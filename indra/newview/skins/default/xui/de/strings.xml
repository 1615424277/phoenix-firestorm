<?xml version="1.0" encoding="utf-8" standalone="yes"?>
<!-- This file contains strings that used to be hardcoded in the source.
     It is only for those strings which do not belong in a floater.
     For example, the strings used in avatar chat bubbles, and strings
     that are returned from one component and may appear in many places-->
<strings>
	<string name="SECOND_LIFE_GRID">
		Second Life-Grid:
	</string>
	<string name="SUPPORT_SITE">
		Second Life Support-Portal
	</string>
	<string name="StartupDetectingHardware">
		Hardware wird erfasst...
	</string>
	<string name="StartupLoading">
		[APP_NAME] wird geladen...
	</string>
	<string name="StartupClearingCache">
		Cache wird gelöscht...
	</string>
	<string name="StartupClearingTextureCache">
		Textur-Cache wird gelöscht...
	</string>
	<string name="StartupInitializingTextureCache">
		Textur-Cache wird initialisiert...
	</string>
	<string name="StartupInitializingVFS">
		VFS wird initialisiert...
	</string>
	<string name="StartupRequireDriverUpdate">
		Grafikinitialisierung fehlgeschlagen. Bitte aktualisieren Sie Ihren Grafiktreiber.
	</string>
	<string name="AboutHeader">
		[APP_NAME] [VIEWER_VERSION_0].[VIEWER_VERSION_1].[VIEWER_VERSION_2] ([VIEWER_VERSION_3]) [BUILD_DATE] [BUILD_TIME] ([ADDRESS_SIZE]bit) ([CHANNEL]) [BUILD_TYPE]
[[VIEWER_RELEASE_NOTES_URL] [ReleaseNotes]]
	</string>
	<string name="AboutCompiler">
		Kompiliert mit [COMPILER], Version [COMPILER_VERSION]
	</string>
	<string name="BuildConfig">
		Build-Konfiguration [BUILD_CONFIG]
	</string>
	<string name="AboutPosition">
		Sie befinden sich an [POSITION_LOCAL_0,number,1], [POSITION_LOCAL_1,number,1], [POSITION_LOCAL_2,number,1] in [REGION] auf &lt;nolink&gt;[HOSTNAME]&lt;/nolink&gt; ([HOSTIP])
SLURL: &lt;nolink&gt;[SLURL]&lt;/nolink&gt;
(globale Koordinaten [POSITION_0,number,1], [POSITION_1,number,1], [POSITION_2,number,1])
[SERVER_VERSION]
[SERVER_RELEASE_NOTES_URL]
	</string>
	<string name="AboutPositionRLVShowLoc">
		Sie befinden sich in [REGION]
[SERVER_VERSION]
[SERVER_RELEASE_NOTES_URL]
	</string>
	<string name="AboutSystem">
		CPU: [CPU]
Speicher: [MEMORY_MB] MB
Betriebssystemversion: [OS_VERSION]
Grafikkartenhersteller: [GRAPHICS_CARD_VENDOR]
Grafikkarte: [GRAPHICS_CARD]
	</string>
	<string name="AboutDriver">
		Windows-Grafiktreiberversion: [GRAPHICS_DRIVER_VERSION]
	</string>
	<string name="AboutOGL">
		OpenGL-Version: [OPENGL_VERSION]
	</string>
	<string name="AboutSettings">
Modus: [MODE]
Oberflächendesign: [SKIN] ([THEME])
Fenstergröße: [WINDOW_WIDTH]x[WINDOW_HEIGHT] px
Schriftart: [FONT] ([FONT_SCREEN_DPI] dpi)
Schriftart Größenanpassung: [FONT_SIZE] pt
UI-Skalierung: [UI_SCALE_FACTOR]
Draw Distance: [DRAW_DISTANCE] m
Bandbreite: [BANDWIDTH] kbit/s
LOD-Faktor: [LOD]
Darstellungsqualität: [RENDERQUALITY]
Erweitertes Beleuchtungsmodell: [ALMSTATUS]
Texturspeicher: [TEXTUREMEMORY] MB ([TEXTUREMEMORYMULTIPLIER])
VFS (Cache) Erstellungszeit: [VFS_DATE]
	</string>
	<string name="AboutOSXHiDPI">
		HiDPI-Anzeigemodus: [HIDPI]
	</string>
	<string name="AboutLibs">
RestrainedLove API: [RLV_VERSION]
libcurl-Version: [LIBCURL_VERSION]
J2C-Decoderversion: [J2C_VERSION]
Audio-Treiberversion: [AUDIO_DRIVER_VERSION]
[LIBCEF_VERSION]
LibVLC-Version: [LIBVLC_VERSION]
Voice-Serverversion: [VOICE_VERSION]
	</string>
	<string name="AboutTraffic">
		Paketverlust: [PACKETS_LOST,number,0]/[PACKETS_IN,number,0] ([PACKETS_PCT,number,1]%)
	</string>
	<string name="AboutTime">
		[day, datetime, slt]. [month, datetime, slt] [year, datetime, slt] [hour24, datetime, slt]:[min, datetime, slt]:[second,datetime,slt] SLT
	</string>
	<string name="AboutTime">
		[month, datetime, slt] [day, datetime, slt] [year, datetime, slt] [hour, datetime, slt]:[min, datetime, slt]:[second,datetime,slt]
	</string>
	<string name="ErrorFetchingServerReleaseNotesURL">
		Fehler beim Abrufen der URL für die Server-Versionshinweise.
	</string>
	<string name="BuildConfiguration">
		Build-Konfiguration
	</string>
	<string name="ProgressRestoring">
		Wird wiederhergestellt...
	</string>
	<string name="ProgressChangingResolution">
		Auflösung wird geändert...
	</string>
	<string name="Fullbright">
		Fullbright (Legacy)
	</string>
	<string name="LoginInProgress">
		Anmeldevorgang gestartet. [APP_NAME] reagiert möglicherweise nicht. Bitte warten.
	</string>
	<string name="LoginInProgressNoFrozen">
		Anmeldung erfolgt...
	</string>
	<string name="LoginAuthenticating">
		Authentifizierung
	</string>
	<string name="LoginMaintenance">
		Account wird aktualisiert...
	</string>
	<string name="LoginAttempt">
		Ein früherer Anmeldeversuch ist fehlgeschlagen. Anmeldung, Versuch [NUMBER]
	</string>
	<string name="LoginPrecaching">
		Welt wird geladen...
	</string>
	<string name="LoginInitializingBrowser">
		Integrierter Webbrowser wird initialisiert...
	</string>
	<string name="LoginInitializingMultimedia">
		Multimedia wird initialisiert...
	</string>
	<string name="LoginInitializingFonts">
		Schriftarten werden geladen...
	</string>
	<string name="LoginVerifyingCache">
		Cache-Dateien werden überprüft (dauert 60-90 Sekunden)...
	</string>
	<string name="LoginProcessingResponse">
		Antwort wird verarbeitet...
	</string>
	<string name="LoginInitializingWorld">
		Welt wird initialisiert...
	</string>
	<string name="LoginDecodingImages">
		Bilder werden entpackt...
	</string>
	<string name="LoginInitializingQuicktime">
		QuickTime wird initialisiert...
	</string>
	<string name="LoginQuicktimeNotFound">
		QuickTime nicht gefunden - Initialisierung nicht möglich.
	</string>
	<string name="LoginQuicktimeOK">
		QuickTime wurde initialisiert.
	</string>
	<string name="LoginRequestSeedCapGrant">
		Fähigkeiten der Region werden ermittelt...
	</string>
	<string name="LoginRetrySeedCapGrant">
		Fähigkeiten der Region werden ermittelt, Versuch [NUMBER]...
	</string>
	<string name="LoginWaitingForRegionHandshake">
		Region-Handshake...
	</string>
	<string name="LoginConnectingToRegion">
		Region-Verbindung...
	</string>
	<string name="LoginDownloadingClothing">
		Kleidung wird geladen...
	</string>
	<string name="InvalidCertificate">
		Der Server hat ein ungültiges oder korruptes Zertifikat zurückgegeben. Bitte kontaktieren Sie den Grid-Administrator.
	</string>
	<string name="CertInvalidHostname">
		Ein ungültiger Hostname wurde verwendet, um auf den Server zuzugreifen. Bitte überprüfen Sie Ihre SLURL oder den Grid-Hostnamen.
	</string>
	<string name="CertExpired">
		Das vom Grid ausgegebene Zertifikat ist abgelaufen.  Bitte überprüfen Sie Ihre Systemuhr oder kontaktieren Sie Ihren Grid-Administrator.
	</string>
	<string name="CertKeyUsage">
		Das vom Server ausgegebene Zertifikat konnte nicht für SSL verwendet werden.  Bitte kontaktieren Sie Ihren Grid-Administrator.
	</string>
	<string name="CertBasicConstraints">
		In der Zertifikatskette des Servers befanden sich zu viele Zertifikate.  Bitte kontaktieren Sie Ihren Grid-Administrator.
	</string>
	<string name="CertInvalidSignature">
		Die Zertifikatsunterschrift des Gridservers konnte nicht bestätigt werden.  Bitte kontaktieren Sie Ihren Grid-Administrator.
	</string>
	<string name="LoginFailedNoNetwork">
		Netzwerkfehler: Verbindung konnte nicht hergestellt werden. Bitte überprüfen Sie Ihre Netzwerkverbindung.
	</string>
	<string name="LoginFailed">
		Anmeldung fehlgeschlagen
	</string>
	<string name="Quit">
		Beenden
	</string>
	<string name="create_account_url">
		http://join.secondlife.com/?sourceid=[sourceid]
	</string>
	<string name="AgniGridLabel">
		Second Life Main Grid (Agni)
	</string>
	<string name="AditiGridLabel">
		Second Life Beta Test Grid (Aditi)
	</string>
	<string name="ViewerDownloadURL">
		http://secondlife.com/download
	</string>
	<string name="LoginFailedViewerNotPermitted">
		Mit dem von Ihnen verwendeten Viewer ist der Zugriff auf Second Life nicht mehr möglich. Laden Sie von den folgenden Seite einen neuen Viewer herunter:
http://firestormviewer.org/downloads

Weitere Informationen finden Sie auf der folgenden FAQ-Seite: 
http://secondlife.com/viewer-access-faq
	</string>
	<string name="LoginIntermediateOptionalUpdateAvailable">
		Optionales Viewer-Update verfügbar: [VERSION]
	</string>
	<string name="LoginFailedRequiredUpdate">
		Erforderliches Viewer-Update: [VERSION]
	</string>
	<string name="LoginFailedAlreadyLoggedIn">
		Dieser Agent ist bereits angemeldet.
	</string>
	<string name="LoginFailedAuthenticationFailed">
		Wir bitten um Entschuldigung! Wir konnten Sie nicht anmelden.
Stellen Sie sicher, dass Sie die richtigen Informationen eingegeben haben:
    * Benutzername (wie robertschmidt12 oder warme.sonne)
    * Kennwort
Stellen Sie außerdem sicher, dass die Umschaltsperre deaktiviert ist.
	</string>
	<string name="LoginFailedPasswordChanged">
		Ihr Kennwort wurde aus Sicherheitsgründen geändert.
Gehen Sie zur Seite „Mein Account“ unter http://secondlife.com/password
und beantworten Sie die Sicherheitsfrage, um Ihr Kennwort zurückzusetzen.
Wir entschuldigen uns für eventuell enstandene Unannehmlichkeiten.
	</string>
	<string name="LoginFailedPasswordReset">
		Aufgrund von Systemänderungen müssen Sie Ihr Kennwort zurücksetzen.
Gehen Sie zur Seite „Mein Account“ unter http://secondlife.com/password
und beantworten Sie die Sicherheitsfrage, um Ihr Kennwort zurückzusetzen.
Wir entschuldigen uns für eventuell enstandene Unannehmlichkeiten.
	</string>
	<string name="LoginFailedEmployeesOnly">
		Second Life ist vorübergehend wegen Wartung geschlossen.
Nur Mitarbeiter können sich anmelden.
Aktuelle Informationen finden Sie unter www.secondlife.com/status.
	</string>
	<string name="LoginFailedPremiumOnly">
		Die Anmeldung bei Second Life ist vorübergehend eingeschränkt, um sicherzustellen, dass Einwohner, die sich bereits inworld aufhalten, das bestmögliche Erlebnis haben.

Benutzer mit kostenlosen Konten können sich während dieses Zeitraums nicht bei Second Life anmelden, damit die Kapazität Benutzern zur Verfügung steht, die ein gebührenpflichtiges Premium-Konto besitzen.
	</string>
	<string name="LoginFailedComputerProhibited">
		Der Zugriff auf Second Life ist von diesem Computer aus nicht möglich.
Wenn Sie der Ansicht sind, dass Sie diese Meldung fälschlicherweise erhalten haben, wenden Sie sich an
support@secondlife.com.
	</string>
	<string name="LoginFailedAcountSuspended">
		Ihr Konto ist erst ab
[TIME] Pacific Time wieder verfügbar.
	</string>
	<string name="LoginFailedAccountDisabled">
		Ihre Anfrage kann derzeit nicht bearbeitet werden. 
Bitte wenden Sie sich unter http://secondlife.com/support an den Second Life-Support.
	</string>
	<string name="LoginFailedTransformError">
		Nicht übereinstimmende Daten bei der Anmeldung festgestellt.
Wenden Sie sich an support@secondlife.com.
	</string>
	<string name="LoginFailedAccountMaintenance">
		An Ihrem Konto werden gerade kleinere Wartungsarbeiten durchgeführt.
Ihr Konto ist erst ab
[TIME] Pacific Time wieder verfügbar.
Wenn Sie der Ansicht sind, dass Sie diese Meldung fälschlicherweise erhalten haben, wenden Sie sich an support@secondlife.com.
	</string>
	<string name="LoginFailedPendingLogoutFault">
		Abmeldeanforderung führte zu einem Simulatorfehler.
	</string>
	<string name="LoginFailedPendingLogout">
		Das System meldet Sie gerade ab. 
Bitte warten Sie eine Minute, bevor Sie sich erneut einloggen.
	</string>
	<string name="LoginFailedUnableToCreateSession">
		Es kann keine gültige Sitzung erstellt werden.
	</string>
	<string name="LoginFailedUnableToConnectToSimulator">
		Es kann keine Simulatorverbindung hergestellt werden.
	</string>
	<string name="LoginFailedRestrictedHours">
		Mit Ihrem Konto ist der Zugriff auf Second Life
nur zwischen [START] und [END] Pacific Time möglich.
Schauen Sie während dieses Zeitraums vorbei.
Wenn Sie der Ansicht sind, dass Sie diese Meldung fälschlicherweise erhalten haben, wenden Sie sich an support@secondlife.com.
	</string>
	<string name="LoginFailedIncorrectParameters">
		Falsche Parameter.
Wenn Sie der Ansicht sind, dass Sie diese Meldung fälschlicherweise erhalten haben, wenden Sie sich an support@secondlife.com.
	</string>
	<string name="LoginFailedFirstNameNotAlphanumeric">
		Vorname muss alphanumerisch sein.
Wenn Sie der Ansicht sind, dass Sie diese Meldung fälschlicherweise erhalten haben, wenden Sie sich an support@secondlife.com.
	</string>
	<string name="LoginFailedLastNameNotAlphanumeric">
		Nachname muss alphanumerisch sein.
Wenn Sie der Ansicht sind, dass Sie diese Meldung fälschlicherweise erhalten haben, wenden Sie sich an support@secondlife.com.
	</string>
	<string name="LogoutFailedRegionGoingOffline">
		Die Region wird gerade offline geschaltet.
Warten Sie kurz und versuchen Sie dann noch einmal, sich anzumelden.
	</string>
	<string name="LogoutFailedAgentNotInRegion">
		Agent nicht in Region.
Warten Sie kurz und versuchen Sie dann noch einmal, sich anzumelden.
	</string>
	<string name="LogoutFailedPendingLogin">
		Die Region war gerade dabei, eine andere Sitzung anzumelden.
Warten Sie kurz und versuchen Sie dann noch einmal, sich anzumelden.
	</string>
	<string name="LogoutFailedLoggingOut">
		Die Region war gerade dabei, die vorherige Sitzung abzumelden.
Warten Sie kurz und versuchen Sie dann noch einmal, sich anzumelden.
	</string>
	<string name="LogoutFailedStillLoggingOut">
		Die Region ist noch immer dabei, die vorherige Sitzung abzumelden.
Warten Sie kurz und versuchen Sie dann noch einmal, sich anzumelden.
	</string>
	<string name="LogoutSucceeded">
		Die Region hat soeben die letzte Sitzung abgemeldet.
Warten Sie kurz und versuchen Sie dann noch einmal, sich anzumelden.
	</string>
	<string name="LogoutFailedLogoutBegun">
		Die Region hat den Abmeldevorgang gestartet.
Warten Sie kurz und versuchen Sie dann noch einmal, sich anzumelden.
	</string>
	<string name="LoginFailedLoggingOutSession">
		Das System hat begonnen, Ihre letzte Sitzung abzumelden.
Warten Sie kurz und versuchen Sie dann noch einmal, sich anzumelden.
	</string>
	<string name="AgentLostConnection">
		In dieser Region kann es zu Problemen kommen.  Bitte überprüfen Sie Ihre Internetverbindung.
	</string>
	<string name="SavingSettings">
		Ihr Einstellungen werden gespeichert...
	</string>
	<string name="LoggingOut">
		Abmeldung erfolgt...
	</string>
	<string name="ShuttingDown">
		Programm wird beendet...
	</string>
	<string name="YouHaveBeenDisconnected">
		Die Verbindung zu der Region ist abgebrochen.
	</string>
	<string name="SentToInvalidRegion">
		Sie wurden in eine ungültige Region geschickt.
	</string>
	<string name="TestingDisconnect">
		Verbindungsabbruch wird getestet
	</string>
	<string name="SocialFacebookConnecting">
		Verbinde mit Facebook...
	</string>
	<string name="SocialFacebookPosting">
		Poste...
	</string>
	<string name="SocialFacebookDisconnecting">
		Trenne Verbindung zu Facebook...
	</string>
	<string name="SocialFacebookErrorConnecting">
		Problem beim Verbinden mit Facebook
	</string>
	<string name="SocialFacebookErrorPosting">
		Problem beim Posten auf Facebook
	</string>
	<string name="SocialFacebookErrorDisconnecting">
		Problem beim Trennen der Verbindung zu Facebook
	</string>
	<string name="SocialFlickrConnecting">
		Verbinden mit Flickr...
	</string>
	<string name="SocialFlickrPosting">
		Posten...
	</string>
	<string name="SocialFlickrDisconnecting">
		Flickr-Verbindung wird getrennt...
	</string>
	<string name="SocialFlickrErrorConnecting">
		Problem beim Verbinden mit Flickr
	</string>
	<string name="SocialFlickrErrorPosting">
		Problem beim Posten auf Flickr
	</string>
	<string name="SocialFlickrErrorDisconnecting">
		Problem beim Trennen der Flickr-Verbindung
	</string>
	<string name="SocialTwitterConnecting">
		Verbinden mit Twitter...
	</string>
	<string name="SocialTwitterPosting">
		Posten...
	</string>
	<string name="SocialTwitterDisconnecting">
		Twitter-Verbindung wird getrennt...
	</string>
	<string name="SocialTwitterErrorConnecting">
		Problem beim Verbinden mit Twitter
	</string>
	<string name="SocialTwitterErrorPosting">
		Problem beim Posten auf Twitter
	</string>
	<string name="SocialTwitterErrorDisconnecting">
		Problem beim Trennen der Twitter-Verbindung
	</string>
	<string name="BlackAndWhite">
		Schwarzweiß
	</string>
	<string name="Colors1970">
		Farben der Siebziger Jahre
	</string>
	<string name="Intense">
		Intensiv
	</string>
	<string name="Newspaper">
		Zeitungspapier
	</string>
	<string name="Sepia">
		Sepia
	</string>
	<string name="Spotlight">
		Spotlight
	</string>
	<string name="Video">
		Video
	</string>
	<string name="Autocontrast">
		Autokontrast
	</string>
	<string name="LensFlare">
		Blendenfleck
	</string>
	<string name="Miniature">
		Miniatur
	</string>
	<string name="Toycamera">
		Spielzeugkamera
	</string>
	<string name="Antique">
		Antik
	</string>
	<string name="Badtrip">
		Bad Trip
	</string>
	<string name="Blownhighlights">
		Verstärktes Glanzlicht
	</string>
	<string name="Softfocus">
		Weicher Fokus
	</string>
	<string name="Brighten">
		Aufhellen
	</string>
	<string name="Cartoon">
		Cartoon
	</string>
	<string name="Darken">
		Abdunkeln
	</string>
	<string name="Edges">
		Leuchtende Kanten
	</string>
	<string name="Focus">
		Zentraler Focus
	</string>
	<string name="Heatwave">
		Hitzewelle
	</string>
	<string name="Julesverne">
		Jules Verne
	</string>
	<string name="Lightleak">
		Licht-Leck
	</string>
	<string name="Linearize">
		Linearisieren
	</string>
	<string name="Negative">
		Negativ
	</string>
	<string name="Overcast">
		Trüben
	</string>
	<string name="Posterize">
		Posterisieren
	</string>
	<string name="Rotatecolors180">
		Farbverschiebung
	</string>
	<string name="Sharpen">
		Schärfen
	</string>
	<string name="Thematrix">
		Die Matrix
	</string>
	<string name="TooltipPerson">
		Person
	</string>
	<string name="TooltipNoName">
		(namenlos)
	</string>
	<string name="TooltipOwner">
		Eigentümer:
	</string>
	<string name="TooltipPublic">
		Öffentlich
	</string>
	<string name="TooltipIsGroup">
		(Gruppe)
	</string>
	<string name="TooltipForSaleL$">
		Zum Verkauf: [AMOUNT] L$
	</string>
	<string name="TooltipFlagGroupBuild">
		Gruppenbau
	</string>
	<string name="TooltipFlagNoBuild">
		Bauen aus
	</string>
	<string name="TooltipFlagNoEdit">
		Editieren aus
	</string>
	<string name="TooltipFlagNotSafe">
		Unsicher
	</string>
	<string name="TooltipFlagNoFly">
		Fliegen aus
	</string>
	<string name="TooltipFlagGroupScripts">
		Gruppenskripte
	</string>
	<string name="TooltipFlagNoScripts">
		Skripte aus
	</string>
	<string name="TooltipFlagScript">
		Skript
	</string>
	<string name="TooltipFlagPhysics">
		Physik
	</string>
	<string name="TooltipFlagTouch">
		Berühren
	</string>
	<string name="TooltipFlagL$">
		L$
	</string>
	<string name="TooltipFlagDropInventory">
		Inventar fallen lassen
	</string>
	<string name="TooltipFlagPhantom">
		Phantom
	</string>
	<string name="TooltipFlagTemporary">
		Temporär
	</string>
	<string name="TooltipPrimCount">
		Primitive: [COUNT]
	</string>
	<string name="TooltipPrimEquivalent">
		, Auswirkung auf Land: [PEWEIGHT]
	</string>
	<string name="TooltipPrimEquivalentLoading">
		, bestimme Auswirkung auf Land...
	</string>
	<string name="TooltipPrimEquivalentUnavailable">
		, Auswirkung auf Land nicht verfügbar
	</string>
	<string name="TooltipDistance">
		Entfernung: [DISTANCE] m
	</string>
	<string name="TooltipPosition">
		Position: [POSITION]
	</string>
	<string name="TooltipLand">
		Land:
	</string>
	<string name="TooltipMustSingleDrop">
		Sie können nur ein einzelnes Objekt hierher ziehen
	</string>
	<string name="TooltipTooManyWearables">
		Sie können keinen Ordner tragen, der mehr als [AMOUNT] Elemente enthält.  Sie können diesen Höchstwert unter „Erweitert“ &gt; „Debug-Einstellungen anzeigen“ &gt; „WearFolderLimit“ ändern.
	</string>
	<string name="TooltipPrice" value="[AMOUNT] L$"/>
	<string name="TooltipSLIcon">
		Führt zu einer Seite in der offiziellen Domäne SecondLife.com oder LindenLab.com.
	</string>
	<string name="TooltipOutboxDragToWorld">
		Sie können keine Objekte aus dem Marktplatz-Auflistungsordner rezzen
	</string>
	<string name="TooltipOutboxWorn">
		Sie können Objekte, die Sie tragen, nicht in den Marktplatz-Auflistungsordner stellen
	</string>
	<string name="TooltipOutboxFolderLevels">
		Tiefe der verschachtelten Ordner überschreitet [AMOUNT]. Reduzieren Sie die Ordnertiefe. Verpacken Sie ggf. einige Artikel.
	</string>
	<string name="TooltipOutboxTooManyFolders">
		Anzahl von Unterordnern überschreitet [AMOUNT]. Reduzieren Sie die Anzahl von Ordnern in Ihrer Auflistung. Verpacken Sie ggf. einige Artikel.
	</string>
	<string name="TooltipOutboxTooManyObjects">
		Anzahl von Objekten überschreitet [AMOUNT]. Um mehr als [AMOUNT] Objekte in einer Auflistung verkaufen zu können, müssen Sie einige davon verpacken.
	</string>
	<string name="TooltipOutboxTooManyStockItems">
		Anzahl von Bestandsobjekten überschreitet [AMOUNT].
	</string>
	<string name="TooltipOutboxCannotDropOnRoot">
		Sie können Objekte oder Ordner nur in der Registerkarte „Alle“ oder „Nicht verknüpft“ ablegen. Wählen Sie diese Registerkarte aus und verschieben Sie Ihre Objekte bzw. Ordner noch einmal.
	</string>
	<string name="TooltipOutboxNoTransfer">
		Mindestens eines dieser Objekte kann nicht verkauft oder übertragen werden
	</string>
	<string name="TooltipOutboxNotInInventory">
		Sie können nur Objekte aus Ihrem Inventar in den Marktplatz einstellen
	</string>
	<string name="TooltipOutboxLinked">
		Sie können keine verknüpften Objekte oder Ordner in den Marktplatz einstellen
	</string>
	<string name="TooltipOutboxCallingCard">
		Sie können Visitenkarten nicht in den Marktplatz einstellen
	</string>
	<string name="TooltipOutboxDragActive">
		Sie können keine gelistete Auflistung entfernen
	</string>
	<string name="TooltipOutboxCannotMoveRoot">
		Der Stammordner mit Marktplatz-Auflistungen kann nicht verschoben werden.
	</string>
	<string name="TooltipOutboxMixedStock">
		Alle Objekte in einem Bestandsordner müssen vom gleichen Typ sein und die gleiche Berechtigung haben
	</string>
	<string name="TooltipOutfitNotInInventory">
		Sie können nur Objekte oder Outfits aus Ihrem persönlichen Inventar zu „Outfits“ hinzufügen.
<<<<<<< HEAD
	</string>
=======
>>>>>>> 6f7ed228
	<string name="TooltipCantCreateOutfit">
		Ein oder mehrere Objekte können nicht innerhalb von „Outfits“ verwendet werden.
	</string>
	<string name="TooltipDragOntoOwnChild">
		Sie können einen Ordner nicht in einen seiner untergeordneten Ordner verschieben
	</string>
	<string name="TooltipDragOntoSelf">
		Sie können einen Ordner nicht in sich selbst verschieben
	</string>
	<string name="TooltipHttpUrl">
		Anklicken, um Webseite anzuzeigen
	</string>
	<string name="TooltipSLURL">
		Anklicken, um Informationen zu diesem Standort anzuzeigen
	</string>
	<string name="TooltipAgentUrl">
		Anklicken, um das Profil dieses Einwohners anzuzeigen
	</string>
	<string name="TooltipAgentInspect">
		Mehr über diesen Einwohner
	</string>
	<string name="TooltipAgentMute">
		Klicken, um diesen Einwohner stummzuschalten
	</string>
	<string name="TooltipAgentUnmute">
		Klicken, um diesen Einwohner freizuschalten
	</string>
	<string name="TooltipAgentIM">
		Klicken, um diesem Einwohner eine IM zu schicken.
	</string>
	<string name="TooltipAgentPay">
		Klicken, um diesen Einwohner zu bezahlen
	</string>
	<string name="TooltipAgentOfferTeleport">
		Klicken, um diesem Einwohner einen Teleport anzubieten.
	</string>
	<string name="TooltipAgentRequestFriend">
		Klicken, um diesem Einwohner ein Freundschaftsangebot zu schicken.
	</string>
	<string name="TooltipGroupUrl">
		Anklicken, um Beschreibung der Gruppe anzuzeigen
	</string>
	<string name="TooltipEventUrl">
		Anklicken, um Beschreibung der Veranstaltung anzuzeigen
	</string>
	<string name="TooltipClassifiedUrl">
		Anklicken, um diese Anzeige anzuzeigen
	</string>
	<string name="TooltipParcelUrl">
		Anklicken, um Beschreibung der Parzelle anzuzeigen
	</string>
	<string name="TooltipTeleportUrl">
		Anklicken, um zu diesem Standort zu teleportieren
	</string>
	<string name="TooltipObjectIMUrl">
		Anklicken, um Beschreibung des Objekts anzuzeigen
	</string>
	<string name="TooltipMapUrl">
		Klicken, um diese Position auf der Karte anzuzeigen
	</string>
	<string name="TooltipSLAPP">
		Anklicken, um Befehl secondlife:// auszuführen
	</string>
	<string name="TooltipFSHelpDebugSLUrl">
		Anklicken, um das Fenster mit Debug-Einstellungen für diese Einstellung zu öffnen
	</string>
	<string name="TooltipFSUrlEntryWear">
		Anklicken, um den Inhalt eines Inventar-Ordners anzuziehen
	</string>
	<string name="CurrentURL" value=" CurrentURL: [CurrentURL]"/>
	<string name="TooltipEmail">
		Klicken, um eine E-Mail zu verfassen
	</string>
	<string name="SLurlLabelTeleport">
		Teleportieren nach
	</string>
	<string name="SLurlLabelShowOnMap">
		Karte anzeigen für
	</string>
	<string name="SLappAgentMute">
		Stummschalten
	</string>
	<string name="SLappAgentUnmute">
		Stummschaltung aufheben
	</string>
	<string name="SLappAgentIM">
		IM
	</string>
	<string name="SLappAgentPay">
		Bezahlen
	</string>
	<string name="SLappAgentOfferTeleport">
		Teleportangebot an
	</string>
	<string name="SLappAgentRequestFriend">
		Freundschaftsangebot
	</string>
	<string name="SLappAgentRemoveFriend">
		Entfernen von Freunden
	</string>
	<string name="BUTTON_CLOSE_DARWIN">
		Schließen (⌘W)
	</string>
	<string name="BUTTON_CLOSE_WIN">
		Schließen (Strg+W)
	</string>
	<string name="BUTTON_CLOSE_CHROME">
		Schließen
	</string>
	<string name="BUTTON_RESTORE">
		Wiederherstellen
	</string>
	<string name="BUTTON_MINIMIZE">
		Minimieren
	</string>
	<string name="BUTTON_TEAR_OFF">
		Abnehmen
	</string>
	<string name="BUTTON_DOCK">
		Andocken
	</string>
	<string name="BUTTON_HELP">
		Hilfe anzeigen
	</string>
	<string name="BUTTON_SNOOZE">
		Temporär unterdrücken
	</string>
	<string name="Searching">
		Suchen...
	</string>
	<string name="NoneFound">
		Nicht gefunden.
	</string>
	<string name="RetrievingData">
		Laden...
	</string>
	<string name="ReleaseNotes">
		Versionshinweise
	</string>
	<!--
	<string name="RELEASE_NOTES_BASE_URL">
		https://releasenotes.secondlife.com/viewer/
	</string>
	-->
	<string name="LoadingData">
		Wird geladen...
	</string>
	<string name="ProtectedFolder">
		geschützt
	</string>
	<string name="AvatarNameNobody">
		(niemand)
	</string>
	<string name="AvatarNameWaiting">
		(Wird geladen...)
	</string>
	<string name="AvatarNameMultiple">
		(mehrere)
	</string>
	<string name="GroupNameNone">
		(keiner)
	</string>
	<string name="AvalineCaller">
		Avaline-Anfrufer [ORDER]
	</string>
	<string name="AssetErrorNone">
		Kein Fehler
	</string>
	<string name="AssetErrorRequestFailed">
		Asset-Anforderung: fehlgeschlagen
	</string>
	<string name="AssetErrorNonexistentFile">
		Asset-Anforderung: Datei existiert nicht
	</string>
	<string name="AssetErrorNotInDatabase">
		Asset-Anforderung: Asset in Datenbank nicht gefunden
	</string>
	<string name="AssetErrorEOF">
		Ende der Datei
	</string>
	<string name="AssetErrorCannotOpenFile">
		Datei kann nicht geöffnet werden
	</string>
	<string name="AssetErrorFileNotFound">
		Datei nicht gefunden
	</string>
	<string name="AssetErrorTCPTimeout">
		Zeitüberschreitung bei Dateiübertragung
	</string>
	<string name="AssetErrorCircuitGone">
		Verbindung verloren
	</string>
	<string name="AssetErrorPriceMismatch">
		Viewer und Server sind sich nicht über Preis einig
	</string>
	<string name="AssetErrorUnknownStatus">
		Status unbekannt
	</string>
	<string name="AssetUploadServerUnreacheble">
		Dienst nicht verfügbar.
	</string>
	<string name="AssetUploadServerDifficulties">
		Auf dem Server sind unerwartete Probleme aufgetreten.
	</string>
	<string name="AssetUploadServerUnavaliable">
		Dienst nicht verfügbar oder Zeitüberschreitung beim Upload.
	</string>
	<string name="AssetUploadRequestInvalid">
Fehler in der Upload-Anforderung. Bitte besuchen Sie
http://www.firestormviewer.org/support für Hilfe zum Lösen des Problems.
	</string>
	<string name="texture">
		Textur
	</string>
	<string name="sound">
		Sound
	</string>
	<string name="calling card">
		Visitenkarte
	</string>
	<string name="landmark">
		Landmarke
	</string>
	<string name="legacy script">
		Skript (veraltet)
	</string>
	<string name="clothing">
		Kleidung
	</string>
	<string name="object">
		Objekt
	</string>
	<string name="note card">
		Notizkarte
	</string>
	<string name="folder">
		Ordner
	</string>
	<string name="root">
		Hauptverzeichnis
	</string>
	<string name="lsl2 script">
		LSL2 Skript
	</string>
	<string name="lsl bytecode">
		LSL Bytecode
	</string>
	<string name="tga texture">
		tga-Textur
	</string>
	<string name="body part">
		Körperteil
	</string>
	<string name="snapshot">
		Foto
	</string>
	<string name="lost and found">
		Fundbüro
	</string>
	<string name="targa image">
		targa-Bild
	</string>
	<string name="trash">
		Papierkorb
	</string>
	<string name="jpeg image">
		jpeg-Bild
	</string>
	<string name="animation">
		Animation
	</string>
	<string name="gesture">
		Geste
	</string>
	<string name="simstate">
		simstate
	</string>
	<string name="favorite">
		Favoriten
	</string>
	<string name="symbolic link">
		Link
	</string>
	<string name="symbolic folder link">
		Link zu Ordner
	</string>
	<string name="mesh">
		mesh
	</string>
	<string name="AvatarEditingAppearance">
		(Aussehen wird bearbeitet)
	</string>
	<string name="AvatarAway">
		Abwesend
	</string>
	<string name="AvatarDoNotDisturb">
		Nicht stören
	</string>
	<string name="AvatarMuted">
		Ignoriert
	</string>
	<string name="AvatarAutoResponse">
		Automatische Antwort
	</string>
	<string name="AvatarTyping">
		Tippt
	</string>
	<string name="anim_express_afraid">
		Ängstlich
	</string>
	<string name="anim_express_anger">
		Verärgert
	</string>
	<string name="anim_away">
		Abwesend
	</string>
	<string name="anim_backflip">
		Rückwärtssalto
	</string>
	<string name="anim_express_laugh">
		Lachkrampf
	</string>
	<string name="anim_express_toothsmile">
		Grinsen
	</string>
	<string name="anim_blowkiss">
		Kusshand
	</string>
	<string name="anim_express_bored">
		Gelangweilt
	</string>
	<string name="anim_bow">
		Verbeugen
	</string>
	<string name="anim_clap">
		Klatschen
	</string>
	<string name="anim_courtbow">
		Diener
	</string>
	<string name="anim_express_cry">
		Weinen
	</string>
	<string name="anim_dance1">
		Tanz 1
	</string>
	<string name="anim_dance2">
		Tanz 2
	</string>
	<string name="anim_dance3">
		Tanz 3
	</string>
	<string name="anim_dance4">
		Tanz 4
	</string>
	<string name="anim_dance5">
		Tanz 5
	</string>
	<string name="anim_dance6">
		Tanz 6
	</string>
	<string name="anim_dance7">
		Tanz 7
	</string>
	<string name="anim_dance8">
		Tanz 8
	</string>
	<string name="anim_express_disdain">
		Verachten
	</string>
	<string name="anim_drink">
		Trinken
	</string>
	<string name="anim_express_embarrased">
		Verlegen
	</string>
	<string name="anim_angry_fingerwag">
		Drohen
	</string>
	<string name="anim_fist_pump">
		Faust pumpen
	</string>
	<string name="anim_yoga_float">
		Yogaflieger
	</string>
	<string name="anim_express_frown">
		Stirnrunzeln
	</string>
	<string name="anim_impatient">
		Ungeduldig
	</string>
	<string name="anim_jumpforjoy">
		Freudensprung
	</string>
	<string name="anim_kissmybutt">
		LMA
	</string>
	<string name="anim_express_kiss">
		Küssen
	</string>
	<string name="anim_laugh_short">
		Lachen
	</string>
	<string name="anim_musclebeach">
		Posen
	</string>
	<string name="anim_no_unhappy">
		Nein (Bedauernd)
	</string>
	<string name="anim_no_head">
		Nein
	</string>
	<string name="anim_nyanya">
		Ällabätsch
	</string>
	<string name="anim_punch_onetwo">
		Eins-Zwei-Punch
	</string>
	<string name="anim_express_open_mouth">
		Mund offen
	</string>
	<string name="anim_peace">
		Friede
	</string>
	<string name="anim_point_you">
		Auf anderen zeigen
	</string>
	<string name="anim_point_me">
		Auf mich zeigen
	</string>
	<string name="anim_punch_l">
		Linker Haken
	</string>
	<string name="anim_punch_r">
		Rechter Haken
	</string>
	<string name="anim_rps_countdown">
		SSP zählen
	</string>
	<string name="anim_rps_paper">
		SSP Papier
	</string>
	<string name="anim_rps_rock">
		SSP Stein
	</string>
	<string name="anim_rps_scissors">
		SSP Schere
	</string>
	<string name="anim_express_repulsed">
		Angewidert
	</string>
	<string name="anim_kick_roundhouse_r">
		Rundkick
	</string>
	<string name="anim_express_sad">
		Traurig
	</string>
	<string name="anim_salute">
		Salutieren
	</string>
	<string name="anim_shout">
		Rufen
	</string>
	<string name="anim_express_shrug">
		Schulterzucken
	</string>
	<string name="anim_express_smile">
		Lächeln
	</string>
	<string name="anim_smoke_idle">
		Zigarette halten
	</string>
	<string name="anim_smoke_inhale">
		Rauchen
	</string>
	<string name="anim_smoke_throw_down">
		Zigarette wegwerfen
	</string>
	<string name="anim_express_surprise">
		Überraschung
	</string>
	<string name="anim_sword_strike_r">
		Schwerthieb
	</string>
	<string name="anim_angry_tantrum">
		Wutanfall
	</string>
	<string name="anim_express_tongue_out">
		Zunge rausstrecken
	</string>
	<string name="anim_hello">
		Winken
	</string>
	<string name="anim_whisper">
		Flüstern
	</string>
	<string name="anim_whistle">
		Pfeifen
	</string>
	<string name="anim_express_wink">
		Zwinkern
	</string>
	<string name="anim_wink_hollywood">
		Zwinkern (Hollywood)
	</string>
	<string name="anim_express_worry">
		Sorgenvoll
	</string>
	<string name="anim_yes_happy">
		Ja (Erfreut)
	</string>
	<string name="anim_yes_head">
		Ja
	</string>
	<string name="multiple_textures">
		Mehrfach
	</string>
	<string name="use_texture">
		Textur verwenden
	</string>
	<string name="manip_hint1">
		Zum Einrasten Mauscursor
	</string>
	<string name="manip_hint2">
		über Lineal bewegen
	</string>
	<string name="texture_loading">
		Wird geladen...
	</string>
	<string name="worldmap_offline">
		Offline
	</string>
	<string name="worldmap_item_tooltip_format">
		[PRICE] L$ für [AREA] m² ([SQMPRICE] L$/m²)
	</string>
	<string name="worldmap_results_none_found">
		Nicht gefunden.
	</string>
	<string name="worldmap_agent_position">
		Sie sind hier
	</string>
	<string name="minimap_distance">
		(Entfernung: [DISTANCE] m)
	</string>
	<string name="minimap_no_focus">
		Die Kamera konnte nicht auf den Einwohner fokussiert werden, da er sich außerhalb der Draw Distance befindet.
	</string>
	<string name="Ok">
		OK
	</string>
	<string name="Premature end of file">
		Unvollständige Datei
	</string>
	<string name="ST_NO_JOINT">
		HAUPTVERZEICHNIS oder VERBINDUNG nicht gefunden.
	</string>
	<string name="no_name_object">
		(namenlos)
	</string>
	<string name="NearbyChatTitle">
		Chat in der Nähe
	</string>
	<string name="NearbyChatLabel">
		(Chat in der Nähe)
	</string>
	<string name="whisper">
		flüstert:
	</string>
	<string name="shout">
		ruft:
	</string>
	<string name="ringing">
		Verbindung mit In-Welt-Voice-Chat...
	</string>
	<string name="connected">
		Verbunden
	</string>
	<string name="unavailable">
		Der aktuelle Standort unterstützt keine Voice-Kommunikation
	</string>
	<string name="hang_up">
		Verbindung mit In-Welt-Voice-Chat getrennt
	</string>
	<string name="reconnect_nearby">
		Sie werden nun wieder mit dem Chat in Ihrer Nähe verbunden
	</string>
	<string name="ScriptQuestionCautionChatGranted">
		Dem Objekt „[OBJECTNAME]“, ein Objekt von „[OWNERNAME]“, in [REGIONNAME] [REGIONPOS], wurde folgende Berechtigung erteilt: [PERMISSIONS].
	</string>
	<string name="ScriptQuestionCautionChatDenied">
		Dem Objekt „[OBJECTNAME]“, ein Objekt von „[OWNERNAME]“, in [REGIONNAME] [REGIONPOS], wurde folgende Berechtigung verweigert: [PERMISSIONS].
	</string>
	<string name="AdditionalPermissionsRequestHeader">
		Falls Sie den Zugriff auf Ihr Konto erlauben, erlauben Sie dem Objekt ebenfalls:
	</string>
	<string name="ScriptTakeMoney">
		Linden-Dollar (L$) von Ihnen nehmen
	</string>
	<string name="ActOnControlInputs">
		Steuerung festlegen
	</string>
	<string name="RemapControlInputs">
		Steuerung neu zuweisen
	</string>
	<string name="AnimateYourAvatar">
		Avatar animieren
	</string>
	<string name="AttachToYourAvatar">
		An Avatar anhängen
	</string>
	<string name="ReleaseOwnership">
		Eigentum aufgeben und öffentlich machen
	</string>
	<string name="LinkAndDelink">
		Mit Objekten verknüpfen und davon trennen
	</string>
	<string name="AddAndRemoveJoints">
		Verbindungen zu anderen Objekten hinzufügen und entfernen
	</string>
	<string name="ChangePermissions">
		Berechtigungen ändern
	</string>
	<string name="TrackYourCamera">
		Kameraverfolgung aktivieren
	</string>
	<string name="ControlYourCamera">
		Kamerasteuerung übernehmen
	</string>
	<string name="TeleportYourAgent">
		Sie teleportieren
	</string>
	<string name="ForceSitAvatar">
		Ihren Avatar zwingen, sich zu setzen
	</string>
	<string name="NotConnected">
		Nicht verbunden
	</string>
	<string name="AgentNameSubst">
		(Sie)
	</string>
	<string name="JoinAnExperience"/>
	<string name="ManageEstateSilently">
		Grundbesitz leise verwalten
	</string>
	<string name="ChangeYourDefaultAnimations">
		Ihre Standardanimationen ändern
	</string>
	<string name="SnapshotSavedToDisk">
		Schnappschuss gespeichert: [FILENAME]
	</string>
	<string name="SilentlyManageEstateAccess">
		Beim Verwalten von Grundbesitzzugangslisten Warnhinweise unterdrücken
	</string>
	<string name="OverrideYourAnimations">
		Ihre Standardanimationen ersetzen
	</string>
	<string name="ScriptReturnObjects">
		Objekte in Ihrem Namen zurückgeben
	</string>
	<string name="UnknownScriptPermission">
		(unbekannt)!
	</string>
	<string name="SIM_ACCESS_PG">
		Generell
	</string>
	<string name="SIM_ACCESS_MATURE">
		Moderat
	</string>
	<string name="SIM_ACCESS_ADULT">
		Adult
	</string>
	<string name="SIM_ACCESS_DOWN">
		Offline
	</string>
	<string name="SIM_ACCESS_MIN">
		Unbekannt
	</string>
	<string name="land_type_unknown">
		(unbekannt)
	</string>
	<string name="Estate / Full Region">
		Grundstück / Vollständige Region
	</string>
	<string name="Estate / Homestead">
		Grundbesitz/Homestead
	</string>
	<string name="Mainland / Homestead">
		Mainland/Homestead
	</string>
	<string name="Mainland / Full Region">
		Mainland / Vollständige Region
	</string>
	<string name="all_files">
		Alle Dateien
	</string>
	<string name="sound_files">
		Sounds
	</string>
	<string name="animation_files">
		Animationen
	</string>
	<string name="image_files">
		Bilder
	</string>
	<string name="save_file_verb">
		Speichern
	</string>
	<string name="load_file_verb">
		Laden
	</string>
	<string name="targa_image_files">
		Targa-Bilder
	</string>
	<string name="bitmap_image_files">
		Bitmap-Bilder
	</string>
	<string name="png_image_files">
		PNG-Bilder
	</string>
	<string name="save_texture_image_files">
		Targa- oder PNG-Bilder
	</string>
	<string name="avi_movie_file">
		AVI-Filmdatei
	</string>
	<string name="xaf_animation_file">
		XAF Anim-Datei
	</string>
	<string name="xml_file">
		XML-Datei
	</string>
	<string name="raw_file">
		RAW-Datei
	</string>
	<string name="compressed_image_files">
		Komprimierte Bilder
	</string>
	<string name="load_files">
		Dateien laden
	</string>
	<string name="choose_the_directory">
		Verzeichnis auswählen
	</string>
	<string name="script_files">
		Skripte
	</string>
	<string name="dictionary_files">
		Wörterbücher
	</string>
	<string name="backup_files">
		Objekt-Sicherungen
	</string>
	<string name="collada_files">
		COLLADA-Modelle
	</string>
	<string name="csv_files">
		Komma-separierte Werte
	</string>
	<string name="recompile_script_verb">
		Rekompilieren
	</string>
	<string name="AvatarSetNotAutorespond">
		Automatische Antwort AUS
	</string>
	<string name="AvatarSetAutorespond">
		Automatische Antwort
	</string>
	<string name="AvatarSetNotAutorespondNonFriends">
		Automatische Antwort an Nicht-Freunde AUS
	</string>
	<string name="AvatarSetAutorespondNonFriends">
		Automatische Antwort an Nicht-Freunde
	</string>
	<string name="shape">
		Form
	</string>
	<string name="skin">
		Haut
	</string>
	<string name="hair">
		Haare
	</string>
	<string name="eyes">
		Augen
	</string>
	<string name="shirt">
		Hemd
	</string>
	<string name="pants">
		Hose
	</string>
	<string name="shoes">
		Schuhe
	</string>
	<string name="socks">
		Socken
	</string>
	<string name="jacket">
		Jacke
	</string>
	<string name="gloves">
		Handschuhe
	</string>
	<string name="undershirt">
		Unterhemd
	</string>
	<string name="underpants">
		Unterhose
	</string>
	<string name="skirt">
		Rock
	</string>
	<string name="alpha">
		Alpha
	</string>
	<string name="tattoo">
		Tätowierung
	</string>
	<string name="universal">
		Universal
	</string>
	<string name="physics">
		Physik
	</string>
	<string name="invalid">
		ungültig
	</string>
	<string name="none">
		keine
	</string>
	<string name="shirt_not_worn">
		Hemd nicht getragen
	</string>
	<string name="pants_not_worn">
		Hosen nicht getragen
	</string>
	<string name="shoes_not_worn">
		Schuhe nicht getragen
	</string>
	<string name="socks_not_worn">
		Socken nicht getragen
	</string>
	<string name="jacket_not_worn">
		Jacke nicht getragen
	</string>
	<string name="gloves_not_worn">
		Handschuhe nicht getragen
	</string>
	<string name="undershirt_not_worn">
		Unterhemd nicht getragen
	</string>
	<string name="underpants_not_worn">
		Unterhose nicht getragen
	</string>
	<string name="skirt_not_worn">
		Rock nicht getragen
	</string>
	<string name="alpha_not_worn">
		Alpha nicht getragen
	</string>
	<string name="tattoo_not_worn">
		Tätowierung nicht getragen
	</string>
	<string name="universal_not_worn">
		Universal nicht getragen
	</string>
	<string name="physics_not_worn">
		Physik nicht getragen
	</string>
	<string name="invalid_not_worn">
		ungültig
	</string>
	<string name="create_new_shape">
		Neue Form/Gestalt erstellen
	</string>
	<string name="create_new_skin">
		Neue Haut erstellen
	</string>
	<string name="create_new_hair">
		Neue Haare erstellen
	</string>
	<string name="create_new_eyes">
		Neue Augen erstellen
	</string>
	<string name="create_new_shirt">
		Neues Hemd erstellen
	</string>
	<string name="create_new_pants">
		Neue Hose erstellen
	</string>
	<string name="create_new_shoes">
		Neue Schuhe erstellen
	</string>
	<string name="create_new_socks">
		Neue Socken erstellen
	</string>
	<string name="create_new_jacket">
		Neue Jacke erstellen
	</string>
	<string name="create_new_gloves">
		Neue Handschuhe erstellen
	</string>
	<string name="create_new_undershirt">
		Neues Unterhemd erstellen
	</string>
	<string name="create_new_underpants">
		Neue Unterhose erstellen
	</string>
	<string name="create_new_skirt">
		Neuer Rock erstellen
	</string>
	<string name="create_new_alpha">
		Neue Alpha erstellen
	</string>
	<string name="create_new_tattoo">
		Neue Tätowierung erstellen
	</string>
	<string name="create_new_universal">
		Neues Universal erstellen
	</string>
	<string name="create_new_physics">
		Neue Physik erstellen
	</string>
	<string name="create_new_invalid">
		ungültig
	</string>
	<string name="NewWearable">
		Neue/r/s [WEARABLE_ITEM]
	</string>
	<string name="next">
		Weiter
	</string>
	<string name="ok">
		OK
	</string>
	<string name="GroupNotifyGroupNotice">
		Gruppenmitteilung
	</string>
	<string name="GroupNotifyGroupNotices">
		Gruppenmitteilungen
	</string>
	<string name="GroupNotifySentBy">
		Gesendet von
	</string>
	<string name="GroupNotifyAttached">
		Im Anhang:
	</string>
	<string name="GroupNotifyViewPastNotices">
		Alte Mitteilungen anzeigen oder hier Auswahl treffen, um keine Mitteilungen mehr zu erhalten.
	</string>
	<string name="GroupNotifyOpenAttachment">
		Anlage öffnen
	</string>
	<string name="GroupNotifySaveAttachment">
		Siehe Anhang
	</string>
	<string name="GroupNotifySender">
		Gesendet von [SENDER], [GROUPNAME]
	</string>
	<string name="TeleportOffer">
		Teleport-Angebot
	</string>
	<string name="StartUpNotifications">
		Sie haben neue Benachrichtigungen erhalten, während Sie abwesend waren.
	</string>
	<string name="OverflowInfoChannelString">
		Sie haben noch %d weitere Benachrichtigungen
	</string>
	<string name="BodyPartsRightArm">
		Rechter Arm
	</string>
	<string name="BodyPartsHead">
		Kopf
	</string>
	<string name="BodyPartsLeftArm">
		Linker Arm
	</string>
	<string name="BodyPartsLeftLeg">
		Linkes Bein
	</string>
	<string name="BodyPartsTorso">
		Oberkörper
	</string>
	<string name="BodyPartsRightLeg">
		Rechtes Bein
	</string>
	<string name="BodyPartsEnhancedSkeleton">
		Erweitertes Skelett
	</string>
	<string name="GraphicsQualityLow">
		Niedrig
	</string>
	<string name="GraphicsQualityMid">
		Mittel
	</string>
	<string name="GraphicsQualityHigh">
		Hoch
	</string>
	<string name="LeaveMouselook">
		ESC drücken, um zur Normalansicht zurückzukehren
	</string>
	<string name="InventoryNoMatchingItems">
		Sie haben nicht das Richtige gefunden? Versuchen Sie es mit der [secondlife:///app/search/all/[SEARCH_TERM] Suche].
	</string>
	<string name="InventoryNoMatchingRecentItems">
		Sie haben nicht das Richtige gefunden? [secondlife:///app/inventory/filters Filter] anzeigen.
	</string>
	<string name="PlacesNoMatchingItems">
		Sie haben nicht das Richtige gefunden? Versuchen Sie es mit der [secondlife:///app/search/places/[SEARCH_TERM] Suche].
	</string>
	<string name="FavoritesNoMatchingItems">
		Landmarke hier hin ziehen, um diese hinzuzufügen.
	</string>
	<string name="MarketplaceNoMatchingItems">
		Keine übereinstimmenden Objekte gefunden. Überprüfen Sie die Schreibweise des Suchbegriffs und versuchen Sie es noch einmal.
	</string>
	<string name="InventoryNoTexture">
		Sie haben keine Kopie dieser Textur in Ihrem Inventar.
	</string>
	<string name="InventoryInboxNoItems">
		Einkäufe aus dem Marktplatz erscheinen hier. Sie können diese dann zur Verwendung in Ihr Inventar ziehen.
	</string>
	<string name="MarketplaceURL">
		https://marketplace.[MARKETPLACE_DOMAIN_NAME]/
	</string>
	<string name="MarketplaceURL_CreateStore">
		http://community.secondlife.com/t5/Deutsche-Knowledge-Base/Verkaufen-von-Artikeln-im-Marktplatz/ta-p/1443499#Section_.3
	</string>
	<string name="MarketplaceURL_Dashboard">
		https://marketplace.[MARKETPLACE_DOMAIN_NAME]/merchants/store/dashboard
	</string>
	<string name="MarketplaceURL_Imports">
		https://marketplace.[MARKETPLACE_DOMAIN_NAME]/merchants/store/imports
	</string>
	<string name="MarketplaceURL_LearnMore">
		https://marketplace.[MARKETPLACE_DOMAIN_NAME]/learn_more
	</string>
	<string name="InventoryPlayAnimationTooltip">
		Fenster mit Spieloptionen öffnen.
	</string>
	<string name="InventoryPlayGestureTooltip">
		Ausgewählte Geste inworld ausführen.
	</string>
	<string name="InventoryPlaySoundTooltip">
		Fenster mit Spieloptionen öffnen.
	</string>
	<string name="InventoryOutboxNotMerchantTitle">
		Jeder kann Artikel im Marktplatz verkaufen.
	</string>
	<string name="InventoryOutboxNotMerchantTooltip"/>
	<string name="InventoryOutboxNotMerchant">
		Falls Sie ein Händler werden möchten, müssen Sie einen [[MARKETPLACE_CREATE_STORE_URL] Shop im Marktplatz erstellen].
	</string>
	<string name="InventoryOutboxNoItemsTitle">
		Ihre Outbox ist leer.
	</string>
	<string name="InventoryOutboxNoItemsTooltip"/>
	<string name="InventoryOutboxNoItems">
		Ziehen Sie Ordner in dien Bereich und klicken Sie auf „In Marktplatz übertragen“, um sie im [[MARKETPLACE_DASHBOARD_URL] Marktplatz] zum Verkauf anzubieten.
	</string>
	<string name="InventoryOutboxInitializingTitle">
		Marktplatz wird initialisiert.
	</string>
	<string name="InventoryOutboxInitializing">
		Wir greifen auf Ihr Konto im [[MARKETPLACE_CREATE_STORE_URL] Marktplatz-Laden] zu.
	</string>
	<string name="InventoryOutboxErrorTitle">
		Marktplatzfehler.
	</string>
	<string name="InventoryOutboxError">
		Der [[MARKETPLACE_CREATE_STORE_URL] Marktplatz-Laden] gibt Fehler zurück.
	</string>
	<string name="InventoryMarketplaceError">
		Beim Öffnen der Marktplatz-Auflistungen ist ein Fehler aufgetreten.
Falls diese Meldung weiterhin angezeigt wird, wenden Sie sich unter http://support.secondlife.com an den Support von Second Life.
	</string>
	<string name="InventoryMarketplaceListingsNoItemsTitle">
		Ihr Ordner mit Marktplatz-Auflistungen ist leer.
	</string>
	<string name="InventoryMarketplaceListingsNoItems">
		Ziehen Sie Ordner in diesen Bereich, um sie im [[MARKETPLACE_DASHBOARD_URL] Marktplatz] zum Verkauf anzubieten.
	</string>
	<string name="InventoryItemsCount">
		([ITEMS]/[CATEGORIES] Elemente)
	</string>
	<string name="Marketplace Validation Warning Stock">
		Bestandsordner müssen in einem Versionsordner gespeichert sein
	</string>
	<string name="Marketplace Validation Error Mixed Stock">
		: Fehler: Alle Objekte in einem Bestandsordner müssen kopiergeschützt und vom gleichen Typ sein.
	</string>
	<string name="Marketplace Validation Error Subfolder In Stock">
		: Fehler: Bestandsordner kann keine Unterordner enthalten
	</string>
	<string name="Marketplace Validation Warning Empty">
		: Warnung: Ordner enthält keine Objekte
	</string>
	<string name="Marketplace Validation Warning Create Stock">
		: Warnung: Bestandsordner wird erstellt
	</string>
	<string name="Marketplace Validation Warning Create Version">
		: Warnung: Versionsordner wird erstellt
	</string>
	<string name="Marketplace Validation Warning Move">
		: Warnung: Objekte werden verschoben
	</string>
	<string name="Marketplace Validation Warning Delete">
		: Warnung: Ordnerinhalte wurden in Bestandsordner übertragen; leerer Ordner wird entfernt
	</string>
	<string name="Marketplace Validation Error Stock Item">
		: Fehler: Kopiergeschützte Objekte müssen in einem Bestandsordner gespeichert sein
	</string>
	<string name="Marketplace Validation Warning Unwrapped Item">
		: Warnung: Objekte müssen in einem Versionsordner gespeichert sein
	</string>
	<string name="Marketplace Validation Error">
		: Fehler:
	</string>
	<string name="Marketplace Validation Warning">
		: Warnung:
	</string>
	<string name="Marketplace Validation Error Empty Version">
		: Warnung: Versionsordner muss mindestens 1 Objekt enthalten
	</string>
	<string name="Marketplace Validation Error Empty Stock">
		: Warnung: Bestandsordner muss mindestens 1 Objekt enthalten
	</string>
	<string name="Marketplace Validation No Error">
		Keine Fehler oder Warnungen
	</string>
	<string name="Marketplace Error None">
		Keine Fehler
	</string>
	<string name="Marketplace Error Prefix">
		Fehler:
	</string>
	<string name="Marketplace Error Not Merchant">
		Bevor Sie Artikel in den Marktplatz übertragen können, müssen Sie sich als Händler registrieren (kostenlos).
	</string>
	<string name="Marketplace Error Not Accepted">
		Objekt kann nicht in diesen Ordner verschoben werden.
	</string>
	<string name="Marketplace Error Unsellable Item">
		Dieses Objekt kann nicht im Marktplatz verkauft werden.
	</string>
	<string name="MarketplaceNoID">
		keine Mkt-ID
	</string>
	<string name="MarketplaceLive">
		aufgelistet
	</string>
	<string name="MarketplaceActive">
		aktiv
	</string>
	<string name="MarketplaceMax">
		max.
	</string>
	<string name="MarketplaceStock">
		Bestand
	</string>
	<string name="MarketplaceNoStock">
		ausverkauft
	</string>
	<string name="MarketplaceUpdating">
		Aktualisierung läuft...
	</string>
	<string name="Open landmarks">
		Landmarken öffnen
	</string>
	<string name="Unconstrained">
		Variabel
	</string>
	<string name="no_transfer" value=" (kein Transferieren)"/>
	<string name="no_modify" value=" (kein Bearbeiten)"/>
	<string name="no_copy" value=" (kein Kopieren)"/>
	<string name="worn" value=" (getragen)"/>
	<string name="link" value=" (Link)"/>
	<string name="broken_link" value=" (unvollständiger_Link)"/>
	<string name="LoadingContents">
		Inhalte werden geladen...
	</string>
	<string name="NoContents">
		Keine Inhalte
	</string>
	<string name="WornOnAttachmentPoint" value=" (getragen am [ATTACHMENT_POINT])"/>
	<string name="AttachmentErrorMessage" value="([ATTACHMENT_ERROR])"/>
	<string name="ActiveGesture" value="[GESLABEL] (aktiviert)"/>
	<string name="PermYes">
		Ja
	</string>
	<string name="PermNo">
		Nein
	</string>
	<string name="Chat Message" value="Chat:"/>
	<string name="Sound" value=" Sound:"/>
	<string name="Wait" value=" --- Warten:"/>
	<string name="AnimFlagStop" value=" Animation stoppen:"/>
	<string name="AnimFlagStart" value=" Animation starten:"/>
	<string name="Wave" value=" Winken"/>
	<string name="GestureActionNone" value="Keine"/>
	<string name="HelloAvatar" value=" Hallo Avatar!"/>
	<string name="ViewAllGestures" value="  Alle anzeigen &gt;&gt;"/>
	<string name="GetMoreGestures" value="Mehr &gt;&gt;"/>
	<string name="Animations" value=" Animationen,"/>
	<string name="Calling Cards" value=" Visitenkarten,"/>
	<string name="Clothing" value=" Kleidung,"/>
	<string name="Gestures" value=" Gesten,"/>
	<string name="Landmarks" value=" Landmarken,"/>
	<string name="Notecards" value=" Notizkarten,"/>
	<string name="Objects" value=" Objekte,"/>
	<string name="Scripts" value=" Skripte,"/>
	<string name="Sounds" value=" Sounds,"/>
	<string name="Textures" value=" Texturen,"/>
	<string name="Snapshots" value=" Fotos,"/>
	<string name="No Filters" value="Keine"/>
	<string name="Since Logoff" value=" - Seit Abmeldung"/>
	<string name="Transfer Only" value=" - Nur Transfer"/>
	<string name="InvFolder My Inventory">
		Inventar
	</string>
	<string name="InvFolder Library">
		Bibliothek
	</string>
	<string name="InvFolder Textures">
		Texturen
	</string>
	<string name="InvFolder Sounds">
		Sounds
	</string>
	<string name="InvFolder Calling Cards">
		Visitenkarten
	</string>
	<string name="InvFolder Landmarks">
		Landmarken
	</string>
	<string name="InvFolder Scripts">
		Skripte
	</string>
	<string name="InvFolder Clothing">
		Kleidung
	</string>
	<string name="InvFolder Objects">
		Objekte
	</string>
	<string name="InvFolder Notecards">
		Notizkarten
	</string>
	<string name="InvFolder New Folder">
		Neuer Ordner
	</string>
	<string name="InvFolder Inventory">
		Inventar
	</string>
	<string name="InvFolder Uncompressed Images">
		Unkomprimierte Bilder
	</string>
	<string name="InvFolder Body Parts">
		Körperteile
	</string>
	<string name="InvFolder Trash">
		Papierkorb
	</string>
	<string name="InvFolder Photo Album">
		Fotoalbum
	</string>
	<string name="InvFolder Lost And Found">
		Fundbüro
	</string>
	<string name="InvFolder Uncompressed Sounds">
		Unkomprimierte Sounds
	</string>
	<string name="InvFolder Animations">
		Animationen
	</string>
	<string name="InvFolder Gestures">
		Gesten
	</string>
	<string name="InvFolder Favorites">
		Favoriten
	</string>
	<string name="InvFolder favorite">
		Favoriten
	</string>
	<string name="InvFolder favorites">
		Favoriten
	</string>
	<string name="InvFolder Current Outfit">
		Aktuelles Outfit
	</string>
	<string name="InvFolder Initial Outfits">
		Ursprüngliche Outfits
	</string>
	<string name="InvFolder My Outfits">
		Outfits
	</string>
	<string name="InvFolder Accessories">
		Zubehör
	</string>
	<string name="InvFolder Meshes">
		Netze
	</string>
	<string name="InvFolder Received Items">
		Erhaltene Artikel
	</string>
	<string name="InvFolder Merchant Outbox">
		Händler-Outbox
	</string>
	<string name="InvFolder Friends">
		Freunde
	</string>
	<string name="InvFolder All">
		Alle
	</string>
	<string name="no_attachments">
		Keine Anhänge getragen
	</string>
	<string name="Attachments remain">
		Anhänge ([COUNT] frei)
	</string>
	<string name="Buy">
		Kaufen
	</string>
	<string name="BuyforL$">
		Kaufen für L$
	</string>
	<string name="Stone">
		Stein
	</string>
	<string name="Metal">
		Metall
	</string>
	<string name="Glass">
		Glas
	</string>
	<string name="Wood">
		Holz
	</string>
	<string name="Flesh">
		Fleisch
	</string>
	<string name="Plastic">
		Plastik
	</string>
	<string name="Rubber">
		Gummi
	</string>
	<string name="Light">
		Hell
	</string>
	<string name="KBShift">
		Umschalt-Taste
	</string>
	<string name="KBCtrl">
		Strg
	</string>
	<string name="Chest">
		Brust
	</string>
	<string name="Skull">
		Schädel
	</string>
	<string name="Left Shoulder">
		Linke Schulter
	</string>
	<string name="Right Shoulder">
		Rechte Schulter
	</string>
	<string name="Left Hand">
		Linke Hand
	</string>
	<string name="Right Hand">
		Rechte Hand
	</string>
	<string name="Left Foot">
		Linker Fuß
	</string>
	<string name="Right Foot">
		Rechter Fuß
	</string>
	<string name="Spine">
		Wirbelsäule
	</string>
	<string name="Pelvis">
		Becken
	</string>
	<string name="Mouth">
		Mund
	</string>
	<string name="Chin">
		Kinn
	</string>
	<string name="Left Ear">
		Linkes Ohr
	</string>
	<string name="Right Ear">
		Rechtes Ohr
	</string>
	<string name="Left Eyeball">
		Linker Augapfel
	</string>
	<string name="Right Eyeball">
		Rechter Augapfel
	</string>
	<string name="Nose">
		Nase
	</string>
	<string name="R Upper Arm">
		R Oberarm
	</string>
	<string name="R Forearm">
		R Unterarm
	</string>
	<string name="L Upper Arm">
		L Oberarm
	</string>
	<string name="L Forearm">
		L Unterarm
	</string>
	<string name="Right Hip">
		Rechte Hüfte
	</string>
	<string name="R Upper Leg">
		R Oberschenkel
	</string>
	<string name="R Lower Leg">
		R Unterschenkel
	</string>
	<string name="Left Hip">
		Linke Hüfte
	</string>
	<string name="L Upper Leg">
		L Oberschenkel
	</string>
	<string name="L Lower Leg">
		L Unterschenkel
	</string>
	<string name="Stomach">
		Bauch
	</string>
	<string name="Left Pec">
		Linke Brust
	</string>
	<string name="Right Pec">
		Rechte Brust
	</string>
	<string name="Neck">
		Hals
	</string>
	<string name="Avatar Center">
		Avatar-Mitte
	</string>
	<string name="Left Ring Finger">
		Linker Ringfinger
	</string>
	<string name="Right Ring Finger">
		Rechter Ringfinger
	</string>
	<string name="Tail Base">
		Schwanzansatz
	</string>
	<string name="Tail Tip">
		Schwanzspitze
	</string>
	<string name="Left Wing">
		Linker Flügel
	</string>
	<string name="Right Wing">
		Rechter Flügel
	</string>
	<string name="Jaw">
		Kiefer
	</string>
	<string name="Alt Left Ear">
		Alt. linkes Ohr
	</string>
	<string name="Alt Right Ear">
		Alt. rechtes Ohr
	</string>
	<string name="Alt Left Eye">
		Alt. linkes Auge
	</string>
	<string name="Alt Right Eye">
		Alt. rechtes Auge
	</string>
	<string name="Tongue">
		Zunge
	</string>
	<string name="Groin">
		Leiste
	</string>
	<string name="Left Hind Foot">
		Linker Hinterfuß
	</string>
	<string name="Right Hind Foot">
		Rechter Hinterfuß
	</string>
	<string name="Invalid Attachment">
		Ungültige Stelle für Anhang
	</string>
	<string name="ATTACHMENT_MISSING_ITEM">
		Fehler: fehlendes Objekt
	</string>
	<string name="ATTACHMENT_MISSING_BASE_ITEM">
		Fehler: Basisobjekt fehlt
	</string>
	<string name="ATTACHMENT_NOT_ATTACHED">
		Fehler: Objekt ist im aktuellen Outfit, aber nicht angehängt
	</string>
	<string name="YearsMonthsOld">
		[AGEYEARS] [AGEMONTHS]
	</string>
	<string name="YearsOld">
		[AGEYEARS] alt
	</string>
	<string name="MonthsOld">
		[AGEMONTHS] alt
	</string>
	<string name="WeeksOld">
		[AGEWEEKS] alt
	</string>
	<string name="DaysOld">
		[AGEDAYS] alt
	</string>
	<string name="TodayOld">
		Seit heute Mitglied
	</string>
	<string name="av_render_everyone_now">
		Jetzt kann jeder Sie sehen.
	</string>
	<string name="av_render_not_everyone">
		Sie sind u. U. nicht für alle Leute in Ihrer Nähe sichtbar.
	</string>
	<string name="av_render_over_half">
		Sie sind u. U. für mehr als die Hälfte der Leute in Ihrer Nähe nicht sichtbar.
	</string>
	<string name="av_render_most_of">
		Sie sind u. U. für die meisten Leuten in Ihrer Nähe nicht sichtbar.
	</string>
	<string name="av_render_anyone">
		Sie sind u. U. für niemanden in Ihrer Nähe sichtbar.
	</string>
	<string name="hud_description_total">
		Ihr HUD
	</string>
	<string name="hud_name_with_joint">
		[OBJ_NAME] (getragen von [JNT_NAME])
	</string>
	<string name="hud_render_memory_warning">
		[HUD_DETAILS] beansprucht viel Texturspeicher
	</string>
	<string name="hud_render_cost_warning">
		[HUD_DETAILS] enthält zu viele ressourcenintensive Objekte und Texturen
	</string>
	<string name="hud_render_heavy_textures_warning">
		[HUD_DETAILS] enthält viele große Texturen
	</string>
	<string name="hud_render_cramped_warning">
		[HUD_DETAILS] enthält zu viele Objekte
	</string>
	<string name="hud_render_textures_warning">
		[HUD_DETAILS] enthält zu viele Texturen
	</string>
	<string name="AgeYearsA">
		[COUNT] Jahr
	</string>
	<string name="AgeYearsB">
		[COUNT] Jahre
	</string>
	<string name="AgeYearsC">
		[COUNT] Jahre
	</string>
	<string name="AgeMonthsA">
		[COUNT] Monat
	</string>
	<string name="AgeMonthsB">
		[COUNT] Monate
	</string>
	<string name="AgeMonthsC">
		[COUNT] Monate
	</string>
	<string name="AgeWeeksA">
		[COUNT] Woche
	</string>
	<string name="AgeWeeksB">
		[COUNT] Wochen
	</string>
	<string name="AgeWeeksC">
		[COUNT] Wochen
	</string>
	<string name="AgeDaysA">
		[COUNT] Tag
	</string>
	<string name="AgeDaysB">
		[COUNT] Tage
	</string>
	<string name="AgeDaysC">
		[COUNT] Tage
	</string>
	<string name="GroupMembersA">
		[COUNT] Mitglied
	</string>
	<string name="GroupMembersB">
		[COUNT] Mitglieder
	</string>
	<string name="GroupMembersC">
		[COUNT] Mitglieder
	</string>
	<string name="AcctTypeResident">
		Einwohner
	</string>
	<string name="AcctTypeTrial">
		Test
	</string>
	<string name="AcctTypeCharterMember">
		Charta-Mitglied
	</string>
	<string name="AcctTypeEmployee">
		Linden Lab-Mitarbeiter
	</string>
	<string name="PaymentInfoUsed">
		Zahlungsinfo verwendet
	</string>
	<string name="PaymentInfoOnFile">
		Zahlungsinfo archiviert
	</string>
	<string name="NoPaymentInfoOnFile">
		Keine Zahlungsinfo archiviert
	</string>
	<string name="AgeVerified">
		Altersgeprüft
	</string>
	<string name="NotAgeVerified">
		Nicht altersgeprüft
	</string>
	<string name="Center 2">
		Mitte 2
	</string>
	<string name="Top Right">
		Oben rechts
	</string>
	<string name="Top">
		Oben
	</string>
	<string name="Top Left">
		Oben links
	</string>
	<string name="Center">
		Mitte
	</string>
	<string name="Bottom Left">
		Unten links
	</string>
	<string name="Bottom">
		Unten
	</string>
	<string name="Bottom Right">
		Unten rechts
	</string>
	<string name="CompileQueueDownloadedCompiling">
		Heruntergeladen, wird kompiliert
	</string>
	<string name="CompileQueueServiceUnavailable">
		Kein Skriptkompilierungsdienst verfügbar
	</string>
	<string name="CompileQueueScriptNotFound">
		Skript wurde auf Server nicht gefunden.
	</string>
	<string name="CompileQueueProblemDownloading">
		Beim Herunterladen ist ein Problem aufgetreten
	</string>
	<string name="CompileQueueInsufficientPermDownload">
		Unzureichende Rechte zum Herunterladen eines Skripts.
	</string>
	<string name="CompileQueueInsufficientPermFor">
		Unzureichende Berechtigungen für
	</string>
	<string name="CompileQueueUnknownFailure">
		Unbekannter Fehler beim Herunterladen
	</string>
	<string name="CompileNoExperiencePerm">
		Skript „[SCRIPT]“ mit Erlebnis „[EXPERIENCE]“ wird übersprungen.
	</string>
	<string name="CompileQueueTitle">
		Skripte rekompilieren
	</string>
	<string name="CompileQueueStart">
		Rekompilieren
	</string>
	<string name="CompileQueuePreprocessing">
		Präprozessieren: [SCRIPT]
	</string>
	<string name="CompileQueuePreprocessingComplete">
		Präprozessieren von Skript [SCRIPT] beendet
	</string>
	<string name="ResetQueueTitle">
		Skripte zurücksetzen
	</string>
	<string name="ResetQueueStart">
		Zurücksetzen
	</string>
	<string name="RunQueueTitle">
		Skripte ausführen
	</string>
	<string name="RunQueueStart">
		Skript ausführen
	</string>
	<string name="NotRunQueueTitle">
		Skripte anhalten
	</string>
	<string name="NotRunQueueStart">
		Skript anhalten
	</string>
	<string name="DeleteQueueTitle">
		Skripte löschen
	</string>
	<string name="DeleteQueueStart">
		Löschen
	</string>
	<string name="Compiling">
		Kompiliere [NAME]
	</string>
	<string name="CompileSuccessful">
		Kompilieren erfolgreich abgeschlossen!
	</string>
	<string name="CompileSuccessfulSaving">
		Kompilieren erfolgreich abgeschlossen, speichern...
	</string>
	<string name="SaveComplete">
		Speichervorgang abgeschlossen.
	</string>
	<string name="UploadFailed">
		Datei-Upload fehlgeschlagen: [REASON]
	</string>
	<string name="ObjectOutOfRange">
		Skript (Objekt außerhalb des Bereichs)
	</string>
	<string name="ScriptWasDeleted">
		Skript (aus Inventar gelöscht)
	</string>
	<string name="GodToolsObjectOwnedBy">
		Objekt [OBJECT], Besitzer [OWNER]
	</string>
	<string name="GroupsNone">
		keine
	</string>
	<string name="Group" value=" (Gruppe)"/>
	<string name="Unknown">
		(unbekannt)
	</string>
	<string name="SummaryForTheWeek" value="Zusammenfassung für diese Woche, beginnend am "/>
	<string name="NextStipendDay" value="Der nächste Stipendium-Tag ist "/>
	<string name="GroupPlanningDate">
		[day,datetime,utc].[mthnum,datetime,utc].[year,datetime,utc]
	</string>
	<string name="GroupIndividualShare" value="                      Gruppenanteil       Einzelanteil"/>
	<string name="GroupColumn" value="Gruppe"/>
	<string name="Balance">
		Kontostand
	</string>
	<string name="Credits">
		Danksagung
	</string>
	<string name="Debits">
		Soll
	</string>
	<string name="Total">
		Gesamtbetrag
	</string>
	<string name="NoGroupDataFound">
		Für Gruppe wurden keine Gruppendaten gefunden
	</string>
	<string name="AlreadyInGroup">
		Sie sind bereits Mitglied dieser Gruppe.
	</string>
	<string name="IMParentEstate">
		parent estate
	</string>
	<string name="IMMainland">
		Mainland
	</string>
	<string name="IMTeen">
		Teen
	</string>
	<string name="Anyone">
		jeder
	</string>
	<string name="RegionInfoError">
		Fehler
	</string>
	<string name="RegionInfoAllEstatesOwnedBy">
		alle Grundbesitze gehören [OWNER]
	</string>
	<string name="RegionInfoAllEstatesYouOwn">
		alle Grundbesitze, die Sie besitzen
	</string>
	<string name="RegionInfoAllEstatesYouManage">
		alle Grundbesitze, die Sie für [OWNER] verwalten
	</string>
	<string name="RegionInfoAllowedResidents">
		Immer zulässig: ([ALLOWEDAGENTS], max [MAXACCESS])
	</string>
	<string name="RegionInfoAllowedGroups">
		Immer zugelassene Gruppen: ([ALLOWEDGROUPS], max [MAXACCESS])
	</string>
	<string name="RegionInfoEstateManagers">
		Grundbesitzverwalter: ([ESTATEMANAGERS], max [MAXMANAGERS])
	</string>
	<string name="RegionInfoBannedResidents">
		Immer verbannt: ([BANNEDAGENTS], max [MAXBANNED])
	</string>
	<string name="RegionInfoListTypeAllowedAgents">
		immer zulässiger Einwohner
	</string>
	<string name="RegionInfoListTypeBannedAgents">
		immer verbannter Einwohner
	</string>
	<string name="RegionInfoAllEstates">
		alle Grundbesitze
	</string>
	<string name="RegionInfoManagedEstates">
		verwaltete Grundbesitze
	</string>
	<string name="RegionInfoThisEstate">
		dieser Grundbesitz
	</string>
	<string name="AndNMore">
		und [EXTRA_COUNT] weitere
	</string>
	<string name="ScriptLimitsParcelScriptMemory">
		Parzellenskript-Speicher
	</string>
	<string name="ScriptLimitsParcelsOwned">
		Aufgeführte Parzellen: [PARCELS]
	</string>
	<string name="ScriptLimitsMemoryUsed">
		Verwendeter Speicher: [COUNT] KB von [MAX] KB; [AVAILABLE] KB verfügbar
	</string>
	<string name="ScriptLimitsMemoryUsedSimple">
		Verwendeter Speicher: [COUNT] KB
	</string>
	<string name="ScriptLimitsParcelScriptURLs">
		Parzelleskript-URLs
	</string>
	<string name="ScriptLimitsURLsUsed">
		Verwendete URLs: [COUNT] von [MAX]; [AVAILABLE] verfügbar
	</string>
	<string name="ScriptLimitsURLsUsedSimple">
		Verwendete URLs: [COUNT]
	</string>
	<string name="ScriptLimitsRequestError">
		Fehler bei Informationsabruf
	</string>
	<string name="ScriptLimitsRequestNoParcelSelected">
		Keine Parzellen wurden ausgewählt
	</string>
	<string name="ScriptLimitsRequestWrongRegion">
		Fehler: Skriptinformationen sind nur für Ihre aktuelle Region verfügbar
	</string>
	<string name="ScriptLimitsRequestWaiting">
		Informationen werden abgerufen...
	</string>
	<string name="ScriptLimitsRequestDontOwnParcel">
		Sie sind nicht berechtigt, diese Parzelle zu untersuchen.
	</string>
	<string name="SITTING_ON">
		sitzt auf
	</string>
	<string name="ATTACH_CHEST">
		Brust
	</string>
	<string name="ATTACH_HEAD">
		Schädel
	</string>
	<string name="ATTACH_LSHOULDER">
		Linke Schulter
	</string>
	<string name="ATTACH_RSHOULDER">
		Rechte Schulter
	</string>
	<string name="ATTACH_LHAND">
		Linke Hand
	</string>
	<string name="ATTACH_RHAND">
		Rechte Hand
	</string>
	<string name="ATTACH_LFOOT">
		Linker Fuß
	</string>
	<string name="ATTACH_RFOOT">
		Rechter Fuß
	</string>
	<string name="ATTACH_BACK">
		Wirbelsäule
	</string>
	<string name="ATTACH_PELVIS">
		Becken
	</string>
	<string name="ATTACH_MOUTH">
		Mund
	</string>
	<string name="ATTACH_CHIN">
		Kinn
	</string>
	<string name="ATTACH_LEAR">
		Linkes Ohr
	</string>
	<string name="ATTACH_REAR">
		Rechtes Ohr
	</string>
	<string name="ATTACH_LEYE">
		Linkes Auge
	</string>
	<string name="ATTACH_REYE">
		Rechtes Auge
	</string>
	<string name="ATTACH_NOSE">
		Nase
	</string>
	<string name="ATTACH_RUARM">
		Rechter Oberarm
	</string>
	<string name="ATTACH_RLARM">
		Rechter Unterarm
	</string>
	<string name="ATTACH_LUARM">
		Linker Oberarm
	</string>
	<string name="ATTACH_LLARM">
		Linker Unterarm
	</string>
	<string name="ATTACH_RHIP">
		Rechte Hüfte
	</string>
	<string name="ATTACH_RULEG">
		Rechter Oberschenkel
	</string>
	<string name="ATTACH_RLLEG">
		Rechter Unterschenkel
	</string>
	<string name="ATTACH_LHIP">
		Linke Hüfte
	</string>
	<string name="ATTACH_LULEG">
		Linker Oberschenkel
	</string>
	<string name="ATTACH_LLLEG">
		Linker Unterschenkel
	</string>
	<string name="ATTACH_BELLY">
		Bauch
	</string>
	<string name="ATTACH_LEFT_PEC">
		Linke Brust
	</string>
	<string name="ATTACH_RIGHT_PEC">
		Rechte Brust
	</string>
	<string name="ATTACH_HUD_CENTER_2">
		HUD Mitte 2
	</string>
	<string name="ATTACH_HUD_TOP_RIGHT">
		HUD oben rechts
	</string>
	<string name="ATTACH_HUD_TOP_CENTER">
		HUD oben Mitte
	</string>
	<string name="ATTACH_HUD_TOP_LEFT">
		HUD oben links
	</string>
	<string name="ATTACH_HUD_CENTER_1">
		HUD Mitte 1
	</string>
	<string name="ATTACH_HUD_BOTTOM_LEFT">
		HUD unten links
	</string>
	<string name="ATTACH_HUD_BOTTOM">
		HUD unten
	</string>
	<string name="ATTACH_HUD_BOTTOM_RIGHT">
		HUD unten rechts
	</string>
	<string name="ATTACH_NECK">
		Hals
	</string>
	<string name="ATTACH_AVATAR_CENTER">
		Avatar-Mitte
	</string>
	<string name="ATTACH_LHAND_RING1">
		Linker Ringfinger
	</string>
	<string name="ATTACH_RHAND_RING1">
		Rechter Ringfinger
	</string>
	<string name="ATTACH_TAIL_BASE">
		Schwanzansatz
	</string>
	<string name="ATTACH_TAIL_TIP">
		Schwanzspitze
	</string>
	<string name="ATTACH_LWING">
		Linker Flügel
	</string>
	<string name="ATTACH_RWING">
		Rechter Flügel
	</string>
	<string name="ATTACH_FACE_JAW">
		Kiefer
	</string>
	<string name="ATTACH_FACE_LEAR">
		Alt. linkes Ohr
	</string>
	<string name="ATTACH_FACE_REAR">
		Alt. rechtes Ohr
	</string>
	<string name="ATTACH_FACE_LEYE">
		Alt. linkes Auge
	</string>
	<string name="ATTACH_FACE_REYE">
		Alt. rechtes Auge
	</string>
	<string name="ATTACH_FACE_TONGUE">
		Zunge
	</string>
	<string name="ATTACH_GROIN">
		Leiste
	</string>
	<string name="ATTACH_HIND_LFOOT">
		Linker Hinterfuß
	</string>
	<string name="ATTACH_HIND_RFOOT">
		Rechter Hinterfuß
	</string>
	<string name="CursorPos">
		Zeile [LINE], Spalte [COLUMN]
	</string>
	<string name="PanelDirCountFound">
		[COUNT] gefunden
	</string>
	<string name="PanelDirTimeStr">
		[hour12,datetime,slt]:[min,datetime,slt] [ampm,datetime,slt]
	</string>
	<string name="PanelDirEventsDateText">
		[mthnum,datetime,slt]/[day,datetime,slt]
	</string>
	<string name="PanelContentsTooltip">
		Objektinhalt
	</string>
	<string name="PanelContentsNewScript">
		Neues Skript
	</string>
	<string name="DoNotDisturbModeResponseDefault">
		Dieser Einwohner hat den Nicht-stören-Modus aktiviert und wird Ihre Nachricht später sehen.
	</string>
	<string name="AutoResponseModeDefault">
		Dieser Einwohner hat den Firestorm-Viewer-Modus „Automatische Antwort“ aktiviert. Dies bedeutet, dass er nicht gestört werden möchte. Er wird Ihre Nachricht später sehen.
	</string>
	<string name="AutoResponseModeNonFriendsDefault">
		Dieser Einwohner hat den Firestorm-Viewer-Modus „Automatische Antwort“ aktiviert. Dies bedeutet, dass er nicht gestört werden möchte. Er wird Ihre Nachricht später sehen.
	</string>
	<string name="RejectTeleportOffersResponseDefault">
		Dieser Einwohner hat den Firestorm-Viewer-Modus „Teleport-Angebote und -Anforderungen abweisen“ aktiviert. Dies bedeutet, dass er nicht mit Teleport-Angeboten oder -Anforderungen gestört werden möchte. Sie können Ihm weiterhin eine Nachricht senden.
	</string>
	<string name="RejectFriendshipRequestsResponseDefault">
		Dieser Einwohner hat den Firestorm-Viewer-Modus „Alle Freundschaftsanfragen abweisen“ aktiviert. Dies bedeutet, dass er nicht mit Freundschaftsanfragen gestört werden möchte. Sie können Ihm weiterhin eine Nachricht senden.
	</string>
	<string name="MutedAvatarsResponseDefault">
		Dieser Einwohner hat den Empfang Ihrer Nachrichten blockiert.
	</string>
	<string name="AwayAvatarResponseDefault">
		Dieser Einwohner ist gerade nicht am Platz und wird Ihre Nachricht später sehen.
	</string>
	<string name="MuteByName">
		(Nach Namen)
	</string>
	<string name="MuteAgent">
		(Einwohner)
	</string>
	<string name="MuteObject">
		(Objekt)
	</string>
	<string name="MuteGroup">
		(Gruppe)
	</string>
	<string name="MuteExternal">
		(Extern)
	</string>
	<string name="RegionNoCovenant">
		Für diesen Grundbesitz liegt kein Vertrag vor.
	</string>
	<string name="RegionNoCovenantOtherOwner">
		Für diesen Grundbesitz liegt kein Vertrag vor. Das Land auf diesem Grundbesitz wird vom Grundbesitzer verkauft.  Für Informationen zum Verkauf setzen Sie sich bitte mit dem Grundbesitzer in Verbindung.
	</string>
	<string name="covenant_last_modified" value="Zuletzt geändert: "/>
	<string name="none_text" value=" (keiner) "/>
	<string name="never_text" value=" (nie) "/>
	<string name="GroupOwned">
		In Gruppenbesitz
	</string>
	<string name="Public">
		Öffentlich
	</string>
	<string name="LocalSettings">
		Lokale Einstellungen
	</string>
	<string name="RegionSettings">
		Regionseinstellungen
	</string>
	<string name="ClassifiedClicksTxt">
		Klicks: [TELEPORT] teleportieren, [MAP] Karte, [PROFILE] Profil
	</string>
	<string name="ClassifiedUpdateAfterPublish">
		(wird nach Veröffentlichung aktualisiert)
	</string>
	<string name="NoPicksClassifiedsText">
		Sie haben keine Auswahl oder Anzeigen erstelllt. Klicken Sie auf die „Plus“-Schaltfläche, um eine Auswahl oder Anzeige zu erstellen.
	</string>
	<string name="NoAvatarPicksClassifiedsText">
		Der Einwohner hat keine Auswahl oder Anzeigen
	</string>
	<string name="PicksClassifiedsLoadingText">
		Wird geladen...
	</string>
	<string name="NoPicksText">
		Du hast noch keine Auswahl erstellt.
	</string>
	<string name="NoAvatarPicksText">
		Der Einwohner hat keine Auswahl.
	</string>
	<string name="NoClassifiedsText">
		Sie haben keine Anzeige erstelllt. Klicken Sie auf die „Plus“-Schaltfläche, um eine Anzeige zu erstellen.
	</string>
	<string name="NoAvatarClassifiedsText">
		Der Einwohner hat keine Anzeigen.
	</string>
	<string name="MultiPreviewTitle">
		Vorschau
	</string>
	<string name="MultiPropertiesTitle">
		Eigenschaften
	</string>
	<string name="InvOfferAnObjectNamed">
		Ein Objekt namens
	</string>
	<string name="InvOfferOwnedByGroup">
		im Besitz der Gruppe
	</string>
	<string name="InvOfferOwnedByUnknownGroup">
		im Besitz einer unbekannten Gruppe
	</string>
	<string name="InvOfferOwnedBy">
		im Besitz von
	</string>
	<string name="InvOfferOwnedByUnknownUser">
		im Besitz eines unbekannten Einwohners
	</string>
	<string name="InvOfferGaveYou">
		hat Ihnen folgendes übergeben
	</string>
	<string name="InvOfferYouDecline">
		Sie lehnen ab
	</string>
	<string name="InvOfferDecline">
		Sie lehnen [DESC] von [NAME] ab.
	</string>
	<string name="InvOfferAutoAcceptObject">
		Ein Objekt namens [OBJECT_NAME] hat Ihnen folgende/n/s [OBJECT_TYPE] übergeben: [DESC]</string>
	<string name="InvOfferAutoAcceptUser">
		[USER_NAME] hat Ihnen folgende/n/s [OBJECT_TYPE] übergeben: [DESC]
	</string>
	<string name="GroupMoneyTotal">
		Gesamtbetrag
	</string>
	<string name="GroupMoneyBought">
		gekauft
	</string>
	<string name="GroupMoneyPaidYou">
		bezahlte Ihnen
	</string>
	<string name="GroupMoneyPaidInto">
		bezahlte an
	</string>
	<string name="GroupMoneyBoughtPassTo">
		kaufte Pass für
	</string>
	<string name="GroupMoneyPaidFeeForEvent">
		bezahlte Gebühr für Event
	</string>
	<string name="GroupMoneyPaidPrizeForEvent">
		bezahlte Preis für Event
	</string>
	<string name="GroupMoneyBalance">
		Kontostand
	</string>
	<string name="GroupMoneyCredits">
		Danksagung
	</string>
	<string name="GroupMoneyDebits">
		Soll
	</string>
	<string name="GroupMoneyDate">
		[weekday,datetime,utc], [day,datetime,utc]. [mth,datetime,utc] [year,datetime,utc]
	</string>
	<string name="AcquiredItems">
		Erworbene Artikel
	</string>
	<string name="Cancel">
		Abbrechen
	</string>
	<string name="UploadingCosts">
		Das Hochladen von [NAME] kostet [AMOUNT] L$
	</string>
	<string name="BuyingCosts">
		Die Kosten betragen: [AMOUNT] L$
	</string>
	<string name="UnknownFileExtension">
		Unbekanntes Dateiformat .%s
Gültige Formate: .wav, .tga, .bmp, .jpg, .jpeg oder .anim
	</string>
	<string name="MuteObject2">
		Ignorieren
	</string>
	<string name="MuteAvatar">
		Ignorieren
	</string>
	<string name="UnmuteObject">
		Freischalten
	</string>
	<string name="UnmuteAvatar">
		Freischalten
	</string>
	<string name="AddLandmarkNavBarMenu">
		Zu meinen Landmarken hinzufügen...
	</string>
	<string name="EditLandmarkNavBarMenu">
		Meine Landmarken bearbeiten...
	</string>
	<string name="accel-mac-control">
		⌃
	</string>
	<string name="accel-mac-command">
		⌘
	</string>
	<string name="accel-mac-option">
		⌥
	</string>
	<string name="accel-mac-shift">
		⇧
	</string>
	<string name="accel-win-control">
		Strg+
	</string>
	<string name="accel-win-alt">
		Alt+
	</string>
	<string name="accel-win-shift">
		Umschalt+
	</string>
	<string name="FileSaved">
		Datei wurde gespeichert
	</string>
	<string name="Receiving">
		Daten werden empfangen
	</string>
	<string name="AM">
		Uhr
	</string>
	<string name="PM">
		Uhr
	</string>
	<string name="PST">
		PST
	</string>
	<string name="PDT">
		PDT
	</string>
	<string name="Direction_Forward">
		Vorwärts
	</string>
	<string name="Direction_Left">
		Links
	</string>
	<string name="Direction_Right">
		Rechts
	</string>
	<string name="Direction_Back">
		Zurück
	</string>
	<string name="Direction_North">
		Norden
	</string>
	<string name="Direction_South">
		Süden
	</string>
	<string name="Direction_West">
		Westen
	</string>
	<string name="Direction_East">
		Osten
	</string>
	<string name="Direction_Up">
		Nach oben
	</string>
	<string name="Direction_Down">
		Nach unten
	</string>
	<string name="Any Category">
		Alle Kategorien
	</string>
	<string name="Shopping">
		Shopping
	</string>
	<string name="Land Rental">
		Land mieten
	</string>
	<string name="Property Rental">
		Immobilie mieten
	</string>
	<string name="Special Attraction">
		Attraktionen
	</string>
	<string name="New Products">
		Neue Produkte
	</string>
	<string name="Employment">
		Stellenangebote
	</string>
	<string name="Wanted">
		Gesucht
	</string>
	<string name="Service">
		Dienstleistungen
	</string>
	<string name="Personal">
		Sonstiges
	</string>
	<string name="None">
		Keiner
	</string>
	<string name="Linden Location">
		Lindenort
	</string>
	<string name="Adult">
		Adult
	</string>
	<!-- FS:Ansariel: Fixed to match PARCEL_CATEGORY_UI_STRING array -->
	<string name="Arts and Culture">
		Kunst &amp; Kultur
	</string>
	<string name="Business">
		Firmen
	</string>
	<string name="Educational">
		Bildung
	</string>
	<string name="Gaming">
		Spielen
	</string>
	<string name="Hangout">
		Treffpunkt
	</string>
	<string name="Newcomer Friendly">
		Anfängergerecht
	</string>
	<!-- FS:Ansariel: Fixed to match PARCEL_CATEGORY_UI_STRING array -->
	<string name="Parks and Nature">
		Parks und Natur
	</string>
	<string name="Residential">
		Wohngebiet
	</string>
	<string name="Stage">
		Phase
	</string>
	<string name="Other">
		Sonstige
	</string>
	<string name="Rental">
		Vermietung
	</string>
	<string name="Any">
		Alle
	</string>
	<string name="You">
		Sie
	</string>
	<string name=":">
		:
	</string>
	<string name=",">
		,
	</string>
	<string name="...">
		...
	</string>
	<string name="***">
		***
	</string>
	<string name="(">
		(
	</string>
	<string name=")">
		)
	</string>
	<string name=".">
		.
	</string>
	<string name="&apos;">
		&apos;
	</string>
	<string name="---">
		---
	</string>
	<string name="Multiple Media">
		Mehrere Medien
	</string>
	<string name="Play Media">
		Medien Abspielen/Pausieren
	</string>
	<string name="StreamtitleNowPlaying">
		Aktueller Titel:
	</string>
	<string name="IntelDriverPage">
		http://www.intel.com/p/de_DE/support/detect/graphics
	</string>
	<string name="NvidiaDriverPage">
		http://www.nvidia.com/Download/index.aspx?lang=de-de
	</string>
	<string name="AMDDriverPage">
		http://support.amd.com/de/Pages/AMDSupportHub.aspx
	</string>

	<string name="MBCmdLineError">
		Beim Parsen der Befehlszeile wurde ein Fehler festgestellt.
Weitere Informationen: http://wiki.secondlife.com/wiki/Client_parameters (EN)
Fehler:
	</string>
	<string name="MBCmdLineUsg">
		[APP_NAME] Verwendung in Befehlszeile:
	</string>
	<string name="MBUnableToAccessFile">
		[APP_NAME] kann auf die erforderliche Datei nicht zugreifen.

Grund hierfür ist, dass Sie entweder mehrere Instanzen gleichzeitig ausführen oder dass Ihr System denkt, eine Datei sei geöffnet.
Falls diese Nachricht erneut angezeigt wird, starten Sie bitte Ihren Computer neu und probieren Sie es noch einmal.
Falls der Fehler dann weiterhin auftritt, müssen Sie [APP_NAME] von Ihrem System de-installieren und erneut installieren.
	</string>
	<string name="MBFatalError">
		Unbehebbarer Fehler
	</string>
	<string name="MBApplicationError">Anwendungsfehler - Keine Panik</string>
	<string name="MBApplicationErrorDetails">Es tut uns leid, aber [APP_NAME] ist abgestürzt und wird deshalb beendet. Falls dieser Fehler wiederholt auftritt, konktaktieren Sie bitte unser Support-Team und informieren Sie es über folgende Fehlermeldung:

[ERROR_DETAILS]
	</string>
	<string name="MBRequiresAltiVec">
		[APP_NAME] erfordert einen Prozessor mit AltiVec (G4 oder später).
	</string>
	<string name="MBAlreadyRunning">
		[APP_NAME] läuft bereits.
Bitte sehen Sie in Ihrer Menüleiste nach, dort sollte ein Symbol für das Programm angezeigt werden.
Falls diese Nachricht erneut angezeigt wird, starten Sie Ihren Computer bitte neu.
	</string>
	<string name="MBFrozenCrashed">
		[APP_NAME] scheint eingefroren zu sein oder ist abgestürzt.
Möchten Sie einen Absturz-Bericht einschicken?
	</string>
	<string name="MBAlert">
		Benachrichtigung
	</string>
	<string name="MBNoDirectX">
		[APP_NAME] kann DirectX 9.0b oder höher nicht feststellen.
[APP_NAME] verwendet DirectX, um nach Hardware und/oder veralteten Treibern zu suchen, die zu Problemen mit der Stabilität, Leistung und Abstürzen führen können.  Sie können [APP_NAME] auch so ausführen, wir empfehlen jedoch, dass DirectX 9.0b vorhanden ist und ausgeführt wird.

Möchten Sie fortfahren?
	</string>
	<string name="MBWarning">
		Hinweis
	</string>
	<string name="MBNoAutoUpdate">
		Für Linux ist zur Zeit noch kein automatisches Aktualisieren möglich.
Bitte laden Sie die aktuellste Version von www.secondlife.com herunter.
	</string>
	<string name="MBRegClassFailed">
		RegisterClass fehlgeschlagen
	</string>
	<string name="MBError">
		Fehler
	</string>
	<string name="MBFullScreenErr">
		Vollbildschirm mit [WIDTH] x [HEIGHT] kann nicht ausgeführt werden.
Ausführung erfolgt in Fenster.
	</string>
	<string name="MBDestroyWinFailed">
		Fehler beim Herunterfahren während Fenster geschlossen wurde (DestroyWindow() fehlgeschlagen)
	</string>
	<string name="MBShutdownErr">
		Fehler beim Herunterfahren
	</string>
	<string name="MBDevContextErr">
		Kann keinen Kontext für GL-Gerät erstellen
	</string>
	<string name="MBPixelFmtErr">
		Passendes Pixelformat wurde nicht gefunden
	</string>
	<string name="MBPixelFmtDescErr">
		Beschreibung für Pixelformat nicht verfügbar
	</string>
	<string name="MBTrueColorWindow">
		Um [APP_NAME] auszuführen, ist True Color (32-bit) erforderlich.
Klicken Sie öffnen Sie auf Ihrem Computer die Einstellungen für die Anzeige und stellen Sie den Bildschirm auf 32-bit Farbe ein.
	</string>
	<string name="MBAlpha">
		[APP_NAME] kann nicht ausgeführt werden, da kein 8-Bit-Alpha-Kanal verfügbar ist.  Dies geschieht normalerweise bei Problemen mit dem Treiber der Video-Karte.
Bitte vergewissern Sie sich, dass Sie die aktuellsten Treiber für Ihre Videokarte installiert haben.
Vergewissern Sie sich außerdem, dass Ihr Bildschirm auf True Color (32-Bit) eingestellt ist (Systemsteuerung &gt; Anzeige &gt; Einstellungen).
Falls diese Meldung weiterhin angezeigt wird, wenden Sie sich bitte an [SUPPORT_SITE].
	</string>
	<string name="MBPixelFmtSetErr">
		Pixel-Format kann nicht eingestellt werden.
	</string>
	<string name="MBGLContextErr">
		Kann keinen Kontext für GL-Gerät erstellen
	</string>
	<string name="MBGLContextActErr">
		Kann keinen Kontext für GL-Gerät aktivieren
	</string>
	<string name="MBVideoDrvErr">
		[APP_NAME] kann nicht ausgeführt werden, da die Treiber Ihrer Videokarte entweder nicht richtig installiert oder veraltet sind, oder die entsprechende Hardware nicht unterstützt wird. Bitte vergewissern Sie sich, dass Sie die aktuellsten Treiber für die Videokarte installiert haben. Falls Sie die aktuellsten Treiber bereits installiert haben, installieren Sie diese bitte erneut.

Falls diese Meldung weiterhin angezeigt wird, wenden Sie sich bitte an [SUPPORT_SITE].
	</string>
	<string name="5 O&apos;Clock Shadow">
		Bartschatten
	</string>
	<string name="All White">
		Ganz weiß
	</string>
	<string name="Anime Eyes">
		Anime-Augen
	</string>
	<string name="Arced">
		Gewölbt
	</string>
	<string name="Arm Length">
		Armlänge
	</string>
	<string name="Attached">
		Angewachsen
	</string>
	<string name="Attached Earlobes">
		Angewachsene Ohrläppchen
	</string>
	<string name="Back Fringe">
		Nackenfransen
	</string>
	<string name="Baggy">
		Tränensäcke
	</string>
	<string name="Bangs">
		Pony
	</string>
	<string name="Beady Eyes">
		Knopfaugen
	</string>
	<string name="Belly Size">
		Bauchgröße
	</string>
	<string name="Big">
		Groß
	</string>
	<string name="Big Butt">
		Großer Hintern
	</string>
	<string name="Big Hair Back">
		Volumen: Hinten
	</string>
	<string name="Big Hair Front">
		Volumen: Vorne
	</string>
	<string name="Big Hair Top">
		Volumen: Oben
	</string>
	<string name="Big Head">
		Groß
	</string>
	<string name="Big Pectorals">
		Große Brustmuskeln
	</string>
	<string name="Big Spikes">
		Große Stacheln
	</string>
	<string name="Black">
		Schwarz
	</string>
	<string name="Blonde">
		Blond
	</string>
	<string name="Blonde Hair">
		Blondes Haar
	</string>
	<string name="Blush">
		Rouge
	</string>
	<string name="Blush Color">
		Rougefarbe
	</string>
	<string name="Blush Opacity">
		Rouge Deckkraft
	</string>
	<string name="Body Definition">
		Körperkonturen
	</string>
	<string name="Body Fat">
		Körperfett
	</string>
	<string name="Body Freckles">
		Sommersprossen
	</string>
	<string name="Body Thick">
		breit
	</string>
	<string name="Body Thickness">
		Körperbreite
	</string>
	<string name="Body Thin">
		schmal
	</string>
	<string name="Bow Legged">
		o-beinig
	</string>
	<string name="Breast Buoyancy">
		Brust, Straffheit
	</string>
	<string name="Breast Cleavage">
		Dekolleté
	</string>
	<string name="Breast Size">
		Brustgröße
	</string>
	<string name="Bridge Width">
		Rückenbreite
	</string>
	<string name="Broad">
		Breit
	</string>
	<string name="Brow Size">
		Brauengröße
	</string>
	<string name="Bug Eyes">
		Glubschaugen
	</string>
	<string name="Bugged Eyes">
		Hervortretend
	</string>
	<string name="Bulbous">
		Knollennase
	</string>
	<string name="Bulbous Nose">
		Knollennase
	</string>
	<string name="Breast Physics Mass">
		Brust – Masse
	</string>
	<string name="Breast Physics Smoothing">
		Brust – Glättung
	</string>
	<string name="Breast Physics Gravity">
		Brust – Schwerkraft
	</string>
	<string name="Breast Physics Drag">
		Brust – Luftwiderstand
	</string>
	<string name="Breast Physics InOut Max Effect">
		Max. Effekt
	</string>
	<string name="Breast Physics InOut Spring">
		Federn
	</string>
	<string name="Breast Physics InOut Gain">
		Verstärkung
	</string>
	<string name="Breast Physics InOut Damping">
		Dämpfung
	</string>
	<string name="Breast Physics UpDown Max Effect">
		Max. Effekt
	</string>
	<string name="Breast Physics UpDown Spring">
		Federn
	</string>
	<string name="Breast Physics UpDown Gain">
		Verstärkung
	</string>
	<string name="Breast Physics UpDown Damping">
		Dämpfung
	</string>
	<string name="Breast Physics LeftRight Max Effect">
		Max. Effekt
	</string>
	<string name="Breast Physics LeftRight Spring">
		Federn
	</string>
	<string name="Breast Physics LeftRight Gain">
		Verstärkung
	</string>
	<string name="Breast Physics LeftRight Damping">
		Dämpfung
	</string>
	<string name="Belly Physics Mass">
		Bauch – Masse
	</string>
	<string name="Belly Physics Smoothing">
		Bauch – Glättung
	</string>
	<string name="Belly Physics Gravity">
		Bauch – Schwerkraft
	</string>
	<string name="Belly Physics Drag">
		Bauch – Luftwiderstand
	</string>
	<string name="Belly Physics UpDown Max Effect">
		Max. Effekt
	</string>
	<string name="Belly Physics UpDown Spring">
		Federn
	</string>
	<string name="Belly Physics UpDown Gain">
		Verstärkung
	</string>
	<string name="Belly Physics UpDown Damping">
		Dämpfung
	</string>
	<string name="Butt Physics Mass">
		Po – Masse
	</string>
	<string name="Butt Physics Smoothing">
		Po – Glättung
	</string>
	<string name="Butt Physics Gravity">
		Po – Schwerkraft
	</string>
	<string name="Butt Physics Drag">
		Po – Luftwiderstand
	</string>
	<string name="Butt Physics UpDown Max Effect">
		Max. Effekt
	</string>
	<string name="Butt Physics UpDown Spring">
		Federn
	</string>
	<string name="Butt Physics UpDown Gain">
		Verstärkung
	</string>
	<string name="Butt Physics UpDown Damping">
		Dämpfung
	</string>
	<string name="Butt Physics LeftRight Max Effect">
		Max. Effekt
	</string>
	<string name="Butt Physics LeftRight Spring">
		Federn
	</string>
	<string name="Butt Physics LeftRight Gain">
		Verstärkung
	</string>
	<string name="Butt Physics LeftRight Damping">
		Dämpfung
	</string>
	<string name="Bushy Eyebrows">
		Buschige Augenbrauen
	</string>
	<string name="Bushy Hair">
		Buschiges Haar
	</string>
	<string name="Butt Size">
		Hintern, Größe
	</string>
	<string name="Butt Gravity">
		Po – Schwerkraft
	</string>
	<string name="bustle skirt">
		Tournürenrock
	</string>
	<string name="no bustle">
		Ohne
	</string>
	<string name="more bustle">
		Mit
	</string>
	<string name="Chaplin">
		Chaplin
	</string>
	<string name="Cheek Bones">
		Wangenknochen
	</string>
	<string name="Chest Size">
		Brustgröße
	</string>
	<string name="Chin Angle">
		Kinnwinkel
	</string>
	<string name="Chin Cleft">
		Kinnspalte
	</string>
	<string name="Chin Curtains">
		Schifferfräse
	</string>
	<string name="Chin Depth">
		Kinnlänge
	</string>
	<string name="Chin Heavy">
		Kinn ausgeprägt
	</string>
	<string name="Chin In">
		Kinn zurück
	</string>
	<string name="Chin Out">
		Kinn nach vorne
	</string>
	<string name="Chin-Neck">
		Kinn-Hals
	</string>
	<string name="Clear">
		Transparent
	</string>
	<string name="Cleft">
		Spalte
	</string>
	<string name="Close Set Eyes">
		Eng stehende Augen
	</string>
	<string name="Closed">
		Geschlossen
	</string>
	<string name="Closed Back">
		Hinten geschlossen
	</string>
	<string name="Closed Front">
		Vorne geschlossen
	</string>
	<string name="Closed Left">
		Links geschlossen
	</string>
	<string name="Closed Right">
		Rechts geschlossen
	</string>
	<string name="Coin Purse">
		Klein
	</string>
	<string name="Collar Back">
		Kragen hinten
	</string>
	<string name="Collar Front">
		Kragen vorne
	</string>
	<string name="Corner Down">
		Nach unten
	</string>
	<string name="Corner Up">
		Nach oben
	</string>
	<string name="Creased">
		Schlupflid
	</string>
	<string name="Crooked Nose">
		Krumme Nase
	</string>
	<string name="Cuff Flare">
		Hosenaufschlag
	</string>
	<string name="Dark">
		Dunkel
	</string>
	<string name="Dark Green">
		Dunkelgrün
	</string>
	<string name="Darker">
		Dunkler
	</string>
	<string name="Deep">
		Tief
	</string>
	<string name="Default Heels">
		Standardabsätze
	</string>
	<string name="Dense">
		Dicht
	</string>
	<string name="Double Chin">
		Doppelkinn
	</string>
	<string name="Downturned">
		Nach unten
	</string>
	<string name="Duffle Bag">
		Groß
	</string>
	<string name="Ear Angle">
		Ohrenwinkel
	</string>
	<string name="Ear Size">
		Ohrengröße
	</string>
	<string name="Ear Tips">
		Ohrenspitzen
	</string>
	<string name="Egg Head">
		Eierkopf
	</string>
	<string name="Eye Bags">
		Augenränder
	</string>
	<string name="Eye Color">
		Augenfarbe
	</string>
	<string name="Eye Depth">
		Augentiefe
	</string>
	<string name="Eye Lightness">
		Helligkeit
	</string>
	<string name="Eye Opening">
		Öffnung
	</string>
	<string name="Eye Pop">
		Symmetrie
	</string>
	<string name="Eye Size">
		Augengröße
	</string>
	<string name="Eye Spacing">
		Augenstand
	</string>
	<string name="Eyebrow Arc">
		Brauenbogen
	</string>
	<string name="Eyebrow Density">
		Brauendichte
	</string>
	<string name="Eyebrow Height">
		Brauenhöhe
	</string>
	<string name="Eyebrow Points">
		Brauenenden
	</string>
	<string name="Eyebrow Size">
		Brauengröße
	</string>
	<string name="Eyelash Length">
		Wimpernlänge
	</string>
	<string name="Eyeliner">
		Eyeliner
	</string>
	<string name="Eyeliner Color">
		Farbe des Eyeliners
	</string>
	<string name="Eyes Bugged">
		Glubschaugen
	</string>
	<string name="Face Shear">
		Gesichtsverzerrung
	</string>
	<string name="Facial Definition">
		Gesichtskonturen
	</string>
	<string name="Far Set Eyes">
		Weit auseinander
	</string>
	<string name="Fat Lips">
		Volle Lippen
	</string>
	<string name="Female">
		weiblich
	</string>
	<string name="Fingerless">
		Ohne Finger
	</string>
	<string name="Fingers">
		Finger
	</string>
	<string name="Flared Cuffs">
		Ausgestellt
	</string>
	<string name="Flat">
		Flach
	</string>
	<string name="Flat Butt">
		Flacher Hintern
	</string>
	<string name="Flat Head">
		Flacher Kopf
	</string>
	<string name="Flat Toe">
		Flache Spitze
	</string>
	<string name="Foot Size">
		Fußgröße
	</string>
	<string name="Forehead Angle">
		Stirnwinkel
	</string>
	<string name="Forehead Heavy">
		Stirn ausgeprägt
	</string>
	<string name="Freckles">
		Sommersprossen
	</string>
	<string name="Front Fringe">
		Fransen, vorne
	</string>
	<string name="Full Back">
		Hinten volles Haar
	</string>
	<string name="Full Eyeliner">
		Starker Eyeliner
	</string>
	<string name="Full Front">
		Vorne volles Haar
	</string>
	<string name="Full Hair Sides">
		Seitlich volles Haar
	</string>
	<string name="Full Sides">
		Volle Seiten
	</string>
	<string name="Glossy">
		Glänzend
	</string>
	<string name="Glove Fingers">
		Handschuhfinger
	</string>
	<string name="Glove Length">
		Handschuhlänge
	</string>
	<string name="Hair">
		Haare
	</string>
	<string name="Hair Back">
		Haare: Hinten
	</string>
	<string name="Hair Front">
		Haare: Vorne
	</string>
	<string name="Hair Sides">
		Haare: Seiten
	</string>
	<string name="Hair Sweep">
		Haartolle
	</string>
	<string name="Hair Thickess">
		Haardicke
	</string>
	<string name="Hair Thickness">
		Haardicke
	</string>
	<string name="Hair Tilt">
		Haarneigung
	</string>
	<string name="Hair Tilted Left">
		Nach links
	</string>
	<string name="Hair Tilted Right">
		Nach rechts
	</string>
	<string name="Hair Volume">
		Haare: Volumen
	</string>
	<string name="Hand Size">
		Handgröße
	</string>
	<string name="Handlebars">
		Zwirbelbart
	</string>
	<string name="Head Length">
		Kopflänge
	</string>
	<string name="Head Shape">
		Kopfform
	</string>
	<string name="Head Size">
		Kopfgröße
	</string>
	<string name="Head Stretch">
		Kopfstreckung
	</string>
	<string name="Heel Height">
		Absatzhöhe
	</string>
	<string name="Heel Shape">
		Absatzform
	</string>
	<string name="Height">
		Größe
	</string>
	<string name="High">
		Hoch
	</string>
	<string name="High Heels">
		Hohe Absätze
	</string>
	<string name="High Jaw">
		Hoch
	</string>
	<string name="High Platforms">
		Hohe Plattformsohlen
	</string>
	<string name="High and Tight">
		Hoch und eng
	</string>
	<string name="Higher">
		Höhere
	</string>
	<string name="Hip Length">
		Länge der Hüfte
	</string>
	<string name="Hip Width">
		Breite der Hüfte
	</string>
	<string name="Hover">
		Schweben
	</string>
	<string name="In">
		In
	</string>
	<string name="In Shdw Color">
		Farbe Innenseite
	</string>
	<string name="In Shdw Opacity">
		Deckkraft: innen
	</string>
	<string name="Inner Eye Corner">
		Ecke: Nasenseite
	</string>
	<string name="Inner Eye Shadow">
		Innenlid
	</string>
	<string name="Inner Shadow">
		Innenlid
	</string>
	<string name="Jacket Length">
		Jackenlänge
	</string>
	<string name="Jacket Wrinkles">
		Jackenfalten
	</string>
	<string name="Jaw Angle">
		Kinnansatz
	</string>
	<string name="Jaw Jut">
		Kinnposition
	</string>
	<string name="Jaw Shape">
		Kinnform
	</string>
	<string name="Join">
		Zusammen
	</string>
	<string name="Jowls">
		Hängebacken
	</string>
	<string name="Knee Angle">
		Kniewinkel
	</string>
	<string name="Knock Kneed">
		X-beinig
	</string>
	<string name="Large">
		Groß
	</string>
	<string name="Large Hands">
		Große Hände
	</string>
	<string name="Left Part">
		Linksscheitel
	</string>
	<string name="Leg Length">
		Beinlänge
	</string>
	<string name="Leg Muscles">
		Beinmuskeln
	</string>
	<string name="Less">
		Weniger
	</string>
	<string name="Less Body Fat">
		Weniger Speck
	</string>
	<string name="Less Curtains">
		Weniger
	</string>
	<string name="Less Freckles">
		Weniger
	</string>
	<string name="Less Full">
		Weniger
	</string>
	<string name="Less Gravity">
		Weniger
	</string>
	<string name="Less Love">
		Weniger
	</string>
	<string name="Less Muscles">
		Weniger
	</string>
	<string name="Less Muscular">
		Weniger
	</string>
	<string name="Less Rosy">
		Weniger
	</string>
	<string name="Less Round">
		Weniger
	</string>
	<string name="Less Saddle">
		Weniger
	</string>
	<string name="Less Square">
		Weniger
	</string>
	<string name="Less Volume">
		Weniger
	</string>
	<string name="Less soul">
		Weniger
	</string>
	<string name="Lighter">
		Heller
	</string>
	<string name="Lip Cleft">
		Amorbogen
	</string>
	<string name="Lip Cleft Depth">
		Tiefe: Amorbogen
	</string>
	<string name="Lip Fullness">
		Fülle
	</string>
	<string name="Lip Pinkness">
		Pinkton
	</string>
	<string name="Lip Ratio">
		Lippenproportionen
	</string>
	<string name="Lip Thickness">
		Lippendicke
	</string>
	<string name="Lip Width">
		Mundbreite
	</string>
	<string name="Lipgloss">
		Lipgloss
	</string>
	<string name="Lipstick">
		Lippenstift
	</string>
	<string name="Lipstick Color">
		Farbe
	</string>
	<string name="Long">
		Lang
	</string>
	<string name="Long Head">
		Langer Kopf
	</string>
	<string name="Long Hips">
		Lange Hüften
	</string>
	<string name="Long Legs">
		Lange Beine
	</string>
	<string name="Long Neck">
		Langer Hals
	</string>
	<string name="Long Pigtails">
		Lange Zöpfe
	</string>
	<string name="Long Ponytail">
		Langer Pferdeschwanz
	</string>
	<string name="Long Torso">
		Langer Oberkörper
	</string>
	<string name="Long arms">
		Lange Arme
	</string>
	<string name="Loose Pants">
		Weite Hosen
	</string>
	<string name="Loose Shirt">
		Weites Hemd
	</string>
	<string name="Loose Sleeves">
		Weite Ärmel
	</string>
	<string name="Love Handles">
		Fettpölsterchen
	</string>
	<string name="Low">
		Niedrig
	</string>
	<string name="Low Heels">
		Niedrig
	</string>
	<string name="Low Jaw">
		Niedrig
	</string>
	<string name="Low Platforms">
		Niedrig
	</string>
	<string name="Low and Loose">
		Weit
	</string>
	<string name="Lower">
		Absenken
	</string>
	<string name="Lower Bridge">
		Brücke, Unterer Teil
	</string>
	<string name="Lower Cheeks">
		Wangen, unterer Bereich
	</string>
	<string name="Male">
		Männlich
	</string>
	<string name="Middle Part">
		Mittelscheitel
	</string>
	<string name="More">
		Mehr
	</string>
	<string name="More Blush">
		Mehr
	</string>
	<string name="More Body Fat">
		Mehr Speck
	</string>
	<string name="More Curtains">
		Mehr
	</string>
	<string name="More Eyeshadow">
		Mehr
	</string>
	<string name="More Freckles">
		Mehr
	</string>
	<string name="More Full">
		Voller
	</string>
	<string name="More Gravity">
		Mehr
	</string>
	<string name="More Lipstick">
		Mehr
	</string>
	<string name="More Love">
		Mehr
	</string>
	<string name="More Lower Lip">
		Größer
	</string>
	<string name="More Muscles">
		Mehr
	</string>
	<string name="More Muscular">
		Mehr
	</string>
	<string name="More Rosy">
		Mehr
	</string>
	<string name="More Round">
		Runder
	</string>
	<string name="More Saddle">
		Mehr
	</string>
	<string name="More Sloped">
		Flach
	</string>
	<string name="More Square">
		Eckiger
	</string>
	<string name="More Upper Lip">
		Mehr
	</string>
	<string name="More Vertical">
		Steil
	</string>
	<string name="More Volume">
		Mehr
	</string>
	<string name="More soul">
		Mehr
	</string>
	<string name="Moustache">
		Schnauzer
	</string>
	<string name="Mouth Corner">
		Mundwinkel
	</string>
	<string name="Mouth Position">
		Mundposition
	</string>
	<string name="Mowhawk">
		Irokese
	</string>
	<string name="Muscular">
		Muskulös
	</string>
	<string name="Mutton Chops">
		Koteletten
	</string>
	<string name="Nail Polish">
		Nagellack
	</string>
	<string name="Nail Polish Color">
		Farbe
	</string>
	<string name="Narrow">
		Schmal
	</string>
	<string name="Narrow Back">
		Wenig
	</string>
	<string name="Narrow Front">
		Wenig
	</string>
	<string name="Narrow Lips">
		Schmale Lippen
	</string>
	<string name="Natural">
		Natürlich
	</string>
	<string name="Neck Length">
		Halslänge
	</string>
	<string name="Neck Thickness">
		Halsdicke
	</string>
	<string name="No Blush">
		Kein Rouge
	</string>
	<string name="No Eyeliner">
		Kein Eyeliner
	</string>
	<string name="No Eyeshadow">
		Kein Lidschatten
	</string>
	<string name="No Lipgloss">
		Kein Lipgloss
	</string>
	<string name="No Lipstick">
		Kein Lippenstift
	</string>
	<string name="No Part">
		Kein Scheitel
	</string>
	<string name="No Polish">
		Kein Nagellack
	</string>
	<string name="No Red">
		Nicht rot
	</string>
	<string name="No Spikes">
		Keine Stachel
	</string>
	<string name="No White">
		Kein Weiß
	</string>
	<string name="No Wrinkles">
		Keine Falten
	</string>
	<string name="Normal Lower">
		Normal unten
	</string>
	<string name="Normal Upper">
		Normal oben
	</string>
	<string name="Nose Left">
		Links
	</string>
	<string name="Nose Right">
		Rechts
	</string>
	<string name="Nose Size">
		Größe
	</string>
	<string name="Nose Thickness">
		Dicke
	</string>
	<string name="Nose Tip Angle">
		Winkel Nasenspitze
	</string>
	<string name="Nose Tip Shape">
		Form Nasenspitze
	</string>
	<string name="Nose Width">
		Nasenbreite
	</string>
	<string name="Nostril Division">
		Nasenloch-Teilung
	</string>
	<string name="Nostril Width">
		Nasenloch-Größe
	</string>
	<string name="Opaque">
		Deckend
	</string>
	<string name="Open">
		Öffnen
	</string>
	<string name="Open Back">
		Hinten offen
	</string>
	<string name="Open Front">
		Vorne offen
	</string>
	<string name="Open Left">
		Links offen
	</string>
	<string name="Open Right">
		Rechts offen
	</string>
	<string name="Orange">
		Orange
	</string>
	<string name="Out">
		Aus
	</string>
	<string name="Out Shdw Color">
		Farbe: Oben
	</string>
	<string name="Out Shdw Opacity">
		Deckkraft: Oben
	</string>
	<string name="Outer Eye Corner">
		Äußerer Augenwinkel
	</string>
	<string name="Outer Eye Shadow">
		Lidschatten: Oben
	</string>
	<string name="Outer Shadow">
		Lidschatten: Oben
	</string>
	<string name="Overbite">
		Überbiss
	</string>
	<string name="Package">
		Ausbeulung
	</string>
	<string name="Painted Nails">
		Lackierte Nägel
	</string>
	<string name="Pale">
		Blass
	</string>
	<string name="Pants Crotch">
		Schritt
	</string>
	<string name="Pants Fit">
		Passform
	</string>
	<string name="Pants Length">
		Hosenlänge
	</string>
	<string name="Pants Waist">
		Hüfte
	</string>
	<string name="Pants Wrinkles">
		Falten
	</string>
	<string name="Part">
		Scheitel
	</string>
	<string name="Part Bangs">
		Pony scheiteln
	</string>
	<string name="Pectorals">
		Brustmuskel
	</string>
	<string name="Pigment">
		Pigmentierung
	</string>
	<string name="Pigtails">
		Zöpfe
	</string>
	<string name="Pink">
		Pink
	</string>
	<string name="Pinker">
		Mehr Pink
	</string>
	<string name="Platform Height">
		Höhe
	</string>
	<string name="Platform Width">
		Breite
	</string>
	<string name="Pointy">
		Spitz
	</string>
	<string name="Pointy Heels">
		Pfennigabsätze
	</string>
	<string name="Ponytail">
		Pferdeschwanz
	</string>
	<string name="Poofy Skirt">
		Weit ausgestellt
	</string>
	<string name="Pop Left Eye">
		Linkes Auge größer
	</string>
	<string name="Pop Right Eye">
		Rechtes Auge größer
	</string>
	<string name="Puffy">
		Geschwollen
	</string>
	<string name="Puffy Eyelids">
		Geschwollene Lider
	</string>
	<string name="Rainbow Color">
		Regenbogenfarben
	</string>
	<string name="Red Hair">
		Rote Haare
	</string>
	<string name="Regular">
		Normal
	</string>
	<string name="Right Part">
		Scheitel rechts
	</string>
	<string name="Rosy Complexion">
		Rosiger Teint
	</string>
	<string name="Round">
		Rund
	</string>
	<string name="Ruddiness">
		Röte
	</string>
	<string name="Ruddy">
		Rötlich
	</string>
	<string name="Rumpled Hair">
		Zerzauste Haare
	</string>
	<string name="Saddle Bags">
		Hüftspeck
	</string>
	<string name="Scrawny Leg">
		Dürres Bein
	</string>
	<string name="Separate">
		Auseinander
	</string>
	<string name="Shallow">
		Flach
	</string>
	<string name="Shear Back">
		Hinterkopf rasiert
	</string>
	<string name="Shear Face">
		Gesicht verzerren
	</string>
	<string name="Shear Front">
		Vorne rasiert
	</string>
	<string name="Shear Left Up">
		Links
	</string>
	<string name="Shear Right Up">
		Rechts
	</string>
	<string name="Sheared Back">
		Hinterkopf rasiert
	</string>
	<string name="Sheared Front">
		Vorne rasiert
	</string>
	<string name="Shift Left">
		Nach links
	</string>
	<string name="Shift Mouth">
		Mund verschieben
	</string>
	<string name="Shift Right">
		Nach rechts
	</string>
	<string name="Shirt Bottom">
		Hemdlänge
	</string>
	<string name="Shirt Fit">
		Passform
	</string>
	<string name="Shirt Wrinkles">
		Falten
	</string>
	<string name="Shoe Height">
		Schuhart
	</string>
	<string name="Short">
		Klein
	</string>
	<string name="Short Arms">
		Kurze Arme
	</string>
	<string name="Short Legs">
		Kurze Beine
	</string>
	<string name="Short Neck">
		Kurzer Hals
	</string>
	<string name="Short Pigtails">
		Kurze Zöpfe
	</string>
	<string name="Short Ponytail">
		Kurzer Pferdeschwanz
	</string>
	<string name="Short Sideburns">
		Kurze Koteletten
	</string>
	<string name="Short Torso">
		Kurzer Oberkörper
	</string>
	<string name="Short hips">
		Kurze Hüften
	</string>
	<string name="Shoulders">
		Schultern
	</string>
	<string name="Side Fringe">
		Seitliche Fransen
	</string>
	<string name="Sideburns">
		Koteletten
	</string>
	<string name="Sides Hair">
		Seitliches Haar
	</string>
	<string name="Sides Hair Down">
		Lang
	</string>
	<string name="Sides Hair Up">
		Kurz
	</string>
	<string name="Skinny Neck">
		Dünner Hals
	</string>
	<string name="Skirt Fit">
		Passform
	</string>
	<string name="Skirt Length">
		Rocklänge
	</string>
	<string name="Slanted Forehead">
		Fliehende Stirn
	</string>
	<string name="Sleeve Length">
		Ärmellänge
	</string>
	<string name="Sleeve Looseness">
		Passform Ärmel
	</string>
	<string name="Slit Back">
		Schlitz: Hinten
	</string>
	<string name="Slit Front">
		Schlitz: Vorne
	</string>
	<string name="Slit Left">
		Schlitz: Links
	</string>
	<string name="Slit Right">
		Schlitz: Rechts
	</string>
	<string name="Small">
		Klein
	</string>
	<string name="Small Hands">
		Kleine Hände
	</string>
	<string name="Small Head">
		Klein
	</string>
	<string name="Smooth">
		Glätten
	</string>
	<string name="Smooth Hair">
		Glattes Haar
	</string>
	<string name="Socks Length">
		Strumpflänge
	</string>
	<string name="Soulpatch">
		Unterlippenbart
	</string>
	<string name="Sparse">
		Wenig
	</string>
	<string name="Spiked Hair">
		Stachelhaare
	</string>
	<string name="Square">
		Rechteck
	</string>
	<string name="Square Toe">
		Eckig
	</string>
	<string name="Squash Head">
		Gestaucht
	</string>
	<string name="Stretch Head">
		Gestreckt
	</string>
	<string name="Sunken">
		Eingefallen
	</string>
	<string name="Sunken Chest">
		Trichterbrust
	</string>
	<string name="Sunken Eyes">
		Eingesunkene Augen
	</string>
	<string name="Sweep Back">
		Nach hinten
	</string>
	<string name="Sweep Forward">
		Nach vorne
	</string>
	<string name="Tall">
		Groß
	</string>
	<string name="Taper Back">
		Ansatzbreite hinten
	</string>
	<string name="Taper Front">
		Ansatzbreite vorne
	</string>
	<string name="Thick Heels">
		Dicke Absätze
	</string>
	<string name="Thick Neck">
		Dicker Hals
	</string>
	<string name="Thick Toe">
		Dick
	</string>
	<string name="Thin">
		Dünn
	</string>
	<string name="Thin Eyebrows">
		Dünne Augenbrauen
	</string>
	<string name="Thin Lips">
		Dünne Lippen
	</string>
	<string name="Thin Nose">
		Dünne Nase
	</string>
	<string name="Tight Chin">
		Straffes Kinn
	</string>
	<string name="Tight Cuffs">
		Eng
	</string>
	<string name="Tight Pants">
		Enge Hosen
	</string>
	<string name="Tight Shirt">
		Enges Hemd
	</string>
	<string name="Tight Skirt">
		Enger Rock
	</string>
	<string name="Tight Sleeves">
		Enge Ärmel
	</string>
	<string name="Toe Shape">
		Spitze
	</string>
	<string name="Toe Thickness">
		Dicke
	</string>
	<string name="Torso Length">
		Länge des Oberkörpers
	</string>
	<string name="Torso Muscles">
		Muskeln
	</string>
	<string name="Torso Scrawny">
		Dürr
	</string>
	<string name="Unattached">
		Frei
	</string>
	<string name="Uncreased">
		Straffes Lid
	</string>
	<string name="Underbite">
		Unterbiss
	</string>
	<string name="Unnatural">
		Unnatürlich
	</string>
	<string name="Upper Bridge">
		Brücke, oberer Teil
	</string>
	<string name="Upper Cheeks">
		Obere Wangen
	</string>
	<string name="Upper Chin Cleft">
		Obere Kinnspalte
	</string>
	<string name="Upper Eyelid Fold">
		Obere Lidfalte
	</string>
	<string name="Upturned">
		Stupsnase
	</string>
	<string name="Very Red">
		Sehr rot
	</string>
	<string name="Waist Height">
		Bund
	</string>
	<string name="Well-Fed">
		Gut genährt
	</string>
	<string name="White Hair">
		Weiße Haare
	</string>
	<string name="Wide">
		Breit
	</string>
	<string name="Wide Back">
		Breit
	</string>
	<string name="Wide Front">
		Breit
	</string>
	<string name="Wide Lips">
		Breit
	</string>
	<string name="Wild">
		Wild
	</string>
	<string name="Wrinkles">
		Falten
	</string>
	<string name="LocationCtrlAddLandmarkTooltip">
		Zu meinen Landmarken hinzufügen
	</string>
	<string name="LocationCtrlEditLandmarkTooltip">
		Meine Landmarken bearbeiten
	</string>
	<string name="LocationCtrlInfoBtnTooltip">
		Weitere Informationen über die aktuelle Position
	</string>
	<string name="LocationCtrlComboBtnTooltip">
		Mein Reiseverlauf
	</string>
	<string name="LocationCtrlForSaleTooltip">
		Dieses Land kaufen
	</string>
	<string name="LocationCtrlVoiceTooltip">
		Voice hier nicht möglich
	</string>
	<string name="LocationCtrlFlyTooltip">
		Fliegen ist unzulässig
	</string>
	<string name="LocationCtrlPushTooltip">
		Kein Stoßen
	</string>
	<string name="LocationCtrlBuildTooltip">
		Bauen/Fallen lassen von Objekten ist verboten
	</string>
	<string name="LocationCtrlScriptsTooltip">
		Skripte sind unzulässig
	</string>
	<string name="LocationCtrlDamageTooltip">
		Gesundheit
	</string>
	<string name="LocationCtrlAdultIconTooltip">
		Adult-Region
	</string>
	<string name="LocationCtrlModerateIconTooltip">
		Moderate Region
	</string>
	<string name="LocationCtrlGeneralIconTooltip">
		Generelle Region
	</string>
	<string name="LocationCtrlSeeAVsTooltip">
		Avatare innerhalb dieser Parzelle können nicht von Avataren außerhalb der Parzelle gesehen oder gehört werden.
	</string>
	<string name="LocationCtrlPathfindingDirtyTooltip">
		Bewegliche Objekte verhalten sich in dieser Region u. U. erst dann korrekt, wenn die Region neu geformt wird.
	</string>
	<string name="LocationCtrlPathfindingDisabledTooltip">
		Dynamisches Pathfinding ist in dieser Region nicht aktiviert.
	</string>
	<string name="UpdaterWindowTitle">
		[APP_NAME] Aktualisierung
	</string>
	<string name="UpdaterNowUpdating">
		[APP_NAME] wird aktualisiert...
	</string>
	<string name="UpdaterNowInstalling">
		[APP_NAME] wird installiert...
	</string>
	<string name="UpdaterUpdatingDescriptive">
		Ihr [APP_NAME]-Viewer wird aktualisiert.  Dies kann einen Moment dauern. Wir bitten um Ihr Verständnis.
	</string>
	<string name="UpdaterProgressBarTextWithEllipses">
		Aktualisierung wird heruntergeladen...
	</string>
	<string name="UpdaterProgressBarText">
		Aktualisierung wird heruntergeladen
	</string>
	<string name="UpdaterFailDownloadTitle">
		Herunterladen ist fehlgeschlagen
	</string>
	<string name="UpdaterFailUpdateDescriptive">
		Beim Aktualisieren von [APP_NAME] ist ein Fehler aufgetreten. Bitte laden Sie die aktuellste Version von www.secondlife.com herunter.
	</string>
	<string name="UpdaterFailInstallTitle">
		Aktualisierung konnte nicht installiert werden
	</string>
	<string name="UpdaterFailStartTitle">
		Viewer konnte nicht gestartet werden
	</string>
	<string name="ItemsComingInTooFastFrom">
		[APP_NAME]: Zuviele Objekte auf einmal von [FROM_NAME]. Automaitsche Vorschau ist für [TIME] Sekunden nicht verfügbar.
	</string>
	<string name="ItemsComingInTooFast">
		[APP_NAME]: Zuviele Objekte auf einmal. Automaitsche Vorschau ist für [TIME] Sekunden nicht verfügbar.
	</string>
	<string name="IM_logging_string">
		-- Instant-Message-Protokoll aktiviert --
	</string>
	<string name="IM_typing_start_string">
		[NAME] tippt...
	</string>
	<string name="Unnamed">
		(Nicht benannt)
	</string>
	<string name="IM_moderated_chat_label">
		(Moderiert: Stimmen in der Standardeinstellung stummgeschaltet)
	</string>
	<string name="IM_unavailable_text_label">
		Für diese Verbindung ist kein Text-Chat verfügbar.
	</string>
	<string name="IM_muted_text_label">
		Ihr Text-Chat wurde von einem Gruppenmoderator deaktiviert.
	</string>
	<string name="IM_default_text_label">
		Für Instant Message hier klicken.
	</string>
	<string name="IM_to_label">
		An
	</string>
	<string name="IM_moderator_label">
		(Moderator)
	</string>
	<string name="Saved_message">
		(Gespeichert am [LONG_TIMESTAMP])
	</string>
	<string name="IM_unblock_only_groups_friends">
		Wenn Sie diese Meldung sehen, müssen Sie unter „Einstellungen“ &gt; „Privatsphäre“ die Option „Nur IMs und Anrufe von Freunden oder Gruppen durchstellen“ deaktivieren.
	</string>
	<string name="IM_announce_incoming">
		Ankommende Instant Message von [NAME]
	</string>
	<string name="IM_autoresponse_sent">
		Automatische Antwort gesendet: [MESSAGE]
	</string>
	<string name="IM_autoresponse_item_sent">
		Objekt für automatische Antwort gesendet: [ITEM_NAME]
	</string>
	<string name="OnlineStatus">
		online
	</string>
	<string name="OfflineStatus">
		offline
	</string>
	<string name="not_online_msg">
		Benutzer nicht online - Nachricht wird gespeichert und später zugestellt.
	</string>
	<string name="not_online_inventory">
		Benutzer nicht online - Inventar gespeichert.
	</string>
	<string name="answered_call">
		Ihr Anruf wurde entgegengenommen
	</string>
	<string name="you_started_call">
		Sie haben einen Voice-Anruf begonnen
	</string>
	<string name="you_joined_call">
		Sie sind dem Gespräch beigetreten
	</string>
	<string name="you_auto_rejected_call-im">
		Sie haben den Voice-Anruf automatisch abgelehnt, während der Nicht-stören-Modus aktiviert war.
	</string>
	<string name="name_started_call">
		[NAME] hat einen Voice-Anruf begonnen
	</string>
	<string name="ringing-im">
		Verbindung wird hergestellt...
	</string>
	<string name="connected-im">
		Verbunden. Klicken Sie auf Anruf beenden, um die Verbindung zu trennen
	</string>
	<string name="hang_up-im">
		Anruf wurde beendet
	</string>
	<string name="answering-im">
		Wird verbunden...
	</string>
	<string name="conference-title">
		Chat mit mehreren Personen
	</string>
	<string name="conference-title-incoming">
		Konferenz mit [AGENT_NAME]
	</string>
	<string name="inventory_item_offered-im">
		Inventarobjekt „[ITEM_NAME]“ angeboten
	</string>
	<string name="inventory_folder_offered-im">
		Inventarordner „[ITEM_NAME]“ angeboten
	</string>
	<string name="share_alert">
		Objekte aus dem Inventar hier her ziehen
	</string>
	<string name="facebook_post_success">
		Sie haben auf Facebook gepostet.
	</string>
	<string name="flickr_post_success">
		Sie haben auf Flickr gepostet.
	</string>
	<string name="twitter_post_success">
		Sie haben auf Twitter gepostet.
	</string>
	<string name="no_session_message">
		(IM-Session nicht vorhanden)
	</string>
	<string name="only_user_message">
		Sie sind der einzige Benutzer in dieser Sitzung.
	</string>
	<string name="offline_message">
		[NAME] ist offline.
	</string>
	<string name="invite_message">
		Klicken Sie auf [BUTTON NAME], um eine Verbindung zu diesem Voice-Chat herzustellen.
	</string>
	<string name="muted_message">
		Sie haben diesen Einwohner ignoriert. Wenn Sie eine Nachricht senden, wird dieser freigeschaltet.
	</string>
	<string name="generic">
		Fehler bei Anfrage, bitte versuchen Sie es später.
	</string>
	<string name="generic_request_error">
		Fehler bei Anfrage, bitte versuchen Sie es später.
	</string>
	<string name="insufficient_perms_error">
		Sie sind dazu nicht berechtigt.
	</string>
	<string name="session_does_not_exist_error">
		Die Sitzung ist abgelaufen
	</string>
	<string name="no_ability_error">
		Sie besitzen diese Fähigkeit nicht.
	</string>
	<string name="no_ability">
		Sie besitzen diese Fähigkeit nicht.
	</string>
	<string name="not_a_mod_error">
		Sie sind kein Sitzungsmoderator.
	</string>
	<string name="muted">
		Ein Gruppenmoderator hat Ihren Text-Chat deaktiviert.
	</string>
	<string name="muted_error">
		Ein Gruppenmoderator hat Ihren Text-Chat deaktiviert.
	</string>
	<string name="add_session_event">
		Es konnten keine Benutzer zur Chat-Sitzung mit [RECIPIENT] hinzugefügt werden.
	</string>
	<string name="message">
		Ihre Nachricht konnte nicht an die Chat-Sitzung mit [RECIPIENT] gesendet werden.
Falls die Nachricht nicht innerhalb der nächsten Minuten erscheint, wurde sie vom Server verworfen.
	</string>
	<string name="message_session_event">
		Ihre Nachricht konnte nicht an die Chat-Sitzung mit [RECIPIENT] gesendet werden.
Falls die Nachricht nicht innerhalb der nächsten Minuten erscheint, wurde sie vom Server verworfen.
	</string>
	<string name="mute">
		Fehler während Moderation.
	</string>
	<string name="removed">
		Sie wurden von der Gruppe ausgeschlossen.
	</string>
	<string name="removed_from_group">
		Sie wurden von der Gruppe ausgeschlossen.
	</string>
	<string name="close_on_no_ability">
		Sie haben nicht mehr die Berechtigung an der Chat-Sitzung teilzunehmen.
	</string>
	<string name="unread_chat_single">
		[SOURCES] hat etwas Neues gesagt
	</string>
	<string name="unread_chat_multiple">
		[SOURCES] haben etwas Neues gesagt
	</string>
	<string name="session_initialization_timed_out_error">
		Die Initialisierung der Sitzung ist fehlgeschlagen
	</string>
	<string name="Home position set.">
		Position für Zuhause festgelegt.
	</string>
	<string name="voice_morphing_url">
		https://secondlife.com/destination/voice-island
	</string>
	<string name="premium_voice_morphing_url">
		https://secondlife.com/destination/voice-morphing-premium
	</string>
	<string name="paid_you_ldollars">
		[NAME] hat Ihnen [REASON] [AMOUNT] L$ bezahlt.
	</string>
	<string name="paid_you_ldollars_gift">
		[NAME] hat Ihnen [AMOUNT] L$ bezahlt: [REASON]
	</string>
	<string name="paid_you_ldollars_no_reason">
		[NAME] hat Ihnen [AMOUNT] L$ bezahlt.
	</string>
	<string name="you_paid_ldollars">
		Sie haben [REASON] [AMOUNT] L$ an [NAME] bezahlt.
	</string>
	<string name="you_paid_ldollars_gift">
		Sie haben [NAME] [AMOUNT] L$ bezahlt: [REASON]
	</string>
	<string name="you_paid_ldollars_no_info">
		Sie haben [AMOUNT] L$ bezahlt.
	</string>
	<string name="you_paid_ldollars_no_reason">
		Sie haben [AMOUNT] L$ an [NAME] bezahlt.
	</string>
	<string name="you_paid_ldollars_no_name">
		Sie haben [REASON] [AMOUNT] L$ bezahlt.
	</string>
	<string name="you_paid_failure_ldollars">
		Sie haben [NAME] [AMOUNT] L$ [REASON] nicht bezahlt.
	</string>
	<string name="you_paid_failure_ldollars_gift">
		Sie haben [NAME] [AMOUNT] L$ nicht bezahlt: [REASON]
	</string>
	<string name="you_paid_failure_ldollars_no_info">
		Sie haben [AMOUNT] L$ nicht bezahlt.
	</string>
	<string name="you_paid_failure_ldollars_no_reason">
		Sie haben [NAME] [AMOUNT] L$ nicht bezahlt.
	</string>
	<string name="you_paid_failure_ldollars_no_name">
		Sie haben [AMOUNT] L$ [REASON] nicht bezahlt.
	</string>
	<string name="for item">
		für [ITEM]
	</string>
	<string name="for a parcel of land">
		für eine Landparzelle
	</string>
	<string name="for a land access pass">
		für einen Pass
	</string>
	<string name="for deeding land">
		für die Landübertragung
	</string>
	<string name="to create a group">
		für die Gründung einer Gruppe
	</string>
	<string name="to join a group">
		für den Beitritt zur Gruppe
	</string>
	<string name="to upload">
		fürs Hochladen
	</string>
	<string name="to publish a classified ad">
		um eine Anzeige aufzugeben
	</string>
	<string name="giving">
		[AMOUNT] L$ werden bezahlt
	</string>
	<string name="uploading_costs">
		Kosten für Hochladen [AMOUNT] L$
	</string>
	<string name="this_costs">
		Kosten: [AMOUNT] L$
	</string>
	<string name="buying_selected_land">
		Ausgewähltes Land wird für [AMOUNT] L$ gekauft.
	</string>
	<string name="this_object_costs">
		Dieses Objekt kostet  [AMOUNT] L$
	</string>
	<string name="group_role_everyone">
		Jeder
	</string>
	<string name="group_role_officers">
		Offiziere
	</string>
	<string name="group_role_owners">
		Eigentümer
	</string>
	<string name="group_member_status_online">
		Online
	</string>
	<string name="uploading_abuse_report">
		Hochladen...

Missbrauchsbericht
	</string>
	<string name="New Shape">
		Neue Form/Gestalt
	</string>
	<string name="New Skin">
		Neue Haut
	</string>
	<string name="New Hair">
		Neues Haar
	</string>
	<string name="New Eyes">
		Neue Augen
	</string>
	<string name="New Shirt">
		Neues Hemd
	</string>
	<string name="New Pants">
		Neue Hose
	</string>
	<string name="New Shoes">
		Neue Schuhe
	</string>
	<string name="New Socks">
		Neue Socken
	</string>
	<string name="New Jacket">
		Neue Jacke
	</string>
	<string name="New Gloves">
		Neue Handschuhe
	</string>
	<string name="New Undershirt">
		Neues Unterhemd
	</string>
	<string name="New Underpants">
		Neue Unterhose
	</string>
	<string name="New Skirt">
		Neuer Rock
	</string>
	<string name="New Alpha">
		Neues Alpha
	</string>
	<string name="New Tattoo">
		Neue Tätowierung
	</string>
	<string name="New Universal">
		Neues Universal
	</string>
	<string name="New Physics">
		Neue Physik
	</string>
	<string name="Invalid Wearable">
		Ungültiges Objekt
	</string>
	<string name="New Gesture">
		Neue Geste
	</string>
	<string name="New Script">
		Neues Skript
	</string>
	<string name="New Note">
		Neue Notiz
	</string>
	<string name="New Folder">
		Neuer Ordner
	</string>
	<string name="Contents">
		Inhalt
	</string>
	<string name="Gesture">
		Gesten
	</string>
	<string name="Male Gestures">
		Männliche Gesten
	</string>
	<string name="Female Gestures">
		Weibliche Gesten
	</string>
	<string name="Other Gestures">
		Andere Gesten
	</string>
	<string name="Speech Gestures">
		Sprachgesten
	</string>
	<string name="Common Gestures">
		Häufig verwendete Gesten
	</string>
	<string name="Male - Excuse me">
		Männlich - Excuse me
	</string>
	<string name="Male - Get lost">
		Männlich - Get lost
	</string>
	<string name="Male - Blow kiss">
		Männlich - Kusshand
	</string>
	<string name="Male - Boo">
		Männlich - Buh
	</string>
	<string name="Male - Bored">
		Männlich - Gelangweilt
	</string>
	<string name="Male - Hey">
		Männlich - Hey
	</string>
	<string name="Male - Laugh">
		Männlich - Lachen
	</string>
	<string name="Male - Repulsed">
		Männlich - Angewidert
	</string>
	<string name="Male - Shrug">
		Männlich - Achselzucken
	</string>
	<string name="Male - Stick tougue out">
		Männlich - Zunge herausstrecken
	</string>
	<string name="Male - Wow">
		Männlich - Wow
	</string>
	<string name="Female - Chuckle">
		Weiblich - Kichern
	</string>
	<string name="Female - Cry">
		Weiblich - Weinen
	</string>
	<string name="Female - Embarrassed">
		Weiblich - Verlegen
	</string>
	<string name="Female - Excuse me">
		Weiblich - Räuspern
	</string>
	<string name="Female - Get lost">
		Weiblich - Get lost
	</string>
	<string name="Female - Blow kiss">
		Weiblich - Kusshand
	</string>
	<string name="Female - Boo">
		Weiblich  - Buh
	</string>
	<string name="Female - Bored">
		Weiblich - Gelangweilt
	</string>
	<string name="Female - Hey">
		Weiblich - Hey
	</string>
	<string name="Female - Hey baby">
		Weiblich - Hey Süße(r)
	</string>
	<string name="Female - Laugh">
		Weiblich - Lachen
	</string>
	<string name="Female - Looking good">
		Weiblich - Looking good
	</string>
	<string name="Female - Over here">
		Weiblich - Over here
	</string>
	<string name="Female - Please">
		Weiblich - Please
	</string>
	<string name="Female - Repulsed">
		Weiblich - Angewidert
	</string>
	<string name="Female - Shrug">
		Weiblich - Achselzucken
	</string>
	<string name="Female - Stick tougue out">
		Weiblich - Zunge herausstrecken
	</string>
	<string name="Female - Wow">
		Weiblich - Wow
	</string>
	<string name="/bow">
		/verbeugen
	</string>
	<string name="/clap">
		/klatschen
	</string>
	<string name="/count">
		/zählen
	</string>
	<string name="/extinguish">
		/löschen
	</string>
	<string name="/kmb">
		/lmaa
	</string>
	<string name="/muscle">
		/Muskel
	</string>
	<string name="/no">
		/nein
	</string>
	<string name="/no!">
		/nein!
	</string>
	<string name="/paper">
		/Papier
	</string>
	<string name="/pointme">
		/auf mich zeigen
	</string>
	<string name="/pointyou">
		/auf dich zeigen
	</string>
	<string name="/rock">
		/Stein
	</string>
	<string name="/scissor">
		/Schere
	</string>
	<string name="/smoke">
		/rauchen
	</string>
	<string name="/stretch">
		/dehnen
	</string>
	<string name="/whistle">
		/pfeifen
	</string>
	<string name="/yes">
		/ja
	</string>
	<string name="/yes!">
		/ja!
	</string>
	<string name="afk">
		afk
	</string>
	<string name="dance1">
		Tanzen1
	</string>
	<string name="dance2">
		Tanzen2
	</string>
	<string name="dance3">
		Tanzen3
	</string>
	<string name="dance4">
		Tanzen4
	</string>
	<string name="dance5">
		Tanzen5
	</string>
	<string name="dance6">
		Tanzen6
	</string>
	<string name="dance7">
		Tanzen7
	</string>
	<string name="dance8">
		Tanzen8
	</string>
	<string name="AvatarBirthDateFormat">
		[day,datetime,slt].[mthnum,datetime,slt].[year,datetime,slt]
	</string>
	<string name="DefaultMimeType">
		Keine/Keiner
	</string>
	<string name="texture_load_dimensions_error">
		Bilder, die größer sind als [WIDTH]*[HEIGHT] können nicht geladen werden
	</string>
	<string name="outfit_photo_load_dimensions_error">
		Max. Outfit-Fotogröße ist [WIDTH]*[HEIGHT]. Bitte verkleinern oder anderes Bild auswählen.
	</string>
	<string name="outfit_photo_select_dimensions_error">
		Max. Outfit-Fotogröße ist [WIDTH]*[HEIGHT]. Bitte anderes Bild auswählen.
	</string>
	<string name="outfit_photo_verify_dimensions_error">
		Dimension des Fotos kann nicht bestimmt werden. Bitte warten, bis das Foto in der Vorschau angezeigt wird
	</string>
	<string name="words_separator" value=", "/>
	<string name="server_is_down">
		Trotz all unserer Bemühungen ist ein unerwarteter Fehler aufgetreten.

Bitte überprüfen Sie https://secondlife-status.statuspage.io, um herauszufinden, ob ein Problem mit dem Service vorliegt.
Falls der Fehler weiterhin auftritt, überprüfen Sie bitte Ihre Netzwerk- und Firewalleinstellungen.
	</string>
	<string name="dateTimeWeekdaysNames">
		Sonntag:Montag:Dienstag:Mittwoch:Donnerstag:Freitag:Samstag
	</string>
	<string name="dateTimeWeekdaysShortNames">
		So:Mo:Di:Mi:Do:Fr:Sa
	</string>
	<string name="dateTimeMonthNames">
		Januar:Februar:März:April:Mai:Juni:Juli:August:September:Oktober:November:Dezember
	</string>
	<string name="dateTimeMonthShortNames">
		Jan:Feb:Mär:Apr:Mai:Jun:Jul:Aug:Sep:Okt:Nov:Dez
	</string>
	<string name="dateTimeDayFormat">
		[MDAY]
	</string>
	<string name="dateTimeAM">
		Uhr
	</string>
	<string name="dateTimePM">
		Uhr
	</string>
	<string name="LocalEstimateUSD">
		[AMOUNT] US$
	</string>
<!--  FS:AW opensim currency support -->
	<string name="free">
		 kostenlos
	</string>
<!--  /FS:AW opensim currency support -->
	<string name="Group Ban">
		Gruppen-Bann
	</string>
	<string name="Membership">
		Mitgliedschaft
	</string>
	<string name="Roles">
		Rollen
	</string>
	<string name="Group Identity">
		Gruppenidentität
	</string>
	<string name="Parcel Management">
		Parzellenverwaltung
	</string>
	<string name="Parcel Identity">
		Parzellenidentität
	</string>
	<string name="Parcel Settings">
		Parzelleneinstellungen
	</string>
	<string name="Parcel Powers">
		Parzellenfähigkeiten
	</string>
	<string name="Parcel Access">
		Parzellenzugang
	</string>
	<string name="Parcel Content">
		Parzelleninhalt
	</string>
	<string name="Object Management">
		Objektmanagement
	</string>
	<string name="Accounting">
		Kontoführung
	</string>
	<string name="Notices">
		Mitteilungen
	</string>
	<string name="Chat" value=" Chat:">
		Chat
	</string>
	<string name="DeleteItems">
		Ausgewählte Objekte löschen?
	</string>
	<string name="DeleteItem">
		Ausgewähltes Objekt löschen?
	</string>
	<string name="EmptyOutfitText">
		Keine Objekte in diesem Outfit
	</string>
	<string name="ExternalEditorNotSet">
		Wählen Sie über die Umgebungsvariable „LL_SCRIPT_EDITOR“ oder die Einstellung „ExternalEditor“ einen Editor aus.
	</string>
	<string name="ExternalEditorNotFound">
		Angegebener externer Editor nicht gefunden.
Setzen Sie den Editorpfad in Anführungszeichen
(z. B. &quot;/pfad/editor&quot; &quot;%s&quot;).
	</string>
	<string name="ExternalEditorCommandParseError">
		Fehler beim Parsen des externen Editorbefehls.
	</string>
	<string name="ExternalEditorFailedToRun">
		Externer Editor konnte nicht ausgeführt werden.
	</string>
	<string name="TranslationFailed">
		Übersetzung fehlgeschlagen: [REASON]
	</string>
	<string name="TranslationResponseParseError">
		Fehler beim Parsen der Übersetzungsantwort.
	</string>
	<string name="Esc">
		Esc
	</string>
	<string name="Space">
		Space
	</string>
	<string name="Enter">
		Enter
	</string>
	<string name="Tab">
		Tab
	</string>
	<string name="Ins">
		Ins
	</string>
	<string name="Del">
		Del
	</string>
	<string name="Backsp">
		Backsp
	</string>
	<string name="Shift">
		Shift
	</string>
	<string name="Ctrl">
		Ctrl
	</string>
	<string name="Alt">
		Alt
	</string>
	<string name="CapsLock">
		CapsLock
	</string>
	<string name="Home">
		Pos1
	</string>
	<string name="End">
		Ende
	</string>
	<string name="PgUp">
		PgUp
	</string>
	<string name="PgDn">
		PgDn
	</string>
	<string name="F1">
		F1
	</string>
	<string name="F2">
		F2
	</string>
	<string name="F3">
		F3
	</string>
	<string name="F4">
		F4
	</string>
	<string name="F5">
		F5
	</string>
	<string name="F6">
		F6
	</string>
	<string name="F7">
		F7
	</string>
	<string name="F8">
		F8
	</string>
	<string name="F9">
		F9
	</string>
	<string name="F10">
		F10
	</string>
	<string name="F11">
		F11
	</string>
	<string name="F12">
		F12
	</string>
	<string name="Add">
		Addieren
	</string>
	<string name="Subtract">
		Subtrahieren
	</string>
	<string name="Multiply">
		Multiplizieren
	</string>
	<string name="Divide">
		Dividieren
	</string>
	<string name="PAD_DIVIDE">
		PAD_DIVIDE
	</string>
	<string name="PAD_LEFT">
		PAD_LEFT
	</string>
	<string name="PAD_RIGHT">
		PAD_RIGHT
	</string>
	<string name="PAD_DOWN">
		PAD_DOWN
	</string>
	<string name="PAD_UP">
		PAD_UP
	</string>
	<string name="PAD_HOME">
		PAD_HOME
	</string>
	<string name="PAD_END">
		PAD_END
	</string>
	<string name="PAD_PGUP">
		PAD_PGUP
	</string>
	<string name="PAD_PGDN">
		PAD_PGDN
	</string>
	<string name="PAD_CENTER">
		PAD_CENTER
	</string>
	<string name="PAD_INS">
		PAD_INS
	</string>
	<string name="PAD_DEL">
		PAD_DEL
	</string>
	<string name="PAD_Enter">
		PAD_Enter
	</string>
	<string name="PAD_BUTTON0">
		PAD_BUTTON0
	</string>
	<string name="PAD_BUTTON1">
		PAD_BUTTON1
	</string>
	<string name="PAD_BUTTON2">
		PAD_BUTTON2
	</string>
	<string name="PAD_BUTTON3">
		PAD_BUTTON3
	</string>
	<string name="PAD_BUTTON4">
		PAD_BUTTON4
	</string>
	<string name="PAD_BUTTON5">
		PAD_BUTTON5
	</string>
	<string name="PAD_BUTTON6">
		PAD_BUTTON6
	</string>
	<string name="PAD_BUTTON7">
		PAD_BUTTON7
	</string>
	<string name="PAD_BUTTON8">
		PAD_BUTTON8
	</string>
	<string name="PAD_BUTTON9">
		PAD_BUTTON9
	</string>
	<string name="PAD_BUTTON10">
		PAD_BUTTON10
	</string>
	<string name="PAD_BUTTON11">
		PAD_BUTTON11
	</string>
	<string name="PAD_BUTTON12">
		PAD_BUTTON12
	</string>
	<string name="PAD_BUTTON13">
		PAD_BUTTON13
	</string>
	<string name="PAD_BUTTON14">
		PAD_BUTTON14
	</string>
	<string name="PAD_BUTTON15">
		PAD_BUTTON15
	</string>
	<string name="-">
		-
	</string>
	<string name="=">
		=
	</string>
	<string name="`">
		`
	</string>
	<string name=";">
		;
	</string>
	<string name="[">
		[
	</string>
	<string name="]">
		]
	</string>
	<string name="\">
		\
	</string>
	<string name="0">
		0
	</string>
	<string name="1">
		1
	</string>
	<string name="2">
		2
	</string>
	<string name="3">
		3
	</string>
	<string name="4">
		4
	</string>
	<string name="5">
		5
	</string>
	<string name="6">
		6
	</string>
	<string name="7">
		7
	</string>
	<string name="8">
		8
	</string>
	<string name="9">
		9
	</string>
	<string name="A">
		A
	</string>
	<string name="B">
		B
	</string>
	<string name="C">
		C
	</string>
	<string name="D">
		D
	</string>
	<string name="E">
		E
	</string>
	<string name="F">
		F
	</string>
	<string name="G">
		G
	</string>
	<string name="H">
		H
	</string>
	<string name="I">
		I
	</string>
	<string name="J">
		J
	</string>
	<string name="K">
		K
	</string>
	<string name="L">
		L
	</string>
	<string name="M">
		M
	</string>
	<string name="N">
		N
	</string>
	<string name="O">
		O
	</string>
	<string name="P">
		P
	</string>
	<string name="Q">
		Q
	</string>
	<string name="R">
		R
	</string>
	<string name="S">
		S
	</string>
	<string name="T">
		T
	</string>
	<string name="U">
		U
	</string>
	<string name="V">
		V
	</string>
	<string name="W">
		W
	</string>
	<string name="X">
		X
	</string>
	<string name="Y">
		Y
	</string>
	<string name="Z">
		Z
	</string>
	<string name="BeaconParticle">
		Partikel-Beacons werden angezeigt (blau)
	</string>
	<string name="BeaconPhysical">
		Beacons für physische Objekte werden angezeigt (grün)
	</string>
	<string name="BeaconScripted">
		Beacons für Skriptobjekte werden angezeigt (rot)
	</string>
	<string name="BeaconScriptedTouch">
		Beacons für Skriptobjekte mit Berührungsfunktion (rot)
	</string>
	<string name="BeaconSound">
		Sound-Beacons werden angezeigt (gelb)
	</string>
	<string name="BeaconMedia">
		Medien-Beacons werden angezeigt (weiß)
	</string>
	<string name="ParticleHiding">
		Partikel werden ausgeblendet
	</string>
	<string name="Command_AboutLand_Label">
		Landinformationen
	</string>
	<string name="Command_Appearance_Label">
		Aussehen
	</string>
	<string name="Command_Avatar_Label">
		Avatar
	</string>
	<string name="Command_Build_Label">
		Bauen
	</string>
	<string name="Command_Chat_Label">
		Chat
	</string>
	<string name="Command_Conversations_Label">
		Unterhaltungen
	</string>
	<string name="Command_Compass_Label">
		Kompass
	</string>
	<string name="Command_Destinations_Label">
		Ziele
	</string>
	<string name="Command_Flickr_Label">
		Flickr
	</string>
	<string name="Command_Gestures_Label">
		Gesten
	</string>
	<string name="Command_Grid_Status_Label">
		Grid-Status
	</string>
	<string name="Command_HowTo_Label">
		Infos
	</string>
	<string name="Command_Inventory_Label">
		Inventar
	</string>
	<string name="Command_Map_Label">
		Karte
	</string>
	<string name="Command_Marketplace_Label">
		Marktplatz
	</string>
	<string name="Command_MarketplaceListings_Label">
		Marktplatz
	</string>
	<string name="Command_MiniMap_Label">
		Minikarte
	</string>
	<string name="Command_Move_Label">
		Gehen / Rennen / Fliegen
	</string>
	<string name="Command_Outbox_Label">
		Händler-Outbox
	</string>
	<string name="Command_People_Label">
		Leute
	</string>
	<string name="Command_Picks_Label">
		Auswahlen
	</string>
	<string name="Command_Places_Label">
		Orte
	</string>
	<string name="Command_Preferences_Label">
		Einstellungen
	</string>
	<string name="Command_Profile_Label">
		Profil
	</string>
	<string name="Command_Report_Abuse_Label">
		Missbrauch melden
	</string>
	<string name="Command_Search_Label">
		Suchen
	</string>
	<string name="Command_Snapshot_Label">
		Foto
	</string>
	<string name="Command_Social_Label">
		Facebook
	</string>
	<string name="Command_Speak_Label">
		Sprechen
	</string>
	<string name="Command_Twitter_Label">
		Twitter
	</string>
	<string name="Command_View_Label">
		Kamerasteuerungen
	</string>
<!-- Ansariel: Renamed for FS (FIRE-5019)
	<string name="Command_Voice_Label">
		Voice-Einstellungen
	</string> -->
	<string name="Command_Voice_Label">
		Stimmen in der Nähe
	</string>
	<string name="Command_Quickprefs_Label">
		Schnelleinstellungen
	</string>
	<string name="Command_AO_Label">
		Animation Overrider
	</string>
	<string name="Command_Webbrowser_Label">
		Webbrowser
	</string>
	<string name="Command_Default_Chat_Bar_Label">
		Chatleiste
	</string>
	<string name="Command_Areasearch_Label">
		Umgebungssuche
	</string>
	<string name="Command_Settings_Debug_Label">
		Debug-Einstellungen
	</string>
	<string name="Command_Statistics_Label">
		Statistiken
	</string>
	<string name="Command_Region_Label">
		Region/Grundbesitz
	</string>
	<string name="Command_Fly_Label">
		Fliegen
	</string>
	<string name="Command_Groundsit_Label">
		Auf Boden sitzen
	</string>
	<string name="Command_Sound_Explorer_Label">
		Sound-Explorer
	</string>
	<string name="Command_Asset_Blacklist_Label">
		Asset-Blacklist
	</string>
	<string name="Command_Phototools_Label">
		Fototools
	</string>
	<string name="Command_Phototools_View_Label">
		Kameratools
	</string>
	<string name="Command_Contact_Sets_Label">
		Kontakt-Sets
	</string>
	<string name="Command_Mouselook_Label">
		Mouselook-Modus
	</string>
	<string name="Command_Landmark_Here_Label">
		Landmarke erstellen
	</string>
	<string name="Command_Teleport_History_Label">
		Teleport-Liste
	</string>
	<string name="Command_Pose_Stand_Label">
		Pose-Stand
	</string>
	<string name="Command_Snapshot_To_Disk_Label">
		Foto auf Datenträger
	</string>
	<string name="Command_Radar_Label">
		Radar
	</string>
	<string name="Command_Conversation_Log_Label">
		Unterhaltungsprotokoll
	</string>
	<string name="Command_Move_Lock_Label">
		Movelock
	</string>
	<string name="Command_Blocklist_Label">
		Blockierliste
	</string>
	<string name="Command_ResyncAnimations_Label">
		Animationen synchronisieren
	</string>
	<string name="Command_AboutLand_Tooltip">
		Informationen zu dem von Ihnen besuchten Land
	</string>
	<string name="Command_RegionTracker_Label">
		Regions-Tracker
	</string>
	<string name="Command_Group_Titles_Label">
		Gruppentitel
	</string>
	<string name="Command_Wearable_Favorites_Label">
		Kleidungsfavoriten
	</string>
	<string name="Command_RFO_Label">
		Nur Freunde anzeigen
	</string>
	<string name="Command_DAO_Label">
		Animesh nicht anzeigen
	</string>
	<string name="Command_Beacons_Label">
		Ortungssignale
	</string>
	<string name="Command_Stop_Animations_Label">
		Avatar-Animationen stoppen
	</string>
	<string name="Command_Discord_Label">
		Discord
	</string>
	<string name="Command_Appearance_Tooltip">
		Avatar ändern
	</string>
	<string name="Command_Avatar_Tooltip">
		Kompletten Avatar auswählen
	</string>
	<string name="Command_Build_Tooltip">
		Objekte bauen und Terrain umformen (Strg+4)
	</string>
	<string name="Command_Chat_Tooltip">
		Mit Leuten in der Nähe chatten (Strg+T)
	</string>
	<string name="Command_Conversations_Tooltip">
		Mit allen unterhalten (Strg+T)
	</string>
	<string name="Command_Compass_Tooltip">
		Kompass
	</string>
	<string name="Command_Destinations_Tooltip">
		Ziele von Interesse
	</string>
	<string name="Command_Flickr_Tooltip">
		Auf Flickr hochladen
	</string>
	<string name="Command_Gestures_Tooltip">
		Gesten für Ihren Avatar (Strg+G)
	</string>
	<string name="Command_Grid_Status_Tooltip">
		Aktuellen Grid-Status anzeigen
	</string>
	<string name="Command_HowTo_Tooltip">
		Wie führe ich gängige Aufgaben aus?
	</string>
	<string name="Command_Inventory_Tooltip">
		Eigentum anzeigen und benutzen (Strg+I)
	</string>
	<string name="Command_Map_Tooltip">
		Weltkarte (Strg+M)
	</string>
	<string name="Command_Marketplace_Tooltip">
		Einkaufen gehen
	</string>
	<string name="Command_MarketplaceListings_Tooltip">
		Ihre Kreation verkaufen
	</string>
	<string name="Command_MiniMap_Tooltip">
		Leute in der Nähe anzeigen (Strg+Umschalt+M)
	</string>
	<string name="Command_Move_Tooltip">
		Ihren Avatar bewegen
	</string>
	<string name="Command_Outbox_Tooltip">
		Artikel zum Verkauf in den Marktplatz übertragen
	</string>
	<string name="Command_People_Tooltip">
		Freunde, Gruppen und Leute in der Nähe
	</string>
	<string name="Command_Picks_Tooltip">
		Orte, die in Ihrem Profil als Favoriten angezeigt werden sollen
	</string>
	<string name="Command_Places_Tooltip">
		Von Ihnen gespeicherte Orte (Alt+H)
	</string>
	<string name="Command_Preferences_Tooltip">
		Einstellungen (Strg+P)
	</string>
	<string name="Command_Profile_Tooltip">
		Ihr Profil bearbeiten oder anzeigen
	</string>
	<string name="Command_Report_Abuse_Tooltip">
		Missbrauch melden
	</string>
	<string name="Command_Search_Tooltip">
		Orte, Veranstaltungen, Leute finden (Strg+F)
	</string>
	<string name="Command_Snapshot_Tooltip">
		Foto aufnehmen (Strg+Umschalt+S)
	</string>
	<string name="Command_Social_Tooltip">
		Auf Facebook posten
	</string>
	<string name="Command_Speak_Tooltip">
		Über Ihr Mikrofon mit Leuten in der Nähe sprechen
	</string>
	<string name="Command_Twitter_Tooltip">
		Twitter
	</string>
	<string name="Command_View_Tooltip">
		Kamerawinkel ändern
	</string>
	<string name="Command_Voice_Tooltip">
		Lautstärkeregler für Anrufe und Leute in Ihrer Nähe in SL
	</string>
	<string name="Command_Quickprefs_Tooltip">
		Schnelleinstellungen zum Ändern oft benötigter Einstellungen
	</string>
	<string name="Command_AO_Tooltip">
		Animation Overrider
	</string>
	<string name="Command_Webbrowser_Tooltip">
		Öffnet den internen Webbrowser (Strg+Umschalt+Z)
	</string>
	<string name="Command_Default_Chat_Bar_Tooltip">
		Zeigt oder versteckt die Standard-Chatleiste
	</string>
	<string name="Command_Areasearch_Tooltip">
		Umgebungssuche nach Objekten
	</string>
	<string name="Command_Settings_Debug_Tooltip">
		Konfigurationseinstellungen des Viewers ändern (Strg+Alt+Umschalt+S)
	</string>
	<string name="Command_Statistics_Tooltip">
		Viewer-Statistiken anzeigen (Strg+Umschalt+1)
	</string>
	<string name="Command_Region_Tooltip">
		Öffnet die Regions- und Grundbesitzverwaltung (Alt+R)
	</string>
	<string name="Command_Fly_Tooltip">
		Flugmodus ein-/ausschalten (Pos1)
	</string>
	<string name="Command_Stop_Animations_Tooltip">
		Avatar-Animationen stoppen
	</string>
	<string name="Command_Groundsit_Tooltip">
		Aktiviert/Deaktiviert erzwungenes Sitzen auf dem Boden (Strg+Alt+S)
	</string>
	<string name="Command_Sound_Explorer_Tooltip">
		Öffnet den Sound-Explorer
	</string>
	<string name="Command_Asset_Blacklist_Tooltip">
		Öffnet die Asset-Blacklist mit einer Übersicht über alle geblockten Objekte
	</string>
	<string name="Command_Phototools_Tooltip">
		Erweiterte Fotografie-Tools (Alt+P)
	</string>
	<string name="Command_Phototools_View_Tooltip">
		Erweiterte Kameratools (Strg+Umschalt+C)
	</string>
	<string name="Command_Contact_Sets_Tooltip">
		Öffnet die Kontakt-Sets (Strg+Alt+Umschalt+C)
	</string>
	<string name="Command_Mouselook_Tooltip">
		Mouselook-Modus aktivieren (M)
	</string>
	<string name="Command_Landmark_Here_Tooltip">
		Erstellt eine Landmarke an der aktuellen Position
	</string>
	<string name="Command_Teleport_History_Tooltip">
		Öffnet die Teleport-Liste (Alt+H)
	</string>
	<string name="Command_Pose_Stand_Tooltip">
		Startet den Pose-Stand für den Avatar zum Justieren von Anhängen
	</string>
	<string name="Command_Snapshot_To_Disk_Tooltip">
		Macht ein Foto und speichert es auf der Festplatte
	</string>
	<string name="Command_Radar_Tooltip">
		Öffnet das Radar für Avatare in der Nähe
	</string>
	<string name="Command_Conversation_Log_Tooltip">
		Öffnet das Unterhaltungsprotokoll mit Chatverläufen
	</string>
	<string name="Command_Move_Lock_Tooltip">
		Aktiviert die Movelock-Funktion der Brücke und hält den Avatar an der aktuellen Position (Strg+Alt+P)
	</string>
	<string name="Command_Blocklist_Tooltip">
		Öffnet die Blockierliste / Liste der ignorierten Einwohner &amp; Objekte
	</string>
	<string name="Command_ResyncAnimations_Tooltip">
		Synchronisiert die Avatar-Animationen neu
	</string>
	<string name="Command_RegionTracker_Tooltip">
		Verfolgt den Status von diversen Regionen
	</string>
	<string name="Command_Group_Titles_Tooltip">
		Aktuellen Gruppentitel ändern
	</string>
	<string name="Command_Wearable_Favorites_Tooltip">
		Liste der Kleidungsfavoriten öffnen
	</string>
	<string name="Command_RFO_Tooltip">
		Nur Freunde im Viewer darstellen. Nach Deaktivierung ist ein Teleport erforderlich, um andere Avatare wieder darzustellen.
	</string>
	<string name="Command_DAO_Tooltip">
		Animesh-Objekte nicht darstellen - Stellt Animesh-Objekte temporär nicht dar. Nach Deaktivierung ist ein Teleport erforderlich, um entsprechende Objekte wieder darzustellen.
	</string>
	<string name="Command_Beacons_Tooltip">
		Ortungssignale anzeigen
	</string>
	<string name="Command_Discord_Tooltip">
		Discord
	</string>
	<string name="Toolbar_Bottom_Tooltip">
		gegenwärtig in der unteren Symbolleiste
	</string>
	<string name="Toolbar_Left_Tooltip">
		gegenwärtig in der linken Symbolleiste
	</string>
	<string name="Toolbar_Right_Tooltip">
		gegenwärtig in der rechten Symbolleiste
	</string>
	<string name="Retain%">
		% zurückbehalten
	</string>
	<string name="Detail">
		Details
	</string>
	<string name="Better Detail">
		Bessere Details
	</string>
	<string name="Surface">
		Oberfläche
	</string>
	<string name="Solid">
		Fest
	</string>
	<string name="Wrap">
		Wickeln
	</string>
	<string name="Preview">
		Vorschau
	</string>
	<string name="Normal">
		Normal
	</string>
	<string name="Pathfinding_Wiki_URL">
		http://wiki.secondlife.com/wiki/Pathfinding_Tools_in_the_Second_Life_Viewer
	</string>
	<string name="Pathfinding_Object_Attr_None">
		Keine
	</string>
	<string name="Pathfinding_Object_Attr_Permanent">
		Wirkt sich auf Navmesh aus
	</string>
	<string name="Pathfinding_Object_Attr_Character">
		Figur
	</string>
	<string name="Pathfinding_Object_Attr_MultiSelect">
		(mehrere)
	</string>
	<string name="snapshot_quality_very_low">
		Sehr niedrig
	</string>
	<string name="snapshot_quality_low">
		Niedrig
	</string>
	<string name="snapshot_quality_medium">
		Mittel
	</string>
	<string name="snapshot_quality_high">
		Hoch
	</string>
	<string name="snapshot_quality_very_high">
		Sehr hoch
	</string>
	<string name="TeleportMaturityExceeded">
		Der Einwohner kann diese Region nicht besuchen.
	</string>
	<string name="UserDictionary">
		[Benutzer]
	</string>
	<string name="RLVaPendingRestart">
		(Neustart ausstehend)
	</string>
	<string name="RLVaToggleMessageLogin">
		RestrainedLove-Support wurde [STATE] (kein Neustart erforderlich).
	</string>
	<string name="RLVaToggleMessageRestart">
		RestrainedLove-Support ist nach einem Neustart [STATE].
	</string>
	<string name="RLVaToggleEnabled">
		aktiviert
	</string>
	<string name="RLVaToggleDisabled">
		deaktiviert
	</string>
	<string name="RLVaStatusDisabled">
		(deaktiviert)
	</string>
	<string name="experience_tools_experience">
		Erlebnis
	</string>
	<string name="ExperienceNameNull">
		(kein Erlebnis)
	</string>
	<string name="ExperienceNameUntitled">
		(unbenanntes Erlebnis)
	</string>
	<string name="Land-Scope">
		Landumfang
	</string>
	<string name="Grid-Scope">
		Gridumfang
	</string>
	<string name="Allowed_Experiences_Tab">
		Zulässig
	</string>
	<string name="Blocked_Experiences_Tab">
		Blockiert
	</string>
	<string name="Contrib_Experiences_Tab">
		Contributor
	</string>
	<string name="Admin_Experiences_Tab">
		Admin
	</string>
	<string name="Recent_Experiences_Tab">
		Aktuell
	</string>
	<string name="Owned_Experiences_Tab">
		Eigene
	</string>
	<string name="ExperiencesCounter">
		([EXPERIENCES], max. [MAXEXPERIENCES])
	</string>
	<string name="ExperiencePermission1">
		Ihre Steuerungen übernehmen
	</string>
	<string name="ExperiencePermission3">
		Animationen Ihres Avatars auslösen
	</string>
	<string name="ExperiencePermission4">
		an Ihren Avatar anhängen
	</string>
	<string name="ExperiencePermission9">
		Ihre Kamera vorfolgen
	</string>
	<string name="ExperiencePermission10">
		Ihre Kamera steuern
	</string>
	<string name="ExperiencePermission11">
		Sie teleportieren
	</string>
	<string name="ExperiencePermission12">
		automatisch Erlebnisberechtigungen akzeptieren
	</string>
	<string name="ExperiencePermissionShortUnknown">
		unbekannten Vorgang durchführen: [Permission]
	</string>
	<string name="ExperiencePermissionShort1">
		Steuerungen übernehmen
	</string>
	<string name="ExperiencePermissionShort3">
		Animationen auslösen
	</string>
	<string name="ExperiencePermissionShort4">
		Anhängen
	</string>
	<string name="ExperiencePermissionShort9">
		Kamera verfolgen
	</string>
	<string name="ExperiencePermissionShort10">
		Kamera steuern
	</string>
	<string name="ExperiencePermissionShort11">
		Teleportieren
	</string>
	<string name="ExperiencePermissionShort12">
		Berechtigung
	</string>
	<string name="logging_calls_disabled_log_empty">
		Unterhaltungen werden nicht protokolliert. Um ein Protokoll zu starten, wählen Sie „Speichern: nur Protokoll“ oder „Speichern: Protokoll und Transkripte“ unter „Einstellungen“ &gt; „Chat“.
	</string>
	<string name="logging_calls_disabled_log_not_empty">
		Es werden keine Unterhaltungen mehr protokolliert. Um weiterhin ein Protokoll zu führen, wählen Sie „Speichern: nur Protokoll“ oder „Speichern: Protokoll und Transkripte“ unter „Einstellungen“ &gt; „Chat“.
	</string>
	<string name="logging_calls_enabled_log_empty">
		Keine protokollierten Unterhaltungen verfügbar. Hier erscheint ein Protokolleintrag, wenn Sie eine Person kontaktieren oder von einer Person kontaktiert werden.
	</string>
	<string name="loading_chat_logs">
		Laden...
	</string>
	<string name="na">
		Nicht zutreffend
	</string>
	<string name="preset_combo_label">
		-Leere Liste-
	</string>
	<string name="Default">
		Standard
	</string>
	<string name="none_paren_cap">
		(Keine)
	</string>
	<string name="no_limit">
		Kein Limit
	</string>
	<string name="Mav_Details_MAV_FOUND_DEGENERATE_TRIANGLES">
		Die Physikform enthält Dreiecke, die zu klein sind. Versuchen Sie, das Physikmodell zu vereinfachen.
	</string>
	<string name="Mav_Details_MAV_CONFIRMATION_DATA_MISMATCH">
		Die Physikform enthält ungültige Bestätigungsdaten. Versuchen Sie, das Physikmodell zu korrigieren.
	</string>
	<string name="Mav_Details_MAV_UNKNOWN_VERSION">
		Die Physikform hat keine korrekte Version. Legen Sie die korrekte Version für das Physikmodell fest.
	</string>
	<string name="couldnt_resolve_host">
		Der DNS konnte den Hostnamen ([HOSTNAME]) nicht auflösen Prüfen 
Sie bitte, ob Sie die Website www.secondlife.com aufrufen können. Wenn Sie die 
Website aufrufen können, jedoch weiterhin diese Fehlermeldung erhalten, 
besuchen Sie bitte den Support-Bereich und melden Sie das Problem.
	</string>
	<string name="ssl_peer_certificate">
		Der Anmeldeserver konnte sich nicht per SSL verifizieren. 
Wenn Sie diese Fehlermeldung weiterhin erhalten, besuchen 
Sie bitte den Support-Bereich der Website Secondlife.com 
und melden Sie das Problem.
	</string>
	<string name="ssl_connect_error">
		Die Ursache hierfür ist häufig eine falsch eingestellte Uhrzeit auf Ihrem Computer. 
Bitte vergewissern Sie sich, dass Datum und Uhrzeit in der Systemsteuerung korrekt 
eingestellt sind. Überprüfen Sie außerdem, ob Ihre Netzwerk- und Firewall-Einstellungen 
korrekt sind. Wenn Sie diese Fehlermeldung weiterhin erhalten, besuchen Sie bitte den 
Support-Bereich der Website Secondlife.com und melden Sie das Problem. 

[https://community.secondlife.com/knowledgebase/english/error-messages-r520/#Section__3 Knowledge-Base]
	</string>

<!-- Firestorm-specific translations -->
	<string name="MediaFilterActionAllow">
		erlauben
	</string>
	<string name="MediaFilterActionDeny">
		verbieten
	</string>
	<string name="MediaFilterConditionAlways">
		Immer
	</string>
	<string name="MediaFilterConditionAlwaysLower">
		immer
	</string>
	<string name="MediaFilterConditionNever">
		Niemals
	</string>
	<string name="MediaFilterConditionNeverLower">
		niemals
	</string>
	<string name="MediaFilterMediaContentBlocked">
		Medien von der Domain [DOMAIN] wurden geblockt.
	</string>
	<string name="MediaFilterMediaContentDomainAlwaysAllowed">
		Medien von der Domain [DOMAIN] werden immer abgespielt.
	</string>
	<string name="MediaFilterMediaContentDomainAlwaysBlocked">
		Medien von der Domain [DOMAIN] werden niemals abgespielt.
	</string>
	<string name="MediaFilterMediaContentUrlAlwaysAllowed">
		Medien von der URL [MEDIAURL] werden immer abgespielt.
	</string>
	<string name="MediaFilterMediaContentUrlAlwaysBlocked">
		Medien von der URL [MEDIAURL] werden niemals abgespielt.
	</string>
	<string name="MediaFilterAudioContentBlocked">
		Musik von der Domain [DOMAIN] wurde geblockt.
	</string>
	<string name="MediaFilterAudioContentDomainAlwaysAllowed">
		Musik von der Domain [DOMAIN] wird immer abgespielt.
	</string>
	<string name="MediaFilterAudioContentDomainAlwaysBlocked">
		Musik von der Domain [DOMAIN] wird niemals abgespielt.
	</string>
	<string name="MediaFilterAudioContentUrlAlwaysAllowed">
		Musik von der URL [MEDIAURL] wird immer abgespielt.
	</string>
	<string name="MediaFilterAudioContentUrlAlwaysBlocked">
		Musik von der URL [MEDIAURL] wird niemals abgespielt.
	</string>
	<string name="MediaFilterBlacklist">
		Blacklist
	</string>
	<string name="MediaFilterWhitelist">
		Whitelist
	</string>

	<!-- Settings sanity checks -->
	<string name="SanityCheckEquals">
		Die Einstellung &quot;[CONTROL_NAME]&quot; sollte den Wert [VALUE_1] haben.
	</string>
	<string name="SanityCheckNotEquals">
		Die Einstellung &quot;[CONTROL_NAME]&quot; sollte nicht den Wert [VALUE_1] haben.
	</string>
	<string name="SanityCheckLessThan">
		Die Einstellung &quot;[CONTROL_NAME]&quot; sollte einen Wert kleiner als [VALUE_1] haben.
	</string>
	<string name="SanityCheckGreaterThan">
		Die Einstellung &quot;[CONTROL_NAME]&quot; sollte einen Wert größer als [VALUE_1] haben.
	</string>
	<string name="SanityCheckLessThanEquals">
		Die Einstellung &quot;[CONTROL_NAME]&quot; sollte einen Wert kleiner als oder gleich [VALUE_1] haben.
	</string>
	<string name="SanityCheckGreaterThanEquals">
		Die Einstellung &quot;[CONTROL_NAME]&quot; sollte einen Wert größer als oder gleich [VALUE_1] haben.
	</string>
	<string name="SanityCheckBetween">
		Die Einstellung &quot;[CONTROL_NAME]&quot; sollte einen Wert zwischen [VALUE_1] und [VALUE_2] haben.
	</string>
	<string name="SanityCheckNotBetween">
		Die Einstellung &quot;[CONTROL_NAME]&quot; sollte keinen Wert zwischen [VALUE_1] und [VALUE_2] haben.
	</string>

	<!-- Replacement for hardcoded UI strings -->
	<string name="UnknownRegion">
		(unbekannte Region)
	</string>
	<string name="UnknownPosition">
		(unbekannte Position)
	</string>
	
	<string name="FSCmdLineRSP">
		Maximale Bandbreite gesetzt auf: [VALUE] kbit/s.
	</string>
	
	<!-- NetMap double click action tooltip messages -->
	<string name="NetMapDoubleClickShowWorldMapToolTipMsg">
		[AGENT][REGION](Doppelklicken, um Karte zu öffnen; Umschalt-Taste gedrückt halten und ziehen, um zu schwenken)
	</string>
	<string name="NetMapDoubleClickTeleportToolTipMsg">
		[REGION](Doppelklicken, um zu teleportieren; Umschalt-Taste gedrückt halten und ziehen, um zu schwenken)
	</string>
	<string name="NetMapDoubleClickNoActionToolTipMsg">
		[REGION]
	</string>
	
	<!-- Nearby Chat Collision Messages -->
	<string name="Collision_Bump">
		[NAME] hat Sie gestoßen.
	</string>
	<string name="Collision_PushObject">
		[NAME] hat Sie mit einem Skript gestoßen.
	</string>
	<string name="Collision_ObjectCollide">
		[NAME] hat Sie mit einem Objekt getroffen.
	</string>
	<string name="Collision_ScriptedObject">
		[NAME] hat Sie mit einem Skript-Objekt getroffen.
	</string>
	<string name="Collision_PhysicalObject">
		[NAME] hat Sie mit einem physischen Objekt getroffen.
	</string>
	<string name="Collision_UnknownType">
		[NAME] hat eine Kollision unbekannten Typs verursacht.
	</string>
	
	<string name="MovelockEnabled">
		Movelock aktiviert.
	</string>
	<string name="MovelockDisabled">
		Movelock deaktiviert.
	</string>
	<string name="MovelockEnabling">
		Aktiviere Movelock...
	</string>
	<string name="MovelockDisabling">
		Deaktiviere Movelock...
	</string>
	<string name="FlightAssistEnabled">
		Flug-Assistent ist aktiviert.
	</string>
	<string name="BusyResponse">
		Beschäftigt-Nachricht
	</string>

	<string name="LoadCameraPositionNoneSaved">
		Es wurde noch keine Kamerasicht gespeichert.
	</string>
	<string name="LoadCameraPositionOutsideDrawDistance">
		Kamerasicht kann nicht wiederhergestellt werden, da sich die Kameraposition außerhalb der Draw Distance befindet.
	</string>
	
	<string name="DrawDistanceSteppingGestureObsolete">
		Aufgrund von Änderungen im Code ist es nicht mehr notwendig, diese Geste zu benutzen. Progressives Draw-Distance-Stepping wurde aktiviert.
	</string>
	<string name="FSCmdLineDrawDistanceSet">
		Draw Distance wurde auf [DISTANCE]m gesetzt.
	</string>
	<string name="FSCameraPositionCopied">
		Kameraposition [POS] wurde in Zwischenablage kopiert.
	</string>
	<string name="FSCmdLineRollDiceTotal">
		Ergenis für [DICE]d[FACES][MODIFIER]: [RESULT].
	</string>
	<string name="FSCmdLineRollDiceLimits">
		Es müssen positive Werte für Würfel (max. 100) und Seiten (max. 1000) angegeben werden.
	</string>
	<string name="FSCmdLineRollDiceModifiersInvalid">
		Falls ein Modifizierer verwendet werden soll, muss ein gültiger Typ und Wert für den Modifizierer angegeben werden. Der Wert muss im Bereich von -1000 bis 1000 liegen. Gültige Typen sind: „+“ (Boni), „-“ (Strafen), „&gt;“, „&lt;“ (Erfolge), "r&lt;", "r" (Erneut würfeln), "!p&gt;", „!&gt;“, "!p&lt;", "!p" (Penetrationen), „!&lt;“ und „!“ (Explosionen). Es kann nur ein Modifizierer-Typ pro Wurf verwendet werden. Beispiele: „[COMMAND] 1 20 + 5“, „[COMMAND] 5 40 &gt; 15“, „[COMMAND] 10 25 ! 25“, „[COMMAND] 15 25 !&lt; 10“.
	</string>
	<string name="FSCmdLineRollDiceExploded">
		Explodiert
	</string>
	<string name="FSCmdLineRollDiceExploded">
		Penetriert
	</string>
	<string name="FSCmdLineRollDiceSuccess">
		Erfolg
	</string>
	<string name="FSCmdLineRollDiceReroll">
		Erneut würfeln
	</string>
	<string name="FSCmdLineRollDiceFreezeGuard">
		Diese Operation kann nicht beendet werden, da der Viewer in einer Endlosschleife landen würde. Bitte die Kriterien ändern.
	</string>
	<string name="FSCmdLineCalcRandError">
		'[RAND]' ist kein gültiger Ausdruck für RAND(min,max). MAX muss größer als MIN sein und beide Werte müssen sich im Intervall von -10000 bis 10000 befinden.
	</string>
	<string name="FSCmdLineTpOffered">
		Teleport-Angebot an [NAME] gesendet.
	</string>
	<string name="FSWithHavok">
		mit Havok-Unterstützung
	</string>
	<string name="FSWithOpensim">
		mit OpenSimulator-Unterstützung
	</string>

	<!-- Firestorm search -->
	<string name="not_found">
		„[TEXT]“ nicht gefunden.
	</string>
	<string name="no_results">
		Keine Treffer
	</string>
	<string name="searching">
		Suche läuft...
	</string>
	<string name="all_categories">
		Alle Kategorien
	</string>
	<string name="search_banned">
		Einige Begriffe der Suchabfrage wurden aufgrund von Einschränkungen, die in den Community Standards festgelegt wurden, von der Suche ausgeschlossen.
	</string>
	<string name="search_short">
		Die eingebenen Suchbegriffe waren zu kurz, so dass keine Suche durchgeführt wurde.
	</string>
	<string name="search_disabled">
		Die klassische Suche wurde in dieser Region deaktiviert.
	</string>
	<string name="render_quality_low">
		Niedrig
	</string>
	<string name="render_quality_mediumlow">
		Mittel-Niedrig
	</string>
	<string name="render_quality_medium">
		Mittel
	</string>
	<string name="render_quality_mediumhigh">
		Mittel-Hoch
	</string>
	<string name="render_quality_high">
		Hoch
	</string>
	<string name="render_quality_highultra">
		Hoch-Ultra
	</string>
	<string name="render_quality_ultra">
		Ultra
	</string>
	<string name="render_quality_unknown">
		Unbekannt; Bitte die Debugeinstellung RenderQualityPerformance prüfen!
	</string>
	<string name="fsbridge_cant_create_disabled">
		Firestorm kann die LSL-Brücke nicht erstellen, wenn „LSL-Client-Brücke aktivieren“ in den Einstellungen deaktiviert ist.
	</string>
	<string name="fsbridge_no_library">
		Firestorm konnte die LSL-Brücke nicht erstellen. Bitte die Bibliothek aktivieren und neu einloggen.
	</string>
	<string name="fsbridge_already_creating">
		LSL-Brücke wird bereits erstellt. Bitte einige Minuten vor einem erneuten Versuch warten.
	</string>
	<string name="fsbridge_creating">
		LSL-Brücke wird erstellt. Dies kann einen Moment dauern. Bitte warten...
	</string>
	<string name="fsbridge_failure_creation_create_script">
		LSL-Brücke nicht erstellt. Das Skript der Brücke konnte nicht erstellt werden.
	</string>
	<string name="fsbridge_failure_creation_bad_name">
		LSL-Brücke nicht erstellt. Der Name der Brücke ist inkorrekt. Bitte die Menü-Option „Avatar“ &gt; „Avatar-Befinden“ &gt; „LSL-Brücke neu erstellen“ verwenden, um die Brücke neu zu erstellen.
	</string>
	<string name="fsbridge_failure_creation_null">
		LSL-Brücke nicht erstellt. Die Brücke konnte nicht im Inventar gefunden werden. Bitte die Menü-Option „Avatar“ &gt; „Avatar-Befinden“ &gt; „LSL-Brücke neu erstellen“ verwenden, um die Brücke neu zu erstellen.
	</string>
	<string name="fsbridge_failure_attach_wrong_object">
		LSL-Brücke konnte nicht hinzugefügt werden. Die Version der Brücke ist falsch. Bitte die Menü-Option „Avatar“ &gt; „Avatar-Befinden“ &gt; „LSL-Brücke neu erstellen“ verwenden, um die Brücke neu zu erstellen.
	</string>
	<string name="fsbridge_failure_attach_wrong_location">
		LSL-Brücke konnte nicht hinzugefügt werden. Die Brücke wurde nicht am korrekten Ort im Inventar gefunden. Bitte die Menü-Option „Avatar“ &gt; „Avatar-Befinden“ &gt; „LSL-Brücke neu erstellen“ verwenden, um die Brücke neu zu erstellen.
	</string>
	<string name="fsbridge_failure_attach_point_in_use">
		LSL-Brücke konnte nicht hinzugefügt werden. Der Anhängepunkt war bereits durch ein anderes Objekt belegt. Bitte die Menü-Option „Avatar“ &gt; „Avatar-Befinden“ &gt; „LSL-Brücke neu erstellen“ verwenden, um die Brücke neu zu erstellen.
	</string>
	<string name="fsbridge_failure_not_found">
		Das Objekt für die LSL-Brücke konnte nicht gefunden werden. Mit der Erstellung kann nicht fortgefahren werden.
	</string>
	<string name="fsbridge_warning_unexpected_items">
		Die LSL-Brücke enthält unerwartete Objekte.
	</string>
	<string name="fsbridge_warning_not_finished">
		Die LSL-Brücke wurde noch nicht vollständig erstellt, sie muss eventuell über die Menü-Option „Avatar“ &gt; „Avatar-Befinden“ &gt; „LSL-Brücke neu erstellen“ neu erstellt werden, um genutzt werden zu können.
	</string>
	<string name="fsbridge_detached">
		LSL-Brücke abgenommen.
	</string>
	<string name="fsbridge_created">
		LSL-Brücke erstellt.
	</string>
	<string name="fsbridge_script_info">
		Skript-Info: „[OBJECT_NAME]“: [[OBJECT_RUNNING_SCRIPT_COUNT]/[OBJECT_TOTAL_SCRIPT_COUNT]] aktive Skripte, [OBJECT_SCRIPT_MEMORY] KB Limit erlaubter Speicher, [OBJECT_SCRIPT_TIME] ms CPU-Zeit beansprucht.[PATHFINDING_TEXT]
	</string>
	<string name="fsbridge_script_info_pf">
		Durchschnittlich beanspruchte CPU-Zeit für Pathfinding-Navigation: [OBJECT_CHARACTER_TIME] ms.
	</string>
	<string name="fsbridge_script_info_ext">
Objekt-ID: [INSPECTING_KEY]
Beschreibung: [OBJECT_DESC]
Wurzel-Prim: [OBJECT_ROOT]
Primanzahl: [OBJECT_PRIM_COUNT]
Auswirkung auf Land: [OBJECT_PRIM_EQUIVALENCE]
Inventar-Objekte: [OBJECT_TOTAL_INVENTORY_COUNT]
Geschwindigkeit: [OBJECT_VELOCITY]
Position: [OBJECT_POS]
Rotation: [OBJECT_ROT]
Winkelgeschwindigkeit: [OBJECT_OMEGA] (Rad pro Sekunde)
Ersteller: [OBJECT_CREATOR]
Besitzer: [OBJECT_OWNER]
Vorheriger Besitzer: [OBJECT_LAST_OWNER_ID]
Gerezt von: [OBJECT_REZZER_KEY]
Gruppe: [OBJECT_GROUP]
Erstellungszeit: [OBJECT_CREATION_TIME]
Pathfinding-Typ: [OBJECT_PATHFINDING_TYPE]
Angehängt an: [OBJECT_ATTACHED_POINT]
Temporär angehängt: [OBJECT_TEMP_ATTACHED]
Ihre aktuelle Position: [AVATAR_POS]
	</string>
	<string name="fsbridge_error_scriptinfonotfound">
		Skript-Info: Zu prüfendes Objekt ungültig oder außer Reichweite.
	</string>
	<string name="fsbridge_error_scriptinfomalformed">
		Skript-Info: Fehlerhafte Antwort von LSL-Brücke erhalten. Bitte erneut versuchen.
	</string>
	<string name="fsbridge_error_injection">
		HINWEIS: Ein oder mehrere Skripte wurden zur Firestorm-LSL-Brücke hinzugefügt! Falls dieser Hinweis unerwartet aufgetreten ist, bitte die LSL-Brücke über die Menü-Option „Avatar“ &gt; „Avatar-Befinden“ &gt; „LSL-Brücke neu erstellen“ neu erstellen.
	</string>
	<string name="fsbridge_error_wrongvm">
		HINWEIS: Das Skript der Firestorm-LSL-Brücke verwendet die alte LSO Virtuelle Maschine (16 KB Speicherlimit) anstelle von Mono (64 KB Speicherlimit), wodurch eine hohe Wahrscheinlichkeit von Stack-Heap-Collisions und Fehlern aufgrund von nicht mehr verfügbarem Speicher besteht! Bitte die LSL-Brücke über die Menü-Option „Avatar“ &gt; „Avatar-Befinden“ &gt; „LSL-Brücke neu erstellen“ neu erstellen. Falls dieser Hinweis erneut angezeigt wurde, bitte die Brücke in einer anderen Region neu erstellen.
	</string>

	<string name="QP Draw Distance">
		Draw Distance
	</string>
	<string name="QP Max Particles">
		Max. Partikel
	</string>
	<string name="QP Avatar Physics LOD">
		Avatar-Physik LOD
	</string>
	<string name="QP LOD Factor">
		LOD-Faktor
	</string>
	<string name="QP Max Avatars">
		Max. Avatare
	</string>
	<string name="QP Tags Offset">
		Tag-Höhenabstand
	</string>
	<string name="QP Name Tags">
		Avatarnamen
	</string>
	<string name="QP LookAt Target">
		Kamerafokus
	</string>
	<string name="QP Color Under Cursor">
		Farbe unter Cursor
	</string>
	
	<!-- <FS:Ansariel> Posestand animation names -->
	<string name="PS_T_Pose">
		T-Pose
	</string>
	<string name="PS_Arms_Down_Legs_together">
		Arme unten, Beine zusammen
	</string>
	<string name="PS_Arms_down_sitting">
		Arme unten, sitzend
	</string>
	<string name="PS_Arms_downward_Legs_together">
		Arme abwärts, Beine zusammen
	</string>
	<string name="PS_Arms_downward_Legs_apart">
		Arme abwärts, Beine auseinander
	</string>
	<string name="PS_Arms_forward_Legs_apart">
		Arme nach vorn, Beine auseinander
	</string>
	<string name="PS_Arms_forward_Legs_together">
		Arme nach vorn, Beine zusammen
	</string>
	<string name="PS_Arms_straight_Legs_apart">
		Arme gerade, Beine auseinander
	</string>
	<string name="PS_Arms_straight_sitting">
		Arme gerade, sitzend
	</string>
	<string name="PS_Arms_upward_Legs_apart">
		Arme aufwärts, Beine auseinander
	</string>
	<string name="PS_Arms_upward_Legs_together">
		Arme aufwärts, Beine zusammen
	</string>

	<string name="QP_WL_Region_Default">
		Regionsstandard
	</string>
	<string name="QP_WL_Day_Cycle_Based">
		Tageszyklus-basiert
	</string>
	<string name="QP_WL_None">
		Keiner
	</string>

	<string name="GroupChatMuteNotice">
		Ignoriere Gruppenchat von [NAME].
	</string>
	<string name="IgnoredAdHocSession">
		Eine Einladung zu einer Konferenz durch [AVATAR_NAME] wurde aufgrund der aktuellen Einstellungen automatisch ignoriert.
	</string>

	<!-- <FS:Ansariel> Radar notifications -->
	<string name="camera_no_focus">
		Die Kamera kann nicht auf [AVATARNAME] fokussiert werden, da er/sie sich außerhalb der Draw Distance befindet.
	</string>
	<string name="entering_draw_distance">
		kommt in Draw Distance ([DISTANCE] m).
	</string>
	<string name="leaving_draw_distance">
		hat die Draw Distance verlassen.
	</string>
	<string name="entering_chat_range">
		kommt in Chat-Reichweite ([DISTANCE] m).
	</string>
	<string name="leaving_chat_range">
		hat die Chat-Reichweite verlassen.
	</string>
	<string name="entering_region">
		hat die Region betreten.
	</string>
	<string name="entering_region_distance">
		hat die Region betreten ([DISTANCE] m).
	</string>
	<string name="leaving_region">
		hat die Region verlassen.
	</string>
	<string name="avatar_age_alert">
		hat den Alters-Alarm ausgelöst. Alter: [AGE] Tag(e)
	</string>

	<string name="TotalScriptCountChangeIncrease">
		Skriptanzahl in Region hat sich von [OLD_VALUE] auf [NEW_VALUE] erhöht ([DIFFERENCE]).
	</string>
	<string name="TotalScriptCountChangeDecrease">
		Skriptanzahl in Region hat sich von [OLD_VALUE] auf [NEW_VALUE] verringert ([DIFFERENCE]).
	</string>
	<string name="preproc_toggle_warning">
		Umschalten des Präprozessors wird erst vollständig wirksam, nachdem der Editor geschlossen und neu geöffnet wurde.
	</string>
	<string name="fs_preprocessor_starting">
		[APP_NAME]-Präprozessor startet...
	</string>
	<string name="fs_preprocessor_not_supported">
		Warnung: Präprozessor wird in diesem Build nicht unterstützt. ([WHERE])
	</string>
	<string name="fs_preprocessor_disabled_by_script_marker">
		[APP_NAME]-Präprozessor deaktiviert durch Direktive in Zeile [LINENUMBER].
	</string>
	<string name="fs_preprocessor_settings_list_prefix">
		Einstellungen:
	</string>
	<string name="fs_preprocessor_exception">
		[ERR_NAME] ([LINENUMBER]): Gefangener Ausnahmefehler: [ERR_DESC]
	</string>
	<string name="fs_preprocessor_error">
		[ERR_NAME] ([LINENUMBER]): Unerwarteter Ausnahmefehler aufgetreten.
	</string>
	<string name="fs_preprocessor_lsl2_directive_override">
		Erkannte LSL2-Kompilierungsdirektive übersteuert Voreinstellung.
	</string>
	<string name="fs_preprocessor_mono_directive_override">
		Erkannte Mono-Kompilierungsdirektive übersteuert Voreinstellung.
	</string>
	<!-- LSL Optimizer -->
	<string name="fs_preprocessor_optimizer_start">
		Entfernung von nicht-referenzierten benutzerdefinierten Funktionen und globalen Variablen.
	</string>
	<string name="fs_preprocessor_optimizer_regex_err">
		Kein gültiger regulärer Ausdruck: „[WHAT]“; LSL-Optimierung übersprungen.
	</string>
	<string name="fs_preprocessor_optimizer_exception">
		Ausnahmefehler aufgetreten: „[WHAT]“; LSL-Optimierung übersprungen.
	</string>
	<string name="fs_preprocessor_optimizer_unexpected_exception">
		Unerwarteter Ausnahmefehler in LSL-Optimierer; nicht angewandt.
	</string>
	<!-- LSL Compressor -->
	<string name="fs_preprocessor_compress_start">
		Komprimiere Skript-Text durch Entfernung von unnötigen Leerzeichen.
	</string>
	<string name="fs_preprocessor_compress_regex_err">
		Kein gültiger regulärer Ausdruck: „[WHAT]“; LSL-Komprimierung übersprungen.
	</string>
	<string name="fs_preprocessor_compress_exception">
		Ausnahmefehler aufgetreten: „[WHAT]“; LSL-Komprimierung übersprungen.
	</string>
	<string name="fs_preprocessor_compress_unexpected_exception">
		Unerwarteter Ausnahmefehler in LSL-Komprimierer; nicht angewandt.
	</string>
	<!-- LSL Lazy lists -->
	<string name="fs_preprocessor_lazylist_start">
		Wende Lazy-List-Konvertierung an.
	</string>
	<string name="fs_preprocessor_lazylist_regex_err">
		Kein gültiger regulärer Ausdruck: „[WHAT]“; Lazy-List-Konvertierung übersprungen.
	</string>
	<string name="fs_preprocessor_lazylist_exception">
		Ausnahmefehler aufgetreten: „[WHAT]“; Lazy-List-Konvertierung übersprungen.
	</string>
	<string name="fs_preprocessor_lazylist_unexpected_exception">
		Unerwarteter Ausnahmefehler in Lazy-List-Konvertierer; nicht angewandt.
	</string>
	<!-- LSL switch statement -->
	<string name="fs_preprocessor_switchstatement_start">
		Wende Switch-Befehl-Konvertierung an.
	</string>
	<string name="fs_preprocessor_switchstatement_regex_err">
		Kein gültiger regulärer Ausdruck: „[WHAT]“; Switch-Befehl-Konvertierung übersprungen.
	</string>
	<string name="fs_preprocessor_switchstatement_exception">
		Ausnahmefehler aufgetreten: „[WHAT]“; Switch-Befehl-Konvertierung übersprungen.
	</string>
	<string name="fs_preprocessor_switchstatement_unexpected_exception">
		Unerwarteter Ausnahmefehler in Switch-Befehl-Konvertierer; nicht angewandt.
	</string>
	<!-- LSL Cache -->
	<string name="fs_preprocessor_cache_miss">
		Cache eingebundene Datei: „[FILENAME]“
	</string>
	<string name="fs_preprocessor_cache_invalidated">
		Eingebundene Datei „[FILENAME]“ wurde geändert - erneuere Cache.
	</string>
	<string name="fs_preprocessor_cache_completed">
		Cachen von „[FILENAME]“ beendet.
	</string>
	<string name="fs_preprocessor_cache_unsafe">
		Fehler: Skript „[FILENAME]“ kann nicht sicher auf das Dateisystem kopiert werden. Einbinden wird fehlschlagen.
	</string>
	<string name="fs_preprocessor_caching_err">
		Fehler beim Cachen der eingebundenen Datei „[FILENAME]“.
	</string>

	<string name="skin_defaults_starlight_location">
		Die Anzeige der aktuellen Position in der Menüleiste wurde als Standard für Starlight-Oberflächendesigns deaktiviert.
	</string>
	<string name="skin_defaults_starlight_navbar">
		Die Anzeige der Navigationsleiste wurde als Standard für Starlight-Oberflächendesigns aktiviert.
	</string>

	<string name="animation_explorer_seconds_ago">
		Vor [SECONDS] Sekunden
	</string>
	<string name="animation_explorer_still_playing">
		Wird abgespielt
	</string>
	<string name="animation_explorer_unknown_priority">
		unbekannt
	</string>

	<string name="FriendOnlineNotification">
		ist online.
	</string>
	<string name="FriendOfflineNotification">
		ist offline.
	</string>

	<string name="Inbox_Folderview_New">
		Neu
	</string>

	<string name="Mouselook_Unknown_Avatar">
		Unbekannter Avatar
	</string>

	<string name="groupcountstring">
		Sie gehören [COUNT] Gruppe(n) an ([REMAINING] verbleibend).
	</string>
	<string name="groupcountunlimitedstring">
		Sie gehören [COUNT] Gruppe(n) an.
	</string>
	<string name="SLGridStatusInvalidMsg">
		SL-Grid-Status-Fehler: Ungültiges Nachrichtenformat. Bitte später erneut versuchen.
	</string>
	<string name="SLGridStatusTimedOut">
		SL-Grid-Status-Fehler: Zeitüberschreitung der Anfrage.
	</string>
	<string name="SLGridStatusOtherError">
		SL-Grid-Status-Fehler: [STATUS] ( https://de.wikipedia.org/wiki/HTTP-Statuscode ).
	</string>
	<string name="DoubleClickTeleportEnabled">
		Doppelklick-Teleport aktiviert.
	</string>
	<string name="DoubleClickTeleportDisabled">
		Doppelklick-Teleport deaktiviert.
	</string>
	<string name="AlwaysRunEnabled">
		Immer rennen aktiviert.
	</string>
	<string name="AlwaysRunDisabled">
		Immer rennen deaktiviert.
	</string>
	<string name="FSRegionRestartInLocalChat">
		Die Region, in der Sie sich gerade befinden, ist dabei neu zu starten. Falls Sie in dieser Region bleiben, werden Sie ausgeloggt.
	</string>
	<string name="Mute_Add">
		„[NAME]“ wurde zur Blockierliste hinzugefügt.
	</string>
	<string name="Mute_Remove">
		„[NAME]“ wurde von der Blockierliste entfernt.
	</string>
	<string name="Reqsysinfo_Chat_NoReason">
		Ich frage Informationen über Ihr System ab.
	</string>
	<string name="Reqsysinfo_Chat_Reason">
		Ich frage aus folgendem Grund Informationen über Ihr System ab: [REASON]
	</string>
	<string name="Reqsysinfo_Chat_Information_sent">
		Gesendete Intomationen: [DATA]
	</string>
	<string name="Reqsysinfo_Chat_Request_Denied">
		Anfrage abgelehnt.
	</string>
	<string name="Reqsysinfo_Reason">
		Der übermittelte Grund lautet: [REASON]
	</string>
	<string name="All Items">
		Alle Objekte
	</string>
	<string name="Recent Items">
		Aktuelle Objekte
	</string>
	<string name="Worn Items">
		Angezogene Objekte
	</string>
	<string name="InvOfferGroupNoticeName">
		Ein Gruppenmitglied namens [NAME]
	</string>
	<string name="CallingCardOnlineLabelSuffix">
		(online)
	</string>
	<string name="GroupNoticesPanelDateString">
		[day,datetime,local].[mthnum,datetime,local].[year,datetime,local] [hour,datetime,local]:[min,datetime,local]:[second,datetime,local]
	</string>
	<string name="GroupNoticesToastDateString">
		[wkday,datetime,slt]., [day,datetime,slt]. [mth,datetime,slt]. [year,datetime,slt] [hour,datetime,slt]:[min,datetime,slt]:[second,datetime,slt] [timezone,datetime,slt]
	</string>
	<string name="NotificationItemDateStringLocal">
		[day,datetime,local].[mthnum,datetime,local].[year,datetime,local] [hour,datetime,local]:[min,datetime,local]
	</string>
	<string name="NotificationItemDateStringUTC">
		[day,datetime,utc].[mth,datetime,utc].[year,datetime,utc] [hour,datetime,utc]:[min,datetime,utc] [timezone,datetime,utc]
	</string>
	<string name="NotificationItemDateStringSLT">
		[day,datetime,slt].[mthnum,datetime,slt].[year,datetime,slt] [hour,datetime,slt]:[min,datetime,slt] [timezone,datetime,slt]
	</string>
	<string name="Pie_av_render_normally">
		Normal
	</string>
	<string name="Pie_av_render_never">
		Niemals
	</string>
	<string name="Pie_av_render_fully">
		Vollständig
	</string>
	<string name="Nametag_Complexity_Label">
		Komplexität: [COMPLEXITY]
	</string>
	<string name="font_unknown">
		Unbekannte Schriftart
	</string>
	<string name="mode_unknown">
		Unbekannter Modus
	</string>
	<string name="Asset_Uploading">Hochladen...

[ASSET_NAME]
	</string>
	<string name="Yes">
		Ja
	</string>
	<string name="No">
		Nein
	</string>
	<string name="FSUrlEntryWearLabel">
		Inventar-Ordner anziehen
	</string>
</strings><|MERGE_RESOLUTION|>--- conflicted
+++ resolved
@@ -650,10 +650,7 @@
 	</string>
 	<string name="TooltipOutfitNotInInventory">
 		Sie können nur Objekte oder Outfits aus Ihrem persönlichen Inventar zu „Outfits“ hinzufügen.
-<<<<<<< HEAD
-	</string>
-=======
->>>>>>> 6f7ed228
+	</string>
 	<string name="TooltipCantCreateOutfit">
 		Ein oder mehrere Objekte können nicht innerhalb von „Outfits“ verwendet werden.
 	</string>
