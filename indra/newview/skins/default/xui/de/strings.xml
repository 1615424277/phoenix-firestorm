--- conflicted
+++ resolved
@@ -86,17 +86,10 @@
 		QuickTime wurde initialisiert.
 	</string>
 	<string name="LoginRequestSeedCapGrant">
-<<<<<<< HEAD
 		Fähigkeiten der Region werden ermittelt...
 	</string>
 	<string name="LoginRetrySeedCapGrant">
 		Fähigkeiten der Region werden ermittelt, Versuch [NUMBER]...
-=======
-		Regionsfähigkeiten anfordern...
-	</string>
-	<string name="LoginRetrySeedCapGrant">
-		Regionsfähigkeiten anfordern. Versuch [NUMBER]...
->>>>>>> 89c28185
 	</string>
 	<string name="LoginWaitingForRegionHandshake">
 		Region-Handshake...
@@ -337,19 +330,30 @@
 		Sie können nur ein einzelnes Objekt hierher ziehen
 	</string>
 	<string name="TooltipPrice" value="[AMOUNT] L$"/>
-<<<<<<< HEAD
 	<string name="TooltipFlagScript">
 		Skript
 	</string>
+	<string name="TooltipOutboxNoTransfer">
+		Eines oder mehrere dieser Objekte können nicht verkauft oder an einen anderen Benutzer übertragen werden.
+	</string>
 	<string name="TooltipFlagPhysics">
 		Physik
 	</string>
+	<string name="TooltipOutboxWorn">
+		Sie tragen eines oder mehrere dieser Objekte. Nehmen Sie es/sie von Ihrem Avatar ab und versuchen Sie dann erneut, es/sie zu verschieben.
+	</string>
 	<string name="TooltipFlagTouch">
 		Berühren
 	</string>
+	<string name="TooltipOutboxFolderLevels">
+		Dieser Ordner hat zu viele Unterordnerebenen. Ordnen Sie die Unterordner so an, dass maximal vier Verschachtelungsebenen vorhanden sind (Stammordner enthält A enthält B enthält C).
+	</string>
 	<string name="TooltipFlagL$">
 		L$
 	</string>
+	<string name="TooltipOutboxTooManyObjects">
+		Dieser Ordner enthält mehr als 200 Objekte. Verpacken Sie einige dieser Artikel in Behältern, um die Anzahl zu verringern.
+	</string>
 	<string name="TooltipFlagDropInventory">
 		Inventar fallen lassen
 	</string>
@@ -376,19 +380,6 @@
 	</string>
 	<string name="TooltipPosition">
 		Position: [POSITION]
-=======
-	<string name="TooltipOutboxNoTransfer">
-		Eines oder mehrere dieser Objekte können nicht verkauft oder an einen anderen Benutzer übertragen werden.
-	</string>
-	<string name="TooltipOutboxWorn">
-		Sie tragen eines oder mehrere dieser Objekte. Nehmen Sie es/sie von Ihrem Avatar ab und versuchen Sie dann erneut, es/sie zu verschieben.
-	</string>
-	<string name="TooltipOutboxFolderLevels">
-		Dieser Ordner hat zu viele Unterordnerebenen. Ordnen Sie die Unterordner so an, dass maximal vier Verschachtelungsebenen vorhanden sind (Stammordner enthält A enthält B enthält C).
-	</string>
-	<string name="TooltipOutboxTooManyObjects">
-		Dieser Ordner enthält mehr als 200 Objekte. Verpacken Sie einige dieser Artikel in Behältern, um die Anzahl zu verringern.
->>>>>>> 89c28185
 	</string>
 	<string name="TooltipHttpUrl">
 		Anklicken, um Webseite anzuzeigen
