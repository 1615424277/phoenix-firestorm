--- conflicted
+++ resolved
@@ -76,12 +76,9 @@
 	<string name="phys_status_no_havok">
 		Diese Version enthält keine Havok-Unterstützung und wird nicht für das Hochladen von Physik in Second Life empfohlen. Unvorhersehbare Ergebnisse sind möglich!
 	</string>
-<<<<<<< HEAD
-=======
 	<string name="phys_status_too_thin">
 		Eine oder mehrere Dimensionen sind kleiner als 0,5m - nur Hüllen-basierte (analysierte) physische Formen werden korrekt funktionieren.
 	</string>
->>>>>>> c142812f
 	<string name="phys_status_unknown_error">
 		Ein unbekannter Fehler ist aufgetreten.
 	</string>
@@ -123,17 +120,10 @@
 	</string>
 	<string name="CantResolveGeometryUrl">
 		Geometrie-URL kann nicht aufgelöst werden.
-<<<<<<< HEAD
 	</string>
 	<string name="ParsingErrorBadElement">
 		Ungültiges Element.
 	</string>
-=======
-	</string>
-	<string name="ParsingErrorBadElement">
-		Ungültiges Element.
-	</string>
->>>>>>> c142812f
 	<string name="ParsingErrorCantParseScene">
 		Szene kann nicht geparsed werden.
 	</string>
