<?xml version="1.0" encoding="utf-8" standalone="yes"?>
<floater name="window_size" title="FENSTERGRÖSSE">
	<string name="resolution_format">
		[RES_X] x [RES_Y]
	</string>
	<text name="windowsize_text">
		Fenstergröße einstellen:
	</text>
	<combo_box name="window_size_combo" tool_tip="Breite x Höhe">
<<<<<<< HEAD
=======
		<combo_box.item label="1000 x 700 (Standard)" name="item1"/>
		<combo_box.item label="1024 x 768 (4:3 XGA)" name="item2"/>
		<combo_box.item label="1280 x 720 (16:9 HDTV)" name="item3"/>
		<combo_box.item label="1280 x 800 (5:8 WXGA)" name="item4"/>
		<combo_box.item label="1280 x 1024 (5:4 SXGA)" name="item5"/>
		<combo_box.item label="1440 x 900 (8:5 WSXGA)" name="item7"/>
		<combo_box.item label="1600 x 900 (16:9 HD+)" name="item8"/>
		<combo_box.item label="1600 x 1200 (4:3 UXGA)" name="item9"/>
		<combo_box.item label="1680 x 1050 (8:5 WSXGA+)" name="item10"/>
		<combo_box.item label="1920 x 1080 (16:9 HDTV)" name="item11"/>
		<combo_box.item label="1920 x 1200 (8:5 WUXGA)" name="item12"/>
>>>>>>> dab915c1
	</combo_box>
	<button label="Festlegen" name="set_btn"/>
	<button label="Abbrechen" name="cancel_btn"/>
</floater><|MERGE_RESOLUTION|>--- conflicted
+++ resolved
@@ -7,8 +7,6 @@
 		Fenstergröße einstellen:
 	</text>
 	<combo_box name="window_size_combo" tool_tip="Breite x Höhe">
-<<<<<<< HEAD
-=======
 		<combo_box.item label="1000 x 700 (Standard)" name="item1"/>
 		<combo_box.item label="1024 x 768 (4:3 XGA)" name="item2"/>
 		<combo_box.item label="1280 x 720 (16:9 HDTV)" name="item3"/>
@@ -20,7 +18,6 @@
 		<combo_box.item label="1680 x 1050 (8:5 WSXGA+)" name="item10"/>
 		<combo_box.item label="1920 x 1080 (16:9 HDTV)" name="item11"/>
 		<combo_box.item label="1920 x 1200 (8:5 WUXGA)" name="item12"/>
->>>>>>> dab915c1
 	</combo_box>
 	<button label="Festlegen" name="set_btn"/>
 	<button label="Abbrechen" name="cancel_btn"/>
