<?xml version="1.0" encoding="utf-8" standalone="yes"?>
<!-- Side tray panel -->
<panel label="Leute" name="people_panel">
	<string name="no_recent_people" value="Hier sind keine Leute. Sie suchen nach Leuten? Verwenden Sie die [secondlife:///app/search/people Suche] oder die [secondlife:///app/worldmap Karte]."/>
	<string name="no_filtered_recent_people" value="Sie haben nicht das Richtige gefunden? Versuchen Sie es mit der [secondlife:///app/search/people/[SEARCH_TERM] Suche]."/>
	<string name="no_one_near" value="Es ist niemand in der Nähe. Sie suchen nach Leuten? Verwenden Sie die [secondlife:///app/search/people Suche] oder die [secondlife:///app/worldmap Karte]."/>
	<string name="no_one_filtered_near" value="Sie haben nicht das Richtige gefunden? Versuchen Sie es mit der [secondlife:///app/search/people/[SEARCH_TERM] Suche]."/>
	<string name="no_friends_online" value="Keine Freunde online"/>
	<string name="no_friends" value="Keine Freunde"/>
	<string name="no_friends_msg">
		Verwenden Sie die [secondlife:///app/search/people Suche], um Freunde zu finden. Oder klicken Sie mit rechts auf einen Einwohner und fügen Sie diesen als Freund hinzu.
Sie suchen nach Leuten? Verwenden Sie die [secondlife:///app/worldmap Karte].
	</string>
	<string name="no_filtered_friends_msg">
		Sie haben nicht das Richtige gefunden? Versuchen Sie es mit der [secondlife:///app/search/people/[SEARCH_TERM] Suche].
	</string>
	<string name="no_filtered_groups_msg" value="Sie haben nicht das Richtige gefunden? Versuchen Sie es mit der [secondlife:///app/search/groups/[SEARCH_TERM] Suche]."/>
	<string name="no_groups_msg" value="Suchen Sie nach Gruppen? Versuchen Sie es mit der [secondlife:///app/search/groups Suche]."/>
	<string name="MiniMapToolTipMsg" value="[REGION] (Doppelklicken, um Karte zu öffnen; Umschalttaste gedrückt halten und ziehen, um zu schwenken)"/>
	<string name="AltMiniMapToolTipMsg" value="[REGION] (Doppelklicken, um zu teleportieren; Umschalttaste gedrückt halten und ziehen, um zu schwenken)"/>
	<string name="GroupCountWithInfo" value="Sie gehören [COUNT] Gruppen an und können [REMAINING] weiteren beitreten.  [secondlife:/// Möchten Sie noch mehr?]"/>
	<string name="empty_list">
		Dieses Kontakt-Set ist leer.
	</string>
	<string name="no_sets">
		Keine Kontakt-Sets
	</string>
	<string name="all_sets">
		Alle Kontakt-Sets
	</string>
	<string name="pseudonyms">
		Aliase
	</string>
	<string name="AllFriendsTitle">
		Alle ([ALL])
	</string>
	<string name="OnlineFriendsTitle">
		Online ([ONLINE])
	</string>
	<tab_container name="tabs">
		<panel label="In der Nähe" name="nearby_panel">
			<panel label="bottom_panel" name="nearby_buttons_panel">
				<filter_editor label="Nach Personen filtern" name="nearby_filter_input"/>
				<button name="gear_btn" tool_tip="Aktionen für ausgewählte Person"/>
				<menu_button name="nearby_view_btn" tool_tip="Anzeige-/Sortieroptionen"/>
				<button name="add_friend_btn" tool_tip="Einem Einwohner die Freundschaft anbieten"/>
				<dnd_button name="nearby_del_btn" tool_tip="Ausgewählte Person als Freund entfernen"/>
			</panel>
		</panel>
		<panel label="Freunde" name="friends_panel">
			<tab_container name="friends_accordion">
				<panel name="tab_online" title="Online"/>
				<panel name="tab_all" title="Alle"/>
				<panel name="tab_suggested_friends" title="Mögliche Freunde"/>
			</tab_container>
			<panel label="bottom_panel" name="friends_buttons_panel">
				<filter_editor label="Nach Personen filtern" name="friends_filter_input"/>
				<button name="gear_btn" tool_tip="Aktionen für ausgewählte Person"/>
				<menu_button name="friends_view_btn" tool_tip="Anzeige-/Sortieroptionen"/>
				<button name="friends_add_btn" tool_tip="Einem Einwohner die Freundschaft anbieten"/>
				<button name="GlobalOnlineStatusToggle" tool_tip="Sichtbarkeit des Onlinestatus global umschalten"/>
				<dnd_button name="friends_del_btn" tool_tip="Ausgewählte Person als Freund entfernen"/>
			</panel>
<<<<<<< HEAD
=======
			<accordion name="friends_accordion">
				<accordion_tab name="tab_online" title="Online"/>
				<accordion_tab name="tab_all" title="Alle"/>
				<accordion_tab name="tab_suggested_friends" title="Potenzielle Freunde"/>
			</accordion>
>>>>>>> 61486b9a
		</panel>
		<panel label="Gruppen" name="groups_panel">
			<panel label="bottom_panel" name="groups_buttons_panel">
				<filter_editor label="Nach Gruppen filtern" name="groups_filter_input"/>
				<menu_button name="groups_gear_btn" tool_tip="Aktionen für ausgewählte Gruppe"/>
				<menu_button name="groups_view_btn" tool_tip="Anzeige-/Sortieroptionen"/>
				<menu_button name="plus_btn" tool_tip="Gruppe beitreten/Neue Gruppe erstellen"/>
				<dnd_button name="minus_btn" tool_tip="Ausgewählte Gruppe verlassen"/>
			</panel>
			<text name="groupcount">
				Sie gehören [COUNT] Gruppe(n) an ([REMAINING] verbleibend).
			</text>
		</panel>
		<panel label="Aktuell" name="recent_panel">
			<panel label="bottom_panel" name="recent_buttons_panel">
				<filter_editor label="Nach Personen filtern" name="recent_filter_input"/>
				<button name="gear_btn" tool_tip="Aktionen für ausgewählte Person"/>
				<menu_button name="recent_view_btn" tool_tip="Anzeige-/Sortieroptionen"/>
				<button name="add_friend_btn" tool_tip="Einem Einwohner die Freundschaft anbieten"/>
				<dnd_button name="recent_del_btn" tool_tip="Ausgewählte Person als Freund entfernen"/>
			</panel>
		</panel>
		<panel label="Ignoriert" name="blocked_panel">
			<panel label="Ignorierte Einwohner und Objekte" name="panel_block_list_sidetray"/>
		</panel>
		<panel label="Kontakt-Sets" name="contact_sets_panel">
			<panel label="Kontakt-Sets" name="panel_people_contacts_sidetray"/>
		</panel>
	</tab_container>
</panel><|MERGE_RESOLUTION|>--- conflicted
+++ resolved
@@ -61,14 +61,7 @@
 				<button name="GlobalOnlineStatusToggle" tool_tip="Sichtbarkeit des Onlinestatus global umschalten"/>
 				<dnd_button name="friends_del_btn" tool_tip="Ausgewählte Person als Freund entfernen"/>
 			</panel>
-<<<<<<< HEAD
-=======
-			<accordion name="friends_accordion">
-				<accordion_tab name="tab_online" title="Online"/>
-				<accordion_tab name="tab_all" title="Alle"/>
 				<accordion_tab name="tab_suggested_friends" title="Potenzielle Freunde"/>
-			</accordion>
->>>>>>> 61486b9a
 		</panel>
 		<panel label="Gruppen" name="groups_panel">
 			<panel label="bottom_panel" name="groups_buttons_panel">
