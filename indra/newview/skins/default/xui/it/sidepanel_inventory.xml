<?xml version="1.0" encoding="utf-8" standalone="yes"?>
<panel label="Cose" name="objects panel">
	<panel label="" name="sidepanel_inventory_panel">
		<layout_stack name="inventory_layout_stack">
			<layout_panel name="inbox_layout_panel">
				<panel label="" name="marketplace_inbox">
					<string name="InboxLabelWithArg">
						Oggetti ricevuti ([NUM])
					</string>
					<string name="InboxLabelNoArg">
						Oggetti ricevuti
					</string>
					<button label="Oggetti ricevuti" name="inbox_btn"/>
					<button name="reload_received_items_btn" tool_tip="Ricarica la lista degli Oggetti ricevuti." />
					<text name="inbox_fresh_new_count">
						[NUM] nuovi
					</text>
					<panel name="inbox_inventory_placeholder_panel" tool_tip="Trascina gli elementi nell'inventario per usarli">
						<text name="inbox_inventory_placeholder">
							Gli articoli acquistati dal Marketplace verranno mostrati qui.
						</text>
					</panel>
				</panel>
			</layout_panel>
		</layout_stack>
<<<<<<< HEAD
		<panel name="button_panel">
			<layout_stack name="button_panel_ls">
				<layout_panel name="info_btn_lp">
					<button label="Profilo" name="info_btn" tool_tip="Mostra profilo dell'elemento selezionato"/>
				</layout_panel>
				<layout_panel name="share_btn_lp">
					<button label="Condividi" name="share_btn" tool_tip="Condividi un oggetto dell'inventario"/>
				</layout_panel>
				<layout_panel name="shop_btn_lp">
					<button label="Marketplace" name="shop_btn" tool_tip="Apri la pagina del Marketplace"/>
					<button label="Indossa" name="wear_btn" tool_tip="Indossa l'elemento selezionato"/>
					<button label="Esegui" name="play_btn"/>
					<button label="Teleport" name="teleport_btn" tool_tip="Teleport al luogo selezionato"/>
				</layout_panel>
			</layout_stack>
		</panel>
=======
>>>>>>> 86230977
	</panel>
</panel><|MERGE_RESOLUTION|>--- conflicted
+++ resolved
@@ -23,24 +23,5 @@
 				</panel>
 			</layout_panel>
 		</layout_stack>
-<<<<<<< HEAD
-		<panel name="button_panel">
-			<layout_stack name="button_panel_ls">
-				<layout_panel name="info_btn_lp">
-					<button label="Profilo" name="info_btn" tool_tip="Mostra profilo dell'elemento selezionato"/>
-				</layout_panel>
-				<layout_panel name="share_btn_lp">
-					<button label="Condividi" name="share_btn" tool_tip="Condividi un oggetto dell'inventario"/>
-				</layout_panel>
-				<layout_panel name="shop_btn_lp">
-					<button label="Marketplace" name="shop_btn" tool_tip="Apri la pagina del Marketplace"/>
-					<button label="Indossa" name="wear_btn" tool_tip="Indossa l'elemento selezionato"/>
-					<button label="Esegui" name="play_btn"/>
-					<button label="Teleport" name="teleport_btn" tool_tip="Teleport al luogo selezionato"/>
-				</layout_panel>
-			</layout_stack>
-		</panel>
-=======
->>>>>>> 86230977
 	</panel>
 </panel>