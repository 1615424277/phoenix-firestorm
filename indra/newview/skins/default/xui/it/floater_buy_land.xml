<<<<<<< HEAD
<?xml version="1.0" encoding="utf-8" standalone="yes"?>
<floater name="buy land" title="Compra terra">
	<text name="region_name_label">
		Regione:
	</text>
	<text name="region_name_text">
		(sconosciuto)
	</text>
	<text name="estate_name_label">
		Proprietà:
	</text>
	<text name="estate_name_text">
		(sconosciuto)
	</text>
	<text name="estate_owner_label">
		Proprietario della regione
	</text>
	<text name="estate_owner_text">
		(sconosciuto)
	</text>
	<text name="resellable_changeable_label">
		Terra acquistata in questa regione:
	</text>
	<text name="resellable_clause">
		La terra acquistata in questa regione può o non può essere rivenduta
	</text>
	<text name="changeable_clause">
		Può o non può essere unita o suddivisa.
	</text>
	<text name="covenant_text">
		Devi accettare il regolamento della regione:
	</text>
	<text_editor name="covenant_editor">
		Attendi...
	</text_editor>
	<check_box label="Accetto il regolamento succitato." name="agree_covenant"/>
	<text name="info_parcel_label">
		Terreno:
	</text>
	<text name="info_parcel">
		Scotopteryx 138,204
	</text>
	<text name="info_size_label">
		Grandezza:
	</text>
	<text name="info_size">
		1024 sq. m.
	</text>
	<text name="info_price_label">
		Prezzo:
	</text>
	<text name="info_price">
		1500 L$, oggetti inclusi
	</text>
	<text name="info_action">
		Comprando questa terra:
	</text>
	<text name="error_message">
		Qualcosa non è andato a buon fine.
	</text>
	<button label="Vai al sito" name="error_web"/>
	<text name="account_action">
		Trasforma il tuo avatar in un membro premium.
	</text>
	<text name="account_reason">
		Solo i membri premium possono possedere terra.
	</text>
	<combo_box name="account_level">
		<combo_box.item name="US$9.95/month,billedmonthly" label="9.95 US$/mese, addebitati mensilmente"/>
		<combo_box.item name="US$7.50/month,billedquarterly" label="7.50 US$/mese, addebitati ogni quadrimestre"/>
		<combo_box.item name="US$6.00/month,billedannually" label="6.00 US$/mese, addebitati annualmente"/>
	</combo_box>
	<text name="land_use_action">
		Aumenta il tasso di pagamento mensile delle tasse d&apos;uso della terra a 40 US$/mese.
	</text>
	<text name="land_use_reason">
		Possiedi 1.309 metri quadri di terra. 
Questo appezzamento è di 512 metri quadri.
	</text>
	<text name="purchase_action">
		Paga il residente Joe 4000 L$ per la terra
	</text>
	<text name="currency_reason">
		Possiedi 2.100 L$.
	</text>
	<text name="currency_action">
		Compra ulteriori L$
	</text>
	<line_editor name="currency_amt">
		1000
	</line_editor>
	<text name="currency_est">
		per circa [AMOUNT2] US$
	</text>
	<text name="currency_balance">
		Possiedi 2.100 L$.
	</text>
	<check_box label="Rimuovi [AMOUNT] metri quadri di contribuzione dal gruppo." name="remove_contribution"/>
	<button label="Compra" name="buy_btn"/>
	<button label="Annulla" name="cancel_btn"/>
	<string name="can_resell">
		Può essere rivenduta.
	</string>
	<string name="can_not_resell">
		Può non essere rivenduta.
	</string>
	<string name="can_change">
		Può essere unita o suddivisa.
	</string>
	<string name="can_not_change">
		Non può essere unita o suddivisa.
	</string>
	<string name="cant_buy_for_group">
		Non hai il permesso di comprare terra per il tuo gruppo attivo.
	</string>
	<string name="no_land_selected">
		Nessuna terra selezionata.
	</string>
	<string name="multiple_parcels_selected">
		Hai selezionato appezzamenti diversi. 
Prova a selezionare un&apos;area più piccola.
	</string>
	<string name="no_permission">
		Non hai il permesso di comprare terra per il tuo gruppo attivo.
	</string>
	<string name="parcel_not_for_sale">
		Il terreno selezionato non è in vendita.
	</string>
	<string name="group_already_owns">
		Il gruppo possiede già il terreno.
	</string>
	<string name="you_already_own">
		Possiedi già il terreno.
	</string>
	<string name="set_to_sell_to_other">
		Il terreno selezionato è già impostato per la vendita ad un altro gruppo.
	</string>
	<string name="no_public_land">
		L&apos;area selezionata non è pubblica.
	</string>
	<string name="not_owned_by_you">
		Hai selezionato una terra posseduta da un altro utente. 
Prova a selezionare un&apos;area più piccola.
	</string>
	<string name="processing">
		Stiamo elaborando il tuo acquisto...
 
(Potrebbe volerci un minuto o due.)
	</string>
	<string name="fetching_error">
		C&apos;e stato un errore mentre si stavano ottenendo le informazioni sull&apos;acquisto della terra.
	</string>
	<string name="buying_will">
		Comprando questa terra:
	</string>
	<string name="buying_for_group">
		Comprando questa terra per il gruppo:
	</string>
	<string name="cannot_buy_now">
		Non puoi comprare ora:
	</string>
	<string name="not_for_sale">
		Non in vendita:
	</string>
	<string name="none_needed">
		nessuno necessario
	</string>
	<string name="must_upgrade">
		Il tuo tipo di account ha bisogno di un upgrade per possedere terra.
	</string>
	<string name="cant_own_land">
		Il tuo account può possedere terra.
	</string>
	<string name="land_holdings">
		Possiedi [BUYER] di metri quadri di terra.
	</string>
	<string name="pay_to_for_land">
		Paga [AMOUNT] L$ a [SELLER] per questa terra
	</string>
	<string name="buy_for_US">
		Compra [AMOUNT] L$ per appross. [AMOUNT2] US$,
	</string>
	<string name="parcel_meters">
		Questo terreno è di [AMOUNT] metri quadri.
	</string>
	<string name="premium_land">
		Questa terra è premium, e sarà  addebitata come [AMOUNT] metri quadri.
	</string>
	<string name="discounted_land">
		Questa terra è scontata, e sarà  addebitata come [AMOUNT] metri quadri.
	</string>
	<string name="meters_supports_object">
		[AMOUNT] metri quadri
supporta [AMOUNT2] oggetti
	</string>
	<string name="sold_with_objects">
		venduta con oggetti
	</string>
	<string name="insufficient_land_credits">
		Il gruppo [GROUP] avrà bisogno di contribuzioni anticipate, mediante crediti d&apos;uso terriero,
sufficienti a coprire l&apos;area del terreno prima che l&apos;acquisto
sia completato.
	</string>
	<string name="have_enough_lindens">
		Hai [AMOUNT] L$, che sono sufficienti per comprare questa terra.
	</string>
	<string name="not_enough_lindens">
		Hai solo [AMOUNT] L$, ed hai bisogno di altri [AMOUNT2] L$.
	</string>
	<string name="balance_left">
		Dopo l&apos;acquisto, ti rimarranno [AMOUNT] L$.
	</string>
	<string name="balance_needed">
		Hai bisogno di acquistare almeno [AMOUNT] L$ per comprare questo terreno.
	</string>
	<string name="no_parcel_selected">
		(nessun terreno selezionato)
	</string>
	<string name="buy_currency">
		Compra [LINDENS] L$ per appross. [USD] US$
	</string>
</floater>
=======
<?xml version="1.0" encoding="utf-8" standalone="yes"?>
<floater name="buy land" title="Compra terra">
	<text name="region_name_label">
		Regione:
	</text>
	<text name="region_name_text">
		(sconosciuto)
	</text>
	<text name="region_type_label">
		Tipo:
	</text>
	<text name="region_type_text">
		(sconosciuto)
	</text>
	<text name="estate_name_label">
		Proprietà:
	</text>
	<text name="estate_name_text">
		(sconosciuto)
	</text>
	<text name="estate_owner_label" width="120" right="575">
		Proprietario della regione:
	</text>
	<text name="estate_owner_text" left="580" width="155">
		(sconosciuto)
	</text>
	<text name="resellable_changeable_label">
		Terra acquistata in questa regione:
	</text>
	<text name="resellable_clause">
		Può o non può essere rivenduta.
	</text>
	<text name="changeable_clause">
		Può o non può essere unita o suddivisa.
	</text>
	<text name="covenant_text">
		Devi accettare il regolamento della regione:
	</text>
	<text left="470" name="covenant_timestamp_text"/>
	<text_editor name="covenant_editor">
		Attendi...
	</text_editor>
	<check_box label="Accetto il regolamento succitato." name="agree_covenant"/>
	<text name="info_parcel_label">
		Terreno:
	</text>
	<text name="info_parcel">
		Scotopteryx 138,204
	</text>
	<text name="info_size_label">
		Grandezza:
	</text>
	<text name="info_size">
		1024 m²
	</text>
	<text name="info_price_label">
		Prezzo:
	</text>
	<text name="info_price">
		1500 L$
(1.1 L$/m²)
venduta con gli oggetti
	</text>
	<text name="info_action">
		Comprando questa terra:
	</text>
	<text name="error_message">
		Qualcosa non è andato a buon fine.
	</text>
	<button label="Vai al sito" name="error_web"/>
	<text name="account_action">
		Trasforma il tuo avatar in un membro premium.
	</text>
	<text name="account_reason">
		Solo i membri premium possono possedere terra.
	</text>
	<combo_box name="account_level">
		<combo_box.item name="US$9.95/month,billedmonthly" label="9.95 US$/mese, addebitati mensilmente"/>
		<combo_box.item name="US$7.50/month,billedquarterly" label="7.50 US$/mese, addebitati ogni quadrimestre"/>
		<combo_box.item name="US$6.00/month,billedannually" label="6.00 US$/mese, addebitati annualmente"/>
	</combo_box>
	<text name="land_use_action">
		Aumenta il tasso di pagamento mensile delle tasse d&apos;uso della terra a 40 US$/mese.
	</text>
	<text name="land_use_reason">
		Possiedi 1309 m² di terra. Questa porzione è 512 m² di terra.
	</text>
	<text name="purchase_action">
		Paga il residente Joe 4000 L$ per la terra
	</text>
	<text name="currency_reason">
		Possiedi 2.100 L$.
	</text>
	<text name="currency_action" width="106">
		Compra ulteriori L$
	</text>
	<line_editor name="currency_amt" left="174" width="80">
		1000
	</line_editor>
	<text name="currency_est">
		per circa [AMOUNT2] US$
	</text>
	<text name="currency_balance">
		Possiedi 2.100 L$.
	</text>
	<check_box label="Rimuovi [AMOUNT] metri quadri di contribuzione dal gruppo." name="remove_contribution"/>
	<button label="Compra" name="buy_btn"/>
	<button label="Annulla" name="cancel_btn"/>
	<string name="can_resell">
		Può essere rivenduta.
	</string>
	<string name="can_not_resell">
		Può non essere rivenduta.
	</string>
	<string name="can_change">
		Può essere unita o suddivisa.
	</string>
	<string name="can_not_change">
		Non può essere unita o suddivisa.
	</string>
	<string name="cant_buy_for_group">
		Non hai il permesso di comprare terra per il tuo gruppo attivo.
	</string>
	<string name="no_land_selected">
		Nessuna terra selezionata.
	</string>
	<string name="multiple_parcels_selected">
		Hai selezionato appezzamenti diversi. 
Prova a selezionare un&apos;area più piccola.
	</string>
	<string name="no_permission">
		Non hai il permesso di comprare terra per il tuo gruppo attivo.
	</string>
	<string name="parcel_not_for_sale">
		Il terreno selezionato non è in vendita.
	</string>
	<string name="group_already_owns">
		Il gruppo possiede già il terreno.
	</string>
	<string name="you_already_own">
		Possiedi già il terreno.
	</string>
	<string name="set_to_sell_to_other">
		Il terreno selezionato è già impostato per la vendita ad un altro gruppo.
	</string>
	<string name="no_public_land">
		L&apos;area selezionata non è pubblica.
	</string>
	<string name="not_owned_by_you">
		Hai selezionato una terra posseduta da un altro utente. 
Prova a selezionare un&apos;area più piccola.
	</string>
	<string name="processing">
		Stiamo elaborando il tuo acquisto...
 
(Potrebbe volerci un minuto o due.)
	</string>
	<string name="fetching_error">
		C&apos;e stato un errore mentre si stavano ottenendo le informazioni sull&apos;acquisto della terra.
	</string>
	<string name="buying_will">
		Comprando questa terra:
	</string>
	<string name="buying_for_group">
		Comprare la terra per il gruppo farà:
	</string>
	<string name="cannot_buy_now">
		Non puoi comprare ora:
	</string>
	<string name="not_for_sale">
		Non in vendita:
	</string>
	<string name="none_needed">
		nessuno necessario
	</string>
	<string name="must_upgrade">
		Il tuo tipo di account ha bisogno di un upgrade per possedere terra.
	</string>
	<string name="cant_own_land">
		Il tuo account può possedere terra.
	</string>
	<string name="land_holdings">
		Possiedi [BUYER] di metri quadri di terra.
	</string>
	<string name="pay_to_for_land">
		Paga [AMOUNT] L$ a [SELLER] per questa terra
	</string>
	<string name="buy_for_US">
		Comprare [AMOUNT] L$ per circa [AMOUNT2] US$,
	</string>
	<string name="parcel_meters">
		Questo terreno è di [AMOUNT] metri quadri.
	</string>
	<string name="premium_land">
		Questa terra è premium, e sarà  addebitata come [AMOUNT] metri quadri.
	</string>
	<string name="discounted_land">
		Questa terra è scontata, e sarà  addebitata come [AMOUNT] metri quadri.
	</string>
	<string name="meters_supports_object">
		[AMOUNT] metri quadri
supporta [AMOUNT2] oggetti
	</string>
	<string name="sold_with_objects">
		venduta con oggetti
	</string>
	<string name="sold_without_objects">
		Oggetti non inclusi
	</string>
	<string name="info_price_string">
		[PRICE] L$ 
([PRICE_PER_SQM] L$/m²)
[SOLD_WITH_OBJECTS]
	</string>
	<string name="insufficient_land_credits">
		Il gruppo [GROUP] avrà bisogno di contribuzioni anticipate, mediante crediti d&apos;uso terriero,
sufficienti a coprire l&apos;area del terreno prima che l&apos;acquisto
sia completato.
	</string>
	<string name="have_enough_lindens">
		Hai [AMOUNT] L$, che sono sufficienti per comprare questa terra.
	</string>
	<string name="not_enough_lindens">
		Hai solo [AMOUNT] L$, ed hai bisogno di altri [AMOUNT2] L$.
	</string>
	<string name="balance_left">
		Dopo l&apos;acquisto, ti rimarranno [AMOUNT] L$.
	</string>
	<string name="balance_needed">
		Hai bisogno di acquistare almeno [AMOUNT] L$ per comprare questo terreno.
	</string>
	<string name="no_parcel_selected">
		(nessun terreno selezionato)
	</string>
	<string name="buy_currency">
		Compra [LINDENS] L$ per appross. [USD] US$
	</string>
</floater>
>>>>>>> fcaa1ad4
<|MERGE_RESOLUTION|>--- conflicted
+++ resolved
@@ -1,4 +1,3 @@
-<<<<<<< HEAD
 <?xml version="1.0" encoding="utf-8" standalone="yes"?>
 <floater name="buy land" title="Compra terra">
 	<text name="region_name_label">
@@ -7,23 +6,29 @@
 	<text name="region_name_text">
 		(sconosciuto)
 	</text>
+	<text name="region_type_label">
+		Tipo:
+	</text>
+	<text name="region_type_text">
+		(sconosciuto)
+	</text>
 	<text name="estate_name_label">
 		Proprietà:
 	</text>
 	<text name="estate_name_text">
 		(sconosciuto)
 	</text>
-	<text name="estate_owner_label">
-		Proprietario della regione
-	</text>
-	<text name="estate_owner_text">
+	<text name="estate_owner_label" width="120" right="575">
+		Proprietario della regione:
+	</text>
+	<text name="estate_owner_text" left="580" width="155">
 		(sconosciuto)
 	</text>
 	<text name="resellable_changeable_label">
 		Terra acquistata in questa regione:
 	</text>
 	<text name="resellable_clause">
-		La terra acquistata in questa regione può o non può essere rivenduta
+		Può o non può essere rivenduta.
 	</text>
 	<text name="changeable_clause">
 		Può o non può essere unita o suddivisa.
@@ -31,6 +36,7 @@
 	<text name="covenant_text">
 		Devi accettare il regolamento della regione:
 	</text>
+	<text left="470" name="covenant_timestamp_text"/>
 	<text_editor name="covenant_editor">
 		Attendi...
 	</text_editor>
@@ -45,13 +51,15 @@
 		Grandezza:
 	</text>
 	<text name="info_size">
-		1024 sq. m.
+		1024 m²
 	</text>
 	<text name="info_price_label">
 		Prezzo:
 	</text>
 	<text name="info_price">
-		1500 L$, oggetti inclusi
+		1500 L$
+(1.1 L$/m²)
+venduta con gli oggetti
 	</text>
 	<text name="info_action">
 		Comprando questa terra:
@@ -75,8 +83,7 @@
 		Aumenta il tasso di pagamento mensile delle tasse d&apos;uso della terra a 40 US$/mese.
 	</text>
 	<text name="land_use_reason">
-		Possiedi 1.309 metri quadri di terra. 
-Questo appezzamento è di 512 metri quadri.
+		Possiedi 1309 m² di terra. Questa porzione è 512 m² di terra.
 	</text>
 	<text name="purchase_action">
 		Paga il residente Joe 4000 L$ per la terra
@@ -84,10 +91,10 @@
 	<text name="currency_reason">
 		Possiedi 2.100 L$.
 	</text>
-	<text name="currency_action">
+	<text name="currency_action" width="106">
 		Compra ulteriori L$
 	</text>
-	<line_editor name="currency_amt">
+	<line_editor name="currency_amt" left="174" width="80">
 		1000
 	</line_editor>
 	<text name="currency_est">
@@ -155,7 +162,7 @@
 		Comprando questa terra:
 	</string>
 	<string name="buying_for_group">
-		Comprando questa terra per il gruppo:
+		Comprare la terra per il gruppo farà:
 	</string>
 	<string name="cannot_buy_now">
 		Non puoi comprare ora:
@@ -179,7 +186,7 @@
 		Paga [AMOUNT] L$ a [SELLER] per questa terra
 	</string>
 	<string name="buy_for_US">
-		Compra [AMOUNT] L$ per appross. [AMOUNT2] US$,
+		Comprare [AMOUNT] L$ per circa [AMOUNT2] US$,
 	</string>
 	<string name="parcel_meters">
 		Questo terreno è di [AMOUNT] metri quadri.
@@ -196,6 +203,14 @@
 	</string>
 	<string name="sold_with_objects">
 		venduta con oggetti
+	</string>
+	<string name="sold_without_objects">
+		Oggetti non inclusi
+	</string>
+	<string name="info_price_string">
+		[PRICE] L$ 
+([PRICE_PER_SQM] L$/m²)
+[SOLD_WITH_OBJECTS]
 	</string>
 	<string name="insufficient_land_credits">
 		Il gruppo [GROUP] avrà bisogno di contribuzioni anticipate, mediante crediti d&apos;uso terriero,
@@ -220,244 +235,4 @@
 	<string name="buy_currency">
 		Compra [LINDENS] L$ per appross. [USD] US$
 	</string>
-</floater>
-=======
-<?xml version="1.0" encoding="utf-8" standalone="yes"?>
-<floater name="buy land" title="Compra terra">
-	<text name="region_name_label">
-		Regione:
-	</text>
-	<text name="region_name_text">
-		(sconosciuto)
-	</text>
-	<text name="region_type_label">
-		Tipo:
-	</text>
-	<text name="region_type_text">
-		(sconosciuto)
-	</text>
-	<text name="estate_name_label">
-		Proprietà:
-	</text>
-	<text name="estate_name_text">
-		(sconosciuto)
-	</text>
-	<text name="estate_owner_label" width="120" right="575">
-		Proprietario della regione:
-	</text>
-	<text name="estate_owner_text" left="580" width="155">
-		(sconosciuto)
-	</text>
-	<text name="resellable_changeable_label">
-		Terra acquistata in questa regione:
-	</text>
-	<text name="resellable_clause">
-		Può o non può essere rivenduta.
-	</text>
-	<text name="changeable_clause">
-		Può o non può essere unita o suddivisa.
-	</text>
-	<text name="covenant_text">
-		Devi accettare il regolamento della regione:
-	</text>
-	<text left="470" name="covenant_timestamp_text"/>
-	<text_editor name="covenant_editor">
-		Attendi...
-	</text_editor>
-	<check_box label="Accetto il regolamento succitato." name="agree_covenant"/>
-	<text name="info_parcel_label">
-		Terreno:
-	</text>
-	<text name="info_parcel">
-		Scotopteryx 138,204
-	</text>
-	<text name="info_size_label">
-		Grandezza:
-	</text>
-	<text name="info_size">
-		1024 m²
-	</text>
-	<text name="info_price_label">
-		Prezzo:
-	</text>
-	<text name="info_price">
-		1500 L$
-(1.1 L$/m²)
-venduta con gli oggetti
-	</text>
-	<text name="info_action">
-		Comprando questa terra:
-	</text>
-	<text name="error_message">
-		Qualcosa non è andato a buon fine.
-	</text>
-	<button label="Vai al sito" name="error_web"/>
-	<text name="account_action">
-		Trasforma il tuo avatar in un membro premium.
-	</text>
-	<text name="account_reason">
-		Solo i membri premium possono possedere terra.
-	</text>
-	<combo_box name="account_level">
-		<combo_box.item name="US$9.95/month,billedmonthly" label="9.95 US$/mese, addebitati mensilmente"/>
-		<combo_box.item name="US$7.50/month,billedquarterly" label="7.50 US$/mese, addebitati ogni quadrimestre"/>
-		<combo_box.item name="US$6.00/month,billedannually" label="6.00 US$/mese, addebitati annualmente"/>
-	</combo_box>
-	<text name="land_use_action">
-		Aumenta il tasso di pagamento mensile delle tasse d&apos;uso della terra a 40 US$/mese.
-	</text>
-	<text name="land_use_reason">
-		Possiedi 1309 m² di terra. Questa porzione è 512 m² di terra.
-	</text>
-	<text name="purchase_action">
-		Paga il residente Joe 4000 L$ per la terra
-	</text>
-	<text name="currency_reason">
-		Possiedi 2.100 L$.
-	</text>
-	<text name="currency_action" width="106">
-		Compra ulteriori L$
-	</text>
-	<line_editor name="currency_amt" left="174" width="80">
-		1000
-	</line_editor>
-	<text name="currency_est">
-		per circa [AMOUNT2] US$
-	</text>
-	<text name="currency_balance">
-		Possiedi 2.100 L$.
-	</text>
-	<check_box label="Rimuovi [AMOUNT] metri quadri di contribuzione dal gruppo." name="remove_contribution"/>
-	<button label="Compra" name="buy_btn"/>
-	<button label="Annulla" name="cancel_btn"/>
-	<string name="can_resell">
-		Può essere rivenduta.
-	</string>
-	<string name="can_not_resell">
-		Può non essere rivenduta.
-	</string>
-	<string name="can_change">
-		Può essere unita o suddivisa.
-	</string>
-	<string name="can_not_change">
-		Non può essere unita o suddivisa.
-	</string>
-	<string name="cant_buy_for_group">
-		Non hai il permesso di comprare terra per il tuo gruppo attivo.
-	</string>
-	<string name="no_land_selected">
-		Nessuna terra selezionata.
-	</string>
-	<string name="multiple_parcels_selected">
-		Hai selezionato appezzamenti diversi. 
-Prova a selezionare un&apos;area più piccola.
-	</string>
-	<string name="no_permission">
-		Non hai il permesso di comprare terra per il tuo gruppo attivo.
-	</string>
-	<string name="parcel_not_for_sale">
-		Il terreno selezionato non è in vendita.
-	</string>
-	<string name="group_already_owns">
-		Il gruppo possiede già il terreno.
-	</string>
-	<string name="you_already_own">
-		Possiedi già il terreno.
-	</string>
-	<string name="set_to_sell_to_other">
-		Il terreno selezionato è già impostato per la vendita ad un altro gruppo.
-	</string>
-	<string name="no_public_land">
-		L&apos;area selezionata non è pubblica.
-	</string>
-	<string name="not_owned_by_you">
-		Hai selezionato una terra posseduta da un altro utente. 
-Prova a selezionare un&apos;area più piccola.
-	</string>
-	<string name="processing">
-		Stiamo elaborando il tuo acquisto...
- 
-(Potrebbe volerci un minuto o due.)
-	</string>
-	<string name="fetching_error">
-		C&apos;e stato un errore mentre si stavano ottenendo le informazioni sull&apos;acquisto della terra.
-	</string>
-	<string name="buying_will">
-		Comprando questa terra:
-	</string>
-	<string name="buying_for_group">
-		Comprare la terra per il gruppo farà:
-	</string>
-	<string name="cannot_buy_now">
-		Non puoi comprare ora:
-	</string>
-	<string name="not_for_sale">
-		Non in vendita:
-	</string>
-	<string name="none_needed">
-		nessuno necessario
-	</string>
-	<string name="must_upgrade">
-		Il tuo tipo di account ha bisogno di un upgrade per possedere terra.
-	</string>
-	<string name="cant_own_land">
-		Il tuo account può possedere terra.
-	</string>
-	<string name="land_holdings">
-		Possiedi [BUYER] di metri quadri di terra.
-	</string>
-	<string name="pay_to_for_land">
-		Paga [AMOUNT] L$ a [SELLER] per questa terra
-	</string>
-	<string name="buy_for_US">
-		Comprare [AMOUNT] L$ per circa [AMOUNT2] US$,
-	</string>
-	<string name="parcel_meters">
-		Questo terreno è di [AMOUNT] metri quadri.
-	</string>
-	<string name="premium_land">
-		Questa terra è premium, e sarà  addebitata come [AMOUNT] metri quadri.
-	</string>
-	<string name="discounted_land">
-		Questa terra è scontata, e sarà  addebitata come [AMOUNT] metri quadri.
-	</string>
-	<string name="meters_supports_object">
-		[AMOUNT] metri quadri
-supporta [AMOUNT2] oggetti
-	</string>
-	<string name="sold_with_objects">
-		venduta con oggetti
-	</string>
-	<string name="sold_without_objects">
-		Oggetti non inclusi
-	</string>
-	<string name="info_price_string">
-		[PRICE] L$ 
-([PRICE_PER_SQM] L$/m²)
-[SOLD_WITH_OBJECTS]
-	</string>
-	<string name="insufficient_land_credits">
-		Il gruppo [GROUP] avrà bisogno di contribuzioni anticipate, mediante crediti d&apos;uso terriero,
-sufficienti a coprire l&apos;area del terreno prima che l&apos;acquisto
-sia completato.
-	</string>
-	<string name="have_enough_lindens">
-		Hai [AMOUNT] L$, che sono sufficienti per comprare questa terra.
-	</string>
-	<string name="not_enough_lindens">
-		Hai solo [AMOUNT] L$, ed hai bisogno di altri [AMOUNT2] L$.
-	</string>
-	<string name="balance_left">
-		Dopo l&apos;acquisto, ti rimarranno [AMOUNT] L$.
-	</string>
-	<string name="balance_needed">
-		Hai bisogno di acquistare almeno [AMOUNT] L$ per comprare questo terreno.
-	</string>
-	<string name="no_parcel_selected">
-		(nessun terreno selezionato)
-	</string>
-	<string name="buy_currency">
-		Compra [LINDENS] L$ per appross. [USD] US$
-	</string>
-</floater>
->>>>>>> fcaa1ad4
+</floater>