<?xml version="1.0" encoding="utf-8" standalone="yes"?>
<floater name="Animation Preview" title="">
	<text name="name_label">
		Nome:
	</text>
	<text name="description_label">
		Descrizione:
	</text>
	<spinner label_width="72" width="110" label="Priorità" name="priority" tool_tip="Controlla quali altre animazioni possono essere annullate da questa animazione."/>
	<check_box label="Ciclica" name="loop_check" tool_tip="Rende questa animazione ciclica."/>
	<spinner label="In(%)" name="loop_in_point" tool_tip="Imposta il punto nell&apos;animazione in cui ritornare dopo ogni ciclo."/>
	<spinner label="Out(%)" name="loop_out_point" tool_tip="Imposta il punto nell&apos;animazione in cui terminare dopo ogni ciclo."/>
	<text name="hand_label">
		Postura della mano
	</text>
	<combo_box left_delta="100"  width="184" name="hand_pose_combo" tool_tip="Controlla cosa fanno le mani durante l&apos;animazione.">
<<<<<<< HEAD
		<combo_item name="Spread">
			Aperte
		</combo_item>
		<combo_item name="Relaxed">
			Rilassate
		</combo_item>
		<combo_item name="PointBoth">
			Entrambe indicano
		</combo_item>
		<combo_item name="Fist">
			Pugno
		</combo_item>
		<combo_item name="RelaxedLeft">
			Sinistra Rilassata
		</combo_item>
		<combo_item name="PointLeft">
			Sinistra Indica
		</combo_item>
		<combo_item name="FistLeft">
			Sinistra a pugno
		</combo_item>
		<combo_item name="RelaxedRight">
			Destra rilassata
		</combo_item>
		<combo_item name="PointRight">
			Destra Indica
		</combo_item>
		<combo_item name="FistRight">
			Destra a Pugno
		</combo_item>
		<combo_item name="SaluteRight">
			Destra Saluta
		</combo_item>
		<combo_item name="Typing">
			Digitano
		</combo_item>
		<combo_item name="PeaceRight">
			Destra &apos;segno di pace&apos;
		</combo_item>
=======
		<combo_box.item name="Spread" label="Aperte"/>
		<combo_box.item name="Relaxed" label="Rilassate"/>
		<combo_box.item name="PointBoth" label="Entrambe indicano"/>
		<combo_box.item name="Fist" label="Pugno"/>
		<combo_box.item name="RelaxedLeft" label="Sinistra Rilassata"/>
		<combo_box.item name="PointLeft" label="Sinistra Indica"/>
		<combo_box.item name="FistLeft" label="Sinistra a pugno"/>
		<combo_box.item name="RelaxedRight" label="Destra rilassata"/>
		<combo_box.item name="PointRight" label="Destra Indica"/>
		<combo_box.item name="FistRight" label="Destra a Pugno"/>
		<combo_box.item name="SaluteRight" label="Destra Saluta"/>
		<combo_box.item name="Typing" label="Digitano"/>
		<combo_box.item name="PeaceRight" label="Destra &apos;segno di pace&apos;"/>
>>>>>>> 3ac3a4b2
	</combo_box>
	<text name="emote_label">
		Espressione
	</text>
	<combo_box left_delta="100" width="184" name="emote_combo" tool_tip="Controlla l&apos;espressione del viso durante l&apos;animazione.">
<<<<<<< HEAD
		<combo_item name="[None]">
			[None]
		</combo_item>
		<combo_item name="Aaaaah">
			Aaaaah
		</combo_item>
		<combo_item name="Afraid">
			Paura
		</combo_item>
		<combo_item name="Angry">
			Rabbia
		</combo_item>
		<combo_item name="BigSmile">
			Sorriso Aperto
		</combo_item>
		<combo_item name="Bored">
			Noia
		</combo_item>
		<combo_item name="Cry">
			Pianto
		</combo_item>
		<combo_item name="Disdain">
			Sdegno
		</combo_item>
		<combo_item name="Embarrassed">
			Imbarazzo
		</combo_item>
		<combo_item name="Frown">
			Accigliato
		</combo_item>
		<combo_item name="Kiss">
			Bacio
		</combo_item>
		<combo_item name="Laugh">
			Risata
		</combo_item>
		<combo_item name="Plllppt">
			Linguaccia
		</combo_item>
		<combo_item name="Repulsed">
			Repulsione
		</combo_item>
		<combo_item name="Sad">
			Tristezza
		</combo_item>
		<combo_item name="Shrug">
			Spallucce
		</combo_item>
		<combo_item name="Smile">
			Sorriso
		</combo_item>
		<combo_item name="Surprise">
			Sorpresa
		</combo_item>
		<combo_item name="Wink">
			Ammiccamento
		</combo_item>
		<combo_item name="Worry">
			Preoccupazione
		</combo_item>
=======
		<combo_box.item name="[None]" label="None]"/>
		<combo_box.item name="Aaaaah" label="Aaaaah"/>
		<combo_box.item name="Afraid" label="Paura"/>
		<combo_box.item name="Angry" label="Rabbia"/>
		<combo_box.item name="BigSmile" label="Sorriso Aperto"/>
		<combo_box.item name="Bored" label="Noia"/>
		<combo_box.item name="Cry" label="Pianto"/>
		<combo_box.item name="Disdain" label="Sdegno"/>
		<combo_box.item name="Embarrassed" label="Imbarazzo"/>
		<combo_box.item name="Frown" label="Accigliato"/>
		<combo_box.item name="Kiss" label="Bacio"/>
		<combo_box.item name="Laugh" label="Risata"/>
		<combo_box.item name="Plllppt" label="Linguaccia"/>
		<combo_box.item name="Repulsed" label="Repulsione"/>
		<combo_box.item name="Sad" label="Tristezza"/>
		<combo_box.item name="Shrug" label="Spallucce"/>
		<combo_box.item name="Smile" label="Sorriso"/>
		<combo_box.item name="Surprise" label="Sorpresa"/>
		<combo_box.item name="Wink" label="Ammiccamento"/>
		<combo_box.item name="Worry" label="Preoccupazione"/>
>>>>>>> 3ac3a4b2
	</combo_box>
	<text name="preview_label" width="250">
		Vedi anteprima mentre
	</text>
	<combo_box left_delta="154" width="130" name="preview_base_anim" tool_tip="Da usarsi per controllare il comportamento dell&apos;animazione mentre l&apos;avatar svolge azioni abituali.">
<<<<<<< HEAD
		<combo_item name="Standing">
			In piedi
		</combo_item>
		<combo_item name="Walking">
			Passeggia
		</combo_item>
		<combo_item name="Sitting">
			Siede
		</combo_item>
		<combo_item name="Flying">
			Vola
		</combo_item>
=======
		<combo_box.item name="Standing" label="In piedi"/>
		<combo_box.item name="Walking" label="Passeggia"/>
		<combo_box.item name="Sitting" label="Siede"/>
		<combo_box.item name="Flying" label="Vola"/>
>>>>>>> 3ac3a4b2
	</combo_box>
	<spinner label_width="125" width="192" label="Avvio lento (sec)" name="ease_in_time" tool_tip="Tempo (in secondi) in cui le animazioni iniziano a sfumare."/>
	<spinner bottom_delta="-20"  label_width="125" left="10"  width="192" label="Arresto lento (sec)" name="ease_out_time" tool_tip="Tempo (in secondi) in cui le animazioni iniziano a sfumare."/>
	<button bottom_delta="-32" name="play_btn" tool_tip="Attiva/sospendi l&apos;animazione."/>
	<button label="" name="stop_btn" tool_tip="Ferma la riproduzione dell&apos;animazione"/>
	<text name="bad_animation_text">
		Impossibile leggere il file dell&apos;animazione.

Raccomandiamo file di tipo BVH esportati da
Poser 4.
	</text>
	<button label="Annulla" name="cancel_btn"/>
	<button label="Importa ([AMOUNT]L$)" name="ok_btn"/>
	<string name="failed_to_initialize">
		Impossibile inizializzare la sequenza
	</string>
	<string name="anim_too_long">
		Il file dell&apos;animazione è lungo [LENGTH] secondi.

La lunghezza massima è [MAX_LENGTH] secondi.
	</string>
	<string name="failed_file_read">
		Impossibile leggere il file dell&apos;animazione.

[STATUS]
	</string>
</floater><|MERGE_RESOLUTION|>--- conflicted
+++ resolved
@@ -14,47 +14,6 @@
 		Postura della mano
 	</text>
 	<combo_box left_delta="100"  width="184" name="hand_pose_combo" tool_tip="Controlla cosa fanno le mani durante l&apos;animazione.">
-<<<<<<< HEAD
-		<combo_item name="Spread">
-			Aperte
-		</combo_item>
-		<combo_item name="Relaxed">
-			Rilassate
-		</combo_item>
-		<combo_item name="PointBoth">
-			Entrambe indicano
-		</combo_item>
-		<combo_item name="Fist">
-			Pugno
-		</combo_item>
-		<combo_item name="RelaxedLeft">
-			Sinistra Rilassata
-		</combo_item>
-		<combo_item name="PointLeft">
-			Sinistra Indica
-		</combo_item>
-		<combo_item name="FistLeft">
-			Sinistra a pugno
-		</combo_item>
-		<combo_item name="RelaxedRight">
-			Destra rilassata
-		</combo_item>
-		<combo_item name="PointRight">
-			Destra Indica
-		</combo_item>
-		<combo_item name="FistRight">
-			Destra a Pugno
-		</combo_item>
-		<combo_item name="SaluteRight">
-			Destra Saluta
-		</combo_item>
-		<combo_item name="Typing">
-			Digitano
-		</combo_item>
-		<combo_item name="PeaceRight">
-			Destra &apos;segno di pace&apos;
-		</combo_item>
-=======
 		<combo_box.item name="Spread" label="Aperte"/>
 		<combo_box.item name="Relaxed" label="Rilassate"/>
 		<combo_box.item name="PointBoth" label="Entrambe indicano"/>
@@ -68,74 +27,11 @@
 		<combo_box.item name="SaluteRight" label="Destra Saluta"/>
 		<combo_box.item name="Typing" label="Digitano"/>
 		<combo_box.item name="PeaceRight" label="Destra &apos;segno di pace&apos;"/>
->>>>>>> 3ac3a4b2
 	</combo_box>
 	<text name="emote_label">
 		Espressione
 	</text>
 	<combo_box left_delta="100" width="184" name="emote_combo" tool_tip="Controlla l&apos;espressione del viso durante l&apos;animazione.">
-<<<<<<< HEAD
-		<combo_item name="[None]">
-			[None]
-		</combo_item>
-		<combo_item name="Aaaaah">
-			Aaaaah
-		</combo_item>
-		<combo_item name="Afraid">
-			Paura
-		</combo_item>
-		<combo_item name="Angry">
-			Rabbia
-		</combo_item>
-		<combo_item name="BigSmile">
-			Sorriso Aperto
-		</combo_item>
-		<combo_item name="Bored">
-			Noia
-		</combo_item>
-		<combo_item name="Cry">
-			Pianto
-		</combo_item>
-		<combo_item name="Disdain">
-			Sdegno
-		</combo_item>
-		<combo_item name="Embarrassed">
-			Imbarazzo
-		</combo_item>
-		<combo_item name="Frown">
-			Accigliato
-		</combo_item>
-		<combo_item name="Kiss">
-			Bacio
-		</combo_item>
-		<combo_item name="Laugh">
-			Risata
-		</combo_item>
-		<combo_item name="Plllppt">
-			Linguaccia
-		</combo_item>
-		<combo_item name="Repulsed">
-			Repulsione
-		</combo_item>
-		<combo_item name="Sad">
-			Tristezza
-		</combo_item>
-		<combo_item name="Shrug">
-			Spallucce
-		</combo_item>
-		<combo_item name="Smile">
-			Sorriso
-		</combo_item>
-		<combo_item name="Surprise">
-			Sorpresa
-		</combo_item>
-		<combo_item name="Wink">
-			Ammiccamento
-		</combo_item>
-		<combo_item name="Worry">
-			Preoccupazione
-		</combo_item>
-=======
 		<combo_box.item name="[None]" label="None]"/>
 		<combo_box.item name="Aaaaah" label="Aaaaah"/>
 		<combo_box.item name="Afraid" label="Paura"/>
@@ -156,31 +52,15 @@
 		<combo_box.item name="Surprise" label="Sorpresa"/>
 		<combo_box.item name="Wink" label="Ammiccamento"/>
 		<combo_box.item name="Worry" label="Preoccupazione"/>
->>>>>>> 3ac3a4b2
 	</combo_box>
 	<text name="preview_label" width="250">
 		Vedi anteprima mentre
 	</text>
 	<combo_box left_delta="154" width="130" name="preview_base_anim" tool_tip="Da usarsi per controllare il comportamento dell&apos;animazione mentre l&apos;avatar svolge azioni abituali.">
-<<<<<<< HEAD
-		<combo_item name="Standing">
-			In piedi
-		</combo_item>
-		<combo_item name="Walking">
-			Passeggia
-		</combo_item>
-		<combo_item name="Sitting">
-			Siede
-		</combo_item>
-		<combo_item name="Flying">
-			Vola
-		</combo_item>
-=======
 		<combo_box.item name="Standing" label="In piedi"/>
 		<combo_box.item name="Walking" label="Passeggia"/>
 		<combo_box.item name="Sitting" label="Siede"/>
 		<combo_box.item name="Flying" label="Vola"/>
->>>>>>> 3ac3a4b2
 	</combo_box>
 	<spinner label_width="125" width="192" label="Avvio lento (sec)" name="ease_in_time" tool_tip="Tempo (in secondi) in cui le animazioni iniziano a sfumare."/>
 	<spinner bottom_delta="-20"  label_width="125" left="10"  width="192" label="Arresto lento (sec)" name="ease_out_time" tool_tip="Tempo (in secondi) in cui le animazioni iniziano a sfumare."/>
