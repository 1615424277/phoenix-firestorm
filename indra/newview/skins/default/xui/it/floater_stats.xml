--- conflicted
+++ resolved
@@ -30,25 +30,6 @@
 					<stat_bar label="Memoria complessiva" name="rawmemstat"/>
 					<stat_bar label="Memoria impegnata" name="glboundmemstat"/>
 				</stat_view>
-<<<<<<< HEAD
-				<stat_view label="Utilizzo memoria" name="memory">
-					<stat_bar label="Interfaccia utente" name="LLView"/>
-					<stat_bar label="Font" name="LLFontFreetype"/>
-					<stat_bar label="Inventario" name="LLInventoryObject"/>
-					<stat_bar label="Oggetti viewer" name="LLViewerObject"/>
-					<stat_bar label="Dati gruppo octree" name="LLViewerOctreeGroup"/>
-					<stat_bar label="Dati octree" name="LLViewerOctreeEntry"/>
-					<stat_bar label="Cache oggetti viewer" name="LLVOCacheEntry"/>
-					<stat_bar label="Disegnabili" name="LLDrawable"/>
-					<stat_bar label="Dati viso" name="LLFace"/>
-					<stat_bar label="Info disegno" name="LLDrawInfo"/>
-					<stat_bar label="Dati texture" name="LLTexture"/>
-					<stat_bar label="Dati immagine" name="LLImage"/>
-					<stat_bar label="Dati immagine GL" name="LLImageGL"/>
-					<stat_bar label="Buffer vertici" name="LLVertexBuffer"/>
-				</stat_view>
-=======
->>>>>>> 4c6d8f4b
 				<stat_view label="Rete" name="network">
 					<stat_bar label="Pacchetti in ingresso" name="packetsinstat"/>
 					<stat_bar label="Pacchetti in uscita" name="packetsoutstat"/>
