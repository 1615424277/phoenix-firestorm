--- conflicted
+++ resolved
@@ -87,23 +87,15 @@
 			<text name="Owner:">
 				Proprietario:
 			</text>
-<<<<<<< HEAD
-			<text left="119" name="OwnerText" width="227">
+			<text name="OwnerText" width="227">
 				Loading...
 			</text>
 			<text name="Group:">
 				Gruppo:
 			</text>
-			<text left="119" name="GroupText" width="227">
+			<text name="GroupText" width="227">
 				Loading...
 			</text>
-=======
-			<text name="OwnerText" width="227"/>
-			<text name="Group:">
-				Gruppo:
-			</text>
-			<text name="GroupText" width="227"/>
->>>>>>> 812ad1b6
 			<button label="Imposta" name="Set..."/>
 			<check_box label="Permetti cessione al gruppo" name="check deed" tool_tip="Un funzionario del gruppo può cedere questa terra al gruppo stesso cosicchè essa sarà  supportata  dalle terre del gruppo."/>
 			<button label="Cedi" name="Deed..." tool_tip="Puoi solo offrire terra se sei un funzionario del gruppo selezionato."/>
