--- conflicted
+++ resolved
@@ -22,13 +22,9 @@
 		<menu_item_call label="Nuova pelle" name="New Skin"/>
 		<menu_item_call label="Nuovi capelli" name="New Hair"/>
 		<menu_item_call label="Nuovi occhi" name="New Eyes"/>
-<<<<<<< HEAD
 	</context_menu>
-=======
-	</menu>
 	<menu_item_call label="Apri tutte le cartelle" name="expand"/>
 	<menu_item_call label="Chiudi tutte le cartelle" name="collapse"/>
->>>>>>> f6282b17
 	<menu_item_call label="Cambia nome del vestiario" name="rename"/>
 	<menu_item_call label="Elimina vestito" name="delete_outfit"/>
 </toggleable_menu>