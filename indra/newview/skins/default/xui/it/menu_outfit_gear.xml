--- conflicted
+++ resolved
@@ -1,21 +1,10 @@
 <?xml version="1.0" encoding="utf-8" standalone="yes"?>
 <toggleable_menu name="Gear Outfit">
-<<<<<<< HEAD
-	<menu_item_call label="Indossa - Sostituisci abito attuale" name="wear"/>
-	<menu_item_call label="Indossa - Aggiungi all&apos;abito attuale" name="wear_add"/>
-	<menu_item_call label="Togli - Rimuovi dall&apos;abito attuale" name="take_off"/>
-	<menu_item_call label="Carica foto ([UPLOAD_COST] L$)" name="upload_photo"/>
-	<menu_item_call label="Seleziona foto" name="select_photo"/>
-	<menu_item_call label="Scatta foto" name="take_snapshot"/>
-	<menu_item_call label="Rimuovi foto" name="remove_photo"/>
-	<context_menu label="Nuovi vestiti" name="New Clothes">
-=======
 	<menu_item_call label="Sostituisci abito attuale" name="wear"/>
 	<menu_item_call label="Aggiungi all&apos;abito attuale" name="wear_add"/>
 	<menu_item_call label="Rimuovi dall&apos;abito attuale" name="take_off"/>
 	<menu_item_call label="Immagine..." name="thumbnail" />
 	<context_menu label="Nuovo indumento" name="New Clothes">
->>>>>>> bb984bee
 		<menu_item_call label="Nuova camicia" name="New Shirt"/>
 		<menu_item_call label="Nuovi pantaloni" name="New Pants"/>
 		<menu_item_call label="Nuove scarpe" name="New Shoes"/>
@@ -24,15 +13,6 @@
 		<menu_item_call label="Nuova gonna" name="New Skirt"/>
 		<menu_item_call label="Nuovi guanti" name="New Gloves"/>
 		<menu_item_call label="Nuova canottiera" name="New Undershirt"/>
-<<<<<<< HEAD
-		<menu_item_call label="Nuovi slip" name="New Underpants"/>
-		<menu_item_call label="Nuovo alfa (trasparenza)" name="New Alpha"/>
-		<menu_item_call label="Nuova fisica" name="New Physics"/>
-		<menu_item_call label="Nuovo tatuaggio" name="New Tattoo"/>
-		<menu_item_call label="Nuovo Universale" name="New Universal"/>
-	</context_menu>
-	<context_menu label="Nuove parti del corpo" name="New Body Parts">
-=======
 		<menu_item_call label="Nuovo slip" name="New Underpants"/>
 		<menu_item_call label="Nuovo alfa" name="New Alpha"/>
 		<menu_item_call label="Nuova fisica" name="New Physics"/>
@@ -40,7 +20,6 @@
 		<menu_item_call label="Nuovo universale" name="New Universal"/>
 	</context_menu>
 	<context_menu label="Nuova parte del corpo" name="New Body Parts">
->>>>>>> bb984bee
 		<menu_item_call label="Nuovo corpo" name="New Shape"/>
 		<menu_item_call label="Nuova pelle" name="New Skin"/>
 		<menu_item_call label="Nuovi capelli" name="New Hair"/>
@@ -48,12 +27,7 @@
 	</context_menu>
 	<menu_item_call label="Apri tutte le cartelle" name="expand"/>
 	<menu_item_call label="Chiudi tutte le cartelle" name="collapse"/>
-<<<<<<< HEAD
-	<menu_item_call label="Cambia nome dell&apos;abito" name="rename"/>
-	<menu_item_call label="Elimina vestito" name="delete_outfit"/>
-=======
 	<menu_item_call label="Rinomina abito" name="rename"/>
 	<menu_item_call label="Elimina abito" name="delete_outfit"/>
 	<menu_item_check label="Ordina sempre le cartelle in base al nome" name="sort_folders_by_name" />
->>>>>>> bb984bee
 </toggleable_menu>