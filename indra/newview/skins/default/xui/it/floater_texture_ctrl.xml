<?xml version="1.0" encoding="utf-8" standalone="yes"?>
<<<<<<< HEAD
<floater name="texture picker" title="Scelta texture">
	<floater.string name="choose_picture">
		Clic per scegliere immagine
=======
<floater name="texture picker" title="Scegli texture">
	<floater.string name="choose_picture">
		Clicca qui per scegliere un'immagine
>>>>>>> 86230977
	</floater.string>
	<floater.string name="pick title">
		Scegliere:
	</floater.string>
	<floater.string name="pick_material">
		Scegli: Materiale
	</floater.string>
	<floater.string name="pick_texture">
		Scegli: Texture
	</floater.string>
	<text name="Multiple">
		Texture multiple
	</text>
	<radio_group name="mode_selection">
		<radio_item label="Inventario" name="inventory"/>
		<radio_item label="Locale" name="local"/>
		<radio_item label="Bake" name="bake"/>
	</radio_group>
	<text name="size_lbl">
		Dimensioni:
[DIMENSIONS]
	</text>
<<<<<<< HEAD
=======
	<text name="over_limit_lbl">
		La texture scelta è [TEXDIM]. L'immagine deve essere quadrata, minimo [MINTEXDIM].
	</text>
>>>>>>> 86230977
	<button label="Predefinita" label_selected="Predefinita" name="Default"/>
	<button label="Vuota" label_selected="Vuota" name="Blank"/>
	<button label="Trasparente" label_selected="Trasparente" name="Transparent" tool_tip="Nota: Se si sceglie la texture trasparente o un'altra texture parzialmente trasparente, la luce non verrà riflessa." width="75" />
	<button label="Nessuna" label_selected="Nessuna" name="None"/>
<<<<<<< HEAD
	<text name="preview_disabled" value="Anteprima disattivata"/>
	<filter_editor label="Filtra texture" name="inventory search editor"/>
	<check_box label="Mostra cartelle" name="show_folders_check"/>
=======
	<button label="" label_selected="" name="Pipette"/>
	<text name="preview_disabled">
		Anteprima disabilitata
	</text>
	<filter_editor label="Filtra texture" name="inventory search editor"/>
	<!-- <check_box label="Mostra cartelle" name="show_folders_check"/> -->
>>>>>>> 86230977
	<button label="Aggiungi" label_selected="Aggiungi" name="l_add_btn"/>
	<button label="Rimuovi" label_selected="Rimuovi" name="l_rem_btn"/>
	<button label="Carica" label_selected="Carica" name="l_upl_btn"/>
	<scroll_list name="l_name_list">
		<column name="unit_name" label="Nome"/>
		<column name="unit_id_HIDDEN" label="ID"/>
	</scroll_list>
	<combo_box name="l_bake_use_texture_combo_box" tool_tip="Seleziona una texture per la sovrapposizione BOM">
		<combo_box.item label="Nessuna" name="None" />
	</combo_box>
<<<<<<< HEAD
	<check_box initial_value="false" label="Nascondi regione mesh base" name="hide_base_mesh_region"/>
	<button label="Annulla" label_selected="Annulla" name="Cancel"/>
	<check_box label="Applica" name="apply_immediate_check"/>	
</floater>
=======
	<!-- <check_box label="Nascondi regione mesh di base" name="hide_base_mesh_region"/> -->
	<line_editor name="TextureKey" tool_tip="La chiave UUID della texture" />
	<button name="TextureKeyApply" label="Applica UUID" tool_tip="Applica questa UUID" />
	<button label="Annulla" label_selected="Annulla" name="Cancel"/>
	<button label="Ok" label_selected="Ok" name="Select" />
	<check_box label="Applica" name="apply_immediate_check"/>
</floater>
>>>>>>> 86230977
<|MERGE_RESOLUTION|>--- conflicted
+++ resolved
@@ -1,16 +1,10 @@
 <?xml version="1.0" encoding="utf-8" standalone="yes"?>
-<<<<<<< HEAD
-<floater name="texture picker" title="Scelta texture">
-	<floater.string name="choose_picture">
-		Clic per scegliere immagine
-=======
 <floater name="texture picker" title="Scegli texture">
 	<floater.string name="choose_picture">
 		Clicca qui per scegliere un'immagine
->>>>>>> 86230977
 	</floater.string>
 	<floater.string name="pick title">
-		Scegliere:
+		Scegli:
 	</floater.string>
 	<floater.string name="pick_material">
 		Scegli: Materiale
@@ -30,28 +24,19 @@
 		Dimensioni:
 [DIMENSIONS]
 	</text>
-<<<<<<< HEAD
-=======
 	<text name="over_limit_lbl">
 		La texture scelta è [TEXDIM]. L'immagine deve essere quadrata, minimo [MINTEXDIM].
 	</text>
->>>>>>> 86230977
 	<button label="Predefinita" label_selected="Predefinita" name="Default"/>
 	<button label="Vuota" label_selected="Vuota" name="Blank"/>
 	<button label="Trasparente" label_selected="Trasparente" name="Transparent" tool_tip="Nota: Se si sceglie la texture trasparente o un'altra texture parzialmente trasparente, la luce non verrà riflessa." width="75" />
 	<button label="Nessuna" label_selected="Nessuna" name="None"/>
-<<<<<<< HEAD
-	<text name="preview_disabled" value="Anteprima disattivata"/>
-	<filter_editor label="Filtra texture" name="inventory search editor"/>
-	<check_box label="Mostra cartelle" name="show_folders_check"/>
-=======
 	<button label="" label_selected="" name="Pipette"/>
 	<text name="preview_disabled">
 		Anteprima disabilitata
 	</text>
 	<filter_editor label="Filtra texture" name="inventory search editor"/>
 	<!-- <check_box label="Mostra cartelle" name="show_folders_check"/> -->
->>>>>>> 86230977
 	<button label="Aggiungi" label_selected="Aggiungi" name="l_add_btn"/>
 	<button label="Rimuovi" label_selected="Rimuovi" name="l_rem_btn"/>
 	<button label="Carica" label_selected="Carica" name="l_upl_btn"/>
@@ -62,17 +47,10 @@
 	<combo_box name="l_bake_use_texture_combo_box" tool_tip="Seleziona una texture per la sovrapposizione BOM">
 		<combo_box.item label="Nessuna" name="None" />
 	</combo_box>
-<<<<<<< HEAD
-	<check_box initial_value="false" label="Nascondi regione mesh base" name="hide_base_mesh_region"/>
-	<button label="Annulla" label_selected="Annulla" name="Cancel"/>
-	<check_box label="Applica" name="apply_immediate_check"/>	
-</floater>
-=======
 	<!-- <check_box label="Nascondi regione mesh di base" name="hide_base_mesh_region"/> -->
 	<line_editor name="TextureKey" tool_tip="La chiave UUID della texture" />
 	<button name="TextureKeyApply" label="Applica UUID" tool_tip="Applica questa UUID" />
 	<button label="Annulla" label_selected="Annulla" name="Cancel"/>
 	<button label="Ok" label_selected="Ok" name="Select" />
 	<check_box label="Applica" name="apply_immediate_check"/>
-</floater>
->>>>>>> 86230977
+</floater>