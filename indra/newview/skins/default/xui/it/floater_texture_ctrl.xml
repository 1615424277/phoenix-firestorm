--- conflicted
+++ resolved
@@ -9,21 +9,10 @@
 	<text name="Multiple">
 		Texture multiple
 	</text>
-<<<<<<< HEAD
 	<combo_box name="mode_selection">
 		<combo_box.item label="Inventario" name="inventory" value="0"/>
 		<combo_box.item label="Locale" name="local" value="1"/>
 	</combo_box>
-=======
-	<radio_group name="mode_selection">
-		<radio_item label="Inventario" name="inventory" value="0"/>
-		<radio_item label="Locale" name="local" value="1"/>
-		<radio_item label="Effettua il bake" name="bake" value="2"/>
-	</radio_group>
-	<text name="unknown">
-		Dimensioni: [DIMENSIONS]
-	</text>
->>>>>>> 7c0f3db1
 	<button label="Default" label_selected="Default" name="Default"/>
 	<button label="Vuoto" label_selected="Vuoto" name="Blank"/>
 	<button label="Niente" label_selected="Niente" name="None"/>
