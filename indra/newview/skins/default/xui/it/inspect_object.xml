--- conflicted
+++ resolved
@@ -17,11 +17,7 @@
 		Tocca
 	</string>
 	<string name="Sit">
-<<<<<<< HEAD
-		Siedi qui
-=======
 		Siediti qui
->>>>>>> cb43d15c
 	</string>
 	<icon name="secure_browsing" tool_tip="Browsing sicuro"/>
 	<button label="Acquista" name="buy_btn"/>
