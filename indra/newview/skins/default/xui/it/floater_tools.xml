--- conflicted
+++ resolved
@@ -211,11 +211,7 @@
 			<check_box label="Condividi" name="checkbox share with group" tool_tip="Consenti a tutti i membri del gruppo selezionato di condividere i tuoi diritti di modifica di questo oggetto. Per attivare le restrizioni per ruolo devi prima effettuare la cessione."/>
 			<button label="Cedi" label_selected="Cedi" name="button deed" tool_tip="Con una cessione si trasferisce il bene con i diritti al proprietario successivo. Gli oggetti in proprietà condivisa di gruppo possono essere ceduti soltanto da un funzionario del gruppo."/>
 			<text name="label click action">
-<<<<<<< HEAD
-				Effetto del clic:
-=======
 				Azione del clic:
->>>>>>> cb43d15c
 			</text>
 			<combo_box name="clickaction" tool_tip="Con l&apos;azione &quot;clic singolo&quot; puoi interagire con un oggetto semplicemente cliccandolo una volta. Ogni azione &quot;clic singolo&quot; ha un cursore speciale che indica il suo effetto. Alcune azioni &quot;clic singolo&quot; hanno dei requisiti per funzionare. Ad esempio per i comandi Tocca e Paga sono necessari degli script.">
 				<combo_box.item label="Tocca (predefinito)" name="Touch/grab(default)"/>
@@ -224,10 +220,7 @@
 				<combo_box.item label="Paga oggetto" name="Payobject"/>
 				<combo_box.item label="Apri" name="Open"/>
 				<combo_box.item label="Inquadra" name="Zoom"/>
-<<<<<<< HEAD
-=======
 				<combo_box.item label="Ignora oggetto" name="Ignoreobject" />
->>>>>>> cb43d15c
 				<combo_box.item label="Nessuna" name="None"/>
 			</combo_box>
 			<check_box label="In vendita:" name="checkbox for sale" tool_tip="Permette alla gente di comprare questo oggetto, i suoi contenuti o la sua copia virtuale ad un prezzo stabilito."/>
@@ -236,10 +229,7 @@
 				<combo_box.item label="Contenuti" name="Contents"/>
 				<combo_box.item label="Originale" name="Original"/>
 			</combo_box>
-<<<<<<< HEAD
-=======
 			<spinner label="L$" name="Edit Cost" tool_tip="Costo oggetto."/>
->>>>>>> cb43d15c
 			<button label="Applica" name="button mark for sale" tool_tip="Applica impostazioni vendita."/>
 			<button label="Copia UUID" name="btnCopyKeys" tool_tip="Copia la chiave UUID dell&apos;oggetto principale nella clipboard. Con Maiuscolo copia tutte le chiavi dell&apos;oggetto."/>
 			<check_box label="Mostra nella ricerca" name="search_check" tool_tip="Permetti che l&apos;oggetto sia visibile nella ricerca"/>
@@ -250,13 +240,8 @@
 				<text name="Anyone can:">
 					Chiunque:
 				</text>
-<<<<<<< HEAD
-				<check_box label="Sposta" name="checkbox allow everyone move" tool_tip="Chiunque può muovere l&apos;oggetto."/>
-				<check_box label="Copia" name="checkbox allow everyone copy" tool_tip="Chiunque può prendere una copia di questo oggetto. L&apos;oggetto e tutti i suoi contenuti devono avere il permesso di copia e trasferimento."/>
-=======
 				<check_box label="Spostare" name="checkbox allow everyone move" tool_tip="Chiunque può muovere l&apos;oggetto."/>
 				<check_box label="Copiare" name="checkbox allow everyone copy" tool_tip="Chiunque può prendere una copia di questo oggetto. L&apos;oggetto e tutti i suoi contenuti devono avere il permesso di copia e trasferimento."/>
->>>>>>> cb43d15c
 				<check_box label="Esportare" name="checkbox allow export"/>
 				<text name="Next owner can:">
 					Proprietario successivo:
@@ -306,13 +291,8 @@
 			<button name="copy_rot_btn" tool_tip="Copia dimensioni"/>
 			<button name="paste_rot_btn" tool_tip="Incolla dimensioni"/>
 			<button name="paste_rot_clip_btn" tool_tip="Incolla dim da appunti"/>
-<<<<<<< HEAD
-			<button label="Copia" name="copy_params_btn" tool_tip="Copia i parametri dell'&apos;oggetto negli appunti"/>
-			<button label="Incolla" name="paste_params_btn" tool_tip="Incolla i parametri dagli appunti"/>
-=======
 			<button label="Copia" name="copy_params_btn" tool_tip="Copia i parametri dell'oggetto negli appunti"/>
 			<button label="Incolla" name="paste_params_btn" tool_tip="Incolla i parametri dell'oggetto dagli appunti"/>
->>>>>>> cb43d15c
 			<combo_box name="comboBaseType">
 				<combo_box.item label="Cubo" name="Box"/>
 				<combo_box.item label="Cilindro" name="Cylinder"/>
@@ -503,11 +483,7 @@
 			<spinner label="Restituzione" name="Physics Restitution"/>
 		</panel>
 		<panel label="Texture" name="Texture"/>
-<<<<<<< HEAD
-		<panel label="Contenuto" name="Contents">
-=======
 		<panel label="Conten." name="Contents">
->>>>>>> cb43d15c
 			<button label="Nuovo script" label_selected="Nuovo script" name="button new script"/>
 			<button label="Permessi" name="button permissions"/>
 			<button label="Ricarica" name="button refresh"/>
