--- conflicted
+++ resolved
@@ -1,37 +1,3 @@
-<<<<<<< HEAD
-<?xml version="1.0" encoding="utf-8" standalone="yes"?>
-<floater name="Image Preview" title="">
-	<text name="name_label">
-		Nome:
-	</text>
-	<text name="description_label">
-		Descrizione:
-	</text>
-	<text name="preview_label">
-		Anteprima dell&apos;immagine come:
-	</text>
-	<combo_box label="Tipo d&apos;abito" name="clothing_type_combo">
-		<combo_box.item name="Image" label="Immagine"/>
-		<combo_box.item name="Hair" label="Capelli"/>
-		<combo_box.item name="FemaleHead" label="Testa femminile"/>
-		<combo_box.item name="FemaleUpperBody" label="Corpo femminile superiore"/>
-		<combo_box.item name="FemaleLowerBody" label="Corpo femminile inferiore"/>
-		<combo_box.item name="MaleHead" label="Testa maschile"/>
-		<combo_box.item name="MaleUpperBody" label="Corpo maschile superiore"/>
-		<combo_box.item name="MaleLowerBody" label="Corpo maschile inferiore"/>
-		<combo_box.item name="Skirt" label="Gonna"/>
-		<combo_box.item name="SculptedPrim" label="Oggetto sculpt"/>
-	</combo_box>
-	<text name="bad_image_text">
-		Non è stato possibile leggere l&apos;immagine.
-
-Prova a salvare in formato targa (.tga) a 24 bit.
-	</text>
-	<check_box label="Usa compressione ottimizzata" name="lossless_check"/>
-	<button label="Annulla" name="cancel_btn"/>
-	<button label="Carica ([AMOUNT] L$)" name="ok_btn"/>
-</floater>
-=======
 <?xml version="1.0" encoding="utf-8" standalone="yes"?>
 <floater name="Image Preview" title="">
 	<text name="name_label">
@@ -64,5 +30,4 @@
 	<check_box label="Usa compressione ottimizzata" name="lossless_check"/>
 	<button label="Annulla" name="cancel_btn"/>
 	<button label="Carica ([AMOUNT] L$)" name="ok_btn"/>
-</floater>
->>>>>>> fcaa1ad4
+</floater>