--- conflicted
+++ resolved
@@ -9,15 +9,6 @@
 		<menu_item_call label="Salva copia" name="Backup"/>
 		<menu_item_call label="Collada" name="Collada"/>
 	</context_menu>
-<<<<<<< HEAD
-	<menu_item_call label="Siedi" name="Sit Down Here"/>
-	<menu_item_call label="Alzati" name="Stand Up"/>
-	<context_menu label="Aspetto" name="AppearanceSubmenu">
-		<menu_item_call label="Il mio aspetto" name="Change Outfit"/>
-		<menu_item_call label="Modifica corpo" name="Edit Shape" />
-		<menu_item_call label="Modifica abito" name="Edit Outfit Parts" />
-		<menu_item_call label="Altezza di volo" name="Hover Height"/>
-=======
 	<menu_item_call label="Siediti" name="Sit Down Here"/>
 	<menu_item_call label="Alzati" name="Stand Up"/>
 	<context_menu label="Aspetto" name="AppearanceSubmenu">
@@ -26,25 +17,10 @@
 		<menu_item_call label="Modifica corpo" name="Edit Shape" />
 		<menu_item_call label="Modifica abito" name="Edit Outfit Parts" />
 		<menu_item_call label="Altezza da terra" name="Hover Height"/>
->>>>>>> 86230977
 		<menu_item_call label="Ripristina scheletro" name="Reset Skeleton"/>
 		<menu_item_call label="Ripristina scheletro e animazioni" name="Reset Skeleton And Animations"/>
 		<menu_item_call label="Ripristina LOD mesh" name="Reset Mesh LOD" />
 	</context_menu>
-<<<<<<< HEAD
-	<context_menu label="Comunità" name="CommunitySubmenu">
-		<menu_item_call label="I miei amici..." name="Friends..."/>
-		<menu_item_call label="I miei gruppi" name="Groups..."/>
-		<menu_item_call label="Il mio profilo" name="Profile..."/>
-	</context_menu>
-	<menu_item_call label="Scarica XML" name="Dump XML"/>
-	<menu_item_call label="Info script" name="ScriptInfo"/>
-	<menu_item_call label="De-rendi" name="Derender"/>
-	<menu_item_call label="De-rendi + lista nera" name="DerenderPermanent"/>
-	<menu_item_call label="Mostra texture" name="Debug..."/>
-	<menu_item_call label="Ricarica tex" name="Texture Refresh"/>
-	<menu_item_call label="Lascia" name="Drop"/>
-=======
 	<context_menu label="Togli" name="Take Off &gt;">
 		<context_menu label="Indumenti" name="Clothes &gt;">
 			<menu_item_call label="Camicia" name="Shirt"/>
@@ -81,6 +57,5 @@
 	<menu_item_call label="Mostra texture" name="Debug..."/>
 	<menu_item_call label="Ricarica texture" name="Texture Refresh"/>
 	<menu_item_call label="Rilascia" name="Drop"/>
->>>>>>> 86230977
 	<menu_item_call label="Blocca proprietario particelle" name="Mute Particle"/>
 </context_menu>