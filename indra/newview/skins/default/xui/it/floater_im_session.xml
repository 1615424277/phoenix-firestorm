<?xml version="1.0" encoding="utf-8" standalone="yes"?>
<floater name="panel_im">
<<<<<<< HEAD
	<layout_stack name="ls_control_panel">
		<layout_panel name="gprofile_panel">
			<button name="group_info_btn" tool_tip="Mostra profilo di questo gruppo"/>
		</layout_panel>
		<layout_panel name="profile_panel">
			<button name="view_profile_btn" tool_tip="Mostra profilo di questo residente"/>
		</layout_panel>
		<layout_panel name="friend_panel">
			<button name="add_friend_btn" tool_tip="Aggiungi residente alla tua lista amici"/>
		</layout_panel>
		<layout_panel name="tp_panel">
			<button name="teleport_btn" tool_tip="Offri Teleport al residente/Evoca residente!"/>
		</layout_panel>
		<layout_panel name="share_panel">
			<button name="share_btn" tool_tip="Invia oggetti a questo residente"/>
		</layout_panel>
		<layout_panel name="pay_panel">
			<button name="pay_btn" tool_tip="Invia denaro a questo residente"/>
		</layout_panel>
		<layout_panel name="call_btn_panel">
			<button name="call_btn" tool_tip="Avvia conversazione in voice con questo residente"/>
		</layout_panel>
		<layout_panel name="end_call_btn_panel">
			<button name="end_call_btn" tool_tip="Termina chiamata"/>
		</layout_panel>
		<layout_panel name="voice_ctrls_btn_panel">
			<button name="voice_ctrls_btn" tool_tip="Funzioni vocali"/>
		</layout_panel>
		<layout_panel name="im_history_btn_panel">
			<button name="im_history_btn" tool_tip="Apri cronologia di questo IM"/>
		</layout_panel>
	</layout_stack>
	<check_box label="Mostra il viewer in chat" name="FSSupportGroupChatPrefix_toggle" tool_tip="Aggiunge (FS) all'inizio dei vostri messaggi per facilitare gli helper del gruppo ad aiutarvi, e soprattutto per capire subito se il problema riguarda Firestorm o Phoenix. Spuntandola ci aiuterete ad aiutarvi! Ed è cosa buona e giusta!"/>
	<button tool_tip="Invia informazioni del sistema" name="send_sysinfo_btn"/>
	<layout_stack name="im_panels">
		<layout_panel name="panel_im_control_lp">
			<line_editor label="A" name="chat_editor"/>
		</layout_panel>
	</layout_stack>
=======
	<floater.string name="call_btn_start">
		Conv_toolbar_open_call
	</floater.string>
	<floater.string name="call_btn_stop">
		Conv_toolbar_hang_up
	</floater.string>
	<floater.string name="collapseline_icon" value="Conv_collapse_to_one_line"/>
	<floater.string name="expandline_icon" value="Conv_expand_one_line"/>
	<floater.string name="collapse_icon" value="Conv_toolbar_collapse"/>
	<floater.string name="expand_icon" value="Conv_toolbar_expand"/>
	<floater.string name="tear_off_icon" value="Conv_toolbar_arrow_ne"/>
	<floater.string name="return_icon" value="Conv_toolbar_arrow_sw"/>
	<floater.string name="participant_added" value="[NAME] è stato invitato alla conversazione."/>
	<floater.string name="multiple_participants_added" value="[NAME] sono stati invitati alla conversazione."/>
	<floater.string name="tooltip_to_separate_window" value="Sposta questa conversazione in una finestra separata."/>
	<floater.string name="tooltip_to_main_window" value="Sposta questa conversazione di nuovo nella finestra principale"/>
	<floater.string name="start_call_button_tooltip" value="Apri collegamento voce"/>
	<floater.string name="end_call_button_tooltip" value="Chiudi collegamento voce"/>
	<floater.string name="expcol_button_not_tearoff_tooltip" value="Minimizza questo pannello"/>
	<floater.string name="expcol_button_tearoff_and_expanded_tooltip" value="Minimizza elenco partecipanti"/>
	<floater.string name="expcol_button_tearoff_and_collapsed_tooltip" value="Espandi l&apos;elenco dei partecipanti"/>
	<view name="contents_view">
		<layout_stack name="main_stack">
			<layout_panel name="toolbar_panel">
				<menu_button name="view_options_btn" tool_tip="Opzioni Mostra/Ordina"/>
				<menu_button name="gear_btn" tool_tip="Azioni per la persona selezionata:"/>
				<button name="add_btn" tool_tip="Aggiungi qualcuno a questa conversazione"/>
				<button name="voice_call_btn" tool_tip="Apri collegamento voce"/>
				<button name="close_btn" tool_tip="Termina questa conversazione"/>
				<button name="expand_collapse_btn" tool_tip="Minimizza/espandi questo pannello"/>
			</layout_panel>
			<layout_panel name="body_panel">
				<layout_stack name="im_panels">
					<layout_panel name="right_part_holder">
						<panel name="trnsAndChat_panel">
							<layout_stack name="translate_and_chat_stack">
								<layout_panel name="translate_chat_checkbox_lp">
									<check_box label="Traduci chat" name="translate_chat_checkbox"/>
								</layout_panel>
							</layout_stack>
						</panel>
					</layout_panel>
				</layout_stack>
			</layout_panel>
			<layout_panel name="chat_layout_panel">
				<layout_stack name="input_panels">
					<layout_panel name="input_editor_layout_panel">
						<chat_editor label="A" name="chat_editor"/>
					</layout_panel>
					<layout_panel name="input_button_layout_panel">
						<button name="minz_btn" tool_tip="Mostra/nascondi pannello messaggi"/>
					</layout_panel>
				</layout_stack>
			</layout_panel>
		</layout_stack>
	</view>
>>>>>>> f6282b17
</floater><|MERGE_RESOLUTION|>--- conflicted
+++ resolved
@@ -1,46 +1,5 @@
 <?xml version="1.0" encoding="utf-8" standalone="yes"?>
 <floater name="panel_im">
-<<<<<<< HEAD
-	<layout_stack name="ls_control_panel">
-		<layout_panel name="gprofile_panel">
-			<button name="group_info_btn" tool_tip="Mostra profilo di questo gruppo"/>
-		</layout_panel>
-		<layout_panel name="profile_panel">
-			<button name="view_profile_btn" tool_tip="Mostra profilo di questo residente"/>
-		</layout_panel>
-		<layout_panel name="friend_panel">
-			<button name="add_friend_btn" tool_tip="Aggiungi residente alla tua lista amici"/>
-		</layout_panel>
-		<layout_panel name="tp_panel">
-			<button name="teleport_btn" tool_tip="Offri Teleport al residente/Evoca residente!"/>
-		</layout_panel>
-		<layout_panel name="share_panel">
-			<button name="share_btn" tool_tip="Invia oggetti a questo residente"/>
-		</layout_panel>
-		<layout_panel name="pay_panel">
-			<button name="pay_btn" tool_tip="Invia denaro a questo residente"/>
-		</layout_panel>
-		<layout_panel name="call_btn_panel">
-			<button name="call_btn" tool_tip="Avvia conversazione in voice con questo residente"/>
-		</layout_panel>
-		<layout_panel name="end_call_btn_panel">
-			<button name="end_call_btn" tool_tip="Termina chiamata"/>
-		</layout_panel>
-		<layout_panel name="voice_ctrls_btn_panel">
-			<button name="voice_ctrls_btn" tool_tip="Funzioni vocali"/>
-		</layout_panel>
-		<layout_panel name="im_history_btn_panel">
-			<button name="im_history_btn" tool_tip="Apri cronologia di questo IM"/>
-		</layout_panel>
-	</layout_stack>
-	<check_box label="Mostra il viewer in chat" name="FSSupportGroupChatPrefix_toggle" tool_tip="Aggiunge (FS) all'inizio dei vostri messaggi per facilitare gli helper del gruppo ad aiutarvi, e soprattutto per capire subito se il problema riguarda Firestorm o Phoenix. Spuntandola ci aiuterete ad aiutarvi! Ed è cosa buona e giusta!"/>
-	<button tool_tip="Invia informazioni del sistema" name="send_sysinfo_btn"/>
-	<layout_stack name="im_panels">
-		<layout_panel name="panel_im_control_lp">
-			<line_editor label="A" name="chat_editor"/>
-		</layout_panel>
-	</layout_stack>
-=======
 	<floater.string name="call_btn_start">
 		Conv_toolbar_open_call
 	</floater.string>
@@ -97,5 +56,4 @@
 			</layout_panel>
 		</layout_stack>
 	</view>
->>>>>>> f6282b17
 </floater>