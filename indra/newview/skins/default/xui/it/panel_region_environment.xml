--- conflicted
+++ resolved
@@ -1,37 +1,5 @@
 <?xml version="1.0" encoding="utf-8" standalone="yes"?>
 <panel label="Ambiente" name="panel_env_info">
-<<<<<<< HEAD
-	<text name="water_settings_title">
-		Seleziona le impostazioni del ciclo dell&apos;acqua e del cielo/giornata che vuoi che vedano tutti coloro che visitano la tua regione. Maggiori informazioni
-	</text>
-	<radio_group name="region_settings_radio_group">
-		<radio_item label="Usare valori predefiniti della grid" name="use_sl_default_settings"/>
-		<radio_item label="Usare queste impostazioni" name="use_my_settings"/>
-	</radio_group>
-	<panel name="user_environment_settings">
-		<text name="water_settings_title">
-			Impostazione acqua
-		</text>
-		<combo_box name="water_settings_preset_combo">
-			<combo_box.item label="-Scegli valore predefinito-" name="item0"/>
-		</combo_box>
-		<text name="sky_dayc_settings_title">
-			Ciclo cielo/giorno
-		</text>
-		<radio_group name="sky_dayc_settings_radio_group">
-			<radio_item label="Cielo fisso" name="my_sky_settings"/>
-			<radio_item label="Ciclo giorno" name="my_dayc_settings"/>
-		</radio_group>
-		<combo_box name="sky_settings_preset_combo">
-			<combo_box.item label="-Scegli valore predefinito-" name="item0"/>
-		</combo_box>
-		<combo_box name="dayc_settings_preset_combo">
-			<combo_box.item label="-Scegli valore predefinito-" name="item0"/>
-		</combo_box>
-	</panel>
-	<button label="Applica" name="apply_btn"/>
-	<button label="Annulla" name="cancel_btn"/>
-=======
 	<string name="str_label_use_default">
 		Usa impostazioni predefinite
 	</string>
@@ -145,5 +113,4 @@
 			</layout_stack>
 		</layout_panel>
 	</layout_stack>
->>>>>>> 3191a5dd
 </panel>