<?xml version="1.0" encoding="utf-8" standalone="yes"?>
<panel name="landmark_info">
	<string name="title_create_landmark" value="Crea segnaposto"/>
	<string name="title_edit_landmark" value="Modifica segnaposto"/>
	<string name="title_landmark" value="Segnaposto"/>
<<<<<<< HEAD
=======
	<string name="not_available" value="(N\D)"/>
>>>>>>> cb43d15c
	<string name="unknown" value="(sconosciuto)"/>
	<string name="public" value="(pubblico)"/>
	<string name="server_update_text">
		Informazioni sul luogo non disponibili senza l'aggiornamento del server.
	</string>
	<string name="server_error_text">
		Informazioni su questo luogo non disponibili al momento, riprova più tardi.
	</string>
	<string name="server_forbidden_text">
		Informazioni su questo luogo non disponibili a causa delle limitazioni di accesso.  Controlla i tuoi permessi con il proprietario del terreno.
	</string>
	<string name="information_text">
		Traffico: [TRAFFIC] Area: [AREA] m²
	</string>
	<layout_stack name="place_info_sidetray_main">
		<layout_panel name="header_container">
			<button name="back_btn" tool_tip="Indietro"/>
			<text name="title" value="Profilo del luogo"/>
		</layout_panel>
		<layout_panel name="place_info_content">
			<text name="parcel_title" value="sconosciuto" />
<<<<<<< HEAD
=======
			<text name="region_title">
				Regione: [REGIONAMEPOS]
			</text>
>>>>>>> cb43d15c
			<text name="maturity_value" value="sconosciuto"/>
			<text name="parcel_owner_label" value="Proprietario:" width="70" />
			<text name="parcel_owner" value="sconosciuto" />
			<panel name="description_panel">
				<expandable_text name="description" value="(caricamento...)"/>
			</panel>
			<panel name="landmark_info_panel">
				<text name="owner_label" value="Proprietario:" width="70"/>
				<text name="creator_label" value="Creatore:"/>
				<text name="created_label" value="Data:"/>
			</panel>
			<panel name="landmark_edit_panel">
				<text name="title_label" value="Titolo:"/>
				<text name="notes_label" value="Note:"/>
				<text name="folder_label" value="Posizione:"/>
				<button label="Modifica" name="edit_btn" tool_tip="Modifica le informazioni del segnaposto" />
			</panel>
		</layout_panel>
	</layout_stack> 
</panel><|MERGE_RESOLUTION|>--- conflicted
+++ resolved
@@ -3,10 +3,7 @@
 	<string name="title_create_landmark" value="Crea segnaposto"/>
 	<string name="title_edit_landmark" value="Modifica segnaposto"/>
 	<string name="title_landmark" value="Segnaposto"/>
-<<<<<<< HEAD
-=======
 	<string name="not_available" value="(N\D)"/>
->>>>>>> cb43d15c
 	<string name="unknown" value="(sconosciuto)"/>
 	<string name="public" value="(pubblico)"/>
 	<string name="server_update_text">
@@ -28,12 +25,9 @@
 		</layout_panel>
 		<layout_panel name="place_info_content">
 			<text name="parcel_title" value="sconosciuto" />
-<<<<<<< HEAD
-=======
 			<text name="region_title">
 				Regione: [REGIONAMEPOS]
 			</text>
->>>>>>> cb43d15c
 			<text name="maturity_value" value="sconosciuto"/>
 			<text name="parcel_owner_label" value="Proprietario:" width="70" />
 			<text name="parcel_owner" value="sconosciuto" />
