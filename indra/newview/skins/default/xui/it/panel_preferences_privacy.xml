<?xml version="1.0" encoding="utf-8" standalone="yes"?>
<panel label="Comunicazione" name="im">
	<string name="AutoresponseItemNotSet">
		Nessun oggetto impostato
	</string>
	<string name="AutoresponseItemNotAvailable">
		Oggetto non disponibile
	</string>
	<string name="AutoresponseItemNotLoggedIn">
		Accesso non effettuato
	</string>
	<tab_container label="Riservatezza" name="tabs">
		<panel label="Generale" name="tab-general">
			<panel.string name="log_in_to_change">
				Accedere per modificare
			</panel.string>
			<button label="Cancella cronologia" tool_tip="Cancella immagine accesso, ultimo luogo visitato, cronologia web di Firestorm, cronologia teleport e cache texture." name="clear_webcache"/>
			<text name="cache_size_label">
				(luoghi, immagini, web, cronologia ricerca)
			</text>
			<check_box label="Mostra le info dal profilo nei risultati di ricerca" name="online_searchresults"/>
			<check_box label="Solo gli amici e i gruppi possono vedermi on-line" name="online_visibility"/>
			<check_box label="Solo gli amici e i gruppi possono chiamarmi o inviarmi IMs" name="voice_call_friends_only_check"/>
			<check_box label="Mostra inviti per gruppi a cui ho già aderito" name="FSShowJoinedGroupInvitations"/>
			<check_box label="Chiudi il microfono automaticamente quando finisce la chiamata" name="auto_disengage_mic_check"/>
			<check_box label="Permetti agli script di leggere la mia lingua" name="LanguageIsPublic"/>
			<check_box label="Mostra i preferiti all&apos;accesso (nel menu &apos;Vai a&apos;)" name="favorites_on_login_check"/>
			<check_box label="Accetta automaticamente oggetti nell&apos;inventario" name="Auto_Accept_New_Inventory"/>
			<check_box label="Segnala oggetti accettati automaticamente nella chat locale" name="FSLogAutoAcceptInventoryToChat"/>
			<check_box label="Usa messaggi speciali per accettare/declinare" name="FSUseLegacyInventoryAcceptMessages" tool_tip="Se abilitato, il viewer invierà i messaggi accetta e declina solo dopo aver premuto il pulsante corrispondente. Se disattivato, la risposta &apos;Accettato&apos; verrà inviata automaticamente non appena l&apos;offerta d&apos;inventario è stata ricevuta. Questa opzione non ha effetto se le offerte d&apos;inventario sono accettate automaticamente."/>
			<check_box label="Mostra automaticamente l&apos;oggetto ricevuto dopo averlo accettato" name="Show_In_Inventory"/>
			<check_box label="Mostra automaticamente annotazioni, texture e segnaposto dopo averli accettati" name="Show_New_Inventory"/>
			<check_box label="Mostra automaticamente le foto in inventario dopo lo scatto" name="FSOpenInventoryAfterSnapshot" />
			<check_box label="Crea flusso di particelle quando si offre un&apos;oggetto ad un altro residente" name="FSCreateGiveInventoryParticleEffect"/>
<<<<<<< HEAD
			<button label="Organizza lista muti/bloccati" name="block_list"/>
=======
			<button label="Gestisci lista bloccati" name="block_list"/>
>>>>>>> 86230977
		</panel>
		<panel label="Log e Trascrizioni" name="tab-logging" >
			<text name="logging_label">
				Salvare:
			</text>
			<combo_box tool_tip="Log (conversazioni): La lista delle conversazioni aperte da una o dall&apos;altra parte. Trascrizioni: il testo delle conversazioni come appare sullo schermo." name="conversation_log_combo">
				<item name="log_and_transcripts" label="Log e trascrizioni"/>
				<item name="log_only" label="Solo log"/>
				<item name="no_log_or_transcript" label="Niente"/>
			</combo_box>
			<button label="Cancella log..." name="clear_log"/>
			<button label="Cancella trascrizioni..." name="delete_transcripts"/>
			<check_box name="LogNearbyChat" label="Salva trascrizione chat locale" tool_tip="Registra la trascrizione della chat locale sul disco del computer"/>
			<check_box label="Usare formato speciale per i nomi nelle trascrizioni" name="UseLegacyIMLogNames" tool_tip="Usa il vecchio formato dei nomi per le trascrizioni (Nome Utente) invece del nuovo (nome_utente)."/>
			<check_box label="Aggiungere la data ai nomi dei file" name="LogFileNamewithDate" tool_tip="Aggiunge data e ora ai log di chat e IM col formato chat-AAAA-MM-GG e &apos;nomefile IM&apos;-AAAA-MM."/>
			<check_box label="Usare il visualizzatore interno" name="FSUseBuiltInHistory" tool_tip="Usa il visualizzatore interno delle trascrizioni per leggerle. In alternativa verranno aperte con il programma di modifica testi predefinito del sistema."/>
		</panel>
		<panel name="tab-lookat" label="Sguardo">
			<check_box label="Mostra sguardo" name="showlookat" tool_tip="Abilita la croce che indica dove l&apos;avatar sta guardando."/>
			<text name="lookatshownames" tool_tip="Selezionare quale nome mostrare sullo sguardo">
				Quale nome mostrare per lo sguardo:
			</text>
			<combo_box name="lookatshownames_combobox">
				<combo_box.item label="Nessuno" name="None"/>
<<<<<<< HEAD
				<combo_box.item label="Nome completo" name="Complete_Name"/>
				<combo_box.item label="Display name" name="Display_Name"/>
				<combo_box.item label="Legacy name" name="Legacy_Name"/>
				<combo_box.item label="Nome utente" name="User_Name"/>
=======
				<combo_box.item label="Nome Completo" name="Complete_Name"/>
				<combo_box.item label="Nome Visualizzato" name="Display_Name"/>
				<combo_box.item label="Nome Utente" name="Legacy_Name"/>
				<combo_box.item label="Username" name="User_Name"/>
>>>>>>> 86230977
			</combo_box>
			<check_box label="Non mostrarmi il mio sguardo" name="LookAtHideOwn" tool_tip="Non mostra il mio sguardo sul mio schermo"/>
			<check_box label="Traccia linea allo sguardo" name="ExodusLookAtLines" tool_tip="Traccia una linea dall&apos;avatar al crocino che indica l&apos;obiettivo dello sguardo"/>
			<text name="mylookat">
				Mio sguardo:
			</text>
			<check_box label="Non mostrare a nessuno il mio sguardo" name="privatelookat" tool_tip="Fa in modo che gli altri non vedano cosa stai guardando"/>
			<check_box label="Blocca la rotazione della testa dell&apos;avatar" name="privateLocalLookat" tool_tip="Questa opzione blocca la testa dell&apos;avatar in modo tale da non mostrare dove si sta guardando"/>
			<check_box label="Non mostrare cosa sto selezionando" name="privatepointat" tool_tip="Questa opzione fa in modo che nessuno veda il punto di selezione"/>
			<check_box label="Limita la distanza (dalla testa):" width="185" name="LimitLookAt" tool_tip="Vincola lo sguardo intorno alla testa in base a distanza impostata." />
		</panel>
		<panel label="Autorisposte 1" name="tab-autoresponse-1">
			<text name="autorespond_toggle_location_tip">
				Nota: Per attivare i messaggi di risposta automatica, imposta il tuo stato online tramite il menu Comunica > Status
			</text>
			<text name="text_box3">
				Risposta automatica quando Non disponibile (Occupato):
			</text>
			<text name="autorespond_response_label">
				Risposta automatica per tutti i residenti quando l&apos;autorisposta è impostata su tutti:
			</text>
			<text name="autorespond_nf_response_label">
				Risposta automatica per tutti i residenti che non sono amici:
			</text>
			<check_box label="Manda autorisposta quando Assente:" name="send_away_av_response" tool_tip="Inviare questo testo quando si riceve un IM in modalità assente."/>
<<<<<<< HEAD
			<check_box label="Abilita risposta automatica agli avatar MUTI" name="send_muted_av_response" tool_tip="Send the text below when someone you&apos;ve muted sends you an IM."/>
=======
			<check_box label="Abilita risposta automatica agli avatar bloccati" name="send_muted_av_response" tool_tip="Invia il testo qui sotto quando qualcuno che hai bloccato ti invia un IM."/>
>>>>>>> 86230977
		</panel>
		<panel label="Autorisposte 2" name="tab-autoresponse-2">
			<text name="autorespond_rto_response_label">
				Risposta automatica a tutti quando in modalità Respingi offerte teleport:
			</text>
			<check_box label="Non rifiutare le offerte TP dagli amici (e invia risposta)" name="FSDontRejectTeleportOffersFromFriends"/>
			<text name="autorespond_rfr_response_label">
				Risposta automatica a tutti quando in modalità Respingi offerte amicizia:
			</text>
			<text name="autoresponse_item_label" width="190">
				Oggetto spedito con auto-risposte:
			</text>
			<fs_copytrans_inventory_drop_target name="autoresponse_item" tool_tip="Trascinare qui un oggetto dall&apos;inventario." right="-100"/>
			<button label="Cancella" name="clear_autoresponse_item" width="70"/>
		</panel>
	</tab_container>
</panel><|MERGE_RESOLUTION|>--- conflicted
+++ resolved
@@ -32,11 +32,7 @@
 			<check_box label="Mostra automaticamente annotazioni, texture e segnaposto dopo averli accettati" name="Show_New_Inventory"/>
 			<check_box label="Mostra automaticamente le foto in inventario dopo lo scatto" name="FSOpenInventoryAfterSnapshot" />
 			<check_box label="Crea flusso di particelle quando si offre un&apos;oggetto ad un altro residente" name="FSCreateGiveInventoryParticleEffect"/>
-<<<<<<< HEAD
-			<button label="Organizza lista muti/bloccati" name="block_list"/>
-=======
 			<button label="Gestisci lista bloccati" name="block_list"/>
->>>>>>> 86230977
 		</panel>
 		<panel label="Log e Trascrizioni" name="tab-logging" >
 			<text name="logging_label">
@@ -61,17 +57,10 @@
 			</text>
 			<combo_box name="lookatshownames_combobox">
 				<combo_box.item label="Nessuno" name="None"/>
-<<<<<<< HEAD
-				<combo_box.item label="Nome completo" name="Complete_Name"/>
-				<combo_box.item label="Display name" name="Display_Name"/>
-				<combo_box.item label="Legacy name" name="Legacy_Name"/>
-				<combo_box.item label="Nome utente" name="User_Name"/>
-=======
 				<combo_box.item label="Nome Completo" name="Complete_Name"/>
 				<combo_box.item label="Nome Visualizzato" name="Display_Name"/>
 				<combo_box.item label="Nome Utente" name="Legacy_Name"/>
 				<combo_box.item label="Username" name="User_Name"/>
->>>>>>> 86230977
 			</combo_box>
 			<check_box label="Non mostrarmi il mio sguardo" name="LookAtHideOwn" tool_tip="Non mostra il mio sguardo sul mio schermo"/>
 			<check_box label="Traccia linea allo sguardo" name="ExodusLookAtLines" tool_tip="Traccia una linea dall&apos;avatar al crocino che indica l&apos;obiettivo dello sguardo"/>
@@ -97,11 +86,7 @@
 				Risposta automatica per tutti i residenti che non sono amici:
 			</text>
 			<check_box label="Manda autorisposta quando Assente:" name="send_away_av_response" tool_tip="Inviare questo testo quando si riceve un IM in modalità assente."/>
-<<<<<<< HEAD
-			<check_box label="Abilita risposta automatica agli avatar MUTI" name="send_muted_av_response" tool_tip="Send the text below when someone you&apos;ve muted sends you an IM."/>
-=======
 			<check_box label="Abilita risposta automatica agli avatar bloccati" name="send_muted_av_response" tool_tip="Invia il testo qui sotto quando qualcuno che hai bloccato ti invia un IM."/>
->>>>>>> 86230977
 		</panel>
 		<panel label="Autorisposte 2" name="tab-autoresponse-2">
 			<text name="autorespond_rto_response_label">
