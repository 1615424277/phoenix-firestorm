<?xml version="1.0" encoding="utf-8" standalone="yes"?>
<menu_bar name="Main Menu">
	<menu label="Avatar" name="Me">
		<menu_item_call label="Account" name="Manage Account"/>
		<menu_item_call label="Annunci Marketplace" name="MarketplaceListings"/>
		<menu_item_call label="Compra L$" name="Buy and Sell L$"/>
		<menu_item_call label="Inventario" name="NewInventoryWindow"/>
		<menu_item_check label="Inventario" name="Inventory"/>
		<menu_item_check label="Cartelle Protette" name="Protected Folders" />
		<menu_item_check label="Vestiti Preferiti" name="WearableFavorites"/>
		<menu_item_call label="Luoghi Preferiti" name="Picks"/>
		<menu_item_call label="Esperienze" name="Experiences"/>
		<menu_item_call label="Il mio profilo" name="Profile"/>
		<menu_item_call label="Indossati ora" name="NowWearing" />
		<menu_item_check label="I miei abiti" name="ChangeOutfit"/>
		<menu label="Rimuovi" name="Take Off &gt;">
			<menu label="Indumenti" name="Clothes &gt;">
				<menu_item_call label="Camicia" name="Shirt" />
				<menu_item_call label="Pantaloni" name="Pants" />
				<menu_item_call label="Gonna" name="Skirt" />
				<menu_item_call label="Scarpe" name="Shoes" />
				<menu_item_call label="Calze" name="Socks" />
				<menu_item_call label="Giacca" name="Jacket" />
				<menu_item_call label="Guanti" name="Gloves" />
				<menu_item_call label="Canottiera" name="Self Undershirt" />
				<menu_item_call label="Slip" name="Self Underpants" />
				<menu_item_call label="Tatuaggio" name="Self Tattoo" />
				<menu_item_call label="Fisica" name="Self Physics" />
				<menu_item_call label="Alfa" name="Self Alpha" />
				<menu_item_call label="Tutti" name="All Clothes" />
			</menu>
			<menu label="Stacca" name="Avatar Detach" />
			<menu_item_call label="Stacca tutti" name="Detach All" />
		</menu>
		<menu_item_call label="Seleziona un avatar" name="Avatar Picker"/>
		<menu_item_call label="Altezza da terra" name="HoverHeight" />
		<menu label="Movimento" name="Movement">
			<menu_item_call label="Siediti" name="Sit Down Here"/>
			<menu_item_call label="Alzati" name="Stand up"/>
			<menu_item_check label="Vola" name="Fly"/>
			<menu_item_call label="Ferma il volo" name="Stop flying"/>
			<menu_item_check label="Corri sempre" name="Always Run"/>
			<menu_item_check label="Siedi a terra" name="Force Toggle Sitting"/>
			<menu_item_check label="Blocca movimento" name="Move Lock"/>
			<menu_item_check label="Salto immediato" name="Avatar Ignore Prejump"/>
		</menu>
		<menu_item_check label="Controlli Movimento" name="Movement Controls"/>
		<menu_item_check label="Controlli Camera" name="Camera Controls"/>
		<menu label="Utilità per l'avatar" name="avhealth">
			<menu_item_call label="Ferma animazioni" name="Stop Animating My Avatar"/>
			<menu_item_call label="Ferma animazioni e revoca permessi" name="Stop Animating My Avatar With Revoke"/>
			<menu_item_call label="Rimuovi deformazioni avatar" name="undeform_avatar"/>
			<menu_item_call label="Ripristina scheletro" name="Reset Skeleton" />
			<menu_item_call label="Ripristina scheletro e animazioni" name="Reset Skeleton And Animations" />
			<menu_item_call label="Ricarica texture (rebake)" name="Rebake Texture"/>
			<menu_item_call label="Ricarica attachments" name="Refresh Attachments"/>
			<menu_item_call label="Ripristina avatar maschio (Character Test)" name="ResetDefaultAvM"/>
			<menu_item_call label="Ripristina avatar femmina (Character Test)" name="ResetDefaultAvF"/>
			<menu_item_check label="Mostra info complessità" name="Avatar Draw Info"/>
			<menu_item_call label="I Miei Script" name="MyScripts"/>        <!-- spostato -->
			<menu_item_call label="Misuratore LAG" name="Lag Meter"/>
			<menu_item_call label="Ricrea LSL Bridge" name="Recreate LSL Bridge"/>
		</menu>
		<menu_item_call label="Scatta Foto" name="Take Snapshot"/>
		<menu_item_call label="Foto a 360°" name="Capture 360"/>
		<menu_item_call label="Transazioni" name="money_tracker"/>
		<menu_item_call label="Pose Stand" name="pose_stand"/>
		<menu_item_call label="Preferenze" name="Preferences"/>
		<menu_item_call label="Pulsanti Barra Strumenti" name="Toolbar Buttons"/>
		<menu_item_check label="Mostra gli HUD" name="Show HUD Attachments"/>
		<menu_item_check label="Mostra interfaccia" name="Show User Interface"/>
		<menu_item_call label="Richiedi stato Admin" name="Request Admin Options"/>
		<menu_item_call label="Esci da stato Admin" name="Leave Admin Options"/>
		<menu_item_call label="Esci da [APP_NAME]" name="Quit"/>
	</menu>
	<menu label="Comunica" name="Communicate">
		<menu label="Stato" name="Status">
			<menu_item_check name="Away" label="Assente"/>
			<menu_item_check name="Do Not Disturb" label="Non disturbare"/>
			<menu_item_check label="Autorisposta" name="Set Autorespond"/>
			<menu_item_check label="Autorisposta ai non amici" name="Set Autorespond to non-friends"/>
			<menu_item_check label="Respingi offerte e richieste di teleport" name="Automatically reject teleport offers"/>
			<menu_item_check label="Respingi inviti ai gruppi" name="Reject all group invites"/>
			<menu_item_check label="Respingi offerte di amicizia" name="Reject all friendship requests"/>
		</menu>
		<menu_item_call label="Amici" name="My Friends"/>
		<menu_item_check label="Contatti" name="Contacts"/>
		<menu_item_call label="Set contatti" name="Contact Sets"/>
		<menu_item_call label="Gruppi" name="My Groups"/>
		<menu_item_check label="Chat..." name="Nearby Chat"/>
		<menu_item_check label="Persone" name="People"/>
		<menu_item_check label="Conversazioni" name="Conversations"/>
		<menu_item_check label="Gesti" name="Gestures"/>
		<menu label="Modifica voce" name="VoiceMorphing">
			<menu_item_check label="Nessuna modifica" name="NoVoiceMorphing"/>
			<menu_item_check label="Anteprima..." name="Preview"/>
			<menu_item_call label="Iscrizione..." name="Subscribe"/>
			<menu_item_call label="Offerta Premium..." name="PremiumPerk"/>
		</menu>
		<menu_item_check label="Storico Conversazioni" name="Conversation Log..."/>
		<menu_item_check label="Voce nelle vicinanze" name="Nearby Voice"/>
		<menu_item_call label="Lista Bloccati" name="Block List"/>
	</menu>
	<menu label="Mondo" name="World">
		<menu_item_call label="Risinc animazioni" name="Resync Animations"/>
		<menu_item_call label="Avatar nelle vicinanze" name="Active Speakers"/>
		<menu_item_check label="Radar" name="Radar"/>
		<menu_item_call label="Storico Teleport" name="Teleport History"/>
		<menu_item_check label="Luoghi" name="Places"/>
		<menu_item_call label="Destinazioni" name="Destinations"/>
		<menu_item_call label="Eventi" name="Events"/>
		<menu_item_check label="Minimappa" name="Mini-Map"/>
		<menu_item_check label="Mappa" name="World Map"/>
		<menu_item_check label="Traccia Regione" name="Region Tracker"/>
		<menu_item_check label="Titolo dello stream" name="Stream Title" />
		<menu_item_call label="Crea Segnaposto" name="Create Landmark Here"/>
		<menu_item_call label="Profilo del luogo" name="Place Profile"/>
		<menu_item_call label="Dettagli terreno" name="About Land"/>
		<menu_item_call label="Dettagli regione" name="RegionEstate"/>
		<menu_item_call label="Imposta qui la mia Home" name="Set Home to Here"/>
		<menu_item_call label="Compra questo terreno" name="Buy Land"/>
		<menu_item_call label="I Miei Terreni" name="My Land"/>
		<menu_item_call label="La mia casa Linden" name="Linden Home"/>
		<menu label="Mostra altro" name="LandShow">
			<menu_item_check label="Nascondi linee di divieto" name="Hide Ban Lines" />
			<menu_item_check label="Mostra linee di divieto alla collisione" name="Show Ban Lines On Collision" />
			<menu_item_check label="Mostra linee di divieto in prossimità" name="Show Ban Lines On Proximity" />
			<menu_item_check label="Marcatori" name="beacons"/>
			<menu_item_check label="Linee di proprietà" name="Property Lines"/>
			<menu_item_check label="Proprietari terreno" name="Land Owners"/>
			<menu_item_check label="Coordinate" name="Coordinates"/>
			<menu_item_check label="Permessi del lotto" name="Parcel Properties"/>
			<menu_item_check label="Mostra menu Avanzato" name="Show Advanced Menu"/>
		</menu>
		<menu_item_check label="Migliora Velocità Grafica" name="Performance" />
		<menu_item_call label="Teleport a casa" name="Teleport Home"/>
		<menu label="Ambiente" name="Environment">
			<menu_item_check label="Alba" name="Sunrise"/>
			<menu_item_check label="Mezzogiorno" name="Noon"/>
			<menu_item_check label="Mezzogiorno (vecchio stile)" name="legacy noon"/>
			<menu_item_check label="Tramonto" name="Sunset"/>
			<menu_item_check label="Mezzanotte" name="Midnight"/>
			<menu_item_check label="Usa ambiente condiviso" name="Use Shared Environment"/>
			<menu_item_call label="I Miei Ambienti..." name="my_environs" />
			<menu_item_call label="Illuminazione Personalizzata..." name="adjustment_tool" />
			<menu_item_check label="Nuvole in pausa" name="pause_clouds" />
			<menu label="Importa in blocco" name="WL Bulk Import">
				<menu_item_call label="Cicli giornata..." name="WL Bulk Import Days" />
				<menu_item_call label="Cieli..." name="WL Bulk Import Skies" />
				<menu_item_call label="Acqua..." name="WL Bulk Import Water" />
			</menu>
		</menu>
		<!-- <menu label="Editor ambiente" name="Environment Editor">
			<menu_item_call label="Impostazioni ambiente..."	 name="Environment Settings"/>
			<menu name="Water Presets" label="Preset acqua">
				<menu_item_call	 label="Nuovo preset..." name="new_water_preset"/>
				<menu_item_call	 label="Modifica preset..."	 name="edit_water_preset"/>
			</menu>
			<menu name="Sky Presets" label="Preset cielo">
				<menu_item_call label="Nuovo preset..." name="new_sky_preset"/>
				<menu_item_call label="Modifica preset..." name="edit_sky_preset"/>
			</menu>
			<menu name="Day Presets" label="Preset giorno">
				<menu_item_call label="Nuovo preset..." name="new_day_preset"/>
				<menu_item_call label="Modifica preset..." name="edit_day_preset"/>
			</menu>
		</menu> -->
		<menu name="photo_and_video" label="Foto e video">
			<menu_item_call label="PhotoTools" name="phototools_item_call"/>
			<menu_item_call label="CameraTools"	name="cameratools_item_call"/>
			<menu_item_check label="Blocca messa a fuoco profondità di campo" name="lock_focus_point" />
		</menu>
		<menu_item_call label="Cerca Oggetti" name="area_search"/>
		<menu_item_call label="Esplora Suoni" name="Sound Explorer"/>
		<menu_item_call label="Esplora Animazioni" name="Animation Explorer"/>
		<menu_item_call label="Lista Nera" name="asset_blacklist"/>
		<menu_item_call label="Impostazioni Rendering Avatar" name="Avatar Render Settings"/>
<<<<<<< HEAD
		<menu_item_check label="Mostra amici sempre con il massimo dettaglio" name="Always show Friends normally"/>
=======
>>>>>>> 050d2fef
		<menu_item_check label="Mostra solo amici" name="Render Friends Only"/>
	</menu>
	<menu label="Costruisci" name="BuildTools">
		<menu_item_check label="Costruisci" name="Show Build Tools"/>
		<menu label="Scegli strumento" name="Select Tool">
			<menu_item_call label="Ingrandisci" name="Focus"/>
			<menu_item_call label="Sposta" name="Move"/>
			<menu_item_call	label="Modifica" name="Edit"/>
			<menu_item_call label="Crea" name="Create"/>
			<menu_item_call label="Terreno" name="Land"/>
		</menu>
		<menu_item_call label="Collega" name="Link"/>
		<menu_item_call label="Scollega" name="Unlink"/>
		<menu_item_check label="Modifica parti collegate" name="Edit Linked Parts"/>
		<menu label="Scegli parti" name="Select Elements">
			<menu_item_call label="Seleziona prossima parte o faccia" name="Select Next Part or Face"/>
			<menu_item_call label="Seleziona parte o faccia precedente" name="Select Previous Part or Face"/>
			<menu_item_call label="Aggiungi prossima parte o faccia" name="Include Next Part or Face"/>
			<menu_item_call label="Aggiungi parte o faccia precedente" name="Include Previous Part or Face"/>
		</menu>
		<menu_item_call label="Inquadra selezione" name="Focus on Selection"/>
		<menu_item_call label="Zoom alla selezione" name="Zoom to Selection"/>
		<menu label="Oggetto" name="Object">
			<menu_item_call label="Compra" name="Menu Object Buy"/>
			<menu_item_call label="Prendi" name="Menu Object Take"/>
			<menu_item_call label="Prendi copia" name="Take Copy"/>
			<menu_item_call label="Duplica" name="Duplicate"/>
			<menu_item_call label="Modifica particelle" name="Menu Object Edit Particles"/>
			<menu_item_call label="Salva nell'inventario" name="Save Object Back to My Inventory"/>
			<menu_item_call label="Salva nei contenuti dell'oggetto" name="Save Object Back to Object Contents"/>
			<menu_item_call label="Restituisci" name="Return Object back to Owner"/>
			<menu label="Esporta" name="Export Menu">
				<menu_item_call label="Backup" name="Backup"/>
				<menu_item_call label="Collada" name="Collada"/>
			</menu>
		</menu>
		<menu label="Script" name="Scripts">
			<menu_item_call label="Mostra avvisi / errori" name="Script Debug"/>
			<menu_item_call label="Info script (conteggio)" name="Script Info"/>
			<menu_item_call label="Ricompila (Mono)" name="Mono"/>
			<menu_item_call label="Ricompila (LSL)" name="LSL"/>
			<menu_item_call label="Resetta script" name="Reset Scripts"/>
			<menu_item_call label="Imposta in esecuzione" name="Set Scripts to Running"/>
			<menu_item_call label="Imposta non in esecuzione" name="Set Scripts to Not Running"/>
			<menu_item_call label="Rimuovi script dalla selezione" name="Remove Scripts From Selection"/>
		</menu>
		<menu label="Pathfinding" name="Pathfinding">
			<menu_item_call label="Oggetti in regione" name="pathfinding_linksets_menu_item"/>
			<menu_item_call label="Personaggi..." name="pathfinding_characters_menu_item"/>
			<menu_item_call label="Visualizza / test..." name="pathfinding_console_menu_item"/>
			<menu_item_call label="Rebake regione" name="pathfinding_rebake_navmesh_item"/>
		</menu>
		<menu label="Opzioni" name="Options">
			<menu_item_check label="Mostra permessi avanzati" name="DebugPermissions"/>
			<menu_item_check label="Seleziona solo miei oggetti" name="Select Only My Objects"/>
			<menu_item_check label="Seleziona solo oggetti spostabili" name="Select Only Movable Objects"/>
			<menu_item_check label="Seleziona solo oggetti bloccati" name="Select Only Locked Objects"/>
			<menu_item_check label="Seleziona solo oggetti copiabili" name="Select Only Copyable Objects"/>
			<menu_item_check label="Seleziona oggetti invisibili" name="Select Invisible Objects"/>
			<menu_item_check label="Seleziona sonde di riflessione" name="Select Reflection Probes"/>
			<menu_item_check label="Aggiornamenti delle sonde" name="Probe Updates"/>
			<menu_item_check label="Seleziona circondando" name="Select By Surrounding"/>
			<menu_item_check label="Includi oggetti del gruppo" name="Include Group-Owned Objects"/>
			<menu_item_check label="Mostra sagoma fisica in modifica" name="Show Physics Shape"/>
			<menu_item_check label="Mostra contorni selezione" name="Show Selection Outlines"/>
			<menu_item_check label="Mostra contorni nascosti selezione" name="Show Hidden Selection"/>
			<menu_item_check label="Mostra aree illuminate nella selezione" name="Show Light Radius for Selection"/>
			<menu_item_check label="Mostra volumi sonde di riflessione" name="Show Reflection Probe Volumes"/>
			<menu_item_check label="Mostra raggio di selezione" name="Show Selection Beam"/>
			<menu_item_check label="Evidenzia trasparenze" name="Highlight Transparent"/>
			<menu_item_check label="- includi trasparenze riggate" name="Include Transparent Rigged" />
			<menu_item_check label="Nessuna post-elaborazione" name="No Post"/>
			<menu_item_check label="Fissa alla griglia" name="Snap to Grid"/>
			<menu_item_call label="Fissa XY alla griglia" name="Snap Object XY to Grid"/>
			<menu_item_call label="Usa selezione per griglia" name="Use Selection for Grid"/>
			<menu_item_call label="Opzioni griglia..." name="Grid Options"/>
			<menu_item_call label="Imposta permessi predefiniti..." name="Set default permissions"/>
		</menu>
		<menu label="Carica" name="Upload">
			<menu_item_call label="Immagine..." name="Upload Image"/>
			<menu_item_call label="Suono (L$[COST])..." name="Upload Sound"/>
			<menu_item_call label="Animazione (L$[COST])..." name="Upload Animation"/>
			<menu_item_call label="Modello mesh..." name="Upload Model"/>
			<menu_item_call label="Materiale..." name="Upload Material"/>
			<menu_item_call label="Importa in blocco..." name="Bulk Upload"/>
			<menu_item_call label="Importa linkset..." name="import linkset"/>
		</menu>
		<menu_item_call label="Mesh in locale" name="local_mesh" />
		<menu_item_call label="Annulla" name="Undo"/>
		<menu_item_call label="Rifai" name="Redo"/>
	</menu>
	<menu label="Contenuti" name="Content">
		<menu_item_check label="Cerca" name="Search"/>
		<menu_item_call label="SL Marketplace" name="SL Marketplace"/>
		<menu_item_call label="Dati di mercato" name="LindenXchange"/>
		<menu_item_call label="Libreria script" name="Script Library"/>
		<menu_item_call label="Firestorm Blog" name="Firestorm Blog"/>
		<menu_item_call label="Firestorm Flickr" name="Firestorm Flickr"/>
		<menu_item_call label="Firestorm YouTube" name="Firestorm YouTube"/>
		<menu_item_call label="Firestorm Twitter" name="Firestorm Twitter"/>
		<menu_item_call label="Firestorm Plurk" name="Firestorm Plurk"/>
		<menu_item_call label="Messaggio del giorno" name="Firestorm MoTD"/>
	</menu>
	<menu label="Aiuto" name="Help">
		<menu_item_check label="Abilita i suggerimenti" name="Enable Hints"/>
		<menu_item_call label="Wiki di Firestorm" name="Firestorm Wiki"/>
		<menu_item_call label="Risoluzione dei problemi" name="Troubleshooting"/>
		<menu_item_call label="Gruppi di supporto di Firestorm" name="firestorm_support_group"/>
		<menu_item_call label="Calendario lezioni su Firestorm" name="Firestorm Classes Schedule"/>
		<menu_item_call label="Calendario eventi Firestorm" name="Firestorm Events Calendar"/>
		<menu_item_check label="Guida in linea" name="How To"/>
		<menu_item_call label="Aiuto su [CURRENT_GRID]" name="current_grid_help"/>
		<menu_item_call label="Informazioni su [CURRENT_GRID]" name="current_grid_about"/>
		<menu_item_check label="Controlla stato della grid" name="Grid Status"/>
		<menu_item_call label="Segnala un abuso" name="Report Abuse"/>
		<menu_item_call label="Segnala un bug" name="Report Bug"/>
		<menu_item_call label="Urti, spinte, contatti" name="Bumps, Pushes &amp;amp; Hits"/>
		<menu_item_check label="Abilita tasto Info di sistema" name="Enable Sysinfo Button"/>
		<menu_item_call label="Informazioni su [APP_NAME]" name="About Second Life"/>
	</menu>
	<menu label="RLVa" name="RLVa Main" >
		<menu label="Debug" name="Debug">
			<menu_item_check label="Mostra menu principale RLVa" name="Show Top-level RLVa Menu"/>
			<menu_item_check label="Mostra messaggi Debug" name="Show Debug Messages"/>
			<menu_item_check label="Nascondi messaggi non impostati o duplicati" name="Hide Unset or Duplicate Messages"/>
			<menu_item_check label="Mostra Assertion Failures" name="Show Assertion Failures"/>
			<menu_item_check label="Nascondi livelli bloccati" name="Hide Locked Layers"/>
			<menu_item_check label="Nascondi attachments bloccati" name="Hide Locked Attachments"/>
			<menu_item_check label="Permetti Legacy Naming" name="Enable Legacy Naming"/>
			<menu_item_check label="Permetti indossa condiviso" name="Enable Shared Wear"/>
			<menu_item_check label="Rinomina oggetti condivisi quando indossati" name="Rename Shared Items on Wear"/>
			<menu_item_check label="Blocchi..." name="Locks"/>
		</menu>
		<menu_item_check label="Permetti chat OOC" name="Allow OOC Chat"/>
		<menu_item_check label="Mostra chat filtrata" name="Show Filtered Chat"/>
		<menu_item_check label="Mostra digitazione chat reindirizzata" name="Show Redirected Chat Typing" />
		<menu_item_check label="Dividi chat reindirizzata lunga" name="Split Long Redirected Chat" />
		<menu_item_check label="Permetti attachments temporanei" name="Allow Temporary Attachments"/>
		<menu_item_check label="Vieta Give to #RLV" name="Forbid Give to #RLV"/>
		<menu_item_check label="Indossa sostituisce sbloccati" name="Wear Replaces Unlocked"/>
		<menu_item_check label="Console..." name="Console"/>
		<menu_item_check label="Restrizioni..." name="Restrictions"/>
		<menu_item_check label="Stringhe..." name="Strings"/>
	</menu>
	<menu label="Avanzato" name="Advanced">
		<menu_item_call label="Ricarica texture" name="Rebake Texture"/>
		<menu_item_call label="Ricarica attachments" name="Refresh Attachments"/>
		<menu_item_call label="Imposta interfaccia predefinita" name="Set UI Size to Default"/>
		<menu_item_call label="Dimensione Finestra..." name="Set Window Size..."/>
		<menu_item_check label="Limita distanza selezione" name="Limit Select Distance"/>
		<menu_item_check label="Disabilita limiti camera" name="Disable Camera Distance"/>
		<menu_item_check label="Foto alta definizione" name="HighResSnapshot"/>
		<menu_item_check label="Scatta foto senza avvisi" name="QuietSnapshotsToDisk"/>
		<menu label="Prestazioni" name="Performance Tools">
			<menu_item_call label="Misuratore LAG" name="Lag Meter"/>
			<menu_item_check label="Statistiche" name="Statistics Bar"/>
			<menu_item_check label="Statistiche Caricamento Scena" name="Scene Load Statistics"/>
			<menu_item_check label="Migliora Velocità Grafica" name="Performance" />
			<menu_item_check label="Mostra complessità avatar" name="Avatar Draw Info"/>
		</menu>
		<menu label="Evidenzia e visibilità" name="Highlighting and Visibility">
			<menu_item_check label="Raggio lampeggiante" name="Cheesy Beacon" />
			<menu_item_check label="Nascondi particelle" name="Hide Particles" />
			<menu_item_check label="Nascondi selezione" name="Hide Selected" />
			<menu_item_check label="Mostra crocino Mouselook" name="ShowCrosshairs"/>
			<menu label="Suggerimenti al passaggio" name="Hover Tips">
				<menu_item_check label="Mostra" name="Show Tips" />
				<menu_item_check label="Mostra sui terreni" name="Land Tips"/>
				<menu_item_check label="Mostra su tutti gli oggetti" name="Tips On All Objects"/>
			</menu>
		</menu>
		<menu label="Tipi resa" name="Rendering Types">
			<menu_item_check label="Semplice" name="Rendering Type Simple"/>
			<menu_item_check label="Trasparenza" name="Rendering Type Alpha"/>
			<menu_item_check label="Alberi" name="Rendering Type Tree"/>
			<menu_item_check label="Avatar" name="Rendering Type Character"/>
			<menu_item_check label="Animesh" name="Rendering Type Control Avatar" />
			<menu_item_check label="Superficie" name="Rendering Type Surface Patch"/>
			<menu_item_check label="Cielo" name="Rendering Type Sky"/>
			<menu_item_check label="Acqua" name="Rendering Type Water"/>
			<menu_item_check label="Terreno" name="Rendering Type Ground"/>
			<menu_item_check label="Volume" name="Rendering Type Volume"/>
			<menu_item_check label="Erba" name="Rendering Type Grass"/>
			<menu_item_check label="Nuvole" name="Rendering Type Clouds"/>
			<menu_item_check label="Particelle" name="Rendering Type Particles"/>
			<menu_item_check label="Irregolarità" name="Rendering Type Bump"/>
		</menu>
		<menu label="Caratteristiche resa" name="Rendering Features">
			<menu_item_check label="Interfaccia" name="ToggleUI"/>
			<menu_item_check label="Selezione" name="Selected"/>
			<menu_item_check label="Evidenziato" name="Highlighted"/>
			<menu_item_check label="Texture dinamiche" name="Dynamic Textures"/>
			<menu_item_check label="Ombre piedi" name="Foot Shadows"/>
			<menu_item_check label="Nebbia" name="Fog"/>
			<menu_item_check label="Test FRInfo" name="Test FRInfo"/>
			<menu_item_check label="Oggetti flessibili" name="Flexible Objects"/>
		</menu>
		<menu label="RLVa" name="RLVa Embedded"/>
		<menu label="Backup stream media" name="media_stream_import_export">
			<menu_item_call label="Importa lista stream XML..." name="media_stream_import"/>
			<menu_item_call	label="Esporta lista stream XML..." name="media_stream_export"/>
		</menu>
		<menu_item_check label="Usa thread separati per i comandi da plugin esterni" name="Use Plugin Read Thread"/>
		<menu_item_call label="Svuota cache gruppo" name="ClearGroupCache"/>
		<menu_item_check label="Mouse fluido" name="Mouse Smoothing"/>
		<menu_item_call label="Rilascia tasti" name="Release Keys"/>
		<menu label="Scorciatoie" name="Shortcuts">
			<menu_item_check  label="Cerca" name="Search"/>
			<menu_item_check label="Mostra menu Avanzato - scorciatoia secondaria" name="Show Advanced Menu - legacy shortcut"/>
			<menu_item_check label="Teleport doppio clic" name="DoubleClick Teleport"/>
			<menu_item_check label="Corri sempre" name="Always Run"/>
			<menu_item_check label="Vola" name="Fly"/>
			<menu_item_call label="Chiudi finestra" name="Close Window"/>
			<menu_item_call label="Chiudi gruppo di finestre" name="Close Window Group" />
			<menu_item_call label="Chiudi tutte le finestre" name="Close All Windows"/>
			<menu_item_call label="Salva foto su disco" name="Snapshot to Disk"/>
			<menu_item_call label="Mouselook" name="Mouselook"/>
			<menu_item_check label="Joystick Flycam" name="Joystick Flycam"/>
			<menu_item_call label="Ripristina vista" name="Reset View"/>
			<menu_item_call label="Ripristina inclinazioni camera" name="Reset Camera Angles" />
			<menu_item_call label="Vedi ultima chat" name="Look at Last Chatter"/>
			<menu_item_call label="Zoom avanti" name="Zoom In"/>
			<menu_item_call label="Zoom normale" name="Zoom Default"/>
			<menu_item_call label="Zoom indietro" name="Zoom Out"/>
		</menu>
		<menu_item_check label="Sblocca volo" name="Fly Override"/>
		<menu_item_check label="API per RestrainedLove" name="RLV API"/>
		<menu_item_call label="Mostra impostazioni di debug" name="Debug Settings"/>
		<menu_item_check label="Mostra menu Sviluppo" name="Debug Mode"/>
	</menu>
	<menu label="Sviluppo" name="Develop">
		<menu label="Console" name="Consoles">
			<menu_item_check label="Console texture" name="Texture Console"/>
			<menu_item_check label="Console debug" name="Debug Console"/>
			<menu_item_call label="Console notifiche" name="Notifications"/>
			<menu_item_check label="Anteprima processo" name="Fast Timers"/>
			<menu_item_check label="Memoria" name="Memory"/>
			<menu_item_check label="Statistiche scena" name="Scene Statistics"/>
			<menu_item_check label="Monitor caricamento scena" name="Scene Loading Monitor"/>
			<menu_item_call label="Texture Fetch Debug Console" name="Texture Fetch Debug Console"/>
			<menu_item_check label="Console debug regione" name="Region Debug Console"/>
			<menu_item_call label="Info regione nella Console di debug" name="Region Info to Debug Console"/>
			<menu_item_call label="Info gruppo nella Console di debug" name="Group Info to Debug Console"/>
			<menu_item_call label="Info funzionalità nella Console di debug" name="Capabilities Info to Debug Console"/>
			<menu_item_check label="Camera" name="Camera"/>
			<menu_item_check label="Vento" name="Wind"/>
			<menu_item_check label="FOV" name="FOV"/>
			<menu_item_check label="Badge" name="Badge"/>
			<menu_item_check label="Cookie" name="Cookies"/>
		</menu>
		<menu label="Mostra info" name="Display Info">
			<menu_item_check label="Mostra Time" name="Show Time"/>
			<menu_item_check label="Mostra Upload Transaction" name="Show Upload Transaction"/>
			<menu_item_check label="Mostra Texture Info" name="Show Texture Info"/>
			<menu_item_call label="Uso VRAM per oggetto" name="VRAM usage per object"/>
			<menu_item_check label="Mostra Avatar Render Info" name="Show Avatar Render Info"/>
			<menu_item_check label="Mostra Render Info" name="Show Render Info"/>
			<menu_item_check label="Mostra Matrices" name="Show Matrices"/>
			<menu_item_check label="Mostra colore sotto cursore" name="Show Color Under Cursor"/>
			<menu_item_check label="Mostra Memory" name="Show Memory"/>
			<menu_item_check label="Mostra Updates to Objects" name="Show Updates"/>
		</menu>
		<menu label="Profilazione / Telemetria" name="Enable / Disable telemetry capture">
			<menu_item_check label="Profilazione" name="Profiling" />
			<menu_item_check label="Esegui dopo la connessione" name="Start when telemetry client connects" />
		</menu>
		<menu label="Forza un errore" name="Force Errors">
			<menu_item_call label="Forza Breakpoint" name="Force Breakpoint"/>
			<menu_item_call label="Forza LLError e Crash" name="Force LLError And Crash"/>
			<menu_item_call label="Forza LLError, Messaggio e Crash" name="Force LLError Message And Crash"/>
			<menu_item_call label="Forza Bad Memory Access" name="Force Bad Memory Access"/>
			<menu_item_call label="Forza Bad Memory Access in Coroutine" name="Force Bad Memory Access in Coroutine" />
			<menu_item_call label="Forza Infinite Loop" name="Force Infinite Loop"/>
			<menu_item_call label="Forza Driver Crash" name="Force Driver Carsh"/>
			<menu_item_call label="Forza Software Exception" name="Force Software Exception"/>
			<menu_item_call label="Forza OS Exception" name="Force OS Exception" />
			<menu_item_call label="Forza Software Exception in Coroutine" name="Force Software Exception in Coroutine" />
			<menu_item_call label="Forza un Crash in a Thread" name="Force a Crash in a Thread" />
			<menu_item_call label="Forza Disconnetti viewer" name="Force Disconnect Viewer"/>
			<menu_item_call label="Simula Memory Leak" name="Memory Leaking Simulation"/>
		</menu>
		<menu label="Test resa" name="Render Tests">
			<menu_item_check label="Camera Offset" name="Camera Offset"/>
			<menu_item_check label="Randomize Framerate" name="Randomize Framerate"/>
			<menu_item_check label="Periodic Slow Frame" name="Periodic Slow Frame"/>
			<menu_item_check label="Frame Test" name="Frame Test"/>
			<menu_item_call label="Frame Profile" name="Frame Profile"/>
			<menu_item_call label="Benchmark" name="Benchmark"/>
		</menu>
		<menu label="Metadati resa" name="Render Metadata">
			<menu_item_check label="Bounding Boxes" name="Bounding Boxes"/>
			<menu_item_check label="Avatar Hitboxes" name="Avatar Hitboxes"/>
			<menu_item_check label="Normals" name="Normals"/>
			<menu_item_check label="Octree" name="Octree"/>
			<menu_item_check label="Shadow Frusta" name="Shadow Frusta"/>
			<menu_item_check label="Physics Shapes" name="Physics Shapes"/>
			<menu_item_check label="Occlusion" name="Occlusion"/>
			<menu_item_check label="Render Batches" name="Render Batches"/>
			<menu_item_check label="Update Type" name="Update Type"/>
			<menu_item_check label="Texture Anim" name="Texture Anim"/>
			<menu_item_check label="Texture Priority" name="Texture Priority"/>
			<menu_item_check label="Texture Area" name="Texture Area"/>
			<menu_item_check label="Face Area" name="Face Area"/>
			<menu_item_check label="LOD Info" name="LOD Info"/>
			<menu_item_check label="Conteggio triangolo" name="Triangle Count"/>
			<menu_item_check label="Build Queue" name="Build Queue"/>
			<menu_item_check label="Lights" name="Lights"/>
			<menu_item_check label="Particles" name="Particles"/>
			<menu_item_check label="Collision Skeleton" name="Collision Skeleton"/>
			<menu_item_check label="Joints" name="Joints"/>
			<menu_item_check label="Raycast" name="Raycast"/>
			<menu_item_check label="Wind Vectors" name="Wind Vectors"/>
			<menu_item_check label="Sculpt" name="Sculpt"/>
			<menu_item_check label="Dimens texture" name="Texture Size"/>
			<menu label="Densità texture" name="Texture Density">
				<menu_item_check label="Nessuna" name="None"/>
				<menu_item_check label="Attuale" name="Current"/>
				<menu_item_check label="Desiderata" name="Desired"/>
				<menu_item_check label="Piena" name="Full"/>
			</menu>
		</menu>
		<menu label="Resa" name="Rendering">
			<menu_item_check label="Assi" name="Axes"/>
			<menu_item_check label="Tangent Basis" name="Tangent Basis"/>
			<menu_item_call label="Selected Texture Info Basis" name="Selected Texture Info Basis"/>
			<menu_item_call label="Info materiale selezionato" name="Selected Material Info"/>
			<menu_item_check label="Wireframe" name="Wireframe"/>
			<menu_item_check label="Occlusione oggetto-oggetto" name="Object-Object Occlusion"/>
			<menu_item_check label="Advanced Lighting Model" name="Advanced Lighting Model"/>
			<menu_item_check label="   Shadows from Sun/Moon/Projectors" name="Shadows from Sun/Moon/Projectors"/>
			<menu_item_check label="   SSAO and Shadow Smoothing" name="SSAO and Shadow Smoothing"/>
			<menu_item_check label="Debug GL" name="Debug GL"/>
			<menu_item_check label="Debug Pipeline" name="Debug Pipeline"/>
			<menu_item_check label="Automatic Alpha Masks (deferred)" name="Automatic Alpha Masks (deferred)"/>
			<menu_item_check label="Automatic Alpha Masks (non-deferred)" name="Automatic Alpha Masks (non-deferred)"/>
			<menu_item_check label="Animation Textures" name="Animation Textures"/>
			<menu_item_check label="Disabilita texture" name="Disable Textures"/>
			<menu_item_check label="Full Res Textures (dangerous)" name="Full Res Textures"/>
			<menu_item_check label="Render Attached Lights" name="Render Attached Lights"/>
			<menu_item_check label="Render Attached Particles" name="Render Attached Particles"/>
			<menu_item_check label="Hover Glow Objects" name="Hover Glow Objects"/>
		</menu>
		<menu label="Rete" name="Network">
			<menu_item_check label="Pausa agente" name="AgentPause"/>
			<menu_item_call label="Abilita log messaggi" name="Enable Message Log"/>
			<menu_item_call label="Disabilita log messaggi" name="Disable Message Log"/>
			<menu_item_check label="Velocity Interpolate Objects" name="Velocity Interpolate Objects"/>
			<menu_item_check label="Ping Interpolate Object Positions" name="Ping Interpolate Object Positions"/>
			<menu_item_call label="Drop a Packet" name="Drop a Packet"/>
		</menu>
		<menu_item_call label="Scarica Scripted Camera" name="Dump Scripted Camera"/>
		<menu label="Registra" name="Recorder">
			<menu_item_call label="Avvia registraz eventi" name="Start event recording"/>
			<menu_item_call label="Ferma registraz eventi" name="Stop event recording"/>
			<menu_item_call label="Esegui registrazione eventi" name="Playback event recording"/>
			<menu_item_call label="Avvia esecuzione" name="Start Playback"/>
			<menu_item_call label="Ferma esecuzione" name="Stop Playback"/>
			<menu_item_check label="Esegui ciclico" name="Loop Playback"/>
			<menu_item_call label="Avvia registraz" name="Start Record"/>
			<menu_item_call label="Ferma registraz" name="Stop Record"/>
		</menu>
		<menu label="Mondo" name="DevelopWorld">
			<menu_item_check label="Sim Sun Override" name="Sim Sun Override"/>
			<menu_item_check label="Fixed Weather" name="Fixed Weather"/>
			<menu_item_call label="Scarica Region Object Cache" name="Dump Region Object Cache"/>
			<menu_item_call label="Scarica Simulator Features to Nearby Chat" name="DumpSimFeaturesToChat"/>
		</menu>
		<menu label="UI" name="UI">
			<menu_item_call label="Test browser multimediale" name="Web Browser Test"/>
			<menu_item_check label="Test riavvio regione" name="Region Restart Test"/>
			<menu_item_call label="Browser contenuti web" name="Web Content Browser"/>
			<menu_item_call label="Scarica caratteri" name="Dump Fonts" />
			<menu_item_call label="Scarica texture dei caratteri" name="Dump Font Textures" />
			<menu_item_call label="Test connessione FB" name="FB Connect Test"/>
			<menu_item_call label="Scarica SelectMgr" name="Dump SelectMgr"/>
			<menu_item_call label="Scarica inventario" name="Dump Inventory"/>
			<menu_item_call label="Scarica timers" name="Dump Timers"/>
			<menu_item_call label="Scarica punto focale" name="Dump Focus Holder"/>
			<menu_item_call label="Stampa info oggetto selezionato" name="Print Selected Object Info"/>
			<menu_item_call label="Stampa info agente" name="Print Agent Info"/>
			<menu_item_check label="Doppio clic Auto-Pilota" name="Double-ClickAuto-Pilot"/>
			<menu_item_check label="Doppio clic Teleport" name="DoubleClick Teleport"/>
			<menu_item_check label="Debug SelectMgr" name="Debug SelectMgr"/>
			<menu_item_check label="Debug clic" name="Debug Clicks"/>
			<menu_item_check label="Debug visualizzazione" name="Debug Views"/>
			<menu_item_check label="Debug Unicode" name="Debug Unicode" />
			<menu_item_check label="Debug suggerimenti sul nome" name="Debug Name Tooltips"/>
			<menu_item_check label="Debug eventi mouse" name="Debug Mouse Events"/>
			<menu_item_check label="Debug tasti" name="Debug Keys"/>
			<menu_item_check label="Debug processi finestra" name="Debug WindowProc"/>
		</menu>
		<menu label="XUI" name="XUI">
			<menu_item_call label="Ricarica impostazioni colori" name="Reload Color Settings"/>
			<menu_item_call label="Mostra Font Test" name="Show Font Test"/>
			<menu_item_call label="Carica da XML" name="Load from XML"/>
			<menu_item_call label="Salva su XML" name="Save to XML"/>
			<menu_item_check label="Mostra nomi XUI" name="Show XUI Names"/>
			<menu_item_check label="Mostra debugging info for views" name="DebugViews"/>
			<menu_item_call label="XUI Preview Tool" name="UI Preview Tool"/>
			<menu_item_call label="Manda IM test" name="Send Test IMs"/>
			<menu_item_call label="Vuota cache nomi" name="Flush Names Caches"/>
		</menu>
		<menu label="Avatar" name="Character">
			<menu label="Cattura texture combinate" name="Grab Baked Texture">
				<menu_item_call label="Iride" name="Grab Iris"/>
				<menu_item_call label="Testa" name="Grab Head"/>
				<menu_item_call label="Corpo sopra" name="Grab Upper Body"/>
				<menu_item_call label="Corpo sotto" name="Grab Lower Body"/>
				<menu_item_call label="Gonna" name="Grab Skirt"/>
			</menu>
			<menu label="Test avatar" name="Character Tests">
				<menu_item_call label="Aspetto a XML" name="Appearance To XML"/>
				<menu_item_call label="Commuta Character Geometry" name="Toggle Character Geometry"/>
				<menu_item_call label="Test maschio" name="Test Male"/>
				<menu_item_call label="Test femmina" name="Test Female"/>
				<menu_item_check label="Permetti di selezionare gli avatar" name="Allow Select Avatar"/>
			</menu>
			<menu label="Velocità animazioni" name="Animation Speed">
				<menu_item_call label="Tutte 10% più veloci" name="All Animations 10 Faster"/>
				<menu_item_call label="Tutte 10% più lente" name="All Animations 10 Slower"/>
				<menu_item_call label="Reset velocità" name="Reset All Animation Speed"/>
				<menu_item_check label="Animazioni slow motion" name="Slow Motion Animations"/>
			</menu>
			<menu_item_call label="Forza param all'originale" name="Force Params to Default"/>
			<menu_item_check label="Info animazione" name="Animation Info"/>
			<menu_item_check label="Mostra sguardo" name="Show Look At"/>
			<menu_item_check label="Mostra selezione" name="Show Point At"/>
			<menu_item_check label="Debug Joint Updates" name="Debug Joint Updates"/>
			<menu_item_check label="Disabilita LOD" name="Disable LOD"/>
			<menu_item_check label="Debug Character Vis" name="Debug Character Vis"/>
			<menu_item_check label="Mostra Collision Skeleton" name="Show Collision Skeleton"/>
			<menu_item_check label="Mostra scheletro" name="Show Bones"/>
			<menu_item_check label="Mostra Agent Target" name="Display Agent Target"/>
			<menu_item_check label="Mostra Impostor Extents" name="Show Impostor Extents"/>
			<menu_item_call label="Scarica Attachments" name="Dump Attachments"/>
			<menu_item_call label="Debug Texture avatar" name="Debug Avatar Textures"/>
			<menu_item_call label="Scarica Texture locali" name="Dump Local Textures"/>
			<menu_item_call label="Ricarica Avatar Cloud Particle" name="Reload Avatar Cloud Particle"/>
		</menu>
		<menu_item_check label="Texture HTTP" name="HTTP Textures"/>
		<menu_item_check label="Inventario HTTP" name="HTTP Inventory"/>
		<menu_item_call label="Comprimi immagini" name="Compress Images"/>
		<menu_item_call label="Test compressione file" name="Compress File Test" />
		<menu_item_call label="Abilita Visual Leak Detector" name="Enable Visual Leak Detector"/>
		<menu_item_check label="Minidump dell'output di debug" name="Output Debug Minidump"/>
		<menu_item_check label="Finestra terminale (prossimo login)" name="Console Window"/>
		<menu label="Imposta livello log" name="Set Logging Level">
			<menu_item_check name="Debug" label="Debug"/>
			<menu_item_check name="Info" label="Info"/>
			<menu_item_check name="Warning" label="Avvisi"/>
			<menu_item_check name="Error" label="Errori"/>
			<menu_item_check name="None" label="Nessuno"/>
		</menu>
		<menu_item_call label="Chiedi stato Admin" name="Request Admin Options"/>
		<menu_item_call label="Esci da stato Admin" name="Leave Admin Options"/>
		<menu_item_check label="Mostra menu Admin" name="View Admin Options"/>
	</menu>
	<menu label="Admin" name="Admin">
		<menu label="Oggetto" name="AdminObject">
			<menu_item_call label="Prendi copia" name="Admin Take Copy"/>
			<menu_item_call label="Forza proprietario a me" name="Force Owner To Me"/>
			<menu_item_call label="Forza permessi proprietario" name="Force Owner Permissive"/>
			<menu_item_call label="Cancella" name="Delete"/>
			<menu_item_call label="Blocca" name="Lock"/>
			<menu_item_call label="Cattura ID Assets" name="Get Assets IDs"/>
		</menu>
		<menu label="Lotto" name="Parcel">
			<menu_item_call label="Forza proprietario a me" name="Owner To Me"/>
			<menu_item_call label="Imposta a Linden Content" name="Set to Linden Content"/>
			<menu_item_call label="Reclama terreno pubblico" name="Claim Public Land"/>
		</menu>
		<menu label="Regione" name="Region">
			<menu_item_call label="Scarica Dati temp asset" name="Dump Temp Asset Data"/>
			<menu_item_call label="Salva Region state" name="Save Region State"/>
		</menu>
		<menu_item_call label="God Tools" name="God Tools"/>
	</menu>
	<menu label="Admin" name="Deprecated">
		<menu label="Attacca oggetto" name="Attach Object"/>
		<menu label="Stacca oggetto" name="Detach Object"/>
		<menu label="Togli abito" name="Take Off Clothing">
			<menu_item_call label="Camicia" name="Shirt"/>
			<menu_item_call label="Pantaloni" name="Pants"/>
			<menu_item_call label="Scarpe" name="Shoes"/>
			<menu_item_call label="Calze" name="Socks"/>
			<menu_item_call label="Giacca" name="Jacket"/>
			<menu_item_call label="Guanti" name="Gloves"/>
			<menu_item_call label="Canottiera" name="Menu Undershirt"/>
			<menu_item_call label="Slip" name="Menu Underpants"/>
			<menu_item_call label="Gonna" name="Skirt"/>
			<menu_item_call label="Alfa" name="Alpha"/>
			<menu_item_call label="Tatuaggio" name="Tattoo"/>
			<menu_item_call label="Fisica" name="Physics"/>
			<menu_item_call label="Tutto" name="All Clothes"/>
		</menu>
		<menu label="Aiuto" name="DeprecatedHelp">
			<menu_item_call label="Blog ufficiale Linden" name="Official Linden Blog"/>
			<menu_item_call label="Portale Scripting" name="Scripting Portal"/>
			<menu label="Bug Reporting" name="Bug Reporting">
				<menu_item_call label="Public Issue Tracker" name="Public Issue Tracker"/>
				<menu_item_call label="Public Issue Tracker Help" name="Publc Issue Tracker Help"/>
				<menu_item_call label="Bug Reporting 101" name="Bug Reporing 101"/>
				<menu_item_call label="Problemi sicurezza" name="Security Issues"/>
				<menu_item_call label="Wiki domande e risposte" name="QA Wiki"/>
			</menu>
		</menu>
	</menu>
</menu_bar><|MERGE_RESOLUTION|>--- conflicted
+++ resolved
@@ -175,10 +175,6 @@
 		<menu_item_call label="Esplora Animazioni" name="Animation Explorer"/>
 		<menu_item_call label="Lista Nera" name="asset_blacklist"/>
 		<menu_item_call label="Impostazioni Rendering Avatar" name="Avatar Render Settings"/>
-<<<<<<< HEAD
-		<menu_item_check label="Mostra amici sempre con il massimo dettaglio" name="Always show Friends normally"/>
-=======
->>>>>>> 050d2fef
 		<menu_item_check label="Mostra solo amici" name="Render Friends Only"/>
 	</menu>
 	<menu label="Costruisci" name="BuildTools">
