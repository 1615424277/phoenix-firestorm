--- conflicted
+++ resolved
@@ -157,12 +157,7 @@
 		<menu_item_check label="Limita distanza di selezione" name="Limit Select Distance"/>
 		<menu_item_check label="Disabilita vincoli fotocamera" name="Disable Camera Distance"/>
 		<menu_item_check label="Foto ad alta risoluzione" name="HighResSnapshot"/>
-<<<<<<< HEAD
-		<menu_item_check label="Fotografie silenziose" name="QuietSnapshotsToDisk"/>
-		<menu_item_check label="Comprimi le foto su disco" name="CompressSnapshotsToDisk"/>
-=======
 		<menu_item_check label="Manda foto su disco senza avvisi" name="QuietSnapshotsToDisk"/>
->>>>>>> 89c28185
 		<menu label="Strumenti di performance" name="Performance Tools">
 			<menu_item_call label="Misuratore lag" name="Lag Meter"/>
 			<menu_item_check label="Barra statistiche" name="Statistics Bar"/>
