<?xml version="1.0" encoding="utf-8" standalone="yes"?>
<menu_bar name="Main Menu">
	<menu label="Avatar" name="Me">
		<menu_item_call label="Account" name="Manage Account"/>
		<menu_item_call label="Annunci Marketplace" name="MarketplaceListings"/>
		<menu_item_call label="Compra L$" name="Buy and Sell L$"/>
		<menu_item_call label="Inventario" name="NewInventoryWindow"/>
		<menu_item_check label="Inventario" name="Inventory"/>
		<menu_item_check label="Cartelle Protette" name="Protected Folders" />
		<menu_item_check label="Vestiti Preferiti" name="WearableFavorites"/>
		<menu_item_call label="Luoghi Preferiti" name="Picks"/>
		<menu_item_call label="Esperienze" name="Experiences"/>
		<menu_item_call label="Il mio profilo" name="Profile"/>
		<menu_item_call label="Indossati ora" name="NowWearing" />
		<menu_item_check label="I miei abiti" name="ChangeOutfit"/>
		<menu label="Rimuovi" name="Take Off &gt;">
			<menu label="Indumenti" name="Clothes &gt;">
				<menu_item_call label="Camicia" name="Shirt" />
				<menu_item_call label="Pantaloni" name="Pants" />
				<menu_item_call label="Gonna" name="Skirt" />
				<menu_item_call label="Scarpe" name="Shoes" />
				<menu_item_call label="Calze" name="Socks" />
				<menu_item_call label="Giacca" name="Jacket" />
				<menu_item_call label="Guanti" name="Gloves" />
				<menu_item_call label="Canottiera" name="Self Undershirt" />
				<menu_item_call label="Slip" name="Self Underpants" />
				<menu_item_call label="Tatuaggio" name="Self Tattoo" />
				<menu_item_call label="Fisica" name="Self Physics" />
				<menu_item_call label="Alfa" name="Self Alpha" />
				<menu_item_call label="Tutti" name="All Clothes" />
			</menu>
			<menu label="Stacca" name="Avatar Detach" />
			<menu_item_call label="Stacca tutti" name="Detach All" />
		</menu>
		<menu_item_call label="Seleziona un avatar" name="Avatar Picker"/>
<<<<<<< HEAD
		<menu label="Movimento" name="Movement">
			<menu_item_call label="Siediti" name="Sit Down Here"/>
=======
		<menu_item_call label="Altezza da terra" name="HoverHeight" />
		<menu label="Movimento" name="Movement">
			<menu_item_call label="Siediti" name="Sit Down Here"/>
			<menu_item_call label="Alzati" name="Stand up"/>
>>>>>>> 86230977
			<menu_item_check label="Vola" name="Fly"/>
			<menu_item_call label="Ferma il volo" name="Stop flying"/>
			<menu_item_check label="Corri sempre" name="Always Run"/>
			<menu_item_check label="Siedi a terra" name="Force Toggle Sitting"/>
<<<<<<< HEAD
			<menu_item_call label="Alzati" name="Stand up"/>
=======
>>>>>>> 86230977
			<menu_item_check label="Blocca movimento" name="Move Lock"/>
			<menu_item_check label="Salto immediato" name="Avatar Ignore Prejump"/>
		</menu>
		<menu_item_check label="Controlli Movimento" name="Movement Controls"/>
		<menu_item_check label="Controlli Camera" name="Camera Controls"/>
		<menu label="Utilità per l'avatar" name="avhealth">
			<menu_item_call label="Ferma animazioni" name="Stop Animating My Avatar"/>
			<menu_item_call label="Ferma animazioni e revoca permessi" name="Stop Animating My Avatar With Revoke"/>
			<menu_item_call label="Rimuovi deformazioni avatar" name="undeform_avatar"/>
<<<<<<< HEAD
			<menu_item_call label="Ricarica texture (Rebake)" name="Rebake Texture"/>
=======
			<menu_item_call label="Ripristina scheletro" name="Reset Skeleton" />
			<menu_item_call label="Ripristina scheletro e animazioni" name="Reset Skeleton And Animations" />
			<menu_item_call label="Ricarica texture (rebake)" name="Rebake Texture"/>
>>>>>>> 86230977
			<menu_item_call label="Ricarica attachments" name="Refresh Attachments"/>
			<menu_item_call label="Ripristina avatar maschio (Character Test)" name="ResetDefaultAvM"/>
			<menu_item_call label="Ripristina avatar femmina (Character Test)" name="ResetDefaultAvF"/>
			<menu_item_check label="Mostra info complessità" name="Avatar Draw Info"/>
			<menu_item_call label="I Miei Script" name="MyScripts"/>        <!-- spostato -->
			<menu_item_call label="Misuratore LAG" name="Lag Meter"/>
			<menu_item_call label="Ricrea LSL Bridge" name="Recreate LSL Bridge"/>
		</menu>
		<menu_item_call label="Scatta Foto" name="Take Snapshot"/>
		<menu_item_call label="Foto a 360°" name="Capture 360"/>
		<menu_item_call label="Transazioni" name="money_tracker"/>
		<menu_item_call label="Pose Stand" name="pose_stand"/>
		<menu_item_call label="Preferenze" name="Preferences"/>
		<menu_item_call label="Pulsanti Barra Strumenti" name="Toolbar Buttons"/>
		<menu_item_check label="Mostra gli HUD" name="Show HUD Attachments"/>
		<menu_item_check label="Mostra interfaccia" name="Show User Interface"/>
		<menu_item_call label="Richiedi stato Admin" name="Request Admin Options"/>
		<menu_item_call label="Esci da stato Admin" name="Leave Admin Options"/>
		<menu_item_call label="Esci da [APP_NAME]" name="Quit"/>
	</menu>
	<menu label="Comunica" name="Communicate">
<<<<<<< HEAD
		<menu label="Status" name="Status">
=======
		<menu label="Stato" name="Status">
>>>>>>> 86230977
			<menu_item_check name="Away" label="Assente"/>
			<menu_item_check name="Do Not Disturb" label="Non disturbare"/>
			<menu_item_check label="Autorisposta" name="Set Autorespond"/>
			<menu_item_check label="Autorisposta ai non amici" name="Set Autorespond to non-friends"/>
			<menu_item_check label="Respingi offerte e richieste di teleport" name="Automatically reject teleport offers"/>
			<menu_item_check label="Respingi inviti ai gruppi" name="Reject all group invites"/>
			<menu_item_check label="Respingi offerte di amicizia" name="Reject all friendship requests"/>
		</menu>
		<menu_item_call label="Amici" name="My Friends"/>
		<menu_item_check label="Contatti" name="Contacts"/>
		<menu_item_call label="Set contatti" name="Contact Sets"/>
		<menu_item_call label="Gruppi" name="My Groups"/>
		<menu_item_check label="Chat..." name="Nearby Chat"/>
		<menu_item_check label="Persone" name="People"/>
		<menu_item_check label="Conversazioni" name="Conversations"/>
		<menu_item_check label="Gesti" name="Gestures"/>
		<menu label="Modifica voce" name="VoiceMorphing">
			<menu_item_check label="Nessuna modifica" name="NoVoiceMorphing"/>
			<menu_item_check label="Anteprima..." name="Preview"/>
			<menu_item_call label="Iscrizione..." name="Subscribe"/>
			<menu_item_call label="Offerta Premium..." name="PremiumPerk"/>
		</menu>
<<<<<<< HEAD
		<menu_item_check label="Registro Conversazioni..." name="Conversation Log..."/>
=======
		<menu_item_check label="Storico Conversazioni" name="Conversation Log..."/>
>>>>>>> 86230977
		<menu_item_check label="Voce nelle vicinanze" name="Nearby Voice"/>
		<menu_item_call label="Lista Bloccati" name="Block List"/>
	</menu>
	<menu label="Mondo" name="World">
		<menu_item_call label="Risinc animazioni" name="Resync Animations"/>
		<menu_item_call label="Avatar nelle vicinanze" name="Active Speakers"/>
		<menu_item_check label="Radar" name="Radar"/>
<<<<<<< HEAD
		<menu_item_call label="Cronologia Teleport" name="Teleport History"/>
=======
		<menu_item_call label="Storico Teleport" name="Teleport History"/>
>>>>>>> 86230977
		<menu_item_check label="Luoghi" name="Places"/>
		<menu_item_call label="Destinazioni" name="Destinations"/>
		<menu_item_call label="Eventi" name="Events"/>
		<menu_item_check label="Minimappa" name="Mini-Map"/>
		<menu_item_check label="Mappa" name="World Map"/>
		<menu_item_check label="Traccia Regione" name="Region Tracker"/>
<<<<<<< HEAD
=======
		<menu_item_check label="Titolo dello stream" name="Stream Title" />
>>>>>>> 86230977
		<menu_item_call label="Crea Segnaposto" name="Create Landmark Here"/>
		<menu_item_call label="Profilo del luogo" name="Place Profile"/>
		<menu_item_call label="Dettagli terreno" name="About Land"/>
		<menu_item_call label="Dettagli regione" name="RegionEstate"/>
		<menu_item_call label="Imposta qui la mia Home" name="Set Home to Here"/>
		<menu_item_call label="Compra questo terreno" name="Buy Land"/>
		<menu_item_call label="I Miei Terreni" name="My Land"/>
		<menu_item_call label="La mia casa Linden" name="Linden Home"/>
		<menu label="Mostra altro" name="LandShow">
<<<<<<< HEAD
			<menu_item_check label="Linee divieto" name="Ban Lines"/>
			<menu_item_check label="Marcatori" name="beacons"/>
			<menu_item_check label="Linee proprietà" name="Property Lines"/>
=======
			<menu_item_check label="Nascondi linee di divieto" name="Hide Ban Lines" />
			<menu_item_check label="Mostra linee di divieto alla collisione" name="Show Ban Lines On Collision" />
			<menu_item_check label="Mostra linee di divieto in prossimità" name="Show Ban Lines On Proximity" />
			<menu_item_check label="Marcatori" name="beacons"/>
			<menu_item_check label="Linee di proprietà" name="Property Lines"/>
>>>>>>> 86230977
			<menu_item_check label="Proprietari terreno" name="Land Owners"/>
			<menu_item_check label="Coordinate" name="Coordinates"/>
			<menu_item_check label="Permessi del lotto" name="Parcel Properties"/>
			<menu_item_check label="Mostra menu Avanzato" name="Show Advanced Menu"/>
		</menu>
		<menu_item_check label="Migliora Velocità Grafica" name="Performance" />
		<menu_item_call label="Teleport a casa" name="Teleport Home"/>
		<menu label="Ambiente" name="Environment">
			<menu_item_check label="Alba" name="Sunrise"/>
			<menu_item_check label="Mezzogiorno" name="Noon"/>
			<menu_item_check label="Mezzogiorno (vecchio stile)" name="legacy noon"/>
			<menu_item_check label="Tramonto" name="Sunset"/>
			<menu_item_check label="Mezzanotte" name="Midnight"/>
			<menu_item_check label="Usa ambiente condiviso" name="Use Shared Environment"/>
			<menu_item_call label="I Miei Ambienti..." name="my_environs" />
			<menu_item_call label="Illuminazione Personalizzata..." name="adjustment_tool" />
			<menu_item_check label="Nuvole in pausa" name="pause_clouds" />
			<menu label="Importa in blocco" name="WL Bulk Import">
				<menu_item_call label="Cicli giornata..." name="WL Bulk Import Days" />
				<menu_item_call label="Cieli..." name="WL Bulk Import Skies" />
				<menu_item_call label="Acqua..." name="WL Bulk Import Water" />
			</menu>
		</menu>
		<!-- <menu label="Editor ambiente" name="Environment Editor">
			<menu_item_call label="Impostazioni ambiente..."	 name="Environment Settings"/>
			<menu name="Water Presets" label="Preset acqua">
				<menu_item_call	 label="Nuovo preset..." name="new_water_preset"/>
				<menu_item_call	 label="Modifica preset..."	 name="edit_water_preset"/>
			</menu>
			<menu name="Sky Presets" label="Preset cielo">
				<menu_item_call label="Nuovo preset..." name="new_sky_preset"/>
				<menu_item_call label="Modifica preset..." name="edit_sky_preset"/>
			</menu>
			<menu name="Day Presets" label="Preset giorno">
				<menu_item_call label="Nuovo preset..." name="new_day_preset"/>
				<menu_item_call label="Modifica preset..." name="edit_day_preset"/>
			</menu>
		</menu> -->
		<menu name="photo_and_video" label="Foto e video">
			<menu_item_call label="PhotoTools" name="phototools_item_call"/>
			<menu_item_call label="CameraTools"	name="cameratools_item_call"/>
			<menu_item_check label="Blocca messa a fuoco profondità di campo" name="lock_focus_point" />
		</menu>
		<menu_item_call label="Cerca Oggetti" name="area_search"/>
		<menu_item_call label="Esplora Suoni" name="Sound Explorer"/>
		<menu_item_call label="Esplora Animazioni" name="Animation Explorer"/>
		<menu_item_call label="Lista Nera" name="asset_blacklist"/>
<<<<<<< HEAD
		<menu_item_call label="Impostazioni Resa Avatar" name="Avatar Render Settings"/>
=======
		<menu_item_call label="Impostazioni Rendering Avatar" name="Avatar Render Settings"/>
>>>>>>> 86230977
		<menu_item_check label="Mostra amici sempre con il massimo dettaglio" name="Always show Friends normally"/>
		<menu_item_check label="Mostra solo amici" name="Render Friends Only"/>
	</menu>
	<menu label="Costruisci" name="BuildTools">
		<menu_item_check label="Costruisci" name="Show Build Tools"/>
		<menu label="Scegli strumento" name="Select Tool">
			<menu_item_call label="Ingrandisci" name="Focus"/>
			<menu_item_call label="Sposta" name="Move"/>
			<menu_item_call	label="Modifica" name="Edit"/>
			<menu_item_call label="Crea" name="Create"/>
			<menu_item_call label="Terreno" name="Land"/>
		</menu>
		<menu_item_call label="Collega" name="Link"/>
		<menu_item_call label="Scollega" name="Unlink"/>
		<menu_item_check label="Modifica parti collegate" name="Edit Linked Parts"/>
		<menu label="Scegli parti" name="Select Elements">
			<menu_item_call label="Seleziona prossima parte o faccia" name="Select Next Part or Face"/>
			<menu_item_call label="Seleziona parte o faccia precedente" name="Select Previous Part or Face"/>
			<menu_item_call label="Aggiungi prossima parte o faccia" name="Include Next Part or Face"/>
			<menu_item_call label="Aggiungi parte o faccia precedente" name="Include Previous Part or Face"/>
		</menu>
		<menu_item_call label="Inquadra selezione" name="Focus on Selection"/>
		<menu_item_call label="Zoom alla selezione" name="Zoom to Selection"/>
		<menu label="Oggetto" name="Object">
			<menu_item_call label="Compra" name="Menu Object Buy"/>
			<menu_item_call label="Prendi" name="Menu Object Take"/>
			<menu_item_call label="Prendi copia" name="Take Copy"/>
			<menu_item_call label="Duplica" name="Duplicate"/>
			<menu_item_call label="Modifica particelle" name="Menu Object Edit Particles"/>
<<<<<<< HEAD
			<menu_item_call label="Risalva nei contenuti" name="Save Object Back to Object Contents"/>
=======
			<menu_item_call label="Salva nell'inventario" name="Save Object Back to My Inventory"/>
			<menu_item_call label="Salva nei contenuti dell'oggetto" name="Save Object Back to Object Contents"/>
>>>>>>> 86230977
			<menu_item_call label="Restituisci" name="Return Object back to Owner"/>
			<menu label="Esporta" name="Export Menu">
				<menu_item_call label="Backup" name="Backup"/>
				<menu_item_call label="Collada" name="Collada"/>
			</menu>
		</menu>
		<menu label="Script" name="Scripts">
			<menu_item_call label="Mostra avvisi / errori" name="Script Debug"/>
			<menu_item_call label="Info script (conteggio)" name="Script Info"/>
			<menu_item_call label="Ricompila (Mono)" name="Mono"/>
			<menu_item_call label="Ricompila (LSL)" name="LSL"/>
			<menu_item_call label="Resetta script" name="Reset Scripts"/>
			<menu_item_call label="Imposta in esecuzione" name="Set Scripts to Running"/>
			<menu_item_call label="Imposta non in esecuzione" name="Set Scripts to Not Running"/>
			<menu_item_call label="Rimuovi script dalla selezione" name="Remove Scripts From Selection"/>
		</menu>
		<menu label="Pathfinding" name="Pathfinding">
			<menu_item_call label="Oggetti in regione" name="pathfinding_linksets_menu_item"/>
			<menu_item_call label="Personaggi..." name="pathfinding_characters_menu_item"/>
			<menu_item_call label="Visualizza / test..." name="pathfinding_console_menu_item"/>
			<menu_item_call label="Rebake regione" name="pathfinding_rebake_navmesh_item"/>
		</menu>
		<menu label="Opzioni" name="Options">
			<menu_item_check label="Mostra permessi avanzati" name="DebugPermissions"/>
			<menu_item_check label="Seleziona solo miei oggetti" name="Select Only My Objects"/>
			<menu_item_check label="Seleziona solo oggetti spostabili" name="Select Only Movable Objects"/>
			<menu_item_check label="Seleziona solo oggetti bloccati" name="Select Only Locked Objects"/>
			<menu_item_check label="Seleziona solo oggetti copiabili" name="Select Only Copyable Objects"/>
<<<<<<< HEAD
=======
			<menu_item_check label="Seleziona oggetti invisibili" name="Select Invisible Objects"/>
			<menu_item_check label="Seleziona sonde di riflessione" name="Select Reflection Probes"/>
			<menu_item_check label="Aggiornamenti delle sonde" name="Probe Updates"/>
>>>>>>> 86230977
			<menu_item_check label="Seleziona circondando" name="Select By Surrounding"/>
			<menu_item_check label="Includi oggetti del gruppo" name="Include Group-Owned Objects"/>
			<menu_item_check label="Mostra sagoma fisica in modifica" name="Show Physics Shape"/>
			<menu_item_check label="Mostra contorni selezione" name="Show Selection Outlines"/>
<<<<<<< HEAD
			<menu_item_check label="Mostra selezione nascosta" name="Show Hidden Selection"/>
			<menu_item_check label="Mostra raggio per selezione" name="Show Light Radius for Selection"/>
			<menu_item_check label="Mostra faro per selezione" name="Show Selection Beam"/>
=======
			<menu_item_check label="Mostra contorni nascosti selezione" name="Show Hidden Selection"/>
			<menu_item_check label="Mostra aree illuminate nella selezione" name="Show Light Radius for Selection"/>
			<menu_item_check label="Mostra volumi sonde di riflessione" name="Show Reflection Probe Volumes"/>
			<menu_item_check label="Mostra raggio di selezione" name="Show Selection Beam"/>
			<menu_item_check label="Evidenzia trasparenze" name="Highlight Transparent"/>
			<menu_item_check label="Nessuna post-elaborazione" name="No Post"/>
>>>>>>> 86230977
			<menu_item_check label="Fissa alla griglia" name="Snap to Grid"/>
			<menu_item_call label="Fissa XY alla griglia" name="Snap Object XY to Grid"/>
			<menu_item_call label="Usa selezione per griglia" name="Use Selection for Grid"/>
			<menu_item_call label="Opzioni griglia..." name="Grid Options"/>
			<menu_item_call label="Imposta permessi predefiniti..." name="Set default permissions"/>
		</menu>
		<menu label="Carica" name="Upload">
			<menu_item_call label="Immagine (L$[COST])..." name="Upload Image"/>
			<menu_item_call label="Suono (L$[COST])..." name="Upload Sound"/>
			<menu_item_call label="Animazione (L$[COST])..." name="Upload Animation"/>
			<menu_item_call label="Modello mesh..." name="Upload Model"/>
<<<<<<< HEAD
			<menu_item_call label="Importa in blocco..." name="Bulk Upload"/>
			<menu_item_call label="Importa linkset..." name="import linkset"/>
		</menu>
=======
			<menu_item_call label="Materiale..." name="Upload Material"/>
			<menu_item_call label="Importa in blocco..." name="Bulk Upload"/>
			<menu_item_call label="Importa linkset..." name="import linkset"/>
		</menu>
		<menu_item_call label="Mesh in locale" name="local_mesh" />
>>>>>>> 86230977
		<menu_item_call label="Annulla" name="Undo"/>
		<menu_item_call label="Rifai" name="Redo"/>
	</menu>
	<menu label="Contenuti" name="Content">
		<menu_item_check label="Cerca" name="Search"/>
		<menu_item_call label="SL Marketplace" name="SL Marketplace"/>
		<menu_item_call label="Dati di mercato" name="LindenXchange"/>
		<menu_item_call label="Libreria script" name="Script Library"/>
		<menu_item_call label="Firestorm Blog" name="Firestorm Blog"/>
		<menu_item_call label="Firestorm Flickr" name="Firestorm Flickr"/>
		<menu_item_call label="Firestorm YouTube" name="Firestorm YouTube"/>
		<menu_item_call label="Firestorm Twitter" name="Firestorm Twitter"/>
		<menu_item_call label="Firestorm Plurk" name="Firestorm Plurk"/>
		<menu_item_call label="Messaggio del giorno" name="Firestorm MoTD"/>
	</menu>
	<menu label="Aiuto" name="Help">
		<menu_item_check label="Abilita i suggerimenti" name="Enable Hints"/>
		<menu_item_call label="Wiki di Firestorm" name="Firestorm Wiki"/>
		<menu_item_call label="Risoluzione dei problemi" name="Troubleshooting"/>
		<menu_item_call label="Gruppi di supporto di Firestorm" name="firestorm_support_group"/>
		<menu_item_call label="Calendario lezioni su Firestorm" name="Firestorm Classes Schedule"/>
		<menu_item_call label="Calendario eventi Firestorm" name="Firestorm Events Calendar"/>
		<menu_item_check label="Guida in linea" name="How To"/>
		<menu_item_call label="Aiuto su [CURRENT_GRID]" name="current_grid_help"/>
		<menu_item_call label="Informazioni su [CURRENT_GRID]" name="current_grid_about"/>
		<menu_item_check label="Controlla stato della grid" name="Grid Status"/>
		<menu_item_call label="Segnala un abuso" name="Report Abuse"/>
		<menu_item_call label="Segnala un bug" name="Report Bug"/>
		<menu_item_call label="Urti, spinte, contatti" name="Bumps, Pushes &amp;amp; Hits"/>
		<menu_item_check label="Abilita tasto Info di sistema" name="Enable Sysinfo Button"/>
		<menu_item_call label="Informazioni su [APP_NAME]" name="About Second Life"/>
	</menu>
	<menu label="RLVa" name="RLVa Main" >
		<menu label="Debug" name="Debug">
			<menu_item_check label="Mostra menu principale RLVa" name="Show Top-level RLVa Menu"/>
			<menu_item_check label="Mostra messaggi Debug" name="Show Debug Messages"/>
			<menu_item_check label="Nascondi messaggi non impostati o duplicati" name="Hide Unset or Duplicate Messages"/>
			<menu_item_check label="Mostra Assertion Failures" name="Show Assertion Failures"/>
			<menu_item_check label="Nascondi livelli bloccati" name="Hide Locked Layers"/>
			<menu_item_check label="Nascondi attachments bloccati" name="Hide Locked Attachments"/>
			<menu_item_check label="Permetti Legacy Naming" name="Enable Legacy Naming"/>
			<menu_item_check label="Permetti indossa condiviso" name="Enable Shared Wear"/>
			<menu_item_check label="Rinomina oggetti condivisi quando indossati" name="Rename Shared Items on Wear"/>
			<menu_item_check label="Blocchi..." name="Locks"/>
		</menu>
		<menu_item_check label="Permetti chat OOC" name="Allow OOC Chat"/>
<<<<<<< HEAD
		<menu_item_check label="Permetti attachments temporanei" name="Allow Temporary Attachments"/>
		<menu_item_check label="Vieta Give to #RLV" name="Forbid Give to #RLV"/>
		<menu_item_check label="Mostra chat filtrata" name="Show Filtered Chat"/>
=======
		<menu_item_check label="Mostra chat filtrata" name="Show Filtered Chat"/>
		<menu_item_check label="Mostra digitazione chat reindirizzata" name="Show Redirected Chat Typing" />
		<menu_item_check label="Dividi chat reindirizzata lunga" name="Split Long Redirected Chat" />
		<menu_item_check label="Permetti attachments temporanei" name="Allow Temporary Attachments"/>
		<menu_item_check label="Vieta Give to #RLV" name="Forbid Give to #RLV"/>
>>>>>>> 86230977
		<menu_item_check label="Indossa sostituisce sbloccati" name="Wear Replaces Unlocked"/>
		<menu_item_check label="Console..." name="Console"/>
		<menu_item_check label="Restrizioni..." name="Restrictions"/>
		<menu_item_check label="Stringhe..." name="Strings"/>
	</menu>
	<menu label="Avanzato" name="Advanced">
		<menu_item_call label="Ricarica texture" name="Rebake Texture"/>
		<menu_item_call label="Ricarica attachments" name="Refresh Attachments"/>
		<menu_item_call label="Imposta interfaccia predefinita" name="Set UI Size to Default"/>
		<menu_item_call label="Dimensione Finestra..." name="Set Window Size..."/>
		<menu_item_check label="Limita distanza selezione" name="Limit Select Distance"/>
		<menu_item_check label="Disabilita limiti camera" name="Disable Camera Distance"/>
		<menu_item_check label="Foto alta definizione" name="HighResSnapshot"/>
		<menu_item_check label="Scatta foto senza avvisi" name="QuietSnapshotsToDisk"/>
		<menu label="Prestazioni" name="Performance Tools">
			<menu_item_call label="Misuratore LAG" name="Lag Meter"/>
			<menu_item_check label="Statistiche" name="Statistics Bar"/>
			<menu_item_check label="Statistiche Caricamento Scena" name="Scene Load Statistics"/>
			<menu_item_check label="Migliora Velocità Grafica" name="Performance" />
			<menu_item_check label="Mostra complessità avatar" name="Avatar Draw Info"/>
		</menu>
		<menu label="Evidenzia e visibilità" name="Highlighting and Visibility">
			<menu_item_check label="Raggio lampeggiante" name="Cheesy Beacon" />
			<menu_item_check label="Nascondi particelle" name="Hide Particles" />
			<menu_item_check label="Nascondi selezione" name="Hide Selected" />
<<<<<<< HEAD
			<menu_item_check label="Evidenzia trasparenti" name="Highlight Transparent"/>
=======
			<menu_item_check label="- includi trasparenze riggate" name="Include Transparent Rigged" />
>>>>>>> 86230977
			<menu_item_check label="Mostra crocino Mouselook" name="ShowCrosshairs"/>
			<menu label="Suggerimenti al passaggio" name="Hover Tips">
				<menu_item_check label="Mostra" name="Show Tips" />
				<menu_item_check label="Mostra sui terreni" name="Land Tips"/>
				<menu_item_check label="Mostra su tutti gli oggetti" name="Tips On All Objects"/>
			</menu>
		</menu>
		<menu label="Tipi resa" name="Rendering Types">
			<menu_item_check label="Semplice" name="Rendering Type Simple"/>
			<menu_item_check label="Trasparenza" name="Rendering Type Alpha"/>
			<menu_item_check label="Alberi" name="Rendering Type Tree"/>
			<menu_item_check label="Avatar" name="Rendering Type Character"/>
<<<<<<< HEAD
			<menu_item_check label="Copertura superfici" name="Rendering Type Surface Patch"/>
=======
			<menu_item_check label="Animesh" name="Rendering Type Control Avatar" />
			<menu_item_check label="Superficie" name="Rendering Type Surface Patch"/>
>>>>>>> 86230977
			<menu_item_check label="Cielo" name="Rendering Type Sky"/>
			<menu_item_check label="Acqua" name="Rendering Type Water"/>
			<menu_item_check label="Terreno" name="Rendering Type Ground"/>
			<menu_item_check label="Volume" name="Rendering Type Volume"/>
			<menu_item_check label="Erba" name="Rendering Type Grass"/>
			<menu_item_check label="Nuvole" name="Rendering Type Clouds"/>
			<menu_item_check label="Particelle" name="Rendering Type Particles"/>
			<menu_item_check label="Irregolarità" name="Rendering Type Bump"/>
		</menu>
		<menu label="Caratteristiche resa" name="Rendering Features">
			<menu_item_check label="Interfaccia" name="ToggleUI"/>
			<menu_item_check label="Selezione" name="Selected"/>
			<menu_item_check label="Evidenziato" name="Highlighted"/>
			<menu_item_check label="Texture dinamiche" name="Dynamic Textures"/>
			<menu_item_check label="Ombre piedi" name="Foot Shadows"/>
			<menu_item_check label="Nebbia" name="Fog"/>
			<menu_item_check label="Test FRInfo" name="Test FRInfo"/>
			<menu_item_check label="Oggetti flessibili" name="Flexible Objects"/>
		</menu>
		<menu label="RLVa" name="RLVa Embedded"/>
		<menu label="Backup stream media" name="media_stream_import_export">
			<menu_item_call label="Importa lista stream XML..." name="media_stream_import"/>
			<menu_item_call	label="Esporta lista stream XML..." name="media_stream_export"/>
		</menu>
		<menu_item_check label="Usa thread separati per i comandi da plugin esterni" name="Use Plugin Read Thread"/>
<<<<<<< HEAD
		<menu_item_call label="Vuota cache gruppo" name="ClearGroupCache"/>
=======
		<menu_item_call label="Svuota cache gruppo" name="ClearGroupCache"/>
>>>>>>> 86230977
		<menu_item_check label="Mouse fluido" name="Mouse Smoothing"/>
		<menu_item_call label="Rilascia tasti" name="Release Keys"/>
		<menu label="Scorciatoie" name="Shortcuts">
			<menu_item_check  label="Cerca" name="Search"/>
			<menu_item_check label="Mostra menu Avanzato - scorciatoia secondaria" name="Show Advanced Menu - legacy shortcut"/>
			<menu_item_check label="Teleport doppio clic" name="DoubleClick Teleport"/>
			<menu_item_check label="Corri sempre" name="Always Run"/>
			<menu_item_check label="Vola" name="Fly"/>
			<menu_item_call label="Chiudi finestra" name="Close Window"/>
			<menu_item_call label="Chiudi gruppo di finestre" name="Close Window Group" />
			<menu_item_call label="Chiudi tutte le finestre" name="Close All Windows"/>
			<menu_item_call label="Salva foto su disco" name="Snapshot to Disk"/>
			<menu_item_call label="Mouselook" name="Mouselook"/>
			<menu_item_check label="Joystick Flycam" name="Joystick Flycam"/>
			<menu_item_call label="Ripristina vista" name="Reset View"/>
			<menu_item_call label="Ripristina inclinazioni camera" name="Reset Camera Angles" />
			<menu_item_call label="Vedi ultima chat" name="Look at Last Chatter"/>
			<menu_item_call label="Zoom avanti" name="Zoom In"/>
			<menu_item_call label="Zoom normale" name="Zoom Default"/>
			<menu_item_call label="Zoom indietro" name="Zoom Out"/>
		</menu>
		<menu_item_check label="Sblocca volo" name="Fly Override"/>
<<<<<<< HEAD
		<menu_item_check label="API RestrainedLove" name="RLV API"/>
=======
		<menu_item_check label="API per RestrainedLove" name="RLV API"/>
>>>>>>> 86230977
		<menu_item_call label="Mostra impostazioni di debug" name="Debug Settings"/>
		<menu_item_check label="Mostra menu Sviluppo" name="Debug Mode"/>
	</menu>
	<menu label="Sviluppo" name="Develop">
		<menu label="Console" name="Consoles">
			<menu_item_check label="Console texture" name="Texture Console"/>
			<menu_item_check label="Console debug" name="Debug Console"/>
			<menu_item_call label="Console notifiche" name="Notifications"/>
<<<<<<< HEAD
			<menu_item_check label="Fast Timers" name="Fast Timers"/>
=======
			<menu_item_check label="Anteprima processo" name="Fast Timers"/>
>>>>>>> 86230977
			<menu_item_check label="Memoria" name="Memory"/>
			<menu_item_check label="Statistiche scena" name="Scene Statistics"/>
			<menu_item_check label="Monitor caricamento scena" name="Scene Loading Monitor"/>
			<menu_item_call label="Texture Fetch Debug Console" name="Texture Fetch Debug Console"/>
			<menu_item_check label="Console debug regione" name="Region Debug Console"/>
<<<<<<< HEAD
			<menu_item_call label="Region Info to Debug Console" name="Region Info to Debug Console"/>
			<menu_item_call label="Group Info to Debug Console" name="Group Info to Debug Console"/>
			<menu_item_call label="Capabilities Info to Debug Console" name="Capabilities Info to Debug Console"/>
=======
			<menu_item_call label="Info regione nella Console di debug" name="Region Info to Debug Console"/>
			<menu_item_call label="Info gruppo nella Console di debug" name="Group Info to Debug Console"/>
			<menu_item_call label="Info funzionalità nella Console di debug" name="Capabilities Info to Debug Console"/>
>>>>>>> 86230977
			<menu_item_check label="Camera" name="Camera"/>
			<menu_item_check label="Vento" name="Wind"/>
			<menu_item_check label="FOV" name="FOV"/>
			<menu_item_check label="Badge" name="Badge"/>
			<menu_item_check label="Cookie" name="Cookies"/>
		</menu>
		<menu label="Mostra info" name="Display Info">
			<menu_item_check label="Mostra Time" name="Show Time"/>
			<menu_item_check label="Mostra Upload Transaction" name="Show Upload Transaction"/>
			<menu_item_check label="Mostra Texture Info" name="Show Texture Info"/>
			<menu_item_call label="Uso VRAM per oggetto" name="VRAM usage per object"/>
			<menu_item_check label="Mostra Avatar Render Info" name="Show Avatar Render Info"/>
			<menu_item_check label="Mostra Render Info" name="Show Render Info"/>
			<menu_item_check label="Mostra Matrices" name="Show Matrices"/>
			<menu_item_check label="Mostra colore sotto cursore" name="Show Color Under Cursor"/>
			<menu_item_check label="Mostra Memory" name="Show Memory"/>
			<menu_item_check label="Mostra Updates to Objects" name="Show Updates"/>
		</menu>
		<menu label="Profilazione / Telemetria" name="Enable / Disable telemetry capture">
			<menu_item_check label="Profilazione" name="Profiling" />
			<menu_item_check label="Esegui dopo la connessione" name="Start when telemetry client connects" />
		</menu>
		<menu label="Forza un errore" name="Force Errors">
			<menu_item_call label="Forza Breakpoint" name="Force Breakpoint"/>
			<menu_item_call label="Forza LLError e Crash" name="Force LLError And Crash"/>
			<menu_item_call label="Forza Bad Memory Access" name="Force Bad Memory Access"/>
<<<<<<< HEAD
			<menu_item_call label="Forza Infinite Loop" name="Force Infinite Loop"/>
			<menu_item_call label="Forza Driver Crash" name="Force Driver Carsh"/>
			<menu_item_call label="Forza Software Exception" name="Force Software Exception"/>
=======
			<menu_item_call label="Forza Bad Memory Access in Coroutine" name="Force Bad Memory Access in Coroutine" />
			<menu_item_call label="Forza Infinite Loop" name="Force Infinite Loop"/>
			<menu_item_call label="Forza Driver Crash" name="Force Driver Carsh"/>
			<menu_item_call label="Forza Software Exception" name="Force Software Exception"/>
			<menu_item_call label="Forza Software Exception in Coroutine" name="Force Software Exception in Coroutine" />
			<menu_item_call label="Forza un Crash in a Thread" name="Force a Crash in a Thread" />
>>>>>>> 86230977
			<menu_item_call label="Forza Disconnetti viewer" name="Force Disconnect Viewer"/>
			<menu_item_call label="Simula Memory Leak" name="Memory Leaking Simulation"/>
		</menu>
		<menu label="Test resa" name="Render Tests">
			<menu_item_check label="Camera Offset" name="Camera Offset"/>
			<menu_item_check label="Randomize Framerate" name="Randomize Framerate"/>
			<menu_item_check label="Periodic Slow Frame" name="Periodic Slow Frame"/>
			<menu_item_check label="Frame Test" name="Frame Test"/>
			<menu_item_call label="Frame Profile" name="Frame Profile"/>
			<menu_item_call label="Benchmark" name="Benchmark"/>
		</menu>
		<menu label="Metadati resa" name="Render Metadata">
			<menu_item_check label="Bounding Boxes" name="Bounding Boxes"/>
			<menu_item_check label="Avatar Hitboxes" name="Avatar Hitboxes"/>
			<menu_item_check label="Normals" name="Normals"/>
			<menu_item_check label="Octree" name="Octree"/>
			<menu_item_check label="Shadow Frusta" name="Shadow Frusta"/>
			<menu_item_check label="Physics Shapes" name="Physics Shapes"/>
			<menu_item_check label="Occlusion" name="Occlusion"/>
			<menu_item_check label="Render Batches" name="Render Batches"/>
			<menu_item_check label="Update Type" name="Update Type"/>
			<menu_item_check label="Texture Anim" name="Texture Anim"/>
			<menu_item_check label="Texture Priority" name="Texture Priority"/>
			<menu_item_check label="Texture Area" name="Texture Area"/>
			<menu_item_check label="Face Area" name="Face Area"/>
			<menu_item_check label="LOD Info" name="LOD Info"/>
			<menu_item_check label="Conteggio triangolo" name="Triangle Count"/>
			<menu_item_check label="Build Queue" name="Build Queue"/>
			<menu_item_check label="Lights" name="Lights"/>
			<menu_item_check label="Particles" name="Particles"/>
			<menu_item_check label="Collision Skeleton" name="Collision Skeleton"/>
			<menu_item_check label="Joints" name="Joints"/>
			<menu_item_check label="Raycast" name="Raycast"/>
			<menu_item_check label="Wind Vectors" name="Wind Vectors"/>
			<menu_item_check label="Sculpt" name="Sculpt"/>
			<menu_item_check label="Dimens texture" name="Texture Size"/>
			<menu label="Densità texture" name="Texture Density">
				<menu_item_check label="Nessuna" name="None"/>
				<menu_item_check label="Attuale" name="Current"/>
				<menu_item_check label="Desiderata" name="Desired"/>
				<menu_item_check label="Piena" name="Full"/>
			</menu>
		</menu>
		<menu label="Resa" name="Rendering">
			<menu_item_check label="Assi" name="Axes"/>
			<menu_item_check label="Tangent Basis" name="Tangent Basis"/>
			<menu_item_call label="Selected Texture Info Basis" name="Selected Texture Info Basis"/>
			<menu_item_call label="Info materiale selezionato" name="Selected Material Info"/>
			<menu_item_check label="Wireframe" name="Wireframe"/>
			<menu_item_check label="Occlusione oggetto-oggetto" name="Object-Object Occlusion"/>
			<menu_item_check label="Advanced Lighting Model" name="Advanced Lighting Model"/>
			<menu_item_check label="   Shadows from Sun/Moon/Projectors" name="Shadows from Sun/Moon/Projectors"/>
			<menu_item_check label="   SSAO and Shadow Smoothing" name="SSAO and Shadow Smoothing"/>
			<menu_item_check label="Debug GL" name="Debug GL"/>
			<menu_item_check label="Debug Pipeline" name="Debug Pipeline"/>
			<menu_item_check label="Automatic Alpha Masks (deferred)" name="Automatic Alpha Masks (deferred)"/>
			<menu_item_check label="Automatic Alpha Masks (non-deferred)" name="Automatic Alpha Masks (non-deferred)"/>
			<menu_item_check label="Animation Textures" name="Animation Textures"/>
			<menu_item_check label="Disabilita texture" name="Disable Textures"/>
			<menu_item_check label="Full Res Textures (dangerous)" name="Full Res Textures"/>
			<menu_item_check label="Render Attached Lights" name="Render Attached Lights"/>
			<menu_item_check label="Render Attached Particles" name="Render Attached Particles"/>
			<menu_item_check label="Hover Glow Objects" name="Hover Glow Objects"/>
		</menu>
		<menu label="Rete" name="Network">
			<menu_item_check label="Pausa agente" name="AgentPause"/>
			<menu_item_call label="Abilita log messaggi" name="Enable Message Log"/>
			<menu_item_call label="Disabilita log messaggi" name="Disable Message Log"/>
			<menu_item_check label="Velocity Interpolate Objects" name="Velocity Interpolate Objects"/>
			<menu_item_check label="Ping Interpolate Object Positions" name="Ping Interpolate Object Positions"/>
			<menu_item_call label="Drop a Packet" name="Drop a Packet"/>
		</menu>
		<menu_item_call label="Scarica Scripted Camera" name="Dump Scripted Camera"/>
		<menu label="Registra" name="Recorder">
			<menu_item_call label="Avvia registraz eventi" name="Start event recording"/>
			<menu_item_call label="Ferma registraz eventi" name="Stop event recording"/>
			<menu_item_call label="Esegui registrazione eventi" name="Playback event recording"/>
			<menu_item_call label="Avvia esecuzione" name="Start Playback"/>
			<menu_item_call label="Ferma esecuzione" name="Stop Playback"/>
			<menu_item_check label="Esegui ciclico" name="Loop Playback"/>
			<menu_item_call label="Avvia registraz" name="Start Record"/>
			<menu_item_call label="Ferma registraz" name="Stop Record"/>
		</menu>
		<menu label="Mondo" name="DevelopWorld">
			<menu_item_check label="Sim Sun Override" name="Sim Sun Override"/>
			<menu_item_check label="Fixed Weather" name="Fixed Weather"/>
			<menu_item_call label="Scarica Region Object Cache" name="Dump Region Object Cache"/>
			<menu_item_call label="Scarica Simulator Features to Nearby Chat" name="DumpSimFeaturesToChat"/>
		</menu>
		<menu label="UI" name="UI">
			<menu_item_call label="Test Media browser" name="Web Browser Test"/>
			<menu_item_check label="Test riavvio regione..." name="Region Restart Test"/>
			<menu_item_call label="Web Content Browser" name="Web Content Browser"/>
			<menu_item_call label="Test connessione FB" name="FB Connect Test"/>
			<menu_item_call label="Scarica SelectMgr" name="Dump SelectMgr"/>
			<menu_item_call label="Scarica Inventario" name="Dump Inventory"/>
			<menu_item_call label="Scarica Timers" name="Dump Timers"/>
			<menu_item_call label="Scarica Focus Holder" name="Dump Focus Holder"/>
			<menu_item_call label="Stampa info oggetto selezionato" name="Print Selected Object Info"/>
			<menu_item_call label="Stampa info agente" name="Print Agent Info"/>
			<menu_item_check label="Doppio clic Auto-Pilota" name="Double-ClickAuto-Pilot"/>
			<menu_item_check label="Doppio clic Teleport" name="DoubleClick Teleport"/>
			<menu_item_check label="Debug SelectMgr" name="Debug SelectMgr"/>
			<menu_item_check label="Debug clic" name="Debug Clicks"/>
			<menu_item_check label="Debug viste" name="Debug Views"/>
			<menu_item_check label="Debug Name Tooltips" name="Debug Name Tooltips"/>
			<menu_item_check label="Debug eventi mouse" name="Debug Mouse Events"/>
			<menu_item_check label="Debug tasti" name="Debug Keys"/>
			<menu_item_check label="Debug Window Process" name="Debug WindowProc"/>
		</menu>
		<menu label="XUI" name="XUI">
			<menu_item_call label="Ricarica impostazioni colori" name="Reload Color Settings"/>
			<menu_item_call label="Mostra Font Test" name="Show Font Test"/>
			<menu_item_call label="Carica da XML" name="Load from XML"/>
			<menu_item_call label="Salva su XML" name="Save to XML"/>
			<menu_item_check label="Mostra nomi XUI" name="Show XUI Names"/>
			<menu_item_check label="Mostra debugging info for views" name="DebugViews"/>
			<menu_item_call label="XUI Preview Tool" name="UI Preview Tool"/>
			<menu_item_call label="Manda IM test" name="Send Test IMs"/>
			<menu_item_call label="Vuota cache nomi" name="Flush Names Caches"/>
		</menu>
		<menu label="Avatar" name="Character">
			<menu label="Cattura texture combinate" name="Grab Baked Texture">
				<menu_item_call label="Iride" name="Grab Iris"/>
				<menu_item_call label="Testa" name="Grab Head"/>
				<menu_item_call label="Corpo sopra" name="Grab Upper Body"/>
				<menu_item_call label="Corpo sotto" name="Grab Lower Body"/>
				<menu_item_call label="Gonna" name="Grab Skirt"/>
			</menu>
			<menu label="Test avatar" name="Character Tests">
				<menu_item_call label="Aspetto a XML" name="Appearance To XML"/>
				<menu_item_call label="Commuta Character Geometry" name="Toggle Character Geometry"/>
				<menu_item_call label="Test maschio" name="Test Male"/>
				<menu_item_call label="Test femmina" name="Test Female"/>
<<<<<<< HEAD
				<menu_item_check label="Allow Select Avatar" name="Allow Select Avatar"/>
=======
				<menu_item_check label="Permetti di selezionare gli avatar" name="Allow Select Avatar"/>
>>>>>>> 86230977
			</menu>
			<menu label="Velocità animazioni" name="Animation Speed">
				<menu_item_call label="Tutte 10% più veloci" name="All Animations 10 Faster"/>
				<menu_item_call label="Tutte 10% più lente" name="All Animations 10 Slower"/>
				<menu_item_call label="Reset velocità" name="Reset All Animation Speed"/>
				<menu_item_check label="Animazioni slow motion" name="Slow Motion Animations"/>
			</menu>
			<menu_item_call label="Forza param all'originale" name="Force Params to Default"/>
			<menu_item_check label="Info animazione" name="Animation Info"/>
			<menu_item_check label="Mostra sguardo" name="Show Look At"/>
			<menu_item_check label="Mostra selezione" name="Show Point At"/>
			<menu_item_check label="Debug Joint Updates" name="Debug Joint Updates"/>
			<menu_item_check label="Disabilita LOD" name="Disable LOD"/>
			<menu_item_check label="Debug Character Vis" name="Debug Character Vis"/>
			<menu_item_check label="Mostra Collision Skeleton" name="Show Collision Skeleton"/>
			<menu_item_check label="Mostra scheletro" name="Show Bones"/>
			<menu_item_check label="Mostra Agent Target" name="Display Agent Target"/>
			<menu_item_check label="Mostra Impostor Extents" name="Show Impostor Extents"/>
			<menu_item_call label="Scarica Attachments" name="Dump Attachments"/>
			<menu_item_call label="Debug Texture avatar" name="Debug Avatar Textures"/>
			<menu_item_call label="Scarica Texture locali" name="Dump Local Textures"/>
			<menu_item_call label="Ricarica Avatar Cloud Particle" name="Reload Avatar Cloud Particle"/>
		</menu>
		<menu_item_check label="Texture HTTP" name="HTTP Textures"/>
		<menu_item_check label="Inventario HTTP" name="HTTP Inventory"/>
		<menu_item_call label="Comprimi immagini" name="Compress Images"/>
		<menu_item_call label="Test compressione file" name="Compress File Test" />
		<menu_item_call label="Abilita Visual Leak Detector" name="Enable Visual Leak Detector"/>
		<menu_item_check label="Minidump dell'output di debug" name="Output Debug Minidump"/>
		<menu_item_check label="Finestra terminale (prossimo login)" name="Console Window"/>
		<menu label="Imposta livello log" name="Set Logging Level">
			<menu_item_check name="Debug" label="Debug"/>
			<menu_item_check name="Info" label="Info"/>
			<menu_item_check name="Warning" label="Avvisi"/>
			<menu_item_check name="Error" label="Errori"/>
			<menu_item_check name="None" label="Nessuno"/>
		</menu>
		<menu_item_call label="Chiedi stato Admin" name="Request Admin Options"/>
		<menu_item_call label="Esci da stato Admin" name="Leave Admin Options"/>
		<menu_item_check label="Mostra menu Admin" name="View Admin Options"/>
	</menu>
	<menu label="Admin" name="Admin">
		<menu label="Oggetto" name="AdminObject">
			<menu_item_call label="Prendi copia" name="Admin Take Copy"/>
			<menu_item_call label="Forza proprietario a me" name="Force Owner To Me"/>
			<menu_item_call label="Forza permessi proprietario" name="Force Owner Permissive"/>
			<menu_item_call label="Cancella" name="Delete"/>
			<menu_item_call label="Blocca" name="Lock"/>
			<menu_item_call label="Cattura ID Assets" name="Get Assets IDs"/>
		</menu>
		<menu label="Lotto" name="Parcel">
			<menu_item_call label="Forza proprietario a me" name="Owner To Me"/>
			<menu_item_call label="Imposta a Linden Content" name="Set to Linden Content"/>
			<menu_item_call label="Reclama terreno pubblico" name="Claim Public Land"/>
		</menu>
		<menu label="Regione" name="Region">
			<menu_item_call label="Scarica Dati temp asset" name="Dump Temp Asset Data"/>
			<menu_item_call label="Salva Region state" name="Save Region State"/>
		</menu>
		<menu_item_call label="God Tools" name="God Tools"/>
	</menu>
	<menu label="Admin" name="Deprecated">
		<menu label="Attacca oggetto" name="Attach Object"/>
		<menu label="Stacca oggetto" name="Detach Object"/>
		<menu label="Togli abito" name="Take Off Clothing">
			<menu_item_call label="Camicia" name="Shirt"/>
			<menu_item_call label="Pantaloni" name="Pants"/>
			<menu_item_call label="Scarpe" name="Shoes"/>
			<menu_item_call label="Calze" name="Socks"/>
			<menu_item_call label="Giacca" name="Jacket"/>
			<menu_item_call label="Guanti" name="Gloves"/>
			<menu_item_call label="Canottiera" name="Menu Undershirt"/>
			<menu_item_call label="Slip" name="Menu Underpants"/>
			<menu_item_call label="Gonna" name="Skirt"/>
			<menu_item_call label="Alfa" name="Alpha"/>
			<menu_item_call label="Tatuaggio" name="Tattoo"/>
			<menu_item_call label="Fisica" name="Physics"/>
			<menu_item_call label="Tutto" name="All Clothes"/>
		</menu>
		<menu label="Aiuto" name="DeprecatedHelp">
			<menu_item_call label="Blog ufficiale Linden" name="Official Linden Blog"/>
			<menu_item_call label="Portale Scripting" name="Scripting Portal"/>
			<menu label="Bug Reporting" name="Bug Reporting">
				<menu_item_call label="Public Issue Tracker" name="Public Issue Tracker"/>
				<menu_item_call label="Public Issue Tracker Help" name="Publc Issue Tracker Help"/>
				<menu_item_call label="Bug Reporting 101" name="Bug Reporing 101"/>
				<menu_item_call label="Problemi sicurezza" name="Security Issues"/>
				<menu_item_call label="Wiki domande e risposte" name="QA Wiki"/>
			</menu>
		</menu>
	</menu>
</menu_bar><|MERGE_RESOLUTION|>--- conflicted
+++ resolved
@@ -33,23 +33,14 @@
 			<menu_item_call label="Stacca tutti" name="Detach All" />
 		</menu>
 		<menu_item_call label="Seleziona un avatar" name="Avatar Picker"/>
-<<<<<<< HEAD
-		<menu label="Movimento" name="Movement">
-			<menu_item_call label="Siediti" name="Sit Down Here"/>
-=======
 		<menu_item_call label="Altezza da terra" name="HoverHeight" />
 		<menu label="Movimento" name="Movement">
 			<menu_item_call label="Siediti" name="Sit Down Here"/>
 			<menu_item_call label="Alzati" name="Stand up"/>
->>>>>>> 86230977
 			<menu_item_check label="Vola" name="Fly"/>
 			<menu_item_call label="Ferma il volo" name="Stop flying"/>
 			<menu_item_check label="Corri sempre" name="Always Run"/>
 			<menu_item_check label="Siedi a terra" name="Force Toggle Sitting"/>
-<<<<<<< HEAD
-			<menu_item_call label="Alzati" name="Stand up"/>
-=======
->>>>>>> 86230977
 			<menu_item_check label="Blocca movimento" name="Move Lock"/>
 			<menu_item_check label="Salto immediato" name="Avatar Ignore Prejump"/>
 		</menu>
@@ -59,13 +50,9 @@
 			<menu_item_call label="Ferma animazioni" name="Stop Animating My Avatar"/>
 			<menu_item_call label="Ferma animazioni e revoca permessi" name="Stop Animating My Avatar With Revoke"/>
 			<menu_item_call label="Rimuovi deformazioni avatar" name="undeform_avatar"/>
-<<<<<<< HEAD
-			<menu_item_call label="Ricarica texture (Rebake)" name="Rebake Texture"/>
-=======
 			<menu_item_call label="Ripristina scheletro" name="Reset Skeleton" />
 			<menu_item_call label="Ripristina scheletro e animazioni" name="Reset Skeleton And Animations" />
 			<menu_item_call label="Ricarica texture (rebake)" name="Rebake Texture"/>
->>>>>>> 86230977
 			<menu_item_call label="Ricarica attachments" name="Refresh Attachments"/>
 			<menu_item_call label="Ripristina avatar maschio (Character Test)" name="ResetDefaultAvM"/>
 			<menu_item_call label="Ripristina avatar femmina (Character Test)" name="ResetDefaultAvF"/>
@@ -87,11 +74,7 @@
 		<menu_item_call label="Esci da [APP_NAME]" name="Quit"/>
 	</menu>
 	<menu label="Comunica" name="Communicate">
-<<<<<<< HEAD
-		<menu label="Status" name="Status">
-=======
 		<menu label="Stato" name="Status">
->>>>>>> 86230977
 			<menu_item_check name="Away" label="Assente"/>
 			<menu_item_check name="Do Not Disturb" label="Non disturbare"/>
 			<menu_item_check label="Autorisposta" name="Set Autorespond"/>
@@ -114,11 +97,7 @@
 			<menu_item_call label="Iscrizione..." name="Subscribe"/>
 			<menu_item_call label="Offerta Premium..." name="PremiumPerk"/>
 		</menu>
-<<<<<<< HEAD
-		<menu_item_check label="Registro Conversazioni..." name="Conversation Log..."/>
-=======
 		<menu_item_check label="Storico Conversazioni" name="Conversation Log..."/>
->>>>>>> 86230977
 		<menu_item_check label="Voce nelle vicinanze" name="Nearby Voice"/>
 		<menu_item_call label="Lista Bloccati" name="Block List"/>
 	</menu>
@@ -126,21 +105,14 @@
 		<menu_item_call label="Risinc animazioni" name="Resync Animations"/>
 		<menu_item_call label="Avatar nelle vicinanze" name="Active Speakers"/>
 		<menu_item_check label="Radar" name="Radar"/>
-<<<<<<< HEAD
-		<menu_item_call label="Cronologia Teleport" name="Teleport History"/>
-=======
 		<menu_item_call label="Storico Teleport" name="Teleport History"/>
->>>>>>> 86230977
 		<menu_item_check label="Luoghi" name="Places"/>
 		<menu_item_call label="Destinazioni" name="Destinations"/>
 		<menu_item_call label="Eventi" name="Events"/>
 		<menu_item_check label="Minimappa" name="Mini-Map"/>
 		<menu_item_check label="Mappa" name="World Map"/>
 		<menu_item_check label="Traccia Regione" name="Region Tracker"/>
-<<<<<<< HEAD
-=======
 		<menu_item_check label="Titolo dello stream" name="Stream Title" />
->>>>>>> 86230977
 		<menu_item_call label="Crea Segnaposto" name="Create Landmark Here"/>
 		<menu_item_call label="Profilo del luogo" name="Place Profile"/>
 		<menu_item_call label="Dettagli terreno" name="About Land"/>
@@ -150,17 +122,11 @@
 		<menu_item_call label="I Miei Terreni" name="My Land"/>
 		<menu_item_call label="La mia casa Linden" name="Linden Home"/>
 		<menu label="Mostra altro" name="LandShow">
-<<<<<<< HEAD
-			<menu_item_check label="Linee divieto" name="Ban Lines"/>
-			<menu_item_check label="Marcatori" name="beacons"/>
-			<menu_item_check label="Linee proprietà" name="Property Lines"/>
-=======
 			<menu_item_check label="Nascondi linee di divieto" name="Hide Ban Lines" />
 			<menu_item_check label="Mostra linee di divieto alla collisione" name="Show Ban Lines On Collision" />
 			<menu_item_check label="Mostra linee di divieto in prossimità" name="Show Ban Lines On Proximity" />
 			<menu_item_check label="Marcatori" name="beacons"/>
 			<menu_item_check label="Linee di proprietà" name="Property Lines"/>
->>>>>>> 86230977
 			<menu_item_check label="Proprietari terreno" name="Land Owners"/>
 			<menu_item_check label="Coordinate" name="Coordinates"/>
 			<menu_item_check label="Permessi del lotto" name="Parcel Properties"/>
@@ -208,11 +174,7 @@
 		<menu_item_call label="Esplora Suoni" name="Sound Explorer"/>
 		<menu_item_call label="Esplora Animazioni" name="Animation Explorer"/>
 		<menu_item_call label="Lista Nera" name="asset_blacklist"/>
-<<<<<<< HEAD
-		<menu_item_call label="Impostazioni Resa Avatar" name="Avatar Render Settings"/>
-=======
 		<menu_item_call label="Impostazioni Rendering Avatar" name="Avatar Render Settings"/>
->>>>>>> 86230977
 		<menu_item_check label="Mostra amici sempre con il massimo dettaglio" name="Always show Friends normally"/>
 		<menu_item_check label="Mostra solo amici" name="Render Friends Only"/>
 	</menu>
@@ -242,12 +204,8 @@
 			<menu_item_call label="Prendi copia" name="Take Copy"/>
 			<menu_item_call label="Duplica" name="Duplicate"/>
 			<menu_item_call label="Modifica particelle" name="Menu Object Edit Particles"/>
-<<<<<<< HEAD
-			<menu_item_call label="Risalva nei contenuti" name="Save Object Back to Object Contents"/>
-=======
 			<menu_item_call label="Salva nell'inventario" name="Save Object Back to My Inventory"/>
 			<menu_item_call label="Salva nei contenuti dell'oggetto" name="Save Object Back to Object Contents"/>
->>>>>>> 86230977
 			<menu_item_call label="Restituisci" name="Return Object back to Owner"/>
 			<menu label="Esporta" name="Export Menu">
 				<menu_item_call label="Backup" name="Backup"/>
@@ -276,28 +234,19 @@
 			<menu_item_check label="Seleziona solo oggetti spostabili" name="Select Only Movable Objects"/>
 			<menu_item_check label="Seleziona solo oggetti bloccati" name="Select Only Locked Objects"/>
 			<menu_item_check label="Seleziona solo oggetti copiabili" name="Select Only Copyable Objects"/>
-<<<<<<< HEAD
-=======
 			<menu_item_check label="Seleziona oggetti invisibili" name="Select Invisible Objects"/>
 			<menu_item_check label="Seleziona sonde di riflessione" name="Select Reflection Probes"/>
 			<menu_item_check label="Aggiornamenti delle sonde" name="Probe Updates"/>
->>>>>>> 86230977
 			<menu_item_check label="Seleziona circondando" name="Select By Surrounding"/>
 			<menu_item_check label="Includi oggetti del gruppo" name="Include Group-Owned Objects"/>
 			<menu_item_check label="Mostra sagoma fisica in modifica" name="Show Physics Shape"/>
 			<menu_item_check label="Mostra contorni selezione" name="Show Selection Outlines"/>
-<<<<<<< HEAD
-			<menu_item_check label="Mostra selezione nascosta" name="Show Hidden Selection"/>
-			<menu_item_check label="Mostra raggio per selezione" name="Show Light Radius for Selection"/>
-			<menu_item_check label="Mostra faro per selezione" name="Show Selection Beam"/>
-=======
 			<menu_item_check label="Mostra contorni nascosti selezione" name="Show Hidden Selection"/>
 			<menu_item_check label="Mostra aree illuminate nella selezione" name="Show Light Radius for Selection"/>
 			<menu_item_check label="Mostra volumi sonde di riflessione" name="Show Reflection Probe Volumes"/>
 			<menu_item_check label="Mostra raggio di selezione" name="Show Selection Beam"/>
 			<menu_item_check label="Evidenzia trasparenze" name="Highlight Transparent"/>
 			<menu_item_check label="Nessuna post-elaborazione" name="No Post"/>
->>>>>>> 86230977
 			<menu_item_check label="Fissa alla griglia" name="Snap to Grid"/>
 			<menu_item_call label="Fissa XY alla griglia" name="Snap Object XY to Grid"/>
 			<menu_item_call label="Usa selezione per griglia" name="Use Selection for Grid"/>
@@ -309,17 +258,11 @@
 			<menu_item_call label="Suono (L$[COST])..." name="Upload Sound"/>
 			<menu_item_call label="Animazione (L$[COST])..." name="Upload Animation"/>
 			<menu_item_call label="Modello mesh..." name="Upload Model"/>
-<<<<<<< HEAD
-			<menu_item_call label="Importa in blocco..." name="Bulk Upload"/>
-			<menu_item_call label="Importa linkset..." name="import linkset"/>
-		</menu>
-=======
 			<menu_item_call label="Materiale..." name="Upload Material"/>
 			<menu_item_call label="Importa in blocco..." name="Bulk Upload"/>
 			<menu_item_call label="Importa linkset..." name="import linkset"/>
 		</menu>
 		<menu_item_call label="Mesh in locale" name="local_mesh" />
->>>>>>> 86230977
 		<menu_item_call label="Annulla" name="Undo"/>
 		<menu_item_call label="Rifai" name="Redo"/>
 	</menu>
@@ -366,17 +309,11 @@
 			<menu_item_check label="Blocchi..." name="Locks"/>
 		</menu>
 		<menu_item_check label="Permetti chat OOC" name="Allow OOC Chat"/>
-<<<<<<< HEAD
-		<menu_item_check label="Permetti attachments temporanei" name="Allow Temporary Attachments"/>
-		<menu_item_check label="Vieta Give to #RLV" name="Forbid Give to #RLV"/>
-		<menu_item_check label="Mostra chat filtrata" name="Show Filtered Chat"/>
-=======
 		<menu_item_check label="Mostra chat filtrata" name="Show Filtered Chat"/>
 		<menu_item_check label="Mostra digitazione chat reindirizzata" name="Show Redirected Chat Typing" />
 		<menu_item_check label="Dividi chat reindirizzata lunga" name="Split Long Redirected Chat" />
 		<menu_item_check label="Permetti attachments temporanei" name="Allow Temporary Attachments"/>
 		<menu_item_check label="Vieta Give to #RLV" name="Forbid Give to #RLV"/>
->>>>>>> 86230977
 		<menu_item_check label="Indossa sostituisce sbloccati" name="Wear Replaces Unlocked"/>
 		<menu_item_check label="Console..." name="Console"/>
 		<menu_item_check label="Restrizioni..." name="Restrictions"/>
@@ -402,11 +339,7 @@
 			<menu_item_check label="Raggio lampeggiante" name="Cheesy Beacon" />
 			<menu_item_check label="Nascondi particelle" name="Hide Particles" />
 			<menu_item_check label="Nascondi selezione" name="Hide Selected" />
-<<<<<<< HEAD
-			<menu_item_check label="Evidenzia trasparenti" name="Highlight Transparent"/>
-=======
 			<menu_item_check label="- includi trasparenze riggate" name="Include Transparent Rigged" />
->>>>>>> 86230977
 			<menu_item_check label="Mostra crocino Mouselook" name="ShowCrosshairs"/>
 			<menu label="Suggerimenti al passaggio" name="Hover Tips">
 				<menu_item_check label="Mostra" name="Show Tips" />
@@ -419,12 +352,8 @@
 			<menu_item_check label="Trasparenza" name="Rendering Type Alpha"/>
 			<menu_item_check label="Alberi" name="Rendering Type Tree"/>
 			<menu_item_check label="Avatar" name="Rendering Type Character"/>
-<<<<<<< HEAD
-			<menu_item_check label="Copertura superfici" name="Rendering Type Surface Patch"/>
-=======
 			<menu_item_check label="Animesh" name="Rendering Type Control Avatar" />
 			<menu_item_check label="Superficie" name="Rendering Type Surface Patch"/>
->>>>>>> 86230977
 			<menu_item_check label="Cielo" name="Rendering Type Sky"/>
 			<menu_item_check label="Acqua" name="Rendering Type Water"/>
 			<menu_item_check label="Terreno" name="Rendering Type Ground"/>
@@ -450,11 +379,7 @@
 			<menu_item_call	label="Esporta lista stream XML..." name="media_stream_export"/>
 		</menu>
 		<menu_item_check label="Usa thread separati per i comandi da plugin esterni" name="Use Plugin Read Thread"/>
-<<<<<<< HEAD
-		<menu_item_call label="Vuota cache gruppo" name="ClearGroupCache"/>
-=======
 		<menu_item_call label="Svuota cache gruppo" name="ClearGroupCache"/>
->>>>>>> 86230977
 		<menu_item_check label="Mouse fluido" name="Mouse Smoothing"/>
 		<menu_item_call label="Rilascia tasti" name="Release Keys"/>
 		<menu label="Scorciatoie" name="Shortcuts">
@@ -477,11 +402,7 @@
 			<menu_item_call label="Zoom indietro" name="Zoom Out"/>
 		</menu>
 		<menu_item_check label="Sblocca volo" name="Fly Override"/>
-<<<<<<< HEAD
-		<menu_item_check label="API RestrainedLove" name="RLV API"/>
-=======
 		<menu_item_check label="API per RestrainedLove" name="RLV API"/>
->>>>>>> 86230977
 		<menu_item_call label="Mostra impostazioni di debug" name="Debug Settings"/>
 		<menu_item_check label="Mostra menu Sviluppo" name="Debug Mode"/>
 	</menu>
@@ -490,25 +411,15 @@
 			<menu_item_check label="Console texture" name="Texture Console"/>
 			<menu_item_check label="Console debug" name="Debug Console"/>
 			<menu_item_call label="Console notifiche" name="Notifications"/>
-<<<<<<< HEAD
-			<menu_item_check label="Fast Timers" name="Fast Timers"/>
-=======
 			<menu_item_check label="Anteprima processo" name="Fast Timers"/>
->>>>>>> 86230977
 			<menu_item_check label="Memoria" name="Memory"/>
 			<menu_item_check label="Statistiche scena" name="Scene Statistics"/>
 			<menu_item_check label="Monitor caricamento scena" name="Scene Loading Monitor"/>
 			<menu_item_call label="Texture Fetch Debug Console" name="Texture Fetch Debug Console"/>
 			<menu_item_check label="Console debug regione" name="Region Debug Console"/>
-<<<<<<< HEAD
-			<menu_item_call label="Region Info to Debug Console" name="Region Info to Debug Console"/>
-			<menu_item_call label="Group Info to Debug Console" name="Group Info to Debug Console"/>
-			<menu_item_call label="Capabilities Info to Debug Console" name="Capabilities Info to Debug Console"/>
-=======
 			<menu_item_call label="Info regione nella Console di debug" name="Region Info to Debug Console"/>
 			<menu_item_call label="Info gruppo nella Console di debug" name="Group Info to Debug Console"/>
 			<menu_item_call label="Info funzionalità nella Console di debug" name="Capabilities Info to Debug Console"/>
->>>>>>> 86230977
 			<menu_item_check label="Camera" name="Camera"/>
 			<menu_item_check label="Vento" name="Wind"/>
 			<menu_item_check label="FOV" name="FOV"/>
@@ -535,18 +446,12 @@
 			<menu_item_call label="Forza Breakpoint" name="Force Breakpoint"/>
 			<menu_item_call label="Forza LLError e Crash" name="Force LLError And Crash"/>
 			<menu_item_call label="Forza Bad Memory Access" name="Force Bad Memory Access"/>
-<<<<<<< HEAD
-			<menu_item_call label="Forza Infinite Loop" name="Force Infinite Loop"/>
-			<menu_item_call label="Forza Driver Crash" name="Force Driver Carsh"/>
-			<menu_item_call label="Forza Software Exception" name="Force Software Exception"/>
-=======
 			<menu_item_call label="Forza Bad Memory Access in Coroutine" name="Force Bad Memory Access in Coroutine" />
 			<menu_item_call label="Forza Infinite Loop" name="Force Infinite Loop"/>
 			<menu_item_call label="Forza Driver Crash" name="Force Driver Carsh"/>
 			<menu_item_call label="Forza Software Exception" name="Force Software Exception"/>
 			<menu_item_call label="Forza Software Exception in Coroutine" name="Force Software Exception in Coroutine" />
 			<menu_item_call label="Forza un Crash in a Thread" name="Force a Crash in a Thread" />
->>>>>>> 86230977
 			<menu_item_call label="Forza Disconnetti viewer" name="Force Disconnect Viewer"/>
 			<menu_item_call label="Simula Memory Leak" name="Memory Leaking Simulation"/>
 		</menu>
@@ -681,11 +586,7 @@
 				<menu_item_call label="Commuta Character Geometry" name="Toggle Character Geometry"/>
 				<menu_item_call label="Test maschio" name="Test Male"/>
 				<menu_item_call label="Test femmina" name="Test Female"/>
-<<<<<<< HEAD
-				<menu_item_check label="Allow Select Avatar" name="Allow Select Avatar"/>
-=======
 				<menu_item_check label="Permetti di selezionare gli avatar" name="Allow Select Avatar"/>
->>>>>>> 86230977
 			</menu>
 			<menu label="Velocità animazioni" name="Animation Speed">
 				<menu_item_call label="Tutte 10% più veloci" name="All Animations 10 Faster"/>
