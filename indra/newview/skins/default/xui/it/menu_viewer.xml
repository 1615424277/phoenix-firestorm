<?xml version="1.0" encoding="utf-8" standalone="yes"?>
<menu_bar name="Main Menu">
	<menu label="Avatar" name="Me">
		<menu_item_call label="Account" name="Manage Account"/>
		<menu_item_call label="Annunci Marketplace" name="MarketplaceListings"/>
		<menu_item_call label="Compra L$" name="Buy and Sell L$"/>
		<menu_item_call label="Inventario" name="NewInventoryWindow"/>
		<menu_item_check label="Inventario" name="Inventory"/>
		<menu_item_check label="Cartelle Protette" name="Protected Folders" />
		<menu_item_check label="Vestiti Preferiti" name="WearableFavorites"/>
		<menu_item_call label="Luoghi Preferiti" name="Picks"/>
		<menu_item_call label="Esperienze" name="Experiences"/>
		<menu_item_call label="Il mio profilo" name="Profile"/>
		<menu_item_call label="Indossati ora" name="NowWearing" />
		<menu_item_check label="I miei abiti" name="ChangeOutfit"/>
		<menu label="Rimuovi" name="Take Off &gt;">
			<menu label="Indumenti" name="Clothes &gt;">
				<menu_item_call label="Camicia" name="Shirt" />
				<menu_item_call label="Pantaloni" name="Pants" />
				<menu_item_call label="Gonna" name="Skirt" />
				<menu_item_call label="Scarpe" name="Shoes" />
				<menu_item_call label="Calze" name="Socks" />
				<menu_item_call label="Giacca" name="Jacket" />
				<menu_item_call label="Guanti" name="Gloves" />
				<menu_item_call label="Canottiera" name="Self Undershirt" />
				<menu_item_call label="Slip" name="Self Underpants" />
				<menu_item_call label="Tatuaggio" name="Self Tattoo" />
				<menu_item_call label="Fisica" name="Self Physics" />
				<menu_item_call label="Alfa" name="Self Alpha" />
				<menu_item_call label="Tutti" name="All Clothes" />
			</menu>
			<menu label="Stacca" name="Avatar Detach" />
			<menu_item_call label="Stacca tutti" name="Detach All" />
		</menu>
		<menu_item_call label="Seleziona un avatar" name="Avatar Picker"/>
		<menu_item_call label="Altezza da terra" name="HoverHeight" />
		<menu label="Movimento" name="Movement">
			<menu_item_call label="Siediti" name="Sit Down Here"/>
			<menu_item_call label="Alzati" name="Stand up"/>
			<menu_item_check label="Vola" name="Fly"/>
			<menu_item_call label="Ferma il volo" name="Stop flying"/>
			<menu_item_check label="Corri sempre" name="Always Run"/>
			<menu_item_check label="Siedi a terra" name="Force Toggle Sitting"/>
			<menu_item_check label="Blocca movimento" name="Move Lock"/>
			<menu_item_check label="Salto immediato" name="Avatar Ignore Prejump"/>
		</menu>
		<menu_item_check label="Controlli Movimento" name="Movement Controls"/>
		<menu_item_check label="Controlli Camera" name="Camera Controls"/>
		<menu label="Utilità per l'avatar" name="avhealth">
			<menu_item_call label="Ferma animazioni" name="Stop Animating My Avatar"/>
			<menu_item_call label="Ferma animazioni e revoca permessi" name="Stop Animating My Avatar With Revoke"/>
			<menu_item_call label="Rimuovi deformazioni avatar" name="undeform_avatar"/>
			<menu_item_call label="Ripristina scheletro" name="Reset Skeleton" />
			<menu_item_call label="Ripristina scheletro e animazioni" name="Reset Skeleton And Animations" />
			<menu_item_call label="Ricarica texture (rebake)" name="Rebake Texture"/>
			<menu_item_call label="Ricarica attachments" name="Refresh Attachments"/>
			<menu_item_call label="Ripristina avatar maschio (Character Test)" name="ResetDefaultAvM"/>
			<menu_item_call label="Ripristina avatar femmina (Character Test)" name="ResetDefaultAvF"/>
			<menu_item_check label="Mostra info complessità" name="Avatar Draw Info"/>
			<menu_item_call label="I Miei Script" name="MyScripts"/>        <!-- spostato -->
			<menu_item_call label="Misuratore LAG" name="Lag Meter"/>
			<menu_item_call label="Ricrea LSL Bridge" name="Recreate LSL Bridge"/>
		</menu>
		<menu_item_call label="Scatta Foto" name="Take Snapshot"/>
		<menu_item_call label="Foto a 360°" name="Capture 360"/>
		<menu_item_call label="Transazioni" name="money_tracker"/>
		<menu_item_call label="Pose Stand" name="pose_stand"/>
		<menu_item_call label="Preferenze" name="Preferences"/>
		<menu_item_call label="Pulsanti Barra Strumenti" name="Toolbar Buttons"/>
		<menu_item_check label="Mostra gli HUD" name="Show HUD Attachments"/>
		<menu_item_check label="Mostra interfaccia" name="Show User Interface"/>
		<menu_item_call label="Richiedi stato Admin" name="Request Admin Options"/>
		<menu_item_call label="Esci da stato Admin" name="Leave Admin Options"/>
		<menu_item_call label="Esci da [APP_NAME]" name="Quit"/>
	</menu>
	<menu label="Comunica" name="Communicate">
		<menu label="Stato" name="Status">
			<menu_item_check name="Away" label="Assente"/>
			<menu_item_check name="Do Not Disturb" label="Non disturbare"/>
			<menu_item_check label="Autorisposta" name="Set Autorespond"/>
			<menu_item_check label="Autorisposta ai non amici" name="Set Autorespond to non-friends"/>
			<menu_item_check label="Respingi offerte e richieste di teleport" name="Automatically reject teleport offers"/>
			<menu_item_check label="Respingi inviti ai gruppi" name="Reject all group invites"/>
			<menu_item_check label="Respingi offerte di amicizia" name="Reject all friendship requests"/>
		</menu>
		<menu_item_call label="Amici" name="My Friends"/>
		<menu_item_check label="Contatti" name="Contacts"/>
		<menu_item_call label="Set contatti" name="Contact Sets"/>
		<menu_item_call label="Gruppi" name="My Groups"/>
		<menu_item_check label="Chat..." name="Nearby Chat"/>
		<menu_item_check label="Persone" name="People"/>
		<menu_item_check label="Conversazioni" name="Conversations"/>
		<menu_item_check label="Gesti" name="Gestures"/>
		<menu label="Modifica voce" name="VoiceMorphing">
			<menu_item_check label="Nessuna modifica" name="NoVoiceMorphing"/>
			<menu_item_check label="Anteprima..." name="Preview"/>
			<menu_item_call label="Iscrizione..." name="Subscribe"/>
			<menu_item_call label="Offerta Premium..." name="PremiumPerk"/>
		</menu>
		<menu_item_check label="Storico Conversazioni" name="Conversation Log..."/>
		<menu_item_check label="Voce nelle vicinanze" name="Nearby Voice"/>
		<menu_item_call label="Lista Bloccati" name="Block List"/>
	</menu>
	<menu label="Mondo" name="World">
		<menu_item_call label="Risinc animazioni" name="Resync Animations"/>
		<menu_item_call label="Avatar nelle vicinanze" name="Active Speakers"/>
		<menu_item_check label="Radar" name="Radar"/>
		<menu_item_call label="Storico Teleport" name="Teleport History"/>
		<menu_item_check label="Luoghi" name="Places"/>
		<menu_item_call label="Destinazioni" name="Destinations"/>
		<menu_item_call label="Eventi" name="Events"/>
		<menu_item_check label="Minimappa" name="Mini-Map"/>
		<menu_item_check label="Mappa" name="World Map"/>
		<menu_item_check label="Traccia Regione" name="Region Tracker"/>
		<menu_item_check label="Titolo dello stream" name="Stream Title" />
		<menu_item_call label="Crea Segnaposto" name="Create Landmark Here"/>
		<menu_item_call label="Profilo del luogo" name="Place Profile"/>
		<menu_item_call label="Dettagli terreno" name="About Land"/>
		<menu_item_call label="Dettagli regione" name="RegionEstate"/>
		<menu_item_call label="Imposta qui la mia Home" name="Set Home to Here"/>
		<menu_item_call label="Compra questo terreno" name="Buy Land"/>
		<menu_item_call label="I Miei Terreni" name="My Land"/>
		<menu_item_call label="La mia casa Linden" name="Linden Home"/>
		<menu label="Mostra altro" name="LandShow">
			<menu_item_check label="Nascondi linee di divieto" name="Hide Ban Lines" />
			<menu_item_check label="Mostra linee di divieto alla collisione" name="Show Ban Lines On Collision" />
			<menu_item_check label="Mostra linee di divieto in prossimità" name="Show Ban Lines On Proximity" />
			<menu_item_check label="Marcatori" name="beacons"/>
			<menu_item_check label="Linee di proprietà" name="Property Lines"/>
			<menu_item_check label="Proprietari terreno" name="Land Owners"/>
			<menu_item_check label="Coordinate" name="Coordinates"/>
			<menu_item_check label="Permessi del lotto" name="Parcel Properties"/>
			<menu_item_check label="Mostra menu Avanzato" name="Show Advanced Menu"/>
		</menu>
		<menu_item_check label="Migliora Velocità Grafica" name="Performance" />
		<menu_item_call label="Teleport a casa" name="Teleport Home"/>
		<menu label="Ambiente" name="Environment">
			<menu_item_check label="Alba" name="Sunrise"/>
			<menu_item_check label="Mezzogiorno" name="Noon"/>
			<menu_item_check label="Mezzogiorno (vecchio stile)" name="legacy noon"/>
			<menu_item_check label="Tramonto" name="Sunset"/>
			<menu_item_check label="Mezzanotte" name="Midnight"/>
			<menu_item_check label="Usa ambiente condiviso" name="Use Shared Environment"/>
			<menu_item_call label="I Miei Ambienti..." name="my_environs" />
			<menu_item_call label="Illuminazione Personalizzata..." name="adjustment_tool" />
			<menu_item_check label="Nuvole in pausa" name="pause_clouds" />
			<menu label="Importa in blocco" name="WL Bulk Import">
				<menu_item_call label="Cicli giornata..." name="WL Bulk Import Days" />
				<menu_item_call label="Cieli..." name="WL Bulk Import Skies" />
				<menu_item_call label="Acqua..." name="WL Bulk Import Water" />
			</menu>
		</menu>
		<!-- <menu label="Editor ambiente" name="Environment Editor">
			<menu_item_call label="Impostazioni ambiente..."	 name="Environment Settings"/>
			<menu name="Water Presets" label="Preset acqua">
				<menu_item_call	 label="Nuovo preset..." name="new_water_preset"/>
				<menu_item_call	 label="Modifica preset..."	 name="edit_water_preset"/>
			</menu>
			<menu name="Sky Presets" label="Preset cielo">
				<menu_item_call label="Nuovo preset..." name="new_sky_preset"/>
				<menu_item_call label="Modifica preset..." name="edit_sky_preset"/>
			</menu>
			<menu name="Day Presets" label="Preset giorno">
				<menu_item_call label="Nuovo preset..." name="new_day_preset"/>
				<menu_item_call label="Modifica preset..." name="edit_day_preset"/>
			</menu>
		</menu> -->
		<menu name="photo_and_video" label="Foto e video">
			<menu_item_call label="PhotoTools" name="phototools_item_call"/>
			<menu_item_call label="CameraTools"	name="cameratools_item_call"/>
			<menu_item_check label="Blocca messa a fuoco profondità di campo" name="lock_focus_point" />
		</menu>
		<menu_item_call label="Cerca Oggetti" name="area_search"/>
		<menu_item_call label="Esplora Suoni" name="Sound Explorer"/>
		<menu_item_call label="Esplora Animazioni" name="Animation Explorer"/>
		<menu_item_call label="Lista Nera" name="asset_blacklist"/>
		<menu_item_call label="Impostazioni Rendering Avatar" name="Avatar Render Settings"/>
		<menu_item_check label="Mostra amici sempre con il massimo dettaglio" name="Always show Friends normally"/>
		<menu_item_check label="Mostra solo amici" name="Render Friends Only"/>
	</menu>
	<menu label="Costruisci" name="BuildTools">
		<menu_item_check label="Costruisci" name="Show Build Tools"/>
		<menu label="Scegli strumento" name="Select Tool">
			<menu_item_call label="Ingrandisci" name="Focus"/>
			<menu_item_call label="Sposta" name="Move"/>
			<menu_item_call	label="Modifica" name="Edit"/>
			<menu_item_call label="Crea" name="Create"/>
			<menu_item_call label="Terreno" name="Land"/>
		</menu>
		<menu_item_call label="Collega" name="Link"/>
		<menu_item_call label="Scollega" name="Unlink"/>
		<menu_item_check label="Modifica parti collegate" name="Edit Linked Parts"/>
		<menu label="Scegli parti" name="Select Elements">
			<menu_item_call label="Seleziona prossima parte o faccia" name="Select Next Part or Face"/>
			<menu_item_call label="Seleziona parte o faccia precedente" name="Select Previous Part or Face"/>
			<menu_item_call label="Aggiungi prossima parte o faccia" name="Include Next Part or Face"/>
			<menu_item_call label="Aggiungi parte o faccia precedente" name="Include Previous Part or Face"/>
		</menu>
		<menu_item_call label="Inquadra selezione" name="Focus on Selection"/>
		<menu_item_call label="Zoom alla selezione" name="Zoom to Selection"/>
		<menu label="Oggetto" name="Object">
			<menu_item_call label="Compra" name="Menu Object Buy"/>
			<menu_item_call label="Prendi" name="Menu Object Take"/>
			<menu_item_call label="Prendi copia" name="Take Copy"/>
			<menu_item_call label="Duplica" name="Duplicate"/>
			<menu_item_call label="Modifica particelle" name="Menu Object Edit Particles"/>
			<menu_item_call label="Salva nell'inventario" name="Save Object Back to My Inventory"/>
			<menu_item_call label="Salva nei contenuti dell'oggetto" name="Save Object Back to Object Contents"/>
			<menu_item_call label="Restituisci" name="Return Object back to Owner"/>
			<menu label="Esporta" name="Export Menu">
				<menu_item_call label="Backup" name="Backup"/>
				<menu_item_call label="Collada" name="Collada"/>
			</menu>
		</menu>
		<menu label="Script" name="Scripts">
			<menu_item_call label="Mostra avvisi / errori" name="Script Debug"/>
			<menu_item_call label="Info script (conteggio)" name="Script Info"/>
			<menu_item_call label="Ricompila (Mono)" name="Mono"/>
			<menu_item_call label="Ricompila (LSL)" name="LSL"/>
			<menu_item_call label="Resetta script" name="Reset Scripts"/>
			<menu_item_call label="Imposta in esecuzione" name="Set Scripts to Running"/>
			<menu_item_call label="Imposta non in esecuzione" name="Set Scripts to Not Running"/>
			<menu_item_call label="Rimuovi script dalla selezione" name="Remove Scripts From Selection"/>
		</menu>
		<menu label="Pathfinding" name="Pathfinding">
			<menu_item_call label="Oggetti in regione" name="pathfinding_linksets_menu_item"/>
			<menu_item_call label="Personaggi..." name="pathfinding_characters_menu_item"/>
			<menu_item_call label="Visualizza / test..." name="pathfinding_console_menu_item"/>
			<menu_item_call label="Rebake regione" name="pathfinding_rebake_navmesh_item"/>
		</menu>
		<menu label="Opzioni" name="Options">
			<menu_item_check label="Mostra permessi avanzati" name="DebugPermissions"/>
			<menu_item_check label="Seleziona solo miei oggetti" name="Select Only My Objects"/>
			<menu_item_check label="Seleziona solo oggetti spostabili" name="Select Only Movable Objects"/>
			<menu_item_check label="Seleziona solo oggetti bloccati" name="Select Only Locked Objects"/>
			<menu_item_check label="Seleziona solo oggetti copiabili" name="Select Only Copyable Objects"/>
			<menu_item_check label="Seleziona oggetti invisibili" name="Select Invisible Objects"/>
			<menu_item_check label="Seleziona sonde di riflessione" name="Select Reflection Probes"/>
			<menu_item_check label="Aggiornamenti delle sonde" name="Probe Updates"/>
			<menu_item_check label="Seleziona circondando" name="Select By Surrounding"/>
			<menu_item_check label="Includi oggetti del gruppo" name="Include Group-Owned Objects"/>
			<menu_item_check label="Mostra sagoma fisica in modifica" name="Show Physics Shape"/>
			<menu_item_check label="Mostra contorni selezione" name="Show Selection Outlines"/>
			<menu_item_check label="Mostra contorni nascosti selezione" name="Show Hidden Selection"/>
			<menu_item_check label="Mostra aree illuminate nella selezione" name="Show Light Radius for Selection"/>
			<menu_item_check label="Mostra volumi sonde di riflessione" name="Show Reflection Probe Volumes"/>
			<menu_item_check label="Mostra raggio di selezione" name="Show Selection Beam"/>
			<menu_item_check label="Evidenzia trasparenze" name="Highlight Transparent"/>
			<menu_item_check label="- includi trasparenze riggate" name="Include Transparent Rigged" />
			<menu_item_check label="Nessuna post-elaborazione" name="No Post"/>
			<menu_item_check label="Fissa alla griglia" name="Snap to Grid"/>
			<menu_item_call label="Fissa XY alla griglia" name="Snap Object XY to Grid"/>
			<menu_item_call label="Usa selezione per griglia" name="Use Selection for Grid"/>
			<menu_item_call label="Opzioni griglia..." name="Grid Options"/>
			<menu_item_call label="Imposta permessi predefiniti..." name="Set default permissions"/>
		</menu>
		<menu label="Carica" name="Upload">
<<<<<<< HEAD
			<menu_item_call label="Immagine (L$[COST])..." name="Upload Image"/>
=======
			<menu_item_call label="Immagine..." name="Upload Image"/>
>>>>>>> 6fba1530
			<menu_item_call label="Suono (L$[COST])..." name="Upload Sound"/>
			<menu_item_call label="Animazione (L$[COST])..." name="Upload Animation"/>
			<menu_item_call label="Modello mesh..." name="Upload Model"/>
			<menu_item_call label="Materiale..." name="Upload Material"/>
			<menu_item_call label="Importa in blocco..." name="Bulk Upload"/>
			<menu_item_call label="Importa linkset..." name="import linkset"/>
		</menu>
		<menu_item_call label="Mesh in locale" name="local_mesh" />
		<menu_item_call label="Annulla" name="Undo"/>
		<menu_item_call label="Rifai" name="Redo"/>
	</menu>
	<menu label="Contenuti" name="Content">
		<menu_item_check label="Cerca" name="Search"/>
		<menu_item_call label="SL Marketplace" name="SL Marketplace"/>
		<menu_item_call label="Dati di mercato" name="LindenXchange"/>
		<menu_item_call label="Libreria script" name="Script Library"/>
		<menu_item_call label="Firestorm Blog" name="Firestorm Blog"/>
		<menu_item_call label="Firestorm Flickr" name="Firestorm Flickr"/>
		<menu_item_call label="Firestorm YouTube" name="Firestorm YouTube"/>
		<menu_item_call label="Firestorm Twitter" name="Firestorm Twitter"/>
		<menu_item_call label="Firestorm Plurk" name="Firestorm Plurk"/>
		<menu_item_call label="Messaggio del giorno" name="Firestorm MoTD"/>
	</menu>
	<menu label="Aiuto" name="Help">
		<menu_item_check label="Abilita i suggerimenti" name="Enable Hints"/>
		<menu_item_call label="Wiki di Firestorm" name="Firestorm Wiki"/>
		<menu_item_call label="Risoluzione dei problemi" name="Troubleshooting"/>
		<menu_item_call label="Gruppi di supporto di Firestorm" name="firestorm_support_group"/>
		<menu_item_call label="Calendario lezioni su Firestorm" name="Firestorm Classes Schedule"/>
		<menu_item_call label="Calendario eventi Firestorm" name="Firestorm Events Calendar"/>
		<menu_item_check label="Guida in linea" name="How To"/>
		<menu_item_call label="Aiuto su [CURRENT_GRID]" name="current_grid_help"/>
		<menu_item_call label="Informazioni su [CURRENT_GRID]" name="current_grid_about"/>
		<menu_item_check label="Controlla stato della grid" name="Grid Status"/>
		<menu_item_call label="Segnala un abuso" name="Report Abuse"/>
		<menu_item_call label="Segnala un bug" name="Report Bug"/>
		<menu_item_call label="Urti, spinte, contatti" name="Bumps, Pushes &amp;amp; Hits"/>
		<menu_item_check label="Abilita tasto Info di sistema" name="Enable Sysinfo Button"/>
		<menu_item_call label="Informazioni su [APP_NAME]" name="About Second Life"/>
	</menu>
	<menu label="RLVa" name="RLVa Main" >
		<menu label="Debug" name="Debug">
			<menu_item_check label="Mostra menu principale RLVa" name="Show Top-level RLVa Menu"/>
			<menu_item_check label="Mostra messaggi Debug" name="Show Debug Messages"/>
			<menu_item_check label="Nascondi messaggi non impostati o duplicati" name="Hide Unset or Duplicate Messages"/>
			<menu_item_check label="Mostra Assertion Failures" name="Show Assertion Failures"/>
			<menu_item_check label="Nascondi livelli bloccati" name="Hide Locked Layers"/>
			<menu_item_check label="Nascondi attachments bloccati" name="Hide Locked Attachments"/>
			<menu_item_check label="Permetti Legacy Naming" name="Enable Legacy Naming"/>
			<menu_item_check label="Permetti indossa condiviso" name="Enable Shared Wear"/>
			<menu_item_check label="Rinomina oggetti condivisi quando indossati" name="Rename Shared Items on Wear"/>
			<menu_item_check label="Blocchi..." name="Locks"/>
		</menu>
		<menu_item_check label="Permetti chat OOC" name="Allow OOC Chat"/>
		<menu_item_check label="Mostra chat filtrata" name="Show Filtered Chat"/>
		<menu_item_check label="Mostra digitazione chat reindirizzata" name="Show Redirected Chat Typing" />
		<menu_item_check label="Dividi chat reindirizzata lunga" name="Split Long Redirected Chat" />
		<menu_item_check label="Permetti attachments temporanei" name="Allow Temporary Attachments"/>
		<menu_item_check label="Vieta Give to #RLV" name="Forbid Give to #RLV"/>
		<menu_item_check label="Indossa sostituisce sbloccati" name="Wear Replaces Unlocked"/>
		<menu_item_check label="Console..." name="Console"/>
		<menu_item_check label="Restrizioni..." name="Restrictions"/>
		<menu_item_check label="Stringhe..." name="Strings"/>
	</menu>
	<menu label="Avanzato" name="Advanced">
		<menu_item_call label="Ricarica texture" name="Rebake Texture"/>
		<menu_item_call label="Ricarica attachments" name="Refresh Attachments"/>
		<menu_item_call label="Imposta interfaccia predefinita" name="Set UI Size to Default"/>
		<menu_item_call label="Dimensione Finestra..." name="Set Window Size..."/>
		<menu_item_check label="Limita distanza selezione" name="Limit Select Distance"/>
		<menu_item_check label="Disabilita limiti camera" name="Disable Camera Distance"/>
		<menu_item_check label="Foto alta definizione" name="HighResSnapshot"/>
		<menu_item_check label="Scatta foto senza avvisi" name="QuietSnapshotsToDisk"/>
		<menu label="Prestazioni" name="Performance Tools">
			<menu_item_call label="Misuratore LAG" name="Lag Meter"/>
			<menu_item_check label="Statistiche" name="Statistics Bar"/>
			<menu_item_check label="Statistiche Caricamento Scena" name="Scene Load Statistics"/>
			<menu_item_check label="Migliora Velocità Grafica" name="Performance" />
			<menu_item_check label="Mostra complessità avatar" name="Avatar Draw Info"/>
		</menu>
		<menu label="Evidenzia e visibilità" name="Highlighting and Visibility">
			<menu_item_check label="Raggio lampeggiante" name="Cheesy Beacon" />
			<menu_item_check label="Nascondi particelle" name="Hide Particles" />
			<menu_item_check label="Nascondi selezione" name="Hide Selected" />
			<menu_item_check label="Mostra crocino Mouselook" name="ShowCrosshairs"/>
			<menu label="Suggerimenti al passaggio" name="Hover Tips">
				<menu_item_check label="Mostra" name="Show Tips" />
				<menu_item_check label="Mostra sui terreni" name="Land Tips"/>
				<menu_item_check label="Mostra su tutti gli oggetti" name="Tips On All Objects"/>
			</menu>
		</menu>
		<menu label="Tipi resa" name="Rendering Types">
			<menu_item_check label="Semplice" name="Rendering Type Simple"/>
			<menu_item_check label="Trasparenza" name="Rendering Type Alpha"/>
			<menu_item_check label="Alberi" name="Rendering Type Tree"/>
			<menu_item_check label="Avatar" name="Rendering Type Character"/>
			<menu_item_check label="Animesh" name="Rendering Type Control Avatar" />
			<menu_item_check label="Superficie" name="Rendering Type Surface Patch"/>
			<menu_item_check label="Cielo" name="Rendering Type Sky"/>
			<menu_item_check label="Acqua" name="Rendering Type Water"/>
			<menu_item_check label="Terreno" name="Rendering Type Ground"/>
			<menu_item_check label="Volume" name="Rendering Type Volume"/>
			<menu_item_check label="Erba" name="Rendering Type Grass"/>
			<menu_item_check label="Nuvole" name="Rendering Type Clouds"/>
			<menu_item_check label="Particelle" name="Rendering Type Particles"/>
			<menu_item_check label="Irregolarità" name="Rendering Type Bump"/>
		</menu>
		<menu label="Caratteristiche resa" name="Rendering Features">
			<menu_item_check label="Interfaccia" name="ToggleUI"/>
			<menu_item_check label="Selezione" name="Selected"/>
			<menu_item_check label="Evidenziato" name="Highlighted"/>
			<menu_item_check label="Texture dinamiche" name="Dynamic Textures"/>
			<menu_item_check label="Ombre piedi" name="Foot Shadows"/>
			<menu_item_check label="Nebbia" name="Fog"/>
			<menu_item_check label="Test FRInfo" name="Test FRInfo"/>
			<menu_item_check label="Oggetti flessibili" name="Flexible Objects"/>
		</menu>
		<menu label="RLVa" name="RLVa Embedded"/>
		<menu label="Backup stream media" name="media_stream_import_export">
			<menu_item_call label="Importa lista stream XML..." name="media_stream_import"/>
			<menu_item_call	label="Esporta lista stream XML..." name="media_stream_export"/>
		</menu>
		<menu_item_check label="Usa thread separati per i comandi da plugin esterni" name="Use Plugin Read Thread"/>
		<menu_item_call label="Svuota cache gruppo" name="ClearGroupCache"/>
		<menu_item_check label="Mouse fluido" name="Mouse Smoothing"/>
		<menu_item_call label="Rilascia tasti" name="Release Keys"/>
		<menu label="Scorciatoie" name="Shortcuts">
			<menu_item_check  label="Cerca" name="Search"/>
			<menu_item_check label="Mostra menu Avanzato - scorciatoia secondaria" name="Show Advanced Menu - legacy shortcut"/>
			<menu_item_check label="Teleport doppio clic" name="DoubleClick Teleport"/>
			<menu_item_check label="Corri sempre" name="Always Run"/>
			<menu_item_check label="Vola" name="Fly"/>
			<menu_item_call label="Chiudi finestra" name="Close Window"/>
			<menu_item_call label="Chiudi gruppo di finestre" name="Close Window Group" />
			<menu_item_call label="Chiudi tutte le finestre" name="Close All Windows"/>
			<menu_item_call label="Salva foto su disco" name="Snapshot to Disk"/>
			<menu_item_call label="Mouselook" name="Mouselook"/>
			<menu_item_check label="Joystick Flycam" name="Joystick Flycam"/>
			<menu_item_call label="Ripristina vista" name="Reset View"/>
			<menu_item_call label="Ripristina inclinazioni camera" name="Reset Camera Angles" />
			<menu_item_call label="Vedi ultima chat" name="Look at Last Chatter"/>
			<menu_item_call label="Zoom avanti" name="Zoom In"/>
			<menu_item_call label="Zoom normale" name="Zoom Default"/>
			<menu_item_call label="Zoom indietro" name="Zoom Out"/>
		</menu>
		<menu_item_check label="Sblocca volo" name="Fly Override"/>
		<menu_item_check label="API per RestrainedLove" name="RLV API"/>
		<menu_item_call label="Mostra impostazioni di debug" name="Debug Settings"/>
		<menu_item_check label="Mostra menu Sviluppo" name="Debug Mode"/>
	</menu>
	<menu label="Sviluppo" name="Develop">
		<menu label="Console" name="Consoles">
			<menu_item_check label="Console texture" name="Texture Console"/>
			<menu_item_check label="Console debug" name="Debug Console"/>
			<menu_item_call label="Console notifiche" name="Notifications"/>
			<menu_item_check label="Anteprima processo" name="Fast Timers"/>
			<menu_item_check label="Memoria" name="Memory"/>
			<menu_item_check label="Statistiche scena" name="Scene Statistics"/>
			<menu_item_check label="Monitor caricamento scena" name="Scene Loading Monitor"/>
			<menu_item_call label="Texture Fetch Debug Console" name="Texture Fetch Debug Console"/>
			<menu_item_check label="Console debug regione" name="Region Debug Console"/>
			<menu_item_call label="Info regione nella Console di debug" name="Region Info to Debug Console"/>
			<menu_item_call label="Info gruppo nella Console di debug" name="Group Info to Debug Console"/>
			<menu_item_call label="Info funzionalità nella Console di debug" name="Capabilities Info to Debug Console"/>
			<menu_item_check label="Camera" name="Camera"/>
			<menu_item_check label="Vento" name="Wind"/>
			<menu_item_check label="FOV" name="FOV"/>
			<menu_item_check label="Badge" name="Badge"/>
			<menu_item_check label="Cookie" name="Cookies"/>
		</menu>
		<menu label="Mostra info" name="Display Info">
			<menu_item_check label="Mostra Time" name="Show Time"/>
			<menu_item_check label="Mostra Upload Transaction" name="Show Upload Transaction"/>
			<menu_item_check label="Mostra Texture Info" name="Show Texture Info"/>
			<menu_item_call label="Uso VRAM per oggetto" name="VRAM usage per object"/>
			<menu_item_check label="Mostra Avatar Render Info" name="Show Avatar Render Info"/>
			<menu_item_check label="Mostra Render Info" name="Show Render Info"/>
			<menu_item_check label="Mostra Matrices" name="Show Matrices"/>
			<menu_item_check label="Mostra colore sotto cursore" name="Show Color Under Cursor"/>
			<menu_item_check label="Mostra Memory" name="Show Memory"/>
			<menu_item_check label="Mostra Updates to Objects" name="Show Updates"/>
		</menu>
		<menu label="Profilazione / Telemetria" name="Enable / Disable telemetry capture">
			<menu_item_check label="Profilazione" name="Profiling" />
			<menu_item_check label="Esegui dopo la connessione" name="Start when telemetry client connects" />
		</menu>
		<menu label="Forza un errore" name="Force Errors">
			<menu_item_call label="Forza Breakpoint" name="Force Breakpoint"/>
			<menu_item_call label="Forza LLError e Crash" name="Force LLError And Crash"/>
			<menu_item_call label="Forza LLError, Messaggio e Crash" name="Force LLError Message And Crash"/>
			<menu_item_call label="Forza Bad Memory Access" name="Force Bad Memory Access"/>
			<menu_item_call label="Forza Bad Memory Access in Coroutine" name="Force Bad Memory Access in Coroutine" />
			<menu_item_call label="Forza Infinite Loop" name="Force Infinite Loop"/>
			<menu_item_call label="Forza Driver Crash" name="Force Driver Carsh"/>
			<menu_item_call label="Forza Software Exception" name="Force Software Exception"/>
			<menu_item_call label="Forza OS Exception" name="Force OS Exception" />
			<menu_item_call label="Forza Software Exception in Coroutine" name="Force Software Exception in Coroutine" />
			<menu_item_call label="Forza un Crash in a Thread" name="Force a Crash in a Thread" />
			<menu_item_call label="Forza Disconnetti viewer" name="Force Disconnect Viewer"/>
			<menu_item_call label="Simula Memory Leak" name="Memory Leaking Simulation"/>
		</menu>
		<menu label="Test resa" name="Render Tests">
			<menu_item_check label="Camera Offset" name="Camera Offset"/>
			<menu_item_check label="Randomize Framerate" name="Randomize Framerate"/>
			<menu_item_check label="Periodic Slow Frame" name="Periodic Slow Frame"/>
			<menu_item_check label="Frame Test" name="Frame Test"/>
			<menu_item_call label="Frame Profile" name="Frame Profile"/>
			<menu_item_call label="Benchmark" name="Benchmark"/>
		</menu>
		<menu label="Metadati resa" name="Render Metadata">
			<menu_item_check label="Bounding Boxes" name="Bounding Boxes"/>
			<menu_item_check label="Avatar Hitboxes" name="Avatar Hitboxes"/>
			<menu_item_check label="Normals" name="Normals"/>
			<menu_item_check label="Octree" name="Octree"/>
			<menu_item_check label="Shadow Frusta" name="Shadow Frusta"/>
			<menu_item_check label="Physics Shapes" name="Physics Shapes"/>
			<menu_item_check label="Occlusion" name="Occlusion"/>
			<menu_item_check label="Render Batches" name="Render Batches"/>
			<menu_item_check label="Update Type" name="Update Type"/>
			<menu_item_check label="Texture Anim" name="Texture Anim"/>
			<menu_item_check label="Texture Priority" name="Texture Priority"/>
			<menu_item_check label="Texture Area" name="Texture Area"/>
			<menu_item_check label="Face Area" name="Face Area"/>
			<menu_item_check label="LOD Info" name="LOD Info"/>
			<menu_item_check label="Conteggio triangolo" name="Triangle Count"/>
			<menu_item_check label="Build Queue" name="Build Queue"/>
			<menu_item_check label="Lights" name="Lights"/>
			<menu_item_check label="Particles" name="Particles"/>
			<menu_item_check label="Collision Skeleton" name="Collision Skeleton"/>
			<menu_item_check label="Joints" name="Joints"/>
			<menu_item_check label="Raycast" name="Raycast"/>
			<menu_item_check label="Wind Vectors" name="Wind Vectors"/>
			<menu_item_check label="Sculpt" name="Sculpt"/>
			<menu_item_check label="Dimens texture" name="Texture Size"/>
			<menu label="Densità texture" name="Texture Density">
				<menu_item_check label="Nessuna" name="None"/>
				<menu_item_check label="Attuale" name="Current"/>
				<menu_item_check label="Desiderata" name="Desired"/>
				<menu_item_check label="Piena" name="Full"/>
			</menu>
		</menu>
		<menu label="Resa" name="Rendering">
			<menu_item_check label="Assi" name="Axes"/>
			<menu_item_check label="Tangent Basis" name="Tangent Basis"/>
			<menu_item_call label="Selected Texture Info Basis" name="Selected Texture Info Basis"/>
			<menu_item_call label="Info materiale selezionato" name="Selected Material Info"/>
			<menu_item_check label="Wireframe" name="Wireframe"/>
			<menu_item_check label="Occlusione oggetto-oggetto" name="Object-Object Occlusion"/>
			<menu_item_check label="Advanced Lighting Model" name="Advanced Lighting Model"/>
			<menu_item_check label="   Shadows from Sun/Moon/Projectors" name="Shadows from Sun/Moon/Projectors"/>
			<menu_item_check label="   SSAO and Shadow Smoothing" name="SSAO and Shadow Smoothing"/>
			<menu_item_check label="Debug GL" name="Debug GL"/>
			<menu_item_check label="Debug Pipeline" name="Debug Pipeline"/>
			<menu_item_check label="Automatic Alpha Masks (deferred)" name="Automatic Alpha Masks (deferred)"/>
			<menu_item_check label="Automatic Alpha Masks (non-deferred)" name="Automatic Alpha Masks (non-deferred)"/>
			<menu_item_check label="Animation Textures" name="Animation Textures"/>
			<menu_item_check label="Disabilita texture" name="Disable Textures"/>
			<menu_item_check label="Full Res Textures (dangerous)" name="Full Res Textures"/>
			<menu_item_check label="Render Attached Lights" name="Render Attached Lights"/>
			<menu_item_check label="Render Attached Particles" name="Render Attached Particles"/>
			<menu_item_check label="Hover Glow Objects" name="Hover Glow Objects"/>
		</menu>
		<menu label="Rete" name="Network">
			<menu_item_check label="Pausa agente" name="AgentPause"/>
			<menu_item_call label="Abilita log messaggi" name="Enable Message Log"/>
			<menu_item_call label="Disabilita log messaggi" name="Disable Message Log"/>
			<menu_item_check label="Velocity Interpolate Objects" name="Velocity Interpolate Objects"/>
			<menu_item_check label="Ping Interpolate Object Positions" name="Ping Interpolate Object Positions"/>
			<menu_item_call label="Drop a Packet" name="Drop a Packet"/>
		</menu>
		<menu_item_call label="Scarica Scripted Camera" name="Dump Scripted Camera"/>
		<menu label="Registra" name="Recorder">
			<menu_item_call label="Avvia registraz eventi" name="Start event recording"/>
			<menu_item_call label="Ferma registraz eventi" name="Stop event recording"/>
			<menu_item_call label="Esegui registrazione eventi" name="Playback event recording"/>
			<menu_item_call label="Avvia esecuzione" name="Start Playback"/>
			<menu_item_call label="Ferma esecuzione" name="Stop Playback"/>
			<menu_item_check label="Esegui ciclico" name="Loop Playback"/>
			<menu_item_call label="Avvia registraz" name="Start Record"/>
			<menu_item_call label="Ferma registraz" name="Stop Record"/>
		</menu>
		<menu label="Mondo" name="DevelopWorld">
			<menu_item_check label="Sim Sun Override" name="Sim Sun Override"/>
			<menu_item_check label="Fixed Weather" name="Fixed Weather"/>
			<menu_item_call label="Scarica Region Object Cache" name="Dump Region Object Cache"/>
			<menu_item_call label="Scarica Simulator Features to Nearby Chat" name="DumpSimFeaturesToChat"/>
		</menu>
		<menu label="UI" name="UI">
			<menu_item_call label="Test browser multimediale" name="Web Browser Test"/>
			<menu_item_check label="Test riavvio regione" name="Region Restart Test"/>
			<menu_item_call label="Browser contenuti web" name="Web Content Browser"/>
			<menu_item_call label="Scarica caratteri" name="Dump Fonts" />
			<menu_item_call label="Scarica texture dei caratteri" name="Dump Font Textures" />
			<menu_item_call label="Test connessione FB" name="FB Connect Test"/>
			<menu_item_call label="Scarica SelectMgr" name="Dump SelectMgr"/>
			<menu_item_call label="Scarica inventario" name="Dump Inventory"/>
			<menu_item_call label="Scarica timers" name="Dump Timers"/>
			<menu_item_call label="Scarica punto focale" name="Dump Focus Holder"/>
			<menu_item_call label="Stampa info oggetto selezionato" name="Print Selected Object Info"/>
			<menu_item_call label="Stampa info agente" name="Print Agent Info"/>
			<menu_item_check label="Doppio clic Auto-Pilota" name="Double-ClickAuto-Pilot"/>
			<menu_item_check label="Doppio clic Teleport" name="DoubleClick Teleport"/>
			<menu_item_check label="Debug SelectMgr" name="Debug SelectMgr"/>
			<menu_item_check label="Debug clic" name="Debug Clicks"/>
			<menu_item_check label="Debug visualizzazione" name="Debug Views"/>
			<menu_item_check label="Debug Unicode" name="Debug Unicode" />
			<menu_item_check label="Debug suggerimenti sul nome" name="Debug Name Tooltips"/>
			<menu_item_check label="Debug eventi mouse" name="Debug Mouse Events"/>
			<menu_item_check label="Debug tasti" name="Debug Keys"/>
			<menu_item_check label="Debug processi finestra" name="Debug WindowProc"/>
		</menu>
		<menu label="XUI" name="XUI">
			<menu_item_call label="Ricarica impostazioni colori" name="Reload Color Settings"/>
			<menu_item_call label="Mostra Font Test" name="Show Font Test"/>
			<menu_item_call label="Carica da XML" name="Load from XML"/>
			<menu_item_call label="Salva su XML" name="Save to XML"/>
			<menu_item_check label="Mostra nomi XUI" name="Show XUI Names"/>
			<menu_item_check label="Mostra debugging info for views" name="DebugViews"/>
			<menu_item_call label="XUI Preview Tool" name="UI Preview Tool"/>
			<menu_item_call label="Manda IM test" name="Send Test IMs"/>
			<menu_item_call label="Vuota cache nomi" name="Flush Names Caches"/>
		</menu>
		<menu label="Avatar" name="Character">
			<menu label="Cattura texture combinate" name="Grab Baked Texture">
				<menu_item_call label="Iride" name="Grab Iris"/>
				<menu_item_call label="Testa" name="Grab Head"/>
				<menu_item_call label="Corpo sopra" name="Grab Upper Body"/>
				<menu_item_call label="Corpo sotto" name="Grab Lower Body"/>
				<menu_item_call label="Gonna" name="Grab Skirt"/>
			</menu>
			<menu label="Test avatar" name="Character Tests">
				<menu_item_call label="Aspetto a XML" name="Appearance To XML"/>
				<menu_item_call label="Commuta Character Geometry" name="Toggle Character Geometry"/>
				<menu_item_call label="Test maschio" name="Test Male"/>
				<menu_item_call label="Test femmina" name="Test Female"/>
				<menu_item_check label="Permetti di selezionare gli avatar" name="Allow Select Avatar"/>
			</menu>
			<menu label="Velocità animazioni" name="Animation Speed">
				<menu_item_call label="Tutte 10% più veloci" name="All Animations 10 Faster"/>
				<menu_item_call label="Tutte 10% più lente" name="All Animations 10 Slower"/>
				<menu_item_call label="Reset velocità" name="Reset All Animation Speed"/>
				<menu_item_check label="Animazioni slow motion" name="Slow Motion Animations"/>
			</menu>
			<menu_item_call label="Forza param all'originale" name="Force Params to Default"/>
			<menu_item_check label="Info animazione" name="Animation Info"/>
			<menu_item_check label="Mostra sguardo" name="Show Look At"/>
			<menu_item_check label="Mostra selezione" name="Show Point At"/>
			<menu_item_check label="Debug Joint Updates" name="Debug Joint Updates"/>
			<menu_item_check label="Disabilita LOD" name="Disable LOD"/>
			<menu_item_check label="Debug Character Vis" name="Debug Character Vis"/>
			<menu_item_check label="Mostra Collision Skeleton" name="Show Collision Skeleton"/>
			<menu_item_check label="Mostra scheletro" name="Show Bones"/>
			<menu_item_check label="Mostra Agent Target" name="Display Agent Target"/>
			<menu_item_check label="Mostra Impostor Extents" name="Show Impostor Extents"/>
			<menu_item_call label="Scarica Attachments" name="Dump Attachments"/>
			<menu_item_call label="Debug Texture avatar" name="Debug Avatar Textures"/>
			<menu_item_call label="Scarica Texture locali" name="Dump Local Textures"/>
			<menu_item_call label="Ricarica Avatar Cloud Particle" name="Reload Avatar Cloud Particle"/>
		</menu>
		<menu_item_check label="Texture HTTP" name="HTTP Textures"/>
		<menu_item_check label="Inventario HTTP" name="HTTP Inventory"/>
		<menu_item_call label="Comprimi immagini" name="Compress Images"/>
		<menu_item_call label="Test compressione file" name="Compress File Test" />
		<menu_item_call label="Abilita Visual Leak Detector" name="Enable Visual Leak Detector"/>
		<menu_item_check label="Minidump dell'output di debug" name="Output Debug Minidump"/>
		<menu_item_check label="Finestra terminale (prossimo login)" name="Console Window"/>
		<menu label="Imposta livello log" name="Set Logging Level">
			<menu_item_check name="Debug" label="Debug"/>
			<menu_item_check name="Info" label="Info"/>
			<menu_item_check name="Warning" label="Avvisi"/>
			<menu_item_check name="Error" label="Errori"/>
			<menu_item_check name="None" label="Nessuno"/>
		</menu>
		<menu_item_call label="Chiedi stato Admin" name="Request Admin Options"/>
		<menu_item_call label="Esci da stato Admin" name="Leave Admin Options"/>
		<menu_item_check label="Mostra menu Admin" name="View Admin Options"/>
	</menu>
	<menu label="Admin" name="Admin">
		<menu label="Oggetto" name="AdminObject">
			<menu_item_call label="Prendi copia" name="Admin Take Copy"/>
			<menu_item_call label="Forza proprietario a me" name="Force Owner To Me"/>
			<menu_item_call label="Forza permessi proprietario" name="Force Owner Permissive"/>
			<menu_item_call label="Cancella" name="Delete"/>
			<menu_item_call label="Blocca" name="Lock"/>
			<menu_item_call label="Cattura ID Assets" name="Get Assets IDs"/>
		</menu>
		<menu label="Lotto" name="Parcel">
			<menu_item_call label="Forza proprietario a me" name="Owner To Me"/>
			<menu_item_call label="Imposta a Linden Content" name="Set to Linden Content"/>
			<menu_item_call label="Reclama terreno pubblico" name="Claim Public Land"/>
		</menu>
		<menu label="Regione" name="Region">
			<menu_item_call label="Scarica Dati temp asset" name="Dump Temp Asset Data"/>
			<menu_item_call label="Salva Region state" name="Save Region State"/>
		</menu>
		<menu_item_call label="God Tools" name="God Tools"/>
	</menu>
	<menu label="Admin" name="Deprecated">
		<menu label="Attacca oggetto" name="Attach Object"/>
		<menu label="Stacca oggetto" name="Detach Object"/>
		<menu label="Togli abito" name="Take Off Clothing">
			<menu_item_call label="Camicia" name="Shirt"/>
			<menu_item_call label="Pantaloni" name="Pants"/>
			<menu_item_call label="Scarpe" name="Shoes"/>
			<menu_item_call label="Calze" name="Socks"/>
			<menu_item_call label="Giacca" name="Jacket"/>
			<menu_item_call label="Guanti" name="Gloves"/>
			<menu_item_call label="Canottiera" name="Menu Undershirt"/>
			<menu_item_call label="Slip" name="Menu Underpants"/>
			<menu_item_call label="Gonna" name="Skirt"/>
			<menu_item_call label="Alfa" name="Alpha"/>
			<menu_item_call label="Tatuaggio" name="Tattoo"/>
			<menu_item_call label="Fisica" name="Physics"/>
			<menu_item_call label="Tutto" name="All Clothes"/>
		</menu>
		<menu label="Aiuto" name="DeprecatedHelp">
			<menu_item_call label="Blog ufficiale Linden" name="Official Linden Blog"/>
			<menu_item_call label="Portale Scripting" name="Scripting Portal"/>
			<menu label="Bug Reporting" name="Bug Reporting">
				<menu_item_call label="Public Issue Tracker" name="Public Issue Tracker"/>
				<menu_item_call label="Public Issue Tracker Help" name="Publc Issue Tracker Help"/>
				<menu_item_call label="Bug Reporting 101" name="Bug Reporing 101"/>
				<menu_item_call label="Problemi sicurezza" name="Security Issues"/>
				<menu_item_call label="Wiki domande e risposte" name="QA Wiki"/>
			</menu>
		</menu>
	</menu>
</menu_bar><|MERGE_RESOLUTION|>--- conflicted
+++ resolved
@@ -255,11 +255,7 @@
 			<menu_item_call label="Imposta permessi predefiniti..." name="Set default permissions"/>
 		</menu>
 		<menu label="Carica" name="Upload">
-<<<<<<< HEAD
-			<menu_item_call label="Immagine (L$[COST])..." name="Upload Image"/>
-=======
 			<menu_item_call label="Immagine..." name="Upload Image"/>
->>>>>>> 6fba1530
 			<menu_item_call label="Suono (L$[COST])..." name="Upload Sound"/>
 			<menu_item_call label="Animazione (L$[COST])..." name="Upload Animation"/>
 			<menu_item_call label="Modello mesh..." name="Upload Model"/>
