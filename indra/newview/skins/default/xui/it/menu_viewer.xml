<?xml version="1.0" encoding="utf-8" standalone="yes"?>
<menu_bar name="Main Menu">
	<menu label="Io" name="Me">
		<menu_item_call label="Account" name="Manage Account"/>
		<menu_item_call label="Elenchi marketplace..." name="MarketplaceListings"/>
		<menu_item_call label="Compra L$" name="Buy and Sell L$"/>
		<menu_item_check label="Inventario" name="Inventory"/>
		<menu_item_check label="Inventario" name="ShowSidetrayInventory"/>
		<menu_item_check label="Abiti preferiti" name="WearableFavorites"/>
		<menu_item_call label="Preferiti" name="Picks"/>
		<menu_item_call label="Esperienze" name="Experiences"/>
		<menu_item_call label="Profilo" name="Profile"/>
		<menu_item_check label="Aspetto" name="ChangeOutfit"/>
		<menu_item_call label="Scelta avatar" name="Avatar Picker"/>
		<menu label="Movimento" name="Movement">
			<menu_item_call label="Siediti" name="Sit Down Here"/>
			<menu_item_check label="Vola" name="Fly"/>
			<menu_item_call label="Ferma il volo" name="Stop flying"/>
			<menu_item_check label="Corri sempre" name="Always Run"/>
			<menu_item_check label="Siedi a terra" name="Force Toggle Sitting"/>
			<menu_item_call label="Alzati" name="Stand up"/>
			<menu_item_check label="Blocca movimento" name="Move Lock"/>
			<menu_item_check label="Salto immediato" name="Avatar Ignore Prejump"/>
		</menu>
		<menu_item_check label="Controlli movimento" name="Movement Controls"/>
		<menu_item_check label="Controlli camera" name="Camera Controls"/>
		<menu label="Salute avatar" name="avhealth">
			<menu_item_call label="Ferma animazioni" name="Stop Animating My Avatar"/>
			<menu_item_call label="Ferma animazioni &amp; revoca permessi" name="Stop Animating My Avatar With Revoke"/>
			<menu_item_call label="Undeform Avatar" name="undeform_avatar"/>
			<menu_item_call label="Ricarica texture (Rebake)" name="Rebake Texture"/>
			<menu_item_call label="Ricarica accessori" name="Refresh Attachments"/>
			<menu_item_call label="Ripristina avatar maschio (Character Test)" name="ResetDefaultAvM"/>
			<menu_item_call label="Ripristina avatar femmina (Character Test)" name="ResetDefaultAvF"/>
			<menu_item_check label="Mostra info complessità" name="Avatar Draw Info"/>
			<menu_item_call label="Misura lag" name="Lag Meter"/>
			<menu_item_call label="Ricrea LSL Bridge" name="Recreate LSL Bridge"/>
		</menu>
		<menu_item_call label="Scatta foto" name="Take Snapshot"/>
		<menu_item_call label="Transazioni" name="money_tracker"/>
		<menu_item_call label="Posa in piedi..." name="pose_stand"/>
		<menu_item_call label="Preferenze" name="Preferences"/>
		<menu_item_call label="Bottoni toolbar" name="Toolbar Buttons"/>
		<menu_item_check label="Mostra accessori HUD" name="Show HUD Attachments"/>
		<menu_item_check label="Mostra interfaccia" name="Show User Interface"/>
		<menu_item_call label="Richiedi stato Admin" name="Request Admin Options"/>
		<menu_item_call label="Esci da stato Admin" name="Leave Admin Options"/>
		<menu_item_call label="Esci da [APP_NAME]" name="Quit"/>
	</menu>
	<menu label="Comunica" name="Communicate">
		<menu label="Status" name="Status">
			<menu_item_check name="Away" label="Assente"/>
			<menu_item_check name="Do Not Disturb" label="Non disturbare"/>
			<menu_item_check label="Autorisposta" name="Set Autorespond"/>
			<menu_item_check label="Autorisposta ai non amici" name="Set Autorespond to non-friends"/>
			<menu_item_check label="Respingi offerte e richieste teleport" name="Automatically reject teleport offers"/>
			<menu_item_check label="Respingi inviti a gruppi" name="Reject all group invites"/>
			<menu_item_check label="Respingi offerte di amicizia" name="Reject all friendship requests"/>
		</menu>
		<menu_item_call label="Amici" name="My Friends"/>
		<menu_item_check label="Contatti" name="Contacts"/>
		<menu_item_call label="Set di contatti" name="Contact Sets"/>
		<menu_item_call label="Gruppi" name="My Groups"/>
		<menu_item_check label="Chat..." name="Nearby Chat"/>
		<menu_item_check label="Persone" name="People"/>
		<menu_item_check label="Conversazioni" name="Conversations"/>
		<menu_item_check label="Gesti" name="Gestures"/>
		<menu_item_call label="Facebook..." name="Facebook"/>
		<menu_item_call label="Twitter..." name="Twitter"/>
		<menu_item_call label="Flickr..." name="Flickr"/>
		<menu label="Modifica voce" name="VoiceMorphing">
			<menu_item_check label="Nessuna modifica" name="NoVoiceMorphing"/>
			<menu_item_check label="Anteprima..." name="Preview"/>
			<menu_item_call label="Iscrizione..." name="Subscribe"/>
			<menu_item_call label="Offerta Premium..." name="PremiumPerk"/>
		</menu>
		<menu_item_check label="Registro conversazioni..." name="Conversation Log..."/>
		<menu_item_check label="Voce nelle vicinanze" name="Nearby Voice"/>
		<menu_item_call label="Lista bloccati" name="Block List"/>
	</menu>
	<menu label="Mondo" name="World">
		<menu_item_call label="Risinc animazioni" name="Resync Animations"/>
		<menu_item_call label="Avatar vicini" name="Active Speakers"/>
		<menu_item_check label="Radar" name="Radar"/>
		<menu_item_call label="Cronologia teleport" name="Teleport History"/>
		<menu_item_check label="Luoghi" name="Places"/>
		<menu_item_call label="Destinazioni" name="Destinations"/>
		<menu_item_call label="Eventi" name="Events"/>
		<menu_item_check label="Mini mappa" name="Mini-Map"/>
		<menu_item_check label="Mappa" name="World Map"/>
		<menu_item_check label="Traccia regione" name="Region Tracker"/>
		<menu_item_call label="Crea segnaposto qui" name="Create Landmark Here"/>
		<menu_item_call label="Profilo del luogo" name="Place Profile"/>
		<menu_item_call label="Dettagli terreno" name="About Land"/>
		<menu_item_call label="Dettagli regione" name="RegionEstate"/>
		<menu_item_call label="Compra questo terreno" name="Buy Land"/>
		<menu_item_call label="Mostra terreni posseduti" name="My Land"/>
		<menu label="Mostra altro" name="LandShow">
			<menu_item_check label="Linee divieto" name="Ban Lines"/>
			<menu_item_check label="Marcatori" name="beacons"/>
			<menu_item_check label="Linee proprietà" name="Property Lines"/>
			<menu_item_check label="Proprietari terreno" name="Land Owners"/>
			<menu_item_check label="Coordinate" name="Coordinates"/>
			<menu_item_check label="Permessi del lotto" name="Parcel Properties"/>
			<menu_item_separator />
			<menu_item_check label="Mostra menu Avanzato" name="Show Advanced Menu"/>
		</menu>
<<<<<<< HEAD
		<menu_item_call label="Teleport a casa" name="Teleport Home"/>
		<menu_item_call label="Fissa casa qui" name="Set Home to Here"/>
		<menu label="Posizione del sole" name="Environment Settings">
=======
		<menu label="Dom" name="Sun">
>>>>>>> 3d59b774
			<menu_item_check label="Alba" name="Sunrise"/>
			<menu_item_check label="Mezzogiorno" name="Noon"/>
			<menu_item_check label="Tramonto" name="Sunset"/>
			<menu_item_check label="Mezzanotte" name="Midnight"/>
			<menu_item_check label="Usa impostazioni regione" name="Revert to Region Default"/>
		</menu>
		<menu label="Editor ambiente" name="Environment Editor">
<<<<<<< HEAD
			<menu_item_call label="Impostazioni ambiente..."	 name="Environment Settings"/>
			<menu name="Water Presets" label="Preset acqua">
				<menu_item_call	 label="Nuovo preset..." name="new_water_preset"/>
				<menu_item_call	 label="Modifica preset..."	 name="edit_water_preset"/>
				<menu_item_call	 label="Cancella preset..." name="delete_water_preset"/>
			</menu>
			<menu name="Sky Presets" label="Preset cielo">
				<menu_item_call label="Nuovo preset..." name="new_sky_preset"/>
				<menu_item_call label="Modifica preset..." name="edit_sky_preset"/>
				<menu_item_call label="Cancella preset..." name="delete_sky_preset"/>
			 </menu>
			<menu name="Day Presets" label="Preset giorno">
				<menu_item_call label="Nuovo preset..." name="new_day_preset"/>
				<menu_item_call label="Modifica preset..." name="edit_day_preset"/>
				<menu_item_call label="Cancella preset..." name="delete_day_preset"/>
=======
			<menu_item_call label="Impostazioni ambiente..." name="Environment Settings"/>
			<menu label="Valori predefiniti acqua" name="Water Presets">
				<menu_item_call label="Nuovo valore predefinito..." name="new_water_preset"/>
				<menu_item_call label="Modifica valore predefinito..." name="edit_water_preset"/>
				<menu_item_call label="Elimina valore predefinito..." name="delete_water_preset"/>
			</menu>
			<menu label="Valori predefiniti cielo" name="Sky Presets">
				<menu_item_call label="Nuovo valore predefinito..." name="new_sky_preset"/>
				<menu_item_call label="Modifica valore predefinito..." name="edit_sky_preset"/>
				<menu_item_call label="Elimina valore predefinito..." name="delete_sky_preset"/>
			</menu>
			<menu label="Valori predefiniti giorno" name="Day Presets">
				<menu_item_call label="Nuovo valore predefinito..." name="new_day_preset"/>
				<menu_item_call label="Modifica valore predefinito..." name="edit_day_preset"/>
				<menu_item_call label="Elimina valore predefinito..." name="delete_day_preset"/>
>>>>>>> 3d59b774
			</menu>
		</menu>
		<menu name="photo_and_video" label="Foto e video">
			<menu_item_call label="Phototools" name="phototools_item_call"/>
			<menu_item_call label="Cameratools"	name="cameratools_item_call"/>
		</menu>
		<menu_item_call label="Cerca area" name="area_search"/>
		<menu_item_call label="Esplora suoni" name="Sound Explorer"/>
		<menu_item_call label="Esplora animazioni" name="Animation Explorer"/>
		<menu_item_call label="Lista nera asset" name="asset_blacklist"/>
		<menu_item_call label="Impostazioni resa avatar" name="Avatar Render Settings"/>
		<menu_item_check label="Mostra amici sempre normali" name="Always show Friends normally"/>
		<menu_item_check label="Mostra solo amici" name="Render Friends Only"/>
	</menu>
	<menu label="Costruisci" name="BuildTools">
		<menu_item_check label="Costruisci" name="Show Build Tools"/>
		<menu label="Scegli strumento" name="Select Tool">
			<menu_item_call label="Ingrandisci" name="Focus"/>
			<menu_item_call label="Sposta" name="Move"/>
			<menu_item_call	label="Modifica" name="Edit"/>
			<menu_item_call label="Crea" name="Create"/>
			<menu_item_call label="Terreno" name="Land"/>
		</menu>
		<menu_item_call label="Collega" name="Link"/>
		<menu_item_call label="Scollega" name="Unlink"/>
		<menu_item_check label="Modifica parti collegate" name="Edit Linked Parts"/>
		<menu label="Scegli parti" name="Select Elements">
			<menu_item_call label="Seleziona prossima parte o faccia" name="Select Next Part or Face"/>
			<menu_item_call label="Seleziona parte o faccia precedente" name="Select Previous Part or Face"/>
			<menu_item_call label="Aggiungi prossima parte o faccia" name="Include Next Part or Face"/>
			<menu_item_call label="Aggiungi parte o faccia precedente" name="Include Previous Part or Face"/>
		</menu>
		<menu_item_call label="Inquadra selezione" name="Focus on Selection"/>
		<menu_item_call label="Zoom alla selezione" name="Zoom to Selection"/>
		<menu label="Oggetto" name="Object">
			<menu_item_call label="Compra" name="Menu Object Buy"/>
			<menu_item_call label="Prendi" name="Menu Object Take"/>
			<menu_item_call label="Prendi copia" name="Take Copy"/>
			<menu_item_call label="Duplica" name="Duplicate"/>
			<menu_item_call label="Modifica particelle" name="Menu Object Edit Particles"/>
			<menu_item_call label="Risalva nei contenuti" name="Save Object Back to Object Contents"/>
			<menu_item_call label="Restituisci" name="Return Object back to Owner"/>
			<menu label="Esporta" name="Export Menu">
				<menu_item_call label="Backup" name="Backup"/>
				<menu_item_call label="Collada" name="Collada"/>
			</menu>
		</menu>
		<menu label="Script" name="Scripts">
			<menu_item_call label="Mostra avvisi/errori" name="Script Debug"/>
			<menu_item_call label="Info script (conteggio)" name="Script Info"/>
			<menu_item_call label="Ricompila (Mono)" name="Mono"/>
			<menu_item_call label="Ricompila (LSL)" name="LSL"/>
			<menu_item_call label="Resetta script" name="Reset Scripts"/>
			<menu_item_call label="Imposta in esecuzione" name="Set Scripts to Running"/>
			<menu_item_call label="Imposta non in esecuzione" name="Set Scripts to Not Running"/>
			<menu_item_call label="Rimuovi script dalla selezione" name="Remove Scripts From Selection"/>
		</menu>
		<menu label="Pathfinding" name="Pathfinding">
			<menu_item_call label="Region Objects" name="pathfinding_linksets_menu_item"/>
			<menu_item_call label="Characters..." name="pathfinding_characters_menu_item"/>
			<menu_item_call label="View / test..." name="pathfinding_console_menu_item"/>
			<menu_item_call label="Rebake region" name="pathfinding_rebake_navmesh_item"/>
		</menu>
		<menu label="Opzioni" name="Options">
			<menu_item_check label="Mostra permessi avanzati" name="DebugPermissions"/>
			<menu_item_check label="Seleziona solo miei oggetti" name="Select Only My Objects"/>
			<menu_item_check label="Seleziona solo oggetti spostabili" name="Select Only Movable Objects"/>
			<menu_item_check label="Seleziona solo oggetti bloccati" name="Select Only Locked Objects"/>
			<menu_item_check label="Seleziona solo oggetti copiabili" name="Select Only Copyable Objects"/>
			<menu_item_check label="Seleziona circondando" name="Select By Surrounding"/>
			<menu_item_check label="Includi oggetti del gruppo" name="Include Group-Owned Objects"/>
			<menu_item_check label="Mostra sagoma fisica in modifica" name="Show Physics Shape"/>
			<menu_item_check label="Mostra contorni selezione" name="Show Selection Outlines"/>
			<menu_item_check label="Mostra selezione nascosta" name="Show Hidden Selection"/>
			<menu_item_check label="Mostra raggio per selezione" name="Show Light Radius for Selection"/>
			<menu_item_check label="Mostra faro per selezione" name="Show Selection Beam"/>
			<menu_item_check label="Fissa alla griglia" name="Snap to Grid"/>
			<menu_item_call label="Fissa XY alla griglia" name="Snap Object XY to Grid"/>
			<menu_item_call label="Usa selezione per griglia" name="Use Selection for Grid"/>
			<menu_item_call label="Opzioni griglia..." name="Grid Options"/>
			<menu_item_call label="Imposta permessi predefiniti..." name="Set default permissions"/>
		</menu>
		<menu label="Carica" name="Upload">
			<menu_item_call label="Immagine ([COST])..." name="Upload Image"/>
			<menu_item_call label="Suono ([COST])..." name="Upload Sound"/>
			<menu_item_call label="Animazione ([COST])..." name="Upload Animation"/>
			<menu_item_call label="Modello..." name="Upload Model"/>
			<menu_item_call label="In blocco ([COST] per file)..." name="Bulk Upload"/>
			<menu_item_call label="Importa linkset..." name="import linkset"/>
		</menu>
		<menu_item_call label="Annulla" name="Undo"/>
		<menu_item_call label="Rifai" name="Redo"/>
	</menu>
	<menu label="Contenuti" name="Content">
		<menu_item_check label="Cerca" name="Search"/>
		<menu_item_call label="SL Marketplace" name="SL Marketplace"/>
		<menu_item_call label="L$ Market Data" name="LindenXchange"/>
		<menu_item_call label="Biblioteca script" name="Script Library"/>
		<menu_item_call label="Firestorm Blog" name="Firestorm Blog"/>
		<menu_item_call label="Firestorm Flickr" name="Firestorm Flickr"/>
		<menu_item_call label="Firestorm YouTube" name="Firestorm YouTube"/>
		<menu_item_call label="Firestorm Twitter" name="Firestorm Twitter"/>
		<menu_item_call label="Firestorm Plurk" name="Firestorm Plurk"/>
		<menu_item_call label="Messaggio del giorno" name="Firestorm MoTD"/>
	</menu>
	<menu label="Aiuto" name="Help">
		<menu_item_check label="Abilita suggerimenti interfaccia" name="Enable Hints"/>
		<menu_item_call label="Wiki di Firestorm" name="Firestorm Wiki"/>
		<menu_item_call label="Soluzione problemi" name="Troubleshooting"/>
		<menu_item_call label="Iscriviti a Firestorm Support Group" name="firestorm_support_group"/>
		<menu_item_call label="Calendario lezioni su Firestorm" name="Firestorm Classes Schedule"/>
		<menu_item_call label="Calendario eventi Firestorm" name="Firestorm Events Calendar"/>
		<menu_item_call label="Aiuto su [CURRENT_GRID]" name="current_grid_help"/>
		<menu_item_call label="A proposito di [CURRENT_GRID]" name="current_grid_about"/>
		<menu_item_check label="Controlla stato grid" name="Grid Status"/>
		<menu_item_call label="Segnala abusi" name="Report Abuse"/>
		<menu_item_call label="Segnala bug" name="Report Bug"/>
		<menu_item_call label="Urti, spinte, contatti" name="Bumps, Pushes &amp;amp; Hits"/>
		<menu_item_check label="Abilita tasto info sistema" name="Enable Sysinfo Button"/>
		<menu_item_call label="A proposito di [APP_NAME]" name="About Second Life"/>
	</menu>
	<menu label="RLVa" name="RLVa Main" >
		<menu label="Debug" name="Debug">
			<menu_item_check label="Mostra menu principale RLVa" name="Show Top-level RLVa Menu"/>
			<menu_item_check label="Mostra messaggi Debug" name="Show Debug Messages"/>
			<menu_item_check label="Nascondi messaggi non impostati o duplicati" name="Hide Unset or Duplicate Messages"/>
			<menu_item_check label="Mostra Assertion Failures" name="Show Assertion Failures"/>
			<menu_item_check label="Nascondi livelli bloccati" name="Hide Locked Layers"/>
			<menu_item_check label="Nascondi attachments bloccati" name="Hide Locked Attachments"/>
			<menu_item_check label="Permetti Legacy Naming" name="Enable Legacy Naming"/>
			<menu_item_check label="Permetti indossa condiviso" name="Enable Shared Wear"/>
			<menu_item_check label="Rinomina oggetti condivisi quando indossati" name="Rename Shared Items on Wear"/>
			<menu_item_check label="Blocchi..." name="Locks"/>
		</menu>
		<menu_item_check label="Permetti chat OOC" name="Allow OOC Chat"/>
		<menu_item_check label="Permetti attachments temporanei" name="Allow Temporary Attachments"/>
		<menu_item_check label="Vieta Give to #RLV" name="Forbid Give to #RLV"/>
		<menu_item_check label="Mostra chat filtrata" name="Show Filtered Chat"/>
		<menu_item_check label="Indossa sostituisce sbloccati" name="Wear Replaces Unlocked"/>
		<menu_item_check label="Console..." name="Console"/>
		<menu_item_check label="Restrizioni..." name="Restrictions"/>
		<menu_item_check label="Stringhe..." name="Strings"/>
	</menu>
	<menu label="Avanzato" name="Advanced">
		<menu_item_call label="Ricarica texture" name="Rebake Texture"/>
		<menu_item_call label="Ricarica attachments" name="Refresh Attachments"/>
		<menu_item_call label="Imposta interfaccia predefinita" name="Set UI Size to Default"/>
		<menu_item_call label="Dimensione finestra..." name="Set Window Size..."/>
		<menu_item_check label="Limita distanza selezione" name="Limit Select Distance"/>
		<menu_item_check label="Disabilita limiti camera" name="Disable Camera Distance"/>
		<menu_item_check label="Foto alta definizione" name="HighResSnapshot"/>
		<menu_item_check label="Scatta foto senza avvisi" name="QuietSnapshotsToDisk"/>
		<menu label="Prestazioni" name="Performance Tools">
			<menu_item_call label="Misura lag" name="Lag Meter"/>
			<menu_item_check label="Barra statistiche" name="Statistics Bar"/>
			<menu_item_check label="Statistiche caricamento scena" name="Scene Load Statistics"/>
			<menu_item_check label="Mostra complessità avatar" name="Avatar Draw Info"/>
		</menu>
		<menu label="Evidenzia e visibilità" name="Highlighting and Visibility">
			<menu_item_check label="Raggio lampeggiante" name="Cheesy Beacon" />
			<menu_item_check label="Nascondi particelle" name="Hide Particles" />
			<menu_item_check label="Nascondi selezione" name="Hide Selected" />
			<menu_item_check label="Evidenzia trasparenti" name="Highlight Transparent"/>
			<menu_item_check label="Mostra crocino Mouselook" name="ShowCrosshairs"/>
			<menu label="Suggerimenti al passaggio" name="Hover Tips">
				<menu_item_check label="Mostra" name="Show Tips" />
				<menu_item_check label="Mostra sui terreni" name="Land Tips"/>
				<menu_item_check label="Mostra su tutti gli oggetti" name="Tips On All Objects"/>
			</menu>
		</menu>
		<menu label="Tipi resa" name="Rendering Types">
			<menu_item_check label="Semplice" name="Rendering Type Simple"/>
			<menu_item_check label="Trasparenza" name="Rendering Type Alpha"/>
			<menu_item_check label="Alberi" name="Rendering Type Tree"/>
			<menu_item_check label="Avatar" name="Rendering Type Character"/>
			<menu_item_check label="Copertura superfici" name="Rendering Type Surface Patch"/>
			<menu_item_check label="Cielo" name="Rendering Type Sky"/>
			<menu_item_check label="Acqua" name="Rendering Type Water"/>
			<menu_item_check label="Terreno" name="Rendering Type Ground"/>
			<menu_item_check label="Volume" name="Rendering Type Volume"/>
			<menu_item_check label="Erba" name="Rendering Type Grass"/>
			<menu_item_check label="Nuvole" name="Rendering Type Clouds"/>
			<menu_item_check label="Particelle" name="Rendering Type Particles"/>
			<menu_item_check label="Irregolarità" name="Rendering Type Bump"/>
		</menu>
		<menu label="Caratteristiche resa" name="Rendering Features">
			<menu_item_check label="Interfaccia" name="ToggleUI"/>
			<menu_item_check label="Selezione" name="Selected"/>
			<menu_item_check label="Evidenziato" name="Highlighted"/>
			<menu_item_check label="Texture dinamiche" name="Dynamic Textures"/>
			<menu_item_check label="Ombre piedi" name="Foot Shadows"/>
			<menu_item_check label="Nebbia" name="Fog"/>
			<menu_item_check label="Test FRInfo" name="Test FRInfo"/>
			<menu_item_check label="Oggetti flessibili" name="Flexible Objects"/>
		</menu>
		<menu label="RLVa" name="RLVa Embedded"/>
		<menu label="Backup stream media" name="media_stream_import_export">
			<menu_item_call label="Importa lista stream XML..." name="media_stream_import"/>
			<menu_item_call	label="Esporta lista stream XML..." name="media_stream_export"/>
		</menu>
		<menu_item_check label="Use Plugin Read Thread" name="Use Plugin Read Thread"/>
		<menu_item_call label="Vuota cache gruppo" name="ClearGroupCache"/>
		<menu_item_check label="Mouse fluido" name="Mouse Smoothing"/>
		<menu_item_call label="Rilascia tasti" name="Release Keys"/>
		<menu label="Scorciatoie" name="Shortcuts">
			<menu_item_check  label="Cerca" name="Search"/>
			<menu_item_check label="Mostra menu Avanzato - scorciatoia secondaria" name="Show Advanced Menu - legacy shortcut"/>
			<menu_item_check label="Teleport doppio clic" name="DoubleClick Teleport"/>
			<menu_item_check label="Corri sempre" name="Always Run"/>
			<menu_item_check label="Vola" name="Fly"/>
			<menu_item_call label="Chiudi finestra" name="Close Window"/>
			<menu_item_call label="Chiudi tutte le finestre" name="Close All Windows"/>
			<menu_item_call label="Salva foto su disco" name="Snapshot to Disk"/>
			<menu_item_call label="Mouselook" name="Mouselook"/>
			<menu_item_check label="Joystick Flycam" name="Joystick Flycam"/>
			<menu_item_call label="Ripristina vista" name="Reset View"/>
			<menu_item_call label="Ripristina inclinazioni camera" name="Reset Camera Angles" />
			<menu_item_call label="Vedi ultima chat" name="Look at Last Chatter"/>
			<menu_item_call label="Zoom avanti" name="Zoom In"/>
			<menu_item_call label="Zoom normale" name="Zoom Default"/>
			<menu_item_call label="Zoom indietro" name="Zoom Out"/>
		</menu>
		<menu_item_check label="Sblocca volo" name="Fly Override"/>
		<menu_item_check label="API RestrainedLove" name="RLV API"/>
		<menu_item_call label="Mostra impostazioni Debug" name="Debug Settings"/>
		<menu_item_check label="Mostra menu Sviluppo" name="Debug Mode"/>
	</menu>
	<menu label="Sviluppo" name="Develop">
		<menu label="Console" name="Consoles">
			<menu_item_check label="Console texture" name="Texture Console"/>
			<menu_item_check label="Console debug" name="Debug Console"/>
			<menu_item_call label="Console notifiche" name="Notifications"/>
			<menu_item_check label="Fast Timers" name="Fast Timers"/>
			<menu_item_check label="Memoria" name="Memory"/>
			<menu_item_check label="Statistiche scena" name="Scene Statistics"/>
			<menu_item_check label="Monitor caricamento scena" name="Scene Loading Monitor"/>
			<menu_item_call label="Texture Fetch Debug Console" name="Texture Fetch Debug Console"/>
			<menu_item_check label="Console debug regione" name="Region Debug Console"/>
			<menu_item_call label="Region Info to Debug Console" name="Region Info to Debug Console"/>
			<menu_item_call label="Group Info to Debug Console" name="Group Info to Debug Console"/>
			<menu_item_call label="Capabilities Info to Debug Console" name="Capabilities Info to Debug Console"/>
			<menu_item_check label="Camera" name="Camera"/>
			<menu_item_check label="Vento" name="Wind"/>
			<menu_item_check label="FOV" name="FOV"/>
			<menu_item_check label="Badge" name="Badge"/>
<<<<<<< HEAD
			<menu_item_check label="Cookie" name="Cookies"/>
		</menu>
		<menu label="Mostra info" name="Display Info">
			<menu_item_check label="Mostra Time" name="Show Time"/>
			<menu_item_check label="Mostra Upload Transaction" name="Show Upload Transaction"/>
			<menu_item_check label="Mostra Texture Info" name="Show Texture Info"/>
			<menu_item_call label="Uso VRAM per oggetto" name="VRAM usage per object"/>
			<menu_item_check label="Mostra Avatar Render Info" name="Show Avatar Render Info"/>
			<menu_item_check label="Mostra Render Info" name="Show Render Info"/>
			<menu_item_check label="Mostra Matrices" name="Show Matrices"/>
			<menu_item_check label="Mostra colore sotto cursore" name="Show Color Under Cursor"/>
			<menu_item_check label="Mostra Memory" name="Show Memory"/>
			<menu_item_check label="Mostra Info private Mem" name="Show Private Mem Info"/>
			<menu_item_check label="Mostra Updates to Objects" name="Show Updates"/>
=======
		</menu>
		<menu label="Mostra informazioni" name="Display Info">
			<menu_item_check label="Mostra orario" name="Show Time"/>
			<menu_item_check label="Mostra costo di caricamento" name="Show Upload Cost"/>
			<menu_item_check label="Mostra informazioni di rendering" name="Show Render Info"/>
			<menu_item_check label="Mostra info sulla texture" name="Show Texture Info"/>
			<menu_item_check label="Mostra colore sotto il cursore" name="Show Color Under Cursor"/>
			<menu_item_check label="Mostra memoria" name="Show Memory"/>
			<menu_item_check label="Mostra aggiornamenti agli oggetti" name="Show Updates"/>
>>>>>>> 3d59b774
		</menu>
		<menu label="Forza un errore" name="Force Errors">
			<menu_item_call label="Forza Breakpoint" name="Force Breakpoint"/>
			<menu_item_call label="Forza LLError e Crash" name="Force LLError And Crash"/>
			<menu_item_call label="Forza Bad Memory Access" name="Force Bad Memory Access"/>
			<menu_item_call label="Forza Infinite Loop" name="Force Infinite Loop"/>
			<menu_item_call label="Forza Driver Crash" name="Force Driver Carsh"/>
			<menu_item_call label="Forza Software Exception" name="Force Software Exception"/>
			<menu_item_call label="Forza Disconnetti viewer" name="Force Disconnect Viewer"/>
			<menu_item_call label="Simula Memory Leak" name="Memory Leaking Simulation"/>
		</menu>
		<menu label="Test resa" name="Render Tests">
			<menu_item_check label="Camera Offset" name="Camera Offset"/>
			<menu_item_check label="Randomize Framerate" name="Randomize Framerate"/>
			<menu_item_check label="Periodic Slow Frame" name="Periodic Slow Frame"/>
			<menu_item_check label="Frame Test" name="Frame Test"/>
			<menu_item_call label="Frame Profile" name="Frame Profile"/>
			<menu_item_call label="Benchmark" name="Benchmark"/>
		</menu>
<<<<<<< HEAD
		<menu label="Metadati resa" name="Render Metadata">
			<menu_item_check label="Bounding Boxes" name="Bounding Boxes"/>
			<menu_item_check label="Avatar Hitboxes" name="Avatar Hitboxes"/>
			<menu_item_check label="Normals" name="Normals"/>
			<menu_item_check label="Octree" name="Octree"/>
			<menu_item_check label="Shadow Frusta" name="Shadow Frusta"/>
			<menu_item_check label="Physics Shapes" name="Physics Shapes"/>
			<menu_item_check label="Occlusion" name="Occlusion"/>
			<menu_item_check label="Render Batches" name="Render Batches"/>
			<menu_item_check label="Update Type" name="Update Type"/>
			<menu_item_check label="Texture Anim" name="Texture Anim"/>
			<menu_item_check label="Texture Priority" name="Texture Priority"/>
			<menu_item_check label="Texture Area" name="Texture Area"/>
			<menu_item_check label="Face Area" name="Face Area"/>
			<menu_item_check label="LOD Info" name="LOD Info"/>
			<menu_item_check label="Build Queue" name="Build Queue"/>
			<menu_item_check label="Lights" name="Lights"/>
			<menu_item_check label="Particles" name="Particles"/>
			<menu_item_check label="Collision Skeleton" name="Collision Skeleton"/>
			<menu_item_check label="Joints" name="Joints"/>
			<menu_item_check label="Raycast" name="Raycast"/>
			<menu_item_check label="Wind Vectors" name="Wind Vectors"/>
			<menu_item_check label="Sculpt" name="Sculpt"/>
			<menu_item_check label="Dimens texture" name="Texture Size"/>
=======
		<menu label="Render Metadata" name="Render Metadata">
			<menu_item_check label="Normali" name="Normals"/>
			<menu_item_check label="Forme fisica" name="Physics Shapes"/>
			<menu_item_check label="Aggiorna tipo" name="Update Type"/>
			<menu_item_check label="Info livello dettaglio" name="LOD Info"/>
			<menu_item_check label="Conteggio triangolo" name="Triangle Count"/>
			<menu_item_check label="Crea coda" name="Build Queue"/>
			<menu_item_check label="Particelle" name="Particles"/>
			<menu_item_check label="Giunti" name="Joints"/>
			<menu_item_check label="Vettori vento" name="Wind Vectors"/>
			<menu_item_check label="Scolpisci" name="Sculpt"/>
>>>>>>> 3d59b774
			<menu label="Densità texture" name="Texture Density">
				<menu_item_check label="Nessuna" name="None"/>
				<menu_item_check label="Attuale" name="Current"/>
				<menu_item_check label="Desiderata" name="Desired"/>
				<menu_item_check label="Piena" name="Full"/>
			</menu>
		</menu>
		<menu label="Resa" name="Rendering">
			<menu_item_check label="Assi" name="Axes"/>
			<menu_item_check label="Tangent Basis" name="Tangent Basis"/>
			<menu_item_call label="Selected Texture Info Basis" name="Selected Texture Info Basis"/>
			<menu_item_call label="Info materiale selezionato" name="Selected Material Info"/>
			<menu_item_check label="Wireframe" name="Wireframe"/>
			<menu_item_check label="Occlusione oggetto-oggetto" name="Object-Object Occlusion"/>
			<menu_item_check label="Advanced Lighting Model" name="Advanced Lighting Model"/>
			<menu_item_check label="   Shadows from Sun/Moon/Projectors" name="Shadows from Sun/Moon/Projectors"/>
			<menu_item_check label="   SSAO and Shadow Smoothing" name="SSAO and Shadow Smoothing"/>
			<menu_item_check label="Debug GL" name="Debug GL"/>
			<menu_item_check label="Debug Pipeline" name="Debug Pipeline"/>
			<menu_item_check label="Automatic Alpha Masks (deferred)" name="Automatic Alpha Masks (deferred)"/>
			<menu_item_check label="Automatic Alpha Masks (non-deferred)" name="Automatic Alpha Masks (non-deferred)"/>
			<menu_item_check label="Animation Textures" name="Animation Textures"/>
			<menu_item_check label="Disabilita texture" name="Disable Textures"/>
			<menu_item_check label="Full Res Textures (dangerous)" name="Full Res Textures"/>
			<menu_item_check label="Render Attached Lights" name="Render Attached Lights"/>
			<menu_item_check label="Render Attached Particles" name="Render Attached Particles"/>
			<menu_item_check label="Hover Glow Objects" name="Hover Glow Objects"/>
		</menu>
		<menu label="Rete" name="Network">
			<menu_item_check label="Pausa agente" name="AgentPause"/>
			<menu_item_call label="Abilita log messaggi" name="Enable Message Log"/>
			<menu_item_call label="Disabilita log messaggi" name="Disable Message Log"/>
			<menu_item_check label="Velocity Interpolate Objects" name="Velocity Interpolate Objects"/>
			<menu_item_check label="Ping Interpolate Object Positions" name="Ping Interpolate Object Positions"/>
			<menu_item_call label="Drop a Packet" name="Drop a Packet"/>
		</menu>
		<menu_item_call label="Scarica Scripted Camera" name="Dump Scripted Camera"/>
		<menu label="Registra" name="Recorder">
			<menu_item_call label="Avvia registraz eventi" name="Start event recording"/>
			<menu_item_call label="Ferma registraz eventi" name="Stop event recording"/>
			<menu_item_call label="Esegui registrazione eventi" name="Playback event recording"/>
			<menu_item_call label="Avvia esecuzione" name="Start Playback"/>
			<menu_item_call label="Ferma esecuzione" name="Stop Playback"/>
			<menu_item_check label="Esegui ciclico" name="Loop Playback"/>
			<menu_item_call label="Avvia registraz" name="Start Record"/>
			<menu_item_call label="Ferma registraz" name="Stop Record"/>
		</menu>
		<menu label="Mondo" name="DevelopWorld">
			<menu_item_check label="Sim Sun Override" name="Sim Sun Override"/>
			<menu_item_check label="Fixed Weather" name="Fixed Weather"/>
			<menu_item_call label="Scarica Region Object Cache" name="Dump Region Object Cache"/>
			<menu_item_call label="Scarica Simulator Features to Nearby Chat" name="DumpSimFeaturesToChat"/>
		</menu>
		<menu label="UI" name="UI">
			<menu_item_call label="Test Media browser" name="Web Browser Test"/>
			<menu_item_check label="Test riavvio regione..." name="Region Restart Test"/>
			<menu_item_call label="Web Content Browser" name="Web Content Browser"/>
			<menu_item_call label="Test connessione FB" name="FB Connect Test"/>
			<menu_item_call label="Scarica SelectMgr" name="Dump SelectMgr"/>
			<menu_item_call label="Scarica Inventario" name="Dump Inventory"/>
			<menu_item_call label="Scarica Timers" name="Dump Timers"/>
			<menu_item_call label="Scarica Focus Holder" name="Dump Focus Holder"/>
			<menu_item_call label="Stampa info oggetto selezionato" name="Print Selected Object Info"/>
			<menu_item_call label="Stampa info agente" name="Print Agent Info"/>
			<menu_item_check label="Doppio clic Auto-Pilota" name="Double-ClickAuto-Pilot"/>
			<menu_item_check label="Doppio clic Teleport" name="DoubleClick Teleport"/>
			<menu_item_check label="Debug SelectMgr" name="Debug SelectMgr"/>
			<menu_item_check label="Debug clic" name="Debug Clicks"/>
			<menu_item_check label="Debug viste" name="Debug Views"/>
			<menu_item_check label="Debug Name Tooltips" name="Debug Name Tooltips"/>
			<menu_item_check label="Debug eventi mouse" name="Debug Mouse Events"/>
			<menu_item_check label="Debug tasti" name="Debug Keys"/>
			<menu_item_check label="Debug Window Process" name="Debug WindowProc"/>
		</menu>
		<menu label="XUI" name="XUI">
			<menu_item_call label="Ricarica impostazioni colori" name="Reload Color Settings"/>
			<menu_item_call label="Mostra Font Test" name="Show Font Test"/>
			<menu_item_call label="Carica da XML" name="Load from XML"/>
			<menu_item_call label="Salva su XML" name="Save to XML"/>
			<menu_item_check label="Mostra nomi XUI" name="Show XUI Names"/>
			<menu_item_check label="Mostra debugging info for views" name="DebugViews"/>
			<menu_item_call label="XUI Preview Tool" name="UI Preview Tool"/>
			<menu_item_call label="Manda IM test" name="Send Test IMs"/>
			<menu_item_call label="Vuota cache nomi" name="Flush Names Caches"/>
		</menu>
		<menu label="Avatar" name="Character">
			<menu label="Cattura texture combinate" name="Grab Baked Texture">
				<menu_item_call label="Iride" name="Grab Iris"/>
				<menu_item_call label="Testa" name="Grab Head"/>
				<menu_item_call label="Corpo sopra" name="Grab Upper Body"/>
				<menu_item_call label="Corpo sotto" name="Grab Lower Body"/>
				<menu_item_call label="Gonna" name="Grab Skirt"/>
			</menu>
			<menu label="Test avatar" name="Character Tests">
				<menu_item_call label="Aspetto a XML" name="Appearance To XML"/>
				<menu_item_call label="Commuta Character Geometry" name="Toggle Character Geometry"/>
				<menu_item_call label="Test maschio" name="Test Male"/>
				<menu_item_call label="Test femmina" name="Test Female"/>
				<menu_item_check label="Allow Select Avatar" name="Allow Select Avatar"/>
			</menu>
			<menu label="Velocità animazioni" name="Animation Speed">
				<menu_item_call label="Tutte 10% più veloci" name="All Animations 10 Faster"/>
				<menu_item_call label="Tutte 10% più lente" name="All Animations 10 Slower"/>
				<menu_item_call label="Reset velocità" name="Reset All Animation Speed"/>
				<menu_item_check label="Animazioni slow motion" name="Slow Motion Animations"/>
			</menu>
<<<<<<< HEAD
			<menu_item_call label="Forza param all'originale" name="Force Params to Default"/>
			<menu_item_check label="Info animazione" name="Animation Info"/>
			<menu_item_check label="Mostra sguardo" name="Show Look At"/>
			<menu_item_check label="Mostra selezione" name="Show Point At"/>
			<menu_item_check label="Debug Joint Updates" name="Debug Joint Updates"/>
			<menu_item_check label="Disabilita LOD" name="Disable LOD"/>
			<menu_item_check label="Debug Character Vis" name="Debug Character Vis"/>
			<menu_item_check label="Mostra Collision Skeleton" name="Show Collision Skeleton"/>
			<menu_item_check label="Mostra scheletro" name="Show Bones"/>
			<menu_item_check label="Mostra Agent Target" name="Display Agent Target"/>
			<menu_item_call label="Scarica Attachments" name="Dump Attachments"/>
			<menu_item_call label="Debug Texture avatar" name="Debug Avatar Textures"/>
			<menu_item_call label="Scarica Texture locali" name="Dump Local Textures"/>
			<menu_item_call label="Ricarica Avatar Cloud Particle" name="Reload Avatar Cloud Particle"/>
=======
			<menu_item_call label="Forza i parametri sui valori predefiniti" name="Force Params to Default"/>
			<menu_item_check label="Informazioni sull&apos;animazione" name="Animation Info"/>
			<menu_item_check label="Disabilita livello di dettaglio" name="Disable LOD"/>
			<menu_item_check label="Mostra schemi collisione" name="Show Collision Skeleton"/>
			<menu_item_check label="Mostra ossa" name="Show Bones"/>
			<menu_item_check label="Mostra bersaglio" name="Display Agent Target"/>
			<menu_item_check label="Mostra Impostor Extents" name="Show Impostor Extents"/>
			<menu_item_call label="Debug texture dell&apos;avatar" name="Debug Avatar Textures"/>
>>>>>>> 3d59b774
		</menu>
		<menu_item_check label="Texture HTTP" name="HTTP Textures"/>
		<menu_item_check label="Inventario HTTP" name="HTTP Inventory"/>
		<menu_item_call label="Comprimi immagini" name="Compress Images"/>
		<menu_item_call label="Abilita Visual Leak Detector" name="Enable Visual Leak Detector"/>
		<menu_item_check label="Output Debug Minidump" name="Output Debug Minidump"/>
		<menu_item_check label="Finestra terminale (prossimo login)" name="Console Window"/>
		<menu label="Imposta livello log" name="Set Logging Level">
			<menu_item_check name="Debug" label="Debug"/>
			<menu_item_check name="Info" label="Info"/>
			<menu_item_check name="Warning" label="Avvisi"/>
			<menu_item_check name="Error" label="Errori"/>
			<menu_item_check name="None" label="Nessuno"/>
		</menu>
		<menu_item_call label="Chiedi stato Admin" name="Request Admin Options"/>
		<menu_item_call label="Esci da stato Admin" name="Leave Admin Options"/>
		<menu_item_check label="Mostra menu Admin" name="View Admin Options"/>
	</menu>
	<menu label="Admin" name="Admin">
		<menu label="Oggetto" name="AdminObject">
			<menu_item_call label="Prendi copia" name="Admin Take Copy"/>
			<menu_item_call label="Forza proprietario a me" name="Force Owner To Me"/>
			<menu_item_call label="Forza permessi proprietario" name="Force Owner Permissive"/>
			<menu_item_call label="Cancella" name="Delete"/>
			<menu_item_call label="Blocca" name="Lock"/>
			<menu_item_call label="Cattura ID Assets" name="Get Assets IDs"/>
		</menu>
		<menu label="Lotto" name="Parcel">
			<menu_item_call label="Forza proprietario a me" name="Owner To Me"/>
			<menu_item_call label="Imposta a Linden Content" name="Set to Linden Content"/>
			<menu_item_call label="Reclama terreno pubblico" name="Claim Public Land"/>
		</menu>
		<menu label="Regione" name="Region">
			<menu_item_call label="Scarica Dati temp asset" name="Dump Temp Asset Data"/>
			<menu_item_call label="Salva Region state" name="Save Region State"/>
		</menu>
		<menu_item_call label="God Tools" name="God Tools"/>
	</menu>
	<menu label="Admin" name="Deprecated">
		<menu label="Attacca oggetto" name="Attach Object"/>
		<menu label="Stacca oggetto" name="Detach Object"/>
		<menu label="Togli abito" name="Take Off Clothing">
			<menu_item_call label="Camicia" name="Shirt"/>
			<menu_item_call label="Pantaloni" name="Pants"/>
			<menu_item_call label="Scarpe" name="Shoes"/>
			<menu_item_call label="Calze" name="Socks"/>
			<menu_item_call label="Giacca" name="Jacket"/>
			<menu_item_call label="Guanti" name="Gloves"/>
			<menu_item_call label="Canottiera" name="Menu Undershirt"/>
			<menu_item_call label="Slip" name="Menu Underpants"/>
			<menu_item_call label="Gonna" name="Skirt"/>
			<menu_item_call label="Alfa" name="Alpha"/>
			<menu_item_call label="Tatuaggio" name="Tattoo"/>
			<menu_item_call label="Fisica" name="Physics"/>
			<menu_item_call label="Tutto" name="All Clothes"/>
		</menu>
		<menu label="Aiuto" name="DeprecatedHelp">
			<menu_item_call label="Blog ufficiale Linden" name="Official Linden Blog"/>
			<menu_item_call label="Portale Scripting" name="Scripting Portal"/>
			<menu label="Bug Reporting" name="Bug Reporting">
				<menu_item_call label="Public Issue Tracker" name="Public Issue Tracker"/>
				<menu_item_call label="Public Issue Tracker Help" name="Publc Issue Tracker Help"/>
				<menu_item_call label="Bug Reporting 101" name="Bug Reporing 101"/>
				<menu_item_call label="Problemi sicurezza" name="Security Issues"/>
				<menu_item_call label="Wiki domande e risposte" name="QA Wiki"/>
			</menu>
		</menu>
	</menu>
</menu_bar><|MERGE_RESOLUTION|>--- conflicted
+++ resolved
@@ -105,13 +105,9 @@
 			<menu_item_separator />
 			<menu_item_check label="Mostra menu Avanzato" name="Show Advanced Menu"/>
 		</menu>
-<<<<<<< HEAD
 		<menu_item_call label="Teleport a casa" name="Teleport Home"/>
 		<menu_item_call label="Fissa casa qui" name="Set Home to Here"/>
 		<menu label="Posizione del sole" name="Environment Settings">
-=======
-		<menu label="Dom" name="Sun">
->>>>>>> 3d59b774
 			<menu_item_check label="Alba" name="Sunrise"/>
 			<menu_item_check label="Mezzogiorno" name="Noon"/>
 			<menu_item_check label="Tramonto" name="Sunset"/>
@@ -119,7 +115,6 @@
 			<menu_item_check label="Usa impostazioni regione" name="Revert to Region Default"/>
 		</menu>
 		<menu label="Editor ambiente" name="Environment Editor">
-<<<<<<< HEAD
 			<menu_item_call label="Impostazioni ambiente..."	 name="Environment Settings"/>
 			<menu name="Water Presets" label="Preset acqua">
 				<menu_item_call	 label="Nuovo preset..." name="new_water_preset"/>
@@ -135,23 +130,6 @@
 				<menu_item_call label="Nuovo preset..." name="new_day_preset"/>
 				<menu_item_call label="Modifica preset..." name="edit_day_preset"/>
 				<menu_item_call label="Cancella preset..." name="delete_day_preset"/>
-=======
-			<menu_item_call label="Impostazioni ambiente..." name="Environment Settings"/>
-			<menu label="Valori predefiniti acqua" name="Water Presets">
-				<menu_item_call label="Nuovo valore predefinito..." name="new_water_preset"/>
-				<menu_item_call label="Modifica valore predefinito..." name="edit_water_preset"/>
-				<menu_item_call label="Elimina valore predefinito..." name="delete_water_preset"/>
-			</menu>
-			<menu label="Valori predefiniti cielo" name="Sky Presets">
-				<menu_item_call label="Nuovo valore predefinito..." name="new_sky_preset"/>
-				<menu_item_call label="Modifica valore predefinito..." name="edit_sky_preset"/>
-				<menu_item_call label="Elimina valore predefinito..." name="delete_sky_preset"/>
-			</menu>
-			<menu label="Valori predefiniti giorno" name="Day Presets">
-				<menu_item_call label="Nuovo valore predefinito..." name="new_day_preset"/>
-				<menu_item_call label="Modifica valore predefinito..." name="edit_day_preset"/>
-				<menu_item_call label="Elimina valore predefinito..." name="delete_day_preset"/>
->>>>>>> 3d59b774
 			</menu>
 		</menu>
 		<menu name="photo_and_video" label="Foto e video">
@@ -397,7 +375,6 @@
 			<menu_item_check label="Vento" name="Wind"/>
 			<menu_item_check label="FOV" name="FOV"/>
 			<menu_item_check label="Badge" name="Badge"/>
-<<<<<<< HEAD
 			<menu_item_check label="Cookie" name="Cookies"/>
 		</menu>
 		<menu label="Mostra info" name="Display Info">
@@ -410,19 +387,7 @@
 			<menu_item_check label="Mostra Matrices" name="Show Matrices"/>
 			<menu_item_check label="Mostra colore sotto cursore" name="Show Color Under Cursor"/>
 			<menu_item_check label="Mostra Memory" name="Show Memory"/>
-			<menu_item_check label="Mostra Info private Mem" name="Show Private Mem Info"/>
 			<menu_item_check label="Mostra Updates to Objects" name="Show Updates"/>
-=======
-		</menu>
-		<menu label="Mostra informazioni" name="Display Info">
-			<menu_item_check label="Mostra orario" name="Show Time"/>
-			<menu_item_check label="Mostra costo di caricamento" name="Show Upload Cost"/>
-			<menu_item_check label="Mostra informazioni di rendering" name="Show Render Info"/>
-			<menu_item_check label="Mostra info sulla texture" name="Show Texture Info"/>
-			<menu_item_check label="Mostra colore sotto il cursore" name="Show Color Under Cursor"/>
-			<menu_item_check label="Mostra memoria" name="Show Memory"/>
-			<menu_item_check label="Mostra aggiornamenti agli oggetti" name="Show Updates"/>
->>>>>>> 3d59b774
 		</menu>
 		<menu label="Forza un errore" name="Force Errors">
 			<menu_item_call label="Forza Breakpoint" name="Force Breakpoint"/>
@@ -442,7 +407,6 @@
 			<menu_item_call label="Frame Profile" name="Frame Profile"/>
 			<menu_item_call label="Benchmark" name="Benchmark"/>
 		</menu>
-<<<<<<< HEAD
 		<menu label="Metadati resa" name="Render Metadata">
 			<menu_item_check label="Bounding Boxes" name="Bounding Boxes"/>
 			<menu_item_check label="Avatar Hitboxes" name="Avatar Hitboxes"/>
@@ -458,6 +422,7 @@
 			<menu_item_check label="Texture Area" name="Texture Area"/>
 			<menu_item_check label="Face Area" name="Face Area"/>
 			<menu_item_check label="LOD Info" name="LOD Info"/>
+			<menu_item_check label="Conteggio triangolo" name="Triangle Count"/>
 			<menu_item_check label="Build Queue" name="Build Queue"/>
 			<menu_item_check label="Lights" name="Lights"/>
 			<menu_item_check label="Particles" name="Particles"/>
@@ -467,19 +432,6 @@
 			<menu_item_check label="Wind Vectors" name="Wind Vectors"/>
 			<menu_item_check label="Sculpt" name="Sculpt"/>
 			<menu_item_check label="Dimens texture" name="Texture Size"/>
-=======
-		<menu label="Render Metadata" name="Render Metadata">
-			<menu_item_check label="Normali" name="Normals"/>
-			<menu_item_check label="Forme fisica" name="Physics Shapes"/>
-			<menu_item_check label="Aggiorna tipo" name="Update Type"/>
-			<menu_item_check label="Info livello dettaglio" name="LOD Info"/>
-			<menu_item_check label="Conteggio triangolo" name="Triangle Count"/>
-			<menu_item_check label="Crea coda" name="Build Queue"/>
-			<menu_item_check label="Particelle" name="Particles"/>
-			<menu_item_check label="Giunti" name="Joints"/>
-			<menu_item_check label="Vettori vento" name="Wind Vectors"/>
-			<menu_item_check label="Scolpisci" name="Sculpt"/>
->>>>>>> 3d59b774
 			<menu label="Densità texture" name="Texture Density">
 				<menu_item_check label="Nessuna" name="None"/>
 				<menu_item_check label="Attuale" name="Current"/>
@@ -586,7 +538,6 @@
 				<menu_item_call label="Reset velocità" name="Reset All Animation Speed"/>
 				<menu_item_check label="Animazioni slow motion" name="Slow Motion Animations"/>
 			</menu>
-<<<<<<< HEAD
 			<menu_item_call label="Forza param all'originale" name="Force Params to Default"/>
 			<menu_item_check label="Info animazione" name="Animation Info"/>
 			<menu_item_check label="Mostra sguardo" name="Show Look At"/>
@@ -597,20 +548,11 @@
 			<menu_item_check label="Mostra Collision Skeleton" name="Show Collision Skeleton"/>
 			<menu_item_check label="Mostra scheletro" name="Show Bones"/>
 			<menu_item_check label="Mostra Agent Target" name="Display Agent Target"/>
+			<menu_item_check label="Mostra Impostor Extents" name="Show Impostor Extents"/>
 			<menu_item_call label="Scarica Attachments" name="Dump Attachments"/>
 			<menu_item_call label="Debug Texture avatar" name="Debug Avatar Textures"/>
 			<menu_item_call label="Scarica Texture locali" name="Dump Local Textures"/>
 			<menu_item_call label="Ricarica Avatar Cloud Particle" name="Reload Avatar Cloud Particle"/>
-=======
-			<menu_item_call label="Forza i parametri sui valori predefiniti" name="Force Params to Default"/>
-			<menu_item_check label="Informazioni sull&apos;animazione" name="Animation Info"/>
-			<menu_item_check label="Disabilita livello di dettaglio" name="Disable LOD"/>
-			<menu_item_check label="Mostra schemi collisione" name="Show Collision Skeleton"/>
-			<menu_item_check label="Mostra ossa" name="Show Bones"/>
-			<menu_item_check label="Mostra bersaglio" name="Display Agent Target"/>
-			<menu_item_check label="Mostra Impostor Extents" name="Show Impostor Extents"/>
-			<menu_item_call label="Debug texture dell&apos;avatar" name="Debug Avatar Textures"/>
->>>>>>> 3d59b774
 		</menu>
 		<menu_item_check label="Texture HTTP" name="HTTP Textures"/>
 		<menu_item_check label="Inventario HTTP" name="HTTP Inventory"/>
