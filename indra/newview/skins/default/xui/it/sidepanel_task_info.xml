--- conflicted
+++ resolved
@@ -48,17 +48,11 @@
 		<text name="Name:">
 			Nome:
 		</text>
-<<<<<<< HEAD
 		<line_editor name="Object Name" tool_tip="Il nome è limitato a 63 caratteri. Prim con nomi più lunghi verranno accorciati. I nomi possono avere solamente caratteri stampabili facenti parte del codice ASCII-7 (non esteso), con l&apos;eccezione della barra verticale &apos;|&apos;."/>
 		<text name="Description:">
 			Descrizione:
 		</text>
 		<line_editor name="Object Description" tool_tip="Quando la dicitura &quot;Vedi suggerimenti su tutti gli oggetti&quot; è selezionata nelle impostazioni del Viewer, passando il mouse sopra un oggetto si vedrà la sua descrizione. La descrizione dei Prim è limitata a 127 bytes. Se più lunga, verrá troncata."/>
-=======
-		<text name="Description:">
-			Descrizione:
-		</text>
->>>>>>> 81dbd366
 		<text name="CreatorNameLabel">
 			Ideatore:
 		</text>
@@ -74,11 +68,7 @@
 		<text name="label click action">
 			Fai clic per:
 		</text>
-<<<<<<< HEAD
 		<combo_box name="clickaction" tool_tip="Con l&apos;azione &quot;clic singolo&quot; puoi interagire con un oggetto semplicemente cliccandolo una volta. Ogni azione &quot;clic singolo&quot; ha un cursore speciale che indica il suo effetto. Alcune azioni &quot;clic singolo&quot; hanno dei requisiti per funzionare. Ad esempio per il comando &quot;Touch and Pay&quot; sono necessari degli script.">
-=======
-		<combo_box name="clickaction">
->>>>>>> 81dbd366
 			<combo_box.item label="Tocca (predefinito)" name="Touch/grab(default)"/>
 			<combo_box.item label="Siediti sull&apos;oggetto" name="Sitonobject"/>
 			<combo_box.item label="Acquista oggetto" name="Buyobject"/>
@@ -94,13 +84,8 @@
 			<text name="Anyone can:">
 				Chiunque:
 			</text>
-<<<<<<< HEAD
 			<check_box label="Copia" name="checkbox allow everyone copy" tool_tip="Chiunque può prendere una copia di questo oggetto. L&apos;oggetto e tutti i suoi contenuti devono avere il permesso di copia e trasferimento."/>
 			<check_box label="Sposta" name="checkbox allow everyone move" tool_tip="Chiunque può muovere l&apos;oggetto."/>
-=======
-			<check_box label="Copia" name="checkbox allow everyone copy"/>
-			<check_box label="Sposta" name="checkbox allow everyone move"/>
->>>>>>> 81dbd366
 			<text name="GroupLabel">
 				Gruppo:
 			</text>
@@ -108,13 +93,8 @@
 			<text name="NextOwnerLabel">
 				Proprietario successivo:
 			</text>
-<<<<<<< HEAD
 			<check_box label="Modifica" name="checkbox next owner can modify" tool_tip="Il prossimo proprietario può modificare le proprietà dell&apos;oggetto come il nome o la scala."/>
 			<check_box label="Copia" name="checkbox next owner can copy" tool_tip="Il proprietario successivo può prendere infinite copie di questo oggetto. Le copie mantengono le informazioni sul creatore, e non possono avere permessi maggiori di quelli posseduti dall&apos;oggetto copiato."/>
-=======
-			<check_box label="Modifica" name="checkbox next owner can modify"/>
-			<check_box label="Copia" name="checkbox next owner can copy"/>
->>>>>>> 81dbd366
 			<check_box label="Trasferisci" name="checkbox next owner can transfer" tool_tip="Il prossimo proprietario può regalare o rivendere questo oggetto"/>
 		</panel>
 		<check_box label="In vendita" name="checkbox for sale" tool_tip="Permette alla gente di comprare questo oggetto, il suo contenuto o la sua copia virtuale ad un prezzo stabilito."/>
