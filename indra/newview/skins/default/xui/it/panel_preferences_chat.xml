--- conflicted
+++ resolved
@@ -1,5 +1,4 @@
 <?xml version="1.0" encoding="utf-8" standalone="yes"?>
-<<<<<<< HEAD
 <panel label="Chat" name="chat">
 	<tab_container label="Impostazioni di Firestorm" name="tabs">
 		<panel label="Generale" name="ChatGeneral">
@@ -177,91 +176,4 @@
 		<panel label="Dizionari" name="ChatTextInput">
 		</panel>
 	</tab_container>
-=======
-<panel label="Text Chat" name="chat">
-	<panel>
-		<check_box initial_value="true" label="Simula la battitura tasti quando scrivi" name="play_typing_animation"/>
-		<check_box label="Quando sono OFF-LINE, spediscimi gli IM in una e-mail" name="send_im_to_email"/>
-		<check_box label="Solo amici e gruppi possono chiamarmi o mandarmi IM" name="voice_call_friends_only_check"/>
-		<text name="font_size">
-			Dimensioni caratteri:
-		</text>
-		<combo_box name="chat_font_size">
-			<item label="Piccolo" name="Small" value="0"/>
-			<item label="Medio" name="Medium" value="1"/>
-			<item label="Grande" name="Large" value="2"/>
-		</combo_box>
-		<check_box label="Chat a vignetta" name="bubble_text_chat"/>
-	</panel>
-	<panel>
-		<text name="notifications">
-			Notifiche
-		</text>
-		<text name="friend_ims">
-			IM degli amici:
-		</text>
-		<combo_box name="FriendIMOptions">
-			<item label="Apri finestra Conversazioni" name="OpenConversationsWindow" value="openconversations"/>
-			<item label="Mostra il messaggio in una finestra pop-up" name="PopUpMessage" value="toast"/>
-			<item label="Pulsante barra strumenti Flash" name="FlashToolbarButton" value="flash"/>
-			<item label="Nessuno" name="None" value="none"/>
-		</combo_box>
-		<text name="non_friend_ims">
-			IM non di amici:
-		</text>
-		<combo_box name="NonFriendIMOptions">
-			<item label="Apri finestra Conversazioni" name="OpenConversationsWindow" value="openconversations"/>
-			<item label="Mostra il messaggio in una finestra pop-up" name="PopUpMessage" value="toast"/>
-			<item label="Pulsante barra strumenti Flash" name="FlashToolbarButton" value="flash"/>
-			<item label="Nessuno" name="None" value="none"/>
-		</combo_box>
-		<text name="conference_ims">
-			IM conferenza:
-		</text>
-		<combo_box name="ConferenceIMOptions">
-			<item label="Apri finestra Conversazioni" name="OpenConversationsWindow" value="openconversations"/>
-			<item label="Mostra il messaggio in una finestra pop-up" name="PopUpMessage" value="toast"/>
-			<item label="Pulsante barra strumenti Flash" name="FlashToolbarButton" value="flash"/>
-			<item label="Nessuno" name="None" value="none"/>
-		</combo_box>
-		<text name="group_chat">
-			Chat di gruppo:
-		</text>
-		<combo_box name="GroupChatOptions">
-			<item label="Apri finestra Conversazioni" name="OpenConversationsWindow" value="openconversations"/>
-			<item label="Mostra il messaggio in una finestra pop-up" name="PopUpMessage" value="toast"/>
-			<item label="Pulsante barra strumenti Flash" name="FlashToolbarButton" value="flash"/>
-			<item label="Nessuno" name="None" value="none"/>
-		</combo_box>
-		<text name="nearby_chat">
-			Chat nei dintorni:
-		</text>
-		<combo_box name="NearbyChatOptions">
-			<item label="Apri finestra Conversazioni" name="OpenConversationsWindow" value="openconversations"/>
-			<item label="Mostra il messaggio in una finestra pop-up" name="PopUpMessage" value="toast"/>
-			<item label="Pulsante barra strumenti Flash" name="FlashToolBarButton" value="flash"/>
-			<item label="Nessuno" name="None" value="none"/>
-		</combo_box>
-		<text name="notifications_alert">
-			Per interrompere temporaneamente le notifiche, usa Comunica &gt; Non disturbare.
-		</text>
-	</panel>
-	<panel>
-		<text name="play_sound">
-			Riproduci suono:
-		</text>
-		<check_box label="Nuova conversazione" name="new_conversation"/>
-		<check_box label="Chiamata voce in arrivo" name="incoming_voice_call"/>
-		<check_box label="Offerta di Teleport" name="teleport_offer"/>
-		<check_box label="Offerta inventario" name="inventory_offer"/>
-	</panel>
-	<panel>
-		<button label="Cancella registro..." name="clear_log"/>
-		<button label="Cancella trascrizioni..." name="delete_transcripts"/>
-		<button label="Sfoglia..." label_selected="Sfoglia" name="log_path_button"/>
-	</panel>
-	<button label="Traduzione..." name="ok_btn"/>
-	<button label="Sostituzione automatica..." name="autoreplace_showgui"/>
-	<button label="Correzione ortografica..." name="spellcheck_showgui"/>
->>>>>>> f6282b17
 </panel>