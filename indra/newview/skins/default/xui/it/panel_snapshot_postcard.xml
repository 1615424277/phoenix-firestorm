--- conflicted
+++ resolved
@@ -12,17 +12,10 @@
 	<text name="title">
 		E-mail
 	</text>
-<<<<<<< HEAD
-        <tab_container name="postcard_tabs">
-		<panel name="panel_postcard_message" label="Messaggio"/>
-		<panel name="panel_postcard_settings" label="Impostazioni"/>
-		</tab_container>
-=======
 	<tab_container name="postcard_tabs">
 		<panel label="Messaggio" name="panel_postcard_message"/>
 		<panel label="Impostazioni" name="panel_postcard_settings"/>
 	</tab_container>
 	<button label="Annulla" name="cancel_btn"/>
 	<button label="Invia" name="send_btn"/>
->>>>>>> 4aa64b99
 </panel>