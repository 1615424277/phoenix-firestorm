<?xml version="1.0" encoding="utf-8" standalone="yes"?>
<panel label="Grafica" name="Display panel">
	<tab_container label="Impostazioni grafiche" name="tabs">
		<panel label="Generale" name="General">
			<text name="preset_label">
				Preset in uso:
			</text>
			<text name="QualitySpeed">
				Qualità e velocità:
			</text>
			<text name="FasterText">
				Prestazioni
			</text>
			<text name="BetterText">
				Qualità
			</text>
			<text name="ShadersPrefText">
				Bassa
			</text>
			<text name="ShadersPrefText2">
				Media
			</text>
			<text name="ShadersPrefText3">
				Alta
			</text>
			<text name="ShadersPrefText4">
				Ultra
			</text>
<<<<<<< HEAD
			<check_box label="A schermo intero" name="Fullscreen Mode" tool_tip="Avvia Firestorm in modalità Schermo Intero (richiede riavvio)"/>
			<text name="ShadersText">
				Effetti grafici:
			</text>
			<check_box label="Acqua Trasparente" name="TransparentWater"/>
			<check_box label="Rilievi (tex.) e brillantezza" name="BumpShiny"/>
			<check_box label="Effetti grafici atmosferici" name="WindLightUseAtmosShaders"/>
			<check_box label="Illuminazione Avanzata" name="UseLightShaders" tool_tip="Abilita la gestione avanzata delle luci"/>
			<check_box label="Occlusione Ambiente" name="UseSSAO"/>
=======
			<check_box label="Schermo intero (richiede riavvio)" name="Fullscreen Mode" tool_tip="Avvia Firestorm in modalità Schermo Intero (richiede riavvio)"/>
			<text name="ShadersText">
				Effetti grafici:
			</text>
			<check_box label="Acqua trasparente" name="TransparentWater"/>
			<check_box label="Occlusione ambientale" name="UseSSAO"/>
			<check_box label="Riflessi" name="ReflectionsEnabled"/>
			<check_box label="Riflessi Screen Space" name="ScreenSpaceReflections"/>  <!-- DA RIVEDERE: "Riflessi avanzati", "Riflessi realistici" -->
>>>>>>> 86230977
			<text name="shadows_label">
				Ombre:
			</text>
			<combo_box name="ShadowDetail">
				<combo_box.item label="Nessuna" name="0"/>
				<combo_box.item label="Sole/Luna" name="1"/>
				<combo_box.item label="Sole/Luna + Proiettori" name="2"/>
			</combo_box>
<<<<<<< HEAD
			<text name="reflection_label">
				Riflesso sull’Acqua:
			</text>
			<combo_box name="Reflections">
=======
			<text name="ReflectionDetailText">
				Dettaglio riflessi:
			</text>
			<combo_box name="ReflectionDetail">
				<combo_box.item label="Solo statico" name="0"/>
				<combo_box.item label="Statico e dinamico" name="1"/>
				<combo_box.item label="In tempo reale" name="2"/>
			</combo_box>
			<text name="ReflectionProbeText">
				Copertura riflessione:
			</text>
			<combo_box name="ReflectionLevel">
				<combo_box.item label="Nessuno" name="0"/>
				<combo_box.item label="Solo manuale" name="1"/>
				<combo_box.item label="Manuale e terreno" name="2"/>
				<combo_box.item label="Scena completa" name="3"/>
			</combo_box>
			<!-- <text name="reflection_label">
				Riflesso sull’Acqua:
			</text>
			combo_box name="Reflections">
>>>>>>> 86230977
				<combo_box.item label="Nessuno (opaco)" name="-2"/>
				<combo_box.item label="Nessuno (trasparente)" name="-1"/>
				<combo_box.item label="Minimo" name="0"/>
				<combo_box.item label="Terreno e alberi" name="1"/>
				<combo_box.item label="Tutti gli oggetti statici" name="2"/>
				<combo_box.item label="Tutti gli avatar e gli oggetti" name="3"/>
				<combo_box.item label="Tutto" name="4"/>
<<<<<<< HEAD
			</combo_box>
=======
			</combo_box> -->
>>>>>>> 86230977
			<text name="local lights_label" tool_tip="Imposta il numero di punti luce resi quando  &apos;Ombre ambiente&apos; non è attivo. Richiede riavvio per cambiare modalità">
				Punti Luce (richiede riavvio):
			</text>
			<combo_box name="LocalLightsDetail">
				<combo_box.item label="Tutti (predefinito)" name="3"/>
				<combo_box.item label="Ridotti" name="2"/>
				<combo_box.item label="Solo Luna/Sole" name="1"/>
			</combo_box>
			<slider label="Distanza di disegno" name="DrawDistance"/>
			<slider label="Numero max particelle" name="MaxParticleCount"/>
			<slider label="Massima complessità" name="IndirectMaxComplexity" tool_tip="Controlla il livello a cui un avatar complesso viene visto come pupazzo colorato (JellyDoll)"/>
			<slider label="Numero max avatar completi" name="IndirectMaxNonImpostors"/>
			<slider label="Qualità post-produzione" name="RenderPostProcess"/>
			<text name="PostProcessText">
				Bassa
			</text>
			<slider label="Fisica Avatar" name="AvatarPhysicsDetail"/>
<<<<<<< HEAD
=======
			<slider label="Esposizione" name="RenderExposure"/>
>>>>>>> 86230977
			<text name="MeshDetailText">
				Livello dei dettagli (LOD):
			</text>
			<slider label="  LOD oggetti &amp; sculpt" name="ObjectMeshDetail" tool_tip="Oggetti con dettagli minori possono diminuire il peso della visualizzazione. Valori più alti provocano lag, usare con attenzione"/>
			<slider label="  Prim flexi" name="FlexibleMeshDetail"/>
			<slider label="  Alberi" name="TreeMeshDetail"/>
			<slider label="  Avatar" name="AvatarMeshDetail"/>
			<slider label="  Terreno" name="TerrainMeshDetail"/>
			<slider label="  Cielo" name="SkyMeshDetail"/>
			<text name="AvatarRenderingText">
				Resa avatar:
			</text>
			<check_box label="Vestiti in tessuto flessibile" name="AvatarCloth"/>
			<!-- <text name="TerrainDetailText">
				Dettagli del terreno:
			</text>
			<radio_group name="TerrainDetailRadio">
				<radio_item label="Basso" name="0"/>
				<radio_item label="Alto" name="2"/>
			</radio_group> -->
			<text name="Presets_Label">
				Preset:
			</text>
			<button label="Salva" name="PrefSaveButton"/>
			<button label="Carica" name="PrefLoadButton"/>
			<button label="Elimina" name="PrefDeleteButton"/>
			<button label="Reset" name="Defaults" tool_tip="Ricarica impostazioni predefinite"/>
		</panel>
		<panel label="Impostazioni Hardware" name="Hardware Settings">
<<<<<<< HEAD
			<check_box label="Filtro Anisotropico (rallenta se attivo)" name="ani"/>
			<check_box label="Abilita OpenGL Vertex Buffer sugli oggetti" name="vbo" tool_tip="Abilitare questo su computer con schede video di ultima generazione per aumentare le prestazioni della scheda video.  Tuttavia, gli hardware vecchi spesso hanno una scarsa implementazione dei VBOs e questo può provocare crash improvvisi quando questa opzione è abilitata."/>
			<check_box label="Abilita compressione texture (richiede riavvio)" name="texture compression" tool_tip="Le texture vengono compresse nella memoria video, questo consente per le texture con una risoluzione alta di essere caricate più rapidamente perdendo qualità nel colore."/>
			<check_box label="Abilita supporto display HiDPI (solo Mac OSX; richiede riavvio)" name="use HiDPI" tool_tip="Abilita OpenGL per il disegno ad alta risoluzione." />
			<text name="Antialiasing:">
=======
			<check_box label="Filtro Anisotropico (rallenta se attivo)" name="ani" tool_tip="Il filtro anisotropico è un metodo per migliorare la qualità delle texture quando vengono visualizzate ad angoli relativamente ampi rispetto alla posizione della fotocamera. Di solito le rende meno sfocate a distanze maggiori."/>
			<check_box label="Abilita VSync" name="vsync" tool_tip="Sincronizza il numero di fotogrammi al secondo con la frequenza di aggiornamento del monitor, il che potrebbe comportare una riduzione della fluidità e del ritardo visibili."/>
			<check_box label="Abilita streaming VBO" name="vbo_stream" tool_tip="La disattivazione di questa opzione può migliorare le prestazioni quando le VBO sono abilitate. Disattivato mostra importanti miglioramenti su molte GPU AMD (es: Schede video ATI)."/>
			<check_box label="Abilita compressione texture (richiede riavvio)" name="texture compression" tool_tip="Le texture vengono compresse nella memoria video, questo consente per le texture con una risoluzione alta di essere caricate più rapidamente perdendo qualità nel colore."/>
			<check_box label="Abilita supporto display HiDPI (solo Mac OSX; richiede riavvio)" name="use HiDPI" tool_tip="Abilita OpenGL per il disegno ad alta risoluzione." />
			<text name="Antialiasing:" tool_tip="Le modifiche a questa impostazione potrebbero richiedere il riavvio di alcuni componenti hardware.">
>>>>>>> 86230977
				Antialiasing:
			</text>
			<combo_box label="Antialiasing" name="fsaa">
				<combo_box.item label="Disabilita" name="FSAADisabled"/>
			</combo_box>
			<spinner name="gamma" label_width="160" width="226"/>
			<text name="brightness text">
				(1.0 = predefinito, più basso = più luminoso)
			</text>
			<slider label="Buffer memoria delle texture (MB):" name="GraphicsCardTextureMemory" tool_tip="Quantità di memoria da allocare per le texture. Di default nella memoria della scheda video è impostata a 512M. Ridurre questo valore può migliorare le prestazioni, ma può anche rendere le texture sfocate. Aumentando questo valore oltre 512M non è raccomandato. Anche se la vostra scheda grafica lo supporta, l&apos;impatto sulla memoria principale rischia di peggiorare la vostra esperienza. Aumentando si possono ottenere migliori prestazioni ma solo su hardware potenti"/>
			<check_box label="Abilita memoria dinamica per le texture" name="FSDynamicTextureMemory" tool_tip="Consente il calcolo dinamico della memoria delle texture (disponibile solo su viewer a 64 bit e GPU AMD/NVIDIA con almeno 512 MB di memoria video)." />
			<slider label="Buffer minimo di memoria per le texture (MB):" name="FSDynamicTextureMemoryMinTextureMemory" tool_tip="La quantità minima di memoria da allocare per le texture. Ciò assicurerà che il valore specificato venga sempre utilizzata per le texture, anche se supera la quantità di memoria video disponibile. Se il valore specificato più le riserve superano la quantità di memoria video fisica, verrà limitato di conseguenza." />
			<slider label="Riserva aggiuntiva memoria cache texture (%):" name="FSDynamicTextureMemoryCacheReserve" tool_tip="La percentuale di memoria video fisica riservata alle texture caricate nella cache che attualmente non vengono visualizzate." />
			<slider label="Riserva di memoria video fisica (%):" name="FSDynamicTextureMemoryGPUReserve" tool_tip="La percentuale di memoria video fisica riservata per altri usi." />
			<spinner label="Distanza della nebbia:" name="fog" label_width="160" width="226"/>
<<<<<<< HEAD
=======
			<spinner label="Thread di decodifica immagine:" name="image_decode_threads" tool_tip="Il numero di thread da utilizzare per la decodifica delle immagini. 0 = Automatico, 1 = Sincrono, 2+ = specificato dall'utente. (consigliati 0 o 1)." />
>>>>>>> 86230977
		</panel>
		<panel label="Resa" name="Rendering">
			<text name="World Updating">
				Caricamento del mondo:
			</text>
			<check_box label="Congela visualizzazione (mette in pausa tutto)" tool_tip="Setta questo per bloccare tutti gli aggiornamenti dal server - ferma tutte le azioni ma non ha effetto sulla chat e sulla voce" name="WorldPause"/>
			<text name="Texture Rendering">
				Resa texture:
			</text>
			<!-- Removed in FIRE-24256, leaving it here for non-SL viewer version --> <check_box label="Usa texture HTTP" tool_tip="Caricare le texture utilizzando il protocollo HTTP - non impostare se si hanno problemi di resa e/o si desidera caricare col vecchio protocollo UDP" name="TexturesHTTP"/>
			<check_box label="Limita la risoluzione massima delle texture a 512px (solo 64bit; richiede riavvio)" tool_tip="Questa impostazione limita la risoluzione massima per le texture a 512px. Ciò consente di visualizzare più texture prima di superare la memoria disponibile per le texture e di non vederle sfocate." name="FSRestrictMaxTextureSize" />
			<text name="TextureDetailLabel">
				Max livello qualità texture:
			</text>
			<combo_box name="TextureDetail">
				<combo_box.item label="Normale" name="0"/>
				<combo_box.item label="Medio" name="3"/>
				<combo_box.item label="Basso" name="4"/>
				<combo_box.item label="Nessuna texture" name="5"/>
			</combo_box>
			<text name="Alpha Mask Rendering">
				Resa alpha mask:
			</text>
			<check_box label="Carica alpha mask quando &apos;Ombre ambiente&apos; è disabilitato" tool_tip="Quando spuntato le Alpha Mask vengono caricate correttamente quando le ombre non sono attive" name="RenderAutoMaskAlphaNonDeferred"/>
			<check_box label="Carica alpha mask quando &apos;Ombre ambiente&apos; è attivo" tool_tip="Quando spuntato le alpha mask vengono caricate correttamente quando le ombre sono attive" name="RenderAutoMaskAlphaDeferred"/>
			<text name="Miscellaneous Rendering">
				Altre impostazioni:
			</text>
			<check_box label="Mostra bagliore" tool_tip="Mostra il bagliore (glow). Da notare che deve essere impostata a zero per disabilitare la luce quando le ombre sono attive." name="RenderGlow"/>
			<slider label="Intensità:" tool_tip="Forza del bagliore. Più alto = più ampio e uniforme (predef. 2)" name="glow_strength"/>
			<check_box label="Mostra avatar che non hanno terminato il caricamento" name="RenderUnloadedAvatars"/>
			<check_box label="Limita framerate" name="FSLimitFramerate"/>
			<check_box label="Mostra scena come wireframe" name="Wireframe"/>
			<check_box label="Abilita Luci Attachments (face-light)" tool_tip="Abilita tutte le luci che gli avatar hanno attaccate al corpo come le luci per la faccia. Utile per spegnerle quando necessario." name="Render Attached Lights"/>
			<check_box label="Renderizza particelle generate da altri avatar" name="Render Attached Particles"/>
			<slider label="Ritardo pre-caricamento di visualizzazione mondo" tool_tip="Quanto tempo deve passare, prima di visualizzare il mondo dopo che gli altri vi hanno visto online (predef. 6 secondi)" name="PrecachingDelay"/>
			<text name="PrecachingDelayText">
				secondi
			</text>
			<slider label="Qualità ombre" tool_tip="Qual&apos;è la qualità delle ombre (predef. 1)" name="ShadowResolution"/>
			<slider label="Grandezza texture del terreno (richiede riavvio)" name="RenderTerrainScale" tool_tip="Determina la grandezza della texture del terreno valore più basso = texture più compressa (richiede riavvio viewer)."/>
		</panel>
		<panel label="Profondità di Campo" name="DOF panel">
			<check_box label="Abilita Profondità di Campo (PdC: sfoca la vista tranne che nella direzione della camera)" name="UseDoF"/>
			<check_box label="Abilita in modalità Costruzione" name="RenderDepthOfFieldInEditMode"/>
<<<<<<< HEAD
=======
			<check_box label="Abilita sott'acqua" name="FSRenderDoFUnderwater"/>
>>>>>>> 86230977
			<check_box label="La messa a fuoco della PdC segue il cursore" name="FSFocusPointFollowsPointer" tool_tip="La messa a fuoco della profondità di campo (PdC) seguirà il tuo mouse, questo comportamento corrisponde a quello visto quando si utilizza flycam. Utilizzare in combinazione con il blocco della messa a fuoco PdC." />
			<slider label="F-Number Camera" name="CameraFNum" tool_tip="Il valore F è un valore della profondità di campo."/>
			<slider label="Lunghezza focale (mm):" name="CameraFocal" tool_tip="A che distanza avviene la messa a fuoco (in millimetri)."/>
			<slider label="Campo visivo (gradi):" name="Camera FOV" tool_tip="Campo verticale di visualizzazione della camera (in gradi)."/>
			<slider label="Tempo di transizione:" name="CameraFocusTrans" tool_tip="Tempo necessario per passare la focalizzazione da un'oggetto ad un'altro."/>
			<slider label="Qualità resa PdC:" name="CameraDoFResScale" tool_tip="Influisce sulla qualità della sfocatura e le prestazioni di resa. (alto = migliore qualità, basso = migliori prestazioni)."/>
		</panel>
	</tab_container>
</panel><|MERGE_RESOLUTION|>--- conflicted
+++ resolved
@@ -26,17 +26,6 @@
 			<text name="ShadersPrefText4">
 				Ultra
 			</text>
-<<<<<<< HEAD
-			<check_box label="A schermo intero" name="Fullscreen Mode" tool_tip="Avvia Firestorm in modalità Schermo Intero (richiede riavvio)"/>
-			<text name="ShadersText">
-				Effetti grafici:
-			</text>
-			<check_box label="Acqua Trasparente" name="TransparentWater"/>
-			<check_box label="Rilievi (tex.) e brillantezza" name="BumpShiny"/>
-			<check_box label="Effetti grafici atmosferici" name="WindLightUseAtmosShaders"/>
-			<check_box label="Illuminazione Avanzata" name="UseLightShaders" tool_tip="Abilita la gestione avanzata delle luci"/>
-			<check_box label="Occlusione Ambiente" name="UseSSAO"/>
-=======
 			<check_box label="Schermo intero (richiede riavvio)" name="Fullscreen Mode" tool_tip="Avvia Firestorm in modalità Schermo Intero (richiede riavvio)"/>
 			<text name="ShadersText">
 				Effetti grafici:
@@ -45,7 +34,6 @@
 			<check_box label="Occlusione ambientale" name="UseSSAO"/>
 			<check_box label="Riflessi" name="ReflectionsEnabled"/>
 			<check_box label="Riflessi Screen Space" name="ScreenSpaceReflections"/>  <!-- DA RIVEDERE: "Riflessi avanzati", "Riflessi realistici" -->
->>>>>>> 86230977
 			<text name="shadows_label">
 				Ombre:
 			</text>
@@ -54,12 +42,6 @@
 				<combo_box.item label="Sole/Luna" name="1"/>
 				<combo_box.item label="Sole/Luna + Proiettori" name="2"/>
 			</combo_box>
-<<<<<<< HEAD
-			<text name="reflection_label">
-				Riflesso sull’Acqua:
-			</text>
-			<combo_box name="Reflections">
-=======
 			<text name="ReflectionDetailText">
 				Dettaglio riflessi:
 			</text>
@@ -81,7 +63,6 @@
 				Riflesso sull’Acqua:
 			</text>
 			combo_box name="Reflections">
->>>>>>> 86230977
 				<combo_box.item label="Nessuno (opaco)" name="-2"/>
 				<combo_box.item label="Nessuno (trasparente)" name="-1"/>
 				<combo_box.item label="Minimo" name="0"/>
@@ -89,11 +70,7 @@
 				<combo_box.item label="Tutti gli oggetti statici" name="2"/>
 				<combo_box.item label="Tutti gli avatar e gli oggetti" name="3"/>
 				<combo_box.item label="Tutto" name="4"/>
-<<<<<<< HEAD
-			</combo_box>
-=======
 			</combo_box> -->
->>>>>>> 86230977
 			<text name="local lights_label" tool_tip="Imposta il numero di punti luce resi quando  &apos;Ombre ambiente&apos; non è attivo. Richiede riavvio per cambiare modalità">
 				Punti Luce (richiede riavvio):
 			</text>
@@ -111,10 +88,7 @@
 				Bassa
 			</text>
 			<slider label="Fisica Avatar" name="AvatarPhysicsDetail"/>
-<<<<<<< HEAD
-=======
 			<slider label="Esposizione" name="RenderExposure"/>
->>>>>>> 86230977
 			<text name="MeshDetailText">
 				Livello dei dettagli (LOD):
 			</text>
@@ -144,20 +118,12 @@
 			<button label="Reset" name="Defaults" tool_tip="Ricarica impostazioni predefinite"/>
 		</panel>
 		<panel label="Impostazioni Hardware" name="Hardware Settings">
-<<<<<<< HEAD
-			<check_box label="Filtro Anisotropico (rallenta se attivo)" name="ani"/>
-			<check_box label="Abilita OpenGL Vertex Buffer sugli oggetti" name="vbo" tool_tip="Abilitare questo su computer con schede video di ultima generazione per aumentare le prestazioni della scheda video.  Tuttavia, gli hardware vecchi spesso hanno una scarsa implementazione dei VBOs e questo può provocare crash improvvisi quando questa opzione è abilitata."/>
-			<check_box label="Abilita compressione texture (richiede riavvio)" name="texture compression" tool_tip="Le texture vengono compresse nella memoria video, questo consente per le texture con una risoluzione alta di essere caricate più rapidamente perdendo qualità nel colore."/>
-			<check_box label="Abilita supporto display HiDPI (solo Mac OSX; richiede riavvio)" name="use HiDPI" tool_tip="Abilita OpenGL per il disegno ad alta risoluzione." />
-			<text name="Antialiasing:">
-=======
 			<check_box label="Filtro Anisotropico (rallenta se attivo)" name="ani" tool_tip="Il filtro anisotropico è un metodo per migliorare la qualità delle texture quando vengono visualizzate ad angoli relativamente ampi rispetto alla posizione della fotocamera. Di solito le rende meno sfocate a distanze maggiori."/>
 			<check_box label="Abilita VSync" name="vsync" tool_tip="Sincronizza il numero di fotogrammi al secondo con la frequenza di aggiornamento del monitor, il che potrebbe comportare una riduzione della fluidità e del ritardo visibili."/>
 			<check_box label="Abilita streaming VBO" name="vbo_stream" tool_tip="La disattivazione di questa opzione può migliorare le prestazioni quando le VBO sono abilitate. Disattivato mostra importanti miglioramenti su molte GPU AMD (es: Schede video ATI)."/>
 			<check_box label="Abilita compressione texture (richiede riavvio)" name="texture compression" tool_tip="Le texture vengono compresse nella memoria video, questo consente per le texture con una risoluzione alta di essere caricate più rapidamente perdendo qualità nel colore."/>
 			<check_box label="Abilita supporto display HiDPI (solo Mac OSX; richiede riavvio)" name="use HiDPI" tool_tip="Abilita OpenGL per il disegno ad alta risoluzione." />
 			<text name="Antialiasing:" tool_tip="Le modifiche a questa impostazione potrebbero richiedere il riavvio di alcuni componenti hardware.">
->>>>>>> 86230977
 				Antialiasing:
 			</text>
 			<combo_box label="Antialiasing" name="fsaa">
@@ -173,10 +139,7 @@
 			<slider label="Riserva aggiuntiva memoria cache texture (%):" name="FSDynamicTextureMemoryCacheReserve" tool_tip="La percentuale di memoria video fisica riservata alle texture caricate nella cache che attualmente non vengono visualizzate." />
 			<slider label="Riserva di memoria video fisica (%):" name="FSDynamicTextureMemoryGPUReserve" tool_tip="La percentuale di memoria video fisica riservata per altri usi." />
 			<spinner label="Distanza della nebbia:" name="fog" label_width="160" width="226"/>
-<<<<<<< HEAD
-=======
 			<spinner label="Thread di decodifica immagine:" name="image_decode_threads" tool_tip="Il numero di thread da utilizzare per la decodifica delle immagini. 0 = Automatico, 1 = Sincrono, 2+ = specificato dall'utente. (consigliati 0 o 1)." />
->>>>>>> 86230977
 		</panel>
 		<panel label="Resa" name="Rendering">
 			<text name="World Updating">
@@ -222,10 +185,7 @@
 		<panel label="Profondità di Campo" name="DOF panel">
 			<check_box label="Abilita Profondità di Campo (PdC: sfoca la vista tranne che nella direzione della camera)" name="UseDoF"/>
 			<check_box label="Abilita in modalità Costruzione" name="RenderDepthOfFieldInEditMode"/>
-<<<<<<< HEAD
-=======
 			<check_box label="Abilita sott'acqua" name="FSRenderDoFUnderwater"/>
->>>>>>> 86230977
 			<check_box label="La messa a fuoco della PdC segue il cursore" name="FSFocusPointFollowsPointer" tool_tip="La messa a fuoco della profondità di campo (PdC) seguirà il tuo mouse, questo comportamento corrisponde a quello visto quando si utilizza flycam. Utilizzare in combinazione con il blocco della messa a fuoco PdC." />
 			<slider label="F-Number Camera" name="CameraFNum" tool_tip="Il valore F è un valore della profondità di campo."/>
 			<slider label="Lunghezza focale (mm):" name="CameraFocal" tool_tip="A che distanza avviene la messa a fuoco (in millimetri)."/>
