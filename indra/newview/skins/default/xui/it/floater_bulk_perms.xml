--- conflicted
+++ resolved
@@ -14,29 +14,17 @@
 	</floater.string>
 	<icon name="icon_animation" tool_tip="Animazioni"/>
 	<icon name="icon_bodypart" tool_tip="Parti del corpo"/>
-<<<<<<< HEAD
-	<icon name="icon_clothing" tool_tip="Abiti"/>
-	<icon name="icon_gesture" tool_tip="Gesti"/>
-	<icon name="icon_notecard" tool_tip="Annotazione"/>
-=======
 	<icon name="icon_clothing" tool_tip="Vestiti"/>
 	<icon name="icon_gesture" tool_tip="Gesti"/>
 	<icon name="icon_notecard" tool_tip="Annotazioni"/>
->>>>>>> bb984bee
 	<icon name="icon_object" tool_tip="Oggetti"/>
 	<icon name="icon_script" tool_tip="Script"/>
 	<icon name="icon_sound" tool_tip="Suoni"/>
 	<icon name="icon_texture" tool_tip="Texture"/>
-<<<<<<< HEAD
-	<icon name="icon_setting" tool_tip="Impostazioni ambiente"/>
-	<button label="√ Tutti" name="check_all"/>
-	<button label="Cancella" label_selected="Nessuno" name="check_none"/>
-=======
 	<icon name="icon_setting" tool_tip="Ambienti"/>
 	<icon name="icon_materials" tool_tip="Materiali"/>
 	<button label="√ Tutti" name="check_all"/>
 	<button label="Nessuno" label_selected="Nessuno" name="check_none"/>
->>>>>>> bb984bee
 	<text name="newperms">
 		Imposta i permessi dei contenuti
 	</text>
@@ -49,11 +37,7 @@
 	</text>
 	<check_box label="Copiare" name="everyone_copy" tool_tip="Chiunque può prendere una copia di questo oggetto. L&apos;oggetto e tutti i suoi contenuti devono avere il permesso di copia e trasferimento."/>
 	<text name="NextOwnerLabel">
-<<<<<<< HEAD
-		Successivo:
-=======
 		Propr. successivo:
->>>>>>> bb984bee
 	</text>
 	<check_box label="Modificare" name="next_owner_modify" tool_tip="Il prossimo proprietario può modificare le proprietà dell&apos;oggetto come il nome o la scala."/>
 	<check_box label="Copiare" name="next_owner_copy" tool_tip="Il prossimo proprietario può prendere infinite copie di questo oggetto. Le copie mantengono le informazioni sul creatore e non possono avere permessi maggiori di quelli posseduti dall&apos;oggetto copiato."/>
