<?xml version="1.0" encoding="utf-8" standalone="yes"?>
<panel label="Indossabili" name="panel_edit_wearable">
	<string name="edit_shape_title">
<<<<<<< HEAD
		Modifica del corpo
=======
		Modifica corpo
>>>>>>> 86230977
	</string>
	<string name="edit_skin_title">
		Modifica pelle
	</string>
	<string name="edit_hair_title">
		Modifica capelli
	</string>
	<string name="edit_eyes_title">
		Modifica occhi
	</string>
	<string name="edit_shirt_title">
		Modifica camicia
	</string>
	<string name="edit_pants_title">
		Modifica pantaloni
	</string>
	<string name="edit_shoes_title">
		Modifica scarpe
	</string>
	<string name="edit_socks_title">
		Modifica calze
	</string>
	<string name="edit_jacket_title">
		Modifica giacca
	</string>
	<string name="edit_skirt_title">
		Modifica gonna
	</string>
	<string name="edit_gloves_title">
		Modifica guanti
	</string>
	<string name="edit_undershirt_title">
		Modifica canottiera
	</string>
	<string name="edit_underpants_title">
		Modifica slip
	</string>
	<string name="edit_alpha_title">
<<<<<<< HEAD
		Modifica della trasparenza (alfa)
=======
		Modifica alfa
>>>>>>> 86230977
	</string>
	<string name="edit_tattoo_title">
		Modifica tatuaggio
	</string>
	<string name="edit_universal_title">
		Modifica universale
	</string>
	<string name="edit_physics_title">
		Modifica fisica
	</string>
	<string name="shape_desc_text">
<<<<<<< HEAD
		Forma corporea:
=======
		Corpo:
>>>>>>> 86230977
	</string>
	<string name="skin_desc_text">
		Pelle:
	</string>
	<string name="hair_desc_text">
		Capelli:
	</string>
	<string name="eyes_desc_text">
		Occhi:
	</string>
	<string name="shirt_desc_text">
		Camicia:
	</string>
	<string name="pants_desc_text">
		Pantaloni:
	</string>
	<string name="shoes_desc_text">
		Scarpe:
	</string>
	<string name="socks_desc_text">
		Calze:
	</string>
	<string name="jacket_desc_text">
		Giacca:
	</string>
	<string name="skirt_desc_text">
		Gonna:
	</string>
	<string name="gloves_desc_text">
		Guanti:
	</string>
	<string name="undershirt_desc_text">
		Canottiera:
	</string>
	<string name="underpants_desc_text">
		Slip:
	</string>
	<string name="alpha_desc_text">
		Alfa:
	</string>
	<string name="tattoo_desc_text">
		Tatuaggio:
	</string>
	<string name="universal_desc_text">
		Universale:
	</string>
	<string name="physics_desc_text">
		Fisica:
	</string>
	<labeled_back_button label="Salva" name="back_btn" tool_tip="Torna alla modifica dell&apos;abito"/>
<<<<<<< HEAD
	<text name="edit_wearable_title" value="Modifica della forma"/>
	<panel label="Camicia" name="wearable_type_panel">
		<text name="description_text" value="Forma:"/>
=======
	<text name="edit_wearable_title" value="Modifica corpo"/>
	<panel label="Camicia" name="wearable_type_panel">
		<text name="description_text" value="Corpo:"/>
>>>>>>> 86230977
		<radio_group name="sex_radio">
			<radio_item name="sex_male" tool_tip="Maschio"/>
			<radio_item name="sex_female" tool_tip="Femmina"/>
		</radio_group>
		<icon name="male_icon" tool_tip="Maschio"/>
		<icon name="female_icon" tool_tip="Femmina"/>
	</panel>
	<panel name="button_panel">
		<layout_stack name="button_panel_ls">
			<layout_panel name="save_as_btn_lp">
				<button label="Salva con nome" name="save_as_button"/>
			</layout_panel>
			<layout_panel name="revert_btn_lp">
				<button label="Annulla modifiche" name="revert_button"/>
			</layout_panel>
			<layout_panel name="import_btn_lp">
				<button label="Importa" name="import_btn"/>
			</layout_panel>
		</layout_stack>
	</panel>
</panel><|MERGE_RESOLUTION|>--- conflicted
+++ resolved
@@ -1,11 +1,7 @@
 <?xml version="1.0" encoding="utf-8" standalone="yes"?>
 <panel label="Indossabili" name="panel_edit_wearable">
 	<string name="edit_shape_title">
-<<<<<<< HEAD
-		Modifica del corpo
-=======
 		Modifica corpo
->>>>>>> 86230977
 	</string>
 	<string name="edit_skin_title">
 		Modifica pelle
@@ -44,11 +40,7 @@
 		Modifica slip
 	</string>
 	<string name="edit_alpha_title">
-<<<<<<< HEAD
-		Modifica della trasparenza (alfa)
-=======
 		Modifica alfa
->>>>>>> 86230977
 	</string>
 	<string name="edit_tattoo_title">
 		Modifica tatuaggio
@@ -60,11 +52,7 @@
 		Modifica fisica
 	</string>
 	<string name="shape_desc_text">
-<<<<<<< HEAD
-		Forma corporea:
-=======
 		Corpo:
->>>>>>> 86230977
 	</string>
 	<string name="skin_desc_text">
 		Pelle:
@@ -115,15 +103,9 @@
 		Fisica:
 	</string>
 	<labeled_back_button label="Salva" name="back_btn" tool_tip="Torna alla modifica dell&apos;abito"/>
-<<<<<<< HEAD
-	<text name="edit_wearable_title" value="Modifica della forma"/>
-	<panel label="Camicia" name="wearable_type_panel">
-		<text name="description_text" value="Forma:"/>
-=======
 	<text name="edit_wearable_title" value="Modifica corpo"/>
 	<panel label="Camicia" name="wearable_type_panel">
 		<text name="description_text" value="Corpo:"/>
->>>>>>> 86230977
 		<radio_group name="sex_radio">
 			<radio_item name="sex_male" tool_tip="Maschio"/>
 			<radio_item name="sex_female" tool_tip="Femmina"/>
