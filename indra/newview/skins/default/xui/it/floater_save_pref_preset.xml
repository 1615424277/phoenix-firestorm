--- conflicted
+++ resolved
@@ -1,8 +1,4 @@
-<<<<<<< HEAD
-<?xml version="1.0" encoding="utf-8"?>
-=======
 <?xml version="1.0" encoding="utf-8" standalone="yes" ?>
->>>>>>> 4c6d8f4b
 <floater name="save_pref_preset" title="Salva Preset Grafica">
 	<text name="Preset">
 		Digita un nome per il preset o selezionane uno esistente.
