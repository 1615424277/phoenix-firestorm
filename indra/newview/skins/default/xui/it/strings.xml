--- conflicted
+++ resolved
@@ -1220,12 +1220,6 @@
 	<string name="InvFolder My Inventory">
 		Il mio inventario
 	</string>
-<<<<<<< HEAD
-	<string name="InvFolder Favorites">
-		I miei preferiti
-	</string>
-=======
->>>>>>> 812ad1b6
 	<string name="InvFolder Library">
 		Libreria
 	</string>
