<?xml version="1.0" encoding="utf-8" standalone="yes"?>
<strings>
	<string name="SUPPORT_SITE">
		Portale di supporto di Second Life
	</string>
	<string name="StartupDetectingHardware">
		Ricerca hardware...
	</string>
	<string name="StartupLoading">
		Caricamento di [APP_NAME]...
	</string>
	<string name="StartupClearingCache">
		Pulizia della cache...
	</string>
	<string name="StartupClearingTextureCache">
		Pulizia della cache texture...
	</string>
	<string name="StartupInitializingTextureCache">
		Inizializzazione della cache texture...
	</string>
	<string name="StartupInitializingVFS">
		Inizializzazione VFS...
	</string>
	<string name="StartupRequireDriverUpdate">
		Inizializzazione grafica non riuscita. Aggiornare il driver della scheda grafica.
	</string>
	<string name="AboutCompiler">
		Generato con [COMPILER] versione [COMPILER_VERSION]
	</string>
	<string name="BuildConfig">
		Configurazione build [BUILD_CONFIG]
	</string>
	<string name="AboutPosition">
		Tu sei a [POSITION_LOCAL_0,number,1], [POSITION_LOCAL_1,number,1], [POSITION_LOCAL_2,number,1] in [REGION] che si trova su &lt;nolink&gt;[HOSTNAME]&lt;/nolink&gt; ([HOSTIP])
SLURL: &lt;nolink&gt;[SLURL]&lt;/nolink&gt;
(coordinate globali [POSITION_0,number,1], [POSITION_1,number,1], [POSITION_2,number,1])
[SERVER_VERSION]
[SERVER_RELEASE_NOTES_URL]
	</string>
	<string name="AboutPositionRLVShowLoc">
		Tu sei a [REGION]
[SERVER_VERSION]
[SERVER_RELEASE_NOTES_URL]
	</string>
	<string name="AboutSystem">
		Processore (CPU): [CPU]
Memoria (Memory): [MEMORY_MB] MB
Versione SO (OS Version): [OS_VERSION]
Produttore scheda grafica (Graphics Card Vendor): [GRAPHICS_CARD_VENDOR]
Scheda grafica (Graphics Card): [GRAPHICS_CARD]
	</string>
	<string name="AboutDriver">
		Versione driver grafico Windows (Windows Graphics Driver Version): [GRAPHICS_DRIVER_VERSION]
	</string>
	<string name="AboutOGL">
		Versione OpenGL (OpenGL Version): [OPENGL_VERSION]
	</string>
	<string name="AboutSettings">
Modalità (Settings mode): [MODE]
Tema (Viewer Skin): [SKIN] ([THEME])
Dimensione finestra (Window size): [WINDOW_WIDTH]x[WINDOW_HEIGHT] px
Carattere (Font Used): [FONT] ([FONT_SCREEN_DPI] dpi)
Dimensione carattere (Font Size Adjustment): [FONT_SIZE] pt
Scala UI (UI Scaling): [UI_SCALE_FACTOR]
Distanza disegno (Draw distance): [DRAW_DISTANCE] m
Banda (Bandwidth): [BANDWIDTH] kbit/s
Fattore LOD (LOD factor): [LOD]
Qualità resa (Render quality): [RENDERQUALITY]
Stato illuminazione (Advanced Lighting Model): [ALMSTATUS]
Memoria texture (Texture memory): [TEXTUREMEMORY] MB ([TEXTUREMEMORYMULTIPLIER])
VFS (cache) creation time (UTC): [VFS_DATE]
	</string>
	<string name="AboutLibs">
RestrainedLove API: [RLV_VERSION]
libcurl Version: [LIBCURL_VERSION]
J2C Decoder Version: [J2C_VERSION]
Audio Driver Version: [AUDIO_DRIVER_VERSION]
LLCEFLib/CEF Version: [LLCEFLIB_VERSION]
LibVLC Version: [LIBVLC_VERSION]
Voice Server Version: [VOICE_VERSION]
	</string>
	<string name="AboutTraffic">
		Pacchetti persi: [PACKETS_LOST,number,0]/[PACKETS_IN,number,0] ([PACKETS_PCT,number,1]%)
	</string>
	<string name="AboutTime">
		[day, datetime, slt]. [month, datetime, slt] [year, datetime, slt] [hour24, datetime, slt]:[min, datetime, slt]:[second,datetime,slt] SLT
	</string>
	<string name="ErrorFetchingServerReleaseNotesURL">
		Errore nel recupero URL note rilascio versione
	</string>
	<string name="BuildConfiguration">
		Configurazione build
	</string>
	<string name="ProgressRestoring">
		Ripristino in corso...
	</string>
	<string name="ProgressChangingResolution">
		Modifica della risoluzione...
	</string>
	<string name="Fullbright">
		Luminosità massima (vers. precedente)
	</string>
	<string name="LoginInProgress">
		In connessione. [APP_NAME] può sembrare rallentata. Attendere.
	</string>
	<string name="LoginInProgressNoFrozen">
		Accesso in corso...
	</string>
	<string name="LoginAuthenticating">
		In autenticazione
	</string>
	<string name="LoginMaintenance">
		Aggiornamento account in corso...
	</string>
	<string name="LoginAttempt">
		Un precedente tentativo di accesso è fallito. Tentativo di connessione [NUMBER]
	</string>
	<string name="LoginPrecaching">
		Caricando il mondo...
	</string>
	<string name="LoginInitializingBrowser">
		Inizializzazione del browser web incorporato...
	</string>
	<string name="LoginInitializingMultimedia">
		Inizializzazione dati multimediali...
	</string>
	<string name="LoginInitializingFonts">
		Caricamento caratteri...
	</string>
	<string name="LoginVerifyingCache">
		Verifica cache (tempo previsto 60-90 secondi)...
	</string>
	<string name="LoginProcessingResponse">
		Elaborazione risposta...
	</string>
	<string name="LoginInitializingWorld">
		Inizializzazione mondo...
	</string>
	<string name="LoginDecodingImages">
		Decodifica immagini...
	</string>
	<string name="LoginInitializingQuicktime">
		Inizializzazione QuickTime...
	</string>
	<string name="LoginQuicktimeNotFound">
		QuickTime non trovato - impossibile inizializzare.
	</string>
	<string name="LoginQuicktimeOK">
		QuickTime configurato con successo.
	</string>
	<string name="LoginRequestSeedCapGrant">
		Richiesta capacità regione...
	</string>
	<string name="LoginRetrySeedCapGrant">
		Richiesta capacità regione, tentativo [NUMBER]...
	</string>
	<string name="LoginWaitingForRegionHandshake">
		In attesa della risposta della regione...
	</string>
	<string name="LoginConnectingToRegion">
		Connessione alla regione...
	</string>
	<string name="LoginDownloadingClothing">
		Caricamento vestiti...
	</string>
	<string name="InvalidCertificate">
		Il server ha inviato un certificato non valido o errato. Rivolgersi all&apos;amministratore della grid.
	</string>
	<string name="CertInvalidHostname">
		Per accedere al server è stato utilizzato un nome host non valido; controllare lo SLURL o il nome host della grid.
	</string>
	<string name="CertExpired">
		Il certificato inviato dalla grid sembra essere scaduto. Controllare l&apos;orologio del sistema o rivolgersi all&apos;amministratore della grid.
	</string>
	<string name="CertKeyUsage">
		Impossibile utilizzare per SSL il certificato inviato dal server. Rivolgersi all&apos;amministratore della grid.
	</string>
	<string name="CertBasicConstraints">
		Nella catena dei certificati del server erano presenti troppi certificati. Rivolgersi all&apos;amministratore della grid.
	</string>
	<string name="CertInvalidSignature">
		Impossibile verificare la firma del certificato inviato dal server della grid. Rivolgersi all&apos;amministratore della grid.
	</string>
	<string name="LoginFailedNoNetwork">
		Errore di rete: Non è stato possibile stabilire un collegamento, controllare la connessione.
	</string>
	<string name="LoginFailed">
		Accesso non riuscito
	</string>
	<string name="Quit">
		Esci
	</string>
	<string name="AgniGridLabel">
		Grid principale di Second Life (Agni)
	</string>
	<string name="AditiGridLabel">
		Grid beta test di Second Life (Aditi)
	</string>
	<string name="LoginFailedViewerNotPermitted">
		Il viewer utilizzato non è più in grado di accedere a Second Life. Visitare questa pagina per scaricare un nuovo viewer:
http://firestormviewer.org/download

Per maggiori informazioni, consultare le domande frequenti alla pagina:
http://secondlife.com/viewer-access-faq
	</string>
	<string name="LoginIntermediateOptionalUpdateAvailable">
		Disponibile aggiornamento facoltativo viewer: [VERSION]
	</string>
	<string name="LoginFailedRequiredUpdate">
		Aggiornamento viewer richiesto: [VERSION]
	</string>
	<string name="LoginFailedAlreadyLoggedIn">
		Questo residente ha già eseguito l&apos;accesso.
	</string>
	<string name="LoginFailedAuthenticationFailed">
		Siamo spiacenti. Il tentativo di accesso non è riuscito.
Verificare di avere inserito correttamente
  * Nome utente (come robby12 o stella.soleggiata)
  * Password
Verificare anche che il blocco delle maiuscole non sia attivato.
	</string>
	<string name="LoginFailedPasswordChanged">
		Come misura precauzionale, la password è stata cambiata.
Visitare la pagina dell&apos;account a http://secondlife.com/password
e rispondere alla domanda di sicurezza per reimpostare la password.
Ci scusiamo per l&apos;inconveniente.
	</string>
	<string name="LoginFailedPasswordReset">
		Abbiamo effettuato delle modifiche al sistema che richiedono di reimpostare la password.
Visitare la pagina del proprio account a http://secondlife.com/password
e rispondere alla domanda di sicurezza per reimpostare la password.
Ci scusiamo per l&apos;inconveniente.
	</string>
	<string name="LoginFailedEmployeesOnly">
		Second Life è chiuso temporaneamente per manutenzione.
Al momento, solo i dipendenti possono eseguire l&apos;accesso.
Visitare www.secondlife.com/status per aggiornamenti.
	</string>
	<string name="LoginFailedPremiumOnly">
		L&apos;accesso a Second Life è temporaneamente limitato per garantire che chi è nel mondo virtuale abbia la migliore esperienza possibile.

Le persone con account gratuiti non potranno accedere a Second Life durante questo periodo, per lasciare spazio alle persone che hanno pagato per Second Life.
	</string>
	<string name="LoginFailedComputerProhibited">
		Non si può accedere a Second Life da questo computer.
Se si ritiene che si tratti di un errore, contattare
support@secondlife.com.
	</string>
	<string name="LoginFailedAcountSuspended">
		Il tuo account non è accessibile fino alle
[TIME] fuso orario del Pacifico.
	</string>
	<string name="LoginFailedAccountDisabled">
		Non siamo attualmente in grado di completare la richiesta.
Contattare l&apos;assistenza Second Life alla pagina http://secondlife.com/support.
	</string>
	<string name="LoginFailedTransformError">
		Dati incompatibili rilevati durante l&apos;accesso.
Contattare support@secondlife.com.
	</string>
	<string name="LoginFailedAccountMaintenance">
		Il tuo account è in fase di piccola manutenzione.
Il tuo account non è accessibile fino alle
[TIME] fuso orario del Pacifico.
Se si ritiene che si tratti di un errore, contattare support@secondlife.com.
	</string>
	<string name="LoginFailedPendingLogoutFault">
		Errore del simulatore in seguito alla richiesta di logout.
	</string>
	<string name="LoginFailedPendingLogout">
		Il sistema sta eseguendo il logout in questo momento.
Attendere qualche minuto e riprovare l&apos;accesso.
	</string>
	<string name="LoginFailedUnableToCreateSession">
		Non è possibile creare una sessione valida.
	</string>
	<string name="LoginFailedUnableToConnectToSimulator">
		Non è possibile collegarsi a un simulatore.
	</string>
	<string name="LoginFailedRestrictedHours">
		Il tuo account può accedere a Second Life solo
tra le [START] e le [END] fuso orario del Pacifico.
Torna durante quell&apos;orario.
Se si ritiene che si tratti di un errore, contattare support@secondlife.com.
	</string>
	<string name="LoginFailedIncorrectParameters">
		Parametri errati.
Se si ritiene che si tratti di un errore, contattare support@secondlife.com.
	</string>
	<string name="LoginFailedFirstNameNotAlphanumeric">
		Il parametro Nome deve includere solo caratteri alfanumerici.
Se si ritiene che si tratti di un errore, contattare support@secondlife.com.
	</string>
	<string name="LoginFailedLastNameNotAlphanumeric">
		Il parametro Cognome deve includere solo caratteri alfanumerici.
Se si ritiene che si tratti di un errore, contattare support@secondlife.com.
	</string>
	<string name="LogoutFailedRegionGoingOffline">
		La regione sta passando allo stato non in linea.
Provare ad accedere nuovamente tra un minuto.
	</string>
	<string name="LogoutFailedAgentNotInRegion">
		L&apos;agente non è nella regione.
Provare ad accedere nuovamente tra un minuto.
	</string>
	<string name="LogoutFailedPendingLogin">
		La regione ha eseguito l&apos;accesso in un&apos;altra sessione.
Provare ad accedere nuovamente tra un minuto.
	</string>
	<string name="LogoutFailedLoggingOut">
		La regione stava eseguendo il logout della sessione precedente.
Provare ad accedere nuovamente tra un minuto.
	</string>
	<string name="LogoutFailedStillLoggingOut">
		La regione sta ancora eseguendo il logout della sessione precedente.
Provare ad accedere nuovamente tra un minuto.
	</string>
	<string name="LogoutSucceeded">
		La regione ha eseguito il logout dell&apos;ultima sessione.
Provare ad accedere nuovamente tra un minuto.
	</string>
	<string name="LogoutFailedLogoutBegun">
		La regione ha iniziato la procedura di logout.
Provare ad accedere nuovamente tra un minuto.
	</string>
	<string name="LoginFailedLoggingOutSession">
		Il sistema ha iniziato il logout dell&apos;ultima sessione.
Provare ad accedere nuovamente tra un minuto.
	</string>
	<string name="AgentLostConnection">
		Questa regione sta avendo problemi. Verificare la connessione a Internet.
	</string>
	<string name="SavingSettings">
		Salvataggio delle impostazioni...
	</string>
	<string name="LoggingOut">
		Uscita...
	</string>
	<string name="ShuttingDown">
		Chiusura...
	</string>
	<string name="YouHaveBeenDisconnected">
		Sei stato scollegato dalla regione in cui ti trovavi.
	</string>
	<string name="SentToInvalidRegion">
		Sei stato indirizzato in una regione non valida.
	</string>
	<string name="TestingDisconnect">
		Verifica scollegamento viewer
	</string>
	<string name="SocialFacebookConnecting">
		Connessione a Facebook...
	</string>
	<string name="SocialFacebookPosting">
		Pubblico...
	</string>
	<string name="SocialFacebookDisconnecting">
		Disconnessione da Facebook...
	</string>
	<string name="SocialFacebookErrorConnecting">
		Problema nel collegamento a Facebook
	</string>
	<string name="SocialFacebookErrorPosting">
		Problema nella pubblicazione su Facebook
	</string>
	<string name="SocialFacebookErrorDisconnecting">
		Problema nella chiusura collegamento a Facebook
	</string>
	<string name="SocialFlickrConnecting">
		Collegamento a Flickr...
	</string>
	<string name="SocialFlickrPosting">
		Pubblico...
	</string>
	<string name="SocialFlickrDisconnecting">
		Interruzione del collegamento con Flickr...
	</string>
	<string name="SocialFlickrErrorConnecting">
		Problema nel collegamento a Flickr
	</string>
	<string name="SocialFlickrErrorPosting">
		Problema nella pubblicazione su Flickr
	</string>
	<string name="SocialFlickrErrorDisconnecting">
		Problema nella chiusura del collegamento a Flickr
	</string>
	<string name="SocialTwitterConnecting">
		Collegamento a Twitter...
	</string>
	<string name="SocialTwitterPosting">
		Pubblico...
	</string>
	<string name="SocialTwitterDisconnecting">
		Interruzione del collegamento con Twitter...
	</string>
	<string name="SocialTwitterErrorConnecting">
		Problema nel collegamento a Twitter
	</string>
	<string name="SocialTwitterErrorPosting">
		Problema nella pubblicazione su Twitter
	</string>
	<string name="SocialTwitterErrorDisconnecting">
		Problema nella chiusura del collegamento a Twitter
	</string>
	<string name="BlackAndWhite">
		Bianco e nero
	</string>
	<string name="Colors1970">
		Colori anni &apos;70
	</string>
	<string name="Intense">
		Intenso
	</string>
	<string name="Newspaper">
		Giornale
	</string>
	<string name="Sepia">
		Seppia
	</string>
	<string name="Spotlight">
		Faretto
	</string>
	<string name="Video">
		Video
	</string>
	<string name="Autocontrast">
		Auto contrasto
	</string>
	<string name="LensFlare">
		Bagliore
	</string>
	<string name="Miniature">
		Miniatura
	</string>
	<string name="Toycamera">
		Toy camera
	</string>
	<string name="Antique">
		Antico
	</string>
	<string name="Badtrip">
		Bad Trip
	</string>
	<string name="Blownhighlights">
		Blown Highlights
	</string>
	<string name="Softfocus">
		Soft Focus
	</string>
	<string name="Brighten">
		Schiarisci
	</string>
	<string name="Cartoon">
		Fumetto
	</string>
	<string name="Darken">
		Scurisci
	</string>
	<string name="Edges">
		Glowing Edges
	</string>
	<string name="Focus">
		Centra fuoco
	</string>
	<string name="Heatwave">
		Onda di calore
	</string>
	<string name="Julesverne">
		Jules Verne
	</string>
	<string name="Lightleak">
		Light Leak
	</string>
	<string name="Linearize">
		Linearizza
	</string>
	<string name="Negative">
		Negativo
	</string>
	<string name="Overcast">
		Overcast
	</string>
	<string name="Posterize">
		Posterizza
	</string>
	<string name="Rotatecolors180">
		Scambia colori
	</string>
	<string name="Sharpen">
		Affila
	</string>
	<string name="Thematrix">
		The Matrix
	</string>
	<string name="TooltipPerson">
		Persona
	</string>
	<string name="TooltipNoName">
		(nessun nome)
	</string>
	<string name="TooltipOwner">
		Proprietario:
	</string>
	<string name="TooltipPublic">
		Pubblico
	</string>
	<string name="TooltipIsGroup">
		(Gruppo)
	</string>
	<string name="TooltipForSaleL$">
		In vendita: [AMOUNT]L$
	</string>
	<string name="TooltipFlagGroupBuild">
		Costruzione di gruppo
	</string>
	<string name="TooltipFlagNoBuild">
		Costruzione vietata
	</string>
	<string name="TooltipFlagNoEdit">
		Modifica vietata
	</string>
	<string name="TooltipFlagNotSafe">
		Non sicuro
	</string>
	<string name="TooltipFlagNoFly">
		Volo vietato
	</string>
	<string name="TooltipFlagGroupScripts">
		Script di gruppo
	</string>
	<string name="TooltipFlagNoScripts">
		Script vietati
	</string>
	<string name="TooltipLand">
		Terreno:
	</string>
	<string name="TooltipMustSingleDrop">
		Solo un singolo oggetto può essere creato qui
	</string>
	<string name="TooltipTooManyWearables">
		Non si può indossare una cartella che contiene più di [AMOUNT] elementi. Per modificare questo limite, accedere ad Avanzate &gt; Mostra impostazioni di debug &gt; WearFolderLimit.
	</string>
	<string name="TooltipPrice" value="L$ [AMOUNT]:"/>
	<string name="TooltipSLIcon">
		Collegamento ad una pagina sul sito ufficiale SecondLife.com o LindenLab.com.
	</string>
	<string name="TooltipFlagScript">
		Script
	</string>
	<string name="TooltipFlagPhysics">
		Fisica
	</string>
	<string name="TooltipFlagTouch">
		Tocca
	</string>
	<string name="TooltipFlagDropInventory">
		Rilascia inventario
	</string>
	<string name="TooltipFlagPhantom">
		Fantasma
	</string>
	<string name="TooltipFlagTemporary">
		Temporaneo
	</string>
	<string name="TooltipPrimCount">
		Prim: [COUNT]
	</string>
	<string name="TooltipPrimEquivalent">
		, impatto: [PEWEIGHT]
	</string>
	<string name="TooltipPrimEquivalentLoading">
		, carico impatto...
	</string>
	<string name="TooltipPrimEquivalentUnavailable">
		, impatto non disp.
	</string>
	<string name="TooltipDistance">
		Distanza: [DISTANCE] m
	</string>
	<string name="TooltipPosition">
		Posizione: [POSITION]
	</string>
	<string name="TooltipOutboxDragToWorld">
		Non si possono rezzare articoli dalla cartella degli annunci di Marketplace
	</string>
	<string name="TooltipOutboxWorn">
		Non si possono inserire nella cartella degli annunci in Marketplace gli articoli che indossi
	</string>
	<string name="TooltipOutboxFolderLevels">
		La profondità delle caselle nidificate è maggiore di [AMOUNT]. Diminuire la profondità delle cartelle nidificate; se necessario, raggruppare gli articoli.
	</string>
	<string name="TooltipOutboxTooManyFolders">
		Il numero di sottocartelle è maggiore di [AMOUNT]. Diminuire il numero delle cartelle nel tuo annuncio; se necessario, raggruppare gli articoli.
	</string>
	<string name="TooltipOutboxTooManyObjects">
		Il numero di articoli è maggiore di [AMOUNT]. Per vendere più di [AMOUNT] articoli in un annuncio, devi raggruppare alcuni di essi.
	</string>
	<string name="TooltipOutboxTooManyStockItems">
		Il numero di articoli in magazzino è maggiore di [AMOUNT].
	</string>
	<string name="TooltipOutboxCannotDropOnRoot">
		Si possono trascinare articoli o cartelle solo nelle schede TUTTI o NON ASSOCIATI. Selezionare la scheda e spostare nuovamente gli articoli o le cartelle.
	</string>
	<string name="TooltipOutboxNoTransfer">
		Almeno uno di questi oggetti non può essere venduto o trasferito
	</string>
	<string name="TooltipOutboxNotInInventory">
		Si possono aggiungere a Marketplace solo gli articoli nel proprio inventario
	</string>
	<string name="TooltipOutboxLinked">
		Non si possono inserire cartelle o articoli collegati tramite link nel Marketplace
	</string>
	<string name="TooltipOutboxCallingCard">
		Non si possono inserire biglietti da visita in Marketplace
	</string>
	<string name="TooltipOutboxDragActive">
		Non si può spostare un annuncio attivo
	</string>
	<string name="TooltipOutboxCannotMoveRoot">
		Non si può spostare la cartella principale degli annunci di Marketplace
	</string>
	<string name="TooltipOutboxMixedStock">
		Tutti gli articoli in una cartella di magazzino devono essere dello stesso tipo e con le stesse autorizzazioni
	</string>
	<string name="TooltipDragOntoOwnChild">
		Non si può spostare una cartella in una sua sotto-cartella
	</string>
	<string name="TooltipDragOntoSelf">
		Non si può spostare una cartella in sé stessa
	</string>
	<string name="TooltipHttpUrl">
		Clic per visitare questa pagina web
	</string>
	<string name="TooltipSLURL">
		Clic per avere maggiori informazioni sul luogo
	</string>
	<string name="TooltipAgentUrl">
		Clic per vedere il profilo di questo residente
	</string>
	<string name="TooltipAgentInspect">
		Ulteriori informazioni su questo residente
	</string>
	<string name="TooltipAgentMute">
		Clic per disattivare l&apos;audio di questo residente
	</string>
	<string name="TooltipAgentUnmute">
		Clic per attivare l&apos;audio del residente
	</string>
	<string name="TooltipAgentIM">
		Clic per inviare un IM a questo residente
	</string>
	<string name="TooltipAgentPay">
		Clic per pagare il residente
	</string>
	<string name="TooltipAgentOfferTeleport">
		Clic per inviare un&apos;offerta di teleport al residente
	</string>
	<string name="TooltipAgentRequestFriend">
		Clic per inviare una richiesta di amicizia al residente
	</string>
	<string name="TooltipGroupUrl">
		Clic per vedere la descrizione del gruppo
	</string>
	<string name="TooltipEventUrl">
		Clic per vedere la descrizione dell&apos;evento
	</string>
	<string name="TooltipClassifiedUrl">
		Clic per vedere questa inserzione
	</string>
	<string name="TooltipParcelUrl">
		Clic per vedere la descrizione del lotto
	</string>
	<string name="TooltipTeleportUrl">
		Clic per effettuare il teleport a questa destinazione
	</string>
	<string name="TooltipObjectIMUrl">
		Clic per vedere la descrizione dell&apos;oggetto
	</string>
	<string name="TooltipMapUrl">
		Clic per vedere questo posto sulla mappa
	</string>
	<string name="TooltipSLAPP">
		Clic per avviare il comando secondlife://
	</string>
	<string name="TooltipFSHelpDebugSLUrl">
		Clic per aprire la finestra delle impostazioni di debug su questa impostazione
	</string>
	<string name="CurrentURL" value="URL attuale: [CurrentURL]"/>
	<string name="TooltipEmail">
		Clic per scrivere un email
	</string>
	<string name="SLurlLabelTeleport">
		Teleport a
	</string>
	<string name="SLurlLabelShowOnMap">
		Mostra la mappa per
	</string>
	<string name="SLappAgentMute">
		Disattiva audio
	</string>
	<string name="SLappAgentUnmute">
		Attiva audio
	</string>
	<string name="SLappAgentPay">
		Paga
	</string>
	<string name="SLappAgentOfferTeleport">
		Offri teleport a
	</string>
	<string name="SLappAgentRequestFriend">
		Richiesta di amicizia
	</string>
	<string name="SLappAgentRemoveFriend">
		Rimozione amico
	</string>
	<string name="BUTTON_CLOSE_DARWIN">
		Chiudi (⌘W)
	</string>
	<string name="BUTTON_CLOSE_WIN">
		Chiudi (Ctrl+W)
	</string>
	<string name="BUTTON_CLOSE_CHROME">
		Chiudi
	</string>
	<string name="BUTTON_RESTORE">
		Ripristina
	</string>
	<string name="BUTTON_MINIMIZE">
		Minimizza
	</string>
	<string name="BUTTON_TEAR_OFF">
		Stacca
	</string>
	<string name="BUTTON_DOCK">
		Fissa
	</string>
	<string name="BUTTON_HELP">
		Mostra aiuto
	</string>
	<string name="BUTTON_SNOOZE">
		Pausa
	</string>
	<string name="Searching">
		Ricerca in corso...
	</string>
	<string name="NoneFound">
		Nessun risultato.
	</string>
	<string name="RetrievingData">
		Recupero dati in corso...
	</string>
	<string name="ReleaseNotes">
		Note sulla versione
	</string>
	<string name="LoadingData">
		In caricamento...
	</string>
	<string name="ProtectedFolder">
		protetta
	</string>
	<string name="AvatarNameNobody">
		(nessuno)
	</string>
	<string name="AvatarNameWaiting">
		(In caricamento...)
	</string>
	<string name="AvatarNameMultiple">
		(multipli)
	</string>
	<string name="GroupNameNone">
		(nessuno)
	</string>
	<string name="AvalineCaller">
		Chiamante Avaline [ORDER]
	</string>
	<string name="AssetErrorNone">
		Nessun errore
	</string>
	<string name="AssetErrorRequestFailed">
		Richiesta risorsa: fallita
	</string>
	<string name="AssetErrorNonexistentFile">
		Richiesta risorsa: file inesistente
	</string>
	<string name="AssetErrorNotInDatabase">
		Richiesta risorsa: risorsa non trovata nel database
	</string>
	<string name="AssetErrorEOF">
		Fine del file
	</string>
	<string name="AssetErrorCannotOpenFile">
		Apertura del file impossibile
	</string>
	<string name="AssetErrorFileNotFound">
		File non trovato
	</string>
	<string name="AssetErrorTCPTimeout">
		Tempo esaurito per il trasferimento file
	</string>
	<string name="AssetErrorCircuitGone">
		Circuito perso
	</string>
	<string name="AssetErrorPriceMismatch">
		Il programma e il server non concordano nel prezzo
	</string>
	<string name="AssetErrorUnknownStatus">
		Stato sconosciuto
	</string>
	<string name="AssetUploadServerUnreacheble">
		Servizio irraggiungibile
	</string>
	<string name="AssetUploadServerDifficulties">
		Il server è in difficoltà
	</string>
	<string name="AssetUploadServerUnavaliable">
		Servizio non disponibile o tempo scaduto
	</string>
	<string name="AssetUploadRequestInvalid">
		Errore nella richiesta di invio. Visitare
http://www.firestormviewer.org/support per avere aiuto nella soluzione.
	</string>
	<string name="texture">
		texture
	</string>
	<string name="sound">
		suono
	</string>
	<string name="calling card">
		biglietto da visita
	</string>
	<string name="landmark">
		segnaposto
	</string>
	<string name="legacy script">
		script (vecchia versione)
	</string>
	<string name="clothing">
		vestiti
	</string>
	<string name="object">
		oggetto
	</string>
	<string name="note card">
		annotazione
	</string>
	<string name="folder">
		cartella
	</string>
	<string name="root">
		cartella principale
	</string>
	<string name="lsl2 script">
		script LSL2
	</string>
	<string name="lsl bytecode">
		bytecode LSL
	</string>
	<string name="tga texture">
		texture TGA
	</string>
	<string name="body part">
		parte del corpo
	</string>
	<string name="snapshot">
		fotografia
	</string>
	<string name="lost and found">
		oggetti smarriti
	</string>
	<string name="targa image">
		immagine TGA
	</string>
	<string name="trash">
		cestino
	</string>
	<string name="jpeg image">
		immagine JPG
	</string>
	<string name="animation">
		animazione
	</string>
	<string name="gesture">
		gesto
	</string>
	<string name="simstate">
		simstate
	</string>
	<string name="favorite">
		preferiti
	</string>
	<string name="symbolic folder link">
		link alla cartella
	</string>
	<string name="mesh">
		modello
	</string>
	<string name="AvatarEditingAppearance">
		(Modifica aspetto)
	</string>
	<string name="AvatarAway">
		Assente
	</string>
	<string name="AvatarDoNotDisturb">
		Non disturbare
	</string>
	<string name="AvatarMuted">
		Bloccato
	</string>
	<string name="AvatarAutoResponse">
		Auto-risposta
	</string>
	<string name="AvatarTyping">
		Sta scrivendo
	</string>
	<string name="anim_express_afraid">
		Dispiaciuto
	</string>
	<string name="anim_express_anger">
		Arrabbiato
	</string>
	<string name="anim_away">
		Assente
	</string>
	<string name="anim_backflip">
		Salto all&apos;indietro
	</string>
	<string name="anim_express_laugh">
		Ridere a crepapelle
	</string>
	<string name="anim_express_toothsmile">
		Gran sorriso
	</string>
	<string name="anim_blowkiss">
		Lancia un bacio
	</string>
	<string name="anim_express_bored">
		Noia
	</string>
	<string name="anim_bow">
		Inchino
	</string>
	<string name="anim_clap">
		Applauso
	</string>
	<string name="anim_courtbow">
		Inchino a corte
	</string>
	<string name="anim_express_cry">
		Pianto
	</string>
	<string name="anim_dance1">
		Ballo 1
	</string>
	<string name="anim_dance2">
		Ballo 2
	</string>
	<string name="anim_dance3">
		Ballo 3
	</string>
	<string name="anim_dance4">
		Ballo 4
	</string>
	<string name="anim_dance5">
		Ballo 5
	</string>
	<string name="anim_dance6">
		Ballo 6
	</string>
	<string name="anim_dance7">
		Ballo 7
	</string>
	<string name="anim_dance8">
		Ballo 8
	</string>
	<string name="anim_express_disdain">
		Sdegno
	</string>
	<string name="anim_drink">
		Bere
	</string>
	<string name="anim_express_embarrased">
		Imbarazzo
	</string>
	<string name="anim_angry_fingerwag">
		Negare col dito
	</string>
	<string name="anim_fist_pump">
		Esultare con pugno
	</string>
	<string name="anim_yoga_float">
		Yoga fluttuante
	</string>
	<string name="anim_express_frown">
		Acciglio
	</string>
	<string name="anim_impatient">
		Impazienza
	</string>
	<string name="anim_jumpforjoy">
		Salto di gioia
	</string>
	<string name="anim_kissmybutt">
		Baciami il sedere
	</string>
	<string name="anim_express_kiss">
		Bacio
	</string>
	<string name="anim_laugh_short">
		Risata
	</string>
	<string name="anim_musclebeach">
		Muscoli da spiaggia
	</string>
	<string name="anim_no_unhappy">
		No (scontento)
	</string>
	<string name="anim_no_head">
		No (testa)
	</string>
	<string name="anim_nyanya">
		Cicca cicca
	</string>
	<string name="anim_punch_onetwo">
		Uno-due pugno
	</string>
	<string name="anim_express_open_mouth">
		Bocca aperta
	</string>
	<string name="anim_peace">
		Pace
	</string>
	<string name="anim_point_you">
		Indicare altri
	</string>
	<string name="anim_point_me">
		Indicare te stesso
	</string>
	<string name="anim_punch_l">
		Pugno a sinistra
	</string>
	<string name="anim_punch_r">
		Pugno a destra
	</string>
	<string name="anim_rps_countdown">
		Contare nella morra cinese
	</string>
	<string name="anim_rps_paper">
		Carta nella morra cinese
	</string>
	<string name="anim_rps_rock">
		Sasso nella morra cinese
	</string>
	<string name="anim_rps_scissors">
		Forbici nella morra cinese
	</string>
	<string name="anim_express_repulsed">
		Repulsione
	</string>
	<string name="anim_kick_roundhouse_r">
		Calcio con rotazione
	</string>
	<string name="anim_express_sad">
		Triste
	</string>
	<string name="anim_salute">
		Saluto
	</string>
	<string name="anim_shout">
		Urlo
	</string>
	<string name="anim_express_shrug">
		Spallucce
	</string>
	<string name="anim_express_smile">
		Sorriso
	</string>
	<string name="anim_smoke_idle">
		Fumare
	</string>
	<string name="anim_smoke_inhale">
		Fumare inspirazione
	</string>
	<string name="anim_smoke_throw_down">
		Fumare mandando giù
	</string>
	<string name="anim_express_surprise">
		Sorpresa
	</string>
	<string name="anim_sword_strike_r">
		Colpo di spada
	</string>
	<string name="anim_angry_tantrum">
		Collera
	</string>
	<string name="anim_express_tongue_out">
		Linguaccia
	</string>
	<string name="anim_hello">
		Saluto con mano
	</string>
	<string name="anim_whisper">
		Sussurro
	</string>
	<string name="anim_whistle">
		Fischio
	</string>
	<string name="anim_express_wink">
		Ammicca
	</string>
	<string name="anim_wink_hollywood">
		Ammicca (Hollywood)
	</string>
	<string name="anim_express_worry">
		Preoccupato
	</string>
	<string name="anim_yes_happy">
		Sì (felice)
	</string>
	<string name="anim_yes_head">
		Sì (testa)
	</string>
	<string name="multiple_textures">
		Multiple
	</string>
	<string name="use_texture">
		Usa texture
	</string>
	<string name="manip_hint1">
		Sposta il cursore sul righello
	</string>
	<string name="manip_hint2">
		per bloccare sulla griglia
	</string>
	<string name="texture_loading">
		Caricamento in corso...
	</string>
	<string name="worldmap_offline">
		Offline
	</string>
	<string name="worldmap_item_tooltip_format">
		[AREA] m² L$[PRICE] ([SQMPRICE] L$/m²)
	</string>
	<string name="worldmap_results_none_found">
		Nessun risultato.
	</string>
	<string name="worldmap_agent_position">
		Tu sei qui
	</string>
	<string name="minimap_distance">
		(Distanza: [DISTANCE] m)
	</string>
	<string name="minimap_no_focus">
		La camera non può inquadrare il residente perché è oltre la distanza di disegno impostata
	</string>
	<string name="Premature end of file">
		Fine prematura del file
	</string>
	<string name="ST_NO_JOINT">
		Impossibile trovare ROOT o JOINT.
	</string>
	<string name="no_name_object">
		(anonimo)
	</string>
	<string name="NearbyChatTitle">
		Chat locale
	</string>
	<string name="NearbyChatLabel">
		(Chat locale)
	</string>
	<string name="whisper">
		sussurra:
	</string>
	<string name="shout">
		grida:
	</string>
	<string name="ringing">
		Connessione alla chat vocale...
	</string>
	<string name="connected">
		Connesso
	</string>
	<string name="unavailable">
		Voce non disponibile nel posto dove ti trovi ora
	</string>
	<string name="hang_up">
		Disconnesso dalla chat vocale
	</string>
	<string name="reconnect_nearby">
		Sarai riconnesso alla chat vocale
	</string>
	<string name="ScriptQuestionCautionChatGranted">
		A &apos;[OBJECTNAME]&apos;, un oggetto di proprietà di &apos;[OWNERNAME]&apos;, situato in [REGIONNAME] [REGIONPOS], è stato concesso il permesso di: [PERMISSIONS].
	</string>
	<string name="ScriptQuestionCautionChatDenied">
		A &apos;[OBJECTNAME]&apos;, un oggetto di proprietà di &apos;[OWNERNAME]&apos;, situato in [REGIONNAME] [REGIONPOS], è stato negato il permesso di: [PERMISSIONS].
	</string>
	<string name="AdditionalPermissionsRequestHeader">
		Se consenti l&apos;accesso al tuo account, consentirai anche all&apos;oggetto di:
	</string>
	<string name="ScriptTakeMoney">
		Prendere dollari Linden (L$) da te
	</string>
	<string name="ActOnControlInputs">
		Agire sul tuo controllo degli input
	</string>
	<string name="RemapControlInputs">
		Rimappare il tuo controllo degli input
	</string>
	<string name="AnimateYourAvatar">
		Animare il tuo avatar
	</string>
	<string name="AttachToYourAvatar">
		Far indossare al tuo avatar
	</string>
	<string name="ReleaseOwnership">
		Rilasciare la proprietà e far diventare pubblico
	</string>
	<string name="LinkAndDelink">
		Collegare e scollegare dagli altri oggetti
	</string>
	<string name="AddAndRemoveJoints">
		Aggiungere e rimuovere le giunzioni insieme con gli altri oggetti
	</string>
	<string name="ChangePermissions">
		Cambiare i permessi
	</string>
	<string name="TrackYourCamera">
		Tracciare la fotocamera
	</string>
	<string name="ControlYourCamera">
		Controllare la tua fotocamera
	</string>
	<string name="TeleportYourAgent">
		Teleportarti
	</string>
	<string name="ManageEstateSilently">
		Gestire le tue proprietà
	</string>
	<string name="ChangeYourDefaultAnimations">
		Cambiare la tua animazione predefinita
	</string>
	<string name="ForceSitAvatar">
		Forzare il tuo avatar a sedersi
	</string>
	<string name="SnapshotSavedToDisk">
		Foto salvata: [FILENAME]
	</string>
	<string name="SilentlyManageEstateAccess">
		Sopprimere gli avvisi quando si gestisce la lista degli accessi alle proprietà immobiliari
	</string>
	<string name="OverrideYourAnimations">
		Sostituire le tue animazioni
	</string>
	<string name="ScriptReturnObjects">
		Restituire oggetti per tuo conto
	</string>
	<string name="NotConnected">
		Non connesso
	</string>
	<string name="AgentNameSubst">
		(Tu)
	</string>
	<string name="UnknownScriptPermission">
		(sconosciuto)!
	</string>
	<string name="SIM_ACCESS_PG">
		Generale
	</string>
	<string name="SIM_ACCESS_MATURE">
		Moderato
	</string>
	<string name="SIM_ACCESS_ADULT">
		Adulti
	</string>
	<string name="SIM_ACCESS_DOWN">
		Offline
	</string>
	<string name="SIM_ACCESS_MIN">
		Sconosciuto
	</string>
	<string name="land_type_unknown">
		(sconosciuto)
	</string>
	<string name="Estate / Full Region">
		Proprietà immobiliare / Regione completa
	</string>
	<string name="Estate / Homestead">
		Proprietà immobiliare / Homestead
	</string>
	<string name="Mainland / Homestead">
		Continente / Homestead
	</string>
	<string name="Mainland / Full Region">
		Continente / Regione completa
	</string>
	<string name="all_files">
		Tutti i file
	</string>
	<string name="sound_files">
		Suoni
	</string>
	<string name="animation_files">
		Animazioni
	</string>
	<string name="image_files">
		Immagini
	</string>
	<string name="save_file_verb">
		Salva
	</string>
	<string name="load_file_verb">
		Carica
	</string>
	<string name="targa_image_files">
		Immagini TGA
	</string>
	<string name="bitmap_image_files">
		Immagini BMP
	</string>
	<string name="png_image_files">
		Immagini PNG
	</string>
	<string name="save_texture_image_files">
		Immagini TGA o PNG
	</string>
	<string name="avi_movie_file">
		File video AVI
	</string>
	<string name="xaf_animation_file">
		File animazione XAF
	</string>
	<string name="xml_file">
		File XML
	</string>
	<string name="raw_file">
		File RAW
	</string>
	<string name="compressed_image_files">
		Immagini compresse
	</string>
	<string name="load_files">
		Carica file
	</string>
	<string name="choose_the_directory">
		Scegli la cartella
	</string>
	<string name="script_files">
		Script
	</string>
	<string name="dictionary_files">
		Dizionari
	</string>
	<string name="backup_files">
		Backup di oggetti
	</string>
	<string name="collada_files">
		Modelli COLLADA
	</string>
	<string name="csv_files">
		File CSV
	</string>
	<string name="recompile_script_verb">
		Ricompila
	</string>
	<string name="shape">
		Corpo
	</string>
	<string name="skin">
		Pelle
	</string>
	<string name="hair">
		Capelli
	</string>
	<string name="eyes">
		Occhi
	</string>
	<string name="shirt">
		Camicia
	</string>
	<string name="pants">
		Pantaloni
	</string>
	<string name="shoes">
		Scarpe
	</string>
	<string name="socks">
		Calze
	</string>
	<string name="jacket">
		Giacca
	</string>
	<string name="gloves">
		Guanti
	</string>
	<string name="undershirt">
		Canottiera
	</string>
	<string name="underpants">
		Slip
	</string>
	<string name="skirt">
		Gonna
	</string>
	<string name="alpha">
		Alfa (trasparenza)
	</string>
	<string name="tattoo">
		Tatuaggio
	</string>
	<string name="physics">
		Fisica
	</string>
	<string name="invalid">
		non valido
	</string>
	<string name="none">
		nessuno
	</string>
	<string name="shirt_not_worn">
		Camicia non indossata
	</string>
	<string name="pants_not_worn">
		Pantaloni non indossati
	</string>
	<string name="shoes_not_worn">
		Scarpe non indossate
	</string>
	<string name="socks_not_worn">
		Calze non indossate
	</string>
	<string name="jacket_not_worn">
		Giacca non indossata
	</string>
	<string name="gloves_not_worn">
		Guanti non indossati
	</string>
	<string name="undershirt_not_worn">
		Canottiera non indossata
	</string>
	<string name="underpants_not_worn">
		Slip non indossati
	</string>
	<string name="skirt_not_worn">
		Gonna non indossata
	</string>
	<string name="alpha_not_worn">
		Alfa non indossato
	</string>
	<string name="tattoo_not_worn">
		Tatuaggio non indossato
	</string>
	<string name="physics_not_worn">
		Fisica non indossata
	</string>
	<string name="invalid_not_worn">
		non valido
	</string>
	<string name="create_new_shape">
		Crea nuovo corpo
	</string>
	<string name="create_new_skin">
		Crea nuova pelle
	</string>
	<string name="create_new_hair">
		Crea nuovi capelli
	</string>
	<string name="create_new_eyes">
		Crea nuovi occhi
	</string>
	<string name="create_new_shirt">
		Crea nuova camicia
	</string>
	<string name="create_new_pants">
		Crea nuovi pantaloni
	</string>
	<string name="create_new_shoes">
		Crea nuove scarpe
	</string>
	<string name="create_new_socks">
		Crea nuove calze
	</string>
	<string name="create_new_jacket">
		Crea nuova giacca
	</string>
	<string name="create_new_gloves">
		Crea nuovi guanti
	</string>
	<string name="create_new_undershirt">
		Crea nuova canottiera
	</string>
	<string name="create_new_underpants">
		Crea nuovi slip
	</string>
	<string name="create_new_skirt">
		Crea nuova gonna
	</string>
	<string name="create_new_alpha">
		Crea nuovo alfa
	</string>
	<string name="create_new_tattoo">
		Crea nuovo tatuaggio
	</string>
	<string name="create_new_physics">
		Crea nuova fisica
	</string>
	<string name="create_new_invalid">
		non valido
	</string>
	<string name="NewWearable">
		Nuovo [WEARABLE_ITEM]
	</string>
	<string name="next">
		Avanti
	</string>
	<string name="GroupNotifyGroupNotice">
		Avviso di gruppo
	</string>
	<string name="GroupNotifyGroupNotices">
		Avvisi di gruppo
	</string>
	<string name="GroupNotifySentBy">
		Inviato da
	</string>
	<string name="GroupNotifyAttached">
		Allegato:
	</string>
	<string name="GroupNotifyViewPastNotices">
		Visualizza gli avvisi precedenti o scegli qui di non riceverne.
	</string>
	<string name="GroupNotifyOpenAttachment">
		Apri l&apos;allegato
	</string>
	<string name="GroupNotifySaveAttachment">
		Salva l&apos;allegato
	</string>
	<string name="GroupNotifySender">
		Inviato da [SENDER], [GROUPNAME]
	</string>
	<string name="TeleportOffer">
		Offerta di teleport
	</string>
	<string name="StartUpNotifications">
		Mentre eri assente sono arrivate nuove notifiche...
	</string>
	<string name="OverflowInfoChannelString">
		Hai ancora %d notifiche
	</string>
	<string name="BodyPartsRightArm">
		Braccio dx
	</string>
	<string name="BodyPartsHead">
		Testa
	</string>
	<string name="BodyPartsLeftArm">
		Braccio sx
	</string>
	<string name="BodyPartsLeftLeg">
		Gamba sx
	</string>
	<string name="BodyPartsTorso">
		Torace
	</string>
	<string name="BodyPartsRightLeg">
		Gamba dx
	</string>
	<string name="BodyPartsEnhancedSkeleton">
		Scheletro avanzato
	</string>
	<string name="GraphicsQualityLow">
		Basso
	</string>
	<string name="GraphicsQualityMid">
		Medio
	</string>
	<string name="GraphicsQualityHigh">
		Alto
	</string>
	<string name="LeaveMouselook">
		Premere ESC per tornare in visualizzazione normale
	</string>
	<string name="InventoryNoMatchingItems">
		Non riesci a trovare quello che cerchi? Prova [secondlife:///app/search/all/[SEARCH_TERM] Cerca].
	</string>
	<string name="InventoryNoMatchingRecentItems">
		Non riesci a trovare quello che cerchi? Mostra i [secondlife:///app/inventory/filters Filtri].
	</string>
	<string name="PlacesNoMatchingItems">
		Non riesci a trovare quello che cerchi? Prova [secondlife:///app/search/places/[SEARCH_TERM] Cerca].
	</string>
	<string name="FavoritesNoMatchingItems">
		Trascinare qui un segnaposto per aggiungerlo ai Preferiti
	</string>
	<string name="MarketplaceNoMatchingItems">
		Nessun articolo trovato. Controllare di aver digitato la stringa di ricerca correttamente e riprovare.
	</string>
	<string name="InventoryNoTexture">
		Non hai una copia di questa texture nel tuo inventario
	</string>
	<string name="InventoryInboxNoItems">
		Gli acquisti dal Marketplace verranno mostrati qui. Potrai quindi trascinarli nel tuo inventario per usarli.
	</string>
	<string name="InventoryOutboxNotMerchantTitle">
		Chiunque può vendere oggetti nel Marketplace.
	</string>
	<string name="InventoryOutboxNotMerchant">
		Per diventare un venditore, devi [[MARKETPLACE_CREATE_STORE_URL] creare un negozio nel Marketplace].
	</string>
	<string name="InventoryOutboxNoItemsTitle">
		La casella in uscita è vuota.
	</string>
	<string name="InventoryOutboxNoItems">
		Trascina le cartelle in questa area e clicca su &quot;Invia a Marketplace&quot; per metterle in vendita su [[MARKETPLACE_DASHBOARD_URL] Marketplace].
	</string>
	<string name="InventoryOutboxInitializingTitle">
		Inizializzazione Marketplace in corso
	</string>
	<string name="InventoryOutboxInitializing">
		Stiamo eseguendo l&apos;accesso al tuo account sul [[MARKETPLACE_CREATE_STORE_URL] negozio Marketplace].
	</string>
	<string name="InventoryOutboxErrorTitle">
		Errori in Marketplace.
	</string>
	<string name="InventoryOutboxError">
		Il [[MARKETPLACE_CREATE_STORE_URL] negozio nel Marketplace] ha riportato errori.
	</string>
	<string name="InventoryMarketplaceError">
		Si è verificato un errore durante l&apos;apertura degli elenchi Marketplace.
Se il messaggio persiste, contattare il supporto Second Life per assistenza http://support.secondlife.com
	</string>
	<string name="InventoryMarketplaceListingsNoItemsTitle">
		La cartella degli annunci di Marketplace è vuota.
	</string>
	<string name="InventoryMarketplaceListingsNoItems">
		Trascinare le cartelle in questa area per metterle in vendita su [[MARKETPLACE_DASHBOARD_URL] Marketplace].
	</string>
	<string name="InventoryItemsCount">
		([ITEMS]/[CATEGORIES] elementi)
	</string>
	<string name="Marketplace Validation Warning Stock">
		la cartella di magazzino deve essere inclusa in una cartella di versione
	</string>
	<string name="Marketplace Validation Error Mixed Stock">
		: Errore: tutti gli articoli un una cartella di magazzino devono essere non copiabili e dello stesso tipo
	</string>
	<string name="Marketplace Validation Error Subfolder In Stock">
		: Errore: la cartella di magazzino non può contenere sottocartelle
	</string>
	<string name="Marketplace Validation Warning Empty">
		: Avviso: la cartella non contiene alcun articolo
	</string>
	<string name="Marketplace Validation Warning Create Stock">
		: Avviso: creazione cartella di magazzino in corso
	</string>
	<string name="Marketplace Validation Warning Create Version">
		: Avviso: creazione cartella di versione in corso
	</string>
	<string name="Marketplace Validation Warning Move">
		: Avviso: spostamento articoli in corso
	</string>
	<string name="Marketplace Validation Warning Delete">
		: Avviso: il contenuto della cartella è stato trasferito alla cartella di magazzino e la cartella vuota sta per essere rimossa
	</string>
	<string name="Marketplace Validation Error Stock Item">
		: Errore: gli articoli di cui non è permessa la copia devono essere all&apos;interno di una cartella di magazzino
	</string>
	<string name="Marketplace Validation Warning Unwrapped Item">
		: Avviso: gli articoli devono essere inclusi in una cartella di versione
	</string>
	<string name="Marketplace Validation Error">
		: Errore:
	</string>
	<string name="Marketplace Validation Warning">
		: Avviso:
	</string>
	<string name="Marketplace Validation Error Empty Version">
		: Avviso: la cartella di versione deve contenere almeno 1 articolo
	</string>
	<string name="Marketplace Validation Error Empty Stock">
		: Avviso: la cartella di magazzino deve contenere almeno 1 articolo
	</string>
	<string name="Marketplace Validation No Error">
		Nessun errore o avviso da segnalare
	</string>
	<string name="Marketplace Error None">
		Nessun errore
	</string>
	<string name="Marketplace Error Prefix">
		Errore:
	</string>
	<string name="Marketplace Error Not Merchant">
		Prima di inviare gli articoli al Marketplace devi essere impostato come rivenditore (gratis).
	</string>
	<string name="Marketplace Error Not Accepted">
		L&apos;articolo non può essere spostato in quella cartella.
	</string>
	<string name="Marketplace Error Unsellable Item">
		Questo articolo non può essere venduto nel Marketplace.
	</string>
	<string name="MarketplaceNoID">
		no Mkt ID
	</string>
	<string name="MarketplaceLive">
		in elenco
	</string>
	<string name="MarketplaceActive">
		attivi
	</string>
	<string name="MarketplaceMax">
		massimo
	</string>
	<string name="MarketplaceStock">
		magazzino
	</string>
	<string name="MarketplaceNoStock">
		non in magazzino
	</string>
	<string name="MarketplaceUpdating">
		in aggiornamento...
	</string>
	<string name="Open landmarks">
		Apri segnaposto
	</string>
	<string name="Unconstrained">
		Libero
	</string>
	<string name="no_transfer" value=" (no trasferimento)"/>
	<string name="no_modify" value=" (no modifica)"/>
	<string name="no_copy" value=" (no copia)"/>
	<string name="worn" value=" (indossato)"/>
	<string name="broken_link" value=" (link rotto)"/>
	<string name="LoadingContents">
		Caricamento contenuti...
	</string>
	<string name="NoContents">
		Nessun contenuto
	</string>
	<string name="WornOnAttachmentPoint" value=" (indossato su [ATTACHMENT_POINT])"/>
	<string name="ActiveGesture" value="[GESLABEL] (attivo)"/>
	<string name="PermYes">
		Sì
	</string>
	<string name="PermNo">
		No
	</string>
	<string name="Chat Message" value=" Chat: "/>
	<string name="Sound" value=" Suono: "/>
	<string name="Wait" value=" --- Attendere: "/>
	<string name="AnimFlagStop" value=" Ferma l&apos;animazione: "/>
	<string name="AnimFlagStart" value=" Avvia l&apos;animazione: "/>
	<string name="Wave" value=" Saluta con la mano"/>
	<string name="GestureActionNone" value="Nessuna"/>
	<string name="HelloAvatar" value=" Ciao, avatar!"/>
	<string name="ViewAllGestures" value=" Vedi tutto &gt;&gt;"/>
	<string name="GetMoreGestures" value=" Altre &gt;&gt;"/>
	<string name="Animations" value=" Animazioni,"/>
	<string name="Calling Cards" value=" Biglietti da visita,"/>
	<string name="Clothing" value=" Vestiti,"/>
	<string name="Gestures" value=" Gesti,"/>
	<string name="Landmarks" value=" Segnaposto,"/>
	<string name="Notecards" value=" Annotazioni,"/>
	<string name="Objects" value=" Oggetti,"/>
	<string name="Scripts" value=" Script,"/>
	<string name="Sounds" value=" Suoni,"/>
	<string name="Textures" value=" Texture,"/>
	<string name="Snapshots" value=" Fotografie,"/>
	<string name="No Filters" value="No "/>
	<string name="Since Logoff" value=" - Dall&apos;uscita"/>
	<string name="Transfer Only" value=" - solo trasf." />
	<string name="InvFolder My Inventory">
		Inventario
	</string>
	<string name="InvFolder Library">
		Biblioteca
	</string>
	<string name="InvFolder Textures">
		Texture
	</string>
	<string name="InvFolder Sounds">
		Suoni
	</string>
	<string name="InvFolder Calling Cards">
		Biglietti da visita
	</string>
	<string name="InvFolder Landmarks">
		Segnaposto
	</string>
	<string name="InvFolder Scripts">
		Script
	</string>
	<string name="InvFolder Clothing">
		Vestiti
	</string>
	<string name="InvFolder Objects">
		Oggetti
	</string>
	<string name="InvFolder Notecards">
		Annotazioni
	</string>
	<string name="InvFolder New Folder">
		Nuova cartella
	</string>
	<string name="InvFolder Inventory">
		Inventario
	</string>
	<string name="InvFolder Uncompressed Images">
		Immagini non compresse
	</string>
	<string name="InvFolder Body Parts">
		Parti del corpo
	</string>
	<string name="InvFolder Trash">
		Cestino
	</string>
	<string name="InvFolder Photo Album">
		Album foto
	</string>
	<string name="InvFolder Lost And Found">
		Oggetti smarriti
	</string>
	<string name="InvFolder Uncompressed Sounds">
		Suoni non compressi
	</string>
	<string name="InvFolder Animations">
		Animazioni
	</string>
	<string name="InvFolder Gestures">
		Gesti
	</string>
	<string name="InvFolder Favorites">
		Preferiti
	</string>
	<string name="InvFolder favorite">
		Preferiti
	</string>
	<string name="InvFolder favorites">
		Preferiti
	</string>
	<string name="InvFolder Current Outfit">
		Abito attuale
	</string>
	<string name="InvFolder Initial Outfits">
		Abito iniziale
	</string>
	<string name="InvFolder My Outfits">
		Abiti
	</string>
	<string name="InvFolder Accessories">
		Accessori
	</string>
	<string name="InvFolder Meshes">
		Modelli mesh
	</string>
	<string name="InvFolder Received Items">
		Oggetti ricevuti
	</string>
	<string name="InvFolder Merchant Outbox">
		Casella venditore in uscita
	</string>
	<string name="InvFolder Friends">
		Amici
	</string>
	<string name="InvFolder All">
		Tutto
	</string>
	<string name="no_attachments">
		Nessun accessorio indossato
	</string>
	<string name="Attachments remain">
		Accessori ([COUNT] restanti)
	</string>
	<string name="Buy">
		Acquista
	</string>
	<string name="BuyforL$">Acquista per L$
	</string>
	<string name="Stone">
		Pietra
	</string>
	<string name="Metal">
		Metallo
	</string>
	<string name="Glass">
		Vetro
	</string>
	<string name="Wood">
		Legno
	</string>
	<string name="Flesh">
		Carne
	</string>
	<string name="Plastic">
		Plastica
	</string>
	<string name="Rubber">
		Gomma
	</string>
	<string name="Light">
		Luce
	</string>
	<string name="KBShift">
		Maiusc
	</string>
	<string name="KBCtrl">
		Ctrl
	</string>
	<string name="Chest">
		Petto
	</string>
	<string name="Skull">
		Cranio
	</string>
	<string name="Left Shoulder">
		Spalla sx
	</string>
	<string name="Right Shoulder">
		Spalla dx
	</string>
	<string name="Left Hand">
		Mano sx
	</string>
	<string name="Right Hand">
		Mano dx
	</string>
	<string name="Left Foot">
		Piede sx
	</string>
	<string name="Right Foot">
		Piede dx
	</string>
	<string name="Spine">
		Spina dorsale
	</string>
	<string name="Pelvis">
		Pelvi
	</string>
	<string name="Mouth">
		Bocca
	</string>
	<string name="Chin">
		Mento
	</string>
	<string name="Left Ear">
		Orecchio sx
	</string>
	<string name="Right Ear">
		Orecchio dx
	</string>
	<string name="Left Eyeball">
		Occhio sx
	</string>
	<string name="Right Eyeball">
		Occhio dx
	</string>
	<string name="Nose">
		Naso
	</string>
	<string name="R Upper Arm">
		Braccio dx
	</string>
	<string name="R Forearm">
		Avambraccio dx
	</string>
	<string name="L Upper Arm">
		Braccio sx
	</string>
	<string name="L Forearm">
		Avambraccio sx
	</string>
	<string name="Right Hip">
		Anca dx
	</string>
	<string name="R Upper Leg">
		Coscia dx
	</string>
	<string name="R Lower Leg">
		Gamba dx
	</string>
	<string name="Left Hip">
		Anca sx
	</string>
	<string name="L Upper Leg">
		Coscia sx
	</string>
	<string name="L Lower Leg">
		Gamba sx
	</string>
	<string name="Stomach">
		Stomaco
	</string>
	<string name="Left Pec">
		Petto sx
	</string>
	<string name="Right Pec">
		Petto dx
	</string>
	<string name="Neck">
		Collo
	</string>
	<string name="Avatar Center">
		Centro avatar
	</string>
	<string name="Left Ring Finger">
		Anulare sx
	</string>
	<string name="Right Ring Finger">
		Anulare dx
	</string>
	<string name="Tail Base">
		Base coda
	</string>
	<string name="Tail Tip">
		Punta coda
	</string>
	<string name="Left Wing">
		Ala sx
	</string>
	<string name="Right Wing">
		Ala dx
	</string>
	<string name="Jaw">
		Mandibola
	</string>
	<string name="Alt Left Ear">
		Alt orecchio sx
	</string>
	<string name="Alt Right Ear">
		Alt orecchio dx
	</string>
	<string name="Alt Left Eye">
		Alt occhio sx
	</string>
	<string name="Alt Right Eye">
		Alt occhio dx
	</string>
	<string name="Tongue">
		Lingua
	</string>
	<string name="Groin">
		Inguine
	</string>
	<string name="Left Hind Foot">
		Piede posteriore sx
	</string>
	<string name="Right Hind Foot">
		Piede posteriore dx
	</string>
	<string name="Invalid Attachment">
		Punto di collegamento non valido
	</string>
	<string name="ATTACHMENT_MISSING_ITEM">
		Errore: articolo mancante
	</string>
	<string name="ATTACHMENT_MISSING_BASE_ITEM">
		Errore: articolo di base mancante
	</string>
	<string name="ATTACHMENT_NOT_ATTACHED">
		Errore: l&apos;oggetto è nell&apos;abito attuale ma non è attaccato
	</string>
	<string name="YearsOld">
		Nato da [AGEYEARS]
	</string>
	<string name="MonthsOld">
		Nato da [AGEMONTHS]
	</string>
	<string name="WeeksOld">
		Nato da [AGEWEEKS]
	</string>
	<string name="DaysOld">
		Nato da [AGEDAYS]
	</string>
	<string name="TodayOld">
		Iscritto oggi
	</string>
	<string name="av_render_everyone_now">
		Ora tutti ti possono vedere.
	</string>
	<string name="av_render_not_everyone">
		Potresti non essere visto da alcuni intorno a te.
	</string>
	<string name="av_render_over_half">
		Potresti non essere visto da più della metà delle persone intorno.
	</string>
	<string name="av_render_most_of">
		Potresti non essere visto da quasi tutti quelli intorno.
	</string>
	<string name="av_render_anyone">
		Potresti non essere visto da nessuno intorno.
	</string>
	<string name="hud_description_total">
		Il tuo HUD
	</string>
	<string name="hud_name_with_joint">
		[OBJ_NAME] (indossato su [JNT_NAME])
	</string>
	<string name="hud_render_memory_warning">
		[HUD_DETAILS] usa molta memoria delle texture
	</string>
	<string name="hud_render_cost_warning">
		[HUD_DETAILS] contiene molti oggetti e texture pesanti
	</string>
	<string name="hud_render_heavy_textures_warning">
		[HUD_DETAILS] contiene molte texture grandi
	</string>
	<string name="hud_render_cramped_warning">
		[HUD_DETAILS] contiene troppi oggetti
	</string>
	<string name="hud_render_textures_warning">
		[HUD_DETAILS] contiene troppe texture
	</string>
	<string name="AgeYearsA">
		[COUNT] anno
	</string>
	<string name="AgeYearsB">
		[COUNT] anni
	</string>
	<string name="AgeYearsC">
		[COUNT] anni
	</string>
	<string name="AgeMonthsA">
		[COUNT] mese
	</string>
	<string name="AgeMonthsB">
		[COUNT] mesi
	</string>
	<string name="AgeMonthsC">
		[COUNT] mesi
	</string>
	<string name="AgeWeeksA">
		[COUNT] settimana
	</string>
	<string name="AgeWeeksB">
		[COUNT] settimane
	</string>
	<string name="AgeWeeksC">
		[COUNT] settimane
	</string>
	<string name="AgeDaysA">
		[COUNT] giorno
	</string>
	<string name="AgeDaysB">
		[COUNT] giorni
	</string>
	<string name="AgeDaysC">
		[COUNT] giorni
	</string>
	<string name="GroupMembersA">
		[COUNT] iscritto
	</string>
	<string name="GroupMembersB">
		[COUNT] iscritti
	</string>
	<string name="GroupMembersC">
		[COUNT] iscritti
	</string>
	<string name="AcctTypeResident">
		Residente
	</string>
	<string name="AcctTypeTrial">
		In prova
	</string>
	<string name="AcctTypeCharterMember">
		Socio onorario
	</string>
	<string name="AcctTypeEmployee">
		Dipendente Linden Lab
	</string>
	<string name="PaymentInfoUsed">
		Informazioni di pagamento usate
	</string>
	<string name="PaymentInfoOnFile">
		Informazioni di pagamento registrate
	</string>
	<string name="NoPaymentInfoOnFile">
		Nessuna informazione di pagamento disponibile
	</string>
	<string name="AgeVerified">
		Età verificata
	</string>
	<string name="NotAgeVerified">
		Età non verificata
	</string>
	<string name="Center 2">
		Centro 2
	</string>
	<string name="Top Right">
		In alto a dx
	</string>
	<string name="Top">
		In alto
	</string>
	<string name="Top Left">
		In alto a sx
	</string>
	<string name="Center">
		Centro
	</string>
	<string name="Bottom Left">
		In basso a sx
	</string>
	<string name="Bottom">
		In basso
	</string>
	<string name="Bottom Right">
		In basso a dx
	</string>
	<string name="CompileQueueDownloadedCompiling">
		Scaricato, in compilazione
	</string>
	<string name="CompileQueueServiceUnavailable">
		Il servizio di compilazione degli script non è disponibile
	</string>
	<string name="CompileQueueScriptNotFound">
		Script non trovato sul server
	</string>
	<string name="CompileQueueProblemDownloading">
		Problema nello scaricamento
	</string>
	<string name="CompileQueueInsufficientPermDownload">
		Permessi insufficienti per scaricare lo script.
	</string>
	<string name="CompileQueueInsufficientPermFor">
		Permessi insufficienti per
	</string>
	<string name="CompileQueueUnknownFailure">
		Errore di scaricamento sconosciuto
	</string>
	<string name="CompileNoExperiencePerm">
		Salto lo script [SCRIPT] con l&apos;esperienza [EXPERIENCE].
	</string>
	<string name="CompileQueueTitle">
		Avanzamento ricompilazione
	</string>
	<string name="CompileQueueStart">
		ricompila
	</string>
	<string name="CompileQueuePreprocessing">
		Preprocesso: [SCRIPT]
	</string>
	<string name="CompileQueuePreprocessingComplete">
		Preprocesso dello script [SCRIPT] completato
	</string>
	<string name="ResetQueueTitle">
		Avanzamento ripristino
	</string>
	<string name="ResetQueueStart">
		ripristino
	</string>
	<string name="RunQueueTitle">
		Attiva avanzamento
	</string>
	<string name="RunQueueStart">
		attiva
	</string>
	<string name="NotRunQueueTitle">
		Disattiva avanzamento
	</string>
	<string name="NotRunQueueStart">
		disattiva
	</string>
	<string name="DeleteQueueTitle">
		Cancella avanzamento
	</string>
	<string name="DeleteQueueStart">
		cancellazione
	</string>
	<string name="Compiling">
		Compilazione di [NAME]
	</string>
	<string name="CompileSuccessful">
		Compilazione riuscita
	</string>
	<string name="CompileSuccessfulSaving">
		Compilazione riuscita, in salvataggio...
	</string>
	<string name="SaveComplete">
		Salvataggio completato
	</string>
	<string name="UploadFailed">
		Caricamento file non riuscito: [REASON]
	</string>
	<string name="ObjectOutOfRange">
		Script (oggetto fuori portata)
	</string>
	<string name="ScriptWasDeleted">
		Script (cancellato da inventario)
	</string>
	<string name="GodToolsObjectOwnedBy">
		Oggetto [OBJECT] di proprietà di [OWNER]
	</string>
	<string name="GroupsNone">
		nessuno
	</string>
	<string name="Group" value=" (gruppo)"/>
	<string name="Unknown">
		(Sconosciuto)
	</string>
	<string name="SummaryForTheWeek" value="Riassunto della settimana, partendo dal "/>
	<string name="NextStipendDay" value=". Il prossimo giorno di stipendio è "/>
	<string name="GroupPlanningDate">
		[day,datetime,utc]/[mthnum,datetime,utc]/[year,datetime,utc]
	</string>
	<string name="GroupIndividualShare" value="                      Gruppo       Dividendi individuali"/>
	<string name="GroupColumn" value="                      Gruppo"/>
	<string name="Balance">
		Saldo
	</string>
	<string name="Credits">
		Crediti
	</string>
	<string name="Debits">
		Debiti
	</string>
	<string name="Total">
		Totale
	</string>
	<string name="NoGroupDataFound">
		Nessun dato trovato per questo gruppo
	</string>
	<string name="IMParentEstate">
		proprietà principale
	</string>
	<string name="IMMainland">
		continente
	</string>
	<string name="IMTeen">
		teen
	</string>
	<string name="Anyone">
		chiunque
	</string>
	<string name="RegionInfoError">
		errore
	</string>
	<string name="RegionInfoAllEstatesOwnedBy">
		tutte le proprietà immobiliari di [OWNER]
	</string>
	<string name="RegionInfoAllEstatesYouOwn">
		tutte le tue proprietà immobiliari
	</string>
	<string name="RegionInfoAllEstatesYouManage">
		tutte le proprietà immobiliari che gestisci per conto di [OWNER]
	</string>
	<string name="RegionInfoAllowedResidents">
		Utenti ammessi: ([ALLOWEDAGENTS], max [MAXACCESS])
	</string>
	<string name="RegionInfoAllowedGroups">
		Gruppi ammessi: ([ALLOWEDGROUPS], max [MAXACCESS])
	</string>
	<string name="RegionInfoEstateManagers">
		Gestori proprietà: ([ESTATEMANAGERS], max [MAXMANAGERS])
	</string>
	<string name="RegionInfoBannedResidents">
		Utenti banditi: ([BANNEDAGENTS], max [MAXBANNED])
	</string>
	<string name="RegionInfoListTypeAllowedAgents">
		utenti sempre consentiti
	</string>
	<string name="RegionInfoListTypeBannedAgents">
		utenti sempre banditi
	</string>
	<string name="RegionInfoAllEstates">
		tutte le proprietà immobiliari
	</string>
	<string name="RegionInfoManagedEstates">
		proprietà immobiliari che gestisci
	</string>
	<string name="RegionInfoThisEstate">
		questa proprietà immobiliare
	</string>
	<string name="AndNMore">
		e [EXTRA_COUNT] ancora
	</string>
	<string name="ScriptLimitsParcelScriptMemory">
		Memoria script del lotto
	</string>
	<string name="ScriptLimitsParcelsOwned">
		Lotti in elenco: [PARCELS]
	</string>
	<string name="ScriptLimitsMemoryUsed">
		Memoria utilizzata: [COUNT] kb di [MAX] kb; [AVAILABLE] kb disponibili
	</string>
	<string name="ScriptLimitsMemoryUsedSimple">
		Memoria utilizzata: [COUNT] kb
	</string>
	<string name="ScriptLimitsParcelScriptURLs">
		URL script dei lotti
	</string>
	<string name="ScriptLimitsURLsUsed">
		URL utilizzati: [COUNT] di [MAX]; [AVAILABLE] disponibili
	</string>
	<string name="ScriptLimitsURLsUsedSimple">
		URL utilizzati: [COUNT]
	</string>
	<string name="ScriptLimitsRequestError">
		Errore nella richiesta di informazioni
	</string>
	<string name="ScriptLimitsRequestNoParcelSelected">
		Nessun lotto selezionato
	</string>
	<string name="ScriptLimitsRequestWrongRegion">
		Errore: le informazioni sullo script sono disponibili solo nella regione attuale
	</string>
	<string name="ScriptLimitsRequestWaiting">
		Recupero informazioni in corso...
	</string>
	<string name="ScriptLimitsRequestDontOwnParcel">
		Non hai il permesso di visionare questo lotto
	</string>
	<string name="SITTING_ON">
		Seduto su
	</string>
	<string name="ATTACH_CHEST">
		Petto
	</string>
	<string name="ATTACH_HEAD">
		Cranio
	</string>
	<string name="ATTACH_LSHOULDER">
		Spalla sx
	</string>
	<string name="ATTACH_RSHOULDER">
		Spalla dx
	</string>
	<string name="ATTACH_LHAND">
		Mano sx
	</string>
	<string name="ATTACH_RHAND">
		Mano dx
	</string>
	<string name="ATTACH_LFOOT">
		Piede sx
	</string>
	<string name="ATTACH_RFOOT">
		Piede dx
	</string>
	<string name="ATTACH_BACK">
		Spina dorsale
	</string>
	<string name="ATTACH_PELVIS">
		Pelvi
	</string>
	<string name="ATTACH_MOUTH">
		Bocca
	</string>
	<string name="ATTACH_CHIN">
		Mento
	</string>
	<string name="ATTACH_LEAR">
		Orecchio sx
	</string>
	<string name="ATTACH_REAR">
		Orecchio dx
	</string>
	<string name="ATTACH_LEYE">
		Occhio sx
	</string>
	<string name="ATTACH_REYE">
		Occhio dx
	</string>
	<string name="ATTACH_NOSE">
		Naso
	</string>
	<string name="ATTACH_RUARM">
		Braccio dx
	</string>
	<string name="ATTACH_RLARM">
		Avambraccio dx
	</string>
	<string name="ATTACH_LUARM">
		Braccio sx
	</string>
	<string name="ATTACH_LLARM">
		Avambraccio sx
	</string>
	<string name="ATTACH_RHIP">
		Anca dx
	</string>
	<string name="ATTACH_RULEG">
		Coscia dx
	</string>
	<string name="ATTACH_RLLEG">
		Polpaccio dx
	</string>
	<string name="ATTACH_LHIP">
		Anca sx
	</string>
	<string name="ATTACH_LULEG">
		Coscia sx
	</string>
	<string name="ATTACH_LLLEG">
		Polpaccio sx
	</string>
	<string name="ATTACH_BELLY">
		Stomaco
	</string>
	<string name="ATTACH_LEFT_PEC">
		Petto sx
	</string>
	<string name="ATTACH_RIGHT_PEC">
		Petto dx
	</string>
	<string name="ATTACH_HUD_CENTER_2">
		HUD centro 2
	</string>
	<string name="ATTACH_HUD_TOP_RIGHT">
		HUD alto a dx
	</string>
	<string name="ATTACH_HUD_TOP_CENTER">
		HUD alto in centro
	</string>
	<string name="ATTACH_HUD_TOP_LEFT">
		HUD alto a sx
	</string>
	<string name="ATTACH_HUD_CENTER_1">
		HUD centro 1
	</string>
	<string name="ATTACH_HUD_BOTTOM_LEFT">
		HUD basso a sx
	</string>
	<string name="ATTACH_HUD_BOTTOM">
		HUD basso
	</string>
	<string name="ATTACH_HUD_BOTTOM_RIGHT">
		HUD basso a dx
	</string>
	<string name="ATTACH_NECK">
		Collo
	</string>
	<string name="ATTACH_AVATAR_CENTER">
		Centro avatar
	</string>
	<string name="ATTACH_LHAND_RING1">
		Anulare sx
	</string>
	<string name="ATTACH_RHAND_RING1">
		Anulare dx
	</string>
	<string name="ATTACH_TAIL_BASE">
		Base coda
	</string>
	<string name="ATTACH_TAIL_TIP">
		Punta coda
	</string>
	<string name="ATTACH_LWING">
		Ala sx
	</string>
	<string name="ATTACH_RWING">
		Ala dx
	</string>
	<string name="ATTACH_FACE_JAW">
		Mandibola
	</string>
	<string name="ATTACH_FACE_LEAR">
		Alt orecchio sx
	</string>
	<string name="ATTACH_FACE_REAR">
		Alt orecchio dx
	</string>
	<string name="ATTACH_FACE_LEYE">
		Alt occhio sx
	</string>
	<string name="ATTACH_FACE_REYE">
		Alt occhio dx
	</string>
	<string name="ATTACH_FACE_TONGUE">
		Lingua
	</string>
	<string name="ATTACH_GROIN">
		Inguine
	</string>
	<string name="ATTACH_HIND_LFOOT">
		Piede post sx
	</string>
	<string name="ATTACH_HIND_RFOOT">
		Piede post dx
	</string>
	<string name="CursorPos">
		riga [LINE], colonna [COLUMN]
	</string>
	<string name="PanelDirCountFound">
		[COUNT] trovato/i
	</string>
	<string name="PanelDirTimeStr">
		[hour,datetime,slt]:[min,datetime,slt]
	</string>
	<string name="PanelDirEventsDateText">
		[day,datetime,slt]/[mthnum,datetime,slt]
	</string>
	<string name="PanelContentsTooltip">
		Contenuto dell&apos;oggetto
	</string>
	<string name="PanelContentsNewScript">
		Nuovo script
	</string>
	<string name="DoNotDisturbModeResponseDefault">
		Questo residente ha attivato la modalità &apos;non disturbare&apos; e vedrà il tuo messaggio più tardi.
	</string>
	<string name="AutoResponseModeDefault">
		Il residente a cui hai mandato un messaggio ha attivato la modalità &apos;auto-risposta&apos; di Firestorm e quindi ha chiesto di non essere disturbato. Il messaggio sarà visibile nel pannello IM per essere letto in seguito.
	</string>
	<string name="AutoResponseModeNonFriendsDefault">
		Il residente a cui hai mandato un messaggio ha attivato la modalità auto-risposta di Firestorm e quindi ha chiesto di non essere disturbato.  Il messaggio sarà visibile nel pannello IM per essere letto in seguito.
	</string>
	<string name="RejectTeleportOffersResponseDefault">
		Il residente a cui hai mandato un messaggio ha attivato la modalità &apos;rifiuta tutti i teleport&apos; di Firestorm e quindi ha chiesto di non essere disturbato con offerte o richieste di TP. Si può sempre mandare un IM.
	</string>
	<string name="RejectFriendshipRequestsResponseDefault">
		Il residente a cui hai mandato un messaggio ha attivato la modalità &apos;rifiuta tutte le amicizie&apos; di Firestorm e quindi ha chiesto di non essere disturbato con richieste di amicizia. Si può sempre mandare un IM.
	</string>
	<string name="MutedAvatarsResponseDefault">
		Il residente a cui hai mandato un messaggio ti ha bloccato la possibilità di mandare messaggi.
	</string>
	<string name="AwayAvatarResponseDefault">
		Il residente a cui hai mandato un messaggio è al momento lontano dalla tastiera. Il messaggio sarà visibile nel pannello IM per essere letto in seguito.
	</string>
	<string name="MuteByName">
		(Per nome)
	</string>
	<string name="MuteAgent">
		(Utente)
	</string>
	<string name="MuteObject">
		(Oggetto)
	</string>
	<string name="MuteGroup">
		(Gruppo)
	</string>
	<string name="MuteExternal">
		(Esterno)
	</string>
	<string name="RegionNoCovenant">
		Non esiste alcun regolamento per questa proprietà.
	</string>
	<string name="RegionNoCovenantOtherOwner">
		Non esiste alcun regolamento per questa proprietà. Il terreno di questa proprietà è messo in vendita dal proprietario.  Contatta il proprietario del terreno per i dettagli della vendita.
	</string>
	<string name="covenant_last_modified" value="Ultima modifica: "/>
	<string name="none_text" value=" (nessuno) "/>
	<string name="never_text" value=" (mai) "/>
	<string name="GroupOwned">
		Di proprietà di un gruppo
	</string>
	<string name="Public">
		Pubblica
	</string>
	<string name="LocalSettings">
		Impostazioni locali
	</string>
	<string name="RegionSettings">
		Impostazioni regione
	</string>
	<string name="ClassifiedClicksTxt">
		Clic: [TELEPORT] teleport, [MAP] mappa, [PROFILE] profilo
	</string>
	<string name="ClassifiedUpdateAfterPublish">
		(si aggiornerà dopo la pubblicazione)
	</string>
	<string name="NoPicksClassifiedsText">
		Non hai creato luoghi preferiti né inserzioni. Clicca il pulsante + qui sotto per creare un luogo preferito o un&apos;inserzione.
	</string>
	<string name="NoAvatarPicksClassifiedsText">
		L&apos;utente non ha luoghi preferiti né inserzioni
	</string>
	<string name="PicksClassifiedsLoadingText">
		Caricamento in corso...
	</string>
	<string name="NoPicksText">
		Non è stato creato nessun luogo preferito.
	</string>
	<string name="NoAvatarPicksText">
		L&apos;utente non ha preferiti.
	</string>
	<string name="NoClassifiedsText">
		L&apos;utente non ha inserzioni. Clic sul pulsante + qui sotto per crearne una.
	</string>
	<string name="NoAvatarClassifiedsText">
		L&apos;utente non ha inserzioni
	</string>
	<string name="MultiPreviewTitle">
		Anteprima
	</string>
	<string name="MultiPropertiesTitle">
		Proprietà oggetti
	</string>
	<string name="InvOfferAnObjectNamed">
		Un oggetto denominato
	</string>
	<string name="InvOfferOwnedByGroup">
		di proprietà del gruppo
	</string>
	<string name="InvOfferOwnedByUnknownGroup">
		di proprietà di un gruppo sconosciuto
	</string>
	<string name="InvOfferOwnedBy">
		di proprietà di
	</string>
	<string name="InvOfferOwnedByUnknownUser">
		di proprietà di un utente sconosciuto
	</string>
	<string name="InvOfferGaveYou">
		ti ha offerto
	</string>
	<string name="InvOfferYouDecline">
		Tu hai rifiutato
	</string>
	<string name="InvOfferDecline">
		Tu hai rifiutato [DESC] da [NAME].
	</string>
	<string name="InvOfferFrom">
		da
	</string>
	<string name="InvOfferAutoAcceptObject">
		Un oggetto di nome [OBJECT_NAME] ti ha offerto [OBJECT_TYPE]: [DESC]
	</string>
	<string name="InvOfferAutoAcceptUser">
		[USER_NAME] ti ha offerto [OBJECT_TYPE]: [DESC]
	</string>
	<string name="GroupMoneyTotal">
		Totale
	</string>
	<string name="GroupMoneyBought">
		comprato
	</string>
	<string name="GroupMoneyPaidYou">
		ti ha pagato
	</string>
	<string name="GroupMoneyPaidInto">
		ha pagato
	</string>
	<string name="GroupMoneyBoughtPassTo">
		ha comprato il pass
	</string>
	<string name="GroupMoneyPaidFeeForEvent">
		pagato la tassa per l&apos;evento
	</string>
	<string name="GroupMoneyPaidPrizeForEvent">
		pagato il premio per l&apos;evento
	</string>
	<string name="GroupMoneyBalance">
		Saldo
	</string>
	<string name="GroupMoneyCredits">
		Crediti
	</string>
	<string name="GroupMoneyDebits">
		Debiti
	</string>
	<string name="GroupMoneyDate">
		[weekday,datetime,utc] [day,datetime,utc] [mth,datetime,utc], [year,datetime,utc]
	</string>
	<string name="AcquiredItems">
		Oggetti acquisiti
	</string>
	<string name="Cancel">
		Annulla
	</string>
	<string name="UploadingCosts">
		Il caricamento di [NAME] costa L$ [AMOUNT]
	</string>
	<string name="BuyingCosts">
		L&apos;acquisto di [NAME] costa L$ [AMOUNT]
	</string>
	<string name="UnknownFileExtension">
		Estensione del file sconosciuta [.%s]
Tipi conosciuti .WAV .TGA .BMP .JPG .JPEG .BVH
	</string>
	<string name="MuteObject2">
		Blocca
	</string>
	<string name="MuteAvatar">
		Blocca
	</string>
	<string name="UnmuteObject">
		Sblocca
	</string>
	<string name="UnmuteAvatar">
		Sblocca
	</string>
	<string name="AddLandmarkNavBarMenu">
		Aggiungi segnaposto...
	</string>
	<string name="EditLandmarkNavBarMenu">
		Modifica segnaposto...
	</string>
	<string name="accel-mac-control">
		⌃
	</string>
	<string name="accel-mac-command">
		⌘
	</string>
	<string name="accel-mac-option">
		⌥
	</string>
	<string name="accel-mac-shift">
		⇧
	</string>
	<string name="accel-win-control">
		Ctrl+
	</string>
	<string name="accel-win-alt">
		Alt+
	</string>
	<string name="accel-win-shift">
		Maius+
	</string>
	<string name="FileSaved">
		File salvato
	</string>
	<string name="Receiving">
		In ricezione
	</string>
	<string name="PST">
		Ora Pacifico
	</string>
	<string name="PDT">
		Ora legale Pacifico
	</string>
	<string name="Direction_Forward">
		Avanti
	</string>
	<string name="Direction_Left">
		Sinistra
	</string>
	<string name="Direction_Right">
		Destra
	</string>
	<string name="Direction_Back">
		Indietro
	</string>
	<string name="Direction_North">
		Nord
	</string>
	<string name="Direction_South">
		Sud
	</string>
	<string name="Direction_West">
		Ovest
	</string>
	<string name="Direction_East">
		Est
	</string>
	<string name="Direction_Up">
		Su
	</string>
	<string name="Direction_Down">
		Giù
	</string>
	<string name="Any Category">
		Qualsiasi categoria
	</string>
	<string name="Shopping">
		Acquisti
	</string>
	<string name="Land Rental">
		Affitto terreno
	</string>
	<string name="Property Rental">
		Affitto proprietà
	</string>
	<string name="Special Attraction">
		Attrazioni speciali
	</string>
	<string name="New Products">
		Nuovi prodotti
	</string>
	<string name="Employment">
		Lavoro
	</string>
	<string name="Wanted">
		Cercasi
	</string>
	<string name="Service">
		Servizio
	</string>
	<string name="Personal">
		Personale
	</string>
	<string name="None">
		Nessuno
	</string>
	<string name="Linden Location">
		Luogo dei Linden
	</string>
	<string name="Adult">
		Adulti
	</string>
	<string name="Arts and Culture">
		Arte &amp; Cultura
	</string>
	<string name="Business">
		Affari
	</string>
	<string name="Educational">
		Educazione
	</string>
	<string name="Gaming">
		Gioco
	</string>
	<string name="Hangout">
		Divertimento
	</string>
	<string name="Newcomer Friendly">
		Accoglienza nuovi utenti
	</string>
	<string name="Parks and Nature">
		Parchi &amp; natura
	</string>
	<string name="Residential">
		Residenziale
	</string>
	<string name="Stage">
		Stage
	</string>
	<string name="Other">
		Altro
	</string>
	<string name="Rental">
		Affitto
	</string>
	<string name="Any">
		Tutti
	</string>
	<string name="You">
		Tu
	</string>
	<string name="Multiple Media">
		Più supporti
	</string>
	<string name="Play Media">
		Riproduci media
	</string>
	<string name="StreamtitleNowPlaying">
		In esecuzione:
	</string>
	<string name="MBCmdLineError">
		Un errore è stato riscontrato analizzando la linea di comando.
Per informazioni: http://wiki.secondlife.com/wiki/Client_parameters
Errore:
	</string>
	<string name="MBCmdLineUsg">
		Uso linea di comando del programma [APP_NAME] :
	</string>
	<string name="MBUnableToAccessFile">
		Il programma [APP_NAME] non è in grado di accedere ad un file necessario.

Potrebbe darsi che tu abbia copie multiple attivate o che il tuo sistema reputi erroneamente che il file sia già aperto.
Se il problema persiste, riavviare il computer e riprovare.
Se il problema continua ancora, disinstallare completamente l&apos;applicazione [APP_NAME] e reinstallarla.
	</string>
	<string name="MBFatalError">
		Errore critico
	</string>
	<string name="MBApplicationError">
		Errore applicazione - niente panico
	</string>
	<string name="MBApplicationErrorDetails">
		[APP_NAME] si è bloccato e deve essere chiuso. Se ciò
		succede altre volte, contattare il supporto e riportare il messaggio seguente:

[ERROR_DETAILS]
	</string>
	<string name="MBRequiresAltiVec">
		Il programma [APP_NAME] richiede un processore con AltiVec (G4 o superiore).
	</string>
	<string name="MBAlreadyRunning">
		Il programma [APP_NAME] è già attivo.
Controllare che il programma non sia minimizzato nella barra degli strumenti.
Se il messaggio persiste, riavviare il computer.
	</string>
	<string name="MBFrozenCrashed">
		Sembra che [APP_NAME] si sia bloccata o interrotta nella sessione precedente.
Inviare un crash report?
	</string>
	<string name="MBAlert">	
		Avviso
	</string>
	<string name="MBNoDirectX">
		Il programmma [APP_NAME] non riesce a trovare una DirectX 9.0b o superiore.
[APP_NAME] usa DirectX per rilevare hardware e/o i driver  non aggiornati che possono causare problemi di stabilità, scarsa performance e interruzioni.  Benché tu possa avviare il programma [APP_NAME] senza di esse, consigliamo caldamente l&apos;esecuzione con DirectX 9.0b.

Continuare?
	</string>
	<string name="MBWarning">
		Attenzione
	</string>
	<string name="MBNoAutoUpdate">
		L&apos;aggiornamento automatico non è stato ancora realizzato per Linux.
E&apos; consigliato scaricare l&apos;ultima versione direttamente da www.secondlife.com
	</string>
	<string name="MBRegClassFailed">
		RegisterClass non riuscito
	</string>
	<string name="MBError">
		Errore
	</string>
	<string name="MBFullScreenErr">
		Impossibile visualizzare a schermo intero con risoluzione [WIDTH] x [HEIGHT].
Visualizzazione corrente in modalità finestra.
	</string>
	<string name="MBDestroyWinFailed">
		Errore di arresto durante il tentativo di chiusura della finestra (DestroyWindow() non riuscito)
	</string>
	<string name="MBShutdownErr">
		Errore di arresto
	</string>
	<string name="MBDevContextErr">
		Impossibile caricare i driver GL
	</string>
	<string name="MBPixelFmtErr">
		Impossibile trovare un formato pixel adatto
	</string>
	<string name="MBPixelFmtDescErr">
		Impossibile ottenere una descrizione del formato pixel
	</string>
	<string name="MBTrueColorWindow">
		[APP_NAME] richiede True Color (32 bit) per funzionare.
Vai alle impostazioni dello schermo del tuo computer e imposta il colore in modalità 32 bit.
	</string>
	<string name="MBAlpha">
		[APP_NAME] non funziona poichè è impossibile trovare un canale alpha a 8 bit.  Questo problema normalmente deriva dai driver della scheda video.
Assicurati di avere installato i driver della scheda video più recenti.
Assicurati anche che il monitor sia impostato a True Color (32 bit) nel Pannello di controllo &gt; Schermo &gt; Impostazioni.
Se il messaggio persiste, contattare [SUPPORT_SITE].
	</string>
	<string name="MBPixelFmtSetErr">
		Impossibile impostare il formato pixel
	</string>
	<string name="MBGLContextErr">
		Impossibile creare il GL rendering
	</string>
	<string name="MBGLContextActErr">
		Impossibile attivare il GL rendering
	</string>
	<string name="MBVideoDrvErr">
		[APP_NAME] Non riesce ad avviarsi perchè i driver della scheda video non sono stati installati correttamente, non sono aggiornati, o sono per un hardware non supportato. Assicurati di avere i driver della scheda video più recenti e anche se li hai installati, prova a installarli di nuovo.

Se il messaggio persiste, contattare [SUPPORT_SITE].
	</string>
	<string name="5 O&apos;Clock Shadow">
		Barba leggera
	</string>
	<string name="All White">
		Tutti bianchi
	</string>
	<string name="Anime Eyes">
		Occhi grandi
	</string>
	<string name="Arced">
		Arcuato
	</string>
	<string name="Arm Length">
		Lunghezza braccia
	</string>
	<string name="Attached">
		Attaccato
	</string>
	<string name="Attached Earlobes">
		Lobi attaccati
	</string>
	<string name="Back Fringe">
		Frangetta all&apos;indietro
	</string>
	<string name="Baggy">
		Larghi
	</string>
	<string name="Bangs">
		Frange
	</string>
	<string name="Beady Eyes">
		Occhi piccoli
	</string>
	<string name="Belly Size">
		Punto vita
	</string>
	<string name="Big">
		Grande
	</string>
	<string name="Big Butt">
		Sedere grande
	</string>
	<string name="Big Hair Back">
		Capigliatura grande: Indietro
	</string>
	<string name="Big Hair Front">
		Capigliatura grande: anteriore
	</string>
	<string name="Big Hair Top">
		Capigliatura grande: in  alto
	</string>
	<string name="Big Head">
		Grande testa
	</string>
	<string name="Big Pectorals">
		Grandi pettorali
	</string>
	<string name="Big Spikes">
		Capelli con punte
	</string>
	<string name="Black">
		Nero
	</string>
	<string name="Blonde">
		Biondo
	</string>
	<string name="Blonde Hair">
		Capelli biondi
	</string>
	<string name="Blush">
		Fard
	</string>
	<string name="Blush Color">
		Colore fard
	</string>
	<string name="Blush Opacity">
		Opacità fard
	</string>
	<string name="Body Definition">
		Definizione muscolare
	</string>
	<string name="Body Fat">
		Grasso corporeo
	</string>
	<string name="Body Freckles">
		Lentiggini e nei
	</string>
	<string name="Body Thick">
		Corpo più robusto
	</string>
	<string name="Body Thickness">
		Robustezza del corpo
	</string>
	<string name="Body Thin">
		Corpo più magro
	</string>
	<string name="Bow Legged">
		Gambe arcuate
	</string>
	<string name="Breast Buoyancy">
		Altezza del seno
	</string>
	<string name="Breast Cleavage">
		Décolleté
	</string>
	<string name="Breast Size">
		Grandezza del seno
	</string>
	<string name="Bridge Width">
		Larghezza setto
	</string>
	<string name="Broad">
		Largo
	</string>
	<string name="Brow Size">
		Grandezza delle sopracciglia
	</string>
	<string name="Bug Eyes">
		Occhi sporgenti
	</string>
	<string name="Bugged Eyes">
		Occhi sporgenti
	</string>
	<string name="Bulbous">
		Bulboso
	</string>
	<string name="Bulbous Nose">
		Naso bulboso
	</string>
	<string name="Breast Physics Mass">
		Massa seno
	</string>
	<string name="Breast Physics Smoothing">
		Lisciatura seno
	</string>
	<string name="Breast Physics Gravity">
		Gravità seno
	</string>
	<string name="Breast Physics Drag">
		Resistenza seno
	</string>
	<string name="Breast Physics InOut Max Effect">
		Massimo effetto
	</string>
	<string name="Breast Physics InOut Spring">
		Elasticità
	</string>
	<string name="Breast Physics InOut Gain">
		Guadagno
	</string>
	<string name="Breast Physics InOut Damping">
		Attenuazione
	</string>
	<string name="Breast Physics UpDown Max Effect">
		Massimo effetto
	</string>
	<string name="Breast Physics UpDown Spring">
		Elasticità
	</string>
	<string name="Breast Physics UpDown Gain">
		Guadagno
	</string>
	<string name="Breast Physics UpDown Damping">
		Attenuazione
	</string>
	<string name="Breast Physics LeftRight Max Effect">
		Massimo effetto
	</string>
	<string name="Breast Physics LeftRight Spring">
		Elasticità
	</string>
	<string name="Breast Physics LeftRight Gain">
		Guadagno
	</string>
	<string name="Breast Physics LeftRight Damping">
		Attenuazione
	</string>
	<string name="Belly Physics Mass">
		Massa pancia
	</string>
	<string name="Belly Physics Smoothing">
		Lisciatura pancia
	</string>
	<string name="Belly Physics Gravity">
		Gravità pancia
	</string>
	<string name="Belly Physics Drag">
		Resistenza pancia
	</string>
	<string name="Belly Physics UpDown Max Effect">
		Massimo effetto
	</string>
	<string name="Belly Physics UpDown Spring">
		Elasticità
	</string>
	<string name="Belly Physics UpDown Gain">
		Guadagno
	</string>
	<string name="Belly Physics UpDown Damping">
		Attenuazione
	</string>
	<string name="Butt Physics Mass">
		Massa natiche
	</string>
	<string name="Butt Physics Smoothing">
		Lisciatura natiche
	</string>
	<string name="Butt Physics Gravity">
		Gravità natiche
	</string>
	<string name="Butt Physics Drag">
		Resistenza natiche
	</string>
	<string name="Butt Physics UpDown Max Effect">
		Massimo effetto
	</string>
	<string name="Butt Physics UpDown Spring">
		Elasticità
	</string>
	<string name="Butt Physics UpDown Gain">
		Guadagno
	</string>
	<string name="Butt Physics UpDown Damping">
		Attenuazione
	</string>
	<string name="Butt Physics LeftRight Max Effect">
		Massimo effetto
	</string>
	<string name="Butt Physics LeftRight Spring">
		Elasticità
	</string>
	<string name="Butt Physics LeftRight Gain">
		Guadagno
	</string>
	<string name="Butt Physics LeftRight Damping">
		Attenuazione
	</string>
	<string name="Bushy Eyebrows">
		Sopracciglia cespugliose
	</string>
	<string name="Bushy Hair">
		Capelli a cespuglio
	</string>
	<string name="Butt Size">
		Grandezza del sedere
	</string>
	<string name="Butt Gravity">
		Gravità natiche
	</string>
	<string name="bustle skirt">
		Crinolina
	</string>
	<string name="no bustle">
		Nessuna crinolina
	</string>
	<string name="more bustle">
		Più crinolina
	</string>
	<string name="Chaplin">
		Baffetti
	</string>
	<string name="Cheek Bones">
		Zigomi
	</string>
	<string name="Chest Size">
		Ampiezza del torace
	</string>
	<string name="Chin Angle">
		Angolo del mento
	</string>
	<string name="Chin Cleft">
		Fossetta sul mento
	</string>
	<string name="Chin Curtains">
		Barba sottomento
	</string>
	<string name="Chin Depth">
		Profondità mento
	</string>
	<string name="Chin Heavy">
		Mento forte
	</string>
	<string name="Chin In">
		Mento in dentro
	</string>
	<string name="Chin Out">
		Mento sporgente
	</string>
	<string name="Chin-Neck">
		Mento-collo
	</string>
	<string name="Clear">
		Trasparente
	</string>
	<string name="Cleft">
		Fossetta
	</string>
	<string name="Close Set Eyes">
		Occhi ravvicinati
	</string>
	<string name="Closed">
		Chiusa
	</string>
	<string name="Closed Back">
		Chiuso dietro
	</string>
	<string name="Closed Front">
		Chiuso davanti
	</string>
	<string name="Closed Left">
		Chiuso sinistra
	</string>
	<string name="Closed Right">
		Chiuso destra
	</string>
	<string name="Coin Purse">
		Meno pronunciati
	</string>
	<string name="Collar Back">
		Colletto posteriore
	</string>
	<string name="Collar Front">
		Colletto anteriore
	</string>
	<string name="Corner Down">
		Angolo all&apos;ingiù
	</string>
	<string name="Corner Up">
		Angolo all&apos;insù
	</string>
	<string name="Creased">
		Piega
	</string>
	<string name="Crooked Nose">
		Naso storto
	</string>
	<string name="Cuff Flare">
		Svasato con risvolto
	</string>
	<string name="Dark">
		Scuro
	</string>
	<string name="Dark Green">
		Verde scuro
	</string>
	<string name="Darker">
		Più scuro
	</string>
	<string name="Deep">
		Profondo
	</string>
	<string name="Default Heels">
		Tacchi standard
	</string>
	<string name="Dense">
		Folti
	</string>
	<string name="Double Chin">
		Doppio mento
	</string>
	<string name="Downturned">
		All&apos;ingiù
	</string>
	<string name="Duffle Bag">
		Più pronunciati
	</string>
	<string name="Ear Angle">
		Angolo orecchie
	</string>
	<string name="Ear Size">
		Grandezza orecchie
	</string>
	<string name="Ear Tips">
		Estremità orecchie
	</string>
	<string name="Egg Head">
		Ovalizzazione testa
	</string>
	<string name="Eye Bags">
		Occhiaie
	</string>
	<string name="Eye Color">
		Colore degli occhi
	</string>
	<string name="Eye Depth">
		Profondità degli occhi
	</string>
	<string name="Eye Lightness">
		Luminosità degli occhi
	</string>
	<string name="Eye Opening">
		Apertura degli occhi
	</string>
	<string name="Eye Pop">
		Prominenza degli occhi
	</string>
	<string name="Eye Size">
		Grandezza occhi
	</string>
	<string name="Eye Spacing">
		Distanza occhi
	</string>
	<string name="Eyebrow Arc">
		Arco delle sopracciglia
	</string>
	<string name="Eyebrow Density">
		Densità delle sopracciglia
	</string>
	<string name="Eyebrow Height">
		Altezza delle sopracciglia
	</string>
	<string name="Eyebrow Points">
		Sopracciglia appuntite
	</string>
	<string name="Eyebrow Size">
		Grandezza sopracciglia
	</string>
	<string name="Eyelash Length">
		Lunghezza delle ciglia
	</string>
	<string name="Eyeliner">
		Eyeliner
	</string>
	<string name="Eyeliner Color">
		Colore dell&apos;eyeliner
	</string>
	<string name="Eyes Bugged">
		Occhi sporgenti
	</string>
	<string name="Face Shear">
		Taglio del viso
	</string>
	<string name="Facial Definition">
		Definizione del viso
	</string>
	<string name="Far Set Eyes">
		Occhi distanti
	</string>
	<string name="Fat Lips">
		Labbra carnose
	</string>
	<string name="Female">
		Femmina
	</string>
	<string name="Fingerless">
		Senza dita
	</string>
	<string name="Fingers">
		Dita
	</string>
	<string name="Flared Cuffs">
		Risvolti svasati
	</string>
	<string name="Flat">
		Piatto
	</string>
	<string name="Flat Butt">
		Sedere piatto
	</string>
	<string name="Flat Head">
		Testa piatta
	</string>
	<string name="Flat Toe">
		Punta piatta
	</string>
	<string name="Foot Size">
		Misura piede
	</string>
	<string name="Forehead Angle">
		Angolo della fronte
	</string>
	<string name="Forehead Heavy">
		Fronte sporgente
	</string>
	<string name="Freckles">
		Lentiggini
	</string>
	<string name="Front Fringe">
		Frangetta
	</string>
	<string name="Full Back">
		Dietro gonfi
	</string>
	<string name="Full Eyeliner">
		Eyeliner marcato
	</string>
	<string name="Full Front">
		Anteriore gonfio
	</string>
	<string name="Full Hair Sides">
		Lati capelli gonfi
	</string>
	<string name="Full Sides">
		Lati gonfi
	</string>
	<string name="Glossy">
		Lucido
	</string>
	<string name="Glove Fingers">
		Dita con guanti
	</string>
	<string name="Glove Length">
		Lunghezza guanti
	</string>
	<string name="Hair">
		Capigliature
	</string>
	<string name="Hair Back">
		Capelli: Indietro
	</string>
	<string name="Hair Front">
		Capelli: anteriore
	</string>
	<string name="Hair Sides">
		Capelli: lati
	</string>
	<string name="Hair Sweep">
		Direzione capigliatura
	</string>
	<string name="Hair Thickess">
		Foltezza
	</string>
	<string name="Hair Thickness">
		Foltezza
	</string>
	<string name="Hair Tilt">
		Inclinazione
	</string>
	<string name="Hair Tilted Left">
		Verso sinistra
	</string>
	<string name="Hair Tilted Right">
		Verso destra
	</string>
	<string name="Hair Volume">
		Capelli: Volume
	</string>
	<string name="Hand Size">
		Grandezza mani
	</string>
	<string name="Handlebars">
		Baffi a manubrio
	</string>
	<string name="Head Length">
		Lunghezza testa
	</string>
	<string name="Head Shape">
		Forma della testa
	</string>
	<string name="Head Size">
		Grandezza della testa
	</string>
	<string name="Head Stretch">
		Allungamento testa
	</string>
	<string name="Heel Height">
		Altezza tacchi
	</string>
	<string name="Heel Shape">
		Forma tacchi
	</string>
	<string name="Height">
		Altezza
	</string>
	<string name="High">
		Alto
	</string>
	<string name="High Heels">
		Tacchi alti
	</string>
	<string name="High Jaw">
		Mandibola alta
	</string>
	<string name="High Platforms">
		Alta
	</string>
	<string name="High and Tight">
		Alto e stretto
	</string>
	<string name="Higher">
		Più alto
	</string>
	<string name="Hip Length">
		Altezza bacino
	</string>
	<string name="Hip Width">
		Larghezza bacino
	</string>
	<string name="Hover">
		Muovi sopra
	</string>
	<string name="In">
		Dentro
	</string>
	<string name="In Shdw Color">
		Colore ombretto interno
	</string>
	<string name="In Shdw Opacity">
		Opacità ombretto interno
	</string>
	<string name="Inner Eye Corner">
		Angolo interno
	</string>
	<string name="Inner Eye Shadow">
		Ombretto interno
	</string>
	<string name="Inner Shadow">
		Ombretto interno
	</string>
	<string name="Jacket Length">
		Lunghezza giacca
	</string>
	<string name="Jacket Wrinkles">
		Grinze della giacca
	</string>
	<string name="Jaw Angle">
		Angolo mandibola
	</string>
	<string name="Jaw Jut">
		Prognatismo mento
	</string>
	<string name="Jaw Shape">
		Forma del mento
	</string>
	<string name="Join">
		Iscriviti
	</string>
	<string name="Jowls">
		Guance
	</string>
	<string name="Knee Angle">
		Angolo ginocchia
	</string>
	<string name="Knock Kneed">
		Gambe ad X
	</string>
	<string name="Large">
		Grande
	</string>
	<string name="Large Hands">
		Mani grandi
	</string>
	<string name="Left Part">
		Riga a sinistra
	</string>
	<string name="Leg Length">
		Lunghezza gambe
	</string>
	<string name="Leg Muscles">
		Muscoli gambe
	</string>
	<string name="Less">
		Meno
	</string>
	<string name="Less Body Fat">
		Meno grasso corporeo
	</string>
	<string name="Less Curtains">
		Meno
	</string>
	<string name="Less Freckles">
		Meno lentiggini
	</string>
	<string name="Less Full">
		Meno piene
	</string>
	<string name="Less Gravity">
		Più alto
	</string>
	<string name="Less Love">
		Meno maniglie
	</string>
	<string name="Less Muscles">
		Meno muscoli
	</string>
	<string name="Less Muscular">
		Meno muscolari
	</string>
	<string name="Less Rosy">
		Meno rosato
	</string>
	<string name="Less Round">
		Meno rotondo
	</string>
	<string name="Less Saddle">
		Meno a sella
	</string>
	<string name="Less Square">
		Meno quadrato
	</string>
	<string name="Less Volume">
		Meno volume
	</string>
	<string name="Less soul">
		Meno
	</string>
	<string name="Lighter">
		Più leggero
	</string>
	<string name="Lip Cleft">
		Distanza fossetta labbro
	</string>
	<string name="Lip Cleft Depth">
		Prof. fossetta labbro
	</string>
	<string name="Lip Fullness">
		Volume labbra
	</string>
	<string name="Lip Pinkness">
		Tonalità rosa labbra
	</string>
	<string name="Lip Ratio">
		Proporzione labbra
	</string>
	<string name="Lip Thickness">
		Carnosità labbra
	</string>
	<string name="Lip Width">
		Larghezza labbra
	</string>
	<string name="Lipgloss">
		Lipgloss
	</string>
	<string name="Lipstick">
		Rossetto
	</string>
	<string name="Lipstick Color">
		Colore rossetto
	</string>
	<string name="Long">
		Lungo
	</string>
	<string name="Long Head">
		Testa lunga
	</string>
	<string name="Long Hips">
		Bacino alto
	</string>
	<string name="Long Legs">
		Gambe lunghe
	</string>
	<string name="Long Neck">
		Collo lungo
	</string>
	<string name="Long Pigtails">
		Codini lunghi
	</string>
	<string name="Long Ponytail">
		Codino lungo
	</string>
	<string name="Long Torso">
		Torace lungo
	</string>
	<string name="Long arms">
		Braccia lunghe
	</string>
	<string name="Loose Pants">
		Pantaloni ampi
	</string>
	<string name="Loose Shirt">
		Camicia ampia
	</string>
	<string name="Loose Sleeves">
		Maniche non attillate
	</string>
	<string name="Love Handles">
		Maniglie dell&apos;amore
	</string>
	<string name="Low">
		Basso
	</string>
	<string name="Low Heels">
		Tacchi bassi
	</string>
	<string name="Low Jaw">
		Mandibola bassa
	</string>
	<string name="Low Platforms">
		Bassa
	</string>
	<string name="Low and Loose">
		Basso e ampio
	</string>
	<string name="Lower">
		Più basso
	</string>
	<string name="Lower Bridge">
		Parte bassa del setto
	</string>
	<string name="Lower Cheeks">
		Guance inferiori
	</string>
	<string name="Male">
		Maschio
	</string>
	<string name="Middle Part">
		Riga nel mezzo
	</string>
	<string name="More">
		Più
	</string>
	<string name="More Blush">
		Più fard
	</string>
	<string name="More Body Fat">
		Più grasso corporeo
	</string>
	<string name="More Curtains">
		Più
	</string>
	<string name="More Eyeshadow">
		Più ombretto
	</string>
	<string name="More Freckles">
		Più lentiggini
	</string>
	<string name="More Full">
		Più piene
	</string>
	<string name="More Gravity">
		Più calato
	</string>
	<string name="More Lipstick">
		Più rossetto
	</string>
	<string name="More Love">
		Più maniglie
	</string>
	<string name="More Lower Lip">
		Labbro inf. pronunciato
	</string>
	<string name="More Muscles">
		Più muscoli
	</string>
	<string name="More Muscular">
		Più muscolatura
	</string>
	<string name="More Rosy">
		Più rosato
	</string>
	<string name="More Round">
		Più rotondo
	</string>
	<string name="More Saddle">
		Più a sella
	</string>
	<string name="More Sloped">
		Più orizzontale
	</string>
	<string name="More Square">
		Più quadrato
	</string>
	<string name="More Upper Lip">
		Labbro sup. pronunciato
	</string>
	<string name="More Vertical">
		Più verticale
	</string>
	<string name="More Volume">
		Più volume
	</string>
	<string name="More soul">
		Più spirito
	</string>
	<string name="Moustache">
		Baffi
	</string>
	<string name="Mouth Corner">
		Angolo della bocca
	</string>
	<string name="Mouth Position">
		Posizione della bocca
	</string>
	<string name="Mowhawk">
		Cresta
	</string>
	<string name="Muscular">
		Muscolatura
	</string>
	<string name="Mutton Chops">
		Basette lunghe
	</string>
	<string name="Nail Polish">
		Smalto
	</string>
	<string name="Nail Polish Color">
		Colore smalto
	</string>
	<string name="Narrow">
		Socchiusi
	</string>
	<string name="Narrow Back">
		Laterali post. vicini
	</string>
	<string name="Narrow Front">
		Laterali ant. vicini
	</string>
	<string name="Narrow Lips">
		Labbra strette
	</string>
	<string name="Natural">
		Naturale
	</string>
	<string name="Neck Length">
		Lunghezza del collo
	</string>
	<string name="Neck Thickness">
		Grandezza del collo
	</string>
	<string name="No Blush">
		Senza fard
	</string>
	<string name="No Eyeliner">
		Senza eyeliner
	</string>
	<string name="No Eyeshadow">
		Senza ombretto
	</string>
	<string name="No Lipgloss">
		Senza lipgloss
	</string>
	<string name="No Lipstick">
		Senza rossetto
	</string>
	<string name="No Part">
		Senza riga
	</string>
	<string name="No Polish">
		Senza smalto
	</string>
	<string name="No Red">
		Senza rosso
	</string>
	<string name="No Spikes">
		Senza punte
	</string>
	<string name="No White">
		Senza bianco
	</string>
	<string name="No Wrinkles">
		Senza pieghe
	</string>
	<string name="Normal Lower">
		Inferiore normale
	</string>
	<string name="Normal Upper">
		Superiore normale
	</string>
	<string name="Nose Left">
		Naso a sinistra
	</string>
	<string name="Nose Right">
		Naso a destra
	</string>
	<string name="Nose Size">
		Grandezza naso
	</string>
	<string name="Nose Thickness">
		Spessore naso
	</string>
	<string name="Nose Tip Angle">
		Angolo punta naso
	</string>
	<string name="Nose Tip Shape">
		Forma punta naso
	</string>
	<string name="Nose Width">
		Larghezza naso
	</string>
	<string name="Nostril Division">
		Divisione narici
	</string>
	<string name="Nostril Width">
		Larghezza narici
	</string>
	<string name="Opaque">
		Opaco
	</string>
	<string name="Open">
		Aperto
	</string>
	<string name="Open Back">
		Retro aperto
	</string>
	<string name="Open Front">
		Davanti aperto
	</string>
	<string name="Open Left">
		Lato sx aperto
	</string>
	<string name="Open Right">
		Lato dx aperto
	</string>
	<string name="Orange">
		Arancio
	</string>
	<string name="Out">
		Fuori
	</string>
	<string name="Out Shdw Color">
		Colore ombretto esterno
	</string>
	<string name="Out Shdw Opacity">
		Opacità ombretto esterno
	</string>
	<string name="Outer Eye Corner">
		Angolo esterno occhio
	</string>
	<string name="Outer Eye Shadow">
		Ombretto esterno
	</string>
	<string name="Outer Shadow">
		Ombreggiatura esterna
	</string>
	<string name="Overbite">
		Denti sup. in fuori
	</string>
	<string name="Package">
		Genitali
	</string>
	<string name="Painted Nails">
		Unghie smaltate
	</string>
	<string name="Pale">
		Pallido
	</string>
	<string name="Pants Crotch">
		Cavallo
	</string>
	<string name="Pants Fit">
		Vestibilità pantaloni
	</string>
	<string name="Pants Length">
		Lunghezza pantaloni
	</string>
	<string name="Pants Waist">
		Taglia pantalone
	</string>
	<string name="Pants Wrinkles">
		Pantaloni con le grinze
	</string>
	<string name="Part">
		Con riga
	</string>
	<string name="Part Bangs">
		Frangetta divisa
	</string>
	<string name="Pectorals">
		Pettorali
	</string>
	<string name="Pigment">
		Pigmento
	</string>
	<string name="Pigtails">
		Codini
	</string>
	<string name="Pink">
		Rosa
	</string>
	<string name="Pinker">
		Più rosato
	</string>
	<string name="Platform Height">
		Altezza pianta
	</string>
	<string name="Platform Width">
		Larghezza pianta
	</string>
	<string name="Pointy">
		Appuntito
	</string>
	<string name="Pointy Heels">
		Tacchi a spillo
	</string>
	<string name="Ponytail">
		Codino
	</string>
	<string name="Poofy Skirt">
		Gonna gonfia
	</string>
	<string name="Pop Left Eye">
		Sinistro più aperto
	</string>
	<string name="Pop Right Eye">
		Destro più aperto
	</string>
	<string name="Puffy">
		Paffute
	</string>
	<string name="Puffy Eyelids">
		Palpebre gonfie
	</string>
	<string name="Rainbow Color">
		Tonalità
	</string>
	<string name="Red Hair">
		Presenza di rosso nei capelli
	</string>
	<string name="Regular">
		Normale
	</string>
	<string name="Right Part">
		Riga a destra
	</string>
	<string name="Rosy Complexion">
		Incarnato
	</string>
	<string name="Round">
		Rotondo
	</string>
	<string name="Ruddiness">
		Rossore
	</string>
	<string name="Ruddy">
		Rosse
	</string>
	<string name="Rumpled Hair">
		Capelli mossi
	</string>
	<string name="Saddle Bags">
		Rotondità fianchi
	</string>
	<string name="Scrawny Leg">
		Gambe magre
	</string>
	<string name="Separate">
		Separati
	</string>
	<string name="Shallow">
		Meno pronunciato
	</string>
	<string name="Shear Back">
		Taglio posteriore
	</string>
	<string name="Shear Face">
		Taglio del viso
	</string>
	<string name="Shear Front">
		Taglio anteriore
	</string>
	<string name="Shear Left Up">
		Distorto a sinistra
	</string>
	<string name="Shear Right Up">
		Distorto a destra
	</string>
	<string name="Sheared Back">
		Taglio verso dietro
	</string>
	<string name="Sheared Front">
		Taglio verso davanti
	</string>
	<string name="Shift Left">
		A sinistra
	</string>
	<string name="Shift Mouth">
		Spostamento bocca
	</string>
	<string name="Shift Right">
		A destra
	</string>
	<string name="Shirt Bottom">
		Parte inferiore camicia
	</string>
	<string name="Shirt Fit">
		Vestibilità camicia
	</string>
	<string name="Shirt Wrinkles">
		Camicia con le grinze
	</string>
	<string name="Shoe Height">
		Altezza scarpe
	</string>
	<string name="Short">
		Basso
	</string>
	<string name="Short Arms">
		Braccia corte
	</string>
	<string name="Short Legs">
		Gambe corte
	</string>
	<string name="Short Neck">
		Collo corto
	</string>
	<string name="Short Pigtails">
		Codini corti
	</string>
	<string name="Short Ponytail">
		Codino corto
	</string>
	<string name="Short Sideburns">
		Basette corte
	</string>
	<string name="Short Torso">
		Torace corto
	</string>
	<string name="Short hips">
		Bacino corto
	</string>
	<string name="Shoulders">
		Spalle
	</string>
	<string name="Side Fringe">
		Ciuffi laterali
	</string>
	<string name="Sideburns">
		Basette
	</string>
	<string name="Sides Hair">
		Capigliatura di lato
	</string>
	<string name="Sides Hair Down">
		Capigliatura di lato sciolta
	</string>
	<string name="Sides Hair Up">
		Capigliatura di lato raccolta
	</string>
	<string name="Skinny Neck">
		Collo fino
	</string>
	<string name="Skirt Fit">
		Vestibilità gonna
	</string>
	<string name="Skirt Length">
		Lunghezza gonna
	</string>
	<string name="Slanted Forehead">
		Fronte inclinata
	</string>
	<string name="Sleeve Length">
		Lunghezza maniche
	</string>
	<string name="Sleeve Looseness">
		Morbidezza maniche
	</string>
	<string name="Slit Back">
		Spacco: Indietro
	</string>
	<string name="Slit Front">
		Spacco: anteriore
	</string>
	<string name="Slit Left">
		Spacco: Sinistra
	</string>
	<string name="Slit Right">
		Spacco: Destra
	</string>
	<string name="Small">
		Piccola
	</string>
	<string name="Small Hands">
		Mani piccole
	</string>
	<string name="Small Head">
		Testa piccola
	</string>
	<string name="Smooth">
		Liscio
	</string>
	<string name="Smooth Hair">
		Capelli lisci
	</string>
	<string name="Socks Length">
		Lunghezza calze
	</string>
	<string name="Soulpatch">
		Pizzetto labbro inferiore
	</string>
	<string name="Sparse">
		Piu rade
	</string>
	<string name="Spiked Hair">
		Capelli a punta
	</string>
	<string name="Square">
		Quadrato
	</string>
	<string name="Square Toe">
		Punta quadrata
	</string>
	<string name="Squash Head">
		Testa schiacciata
	</string>
	<string name="Stretch Head">
		Testa allungata
	</string>
	<string name="Sunken">
		Scarne
	</string>
	<string name="Sunken Chest">
		Senza pettorali
	</string>
	<string name="Sunken Eyes">
		Occhi infossati
	</string>
	<string name="Sweep Back">
		Indietro
	</string>
	<string name="Sweep Forward">
		Avanti
	</string>
	<string name="Tall">
		Alto
	</string>
	<string name="Taper Back">
		Ravv. lat. posteriore
	</string>
	<string name="Taper Front">
		Ravv. lat. frontale
	</string>
	<string name="Thick Heels">
		Tacchi spessi
	</string>
	<string name="Thick Neck">
		Collo grosso
	</string>
	<string name="Thick Toe">
		Punta spessa
	</string>
	<string name="Thin">
		Sottili
	</string>
	<string name="Thin Eyebrows">
		Sopracciglia sottili
	</string>
	<string name="Thin Lips">
		Labbra sottili
	</string>
	<string name="Thin Nose">
		Naso sottile
	</string>
	<string name="Tight Chin">
		Mento stretto
	</string>
	<string name="Tight Cuffs">
		Fondo stretto
	</string>
	<string name="Tight Pants">
		Pantaloni attillati
	</string>
	<string name="Tight Shirt">
		Camicia attillata
	</string>
	<string name="Tight Skirt">
		Gonna attillata
	</string>
	<string name="Tight Sleeves">
		Maniche strette
	</string>
	<string name="Toe Shape">
		Forma della punta
	</string>
	<string name="Toe Thickness">
		Spessore della punta
	</string>
	<string name="Torso Length">
		Lunghezza del torace
	</string>
	<string name="Torso Muscles">
		Muscoli del torace
	</string>
	<string name="Torso Scrawny">
		Torace magro
	</string>
	<string name="Unattached">
		Distaccato
	</string>
	<string name="Uncreased">
		Senza piega
	</string>
	<string name="Underbite">
		Denti inf. in fuori
	</string>
	<string name="Unnatural">
		Innaturale
	</string>
	<string name="Upper Bridge">
		Parte alta del setto
	</string>
	<string name="Upper Cheeks">
		Parte alta degli zigomi
	</string>
	<string name="Upper Chin Cleft">
		Fossetta sup. del mento
	</string>
	<string name="Upper Eyelid Fold">
		Piega palpebra sup.
	</string>
	<string name="Upturned">
		All&apos;insù
	</string>
	<string name="Very Red">
		Molto rossi
	</string>
	<string name="Waist Height">
		Vita alta
	</string>
	<string name="Well-Fed">
		Pienotte
	</string>
	<string name="White Hair">
		Capelli bianchi
	</string>
	<string name="Wide">
		Largo
	</string>
	<string name="Wide Back">
		Dietro largo
	</string>
	<string name="Wide Front">
		Davanti largo
	</string>
	<string name="Wide Lips">
		Labbra larghe
	</string>
	<string name="Wild">
		Colorati
	</string>
	<string name="Wrinkles">
		Grinze
	</string>
	<string name="LocationCtrlAddLandmarkTooltip">
		Aggiungi ai miei segnaposto
	</string>
	<string name="LocationCtrlEditLandmarkTooltip">
		Modifica i miei segnaposto
	</string>
	<string name="LocationCtrlInfoBtnTooltip">
		Maggiori informazioni sulla posizione attuale
	</string>
	<string name="LocationCtrlComboBtnTooltip">
		Cronologia delle mie posizioni
	</string>
	<string name="LocationCtrlForSaleTooltip">
		Compra questo terreno
	</string>
	<string name="LocationCtrlVoiceTooltip">
		Voce non disponibile qui
	</string>
	<string name="LocationCtrlFlyTooltip">
		Volo vietato
	</string>
	<string name="LocationCtrlPushTooltip">
		Niente spinte
	</string>
	<string name="LocationCtrlBuildTooltip">
		Costruzione/deposito di oggetti non permesso
	</string>
	<string name="LocationCtrlScriptsTooltip">
		Script vietati
	</string>
	<string name="LocationCtrlDamageTooltip">
		Salute
	</string>
	<string name="LocationCtrlAdultIconTooltip">
		Regione con categoria adulti
	</string>
	<string name="LocationCtrlModerateIconTooltip">
		Regione con categoria moderata
	</string>
	<string name="LocationCtrlGeneralIconTooltip">
		Regione generale
	</string>
	<string name="LocationCtrlSeeAVsTooltip">
		Gli avatar in questo lotto non possono essere visti o sentiti da avatar all&apos;esterno del lotto
	</string>
	<string name="LocationCtrlPathfindingDirtyTooltip">
		Gli oggetti che si muovono potrebbero non comportarsi correttamente in questa regione fino a quando non viene eseguito il rebake della regione.
	</string>
	<string name="LocationCtrlPathfindingDisabledTooltip">
		Il pathfinding dinamico non è attivato in questa regione.
	</string>
	<string name="UpdaterWindowTitle">
		Aggiornamento [APP_NAME]
	</string>
	<string name="UpdaterNowUpdating">
		Aggiornamento di [APP_NAME]...
	</string>
	<string name="UpdaterNowInstalling">
		Installazione di [APP_NAME]...
	</string>
	<string name="UpdaterUpdatingDescriptive">
		Il viewer [APP_NAME] si sta aggiornando all&apos;ultima versione. Potrebbe volerci del tempo, attendere.
	</string>
	<string name="UpdaterProgressBarTextWithEllipses">
		Scaricamento dell&apos;aggiornamento...
	</string>
	<string name="UpdaterProgressBarText">
		Scaricamento dell&apos;aggiornamento
	</string>
	<string name="UpdaterFailDownloadTitle">
		Scaricamento dell&apos;aggiornamento non riuscito
	</string>
	<string name="UpdaterFailUpdateDescriptive">
		Il programma [APP_NAME] ha riscontrato un&apos;errore durante il tentativo di aggiornamento. Consigliamo di scaricare l&apos;ultima versione direttamente da www.secondlife.com.
	</string>
	<string name="UpdaterFailInstallTitle">
		Installazione dell&apos;aggiornamento non riuscita
	</string>
	<string name="UpdaterFailStartTitle">
		Errore nell&apos;avvio del viewer
	</string>
	<string name="ItemsComingInTooFastFrom">
		[APP_NAME]: Oggetti in arrivo troppo velocemente da [FROM_NAME], anteprima automatica disattivata per [TIME] secondi
	</string>
	<string name="ItemsComingInTooFast">
		[APP_NAME]: Oggetti in arrivo troppo velocemente, anteprima automatica disattivata per [TIME] secondi
	</string>
	<string name="IM_logging_string">
		-- Registrazione messaggi instantanei abilitata --
	</string>
	<string name="IM_typing_start_string">
		[NAME] sta scrivendo...
	</string>
	<string name="Unnamed">
		(anonimo)
	</string>
	<string name="IM_moderated_chat_label">
		(Moderato: Voci disattivate di default)
	</string>
	<string name="IM_unavailable_text_label">
		La chat di testo non è disponibile per questa chiamata.	
	</string>
	<string name="IM_muted_text_label">
		La chat di testo è stata disabilitata da un moderatore di gruppo.
	</string>
	<string name="IM_default_text_label">
		Clicca qui per inviare un IM.
	</string>
	<string name="IM_to_label">
		A:
	</string>
	<string name="IM_moderator_label">
		(Moderatore)
	</string>
	<string name="Saved_message">
		(Salvato [LONG_TIMESTAMP])
	</string>
	<string name="IM_unblock_only_groups_friends">
		Per vedere questo messaggio, devi deselezionare &apos;Solo amici e gruppi possono chiamarmi o mandarmi IM&apos; in Preferenze/Privacy.
	</string>
	<string name="OnlineStatus">
		online
	</string>
	<string name="OfflineStatus">
		offline
	</string>
	<string name="not_online_msg">
		Utente offline - il messaggio verrà memorizzato e inviato più tardi.
	</string>
	<string name="not_online_inventory">
		Utente offline - l&apos;inventario è stato salvato
	</string>
	<string name="IM_announce_incoming">
		Messaggio in arrivo da [NAME]
	</string>
	<string name="IM_autoresponse_sent">
		Auto-risposta inviata: [MESSAGE]
	</string>
	<string name="IM_autoresponse_item_sent">
		Inviato oggetto auto-risposta: [ITEM_NAME]
	</string>
	<string name="answered_call">
		Risposto alla chiamata
	</string>
	<string name="you_started_call">
		Hai iniziato una chiamata vocale
	</string>
	<string name="you_joined_call">
		Ti sei collegato alla chiamata in voce
	</string>
	<string name="you_auto_rejected_call-im">
		Hai rifiutato automaticamente la chiamata voce in modalità &apos;Non disturbare&apos;.
	</string>
	<string name="name_started_call">
		[NAME] ha iniziato una chiamata vocale
	</string>
	<string name="ringing-im">
		Collegamento alla chiamata vocale...
	</string>
	<string name="connected-im">
		Collegato, clicca Chiudi chiamata per agganciare
	</string>
	<string name="hang_up-im">
		Chiusa la chiamata
	</string>
	<string name="answering-im">
		Connessione...
	</string>
	<string name="conference-title">
		Chat con più persone
	</string>
	<string name="conference-title-incoming">
		Chiamata in conferenza con [AGENT_NAME]
	</string>
	<string name="inventory_item_offered-im">
		Offerto oggetto &apos;[ITEM_NAME]&apos; da inventario
	</string>
	<string name="inventory_folder_offered-im">
		Offerta cartella &apos;[ITEM_NAME]&apos; da inventario
	</string>
	<string name="inventory_item_offered_rlv">
		Offerto oggetto da inventario a [NAME]
	</string>
	<string name="share_alert">
		Trascinare qui oggetti da inventario
	</string>
	<string name="facebook_post_success">
		Hai pubblicato su Facebook.
	</string>
	<string name="flickr_post_success">
		Hai pubblicato su Flickr.
	</string>
	<string name="twitter_post_success">
		Hai pubblicato su Twitter.
	</string>
	<string name="no_session_message">
		(La sessione IM non esiste)
	</string>
	<string name="only_user_message">
		Sei l&apos;unico utente di questa sessione.
	</string>
	<string name="offline_message">
		[NAME] è offline
	</string>
	<string name="invite_message">
		Clicca il tasto [BUTTON NAME] per accettare/connetterti a questa chat vocale.
	</string>
	<string name="muted_message">
		Hai bloccato questo residente. Se gli invii un messaggio, verrà automaticamente sbloccato.
	</string>
	<string name="generic">
		Errore nella richiesta, riprova più tardi.
	</string>
	<string name="generic_request_error">
		Errore durante la richiesta, riprova più tardi.
	</string>
	<string name="insufficient_perms_error">
		Non hai sufficienti permessi.
	</string>
	<string name="session_does_not_exist_error">
		Questa sessione non esiste più
	</string>
	<string name="no_ability_error">
		Non hai questa abilitazione.
	</string>
	<string name="no_ability">
		Non hai questa abilitazione.
	</string>
	<string name="not_a_mod_error">
		Non sei un moderatore.
	</string>
	<string name="muted">
		Un moderatore di gruppo ha disattivato la tua chat di testo.
	</string>
	<string name="muted_error">
		Un moderatore di gruppo ha disattivato la tua chat di testo.
	</string>
	<string name="add_session_event">
		Impossibile aggiungere utenti alla chat con [RECIPIENT].
	</string>
	<string name="message">
		Il messaggio spedito a [RECIPIENT] è in elaborazione.
Se non appare nei prossimi minuti, potrebbe essere stato eliminato dal server.
	</string>
	<string name="message_session_event">
		Il messaggio spedito a [RECIPIENT] è in elaborazione.
Se non appare nei prossimi minuti, potrebbe essere stato eliminato dal server.
	</string>
	<string name="mute">
		Errore durante la moderazione.
	</string>
	<string name="removed">
		Sei stato rimosso dal gruppo.
	</string>
	<string name="removed_from_group">
		Sei stato espulso dal gruppo.
	</string>
	<string name="close_on_no_ability">
		Non hai più le abilitazioni per rimanere nella sessione chat.
	</string>
	<string name="unread_chat_single">
		[SOURCES] ha detto qualcosa di nuovo
	</string>
	<string name="unread_chat_multiple">
		[SOURCES] ha detto qualcosa di nuovo
	</string>
	<string name="session_initialization_timed_out_error">
		Sessione di inizializzazione scaduta
	</string>
	<string name="Home position set.">
		Posizione casa impostata.
	</string>
	<string name="paid_you_ldollars">
		[NAME] ti ha pagato L$[AMOUNT] [REASON].
	</string>
	<string name="paid_you_ldollars_gift">
		[NAME] ti ha pagato L$ [AMOUNT]: [REASON]
	</string>
	<string name="paid_you_ldollars_no_reason">
		[NAME] ti ha pagato L$[AMOUNT].
	</string>
	<string name="you_paid_ldollars">
		Hai pagato L$[AMOUNT] a [NAME] [REASON].
	</string>
	<string name="you_paid_ldollars_gift">
		Hai pagato L$ [AMOUNT] a [NAME]: [REASON]
	</string>
	<string name="you_paid_ldollars_no_info">
		Hai pagato L$ [AMOUNT].
	</string>
	<string name="you_paid_ldollars_no_reason">
		Hai pagato L$[AMOUNT] a [NAME].
	</string>
	<string name="you_paid_ldollars_no_name">
		Hai pagato L$ [AMOUNT] [REASON].
	</string>
	<string name="you_paid_failure_ldollars">
		Non hai pagato [NAME] L$[AMOUNT] [REASON].
	</string>
	<string name="you_paid_failure_ldollars_gift">
		Non hai pagato L$ [AMOUNT] a [NAME]: [REASON]
	</string>
	<string name="you_paid_failure_ldollars_no_info">
		Non hai pagato L$ [AMOUNT].
	</string>
	<string name="you_paid_failure_ldollars_no_reason">
		Non hai pagato [NAME] L$[AMOUNT].
	</string>
	<string name="you_paid_failure_ldollars_no_name">
		Non hai pagato L$ [AMOUNT] [REASON].
	</string>
	<string name="for item">
		per [ITEM]
	</string>
	<string name="for a parcel of land">
		per un lotto di terreno
	</string>
	<string name="for a land access pass">
		per un permesso di accesso al terreno
	</string>
	<string name="for deeding land">
		per la cessione di terreno
	</string>
	<string name="to create a group">
		per creare un gruppo
	</string>
	<string name="to join a group">
		per aderire a un gruppo
	</string>
	<string name="to upload">
		per caricare
	</string>
	<string name="to publish a classified ad">
		per pubblicare un&apos;inserzione
	</string>
	<string name="giving">
		Contributo di L$ [AMOUNT]
	</string>
	<string name="uploading_costs">
		Il costo per il caricamento è di L$ [AMOUNT]
	</string>
	<string name="this_costs">
		Il costo è L$ [AMOUNT]
	</string>
	<string name="buying_selected_land">
		L&apos;acquisto del terreno prescelto costa L$ [AMOUNT]
	</string>
	<string name="this_object_costs">
		Il costo dell&apos;oggetto è L$ [AMOUNT]
	</string>
	<string name="group_role_everyone">
		Tutti
	</string>
	<string name="group_role_officers">
		Funzionari
	</string>
	<string name="group_role_owners">
		Proprietari
	</string>
	<string name="group_member_status_online">
		Online
	</string>
	<string name="uploading_abuse_report">
		Caricamento in corso...

Segnala abuso
	</string>
	<string name="New Shape">
		Nuovo corpo
	</string>
	<string name="New Skin">
		Nuova pelle
	</string>
	<string name="New Hair">
		Nuovi capelli
	</string>
	<string name="New Eyes">
		Nuovi occhi
	</string>
	<string name="New Shirt">
		Nuova camicia
	</string>
	<string name="New Pants">
		Nuovi pantaloni
	</string>
	<string name="New Shoes">
		Nuove scarpe
	</string>
	<string name="New Socks">
		Nuove calze
	</string>
	<string name="New Jacket">
		Nuova giacca
	</string>
	<string name="New Gloves">
		Nuovi guanti
	</string>
	<string name="New Undershirt">
		Nuova canottiera
	</string>
	<string name="New Underpants">
		Nuovi slip
	</string>
	<string name="New Skirt">
		Nuova gonna
	</string>
	<string name="New Alpha">
		Nuovo alfa (trasparenza)
	</string>
	<string name="New Tattoo">
		Nuovo tatuaggio
	</string>
	<string name="New Physics">
		Nuova fisica
	</string>
	<string name="Invalid Wearable">
		Capo da indossare non valido
	</string>
	<string name="New Gesture">
		Nuovo gesto
	</string>
	<string name="New Script">
		Nuovo script
	</string>
	<string name="New Note">
		Nuova annotazione
	</string>
	<string name="New Folder">
		Nuova cartella
	</string>
	<string name="Contents">
		Contenuto
	</string>
	<string name="Gesture">
		Gesto
	</string>
	<string name="Male Gestures">
		Gesti maschili
	</string>
	<string name="Female Gestures">
		Gesti femminili
	</string>
	<string name="Other Gestures">
		Altri gesti
	</string>
	<string name="Speech Gestures">
		Gesti del parlato
	</string>
	<string name="Common Gestures">
		Gesti comuni
	</string>
	<string name="Male - Excuse me">
		Maschio - Chiedere scusa
	</string>
	<string name="Male - Get lost">
		Maschio - Levati dai piedi!
	</string>
	<string name="Male - Blow kiss">
		Maschio - Butta un bacio
	</string>
	<string name="Male - Boo">
		Maschio - Buh
	</string>
	<string name="Male - Bored">
		Maschio - Annoiato
	</string>
	<string name="Male - Hey">
		Maschio - Ehi
	</string>
	<string name="Male - Laugh">
		Maschio - Ridere
	</string>
	<string name="Male - Repulsed">
		Maschio - Disgustato
	</string>
	<string name="Male - Shrug">
		Maschio - Spallucce
	</string>
	<string name="Male - Stick tougue out">
		Maschio - Tira fuori la lingua
	</string>
	<string name="Male - Wow">
		Maschio - Accipicchia
	</string>
	<string name="Female - Chuckle">
		Femmina - Risatina
	</string>
	<string name="Female - Cry">
		Femmina - Pianto
	</string>
	<string name="Female - Embarrassed">
		Femmina - Imbarazzata
	</string>
	<string name="Female - Excuse me">
		Femmina - Chiedere scusa
	</string>
	<string name="Female - Get lost">
		Femmina - Levati dai piedi!
	</string>
	<string name="Female - Blow kiss">
		Femmina - Butta un bacio
	</string>
	<string name="Female - Boo">
		Femmina - Bu
	</string>
	<string name="Female - Bored">
		Femmina - Annoiata
	</string>
	<string name="Female - Hey">
		Femmina - Ehi
	</string>
	<string name="Female - Hey baby">
		Femmina - Ehi tu
	</string>
	<string name="Female - Laugh">
		Femmina - Ridere
	</string>
	<string name="Female - Looking good">
		Femmina - Sei in forma
	</string>
	<string name="Female - Over here">
		Femmina - Per di qua
	</string>
	<string name="Female - Please">
		Femmina - Per cortesia
	</string>
	<string name="Female - Repulsed">
		Femmina - Disgustata
	</string>
	<string name="Female - Shrug">
		Femmina - Spallucce
	</string>
	<string name="Female - Stick tougue out">
		Femmina - Tira fuori la lingua
	</string>
	<string name="Female - Wow">
		Femmina - Accipicchia
	</string>
	<string name="/bow">
		/inchino
	</string>
	<string name="/clap">
		/applausi
	</string>
	<string name="/count">
		/numero
	</string>
	<string name="/extinguish">
		/estingui
	</string>
	<string name="/kmb">
		/chissene
	</string>
	<string name="/muscle">
		/muscolo
	</string>
	<string name="/no">
		/no
	</string>
	<string name="/no!">
		/no!
	</string>
	<string name="/paper">
		/carta
	</string>
	<string name="/pointme">
		/indicome
	</string>
	<string name="/pointyou">
		/indicotu
	</string>
	<string name="/rock">
		/sasso
	</string>
	<string name="/scissor">
		/forbici
	</string>
	<string name="/smoke">
		/fumo
	</string>
	<string name="/stretch">
		/stiracchiata
	</string>
	<string name="/whistle">
		/fischietto
	</string>
	<string name="/yes">
		/si
	</string>
	<string name="/yes!">
		/si!
	</string>
	<string name="afk">
		non alla tastiera
	</string>
	<string name="dance1">
		danza1
	</string>
	<string name="dance2">
		danza2
	</string>
	<string name="dance3">
		danza3
	</string>
	<string name="dance4">
		danza4
	</string>
	<string name="dance5">
		danza5
	</string>
	<string name="dance6">
		danza6
	</string>
	<string name="dance7">
		danza7
	</string>
	<string name="dance8">
		danza8
	</string>
	<string name="AvatarBirthDateFormat">
		[day,datetime,slt]/[mthnum,datetime,slt]/[year,datetime,slt]
	</string>
	<string name="DefaultMimeType">
		nessuno/nessuno
	</string>
	<string name="texture_load_dimensions_error">
		Impossibile caricare immagini di dimensioni superiori a [WIDTH]*[HEIGHT]
	</string>
	<string name="outfit_photo_load_dimensions_error">
		Le dimensioni massime delle foto di abiti sono [WIDTH]*[HEIGHT]. Ridimensionare l&apos;immagine o usarne un&apos;altra
	</string>
	<string name="outfit_photo_select_dimensions_error">
		Le dimensioni massime delle foto di abiti sono [WIDTH]*[HEIGHT]. Selezionare un&apos;altra texture
	</string>
	<string name="outfit_photo_verify_dimensions_error">
		Impossibile verificare le dimensioni della foto. Attendere che le dimensioni siano visualizzate nel selettore.
	</string>
	<string name="server_is_down">
		Nonostante i nostri tentativi, si è verificato un errore imprevisto.

	Consulta la pagina https://status.secondlifegrid.net per determinare se si sia verificato un problema noto con il servizio.
		Se il problema continua, consigliamo di controllare le impostazioni di rete e del firewall.	
	</string>
	<string name="dateTimeWeekdaysNames">
		lunedì:martedì:mercoledì:giovedì:venerdì:sabato:domenica
	</string>
	<string name="dateTimeWeekdaysShortNames">
		lun:mar:mer:gio:ven:sab:dom
	</string>
	<string name="dateTimeMonthNames">
		gennaio:febbraio:marzo:aprile:maggio:giugno:luglio:agosto:settembre:ottobre:novembre:dicembre
	</string>
	<string name="dateTimeMonthShortNames">
		gen:feb:mar:apr:mag:giu:lug:ago:sett:ott:nov:dic
	</string>
	<string name="LocalEstimateUSD">
		US$ [AMOUNT]
	</string>
	<string name="free">
		gratis
	</string>
	<string name="Group Ban">
		Espulsione da gruppo
	</string>
	<string name="Membership">
		Abbonamento
	</string>
	<string name="Roles">
		Ruoli
	</string>
	<string name="Group Identity">
		Identità gruppo
	</string>
	<string name="Parcel Management">
		Gestione lotto
	</string>
	<string name="Parcel Identity">
		Identità lotto
	</string>
	<string name="Parcel Settings">
		Impostazioni lotto
	</string>
	<string name="Parcel Powers">
		Poteri lotto
	</string>
	<string name="Parcel Access">
		Accesso al lotto
	</string>
	<string name="Parcel Content">
		Contenuto lotto
	</string>
	<string name="Object Management">
		Gestione oggetti
	</string>
	<string name="Accounting">
		Contabilità
	</string>
	<string name="Notices">
		Avvisi
	</string>
	<string name="Chat">
		Chat
	</string>
	<string name="DeleteItems">
		Cancellare gli elementi selezionati?
	</string>
	<string name="DeleteItem">
		Cancellare l’elemento selezionato?
	</string>
	<string name="EmptyOutfitText">
		Questo abito non contiene alcun elemento
	</string>
	<string name="ExternalEditorNotSet">
		Seleziona un editor usando l&apos;impostazione ExternalEditor.	
	</string>
	<string name="ExternalEditorNotFound">
		L&apos;editor esterno specificato non è stato trovato.
Prova a racchiudere il percorso dell&apos;editor in doppie virgolette.
(per es. &quot;/percorso per il mio/editor&quot; &quot;%s&quot;)
	</string>
	<string name="ExternalEditorCommandParseError">
		Errore nell&apos;elaborazione del comando dell&apos;editor esterno.
	</string>
	<string name="ExternalEditorFailedToRun">
		L&apos;editor esterno non è stato avviato.
	</string>
	<string name="TranslationFailed">
		Traduzione non riuscita: [REASON]
	</string>
	<string name="TranslationResponseParseError">
		Errore di elaborazione della risposta della traduzione.
	</string>
	<string name="Space">
		Spazio
	</string>
	<string name="Enter">
		Invio
	</string>
	<string name="Del">
		Canc
	</string>
	<string name="Shift">
		Maius
	</string>
	<string name="CapsLock">
		BlcMaius
	</string>
	<string name="End">
		Fine
	</string>
	<string name="PgUp">
		PgSu
	</string>
	<string name="PgDn">
		PgGiù
	</string>
	<string name="Add">
		Aggiungi
	</string>
	<string name="Subtract">
		Sottrai
	</string>
	<string name="Multiply">
		Moltiplica
	</string>
	<string name="Divide">
		Dividi
	</string>
	<string name="BeaconParticle">
		Visualizzazione fari particelle (blu)
	</string>
	<string name="BeaconPhysical">
		Visualizzazione fari oggetti fisici (verde)
	</string>
	<string name="BeaconScripted">
		Visualizzazione fari oggetti scriptati (rosso)
	</string>
	<string name="BeaconScriptedTouch">
		Visualizzazione fari oggetti scriptati con funzione tocco (rosso)
	</string>
	<string name="BeaconSound">
		Visualizzazione fari suoni (giallo)
	</string>
	<string name="BeaconMedia">
		Visualizzazione fari multimedia (bianco)
	</string>
	<string name="ParticleHiding">
		Particelle nascoste
	</string>
	<string name="Command_AboutLand_Label">
		Info sul terreno
	</string>
	<string name="Command_Appearance_Label">
		Aspetto fisico
	</string>
	<string name="Command_Avatar_Label">
		Avatar
	</string>
	<string name="Command_Build_Label">
		Costruisci
	</string>
	<string name="Command_Chat_Label">
		Chat
	</string>
	<string name="Command_Conversations_Label">
		Conversazioni
	</string>
	<string name="Command_Compass_Label">
		Bussola
	</string>
	<string name="Command_Destinations_Label">
		Destinazioni
	</string>
	<string name="Command_Gestures_Label">
		Gesti
	</string>
	<string name="Command_Grid_Status_Label">
		Stato grid
	</string>
	<string name="Command_HowTo_Label">
		Istruzioni
	</string>
	<string name="Command_Inventory_Label">
		Inventario
	</string>
	<string name="Command_Map_Label">
		Mappa
	</string>
	<string name="Command_MarketplaceListings_Label">
		Annunci marketplace
	</string>
	<string name="Command_MiniMap_Label">
		Minimappa
	</string>
	<string name="Command_Move_Label">
		Movimento
	</string>
	<string name="Command_Outbox_Label">
		Casella in uscita del rivenditore
	</string>
	<string name="Command_People_Label">
		Persone
	</string>
	<string name="Command_Picks_Label">
		Preferiti
	</string>
	<string name="Command_Places_Label">
		Luoghi
	</string>
	<string name="Command_Preferences_Label">
		Preferenze
	</string>
	<string name="Command_Profile_Label">
		Profilo
	</string>
	<string name="Command_Report_Abuse_Label">
		Segnala abuso
	</string>
	<string name="Command_Search_Label">
		Ricerca
	</string>
	<string name="Command_Snapshot_Label">
		Istantanea
	</string>
	<string name="Command_Speak_Label">
		Parla
	</string>
	<string name="Command_View_Label">
		Controlli fotocamera
	</string>
	<string name="Command_Voice_Label">
		Voce
	</string>
	<string name="Command_Quickprefs_Label">
		Pref veloci
	</string>
	<string name="Command_AO_Label">
		Animation override
	</string>
	<string name="Command_Webbrowser_Label">
		Web browser
	</string>
	<string name="Command_Default_Chat_Bar_Label">
		Chat
	</string>
	<string name="Command_Areasearch_Label">
		Cerca area
	</string>
	<string name="Command_Settings_Debug_Label">
		Imp. debug
	</string>
	<string name="Command_Statistics_Label">
		Statistiche
	</string>
	<string name="Command_Region_Label">
		Regione/Proprietà
	</string>
	<string name="Command_Fly_Label">
		Vola
	</string>
	<string name="Command_Groundsit_Label">
		Siedi a terra
	</string>
	<string name="Command_Sound_Explorer_Label">
		Esplora suoni
	</string>
	<string name="Command_Asset_Blacklist_Label">
		Lista nera asset
	</string>
	<string name="Command_Phototools_Label">
		Phototools
	</string>
	<string name="Command_Phototools_View_Label">
		Phototools camera
	</string>
	<string name="Command_Contact_Sets_Label">
		Set di contatti
	</string>
	<string name="Command_Mouselook_Label">
		Mouselook
	</string>
	<string name="Command_Landmark_Here_Label">
		Crea segnaposto
	</string>
	<string name="Command_Teleport_History_Label">
		Storico teleport
	</string>
	<string name="Command_Pose_Stand_Label">
		Posa eretta
	</string>
	<string name="Command_Snapshot_To_Disk_Label">
		Foto su disco
	</string>
	<string name="Command_Conversation_Log_Label">
		Storico conversazioni
	</string>
	<string name="Command_Move_Lock_Label">
		Blocca movimenti
	</string>
	<string name="Command_Blocklist_Label">
		Lista blocchi
	</string>
	<string name="Command_ResyncAnimations_Label">
		Risinc animazioni
	</string>
	<string name="Command_RegionTracker_Label">
		Traccia regione
	</string>
	<string name="Command_Group_Titles_Label">
		Titoli di gruppo
	</string>
	<string name="Command_Wearable_Favorites_Label">
		Abbig. preferiti
	</string>
	<string name="Command_RFO_Label">
		Mostra solo amici
	</string>
	<string name="Command_Beacons_Label">
		Fari
	</string>
	<string name="Command_AboutLand_Tooltip">
		Informazioni sul terreno che visiti
	</string>
	<string name="Command_Appearance_Tooltip">
		Cambia l&apos;avatar
	</string>
	<string name="Command_Avatar_Tooltip">
		Seleziona un avatar completo
	</string>
	<string name="Command_Build_Tooltip">
		Costruzione oggetti e modifica terreno
	</string>
	<string name="Command_Chat_Tooltip">
		Parla con persone vicine usando il testo
	</string>
	<string name="Command_Conversations_Tooltip">
		Conversa con chiunque
	</string>
	<string name="Command_Compass_Tooltip">
		Bussola
	</string>
	<string name="Command_Destinations_Tooltip">
		Destinazioni interessanti
	</string>
	<string name="Command_Facebook_Tooltip">
		Pubblica su Facebook
	</string>
	<string name="Command_Flickr_Tooltip">
		Carica su Flickr
	</string>
	<string name="Command_Gestures_Tooltip">
		Gesti per il tuo avatar
	</string>
	<string name="Command_Grid_Status_Tooltip">
		Mostra lo stato della grid
	</string>
	<string name="Command_HowTo_Tooltip">
		Come eseguire le attività più comuni
	</string>
	<string name="Command_Inventory_Tooltip">
		Visualizza e usa le tue cose
	</string>
	<string name="Command_Map_Tooltip">
		Mappa del mondo
	</string>
	<string name="Command_Marketplace_Tooltip">
		Vai allo shopping
	</string>
	<string name="Command_MarketplaceListings_Tooltip">
		Vendi le tue creazioni
	</string>
	<string name="Command_MiniMap_Tooltip">
		Mostra le persone vicine
	</string>
	<string name="Command_Move_Tooltip">
		Movimento avatar
	</string>
	<string name="Command_Outbox_Tooltip">
		Trasferisci elementi al tuo mercato per la vendita
	</string>
	<string name="Command_People_Tooltip">
		Amici, gruppi e persone vicine
	</string>
	<string name="Command_Picks_Tooltip">
		Luoghi preferiti nel profilo
	</string>
	<string name="Command_Places_Tooltip">
		Luoghi salvati
	</string>
	<string name="Command_Preferences_Tooltip">
		Preferenze
	</string>
	<string name="Command_Profile_Tooltip">
		Modifica o visualizza il tuo profilo
	</string>
	<string name="Command_Report_Abuse_Tooltip">
		Segnala abuso
	</string>
	<string name="Command_Search_Tooltip">
		Trova luoghi, eventi, persone
	</string>
	<string name="Command_Snapshot_Tooltip">
		Scatta una foto
	</string>
	<string name="Command_Speak_Tooltip">
		Parla con persone vicine usando il microfono
	</string>
	<string name="Command_View_Tooltip">
		Modifica angolo fotocamera
	</string>
	<string name="Command_Voice_Tooltip">
		I controlli per il volume per le chiamate e per le persone nelle vicinanze nel mondo virtuale
	</string>
	<string name="Command_Quickprefs_Tooltip">
		Alcune impostazioni da modificare rapidamente 
	</string>
	<string name="Command_AO_Tooltip">
		Sostituisce le animazioni predefinite
	</string>
	<string name="Command_Webbrowser_Tooltip">
		Apre il Web Browser interno al viewer (Ctrl+Maius+Z)
	</string>
	<string name="Command_Default_Chat_Bar_Tooltip">
		Chat bar -- Mostra o nasconde la barra della chat
	</string>
	<string name="Command_Areasearch_Tooltip">
		Cerca oggetti nell&apos;area
	</string>
	<string name="Command_Settings_Debug_Tooltip">
		Cambia le impostazioni del viewer (Ctrl+Alt+Maius+S) 
	</string>
	<string name="Command_Statistics_Tooltip">
		Mostra le statistiche del viewer (Ctrl+Maius+1)
	</string>
	<string name="Command_Region_Tooltip">
		Apre il pannello di modifica Regione/proprietà (Alt+R)
	</string>
	<string name="Command_Groundsit_Tooltip">
		Attiva/disattiva la seduta a terra (Ctrl+Alt+S)
	</string>
	<string name="Command_Sound_Explorer_Tooltip">
		Apre la lista suoni
	</string>
	<string name="Command_Asset_Blacklist_Tooltip">
		Apre la lista nera degli asset
	</string>
	<string name="Command_Phototools_Tooltip">
		Attrezzi per una fotografia accurata (Alt+P).
	</string>
	<string name="Command_Phototools_View_Tooltip">
		Controlli avanzati macchina fotografica (Ctrl+Maius+C)
	</string>
	<string name="Command_Contact_Sets_Tooltip">
		Apre lista dei set di contatti (Ctrl+Alt+Maius+C)
	</string>
	<string name="Command_Mouselook_Tooltip">
		Entra in modalità mouselook (M)
	</string>
	<string name="Command_Landmark_Here_Tooltip">
		Crea un segnaposto alla posizione attuale
	</string>
	<string name="Command_Teleport_History_Tooltip">
		Apre lo storico dei teleport (Alt+H)
	</string>
	<string name="Command_Pose_Stand_Tooltip">
		Posa eretta dell&apos;avatar per sistemare gli oggetti atttaccati
	</string>
	<string name="Command_Snapshot_To_Disk_Tooltip">
		Scatta una foto e la salva su disco
	</string>
	<string name="Command_Radar_Tooltip">
		Apre il radar per gli avatar vicini
	</string>
	<string name="Command_Conversation_Log_Tooltip">
		Apre la lista delle conversazioni per leggere i messaggi passati
	</string>
	<string name="Command_Move_Lock_Tooltip">
		Blocca l&apos;avatar nella posizione attuale (Ctrl+Alt+P)
	</string>
	<string name="Command_Blocklist_Tooltip">
		Apre la lista dei bloccati
	</string>
	<string name="Command_ResyncAnimations_Tooltip">
		Sincronizza le animazioni avatar
	</string>
	<string name="Command_RegionTracker_Tooltip">
		Segue lo stato delle regioni
	</string>
	<string name="Command_Group_Titles_Tooltip">
		Cambia l&apos;etichetta di gruppo attiva
	</string>
	<string name="Command_Wearable_Favorites_Tooltip">
		Apre la lista degli abiti preferiti
	</string>
	<string name="Command_RFO_Tooltip">
		Mostra solo gli amici, tutti gli altri avatar saranno rimossi. Per riabilitare la vista degli altri occorre fare un TP.
	</string>
	<string name="Command_Beacons_Tooltip">
		Mostra fari segnalatori
	</string>
	<string name="Toolbar_Bottom_Tooltip">
		attualmente nella barra degli strumenti in basso
	</string>
	<string name="Toolbar_Left_Tooltip">
		attualmente nella barra degli strumenti a sinistra
	</string>
	<string name="Toolbar_Right_Tooltip">
		attualmente nella barra degli strumenti a destra
	</string>
	<string name="Command_Fly_Tooltip">
		Attiva/disattiva il volo (Home)
	</string>
<<<<<<< HEAD
=======
	<string name="Command_Stop_Animations_Label">
		Ferma animazioni
	</string>
	<string name="Command_Stop_Animations_Tooltip">
		Ferma animazioni
	</string>
>>>>>>> 0aa38a6c
	<string name="Retain%">
		Mantieni%
	</string>
	<string name="Detail">
		Dettagli
	</string>
	<string name="Better Detail">
		Migliori dettagli
	</string>
	<string name="Surface">
		Superficie
	</string>
	<string name="Solid">
		Solido
	</string>
	<string name="Wrap">
		Involucro
	</string>
	<string name="Preview">
		Anteprima
	</string>
	<string name="Normal">
		Normale
	</string>
	<string name="Pathfinding_Object_Attr_None">
		Nessuno
	</string>
	<string name="Pathfinding_Object_Attr_Permanent">
		Influenza il navmesh
	</string>
	<string name="Pathfinding_Object_Attr_Character">
		Personaggio
	</string>
	<string name="Pathfinding_Object_Attr_MultiSelect">
		(Multiple)
	</string>
	<string name="snapshot_quality_very_low">
		Minima
	</string>
	<string name="snapshot_quality_low">
		Bassa
	</string>
	<string name="snapshot_quality_medium">
		Media
	</string>
	<string name="snapshot_quality_high">
		Alta
	</string>
	<string name="snapshot_quality_very_high">
		Massima
	</string>
	<string name="SanityCheckEquals">
		L&apos;impostazione &quot;[CONTROL_NAME]&quot; dovrebbe essere [VALUE_1].
	</string>
	<string name="SanityCheckNotEquals">
		L&apos;impostazione &quot;[CONTROL_NAME]&quot; non dovrebbe essere [VALUE_1].
	</string>
	<string name="SanityCheckLessThan">
		L&apos;impostazione &quot;[CONTROL_NAME]&quot; dovrebbe essere meno di [VALUE_1].
	</string>
	<string name="SanityCheckGreaterThan">
		L&apos;impostazione &quot;[CONTROL_NAME]&quot; dovrebbe essere più di [VALUE_1].
	</string>
	<string name="SanityCheckLessThanEquals">
		L&apos;impostazione &quot;[CONTROL_NAME]&quot; dovrebbe essere minore o al massimo uguale a [VALUE_1].
	</string>
	<string name="SanityCheckGreaterThanEquals">
		L&apos;impostazione &quot;[CONTROL_NAME]&quot; dovrebbe essere maggiore o al massimo uguale a [VALUE_1].
	</string>
	<string name="SanityCheckBetween">
		L&apos;impostazione &quot;[CONTROL_NAME]&quot; dovrebbe essere compresa tra [VALUE_1] e [VALUE_2].
	</string>
	<string name="SanityCheckNotBetween">
		L&apos;impostazione &quot;[CONTROL_NAME]&quot; non dovrebbe essere compresa tra [VALUE_1] e [VALUE_2].
	</string>
	<string name="MediaFilterActionAllow">
		Permetti
	</string>
	<string name="MediaFilterActionDeny">
		Nega
	</string>
	<string name="MediaFilterConditionAlways">
		Sempre
	</string>
	<string name="MediaFilterConditionAlwaysLower">
		sempre
	</string>
	<string name="MediaFilterConditionNever">
		Mai
	</string>
	<string name="MediaFilterConditionNeverLower">
		mai
	</string>
	<string name="MediaFilterMediaContentBlocked">
		La trasmissione dal dominio [DOMAIN] è stata bloccata.
	</string>
	<string name="MediaFilterMediaContentDomainAlwaysAllowed">
		La trasmissione dal dominio [DOMAIN] sarà sempre permessa.
	</string>
	<string name="MediaFilterMediaContentDomainAlwaysBlocked">
		La trasmissione dal dominio [DOMAIN] non sarà mai permessa.
	</string>
	<string name="MediaFilterMediaContentUrlAlwaysAllowed">
		La trasmissione dall&apos;URL [MEDIAURL] sarà sempre permessa.
	</string>
	<string name="MediaFilterMediaContentUrlAlwaysBlocked">
		La trasmissione dall&apos;URL [MEDIAURL] non sarà mai permessa.
	</string>
	<string name="MediaFilterAudioContentBlocked">
		L&apos;audio dal dominio [DOMAIN] è stato bloccato.
	</string>
	<string name="MediaFilterAudioContentDomainAlwaysAllowed">
		L&apos;audio dal dominio [DOMAIN] sarà sempre suonato.
	</string>
	<string name="MediaFilterAudioContentDomainAlwaysBlocked">
		L&apos;audio dal dominio [DOMAIN] non verrà mai suonato.
	</string>
	<string name="MediaFilterAudioContentUrlAlwaysAllowed">
		L&apos;audio dall&apos;URL [MEDIAURL] sarà sempre suonato.
	</string>
	<string name="MediaFilterAudioContentUrlAlwaysBlocked">
		L&apos;audio dall&apos;URL [MEDIAURL] non verrà mai suonato.
	</string>
	<string name="MediaFilterBlacklist">
		lista nera
	</string>
	<string name="MediaFilterWhitelist">
		lista bianca
	</string>
	<string name="UnknownRegion">
		(regione ignota)
	</string>
	<string name="UnknownPosition">
		(posizione ignota)
	</string>
	<string name="NetMapDoubleClickShowWorldMapToolTipMsg">
		[AGENT][REGION](Doppio clic per aprire la mappa, Maiusc-trascina per spostarsi)
	</string>
	<string name="NetMapDoubleClickTeleportToolTipMsg">
		[REGION](Doppio clic per aprire la mappa, Maiusc-trascina per spostarsi)
	</string>
	<string name="Collision_Bump">
		[NAME] ti ha urtato.
	</string>
	<string name="Collision_PushObject">
		[NAME] ti ha spinto con uno script.
	</string>
	<string name="Collision_ObjectCollide">
		[NAME] ti ha colpito con un oggetto.
	</string>
	<string name="Collision_ScriptedObject">
		[NAME] ti ha colpito con un oggetto scriptato.
	</string>
	<string name="Collision_PhysicalObject">
		[NAME] ti ha colpito con un oggetto fisico.
	</string>
	<string name="Collision_UnknownType">
		[NAME] ha causato una collisione sconosciuta.
	</string>
	<string name="MovelockEnabled">
		Blocco movimenti attivo
	</string>
	<string name="MovelockDisabled">
		Blocco movimenti inattivo
	</string>
	<string name="MovelockEnabling">
		Abilitazione blocco...
	</string>
	<string name="MovelockDisabling">
		Disabilitazione blocco...
	</string>
	<string name="BusyResponse">
		busy response
	</string>
	<string name="TeleportMaturityExceeded">
		Il residente non può visitare questa regione.
	</string>
	<string name="UserDictionary">
		[Utente]
	</string>
	<string name="RLVaPendingRestart">
		(riavvio in corso)
	</string>
	<string name="RLVaToggleMessageLogin">
		RLVa è stato [STATE] (non è richiesto riavvio)
	</string>
	<string name="RLVaToggleMessageRestart">
		RLVa sarà [STATE] dopo il riavvio
	</string>
	<string name="RLVaToggleEnabled">
		abilitato
	</string>
	<string name="RLVaToggleDisabled">
		disabilitato
	</string>
	<string name="experience_tools_experience">
		Esperienza
	</string>
	<string name="ExperienceNameNull">
		(nessuna esperienza)
	</string>
	<string name="ExperienceNameUntitled">
		(esperienza senza titolo)
	</string>
	<string name="Land-Scope">
		A livello di terreno
	</string>
	<string name="Grid-Scope">
		A livello di grid
	</string>
	<string name="Allowed_Experiences_Tab">
		Consentito
	</string>
	<string name="Blocked_Experiences_Tab">
		Bloccato
	</string>
	<string name="Contrib_Experiences_Tab">
		Fornitore
	</string>
	<string name="Admin_Experiences_Tab">
		Amministratore
	</string>
	<string name="Recent_Experiences_Tab">
		Recente
	</string>
	<string name="Owned_Experiences_Tab">
		Di proprietà
	</string>
	<string name="ExperiencesCounter">
		([EXPERIENCES], massimo [MAXEXPERIENCES])
	</string>
	<string name="ExperiencePermission1">
		gestione dei tuoi comandi
	</string>
	<string name="ExperiencePermission3">
		attivazione di animazioni avatar
	</string>
	<string name="ExperiencePermission4">
		collegamento al tuo avatar
	</string>
	<string name="ExperiencePermission9">
		monitoraggio della videocamera
	</string>
	<string name="ExperiencePermission10">
		controllo della videocamera
	</string>
	<string name="ExperiencePermission11">
		teleport
	</string>
	<string name="ExperiencePermission12">
		accettazione automatica delle autorizzazioni per le esperienze
	</string>
	<string name="ExperiencePermissionShortUnknown">
		ha eseguito un&apos;operazione sconosciuta: [Permission]
	</string>
	<string name="ExperiencePermissionShort1">
		Gestione dei comandi
	</string>
	<string name="ExperiencePermissionShort3">
		Attivazione di animazioni
	</string>
	<string name="ExperiencePermissionShort4">
		Collegamento
	</string>
	<string name="ExperiencePermissionShort9">
		Monitoraggio camera
	</string>
	<string name="ExperiencePermissionShort10">
		Controllo camera
	</string>
	<string name="ExperiencePermissionShort11">
		Teleport
	</string>
	<string name="ExperiencePermissionShort12">
		Autorizzazione
	</string>
	<string name="logging_calls_disabled_log_empty">
		Le conversazioni non vengono registrate. Per iniziare a registrare, seleziona &quot;Salva: Solo registro&quot; oppure &quot;Salva: Registri e trascrizioni&quot; in Preferenze &gt; Chat.
	</string>
	<string name="logging_calls_disabled_log_not_empty">
		Non verranno più registrate le conversazioni. Per riprendere a registrare, seleziona &quot;Salva: Solo registro&quot; oppure &quot;Salva: Registri e trascrizioni&quot; in Preferenze &gt; Chat.
	</string>
	<string name="logging_calls_enabled_log_empty">
		Nessuna conversazione in registro. Dopo che hai contattato qualcuno o se qualcuno ti contatta, una voce del registro verrà mostrata qui.
	</string>
	<string name="loading_chat_logs">
		Caricamento in corso...
	</string>
	<string name="na">
		n/d
	</string>
	<string name="preset_combo_label">
		-Lista vuota-
	</string>
	<string name="Default">
		Predefinito
	</string>
	<string name="none_paren_cap">
		(Nessuno)
	</string>
	<string name="no_limit">
		Ness limite
	</string>
	<string name="Mav_Details_MAV_FOUND_DEGENERATE_TRIANGLES">
		La forma fisica contiene triangoli troppo piccoli. Semplificare il modello fisico.
	</string>
	<string name="Mav_Details_MAV_CONFIRMATION_DATA_MISMATCH">
		La forma fisica contiene dati di conferma errati. Correggere il modello fisico.
	</string>
	<string name="Mav_Details_MAV_UNKNOWN_VERSION">
		La forma fisica non ha la versione giusta. Impostare la giusta versione per il modello fisico.
	</string>
	<string name="LoadCameraPositionNoneSaved">
		Non esiste ancora nessuna vista camera salvata.
	</string>
	<string name="LoadCameraPositionOutsideDrawDistance">
		La posizione della camera non può essere ripristinata perché è oltre la distanza di disegno.
	</string>
	<string name="DrawDistanceSteppingGestureObsolete">
		Questo gesto non è più necessario a causa delle modifiche nel codice. Viene abilitato l&apos;incremento progressivo della distanza di disegno.
	</string>
	<string name="FSCameraPositionCopied">
		La posizione della camera [POS] è stata copiata negli appunti.
	</string>
	<string name="FSCmdLineDrawDistanceSet">
		Distanza disegno impostata a [DISTANCE]m.
	</string>
	<string name="FSCmdLineRollDiceTotal">
		Risultato totale di [DICE]d[FACES][MODIFIER]: [RESULT].
	</string>
	<string name="FSCmdLineRollDiceLimits">
		I valori DADI (max 100) e FACCE (max 100) devono essere positivi.
	</string>
	<string name="FSCmdLineRollDiceModifiersInvalid">
		Per usare un modificatore, indicare numeri validi e tipi di modifica. I modificatori devono essere compresi tra -1000 e 1000. Modificatori validi sono "+" (bonus), "-" (penalità), "&gt;", "&lt;" (successi), "r&gt;", "r&lt;", "r" (rilanci), "!p&gt;", "!p&lt;", "!p" (penetrazioni), "!&gt;", "!&lt;" e "!" (esplosioni). Per ogni lancio un solo modificatore. Esempi: "[COMMAND] 1 20 + 5", "[COMMAND] 5 40 &gt; 15", "[COMMAND] 10 25 ! 25", "[COMMAND] 15 25 !&lt; 10".
	</string>
	<string name="FSCmdLineRollDiceExploded">
		Esploso
	</string>
	<string name="FSCmdLineRollDicePenetrated">
		Penetrato
	</string>
	<string name="FSCmdLineRollDiceSuccess">
		Successo
	</string>
	<string name="FSCmdLineRollDiceReroll">
		Rilancia
	</string>
	<string name="FSCmdLineRollDiceFreezeGuard">
		L&apos;operazione non può essere completata perché il viewer si bloccherebbe in un loop infinito. Cambiare il criterio.
	</string>
	<string name="FSCmdLineCalcRandError">
		&apos;[RAND]&apos; non è un&apos;espressione valida per RAND(min,max). MAX deve essere maggiore di MIN, entrambi compresi tra -10000 e 10000.
	</string>
	<string name="FSCmdLineRSP">
		Banda massima fissata a [VALUE] KBPS.
	</string>
	<string name="FSCmdLineTpOffered">
		Teleport offerto a [NAME].
	</string>
	<string name="FSWithHavok">
		con supporto Havok
	</string>
	<string name="FSWithOpensim">
		con supporto OpenSimulator
	</string>
	<string name="not_found">
		&apos;[TEXT]&apos; non trovato
	</string>
	<string name="no_results">
		Nessun risultato
	</string>
	<string name="searching">
		Ricerca...
	</string>
	<string name="all_categories">
		Tutte le categorie
	</string>
	<string name="search_banned">
		Alcuni termini della ricerca sono stati esclusi per restrizioni nei contenuti, come chiarito nei Community Standards.
	</string>
	<string name="search_short">
		Termine da cercare troppo breve: nessuna ricerca svolta.
	</string>
	<string name="search_disabled">
		La ricerca vecchio stile non è attiva in questa regione.
	</string>
	<string name="render_quality_low">
		Bassa (1/7)
	</string>
	<string name="render_quality_mediumlow">
		Medio-bassa (2/7)
	</string>
	<string name="render_quality_medium">
		Media (3/7)
	</string>
	<string name="render_quality_mediumhigh">
		Medio-alta (4/7)
	</string>
	<string name="render_quality_high">
		Alta (5/7)
	</string>
	<string name="render_quality_highultra">
		Alta-ultra (6/7)
	</string>
	<string name="render_quality_unknown">
		Sconosciuta, oltre la gamma normale. Controllare l&apos;impostazione di debug RenderQualityPerformance
	</string>
	<string name="fsbridge_cant_create_disabled">
		Firestorm non può creare un bridge LSL se nelle preferenze non è spuntato "Abilita LSL-Client Bridge".
	</string>
	<string name="fsbridge_no_library">
		Firestorm non ha potuto creare un bridge LSL. Abilitare la library e riavviare.
	</string>
	<string name="fsbridge_already_creating">
		Creazione del bridge in corso, impossibile avviarne un&apos;altra. Attendere qualche minuto e riprovare.
	</string>
	<string name="fsbridge_creating">
		Creazione del bridge. Attendere un momento.
	</string>
	<string name="fsbridge_failure_creation_create_script">
		Bridge non creato. Impossibile creare lo script del bridge.
	</string>
	<string name="fsbridge_failure_creation_bad_name">
		Bridge non creato. Nome del bridge errato. Usare il comando di menu &apos;Avatar/Salute avatar/Ricrea LSL bridge&apos; per riavviarlo.
	</string>
	<string name="fsbridge_failure_creation_null">
		Bridge non creato. Impossibile trovare il bridge in inventario. Usare il comando di menu &apos;Avatar/Salute avatar/Ricrea LSL bridge&apos; per riavviarlo.
	</string>
	<string name="fsbridge_failure_attach_wrong_object">
		Il bridge ha fallito il collegamento. Versione del bridge non corretta. Usare il comando di menu &apos;Avatar/Salute avatar/Ricrea LSL bridge&apos; per riavviarlo.
	</string>
	<string name="fsbridge_failure_attach_wrong_location">
		Il bridge ha fallito il collegamento. Il bridge non è stato trovato nel posto giusto nell&apos;inventario. Usare il comando di menu &apos;Avatar/Salute avatar/Ricrea LSL bridge&apos; per riavviarlo.
	</string>
	<string name="fsbridge_failure_attach_point_in_use">
		Il bridge ha fallito il collegamento. Qualcos&apos;altro usa il punto di accesso del bridge. Usare il comando di menu &apos;Avatar/Salute avatar/Ricrea LSL bridge&apos; per riavviarlo.
	</string>
	<string name="fsbridge_failure_not_found">
		Impossibile trovare l&apos;oggetto bridge. Non si può procedere con la sua creazione.
	</string>
	<string name="fsbridge_warning_unexpected_items">
		L'inventario del bridge contiene elementi inaspettati.
	</string>
	<string name="fsbridge_warning_not_finished">
		La creazione del bridge non si è conclusa: potrebbe essere necessario usare il comando di menu &apos;Avatar/Salute avatar/Ricrea LSL bridge&apos; per riavviarlo prima di usarlo.
	</string>
	<string name="fsbridge_detached">
		Bridge scollegato.
	</string>
	<string name="fsbridge_created">
		Bridge creato.
	</string>
	<string name="fsbridge_script_info">
		Info script: &apos;[OBJECT_NAME]&apos;: [[OBJECT_RUNNING_SCRIPT_COUNT]/[OBJECT_TOTAL_SCRIPT_COUNT]] script eseguiti, [OBJECT_SCRIPT_MEMORY] KB limite memoria, [OBJECT_SCRIPT_TIME] ms di CPU consumati.[PATHFINDING_TEXT]
	</string>
	<string name="fsbridge_script_info_pf">
		Tempo di CPU medio usato dalla navigazione pathfinding: [OBJECT_CHARACTER_TIME] ms.
	</string>
	<string name="fsbridge_error_scriptinfonotfound">
		Info script: l&apos;oggetto da controllare è non valido o fuori dalla zona.
	</string>
	<string name="fsbridge_error_scriptinfomalformed">
		Info script: Il bridge ha emesso una risposta malformata. Riprovare.
	</string>
	<string name="fsbridge_error_injection">
		NOTA: Alcuni script sono stati aggiunti al bridge di Firestorm. Se il messaggio è inatteso, usare il comando di menu &apos;Avatar/Salute avatar/Ricrea LSL bridge&apos; per riavviarlo.
	</string>
	<string name="fsbridge_error_wrongvm">
		NOTA: Lo script del bridge usa la vecchia macchina virtuale LSO (limite di memoria 16 KB) invece della nuova Mono (limite 64 KB). Ciò crea molta probabilità di collisioni stack-heap e di blocco del bridge per esaurimento memoria. Usare il comando di menu &apos;Avatar/Salute avatar/Ricrea LSL bridge&apos; per riavviarlo. Se il messaggio ricompare, riprovare in un&apos;altra regione.
	</string>
	<string name="QP Draw Distance">
		Distanza disegno
	</string>
	<string name="QP Max Particles">
		Max particelle
	</string>
	<string name="QP Avatar Physics LOD">
		LOD avatar
	</string>
	<string name="QP LOD Factor">
		Fattore LOD
	</string>
	<string name="QP Max Avatars">
		Max avatar
	</string>
	<string name="QP Tags Offset">
		Distanza tag
	</string>
	<string name="QP Name Tags">
		Tag nomi
	</string>
	<string name="QP LookAt Target">
		Sguardo
	</string>
	<string name="QP Color Under Cursor">
		Colore sotto cursore
	</string>
	<string name="PS_T_Pose">
		Posa T
	</string>
	<string name="PS_Arms_Down_Legs_together">
		Braccia giù, gambe unite
	</string>
	<string name="PS_Arms_down_sitting">
		Braccia giù, seduto
	</string>
	<string name="PS_Arms_downward_Legs_together">
		Braccia giù, gambe unite
	</string>
	<string name="PS_Arms_downward_Legs_apart">
		Braccia giù, gambe aperte
	</string>
	<string name="PS_Arms_forward_Legs_apart">
		Braccia avanti, gambe aperte
	</string>
	<string name="PS_Arms_forward_Legs_together">
		Braccia avanti, gambe unite
	</string>
	<string name="PS_Arms_straight_Legs_apart">
		Braccia tese, gambe aperte
	</string>
	<string name="PS_Arms_straight_sitting">
		Braccia tese, seduto
	</string>
	<string name="PS_Arms_upward_Legs_apart">
		Braccia in su, gambe aperte
	</string>
	<string name="PS_Arms_upward_Legs_together">
		Braccia in su, gambe unite
	</string>
	<string name="QP_WL_Region_Default">
		Predefinito regione
	</string>
	<string name="QP_WL_Day_Cycle_Based">
		Basato sul ciclo diurno
	</string>
	<string name="QP_WL_None">
		Nessuno
	</string>
	<string name="GroupChatMuteNotice">
		Blocco chat di gruppo da [NAME].
	</string>
	<string name="IgnoredAdHocSession">
		Sei stato invitato ad una conferenza (ad-hoc) da [AVATAR_NAME], ma il viewer l&apos;ha ignorata automaticamente a motivo delle impostazioni.
	</string>
	<string name="camera_no_focus">
		La camera non può inquadrare [AVATARNAME] perché si trova fuori dalla distanza di disegno impostata.
	</string>
	<string name="entering_draw_distance">
		entra nella distanza disegno ([DISTANCE] m).
	</string>
	<string name="leaving_draw_distance">
		esce dalla distanza disegno.
	</string>
	<string name="entering_chat_range">
		entra nel campo chat ([DISTANCE] m).
	</string>
	<string name="leaving_chat_range">
		esce dal campo chat.
	</string>
	<string name="entering_region">
		entra nella regione.
	</string>
	<string name="entering_region_distance">
		entra nella regione ([DISTANCE] m).
	</string>
	<string name="leaving_region">
		ha lasciato la regione.
	</string>
	<string name="avatar_age_alert">
		ha attivato l&apos;allarme età. Età: [AGE] giorno/i
	</string>
	<string name="TotalScriptCountChangeIncrease">
		Il totale degli script nella regione è salito da [OLD_VALUE] a [NEW_VALUE] ([DIFFERENCE]).
	</string>
	<string name="TotalScriptCountChangeDecrease">
		Il totale degli script nella regione è sceso da [OLD_VALUE] a [NEW_VALUE] ([DIFFERENCE]).
	</string>
	<string name="preproc_toggle_warning">
		L&apos;accensione del preprocessore non avrà pieno effetto fino a quando questo editor non verrà chiuso e riaperto.
	</string>
	<string name="fs_preprocessor_starting">
		[APP_NAME] avvio preprocessore...
	</string>
	<string name="fs_preprocessor_not_supported">
		Attenzione: il preprocessore non è supportato in questa versione. ([WHERE])
	</string>
	<string name="fs_preprocessor_disabled_by_script_marker">
		[APP_NAME] preprocessore disattivato da direttiva a riga [LINENUMBER].
	</string>
	<string name="fs_preprocessor_settings_list_prefix">
		Impostazioni:
	</string>
	<string name="fs_preprocessor_exception">
		[ERR_NAME] ([LINENUMBER]): trovata eccezione: [ERR_DESC]
	</string>
	<string name="fs_preprocessor_error">
		[ERR_NAME] ([LINENUMBER]): eccezione inaspettata.
	</string>
	<string name="fs_preprocessor_optimizer_start">
		Ottimizzazione delle funzioni utente e delle variabili globali.
	</string>
	<string name="fs_preprocessor_optimizer_regex_err">
		RegEx non valida: &apos;[WHAT]&apos; saltata dall&apos;ottimizzatore LSL.
	</string>
	<string name="fs_preprocessor_optimizer_exception">
		Trovata eccezione: &apos;[WHAT]&apos; saltata dall&apos;ottimizzatore LSL.
	</string>
	<string name="fs_preprocessor_optimizer_unexpected_exception">
		Eccezione inaspettata nell&apos;ottimizzatore LSL; non convertita.
	</string>
	<string name="fs_preprocessor_compress_start">
		Lo script viene compresso eliminando gli spazi non necessari.
	</string>
	<string name="fs_preprocessor_compress_regex_err">
		RegEx non valida: &apos;[WHAT]&apos; saltata dal compressore LSL.
	</string>
	<string name="fs_preprocessor_compress_exception">
		Trovata eccezione: &apos;[WHAT]&apos; saltata dal compressore LSL.
	</string>
	<string name="fs_preprocessor_compress_unexpected_exception">
		Eccezione inaspettata nel compressore LSL; non convertita.
	</string>
	<string name="fs_preprocessor_lazylist_start">
		Applicazione della conversione delle lazy list.
	</string>
	<string name="fs_preprocessor_lazylist_regex_err">
		RegEx non valida: &apos;[WHAT]&apos; saltata dal convertitore di lazy list.
	</string>
	<string name="fs_preprocessor_lazylist_exception">
		Trovata eccezione: &apos;[WHAT]&apos; saltata dal convertitore di lazy list.
	</string>
	<string name="fs_preprocessor_lazylist_unexpected_exception">
		Eccezione inaspettata nel convertitore di lazy list; non convertita.
	</string>
	<string name="fs_preprocessor_switchstatement_start">
		Applicazione della conversione dell&apos;istruzione switch.
	</string>
	<string name="fs_preprocessor_switchstatement_regex_err">
		RegEx non valida: &apos;[WHAT]&apos; saltata dal convertitore dell&apos;istruzione switch.
	</string>
	<string name="fs_preprocessor_switchstatement_exception">
		Trovata eccezione: &apos;[WHAT]&apos; saltata dal convertitore dell&apos;istruzione switch.
	</string>
	<string name="fs_preprocessor_switchstatement_unexpected_exception">
		Eccezione inaspettata nel convertitore dell&apos;istruzione switch; non convertita.
	</string>
	<string name="fs_preprocessor_cache_miss">
		Prelettura del file incluso: &apos;[FILENAME]&apos;
	</string>
	<string name="fs_preprocessor_cache_invalidated">
		Il file incluso &apos;[FILENAME]&apos; è stato cambiato, rilettura in corso.
	</string>
	<string name="fs_preprocessor_cache_completed">
		Prelettura completata per &apos;[FILENAME]&apos;
	</string>
	<string name="fs_preprocessor_cache_unsafe">
		Errore: non viene ritenuto sicuro copiare lo script &apos;[FILENAME]&apos; nel sistema. Questo comando include non avrà effetto.
	</string>
	<string name="fs_preprocessor_caching_err">
		Errore nella prelettura del file incluso &apos;[FILENAME]&apos;
	</string>
	<string name="skin_defaults_starlight_location">
		L&apos;indicazione del luogo attuale nella barra menu è disabilitata in modo predefinito nella serie di impostazioni Starlight.
	</string>
	<string name="skin_defaults_starlight_navbar">
		L&apos;attivazione della barra di navigazione è predefinita nella serie di impostazioni Starlight.
	</string>
	<string name="animation_explorer_seconds_ago">
		[SECONDS] secondi fa
	</string>
	<string name="animation_explorer_still_playing">
		Still playing
	</string>
	<string name="animation_explorer_unknown_priority">
		sconosciuto
	</string>
	<string name="FriendOnlineNotification">
		è online.
	</string>
	<string name="FriendOfflineNotification">
		è offline.
	</string>
	<string name="Inbox_Folderview_New">
		Nuova
	</string>
	<string name="Mouselook_Unknown_Avatar">
		Utente sconosciuto
	</string>
	<string name="groupcountstring">
		Appartieni a [COUNT] gruppi ([REMAINING] restanti).
	</string>
	<string name="groupcountunlimitedstring">
		Appartieni a [COUNT] gruppi.
	</string>
	<string name="SLGridStatusInvalidMsg">
		SL Grid Status error: Invalid message format. Try again later.
	</string>
	<string name="SLGridStatusTimedOut">
		SL Grid Status error: Request timed out.
	</string>
	<string name="SLGridStatusOtherError">
		SL Grid Status error: [STATUS] ( https://en.wikipedia.org/wiki/List_of_HTTP_status_codes ).
	</string>
	<string name="DoubleClickTeleportEnabled">
		Teleport doppio-clic attivo.
	</string>
	<string name="DoubleClickTeleportDisabled">
		Teleport doppio-clic inattivo.
	</string>
	<string name="AlwaysRunEnabled">
		Corri sempre abilitato.
	</string>
	<string name="AlwaysRunDisabled">
		Corri sempre disabilitato.
	</string>
	<string name="FSRegionRestartInLocalChat">
		La regione in cui ti trovi sta per essere riavviata. Se rimani qui, verrai disconnesso.
	</string>
	<string name="Mute_Add">
		[NAME] è stato aggiunto alla lista dei bloccati.
	</string>
	<string name="Mute_Remove">
		[NAME] è stato tolto dalla lista dei bloccati.
	</string>
	<string name="Reqsysinfo_Chat_NoReason">
		E&apos; in corso una richiesta di info sulle impostazioni di sistema.
	</string>
	<string name="Reqsysinfo_Chat_Reason">
		E&apos; in corso una richiesta di info sulle impostazioni di sistema per questo motivo: [REASON]
	</string>
	<string name="Reqsysinfo_Chat_Information_sent">
		Informazioni inviate: [DATA]
	</string>
	<string name="Reqsysinfo_Chat_Request_Denied">
		Richiesta negata.
	</string>
	<string name="Reqsysinfo_Reason">
		Il motivo indicato è: [REASON]
	</string>
	<string name="All Items">
		Tutti
	</string>
	<string name="Recent Items">
		Recenti
	</string>
	<string name="Worn Items">
		Indossati
	</string>
	<string name="InvOfferGroupNoticeName">
		Un membro del gruppo di nome [NAME]
	</string>
	<string name="GroupNoticesPanelDateString">
		[day,datetime,local]/[mthnum,datetime,local]/[year,datetime,local] [hour,datetime,local]:[min,datetime,local]:[second,datetime,local]
	</string>
	<string name="GroupNoticesToastDateString">
		[wkday,datetime,slt] [day,datetime,slt]/[mth,datetime,slt]/[year,datetime,slt] [hour,datetime,slt]:[min,datetime,slt]:[second,datetime,slt] [timezone,datetime,slt]
	</string>
	<string name="NotificationItemDateStringLocal">
		[day,datetime,local]/[mthnum,datetime,local]/[year,datetime,local] [hour,datetime,local]:[min,datetime,local]
	</string>
	<string name="NotificationItemDateStringUTC">
		[day,datetime,utc]/[mth,datetime,utc]/[year,datetime,utc] [hour,datetime,utc]:[min,datetime,utc] [timezone,datetime,utc]
	</string>
	<string name="NotificationItemDateStringSLT">
		[day,datetime,slt]/[mthnum,datetime,slt]/[year,datetime,slt] [hour,datetime,slt]:[min,datetime,slt] [timezone,datetime,slt]
	</string>
	<string name="Pie_av_render_normally">
		Normalmente
	</string>
	<string name="Pie_av_render_never">
		Mai
	</string>
	<string name="Pie_av_render_fully">
		Sempre
	</string>
	<string name="Nametag_Complexity_Label">
		Complessità: [COMPLEXITY]
	</string>
	<string name="font_unknown">
		Font sconosciuto
	</string>
	<string name="mode_unknown">
		Modalità sconosciuta
	</string>
	<string name="mode_settings_hybrid.xml">
		Ibrido
	</string>
	<string name="mode_settings_text.xml">
		Testo
	</string>
	<string name="Asset_Uploading">
		Caricamento...

[ASSET_NAME]
	</string>
	<string name="couldnt_resolve_host">
		Il DNS non ha potuto risolvere il nome dell’host([HOSTNAME]). 
Verifica di riuscire a connetterti al sito web www.secondlife.com. 
Se riesci ma continui a ricevere questo errore, visita la sezione 
Assistenza e segnala il problema.
	</string>
	<string name="ssl_peer_certificate">
		Il server per il login non ha potuto effettuare la verifica tramite SSL. 
Se continui a ricevere questo errore, visita 
la sezione Assistenza nel sito SecondLife.com 
e segnala il problema.
	</string>
	<string name="ssl_connect_error">
		Spesso l’errore è dovuto all’orologio del computer, impostato incorrettamente. 
Vai al Pannello di Controllo e assicurati che data e ora siano 
esatte. Controlla anche che il network e il firewall siano impostati 
correttamente. Se continui a ricevere questo errore, visita la sezione 
Assistenza nel sito SecondLife.com e segnala il problema. 

[https://community.secondlife.com/knowledgebase/english/error-messages-r520/#Section__3 Base conoscenze]
	</string>
</strings><|MERGE_RESOLUTION|>--- conflicted
+++ resolved
@@ -5610,15 +5610,12 @@
 	<string name="Command_Fly_Tooltip">
 		Attiva/disattiva il volo (Home)
 	</string>
-<<<<<<< HEAD
-=======
 	<string name="Command_Stop_Animations_Label">
 		Ferma animazioni
 	</string>
 	<string name="Command_Stop_Animations_Tooltip">
 		Ferma animazioni
 	</string>
->>>>>>> 0aa38a6c
 	<string name="Retain%">
 		Mantieni%
 	</string>
