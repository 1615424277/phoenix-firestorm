--- conflicted
+++ resolved
@@ -2,22 +2,14 @@
 <panel label="Densità" name="panel_settings_sky_density">
 	<layout_stack name="main_ls">
 		<layout_panel name="lp_1">
-<<<<<<< HEAD
-			<slider label="Termine esponenziale Rayleigh:" name="rayleigh_exponential"/>
-=======
 			<slider label="Durata esponenziale Rayleigh:" name="rayleigh_exponential"/>
->>>>>>> cb43d15c
 			<slider label="Scala esponenziale Rayleigh:" name="rayleigh_exponential_scale"/>
 			<slider label="Durata lineare Rayleigh:" name="rayleigh_linear"/>
 			<slider label="Durata costante Rayleigh:" name="rayleigh_constant"/>
 			<slider label="Altitudine massima Rayleigh:" name="rayleigh_max_altitude"/>
 		</layout_panel>
 		<layout_panel name="lp_2">
-<<<<<<< HEAD
-			<slider label="Termine esponenziale Mie:" name="mie_exponential"/>
-=======
 			<slider label="Durata esponenziale Mie:" name="mie_exponential"/>
->>>>>>> cb43d15c
 			<slider label="Scala esponenziale Mie:" name="mie_exponential_scale"/>
 			<slider label="Durata lineare Mie:" name="mie_linear"/>
 			<slider label="Durata costante Mie:" name="mie_constant"/>
@@ -25,11 +17,7 @@
 			<slider label="Altitudine massima Mie:" name="mie_max_altitude"/>
 		</layout_panel>
 		<layout_panel name="lp_3">
-<<<<<<< HEAD
-			<slider label="Termine esponenziale di assorbimento:" name="absorption_exponential"/>
-=======
 			<slider label="Durata esponenziale di assorbimento:" name="absorption_exponential"/>
->>>>>>> cb43d15c
 			<slider label="Scala esponenziale di assorbimento:" name="absorption_exponential_scale"/>
 			<slider label="Durata lineare di assorbimento:" name="absorption_linear"/>
 			<slider label="Durata costante di assorbimento:" name="absorption_constant"/>
