<?xml version="1.0" encoding="utf-8" standalone="yes"?>
<floater name="buy currency" title="Acquista L$">
	<floater.string name="buy_currency">
		acquistare [LINDENS] L$ per circa [LOCALAMOUNT]
	</floater.string>
	<text font="SansSerifLarge" left="5" name="info_need_more" right="-5">
		Ti servono più L$
	</text>
	<text name="contacting">
		Sto contattando il LindeX...
	</text>
	<text name="info_buying">
		Acquista L$
	</text>
	<text name="balance_label">
		Io ho
	</text>
	<text name="balance_amount">
		[AMT]L$
	</text>
	<text name="currency_action" width="45">
		Voglio acquistare
	</text>
	<text name="buying_label">
		Al prezzo
	</text>
	<text name="currency_est">
		circa [LOCALAMOUNT]
	</text>
	<text name="getting_data">
		Stima in corso...
	</text>
	<text name="total_label">
		Il mio saldo sarà
	</text>
	<text name="total_amount">
		[AMT]L$
	</text>
	<text name="currency_links">
		[http://www.secondlife.com/my/account/payment_method_management.php metodo di pagamento] | [http://www.secondlife.com/my/account/currency.php valuta]
	</text>
	<text name="exchange_rate_note">
		Riscrivi l&apos;importo per vedere l&apos;ultimo tasso di cambio.
	</text>
	<text name="purchase_warning_repurchase">
		La conferma di questo acquisto compra solo L$, non 
l&apos;oggetto.
	</text>
	<text bottom_delta="16" name="purchase_warning_notenough">
		Non stai acquistando abbastanza L$. Aumenta l&apos;importo.
	</text>
	<button label="Acquista" name="buy_btn"/>
	<button label="Annulla" name="cancel_btn"/>
<<<<<<< HEAD
	<text name="info_cannot_buy" left="160" font="SansSerifBig">
		Impossibile acquistare
	</text>
	<button label="Continua sul Web" name="error_web"/>
=======
	<floater.string name="info_cannot_buy" left="160" font="SansSerifBig">
		Non in grado di acquistare
	</floater.string>
>>>>>>> 7ae4f766
</floater><|MERGE_RESOLUTION|>--- conflicted
+++ resolved
@@ -51,14 +51,7 @@
 	</text>
 	<button label="Acquista" name="buy_btn"/>
 	<button label="Annulla" name="cancel_btn"/>
-<<<<<<< HEAD
-	<text name="info_cannot_buy" left="160" font="SansSerifBig">
+	<floater.string name="info_cannot_buy" left="160" font="SansSerifBig">
 		Impossibile acquistare
-	</text>
-	<button label="Continua sul Web" name="error_web"/>
-=======
-	<floater.string name="info_cannot_buy" left="160" font="SansSerifBig">
-		Non in grado di acquistare
 	</floater.string>
->>>>>>> 7ae4f766
 </floater>