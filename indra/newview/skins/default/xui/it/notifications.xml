<?xml version="1.0" encoding="utf-8"?>
<notifications>
	<global name="skipnexttime">
		Non mostrare più la prossima volta
	</global>
	<global name="alwayschoose">
		Scegli sempre questa opzione
	</global>
	<global name="implicitclosebutton">
		Chiudi
	</global>
  <template name="okbutton">
    <form>
      <button
       name="OK"
       text="$yestext"/>
    </form>
  </template>

  <template name="okignore">
    <form>
      <button
       name="OK"
       text="$yestext"/>
      <ignore text="$ignoretext"/>
    </form>
  </template>

  <template name="okcancelbuttons">
    <form>
      <button
       name="OK"
       text="$yestext"/>
      <button
       name="Cancel"
       text="$notext"/>
    </form>
  </template>

  <template name="okcancelignore">
    <form>
      <button
       name="OK"
       text="$yestext"/>
      <button
       name="Cancel"
       text="$notext"/>
      <ignore text="$ignoretext"/>
    </form>
  </template>

  <template name="okhelpbuttons">
    <form>
      <button
       name="OK"
       text="$yestext"/>
      <button
       name="Help"
       text="$helptext"/>
    </form>
  </template>

  <template name="yesnocancelbuttons">
    <form>
      <button
       name="Yes"
       text="$yestext"/>
      <button
       name="No"
       text="$notext"/>
      <button
       name="Cancel"
       text="$canceltext"/>
    </form>
  </template>
	<notification functor="GenericAcknowledge" label="Messaggio di allerta sconosciuto" name="MissingAlert">
		La tua versione di [APP_NAME] non sa come visualizzare il messaggio di allerta appena ricevuto. 

Dettagli dell&apos;errore: il messaggio di allerta &apos;[_NAME]&apos; non è stato trovato in notifications.xml.
		<usetemplate name="okbutton" yestext="OK"/>
	</notification>
	<notification name="FloaterNotFound">
		Errore visualizzazione finestra: Non trovati i seguenti controlli:

[CONTROLS]
		<usetemplate name="okbutton" yestext="OK"/>
	</notification>
	<notification name="TutorialNotFound">
		Nessun tutorial disponibile al momento.
		<usetemplate name="okbutton" yestext="OK"/>
	</notification>
	<notification name="GenericAlert">
		[MESSAGE]
	</notification>
	<notification name="GenericAlertYesCancel">
		[MESSAGE]
		<usetemplate name="okcancelbuttons" notext="Annulla" yestext="Si"/>
	</notification>
	<notification name="BadInstallation">
		Si è verificato un errore durante l&apos;aggiornamento di [APP_NAME]. Scarica l&apos;ultima versione da secondlife.com.
    <usetemplate
     name="okbutton"
     yestext="OK"/>
	</notification>
	<notification name="LoginFailedNoNetwork">
		Errore di rete: non è stato possibile stabilire una connessione. 
&apos;[DIAGNOSTIC]&apos;
Per favore controlla la tua connessione.
	<usetemplate
     name="okbutton"
     yestext="OK"/>
	</notification>
	<notification name="MessageTemplateNotFound">
		Il modello di messaggio [PATH] non è stato trovato.
	<usetemplate
     name="okbutton"
     yestext="OK"/>
	</notification>
	<notification name="WearableSave">
		Salva i cambiamenti all&apos;attuale parte del corpo/abito?
		<usetemplate canceltext="Annulla" name="yesnocancelbuttons" notext="Non salvare" yestext="Salva"/>
	</notification>
	<notification name="CompileQueueSaveText">
		C&apos;è stato un problema importando il testo di uno script per la seguente ragione: [REASON]. Riprova più tardi.
	</notification>
	<notification name="CompileQueueSaveBytecode">
		C&apos;è stato un problema importando lo script compilato per la seguente ragione: [REASON]. Riprova più tardi.
	</notification>
	<notification name="WriteAnimationFail">
		C&apos;è stato un problema di scrittura dati dell&apos;animazione.  Riprova più tardi.
	</notification>
	<notification name="UploadAuctionSnapshotFail">
		C&apos;è stato un problema importando la fotografia dell&apos;asta per la seguente ragione: [REASON]
	</notification>
	<notification name="UnableToViewContentsMoreThanOne">
		Non è possibile vedere il contenuto di più di un elemento per volta.
Scegli solo un oggetto e riprova.
	</notification>
	<notification name="SaveClothingBodyChanges">
		Salva tutte le modifiche alle parti del corpo/abiti?
		<usetemplate canceltext="Annulla" name="yesnocancelbuttons" notext="Non Salvare" yestext="Salva Tutto"/>
	</notification>
	<notification name="GrantModifyRights">
		Dare i diritti di modifica ad un altro residente gli consente di cambiare, cancellare o prendere QUALUNQUE oggetto che hai in [SECOND_LIFE]. Fai MOLTA attenzione quando concedi questo permesso.
Vuoi davvero dare i diritti di modifica a [FIRST_NAME] [LAST_NAME]?
		<usetemplate name="okcancelbuttons" notext="No" yestext="Si"/>
	</notification>
	<notification name="GrantModifyRightsMultiple">
		Dare i diritti di modifica ad un altro residente gli consente di cambiare QUALUNQUE oggetto che hai in [SECOND_LIFE]. Fai MOLTA attenzione quando concedi questo permesso.
Vuoi davvero dare i diritti di modifica ai residenti selezionati?
		<usetemplate name="okcancelbuttons" notext="No" yestext="Si"/>
	</notification>
	<notification name="RevokeModifyRights">
		Vuoi revocare i diritti di modifica dati a [FIRST_NAME] [LAST_NAME]?
		<usetemplate name="okcancelbuttons" notext="No" yestext="Si"/>
	</notification>
	<notification name="RevokeModifyRightsMultiple">
		Vuoi revocare i permessi di modifica dati ai residenti selezionati?
		<usetemplate name="okcancelbuttons" notext="No" yestext="Si"/>
	</notification>
	<notification name="UnableToCreateGroup">
		Non è possibile creare il gruppo.
[MESSAGE]
		<usetemplate name="okbutton" yestext="OK"/>
	</notification>
	<notification name="PanelGroupApply">
		[NEEDS_APPLY_MESSAGE]
[WANT_APPLY_MESSAGE]
		<usetemplate canceltext="Annulla" name="yesnocancelbuttons" notext="Ignora le modifiche" yestext="Applica le modifiche"/>
	</notification>
	<notification name="MustSpecifyGroupNoticeSubject">
		Devi specificare un oggetto per mandare una notice al gruppo.
		<usetemplate name="okbutton" yestext="OK"/>
	</notification>
	<notification name="AddGroupOwnerWarning">
		Stai per aggiungere dei membri al ruolo [ROLE_NAME].
Non si possono rimuovere membri da quel ruolo.
I membri devono dimettersi volontariamente dal ruolo.
Confermi l&apos;operazione?
		<usetemplate ignoretext="Quando si aggiungono membri al ruolo di proprietario del gruppo." name="okcancelignore" notext="No" yestext="Si"/>
	</notification>
	<notification name="AssignDangerousActionWarning">
		Stai per aggiungere il potere &apos;[ACTION_NAME]&apos; al ruolo &apos;[ROLE_NAME]&apos;.

  *ATTENZIONE*
 Ogni membro di un ruolo con questo potere può assegnare a sè stesso -- e a qualunque altro membro -- ruoli che hanno più poteri di quelli che hanno correntemente, potenzialmente consentendogli di avere quasi i poteri del proprietario.  Accertati di sapere quello che stai facendo prima di assegnare questo potere.

Aggiungi questo potere a &apos;[ROLE_NAME]&apos;?
		<usetemplate name="okcancelbuttons" notext="No" yestext="Si"/>
	</notification>
	<notification name="AssignDangerousAbilityWarning">
		Stai per aggiungere il potere &apos;[ACTION_NAME]&apos; al ruolo &apos;[ROLE_NAME]&apos;.

 *ATTENZIONE*
 Ogni membro di un ruolo con questo potere può assegnare a sè stesso -- e a qualunque altro membro -- tutti i poteri, elevandosi al livello di quasi proprietario.

Aggiungi questo potere a &apos;[ROLE_NAME]&apos;?
		<usetemplate name="okcancelbuttons" notext="No" yestext="Si"/>
	</notification>
	<notification name="ClickPublishHelpLand">
		Selezionare &apos;Pubblica in Ricerca&apos;
Marcando questo campo si mostrerà:
- questo terreno nei risultati di ricerca
- gli oggetti pubblici di questo terreno
- questo terreno nella ricerca web
	</notification>
	<notification name="ClickSoundHelpLand">
		I media e la musica possono essere fruiti solo all&apos;interno del terreno. Le opzioni dei suoni e del voice possono essere limitati al terreno o potranno essere sentiti dai residenti al di fuori del terreno, a seconda della loro categoria di accesso. Vuoi andare alla Knowledge Base per ulteriori informazioni su come impostare queste opzioni?
		<url name="url">
			https://support.secondlife.com/ics/support/default.asp?deptID=4417&amp;task=knowledge&amp;questionID=5046
		</url>
    <usetemplate
     name="okcancelbuttons"
     yestext="Vai alla Knowledge Base"
	 notext="Chiudi" />
	</notification>
	<notification name="ClickSearchHelpAll">
		I risultati della ricerca sono basati sul tipo di scheda nella quale ti trovi, la tua categoria di accesso, la categoria scelta e altri fattori. Per maggiori dettagli, vai alla Knowledge Base.
		<url name="url">
			https://support.secondlife.com/ics/support/default.asp?deptID=4417&amp;task=knowledge&amp;questionID=4722
		</url>
    <usetemplate
     name="okcancelbuttons"
     yestext="Vai alla Knowledge Base"
	 notext="Chiudi" />
	</notification>
	<notification name="ClickPublishHelpLandDisabled">
		Non puoi rendere questo terreno visibile nella ricerca perchè è in una regione che non lo consente.
	</notification>
	<notification name="ClickPublishHelpAvatar">
		Scegliendo &apos;Mostra in Ricerca&apos; verrà mostrato:
- il mio profilo nei risultati della ricerca
- un link al mio profilo nelle pagine pubbliche del gruppo
	</notification>
	<notification name="ClickPartnerHelpAvatar">
		Puoi proporre o cancellare una partnership con un altro/a residente attraverso il sito web [SECOND_LIFE].

Vai al sito web di [SECOND_LIFE] per ulteriori informazioni sulla partnership?
		<usetemplate name="okcancelbuttons" notext="Annulla" yestext="Vai alla pagina"/>
	</notification>
	<notification name="ClickUploadHelpPermissions">
		I tuoi permessi di base possono non funzionare nelle regioni più vecchie.
	</notification>
	<notification name="ClickWebProfileHelpAvatar">
		Se questo/a residente ha impostato una URL nel suo profilo puoi:
 * Cliccare &apos;Carica&apos; per vedere la pagina in questa finestra web.
 * Cliccare Carica &gt; &apos;nel browser esterno&apos; per vedere la pagina nel vostro browser web preimpostato.
 * Cliccare Carica &gt; &apos;URL Principale&apos; per ritornare alla pagina web del profile di questo/a Residente se hai cambiato pagina.

Quando visiti il tuo profilo, puoi specificare qualunque URL come tuo profilo web e cliccare OK per impostarla.
Altri residenti possono visitare la URL che hai impostato cliccando sul tuo profilo.
	</notification>
	<notification name="JoinGroupCanAfford">
		Iscriversi a questo gruppo costa [COST]L$.
Vuoi proseguire?
		<usetemplate name="okcancelbuttons" notext="Annulla" yestext="Iscriviti"/>
	</notification>
	<notification name="JoinGroupCannotAfford">
		Iscriversi a questo gruppo costa [COST]L$.
Non hai abbastanza L$ per iscriverti a questo gruppo.
	</notification>
	<notification name="LandBuyPass">
		Pagando [COST]L$ puoi entrare in questa terra (&apos;[PARCEL_NAME]&apos;) per [TIME] ore.  Compri un pass?
		<usetemplate name="okcancelbuttons" notext="Annulla" yestext="OK"/>
	</notification>
	<notification name="SalePriceRestriction">
		Il prezzo di vendita deve essere superiore a 0L$ se vendi a tutti.
Seleziona una vendita individuale per vendere a 0L$.
	</notification>
	<notification name="ConfirmLandSaleChange">
		Il terreno selezionato di [LAND_SIZE] m² sta per essere messo in vendita.
Il tuo prezzo di vendità è [SALE_PRICE]L$ ed è autorizzato alla vendita a [NAME].
		<usetemplate name="okcancelbuttons" notext="Annulla" yestext="OK"/>
	</notification>
	<notification name="ConfirmLandSaleToAnyoneChange">
		ATTENZIONE: Cliccando &apos;vendi a tutti&apos; rende il tuo terrono disponibile all&apos;intera comunità di [SECOND_LIFE], anche non in questa regione.

Il terreno selezionato di [LAND_SIZE] m² sta per essere messo in vendita.
Il tuo prezzo di vendità è [SALE_PRICE]L$ ed è autorizzato alla vendita a [NAME].
		<usetemplate name="okcancelbuttons" notext="Annulla" yestext="OK"/>
	</notification>
	<notification name="ReturnObjectsDeededToGroup">
		Confermi di volere restituire tutti gli oggetti condivisi con il gruppo &apos;[NAME]&apos; di questo terreno agli inventari dei proprietari precedenti?

*ATTENZIONE* Questo cancellerà gli oggetti non trasferibili ceduti al gruppo!

Oggetti: [N]
		<usetemplate name="okcancelbuttons" notext="Annulla" yestext="OK"/>
	</notification>
	<notification name="ReturnObjectsOwnedByUser">
		Confermi di volere restituire tutti gli oggetti posseduti dal residente &apos;[NAME]&apos; in questo terreno al suo inventario?

Oggetti: [N]
		<usetemplate name="okcancelbuttons" notext="Annulla" yestext="OK"/>
	</notification>
	<notification name="ReturnObjectsOwnedBySelf">
		Confermi di volere restituire tutti gli oggetti posseduti da te in questo terreno, di nuovo nel tuo inventario?

Oggetti: [N]
		<usetemplate name="okcancelbuttons" notext="Annulla" yestext="OK"/>
	</notification>
	<notification name="ReturnObjectsNotOwnedBySelf">
		Confermi di volere restituire tutti gli oggetti di cui NON sei proprietario in questo terreno all&apos;inventario dei rispettivi proprietari?
Gli oggetti trasferibili ceduti al gruppo verranno restituiti ai loro proprietari precedenti.

*ATTENZIONE* Questo cancellerà gli oggetti non trasferibili ceduti al gruppo!

Oggetti: [N]
		<usetemplate name="okcancelbuttons" notext="Annulla" yestext="OK"/>
	</notification>
	<notification name="ReturnObjectsNotOwnedByUser">
		Confermi di volere restituire tutti gli oggetti NON posseduti da [NAME] in questo terreno nell&apos;inventario dei loro proprietari?
Gli oggetti trasferibili ceduti al gruppo verranno restituiti ai loro proprietari precedenti.

*ATTENZIONE* Questo cancellerà gli oggetti non trasferibili ceduti al gruppo!

Oggetti: [N]
		<usetemplate name="okcancelbuttons" notext="Annulla" yestext="OK"/>
	</notification>
	<notification name="ReturnAllTopObjects">
		Confermi di volere restituire tutti gli oggetti elencati nell&apos;inventario dei loro proprietari?
		<usetemplate name="okcancelbuttons" notext="Annulla" yestext="OK"/>
	</notification>
	<notification name="DisableAllTopObjects">
		Confermi di volere disabilitare tutti gli oggetti in questa regione?
		<usetemplate name="okcancelbuttons" notext="Annulla" yestext="OK"/>
	</notification>
	<notification name="ReturnObjectsNotOwnedByGroup">
		Restituisci gli oggetti in questo terreno che NON sono condivisi con il gruppo [NAME] ai loro proprietari?

Oggetti: [N]
		<usetemplate name="okcancelbuttons" notext="Annulla" yestext="OK"/>
	</notification>
	<notification name="UnableToDisableOutsideScripts">
		Non è possibile disabilitare gli script.
L&apos;intera regione ha l&apos;abilitazione danni.
Gli script devono essere autorizzati all&apos;esecuzione affinchè le armi funzionino.
	</notification>
	<notification name="MustBeInParcel">
		Devi essere dentro il terreno per impostare il suo Punto di Atterraggio.
	</notification>
	<notification name="PromptRecipientEmail">
		Introduci un indirizzo email per il destinatario/i.
	</notification>
	<notification name="PromptSelfEmail">
		Introduci il tuo indirizzo email.
	</notification>
	<notification name="PromptMissingSubjMsg">
		Invia la foto via email con soggetto o messaggio predefinito?
		<usetemplate name="okcancelbuttons" notext="Annulla" yestext="OK"/>
	</notification>
	<notification name="ErrorProcessingSnapshot">
		Errore nell&apos;elaborazione della fotografia.
	</notification>
	<notification name="ErrorEncodingSnapshot">
		Errore nella codifica della fotografia.
	</notification>
	<notification name="ErrorUploadingPostcard">
		C&apos;è stato un problema inviando la fotografia per il seguente motivo: [REASON]
	</notification>
	<notification name="ErrorUploadingReportScreenshot">
		C&apos;è stato un problema importando la foto del rapporto per il seguente motivo: [REASON]
	</notification>
	<notification name="MustAgreeToLogIn">
		Devi accettare i Termini di Servizio prima di proseguire il collegamento con [SECOND_LIFE].
	</notification>
	<notification name="CouldNotPutOnOutfit">
		Non è stato possibile indossare un equipaggiamento.
La cartella equipaggiamento non contiene abbigliamento, parti del corpo o attachment.
	</notification>
	<notification name="CannotWearTrash">
		Non puoi indossare abiti e parti del corpo che sono nel cestino
	</notification>
	<notification name="CannotWearInfoNotComplete">
		Non puoi indossare quell&apos;elemento perchè non è ancora stato caricato. Riprova fra un minuto.
	</notification>
	<notification name="MustHaveAccountToLogIn">
		Qualcosa è rimasto vuoto.
Devi inserire sia il nome che il cognome del tuo avatar.

Hai bisogno di un account per entrare in [SECOND_LIFE]. Ne vuoi creare uno adesso?
		<usetemplate name="okcancelbuttons" notext="Riprova" yestext="Crea un nuovo account"/>
	</notification>
	<notification name="AddClassified">
		Gli annunci appaiono nella sezione &apos;Annunci&apos; della ricerca nel database e su www.secondlife.com per una settimana.
Compila il tuo annuncio e clicca &apos;Pubblica...&apos; per aggiungerlo al database.
Ti verrà chiesto un prezzo da pagare quando clicchi su Pubblica.
Pagare un prezzo più alto fa sì che il tuo annuncio compaia più in alto nella lista, e che sia più facile da trovare quando la gente ricerca per parole chiavi.
		<usetemplate ignoretext="Quando si aggiunge una inserzione." name="okcancelignore" notext="Annulla" yestext="OK"/>
	</notification>
	<notification name="DeleteClassified">
		Cancella annuncio &apos;[NAME]&apos;?
Non ci sono rimborsi per la tariffa pagata.
		<usetemplate name="okcancelbuttons" notext="Annulla" yestext="OK"/>
	</notification>
	<notification name="ClassifiedSave">
		Salva le modifiche all&apos;annuncio [NAME]?
		<usetemplate canceltext="Annulla" name="yesnocancelbuttons" notext="Non salvare" yestext="Salva"/>
	</notification>
	<notification name="DeleteAvatarPick">
		Cancella il favorito [PICK]?
		<usetemplate name="okcancelbuttons" notext="Annulla" yestext="OK"/>
	</notification>
	<notification name="PromptGoToEventsPage">
		Vai alla pagina degli eventi di [SECOND_LIFE]?
		<usetemplate name="okcancelbuttons" notext="Annulla" yestext="OK"/>
	</notification>
	<notification name="SelectProposalToView">
		Scegli una proposta da vedere.
	</notification>
	<notification name="SelectHistoryItemToView">
		Scegli un item storico da vedere.
	</notification>
	<notification name="ResetShowNextTimeDialogs">
		Vuoi riabilitare tutti le finestre di popup, che precedentemente hai indicato che &apos;Non vuoi vedere più&apos;?
		<usetemplate name="okcancelbuttons" notext="Annulla" yestext="OK"/>
	</notification>
	<notification name="SkipShowNextTimeDialogs">
		Vuoi disabilitare tutti i popup che possono essere ignorati?
		<usetemplate name="okcancelbuttons" notext="Annulla" yestext="OK"/>
	</notification>
	<notification name="CacheWillClear">
		La Cache verrà pulita dopo il riavvio di [APP_NAME].
	</notification>
	<notification name="CacheWillBeMoved">
		La Cache verrà traslocata dopo il riavvio di [APP_NAME].
Nota: Questo pulirà la cache.
	</notification>
	<notification name="ChangeConnectionPort">
		Le impostazioni delle porte avranno effetto dopo il riavvio di [APP_NAME].
	</notification>
	<notification name="ChangeSkin">
		La nuova pelle apparità dopo il riavvio di [APP_NAME].
	</notification>
	<notification name="GoToAuctionPage">
		Vai alla pagina web [SECOND_LIFE] per vedere i dettagli dell&apos;asta oppure fai un&apos;offerta?
		<usetemplate name="okcancelbuttons" notext="Annulla" yestext="OK"/>
	</notification>
	<notification name="SaveChanges">
		Salva le modifiche?
		<usetemplate canceltext="Annulla" name="yesnocancelbuttons" notext="Non salvare" yestext="Salva"/>
	</notification>
	<notification name="GestureSaveFailedTooManySteps">
		Il salvataggio della Gesture è fallito.
La gesture ha troppi passi.
Prova a togliere qualche passo e quindi risalva.
	</notification>
	<notification name="GestureSaveFailedTryAgain">
		Il salvataggio della gesture è fallito.  Riprova fra un minuto.
	</notification>
	<notification name="GestureSaveFailedObjectNotFound">
		Non è possibile salvare la gesture perchè non è stato trovato l&apos;oggetto o l&apos;inventario associato.
L&apos;oggetto potrebbe essere troppo lontano oppure essere stato cancellato.
	</notification>
	<notification name="GestureSaveFailedReason">
		C&apos;è stato un problema salvando la gesture a causa del seguente motivo: [REASON].  Riprova a salvare la gesture più tardi.
	</notification>
	<notification name="SaveNotecardFailObjectNotFound">
		Non è possibile salvare la notecard perchè non è stato trovato l&apos;oggetto o l&apos;inventario associato.
L&apos;oggetto potrebbe essere troppo lontano oppure essere stato cancellato.
	</notification>
	<notification name="SaveNotecardFailReason">
		C&apos;è stato un problema salvando la notecard a causa del seguente motivo: [REASON].  Riprova a salvare la notecard più tardi.
	</notification>
	<notification name="ScriptCannotUndo">
		Non è stato possibile annullare tutti i cambiamenti nella tua versione dello script.
Vuoi ripristinare l&apos;ultima versione salvata sul server?
(**Attenzione** Questa operazione non è reversibile)
		<usetemplate name="okcancelbuttons" notext="Annulla" yestext="OK"/>
	</notification>
	<notification name="SaveScriptFailReason">
		C&apos;è stato un problema salvando lo script a causa del seguente motivo : [REASON].  Riprova a salvare lo script più tardi.
	</notification>
	<notification name="SaveScriptFailObjectNotFound">
		Non è stato possibile salvare lo script perchè l&apos;oggetto che lo contiene non è stato trovato.
L&apos;oggetto potrebbe essere troppo lontano oppure essere stato cancellato.
	</notification>
	<notification name="SaveBytecodeFailReason">
		C&apos;è stato un problema salvando lo script compilato a causa del seguente motivo: [REASON].  Riprova a salvare lo script più tardi.
	</notification>
	<notification name="CouldNotStartStopScript">
		Non è stato possibile lanciare o fermare lo script perchè l&apos;oggetto che lo contiene non è stato trovato.
L&apos;oggetto potrebbe essere troppo lontano oppure essere stato cancellato.
	</notification>
	<notification name="CannotDownloadFile">
		Non è stato possibile scaricare il file
	</notification>
	<notification name="CannotWriteFile">
		Non è stato possibile scrivere il file [[FILE]]
	</notification>
	<notification name="UnsupportedHardware">
		Attenzione: Il tuo sistema non soddisfa i requisiti minimi per il funzionamento [APP_NAME]. Se continui ad usare [APP_NAME], potresti osservare una lentezza eccessiva. Sfortunatamente non possiamo fornire supporto tecnico per configurazioni di sistema non supportate.

MINSPECS
Vuoi visitare [_URL] per maggiori informazioni?
		<url name="url" option="0">
			http://secondlife.com/support/sysreqs.php?lang=it
		</url>
		<usetemplate ignoretext="Quando sto individuando hardware non supportato." name="okcancelignore" notext="No" yestext="Si"/>
	</notification>
	<notification name="UnknownGPU">
		Il tuo sistema contiene una scheda grafica che attualmente non supportiamo.
Questo succede spesso con nuovi prodotti che non siamo riusciti a verificare. Probabilmente [APP_NAME] funzionerà correttamente ma forse dovrai modificare le impostazioni grafiche in modo appropriato.
(Modifica &gt; Preferenze &gt; Grafica).
		<form name="form">
			<ignore name="ignore" text="Quando sto valutando una scheda grafica sconosciuta"/>
		</form>
	</notification>
	<notification name="DisplaySettingsNoShaders">
		[APP_NAME] si è bloccata mentre stava inizializzando i driver grafici.
La qualità grafica verrà impostata al valore basso per evitare alcuni degli errori più comuni con i driver.
Questo però disabiliterà alcune funzioni grafiche.
Ti raccomandiamo di aggiornare i driver della tua scheda grafica.
La qualità grafica può essere aumentara in Preferenze &gt; Grafica.
	</notification>
	<notification name="RegionNoTerraforming">
		La regione [REGION] non consente di terraformare.
	</notification>
	<notification name="CannotCopyWarning">
		Non hai il permesso di copiare questo elemento e lo perderai dal tuo inventario se lo regali.
Confermi veramente di offrire questo elemento?
		<usetemplate name="okcancelbuttons" notext="No" yestext="Si"/>
	</notification>
	<notification name="CannotGiveItem">
		Impossibile consegnare l&apos;elemento dell&apos;inventario.
	</notification>
	<notification name="TransactionCancelled">
		La transazione è stata annullata.
	</notification>
	<notification name="TooManyItems">
		Non è possibile dare più di 42 elementi in un singolo trasferimento di inventario.
	</notification>
	<notification name="NoItems">
		Non hai i permessi di trasferimento per gli elementi selezionati.
	</notification>
	<notification name="CannotCopyCountItems">
		Non hai i permessi di copia per copiare [COUNT]
degli elementi selezionati. Perderai questi elementi dal tuo inventario.
Vuoi veramente perdere questi elementi?
		<usetemplate name="okcancelbuttons" notext="No" yestext="Si"/>
	</notification>
	<notification name="CannotGiveCategory">
		Non hai i permessi per trasferire la cartella selezionata.
	</notification>
	<notification name="FreezeAvatar">
		Immobilizza questo avatar?
Non potrà temporaneamente muoversi, chiacchierare in chat, o interagire con il mondo.
		<usetemplate canceltext="Annulla" name="yesnocancelbuttons" notext="Smobilizza" yestext="Immobilizza"/>
	</notification>
	<notification name="FreezeAvatarFullname">
		Immobilizza [AVATAR_NAME]?
Non potrà temporaneamente muoversi, chiacchierare in chat, o interagire con il mondo.
		<usetemplate canceltext="Annulla" name="yesnocancelbuttons" notext="Smobilizza" yestext="Immobilizza"/>
	</notification>
	<notification name="EjectAvatarFullname">
		Espelli [AVATAR_NAME] dal tuo terreno?
		<usetemplate canceltext="Annulla" name="yesnocancelbuttons" notext="Espelli e blocca" yestext="Espelli"/>
	</notification>
	<notification name="EjectAvatarNoBan">
		Espelli questo avatar dal tuo terreno?
		<usetemplate name="okcancelbuttons" notext="Annulla" yestext="Espelli"/>
	</notification>
	<notification name="EjectAvatarFullnameNoBan">
		Espelli [AVATAR_NAME] dal tuo terreno?
		<usetemplate name="okcancelbuttons" notext="Annulla" yestext="Espelli"/>
	</notification>
	<notification name="AcquireErrorTooManyObjects">
		ERRORE DI ACQUISIZIONE: hai selezionato troppi oggetti.
	</notification>
	<notification name="AcquireErrorObjectSpan">
		ERRORE DI ACQUISIZIONE: Gli oggetti sono a cavallo di più di una regione.
Sposta tutti gli oggetti che vuoi acquisire su una sola regione.
	</notification>
	<notification name="PromptGoToCurrencyPage">
		[EXTRA]

Vuoi andare su [URL] per maggiori informazioni su come acquistare denaro?
		<usetemplate name="okcancelbuttons" notext="Annulla" yestext="OK"/>
	</notification>
	<notification name="UnableToLinkObjects">
		Impossibile unire questi [COUNT] oggetti.
Puoi unire al massimo [MAX] oggetti.
	</notification>
	<notification name="CannotLinkIncompleteSet">
		Puoi unire soltanto un insieme completo di oggetti, e devi selezionare più di un oggetto.
	</notification>
	<notification name="CannotLinkModify">
		Impossibile unire perchè non hai il diritto di modifica su tutti gli oggetti.

Accertati che nessuno sia bloccato e che li possiedi tutti.
	</notification>
	<notification name="CannotLinkDifferentOwners">
		Impossibile unire perche non tutti gli oggetti hanno lo stesso proprietario.

Accertati di possedere tutti gli oggetti selezionati.
	</notification>
	<notification name="NoFileExtension">
		Manca l&apos;estensione per il file: &apos;[FILE]&apos;

Accertati che il file abbia una estensione corretta.
	</notification>
	<notification name="InvalidFileExtension">
		L&apos;estensione [EXTENSION] del file non è valida
Attese [VALIDS]
		<usetemplate name="okbutton" yestext="OK"/>
	</notification>
	<notification name="CannotUploadSoundFile">
		Impossibile aprire in lettura il file di suono importato:
[FILE]
	</notification>
	<notification name="SoundFileNotRIFF">
		Il file audio non sembra essere di tipo RIFF WAVE:
[FILE]
	</notification>
	<notification name="SoundFileNotPCM">
		Il file audio non sembra essere di tipo PCM WAVE:
[FILE]
	</notification>
	<notification name="SoundFileInvalidChannelCount">
		Il file ha un numero sbagliato di canali (deve essere mono oppure stereo):
[FILE]
	</notification>
	<notification name="SoundFileInvalidSampleRate">
		Il file non sembra essere della frequenza di campionamento supportata (deve essere 44.1k):
[FILE]
	</notification>
	<notification name="SoundFileInvalidWordSize">
		Il file non sembra avere una dimensione della parola supportata (deve essere a 8 o a 16 bit):
[FILE]
	</notification>
	<notification name="SoundFileInvalidHeader">
		Impossibile trovare il frammento &apos;data&apos; nell&apos;intestazione WAV:
[FILE]
	</notification>
	<notification name="SoundFileInvalidTooLong">
		Il file audio è troppo lungo (deve essere al massimo 10 secondi):
[FILE]
	</notification>
	<notification name="ProblemWithFile">
		Problemi con il file [FILE]:

[ERROR]
	</notification>
	<notification name="CannotOpenTemporarySoundFile">
		Impossibile aprire in scrittura il file temporaneamente compresso: [FILE]
	</notification>
	<notification name="UnknownVorbisEncodeFailure">
		Errore di codifica Vorbis sconosciuta per: [FILE]
	</notification>
	<notification name="CannotEncodeFile">
		Impossibile codificare il file: [FILE]
	</notification>
	<notification name="CorruptResourceFile">
		File risorsa corrotto: [FILE]
	</notification>
	<notification name="UnknownResourceFileVersion">
		Versione di risorsa Linden sconosciuta nel file: [FILE]
	</notification>
	<notification name="UnableToCreateOutputFile">
		Impossibile creare il file in uscita: [FILE]
	</notification>
	<notification name="DoNotSupportBulkAnimationUpload">
		Non supportiamo attualmente l&apos;upload multiplo di file di animazione.
	</notification>
	<notification name="CannotUploadReason">
		Impossibile importare il file [FILE] a causa del seguente motivo: [REASON]
Riprova più tardi.
	</notification>
	<notification name="CannotCreateLandmarkNotOwner">
		Non puoi creare qui un landmark perchè il proprietario di questo terreno non lo consente.
	</notification>
	<notification name="CannotRecompileSelectObjectsNoScripts">
		Impossibile fare la &apos;ricompilazione&apos;.
Seleziona un oggetto con uno script.
	</notification>
	<notification name="CannotRecompileSelectObjectsNoPermission">
		Impossibile fare la &apos;ricompilazione&apos;.

Seleziona oggetti con script su cui hai i permessi di modifica.
	</notification>
	<notification name="CannotResetSelectObjectsNoScripts">
		Impossibile fare &apos;ripristino&apos;.

Seleziona oggetti con degli script.
	</notification>
	<notification name="CannotResetSelectObjectsNoPermission">
		Impossibile fare &apos;ripristino&apos;.

Seleziona oggetti con script su cui hai i permessi di modifica.
	</notification>
	<notification name="CannotSetRunningSelectObjectsNoScripts">
		Impossibile mettere &apos;in esecuzione&apos; gli script.

Seleziona oggetti con script.
	</notification>
	<notification name="CannotSetRunningNotSelectObjectsNoScripts">
		Impossibile impostare script a &apos;non in esecuzione&apos;.

Seleziona oggetti con script.
	</notification>
	<notification name="NoFrontmostFloater">
		Non c&apos;è nessuna finestra in evidenza (in primo piano) da salvare.
	</notification>
	<notification name="SeachFilteredOnShortWords">
		La tua ricerca è stata modificata.
Le parole troppo corte sono state rimosse.

Ho cercato: [FINALQUERY]
	</notification>
	<notification name="SeachFilteredOnShortWordsEmpty">
		Le parole che hai usato per la ricerca sono troppo corte e non è stato possibile iniziare la ricerca.
	</notification>
	<notification name="CouldNotTeleportReason">
		Impossibile eseguire il teleport.
[REASON]
	</notification>

  <notification name="invalid_tport">
C&apos;è stato un problema nell&apos;elaborare la tua richiesta di teletrasporto. Potresti aver bisogno di ricollegarti prima di poter usare il teletrasporto. Se continui ad avere problemi, controlla per favore le FAQ del Supporto Tecnico a:
www.secondlife.com/support
  </notification>
  <notification name="invalid_region_handoff">
C&apos;è stato un problema nell&apos;elaborare il cambio di regione. Potresti aver bisogno di ricollegarti prima di poterlo effetuare. Se continui ad avere problemi, controlla per favore le FAQ del Supporto Tecnico a:
www.secondlife.com/support
  </notification>
  <notification name="blocked_tport">
Spiacenti, il teletrasporto è bloccato al momento. Prova di nuovo tra pochi istanti. Se ancora non potrai teletrasportarti, per favore scollegati e ricollegati per risolvere il problema.
  </notification>
  <notification name="nolandmark_tport">
Spiacenti, ma il sistema non riesce a localizzare la destinazione del landmark
  </notification>
  <notification name="timeout_tport">
Spiacenti, il sistema non riesce a completare il teletrasporto. Riprova tra un attimo.
  </notification>
  <notification name="noaccess_tport">
Spiacenti, ma non hai accesso nel luogo di destinazione richiesto.
  </notification>
  <notification name="missing_attach_tport">
Gli oggetti da te indossati non sono ancoa arrivati. Attendi ancora qualche secondo o scollegati e ricollegati prima di provare a teleportarti.
  </notification>
  <notification name="too_many_uploads_tport">
Il server della regione è al momento occupato e la tua richiesta di teletrasporto non può essere soddisfatta entro breve tempo. Per favore prova di nuovo tra qualche minuto o spostati in un&apos;area meno affollata.
  </notification>
  <notification name="expired_tport">
Spiacenti, il sistema non riesce a soddisfare la tua richiesta di teletrasporto entro un tempo ragionevole. Riprova tra qualche minuto.
  </notification>
  <notification name="expired_region_handoff">
Spiacenti, il sistema non riesce a completare il cambio di regione entro un tempo ragionevole. Riprova tra qualche minuto.
  </notification>
  <notification name="no_host">
Impossibile trovare la destinazione del teletrasporto; potrebbe essere temporaneamente non accessibile o non esistere più. Riprovaci tra qualche minuto.
  </notification>
  <notification name="no_inventory_host">
L&apos;inventario è temporaneamente inaccessibile.
  </notification>

	<notification name="CannotSetLandOwnerNothingSelected">
		Impossibile impostare il proprietario del terreno:
Nessun terreno selezionato.
	</notification>
	<notification name="CannotSetLandOwnerMultipleRegions">
		Impossibile forzare la proprietà del terreno perchè la selezione si estende su diverse regioni. Seleziona una area più piccola e riprova.
	</notification>
	<notification name="ForceOwnerAuctionWarning">
		Questo terreno è venduta all&apos;asta. Forzare la proprietà cancellerà l&apos;asta e potrebbe disturbare residenti che abbiano già fatto offerte.
Vuoi forzare la proprietà?
		<usetemplate name="okcancelbuttons" notext="Annulla" yestext="OK"/>
	</notification>
	<notification name="CannotContentifyNothingSelected">
		Impossibile fare la contentificazione:
Nessun terreno selezionato.
	</notification>
	<notification name="CannotContentifyNoRegion">
		Impossibile fare la contentificazione:
Nessuna regione selezionata.
	</notification>
	<notification name="CannotReleaseLandNothingSelected">
		Impossibile abbandonare il terreno:
Nessun terreno selezionato.
	</notification>
	<notification name="CannotReleaseLandNoRegion">
		Impossibile abbandonare il terreno:
Non riesco a trovare la regione.
	</notification>
	<notification name="CannotBuyLandNothingSelected">
		Impossibile comprare il terreno:
Nessun terreno selezionato.
	</notification>
	<notification name="CannotBuyLandNoRegion">
		Impossibile comprare il terreno:
Non riesco a trovare la regione dove è situato il terreno.
	</notification>
	<notification name="CannotCloseFloaterBuyLand">
		Non puoi chiudere la finestra di Acquisto Terreno finchè [APP_NAME] non stima il prezzo di questa transazione.
	</notification>
	<notification name="CannotDeedLandNothingSelected">
		Impossibile cedere il terreno:
Nessun terreno selezionato.
	</notification>
	<notification name="CannotDeedLandNoGroup">
		Impossibile cedere il terreno:
Nessun gruppo selezionato.
	</notification>
	<notification name="CannotDeedLandNoRegion">
		Impossibile cedere il terreno:
Non riesco a trovare la regione dove è situato il terreno.
Usa Strumenti -&gt; Segnala Bug per segnalare il problema.
	</notification>
	<notification name="CannotDeedLandMultipleSelected">
		Impossibile cedere il terreno:
Hai selezionato più di un terreno.

Prova a selezionare un solo terreno.
	</notification>
	<notification name="ParcelCanPlayMedia">
		Questo posto offre contenuto multimediale in streaming.
Ricevere lo streaming multimediale richiede una connessione internet veloce.

Vuoi vedere il contenuto multimediale quando è disponibile?
(Puoi cambiare questa opzione in seguito scegliendo Preferenze &gt; Audio &amp; Video.)
		<usetemplate name="okcancelbuttons" notext="Disabilita" yestext="Abilita MultiMedia"/>
	</notification>
	<notification name="CannotDeedLandWaitingForServer">
		Impossibile cedere il terreno:
Sto aspettando il server per segnalare la proprietà.

Riprova di nuovo.
	</notification>
	<notification name="CannotDeedLandNoTransfer">
		Impossibile cedere il terreno:
La regione [REGION] non consente il trasferimento di terreni.
	</notification>
	<notification name="CannotReleaseLandWatingForServer">
		Impossibile abbandonare il terreno:
Sto aspettando il server per aggiornare le informazioni del terreno.

Riprova fra poco.
	</notification>
	<notification name="CannotReleaseLandSelected">
		Impossibile abbandonare il terreno:
Non possiedi tutti i terreni selezionati.

Seleziona un solo terreno.
	</notification>
	<notification name="CannotReleaseLandDontOwn">
		Impossibile abbandonare il terreno:
Non hai i permessi per rilasciare questo terreno.
I terreni di tua proprietà vengono visualizzati in verde.
	</notification>
	<notification name="CannotReleaseLandRegionNotFound">
		Impossibile abbandonare il terreno:
Non riesco a trovare la regione dove è situato il terreno.

Usa Strumenti &gt; Segnala Bug segnalare questo problema.
	</notification>
	<notification name="CannotReleaseLandNoTransfer">
		Impossibile abbandonare il terreno:
La regione [REGION] non consente il trasferimento di terreni.
	</notification>
	<notification name="CannotReleaseLandPartialSelection">
		Impossibile abbandonare il terreno:
Devi selezionare un terreno intero per rilasciarla.

Seleziona un terreno intero, oppure dividi prima il tuo terreno.
	</notification>
	<notification name="ReleaseLandWarning">
		Stai per rilasciare [AREA] m² di terreno.
Rilasciare questo appezzamento di terreno lo toglierà dalle tue proprietà, ma non ti verranno dati L$.

Rilasciare questo terreno?
		<usetemplate name="okcancelbuttons" notext="Annulla" yestext="OK"/>
	</notification>
	<notification name="CannotDivideLandNothingSelected">
		Impossibile dividere il terreno:

Non sono stati selezionati terreni.
	</notification>
	<notification name="CannotDivideLandPartialSelection">
		Impossibile dividere il terreno:

Hai selezionato unintero terreno.
Prova a selezionare unappezzamento di terreno.
	</notification>
	<notification name="LandDivideWarning">
		La suddivisione di questo terreno lo dividerà in due parti ed ognuna potrà avere le sue impostazioni. Alcune impostazioni verranno reimpostate ai valori iniziali dopo l&apos;operazione.

Dividi il terreno?
		<usetemplate name="okcancelbuttons" notext="Annulla" yestext="OK"/>
	</notification>
	<notification name="CannotDivideLandNoRegion">
		Impossibile dividere il terreno:
Non riesco a trovare la regione dove è situato.

Usa Strumenti -&gt; Segnala Bug per segnalare il problema.
	</notification>
	<notification name="CannotJoinLandNoRegion">
		Impossibile unire il terreno:
Non riesco a trovare la regione dove è situato.

Usa Strumenti -&gt; Segnala Bug per segnalare il problema.
	</notification>
	<notification name="CannotJoinLandNothingSelected">
		Impossibile unire il terreno:
Non hai selezionato terreno.
	</notification>
	<notification name="CannotJoinLandEntireParcelSelected">
		Impossibile unire il terreno:
Hai selezionato un solo terreno.

Devi selezionare il terreno  comprendendo entrambi gli appezzamenti.
	</notification>
	<notification name="CannotJoinLandSelection">
		Impossibile unire il terreno:
Devi selezionare più di un terreno.

Devi selezionare il terreno  comprendendo entrambi gli appezzamenti.
	</notification>
	<notification name="JoinLandWarning">
		Unire questi appezzamenti creerà un terreno più grande a partire da tutti gli appezzamenti che si intersecano nel rettangolo selezionato.
Dovrai reimpostare il nome e le opzioni del nuovo terreno.

Unisci il terreno?
		<usetemplate name="okcancelbuttons" notext="Annulla" yestext="OK"/>
	</notification>
	<notification name="ShowOwnersHelp">
		Mostra i proprietari:
colora i terreni per mostrare i diversi tipi di proprietari.

Verde = il tuo terreno
Acqua = la terra del tuo gruppo
Rosso = posseduta da altri
Giallo = in vendita
Viola = in asta
Grigia = pubblica
	</notification>
	<notification name="ConfirmNotecardSave">
		Questa notecard deve essere salvata prima che l&apos;elemento possa essere copiato o visualizzato. Salva la notecard?
		<usetemplate name="okcancelbuttons" notext="Annulla" yestext="OK"/>
	</notification>
	<notification name="ConfirmItemCopy">
		Copia questo elemento nel tuo inventario?
		<usetemplate name="okcancelbuttons" notext="Annulla" yestext="Copia"/>
	</notification>
	<notification name="ResolutionSwitchFail">
		Non sono riuscito a cambiare la risoluzione al valore [RESX] x [RESY]
	</notification>
	<notification name="ErrorUndefinedGrasses">
		Errore: Erba sconosciuta: [SPECIES]
	</notification>
	<notification name="ErrorUndefinedTrees">
		Errore: Alberi sconosciuti: [SPECIES]
	</notification>
	<notification name="CannotSaveWearableOutOfSpace">
		Impossibile salvare &apos;[NAME]&apos; nel file di oggetti indossabili.  Dovrai liberare dello spazio sul tuo computer e salvare di nuovo.
	</notification>
	<notification name="CannotSaveToAssetStore">
		Impossibile salvare [NAME] nel database centrale.
Normalmente questo problema è temporaneo. Riprova a generare la parte indossabile e a salvarla fra qualche minuto.

Se questo problema persiste, clicca sul menu a tendina &apos;Strumenti &gt; Segnala Bug&apos; e fornisci i dettagli sulla tua configurazione di rete.
	</notification>
	<notification name="YouHaveBeenLoggedOut">
		Sei stato sconnesso da [SECOND_LIFE]:
            [MESSAGE]
Puoi ancora vedere i tuoi IM e la chat cliccando &apos;Vedi IM &amp; Chat&apos;. Altrimenti, clicca &apos;Esci&apos; per uscire immediatamente da [APP_NAME].
		<usetemplate name="okcancelbuttons" notext="Esci" yestext="Vedi IM &amp; Chat"/>
	</notification>
	<notification name="OnlyOfficerCanBuyLand">
		Impossibile comprare terreno per il gruppo:
Non hai i permessi per comprare il terreno per il tuo gruppo attivo.
	</notification>
	<notification label="Aggiungi Amico" name="AddFriend">
		Gli amici possono autorizzarsi a vedersi l&apos;un l&apos;altro sulla mappa e sapere quando sono collegati.

Offri l&apos;amicizia a [NAME]?
		<usetemplate name="okcancelbuttons" notext="Annulla" yestext="OK"/>
	</notification>
	<notification label="Aggiungi Amico" name="AddFriendWithMessage">
		Gli amici possono autorizzarsi a vedersi l&apos;un l&apos;altro sulla mappa e sapere quando sono collegati.

Offri l&apos;amicizia a [NAME]?
		<form name="form">
			<input name="message" type="text">
				Vorresti essere mio amico?
			</input>
			<button name="Offer" text="OK"/>
			<button name="Cancel" text="Annulla"/>
		</form>
	</notification>
	<notification name="RemoveFromFriends">
		Vuoi rimuovere remove [FIRST_NAME] [LAST_NAME] dalla lista dei tuoi amici?
		<usetemplate name="okcancelbuttons" notext="Annulla" yestext="OK"/>
	</notification>
	<notification name="RemoveMultipleFromFriends">
		Vuoi rimuovere gli amici selezionati dalla lista dei tuoi amici?
		<usetemplate name="okcancelbuttons" notext="Annulla" yestext="OK"/>
	</notification>
	<notification name="GodDeleteAllScriptedPublicObjectsByUser">
		Confermi di volere cancellare tutti gli oggetti scriptati della proprietà di
** [AVATAR_NAME] **
su tutti gli altri terreni di questa sim?
		<usetemplate name="okcancelbuttons" notext="Annulla" yestext="OK"/>
	</notification>
	<notification name="GodDeleteAllScriptedObjectsByUser">
		Confermi la CANCELLAZIONE di TUTTI gli oggetti scriptati posseduti da
** [AVATAR_NAME] **
su TUTTI I TERRENI di questa sim?
		<usetemplate name="okcancelbuttons" notext="Annulla" yestext="OK"/>
	</notification>
	<notification name="GodDeleteAllObjectsByUser">
		Confermi la CANCELLAZIONE di TUTTI gli oggetti (scriptati o no) posseduti da
** [AVATAR_NAME] **
su TUTTI I TERRENI di questa sim?
		<usetemplate name="okcancelbuttons" notext="Annulla" yestext="OK"/>
	</notification>
	<notification name="BlankClassifiedName">
		Devi specificare un nome per il tuo annuncio.
	</notification>
	<notification name="MinClassifiedPrice">
		Il prezzo da pagare per essere messo in lista deve essere almeno [MIN_PRICE]L$.

Introduci un prezzo più alto.
	</notification>
	<notification name="ConfirmObjectDeleteLock">
		Almeno uno degli elementi selezionati è bloccato.

Confermi di voler cancellare questi elementi?
		<usetemplate name="okcancelbuttons" notext="Annulla" yestext="OK"/>
	</notification>
	<notification name="ConfirmObjectDeleteNoCopy">
		Almeno uno degli elementi selezionati non è copiabile.

Confermi di voler cancellare questi elementi?
		<usetemplate name="okcancelbuttons" notext="Annulla" yestext="OK"/>
	</notification>
	<notification name="ConfirmObjectDeleteNoOwn">
		Non possiedi neanche uno degli oggetti selezionati.

Confermi di voler cancellare questi elementi?
		<usetemplate name="okcancelbuttons" notext="Annulla" yestext="OK"/>
	</notification>
	<notification name="ConfirmObjectDeleteLockNoCopy">
		Almeno un oggetto è bloccato.
Almeno un oggetto è non copiabile.

Confermi di voler cancellare questi elementi?
		<usetemplate name="okcancelbuttons" notext="Annulla" yestext="OK"/>
	</notification>
	<notification name="ConfirmObjectDeleteLockNoOwn">
		Almeno un oggetto è bloccato.
Non possiedi neanche un oggetto.

Confermi di voler cancellare questi elementi?
		<usetemplate name="okcancelbuttons" notext="Cancella" yestext="OK"/>
	</notification>
	<notification name="ConfirmObjectDeleteNoCopyNoOwn">
		Almeno un oggetto non è copiabile.
Non possiedi neanche un oggetto.

Confermi di voler cancellare questi elementi?
		<usetemplate name="okcancelbuttons" notext="Annulla" yestext="OK"/>
	</notification>
	<notification name="ConfirmObjectDeleteLockNoCopyNoOwn">
		Almeno un oggetto è bloccato.
Almeno un oggetto è non copiabile.
Non possiedi neanche un oggetto.

Confermi di voler cancellare questi elementi?
		<usetemplate name="okcancelbuttons" notext="Annulla" yestext="OK"/>
	</notification>
	<notification name="ConfirmObjectTakeLock">
		Almeno un oggetto è bloccato.

Confermi di voler prendere questi elementi?
		<usetemplate name="okcancelbuttons" notext="Annulla" yestext="OK"/>
	</notification>
	<notification name="ConfirmObjectTakeNoOwn">
		Non possiedi tutti gli oggetti che stai prendendo.
Se continui, verranno applicate i permessi per il prossimo proprietario e di conseguenza potrebbero venire ristrette le tue possibilità di modificarli o di copiarli.

Confermi di voler prendere questi elementi?
		<usetemplate name="okcancelbuttons" notext="Annulla" yestext="OK"/>
	</notification>
	<notification name="ConfirmObjectTakeLockNoOwn">
		Almeno un oggetto è bloccato.
Non possiedi tutti gli oggetti che stai prendendo.
Se continui, verranno applicate i permessi per il prossimo proprietario e di conseguenza potrebbero venire ristrette le tue possibilità di modificarli o di copiarli.
Puoi comunque prendere gli oggetti selezionati.

Confermi di voler prendere questi elementi?
		<usetemplate name="okcancelbuttons" notext="Annulla" yestext="OK"/>
	</notification>
	<notification name="CantBuyLandAcrossMultipleRegions">
		Impossibile comprare il terreno perchè la selezione comprende più regioni.

Seleziona un&apos;area più piccola e riprova.
	</notification>
	<notification name="DeedLandToGroup">
		Cedendo questo terreno al gruppo sara richiesto ai componenti di avere e di mantenere il terreno con un credito sufficiente.
Il prezzo di acquisto del terreno non è rifondibile al proprietario.
Se una terreno ceduto al gruppo viene venduto, il prezzo di vendita verrà diviso in parti uguali fra i membri del gruppo.

Cedi questo terreno di [AREA] m² al gruppo &apos;[GROUP_NAME]&apos;?
		<usetemplate name="okcancelbuttons" notext="Annulla" yestext="OK"/>
	</notification>
	<notification name="DeedLandToGroupWithContribution">
		Cedendo questo terreno al gruppo sara richiesto hai componenti di avere e di mantenere il terreno con un credito sufficiente.
La cessione include un contributo simultaneo di terreno al gruppo da &apos;[FIRST_NAME] [LAST_NAME]&apos;.
Il prezzo di acquisto del terreno non è rifondibile al proprietario.
Se una terreno ceduto al gruppo viene venduto, il prezzo di vendita viene diviso in parti uguali fra i membri del gruppo.

Cedi questo terreno di [AREA] m² al gruppo &apos;[GROUP_NAME]&apos;?
		<usetemplate name="okcancelbuttons" notext="Annulla" yestext="OK"/>
	</notification>
	<notification name="DisplaySetToSafe">
		Le impostazioni dello schermo sono state impostate a valori di sicurezza perchè hai specificato l&apos;opzione -safe.
	</notification>
	<notification name="DisplaySetToRecommended">
		Le impostazioni dello schermo sono state impostate a valori ottimali basati sulla tua configurazione di sistema.
	</notification>
	<notification name="ErrorMessage">
		[ERROR_MESSAGE]
	</notification>
	<notification name="AvatarMoved">
		La tua locazione [TYPE] non è al momento disponibile.
[HELP]
Il tuo avatar è stato spostato in una regione vicina.
	</notification>
	<notification name="ClothingLoading">
		I tuoi vestiti stanno ancora scaricandosi.
Puoi usare [SECOND_LIFE] normalmente e gli altri utenti ti vedranno correttamente.
		<form name="form">
			<ignore name="ignore" text="Qualora gli abiti impieghino troppo tempo a caricarsi."/>
		</form>
	</notification>
	<notification name="FirstRun">
		L&apos;installazione di [APP_NAME] è completata.

Se questa è la prima volta che usi [SECOND_LIFE], avari bisogno di creare un account prima di poterti collegare.
Vai su www.secondlife.com per creare un nuovo account?
		<usetemplate name="okcancelbuttons" notext="Continua" yestext="Nuovo Account..."/>
	</notification>
	<notification name="LoginPacketNeverReceived">
		Ci sono stati problemi durante la connessione. Potrebbero esserci problemi con la tua connessione ad internet oppure con i server di [SECOND_LIFE].

Puoi controllare la tua connessione internet e riprovare fra qualche minuto, oppure cliccare su Aiuto per collegarti al nostro sito di supporto, oppure cliccare teleporta per cercare di teleportarti a casa.
		<form name="form">
			<button name="OK" text="OK"/>
			<button name="Help" text="Aiuto"/>
			<button name="Teleport" text="Teleportati"/>
		</form>
	</notification>
	<notification name="WelcomeChooseSex">
		Il tuo avatar apparirà fra un attimo.

Usa le frecce per muoverti.
Premi F1 in qualunque momento per la guida o per apprendere altre cose di [SECOND_LIFE].
Scegli un avatar maschile o femminile. Puoi sempre cambiare idea più tardi.
		<usetemplate name="okcancelbuttons" notext="Femminile" yestext="Maschile"/>
	</notification>
	<notification name="NotEnoughCurrency">
		[NAME] [PRICE]L$ Non hai abbastanza L$ per farlo.
	</notification>
	<notification name="GrantedModifyRights">
		Ti sono stati accordati i privilegi di modifica degli oggetti di [FIRST_NAME] [LAST_NAME].
	</notification>
	<notification name="RevokedModifyRights">
		Ti sono stati revocati i privilegi di modifica degli oggetti di [FIRST_NAME] [LAST_NAME].
	</notification>
	<notification name="FlushMapVisibilityCaches">
		Questo reinizializzerà la cache della mappa di questa regione.
Funzione usata solo per il debug.
(Per la produzione, attendere 5 minuti, dopo di che tutte le mappe di ognuno si aggiorneranno dopo la loro riconnessione)
		<usetemplate name="okcancelbuttons" notext="Annulla" yestext="OK"/>
	</notification>
	<notification name="BuyOneObjectOnly">
		Non è possibile acquistare più di un oggetto alla volta. Riprova selezionando un solo oggetto.
	</notification>
	<notification name="OnlyCopyContentsOfSingleItem">
		Impossibile copiare il contenuto di più di un elemento alla volta.
Scegli solo un oggetto e riprova.
		<usetemplate name="okcancelbuttons" notext="Annulla" yestext="OK"/>
	</notification>
	<notification name="KickUsersFromRegion">
		Teleporta a casa tutti i residenti in questa regione?
		<usetemplate name="okcancelbuttons" notext="Annulla" yestext="OK"/>
	</notification>
	<notification name="EstateObjectReturn">
		Confermi di voler restituire gli oggetti di proprietà di [USER_NAME] ?
		<usetemplate name="okcancelbuttons" notext="Annulla" yestext="OK"/>
	</notification>
	<notification name="InvalidTerrainBitDepth">
		Impossibile impostare le texture della regione:
La texture del terreno [TEXTURE_NUM] ha una profondità di bit pari a [TEXTURE_BIT_DEPTH] non corretta.

Sostituisci la texture [TEXTURE_NUM] con una a 24-bit 512x512 o una immagine più piccola e quindi clicca nuovamente su &apos;Applica&apos;.
	</notification>
	<notification name="InvalidTerrainSize">
		Impossibile impostare le texture di regione:
La texture del terreno [TEXTURE_NUM] è troppo grande se a [TEXTURE_SIZE_X]x[TEXTURE_SIZE_Y].

Sostituisci la texture [TEXTURE_NUM] con una a 24-bit 512x512 oppure con una immagine più piccola e quindi clicca di nuovo &apos;Applica&apos;.
	</notification>
	<notification name="RawUploadStarted">
		Importazione iniziata. Può impiegare fino a due minuti, a seconda della velocità della tua connessione.
	</notification>
	<notification name="ConfirmBakeTerrain">
		Vuoi veramente impostare come base il terreno corrente, impostarlo come riferimento per i limiti dei rialzi/abbassamenti di tutto il territorio ed il suo valore impostato come base per lo strumento &apos;Ripristina&apos;?
		<usetemplate name="okcancelbuttons" notext="Annulla" yestext="OK"/>
	</notification>
	<notification name="MaxAllowedAgentOnRegion">
		Puoi avere al massimo [MAX_AGENTS] residenti consentiti.
	</notification>
	<notification name="MaxBannedAgentsOnRegion">
		Puoi avere al massimo [MAX_BANNED] residenti bloccati.
	</notification>
	<notification name="MaxAgentOnRegionBatch">
		E&apos; fallito il tentativo di aggiungere [NUM_ADDED] avatar:
Eccede il [MAX_AGENTS] [LIST_TYPE] limite di [NUM_EXCESS].
	</notification>
	<notification name="MaxAllowedGroupsOnRegion">
		Puoi avere al massimo [MAX_GROUPS] gruppi.
		<usetemplate name="okcancelbuttons" notext="Annulla" yestext="Imposta come predefinito"/>
	</notification>
	<notification name="MaxManagersOnRegion">
		Puoi avere al massimo [MAX_MANAGER] manager della proprietà immobiliare.
	</notification>
	<notification name="OwnerCanNotBeDenied">
		Impossibile aggiungere i proprietari della proprietà immobiliare alla lista dei residenti bloccati.
	</notification>
	<notification name="CanNotChangeAppearanceUntilLoaded">
		Impossibile cambiare l&apos;aspetto fisico finchè gli abiti e i vestiti non sono caricati.
	</notification>
	<notification name="ClassifiedMustBeAlphanumeric">
		Il nome del tuo annuncio deve iniziare con una lettera da A a Z oppure con un numero.
Non sono consentiti caratteri di punteggiatura.
	</notification>
	<notification name="CantSetBuyObject">
		Impossibile impostare &apos;Compra l&apos;oggetto&apos;, perchè l&apos;oggetto non è in vendita.
Imposta l&apos;oggetto per la vendita e riprova.
	</notification>
	<notification name="FinishedRawDownload">
		Hai terminato di scaricare il file del terreno nella cartella:
[DOWNLOAD_PATH].
	</notification>
	<notification name="DownloadWindowsMandatory">
		E&apos; disponibile una nuova versione di [APP_NAME].
[MESSAGE]
Devi scaricare questo aggiornamento per usare [APP_NAME].
		<usetemplate name="okcancelbuttons" notext="Esci" yestext="Scarica l&apos;aggiornamento"/>
	</notification>
	<notification name="DownloadWindows">
		E&apos; disponibile una versione aggiornata di [APP_NAME].
[MESSAGE]
Questo aggiornamento non è obbligatorio, ma ti suggeriamo di installarlo per migliorarne le prestazioni e la stabilità.
		<usetemplate name="okcancelbuttons" notext="Continua" yestext="Scarica l&apos;aggiornamento"/>
	</notification>
	<notification name="DownloadWindowsReleaseForDownload">
		E&apos; disponibile una versione aggiornata di [APP_NAME].
[MESSAGE]
Questo aggiornamento non è obbligatorio, ma ti suggeriamo di installarlo per migliorarne le prestazioni e la stabilità.
		<usetemplate name="okcancelbuttons" notext="Continua" yestext="Scarica l&apos;aggiornamento"/>
	</notification>
	<notification name="DownloadMacMandatory">
		E&apos; disponibile una nuova versione di [APP_NAME].
[MESSAGE]
Devi scaricare questo aggiornamento per usare [APP_NAME].

Vuoi avviarne lo scaricamento nella tua cartella applicazioni?
		<usetemplate name="okcancelbuttons" notext="Esci" yestext="Scarica l&apos;aggiornamento"/>
	</notification>
	<notification name="DownloadMac">
		E&apos; disponibile una versione aggiornata di [APP_NAME].
[MESSAGE]
Questo aggiornamento non è obbligatorio, ma ti suggeriamo di installarlo per migliorarne le prestazioni e la stabilità.

Vuoi avviarne lo scaricamento nella tua cartella applicazioni?
		<usetemplate name="okcancelbuttons" notext="Continua" yestext="Scarica l&apos;aggiornamento"/>
	</notification>
	<notification name="DownloadMacReleaseForDownload">
		E&apos; disponibile una versione aggiornata di [APP_NAME].
[MESSAGE]
Questo aggiornamento non è obbligatorio, ma ti suggeriamo di installarlo per migliorarne le prestazioni e la stabilità.

Vuoi avviarne lo scaricamento nella tua cartella applicazioni?
		<usetemplate name="okcancelbuttons" notext="Continua" yestext="Scarica l&apos;aggiornamento"/>
	</notification>
	<notification name="DeedObjectToGroup">
		La cessione di questo oggetto farà in modo che il gruppo:
* Riceva i L$ pagati all&apos;oggetto
		<usetemplate ignoretext="Quando cedi oggetti ai gruppi." name="okcancelignore" notext="Annulla" yestext="Cedi"/>
	</notification>
	<notification name="WebLaunchExternalTarget">
		Apri il tuo browser web per vedere questo contenuto?
		<usetemplate ignoretext="Quando apri il browser di sistema per vedere una pagina web." name="okcancelignore" notext="Annulla" yestext="OK"/>
	</notification>
	<notification name="WebLaunchJoinNow">
		Vuoi andare su www.secondlife.com per gestire il tuo account?
		<usetemplate ignoretext="Quando lanci il browser web per gestire il tuo account." name="okcancelignore" notext="Annulla" yestext="OK"/>
	</notification>
	<notification name="WebLaunchBugReport101">
		Visita la Wiki di [SECOND_LIFE] per imparare a segnalare un bug correttamente.
		<usetemplate ignoretext="Quando lanci il browser web per vedere come segnalare bug nella wiki." name="okcancelignore" notext="Annulla" yestext="OK"/>
	</notification>
	<notification name="WebLaunchSecurityIssues">
		Visita la Wiki di [SECOND_LIFE] per i dettagli su come segnalare un problema di sicurezza.
		<usetemplate ignoretext="Quando lanci il browser web per vedere la Wiki sui problemi di sicurezza." name="okcancelignore" notext="Annulla" yestext="OK"/>
	</notification>
	<notification name="WebLaunchQAWiki">
		Visita il controllo di qualità Wiki [SECOND_LIFE].
		<usetemplate ignoretext="Quando lanci il browser web per vedere il controllo di qualità Wiki." name="okcancelignore" notext="Annulla" yestext="OK"/>
	</notification>
	<notification name="WebLaunchPublicIssue">
		Visita il registro pubblico dei problemi di [SECOND_LIFE], dove puoi segnalare bug ed altri problemi.
		<usetemplate ignoretext="Quando lanci il browser web per vedere il registro pubblico dei problemi." name="okcancelignore" notext="Annulla" yestext="Vai alla pagina"/>
	</notification>
	<notification name="WebLaunchPublicIssueHelp">
		Visita la Wiki di [SECOND_LIFE] per le informazioni su come usare il registro pubblico dei problemi.
		<usetemplate ignoretext="Quando lanci il browser web per vedere la Wiki del registro pubblico dei problemi." name="okcancelignore" notext="Annulla" yestext="Vai alla pagina"/>
	</notification>
	<notification name="WebLaunchSupportWiki">
		Vai al blog ufficiale Linden, per le ultime notizie ed informazioni.
		<usetemplate ignoretext="Quando lanci il browser web per vedere il blog." name="okcancelignore" notext="Annulla" yestext="OK"/>
	</notification>
	<notification name="WebLaunchLSLGuide">
		Vai alla guida dello scripting per l&apos;aiuto sullo scripting?
		<usetemplate ignoretext="Quando lanci il browser web per vedere la guida dello scripting." name="okcancelignore" notext="Annulla" yestext="OK"/>
	</notification>
	<notification name="WebLaunchLSLWiki">
		Vai al portale LSL per aiuto sullo scripting?
		<usetemplate ignoretext="Quando lanci il browser web per vedere il portale LSL." name="okcancelignore" notext="Annulla" yestext="Vai alla pagina"/>
	</notification>
	<notification name="ReturnToOwner">
		Confermi di voler restituire gli oggetti selezionati ai loro proprietari? Gli oggetti trasferibili ceduti al gruppo, verranno restituiti ai proprietari precedenti.

*ATTENZIONE* Gli oggetti ceduti non trasferibili verranno cancellati!
		<usetemplate ignoretext="Quando restituisci gli oggetti ai loro proprietari." name="okcancelignore" notext="Annulla" yestext="OK"/>
	</notification>
	<notification name="GroupLeaveConfirmMember">
		Sei attualmente un membro del gruppo [GROUP].
Vuoi lasciare il gruppo?
		<usetemplate name="okcancelbuttons" notext="Annulla" yestext="OK"/>
	</notification>
	<notification name="ConfirmKick">
		Vuoi VERAMENTE espellere tutti gli utenti dalla griglia?
		<usetemplate name="okcancelbuttons" notext="Annulla" yestext="Espelli tutti gli utenti"/>
	</notification>
	<notification name="MuteLinden">
		Mi dispiace, ma non puoi mutare un Linden.
		<usetemplate name="okbutton" yestext="OK"/>
	</notification>
	<notification name="CannotStartAuctionAlreadyForSale">
		Non è possibile mettere in vendita all&apos;asta un terreno che è già impostato per la vendita. Disabilita la vendita del terreno, se sei certo di voler avviare una vendita all&apos;asta.
	</notification>
	<notification label="Non è stato possibile mutare l&apos;oggetto per nome" name="MuteByNameFailed">
		Hai già mutato questo nome.
		<usetemplate name="okbutton" yestext="OK"/>
	</notification>
	<notification name="RemoveItemWarn">
		Sebbene consentita, la cancellazione di contenuti può danneggiare l&apos;oggetto.
Vuoi cancellare quell&apos;elemento?
		<usetemplate name="okcancelbuttons" notext="Annulla" yestext="OK"/>
	</notification>
	<notification name="CantOfferCallingCard">
		Impossibile offrire un biglietto da visita in questo momento. Riprova fra poco.
		<usetemplate name="okbutton" yestext="OK"/>
	</notification>
	<notification name="CantOfferFriendship">
		Impossibile offrire l&apos;amicizia in questo momento. Riprova fra poco.
		<usetemplate name="okbutton" yestext="OK"/>
	</notification>
	<notification name="BusyModeSet">
		Impostata la modalità &apos;Occupato&apos;.
La chat e i messaggi verranno nascosti. I messaggi IM riceveranno la risposta impostata per la modalità &apos;Occupato&apos;. Tutte le offerte di teleport verranno declinate. Tutte le offerte di inventario andranno nel cestino.
		<usetemplate ignoretext="Quando imposti la modalità &apos;occupato&apos;." name="okignore" yestext="OK"/>
	</notification>
	<notification name="JoinedTooManyGroupsMember">
		Sei membro di troppi gruppi per poterti unire ad uno nuovo.
Abbandona almeno un gruppo prima di unirti a questo, oppure declina l&apos;offerta.
Per abbandonare un gruppo seleziona l&apos;opzione &apos;Gruppi..&apos; dal menu &apos;Modifica&apos;.
[NAME] ti ha invitato ad unirti ad un gruppo come membro.

[INVITE]
		<usetemplate name="okcancelbuttons" notext="Declino" yestext="Unisciti"/>
	</notification>
	<notification name="KickUser">
		Espelli questo utente con quale messaggio?
		<form name="form">
			<input name="message" type="text">
				Un amministratore ti ha disconnesso.
			</input>
			<button name="OK" text="OK"/>
			<button name="Cancel" text="Annulla"/>
		</form>
	</notification>
	<notification name="KickAllUsers">
		Espelli tutti quelli che sono sulla griglia con quale messaggio?
		<form name="form">
			<input name="message" type="text">
				Un amministratore ti ha disconnesso.
			</input>
			<button name="OK" text="OK"/>
			<button name="Cancel" text="Annulla"/>
		</form>
	</notification>
	<notification name="FreezeUser">
		Immobilizza questo utente con quale messaggio?
		<form name="form">
			<input name="message" type="text">
				Sei stato immobilizzato. Non puoi muoverti o usare la chat. Un amministratore ti contatterà con un messaggio (IM).
			</input>
			<button name="OK" text="OK"/>
			<button name="Cancel" text="Annulla"/>
		</form>
	</notification>
	<notification name="UnFreezeUser">
		Smobilizza questo utente con quale messaggio?
		<form name="form">
			<input name="message" type="text">
				Non sei più immobilizzato.
			</input>
			<button name="OK" text="OK"/>
			<button name="Cancel" text="Annulla"/>
		</form>
	</notification>
	<notification name="OfferTeleport">
		Offri un teleport nel posto dove sei con il seguente messaggio?
		<form name="form">
			<input name="message" type="text">
				Raggiungimi a [REGION]
			</input>
			<button name="OK" text="OK"/>
			<button name="Cancel" text="Annulla"/>
		</form>
	</notification>
	<notification name="OfferTeleportFromGod">
		Vuoi trasportare divinamente l&apos;utente nel posto dove sei?
		<form name="form">
			<input name="message" type="text">
				Raggiungimi in [REGION]
			</input>
			<button name="OK" text="OK"/>
			<button name="Cancel" text="Annulla"/>
		</form>
	</notification>
	<notification name="TeleportFromLandmark">
		Confermi di volerti teleportare?
		<usetemplate ignoretext="Quando ti teleporti da un landmark dell&apos;inventario." name="okcancelignore" notext="Annulla" yestext="Teleportati"/>
	</notification>
	<notification label="Manda un messaggio a tutti nella tua proprietà" name="MessageEstate">
		Scrivi un annuncio breve che verrà mandato a tutti quelli che sono in questo momento nella tua proprietà.
		<form name="form">
			<input name="message" type="text"/>
			<button name="OK" text="OK"/>
			<button name="Cancel" text="Annulla"/>
		</form>
	</notification>
	<notification label="Cambia la tipologia della proprietà Linden" name="ChangeLindenEstate">
		Stai per cambiare la tipologia della proprietà Linden (mainland, griglia minorenni, orientamento, ecc.).

Questo è ESTREMAMENTE PERICOLOSO perchè può cambiare radicalmente l&apos;esperienza degli utenti.  Sulla mainland cambierà migliaia di regioni e produrrà seri problemi ai vari server.

Confermi?
		<usetemplate name="okcancelbuttons" notext="Annulla" yestext="OK"/>
	</notification>
	<notification label="Cambia la tipologia Linden di accesso alla proprietà" name="ChangeLindenAccess">
		Stai per cambiare la lista di accesso per una proprietà Linden (mainland, griglia minorenni, orientamento, ecc.).

Questo è PERICOLOSO e dovrebbe essere fatto soltanto per poter lanciare il programma che consente agli oggetti/L$ di essere trasferiti fra griglie diverse.
Cambierà migliaia di regioni e produrrà seri problemi ai vari server.
		<usetemplate name="okcancelbuttons" notext="Annulla" yestext="OK"/>
	</notification>
	<notification label="Seleziona la proprietà" name="EstateAllowedAgentAdd">
		Aggiungi alla lista di accesso solo per questa proprietà oppure per [ALL_ESTATES]?
		<usetemplate canceltext="Annulla" name="yesnocancelbuttons" notext="Tutte le proprietà" yestext="Questa proprietà"/>
	</notification>
	<notification label="Seleziona la proprietà" name="EstateAllowedAgentRemove">
		Rimuovi dalla lista di accesso solo per questa proprietà oppure per [ALL_ESTATES]?
		<usetemplate canceltext="Annulla" name="yesnocancelbuttons" notext="Tutte le proprietà" yestext="Questa proprietà"/>
	</notification>
	<notification label="Seleziona la proprietà" name="EstateAllowedGroupAdd">
		Aggiungi al gruppo di accesso solo per questa proprietà oppure per  [ALL_ESTATES]?
		<usetemplate canceltext="Annulla" name="yesnocancelbuttons" notext="Tutte le proprietà" yestext="Questa proprietà"/>
	</notification>
	<notification label="Seleziona la proprietà" name="EstateAllowedGroupRemove">
		Rimuovi dal gruppo di accesso solo per questa proprietà oppure per [ALL_ESTATES]?
		<usetemplate canceltext="Annulla" name="yesnocancelbuttons" notext="Tutte le proprietà" yestext="Questa proprietà"/>
	</notification>
	<notification label="Seleziona la proprietà" name="EstateBannedAgentAdd">
		Rifiuta l&apos;accesso solo a questa proprietà oppure per [ALL_ESTATES]?
		<usetemplate canceltext="Annulla" name="yesnocancelbuttons" notext="Tutte le proprietà" yestext="Questa proprietà"/>
	</notification>
	<notification label="Seleziona la proprietà" name="EstateBannedAgentRemove">
		Rimuovi questo residente dalla lista dei residenti bloccati nell&apos;accesso solo a questa proprietà oppure per [ALL_ESTATES]?
		<usetemplate canceltext="Annulla" name="yesnocancelbuttons" notext="Tutte le proprietà" yestext="Questa proprietà"/>
	</notification>
	<notification label="Seleziona la proprietà" name="EstateManagerAdd">
		Aggiungi come gestore della proprietà solo a questa proprietà oppure per [ALL_ESTATES]?
		<usetemplate canceltext="Annulla" name="yesnocancelbuttons" notext="Tutte le proprietà" yestext="Questa proprietà"/>
	</notification>
	<notification label="Seleziona la proprietà" name="EstateManagerRemove">
		Rimuovi come gestore della proprietà solo per questa proprietà oppure per  [ALL_ESTATES]?
		<usetemplate canceltext="Annulla" name="yesnocancelbuttons" notext="Tutte le proprietà" yestext="Questa proprietà"/>
	</notification>
	<notification label="Conferma espulsione" name="EstateKickUser">
		Espelli [EVIL_USER] da questa proprietà?
		<usetemplate name="okcancelbuttons" notext="Annulla" yestext="OK"/>
	</notification>
	<notification name="EstateChangeCovenant">
		Confermi di voler cambiare il Regolamento della proprietà?
		<usetemplate name="okcancelbuttons" notext="Annulla" yestext="OK"/>
	</notification>
	<notification name="RegionEntryAccessBlocked">
		Non sei ammesso in questa regione a causa della tua categoria di accesso. Questo può risultare da una mancanza di informazioni necessarie per convalidare la tua età.

Verifica di avere installato l&apos;ultima versione del programma e vai alla Knowledge Base per ulteriori informazioni su come accedere nelle zone con tale categoria di accesso.
    <usetemplate
     name="okbutton"
     yestext="OK"/>
	</notification>
	<notification name="RegionEntryAccessBlocked_KB">
		Non sei ammesso in questa regione a causa della tua categoria d&apos;accesso. 

Vuoi andare alla Knowledge Base per ulteriori informazioni sulle categorie di accesso?
		<url name="url">
			https://support.secondlife.com/ics/support/default.asp?deptID=4417&amp;task=knowledge&amp;questionID=6010
		</url>
    <usetemplate
     name="okcancelignore"
     yestext="Vai alla Knowledge Base"
	 notext="Chiudi"
	 ignoretext="Quando l&apos;entrata nella regione è bloccata a causa delle categorie di accesso."/>
	</notification>
	<notification name="RegionEntryAccessBlocked_Notify">
		Non sei ammesso in questa regione a causa della tua categoria d&apos;accesso.
	</notification>
	<notification name="RegionEntryAccessBlocked_Change">
		Non puoi entrare in quella regione a causa delle tue preferenze sulle categorie di accesso.

Puoi cliccare su &apos;Cambia le preferenze&apos; per aumentare subito le tue preferenze sulle categorie di accesso e riuscire ad entrare. Ti sarà permesso cercare ed avere accesso al contenuto [REGIONMATURITY] da quel momento in poi. Volendo poi ripristinare le impostazioni, potrai andare in Modifica &gt; Preferenze... &gt; Generale.
	 <form name="form">
      <button
       name="OK"
       text="Cambia le preferenze"/>
      <button
       default="true"
       name="Cancel"
       text="Chiudi"/>
       <ignore name="ignore" text="Quando l&apos;entrata in una regione è bloccata a causa delle preferenze delle categorie di accesso."/>
    </form>
	</notification>
	<notification name="LandClaimAccessBlocked">
		Non puoi prendere possesso di questo terreno a causa della tua categoria di accesso. Questo può essere dovuto ad una mancanza di informazioni valide che confermino la tua età.

Verifica di avere installato l&apos;ultima versione del programma e vai alla Knowledge Base per informazioni sull&apos;accesso ad aree con queste categorie di accesso.
    <usetemplate
     name="okbutton"
     yestext="OK"/>
	</notification>
	<notification name="LandClaimAccessBlocked_KB">
		Non puoi prendere possesso di questa terra a causa delle preferenze sulle categorie di accesso. 

Vuoi andare alla Knowledge Base per maggiori informazioni sulle categorie di accesso?
		<url name="url">
			https://support.secondlife.com/ics/support/default.asp?deptID=4417&amp;task=knowledge&amp;questionID=6010
		</url>
    <usetemplate
     name="okcancelignore"
     yestext="Vai alla Knowledge Base"
	 notext="Chiudi"
	 ignoretext="Quando l&apos;acquisizione della terra è bloccata a causa delle categorie di accesso."/>
	</notification>
	<notification name="LandClaimAccessBlocked_Notify">
		Non puoi prendere possesso di questa terra a causa della tua categoria di accesso.
	</notification>
	<notification name="LandClaimAccessBlocked_Change">
		Non puoi prendere possesso di questa terra a causa della tua categoria di accesso.

Puoi cliccare su &apos;Cambia le preferenze&apos; per aumentare subito le tue preferenze sulle categorie di accesso e riuscire ad entrare. Ti sarà permesso cercare ed avere accesso al contenuto [REGIONMATURITY] da quel momento in poi. Volendo poi ripristinare le impostazioni, potrai andare in Modifica &gt; Preferenze... &gt; Generale.
    <usetemplate
     name="okcancelignore"
     yestext="Cambia le preferenze"
	 notext="Chiudi"
	 ignoretext="Quando l&apos;acquisizione della terra è bloccata a causa delle preferenze delle categorie di accesso."/>
	</notification>
	<notification name="LandBuyAccessBlocked">
		Non puoi acquistare questo terreno a causa della tua categoria di accesso. Questo può essere dovuto ad una mancanza di informazioni valide che confermino la tua età.

Verifica di avere installato l&apos;ultima versione del programma e vai alla Knowledge Base per informazioni sull&apos;accesso ad aree con queste categorie di accesso.
    <usetemplate
     name="okbutton"
     yestext="OK"/>
	</notification>
	<notification name="LandBuyAccessBlocked_KB">
		Non puoi acquistare questo terreno a causa della tua categoria di accesso. 

Vuoi andare alla Knowledge Base per maggiori informazioni sulle categorie di accesso?
		<url name="url">
			https://support.secondlife.com/ics/support/default.asp?deptID=4417&amp;task=knowledge&amp;questionID=6010
		</url>
    <usetemplate
     name="okcancelignore"
     yestext="Vai alla Knowledge Base"
	 notext="Chiudi"
	 ignoretext="Quando un acquisto di terra è bloccato a causa delle categorie di accesso."/>
	</notification>
	<notification name="LandBuyAccessBlocked_Notify">
		Non puoi acquistare questa land a causa della tua categoria di accesso.
	</notification>
	<notification name="LandBuyAccessBlocked_Change">
		Non puoi acquistare questa terra a causa delle tue preferenze sulle categorie di accesso .

Puoi cliccare su &apos;Cambia le preferenze&apos; per aumentare subito le tue preferenze sulle categorie di accesso e riuscire ad entrare. Ti sarà permesso cercare ed avere accesso al contenuto [REGIONMATURITY] da quel momento in poi. Volendo poi ripristinare le impostazioni, potrai andare in Modifica &gt; Preferenze... &gt; Generale.
    <usetemplate
     name="okcancelignore"
     yestext="Cambia le preferenze"
	 notext="Chiudi"
	 ignoretext="Quando un acquisto di terra è bloccato a causa delle preferenze sulle categorie di accesso."/>
	</notification>
	<notification name="TooManyPrimsSelected">
		&quot;Hai selezionato troppi prims.  Seleziona [MAX_PRIM_COUNT] o meno prims e riprova.&quot;
		<usetemplate name="okbutton" yestext="OK"/>
	</notification>
	<notification name="ProblemImportingEstateCovenant">
		Problemi nell&apos;importazione del regolamento della proprietà.
		<usetemplate name="okbutton" yestext="OK"/>
	</notification>
	<notification name="ProblemAddingEstateManager">
		Si sono riscontrati problemi nell&apos;aggiungere un nuovo manager della proprietà. Una o più proprietà potrebbero avere la lista dei manager piena.
	</notification>
	<notification name="ProblemAddingEstateGeneric">
		Si sono riscontrati problemi nell&apos;aggiunta a questo elenco della proprietà.  Una o più proprietà potrebbe avere una lista piena.
	</notification>
	<notification name="UnableToLoadNotecardAsset">
		Impossibile caricare la risorsa della notecard in questo momento.
		<usetemplate name="okbutton" yestext="OK"/>
	</notification>
	<notification name="NotAllowedToViewNotecard">
		Permessi insufficienti per vedere la notecard associata con l&apos;asset ID richiesto.
		<usetemplate name="okbutton" yestext="OK"/>
	</notification>
	<notification name="MissingNotecardAssetID">
		L&apos;asset ID della notecard è mancante dal database.
		<usetemplate name="okbutton" yestext="OK"/>
	</notification>
	<notification name="PublishClassified">
		Ricorda: le tariffe per gli annunci non sono rimborsabili.

Pubblica questo annuncio adesso per [AMOUNT]L$?
		<usetemplate name="okcancelbuttons" notext="Annulla" yestext="OK"/>
	</notification>
	<notification name="SetClassifiedMature">
		Queste inserzioni includono contenuto Mature?
    <usetemplate
     canceltext="Annulla"
     name="yesnocancelbuttons"
     notext="No"
     yestext="Si"/>
	</notification>
	<notification name="SetGroupMature">
		Questo gruppo include contenuto Mature?
    <usetemplate
     canceltext="Annulla"
     name="yesnocancelbuttons"
     notext="No"
     yestext="Si"/>
	</notification>
	<notification label="Conferma il riavvio" name="ConfirmRestart">
		Vuoi veramente far ripartire la regione in 2 minuti?
		<usetemplate name="okcancelbuttons" notext="Annulla" yestext="OK"/>
	</notification>
	<notification label="Manda un messaggio a tutti in questa regione" name="MessageRegion">
		Scrivi un breve annuncio che verrà mandato a tutti in questa regione.
		<form name="form">
			<input name="message" type="text"/>
			<button name="OK" text="OK"/>
			<button name="Cancel" text="Annulla"/>
		</form>
	</notification>
	<notification label="Blocca il terraforming" name="HelpRegionBlockTerraform">
		Se questa casella è selezionata, i proprietari dei terreni non potranno terraformare il loro terreno indipendentemente dall&apos;impostazione locale di &apos;Modifica Terreno&apos;.

Impostazione base: spenta
	</notification>
	<notification label="Blocca il volo" name="HelpRegionBlockFly">
		Se questa casella è selezionata, le persone non potranno volare in questa regione indipendentemente dall&apos;impostazione locale di &apos;Volo&apos;.

Impostazione base: spenta
	</notification>
	<notification label="Cambiamento in massa delle autorizzazioni del contenuto" name="HelpBulkPermission">
		Lo strumento delle autorizzazioni in massa ti aiuta a modificare rapidamente i permessi su oggetti multipli nel contenuto dell&apos;oggetto/i selezionato/i. Ma tieni presente che stai solo impostando autorizzazioni per gli oggetti presenti nel contenuto e non le autorizzazioni per l&apos;oggetto/i che li contiene.

Inoltre, le autorizzazioni non vengono applicate agli oggetti a loro volta contenuti all&apos;interno degli oggetti di cui stiamo cambiando i permessi. Il cambiamento sarà operato solo ed esclusivamente alla profondità di un livello.

È possibile scegliere selettivamente quali tipi di oggetti modificare usando questa lista di controllo dei &apos;Tipi di contenuto&apos;. Le fotografie sono incluse quando si seleziona textures.

* Questo strumento riuscirà solo a modificare le autorizzazioni degli oggetti che già tu puoi cambiare.
* Non è possibile impostare in aumento, per il successivo proprietario, alcuna autorizzazione che non sia già in essere.
* I permessi impostabili per il successivo proprietario sono solo richieste di cambiamento. Se un qualsiasi oggetto non può assumere tutte le nuove autorizzazioni impostate, nessuno dei suoi permessi cambierà.

Quando si è pronti a cambiare i permessi in massa, fare clic su &apos;Applica&apos; e attendere la visualizzazione dei risultati.

Se si chiude la finestra dello strumento autorizzazioni, mentre le autorizzazioni si stanno modificando, l&apos;operazione si arresterà.
	</notification>
	<notification label="Consenti Danni" name="HelpRegionAllowDamage">
		Se questa casella è selezionata, il sistema del livello vitale su tutti i terreni sarà abilitato indipendentemente dalle impostazioni locali. Se la casella è lasciata vuota i proprietari dei singoli terreni individuali potranno comunque essere in grado di attivare il sistema di livello vitale sulla loro terra.

Impostazione base: spenta
	</notification>
	<notification label="Limite avatar" name="HelpRegionAgentLimit">
		Imposta il massimo numero di avatar consentito in questa regione.
Le prestazioni possono variare a seconda del numero totale di avatar presenti.

Impostazione base: 40
	</notification>
	<notification label="Coefficiente bonus oggetti" name="HelpRegionObjectBonus">
		Il coefficiente bonus oggetti è un moltiplicatore per i prim consentiti su ogni terreno.
Si può specificare da 1 a 10. Impostandolo ad 1, ogni terreno di 512m² consentià 117 oggetti. Impostandolo a 2, ogni terreno di 512m² ne consentirà 234 o il doppio, e così via. Il numero complessivo di oggetti consentiti per una regione rimane comunque 15.000 indipendentemente dal coefficiente di bonus.
Una volta impostato, fai attenzione che abbassare il bonus può causare la cancellazione o restituzione di oggetti.

Impostazione base: 1.0
	</notification>
	<notification label="Categoria di accesso" name="HelpRegionMaturity">
		Imposta la categoria di accesso della regione, come mostrato nella barra dei menu nella parte superiore dello schermo di qualsiasi residente e nelle tooltip sulla mappa di [SECOND_LIFE], quando il cursore si muove su questa regione. Questa impostazione influenza anche l&apos;accesso a questa regione e i risultati della ricerca. Altri residenti possono entrare solo in regioni o visualizzare risultati della ricerca con la stessa categoria di accesso che hanno scelto nella loro preferenze.

Può trascorrere un po&apos; di tempo prima che questa modifica si rifletta sulla mappa.
	</notification>
	<notification label="Limita gli urti" name="HelpRegionRestrictPushObject">
		Questa casella limita per tutta la regione i permessi di urto (spinte).
Se abilitata, i residenti possono essere urtati/spinti solo da sè stessi o dal proprietario del terreno.
(La spinta si riferisce all&apos;uso della funzione LSL llPushObject())

Impostazione base: spenta
	</notification>
	<notification label="Unisci/Dividi terreno" name="HelpParcelChanges">
		Questa casella imposta se i terreni non posseduti dal possessore della proprietà immobiliare possano essere unite o divise.
Se questa opzione è deselezionata:
 * Soltanto i possessori o i manager della proprietà immobiliare possono unire o dividere i terreni.
 * Possono solo unire o dividere terreni che appartengono al proprietario, o ad un gruppo dove hanno poteri appropriati.
Se questa opzione è selezionata:
 * Tutti i proprietari del terreno possono unire o dividere i terreni che possiedono.
 * Per i terreni di proprietà del gruppo, solo coloro con poteri appropriati possono unire o dividere il terreno.

Impostazione base: Selezionata
	</notification>
	<notification label="Non mostrare in ricerca" name="HelpRegionSearch">
		Selezionare questa casella bloccherà i proprietari dei terreni dal mettere in lista i loro terreni nella ricerca

Impostazione base: spenta
	</notification>
	<notification label="Cambiato il contenuto Mature" name="RegionMaturityChange">
		La classificazione del contenuto Mature di questa regione è stata aggiornata.
Può essere necessario un po&apos; di tempo prima che questo cambiamento sia visibile sulle mappe.
	</notification>
	<notification label="Rivendita dei Terreni" name="HelpRegionLandResell">
		I possessori e i manager della proprietà immobiliare possono vendere tutte le terre di cui sono proprietari.
Se questa opzione è lasciata deselezionata i compratori non potranno rivendere le proprie terre in questa regione.
Se questa opzione è selezionato i compratori possono rivendere i loro terreni in questa regione.

Impostazione base: Non consentire
	</notification>
	<notification label="Disabilita gli script" name="HelpRegionDisableScripts">
		Se le prestazioni di una sim sono basse, probabilmente è colpa di uno script. Apri la &apos;Barra delle statistiche&apos; (Ctrl-Shift-1). Controlla il FPS della fisica del simulatore.
Se è più basso di 45, apri il pannello &apos;Time&apos; (Tempi) collocato ln fondo alla &apos;Barra delle statistiche&apos; 
Se il tempo per gli script è di 25 ms o più alto, clicca sul bottone &apos;Visualizza l&apos;elenco degli script più pesanti...&apos;. Ti verrà dato il nome e l&apos;ubicazione degli script che probabilmente causano una cattiva prestazione.

Selezionare la casella della disabilitazione script e, premendo il bottone applica, disabilitare temporaneamente tutti gli script in questa regione. Questo è necessario per poterti recare verso l&apos;ubicazione dello script definito nell&apos;elenco come &apos;script più pesante&apos;. Una volta arrivato all&apos;oggetto, studia lo script per capire se è quello che sta causando il problema. Potresti dover contattare il proprietario dello script oppure cancellare o restituire l&apos;oggetto.
Disabilita la casella e quindi premere applica per riattivare gli script nella regione.

Impostazione base: spento
	</notification>
	<notification label="Disabilita le collisioni" name="HelpRegionDisableCollisions">
		Quando le prestazioni della sim sono basse, può darsi che la colpa sia di oggetti fisici.
Apri la &apos;Barra delle statistiche&apos; (Ctrl-Shift-1).
Controlla il FPS della fisica del simulatore.
Se è più basso di 45, apri il pannello &apos;Time&apos; (Tempi) collocato in fondo alla &apos;Barra delle statistiche&apos;.
Se il tempo della sim (fisica) risulta 20 ms o più, clicca sul bottone &apos;mostra gli oggetti che collidono di più&apos;.
Ti verranno dati il nome e l&apos;ubicazione degli oggetti fisici che possono causare una cattiva prestazione.

Selezionare la casella disabilita collisioni e, premendo il bottone applica, disabilitare temporaneamente le collisioni oggetto-oggetto. Questo è necessario per poterti recare verso l&apos;ubicazione dell&apos;oggetto che sta collidendo eccessivamente.
Una volta arrivato sul posto, studia l&apos;oggetto - sta collidendo costantemente con altri oggetti? Potresti dover contattare il proprietario dell&apos;oggetto oppure cancellare o restituire l&apos;oggetto.
Disabilitare la casella disabilita collisioni e quindi premere applica per riattivare le collisioni nella regione.

Impostazione base: spento
	</notification>
	<notification label="Disabilita la fisica" name="HelpRegionDisablePhysics">
		Disabilitare la fisica è simile alla disabilitazione delle collisioni eccetto che tutte le simulazioni fisiche sono disabilitate.  Questo significa che non solo gli oggetti cessano di collidere, ma anche gli avatar non riusciranno più a muoversi.

Questo dovrebbe essere utilizzato solo se il &apos;disabilita collisioni&apos; non restituisce abbastanza prestazioni alla regione dopo aver cercato un problema fisico o un oggetto che collide eccessivamente.

Fai attenzione a riabilitare la fisica quando hai terminato, altrimenti nessun avatar riuscirà a muoversi.

Impostazione base: spento
	</notification>
	<notification label="Oggetti con maggiori collisioni" name="HelpRegionTopColliders">
		Mostra una lista di oggetti che sperimentano la maggior quantità di potenziali collisioni oggetto-oggetto.  Questi oggetti possono abbassare le prestazioni.
Seleziona Visualizza &gt; Barra della statistiche e guarda sotto Simulator (Simulatore) &gt; Time (Tempi) &gt; Physics Time (Tempo Sim fisica) per controllare se un tempo di più di 20 ms è impiegato nella fisica.
	</notification>
	<notification label="Script pesanti" name="HelpRegionTopScripts">
		Mostra una lista degli oggetti che occupano la maggior parte del loro tempo eseguendo script LSL.  Questi oggetti possono abbassare le prestazioni.
Seleziona Visualizza &gt; Barra della statistiche e guarda sotto Simulator (Simulatore) &gt; Time (Tempi) &gt; Script Time (Tempo Script) per controllare se un tempo di più di 20 ms è impiegato per gli script.
	</notification>
	<notification label="Fai ripartire la regione" name="HelpRegionRestart">
		Fai ripartire i processi del server che gestisce questa regione dopo un avvertimento di due minuti.  Tutti i residenti nella regione verranno scollegati.
La regione salverà i suoi dati e dovrebbe tornare attiva entro 90 secondi.

Far ripartire la regione non risolverà i problemi maggiori delle prestazioni e dovrebbe essere fatta solo se necessario.
	</notification>
	<notification label="Altezza dell&apos;acqua" name="HelpRegionWaterHeight">
		Questa è l&apos;altezza in metri del mare dove deve apparire l&apos;acqua.
Se questa impostazione è diversa da 20 e l&apos;acqua circonda il confine di terra o acqua della tua sim, vedrai una discontinuità fra la sim e il mare.

Impostazione base: 20
	</notification>
	<notification label="Sollevamento terreno" name="HelpRegionTerrainRaise">
		Questa è l&apos;ulteriore altezza in metri entro la quale i proprietari di appezzamenti possono alzare il loro terreno partendo dall&apos;altezza preimpostata.

Impostazione base: 4
	</notification>
	<notification label="Abbassamento terreno" name="HelpRegionTerrainLower">
		Questa è l&apos;ulteriore altezza in metri entro la quale i proprietari di appezzamenti possono abbassare il loro terreno partendo dall&apos;altezza preimpostata.

Impostazione base: -4
	</notification>
	<notification label="Importa terreno RAW" name="HelpRegionUploadRaw">
		Questo bottone importa un file .RAW nella regione in cui sei.
Il file deve avere le corrette dimensioni (RGB, 256x256) e 13 canali.  Il modo migliore per creare un file di terreno è di scaricare un file RAW esistente.  Un buon primo passo è quello di modificare il canale del rosso (altezza della terra), ed importarlo.

L&apos;importazione può impiegare fino a 45 secondi. Nota che importare un file del terreno *non muoverà* gli oggetti che sono sulla sim, soltanto il terreno stesso e i permessi associati agli appezzamenti.
Questo potrebbe far sì che gli oggetti vadano sotto terra.

Per maggiori informazioni sulle modifiche dei campi dell&apos;altezza della regione, consulta il tasto F1 Aiuto.
	</notification>
	<notification label="Scarica il terreno RAW" name="HelpRegionDownloadRaw">
		Questo bottone scarica un file che contiene i dati dell&apos;altezza, delle dimensioni, dello stato di vendita del terreno e di alcuni permessi degli appezzamenti di questa regione.
Aprendo questo file in un programma come Photoshop devi specificare le dimensioni che sono: RGB, 256x256 con 13 channels. Questo file del terreno non può essere aperto in nessun altro modo.

Per maggiori informazioni sulle modifiche dei campi dell&apos;altezza della regione, consulta il tasto F1 Aiuto.
	</notification>
	<notification label="Usa il sole della proprietà" name="HelpRegionUseEstateSun">
		Questa casella fa si che la posizione del sole in questa regione coincida con la posizione del sole nel resto della proprietà.

Impostazione base: attivo
	</notification>
	<notification label="Sole fisso" name="HelpRegionFixedSun">
		Questa casella imposta la posizione del sole ad un valore definito nel cursore delle fasi e fa in modo che il sole non si muova.

Impostazione base: spento
	</notification>
	<notification label="Crea il Terreno" name="HelpRegionBakeTerrain">
		Questo bottone salva l&apos;attuale forma del terreno come impostazione base per la regione. Una volta creato, il terreno può riassumere la forma base ogni volta che che tu o altri dovessero usare l&apos;opzione &apos;Reimposta&apos; della modifica del terreno.
Il terreno creato è anche il punto intermedio dei limiti di sollevamento ed abbassamento terreno.
	</notification>
	<notification label="Manager della proprietà" name="HelpEstateEstateManager">
		Un manager della proprietà è un residente a cui avete delegato il controllo di una regione o di una proprietà.  Un manager della proprietà può cambiare qualunque impostazione in queste finestre, eccezion fatta per l&apos;importazione, l&apos;esportazione e la creazione del terreno.  In particolare, possono consentire o bloccare l&apos;accesso ai residenti nella tua proprietà.

I manager della proprietà possono essere soltanto aggiunti o rimossi dal possessore della proprietà e non possono farlo loro l&apos;un l&apos;altro.  Scegli solo residenti di cui ti fidi come manager della proprietà, dato che tu sarai responsabile per le loro azioni.
	</notification>
	<notification label="Usa l&apos;ora globale" name="HelpEstateUseGlobalTime">
		Questa casella fa si che il sole nella vostra proprietà segua la stessa posizione della mainland Linden.

Impostazione base: on
	</notification>
	<notification label="Sole Fisso" name="HelpEstateFixedSun">
		Questa casella imposta la posizione del sole su una posizione del cursore di Fase del sole e lo blocca in quella posizione.
	</notification>
	<notification label="Accesso Pubblico" name="HelpEstateExternallyVisible">
		Questa casella permette ai residenti che sono su altre regioni, di entrare in questa proprietà anche se non sono nella lista di accesso.

Impostazione base: attivo
	</notification>
	<notification label="Consenti teleport diretto" name="HelpEstateAllowDirectTeleport">
		Se selezionato, consente ai residenti di teleportarsi direttamente in qualunque punto di questa proprietà.
Se deselezionato, i residenti si teleporteranno al più vicino snodo.

Impostazione base: spento
	</notification>
	<notification label="Consenti accesso" name="HelpEstateAllowResident">
		L&apos;accesso a questa proprietà verrà limitata solo ai residenti ed ai gruppi elencati più sotto. Questa impostazione è disponibile solo se l&apos;accesso pubblico è deselezionato.
	</notification>
	<notification label="Consenti Accesso di gruppo" name="HelpEstateAllowGroup">
		L&apos;accesso a questa proprietà verrà limitata solo ai gruppi qui elencati e ai residenti loro appartenenti. Questa impostazione è disponibile soltanto se l&apos;accesso pubblico è deselezionato.
	</notification>
	<notification label="Indirizzo di posta email per le segnalazioni di abuso" name="HelpEstateAbuseEmailAddress">
		Impostando qui un indirizzo di posta elettronica valido, farà si che le segnalazioni di abuso, fatte su questa proprietà, siano mandate a quell&apos;indirizzo.
Lasciandolo vuoto causerà l&apos;invio delle segnalazioni di abuso soltanto ai Linden Lab.
	</notification>
	<notification label="Rifiuta accesso" name="HelpEstateBanResident">
		I residenti su questa lista non saranno accettati nella tua proprietà, indipendentemente da qualunque altra impostazione.
	</notification>
	<notification label="Consenti la voice chat" name="HelpEstateVoiceChat">
		I terreni di questa proprietà potranno avere i loro canali voce nei quali i residenti potranno parlare con gli avatar vicini.

Impostazione base: spento
	</notification>
	<notification label="Versione voice non compatibile" name="VoiceVersionMismatch">
		Questa versione di [APP_NAME] non è compatibile con le impostazioni di voice chat di questa regione. Per poter fare funzionare correttamente la chat voce devi aggiornare [APP_NAME].
	</notification>
	<notification label="Regolamento della proprietà" name="HelpEstateCovenant">
		Impostare un regolamento della proprietà ti consente di vendere i terreni all&apos;interno di quella proprietà. Se non imposti un regolamento, non puoi vendere i terreni. La notecard per il tuo regolamente può essere vuota se non desideri applicare nessuna regola o informare i compratori di cose inerenti la terra, prima dell&apos;acquisto.

Un regolamento può essere usato per comunicare regole, linee guida, informazioni culturali o semplicemente ciò che ti aspetti dal possibile compratore. Questo può includere impostazioni in zone, regolamenti architettonici, opzioni di pagamento o qualunque altra informazione che ritieni importante che il nuovo proprietario debba aver visto e accettato prima dell&apos;acquisto.

Il compratore deve accettare il regolamento selezionando la casella appropriata per poter completare l&apos;acquisto. I regolamenti delle proprietà sono sempre visibili nella finestra &apos;Informazioni sul terreno&apos; in tutti gli appezzamenti in cui è stato impostato.
	</notification>
	<notification label="Impossibile comprare oggetti" name="BuyObjectOneOwner">
		Impossibile comprare oggetti da proprietari diversi nello stesso momento.
Seleziona solo un oggetto e riprova.
	</notification>
	<notification label="Impossibile comprare il contenuto" name="BuyContentsOneOnly">
		Impossibile comprare il contenuto di più di un oggetto per volta.
Seleziona solo un oggetto e riprova.
	</notification>
	<notification label="Impossibile comprare il contenuto" name="BuyContentsOneOwner">
		Impossibile comprare oggetti da proprietari differenti nello stesso momento.
Scegli un solo oggetto e riprova.
	</notification>
	<notification name="BuyOriginal">
		Compra l&apos;oggetto originale da [OWNER] per [PRICE]L$?
Diventerai proprietario di questo oggetto.
Sarai in grado di:
 Modificare: [MODIFYPERM]
 Copiare: [COPYPERM]
 Rivendere o regalare: [RESELLPERM]
		<usetemplate name="okcancelbuttons" notext="Annulla" yestext="OK"/>
	</notification>
	<notification name="BuyOriginalNoOwner">
		Compra l&apos;oggetto originale per [PRICE]L$?
Diventerai proprietario di questo oggetto.
Sarai in grado di:
 Modificare: [MODIFYPERM]
 Copiare: [COPYPERM]
 Rivendere o regalare: [RESELLPERM]
		<usetemplate name="okcancelbuttons" notext="Annulla" yestext="OK"/>
	</notification>
	<notification name="BuyCopy">
		Compra una copia da [OWNER] per [PRICE]L$?
L&apos;oggetto verrà copiato nel tuo inventario.
Sarai in grado di:
 Modificare: [MODIFYPERM]
 Copiare: [COPYPERM]
 Rivendere o regalare: [RESELLPERM]
		<usetemplate name="okcancelbuttons" notext="Annulla" yestext="OK"/>
	</notification>
	<notification name="BuyCopyNoOwner">
		Compra una copia per [PRICE]L$?
L&apos;oggetto verrà copiato nel tuo inventario.
Sarai in grado di:
 Modificare: [MODIFYPERM]
 Copiare: [COPYPERM]
 Rivendere o regalare: [RESELLPERM]
		<usetemplate name="okcancelbuttons" notext="Annulla" yestext="OK"/>
	</notification>
	<notification name="BuyContents">
		Compra il contenuto da [OWNER] per [PRICE]L$?
Il contenuto verrà copiato nel tuo inventario.
		<usetemplate name="okcancelbuttons" notext="Annulla" yestext="OK"/>
	</notification>
	<notification name="BuyContentsNoOwner">
		Compra il contenuto per [PRICE]L$?
Il contenuto verrà copiato nel tuo inventario.
		<usetemplate name="okcancelbuttons" notext="Annulla" yestext="OK"/>
	</notification>
	<notification name="ConfirmPurchase">
		Questa transazione ti permetterà di:
[ACTION]

Confermi di voler procedere all&apos;acquisto?
		<usetemplate name="okcancelbuttons" notext="Annulla" yestext="OK"/>
	</notification>
	<notification name="ConfirmPurchasePassword" type="password">
		Questa transazione farà:
[ACTION]

Confermi di voler procedere all&apos;acquisto?
Ridigita la tua password e premi OK.
		<form name="form">
			<input name="message" type="password"/>
			<button name="ConfirmPurchase" text="OK"/>
			<button name="Cancel" text="Annulla"/>
		</form>
	</notification>
	<notification name="SetPickLocation">
		Nota:
Hai aggiornato l&apos;ubicazione di questo preferito ma gli altri dettagli conserveranno il loro valore originale.
		<usetemplate name="okbutton" yestext="OK"/>
	</notification>
	<notification name="MoveInventoryFromObject">
		Hai selezionato elementi dall&apos;inventario &apos;non copiabili&apos;.
Questi elementi verranno trasferiti nel tuo inventario, ma non copiati.

Trasferisci gli elementi nell&apos;inventario?
		<usetemplate ignoretext="Quando si trasferiscono elementi non copiabili, dagli oggetti all&apos;inventario." name="okcancelignore" notext="Annulla" yestext="OK"/>
	</notification>
	<notification name="MoveInventoryFromScriptedObject">
		Hai selezionato elementi dell&apos;inventario non copiabili.  Questi elementi verranno trasferiti nel tuo inventario, non verranno copiati.
Dato che questo oggetto è scriptato, il trasferimento di questi elementi nel tuo inventario potrebbe causare un malfunzionamento degli script.

Trasferisci gli elementi nell&apos;inventario?
		<usetemplate ignoretext="Quando si trasferiscono oggetti scriptati non copiabili nell&apos;inventario." name="okcancelignore" notext="Annulla" yestext="OK"/>
	</notification>
	<notification name="ClickActionNotPayable">
		Attenzione: L&apos;azione di pagamento automatico al click è stata impostata, ma funzionerà solo se aggiungi uno script con un evento money().
		<form name="form">
			<ignore name="ignore" text="Quando imposti il &apos;Pagamento&apos; di oggetti senza l&apos;evento money()"/>
		</form>
	</notification>
	<notification name="OpenObjectCannotCopy">
		Non ci sono elementi in questo oggetto che tu possa copiare.
	</notification>
	<notification name="WebLaunchAccountHistory">
<<<<<<< HEAD
		Vai nel sito web di Second Life per vedere il tuo estratto conto?
=======
		Vai nel sito web di [SECOND_LIFE] per vedere il tuo estratto conto?
>>>>>>> 3ac3a4b2
		<usetemplate ignoretext="Quando carichi la pagina web dell&apos;estratto conto." name="okcancelignore" notext="Annulla" yestext="Vai alla pagina"/>
	</notification>
	<notification name="ClickOpenF1Help">
		Visita il sito di supporto di [SECOND_LIFE]?
		<usetemplate ignoretext="Quando visiti il sito del supporto di [SECOND_LIFE]." name="okcancelignore" notext="Annulla" yestext="Vai"/>
	</notification>
	<notification name="ConfirmQuit">
		Confermi di voler uscire?
		<usetemplate ignoretext="Quando esci da [APP_NAME]." name="okcancelignore" notext="Continua" yestext="Esci"/>
	</notification>
	<notification name="HelpReportAbuseEmailLL">
		Usa questo strumento per segnalare violazioni ai Termini di Servizio e agli standard della Comunità. Vedi:

http://secondlife.com/corporate/tos.php
http://secondlife.com/corporate/cs.php

Tutte gli abusi ai Termini di Servizio e agli Standard della Comunità segnalati, sono indagati e risolti. Puoi controllare la risoluzione degli abusi visitando la pagina delle Risoluzioni degli Incidenti:

http://secondlife.com/support/incidentreport.php
	</notification>
	<notification name="HelpReportAbuseEmailEO">
		IMPORTANTE: questo rapporto verrà inviato al proprietario della regione dove sei in questo momento e non ai Linden Lab.

Come servizio ai residenti e ai visitatori, il proprietario della regione in cui ti trovi, ha scelto di ricevere e risolvere le segnalazioni di abuso che nascono in questa regione. Il Linden Lab non investiga sulle segnalazione inviate da qui.

Il proprietario della regione risolverà le segnalazione basandosi sulle regole locali di questa regione così come sono indicate dal regolamento della proprietà.
(Puoi vedere il regolamento andando sul menu Mondo e selezionando Informazioni sul terreno.)

La risoluzione di questa segnalazione verrà applicata solo in questa regione; L&apos;accesso dei residenti ad altre aree di [SECOND_LIFE] non verrà influenzato dal risultato di questa segnalazione. Soltanto i Linden Lab possono restringere l&apos;accesso alla totalità di [SECOND_LIFE].
	</notification>
	<notification name="HelpReportBug">
		Usa questo strumento per segnalare *soltanto* caratteristiche tecniche che non funzionano come descitto o atteso, fornisci quanti più dettagli è possibile, Puoi rispondere all&apos;email automatica aggiungendo ulteriori dettagli sulla tua segnalazione.

Tutte le segnalazioni di bug sono investigate e valutate. Non vengono inviate risposte via email.

Se hai difficoltà tecniche contatta il supporto:

http://secondlife.com/community/support.php

Nota: segnalazioni incomplete non verranno prese in considerazione
	</notification>
	<notification name="HelpReportAbuseSelectCategory">
		Scegli una categoria per questa segnalazione di abuso.
Scegliere una categoria, ci aiuta a gestire ed elaborare le segnalazioni di abuso.
	</notification>
	<notification name="HelpReportBugSelectCategory">
		Scegli una categoria per questo bug.
Scegliere una categoria, ci aiuta a gestire ed elaborare le segnalazioni di bug.
	</notification>
	<notification name="HelpReportAbuseAbuserNameEmpty">
		Introduci il nome di chi abusa.
Introducendo un valore accurato, ci aiuti a gestire ed elaborare le segnalazioni di abuso.
	</notification>
	<notification name="HelpReportAbuseAbuserLocationEmpty">
		Inserisci il luogo dove l&apos;abuso è avvenuto.
Introducendo un valore accurato, ci aiuti a gestire ed elaborare le segnalazioni di abuso.
	</notification>
	<notification name="HelpReportAbuseSummaryEmpty">
		Inserisci un yiyolo descrittivo dell&apos;abuso che è avvenuto.
Introducendo un titolo descrittivo accurato, ci aiuti a gestire ed elaborare le segnalazioni di abuso.
	</notification>
	<notification name="HelpReportBugSummaryEmpty">
		Introduci una descrizione del bug.
Introducendo una descrizione accurata ci aiuti a gestire ed elaborare le segnalazioni di bug.
	</notification>
	<notification name="HelpReportAbuseDetailsEmpty">
		Inserisci una descrizione dettagliata dell&apos;abuso che è avvenuto.
Devi essere il più specifico possibile, includendo i nomi e i dettagli dell&apos;incidente che stai segnalando.
Inserendo una descrizione accurata ci aiuti a gestire ed elaborare le segnalazioni di abuso.
	</notification>
	<notification name="HelpReportBugDetailsEmpty">
		Inserisci una descrizione dettagliata del bug.
Devi essere il pià specifico possibile, includendo se possibil i passi per riprodurre il problema.
Inserendo una descrizione accurata, ci aiuti a gestire ed elaborare le segnalazioni di bug.
	</notification>
	<notification name="HelpReportAbuseContainsCopyright">
		Caro residente,

Sembra che stai segnalando un problema di furto di proprietà intellettuale. Cerca di essere sicuro che la tua segnalazione stia riportando correttamente:

(1) Il processo di abuso. Puoi sottomettere una segnalazione di abuso se ritieni che un residente stia sfruttando il sistema di permessi di [SECOND_LIFE], per esempio, usando CopyBot oppure simili strumenti di copia, per rubare i diritti della proprietà intellettuale. L&apos;ufficio Abusi investigherà e deciderà delle azioni disciplinari adeguate per comportamenti che violano gli standard di comunità di [SECOND_LIFE] o i Termini di Servizio. Si tenga però presente che l&apos;ufficio Abusi non gestisce e non risponde alle richieste di rimozione di contenuto da [SECOND_LIFE].

(2) Il processo di rimozione DMCA o processo di rimozione dei contenuti. Per richiedere la rimozione di contenuto da [SECOND_LIFE], DEVI sottomettere una notifica valida di furto intellettuale come definito nella nostra politica DMCA che trovi a http://secondlife.com/corporate/dmca.php.

Se desideri egualmente continuare con il processo di abuso, chiudi questa finestra e termina di compilare la segnalazione. Potresti dover selezionare la categoria specifica &apos;CopyBot o Sfruttamento permessi&apos;.

Grazie,
La Linden Lab
	</notification>
	<notification name="FailedRequirementsCheck">
		I seguenti componenti obbligatori sono mancanti da [FLOATER]:
[COMPONENTS]
	</notification>
	<notification label="Sostituisci gli oggetti indossati" name="ReplaceAttachment">
		C&apos;è già un oggetto indossato in questo punto del corpo.
Vuoi sostituirlo con l&apos;oggetto selezionato?
		<form name="form">
			<ignore name="ignore" save_option="true" text="Quando avviene la sostituzione di un oggetto indossato già esistente."/>
			<button name="Yes" text="OK"/>
			<button name="No" text="Annulla"/>
		</form>
	</notification>
	<notification label="Avviso di &apos;Occupato&apos;" name="BusyModePay">
		Sei in modalità &apos;Occupato&apos;, ciò significa che non riceverai ciò che attendi per questo pagamento.

Desideri abbandonare la modalità &apos;Occupato&apos; prima di completare questa transazione?
		<form name="form">
			<ignore name="ignore" save_option="true" text="Quando avviene il pagamento di una persona o di un oggetto in modalità &apos;Occupato&apos;."/>
			<button name="Yes" text="OK"/>
			<button name="No" text="Abbandona"/>
		</form>
	</notification>
	<notification name="ConfirmEmptyTrash">
		Confermi di volere permanentemente rimuovere il contenuto del tuo cartella Cestino?
		<usetemplate ignoretext="Quando svuoti la cartella cestino del tuo inventario." name="okcancelignore" notext="Annulla" yestext="OK"/>
	</notification>
	<notification name="ConfirmClearBrowserCache">
		Confermi di voler pulire la cache del tuo browser?
		<usetemplate name="okcancelbuttons" notext="Annulla" yestext="Si"/>
	</notification>
	<notification name="ConfirmClearCookies">
		Confermi di volere cancellare i tuoi cookie?
		<usetemplate name="okcancelbuttons" notext="Annulla" yestext="Si"/>
	</notification>
	<notification name="ConfirmClearMediaUrlList">
		Confermi di voler cancellare la lista degli URL salvati?
		<usetemplate name="okcancelbuttons" notext="Annulla" yestext="Si"/>
	</notification>
	<notification name="ConfirmEmptyLostAndFound">
		Confermi di volere rimuovere permanentemente il contenuto della tua cartalla Persi e ritrovati?
		<usetemplate ignoretext="Quando cancelli la cartella degli oggetti perduti e ritrovati del tuo inventario." name="okcancelignore" notext="No" yestext="Si"/>
	</notification>
	<notification name="CopySLURL">
		Lo SLurl seguente è stato copiato nei tuoi appunti:
 [SLURL]

Lo puoi inserire in una pagina web per dare ad altri modo di accedere a questo posto o puoi provare a copiarla nella barra indirizzi del tuo browser web.
		<form name="form">
<<<<<<< HEAD
			<ignore name="ignore" text="Quando copi uno SLURL negli appunti."/>
=======
			<ignore name="ignore" text="Quando copi uno SLurl negli appunti."/>
>>>>>>> 3ac3a4b2
		</form>
	</notification>
	<notification name="GraphicsPreferencesHelp">
		Questo pannello controlla la dimensione delle finestre, la risoluzione e la qualità della grafica del tuo browser.  Le Preferenze &gt; Grafica  consente di scegliere fra quattro livelli grafici: Basso, Medio, Alto, e Ultra. Puoi anche modificare le impostazioni grafiche selezionando la casella Personalizza e manipolando le seguenti impostazioni:

Effetti grafici: Abilita o disabilita vari tipi di effetti grafici.

Oggetti riflettenti: Imposta le tipologie di oggetti riflessi dall&apos;acqua.

Visualizzazione Avatar: Imposta le opzioni che influenzano come il client visualizza gli avatar.

Campo visivo: Imposta quanto lontano dalla tua posizione gli oggetti vengono visualizzati nella scena.

Massima quantità di particelle: Imposta il valore massimo di particelle che puoi vedere contemporaneamente sullo schermo.

Qualità post elaborazione: Imposta la risoluzione con il quale il bagliore è visualizzato.

Dettaglio della retinatura: Imposta il dettaglio o il numero di triangoli che sono usati per visualizzare determinati oggetti. Un valore più alto impiega più tempo ad essere visualizzato, ma rende questi oggetti più dettagliati.

Dettagli dell&apos;illuminazione: Seleziona quali tipi di luce vuoi visualizzare.

Dettaglio del terreno: Imposta la quantità di dettagli che vuoi vedere per le texture del terreno.
	</notification>
	<notification name="WLSavePresetAlert">
		Vuoi sovrascrivere le preimpostazioni salvate?
		<usetemplate name="okcancelbuttons" notext="No" yestext="Si"/>
	</notification>
	<notification name="WLDeletePresetAlert">
		Vuoi cancellare [SKY]?
		<usetemplate name="okcancelbuttons" notext="No" yestext="Si"/>
	</notification>
	<notification name="WLNoEditDefault">
		Non puoi modificare o cancellare una preimpostazione di fabbrica.
	</notification>
	<notification name="WLMissingSky">
		Questo file di ciclo giornaliero fa riferimento ad un file di cielo mancante: [SKY].
	</notification>
	<notification name="PPSaveEffectAlert">
		Effetto di post elaborazione già presente. Vuoi sovrascrivere?
		<usetemplate name="okcancelbuttons" notext="No" yestext="Si"/>
	</notification>
	<notification name="HelpEditSky">
		Modifica i cursori di WindLight per creare e savare un insieme di cieli.
	</notification>
	<notification name="HelpEditDayCycle">
		Scegli quale cielo impostare per ciclo giornaliero.
	</notification>
	<notification name="EnvSettingsHelpButton">
		Queste impostazioni modificano il modo in cui l&apos;ambiente viene visto localmente sul tuo computer.  La tua scheda grafica deve supportare gli effetti atmosferici per poter accedere a tutte le impostazioni.

Modifica il cursore &apos;Ora del Giorno&apos; per cambiare la fase giornaliera locale sul client.

Modifica il cursore &apos;Intensità delle nuvole&apos; per controllare la quantità di nuvole che coprono il cielo.

Scegli un colore nella tavolozza colori per il &apos;colore dell&apos;acqua&apos; per cambiare il colore dell&apos;acqua.

Modifica il cursore &apos;Nebbiosità dell&apos;acqua&apos; per controllare quanto densa è la nebbia sott&apos;acqua.

Clicca &apos;Usa l&apos;ora della proprietà&apos; per sincronizzare il tempo del giorno con l&apos;ora del giorno della regione e collegarle stabilmente.

Clicca &apos;Cielo avanzato&apos; per visualizzare un editor con le impostazioni avanzate per il cielo.

Clicca &apos;Acqua Avanzata&apos; per visualizzare un editor con le impostazini avanzate per l&apos;acqua.
	</notification>
	<notification name="HelpDayCycle">
		L&apos;editor del Ciclo Giorno/Notte permette di controllare il cielo durante il ciclo giornaliero di [SECOND_LIFE]. Questo è il ciclo che è usato dal cursore dell&apos;editor base dell&apos;ambiente.

L&apos;editor del ciclo giorno/notte funziona impostando i fotogrammi chiave. Questi sono nodi (rappresentati da tacche grige sul grafico temporale) che hanno delle preregolazioni associate del cielo. Man mano che l&apos;ora del giorno procede, il cielo di WindLight&apos;si anima&apos; interpolando i valori fra questi fotogrammi chiave.

La freccia gialla sopra la linea del tempo rappresenta la tua vista corrente, basata sull&apos;ora del giorno. Cliccandola e spostandola vedrai come il giorno si animerebbe. Si può aggiungere o cancellare fotogrammi chiave cliccando sui tasti &apos;Aggiungi Fotogramma Chiave&apos; e &apos;Cancella Fotogramma Chiave&apos; alla destra della linea del tempo.

Si possono impostare le posizioni temporali dei fotogrammi chiave spostandole lungo la linea del tempo o impostando il loro valore a mano nella finestra di impostazione dei fotogrammi chiave. All&apos;interno della finestra di impostazione si può associare il fotogramma chiave con le impostazioni corrispondenti di Wind Light.

La durata del ciclo definisce la durata complessiva di un &apos;giorno&apos;. Impostando questo ad un valore basso (per esempio, 2 minuti) tutto il ciclo di 24 ore verrà completato in solo 2 minuti reali! Una volta soddisfatto dell tua linea del tempo e le impostazioni dei fotogrammi chiave, usa i bottoni Play e Stop per vederne in anteprima i risultati. Attenzione: si può sempre spostare la freccia gialla indicatrice del tempo sopra la linea del tempo per vedere il ciclo animarsi interattivamente. Scegliendo invece il pulsanto &apos;Usa il tempo della regione&apos; ci si sincronizza con il le durate del ciclo definite per questa regione.

Una volta soddisfatto del ciclo giornaliero, puoi salvarlo o ricaricarlo con i bottoni &apos;Salva test del giorno&apos; e &apos;Carica il test del giorno&apos;. Attualmente è possibile definire un solo ciclo giorno/notte
	</notification>
	<notification name="HelpBlueHorizon">
		Si usano i cursori RGB (Rosso/Verde/Blu) per modificare il colore del cielo. Si può usare il cursore I (Intensità) per alterare i tre cursori all&apos;unisono.
	</notification>
	<notification name="HelpHazeHorizon">
		Altezza della foschia all&apos;orizzonte è uno dei parametri più utili per modificare l&apos;esposizione di luce complessiva nella scena.
E&apos; utile per simulare molte impostazioni di esposizione, come la sovraesposizione del sole e impostazioni più scure a diaframma chiuso.
	</notification>
	<notification name="HelpBlueDensity">
		La densità del blu influenza la saturazione complessiva del cielo e della nebbia. Se impostate il cursore (I) Intensità verso destra i colori diventeranno più brillanti e accesi. Se lo impostate tutto a sinistra, i colori diventeranno opachi e ultimamente si confonderanno con il bianco/nero. Se si vuole controllare in modo preciso l&apos;equilibro di colori del cielo, si può agire sui singoli elementi di saturazione utilizzando i tre cursori RGB (Rosso, Verde, Blu).
	</notification>
	<notification name="HelpHazeDensity">
		La densità della foschia controlla il livello di foschia grigia generale nell&apos;atmosfera.
E&apos; utile per simulare scene con un livello alto di fumo e di inquinamento di origine umana.
E&apos; anche utile per simulare la nebbia e la foschia al mattino.
	</notification>
	<notification name="HelpDensityMult">
		Il moltiplicatore di densità può essere usato per influenzare la densità atmosferica generale. Con valori bassi, crea la sensazione di &apos;aria sottile&apos;, con valori alti crea un effetto molto pesante, annebbiato.
	</notification>
	<notification name="HelpDistanceMult">
		Modifica la distanza percepita da WindLight.
Immettendo il valore zero si spegne l&apos;influenza di WindLight sul terreno e gli oggetti.
Valori più grandi di 1 simulano distanze più grandi per effetti atmosferici più spessi.
	</notification>
	<notification name="HelpMaxAltitude">
		Altitudine Massima modifica i calcoli di altezza che fa WindLight quando calcola l&apos;illuminazione atmosferica.
In periodi successivi del giorno, è utile per modificare quanto &apos;profondo&apos; appaia il tramonto.
	</notification>
	<notification name="HelpSunlightColor">
		Modifica il colore e l&apos;intensità della luce diretta nella scena.
	</notification>
	<notification name="HelpSunAmbient">
		Modifica il colore e l&apos;intensità della luce atmosferica ambientale nella scena.
	</notification>
	<notification name="HelpSunGlow">
		Il cursore Grandezza controlla la dimensione del sole.
Il cursore Focus controlla quanto è offuscato il sole sopra il cielo.
	</notification>
	<notification name="HelpSceneGamma">
		Modifica la distribuzione di luci e ombre nello schermo.
	</notification>
	<notification name="HelpStarBrightness">
		Modifica la brillantezza delle stelle nel cielo.
	</notification>
	<notification name="HelpTimeOfDay">
		Controlla la posizione del sole nel cielo.
Simile all&apos;elevazione.
	</notification>
	<notification name="HelpEastAngle">
		Controlla la posizione del sole nel cielo.
Simile all&apos;azimuth.
	</notification>
	<notification name="HelpCloudColor">
		Modifica il colore delle nuvole. Normalmente si raccomanda di mantenere un colore verso il bianco, ma puoi sbizzarrirti.
	</notification>
	<notification name="HelpCloudDetail">
		Controlla l&apos;immagine dei dettagli che è sovraimposta sopra l&apos;immagine principale delle nuvole.
X e Y controllano la sua posizione.
D (Densità) controlla quanto gonfie o spezzettate appaiono le nuvole.
	</notification>
	<notification name="HelpCloudDensity">
		Consente di controllare la posizione delle nuvole usando i cursori X e Y e quanto dense siano usando il cursore D.
	</notification>
	<notification name="HelpCloudCoverage">
		Controlla quanto le nuvole coprono il cielo.
	</notification>
	<notification name="HelpCloudScale">
		Controlla le dimensioni delle immagini delle nuvole sul cielo stellato.
	</notification>
	<notification name="HelpCloudScrollX">
		Controlla la velocità delle nuvole lungo la direzione X.
	</notification>
	<notification name="HelpCloudScrollY">
		Controlla la velocità delle nuvole lungo la direzione Y.
	</notification>
	<notification name="HelpClassicClouds">
		Seleziona questa casella per consentire la visualizzazione delle nuvole nello stile classico in aggiunta alle nuvole Windlight.
	</notification>
	<notification name="HelpWaterFogColor">
		Sceglie il Colore della nebbiosità dell&apos;acqua.
	</notification>
	<notification name="HelpWaterFogDensity">
		Controlla la densità della foschia dell&apos;acqua e quanto lontano si può vedere sott&apos;acqua.
	</notification>
	<notification name="HelpUnderWaterFogMod">
		Modifica l&apos;effetto dell&apos;Esponente Densità Vapore Acqueo per controllare quanto lontano può vedere il vostro avatar quando è sott&apos;acqua.
	</notification>
	<notification name="HelpWaterGlow">
		Controlla la quantità del bagliore dell&apos;acqua.
	</notification>
	<notification name="HelpWaterNormalScale">
		Controlla le dimensioni delle tre wavelet che compongono l&apos;acqua.
	</notification>
	<notification name="HelpWaterFresnelScale">
		Controlla quanta luce è riflessa ad angoli differenti.
	</notification>
	<notification name="HelpWaterFresnelOffset">
		Controlla quanta intensità di luce è riflessa.
	</notification>
	<notification name="HelpWaterScaleAbove">
		Controlla quanta luce è rifratta guardando dal di sopra della superficie dell&apos;acqua.
	</notification>
	<notification name="HelpWaterScaleBelow">
		Controlla quanta luce è rifratta guardando dal di sotto della superficie dell&apos;acqua.
	</notification>
	<notification name="HelpWaterBlurMultiplier">
		Controlla come le onde e le riflessioni vengono miscelate.
	</notification>
	<notification name="HelpWaterNormalMap">
		Controlla quale mappa normale è sovraimposta nell&apos;acqua per determinare le riflessioni/rifrazioni.
	</notification>
	<notification name="HelpWaterWave1">
		Controlla dove e quanto velocemente la versione ingrandita della mappa normale si muove lungo le direzioni X e Y.
	</notification>
	<notification name="HelpWaterWave2">
		Controlla dove e quanto velocemente la versione ridotta della mappa normale si muove lungo le direzioni X e Y.
	</notification>
	<notification name="NewSkyPreset">
		Fornisci il nome per il nuovo cielo.
		<form name="form">
			<input name="message" type="text">
				Nuova preimpostazione
			</input>
			<button name="OK" text="OK"/>
			<button name="Cancel" text="Annulla"/>
		</form>
	</notification>
	<notification name="ExistsSkyPresetAlert">
		La preimpostazione esiste già!
	</notification>
	<notification name="NewWaterPreset">
		Fornisci il nome per la nuova preregolazione del livello dell&apos;acqua.
		<form name="form">
			<input name="message" type="text">
				Nuova preimpostazione
			</input>
			<button name="OK" text="OK"/>
			<button name="Cancel" text="Annulla"/>
		</form>
	</notification>
	<notification name="ExistsWaterPresetAlert">
		La preimpostazione esiste già!
	</notification>
	<notification name="WaterNoEditDefault">
		Non puoi modificare o cancellare una preimpostazione.
	</notification>
	<notification name="ChatterBoxSessionStartError">
		Impossibile iniziare una nuova sessione di chat con [RECIPIENT].
[REASON]
		<usetemplate name="okbutton" yestext="OK"/>
	</notification>
	<notification name="ChatterBoxSessionEventError">
		[EVENT]
[REASON]
		<usetemplate name="okbutton" yestext="OK"/>
	</notification>
	<notification name="ForceCloseChatterBoxSession">
		La sessione chat con [NAME] deve chiudere.
[REASON]
		<usetemplate name="okbutton" yestext="OK"/>
	</notification>
	<notification name="Cannot_Purchase_an_Attachment">
		Gli elementi non possono essere comprati mentre sono indossati.
	</notification>
	<notification label="Informazioni sulle richieste per il permesso di addebito" name="DebitPermissionDetails">
		Accettare questa richiesta da allo script il permesso continuativo di prendere Linden dollar (L$) dal tuo account. Per revocare questo permesso, il proprietario dell&apos;oggetto deve cancellare l&apos;oggetto oppure reimpostare gli script nell&apos;oggetto.
		<usetemplate name="okbutton" yestext="OK"/>
	</notification>
	<notification name="AutoWearNewClothing">
		Vuoi indossare automaticamente i vestiti che crei?
		<usetemplate ignoretext="Quando Indossi automaticamente nuovi vestiti." name="okcancelignore" notext="No" yestext="Si"/>
	</notification>
	<notification name="NotAgeVerified">
		La tua età deve essere verificata per poter entrare in questo territorio.
Vuoi visitare il sito di [SECOND_LIFE] per verificare la tua eta?

[_URL]
		<url name="url" option="0">
			https://secondlife.com/account/verification.php
		</url>
		<usetemplate ignoretext="Quando hai un avviso per mancanza della verifica dell&apos;età." name="okcancelignore" notext="No" yestext="Si"/>
	</notification>
	<notification name="Cannot enter parcel: no payment info on file">
		Questo terreno richiede che tu abbia registrato le tue informazioni di pagamento prima che tu possa accedervi.
Vuoi visitare il sito di [SECOND_LIFE] per impostarle?

[_URL]
		<url name="url" option="0">
			https://secondlife.com/account/index.php?lang=it
		</url>
		<usetemplate ignoretext="Quando hai un avviso per mancanza di informazioni di pagamento registrate." name="okcancelignore" notext="No" yestext="Si"/>
	</notification>
	<notification name="MissingString">
		La stringa [STRING_NAME] non è presente in strings.xml
	</notification>
	<notification name="SystemMessageTip">
		[MESSAGE]
	</notification>
	<notification name="Cancelled">
		Annullato
	</notification>
	<notification name="CancelledSit">
		Seduta annullata
	</notification>
	<notification name="CancelledAttach">
		Attaccamento annullato
	</notification>
	<notification name="ReplacedMissingWearable">
		Gli abiti/parti del corpo mancanti sono stati sostituiti con quelli di default .
	</notification>
	<notification name="GroupNotice">
		Oggetto: [SUBJECT], Messaggio: [MESSAGE]
	</notification>
	<notification name="FriendOnline">
		[FIRST] [LAST] è Online
	</notification>
	<notification name="FriendOffline">
		[FIRST] [LAST] è Offline
	</notification>
	<notification name="AddSelfFriend">
		Non puoi aggiungere te stesso come amico.
	</notification>
	<notification name="UploadingAuctionSnapshot">
		Sto importando le fotografie per l&apos;uso inworld e per il web...
(Durata circa 5 minuti.)
	</notification>
	<notification name="UploadPayment">
		Hai pagato [AMOUNT]L$ per il caricamento.
	</notification>
	<notification name="UploadWebSnapshotDone">
		Il caricamento della fotografia nel sito web è andato a buon fine.
	</notification>
	<notification name="UploadSnapshotDone">
		Il caricamento della fotografia inworld è andato a buon fine.
	</notification>
	<notification name="TerrainDownloaded">
		Terrain.raw caricato
	</notification>
	<notification name="GestureMissing">
		La gesture [NAME] non è stata trovata nel database.
	</notification>
	<notification name="UnableToLoadGesture">
		Impossibile caricare la gesture [NAME].
Riprova.
	</notification>
	<notification name="LandmarkMissing">
		Landmark non trovato nel database.
	</notification>
	<notification name="UnableToLoadLandmark">
		Impossibile caricare il Landmark di riferimento. Riprova.
	</notification>
	<notification name="CapsKeyOn">
		Il tasto BLOC MAIUSC è attivato.
Dato che questo tasto ha effetto su come scrivi la password, forse sarebbe preferibile disattivarlo.
	</notification>
	<notification name="NotecardMissing">
		Notecard non trovata nel database.
	</notification>
	<notification name="NotecardNoPermissions">
		Permessi insufficienti per visualizzare la notecard.
	</notification>
	<notification name="RezItemNoPermissions">
		Permessi insufficienti per creare un oggetto.
	</notification>
	<notification name="UnableToLoadNotecard">
		Impossibile caricare la notecard in questo momento.
	</notification>
	<notification name="ScriptMissing">
		Script non trovato nel database.
	</notification>
	<notification name="ScriptNoPermissions">
		Permessi insufficenti per visualizzare lo script.
	</notification>
	<notification name="UnableToLoadScript">
		Impossibile caricare lo script. Riprova.
	</notification>
	<notification name="IncompleteInventory">
		Il contenuto che stai offrendo per il momento non è localmente disponibile. Prova a rioffrire gli oggetti fra un minuto.
	</notification>
	<notification name="CannotModifyProtectedCategories">
		Non è possibile modificare le categorie protette.
	</notification>
	<notification name="CannotRemoveProtectedCategories">
		Non è possibile rimuovere le categorie protette.
	</notification>
	<notification name="OfferedCard">
		Hai offerto un biglietto da visita a [FIRST] [LAST]
	</notification>
	<notification name="UnableToBuyWhileDownloading">
		Impossibile acquistare l&apos;oggetto durante il download dei dati.
Riprova.
	</notification>
	<notification name="UnableToLinkWhileDownloading">
		Impossibile collegare l&apos;oggetto durante il download dei dati.
Riprova.
	</notification>
	<notification name="CannotBuyObjectsFromDifferentOwners">
		Non è possibile acquistare oggetti provenienti da diversi proprietari allo stesso tempo.
Seleziona un oggetto singolo per volta.
	</notification>
	<notification name="ObjectNotForSale">
		L&apos;oggetto non sembra essere in vendita
	</notification>
	<notification name="EnteringGodMode">
		Entra in modalità divina, livello [LEVEL]
	</notification>
	<notification name="LeavingGodMode">
		Esci dalla modalità divina, livello [LEVEL]
	</notification>
	<notification name="CopyFailed">
		La copia non è riuscita perche non hai il permesso di copiare.
	</notification>
	<notification name="InventoryAccepted">
		[NAME] ha accettato la tua offerta dall&apos;inventario.
	</notification>
	<notification name="InventoryDeclined">
		[NAME] non ha accettato la tua offerta dall&apos;inventario.
	</notification>
	<notification name="ObjectMessage">
		[NAME]: [MESSAGE]
	</notification>
	<notification name="CallingCardAccepted">
		Il tuo biglietto da visita è stato accettato.
	</notification>
	<notification name="CallingCardDeclined">
		Il tuo biglietto da visita non è stato accettato.
	</notification>
	<notification name="TeleportToLandmark">
		Ora che hai raggiunto la mainland, puoi teleportarti in posti come &apos;[NAME]&apos; cliccando inventario in basso a destra del tuo schermo, e selezionando la cartella dei Landmarks.
Fai doppio click su un landmark e poi clicca su Teleport per andare là.
	</notification>
	<notification name="TeleportToPerson">
		Ora che hai raggiunto la mainland, puoi contattare residenti con &apos;[NAME]&apos; cliccando inventario in basso a destra del tuo schermo, e selezionando la cartella dei biglietti da visita.
Fai doppio click sul biglietto, clicca su IM messaggio istantaneo, e scrivi il messaggio.
	</notification>
	<notification name="CantSelectLandFromMultipleRegions">
		Non è possibile selezionare il terreno attraverso i confini del server.
Prova a selezionare una parte di terreno più piccola.
	</notification>
	<notification name="SearchWordBanned">
		Alcuni termini della ricerca sono stati esclusi a causa delle restrizioni di contenuto come esposto negli Standard della comunità.
	</notification>
	<notification name="NoContentToSearch">
		Seleziona almeno un tipo di contenuto per la ricerca (PG, Mature, o Adult).
	</notification>
	<notification name="GroupVote">
		[NAME] ha proposto di votare su:
[MESSAGE]
		<form name="form">
			<button name="VoteNow" text="Vota ora"/>
			<button name="Later" text="Successivo"/>
		</form>
	</notification>
	<notification name="SystemMessage">
		[MESSAGE]
	</notification>
	<notification name="EventNotification">
		Notifica eventi:

[NAME]
[DATE]
		<form name="form">
			<button name="Teleport" text="Teleport"/>
			<button name="Description" text="Descrizione"/>
			<button name="Cancel" text="Cancella"/>
		</form>
	</notification>
	<notification name="TransferObjectsHighlighted">
		Tutti gli oggetti presenti sul terreno, che saranno trasferiti al compratore di questa terra, saranno ora evidenziati.

* Gli alberi e l&apos;erba che cederai non saranno evidenziati.
		<form name="form">
			<button name="Done" text="Fatto"/>
		</form>
	</notification>
	<notification name="DeactivatedGesturesTrigger">
		Usa lo stesso tasto per disattivare la gesture:
[NAMES]
	</notification>
	<notification name="NoQuickTime">
		Il software Apple QuickTime sembra non essere installato nel tuo sistema.
Se desideri visualizzare il video streaming nei terreni supportati si consiglia di andare sul sito di QuickTime (http://www.apple.com/quicktime) e procedere con l&apos;installazione di QuickTime Player.
	</notification>
	<notification name="OwnedObjectsReturned">
		Gli oggetti che possiedi sul terreno selezionato ti sono stati restituiti nell&apos;inventario.
	</notification>
	<notification name="OtherObjectsReturned">
		Gli oggetti selezionati sul terreno che è di proprietà di [FIRST] [LAST] sono stati restituiti nel suo inventario.
	</notification>
	<notification name="OtherObjectsReturned2">
		Gli oggetti selezionati sul terreno di proprietà del residente &apos;[NAME]&apos; sono stati restituiti al loro proprietario.
	</notification>
	<notification name="GroupObjectsReturned">
		Gli oggetti selezionati sul terreno e condivisi con il gruppo [GROUPNAME] sono stati restituiti nell&apos;inventario dei propietari.
Gli oggetti trasferibili ceduti sono stati restituiti ai proprietari precedenti.
Gli oggetti non trasferibili che erano stati ceduti al gruppo sono stati cancellati.
	</notification>
	<notification name="UnOwnedObjectsReturned">
		Gli oggetti selezionati sul terreno che non sono di tua proprietà sono stati restituiti ai loro proprietari.
	</notification>
	<notification name="NotSafe">
		In questa terra il danno è abilitato (&apos;non sicura&apos;).
Puoi farti male qui. Se muori, sarai teleportato a casa.
	</notification>
	<notification name="NoFly">
		Questa terra ha il volo disabilitato (&apos;non puoi volare&apos;).
Non è possibile volare qui.
	</notification>
	<notification name="PushRestricted">
		Questa terra è &apos;Senza spinte&apos;.
Non si puo spingere gli altri a meno che tu non sia propietario del terreno.
	</notification>
	<notification name="NoVoice">
		Questa terra ha il voice disabilitato.
	</notification>
	<notification name="NoBuild">
		Questo terreno ha la costruzione disabilitata (&apos;non puoi costruire&apos;).
Non puoi costruire qui.
	</notification>
	<notification name="ScriptsStopped">
		Un amministratore ha temporaneamente disabilitato gli script in questa regione.
	</notification>
	<notification name="ScriptsNotRunning">
		In questa terra nessuno script è attivo.
	</notification>
	<notification name="NoOutsideScripts">
		Questa land ha script esterni disabilitati.
(&apos;nessuno script esterno&apos;).
Nessuno script esterno funzionerà tranne quelli del propietario del terreno.
	</notification>
	<notification name="ClaimPublicLand">
		Puoi solo prendere possesso di terra pubblica nella regione dove sei attualmente.
	</notification>
	<notification name="RegionTPAccessBlocked">
		Non puoi entrare in quella regione a causa della tua categoria di accesso. Può essere necessario validare l&apos;età e/o installare l&apos;ultima versione del programma.

Visita la Knowledge Base per informazioni sull&apos;accesso alle aree con queste categorie di accesso.
	</notification>
	<notification name="URBannedFromRegion">
		Tu hai l&apos;accesso bloccato a questa regione.
	</notification>
	<notification name="NoTeenGridAccess">
		Il tuo account non può connettersi a questa regione della griglia per Teenager.
	</notification>
	<notification name="NoHelpIslandTP">
		Non è possibile per te ritornare all&apos;Help Island.
Vai alla &apos;Help Island Public&apos; per ripetere il tutorial.
	</notification>
	<notification name="ImproperPaymentStatus">
		Non hai una impostazioni di pagamento corrette per entrare in questa regione.
	</notification>
	<notification name="MustGetAgeRegion">
		Devi avere un&apos;età verificata per entrare in questa regione.
	</notification>
	<notification name="MustGetAgeParcel">
		Devi essere di età verificata per entrare in questa terra.
	</notification>
	<notification name="NoDestRegion">
		Non è stata trovata nessuna regione di destinazione.
	</notification>
	<notification name="NotAllowedInDest">
		Non hai il permesso di accedere alla regione di destinazione.
	</notification>
	<notification name="RegionParcelBan">
		Non puoi attraversare la regione passando su un terreno ad accesso interdetto. Prova in un altro modo.
	</notification>
	<notification name="TelehubRedirect">
		Sei stato rediretto ad un punto di snodo di teletrasporto.
	</notification>
	<notification name="CouldntTPCloser">
		Non è stato possibile teleportarti più vicino al luogo di destinazione.
	</notification>
	<notification name="TPCancelled">
		Teletrasporto annullato.
	</notification>
	<notification name="FullRegionTryAgain">
		La regione in cui stai tentando di accedere è attualmente piena.
Riprova tra qualche istante.
	</notification>
	<notification name="GeneralFailure">
		Fallimento generale.
	</notification>
	<notification name="RoutedWrongRegion">
		Sei stato instradato verso la regione sbagliata. Riprova.
	</notification>
	<notification name="NoValidAgentID">
		Nessun ID valido.
	</notification>
	<notification name="NoValidSession">
		Nessun ID valido.
	</notification>
	<notification name="NoValidCircuit">
		Nessun codice circuito valido.
	</notification>
	<notification name="NoValidTimestamp">
		Nessuna data/timestamp valido.
	</notification>
	<notification name="NoPendingConnection">
		Impossibile creare la connessione in sospeso.
	</notification>
	<notification name="InternalUsherError">
		Si è verificato un errore interno durante il tentativo di trasportarti alla destinazione. Potrebbero esserci problemi in [SECOND_LIFE] al momento.
	</notification>
	<notification name="NoGoodTPDestination">
		Impossibile trovare una buona destinazione per il teletrasporto in questa regione.
	</notification>
	<notification name="InternalErrorRegionResolver">
		Si è verificato un errore interno durante il tentativo di risolvere le coordinate per la richiesta di teletrasporto. Può darsi che ci siano problemi in [SECOND_LIFE] al momento.
	</notification>
	<notification name="NoValidLanding">
		Non è stato trovato un punto di atterraggio valido.
	</notification>
	<notification name="NoValidParcel">
		Non è stato trovato nessun territorio valido.
	</notification>
	<notification name="ObjectGiveItem">
		Un oggetto chiamato [OBJECTFROMNAME] di proprietà di [FIRST] [LAST] ti ha dato un [OBJECTTYPE] che si chiama [OBJECTNAME].
		<form name="form">
			<button name="Keep" text="Prendi"/>
			<button name="Discard" text="Rifiuta"/>
			<button name="Mute" text="Muta"/>
		</form>
	</notification>
	<notification name="ObjectGiveItemUnknownUser">
		Un oggetto chiamato [OBJECTFROMNAME] di proprietà di (un utente sconosciuto) ti ha dato un [OBJECTTYPE] che si chiama [OBJECTNAME].
		<form name="form">
			<button name="Keep" text="Prendi"/>
			<button name="Discard" text="Rifiuta"/>
			<button name="Mute" text="Muta"/>
		</form>
	</notification>
	<notification name="UserGiveItem">
		[NAME] ti ha dato un [OBJECTTYPE] chiamato &apos;[OBJECTNAME]&apos;.
		<form name="form">
			<button name="Keep" text="Prendi"/>
			<button name="Discard" text="Rifiuta"/>
			<button name="Mute" text="Muta"/>
		</form>
	</notification>
	<notification name="GodMessage">
		[NAME]
[MESSAGE]
	</notification>
	<notification name="JoinGroup">
		[MESSAGE]
		<form name="form">
			<button name="Join" text="Iscriviti"/>
			<button name="Decline" text="Rifiuta"/>
			<button name="Info" text="Info"/>
		</form>
	</notification>
	<notification name="TeleportOffered">
		[NAME] ti ha offerto di teleportarti dove sta ora:

[MESSAGE]
		<form name="form">
			<button name="Teleport" text="Teleport"/>
			<button name="Cancel" text="Cancella"/>
		</form>
	</notification>
	<notification name="GotoURL">
		[MESSAGE]
[URL]
		<form name="form">
			<button name="Later" text="Successivo"/>
			<button name="GoNow..." text="Vai ora..."/>
		</form>
	</notification>
	<notification name="OfferFriendship">
		[NAME] ti ha offerto la sua amicizia.

[MESSAGE]

(Di default, potrete vedervi reciprocamente online.)
		<form name="form">
			<button name="Accept" text="Accetta"/>
			<button name="Decline" text="Rifiuta"/>
		</form>
	</notification>
	<notification name="OfferFriendshipNoMessage">
		[NAME] ti ha offerto la sua amicizia.

(Di default, potrete vedervi reciprocamente online.)
		<form name="form">
			<button name="Accept" text="Accetta"/>
			<button name="Decline" text="Rifiuta"/>
		</form>
	</notification>
	<notification name="FriendshipAccepted">
		[NAME] ha accettato la tua offerta di amicizia.
	</notification>
	<notification name="FriendshipDeclined">
		[NAME] ha rifiutato la tua offerta di amicizia.
	</notification>
	<notification name="OfferCallingCard">
		[FIRST] [LAST] ti ha offerto il suo biglietto da visita.
Questo aggiungerà un segnalibro nel tuo inventario.
in modo da poter rapidamente inviargli un IM al residente.
		<form name="form">
			<button name="Accept" text="Accetta"/>
			<button name="Decline" text="Rifiuta"/>
		</form>
	</notification>
	<notification name="RegionRestartMinutes">
		Il riavvio della regione avverrà tra [MINUTES] minuti.
Se rimani in questa regione sarai disconnesso.
	</notification>
	<notification name="RegionRestartSeconds">
		Il riavvio della regione avverrà tra [SECONDS] secondi.
Se rimani in questa regione sarai disconnesso.
	</notification>
	<notification name="LoadWebPage">
		Caricare pagina web [URL]?

[MESSAGE]

Dall&apos;oggetto: [OBJECTNAME], di: [NAME]?
		<form name="form">
			<button name="Gotopage" text="Caricare"/>
			<button name="Cancel" text="Annulla"/>
		</form>
	</notification>
	<notification name="FailedToFindWearableUnnamed">
		Impossibile trovare [TYPE] nel database.
	</notification>
	<notification name="FailedToFindWearable">
		Impossibile trovare [TYPE] chiamato [DESC] nel database.
	</notification>
	<notification name="InvalidWearable">
		L&apos;oggetto che si sta tentando di indossare utilizza una funzione che il programma non riesce a leggere. Aggiorna la tua versione di [APP_NAME] per riuscire a indossare l&apos;oggetto.
	</notification>
	<notification name="ScriptQuestion">
		&apos;[OBJECTNAME]&apos;, un oggetto di proprietà di &apos;[NAME]&apos;, vorrebbe:

[QUESTIONS]
Va bene?
		<form name="form">
			<button name="Yes" text="Si"/>
			<button name="No" text="No"/>
			<button name="Mute" text="Muta"/>
		</form>
	</notification>
	<notification name="ScriptQuestionCaution">
		&apos;[OBJECTNAME]&apos;, un oggetto di proprietà di &apos;[NAME]&apos;, vorrebbe:

[QUESTIONS]
Se non ci si fida dell&apos;oggetto e del suo creatore, si dovrebbe negare la richiesta. Per ulteriori informazioni, fai clic sul pulsante &apos;Dettagli&apos;.

Accettare tale richiesta?
		<form name="form">
			<button name="Grant" text="Accetta"/>
			<button name="Deny" text="Nega"/>
			<button name="Details" text="Dettagli..."/>
		</form>
	</notification>
	<notification name="ScriptDialog">
		[FIRST] [LAST] &apos;[TITLE]&apos;
[MESSAGE]
		<form name="form">
			<button name="Ignore" text="Ignora"/>
		</form>
	</notification>
	<notification name="ScriptDialogGroup">
		[GROUPNAME] &apos;[TITLE]&apos;
[MESSAGE]
		<form name="form">
			<button name="Ignore" text="Ignora"/>
		</form>
	</notification>
	<notification name="FirstBalanceIncrease">
		Hai appena ricevuto [AMOUNT]L$.
Gli oggetti e gli altri utenti possono darti L$.
Il tuo saldo è indicato nell&apos;angolo in alto a destra dello schermo.
	</notification>
	<notification name="FirstBalanceDecrease">
		Hai appena pagato [AMOUNT]L$.
Il tuo saldo è indicato nell&apos;angolo in alto a destra dello schermo.
	</notification>
	<notification name="FirstSit">
		Sei seduto.
Utilizza i tasti freccia (o AWSD) per cambiare visualizzazione.
Fai clic sul pulsante &apos;Alzati&apos; per rialzarti.
	</notification>
	<notification name="FirstMap">
		Fai clic e trascina per scorrere la mappa.
Doppio click per teleportarti.
Utilizza i controlli sulla destra per trovare le cose e visualizzare sfondi differenti.
	</notification>
	<notification name="FirstBuild">
		È possibile creare nuovi oggetti in alcune zone di [SECOND_LIFE].
Utilizza gli strumenti in alto a sinistra per costruire, e prova a tenere premuto Ctrl o Alt per passare rapidamente tra uno strumento e l&apos;altro.
Premi Esc per smettere di costruire.
	</notification>
	<notification name="FirstLeftClickNoHit">
		Cliccare con il tasto sinistro fa interagire con particolari oggetti.
Se il puntatore del mouse si trasforma in una mano, puoi interagire con l&apos;oggetto.
Se fai clic col tasto destro ti verranno sempre mostrati menù con le cose che puoi fare.
	</notification>
	<notification name="FirstTeleport">
		Questa regione non permette i teleport da punto a punto, cosi sei stato teletrasportato nel punto più vicino.
La tua destinazione originale è comunque segnata da un segnale luminoso.
Segui la freccia rossa per arrivare a destinazione, o fai clic sulla freccia per spegnerla.
	</notification>
	<notification name="FirstOverrideKeys">
		I tuoi movimenti della tastiera vengono ora gestiti da un oggetto.
Prova i tasti freccia o AWSD per vedere quello che fanno.
Alcuni oggetti (come pistole) richiedono di andare in mouselook per il loro utilizzo.
Premi &apos;M&apos; per farlo.
	</notification>
	<notification name="FirstAppearance">
		Stai modificando il tuo aspetto.
Per ruotare e fare uno zoom, utilizza le frecce della tastiera.
Quando hai finito, premi &apos;Salva tutto&apos;
per salvare il tuo look e uscire.
Puoi modificare il tuo aspetto ogni qualvolta vuoi.
	</notification>
	<notification name="FirstInventory">
		Questo è il tuo inventario, che contiene gli oggetti, notecard, abbigliamento, e altre cose che possiedi.
* Per indossare un oggetto o un outfit completo contenuto in una cartella, trascinali su te stesso.
* Per ricreare un oggetto inworld, trascinalo sul terreno.
* Per leggere una notecard, fai doppio clic su di essa.
	</notification>
	<notification name="FirstSandbox">
		Questa è una regione sandbox.
Gli oggetti che costruisci qui, potrebbero essere cancellati dopo che lasci questa area, dato che le sandbox si autopuliscono regolarmente. Leggi le informazioni scritte al riguardo, vicino al nome della regione in alto sullo schermo.

Le regioni sandbox sono rare, e sono contrassegnate da segnali.
	</notification>
	<notification name="FirstFlexible">
		Questo oggetto è flessibile.
Gli oggetti flessibili non possono essere fisici e devano essere fantasma fino a quando la casella di controllo della flessibilità verrà deselezionata.
	</notification>
	<notification name="FirstDebugMenus">
		Hai attivato il menu Avanzato.
Questo menu contiene funzioni utili per gli sviluppatori per il debug di [SECOND_LIFE].
Per attivare o disattivare questo menu su Windows premere Ctrl-Alt-D. Su Mac premere &#8984;-Opt-D.
	</notification>
	<notification name="FirstSculptedPrim">
		Si sta modificando uno sculpted prim.
Gli sculpted prim richiedono una speciale texture che ne specifichi la forma.
Puoi trovare esempi di texture sculpted nella libreria dell&apos;inventario.
	</notification>
	<notification name="FirstMedia">
		Hai iniziato la riproduzione dei media. I media possono essere impostati per essere riprodotti automaticamente nella finestra delle Preferenze sotto la voce Audio / Video. Questo può essere un rischio di sicurezza da media che non sono affidabili.
	</notification>
	<notification name="MaxListSelectMessage">
		È possibile selezionare solo fino a [MAX_SELECT] oggetti da questa lista.
	</notification>
	<notification name="VoiceInviteP2P">
		[NAME] ti ha invitato a una chiamata Voice.
Fai clic su Accetta per partecipare alla chiamata o su Rifiuta per rifiutare l&apos;invito. fai clic sul pulsante Muta per mutare il chiamante.
		<form name="form">
			<button name="Accept" text="Accetta"/>
			<button name="Decline" text="Rifiuta"/>
			<button name="Mute" text="Muta"/>
		</form>
	</notification>
	<notification name="AutoUnmuteByIM">
		A [FIRST] [LAST] e&apos; stato mandato un messaggio instantaneo ed è stato quindi automaticamente non mutato.
	</notification>
	<notification name="AutoUnmuteByMoney">
		A [FIRST] [LAST] è stato dato del denaro ed è stato automaticamente non mutato.
	</notification>
	<notification name="AutoUnmuteByInventory">
		A [FIRST] [LAST] é stato passato qualcosa dall&apos;inventario ed è stato automaticamente non mutato.
	</notification>
	<notification name="VoiceInviteGroup">
		[NAME] ha iniziato una chiamata Voice-Chat con il gruppo [GROUP].
Fai clic su Accetta per partecipare alla chiamata o Rifiuta per Rifiutare l&apos;invito. Fai clic sul pulsante muta per mutare il chiamante.
		<form name="form">
			<button name="Accept" text="Accetta"/>
			<button name="Decline" text="Rifiuta"/>
			<button name="Mute" text="Muta"/>
		</form>
	</notification>
	<notification name="VoiceInviteAdHoc">
		[NAME] ha iniziato una chiamata Voice Chat mediante una conferenza chat..
Fai clic su Accetta per partecipare alla chiamata o Rifiuta per Rifiutare l&apos;invito. Fai clic sul pulsante muta per mutare il chiamante.
		<form name="form">
			<button name="Accept" text="Accetta"/>
			<button name="Decline" text="Rifiuta"/>
			<button name="Mute" text="Muta"/>
		</form>
	</notification>
	<notification name="InviteAdHoc">
		[NAME] ti ha invitato ad una conferenza chat.
Fai clic su Accetta per partecipare alla chiamata o su Rifiuta per rifiutare l&apos;invito. Fai clic sul pulsante muta per mutare il chiamante.
		<form name="form">
			<button name="Accept" text="Accetta"/>
			<button name="Decline" text="Rifiuta"/>
			<button name="Mute" text="Muta"/>
		</form>
	</notification>
	<notification name="VoiceChannelFull">
		La chiamata vocale a cui si sta cercando di unirsi, [VOICE_CHANNEL_NAME], ha raggiunto la capacità massima. Si prega di riprovare più tardi.
	</notification>
	<notification name="ProximalVoiceChannelFull">
		Siamo spiacenti.  Questa area ha raggiunto la capacità massima per le chiamate voice.  Si prega di provare ad usare il voice in un&apos;altra area.
	</notification>
	<notification name="VoiceChannelDisconnected">
		Sei stato disconnesso da [VOICE_CHANNEL_NAME].  Ora verrai riconnesso al canale voice chat pubblico.
	</notification>
	<notification name="VoiceChannelDisconnectedP2P">
		[VOICE_CHANNEL_NAME] ha chiuso la chiamata.  Ora verrai riconnesso al canale voice chat pubblico.
	</notification>
	<notification name="P2PCallDeclined">
		[VOICE_CHANNEL_NAME] ha rifiutato la tua chiamata. Ora verrai riconnesso al canale voice chat pubblico.
	</notification>
	<notification name="P2PCallNoAnswer">
		[VOICE_CHANNEL_NAME] non è disponibile per rispondere alla chiamata. Ora verrai riconnesso al canale voice chat pubblico.
	</notification>
	<notification name="VoiceChannelJoinFailed">
		Impossibile connettersi con [VOICE_CHANNEL_NAME], si prega di riprovare più tardi. Ora verrai riconnesso al canale voice chat pubblico.
	</notification>
	<notification name="VoiceLoginRetry">
		Stiamo creando una canale voice per te. Questo può richiedere fino a un minuto.
	</notification>
	<notification name="Cannot enter parcel: not a group member">
		Non puoi entrare nel terreno, non sei un membro del gruppo appropriato.
	</notification>
	<notification name="Cannot enter parcel: banned">
		Non puoi entrare nel terreno, sei stato bloccato.
	</notification>
	<notification name="Cannot enter parcel: not on access list">
		Non puoi entrare nel terreno, non fai parte della lista di accesso.
	</notification>
	<notification name="VoiceNotAllowed">
		Non hai il permesso di collegarti ad una voice chat con [VOICE_CHANNEL_NAME].
	</notification>
	<notification name="VoiceCallGenericError">
		Si è verificato un errore durante il tentativo di collegarti a una voice chat con [VOICE_CHANNEL_NAME].  Riprova più tardi.
	</notification>
	<notification name="ServerVersionChanged">
		La regione in cui sei entrato, gira su una versione di simulatore differente. Fai clic su questo messaggio per i dettagli.
	</notification>
	<notification name="UnableToOpenCommandURL">
		L&apos;URL che hai selezionato non può essere aperto da questo browser.
	</notification>
	<global name="UnsupportedCPU">
		- La velocità della tua CPU non soddisfa i requisiti minimi.
	</global>
	<global name="UnsupportedGLRequirements">
		Sembra che tu non abbia i requisiti appropriati hardware per [APP_NAME]. [APP_NAME] ha bisogno di una scheda grafica OpenGL che abbia il supporto multitexture. Se ritieni di avere l&apos;hardware giusto verifica di avere installati i driver più aggiornati per la tua scheda grafica e gli aggiornamenti e service pack appropriati per il tuo sistema operativo.

Se continui ad avere problemi, visita il sito: http://www.secondlife.com/support
	</global>
	<global name="UnsupportedCPUAmount">
		796
	</global>
	<global name="UnsupportedRAMAmount">
		510
	</global>
	<global name="UnsupportedGPU">
		- La tua scheda grafica non soddisfa i requisiti minimi.
	</global>
	<global name="UnsupportedRAM">
		- La memoria del tuo sistema non soddisfa i requisiti minimi.
	</global>
	<global name="PermYes">
		Si
	</global>
	<global name="PermNo">
		No
	</global>
</notifications><|MERGE_RESOLUTION|>--- conflicted
+++ resolved
@@ -2009,11 +2009,7 @@
 		Non ci sono elementi in questo oggetto che tu possa copiare.
 	</notification>
 	<notification name="WebLaunchAccountHistory">
-<<<<<<< HEAD
-		Vai nel sito web di Second Life per vedere il tuo estratto conto?
-=======
 		Vai nel sito web di [SECOND_LIFE] per vedere il tuo estratto conto?
->>>>>>> 3ac3a4b2
 		<usetemplate ignoretext="Quando carichi la pagina web dell&apos;estratto conto." name="okcancelignore" notext="Annulla" yestext="Vai alla pagina"/>
 	</notification>
 	<notification name="ClickOpenF1Help">
@@ -2152,11 +2148,7 @@
 
 Lo puoi inserire in una pagina web per dare ad altri modo di accedere a questo posto o puoi provare a copiarla nella barra indirizzi del tuo browser web.
 		<form name="form">
-<<<<<<< HEAD
-			<ignore name="ignore" text="Quando copi uno SLURL negli appunti."/>
-=======
 			<ignore name="ignore" text="Quando copi uno SLurl negli appunti."/>
->>>>>>> 3ac3a4b2
 		</form>
 	</notification>
 	<notification name="GraphicsPreferencesHelp">
