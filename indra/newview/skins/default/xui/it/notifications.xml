<?xml version="1.0" encoding="utf-8"?>
<notifications>
	<global name="skipnexttime">
		Non mostrare più la prossima volta
	</global>
	<global name="alwayschoose">
		Scegli sempre questa opzione
	</global>
	<global name="implicitclosebutton">
		Chiudi
	</global>
	<template name="okbutton">
		<form>
			<button name="OK_okbutton" text="$yestext"/>
		</form>
	</template>
	<template name="okignore">
		<form>
			<button name="OK_okignore" text="$yestext"/>
		</form>
	</template>
	<template name="okcancelbuttons">
		<form>
			<button name="OK_okcancelbuttons" text="$yestext"/>
			<button name="Cancel_okcancelbuttons" text="$notext"/>
		</form>
	</template>
	<template name="okcancelignore">
		<form>
			<button name="OK_okcancelignore" text="$yestext"/>
			<button name="Cancel_okcancelignore" text="$notext"/>
		</form>
	</template>
	<template name="okhelpbuttons">
		<form>
			<button name="OK_okhelpbuttons" text="$yestext"/>
			<button name="Help" text="$helptext"/>
		</form>
	</template>
	<template name="okhelpignore">
		<form>
			<button name="OK_okhelpignore" text="$yestext"/>
			<button name="Help_okhelpignore" text="$helptext"/>
		</form>
	</template>
	<template name="yesnocancelbuttons">
		<form>
			<button name="Yes" text="$yestext"/>
			<button name="No" text="$notext"/>
			<button name="Cancel_yesnocancelbuttons" text="$canceltext"/>
		</form>
	</template>
	<notification functor="GenericAcknowledge" label="Messaggio di notifica sconosciuto" name="MissingAlert">
		La versione di [APP_NAME] non riesce a visualizzare la notifica appena ricevuta.  Verifica di avere l&apos;ultima versione del Viewer installata.

Dettagli errore: La notifica denominata &apos;[_NAME]&apos; non è stata trovata in notifications.xml.
		<usetemplate name="okbutton" yestext="OK"/>
	</notification>
	<notification name="FloaterNotFound">
		Errore visualizzazione finestra: Non trovati i seguenti controlli:

[CONTROLS]
		<usetemplate name="okbutton" yestext="OK"/>
	</notification>
	<notification name="TutorialNotFound">
		Nessun tutorial disponibile al momento.
		<usetemplate name="okbutton" yestext="OK"/>
	</notification>
	<notification name="GenericAlert">
		[MESSAGE]
	</notification>
	<notification name="GenericAlertYesCancel">
		[MESSAGE]
		<usetemplate name="okcancelbuttons" notext="Annulla" yestext="Si"/>
	</notification>
	<notification name="GenericAlertOK">
		[MESSAGE]
		<usetemplate name="okbutton" yestext="OK"/>
	</notification>
	<notification name="BadInstallation">
		Il programma [APP_NAME] ha riscontrato un&apos;errore durante il tentativo di aggiornamento.  [http://get.secondlife.com Scarica l&apos;ultima versione] del Viewer.
		<usetemplate name="okbutton" yestext="OK"/>
	</notification>
	<notification name="LoginFailedNoNetwork">
		Non è possibile collegarsi alla [SECOND_LIFE_GRID].
    &apos;[DIAGNOSTIC]&apos;
Accertati che la tua connessione Internet stia funzionando correttamente.
		<usetemplate name="okbutton" yestext="OK"/>
	</notification>
	<notification name="MessageTemplateNotFound">
		Il modello di messaggio [PATH] non è stato trovato.
		<usetemplate name="okbutton" yestext="OK"/>
	</notification>
	<notification name="WearableSave">
		Salva i cambiamenti all&apos;attuale parte del corpo/abito?
		<usetemplate canceltext="Annulla" name="yesnocancelbuttons" notext="Non salvare" yestext="Salva"/>
	</notification>
	<notification name="ConfirmNoCopyToOutbox">
		Non hai l&apos;autorizzazione necessaria per copiare almeno uno di questi elementi nella casella in uscita del rivenditore.  Puoi spostarli o lasciarli indietro.
		<usetemplate name="okcancelbuttons" notext="Non spostare gli oggetti" yestext="Sposta oggetti"/>
	</notification>
	<notification name="OutboxFolderCreated">
		Una nuova cartella è stata creata per ciascun elemento trasferito nel livello superiore della casella in uscita del rivenditore.
		<usetemplate ignoretext="Una nuova cartella è stata creata nella casella in uscita del rivenditore" name="okignore" yestext="OK"/>
	</notification>
	<notification name="OutboxImportComplete">
		Successo

Tutte le cartelle sono state inviate a Marketplace correttamente.
		<usetemplate ignoretext="Tutte le cartelle inviate a Marketplace" name="okignore" yestext="OK"/>
	</notification>
	<notification name="OutboxImportHadErrors">
		Alcune cartelle non sono state trasferite

Si sono verificati degli errori durante l&apos;invio di alcune cartelle a Marketplace.  Tali cartelle sono ancora nella casella in uscita del rivenditore.

Per ulteriori informazioni consulta il [[MARKETPLACE_IMPORTS_URL] registro errori].
		<usetemplate name="okbutton" yestext="OK"/>
	</notification>
	<notification name="OutboxImportFailed">
		Trasferimento non riuscito, errore &apos;[ERROR_CODE]&apos;

Nessuna cartella è stata inviata a Marketplace, a causa di un errore di sistema o di rete.  Riprova più tardi.
		<usetemplate name="okbutton" yestext="OK"/>
	</notification>
	<notification name="OutboxInitFailed">
		Inizializzazione Marketplace non riuscita, errore &apos;[ERROR_CODE]&apos;

L&apos;inizializzazione con il Marketplace non ha avuto successo a causa di un errore di sistema o di rete.  Riprova più tardi.
		<usetemplate name="okbutton" yestext="OK"/>
	</notification>
	<notification name="StockPasteFailed">
		Impossibile copiare o spostare la cartella di magazzino a causa dell&apos;errore seguente:
        
        &apos;[ERROR_CODE]&apos;
		<usetemplate name="okbutton" yestext="OK"/>
	</notification>
	<notification name="MerchantPasteFailed">
		Impossibile copiare o spostare gli annunci Marketplace a causa dell&apos;errore seguente:
        
        &apos;[ERROR_CODE]&apos;
		<usetemplate name="okbutton" yestext="OK"/>
	</notification>
	<notification name="MerchantTransactionFailed">
		La transazione in Marketplace non è riuscita a causa dell&apos;errore seguente:
        
        [ERROR_REASON][ERROR_DESCRIPTION]
		<usetemplate name="okbutton" yestext="OK"/>
	</notification>
	<notification name="MerchantUnprocessableEntity">
		Non siamo in grado di creare un annuncio per questo prodotto o di attivare la cartella di versione. Di solito la causa è la mancanza di informazioni nel modulo di descrizione dell&apos;annuncio, ma potrebbero esserci errori nella struttura delle cartelle. Modifica l&apos;annuncio oppure verifica che non ci siano problemi legati alla cartella dell&apos;annuncio.
		<usetemplate name="okbutton" yestext="OK"/>
	</notification>
	<notification name="MerchantListingFailed">
		Aggiunta annuncio a Marketplace non riuscita a causa dell&apos;errore seguente:
        
        &apos;[ERROR_CODE]&apos;
		<usetemplate name="okbutton" yestext="OK"/>
	</notification>
	<notification name="MerchantFolderActivationFailed">
		L&apos;attivazione di questa cartella di versione non è riuscita a causa dell&apos;errore:

        &apos;[ERROR_CODE]&apos;
		<usetemplate name="okbutton" yestext="OK"/>
	</notification>
	<notification name="MerchantForceValidateListing">
		Per creare l&apos;annuncio, abbiamo corretto la gerarchia dei contenuti dell&apos;annuncio.
		<usetemplate ignoretext="Avvisami se la gerarchia del contenuto viene corretta per creare un annuncio" name="okignore" yestext="OK"/>
	</notification>
	<notification name="ConfirmMerchantActiveChange">
		Questa azione cambierà il contenuto attivo di questo annuncio. Vuoi continuare?
		<usetemplate ignoretext="Conferma prima di modificare un annuncio attivo su Marketplace" name="okcancelignore" notext="Annulla" yestext="OK"/>
	</notification>
	<notification name="ConfirmMerchantMoveInventory">
		Gli articoli trascinati nella finestra degli annunci di Marketplace vengono spostati dalle posizioni iniziali e non vengono copiati. Vuoi continuare?
		<usetemplate ignoretext="Conferma prima di spostare un articolo dall&apos;inventario a Marketplace" name="okcancelignore" notext="Annulla" yestext="OK"/>
	</notification>
	<notification name="ConfirmListingCutOrDelete">
		Se sposti o elimini la cartella dell&apos;annuncio, l&apos;annuncio su Marketplace verrà eliminato. Per mantenere l&apos;annuncio su Marketplace, sposta o elimina i contenuti della cartella di versione da modificare. Vuoi continuare?
		<usetemplate ignoretext="Conferma prima di spostare o eliminare un annuncio da Marketplace" name="okcancelignore" notext="Annulla" yestext="OK"/>
	</notification>
	<notification name="ConfirmCopyToMarketplace">
		Non hai l&apos;autorizzazione necessaria per copiare uno o più di questi articoli su Marketplace. Puoi spostarli o lasciarli dove si trovano.
		<usetemplate canceltext="Annulla" ignoretext="Conferma prima di copiare nel Marketplace una selezione che contiene articoli per i quali non è consentita la copia" name="yesnocancelbuttons" notext="Non spostare gli articoli" yestext="Sposta articoli"/>
	</notification>
	<notification name="ConfirmMerchantUnlist">
		Questa azione causa la rimozione dell&apos;annuncio. Vuoi continuare?
		<usetemplate ignoretext="Conferma prima di rimuovere un annuncio attivo da Marketplace" name="okcancelignore" notext="Annulla" yestext="OK"/>
	</notification>
	<notification name="ConfirmMerchantClearVersion">
		Questa azione disattiverà la cartella di versione per l&apos;annuncio corrente. Vuoi continuare?
		<usetemplate ignoretext="Conferma prima di disattivare la cartella di versione di un annuncio su Marketplace" name="okcancelignore" notext="Annulla" yestext="OK"/>
	</notification>
	<notification name="AlertMerchantListingNotUpdated">
		Impossibile aggiornare l&apos;annuncio.
[[URL] Fai clic qui] per modificarlo in Marketplace.
		<usetemplate name="okbutton" yestext="OK"/>
	</notification>
	<notification name="AlertMerchantListingCannotWear">
		Non puoi indossare vestiario o parti del corpo che sono nella cartella degli annunci di Marketplace.
	</notification>
	<notification name="AlertMerchantListingInvalidID">
		ID annuncio non valido.
	</notification>
	<notification name="AlertMerchantListingActivateRequired">
		Ci sono svariate cartelle di versione oppure nessuna cartella di versione in questo annuncio. In seguito dovrai selezionarne e attivarne una separatamente.
		<usetemplate ignoretext="Avvisa riguardo all&apos;attivazione della cartella di versione quando creo un annuncio con varie cartelle di versione" name="okignore" yestext="OK"/>
	</notification>
	<notification name="AlertMerchantStockFolderSplit">
		Abbiamo diviso gli articoli in magazzino di tipo diverso in cartelle di magazzino separate. In questo modo la tua cartella è ordinata per la pubblicazione nell&apos;annuncio.
		<usetemplate ignoretext="Avverti quando la cartella di magazzino viene suddivisa prima della pubblicazione dell&apos;annuncio" name="okignore" yestext="OK"/>
	</notification>
	<notification name="AlertMerchantStockFolderEmpty">
		L&apos;annuncio è stato rimosso perché il magazzino è esaurito. Aggiungi altre unità alla cartella di magazzino prima di pubblicare nuovamente l&apos;annuncio.
		<usetemplate ignoretext="Avverti quando un annuncio viene rimosso perché la cartella di magazzino è vuota" name="okignore" yestext="OK"/>
	</notification>
	<notification name="WriteAnimationFail">
		C&apos;è stato un problema di scrittura dati dell&apos;animazione.  Riprova più tardi.
	</notification>
	<notification name="UploadAuctionSnapshotFail">
		C&apos;è stato un problema importando la fotografia dell&apos;asta per la seguente ragione: [REASON]
	</notification>
	<notification name="UnableToViewContentsMoreThanOne">
		Non è possibile vedere il contenuto di più di un elemento per volta.
Scegli solo un oggetto e riprova.
	</notification>
	<notification name="SaveClothingBodyChanges">
		Salva tutte le modifiche alle parti del corpo/abiti?
		<usetemplate canceltext="Annulla" name="yesnocancelbuttons" notext="Non Salvare" yestext="Salva Tutto"/>
	</notification>
	<notification name="FriendsAndGroupsOnly">
		Chi non è tuo amico non saprà che hai scelto di ignorare le loro chiamate e IM.
		<usetemplate name="okbutton" yestext="OK"/>
	</notification>
	<notification name="FavoritesOnLogin">
		Nota: Se attivi questa opzione, chiunque usa questo computer può vedere l&apos;elenco di luoghi preferiti.
		<usetemplate name="okbutton" yestext="OK"/>
	</notification>
	<notification name="GrantModifyRights">
		Quando concedi i diritti di modifica ad un altro residente, gli permetti di modificare, eliminare o prendere QUALSIASI oggetto che possiedi in Second Life. Pertanto ti consigliamo di essere ben sicuro quando concedi questo diritto.
Vuoi concedere i diritti di modifica a [NAME]?
		<usetemplate name="okcancelbuttons" notext="No" yestext="Si"/>
	</notification>
	<notification name="GrantModifyRightsMultiple">
		Quando concedi i diritti di modifica ad un altro residente, gli permetti di modificare QUALSIASI oggetto che possiedi in Second Life. Pertanto ti consigliamo di essere ben sicuro quando concedi questo diritto.
Vuoi concedere i diritti di modifica ai residenti selezionati?
		<usetemplate name="okcancelbuttons" notext="No" yestext="Si"/>
	</notification>
	<notification name="RevokeModifyRights">
		Vuoi revocare i diritti di modifica dati a [NAME]?
		<usetemplate name="okcancelbuttons" notext="No" yestext="Si"/>
	</notification>
	<notification name="RevokeModifyRightsMultiple">
		Vuoi revocare i permessi di modifica dati ai residenti selezionati?
		<usetemplate name="okcancelbuttons" notext="No" yestext="Si"/>
	</notification>
	<notification name="UnableToCreateGroup">
		Non è possibile creare il gruppo.
[MESSAGE]
		<usetemplate name="okbutton" yestext="OK"/>
	</notification>
	<notification name="PanelGroupApply">
		[NEEDS_APPLY_MESSAGE]
[WANT_APPLY_MESSAGE]
		<usetemplate canceltext="Annulla" name="yesnocancelbuttons" notext="Ignora le modifiche" yestext="Applica le modifiche"/>
	</notification>
	<notification name="MustSpecifyGroupNoticeSubject">
		Devi specificare un oggetto per mandare una notice al gruppo.
		<usetemplate name="okbutton" yestext="OK"/>
	</notification>
	<notification name="AddGroupOwnerWarning">
		Stai per aggiungere dei membri al ruolo [ROLE_NAME].
Non si possono rimuovere membri da quel ruolo.
I membri devono dimettersi volontariamente dal ruolo.
Confermi l&apos;operazione?
		<usetemplate ignoretext="Conferma prima di aggiungere un nuovo proprietario del gruppo" name="okcancelignore" notext="No" yestext="Si"/>
	</notification>
	<notification name="AssignDangerousActionWarning">
		Stai per aggiungere il potere &apos;[ACTION_NAME]&apos; al ruolo &apos;[ROLE_NAME]&apos;.

  *ATTENZIONE*
 Ogni membro di un ruolo con questo potere può assegnare a sè stesso -- e a qualunque altro membro -- ruoli che hanno più poteri di quelli che hanno correntemente, potenzialmente consentendogli di avere quasi i poteri del proprietario.  Accertati di sapere quello che stai facendo prima di assegnare questo potere.

Aggiungi questo potere a &apos;[ROLE_NAME]&apos;?
		<usetemplate name="okcancelbuttons" notext="No" yestext="Si"/>
	</notification>
	<notification name="AssignDangerousAbilityWarning">
		Stai per aggiungere il potere &apos;[ACTION_NAME]&apos; al ruolo &apos;[ROLE_NAME]&apos;.

 *ATTENZIONE*
 Ogni membro di un ruolo con questo potere può assegnare a sè stesso -- e a qualunque altro membro -- tutti i poteri, elevandosi al livello di quasi proprietario.

Aggiungi questo potere a &apos;[ROLE_NAME]&apos;?
		<usetemplate name="okcancelbuttons" notext="No" yestext="Si"/>
	</notification>
	<notification name="AssignBanAbilityWarning">
		Stai per aggiungere l&apos;abilità &apos;[ACTION_NAME]&apos; al ruolo &apos;[ROLE_NAME]&apos;.

 *AVVISO*
A tutti i membri che in un ruolo hanno questa abilità verranno concesse anche le abilità &apos;[ACTION_NAME_2]&apos; e &apos;[ACTION_NAME_3]&apos;
		<usetemplate name="okbutton" yestext="OK"/>
	</notification>
	<notification name="RemoveBanAbilityWarning">
		Stai rimuovendo l&apos;abilità &apos;[ACTION_NAME]&apos; dal ruolo &apos;[ROLE_NAME]&apos;.

 *AVVISO*
Rimuovendo questa abilità, NON rimuovi le abilità &apos;[ACTION_NAME_2]&apos; e &apos;[ACTION_NAME_3]&apos;.
 
Se non desideri che queste abilità siano assegnate a questo ruolo, disattivale immediatamente.
		<usetemplate name="okbutton" yestext="OK"/>
	</notification>
	<notification name="EjectGroupMemberWarning">
		Stai per espellere [AVATAR_NAME] dal gruppo.
		<usetemplate ignoretext="Conferma l&apos;espulsione di un partecipante dal gruppo" name="okcancelignore" notext="Annulla" yestext="Espelli"/>
	</notification>
	<notification name="EjectGroupMembersWarning">
		Stai per espellere [COUNT] membri dal gruppo.
		<usetemplate ignoretext="Conferma l&apos;espulsione di vari partecipanti dal gruppo" name="okcancelignore" notext="Annulla" yestext="Espelli"/>
	</notification>
	<notification name="GroupBanUserOnBanlist">
		Ad alcuni residenti non è stato inviato l&apos;invito perché espulsi dal gruppo.
	</notification>
	<notification name="AttachmentDrop">
		Stai per abbandonare il tuo accessorio.
    Vuoi continuare?
		<usetemplate ignoretext="Conferma prima di distaccare gli accessori" name="okcancelignore" notext="No" yestext="Sì"/>
	</notification>
	<notification name="JoinGroupCanAfford">
		Iscriversi a questo gruppo costa [COST]L$.
Vuoi proseguire?
		<usetemplate name="okcancelbuttons" notext="Annulla" yestext="Iscriviti"/>
	</notification>
	<notification name="JoinGroupNoCost">
		Aderisci al gruppo [NAME].
Continuare?
		<usetemplate name="okcancelbuttons" notext="Annulla" yestext="Iscriviti"/>
	</notification>
	<notification name="JoinGroupCannotAfford">
		Iscriversi a questo gruppo costa [COST]L$.
Non hai abbastanza L$ per iscriverti a questo gruppo.
	</notification>
	<notification name="CreateGroupCost">
		La creazione di questo gruppo costerà L$ [COST].
I gruppi devono avere più di un partecipante, o saranno eliminati definitivamente.
Invita altri partecipanti entro le prossime 48 ore.
		<usetemplate canceltext="Annulla" name="okcancelbuttons" notext="Annulla" yestext="Crea un gruppo per L$ [COST]"/>
	</notification>
	<notification name="LandBuyPass">
		Pagando [COST]L$ puoi entrare in questa terra (&apos;[PARCEL_NAME]&apos;) per [TIME] ore.  Compri un pass?
		<usetemplate name="okcancelbuttons" notext="Annulla" yestext="OK"/>
	</notification>
	<notification name="SalePriceRestriction">
		Il prezzo di vendita deve essere superiore a 0L$ se vendi a tutti.
Seleziona una vendita individuale per vendere a 0L$.
	</notification>
	<notification name="ConfirmLandSaleChange">
		Il terreno selezionato di [LAND_SIZE] m² sta per essere messo in vendita.
Il tuo prezzo di vendità è [SALE_PRICE]L$ ed è autorizzato alla vendita a [NAME].
		<usetemplate name="okcancelbuttons" notext="Annulla" yestext="OK"/>
	</notification>
	<notification name="ConfirmLandSaleToAnyoneChange">
		ATTENZIONE: Quando selezioni &apos;vendi a tutti&apos;, rendi questo terreno disponibile all&apos;intera comunità di [CURRENT_GRID], anche alle persone che non si trovano in questa regione.

Il terrendo selezionato di [LAND_SIZE] m² sta per essere messo in vendita.
Il prezzo di vendità sarà [SALE_PRICE]L$ e [NAME] viene autorizzato alla vendita.
		<usetemplate name="okcancelbuttons" notext="Annulla" yestext="OK"/>
	</notification>
	<notification name="ReturnObjectsDeededToGroup">
		Confermi di volere restituire tutti gli oggetti condivisi con il gruppo &apos;[NAME]&apos; di questo terreno agli inventari dei proprietari precedenti?

*ATTENZIONE* Questo cancellerà gli oggetti non trasferibili ceduti al gruppo!

Oggetti: [N]
		<usetemplate name="okcancelbuttons" notext="Annulla" yestext="OK"/>
	</notification>
	<notification name="ReturnObjectsOwnedByUser">
		Confermi di volere restituire tutti gli oggetti posseduti dal residente &apos;[NAME]&apos; in questo terreno al suo inventario?

Oggetti: [N]
		<usetemplate name="okcancelbuttons" notext="Annulla" yestext="OK"/>
	</notification>
	<notification name="ReturnObjectsOwnedBySelf">
		Confermi di volere restituire tutti gli oggetti posseduti da te in questo terreno, di nuovo nel tuo inventario?

Oggetti: [N]
		<usetemplate name="okcancelbuttons" notext="Annulla" yestext="OK"/>
	</notification>
	<notification name="ReturnObjectsNotOwnedBySelf">
		Confermi di volere restituire tutti gli oggetti di cui NON sei proprietario in questo terreno all&apos;inventario dei rispettivi proprietari?
Gli oggetti trasferibili ceduti al gruppo verranno restituiti ai loro proprietari precedenti.

*ATTENZIONE* Questo cancellerà gli oggetti non trasferibili ceduti al gruppo!

Oggetti: [N]
		<usetemplate name="okcancelbuttons" notext="Annulla" yestext="OK"/>
	</notification>
	<notification name="ReturnObjectsNotOwnedByUser">
		Confermi di volere restituire tutti gli oggetti NON posseduti da [NAME] in questo terreno nell&apos;inventario dei loro proprietari?
Gli oggetti trasferibili ceduti al gruppo verranno restituiti ai loro proprietari precedenti.

*ATTENZIONE* Questo cancellerà gli oggetti non trasferibili ceduti al gruppo!

Oggetti: [N]
		<usetemplate name="okcancelbuttons" notext="Annulla" yestext="OK"/>
	</notification>
	<notification name="ReturnAllTopObjects">
		Confermi di volere restituire tutti gli oggetti elencati nell&apos;inventario dei loro proprietari?
		<usetemplate name="okcancelbuttons" notext="Annulla" yestext="OK"/>
	</notification>
	<notification name="DisableAllTopObjects">
		Confermi di volere disabilitare tutti gli oggetti in questa regione?
		<usetemplate name="okcancelbuttons" notext="Annulla" yestext="OK"/>
	</notification>
	<notification name="ReturnObjectsNotOwnedByGroup">
		Restituisci gli oggetti in questo terreno che NON sono condivisi con il gruppo [NAME] ai loro proprietari?

Oggetti: [N]
		<usetemplate name="okcancelbuttons" notext="Annulla" yestext="OK"/>
	</notification>
	<notification name="UnableToDisableOutsideScripts">
		Non è possibile disabilitare gli script.
L&apos;intera regione ha l&apos;abilitazione danni.
Gli script devono essere autorizzati all&apos;esecuzione affinchè le armi funzionino.
	</notification>
	<notification name="MultipleFacesSelected">
		Sono state selezionate più facce.
Se prosegui con questa azione, sulle diverse facce dell&apos;oggetto verranno definite sessioni multimediali distinte.
Per collocare il media su una sola faccia, scegli Seleziona faccia, clicca su una faccia e clicca su Aggiungi.
		<usetemplate ignoretext="Il canale multimediale sarà impostato su più facce selezionate" name="okcancelignore" notext="Annulla" yestext="OK"/>
	</notification>
	<notification name="MustBeInParcel">
		Devi essere dentro il terreno per impostare il suo Punto di Atterraggio.
	</notification>
	<notification name="PromptRecipientEmail">
		Introduci un indirizzo email per il destinatario/i.
	</notification>
	<notification name="PromptSelfEmail">
		Introduci il tuo indirizzo email.
	</notification>
	<notification name="PromptMissingSubjMsg">
		Invia la foto via email con soggetto o messaggio predefinito?
		<usetemplate name="okcancelbuttons" notext="Annulla" yestext="OK"/>
	</notification>
	<notification name="ErrorProcessingSnapshot">
		Errore nell&apos;elaborazione della fotografia.
	</notification>
	<notification name="ErrorEncodingSnapshot">
		Errore nella codifica della fotografia.
	</notification>
	<notification name="ErrorPhotoCannotAfford">
		Hai bisogno di L$ [COST] per salvare una foto nel tuo inventario. Puoi acquistare L$ o salvare la foto sul tuo computer.
	</notification>
	<notification name="ErrorTextureCannotAfford">
		Hai bisogno di L$ [COST] per salvare una texture nel tuo inventario. Puoi acquistare L$ o salvare la foto sul tuo computer.
	</notification>
	<notification name="ErrorUploadingPostcard">
		C&apos;è stato un problema inviando la fotografia per il seguente motivo: [REASON]
	</notification>
	<notification name="ErrorUploadingReportScreenshot">
		C&apos;è stato un problema importando la foto del rapporto per il seguente motivo: [REASON]
	</notification>
	<notification name="MustAgreeToLogIn">
		Devi accettare i Termini di Servizio prima di proseguire il collegamento con [CURRENT_GRID].
	</notification>
	<notification name="CouldNotPutOnOutfit">
		Non è stato possibile indossare un equipaggiamento.
La cartella equipaggiamento non contiene abbigliamento, parti del corpo o attachment.
	</notification>
	<notification name="CannotWearTrash">
		Non puoi indossare abiti e parti del corpo che sono nel cestino
	</notification>
	<notification name="MaxAttachmentsOnOutfit">
		L&apos;oggetto non può essere collegato.
Superato il limite di oggetti collegati [MAX_ATTACHMENTS]. Per favore prima stacca un altro oggetto.
	</notification>
	<notification name="CannotWearInfoNotComplete">
		Non puoi indossare quell&apos;elemento perchè non è ancora stato caricato. Riprova fra un minuto.
	</notification>
	<notification name="MustEnterPasswordToLogIn">
		Inserisci la tua password per accedere.
	</notification>
	<notification name="MustHaveAccountToLogIn">
		Spiacenti. Un campo è vuoto.
Inserisci il Nome utente del tuo avatar.

Devi avere un account per entrare in [CURRENT_GRID]. Vuoi crearne uno adesso?
		<url name="url">
			[create_account_url]
		</url>
		<usetemplate name="okcancelbuttons" notext="Riprova" yestext="Crea un nuovo account"/>
	</notification>
	<notification name="InvalidCredentialFormat">
		Immetti il nome utente oppure sia il nome che il cognome del tuo avatar nel campo del nome utente, quindi effettua nuovamente l&apos;accesso.
	</notification>
	<notification name="InvalidGrid">
		&apos;[GRID]&apos; non è un identificatore di griglia valido.
	</notification>
	<notification name="InvalidLocationSLURL">
		La tua posizione iniziale non ha specificato una griglia valida.
	</notification>
	<notification name="DeleteClassified">
		Cancella annuncio &apos;[NAME]&apos;?
Non ci sono rimborsi per la tariffa pagata.
		<usetemplate name="okcancelbuttons" notext="Annulla" yestext="OK"/>
	</notification>
	<notification name="DeleteMedia">
		Hai selezionato la cancellazione del media associato a questa faccia.
Vuoi continuare?
		<usetemplate ignoretext="Conferma prima di eliminare elementi multimediali dall&apos;oggetto" name="okcancelignore" notext="No" yestext="Sì"/>
	</notification>
	<notification name="ClassifiedSave">
		Salva le modifiche all&apos;annuncio [NAME]?
		<usetemplate canceltext="Annulla" name="yesnocancelbuttons" notext="Non salvare" yestext="Salva"/>
	</notification>
	<notification name="ClassifiedInsufficientFunds">
		Denaro insufficiente per creare un&apos;inserzione.
		<usetemplate name="okbutton" yestext="OK"/>
	</notification>
	<notification name="DeleteAvatarPick">
		Elimina preferito &lt;nolink&gt;[PICK]&lt;/nolink&gt;?
		<usetemplate name="okcancelbuttons" notext="Annulla" yestext="OK"/>
	</notification>
	<notification name="DeleteOutfits">
		Elimina il vestiario selezionato?
		<usetemplate name="okcancelbuttons" notext="Annulla" yestext="OK"/>
	</notification>
	<notification name="PromptGoToEventsPage">
		Vai alla pagina degli eventi di [CURRENT_GRID]?
		<url name="url">
			http://secondlife.com/events/?lang=it-IT
		</url>
		<usetemplate name="okcancelbuttons" notext="Annulla" yestext="OK"/>
	</notification>
	<notification name="SelectProposalToView">
		Scegli una proposta da vedere.
	</notification>
	<notification name="SelectHistoryItemToView">
		Scegli un item storico da vedere.
	</notification>
	<notification name="CacheWillClear">
		La cache verrà cancellata dopo il riavvio di [APP_NAME].
	</notification>
	<notification name="CacheWillBeMoved">
		La cache verrà spostata dopo il riavvio di [APP_NAME].
Nota: questa operazione cancellerà la cache.
	</notification>
	<notification name="ChangeConnectionPort">
		Le impostazioni della porta avranno effetto dopo il riavvio di [APP_NAME].
	</notification>
	<notification name="ChangeDeferredDebugSetting">
		La modifica della impostazione di debug avrà effetto dopo il riavvio di [APP_NAME].
	</notification>
	<notification name="ChangeSkin">
		La nuova pelle comparirà dopo il riavvio di [APP_NAME].
	</notification>
	<notification name="ChangeLanguage">
		La modifica della lingua avrà effetto dopo il riavvio di [APP_NAME].
	</notification>
	<notification name="GoToAuctionPage">
		Vai alla pagina web [CURRENT_GRID] per vedere i dettagli dell&apos;asta oppure fai un&apos;offerta?
		<usetemplate name="okcancelbuttons" notext="Annulla" yestext="OK"/>
	</notification>
	<notification name="SaveChanges">
		Salva le modifiche?
		<usetemplate canceltext="Annulla" name="yesnocancelbuttons" notext="Non salvare" yestext="Salva"/>
	</notification>
	<notification name="DeleteNotecard">
		Vuoi eliminare il biglietto?
		<usetemplate name="okcancelbuttons" notext="Annulla" yestext="OK"/>
	</notification>
	<notification name="LoadPreviousReportScreenshot">
		Vuoi usare la precedente schermata per il tuo rapporto?
		<usetemplate name="okcancelbuttons" notext="Annulla" yestext="OK"/>
	</notification>
	<notification name="GestureSaveFailedTooManySteps">
		Il salvataggio della Gesture è fallito.
La gesture ha troppi passi.
Prova a togliere qualche passo e quindi risalva.
	</notification>
	<notification name="GestureSaveFailedTryAgain">
		Il salvataggio della gesture è fallito.  Riprova fra un minuto.
	</notification>
	<notification name="GestureSaveFailedObjectNotFound">
		Non è possibile salvare la gesture perchè non è stato trovato l&apos;oggetto o l&apos;inventario associato.
L&apos;oggetto potrebbe essere troppo lontano oppure essere stato cancellato.
	</notification>
	<notification name="GestureSaveFailedReason">
		C&apos;è stato un problema salvando la gesture a causa del seguente motivo: [REASON].  Riprova a salvare la gesture più tardi.
	</notification>
	<notification name="SaveNotecardFailObjectNotFound">
		Non è possibile salvare la notecard perchè non è stato trovato l&apos;oggetto o l&apos;inventario associato.
L&apos;oggetto potrebbe essere troppo lontano oppure essere stato cancellato.
	</notification>
	<notification name="SaveNotecardFailReason">
		C&apos;è stato un problema salvando la notecard a causa del seguente motivo: [REASON].  Riprova a salvare la notecard più tardi.
	</notification>
	<notification name="ScriptCannotUndo">
		Non è stato possibile annullare tutti i cambiamenti nella tua versione dello script.
Vuoi ripristinare l&apos;ultima versione salvata sul server?
(**Attenzione** Questa operazione non è reversibile)
		<usetemplate name="okcancelbuttons" notext="Annulla" yestext="OK"/>
	</notification>
	<notification name="SaveScriptFailObjectNotFound">
		Non è stato possibile salvare lo script perchè l&apos;oggetto che lo contiene non è stato trovato.
L&apos;oggetto potrebbe essere troppo lontano oppure essere stato cancellato.
	</notification>
	<notification name="StartRegionEmpty">
		La tua Regione di inizio non è stata definita.
Per scegliere il luogo dove vuoi trovarti all&apos;accesso, digita il nome della regione nel campo del luogo di partenza oppure scegli La mia ultima Ubicazione o Casa mia.
		<usetemplate name="okbutton" yestext="OK"/>
	</notification>
	<notification name="CouldNotStartStopScript">
		Non è stato possibile lanciare o fermare lo script perchè l&apos;oggetto che lo contiene non è stato trovato.
L&apos;oggetto potrebbe essere troppo lontano oppure essere stato cancellato.
	</notification>
	<notification name="CannotDownloadFile">
		Non è stato possibile scaricare il file
	</notification>
	<notification name="CannotWriteFile">
		Non è stato possibile scrivere il file [[FILE]]
	</notification>
	<notification name="UnsupportedHardware">
		Ti informiamo che il tuo computer non dispone dei requisiti minimi di sistema per [APP_NAME]. Il funzionamento può pertanto risultare ridotto. Purtroppo la pagina [SUPPORT_SITE] non può fornire assistenza tecnica in caso di problemi dovuti a configurazioni di sistema non compatibili.

Visitare [_URL] per ulteriori informazioni?
		<url name="url" option="0">
			http://secondlife.com/support/sysreqs.php?lang=it
		</url>
		<usetemplate ignoretext="L&apos;hardware di questo computer non è compatibile" name="okcancelignore" notext="No" yestext="Si"/>
	</notification>
	<notification name="RunLauncher">
		Non avviare direttamente il viewer eseguibile. Aggiorna le scorciatoie attuali per avviare invece il Launcher_SL.
	</notification>
	<notification name="OldGPUDriver">
		È probabile che ci sia un driver aggiornato per il processore grafico. L&apos;aggiornamento dei driver della grafica può migliorare le prestazioni in maniera significativa.

    Visitare [URL] per cercare un aggiornamento del driver?
		<url name="url">
			[URL]
		</url>
		<usetemplate ignoretext="Driver grafica obsoleto" name="okcancelignore" notext="No" yestext="Sì"/>
	</notification>
	<notification name="UnknownGPU">
		Il tuo sistema utilizza una scheda grafica che [APP_NAME] non riconosce.
Questo succede spesso con un nuovo hardware che non è stato ancora testato con [APP_NAME].  Probabilmente tutto andrà bene, ma devi riconfigurare le tue impostazioni grafiche.
(Io &gt; Preferenze &gt; Grafica).
		<form name="form">
			<ignore name="ignore" text="La tua scheda grafica non è stata riconosciuta"/>
		</form>
	</notification>
	<notification name="DisplaySettingsNoShaders">
		L&apos;esecuzione di [APP_NAME] si è interrotta durante l&apos;inizializzazione dei driver grafici.
La qualità grafica verrà impostata a livello basso per evitare alcuni errori comuni di driver. Alcune funzionalità grafiche saranno disattivate.
Si consiglia di aggiornare i driver della scheda grafica.
La qualità grafica può essere aumentata in Preferenze &gt; Grafica.
	</notification>
	<notification name="RegionNoTerraforming">
		La regione [REGION] non consente di terraformare.
	</notification>
	<notification name="ParcelNoTerraforming">
		Non ti è consentito terraformare il lotto [PARCEL].
	</notification>
	<notification name="CannotCopyWarning">
		Non hai l&apos;autorizzazione a copiare i seguenti oggetti:
[ITEMS]
e se li dai via, verranno eliminati dal tuo inventario. Sicuro di volere offrire questi oggetti?
		<usetemplate name="okcancelbuttons" notext="No" yestext="Si"/>
	</notification>
	<notification name="CannotGiveItem">
		Impossibile consegnare l&apos;elemento dell&apos;inventario.
	</notification>
	<notification name="TransactionCancelled">
		La transazione è stata annullata.
	</notification>
	<notification name="TooManyItems">
		Non è possibile dare più di 42 elementi in un singolo trasferimento di inventario.
	</notification>
	<notification name="NoItems">
		Non hai i permessi di trasferimento per gli elementi selezionati.
	</notification>
	<notification name="CannotCopyCountItems">
		Non hai i permessi di copia per copiare [COUNT]
degli elementi selezionati. Perderai questi elementi dal tuo inventario.
Vuoi veramente perdere questi elementi?
		<usetemplate name="okcancelbuttons" notext="No" yestext="Si"/>
	</notification>
	<notification name="CannotGiveCategory">
		Non hai i permessi per trasferire la cartella selezionata.
	</notification>
	<notification name="FreezeAvatar">
		Immobilizza questo avatar?
Non potrà temporaneamente muoversi, chiacchierare in chat, o interagire con il mondo.
		<usetemplate canceltext="Annulla" name="yesnocancelbuttons" notext="Smobilizza" yestext="Immobilizza"/>
	</notification>
	<notification name="FreezeAvatarFullname">
		Immobilizza [AVATAR_NAME]?
Non potrà temporaneamente muoversi, chiacchierare in chat, o interagire con il mondo.
		<usetemplate canceltext="Annulla" name="yesnocancelbuttons" notext="Smobilizza" yestext="Immobilizza"/>
	</notification>
	<notification name="EjectAvatarFullname">
		Espelli [AVATAR_NAME] dal tuo terreno?
		<usetemplate canceltext="Annulla" name="yesnocancelbuttons" notext="Espelli e blocca" yestext="Espelli"/>
	</notification>
	<notification name="EjectAvatarNoBan">
		Espelli questo avatar dal tuo terreno?
		<usetemplate name="okcancelbuttons" notext="Annulla" yestext="Espelli"/>
	</notification>
	<notification name="EjectAvatarFullnameNoBan">
		Espelli [AVATAR_NAME] dal tuo terreno?
		<usetemplate name="okcancelbuttons" notext="Annulla" yestext="Espelli"/>
	</notification>
	<notification name="EjectAvatarFromGroup">
		Hai espulso [AVATAR_NAME] dal gruppo [GROUP_NAME]
	</notification>
	<notification name="AcquireErrorTooManyObjects">
		ERRORE DI ACQUISIZIONE: hai selezionato troppi oggetti.
	</notification>
	<notification name="AcquireErrorObjectSpan">
		ERRORE DI ACQUISIZIONE: Gli oggetti sono a cavallo di più di una regione.
Sposta tutti gli oggetti che vuoi acquisire su una sola regione.
	</notification>
	<notification name="PromptGoToCurrencyPage">
		[EXTRA]

Vai su [_URL] per informazioni sull&apos;acquisto di L$?
		<url name="url">
			http://secondlife.com/app/currency/?lang=it-IT
		</url>
		<usetemplate name="okcancelbuttons" notext="Annulla" yestext="OK"/>
	</notification>
	<notification name="MuteLimitReached">
		Impossibile aggiungere il nuovo elemento alla lista dei bloccati perché hai raggiunto il limite di [MUTE_LIMIT] immissioni.
	</notification>
	<notification name="UnableToLinkObjects">
		Impossibile unire questi [COUNT] oggetti.
Puoi unire al massimo [MAX] oggetti.
	</notification>
	<notification name="CannotLinkIncompleteSet">
		Puoi unire soltanto un insieme completo di oggetti, e devi selezionare più di un oggetto.
	</notification>
	<notification name="CannotLinkModify">
		Impossibile unire perchè non hai il diritto di modifica su tutti gli oggetti.

Accertati che nessuno sia bloccato e che li possiedi tutti.
	</notification>
	<notification name="CannotLinkPermanent">
		Gli oggetti non possono essere collegati attraverso i confini.
	</notification>
	<notification name="CannotLinkAcrossRegions">
		Gli oggetti non possono essere collegati attraverso i confini.
	</notification>
	<notification name="CannotLinkDifferentOwners">
		Impossibile unire perche non tutti gli oggetti hanno lo stesso proprietario.

Accertati di possedere tutti gli oggetti selezionati.
	</notification>
	<notification name="NoFileExtension">
		Manca l&apos;estensione per il file: &apos;[FILE]&apos;

Accertati che il file abbia una estensione corretta.
	</notification>
	<notification name="InvalidFileExtension">
		L&apos;estensione [EXTENSION] del file non è valida
Attese [VALIDS]
		<usetemplate name="okbutton" yestext="OK"/>
	</notification>
	<notification name="CannotUploadSoundFile">
		Impossibile aprire in lettura il file di suono importato:
[FILE]
	</notification>
	<notification name="SoundFileNotRIFF">
		Il file audio non sembra essere di tipo RIFF WAVE:
[FILE]
	</notification>
	<notification name="SoundFileNotPCM">
		Il file audio non sembra essere di tipo PCM WAVE:
[FILE]
	</notification>
	<notification name="SoundFileInvalidChannelCount">
		Il file ha un numero sbagliato di canali (deve essere mono oppure stereo):
[FILE]
	</notification>
	<notification name="SoundFileInvalidSampleRate">
		Il file non sembra essere della frequenza di campionamento supportata (deve essere 44.1k):
[FILE]
	</notification>
	<notification name="SoundFileInvalidWordSize">
		Il file non sembra avere una dimensione della parola supportata (deve essere a 8 o a 16 bit):
[FILE]
	</notification>
	<notification name="SoundFileInvalidHeader">
		Impossibile trovare il frammento &apos;data&apos; nell&apos;intestazione WAV:
[FILE]
	</notification>
	<notification name="SoundFileInvalidChunkSize">
		Dimensione chunk nel file WAV:
[FILE]
	</notification>
	<notification name="SoundFileInvalidTooLong">
		Il file audio è troppo lungo (deve essere al massimo [MAX_LENGTH] secondi):
[FILE]
	</notification>
	<notification name="ProblemWithFile">
		Problemi con il file [FILE]:

[REASON]
	</notification>
	<notification name="CannotOpenTemporarySoundFile">
		Impossibile aprire in scrittura il file temporaneamente compresso: [FILE]
	</notification>
	<notification name="UnknownVorbisEncodeFailure">
		Errore di codifica Vorbis sconosciuta per: [FILE]
	</notification>
	<notification name="CannotEncodeFile">
		Impossibile codificare il file: [FILE]
	</notification>
	<notification name="CorruptedProtectedDataStore">
		Impossibile inserire nome utente e password.  Ciò può succedere alla modifica delle impostazioni di rete.
		<usetemplate name="okbutton" yestext="OK"/>
	</notification>
	<notification name="CorruptResourceFile">
		File risorsa corrotto: [FILE]
	</notification>
	<notification name="UnknownResourceFileVersion">
		Versione di risorsa Linden sconosciuta nel file: [FILE]
	</notification>
	<notification name="UnableToCreateOutputFile">
		Impossibile creare il file in uscita: [FILE]
	</notification>
	<notification name="DoNotSupportBulkAnimationUpload">
		[APP_NAME] non supporta ancora il caricamento in blocco di file di animazione in formato BVH.
	</notification>
	<notification name="CannotUploadReason">
		Impossibile importare il file [FILE] a causa del seguente motivo: [REASON]
Riprova più tardi.
	</notification>
	<notification name="LandmarkCreated">
		Hai aggiunto &quot;[LANDMARK_NAME]&quot; alla tua cartella [FOLDER_NAME].
	</notification>
	<notification name="LandmarkAlreadyExists">
		Hai già il punto di riferimento di questo luogo.
		<usetemplate name="okbutton" yestext="OK"/>
	</notification>
	<notification name="CannotCreateLandmarkNotOwner">
		Non puoi creare qui un landmark perchè il proprietario di questo terreno non lo consente.
	</notification>
	<notification name="CannotRecompileSelectObjectsNoScripts">
		Impossibile fare la &apos;ricompilazione&apos;.
Seleziona un oggetto con uno script.
	</notification>
	<notification name="CannotRecompileSelectObjectsNoPermission">
		Impossibile fare la &apos;ricompilazione&apos;.

Seleziona oggetti con script su cui hai i permessi di modifica.
	</notification>
	<notification name="CannotResetSelectObjectsNoScripts">
		Impossibile fare &apos;ripristino&apos;.

Seleziona oggetti con degli script.
	</notification>
	<notification name="CannotResetSelectObjectsNoPermission">
		Impossibile fare &apos;ripristino&apos;.

Seleziona oggetti con script su cui hai i permessi di modifica.
	</notification>
	<notification name="CannotOpenScriptObjectNoMod">
		Impossibile aprire la script dell&apos;oggetto senza i diritti di modifica.
	</notification>
	<notification name="CannotSetRunningSelectObjectsNoScripts">
		Impossibile mettere &apos;in esecuzione&apos; gli script.

Seleziona oggetti con script.
	</notification>
	<notification name="CannotSetRunningNotSelectObjectsNoScripts">
		Impossibile impostare script a &apos;non in esecuzione&apos;.

Seleziona oggetti con script.
	</notification>
	<notification name="NoFrontmostFloater">
		Non c&apos;è nessuna finestra in evidenza (in primo piano) da salvare.
	</notification>
	<notification name="SeachFilteredOnShortWords">
		La tua ricerca è stata modificata.
Le parole troppo corte sono state rimosse.

Ho cercato: [FINALQUERY]
	</notification>
	<notification name="SeachFilteredOnShortWordsEmpty">
		Le parole che hai usato per la ricerca sono troppo corte e non è stato possibile iniziare la ricerca.
	</notification>
	<notification name="CouldNotTeleportReason">
		Teleport non riuscito.
[REASON]
	</notification>
	<notification name="invalid_tport">
		C&apos;è stato un problema nell&apos;elaborare la tua richiesta di teleport. Potresti dover effettuare nuovamente l&apos;accesso prima di poter usare il teleport.
Se si continua a visualizzare questo messaggio, consulta la pagina [SUPPORT_SITE].
	</notification>
	<notification name="invalid_region_handoff">
		Si è verificato un problema nel tentativo di attraversare regioni. È possibile che per potere attraversare le regioni, tu debba effettuare nuovamente l&apos;accesso.
Se si continua a visualizzare questo messaggio, consulta la pagina [SUPPORT_SITE].
	</notification>
	<notification name="blocked_tport">
		Spiacenti, il teletrasporto è bloccato al momento. Prova di nuovo tra pochi istanti. Se ancora non potrai teletrasportarti, per favore scollegati e ricollegati per risolvere il problema.
	</notification>
	<notification name="nolandmark_tport">
		Spiacenti, ma il sistema non riesce a localizzare la destinazione del landmark
	</notification>
	<notification name="timeout_tport">
		Spiacenti, il sistema non riesce a completare il teletrasporto. Riprova tra un attimo.
	</notification>
	<notification name="noaccess_tport">
		Spiacenti, ma non hai accesso nel luogo di destinazione richiesto.
	</notification>
	<notification name="missing_attach_tport">
		Gli oggetti da te indossati non sono ancoa arrivati. Attendi ancora qualche secondo o scollegati e ricollegati prima di provare a teleportarti.
	</notification>
	<notification name="too_many_uploads_tport">
		Il server della regione è al momento occupato e la tua richiesta di teletrasporto non può essere soddisfatta entro breve tempo. Per favore prova di nuovo tra qualche minuto o spostati in un&apos;area meno affollata.
	</notification>
	<notification name="expired_tport">
		Spiacenti, il sistema non riesce a soddisfare la tua richiesta di teletrasporto entro un tempo ragionevole. Riprova tra qualche minuto.
	</notification>
	<notification name="expired_region_handoff">
		Spiacenti, il sistema non riesce a completare il cambio di regione entro un tempo ragionevole. Riprova tra qualche minuto.
	</notification>
	<notification name="no_host">
		Impossibile trovare la destinazione del teletrasporto; potrebbe essere temporaneamente non accessibile o non esistere più. Riprovaci tra qualche minuto.
	</notification>
	<notification name="no_inventory_host">
		L&apos;inventario è temporaneamente inaccessibile.
	</notification>
	<notification name="CannotSetLandOwnerNothingSelected">
		Impossibile impostare il proprietario del terreno:
Nessun terreno selezionato.
	</notification>
	<notification name="CannotSetLandOwnerMultipleRegions">
		Impossibile forzare la proprietà del terreno perchè la selezione si estende su diverse regioni. Seleziona una area più piccola e riprova.
	</notification>
	<notification name="ForceOwnerAuctionWarning">
		Questo lotto è all&apos;asta. La designazione di un proprietario determinerà l&apos;annullamento automatico dell&apos;asta e probabilmente può scontentare qualche residente se l&apos;asta è già iniziata.
Vuoi designare un proprietario?
		<usetemplate name="okcancelbuttons" notext="Annulla" yestext="OK"/>
	</notification>
	<notification name="CannotContentifyNothingSelected">
		Impossibile fare la contentificazione:
Nessun terreno selezionato.
	</notification>
	<notification name="CannotContentifyNoRegion">
		Impossibile fare la contentificazione:
Nessuna regione selezionata.
	</notification>
	<notification name="CannotReleaseLandNothingSelected">
		Impossibile abbandonare il terreno:
Nessun terreno selezionato.
	</notification>
	<notification name="CannotReleaseLandNoRegion">
		Impossibile abbandonare il terreno:
Non riesco a trovare la regione.
	</notification>
	<notification name="CannotBuyLandNothingSelected">
		Impossibile comprare il terreno:
Nessun terreno selezionato.
	</notification>
	<notification name="CannotBuyLandNoRegion">
		Impossibile comprare il terreno:
Non riesco a trovare la regione dove è situato il terreno.
	</notification>
	<notification name="CannotCloseFloaterBuyLand">
		Non puoi chiudere la finestra Acquista terreno finché [APP_NAME] non finisce di stimare il prezzo di questa transazione.
	</notification>
	<notification name="CannotDeedLandNothingSelected">
		Impossibile cedere il terreno:
Nessun terreno selezionato.
	</notification>
	<notification name="CannotDeedLandNoGroup">
		Impossibile cedere il terreno:
Nessun gruppo selezionato.
	</notification>
	<notification name="CannotDeedLandNoRegion">
		Non è possibile effettuare la cessione del terreno:
Impossibile trovare la regione in cui si trova il terreno.
	</notification>
	<notification name="CannotDeedLandMultipleSelected">
		Impossibile cedere il terreno:
Hai selezionato più di un terreno.

Prova a selezionare un solo terreno.
	</notification>
	<notification name="CannotDeedLandWaitingForServer">
		Impossibile cedere il terreno:
Sto aspettando il server per segnalare la proprietà.

Riprova di nuovo.
	</notification>
	<notification name="CannotDeedLandNoTransfer">
		Impossibile cedere il terreno:
La regione [REGION] non consente il trasferimento di terreni.
	</notification>
	<notification name="CannotReleaseLandWatingForServer">
		Impossibile abbandonare il terreno:
Sto aspettando il server per aggiornare le informazioni del terreno.

Riprova fra poco.
	</notification>
	<notification name="CannotReleaseLandSelected">
		Impossibile abbandonare il terreno:
Non possiedi tutti i terreni selezionati.

Seleziona un solo terreno.
	</notification>
	<notification name="CannotReleaseLandDontOwn">
		Impossibile abbandonare il terreno:
Non hai i permessi per rilasciare questo terreno.
I terreni di tua proprietà vengono visualizzati in verde.
	</notification>
	<notification name="CannotReleaseLandRegionNotFound">
		Non è possibile abbandonare il terreno:
Impossibile trovare la regione in cui si trova il terreno.
	</notification>
	<notification name="CannotReleaseLandNoTransfer">
		Impossibile abbandonare il terreno:
La regione [REGION] non consente il trasferimento di terreni.
	</notification>
	<notification name="CannotReleaseLandPartialSelection">
		Impossibile abbandonare il terreno:
Devi selezionare un terreno intero per rilasciarla.

Seleziona un terreno intero, oppure dividi prima il tuo terreno.
	</notification>
	<notification name="ReleaseLandWarning">
		Stai per rilasciare [AREA] m² di terreno.
Rilasciare questo appezzamento di terreno lo toglierà dalle tue proprietà, ma non ti verranno dati L$.

Rilasciare questo terreno?
		<usetemplate name="okcancelbuttons" notext="Annulla" yestext="OK"/>
	</notification>
	<notification name="CannotDivideLandNothingSelected">
		Impossibile dividere il terreno:

Non sono stati selezionati terreni.
	</notification>
	<notification name="CannotDivideLandPartialSelection">
		Impossibile dividere il terreno:

Hai selezionato unintero terreno.
Prova a selezionare unappezzamento di terreno.
	</notification>
	<notification name="LandDivideWarning">
		La suddivisione di questo terreno lo dividerà in due parti ed ognuna potrà avere le sue impostazioni. Alcune impostazioni verranno reimpostate ai valori iniziali dopo l&apos;operazione.

Dividi il terreno?
		<usetemplate name="okcancelbuttons" notext="Annulla" yestext="OK"/>
	</notification>
	<notification name="CannotDivideLandNoRegion">
		Non è possibile suddividere il terreno:
Impossibile trovare la regione in cui si trova il terreno.
	</notification>
	<notification name="CannotJoinLandNoRegion">
		Non è possibile unire il terreno:
Impossibile trovare la regione in cui si trova il terreno.
	</notification>
	<notification name="CannotJoinLandNothingSelected">
		Impossibile unire il terreno:
Non hai selezionato terreno.
	</notification>
	<notification name="CannotJoinLandEntireParcelSelected">
		Impossibile unire il terreno:
Hai selezionato un solo terreno.

Devi selezionare il terreno  comprendendo entrambi gli appezzamenti.
	</notification>
	<notification name="CannotJoinLandSelection">
		Impossibile unire il terreno:
Devi selezionare più di un terreno.

Devi selezionare il terreno  comprendendo entrambi gli appezzamenti.
	</notification>
	<notification name="JoinLandWarning">
		Unire questi appezzamenti creerà un terreno più grande a partire da tutti gli appezzamenti che si intersecano nel rettangolo selezionato.
Dovrai reimpostare il nome e le opzioni del nuovo terreno.

Unisci il terreno?
		<usetemplate name="okcancelbuttons" notext="Annulla" yestext="OK"/>
	</notification>
	<notification name="ConfirmNotecardSave">
		Questa notecard deve essere salvata prima che l&apos;elemento possa essere copiato o visualizzato. Salva la notecard?
		<usetemplate name="okcancelbuttons" notext="Annulla" yestext="OK"/>
	</notification>
	<notification name="ConfirmItemCopy">
		Copia questo elemento nel tuo inventario?
		<usetemplate name="okcancelbuttons" notext="Annulla" yestext="Copia"/>
	</notification>
	<notification name="ResolutionSwitchFail">
		Non sono riuscito a cambiare la risoluzione al valore [RESX] x [RESY]
	</notification>
	<notification name="ErrorUndefinedGrasses">
		Errore: Erba sconosciuta: [SPECIES]
	</notification>
	<notification name="ErrorUndefinedTrees">
		Errore: Alberi sconosciuti: [SPECIES]
	</notification>
	<notification name="CannotSaveWearableOutOfSpace">
		Impossibile salvare &apos;[NAME]&apos; nel file di oggetti indossabili.  Dovrai liberare dello spazio sul tuo computer e salvare di nuovo.
	</notification>
	<notification name="CannotSaveToAssetStore">
		Non è possibile salvare [NAME] nel database centrale degli asset.
In genere si tratta di un problema temporaneo. Attendi alcuni minuti per modificare e salvare nuovamente gli elementi indossabili.
	</notification>
	<notification name="YouHaveBeenLoggedOut">
		Sei stato scollegato da [CURRENT_GRID].
            [MESSAGE]
		<usetemplate name="okcancelbuttons" notext="Esci" yestext="Vedi IM &amp; Chat"/>
	</notification>
	<notification name="OnlyOfficerCanBuyLand">
		Impossibile comprare terreno per il gruppo:
Non hai i permessi per comprare il terreno per il tuo gruppo attivo.
	</notification>
	<notification label="Aggiungi Amico" name="AddFriendWithMessage">
		Gli amici possono autorizzarsi a vedersi l&apos;un l&apos;altro sulla mappa e sapere quando sono collegati.

Offri l&apos;amicizia a [NAME]?
		<form name="form">
			<input name="message">
				Vorresti essere mio amico?
			</input>
			<button name="Offer" text="OK"/>
			<button name="Cancel" text="Annulla"/>
		</form>
	</notification>
	<notification label="Aggiungi lista di sostituzione automatica" name="AddAutoReplaceList">
		Nome per la nuova lista:
		<form name="form">
			<button name="SetName" text="OK"/>
		</form>
	</notification>
	<notification label="Rinomina lista di sostituzione automatica" name="RenameAutoReplaceList">
		Il nome &apos;[DUPNAME]&apos; è già in uso
    Inserisci un nuovo nome univoco:
		<form name="form">
			<button name="ReplaceList" text="Sostituisci lista corrente"/>
			<button name="SetName" text="Usa nuovo nome"/>
		</form>
	</notification>
	<notification name="InvalidAutoReplaceEntry">
		La parola chiave deve essere una sola parola e la sostituzione non può essere vuota.
	</notification>
	<notification name="InvalidAutoReplaceList">
		L&apos;elenco di sostituzione non è valido.
	</notification>
	<notification name="SpellingDictImportRequired">
		Devi specificare un file, un nome e una lingua.
	</notification>
	<notification name="SpellingDictIsSecondary">
		Sembra che il dizionario [DIC_NAME] non includa un file &quot;aff&quot;; ciò indica che di tratta di un dizionario &quot;secondario&quot;.
Può essere usato come dizionario aggiuntivo, ma non come dizionario principale.

Vedi https://wiki.secondlife.com/wiki/Adding_Spelling_Dictionaries
	</notification>
	<notification name="SpellingDictImportFailed">
		Copia non eseguita da
    [FROM_NAME]
    a
    [TO_NAME]
	</notification>
	<notification label="Salva vestiario" name="SaveOutfitAs">
		Salva gli abiti che indosso come nuovo vestiario:
		<form name="form">
			<input name="message">
				[DESC] (nuovo)
			</input>
			<button name="OK" text="OK"/>
			<button name="Cancel" text="Annulla"/>
		</form>
	</notification>
	<notification label="Salva capo da indossare" name="SaveWearableAs">
		Salva oggetto nel mio inventario come:
		<form name="form">
			<input name="message">
				[DESC] (nuovo)
			</input>
			<button name="OK" text="OK"/>
			<button name="Cancel" text="Annulla"/>
		</form>
	</notification>
	<notification label="Cambia nome del vestiario" name="RenameOutfit">
		Nuovo nome per il vestiario:
		<form name="form">
			<input name="new_name">
				[NAME]
			</input>
			<button name="OK" text="OK"/>
			<button name="Cancel" text="Annulla"/>
		</form>
	</notification>
	<notification name="RemoveFromFriends">
		Vuoi rimuovere &lt;nolink&gt;[NAME]&lt;/nolink&gt; dalla lista dei tuoi amici?
		<usetemplate name="okcancelbuttons" notext="Annulla" yestext="OK"/>
	</notification>
	<notification name="RemoveMultipleFromFriends">
		Vuoi rimuovere gli amici selezionati dalla lista dei tuoi amici?
		<usetemplate name="okcancelbuttons" notext="Annulla" yestext="OK"/>
	</notification>
	<notification name="GodDeleteAllScriptedPublicObjectsByUser">
		Confermi di volere cancellare tutti gli oggetti scriptati della proprietà di
** [AVATAR_NAME] **
su tutti gli altri terreni di questa sim?
		<usetemplate name="okcancelbuttons" notext="Annulla" yestext="OK"/>
	</notification>
	<notification name="GodDeleteAllScriptedObjectsByUser">
		Confermi la CANCELLAZIONE di TUTTI gli oggetti scriptati posseduti da
** [AVATAR_NAME] **
su TUTTI I TERRENI di questa sim?
		<usetemplate name="okcancelbuttons" notext="Annulla" yestext="OK"/>
	</notification>
	<notification name="GodDeleteAllObjectsByUser">
		Confermi la CANCELLAZIONE di TUTTI gli oggetti (scriptati o no) posseduti da
** [AVATAR_NAME] **
su TUTTI I TERRENI di questa sim?
		<usetemplate name="okcancelbuttons" notext="Annulla" yestext="OK"/>
	</notification>
	<notification name="BlankClassifiedName">
		Devi specificare un nome per il tuo annuncio.
	</notification>
	<notification name="MinClassifiedPrice">
		Il prezzo da pagare per essere messo in lista deve essere almeno [MIN_PRICE]L$.

Introduci un prezzo più alto.
	</notification>
	<notification name="ConfirmItemDeleteHasLinks">
		Almeno uno degli oggetti è collegato tramite link ad altri oggetti.  Se elimini l&apos;oggetto, i relativi link non funzioneranno più.  Si consiglia vivamente di eliminare prima i link.

Sei sicuro di volere eliminare gli oggetti?
		<usetemplate name="okcancelbuttons" notext="Annulla" yestext="OK"/>
	</notification>
	<notification name="ConfirmObjectDeleteLock">
		Almeno uno degli elementi selezionati è bloccato.

Confermi di voler cancellare questi elementi?
		<usetemplate name="okcancelbuttons" notext="Annulla" yestext="OK"/>
	</notification>
	<notification name="ConfirmObjectDeleteNoCopy">
		Almeno uno degli elementi selezionati non è copiabile.

Confermi di voler cancellare questi elementi?
		<usetemplate name="okcancelbuttons" notext="Annulla" yestext="OK"/>
	</notification>
	<notification name="ConfirmObjectDeleteNoOwn">
		Non possiedi almeno uno degli oggetti selezionati.

Sei sicuro di volere eliminare gli oggetti?
		<usetemplate name="okcancelbuttons" notext="Annulla" yestext="OK"/>
	</notification>
	<notification name="ConfirmObjectDeleteLockNoCopy">
		Almeno un oggetto è bloccato.
Almeno un oggetto è non copiabile.

Confermi di voler cancellare questi elementi?
		<usetemplate name="okcancelbuttons" notext="Annulla" yestext="OK"/>
	</notification>
	<notification name="ConfirmObjectDeleteLockNoOwn">
		Almeno un oggetto è bloccato.
Non possiedi almeno uno degli oggetti.

Sei sicuro di volere eliminare gli oggetti?
		<usetemplate name="okcancelbuttons" notext="Cancella" yestext="OK"/>
	</notification>
	<notification name="ConfirmObjectDeleteNoCopyNoOwn">
		Almeno un oggetto non può essere copiato.
Non possiedi almeno uno degli oggetti.

Sei sicuro di volere eliminare gli oggetti?
		<usetemplate name="okcancelbuttons" notext="Annulla" yestext="OK"/>
	</notification>
	<notification name="ConfirmObjectDeleteLockNoCopyNoOwn">
		Almeno un oggetto è bloccato.
Almeno un oggetto non può essere copiato.
Non possiedi almeno uno degli oggetti.

Sei sicuro di volere eliminare gli oggetti?
		<usetemplate name="okcancelbuttons" notext="Annulla" yestext="OK"/>
	</notification>
	<notification name="ConfirmObjectTakeLock">
		Almeno un oggetto è bloccato.

Confermi di voler prendere questi elementi?
		<usetemplate name="okcancelbuttons" notext="Annulla" yestext="OK"/>
	</notification>
	<notification name="ConfirmObjectTakeNoOwn">
		Non possiedi tutti gli oggetti che stai prendendo.
Se continui, verranno applicate i permessi per il prossimo proprietario e di conseguenza potrebbero venire ristrette le tue possibilità di modificarli o di copiarli.

Confermi di voler prendere questi elementi?
		<usetemplate name="okcancelbuttons" notext="Annulla" yestext="OK"/>
	</notification>
	<notification name="ConfirmObjectTakeLockNoOwn">
		Almeno un oggetto è bloccato.
Non possiedi tutti gli oggetti che stai prendendo.
Se continui, verranno applicate i permessi per il prossimo proprietario e di conseguenza potrebbero venire ristrette le tue possibilità di modificarli o di copiarli.
Puoi comunque prendere gli oggetti selezionati.

Confermi di voler prendere questi elementi?
		<usetemplate name="okcancelbuttons" notext="Annulla" yestext="OK"/>
	</notification>
	<notification name="CantBuyLandAcrossMultipleRegions">
		Impossibile comprare il terreno perchè la selezione comprende più regioni.

Seleziona un&apos;area più piccola e riprova.
	</notification>
	<notification name="DeedLandToGroup">
		Cedendo questo terreno al gruppo sara richiesto ai componenti di avere e di mantenere il terreno con un credito sufficiente.
Il prezzo di acquisto del terreno non è rifondibile al proprietario.
Se una terreno ceduto al gruppo viene venduto, il prezzo di vendita verrà diviso in parti uguali fra i membri del gruppo.

Cedi questo terreno di [AREA] m² al gruppo &apos;[GROUP_NAME]&apos;?
		<usetemplate name="okcancelbuttons" notext="Annulla" yestext="OK"/>
	</notification>
	<notification name="DeedLandToGroupWithContribution">
		Cedendo questo terreno al gruppo sara richiesto hai componenti di avere e di mantenere il terreno con un credito sufficiente.
La cessione include un contributo simultaneo di terreno al gruppo da &apos;[NAME]&apos;.
Il prezzo di acquisto del terreno non è rifondibile al proprietario.
Se una terreno ceduto al gruppo viene venduto, il prezzo di vendita viene diviso in parti uguali fra i membri del gruppo.

Cedere questi [AREA] m² di terreno al gruppo &apos;[GROUP_NAME]&apos;?
		<usetemplate name="okcancelbuttons" notext="Annulla" yestext="OK"/>
	</notification>
	<notification name="DisplaySetToSafe">
		Le impostazioni dello schermo sono state impostate a valori di sicurezza perchè hai specificato l&apos;opzione -safe.
	</notification>
	<notification name="DisplaySetToRecommendedGPUChange">
		Le impostazioni di visualizzazione sono ai livelli consigliati a causa di un cambiamento nella scheda grafica
da &apos;[LAST_GPU]&apos;
a &apos;[THIS_GPU]&apos;
	</notification>
	<notification name="DisplaySetToRecommendedFeatureChange">
		Le impostazioni di visualizzazione sono ai livelli consigliati a causa di un cambiamento nel sottosistema di rendering.
	</notification>
	<notification name="ErrorMessage">
		[ERROR_MESSAGE]
		<usetemplate name="okbutton" yestext="OK"/>
	</notification>
	<notification name="AvatarMovedDesired">
		L&apos;ubicazione prescelta non è attualmente disponibile.
Sei stato trasferito in una regione vicina.
	</notification>
	<notification name="AvatarMovedLast">
		La posizione richiesta non è al momento disponibile.
Sei stato trasferito in una regione vicina.
	</notification>
	<notification name="AvatarMovedHome">
		L&apos;ubicazione di casa tua non è al momento disponibile.
Sei stato trasferito in una regione vicina.
Ti consigliamo di impostare una nuova posizione iniziale.
	</notification>
	<notification name="ClothingLoading">
		Gli abiti sono in corso di scaricamento.
Puoi comunque usare [CURRENT_GRID] normalmente e gli altri residenti ti vedranno correttamente.
		<form name="form">
			<ignore name="ignore" text="Lo scaricamento sta richiedendo parecchio tempo"/>
		</form>
	</notification>
	<notification name="AgentComplexityWithVisibility">
		La [https://community.secondlife.com/t5/English-Knowledge-Base/Avatar-Rendering-Complexity/ta-p/2967838 complessità del tuo avatar] è [AGENT_COMPLEXITY].
[OVERLIMIT_MSG]
		<usetemplate ignoretext="Avvisami se la complessità del mio avatar è eccessiva" name="notifyignore"/>
	</notification>
	<notification name="AgentComplexity">
		La [https://community.secondlife.com/t5/English-Knowledge-Base/Avatar-Rendering-Complexity/ta-p/2967838 complessità del tuo avatar] è [AGENT_COMPLEXITY].
		<usetemplate ignoretext="Avvisami in caso di cambiamenti della complessità del mio avatar" name="notifyignore"/>
	</notification>
	<notification name="HUDComplexityWarning">
		[HUD_REASON], è probabile che influisca negativamente sulle tue prestazioni.
		<usetemplate ignoretext="Avvisami quando la complessità del mio HUD è eccessiva" name="notifyignore"/>
	</notification>
	<notification name="FirstRun">
		L&apos;installazione di [APP_NAME] è terminata.

Se questa è la prima volta che usi [CURRENT_GRID], devi creare un account prima che tu possa effettuare l&apos;accesso.
		<usetemplate name="okcancelbuttons" notext="Continua" yestext="Crea account..."/>
	</notification>
	<notification name="LoginPacketNeverReceived">
		Ci sono problemi di connessione. È possibile che ci siano problemi con la tua connessione Internet oppure sulla [SECOND_LIFE_GRID].

Controlla la tua connessione Internet e riprova fra qualche minuto, oppure clicca su Aiuto per visualizzare la pagina [SUPPORT_SITE], oppure clicca su Teleport per tentare il teleport a casa tua.
		<url name="url">
			http://it.secondlife.com/support/
		</url>
		<form name="form">
			<button name="OK" text="OK"/>
			<button name="Help" text="Aiuto"/>
			<button name="Teleport" text="Teleportati"/>
		</form>
	</notification>
	<notification name="WelcomeChooseSex">
		Il tuo avatar apparirà fra un attimo.

Usa le frecce per muoverti.
Premi F1 in qualunque momento per la guida o per apprendere altre cose di [CURRENT_GRID].
Scegli un avatar maschile o femminile. Puoi sempre cambiare idea più tardi.
		<usetemplate name="okcancelbuttons" notext="Femminile" yestext="Maschile"/>
	</notification>
	<notification name="CantTeleportToGrid">
		Impossibile effettuare il teleport su [SLURL], in quanto si trova su una griglia ([GRID]) diversa da quella attuale ([CURRENT_GRID]).  Chiudi il viewer e prova nuovamente.
		<usetemplate name="okbutton" yestext="OK"/>
	</notification>
	<notification name="GeneralCertificateError">
		Impossibile collegarsi al server.
[REASON]

Nome oggetto: [SUBJECT_NAME_STRING]
Nome emittente: [ISSUER_NAME_STRING]
Valido da: [VALID_FROM]
Valido fino a: [VALID_TO]
Impronta MD5: [SHA1_DIGEST]
Impronta SHA1: [MD5_DIGEST]
Uso chiave: [KEYUSAGE]
Uso chiave estesa: [EXTENDEDKEYUSAGE]
Identificatore chiave oggetto: [SUBJECTKEYIDENTIFIER]
		<usetemplate name="okbutton" yestext="OK"/>
	</notification>
	<notification name="TrustCertificateError">
		Autorità di certificazione di questo server sconosciuta.

Informazioni sul certificato:
Nome oggetto: [SUBJECT_NAME_STRING]
Nome emittente: [ISSUER_NAME_STRING]
Valido da: [VALID_FROM]
Valido fino a: [VALID_TO]
Impronta MD5: [SHA1_DIGEST]
Impronta SHA1: [MD5_DIGEST]
Uso chiave: [KEYUSAGE]
Uso chiave estesa: [EXTENDEDKEYUSAGE]
Identificatore chiave oggetto: [SUBJECTKEYIDENTIFIER]

Accettare questa autorità?
		<usetemplate name="okcancelbuttons" notext="Annulla" yestext="Accetta"/>
	</notification>
	<notification name="NotEnoughCurrency">
		[NAME] [PRICE]L$ Non hai abbastanza L$ per farlo.
	</notification>
	<notification name="GrantedModifyRights">
		[NAME] ti ha dato il permesso di modificare i suoi oggetti.
	</notification>
	<notification name="RevokedModifyRights">
		Non sei più autorizzato a modificare gli oggetti di [NAME]
	</notification>
	<notification name="FlushMapVisibilityCaches">
		Questo reinizializzerà la cache della mappa di questa regione.
Funzione usata solo per il debug.
(Per la produzione, attendere 5 minuti, dopo di che tutte le mappe di ognuno si aggiorneranno dopo la loro riconnessione)
		<usetemplate name="okcancelbuttons" notext="Annulla" yestext="OK"/>
	</notification>
	<notification name="BuyOneObjectOnly">
		Non è possibile acquistare più di un oggetto alla volta. Riprova selezionando un solo oggetto.
	</notification>
	<notification name="OnlyCopyContentsOfSingleItem">
		Impossibile copiare il contenuto di più di un elemento alla volta.
Scegli solo un oggetto e riprova.
		<usetemplate name="okcancelbuttons" notext="Annulla" yestext="OK"/>
	</notification>
	<notification name="KickUsersFromRegion">
		Teleporta a casa tutti i residenti in questa regione?
		<usetemplate name="okcancelbuttons" notext="Annulla" yestext="OK"/>
	</notification>
	<notification name="ChangeObjectBonusFactor">
		La riduzione del bonus oggetti dopo aver costruito in una regione può causare la restituzione o l&apos;eliminazione di oggetti. Vuoi comunque cambiare il bonus oggetti?
		<usetemplate ignoretext="Conferma cambiamento fattore bonus oggetti" name="okcancelignore" notext="Annulla" yestext="OK"/>
	</notification>
	<notification name="EstateObjectReturn">
		Confermi di voler restituire gli oggetti di proprietà di [USER_NAME] ?
		<usetemplate name="okcancelbuttons" notext="Annulla" yestext="OK"/>
	</notification>
	<notification name="InvalidTerrainBitDepth">
		Impossibile impostare le texture della regione:
La texture del terreno [TEXTURE_NUM] ha una profondità di bit pari a [TEXTURE_BIT_DEPTH] non corretta.

Sostituisci la texture [TEXTURE_NUM] con una a 24-bit 1024x1024 o una immagine più piccola e quindi clicca nuovamente su &apos;Applica&apos;.
	</notification>
	<notification name="InvalidTerrainSize">
		Impossibile impostare le texture di regione:
La texture del terreno [TEXTURE_NUM] è troppo grande se a [TEXTURE_SIZE_X]x[TEXTURE_SIZE_Y].

Sostituisci la texture [TEXTURE_NUM] con una a 24-bit 1024x1024 oppure con una immagine più piccola e quindi clicca di nuovo &apos;Applica&apos;.
	</notification>
	<notification name="RawUploadStarted">
		Importazione iniziata. Può impiegare fino a due minuti, a seconda della velocità della tua connessione.
	</notification>
	<notification name="ConfirmBakeTerrain">
		Vuoi veramente impostare come base il terreno corrente, impostarlo come riferimento per i limiti dei rialzi/abbassamenti di tutto il territorio ed il suo valore impostato come base per lo strumento &apos;Ripristina&apos;?
		<usetemplate name="okcancelbuttons" notext="Annulla" yestext="OK"/>
	</notification>
	<notification name="ConfirmTextureHeights">
		Stai per usare valori bassi maggiori dei valori alti di Intervalli altitudine. Vuoi procedere?
		<usetemplate canceltext="Non chiedere" name="yesnocancelbuttons" notext="Annulla" yestext="OK"/>
	</notification>
	<notification name="MaxAllowedAgentOnRegion">
		Puoi avere al massimo [MAX_AGENTS] residenti consentiti.
	</notification>
	<notification name="MaxBannedAgentsOnRegion">
		Puoi avere al massimo [MAX_BANNED] residenti bloccati.
	</notification>
	<notification name="MaxAgentOnRegionBatch">
		E&apos; fallito il tentativo di aggiungere [NUM_ADDED] avatar:
Eccede il [MAX_AGENTS] [LIST_TYPE] limite di [NUM_EXCESS].
	</notification>
	<notification name="MaxAllowedGroupsOnRegion">
		Puoi avere al massimo [MAX_GROUPS] gruppi.
		<usetemplate name="okcancelbuttons" notext="Annulla" yestext="Imposta come predefinito"/>
	</notification>
	<notification name="MaxManagersOnRegion">
		Puoi avere al massimo [MAX_MANAGER] manager della proprietà immobiliare.
	</notification>
	<notification name="OwnerCanNotBeDenied">
		Impossibile aggiungere i proprietari della proprietà immobiliare alla lista dei residenti bloccati.
	</notification>
	<notification name="ProblemAddingEstateManagerBanned">
		Impossibile aggiungere il residente espulso alla lista dei gestori delle proprietà.
	</notification>
	<notification name="CanNotChangeAppearanceUntilLoaded">
		Impossibile cambiare l&apos;aspetto fisico finchè gli abiti e i vestiti non sono caricati.
	</notification>
	<notification name="ClassifiedMustBeAlphanumeric">
		Il nome del tuo annuncio deve iniziare con una lettera da A a Z oppure con un numero.
Non sono consentiti caratteri di punteggiatura.
	</notification>
	<notification name="CantSetBuyObject">
		Impossibile impostare &apos;Compra l&apos;oggetto&apos;, perchè l&apos;oggetto non è in vendita.
Imposta l&apos;oggetto per la vendita e riprova.
	</notification>
	<notification name="FinishedRawDownload">
		Hai terminato di scaricare il file del terreno nella cartella:
[DOWNLOAD_PATH].
	</notification>
<<<<<<< HEAD
	<notification name="DownloadWindowsMandatory">
		È disponibile una nuova versione di [APP_NAME].
[MESSAGE]
Devi scaricare questo aggiornamento per utilizzare [APP_NAME].
		<usetemplate name="okcancelbuttons" notext="Esci" yestext="Scarica l&apos;aggiornamento"/>
	</notification>
	<notification name="DownloadWindows">
		È disponibile una versione aggiornata di [APP_NAME].
[MESSAGE]
Questo aggiornamento non è necessario, ma ti consigliamo di installarlo per migliorare il rendimento e la stabilità.
		<usetemplate name="okcancelbuttons" notext="Continua" yestext="Scarica l&apos;aggiornamento"/>
	</notification>
	<notification name="DownloadWindowsReleaseForDownload">
		È disponibile una versione aggiornata di [APP_NAME].
[MESSAGE]
Questo aggiornamento non è necessario, ma ti consigliamo di installarlo per migliorare il rendimento e la stabilità.
		<usetemplate name="okcancelbuttons" notext="Continua" yestext="Scarica l&apos;aggiornamento"/>
	</notification>
	<notification name="DownloadLinuxMandatory">
		È disponibile una nuova versione di [APP_NAME].
[MESSAGE]
Devi scaricare questo aggiornamento per utilizzare [APP_NAME].
		<usetemplate name="okcancelbuttons" notext="Esci" yestext="Scarica"/>
	</notification>
	<notification name="DownloadLinux">
		È disponibile una versione aggiornata di [APP_NAME].
[MESSAGE]
Questo aggiornamento non è necessario, ma ti consigliamo di installarlo per migliorare il rendimento e la stabilità.
		<usetemplate name="okcancelbuttons" notext="Continua" yestext="Scarica"/>
	</notification>
	<notification name="DownloadLinuxReleaseForDownload">
		È disponibile una versione aggiornata di [APP_NAME].
[MESSAGE]
Questo aggiornamento non è necessario, ma ti consigliamo di installarlo per migliorare il rendimento e la stabilità.
		<usetemplate name="okcancelbuttons" notext="Continua" yestext="Scarica"/>
	</notification>
	<notification name="DownloadMacMandatory">
		È disponibile una nuova versione di [APP_NAME].
[MESSAGE]
Devi scaricare questo aggiornamento per utilizzare [APP_NAME].

Scaricare nella cartella Applicazioni?
		<usetemplate name="okcancelbuttons" notext="Esci" yestext="Scarica l&apos;aggiornamento"/>
	</notification>
	<notification name="DownloadMac">
		È disponibile una versione aggiornata di [APP_NAME].
[MESSAGE]
Questo aggiornamento non è necessario, ma ti consigliamo di installarlo per migliorare il rendimento e la stabilità.

Scaricare nella cartella Applicazioni?
		<usetemplate name="okcancelbuttons" notext="Continua" yestext="Scarica l&apos;aggiornamento"/>
	</notification>
	<notification name="DownloadMacReleaseForDownload">
		È disponibile una versione aggiornata di [APP_NAME].
[MESSAGE]
Questo aggiornamento non è necessario, ma ti consigliamo di installarlo per migliorare il rendimento e la stabilità.

Scaricare nella cartella Applicazioni?
		<usetemplate name="okcancelbuttons" notext="Continua" yestext="Scarica l&apos;aggiornamento"/>
	</notification>
	<notification name="FailedUpdateInstall">
		Si è verificato un errore durante l&apos;aggiornamento del viewer.
Scarica e installa la versione più recente del viewer da
http://secondlife.com/download.
		<usetemplate name="okbutton" yestext="OK"/>
	</notification>
	<notification name="FailedRequiredUpdateInstall">
		Non è stato possibile installare un aggiornamento richiesto. 
Non potrai accedere fino a quando non verrà aggiornato [APP_NAME].

Scarica e installa la versione più recente del viewer da
http://secondlife.com/download.
		<usetemplate name="okbutton" yestext="Esci"/>
	</notification>
	<notification name="UpdaterServiceNotRunning">
		È disponibile un aggiornamento obbligatorio per l&apos;installazione di Second Life.

Puoi scaricare questo aggiornamento da http://www.secondlife.com/downloads
oppure puoi installarlo adesso.
		<usetemplate name="okcancelbuttons" notext="Esci da Second Life" yestext="Scarica e aggiorna adesso"/>
	</notification>
	<notification name="DownloadBackgroundTip">
		È stato scaricato un aggiornamento dell&apos;installazione di [APP_NAME].
Versione [VERSION] [[RELEASE_NOTES_FULL_URL] Informazioni su questo aggiornamento]
		<usetemplate name="okcancelbuttons" notext="Più tardi..." yestext="Installa ora e riavvia [APP_NAME]"/>
	</notification>
	<notification name="DownloadBackgroundDialog">
		È stato scaricato un aggiornamento dell&apos;installazione di [APP_NAME].
Versione [VERSION] [[RELEASE_NOTES_FULL_URL] Informazioni su questo aggiornamento]
		<usetemplate name="okcancelbuttons" notext="Più tardi..." yestext="Installa ora e riavvia [APP_NAME]"/>
	</notification>
	<notification name="RequiredUpdateDownloadedVerboseDialog">
		È stato scaricato un aggiornamento obbligatorio del software.
Versione [VERSION] [[INFO_URL] Informazioni su questo aggiornamento]

Per installare l&apos;aggiornamento è necessario riavviare [APP_NAME].
		<usetemplate name="okbutton" yestext="OK"/>
	</notification>
	<notification name="RequiredUpdateDownloadedDialog">
		Per installare l&apos;aggiornamento è necessario riavviare [APP_NAME].
[[INFO_URL] Informazioni su questo aggiornamento]
		<usetemplate name="okbutton" yestext="OK"/>
	</notification>
	<notification name="OtherChannelDownloadBackgroundTip">
		È stato scaricato un aggiornamento dell&apos;installazione di [APP_NAME].
Versione [VERSION] 
Questo viewer sperimentale è stato sostituito con un viewer [NEW_CHANNEL];
vedi [[INFO_URL] per informazioni su queesto aggiornamento]
		<usetemplate name="okcancelbuttons" notext="Più tardi..." yestext="Installa ora e riavvia [APP_NAME]"/>
	</notification>
	<notification name="OtherChannelDownloadBackgroundDialog">
		È stato scaricato un aggiornamento dell&apos;installazione di [APP_NAME].
Versione [VERSION]
Questo viewer sperimentale è stato sostituito con un viewer [NEW_CHANNEL];
vedi [[INFO_URL] Informazioni su questo aggiornamento]
		<usetemplate name="okcancelbuttons" notext="Più tardi..." yestext="Installa ora e riavvia [APP_NAME]"/>
	</notification>
	<notification name="OtherChannelRequiredUpdateDownloadedVerboseDialog">
		È stato scaricato un aggiornamento obbligatorio del software.
Versione [VERSION]
Questo viewer sperimentale è stato sostituito con un viewer [NEW_CHANNEL];
vedi [[INFO_URL] Informazioni su questo aggiornamento]

Per installare l&apos;aggiornamento è necessario riavviare [APP_NAME].
		<usetemplate name="okbutton" yestext="OK"/>
	</notification>
	<notification name="OtherChannelRequiredUpdateDownloadedDialog">
		Per installare l&apos;aggiornamento è necessario riavviare [APP_NAME].
Questo viewer sperimentale è stato sostituito con un viewer [NEW_CHANNEL];
vedi [[INFO_URL] Informazioni su questo aggiornamento]
		<usetemplate name="okbutton" yestext="OK"/>
=======
	<notification name="RequiredUpdate">
		É richiesta la versione [VERSION] per l’accesso. Sembra che dovresti avere la versione aggiornata, ma cosí non é. Scaricala da https://secondlife.com/support/downloads/
		<usetemplate name="okbutton" yestext="OK"/>
	</notification>
	<notification name="LoginFailedUnknown">
		Spiacenti, accesso non riuscito per ragioni sconosciute. Se continui a visualizzare questo messaggio, visita il [SUPPORT_SITE].
		<usetemplate name="okbutton" yestext="Chiudi"/>
>>>>>>> 9ce455f8
	</notification>
	<notification name="DeedObjectToGroup">
		La cessione di questo oggetto farà in modo che il gruppo:
* Riceva i L$ pagati all&apos;oggetto
		<usetemplate ignoretext="Conferma la cessione di un oggetto al gruppo" name="okcancelignore" notext="Annulla" yestext="Cedi"/>
	</notification>
	<notification name="WebLaunchExternalTarget">
		Vuoi aprire il browser per vedere questi contenuti?
		<usetemplate ignoretext="Lancia il browser per consultare una pagina web" name="okcancelignore" notext="Annulla" yestext="OK"/>
	</notification>
	<notification name="SystemUIScaleFactorChanged">
		Il fattore dimensioni UI del sistema è cambiato rispetto all&apos;ultima sessione. Vuoi aprire la pagina delle impostazioni di regolazione delle dimensioni UI?
		<usetemplate name="okcancelbuttons" notext="Annulla" yestext="OK"/>
	</notification>
	<notification name="WebLaunchJoinNow">
		Vuoi andare su [http://secondlife.com/account/ Dashboard] per gestire il tuo account?
		<usetemplate ignoretext="Lancia il browser per gestire il mio account" name="okcancelignore" notext="Annulla" yestext="OK"/>
	</notification>
	<notification name="WebLaunchSecurityIssues">
		Visita la Wiki di [CURRENT_GRID] per i dettagli su come segnalare un problema di sicurezza.
		<usetemplate ignoretext="Lancia il browser per imparare a segnalare un problema di sicurezza" name="okcancelignore" notext="Annulla" yestext="OK"/>
	</notification>
	<notification name="WebLaunchQAWiki">
		Visita il controllo di qualità Wiki [CURRENT_GRID].
		<usetemplate ignoretext="Lancia il browser per vedere la pagina Wiki sul controllo di qualità" name="okcancelignore" notext="Annulla" yestext="OK"/>
	</notification>
	<notification name="WebLaunchPublicIssue">
		Visita il registro pubblico dei problemi di [CURRENT_GRID], dove puoi segnalare bug ed altri problemi.
		<usetemplate ignoretext="Lancia il browser per vedere il registro pubblico di monitoraggio dei problemi" name="okcancelignore" notext="Annulla" yestext="Vai alla pagina"/>
	</notification>
	<notification name="WebLaunchSupportWiki">
		Vai al blog ufficiale Linden, per le ultime notizie ed informazioni.
		<usetemplate ignoretext="Lancia il browser per vedere il blog" name="okcancelignore" notext="Annulla" yestext="OK"/>
	</notification>
	<notification name="WebLaunchLSLGuide">
		Vuoi aprire la Guida per lo scripting per avere aiuto con lo scripting?
		<usetemplate ignoretext="Lancia il browser per vedere la Guida per lo scripting" name="okcancelignore" notext="Annulla" yestext="OK"/>
	</notification>
	<notification name="WebLaunchLSLWiki">
		Vuoi visitare il Portale LSL per avere aiuto con lo scripting?
		<usetemplate ignoretext="Lancia il browser per vedere il Portale LSL" name="okcancelignore" notext="Annulla" yestext="Vai alla pagina"/>
	</notification>
	<notification name="ReturnToOwner">
		Confermi di voler restituire gli oggetti selezionati ai loro proprietari? Gli oggetti trasferibili ceduti al gruppo, verranno restituiti ai proprietari precedenti.

*ATTENZIONE* Gli oggetti ceduti non trasferibili verranno cancellati!
		<usetemplate ignoretext="Conferma prima di restituire gli oggetti ai relativi proprietari" name="okcancelignore" notext="Annulla" yestext="OK"/>
	</notification>
	<notification name="GroupLeaveConfirmMember">
		Attualmente sei un membro del gruppo &lt;nolink&gt;[GROUP]&lt;/nolink&gt;.
Lasciare il gruppo?
		<usetemplate name="okcancelbuttons" notext="Annulla" yestext="OK"/>
	</notification>
	<notification name="GroupDepart">
		Hai abbandonato il gruppo &quot;[group_name]&quot;.
	</notification>
	<notification name="OwnerCannotLeaveGroup">
		Impossibile abbandonare il gruppo. Non puoi abbandonare il gruppo perché sei l&apos;ultimo proprietario del gruppo. Devi prima assegnare a un altro membro il ruolo di proprietario.
		<usetemplate name="okbutton" yestext="OK"/>
	</notification>
	<notification name="GroupDepartError">
		Impossibile abbandonare il gruppo.
		<usetemplate name="okbutton" yestext="OK"/>
	</notification>
	<notification name="ConfirmKick">
		Vuoi veramente espellere tutti i residenti dalla griglia?
		<usetemplate name="okcancelbuttons" notext="Annulla" yestext="Espelli tutti i residenti"/>
	</notification>
	<notification name="MuteLinden">
		Spiacenti, non puoi bloccare un Linden.
		<usetemplate name="okbutton" yestext="OK"/>
	</notification>
	<notification name="CannotStartAuctionAlreadyForSale">
		Non è possibile mettere in vendita all&apos;asta un terreno che è già impostato per la vendita. Disabilita la vendita del terreno, se sei certo di voler avviare una vendita all&apos;asta.
	</notification>
	<notification label="Il blocco dell&apos;oggetto in base al nome non è riuscito," name="MuteByNameFailed">
		hai già bloccato questo nome.
		<usetemplate name="okbutton" yestext="OK"/>
	</notification>
	<notification name="RemoveItemWarn">
		Sebbene consentita, la cancellazione di contenuti può danneggiare l&apos;oggetto.
Vuoi cancellare quell&apos;elemento?
		<usetemplate name="okcancelbuttons" notext="Annulla" yestext="OK"/>
	</notification>
	<notification name="CantOfferCallingCard">
		Impossibile offrire un biglietto da visita in questo momento. Riprova fra poco.
		<usetemplate name="okbutton" yestext="OK"/>
	</notification>
	<notification name="CantOfferFriendship">
		Impossibile offrire l&apos;amicizia in questo momento. Riprova fra poco.
		<usetemplate name="okbutton" yestext="OK"/>
	</notification>
	<notification name="DoNotDisturbModeSet">
		La funzione Non disturbare è attiva. Non riceverai nessuna comunicazione.

- Gli altri residenti riceveranno la risposta che hai impostato per la funzione &quot;Non disturbare&quot; in Preferenze &gt; Generali.
- Le chiamate vocali verranno rifiutate.
		<usetemplate ignoretext="Io cambio il mio stato alla modalità Non disturbare." name="okignore" yestext="OK"/>
	</notification>
	<notification name="JoinedTooManyGroupsMember">
		Hai raggiunto il numero massimo di gruppi. Per favore abbandona almeno un gruppo prima di aderire a questo, oppure declina l&apos;offerta.
[NAME] ti invita ad aderire ad un gruppo.
		<usetemplate name="okcancelbuttons" notext="Declino" yestext="Unisciti"/>
	</notification>
	<notification name="JoinedTooManyGroups">
		Hai raggiunto il numero massimo di gruppi. Per favore abbandona almeno un gruppo prima di aderire o crearne uno nuovo.
		<usetemplate name="okbutton" yestext="OK"/>
	</notification>
	<notification name="KickUser">
		Espelli questo residente con quale messaggio?
		<form name="form">
			<input name="message">
				Un amministratore ti ha disconnesso.
			</input>
			<button name="OK" text="OK"/>
			<button name="Cancel" text="Annulla"/>
		</form>
	</notification>
	<notification name="KickAllUsers">
		Espelli tutti quelli che sono sulla griglia con quale messaggio?
		<form name="form">
			<input name="message">
				Un amministratore ti ha disconnesso.
			</input>
			<button name="OK" text="OK"/>
			<button name="Cancel" text="Annulla"/>
		</form>
	</notification>
	<notification name="FreezeUser">
		Congela questo residente con quale messaggio?
		<form name="form">
			<input name="message">
				Sei stato immobilizzato. Non puoi muoverti o usare la chat. Un amministratore ti contatterà con un messaggio (IM).
			</input>
			<button name="OK" text="OK"/>
			<button name="Cancel" text="Annulla"/>
		</form>
	</notification>
	<notification name="UnFreezeUser">
		Scongela questo residente con quale messaggio?
		<form name="form">
			<input name="message">
				Non sei più immobilizzato.
			</input>
			<button name="OK" text="OK"/>
			<button name="Cancel" text="Annulla"/>
		</form>
	</notification>
	<notification name="SetDisplayNameSuccess">
		Ciao [DISPLAY_NAME]!

Come nel modo reale, prima che tutti conoscano il tuo nuovo nome ci vorrà del tempo.  Saranno necessari alcuni giorni per [http://wiki.secondlife.com/wiki/Setting_your_display_name l&apos;aggiornamento del nome] in oggetti, script, ricerca, ecc.
	</notification>
	<notification name="SetDisplayNameBlocked">
		Non puoi cambiare il tuo nome visualizzato. Se ritieni che si tratta di un errore, contatta l&apos;assistenza.
	</notification>
	<notification name="SetDisplayNameFailedLength">
		Il nome è troppo lungo.  La lunghezza massima dei nomi visualizzati è di [LENGTH] caratteri.

Riprova con un nome più corto.
	</notification>
	<notification name="SetDisplayNameFailedGeneric">
		Non è possibile impostare il tuo nome visualizzato.  Riprova più tardi.
	</notification>
	<notification name="SetDisplayNameMismatch">
		I nomi visualizzati inseriti non corrispondono. Inseriscili nuovamente.
	</notification>
	<notification name="AgentDisplayNameUpdateThresholdExceeded">
		Devi aspettare prima di cambiare il nome visualizzato.

Vedi http://wiki.secondlife.com/wiki/Setting_your_display_name

Riprova più tardi.
	</notification>
	<notification name="AgentDisplayNameSetBlocked">
		Non è possibile impostare il nome richiesto perché contiene una parola vietata.
 
 Riprova con un altro nome.
	</notification>
	<notification name="AgentDisplayNameSetInvalidUnicode">
		Il nome visualizzato scelto contiene caratteri non validi.
	</notification>
	<notification name="AgentDisplayNameSetOnlyPunctuation">
		Il nome visualizzato deve contenere lettere, non solo segni di punteggiatura.
	</notification>
	<notification name="DisplayNameUpdate">
		[OLD_NAME] ([SLID]) ha il nuovo nome [NEW_NAME].
	</notification>
	<notification name="OfferTeleport">
		Offri un teleport nel posto dove sei con il seguente messaggio?
		<form name="form">
			<input name="message">
				Raggiungimi a [REGION]
			</input>
			<button name="OK" text="OK"/>
			<button name="Cancel" text="Annulla"/>
		</form>
	</notification>
	<notification name="TooManyTeleportOffers">
		Hai cercato di fare [OFFERS] offerte di teleport,
più del limite [LIMIT].
		<usetemplate name="okbutton" yestext="OK"/>
	</notification>
	<notification name="OfferTeleportFromGod">
		Chiedere, in qualità di Admin, al residente di raggiungerti?
		<form name="form">
			<input name="message">
				Raggiungimi in [REGION]
			</input>
			<button name="OK" text="OK"/>
			<button name="Cancel" text="Annulla"/>
		</form>
	</notification>
	<notification name="TeleportFromLandmark">
		Sei sicuro di volere il teleport a &lt;nolink&gt;[LOCATION]&lt;/nolink&gt;?
		<usetemplate ignoretext="Conferma il teleport verso un punto di riferimento" name="okcancelignore" notext="Annulla" yestext="Teleportati"/>
	</notification>
	<notification name="TeleportViaSLAPP">
		Sei sicuro di volere il teleport a &lt;nolink&gt;[LOCATION]&lt;/nolink&gt;?
		<usetemplate ignoretext="Confermo di voler usare il teleport tramite SLAPP" name="okcancelignore" notext="Annulla" yestext="Teleport"/>
	</notification>
	<notification name="TeleportToPick">
		Teleport a [PICK]?
		<usetemplate ignoretext="Conferma che voglio il teleport verso l&apos;ubicazione nei Luoghi preferiti" name="okcancelignore" notext="Annulla" yestext="Teleport"/>
	</notification>
	<notification name="TeleportToClassified">
		Teleport a [CLASSIFIED]?
		<usetemplate ignoretext="Conferma il teleport verso questa posizione negli annunci" name="okcancelignore" notext="Annulla" yestext="Teleport"/>
	</notification>
	<notification name="TeleportToHistoryEntry">
		Teleport a [HISTORY_ENTRY]?
		<usetemplate ignoretext="Conferma il teleport verso un luogo che compare nella cronologia" name="okcancelignore" notext="Annulla" yestext="Teleport"/>
	</notification>
	<notification label="Manda un messaggio a tutti nella tua proprietà" name="MessageEstate">
		Scrivi un annuncio breve che verrà mandato a tutti quelli che sono in questo momento nella tua proprietà.
		<form name="form">
			<input name="message"/>
			<button name="OK" text="OK"/>
			<button name="Cancel" text="Annulla"/>
		</form>
	</notification>
	<notification label="Cambia la tipologia della proprietà Linden" name="ChangeLindenEstate">
		Stai per apportare modifiche ad una proprietà che appartiene a Linden (continente, teen grid, orientamento e così via).

Questa è un&apos;operazione da effettuare con molta cautela, in quanto può incidere profondamente sulla vita dei residenti in Second Life.  Sul continente, l&apos;azione modificherà migliaia di regioni e creerà un grosso carico sul server.

Vuoi procedere?
		<usetemplate name="okcancelbuttons" notext="Annulla" yestext="OK"/>
	</notification>
	<notification label="Cambia la tipologia Linden di accesso alla proprietà" name="ChangeLindenAccess">
		Stai per cambiare la lista di accesso per una proprietà Linden (mainland, griglia minorenni, orientamento, ecc.).

Questo è PERICOLOSO e dovrebbe essere fatto soltanto per poter lanciare il programma che consente agli oggetti/L$ di essere trasferiti fra griglie diverse.
Cambierà migliaia di regioni e produrrà seri problemi ai vari server.
		<usetemplate name="okcancelbuttons" notext="Annulla" yestext="OK"/>
	</notification>
	<notification label="Seleziona la proprietà" name="EstateAllowedAgentAdd">
		Aggiungi alla lista di accesso solo per questa proprietà oppure per [ALL_ESTATES]?
		<usetemplate canceltext="Annulla" name="yesnocancelbuttons" notext="Tutte le proprietà" yestext="Questa proprietà"/>
	</notification>
	<notification label="Seleziona la proprietà" name="EstateAllowedAgentRemove">
		Rimuovi dalla lista di accesso solo per questa proprietà oppure per [ALL_ESTATES]?
		<usetemplate canceltext="Annulla" name="yesnocancelbuttons" notext="Tutte le proprietà" yestext="Questa proprietà"/>
	</notification>
	<notification label="Seleziona la proprietà" name="EstateAllowedGroupAdd">
		Aggiungi al gruppo di accesso solo per questa proprietà oppure per  [ALL_ESTATES]?
		<usetemplate canceltext="Annulla" name="yesnocancelbuttons" notext="Tutte le proprietà" yestext="Questa proprietà"/>
	</notification>
	<notification label="Seleziona la proprietà" name="EstateAllowedGroupRemove">
		Rimuovi dal gruppo di accesso solo per questa proprietà oppure per [ALL_ESTATES]?
		<usetemplate canceltext="Annulla" name="yesnocancelbuttons" notext="Tutte le proprietà" yestext="Questa proprietà"/>
	</notification>
	<notification label="Seleziona la proprietà" name="EstateBannedAgentAdd">
		Rifiuta l&apos;accesso solo a questa proprietà oppure per [ALL_ESTATES]?
		<usetemplate canceltext="Annulla" name="yesnocancelbuttons" notext="Tutte le proprietà" yestext="Questa proprietà"/>
	</notification>
	<notification label="Seleziona la proprietà" name="EstateBannedAgentRemove">
		Rimuovi questo residente dalla lista dei residenti bloccati nell&apos;accesso solo a questa proprietà oppure per [ALL_ESTATES]?
		<usetemplate canceltext="Annulla" name="yesnocancelbuttons" notext="Tutte le proprietà" yestext="Questa proprietà"/>
	</notification>
	<notification label="Seleziona la proprietà" name="EstateManagerAdd">
		Aggiungi come gestore della proprietà solo a questa proprietà oppure per [ALL_ESTATES]?
		<usetemplate canceltext="Annulla" name="yesnocancelbuttons" notext="Tutte le proprietà" yestext="Questa proprietà"/>
	</notification>
	<notification label="Seleziona la proprietà" name="EstateManagerRemove">
		Rimuovi come gestore della proprietà solo per questa proprietà oppure per  [ALL_ESTATES]?
		<usetemplate canceltext="Annulla" name="yesnocancelbuttons" notext="Tutte le proprietà" yestext="Questa proprietà"/>
	</notification>
	<notification label="Seleziona proprietà immobiliare" name="EstateAllowedExperienceAdd">
		Aggiungi all&apos;elenco di elementi consentiti per questa proprietà immobiliare oppure per [ALL_ESTATES]?
		<usetemplate canceltext="Annulla" name="yesnocancelbuttons" notext="Tutte le proprietà immobiliari" yestext="Questa proprietà immobiliare"/>
	</notification>
	<notification label="Seleziona proprietà immobiliare" name="EstateAllowedExperienceRemove">
		Rimuovi dall&apos;elenco di elementi consentiti per questa proprietà immobiliare oppure per [ALL_ESTATES]?
		<usetemplate canceltext="Annulla" name="yesnocancelbuttons" notext="Tutte le proprietà immobiliari" yestext="Questa proprietà immobiliare"/>
	</notification>
	<notification label="Seleziona proprietà immobiliare" name="EstateBlockedExperienceAdd">
		Aggiungi all&apos;elenco di elementi bloccati per questa proprietà immobiliare oppure per [ALL_ESTATES]?
		<usetemplate canceltext="Annulla" name="yesnocancelbuttons" notext="Tutte le proprietà immobiliari" yestext="Questa proprietà immobiliare"/>
	</notification>
	<notification label="Seleziona proprietà immobiliare" name="EstateBlockedExperienceRemove">
		Rimuovi dall&apos;elenco di elementi bloccati per questa proprietà immobiliare oppure per [ALL_ESTATES]?
		<usetemplate canceltext="Annulla" name="yesnocancelbuttons" notext="Tutte le proprietà immobiliari" yestext="Questa proprietà immobiliare"/>
	</notification>
	<notification label="Seleziona proprietà immobiliare" name="EstateTrustedExperienceAdd">
		Aggiungi all&apos;elenco di elementi chiave per questa proprietà immobiliare oppure per [ALL_ESTATES]?
		<usetemplate canceltext="Annulla" name="yesnocancelbuttons" notext="Tutte le proprietà immobiliari" yestext="Questa proprietà immobiliare"/>
	</notification>
	<notification label="Seleziona proprietà immobiliare" name="EstateTrustedExperienceRemove">
		Rimuovi dall&apos;elenco di elementi chiave per questa proprietà immobiliare oppure per [ALL_ESTATES]?
		<usetemplate canceltext="Annulla" name="yesnocancelbuttons" notext="Tutte le proprietà immobiliari" yestext="Questa proprietà immobiliare"/>
	</notification>
	<notification label="Conferma espulsione" name="EstateKickUser">
		Espelli [EVIL_USER] da questa proprietà?
		<usetemplate name="okcancelbuttons" notext="Annulla" yestext="OK"/>
	</notification>
	<notification name="EstateChangeCovenant">
		Confermi di voler cambiare il Regolamento della proprietà?
		<usetemplate name="okcancelbuttons" notext="Annulla" yestext="OK"/>
	</notification>
	<notification name="RegionEntryAccessBlocked">
		La regione che cerchi di visitare include contenuti che non corripondono al livello selezionato nelle preferenze.  Per cambiare le preferenze seleziona Io &gt; Preferenze &gt; Generale.
		<usetemplate name="okbutton" yestext="OK"/>
	</notification>
	<notification name="SLM_UPDATE_FOLDER">
		[MESSAGE]
	</notification>
	<notification name="RegionEntryAccessBlocked_AdultsOnlyContent">
		La regione che cerchi di visitare include contenuti [REGIONMATURITY] accessibili solo ad adulti.
		<url name="url">
			http://wiki.secondlife.com/wiki/Linden_Lab_Official:Maturity_ratings:_an_overview
		</url>
		<usetemplate ignoretext="Attraversamento regione: la regione che cerchi di visitare include contenuti accessibili solo ad adulti." name="okcancelignore" notext="Chiudi" yestext="Passa alla Base conoscenze"/>
	</notification>
	<notification name="RegionEntryAccessBlocked_Notify">
		La regione che cerchi di visitare include contenuti [REGIONMATURITY], ma le tue preferenze attuali escludono i contenuti [REGIONMATURITY].
	</notification>
	<notification name="RegionEntryAccessBlocked_NotifyAdultsOnly">
		La regione che cerchi di visitare include contenuti [REGIONMATURITY] accessibili solo ad adulti.
	</notification>
	<notification name="RegionEntryAccessBlocked_Change">
		La regione che cerchi di visitare include contenuti [REGIONMATURITY], ma le tue preferenze attuali escludono i contenuti [REGIONMATURITY]. Puoi modificare le tue preferenze o annullare. Dopo aver modificato le preferenze, prova nuovamente ad entrare nella regione.
		<form name="form">
			<button name="OK" text="Modifica preferenze"/>
			<button default="true" name="Cancel" text="Annulla"/>
			<ignore name="ignore" text="Attraversamento regione: La regione che cerchi di visitare include contenuti esclusi nelle preferenze."/>
		</form>
	</notification>
	<notification name="RegionEntryAccessBlocked_PreferencesOutOfSync">
		Si è verificato un problema con il teleport a causa di un errore di sincronizzazione delle preferenze con il server.
		<usetemplate name="okbutton" yestext="OK"/>
	</notification>
	<notification name="TeleportEntryAccessBlocked">
		La regione che cerchi di visitare include contenuti che non corripondono al livello selezionato nelle preferenze.  Per cambiare le preferenze seleziona Io &gt; Preferenze &gt; Generale.
		<usetemplate name="okbutton" yestext="OK"/>
	</notification>
	<notification name="TeleportEntryAccessBlocked_AdultsOnlyContent">
		La regione che cerchi di visitare include contenuti [REGIONMATURITY] accessibili solo ad adulti.
		<url name="url">
			http://wiki.secondlife.com/wiki/Linden_Lab_Official:Maturity_ratings:_an_overview
		</url>
		<usetemplate ignoretext="Teleport: la regione che cerchi di visitare include contenuti accessibili solo ad adulti." name="okcancelignore" notext="Chiudi" yestext="Passa alla Base conoscenze"/>
	</notification>
	<notification name="TeleportEntryAccessBlocked_Notify">
		La regione che cerchi di visitare include contenuti [REGIONMATURITY], ma le tue preferenze attuali escludono i contenuti [REGIONMATURITY].
	</notification>
	<notification name="TeleportEntryAccessBlocked_NotifyAdultsOnly">
		La regione che cerchi di visitare include contenuti [REGIONMATURITY] accessibili solo ad adulti.
	</notification>
	<notification name="TeleportEntryAccessBlocked_ChangeAndReTeleport">
		La regione che cerchi di visitare include contenuti [REGIONMATURITY], ma le tue preferenze attuali escludono i contenuti [REGIONMATURITY]. Puoi modificare le preferenze e continuare con il teleport oppure annullarlo.
		<form name="form">
			<button name="OK" text="Modifica e continua"/>
			<button name="Cancel" text="Annulla"/>
			<ignore name="ignore" text="Teleport (riavviabile): La regione che cerchi di visitare include contenuti esclusi nelle preferenze."/>
		</form>
	</notification>
	<notification name="TeleportEntryAccessBlocked_Change">
		La regione che cerchi di visitare include contenuti [REGIONMATURITY], ma le tue preferenze attuali escludono i contenuti [REGIONMATURITY]. Puoi modificare le tue preferenze o annullare il teleport. Dopo aver modificato le preferenze, prova nuovamente a teletrasportarti nella regione.
		<form name="form">
			<button name="OK" text="Modifica preferenze"/>
			<button name="Cancel" text="Annulla"/>
			<ignore name="ignore" text="Teleport (non riavviabile): La regione che cerchi di visitare include contenuti esclusi nelle preferenze."/>
		</form>
	</notification>
	<notification name="TeleportEntryAccessBlocked_PreferencesOutOfSync">
		Si è verificato un problema con il teleport a causa di un errore di sincronizzazione delle preferenze con il server.
		<usetemplate name="okbutton" yestext="OK"/>
	</notification>
	<notification name="RegionTPSpecialUsageBlocked">
		Impossibile entrare nella regione. &apos;[REGION_NAME]&apos; è una regione per giochi di abilità e per entrare è necessario soddisfare alcuni requisiti. Per dettagli, leggi le [http://wiki.secondlife.com/wiki/Linden_Lab_Official:Skill_Gaming_in_Second_Life domande frequenti sui giochi di abilità].
		<usetemplate name="okbutton" yestext="OK"/>
	</notification>
	<notification name="PreferredMaturityChanged">
		Non riceverai più notifiche se stai per visitare una regione con contenuti [RATING].   In futuro potrai modificare le preferenze relative ai contenuti selezionando Io &gt; Preferenze &gt; Generale nella barra del menu.
		<usetemplate name="okbutton" yestext="OK"/>
	</notification>
	<notification name="MaturityChangeError">
		Non è stato possibile modificare le preferenze per visualizzare contenuti [PREFERRED_MATURITY].  le preferenze sono state ripristinate per consentire la visualizzazione di contenuti [ACTUAL_MATURITY].  Puoi cercare di modificare nuovamente le preferenze selezionando Io &gt; Preferenze &gt; Generale nella barra del menu.
		<usetemplate name="okbutton" yestext="OK"/>
	</notification>
	<notification name="LandClaimAccessBlocked">
		Il terreno che desideri richiedere ha una categoria di accesso maggiore di quella indicata nelle preferenze.   Per cambiare le preferenze seleziona Io &gt; Preferenze &gt; Generale.
		<usetemplate name="okbutton" yestext="OK"/>
	</notification>
	<notification name="LandClaimAccessBlocked_AdultsOnlyContent">
		Solo gli adulti possono richiedere questo terreno.
		<url name="url">
			http://wiki.secondlife.com/wiki/Linden_Lab_Official:Maturity_ratings:_an_overview
		</url>
		<usetemplate ignoretext="Solo gli adulti possono richiedere questo terreno." name="okcancelignore" notext="Chiudi" yestext="Passa alla Base conoscenze"/>
	</notification>
	<notification name="LandClaimAccessBlocked_Notify">
		Il terreno che desideri richiedere include contenuti [REGIONMATURITY], ma le tue preferenze attuali escludono i contenuti [REGIONMATURITY].
	</notification>
	<notification name="LandClaimAccessBlocked_NotifyAdultsOnly">
		Il terreno che cerchi di richiedere include contenuti [REGIONMATURITY], accessibili solo ad adulti.
	</notification>
	<notification name="LandClaimAccessBlocked_Change">
		Il terreno che desideri richiedere include contenuti [REGIONMATURITY], ma le tue preferenze attuali escludono i contenuti [REGIONMATURITY]. Puoi modificare le preferenze e quindi cercare di richiedere nuovamente il terreno.
		<form name="form">
			<button name="OK" text="Modifica preferenze"/>
			<button name="Cancel" text="Annulla"/>
			<ignore name="ignore" text="Il terreno che cerchi di richiedere include contenuti esclusi nelle preferenze."/>
		</form>
	</notification>
	<notification name="LandBuyAccessBlocked">
		Il terreno che desideri acquistare ha una categoria di accesso maggiore di quella indicata nelle preferenze.   Per cambiare le preferenze seleziona Io &gt; Preferenze &gt; Generale.
		<usetemplate name="okbutton" yestext="OK"/>
	</notification>
	<notification name="LandBuyAccessBlocked_AdultsOnlyContent">
		Solo gli adulti possono acquistare questo terreno.
		<url name="url">
			http://wiki.secondlife.com/wiki/Linden_Lab_Official:Maturity_ratings:_an_overview
		</url>
		<usetemplate ignoretext="Solo gli adulti possono acquistare questo terreno." name="okcancelignore" notext="Chiudi" yestext="Passa alla Base conoscenze"/>
	</notification>
	<notification name="LandBuyAccessBlocked_Notify">
		Il terreno che cerchi di acquistare include contenuti [REGIONMATURITY], ma le tue preferenze attuali escludono i contenuti [REGIONMATURITY].
	</notification>
	<notification name="LandBuyAccessBlocked_NotifyAdultsOnly">
		Il terreno che cerchi di acquistare include contenuti [REGIONMATURITY], accessibili solo ad adulti.
	</notification>
	<notification name="LandBuyAccessBlocked_Change">
		Il terreno che cerchi di acquistare include contenuti [REGIONMATURITY], ma le tue preferenze attuali escludono i contenuti [REGIONMATURITY]. Puoi modificare le preferenze e quindi cercare di acquistare nuovamente il terreno.
		<form name="form">
			<button name="OK" text="Modifica preferenze"/>
			<button name="Cancel" text="Annulla"/>
			<ignore name="ignore" text="Il terreno che cerchi di acquistare include contenuti esclusi nelle preferenze."/>
		</form>
	</notification>
	<notification name="TooManyPrimsSelected">
		Hai selezionato troppi prim.  Seleziona non più di [MAX_PRIM_COUNT] prim e riprova
		<usetemplate name="okbutton" yestext="OK"/>
	</notification>
	<notification name="TooManyScriptsSelected">
		Troppi script negli oggetti selezionati. Seleziona meno oggetti e riprova.
		<usetemplate name="okbutton" yestext="OK"/>
	</notification>
	<notification name="ProblemImportingEstateCovenant">
		Problemi nell&apos;importazione del regolamento della proprietà.
		<usetemplate name="okbutton" yestext="OK"/>
	</notification>
	<notification name="ProblemAddingEstateManager">
		Si sono riscontrati problemi nell&apos;aggiungere un nuovo manager della proprietà. Una o più proprietà potrebbero avere la lista dei manager piena.
	</notification>
	<notification name="ProblemAddingEstateBanManager">
		Impossibile aggiungere il gestore o il proprietario della proprietà alla lista degli espulsi.
	</notification>
	<notification name="ProblemAddingEstateGeneric">
		Si sono riscontrati problemi nell&apos;aggiunta a questo elenco della proprietà.  Una o più proprietà potrebbe avere una lista piena.
	</notification>
	<notification name="UnableToLoadNotecardAsset">
		Impossibile caricare la risorsa della notecard in questo momento.
		<usetemplate name="okbutton" yestext="OK"/>
	</notification>
	<notification name="NotAllowedToViewNotecard">
		Permessi insufficienti per vedere la notecard associata con l&apos;asset ID richiesto.
		<usetemplate name="okbutton" yestext="OK"/>
	</notification>
	<notification name="MissingNotecardAssetID">
		L&apos;asset ID della notecard è mancante dal database.
		<usetemplate name="okbutton" yestext="OK"/>
	</notification>
	<notification name="PublishClassified">
		Ricorda: le tariffe per gli annunci non sono rimborsabili.

Pubblica questo annuncio adesso per [AMOUNT]L$?
		<usetemplate name="okcancelbuttons" notext="Annulla" yestext="OK"/>
	</notification>
	<notification name="SetClassifiedMature">
		Queste inserzioni includono contenuti di tipo Moderato?
		<usetemplate canceltext="Annulla" name="yesnocancelbuttons" notext="No" yestext="Si"/>
	</notification>
	<notification name="SetGroupMature">
		Questo gruppo include contenuti di tipo Moderato?
		<usetemplate canceltext="Annulla" name="yesnocancelbuttons" notext="No" yestext="Si"/>
	</notification>
	<notification label="Conferma il riavvio" name="ConfirmRestart">
		Vuoi veramente far ripartire la regione?
		<usetemplate name="okcancelbuttons" notext="Annulla" yestext="OK"/>
	</notification>
	<notification label="Manda un messaggio a tutti in questa regione" name="MessageRegion">
		Scrivi un breve annuncio che verrà mandato a tutti in questa regione.
		<form name="form">
			<input name="message"/>
			<button name="OK" text="OK"/>
			<button name="Cancel" text="Annulla"/>
		</form>
	</notification>
	<notification label="Cambiato il contenuto Moderato" name="RegionMaturityChange">
		La classificazione di questa regione è stata modificata.
Prima che questa modifica venga integrata nella mappa potrebbe essere necessario un po&apos; di tempo.
		<usetemplate name="okbutton" yestext="OK"/>
	</notification>
	<notification label="Versione voice non compatibile" name="VoiceVersionMismatch">
		Questa versione di [APP_NAME] non è compatibile con la funzionalità di chat vocale in questa regione. Affinché la chat vocale funzioni correttamente, dovrai aggiornare [APP_NAME].
	</notification>
	<notification label="Impossibile comprare oggetti" name="BuyObjectOneOwner">
		Impossibile comprare oggetti da proprietari diversi nello stesso momento.
Seleziona solo un oggetto e riprova.
	</notification>
	<notification label="Impossibile comprare il contenuto" name="BuyContentsOneOnly">
		Impossibile comprare il contenuto di più di un oggetto per volta.
Seleziona solo un oggetto e riprova.
	</notification>
	<notification label="Impossibile comprare il contenuto" name="BuyContentsOneOwner">
		Impossibile comprare oggetti da proprietari differenti nello stesso momento.
Scegli un solo oggetto e riprova.
	</notification>
	<notification name="BuyOriginal">
		Compra l&apos;oggetto originale da [OWNER] per [PRICE]L$?
Diventerai proprietario di questo oggetto.
Sarai in grado di:
 Modificare: [MODIFYPERM]
 Copiare: [COPYPERM]
 Rivendere o regalare: [RESELLPERM]
		<usetemplate name="okcancelbuttons" notext="Annulla" yestext="OK"/>
	</notification>
	<notification name="BuyOriginalNoOwner">
		Compra l&apos;oggetto originale per [PRICE]L$?
Diventerai proprietario di questo oggetto.
Sarai in grado di:
 Modificare: [MODIFYPERM]
 Copiare: [COPYPERM]
 Rivendere o regalare: [RESELLPERM]
		<usetemplate name="okcancelbuttons" notext="Annulla" yestext="OK"/>
	</notification>
	<notification name="BuyCopy">
		Compra una copia da [OWNER] per [PRICE]L$?
L&apos;oggetto verrà copiato nel tuo inventario.
Sarai in grado di:
 Modificare: [MODIFYPERM]
 Copiare: [COPYPERM]
 Rivendere o regalare: [RESELLPERM]
		<usetemplate name="okcancelbuttons" notext="Annulla" yestext="OK"/>
	</notification>
	<notification name="BuyCopyNoOwner">
		Compra una copia per [PRICE]L$?
L&apos;oggetto verrà copiato nel tuo inventario.
Sarai in grado di:
 Modificare: [MODIFYPERM]
 Copiare: [COPYPERM]
 Rivendere o regalare: [RESELLPERM]
		<usetemplate name="okcancelbuttons" notext="Annulla" yestext="OK"/>
	</notification>
	<notification name="BuyContents">
		Compra il contenuto da [OWNER] per [PRICE]L$?
Il contenuto verrà copiato nel tuo inventario.
		<usetemplate name="okcancelbuttons" notext="Annulla" yestext="OK"/>
	</notification>
	<notification name="BuyContentsNoOwner">
		Compra il contenuto per [PRICE]L$?
Il contenuto verrà copiato nel tuo inventario.
		<usetemplate name="okcancelbuttons" notext="Annulla" yestext="OK"/>
	</notification>
	<notification name="ConfirmPurchase">
		Questa transazione ti permetterà di:
[ACTION]

Confermi di voler procedere all&apos;acquisto?
		<usetemplate name="okcancelbuttons" notext="Annulla" yestext="OK"/>
	</notification>
	<notification name="ConfirmPurchasePassword">
		Questa transazione farà:
[ACTION]

Confermi di voler procedere all&apos;acquisto?
Ridigita la tua password e premi OK.
		<form name="form">
			<input name="message"/>
			<button name="ConfirmPurchase" text="OK"/>
			<button name="Cancel" text="Annulla"/>
		</form>
	</notification>
	<notification name="SetPickLocation">
		Nota:
Hai aggiornato l&apos;ubicazione di questo preferito ma gli altri dettagli conserveranno il loro valore originale.
		<usetemplate name="okbutton" yestext="OK"/>
	</notification>
	<notification name="MoveInventoryFromObject">
		Hai selezionato elementi dall&apos;inventario &apos;non copiabili&apos;.
Questi elementi verranno trasferiti nel tuo inventario, ma non copiati.

Trasferisci gli elementi nell&apos;inventario?
		<usetemplate ignoretext="Avvertimi quando tento di rimuovore elementi per i quali non è consentita la copia da un oggetto" name="okcancelignore" notext="Annulla" yestext="OK"/>
	</notification>
	<notification name="MoveInventoryFromScriptedObject">
		Hai selezionato elementi dell&apos;inventario non copiabili.  Questi elementi verranno trasferiti nel tuo inventario, non verranno copiati.
Dato che questo oggetto è scriptato, il trasferimento di questi elementi nel tuo inventario potrebbe causare un malfunzionamento degli script.

Trasferisci gli elementi nell&apos;inventario?
		<usetemplate ignoretext="Avvertimi se tento di rimuovore di elementi per i quali non è consentita la copia e che potrebbero danneggiare un oggetto scriptato" name="okcancelignore" notext="Annulla" yestext="OK"/>
	</notification>
	<notification name="ClickActionNotPayable">
		Attenzione: l&apos;azione Paga oggetto è stata impostata, ma funzionerà soltanto se inserisci uno script con un evento money().
		<form name="form">
			<ignore name="ignore" text="Ho impostato l&apos;azione Paga oggetto costruendo un oggetto senza uno script money()"/>
		</form>
	</notification>
	<notification name="PayConfirmation">
		Conferma che desideri pagare [AMOUNT] L$ a [TARGET].
		<usetemplate name="okcancelbuttons" notext="Annulla" yestext="Paga"/>
	</notification>
	<notification name="PaymentBlockedButtonMismatch">
		Pagamento interrotto: il prezzo pagato non corrisponde a nessuno dei pulsanti di pagamento impostati per questo oggetto.
		<usetemplate name="okbutton" yestext="OK"/>
	</notification>
	<notification name="OpenObjectCannotCopy">
		Non ci sono elementi in questo oggetto che tu possa copiare.
	</notification>
	<notification name="WebLaunchAccountHistory">
		Vai al [http://secondlife.com/account/ Dashboard] per vedere la cronologia del tuo account?
		<usetemplate ignoretext="Lancia il browser per vedere la cronologia del mio account" name="okcancelignore" notext="Annulla" yestext="Vai alla pagina"/>
	</notification>
	<notification name="ConfirmAddingChatParticipants">
		Quando aggiungi una persona a una conversazione esistente, viene creata una nuova conversazione.  Tutti i partecipanti riceveranno notifiche per la nuova conversazione.
		<usetemplate ignoretext="Conferma l&apos;aggiunta dei partecipanti alla chat" name="okcancelignore" notext="Annulla" yestext="Ok"/>
	</notification>
	<notification name="ConfirmQuit">
		Confermi di voler uscire?
		<usetemplate ignoretext="Conferma prima di uscire" name="okcancelignore" notext="Non uscire" yestext="Esci"/>
	</notification>
	<notification name="ConfirmRestoreToybox">
		Questa azione ripristina pulsanti e barre degli strumenti predefinite.

Questa azione non può essere ripristinata
		<usetemplate name="okcancelbuttons" notext="Annulla" yestext="OK"/>
	</notification>
	<notification name="ConfirmClearAllToybox">
		Questa azione riporterà tutti i pulsanti nella casella strumenti. Le barre degli strumenti saranno vuote.
    
Questa azione non può essere ripristinata
		<usetemplate name="okcancelbuttons" notext="Annulla" yestext="OK"/>
	</notification>
	<notification name="DeleteItems">
		[QUESTION]
		<usetemplate ignoretext="Conferma prima di cancellare gli elementi" name="okcancelignore" notext="Annulla" yestext="OK"/>
	</notification>
	<notification name="HelpReportAbuseEmailLL">
		Usa questo strumento per segnalare violazioni a [http://secondlife.com/corporate/tos.php Terms of Service] e [http://secondlife.com/corporate/cs.php Community Standards].

Ogni abuso segnalato verrà esaminato e risolto.
	</notification>
	<notification name="HelpReportAbuseConfirm">
		Ti ringraziamo della segnalazione. 
Esamineremo il tuo rapporto e, in caso di violazioni, prenderemo le misure appropriate.
		<usetemplate name="okbutton" yestext="OK"/>
	</notification>
	<notification name="HelpReportAbuseSelectCategory">
		Scegli una categoria per questa segnalazione di abuso.
Scegliere una categoria, ci aiuta a gestire ed elaborare le segnalazioni di abuso.
	</notification>
	<notification name="HelpReportAbuseAbuserNameEmpty">
		Introduci il nome di chi abusa.
Introducendo un valore accurato, ci aiuti a gestire ed elaborare le segnalazioni di abuso.
	</notification>
	<notification name="HelpReportAbuseAbuserLocationEmpty">
		Inserisci il luogo dove l&apos;abuso è avvenuto.
Introducendo un valore accurato, ci aiuti a gestire ed elaborare le segnalazioni di abuso.
	</notification>
	<notification name="HelpReportAbuseSummaryEmpty">
		Inserisci un yiyolo descrittivo dell&apos;abuso che è avvenuto.
Introducendo un titolo descrittivo accurato, ci aiuti a gestire ed elaborare le segnalazioni di abuso.
	</notification>
	<notification name="HelpReportAbuseDetailsEmpty">
		Inserisci una descrizione dettagliata dell&apos;abuso che è avvenuto.
Devi essere il più specifico possibile, includendo i nomi e i dettagli dell&apos;incidente che stai segnalando.
Inserendo una descrizione accurata ci aiuti a gestire ed elaborare le segnalazioni di abuso.
	</notification>
	<notification name="HelpReportAbuseContainsCopyright">
		Gentile residente,

Ci risulta che tu stia segnalando una violazione di proprietà intellettuale. Per segnalare correttamente la violazione:

(1) Definizione di abuso. Puoi inviare una segnalazione di abuso se ritieni che un residente stia sfruttando il sistema di permessi di [CURRENT_GRID], per esempio usando CopyBot o simili strumenti di copia, per rubare i diritti di proprietà intellettuale. L&apos;Ufficio abusi investigherà e deciderà adeguate azioni disciplinari per comportamenti che violano i [http://secondlife.com/corporate/tos.php Termini del servizio] di  [CURRENT_GRID] oppure gli  [http://secondlife.com/corporate/cs.php Standard della comunità]. Tieni comunque presente che l&apos;Ufficio abusi non gestisce e non risponde alle richieste di rimozione di contenuti da [CURRENT_GRID].

(2) DMCA o rimozione di contenuti. Per richiedere la rimozione di contenuti da [CURRENT_GRID], devi compilare una denuncia valida di violazione come definito nelle nostra  [http://secondlife.com/corporate/dmca.php Regole DMCA] (leggi sul copyright).

Per continuare con il procedimento di abuso, chiudi questa finestra e completa la compilazione della segnalazione.  È possibile che dovrai specificare la categoria CopyBot o Sfruttamento dei diritti.

Grazie,

Linden Lab
	</notification>
	<notification name="FailedRequirementsCheck">
		I seguenti componenti obbligatori sono mancanti da [FLOATER]:
[COMPONENTS]
	</notification>
	<notification label="Sostituisci gli oggetti indossati" name="ReplaceAttachment">
		C&apos;è già un oggetto indossato in questo punto del corpo.
Vuoi sostituirlo con l&apos;oggetto selezionato?
		<form name="form">
			<ignore name="ignore" save_option="true" text="Sostituisci un pezzo collegato con l&apos;elemento selezionato"/>
			<button ignore="Replace Automatically" name="Yes" text="OK"/>
			<button ignore="Never Replace" name="No" text="Annulla"/>
		</form>
	</notification>
	<notification name="TooManyWearables">
		Non puoi indossare una cartella che contiene più di [AMOUNT] elementi. Per modificare questo limite, accedi ad Avanzate &gt; Mostra impostazioni di debug &gt; WearFolderLimit.
	</notification>
	<notification label="Avviso modalità Non disturbare" name="DoNotDisturbModePay">
		Hai attivato la modalità Non disturbare. Non riceverai alcun oggetto offerto in cambio di questo pagamento.

Vuoi disattivare la modalità Non disturbare prima di completare questa transazione?
		<form name="form">
			<ignore name="ignore" text="Sto per pagare una persona o un oggetto mentre sono in modalità Non disturbare"/>
			<button ignore="Lascia sempre la modalità Non disturbare" name="Yes" text="OK"/>
			<button ignore="Non lasciare mai la modalità Non disturbare" name="No" text="Annulla"/>
		</form>
	</notification>
	<notification name="ConfirmDeleteProtectedCategory">
		La cartella &apos;[FOLDERNAME]&apos; è una cartella di sistema. L&apos;eliminazione di cartelle di sistema può creare instabilità.  Sei sicuro di volerla eliminare?
		<usetemplate ignoretext="Chiedi conferma prima di eliminare una cartella di sistema" name="okcancelignore" notext="Annulla" yestext="OK"/>
	</notification>
	<notification name="ConfirmEmptyTrash">
		[COUNT] oggetti e cartelle verranno eliminati definitivamente. Vuoi veramente eliminare in modo permanente il contenuto del tuo Cestino?
		<usetemplate ignoretext="Conferma prima di svuotare la cartella del Cestino inventario" name="okcancelignore" notext="Annulla" yestext="OK"/>
	</notification>
	<notification name="TrashIsFull">
		Il cestino è troppo pieno. Ciò potrebbe causare problemi durante l&apos;accesso.
		<usetemplate name="okcancelbuttons" notext="Svuota il cestino più tardi" yestext="Svuota il cestino adesso"/>
	</notification>
	<notification name="ConfirmClearBrowserCache">
		Vuoi veramente eliminare la cronologia viaggi, web e ricerche fatte?
		<usetemplate name="okcancelbuttons" notext="Annulla" yestext="OK"/>
	</notification>
	<notification name="ConfirmClearCache">
		Sei sicuro di volere cancellare la cache del viewer?
		<usetemplate name="okcancelbuttons" notext="Annulla" yestext="OK"/>
	</notification>
	<notification name="ConfirmClearCookies">
		Confermi di volere cancellare i tuoi cookie?
		<usetemplate name="okcancelbuttons" notext="Annulla" yestext="Si"/>
	</notification>
	<notification name="ConfirmClearMediaUrlList">
		Confermi di voler cancellare la lista degli URL salvati?
		<usetemplate name="okcancelbuttons" notext="Annulla" yestext="Si"/>
	</notification>
	<notification name="ConfirmEmptyLostAndFound">
		Vuoi veramente eliminare in modo definitivo il contenuto dei tuoi Oggetti smarriti?
		<usetemplate ignoretext="Conferma prima di svuotare della cartella Oggetti smarriti" name="okcancelignore" notext="No" yestext="Si"/>
	</notification>
	<notification name="CopySLURL">
		Lo SLurl seguente è stato copiato negli Appunti:
 [SLURL]

Inseriscilo in una pagina web per dare ad altri un accesso facile a questa ubicazione, o provala incollandola nella barra degli indirizzi di un browser web.
		<form name="form">
			<ignore name="ignore" text="Lo SLurl è stato copiato negli Appunti"/>
		</form>
	</notification>
	<notification name="WLSavePresetAlert">
		Vuoi sovrascrivere le preimpostazioni salvate?
		<usetemplate name="okcancelbuttons" notext="No" yestext="Si"/>
	</notification>
	<notification name="WLNoEditDefault">
		Non puoi modificare o cancellare una preimpostazione di fabbrica.
	</notification>
	<notification name="WLMissingSky">
		Questo file di ciclo giornaliero fa riferimento ad un file di cielo mancante: [SKY].
	</notification>
	<notification name="WLRegionApplyFail">
		Queste impostazioni non possono essere applicare alla regione.  Uscendo dalla regione e ritornandoci potrebbe risolvere il problema.  Il motivo fornito: [FAIL_REASON]
	</notification>
	<notification name="EnvCannotDeleteLastDayCycleKey">
		Impossibile cancellare l&apos;ultima chiave in questo ciclo giornata. Il ciclo giornata non può essere vuoto.  Invece di cancellare la chiave restante, modificala e quindi creane una nuova.
		<usetemplate name="okbutton" yestext="OK"/>
	</notification>
	<notification name="DayCycleTooManyKeyframes">
		Non puoi aggiungere altri frame chiave a questo ciclo giornata.  Il numero massimo di frame chiave per i cicli giornata nell&apos;ambito [SCOPE] è [MAX].
		<usetemplate name="okbutton" yestext="OK"/>
	</notification>
	<notification name="EnvUpdateRate">
		Puoi aggiornare le impostazioni dell&apos;ambiente della regione ogni [WAIT] secondi.  Attendi e riprova.
		<usetemplate name="okbutton" yestext="OK"/>
	</notification>
	<notification name="PPSaveEffectAlert">
		Effetto di post elaborazione già presente. Vuoi sovrascrivere?
		<usetemplate name="okcancelbuttons" notext="No" yestext="Si"/>
	</notification>
	<notification name="ChatterBoxSessionStartError">
		Impossibile iniziare una nuova sessione di chat con [RECIPIENT].
[REASON]
		<usetemplate name="okbutton" yestext="OK"/>
	</notification>
	<notification name="ChatterBoxSessionEventError">
		[EVENT]
[REASON]
		<usetemplate name="okbutton" yestext="OK"/>
	</notification>
	<notification name="ForceCloseChatterBoxSession">
		La sessione chat con [NAME] deve chiudere.
[REASON]
		<usetemplate name="okbutton" yestext="OK"/>
	</notification>
	<notification name="Cannot_Purchase_an_Attachment">
		Non puoi comprare un oggetto mentre è unito.
	</notification>
	<notification label="Informazioni sulle richieste per il permesso di addebito" name="DebitPermissionDetails">
		Accettare questa richiesta da allo script il permesso continuativo di prendere Linden dollar (L$) dal tuo account. Per revocare questo permesso, il proprietario dell&apos;oggetto deve cancellare l&apos;oggetto oppure reimpostare gli script nell&apos;oggetto.
		<usetemplate name="okbutton" yestext="OK"/>
	</notification>
	<notification name="AutoWearNewClothing">
		Vuoi indossare automaticamente gli indumenti che stai per creare?
		<usetemplate ignoretext="Indossare gli abiti che creo mentre modifico il mio aspetto" name="okcancelignore" notext="No" yestext="Si"/>
	</notification>
	<notification name="NotAgeVerified">
		Il luogo che desideri visitare è limitato a persone di almeno 18 anni di età.
		<usetemplate ignoretext="Non ho l&apos;età necessaria per visitare aree limitate." name="okignore" yestext="OK"/>
	</notification>
	<notification name="NotAgeVerified_Notify">
		Posizione limitata a persone maggiori di 18 anni di età.
	</notification>
	<notification name="Cannot enter parcel: no payment info on file">
		Per poter visitare questa zona devi avere devi aver fornito informazioni di pagamento a Linden Lab.  Vuoi andare sul sito di [CURRENT_GRID] ed impostarle?

[_URL]
		<url name="url" option="0">
			https://secondlife.com/account/index.php?lang=it
		</url>
		<usetemplate ignoretext="Manca la registrazione delle informazioni di pagamento" name="okcancelignore" notext="No" yestext="Si"/>
	</notification>
	<notification name="MissingString">
		La stringa [STRING_NAME] non è presente in strings.xml
	</notification>
	<notification name="SystemMessageTip">
		[MESSAGE]
	</notification>
	<notification name="IMSystemMessageTip">
		[MESSAGE]
	</notification>
	<notification name="Cancelled">
		Annullato
	</notification>
	<notification name="CancelledAttach">
		Attaccamento annullato
	</notification>
	<notification name="ReplacedMissingWearable">
		Gli abiti/parti del corpo mancanti sono stati sostituiti con quelli di default .
	</notification>
	<notification name="GroupNotice">
		[SENDER], [GROUP]
Oggetto: [SUBJECT], Messaggio: [MESSAGE]
	</notification>
	<notification name="FriendOnlineOffline">
		[NAME] è [STATUS]
	</notification>
	<notification name="AddSelfFriend">
		Anche se sei molto simpatico, non puoi aggiungere te stesso all&apos;elenco degli amici.
	</notification>
	<notification name="UploadingAuctionSnapshot">
		Sto importando le fotografie per l&apos;uso inworld e per il web...
(Durata circa 5 minuti.)
	</notification>
	<notification name="UploadPayment">
		Hai pagato [AMOUNT]L$ per il caricamento.
	</notification>
	<notification name="UploadWebSnapshotDone">
		Il caricamento della fotografia nel sito web è andato a buon fine.
	</notification>
	<notification name="UploadSnapshotDone">
		Il caricamento della fotografia inworld è andato a buon fine.
	</notification>
	<notification name="TerrainDownloaded">
		Terrain.raw caricato
	</notification>
	<notification name="GestureMissing">
		Manca la gesture [NAME] dal database.
	</notification>
	<notification name="UnableToLoadGesture">
		Impossibile caricare la gesture [NAME].
	</notification>
	<notification name="LandmarkMissing">
		Landmark non trovato nel database.
	</notification>
	<notification name="UnableToLoadLandmark">
		Impossibile caricare il Landmark di riferimento. Riprova.
	</notification>
	<notification name="CapsKeyOn">
		Hai il blocco delle maiuscole attivato.
Questo potrebbe incidere sulla tua password.
	</notification>
	<notification name="NotecardMissing">
		Notecard non trovata nel database.
	</notification>
	<notification name="NotecardNoPermissions">
		Non hai il permesso di vedere questo biglietto.
	</notification>
	<notification name="RezItemNoPermissions">
		Permessi insufficienti per creare un oggetto.
	</notification>
	<notification name="IMAcrossParentEstates">
		Impossibile inviare IM tra proprietà principali diverse.
	</notification>
	<notification name="TransferInventoryAcrossParentEstates">
		Impossibile trasferire l&apos;inventario tra proprietà principali diverse.
	</notification>
	<notification name="UnableToLoadNotecard">
		Impossibile caricare la notecard in questo momento.
	</notification>
	<notification name="ScriptMissing">
		Script non trovato nel database.
	</notification>
	<notification name="ScriptNoPermissions">
		Permessi insufficenti per visualizzare lo script.
	</notification>
	<notification name="UnableToLoadScript">
		Impossibile caricare lo script. Riprova.
	</notification>
	<notification name="IncompleteInventory">
		Il contenuto che stai offrendo per il momento non è localmente disponibile. Prova a rioffrire gli oggetti fra un minuto.
	</notification>
	<notification name="CannotModifyProtectedCategories">
		Non è possibile modificare le categorie protette.
	</notification>
	<notification name="CannotRemoveProtectedCategories">
		Non è possibile rimuovere le categorie protette.
	</notification>
	<notification name="UnableToBuyWhileDownloading">
		Impossibile acquistare l&apos;oggetto durante il download dei dati.
Riprova.
	</notification>
	<notification name="UnableToLinkWhileDownloading">
		Impossibile collegare l&apos;oggetto durante il download dei dati.
Riprova.
	</notification>
	<notification name="CannotBuyObjectsFromDifferentOwners">
		Puoi acquistare oggetti soltanto da un proprietario per volta.
Seleziona solo un oggetto.
	</notification>
	<notification name="ObjectNotForSale">
		Questo oggetto non è in vendita.
	</notification>
	<notification name="EnteringGodMode">
		Entra in modalità divina, livello [LEVEL]
	</notification>
	<notification name="LeavingGodMode">
		Esci dalla modalità divina, livello [LEVEL]
	</notification>
	<notification name="CopyFailed">
		Non hai l&apos;autorizzazione a copiare.
	</notification>
	<notification name="InventoryAccepted">
		[NAME] ha ricevuto la tua offerta di inventario.
	</notification>
	<notification name="InventoryDeclined">
		[NAME] non ha accettato la tua offerta dall&apos;inventario.
	</notification>
	<notification name="ObjectMessage">
		[NAME]: [MESSAGE]
	</notification>
	<notification name="CallingCardAccepted">
		Il tuo biglietto da visita è stato accettato.
	</notification>
	<notification name="CallingCardDeclined">
		Il tuo biglietto da visita non è stato accettato.
	</notification>
	<notification name="TeleportToLandmark">
		Per teleportarti a luoghi come &apos;[NAME]&apos;, clicca sul pulsante &quot;Luoghi&quot;,
    quindi seleziona la scheda Punti di riferimento nel pannello che viene aperto. Clicca su qualsiasi
    unto di riferimento per selezionarlo, quindi clicca su Teleport sul lato inferiore del pannello.
    (Puoi anche fare doppio clic sul punto di riferimento oppure cliccare su di esso con il tasto destro del mouse e 
    scegliere Teleport.)
	</notification>
	<notification name="TeleportToPerson">
		Per avviare una conversazione privata con un&apos;altra persona, fai clic con il tasto destro sull&apos;avatar e seleziona &apos;IM&apos; dal menu.
	</notification>
	<notification name="CantSelectLandFromMultipleRegions">
		Non è possibile selezionare il terreno attraverso i confini del server.
Prova a selezionare una parte di terreno più piccola.
	</notification>
	<notification name="SearchWordBanned">
		Alcuni termini della ricerca sono stati esclusi a causa delle restrizioni di contenuto come esposto negli Standard della comunità.
	</notification>
	<notification name="NoContentToSearch">
		Seleziona almeno un tipo di contenuto per la ricerca (Generale, Moderato o Adulti).
	</notification>
	<notification name="SystemMessage">
		[MESSAGE]
	</notification>
	<notification name="FlickrConnect">
		[MESSAGE]
	</notification>
	<notification name="TwitterConnect">
		[MESSAGE]
	</notification>
	<notification name="PaymentReceived">
		[MESSAGE]
	</notification>
	<notification name="PaymentSent">
		[MESSAGE]
	</notification>
	<notification name="PaymentFailure">
		[MESSAGE]
	</notification>
	<notification name="EventNotification">
		Notifica eventi:

[NAME]
[DATE]
		<form name="form">
			<button name="Details" text="Dettagli"/>
			<button name="Cancel" text="Cancella"/>
		</form>
	</notification>
	<notification name="TransferObjectsHighlighted">
		Tutti gli oggetti presenti sul terreno, che saranno trasferiti al compratore di questa terra, saranno ora evidenziati.

* Gli alberi e l&apos;erba che cederai non saranno evidenziati.
		<form name="form">
			<button name="Done" text="Fatto"/>
		</form>
	</notification>
	<notification name="DeactivatedGesturesTrigger">
		Usa lo stesso tasto per disattivare la gesture:
[NAMES]
	</notification>
	<notification name="NoQuickTime">
		Il software QuickTime di Apple sembra non essere installato sul tuo computer.
Se vuoi vedere contenuto multimediale in streaming sui lotti che lo supportano, vai alla pagina [http://www.apple.com/quicktime QuickTime] e installa il Player QuickTime.
	</notification>
	<notification name="NoPlugin">
		Non è stato trovato alcun plugin multimediale per gestire il tipo mime [MIME_TYPE].  Il media di questo tipo non è disponibile.
	</notification>
	<notification name="MediaPluginFailed">
		Questo plugin multimediale non funziona:
    [PLUGIN]

Reinstalla il plugin o contatta il venditore se continui ad avere questi problemi.
		<form name="form">
			<ignore name="ignore" text="Mancato funzionamento del plugin multimediale"/>
		</form>
	</notification>
	<notification name="OwnedObjectsReturned">
		Gli oggetti che possiedi sul terreno selezionato ti sono stati restituiti nell&apos;inventario.
	</notification>
	<notification name="OtherObjectsReturned">
		Sono stati restituiti all&apos;inventario di &apos;[NAME]&apos; gli oggetti sul lotto di terreno selezionato di sua proprietà.
	</notification>
	<notification name="OtherObjectsReturned2">
		Sono stati restituiti al proprietario gli oggetti selezionati sul lotto nella terra di proprietà del residente &apos;[NAME]&apos;.
	</notification>
	<notification name="GroupObjectsReturned">
		Gli oggetti selezionati sul terreno e condivisi con il gruppo [GROUPNAME] sono stati restituiti nell&apos;inventario dei propietari.
Gli oggetti trasferibili ceduti sono stati restituiti ai proprietari precedenti.
Gli oggetti non trasferibili che erano stati ceduti al gruppo sono stati cancellati.
	</notification>
	<notification name="UnOwnedObjectsReturned">
		Gli oggetti selezionati sul terreno che non sono di tua proprietà sono stati restituiti ai loro proprietari.
	</notification>
	<notification name="ServerObjectMessage">
		Messaggio da [NAME]:
&lt;nolink&gt;[MSG]&lt;/nolink&gt;
	</notification>
	<notification name="NotSafe">
		Su questo terreno sono abilitati i danni.
Qui potresti essere ferito. Se dovessi morire verrai teleportato a casa tua.
	</notification>
	<notification name="NoFly">
		In questa zona è proibito il volo.
Qui non puoi volare.
	</notification>
	<notification name="PushRestricted">
		Questa zona non consente le spinte. Non puoi spingere gli altri a meno che tu non sia il proprietario del terreno.
	</notification>
	<notification name="NoVoice">
		Questa zona ha la chat vocale disattivata. Non puoi sentire nessuno parlare.
	</notification>
	<notification name="NoBuild">
		In questa zona è proibita la costruzione. Qui non puoi costruire né rezzare oggetti.
	</notification>
	<notification name="PathfindingDirty">
		La regione ha modifiche di pathfinding in sospeso.  Se hai le autorizzazioni necessarie per la costruzione puoi eseguire il rebake facendo clic sul pulsante “Rebake regione”.
	</notification>
	<notification name="PathfindingDirtyRebake">
		La regione ha modifiche di pathfinding in sospeso. Se hai le autorizzazioni necessarie per la costruzione, puoi eseguire il rebake facendo clic sul pulsante “Rebake regione”.
		<usetemplate name="okbutton" yestext="Rebake regione"/>
	</notification>
	<notification name="DynamicPathfindingDisabled">
		Il pathfinding dinamico non è attivato in questa regione.  Gli oggetti scriptati che usano chiamate LSL di pathfinding potrebbero non funzionare come previsto in questa regione.
	</notification>
	<notification name="PathfindingCannotRebakeNavmesh">
		Si è verificato un errore.  Potrebbe trattarsi di un problema di rete o del server, oppure potresti non avere le autorizzazioni necessarie per la costruzione.  A volte il problema viene risolto uscendo ed eseguendo nuovamente l&apos;accesso.
		<usetemplate name="okbutton" yestext="OK"/>
	</notification>
	<notification name="SeeAvatars">
		In questo lotto non si possono vedere avatar e chat di testo presenti in altri lotti.   Non puoi vedere altri residenti fuori dal lotto e loro non possono vederti.  Viene bloccata anche la normale chat di testo sul canale 0.
	</notification>
	<notification name="ScriptsStopped">
		Un amministratore ha temporaneamente disabilitato gli script in questa regione.
	</notification>
	<notification name="ScriptsNotRunning">
		In questa terra nessuno script è attivo.
	</notification>
	<notification name="NoOutsideScripts">
		Questo terreno non consente script esterni.

Qui funzionano soltanto gli script del proprietario del terreno.
	</notification>
	<notification name="ClaimPublicLand">
		Puoi solo richiedere terreni pubblici nella regione in cui sei posizionato.
	</notification>
	<notification name="RegionTPAccessBlocked">
		La regione che cerchi di visitare include contenuti che non corripondono al livello selezionato nelle preferenze.  Per cambiare le preferenze seleziona Io &gt; Preferenze &gt; Generale.
	</notification>
	<notification name="URBannedFromRegion">
		Tu hai l&apos;accesso bloccato a questa regione.
	</notification>
	<notification name="NoTeenGridAccess">
		Il tuo account non può connettersi a questa regione della griglia per Teenager.
	</notification>
	<notification name="ImproperPaymentStatus">
		Non hai una impostazioni di pagamento corrette per entrare in questa regione.
	</notification>
	<notification name="MustGetAgeRegion">
		Per poter entrare in questa regione devi avere almeno 18 anni.
	</notification>
	<notification name="MustGetAgeParcel">
		Per poter entrare in questo lotto devi avere almeno 18 anni.
	</notification>
	<notification name="NoDestRegion">
		Non è stata trovata nessuna regione di destinazione.
	</notification>
	<notification name="NotAllowedInDest">
		Non hai il permesso di accedere alla regione di destinazione.
	</notification>
	<notification name="RegionParcelBan">
		Non puoi attraversare la regione passando su un terreno ad accesso interdetto. Prova in un altro modo.
	</notification>
	<notification name="TelehubRedirect">
		Sei stato rediretto ad un punto di snodo di teletrasporto.
	</notification>
	<notification name="CouldntTPCloser">
		Non è stato possibile teleportarti più vicino al luogo di destinazione.
	</notification>
	<notification name="TPCancelled">
		Teletrasporto annullato.
	</notification>
	<notification name="FullRegionTryAgain">
		La regione in cui stai tentando di accedere è attualmente piena.
Riprova tra qualche istante.
	</notification>
	<notification name="GeneralFailure">
		Fallimento generale.
	</notification>
	<notification name="RoutedWrongRegion">
		Sei stato instradato verso la regione sbagliata. Riprova.
	</notification>
	<notification name="NoValidAgentID">
		Nessun ID valido.
	</notification>
	<notification name="NoValidSession">
		Nessun ID valido.
	</notification>
	<notification name="NoValidCircuit">
		Nessun codice circuito valido.
	</notification>
	<notification name="NoPendingConnection">
		Impossibile creare la connessione in sospeso.
	</notification>
	<notification name="InternalUsherError">
		Si è verificato un errore interno durante il tentativo di trasportarti alla destinazione. Potrebbero esserci problemi in [CURRENT_GRID] al momento.
	</notification>
	<notification name="NoGoodTPDestination">
		Impossibile trovare una buona destinazione per il teletrasporto in questa regione.
	</notification>
	<notification name="InternalErrorRegionResolver">
		Si è verificato un errore interno durante il tentativo di risolvere le coordinate per la richiesta di teletrasporto. Può darsi che ci siano problemi in [CURRENT_GRID] al momento.
	</notification>
	<notification name="NoValidLanding">
		Non è stato trovato un punto di atterraggio valido.
	</notification>
	<notification name="NoValidParcel">
		Non è stato trovato nessun territorio valido.
	</notification>
	<notification name="ObjectGiveItem">
		Un oggetto denominato &lt;nolink&gt;[OBJECTFROMNAME]&lt;/nolink&gt; di proprietà di [NAME_SLURL] ti ha dato questo [OBJECTTYPE]:
&lt;nolink&gt;[ITEM_SLURL]&lt;/nolink&gt;
		<form name="form">
			<button name="Keep" text="Prendi"/>
			<button name="Discard" text="Rifiuta"/>
			<button name="Mute" text="Blocca Proprietario"/>
		</form>
	</notification>
	<notification name="OwnObjectGiveItem">
		L&apos;oggetto denominato &lt;nolink&gt;[OBJECTFROMNAME]&lt;/nolink&gt; ti ha dato questo [OBJECTTYPE]:
&lt;nolink&gt;[ITEM_SLURL]&lt;/nolink&gt;
		<form name="form">
			<button name="Keep" text="Mantieni"/>
			<button name="Discard" text="Elimina"/>
		</form>
	</notification>
	<notification name="UserGiveItem">
		[NAME_SLURL] ti ha dato questo [OBJECTTYPE]:
[ITEM_SLURL]
		<form name="form">
			<button name="Show" text="Mostra"/>
			<button name="Keep" text="Mantieni"/>
			<button name="Discard" text="Rifiuta"/>
			<button name="Mute" text="Blocca"/>
		</form>
	</notification>
	<notification name="UserGiveItemLegacy">
		[NAME_SLURL] ti ha dato questo [OBJECTTYPE]:
[ITEM_SLURL]
		<form name="form">
			<button name="Show" text="Mostra"/>
			<button name="Accept" text="Mantieni"/>
			<button name="Discard" text="Rifiuta"/>
			<button name="ShowSilent" text="(Mostra)"/>
			<button name="AcceptSilent" text="(Mantieni)"/>
			<button name="DiscardSilent" text="(Rifiuta)"/>
			<button name="Mute" text="Blocca"/>
		</form>
	</notification>
	<notification name="GodMessage">
		[NAME]

[MESSAGE]
	</notification>
	<notification name="JoinGroup">
		[MESSAGE]
		<form name="form">
			<button name="Join" text="Iscriviti"/>
			<button name="Decline" text="Rifiuta"/>
			<button name="Info" text="Info"/>
		</form>
	</notification>
	<notification name="TeleportOffered">
		[NAME_SLURL] ti ha offerto il teleport alla sua ubicazione:

“[MESSAGE]”
&lt;icon&gt;[MATURITY_ICON]&lt;/icon&gt; - [MATURITY_STR]
		<form name="form">
			<button name="Teleport" text="Teleport"/>
			<button name="Cancel" text="Cancella"/>
		</form>
	</notification>
	<notification name="TeleportOffered_MaturityExceeded">
		[NAME_SLURL] ti ha offerto il teleport alla sua ubicazione:

“[MESSAGE]”
&lt;icon&gt;[MATURITY_ICON]&lt;/icon&gt; - [MATURITY_STR]

Questa regione include contenuti [REGION_CONTENT_MATURITY], ma le tue preferenze attuali escludono i contenuti  [REGION_CONTENT_MATURITY].  Puoi modificare le preferenze e continuare con il teleport oppure annullarlo.
		<form name="form">
			<button name="Teleport" text="Modifica e continua"/>
			<button name="Cancel" text="Annulla"/>
		</form>
	</notification>
	<notification name="TeleportOffered_MaturityBlocked">
		[NAME_SLURL] ti ha offerto il teleport alla sua ubicazione:

“[MESSAGE]”
&lt;icon&gt;[MATURITY_ICON]&lt;/icon&gt; - [MATURITY_STR]

Questa regione include però contenuti accessibili solo agli adulti.
	</notification>
	<notification name="TeleportOffered_SLUrl">
		[NAME_SLURL] ti ha offerto il teleport alla sua ubicazione: ([POS_SLURL])

“[MESSAGE]”
&lt;icon&gt;[MATURITY_ICON]&lt;/icon&gt; - [MATURITY_STR]
		<form name="form">
			<button name="Teleport" text="Teleport"/>
			<button name="Cancel" text="Cancella"/>
		</form>
	</notification>
	<notification name="TeleportOffered_MaturityExceeded_SLUrl">
		[NAME_SLURL] ti ha offerto il teleport alla sua ubicazione ([POS_SLURL]):

“[MESSAGE]”
&lt;icon&gt;[MATURITY_ICON]&lt;/icon&gt; - [MATURITY_STR]

Questa regione include contenuti [REGION_CONTENT_MATURITY], ma le tue preferenze attuali escludono i contenuti  [REGION_CONTENT_MATURITY].  Puoi modificare le preferenze e continuare con il teleport oppure annullarlo.
		<form name="form">
			<button name="Teleport" text="Modifica e continua"/>
			<button name="Cancel" text="Annulla"/>
		</form>
	</notification>
	<notification name="TeleportOffered_MaturityBlocked_SLUrl">
		[NAME_SLURL] ti ha offerto il teleport alla sua ubicazione ([POS_SLURL]):

“[MESSAGE]”
&lt;icon&gt;[MATURITY_ICON]&lt;/icon&gt; - [MATURITY_STR]

Questa regione include però contenuti accessibili solo agli adulti.
	</notification>
	<notification name="TeleportOfferSent">
		Offerta di Teleport inviata a [TO_NAME]
	</notification>
	<notification name="GotoURL">
		[MESSAGE]
[URL]
		<form name="form">
			<button name="Later" text="Successivo"/>
			<button name="GoNow..." text="Vai ora..."/>
		</form>
	</notification>
	<notification name="OfferFriendship">
		[NAME_SLURL] ti ha offerto di diventare amici.

[MESSAGE]

(L&apos;impostazione predefinita consente a ciascuno di vedere se l&apos;altro è online.)
		<form name="form">
			<button name="Accept" text="Accetta"/>
			<button name="Decline" text="Rifiuta"/>
		</form>
	</notification>
	<notification name="FriendshipOffered">
		Hai offerto l&apos;amicizia a [TO_NAME]
	</notification>
	<notification name="OfferFriendshipNoMessage">
		[NAME_SLURL] ti ha offerto di diventare amici.

(L&apos;impostazione predefinita consente a ciascuno di vedere se l&apos;altro è online.)
		<form name="form">
			<button name="Accept" text="Accetta"/>
			<button name="Decline" text="Rifiuta"/>
		</form>
	</notification>
	<notification name="FriendshipAccepted">
		&lt;nolink&gt;[NAME]&lt;/nolink&gt; ha accettato la tua richiesta di amicizia.
	</notification>
	<notification name="FriendshipDeclined">
		&lt;nolink&gt;[NAME]&lt;/nolink&gt; ha rifiutato la tua richiesta di amicizia.
	</notification>
	<notification name="FriendshipAcceptedByMe">
		Offerta di amicizia accettata.
	</notification>
	<notification name="FriendshipDeclinedByMe">
		Offerta di amicizia rifiutata.
	</notification>
	<notification name="OfferCallingCard">
		[NOME] ti offre il suo biglietto da visita.
Questo sarà aggiunto nel tuo inventario come segnalibro per consentirti di inviare rapidamente messaggi IM a questo residente.
		<form name="form">
			<button name="Accept" text="Accetta"/>
			<button name="Decline" text="Rifiuta"/>
		</form>
	</notification>
	<notification name="RegionRestartMinutes">
		Questa regione verrà riavviata fra [MINUTES] minuti.
Se rimani qui verrai scollegato da Second Life.
	</notification>
	<notification name="RegionRestartSeconds">
		Questa regione verrà riavviata fra [SECONDS] secondi.
Se rimani qui verrai scollegato da Second Life.
	</notification>
	<notification name="LoadWebPage">
		Caricare la pagina Web [URL] ?

[MESSAGE]

Dall&apos;oggetto: &lt;nolink&gt;[OBJECTNAME]&lt;/nolink&gt;, proprietario: [NAME_SLURL]
		<form name="form">
			<button name="Gotopage" text="Caricare"/>
			<button name="Cancel" text="Annulla"/>
		</form>
	</notification>
	<notification name="FailedToFindWearableUnnamed">
		Impossibile trovare [TYPE] nel database.
	</notification>
	<notification name="FailedToFindWearable">
		Impossibile trovare [TYPE] chiamato [DESC] nel database.
	</notification>
	<notification name="InvalidWearable">
		L&apos;elemento che stai tentando di indossare usa delle caratteristiche che il tuo viewer non può leggere. Aggiorna la versione di [APP_NAME] per poterlo indossare.
	</notification>
	<notification name="ScriptQuestion">
		&apos;&lt;nolink&gt;[OBJECTNAME]&lt;/nolink&gt;&apos;, un oggetto posseduto da  &apos;[NAME]&apos; vorrebbe:

[QUESTIONS]
OK?
		<form name="form">
			<button name="Yes" text="Si"/>
			<button name="No" text="No"/>
			<button name="Mute" text="Blocca"/>
		</form>
	</notification>
	<notification name="ExperienceAcquireFailed">
		Impossibile acquisire una nuova esperienza:
    [ERROR_MESSAGE]
		<usetemplate name="okbutton" yestext="OK"/>
	</notification>
	<notification name="NotInGroupExperienceProfileMessage">
		Una modifica apportata al gruppo esperienza è stata ignorata perché il proprietario non è un membro del gruppo selezionato.
	</notification>
	<notification name="UneditableExperienceProfileMessage">
		Il campo non modificabile &apos;[field]&apos; è stato ignorato durante l&apos;aggiornamento del profilo esperienza.
	</notification>
	<notification name="RestrictedToOwnerExperienceProfileMessage">
		Ignorate le modifiche apportate al campo &apos;[field]&apos;, che può essere impostato solo dal proprietario dell&apos;esperienza.
	</notification>
	<notification name="MaturityRatingExceedsOwnerExperienceProfileMessage">
		Non puoi impostare la categoria di accesso di un&apos;esperienza a un livello maggiore di quello del proprietario.
	</notification>
	<notification name="RestrictedTermExperienceProfileMessage">
		I termini seguenti hanno impedito l&apos;aggiornamento del nome o della descrizione del profilo dell&apos;esperienza: [extra_info]
	</notification>
	<notification name="TeleportedHomeExperienceRemoved">
		Sei stato teleportato dalla regione [region_name] per aver rimosso l&apos;esperienza secondlife:///app/experience/[public_id]/profile e non puoi più accedere alla regione.
		<form name="form">
			<ignore name="ignore" text="Espulso dalla regione per aver rimosso un&apos;esperienza"/>
		</form>
	</notification>
	<notification name="TrustedExperienceEntry">
		Ti è stato consentito l&apos;accesso alla regione [region_name] grazie alla partecipazione all&apos;esperienza chiave secondlife:///app/experience/[public_id]/profile. Se rimuovi l&apos;esperienza, sarai passibile di espulsione dalla regione.
		<form name="form">
			<ignore name="ignore" text="Può accedere a una regione grazie a un&apos;esperienza"/>
		</form>
	</notification>
	<notification name="TrustedExperiencesAvailable">
		Non puoi accedere a questa destinazione. Potresti accedere alla regione accettando un&apos;esperienza nell&apos;elenco seguente:

[EXPERIENCE_LIST]

Potrebbero essere disponibili altre esperienze chiave.
	</notification>
	<notification name="ExperienceEvent">
		L&apos;esperienza secondlife:///app/experience/[public_id]/profile ha consentito un oggetto la seguente azione: [EventType].
    Proprietario: secondlife:///app/agent/[OwnerID]/inspect
    Nome oggetto: [ObjectName]
    Nome lotto: [ParcelName]
	</notification>
	<notification name="ExperienceEventAttachment">
		L&apos;esperienza secondlife:///app/experience/[public_id]/profile ha consentito un elemento collegato la seguente azione: [EventType].
    Proprietario: secondlife:///app/agent/[OwnerID]/inspect
	</notification>
	<notification name="ScriptQuestionExperience">
		&apos;&lt;nolink&gt;[OBJECTNAME]&lt;/nolink&gt;&apos;, un oggetto posseduto da &apos;[NAME]&apos;, richiede la tua partecipazione all&apos;esperienza [GRID_WIDE]:

[EXPERIENCE]

Una volta concessa l&apos;autorizzazione, questo messaggio non verrà più visualizzato per questa esperienza, a meno che l&apos;autorizzazione non venga revocata nel profilo dell&apos;esperienza.

Gli script associati a questa esperienza potranno fare quanto segue nelle regioni in cui è attiva l&apos;esperienza: 

[QUESTIONS]OK?
		<form name="form">
			<button name="BlockExperience" text="Blocca esperienza"/>
			<button name="Mute" text="Blocca oggetto"/>
			<button name="Yes" text="Sì"/>
			<button name="No" text="No"/>
		</form>
	</notification>
	<notification name="ScriptQuestionCaution">
		Avviso: L&apos;oggetto &apos;&lt;nolink&gt;[OBJECTNAME]&lt;/nolink&gt;&apos; ha richiesto accesso completo al tuo account in Dollari Linden. Se consenti l&apos;accesso, potrà rimuovere fondi dal tuo account in qualunque momento e anche svuotare completamente l&apos;account, per un periodo illimitato e senza ulteriori avvisi.
  
Non consentire l&apos;accesso se non comprendi perfettamente il motivo per cui desidera accedere al tuo account.
		<form name="form">
			<button name="Grant" text="Consenti accesso totale"/>
			<button name="Deny" text="Nega"/>
		</form>
	</notification>
	<notification name="UnknownScriptQuestion">
		L&apos;autorizzazione per script runtime richiesta da &apos;&lt;nolink&gt;[OBJECTNAME]&lt;/nolink&gt;&apos;, un oggetto di proprietà di &apos;[NAME]&apos;, non è stata riconosciuta nel viewer e non può essere concessa.

Per concedere questa autorizzazione è necessario che il viewer venga aggiornato alla versione più recente da [DOWNLOADURL].
		<form name="form">
			<button name="Deny" text="Ok"/>
			<button name="Mute" text="Blocca"/>
		</form>
	</notification>
	<notification name="ScriptDialog">
		&apos;&lt;nolink&gt;[TITLE]&lt;/nolink&gt;&apos; di [NAME]
[MESSAGE]
		<form name="form">
			<button name="Client_Side_Mute" text="Blocca"/>
			<button name="Client_Side_Ignore" text="Ignora"/>
		</form>
	</notification>
	<notification name="ScriptDialogGroup">
		&apos;&lt;nolink&gt;[TITLE]&lt;/nolink&gt;&apos; di [GROUPNAME]
[MESSAGE]
		<form name="form">
			<button name="Client_Side_Mute" text="Blocca"/>
			<button name="Client_Side_Ignore" text="Ignora"/>
		</form>
	</notification>
	<notification name="BuyLindenDollarSuccess">
		Grazie per aver inviato il pagamento.

Il tuo saldo in L$ sarà aggiornato al termine dell&apos;elaborazione. Se l&apos;elaborazione dovesse impiegare più di 20 minuti, la transazione verrà annullata. In quel caso l&apos;ammontare dell&apos;acquisto verrà accreditato sul tuo saldo in US$.

Potrai controllare lo stato del pagamento nella pagina della cronologia delle transazioni nel tuo [http://secondlife.com/account/ Dashboard]
	</notification>
	<notification name="FirstOverrideKeys">
		I tuoi movimenti della tastiera vengono ora gestiti da un oggetto.
Prova i tasti freccia o AWSD per vedere quello che fanno.
Alcuni oggetti (come pistole) richiedono di andare in mouselook per il loro utilizzo.
Premi &apos;M&apos; per farlo.
	</notification>
	<notification name="FirstSandbox">
		Questa è una Sandbox, serve ai residenti per imparare a costruire.

Gli oggetti che costruisci qui verranno eliminati dopo che te ne sei andato, perciò non dimenticare di cliccare sulle tue creazioni col tasto destro del mouse e scegliere Prendi per trasferirle nel tuo Inventario.
	</notification>
	<notification name="MaxListSelectMessage">
		È possibile selezionare solo fino a [MAX_SELECT] oggetti da questa lista.
	</notification>
	<notification name="VoiceInviteP2P">
		[NAME] ti sta invitando ad una chiamata in chat vocale.
Clicca su Accetta per unirti alla chiamata oppure su Declina to declinare l&apos;invito. Clicca su Blocca per bloccare questo chiamante.
		<form name="form">
			<button name="Accept" text="Accetta"/>
			<button name="Decline" text="Rifiuta"/>
			<button name="Mute" text="Blocca"/>
		</form>
	</notification>
	<notification name="AutoUnmuteByIM">
		[NAME] ha ricevuto un IM ed è stato automaticamente sbloccato.
	</notification>
	<notification name="AutoUnmuteByMoney">
		[NAME] ha ricevuto del denaro ed è stato automaticamente sbloccato.
	</notification>
	<notification name="AutoUnmuteByInventory">
		[NAME] ha ricevuto un&apos;offerta di inventario ed è stato automaticamente sbloccato.
	</notification>
	<notification name="VoiceInviteGroup">
		[NAME] si è aggiunto alla chiamata in chat vocale con il gruppo [GROUP].
Clicca su Accetta per unirti alla chiamata oppure su Declina to declinare l&apos;invito. Clicca su Blocca per bloccare questo chiamante.
		<form name="form">
			<button name="Accept" text="Accetta"/>
			<button name="Decline" text="Rifiuta"/>
			<button name="Mute" text="Blocca"/>
		</form>
	</notification>
	<notification name="VoiceInviteAdHoc">
		[NAME] si è aggiunto alla chiamata in chat vocale con una conferenza.
Clicca su Accetta per unirti alla chiamata oppure su Declina to declinare l&apos;invito. Clicca su Blocca per bloccare questo chiamante.
		<form name="form">
			<button name="Accept" text="Accetta"/>
			<button name="Decline" text="Rifiuta"/>
			<button name="Mute" text="Blocca"/>
		</form>
	</notification>
	<notification name="InviteAdHoc">
		[NAME] ti sta invitando ad una conferenza in chat.
Clicca su Accetta per unirti alla chat oppure su Declina per declinare l&apos;invito. Clicca su Blocca per bloccare questo chiamante.
		<form name="form">
			<button name="Accept" text="Accetta"/>
			<button name="Decline" text="Rifiuta"/>
			<button name="Mute" text="Blocca"/>
		</form>
	</notification>
	<notification name="VoiceChannelFull">
		La chiamata vocale a cui si sta cercando di unirsi, [VOICE_CHANNEL_NAME], ha raggiunto la capacità massima. Si prega di riprovare più tardi.
	</notification>
	<notification name="ProximalVoiceChannelFull">
		Siamo spiacenti.  Questa area ha raggiunto la capacità massima per le chiamate voice.  Si prega di provare ad usare il voice in un&apos;altra area.
	</notification>
	<notification name="VoiceChannelDisconnected">
		Sei stato scollegato da [VOICE_CHANNEL_NAME].  Verrai ora ricollegato alla chat vocale nei dintorni.
	</notification>
	<notification name="VoiceChannelDisconnectedP2P">
		[VOICE_CHANNEL_NAME] ha chiuso la chiamata.  Verrai ora ricollegato alla chat vocale nei dintorni.
	</notification>
	<notification name="P2PCallDeclined">
		[VOICE_CHANNEL_NAME] ha declinato la tua chiamata.  Verrai ora ricollegato alla chat vocale nei dintorni.
	</notification>
	<notification name="P2PCallNoAnswer">
		[VOICE_CHANNEL_NAME] non è disponibile per la tua chiamata.  Verrai ora ricollegato alla chat vocale nei dintorni.
	</notification>
	<notification name="VoiceChannelJoinFailed">
		Collegamento a [VOICE_CHANNEL_NAME] non riuscito, riprova più tardi.  Verrai ora ricollegato alla chat vocale nei dintorni.
	</notification>
	<notification name="VoiceEffectsExpired">
		Almeno una delle manipolazioni vocali alle quali sei iscritto è scaduta.
[[URL] Fai clic qui] per rinnovare l&apos;abbonamento.
	</notification>
	<notification name="VoiceEffectsExpiredInUse">
		Poiché la manipolazione vocale attiva è scaduta, sono state applicate le tue impostazioni normali.
[[URL] Fai clic qui] per rinnovare l&apos;abbonamento.
	</notification>
	<notification name="VoiceEffectsWillExpire">
		Almeno una delle tue manipolazioni vocali scadrà tra meno di [INTERVAL] giorni.
[[URL] Fai clic qui] per rinnovare l&apos;abbonamento.
	</notification>
	<notification name="VoiceEffectsNew">
		Sono disponibili nuove manipolazioni vocali.
	</notification>
	<notification name="Cannot enter parcel: not a group member">
		Soltanto i membri di un determinato gruppo possono visitare questa zona.
	</notification>
	<notification name="Cannot enter parcel: banned">
		Non puoi entrare nel terreno, sei stato bloccato.
	</notification>
	<notification name="Cannot enter parcel: not on access list">
		Non puoi entrare nel terreno, non fai parte della lista di accesso.
	</notification>
	<notification name="VoiceNotAllowed">
		Non hai il permesso di collegarti ad una voice chat con [VOICE_CHANNEL_NAME].
	</notification>
	<notification name="VoiceCallGenericError">
		Si è verificato un errore durante il tentativo di collegarti a una voice chat con [VOICE_CHANNEL_NAME].  Riprova più tardi.
	</notification>
	<notification name="UnsupportedCommandSLURL">
		Lo SLurl su cui hai cliccato non è valido.
	</notification>
	<notification name="BlockedSLURL">
		Uno SLurl è stato ricevuto da un browser sconosciuto o non sicuro e, per sicurezza, è stato bloccato.
	</notification>
	<notification name="ThrottledSLURL">
		Sono stati ricevuti più SLurl da un browser sconosciuto o non sicuro in un breve periodo di tempo.
Per sicurezza, verranno bloccati per alcuni secondi.
	</notification>
	<notification name="IMToast">
		[MESSAGE]
		<form name="form">
			<button name="respondbutton" text="Rispondi"/>
		</form>
	</notification>
	<notification name="ConfirmCloseAll">
		Sicuro di voler chiudere tutti gli IM?
		<usetemplate ignoretext="Conferma prima della chiusura di tutti gli IM" name="okcancelignore" notext="Annulla" yestext="OK"/>
	</notification>
	<notification name="AttachmentSaved">
		L&apos;elemento da collegare è stato salvato.
	</notification>
	<notification name="AppearanceToXMLSaved">
		L&apos;aspetto è stato salvato in XML su [PATH]
	</notification>
	<notification name="AppearanceToXMLFailed">
		Salvataggio aspetto in formato XML non riuscito.
	</notification>
	<notification name="PresetNotSaved">
		Errore durante il salvataggio del valore predefinito [NAME].
	</notification>
	<notification name="PresetNotDeleted">
		Errore durante l&apos;eliminazione del valore predefinito [NAME].
	</notification>
	<notification name="UnableToFindHelpTopic">
		Impossibile trovare l&apos;argomento nell&apos;aiuto per questo elemento.
	</notification>
	<notification name="ObjectMediaFailure">
		Errore del server: mancato aggiornamento o ottenimento del media.
&apos;[ERROR]&apos;
		<usetemplate name="okbutton" yestext="OK"/>
	</notification>
	<notification name="TextChatIsMutedByModerator">
		La tua chat di testo è stata interrotta dal moderatore.
		<usetemplate name="okbutton" yestext="OK"/>
	</notification>
	<notification name="VoiceIsMutedByModerator">
		La tua voce è stata interrotta dal moderatore.
		<usetemplate name="okbutton" yestext="OK"/>
	</notification>
	<notification name="UploadCostConfirmation">
		Questo caricamento costerà L$[PRICE]. Continuare con il caricamento?
		<usetemplate name="okcancelbuttons" notext="Annulla" yestext="Carica"/>
	</notification>
	<notification name="ConfirmClearTeleportHistory">
		Sei sicuro di volere cancellare la cronologia dei tuoi teleport?
		<usetemplate name="okcancelbuttons" notext="Annulla" yestext="OK"/>
	</notification>
	<notification name="BottomTrayButtonCanNotBeShown">
		Il pulsante selezionato non può essere visualizzato in questo momento.
Il pulsante verrà visualizzato quando lo spazio sarà sufficiente.
	</notification>
	<notification name="ShareNotification">
		Scegli i residenti con i quali condividere.
	</notification>
	<notification name="MeshUploadError">
		[LABEL] non è stato caricato: [MESSAGE] [IDENTIFIER] 

Per informazioni dettagliate, vedi il file del registro.
	</notification>
	<notification name="MeshUploadPermError">
		Errore durante la richiesta di autorizzazione al caricamento del reticolo.
	</notification>
	<notification name="RegionCapabilityRequestError">
		Non è stata ottenuta la capacità della regione &apos;[CAPABILITY]&apos;.
	</notification>
	<notification name="ShareItemsConfirmation">
		Sei sicuro di volere condividere gli oggetti seguenti:

&lt;nolink&gt;[ITEMS]&lt;/nolink&gt;

Con i seguenti residenti:

&lt;nolink&gt;[RESIDENTS]&lt;/nolink&gt;
		<usetemplate name="okcancelbuttons" notext="Annulla" yestext="OK"/>
	</notification>
	<notification name="ShareFolderConfirmation">
		Si può condividere solo una cartella alla volta.

Sei sicuro di volere condividere gli oggetti seguenti:

&lt;nolink&gt;[ITEMS]&lt;/nolink&gt;

Con i seguenti residenti:

&lt;nolink&gt;[RESIDENTS]&lt;/nolink&gt;
		<usetemplate name="okcancelbuttons" notext="Annulla" yestext="Ok"/>
	</notification>
	<notification name="ItemsShared">
		Gli oggetti sono stati condivisi.
	</notification>
	<notification name="DeedToGroupFail">
		Cessione al gruppo non riuscita.
	</notification>
	<notification name="ReleaseLandThrottled">
		Il lotto [PARCEL_NAME] non può essere abbandonato in questo momento.
	</notification>
	<notification name="ReleasedLandWithReclaim">
		Il lotto di [AREA] m² &apos;[PARCEL_NAME]&apos; è stato rilasciato.

Hai [RECLAIM_PERIOD] ore per riprendere possesso per L$0 prima che venga messo in vendita a chiunque altro.
	</notification>
	<notification name="ReleasedLandNoReclaim">
		Il lotto di [AREA] m² &apos;[PARCEL_NAME]&apos; è stato rilasciato.

Ora è disponibile per l&apos;acquisto da parte di chiunque.
	</notification>
	<notification name="AvatarRezNotification">
		( in esistenza da [EXISTENCE] secondi )
Nuvola avatar &apos;[NAME]&apos; dileguata dopo [TIME] secondi.
	</notification>
	<notification name="AvatarRezSelfBakedDoneNotification">
		( in esistenza da [EXISTENCE] secondi )
Baking dei vestiti terminato dopo [TIME] secondi.
	</notification>
	<notification name="AvatarRezSelfBakedUpdateNotification">
		( in esistenza da [EXISTENCE] secondi )
Hai inviato un aggiornamento al tuo aspetto dopo [TIME] secondi.
[STATUS]
	</notification>
	<notification name="AvatarRezCloudNotification">
		( presente da [EXISTENCE] secondi )
Avatar &apos;[NAME]&apos; trasformato in nuvola.
	</notification>
	<notification name="AvatarRezArrivedNotification">
		( presente da [EXISTENCE] secondi )
È comparso l&apos;avatar &apos;[NAME]&apos;.
	</notification>
	<notification name="AvatarRezLeftCloudNotification">
		( presente da [EXISTENCE] secondi )
Avatar &apos;[NAME]&apos; partito dopo [TIME] secondi sotto forma di nuvola.
	</notification>
	<notification name="AvatarRezEnteredAppearanceNotification">
		( presente da [EXISTENCE] secondi )
Avatar &apos;[NAME]&apos; è entrato nella modalità aspetto.
	</notification>
	<notification name="AvatarRezLeftAppearanceNotification">
		( presente da [EXISTENCE] secondi )
Avatar &apos;[NAME]&apos; ha lasciato la modalità aspetto.
	</notification>
	<notification name="NoConnect">
		Ci sono problemi di connessione tramite [PROTOCOL] &lt;nolink&gt;[HOSTID]&lt;/nolink&gt;.
Ti consigliamo di controllare le tue impostazioni di rete e della firewall.
		<usetemplate name="okbutton" yestext="OK"/>
	</notification>
	<notification name="NoVoiceConnect">
		Non riusciamo a collegarci al server voce:

&lt;nolink&gt;[HOSTID]&lt;/nolink&gt;

porte che devono avere il permesso voce sono: 
:TCP: 80, 443
:UDP: 3478, 3479, 5060, 5062, 6250, 12000-32000

Controlla le tue impostazione di rete e della firewall. 
Disabilita la funzione SIP ALG del router. 

La comunicazione voce non sará possibile.
		<usetemplate name="okbutton" yestext="OK"/>
	</notification>
	<notification name="NoVoiceConnect-GIAB">
		Stiamo riscontrando dei problemi nel connetterci al tuo server di voce. La comunicazione voce non sará possibile. Controlla le tue impostazione di rete e della firewall.
		<usetemplate name="okbutton" yestext="OK"/>
	</notification>
	<notification name="AvatarRezLeftNotification">
		( presente da [EXISTENCE] secondi )
Avatar &apos;[NAME]&apos; è partito completamente caricato.
	</notification>
	<notification name="AvatarRezSelfBakedTextureUploadNotification">
		( In esistenza da [EXISTENCE] secondi)
Hai caricato una texture [RESOLUTION] completata per &apos;[BODYREGION]&apos; dopo [TIME] secondi.
	</notification>
	<notification name="AvatarRezSelfBakedTextureUpdateNotification">
		( In esistenza da [EXISTENCE] secondi)
Hai aggiornato localmente una texture [RESOLUTION] completata per &apos;[BODYREGION]&apos; dopo [TIME] secondi.
	</notification>
	<notification name="CannotUploadTexture">
		Impossibile caricare la texture.
[REASON]
	</notification>
	<notification name="LivePreviewUnavailable">
		Non possiamo mostrare un&apos;anteprima di questa texture perché non ne è consentita la copia e/o il trasferimento.
		<usetemplate ignoretext="Avvisami se la modalità Anteprima dal vivo non è disponibile per texture per cui non è consentita la copia e/o il trasferimento." name="okignore" yestext="OK"/>
	</notification>
	<notification name="ConfirmLeaveCall">
		Sei sicuro di volere uscire dalla chiamata?
		<usetemplate ignoretext="Conferma prima di uscire dalla chiamata" name="okcancelignore" notext="No" yestext="Sì"/>
	</notification>
	<notification name="ConfirmMuteAll">
		Hai scelto di disattivare l&apos;audio di tutti i partecipanti alla chiamata di gruppo.
In questo modo verrà disattivato l&apos;audio anche di tutti i residenti che si
uniscono alla chiamata in un secondo momento, anche dopo che tu ti fossi scollegato.

Disattiva audio di tutti?
		<usetemplate ignoretext="Conferma prima di disattivare l&apos;audio di tutti i partecipanti alla chiamata di gruppo" name="okcancelignore" notext="Annulla" yestext="OK"/>
	</notification>
	<notification label="Chat" name="HintChat">
		Per partecipare alla conversazione, digita nel campo chat in basso.
	</notification>
	<notification label="Alzati" name="HintSit">
		Per alzarti ed uscire dalla posizione seduta, clicca sul pulsante Alzati.
	</notification>
	<notification label="Parla" name="HintSpeak">
		Clicca sul pulsante Parla per attivare o disattivare il microfono.

Clicca sul tasto freccia su per visualizzare il pannello di controllo voce.

Se nascondi il tasto Parla viene disattivata la funzione voce.
	</notification>
	<notification label="Esplora il mondo" name="HintDestinationGuide">
		La Guida alle destinazioni contiene migliaia di nuovi luoghi da scoprire. Seleziona una destinazione e scegli Teleport per iniziare a esplorare.
	</notification>
	<notification label="Pannello laterale" name="HintSidePanel">
		Nel pannello laterale puoi acccedere rapidamente all&apos;inventario, ai vestiti, ai profili e ad altro ancora.
	</notification>
	<notification label="Movimento" name="HintMove">
		Per camminare o correre, apri il pannello Sposta e usa le frecce direzionali per spostarti. Puoi anche usare le frecce direzionali sulla tastiera del computer.
	</notification>
	<notification label="" name="HintMoveClick">
		1. Clicca per camminare
Clicca dovunque sul terreno per camminare verso quella posizione.

2. Clicca e trascina per ruotare la visuale
Clicca e trascina dovunque nel mondo per ruotare la visuale
	</notification>
	<notification label="Nome visualizzato" name="HintDisplayName">
		Imposta qui il tuo nome visualizzato personalizzabile. È in aggiunta al tuo nome utente, che non può essere cambiato. Nelle preferenze puoi anche cambiare il modo in cui vedi i nomi degli altri.
	</notification>
	<notification label="Visuale" name="HintView">
		Per cambiare la visuale della fotocamera, usa i controlli Ruota visuale e Panoramica. Ripristina la visuale premendo il tasto Esc o camminando.
	</notification>
	<notification label="Inventario" name="HintInventory">
		Trova oggetti nel tuo inventario. I più recenti si trovano nella scheda Elementi recenti.
	</notification>
	<notification label="Hai dollari Linden!" name="HintLindenDollar">
		Ecco il saldo attuale in L$. Clicca su Acquista L$ per acquistare altri dollari Linden.
	</notification>
	<notification name="LowMemory">
		L&apos;allocazione di memoria è quasi esaurita. Alcune funzioni di SL sono state disattivate per evitare un crash. Chiudi le altre applicazioni. Se il problema persiste, riavvia SL.
	</notification>
	<notification name="ForceQuitDueToLowMemory">
		SL verrà interrotto tra 30 secondi a causa di spazio di memoria insufficiente.
	</notification>
	<notification name="SOCKS_NOT_PERMITTED">
		Il proxy SOCKS 5 &quot;[HOST]:[PORT]&quot; ha rifiutato il collegamento, che non è consentito dalle regole.
		<usetemplate name="okbutton" yestext="OK"/>
	</notification>
	<notification name="SOCKS_CONNECT_ERROR">
		Il proxy SOCKS 5 &quot;[HOST]:[PORT]&quot; ha rifiutato il collegamento. Non è stato possibile aprire il canale TCP.
		<usetemplate name="okbutton" yestext="OK"/>
	</notification>
	<notification name="SOCKS_NOT_ACCEPTABLE">
		Il proxy SOCKS 5 &quot;[HOST]:[PORT]&quot; ha rifiutato il sistema di autenticazione selezionato.
		<usetemplate name="okbutton" yestext="OK"/>
	</notification>
	<notification name="SOCKS_AUTH_FAIL">
		Il proxy SOCKS 5 &quot;[HOST]:[PORT]&quot; ha indicato che le credenziali non sono valide.
		<usetemplate name="okbutton" yestext="OK"/>
	</notification>
	<notification name="SOCKS_UDP_FWD_NOT_GRANTED">
		Il proxy SOCKS 5 &quot;[HOST]:[PORT]&quot; ha rifiutato la richiesta associata UDP.
		<usetemplate name="okbutton" yestext="OK"/>
	</notification>
	<notification name="SOCKS_HOST_CONNECT_FAILED">
		Collegamento non riuscito al server proxy SOCKS 5 &quot;[HOST]:[PORT]&quot;.
		<usetemplate name="okbutton" yestext="OK"/>
	</notification>
	<notification name="SOCKS_UNKNOWN_STATUS">
		Errore proxy sconosciuto per il server &quot;[HOST]:[PORT]&quot;.
		<usetemplate name="okbutton" yestext="OK"/>
	</notification>
	<notification name="SOCKS_INVALID_HOST">
		Indirizzo proxy SOCKS o porta &quot;[HOST]:[PORT]&quot; non validi.
		<usetemplate name="okbutton" yestext="OK"/>
	</notification>
	<notification name="SOCKS_BAD_CREDS">
		Nome utente o password SOCKS 5 non validi.
		<usetemplate name="okbutton" yestext="OK"/>
	</notification>
	<notification name="PROXY_INVALID_HTTP_HOST">
		Indirizzo proxy HTTP o porta &quot;[HOST]:[PORT]&quot; non validi.
		<usetemplate name="okbutton" yestext="OK"/>
	</notification>
	<notification name="PROXY_INVALID_SOCKS_HOST">
		Indirizzo proxy SOCKS o porta &quot;[HOST]:[PORT]&quot; non validi.
		<usetemplate name="okbutton" yestext="OK"/>
	</notification>
	<notification name="ChangeProxySettings">
		Le impostazioni proxy avranno effetto dopo il riavvio di [APP_NAME].
		<usetemplate name="okbutton" yestext="OK"/>
	</notification>
	<notification name="AuthRequest">
		Il sito &apos;&lt;nolink&gt;[HOST_NAME]&lt;/nolink&gt;&apos; nel reame &apos;[REALM]&apos; richiede un nome utente e una password.
		<form name="form">
			<input name="username" text="Nome utente"/>
			<input name="password" text="Password"/>
			<button name="ok" text="Invia"/>
			<button name="cancel" text="Annulla"/>
		</form>
	</notification>
	<notification label="" name="NoClassifieds">
		La creazione e la modifica degli annunci sono disponibili solo in modalità Avanzata. Uscire e cambiare la modalità? Sulla schermata di accesso si può selezionare la modalità.
		<usetemplate name="okcancelbuttons" notext="Non uscire" yestext="Esci"/>
	</notification>
	<notification label="" name="NoGroupInfo">
		La creazione e la modifica dei gruppi sono disponibili solo in modalità Avanzata. Uscire e cambiare la modalità? Sulla schermata di accesso si può selezionare la modalità.
		<usetemplate name="okcancelbuttons" notext="Non uscire" yestext="Esci"/>
	</notification>
	<notification label="" name="NoPlaceInfo">
		La visualizzazione del profilo del luogo è disponibile solo in modalità Avanzata. Uscire e cambiare la modalità? Sulla schermata di accesso si può selezionare la modalità.
		<usetemplate name="okcancelbuttons" notext="Non uscire" yestext="Esci"/>
	</notification>
	<notification label="" name="NoPicks">
		La creazione e la modifica dei luoghi preferiti sono disponibili solo in modalità Avanzata. Uscire e cambiare la modalità? Sulla schermata di accesso si può selezionare la modalità.
		<usetemplate name="okcancelbuttons" notext="Non uscire" yestext="Esci"/>
	</notification>
	<notification label="" name="NoWorldMap">
		La visualizzazione della mappa del mondo è disponibile solo in modalità Avanzata. Uscire e cambiare la modalità? Sulla schermata di accesso si può selezionare la modalità.
		<usetemplate name="okcancelbuttons" notext="Non uscire" yestext="Esci"/>
	</notification>
	<notification label="" name="NoVoiceCall">
		Le chiamate Voce sono disponibili solo in modalità Avanzata. Eseguire il logout e cambiare la modalità?
		<usetemplate name="okcancelbuttons" notext="Non uscire" yestext="Esci"/>
	</notification>
	<notification label="" name="NoAvatarShare">
		La condivisione è disponibile solo in modalità Avanzata. Eseguire il logout e cambiare la modalità?
		<usetemplate name="okcancelbuttons" notext="Non uscire" yestext="Esci"/>
	</notification>
	<notification label="" name="NoAvatarPay">
		Il pagamento ad altri residenti è disponibile solo in modalità Avanzata. Eseguire il logout e cambiare la modalità?
		<usetemplate name="okcancelbuttons" notext="Non uscire" yestext="Esci"/>
	</notification>
	<notification label="" name="NoInventory">
		La visualizzazione dell&apos;inventario è disponibile solo in modalità Avanzata. Eseguire il logout e cambiare la modalità?
		<usetemplate name="okcancelbuttons" notext="Non uscire" yestext="Esci"/>
	</notification>
	<notification label="" name="NoAppearance">
		L&apos;editor dell&apos;aspetto è disponibile solo in modalità Avanzata. Eseguire il logout e cambiare la modalità?
		<usetemplate name="okcancelbuttons" notext="Non uscire" yestext="Esci"/>
	</notification>
	<notification label="" name="NoSearch">
		La ricerca è disponibile solo in modalità Avanzata. Eseguire il logout e cambiare la modalità?
		<usetemplate name="okcancelbuttons" notext="Non uscire" yestext="Esci"/>
	</notification>
	<notification label="" name="ConfirmHideUI">
		Questa azione cancellerà tutte le voci di menu e i pulsanti. Per visualizzarli nuovamente cliccare ancora [SHORTCUT].
		<usetemplate ignoretext="Conferma prima di nascondere l&apos;interfaccia" name="okcancelignore" notext="Annulla" yestext="OK"/>
	</notification>
	<notification name="PathfindingLinksets_WarnOnPhantom">
		L&apos;indicatore oggetto fantasma di alcuni set collegati verrà commutato.

Vuoi continuare?
		<usetemplate ignoretext="L&apos;indicatore oggetto fantasma di alcuni set collegati verrà commutato." name="okcancelignore" notext="Annulla" yestext="OK"/>
	</notification>
	<notification name="PathfindingLinksets_MismatchOnRestricted">
		Alcuni set collegati selezionati non possono essere impostati su &apos;[REQUESTED_TYPE]&apos; a causa di limitazioni nelle autorizzazioni per i set collegati.  Questi set collegati verranno invece impostati su &apos;[RESTRICTED_TYPE]&apos;.

Vuoi continuare?
		<usetemplate ignoretext="Alcuni set collegati selezionati non possono essere impostati a causa di limitazioni nelle autorizzazioni per i set collegati." name="okcancelignore" notext="Annulla" yestext="OK"/>
	</notification>
	<notification name="PathfindingLinksets_MismatchOnVolume">
		Alcuni set collegati selezionati non possono essere impostati a &apos;[REQUESTED_TYPE]&apos; perché la forma è non-convessa.

Vuoi continuare?
		<usetemplate ignoretext="Alcuni set collegati selezionati non possono essere impostati perché la forma è non-convessa." name="okcancelignore" notext="Annulla" yestext="OK"/>
	</notification>
	<notification name="PathfindingLinksets_WarnOnPhantom_MismatchOnRestricted">
		L&apos;indicatore oggetto fantasma di alcuni set collegati verrà commutato.

Alcuni set collegati selezionati non possono essere impostati su &apos;[REQUESTED_TYPE]&apos; a causa di limitazioni nelle autorizzazioni per i set collegati.  Questi set collegati verranno invece impostati su &apos;[RESTRICTED_TYPE]&apos;.

Vuoi continuare?
		<usetemplate ignoretext="L&apos;indicatore oggetto fantasma per alcuni set collegati selezionati verrà commutato, mentre quello degli altri non può essere impostato a causa di limitazioni nelle autorizzazioni per i set collegati." name="okcancelignore" notext="Annulla" yestext="OK"/>
	</notification>
	<notification name="PathfindingLinksets_WarnOnPhantom_MismatchOnVolume">
		L&apos;indicatore oggetto fantasma di alcuni set collegati verrà commutato.

Alcuni set collegati selezionati non possono essere impostati a &apos;[REQUESTED_TYPE]&apos; perché la forma è non-convessa.

Vuoi continuare?
		<usetemplate ignoretext="L&apos;indicatore oggetto fantasma per alcuni set collegati selezionati verrà commutato, mentre quello degli altri non può essere impostato perché la forma è non-convessa." name="okcancelignore" notext="Annulla" yestext="OK"/>
	</notification>
	<notification name="PathfindingLinksets_MismatchOnRestricted_MismatchOnVolume">
		Alcuni set collegati selezionati non possono essere impostati su &apos;[REQUESTED_TYPE]&apos; a causa di limitazioni nelle autorizzazioni per i set collegati.  Questi set collegati verranno invece impostati su &apos;[RESTRICTED_TYPE]&apos;.

Alcuni set collegati selezionati non possono essere impostati a &apos;[REQUESTED_TYPE]&apos; perché la forma è non-convessa. Il tipo di utilizzo di questi set collegati non cambierà.

Vuoi continuare?
		<usetemplate ignoretext="Alcuni set collegati selezionati non possono essere impostati a causa delle limitazioni nelle autorizzazioni per il set collegato e perché la forma è non-convessa." name="okcancelignore" notext="Annulla" yestext="OK"/>
	</notification>
	<notification name="PathfindingLinksets_WarnOnPhantom_MismatchOnRestricted_MismatchOnVolume">
		L&apos;indicatore oggetto fantasma di alcuni set collegati verrà commutato.

Alcuni set collegati selezionati non possono essere impostati su &apos;[REQUESTED_TYPE]&apos; a causa di limitazioni nelle autorizzazioni per i set collegati.  Questi set collegati verranno invece impostati su &apos;[RESTRICTED_TYPE]&apos;.

Alcuni set collegati selezionati non possono essere impostati a &apos;[REQUESTED_TYPE]&apos; perché la forma è non-convessa. Il tipo di utilizzo di questi set collegati non cambierà.

Vuoi continuare?
		<usetemplate ignoretext="L&apos;indicatore oggetto fantasma per alcuni set collegati selezionati verrà commutato, mentre quello degli altri non può essere impostato a causa delle limitazioni nelle autorizzazioni per il set collegato e perché la forma è non-convessa." name="okcancelignore" notext="Annulla" yestext="OK"/>
	</notification>
	<notification name="PathfindingLinksets_ChangeToFlexiblePath">
		L&apos;oggetto selezionato influenza il navmesh.  Se lo si trasforma in un percorso flessibile verrà rimosso dal navmesh.
		<usetemplate ignoretext="L&apos;oggetto selezionato influenza il navmesh.  Se lo si trasforma in un percorso flessibile verrà rimosso dal navmesh." name="okcancelignore" notext="Annulla" yestext="OK"/>
	</notification>
	<global name="UnsupportedGLRequirements">
		Non sembra che tu abbia i requisiti hardware adeguati per [APP_NAME]. [APP_NAME] richiede una scheda grafica OpenGL con supporto multitexture. Se ne hai una in dotazione, accertati di avere i driver, i service pack e i patch più recenti per la scheda grafica e per il sistema operativo.

Se continui ad avere problemi, visita la pagina [SUPPORT_SITE].
	</global>
	<global name="UnsupportedCPUAmount">
		796
	</global>
	<global name="UnsupportedRAMAmount">
		510
	</global>
	<global name="UnsupportedGPU">
		- La tua scheda grafica non soddisfa i requisiti minimi.
	</global>
	<global name="UnsupportedRAM">
		- La memoria del tuo sistema non soddisfa i requisiti minimi.
	</global>
	<global name="You can only set your &apos;Home Location&apos; on your land or at a mainland Infohub.">
		Se sei proprietario di un appezzamento di terreno, puoi definirlo come la tua posizione iniziale.
In alternativa, puoi guardare sulla mappa e trovare luoghi segnalati come &quot;Infohub&quot;.
	</global>
	<global name="You died and have been teleported to your home location">
		Sei deceduto e sei stato teleportato a casa tua.
	</global>
	<notification name="LocalBitmapsUpdateFileNotFound">
		[FNAME] non è stato aggiornato perché il file non è stato più trovato.
Gli aggiornamenti futuri per questo file sono disattivati.
	</notification>
	<notification name="LocalBitmapsUpdateFailedFinal">
		[FNAME] non è stato aperto o decodificato dopo [NRETRIES] tentativi, viene considerato danneggiato.
Gli aggiornamenti futuri per questo file sono disattivati.
	</notification>
	<notification name="LocalBitmapsVerifyFail">
		Tentativo di aggiungere un file immagine [FNAME] non valido o non leggibile che non è stato possibile aprire o decodificare.
Tentativo annullato.
	</notification>
	<notification name="PathfindingReturnMultipleItems">
		Stai per restituire [NUM_ITEMS] elementi.  Vuoi continuare?
		<usetemplate ignoretext="Sei sicuro di volere restituire più oggetti?" name="okcancelignore" notext="No" yestext="Sì"/>
	</notification>
	<notification name="PathfindingDeleteMultipleItems">
		Stai per cancellare [NUM_ITEMS] elementi.  Vuoi continuare?
		<usetemplate ignoretext="Sei sicuro di volere eliminare più oggetti?" name="okcancelignore" notext="No" yestext="Sì"/>
	</notification>
	<notification name="AvatarFrozen">
		[AV_FREEZER] ti ha congelato. Non ti puoi muovere o interagire con il mondo.
	</notification>
	<notification name="AvatarFrozenDuration">
		[AV_FREEZER] ti ha congelato per [AV_FREEZE_TIME] secondi. Non ti puoi muovere o interagire con il mondo.
	</notification>
	<notification name="YouFrozeAvatar">
		Avatar congelato.
	</notification>
	<notification name="AvatarHasUnFrozenYou">
		[AV_FREEZER] ti ha scongelato.
	</notification>
	<notification name="AvatarUnFrozen">
		Avatar scongelato.
	</notification>
	<notification name="AvatarFreezeFailure">
		La congelazione non ha avuto successo perché non hai le autorizzazioni dell&apos;amministratore per quel lotto.
	</notification>
	<notification name="AvatarFreezeThaw">
		Non sei più congelato, puoi continuare.
	</notification>
	<notification name="AvatarCantFreeze">
		Non puoi congelare quell&apos;utente.
	</notification>
	<notification name="NowOwnObject">
		Sei ora il proprietario dell&apos;oggetto [OBJECT_NAME]
	</notification>
	<notification name="CantRezOnLand">
		Non puoi rezzare l&apos;oggetto a [OBJECT_POS] perché non è consentito dal proprietario del terreno.  Usa lo strumento terreno per visualizzare a chi appartiene il terreno.
	</notification>
	<notification name="RezFailTooManyRequests">
		Oggetto non razzato perché ci sono troppe richieste.
	</notification>
	<notification name="SitFailCantMove">
		Non puoi sederti perché al momento non puoi muoverti.
	</notification>
	<notification name="SitFailNotAllowedOnLand">
		Non puoi sederti perché non ti è consentito entrare in quel terreno.
	</notification>
	<notification name="SitFailNotSameRegion">
		Proba ad avvicinarti.  Non puoi sederti su un oggetto perché
non è nella stessa regione in cui ti trovi.
	</notification>
	<notification name="NoNewObjectRegionFull">
		Impossibile creare il nuovo oggetto. La regione è piena.
	</notification>
	<notification name="FailedToPlaceObject">
		Il posizionamento dell&apos;oggetto nella posizione specificata non è riuscito.  Riprova.
	</notification>
	<notification name="NoOwnNoGardening">
		Non puoi creare alberi ed erba su terreni che non sono di tua proprietà.
	</notification>
	<notification name="NoCopyPermsNoObject">
		Copia non riuscita perché non hai l&apos;autorizzazione necessaria per copiare l&apos;oggetto &apos;[OBJ_NAME]&apos;.
	</notification>
	<notification name="NoTransPermsNoObject">
		La copia non è riuscita perché &apos;[OBJ_NAME]&apos; non può essere trasferito a te.
	</notification>
	<notification name="AddToNavMeshNoCopy">
		La copia non è riuscita perché &apos;[OBJ_NAME]&apos; contribuisce al navmesh.
	</notification>
	<notification name="DupeWithNoRootsSelected">
		Duplicato senza oggetto principale selezionato.
	</notification>
	<notification name="CantDupeCuzRegionIsFull">
		Impossibile duplicare gli oggetti perché la regione è piena.
	</notification>
	<notification name="CantDupeCuzParcelNotFound">
		Impossibile duplicare gli oggetti - Impossibile trovare i lotti in cui si trovano.
	</notification>
	<notification name="CantCreateCuzParcelFull">
		Impossibile creare l&apos;oggetto perché 
il lotto è pieno.
	</notification>
	<notification name="RezAttemptFailed">
		Tentativo di rezzare un oggetto non riuscito.
	</notification>
	<notification name="ToxicInvRezAttemptFailed">
		Impossibile creare un oggetto che ha causato problemi in questa regione.
	</notification>
	<notification name="InvItemIsBlacklisted">
		L&apos;oggetto dell&apos;inventario è stato aggiunto alla blacklist.
	</notification>
	<notification name="NoCanRezObjects">
		Al momento non ti è consentito creare oggetti.
	</notification>
	<notification name="LandSearchBlocked">
		Ricerca terreno bloccata.
Hai eseguito troppe ricerche terreno in un breve tempo.
Riprova tra un minuto.
	</notification>
	<notification name="NotEnoughResourcesToAttach">
		Risorse di script non sufficienti per collegare l&apos;oggetto.
	</notification>
	<notification name="YouDiedAndGotTPHome">
		Sei deceduto e sei stato teleportato alla tua posizione iniziale
	</notification>
	<notification name="EjectComingSoon">
		Non sei più benvenuto qui e hai [EJECT_TIME] secondi per andartene.
	</notification>
	<notification name="SaveBackToInvDisabled">
		Opzione Salva nell&apos;inventario disattivata
	</notification>
	<notification name="NoExistNoSaveToContents">
		Impossibile salvare &apos;[OBJ_NAME]&apos; nei contenuti dell&apos;oggetto perché l&apos;oggetto da cui è stato razzato non esiste più.
	</notification>
	<notification name="NoModNoSaveToContents">
		Impossibile salvare &apos;[OBJ_NAME]&apos; nei contenuti dell&apos;oggetto perché non hai l&apos;autorizzazione necessaria per modificare l&apos;oggetto &apos;[DEST_NAME]&apos;.
	</notification>
	<notification name="NoSaveBackToInvDisabled">
		Impossibile riportare &apos;[OBJ_NAME]&apos; nell&apos;inventario -- questa operazione è stata disattivata.
	</notification>
	<notification name="NoCopyNoSelCopy">
		Non puoi copiare l&apos;elemento selezionato perché non hai l&apos;autorizzazione necessaria per copiare l&apos;oggetto &apos;[OBJ_NAME]&apos;.
	</notification>
	<notification name="NoTransNoSelCopy">
		Non puoi copiare la selezione perché l&apos;oggetto &apos;[OBJ_NAME]&apos; non può essere trasferito.
	</notification>
	<notification name="NoTransNoCopy">
		Non puoi copiare la selezione perché l&apos;oggetto &apos;[OBJ_NAME]&apos; non può essere trasferito.
	</notification>
	<notification name="NoPermsNoRemoval">
		La rimozione dell&apos;oggetto &apos;[OBJ_NAME]&apos; dal simulatore non è consentita dal sistema delle autorizzazioni.
	</notification>
	<notification name="NoModNoSaveSelection">
		Non puoi salvare l&apos;elemento selezionato perché non hai l&apos;autorizzazione necessaria per modificare l&apos;oggetto &apos;[OBJ_NAME]&apos;.
	</notification>
	<notification name="NoCopyNoSaveSelection">
		Non puoi salvare la selezione perché l&apos;oggetto &apos;[OBJ_NAME]&apos; non può essere copiato.
	</notification>
	<notification name="NoModNoTaking">
		Non puoi prendere l&apos;elemento selezionato perché non hai l&apos;autorizzazione necessaria per modificare l&apos;oggetto &apos;[OBJ_NAME]&apos;.
	</notification>
	<notification name="RezDestInternalError">
		Errore interno: Tipo di destinazione sconosciuto.
	</notification>
	<notification name="DeleteFailObjNotFound">
		Cancellazione non riuscita perché l&apos;oggetto non è stato trovato.
	</notification>
	<notification name="SorryCantEjectUser">
		Non puoi espellere quell&apos;utente.
	</notification>
	<notification name="RegionSezNotAHome">
		Questa regione non ti consente di impostare qui la tua posizione iniziale.
	</notification>
	<notification name="HomeLocationLimits">
		Puoi impostare la tua posizione iniziale nel tuo terreno o in un Infohub sulla terraferma.
	</notification>
	<notification name="HomePositionSet">
		Posizione di base impostata.
	</notification>
	<notification name="AvatarEjected">
		Avatar espulso.
	</notification>
	<notification name="AvatarEjectFailed">
		L&apos;espulsione non ha avuto successo perché non hai l&apos;autorizzazione dell&apos;amministratore del lotto.
	</notification>
	<notification name="CMOParcelFull">
		Impossibile spostare l&apos;oggetto &quot;[O]&quot; su [P] nella regione [R] perché il lotto è pieno.
	</notification>
	<notification name="CMOParcelPerms">
		Impossibile spostare l&apos;oggetto &quot;[O]&quot; su [P] nella regione [R] perché i tuoi oggetti non sono permessi in questo lotto.
	</notification>
	<notification name="CMOParcelResources">
		Impossibile spostare l&apos;oggetto &quot;[O]&quot; su [P] nella regione [R] perché non esistono risorse sufficienti per questo oggetto nel lotto.
	</notification>
	<notification name="NoParcelPermsNoObject">
		Copia non riuscita perché non hai accesso a quel lotto.
	</notification>
	<notification name="CMORegionVersion">
		Impossibile spostare l&apos;oggetto &quot;[O]&quot; su [P] nella regione [R] perché l&apos;altra regione esegue una versione più vecchia, che non supporta il ricevimento di questo oggetto mediante attraversamento di regioni.
	</notification>
	<notification name="CMONavMesh">
		Impossibile spostare l&apos;oggetto &quot;[O]&quot; su [P] nella regione [R] perché non puoi modificare il navmesh attraverso i confini delle regioni.
	</notification>
	<notification name="CMOWTF">
		Impossibile spostare l&apos;oggetto &quot;[O]&quot; su [P] nella regione [R] a causa di un motivo sconosciuto.
 ([F])
	</notification>
	<notification name="NoPermModifyObject">
		Non hai l&apos;autorizzazione necessaria per modificare questa immagine
	</notification>
	<notification name="TooMuchObjectInventorySelected">
		Selezionati troppi oggetti con tanti elementi di inventario. Seleziona meno oggetti e riprova.
		<usetemplate name="okbutton" yestext="OK"/>
	</notification>
	<notification name="CantEnablePhysObjContributesToNav">
		Non è possibile attivare la fisica per un oggetto che contribuisce al navmesh.
	</notification>
	<notification name="CantEnablePhysKeyframedObj">
		Impossibile attivare la fisica per oggetti keyframe.
	</notification>
	<notification name="CantEnablePhysNotEnoughLandResources">
		Impossibile attivare la fisica per l&apos;oggetto -- risorse di terreno insufficienti.
	</notification>
	<notification name="CantEnablePhysCostTooGreat">
		Impossibile attivare la fisica per un oggetto con un costo delle risorse della fisica maggiore di [MAX_OBJECTS]
	</notification>
	<notification name="PhantomWithConcavePiece">
		Questo oggetto non può avere un pezzo concavo perché è un oggetto fantasma e contribuisce al navmesh.
	</notification>
	<notification name="UnableAddItem">
		Aggiunta elemento non riuscita
	</notification>
	<notification name="UnableEditItem">
		Impossibile modificare questo elemento.
	</notification>
	<notification name="NoPermToEdit">
		Non sei autorizzato a modificare questo elemento.
	</notification>
	<notification name="NoPermToCopyInventory">
		Non ti è permesso copiare quell&apos;inventario.
	</notification>
	<notification name="CantSaveItemDoesntExist">
		Impossibile salvare i contenuti dell&apos;oggetto: L&apos;elemento non esiste più.
	</notification>
	<notification name="CantSaveItemAlreadyExists">
		Impossibile salvare i contenuti dell&apos;oggetto: Nell&apos;inventario esiste già un elemento con quel nome.
	</notification>
	<notification name="CantSaveModifyAttachment">
		Impossibile salvare i contenuti dell&apos;oggetto: Verrebbero modificate le autorizzazioni per il collegamento.
	</notification>
	<notification name="AttachmentHasTooMuchInventory">
		Gli allegati contengono troppi elementi di inventario e non puoi aggiungerne altri.
	</notification>
	<notification name="IllegalAttachment">
		Il collegamento ha richiesto un punto sull&apos;avatar che non esiste. È stato collegato al petto.
	</notification>
	<notification name="TooManyScripts">
		Troppi script.
	</notification>
	<notification name="UnableAddScript">
		Aggiunta script non riuscita.
	</notification>
	<notification name="AssetServerTimeoutObjReturn">
		Il server degli asset non ha inviato una risposta entro il tempo massimo.  Oggetto restituito al sim.
	</notification>
	<notification name="RegionDisablePhysicsShapes">
		In questa regione non sono attivate le forme per la fisica.
	</notification>
	<notification name="NoModNavmeshAcrossRegions">
		Non puoi modificare il navmesh attraverso il confine tra le regioni.
	</notification>
	<notification name="NoSetPhysicsPropertiesOnObjectType">
		Impossibile impostare le proprietà della fisica per quel tipo di oggetto.
	</notification>
	<notification name="NoSetRootPrimWithNoShape">
		impossibile impostare un prim principale senza forma.
	</notification>
	<notification name="NoRegionSupportPhysMats">
		In questa regione non sono attivati i materiali per la fisica.
	</notification>
	<notification name="OnlyRootPrimPhysMats">
		I materiali per la fisica possono essere modificati solo i prim principali.
	</notification>
	<notification name="NoSupportCharacterPhysMats">
		L&apos;impostazione dei materiali per la fisica nei caratteri non è ancora supportata.
	</notification>
	<notification name="InvalidPhysMatProperty">
		Almeno una delle proprietà dei materiali per la fisica non è valida.
	</notification>
	<notification name="NoPermsAlterStitchingMeshObj">
		Non puoi alterare il tipo di punto di un oggetto con reticolo
	</notification>
	<notification name="NoPermsAlterShapeMeshObj">
		Non puoi alterare la forma di un oggetto con reticolo
	</notification>
	<notification name="FullRegionCantEnter">
		Non puoi entrare in questa regione perché è piena.
	</notification>
	<notification name="LinkFailedOwnersDiffer">
		Collegamento non riuscito -- i proprietari non corrispondono
	</notification>
	<notification name="LinkFailedNoModNavmeshAcrossRegions">
		Collegamento non riuscito -- non puoi modificare il navmesh attraverso il confine tra le regioni.
	</notification>
	<notification name="LinkFailedNoPermToEdit">
		Collegamento non riuscito perché non hai le autorizzazioni necessarie per la modifica.
	</notification>
	<notification name="LinkFailedTooManyPrims">
		Collegamento non riuscito -- troppe primitive.
	</notification>
	<notification name="LinkFailedCantLinkNoCopyNoTrans">
		Collegamento non riuscito -- impossibile collegare elementi senza copia ed elementi senza trasferimento
	</notification>
	<notification name="LinkFailedNothingLinkable">
		Collegamento non riuscito -- niente di collegabile.
	</notification>
	<notification name="LinkFailedTooManyPathfindingChars">
		Collegamento non riuscito -- troppi personaggi con pathfinding
	</notification>
	<notification name="LinkFailedInsufficientLand">
		Collegamento non riuscito -- risorse terreno non sufficienti
	</notification>
	<notification name="LinkFailedTooMuchPhysics">
		L&apos;oggetto usa troppe risorse per la fisica -- le sue dinamiche sono state disattivate.
	</notification>
	<notification name="EstateManagerFailedllTeleportHome">
		L&apos;oggetto &apos;[OBJECT_NAME]&apos; a [SLURL] non può eseguire il teleport del gestore della proprietà alla sua casa.
	</notification>
	<notification name="TeleportedHomeByObjectOnParcel">
		Sei stato teleportato nella posizione iniziale dall&apos;oggetto &apos;[OBJECT_NAME]&apos; del lotto &apos;[PARCEL_NAME]&apos;
	</notification>
	<notification name="TeleportedHomeByObject">
		Sei stato teleportato nella tua posizione iniziale dall&apos;oggetto &apos;[OBJECT_NAME]&apos;
	</notification>
	<notification name="TeleportedByAttachment">
		Sei stato teletrasportato da un elemento collegato a [ITEM_ID]
		<usetemplate ignoretext="Teleport: sei stato teleportato da un elemento accessorio" name="notifyignore"/>
	</notification>
	<notification name="TeleportedByObjectOnParcel">
		Sei stato teleportato dall&apos;oggetto &apos;[OBJECT_NAME]&apos; sul lotto &apos;[PARCEL_NAME]&apos;
		<usetemplate ignoretext="Teleport: sei stato teleportato su un lotto da un oggetto" name="notifyignore"/>
	</notification>
	<notification name="TeleportedByObjectOwnedBy">
		Sei stato teleportato dall&apos;oggetto &apos;[OBJECT_NAME]&apos; di proprietà di [OWNER_ID]
	</notification>
	<notification name="TeleportedByObjectUnknownUser">
		Sei stato teleportato dall&apos;oggetto &apos;[OBJECT_NAME]&apos; di proprietà di un utente sconosciuto.
	</notification>
	<notification name="StandDeniedByObject">
		Al momento, &quot;[OBJECT_NAME]&quot; non ti permette di stare in piedi.
	</notification>
	<notification name="ResitDeniedByObject">
		Al momento, &quot;[OBJECT_NAME]&quot; non ti permette di cambiare il posto a sedere.
	</notification>
	<notification name="CantCreateObjectRegionFull">
		Impossibile creare l&apos;oggetto richiesto. La regione è piena.
	</notification>
	<notification name="CantAttackMultipleObjOneSpot">
		Non puoi collegare più oggetti a un singolo luogo.
	</notification>
	<notification name="CantCreateMultipleObjAtLoc">
		Non puoi creare oggetti multipli in questa posizione.
	</notification>
	<notification name="UnableToCreateObjTimeOut">
		Impossibile creare l&apos;oggetto richiesto. L&apos;oggetto non è presente nel database.
	</notification>
	<notification name="UnableToCreateObjUnknown">
		Impossibile creare l&apos;oggetto richiesto. Tempo scaduto per la richiesta. Riprova.
	</notification>
	<notification name="UnableToCreateObjMissingFromDB">
		Impossibile creare l&apos;oggetto richiesto. Riprova.
	</notification>
	<notification name="RezFailureTookTooLong">
		Rezzing non riuscito. Il caricamento dell&apos;oggetto richiesto è durato troppo a lungo.
	</notification>
	<notification name="FailedToPlaceObjAtLoc">
		Il posizionamento dell&apos;oggetto nella posizione specificata non è riuscito.  Riprova.
	</notification>
	<notification name="CantCreatePlantsOnLand">
		Non puoi creare piante su questo terreno.
	</notification>
	<notification name="CantRestoreObjectNoWorldPos">
		Impossibile ripristinare l&apos;oggetto. Nessuna posizione trovata nel mondo virtuale.
	</notification>
	<notification name="CantRezObjectInvalidMeshData">
		Impossibile rezzare l&apos;oggetto perché i dati del reticolo non sono validi.
	</notification>
	<notification name="CantRezObjectTooManyScripts">
		Impossibile rezzare l&apos;oggetto perché ci sono già troppi script in questa regione.
	</notification>
	<notification name="CantCreateObjectNoAccess">
		Le tue autorizzazioni di accesso non ti permettono di creare oggetti in quella posizione.
	</notification>
	<notification name="CantCreateObject">
		Al momento non ti è consentito creare oggetti.
	</notification>
	<notification name="InvalidObjectParams">
		Parametri oggetto non validi
	</notification>
	<notification name="CantDuplicateObjectNoAcess">
		Le tue autorizzazioni di accesso non ti permettono di duplicare oggetti in questa posizione.
	</notification>
	<notification name="CantChangeShape">
		Non ti è consentito modificare questa forma.
	</notification>
	<notification name="NoAccessToClaimObjects">
		Le tue autorizzazioni di accesso non ti permettono di richiedere oggetti in questa posizione.
	</notification>
	<notification name="DeedFailedNoPermToDeedForGroup">
		Assegnazione non riuscita perché non hai l&apos;autorizzazione necessaria per assegnare oggetti per il tuo gruppo.
	</notification>
	<notification name="NoPrivsToBuyObject">
		Le tue autorizzazioni di accesso non ti permettono di acquistare oggetti in questa posizione.
	</notification>
	<notification name="CantAttachObjectAvatarSittingOnIt">
		Impossibile collegare l&apos;oggetto perché un avatar è seduto sopra.
	</notification>
	<notification name="WhyAreYouTryingToWearShrubbery">
		Alberi ed erba non possono essere indossati come collegati.
	</notification>
	<notification name="CantAttachGroupOwnedObjs">
		Impossibile collegare oggetti di proprietà di un gruppo.
	</notification>
	<notification name="CantAttachObjectsNotOwned">
		Non puoi collegare oggetti che non sono di tua proprietà.
	</notification>
	<notification name="CantAttachNavmeshObjects">
		Impossibile collegare oggetti che contribuiscono a navmesh.
	</notification>
	<notification name="CantAttachObjectNoMovePermissions">
		L&apos;oggetto non può essere collegato perché non sei autorizzato a muoverlo.
	</notification>
	<notification name="CantAttachNotEnoughScriptResources">
		Risorse di script non sufficienti per collegare l&apos;oggetto.
	</notification>
	<notification name="CantDropItemTrialUser">
		Non puoi lasciare oggetti qui, prova la zona Prova gratuita.
	</notification>
	<notification name="CantDropMeshAttachment">
		Non puoi lasciare elementi collegati con reticolo. Separa nell&apos;inventario e quindi rezza nel mondo virtuale.
	</notification>
	<notification name="CantDropAttachmentNoPermission">
		Impossibile rimuovere l&apos;elemento collegato: non hai l&apos;autorizzazione necessaria per rimuoverlo qui.
	</notification>
	<notification name="CantDropAttachmentInsufficientLandResources">
		Impossibile rimuovere l&apos;elemento collegato: risorse terreno disponibili non sufficienti.
	</notification>
	<notification name="CantDropAttachmentInsufficientResources">
		Impossibile rimuovere gli elementi collegati: risorse disponibili non sufficienti.
	</notification>
	<notification name="CantDropObjectFullParcel">
		Non puoi lasciare l&apos;oggetto qui.  Il lotto è pieno.
	</notification>
	<notification name="CantTouchObjectBannedFromParcel">
		Non puoi toccare/afferrare questo oggetto perché sei stato bandito dal lotto di terreno.
	</notification>
	<notification name="PlzNarrowDeleteParams">
		Limita i parametri per la cancellazione.
	</notification>
	<notification name="UnableToUploadAsset">
		Impossibile caricare l&apos;asset.
	</notification>
	<notification name="CantTeleportCouldNotFindUser">
		Utente da teleportare alla posizione iniziale non trovato
	</notification>
	<notification name="GodlikeRequestFailed">
		richiesta superpoteri non riuscita
	</notification>
	<notification name="GenericRequestFailed">
		richiesta generica non riuscita
	</notification>
	<notification name="CantUploadPostcard">
		Impossibile caricare la cartolina.  Riprova più tardi.
	</notification>
	<notification name="CantFetchInventoryForGroupNotice">
		I dettagli dell&apos;inventario per la notifica di gruppo non sono stati trovati.
	</notification>
	<notification name="CantSendGroupNoticeNotPermitted">
		Impossibile inviare la notifica di gruppo -- non consentita.
	</notification>
	<notification name="CantSendGroupNoticeCantConstructInventory">
		Impossibile inviare la notifica di gruppo -- impossibile costruire l&apos;inventario.
	</notification>
	<notification name="CantParceInventoryInNotice">
		Impossibile analizzare l&apos;inventario nella notifica.
	</notification>
	<notification name="TerrainUploadFailed">
		Caricamento terreno non riuscito.
	</notification>
	<notification name="TerrainFileWritten">
		File terreno scritto.
	</notification>
	<notification name="TerrainFileWrittenStartingDownload">
		File terreno generato, avvio del download...
	</notification>
	<notification name="TerrainBaked">
		Baking terreno completata.
	</notification>
	<notification name="TenObjectsDisabledPlzRefresh">
		Sono stati disattivati solo i primi 10 oggetti. Se necessario, aggiorna e seleziona nuovamente.
	</notification>
	<notification name="UpdateViewerBuyParcel">
		Devi aggiornare il Viewer per poter acquistare questo lotto.
	</notification>
	<notification name="CantBuyParcelNotForSale">
		Impossibile acquistare, questo lotto non è in vendita.
	</notification>
	<notification name="CantBuySalePriceOrLandAreaChanged">
		Impossibile acquistare. Il prezzo o l&apos;area del terreno sono stati cambiati.
	</notification>
	<notification name="CantBuyParcelNotAuthorized">
		Non sei l&apos;acquirente autorizzato di questo lotto.
	</notification>
	<notification name="CantBuyParcelAwaitingPurchaseAuth">
		Non puoi acquistare questo lotto perché è in attesa di autorizzazione all&apos;acquisto
	</notification>
	<notification name="CantBuildOverflowParcel">
		Non puoi costruire oggetti qui perché si supererebbe il limite per il lotto.
	</notification>
	<notification name="SelectedMultipleOwnedLand">
		hai selezionato terreni con proprietari diversi. Seleziona un&apos;area più piccola e riprova.
	</notification>
	<notification name="CantJoinTooFewLeasedParcels">
		Non sono stati selezionati abbastanza lotti affittati da collegare.
	</notification>
	<notification name="CantDivideLandMultipleParcelsSelected">
		Impossibile suddividere il terreno.
È stato selezionato più di un lotto.
Prova a selezionare un pezzo di terreno più piccolo.
	</notification>
	<notification name="CantDivideLandCantFindParcel">
		Impossibile suddividere il terreno.
Lotto non trovato.
Invia una segnalazione con Aiuto -&gt; Segnala Bug...
	</notification>
	<notification name="CantDivideLandWholeParcelSelected">
		Impossibile suddividere il terreno. È stato selezionato un intero lotto.
Prova a selezionare un pezzo di terreno più piccolo.
	</notification>
	<notification name="LandHasBeenDivided">
		Il terreno è stato diviso.
	</notification>
	<notification name="PassPurchased">
		Hai acquistato un pass.
	</notification>
	<notification name="RegionDisallowsClassifieds">
		Nella regione non sono permessi gli annunci pubblicitari.
	</notification>
	<notification name="LandPassExpireSoon">
		Il tuo pass per questo terreno è quasi scaduto.
	</notification>
	<notification name="CantSitNoSuitableSurface">
		Nessuna superficie adatta a sedersi, prova un altro luogo.
	</notification>
	<notification name="CantSitNoRoom">
		Non c&apos;è posto per sedersi, prova un altro luogo.
	</notification>
	<notification name="ClaimObjectFailedNoPermission">
		La richiesta dell&apos;oggetto non ha avuto successo perché non hai l&apos;autorizzazione necessaria.
	</notification>
	<notification name="ClaimObjectFailedNoMoney">
		La richiesta dell&apos;oggetto non ha avuto successo perché non hai L$ sufficienti.
	</notification>
	<notification name="CantDeedGroupLand">
		Non puoi assegnare terreno di proprietà di un gruppo.
	</notification>
	<notification name="BuyObjectFailedNoMoney">
		L&apos;acquisto dell&apos;oggetto non ha avuto successo perché non hai L$ sufficienti.
	</notification>
	<notification name="BuyInventoryFailedNoMoney">
		L&apos;acquisto dell&apos;inventario non ha avuto successo perché non hai L$ sufficienti.
	</notification>
	<notification name="BuyPassFailedNoMoney">
		Non hai abbastanza L$ per acquistare un pass per questo terreno.
	</notification>
	<notification name="CantBuyPassTryAgain">
		Al momento non puoi acquistare un pass.  Riprova più tardi.
	</notification>
	<notification name="CantCreateObjectParcelFull">
		Impossibile creare l&apos;oggetto perché il lotto è pieno.
	</notification>
	<notification name="FailedPlacingObject">
		Il posizionamento dell&apos;oggetto nella posizione specificata non è riuscito.  Riprova.
	</notification>
	<notification name="CantCreateLandmarkForEvent">
		Impossibile creare il punto di riferimento per l&apos;evento.
	</notification>
	<notification name="GodBeatsFreeze">
		I tuoi superpoteri hanno interrotto la congelazione.
	</notification>
	<notification name="SpecialPowersRequestFailedLogged">
		Richiesta di poteri speciali non riuscita. La richiesta è stata registrata.
	</notification>
	<notification name="ExpireExplanation">
		Al momento il sistema non è in grado di elaborare la tua richiesta. Tempo scaduto per la richiesta.
	</notification>
	<notification name="DieExplanation">
		Il sistema non è in grado di elaborare la tua richiesta.
	</notification>
	<notification name="AddPrimitiveFailure">
		Denaro insufficiente per creare una primitiva.
	</notification>
	<notification name="RezObjectFailure">
		Denaro insufficiente per creare un oggetto.
	</notification>
	<notification name="ResetHomePositionNotLegal">
		Posizione iniziale ripristinata perché non era valida.
	</notification>
	<notification name="CantInviteRegionFull">
		Al momento non puoi invitare nessuno alla tua posizione perché la regione è piena. Riprova più tardi.
	</notification>
	<notification name="CantSetHomeAtRegion">
		Questa regione non ti consente di impostare qui la tua posizione iniziale.
	</notification>
	<notification name="ListValidHomeLocations">
		Puoi impostare la tua posizione iniziale nel tuo terreno o in un Infohub sulla terraferma.
	</notification>
	<notification name="SetHomePosition">
		Posizione di base impostata.
	</notification>
	<notification name="CantDerezInventoryError">
		Impossibile derazzare l&apos;oggetto a causa di un errore nell&apos;inventario.
	</notification>
	<notification name="CantCreateRequestedInv">
		Impossibile creare l&apos;inventario richiesto.
	</notification>
	<notification name="CantCreateRequestedInvFolder">
		Impossibile creare la cartella dell&apos;inventario richiesta.
	</notification>
	<notification name="CantCreateInventory">
		Impossibile creare quell&apos;inventario.
	</notification>
	<notification name="CantCreateLandmark">
		Impossibile creare il punto di riferimento.
	</notification>
	<notification name="CantCreateOutfit">
		Il vestiario non può essere creato in questo momento. Riprova tra un minuto.
	</notification>
	<notification name="InventoryNotForSale">
		L&apos;inventario non è in vendita.
	</notification>
	<notification name="CantFindInvItem">
		Impossibile trovare l&apos;elemento nell&apos;inventario.
	</notification>
	<notification name="CantFindObject">
		Impossibile trovare l&apos;oggetto.
	</notification>
	<notification name="CantTransfterMoneyRegionDisabled">
		Il trasferimento di denaro agli oggetti è attualmente disattivato in questa regione.
	</notification>
	<notification name="DroppedMoneyTransferRequest">
		Impossibile effettuare il pagamento a causa del carico del sistema.
	</notification>
	<notification name="CantPayNoAgent">
		Non si capisce chi deve essere pagato.
	</notification>
	<notification name="CantDonateToPublicObjects">
		Non puoi dare L$ a oggetti pubblici.
	</notification>
	<notification name="InventoryCreationInWorldObjectFailed">
		Creazione inventario non riuscito per un oggetto nel mondo virtuale.
	</notification>
	<notification name="UserBalanceOrLandUsageError">
		Un errore interno ha impedito l&apos;aggiornamento del Viewer.  Il saldo in L$ o i lotti posseduti mostrati nel Viewer potrebbero non corrispondere ai valori correnti sui server.
	</notification>
	<notification name="LargePrimAgentIntersect">
		Non puoi creare prim grandi che intersecano altri giocatori.  Riprova quando gli altri giocatori si sono spostati.
	</notification>
	<notification name="PreferenceChatClearLog">
		Verranno cancellati i registri delle conversazioni precedenti e tutti gli eventuali backup di quel file.
		<usetemplate ignoretext="Conferma prima di cancellare il registro delle conversazioni precedenti." name="okcancelignore" notext="Annulla" yestext="OK"/>
	</notification>
	<notification name="PreferenceChatDeleteTranscripts">
		Verranno cancellate le trascrizioni di tutte le conversazioni precedenti. L&apos;elenco delle conversazioni passate non cambierà. Tutti i file con i suffissi .txt e txt.backup nella cartella [FOLDER] verranno cancellati.
		<usetemplate ignoretext="Conferma prima di cancellare le trascrizioni." name="okcancelignore" notext="Annulla" yestext="OK"/>
	</notification>
	<notification name="PreferenceChatPathChanged">
		Impossibile spostare i file. Il percorso precedente è stato ripristinato.
		<usetemplate ignoretext="Impossibile spostare i file. Il percorso precedente è stato ripristinato." name="okignore" yestext="OK"/>
	</notification>
	<notification name="DefaultObjectPermissions">
		Si è verificato un problema nel salvare le autorizzazioni predefinite dell&apos;oggetto: [REASON].  Riprova più tardi.
		<usetemplate name="okbutton" yestext="OK"/>
	</notification>
	<notification name="ChatHistoryIsBusyAlert">
		Il file della cronologia del file sta ancora eseguendo l&apos;operazione precedente. Riprova nuovamente tra qualche minuto oppure chatta con un&apos;altra persona.
		<usetemplate name="okbutton" yestext="OK"/>
	</notification>
	<notification name="OutfitPhotoLoadError">
		[REASON]
		<usetemplate name="okbutton" yestext="OK"/>
	</notification>
</notifications><|MERGE_RESOLUTION|>--- conflicted
+++ resolved
@@ -1531,139 +1531,6 @@
 		Hai terminato di scaricare il file del terreno nella cartella:
 [DOWNLOAD_PATH].
 	</notification>
-<<<<<<< HEAD
-	<notification name="DownloadWindowsMandatory">
-		È disponibile una nuova versione di [APP_NAME].
-[MESSAGE]
-Devi scaricare questo aggiornamento per utilizzare [APP_NAME].
-		<usetemplate name="okcancelbuttons" notext="Esci" yestext="Scarica l&apos;aggiornamento"/>
-	</notification>
-	<notification name="DownloadWindows">
-		È disponibile una versione aggiornata di [APP_NAME].
-[MESSAGE]
-Questo aggiornamento non è necessario, ma ti consigliamo di installarlo per migliorare il rendimento e la stabilità.
-		<usetemplate name="okcancelbuttons" notext="Continua" yestext="Scarica l&apos;aggiornamento"/>
-	</notification>
-	<notification name="DownloadWindowsReleaseForDownload">
-		È disponibile una versione aggiornata di [APP_NAME].
-[MESSAGE]
-Questo aggiornamento non è necessario, ma ti consigliamo di installarlo per migliorare il rendimento e la stabilità.
-		<usetemplate name="okcancelbuttons" notext="Continua" yestext="Scarica l&apos;aggiornamento"/>
-	</notification>
-	<notification name="DownloadLinuxMandatory">
-		È disponibile una nuova versione di [APP_NAME].
-[MESSAGE]
-Devi scaricare questo aggiornamento per utilizzare [APP_NAME].
-		<usetemplate name="okcancelbuttons" notext="Esci" yestext="Scarica"/>
-	</notification>
-	<notification name="DownloadLinux">
-		È disponibile una versione aggiornata di [APP_NAME].
-[MESSAGE]
-Questo aggiornamento non è necessario, ma ti consigliamo di installarlo per migliorare il rendimento e la stabilità.
-		<usetemplate name="okcancelbuttons" notext="Continua" yestext="Scarica"/>
-	</notification>
-	<notification name="DownloadLinuxReleaseForDownload">
-		È disponibile una versione aggiornata di [APP_NAME].
-[MESSAGE]
-Questo aggiornamento non è necessario, ma ti consigliamo di installarlo per migliorare il rendimento e la stabilità.
-		<usetemplate name="okcancelbuttons" notext="Continua" yestext="Scarica"/>
-	</notification>
-	<notification name="DownloadMacMandatory">
-		È disponibile una nuova versione di [APP_NAME].
-[MESSAGE]
-Devi scaricare questo aggiornamento per utilizzare [APP_NAME].
-
-Scaricare nella cartella Applicazioni?
-		<usetemplate name="okcancelbuttons" notext="Esci" yestext="Scarica l&apos;aggiornamento"/>
-	</notification>
-	<notification name="DownloadMac">
-		È disponibile una versione aggiornata di [APP_NAME].
-[MESSAGE]
-Questo aggiornamento non è necessario, ma ti consigliamo di installarlo per migliorare il rendimento e la stabilità.
-
-Scaricare nella cartella Applicazioni?
-		<usetemplate name="okcancelbuttons" notext="Continua" yestext="Scarica l&apos;aggiornamento"/>
-	</notification>
-	<notification name="DownloadMacReleaseForDownload">
-		È disponibile una versione aggiornata di [APP_NAME].
-[MESSAGE]
-Questo aggiornamento non è necessario, ma ti consigliamo di installarlo per migliorare il rendimento e la stabilità.
-
-Scaricare nella cartella Applicazioni?
-		<usetemplate name="okcancelbuttons" notext="Continua" yestext="Scarica l&apos;aggiornamento"/>
-	</notification>
-	<notification name="FailedUpdateInstall">
-		Si è verificato un errore durante l&apos;aggiornamento del viewer.
-Scarica e installa la versione più recente del viewer da
-http://secondlife.com/download.
-		<usetemplate name="okbutton" yestext="OK"/>
-	</notification>
-	<notification name="FailedRequiredUpdateInstall">
-		Non è stato possibile installare un aggiornamento richiesto. 
-Non potrai accedere fino a quando non verrà aggiornato [APP_NAME].
-
-Scarica e installa la versione più recente del viewer da
-http://secondlife.com/download.
-		<usetemplate name="okbutton" yestext="Esci"/>
-	</notification>
-	<notification name="UpdaterServiceNotRunning">
-		È disponibile un aggiornamento obbligatorio per l&apos;installazione di Second Life.
-
-Puoi scaricare questo aggiornamento da http://www.secondlife.com/downloads
-oppure puoi installarlo adesso.
-		<usetemplate name="okcancelbuttons" notext="Esci da Second Life" yestext="Scarica e aggiorna adesso"/>
-	</notification>
-	<notification name="DownloadBackgroundTip">
-		È stato scaricato un aggiornamento dell&apos;installazione di [APP_NAME].
-Versione [VERSION] [[RELEASE_NOTES_FULL_URL] Informazioni su questo aggiornamento]
-		<usetemplate name="okcancelbuttons" notext="Più tardi..." yestext="Installa ora e riavvia [APP_NAME]"/>
-	</notification>
-	<notification name="DownloadBackgroundDialog">
-		È stato scaricato un aggiornamento dell&apos;installazione di [APP_NAME].
-Versione [VERSION] [[RELEASE_NOTES_FULL_URL] Informazioni su questo aggiornamento]
-		<usetemplate name="okcancelbuttons" notext="Più tardi..." yestext="Installa ora e riavvia [APP_NAME]"/>
-	</notification>
-	<notification name="RequiredUpdateDownloadedVerboseDialog">
-		È stato scaricato un aggiornamento obbligatorio del software.
-Versione [VERSION] [[INFO_URL] Informazioni su questo aggiornamento]
-
-Per installare l&apos;aggiornamento è necessario riavviare [APP_NAME].
-		<usetemplate name="okbutton" yestext="OK"/>
-	</notification>
-	<notification name="RequiredUpdateDownloadedDialog">
-		Per installare l&apos;aggiornamento è necessario riavviare [APP_NAME].
-[[INFO_URL] Informazioni su questo aggiornamento]
-		<usetemplate name="okbutton" yestext="OK"/>
-	</notification>
-	<notification name="OtherChannelDownloadBackgroundTip">
-		È stato scaricato un aggiornamento dell&apos;installazione di [APP_NAME].
-Versione [VERSION] 
-Questo viewer sperimentale è stato sostituito con un viewer [NEW_CHANNEL];
-vedi [[INFO_URL] per informazioni su queesto aggiornamento]
-		<usetemplate name="okcancelbuttons" notext="Più tardi..." yestext="Installa ora e riavvia [APP_NAME]"/>
-	</notification>
-	<notification name="OtherChannelDownloadBackgroundDialog">
-		È stato scaricato un aggiornamento dell&apos;installazione di [APP_NAME].
-Versione [VERSION]
-Questo viewer sperimentale è stato sostituito con un viewer [NEW_CHANNEL];
-vedi [[INFO_URL] Informazioni su questo aggiornamento]
-		<usetemplate name="okcancelbuttons" notext="Più tardi..." yestext="Installa ora e riavvia [APP_NAME]"/>
-	</notification>
-	<notification name="OtherChannelRequiredUpdateDownloadedVerboseDialog">
-		È stato scaricato un aggiornamento obbligatorio del software.
-Versione [VERSION]
-Questo viewer sperimentale è stato sostituito con un viewer [NEW_CHANNEL];
-vedi [[INFO_URL] Informazioni su questo aggiornamento]
-
-Per installare l&apos;aggiornamento è necessario riavviare [APP_NAME].
-		<usetemplate name="okbutton" yestext="OK"/>
-	</notification>
-	<notification name="OtherChannelRequiredUpdateDownloadedDialog">
-		Per installare l&apos;aggiornamento è necessario riavviare [APP_NAME].
-Questo viewer sperimentale è stato sostituito con un viewer [NEW_CHANNEL];
-vedi [[INFO_URL] Informazioni su questo aggiornamento]
-		<usetemplate name="okbutton" yestext="OK"/>
-=======
 	<notification name="RequiredUpdate">
 		É richiesta la versione [VERSION] per l’accesso. Sembra che dovresti avere la versione aggiornata, ma cosí non é. Scaricala da https://secondlife.com/support/downloads/
 		<usetemplate name="okbutton" yestext="OK"/>
@@ -1671,7 +1538,6 @@
 	<notification name="LoginFailedUnknown">
 		Spiacenti, accesso non riuscito per ragioni sconosciute. Se continui a visualizzare questo messaggio, visita il [SUPPORT_SITE].
 		<usetemplate name="okbutton" yestext="Chiudi"/>
->>>>>>> 9ce455f8
 	</notification>
 	<notification name="DeedObjectToGroup">
 		La cessione di questo oggetto farà in modo che il gruppo:
