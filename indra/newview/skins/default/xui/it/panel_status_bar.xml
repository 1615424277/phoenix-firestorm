<?xml version="1.0" encoding="utf-8" standalone="yes"?>
<panel name="status">
	<panel.string name="packet_loss_tooltip">
		Perdita di pacchetti
	</panel.string>
	<panel.string name="bandwidth_tooltip">
		Larghezza di banda
	</panel.string>

	<panel.string name="buycurrencylabel">
		[AMT] [CUR]
	</panel.string>
<<<<<<< HEAD
	<panel name="balance_bg">
		<text name="balance" tool_tip="Clicca per aggiornare il tuo saldo in [CUR]" value="[CUR] ???"/>
		<button label="Compra [CUR]" left_pad="-5" name="buyL" tool_tip="Clicca per acquistare più [CUR]"/>
=======
	<panel left="-405" name="balance_bg" width="195">
		<text name="balance" tool_tip="Clicca per aggiornare il tuo saldo in L$" value="L$ 20"/>
		<button label="Acquista L$" name="buyL" tool_tip="Clicca per acquistare più L$"/>
		<button label="Acquisti" name="goShop" tool_tip="Apri Mercato Second Life" width="75"/>
>>>>>>> a519e34f
	</panel>
	<text name="TimeText" tool_tip="Orario attuale (Pacifico)">
		24:00, ora del Pacifico
	</text>
	<panel name="time_and_media_bg">
		<button name="stream_toggle_btn" tool_tip="Attiva/Ferma musica nella parcella"/>
		<button name="media_toggle_btn" tool_tip="Attiva/Ferma tutti i media (musica, video, pagine Web)"/>
		<button name="volume_btn" tool_tip="Regolazione del volume globale"/>
	</panel>
</panel><|MERGE_RESOLUTION|>--- conflicted
+++ resolved
@@ -10,16 +10,9 @@
 	<panel.string name="buycurrencylabel">
 		[AMT] [CUR]
 	</panel.string>
-<<<<<<< HEAD
-	<panel name="balance_bg">
+	<panel left="-405" name="balance_bg" width="195">
 		<text name="balance" tool_tip="Clicca per aggiornare il tuo saldo in [CUR]" value="[CUR] ???"/>
 		<button label="Compra [CUR]" left_pad="-5" name="buyL" tool_tip="Clicca per acquistare più [CUR]"/>
-=======
-	<panel left="-405" name="balance_bg" width="195">
-		<text name="balance" tool_tip="Clicca per aggiornare il tuo saldo in L$" value="L$ 20"/>
-		<button label="Acquista L$" name="buyL" tool_tip="Clicca per acquistare più L$"/>
-		<button label="Acquisti" name="goShop" tool_tip="Apri Mercato Second Life" width="75"/>
->>>>>>> a519e34f
 	</panel>
 	<text name="TimeText" tool_tip="Orario attuale (Pacifico)">
 		24:00, ora del Pacifico
