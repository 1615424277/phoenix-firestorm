<?xml version="1.0" encoding="utf-8" standalone="yes"?>
<panel name="status">
	<panel.string name="packet_loss_tooltip">
		Perda de pacote
	</panel.string>
	<panel.string name="bandwidth_tooltip">
		Banda
	</panel.string>
	<panel.string name="time">
		[hour12, datetime, slt]:[min, datetime, slt] [ampm, datetime, slt] [timezone,datetime, slt]
	</panel.string>
	<panel.string name="timeTooltip">
		[weekday, datetime, slt], [day, datetime, slt] [month, datetime, slt] [year, datetime, slt]
	</panel.string>
	<panel.string name="buycurrencylabel">
		[CUR] [AMT]
	</panel.string>
<<<<<<< HEAD
	<panel name="balance_bg">
		<text name="balance" tool_tip="Atualizar saldo de [CUR]" value="[CUR]???"/>
		<button label="Comprar [CUR]" name="buyL" tool_tip="Comprar mais [CUR]"/>
=======
	<panel left="-410" name="balance_bg" width="200">
		<text name="balance" tool_tip="Atualizar saldo de L$" value="L$20"/>
		<button label="Comprar L$" name="buyL" tool_tip="Comprar mais L$"/>
>>>>>>> a519e34f
		<button label="Comprar" name="goShop" tool_tip="Abrir Mercado do Second Life" width="80"/>
	</panel>
	<text name="TimeText" tool_tip="Hora atual (Pacífico)">
		24:00 AM PST
	</text>
	<panel name="time_and_media_bg">
		<button name="media_toggle_btn" tool_tip="Tocar/Pausar todas mídias (música, vídeo, páginas web)"/>
		<button name="volume_btn" tool_tip="Volume geral"/>
	</panel>
</panel><|MERGE_RESOLUTION|>--- conflicted
+++ resolved
@@ -15,15 +15,9 @@
 	<panel.string name="buycurrencylabel">
 		[CUR] [AMT]
 	</panel.string>
-<<<<<<< HEAD
-	<panel name="balance_bg">
+	<panel left="-410" name="balance_bg" width="200">
 		<text name="balance" tool_tip="Atualizar saldo de [CUR]" value="[CUR]???"/>
 		<button label="Comprar [CUR]" name="buyL" tool_tip="Comprar mais [CUR]"/>
-=======
-	<panel left="-410" name="balance_bg" width="200">
-		<text name="balance" tool_tip="Atualizar saldo de L$" value="L$20"/>
-		<button label="Comprar L$" name="buyL" tool_tip="Comprar mais L$"/>
->>>>>>> a519e34f
 		<button label="Comprar" name="goShop" tool_tip="Abrir Mercado do Second Life" width="80"/>
 	</panel>
 	<text name="TimeText" tool_tip="Hora atual (Pacífico)">
