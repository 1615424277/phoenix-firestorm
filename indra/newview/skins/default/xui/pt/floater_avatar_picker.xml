--- conflicted
+++ resolved
@@ -1,19 +1,5 @@
 <?xml version="1.0" encoding="utf-8" standalone="yes"?>
 <floater name="avatarpicker" title="Escolha o Residente">
-<<<<<<< HEAD
-	<text name="instruct_search_resident_name">
-		Digite parte do nome do residente:
-	</text>
-	<button label="Encontrar" label_selected="Encontrar" name="Find"/>
-	<text name="Or select their calling card:">
-		Ou selecione um cartão de visita:
-	</text>
-	<button label="Fechar" label_selected="Fechar" name="Close"/>
-	<button label="Selecionar" label_selected="Selecionar" name="Select"/>
-	<string name="NotFound">
-		&apos;[TEXT]&apos; não encontrado
-	</string>
-=======
 	<tab_container name="ResidentChooserTabs">
 		<panel label="Buscar" name="SearchPanel">
 			<text name="InstructSearchResidentName">
@@ -51,5 +37,4 @@
 	<string name="searching">
 		Buscando...
 	</string>
->>>>>>> fcaa1ad4
 </floater>