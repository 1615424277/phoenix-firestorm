<?xml version="1.0" encoding="utf-8" standalone="yes"?>
<floater name="Snapshot" title="FOTO">
	<floater.string name="unknown">
		desconhecido
	</floater.string>
	<string name="postcard_progress_str">
		Enviando e-mail
	</string>
	<string name="profile_progress_str">
		Postando
	</string>
	<string name="inventory_progress_str">
		Salvando no inventário
	</string>
	<string name="local_progress_str">
		Salvo no computador
	</string>
	<string name="profile_succeeded_str">
		Imagem carregada
	</string>
	<string name="postcard_succeeded_str">
		E-mail enviado!
	</string>
	<string name="inventory_succeeded_str">
		Salvo no inventário!
	</string>
	<string name="local_succeeded_str">
		Salvo no computador!
	</string>
	<string name="profile_failed_str">
		Falha ao carregar a imagem no feed do seu perfil.
	</string>
	<string name="postcard_failed_str">
		Falha ao enviar e-mail.
	</string>
	<string name="inventory_failed_str">
		Falha ao salvar no inventário.
	</string>
	<string name="local_failed_str">
		Falha ao salvar no computador.
	</string>
<<<<<<< HEAD
	<button name="advanced_options_btn" tool_tip="Opções avançadas"/>
	<text name="image_res_text">
		[WIDTH] x [HEIGHT] px
	</text>
	<text name="file_size_label">
		[TAMANHO] KB
	</text>
	<panel name="controls_container">
=======
	<button label="ATUALIZAR" name="new_snapshot_btn"/>
>>>>>>> 3aeb346b
	<panel name="advanced_options_panel">
		<text name="layer_type_label">
			Capturar:
		</text>
		<combo_box label="Camadas da imagem" name="layer_types">
			<combo_box.item label="Cores" name="Colors"/>
			<combo_box.item label="Profundidade" name="Depth"/>
		</combo_box>
		<check_box label="Interface" name="ui_check"/>
		<check_box label="HUDs" name="hud_check"/>
		<check_box label="Gerar quadro (tela inteira)" name="freeze_frame_check"/>
		<check_box label="Atualização automática" name="auto_snapshot_check"/>
		<text name="filter_list_label">
			Filtro:
		</text>
		<combo_box name="filters_combobox" tool_tip="Filtros de imagem">
			<combo_box.item label="Sem filtro" name="NoFilter"/>
		</combo_box>
	</panel>
<<<<<<< HEAD
	</panel>
=======
	<text name="image_res_text">
		[WIDTH]px (largura) x [HEIGHT]px (altura)
	</text>
	<text name="file_size_label">
		[TAMANHO] KB
	</text>
>>>>>>> 3aeb346b
</floater><|MERGE_RESOLUTION|>--- conflicted
+++ resolved
@@ -39,18 +39,8 @@
 	<string name="local_failed_str">
 		Falha ao salvar no computador.
 	</string>
-<<<<<<< HEAD
-	<button name="advanced_options_btn" tool_tip="Opções avançadas"/>
-	<text name="image_res_text">
-		[WIDTH] x [HEIGHT] px
-	</text>
-	<text name="file_size_label">
-		[TAMANHO] KB
-	</text>
+	<button label="ATUALIZAR" name="new_snapshot_btn"/>
 	<panel name="controls_container">
-=======
-	<button label="ATUALIZAR" name="new_snapshot_btn"/>
->>>>>>> 3aeb346b
 	<panel name="advanced_options_panel">
 		<text name="layer_type_label">
 			Capturar:
@@ -70,14 +60,11 @@
 			<combo_box.item label="Sem filtro" name="NoFilter"/>
 		</combo_box>
 	</panel>
-<<<<<<< HEAD
 	</panel>
-=======
 	<text name="image_res_text">
 		[WIDTH]px (largura) x [HEIGHT]px (altura)
 	</text>
 	<text name="file_size_label">
 		[TAMANHO] KB
 	</text>
->>>>>>> 3aeb346b
 </floater>