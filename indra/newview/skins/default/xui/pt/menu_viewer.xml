--- conflicted
+++ resolved
@@ -43,18 +43,6 @@
 		<menu_item_check label="Bate-papo local..." name="Nearby Chat"/>
 		<menu_item_check label="Falar" name="Speak"/>
 		<menu_item_check label="Registro de conversas..." name="Conversation Log..."/>
-<<<<<<< HEAD
-		<menu label="Distorção de voz" name="VoiceMorphing">
-			<menu_item_check label="Não distorcer voz" name="NoVoiceMorphing"/>
-			<menu_item_check label="Visualizar..." name="Preview"/>
-			<menu_item_call label="Assinar..." name="Subscribe"/>
-			<menu_item_call label="Benefício Premium..." name="PremiumPerk"/>
-		</menu>
-=======
-		<menu_item_call label="Facebook..." name="Facebook"/>
-		<menu_item_call label="Twitter..." name="Twitter"/>
-		<menu_item_call label="Flickr..." name="Flickr"/>
->>>>>>> 162bb33e
 		<menu_item_check label="Gestos..." name="Gestures"/>
 		<menu_item_check label="Amigos" name="My Friends"/>
 		<menu_item_check label="Grupos" name="My Groups"/>
