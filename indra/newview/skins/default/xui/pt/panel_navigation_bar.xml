--- conflicted
+++ resolved
@@ -1,22 +1,5 @@
 <?xml version="1.0" encoding="utf-8" standalone="yes"?>
 <panel name="navigation_bar">
-<<<<<<< HEAD
-	<panel name="navigation_panel">
-		<pull_button name="back_btn" tool_tip="Voltar para região anterior"/>
-		<pull_button name="forward_btn" tool_tip="Avançar uma região"/>
-		<button name="home_btn" tool_tip="Teletransportar para meu início"/>
-		<location_input label="Onde" name="location_combo"/>
-		<search_combo_box label="Busca" name="search_combo_box" tool_tip="Busca">
-			<combo_editor label="Buscar no [CURRENT_GRID]" name="search_combo_editor"/>
-		</search_combo_box>
-	</panel>
-	<favorites_bar name="favorite" tool_tip="Arraste marcos para cá para acessar seus lugares preferidos do Second Life!">
-		<label name="favorites_bar_label" tool_tip="Arraste marcos para cá para acessar seus lugares preferidos do Second Life!">
-			Barra Destaques
-		</label>
-		<chevron_button name="&gt;&gt;" tool_tip="Mostrar mais favoritos"/>
-	</favorites_bar>
-=======
 	<layout_stack name="nvp_stack">
 		<layout_panel name="navigation_layout_panel">
 			<panel name="navigation_panel">
@@ -24,6 +7,9 @@
 				<pull_button name="forward_btn" tool_tip="Avançar uma região"/>
 				<button name="home_btn" tool_tip="Teletransportar para meu início"/>
 				<location_input label="Onde" name="location_combo"/>
+		<search_combo_box label="Busca" name="search_combo_box" tool_tip="Busca">
+			<combo_editor label="Buscar no [CURRENT_GRID]" name="search_combo_editor"/>
+		</search_combo_box>
 			</panel>
 		</layout_panel>
 		<layout_panel name="favorites_layout_panel">
@@ -37,5 +23,4 @@
 			</favorites_bar>
 		</layout_panel>
 	</layout_stack>
->>>>>>> f6b8bfd3
 </panel>