--- conflicted
+++ resolved
@@ -1,11 +1,7 @@
 <?xml version="1.0" encoding="utf-8" standalone="yes"?>
 <panel label="Terra &amp; L$" name="land_money_tab">
 	<string name="help_text">
-<<<<<<< HEAD
-		Lotes pertencentes ao grupo são listados com detalhes de contribuição. Um aviso aparece até que o total de Terras em Uso seja menor ou igual ao Total de Contribuições. As abas de Planejamento, Detalhes e Vendas fornecem informações sobre as finanças do grupo.
-=======
 		Lotes pertencentes ao grupo são listados adiante, com os detalhes de contribuição. Um aviso aparece até que o Total de Terra em Uso seja menor ou igual à Contribuição Total. As abas de Planejamento, Detalhes e Vendas fornecem informações sobre as finanças do grupo.
->>>>>>> fcaa1ad4
 	</string>
 	<button label="?" name="help_button"/>
 	<string name="cant_view_group_land_text">
@@ -23,10 +19,7 @@
 	<scroll_list name="group_parcel_list">
 		<column label="Nome do Lote" name="name"/>
 		<column label="Região" name="location"/>
-<<<<<<< HEAD
-=======
 		<column label="Tipo" name="type"/>
->>>>>>> fcaa1ad4
 		<column label="Área" name="area"/>
 	</scroll_list>
 	<button label="Mostrar no Mapa" label_selected="Mostrar no Mapa" name="map_button"/>
@@ -64,14 +57,11 @@
 		Grupo L$
 	</text>
 	<tab_container name="group_money_tab_container">
-<<<<<<< HEAD
-=======
 		<panel label="Planejamento" name="group_money_planning_tab">
 			<text_editor name="group_money_planning_text">
 				Computando..
 			</text_editor>
 		</panel>
->>>>>>> fcaa1ad4
 		<panel label="Detalhes" name="group_money_details_tab">
 			<text_editor name="group_money_details_text">
 				Computando...
