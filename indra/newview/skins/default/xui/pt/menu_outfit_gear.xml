--- conflicted
+++ resolved
@@ -3,15 +3,11 @@
 	<menu_item_call label="Vestir - Substituir look atual" name="wear"/>
 	<menu_item_call label="Vestir - Adicionar ao look atual" name="wear_add"/>
 	<menu_item_call label="Tirar - Tirar do look atual" name="take_off"/>
-<<<<<<< HEAD
-	<context_menu label="Roupas novas" name="New Clothes">
-=======
-	<menu_item_call label="Carregar foto (L$ 10)" name="upload_photo"/>
+	<menu_item_call label="Carregar foto (L$ [UPLOAD_COST])" name="upload_photo"/>
 	<menu_item_call label="Selecionar foto" name="select_photo"/>
 	<menu_item_call label="Tirar uma foto" name="take_snapshot"/>
 	<menu_item_call label="Remover foto" name="remove_photo"/>
-	<menu label="Roupas novas" name="New Clothes">
->>>>>>> 9bfcda0a
+	<context_menu label="Roupas novas" name="New Clothes">
 		<menu_item_call label="Nova camisa" name="New Shirt"/>
 		<menu_item_call label="Novas calças" name="New Pants"/>
 		<menu_item_call label="Novos sapatos" name="New Shoes"/>
