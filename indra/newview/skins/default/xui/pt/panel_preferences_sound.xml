<?xml version="1.0" encoding="utf-8" standalone="yes"?>
<panel label="Sons" name="Preference Media panel">
	<panel.string name="middle_mouse">
		Botão do meio do mouse
	</panel.string>
	<slider label="Volume principal" name="System Volume"/>
	<check_box initial_value="true" name="mute_when_minimized"/>
<<<<<<< HEAD
	<text name="mute_chb_label">Silenciar ao minimizar</text>
=======
	<text name="mute_chb_label">
		Silenciar ao minimizar
	</text>
>>>>>>> 4bfb0694
	<slider label="Botões" name="UI Volume"/>
	<slider label="Ambiente" name="Wind Volume"/>
	<slider label="Efeitos sonoros" name="SFX Volume"/>
	<slider label="Streaming de música" name="Music Volume"/>
	<check_box label="Ativado" name="enable_music"/>
	<slider label="Mídia" name="Media Volume"/>
	<check_box label="Ativado" name="enable_media"/>
	<slider label="Bate-papo de voz" name="Voice Volume"/>
	<check_box label="Ativado" name="enable_voice_check"/>
	<check_box label="Autorizar auto-play de mídias" name="media_auto_play_btn" tool_tip="Marque esta opção para auto-executar mídias, se elas quiserem" value="true"/>
	<check_box label="Tocar mídia anexada em outros avatares" name="media_show_on_others_btn" tool_tip="Desmarque esta opção para ocultar mídias anexadas em avatares por perto" value="true"/>
	<text name="voice_chat_settings">
		Configuração de bate-papo de voz
	</text>
	<text name="Listen from">
		Ouvir a partir de:
	</text>
	<radio_group name="ear_location">
		<radio_item label="Posição de câmera" name="0"/>
		<radio_item label="Posição do avatar" name="1"/>
	</radio_group>
	<check_box label="Mover os lábios do avatar quando estiver falando" name="enable_lip_sync"/>
	<check_box label="Tecla liga/desliga da minha voz:" name="push_to_talk_toggle_check" tool_tip="Quando em modo de alternância, pressione e solte o botão UMA vez para ligar e desligar o microfone. Fora do modo de alternância, o microfone só transmite sua voz enquanto o botão estiver pressionado."/>
	<line_editor label="Botão apertar e falar" name="modifier_combo"/>
	<button label="Definir chave" name="set_voice_hotkey_button"/>
	<button name="set_voice_middlemouse_button" tool_tip="Redefinir como botão do meio do mouse"/>
	<button label="Controles de entrada/saída" name="device_settings_btn" width="180"/>
	<panel label="Configuração dos dispositivo" name="device_settings_panel">
		<panel.string name="default_text">
			Padrão
		</panel.string>
		<panel.string name="default system device">
			Dispositivo padrão do sistema
		</panel.string>
		<panel.string name="no device">
			Nenhum
		</panel.string>
		<text name="Input">
			Entrada
		</text>
		<text name="My volume label">
			Meu volume:
		</text>
		<slider_bar initial_value="1.0" name="mic_volume_slider" tool_tip="Mude o volume usando o controle deslizante"/>
		<text name="wait_text">
			Aguarde
		</text>
		<text name="Output">
			Saída
		</text>
	</panel>
</panel><|MERGE_RESOLUTION|>--- conflicted
+++ resolved
@@ -5,13 +5,9 @@
 	</panel.string>
 	<slider label="Volume principal" name="System Volume"/>
 	<check_box initial_value="true" name="mute_when_minimized"/>
-<<<<<<< HEAD
-	<text name="mute_chb_label">Silenciar ao minimizar</text>
-=======
 	<text name="mute_chb_label">
 		Silenciar ao minimizar
 	</text>
->>>>>>> 4bfb0694
 	<slider label="Botões" name="UI Volume"/>
 	<slider label="Ambiente" name="Wind Volume"/>
 	<slider label="Efeitos sonoros" name="SFX Volume"/>
