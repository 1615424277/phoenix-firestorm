--- conflicted
+++ resolved
@@ -12,16 +12,10 @@
 	<text name="external_tos_required">
 		Antes de continuar, você precisará visitar https://my.secondlife.com e fazer login para aceitar os Termos de Serviço. Obrigado!
 	</text>
-<<<<<<< HEAD
-	<text name="agree_list">
-    Li e concordo os Termos e condições, Política de privacidade e Termos de serviço do Second Life, incluindo as exigências para resolver disputas.
-  </text>
-=======
 	<check_box label="" name="agree_chk"/>
 	<text name="agree_list">
 		Eu lie e concordo com os Termos e condições, Política de privacidade e Termos de serviço do Second Life, incluindo as exigências para resolver disputas.
 	</text>
->>>>>>> cca83567
 	<button label="Continuar" label_selected="Continuar" name="Continue"/>
 	<button label="Cancelar" label_selected="Cancelar" name="Cancel"/>
 </floater>