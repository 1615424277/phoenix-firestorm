--- conflicted
+++ resolved
@@ -10,11 +10,7 @@
 		Senha:
 	</text>
 	<text name="start_location_text">
-<<<<<<< HEAD
-		Localização inicial:
-=======
 		Posição inicial:
->>>>>>> fcaa1ad4
 	</text>
 	<combo_box name="start_location_combo">
 		<combo_box.item name="MyHome" label="Minha casa" />
@@ -26,11 +22,7 @@
 	<text name="create_new_account_text">
 		Registrar-se para uma conta
 	</text>
-<<<<<<< HEAD
-	<text name="forgot_password_text">
-=======
 	<text name="forgot_password_text" left="-240" width="230">
->>>>>>> fcaa1ad4
 		Esqueceu seu nome de usuário ou senha?
 	</text>
 	<text name="channel_text">
