<?xml version="1.0" encoding="utf-8" standalone="yes"?>
<floater name="buy currency" title="Покупка L$">
	<floater.string name="buy_currency">
		Купить L$ [LINDENS] примерно за [LOCALAMOUNT]
	</floater.string>
	<text name="info_need_more">
		Вам нужно больше L$
	</text>
	<text name="contacting">
		Соединение с LindeX...
	</text>
	<text name="info_buying">
		Купить L$
	</text>
	<text name="balance_label">
		У меня есть
	</text>
	<text name="balance_amount">
		L$ [AMT]
	</text>
	<text name="currency_action">
		Я хочу купить
	</text>
	<text name="currency_label">
		L$
	</text>
	<line_editor label="L$" name="currency_amt">
		1234
	</line_editor>
	<text name="buying_label">
		По цене
	</text>
	<text name="currency_est">
		примерно [LOCALAMOUNT]
	</text>
	<text name="getting_data">
		Подсчет...
	</text>
	<text name="buy_action">
		[ACTION]
	</text>
	<text name="total_label">
		Мой новый баланс будет
	</text>
	<text name="total_amount">
		L$ [AMT]
	</text>
	<text name="currency_links">
		[http://www.secondlife.com/my/account/payment_method_management.php способ оплаты] | [http://www.secondlife.com/my/account/currency.php деньги]
	</text>
	<text name="exchange_rate_note">
		Повторно введите сумму, чтобы увидеть новый обменный курс.
	</text>
	<text name="purchase_warning_repurchase">
		Подтверждение этой сделки приведет к покупке L$, а не объектов.
	</text>
	<text name="purchase_warning_notenough">
		Вы не приобрели достаточного количества L$. Увеличьте количество.
	</text>
	<button label="Купить" name="buy_btn"/>
	<button label="Отмена" name="cancel_btn"/>
	<floater.string name="info_cannot_buy">
		Нельзя купить
<<<<<<< HEAD
	</text>
	<button label="Открыть в Интернете" name="error_web"/>
=======
	</floater.string>
>>>>>>> 7ae4f766
</floater><|MERGE_RESOLUTION|>--- conflicted
+++ resolved
@@ -61,10 +61,5 @@
 	<button label="Отмена" name="cancel_btn"/>
 	<floater.string name="info_cannot_buy">
 		Нельзя купить
-<<<<<<< HEAD
-	</text>
-	<button label="Открыть в Интернете" name="error_web"/>
-=======
 	</floater.string>
->>>>>>> 7ae4f766
 </floater>