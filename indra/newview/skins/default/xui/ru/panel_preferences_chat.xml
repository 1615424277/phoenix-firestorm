--- conflicted
+++ resolved
@@ -1,6 +1,5 @@
 <?xml version="1.0" encoding="utf-8" standalone="yes"?>
-<<<<<<< HEAD
-<panel label="Чат" name="chat">
+<panel label="Чат" name="general_chat_settings">
 	<tab_container
 	 label="Файршторм"
 	 layout="topleft"
@@ -55,6 +54,7 @@
 				  left_pad="55"
 				  width="120">
 				(Требуется перезагрузка)
+		<check_box label="Звук" name="play_sound_friend_im"/>
 			</text>
 			<radio_group name="chat_window" tool_tip="Отображать ваши ЛС в отдельных окнах или в виде вкладок (Требуется перезагрузка)."
 				 left_pad="10">
@@ -193,103 +193,4 @@
         </panel>
 
 	</tab_container>
-=======
-<panel label="Текстовый чат" name="chat">
-	<panel name="general_chat_settings">
-		<check_box initial_value="true" label="Воспроизводить анимацию ввода текста при общении" name="play_typing_animation"/>
-		<check_box label="Отправлять мне сообщения по почте, когда меня нет в сети" name="send_im_to_email"/>
-		<check_box label="Только друзья и группы могут звонить мне и отправлять IM" name="voice_call_friends_only_check"/>
-		<text name="font_size">
-			Размер шрифта:
-		</text>
-		<combo_box name="chat_font_size">
-			<item label="Мелкий" name="Small" value="0"/>
-			<item label="Средний" name="Medium" value="1"/>
-			<item label="Крупный" name="Large" value="2"/>
-		</combo_box>
-		<check_box label="Чат в пузырьках" name="bubble_text_chat"/>
-	</panel>
-	<panel name="im_notification_settings">
-		<text name="friend_ims">
-			IM друзей:
-		</text>
-		<combo_box name="FriendIMOptions">
-			<item label="Открыть окно разговоров" name="OpenConversationsWindow" value="openconversations"/>
-			<item label="Сообщение во всплывающем окне" name="PopUpMessage" value="всплывание"/>
-			<item label="Мигание кнопки на панели инструментов" name="FlashToolbarButton" value="мигание"/>
-			<item label="Без действия" name="NoAction" value="noaction"/>
-		</combo_box>
-		<check_box label="Звук" name="play_sound_friend_im"/>
-		<text name="non_friend_ims">
-			IM чужих:
-		</text>
-		<combo_box name="NonFriendIMOptions">
-			<item label="Открыть окно разговоров" name="OpenConversationsWindow" value="openconversations"/>
-			<item label="Сообщение во всплывающем окне" name="PopUpMessage" value="всплывание"/>
-			<item label="Мигание кнопки на панели инструментов" name="FlashToolbarButton" value="мигание"/>
-			<item label="Без действия" name="NoAction" value="noaction"/>
-		</combo_box>
-		<check_box label="Звук" name="play_sound_non_friend_im"/>
-		<text name="conference_ims">
-			IM конференции:
-		</text>
-		<combo_box name="ConferenceIMOptions">
-			<item label="Открыть окно разговоров" name="OpenConversationsWindow" value="openconversations"/>
-			<item label="Сообщение во всплывающем окне" name="PopUpMessage" value="всплывание"/>
-			<item label="Мигание кнопки на панели инструментов" name="FlashToolbarButton" value="мигание"/>
-			<item label="Без действия" name="NoAction" value="noaction"/>
-		</combo_box>
-		<check_box label="Звук" name="play_sound_conference_im"/>
-		<text name="group_chat">
-			Групповой чат:
-		</text>
-		<combo_box name="GroupChatOptions">
-			<item label="Открыть окно разговоров" name="OpenConversationsWindow" value="openconversations"/>
-			<item label="Сообщение во всплывающем окне" name="PopUpMessage" value="всплывание"/>
-			<item label="Мигание кнопки на панели инструментов" name="FlashToolbarButton" value="мигание"/>
-			<item label="Без действия" name="NoAction" value="noaction"/>
-		</combo_box>
-		<check_box label="Звук" name="play_sound_group_chat_im"/>
-		<text name="nearby_chat">
-			Локальный чат:
-		</text>
-		<combo_box name="NearbyChatOptions">
-			<item label="Открыть окно разговоров" name="OpenConversationsWindow" value="openconversations"/>
-			<item label="Сообщение во всплывающем окне" name="PopUpMessage" value="всплывание"/>
-			<item label="Мигание кнопки на панели инструментов" name="FlashToolBarButton" value="мигание"/>
-			<item label="Без действия" name="NoAction" value="noaction"/>
-		</combo_box>
-		<check_box label="Звук" name="play_sound_nearby_chat_im"/>
-		<text name="object_ims">
-			IM объектов:
-		</text>
-		<combo_box name="ObjectIMOptions">
-			<item label="Открыть окно разговоров" name="OpenConversationsWindow" value="openconversations"/>
-			<item label="Сообщение во всплывающем окне" name="PopUpMessage" value="всплывание"/>
-			<item label="Мигание кнопки на панели инструментов" name="FlashToolBarButton" value="мигание"/>
-			<item label="Без действия" name="NoAction" value="noaction"/>
-		</combo_box>
-		<check_box label="Звук" name="play_sound_object_im"/>
-		<text name="notifications_alert">
-			Для временного отключения всех уведомлений вызовите меню «Общение &gt; Не беспокоить».
-		</text>
-	</panel>
-	<panel name="play_sound_settings">
-		<text name="play_sound">
-			Звук:
-		</text>
-		<check_box label="Новый разговор" name="new_conversation"/>
-		<check_box label="Входящий голосовой вызов" name="incoming_voice_call"/>
-		<check_box label="Предложение телепортации" name="teleport_offer"/>
-		<check_box label="Предложение инвентаря" name="inventory_offer"/>
-	</panel>
-	<panel name="log_settings">
-		<button label="Очистить журнал..." name="clear_log"/>
-		<button label="Удалить записи..." name="delete_transcripts"/>
-		<button label="Обзор..." label_selected="Обзор" name="log_path_button"/>
-	</panel>
-	<button label="Перевод..." name="ok_btn"/>
-	<button label="Автозамена..." name="autoreplace_showgui"/>
-	<button label="Проверка правописания..." name="spellcheck_showgui"/>
->>>>>>> 33e70236
 </panel>