--- conflicted
+++ resolved
@@ -141,11 +141,8 @@
 			<check_box label="Включить автоматическую подстановку имени в общем чате" name="FSChatbarNamePrediction"/>
 			<check_box name="AllowMUpose" label="&quot;:&quot; как синоним для &quot;/me&quot;"/>
 			<check_box name="AutoCloseOOC" label="Закрывает ((скобки)) для чата OOC"/>
-<<<<<<< HEAD
-=======
 			<check_box name="FSEnableEmojiWindowPopupWhileTyping" label="Включите окно автоматического выбора эмодзи при вводе текста в панелях чата"/>
 			<check_box name="FSShowEmojiButton" label="Показывать кнопку эмодзи в панели чата для сеансов обмена мгновенными сообщениями и чата"/>
->>>>>>> cfdca912
 			<check_box name="FSShowIMSendButton" label="Показать кнопку отправки в строке набора для ЛС"/>
 			<check_box name="FSNearbyChatbar" label="Добавить строку ввода в окно общего чата"/>
 			<check_box name="FSShowChatChannel" label="Показать выбор канала в окне общего чата"/>
