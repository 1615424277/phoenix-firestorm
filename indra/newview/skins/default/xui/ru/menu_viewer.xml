--- conflicted
+++ resolved
@@ -25,13 +25,16 @@
         <menu_item_check label="Настройки камеры" name="Camera Controls"/>
 		<menu label="Полезности для Аватара" name="avhealth">
 			<menu_item_call label="Остановить анимацию" name="Stop Animating My Avatar"/>
-<<<<<<< HEAD
 			<menu_item_call label="Перезагрузка текстур(Rebake)" name="Rebake Texture"/>
 			<menu_item_call label="Сброс на мужского аватара. (Нуб)" name="ResetDefaultAvM"/>
             <menu_item_call label="Сброс на женского аватара. (Нуб)" name="ResetDefaultAvF"/>
 			<menu_item_check label="Показать вес аватаров(АРК)" name="Avatar Rendering Cost"/>
 			<menu_item_call label="Лаг-метр" name="Lag Meter"/>
 			<menu_item_call label="Пересоздать лсл мост" name="Recreate LSL Bridge"/>
+		</menu>
+		<menu label="Статус" name="Status">
+			<menu_item_check label="Нет на месте" name="Away"/>
+			<menu_item_check label="Не беспокоить" name="Do Not Disturb"/>
 		</menu>
 		<menu_item_call label="Tip-Tracker" name="money_tracker"/>
 		<menu label="Передача" name="Upload">
@@ -45,36 +48,10 @@
 		<menu_item_call label="Запрос статуса администратора" name="Request Admin Options"/>
 		<menu_item_call label="Выход из статуса администратора" name="Leave Admin Options"/>
 		<menu_item_call label=" Закрыть[APP_NAME]" name="Quit"/>
-=======
-			<menu_item_call label="Ходьба / бег / полет..." name="Walk / run / fly"/>
-		</menu>
-		<menu label="Статус" name="Status">
-			<menu_item_check label="Нет на месте" name="Away"/>
-			<menu_item_check label="Не беспокоить" name="Do Not Disturb"/>
-		</menu>
-		<menu_item_call label="Купить L$..." name="Buy and Sell L$"/>
-		<menu_item_call label="Торговые исходящие..." name="MerchantOutbox"/>
-		<menu_item_call label="Информационная панель аккаунта..." name="Manage My Account"/>
-		<menu_item_call label="Настройки..." name="Preferences"/>
-		<menu_item_call label="Кнопки панели инструментов..." name="Toolbars"/>
-		<menu_item_call label="Скрыть все элементы управления" name="Hide UI"/>
->>>>>>> 33e70236
 		<menu_item_check label="Показывать присоединения HUD" name="Show HUD Attachments"/>
 	</menu>
 	<menu label="Общение" name="Communicate">
-<<<<<<< HEAD
-=======
-		<menu_item_check label="Разговоры..." name="Conversations"/>
-		<menu_item_check label="Локальный чат..." name="Nearby Chat"/>
-		<menu_item_check label="Говорить" name="Speak"/>
 		<menu_item_check label="Журнал разговора..." name="Conversation Log..."/>
-		<menu label="Изменение голоса" name="VoiceMorphing">
-			<menu_item_check label="Без изменения голоса" name="NoVoiceMorphing"/>
-			<menu_item_check label="Просмотр..." name="Preview"/>
-			<menu_item_call label="Подписаться..." name="Subscribe"/>
-		</menu>
-		<menu_item_check label="Жесты..." name="Gestures"/>
->>>>>>> 33e70236
 		<menu_item_check label="Друзья" name="My Friends"/>
 		<menu_item_check label="Контакты" name="Contacts"/>
 		<menu_item_check label="Контакт-сеты" name="Contact Sets"/>
@@ -82,7 +59,7 @@
 		<menu_item_check label="Люди неподалеку" name="Nearby Chat"/>
         <menu_item_check label="Люди" name="People"/>
 		<menu_item_call label="Черный список" name="Block List"/>
-<<<<<<< HEAD
+		<menu_item_check label="Не беспокоить" name="Do Not Disturb"/>
 		<!--
         <menu_item_call label="Teleport-Liste" name="Teleport History"/>
         <menu_item_check label="Orte" name="Places"/>
@@ -98,9 +75,6 @@
         <menu_item_check label="Изменение голоса..." name="ShowVoice"/>
 		<menu_item_call label="Люди которые рядом" name="Active Speakers"/>
 		<menu_item_check label="Голоса которые рядом" name="Nearby Voice"/>
-=======
-		<menu_item_check label="Не беспокоить" name="Do Not Disturb"/>
->>>>>>> 33e70236
 	</menu>
 	<menu label="Мир" name="World">
         <menu_item_call label="Люди которые рядом" name="Active Speakers"/>
@@ -181,12 +155,8 @@
 			<menu_item_call label="Купить" name="Menu Object Buy"/>
 			<menu_item_call label="Взять" name="Menu Object Take"/>
 			<menu_item_call label="Взять копию" name="Take Copy"/>
-<<<<<<< HEAD
 			<menu_item_call label="Дублировать" name="Duplicate"/>
-			<menu_item_call label="Сохранить в моем инвентаре" name="Save Object Back to My Inventory"/>
 			<menu_item_call label="редактировать частицы" name="Menu Object Edit Particles"/>
-=======
->>>>>>> 33e70236
 			<menu_item_call label="Сохранить в контенте объектов" name="Save Object Back to Object Contents"/>
 			<menu_item_call label="Вернуть объект" name="Return Object back to Owner"/>
 		</menu>
@@ -416,11 +386,7 @@
 			<menu_item_check label="Текстуры анимаций" name="Animation Textures"/>
 			<menu_item_check label="Отключить текстуры" name="Disable Textures"/>
 			<menu_item_check label="Текстуры в полном разрешении" name="Rull Res Textures"/>
-<<<<<<< HEAD
 			<menu_item_check label="Проверить текстуры" name="Audit Textures"/>
-			<menu_item_check label="Атлас текстур (экспериментальная функция)" name="Texture Atlas"/>
-=======
->>>>>>> 33e70236
 			<menu_item_check label="Визуализация присоединенных источников света" name="Render Attached Lights"/>
 			<menu_item_check label="Визуализация присоединенных частиц" name="Render Attached Particles"/>
 			<menu_item_check label="Парящие светящиеся объекты" name="Hover Glow Objects"/>
