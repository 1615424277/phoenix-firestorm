<?xml version="1.0" encoding="utf-8" standalone="yes"?>
<menu_bar name="Main Menu">
	<menu label="Аватар" name="Me">
		<menu_item_call label="Ваш аккаунт" name="Manage Account"/>
		<menu_item_call label="Исходящие продавца..." name="MerchantOutbox"/>
		<menu_item_call label="Торговый списки..." name="MarketplaceListings"/>
		<menu_item_call label="Купить L$" name="Buy and Sell L$"/>
		<menu_item_call label="Настройки" name="Preferences"/>
		<menu_item_call label="Кнопки панели инструментов" name="Toolbar Buttons"/>
		<menu_item_call label="Профиль" name="Profile"/>
		<menu_item_call label="Места" name="Picks"/>
		<menu_item_call label="Внешность" name="ChangeOutfit"/>
		<menu_item_call label="Выберите аватар" name="Avatar Picker"/>
		<menu_item_call label="Приключения" name="Experiences"/>
		<menu_item_call label="Снимок" name="Take Snapshot"/>
		<menu_item_check label="Инвентарь" name="Inventory"/>
		<menu_item_check label="Инвентарь" name="ShowSidetrayInventory"/>
		<menu_item_check label="Управление движением" name="Movement Controls"/>
		<menu label="Движение" name="Movement">
			<menu_item_call label="Сесть" name="Sit Down Here"/>
<<<<<<< HEAD
			<menu_item_check label="Летать" name="Fly"/>
			<menu_item_call label="Прекратить летать" name="Stop flying"/>
			<menu_item_check label="Всегда бежать" name="Always Run"/>
			<menu_item_check label="Принудительно сесть на землю" name="Force Toggle Sitting" shortcut="control|alt|S"/>
			<menu_item_check label="Заблокировать перемещение" name="Move Lock"/>
			<menu_item_check label="Быстрый прыжок" name="Avatar Ignore Prejump"/>
		</menu>
		<menu_item_check label="Управление камерой" name="Camera Controls"/>
		<menu label="Исправление аватара" name="avhealth">
			<menu_item_call label="Остановить анимации аватара" name="Stop Animating My Avatar"/>
			<menu_item_call label="Остановить анимации аватара и отменить разрешения" name="Stop Animating My Avatar With Revoke"/>
			<menu_item_call label="Раздеформировать аватара" name="undeform_avatar"/>
			<menu_item_call label="Принудительное обновление внешности (Rebake)" name="Rebake Texture"/>
			<menu_item_call label="Сброс настроек мужского аватара  (Тест персонажа)" name="ResetDefaultAvM"/>
			<menu_item_call label="Сброс настроек женского аватара (Тест персонажа)" name="ResetDefaultAvF"/>
			<menu_item_check label="Показать объем текстур аватара (Замена для ARC)" name="Avatar Rendering Cost"/>
			<menu_item_call label="Измерение лагов" name="Lag Meter"/>
			<menu_item_call label="Пересоздать LSL мост" name="Recreate LSL Bridge"/>
		</menu>
		<menu_item_call label="Отслеживание денег" name="money_tracker"/>
		<menu_item_call label="Поза редактирования..." name="pose_stand"/>
		<menu label="Загрузить" name="Upload">
			<menu_item_call label="Изображение ([COST])..." name="Upload Image"/>
			<menu_item_call label="Звук ([COST])..." name="Upload Sound"/>
			<menu_item_call label="Анимацию ([COST])..." name="Upload Animation"/>
			<menu_item_call label="Меш модель..." name="Upload Model"/>
			<menu_item_call label="Множественная (многофайловая) загрузка..." name="Bulk Upload"/>
			<menu_item_call label="Установить разрешения по умолчанию..." name="perm prefs"/>
			<menu_item_call label="Импортировать набор деталей ..." name="import linkset"/>
		</menu>
		<menu_item_call label="Запрос статуса 'Администратор'" name="Request Admin Options"/>
		<menu_item_call label="Выход из статуса 'Администратор'" name="Leave Admin Options"/>
		<menu_item_check label="Показывать присоединенные HUD" name="Show HUD Attachments"/>
=======
			<menu_item_check label="Полет" name="Fly"/>
			<menu_item_check label="Всегда бегать" name="Always Run"/>
			<menu_item_call label="Остановить анимацию" name="Stop Animating My Avatar"/>
			<menu_item_call label="Ходьба / бег / полет..." name="WalkRunFly"/>
		</menu>
		<menu label="Статус" name="Status">
			<menu_item_check label="Нет на месте" name="Away"/>
			<menu_item_check label="Не беспокоить" name="Do Not Disturb"/>
		</menu>
		<menu_item_call label="Купить L$..." name="Buy and Sell L$"/>
		<menu_item_call label="Торговые исходящие..." name="MerchantOutbox"/>
		<menu_item_call label="Списки товаров торгового центра..." name="MarketplaceListings"/>
		<menu_item_call label="Информационная панель аккаунта..." name="Manage My Account"/>
		<menu_item_call label="Настройки..." name="Preferences"/>
		<menu_item_call label="Кнопки панели инструментов..." name="Toolbars"/>
		<menu_item_call label="Скрыть все элементы управления" name="Hide UI"/>
		<menu_item_check label="Показывать присоединения HUD" name="Show HUD Attachments"/>
>>>>>>> 0bbb1722
		<menu_item_call label="Выход из [APP_NAME]" name="Quit"/>
	</menu>
	<menu label="Общение" name="Communicate">
		<menu label="Статус в сети" name="Status">
			<menu_item_check label="Нет на месте" name="Away"/>
			<menu_item_check label="Не беспокоить" name="Do Not Disturb" />
			<menu_item_check label="Автоответчик" name="Set Autorespond"/>
			<menu_item_check label="Автоответчик не друзьям" name="Set Autorespond to non-friends"/>
			<menu_item_check label="Отклонять предложения телепортации и запросы" name="Automatically reject teleport offers"/>
		</menu>
		<menu_item_call label="Друзья" name="My Friends"/>
		<menu_item_check label="Контакты" name="Contacts"/>
		<menu_item_call label="Набор контактов" name="Contact Sets" shortcut="control|alt|shift|C"/>
		<menu_item_call label="Группы" name="My Groups"/>
		<menu_item_check label="Общий чат..." name="Nearby Chat"/>
		<menu_item_check label="Люди" name="People"/>
		<menu_item_check label="Разговоры" name="Conversations"/>
		<menu_item_check label="Жесты" name="Gestures"/>
		<menu label="Изменение голоса" name="VoiceMorphing">
			<menu_item_check label="Нет изменений голоса" name="NoVoiceMorphing"/>
			<menu_item_check label="Предварительный просмотр..." name="Preview"/>
			<menu_item_call label="Подписаться..." name="Subscribe"/>
		</menu>
		<menu_item_check name="Conversation Log..." label="Журнал разговоров..."/>
		<menu_item_check label="Ближайшие голоса" name="Nearby Voice"/>
		<menu_item_call label="Список заблокированных" name="Block List"/>
	</menu>
	<menu label="Мир" name="World">
		<menu_item_call label="Синхронизация анимации" name="Resync Animations"/>
		<menu_item_call label="Ближайшие аватары" name="Active Speakers"/>
		<menu_item_check label="Радар" name="Radar"/>
		<menu_item_call label="История телепортаций" name="Teleport History"/>
		<menu_item_check label="Места" name="Places"/>
		<menu_item_call label="Пункты" name="Destinations"/>
		<menu_item_check label="Мини карта" name="Mini-Map"/>
		<menu_item_check label="Карта мира" name="World Map"/>
<<<<<<< HEAD
		<menu_item_check label="Отслеживание региона" name="Region Tracker"/>
		<menu_item_call label="Создать закладку" name="Create Landmark Here"/>
		<menu_item_call label="Профиль локации" name="Place Profile"/>
		<menu_item_call label="Детали участка" name="About Land"/>
		<menu_item_call label="Детали региона" name="Region/Estate"/>
=======
		<menu_item_check label="Миникарта" name="Mini-Map"/>
		<menu_item_check label="Поиск" name="Search"/>
		<menu_item_call label="Телепортация домой" name="Teleport Home"/>
		<menu_item_call label="Установить дом здесь" name="Set Home to Here"/>
		<menu_item_call label="Снимок" name="Take Snapshot"/>
		<menu_item_call label="Профиль места" name="Place Profile"/>
		<menu_item_call label="О земле" name="About Land"/>
		<menu_item_call label="Регион/землевладение" name="RegionEstate"/>
		<menu_item_call label="Мои владения..." name="My Land"/>
>>>>>>> 0bbb1722
		<menu_item_call label="Купить эту землю" name="Buy Land"/>
		<menu_item_call label="Показать собственные земли" name="My Land"/>
		<menu label="Показать больше" name="LandShow">
			<menu_item_check label="Запрещающие линии" name="Ban Lines"/>
			<menu_item_check label="Маяки" name="beacons" shortcut="control|alt|shift|N"/>
			<menu_item_check label="Линии собственности" name="Property Lines"/>
			<menu_item_check label="Владельцев земли" name="Land Owners" shortcut="control|alt|W"/>
			<menu_item_check label="Координаты" name="Coordinates"/>
			<menu_item_check label="Права участка" name="Parcel Properties"/>
			<menu_item_check label="Расширенное меню" name="Show Advanced Menu"/>
		</menu>
		<menu_item_call label="Телепортироваться домой" name="Teleport Home"/>
		<menu_item_call label="Установить 'Дом' тут" name="Set Home to Here"/>
		<menu label="Положение солнца" name="Environment Settings">
			<menu_item_check label="Восход" name="Sunrise"/>
			<menu_item_check label="Полдень" name="Noon"/>
			<menu_item_check label="Закат" name="Sunset"/>
			<menu_item_check label="Полночь" name="Midnight"/>
			<menu_item_check label="Время острова" name="Revert to Region Default"/>
		</menu>
		<menu label="Редактор окружающей среды" name="Environment Editor">
			<menu_item_call label="Параметры среды..." name="Environment Settings"/>
			<menu name="Water Presets" label="Предустановки воды">
				<menu_item_call label="Новая предустановка..." name="new_water_preset"/>
				<menu_item_call label="Редактировать предустановку..." name="edit_water_preset"/>
				<menu_item_call label="Удалить предустановку..." name="delete_water_preset"/>
			</menu>
			<menu name="Sky Presets" label="Предустановки неба">
				<menu_item_call label="Новая предустановка..." name="new_sky_preset"/>
				<menu_item_call label="Редактировать предустановку..." name="edit_sky_preset"/>
				<menu_item_call label="Удалить предустановку..." name="delete_sky_preset"/>
			</menu>
			<menu name="Day Presets" label="Предустановки дня">
				<menu_item_call label="Новая предустановка..." name="new_day_preset"/>
				<menu_item_call label="Редактировать предустановку..." name="edit_day_preset"/>
				<menu_item_call label="Удалить предустановку..." name="delete_day_preset"/>
			</menu>
		</menu>
		<menu name="photo_and_video" label="Фото и Видео">
			<menu_item_call label="Инструменты фото" name="phototools_item_call"/>
			<menu_item_call label="Инструменты камеры" name="cameratools_item_call"/>
		</menu>
		<menu_item_call label="Поиск площади" name="area_search"/>
		<menu_item_call label="Проводник звуков" name="Sound Explorer"/>
		<menu_item_call label="Проводник анимаций" name="Animation Explorer"/>
		<menu_item_call label="Черный список активов" name="asset_blacklist"/>
	</menu>
	<menu label="Строить" name="BuildTools">
		<menu_item_check label="Строить" name="Show Build Tools"/>
		<menu label="Выбор инструмента строительства" name="Select Tool">
			<menu_item_call label="Инструменты фокуса" name="Focus"/>
			<menu_item_call label="Инструменты движения" name="Move"/>
			<menu_item_call label="Инструменты правки" name="Edit"/>
			<menu_item_call label="Инструменты создания" name="Create"/>
			<menu_item_call label="Инструменты земли" name="Land"/>
		</menu>
		<menu_item_call label="Соеденить" name="Link"/>
		<menu_item_call label="Разделить" name="Unlink"/>
		<menu_item_check label="Править соединенные части" name="Edit Linked Parts"/>
		<menu label="Выбрать соединенные части" name="Select Linked Parts">
			<menu_item_call label="Выбрать следующую часть" name="Select Next Part"/>
			<menu_item_call label="Выбрать предыдущую часть" name="Select Previous Part"/>
			<menu_item_call label="Подключить следующую часть" name="Include Next Part"/>
			<menu_item_call label="Подключить предыдущую часть" name="Include Previous Part"/>
		</menu>
		<menu_item_call label="Сфокусироваться на выбранном" name="Focus on Selection"/>
		<menu_item_call label="Увеличить выбранное" name="Zoom to Selection"/>
		<menu label="Объект" name="Object">
			<menu_item_call label="Купить" name="Menu Object Buy"/>
			<menu_item_call label="Взять" name="Menu Object Take"/>
			<menu_item_call label="Взять копию" name="Take Copy"/>
			<menu_item_call label="Дублировать" name="Duplicate"/>
			<menu_item_call label="Править частицы" name="Menu Object Edit Particles"/>
			<menu_item_call label="Сохранить с возвращением в инвентарь" name="Save Object Back to My Inventory"/>
			<menu_item_call label="Сохранить объект в инвентаре" name="Save Object Back to My Inventory"/>
			<menu_item_call label="Сохранить в содержимом объекта" name="Save Object Back to Object Contents"/>
			<menu_item_call label="Вернуть объект" name="Return Object back to Owner"/>
			<menu label="Сохранить как" name="Export Menu">
				<menu_item_call label="Резервную копию" name="Backup"/>
				<menu_item_call label="Collada" name="Collada"/>
			</menu>
		</menu>
		<menu label="Скрипты" name="Scripts">
			<menu_item_call label="Показать предупреждения/ошибки скриптов" name="Script Debug"/>
			<menu_item_call label="Информация о скриптах (Счетчик)" name="Script Info"/>
			<menu_item_call label="Перекомпилировать скрипты (Моно)" name="Mono"/>
			<menu_item_call label="Перекомпилировать скрипты (LSL)" name="LSL"/>
			<menu_item_call label="Сбросить скрипты" name="Reset Scripts"/>
			<menu_item_call label="Запустить скрипты" name="Set Scripts to Running"/>
			<menu_item_call label="Остановить скрипты" name="Set Scripts to Not Running"/>
			<menu_item_call label="Удалить скрипты в выбранном" name="Remove Scripts From Selection"/>
		</menu>
		<menu label="Поиск пути" name="Pathfinding">
			<menu_item_call label="Группы каналов..." name="pathfinding_linksets_menu_item"/>
			<menu_item_call label="Персонажей..." name="pathfinding_characters_menu_item"/>
			<menu_item_call label="Просмотр / тест..." name="pathfinding_console_menu_item"/>
			<menu_item_call label="Пересоздать регион" name="pathfinding_rebake_navmesh_item"/>
		</menu>
		<menu label="Параметры" name="Options">
			<menu_item_check label="Показать дополнительные разрешения" name="DebugPermissions"/>
			<menu_item_check label="Выбирать только мои объекты" name="Select Only My Objects"/>
			<menu_item_check label="Выбирать только подвижные объекты" name="Select Only Movable Objects"/>
			<menu_item_check label="Выбирать только копируемые объекты" name="Select Only Copyable Objects"/>
			<menu_item_check label="Включать объекты собственности группы" name="Include Group-Owned Objects"/>
			<menu_item_check label="Выбирать окружающее" name="Select By Surrounding"/>
			<menu_item_check label="Показать контуры выбранного" name="Show Selection Outlines"/>
			<menu_item_check label="Показать скрытый выбор" name="Show Hidden Selection"/>
			<menu_item_check label="Показать радиус света для выбранных" name="Show Light Radius for Selection"/>
			<menu_item_check label="Показать луч выбора" name="Show Selection Beam"/>
			<menu_item_check label="Привязка к сетке" name="Snap to Grid"/>
			<menu_item_call label="XY привязка объекта к сетке" name="Snap Object XY to Grid"/>
			<menu_item_call label="Использовать выбранное для сетки" name="Use Selection for Grid"/>
			<menu_item_call label="Параметры сетки..." name="Grid Options"/>
			<menu_item_call label="Установить разрешения по умолчанию..." name="Set default permissions"/>
		</menu>
		<menu label="Загрузить" name="Upload">
			<menu_item_call label="Изображение ([COST])..." name="Upload Image"/>
			<menu_item_call label="Звук ([COST])..." name="Upload Sound"/>
			<menu_item_call label="Анимацию ([COST])..." name="Upload Animation"/>
			<menu_item_call label="Меш модель..." name="Upload Model"/>
			<menu_item_call label="Несколько ([COST] за файл)..." name="Bulk Upload"/>
			<menu_item_call label="Импортировать группу каналов..." name="import linkset"/>
		</menu>
		<menu_item_call label="Отменить" name="Undo"/>
		<menu_item_call label="Повторить" name="Redo"/>
	</menu>
	<menu label="Содержимое" name="Content">
		<menu_item_check label="Поиск" name="Search"/>
		<menu_item_call label="Торговая площадка SL (Marketplace)" name="SL Marketplace"/>
		<menu_item_call label="Торговые данные L$" name="LindenXchange"/>
		<menu_item_call label="Библиотека скриптов" name="Script Library"/>
		<menu_item_call label="Блог Firestorm" name="Firestorm Blog"/>
		<menu_item_call label="Firestorm Flickr" name="Firestorm Flickr"/>
		<menu_item_call label="Firestorm YouTube" name="Firestorm YouTube"/>
		<menu_item_call label="Firestorm Twitter" name="Firestorm Twitter"/>
		<menu_item_call label="Firestorm Plurk" name="Firestorm Plurk"/>
		<menu_item_call label="Сообщение дня" name="Firestorm MoTD"/>
	</menu>
	<menu label="Помощь" name="Help">
		<menu_item_check label="Включить подсказки интерфейса клиента" name="Enable Hints"/>
		<menu_item_call label="Firestorm Wiki" name="Firestorm Wiki"/>
		<menu_item_call label="Поиск Проблемы" name="Troubleshooting"/>
		<menu_item_call label="Вступить в группу поддержки Firestorm" name="firestorm_support_group"/>
		<menu_item_call label="Расписание обучений Firestorm" name="Firestorm Classes Schedule"/>
		<!-- <menu_item_call label="Second Life Help" name="Second Life Help"/> -->
		<menu_item_call label="[CURRENT_GRID] помощь" name="current_grid_help"/>
		<menu_item_call label="О [CURRENT_GRID]" name="current_grid_about"/>
		<!-- <menu_item_call label="Tutorial" name="Tutorial"/>
		<menu_item_call label="Knowledge Base" name="Knowledge Base"/>
		<menu_item_call label="Wiki" name="Wiki"/>
		<menu_item_call label="Community Forums" name="Community Forums"/>
		<menu_item_call label="Support portal" name="Support portal"/>
		<menu_item_call label="[SECOND_LIFE] News" name="Second Life News"/>
		<menu_item_call label="[SECOND_LIFE] Blogs" name="Second Life Blogs"/> -->
		<menu_item_call label="Проверка статуса сети (Grid Status)" name="Grid Status"/>
		<menu_item_call label="Пожаловаться" name="Report Abuse"/>
		<menu_item_call label="Сообщить об ошибке" name="Report Bug"/>
		<menu_item_call label="Удары, толчки и просмотры" name="Bumps, Pushes &amp;amp; Hits"/>
		<menu_item_check label="Включить кнопку системной информации" name="Enable Sysinfo Button"/>
		<menu_item_call label="Информация о [APP_NAME]" name="About Second Life"/>
	</menu>
	<menu name="RLVa Main">
		<menu label="Отладка" name="Debug">
			<menu_item_check label="Отобразить RLVa в меню" name="Show Top-level RLVa Menu"/>
			<menu_item_check label="Показать сообщения отладки" name="Show Debug Messages"/>
			<menu_item_check label="Скрытие дублирующих сообщений" name="Hide Unset or Duplicate Messages"/>
			<menu_item_check label="Показать принятые ошибки" name="Show Assertion Failures"/>
			<menu_item_check label="Скрыть заблокированные слои" name="Hide Locked Layers"/>
			<menu_item_check label="Скрыть заблокированные вложения" name="Hide Locked Attachments"/>
			<menu_item_check label="Включить старые имена (Legacy Naming)" name="Enable Legacy Naming"/>
			<menu_item_check label="Включить 'Делиться одеждой' (Shared Wear)" name="Enable Shared Wear"/>
			<menu_item_check label="Переименование общих элементов при ношении" name="Rename Shared Items on Wear"/>
			<menu_item_check label="Блокировка..." name="Locks"/>
		</menu>
		<menu_item_check label="Разрешить OOC чат (Out Of Character)" name="Allow OOC Chat"/>
		<menu_item_check label="Запретить получение в #RLV" name="Forbid Give to #RLV"/>
		<menu_item_check label="Показать фильтрованый чат" name="Show Filtered Chat"/>
		<menu_item_check label="Показывать имена" name="Show Name Tags"/>
		<menu_item_check label="Замена одежды разблокирована" name="Wear Replaces Unlocked"/>
		<menu_item_check label="Ограничения..." name="Restrictions"/>
		<menu_item_check label="Строки..." name="Strings"/>
	</menu>
	<menu label="Расширенное" name="Advanced">
		<menu_item_call label="Перегрузить текстуры (rebake)" name="Rebake Texture"/>
		<menu_item_call label="Восстановить размер интерфейса по умолчанию" name="Set UI Size to Default"/>
		<menu_item_call label="Установить размер окна..." name="Set Window Size..."/>
		<menu_item_check label="Ограничить расстояние выбора" name="Limit Select Distance"/>
		<menu_item_check label="Отключить ограничения камеры" name="Disable Camera Distance"/>
		<menu_item_check label="Снимок высокого разрешения" name="HighResSnapshot"/>
		<menu_item_check label="Тихий снимок" name="QuietSnapshotsToDisk"/>
		<menu label="Инструменты производительности" name="Performance Tools">
			<menu_item_call label="Измерение лагов" name="Lag Meter"/>
			<menu_item_check label="Окно статистики" name="Statistics Bar"/>
			<menu_item_check label="Статистика загрузки сцены" name="Scene Load Statistics"/>
			<menu_item_check label="Показать объем текстур аватара" name="Avatar Rendering Cost"/>
		</menu>
		<menu label="Подсветка и видимость" name="Highlighting and Visibility">
			<menu_item_check label="Мигающие маяки" name="Cheesy Beacon"/>
			<menu_item_check label="Скрыть частицы" name="Hide Particles"/>
			<menu_item_check label="Скрыть выбранное" name="Hide Selected"/>
			<menu_item_check label="Подсветка прозрачного" name="Highlight Transparent"/>
			<menu_item_check label="Показывать прицел при виде от первого лица" name="ShowCrosshairs"/>
			<menu label="Всплывающие подсказки" name="Hover Tips">
				<menu_item_check label="Показывать подсказки" name="Show Tips"/>
				<menu_item_check label="Показывать подсказки инструментов земли" name="Land Tips"/>
				<menu_item_check label="Отображать подсказки на все объекты" name="Tips On All Objects"/>
			</menu>
		</menu>
		<menu label="Типы визуализации" name="Rendering Types">
			<menu_item_check label="Простой" name="Rendering Type Simple"/>
			<menu_item_check label="Альфа" name="Rendering Type Alpha"/>
			<menu_item_check label="Дерево" name="Rendering Type Tree"/>
			<menu_item_check label="Аватары" name="Rendering Type Character"/>
			<menu_item_check label="Исправление поверхности" name="Rendering Type Surface Patch"/>
			<menu_item_check label="Небо" name="Rendering Type Sky"/>
			<menu_item_check label="Вода" name="Rendering Type Water"/>
			<menu_item_check label="Земля" name="Rendering Type Ground"/>
			<menu_item_check label="Объем" name="Rendering Type Volume"/>
			<menu_item_check label="Трава" name="Rendering Type Grass"/>
			<menu_item_check label="Облака" name="Rendering Type Clouds"/>
			<menu_item_check label="Частицы" name="Rendering Type Particles"/>
			<menu_item_check label="Рельефное" name="Rendering Type Bump"/>
		</menu>
		<menu label="Визуализация возможностей" name="Rendering Features">
			<menu_item_check label="Интерфейс пользователя" name="ToggleUI"/>
			<menu_item_check label="Выбранный" name="Selected"/>
			<menu_item_check label="Выделенные" name="Highlighted"/>
			<menu_item_check label="Динамические текстуры" name="Dynamic Textures"/>
			<menu_item_check label="Тени от ног" name="Foot Shadows"/>
			<menu_item_check label="Туман" name="Fog"/>
			<menu_item_check label="Гибкие объекты" name="Flexible Objects"/>
		</menu>
		<menu label="Резервные копии медиа потоков" name="media_stream_import_export">
			<menu_item_call label="Импорт списка потоков XML..." name="media_stream_import"/>
			<menu_item_call label="Экспорт списка потоков XML..." name="media_stream_export"/>
		</menu>
		<menu_item_check label="Использовать плагин чтения сообщений" name="Use Plugin Read Thread"/>
		<menu_item_call label="Очистить кэш группы" name="ClearGroupCache"/>
		<menu_item_check label="Сглаживание мыши" name="Mouse Smoothing"/>
		<menu_item_call label="Сброск значений регулировки зазорами модулей" name="Release Keys"/>
		<menu label="Горячие клавиши" name="Shortcuts">
			<menu_item_call label="Загрузить изображение ([COST])..." name="Upload Image"/>
			<menu_item_check label="Поиск" name="Search"/>
			<menu_item_check label="Показать расширенное меню - старый ярлык" name="Show Advanced Menu - legacy shortcut"/>
			<menu_item_check label="Телепортация двойным нажатием" name="DoubleClick Teleport"/>
			<menu_item_check label="Всегда бежать" name="Always Run"/>
			<menu_item_check label="Лететь" name="Fly"/>
			<menu_item_call label="Закрыть окно" name="Close Window"/>
			<menu_item_call label="Закрыть все окна" name="Close All Windows"/>
			<menu_item_call label="Снимок на диск" name="Snapshot to Disk"/>
			<menu_item_call label="Вид от первого лица" name="Mouselook"/>
			<menu_item_call label="Обзор джойстиком" name="Joystick Flycam"/>
			<menu_item_call label="Сброс вида" name="Reset View"/>
			<menu_item_call label="Сброс ракурса" name="Reset Camera Angles"/>
			<menu_item_call label="Смотреть на последнего говорившего" name="Look at Last Chatter"/>
			<menu_item_call label="Приблизить" name="Zoom In"/>
			<menu_item_call label="Увеличение по умолчанию" name="Zoom Default"/>
			<menu_item_call label="Отдалить" name="Zoom Out"/>
		</menu>
		<menu_item_check label="Летать принудительно" name="Fly Override"/>
		<menu_item_check label="Контроль скриптами (RLVa)" name="RLV API"/>
		<menu_item_call label="Показать настройки отладки" name="Debug Settings" shortcut="control|alt|shift|S"/>
		<menu_item_check label="Показать меню разработчиков" name="Debug Mode"/>
	</menu>
	<menu label="Разработка" name="Develop">
		<menu label="Консоли" name="Consoles">
			<menu_item_check label="Консоль текстур" name="Texture Console"/>
			<menu_item_check label="Консоль отладки" name="Debug Console"/>
			<menu_item_call label="Консоль уведомлений" name="Notifications"/>
			<menu_item_check label="Консоль отладки региона" name="Region Debug Console"/>
			<menu_item_check label="Оперативные таймеры" name="Fast Timers"/>
			<menu_item_check label="Память" name="Memory"/>
			<menu_item_check label="Статистика по сцене" name="Scene Statistics"/>
			<menu_item_check label="Монитор загрузки сцены" name="Scene Loading Monitor"/>
			<menu_item_call label="Консоль отладки получения текстур" name="Texture Fetch Debug Console"/>
			<menu_item_check label="Консоль отладки региона" name="Region Debug Console"/>
			<menu_item_call label="Данные о регионе на консоль отладки" name="Region Info to Debug Console"/>
			<menu_item_call label="Данные о группе на консоль отладки" name="Group Info to Debug Console"/>
			<menu_item_call label="Данные о способностях на консоль отладки" name="Capabilities Info to Debug Console"/>
			<menu_item_check label="Камера" name="Camera"/>
			<menu_item_check label="Ветер" name="Wind"/>
			<menu_item_check label="Угол обзора" name="FOV"/>
			<menu_item_check label="Значок" name="Badge"/>
			<menu_item_check label="Куки" name="Cookies"/>
		</menu>
		<menu label="Отображать информацию" name="Display Info">
			<menu_item_check label="Показывать время" name="Show Time"/>
			<menu_item_check label="Показывать трансакции загрузки" name="Show Upload Transaction"/>
			<menu_item_check label="Показать данные о текстурах" name="Show Texture Info"/>
			<menu_item_call label="VRAM используемая каждым объектом" name="VRAM usage per object"/>
			<menu_item_check label="Показать данные по отрисовке аватара" name="Show Avatar Render Info"/>
			<menu_item_check label="Показать данные по отрисовке" name="Show Render Info"/>
			<menu_item_check label="Показать матрицы" name="Show Matrices"/>
			<menu_item_check label="Показать цвет под курсором" name="Show Color Under Cursor"/>
			<menu_item_check label="Показать память" name="Show Memory"/>
			<menu_item_check label="Показать закрытые данные о памяти" name="Show Private Mem Info"/>
			<menu_item_check label="Показать обновления объектов" name="Show Updates"/>
		</menu>
		<menu label="Принудительно вызвать ошибку" name="Force Errors">
			<menu_item_call label="Точка остановки (breakpoint)" name="Force Breakpoint"/>
			<menu_item_call label="Вызов ошибки LL и сбой" name="Force LLError And Crash"/>
			<menu_item_call label="Неправильный доступ к памяти" name="Force Bad Memory Access"/>
			<menu_item_call label="Бесконечный цикл" name="Force Infinite Loop"/>
			<menu_item_call label="Сбой драйвера" name="Force Driver Carsh"/>
			<menu_item_call label="Исключение программы" name="Force Software Exception"/>
			<menu_item_call label="Отключение клиента" name="Force Disconnect Viewer"/>
			<menu_item_call label="Имитировать утечку памяти" name="Memory Leaking Simulation"/>
		</menu>
		<menu label="Тестирование прорисовки" name="Render Tests">
			<menu_item_check label="Смещение камеры" name="Camera Offset"/>
			<menu_item_check label="Случайная частота кадров" name="Randomize Framerate"/>
			<menu_item_check label="Периодическое замедление кадров" name="Periodic Slow Frame"/>
			<menu_item_check label="Тест кадров" name="Frame Test"/>
			<menu_item_call label="Профиль кадра" name="Frame Profile"/>
			<menu_item_call label="Стандарт (benchmark)" name="Benchmark"/>
		</menu>
		<menu label="Метаданные прорисовки" name="Render Metadata">
			<menu_item_check label="Ограничительные рамки (Bounding Boxes)" name="Bounding Boxes"/>
			<menu_item_check label="Хитбоксы аватара (Hitboxy)" name="Avatar Hitboxes"/>
			<menu_item_check label="Нормали" name="Normals"/>
			<menu_item_check label="Октадерево" name="Octree"/>
			<menu_item_check label="Тень усеченного конуса (Shadow Frusta)" name="Shadow Frusta"/>
			<menu_item_check label="Физические формы" name="Physics Shapes"/>
			<menu_item_check label="Окклюзия" name="Occlusion"/>
			<menu_item_check label="Пакетная прорисовка" name="Render Batches"/>
			<menu_item_check label="Тип обновления" name="Update Type"/>
			<menu_item_check label="Анимация текстуры" name="Texture Anim"/>
			<menu_item_check label="Приоритет текстуры" name="Texture Priority"/>
			<menu_item_check label="Площадь текстуры" name="Texture Area"/>
			<menu_item_check label="Площадь грани" name="Face Area"/>
			<menu_item_check label="Информация об уровнях детализации" name="LOD Info"/>
			<menu_item_check label="Строительство очереди" name="Build Queue"/>
			<menu_item_check label="Освещение" name="Lights"/>
			<menu_item_check label="Частицы" name="Particles"/>
			<menu_item_check label="Каркас столкновений" name="Collision Skeleton"/>
			<menu_item_check label="Стыки" name="Joints"/>
			<menu_item_check label="Лучи" name="Raycast"/>
			<menu_item_check label="Направления ветра" name="Wind Vectors"/>
			<menu_item_check label="Сложность прорисовки" name="rendercomplexity"/>
			<menu_item_check label="Байты присоединения" name="attachment bytes"/>
			<menu_item_check label="Лепка" name="Sculpt"/>
			<menu_item_check label="Размер текстуры" name="Texture Size"/>
			<menu label="Плотность текстуры" name="Texture Density">
				<menu_item_check label="Нет" name="None"/>
				<menu_item_check label="Текущая" name="Current"/>
				<menu_item_check label="Желаемая" name="Desired"/>
				<menu_item_check label="Полная" name="Full"/>
			</menu>
		</menu>
		<menu label="Прорисовка" name="Rendering">
			<menu_item_check label="Оси" name="Axes"/>
			<menu_item_check label="Касательный базис" name="Tangent Basis"/>
			<menu_item_check label="Основная информация выбранной текстуры" name="Selected Texture Info Basis"/>
			<menu_item_call label="Информация выбранного материала" name="Selected Material Info"/>
			<menu_item_check label="Каркас" name="Wireframe"/>
			<menu_item_check label="Окклюзия объект-объект" name="Object-Object Occlusion"/>
			<menu_item_check label="Расширенное освещение" name="Advanced Lighting Model"/>
			<menu_item_check label="Тени для Солнца/Луны/Прожекторо" name="Shadows from Sun/Moon/Projectors"/>
			<menu_item_check label="SSAO и сглаживание теней" name="SSAO and Shadow Smoothing"/>
			<menu_item_check label="Отладка GL" name="Debug GL"/>
			<menu_item_check label="Отладка конвейера" name="Debug Pipeline"/>
			<menu_item_check label="Автоматические альфа-маски (отложенные)" name="Automatic Alpha Masks (deferred)"/>
			<menu_item_check label="Автоматические альфа-маски (не отложенные)" name="Automatic Alpha Masks (non-deferred)"/>
			<menu_item_check label="Текстуры анимаций" name="Animation Textures"/>
			<menu_item_check label="Отключение текстур" name="Disable Textures"/>
			<menu_item_check label="Текстуры в полном разрешении (ОПАСНО)" name="Full Res Textures"/>
			<menu_item_check label="Прорисовка присоединенных источников света" name="Render Attached Lights"/>
			<menu_item_check label="Прорисовка присоединенных частиц" name="Render Attached Particles"/>
			<menu_item_check label="Парящие светящиеся объекты" name="Hover Glow Objects"/>
		</menu>
		<menu label="Сеть" name="Network">
			<menu_item_check label="Приостановить аватара" name="AgentPause"/>
			<menu_item_call label="Включить журнал сообщений" name="Enable Message Log"/>
			<menu_item_call label="Отключить журнал сообщений" name="Disable Message Log"/>
			<menu_item_check label="Скорость интерполяции объектов" name="Velocity Interpolate Objects"/>
			<menu_item_check label="Время ответа интерполяции позиции объекта" name="Ping Interpolate Object Positions"/>
			<menu_item_call label="Снижение пакета" name="Drop a Packet" shortcut="control|alt|L"/>
		</menu>
		<menu_item_call label="Дамп камеры со скриптами" name="Dump Scripted Camera"/>
		<menu label="Запись" name="Recorder">
			<menu_item_call label="Старт записи события" name="Start event recording"/>
			<menu_item_call label="Конец записи события" name="Stop event recording"/>
			<menu_item_call label="Воспроизведение записи события" name="Playback event recording"/>
			<menu_item_call label="Начать воспроизведение" name="Start Playback"/>
			<menu_item_call label="Остановить воспроизведение" name="Stop Playback"/>
			<menu_item_call label="Зациклить воспроизведение" name="Loop Playback"/>
			<menu_item_call label="Начало записи" name="Start Record"/>
			<menu_item_call label="Конец записи" name="Stop Record"/>
		</menu>
		<menu label="Мир" name="DevelopWorld">
			<menu_item_check label="Перекрытие солнца в симуляторе" name="Sim Sun Override"/>
			<menu_item_check label="Фиксированная погода" name="Fixed Weather"/>
			<menu_item_call label="Дамп кэша объектов региона" name="Dump Region Object Cache"/>
			<menu_item_call label="Дамп возможностей симулятора в общий чат" name="DumpSimFeaturesToChat"/>
		</menu>
		<menu label="Интерфейс пользователя" name="UI">
			<menu_item_call label="Тест медиа браузера" name="Web Browser Test"/>
			<menu_item_check label="Тест перезапуска региона..." name="Region Restart Test"/>
			<menu_item_call label="Браузер Web содержимого" name="Web Content Browser"/>
			<menu_item_call label="Тест соединения с Facebook" name="FB Connect Test"/>
			<menu_item_call label="Дамп SelectMgr" name="Dump SelectMgr"/>
			<menu_item_call label="Дамп инвентаря" name="Dump Inventory"/>
			<menu_item_call label="Дамп таймеров" name="Dump Timers"/>
			<menu_item_call label="Дамп средств фокусировки" name="Dump Focus Holder"/>
			<menu_item_call label="Печать информации о выбранных объектах" name="Print Selected Object Info"/>
			<menu_item_call label="Печать информации об агенте" name="Print Agent Info"/>
			<menu_item_check label="Двойное нажатие - Автопилот" name="Double-ClickAuto-Pilot"/>
			<menu_item_check label="Двойное нажатие - Телепортация" name="DoubleClick Teleport"/>
			<menu_item_check label="Отладка SelectMgr" name="Debug SelectMgr"/>
			<menu_item_check label="Отладка нажатий" name="Debug Clicks"/>
			<menu_item_check label="Отладка обзора" name="Debug Views"/>
			<menu_item_check label="Отладка названий инструментов подсказки" name="Debug Name Tooltips"/>
			<menu_item_check label="Отладка событий мышки" name="Debug Mouse Events"/>
			<menu_item_check label="Отладка клавиш" name="Debug Keys"/>
			<menu_item_check label="Отладка окна процесса" name="Debug WindowProc"/>
		</menu>
		<menu label="XUI/XML" name="XUI">
			<menu_item_call label="Перезагрузить цветовые установки" name="Reload Color Settings"/>
			<menu_item_call label="Показать проверку шрифтов" name="Show Font Test"/>
			<menu_item_call label="Загрузить из XML" name="Load from XML"/>
			<menu_item_call label="Сохранить в XML" name="Save to XML"/>
			<menu_item_check label="Показать названия XUI" name="Show XUI Names"/>
			<menu_item_check label="Показать отладочную информацию" name="DebugViews"/>
			<menu_item_call label="Инструменты просмотра XUI" name="UI Preview Tool"/>
			<menu_item_call label="Отправить пробное ЛС" name="Send Test IMs"/>
			<menu_item_call label="Очистить кэши имен" name="Flush Names Caches"/>
		</menu>
		<menu label="Аватар" name="Character">
			<menu label="Захват отрисованных текстур" name="Grab Baked Texture">
				<menu_item_call label="Ирис" name="Grab Iris"/>
				<menu_item_call label="Голова" name="Grab Head"/>
				<menu_item_call label="Верх тела" name="Grab Upper Body"/>
				<menu_item_call label="Низ тела" name="Grab Lower Body"/>
				<menu_item_call label="Юбка" name="Grab Skirt"/>
			</menu>
			<menu label="Проверка персонажа" name="Character Tests">
				<menu_item_call label="Внешность в XML" name="Appearance To XML"/>
				<menu_item_call label="Переключить геометрию персонажа" name="Toggle Character Geometry"/>
				<menu_item_call label="Проверка мужчины" name="Test Male"/>
				<menu_item_call label="Проверка женщины" name="Test Female"/>
				<menu_item_check label="Разрешить выбирать аватар" name="Allow Select Avatar"/>
			</menu>
			<menu label="Скорость анимации" name="Animation Speed">
				<menu_item_call label="Все анимации на 10% быстрее" name="All Animations 10 Faster"/>
				<menu_item_call label="Все анимации на 10% медленее" name="All Animations 10 Slower"/>
				<menu_item_call label="Сбросить все скорости анимации" name="Reset All Animation Speed"/>
				<menu_item_check label="Анимации медленных движений" name="Slow Motion Animations"/>
			</menu>
			<menu_item_call label="Сброс настроек на начальные" name="Force Params to Default"/>
			<menu_item_check label="Информация об анимации" name="Animation Info"/>
			<menu_item_check label="Показать взгляд" name="Show Look At"/>
			<menu_item_check label="Показать указание" name="Show Point At"/>
			<menu_item_check label="Отладка обновлений соединений" name="Debug Joint Updates"/>
			<menu_item_check label="Отключить детализацию (LOD)" name="Disable LOD"/>
			<menu_item_check label="Отладка видимости персонажа" name="Debug Character Vis"/>
			<menu_item_check label="Показать скелет" name="Show Collision Skeleton"/>
			<menu_item_check label="Отобразить действие агента" name="Display Agent Target"/>
			<menu_item_call label="Дамп присоединений" name="Dump Attachments"/>
			<menu_item_call label="Отладка текстур аватара" name="Debug Avatar Textures" shortcut="control|alt|shift|A"/>
			<menu_item_call label="Дамп локальных текстур" name="Dump Local Textures"/>
			<menu_item_call label="Перезагрузка частиц облака аватара" name="Reload Avatar Cloud Particle"/>
		</menu>
		<menu_item_check label="HTTP Текстуры" name="HTTP Textures"/>
		<menu_item_call label="Сжатие изображений" name="Compress Images"/>
		<menu_item_call label="Включить Visual Leak Detector" name="Enable Visual Leak Detector"/>
		<menu_item_check label="Вывод минидампа при отладке" name="Output Debug Minidump"/>
		<menu_item_check label="Окно консоли при следующем запуске" name="Console Window"/>
		<menu label="Установить уровень журнала" name="Set Logging Level">
			<menu_item_check label="Отладка" name="Debug"/>
			<menu_item_check label="Информация" name="Info"/>
			<menu_item_check label="Предупреждение" name="Warning"/>
			<menu_item_check label="Ошибка" name="Error"/>
			<menu_item_check label="Нет" name="None"/>
		</menu>
		<menu_item_call label="Запрос статуса администратора" name="Request Admin Options"/>
		<menu_item_call label="Выход из статуса администратора" name="Leave Admin Options"/>
		<menu_item_check label="Показать меню администратора" name="View Admin Options"/>
	</menu>
	<menu label="Администратор" name="Admin">
		<menu label="Объект" name="AdminObject">
			<menu_item_call label="Получить копию" name="Admin Take Copy"/>
			<menu_item_call label="Назначить меня владельцем" name="Force Owner To Me"/>
			<menu_item_call label="Назначить полноправным владельцем" name="Force Owner Permissive"/>
			<menu_item_call label="Удалить" name="Delete"/>
			<menu_item_call label="Заблокировать" name="Lock"/>
			<menu_item_call label="Получить ID активов" name="Get Assets IDs"/>
		</menu>
		<menu label="Участок" name="Parcel">
			<menu_item_call label="Назначить меня владельцем" name="Owner To Me"/>
			<menu_item_call label="Задать для контента Linden" name="Set to Linden Content"/>
			<menu_item_call label="Запрос на публичную землю" name="Claim Public Land"/>
		</menu>
		<menu name="Регион">
			<menu_item_call label="Дамп временных данных актива" name="Dump Temp Asset Data"/>
			<menu_item_call label="Сохранить состояние региона" name="Save Region State"/>
		</menu>
		<menu_item_call label="Инструменты Бога" name="God Tools"/>
	</menu>
	<menu name="Deprecated">
		<menu label="Присоеденить объект" name="Attach Object"/>
		<menu label="Отсоединить объект" name="Detach Object"/>
		<menu label="Снять одежду" name="Take Off Clothing">
			<menu_item_call label="Рубашку" name="Shirt"/>
			<menu_item_call label="Штаны" name="Pants"/>
			<menu_item_call label="Обувь" name="Shoes"/>
			<menu_item_call label="Носки" name="Socks"/>
			<menu_item_call label="Куртку" name="Jacket"/>
			<menu_item_call label="Перчатки" name="Gloves"/>
			<menu_item_call label="Майку" name="Menu Undershirt"/>
			<menu_item_call label="Трусы" name="Menu Underpants"/>
			<menu_item_call label="Юбку" name="Skirt"/>
			<menu_item_call label="Тутуировку" name="Tattoo"/>
			<menu_item_call label="Физику" name="Physics"/>
			<menu_item_call label="Всю одежду" name="All Clothes"/>
		</menu>
		<menu label="Помощь" name="DeprecatedHelp">
			<menu_item_call label="Официальный блог Linden" name="Official Linden Blog"/>
			<menu_item_call label="Портал скриптов" name="Scripting Portal"/>
			<menu label="Сообщение об ошибке" name="Bug Reporting">
				<menu_item_call label="Общедоступное средство отслеживания проблем" name="Public Issue Tracker"/>
				<menu_item_call label="Помощь по общедоступному средству отслеживания проблем" name="Publc Issue Tracker Help"/>
				<menu_item_call label="Сообщение об ошибке 101" name="Bug Reporing 101"/>
				<menu_item_call label="Проблемы безопасности" name="Security Issues"/>
				<menu_item_call label="QA Wiki" name="QA Wiki"/>
				<menu_item_call label="Официальный блог Linden" name="Official Linden Blog"/>
			</menu>
		</menu>
	</menu>
</menu_bar><|MERGE_RESOLUTION|>--- conflicted
+++ resolved
@@ -18,7 +18,6 @@
 		<menu_item_check label="Управление движением" name="Movement Controls"/>
 		<menu label="Движение" name="Movement">
 			<menu_item_call label="Сесть" name="Sit Down Here"/>
-<<<<<<< HEAD
 			<menu_item_check label="Летать" name="Fly"/>
 			<menu_item_call label="Прекратить летать" name="Stop flying"/>
 			<menu_item_check label="Всегда бежать" name="Always Run"/>
@@ -52,25 +51,6 @@
 		<menu_item_call label="Запрос статуса 'Администратор'" name="Request Admin Options"/>
 		<menu_item_call label="Выход из статуса 'Администратор'" name="Leave Admin Options"/>
 		<menu_item_check label="Показывать присоединенные HUD" name="Show HUD Attachments"/>
-=======
-			<menu_item_check label="Полет" name="Fly"/>
-			<menu_item_check label="Всегда бегать" name="Always Run"/>
-			<menu_item_call label="Остановить анимацию" name="Stop Animating My Avatar"/>
-			<menu_item_call label="Ходьба / бег / полет..." name="WalkRunFly"/>
-		</menu>
-		<menu label="Статус" name="Status">
-			<menu_item_check label="Нет на месте" name="Away"/>
-			<menu_item_check label="Не беспокоить" name="Do Not Disturb"/>
-		</menu>
-		<menu_item_call label="Купить L$..." name="Buy and Sell L$"/>
-		<menu_item_call label="Торговые исходящие..." name="MerchantOutbox"/>
-		<menu_item_call label="Списки товаров торгового центра..." name="MarketplaceListings"/>
-		<menu_item_call label="Информационная панель аккаунта..." name="Manage My Account"/>
-		<menu_item_call label="Настройки..." name="Preferences"/>
-		<menu_item_call label="Кнопки панели инструментов..." name="Toolbars"/>
-		<menu_item_call label="Скрыть все элементы управления" name="Hide UI"/>
-		<menu_item_check label="Показывать присоединения HUD" name="Show HUD Attachments"/>
->>>>>>> 0bbb1722
 		<menu_item_call label="Выход из [APP_NAME]" name="Quit"/>
 	</menu>
 	<menu label="Общение" name="Communicate">
@@ -107,23 +87,11 @@
 		<menu_item_call label="Пункты" name="Destinations"/>
 		<menu_item_check label="Мини карта" name="Mini-Map"/>
 		<menu_item_check label="Карта мира" name="World Map"/>
-<<<<<<< HEAD
 		<menu_item_check label="Отслеживание региона" name="Region Tracker"/>
 		<menu_item_call label="Создать закладку" name="Create Landmark Here"/>
 		<menu_item_call label="Профиль локации" name="Place Profile"/>
 		<menu_item_call label="Детали участка" name="About Land"/>
-		<menu_item_call label="Детали региона" name="Region/Estate"/>
-=======
-		<menu_item_check label="Миникарта" name="Mini-Map"/>
-		<menu_item_check label="Поиск" name="Search"/>
-		<menu_item_call label="Телепортация домой" name="Teleport Home"/>
-		<menu_item_call label="Установить дом здесь" name="Set Home to Here"/>
-		<menu_item_call label="Снимок" name="Take Snapshot"/>
-		<menu_item_call label="Профиль места" name="Place Profile"/>
-		<menu_item_call label="О земле" name="About Land"/>
-		<menu_item_call label="Регион/землевладение" name="RegionEstate"/>
-		<menu_item_call label="Мои владения..." name="My Land"/>
->>>>>>> 0bbb1722
+		<menu_item_call label="Детали региона" name="RegionEstate"/>
 		<menu_item_call label="Купить эту землю" name="Buy Land"/>
 		<menu_item_call label="Показать собственные земли" name="My Land"/>
 		<menu label="Показать больше" name="LandShow">
