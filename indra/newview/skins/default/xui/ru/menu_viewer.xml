--- conflicted
+++ resolved
@@ -37,11 +37,7 @@
 		</menu>
 
 		<menu_item_call label="Выберите аватар" name="Avatar Picker"/>
-<<<<<<< HEAD
-
-=======
 		<menu_item_call label="Удалить выбранные присоединения" name="Remove Selected Attachments"/>
->>>>>>> 1a8a5404
 		<menu_item_call label="Высота смещения" name="HoverHeight"/>
 		<menu label="Движение" name="Movement">
 			<menu_item_call label="Встать" name="Stand up"/>
@@ -292,11 +288,7 @@
 			<menu_item_call label="Установить разрешения по умолчанию..." name="Set default permissions"/>
 		</menu>
 		<menu label="Загрузить" name="Upload">
-<<<<<<< HEAD
 			<menu_item_call label="Изображение..." name="Upload Image"/>
-=======
-			<menu_item_call label="Изображение (L$[COST])..." name="Upload Image"/>
->>>>>>> 1a8a5404
 			<menu_item_call label="Звук (L$[COST])..." name="Upload Sound"/>
 			<menu_item_call label="Анимацию (L$[COST])..." name="Upload Animation"/>
 			<menu_item_call label="Меш модель..." name="Upload Model"/>
