--- conflicted
+++ resolved
@@ -289,11 +289,7 @@
 			<menu_item_call label="Установить разрешения по умолчанию..." name="Set default permissions"/>
 		</menu>
 		<menu label="Загрузить" name="Upload">
-<<<<<<< HEAD
-			<menu_item_call label="Изображение (L$[COST])..." name="Upload Image"/>
-=======
 			<menu_item_call label="Изображение..." name="Upload Image"/>
->>>>>>> 6fba1530
 			<menu_item_call label="Звук (L$[COST])..." name="Upload Sound"/>
 			<menu_item_call label="Анимацию (L$[COST])..." name="Upload Animation"/>
 			<menu_item_call label="Меш модель..." name="Upload Model"/>
