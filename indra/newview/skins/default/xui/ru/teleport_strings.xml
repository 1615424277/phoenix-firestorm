--- conflicted
+++ resolved
@@ -1,4 +1,4 @@
-<?xml version="1.0" encoding="utf-8" standalone="yes" ?>
+<?xml version="1.0" encoding="utf-8" standalone="yes"?>
 <teleport_messages>
 	<message_set name="errors">
 		<message name="invalid_tport">
@@ -43,7 +43,6 @@
 			Не удается найти назначение телепорта. Назначение может быть временно недоступно или не существует. Пожалуйста, попробуйте еще раз через несколько минут.
 		</message>
 		<message name="no_inventory_host">
-<<<<<<< HEAD
 			Система инвентаря в настоящее время недоступена.
 		</message>
     <message name="MustGetAgeRegion">
@@ -52,18 +51,10 @@
     <message name="RegionTPSpecialUsageBlocked">
       Невозможно войти в регион. '[REGION_NAME]' является игровым регионом и вы должны отвечать определенным критериям, чтобы войти. Для получения дополнительной информации, пожалуйста, просмотрите [http://wiki.secondlife.com/wiki/Linden_Lab_Official:Second_Life_Skill_Gaming_FAQ Skill Gaming FAQ].
     </message>
-  </message_set>
-=======
-			Система инвентаря сейчас недоступна.
-		</message>
-		<message name="MustGetAgeRegion">
-			Входить в этот регион могут только жители 18 лет и старше.
-		</message>
 		<message name="RegionTPSpecialUsageBlocked">
 			Не удалось войти в регион. «[REGION_NAME]» – это регион развивающих игр, и для входа в него надо соответствовать определенным условиям. Подробнее см. на странице [http://wiki.secondlife.com/wiki/Linden_Lab_Official:Skill_Gaming_in_Second_Life Skill Gaming FAQ].
 		</message>
-	</message_set>
->>>>>>> 3aeb346b
+  </message_set>
 	<message_set name="progress">
 		<message name="sending_dest">
 			Отправка по назначению.
