<?xml version="1.0" encoding="utf-8" standalone="yes" ?>
<panel name="firestorm">
<panel.string name="BeamsOffLabel">
	=== ВЫКЛ ===
</panel.string>
<string name="EmbeddedItemNotSet">
	Нет набора
</string>
<string name="EmbeddedItemNotAvailable">
	Недоступен
</string>
<string name="EmbeddedItemNotLoggedIn">
	Войти
</string>
<tab_container label="Настройки Firestorm" name="tabs">
    <panel label="Основное" name="tab-extras">
        <check_box name="checkMiscRLVa" label="Контроль скриптами (RLVa)" />
        <text name="textMiscRLVaRestart">
            (требуется перезапуск)
        </text>
        <check_box label="Строить и выкладывать под группой земли(при возм.)" name="grouplandrez" tool_tip="Пытаться выложить объекты под группой земели, если вы состоите в группе земли, независимо от того, какой тег текущей группы вы носите."/>
        <check_box label="Создание эффектов частиц, при общении скриптов" name="EffectScriptChatParticles" tool_tip="Если вы включите эту опцию, то скриптовые объекты будут отображать вращающиеся световые частицы, когда скрипты будут общаться" />
        <check_box label="Выключение отслеживающего маяка, после достижения цели аватаром (&lt;= 3m)" name="FSDisableAvatarTrackerAtCloseIn" tool_tip="Когда вы включите эту опцию, отслеживающий маяк автоматически выключается, если расстояние до аватара меньше, чем 3 м (по умолчанию)." />
        <check_box label="Отключение экрана входа" name="login_screen_toggle" tool_tip="Отключение черного экрана входа" />
        <check_box label="Отключение экрана выхода" name="logout_screen_toggle" tool_tip="Отключение черного экрана выхода" />
        <check_box label="Постепенное увеличение дальности прорисовки" name="FSRenderFarClipStepping" tool_tip="Если вы включите эту опцию, Firestorm будет постепенно увеличивать дальность прорисовки после телепортации." />
        <slider name="progressive_draw_distance_interval" tool_tip="Интервал в секундах между каждым последующим расширением" />
        <check_box name="UseLSLBridge" label="Активировать мост LSL" tool_tip="Активировать мост LSL" />
        <combo_box name="UseLSLFlightAssist" tool_tip="Включить скрипт, чтобы помочь летать и парить на больших высотах">
            <combo_box.item label="Помошь полета: Выключено" name="flight_disabled" />
            <combo_box.item label="Помошь полета: Легкое ускорение" name="flight_mild" />
            <combo_box.item label="Помошь полета: Умеренное ускорение" name="flight_moderate" />
            <combo_box.item label="Помошь полета: Сильное ускорение" name="flight_strong" />
            <combo_box.item label="Помошь полета: Экстремальное ускорение" name="flight_extreme" />
        </combo_box>
    </panel>
    <panel label="Защита" name="ProtectionTab">
        <check_box label="Блокировка нажатия левой кнопкой мыши, чтобы сесть на объекты" name="FSBlockClickSit" />
        <check_box label="Позволить скриптам использовать (llMapDestination)" name="ScriptsCanShowUI" />
        <text name="revokepermissions_txt">
         Отменить разрешение анимирования:
         </text>
        <radio_group name="FSRevokePerms">
            <radio_item label="Никогда (изначальное разрешение)" name="never_radio" />
            <radio_item label="Отменить на СЕСТЬ" name="sit_radio" />
            <radio_item label="Отменить на ВСТАТЬ" name="stand_radio" />
            <radio_item label="Отменить на СЕСТЬ и ВСТАТЬ" name="sitnstand_radio" />
        </radio_group>
        <text name="SurfaceAreaThreshholdLabel">
         Защита от лага текстур (может нарушить некоторые объекты):
        </text>
        <check_box label="Скрывать объекты с высокой площадью текстуры. Порог: " name="RenderVolumeSAProtection" tool_tip="Это защищает вас от объектов с очень большими текстурами что часто приводик к сбою клиента. По умолчанию составляет 5000 квадратных метров" />
        <check_box label="Включить антиспам" name="UseAntiSpam" />
        <check_box label="Включить антиспам для ваших объектов" name="FSUseAntiSpamMine" tool_tip="Это позволит применить защиту от спама даже к вашим объектам."/>
        <text name="AntiSpamText1">
           Максимум строк за сообщение:
        </text>
        <spinner name="_NACL_AntiSpamNewlines" tool_tip="Максимальное количество строк, чтобы принять в одном текстовом сообщении [По умолчанию: 70]" />
        <text name="AntiSpamText2">
           Максимальный поток от источника:
        </text>
        <spinner name="_NACL_AntiSpamAmount" tool_tip="Максимальное количество аналогичных событий от одного источника за интервал 2 секунды.  [По умолчанию: 10]" />
        <text name="AntiSpamText3">
           Множитель для звуковых запросов:
        </text>
        <spinner name="_NACL_AntiSpamSoundMulti" tool_tip="Множитель для звукового воспроизведения [По умолчанию: 10]" />
        <text name="AntiSpamText4">
           Множитель предварительной нагрузки:
        </text>
        <spinner name="_NACL_AntiSpamSoundPreloadMulti" tool_tip="Множитель запросов предзагрузки звуков [По умолчанию: 4]" />
        <button name="AntiSpamUnblock" label="Разблокировать все источники спама" />
        <check_box label="Подтверждение перед оплатой:" name="FSConfirmPayments" tool_tip="Показывать диалоговое окно подтверждения платежа, прежде чем заплатить сумму, превышающую порог. Чтобы всегда показывать подтверждение, установить порог в 0."/>
        <spinner name="FSPaymentConfirmationThreshold" tool_tip="Показывать диалоговое окно подтверждения платежа, прежде чем заплатить сумму, превышающую порог. Чтобы всегда показывать подтверждение, установить порог в 0." width="100"/>
    </panel>
    <panel label="Аватар" name="firestorm_avatar">
        <text name="HeadMovement">
            Радиус поворота головы ('0' нет движений.):
        </text>
        <slider label="Вертикальный диапазон движения головы:" tool_tip="Вертикальный диапазон движения головы в градусах" name="PitchFromMousePositionSlider" />
        <text name="PitchFromMousePositionText">
            градусов
        </text>
        <slider label="Горизонтальный диапазон движения головы:" tool_tip="Горизонтальный диапазон движения головы в градусах" name="YawFromMousePositionSlider" />
        <text name="YawFromMousePositionText">
            градусов
        </text>
        <text name="note_lookat">
             (Настройки фокуса камеры во вкладке Приватность → Фокус камеры)
        </text>
        <check_box label="Запретить случайное движение глаз аватара" name="FSStaticEyes"/>
        <text name="BeamPrefs">
            Эффекты луча выбора
        </text>
        <button name="BeamColor_delete" label="Удалить" tool_tip="Удалить" />
        <combo_box name="BeamColor_combo" tool_tip="Выберите предопределенную установку для луча выбора" />
        <button name="BeamColor_new" label="Создать" tool_tip="Создать" />
        <button name="BeamColor_refresh" label="Обновить" tool_tip="Обновить" />
        <slider name="FSMaxBeamsPerSecond" label="Обновлений луча/сек.:" tool_tip="Как много обновлений получает луч за одну секунду. По умолчанию 40" />
        <check_box label="Включить луч выбора" name="SLPartBeam" />
        <check_box label="Отправлять данные выбора в чат" name="FSParticleChat" tool_tip="Отправлять данные выбора в общий чат в канал 9000." />
        <combo_box name="FSBeamShape_combo" tool_tip="Выбор формы луча частиц" />
        <button name="delete_beam" label="Удалить" tool_tip="Удалить" />
        <button name="custom_beam_btn" label="Создать" tool_tip="Создать" />
        <button name="refresh_beams" label="Обновить" tool_tip="Обновить" />
        <slider name="FSBeamShapeScale" label="Масштаб:" tool_tip="Измените масштаб частиц луча выбора" />
        <text name="BridgeProtocols">
            Интеграция внешних протоколов моста LSL:
        </text>
        <check_box label="Разрешить протокол OpenCollar, чтобы разрешить или запретить строить в AO" name="BridgeIntegrationOC" />
        <check_box label="Разрешить протокол LockMeister, чтобы разрешить или запретить строить в AO" name="BridgeIntegrationLM" />
    </panel>
<<<<<<< HEAD
=======
    <panel label="Окружение (Windlight)" name="WindlightTab">
        <check_box label="Автоматическое изменение окружающей среды использя настройки региона/участка" name="UseEnvironmentFromRegionAlways" />
        <check_box label="Плавный переход предустановленных настроек региона для неба" name="FSInterpolateSky" tool_tip="Может вызвать временное падение FPS" />
        <check_box label="Плавный переход предустановленных настроек региона для воды" name="FSInterpolateWater" tool_tip="Может вызвать временное падение FPS" />
        <text name="FSWLshare_txt" width="350">
          Совместная окружающая среда Firestorm
        </text>
        <check_box label="Использовать совместную окружающую среду Firestorm для участка" name="FSWLParcelEnabled" />
        <check_box label="Автоматически применять настройки окружающей среды от друзей" name="FSWLWhitelistFriends" />
        <check_box label="Автоматически применять настройки окружающей среды от групп" name="FSWLWhitelistGroups" />
        <check_box label="Автоматически применять настройки окружающей среды от любого участка" name="FSWLWhitelistAll" />
        <text name="wl_crossfade_label">
         Продолжительность перехода:
         </text>
        <spinner tool_tip="[По умолчанию: 3]" name="FSWindlightInterpolateTime" />
        <text name="could_texture_text">
         Текстуры облаков:
        </text>
        <combo_box name="cloud_combo" tool_tip="Выберите текстуру, которая вам нравится" />
    </panel>
>>>>>>> 28e6706d
    <panel label="Строить 1" name="BuildTab">
        <text name="text_box_objprams">
         Начальный размер
        </text>
        <text name="text_box_objprams2">
         Настройки
        </text>
        <text name="text_box_objprams3">
         Текстура
        </text>
        <spinner label="Разм. X" name="X size" />
        <spinner label="Разм. Y" name="Y size" />
        <spinner label="Разм. Z" name="Z size" />
        <check_box label="Фантомный" name="FSBuildPrefs_PhantomToggle"/>
        <check_box label="Физический" name="FSBuildPrefs_PhysicalToggle"/>
        <check_box label="Временный" name="FSBuildPrefs_TemporaryToggle"/>
        <combo_box name="material">
             <combo_item name="Stone" label="Камень"/>
             <combo_item name="Metal" label="Метал"/>
             <combo_item name="Glass" label="Трава"/>
             <combo_item name="Wood" label="Дерево"/>
             <combo_item name="Flesh"  label="Плоть"/>
             <combo_item name="Plastic" label="Пластик"/>
             <combo_item name="Rubber"  label="Резина"/>
        </combo_box>
        <texture_picker label="Текстура" name="texture control" tool_tip="Нажмите, чтобы выбрать изображение"/>
        <color_swatch label="Цвет" name="colorswatch" tool_tip="Нажмите, чтобы открыть цветовую палитру"/>
        <spinner label="Альфа" name="alpha"/>
        <spinner label="Свеч." name="glow"/>
        <check_box label="Полный свет" name="EmFBToggle"/>
        <combo_box name="combobox shininess" tool_tip="Задать количество блеска для объекта">
          <combo_item name="None" label="Нет"/>
          <combo_item name="Low" label="Низкий"/>
          <combo_item name="Medium" label="Средний"/>
          <combo_item name="High" label="Высокий"/>
        </combo_box>
        <check_box name="FSBuildPrefs_EmbedItem" label="Вставить элемент в новый объект"/>
        <fs_embedded_item_drop_target name="embed_item" tool_tip="Перетяните элемент инвентаря сюда.">
         Перетяните элемент инвентаря сюда.
        </fs_embedded_item_drop_target>
        <text name="build_item_add_disp_rect_txt">
         Содержимое: [ITEM]
        </text>
        <text name="text_box_pivotpoint">
          Точка опоры
        </text>
        <check_box label="Оси на корне" tool_tip="По умолчанию оси отображаются в центре объедененных примов. Если включена эта опция, то оси отображаются в центре корневого прима" name="FSBuildPrefsActualRoot_toggle" />
        <spinner label="Поз. X" name="X pos" />
        <spinner label="Поз. Y" name="Y pos" />
        <spinner label="Поз. Z" name="Z pos" />
        <check_box label="В процентах" tool_tip="По умолчанию проценты установлены на каждую ось по 50" name="FSPivotPercToggle" />
        <button label="Разрешения создания по умолчанию" name="fs_default_creation_permissions" />
        <text name="text_box_scripting_font">
          Шрифт скриптов:
        </text>
        <combo_box name="FSScriptingFontName" tool_tip="Имя шрифта используемого в редакторе LSL-скриптов">
          <combo_item name="Monospace" label="Моноширный"/>
          <combo_item name="Scripting" label="Скриптовый"/>
        </combo_box>
        <combo_box name="FSScriptingFontSize" tool_tip="Размер шрифта используемого в редакторе LSL-скриптов">
          <combo_item name="Monospace" label="Моноширный"/>
          <combo_item name="Scripting" label="Скриптовый"/>
          <combo_item name="Small" label="Мелкий"/>
          <combo_item name="Medium" label="Средний"/>
          <combo_item name="Large" label="Крупный"/>
        </combo_box>
        <check_box label="Включить процессор предварительной обработки LSL" tool_tip="Включить процессор предварительной обработки LSL." name="preproc_checkbox" />
        <check_box label="Оптимизатор" tool_tip="Препроцессор LSL позволит оптимизировать пространство, используемое скриптами за счет чтения." name="preprocoptimizer_checkbox" />
        <check_box label="Инструкция switch()" left_delta="110" width="150" tool_tip="Препроцессор LSL позволит использовать switch() statement для контроля потока скриптов" name="preprocswitch_checkbox" />
        <check_box label="Ленивые списки" left_delta="145" width="150" tool_tip="Препроцессор LSL позволит использовать расширений синтаксис для обработки списка." name="preproclazy_checkbox" />
        <check_box label="#includes с диска" left_delta="125" tool_tip="Препроцессор LSL разрешает использовать #include для ссылок на файлы на локальном диске." name="preprocinclude_checkbox" />
        <text name="lslpreprocinclude_textbox">
          Путь для препроцессора:
        </text>
        <button label="Просмотреть" label_selected="Просмотреть" name="SetPreprocInclude" />
        <text name="externaleditor_textbox">
          Внешний Редактор:
        </text>
        <button label="Просмотреть" label_selected="Просмотреть" name="SetExternalEditor" />
    </panel>
    <panel label="Строить 2" name="BuildTab2">
        <check_box label="Включить подсветку выбранного объекта" tool_tip="Включить подсветку выбранного объекта" name="FSBuildPrefsRenderHighlight_toggle" />
        <check_box label="Высветить границы выбранного участка" name="RenderParcelSelection"/>
        <check_box label="Показать границу до максимальной высоты строительства" name="FSRenderParcelSelectionToMaxBuildHeight"/>
        <check_box label="Лимит расстояния выбора:" name="LimitSelectDistance" width="237" />
        <spinner name="MaxSelectDistance" tool_tip="Максимально допустимое расстояние для выбора (в метрах от аватара) [По умолчанию: 128.000]" />
        <check_box label="Лимит расстояния перетаскивания:" name="LimitDragDistance" width="237" />
        <spinner name="MaxDragDistance" tool_tip="Максимально допустимое расстояние в одном эксплуатации инструментов перемещения (в метрах от начальной точки) [По умолчанию: 48.000]" />
        <text name="RotationStepText1" width="175">
          Ограничение во вращении в
        </text>
        <spinner name="RotationStep" tool_tip="[По умолчанию: 1.0]"/>
        <text name="RotationStepText2">
          градус, если нет привязки к сетке
        </text>
        <check_box label="Запрос подтверждения разъединения если минимум" name="FSUnlinkConfirmEnabled"/>
        <text name="MinObjectsForUnlinkConfirmText2">
          объектов
        </text>
        <check_box label="Установить старое поведение для &quot;Установить объект на продажу&quot;" tool_tip="Установить старое поведение для &quot;Установить объект на продажу&quot;" name="FSCommitForSaleOnChange_toggle" />
        <check_box label="Сохранять скрипты редактируемые в инвенторе как Моно" tool_tip="Сохранять скрипты редактируемые в инвенторе как Моно" name="FSSaveInventoryScriptsAsMono_toggle" />
        <check_box label="Сохранить текстуры из инвентаря на диск в виде PNG вместо TGA" tool_tip="Сохранить текстуры из инвентаря на диск в виде PNG вместо TGA" name="FSTextureDefaultSaveAsFormat" />
        <check_box label="Используйте Ctrl + мышь, чтобы захватить и манипулировать объектами" tool_tip="Используйте Ctrl + мышь, чтобы захватить и манипулировать объектами" name="FSEnableGrab" />
        <check_box label="Разрешить масштабирование при нажатии (вместе с caps lock) для текстур при строительстве" tool_tip="При включении, позволяет тянуть при нажатии или масштаб при нажатии (вместе с caps lock) для текстур в режиме строительства. Эта функция эксперементальная и ее следует использовать с осторожностью." name="FSExperimentalDragTexture" />
        <check_box label="Предварительный просмотр анимации на собственном аватара во время загрузки" tool_tip="Предварительный просмотр анимации на собственном аватара во время загрузки" name="FSUploadAnimationOnOwnAvatar" />
        <check_box label="Включить расширенную информацию скрипта" name="FSScriptInfoExtended" tool_tip="Если включено, расширяет базовую функцию информации скрипта с различными деталями, полезными для строителей"/>
    </panel>
    <!--Uploads-->
    <panel label="Загрузки" name="UploadsTab">
      <text name="title">
        Текущие папки назначения для загрузки:
      </text>
      <text name="title_images">
        Изображения
      </text>
      <text name="title_sounds">
        Звуки
      </text>
      <text name="title_animations">
        Анимации
      </text>
      <text name="title_models">
        Модели
      </text>
      <text name="upload_help">
        Чтобы изменить папку назначения, щелкните ее правой кнопкой мыши в инвентаре и выберите
      "Использовать по умолчанию для"
      </text>
        <button name="reset_default_folders" label="Сброс папок по умолчанию" width="200"/>
    </panel>
</tab_container>
</panel><|MERGE_RESOLUTION|>--- conflicted
+++ resolved
@@ -109,29 +109,6 @@
         <check_box label="Разрешить протокол OpenCollar, чтобы разрешить или запретить строить в AO" name="BridgeIntegrationOC" />
         <check_box label="Разрешить протокол LockMeister, чтобы разрешить или запретить строить в AO" name="BridgeIntegrationLM" />
     </panel>
-<<<<<<< HEAD
-=======
-    <panel label="Окружение (Windlight)" name="WindlightTab">
-        <check_box label="Автоматическое изменение окружающей среды использя настройки региона/участка" name="UseEnvironmentFromRegionAlways" />
-        <check_box label="Плавный переход предустановленных настроек региона для неба" name="FSInterpolateSky" tool_tip="Может вызвать временное падение FPS" />
-        <check_box label="Плавный переход предустановленных настроек региона для воды" name="FSInterpolateWater" tool_tip="Может вызвать временное падение FPS" />
-        <text name="FSWLshare_txt" width="350">
-          Совместная окружающая среда Firestorm
-        </text>
-        <check_box label="Использовать совместную окружающую среду Firestorm для участка" name="FSWLParcelEnabled" />
-        <check_box label="Автоматически применять настройки окружающей среды от друзей" name="FSWLWhitelistFriends" />
-        <check_box label="Автоматически применять настройки окружающей среды от групп" name="FSWLWhitelistGroups" />
-        <check_box label="Автоматически применять настройки окружающей среды от любого участка" name="FSWLWhitelistAll" />
-        <text name="wl_crossfade_label">
-         Продолжительность перехода:
-         </text>
-        <spinner tool_tip="[По умолчанию: 3]" name="FSWindlightInterpolateTime" />
-        <text name="could_texture_text">
-         Текстуры облаков:
-        </text>
-        <combo_box name="cloud_combo" tool_tip="Выберите текстуру, которая вам нравится" />
-    </panel>
->>>>>>> 28e6706d
     <panel label="Строить 1" name="BuildTab">
         <text name="text_box_objprams">
          Начальный размер
