--- conflicted
+++ resolved
@@ -1444,8 +1444,6 @@
 	<string name="executable_files">
 		Исполняемые файлы программы
 	</string>
-<<<<<<< HEAD
-=======
 
 	<string name="Validator_InvalidNumericString">Недопустимая числовая строка: "[STR]"</string>
 	<string name="Validator_ShouldNotBeMinus">Недопустимый начальный символ: '[CH]' (не должно быть минусом)</string>
@@ -1460,7 +1458,6 @@
 	<string name="Validator_ShouldBeASCII">Недопустимый символ [NR]: '[CH]' (должен быть только символ ASCII)</string>
 	<string name="Validator_ShouldBeNewLineOrASCII">Недопустимый символ [NR]: '[CH]' (должен быть только символ ASCII или новая строка)</string>
 
->>>>>>> ac0d6afb
 	<string name="LSLTipSleepTime">
 		Пауза скрипта на [SLEEP_TIME] секунд.
 	</string>
@@ -5314,18 +5311,12 @@
 	<string name="dance8">
 		танец8
 	</string>
-<<<<<<< HEAD
-	<string name="AvatarBirthDateFormat">
-		[day,datetime,utc].[mthnum,datetime,utc].[year,datetime,utc]
-	</string>
-=======
 	<string name="AvatarBirthDateFormatFull">
 		[day,datetime,utc].[mthnum,datetime,utc].[year,datetime,utc]
 	</string>
 	<string name="AvatarBirthDateFormatShort">
 		[day,datetime,utc].[mthnum,datetime,utc]
 	</string>
->>>>>>> ac0d6afb
 	<string name="AvatarBirthDateFormat_legacy">
 		[day,datetime,slt].[mthnum,datetime,slt].[year,datetime,slt]
 	</string>
@@ -5520,7 +5511,6 @@
 
 	<string name="Add">
 		Добавить
-<<<<<<< HEAD
 	</string>
 	<string name="Subtract">
 		Вычесть
@@ -5567,54 +5557,6 @@
 	<string name="ParticleHiding">
 		Сокрытие частиц
 	</string>
-=======
-	</string>
-	<string name="Subtract">
-		Вычесть
-	</string>
-	<string name="Multiply">
-		Умножить
-	</string>
-	<string name="Divide">
-		Разделить
-	</string>
-
-
-	<string name="LMB">ЛКМ</string>
-	<string name="MMB">СКМ</string>
-	<string name="RMB">ПКМ</string>
-	<string name="MB4">СК4</string>
-	<string name="MB5">СК5</string>
-	<string name="Double LMB">Двойной ЛКМ</string>
-
-	<string name="BeaconParticle">
-		Просмотр меток частиц (синие)
-	</string>
-	<string name="BeaconPhysical">
-		Просмотр меток физических объектов (зеленые)
-	</string>
-	<string name="BeaconScripted">
-		Просмотр меток объектов со скриптами (красные)
-	</string>
-	<string name="BeaconScriptedTouch">
-		Просмотр меток объектов со скриптами и функцией касания (красные)
-	</string>
-	<string name="BeaconSound">
-		Просмотр звуковых меток (желтые)
-	</string>
-	<string name="BeaconMedia">
-		Просмотр медийных меток (белые)
-	</string>
-	<string name="BeaconSun">
-		Просмотр маяка направления солнца (оражнжевый)
-	</string>
-	<string name="BeaconMoon">
-		Просмотр маяка направления луны (фиолетовый)
-	</string>
-	<string name="ParticleHiding">
-		Сокрытие частиц
-	</string>
->>>>>>> ac0d6afb
 	<string name="Command_360_Capture_Label">
 		360° Снимок
 	</string>
@@ -6190,17 +6132,10 @@
 	</string>
 	<string name="RLVaPendingRestart">
 		(ожидает перезагрузку)
-<<<<<<< HEAD
 	</string>
 	<string name="RLVaToggleMessageLogin">
 		RLVa был [STATE] (не требует перезагрузки)
 	</string>
-=======
-	</string>
-	<string name="RLVaToggleMessageLogin">
-		RLVa был [STATE] (не требует перезагрузки)
-	</string>
->>>>>>> ac0d6afb
 	<string name="RLVaToggleMessageRestart">
 		RLVa будет [STATE] после перезагрузки
 	</string>
@@ -6663,12 +6598,9 @@
 	<string name="avatar_age_alert">
 		сработало возрастное предупреждение. Возраст: [AGE] дней
 	</string>
-<<<<<<< HEAD
-=======
 	<string name="avatar_age_not_available">
 		н.д.
 	</string>
->>>>>>> ac0d6afb
 	<string name="TotalScriptCountChangeIncrease">
 		Количество скриптов в регионе возросло с [OLD_VALUE] до [NEW_VALUE] ([DIFFERENCE]).
 	</string>
