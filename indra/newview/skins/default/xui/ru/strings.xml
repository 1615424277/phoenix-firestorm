<?xml version="1.0" encoding="utf-8" standalone="yes"?>
<!-- This file contains strings that used to be hardcoded in the source.
     It is only for those strings which do not belong in a floater.
     For example, the strings used in avatar chat bubbles, and strings
     that are returned from one component and may appear in many places-->
<strings>
	<string name="SECOND_LIFE">
		[CURRENT_GRID]
	</string>
	<string name="APP_NAME">
		Firestorm
	</string>
	<string name="CAPITALIZED_APP_NAME">
		FIRESTORM
	</string>
	<string name="SECOND_LIFE_GRID">
		Сеть Second Life
	</string>
	<string name="SUPPORT_SITE">
		Портал технической поддержки Second Life
	</string>
	<string name="StartupDetectingHardware">
		Обнаружение оборудования...
	</string>
	<string name="StartupLoading">
		Загрузка [APP_NAME]...
	</string>
	<string name="StartupClearingCache">
		Очистка кэша...
	</string>
	<string name="StartupClearingTextureCache">
		Очистка кэша текстур...
	</string>
	<string name="StartupInitializingTextureCache">
		Инициализация кэша текстур...
	</string>
	<string name="StartupInitializingVFS">
		Инициализация виртуальной файловой системы (VFS)...
	</string>
	<string name="StartupRequireDriverUpdate">
		Инициализация графики не удалась. Пожалуйста, обновите драйвер видеокарты!
	</string>
	<string name="AboutHeader">
		[APP_NAME] [VIEWER_VERSION_0].[VIEWER_VERSION_1].[VIEWER_VERSION_2].[VIEWER_VERSION_3] ([CHANNEL] [ADDRESS_SIZE]bit)
[[VIEWER_RELEASE_NOTES_URL] [ReleaseNotes]]
	</string>
	<string name="AboutCompiler">
		Использован компилятор [COMPILER], версия [COMPILER_VERSION]
	</string>
	<string name="BuildConfig">
		Конфигурация сборки [BUILD_CONFIG]
	</string>
	<string name="AboutPosition">
		Вы в точке [POSITION_LOCAL_0,number,1], [POSITION_LOCAL_1,number,1], [POSITION_LOCAL_2,number,1] в регионе [REGION], расположенном на &lt;nolink&gt;[HOSTNAME]&lt;/nolink&gt; ([HOSTIP])
SLURL: &lt;nolink&gt;[SLURL]&lt;/nolink&gt;
(глобальные координаты [POSITION_0,number,1], [POSITION_1,number,1], [POSITION_2,number,1])
[SERVER_VERSION]
[SERVER_RELEASE_NOTES_URL]
	</string>
	<string name="AboutPositionRLVShowLoc">
Вы в регионе [REGION]
[SERVER_VERSION]
[SERVER_RELEASE_NOTES_URL]
	</string>
	<string name="AboutSystem">
		CPU: [CPU]
Память RAM: [MEMORY_MB] MB
Версия ОС: [OS_VERSION]
Производитель видеокарты: [GRAPHICS_CARD_VENDOR]
Видеокарта: [GRAPHICS_CARD]
	</string>
	<string name="AboutDriver">
		Версия графического драйвера Windows: [GRAPHICS_DRIVER_VERSION]
	</string>
	<string name="AboutOGL">
		Версия OpenGL: [OPENGL_VERSION]
	</string>
	<string name="AboutSettings">
		Режим настроек: [MODE]
Графическое оформление: [SKIN] ([THEME])
Размер окна: [WINDOW_WIDTH]x[WINDOW_HEIGHT] px
Используемый шрифт: [FONT] ([FONT_SCREEN_DPI])
Размер шрифта: [FONT_SIZE] pt
Масштаб UI: [UI_SCALE_FACTOR]
Дистанция прорисовки: [DRAW_DISTANCE]
Пропускная способность: [BANDWIDTH]
Уровень детализации: [LOD]
Качество графики: [RENDERQUALITY]
Модель улучшенного освещения: [ALMSTATUS]
Графическая память: [TEXTUREMEMORY] MB ([TEXTUREMEMORYMULTIPLIER])
Время создания VFS (кэш) (UTC): [VFS_DATE]
	</string>
	<string name="AboutOSXHiDPI">
		Режим отображения HiDPI: [HIDPI]
	</string>
	<string name="AboutLibs">
Контроль скриптами (RLVa): [RLV_VERSION]
Версия libcurl: [LIBCURL_VERSION]
Версия декодера J2C: [J2C_VERSION]
Версия аудиодрайвера: [AUDIO_DRIVER_VERSION]
[LIBCEF_VERSION]
Версия LibVLC: [LIBVLC_VERSION]
Версия речевого сервера: [VOICE_VERSION]
	</string>
	<string name="AboutTraffic">
		Потеряно пакетов: [PACKETS_LOST,number,0]/[PACKETS_IN,number,0] ([PACKETS_PCT,number,1]%)
	</string>
	<string name="AboutTime">
		[day, datetime, slt] [month, datetime, slt] [year, datetime, slt] [hour, datetime, slt]:[min, datetime, slt]:[second,datetime,slt] SLT
	</string>
	<string name="ErrorFetchingServerReleaseNotesURL">
		Ошибка при получении URL-адреса заметок о выпуске сервера.
	</string>
	<string name="BuildConfiguration">
		Конфигурация сборки
	</string>
	<string name="ProgressRestoring">
		Восстановление...
	</string>
	<string name="ProgressChangingResolution">
		Изменение разрешения...
	</string>
	<string name="Fullbright">
		Собственная яркость (устаревший параметр)
	</string>
	<string name="LoginInProgress">
		Вход... Может показаться, что программа [APP_NAME] зависла. Пожалуйста, ожидайте.
	</string>
	<string name="LoginInProgressNoFrozen">
		Вход...
	</string>
	<string name="LoginAuthenticating">
		Аутентификация
	</string>
	<string name="LoginMaintenance">
		Выполняется обслуживание аккаунта......
	</string>
	<string name="LoginAttempt">
		Предыдущая попытка входа была неудачной. Попытка входа [NUMBER]
	</string>
	<string name="LoginPrecaching">
		Загрузка мира...
	</string>
	<string name="LoginInitializingBrowser">
		Инициализация встроенного веб-браузера...
	</string>
	<string name="LoginInitializingMultimedia">
		Инициализация мультимедиа...
	</string>
	<string name="LoginInitializingFonts">
		Загрузка шрифтов...
	</string>
	<string name="LoginVerifyingCache">
		Проверка файлов кэша (может занять 60-90 секунд)...
	</string>
	<string name="LoginProcessingResponse">
		Обработка ответа...
	</string>
	<string name="LoginInitializingWorld">
		Инициализация мира...
	</string>
	<string name="LoginDecodingImages">
		Декодирование изображений...
	</string>
	<string name="LoginInitializingQuicktime">
		Инициализация QuickTime...
	</string>
	<string name="LoginQuicktimeNotFound">
		QuickTime не найден – ошибка инициализации.
	</string>
	<string name="LoginQuicktimeOK">
		Успешная инициализация QuickTime.
	</string>
	<string name="LoginRequestSeedCapGrant">
		Запрос возможностей региона ...
	</string>
	<string name="LoginRetrySeedCapGrant">
		Запрос возможностей региона, попытка [NUMBER]...
	</string>
	<string name="LoginWaitingForRegionHandshake">
		Устанавливается связь с регионом...
	</string>
	<string name="LoginConnectingToRegion">
		Подключение к региону...
	</string>
	<string name="LoginDownloadingClothing">
		Загрузка одежды...
	</string>
	<string name="InvalidCertificate">
		Сервер возвратил недействительный или поврежденный сертификат. Обратитесь к администратору сети.
	</string>
	<string name="CertInvalidHostname">
		Для доступа к серверу использовалось недействительное имя узла. Проверьте URL-адрес SL или имя узла в сети.
	</string>
	<string name="CertExpired">
		Сертификат был возвращен сетью по причине окончания срок действия сертификата. Проверьте время, установленное в системе, или обратитесь к администратору сети.
	</string>
	<string name="CertKeyUsage">
		Сертификат, возвращенный сервером не может быть использован для SSL. Обратитесь к администратору сети
	</string>
	<string name="CertBasicConstraints">
		В цепочке сертификатов серверов слишком много сертификатов. Обратитесь к администратору сети.
	</string>
	<string name="CertInvalidSignature">
		Не удалось проверить подпись сертификата, возвращенного сервером сетки. Обратитесь к администратору сетки.
	</string>
	<string name="LoginFailedNoNetwork">
		Ошибка сети: не удалось установить соединение. Проверьте подключение к сети.
	</string>
	<string name="LoginFailed">
		Ошибка входа.
	</string>
	<string name="Quit">
		Выйти
	</string>
	<string name="create_account_url">
		http://join.secondlife.com/?sourceid=[sourceid]
	</string>
	<string name="AgniGridLabel">
		Second Life Главная Сетка (Agni)
	</string>
	<string name="AditiGridLabel">
		Second Life Бета-тест Сетка (Aditi)
	</string>
	<string name="ViewerDownloadURL">
		http://www.firestormviewer.org/downloads/
	</string>
	<string name="LoginFailedViewerNotPermitted">
		У клиента, которым вы пользуетесь, больше нет доступа к игре Second Life. Загрузить новую версию клиента можно по адресу:
http://firestormviewer.org/downloads

Дополнительные сведения смотрите в разделе вопросов и ответов по адресу:
http://secondlife.com/viewer-access-faq
	</string>
	<string name="LoginIntermediateOptionalUpdateAvailable">
		Доступно необязательное обновление клиента: [VERSION]
	</string>
	<string name="LoginFailedRequiredUpdate">
		Необходимо обновить клиент: [VERSION]
	</string>
	<string name="LoginFailedAlreadyLoggedIn">
		С этого клиента уже выполнен вход.
	</string>
	<string name="LoginFailedAuthenticationFailed">
		Извините! Мы не смогли вас подключить.
Пожалуйста, проверьте, правильно ли вы ввели
    * Имя пользователя (например bobsmith12 или steller.sunshine)
    * Пароль
Также, пожалуйста, проверьте что режим Caps Lock отключен
	</string>
	<string name="LoginFailedPasswordChanged">
		В качестве меры предосторожности ваш пароль изменен.
Перейдите на страницу своего аккаунта по адресу http://secondlife.com/password
и ответьте на контрольный вопрос, чтобы восстановить свой пароль
Приносим извинения за неудобство.
	</string>
	<string name="LoginFailedPasswordReset">
		В нашу систему внесены изменения, поэтому вам следует восстановить свой пароль.
Перейдите на страницу своего аккаунта по адресу http://secondlife.com/password
и ответьте на контрольный вопрос, чтобы восстановить свой пароль
Приносим извинения за неудобство.
	</string>
	<string name="LoginFailedEmployeesOnly">
		Second Life временно закрыт на техническое обслуживание.
В данное время входить могут только сотрудники.
Обновление состояния смотрите на сайте www.secondlife.com/status.
	</string>
	<string name="LoginFailedPremiumOnly">
		Вход в Second Life временно ограничен, чтобы сохранить наивысшее качество игрового мира для текущих пользователей.

В это время у пользователей с бесплатными аккаунтами не будет доступа к Second Life, доступ открыт только для премиум аккаунтов
	</string>
	<string name="LoginFailedComputerProhibited">
		Доступ в Second Life с данного компьютера запрещен!
Если вы считаете, что это ошибка, отправьте сообщение по адресу
support@secondlife.com.
	</string>
	<string name="LoginFailedAcountSuspended">
		Ваш аккаунт не будет доступен до
[TIME] по тихоокеанскому времени. (PST)
	</string>
	<string name="LoginFailedAccountDisabled">
		В данное время нам не удается выполнить ваш запрос.
Обратитесь за помощью в службу поддержки Second Life по адресу http://secondlife.com/support.
	</string>
	<string name="LoginFailedTransformError">
		При входе обнаружена несогласованность данных.
Пожалуйста, сообщите об этом support@secondlife.com.
	</string>
	<string name="LoginFailedAccountMaintenance">
		Выполняется техническое обслуживание вашего аккаунта.
Ваш аккаунт не будет доступен до
[TIME] по тихоокеанскому времени.
Если вы считаете, что это ошибка, отправьте сообщение по адресу support@secondlife.com.
	</string>
	<string name="LoginFailedPendingLogoutFault">
		В ответ на запрос выхода, симулятор вернул сообщение о сбое.
	</string>
	<string name="LoginFailedPendingLogout">
		В системе выполняется выход для вашего аккаунта.
Подождите минуту перед повторным входом в систему.
	</string>
	<string name="LoginFailedUnableToCreateSession">
		Не удается создать допустимый сеанс.
	</string>
	<string name="LoginFailedUnableToConnectToSimulator">
		Не удается подключиться к симулятору.
	</string>
	<string name="LoginFailedRestrictedHours">
		Ваш аккаунт имеет доступ в Second Life только
с [START] до [END] по тихоокеанскому времени (PST).
Заходите в это время.
Если вы считаете, что это ошибка, отправьте сообщение по адресу support@secondlife.com.
	</string>
	<string name="LoginFailedIncorrectParameters">
		Неправильные параметры.
Если вы считаете, что это ошибка, отправьте сообщение по адресу support@secondlife.com.
	</string>
	<string name="LoginFailedFirstNameNotAlphanumeric">
		Имя пользователя должно содержать только буквы и цифры.
Если вы считаете, что это ошибка, отправьте сообщение по адресу support@secondlife.com.
	</string>
	<string name="LoginFailedLastNameNotAlphanumeric">
		Фамилия пользователя должно содержать только буквы и цифры.
Если вы считаете, что это ошибка, отправьте сообщение по адресу support@secondlife.com.
	</string>
	<string name="LogoutFailedRegionGoingOffline">
		Регион на данный момент отключен.
Пожалуйста, попробуйте зайти снова через минуту.
	</string>
	<string name="LogoutFailedAgentNotInRegion">
		Нет агента в регионе.
Пожалуйста, попробуйте зайти снова через минуту.
	</string>
	<string name="LogoutFailedPendingLogin">
		Вход в регион выполнен в другом сеансе.
Пожалуйста, попробуйте зайти снова через минуту.
	</string>
	<string name="LogoutFailedLoggingOut">
		Регион завершает работу с предыдущей сессией.
Пожалуйста, попробуйте зайти снова через минуту.
	</string>
	<string name="LogoutFailedStillLoggingOut">
		Регион завершает еще работу с предыдущей сессией.
Пожалуйста, попробуйте зайти снова через минуту.
	</string>
	<string name="LogoutSucceeded">
		Регион завершил предыдущую сессию.
Пожалуйста, попробуйте зайти снова через минуту.
	</string>
	<string name="LogoutFailedLogoutBegun">
		Для региона начат процесс выхода.
Пожалуйста, попробуйте зайти снова через минуту.
	</string>
	<string name="LoginFailedLoggingOutSession">
		Система начала выход из вашего последнего сеанса.
Пожалуйста, попробуйте зайти снова через минуту.
	</string>
	<string name="AgentLostConnection">
		Возможно, в этом регионе возникли проблемы. Проверьте подключение к Интернету.
	</string>
	<string name="SavingSettings">
		Сохранение ваших настроек...
	</string>
	<string name="LoggingOut">
		Выполняется выход...
	</string>
	<string name="ShuttingDown">
		Выключение...
	</string>
	<string name="YouHaveBeenDisconnected">
		Произошло отключение от региона, в котором вы находились.
	</string>
	<string name="SentToInvalidRegion">
		Вы отправлены в недействительный регион.
	</string>
	<string name="TestingDisconnect">
		Тестирование отключения клиента
	</string>
<<<<<<< HEAD
	<string name="SocialFacebookConnecting">
		Подключение к Facebook...
	</string>
=======
>>>>>>> 41027434

	<string name="SocialFlickrConnecting">
		Соединение с Flickr...
	</string>
	<string name="SocialFlickrPosting">
		Публикация...
	</string>
	<string name="SocialFlickrDisconnecting">
		Отключение от Flickr...
	</string>
	<string name="SocialFlickrErrorConnecting">
		Невозможно соедениться с Flickr
	</string>
	<string name="SocialFlickrErrorPosting">
		Невозможно опубликовать в Flickr
	</string>
	<string name="SocialFlickrErrorDisconnecting">
		Невозможно отключиться от Flickr
	</string>

	<string name="BlackAndWhite">
		Черное и Белое
	</string>
	<string name="Colors1970">
		Цвета 1970-го
	</string>
	<string name="Intense">
		Интенсив
	</string>
	<string name="Newspaper">
		Газетная бумага
	</string>
	<string name="Sepia">
		Сепия
	</string>
	<string name="Spotlight">
		Прожектор
	</string>
	<string name="Video">
		Видео
	</string>
	<string name="Autocontrast">
		Автоконтраст
	</string>
	<string name="LensFlare">
		Блик
	</string>
	<string name="Miniature">
		Миниатюра
	</string>
	<string name="Toycamera">
		Игрушечная камера
	</string>
	<string name="Antique">
		Антиквариат
	</string>
	<string name="Badtrip">
		Плохое Путешествие
	</string>
	<string name="Blownhighlights">
		Высокая яркость
	</string>
	<string name="Softfocus">
		Мягкий фокус
	</string>
	<string name="Brighten">
		Высокая контрастность
	</string>
	<string name="Cartoon">
		Мультик
	</string>
	<string name="Darken">
		Темный
	</string>
	<string name="Edges">
		Святящиеся границы
	</string>
	<string name="Focus">
		Фокус в центре
	</string>
	<string name="Heatwave">
		Жара
	</string>
	<string name="Julesverne">
		Жюль Верн
	</string>
	<string name="Lightleak">
		Утечка света
	</string>
	<string name="Linearize">
		Линеаризация
	</string>
	<string name="Negative">
		Негатив
	</string>
	<string name="Overcast">
		Облачность
	</string>
	<string name="Posterize">
		Постеризация
	</string>
	<string name="Rotatecolors180">
		Цветовой сдвиг
	</string>
	<string name="Sharpen">
		Четкость
	</string>
	<string name="Thematrix">
		Матрица
	</string>
	<string name="TooltipPerson">
		Человек
	</string>
	<string name="TooltipNoName">
		(Нет названия)
	</string>
	<string name="TooltipOwner">
		Владелец:
	</string>
	<string name="TooltipPublic">
		Публичный
	</string>
	<string name="TooltipIsGroup">
		(Группа)
	</string>
	<string name="TooltipForSaleL$">
		Для продажи: L$[AMOUNT]
	</string>
	<string name="TooltipFlagGroupBuild">
		Групповое строительство
	</string>
	<string name="TooltipFlagNoBuild">
		Строительство запрещено
	</string>
	<string name="TooltipFlagNoEdit">
		Правка запрещена
	</string>
	<string name="TooltipFlagNotSafe">
		Небезопасно
	</string>
	<string name="TooltipFlagNoFly">
		Полеты запрещены
	</string>
	<string name="TooltipFlagGroupScripts">
		Групповые скрипты
	</string>
	<string name="TooltipFlagNoScripts">
		Скрипты запрещены
	</string>
	<string name="TooltipLand">
		Земля:
	</string>
	<string name="TooltipMustSingleDrop">
		Сюда можно перетащить только одну вещь
	</string>
	<string name="TooltipTooManyWearables">
		Вы не можете надеть папку, содержащую более [AMOUNT] элементов.  Вы можете изменить это ограничение в Расширенное &gt; Показать настройки отладки &gt; WearFolderLimit.
	</string>
	<string name="TooltipPrice" value="L$[AMOUNT]: "/>
	<string name="TooltipSLIcon">
		Это ссылка на страницу официального домена SecondLife.com или LindenLab.com.
	</string>
	<string name="TooltipFlagScript">
		Скрипт
	</string>
	<string name="TooltipFlagPhysics">
		Физика
	</string>
	<string name="TooltipFlagTouch">
		Коснуться
	</string>
	<string name="TooltipFlagL$">
		L$
	</string>
	<string name="TooltipFlagDropInventory">
		Переместить инвентарь
	</string>
	<string name="TooltipFlagPhantom">
		Фантом
	</string>
	<string name="TooltipFlagTemporary">
		Временный
	</string>
	<string name="TooltipPrimCount">
		Примов: [COUNT]
	</string>
	<string name="TooltipPrimEquivalent">
		, Влияние на землю: [PEWEIGHT]
	</string>
	<string name="TooltipPrimEquivalentЗагрузка">
		, Загрузка влияния на землю...
	</string>
	<string name="TooltipPrimEquivalentUnavailable">
		, влияние на землю недоступно
	</string>
	<string name="TooltipDistance">
		Расстояние: [DISTANCE] м
	</string>
	<string name="TooltipPosition">
		Позиция: [POSITION]
	</string>
	<string name="TooltipOutboxDragToWorld">
		Вы не можете выкладывать объекты из папки списков Торгового центра
	</string>
	<string name="TooltipOutboxWorn">
		Вы не можете поместить надетые элементы в папку списков Торгового центра
	</string>
	<string name="TooltipOutboxFolderLevels">
		Глубина вложенных папок превышает [AMOUNT]. Уменьшите глубину папок внутри папок; при необходимости поместите предметы в коробку.
	</string>
	<string name="TooltipOutboxTooManyFolders">
		Количество подпапок превышает [СУММА]. Уменьшите количество папок в вашем списке; при необходимости поместите предметы в коробку.
	</string>
	<string name="TooltipOutboxTooManyObjects">
		Количество предметов превышает [СУММА]. Чтобы продать больше, чем [СУММА] предметов в одном списке, вы должны поместите в коробку некоторые из них.
	</string>
	<string name="TooltipOutboxTooManyStockItems">
		Количество на складе превышает [AMOUNT].
	</string>
	<string name="TooltipOutboxCannotDropOnRoot">
		Вы можете перетаскивать предметы или папки только на вкладку ВСЕ или НЕ СВЯЗАННЫЕ. Выберите одну из этих вкладок и переместите предмет(ы) или папки снова.
	</string>
	<string name="TooltipOutboxNoTransfer">
		Один или более из этих объектов не могут быть проданы или переданы.
	</string>
	<string name="TooltipOutboxNotInInventory">
		Вы можете размещать на продажу только предметы из своего инвентаря
	</string>
	<string name="TooltipOutboxLinked">
		Имеющие ссылки предметы или папки нельзя размещать на продажу
	</string>
	<string name="TooltipOutboxCallingCard">
		Вы не можете размещать на продажу визитные карточки
	</string>
	<string name="TooltipOutboxDragActive">
		Опубликованный список нельзя переместить
	</string>
	<string name="TooltipOutboxCannotMoveRoot">
		Нельзя перемещать корневую папку списков товаров торгового центра
	</string>
	<string name="TooltipOutboxMixedStock">
		Все предметы в папке магазина должны иметь одинаковые тип и разрешение
	</string>
	<string name="TooltipOutfitNotInInventory">
		Вы можете помещать в "Комплекты" предметы или комплекты только из своего личного инвентаря.
	</string>
	<string name="TooltipCantCreateOutfit">
		Один или несколько предметов нельзя использовать внутри "Комплектов"
	</string>
	<string name="TooltipDragOntoOwnChild">
		Вы не можете переместить папку в ее подпапку
	</string>
	<string name="TooltipDragOntoSelf">
		Вы не можете переместить папку саму в себя
	</string>
	<string name="TooltipHttpUrl">
		Нажмите, чтоб просмотреть эту веб-страницу
	</string>
	<string name="TooltipSLURL">
		Нажмите, чтобы просмотреть информацию об этом месте
	</string>
	<string name="TooltipAgentUrl">
		Нажмите, чтобы просмотреть профиль этого жителя
	</string>
	<string name="TooltipAgentInspect">
		Узнать больше об этом жителе
	</string>
	<string name="TooltipAgentMute">
		Нажмите, чтобы заблокировать этого жителя
	</string>
	<string name="TooltipAgentUnmute">
		Нажмите, чтобы разблокировать этого жителя
	</string>
	<string name="TooltipAgentIM">
		Нажмите, чтобы отправить ЛС этому жителю
	</string>
	<string name="TooltipAgentPay">
		Нажмите, чтобы заплатить этому жителю
	</string>
	<string name="TooltipAgentOfferTeleport">
		Нажмите, чтобы предложить запрос телепорта этому пользователю
	</string>
	<string name="TooltipAgentRequestFriend">
		Нажмите, чтобы предложить этому жителю дружбу
	</string>
	<string name="TooltipGroupUrl">
		Нажмите, чтобы просмотреть описание группы
	</string>
	<string name="TooltipEventUrl">
		Нажмите, чтобы просмотреть описание события
	</string>
	<string name="TooltipClassifiedUrl">
		Нажмите, чтобы посмотреть это объявление
	</string>
	<string name="TooltipParcelUrl">
		Нажмите, чтобы посмотреть описание участка
	</string>
	<string name="TooltipTeleportUrl">
		Нажмите, чтобы телепортироваться в это место
	</string>
	<string name="TooltipObjectIMUrl">
		Нажмите, чтобы посмотреть описание этого объекта
	</string>
	<string name="TooltipMapUrl">
		Нажмите, чтобы посмотреть это место на карте
	</string>
	<string name="TooltipSLAPP">
		Нажмите, чтобы выполнить команду secondlife://
	</string>
	<string name="TooltipFSHelpDebugSLUrl">
		Нажмите, чтобы открыть окно настроек отладки для этого параметра.
	</string>
	<string name="TooltipFSUrlEntryWear">
		Нажмите, чтобы надеть содержимое папки инвентаря
	</string>
	<string name="CurrentURL" value=" CurrentURL: [CurrentURL]"/>
	<string name="TooltipEmail">
		Нажмите, чтобы написать письмо
	</string>
	<string name="SLurlLabelTeleport">
		Телепортироваться в
	</string>
	<string name="SLurlLabelShowOnMap">
		Показать карту для
	</string>
	<string name="SLappAgentMute">
		Заблокировать
	</string>
	<string name="SLappAgentUnmute">
		Разблокировать
	</string>
	<string name="SLappAgentIM">
		ЛС
	</string>
	<string name="SLappAgentPay">
		Заплатить
	</string>
	<string name="SLappAgentOfferTeleport">
		Предложить телепортацию в
	</string>
	<string name="SLappAgentRequestFriend">
		Предложить дружбу
	</string>
	<string name="SLappAgentRemoveFriend">
		Удаление друга
	</string>
	<string name="BUTTON_CLOSE_DARWIN">
		Закрыть (&#8984;W)
	</string>
	<string name="BUTTON_CLOSE_WIN">
		Закрыть (Ctrl+W)
	</string>
	<string name="BUTTON_CLOSE_CHROME">
		Закрыть
	</string>
	<string name="BUTTON_RESTORE">
		Восстановить
	</string>
	<string name="BUTTON_MINIMIZE">
		Свернуть
	</string>
	<string name="BUTTON_TEAR_OFF">
		Отделить
	</string>
	<string name="BUTTON_DOCK">
		Присоединить
	</string>
	<string name="BUTTON_HELP">
		Показать помощь
	</string>
	<string name="BUTTON_SNOOZE">
		Вздремнуть
	</string>
	<string name="TooltipNotecardNotAllowedTypeDrop">
		Элементы этого типа не могут быть занесены в
карточку для комментариев в этом регионе.
	</string>
	<string name="TooltipNotecardOwnerRestrictedDrop">
		Только элементы с безусловным разрешением
‘следующего владельца’ можно внести
в карточки для комментариев.
	</string>
	<string name="Searching">
		Поиск...
	</string>
	<string name="NoneFound">
		Не найдено.
	</string>
	<string name="RetrievingData">
		Получение...
	</string>
	<string name="ReleaseNotes">
		Заметки о выпуске
	</string>
	<string name="LoadingData">
		Загрузка...
	</string>
	<string name="LockedFolder">
		заблокировано
	</string>
	<string name="ProtectedFolder">
		защищено
	</string>
	<string name="AvatarNameNobody">
		(никто)
	</string>
	<string name="AvatarNameWaiting">
		(Загрузка...)
	</string>
	<string name="AvatarNameMultiple">
		(несколько)
	</string>
	<string name="GroupNameNone">
		(нет)
	</string>
	<string name="AvalineCaller">
		Avaline Caller [ORDER]
	</string>
	<string name="AssetErrorNone">
		Ошибок нет
	</string>
	<string name="AssetErrorRequestFailed">
		Запрос актива: сбой
	</string>
	<string name="AssetErrorNonexistentFile">
		Запрос актива: файл не существует
	</string>
	<string name="AssetErrorNotInDatabase">
		Запрос актива: актив не найден в базе данных
	</string>
	<string name="AssetErrorEOF">
		Конец файла
	</string>
	<string name="AssetErrorCannotOpenFile">
		Невозможно открыть файл
	</string>
	<string name="AssetErrorFileNotFound">
		Файл не найден
	</string>
	<string name="AssetErrorTCPTimeout">
		Время передачи файла истекло
	</string>
	<string name="AssetErrorCircuitGone">
		Обрыв в канале
	</string>
	<string name="AssetErrorPriceMismatch">
		Не достигнута договоренность по цене между клиентом и сервером
	</string>
	<string name="AssetErrorUnknownStatus">
		Неизвестный статус
	</string>
	<string name="AssetUploadServerUnreacheble">
		Служба недоступна.
	</string>
	<string name="AssetUploadServerDifficulties">
		Сервер испытывает неожиданные трудности.
	</string>
	<string name="AssetUploadServerUnavaliable">
		Сервис недоступен или истекло время загрузки.
	</string>
	<string name="AssetUploadRequestInvalid">
Ошибка в запросе на загрузку.  Пожалуйста, посетите
http://www.firestormviewer.org/support за помощь в решении этой проблемы.
	</string>
	<string name="SettingValidationError">
		Ошибка при импорте настроек [NAME]
	</string>
	<string name="SettingImportFileError">
		Не могу открыть файл [FILE]
	</string>
	<string name="SettingParseFileError">
		Не могу открыть файл [FILE]
	</string>
	<string name="SettingTranslateError">
		Не могу перевести окружение [NAME]
	</string>
	<string name="texture">
		текстуру
	</string>
	<string name="sound">
		звук
	</string>
	<string name="calling card">
		визитку
	</string>
	<string name="landmark">
		закладку
	</string>
	<string name="legacy script">
		старый скрипт
	</string>
	<string name="clothing">
		одежду
	</string>
	<string name="object">
		объект
	</string>
	<string name="note card">
		заметку
	</string>
	<string name="folder">
		папку
	</string>
	<string name="root">
		корневой каталог
	</string>
	<string name="lsl2 script">
		LSL2 скрипт
	</string>
	<string name="lsl bytecode">
		LSL байт-код
	</string>
	<string name="tga texture">
		текстуру TGA
	</string>
	<string name="body part">
		часть тела
	</string>
	<string name="snapshot">
		снимок
	</string>
	<string name="lost and found">
		найденные вещи
	</string>
	<string name="targa image">
		изображение TGA
	</string>
	<string name="trash">
		корзину
	</string>
	<string name="jpeg image">
		изображение JPEG
	</string>
	<string name="animation">
		анимацию
	</string>
	<string name="gesture">
		жест
	</string>
	<string name="simstate">
		состояние симуляции
	</string>
	<string name="favorite">
		избранное
	</string>
	<string name="symbolic link">
		ссылку
	</string>
	<string name="settings blob">
		настройки
	</string>
	<string name="symbolic folder link">
		ссылку на папку
	</string>
	<string name="mesh">
		меш
	</string>
	<string name="AvatarEditingAppearance">
		(Редактирование внешности)
	</string>
	<string name="AvatarAway">
		Нет на месте
	</string>
	<string name="AvatarDoNotDisturb">
		Не беспокоить
	</string>
	<string name="AvatarMuted">
		Заблокирован
	</string>
	<string name="AvatarAutoResponse">
		Авто-ответ
	</string>
	<string name="AvatarTyping">
		Печатает
	</string>
	<string name="anim_express_afraid">
		Страх
	</string>
	<string name="anim_express_anger">
		Гнев
	</string>
	<string name="anim_away">
		Нет на месте
	</string>
	<string name="anim_backflip">
		Сальто назад
	</string>
	<string name="anim_express_laugh">
		Хохот
	</string>
	<string name="anim_express_toothsmile">
		Широкая улыбка
	</string>
	<string name="anim_blowkiss">
		Воздушный поцелуй
	</string>
	<string name="anim_express_bored">
		Скука
	</string>
	<string name="anim_bow">
		Поклон
	</string>
	<string name="anim_clap">
		Хлопок
	</string>
	<string name="anim_courtbow">
		Учтивый поклон
	</string>
	<string name="anim_express_cry">
		Плач
	</string>
	<string name="anim_dance1">
		Танец 1
	</string>
	<string name="anim_dance2">
		Танец 2
	</string>
	<string name="anim_dance3">
		Танец 3
	</string>
	<string name="anim_dance4">
		Танец 4
	</string>
	<string name="anim_dance5">
		Танец 5
	</string>
	<string name="anim_dance6">
		Танец 6
	</string>
	<string name="anim_dance7">
		Танец 7
	</string>
	<string name="anim_dance8">
		Танец 8
	</string>
	<string name="anim_express_disdain">
		Презрение
	</string>
	<string name="anim_drink">
		Питьё
	</string>
	<string name="anim_express_embarrased">
		Смущение
	</string>
	<string name="anim_angry_fingerwag">
		Погрозить пальцем
	</string>
	<string name="anim_fist_pump">
		Поднимание кулака
	</string>
	<string name="anim_yoga_float">
		Парящий Будда
	</string>
	<string name="anim_express_frown">
		Хмурость
	</string>
	<string name="anim_impatient">
		Нетерпение
	</string>
	<string name="anim_jumpforjoy">
		Прыжок радости
	</string>
	<string name="anim_kissmybutt">
		Поцелуй в зад
	</string>
	<string name="anim_express_kiss">
		Поцелуй
	</string>
	<string name="anim_laugh_short">
		Смех
	</string>
	<string name="anim_musclebeach">
		Демонстрация мускулов
	</string>
	<string name="anim_no_unhappy">
		Нет (Грустно)
	</string>
	<string name="anim_no_head">
		Нет
	</string>
	<string name="anim_nyanya">
		Ня-ня-ня
	</string>
	<string name="anim_punch_onetwo">
		Один-два удара
	</string>
	<string name="anim_express_open_mouth">
		Открытый рот
	</string>
	<string name="anim_peace">
		Дружелюбие
	</string>
	<string name="anim_point_you">
		Указывание на кого-то
	</string>
	<string name="anim_point_me">
		Указывание на себя
	</string>
	<string name="anim_punch_l">
		Удар левой рукой
	</string>
	<string name="anim_punch_r">
		Удар правой рукой
	</string>
	<string name="anim_rps_countdown">
		Счет в КНБ
	</string>
	<string name="anim_rps_paper">
		КНБ – бумага
	</string>
	<string name="anim_rps_rock">
		КНБ – камень
	</string>
	<string name="anim_rps_scissors">
		КНБ – ножницы
	</string>
	<string name="anim_express_repulsed">
		Отказ
	</string>
	<string name="anim_kick_roundhouse_r">
		Удар с разворота
	</string>
	<string name="anim_express_sad">
		Грусть
	</string>
	<string name="anim_salute">
		Приветствие
	</string>
	<string name="anim_shout">
		Крик
	</string>
	<string name="anim_express_shrug">
		Пожимание плечами
	</string>
	<string name="anim_express_smile">
		Улыбка
	</string>
	<string name="anim_smoke_idle">
		Курение не в затяжку
	</string>
	<string name="anim_smoke_inhale">
		Курение в затяжку
	</string>
	<string name="anim_smoke_throw_down">
		Бросить сигарету
	</string>
	<string name="anim_express_surprise">
		Удивление
	</string>
	<string name="anim_sword_strike_r">
		Удар мечом
	</string>
	<string name="anim_angry_tantrum">
		Вспышка гнева
	</string>
	<string name="anim_express_tongue_out">
		Показать язык
	</string>
	<string name="anim_hello">
		Помахать
	</string>
	<string name="anim_whisper">
		Шепот
	</string>
	<string name="anim_whistle">
		Свист
	</string>
	<string name="anim_express_wink">
		Подмигивание
	</string>
	<string name="anim_wink_hollywood">
		Подмигивание (по-голливудски)
	</string>
	<string name="anim_express_worry">
		Беспокойство
	</string>
	<string name="anim_yes_happy">
		Согласие (Радостное)
	</string>
	<string name="anim_yes_head">
		Согласие
	</string>
	<string name="multiple_textures">
		Несколько
	</string>
	<string name="use_texture">
		Использовать текстуру
	</string>
	<string name="manip_hint1">
		Двигать курсор мышки над линейкой
	</string>
	<string name="manip_hint2">
		для привязки к сетке
	</string>
	<string name="texture_loading">
		Загрузка...
	</string>
	<string name="worldmap_offline">
		Не в сети
	</string>
	<string name="worldmap_item_tooltip_format">
		[AREA] м² L$[PRICE] ([SQMPRICE] L$/м²)
	</string>
	<string name="worldmap_results_none_found">
		Не найдено.
	</string>
	<string name="worldmap_agent_position">
		Вы тут
	</string>
	<string name="minimap_distance">
		(Расстояние: [DISTANCE] м)
	</string>
	<string name="minimap_no_focus">
		Камера не может сфокусироваться на пользователя, так как он находятся за пределами расстояния вашей отрисовки.
	</string>
	<string name="Ok">
		ОК
	</string>
	<string name="Premature end of file">
		Преждевременный конец файла
	</string>
	<string name="ST_NO_JOINT">
		Не удается найти ROOT или JOINT.
	</string>
	<string name="no_name_object">
		(без названия)
	</string>
	<string name="NearbyChatTitle">
		Общий чат
	</string>
	<string name="NearbyChatLabel">
		(Общий чат)
	</string>
	<string name="whisper">
		шепчет:
	</string>
	<string name="shout">
		кричит:
	</string>
	<string name="ringing">
		Подключение к голосовому чату...
	</string>
	<string name="connected">
		Подключено
	</string>
	<string name="unavailable">
		В этом месте голосовая связь недоступна
	</string>
	<string name="hang_up">
		Отключение от голосового чата...
	</string>
	<string name="reconnect_nearby">
		Устанавливается переподключение к локальному голосовому чату
	</string>
	<string name="ScriptQuestionCautionChatGranted">
		Объекту '[OBJECTNAME]', который принадлежит пользователю '[OWNERNAME]' и находится в [REGIONPOS] в регионе '[REGIONNAME]', предоставлено разрешение: [PERMISSIONS].
	</string>
	<string name="ScriptQuestionCautionChatDenied">
		Объекту '[OBJECTNAME]', который принадлежит пользователю '[OWNERNAME]' и находится в [REGIONPOS] в регионе '[REGIONNAME]', отказано в разрешении: [PERMISSIONS].
	</string>
	<string name="AdditionalPermissionsRequestHeader">
		Разрешив доступ к своему аккаунту, вы также разрешите объекту:
	</string>
	<string name="ScriptTakeMoney">
		У вас берут Линден доллары (L$)
	</string>
	<string name="ActOnControlInputs">
		Действия ваших элементов управления
	</string>
	<string name="RemapControlInputs">
		Переназначение ваших элементов управления
	</string>
	<string name="AnimateYourAvatar">
		Анимировать ваш аватар
	</string>
	<string name="AttachToYourAvatar">
		Прикрепить к вашему аватару
	</string>
	<string name="ReleaseOwnership">
		Отказаться от прав собственности, сделать всеобщим
	</string>
	<string name="LinkAndDelink">
		Связать или отменить связь с другими объектами
	</string>
	<string name="AddAndRemoveJoints">
		Добавление и удаление связей с другими объектами
	</string>
	<string name="ChangePermissions">
		Изменить права доступа
	</string>
	<string name="TrackYourCamera">
		Отслеживание вашей камеры
	</string>
	<string name="ControlYourCamera">
		Управление вашей камерой
	</string>
	<string name="TeleportYourAgent">
		Телепортировать вас
	</string>
	<string name="ManageEstateSilently">
		Тихо управлять вашими поместьями
	</string>
	<string name="ChangeYourDefaultAnimations">
		Изменить ваши стандартные анимации
	</string>
	<string name="ForceSitAvatar">
		Заставьте аватар сесть
	</string>
	<string name="ChangeEnvSettings">
		Изменить настройки среды
	</string>
	<string name="SnapshotSavedToDisk">
		Снимок сохранен: [FILENAME]
	</string>
	<string name="JoinAnExperience"/>
	<string name="SilentlyManageEstateAccess">
		Отключить извещения при управлении списками доступа к недвижимости
	</string>
	<string name="OverrideYourAnimations">
		Заменить ваши стандартные анимации
	</string>
	<string name="ScriptReturnObjects">
		Вернуть объекты от вашего имени
	</string>
	<string name="NotConnected">
		Не подключено
	</string>
	<string name="AgentNameSubst">
		(Вы)
	</string>
	<string name="UnknownScriptPermission">
		(неизвестно)!
	</string>
	<string name="SIM_ACCESS_PG">
		Общий
	</string>
	<string name="SIM_ACCESS_MATURE">
		Умеренный
	</string>
	<string name="SIM_ACCESS_ADULT">
		Для взрослых
	</string>
	<string name="SIM_ACCESS_DOWN">
		Не в сети
	</string>
	<string name="SIM_ACCESS_MIN">
		Неизвестно
	</string>
	<string name="land_type_unknown">
		(неизвестно)
	</string>
	<string name="Estate / Full Region">
		Остров / Полный регион
	</string>
	<string name="Estate / Homestead">
		Остров / Усадьба
	</string>
	<string name="Mainland / Homestead">
		Материк / Усадьба
	</string>
	<string name="Mainland / Full Region">
		Материк / Полный регион
	</string>
	<string name="Linden Homes / Full Region">
		Linden Дома / Полный регион
	</string>
	<string name="all_files">
		Все файлы
	</string>
	<string name="sound_files">
		Звуки
	</string>
	<string name="animation_files">
		Анимации
	</string>
	<string name="image_files">
		Изображения
	</string>
	<string name="save_file_verb">
		Сохранить
	</string>
	<string name="load_file_verb">
		Загрузить
	</string>
	<string name="targa_image_files">
		Изображения TGA
	</string>
	<string name="bitmap_image_files">
		Изображения BMP
	</string>
	<string name="png_image_files">
		Изображения PNG
	</string>
	<string name="save_texture_image_files">
		Изображения TGA или PNG
	</string>
	<string name="avi_movie_file">
		Видео файлы AVI
	</string>
	<string name="xaf_animation_file">
		Файлы анимации XAF
	</string>
	<string name="xml_file">
		XML файл
	</string>
	<string name="raw_file">
		RAW файл
	</string>
	<string name="compressed_image_files">
		Сжатые изображения
	</string>
	<string name="load_files">
		Загрузить файлы
	</string>
	<string name="choose_the_directory">
		Выбрать директорию
	</string>
	<string name="script_files">
		Скрипты
	</string>
	<string name="dictionary_files">
		Словари
	</string>
	<string name="backup_files">
		Резервные копии объектов
	</string>
	<string name="collada_files">
		Модели COLLADA
	</string>
	<string name="csv_files">
		Значения разделяются запятыми
	</string>
	<string name="recompile_script_verb">
		Перекомпиляция
	</string>
	<string name="LSLTipSleepTime">
		Пауза скрипта на [SLEEP_TIME] секунд.
	</string>
	<string name="shape">
		Фигура
	</string>
	<string name="skin">
		Кожа
	</string>
	<string name="hair">
		Волосы
	</string>
	<string name="eyes">
		Глаза
	</string>
	<string name="shirt">
		Рубашка
	</string>
	<string name="pants">
		Штаны
	</string>
	<string name="shoes">
		Обувь
	</string>
	<string name="socks">
		Носки
	</string>
	<string name="jacket">
		Куртка
	</string>
	<string name="gloves">
		Перчатки
	</string>
	<string name="undershirt">
		Майка
	</string>
	<string name="underpants">
		Трусы
	</string>
	<string name="skirt">
		Юбка
	</string>
	<string name="alpha">
		Альфа
	</string>
	<string name="tattoo">
		Татуировка
	</string>
	<string name="universal">
		Универсальный
	</string>
	<string name="physics">
		Физика
	</string>
	<string name="invalid">
		недействительный
	</string>
	<string name="none">
		нет
	</string>
	<string name="shirt_not_worn">
		Рубашка не надета
	</string>
	<string name="pants_not_worn">
		Штаны не надеты
	</string>
	<string name="shoes_not_worn">
		Обувь не надета
	</string>
	<string name="socks_not_worn">
		Носки не надеты
	</string>
	<string name="jacket_not_worn">
		Куртка не надета
	</string>
	<string name="gloves_not_worn">
		Перчатки не надеты
	</string>
	<string name="undershirt_not_worn">
		Майка не надета
	</string>
	<string name="underpants_not_worn">
		Трусы не надеты
	</string>
	<string name="skirt_not_worn">
		Юбка не надета
	</string>
	<string name="alpha_not_worn">
		Альфа не надета
	</string>
	<string name="tattoo_not_worn">
		Татуировка не надета
	</string>
	<string name="universal_not_worn">
		Универсальный не надет
	</string>
	<string name="physics_not_worn">
		Физика не надета
	</string>
	<string name="invalid_not_worn">
		недействительный
	</string>
	<string name="create_new_shape">
		Создать новую фигуру
	</string>
	<string name="create_new_skin">
		Создать новую кожу
	</string>
	<string name="create_new_hair">
		Создать новые волосы
	</string>
	<string name="create_new_eyes">
		Создать новые глаза
	</string>
	<string name="create_new_shirt">
		Создать новую рубашку
	</string>
	<string name="create_new_pants">
		Создать новые штаны
	</string>
	<string name="create_new_shoes">
		Создать новую обувь
	</string>
	<string name="create_new_socks">
		Создать новые носки
	</string>
	<string name="create_new_jacket">
		Создать новую куртку
	</string>
	<string name="create_new_gloves">
		Создать новые перчатки
	</string>
	<string name="create_new_undershirt">
		Создать новую майку
	</string>
	<string name="create_new_underpants">
		Создать новые трусы
	</string>
	<string name="create_new_skirt">
		Создать новую юбку
	</string>
	<string name="create_new_alpha">
		Создать новую альфа
	</string>
	<string name="create_new_tattoo">
		Создать новую татуировку
	</string>
	<string name="create_new_universal">
		Создать новый универсальный
	</string>
	<string name="create_new_physics">
		Создать новую физику
	</string>
	<string name="create_new_invalid">
		недействительный
	</string>
	<string name="NewWearable">
		Новый [WEARABLE_ITEM]
	</string>
	<string name="next">
		Далее
	</string>
	<string name="ok">
		ОК
	</string>
	<string name="GroupNotifyGroupNotice">
		Уведомление группы
	</string>
	<string name="GroupNotifyGroupNotices">
		Уведомления группы
	</string>
	<string name="GroupNotifySentBy">
		Отправлено
	</string>
	<string name="GroupNotifyAttached">
		Вложение:
	</string>
	<string name="GroupNotifyViewPastNotices">
		Посмотреть последние уведомления или отказаться от получения таких сообщений.
	</string>
	<string name="GroupNotifyOpenAttachment">
		Открыть вложение
	</string>
	<string name="GroupNotifySaveAttachment">
		Сохранить вложение
	</string>
	<string name="GroupNotifySender">
		Отправлено [SENDER], [GROUPNAME]
	</string>
	<string name="TeleportOffer">
		Предложение телепортации
	</string>
	<string name="StartUpNotifications">
		Поступили новые уведомления, пока вы отсутствовали
	</string>
	<string name="OverflowInfoChannelString">
		Вы получили более %d уведомлений
	</string>
	<string name="BodyPartsRightArm">
		Правая рука
	</string>
	<string name="BodyPartsHead">
		Голова
	</string>
	<string name="BodyPartsLeftArm">
		Левая рука
	</string>
	<string name="BodyPartsLeftLeg">
		Левая нога
	</string>
	<string name="BodyPartsTorso">
		Торс
	</string>
	<string name="BodyPartsRightLeg">
		Правая нога
	</string>
	<string name="BodyPartsEnhancedSkeleton">
		Улучшенный скелет
	</string>
	<string name="GraphicsQualityLow">
		Низкая
	</string>
	<string name="GraphicsQualityMid">
		Средняя
	</string>
	<string name="GraphicsQualityHigh">
		Высокая
	</string>
	<string name="LeaveMouselook">
		Нажмите ESC, чтобы вернуться к обычному обзору
	</string>
	<string name="InventoryNoMatchingItems">
		Не нашли того, что вам нужно? Попробуйте [secondlife:///app/search/all/[SEARCH_TERM] Поиск].
	</string>
	<string name="InventoryNoMatchingRecentItems">
		Не нашли то, что искали? [secondlife:///app/inventory/filters Показать фильтры].
	</string>
	<string name="PlacesNoMatchingItems">
		Не нашли того, что вам нужно? Попробуйте [secondlife:///app/search/places/[SEARCH_TERM] Поиск].
	</string>
	<string name="FavoritesNoMatchingItems">
		Перетащите закладку сюда, чтобы добавить ее в список избранного.
	</string>
	<string name="MarketplaceNoMatchingItems">
		Предметы не найдены. Проверьте правильность строки поиска и повторите попытку.
	</string>
	<string name="InventoryNoTexture">
		Вы не имеете копию этой текстуры в инвентаре
	</string>
	<string name="InventoryInboxNoItems">
		Здесь будут показаны ваши покупки из Торгового центра. Их можно будет перетащить в ваш инвентарь для использования.
	</string>
	<string name="MarketplaceURL">
		https://marketplace.[MARKETPLACE_DOMAIN_NAME]/
	</string>
	<string name="MarketplaceURL_CreateStore">
		http://community.secondlife.com/t5/English-Knowledge-Base/Selling-in-the-Marketplace/ta-p/700193#Section_.3
	</string>
	<string name="MarketplaceURL_Dashboard">
		https://marketplace.[MARKETPLACE_DOMAIN_NAME]/merchants/store/dashboard
	</string>
	<string name="MarketplaceURL_Imports">
		https://marketplace.[MARKETPLACE_DOMAIN_NAME]/merchants/store/imports
	</string>
	<string name="MarketplaceURL_LearnMore">
		https://marketplace.[MARKETPLACE_DOMAIN_NAME]/learn_more
	</string>
	<string name="InventoryPlayAnimationTooltip">
		Откройте окно с настройками Воспроизведения.
	</string>
	<string name="InventoryPlayGestureTooltip">
		Выполните выбранный жест в игровом мире.
	</string>
	<string name="InventoryPlaySoundTooltip">
		Откройте окно с настройками Воспроизведения.
	</string>
	<string name="InventoryOutboxNotMerchantTitle">
		Любой желающий может продавать товары в Торговом центре.
	</string>
	<string name="InventoryOutboxNotMerchantTooltip">
	</string>
	<string name="InventoryOutboxNotMerchant">
		Если вы хотите стать продавцом, вам нужно будет создать магазин в [[MARKETPLACE_CREATE_STORE_URL] Торговом центре].
	</string>
	<string name="InventoryOutboxNoItemsTitle">
		Ваша папка 'Исходящие' пуста.
	</string>
	<string name="InventoryOutboxNoItemsTooltip">
	</string>
	<string name="InventoryOutboxNoItems">
		Перетащите папки в эту область и щелкните 'Отправить в Торговую площадку', чтобы выставить их на продажу в [[MARKETPLACE_DASHBOARD_URL] Торговом центре].
	</string>
	<string name="InventoryOutboxInitializingTitle">
		Инициализация Торговой площадки
	</string>
	<string name="InventoryOutboxInitializingTooltip">
	</string>
	<string name="InventoryOutboxInitializing">
		Мы обращаемся к вашей учетной записи магазина [[MARKETPLACE_CREATE_STORE_URL] Торгового центра].
	</string>
	<string name="InventoryOutboxErrorTitle">
		Ошибки Торговой площадки.
	</string>
	<string name="InventoryOutboxErrorTooltip">
	</string>
	<string name="InventoryOutboxError">
		[[MARKETPLACE_CREATE_STORE_URL] Магазин Торговой площадки] вернул ошибки.
	</string>
	<string name="InventoryMarketplaceError">
		Произошла ошибка при открытии списков Торговой площадки.
Если вы продолжаете получать это сообщение, обратитесь за помощью в службу поддержки Second Life по адресу http://support.secondlife.com.
	</string>
	<string name="InventoryMarketplaceListingsNoItemsTitle">
		Папка списков товаров торгового центра пуста.
	</string>
	<string name="InventoryMarketplaceListingsNoItems">
		Перетащите папки в эту область, чтобы выставить их на продажу в [[MARKETPLACE_DASHBOARD_URL] Торговом центре].
	</string>
	<string name="InventoryItemsCount">
		([ITEMS]/[CATEGORIES] предметов)
	</string>
	<string name="Marketplace Validation Warning Stock">
		В папке версии должна быть папка запасов
	</string>
	<string name="Marketplace Validation Error Mixed Stock">
		: Ошибка: все предметы в папке запасов должны быть некопируемыми и одного типа
	</string>
	<string name="Marketplace Validation Error Subfolder In Stock">
		: Ошибка: папка запасов не может содержать подпапки
	</string>
	<string name="Marketplace Validation Warning Empty">
		: Предупреждение: папка не содержит предметов
	</string>
	<string name="Marketplace Validation Warning Create Stock">
		: Предупреждение: создается папка запасов
	</string>
	<string name="Marketplace Validation Warning Create Version">
		: Предупреждение: создается папка версии
	</string>
	<string name="Marketplace Validation Warning Move">
		: Предупреждение: перемещаются предметы
	</string>
	<string name="Marketplace Validation Warning Delete">
		: Предупреждение: содержимое папки переносится в папку запасов, пустая папка удаляется
	</string>
	<string name="Marketplace Validation Error Stock Item">
		: Ошибка: в папке запасов должны содержаться некопируемые предметы
	</string>
	<string name="Marketplace Validation Warning Unwrapped Item">
		: Предупреждение: в папке версии должны быть предметы
	</string>
	<string name="Marketplace Validation Error">
		: Ошибка:
	</string>
	<string name="Marketplace Validation Warning">
		: Предупреждение:
	</string>
	<string name="Marketplace Validation Error Empty Version">
		: Предупреждение: папка версии должна содержать хотя бы 1 предмет
	</string>
	<string name="Marketplace Validation Error Empty Stock">
		: Предупреждение: папка запасов должна содержать хотя бы 1 предмет
	</string>
	<string name="Marketplace Validation No Error">
		Нет ошибок и предупреждений
	</string>
	<string name="Marketplace Error None">
		Ошибок нет
	</string>
	<string name="Marketplace Error Prefix">
		Ошибка:
	</string>
	<string name="Marketplace Error Not Merchant">
		Ошибка: Перед отправкой товаров для Торговой площадки вам нужно будет настроить себя, как продавец (бесплатно).
	</string>
	<string name="Marketplace Error Not Accepted">
		Невозможно переместить предмет в эту папку.
	</string>
	<string name="Marketplace Error Unsellable Item">
		Ошибка: Этот предмет не может быть продан в Торговом центре.
	</string>
	<string name="MarketplaceNoID">
		нет ID торг. центра
	</string>
	<string name="MarketplaceLive">
		опубликовано
	</string>
	<string name="MarketplaceActive">
		активно
	</string>
	<string name="MarketplaceMax">
		макс.
	</string>
	<string name="MarketplaceStock">
		запас
	</string>
	<string name="MarketplaceNoStock">
		нет в запасе
	</string>
	<string name="MarketplaceUpdating">
		обновление...
	</string>
	<string name="UploadFeeInfo">
		Плата зависит от вашего уровня подписки. С подписок более высокого уровня взимаются более низкие сборы. [https://secondlife.com/my/account/membership.php? Узнать больше]
	</string>
	<string name="Open landmarks">
		Открыть закладки
	</string>
	<string name="Unconstrained">
		Несвязанные
	</string>
	<string name="no_transfer" value=" (не передается)"/>
	<string name="no_modify" value=" (не изменяется)"/>
	<string name="no_copy" value=" (не копируется)"/>
	<string name="worn" value=" (надето)"/>
	<string name="link" value=" (ссылка)"/>
	<string name="broken_link" value=" (неработающая ссылка)"/>
	<string name="LoadingContents">
		Загрузка содержимого...
	</string>
	<string name="NoContents">
		Нет содержимого
	</string>
	<string name="WornOnAttachmentPoint" value=" (надето на [ATTACHMENT_POINT])"/>
	<string name="AttachmentErrorMessage" value="([ATTACHMENT_ERROR])"/>
	<string name="ActiveGesture" value="[GESLABEL] (активно)"/>
	<string name="PermYes">
		Да
	</string>
	<string name="PermNo">
		Нет
	</string>
	<string name="Chat Message" value=" Чат : "/>
	<string name="Sound" value=" Звук : "/>
	<string name="Wait" value=" --- Ожидайте : "/>
	<string name="AnimFlagStop" value=" Остановить анимацию :    "/>
	<string name="AnimFlagStart" value=" Начать анимацию :   "/>
	<string name="Wave" value=" Приветствие рукой "/>
	<string name="GestureActionNone" value="Нет"/>
	<string name="HelloAvatar" value=" Привет, аватар! "/>
	<string name="ViewAllGestures" value="  Просмотреть все &gt;&gt;"/>
	<string name="GetMoreGestures" value="  Получить больше &gt;&gt;"/>
	<string name="Animations" value=" Анимации,"/>
	<string name="Calling Cards" value=" Визитные карты,"/>
	<string name="Clothing" value=" Одежда,"/>
	<string name="Gestures" value=" Жесты,"/>
	<string name="Landmarks" value=" Закладки,"/>
	<string name="Notecards" value=" Заметки,"/>
	<string name="Objects" value=" Объекты,"/>
	<string name="Scripts" value=" Скрипты,"/>
	<string name="Sounds" value=" Звуки,"/>
	<string name="Textures" value=" Текстуры,"/>
	<string name="Snapshots" value=" Снимки,"/>
	<string name="No Filters" value="Нет "/>
	<string name="Since Logoff" value=" - с выхода"/>
	<string name="Transfer Only" value=" - только передающиеся"/>
	<string name="InvFolder My Inventory">
		Инвентарь
	</string>
	<string name="InvFolder Library">
		Библиотека
	</string>
	<string name="InvFolder Textures">
		Текстуры
	</string>
	<string name="InvFolder Sounds">
		Звуки
	</string>
	<string name="InvFolder Calling Cards">
		Визитные карты
	</string>
	<string name="InvFolder Landmarks">
		Закладки
	</string>
	<string name="InvFolder Scripts">
		Скрипты
	</string>
	<string name="InvFolder Clothing">
		Одежда
	</string>
	<string name="InvFolder Objects">
		Объекты
	</string>
	<string name="InvFolder Notecards">
		Заметки
	</string>
	<string name="InvFolder New Folder">
		Новая папка
	</string>
	<string name="InvFolder Inventory">
		Инвентарь
	</string>
	<string name="InvFolder Uncompressed Images">
		Несжатые изображения
	</string>
	<string name="InvFolder Body Parts">
		Части тела
	</string>
	<string name="InvFolder Trash">
		Корзина
	</string>
	<string name="InvFolder Photo Album">
		Фотоальбом
	</string>
	<string name="InvFolder Lost And Found">
		Найденные вещи
	</string>
	<string name="InvFolder Uncompressed Sounds">
		Несжатые звуки
	</string>
	<string name="InvFolder Animations">
		Анимации
	</string>
	<string name="InvFolder Gestures">
		Жесты
	</string>
	<string name="InvFolder Favorites">
		Избранные
	</string>
	<string name="InvFolder favorite">
		Избранное
	</string>
	<string name="InvFolder favorites">
		Избранные
	</string>
	<string name="InvFolder Current Outfit">
		Текущий комплект одежды
	</string>
	<string name="InvFolder Initial Outfits">
		Первоначальный комплект одежды
	</string>
	<string name="InvFolder My Outfits">
		Комплекты одежды
	</string>
	<string name="InvFolder Accessories">
		Аксессуары
	</string>
	<string name="InvFolder Meshes">
		Меши
	</string>
	<string name="InvFolder Received Items">
		Полученные предметы
	</string>
	<string name="InvFolder Merchant Outbox">
		Исходящие продавца
	</string>
	<string name="InvFolder Settings">
		Настройки
	</string>
	<string name="InvFolder Friends">
		Друзья
	</string>
	<string name="InvFolder All">
		Все
	</string>
	<string name="InvFolder #Firestorm">
		#Firestorm
	</string>
	<string name="InvFolder #Phoenix">
		#Phoenix
	</string>
	<string name="InvFolder #RLV">
		#RLV
	</string>
	<string name="no_attachments">
		Нет надетых вложений
	</string>
	<string name="Attachments remain">
		Вложения ([COUNT] осталось)
	</string>
	<string name="Buy">
		Купить
	</string>
	<string name="BuyforL$">
		Купить за L$
	</string>
	<string name="Stone">
		Камень
	</string>
	<string name="Metal">
		Металл
	</string>
	<string name="Glass">
		Стекло
	</string>
	<string name="Wood">
		Дерево
	</string>
	<string name="Flesh">
		Плоть
	</string>
	<string name="Plastic">
		Пластик
	</string>
	<string name="Rubber">
		Резина
	</string>
	<string name="Light">
		Свет
	</string>
	<string name="KBShift">
		Shift
	</string>
	<string name="KBCtrl">
		Ctrl
	</string>
	<string name="Chest">
		Грудь
	</string>
	<string name="Skull">
		Череп
	</string>
	<string name="Left Shoulder">
		Левая ключица
	</string>
	<string name="Right Shoulder">
		Правая ключица
	</string>
	<string name="Left Hand">
		Левая кисть
	</string>
	<string name="Right Hand">
		Правая кисть
	</string>
	<string name="Left Foot">
		Левая ступня
	</string>
	<string name="Right Foot">
		Правая ступня
	</string>
	<string name="Spine">
		Позвоночник
	</string>
	<string name="Pelvis">
		Таз
	</string>
	<string name="Mouth">
		Рот
	</string>
	<string name="Chin">
		Подбородок
	</string>
	<string name="Left Ear">
		Левое ухо
	</string>
	<string name="Right Ear">
		Правое ухо
	</string>
	<string name="Left Eyeball">
		Левый глаз
	</string>
	<string name="Right Eyeball">
		Правый глаз
	</string>
	<string name="Nose">
		Нос
	</string>
	<string name="R Upper Arm">
		Правое плечо
	</string>
	<string name="R Forearm">
		Правое предплечье
	</string>
	<string name="L Upper Arm">
		Левое плечо
	</string>
	<string name="L Forearm">
		Левое предплечье
	</string>
	<string name="Right Hip">
		Правое бедро
	</string>
	<string name="R Upper Leg">
		Правая бедренная кость
	</string>
	<string name="R Lower Leg">
		Правая голень
	</string>
	<string name="Left Hip">
		Левое бедро
	</string>
	<string name="L Upper Leg">
		Левая бедренная кость
	</string>
	<string name="L Lower Leg">
		Левая голень
	</string>
	<string name="Stomach">
		Живот
	</string>
	<string name="Left Pec">
		Левая грудь
	</string>
	<string name="Right Pec">
		Правая грудь
	</string>
	<string name="Neck">
		Шея
	</string>
	<string name="Avatar Center">
		Центр аватара
	</string>
	<string name="Left Ring Finger">
		Левый безымянный палец
	</string>
	<string name="Right Ring Finger">
		Правый безымянный палец
	</string>
	<string name="Tail Base">
		Основание хвоста
	</string>
	<string name="Tail Tip">
		Кончик хвоста
	</string>
	<string name="Left Wing">
		Левое крыло
	</string>
	<string name="Right Wing">
		Правое крыло
	</string>
	<string name="Jaw">
		Пасть
	</string>
	<string name="Alt Left Ear">
		Альт. левое ухо
	</string>
	<string name="Alt Right Ear">
		Альт. правое ухо
	</string>
	<string name="Alt Left Eye">
		Альт. левый глаз
	</string>
	<string name="Alt Right Eye">
		Альт. правый глаз
	</string>
	<string name="Tongue">
		Язык
	</string>
	<string name="Groin">
		Пах
	</string>
	<string name="Left Hind Foot">
		Левая задняя нога
	</string>
	<string name="Right Hind Foot">
		Правая задняя нога
	</string>
	<string name="Invalid Attachment">
		Неверная точка присоединения
	</string>
	<string name="ATTACHMENT_MISSING_ITEM">
		Ошибка: Отсутствет элемент
	</string>
	<string name="ATTACHMENT_MISSING_BASE_ITEM">
		Ошибка: Отсутствует базовый элемент
	</string>
	<string name="ATTACHMENT_NOT_ATTACHED">
		Ошибка: Объект находится в текущем комплекте одежды, но не прикреплен
	</string>
	<string name="YearsMonthsOld">
		[AGEYEARS] [AGEMONTHS]
	</string>
	<string name="YearsOld">
		[AGEYEARS]
	</string>
	<string name="MonthsOld">
		[AGEMONTHS]
	</string>
	<string name="WeeksOld">
		[AGEWEEKS]
	</string>
	<string name="DaysOld">
		[AGEDAYS]
	</string>
	<string name="TodayOld">
		Зарегистрирован сегодня
	</string>
	<string name="TotalDaysOld">
		; [AGEDAYSTOTAL]
	</string>
	<string name="av_render_everyone_now">
		Теперь все могут видеть вас.
	</string>
	<string name="av_render_not_everyone">
		Вы можете не отображаться у всех вокруг вас.
	</string>
	<string name="av_render_over_half">
		Вы можете не отображаться у большей половины вокруг вас.
	</string>
	<string name="av_render_most_of">
		Вы можете не отображаться у большинства вокруг вас.
	</string>
	<string name="av_render_anyone">
		Вы можете не отображаться у любого вокруг вас.
	</string>
	<string name="hud_description_total">
		Ваши данные в игре
	</string>
	<string name="hud_name_with_joint">
		[OBJ_NAME] (надет на [JNT_NAME])
	</string>
	<string name="hud_render_memory_warning">
		[HUD_DETAILS] использует большой объем памяти текстур
	</string>
	<string name="hud_render_cost_warning">
		[HUD_DETAILS] содержит много объемистых объектов и текстур
	</string>
	<string name="hud_render_heavy_textures_warning">
		[HUD_DETAILS] содержит много больших текстур
	</string>
	<string name="hud_render_cramped_warning">
		[HUD_DETAILS] содержит слишком много объектов
	</string>
	<string name="hud_render_textures_warning">
		[HUD_DETAILS] содержит слишком много текстур
	</string>
	<string name="AgeYearsA">
		[COUNT] год
	</string>
	<string name="AgeYearsB">
		[COUNT] года
	</string>
	<string name="AgeYearsC">
		[COUNT] лет
	</string>
	<string name="AgeMonthsA">
		[COUNT] месяц
	</string>
	<string name="AgeMonthsB">
		[COUNT] месяца
	</string>
	<string name="AgeMonthsC">
		[COUNT] месяцев
	</string>
	<string name="AgeWeeksA">
		[COUNT] неделя
	</string>
	<string name="AgeWeeksB">
		[COUNT] недели
	</string>
	<string name="AgeWeeksC">
		[COUNT] недель
	</string>
	<string name="AgeDaysA">
		[COUNT] день
	</string>
	<string name="AgeDaysB">
		[COUNT] дня
	</string>
	<string name="AgeDaysC">
		[COUNT] дней
	</string>
	<string name="GroupMembersA">
		[COUNT] пользователь
	</string>
	<string name="GroupMembersB">
		[COUNT] пользователя
	</string>
	<string name="GroupMembersC">
		[COUNT] пользователей
	</string>
	<string name="AcctTypeResident">
		Резидент
	</string>
	<string name="AcctTypeTrial">
		Пробный
	</string>
	<string name="AcctTypeCharterMember">
		Учредитель
	</string>
	<string name="AcctTypeEmployee">
		Сотрудник Linden Lab
	</string>
	<string name="PaymentInfoUsed">
		Платежная информация использовалась
	</string>
	<string name="PaymentInfoOnFile">
		Есть платежная информация
	</string>
	<string name="NoPaymentInfoOnFile">
		Нет платежной информации
	</string>
	<string name="AgeVerified">
		Возраст проверен
	</string>
	<string name="NotAgeVerified">
		Возраст не проверен
	</string>
	<string name="Center 2">
		В центре 2
	</string>
	<string name="Top Right">
		Вверху справа
	</string>
	<string name="Top">
		Вверху
	</string>
	<string name="Top Left">
		Вверху слева
	</string>
	<string name="Center">
		В центре
	</string>
	<string name="Bottom Left">
		Внизу слева
	</string>
	<string name="Bottom">
		Внизу
	</string>
	<string name="Bottom Right">
		Внизу справа
	</string>
	<string name="CompileQueueDownloadedCompiling">
		Скачано, сейчас компилируется
	</string>
	<string name="CompileQueueServiceUnavailable">
		Сервис компиляции скрипта не доступен
	</string>
	<string name="CompileQueueScriptNotFound">
		Скрипт не найден на сервере.
	</string>
	<string name="CompileQueueProblemDownloading">
		Проблема при скачивании
	</string>
	<string name="CompileQueueInsufficientPermDownload">
		Недостаточно прав для скачивания скрипта.
	</string>
	<string name="CompileQueueInsufficientPermFor">
		Недостаточно прав для
	</string>
	<string name="CompileQueueUnknownFailure">
		Неизвестная ошибка при скачивании
	</string>
	<string name="CompileNoExperiencePerm">
		Пропуск скрипта [SCRIPT] с приключением [EXPERIENCE].
	</string>
	<string name="CompileQueueTitle">
		Прогресс перекомпиляции
	</string>
	<string name="CompileQueueStart">
		перекомпиляция
	</string>
	<string name="CompileQueuePreprocessing">
		Предварительная обработка: [SCRIPT]
	</string>
	<string name="CompileQueuePreprocessingComplete">
		Предварительная обработка скрипта [SCRIPT] завершена
	</string>
	<string name="ResetQueueTitle">
		Прогресс Сброса
	</string>
	<string name="ResetQueueStart">
		сброс
	</string>
	<string name="RunQueueTitle">
		Прогресс Запуска
	</string>
	<string name="RunQueueStart">
		запустить
	</string>
	<string name="NotRunQueueTitle">
		Прогресс Остановки
	</string>
	<string name="NotRunQueueStart">
		не запускаемый
	</string>
	<string name="DeleteQueueTitle">
		Прогресс удаления
	</string>
	<string name="DeleteQueueStart">
		Удаление
	</string>
	<string name="Compiling">
		Компиляция [NAME]
	</string>
	<string name="CompileSuccessful">
		Компиляция завершена успешно!
	</string>
	<string name="CompileSuccessfulSaving">
		Компиляция завершена, сохранение...
	</string>
	<string name="SaveComplete">
		Сохранено.
	</string>
	<string name="UploadFailed">
		Ошибка загрузки файла: [REASON]
	</string>
	<string name="ObjectOutOfRange">
		Скрипт (объект вне досягаемости)
	</string>
	<string name="ScriptWasDeleted">
		Скрипт (удален из инвентаря)
	</string>
	<string name="GodToolsObjectOwnedBy">
		Объект [OBJECT] принадлежит [OWNER]
	</string>
	<string name="GroupsNone">
		нет
	</string>
	<string name="Group" value=" (группа)"/>
	<string name="Unknown">
		(Неизвестно)
	</string>
	<string name="SummaryForTheWeek" value="Суммарно за эту неделю, начиная с "/>
	<string name="NextStipendDay" value="Следующая стипендия "/>
	<string name="GroupPlanningDate">
		[day,datetime,utc].[mthnum,datetime,utc].[year,datetime,utc]
	</string>
	<string name="GroupIndividualShare" value="                      Группа       Долевое участие"/>
	<string name="GroupColumn" value="                      Группа"/>
	<string name="Balance">
		Баланс
	</string>
	<string name="Credits">
		Кредиты
	</string>
	<string name="Debits">
		Дебеты
	</string>
	<string name="Total">
		Итого
	</string>
	<string name="NoGroupDataFound">
		Данные для группы не найдены
	</string>
	<string name="AlreadyInGroup">
		Вы уже в этой группе
	</string>
	<string name="IMParentEstate">
		родительский остров
	</string>
	<string name="IMMainland">
		материк
	</string>
	<string name="IMTeen">
		подростковый
	</string>
	<string name="Anyone">
		любой
	</string>
	<string name="RegionInfoError">
		ошибка
	</string>
	<string name="RegionInfoAllEstatesOwnedBy">
		все острова пользователя [OWNER]
	</string>
	<string name="RegionInfoAllEstatesYouOwn">
		все острова в вашей собственности
	</string>
	<string name="RegionInfoAllEstatesYouManage">
		все острова пользователя [OWNER], которыми вы управляете
	</string>
	<string name="RegionInfoAllowedResidents">
		Разрешенные жители: ([ALLOWEDAGENTS], максимум [MAXACCESS])
	</string>
	<string name="RegionInfoAllowedGroups">
		Разрешенные группы: ([ALLOWEDGROUPS], максимум [MAXACCESS])
	</string>
	<string name="RegionInfoEstateManagers">
		Менеджеры острова: ([ESTATEMANAGERS], максимум [MAXMANAGERS])
	</string>
	<string name="RegionInfoBannedResidents">
		Заблокированные жители: ([BANNEDAGENTS], максимум [MAXBANNED])
	</string>
	<string name="RegionInfoListTypeAllowedAgents">
		Разрешенные жители
	</string>
	<string name="RegionInfoListTypeBannedAgents">
		Заблокированные жители
	</string>
	<string name="RegionInfoAllEstates">
		все землевладения
	</string>
	<string name="RegionInfoManagedEstates">
		управляемые землевладения
	</string>
	<string name="RegionInfoThisEstate">
		это землевладение
	</string>
	<string name="AndNMore">
		и [EXTRA_COUNT] более
	</string>
	<string name="ScriptLimitsParcelScriptMemory">
		Память скриптов на участке
	</string>
	<string name="ScriptLimitsParcelsOwned">
		Участков в списке: [PARCELS]
	</string>
	<string name="ScriptLimitsMemoryUsed">
		Памяти используется: [COUNT] kb из [MAX] kb; [AVAILABLE] kb доступно
	</string>
	<string name="ScriptLimitsMemoryUsedSimple">
		Памяти используется: [COUNT] kb
	</string>
	<string name="ScriptLimitsParcelScriptURLs">
		URL адреса скриптов участка
	</string>
	<string name="ScriptLimitsURLsUsed">
		URL адресов используется: [COUNT] из [MAX]; [AVAILABLE] доступно
	</string>
	<string name="ScriptLimitsURLsUsedSimple">
		URL адресов используется: [COUNT]
	</string>
	<string name="ScriptLimitsRequestError">
		Ошибка получения информации
	</string>
	<string name="ScriptLimitsRequestNoParcelSelected">
		Участок не выбран
	</string>
	<string name="ScriptLimitsRequestWrongRegion">
		Ошибка: Информация о скриптах доступна только в текущем регионе
	</string>
	<string name="ScriptLimitsRequestWaiting">
		Получение информации...
	</string>
	<string name="ScriptLimitsRequestDontOwnParcel">
		У вас нет прав для исследования данного участка
	</string>
	<string name="SITTING_ON">
		Сидит на
	</string>
	<string name="ATTACH_CHEST">
		Грудь
	</string>
	<string name="ATTACH_HEAD">
		Череп
	</string>
	<string name="ATTACH_LSHOULDER">
		Левая ключица
	</string>
	<string name="ATTACH_RSHOULDER">
		Правая ключица
	</string>
	<string name="ATTACH_LHAND">
		Левая кисть
	</string>
	<string name="ATTACH_RHAND">
		Правая кисть
	</string>
	<string name="ATTACH_LFOOT">
		Левая стопа
	</string>
	<string name="ATTACH_RFOOT">
		Правая стопа
	</string>
	<string name="ATTACH_BACK">
		Позвоночник
	</string>
	<string name="ATTACH_PELVIS">
		Таз
	</string>
	<string name="ATTACH_MOUTH">
		Рот
	</string>
	<string name="ATTACH_CHIN">
		Подбородок
	</string>
	<string name="ATTACH_LEAR">
		Левое ухо
	</string>
	<string name="ATTACH_REAR">
		Правое ухо
	</string>
	<string name="ATTACH_LEYE">
		Левый глаз
	</string>
	<string name="ATTACH_REYE">
		Правый глаз
	</string>
	<string name="ATTACH_NOSE">
		Нос
	</string>
	<string name="ATTACH_RUARM">
		Правое плечо
	</string>
	<string name="ATTACH_RLARM">
		Правое предплечье
	</string>
	<string name="ATTACH_LUARM">
		Левое плечо
	</string>
	<string name="ATTACH_LLARM">
		Левое предплечье
	</string>
	<string name="ATTACH_RHIP">
		Правое бедро
	</string>
	<string name="ATTACH_RULEG">
		Правая бедренная кость
	</string>
	<string name="ATTACH_RLLEG">
		Правая голень
	</string>
	<string name="ATTACH_LHIP">
		Левое бедро
	</string>
	<string name="ATTACH_LULEG">
		Левая бедренная кость
	</string>
	<string name="ATTACH_LLLEG">
		Левая голень
	</string>
	<string name="ATTACH_BELLY">
		Живот
	</string>
	<string name="ATTACH_LEFT_PEC">
		Левая грудь
	</string>
	<string name="ATTACH_RIGHT_PEC">
		Правая грудь
	</string>
	<string name="ATTACH_HUD_CENTER_2">
		Дисплей управления в центре 2
	</string>
	<string name="ATTACH_HUD_TOP_RIGHT">
		Дисплей управления наверху справа
	</string>
	<string name="ATTACH_HUD_TOP_CENTER">
		Дисплей управления наверху в центре
	</string>
	<string name="ATTACH_HUD_TOP_LEFT">
		Дисплей управления наверху слева
	</string>
	<string name="ATTACH_HUD_CENTER_1">
		Дисплей управления в центре
	</string>
	<string name="ATTACH_HUD_BOTTOM_LEFT">
		Дисплей управления внизу слева
	</string>
	<string name="ATTACH_HUD_BOTTOM">
		Дисплей управления внизу
	</string>
	<string name="ATTACH_HUD_BOTTOM_RIGHT">
		Дисплей управления внизу справа
	</string>
	<string name="ATTACH_NECK">
		Шея
	</string>
	<string name="ATTACH_AVATAR_CENTER">
		Центр аватара
	</string>
	<string name="ATTACH_LHAND_RING1">
		Левый безымянный палец
	</string>
	<string name="ATTACH_RHAND_RING1">
		Правый безымянный палец
	</string>
	<string name="ATTACH_TAIL_BASE">
		Основание хвоста
	</string>
	<string name="ATTACH_TAIL_TIP">
		Кончик хвоста
	</string>
	<string name="ATTACH_LWING">
		Левое крыло
	</string>
	<string name="ATTACH_RWING">
		Правое крыло
	</string>
	<string name="ATTACH_FACE_JAW">
		Пасть
	</string>
	<string name="ATTACH_FACE_LEAR">
		Альт. левое ухо
	</string>
	<string name="ATTACH_FACE_REAR">
		Альт. правое ухо
	</string>
	<string name="ATTACH_FACE_LEYE">
		Альт. левый глаз
	</string>
	<string name="ATTACH_FACE_REYE">
		Альт. правый глаз
	</string>
	<string name="ATTACH_FACE_TONGUE">
		Язык
	</string>
	<string name="ATTACH_GROIN">
		Пах
	</string>
	<string name="ATTACH_HIND_LFOOT">
		Левая задняя нога
	</string>
	<string name="ATTACH_HIND_RFOOT">
		Правая задняя нога
	</string>
	<string name="CursorPos">
		Строка [LINE], Столбец [COLUMN]
	</string>
	<string name="PanelDirCountFound">
		[COUNT] найдено
	</string>
	<string name="PanelDirTimeStr">
		[hour,datetime,slt]:[min,datetime,slt]
	</string>
	<string name="PanelDirEventsDateText">
		[day,datetime,slt].[mthnum,datetime,slt]
	</string>
	<string name="PanelContentsTooltip">
		Содержимое объекта
	</string>
	<string name="PanelContentsNewScript">
		Новый скрипт
	</string>
	<string name="DoNotDisturbModeResponseDefault">
		Этот житель включил режим 'Недоступен'. Он увидит ваше сообщение позже
	</string>
	<string name="AutoResponseModeDefault">
		Этот житель включил режим 'Автоответчик'. Он просит не беспокоить. Ваши сообщение будут по-прежнему проявляется в его панели ЛС.
	</string>
	<string name="AutoResponseModeNonFriendsDefault">
		Этот житель включил режим 'Автоответчик'. Он просит не беспокоить. Ваши сообщение будут по-прежнему проявляется в его панели ЛС.
	</string>
	<string name="RejectTeleportOffersResponseDefault">
		Этот житель включил режим 'Отклонять все предложения и запросы телепортации'. Вы можете отправить ему Личное сообщение.
	</string>
	<string name="RejectFriendshipRequestsResponseDefault">
		Этот житель включил режим 'Отклонять все запросы дружбы'. Вы можете отправить ему Личное сообщение.
	</string>
	<string name="MutedAvatarsResponseDefault">
		Этот житель заблокировал вас для отправки ему каких-либо сообщений.
	</string>
	<string name="AwayAvatarResponseDefault">
		Этот житель временно отошел. Ваши сообщение будут по-прежнему проявляется в его панели Личных сообщений для последующего просмотра.
	</string>
	<string name="MuteByName">
		(По имени)
	</string>
	<string name="MuteAgent">
		(Для жителя)
	</string>
	<string name="MuteObject">
		(Для объекта)
	</string>
	<string name="MuteGroup">
		(Для группы)
	</string>
	<string name="MuteExternal">
		(Внешний)
	</string>
	<string name="RegionNoCovenant">
		Для данного острова нет соглашения
	</string>
	<string name="RegionNoCovenantOtherOwner">
		Нет соглашения для данного острова. Земля на этом острове продается его владельцем, а не компанией Linden Lab. Чтобы узнать подробности о продаже, обратитесь к землевладельцу.
	</string>
	<string name="covenant_last_modified" value="Последнее изменение: "/><!-- use value="" to keep the trailing space -->
	<string name="none_text"  value=" (нет) "/>
	<string name="never_text" value=" (никогда) "/>
	<string name="GroupOwned">
		Собственность группы
	</string>
	<string name="Public">
		Общая собственность
	</string>
	<string name="LocalSettings">
		Локальные установки
	</string>
	<string name="RegionSettings">
		Установки региона
	</string>
	<string name="NoEnvironmentSettings">
		Этот регион не поддерживает параметры среды.
	</string>

	<string name="EnvironmentSun">Солнце</string>
	<string name="EnvironmentMoon">Луна</string>
	<string name="EnvironmentBloom">Цветение</string>
	<string name="EnvironmentCloudNoise">Облачный шум</string>
	<string name="EnvironmentNormalMap">Карта нормали</string>
	<string name="EnvironmentTransparent">Прозрачный</string>

	<string name="ClassifiedClicksTxt">
		Нажатия: [TELEPORT] телепортация, [MAP] карта, [PROFILE] профиль
	</string>
	<string name="ClassifiedUpdateAfterPublish">
		(будет обновлено после публикации)
	</string>
	<string name="NoPicksClassifiedsText">
		Вы еще не создали подборку или объявление. Нажмите на кнопку 'Плюс', которая находится ниже, чтобы создать подборку или объявление.
	</string>
	<string name="NoPicksText">
		Вы не сделали никакой подборки. Нажмите кнопку Создать, чтобы сделать подборку.
	</string>
	<string name="NoClassifiedsText">
		Вы не сделали никакой рекламы. Нажмите кнопку Создать, чтобы сделать рекламу.
	</string>
	<string name="NoAvatarPicksClassifiedsText">
		У пользователя нет подборок или объявлений
	</string>
	<string name="NoAvatarPicksText">
		У пользователя нет подборки
	</string>
	<string name="NoAvatarClassifiedsText">
		У пользователя нет объявлений
	</string>
	<string name="PicksClassifiedsLoadingText">
		Загрузка...
	</string>
	<string name="NoPicksText">
		Вы еще не создали подборку.
	</string>
	<string name="NoAvatarPicksText">
		У пользователя нет подборок
	</string>
	<string name="NoClassifiedsText">
		У вас нет ни одного объявления. Нажмите на кнопку 'Плюс', которая находится ниже, чтобы создать объявление.
	</string>
	<string name="NoAvatarClassifiedsText">
		У пользователя нет объявлнений
	</string>
	<string name="MultiPreviewTitle">
		Предварительный просмотр
	</string>
	<string name="MultiPropertiesTitle">
		Свойства
	</string>
	<string name="InvOfferAnObjectNamed">
		Объект с именем
	</string>
	<string name="InvOfferOwnedByGroup">
		принадлежит группе
	</string>
	<string name="InvOfferOwnedByUnknownGroup">
		принадлежит неизвестной группе
	</string>
	<string name="InvOfferOwnedBy">
		принадлежит
	</string>
	<string name="InvOfferOwnedByUnknownUser">
		принадлежит неизвестному пользователю
	</string>
	<string name="InvOfferGaveYou">
		дал(а) вам
	</string>
	<string name="InvOfferYouDecline">
		Вы отклонили
	</string>
	<string name="InvOfferDecline">
		Вы отклонили [DESC] от [NAME].
	</string>
	<string name="InvOfferFrom">
		от
	</string>
	<string name="InvOfferAutoAcceptObject">
		Объект [OBJECT_NAME] дал тебе это [OBJECT_TYPE]: [DESC]
	</string>
	<string name="InvOfferAutoAcceptUser">
		[USER_NAME] дал тебе это [OBJECT_TYPE]: [DESC]
	</string>
	<string name="GroupMoneyTotal">
		Итого
	</string>
	<string name="GroupMoneyBought">
		куплено
	</string>
	<string name="GroupMoneyPaidYou">
		уплачено вам
	</string>
	<string name="GroupMoneyPaidInto">
		уплачено в
	</string>
	<string name="GroupMoneyBoughtPassTo">
		куплен пропуск в
	</string>
	<string name="GroupMoneyPaidFeeForEvent">
		уплачено за событие
	</string>
	<string name="GroupMoneyPaidPrizeForEvent">
		выплачено призовых за событие
	</string>
	<string name="GroupMoneyBalance">
		Баланс
	</string>
	<string name="GroupMoneyCredits">
		Кредиты
	</string>
	<string name="GroupMoneyDebits">
		Дебеты
	</string>
	<string name="GroupMoneyDate">
		[weekday,datetime,utc], [day,datetime,utc] [mth,datetime,utc] [year,datetime,utc]
	</string>
	<string name="AcquiredItems">
		Приобретенные товары
	</string>
	<string name="Cancel">
		Отмена
	</string>
	<string name="UploadingCosts">
		Загрузка [NAME] стоит L$ [AMOUNT]
	</string>
	<string name="BuyingCosts">
		Покупка этого стоит L$ [AMOUNT]
	</string>
	<string name="UnknownFileExtension">
		Неизвестное расширение файла .%s
Используйте .wav, .tga, .bmp, .jpg, .jpeg, или .anim
	</string>
	<string name="MuteObject2">
		Заблокировать
	</string>
	<string name="MuteAvatar">
		Заблокировать
	</string>
	<string name="UnmuteObject">
		Разблокировать
	</string>
	<string name="UnmuteAvatar">
		Разблокировать
	</string>
	<string name="AddLandmarkNavBarMenu">
		Добавить в закладки...
	</string>
	<string name="EditLandmarkNavBarMenu">
		Редактировать закладку...
	</string>
	<string name="accel-mac-control">
		&#8963;
	</string>
	<string name="accel-mac-command">
		&#8984;
	</string>
	<string name="accel-mac-option">
		&#8997;
	</string>
	<string name="accel-mac-shift">
		&#8679;
	</string>
	<string name="accel-win-control">
		Ctrl+
	</string>
	<string name="accel-win-alt">
		Alt+
	</string>
	<string name="accel-win-shift">
		Shift+
	</string>
	<string name="FileSaved">
		Файл сохранен
	</string>
	<string name="Receiving">
		Получение
	</string>
	<string name="AM">
		до полудня
	</string>
	<string name="PM">
		после полудня
	</string>
	<string name="PST">
		Тихоокеанское время
	</string>
	<string name="PDT">
		Летнее тихоокеанское время
	</string>
	<string name="Direction_Forward">
		Вперед
	</string>
	<string name="Direction_Left">
		Влево
	</string>
	<string name="Direction_Right">
		Вправо
	</string>
	<string name="Direction_Back">
		Назад
	</string>
	<string name="Direction_North">
		Север
	</string>
	<string name="Direction_South">
		Юг
	</string>
	<string name="Direction_West">
		Запад
	</string>
	<string name="Direction_East">
		Восток
	</string>
	<string name="Direction_Up">
		Вверх
	</string>
	<string name="Direction_Down">
		Вниз
	</string>
	<string name="Any Category">
		Все категории
	</string>
	<string name="Shopping">
		Покупка товаров
	</string>
	<string name="Land Rental">
		Аренда земли
	</string>
	<string name="Property Rental">
		Аренда недвижимости
	</string>
	<string name="Special Attraction">
		Ообое событие
	</string>
	<string name="New Products">
		Новые продукты
	</string>
	<string name="Employment">
		Занятость
	</string>
	<string name="Wanted">
		Требуются
	</string>
	<string name="Service">
		Услуги
	</string>
	<string name="Personal">
		Личное
	</string>
	<string name="None">
		Нет
	</string>
	<string name="Linden Location">
		Локация Linden
	</string>
	<string name="Adult">
		Для взрослых
	</string>
	<string name="Arts and Culture">
		Искусство и Культура
	</string>
	<string name="Business">
		Бизнес
	</string>
	<string name="Educational">
		Обучение
	</string>
	<string name="Gaming">
		Игры
	</string>
	<string name="Hangout">
		Тусовки
	</string>
	<string name="Newcomer Friendly">
		Для новичков
	</string>
	<string name="Parks and Nature">
		Парки и Природа
	</string>
	<string name="Residential">
		Проживание
	</string>
	<string name="Stage">
		Эстрада
	</string>
	<string name="Other">
		Другое
	</string>
	<string name="Rental">
		Аренда
	</string>
	<string name="Any">
		Все
	</string>
	<string name="You">
		Вы
	</string>
	<string name=":">
		:
	</string>
	<string name=",">
		,
	</string>
	<string name="...">
		...
	</string>
	<string name="***">
		***
	</string>
	<string name="(">
		(
	</string>
	<string name=")">
		)
	</string>
	<string name=".">
		.
	</string>
	<string name="'">
		'
	</string>
	<string name="---">
		---
	</string>
	<string name="Multiple Media">
		Несколько медиа
	</string>
	<string name="Play Media">
		Воспроизведение/Пауза медиа
	</string>
	<string name="StreamtitleNowPlaying">
		Сейчас играет:
	</string>
	<string name="IntelDriverPage">
		http://www.intel.com/p/ru_RU/support/detect/graphics
	</string>
	<string name="NvidiaDriverPage">
		http://www.nvidia.com/Download/index.aspx?lang=ru
	</string>
	<string name="AMDDriverPage">
		http://support.amd.com/ru/Pages/AMDSupportHub.aspx
	</string>
	<string name="MBCmdLineError">
		При анализе командной строки была обнаружена ошибка.
Пожалуйста, прочтите: http://wiki.secondlife.com/wiki/Client_parameters
Ошибка:
	</string>
	<string name="MBCmdLineUsg">
		Использование командной строки [APP_NAME]:
	</string>
	<string name="MBUnableToAccessFile">
		[APP_NAME] не может получить доступ к нужному файлу.

Возможно, выполняется несколько копий или в системе неправильно открыт файл.
Если это сообщение далее будет отображаться, перезагрузите компьютер и повторите попытку.
Если и это не поможет, возможно, вам придется полностью удалить [APP_NAME] и переустановить его.
	</string>
	<string name="MBFatalError">
		Неустранимая ошибка
	</string>
	<string name="MBApplicationError">
		Ошибка приложения - не паникуйте
	</string>
	<string name="MBApplicationErrorDetails">
		Извините, но [APP_NAME] вышел из строя и должен быть закрыт. Если вы наблюдаете эту проблему неоднократно, пожалуйста, свяжитесь с нашей службой поддержки и отправьте следующее сообщение:

[ERROR_DETAILS]
	</string>
	<string name="MBRequiresAltiVec">
		 Для работы [APP_NAME] необходим процессор с поддержкой AltiVec (версии G4 или более поздней).
	</string>
	<string name="MBAlreadyRunning">
		[APP_NAME] уже запущено.
Проверьте значок программы на панели задач.
Если это сообщение по-прежнему будет отображаться, перезагрузите компьютер.
	</string>
	<string name="MBFrozenCrashed">
		[APP_NAME], кажется, завис или произошел сбой при предыдущем запуске.
Отправить отчет о сбое?
	</string>
	<string name="MBAlert">
		Уведомление
	</string>
	<string name="MBNoDirectX">
		Приложению [APP_NAME] не удается обнаружить DirectX 9.0b или более поздних версий.
В приложении [APP_NAME] используется DirectX для проверки оборудования и выявления устаревших драйверов, из-за которых может снизиться стабильность работы и быстродействие, а также возникнуть сбои.  Настоятельно рекомендуется установить DirectX 9.0b, хотя приложение [APP_NAME] работает и без этого компонента.

Вы хотите продолжить?
	</string>
	<string name="MBWarning">
		Предупреждение
	</string>
	<string name="MBNoAutoUpdate">
		В ОС Linux автоматическое обновление еще не реализовано.
Загрузите новую версию на сайте www.secondlife.com.
	</string>
	<string name="MBRegClassFailed">
		Ошибка RegisterClass
	</string>
	<string name="MBError">
		Ошибка
	</string>
	<string name="MBFullScreenErr">
		Невозможно запустить в полноэкранном режиме на [WIDTH] x [HEIGHT].
Запущено в окне.
	</string>
	<string name="MBDestroyWinFailed">
		Ошибка завершения работы при удалении окна (сбой функции DestroyWindow())
	</string>
	<string name="MBShutdownErr">
		Ошибка завершения работы
	</string>
	<string name="MBDevContextErr">
		Не удается создать контекст устройства GL
	</string>
	<string name="MBPixelFmtErr">
		Не удается найти подходящий формат пикселей
	</string>
	<string name="MBPixelFmtDescErr">
		Не удается получить описание формата пикселей
	</string>
	<string name="MBTrueColorWindow">
		Приложению [APP_NAME] требуется True Color (32-бит) для запуска.
Пожалуйста, зайдите в настройки монитора компьютера и установить цветной режим на 32-бит.
	</string>
	<string name="MBAlpha">
		Не удается запустить [APP_NAME] из-за отсутствия доступа к 8-битному альфа-каналу.  Обычно эта проблема возникает из-за неполадок с драйвером видеокарты.
Установите новые драйверы видеокарты.
Также задайте для монитора 32-битный режим True Color (Панель управления &gt; Экран &gt; Параметры).
Если это сообщение продолжает отображаться, обратитесь на сайт [SUPPORT_SITE].
	</string>
	<string name="MBPixelFmtSetErr">
		Не удается задать формат пикселей
	</string>
	<string name="MBGLContextErr">
		Не удается создать контекст визуализации GL
	</string>
	<string name="MBGLContextActErr">
		Не удается активировать контекст визуализации GL
	</string>
	<string name="MBVideoDrvErr">
		Не удается запустить приложение [APP_NAME], поскольку драйверы видеокарты неправильно установлены, устарели или предназначены для оборудования, которое не поддерживается. Установите или переустановите последние драйверы видеокарты.
Если это сообщение продолжает отображаться, обратитесь на сайт [SUPPORT_SITE].
	</string>
	<string name="5 O'Clock Shadow">
		5 часовая тень
	</string>
	<string name="All White">
		Полностью белые
	</string>
	<string name="Anime Eyes">
		Глаза как в аниме
	</string>
	<string name="Arced">
		Дугой
	</string>
	<string name="Arm Length">
		Длина рук
	</string>
	<string name="Attached">
		Прикреплено
	</string>
	<string name="Attached Earlobes">
		Приросшие мочки
	</string>
	<string name="Back Fringe">
		Затылок
	</string>
	<string name="Baggy">
		С мешками
	</string>
	<string name="Bangs">
		Челки
	</string>
	<string name="Beady Eyes">
		Бусинки
	</string>
	<string name="Belly Size">
		Размер живота
	</string>
	<string name="Big">
		Большой
	</string>
	<string name="Big Butt">
		Большой зад
	</string>
	<string name="Big Hair Back">
		Пышные волосы: сзади
	</string>
	<string name="Big Hair Front">
		Пышные волосы: спереди
	</string>
	<string name="Big Hair Top">
		Пышные волосы: сверху
	</string>
	<string name="Big Head">
		Большая голова
	</string>
	<string name="Big Pectorals">
		Выпуклая грудь
	</string>
	<string name="Big Spikes">
		Большие «шипы»
	</string>
	<string name="Black">
		Черный
	</string>
	<string name="Blonde">
		Светлый
	</string>
	<string name="Blonde Hair">
		Светлые волосы
	</string>
	<string name="Blush">
		Румяна
	</string>
	<string name="Blush Color">
		Цвет румян
	</string>
	<string name="Blush Opacity">
		Прозрачность румян
	</string>
	<string name="Body Definition">
		Тип тела
	</string>
	<string name="Body Fat">
		Жировая прослойка
	</string>
	<string name="Body Freckles">
		Веснушки
	</string>
	<string name="Body Thick">
		Полное тело
	</string>
	<string name="Body Thickness">
		Полнота
	</string>
	<string name="Body Thin">
		Худое тело
	</string>
	<string name="Bow Legged">
		Ноги колесом
	</string>
	<string name="Breast Buoyancy">
		Высота груди
	</string>
	<string name="Breast Cleavage">
		Ложбинка между грудей
	</string>
	<string name="Breast Size">
		Размер груди
	</string>
	<string name="Bridge Width">
		Ширина переносицы
	</string>
	<string name="Broad">
		Широкая
	</string>
	<string name="Brow Size">
		Размер надбровных дуг
	</string>
	<string name="Bug Eyes">
		Выпученные глаза
	</string>
	<string name="Bugged Eyes">
		Выпученные глаза
	</string>
	<string name="Bulbous">
		Картошкой
	</string>
	<string name="Bulbous Nose">
		Нос картошкой
	</string>
	<string name="Breast Physics Mass">
		Масса груди
	</string>
	<string name="Breast Physics Smoothing">
		Гладкость груди
	</string>
	<string name="Breast Physics Gravity">
		Обвислость груди
	</string>
	<string name="Breast Physics Drag">
		Динамика груди
	</string>
	<string name="Breast Physics InOut Max Effect">
		Верхняя граница
	</string>
	<string name="Breast Physics InOut Spring">
		Упругость
	</string>
	<string name="Breast Physics InOut Gain">
		Отклик
	</string>
	<string name="Breast Physics InOut Damping">
		Затухание
	</string>
	<string name="Breast Physics UpDown Max Effect">
		Верхняя граница
	</string>
	<string name="Breast Physics UpDown Spring">
		Упругость
	</string>
	<string name="Breast Physics UpDown Gain">
		Отклик
	</string>
	<string name="Breast Physics UpDown Damping">
		Затухание
	</string>
	<string name="Breast Physics LeftRight Max Effect">
		Верхняя граница
	</string>
	<string name="Breast Physics LeftRight Spring">
		Упругость
	</string>
	<string name="Breast Physics LeftRight Gain">
		Отклик
	</string>
	<string name="Breast Physics LeftRight Damping">
		Затухание
	</string>
	<string name="Belly Physics Mass">
		Масса живота
	</string>
	<string name="Belly Physics Smoothing">
		Гладкость живота
	</string>
	<string name="Belly Physics Gravity">
		Обвислость живота
	</string>
	<string name="Belly Physics Drag">
		Инертность живота
	</string>
	<string name="Belly Physics UpDown Max Effect">
		Верхняя граница
	</string>
	<string name="Belly Physics UpDown Spring">
		Упругость
	</string>
	<string name="Belly Physics UpDown Gain">
		Отклик
	</string>
	<string name="Belly Physics UpDown Damping">
		Затухание
	</string>
	<string name="Butt Physics Mass">
		Масса зада
	</string>
	<string name="Butt Physics Smoothing">
		Гладкость зада
	</string>
	<string name="Butt Physics Gravity">
		Обвислость зада
	</string>
	<string name="Butt Physics Drag">
		Инертность зада
	</string>
	<string name="Butt Physics UpDown Max Effect">
		Верхняя граница
	</string>
	<string name="Butt Physics UpDown Spring">
		Упругость
	</string>
	<string name="Butt Physics UpDown Gain">
		Отклик
	</string>
	<string name="Butt Physics UpDown Damping">
		Затухание
	</string>
	<string name="Butt Physics LeftRight Max Effect">
		Верхняя граница
	</string>
	<string name="Butt Physics LeftRight Spring">
		Упругость
	</string>
	<string name="Butt Physics LeftRight Gain">
		Отклик
	</string>
	<string name="Butt Physics LeftRight Damping">
		Затухание
	</string>
	<string name="Bushy Eyebrows">
		Кустистые брови
	</string>
	<string name="Bushy Hair">
		Пышные
	</string>
	<string name="Butt Size">
		Размер зада
	</string>
	<string name="Butt Gravity">
		Обвислость зада
	</string>
	<string name="bustle skirt">
		Турнюр
	</string>
	<string name="no bustle">
		Без турнюра
	</string>
	<string name="more bustle">
		Большой турнюр
	</string>
	<string name="Chaplin">
		«Чарли Чаплин»
	</string>
	<string name="Cheek Bones">
		Скулы
	</string>
	<string name="Chest Size">
		Размер грудной клетки
	</string>
	<string name="Chin Angle">
		Угол подбородка
	</string>
	<string name="Chin Cleft">
		Ямка на подбородке
	</string>
	<string name="Chin Curtains">
		Шкиперская бородка
	</string>
	<string name="Chin Depth">
		Толщина подбородка
	</string>
	<string name="Chin Heavy">
		Мощный подбородок
	</string>
	<string name="Chin In">
		Подбородок внутрь
	</string>
	<string name="Chin Out">
		Подбородок наружу
	</string>
	<string name="Chin-Neck">
		Переход от подбородка к шее
	</string>
	<string name="Clear">
		Чистый
	</string>
	<string name="Cleft">
		Ямка
	</string>
	<string name="Close Set Eyes">
		Близко посаженные
	</string>
	<string name="Closed">
		Закрыто
	</string>
	<string name="Closed Back">
		Закрыто сзади
	</string>
	<string name="Closed Front">
		Закрыто спереди
	</string>
	<string name="Closed Left">
		Закрыто слева
	</string>
	<string name="Closed Right">
		Закрыто справа
	</string>
	<string name="Coin Purse">
		Кошелек для мелочи
	</string>
	<string name="Collar Back">
		Вырез сзади
	</string>
	<string name="Collar Front">
		Вырез спереди
	</string>
	<string name="Corner Down">
		Уголки опущены
	</string>
	<string name="Corner Up">
		Уголки подняты
	</string>
	<string name="Creased">
		Измятый
	</string>
	<string name="Crooked Nose">
		Искривленный нос
	</string>
	<string name="Cuff Flare">
		Манжеты
	</string>
	<string name="Dark">
		Темный
	</string>
	<string name="Dark Green">
		Темно-зеленый
	</string>
	<string name="Darker">
		Темнее
	</string>
	<string name="Deep">
		Глубоко
	</string>
	<string name="Default Heels">
		Стандартные каблуки
	</string>
	<string name="Dense">
		Густые
	</string>
	<string name="Double Chin">
		Двойной подбородок
	</string>
	<string name="Downturned">
		Вниз
	</string>
	<string name="Duffle Bag">
		Больше
	</string>
	<string name="Ear Angle">
		Оттопыренность ушей
	</string>
	<string name="Ear Size">
		Размер ушей
	</string>
	<string name="Ear Tips">
		Кончики ушей
	</string>
	<string name="Egg Head">
		Яйцеголовость
	</string>
	<string name="Eye Bags">
		Мешки под глазами
	</string>
	<string name="Eye Color">
		Цвет глаз
	</string>
	<string name="Eye Depth">
		Глубина глаз
	</string>
	<string name="Eye Lightness">
		Светлость глаз
	</string>
	<string name="Eye Opening">
		Открытость глаз
	</string>
	<string name="Eye Pop">
		Вытаращить глаз
	</string>
	<string name="Eye Size">
		Размер глаз
	</string>
	<string name="Eye Spacing">
		Расстояние между глазами
	</string>
	<string name="Eyebrow Arc">
		Линия бровей
	</string>
	<string name="Eyebrow Density">
		Густота бровей
	</string>
	<string name="Eyebrow Height">
		Высота бровей
	</string>
	<string name="Eyebrow Points">
		Кончики бровей
	</string>
	<string name="Eyebrow Size">
		Размер бровей
	</string>
	<string name="Eyelash Length">
		Длина ресниц
	</string>
	<string name="Eyeliner">
		Подводка
	</string>
	<string name="Eyeliner Color">
		Цвет подводки
	</string>
	<string name="Eyes Bugged">
		Выпученные глаза
	</string>
	<string name="Face Shear">
		Перекос лица
	</string>
	<string name="Facial Definition">
		Черты лица
	</string>
	<string name="Far Set Eyes">
		Широко расставленные глаза
	</string>
	<string name="Fat Lips">
		Толстые губы
	</string>
	<string name="Female">
		Женщина
	</string>
	<string name="Fingerless">
		Без пальцев
	</string>
	<string name="Fingers">
		С пальцами
	</string>
	<string name="Flared Cuffs">
		С манжетами
	</string>
	<string name="Flat">
		Плоские
	</string>
	<string name="Flat Butt">
		Плоский зад
	</string>
	<string name="Flat Head">
		Плоская голова
	</string>
	<string name="Flat Toe">
		Плоский носок
	</string>
	<string name="Foot Size">
		Размер ступни
	</string>
	<string name="Forehead Angle">
		Наклон лба
	</string>
	<string name="Forehead Heavy">
		Мощный лоб
	</string>
	<string name="Freckles">
		Веснушки
	</string>
	<string name="Front Fringe">
		Челка спереди
	</string>
	<string name="Full Back">
		Полностью назад
	</string>
	<string name="Full Eyeliner">
		Подводка полностью
	</string>
	<string name="Full Front">
		Полностью наперед
	</string>
	<string name="Full Hair Sides">
		Волосы по бокам
	</string>
	<string name="Full Sides">
		По бокам
	</string>
	<string name="Glossy">
		Блестящие
	</string>
	<string name="Glove Fingers">
		Пальцы перчаток
	</string>
	<string name="Glove Length">
		Длина перчаток
	</string>
	<string name="Hair">
		Волосы
	</string>
	<string name="Hair Back">
		Волосы: сзади
	</string>
	<string name="Hair Front">
		Волосы: спереди
	</string>
	<string name="Hair Sides">
		Волосы: по бокам
	</string>
	<string name="Hair Sweep">
		Волосы на глаза
	</string>
	<string name="Hair Thickess">
		Толщина волос
	</string>
	<string name="Hair Thickness">
		Толщина волос
	</string>
	<string name="Hair Tilt">
		Зачес
	</string>
	<string name="Hair Tilted Left">
		Зачес назад
	</string>
	<string name="Hair Tilted Right">
		Зачес вправо
	</string>
	<string name="Hair Volume">
		Волосы: объем
	</string>
	<string name="Hand Size">
		Размер кисти
	</string>
	<string name="Handlebars">
		Длинные усы
	</string>
	<string name="Head Length">
		Длина головы
	</string>
	<string name="Head Shape">
		Форма головы
	</string>
	<string name="Head Size">
		Размер головы
	</string>
	<string name="Head Stretch">
		Вытянутость головы
	</string>
	<string name="Heel Height">
		Высота каблука
	</string>
	<string name="Heel Shape">
		Форма каблука
	</string>
	<string name="Height">
		Рост
	</string>
	<string name="High">
		Высокие
	</string>
	<string name="High Heels">
		Высокий каблук
	</string>
	<string name="High Jaw">
		Челюсть высоко
	</string>
	<string name="High Platforms">
		Высокая платформа
	</string>
	<string name="High and Tight">
		Высокий и плотный
	</string>
	<string name="Higher">
		Выше
	</string>
	<string name="Hip Length">
		Длина бедер
	</string>
	<string name="Hip Width">
		Ширина бедер
	</string>
	<string name="Hover">
		Поднять
	</string>
	<string name="In">
		Внутрь
	</string>
	<string name="In Shdw Color">
		Цвет внутренних теней
	</string>
	<string name="In Shdw Opacity">
		Прозрачность внутр. теней
	</string>
	<string name="Inner Eye Corner">
		Внутренние уголки глаз
	</string>
	<string name="Inner Eye Shadow">
		Тени на внутренних уголках
	</string>
	<string name="Inner Shadow">
		Внутренние тени
	</string>
	<string name="Jacket Length">
		Длина куртки
	</string>
	<string name="Jacket Wrinkles">
		Мятая куртка
	</string>
	<string name="Jaw Angle">
		Угол челюсти
	</string>
	<string name="Jaw Jut">
		Выступание челюсти
	</string>
	<string name="Jaw Shape">
		Форма челюсти
	</string>
	<string name="Join">
		Прикрепить
	</string>
	<string name="Jowls">
		Щеки
	</string>
	<string name="Knee Angle">
		Угол колен
	</string>
	<string name="Knock Kneed">
		Колченогие
	</string>
	<string name="Large">
		Больше
	</string>
	<string name="Large Hands">
		Большие кисти
	</string>
	<string name="Left Part">
		Левый пробор
	</string>
	<string name="Leg Length">
		Длина ног
	</string>
	<string name="Leg Muscles">
		Мышцы на ногах
	</string>
	<string name="Less">
		Меньше
	</string>
	<string name="Less Body Fat">
		Меньше жира
	</string>
	<string name="Less Curtains">
		Меньше борода
	</string>
	<string name="Less Freckles">
		Меньше веснушек
	</string>
	<string name="Less Full">
		Менее полное
	</string>
	<string name="Less Gravity">
		Меньше притяжения
	</string>
	<string name="Less Love">
		Меньше
	</string>
	<string name="Less Muscles">
		Меньше мышц
	</string>
	<string name="Less Muscular">
		Меньше мышц
	</string>
	<string name="Less Rosy">
		Меньше румян
	</string>
	<string name="Less Round">
		Меньше округлости
	</string>
	<string name="Less Saddle">
		Меньше
	</string>
	<string name="Less Square">
		Меньше угловатости
	</string>
	<string name="Less Volume">
		Меньше объема
	</string>
	<string name="Less soul">
		Меньше
	</string>
	<string name="Lighter">
		Светлее
	</string>
	<string name="Lip Cleft">
		Ямка между губ
	</string>
	<string name="Lip Cleft Depth">
		Глубина ямки
	</string>
	<string name="Lip Fullness">
		Полнота губ
	</string>
	<string name="Lip Pinkness">
		Розоватость губ
	</string>
	<string name="Lip Ratio">
		Пропорция губ
	</string>
	<string name="Lip Thickness">
		Толщина губ
	</string>
	<string name="Lip Width">
		Ширина губ
	</string>
	<string name="Lipgloss">
		Блеск губ
	</string>
	<string name="Lipstick">
		Губная помада
	</string>
	<string name="Lipstick Color">
		Цвет помады
	</string>
	<string name="Long">
		Длиннее
	</string>
	<string name="Long Head">
		Длинная голова
	</string>
	<string name="Long Hips">
		Длинные бедра
	</string>
	<string name="Long Legs">
		Длинные ноги
	</string>
	<string name="Long Neck">
		Длинная шея
	</string>
	<string name="Long Pigtails">
		Длинные хвосты по бокам
	</string>
	<string name="Long Ponytail">
		Длинный хвост сзади
	</string>
	<string name="Long Torso">
		Длинный торс
	</string>
	<string name="Long arms">
		Длинные руки
	</string>
	<string name="Loose Pants">
		Свободные брюки
	</string>
	<string name="Loose Shirt">
		Свободная рубашка
	</string>
	<string name="Loose Sleeves">
		Свободные рукава
	</string>
	<string name="Love Handles">
		Отложения на талии
	</string>
	<string name="Low">
		Низкие
	</string>
	<string name="Low Heels">
		Низкий каблук
	</string>
	<string name="Low Jaw">
		Челюсть низко
	</string>
	<string name="Low Platforms">
		Низкая платформа
	</string>
	<string name="Low and Loose">
		Низкий и свободный
	</string>
	<string name="Lower">
		Ниже
	</string>
	<string name="Lower Bridge">
		Спинка носа
	</string>
	<string name="Lower Cheeks">
		Щеки ниже
	</string>
	<string name="Male">
		Мужчина
	</string>
	<string name="Middle Part">
		Пробор по центру
	</string>
	<string name="More">
		Больше
	</string>
	<string name="More Blush">
		Больше румян
	</string>
	<string name="More Body Fat">
		Больше жира
	</string>
	<string name="More Curtains">
		Больше борода
	</string>
	<string name="More Eyeshadow">
		Больше теней
	</string>
	<string name="More Freckles">
		Больше веснушек
	</string>
	<string name="More Full">
		Более полное
	</string>
	<string name="More Gravity">
		Большее притяжение
	</string>
	<string name="More Lipstick">
		Больше помады
	</string>
	<string name="More Love">
		Больше
	</string>
	<string name="More Lower Lip">
		Больше нижняя губа
	</string>
	<string name="More Muscles">
		Больше мышц
	</string>
	<string name="More Muscular">
		Больше мышц
	</string>
	<string name="More Rosy">
		Больше румянца
	</string>
	<string name="More Round">
		Больше округлости
	</string>
	<string name="More Saddle">
		Больше
	</string>
	<string name="More Sloped">
		Более наклонный
	</string>
	<string name="More Square">
		Более квадратная
	</string>
	<string name="More Upper Lip">
		Больше верхняя губа
	</string>
	<string name="More Vertical">
		Более вертикальный
	</string>
	<string name="More Volume">
		Больше объема
	</string>
	<string name="More soul">
		Больше
	</string>
	<string name="Moustache">
		Усы
	</string>
	<string name="Mouth Corner">
		Угол рта
	</string>
	<string name="Mouth Position">
		Положение рта
	</string>
	<string name="Mowhawk">
		Ирокез
	</string>
	<string name="Muscular">
		Мускулистое
	</string>
	<string name="Mutton Chops">
		Бакенбарды
	</string>
	<string name="Nail Polish">
		Лак для ногтей
	</string>
	<string name="Nail Polish Color">
		Цвет лака
	</string>
	<string name="Narrow">
		Узко
	</string>
	<string name="Narrow Back">
		Узко сзади
	</string>
	<string name="Narrow Front">
		Узкий перед
	</string>
	<string name="Narrow Lips">
		Узкие губы
	</string>
	<string name="Natural">
		Естественный
	</string>
	<string name="Neck Length">
		Длина шеи
	</string>
	<string name="Neck Thickness">
		Толщина шеи
	</string>
	<string name="No Blush">
		Без румян
	</string>
	<string name="No Eyeliner">
		Без подводки
	</string>
	<string name="No Eyeshadow">
		Без теней
	</string>
	<string name="No Lipgloss">
		Без блеска
	</string>
	<string name="No Lipstick">
		Без помады
	</string>
	<string name="No Part">
		Без пробора
	</string>
	<string name="No Polish">
		Без лака
	</string>
	<string name="No Red">
		Не красные
	</string>
	<string name="No Spikes">
		Без «шипов»
	</string>
	<string name="No White">
		Нет белого
	</string>
	<string name="No Wrinkles">
		Без морщин
	</string>
	<string name="Normal Lower">
		Ниже обычного
	</string>
	<string name="Normal Upper">
		Выше обычного
	</string>
	<string name="Nose Left">
		Нос влево
	</string>
	<string name="Nose Right">
		Нос вправо
	</string>
	<string name="Nose Size">
		Размер носа
	</string>
	<string name="Nose Thickness">
		Толщина носа
	</string>
	<string name="Nose Tip Angle">
		Загнутость кончика носа
	</string>
	<string name="Nose Tip Shape">
		Форма кончика носа
	</string>
	<string name="Nose Width">
		Ширина носа
	</string>
	<string name="Nostril Division">
		Перегородка
	</string>
	<string name="Nostril Width">
		Ширина ноздрей
	</string>
	<string name="Opaque">
		Непрозрачный
	</string>
	<string name="Open">
		Открыто
	</string>
	<string name="Open Back">
		Открыто сзади
	</string>
	<string name="Open Front">
		Открыто спереди
	</string>
	<string name="Open Left">
		Открыто слева
	</string>
	<string name="Open Right">
		Открыто справа
	</string>
	<string name="Orange">
		Оранжевый
	</string>
	<string name="Out">
		Наружу
	</string>
	<string name="Out Shdw Color">
		Цвет внешних теней
	</string>
	<string name="Out Shdw Opacity">
		Прозрачность внеш. теней
	</string>
	<string name="Outer Eye Corner">
		Внешние уголки глаз
	</string>
	<string name="Outer Eye Shadow">
		Тени во внешних уголках
	</string>
	<string name="Outer Shadow">
		Внешние тени
	</string>
	<string name="Overbite">
		Глубокий прикус
	</string>
	<string name="Package">
		Гульфик
	</string>
	<string name="Painted Nails">
		Покрашенные
	</string>
	<string name="Pale">
		Бледный
	</string>
	<string name="Pants Crotch">
		Шаг
	</string>
	<string name="Pants Fit">
		Облегающие брюки
	</string>
	<string name="Pants Length">
		Длина
	</string>
	<string name="Pants Waist">
		Талия брюк
	</string>
	<string name="Pants Wrinkles">
		Смятость брюк
	</string>
	<string name="Part">
		Пробор
	</string>
	<string name="Part Bangs">
		Челка с пробором
	</string>
	<string name="Pectorals">
		Грудные мышцы
	</string>
	<string name="Pigment">
		Пигментация
	</string>
	<string name="Pigtails">
		Хвосты по бокам
	</string>
	<string name="Pink">
		Розовый
	</string>
	<string name="Pinker">
		Розовее
	</string>
	<string name="Platform Height">
		Высота платформы
	</string>
	<string name="Platform Width">
		Ширина платформы
	</string>
	<string name="Pointy">
		Острые
	</string>
	<string name="Pointy Heels">
		Острый каблук
	</string>
	<string name="Ponytail">
		Хвост сзади
	</string>
	<string name="Poofy Skirt">
		Пышная юбка
	</string>
	<string name="Pop Left Eye">
		Левый глаз
	</string>
	<string name="Pop Right Eye">
		Правый глаз
	</string>
	<string name="Puffy">
		Пухлые
	</string>
	<string name="Puffy Eyelids">
		Припухлость век
	</string>
	<string name="Rainbow Color">
		Цвета радуги
	</string>
	<string name="Red Hair">
		Рыжие волосы
	</string>
	<string name="Regular">
		Обычное
	</string>
	<string name="Right Part">
		Правый пробор
	</string>
	<string name="Rosy Complexion">
		Розовое лицо
	</string>
	<string name="Round">
		Круглое
	</string>
	<string name="Ruddiness">
		Румянец
	</string>
	<string name="Ruddy">
		Румяный
	</string>
	<string name="Rumpled Hair">
		Взъерошенные
	</string>
	<string name="Saddle Bags">
		Галифе
	</string>
	<string name="Scrawny Leg">
		Сухопарая нога
	</string>
	<string name="Separate">
		Разделить
	</string>
	<string name="Shallow">
		Мелко
	</string>
	<string name="Shear Back">
		Скос сзади
	</string>
	<string name="Shear Face">
		Перекос лица
	</string>
	<string name="Shear Front">
		Скос спереди
	</string>
	<string name="Shear Left Up">
		Скос влево вверх
	</string>
	<string name="Shear Right Up">
		Скос вправо вверх
	</string>
	<string name="Sheared Back">
		Уменьшено сзади
	</string>
	<string name="Sheared Front">
		Уменьшено спереди
	</string>
	<string name="Shift Left">
		Сдвинуть влево
	</string>
	<string name="Shift Mouth">
		Сдвинуть рот
	</string>
	<string name="Shift Right">
		Сдвинуть вправо
	</string>
	<string name="Shirt Bottom">
		Низ рубашки
	</string>
	<string name="Shirt Fit">
		Облегание рубашки
	</string>
	<string name="Shirt Wrinkles">
		Помятость рубашки
	</string>
	<string name="Shoe Height">
		Высота обуви
	</string>
	<string name="Short">
		Ниже
	</string>
	<string name="Short Arms">
		Короткие руки
	</string>
	<string name="Short Legs">
		Короткие ноги
	</string>
	<string name="Short Neck">
		Короткая шея
	</string>
	<string name="Short Pigtails">
		Короткие хвосты по бокам
	</string>
	<string name="Short Ponytail">
		Короткий хвост сзади
	</string>
	<string name="Short Sideburns">
		Короткие баки
	</string>
	<string name="Short Torso">
		Короткий торс
	</string>
	<string name="Short hips">
		Короткие бедра
	</string>
	<string name="Shoulders">
		Плечи
	</string>
	<string name="Side Fringe">
		Челка набок
	</string>
	<string name="Sideburns">
		Бакенбарды
	</string>
	<string name="Sides Hair">
		Волосы по бокам
	</string>
	<string name="Sides Hair Down">
		Волосы по бокам внизу
	</string>
	<string name="Sides Hair Up">
		Волосы по бокам вверху
	</string>
	<string name="Skinny Neck">
		Худая шея
	</string>
	<string name="Skirt Fit">
		Облегающая юбка
	</string>
	<string name="Skirt Length">
		Длина юбки
	</string>
	<string name="Slanted Forehead">
		Наклонный лоб
	</string>
	<string name="Sleeve Length">
		Длина рукавов
	</string>
	<string name="Sleeve Looseness">
		Ширина рукавов
	</string>
	<string name="Slit Back">
		Разрез: сзади
	</string>
	<string name="Slit Front">
		Разрез: спереди
	</string>
	<string name="Slit Left">
		Разрез: слева
	</string>
	<string name="Slit Right">
		Разрез: справа
	</string>
	<string name="Small">
		Меньше
	</string>
	<string name="Small Hands">
		Маленькие кисти
	</string>
	<string name="Small Head">
		Маленькая голова
	</string>
	<string name="Smooth">
		Гладко
	</string>
	<string name="Smooth Hair">
		Приглаженные
	</string>
	<string name="Socks Length">
		Длина носков
	</string>
	<string name="Soulpatch">
		Эспаньолка
	</string>
	<string name="Sparse">
		Жидкие
	</string>
	<string name="Spiked Hair">
		Прическа «шипами»
	</string>
	<string name="Square">
		Квадратный
	</string>
	<string name="Square Toe">
		Квадратный носок
	</string>
	<string name="Squash Head">
		Голова-тыква
	</string>
	<string name="Stretch Head">
		Вытянутость головы
	</string>
	<string name="Sunken">
		Впалые
	</string>
	<string name="Sunken Chest">
		Впалая грудь
	</string>
	<string name="Sunken Eyes">
		Впалые глаза
	</string>
	<string name="Sweep Back">
		Зачесанные назад
	</string>
	<string name="Sweep Forward">
		Зачесанные вперед
	</string>
	<string name="Tall">
		Выше
	</string>
	<string name="Taper Back">
		Конус сзади
	</string>
	<string name="Taper Front">
		Конус спереди
	</string>
	<string name="Thick Heels">
		Широкий каблук
	</string>
	<string name="Thick Neck">
		Толстая шея
	</string>
	<string name="Thick Toe">
		Толстый носок
	</string>
	<string name="Thin">
		Тонкий
	</string>
	<string name="Thin Eyebrows">
		Тонкие брови
	</string>
	<string name="Thin Lips">
		Тонкие губы
	</string>
	<string name="Thin Nose">
		Тонкий нос
	</string>
	<string name="Tight Chin">
		Тонкий подбородок
	</string>
	<string name="Tight Cuffs">
		Манжеты на резинке
	</string>
	<string name="Tight Pants">
		Облегающие брюки
	</string>
	<string name="Tight Shirt">
		Облегающая рубашка
	</string>
	<string name="Tight Skirt">
		Облегающая юбка
	</string>
	<string name="Tight Sleeves">
		Облегающие рукава
	</string>
	<string name="Toe Shape">
		Форма носка
	</string>
	<string name="Toe Thickness">
		Толщина носка
	</string>
	<string name="Torso Length">
		Длина торса
	</string>
	<string name="Torso Muscles">
		Мускулистость торса
	</string>
	<string name="Torso Scrawny">
		Сухопарость торса
	</string>
	<string name="Unattached">
		Не прикреплено
	</string>
	<string name="Uncreased">
		Без складок
	</string>
	<string name="Underbite">
		Мезиальный прикус
	</string>
	<string name="Unnatural">
		Неестественный
	</string>
	<string name="Upper Bridge">
		Переносица
	</string>
	<string name="Upper Cheeks">
		Щеки выше
	</string>
	<string name="Upper Chin Cleft">
		Ямка на подбородке выше
	</string>
	<string name="Upper Eyelid Fold">
		Складка верхнего века
	</string>
	<string name="Upturned">
		Вверх
	</string>
	<string name="Very Red">
		Очень красные
	</string>
	<string name="Waist Height">
		Высота талии
	</string>
	<string name="Well-Fed">
		Упитанные
	</string>
	<string name="White Hair">
		Белые волосы
	</string>
	<string name="Wide">
		Широко
	</string>
	<string name="Wide Back">
		Широко сзади
	</string>
	<string name="Wide Front">
		Широкий перед
	</string>
	<string name="Wide Lips">
		Широкие губы
	</string>
	<string name="Wild">
		Безумный
	</string>
	<string name="Wrinkles">
		Складки
	</string>
	<string name="LocationCtrlAddLandmarkTooltip">
		Добавить в закладки
	</string>
	<string name="LocationCtrlEditLandmarkTooltip">
		Редактировать закладку
	</string>
	<string name="LocationCtrlInfoBtnTooltip">
		Смотреть подробную информацию о текущем местоположении
	</string>
	<string name="LocationCtrlComboBtnTooltip">
		История местоположений
	</string>
	<string name="LocationCtrlForSaleTooltip">
		Купить эту землю
	</string>
	<string name="LocationCtrlVoiceTooltip">
		Голосовое общение здесь недоступно
	</string>
	<string name="LocationCtrlFlyTooltip">
		Летать запрещено
	</string>
	<string name="LocationCtrlPushTooltip">
		Нельзя толкаться
	</string>
	<string name="LocationCtrlBuildTooltip">
		Строительство/выкладывание объектов не разрешено
	</string>
	<string name="LocationCtrlScriptsTooltip">
		Скрипты не разрешены
	</string>
	<string name="LocationCtrlDamageTooltip">
		Здоровье
	</string>
	<string name="LocationCtrlAdultIconTooltip">
		Регион для взрослых
	</string>
	<string name="LocationCtrlModerateIconTooltip">
		Умеренный регион
	</string>
	<string name="LocationCtrlGeneralIconTooltip">
		Общественный регион
	</string>
	<string name="LocationCtrlSeeAVsTooltip">
		Аватаров внутри этого участка не слышно и не видно для аватаров за пределами этого участка
	</string>
	<string name="LocationCtrlPathfindingDirtyTooltip">
		Возможны неполадки подвижных объектов в этом регионе, пока регион не будет восстановлен.
	</string>
	<string name="LocationCtrlPathfindingDisabledTooltip">
		В этом регионе не разрешен динамический поиск пути.
	</string>
	<string name="UpdaterWindowTitle">
		Обновление [APP_NAME]
	</string>
	<string name="UpdaterNowUpdating">
		[APP_NAME] сейчас обновляется...
	</string>
	<string name="UpdaterNowInstalling">
		[APP_NAME] устанавливается...
	</string>
	<string name="UpdaterUpdatingDescriptive">
		[APP_NAME] обновляется до последней версии. Это может занять некоторое время, поэтому, пожалуйста, будьте терпеливы.
	</string>
	<string name="UpdaterProgressBarTextWithEllipses">
		Загрузка обновления...
	</string>
	<string name="UpdaterProgressBarText">
		Загружается обновление
	</string>
	<string name="UpdaterFailDownloadTitle">
		Не удалось загрузить обновление
	</string>
	<string name="UpdaterFailUpdateDescriptive">
		При обновлении приложения [APP_NAME] возникла ошибка. Загрузите новую версию на сайте www.secondlife.com.
	</string>
	<string name="UpdaterFailInstallTitle">
		Не удалось установить обновление
	</string>
	<string name="UpdaterFailStartTitle">
		Не удалось запустить клиент
	</string>
	<string name="ItemsComingInTooFastFrom">
		[APP_NAME]: Элементы от [FROM_NAME] поступают слишком быстро, автоматический предпросмотр был отключен на [TIME] секунд
	</string>
	<string name="ItemsComingInTooFast">
		[APP_NAME]: Элементы поступают слишком быстро, автоматический предпросмотр был отключен на [TIME] секунд
	</string>
	<string name="IM_logging_string">
		-- Включена запись Личных Сообщений --
	</string>
	<string name="IM_typing_start_string">
		[NAME] печатает...
	</string>
	<string name="Unnamed">
		(Без имени)
	</string>
	<string name="IM_moderated_chat_label">
		(Модерируется: голосовая связь по умолчанию отключена)
	</string>
	<string name="IM_unavailable_text_label">
		Во время этого звонка текстовый чат недоступен.
	</string>
	<string name="IM_muted_text_label">
		Ваш текстовый чат отключен модератором группы.
	</string>
	<string name="IM_default_text_label">
		Нажмите для создания личного сообщения.
	</string>
	<string name="IM_to_label">
		Для
	</string>
	<string name="IM_moderator_label">
		(Модератор)
	</string>
	<string name="Saved_message">
		(Сохранено [LONG_TIMESTAMP])
	</string>
	<string name="IM_unblock_only_groups_friends">
		Чтобы увидеть это сообщение, вы должны снять галочку &apos;Только друзья и группы могут звонить мне и отправлять ЛС&apos; в Настройки/Приватность.
	</string>
	<string name="OnlineStatus">
		в сети
	</string>
	<string name="OfflineStatus">
		не в сети
	</string>
	<string name="IM_announce_incoming">
		Входящее сообщение от [NAME]
	</string>
	<string name="IM_autoresponse_sent">
		Автоответ отправлен: [MESSAGE]
	</string>
	<string name="IM_autoresponse_item_sent">
		Элемент [ITEM_NAME] отправлен автоответом
	</string>
	<string name="not_online_msg">
		Пользователь не в сети - сообщение будет сохранено и доставлено позже.
	</string>
	<string name="not_online_inventory">
		Пользователь не в сети - инвентарь сохранен.
	</string>
	<string name="answered_call">
		На ваш звонок ответили
	</string>
	<string name="you_started_call">
		Вы начали голосовой вызов
	</string>
	<string name="you_joined_call">
		Вы присоеденились к голосовому вызову
	</string>
	<string name="you_auto_rejected_call-im">
		Вы автоматически отклонили голосовой вызов, т.к. у вас включен режим 'Недоступен'
	</string>
	<string name="name_started_call">
		[NAME] начал голосовой вызыв
	</string>
	<string name="ringing-im">
		Присоединение к голосовому вызову...
	</string>
	<string name="connected-im">
		Подключено, нажмите 'Завершить звонок', чтобы повесить трубку
	</string>
	<string name="hang_up-im">
		Голосовой вызов прерван
	</string>
	<string name="answering-im">
		Подключение...
	</string>
	<string name="conference-title">
		Конференц-чат
	</string>
	<string name="conference-title-incoming">
		Конференция с [AGENT_NAME]
	</string>
	<string name="inventory_item_offered-im">
		Предложен элемент инвентаря '[ITEM_NAME]'
	</string>
	<string name="inventory_folder_offered-im">
		Предложена папка инвентаря '[ITEM_NAME]'
	</string>
	<string name="inventory_item_offered_rlv">
		Предложен элемент инвентаря [NAME]
	</string>
	<string name="share_alert">
		Перетащите элементы из инвентаря сюда
	</string>
	<string name="flickr_post_success">
		Вы опубликовали в Flickr.
	</string>
	<string name="no_session_message">
		(Сеанс ЛС не существует)
	</string>
	<string name="only_user_message">
		Вы единственный пользователь на этой сессии.
	</string>
	<string name="offline_message">
		[NAME] не в сети.
	</string>
	<string name="invite_message">
		Нажмите кнопку [BUTTON NAME], чтобы принять/подключиться к голосовому чату.
	</string>
	<string name="muted_message">
		Вы заблокировали этого пользователя. Отправка сообщения автоматически разблокирует его.
	</string>
	<string name="generic">
		Ошибка при запросе. Повторите попытку.
	</string>
	<string name="generic_request_error">
		Ошибка при запросе. Повторите попытку.
	</string>
	<string name="insufficient_perms_error">
		У вас недостаточно прав.
	</string>
	<string name="session_does_not_exist_error">
		Сеанс больше не существует
	</string>
	<string name="no_ability_error">
		У вас нет этой способности.
	</string>
	<string name="no_ability">
		У вас нет этой способности.
	</string>
	<string name="not_a_mod_error">
		Вы не модератор сеанса.
	</string>
	<string name="muted">
		Модератор группы отключил для вас текстовый чат.
	</string>
	<string name="muted_error">
		Модератор группы отключил для вас текстовый чат.
	</string>
	<string name="add_session_event">
		Не удается добавить пользователей в сеанс чата с жителем [RECIPIENT].
	</string>
	<string name="message">
		Сообщение, отправленное [RECIPIENT], все еще обрабатывается.
Если сообщение не появится в течение следующих нескольких минут, возможно, оно было удалено сервером.
	</string>
	<string name="message_session_event">
		Сообщение, отправленное [RECIPIENT], все еще обрабатывается.
Если сообщение не появится в течение следующих нескольких минут, возможно, оно было удалено сервером.
	</string>
	<string name="mute">
		Ошибка при модерировании.
	</string>
	<string name="removed">
		Вы исключены из группы.
	</string>
	<string name="removed_from_group">
		Вы исключены из группы.
	</string>
	<string name="close_on_no_ability">
		У вас больше нет возможности участвовать в сеансе чата.
	</string>
	<string name="unread_chat_single">
		[SOURCES] сказал что-то новое
	</string>
	<string name="unread_chat_multiple">
		[SOURCES] сказал что-то новое
	</string>
	<string name="session_initialization_timed_out_error">
		Истекло время ожидания инициализации сеанса
	</string>
	<string name="Home position set.">
		Задано положение дома.
	</string>

	<string name="paid_you_ldollars">
		[NAME] заплатил вам L$[AMOUNT] за [REASON].
	</string>
	<string name="paid_you_ldollars_gift">
		[NAME] заплатил вам L$[AMOUNT]: [REASON]
	</string>
	<string name="paid_you_ldollars_no_reason">
		[NAME] заплатил вам L$[AMOUNT].
	</string>
	<string name="you_paid_ldollars">
		Вы заплатили [NAME] L$[AMOUNT] за [REASON].
	</string>
	<string name="you_paid_ldollars_gift">
		Вы заплатили [NAME] L$[AMOUNT]: [REASON]
	</string>
	<string name="you_paid_ldollars_no_info">
		Вы заплатили L$[AMOUNT].
	</string>
	<string name="you_paid_ldollars_no_reason">
		Вы заплатили [NAME] L$[AMOUNT].
	</string>
	<string name="you_paid_ldollars_no_name">
		Вы заплатили L$[AMOUNT] за [REASON].
	</string>
	<string name="you_paid_failure_ldollars">
		Вы не смогли заплатить [NAME] L$[AMOUNT]: [REASON].
	</string>
	<string name="you_paid_failure_ldollars_gift">
		Вы не смогли заплатить [NAME] L$[AMOUNT]: [REASON]
	</string>
	<string name="you_paid_failure_ldollars_no_info">
		Вы не смогли заплатить L$[AMOUNT]
	</string>
	<string name="you_paid_failure_ldollars_no_reason">
		Вы не смогли заплатить [NAME] L$[AMOUNT]
	</string>
	<string name="you_paid_failure_ldollars_no_name">
		Вы не смогли заплатить L$[AMOUNT]: [REASON].
	</string>
	<string name="for item">
		за [ITEM]
	</string>
	<string name="for a parcel of land">
		за земельный участок
	</string>
	<string name="for a land access pass">
		за пропуск на землю
	</string>
	<string name="for deeding land">
		за передачу земли
	</string>
	<string name="to create a group">
		за создание группы
	</string>
	<string name="to join a group">
		за вступление в группу
	</string>
	<string name="to upload">
		за загрузку
	</string>
	<string name="to publish a classified ad">
		за публикацию рекламы
	</string>
	<string name="giving">
		Дать L$[AMOUNT]
	</string>
	<string name="uploading_costs">
		Загрузка стоит L$[AMOUNT]
	</string>
	<string name="this_costs">
		Это стоит L$[AMOUNT]
	</string>
	<string name="buying_selected_land">
		Покупка выбранной земли за L$[AMOUNT]
	</string>
	<string name="this_object_costs">
		Этот объект стоит L$[AMOUNT]
	</string>
	<string name="group_role_everyone">
		Все
	</string>
	<string name="group_role_officers">
		Должностные лица
	</string>
	<string name="group_role_owners">
		Владельцы
	</string>
	<string name="group_member_status_online">
		В сети
	</string>
	<string name="uploading_abuse_report">
		Загружается...
Жалоба
	</string>
	<string name="New Shape">
		Новая фигура
	</string>
	<string name="New Skin">
		Новая кожа
	</string>
	<string name="New Hair">
		Новые волосы
	</string>
	<string name="New Eyes">
		Новые глаза
	</string>
	<string name="New Shirt">
		Новая рубашка
	</string>
	<string name="New Pants">
		Новые брюки
	</string>
	<string name="New Shoes">
		Новая обувь
	</string>
	<string name="New Socks">
		Новые носки
	</string>
	<string name="New Jacket">
		Новый пиджак
	</string>
	<string name="New Gloves">
		Новые перчатки
	</string>
	<string name="New Undershirt">
		Новая майка
	</string>
	<string name="New Underpants">
		Новые трусы
	</string>
	<string name="New Skirt">
		Новая юбка
	</string>
	<string name="New Alpha">
		Новая альфа-маска
	</string>
	<string name="New Tattoo">
		Новое тату
	</string>
	<string name="New Universal">
		Новый универсал
	</string>
	<string name="New Physics">
		Новая физика
	</string>
	<string name="Invalid Wearable">
		Нельзя носить
	</string>
	<string name="New Gesture">
		Новый жест
	</string>
	<string name="New Script">
		Новый скрипт
	</string>
	<string name="New Note">
		Новая заметка
	</string>
	<string name="New Folder">
		Новая папка
	</string>
	<string name="Contents">
		Контент
	</string>
	<string name="Gesture">
		Жест
	</string>
	<string name="Male Gestures">
		Мужские жесты
	</string>
	<string name="Female Gestures">
		Женские жесты
	</string>
	<string name="Other Gestures">
		Прочие жесты
	</string>
	<string name="Speech Gestures">
		Жесты в разговорах
	</string>
	<string name="Common Gestures">
		Стандартные жесты
	</string>
	<string name="Male - Excuse me">
		Мужчина – извинение
	</string>
	<string name="Male - Get lost">
		Мужчина – скройтесь
	</string>
	<string name="Male - Blow kiss">
		Мужчина – воздушный поцелуй
	</string>
	<string name="Male - Boo">
		Мужчина – фу!
	</string>
	<string name="Male - Bored">
		Мужчина – скука
	</string>
	<string name="Male - Hey">
		Мужчина – эй!
	</string>
	<string name="Male - Laugh">
		Мужчина – смех
	</string>
	<string name="Male - Repulsed">
		Мужчина – неприятие
	</string>
	<string name="Male - Shrug">
		Мужчина – пожимает плечами
	</string>
	<string name="Male - Stick tougue out">
		Мужчина – показывает язык
	</string>
	<string name="Male - Wow">
		Мужчина – ух ты!
	</string>
	<string name="Female - Chuckle">
		Женщина – смешок
	</string>
	<string name="Female - Cry">
		Женщина – плач
	</string>
	<string name="Female - Embarrassed">
		Женщина – смущение
	</string>
	<string name="Female - Excuse me">
		Женщина – извинение
	</string>
	<string name="Female - Get lost">
		Женщина – скройтесь
	</string>
	<string name="Female - Blow kiss">
		Женщина – воздушный поцелуй
	</string>
	<string name="Female - Boo">
		Женщина – фу!
	</string>
	<string name="Female - Bored">
		Женщина – скука
	</string>
	<string name="Female - Hey">
		Женщина – эй!
	</string>
	<string name="Female - Hey baby">
		Женщина – эй, бейби!
	</string>
	<string name="Female - Laugh">
		Женщина – смех
	</string>
	<string name="Female - Looking good">
		Женщина – хорошо выглядишь
	</string>
	<string name="Female - Over here">
		Женщина – сюда!
	</string>
	<string name="Female - Please">
		Женщина – просьба
	</string>
	<string name="Female - Repulsed">
		Женщина – неприятие
	</string>
	<string name="Female - Shrug">
		Женщина – пожимает плечами
	</string>
	<string name="Female - Stick tougue out">
		Женщина – показывает язык
	</string>
	<string name="Female - Wow">
		Женщина – ух ты!
	</string>
	<string name="New Day">
		Новый суточный цикл
	</string>
	<string name="New Water">
		Новая вода
	</string>
	<string name="New Sky">
		Новое небо
	</string>
	<string name="/bow">
		/поклониться
	</string>
	<string name="/clap">
		/хлопнуть
	</string>
	<string name="/count">
		/счет
	</string>
	<string name="/extinguish">
		/затушить
	</string>
	<string name="/kmb">
		/поцелуй меня в зад
	</string>
	<string name="/muscle">
		/силач
	</string>
	<string name="/no">
		/нет
	</string>
	<string name="/no!">
		/нет!
	</string>
	<string name="/paper">
		/бумага
	</string>
	<string name="/pointme">
		/показать на себя
	</string>
	<string name="/pointyou">
		/показать на другого
	</string>
	<string name="/rock">
		/камень
	</string>
	<string name="/scissor">
		/ножницы
	</string>
	<string name="/smoke">
		/курить
	</string>
	<string name="/stretch">
		/потянуться
	</string>
	<string name="/whistle">
		/свистнуть
	</string>
	<string name="/yes">
		/да
	</string>
	<string name="/yes!">
		/о да!
	</string>
	<string name="afk">
		отошел
	</string>
	<string name="dance1">
		танец1
	</string>
	<string name="dance2">
		танец2
	</string>
	<string name="dance3">
		танец3
	</string>
	<string name="dance4">
		танец4
	</string>
	<string name="dance5">
		танец5
	</string>
	<string name="dance6">
		танец6
	</string>
	<string name="dance7">
		танец7
	</string>
	<string name="dance8">
		танец8
	</string>
	<string name="AvatarBirthDateFormat">
		[day,datetime,slt].[mthnum,datetime,slt].[year,datetime,slt]
	</string>
	<string name="DefaultMimeType">
		нет/нет
	</string>
	<string name="texture_load_dimensions_error">
		Нельзя загружать изображения, размер которых превышает [WIDTH]*[HEIGHT]
	</string>
	<string name="outfit_photo_load_dimensions_error">
		Максимальный размер фото костюма [WIDTH]*[HEIGHT]. Измените размер или используйте другое изображение
	</string>
	<string name="outfit_photo_select_dimensions_error">
		Максимальный размер фото костюма [WIDTH]*[HEIGHT]. Выберите другую текстуру.
	</string>
	<string name="outfit_photo_verify_dimensions_error">
		Невозможно проверить размеры фото. Подождите, пока размеры фото не будут показаны в окне выбора
	</string>
	<string name="sentences_separator" value=" "/>
	<string name="words_separator" value=", "/>
	<string name="server_is_down">
		Несмотря на наши усилия, что-то неожиданно пошло не так.

Ознакомьтесь с описанием известных проблем в работе этой службы на сайте https://secondlife-status.statuspage.io
Если проблемы продолжаются, то проверьте подключение к сети и настройки брандмауэра.
	</string>
	<string name="dateTimeWeekdaysNames">
		Воскресенье:Понедельник:Вторник:Среда:Четверг:Пятница:Суббота
	</string>
	<string name="dateTimeWeekdaysShortNames">
		ВС:ПН:ВТ:СР:ЧТ:ПТ:СБ
	</string>
	<string name="dateTimeMonthNames">
		Январь:Февраль:Март:Апрель:Май:Июнь:Июль:Август:Сентябрь:Октябрь:Ноябрь:Декабрь
	</string>
	<string name="dateTimeMonthShortNames">
		Янв:Фев:Мар:Апр:Май:Июн:Июл:Авг:Сен:Окт:Ноя:Дек
	</string>
	<string name="dateTimeDayFormat">
		[MDAY]
	</string>
	<string name="dateTimeAM">
		ДП
	</string>
	<string name="dateTimePM">
		ПП
	</string>
	<string name="LocalEstimateUSD">
		US$ [AMOUNT]
	</string>
	<string name="free">
		бесплатно
	</string>
	<string name="Group Ban">
		Бан группы
	</string>
	<string name="Membership">
		Членство
	</string>
	<string name="Roles">
		Роли
	</string>
	<string name="Group Identity">
		Удостоверение группы
	</string>
	<string name="Parcel Management">
		Управление участком
	</string>
	<string name="Parcel Identity">
		Удостоверение участка
	</string>
	<string name="Parcel Settings">
		Параметры участка
	</string>
	<string name="Parcel Powers">
		Способности для участка
	</string>
	<string name="Parcel Access">
		Доступ к участку
	</string>
	<string name="Parcel Content">
		Содержимое на участке
	</string>
	<string name="Object Management">
		Управление объектами
	</string>
	<string name="Accounting">
		Бухгалтерия
	</string>
	<string name="Notices">
		Уведомления
	</string>
	<string name="Chat">
		Чат
	</string>
	<string name="BaseMembership">
		Базовый
	</string>
	<string name="PremiumMembership">
		Премиум
	</string>
	<string name="Premium PlusMembership">
		Премиум Плюс
	</string>
	<string name="InternalMembership">
		Internal
	</string> <!-- No need to translate -->
	<string name="DeleteItems">
		Удалить выбранные объекты?
	</string>
	<string name="DeleteItem">
		Удалить выбранные объект?
	</string>
	<string name="EmptyOutfitText">
		Для этого комплекта одежды нет вещей
	</string>
	<string name="ExternalEditorNotSet">
		Выберите редактор, используя параметр ExternalEditor.
	</string>
	<string name="ExternalEditorNotFound">
		Не удается найти указанный внешний редактор.
Попробуйте взять путь к редактору в двойные кавычки
(например &quot;/path to my/editor&quot; &quot;%s&quot;)
	</string>
	<string name="ExternalEditorCommandParseError">
		Ошибка анализа командной строки для внешнего редактора.
	</string>
	<string name="ExternalEditorFailedToRun">
		Не удалось запустить внешний редактор.
	</string>
	<string name="TranslationFailed">
		Не удалось перевести: [REASON]
	</string>
	<string name="TranslationResponseParseError">
		Ошибка при анализе ответа переводчика.
	</string>
	<string name="Esc">
		ESC
	</string>
	<string name="Space">
		Пробел
	</string>
	<string name="Tab">
		TAB
	</string>
	<string name="Ins">
		INS
	</string>
	<string name="Del">
		DEL
	</string>
	<string name="Backsp">
		BACKSP
	</string>
	<string name="Shift">
		SHIFT
	</string>
	<string name="Ctrl">
		CTRL
	</string>
	<string name="Alt">
		ALT
	</string>
	<string name="CapsLock">
		CAPSLOCK
	</string>
	<string name="Left">
		Стрелка влево
	</string>
	<string name="Right">
		Стрелка вправо
	</string>
	<string name="Up">
		Стрелка вверх
	</string>
	<string name="Down">
		Стрелка вниз
	</string>
	<string name="Home">
		HOME
	</string>
	<string name="End">
		END
	</string>
	<string name="PgUp">
		PgUp
	</string>
	<string name="PgDn">
		PgDn
	</string>
	<string name="F1">
		F1
	</string>
	<string name="F2">
		F2
	</string>
	<string name="F3">
		F3
	</string>
	<string name="F4">
		F4
	</string>
	<string name="F5">
		F5
	</string>
	<string name="F6">
		F6
	</string>
	<string name="F7">
		F7
	</string>
	<string name="F8">
		F8
	</string>
	<string name="F9">
		F9
	</string>
	<string name="F10">
		F10
	</string>
	<string name="F11">
		F11
	</string>
	<string name="F12">
		F12
	</string>
	<string name="Add">
		Добавить
	</string>
	<string name="Subtract">
		Вычесть
	</string>
	<string name="Multiply">
		Умножить
	</string>
	<string name="Divide">
		Разделить
	</string>
	<string name="PAD_DIVIDE">
		PAD_DIVIDE
	</string>
	<string name="PAD_LEFT">
		PAD_LEFT
	</string>
	<string name="PAD_RIGHT">
		PAD_RIGHT
	</string>
	<string name="PAD_DOWN">
		PAD_DOWN
	</string>
	<string name="PAD_UP">
		PAD_UP
	</string>
	<string name="PAD_HOME">
		PAD_HOME
	</string>
	<string name="PAD_END">
		PAD_END
	</string>
	<string name="PAD_PGUP">
		PAD_PGUP
	</string>
	<string name="PAD_PGDN">
		PAD_PGDN
	</string>
	<string name="PAD_CENTER">
		PAD_CENTER
	</string>
	<string name="PAD_INS">
		PAD_INS
	</string>
	<string name="PAD_DEL">
		PAD_DEL
	</string>
	<string name="PAD_Enter">
		PAD_Enter
	</string>
	<string name="PAD_BUTTON0">
		PAD_BUTTON0
	</string>
	<string name="PAD_BUTTON1">
		PAD_BUTTON1
	</string>
	<string name="PAD_BUTTON2">
		PAD_BUTTON2
	</string>
	<string name="PAD_BUTTON3">
		PAD_BUTTON3
	</string>
	<string name="PAD_BUTTON4">
		PAD_BUTTON4
	</string>
	<string name="PAD_BUTTON5">
		PAD_BUTTON5
	</string>
	<string name="PAD_BUTTON6">
		PAD_BUTTON6
	</string>
	<string name="PAD_BUTTON7">
		PAD_BUTTON7
	</string>
	<string name="PAD_BUTTON8">
		PAD_BUTTON8
	</string>
	<string name="PAD_BUTTON9">
		PAD_BUTTON9
	</string>
	<string name="PAD_BUTTON10">
		PAD_BUTTON10
	</string>
	<string name="PAD_BUTTON11">
		PAD_BUTTON11
	</string>
	<string name="PAD_BUTTON12">
		PAD_BUTTON12
	</string>
	<string name="PAD_BUTTON13">
		PAD_BUTTON13
	</string>
	<string name="PAD_BUTTON14">
		PAD_BUTTON14
	</string>
	<string name="PAD_BUTTON15">
		PAD_BUTTON15
	</string>
	<string name="-">
		-
	</string>
	<string name="=">
		=
	</string>
	<string name="`">
		`
	</string>
	<string name=";">
		;
	</string>
	<string name="[">
		[
	</string>
	<string name="]">
		]
	</string>
	<string name="\">
		\
	</string>
	<string name="0">
		0
	</string>
	<string name="1">
		1
	</string>
	<string name="2">
		2
	</string>
	<string name="3">
		3
	</string>
	<string name="4">
		4
	</string>
	<string name="5">
		5
	</string>
	<string name="6">
		6
	</string>
	<string name="7">
		7
	</string>
	<string name="8">
		8
	</string>
	<string name="9">
		9
	</string>
	<string name="A">
		A
	</string>
	<string name="B">
		B
	</string>
	<string name="C">
		C
	</string>
	<string name="D">
		D
	</string>
	<string name="E">
		E
	</string>
	<string name="F">
		F
	</string>
	<string name="G">
		G
	</string>
	<string name="H">
		H
	</string>
	<string name="I">
		I
	</string>
	<string name="J">
		J
	</string>
	<string name="K">
		K
	</string>
	<string name="L">
		L
	</string>
	<string name="M">
		M
	</string>
	<string name="N">
		N
	</string>
	<string name="O">
		O
	</string>
	<string name="P">
		P
	</string>
	<string name="Q">
		Q
	</string>
	<string name="R">
		R
	</string>
	<string name="S">
		S
	</string>
	<string name="T">
		T
	</string>
	<string name="U">
		U
	</string>
	<string name="V">
		V
	</string>
	<string name="W">
		W
	</string>
	<string name="X">
		X
	</string>
	<string name="Y">
		Y
	</string>
	<string name="Z">
		Z
	</string>
	<string name="BeaconParticle">
		Просмотр меток частиц (синие)
	</string>
	<string name="BeaconPhysical">
		Просмотр меток физических объектов (зеленые)
	</string>
	<string name="BeaconScripted">
		Просмотр меток объектов со скриптами (красные)
	</string>
	<string name="BeaconScriptedTouch">
		Просмотр меток объектов со скриптами и функцией касания (красные)
	</string>
	<string name="BeaconSound">
		Просмотр звуковых меток (желтые)
	</string>
	<string name="BeaconMedia">
		Просмотр медийных меток (белые)
	</string>
	<string name="BeaconSun">
		Просмотр маяка направления солнца (оражнжевый)
	</string>
	<string name="BeaconMoon">
		Просмотр маяка направления луны (фиолетовый)
	</string>
	<string name="ParticleHiding">
		Сокрытие частиц
	</string>
	<string name="Command_AboutLand_Label">
		О земле
	</string>
	<string name="Command_Appearance_Label">
		Внешность
	</string>
	<string name="Command_Avatar_Label">
		Аватар
	</string>
	<string name="Command_Build_Label">
		Строить
	</string>
	<string name="Command_Chat_Label">
		Сообщения
	</string>
	<string name="Command_Conversations_Label">
		Сообщения
	</string>
	<string name="Command_Compass_Label">
		Компас
	</string>
	<string name="Command_Destinations_Label">
		Интересные места
	</string>
	<string name="Command_Environments_Label">
		Среды
	</string>
	<string name="Command_Flickr_Label">
		Flickr
	</string>
	<string name="Command_Gestures_Label">
		Жесты
	</string>
	<string name="Command_Grid_Status_Label">
		Статус Сетки
	</string>
	<string name="Command_HowTo_Label">
		Инструкция
	</string>
	<string name="Command_Inventory_Label">
		Инвентарь
	</string>
	<string name="Command_Map_Label">
		Карта
	</string>
	<string name="Command_Marketplace_Label">
		Торговый центр
	</string>
	<string name="Command_MarketplaceListings_Label">
		Торговый центр
	</string>
	<string name="Command_MiniMap_Label">
		Мини-карта
	</string>
	<string name="Command_Move_Label">
		Движение
	</string>
	<string name="Command_People_Label">
		Люди
	</string>
	<string name="Command_Picks_Label">
		Места
	</string>
	<string name="Command_Places_Label">
		Место
	</string>
	<string name="Command_Preferences_Label">
		Настройки
	</string>
	<string name="Command_Profile_Label">
		Профиль
	</string>
	<string name="Command_Report_Abuse_Label">
		Жалоба
	</string>
	<string name="Command_Search_Label">
		Поиск
	</string>
	<string name="Command_Snapshot_Label">
		Снимок
	</string>
	<string name="Command_Speak_Label">
		Говорить
	</string>
	<string name="Command_View_Label">
		Управление камерой
	</string>
	<string name="Command_Voice_Label">
		Голос рядом
	</string>
	<string name="Command_Quickprefs_Label">
		Быстрые настройки
	</string>
	<string name="Command_AO_Label">
		АО
	</string>
	<string name="Command_Webbrowser_Label">
		Web браузер
	</string>
	<string name="Command_Default_Chat_Bar_Label">
		Чат
	</string>
	<string name="Command_Areasearch_Label">
		Поиск вокруг
	</string>
	<string name="Command_Settings_Debug_Label">
		Отладка настроек
	</string>
	<string name="Command_Statistics_Label">
		Статистика
	</string>
	<string name="Command_Region_Label">
		Регион/Остров
	</string>
	<string name="Command_Fly_Label">
		Летать
	</string>
	<string name="Command_Groundsit_Label">
		Сесть на землю
	</string>
	<string name="Command_Sound_Explorer_Label">
		Проводник звуков
	</string>
	<string name="Command_Asset_Blacklist_Label">
		Черный список активов
	</string>
	<string name="Command_Phototools_Label">
		Фотоинструменты
	</string>
	<string name="Command_Phototools_View_Label">
		Инструменты камеры
	</string>
	<string name="Command_Contact_Sets_Label">
		Наборы контактов
	</string>
	<string name="Command_Mouselook_Label">
		Вид от первого лица
	</string>
	<string name="Command_Landmark_Here_Label">
		Создать закладку
	</string>
	<string name="Command_Teleport_History_Label">
		История телепортации
	</string>
	<string name="Command_Pose_Stand_Label">
		Поза редактирования
	</string>
	<string name="Command_Snapshot_To_Disk_Label">
		Снимок на диск
	</string>
	<string name="Command_Radar_Label">
		Радар
	</string>
	<string name="Command_Conversation_Log_Label">
		Журнал разговоров
	</string>
	<string name="Command_Move_Lock_Label">
		Блок движения
	</string>
	<string name="Command_Blocklist_Label">
		Черный список
	</string>
	<string name="Command_ResyncAnimations_Label">
		Синхронизация анимации
	</string>
	<string name="Command_RegionTracker_Label">
		Трекер региона
	</string>
	<string name="Command_Group_Titles_Label">
		Титулы Групп
	</string>
	<string name="Command_Wearable_Favorites_Label">
		Избранные Одежды
	</string>
	<string name="Command_RFO_Label">
		Показывать только друзей
	</string>
	<string name="Command_DAO_Label">
		Скрыть Анимеши
	</string>
	<string name="Command_Beacons_Label">
		Маяки
	</string>
	<string name="Command_AboutLand_Tooltip">
		Информация о посещаемой вами земле
	</string>
	<string name="Command_Appearance_Tooltip">
		Изменить свой аватар
	</string>
	<string name="Command_Avatar_Tooltip">
		Выберите полный аватар
	</string>
	<string name="Command_Build_Tooltip">
		Построение объектов и формирование ландшафта (CTRL+4)
	</string>
	<string name="Command_Chat_Tooltip">
		Общайтесь с людьми поблизости, используя текст (CTRL+T)
	</string>
	<string name="Command_Conversations_Tooltip">
		Общайтесь со всеми (CTRL+T)
	</string>
	<string name="Command_Compass_Tooltip">
		Компас
	</string>
	<string name="Command_Destinations_Tooltip">
		Интересные места
	</string>
	<string name="Command_Environments_Tooltip">
		Среды
	</string>
	<string name="Command_Flickr_Tooltip">
		Загрузить на Flickr
	</string>
	<string name="Command_Gestures_Tooltip">
		Жесты для вашего аватара (CTRL+G)
	</string>
	<string name="Command_Grid_Status_Tooltip">
		Показать текущий статус сетки
	</string>
	<string name="Command_HowTo_Tooltip">
		Выполнение типичных задач
	</string>
	<string name="Command_Inventory_Tooltip">
		Просмотр и использование вашего имущества (CTRL+I)
	</string>
	<string name="Command_Map_Tooltip">
		Карта мира (CTRL+M)
	</string>
	<string name="Command_Marketplace_Tooltip">
		Покупки
	</string>
	<string name="Command_MarketplaceListings_Tooltip">
		Продайте свои творения
	</string>
	<string name="Command_MiniMap_Tooltip">
		Показать людей поблизости (CTRL+SHIFT+M)
	</string>
	<string name="Command_Move_Tooltip">
		Перемещение аватара
	</string>
	<string name="Command_People_Tooltip">
		Друзья, группы и люди поблизости (CTRL+SHIFT+A)
	</string>
	<string name="Command_Picks_Tooltip">
		Места, которые будут показаны в вашем профиле как избранное
	</string>
	<string name="Command_Places_Tooltip">
		Сохраненные вами места (ALT+H)
	</string>
	<string name="Command_Preferences_Tooltip">
		Настройки (CTRL+P)
	</string>
	<string name="Command_Profile_Tooltip">
		Редактирование или просмотр вашего профиля
	</string>
	<string name="Command_Report_Abuse_Tooltip">
		Жалоба
	</string>
	<string name="Command_Search_Tooltip">
		Поиск мест, событий, людей (CTRL+F)
	</string>
	<string name="Command_Snapshot_Tooltip">
		Сделать снимок (CTRL+SHIFT+S)
	</string>
	<string name="Command_Speak_Tooltip">
		Говорите с людьми вокруг вас с помощью микрофона
	</string>
	<string name="Command_View_Tooltip">
		Изменение угла камеры
	</string>
	<string name="Command_Voice_Tooltip">
		Регулировка громкости вызовов и голосов людей около вас
	</string>
	<string name="Command_Quickprefs_Tooltip">
		Быстрые настройки, для изменения частых настроек
	</string>
	<string name="Command_AO_Tooltip">
		АО
	</string>
	<string name="Command_Webbrowser_Tooltip">
		Открыть встроеный web браузер (CTRL+SHIFT+Z)
	</string>
	<string name="Command_Default_Chat_Bar_Tooltip">
		Показать или скрыть панель чата по умолчанию
	</string>
	<string name="Command_Areasearch_Tooltip">
		Поиск объектов вокруг
	</string>
	<string name="Command_Settings_Debug_Tooltip">
		Изменить настройки конфигурации клиента (CTRL+ALT+SHIFT+S)
	</string>
	<string name="Command_Statistics_Tooltip">
		Показать статистику (CTRL+SHIFT+1)
	</string>
	<string name="Command_Region_Tooltip">
		Открыть инструменты региона (ALT+R)
	</string>
	<string name="Command_Groundsit_Tooltip">
		Сесть на землю (CTRL+ALT+S)
	</string>
	<string name="Command_Sound_Explorer_Tooltip">
		Открыть браузер звуков
	</string>
	<string name="Command_Asset_Blacklist_Tooltip">
		Открыть черный список
	</string>
	<string name="Command_Phototools_Tooltip">
		Инструменты для создания фотографий (ATL+P).
	</string>
	<string name="Command_Phototools_View_Tooltip">
		Расширенные настройки фотокамеры (CTRL+SHIFT+C)
	</string>
	<string name="Command_Contact_Sets_Tooltip">
		Открыть наборы контактов (CTRL+ALT+SHIFT+C)
	</string>
	<string name="Command_Mouselook_Tooltip">
		Режим 'от первого лица' (M)
	</string>
	<string name="Command_Landmark_Here_Tooltip">
		Создать закладку текущего места
	</string>
	<string name="Command_Teleport_History_Tooltip">
		Открыть историю телепортаций (ALT+H)
	</string>
	<string name="Command_Pose_Stand_Tooltip">
		Поза редактирования внешности аватара
	</string>
	<string name="Command_Snapshot_To_Disk_Tooltip">
		Сделать быструю фотографию на диск
	</string>
	<string name="Command_Radar_Tooltip">
		Открыть радар
	</string>
	<string name="Command_Conversation_Log_Tooltip">
		Открыть журнал сообщений, чтоб посмотреть переписку
	</string>
	<string name="Command_Move_Lock_Tooltip">
		Блокировать передвижение аватара (CTRL+ALT+P)
	</string>
	<string name="Command_Blocklist_Tooltip">
		Открыть список заблокированных
	</string>
	<string name="Command_ResyncAnimations_Tooltip">
		Синхронизация анимаций аватара
	</string>
	<string name="Command_RegionTracker_Tooltip">
		Отслеживать статус различных регионов
	</string>
	<string name="Command_Group_Titles_Tooltip">
		Изменить активный тег группы
	</string>
	<string name="Command_Wearable_Favorites_Tooltip">
		Открыть список избранных одежд
	</string>
	<string name="Command_RFO_Tooltip">
		Показывает только своих друзей, все остальные аватары будут невидимы. После включения телепортация восстановит видимость других.
	</string>
	<string name="Command_DAO_Tooltip">
		Скрыть Анимированные Объекты (также известные как Анимеш) - временно отменяет все видимые в настоящее время Анимеш (присоединенные и свободно гуляющие). Скрытые анимеши появится снова после телепорта
	</string>
	<string name="Command_Beacons_Tooltip">
		Показать маяки
	</string>
	<string name="Toolbar_Bottom_Tooltip">
		сейчас на нижней панели инструментов
	</string>
	<string name="Toolbar_Left_Tooltip">
		сейчас на левой панели инструментов
	</string>
	<string name="Toolbar_Right_Tooltip">
		сейчас на правой панели инструментов
	</string>
	<string name="Command_Fly_Tooltip">
		Переключение режима полета Включено/Выключено (HOME)
	</string>
	<string name="Command_Stop_Animations_Label">
		Остановить анимации
	</string>
	<string name="Command_Stop_Animations_Tooltip">
		Остановить анимации моего аватара
	</string>
	<string name="Retain%">
		Остаток%
	</string>
	<string name="Detail">
		Детализация
	</string>
	<string name="Better Detail">
		Более детально
	</string>
	<string name="Surface">
		Поверхность
	</string>
	<string name="Solid">
		Сплошной
	</string>
	<string name="Wrap">
		Оболочка
	</string>
	<string name="Preview">
		Предварительный просмотр
	</string>
	<string name="Normal">
		Нормальный
	</string>
	<string name="Pathfinding_Wiki_URL">
		http://wiki.secondlife.com/wiki/Pathfinding_Tools_in_the_Second_Life_Viewer
	</string>
	<string name="Pathfinding_Object_Attr_None">
		Нет
	</string>
	<string name="Pathfinding_Object_Attr_Permanent">
		Влияет на навигационную сетку
	</string>
	<string name="Pathfinding_Object_Attr_Character">
		Персонаж
	</string>
	<string name="Pathfinding_Object_Attr_MultiSelect">
		(Несколько)
	</string>
	<string name="snapshot_quality_very_low">
		Очень низкое
	</string>
	<string name="snapshot_quality_low">
		Низкое
	</string>
	<string name="snapshot_quality_medium">
		Среднее
	</string>
	<string name="snapshot_quality_high">
		Высокое
	</string>
	<string name="snapshot_quality_very_high">
		Очень высокое
	</string>
	<string name="IMPrefix">
		ЛС:
	</string>
	<string name="SanityCheckEquals">
		Настройки управления &quot;[CONTROL_NAME]&quot; должны быть [VALUE_1].
	</string>
	<string name="SanityCheckNotEquals">
		Настройки управления&quot;[CONTROL_NAME]&quot; не должны быть [VALUE_1].
	</string>
	<string name="SanityCheckLessThan">
		Настройки управления &quot;[CONTROL_NAME]&quot; должны быть меньше чем [VALUE_1].
	</string>
	<string name="SanityCheckGreaterThan">
		Настройки управления &quot;[CONTROL_NAME]&quot; должны быть выше чем [VALUE_1].
	</string>
	<string name="SanityCheckLessThanEquals">
		Настройки управления &quot;[CONTROL_NAME]&quot; должны быть ниже или равны [VALUE_1].
	</string>
	<string name="SanityCheckGreaterThanEquals">
		Настройки управления &quot;[CONTROL_NAME]&quot; должны быть выше или равны [VALUE_1].
	</string>
	<string name="SanityCheckBetween">
		Настройки управления &quot;[CONTROL_NAME]&quot; должны быть между [VALUE_1] и [VALUE_2].
	</string>
	<string name="SanityCheckNotBetween">
		Настройки управления &quot;[CONTROL_NAME]&quot; не должны быть между [VALUE_1] и [VALUE_2].
	</string>
	<string name="MediaFilterActionAllow">
		Разрешить
	</string>
	<string name="MediaFilterActionDeny">
		Запретить
	</string>
	<string name="MediaFilterConditionAlways">
		Всегда
	</string>
	<string name="MediaFilterConditionAlwaysLower">
		всегда
	</string>
	<string name="MediaFilterConditionNever">
		Никогда
	</string>
	<string name="MediaFilterConditionNeverLower">
		никогда
	</string>
	<string name="MediaFilterMediaContentBlocked">
		Медиа для домена [DOMAIN] было заблокировано.
	</string>
	<string name="MediaFilterMediaContentDomainAlwaysAllowed">
		Медиа для домена [DOMAIN] всегда будет воспроизводится.
	</string>
	<string name="MediaFilterMediaContentDomainAlwaysBlocked">
		Медиа для домена [DOMAIN] никогда не будет воспроизводится.
	</string>
	<string name="MediaFilterMediaContentUrlAlwaysAllowed">
		Медиа для the URL [MEDIAURL] всегда будет воспроизводится.
	</string>
	<string name="MediaFilterMediaContentUrlAlwaysBlocked">
		Медиа для the URL [MEDIAURL] никогда не будет воспроизводится.
	</string>
	<string name="MediaFilterAudioContentBlocked">
		Аудио для домена [DOMAIN] было заблокировано.
	</string>
	<string name="MediaFilterAudioContentDomainAlwaysAllowed">
		Аудио для домена [DOMAIN] всегда будет воспроизводится.
	</string>
	<string name="MediaFilterAudioContentDomainAlwaysBlocked">
		Аудио для домена [DOMAIN] никогда не будет воспроизводится.
	</string>
	<string name="MediaFilterAudioContentUrlAlwaysAllowed">
		Аудио для URL [MEDIAURL] всегда будет воспроизводится.
	</string>
	<string name="MediaFilterAudioContentUrlAlwaysBlocked">
		Аудио для URL [MEDIAURL] никогда не будет воспроизводится.
	</string>
	<string name="MediaFilterBlacklist">
		Черный список
	</string>
	<string name="MediaFilterWhitelist">
		Белый список
	</string>
	<string name="UnknownRegion">
		(неизвестный регион)
	</string>
	<string name="UnknownPosition">
		(неизвестная позиция)
	</string>
	<string name="NetMapDoubleClickShowWorldMapToolTipMsg">
		[AGENT][REGION](Двойное нажатие для открытия карты, shift+тянуть для перемещения)
	</string>
	<string name="NetMapDoubleClickTeleportToolTipMsg">
		[REGION](Двойное нажатие для телепортации, shift+тянуть для перемещения)
	</string>
	<string name="NetMapDoubleClickNoActionToolTipMsg">
		[REGION]
	</string>
	<string name="Collision_Bump">
		[NAME] наткнулся на вас.
	</string>
	<string name="Collision_PushObject">
		[NAME] толкнул вас скриптом.
	</string>
	<string name="Collision_ObjectCollide">
		[NAME] ударил вас объектом.
	</string>
	<string name="Collision_ScriptedObject">
		[NAME] ударил вас скриптовым объектом.
	</string>
	<string name="Collision_PhysicalObject">
		[NAME] ударил вас физическим объектом.
	</string>
	<string name="Collision_UnknownType">
		[NAME] является причиной столкновения неизвестного типа.
	</string>
	<string name="MovelockEnabled">
		Блокировка движения включена
	</string>
	<string name="MovelockDisabled">
		Блокировка движения выключена
	</string>
	<string name="MovelockEnabling">
		Включение блокировки движения...
	</string>
	<string name="MovelockDisabling">
		Выключение блокировки движения...
	</string>
	<string name="FlightAssistEnabled">
		Помощь при полете включена
	</string>
	<string name="BusyResponse">
		ответ занятости
	</string>
	<string name="TeleportMaturityExceeded">
		Житель не может посетить этот регион.
	</string>
	<string name="UserDictionary">
		[User]
	</string>
	<string name="RLVaPendingRestart">
		(ожидает перезагрузку)
	</string>
	<string name="RLVaToggleMessageLogin">
		RLVa был [STATE] (не требует перезагрузки)
	</string>
	<string name="RLVaToggleMessageRestart">
		RLVa будет [STATE] после перезагрузки
	</string>
	<string name="RLVaToggleEnabled">
		включен
	</string>
	<string name="RLVaToggleDisabled">
		выключен
	</string>
	<string name="RLVaStatusDisabled">
		(выключен)
	</string>

	<string name="experience_tools_experience">
		Приключение
	</string>
	<string name="ExperienceNameNull">
		(без приключения)
	</string>
	<string name="ExperienceNameUntitled">
		(приключение без названия)
	</string>
	<string name="Land-Scope">
		Привязано к земле
	</string>
	<string name="Grid-Scope">
		Привязано к сетке
	</string>
	<string name="Allowed_Experiences_Tab">
		Разрешенные
	</string>
	<string name="Blocked_Experiences_Tab">
		Заблокированные
	</string>
	<string name="Contrib_Experiences_Tab">
		Автор
	</string>
	<string name="Admin_Experiences_Tab">
		Администратор
	</string>
	<string name="Recent_Experiences_Tab">
		Недавние
	</string>
	<string name="Owned_Experiences_Tab">
		Собственные
	</string>
	<string name="ExperiencesCounter">
		([EXPERIENCES], максимум: [MAXEXPERIENCES])
	</string>
	<string name="ExperiencePermission1">
		взять управление на себя
	</string>
	<string name="ExperiencePermission3">
		запускать анимации на вашем аватаре
	</string>
	<string name="ExperiencePermission4">
		прикрепить к аватару
	</string>
	<string name="ExperiencePermission9">
		следить за камерой
	</string>
	<string name="ExperiencePermission10">
		управлять камерой
	</string>
	<string name="ExperiencePermission11">
		телепортировать вас
	</string>
	<string name="ExperiencePermission12">
		автоматически принимать разрешения приключения
	</string>
	<string name="ExperiencePermission16">
		заставить ваш аватар сесть
	</string>
	<string name="ExperiencePermission17">
		изменить ваши настройки среды
	</string>
	<string name="ExperiencePermissionShortUnknown">
		выполнил неизвестную операцию: [Permission]
	</string>
	<string name="ExperiencePermissionShort1">
		Взять управление
	</string>
	<string name="ExperiencePermissionShort3">
		Запуск анимаций
	</string>
	<string name="ExperiencePermissionShort4">
		Присоединить
	</string>
	<string name="ExperiencePermissionShort9">
		Следить за камерой
	</string>
	<string name="ExperiencePermissionShort10">
		Управлять камерой
	</string>
	<string name="ExperiencePermissionShort11">
		Телепортация
	</string>
	<string name="ExperiencePermissionShort12">
		Разрешение
	</string>
	<string name="ExperiencePermissionShort16">
		Сесть
	</string>
	<string name="ExperiencePermissionShort17">
		Среда
	</string>
	<string name="logging_calls_disabled_log_empty">
		Разговоры не записываются. Чтобы начать запись, в меню "Настройки > Приватность > Истории разговоров" выберите "Сохранить:" "Только журнал" или "Журнал и история".
	</string>
	<string name="logging_calls_disabled_log_not_empty">
		Разговоры больше не будут записываться. Чтобы восстановить запись, в меню "Настройки > Приватность > Истории разговоров" выберите "Сохранить:" "Только журнал" или "Журнал и история".
	</string>
	<string name="logging_calls_enabled_log_empty">
		Нет зарегистрированных разговоров. Если вы обратитесь к кому-то или наоборот, в журнале появится новая запись.
	</string>
	<string name="loading_chat_logs">
		Загрузка...
	</string>
	<string name="na">
		н/о
	</string>
	<string name="preset_combo_label">
		-Пустой список-
	</string>
	<string name="Default">
		По умолчанию
	</string>
	<string name="none_paren_cap">
		(Нет)
	</string>
	<string name="no_limit">
		Неогр.
	</string>
	<string name="Mav_Details_MAV_FOUND_DEGENERATE_TRIANGLES">
		Физическая форма содержит слишком маленькие треугольники. Попробуйте упростить физическую модель.
	</string>
	<string name="Mav_Details_MAV_CONFIRMATION_DATA_MISMATCH">
		Физическая форма содержит неверные данные подтверждения. Попробуйте исправить физическую модель.
	</string>
	<string name="Mav_Details_MAV_UNKNOWN_VERSION">
		Физическая форма не имеет правильной версии. Установите правильную версию для физической модели.
	</string>
	<string name="couldnt_resolve_host">
		DNS не удалось разрешить имя узла ([HOSTNAME]).
Проверьте возможность подключения к веб-сайту www.secondlife.com.
Если вы продолжаете получать эту ошибку, перейдите в раздел
поддержки и сообщите о проблеме.
	</string>
	<string name="ssl_peer_certificate">
		Серверу входа в систему не удалось пройти аутентификацию с помощью
протокола SSL. Если вы продолжаете получать эту ошибку,
перейдите в раздел поддержки на веб-сайте SecondLife.com
и сообщите о проблеме.
	</string>
	<string name="ssl_connect_error">
		Часто это означает, что часы компьютера установлены неправильно.
Перейдите, пожалуйста, на Панели управления и убедитесь в правильной
установке времени и даты. Также проверьте правильность настройки сети
и брандмауэра. Если вы продолжаете получать эту ошибку, перейдите в
раздел поддержки на веб-сайте SecondLife.com и сообщите о проблеме.

[https://community.secondlife.com/knowledgebase/english/error-messages-r520/#Section__3 База знаний]
	</string>
	<string name="LoadCameraPositionNoneSaved">
		Положение камеры не было сохранено.
	</string>
	<string name="LoadCameraPositionOutsideDrawDistance">
		Невозможно восстановить вид камеры, потому что положение камеры вне досягаемости прорисовки.
	</string>
	<string name="DrawDistanceSteppingGestureObsolete">
		Из-за изменений в коде больше не нужно использовать этот жест. Прогрессивная пошаговая прорисовка была включен.
	</string>
	<string name="FSCameraPositionCopied">
		Положение камеры [POS] скопировано в буфер
	</string>
	<string name="FSCmdLineDrawDistanceSet">
		Расстояние прорисовки установлено на [DISTANCE]м.
	</string>
	<string name="FSCmdLineRollDiceTotal">
		Общий результат для [DICE]d[FACES][MODIFIER]: [RESULT].
	</string>
	<string name="FSCmdLineRollDiceLimits">
		Вы должны предоставить положительные значения для кости (не более 100) и граней (не более 1000).
	</string>
	<string name="FSCmdLineRollDiceModifiersInvalid">
		Если вы хотите использовать модификатор, то вы должны предоставить действительный номер модификатора и тип модификатора. Модификатор должен быть в диапазоне от -1000 до 1000. Допустимые типы модификаторов "+" (бонусы), "-" (штрафы), "&gt;", "&lt;" (успехи), "r&gt;", "r&lt;", "r" (переброски), "!p&gt;", "!p&lt;", "!p" (распространение), "!&gt;", "!&lt;" и "!" (взрывы). Вы можете использовать только один тип модификатора за бросок. Например: "[COMMAND] 1 20 + 5", "[COMMAND] 5 40 &gt; 15", "[COMMAND] 10 25 ! 25", "[COMMAND] 15 25 !&lt; 10".
	</string>
	<string name="FSCmdLineRollDiceExploded">
		Взорванный
	</string>
	<string name="FSCmdLineRollDicePenetrated">
		Проникнувший
	</string>
	<string name="FSCmdLineRollDiceSuccess">
		Успешный
	</string>
	<string name="FSCmdLineRollDiceReroll">
		Переброшен
	</string>
	<string name="FSCmdLineRollDiceFreezeGuard">
		Эта операция не может быть завершена, потому что клиент завис в бесконечном цикле значений. Пожалуйста, измените критерии.
	</string>
	<string name="FSCmdLineCalcRandError">
		'[RAND]' не действительное выражение для RAND(min,max). MAX должен быть выше, чем MIN, как в диапазоне от -10000 до 10000.
	</string>
	<string name="FSCmdLineRSP">
		Максимальная пропускная способность установлена [VALUE] КБ/С.
	</string>
	<string name="FSCmdLineTpOffered">
		Предложен телепорт [NAME].
	</string>
	<string name="FSWithHavok">
		с поддержкой Havok
	</string>
	<string name="FSWithOpensim">
		с поддержкой OpenSimulator
	</string>
	<string name="not_found">
		&apos;[TEXT]&apos; не найдено
	</string>
	<string name="no_results">
		Нет результатов
	</string>
	<string name="searching">
		Поиск...
	</string>
	<string name="all_categories">
		Все категории
	</string>
	<string name="search_banned">
		Некоторые термины поискового запроса были исключены из-за ограничений на содержание
	</string>
	<string name="search_short">
		Ваши критерии поиска слишком короткие, поэтому поиск не был выполнен.
	</string>
	<string name="search_disabled">
		Старый поиск был отключен в данном регионе
	</string>
	<string name="render_quality_low">
		Низкая (1/7)
	</string>
	<string name="render_quality_mediumlow">
		Средне-низкая (2/7)
	</string>
	<string name="render_quality_medium">
		Средняя (3/7)
	</string>
	<string name="render_quality_mediumhigh">
		Средне-высокая (4/7)
	</string>
	<string name="render_quality_high">
		Высокая (5/7)
	</string>
	<string name="render_quality_highultra">
		Высокая-ультра (6/7)
	</string>
	<string name="render_quality_ultra">
		Ультра (7/7)
	</string>
	<string name="render_quality_unknown">
		Неизвестное, за пределами нормального диапазона, проверьте настройки отладки RenderQualityPerformance
	</string>
	<string name="fsbridge_cant_create_disabled">
		Firestorm не может создать мост LSL если "Активировать мост LSL" отключено в настройках.
	</string>
	<string name="fsbridge_no_library">
		Firestorm не может создать мост LSL. Пожалуйста включите библиотеку и перезайдите.
	</string>
	<string name="fsbridge_already_creating">
		Создание моста в процессе. Пожалуйста, подождите несколько минут, прежде чем пытаться снова.
	</string>
	<string name="fsbridge_creating">
		Создание моста. Это может занять время, пожалуйста, подождите.
	</string>
	<string name="fsbridge_failure_creation_create_script">
		Мост не создан. Скрипт моста не может быть создан.
	</string>
	<string name="fsbridge_failure_creation_bad_name">
		Мост не создан. Мост назван неправильно. Используйте меню Firestorm 'Аватар/Исправление аватара/Пересоздать LSL мост', чтобы пересоздать мост.
	</string>
	<string name="fsbridge_failure_creation_null">
		Мост не создается. Мост не найден в инвентаре. Используйте меню Firestorm 'Аватар/Исправление аватара/Пересоздать LSL мост', чтобы пересоздать мост.
	</string>
	<string name="fsbridge_failure_attach_wrong_object">
		Мост не удалось присоединить. Это не текущая версия моста. Используйте меню Firestorm 'Аватар/Исправление аватара/Пересоздать LSL мост', чтобы пересоздать мост.
	</string>
	<string name="fsbridge_failure_attach_wrong_location">
		Мост не удалось присоединить. Мост не был найден в нужном месте инвентаря. Используйте меню Firestorm 'Аватар/Исправление аватара/Пересоздать LSL мост', чтобы пересоздать мост.
	</string>
	<string name="fsbridge_failure_attach_point_in_use">
		Мост не удалось присоединить. Что-то еще использует место крепления моста. Используйте меню Firestorm 'Аватар/Исправление аватара/Пересоздать LSL мост', чтобы пересоздать мост.
	</string>
	<string name="fsbridge_failure_not_found">
		Объект моста не найден. Невозможно приступить к его созданию.
	</string>
	<string name="fsbridge_warning_unexpected_items">
		Инвентарь моста содержит непредвиденные предметы.
	</string>
	<string name="fsbridge_warning_not_finished">
		Мост не закончил создание, используйте меню Firestorm 'Аватар/Исправление аватара/Пересоздать LSL мост', чтобы пересоздать мост.
	</string>
	<string name="fsbridge_detached">
		Мост отсоединен
	</string>
	<string name="fsbridge_created">
		Мост создан.
	</string>
	<string name="fsbridge_script_info">
		Информация скрипта: '[OBJECT_NAME]': [[OBJECT_RUNNING_SCRIPT_COUNT]/[OBJECT_TOTAL_SCRIPT_COUNT]] запущенных скриптов, [OBJECT_SCRIPT_MEMORY] KB разрешается ограничение на размер памяти, [OBJECT_SCRIPT_TIME] ms процессорного времени потребляется.[PATHFINDING_TEXT]
	</string>
	<string name="fsbridge_script_info_pf">
		Среднее время процессора используется для поиска пути навигации: [OBJECT_CHARACTER_TIME] ms.
	</string>
	<string name="fsbridge_script_info_ext">
ID объекта: [INSPECTING_KEY]
Описание: [OBJECT_DESC]
Корневой прим: [OBJECT_ROOT]
Кол-во примов: [OBJECT_PRIM_COUNT]
Влияние на землю: [OBJECT_PRIM_EQUIVALENCE]
В инвентаре: [OBJECT_TOTAL_INVENTORY_COUNT]
Скорость: [OBJECT_VELOCITY]
Позиция: [OBJECT_POS]
Поворот: [OBJECT_ROT]
Угловая скорость: [OBJECT_OMEGA] (радиан в секунду)
Создатель: [OBJECT_CREATOR]
Владелец: [OBJECT_OWNER]
Предыдущий владелец: [OBJECT_LAST_OWNER_ID]
Выложено: [OBJECT_REZZER_KEY]
Группа: [OBJECT_GROUP]
Время создания: [OBJECT_CREATION_TIME]
Тип поиска пути: [OBJECT_PATHFINDING_TYPE]
Присоединено к: [OBJECT_ATTACHED_POINT]
Временно присоединено: [OBJECT_TEMP_ATTACHED]
Ваша позиция: [AVATAR_POS]
	</string>
	<string name="fsbridge_error_scriptinfonotfound">
		Информация скрипта: Объект является недействительным или вне досягаемости.
	</string>
	<string name="fsbridge_error_scriptinfomalformed">
		Информация скрипта: Поступил неправильный ответ от моста. Попробуйте еще раз.
	</string>
	<string name="fsbridge_error_injection">
		ВНИМАНИЕ: Один или несколько скриптов были добавлены в ваш мост Firestorm! Если вы не ожидали этого сообщения, воспользуйтесь параметром меню Firestorm «Аватар/ Исправление аватара/Пересоздать LSL мост», чтобы заново создать мост.
	</string>
	<string name="fsbridge_error_wrongvm">
		ВНИМАНИЕ: В скрипт моста использует старый LSO (ограничение памяти 16 КБ) вместо новой виртуальной машины Mono (ограничение памяти 64 КБ), что создает высокую вероятность коллизии стека и сбоя моста из-за нехватки памяти. Пожалуйста, используйте пункт меню Firestorm «Аватар/Исправление аватара/Пересоздать LSL мост» для воссоздания моста. Если вы снова увидите это сообщение - попробуйте еще раз в другом регионе.
	</string>
	<string name="QP Draw Distance">
		Дальность прорисовки
	</string>
	<string name="QP Max Particles">
		Максимум частиц
	</string>
	<string name="QP Avatar Physics LOD">
		LOD физики аватаров
	</string>
	<string name="QP LOD Factor">
		LOD Фактор
	</string>
	<string name="QP Max Avatars">
		Максимум аватаров
	</string>
	<string name="QP Tags Offset">
		Высота тегов
	</string>
	<string name="QP Name Tags">
		Теги имен
	</string>
	<string name="QP LookAt Target">
		Фокус камеры
	</string>
	<string name="QP Color Under Cursor">
		Цвет под курсором
	</string>
	<string name="PS_T_Pose">
		Руки в стороны
	</string>
	<string name="PS_Arms_Down_Legs_together">
		Руки вниз, ноги вместе
	</string>
	<string name="PS_Arms_down_sitting">
		Руки вниз, сидя
	</string>
	<string name="PS_Arms_downward_Legs_together">
		Руки приподняты, ноги вместе
	</string>
	<string name="PS_Arms_downward_Legs_apart">
		Руки приподняты, ноги врозь
	</string>
	<string name="PS_Arms_forward_Legs_apart">
		Руки вперед, ноги врозь
	</string>
	<string name="PS_Arms_forward_Legs_together">
		Руки вперед, ноги вместе
	</string>
	<string name="PS_Arms_straight_Legs_apart">
		Руки прямо, ноги врозь
	</string>
	<string name="PS_Arms_straight_sitting">
		Руки прямо, сидя
	</string>
	<string name="PS_Arms_upward_Legs_apart">
		Руки вверх, ноги врозь
	</string>
	<string name="PS_Arms_upward_Legs_together">
		Руки вверх, ноги вместе
	</string>
	<string name="QP_WL_Region_Default">
		По умолчанию
	</string>
	<string name="QP_WL_Day_Cycle_Based">
		На основе дневного цикла
	</string>
	<string name="QP_WL_None">
		Нет
	</string>
	<string name="GroupChatMuteNotice">
		Отключение группового чата от [NAME].
	</string>
	<string name="IgnoredAdHocSession">
		[AVATAR_NAME] пригласил вас на конференцию, но клиент автоматически игнорировал это, потому что так задано вашими настройками.
	</string>
	<string name="camera_no_focus">
		Камера не может сфокусироваться на пользователе [AVATARNAME], потому что он находятся за пределами вашего расстоянии прорисовки.
	</string>
	<string name="entering_draw_distance">
		вошел в границу прорисовки ([DISTANCE] м).
	</string>
	<string name="leaving_draw_distance">
		покинул границу прорисовки
	</string>
	<string name="entering_chat_range">
		вошел в радиус чата ([DISTANCE] м).
	</string>
	<string name="leaving_chat_range">
		покинул радиус чата
	</string>
	<string name="entering_region">
		вошел в регион
	</string>
	<string name="entering_region_distance">
		вошел в регион ([DISTANCE] м).
	</string>
	<string name="leaving_region">
		покинул регион
	</string>
	<string name="avatar_age_alert">
		сработало возрастное предупреждение. Возраст: [AGE] дней
	</string>
	<string name="TotalScriptCountChangeIncrease">
		Количество скриптов в регионе возросло с [OLD_VALUE] до [NEW_VALUE] ([DIFFERENCE]).
	</string>
	<string name="TotalScriptCountChangeDecrease">
		Количество скриптов в регионе понизилось с [OLD_VALUE] до [NEW_VALUE] ([DIFFERENCE]).
	</string>
	<string name="preproc_toggle_warning">
		Переключение препроцессора не даст полного эффекта, пока вы не закроете и снова не откроете этот редактор.
	</string>
	<string name="fs_preprocessor_starting">
		[APP_NAME] запустил препроцессор...
	</string>
	<string name="fs_preprocessor_not_supported">
		ВНИМАНИЕ: Препроцессор не поддерживается в этой сборке. ([WHERE])
	</string>
	<string name="fs_preprocessor_disabled_by_script_marker">
		[APP_NAME] отключил препроцессор по директиве в строке [LINENUMBER].
	</string>
	<string name="fs_preprocessor_settings_list_prefix">
		Настройки:
	</string>
	<string name="fs_preprocessor_wave_exception">
		[ERR_NAME] ([LINENUMBER]): [ERR_DESC]
	</string>
	<string name="fs_preprocessor_exception">
		[ERR_NAME] ([LINENUMBER]): найдено исключение: [ERR_DESC]
	</string>
	<string name="fs_preprocessor_error">
		[ERR_NAME] ([LINENUMBER]): найдено непредвиденное исключение.
	</string>
	<string name="fs_preprocessor_lsl2_directive_override">
		Обнаружена установка переопределения предпочтения директивы compile-as-LSL2.
	</string>
	<string name="fs_preprocessor_mono_directive_override">
		Обнаружена переопределенная установка предпочтения директивы compile-as-Mono.
	</string>
	<string name="fs_preprocessor_optimizer_start">
		Оптимизация неиспользуемых функций, определяемых пользователем и глобальные переменные.
	</string>
	<string name="fs_preprocessor_optimizer_regex_err">
		Не действительное регулярное выражение: '[WHAT]'; LSL оптимизация пропущена.
	</string>
	<string name="fs_preprocessor_optimizer_exception">
		Выявлено исключение: '[WHAT]'; LSL оптимизация пропущена.
	</string>
	<string name="fs_preprocessor_optimizer_unexpected_exception">
		Неожиданное исключение в LSL оптимизаторе; не применяется.
	</string>
	<string name="fs_preprocessor_compress_start">
		Сжатие текста сценария, удалением ненужного места.
	</string>
	<string name="fs_preprocessor_compress_regex_err">
		Не действительное регулярное выражение: '[WHAT]'; LSL оптимизация пропущена.
	</string>
	<string name="fs_preprocessor_compress_exception">
		Выявлено исключение: '[WHAT]'; LSL оптимизация пропущена.
	</string>
	<string name="fs_preprocessor_compress_unexpected_exception">
		Неожиданное исключение в LSL оптимизаторе; не применяется.
	</string>
	<string name="fs_preprocessor_lazylist_start">
		Применение преобразования ленивого списка.
	</string>
	<string name="fs_preprocessor_lazylist_regex_err">
		Не действительное регулярное выражение: '[WHAT]'; конвертирование ленивого списка пропущено.
	</string>
	<string name="fs_preprocessor_lazylist_exception">
		Выявлено исключение: '[WHAT]'; конвертирование ленивого списка пропущено.
	</string>
	<string name="fs_preprocessor_lazylist_unexpected_exception">
		Неожиданное исключение в конвертировании ленивого списка; не применяется.
	</string>
	<string name="fs_preprocessor_switchstatement_start">
		Применение переключений оператора изменений.
	</string>
	<string name="fs_preprocessor_switchstatement_regex_err">
		Не действительное регулярное выражение: '[WHAT]'; переключение оператора изменений пропущено.
	</string>
	<string name="fs_preprocessor_switchstatement_exception">
		Выявлено исключение: '[WHAT]'; переключение оператора изменений пропущено.
	</string>
	<string name="fs_preprocessor_switchstatement_unexpected_exception">
		Неожиданное исключение в переключении оператора изменений; не применяется.
	</string>
	<string name="fs_preprocessor_cache_miss">
		Кэширование подключенного файла: '[FILENAME]'
	</string>
	<string name="fs_preprocessor_cache_invalidated">
		Подключенный файл '[FILENAME]' был изменен, перекэширование.
	</string>
	<string name="fs_preprocessor_cache_completed">
		Кэширование для '[FILENAME]' завершено
	</string>
	<string name="fs_preprocessor_cache_unsafe">
		Ошибка: скрипт '[FILENAME]' не безопасен для копирования в файловую систему. Подключение отменено.
	</string>
	<string name="fs_preprocessor_caching_err">
		Ошибка кэширования подключенного файла '[FILENAME]'
	</string>
	<string name="skin_defaults_starlight_location">
		Отображение вашего текущего местоположения в меню было отключено по умолчанию для серии тем Starlight.
	</string>
	<string name="skin_defaults_starlight_navbar">
		Отображение панели навигации было включено по умолчанию для серии тем Starlight.
	</string>
	<string name="animation_explorer_seconds_ago">
		[SECONDS] секунд назад
	</string>
	<string name="animation_explorer_still_playing">
		Продолжает воспроизводиться
	</string>
	<string name="animation_explorer_unknown_priority">
		неизвестный
	</string>
	<string name="FriendOnlineNotification">
		в сети.
	</string>
	<string name="FriendOfflineNotification">
		не в сети.
	</string>
	<string name="Inbox_Folderview_New">
		Новая
	</string>
	<string name="Mouselook_Unknown_Avatar">
		Неизвестный аватар
	</string>
	<string name="groupcountstring">
		Вы состоите в [COUNT] группах ([REMAINING] доступно).
	</string>
	<string name="groupcountunlimitedstring">
		Вы состоите в [COUNT] группах
	</string>
	<string name="SLGridStatusInvalidMsg">
		Ошибка статуса сетки SL: Неверный формат сообщения. Попробуйте позже.
	</string>
	<string name="SLGridStatusTimedOut">
		Ошибка статуса сетки SL: Истекло время запроса.
	</string>
	<string name="SLGridStatusOtherError">
		Ошибка статуса сетки SL: [STATUS] ( https://en.wikipedia.org/wiki/List_of_HTTP_status_codes ).
	</string>
	<string name="DoubleClickTeleportEnabled">
		Телепортация двойным нажатием включена
	</string>
	<string name="DoubleClickTeleportDisabled">
		Телепортация двойным нажатием выключена
	</string>
	<string name="AlwaysRunEnabled">
		Всегда Бег включен.
	</string>
	<string name="AlwaysRunDisabled">
		Всегда Бег выключен.
	</string>
	<string name="FSRegionRestartInLocalChat">
		Регион в котором вы находитесь в настоящее время скоро будет перезагружен. Если вы остаетесь в этом регионе вас отключит от СЛ.
	</string>
	<string name="Mute_Add">
		'[NAME]' был добавлен в черный список.
	</string>
	<string name="Mute_Remove">
		'[NAME]' был удален из черного списка.
	</string>
	<string name="Reqsysinfo_Chat_NoReason">
		Я запрашиваю информацию о настройке вашей системы.
	</string>
	<string name="Reqsysinfo_Chat_Reason">
		Я запрашиваю информацию о настройке вашей системы по этой причине: [REASON]
	</string>
	<string name="Reqsysinfo_Chat_Information_sent">
		Информация отправлена: [DATA]
	</string>
	<string name="Reqsysinfo_Chat_Request_Denied">
		Запрос отклонен.
	</string>
	<string name="Reqsysinfo_Reason">
		Причиной было: [REASON]
	</string>
	<string name="All Items">
		Все предметы
	</string>
	<string name="Recent Items">
		Недавние предметы
	</string>
	<string name="Worn Items">
		Надетые предметы
	</string>
	<string name="InvOfferGroupNoticeName">
		Член группы по имени [NAME]
	</string>
	<string name="CallingCardOnlineLabelSuffix">
		(в сети)
	</string>
	<string name="GroupNoticesPanelDateString">
		[day,datetime,local].[mthnum,datetime,local].[year,datetime,local] [hour,datetime,local]:[min,datetime,local]:[second,datetime,local]
	</string>
	<string name="GroupNoticesToastDateString">
		[wkday,datetime,slt], [day,datetime,slt] [mth,datetime,slt] [year,datetime,slt] [hour,datetime,slt]:[min,datetime,slt]:[second,datetime,slt] [timezone,datetime,slt]
	</string>
	<string name="NotificationItemDateStringLocal">
		[day,datetime,local].[mthnum,datetime,local].[year,datetime,local] [hour,datetime,local]:[min,datetime,local]
	</string>
	<string name="NotificationItemDateStringUTC">
		[day,datetime,utc] [mth,datetime,utc] [year,datetime,utc] [hour,datetime,utc]:[min,datetime,utc] [timezone,datetime,utc]
	</string>
	<string name="NotificationItemDateStringSLT">
		[day,datetime,slt].[mthnum,datetime,slt].[year,datetime,slt] [hour,datetime,slt]:[min,datetime,slt] [timezone,datetime,slt]
	</string>
	<string name="Pie_av_render_normally">
		Обычно
	</string>
	<string name="Pie_av_render_never">
		Никогда
	</string>
	<string name="Pie_av_render_fully">
		Полностью
	</string>
	<string name="Nametag_Complexity_Label">
		Сложность: [COMPLEXITY]
	</string>
	<string name="Nametag_Texture_Area_Label">
		Площадь текстуры: [TEXTURE_AREA] м²
	</string>
	<string name="font_unknown">
		Неизвестный Шрифт
	</string>
	<string name="mode_unknown">
		Неизвестный Режим
	</string>
	<string name="Asset_Uploading">
		Загружается...
[ASSET_NAME]
	</string>
	<string name="Yes">
		Да
	</string>
	<string name="No">
		Нет
	</string>
	<string name="FSUrlEntryWearLabel">
		Надеть папку инвентаря
	</string>
	<string name="TexturePickerOutfitHeader">
		Картинка для Комплекта
	</string>
</strings><|MERGE_RESOLUTION|>--- conflicted
+++ resolved
@@ -377,12 +377,6 @@
 	<string name="TestingDisconnect">
 		Тестирование отключения клиента
 	</string>
-<<<<<<< HEAD
-	<string name="SocialFacebookConnecting">
-		Подключение к Facebook...
-	</string>
-=======
->>>>>>> 41027434
 
 	<string name="SocialFlickrConnecting">
 		Соединение с Flickr...
