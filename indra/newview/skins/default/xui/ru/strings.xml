<?xml version="1.0" encoding="utf-8" standalone="yes"?>
<!-- This file contains strings that used to be hardcoded in the source.
     It is only for those strings which do not belong in a floater.
     For example, the strings used in avatar chat bubbles, and strings
     that are returned from one component and may appear in many places-->
<strings>
	<string name="SECOND_LIFE">
		[CURRENT_GRID]
	</string>
	<string name="APP_NAME">
		Firestorm
	</string>
	<string name="CAPITALIZED_APP_NAME">
		FIRESTORM
	</string>
	<string name="SECOND_LIFE_GRID">
		Сеть Second Life
	</string>
	<string name="SUPPORT_SITE">
		Портал технической поддержки Second Life
	</string>
	<string name="StartupDetectingHardware">
		Обнаружение аппаратных средств...
	</string>
	<string name="StartupLoading">
		Загрузка [APP_NAME]...
	</string>
	<string name="StartupClearingCache">
		Очистка кэша...
	</string>
	<string name="StartupClearingTextureCache">
		Очистка кэша текстур...
	</string>
	<string name="StartupInitializingTextureCache">
		Инициализация кэша текстур...
	</string>
	<string name="StartupInitializingVFS">
		Инициализация виртуальной файловой системы (VFS)...
	</string>
	<string name="StartupRequireDriverUpdate">
		Инициализация графики не удалась. Пожалуйста, обновите драйвер видеокарты!
	</string>
	<string name="AboutHeader">
		[APP_NAME] [VIEWER_VERSION_0].[VIEWER_VERSION_1].[VIEWER_VERSION_2] ([VIEWER_VERSION_3]) [BUILD_DATE] [BUILD_TIME] ([ADDRESS_SIZE]bit) ([CHANNEL]) [BUILD_TYPE]
[[VIEWER_RELEASE_NOTES_URL] [ReleaseNotes]]
	</string>
	<string name="BuildConfig">
		Конфигурация построения [BUILD_CONFIG]
	</string>
	<string name="AboutCompiler">
		Использован компилятор [COMPILER], версия [COMPILER_VERSION]
	</string>
	<string name="AboutPosition">
		Вы в точке [POSITION_LOCAL_0,number,1], [POSITION_LOCAL_1,number,1], [POSITION_LOCAL_2,number,1] в регионе [REGION], расположенном на &lt;nolink&gt;[HOSTNAME]&lt;/nolink&gt; ([HOSTIP])
SLURL: &lt;nolink&gt;[SLURL]&lt;/nolink&gt;
(глобальные координаты [POSITION_0,number,1], [POSITION_1,number,1], [POSITION_2,number,1])
[SERVER_VERSION]
[SERVER_RELEASE_NOTES_URL]
	</string>
	<string name="AboutSystem">
		CPU: [CPU]
Память RAM: [MEMORY_MB] MB
Версия ОС: [OS_VERSION]
Производитель видеокарты: [GRAPHICS_CARD_VENDOR]
Видеокарта: [GRAPHICS_CARD]
	</string>
	<string name="AboutDriver">
		Версия графического драйвера Windows: [GRAPHICS_DRIVER_VERSION]
	</string>
	<string name="AboutOGL">
		Версия OpenGL: [OPENGL_VERSION]
	</string>
	<string name="AboutLibs">
Контроль скриптами (RLVa): [RLV_VERSION]
Версия libcurl: [LIBCURL_VERSION]
Версия декодера J2C: [J2C_VERSION]
Версия драйвера звука: [AUDIO_DRIVER_VERSION]
Версия CEF: [LIBCEF_VERSION]
Версия LibVLC: [LIBVLC_VERSION]
Версия голосового сервера: [VOICE_VERSION]
	</string>
	<string name="AboutSettings">
		Режим настроек: [MODE]
Графическое оформление: [SKIN] ([THEME])
Используемый шрифт: [FONT] ([FONT_SCREEN_DPI])
Размер шрифта: [FONT_SIZE] pt
Масштаб UI: [UI_SCALE_FACTOR]
Дистанция прорисовки: [DRAW_DISTANCE]
Пропускная способность: [BANDWIDTH]
Уровень детализации: [LOD]
Качество графики: [RENDERQUALITY]
Модель улучшенного освещения: [ALMSTATUS]
Графическая память: [TEXTUREMEMORY] MB ([TEXTUREMEMORYMULTIPLIER])
Время создания VFS (кэш) (UTC): [VFS_DATE] 
	</string>
	<string name="AboutTraffic">
		Потеряно пакетов: [PACKETS_LOST,number,0]/[PACKETS_IN,number,0] ([PACKETS_PCT,number,1]%)
	</string>
	<string name="AboutTime">
		[month, datetime, slt] [day, datetime, slt] [year, datetime, slt] [hour, datetime, slt]:[min, datetime, slt]:[second,datetime,slt]
	</string>
	<string name="ErrorFetchingServerReleaseNotesURL">
		Ошибка при получении URL-адреса заметок о выпуске сервера.
	</string>
	<string name="BuildConfiguration">
		Конфигурация построения
	</string>
	<string name="ProgressRestoring">
		Восстановление...
	</string>
	<string name="ProgressChangingResolution">
		Изменение разрешения...
	</string>
	<string name="Fullbright">
		Собственная яркость (устаревший параметр)
	</string>
	<string name="LoginInProgress">
		Вход... Может показаться, что программа [APP_NAME] зависла. Пожалуйста, ожидайте.
	</string>
	<string name="LoginInProgressNoFrozen">
		Вход...
	</string>
	<string name="LoginAuthenticating">
		Аутентификация
	</string>
	<string name="LoginMaintenance">
		Выполняется обслуживание аккаунта......
	</string>
	<string name="LoginAttempt">
		Предыдущая попытка входа была неудачной. Попытка входа [NUMBER]
	</string>
	<string name="LoginPrecaching">
		Загрузка мира...
	</string>
	<string name="LoginInitializingBrowser">
		Инициализация встроенного веб-браузера...
	</string>
	<string name="LoginInitializingMultimedia">
		Инициализация мультимедиа...
	</string>
	<string name="LoginInitializingFonts">
		Загрузка шрифтов...
	</string>
	<string name="LoginVerifyingCache">
		Проверка файлов кэша (может занять 60-90 секунд)...
	</string>
	<string name="LoginProcessingResponse">
		Обработка ответа...
	</string>
	<string name="LoginInitializingWorld">
		Инициализация мира...
	</string>
	<string name="LoginDecodingImages">
		Декодирование изображений...
	</string>
	<string name="LoginInitializingQuicktime">
		Инициализация QuickTime...
	</string>
	<string name="LoginQuicktimeNotFound">
		QuickTime не найден – ошибка инициализации.
	</string>
	<string name="LoginQuicktimeOK">
		Успешная инициализация QuickTime.
	</string>
	<string name="LoginRequestSeedCapGrant">
		Запрос возможностей региона ...
	</string>
	<string name="LoginRetrySeedCapGrant">
		Запрос возможностей региона, попытка [NUMBER]...
	</string>
	<string name="LoginWaitingForRegionHandshake">
		Устанавливается связь с регионом...
	</string>
	<string name="LoginConnectingToRegion">
		Подключение к региону...
	</string>
	<string name="LoginDownloadingClothing">
		Загрузка одежды...
	</string>
	<string name="InvalidCertificate">
		Сервер возвратил недействительный или поврежденный сертификат. Обратитесь к администратору сети.
	</string>
	<string name="CertInvalidHostname">
		Для доступа к серверу использовалось недействительное имя узла. Проверьте URL-адрес SL или имя узла в сети.
	</string>
	<string name="CertExpired">
		Сертификат был возвращен сетью по причине окончания срок действия сертификата. Проверьте время, установленное в системе, или обратитесь к администратору сети.
	</string>
	<string name="CertKeyUsage">
		Сертификат, возвращенный сервером не может быть использован для SSL. Обратитесь к администратору сети
	</string>
	<string name="CertBasicConstraints">
		В цепочке сертификатов серверов слишком много сертификатов. Обратитесь к администратору сети.
	</string>
	<string name="CertInvalidSignature">
		Не удалось проверить подпись сертификата, возвращенного сервером сетки. Обратитесь к администратору сетки.
	</string>
	<string name="LoginFailedNoNetwork">
		Ошибка сети: не удалось установить соединение. Проверьте подключение к сети.
	</string>
	<string name="LoginFailed">
		Ошибка входа.
	</string>
	<string name="Quit">
		Выйти
	</string>
	<string name="create_account_url">
		http://join.secondlife.com/?sourceid=[sourceid]
	</string>
	<string name="ViewerDownloadURL">
		http://www.firestormviewer.org/downloads/
	</string>
	<string name="LoginFailedViewerNotPermitted">
		У клиента, которым вы пользуетесь, больше нет доступа к игре Second Life. Загрузить новую версию клиента можно по адресу:
http://firestormviewer.org/downloads

Дополнительные сведения смотрите в разделе вопросов и ответов по адресу:
http://secondlife.com/viewer-access-faq
	</string>
	<string name="LoginIntermediateOptionalUpdateAvailable">
		Доступно необязательное обновление клиента: [VERSION]
	</string>
	<string name="LoginFailedRequiredUpdate">
		Необходимо обновить клиент: [VERSION]
	</string>
	<string name="LoginFailedAlreadyLoggedIn">
		С этого клиента уже выполнен вход. 
	</string>
	<string name="LoginFailedAuthenticationFailed">
		Извините! Мы не смогли вас подключить.
Пожалуйста, проверьте, правильно ли вы ввели
    * Имя пользователя (например bobsmith12 или steller.sunshine)
    * Пароль
Также, пожалуйста, проверьте что режим Caps Lock отключен
	</string>
	<string name="LoginFailedPasswordChanged">
		В качестве меры предосторожности ваш пароль изменен.
Перейдите на страницу своего аккаунта по адресу http://secondlife.com/password
и ответьте на контрольный вопрос, чтобы восстановить свой пароль
Приносим извинения за неудобство.
	</string>
	<string name="LoginFailedPasswordReset">
		В нашу систему внесены изменения, поэтому вам следует восстановить свой пароль.
Перейдите на страницу своего аккаунта по адресу http://secondlife.com/password
и ответьте на контрольный вопрос, чтобы восстановить свой пароль
Приносим извинения за неудобство.
	</string>
	<string name="LoginFailedEmployeesOnly">
		Second Life временно закрыт на техническое обслуживание.
В данное время входить могут только сотрудники.
Обновление состояния смотрите на сайте www.secondlife.com/status.
	</string>
	<string name="LoginFailedPremiumOnly">
		Вход в Second Life временно ограничен, чтобы сохранить наивысшее качество игрового мира для текущих пользователей.

В это время у пользователей с бесплатными аккаунтами не будет доступа к Second Life, доступ открыт только для премиум аккаунтов
	</string>
	<string name="LoginFailedComputerProhibited">
		Доступ в Second Life с данного компьютера запрещен!
Если вы считаете, что это ошибка, отправьте сообщение по адресу
support@secondlife.com.
	</string>
	<string name="LoginFailedAcountSuspended">
		Ваш аккаунт не будет доступен до
[TIME] по тихоокеанскому времени. (PST)
	</string>
	<string name="LoginFailedAccountDisabled">
		В данное время нам не удается выполнить ваш запрос.
Обратитесь за помощью в службу поддержки Second Life по адресу http://secondlife.com/support.
Если вам не удается изменить свой пароль, позвоните по телефону (866) 476-9763.
	</string>
	<string name="LoginFailedTransformError">
		При входе обнаружена несогласованность данных.
Пожалуйста, сообщите об этом support@secondlife.com.
	</string>
	<string name="LoginFailedAccountMaintenance">
		Выполняется техническое обслуживание вашего аккаунта.
Ваш аккаунт не будет доступен до
[TIME] по тихоокеанскому времени.
Если вы считаете, что это ошибка, отправьте сообщение по адресу support@secondlife.com.
	</string>
	<string name="LoginFailedPendingLogoutFault">
		В ответ на запрос выхода, симулятор вернул сообщение о сбое.
	</string>
	<string name="LoginFailedPendingLogout">
<<<<<<< HEAD
		В системе выполняется выход для вашего аккаунта.
Он будет недоступна до
[TIME] по тихоокеанскому времени.
=======
		В системе выполняется выход для вашего аккаунта. 
Подождите минуту перед повторным входом в систему.
>>>>>>> b5d72cf6
	</string>
	<string name="LoginFailedUnableToCreateSession">
		Не удается создать допустимый сеанс.
	</string>
	<string name="LoginFailedUnableToConnectToSimulator">
		Не удается подключиться к симулятору.
	</string>
	<string name="LoginFailedRestrictedHours">
		Ваш аккаунт имеет доступ в Second Life только
с [START] до [END] по тихоокеанскому времени (PST).
Заходите в это время.
Если вы считаете, что это ошибка, отправьте сообщение по адресу support@secondlife.com.
	</string>
	<string name="LoginFailedIncorrectParameters">
		Неправильные параметры.
Если вы считаете, что это ошибка, отправьте сообщение по адресу support@secondlife.com.
	</string>
	<string name="LoginFailedFirstNameNotAlphanumeric">
		Имя пользователя должно содержать только буквы и цифры.
Если вы считаете, что это ошибка, отправьте сообщение по адресу support@secondlife.com.
	</string>
	<string name="LoginFailedLastNameNotAlphanumeric">
		Фамилия пользователя должно содержать только буквы и цифры.
Если вы считаете, что это ошибка, отправьте сообщение по адресу support@secondlife.com.
	</string>
	<string name="LogoutFailedRegionGoingOffline">
		Регион на данный момент отключен.
Пожалуйста, попробуйте зайти снова через минуту.
	</string>
	<string name="LogoutFailedAgentNotInRegion">
		Нет агента в регионе.
Пожалуйста, попробуйте зайти снова через минуту.
	</string>
	<string name="LogoutFailedPendingLogin">
		Вход в регион выполнен в другом сеансе.
Пожалуйста, попробуйте зайти снова через минуту.
	</string>
	<string name="LogoutFailedLoggingOut">
		Регион завершает работу с предыдущей сессией.
Пожалуйста, попробуйте зайти снова через минуту.
	</string>
	<string name="LogoutFailedStillLoggingOut">
		Регион завершает еще работу с предыдущей сессией.
Пожалуйста, попробуйте зайти снова через минуту.
	</string>
	<string name="LogoutSucceeded">
		Регион завершил предыдущую сессию.
Пожалуйста, попробуйте зайти снова через минуту.
	</string>
	<string name="LogoutFailedLogoutBegun">
		Для региона начат процесс выхода.
Пожалуйста, попробуйте зайти снова через минуту.
	</string>
	<string name="LoginFailedLoggingOutSession">
		Во время вашего последнего сеанса система начала процедуру выхода.
Пожалуйста, попробуйте зайти снова через минуту.
	</string>
	<string name="AgentLostConnection">
		Возможно, в этом регионе возникли проблемы. Проверьте подключение к Интернету.
	</string>
	<string name="SavingSettings">
		Сохранение ваших настроек...
	</string>
	<string name="LoggingOut">
		Выполняется выход...
	</string>
	<string name="ShuttingDown">
		Выключение...
	</string>
	<string name="YouHaveBeenDisconnected">
		Произошло отключение от региона, в котором вы находились.
	</string>
	<string name="SentToInvalidRegion">
		Вы отправлены в недействительный регион.
	</string>
	<string name="TestingDisconnect">
		Тестирование отключения клиента
	</string>
	<string name="SocialFacebookConnecting">
		Соединение с Facebook...
	</string>
	<string name="SocialFacebookPosting">
		Публикация...
	</string>
	<string name="SocialFacebookDisconnecting">
		Отключение от Facebook...
	</string>
	<string name="SocialFacebookErrorConnecting">
		Невозможно соедениться с Facebook
	</string>
	<string name="SocialFacebookErrorPosting">
		Невозможно опубликовать в Facebook
	</string>
	<string name="SocialFacebookErrorDisconnecting">
		Невозможно отключиться от Facebook
	</string>
	<string name="SocialFlickrConnecting">
		Соединение с Flickr...
	</string>
	<string name="SocialFlickrPosting">
		Публикация...
	</string>
	<string name="SocialFlickrDisconnecting">
		Отключение от Flickr...
	</string>
	<string name="SocialFlickrErrorConnecting">
		Невозможно соедениться с Flickr
	</string>
	<string name="SocialFlickrErrorPosting">
		Невозможно опубликовать в Flickr
	</string>
	<string name="SocialFlickrErrorDisconnecting">
		Невозможно отключиться от Flickr
	</string>
	<string name="SocialTwitterConnecting">
		Соединение с Twitter...
	</string>
	<string name="SocialTwitterPosting">
		Публикация...
	</string>
	<string name="SocialTwitterDisconnecting">
		Отключение от Twitter...
	</string>
	<string name="SocialTwitterErrorConnecting">
		Невозможно соедениться с Twitter
	</string>
	<string name="SocialTwitterErrorPosting">
		Невозможно опубликовать в Twitter
	</string>
	<string name="SocialTwitterErrorDisconnecting">
		Невозможно отключиться от Twitter
	</string>
	<string name="BlackAndWhite">
		Черное и Белое
	</string>
	<string name="Colors1970">
		Цвета 1970-го
	</string>
	<string name="Intense">
		Интенсив
	</string>
	<string name="Newspaper">
		Газетная бумага
	</string>
	<string name="Sepia">
		Сепия
	</string>
	<string name="Spotlight">
		Прожектор
	</string>
	<string name="Video">
		Видео
	</string>
	<string name="Autocontrast">
		Автоконтраст
	</string>
	<string name="LensFlare">
		Блик
	</string>
	<string name="Miniature">
		Миниатюра
	</string>
	<string name="Toycamera">
		Игрушечная камера
	</string>
	<string name="Antique">
		Антиквариат
	</string>
	<string name="Badtrip">
		Плохое Путешествие
	</string>
	<string name="Blownhighlights">
		Высокая яркость
	</string>
	<string name="Softfocus">
		Мягкий фокус
	</string>
	<string name="Brighten">
		Высокая контрастность
	</string>
	<string name="Cartoon">
		Мультик
	</string>
	<string name="Darken">
		Темный
	</string>
	<string name="Edges">
		Святящиеся границы
	</string>
	<string name="Focus">
		Фокус в центре
	</string>
	<string name="Heatwave">
		Жара
	</string>
	<string name="Julesverne">
		Жюль Верн
	</string>
	<string name="Lightleak">
		Утечка света
	</string>
	<string name="Negative">
		Негатив
	</string>
	<string name="Overcast">
		Облачность
	</string>
	<string name="Posterize">
		Постеризация
	</string>
	<string name="Rotatecolors180">
		Цветовой сдвиг
	</string>
	<string name="Sharpen">
		Четкость
	</string>
	<string name="Thematrix">
		Матрица
	</string>
	<string name="TooltipPerson">
		Человек
	</string>
	<string name="TooltipNoName">
		(Нет названия)
	</string>
	<string name="TooltipOwner">
		Владелец:
	</string>
	<string name="TooltipPublic">
		Публичный
	</string>
	<string name="TooltipIsGroup">
		(Группа)
	</string>
	<string name="TooltipForSaleL$">
		Для продажи: L$[AMOUNT]
	</string>
	<string name="TooltipFlagGroupBuild">
		Групповое строительство
	</string>
	<string name="TooltipFlagNoBuild">
		Строительство запрещено
	</string>
	<string name="TooltipFlagNoEdit">
		Правка запрещена
	</string>
	<string name="TooltipFlagNotSafe">
		Небезопасно
	</string>
	<string name="TooltipFlagNoFly">
		Полеты запрещены
	</string>
	<string name="TooltipFlagGroupScripts">
		Групповые скрипты
	</string>
	<string name="TooltipFlagNoScripts">
		Скрипты запрещены
	</string>
	<string name="TooltipLand">
		Земля:
	</string>
	<string name="TooltipMustSingleDrop">
		Сюда можно перетащить только одну вещь
	</string>
	<string name="TooltipTooManyWearables">
		Вы не можете надеть папку, содержащую более [AMOUNT] элементов.  Вы можете изменить это ограничение в Расширенное &gt; Показать настройки отладки &gt; WearFolderLimit.
	</string>
	<string name="TooltipTooManyWearables">
		Нельзя носить папку, содержащую более [AMOUNT] вещей.  Это ограничение можно изменить в меню «Расширенное &gt; Показать настройки отладки &gt; WearFolderLimit. 
	</string>
	<string name="TooltipPrice" value="L$[AMOUNT]: "/>
	<string name="TooltipFlagScript">
		Скрипт
	</string>
	<string name="TooltipFlagPhysics">
		Физика
	</string>
	<string name="TooltipFlagTouch">
		Коснуться
	</string>
	<string name="TooltipFlagL$">
		L$
	</string>
	<string name="TooltipFlagDropInventory">
		Переместить инвентарь
	</string>
	<string name="TooltipFlagPhantom">
		Фантом
	</string>
	<string name="TooltipFlagTemporary">
		Временный
	</string>
	<string name="TooltipPrimCount">
		Prims: [COUNT]
	</string>
	<string name="TooltipPrimEquivalent">
		, Влияние земли: [PEWEIGHT]
	</string>
	<string name="TooltipPrimEquivalentЗагрузка">
		, Загрузка влияния земли...
	</string>
	<string name="TooltipPrimEquivalentUnavailable">
		, влияние земли недоступно
	</string>
	<string name="TooltipDistance">
		Расстояние: [DISTANCE] м
	</string>
	<string name="TooltipPosition">
		Позиция: [POSITION]
	</string>
	<string name="TooltipOutboxDragToWorld">
		Вы не можете разворачивать объекты в исходящем продавца
	</string>
	<string name="TooltipOutboxNoTransfer">
		Один или более из этих объектов не могут быть проданы или переданы.
	</string>
	<string name="TooltipOutboxNotInInventory">
		Исходящие продавца может принимать только элементы непосредственно из вашего инвентаря
	</string>
	<string name="TooltipOutboxWorn">
		Вы не можете поместить элементы, которые вы носите в свой Исходящие продавца
	</string>
	<string name="TooltipOutboxCallingCard">
		Вы не можете поместить визитные карточеки в свой Исходящие продавца
	</string>
	<string name="TooltipOutboxFolderLevels">
		Глубина вложения папок превышает 3
	</string>
	<string name="TooltipOutboxTooManyFolders">
		В папке верхнего уровня более 20 подпапок
	</string>
	<string name="TooltipOutboxTooManyObjects">
		В папке верхнего уровня более 200 предметов
	</string>
	<string name="TooltipOutboxTooManyStockItems">
		Количество предметов не может превышать [AMOUNT]. 
	</string>
	<string name="TooltipOutboxCannotDropOnRoot">
		Можно перетаскивать предметы или папки только на вкладку «ВСЕ». Выберите эту вкладку и переместите предметы или папки снова. 
	</string>
	<string name="TooltipOutboxNoTransfer">
		Часть этих объектов нельзя продать или передать 
	</string>
	<string name="TooltipOutboxNotInInventory">
		В торговый центр можно поместить только предметы из своего инвентаря 
	</string>
	<string name="TooltipOutboxLinked">
		Привязанные предметы или папки нельзя поместить в торговый центр 
	</string>
	<string name="TooltipOutboxCallingCard">
		Нельзя поместить визитки в торговый центр 
	</string>
	<string name="TooltipOutboxDragActive">
		Опубликованный список нельзя переместить 
	</string>
	<string name="TooltipOutboxCannotMoveRoot">
		Корневую папку списков товаров торгового центра нельзя перемещать 
	</string>
	<string name="TooltipOutboxMixedStock">
		У всех предметов в папке запасов должен быть один и тот же тип и разрешение 
	</string>
	<string name="TooltipDragOntoOwnChild">
		Вы не можете переместить папку в ее подпапку
	</string>
	<string name="TooltipDragOntoSelf">
		Вы не можете переместить папку саму в себя
	</string>
	<string name="TooltipHttpUrl">
		Нажмите, чтоб просмотреть эту веб-страницу
	</string>
	<string name="TooltipSLURL">
		Нажмите, чтобы просмотреть информацию об этом месте
	</string>
	<string name="TooltipAgentUrl">
		Нажмите, чтобы просмотреть профиль этого жителя
	</string>
	<string name="TooltipAgentInspect">
		Узнать больше об этом жителе
	</string>
	<string name="TooltipAgentMute">
		Нажмите, чтобы заблокировать этого жителя
	</string>
	<string name="TooltipAgentUnmute">
		Нажмите, чтобы разблокировать этого жителя
	</string>
	<string name="TooltipAgentIM">
		Нажмите, чтобы отправить ЛС этому жителю
	</string>
	<string name="TooltipAgentPay">
		Нажмите, чтобы заплатить этому жителю
	</string>
	<string name="TooltipAgentOfferTeleport">
		Нажмите, чтобы предложить запрос телепорта этому пользователю
	</string>
	<string name="TooltipAgentRequestFriend">
		Нажмите, чтобы предложить этому жителю дружбу
	</string>
	<string name="TooltipGroupUrl">
		Нажмите, чтобы просмотреть описание группы
	</string>
	<string name="TooltipEventUrl">
		Нажмите, чтобы просмотреть описание события
	</string>
	<string name="TooltipClassifiedUrl">
		Нажмите, чтобы посмотреть это объявление
	</string>
	<string name="TooltipParcelUrl">
		Нажмите, чтобы посмотреть описание участка
	</string>
	<string name="TooltipTeleportUrl">
		Нажмите, чтобы телепортироваться в это место
	</string>
	<string name="TooltipObjectIMUrl">
		Нажмите, чтобы посмотреть описание этого объекта
	</string>
	<string name="TooltipMapUrl">
		Нажмите, чтобы посмотреть это место на карте
	</string>
	<string name="TooltipSLAPP">
		Нажмите, чтобы выполнить команду secondlife://
	</string>
	<string name="CurrentURL" value=" CurrentURL: [CurrentURL]"/>
	<string name="SLurlLabelTeleport">
		Телепортироваться в
	</string>
	<string name="SLurlLabelShowOnMap">
		Показать карту для
	</string>
	<string name="SLappAgentMute">
		Заблокировать
	</string>
	<string name="SLappAgentUnmute">
		Разблокировать
	</string>
	<string name="SLappAgentIM">
		ЛС
	</string>
	<string name="SLappAgentPay">
		Заплатить
	</string>
	<string name="SLappAgentOfferTeleport">
		Предложить телепортацию в
	</string>
	<string name="SLappAgentRequestFriend">
		Предложить дружбу
	</string>
	<string name="SLappAgentRemoveFriend">
		Удаление друга
	</string>
	<string name="BUTTON_CLOSE_DARWIN">
		Закрыть (&#8984;W)
	</string>
	<string name="BUTTON_CLOSE_WIN">
		Закрыть (Ctrl+W)
	</string>
	<string name="BUTTON_CLOSE_CHROME">
		Закрыть
	</string>
	<string name="BUTTON_RESTORE">
		Восстановить
	</string>
	<string name="BUTTON_MINIMIZE">
		Свернуть
	</string>
	<string name="BUTTON_TEAR_OFF">
		Отделить
	</string>
	<string name="BUTTON_DOCK">
		Присоединить
	</string>
	<string name="BUTTON_HELP">
		Показать помощь
	</string>
	<string name="BUTTON_SNOOZE">
		Вздремнуть
	</string>
	<string name="Searching">
		Поиск...
	</string>
	<string name="NoneFound">
		Не найдено.
	</string>
	<string name="RetrievingData">
		Получение...
	</string>
	<string name="ReleaseNotes">
		Заметки о выпуске
	</string>
	<string name="LoadingData">
		Загрузка...
	</string>
	<string name="ProtectedFolder">
		защищено
	</string>
	<string name="AvatarNameNobody">
		(никто)
	</string>
	<string name="AvatarNameWaiting">
		(Загрузка...)
	</string>
	<string name="AvatarNameMultiple">
		(несколько)
	</string>
	<string name="GroupNameNone">
		(нет)
	</string>
	<string name="AvalineCaller">
		Avaline Caller [ORDER]
	</string>
	<string name="AssetErrorNone">
		Ошибок нет
	</string>
	<string name="AssetErrorRequestFailed">
		Запрос актива: сбой
	</string>
	<string name="AssetErrorNonexistentFile">
		Запрос актива: файл не существует
	</string>
	<string name="AssetErrorNotInDatabase">
		Запрос актива: актив не найден в базе данных
	</string>
	<string name="AssetErrorEOF">
		Конец файла
	</string>
	<string name="AssetErrorCannotOpenFile">
		Невозможно открыть файл
	</string>
	<string name="AssetErrorFileNotFound">
		Файл не найден
	</string>
	<string name="AssetErrorTCPTimeout">
		Время передачи файла истекло
	</string>
	<string name="AssetErrorCircuitGone">
		Обрыв в канале
	</string>
	<string name="AssetErrorPriceMismatch">
		Не достигнута договоренность по цене между клиентом и сервером
	</string>
	<string name="AssetErrorUnknownStatus">
		Неизвестный статус
	</string>
	<string name="texture">
		текстуру
	</string>
	<string name="sound">
		звук
	</string>
	<string name="calling card">
		визитку
	</string>
	<string name="landmark">
		закладку
	</string>
	<string name="legacy script">
		старый скрипт
	</string>
	<string name="clothing">
		одежду
	</string>
	<string name="object">
		объект
	</string>
	<string name="note card">
		заметку
	</string>
	<string name="folder">
		папку
	</string>
	<string name="root">
		корневой каталог
	</string>
	<string name="lsl2 script">
		LSL2 скрипт
	</string>
	<string name="lsl bytecode">
		LSL байт-код
	</string>
	<string name="tga texture">
		текстуру TGA
	</string>
	<string name="body part">
		часть тела
	</string>
	<string name="snapshot">
		снимок
	</string>
	<string name="lost and found">
		найденные вещи
	</string>
	<string name="targa image">
		изображение TGA
	</string>
	<string name="trash">
		корзину
	</string>
	<string name="jpeg image">
		изображение JPEG
	</string>
	<string name="animation">
		анимацию
	</string>
	<string name="gesture">
		жест
	</string>
	<string name="simstate">
		состояние симуляции
	</string>
	<string name="favorite">
		избранное
	</string>
	<string name="symbolic link">
		ссылку
	</string>
	<string name="symbolic folder link">
		ссылку на папку
	</string>
	<string name="mesh">
		меш
	</string>
	<string name="AvatarEditingAppearance">
		(Редактирование внешности)
	</string>
	<string name="AvatarAway">
		Нет на месте
	</string>
	<string name="AvatarDoNotDisturb">
		Не беспокоить
	</string>
	<string name="AvatarMuted">
		Заблокирован
	</string>
	<string name="anim_express_afraid">
		Страх
	</string>
	<string name="anim_express_anger">
		Гнев
	</string>
	<string name="anim_away">
		Нет на месте
	</string>
	<string name="anim_backflip">
		Сальто назад
	</string>
	<string name="anim_express_laugh">
		Хохот
	</string>
	<string name="anim_express_toothsmile">
		Широкая улыбка
	</string>
	<string name="anim_blowkiss">
		Воздушный поцелуй
	</string>
	<string name="anim_express_bored">
		Скука
	</string>
	<string name="anim_bow">
		Поклон
	</string>
	<string name="anim_clap">
		Хлопок
	</string>
	<string name="anim_courtbow">
		Учтивый поклон
	</string>
	<string name="anim_express_cry">
		Плач
	</string>
	<string name="anim_dance1">
		Танец 1
	</string>
	<string name="anim_dance2">
		Танец 2
	</string>
	<string name="anim_dance3">
		Танец 3
	</string>
	<string name="anim_dance4">
		Танец 4
	</string>
	<string name="anim_dance5">
		Танец 5
	</string>
	<string name="anim_dance6">
		Танец 6
	</string>
	<string name="anim_dance7">
		Танец 7
	</string>
	<string name="anim_dance8">
		Танец 8
	</string>
	<string name="anim_express_disdain">
		Презрение
	</string>
	<string name="anim_drink">
		Питьё
	</string>
	<string name="anim_express_embarrased">
		Смущение
	</string>
	<string name="anim_angry_fingerwag">
		Погрозить пальцем
	</string>
	<string name="anim_fist_pump">
		Поднимание кулака
	</string>
	<string name="anim_yoga_float">
		Парящий Будда
	</string>
	<string name="anim_express_frown">
		Хмурость
	</string>
	<string name="anim_impatient">
		Нетерпение
	</string>
	<string name="anim_jumpforjoy">
		Прыжок радости
	</string>
	<string name="anim_kissmybutt">
		Поцелуй в зад
	</string>
	<string name="anim_express_kiss">
		Поцелуй
	</string>
	<string name="anim_laugh_short">
		Смех
	</string>
	<string name="anim_musclebeach">
		Демонстрация мускулов
	</string>
	<string name="anim_no_unhappy">
		Нет (Грустно)
	</string>
	<string name="anim_no_head">
		Нет
	</string>
	<string name="anim_nyanya">
		Ня-ня-ня
	</string>
	<string name="anim_punch_onetwo">
		Один-два удара
	</string>
	<string name="anim_express_open_mouth">
		Открытый рот
	</string>
	<string name="anim_peace">
		Дружелюбие
	</string>
	<string name="anim_point_you">
		Указывание на кого-то
	</string>
	<string name="anim_point_me">
		Указывание на себя
	</string>
	<string name="anim_punch_l">
		Удар левой рукой
	</string>
	<string name="anim_punch_r">
		Удар правой рукой
	</string>
	<string name="anim_rps_countdown">
		Счет в КНБ
	</string>
	<string name="anim_rps_paper">
		КНБ – бумага
	</string>
	<string name="anim_rps_rock">
		КНБ – камень
	</string>
	<string name="anim_rps_scissors">
		КНБ – ножницы
	</string>
	<string name="anim_express_repulsed">
		Отказ
	</string>
	<string name="anim_kick_roundhouse_r">
		Удар с разворота
	</string>
	<string name="anim_express_sad">
		Грусть
	</string>
	<string name="anim_salute">
		Приветствие
	</string>
	<string name="anim_shout">
		Крик
	</string>
	<string name="anim_express_shrug">
		Пожимание плечами
	</string>
	<string name="anim_express_smile">
		Улыбка
	</string>
	<string name="anim_smoke_idle">
		Курение не в затяжку
	</string>
	<string name="anim_smoke_inhale">
		Курение в затяжку
	</string>
	<string name="anim_smoke_throw_down">
		Бросить сигарету
	</string>
	<string name="anim_express_surprise">
		Удивление
	</string>
	<string name="anim_sword_strike_r">
		Удар мечом
	</string>
	<string name="anim_angry_tantrum">
		Вспышка гнева
	</string>
	<string name="anim_express_tongue_out">
		Показать язык
	</string>
	<string name="anim_hello">
		Помахать
	</string>
	<string name="anim_whisper">
		Шепот
	</string>
	<string name="anim_whistle">
		Свист
	</string>
	<string name="anim_express_wink">
		Подмигивание
	</string>
	<string name="anim_wink_hollywood">
		Подмигивание (по-голливудски)
	</string>
	<string name="anim_express_worry">
		Беспокойство
	</string>
	<string name="anim_yes_happy">
		Согласие (Радостное)
	</string>
	<string name="anim_yes_head">
		Согласие
	</string>
	<string name="multiple_textures">
		Несколько
	</string>
	<string name="use_texture">
		Использовать текстуру
	</string>
	<string name="manip_hint1">
		Двигать курсор мышки над линейкой
	</string>
	<string name="manip_hint2">
		для привязки к сетке
	</string>
	<string name="texture_loading">
		Загрузка...
	</string>
	<string name="worldmap_offline">
		Не в сети
	</string>
	<string name="worldmap_item_tooltip_format">
		[AREA] м² L$[PRICE] ([SQMPRICE] L$/м²)
	</string>
	<string name="worldmap_results_none_found">
		Не найдено.
	</string>
	<string name="worldmap_agent_position">
		Вы тут
	</string>
	<string name="minimap_distance">
		(Расстояние: [DISTANCE] м)
	</string>
	<string name="minimap_no_focus">
		Камера не может сфокусироваться на пользователя, так как он находятся за пределами расстояния вашей отрисовки.
	</string>
	<string name="Ok">
		ОК
	</string>
	<string name="Premature end of file">
		Преждевременный конец файла
	</string>
	<string name="ST_NO_JOINT">
		Не удается найти объект ROOT или JOINT.
	</string>
	<string name="no_name_object">
		(без названия)
	</string>
	<string name="NearbyChatTitle">
		Общий чат
	</string>
	<string name="NearbyChatLabel">
		(Общий чат)
	</string>
	<string name="whisper">
		шепчет:
	</string>
	<string name="shout">
		кричит:
	</string>
	<string name="ringing">
		Подключение к голосовому чату...
	</string>
	<string name="connected">
		Подключено
	</string>
	<string name="unavailable">
		В этом месте голосовая связь недоступна
	</string>
	<string name="hang_up">
		Отключение от голосового чата...
	</string>
	<string name="reconnect_nearby">
		Устанавливается переподключение к локальному голосовому чату
	</string>
	<string name="ScriptQuestionCautionChatGranted">
		Объекту '[OBJECTNAME]', который принадлежит пользователю '[OWNERNAME]' и находится в [REGIONPOS] в регионе '[REGIONNAME]', предоставлено разрешение: [PERMISSIONS].
	</string>
	<string name="ScriptQuestionCautionChatDenied">
		Объекту '[OBJECTNAME]', который принадлежит пользователю '[OWNERNAME]' и находится в [REGIONPOS] в регионе '[REGIONNAME]', отказано в разрешении: [PERMISSIONS].
	</string>
	<string name="AdditionalPermissionsRequestHeader">
		Разрешив доступ к своему аккаунту, вы также разрешите объекту:
	</string>
	<string name="ScriptTakeMoney">
		У вас берут Линден доллары (L$)
	</string>
	<string name="ActOnControlInputs">
		Действия ваших элементов управления
	</string>
	<string name="RemapControlInputs">
		Переназначение ваших элементов управления
	</string>
	<string name="AnimateYourAvatar">
		Анимировать ваш аватар
	</string>
	<string name="AttachToYourAvatar">
		Прикрепить к вашему аватару
	</string>
	<string name="ReleaseOwnership">
		Отказаться от прав собственности, сделать всеобщим
	</string>
	<string name="LinkAndDelink">
		Связать или отменить связь с другими объектами
	</string>
	<string name="AddAndRemoveJoints">
		Добавление и удаление связей с другими объектами
	</string>
	<string name="ChangePermissions">
		Изменить права доступа
	</string>
	<string name="TrackYourCamera">
		Отслеживание вашей камеры
	</string>
	<string name="ControlYourCamera">
		Управление вашей камерой
	</string>
	<string name="TeleportYourAgent">
		Телепортировать вас
	</string>
	<string name="ForceSitAvatar">
		Заставьте аватар сесть
	</string>
	<string name="ChangeYourDefaultAnimations">
		Изменить ваши стандартные анимации
	</string>
	<string name="SnapshotSavedToDisk">
		Снимок сохранен: [FILENAME]
	</string>
	<string name="JoinAnExperience"/>
	<string name="SilentlyManageEstateAccess">
		Отключить извещения при управлении списками доступа к недвижимости
	</string>
	<string name="OverrideYourAnimations">
		Заменить ваши стандартные анимации
	</string>
	<string name="ScriptReturnObjects">
		Вернуть объекты от вашего имени
	</string>
	<string name="NotConnected">
		Не подключено
	</string>
	<string name="AgentNameSubst">
		(Вы)
	</string>
	<string name="UnknownScriptPermission">
		(неизвестно)!
	</string>
	<string name="SIM_ACCESS_PG">
		Общий
	</string>
	<string name="SIM_ACCESS_MATURE">
		Умеренный
	</string>
	<string name="SIM_ACCESS_ADULT">
		Для взрослых
	</string>
	<string name="SIM_ACCESS_DOWN">
		Не в сети
	</string>
	<string name="SIM_ACCESS_MIN">
		Неизвестно
	</string>
	<string name="land_type_unknown">
		(неизвестно)
	</string>
	<string name="Estate / Full Region">
		Остров / Полный регион
	</string>
	<string name="Estate / Homestead">
		Остров / Усадьба
	</string>
	<string name="Mainland / Homestead">
		Материк / Усадьба
	</string>
	<string name="Mainland / Full Region">
		Материк / Полный регион
	</string>
	<string name="all_files">
		Все файлы
	</string>
	<string name="sound_files">
		Звуки
	</string>
	<string name="animation_files">
		Анимации
	</string>
	<string name="image_files">
		Изображения
	</string>
	<string name="save_file_verb">
		Сохранить
	</string>
	<string name="load_file_verb">
		Загрузить
	</string>
	<string name="targa_image_files">
		Изображения TGA
	</string>
	<string name="bitmap_image_files">
		Изображения BMP
	</string>
	<string name="png_image_files">
		Изображения PNG
	</string>
	<string name="save_texture_image_files">
		Изображения TGA или PNG
	</string>
	<string name="avi_movie_file">
		Видео файлы AVI
	</string>
	<string name="xaf_animation_file">
		Файлы анимации XAF
	</string>
	<string name="xml_file">
		XML файл
	</string>
	<string name="raw_file">
		RAW файл
	</string>
	<string name="compressed_image_files">
		Сжатые изображения
	</string>
	<string name="load_files">
		Загрузить файлы
	</string>
	<string name="choose_the_directory">
		Выбрать директорию
	</string>
	<string name="script_files">
		Скрипты
	</string>
	<string name="dictionary_files">
		Словари
	</string>
	<string name="backup_files">
		Резервные копии объектов
	</string>
	<string name="collada_files">
		Модели COLLADA
	</string>
	<string name="csv_files">
		Значения разделяются запятыми
	</string>
	<string name="shape">
		Фигура
	</string>
	<string name="skin">
		Кожа
	</string>
	<string name="hair">
		Волосы
	</string>
	<string name="eyes">
		Глаза
	</string>
	<string name="shirt">
		Рубашка
	</string>
	<string name="pants">
		Штаны
	</string>
	<string name="shoes">
		Обувь
	</string>
	<string name="socks">
		Носки
	</string>
	<string name="jacket">
		Куртка
	</string>
	<string name="gloves">
		Перчатки
	</string>
	<string name="undershirt">
		Майка
	</string>
	<string name="underpants">
		Трусы
	</string>
	<string name="skirt">
		Юбка
	</string>
	<string name="alpha">
		Альфа
	</string>
	<string name="tattoo">
		Татуировка
	</string>
	<string name="physics">
		Физика
	</string>
	<string name="invalid">
		недействительный
	</string>
	<string name="none">
		нет
	</string>
	<string name="shirt_not_worn">
		Рубашка не надета
	</string>
	<string name="pants_not_worn">
		Штаны не надеты
	</string>
	<string name="shoes_not_worn">
		Обувь не надета
	</string>
	<string name="socks_not_worn">
		Носки не надеты
	</string>
	<string name="jacket_not_worn">
		Куртка не надета
	</string>
	<string name="gloves_not_worn">
		Перчатки не надеты
	</string>
	<string name="undershirt_not_worn">
		Майка не надета
	</string>
	<string name="underpants_not_worn">
		Трусы не надеты
	</string>
	<string name="skirt_not_worn">
		Юбка не надета
	</string>
	<string name="alpha_not_worn">
		Альфа не надета
	</string>
	<string name="tattoo_not_worn">
		Татуировка не надета
	</string>
	<string name="physics_not_worn">
		Физика не надета
	</string>
	<string name="invalid_not_worn">
		недействительный
	</string>
	<string name="create_new_shape">
		Создать новую фигуру
	</string>
	<string name="create_new_skin">
		Создать новую кожу
	</string>
	<string name="create_new_hair">
		Создать новые волосы
	</string>
	<string name="create_new_eyes">
		Создать новые глаза
	</string>
	<string name="create_new_shirt">
		Создать новую рубашку
	</string>
	<string name="create_new_pants">
		Создать новые штаны
	</string>
	<string name="create_new_shoes">
		Создать новую обувь
	</string>
	<string name="create_new_socks">
		Создать новые носки
	</string>
	<string name="create_new_jacket">
		Создать новую куртку
	</string>
	<string name="create_new_gloves">
		Создать новые перчатки
	</string>
	<string name="create_new_undershirt">
		Создать новую майку
	</string>
	<string name="create_new_underpants">
		Создать новые трусы
	</string>
	<string name="create_new_skirt">
		Создать новую юбку
	</string>
	<string name="create_new_alpha">
		Создать новую альфа
	</string>
	<string name="create_new_tattoo">
		Создать новую татуировку
	</string>
	<string name="create_new_physics">
		Создать новую физику
	</string>
	<string name="create_new_invalid">
		недействительный
	</string>
	<string name="NewWearable">
		Создать [WEARABLE_ITEM]
	</string>
	<string name="next">
		Далее
	</string>
	<string name="ok">
		ОК
	</string>
	<string name="GroupNotifyGroupNotice">
		Уведомление группы
	</string>
	<string name="GroupNotifyGroupNotices">
		Уведомления группы
	</string>
	<string name="GroupNotifySentBy">
		Отправлено
	</string>
	<string name="GroupNotifyAttached">
		Вложение:
	</string>
	<string name="GroupNotifyViewPastNotices">
		Посмотреть последние уведомления или отказаться от получения таких сообщений.
	</string>
	<string name="GroupNotifyOpenAttachment">
		Открыть вложение
	</string>
	<string name="GroupNotifySaveAttachment">
		Сохранить вложение
	</string>
	<string name="GroupNotifySender">
		Отправлено [SENDER], [GROUPNAME]
	</string>
	<string name="TeleportOffer">
		Предложение телепортации
	</string>
	<string name="StartUpNotifications">
		Поступили новые уведомления, пока вы отсутствовали
	</string>
	<string name="OverflowInfoChannelString">
		Вы получили более %d уведомлений
	</string>
	<string name="BodyPartsRightArm">
		Правая рука
	</string>
	<string name="BodyPartsHead">
		Голова
	</string>
	<string name="BodyPartsLeftArm">
		Левая рука
	</string>
	<string name="BodyPartsLeftLeg">
		Левая нога
	</string>
	<string name="BodyPartsTorso">
		Торс
	</string>
	<string name="BodyPartsRightLeg">
		Правая нога
	</string>
	<string name="BodyPartsEnhancedSkeleton">
		Улучшенный скелет
	</string>
	<string name="GraphicsQualityLow">
		Низкая
	</string>
	<string name="GraphicsQualityMid">
		Средняя
	</string>
	<string name="GraphicsQualityHigh">
		Высокая
	</string>
	<string name="LeaveMouselook">
		Нажмите ESC, чтобы вернуться к обычному обзору
	</string>
	<string name="InventoryNoMatchingItems">
		Не нашли того, что вам нужно? Попробуйте [secondlife:///app/search/all/[SEARCH_TERM] Поиск].
	</string>
	<string name="PlacesNoMatchingItems">
		Не нашли того, что вам нужно? Попробуйте [secondlife:///app/search/places/[SEARCH_TERM] Поиск].
	</string>
	<string name="FavoritesNoMatchingItems">
		Перетащите закладку сюда, чтобы добавить ее в список избранного.
	</string>
	<string name="MarketplaceNoMatchingItems">
		Предметы не найдены. Проверьте правильность строки поиска и повторите попытку. 
	</string>
	<string name="InventoryNoTexture">
		Вы не имеете копию этой текстуры в инвентаре
	</string>
	<string name="InventoryInboxNoItems">
		Здесь будут показаны ваши покупки из Торговой площадки. Их можно будет перетащить в ваш инвентарь для использования.
	</string>
	<string name="MarketplaceURL">
		https://marketplace.[MARKETPLACE_DOMAIN_NAME]/
	</string>
	<string name="MarketplaceURL_CreateStore">
		http://community.secondlife.com/t5/English-Knowledge-Base/Selling-in-the-Marketplace/ta-p/700193#Section_.3
	</string>
	<string name="MarketplaceURL_Dashboard">
		https://marketplace.[MARKETPLACE_DOMAIN_NAME]/merchants/store/dashboard
	</string>
	<string name="MarketplaceURL_Imports">
		https://marketplace.[MARKETPLACE_DOMAIN_NAME]/merchants/store/imports
	</string>
	<string name="MarketplaceURL_LearnMore">
		https://marketplace.[MARKETPLACE_DOMAIN_NAME]/learn_more
	</string>
	<string name="InventoryOutboxNotMerchantTitle">
		Любой желающий может продавать товары на Торговому центру.
	</string>
	<string name="InventoryOutboxNotMerchantTooltip">
	</string>
	<string name="InventoryOutboxNotMerchant">
		Если вы хотите стать торговцем, вы должны будете создать магазин на [[MARKETPLACE_CREATE_STORE_URL] Торговому центру].
	</string>
	<string name="InventoryOutboxNoItemsTitle">
		Ваша папка 'Исходящие' пуста.
	</string>
	<string name="InventoryOutboxNoItemsTooltip">
	</string>
	<string name="InventoryOutboxNoItems">
		Перетащите папки в эту область и щелкните 'Отправить в Торговую площадку', чтобы выставить их на продажу в [[MARKETPLACE_DASHBOARD_URL] Торговому центру].
	</string>
	<string name="InventoryOutboxInitializingTitle">
		Инициализация Торговой площадки
	</string>
	<string name="InventoryOutboxInitializingTooltip">
	</string>
	<string name="InventoryOutboxInitializing">
		We are accessing your account on the [[MARKETPLACE_CREATE_STORE_URL] Marketplace store].
	</string>
	<string name="InventoryOutboxErrorTitle">
		Ошибки Торговой площадки.
	</string>
	<string name="InventoryOutboxErrorTooltip">
	</string>
	<string name="InventoryOutboxError">
		[[MARKETPLACE_CREATE_STORE_URL] Магазин Торговой площадки] вернул ошибки.
	</string>
	<string name="InventoryMarketplaceError">
		Это бета-версия функции. Если вы хотите участвовать в ее тестировании, заполните эту [http://goo.gl/forms/FCQ7UXkakz форму Google].
	</string>
	<string name="InventoryMarketplaceListingsNoItemsTitle">
		Папка списков товаров торгового центра пуста.
	</string>
	<string name="InventoryMarketplaceListingsNoItems">
		Перетащите папки в эту область, чтобы выставить их на продажу в [[MARKETPLACE_DASHBOARD_URL] Торговом центре].
	</string>
	<string name="InventoryItemsCount">
		( [ITEMS_COUNT] предметов(а))
	</string>
	<string name="Marketplace Validation Warning Stock">
		В папке версии должна быть папка запасов
	</string>
	<string name="Marketplace Validation Error Mixed Stock">
		: Ошибка: все предметы в папке запасов должны быть некопируемыми и одного типа
	</string>
	<string name="Marketplace Validation Error Subfolder In Stock">
		: Ошибка: папка запасов не может содержать подпапки
	</string>
	<string name="Marketplace Validation Warning Empty">
		: Предупреждение: папка не содержит предметов
	</string>
	<string name="Marketplace Validation Warning Create Stock">
		: Предупреждение: создается папка запасов
	</string>
	<string name="Marketplace Validation Warning Create Version">
		: Предупреждение: создается папка версии
	</string>
	<string name="Marketplace Validation Warning Move">
		: Предупреждение: перемещаются предметы
	</string>
	<string name="Marketplace Validation Warning Delete">
		: Предупреждение: содержимое папки переносится в папку запасов, пустая папка удаляется
	</string>
	<string name="Marketplace Validation Error Stock Item">
		: Ошибка: в папке запасов должны содержаться некопируемые предметы
	</string>
	<string name="Marketplace Validation Warning Unwrapped Item">
		: Предупреждение: в папке версии должны быть предметы
	</string>
	<string name="Marketplace Validation Error">
		: Ошибка:
	</string>
	<string name="Marketplace Validation Warning">
		: Предупреждение:
	</string>
	<string name="Marketplace Validation Error Empty Version">
		: Предупреждение: папка версии должна содержать хотя бы 1 предмет
	</string>
	<string name="Marketplace Validation Error Empty Stock">
		: Предупреждение: папка запасов должна содержать хотя бы 1 предмет
	</string>
	<string name="Marketplace Validation No Error">
		Нет ошибок и предупреждений
	</string>
	<string name="Marketplace Error None">
		Ошибок нет
	</string>
	<string name="Marketplace Error Prefix">
		Ошибка:
	</string>
	<string name="Marketplace Error None">
		Ошибок нет
	</string>
	<string name="Marketplace Error Not Merchant">
		Ошибка: Перед отправкой товаров для Торговой площадки вам нужно будет настроить себя, как продавец (бесплатно).
	</string>
	<string name="Marketplace Error Not Accepted">
		Невозможно переместить предмет в эту папку.
	</string>
	<string name="Marketplace Error Empty Folder">
		Ошибка: Эта папка не содержит контента.
	</string>
	<string name="Marketplace Error Unassociated Products">
		Ошибка: Этот элемент не удалось загрузить, потому что ваш торговый счет имеет слишком много элементов несвязанные с продуктами. Чтобы исправить эту ошибку, войдите на сайт Торговой площадки и снизьте количество несвязанных элементов.
	</string>
	<string name="Marketplace Error Object Limit">
		Ошибка: Этот элемент содержит слишком много объектов. Исправить эту ошибку можно путем размещения объектов в коробки, чтобы уменьшить их общее количество до менее чем 200.
	</string>
	<string name="Marketplace Error Folder Depth">
		Ошибка: Этот элемент содержит слишком много уровней вложенных папок.  Измените структуру так, чтобы уровней вложенных папок было не более 3.
	</string>
	<string name="Marketplace Error Unsellable Item">
		Ошибка: Этот элемент не может быть продано на Торговому центру.
	</string>
	<string name="MarketplaceNoID">
		нет ID торг. центра
	</string>
	<string name="MarketplaceLive">
		опубликовано
	</string>
	<string name="MarketplaceActive">
		активно
	</string>
	<string name="MarketplaceMax">
		макс.
	</string>
	<string name="MarketplaceStock">
		запас
	</string>
	<string name="MarketplaceNoStock">
		нет в запасе
	</string>
	<string name="MarketplaceUpdating">
		обновление...
	</string>
	<string name="Marketplace Error Internal Import">
		Ошибка: Возникла проблема с этим элементом. Повторите попытку позже.
	</string>
	<string name="Open landmarks">
		Открыть закладки
	</string>
	<string name="Unconstrained">
		Несвязанные
	</string>
	<string name="no_transfer" value=" (не передается)"/>
	<string name="no_modify" value=" (не изменяется)"/>
	<string name="no_copy" value=" (не копируется)"/>
	<string name="worn" value=" (надето)"/>
	<string name="link" value=" (ссылка)"/>
	<string name="broken_link" value=" (неработающая ссылка)"/>
	<string name="LoadingContents">
		Загрузка содержимого...
	</string>
	<string name="NoContents">
		Нет содержимого
	</string>
	<string name="WornOnAttachmentPoint" value=" (надето на [ATTACHMENT_POINT])"/>
	<string name="AttachmentErrorMessage" value="([ATTACHMENT_ERROR])"/>
	<string name="ActiveGesture" value="[GESLABEL] (активно)"/>
	<string name="PermYes">
		Да
	</string>
	<string name="PermNo">
		Нет
	</string>
	<string name="Chat Message" value=" Чат : "/>
	<string name="Sound" value=" Звук : "/>
	<string name="Wait" value=" --- Ожидайте : "/>
	<string name="AnimFlagStop" value=" Остановить анимацию :    "/>
	<string name="AnimFlagStart" value=" Начать анимацию :   "/>
	<string name="Wave" value=" Приветствие рукой "/>
	<string name="GestureActionNone" value="Нет"/>
	<string name="HelloAvatar" value=" Привет, аватар! "/>
	<string name="ViewAllGestures" value="  Просмотреть все &gt;&gt;"/>
	<string name="GetMoreGestures" value="  Получить больше &gt;&gt;"/>
	<string name="Animations" value=" Анимации,"/>
	<string name="Calling Cards" value=" Визитные карты,"/>
	<string name="Clothing" value=" Одежда,"/>
	<string name="Gestures" value=" Жесты,"/>
	<string name="Landmarks" value=" Закладки,"/>
	<string name="Notecards" value=" Заметки,"/>
	<string name="Objects" value=" Объекты,"/>
	<string name="Scripts" value=" Скрипты,"/>
	<string name="Sounds" value=" Звуки,"/>
	<string name="Textures" value=" Текстуры,"/>
	<string name="Snapshots" value=" Снимки,"/>
	<string name="No Filters" value="Нет "/>
	<string name="Since Logoff" value=" - с выхода"/>
	<string name="InvFolder My Inventory">
		Инвентарь
	</string>
	<string name="InvFolder Library">
		Библиотека
	</string>
	<string name="InvFolder Textures">
		Текстуры
	</string>
	<string name="InvFolder Sounds">
		Звуки
	</string>
	<string name="InvFolder Calling Cards">
		Визитные карты
	</string>
	<string name="InvFolder Landmarks">
		Закладки
	</string>
	<string name="InvFolder Scripts">
		Скрипты
	</string>
	<string name="InvFolder Clothing">
		Одежда
	</string>
	<string name="InvFolder Objects">
		Объекты
	</string>
	<string name="InvFolder Notecards">
		Заметки
	</string>
	<string name="InvFolder New Folder">
		Новая папка
	</string>
	<string name="InvFolder Inventory">
		Инвентарь
	</string>
	<string name="InvFolder Uncompressed Images">
		Несжатые изображения
	</string>
	<string name="InvFolder Body Parts">
		Части тела
	</string>
	<string name="InvFolder Trash">
		Корзина
	</string>
	<string name="InvFolder Photo Album">
		Фотоальбом
	</string>
	<string name="InvFolder Lost And Found">
		Найденные вещи
	</string>
	<string name="InvFolder Uncompressed Sounds">
		Несжатые звуки
	</string>
	<string name="InvFolder Animations">
		Анимации
	</string>
	<string name="InvFolder Gestures">
		Жесты
	</string>
	<string name="InvFolder Favorites">
		Избранные
	</string>
	<string name="InvFolder favorite">
		Избранное
	</string>
	<string name="InvFolder favorites">
		Избранные
	</string>
	<string name="InvFolder Current Outfit">
		Текущий комплект одежды
	</string>
	<string name="InvFolder Initial Outfits">
		Первоначальный комплект одежды
	</string>
	<string name="InvFolder My Outfits">
		Комплекты одежды
	</string>
	<string name="InvFolder Accessories">
		Аксессуары
	</string>
	<string name="InvFolder Meshes">
		Меши
	</string>
	<string name="InvFolder Received Items">
		Полученные предметы
	</string>
	<string name="InvFolder Merchant Outbox">
		Исходящие продавца
	</string>
	<string name="InvFolder Friends">
		Друзья
	</string>	
	<string name="InvFolder All">
		Все
	</string>
	<string name="InvFolder #Firestorm">
		#Firestorm
	</string>
	<string name="InvFolder #Phoenix">
		#Phoenix
	</string>
	<string name="InvFolder #RLV">
		#RLV
	</string>
	<string name="no_attachments">
		Нет надетых вложений
	</string>
	<string name="Attachments remain">
		Вложения ([COUNT] осталось)
	</string>
	<string name="Buy">
		Купить
	</string>
	<string name="BuyforL$">
		Купить за L$
	</string>
	<string name="Stone">
		Камень
	</string>
	<string name="Metal">
		Металл
	</string>
	<string name="Glass">
		Стекло
	</string>
	<string name="Wood">
		Дерево
	</string>
	<string name="Flesh">
		Плоть
	</string>
	<string name="Plastic">
		Пластик
	</string>
	<string name="Rubber">
		Резина
	</string>
	<string name="Light">
		Свет
	</string>
	<string name="KBShift">
		Shift
	</string>
	<string name="KBCtrl">
		Ctrl
	</string>
	<string name="Chest">
		Грудь
	</string>
	<string name="Skull">
		Череп
	</string>
	<string name="Left Shoulder">
		Левая ключица
	</string>
	<string name="Right Shoulder">
		Правая ключица
	</string>
	<string name="Left Hand">
		Левая кисть
	</string>
	<string name="Right Hand">
		Правая кисть
	</string>
	<string name="Left Foot">
		Левая ступня
	</string>
	<string name="Right Foot">
		Правая ступня
	</string>
	<string name="Spine">
		Позвоночник
	</string>
	<string name="Pelvis">
		Таз
	</string>
	<string name="Mouth">
		Рот
	</string>
	<string name="Chin">
		Подбородок
	</string>
	<string name="Left Ear">
		Левое ухо
	</string>
	<string name="Right Ear">
		Правое ухо
	</string>
	<string name="Left Eyeball">
		Левый глаз
	</string>
	<string name="Right Eyeball">
		Правый глаз
	</string>
	<string name="Nose">
		Нос
	</string>
	<string name="R Upper Arm">
		Правое плечо
	</string>
	<string name="R Forearm">
		Правое предплечье
	</string>
	<string name="L Upper Arm">
		Левое плечо
	</string>
	<string name="L Forearm">
		Левое предплечье
	</string>
	<string name="Right Hip">
		Правое бедро
	</string>
	<string name="R Upper Leg">
		Правая бедренная кость
	</string>
	<string name="R Lower Leg">
		Правая голень
	</string>
	<string name="Left Hip">
		Левое бедро
	</string>
	<string name="L Upper Leg">
		Левая бедренная кость
	</string>
	<string name="L Lower Leg">
		Левая голень
	</string>
	<string name="Stomach">
		Живот
	</string>
	<string name="Left Pec">
		Левая грудь
	</string>
	<string name="Right Pec">
		Правая грудь
	</string>
	<string name="Neck">
		Шея
	</string>
	<string name="Avatar Center">
		Центр аватара
	</string>
	<string name="Left Ring Finger">
		Левый безымянный палец
	</string>
	<string name="Right Ring Finger">
		Правый безымянный палец
	</string>
	<string name="Tail Base">
		Основание хвоста
	</string>
	<string name="Tail Tip">
		Кончик хвоста
	</string>
	<string name="Left Wing">
		Левое крыло
	</string>
	<string name="Right Wing">
		Правое крыло
	</string>
	<string name="Jaw">
		Пасть
	</string>
	<string name="Alt Left Ear">
		Альт. левое ухо
	</string>
	<string name="Alt Right Ear">
		Альт. правое ухо
	</string>
	<string name="Alt Left Eye">
		Альт. левый глаз
	</string>
	<string name="Alt Right Eye">
		Альт. правый глаз
	</string>
	<string name="Tongue">
		Язык
	</string>
	<string name="Groin">
		Пах
	</string>
	<string name="Left Hind Foot">
		Левая задняя нога
	</string>
	<string name="Right Hind Foot">
		Правая задняя нога
	</string>
	<string name="Invalid Attachment">
		Неверная точка присоединения
	</string>
	<string name="ATTACHMENT_MISSING_ITEM">
		Ошибка: Отсутствет элемент
	</string>
	<string name="ATTACHMENT_MISSING_BASE_ITEM">
		Ошибка: Отсутствует базовый элемент
	</string>
	<string name="ATTACHMENT_NOT_ATTACHED">
		Ошибка: Объект находится в текущем комплекте одежды, но не прикреплен
	</string>
	<string name="YearsMonthsOld">
		[AGEYEARS] [AGEMONTHS]
	</string>
	<string name="YearsOld">
		[AGEYEARS]
	</string>
	<string name="MonthsOld">
		[AGEMONTHS]
	</string>
	<string name="WeeksOld">
		[AGEWEEKS]
	</string>
	<string name="DaysOld">
		[AGEDAYS]
	</string>
	<string name="TodayOld">
		Зарегистрирован сегодня
	</string>
	<string name="TotalDaysOld">
		; [AGEDAYSTOTAL]
	</string>
	<string name="hud_description_total">
		Ваши данные в игре
	</string>
	<string name="hud_name_with_joint">
		[OBJ_NAME] (носится на [JNT_NAME])
	</string>
	<string name="hud_render_memory_warning">
		[HUD_DETAILS] использует большой объем памяти текстур
	</string>
	<string name="hud_render_cost_warning">
		[HUD_DETAILS] содержит много объемистых объектов и текстур
	</string>
	<string name="hud_render_heavy_textures_warning">
		[HUD_DETAILS] содержит много больших текстур
	</string>
	<string name="hud_render_cramped_warning">
		[HUD_DETAILS] содержит слишком много объектов
	</string>
	<string name="hud_render_textures_warning">
		[HUD_DETAILS] содержит слишком много текстур
	</string>
	<string name="AgeYearsA">
		[COUNT] год
	</string>
	<string name="AgeYearsB">
		[COUNT] года
	</string>
	<string name="AgeYearsC">
		[COUNT] лет
	</string>
	<string name="AgeMonthsA">
		[COUNT] месяц
	</string>
	<string name="AgeMonthsB">
		[COUNT] месяца
	</string>
	<string name="AgeMonthsC">
		[COUNT] месяцев
	</string>
	<string name="AgeWeeksA">
		[COUNT] неделя
	</string>
	<string name="AgeWeeksB">
		[COUNT] недели
	</string>
	<string name="AgeWeeksC">
		[COUNT] недель
	</string>
	<string name="AgeDaysA">
		[COUNT] день
	</string>
	<string name="AgeDaysB">
		[COUNT] дня
	</string>
	<string name="AgeDaysC">
		[COUNT] дней
	</string>
	<string name="GroupMembersA">
		[COUNT] пользователь
	</string>
	<string name="GroupMembersB">
		[COUNT] пользователя
	</string>
	<string name="GroupMembersC">
		[COUNT] пользователей
	</string>
	<string name="AcctTypeResident">
		Резидент
	</string>
	<string name="AcctTypeTrial">
		Пробный
	</string>
	<string name="AcctTypeCharterMember">
		Учредитель
	</string>
	<string name="AcctTypeEmployee">
		Сотрудник Linden Lab
	</string>
	<string name="PaymentInfoUsed">
		Платежная информация использовалась
	</string>
	<string name="PaymentInfoOnFile">
		Есть платежная информация
	</string>
	<string name="NoPaymentInfoOnFile">
		Нет платежной информации
	</string>
	<string name="AgeVerified">
		Возраст проверен
	</string>
	<string name="NotAgeVerified">
		Возраст не проверен
	</string>
	<string name="Center 2">
		В центре 2
	</string>
	<string name="Top Right">
		Вверху справа
	</string>
	<string name="Top">
		Вверху
	</string>
	<string name="Top Left">
		Вверху слева
	</string>
	<string name="Center">
		В центре
	</string>
	<string name="Bottom Left">
		Внизу слева
	</string>
	<string name="Bottom">
		Внизу
	</string>
	<string name="Bottom Right">
		Внизу справа
	</string>
	<string name="CompileQueueDownloadedCompiling">
		Скачано, сейчас компилируется
	</string>
	<string name="CompileQueueServiceUnavailable">
		Сервис компиляции скрипта не доступен
	</string>
	<string name="CompileQueueScriptNotFound">
		Скрипт не найден на сервере.
	</string>
	<string name="CompileQueueProblemDownloading">
		Проблема при скачивании
	</string>
	<string name="CompileQueueInsufficientPermDownload">
		Недостаточно прав для скачивания скрипта.
	</string>
	<string name="CompileQueueInsufficientPermFor">
		Недостаточно прав для
	</string>
	<string name="CompileQueueUnknownFailure">
		Неизвестная ошибка при скачивании
	</string>
	<string name="CompileQueueTitle">
		Процесс перекомпиляции
	</string>
	<string name="CompileQueueStart">
		перекомпиляция
	</string>
	<string name="ResetQueueTitle">
		Сброс прогресса
	</string>
	<string name="ResetQueueStart">
		сброс
	</string>
	<string name="RunQueueTitle">
		Запустить прогресс
	</string>
	<string name="RunQueueStart">
		запустить
	</string>
	<string name="NotRunQueueTitle">
		Не запускаемый прогресс
	</string>
	<string name="NotRunQueueStart">
		не запускаемый
	</string>
	<string name="DeleteQueueTitle">
		Удалить прогресс
	</string>
	<string name="DeleteQueueStart">
		Удаление
	</string>
	<string name="Compiling">
		Компиляция [NAME]
	</string>
	<string name="CompileSuccessful">
		Компиляция завершена успешно!
	</string>
	<string name="CompileSuccessfulSaving">
		Компиляция завершена, сохранение...
	</string>
	<string name="SaveComplete">
		Сохранено.
	</string>
	<string name="ObjectOutOfRange">
		Скрипт (объект вне диапазона)
	</string>
	<string name="UploadFailed">
		Ошибка загрузки файла: [REASON]
	</string>
	<string name="ScriptWasDeleted">
		Скрипт (удален из инвентаря)
	</string>
	<string name="GodToolsObjectOwnedBy">
		Объект [OBJECT] владельца [OWNER]
	</string>
	<string name="GroupsNone">
		нет
	</string>
	<string name="CompileNoExperiencePerm">
		Пропуск скрипта [SCRIPT] с воздействием [EXPERIENCE]. 
	</string>
	<string name="Group" value=" (группа)"/>
	<string name="Unknown">
		(Неизвестно)
	</string>
	<string name="SummaryForTheWeek" value="Суммарно за эту неделю, начиная с "/>
	<string name="NextStipendDay" value="Следующая стипендия "/>
	<string name="GroupPlanningDate">
		[mthnum,datetime,utc]/[day,datetime,utc]/[year,datetime,utc]
	</string>
	<string name="GroupIndividualShare" value="                      Группа       Долевое участие"/>
	<string name="GroupColumn" value="                      Группа"/>
	<string name="Balance">
		Баланс
	</string>
	<string name="Credits">
		Кредиты
	</string>
	<string name="Debits">
		Дебеты
	</string>
	<string name="Total">
		Итого
	</string>
	<string name="NoGroupDataFound">
		Данные для группы не найдены
	</string>
	<string name="IMParentEstate">
		родительский остров
	</string>
	<string name="IMMainland">
		материк
	</string>
	<string name="IMTeen">
		подростковый
	</string>
	<string name="Anyone">
		любой
	</string>
	<string name="RegionInfoError">
		ошибка
	</string>
	<string name="RegionInfoAllEstatesOwnedBy">
		все острова пользователя [OWNER]
	</string>
	<string name="RegionInfoAllEstatesYouOwn">
		все острова в вашей собственности
	</string>
	<string name="RegionInfoAllEstatesYouManage">
		все острова пользователя [OWNER], которыми вы управляете
	</string>
	<string name="RegionInfoAllowedResidents">
		Разрешенные жители: ([ALLOWEDAGENTS], максимум [MAXACCESS])
	</string>
	<string name="RegionInfoAllowedGroups">
		Разрешенные группы: ([ALLOWEDGROUPS], максимум [MAXACCESS])
	</string>
	<string name="RegionInfoEstateManagers">
		Менеджеры острова: ([ESTATEMANAGERS], максимум [MAXMANAGERS])
	</string>
	<string name="RegionInfoBannedResidents">
		Заблокированные пользователи: ([BANNEDAGENTS], максимум [MAXBANNED])
	</string>
	<string name="RegionInfoListTypeAllowedAgents">
		Разрешенные жители
	</string>
	<string name="RegionInfoListTypeBannedAgents">
		Заблокированные пользователи
	</string>
	<string name="ScriptLimitsParcelScriptMemory">
		Память на участке для скриптов
	</string>
	<string name="ScriptLimitsParcelsOwned">
		Участков в списке: [PARCELS]
	</string>
	<string name="ScriptLimitsMemoryUsed">
		Памяти используется: [COUNT] kb из [MAX] kb; [AVAILABLE] kb доступно
	</string>
	<string name="ScriptLimitsMemoryUsedSimple">
		Памяти используется: [COUNT] kb
	</string>
	<string name="ScriptLimitsParcelScriptURLs">
		URL адреса скриптов участка
	</string>
	<string name="ScriptLimitsURLsUsed">
		URL адресов используется: [COUNT] из [MAX]; [AVAILABLE] доступно
	</string>
	<string name="ScriptLimitsURLsUsedSimple">
		URL адресов используется: [COUNT]
	</string>
	<string name="ScriptLimitsRequestError">
		Ошибка получения информации
	</string>
	<string name="ScriptLimitsRequestNoParcelSelected">
		Участок не выбран
	</string>
	<string name="ScriptLimitsRequestWrongRegion">
		Ошибка: Информация о скриптах доступна только в текущем регионе
	</string>
	<string name="ScriptLimitsRequestWaiting">
		Получение информации...
	</string>
	<string name="ScriptLimitsRequestDontOwnParcel">
		У вас нет прав для исследования данного участка
	</string>
	<string name="SITTING_ON">
		Сидит на
	</string>
	<string name="ATTACH_CHEST">
		Грудь
	</string>
	<string name="ATTACH_HEAD">
		Голова
	</string>
	<string name="ATTACH_LSHOULDER">
		Левая ключица
	</string>
	<string name="ATTACH_RSHOULDER">
		Правая ключица
	</string>
	<string name="ATTACH_LHAND">
		Левая кисть
	</string>
	<string name="ATTACH_RHAND">
		Правая кисть
	</string>
	<string name="ATTACH_LFOOT">
		Левая стопа
	</string>
	<string name="ATTACH_RFOOT">
		Правая стопа
	</string>
	<string name="ATTACH_BACK">
		Назад
	</string>
	<string name="ATTACH_PELVIS">
		Таз
	</string>
	<string name="ATTACH_MOUTH">
		Рот
	</string>
	<string name="ATTACH_CHIN">
		Подбородок
	</string>
	<string name="ATTACH_LEAR">
		Левое ухо
	</string>
	<string name="ATTACH_REAR">
		Правое ухо
	</string>
	<string name="ATTACH_LEYE">
		Левый глаз
	</string>
	<string name="ATTACH_REYE">
		Правый глаз
	</string>
	<string name="ATTACH_NOSE">
		Нос
	</string>
	<string name="ATTACH_RUARM">
		Правое плечо
	</string>
	<string name="ATTACH_RLARM">
		Правое предплечье
	</string>
	<string name="ATTACH_LUARM">
		Левое плечо
	</string>
	<string name="ATTACH_LLARM">
		Левое предплечье
	</string>
	<string name="ATTACH_RHIP">
		Правое бедро
	</string>
	<string name="ATTACH_RULEG">
		Правая бедренная кость
	</string>
	<string name="ATTACH_RLLEG">
		Правая голень
	</string>
	<string name="ATTACH_LHIP">
		Левое бедро
	</string>
	<string name="ATTACH_LULEG">
		Левая бедренная кость
	</string>
	<string name="ATTACH_LLLEG">
		Левая голень
	</string>
	<string name="ATTACH_BELLY">
		Живот
	</string>
	<string name="ATTACH_LEFT_PEC">
		Левая грудь
	</string>
	<string name="ATTACH_RIGHT_PEC">
		Правая грудь
	</string>
	<string name="ATTACH_HUD_CENTER_2">
		Дисплей управления в центре 2
	</string>
	<string name="ATTACH_HUD_TOP_RIGHT">
		Дисплей управления наверху справа
	</string>
	<string name="ATTACH_HUD_TOP_CENTER">
		Дисплей управления наверху в центре
	</string>
	<string name="ATTACH_HUD_TOP_LEFT">
		Дисплей управления наверху слева
	</string>
	<string name="ATTACH_HUD_CENTER_1">
		Дисплей управления в центре
	</string>
	<string name="ATTACH_HUD_BOTTOM_LEFT">
		Дисплей управления внизу слева
	</string>
	<string name="ATTACH_HUD_BOTTOM">
		Дисплей управления внизу
	</string>
	<string name="ATTACH_HUD_BOTTOM_RIGHT">
		Дисплей управления внизу справа
	</string>
	<string name="ATTACH_NECK">
		Шея
	</string>
	<string name="ATTACH_AVATAR_CENTER">
		Центр аватара
	</string>
	<string name="ATTACH_LHAND_RING1">
		Левый безымянный палец
	</string>
	<string name="ATTACH_RHAND_RING1">
		Правый безымянный палец
	</string>
	<string name="ATTACH_TAIL_BASE">
		Основание хвоста
	</string>
	<string name="ATTACH_TAIL_TIP">
		Кончик хвоста
	</string>
	<string name="ATTACH_LWING">
		Левое крыло
	</string>
	<string name="ATTACH_RWING">
		Правое крыло
	</string>
	<string name="ATTACH_FACE_JAW">
		Пасть
	</string>
	<string name="ATTACH_FACE_LEAR">
		Альт. левое ухо
	</string>
	<string name="ATTACH_FACE_REAR">
		Альт. правое ухо
	</string>
	<string name="ATTACH_FACE_LEYE">
		Альт. левый глаз
	</string>
	<string name="ATTACH_FACE_REYE">
		Альт. правый глаз
	</string>
	<string name="ATTACH_FACE_TONGUE">
		Язык
	</string>
	<string name="ATTACH_GROIN">
		Пах
	</string>
	<string name="ATTACH_HIND_LFOOT">
		Левая задняя нога
	</string>
	<string name="ATTACH_HIND_RFOOT">
		Правая задняя нога
	</string>
	<string name="CursorPos">
		Строка [LINE], Столбец [COLUMN]
	</string>
	<string name="PanelDirCountFound">
		[COUNT] найдено
	</string>
	<string name="PanelDirTimeStr">
		[hour12,datetime,slt]:[min,datetime,slt] [ampm,datetime,slt]
	</string>
	<string name="PanelDirEventsDateText">
		[mthnum,datetime,slt]/[day,datetime,slt]
	</string>
	<string name="PanelContentsTooltip">
		Содержимое объекта
	</string>
	<string name="PanelContentsNewScript">
		Новый скрипт
	</string>
	<string name="DoNotDisturbModeResponseDefault">
		У этого жителя включен режим 'Недоступен'. Он увидит ваше сообщение позже
	</string>
	<string name="AutoResponseModeDefault">
		Пользователь, которому вы пишите включил решим 'Автоответчик'. Это означает, что они просит не беспокоить. Ваши сообщение будут по-прежнему проявляется в его панели Личных сообщений (ЛС) панели для последующего просмотра.
	</string>
	<string name="AutoResponseModeNonFriendsDefault">
		Пользователь, которому вы пишите включил решим 'Автоответчик'. Это означает, что они просит не беспокоить. Ваши сообщение будут по-прежнему проявляется в его панели Личных сообщений (ЛС) панели для последующего просмотра.
	</string>
	<string name="RejectTeleportOffersResponseDefault">
		Пользователь, которому вы пишите включил решим 'Отмена всех предложений телепортации и запросов'. Это означает, что они просит не беспокоить его с предложениями телепортации и запросами. Вы можете отправить ему Личное сообщение.
	</string>
	<string name="MutedAvatarsResponseDefault">
		Пользователь, которому вы пишите заблокировал вас для отправки ему каких-либо сообщений.
	</string>
	<string name="AwayAvatarResponseDefault">
		Пользователь, которому вы пишите временно отошел.Ваши сообщение будут по-прежнему проявляется в его панели Личных сообщений (ЛС) панели для последующего просмотра.
	</string>
	<string name="MuteByName">
		(По имени)
	</string>
	<string name="MuteAgent">
		(Для жителя)
	</string>
	<string name="MuteObject">
		(Для объекта)
	</string>
	<string name="MuteGroup">
		(Для группы)
	</string>
	<string name="MuteExternal">
		(Внешний)
	</string>
	<string name="RegionNoCovenant">
		Для данного острова нет соглашения
	</string>
	<string name="RegionNoCovenantOtherOwner">
		Нет соглашения для данного острова. Земля на этом острове продается его владельцем, а не компанией Linden Lab. Чтобы узнать подробности о продаже, обратитесь к землевладельцу.
	</string>
	<string name="covenant_last_modified" value="Последнее изменение: "/><!-- use value="" to keep the trailing space -->
	<string name="none_text"  value=" (нет) "/>
	<string name="never_text" value=" (никогда) "/>
	<string name="GroupOwned">
		Собственность группы
	</string>
	<string name="Public">
		Общая собственность
	</string>
	<string name="LocalSettings">
		Улокальные установки
	</string>
	<string name="RegionSettings">
		Установки региона
	</string>
	<string name="ClassifiedClicksTxt">
		Нажатия: [TELEPORT] телепортация, [MAP] карта, [PROFILE] профиль
	</string>
	<string name="ClassifiedUpdateAfterPublish">
		(будет обновлено после публикации)
	</string>
	<string name="NoPicksClassifiedsText">
		Вы еще не создали подборку или объявление. Нажмите на кнопку 'Плюс', которая находится ниже, чтобы создать подборку или объявление.
	</string>
	<string name="NoAvatarPicksClassifiedsText">
		У пользователя нет подборок или объявлений
	</string>
	<string name="PicksClassifiedsLoadingText">
		Загрузка...
	</string>
	<string name="NoPicksText">
		Вы еще не создали подборку.
	</string>
	<string name="NoAvatarPicksText">
		У пользователя нет подборок
	</string>
	<string name="NoClassifiedsText">
		У вас нет ни одного объявления. Нажмите на кнопку 'Плюс', которая находится ниже, чтобы создать объявление.
	</string>
	<string name="NoAvatarClassifiedsText">
		У пользователя нет объявлнений
	</string>
	<string name="MultiPreviewTitle">
		Предварительный просмотр
	</string>
	<string name="MultiPropertiesTitle">
		Свойства
	</string>
	<string name="InvOfferAnObjectNamed">
		Объект с именем
	</string>
	<string name="InvOfferOwnedByGroup">
		принадлежит группе
	</string>
	<string name="InvOfferOwnedByUnknownGroup">
		принадлежит неизвестной группе
	</string>
	<string name="InvOfferOwnedBy">
		принадлежит
	</string>
	<string name="InvOfferOwnedByUnknownUser">
		принадлежит неизвестному пользователю
	</string>
	<string name="InvOfferGaveYou">
		дал(а) вам
	</string>
	<string name="InvOfferYouDecline">
		Вы отклонили
	</string>
	<string name="InvOfferDecline">
		Вы отклонили [DESC] от [NAME].
	</string>
	<string name="InvOfferFrom">
		от
	</string>
	<string name="GroupMoneyTotal">
		Итого
	</string>
	<string name="GroupMoneyBought">
		куплено
	</string>
	<string name="GroupMoneyPaidYou">
		уплачено вам
	</string>
	<string name="GroupMoneyPaidInto">
		уплачено в
	</string>
	<string name="GroupMoneyBoughtPassTo">
		куплен пропуск в
	</string>
	<string name="GroupMoneyPaidFeeForEvent">
		уплачено за событие
	</string>
	<string name="GroupMoneyPaidPrizeForEvent">
		выплачено призовых за событие
	</string>
	<string name="GroupMoneyBalance">
		Баланс
	</string>
	<string name="GroupMoneyCredits">
		Кредиты
	</string>
	<string name="GroupMoneyDebits">
		Дебеты
	</string>
	<string name="GroupMoneyDate">
		[weekday,datetime,utc] [mth,datetime,utc] [day,datetime,utc], [year,datetime,utc]
	</string>
	<string name="AcquiredItems">
		Приобретенные товары
	</string>
	<string name="Cancel">
		Отмена
	</string>
	<string name="UploadingCosts">
		Загрузка [NAME] стоит L$ [AMOUNT]
	</string>
	<string name="BuyingCosts">
		Покупка этого стоит L$ [AMOUNT]
	</string>
	<string name="UnknownFileExtension">
		Неизвестное расширение файла .%s
Используйте .wav, .tga, .bmp, .jpg, .jpeg, или .bvh
	</string>
	<string name="MuteObject2">
		Заблокировать
	</string>
	<string name="MuteAvatar">
		Заблокировать
	</string>
	<string name="UnmuteObject">
		Разблокировать
	</string>
	<string name="UnmuteAvatar">
		Разблокировать
	</string>
	<string name="AddLandmarkNavBarMenu">
		Добавить в закладки...
	</string>
	<string name="EditLandmarkNavBarMenu">
		Редактировать закладку...
	</string>
	<string name="accel-mac-control">
		&#8963;
	</string>
	<string name="accel-mac-command">
		&#8984;
	</string>
	<string name="accel-mac-option">
		&#8997;
	</string>
	<string name="accel-mac-shift">
		&#8679;
	</string>
	<string name="accel-win-control">
		Ctrl+
	</string>
	<string name="accel-win-alt">
		Alt+
	</string>
	<string name="accel-win-shift">
		Shift+
	</string>
	<string name="FileSaved">
		Файл сохранен
	</string>
	<string name="Receiving">
		Получение
	</string>
	<string name="AM">
		до полудня
	</string>
	<string name="PM">
		после полудня
	</string>
	<string name="PST">
		Тихоокеанское время
	</string>
	<string name="PDT">
		Летнее тихоокеанское время
	</string>
	<string name="Direction_Forward">
		Вперед
	</string>
	<string name="Direction_Left">
		Влево
	</string>
	<string name="Direction_Right">
		Вправо
	</string>
	<string name="Direction_Back">
		Назад
	</string>
	<string name="Direction_North">
		Север
	</string>
	<string name="Direction_South">
		Юг
	</string>
	<string name="Direction_West">
		Запад
	</string>
	<string name="Direction_East">
		Восток
	</string>
	<string name="Direction_Up">
		Вверх
	</string>
	<string name="Direction_Down">
		Вниз
	</string>
	<string name="Any Category">
		Все категории
	</string>
	<string name="Shopping">
		Покупка товаров
	</string>
	<string name="Land Rental">
		Аренда земли
	</string>
	<string name="Property Rental">
		Аренда недвижимости
	</string>
	<string name="Special Attraction">
		Ообое событие
	</string>
	<string name="New Products">
		Новые продукты
	</string>
	<string name="Employment">
		Занятость
	</string>
	<string name="Wanted">
		Требуются
	</string>
	<string name="Service">
		Услуги
	</string>
	<string name="Personal">
		Личное
	</string>
	<string name="None">
		Нет
	</string>
	<string name="Linden Location">
		Локация Linden
	</string>
	<string name="Adult">
		Для взрослых
	</string>
	<string name="Arts and Culture">
		Искусство и Культура
	</string>
	<string name="Business">
		Бизнес
	</string>
	<string name="Educational">
		Обучение
	</string>
	<string name="Gaming">
		Игры
	</string>
	<string name="Hangout">
		Тусовки
	</string>
	<string name="Newcomer Friendly">
		Для новичков
	</string>
	<string name="Parks and Nature">
		Парки и Природа
	</string>
	<string name="Residential">
		Проживание
	</string>
	<string name="Stage">
		Эстрада
	</string>
	<string name="Other">
		Другое
	</string>
	<string name="Rental">
		Аренда
	</string>
	<string name="Any">
		Все
	</string>
	<string name="You">
		Вы
	</string>
	<string name=":">
		:
	</string>
	<string name=",">
		,
	</string>
	<string name="...">
		...
	</string>
	<string name="***">
		***
	</string>
	<string name="(">
		(
	</string>
	<string name=")">
		)
	</string>
	<string name=".">
		.
	</string>
	<string name="'">
		'
	</string>
	<string name="---">
		---
	</string>
	<string name="Multiple Media">
		Несколько медиа
	</string>
	<string name="Play Media">
		Воспроизведение / Пауза медиа
	</string>
	<string name="StreamtitleNowPlaying">
		Сейчас играет:
	</string>
	<string name="IntelDriverPage">
		http://www.intel.com/p/en_US/support/detect/graphics
	</string>
	<string name="NvidiaDriverPage">
		http://www.nvidia.com/Download/index.aspx?lang=ru-ru
	</string>
	<string name="AMDDriverPage">
		http://support.amd.com/us/Pages/AMDSupportHub.aspx
	</string>
	<string name="MBCmdLineError">
		При анализе командной строки была обнаружена ошибка.
Пожалуйста, прочтите: http://wiki.secondlife.com/wiki/Client_parameters
Ошибка:
	</string>
	<string name="MBCmdLineUsg">
		Использование командной строки [APP_NAME]:
	</string>
	<string name="MBUnableToAccessFile">
		[APP_NAME] не может получить доступ к нужному файлу.

Возможно, выполняется несколько копий или в системе неправильно открыт файл.
Если это сообщение далее будет отображаться, перезагрузите компьютер и повторите попытку.
Если и это не поможет, возможно, придется повторно установить приложение [APP_NAME].
	</string>
	<string name="MBFatalError">
		Неустранимая ошибка
	</string>
	<string name="MBApplicationError">
		Ошибка приложения - не паникуйте
	</string>
	<string name="MBApplicationErrorDetails">
		Извините, но [APP_NAME] вышело из строя и должен быть закрыт. Если вы наблюдаете эту проблему неоднократно, пожалуйста, свяжитесь с нашей службой поддержки и отправьте следующее сообщение:

[ERROR_DETAILS]
	</string>
	<string name="MBRequiresAltiVec">
		 Для работы [APP_NAME] необходим процессор с поддержкой AltiVec (версии G4 или более поздней).
	</string>
	<string name="MBAlreadyRunning">
		[APP_NAME] уже запущено.
Проверьте значок программы на панели задач.
Если это сообщение по-прежнему будет отображаться, перезагрузите компьютер.
	</string>
	<string name="MBFrozenCrashed">
		По-видимому, при предыдущем запуске приложения [APP_NAME] оно зависло или в нем возник сбой.
Отправить отчет о сбое?
	</string>
	<string name="MBAlert">
		Уведомление
	</string>
	<string name="MBNoDirectX">
		Приложению [APP_NAME] не удается обнаружить DirectX 9.0b или более поздних версий.
В приложении [APP_NAME] используется DirectX для проверки оборудования и выявления устаревших драйверов, из-за которых может снизиться стабильность работы и быстродействие, а также возникнуть сбои.  Настоятельно рекомендуется установить DirectX 9.0b, хотя приложение [APP_NAME] работает и без этого компонента.

Вы хотите продолжить?
	</string>
	<string name="MBWarning">
		Предупреждение
	</string>
	<string name="MBNoAutoUpdate">
		В ОС Linux автоматическое обновление еще не реализовано.
Загрузите новую версию на сайте www.secondlife.com.
	</string>
	<string name="MBRegClassFailed">
		Ошибка RegisterClass
	</string>
	<string name="MBError">
		Ошибка
	</string>
	<string name="MBFullScreenErr">
		Невозможно запустить в полноэкранном режиме на [WIDTH] x [HEIGHT].
Запущено в окне.
	</string>
	<string name="MBDestroyWinFailed">
		Ошибка завершения работы при удалении окна (сбой функции DestroyWindow())
	</string>
	<string name="MBShutdownErr">
		Ошибка завершения работы
	</string>
	<string name="MBDevContextErr">
		Не удается создать контекст устройства GL
	</string>
	<string name="MBPixelFmtErr">
		Не удается найти подходящий формат пикселей
	</string>
	<string name="MBPixelFmtDescErr">
		Не удается получить описание формата пикселей
	</string>
	<string name="MBTrueColorWindow">
		[APP_NAME] требуется True Color (32-бит) для запуска.
Пожалуйста, зайдите в настройки монитора компьютера и установить цветной режим на 32-бит.
	</string>
	<string name="MBAlpha">
		Не удается запустить [APP_NAME] из-за отсутствия доступа к 8-битному альфа-каналу.  Обычно эта проблема возникает из-за неполадок с драйвером видеокарты.
Установите новые драйверы видеокарты.
Также задайте для монитора 32-битный режим True Color (Панель управления &gt; Экран &gt; Параметры).
Если это сообщение продолжает отображаться, обратитесь на сайт [SUPPORT_SITE].
	</string>
	<string name="MBPixelFmtSetErr">
		Не удается задать формат пикселей
	</string>
	<string name="MBGLContextErr">
		Не удается создать контекст визуализации GL
	</string>
	<string name="MBGLContextActErr">
		Не удается активировать контекст визуализации GL
	</string>
	<string name="MBVideoDrvErr">
		Не удается запустить приложение [APP_NAME], поскольку драйверы видеокарты неправильно установлены, устарели или предназначены для оборудования, которое не поддерживается. Установите или переустановите последние драйверы видеокарты.
Если это сообщение продолжает отображаться, обратитесь на сайт [SUPPORT_SITE].
	</string>
	<string name="5 O'Clock Shadow">
		5 часовая тень
	</string>
	<string name="All White">
		Полностью белые
	</string>
	<string name="Anime Eyes">
		Глаза как в аниме
	</string>
	<string name="Arced">
		Дугой
	</string>
	<string name="Arm Length">
		Длина рук
	</string>
	<string name="Attached">
		Прикреплено
	</string>
	<string name="Attached Earlobes">
		Приросшие мочки
	</string>
	<string name="Back Fringe">
		Затылок
	</string>
	<string name="Baggy">
		С мешками
	</string>
	<string name="Bangs">
		Челки
	</string>
	<string name="Beady Eyes">
		Бусинки
	</string>
	<string name="Belly Size">
		Размер живота
	</string>
	<string name="Big">
		Большой
	</string>
	<string name="Big Butt">
		Большой зад
	</string>
	<string name="Big Hair Back">
		Пышные волосы: сзади
	</string>
	<string name="Big Hair Front">
		Пышные волосы: спереди
	</string>
	<string name="Big Hair Top">
		Пышные волосы: сверху
	</string>
	<string name="Big Head">
		Большая голова
	</string>
	<string name="Big Pectorals">
		Выпуклая грудь
	</string>
	<string name="Big Spikes">
		Большие «шипы»
	</string>
	<string name="Black">
		Черный
	</string>
	<string name="Blonde">
		Светлый
	</string>
	<string name="Blonde Hair">
		Светлые волосы
	</string>
	<string name="Blush">
		Румяна
	</string>
	<string name="Blush Color">
		Цвет румян
	</string>
	<string name="Blush Opacity">
		Прозрачность румян
	</string>
	<string name="Body Definition">
		Тип тела
	</string>
	<string name="Body Fat">
		Жировая прослойка
	</string>
	<string name="Body Freckles">
		Веснушки
	</string>
	<string name="Body Thick">
		Полное тело
	</string>
	<string name="Body Thickness">
		Полнота
	</string>
	<string name="Body Thin">
		Худое тело
	</string>
	<string name="Bow Legged">
		Ноги колесом
	</string>
	<string name="Breast Buoyancy">
		Высота груди
	</string>
	<string name="Breast Cleavage">
		Ложбинка между грудей
	</string>
	<string name="Breast Size">
		Размер груди
	</string>
	<string name="Bridge Width">
		Ширина переносицы
	</string>
	<string name="Broad">
		Широкая
	</string>
	<string name="Brow Size">
		Размер надбровных дуг
	</string>
	<string name="Bug Eyes">
		Выпученные глаза
	</string>
	<string name="Bugged Eyes">
		Выпученные глаза
	</string>
	<string name="Bulbous">
		Картошкой
	</string>
	<string name="Bulbous Nose">
		Нос картошкой
	</string>
	<string name="Breast Physics Mass">
		Масса груди
	</string>
	<string name="Breast Physics Smoothing">
		Гладкость груди
	</string>
	<string name="Breast Physics Gravity">
		Обвислость груди
	</string>
	<string name="Breast Physics Drag">
		Аэродинамика груди
	</string>
	<string name="Breast Physics InOut Max Effect">
		Верхняя граница
	</string>
	<string name="Breast Physics InOut Spring">
		Упругость
	</string>
	<string name="Breast Physics InOut Gain">
		Отклик
	</string>
	<string name="Breast Physics InOut Damping">
		Затухание
	</string>
	<string name="Breast Physics UpDown Max Effect">
		Верхняя граница
	</string>
	<string name="Breast Physics UpDown Spring">
		Упругость
	</string>
	<string name="Breast Physics UpDown Gain">
		Отклик
	</string>
	<string name="Breast Physics UpDown Damping">
		Затухание
	</string>
	<string name="Breast Physics LeftRight Max Effect">
		Верхняя граница
	</string>
	<string name="Breast Physics LeftRight Spring">
		Упругость
	</string>
	<string name="Breast Physics LeftRight Gain">
		Отклик
	</string>
	<string name="Breast Physics LeftRight Damping">
		Затухание
	</string>
	<string name="Belly Physics Mass">
		Масса живота
	</string>
	<string name="Belly Physics Smoothing">
		Гладкость живота
	</string>
	<string name="Belly Physics Gravity">
		Обвислость живота
	</string>
	<string name="Belly Physics Drag">
		Инертность живота
	</string>
	<string name="Belly Physics UpDown Max Effect">
		Верхняя граница
	</string>
	<string name="Belly Physics UpDown Spring">
		Упругость
	</string>
	<string name="Belly Physics UpDown Gain">
		Отклик
	</string>
	<string name="Belly Physics UpDown Damping">
		Затухание
	</string>
	<string name="Butt Physics Mass">
		Масса зада
	</string>
	<string name="Butt Physics Smoothing">
		Гладкость зада
	</string>
	<string name="Butt Physics Gravity">
		Обвислость зада
	</string>
	<string name="Butt Physics Drag">
		Инертность зада
	</string>
	<string name="Butt Physics UpDown Max Effect">
		Верхняя граница
	</string>
	<string name="Butt Physics UpDown Spring">
		Упругость
	</string>
	<string name="Butt Physics UpDown Gain">
		Отклик
	</string>
	<string name="Butt Physics UpDown Damping">
		Затухание
	</string>
	<string name="Butt Physics LeftRight Max Effect">
		Верхняя граница
	</string>
	<string name="Butt Physics LeftRight Spring">
		Упругость
	</string>
	<string name="Butt Physics LeftRight Gain">
		Отклик
	</string>
	<string name="Butt Physics LeftRight Damping">
		Затухание
	</string>
	<string name="Bushy Eyebrows">
		Кустистые брови
	</string>
	<string name="Bushy Hair">
		Пышные
	</string>
	<string name="Butt Size">
		Размер зада
	</string>
	<string name="Butt Gravity">
		Обвислость зада
	</string>
	<string name="bustle skirt">
		Турнюр
	</string>
	<string name="no bustle">
		Без турнюра
	</string>
	<string name="more bustle">
		Большой турнюр
	</string>
	<string name="Chaplin">
		«Чарли Чаплин»
	</string>
	<string name="Cheek Bones">
		Скулы
	</string>
	<string name="Chest Size">
		Размер грудной клетки
	</string>
	<string name="Chin Angle">
		Угол подбородка
	</string>
	<string name="Chin Cleft">
		Ямка на подбородке
	</string>
	<string name="Chin Curtains">
		Шкиперская бородка
	</string>
	<string name="Chin Depth">
		Толщина подбородка
	</string>
	<string name="Chin Heavy">
		Мощный подбородок
	</string>
	<string name="Chin In">
		Подбородок внутрь
	</string>
	<string name="Chin Out">
		Подбородок наружу
	</string>
	<string name="Chin-Neck">
		Переход от подбородка к шее
	</string>
	<string name="Clear">
		Чистый
	</string>
	<string name="Cleft">
		Ямка
	</string>
	<string name="Close Set Eyes">
		Близко посаженные
	</string>
	<string name="Closed">
		Закрыто
	</string>
	<string name="Closed Back">
		Закрыто сзади
	</string>
	<string name="Closed Front">
		Закрыто спереди
	</string>
	<string name="Closed Left">
		Закрыто слева
	</string>
	<string name="Closed Right">
		Закрыто справа
	</string>
	<string name="Coin Purse">
		Кошелек для мелочи
	</string>
	<string name="Collar Back">
		Вырез сзади
	</string>
	<string name="Collar Front">
		Вырез спереди
	</string>
	<string name="Corner Down">
		Уголки опущены
	</string>
	<string name="Corner Up">
		Уголки подняты
	</string>
	<string name="Creased">
		Измятый
	</string>
	<string name="Crooked Nose">
		Искривленный нос
	</string>
	<string name="Cuff Flare">
		Манжеты
	</string>
	<string name="Dark">
		Темный
	</string>
	<string name="Dark Green">
		Темно-зеленый
	</string>
	<string name="Darker">
		Темнее
	</string>
	<string name="Deep">
		Глубоко
	</string>
	<string name="Default Heels">
		Стандартные каблуки
	</string>
	<string name="Dense">
		Густые
	</string>
	<string name="Double Chin">
		Двойной подбородок
	</string>
	<string name="Downturned">
		Вниз
	</string>
	<string name="Duffle Bag">
		Больше
	</string>
	<string name="Ear Angle">
		Оттопыренность ушей
	</string>
	<string name="Ear Size">
		Размер ушей
	</string>
	<string name="Ear Tips">
		Кончики ушей
	</string>
	<string name="Egg Head">
		Яйцеголовость
	</string>
	<string name="Eye Bags">
		Мешки под глазами
	</string>
	<string name="Eye Color">
		Цвет глаз
	</string>
	<string name="Eye Depth">
		Глубина глаз
	</string>
	<string name="Eye Lightness">
		Светлость глаз
	</string>
	<string name="Eye Opening">
		Открытость глаз
	</string>
	<string name="Eye Pop">
		Вытаращить глаз
	</string>
	<string name="Eye Size">
		Размер глаз
	</string>
	<string name="Eye Spacing">
		Расстояние между глазами
	</string>
	<string name="Eyebrow Arc">
		Линия бровей
	</string>
	<string name="Eyebrow Density">
		Густота бровей
	</string>
	<string name="Eyebrow Height">
		Высота бровей
	</string>
	<string name="Eyebrow Points">
		Кончики бровей
	</string>
	<string name="Eyebrow Size">
		Размер бровей
	</string>
	<string name="Eyelash Length">
		Длина ресниц
	</string>
	<string name="Eyeliner">
		Подводка
	</string>
	<string name="Eyeliner Color">
		Цвет подводки
	</string>
	<string name="Eyes Bugged">
		Выпученные глаза
	</string>
	<string name="Face Shear">
		Перекос лица
	</string>
	<string name="Facial Definition">
		Черты лица
	</string>
	<string name="Far Set Eyes">
		Широко расставленные глаза
	</string>
	<string name="Fat Lips">
		Толстые губы
	</string>
	<string name="Female">
		Женщина
	</string>
	<string name="Fingerless">
		Без пальцев
	</string>
	<string name="Fingers">
		С пальцами
	</string>
	<string name="Flared Cuffs">
		С манжетами
	</string>
	<string name="Flat">
		Плоские
	</string>
	<string name="Flat Butt">
		Плоский зад
	</string>
	<string name="Flat Head">
		Плоская голова
	</string>
	<string name="Flat Toe">
		Плоский носок
	</string>
	<string name="Foot Size">
		Размер ступни
	</string>
	<string name="Forehead Angle">
		Наклон лба
	</string>
	<string name="Forehead Heavy">
		Мощный лоб
	</string>
	<string name="Freckles">
		Веснушки
	</string>
	<string name="Front Fringe">
		Челка спереди
	</string>
	<string name="Full Back">
		Полностью назад
	</string>
	<string name="Full Eyeliner">
		Подводка полностью
	</string>
	<string name="Full Front">
		Полностью наперед
	</string>
	<string name="Full Hair Sides">
		Волосы по бокам
	</string>
	<string name="Full Sides">
		По бокам
	</string>
	<string name="Glossy">
		Блестящие
	</string>
	<string name="Glove Fingers">
		Пальцы перчаток
	</string>
	<string name="Glove Length">
		Длина перчаток
	</string>
	<string name="Hair">
		Волосы
	</string>
	<string name="Hair Back">
		Волосы: сзади
	</string>
	<string name="Hair Front">
		Волосы: спереди
	</string>
	<string name="Hair Sides">
		Волосы: по бокам
	</string>
	<string name="Hair Sweep">
		Волосы на глаза
	</string>
	<string name="Hair Thickess">
		Толщина волос
	</string>
	<string name="Hair Thickness">
		Толщина волос
	</string>
	<string name="Hair Tilt">
		Зачес
	</string>
	<string name="Hair Tilted Left">
		Зачес назад
	</string>
	<string name="Hair Tilted Right">
		Зачес вправо
	</string>
	<string name="Hair Volume">
		Волосы: объем
	</string>
	<string name="Hand Size">
		Размер кисти
	</string>
	<string name="Handlebars">
		Длинные усы
	</string>
	<string name="Head Length">
		Длина головы
	</string>
	<string name="Head Shape">
		Форма головы
	</string>
	<string name="Head Size">
		Размер головы
	</string>
	<string name="Head Stretch">
		Вытянутость головы
	</string>
	<string name="Heel Height">
		Высота каблука
	</string>
	<string name="Heel Shape">
		Форма каблука
	</string>
	<string name="Height">
		Рост
	</string>
	<string name="High">
		Высокие
	</string>
	<string name="High Heels">
		Высокий каблук
	</string>
	<string name="High Jaw">
		Челюсть высоко
	</string>
	<string name="High Platforms">
		Высокая платформа
	</string>
	<string name="High and Tight">
		Высокий и плотный
	</string>
	<string name="Higher">
		Выше
	</string>
	<string name="Hip Length">
		Длина бедер
	</string>
	<string name="Hip Width">
		Ширина бедер
	</string>
	<string name="Hover">
		Наведите
	</string>
	<string name="In">
		Внутрь
	</string>
	<string name="In Shdw Color">
		Цвет внутренних теней
	</string>
	<string name="In Shdw Opacity">
		Прозрачность внутр. теней
	</string>
	<string name="Inner Eye Corner">
		Внутренние уголки глаз
	</string>
	<string name="Inner Eye Shadow">
		Тени на внутренних уголках
	</string>
	<string name="Inner Shadow">
		Внутренние тени
	</string>
	<string name="Jacket Length">
		Длина пиджака
	</string>
	<string name="Jacket Wrinkles">
		Смятый пиджак
	</string>
	<string name="Jaw Angle">
		Угол челюсти
	</string>
	<string name="Jaw Jut">
		Выступание челюсти
	</string>
	<string name="Jaw Shape">
		Форма челюсти
	</string>
	<string name="Join">
		Прикрепить
	</string>
	<string name="Jowls">
		Щеки
	</string>
	<string name="Knee Angle">
		Угол колен
	</string>
	<string name="Knock Kneed">
		Колченогие
	</string>
	<string name="Large">
		Больше
	</string>
	<string name="Large Hands">
		Большие кисти
	</string>
	<string name="Left Part">
		Левый пробор
	</string>
	<string name="Leg Length">
		Длина ног
	</string>
	<string name="Leg Muscles">
		Мышцы на ногах
	</string>
	<string name="Less">
		Меньше
	</string>
	<string name="Less Body Fat">
		Меньше жира
	</string>
	<string name="Less Curtains">
		Меньше борода
	</string>
	<string name="Less Freckles">
		Меньше веснушек
	</string>
	<string name="Less Full">
		Менее полное
	</string>
	<string name="Less Gravity">
		Меньше притяжения
	</string>
	<string name="Less Love">
		Меньше
	</string>
	<string name="Less Muscles">
		Меньше мышц
	</string>
	<string name="Less Muscular">
		Меньше мышц
	</string>
	<string name="Less Rosy">
		Меньше румян
	</string>
	<string name="Less Round">
		Меньше округлости
	</string>
	<string name="Less Saddle">
		Меньше
	</string>
	<string name="Less Square">
		Меньше угловатости
	</string>
	<string name="Less Volume">
		Меньше объема
	</string>
	<string name="Less soul">
		Меньше
	</string>
	<string name="Lighter">
		Светлее
	</string>
	<string name="Lip Cleft">
		Ямка между губ
	</string>
	<string name="Lip Cleft Depth">
		Глубина ямки
	</string>
	<string name="Lip Fullness">
		Полнота губ
	</string>
	<string name="Lip Pinkness">
		Розоватость губ
	</string>
	<string name="Lip Ratio">
		Пропорция губ
	</string>
	<string name="Lip Thickness">
		Толщина губ
	</string>
	<string name="Lip Width">
		Ширина губ
	</string>
	<string name="Lipgloss">
		Блеск губ
	</string>
	<string name="Lipstick">
		Губная помада
	</string>
	<string name="Lipstick Color">
		Цвет помады
	</string>
	<string name="Long">
		Длиннее
	</string>
	<string name="Long Head">
		Длинная голова
	</string>
	<string name="Long Hips">
		Длинные бедра
	</string>
	<string name="Long Legs">
		Длинные ноги
	</string>
	<string name="Long Neck">
		Длинная шея
	</string>
	<string name="Long Pigtails">
		Длинные хвосты по бокам
	</string>
	<string name="Long Ponytail">
		Длинный хвост сзади
	</string>
	<string name="Long Torso">
		Длинный торс
	</string>
	<string name="Long arms">
		Длинные руки
	</string>
	<string name="Loose Pants">
		Свободные брюки
	</string>
	<string name="Loose Shirt">
		Свободная рубашка
	</string>
	<string name="Loose Sleeves">
		Свободные рукава
	</string>
	<string name="Love Handles">
		Отложения на талии
	</string>
	<string name="Low">
		Низкие
	</string>
	<string name="Low Heels">
		Низкий каблук
	</string>
	<string name="Low Jaw">
		Челюсть низко
	</string>
	<string name="Low Platforms">
		Низкая платформа
	</string>
	<string name="Low and Loose">
		Низкий и свободный
	</string>
	<string name="Lower">
		Ниже
	</string>
	<string name="Lower Bridge">
		Спинка носа
	</string>
	<string name="Lower Cheeks">
		Щеки ниже
	</string>
	<string name="Male">
		Мужчина
	</string>
	<string name="Middle Part">
		Пробор по центру
	</string>
	<string name="More">
		Больше
	</string>
	<string name="More Blush">
		Больше румян
	</string>
	<string name="More Body Fat">
		Больше жира
	</string>
	<string name="More Curtains">
		Больше борода
	</string>
	<string name="More Eyeshadow">
		Больше теней
	</string>
	<string name="More Freckles">
		Больше веснушек
	</string>
	<string name="More Full">
		Более полное
	</string>
	<string name="More Gravity">
		Большее притяжение
	</string>
	<string name="More Lipstick">
		Больше помады
	</string>
	<string name="More Love">
		Больше
	</string>
	<string name="More Lower Lip">
		Больше нижняя губа
	</string>
	<string name="More Muscles">
		Больше мышц
	</string>
	<string name="More Muscular">
		Больше мышц
	</string>
	<string name="More Rosy">
		Больше румянца
	</string>
	<string name="More Round">
		Больше округлости
	</string>
	<string name="More Saddle">
		Больше
	</string>
	<string name="More Sloped">
		Более наклонный
	</string>
	<string name="More Square">
		Более квадратная
	</string>
	<string name="More Upper Lip">
		Больше верхняя губа
	</string>
	<string name="More Vertical">
		Более вертикальный
	</string>
	<string name="More Volume">
		Больше объема
	</string>
	<string name="More soul">
		Больше
	</string>
	<string name="Moustache">
		Усы
	</string>
	<string name="Mouth Corner">
		Угол рта
	</string>
	<string name="Mouth Position">
		Положение рта
	</string>
	<string name="Mowhawk">
		Ирокез
	</string>
	<string name="Muscular">
		Мускулистое
	</string>
	<string name="Mutton Chops">
		Бакенбарды
	</string>
	<string name="Nail Polish">
		Лак для ногтей
	</string>
	<string name="Nail Polish Color">
		Цвет лака
	</string>
	<string name="Narrow">
		Узко
	</string>
	<string name="Narrow Back">
		Узко сзади
	</string>
	<string name="Narrow Front">
		Узкий перед
	</string>
	<string name="Narrow Lips">
		Узкие губы
	</string>
	<string name="Natural">
		Естественный
	</string>
	<string name="Neck Length">
		Длина шеи
	</string>
	<string name="Neck Thickness">
		Толщина шеи
	</string>
	<string name="No Blush">
		Без румян
	</string>
	<string name="No Eyeliner">
		Без подводки
	</string>
	<string name="No Eyeshadow">
		Без теней
	</string>
	<string name="No Lipgloss">
		Без блеска
	</string>
	<string name="No Lipstick">
		Без помады
	</string>
	<string name="No Part">
		Без пробора
	</string>
	<string name="No Polish">
		Без лака
	</string>
	<string name="No Red">
		Не красные
	</string>
	<string name="No Spikes">
		Без «шипов»
	</string>
	<string name="No White">
		Нет белого
	</string>
	<string name="No Wrinkles">
		Без морщин
	</string>
	<string name="Normal Lower">
		Ниже обычного
	</string>
	<string name="Normal Upper">
		Выше обычного
	</string>
	<string name="Nose Left">
		Нос влево
	</string>
	<string name="Nose Right">
		Нос вправо
	</string>
	<string name="Nose Size">
		Размер носа
	</string>
	<string name="Nose Thickness">
		Толщина носа
	</string>
	<string name="Nose Tip Angle">
		Загнутость кончика носа
	</string>
	<string name="Nose Tip Shape">
		Форма кончика носа
	</string>
	<string name="Nose Width">
		Ширина носа
	</string>
	<string name="Nostril Division">
		Перегородка
	</string>
	<string name="Nostril Width">
		Ширина ноздрей
	</string>
	<string name="Opaque">
		Непрозрачный
	</string>
	<string name="Open">
		Открыто
	</string>
	<string name="Open Back">
		Открыто сзади
	</string>
	<string name="Open Front">
		Открыто спереди
	</string>
	<string name="Open Left">
		Открыто слева
	</string>
	<string name="Open Right">
		Открыто справа
	</string>
	<string name="Orange">
		Оранжевый
	</string>
	<string name="Out">
		Наружу
	</string>
	<string name="Out Shdw Color">
		Цвет внешних теней
	</string>
	<string name="Out Shdw Opacity">
		Прозрачность внеш. теней
	</string>
	<string name="Outer Eye Corner">
		Внешние уголки глаз
	</string>
	<string name="Outer Eye Shadow">
		Тени во внешних уголках
	</string>
	<string name="Outer Shadow">
		Внешние тени
	</string>
	<string name="Overbite">
		Глубокий прикус
	</string>
	<string name="Package">
		Гульфик
	</string>
	<string name="Painted Nails">
		Покрашенные
	</string>
	<string name="Pale">
		Бледный
	</string>
	<string name="Pants Crotch">
		Шаг
	</string>
	<string name="Pants Fit">
		Облегающие брюки
	</string>
	<string name="Pants Length">
		Длина
	</string>
	<string name="Pants Waist">
		Талия брюк
	</string>
	<string name="Pants Wrinkles">
		Смятость брюк
	</string>
	<string name="Part">
		Пробор
	</string>
	<string name="Part Bangs">
		Челка с пробором
	</string>
	<string name="Pectorals">
		Грудные мышцы
	</string>
	<string name="Pigment">
		Пигментация
	</string>
	<string name="Pigtails">
		Хвосты по бокам
	</string>
	<string name="Pink">
		Розовый
	</string>
	<string name="Pinker">
		Розовее
	</string>
	<string name="Platform Height">
		Высота платформы
	</string>
	<string name="Platform Width">
		Ширина платформы
	</string>
	<string name="Pointy">
		Острые
	</string>
	<string name="Pointy Heels">
		Острый каблук
	</string>
	<string name="Ponytail">
		Хвост сзади
	</string>
	<string name="Poofy Skirt">
		Пышная юбка
	</string>
	<string name="Pop Left Eye">
		Левый глаз
	</string>
	<string name="Pop Right Eye">
		Правый глаз
	</string>
	<string name="Puffy">
		Пухлые
	</string>
	<string name="Puffy Eyelids">
		Припухлость век
	</string>
	<string name="Rainbow Color">
		Цвета радуги
	</string>
	<string name="Red Hair">
		Рыжие волосы
	</string>
	<string name="Regular">
		Обычное
	</string>
	<string name="Right Part">
		Правый пробор
	</string>
	<string name="Rosy Complexion">
		Розовое лицо
	</string>
	<string name="Round">
		Круглое
	</string>
	<string name="Ruddiness">
		Румянец
	</string>
	<string name="Ruddy">
		Румяный
	</string>
	<string name="Rumpled Hair">
		Взъерошенные
	</string>
	<string name="Saddle Bags">
		Галифе
	</string>
	<string name="Scrawny Leg">
		Сухопарая нога
	</string>
	<string name="Separate">
		Разделить
	</string>
	<string name="Shallow">
		Мелко
	</string>
	<string name="Shear Back">
		Скос сзади
	</string>
	<string name="Shear Face">
		Перекос лица
	</string>
	<string name="Shear Front">
		Скос спереди
	</string>
	<string name="Shear Left Up">
		Скос влево вверх
	</string>
	<string name="Shear Right Up">
		Скос вправо вверх
	</string>
	<string name="Sheared Back">
		Уменьшено сзади
	</string>
	<string name="Sheared Front">
		Уменьшено спереди
	</string>
	<string name="Shift Left">
		Сдвинуть влево
	</string>
	<string name="Shift Mouth">
		Сдвинуть рот
	</string>
	<string name="Shift Right">
		Сдвинуть вправо
	</string>
	<string name="Shirt Bottom">
		Низ рубашки
	</string>
	<string name="Shirt Fit">
		Облегание рубашки
	</string>
	<string name="Shirt Wrinkles">
		Помятость рубашки
	</string>
	<string name="Shoe Height">
		Высота обуви
	</string>
	<string name="Short">
		Ниже
	</string>
	<string name="Short Arms">
		Короткие руки
	</string>
	<string name="Short Legs">
		Короткие ноги
	</string>
	<string name="Short Neck">
		Короткая шея
	</string>
	<string name="Short Pigtails">
		Короткие хвосты по бокам
	</string>
	<string name="Short Ponytail">
		Короткий хвост сзади
	</string>
	<string name="Short Sideburns">
		Короткие баки
	</string>
	<string name="Short Torso">
		Короткий торс
	</string>
	<string name="Short hips">
		Короткие бедра
	</string>
	<string name="Shoulders">
		Плечи
	</string>
	<string name="Side Fringe">
		Челка набок
	</string>
	<string name="Sideburns">
		Бакенбарды
	</string>
	<string name="Sides Hair">
		Волосы по бокам
	</string>
	<string name="Sides Hair Down">
		Волосы по бокам внизу
	</string>
	<string name="Sides Hair Up">
		Волосы по бокам вверху
	</string>
	<string name="Skinny Neck">
		Худая шея
	</string>
	<string name="Skirt Fit">
		Облегающая юбка
	</string>
	<string name="Skirt Length">
		Длина юбки
	</string>
	<string name="Slanted Forehead">
		Наклонный лоб
	</string>
	<string name="Sleeve Length">
		Длина рукавов
	</string>
	<string name="Sleeve Looseness">
		Ширина рукавов
	</string>
	<string name="Slit Back">
		Разрез: сзади
	</string>
	<string name="Slit Front">
		Разрез: спереди
	</string>
	<string name="Slit Left">
		Разрез: слева
	</string>
	<string name="Slit Right">
		Разрез: справа
	</string>
	<string name="Small">
		Меньше
	</string>
	<string name="Small Hands">
		Маленькие кисти
	</string>
	<string name="Small Head">
		Маленькая голова
	</string>
	<string name="Smooth">
		Гладко
	</string>
	<string name="Smooth Hair">
		Приглаженные
	</string>
	<string name="Socks Length">
		Длина носков
	</string>
	<string name="Soulpatch">
		Эспаньолка
	</string>
	<string name="Sparse">
		Жидкие
	</string>
	<string name="Spiked Hair">
		Прическа «шипами»
	</string>
	<string name="Square">
		Квадратный
	</string>
	<string name="Square Toe">
		Квадратный носок
	</string>
	<string name="Squash Head">
		Голова-тыква
	</string>
	<string name="Stretch Head">
		Вытянутость головы
	</string>
	<string name="Sunken">
		Впалые
	</string>
	<string name="Sunken Chest">
		Впалая грудь
	</string>
	<string name="Sunken Eyes">
		Впалые глаза
	</string>
	<string name="Sweep Back">
		Зачесанные назад
	</string>
	<string name="Sweep Forward">
		Зачесанные вперед
	</string>
	<string name="Tall">
		Выше
	</string>
	<string name="Taper Back">
		Конус сзади
	</string>
	<string name="Taper Front">
		Конус спереди
	</string>
	<string name="Thick Heels">
		Широкий каблук
	</string>
	<string name="Thick Neck">
		Толстая шея
	</string>
	<string name="Thick Toe">
		Толстый носок
	</string>
	<string name="Thin">
		Тонкий
	</string>
	<string name="Thin Eyebrows">
		Тонкие брови
	</string>
	<string name="Thin Lips">
		Тонкие губы
	</string>
	<string name="Thin Nose">
		Тонкий нос
	</string>
	<string name="Tight Chin">
		Тонкий подбородок
	</string>
	<string name="Tight Cuffs">
		Манжеты на резинке
	</string>
	<string name="Tight Pants">
		Облегающие брюки
	</string>
	<string name="Tight Shirt">
		Облегающая рубашка
	</string>
	<string name="Tight Skirt">
		Облегающая юбка
	</string>
	<string name="Tight Sleeves">
		Облегающие рукава
	</string>
	<string name="Toe Shape">
		Форма носка
	</string>
	<string name="Toe Thickness">
		Толщина носка
	</string>
	<string name="Torso Length">
		Длина торса
	</string>
	<string name="Torso Muscles">
		Мускулистость торса
	</string>
	<string name="Torso Scrawny">
		Сухопарость торса
	</string>
	<string name="Unattached">
		Не прикреплено
	</string>
	<string name="Uncreased">
		Без складок
	</string>
	<string name="Underbite">
		Мезиальный прикус
	</string>
	<string name="Unnatural">
		Неестественный
	</string>
	<string name="Upper Bridge">
		Переносица
	</string>
	<string name="Upper Cheeks">
		Щеки выше
	</string>
	<string name="Upper Chin Cleft">
		Ямка на подбородке выше
	</string>
	<string name="Upper Eyelid Fold">
		Складка верхнего века
	</string>
	<string name="Upturned">
		Вверх
	</string>
	<string name="Very Red">
		Очень красные
	</string>
	<string name="Waist Height">
		Высота талии
	</string>
	<string name="Well-Fed">
		Упитанные
	</string>
	<string name="White Hair">
		Белые волосы
	</string>
	<string name="Wide">
		Широко
	</string>
	<string name="Wide Back">
		Широко сзади
	</string>
	<string name="Wide Front">
		Широкий перед
	</string>
	<string name="Wide Lips">
		Широкие губы
	</string>
	<string name="Wild">
		Безумный
	</string>
	<string name="Wrinkles">
		Складки
	</string>
	<string name="LocationCtrlAddLandmarkTooltip">
		Добавить в закладки
	</string>
	<string name="LocationCtrlEditLandmarkTooltip">
		Редактировать закладку
	</string>
	<string name="LocationCtrlInfoBtnTooltip">
		Смотреть подробную информацию о текущем местоположении
	</string>
	<string name="LocationCtrlComboBtnTooltip">
		История местоположений
	</string>
	<string name="LocationCtrlForSaleTooltip">
		Купить эту землю
	</string>
	<string name="LocationCtrlVoiceTooltip">
		Голосовое общение здесь недоступно
	</string>
	<string name="LocationCtrlFlyTooltip">
		Летать запрещено
	</string>
	<string name="LocationCtrlPushTooltip">
		Нельзя толкаться
	</string>
	<string name="LocationCtrlBuildTooltip">
		Строительство/выкладывание объектов не разрешено
	</string>
	<string name="LocationCtrlScriptsTooltip">
		Скрипты не разрешены
	</string>
	<string name="LocationCtrlDamageTooltip">
		Здоровье
	</string>
	<string name="LocationCtrlAdultIconTooltip">
		Регион для взрослых
	</string>
	<string name="LocationCtrlModerateIconTooltip">
		Умеренный регион
	</string>
	<string name="LocationCtrlGeneralIconTooltip">
		Общественный регион
	</string>
	<string name="LocationCtrlSeeAVsTooltip">
		Аватаров внутри этого участка не слышно и не видно для аватаров за пределами этого участка
	</string>
	<string name="LocationCtrlPathfindingDirtyTooltip">
		Возможны неполадки подвижных объектов в этом регионе, пока регион не будет восстановлен.
	</string>
	<string name="LocationCtrlPathfindingDisabledTooltip">
		В этом регионе не разрешен динамический поиск пути.
	</string>
	<string name="UpdaterWindowTitle">
		Обновление [APP_NAME]
	</string>
	<string name="UpdaterNowUpdating">
		[APP_NAME] сейчас обновляется...
	</string>
	<string name="UpdaterNowInstalling">
		[APP_NAME] устанавливается...
	</string>
	<string name="UpdaterUpdatingDescriptive">
		[APP_NAME] обновляется до последней версии. Это может занять некоторое время, поэтому, пожалуйста, будьте терпеливы.
	</string>
	<string name="UpdaterProgressBarTextWithEllipses">
		Загрузка обновления...
	</string>
	<string name="UpdaterProgressBarText">
		Загружается обновление
	</string>
	<string name="UpdaterFailDownloadTitle">
		Не удалось загрузить обновление
	</string>
	<string name="UpdaterFailUpdateDescriptive">
		При обновлении приложения [APP_NAME] возникла ошибка. Загрузите новую версию на сайте www.secondlife.com.
	</string>
	<string name="UpdaterFailInstallTitle">
		Не удалось установить обновление
	</string>
	<string name="UpdaterFailStartTitle">
		Не удалось запустить клиент
	</string>
	<string name="ItemsComingInTooFastFrom">
		[APP_NAME]: Элементы от [FROM_NAME] поступают слишком быстро, автоматический предпросмотр был отключен на [TIME] секунд
	</string>
	<string name="ItemsComingInTooFast">
		[APP_NAME]: Элементы поступают слишком быстро, автоматический предпросмотр был отключен на [TIME] секунд
	</string>
	<string name="IM_logging_string">
		-- Включена запись Личных Сообщений --
	</string>
	<string name="IM_typing_start_string">
		[NAME] печатает...
	</string>
	<string name="Unnamed">
		(Без имени)
	</string>
	<string name="IM_moderated_chat_label">
		(Модерируется: голосовая связь по умолчанию отключена)
	</string>
	<string name="IM_unavailable_text_label">
		Во время этого звонка текстовый чат недоступен.
	</string>
	<string name="IM_muted_text_label">
		Ваш текстовый чат отключен модератором группы.
	</string>
	<string name="IM_default_text_label">
		Нажмите для создания личного сообщения.
	</string>
	<string name="IM_to_label">
		Для
	</string>
	<string name="IM_moderator_label">
		(Модератор)
	</string>
	<string name="Saved_message">
		(Сохранено [LONG_TIMESTAMP])
	</string>
	<string name="IM_unblock_only_groups_friends">
		Чтобы увидеть это сообщение, вы должны снять галочку &apos;Только друзья и группы могут звонить мне и отправлять ЛС&apos; в Настройки/Приватность.
	</string>
	<string name="OnlineStatus">
		в сети
	</string>
	<string name="OfflineStatus">
		не в сети
	</string>
	<string name="IM_announce_incoming">
		Входящее сообщение от [NAME]
	</string>
	<string name="IM_autoresponse_sent">
		Автоответ отправлен: [MESSAGE]
	</string>
	<string name="IM_autoresponse_item_sent">
		Элемент [ITEM_NAME] отправлен автоответом
	</string>
	<string name="not_online_msg">
		Пользователь не в онлайне - сообщение будет сохранено и доставлено позже.
	</string>
	<string name="not_online_inventory">
		Пользователь не в онлайне - инвентарь сохранен.
	</string>
	<string name="answered_call">
		На ваш звонок ответили
	</string>
	<string name="you_started_call">
		Вы начали голосовой вызов
	</string>
	<string name="you_joined_call">
		Вы присоеденились к голосовому вызову
	</string>
	<string name="you_auto_rejected_call-im">
		Вы автоматически отклонили голосовой вызов, т.к. у вас включен режим 'Недоступен'
	</string>
	<string name="name_started_call">
		[NAME] начал голосовой вызыв
	</string>
	<string name="ringing-im">
		Присоединение к голосовому вызову...
	</string>
	<string name="connected-im">
		Подключено, нажмите 'Завершить звонок', чтобы повесить трубку
	</string>
	<string name="hang_up-im">
		Голосовой вызов прерван
	</string>
	<string name="answering-im">
		Подключение...
	</string>
	<string name="conference-title">
		Конференц-чат
	</string>
	<string name="conference-title-incoming">
		Конференция с [AGENT_NAME]
	</string>
	<string name="inventory_item_offered-im">
		Предложен элемент инвентаря
	</string>
	<string name="inventory_item_offered_rlv">
		Предложен элемент инвентаря от [NAME]
	</string>
	<string name="share_alert">
		Перетащите элементы из инвентаря сюда
	</string>
	<string name="facebook_post_success">
		Вы опубликовали в Facebook.
	</string>
	<string name="flickr_post_success">
		Вы опубликовали в Flickr.
	</string>
	<string name="twitter_post_success">
		Вы опубликовали в Twitter.
	</string>
	<string name="no_session_message">
		(Сеанс ЛС не существует)
	</string>
	<string name="only_user_message">
		Вы единственный пользователь на этой сессии.
	</string>
	<string name="offline_message">
		[NAME] не в сети.
	</string>
	<string name="invite_message">
		Нажмите кнопку [BUTTON NAME], чтобы принять/подключиться к голосовому чату.
	</string>
	<string name="muted_message">
		Вы заблокировали этого пользователя. Отправка сообщения автоматически разблокирует его.
	</string>
	<string name="generic">
		Ошибка при запросе. Повторите попытку.
	</string>
	<string name="generic_request_error">
		Ошибка при запросе. Повторите попытку.
	</string>
	<string name="insufficient_perms_error">
		У вас недостаточно прав.
	</string>
	<string name="session_does_not_exist_error">
		Сеанс больше не существует
	</string>
	<string name="no_ability_error">
		У вас нет этой способности.
	</string>
	<string name="no_ability">
		У вас нет этой способности.
	</string>
	<string name="not_a_mod_error">
		Вы – не модератор сеанса.
	</string>
	<string name="muted">
		Модератор группы отключил для вас текстовый чат.
	</string>
	<string name="muted_error">
		Модератор группы отключил для вас текстовый чат.
	</string>
	<string name="add_session_event">
		Не удается добавить пользователей в сеанс чата с жителем [RECIPIENT].
	</string>
	<string name="message">
		Не удается отправить ваше сообщение в сеанс чата с жителем [RECIPIENT].
	</string>
	<string name="message_session_event">
		Не удается отправить ваше сообщение в сеанс чата с жителем [RECIPIENT].
	</string>
	<string name="mute">
		Ошибка при модерировании.
	</string>
	<string name="removed">
		Вы исключены из группы.
	</string>
	<string name="removed_from_group">
		Вы исключены из группы.
	</string>
	<string name="close_on_no_ability">
		У вас больше нет возможности участвовать в сеансе чата.
	</string>
	<string name="unread_chat_single">
		[SOURCES] сказал что-то новое
	</string>
	<string name="unread_chat_multiple">
		[SOURCES] сказал что-то новое
	</string>
	<string name="session_initialization_timed_out_error">
		Истекло время ожидания инициализации сеанса
	</string>
	<string name="Home position set.">
		Задано положение дома.
	</string>
	<string name="voice_morphing_url">
		http://secondlife.com/landing/voicemorphing
	</string>
	<string name="paid_you_ldollars">
		Житель [NAME] заплатил вам L$[AMOUNT] за [REASON].
	</string>
	<string name="paid_you_ldollars_gift">
		Пользователь [NAME] заплатил вам L$[AMOUNT]: [REASON]
	</string>
	<string name="paid_you_ldollars_no_reason">
		Житель [NAME] заплатил вам L$[AMOUNT].
	</string>
	<string name="you_paid_ldollars">
		Вы заплатили жителю [NAME] L$[AMOUNT] за [REASON].
	</string>
	<string name="you_paid_ldollars_gift">
		Вы заплатили пользователю [NAME] L$[AMOUNT]: [REASON]
	</string>
	<string name="you_paid_ldollars_no_info">
		Вы заплатили L$[AMOUNT].
	</string>
	<string name="you_paid_ldollars_no_reason">
		Вы заплатили жителю [NAME] L$[AMOUNT].
	</string>
	<string name="you_paid_ldollars_no_name">
		Вы заплатили L$[AMOUNT] за [REASON].
	</string>
	<string name="you_paid_failure_ldollars">
		Вы не смогли заплатить пользователю [NAME] L$[AMOUNT]: [REASON].
	</string>
	<string name="you_paid_failure_ldollars_gift">
		Вы не смогли заплатить пользователю [NAME] L$[AMOUNT]: [REASON]
	</string>
	<string name="you_paid_failure_ldollars_no_info">
		Вы не смогли заплатить L$[AMOUNT]
	</string>
	<string name="you_paid_failure_ldollars_no_reason">
		Вы не смогли заплатить пользователю [NAME] L$[AMOUNT]
	</string>
	<string name="you_paid_failure_ldollars_no_name">
		Вы не смогли заплатить L$[AMOUNT]: [REASON].
	</string>
	<string name="for item">
		за [ITEM]
	</string>
	<string name="for a parcel of land">
		за земельный участок
	</string>
	<string name="for a land access pass">
		за пропуск на землю
	</string>
	<string name="for deeding land">
		за передачу земли
	</string>
	<string name="to create a group">
		за создание группы
	</string>
	<string name="to join a group">
		за вступление в группу
	</string>
	<string name="to upload">
		за передачу по сети
	</string>
	<string name="to publish a classified ad">
		за публикацию рекламы
	</string>
	<string name="giving">
		Уплата L$[AMOUNT]
	</string>
	<string name="uploading_costs">
		Передача стоит L$[AMOUNT]
	</string>
	<string name="this_costs">
		Это стоит L$[AMOUNT]
	</string>
	<string name="buying_selected_land">
		Покупка выбранной земли за L$[AMOUNT]
	</string>
	<string name="this_object_costs">
		Этот объект стоит L$[AMOUNT]
	</string>
	<string name="group_role_everyone">
		Все
	</string>
	<string name="group_role_officers">
		Должностные лица
	</string>
	<string name="group_role_owners">
		Владельцы
	</string>
	<string name="group_member_status_online">
		В сети
	</string>
	<string name="uploading_abuse_report">
		Загружается...
Жалоба
	</string>
	<string name="New Shape">
		Новая фигура
	</string>
	<string name="New Skin">
		Новая кожа
	</string>
	<string name="New Hair">
		Новые волосы
	</string>
	<string name="New Eyes">
		Новые глаза
	</string>
	<string name="New Shirt">
		Новая рубашка
	</string>
	<string name="New Pants">
		Новые брюки
	</string>
	<string name="New Shoes">
		Новая обувь
	</string>
	<string name="New Socks">
		Новые носки
	</string>
	<string name="New Jacket">
		Новый пиджак
	</string>
	<string name="New Gloves">
		Новые перчатки
	</string>
	<string name="New Undershirt">
		Новая майка
	</string>
	<string name="New Underpants">
		Новые трусы
	</string>
	<string name="New Skirt">
		Новая юбка
	</string>
	<string name="New Alpha">
		Новая альфа-маска
	</string>
	<string name="New Tattoo">
		Новое тату
	</string>
	<string name="New Physics">
		Новая физика
	</string>
	<string name="Invalid Wearable">
		Нельзя носить
	</string>
	<string name="New Gesture">
		Новый жест
	</string>
	<string name="New Script">
		Новый скрипт
	</string>
	<string name="New Note">
		Новая заметка
	</string>
	<string name="New Folder">
		Новая папка
	</string>
	<string name="Contents">
		Контент
	</string>
	<string name="Gesture">
		Жест
	</string>
	<string name="Male Gestures">
		Мужские жесты
	</string>
	<string name="Female Gestures">
		Женские жесты
	</string>
	<string name="Other Gestures">
		Прочие жесты
	</string>
	<string name="Speech Gestures">
		Жесты в разговорах
	</string>
	<string name="Common Gestures">
		Стандартные жесты
	</string>
	<string name="Male - Excuse me">
		Мужчина – извинение
	</string>
	<string name="Male - Get lost">
		Мужчина – скройтесь
	</string>
	<string name="Male - Blow kiss">
		Мужчина – воздушный поцелуй
	</string>
	<string name="Male - Boo">
		Мужчина – фу!
	</string>
	<string name="Male - Bored">
		Мужчина – скука
	</string>
	<string name="Male - Hey">
		Мужчина – эй!
	</string>
	<string name="Male - Laugh">
		Мужчина – смех
	</string>
	<string name="Male - Repulsed">
		Мужчина – неприятие
	</string>
	<string name="Male - Shrug">
		Мужчина – пожимает плечами
	</string>
	<string name="Male - Stick tougue out">
		Мужчина – показывает язык
	</string>
	<string name="Male - Wow">
		Мужчина – ух ты!
	</string>
	<string name="Female - Chuckle">
		Женщина – смешок
	</string>
	<string name="Female - Cry">
		Женщина – плач
	</string>
	<string name="Female - Embarrassed">
		Женщина – смущение
	</string>
	<string name="Female - Excuse me">
		Женщина – извинение
	</string>
	<string name="Female - Get lost">
		Женщина – скройтесь
	</string>
	<string name="Female - Blow kiss">
		Женщина – воздушный поцелуй
	</string>
	<string name="Female - Boo">
		Женщина – фу!
	</string>
	<string name="Female - Bored">
		Женщина – скука
	</string>
	<string name="Female - Hey">
		Женщина – эй!
	</string>
	<string name="Female - Hey baby">
		Женщина – эй, бейби!
	</string>
	<string name="Female - Laugh">
		Женщина – смех
	</string>
	<string name="Female - Looking good">
		Женщина – хорошо выглядишь
	</string>
	<string name="Female - Over here">
		Женщина – сюда!
	</string>
	<string name="Female - Please">
		Женщина – просьба
	</string>
	<string name="Female - Repulsed">
		Женщина – неприятие
	</string>
	<string name="Female - Shrug">
		Женщина – пожимает плечами
	</string>
	<string name="Female - Stick tougue out">
		Женщина – показывает язык
	</string>
	<string name="Female - Wow">
		Женщина – ух ты!
	</string>
	<string name="/bow">
		/поклониться
	</string>
	<string name="/clap">
		/хлопнуть
	</string>
	<string name="/count">
		/счет
	</string>
	<string name="/extinguish">
		/затушить
	</string>
	<string name="/kmb">
		/поцелуй меня в зад
	</string>
	<string name="/muscle">
		/силач
	</string>
	<string name="/no">
		/нет
	</string>
	<string name="/no!">
		/нет!
	</string>
	<string name="/paper">
		/бумага
	</string>
	<string name="/pointme">
		/показать на себя
	</string>
	<string name="/pointyou">
		/показать на другого
	</string>
	<string name="/rock">
		/камень
	</string>
	<string name="/scissor">
		/ножницы
	</string>
	<string name="/smoke">
		/курить
	</string>
	<string name="/stretch">
		/потянуться
	</string>
	<string name="/whistle">
		/свистнуть
	</string>
	<string name="/yes">
		/да
	</string>
	<string name="/yes!">
		/о да!
	</string>
	<string name="afk">
		отошел
	</string>
	<string name="dance1">
		танец1
	</string>
	<string name="dance2">
		танец2
	</string>
	<string name="dance3">
		танец3
	</string>
	<string name="dance4">
		танец4
	</string>
	<string name="dance5">
		танец5
	</string>
	<string name="dance6">
		танец6
	</string>
	<string name="dance7">
		танец7
	</string>
	<string name="dance8">
		танец8
	</string>
	<string name="AvatarBirthDateFormat">
		[mthnum,datetime,slt]/[day,datetime,slt]/[year,datetime,slt]
	</string>
	<string name="DefaultMimeType">
		нет/нет
	</string>
	<string name="texture_load_dimensions_error">
		Нельзя загружать изображения, размер которых превышает [WIDTH]*[HEIGHT]
	</string>
	<string name="outfit_photo_load_dimensions_error">
		Максимальный размер фото костюма [WIDTH]*[HEIGHT]. Измените размер или используйте другое изображение
	</string>
	<string name="outfit_photo_select_dimensions_error">
		Максимальный размер фото костюма [WIDTH]*[HEIGHT]. Выберите другую текстуру.
	</string>
	<string name="outfit_photo_verify_dimensions_error">
		Невозможно проверить размеры фото. Подождите, пока размеры фото не будут показаны в окне выбора
	</string>
	<string name="sentences_separator" value=" "/>
	<string name="words_separator" value=", "/>
	<string name="server_is_down">
		Несмотря на наши усилия, что-то неожиданно пошло не так.

	Ознакомьтесь с описанием известных проблем в работе этой службы на сайте https://secondlife-status.statuspage.io.
    Если проблемы продолжаются, то проверьте подключение к сети и настройки брандмауэра. 
	</string>
	<string name="dateTimeWeekdaysNames">
		Воскресенье:Понедельник:Вторник:Среда:Четверг:Пятница:Суббота
	</string>
	<string name="dateTimeWeekdaysShortNames">
		ВС:ПН:ВТ:СР:ЧТ:ПТ:СБ
	</string>
	<string name="dateTimeMonthNames">
		Январь:Февраль:Март:Апрель:Май:Июнь:Июль:Август:Сентябрь:Октябрь:Ноябрь:Декабрь
	</string>
	<string name="dateTimeMonthShortNames">
		Янв:Фев:Мар:Апр:Май:Июн:Июл:Авг:Сен:Окт:Ноя:Дек
	</string>
	<string name="dateTimeDayFormat">
		[MDAY]
	</string>
	<string name="dateTimeAM">
		AM
	</string>
	<string name="dateTimePM">
		PM
	</string>
	<string name="LocalEstimateUSD">
		US$ [AMOUNT]
	</string>
	<string name="free">
		бесплатно
	</string>
	<string name="Group Ban">
		Бан группы
	</string>
	<string name="Membership">
		Членство
	</string>
	<string name="Roles">
		Роли
	</string>
	<string name="Group Identity">
		Удостоверение группы
	</string>
	<string name="Parcel Management">
		Управление участком
	</string>
	<string name="Parcel Identity">
		Удостоверение участка
	</string>
	<string name="Parcel Settings">
		Параметры участка
	</string>
	<string name="Parcel Powers">
		Способности для участка
	</string>
	<string name="Parcel Access">
		Доступ к участку
	</string>
	<string name="Parcel Content">
		Содержимое на участке
	</string>
	<string name="Object Management">
		Управление объектами
	</string>
	<string name="Accounting">
		Бухгалтерия
	</string>
	<string name="Notices">
		Уведомления
	</string>
	<string name="Chat">
		Чат
	</string>
	<string name="DeleteItems">
		Удалить выбранные объекты?
	</string>
	<string name="DeleteItem">
		Удалить выбранные объект?
	</string>
	<string name="EmptyOutfitText">
		Для этого комплекта одежды нет вещей
	</string>
	<string name="ExternalEditorNotSet">
		Выберите редактор, используя параметр ExternalEditor.
	</string>
	<string name="ExternalEditorNotFound">
		Не удается найти указанный внешний редактор.
Попробуйте взять путь к редактору в двойные кавычки
(например &quot;/path to my/editor&quot; &quot;%s&quot;)
	</string>
	<string name="ExternalEditorCommandParseError">
		Ошибка анализа командной строки для внешнего редактора.
	</string>
	<string name="ExternalEditorFailedToRun">
		Не удалось запустить внешний редактор.
	</string>
	<string name="TranslationFailed">
		Не удалось перевести: [REASON]
	</string>
	<string name="TranslationResponseParseError">
		Ошибка при анализе ответа переводчика.
	</string>
	<string name="Esc">
		ESC
	</string>
	<string name="Space">
		Пробел
	</string>
	<string name="Tab">
		TAB
	</string>
	<string name="Ins">
		INS
	</string>
	<string name="Del">
		DEL
	</string>
	<string name="Backsp">
		BACKSP
	</string>
	<string name="Shift">
		SHIFT
	</string>
	<string name="Ctrl">
		CTRL
	</string>
	<string name="Alt">
		ALT
	</string>
	<string name="CapsLock">
		CAPSLOCK
	</string>
	<string name="Left">
		Стрелка влево
	</string>
	<string name="Right">
		Стрелка вправо
	</string>
	<string name="Up">
		Стрелка вверх
	</string>
	<string name="Down">
		Стрелка вниз
	</string>
	<string name="Home">
		HOME
	</string>
	<string name="End">
		END
	</string>
	<string name="PgUp">
		PgUp
	</string>
	<string name="PgDn">
		PgDn
	</string>
	<string name="F1">
		F1
	</string>
	<string name="F2">
		F2
	</string>
	<string name="F3">
		F3
	</string>
	<string name="F4">
		F4
	</string>
	<string name="F5">
		F5
	</string>
	<string name="F6">
		F6
	</string>
	<string name="F7">
		F7
	</string>
	<string name="F8">
		F8
	</string>
	<string name="F9">
		F9
	</string>
	<string name="F10">
		F10
	</string>
	<string name="F11">
		F11
	</string>
	<string name="F12">
		F12
	</string>
	<string name="Add">
		Добавить
	</string>
	<string name="Subtract">
		Вычесть
	</string>
	<string name="Multiply">
		Умножить
	</string>
	<string name="Divide">
		Разделить
	</string>
	<string name="PAD_DIVIDE">
		PAD_DIVIDE
	</string>
	<string name="PAD_LEFT">
		PAD_LEFT
	</string>
	<string name="PAD_RIGHT">
		PAD_RIGHT
	</string>
	<string name="PAD_DOWN">
		PAD_DOWN
	</string>
	<string name="PAD_UP">
		PAD_UP
	</string>
	<string name="PAD_HOME">
		PAD_HOME
	</string>
	<string name="PAD_END">
		PAD_END
	</string>
	<string name="PAD_PGUP">
		PAD_PGUP
	</string>
	<string name="PAD_PGDN">
		PAD_PGDN
	</string>
	<string name="PAD_CENTER">
		PAD_CENTER
	</string>
	<string name="PAD_INS">
		PAD_INS
	</string>
	<string name="PAD_DEL">
		PAD_DEL
	</string>
	<string name="PAD_Enter">
		PAD_Enter
	</string>
	<string name="PAD_BUTTON0">
		PAD_BUTTON0
	</string>
	<string name="PAD_BUTTON1">
		PAD_BUTTON1
	</string>
	<string name="PAD_BUTTON2">
		PAD_BUTTON2
	</string>
	<string name="PAD_BUTTON3">
		PAD_BUTTON3
	</string>
	<string name="PAD_BUTTON4">
		PAD_BUTTON4
	</string>
	<string name="PAD_BUTTON5">
		PAD_BUTTON5
	</string>
	<string name="PAD_BUTTON6">
		PAD_BUTTON6
	</string>
	<string name="PAD_BUTTON7">
		PAD_BUTTON7
	</string>
	<string name="PAD_BUTTON8">
		PAD_BUTTON8
	</string>
	<string name="PAD_BUTTON9">
		PAD_BUTTON9
	</string>
	<string name="PAD_BUTTON10">
		PAD_BUTTON10
	</string>
	<string name="PAD_BUTTON11">
		PAD_BUTTON11
	</string>
	<string name="PAD_BUTTON12">
		PAD_BUTTON12
	</string>
	<string name="PAD_BUTTON13">
		PAD_BUTTON13
	</string>
	<string name="PAD_BUTTON14">
		PAD_BUTTON14
	</string>
	<string name="PAD_BUTTON15">
		PAD_BUTTON15
	</string>
	<string name="-">
		-
	</string>
	<string name="=">
		=
	</string>
	<string name="`">
		`
	</string>
	<string name=";">
		;
	</string>
	<string name="[">
		[
	</string>
	<string name="]">
		]
	</string>
	<string name="\">
		\
	</string>
	<string name="0">
		0
	</string>
	<string name="1">
		1
	</string>
	<string name="2">
		2
	</string>
	<string name="3">
		3
	</string>
	<string name="4">
		4
	</string>
	<string name="5">
		5
	</string>
	<string name="6">
		6
	</string>
	<string name="7">
		7
	</string>
	<string name="8">
		8
	</string>
	<string name="9">
		9
	</string>
	<string name="A">
		A
	</string>
	<string name="B">
		B
	</string>
	<string name="C">
		C
	</string>
	<string name="D">
		D
	</string>
	<string name="E">
		E
	</string>
	<string name="F">
		F
	</string>
	<string name="G">
		G
	</string>
	<string name="H">
		H
	</string>
	<string name="I">
		I
	</string>
	<string name="J">
		J
	</string>
	<string name="K">
		K
	</string>
	<string name="L">
		L
	</string>
	<string name="M">
		M
	</string>
	<string name="N">
		N
	</string>
	<string name="O">
		O
	</string>
	<string name="P">
		P
	</string>
	<string name="Q">
		Q
	</string>
	<string name="R">
		R
	</string>
	<string name="S">
		S
	</string>
	<string name="T">
		T
	</string>
	<string name="U">
		U
	</string>
	<string name="V">
		V
	</string>
	<string name="W">
		W
	</string>
	<string name="X">
		X
	</string>
	<string name="Y">
		Y
	</string>
	<string name="Z">
		Z
	</string>
	<string name="BeaconParticle">
		Просмотр меток участков (синие)
	</string>
	<string name="BeaconPhysical">
		Просмотр меток физических объектов (зеленые)
	</string>
	<string name="BeaconScripted">
		Просмотр меток объектов со скриптами (красные)
	</string>
	<string name="BeaconScriptedTouch">
		Просмотр меток объектов со скриптами и функцией касания (красные)
	</string>
	<string name="BeaconSound">
		Просмотр звуковых меток (желтые)
	</string>
	<string name="BeaconMedia">
		росмотр медийных меток (белые)
	</string>
	<string name="ParticleHiding">
		Частицы скрыты
	</string>
	<string name="Command_AboutLand_Label">
		О земле
	</string>
	<string name="Command_Appearance_Label">
		Внешность
	</string>
	<string name="Command_Avatar_Label">
		Аватар
	</string>
	<string name="Command_Build_Label">
		Строить
	</string>
	<string name="Command_Chat_Label">
		Сообщения
	</string>
	<string name="Command_Conversations_Label">
		Сообщения
	</string>
	<string name="Command_Compass_Label">
		Компас
	</string>
	<string name="Command_Destinations_Label">
		Интересные места
	</string>
	<string name="Command_Facebook_Label">
		Facebook
	</string>
	<string name="Command_Flickr_Label">
		Flickr
	</string>
	<string name="Command_Gestures_Label">
		Жесты
	</string>
	<string name="Command_HowTo_Label">
		Инструкция
	</string>
	<string name="Command_Inventory_Label">
		Инвентарь
	</string>
	<string name="Command_Map_Label">
		Карта
	</string>
	<string name="Command_Marketplace_Label">
		Торговый центр 
	</string>
	<string name="Command_MarketplaceListings_Label">
		Торговый центр 
	</string>
	<string name="Command_MiniMap_Label">
		Мини-карта
	</string>
	<string name="Command_Move_Label">
		Идти / Бежать / Лететь
	</string>
	<string name="Command_Outbox_Label">
		Merchant outbox
	</string>
	<string name="Command_People_Label">
		Люди
	</string>
	<string name="Command_Picks_Label">
		Места
	</string>
	<string name="Command_Places_Label">
		Место
	</string>
	<string name="Command_Preferences_Label">
		Настройки
	</string>
	<string name="Command_Profile_Label">
		Профиль
	</string>
	<string name="Command_Report_Abuse_Label">
		Жалоба
	</string>
	<string name="Command_Search_Label">
		Поиск
	</string>
	<string name="Command_Snapshot_Label">
		Снимок
	</string>
	<string name="Command_Speak_Label">
		Говорить
	</string>
	<string name="Command_Twitter_Label">
		Twitter
	</string>
	<string name="Command_View_Label">
		Управление камерой
	</string>
	<string name="Command_Voice_Label">
		Голос рядом
	</string>
	<string name="Command_Quickprefs_Label">
		Быстрые настройки
	</string>
	<string name="Command_AO_Label">
		АО
	</string>
	<string name="Command_Webbrowser_Label">
		Web браузер
	</string>
	<string name="Command_Default_Chat_Bar_Label">
		Чат
	</string>
	<string name="Command_Areasearch_Label">
		Поиск площади
	</string>
	<string name="Command_Settings_Debug_Label">
		Отладка настроек
	</string>
	<string name="Command_Statistics_Label">
		Статистика
	</string>
	<string name="Command_Region_Label">
		Регион/Остров
	</string>
	<string name="Command_Fly_Label">
		Летать
	</string>
	<string name="Command_Groundsit_Label">
		Сесть на землю
	</string>
	<string name="Command_Sound_Explorer_Label">
		Проводник звуков
	</string>
	<string name="Command_Asset_Blacklist_Label">
		Черный список активов
	</string>
	<string name="Command_Phototools_Label">
		Фотоинструменты
	</string>
	<string name="Command_Phototools_View_Label">
		Инструменты камеры
	</string>
	<string name="Command_Contact_Sets_Label">
		Наборы контактов
	</string>
	<string name="Command_Mouselook_Label">
		Вид от первого лица
	</string>
	<string name="Command_Landmark_Here_Label">
		Создать закладку
	</string>
	<string name="Command_Teleport_History_Label">
		История телепортации
	</string>
	<string name="Command_Pose_Stand_Label">
		Поза редактирования
	</string>
	<string name="Command_Snapshot_To_Disk_Label">
		Снимок на диск
	</string>
	<string name="Command_Radar_Label">
		Радар
	</string>
	<string name="Command_Conversation_Log_Label">
		Журнал разговоров
	</string>
	<string name="Command_Move_Lock_Label">
		Блок движения
	</string>
	<string name="Command_Blocklist_Label">
		Черный список
	</string>
	<string name="Command_ResyncAnimations_Label">
		Синхронизация анимации
	</string>
	<string name="Command_RegionTracker_Label">
		Трекер региона
	</string>
	<string name="Command_AboutLand_Tooltip">
		Информация о посещаемой вами земле
	</string>
	<string name="Command_Appearance_Tooltip">
		Изменить аватар
	</string>
	<string name="Command_Avatar_Tooltip">
		Выбор аватара
	</string>
	<string name="Command_Build_Tooltip">
		Построение объектов и формирование ландшафта
	</string>
	<string name="Command_Chat_Tooltip">
		Обменивайтесь текстовыми репликами с людьми вокруг вас
	</string>
	<string name="Command_Conversations_Tooltip">
		Поговорить со всеми
	</string>
	<string name="Command_Compass_Tooltip">
		Компас
	</string>
	<string name="Command_Destinations_Tooltip">
		Интересные места
	</string>
	<string name="Command_Facebook_Tooltip">
		Опубликовать в Facebook
	</string>
	<string name="Command_Flickr_Tooltip">
		Загрузить на Flickr
	</string>
	<string name="Command_Gestures_Tooltip">
		Жесты для аватара
	</string>
	<string name="Command_HowTo_Tooltip">
		Выполнение типичных задач
	</string>
	<string name="Command_Inventory_Tooltip">
		Просмотр и использование вашего имущества
	</string>
	<string name="Command_Map_Tooltip">
		Карта мира
	</string>
	<string name="Command_Marketplace_Tooltip">
		Покупки
	</string>
	<string name="Command_MarketplaceListings_Tooltip">
		Продайте свои творения
	</string>
	<string name="Command_MiniMap_Tooltip">
		Показать людей поблизости
	</string>
	<string name="Command_Move_Tooltip">
		Перемещение аватара
	</string>
	<string name="Command_Outbox_Tooltip">
		Перенести предметы в торговый центр для продажи
	</string>
	<string name="Command_People_Tooltip">
		Друзья, группы и люди поблизости
	</string>
	<string name="Command_Picks_Tooltip">
		Места, которые будут показаны в вашем профиле как избранное
	</string>
	<string name="Command_Places_Tooltip">
		Сохраненные вами места
	</string>
	<string name="Command_Preferences_Tooltip">
		Настройки
	</string>
	<string name="Command_Profile_Tooltip">
		Редактирование или просмотр вашего профиля
	</string>
	<string name="Command_Report_Abuse_Tooltip">
		Жалоба
	</string>
	<string name="Command_Search_Tooltip">
		Поиск мест, событий, людей
	</string>
	<string name="Command_Snapshot_Tooltip">
		Сделать снимок
	</string>
	<string name="Command_Speak_Tooltip">
		Говорите с людьми вокруг вас с помощью микрофона
	</string>
	<string name="Command_Twitter_Tooltip">
		Twitter
	</string>
	<string name="Command_View_Tooltip">
		Изменение угла камеры
	</string>
	<string name="Command_Voice_Tooltip">
		Регулировка громкости вызовов и разговоров с людьми около вас
	</string>
	<string name="Command_Quickprefs_Tooltip">
		Быстрые настройки, для изменения частых настроек
	</string>
	<string name="Command_AO_Tooltip">
		АО
	</string>
	<string name="Command_Webbrowser_Tooltip">
		Открыть встроеный web браузер (CTRL+SHIFT+Z)
	</string>
	<string name="Command_Default_Chat_Bar_Tooltip">
		Показать / Скрыть подсказки чата
	</string>
	<string name="Command_Areasearch_Tooltip">
		Поиск объектов
	</string>
	<string name="Command_Settings_Debug_Tooltip">
		Изменить настройки конфигурации клиента (CTRL+ALT+SHIFT+S)
	</string>
	<string name="Command_Statistics_Tooltip">
		Показать статистику (CTRL+SHIFT+1)
	</string>
	<string name="Command_Region_Tooltip">
		Открыть инструменты региона (ALT+R)
	</string>
	<string name="Command_Groundsit_Tooltip">
		Сесть на землю (CTRL+ALT+S)
	</string>
	<string name="Command_Sound_Explorer_Tooltip">
		Открыть браузер звуков
	</string>
	<string name="Command_Asset_Blacklist_Tooltip">
		Открыть черный список
	</string>
	<string name="Command_Phototools_Tooltip">
		Сделать фотогрфию (ATL+P).
	</string>
	<string name="Command_Phototools_View_Tooltip">
		Расширенные настройки камеры (CTRL+SHIFT+C)
	</string>
	<string name="Command_Contact_Sets_Tooltip">
		Открыть наборы контактов (CTRL+ALT+SHIFT+C)
	</string>
	<string name="Command_Mouselook_Tooltip">
		Режим 'от первого лица' (M)
	</string>
	<string name="Command_Landmark_Here_Tooltip">
		Создать закладку текущего места
	</string>
	<string name="Command_Teleport_History_Tooltip">
		Открыть историю телепортаций (ALT+H)
	</string>
	<string name="Command_Pose_Stand_Tooltip">
		Поза редактирования внешности
	</string>
	<string name="Command_Snapshot_To_Disk_Tooltip">
		Сделать быструю фотографию на диск
	</string>
	<string name="Command_Radar_Tooltip">
		Открыть радар
	</string>
	<string name="Command_Conversation_Log_Tooltip">
		Открыть журнал сообщений, чтоб посмотреть переписку
	</string>
	<string name="Command_Move_Lock_Tooltip">
		Блокировать передвижение аватара (CTRL+ALT+P)
	</string>
	<string name="Command_Blocklist_Tooltip">
		Открыть список заблокированных
	</string>
	<string name="Command_ResyncAnimations_Tooltip">
		Синхронизация анимации
	</string>
	<string name="Command_RegionTracker_Tooltip">
		Отслеживать регион
	</string>
	<string name="Toolbar_Bottom_Tooltip">
		сейчас на нижней панели инструментов
	</string>
	<string name="Toolbar_Left_Tooltip">
		сейчас на левой панели инструментов
	</string>
	<string name="Toolbar_Right_Tooltip">
		сейчас на правой панели инструментов
	</string>
	<string name="Command_Fly_Tooltip">
		Переключение режима полета Включено/Выключено (Дом)
	</string>
	<string name="Retain%">
		Остаток%
	</string>
	<string name="Detail">
		Детализация
	</string>
	<string name="Better Detail">
		Более детально
	</string>
	<string name="Surface">
		Поверхность
	</string>
	<string name="Solid">
		Сплошной
	</string>
	<string name="Wrap">
		Оболочка
	</string>
	<string name="Preview">
		Предварительный просмотр
	</string>
	<string name="Normal">
		Нормальный
	</string>
	<string name="Pathfinding_Wiki_URL">
		http://wiki.secondlife.com/wiki/Pathfinding_Tools_in_the_Second_Life_Viewer
	</string>
	<string name="Pathfinding_Object_Attr_None">
		Нет
	</string>
	<string name="Pathfinding_Object_Attr_Permanent">
		Влияет на навигационную сетку
	</string>
	<string name="Pathfinding_Object_Attr_Character">
		Персонаж
	</string>
	<string name="Pathfinding_Object_Attr_MultiSelect">
		(Несколько)
	</string>
	<string name="snapshot_quality_very_low">
		Очень низкое
	</string>
	<string name="snapshot_quality_low">
		Низкое
	</string>
	<string name="snapshot_quality_medium">
		Среднее
	</string>
	<string name="snapshot_quality_high">
		Высокое
	</string>
	<string name="snapshot_quality_very_high">
		Очень высокое
	</string>
	<string name="TeleportMaturityExceeded">
		Житель не может посетить этот регион.
	</string>
	<string name="UserDictionary">
		[User]
	</string>
	<string name="logging_calls_disabled_log_empty">
		Разговоры не записываются. Чтобы начать запись разговора, в меню «Настройки &gt; Чат» выберите «Сохранять: только журнал» или «Сохранять: журнал и записи».
	</string>
	<string name="logging_calls_disabled_log_not_empty">
		Разговоры больше не будут записываться. Чтобы восстановить запись разговора, в меню «Настройки &gt; Чат» выберите «Сохранять: только журнал» или «Сохранять: журнал и записи».
	</string>
	<string name="logging_calls_enabled_log_empty">
		Нет зарегистрированных разговоров. Если вы обратитесь к кому-то или наоборот, в журнале появится новая запись.
	</string>
	<string name="loading_chat_logs">
		Загрузка...
	</string>
	<string name="IMPrefix">
		ЛС:
	</string>
	<string name="SanityCheckEquals">
		Настройки управления &quot;[CONTROL_NAME]&quot; должны быть [VALUE_1].
	</string>
	<string name="SanityCheckNotEquals">
		Настройки управления&quot;[CONTROL_NAME]&quot; не должны быть [VALUE_1].
	</string>
	<string name="SanityCheckLessThan">
		Настройки управления &quot;[CONTROL_NAME]&quot; должны быть меньше чем [VALUE_1].
	</string>
	<string name="SanityCheckGreaterThan">
		Настройки управления &quot;[CONTROL_NAME]&quot; должны быть выше чем [VALUE_1].
	</string>
	<string name="SanityCheckLessThanEquals">
		Настройки управления &quot;[CONTROL_NAME]&quot; должны быть ниже или равны [VALUE_1].
	</string>
	<string name="SanityCheckGreaterThanEquals">
		Настройки управления &quot;[CONTROL_NAME]&quot; должны быть выше или равны [VALUE_1].
	</string>
	<string name="SanityCheckBetween">
		Настройки управления &quot;[CONTROL_NAME]&quot; должны быть между [VALUE_1] и [VALUE_2].
	</string>
	<string name="SanityCheckNotBetween">
		Настройки управления &quot;[CONTROL_NAME]&quot; не должны быть между [VALUE_1] и [VALUE_2].
	</string>
	<string name="RlvEnabled">
		Поддержка контроля скриптами (RLVa) будет включена после перезапуска.
	</string>
	<string name="RlvDisabled">
		Поддержка контроля скриптами (RLVa) будет выключена после перезапуска.
	</string>
	<string name="MediaFilterActionAllow">
		Разрешить
	</string>
	<string name="MediaFilterActionDeny">
		Запретить
	</string>
	<string name="MediaFilterConditionAlways">
		Всегда
	</string>
	<string name="MediaFilterConditionAlwaysLower">
		всегда
	</string>
	<string name="MediaFilterConditionNever">
		Никогда
	</string>
	<string name="MediaFilterConditionNeverLower">
		никогда
	</string>
	<string name="MediaFilterMediaContentBlocked">
		Медиа для домена [DOMAIN] было заблокировано.
	</string>
	<string name="MediaFilterMediaContentDomainAlwaysAllowed">
		Медиа для домена [DOMAIN] всегда будет воспроизводится.
	</string>
	<string name="MediaFilterMediaContentDomainAlwaysBlocked">
		Медиа для домена [DOMAIN] никогда не будет воспроизводится.
	</string>
	<string name="MediaFilterMediaContentUrlAlwaysAllowed">
		Медиа для the URL [MEDIAURL] всегда будет воспроизводится.
	</string>
	<string name="MediaFilterMediaContentUrlAlwaysBlocked">
		Медиа для the URL [MEDIAURL] никогда не будет воспроизводится.
	</string>
	<string name="MediaFilterAudioContentBlocked">
		Аудио для домена [DOMAIN] было заблокировано.
	</string>
	<string name="MediaFilterAudioContentDomainAlwaysAllowed">
		Аудио для домена [DOMAIN] всегда будет воспроизводится.
	</string>
	<string name="MediaFilterAudioContentDomainAlwaysBlocked">
		Аудио для домена [DOMAIN] никогда не будет воспроизводится.
	</string>
	<string name="MediaFilterAudioContentUrlAlwaysAllowed">
		Аудио для URL [MEDIAURL] всегда будет воспроизводится.
	</string>
	<string name="MediaFilterAudioContentUrlAlwaysBlocked">
		Аудио для URL [MEDIAURL] никогда не будет воспроизводится.
	</string>
	<string name="MediaFilterBlacklist">
		Черный список
	</string>
	<string name="MediaFilterWhitelist">
		Белый список
	</string>
	<string name="UnknownRegion">
		(неизвестный регион)
	</string>
	<string name="UnknownPosition">
		(неизвестная позиция)
	</string>
	<string name="FSCmdLineRSP">
		Максимальная пропускная способность установлена [VALUE] KBPS.
	</string>
	<string name="NetMapDoubleClickShowWorldMapToolTipMsg">
		[AGENT][REGION](Двойное нажатие для открытия карты, shift+тянуть для перемещения)
	</string>
	<string name="NetMapDoubleClickTeleportToolTipMsg">
		[REGION](Двойное нажатие для телепортации, shift+тянуть для перемещения)
	</string>
	<string name="NetMapDoubleClickNoActionToolTipMsg">
		[REGION]
	</string>
	<string name="Collision_Bump">
		[NAME] наткнулся на вас.
	</string>
	<string name="Collision_PushObject">
		[NAME] толкнул вас скриптом.
	</string>
	<string name="Collision_ObjectCollide">
		[NAME] ударил вас объектом.
	</string>
	<string name="Collision_ScriptedObject">
		[NAME] ударил вас скриптовым объектом.
	</string>
	<string name="Collision_PhysicalObject">
		[NAME] ударил вас физическим объектом.
	</string>
	<string name="Collision_UnknownType">
		[NAME] является причиной столкновения неизвестного типа.
	</string>
	<string name="MovelockEnabled">
		Блокировка движения включена
	</string>
	<string name="MovelockDisabled">
		Блокировка движения выключена
	</string>
	<string name="MovelockEnabling">
		Включение блокировки движения...
	</string>
	<string name="MovelockDisabling">
		Выключение блокировки движения...
	</string>
	<string name="BusyResponse">
		ответ занятости
	</string>
	<string name="experience_tools_experience">
		Приключение
	</string>
	<string name="ExperienceNameNull">
		(без приключения)
	</string>
	<string name="ExperienceNameUntitled">
		(приключение без названия)
	</string>
	<string name="Land-Scope">
		Привязано к земле
	</string>
	<string name="Grid-Scope">
		Привязано к сетке
	</string>
	<string name="Allowed_Experiences_Tab">
		Разрешенные
	</string>
	<string name="Blocked_Experiences_Tab">
		Заблокированные
	</string>
	<string name="Contrib_Experiences_Tab">
		Автор
	</string>
	<string name="Admin_Experiences_Tab">
		Администратор
	</string>
	<string name="Recent_Experiences_Tab">
		Недавние
	</string>
	<string name="Owned_Experiences_Tab">
		Собственные
	</string>
	<string name="ExperiencesCounter">
		([EXPERIENCES], максимум: [MAXEXPERIENCES])
	</string>
	<string name="ExperiencePermission1">
		взять управление на себя
	</string>
	<string name="ExperiencePermission3">
		запускать анимации на вашем аватаре
	</string>
	<string name="ExperiencePermission4">
		прикрепить к аватару
	</string>
	<string name="ExperiencePermission9">
		следить за камерой
	</string>
	<string name="ExperiencePermission10">
		управлять камерой
	</string>
	<string name="ExperiencePermission11">
		телепортировать вас
	</string>
	<string name="ExperiencePermission12">
		автоматически принимать разрешения приключения
	</string>
	<string name="ExperiencePermissionShortUnknown">
		выполнил неизвестную операцию: [Permission]
	</string>
	<string name="ExperiencePermissionShort1">
		Взять на себя
	</string>
	<string name="ExperiencePermissionShort3">
		Запуск анимаций
	</string>
	<string name="ExperiencePermissionShort4">
		Присоединить
	</string>
	<string name="ExperiencePermissionShort9">
		Слежение за камерой
	</string>
	<string name="ExperiencePermissionShort10">
		Управление камерой
	</string>
	<string name="ExperiencePermissionShort11">
		Телепортация
	</string>
	<string name="ExperiencePermissionShort12">
		Разрешение
	</string>
	<string name="logging_calls_disabled_log_empty">
		Разговоры не сохраняются. Чтобы начать сохранять настройки выберите "Сохранить: Только журнал" или "Сохранить: Журнал и история" в Настройки>Приватность. 
	</string>
	<string name="logging_calls_disabled_log_not_empty">
		Нет сохраненных разговоров. Чтобы продолжить сохранять настройки выберите "Сохранить: Только журнал" или "Сохранить: Журнал и история" в Настройки>Приватность. 
	</string>
	<string name="logging_calls_enabled_log_empty">
		Нет сохраненных разговоров. После того как вы напишите кому-то или напишут вам история разговора будет отображаться тут. 
	</string>
	<string name="loading_chat_logs">
		Загрузка... 
	</string>
	<string name="LoadCameraPositionNoneSaved">
		Положение камеры не было сохранено.
	</string>
	<string name="LoadCameraPositionOutsideDrawDistance">
		Невозможно восстановить вид камеры, потому что положение камеры вне досягаемости прорисовки.
	</string>
	<string name="DrawDistanceSteppingGestureObsolete">
		Из-за изменений в коде больше не нужно использовать этот жест. Прогрессивная пошаговая прорисовка была включен.
	</string>
	<string name="FSCmdLineDrawDistanceSet">
		Расстояние прорисовки установлено на [DISTANCE]м.
	</string>
	<string name="FSCameraPositionCopied">
		Положение камеры [POS] скопировано в буфер
	</string>
	<string name="FSCmdLineRollDiceTotal">
		Общий результат для [DICE]d[FACES][MODIFIER]: [RESULT].
	</string>
	<string name="FSCmdLineRollDiceLimits">
		Вы должны предоставить положительные значения для кости (не более 100) и граней (не более 1000).
	</string>
	<string name="FSCmdLineRollDiceModifiersInvalid">
		Если вы хотите использовать модификатор, то вы должны предоставить действительный номер модификатора и тип модификатора. Модификатор должен быть в диапазоне от -1000 до 1000. Допустимые типы модификаторов "+" (бонусы), "-" (штрафы), "&gt;", "&lt;" (успехи), "r&gt;", "r&lt;", "r" (переброски), "!p&gt;", "!p&lt;", "!p" (распространение), "!&gt;", "!&lt;" и "!" (взрывы). Вы можете использовать только один тип модификатора за бросок. Например: "[COMMAND] 1 20 + 5", "[COMMAND] 5 40 &gt; 15", "[COMMAND] 10 25 ! 25", "[COMMAND] 15 25 !&lt; 10".
	</string>
	<string name="FSCmdLineRollDiceExploded">
		Взорванный
	</string>
	<string name="FSCmdLineRollDicePenetrated">
		Проникнувший
	</string>
	<string name="FSCmdLineRollDiceSuccess">
		Успешный
	</string>
	<string name="FSCmdLineRollDiceReroll">
		Переброшен
	</string>
	<string name="FSCmdLineRollDiceFreezeGuard">
		Эта операция не может быть завершена, потому что клиент завис в бесконечном цикле значений. Пожалуйста, измените критерии.
	</string>
	<string name="FSCmdLineCalcRandError">
		'[RAND]' не действительное выражение для RAND(min,max). MAX должен быть выше, чем MIN, как в диапазоне от -10000 до 10000.
	</string>
	<string name="FSWithHavok">
		с поддержкой Havok
	</string>
	<string name="FSWithOpensim">
		с поддержкой OpenSimulator
	</string>
	<string name="not_found">
		&apos;[TEXT]&apos; не найдено
	</string>
	<string name="no_results">
		Нет результатов
	</string>
	<string name="searching">
		Поиск...
	</string>
	<string name="all_categories">
		Все категории
	</string>
	<string name="search_banned">
		Некоторые термины поискового запроса были исключены из-за ограничений на содержание
	</string>
	<string name="search_short">
		Ваши критерии поиска слишком короткие, поэтому поиск не был выполнен.
	</string>
	<string name="search_disabled">
		Старый поиск был отключен в данном регионе
	</string>
	<string name="render_quality_low">
		Низкая (1/7)
	</string>
	<string name="render_quality_mediumlow">
		Средне-низкая (2/7)
	</string>
	<string name="render_quality_medium">
		Средняя (3/7)
	</string>
	<string name="render_quality_mediumhigh">
		Средне-высокая (4/7)
	</string>
	<string name="render_quality_high">
		Высокая (5/7)
	</string>
	<string name="render_quality_highultra">
		Высокая-ультра (6/7)
	</string>
	<string name="render_quality_ultra">
		Ультра (7/7)
	</string>
	<string name="render_quality_unknown">
		Неизвестное, за пределами нормального диапазона, проверьте настройки отладки RenderQualityPerformance
	</string>
	<string name="fsbridge_cant_create_disabled">
		Firestorm не может создать мост LSL если "Включить LSL-Клиент мост" отключено в настройках.
	</string>
	<string name="fsbridge_no_library">
		Firestorm не может создать мост LSL. Пожалуйста включите библиотеку и перезайдите.
	</string>
	<string name="fsbridge_already_creating">
		Создание моста в процессе. Пожалуйста, подождите несколько минут, прежде чем пытаться снова.
	</string>
	<string name="fsbridge_creating">
		Создание моста. Это может занять время, пожалуйста, подождите.
	</string>
	<string name="fsbridge_failure_creation_create_script">
		Мост не создается. Сценарий моста не может быть создан.
	</string>
	<string name="fsbridge_failure_creation_bad_name">
		Мост не создается.Мост назван неправильно. Используйте меню Firestorm 'Аватар/Исправление аватара/Пересоздать LSL мост', чтобы пересоздать мост.
	</string>
	<string name="fsbridge_failure_creation_null">
		Мост не создается. Мост не найден в инвентаре. Используйте меню Firestorm 'Аватар/Исправление аватара/Пересоздать LSL мост' , чтобы пересоздать мост.
	</string>
	<string name="fsbridge_failure_attach_wrong_object">
		Мост не удалось присоединить. Это не текущая версия моста. Используйте меню Firestorm 'Аватар/Исправление аватара/Пересоздать LSL мост' , чтобы пересоздать мост.
	</string>
	<string name="fsbridge_failure_attach_wrong_location">
		Мост не удалось присоединить.Мост не был найден в нужном месте инвентаря. Используйте меню Firestorm 'Аватар/Исправление аватара/Пересоздать LSL мост' , чтобы пересоздать мост.
	</string>
	<string name="fsbridge_failure_attach_point_in_use">
		Мост не удалось присоединить. Что-то еще использует место крепления моста. Используйте меню Firestorm 'Аватар/Исправление аватара/Пересоздать LSL мост' , чтобы пересоздать мост.
	</string>
	<string name="fsbridge_failure_not_found">
		Объект мост не найден. Невозможно приступить к его созданию.
	</string>
	<string name="fsbridge_warning_unexpected_items">
		Инвентарь моста содержит непредвиденные предметы.
	</string>
	<string name="fsbridge_warning_not_finished">
		Мост не закончил создание, используйте меню Firestorm 'Аватар/Исправление аватара/Пересоздать LSL мост' , чтобы пересоздать мост.
	</string>
	<string name="fsbridge_detached">
		Мост отсоединен
	</string>
	<string name="fsbridge_created">
		Мост создан.
	</string>
	<string name="fsbridge_script_info">
		Информация скрипта: '[OBJECT_NAME]': [[OBJECT_RUNNING_SCRIPT_COUNT]/[OBJECT_TOTAL_SCRIPT_COUNT]] запущенных скриптов, [OBJECT_SCRIPT_MEMORY] KB разрешается ограничение на размер памяти, [OBJECT_SCRIPT_TIME] ms процессорного времени потребляется.[PATHFINDING_TEXT]
	</string>
	<string name="fsbridge_script_info_pf">
		Среднее время процессора используется для поиска пути навигации: [OBJECT_CHARACTER_TIME] ms.
	</string>
	<string name="fsbridge_error_scriptinfonotfound">
		Информация скрипта: Объект является недействительным или вне диапазона.
	</string>
	<string name="fsbridge_error_scriptinfomalformed">
		Информация скрипта: Поступил неправильный ответ от моста. Попробуйте еще раз.
	</string>
	<string name="fsbridge_error_injection">
		ВНИМАНИЕ: один или несколько сценариев, которые были добавлены к вашему Firestorm мосту! Пересоздайте мост
	</string>
	<string name="fsbridge_error_wrongvm">
		ВНИМАНИЕ: Мост скрипт, используя старые LSO (16 Кб памяти предел) вместо нового Mono (64 Кб ограничение по памяти) виртуальной машины, который создает высокую вероятность стека кучи столкновения и разрушения моста, запустив из памяти.
	</string>
	<string name="QP Draw Distance">
		Дальность прорисовки
	</string>
	<string name="QP Max Particles">
		Максимум частиц
	</string>
	<string name="QP Avatar Physics LOD">
		LOD физики аватаров
	</string>
	<string name="QP LOD Factor">
		LOD Фактор
	</string>
	<string name="QP Max Avatars">
		Максимум аватаров
	</string>
	<string name="QP Tags Offset">
		Высота тегов
	</string>
	<string name="QP Name Tags">
		Теги имен
	</string>
	<string name="QP LookAt Target">
		Фокус камеры
	</string>
	<string name="QP Color Under Cursor">
		Цвет под курсором
	</string>
	<string name="PS_T_Pose">
		Руки в стороны
	</string>
	<string name="PS_Arms_Down_Legs_together">
		Руки вниз, ноги вместе
	</string>
	<string name="PS_Arms_down_sitting">
		Руки вниз, сидя
	</string>
	<string name="PS_Arms_downward_Legs_together">
		Руки приподняты, ноги вместе
	</string>
	<string name="PS_Arms_downward_Legs_apart">
		Руки приподняты, ноги врозь
	</string>
	<string name="PS_Arms_forward_Legs_apart">
		Руки вперед, ноги врозь
	</string>
	<string name="PS_Arms_forward_Legs_together">
		Руки вперед, ноги вместе
	</string>
	<string name="PS_Arms_straight_Legs_apart">
		Руки прямо, ноги врозь
	</string>
	<string name="PS_Arms_straight_sitting">
		Руки прямо, сидя
	</string>
	<string name="PS_Arms_upward_Legs_apart">
		Руки вверх, ноги врозь
	</string>
	<string name="PS_Arms_upward_Legs_together">
		Руки вверх, ноги вместе
	</string>
	<string name="QP_WL_Region_Default">
		По умолчанию
	</string>
	<string name="QP_WL_Day_Cycle_Based">
		На основе дневного цикла
	</string>
	<string name="QP_WL_None">
		Нет
	</string>
	<string name="GroupChatMuteNotice">
		Отключение группового чата с [NAME].
	</string>
	<string name="IgnoredAdHocSession">
		Вы были приглашены на конференцию (ad-hoc) поболтать, но клиент автоматически отклонил это, потому что это задано вашими настройками.
	</string>
	<string name="camera_no_focus">
		Камера не может сфокусироваться на пользователе [AVATARNAME], потому что они находятся за пределами вашего расстоянии прорисовки.
	</string>
	<string name="entering_draw_distance">
		вошел в границу прорисовки ([DISTANCE] м).
	</string>
	<string name="leaving_draw_distance">
		покинул границу прорисовки
	</string>
	<string name="entering_chat_range">
		вошел в радиус чата ([DISTANCE] м).
	</string>
	<string name="leaving_chat_range">
		покинул радиус чата
	</string>
	<string name="entering_region">
		вошел в регион
	</string>
	<string name="entering_region_distance">
		вошел в регион ([DISTANCE] м).
	</string>
	<string name="leaving_region">
		покинул регион
	</string>
	<string name="avatar_age_alert">
		сработано возрастное предупреждение. Возраст: [AGE] дней
	</string>
	<string name="TotalScriptCountChangeIncrease">
		Количество скриптов в регионе возрасло с [OLD_VALUE] до [NEW_VALUE] ([DIFFERENCE]).
	</string>
	<string name="TotalScriptCountChangeDecrease">
		Количество скриптов в регионе понизилось с [OLD_VALUE] до [NEW_VALUE] ([DIFFERENCE]).
	</string>
	<string name="preproc_toggle_warning">
		Переключение препроцессора не даст полного эффекта, пока вы не закроете и снова не откроете этот редактор.
	</string>
	<string name="fs_preprocessor_starting">
		[APP_NAME] запустил препроцессор...
	</string>
	<string name="fs_preprocessor_not_supported">
		ВНИМАНИЕ: Препроцессор не поддерживается в этой сборке. ([WHERE])
	</string>
	<string name="fs_preprocessor_disabled_by_script_marker">
		[APP_NAME] отключил препроцессор по диррективе в строке [LINENUMBER].
	</string>
	<string name="fs_preprocessor_settings_list_prefix">
		Настройки:
	</string>
	<string name="fs_preprocessor_wave_exception">
		[ERR_NAME] ([LINENUMBER]): [ERR_DESC]
	</string>
	<string name="fs_preprocessor_exception">
		[ERR_NAME] ([LINENUMBER]): найдено исключение: [ERR_DESC]
	</string>
	<string name="fs_preprocessor_error">
		[ERR_NAME] ([LINENUMBER]): найдено непредвиденное исключение.
	</string>
	<string name="fs_preprocessor_optimizer_start">
		Оптимизация из неиспользуемых функций, определяемых пользователем и глобальные переменные.
	</string>
	<string name="fs_preprocessor_optimizer_regex_err">
		Не действительное регулярное выражение: '[WHAT]'; LSL оптимизация пропущена.
	</string>
	<string name="fs_preprocessor_optimizer_exception">
		Выявлено исключение: '[WHAT]'; LSL оптимизация пропущена.
	</string>
	<string name="fs_preprocessor_optimizer_unexpected_exception">
		Неожиданное исключение в LSL оптимизаторе; не применяется.
	</string>
	<string name="fs_preprocessor_compress_start">
		Сжатие текста сценария, удалением ненужного места.
	</string>
	<string name="fs_preprocessor_compress_regex_err">
		Не действительное регулярное выражение: '[WHAT]'; LSL оптимизация пропущена.
	</string>
	<string name="fs_preprocessor_compress_exception">
		Выявлено исключение: '[WHAT]'; LSL оптимизация пропущена.
	</string>
	<string name="fs_preprocessor_compress_unexpected_exception">
		Неожиданное исключение в LSL оптимизаторе; не применяется.
	</string>
	<string name="fs_preprocessor_lazylist_start">
		Применение преобразования ленивого списка.
	</string>
	<string name="fs_preprocessor_lazylist_regex_err">
		Не действительное регулярное выражение: '[WHAT]'; конвертирование ленивого списка пропущено.
	</string>
	<string name="fs_preprocessor_lazylist_exception">
		Выявлено исключение: '[WHAT]'; конвертирование ленивого списка пропущено.
	</string>
	<string name="fs_preprocessor_lazylist_unexpected_exception">
		Неожиданное исключение в конвертировании ленивого списка; не применяется.
	</string>
	<string name="fs_preprocessor_switchstatement_start">
		Применение переключений оператора изменений.
	</string>
	<string name="fs_preprocessor_switchstatement_regex_err">
		Не действительное регулярное выражение: '[WHAT]'; переключение оператора изменений пропущено.
	</string>
	<string name="fs_preprocessor_switchstatement_exception">
		Выявлено исключение: '[WHAT]'; переключение оператора изменений пропущено.
	</string>
	<string name="fs_preprocessor_switchstatement_unexpected_exception">
		Неожиданное исключение в переключении оператора изменений; не применяется.
	</string>
	<string name="fs_preprocessor_cache_miss">
		Кэширование подключенного файла: '[FILENAME]'
	</string>
	<string name="fs_preprocessor_cache_invalidated">
		Подключенный файл '[FILENAME]' был изменен, перекэширование.
	</string>
	<string name="fs_preprocessor_cache_completed">
		Кэширование для '[FILENAME]' завершено
	</string>
	<string name="fs_preprocessor_cache_unsafe">
		Ошибка: скрипт '[FILENAME]' не безопасен для копирования в файловую систему. Подключение отменено.
	</string>
	<string name="fs_preprocessor_caching_err">
		Ошибка кэширования подключенного файла '[FILENAME]'
	</string>
	<string name="skin_defaults_starlight_location">
		Отображение вашего текущего местоположения в меню было отключено по умолчанию для серии тем Starlight.
	</string>
	<string name="skin_defaults_starlight_navbar">
		Отображение панели навигации было включено по умолчанию для серии тем Starlight.
	</string>
	<string name="animation_explorer_seconds_ago">
		[SECONDS] секунд назад
	</string>
	<string name="animation_explorer_still_playing">
		Продолжает воспроизводиться
	</string>
	<string name="FriendOnlineNotification">
		в сети.
	</string>
	<string name="FriendOfflineNotification">
		не в сети.
	</string>
	<string name="Inbox_Folderview_New">
		Новая
	</string>
	<string name="Mouselook_Unknown_Avatar">
		Неизвестный аватар
	</string>
	<string name="groupcountstring">
		Вы состоите в [COUNT] группах ([REMAINING] доступно).
	</string>
	<string name="groupcountunlimitedstring">
		Вы состоите в [COUNT] группах
	</string>
	<string name="SLGridStatusInvalidMsg">
		Ошибка статуса сетки SL: Неверный формат сообщения. Попробуйте позже.
	</string>
	<string name="SLGridStatusTimedOut">
		Ошибка статуса сетки SL: Истекло время запроса.
	</string>
	<string name="SLGridStatusOtherError">
		Ошибка статуса сетки SL: [STATUS] ( https://en.wikipedia.org/wiki/List_of_HTTP_status_codes ).
	</string>
	<string name="DoubleClickTeleportEnabled">
		Телепортация двойным нажатием включена
	</string>
	<string name="DoubleClickTeleportDisabled">
		Телепортация двойным нажатием выключена
	</string>
	<string name="FSRegionRestartInLocalChat">
		Регион в котором вы находитесь в настоящее время скоро будет перезагружен. Если вы остаетесь в этом регионе вас выкинет из системы.
	</string>
	<string name="Mute_Add">
		'[NAME]' был добавлен в черный список.
	</string>
	<string name="Mute_Remove">
		'[NAME]' был удален из черного списка.
	</string>
</strings><|MERGE_RESOLUTION|>--- conflicted
+++ resolved
@@ -283,14 +283,8 @@
 		В ответ на запрос выхода, симулятор вернул сообщение о сбое.
 	</string>
 	<string name="LoginFailedPendingLogout">
-<<<<<<< HEAD
-		В системе выполняется выход для вашего аккаунта.
-Он будет недоступна до
-[TIME] по тихоокеанскому времени.
-=======
 		В системе выполняется выход для вашего аккаунта. 
 Подождите минуту перед повторным входом в систему.
->>>>>>> b5d72cf6
 	</string>
 	<string name="LoginFailedUnableToCreateSession">
 		Не удается создать допустимый сеанс.
