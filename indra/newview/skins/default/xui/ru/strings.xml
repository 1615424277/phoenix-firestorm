--- conflicted
+++ resolved
@@ -5362,12 +5362,6 @@
 	<string name="Premium PlusMembership">
 		Премиум Плюс
 	</string>
-<<<<<<< HEAD
-=======
-	<string name="InternalMembership">
-		Internal
-	</string> <!-- No need to translate -->
->>>>>>> 41027434
 	<string name="DeleteItems">
 		Удалить выбранные объекты?
 	</string>
