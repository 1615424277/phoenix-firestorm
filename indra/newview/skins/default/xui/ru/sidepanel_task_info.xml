<<<<<<< HEAD
<?xml version="1.0" encoding="utf-8" standalone="yes" ?>
<panel
	 height="570"
	 layout="topleft"
	 name="object properties"
	 help_topic="object_properties"
	 title="Object Profile"
    follows="all"
	 width="333">
	 <panel.string
	  name="text deed continued">
		Сделка
	 </panel.string>
	<panel.string
	 name="text deed">
		Сделка
	</panel.string>
            <panel.string
             name="text modify info 1">
                Вы можете изменять этот объект
            </panel.string>
            <panel.string
             name="text modify info 2">
                Вы можете изменять эти объекты
            </panel.string>
            <panel.string
             name="text modify info 3">
                Вы не можете изменять этот объект
            </panel.string>
            <panel.string
             name="text modify info 4">
                Вы не можете изменять эти объекты
            </panel.string>
            <panel.string
      name="text modify info 5">
    Вы не можете изменять этот объект через границу региона
  </panel.string>
  <panel.string
      name="text modify info 6">
    Вы не можете изменять эти объекты через границу региона
  </panel.string>
  <panel.string
             name="text modify warning">
                Этот объект содержит объединенные части
            </panel.string>
            <panel.string
             name="Cost Default">
                Цена: L$
            </panel.string>
            <panel.string
             name="Cost Total">
                Всего: L$
            </panel.string>
            <panel.string
             name="Cost Per Unit">
                Цена за: L$
            </panel.string>
            <panel.string
             name="Cost Mixed">
                Смешанная цена
            </panel.string>
            <panel.string
             name="Sale Mixed">
                Смешанная продажа
            </panel.string>
    <button
     follows="top|left"
     height="24"
     image_hover_unselected="BackButton_Over"
     image_pressed="BackButton_Press"
     image_unselected="BackButton_Off"
     layout="topleft"
     left="8"
     name="back_btn"
     tab_stop="false"
     top="0"
     width="30"
     use_draw_context_alpha="false" />
        <text
     follows="top|left|right"
     font="SansSerifHuge"
     height="26"
     layout="topleft"
     left_pad="10"
     name="title"
     text_color="LtGray"
     top="0"
     use_ellipses="true"
     value="Профиль объекта"
     right="-10" />
	    <text
     follows="top|left|right"
     height="13"
     layout="topleft"
     left="45"
     name="where"
     text_color="LtGray_50"
     value="(в мире)"
     right="-10" />
    <scroll_container
     color="SL-Background"
     follows="all"
     layout="topleft"
     left="9"
     name="item_profile_scroll"
     opaque="true"
     height="490"
     width="313"
     top="45">
	<panel
         follows="left|top|right"
         height="490"
         label=""
         layout="topleft"
         left="10"
         help_topic=""
         name="properties_panel"
         top="45"
         right="-10"
   background_visible="true"
   bg_alpha_color="SL-Background">
	    	    <text
		     type="string"
		     length="1"
		     follows="left|top"
		     height="10"
		     layout="topleft"
		     left="5"
             name="Name:"
		     top="10"
		     width="78">
	        Имя:
	    </text>
	    <line_editor
		     border_style="line"
		     border_thickness="1"
	    	 follows="left|top|right"
		     height="20"
		     layout="topleft"
	    	 left_delta="78"
		     max_length_bytes="63"
             name="Object Name"
	    	 top_delta="0"
		     width="225" />
	    <text
	    type="string"
	    length="1"
	    follows="left|top"
	    height="10"
	    layout="topleft"
	    left="5"
             name="Description:"
	    top_pad="10"
	    width="78">
	        Описание:
	    </text>
            <line_editor
	     border_style="line"
    	     border_thickness="1"
             follows="left|top|right"
             height="23"
             layout="topleft"
             name="Object Description"
             select_on_focus="true"
    		 left_delta="78"
		     max_length_bytes="127"
	    	 top_delta="-5"
	    	 width="225"/>
	    <text
		     type="string"
		     length="1"
		     follows="left|top"
		     height="23"
		     layout="topleft"
    		 left="5"
		 name="CreatorNameLabel"
		  top_pad="12"
		     width="78">
	        Создатель:
    	</text>
	    <text
		     type="string"
     follows="left|right|top"
     font="SansSerifSmall"
     height="15"
     layout="topleft"
     left_pad="0"
             name="Creator Name"
		     top_delta="0"
		     translate="false"
         use_ellipses="true" 
		     width="225">
	        (загрузка ...)
	     </text>
	    <text
			 type="string"
			 length="1"
			 follows="left|top"
			 height="23"
			layout="topleft"
			left="5"
			name="Owner:"
			top_pad="15"
			 width="78">
			    Владелец:
	     </text>
	     <text
			    type="string"
			    follows="left|right|top"
			    font="SansSerifSmall"
			    height="15"
			    layout="topleft"
			    left_pad="0"
			    name="Owner Name"
			    top_delta="0"
			    translate="false"
          use_ellipses="true" 
			    width="225">
			    (загрузка ...)
	     </text>
	    	    <text
			 type="string"
			 length="1"
			 follows="left|top"
			 height="23"
			 layout="topleft"
			 left="5"
			name="Group_label"
			top_pad="15"
			width="78">
			    Группа:
	     </text>
      		<button
			 follows="top|left"
			 height="10"
			 image_disabled="Activate_Checkmark"
			 image_selected="Activate_Checkmark"
			 image_unselected="Activate_Checkmark"
			 image_color="White_50"
			 layout="topleft"
			 left_pad="0"
			 top_delta="0"
			 name="button set group"
			 tab_stop="false"
			 tool_tip="Выберите группу для передачи ей прав доступа к объекту"
			 width="10" />
            <name_box
             follows="left|top"
             height="18"
             initial_value="Загрузка..."
             layout="topleft"
             left_pad="5"
             top_delta="-1"
             name="Group Name Proxy"
             width="150" />
            <button
             follows="top|left"
             height="23"
             label="Передать"
             label_selected="Передать"
             layout="topleft"
             name="button deed"
             top_pad="0"
             left="81"
             tool_tip="В результате сделки объект передается группе, при этом права на него будут соответствовать правам следующего владельца. Переданный группе объект может передаваться должностным лицом группы."
             width="100" />
            <text
             type="string"
             length="1"
             follows="left|top"
             height="9"
             layout="topleft"
             top_pad="5"
             left="5"
             name="label click action"
             width="280">
                При нажатии:
            </text>
            <combo_box
             follows="left|top"
             height="23"
             layout="topleft"
             name="clickaction"
             width="168"
             left="81">
                <combo_box.item
                 label="Коснуться (по умолчанию)"
                 name="Touch/grab(default)"
          value="Touch" />
                <combo_box.item
                 label="Сесть на объект"
                 name="Sitonobject"
          value="Sit" />
                <combo_box.item
                 label="Купить объект"
                 name="Buyobject"
          value="Buy" />
                <combo_box.item
                 label="Заплатить объекту"
                 name="Payobject"
          value="Pay" />
                <combo_box.item
                 label="Открыть"
                 name="Open"
                 value="Open" />
       <combo_box.item
          label="Приблизить"
          name="Zoom"
          value="Zoom" />
            </combo_box>
	 <panel
         border="false"
         follows="left|top"
         layout="topleft"
         mouse_opaque="false"
         background_visible="true"
         bg_alpha_color="SL-Background_Light"
         name="perms_inv"
         left="0"
         top_pad="15"
         height="135"
         width="303">
	  <text
             type="string"
             length="1"
          left="5"
             top_pad="15"
             text_color="EmphasisColor"
	     height="15"
             follows="left|top|right"
             layout="topleft"
             name="perm_modify"
             width="280">
                Вы можете изменять этот объект
            </text>
	  	    <text
			 type="string"
			 length="1"
			 follows="left|top"
			 height="16"
			 layout="topleft"
			 left="10"
               name="Anyone can:"
			 top_pad="8"
			 width="100">
			Все:
	    </text>
	    <check_box
			 height="18"
			 label="Копировать"
			 layout="topleft"
			 left_pad="0"
             name="checkbox allow everyone copy"
			 top_delta="-2"
			 width="90" />
	    <check_box
             height="18"
             label="Перемещать"
             layout="topleft"
             name="checkbox allow everyone move"
			 left_pad="0"
             width="150" />
	       	<text
			 type="string"
			 length="1"
			 follows="left|top"
			 height="16"
			 layout="topleft"
			 left="10"
			 name="GroupLabel"
			 top_pad="8"
			 width="100">
			Группа:
    	</text>
			    <check_box
			 height="18"
			 label="Поделиться"
			 layout="topleft"
			 left_pad="90"
			 top_delta="-2"
             name="checkbox share with group"
			 tool_tip="Позволить всем участникам выбранной группы получить установленные вам права на этот объект. Для включения ролевых ограничений необходимо произвести сделку."
			 width="150" />
	    	    <text
			 type="string"
			 length="1"
			 follows="left|top"
			 height="16"
			 layout="topleft"
			 left="10"
			 name="NextOwnerLabel"
			 top_pad="8"
			 width="200"
			 word_wrap="true">
			Следующий владелец:
	    </text>
	    <check_box
			 height="18"
			 label="Изменять"
			 layout="topleft"
			 left="20"
			 top_pad="0"
             name="checkbox next owner can modify"
			 width="90" />
	    <check_box
			 height="18"
			 label="Копировать"
			 layout="topleft"
			 left_pad="0"
             name="checkbox next owner can copy"
			 width="90" />
	    <check_box
			 height="18"
			 label="Передать"
			 layout="topleft"
			 left_pad="0"
             name="checkbox next owner can transfer"
			 tool_tip="Следующий владелец может отдать или перепродать объект"
			 width="106" />
	    </panel>
	    <check_box
			 height="23"
			 label="Для продажи"
			 layout="topleft"
			 left="20"
             name="checkbox for sale"
			 top_pad="10"
			 width="100" />
		<combo_box
			 height="23"
			 left_pad="0"
			 layout="topleft"
			 follows="left|top"
            name="sale type"
			 width="170">
        <combo_box.item
           name="Copy"
           label="Копия"
           value="2" />
        <combo_box.item
           name="Contents"
           label="Содержимое"
           value="3" />
        <combo_box.item
           name="Original"
           label="Оригинал"
           value="1" />
	    </combo_box>
		<spinner
        follows="left|top"
        decimal_digits="0"
        increment="1"
        top_pad="10"
        left="120"
        control_name="Edit Cost"
        name="Edit Cost"
        label="Цена: L$"
        label_width="65"
        width="150"
        min_val="1"
        height="20"
        max_val="999999999" />
      <check_box
	   height="20"
	   width="110"
	   top_pad="6"
	   label="Показать в поиске"
       layout="topleft"
	   left="120"
       name="search_check"
       tool_tip="Показывать объект в результатах поиска" />
            <text
             type="string"
        follows="left|top"
        name="pathfinding_attributes_label"
        top_pad="6"
        width="150"
        left="5">
      Атрибуты поиска пути:
    </text>
    <text
        type="string"
        follows="left|top"
             text_color="EmphasisColor"
        name="pathfinding_attributes_value"
        width="130"
        word_wrap="false"
        left_pad="0">
    </text>
    <text
        type="string"
        text_color="EmphasisColor"
             length="1"
        top_pad="10"
             follows="left|top"
             layout="topleft"
             left="10"
             name="B:"
             height="10"
             width="50">
                B:
            </text>
            <text
             type="string"
             text_color="White"
             length="1"
             follows="left|top"
             layout="topleft"
             left_pad="0"
             name="O:"
             height="10"
             width="50">
                O:
            </text>
            <text
             type="string"
             text_color="EmphasisColor"
             length="1"
             follows="left|top"
             layout="topleft"
             left_pad="0"
             name="G:"
             height="10"
             width="50">
                G:
            </text>
            <text
             type="string"
             text_color="White"
             length="1"
             follows="left|top"
             left_pad="0"
             layout="topleft"
             name="E:"
             height="10"
             width="50">
                E:
            </text>
            <text
             type="string"
             text_color="EmphasisColor"
             length="1"
             follows="left|top"
             layout="topleft"
             left_pad="0"
             name="N:"
             height="10"
             width="50">
                N:
            </text>
            <text
             type="string"
             text_color="White"
             length="1"
             follows="left|top"
             layout="topleft"
             left_pad="0"
             name="F:"
             height="10"
             width="50">
                F:
            </text>
		</panel>
	</scroll_container>
      <layout_stack
		  follows="bottom|left|right"
		  height="28"
		  layout="topleft"
		  left="5"
		  name="buttons_ls"
		  orientation="horizontal"
		  width="311">
      <layout_panel
	  follows="bottom|left"
       auto_resize="false"
       height="25"
       layout="topleft"
       name="open_btn_panel"
       width="73">
                <button
		     follows="top|left|right"
		     height="23"
		     label="Открыть"
             auto_resize="true"
		     layout="topleft"
		     name="open_btn"
		     width="73" />
      </layout_panel>
      <layout_panel
	  follows="bottom|left"
       auto_resize="false"
       height="25"
       left_pad="5"
       layout="topleft"
       name="pay_btn_panel"
       width="73">
	          <button
		     follows="top|left|right"
		     height="23"
		     label="Заплатить"
		     layout="topleft"
		     name="pay_btn"
		     width="73" />
      </layout_panel>
      <layout_panel
	  follows="bottom|left"
       auto_resize="false"
       height="25"
       left_pad="5"
       layout="topleft"
       name="buy_btn_panel"
       width="73">
	          <button
		     follows="top|left|right"
		     height="23"
		     label="Купить"
		     layout="topleft"
		     name="buy_btn"
		     width="73" />
      </layout_panel>
      <layout_panel
	  follows="bottom|left"
       auto_resize="false"
       height="25"
       left_pad="5"
       layout="topleft"
       name="details_btn_panel"
       width="74">
                <button
		     follows="top|left|right"
		     height="23"
		     label="Подробности"
		     layout="topleft"
		     name="details_btn"
		     width="74" />

	    </layout_panel>
      </layout_stack>
=======
<?xml version="1.0" encoding="utf-8" standalone="yes"?>
<panel name="object properties" title="Профиль объекта">
	<panel.string name="text deed continued">Сделка</panel.string>
	<panel.string name="text deed">Сделка</panel.string>
	<panel.string name="text modify info 1">Этот объект можно изменять</panel.string>
	<panel.string name="text modify info 2">Эти объекты можно изменять</panel.string>
	<panel.string name="text modify info 3">Этот объект нельзя изменять</panel.string>
	<panel.string name="text modify info 4">Эти объекты нельзя изменять</panel.string>
	<panel.string name="text modify info 5">Этот объект нельзя изменять через границу региона</panel.string>
	<panel.string name="text modify info 6">Эти объекты нельзя изменять через границу региона</panel.string>
	<panel.string name="text modify warning">Этот объект содержит объединенные части</panel.string>
	<panel.string name="Cost Default">Цена: L$</panel.string>
	<panel.string name="Cost Total">Итоговая цена: L$</panel.string>
	<panel.string name="Cost Per Unit">Цена за: L$</panel.string>
	<panel.string name="Cost Mixed">Смешанная цена</panel.string>
	<panel.string name="Sale Mixed">Смешанная продажа</panel.string>
	<text name="title" value="Профиль объекта"/>
	<text name="where" value="(в мире)"/>
	<panel label="" name="properties_panel">
		<text name="Name:">Название:</text>
		<text name="Description:">Описание:</text>
		<text name="CreatorNameLabel">Создатель:</text>
		<text name="Owner:">Владелец:</text>
		<text name="Group_label">Группа:</text>
		<button name="button set group" tool_tip="Выберите группу для передачи ей прав доступа к объекту"/>
		<name_box initial_value="Загрузка..." name="Group Name Proxy"/>
		<button label="Сделка" label_selected="Сделка" name="button deed" tool_tip="В результате сделки объект передается группе, при этом права на него будут соответствовать правам следующего владельца. Переданный группе объект может передаваться должностным лицом группы."/>
		<text name="label click action">Действие по щелчку:</text>
		<combo_box name="clickaction">
			<combo_box.item label="Коснуться (по умолчанию)" name="Touch/grab(default)"/>
			<combo_box.item label="Сесть на объект" name="Sitonobject"/>
			<combo_box.item label="Купить объект" name="Buyobject"/>
			<combo_box.item label="Заплатить за объект" name="Payobject"/>
			<combo_box.item label="Открыть" name="Open"/>
			<combo_box.item label="Приблизить" name="Zoom"/>
		</combo_box>
		<panel name="perms_inv">
			<text name="perm_modify">Этот объект можно изменять</text>
			<text name="Anyone can:">Все:</text>
			<check_box label="Копировать" name="checkbox allow everyone copy"/>
			<check_box label="Переместить" name="checkbox allow everyone move"/>
			<text name="GroupLabel">Группа:</text>
			<check_box label="Поделиться" name="checkbox share with group" tool_tip="Позволить всем участникам выбранной группы получить установленные вам права на этот объект. Для включения ролевых ограничений необходимо произвести сделку."/>
			<text name="NextOwnerLabel">Следующий владелец:</text>
			<check_box label="Изменять" name="checkbox next owner can modify"/>
			<check_box label="Копировать" name="checkbox next owner can copy"/>
			<check_box label="Передать" name="checkbox next owner can transfer" tool_tip="Следующий владелец может отдать или перепродать объект"/>
		</panel>
		<check_box label="Для продажи" name="checkbox for sale"/>
		<combo_box name="sale type">
			<combo_box.item label="Копировать" name="Copy"/>
			<combo_box.item label="Контент" name="Contents"/>
			<combo_box.item label="Оригинал" name="Original"/>
		</combo_box>
		<spinner label="Цена: L$" name="Edit Cost"/>
		<check_box label="Показать в результатах поиска" name="search_check" tool_tip="Показывать объект в результатах поиска"/>
		<text name="pathfinding_attributes_label">Атрибуты поиска пути:</text>
		<text name="B:">Н:</text>
		<text name="O:">O:</text>
		<text name="G:">G:</text>
		<text name="E:">В:</text>
		<text name="N:">С:</text>
		<text name="F:">F:</text>
	</panel>
	<panel name="button_panel">
		<button label="Открыть" name="open_btn"/>
		<button label="Заплатить" name="pay_btn"/>
		<button label="Купить" name="buy_btn"/>
		<button label="Подробности" name="details_btn"/>
	</panel>
>>>>>>> f155f400
</panel><|MERGE_RESOLUTION|>--- conflicted
+++ resolved
@@ -1,643 +1,3 @@
-<<<<<<< HEAD
-<?xml version="1.0" encoding="utf-8" standalone="yes" ?>
-<panel
-	 height="570"
-	 layout="topleft"
-	 name="object properties"
-	 help_topic="object_properties"
-	 title="Object Profile"
-    follows="all"
-	 width="333">
-	 <panel.string
-	  name="text deed continued">
-		Сделка
-	 </panel.string>
-	<panel.string
-	 name="text deed">
-		Сделка
-	</panel.string>
-            <panel.string
-             name="text modify info 1">
-                Вы можете изменять этот объект
-            </panel.string>
-            <panel.string
-             name="text modify info 2">
-                Вы можете изменять эти объекты
-            </panel.string>
-            <panel.string
-             name="text modify info 3">
-                Вы не можете изменять этот объект
-            </panel.string>
-            <panel.string
-             name="text modify info 4">
-                Вы не можете изменять эти объекты
-            </panel.string>
-            <panel.string
-      name="text modify info 5">
-    Вы не можете изменять этот объект через границу региона
-  </panel.string>
-  <panel.string
-      name="text modify info 6">
-    Вы не можете изменять эти объекты через границу региона
-  </panel.string>
-  <panel.string
-             name="text modify warning">
-                Этот объект содержит объединенные части
-            </panel.string>
-            <panel.string
-             name="Cost Default">
-                Цена: L$
-            </panel.string>
-            <panel.string
-             name="Cost Total">
-                Всего: L$
-            </panel.string>
-            <panel.string
-             name="Cost Per Unit">
-                Цена за: L$
-            </panel.string>
-            <panel.string
-             name="Cost Mixed">
-                Смешанная цена
-            </panel.string>
-            <panel.string
-             name="Sale Mixed">
-                Смешанная продажа
-            </panel.string>
-    <button
-     follows="top|left"
-     height="24"
-     image_hover_unselected="BackButton_Over"
-     image_pressed="BackButton_Press"
-     image_unselected="BackButton_Off"
-     layout="topleft"
-     left="8"
-     name="back_btn"
-     tab_stop="false"
-     top="0"
-     width="30"
-     use_draw_context_alpha="false" />
-        <text
-     follows="top|left|right"
-     font="SansSerifHuge"
-     height="26"
-     layout="topleft"
-     left_pad="10"
-     name="title"
-     text_color="LtGray"
-     top="0"
-     use_ellipses="true"
-     value="Профиль объекта"
-     right="-10" />
-	    <text
-     follows="top|left|right"
-     height="13"
-     layout="topleft"
-     left="45"
-     name="where"
-     text_color="LtGray_50"
-     value="(в мире)"
-     right="-10" />
-    <scroll_container
-     color="SL-Background"
-     follows="all"
-     layout="topleft"
-     left="9"
-     name="item_profile_scroll"
-     opaque="true"
-     height="490"
-     width="313"
-     top="45">
-	<panel
-         follows="left|top|right"
-         height="490"
-         label=""
-         layout="topleft"
-         left="10"
-         help_topic=""
-         name="properties_panel"
-         top="45"
-         right="-10"
-   background_visible="true"
-   bg_alpha_color="SL-Background">
-	    	    <text
-		     type="string"
-		     length="1"
-		     follows="left|top"
-		     height="10"
-		     layout="topleft"
-		     left="5"
-             name="Name:"
-		     top="10"
-		     width="78">
-	        Имя:
-	    </text>
-	    <line_editor
-		     border_style="line"
-		     border_thickness="1"
-	    	 follows="left|top|right"
-		     height="20"
-		     layout="topleft"
-	    	 left_delta="78"
-		     max_length_bytes="63"
-             name="Object Name"
-	    	 top_delta="0"
-		     width="225" />
-	    <text
-	    type="string"
-	    length="1"
-	    follows="left|top"
-	    height="10"
-	    layout="topleft"
-	    left="5"
-             name="Description:"
-	    top_pad="10"
-	    width="78">
-	        Описание:
-	    </text>
-            <line_editor
-	     border_style="line"
-    	     border_thickness="1"
-             follows="left|top|right"
-             height="23"
-             layout="topleft"
-             name="Object Description"
-             select_on_focus="true"
-    		 left_delta="78"
-		     max_length_bytes="127"
-	    	 top_delta="-5"
-	    	 width="225"/>
-	    <text
-		     type="string"
-		     length="1"
-		     follows="left|top"
-		     height="23"
-		     layout="topleft"
-    		 left="5"
-		 name="CreatorNameLabel"
-		  top_pad="12"
-		     width="78">
-	        Создатель:
-    	</text>
-	    <text
-		     type="string"
-     follows="left|right|top"
-     font="SansSerifSmall"
-     height="15"
-     layout="topleft"
-     left_pad="0"
-             name="Creator Name"
-		     top_delta="0"
-		     translate="false"
-         use_ellipses="true" 
-		     width="225">
-	        (загрузка ...)
-	     </text>
-	    <text
-			 type="string"
-			 length="1"
-			 follows="left|top"
-			 height="23"
-			layout="topleft"
-			left="5"
-			name="Owner:"
-			top_pad="15"
-			 width="78">
-			    Владелец:
-	     </text>
-	     <text
-			    type="string"
-			    follows="left|right|top"
-			    font="SansSerifSmall"
-			    height="15"
-			    layout="topleft"
-			    left_pad="0"
-			    name="Owner Name"
-			    top_delta="0"
-			    translate="false"
-          use_ellipses="true" 
-			    width="225">
-			    (загрузка ...)
-	     </text>
-	    	    <text
-			 type="string"
-			 length="1"
-			 follows="left|top"
-			 height="23"
-			 layout="topleft"
-			 left="5"
-			name="Group_label"
-			top_pad="15"
-			width="78">
-			    Группа:
-	     </text>
-      		<button
-			 follows="top|left"
-			 height="10"
-			 image_disabled="Activate_Checkmark"
-			 image_selected="Activate_Checkmark"
-			 image_unselected="Activate_Checkmark"
-			 image_color="White_50"
-			 layout="topleft"
-			 left_pad="0"
-			 top_delta="0"
-			 name="button set group"
-			 tab_stop="false"
-			 tool_tip="Выберите группу для передачи ей прав доступа к объекту"
-			 width="10" />
-            <name_box
-             follows="left|top"
-             height="18"
-             initial_value="Загрузка..."
-             layout="topleft"
-             left_pad="5"
-             top_delta="-1"
-             name="Group Name Proxy"
-             width="150" />
-            <button
-             follows="top|left"
-             height="23"
-             label="Передать"
-             label_selected="Передать"
-             layout="topleft"
-             name="button deed"
-             top_pad="0"
-             left="81"
-             tool_tip="В результате сделки объект передается группе, при этом права на него будут соответствовать правам следующего владельца. Переданный группе объект может передаваться должностным лицом группы."
-             width="100" />
-            <text
-             type="string"
-             length="1"
-             follows="left|top"
-             height="9"
-             layout="topleft"
-             top_pad="5"
-             left="5"
-             name="label click action"
-             width="280">
-                При нажатии:
-            </text>
-            <combo_box
-             follows="left|top"
-             height="23"
-             layout="topleft"
-             name="clickaction"
-             width="168"
-             left="81">
-                <combo_box.item
-                 label="Коснуться (по умолчанию)"
-                 name="Touch/grab(default)"
-          value="Touch" />
-                <combo_box.item
-                 label="Сесть на объект"
-                 name="Sitonobject"
-          value="Sit" />
-                <combo_box.item
-                 label="Купить объект"
-                 name="Buyobject"
-          value="Buy" />
-                <combo_box.item
-                 label="Заплатить объекту"
-                 name="Payobject"
-          value="Pay" />
-                <combo_box.item
-                 label="Открыть"
-                 name="Open"
-                 value="Open" />
-       <combo_box.item
-          label="Приблизить"
-          name="Zoom"
-          value="Zoom" />
-            </combo_box>
-	 <panel
-         border="false"
-         follows="left|top"
-         layout="topleft"
-         mouse_opaque="false"
-         background_visible="true"
-         bg_alpha_color="SL-Background_Light"
-         name="perms_inv"
-         left="0"
-         top_pad="15"
-         height="135"
-         width="303">
-	  <text
-             type="string"
-             length="1"
-          left="5"
-             top_pad="15"
-             text_color="EmphasisColor"
-	     height="15"
-             follows="left|top|right"
-             layout="topleft"
-             name="perm_modify"
-             width="280">
-                Вы можете изменять этот объект
-            </text>
-	  	    <text
-			 type="string"
-			 length="1"
-			 follows="left|top"
-			 height="16"
-			 layout="topleft"
-			 left="10"
-               name="Anyone can:"
-			 top_pad="8"
-			 width="100">
-			Все:
-	    </text>
-	    <check_box
-			 height="18"
-			 label="Копировать"
-			 layout="topleft"
-			 left_pad="0"
-             name="checkbox allow everyone copy"
-			 top_delta="-2"
-			 width="90" />
-	    <check_box
-             height="18"
-             label="Перемещать"
-             layout="topleft"
-             name="checkbox allow everyone move"
-			 left_pad="0"
-             width="150" />
-	       	<text
-			 type="string"
-			 length="1"
-			 follows="left|top"
-			 height="16"
-			 layout="topleft"
-			 left="10"
-			 name="GroupLabel"
-			 top_pad="8"
-			 width="100">
-			Группа:
-    	</text>
-			    <check_box
-			 height="18"
-			 label="Поделиться"
-			 layout="topleft"
-			 left_pad="90"
-			 top_delta="-2"
-             name="checkbox share with group"
-			 tool_tip="Позволить всем участникам выбранной группы получить установленные вам права на этот объект. Для включения ролевых ограничений необходимо произвести сделку."
-			 width="150" />
-	    	    <text
-			 type="string"
-			 length="1"
-			 follows="left|top"
-			 height="16"
-			 layout="topleft"
-			 left="10"
-			 name="NextOwnerLabel"
-			 top_pad="8"
-			 width="200"
-			 word_wrap="true">
-			Следующий владелец:
-	    </text>
-	    <check_box
-			 height="18"
-			 label="Изменять"
-			 layout="topleft"
-			 left="20"
-			 top_pad="0"
-             name="checkbox next owner can modify"
-			 width="90" />
-	    <check_box
-			 height="18"
-			 label="Копировать"
-			 layout="topleft"
-			 left_pad="0"
-             name="checkbox next owner can copy"
-			 width="90" />
-	    <check_box
-			 height="18"
-			 label="Передать"
-			 layout="topleft"
-			 left_pad="0"
-             name="checkbox next owner can transfer"
-			 tool_tip="Следующий владелец может отдать или перепродать объект"
-			 width="106" />
-	    </panel>
-	    <check_box
-			 height="23"
-			 label="Для продажи"
-			 layout="topleft"
-			 left="20"
-             name="checkbox for sale"
-			 top_pad="10"
-			 width="100" />
-		<combo_box
-			 height="23"
-			 left_pad="0"
-			 layout="topleft"
-			 follows="left|top"
-            name="sale type"
-			 width="170">
-        <combo_box.item
-           name="Copy"
-           label="Копия"
-           value="2" />
-        <combo_box.item
-           name="Contents"
-           label="Содержимое"
-           value="3" />
-        <combo_box.item
-           name="Original"
-           label="Оригинал"
-           value="1" />
-	    </combo_box>
-		<spinner
-        follows="left|top"
-        decimal_digits="0"
-        increment="1"
-        top_pad="10"
-        left="120"
-        control_name="Edit Cost"
-        name="Edit Cost"
-        label="Цена: L$"
-        label_width="65"
-        width="150"
-        min_val="1"
-        height="20"
-        max_val="999999999" />
-      <check_box
-	   height="20"
-	   width="110"
-	   top_pad="6"
-	   label="Показать в поиске"
-       layout="topleft"
-	   left="120"
-       name="search_check"
-       tool_tip="Показывать объект в результатах поиска" />
-            <text
-             type="string"
-        follows="left|top"
-        name="pathfinding_attributes_label"
-        top_pad="6"
-        width="150"
-        left="5">
-      Атрибуты поиска пути:
-    </text>
-    <text
-        type="string"
-        follows="left|top"
-             text_color="EmphasisColor"
-        name="pathfinding_attributes_value"
-        width="130"
-        word_wrap="false"
-        left_pad="0">
-    </text>
-    <text
-        type="string"
-        text_color="EmphasisColor"
-             length="1"
-        top_pad="10"
-             follows="left|top"
-             layout="topleft"
-             left="10"
-             name="B:"
-             height="10"
-             width="50">
-                B:
-            </text>
-            <text
-             type="string"
-             text_color="White"
-             length="1"
-             follows="left|top"
-             layout="topleft"
-             left_pad="0"
-             name="O:"
-             height="10"
-             width="50">
-                O:
-            </text>
-            <text
-             type="string"
-             text_color="EmphasisColor"
-             length="1"
-             follows="left|top"
-             layout="topleft"
-             left_pad="0"
-             name="G:"
-             height="10"
-             width="50">
-                G:
-            </text>
-            <text
-             type="string"
-             text_color="White"
-             length="1"
-             follows="left|top"
-             left_pad="0"
-             layout="topleft"
-             name="E:"
-             height="10"
-             width="50">
-                E:
-            </text>
-            <text
-             type="string"
-             text_color="EmphasisColor"
-             length="1"
-             follows="left|top"
-             layout="topleft"
-             left_pad="0"
-             name="N:"
-             height="10"
-             width="50">
-                N:
-            </text>
-            <text
-             type="string"
-             text_color="White"
-             length="1"
-             follows="left|top"
-             layout="topleft"
-             left_pad="0"
-             name="F:"
-             height="10"
-             width="50">
-                F:
-            </text>
-		</panel>
-	</scroll_container>
-      <layout_stack
-		  follows="bottom|left|right"
-		  height="28"
-		  layout="topleft"
-		  left="5"
-		  name="buttons_ls"
-		  orientation="horizontal"
-		  width="311">
-      <layout_panel
-	  follows="bottom|left"
-       auto_resize="false"
-       height="25"
-       layout="topleft"
-       name="open_btn_panel"
-       width="73">
-                <button
-		     follows="top|left|right"
-		     height="23"
-		     label="Открыть"
-             auto_resize="true"
-		     layout="topleft"
-		     name="open_btn"
-		     width="73" />
-      </layout_panel>
-      <layout_panel
-	  follows="bottom|left"
-       auto_resize="false"
-       height="25"
-       left_pad="5"
-       layout="topleft"
-       name="pay_btn_panel"
-       width="73">
-	          <button
-		     follows="top|left|right"
-		     height="23"
-		     label="Заплатить"
-		     layout="topleft"
-		     name="pay_btn"
-		     width="73" />
-      </layout_panel>
-      <layout_panel
-	  follows="bottom|left"
-       auto_resize="false"
-       height="25"
-       left_pad="5"
-       layout="topleft"
-       name="buy_btn_panel"
-       width="73">
-	          <button
-		     follows="top|left|right"
-		     height="23"
-		     label="Купить"
-		     layout="topleft"
-		     name="buy_btn"
-		     width="73" />
-      </layout_panel>
-      <layout_panel
-	  follows="bottom|left"
-       auto_resize="false"
-       height="25"
-       left_pad="5"
-       layout="topleft"
-       name="details_btn_panel"
-       width="74">
-                <button
-		     follows="top|left|right"
-		     height="23"
-		     label="Подробности"
-		     layout="topleft"
-		     name="details_btn"
-		     width="74" />
-
-	    </layout_panel>
-      </layout_stack>
-=======
 <?xml version="1.0" encoding="utf-8" standalone="yes"?>
 <panel name="object properties" title="Профиль объекта">
 	<panel.string name="text deed continued">Сделка</panel.string>
@@ -708,5 +68,4 @@
 		<button label="Купить" name="buy_btn"/>
 		<button label="Подробности" name="details_btn"/>
 	</panel>
->>>>>>> f155f400
 </panel>