--- conflicted
+++ resolved
@@ -83,13 +83,8 @@
 				<combo_box.item label="Заплатить за объект" name="Payobject"/>
 				<combo_box.item label="Открыть" name="Open"/>
 				<combo_box.item label="Приблизить" name="Zoom"/>
-<<<<<<< HEAD
-				<combo_box.item label="Игнорировать объект" name="Ignoreobject"/>
-				<combo_box.item label="Нет" name="None"/>
-=======
 				<combo_box.item label="Нет" name="None"/>
 				<combo_box.item label="Игнорировать объект" name="Ignoreobject"/>
->>>>>>> 1a8a5404
 			</combo_box>
 			<panel name="perms_inv">
 				<text name="perm_modify">
