<?xml version="1.0" encoding="utf-8" standalone="yes"?>
<menu name="Popup">
	<menu_item_call label="Создать список" name="Marketplace Create Listing"/>
	<menu_item_call label="Связать список" name="Marketplace Associate Listing"/>
	<menu_item_call label="Получить (обновить) список" name="Marketplace Get Listing"/>
	<menu_item_call label="Проверка на ошибки" name="Marketplace Check Listing"/>
	<menu_item_call label="Изменить список" name="Marketplace Edit Listing"/>
	<menu_item_call label="Опубликовать" name="Marketplace List"/>
	<menu_item_call label="Отменить публикацию" name="Marketplace Unlist"/>
	<menu_item_call label="Активировать" name="Marketplace Activate"/>
	<menu_item_call label="Деактивировать" name="Marketplace Deactivate"/>
	<menu_item_call label="Поделиться" name="Share"/>
	<menu_item_call label="Открыть" name="Task Open"/>
	<menu_item_call label="Проиграть" name="Task Play"/>
	<menu_item_call label="Свойства" name="Task Properties"/>
	<menu_item_call label="Переименовать" name="Task Rename"/>
	<menu_item_call label="Удалить" name="Task Remove"/>
	<menu_item_call label="Очистить корзину" name="Empty Trash"/>
	<menu_item_call label="Очистить 'Найденные вещи'" name="Empty Lost And Found"/>
	<menu_item_call label="Новая папка" name="New Folder"/>
	<menu_item_call label="Новый комплект одежды" name="New Outfit"/>
	<menu_item_call label="Новый скрипт" name="New Script"/>
	<menu_item_call label="Новая заметка" name="New Note"/>
	<menu_item_call label="Новый жест" name="New Gesture"/>
	<menu_item_call label="Новый материал" name="New Material"/>
	<menu label="Новая одежда" name="New Clothes">
		<menu_item_call label="Новая рубашка" name="New Shirt"/>
		<menu_item_call label="Новые штаны" name="New Pants"/>
		<menu_item_call label="Новая обувь" name="New Shoes"/>
		<menu_item_call label="Новые носки" name="New Socks"/>
		<menu_item_call label="Новая куртка" name="New Jacket"/>
		<menu_item_call label="Новая юбка" name="New Skirt"/>
		<menu_item_call label="Новые перчатки" name="New Gloves"/>
		<menu_item_call label="Новая майка" name="New Undershirt"/>
		<menu_item_call label="Новые трусы" name="New Underpants"/>
		<menu_item_call label="Новая альфа" name="New Alpha Mask"/>
		<menu_item_call label="Новая татуировка" name="New Tattoo"/>
		<menu_item_call label="Новый универсальный" name="New Universal"/>
		<menu_item_call label="Новая физика" name="New Physics"/>
	</menu>
	<menu label="Новая часть тела" name="New Body Parts">
		<menu_item_call label="Новая фигура" name="New Shape"/>
		<menu_item_call label="Новая кожа" name="New Skin"/>
		<menu_item_call label="Новые волосы" name="New Hair"/>
		<menu_item_call label="Новые глаза" name="New Eyes"/>
	</menu>
	<menu label="Новые Настройки" name="New Settings">
		<menu_item_call label="Новое Небо" name="New Sky"/>
		<menu_item_call label="Новая Вода" name="New Water"/>
		<menu_item_call label="Новый Цикл дня" name="New Day Cycle"/>
	</menu>
	<menu label="Использовать для" name="upload_def">
		<menu_item_call label="загрузок Изображений" name="Image uploads"/>
		<menu_item_call label="загрузок Звуков" name="Sound uploads"/>
		<menu_item_call label="загрузок Анимаций" name="Animation uploads"/>
		<menu_item_call label="загрузок Моделей" name="Model uploads"/>
		<menu_item_call label="загрузок Материалов PBR" name="PBR uploads"/>
	</menu>
	<menu label="Изменить тип" name="Change Type">
		<menu_item_call label="По умолчанию" name="Default"/>
		<menu_item_call label="Перчатки" name="Gloves"/>
		<menu_item_call label="Куртка" name="Jacket"/>
		<menu_item_call label="Штаны" name="Pants"/>
		<menu_item_call label="Фигура" name="Shape"/>
		<menu_item_call label="Обувь" name="Shoes"/>
		<menu_item_call label="Рубашка" name="Shirt"/>
		<menu_item_call label="Юбка" name="Skirt"/>
		<menu_item_call label="Трусы" name="Underpants"/>
		<menu_item_call label="Майка" name="Undershirt"/>
	</menu>
	<menu_item_call label="Телепорт" name="Landmark Open"/>
	<menu_item_call label="Проиграть" name="Animation Open"/>
	<menu_item_call label="Проиграть" name="Sound Open"/>
<<<<<<< HEAD
	<menu_item_call label="Заменить комплект одежды" name="Replace Outfit"/>
	<menu_item_call label="Добавить в комплект одежды" name="Add To Outfit"/>
	<menu_item_call label="Создать элементы" name="Wear Items"/>
	<menu_item_call label="Удалить из комплекта одежды" name="Remove From Outfit"/>
=======
	<menu_item_call label="Переодеться (сменить костюм)" name="Replace Outfit"/>
	<menu_item_call label="Надеть (добавить в костюм)" name="Add To Outfit"/>
	<menu_item_call label="Надеть элементы" name="Wear Items"/>
	<menu_item_call label="Снять (убрать из костюма)" name="Remove From Outfit"/>
>>>>>>> 31dd2fb6
	<menu_item_call label="Копировать список в буфер" name="Copy outfit list to clipboard"/>
	<menu_item_call label="Найти оригинал" name="Find Original"/>
	<menu_item_call label="Удалить объект" name="Purge Item"/>
	<menu_item_call label="Восстановить объект" name="Restore Item"/>
	<menu_item_call label="Открыть" name="Open"/>
	<menu_item_call label="Открыть оригинал" name="Open Original"/>
	<menu_item_call label="Свойства" name="Properties"/>
	<menu_item_call label="Переименовать" name="Rename"/>
	<menu_item_call label="Изображение..." name="thumbnail"/>
	<menu_item_call label="Защитить папку" name="ProtectFolder"/>
	<menu_item_call label="Снять защиту папки" name="UnprotectFolder"/>
	<menu_item_call label="Перезагрузить папку" name="ReloadFolder"/>
	<menu_item_call label="Копировать идентификатор UUID" name="Copy Asset UUID"/>
	<menu_item_call label="Возврат к последней позиции" name="Restore to Last Position"/>
	<menu_item_call label="Показать в главной панели" name="Show in Main Panel"/>
	<menu_item_call label="Показать в новом окне" name="Show in new Window"/>
	<menu_item_call label="Открыть" name="open_in_current_window"/>
	<menu_item_call label="Открыть в новом окне" name="open_in_new_window"/>
	<menu_item_call label="Копировать" name="Copy"/>
	<menu_item_call label="Вырезать" name="Cut"/>
	<menu_item_call label="Вставить" name="Paste"/>
	<menu_item_call label="Вставить как ссылку" name="Paste As Link"/>
	<menu_item_call label="Найти все ссылки" name="Find Links"/>
	<menu_item_call label="Заменить ссылки" name="Replace Links"/>
	<menu_item_call label="Удалить" name="Delete"/>
	<menu_item_call label="Очистить неработающие ссылки" name="Cleanup broken Links"/>
	<menu_item_call label="Переместить в папку по умолчанию" name="Move to Default Folder"/>
	<menu_item_call label="Переместить в 'Потерянное и найденное'" name="Move to Lost And Found"/>
	<menu_item_call label="Удалить системную папку" name="Delete System Folder"/>
	<menu_item_call label="Создать папку из выбранных" name="New folder from selected"/>
	<menu_item_call label="Разгруппировать элементы папки" name="Ungroup folder items"/>
	<menu_item_call label="Начать конференц чат" name="Conference Chat Folder"/>
	<menu_item_call label="Проиграть" name="Sound Play"/>
	<menu_item_call label="Копировать SLurl" name="url_copy"/>
	<menu_item_call label="О месте" name="About Landmark"/>
	<menu_item_call label="Показать на карте" name="show_on_map"/>
	<menu_item_call label="Проиграть публично" name="Animation Play"/>
	<menu_item_call label="Проиграть для себя" name="Animation Audition"/>
	<menu_item_call label="Отправить ЛС" name="Send Instant Message"/>
	<menu_item_call label="Предложить телепорт" name="Offer Teleport..."/>
	<menu_item_call label="Попросить телепорт" name="Request Teleport..."/>
	<menu_item_call label="Начать конференц чат" name="Conference Chat"/>
	<menu_item_call label="Активировать" name="Activate"/>
	<menu_item_call label="Деактивировать" name="Deactivate"/>
	<menu_item_call label="Сохранить как" name="Save As"/>
	<menu_item_call label="Сохранить в" name="Save Selected As"/>
	<menu_item_call label="Надеть" name="Wearable And Object Wear"/>
	<menu_item_call label="Добавить" name="Wearable Add"/>
	<menu label="Прикрепить к" name="Attach To"/>
	<menu label="Прикрепить на экран" name="Attach To HUD"/>
	<menu_item_call label="Коснуться" name="Attachment Touch"/>
	<menu_item_call label="Редактировать" name="Wearable Edit"/>
	<menu_item_call label="Обновить текстуру" name="Texture Refresh Attachment" />
	<menu_item_call label="Отделить от себя" name="Detach From Yourself"/>
	<menu_item_call label="Снять" name="Take Off"/>
	<menu_item_call name="Settings Apply Local" label="Применить только к себе"/>
	<menu_item_call name="Settings Apply Parcel" label="Применить к Участку"/>
	<menu_item_call label="Копировать в списки товаров торгового центра" name="Marketplace Copy"/>
	<menu_item_call label="Переместить в списки товаров торгового центра" name="Marketplace Move"/>
	<menu_item_call label="--нет опций--" name="--no options--"/>
</menu><|MERGE_RESOLUTION|>--- conflicted
+++ resolved
@@ -71,17 +71,10 @@
 	<menu_item_call label="Телепорт" name="Landmark Open"/>
 	<menu_item_call label="Проиграть" name="Animation Open"/>
 	<menu_item_call label="Проиграть" name="Sound Open"/>
-<<<<<<< HEAD
-	<menu_item_call label="Заменить комплект одежды" name="Replace Outfit"/>
-	<menu_item_call label="Добавить в комплект одежды" name="Add To Outfit"/>
-	<menu_item_call label="Создать элементы" name="Wear Items"/>
-	<menu_item_call label="Удалить из комплекта одежды" name="Remove From Outfit"/>
-=======
 	<menu_item_call label="Переодеться (сменить костюм)" name="Replace Outfit"/>
 	<menu_item_call label="Надеть (добавить в костюм)" name="Add To Outfit"/>
 	<menu_item_call label="Надеть элементы" name="Wear Items"/>
 	<menu_item_call label="Снять (убрать из костюма)" name="Remove From Outfit"/>
->>>>>>> 31dd2fb6
 	<menu_item_call label="Копировать список в буфер" name="Copy outfit list to clipboard"/>
 	<menu_item_call label="Найти оригинал" name="Find Original"/>
 	<menu_item_call label="Удалить объект" name="Purge Item"/>
