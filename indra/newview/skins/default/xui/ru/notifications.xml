<?xml version="1.0" encoding="utf-8"?>
<notifications>
	<global name="skipnexttime">
		Больше не показывать
	</global>
	<global name="skipnexttimesessiononly">
Не показывать мне это снова
(для текущей сессии)
	</global>
	<global name="alwayschoose">
		Всегда выбирать эту опцию
	</global>
	<global name="implicitclosebutton">
		Закрыть
	</global>
	<notification name="MissingAlert" label="Неизвестное уведомление" >
		Ваша версия [APP_NAME] не знает как отобразить только что полученное уведомление. Пожалуйста, проверьте, что у вас установлена последняя версия [APP_NAME].

Подробности ошибки: Уведомление с именем &quot;[_NAME]&quot; не найдено в файле notifications.xml.
	</notification>
	<notification name="FloaterNotFound">
		Ошибка окна: не удалось найти следующие элементы управления:

[CONTROLS]
	</notification>
	<notification name="TutorialNotFound">
		Обучающий материал в данный момент отсутствует
	</notification>
	<notification name="GenericAlert">
		[MESSAGE]
	</notification>
	<notification name="GenericAlertYesCancel">
		[MESSAGE]
		<usetemplate name="okcancelbuttons" notext="Отмена" yestext="Да"/>
	</notification>
	<notification name="GenericAlertOK">
		[MESSAGE]
	</notification>
	<notification name="BadInstallation">
		Произошла ошибка при обновлении [APP_NAME]. [http://get.secondlife.com Загрузите последнюю версию] клиента.
	</notification>
	<notification name="LoginFailedNoNetwork">
		Не удалось подключиться к [SECOND_LIFE_GRID].
    &quot;[DIAGNOSTIC]&quot;
Убедитесь, что подключение к интернету работает нормально.
	</notification>
	<notification name="MessageTemplateNotFound">
		Шаблон сообщения [PATH] не найден.
	</notification>
	<notification name="WearableSave">
		Сохранить изменения текущей части одежды / тела?
		<usetemplate canceltext="Отмена" name="yesnocancelbuttons" notext="Не сохранять" yestext="Сохранить"/>
	</notification>
	<notification name="ConfirmNoCopyToOutbox">
		У вас нет прав на копирование одного или нескольких элементов в Исходящие продавца. Вы можете их переместить или оставить тут.
		<usetemplate name="okcancelbuttons" notext="Не перемещать элемент(ы)" yestext="Переместить элемент(ы)"/>
	</notification>
	<notification name="OutboxFolderCreated">
		Новая папка была создана для каждого элемента, который вы передали в верхний уровнь вашего Исходящие продавца.
		<usetemplate ignoretext="В папке &quot;Исходящие продавца&quot; создана новая папка" name="okignore" yestext="OK"/>
	</notification>
	<notification name="OutboxImportComplete">
		Успешно

Все папки успешно отправлены в торговый центр.
		<usetemplate ignoretext="Все папки отправлены в торговый центр" name="okignore" yestext="OK"/>
	</notification>
	<notification name="OutboxImportHadErrors">
		Некоторые папки не перенесены

Ошибки при отправке некоторых папок в торговый центр. Эти папки остались в вашей папке &quot;Торговые исходящие&quot;.

Подробнее см. в [[MARKETPLACE_IMPORTS_URL] журнале ошибок].
	</notification>
	<notification name="OutboxImportFailed">
		Не удалось передать, ошибка: &quot;[ERROR_CODE]&quot;

Папки не отправлены в торговый центр из-за ошибки системы или сети.  Повторите попытку позже.
	</notification>
	<notification name="OutboxInitFailed">
		Не удалось инициализировать торговый центр, ошибка: &quot;[ERROR_CODE]&quot;

Не удалось инициализировать торговый центр из-за ошибки системы или сети.  Повторите попытку позже.
	</notification>
	<notification name="StockPasteFailed">
		Не удалось скопировать или переместить в папку запасов, ошибка:

        &quot;[ERROR_CODE]&quot;
	</notification>
	<notification name="MyOutfitsPasteFailed">
		Один или несколько предметов не могут быть использованы внутри "Комплектов"
	</notification>
	<notification name="MerchantPasteFailed">
		Не удалось скопировать или переместить в списки товаров торгового центра, ошибка:

        &quot;[ERROR_CODE]&quot;
	</notification>
	<notification name="MerchantTransactionFailed">
		Не удалось выполнить транзакцию с торговым центром, ошибка:

        Причина: &quot;[ERROR_REASON]&quot;
        [ERROR_DESCRIPTION]
	</notification>
	<notification name="MerchantUnprocessableEntity">
		Не удалось опубликовать этот продукт или активировать папку версии. Обычно это происходит из-за отсутствия информации в форме описания списка, но также может быть связано с ошибками в структуре папки. Отредактируйте список или проверьте папку списка на отсутствие ошибок.
	</notification>
	<notification name="MerchantListingFailed">
		Не удалось опубликовать в торговом центре, ошибка:

        &quot;[ERROR_CODE]&quot;
	</notification>
	<notification name="MerchantFolderActivationFailed">
		Не удалось активировать эту папку версии, ошибка:

        &quot;[ERROR_CODE]&quot;
	</notification>
	<notification name="MerchantForceValidateListing">
		Для того, чтобы создать свой список, мы исправили иерархию вашего списка содержимого.
        <usetemplate ignoretext="Предупреждать меня, что создание исправленного списка иерархии содержания" name="okignore"  yestext="OK"/>
	</notification>
	<notification name="ConfirmMerchantActiveChange">
		Это действие вызовет изменение активного содержимого данного списка. Продолжить?
		<usetemplate ignoretext="Подтверждать смену активного списка в торговом центре" name="okcancelignore" notext="Отмена" yestext="OK"/>
	</notification>
	<notification name="ConfirmMerchantMoveInventory">
		При перетаскивании в окно списков товаров торгового центра предметы перемещаются со своего исходного места, а не копируются. Продолжить?
		<usetemplate ignoretext="Подтверждать перемещение предмета из инвентаря в торговый центр" name="okcancelignore" notext="Отмена" yestext="OK"/>
	</notification>
	<notification name="ConfirmListingCutOrDelete">
		В результате перемещения или удаления папки списка будет удален ваш список товаров в торговом центре. Если требуется сохранить список в торговом центре, переместите или удалите содержимое папки версии, которое необходимо изменить. Продолжить?
		<usetemplate ignoretext="Подтверждать перемещение или удаление списка из торгового центра" name="okcancelignore" notext="Отмена" yestext="OK"/>
	</notification>
	<notification name="ConfirmCopyToMarketplace">
		У вас нет прав на копирование этих предметов в торговый центр. Переместите их или оставьте здесь.
		<usetemplate canceltext="Отмена" ignoretext="Подтверждать попытку копирования некопируемых предметов в торговый центр" name="yesnocancelbuttons" notext="Не перемещать предмет(ы)" yestext="Переместить предмет(ы)"/>
	</notification>
	<notification name="ConfirmMerchantUnlist">
		Это действие вызовет отмену публикации списка. Продолжить?
		<usetemplate ignoretext="Подтверждать отмену публикации активного списка в торговом центре" name="okcancelignore" notext="Отмена" yestext="OK"/>
	</notification>
	<notification name="ConfirmMerchantClearVersion">
		Это действие вызовет деактивацию папки версии текущего списка. Продолжить?
		<usetemplate ignoretext="Подтверждать деактивирование папки версии списка в торговом центре" name="okcancelignore" notext="Отмена" yestext="OK"/>
	</notification>
	<notification name="AlertMerchantListingNotUpdated">
		Не удалось обновить этот список.
[[URL] Щелкните здесь], чтобы изменить его в торговом центре.
	</notification>
	<notification name="AlertMerchantListingCannotWear">
		Нельзя надеть одежду или часть тела, если они находятся в папке списков товаров торгового центра.
	</notification>
	<notification name="AlertMerchantListingInvalidID">
		Неверный идентификатор списка.
	</notification>
	<notification name="AlertMerchantListingActivateRequired">
		В этом списке несколько папок версий или нет ни одной. Самостоятельно выберите и активируйте одну папку позже.
		<usetemplate ignoretext="Предупреждать об активировании папки версии, если создан список с несколькими папками версий" name="okignore" yestext="OK"/>
	</notification>
	<notification name="AlertMerchantStockFolderSplit">
		Предметы разных типов распределены по отдельным папкам запасов, поэтому папка систематизирована так, чтобы ее можно было опубликовать.
		<usetemplate ignoretext="Предупреждать о разделении папки запасов перед публикацией" name="okignore" yestext="OK"/>
	</notification>
	<notification name="AlertMerchantStockFolderEmpty">
		Публикация вашего списка прекращена, так как папка запасов пуста. Добавьте предметы в папку запасов, чтобы опубликовать список снова.
		<usetemplate ignoretext="Оповещать о неудавшейся публикации списка из-за того, что папка запасов пуста" name="okignore" yestext="OK"/>
	</notification>
	<notification name="AlertMerchantVersionFolderEmpty">
		Публикация вашего списка прекращена, так как папка версии пуста. Добавьте предметы в папку запасов, чтобы опубликовать список снова.
        <usetemplate ignoretext="Оповещать о неудавшейся публикации списка из-за того, что папка версии пуста" name="okignore" yestext="OK"/>
	</notification>
	<notification name="WriteAnimationFail">
		Ошибка при записи данных анимации. Повторите попытку позже.
	</notification>
	<notification name="UploadAuctionSnapshotFail">
		Ошибка при передаче снимка аукциона по следующей причине: [REASON]
	</notification>
	<notification name="UnableToViewContentsMoreThanOne">
		Невозможно просмотреть содержимое нескольких объектов одновременно.
Выберите один объект и повторите попытку.
	</notification>
	<notification name="SaveClothingBodyChanges">
		Сохранить все изменения в одежде/частях тела?
		<usetemplate canceltext="Отмена" name="yesnocancelbuttons" notext="Не сохранять" yestext="Сохранить все"/>
	</notification>
	<notification name="FriendsAndGroupsOnly">
		Жители, которые не являются вашими друзьями, не будут знать, что вы игнорируете их звонки и сообщения.
	</notification>
	<notification name="FavoritesOnLogin">
		Примечание. После включения этой опции все пользователи данного компьютера смогут увидеть список ваших избранных мест.
	</notification>
	<notification name="AllowMultipleViewers">
		Запуск нескольких приложений [APP_NAME] не поддерживается. Это может привести к конфликтам кэша текстур, повреждению и снижению производительности и визуального отображения.
		<usetemplate name="okbutton" yestext="ОК"/>
	</notification>
	<notification name="GrantModifyRights">
		Предоставление другому жителю прав на изменение позволит ему изменять, удалять или брать ЛЮБЫЕ ваши объекты. Будьте ОЧЕНЬ осторожны с предоставлением такого разрешения.
Дать пользователю [NAME] права на изменение?
		<usetemplate name="okcancelbuttons" notext="Нет" yestext="Да"/>
	</notification>
	<notification name="GrantModifyRightsMultiple">
		Предоставление другому жителю прав на изменение позволит ему изменять ЛЮБЫЕ ваши объекты. Будьте ОЧЕНЬ осторожны с предоставлением такого разрешения.
Дать права на изменение выбранным жителям?
		<usetemplate name="okcancelbuttons" notext="Нет" yestext="Да"/>
	</notification>
	<notification name="RevokeModifyRights">
		Отменить у пользователя [NAME] права на изменение?
		<usetemplate name="okcancelbuttons" notext="Нет" yestext="Да"/>
	</notification>
	<notification name="RevokeModifyRightsMultiple">
		Отменить у выбранных жителей права на изменение?
		<usetemplate name="okcancelbuttons" notext="Нет" yestext="Да"/>
	</notification>
	<notification name="GroupNameLengthWarning">
<<<<<<< HEAD
		Название группы может содержать от [MIN_LEN] до [MAX_LEN] символов.
		<usetemplate name="okbutton" yestext="OK"/>
=======
		Имя группы должно быть между [MIN_LEN] и [MAX_LEN] символами.
>>>>>>> 4afe5c25
	</notification>
	<notification name="UnableToCreateGroup">
		Невозможно создать группу.
[MESSAGE]
	</notification>
	<notification name="PanelGroupApply">
		[NEEDS_APPLY_MESSAGE]
[WANT_APPLY_MESSAGE]
		<usetemplate canceltext="Отмена" name="yesnocancelbuttons" notext="Игнорировать изменения" yestext="Применить изменения"/>
	</notification>
	<notification name="MustSpecifyGroupNoticeSubject">
		Необходимо указать тему для отправки группового уведомления.
	</notification>
	<notification name="AddGroupOwnerWarning">
		Вы собираетесь добавить участников группы в роль [ROLE_NAME].
Удалить участников из этой роли нельзя.
Участники сами должны отказаться от нее.
Продолжить?
		<usetemplate ignoretext="Подтверждать перед добавлением нового владельца группы" name="okcancelignore" notext="Нет" yestext="Да"/>
	</notification>
	<notification name="AssignDangerousActionWarning">
		Вы собираетесь добавить привилегию &quot;[ACTION_NAME]&quot; к роли &quot;[ROLE_NAME]&quot;.

 *ПРЕДУПРЕЖДЕНИЕ*
 Все участники роли с этой способностью могут присваивать себе и всем другим участникам более высокие роли, чем у них сейчас есть, и даже подниматься до уровня владельца. Прежде чем назначить эту способность, убедитесь в целесообразности этого.

Добавить эту привилегию к роли &quot;[ROLE_NAME]&quot;?
		<usetemplate name="okcancelbuttons" notext="Нет" yestext="Да"/>
	</notification>
	<notification name="AssignDangerousAbilityWarning">
		Вы собираетесь добавить способность &quot;[ACTION_NAME]&quot; к роли &quot;[ROLE_NAME]&quot;.

 *ПРЕДУПРЕЖДЕНИЕ*
 Все участники роли с этой способностью могут присваивать себе и всем другим участникам все способности и даже подниматься до уровня владельца.

Добавить эту способность к роли &quot;[ROLE_NAME]&quot;?
		<usetemplate name="okcancelbuttons" notext="Нет" yestext="Да"/>
	</notification>
	<notification name="AssignBanAbilityWarning">
		Вы собираетесь добавить способность &quot;[ACTION_NAME]&quot; к роли &quot;[ROLE_NAME]&quot;.

 *ПРЕДУПРЕЖДЕНИЕ*
Любой участник в роли с этой способностью также получает способности &quot;[ACTION_NAME_2]&quot; и &quot;[ACTION_NAME_3]&quot;
	</notification>
	<notification name="RemoveBanAbilityWarning">
		Вы удаляете способность &quot;[ACTION_NAME]&quot; для роли &quot;[ROLE_NAME]&quot;.

 *ПРЕДУПРЕЖДЕНИЕ*
При удалении этой способности НЕ БУДУТ удалены способности &quot;[ACTION_NAME_2]&quot; и &quot;[ACTION_NAME_3]&quot;.

Если вам больше не нужны эти способности для данной роли, немедленно отключите их!
	</notification>
	<notification name="EjectGroupMemberWarning">
		Вы собираетесь исключить [AVATAR_NAME] из группы.
		<usetemplate ignoretext="Подтвердите исключение участника из группы" name="okcancelignore" notext="Отмена" yestext="Исключить"/>
	</notification>
	<notification name="EjectGroupMembersWarning">
		Вы собираетесь исключить [COUNT] участников из группы.
		<usetemplate ignoretext="Подтвердите исключение участников из группы" name="okcancelignore" notext="Отмена" yestext="Исключить"/>
	</notification>
	<notification name="BanGroupMemberWarning">
		Вы собираетесь заблокировать [AVATAR_NAME] в группе.
		<usetemplate ignoretext="Подтвердить блокировку участника в группе" name="okcancelignore" notext="Отмена" yestext="Бан"/>
	</notification>
	<notification name="BanGroupMembersWarning">
		Вы собираетесь заблокировать [COUNT] участников в группе.
		<usetemplate ignoretext="Подтвердить блокировку нескольких участников в группе" name="okcancelignore" notext="Отмена" yestext="Бан"/>
	</notification>
	<notification name="GroupBanUserOnBanlist">
		Некоторым резидентам не отправлено приглашение, так как они исключены из группы.
	</notification>
	<notification name="AttachmentDrop">
		Вы собираетесь сбросить свое присоединение.
    Продолжить?
		<usetemplate ignoretext="Подтверждать перед сбросом присоединений" name="okcancelignore" notext="Нет" yestext="Да"/>
	</notification>
	<notification name="JoinGroupCanAfford">
		Вступление в эту группу стоит L$[COST].
Продолжить?
		<usetemplate name="okcancelbuttons" notext="Отмена" yestext="Вступить"/>
	</notification>
	<notification name="JoinGroupNoCost">
		Вы вступаете в группу &lt;nolink&gt;[NAME]&lt;/nolink&gt;.
Продолжить?
		<usetemplate name="okcancelbuttons" notext="Отмена" yestext="Вступить"/>
	</notification>
	<notification name="JoinGroupCannotAfford">
		Вступление в эту группу стоит L$[COST].
У вас не хватает L$ для вступления.
	</notification>
	<notification name="CreateGroupCost">
		Создание этой группы стоит L$[COST].
В группе должно быть более одного участника, иначе она будет удалена.
Пригласите участников в ближайшие 48 часов.
		<usetemplate canceltext="Отмена" name="okcancelbuttons" notext="Отмена" yestext="Создать группу за L$[COST]"/>
	</notification>
	<notification name="JoinGroupInaccessible">
		Эта группа недоступна для вас.
	</notification>
	<notification name="JoinGroupError">
		Ошибка обработки запроса на членство в группе.
	</notification>
	<notification name="JoinGroupErrorReason">
		Невозможно присоединиться к группе: [reason]
	</notification>
	<notification name="JoinGroupTrialUser">
		Извините, пробные пользователи не могут вступать в группы.
	</notification>
	<notification name="JoinGroupMaxGroups">
		Вы не можете присоединиться к &apos;&lt;nolink&gt;[group_name]&lt;/nolink&gt;&apos;:
Вы уже являетесь участником [group_count] групп, максимально допустимое количество - [max_groups]
	</notification>
	<notification name="JoinGroupClosedEnrollment">
		Вы не можете присоединиться к &apos;&lt;nolink&gt;[group_name]&lt;/nolink&gt;&apos;:
В группе больше нет открытой регистрации.
	</notification>
	<notification name="JoinGroupSuccess">
		Вы были добавлены в группу
	</notification>
	<notification name="JoinGroupInsufficientFunds">
		Невозможно перевести требуемый членский взнос в размере L$ [membership_fee].
	</notification>
	<notification name="LandBuyPass">
		За L$[COST] вы можете находиться на этой земле (&quot;[PARCEL_NAME]&quot;) в течение [TIME] часов.  Купить пропуск?
		<usetemplate name="okcancelbuttons" notext="Отмена" yestext="OK"/>
	</notification>
	<notification name="SalePriceRestriction">
		При продаже любому пользователю цена продажи должна быть больше L$0.
Выберите пользователя, чтобы продать ему за L$0.
	</notification>
	<notification name="ConfirmLandSaleChange">
		Выбранные [LAND_SIZE] м² земли выставляются на продажу.
Ваша цена продажи: $[SALE_PRICE], разрешена продажа для [NAME].
		<usetemplate name="okcancelbuttons" notext="Отмена" yestext="OK"/>
	</notification>
	<notification name="ConfirmLandSaleToAnyoneChange">
		ВНИМАНИЕ! При выборе &quot;продавать кому угодно&quot; ваша земля станет доступной всему сообществу [SECOND_LIFE], даже тем, кто находится не в этом регионе.

Выбранные [LAND_SIZE] м² земли выставляются на продажу.
Ваша цена продажи: $[SALE_PRICE], разрешена продажа для [NAME].
		<usetemplate name="okcancelbuttons" notext="Отмена" yestext="OK"/>
	</notification>
	<notification name="ReturnObjectsDeededToGroup">
		Вы действительно хотите вернуть все объекты, переданные группе &quot;[NAME]&quot; на этом земельном участке, обратно в инвентарь их прежних владельцев?

*ПРЕДУПРЕЖДЕНИЕ* Все непереносимые объекты, предоставленные этой группе, будут удалены!

Объекты: [N]
		<usetemplate name="okcancelbuttons" notext="Отмена" yestext="OK"/>
	</notification>
	<notification name="ReturnObjectsOwnedByUser">
		Вы действительно хотите вернуть все объекты, принадлежащие жителю &quot;[NAME]&quot; на этом земельном участке, в его инвентарь?

Объекты: [N]
		<usetemplate name="okcancelbuttons" notext="Отмена" yestext="OK"/>
	</notification>
	<notification name="ReturnObjectsOwnedBySelf">
		Вы действительно хотите вернуть все принадлежащие вам объекты на этом земельном участке в свой инвентарь?

Объекты: [N]
		<usetemplate name="okcancelbuttons" notext="Отмена" yestext="OK"/>
	</notification>
	<notification name="ReturnObjectsNotOwnedBySelf">
		Вы действительно хотите вернуть все НЕ принадлежащие вам объекты на этом участке в инвентарь их владельцев?
Переносимые объекты, предоставленные группе, будут возвращены прежним владельцам.

*ПРЕДУПРЕЖДЕНИЕ* Все непереносимые объекты, предоставленные этой группе, будут удалены!

Объекты: [N]
		<usetemplate name="okcancelbuttons" notext="Отмена" yestext="OK"/>
	</notification>
	<notification name="ReturnObjectsNotOwnedByUser">
		Вы действительно хотите вернуть все объекты, НЕ принадлежащие пользователю [NAME], на этом земельном участке, обратно в инвентарь их владельцев?
Переносимые объекты, предоставленные группе, будут возвращены прежним владельцам.

*ПРЕДУПРЕЖДЕНИЕ* Все непереносимые объекты, предоставленные этой группе, будут удалены!

Объекты: [N]
		<usetemplate name="okcancelbuttons" notext="Отмена" yestext="OK"/>
	</notification>
	<notification name="ReturnAllTopObjects">
		Вы действительно хотите вернуть все объекты из списка в инвентарь их владельцев?
		<usetemplate name="okcancelbuttons" notext="Отмена" yestext="OK"/>
	</notification>
	<notification name="DisableAllTopObjects">
		Вы действительно хотите отключить все объекты в этом регионе?
		<usetemplate name="okcancelbuttons" notext="Отмена" yestext="OK"/>
	</notification>
	<notification name="ReturnObjectsNotOwnedByGroup">
		Вернуть все объекты на этом земельном участке, НЕ переданные группе &quot;[NAME]&quot;, их владельцам?

Объекты: [N]
		<usetemplate name="okcancelbuttons" notext="Отмена" yestext="OK"/>
	</notification>
	<notification name="UnableToDisableOutsideScripts">
		Нельзя отключить скрипты.
Во всем этом регионе включены боевые повреждения.
Чтобы оружие действовало, скрипты должны выполняться.
	</notification>
	<notification name="MultipleFacesSelected">
		Выбрано несколько граней.
Если продолжить это действие, на каждой выбранной грани объекта будет размещено по отдельному экземпляру медиа.
Чтобы поместить медиа только на одну грань, выберите команду &quot;Выбор грани&quot; и щелкните нужную грань объекта, затем нажмите &quot;Добавить&quot;.
		<usetemplate ignoretext="Медиа будет помещено на несколько выбранных граней" name="okcancelignore" notext="Отмена" yestext="OK"/>
	</notification>
	<notification name="MustBeInParcel">
		Чтобы установить точку телепортации, вы должны находиться на участке.
	</notification>
	<notification name="PromptRecipientEmail">
		Введите правильный адрес email получател(ей)я.
	</notification>
	<notification name="PromptSelfEmail">
		Введите свой адрес email.
	</notification>
	<notification name="PromptMissingSubjMsg">
		Отправить снимок с темой или сообщением по умолчанию?
		<usetemplate name="okcancelbuttons" notext="Отмена" yestext="OK"/>
	</notification>
	<notification name="ErrorProcessingSnapshot">
		Ошибка при обработке данных снимка
	</notification>
	<notification name="ErrorEncodingSnapshot">
		Ошибка при кодировке снимка.
	</notification>
	<notification name="ErrorCannotAffordUpload">
		Чтобы загрузить этот предмет, вам нужно L$[COST].
	</notification>
	<notification name="ErrorPhotoCannotAfford">
		Требуется L$[COST] для сохранения фото в вашем инвентаре. Купите L$ или сохраните фото на компьютере.
	</notification>
	<notification name="ErrorCannotAffordUpload">
		Вам нужно L$[COST] , чтобы загрузить этот элемент.
	</notification>
	<notification name="ErrorTextureCannotAfford">
		Требуется L$[COST] для сохранения текстуры в вашем инвентаре. Купите L$ или сохраните фото на компьютере.
	</notification>
	<notification name="ErrorUploadingPostcard">
		Ошибка при отправке снимка по следующей причине: [REASON]
	</notification>
	<notification name="ErrorUploadingReportScreenshot">
		Ошибка при передаче снимка отчета по следующей причине: [REASON]
	</notification>
	<notification name="MustAgreeToLogIn">
		Для входа в [SECOND_LIFE] вы должны принять условия Пользовательского соглашения.
	</notification>
	<notification name="CouldNotPutOnOutfit">
		Не удалось надеть комплект.
Папка комплекта не содержит одежды, частей тела или присоединений.
	</notification>
	<notification name="CannotWearTrash">
		Нельзя надеть одежду или часть тела, если они находятся в корзине
	</notification>
	<notification name="MaxAttachmentsOnOutfit">
		Не удалось присоединить объект.
Превышен лимит присоединений ([MAX_ATTACHMENTS] объектов). Сначала отсоедините другой объект.
	</notification>
	<notification name="CannotWearInfoNotComplete">
		Нельзя надеть эту вещь, так как она еще не загружена. Повторите попытку через минуту.
	</notification>
	<notification name="MustEnterPasswordToLogIn">
		Введите пароль для входа в мир.
	</notification>
	<notification name="MustHaveAccountToLogIn">
		Что-то осталось незаполненным.
Необходимо ввести имя пользователя для вашего аватара.

Для входа в [SECOND_LIFE] нужен аккаунт. Создать его?
		<url name="url">
			[create_account_url]
		</url>
		<usetemplate name="okcancelbuttons" notext="Повторить попытку" yestext="Создать новый аккаунт"/>
	</notification>
	<notification name="InvalidCredentialFormat">
		Введите имя пользователя или имя и фамилию вашего аватара в поле &quot;Имя пользователя&quot;, затем снова войдите в программу.
	</notification>
	<notification name="InvalidGrid">
		&quot;[GRID]&quot; – недопустимый идентификатор сетки.
	</notification>
	<notification name="InvalidLocationSLURL">
		В месте старта не указана правильная сетка.
	</notification>
	<notification name="DeleteClassified">
		Удалить рекламу &quot;[NAME]&quot;?
Плата за нее не будет возвращена.
		<usetemplate name="okcancelbuttons" notext="Отмена" yestext="OK"/>
	</notification>
	<notification name="DeleteMedia">
		Вы собираетесь удалить медиа, связанное с этой гранью.
Продолжить?
		<usetemplate ignoretext="Подтверждать перед удалением медиа из объекта" name="okcancelignore" notext="Нет" yestext="Да"/>
	</notification>
	<notification name="ClassifiedSave">
		Сохранить изменения в рекламе [NAME]?
		<usetemplate canceltext="Отмена" name="yesnocancelbuttons" notext="Не сохранять" yestext="Сохранить"/>
	</notification>
	<notification name="ClassifiedInsufficientFunds">
		Недостаточно денег для создания рекламы.
	</notification>
	<notification name="DeleteAvatarPick">
		Удалить место &lt;nolink&gt;[PICK]&lt;/nolink&gt;?
		<usetemplate name="okcancelbuttons" notext="Отмена" yestext="OK"/>
	</notification>
	<notification name="DeleteOutfits">
		Удалить выбранный комплект?
		<usetemplate name="okcancelbuttons" notext="Отмена" yestext="OK"/>
	</notification>
	<notification name="DeleteOutfitsWithName">
		Удалить комплект &quot;[NAME]&quot;?
		<usetemplate name="okcancelbuttons" notext="Cancel" yestext="OK"/>
	</notification>
	<notification name="PromptGoToEventsPage">
		Перейти на веб-страницу событий [CURRENT_GRID]?
		<!-- <url name="url">
			https://secondlife.com/my/community/events
		</url> -->
		<usetemplate name="okcancelbuttons" notext="Отмена" yestext="OK"/>
	</notification>
	<notification name="SelectProposalToView">
		Выберите предложение для просмотра.
	</notification>
	<notification name="SelectHistoryItemToView">
		Выберите историю для просмотра.
	</notification>
	<notification name="CacheWillClear">
		Кэш будет очищен после перезапуска [APP_NAME].
	</notification>
	<notification name="DisableJavascriptBreaksSearch">
		Если вы отключите Javascript, функции поиска не будут работать должным образом и вы не сможете его использовать.
	</notification>
	<notification name="CacheWillBeMoved">
		Кэш будет перемещен после перезапуска [APP_NAME].
Примечание. При этом кэш будет очищен.
	</notification>
	<notification name="SoundCacheWillBeMoved">
		Кэш звука будет перемещен после перезапуска [APP_NAME].
	</notification>
	<notification name="ChangeConnectionPort">
		Настройки порта начнут действовать после перезапуска [APP_NAME].
	</notification>
	<notification name="ChangeDeferredDebugSetting">
		Эта настройка отладки вступит в силу после перезапуска [APP_NAME].
	</notification>
	<notification name="ChangeSkin">
		Смена темы вступит в силу после перезапуска [APP_NAME].
		<usetemplate name="okcancelbuttons" notext="Ok" yestext="Перезапуск"/>
	</notification>
	<notification name="ChangeLanguage">
		Смена языка вступит в силу после перезапуска [APP_NAME].
	</notification>
	<notification name="GoToAuctionPage">
		Перейти на веб-страницу [CURRENT_GRID], чтобы посмотреть подробности аукциона или сделать ставку?
		<url name="url">
			http://secondlife.com/auctions/auction-detail.php?id=[AUCTION_ID]
		</url>
		<usetemplate name="okcancelbuttons" notext="Отмена" yestext="OK"/>
	</notification>
	<notification name="SaveChanges">
		Сохранить изменения?
		<usetemplate canceltext="Отмена" name="yesnocancelbuttons" notext="Не сохранять" yestext="Сохранить"/>
	</notification>
	<notification name="DeleteNotecard">
		Вы уверены, что хотите удалить эту заметку?
		<usetemplate ignoretext="Подтверждение удаления заметки" name="okcancelignore" notext="Отмена" yestext="Ok"/>
	</notification>
	<notification name="LoadPreviousReportScreenshot">
		Использовать для вашего отчета предыдущий снимок экрана?
		<usetemplate name="okcancelbuttons" notext="Отмена" yestext="OK"/>
	</notification>
	<notification name="GestureSaveFailedTooManySteps">
		Не удалось сохранить жест.
Жест содержит слишком много этапов.
Попробуйте удалить некоторые этапы и повторите сохранение.
	</notification>
	<notification name="GestureSaveFailedTryAgain">
		Не удалось сохранить жест.  Повторите попытку через минуту.
	</notification>
	<notification name="GestureSaveFailedObjectNotFound">
		Не удалось сохранить жест: не найден объект или связанный с ним инвентарь.
Возможно, объект находится вне допустимого диапазона или удален.
	</notification>
	<notification name="GestureSaveFailedReason">
		Ошибка при сохранении жеста по следующей причине: [REASON].  Попробуйте сохранить жест через некоторое время.
	</notification>
	<notification name="SaveNotecardFailObjectNotFound">
		Не удалось сохранить заметку: не найден объект или связанный с ним инвентарь.
Возможно, объект находится вне допустимого диапазона или удален.
	</notification>
	<notification name="SaveNotecardFailReason">
		Ошибка при сохранении заметки по следующей причине: [REASON].  Попробуйте сохранить заметку через некоторое время.
	</notification>
	<notification name="ScriptCannotUndo">
		Не удалось отменить все изменения в вашей версии скрипта.
Загрузить последнюю сохраненную на сервере версию?
(**Предупреждение** Эту операцию нельзя отменить.)
		<usetemplate name="okcancelbuttons" notext="Отмена" yestext="OK"/>
	</notification>
	<notification name="SaveScriptFailObjectNotFound">
		Не удалось сохранить скрипт: не найден объект, в котором он находится.
Возможно, объект находится вне допустимого диапазона или удален.
	</notification>
	<notification name="StartRegionEmpty">
		Ваш стартовый регион не определен.
Введите название региона в поле &quot;Место старта&quot; или выберите в качестве места старта &quot;Мое последнее место&quot; или &quot;Мой дом&quot;.
	</notification>
	<notification name="CouldNotStartStopScript">
		Не удается запустить или остановить скрипт: не найден объект, в котором он находится.
Возможно, объект находится вне допустимого диапазона или удален.
	</notification>
	<notification name="CannotDownloadFile">
		Невозможно загрузить файл
	</notification>
	<notification name="MediaFileDownloadUnsupported">
		Вы запросили загрузку файла, которая не поддерживается [APP_NAME].
		<usetemplate ignoretext="Предупреждать о загрузке неподдерживаемых файлов" name="okignore" yestext="OK"/>
	</notification>
	<notification name="CannotWriteFile">
		Невозможно записать файл [[FILE]]
	</notification>
	<notification name="UnsupportedHardware">
		К вашему сведению: ваш компьютер не соответствует минимальным системным требованиям [APP_NAME]. Это может привести к снижению производительности. К сожалению, [SUPPORT_SITE] не оказывает техническую поддержку для неподдерживаемых конфигураций систем.

Найти более подробную информацию на [_URL]?
		<url name="url">
			http://www.secondlife.com/corporate/sysreqs.php
		</url>
		<usetemplate ignoretext="Оборудование моего компьютера не поддерживается" name="okcancelignore" notext="Нет" yestext="Да"/>
	</notification>
	<notification name="OldGPUDriver">
		Возможно, для вашей видеокарты имеется более новый драйвер.  Обновление драйвера может существенно повысить быстродействие.

    Проверить наличие обновления для драйвера по адресу [URL]?
		<url name="url">
			[URL]
		</url>
		<usetemplate ignoretext="Мой графический драйвер устарел" name="okcancelignore" notext="Нет" yestext="Да"/>
	</notification>
	<notification name="UnknownGPU">
		В вашей системе установлена графическая карта, которую [APP_NAME] не может распознать.
Так часто бывает, если новое оборудование еще не было проверено на работу с [APP_NAME].  Скорее всего, оно будет работать нормально, но, возможно, придется отрегулировать параметры графики.
(Аватар &gt; Настройки &gt; Графика).
		<form name="form">
			<ignore name="ignore" text="Не удается определить мою графическую карту"/>
		</form>
	</notification>
	<notification name="DisplaySettingsNoShaders">
		Произошел сбой [APP_NAME] при инициализации графического драйвера.
Будет установлено низкое качество графики, чтобы избежать некоторых распространенных ошибок графики. При этом некоторые графические функции не будут работать.
Рекомендуем обновить драйверы графической карты.
Повысить качество графики можно в меню &quot;Настройки &gt; Графика&quot;.
	</notification>
	<notification name="RegionNoTerraforming">
		В регионе [REGION] не разрешено изменения ландшафта
	</notification>
	<notification name="ParcelNoTerraforming">
		Вам не разрешено изменять ландшафт участока [PARCEL].
	</notification>
	<notification name="CannotCopyWarning">
		У вас нет разрешения на копирование следующих предметов:
&lt;nolink&gt;[ITEMS]&lt;/nolink&gt;
и они пропадут из вашего инвентаря, если вы их отдадите. Вы действительно хотите предложить эти предметы?
		<usetemplate name="okcancelbuttons" notext="Нет" yestext="Да"/>
	</notification>
	<notification name="CannotGiveItem">
		Невозможно отдать предмет из инвентаря.
	</notification>
	<notification name="TransactionCancelled">
		Сделка отменена.
	</notification>
	<notification name="TooManyItems">
		Нельзя передать более 42 предметов за одну пересылку.
	</notification>
	<notification name="NoItems">
		У вас нет разрешения на передачу выбранных предметов.
	</notification>
	<notification name="CannotCopyCountItems">
		У вас нет разрешения на копирование [COUNT] выбранных предметов. Эти предметы исчезнут из вашего инвентаря.
Вы действительно хотите отдать их?
		<usetemplate name="okcancelbuttons" notext="Нет" yestext="Да"/>
	</notification>
	<notification name="CannotGiveCategory">
		У вас нет разрешения на передачу выбранной папки.
	</notification>
	<notification name="FreezeAvatar">
		Заморозить этот аватар?
У него временно исчезнет способность перемещаться, говорить и взаимодействовать с миром.
		<usetemplate canceltext="Отмена" name="yesnocancelbuttons" notext="Разморозить" yestext="Заморозить"/>
	</notification>
	<notification name="FreezeAvatarFullname">
		Заморозить [AVATAR_NAME]?
У него временно исчезнет способность перемещаться, говорить и взаимодействовать с миром.
		<usetemplate canceltext="Отмена" name="yesnocancelbuttons" notext="Разморозить" yestext="Заморозить"/>
	</notification>
	<notification name="FreezeAvatarMultiple">
		Заморозить следующие аватары?

[RESIDENTS]

У них временно исчезнет способность перемещаться, говорить и взаимодействовать с миром.
		<usetemplate canceltext="Отмена" name="yesnocancelbuttons" notext="Разморозить" yestext="Заморозить"/>
	</notification>
	<notification name="EjectAvatarFullname">
		Выкинуть [AVATAR_NAME] с вашей земли?
		<usetemplate canceltext="Отмена" name="yesnocancelbuttons" notext="Выкинуть и запретить доступ" yestext="Выкинуть"/>
	</notification>
	<notification name="EjectAvatarNoBan">
		Выкинуть этот аватар с вашей земли?
		<usetemplate name="okcancelbuttons" notext="Отмена" yestext="Выкинуть"/>
	</notification>
	<notification name="EjectAvatarFullnameNoBan">
		Выкинуть [AVATAR_NAME] с вашей земли?
		<usetemplate name="okcancelbuttons" notext="Отмена" yestext="Выкинуть"/>
	</notification>
	<notification name="EjectAvatarMultiple">
		Выкинуть следующих аватаров с вашей земли?

[RESIDENTS]
		<usetemplate canceltext="Отмена" name="yesnocancelbuttons" notext="Выкинуть и заблокировать" yestext="Выкинуть"/>
	</notification>
	<notification name="EjectAvatarMultipleNoBan">
		Выкинуть следующих аватаров с вашей земли?

[RESIDENTS]
		<usetemplate name="okcancelbuttons" notext="Отмена" yestext="Выкинуть"/>
	</notification>
	<notification name="EjectAvatarFromGroup">
		Вы исключили аватара [AVATAR_NAME] из группы &lt;nolink&gt;[GROUP_NAME]&lt;/nolink&gt;.
	</notification>
	<notification name="AcquireErrorTooManyObjects">
		ОШИБКА ПРИОБРЕТЕНИЯ: выбрано слишком много объектов.
	</notification>
	<notification name="AcquireErrorObjectSpan">
		ОШИБКА ПРИОБРЕТЕНИЯ: объекты охватывают более одного региона.
Переместите все приобретаемые объекты в один регион.
	</notification>
	<notification name="PromptGoToCurrencyPage">
		[EXTRA]

Перейти на [_URL] для получения информации о покупке L$?
		<url name="url">
			http://secondlife.com/app/currency/
		</url>
		<usetemplate name="okcancelbuttons" notext="Отмена" yestext="OK"/>
	</notification>
	<notification name="MuteLimitReached">
		Невозможно добавить новый пункт в список заблокированных: достигнуто предельное число пунктов [MUTE_LIMIT].
	</notification>
	<notification name="UnableToLinkObjects">
		Невозможно объединить [COUNT] объектов.
Можно объединять не более [MAX] объектов.
	</notification>
	<notification name="CannotLinkIncompleteSet">
		Можно объединять только полные наборы объектов, и для этого следует выбрать более одного объекта.
	</notification>
	<notification name="CannotLinkModify">
		Невозможно объединить объекты: у вас нет прав на изменение всех объектов.

Убедитесь, что все объекты разблокированы и что вы владеете всеми ими.
	</notification>
	<notification name="CannotLinkPermanent">
		Объекты нельзя связывать через границу региона.
	</notification>
	<notification name="CannotLinkAcrossRegions">
		Объекты нельзя связывать через границу региона.
	</notification>
	<notification name="CannotLinkDifferentOwners">
		Невозможно объединить объекты: не у всех объектов один владелец.

Убедитесь, что вы владеете всеми выбранными объектами.
	</notification>
	<notification name="NoFileExtension">
		У файла отсутствует расширение: &quot;[FILE]&quot;

Убедитесь, что файл имеет правильное расширение.
	</notification>
	<notification name="InvalidFileExtension">
		Неверное расширение файла [EXTENSION]
Ожидается [VALIDS]
	</notification>
	<notification name="CannotUploadSoundFile">
		Не удалось открыть для чтения загруженный звуковой файл:
[FILE]
	</notification>
	<notification name="SoundFileNotRIFF">
		По-видимому, это не файл RIFF WAVE:
[FILE]
	</notification>
	<notification name="SoundFileNotPCM">
		По-видимому, это не звуковой файл PCM WAVE:
[FILE]
	</notification>
	<notification name="SoundFileInvalidChannelCount">
		В файле неправильное количество каналов (должно быть моно или стерео):
[FILE]
	</notification>
	<notification name="SoundFileInvalidSampleRate">
		По-видимому, файл не имеет поддерживаемой частоты дискретизации (должна быть 44,1 кГц):
[FILE]
	</notification>
	<notification name="SoundFileInvalidWordSize">
		По-видимому, в файле используется неподдерживаемый размер слова (должен быть 8 или 16 бит):
[FILE]
	</notification>
	<notification name="SoundFileInvalidHeader">
		Не найден фрагмент &quot;data&quot; в заголовке WAV-файла:
[FILE]
	</notification>
	<notification name="SoundFileInvalidChunkSize">
		Неправильный размер фрагмента в WAV-файле:
[FILE]
	</notification>
	<notification name="SoundFileInvalidTooLong">
		Аудиофайл слишком длинный (максимум [MAX_LENGTH] секунд):
[FILE]
	</notification>
	<notification name="ProblemWithFile">
		Проблема с файлом [FILE]:

[REASON]
	</notification>
	<notification name="CannotOpenTemporarySoundFile">
		Не удалось открыть для записи временно сжатый звуковой файл: [FILE]
	</notification>
	<notification name="UnknownVorbisEncodeFailure">
		Неизвестная ошибка кодировки Vorbis в файле: [FILE]
	</notification>
	<notification name="CannotEncodeFile">
		Невозможно закодировать файл: [FILE]
	</notification>
	<notification name="CorruptedProtectedDataStore">
		Мы были не в состоянии расшифровать файл, хранящий ваши учетные данные. По этой причине сохранение или удаление учетных данных сотрет все те, которые были ранее сохранены.
Это может произойти, когда вы измените настройки сети. Перезапуск клиента с предыдущей конфигурацией сети может помочь восстановить сохраненные учетные данные.
	</notification>
	<notification name="CorruptResourceFile">
		Поврежден файл ресурсов: [FILE]
	</notification>
	<notification name="UnknownResourceFileVersion">
		Неизвестная версия файла ресурсов Linden: [FILE]
	</notification>
	<notification name="UnableToCreateOutputFile">
		Невозможно создать выходной файл: [FILE]
	</notification>
	<notification name="DoNotSupportBulkAnimationUpload">
		[APP_NAME] пока не поддерживает массовую передачу файлов анимации формата BVH.
	</notification>
	<notification name="CannotUploadReason">
		Невозможно передать [FILE] по следующей причине: [REASON]
Повторите попытку позже.
	</notification>
	<notification name="LandmarkCreated">
		Вы добавили закладку &quot;[LANDMARK_NAME]&quot; в свою папку [FOLDER_NAME].
	</notification>
	<notification name="LandmarkAlreadyExists">
		На это место у вас уже есть закладка.
	</notification>
	<notification name="CannotCreateLandmarkNotOwner">
		Вы не можете создать закладку потому что владелец земли не разрешает этого.
	</notification>
	<notification name="CannotRecompileSelectObjectsNoScripts">
		Невозможно произвести перекомпиляцию.
Выберите объект со сценарием.
	</notification>
	<notification name="CannotRecompileSelectObjectsNoPermission">
		Невозможно произвести перекомпиляцию.

Выберите объекты со сценариями, которые вам разрешено изменять.
	</notification>
	<notification name="CannotResetSelectObjectsNoScripts">
		Невозможно произвести сброс.

Выберите объекты со сценариями.
	</notification>
	<notification name="CannotdeleteSelectObjectsNoScripts">
		Невозможно произвести удаление

Выберите объекты со сценариями.
	</notification>
	<notification name="CannotResetSelectObjectsNoPermission">
		Невозможно произвести сброс.

Выберите объекты со сценариями, которые вам разрешено изменять.
	</notification>
	<notification name="CannotOpenScriptObjectNoMod">
		Невозможно открыть скрипт в объекте с запрещенным изменением.
	</notification>
	<notification name="CannotSetRunningSelectObjectsNoScripts">
		Невозможно запустить скрипты.

Выберите объекты со сценариями.
	</notification>
	<notification name="CannotSetRunningNotSelectObjectsNoScripts">
		Невозможно остановить скрипты.

Выберите объекты со сценариями.
	</notification>
	<notification name="NoFrontmostFloater">
		Нет самого переднего окна для сохранения.
	</notification>
	<notification name="SeachFilteredOnShortWords">
		Ваш поисковый запрос был изменен, и слишком короткие слова были удалены.

Выполнен поиск: [FINALQUERY]
	</notification>
	<notification name="SeachFilteredOnShortWordsEmpty">
		Ваша поисковая фраза была слишком короткой. Поиск не был выполнен.
	</notification>
	<notification name="CouldNotTeleportReason">
		Не удалось телепортироваться.
[REASON]
	</notification>
	<notification name="invalid_tport">
		При запросе телепортации возникла проблема. Возможно, для телепортации придется повторить вход в программу.
Если данное сообщение повторится, посетите сайт [SUPPORT_SITE].
	</notification>
	<notification name="invalid_region_handoff">
		При пересечении границы региона возникла проблема. Возможно, для пересечения границы придется повторить вход в программу.
Если данное сообщение повторится, посетите сайт [SUPPORT_SITE].
	</notification>
	<notification name="blocked_tport">
		Телепортация сейчас заблокирована. Повторите попытку позже.  Если все равно не удается телепортироваться, выйдите из программы и войдите снова, чтобы устранить проблему.
	</notification>
	<notification name="nolandmark_tport">
		Системе не удалось определить пункт назначения закладки.
	</notification>
	<notification name="timeout_tport">
		Системе не удалось выполнить подключение телепорта.  Повторите попытку позже.
	</notification>
	<notification name="noaccess_tport">
		У вас нет доступа в пункт назначения этого телепорта.
	</notification>
	<notification name="missing_attach_tport">
		Ваши присоединения еще не доставлены. Подождите несколько секунд либо выйдите из программы и войдите снова, прежде чем повторить попытку телепортации.
	</notification>
	<notification name="too_many_uploads_tport">
		Очередь активов в данном регионе заполнена, поэтому ваш запрос на телепортацию не будет выполнен своевременно. Повторите попытку через несколько минут или перейдите в менее загруженный регион.
	</notification>
	<notification name="expired_tport">
		Системе не удалось своевременно выполнить ваш запрос на телепортацию. Повторите попытку через несколько минут.
	</notification>
	<notification name="expired_region_handoff">
		Системе не удалось своевременно выполнить ваше пересечение границы. Повторите попытку через несколько минут.
	</notification>
	<notification name="preexisting_tport">
		Извините, но система не смогла запустить ваш телепорт. Пожалуйста, повторите попытку через несколько минут.
	</notification>
	<notification name="no_host">
		Не удалось найти точку назначения телепорта. Возможно, пункт назначения временно недоступен или уже не существует. Повторите попытку через несколько минут.
	</notification>
	<notification name="no_inventory_host">
		Система инвентаря сейчас недоступна.
	</notification>
	<notification name="CannotSetLandOwnerNothingSelected">
		Невозможно назначить владельца земли:
Участок не выбран.
	</notification>
	<notification name="CannotSetLandOwnerMultipleRegions">
		Невозможно установить владение над землей, потому что выделение захватывает несколько регионов. Выберите меньшую область и повторите попытку.
	</notification>
	<notification name="ForceOwnerAuctionWarning">
		Этот участок выставлен на аукцион. При попытке завладеть землей аукцион будет отменен и, возможно, некоторые жители понесут ущерб, если ставки уже были сделаны.
Завладеть?
		<usetemplate name="okcancelbuttons" notext="Отмена" yestext="OK"/>
	</notification>
	<notification name="CannotContentifyNothingSelected">
		Невозможно удовлетворить требование:
Участок не выбран.
	</notification>
	<notification name="CannotContentifyNoRegion">
		Невозможно удовлетворить требование:
Регион не выбран.
	</notification>
	<notification name="CannotReleaseLandNothingSelected">
		Невозможно отказаться от земли:
Участок не выбран.
	</notification>
	<notification name="CannotReleaseLandNoRegion">
		Невозможно отказаться от земли:
Регион не найден.
	</notification>
	<notification name="CannotBuyLandNothingSelected">
		Невозможно купить землю:
Участок не выбран.
	</notification>
	<notification name="CannotBuyLandNoRegion">
		Невозможно купить землю:
Не удается найти регион, в котором находится эта земля.
	</notification>
	<notification name="CannotCloseFloaterBuyLand">
		Не закрывайте окно покупки земли, пока [APP_NAME] определяет стоимость этой транзакции.
	</notification>
	<notification name="CannotDeedLandNothingSelected">
		Невозможно передать землю:
Участок не выбран.
	</notification>
	<notification name="CannotDeedLandNoGroup">
		Невозможно передать землю:
Группа не выбрана.
	</notification>
	<notification name="CannotDeedLandNoRegion">
		Невозможно передать землю:
Не удается найти регион, в котором находится эта земля.
	</notification>
	<notification name="CannotDeedLandMultipleSelected">
		Невозможно передать землю:
Выбрано несколько участков.

Попробуйте выбрать один участок.
	</notification>
	<notification name="ParcelCanPlayMedia">
		Это место обеспечивает потоковое медиа, которое может потребовать увеличения вашей пропускной способности сети.

Воспроизводить потоковое медиа, когда доступно?
(Вы можете изменить этот параметр позже Настройки &gt; Звук и Медиа.)
		<form name="form">
			<button name="Play Media Now" text="Включить сейчас"/>
			<button name="Always Play Media" text="Включать всегда"/>
			<button name="Do Not Pley Media" text="Не включать медиа"/>
		</form>
	</notification>
	<notification name="CannotDeedLandWaitingForServer">
		Невозможно передать землю:
Ожидание, пока сервер сообщит о владении.

Повторите попытку.
	</notification>
	<notification name="CannotDeedLandNoTransfer">
		Невозможно передать землю:
В регионе [REGION] не разрешена передача земли.
	</notification>
	<notification name="CannotReleaseLandWatingForServer">
		Невозможно отказаться от земли:
Ожидание, пока сервер обновит информацию об участке.

Повторите попытку через несколько секунд.
	</notification>
	<notification name="CannotReleaseLandSelected">
		Невозможно отказаться от земли:
Вы не владеете всеми выбранными участками.

Выберите один участок.
	</notification>
	<notification name="CannotReleaseLandDontOwn">
		Невозможно отказаться от земли:
У вас нет прав на освобождение этого участка.
Участки, которыми вы владеете, показаны зеленым цветом.
	</notification>
	<notification name="CannotReleaseLandRegionNotFound">
		Невозможно отказаться от земли:
Не удается найти регион, в котором находится эта земля.
	</notification>
	<notification name="CannotReleaseLandNoTransfer">
		Невозможно отказаться от земли:
В регионе [REGION] не разрешена передача земли.
	</notification>
	<notification name="CannotReleaseLandPartialSelection">
		Невозможно отказаться от земли:
Чтобы освободить участок, нужно выбрать его целиком.

Выберите весь участок или сначала разделите его.
	</notification>
	<notification name="ReleaseLandWarning">
		Вы собираетесь отказаться от [AREA] м² земли.
При освобождении этого участка он будет исключен из ваших владений, но не принесет вам L$.

Освободить эту землю?
		<usetemplate name="okcancelbuttons" notext="Отмена" yestext="OK"/>
	</notification>
	<notification name="CannotDivideLandNothingSelected">
		Невозможно разделить землю:

Участки не выбраны.
	</notification>
	<notification name="CannotDivideLandPartialSelection">
		Невозможно разделить землю:

Выбран весь участок.
Попробуйте выбрать часть участка.
	</notification>
	<notification name="LandDivideWarning">
		Разделение этой земли приведет к разделению участка надвое, и для каждого участка можно будет задать отдельные настройки. Некоторые настройки после разделения будут возвращены к значениям по умолчанию.

Разделить землю?
		<usetemplate name="okcancelbuttons" notext="Отмена" yestext="OK"/>
	</notification>
	<notification name="CannotDivideLandNoRegion">
		Невозможно разделить землю:
Не удается найти регион, в котором находится эта земля.
	</notification>
	<notification name="CannotJoinLandNoRegion">
		Невозможно объединить землю:
Не удается найти регион, в котором находится эта земля.
	</notification>
	<notification name="CannotJoinLandNothingSelected">
		Невозможно объединить землю:
Участки не выбраны.
	</notification>
	<notification name="CannotJoinLandEntireParcelSelected">
		Невозможно объединить землю:
Выбран только один участок.

Выберите землю на обоих участках.
	</notification>
	<notification name="CannotJoinLandSelection">
		Невозможно объединить землю:
Следует выбрать более одного участка.

Выберите землю на обоих участках.
	</notification>
	<notification name="JoinLandWarning">
		Объединение земли приведет к созданию одного большого участка изо всех участков, пересекающих выбранный прямоугольник.
Потребуется сбросить имя и настройки нового участка.

Объединить землю?
		<usetemplate name="okcancelbuttons" notext="Отмена" yestext="OK"/>
	</notification>
	<notification name="ConfirmNotecardSave">
		Эта заметка должна быть сохранена до того, как предмет сможет быть скопирован или просмотрен. Сохранить заметку?
		<usetemplate name="okcancelbuttons" notext="Отмена" yestext="OK"/>
	</notification>
	<notification name="ConfirmItemCopy">
		Копировать этот предмет в ваш инвентарь?
		<usetemplate name="okcancelbuttons" notext="Отмена" yestext="Копировать"/>
	</notification>
	<notification name="ResolutionSwitchFail">
		Не удалось сменить разрешение на [RESX] х [RESY]
	</notification>
	<notification name="ErrorUndefinedGrasses">
		Ошибка. Не определена трава: [SPECIES]
	</notification>
	<notification name="ErrorUndefinedTrees">
		Ошибка. Не определены деревья: [SPECIES]
	</notification>
	<notification name="CannotSaveWearableOutOfSpace">
		Невозможно сохранить &quot;[NAME]&quot; в файл одежды.  Освободите место на компьютере и сохраните одежду снова.
	</notification>
	<notification name="CannotSaveToAssetStore">
		Невозможно сохранить &quot;[NAME]&quot; в центральном хранилище активов.
Обычно это временная неполадка. Исправьте настройки и сохраните одежду снова через несколько минут.
	</notification>
	<notification name="YouHaveBeenLoggedOut">
		Вы были отключены от [CURRENT_GRID].
            [MESSAGE]
		<usetemplate name="okcancelbuttons" notext="Выйти" yestext="Смотреть ИМ/Чат"/>
	</notification>
	<notification name="OnlyOfficerCanBuyLand">
		Невозможно купить землю для группы:
У вас нет прав на покупку земли для вашей активной группы.
	</notification>
	<notification label="Добавить друга" name="AddFriendWithMessage">
		Друзья могут давать разрешения, чтобы отслеживать друг друга на карте и видеть статус в сети.

Отправить предложение дружбы для [NAME]?
		<form name="form">
			<input name="message">
		Вы хотите быть моим другом?
			</input>
			<button name="Offer" text="OK"/>
			<button name="Cancel" text="Отмена"/>
		</form>
	</notification>
	<notification label="Добавить список автозамены" name="AddAutoReplaceList">
		Имя нового списка:
		<form name="form">
			<button name="SetName" text="OK"/>
		</form>
	</notification>
	<notification label="Переименовать список автозамены" name="RenameAutoReplaceList">
		Имя &quot;[DUPNAME]&quot; уже занято.
    Введите новое уникальное имя:
		<form name="form">
			<button name="ReplaceList" text="Заменить текущий список"/>
			<button name="SetName" text="Использовать новое имя"/>
		</form>
	</notification>
	<notification name="InvalidAutoReplaceEntry">
		Ключевое слово должно быть одним словом, а поле замены не может быть пустым.
	</notification>
	<notification name="InvalidAutoReplaceList">
		Недопустимый список замены.
	</notification>
	<notification name="SpellingDictImportRequired">
		Следует указать файл, имя и язык.
	</notification>
	<notification name="SpellingDictIsSecondary">
		Словарь [DIC_NAME] не является aff-файлом, т. е. это &quot;вспомогательный&quot; словарь.
Он может использоваться как дополнительный, но не как основной словарь.

См. https://wiki.secondlife.com/wiki/Adding_Spelling_Dictionaries
	</notification>
	<notification name="SpellingDictImportFailed">
		Невозможно скопировать
    [FROM_NAME]
    в
    [TO_NAME]
	</notification>
	<notification label="Сохранить комплект" name="SaveOutfitAs">
		Сохранить текущую одежду как новый комплект:
		<form name="form">
			<input name="message">
				[DESC] (new)
			</input>
			<button name="OK" text="OK"/>
			<button name="Cancel" text="Отмена"/>
		</form>
	</notification>
	<notification label="Сохранить одежду?" name="SaveWearableAs">
		Сохранить предмет в инвентаре как:
		<form name="form">
			<input name="message">
				[DESC] (new)
			</input>
			<button name="OK" text="OK"/>
			<button name="Cancel" text="Отмена"/>
		</form>
	</notification>
	<notification label="Переименовать комплект" name="RenameOutfit">
		Новое название комплект:
		<form name="form">
			<input name="new_name">
				[NAME]
			</input>
			<button name="OK" text="OK"/>
			<button name="Cancel" text="Отмена"/>
		</form>
	</notification>
	<notification label="Переименовать жест" name="RenameGesture">
		Новое имя жеста:
		<form name="form">
			<button name="OK" text="OK"/>
			<button name="Cancel" text="Отмена"/>
		</form>
	</notification>
	<notification name="RemoveFromFriends">
		Удалить жителя &lt;nolink&gt;[NAME]&lt;/nolink&gt; из вашего списка друзей?
		<usetemplate name="okcancelbuttons" notext="Отмена" yestext="OK"/>
	</notification>
	<notification name="RemoveMultipleFromFriends">
		Удалить нескольких жителей из вашего списка друзей?
		<usetemplate name="okcancelbuttons" notext="Отмена" yestext="OK"/>
	</notification>
	<notification name="GodDeleteAllScriptedPublicObjectsByUser">
		Вы действительно хотите удалить все скриптовые объекты, принадлежащие
** [AVATAR_NAME] **
на всей остальной земле в этом регионе?
		<usetemplate name="okcancelbuttons" notext="Отмена" yestext="OK"/>
	</notification>
	<notification name="GodDeleteAllScriptedObjectsByUser">
		Вы действительно хотите УДАЛИТЬ ВСЕ скриптовые объекты, принадлежащие
** [AVATAR_NAME] **
на ВСЕЙ ЗЕМЛЕ в этом регионе?
		<usetemplate name="okcancelbuttons" notext="Отмена" yestext="OK"/>
	</notification>
	<notification name="GodDeleteAllObjectsByUser">
		Вы действительно хотите УДАЛИТЬ ВСЕ объекты (скриптовые и прочие), принадлежащие
** [AVATAR_NAME] **
на ВСЕЙ ЗЕМЛЕ в этом регионе?
		<usetemplate name="okcancelbuttons" notext="Отмена" yestext="OK"/>
	</notification>
	<notification name="BlankClassifiedName">
		Необходимо указать имя для вашей рекламы.
	</notification>
	<notification name="MinClassifiedPrice">
		Стоимость размещения рекламы должна быть как минимум L$[MIN_PRICE].

Введите более высокую цену.
	</notification>
	<notification name="ConfirmItemDeleteHasLinks">
		По крайней мере у одного предмета есть ссылки, указывающие на него.  Если удалить этот предмет, его ссылки перестанут работать.  Настоятельно рекомендуется сначала удалить ссылки.

Действительно удалить эти предметы?
		<usetemplate name="okcancelbuttons" notext="Отмена" yestext="OK"/>
	</notification>
	<notification name="ConfirmObjectDeleteLock">
		Как минимум один из выбранных вами предметов является фиксированным.

Действительно удалить эти предметы?
		<usetemplate name="okcancelbuttons" notext="Отмена" yestext="OK"/>
	</notification>
	<notification name="ConfirmObjectDeleteNoCopy">
		Как минимум один из выбранных вами предметов не является копируемым.

Действительно удалить эти предметы?
		<usetemplate name="okcancelbuttons" notext="Отмена" yestext="OK"/>
	</notification>
	<notification name="ConfirmObjectDeleteNoOwn">
		Как минимум один из выбранных вами предметов не принадлежит вам.

Действительно удалить эти предметы?
		<usetemplate name="okcancelbuttons" notext="Отмена" yestext="OK"/>
	</notification>
	<notification name="ConfirmObjectDeleteLockNoCopy">
		Как минимум один объект фиксирован.
Как минимум один объект не копируемый.

Действительно удалить эти предметы?
		<usetemplate name="okcancelbuttons" notext="Отмена" yestext="OK"/>
	</notification>
	<notification name="ConfirmObjectDeleteLockNoOwn">
		Как минимум один объект фиксирован.
Вы не владеете по крайней мере одним объектом.

Действительно удалить эти предметы?
		<usetemplate name="okcancelbuttons" notext="Отмена" yestext="OK"/>
	</notification>
	<notification name="ConfirmObjectDeleteNoCopyNoOwn">
		Как минимум один объект не копируемый.
Вы не владеете по крайней мере одним объектом.

Действительно удалить эти предметы?
		<usetemplate name="okcancelbuttons" notext="Отмена" yestext="OK"/>
	</notification>
	<notification name="ConfirmObjectDeleteLockNoCopyNoOwn">
		Как минимум один объект фиксирован.
Как минимум один объект не копируемый.
Вы не владеете по крайней мере одним объектом.

Действительно удалить эти предметы?
		<usetemplate name="okcancelbuttons" notext="Отмена" yestext="OK"/>
	</notification>
	<notification name="ConfirmObjectTakeLock">
		Как минимум один объект фиксирован.

Действительно взять эти предметы?
		<usetemplate name="okcancelbuttons" notext="Отмена" yestext="OK"/>
	</notification>
	<notification name="ConfirmObjectTakeNoOwn">
		Вы не являетесь владельцем всех объектов, которые собираетесь взять.
Если продолжить, будут применены разрешения следующего владельца, которые могут ограничить вашу способность изменять или копировать эти объекты.

Действительно взять эти предметы?
		<usetemplate name="okcancelbuttons" notext="Отмена" yestext="OK"/>
	</notification>
	<notification name="ConfirmObjectTakeLockNoOwn">
		Как минимум один объект фиксирован.
Вы не являетесь владельцем всех объектов, которые собираетесь взять.
Если продолжить, будут применены разрешения следующего владельца, которые могут ограничить вашу способность изменять или копировать эти объекты.
В то же время вы можете взять объекты, выбранные сейчас.

Действительно взять эти предметы?
		<usetemplate name="okcancelbuttons" notext="Отмена" yestext="OK"/>
	</notification>
	<notification name="CantBuyLandAcrossMultipleRegions">
		Невозможно купить землю, потому что выделение охватывает несколько регионов.

Выберите меньшую область и повторите попытку.
	</notification>
	<notification name="DeedLandToGroup">
		После передачи этого участка группе потребуется достаточное количество финансов для поддержки данной земли.
Стоимость покупки земли не возвращается владельцу. Если переданный участок продается, выручка за нее равномерно распределяется между участниками группы.

Передать эти [AREA] м² земли группе &quot;[GROUP_NAME]&quot;?
		<usetemplate name="okcancelbuttons" notext="Отмена" yestext="OK"/>
	</notification>
	<notification name="DeedLandToGroupWithContribution">
		После передачи этого участка группе потребуется достаточное количество финансов для поддержки данной земли.
Передача будет включать одновременный земельный взнос в группу от жителя &quot;[NAME]&quot;.
Стоимость покупки земли не возвращается владельцу. Если переданный участок продается, выручка за нее равномерно распределяется между участниками группы.

Передать эти [AREA] м² земли группе &quot;[GROUP_NAME]&quot;?
		<usetemplate name="okcancelbuttons" notext="Отмена" yestext="OK"/>
	</notification>
	<notification name="DisplaySetToSafe">
		Установлен безопасный уровень настроек отображения, так как указан параметр -safe.
	</notification>
	<notification name="DisplaySetToRecommendedGPUChange">
		Установлен рекомендуемый уровень настроек отображения, так как графическая карта изменена:
с &quot;[LAST_GPU]&quot;
на &quot;[THIS_GPU]&quot;
	</notification>
	<notification name="DisplaySetToRecommendedFeatureChange">
		Установлен рекомендуемый уровень настроек отображения, так как подсистема визуализации изменена.
	</notification>
	<notification name="ErrorMessage">
		[ERROR_MESSAGE]
	</notification>
	<notification name="AvatarMovedDesired">
		Требуемое вами местоположение сейчас недоступно.
Вы перемещены в соседний регион.
	</notification>
	<notification name="AvatarMovedLast">
		Требуемое вами местоположение сейчас недоступно.
Вы перемещены в соседний регион.
	</notification>
	<notification name="AvatarMovedHome">
		Ваше домашнее местоположение сейчас недоступно.
Вы перемещены в соседний регион.
Возможно, потребуется задать новое домашнее местоположение.
	</notification>
	<notification name="ClothingLoading">
		Ваша одежда все еще загружается.
Вы можете использовать [SECOND_LIFE] как обычно, другие пользователи будут видеть вас нормально.
		<form name="form">
			<ignore name="ignore" text="Загрузка одежды занимает значительное время"/>
		</form>
	</notification>
	<notification name="AgentComplexityWithVisibility">
		Ваша [https://community.secondlife.com/t5/English-Knowledge-Base/Avatar-Rendering-Complexity/ta-p/2967838 сложность аватара]: [AGENT_COMPLEXITY].
[OVERLIMIT_MSG]
		<usetemplate ignoretext="Предупреждать о превышении сложности аватара" name="notifyignore"/>
	</notification>
	<notification name="AgentComplexity">
		Ваша [https://community.secondlife.com/t5/English-Knowledge-Base/Avatar-Rendering-Complexity/ta-p/2967838 сложность аватара]: [AGENT_COMPLEXITY].
		<usetemplate ignoretext="Предупреждать меня об изменении сложности аватара" name="notifyignore"/>
	</notification>
	<notification name="HUDComplexityWarning">
		[HUD_REASON], возможно, отрицательно влияет на быстродействие.
		<usetemplate ignoretext="Предупреждать о чрезмерной сложности данных в игре" name="notifyignore"/>
	</notification>
	<notification name="FirstRun">
		Установка [APP_NAME] завершена.

Если вы используете [SECOND_LIFE] впервые, для входа в программу вам потребуется создать аккаунт.
		<usetemplate name="okcancelbuttons" notext="Продолжить" yestext="Создать аккаунт..."/>
	</notification>
	<notification name="LoginCantRemoveUsername">
		Уже запомненный пользователь может быть забыт через Аватар &gt; Настройки &gt; Расширенное &gt; Запомненные  Пользователи.
	</notification>
	<notification name="LoginCantRemoveCurUsername">
		Чтобы забыть вошедшего в систему пользователя, необходимо выйти из системы.
		<usetemplate name="okcancelbuttons" notext="Отмена" yestext="Подтвердить и выйти"/>
	</notification>
	<notification name="LoginPacketNeverReceived">
		Возникли неполадки при подключении. Возможно, проблема с вашим подключением к интернету или [SECOND_LIFE_GRID] временно недоступна.

Вы можете проверить подключение к интернету, повторить попытку через несколько минут, нажать кнопку «Помощь» для перехода на [SUPPORT_SITE] или нажать кнопку «Телепортация», чтобы телепортироваться домой.
		<url name="url">
			http://secondlife.com/support/
		</url>
		<form name="form">
			<button name="OK" text="OK"/>
			<button name="Help" text="Помощь"/>
			<button name="Teleport" text="Телепортация"/>
		</form>
	</notification>
	<notification name="LoginPacketNeverReceivedNoTP">
		Возникли неполадки при подключении. Возможно, проблема с вашим подключением к интернету или [SECOND_LIFE_GRID] временно недоступна.

Вы можете проверить подключение к интернету, повторить попытку через несколько минут, нажать кнопку «Справка» для перехода на [SUPPORT_SITE].
		<form name="form">
			<button name="OK" text="OK"/>
			<button name="Help" text="Помощь"/>
		</form>
	</notification>
	<notification name="LoginRemoveMultiGridUserData">
		Локальные данные, которые вы удаляете, распределяются между несколькими сетками. Вы уверены, что хотите удалить их?
		<usetemplate name="okcancelbuttons" notext="Отмена" yestext="Подтвердить"/>
	</notification>

	<notification name="WelcomeChooseSex">
		Ваш персонаж появится через мгновение.

Для ходьбы нажимайте клавиши со стрелками.
В любой момент можно нажать клавишу F1 для получения справки или информации о [SECOND_LIFE].
Выберите мужской или женский аватар. Этот выбор затем можно будет изменить.
		<usetemplate name="okcancelbuttons" notext="Женщина" yestext="Мужчина"/>
	</notification>
	<notification name="CantTeleportToGrid">
		Не удалось телепортироваться в [SLURL]: это место находится на другой сетке ([GRID]), а не на текущей ([CURRENT_GRID]). Закройте программу и попробуйте еще раз.
	</notification>
	<notification name="GeneralCertificateError">
		Не удалось подключиться к серверу.
[REASON]

Тема: [SUBJECT_NAME_STRING]
Издатель: [ISSUER_NAME_STRING]
Действительно с: [VALID_FROM]
Действительно по: [VALID_TO]
Отпечаток MD5: [SHA1_DIGEST]
Отпечаток SHA1: [MD5_DIGEST]
Использование ключа: [KEYUSAGE]
Расширенное использование ключа: [EXTENDEDKEYUSAGE]
Идентификатор ключа темы: [SUBJECTKEYIDENTIFIER]
	</notification>
	<notification name="TrustCertificateError">
		Центр сертификации для этого сервера неизвестен.

Сведения о сертификате:
Тема: [SUBJECT_NAME_STRING]
Издатель: [ISSUER_NAME_STRING]
Действительно с: [VALID_FROM]
Действительно по: [VALID_TO]
Отпечаток MD5: [SHA1_DIGEST]
Отпечаток SHA1: [MD5_DIGEST]
Использование ключа: [KEYUSAGE]
Расширенное использование ключа: [EXTENDEDKEYUSAGE]
Идентификатор ключа темы: [SUBJECTKEYIDENTIFIER]

Доверять этому центру сертификации?
		<usetemplate name="okcancelbuttons" notext="Отмена" yestext="Доверять"/>
	</notification>
	<notification name="NotEnoughCurrency">
		[NAME] L$ [PRICE] У вас недостаточно L$ для этого.
	</notification>
	<notification name="GrantedModifyRights">
		[NAME] дал(а) вам разрешение на редактирование своих объектов.
	</notification>
	<notification name="RevokedModifyRights">
		Ваше право на изменение объектов [NAME] отозвано
	</notification>
	<notification name="FlushMapVisibilityCaches">
		Кэш карты данного региона будет очищен.
Это полезно только с целью отладки.
(В рабочей версии надо подождать 5 минут, затем карта каждого пользователя будет обновлена после входа в программу.)
		<usetemplate name="okcancelbuttons" notext="Отмена" yestext="OK"/>
	</notification>
	<notification name="BuyOneObjectOnly">
		Нельзя купить несколько объектов одновременно.  Выберите один объект и повторите попытку.
	</notification>
	<notification name="OnlyCopyContentsOfSingleItem">
		Нельзя копировать содержимое нескольких объектов одновременно.
Выберите один объект и повторите попытку.
		<usetemplate name="okcancelbuttons" notext="Отмена" yestext="OK"/>
	</notification>
	<notification name="KickUsersFromRegion">
		Телепортировать всех жителей в этом регионе домой?
		<usetemplate name="okcancelbuttons" notext="Отмена" yestext="OK"/>
	</notification>
	<notification name="ChangeObjectBonusFactor">
		Снижение бонуса за объекты после сооружения построек в регионе может вызвать возврат или удаление объектов. Действительно изменить бонус за объекты?
		<usetemplate ignoretext="Подтвердите изменение бонусного множителя для объектов" name="okcancelignore" notext="Отмена" yestext="OK"/>
	</notification>
	<notification name="EstateObjectReturn">
		Вы действительно хотите вернуть объекты, принадлежащие [USER_NAME]?
		<usetemplate name="okcancelbuttons" notext="Отмена" yestext="OK"/>
	</notification>
	<notification name="InvalidTerrainBitDepth">
		Не удалось задать текстуры региона:
у текстуры [TEXTURE_NUM] неправильная битовая глубина [TEXTURE_BIT_DEPTH].

Замените текстуру [TEXTURE_NUM] на 24-битное изображение размером 1024x1024 или меньше и снова нажмите кнопку &quot;Применить&quot;.
	</notification>
	<notification name="InvalidTerrainSize">
		Не удалось задать текстуры региона:
у текстуры [TEXTURE_NUM] слишком большой размер [TEXTURE_SIZE_X]x[TEXTURE_SIZE_Y].

Замените текстуру [TEXTURE_NUM] на 24-битное изображение размером 1024x1024 или меньше и снова нажмите кнопку &quot;Применить&quot;.
	</notification>
	<notification name="RawUploadStarted">
		Началась передача. Она может занять до двух минут, в зависимости от скорости соединения.
	</notification>
	<notification name="ConfirmBakeTerrain">
		Вы действительно хотите зафиксировать текущий ландшафт, сделать его высоту средней точкой для верхней и нижней точек ландшафта и принять по умолчанию для функции &quot;Вернуть&quot;?
		<usetemplate name="okcancelbuttons" notext="Отмена" yestext="OK"/>
	</notification>
	<notification name="ConfirmTextureHeights">
		Вы собираетесь использовать минимальные значения, которые больше, чем максимальные для диапазона высот. Начать?
		<usetemplate canceltext="Не спрашивать" name="yesnocancelbuttons" notext="Отмена" yestext="OK"/>
	</notification>
	<notification name="MaxAllowedAgentOnRegion">
		У вас может быть не более [MAX_AGENTS] допущенных жителей.
	</notification>
	<notification name="MaxBannedAgentsOnRegion">
		У вас может быть не более [MAX_BANNED] заблокированных жителей.
	</notification>
	<notification name="MaxAgentOnRegionBatch">
		Не удалось добавить [NUM_ADDED] агентов:
превышен лимит [MAX_AGENTS] [LIST_TYPE] на [NUM_EXCESS].
	</notification>
	<notification name="MaxAllowedGroupsOnRegion">
		У вас может быть не более [MAX_GROUPS] групп.
		<usetemplate name="okcancelbuttons" notext="Отмена" yestext="Зафиксировать"/>
	</notification>
	<notification name="MaxManagersOnRegion">
		У вас может быть не более [MAX_MANAGER] менеджеров землевладения.
	</notification>
	<notification name="OwnerCanNotBeDenied">
		Нельзя добавить землевладельца в список заблокированных жителей его же земли.
	</notification>
	<notification name="ProblemAddingEstateManagerBanned">
		Невозможно добавить заблокированного жителя в список менеджеров землевладения.
	</notification>
	<notification name="ProblemBanningEstateManager">
		Невозможно добавить менеджера землевладения [AGENT] в список заблокированных.
	</notification>
	<notification name="GroupIsAlreadyInList">
		&lt;nolink&gt;[GROUP]&lt;/nolink&gt; уже находится в списке допущенных групп.
	</notification>
	<notification name="AgentIsAlreadyInList">
		[AGENT] уже находится на вашем [LIST_TYPE] списке.
	</notification>
	<notification name="AgentsAreAlreadyInList">
		[AGENT] уже находится на вашем [LIST_TYPE] списке.
	</notification>
	<notification name="AgentWasAddedToList">
		[AGENT] был добавлен в [LIST_TYPE] список [ESTATE].
	</notification>
	<notification name="AgentsWereAddedToList">
		[AGENT] был добавлен в [LIST_TYPE] список [ESTATE].
	</notification>
	<notification name="AgentWasRemovedFromList">
		[AGENT] был удален из [LIST_TYPE] списка [ESTATE].
	</notification>
	<notification name="AgentsWereRemovedFromList">
		[AGENT] был удален из [LIST_TYPE] списка [ESTATE].
	</notification>
	<notification name="CanNotChangeAppearanceUntilLoaded">
		Нельзя изменять внешность, пока загружаются одежда и фигура.
	</notification>
	<notification name="ClassifiedMustBeAlphanumeric">
		Название вашего объявления должно начинаться с буквы A - Z или цифры. Использовать знаки препинания не разрешено.
	</notification>
	<notification name="CantSetBuyObject">
		Невозможно задать &apos;Купить объект&apos;, потому что этот объект не для продажи.
Задайте продажу объекта и повторите попытку.
	</notification>
	<notification name="FinishedRawDownload">
		Завершена загрузка файла ландшафта:
[DOWNLOAD_PATH].
	</notification>
	<notification name="RequiredUpdate">
		Для входа необходима версия [VERSION].
Скачайте обновление с веб-сайта https://secondlife.com/support/downloads/
	</notification>
	<notification name="PauseForUpdate">
		Для входа необходима версия [VERSION].
Нажмите OK для загрузки и установки.
	</notification>
	<notification name="OptionalUpdateReady">
		Версия [VERSION] загружена и готова к установке.
Нажмите OK для установки.
	</notification>
	<notification name="PromptOptionalUpdate">
		Версия [VERSION] загружена и готова к установке.
Продолжить?
		<usetemplate canceltext="Не сейчас" name="yesnocancelbuttons" notext="Пропустить" yestext="Установить"/>
	</notification>
	<notification name="LoginFailedUnknown">
		Извините, ошибка входа по неустановленной причине. Если данное сообщение повторится, посетите веб-сайт [SUPPORT_SITE].
		<usetemplate name="okbutton" yestext="Выйти"/>
	</notification>
	<notification name="DeedObjectToGroup">
		В результате передачи этого объекта группа:
* Получит L$ в уплату за объект
		<usetemplate ignoretext="Подтверждать перед передачей объекта группе" name="okcancelignore" notext="Отмена" yestext="Передать"/>
	</notification>
	<notification name="WebLaunchExternalTarget">
		Открыть браузер для просмотра этого контента?
Открытие сайтов от неизвестных источников может нанести вред вашему компьютеру
		<usetemplate ignoretext="Запустить браузер для просмотра веб-страницы" name="okcancelignore" notext="Отмена" yestext="OK"/>
	</notification>
	<notification name="WebLaunchJoinNow">
		Перейти на [http://secondlife.com/account/ личный кабинет] для управления вашим аккаунтом?
		<usetemplate ignoretext="Запустить браузер для управления аккаунтом" name="okcancelignore" notext="Отмена" yestext="OK"/>
	</notification>
	<notification name="WebLaunchSecurityIssues">
		Прочитайте на Wiki [CURRENT_GRID] о том, как сообщить о проблеме с безопасностью.
		<usetemplate ignoretext="Запустите свой браузер, чтобы узнать, как сообщить о проблеме безопасности" name="okcancelignore" notext="Отмена" yestext="OK"/>
	</notification>
	<notification name="WebLaunchQAWiki">
		Посетите Wiki-страницу вопросов и ответов по [CURRENT_GRID].
		<usetemplate ignoretext="Запустить браузер для просмотра Wiki-страницы вопросов и ответов" name="okcancelignore" notext="Отмена" yestext="OK"/>
	</notification>
	<notification name="WebLaunchPublicIssue">
		Посетите страницу общедоступного средства исследования проблем [CURRENT_GRID], на котором можно сообщить об ошибках и других проблемах.
		<usetemplate ignoretext="Запустить браузер для использования общедоступного средства исследования проблем" name="okcancelignore" notext="Отмена" yestext="Перейти на страницу"/>
	</notification>
	<notification name="WebLaunchSupportWiki">
		Перейти на официальный блог Linden для просмотра свежих новостей и прочей информации.
		<usetemplate ignoretext="Запустить браузер для просмотра блога" name="okcancelignore" notext="Отмена" yestext="OK"/>
	</notification>
	<notification name="WebLaunchLSLGuide">
		Открыть руководство по скриптам для получения помощи?
		<usetemplate ignoretext="Запустить браузер для просмотра руководства по скриптам" name="okcancelignore" notext="Отмена" yestext="OK"/>
	</notification>
	<notification name="WebLaunchLSLWiki">
		Посетить портал LSL для получения справки по скриптам?
		<usetemplate ignoretext="Запустить браузер для просмотра портала LSL" name="okcancelignore" notext="Отмена" yestext="Перейти на страницу"/>
	</notification>
	<notification name="ReturnToOwner">
		Вы действительно хотите вернуть выбранные объекты их владельцам? Передаваемые объекты будут возвращены прежним владельцам.

*ПРЕДУПРЕЖДЕНИЕ* Непередаваемые объекты будут удалены!
		<usetemplate ignoretext="Подтверждать перед возвратом объектов владельцам" name="okcancelignore" notext="Отмена" yestext="OK"/>
	</notification>
	<notification name="GroupLeaveConfirmMember">
		В настоящее время вы состоите в группе &lt;nolink&gt;[GROUP]&lt;/nolink&gt;.
Хотите выйти из группы?
		<usetemplate name="okcancelbuttons" notext="Отмена" yestext="OK"/>
	</notification>
	<notification name="GroupDepart">
		Вы покинули группу «[group_name]».
	</notification>
	<notification name="GroupLeaveConfirmMemberWithFee">
		Вы в настоящее время являетесь участником группы &lt;nolink&gt;[GROUP]&lt;/nolink&gt;. Присоединение снова будет стоить L$[AMOUNT].
Покинуть группу?
		<usetemplate name="okcancelbuttons" notext="Отмена" yestext="OK"/>
	</notification>
	<notification name="OwnerCannotLeaveGroup">
		Невозможно выйти из группы. Вы не можете покинуть группу, потому что вы единственый владелец группы. Пожалуйста, назначить сначала назначьте на данную роль другого пользователя.
	</notification>
	<notification name="GroupDepartError">
		Невозможно покинуть группу.
	</notification>
	<notification name="ConfirmKick">
		Вы ДЕЙСТВИТЕЛЬНО хотите выбросить всех жителей с сетки?
		<usetemplate name="okcancelbuttons" notext="Отмена" yestext="Выбросить всех жителей"/>
	</notification>
	<notification name="MuteLinden">
		Извините, но вы не можете заблокировать сотрудника Linden.
	</notification>
	<notification name="CannotStartAuctionAlreadyForSale">
		Нельзя выставить на аукцион участок, который уже продается.  Отмените продажу участка, если действительно хотите начать аукцион.
	</notification>
	<notification label="Не удалось блокировать объект по имени" name="MuteByNameFailed">
		Вы уже внесли это имя в черный список.
	</notification>
	<notification name="RemoveItemWarn">
		Удаление содержимого, хотя это и разрешено, может повредить объект. Хотите удалить этот предмет?
		<usetemplate name="okcancelbuttons" notext="Отмена" yestext="OK"/>
	</notification>
	<notification name="CantOfferCallingCard">
		Сейчас невозможно предложить визитку. Повторите попытку через минуту.
	</notification>
	<notification name="CantOfferFriendship">
		Сейчас невозможно предложить дружбу. Повторите попытку через минуту.
	</notification>
	<notification name="DoNotDisturbModeSet">
		Режим &quot;Не беспокоить&quot; включен.  Вы не будете получать уведомлений о входящих вызовах.

- Другие жители будут получать ваш ответ, установленный для режима &quot;Не беспокоить&quot; (Настройки &gt; Приватность &gt; Автоответ).
- Предложения телепортации будут отклоняться.
- Голосовые вызовы будут отклоняться.
		<usetemplate ignoretext="Смена моего статуса на режим &quot;Не беспокоить&quot;" name="okignore" yestext="OK"/>
	</notification>
	<notification name="AutorespondModeSet">
		Режим &quot;Автоответчик&quot; включен.
На все входящие ЛС будет отправлен автоответ, который был задан в Настройки &gt; Приватность &gt; Автоответ
		<usetemplate ignoretext="Смена моего статуса на режим &quot;Автоответчик&quot;" name="okignore" yestext="OK"/>
	</notification>
	<notification name="AutorespondNonFriendsModeSet">
		Режим &quot;Автоответчик не друзьям&quot; включен.
На все входящие ЛС будет отправлен автоответ, который был задан в Настройки &gt; Приватность &gt; Автоответ
		<usetemplate ignoretext="Смена моего статуса на режим &quot;Автоответчик не друзьям&quot;" name="okignore" yestext="OK"/>
	</notification>
	<notification name="RejectTeleportOffersModeSet">
		Режим &quot;Отклонять предложения телепортации и запросы&quot; включен.
Все входящие предложения телепортироваться или запросы будут автоматически отклоняться и сопровождаться отправкой сообщения, которое было указано в Настройки &gt; Приватность &gt; Автоответ
		<usetemplate ignoretext="Смена моего статуса на режим &quot;Отклонять предложения телепортации и запросы&quot;" name="okignore" yestext="OK"/>
	</notification>
	<notification name="RejectTeleportOffersModeWarning">
Вы не можете отправить запрос телепортации в данный момент, потому что включен режим 'отклонить все входящие предложения и запросы телепорта'.
Перейдите в меню 'Общение' &gt; 'Статус в сети' если вы хотите отменить его.
	</notification>
	<notification name="RejectFriendshipRequestsModeSet">
Включен режим отклонять все входящие запросы дружбы.
Входящие запросы дружбы от кого-либо теперь будут отклонены с вашим настроенным автоответчиком. Вы не будете уведомлены из-за этого факта.
		<usetemplate ignoretext="Я изменяю свой статус, чтобы отклонять все запросы дружбы" name="okignore" yestext="OK"/>
	</notification>
	<notification name="RejectAllGroupInvitesModeSet">
Отклонить все входящие приглашения группы включен.
Входящие групповые приглашения от кого-либо теперь будут отклоняться автоматически. Вы не будете уведомлены из-за этого факта.
		<usetemplate ignoretext="Я изменяю свой статус, чтобы отклонять все приглашения группы" name="okignore" yestext="OK"/>
	</notification>
	<notification name="JoinedTooManyGroupsMember">
		Вы достигли максимального количества групп. Пожалуйста, покиньте любую группу до вступления или отклоните предложение.
[NAME] пригласил вас вступить в группу как участник.
		<usetemplate name="okcancelbuttons" notext="Отклонить" yestext="Вступить"/>
	</notification>
	<notification name="JoinedTooManyGroups">
		Вы достигли максимального количества групп. Пожалуйста, покиньте любую группу до вступления или создания новой.
	</notification>
	<notification name="GroupLimitInfo">
<<<<<<< HEAD
		Резиденты с Базовым аккаунтом могут присоединиться к [MAX_BASIC] группам.
Премиум аккаунт разрешает до [MAX_PREMIUM]. [https://secondlife.com/my/account/membership.php? Узнайте больше или расширьте свой аккаунт]
		<usetemplate name="okbutton" yestext="Закрыть"/>
	</notification>
	<notification name="GroupLimitInfoPlus">
		Резиденты с Базовым аккаунтом могут присоединиться к [MAX_BASIC] группам.
Премиум аккаунт разрешает до [MAX_PREMIUM]. Премиум Плюс аккаунт разрешает до [MAX_PREMIUM_PLUS]. 
[https://secondlife.com/my/account/membership.php? Узнайте больше или расширьте свой аккаунт]
		<usetemplate name="okbutton" yestext="Закрыть"/>
	</notification>
=======
		Жители с базовым членством могут присоединяться к [MAX_BASIC] группам.
Премиум членство позволяет до [MAX_PREMIUM]. [https://secondlife.com/my/account/membership.php? Узнать больше или обновить]
		<usetemplate name="okbutton" yestext="Закрыть"/>
	</notification>
	<notification name="GroupLimitInfoPlus">
Жители с базовым членством могут присоединяться к  [MAX_BASIC] группам.
Премиум членство позволяет до [MAX_PREMIUM].
Премиум-Плюс членство позволяет до [MAX_PREMIUM_PLUS].
[https://secondlife.com/my/account/membership.php? Узнать больше или обновить]
		<usetemplate name="okbutton" yestext="Закрыть"/>
	</notification>

>>>>>>> 4afe5c25
	<notification name="KickUser">
		Выбросить этого жителя с таким сообщением?
		<form name="form">
			<input name="message">
				Администратор отключил вас от программы.
			</input>
			<button name="OK" text="OK"/>
			<button name="Cancel" text="Отмена"/>
		</form>
	</notification>
	<notification name="KickAllUsers">
		Выбросить всех жителей, которые сейчас есть на сетке, с таким сообщением?
		<form name="form">
			<input name="message">
				Администратор отключил вас от программы.
			</input>
			<button name="OK" text="OK"/>
			<button name="Cancel" text="Отмена"/>
		</form>
	</notification>
	<notification name="FreezeUser">
		Заморозить этого жителя с таким сообщением?
		<form name="form">
			<input name="message">
				Вы были заморожены. Вы не можете двигаться и беседовать в чате. Администратор свяжется с вами в личном сообщений (ЛС).
			</input>
			<button name="OK" text="OK"/>
			<button name="Cancel" text="Отмена"/>
		</form>
	</notification>
	<notification name="UnFreezeUser">
		Разморозить этого жителя с таким сообщением?
		<form name="form">
			<input name="message">
				Вы больше не заморожены.
			</input>
			<button name="OK" text="OK"/>
			<button name="Cancel" text="Отмена"/>
		</form>
	</notification>
	<notification name="SetDisplayNameSuccess">
		Привет, [DISPLAY_NAME]!

Как и в реальной жизни, должно пройти какое-то время, прежде чем все узнают ваше новое имя.  Подождите несколько дней, пока [http://wiki.secondlife.com/wiki/Setting_your_display_name ваше имя не будет обновлено] в объектах, скриптах, поиске и т.д.
	</notification>
	<notification name="SetDisplayNameBlocked">
		Вы не можете сменить свое отображаемое имя. Если вы считаете, что это ошибка, обратитесь в службу поддержки.
	</notification>
	<notification name="SetDisplayNameFailedLength">
		Это имя слишком длинное. Отображаемое имя может содержать не более [LENGTH] символов.

Сократите имя.
	</notification>
	<notification name="SetDisplayNameFailedGeneric">
		Не удалось сменить ваше отображаемое имя. Повторите попытку позже.
	</notification>
	<notification name="SetDisplayNameMismatch">
		Введенные отображаемые имена не совпадают. Введите их еще раз.
	</notification>
	<notification name="AgentDisplayNameUpdateThresholdExceeded">
		Вам надо подождать, прежде чем вы сможете сменить свое отображаемое имя.

См. http://wiki.secondlife.com/wiki/Setting_your_display_name

Повторите попытку позже.
	</notification>
	<notification name="AgentDisplayNameSetBlocked">
		Нельзя задать указанное вами имя. Оно содержит запрещенное слово.

 Попробуйте указать другое имя.
	</notification>
	<notification name="AgentDisplayNameSetInvalidUnicode">
		Выбранное вами отображаемое имя содержит недопустимые символы.
	</notification>
	<notification name="AgentDisplayNameSetOnlyPunctuation">
		Ваше отображаемое имя кроме знаков препинания должно содержать буквы.
	</notification>
	<notification name="DisplayNameUpdate">
		[OLD_NAME] ([SLID]) теперь известен как [NEW_NAME].
	</notification>
	<notification name="DisplayNameUpdateRemoveAlias">
		[OLD_NAME] ([SLID]) теперь известен как [NEW_NAME].
Этот агент имеет псевдоним, который заменит [NEW_NAME]
Хотите удалить его?
		<form name="form">
			<button name="Yes" text="Да"/>
			<button name="No" text="Нет"/>
		</form>
	</notification>
	<notification name="OfferTeleport">
		Предложить телепортацию к вам с отправкой сообщения?
		<form name="form">
			<input name="message">
			Присоединяйся ко мне в [REGION]
			</input>
			<button name="OK" text="OK"/>
			<button name="Cancel" text="Отмена"/>
		</form>
	</notification>
	<notification name="TeleportRequestPrompt">
		Запрос телепортации от [NAME] с сообщением
		<form name="form">
			<input name="message">
			</input>
			<button name="OK" text="OK"/>
			<button name="Cancel" text="Отмена"/>
		</form>
	</notification>
	<notification name="TooManyTeleportOffers">
		Попытка сделать [OFFERS] предложений телепортации, что больше лимита ([LIMIT]).
	</notification>
	<notification name="OfferTeleportFromGod">
		Творец вызывает жителя к вам?
		<form name="form">
			<input name="message">
				Присоединяйся ко мне в [REGION]
			</input>
			<button name="OK" text="OK"/>
			<button name="Cancel" text="Отмена"/>
		</form>
	</notification>
	<notification name="TeleportFromLandmark">
		Вы действительно хотите телепортироваться в &lt;nolink&gt;[LOCATION]&lt;/nolink&gt;?
		<usetemplate ignoretext="Подтверждать телепортацию на закладку" name="okcancelignore" notext="Отмена" yestext="Телепортация"/>
	</notification>
	<notification name="TeleportViaSLAPP">
		Вы действительно хотите телепортироваться в &lt;nolink&gt;[LOCATION]&lt;/nolink&gt;?
		<usetemplate ignoretext="Подтверждать телепортацию через SLAPP" name="okcancelignore" notext="Отмена" yestext="Телепортация"/>
	</notification>
	<notification name="TeleportToPick">
		Телепортироваться в [PICK]?
		<usetemplate ignoretext="Подтверждать телепортацию к месту" name="okcancelignore" notext="Отмена" yestext="Телепортация"/>
	</notification>
	<notification name="TeleportToClassified">
		Телепортироваться в [CLASSIFIED]?
		<usetemplate ignoretext="Подтверждать телепортацию на место в рекламном объявлении" name="okcancelignore" notext="Отмена" yestext="Телепортация"/>
	</notification>
	<notification name="TeleportToHistoryEntry">
		Телепортироваться в [HISTORY_ENTRY]?
		<usetemplate ignoretext="Подтверждать телепортацию на место в истории" name="okcancelignore" notext="Отмена" yestext="Телепортация"/>
	</notification>
	<notification label="Сообщение всем в моем землевладении" name="MessageEstate">
		Введите краткое объявление для всех жителей, которые сейчас находятся в вашем землевладении.
		<form name="form">
			<button name="OK" text="OK"/>
			<button name="Cancel" text="Отмена"/>
		</form>
	</notification>
	<notification label="Изменить землевладение Linden" name="ChangeLindenEstate">
		Вы собираетесь изменить землевладение, которое принадлежит компании Linden (материк, сетку для подростков, ориентацию и т.д.).

Это ОЧЕНЬ ОПАСНО, так как серьезно повлияет на огромное количество жителей.  Ваше изменение распространится на тысячи регионов материка и вызовет сбой сервера.

Начать?
		<usetemplate name="okcancelbuttons" notext="Отмена" yestext="OK"/>
	</notification>
	<notification label="Изменить доступ к землевладению Linden" name="ChangeLindenAccess">
		Вы собираетесь изменить список доступа к землевладению, которое принадлежит компании Linden (материк, сетка для подростков, ориентация и т.д.).

Это действие ОПАСНО и допускается только для устранения нарушения, которое позволяет вводить и выводить объекты и L$ из сетки.
Ваше изменение распространится на тысячи регионов и вызовет сбой сервера.
		<usetemplate name="okcancelbuttons" notext="Отмена" yestext="OK"/>
	</notification>
	<notification label="Выбрать землевладение" name="EstateAllowedAgentAdd">
		Внести в список допущенных только для этого землевладения или для [ALL_ESTATES]?
		<usetemplate canceltext="Отмена" name="yesnocancelbuttons" notext="Для всех землевладений" yestext="Для этого землевладения"/>
	</notification>
	<notification label="Выбрать землевладение" name="EstateAllowedAgentRemove">
		Удалить из списка допущенных только для этого землевладения или для [ALL_ESTATES]?
		<usetemplate canceltext="Отмена" name="yesnocancelbuttons" notext="Для всех землевладений" yestext="Для этого землевладения"/>
	</notification>
	<notification label="Выбрать землевладение" name="EstateAllowedGroupAdd">
		Внести в групповой список допущенных только для этого землевладения или для [ALL_ESTATES]?
		<usetemplate canceltext="Отмена" name="yesnocancelbuttons" notext="Для всех землевладений" yestext="Для этого землевладения"/>
	</notification>
	<notification label="Выбрать землевладение" name="EstateAllowedGroupRemove">
		Удалить из группового списка допущенных только для этого землевладения или для [ALL_ESTATES]?
		<usetemplate canceltext="Отмена" name="yesnocancelbuttons" notext="Для всех землевладений" yestext="Для этого землевладения"/>
	</notification>
	<notification label="Выбрать землевладение" name="EstateBannedAgentAdd">
		Запретить доступ только для этого землевладения или для [ALL_ESTATES]?
		<usetemplate canceltext="Отмена" name="yesnocancelbuttons" notext="Для всех землевладений" yestext="Для этого землевладения"/>
	</notification>
	<notification label="Выбрать землевладение" name="EstateBannedAgentRemove">
		Удалить этого жителя из списка заблокированного доступа только для этого землевладения или для [ALL_ESTATES]?
		<usetemplate canceltext="Отмена" name="yesnocancelbuttons" notext="Для всех землевладений" yestext="Для этого землевладения"/>
	</notification>
	<notification label="Выбрать землевладение" name="EstateManagerAdd">
		Добавить менеджера только для этого землевладения или для [ALL_ESTATES]?
		<usetemplate canceltext="Отмена" name="yesnocancelbuttons" notext="Для всех землевладений" yestext="Для этого землевладения"/>
	</notification>
	<notification label="Выбрать землевладение" name="EstateManagerRemove">
		Удалить менеджера только для этого землевладения или для [ALL_ESTATES]?
		<usetemplate canceltext="Отмена" name="yesnocancelbuttons" notext="Для всех землевладений" yestext="Для этого землевладения"/>
	</notification>
	<notification label="Выбрать землевладение" name="EstateAllowedExperienceAdd">
		Внести в список допущенных только для этого землевладения или для [ALL_ESTATES]?
		<usetemplate canceltext="Отмена" name="yesnocancelbuttons" notext="Для всех землевладений" yestext="Для этого землевладения"/>
	</notification>
	<notification label="Выбрать землевладение" name="EstateAllowedExperienceRemove">
		Удалить из списка допущенных только для этого землевладения или для [ALL_ESTATES]?
		<usetemplate canceltext="Отмена" name="yesnocancelbuttons" notext="Для всех землевладений" yestext="Для этого землевладения"/>
	</notification>
	<notification label="Выбрать землевладение" name="EstateBlockedExperienceAdd">
		Внести в список заблокированных только для этого землевладения или для [ALL_ESTATES]?
		<usetemplate canceltext="Отмена" name="yesnocancelbuttons" notext="Для всех землевладений" yestext="Для этого землевладения"/>
	</notification>
	<notification label="Выбрать землевладение" name="EstateBlockedExperienceRemove">
		Удалить из списка заблокированных только для этого землевладения или для [ALL_ESTATES]?
		<usetemplate canceltext="Отмена" name="yesnocancelbuttons" notext="Для всех землевладений" yestext="Для этого землевладения"/>
	</notification>
	<notification label="Выбрать землевладение" name="EstateTrustedExperienceAdd">
		Внести в ключевой список только для этого землевладения или для [ALL_ESTATES]?
		<usetemplate canceltext="Отмена" name="yesnocancelbuttons" notext="Для всех землевладений" yestext="Для этого землевладения"/>
	</notification>
	<notification label="Выбрать землевладение" name="EstateTrustedExperienceRemove">
		Удалить из ключевого список только для этого землевладения или для [ALL_ESTATES]?
		<usetemplate canceltext="Отмена" name="yesnocancelbuttons" notext="Для всех землевладений" yestext="Для этого землевладения"/>
	</notification>
	<notification label="Подтвердить выбрасывание" name="EstateKickUser">
		Выбросить пользователя [EVIL_USER] из этого землевладения?
		<usetemplate name="okcancelbuttons" notext="Отмена" yestext="OK"/>
	</notification>
	<notification label="Подтвердить выбрасывание" name="EstateKickMultiple">
		Выбросить перечисленных пользователей из этого землевладения?

[RESIDENTS]
		<usetemplate name="okcancelbuttons" notext="Отмена" yestext="OK"/>
	</notification>
	<notification label="Подтвердить Телепорт Домой" name="EstateTeleportHomeUser">
		Телепортировать [AVATAR_NAME] домой?
		<usetemplate name="okcancelbuttons" notext="Отмена" yestext="OK"/>
	</notification>
	<notification label="Подтвердить Телепорт Домой" name="EstateTeleportHomeMultiple">
		Телепортировать перечисленных пользователей домой?

[RESIDENTS]
		<usetemplate name="okcancelbuttons" notext="Отмена" yestext="OK"/>
	</notification>
	<notification label="Подтвердить Бан" name="EstateBanUser">
		Отказать в доступе [EVIL_USER] только для этого землевладения или для [ALL_ESTATES]?
		<usetemplate name="yesnocancelbuttons" canceltext="Отмена" notext="Все земли" yestext="Эта Земля"/>
	</notification>
	<notification label="Подтвердить Бан" name="EstateBanUserMultiple">
		Отказать в доступе перечисленным пользователям только для этого землевладения или для [ALL_ESTATES]?

[RESIDENTS]
		<usetemplate name="yesnocancelbuttons" canceltext="Отмена" notext="Все земли" yestext="Эта Земля"/>
	</notification>
	<notification name="EstateParcelAccessOverride">
		Снятие отметки с этого параметра может снять ограничения, добавленные владельцами участков, для предотвращения нарушений, сохранения конфиденциальности или защиты несовершеннолетних жителей от материалов для взрослых. Пожалуйста, обсудите с вашими владельцами участков при необходимости.
	</notification>
	<notification name="EstateParcelEnvironmentOverride">
		(Изменение по всем владениям: [ESTATENAME]) Если снять этот флажок, будут удалены все пользовательские настройки среды, добавленные владельцами участков в свои участки. Пожалуйста, обсудите с вашими владельцами участков при необходимости.
Вы хотите продолжить?
		<usetemplate name="okcancelbuttons" notext="Отмена" yestext="OK"/>
	</notification>
	<notification name="RegionEntryAccessBlocked">
		Вы пытаетесь посетить регион, контент в котором не соответствует вашим настройкам.  Попробуйте изменить настройки в меню &quot;Аватар &gt; Настройки &gt; Общие&quot;.
	</notification>
	<notification name="SLM_UPDATE_FOLDER">
		[MESSAGE]
	</notification>
	<notification name="EstateChangeCovenant">
		Вы действительно хотите изменить соглашение по землевладению?
		<usetemplate name="okcancelbuttons" notext="Отмена" yestext="OK"/>
	</notification>
	<notification name="RegionEntryAccessBlocked_AdultsOnlyContent">
		Вы пытаетесь посетить регион, контент в котором имеет рейтинг [REGIONMATURITY] и предназначен только для взрослых.
		<url name="url">
			http://wiki.secondlife.com/wiki/Linden_Lab_Official:Maturity_ratings:_an_overview
		</url>
		<usetemplate ignoretext="Пересечение региона: вы пытаетесь посетить регион, контент в котором предназначен только для взрослых." name="okcancelignore" notext="Закрыть" yestext="Перейти в Базу знаний"/>
	</notification>
	<notification name="RegionEntryAccessBlocked_Notify">
		Вы пытаетесь посетить регион, контент в котором имеет рейтинг [REGIONMATURITY], но ваши настройки не допускают контента [REGIONMATURITY].
	</notification>
	<notification name="RegionEntryAccessBlocked_NotifyAdultsOnly">
		Вы пытаетесь посетить регион, контент в котором имеет рейтинг [REGIONMATURITY] и предназначен только для взрослых.
	</notification>
	<notification name="RegionEntryAccessBlocked_Change">
		Вы пытаетесь посетить регион, контент в котором имеет рейтинг [REGIONMATURITY], но ваши настройки не допускают контента [REGIONMATURITY]. Вы можете отказаться от посещения, или ваши настройки будут изменены. После изменения настроек вы можете попробовать войти в регион снова.
		<form name="form">
			<button name="OK" text="Изменить настройки"/>
			<button name="Cancel" text="Отмена"/>
			<ignore name="ignore" text="Пересечение региона: вы пытаетесь посетить регион, контент в котором запрещен вашими настройками."/>
		</form>
	</notification>
	<notification name="RegionEntryAccessBlocked_PreferencesOutOfSync">
		У нас возникли технические трудности с вашим входом в, потому что ваши настройки не синхронизированы с сервером.
	</notification>
	<notification name="TeleportEntryAccessBlocked">
		Вы пытаетесь посетить регион, контент в котором не соответствует вашим настройкам. Попробуйте изменить настройки в меню &quot;Аватар &gt; Настройки &gt; Общие&quot;.
	</notification>
	<notification name="TeleportEntryAccessBlocked_AdultsOnlyContent">
		Вы пытаетесь посетить регион, контент в котором имеет рейтинг [REGIONMATURITY] и предназначен только для взрослых.
		<url name="url">
			http://wiki.secondlife.com/wiki/Linden_Lab_Official:Maturity_ratings:_an_overview
		</url>
		<usetemplate ignoretext="Телепортация: вы пытаетесь посетить регион, контент в котором предназначен только для взрослых." name="okcancelignore" notext="Закрыть" yestext="Перейти в Базу знаний"/>
	</notification>
	<notification name="TeleportEntryAccessBlocked_Notify">
		Вы пытаетесь посетить регион, контент в котором имеет рейтинг [REGIONMATURITY], но ваши настройки не допускают контента [REGIONMATURITY].
	</notification>
	<notification name="TeleportEntryAccessBlocked_NotifyAdultsOnly">
		Вы пытаетесь посетить регион, контент в котором имеет рейтинг [REGIONMATURITY] и предназначен только для взрослых.
	</notification>
	<notification name="TeleportEntryAccessBlocked_ChangeAndReTeleport">
		Вы пытаетесь посетить регион, контент в котором имеет рейтинг [REGIONMATURITY], но ваши настройки не допускают контента [REGIONMATURITY]. Вы можете отказаться от телепортации, или ваши настройки будут изменены.
		<form name="form">
			<button name="OK" text="Изменить и продолжить"/>
			<button name="Cancel" text="Отмена"/>
			<ignore name="ignore" text="Телепортация (возобновляемая): вы пытаетесь посетить регион, контент в котором запрещен вашими настройками."/>
		</form>
	</notification>
	<notification name="TeleportEntryAccessBlocked_Change">
		Вы пытаетесь посетить регион, контент в котором имеет рейтинг [REGIONMATURITY], но ваши настройки не допускают контента [REGIONMATURITY]. Вы можете отказаться от телепортации, или ваши настройки будут изменены. После изменения настроек вы можете попробовать телепортироваться снова.
		<form name="form">
			<button name="OK" text="Изменить настройки"/>
			<button name="Cancel" text="Отмена"/>
			<ignore name="ignore" text="Телепортация (невозобновляемая): вы пытаетесь посетить регион, контент в котором запрещен вашими настройками."/>
		</form>
	</notification>
	<notification name="TeleportEntryAccessBlocked_PreferencesOutOfSync">
		При телепортации возникли технические проблемы, так как ваши настройки не синхронизированы с сервером.
	</notification>
	<notification name="RegionTPSpecialUsageBlocked">
		Не удалось войти в регион. &quot;[REGION_NAME]&quot; - это регион развивающих игр, и для входа в него надо соответствовать определенным условиям. Подробнее см. на странице [http://wiki.secondlife.com/wiki/Linden_Lab_Official:Skill_Gaming_in_Second_Life Skill Gaming FAQ].
	</notification>
	<notification name="PreferredMaturityChanged">
		Вы больше не будете получать уведомлений о посещении региона с контентом рейтинга [RATING]. Настройки для контента можно изменить на будущее с помощью команд меню &quot;Аватар &gt; Настройки &gt; Общие&quot;.
	</notification>
	<notification name="MaturityChangeError">
		Не удалось изменить ваши настройки так, чтобы вы могли видеть контент с рейтингом [PREFERRED_MATURITY]. Ваши теперешние настройки разрешают просматривать контент [ACTUAL_MATURITY]. Попробуйте изменить настройки снова с помощью команд меню &quot;Аватар &gt; Настройки &gt; Общие&quot;.
	</notification>
	<notification name="LandClaimAccessBlocked">
		Вы претендуете на землю, рейтинг зрелости контента на которой не соответствует вашим настройкам. Попробуйте изменить настройки в меню &quot;Аватар &gt; Настройки &gt; Общие&quot;.
	</notification>
	<notification name="LandClaimAccessBlocked_AdultsOnlyContent">
		На эту землю могут претендовать только взрослые.
		<url name="url">
			http://wiki.secondlife.com/wiki/Linden_Lab_Official:Maturity_ratings:_an_overview
		</url>
		<usetemplate ignoretext="На эту землю могут претендовать только взрослые." name="okcancelignore" notext="Закрыть" yestext="Перейти в Базу знаний"/>
	</notification>
	<notification name="LandClaimAccessBlocked_Notify">
		Вы претендуете на землю, контент на которой имеет рейтинг [REGIONMATURITY], но ваши настройки не допускают контента [REGIONMATURITY].
	</notification>
	<notification name="LandClaimAccessBlocked_NotifyAdultsOnly">
		Вы претендуете на землю с контентом [REGIONMATURITY], который предназначен только для взрослых.
	</notification>
	<notification name="LandClaimAccessBlocked_Change">
		Вы претендуете на землю, контент на которой имеет рейтинг [REGIONMATURITY], но ваши настройки не допускают контента [REGIONMATURITY]. Мы можем изменить ваши настройки, после чего вы сможете претендовать на землю снова.
		<form name="form">
			<button name="OK" text="Изменить настройки"/>
			<button name="Cancel" text="Отмена"/>
			<ignore name="ignore" text="Вы претендуете на землю, контент на которой запрещен вашими настройками."/>
		</form>
	</notification>
	<notification name="LandBuyAccessBlocked">
		Вы пытаетесь купить землю, рейтинг зрелости контента на которой не соответствует вашим настройкам. Попробуйте изменить настройки в меню &quot;Аватар &gt; Настройки &gt; Общие&quot;.
	</notification>
	<notification name="LandBuyAccessBlocked_AdultsOnlyContent">
		Эту землю могут купить только взрослые.
		<url name="url">
			http://wiki.secondlife.com/wiki/Linden_Lab_Official:Maturity_ratings:_an_overview
		</url>
		<usetemplate ignoretext="Эту землю могут купить только взрослые." name="okcancelignore" notext="Закрыть" yestext="Перейти в Базу знаний"/>
	</notification>
	<notification name="LandBuyAccessBlocked_Notify">
		Вы пытаетесь купить землю, контент на которой имеет рейтинг [REGIONMATURITY], но ваши настройки не допускают контента [REGIONMATURITY].
	</notification>
	<notification name="LandBuyAccessBlocked_NotifyAdultsOnly">
		Вы пытаетесь купить землю с контентом [REGIONMATURITY], который предназначен только для взрослых.
	</notification>
	<notification name="LandBuyAccessBlocked_Change">
		Вы пытаетесь купить землю, контент на которой имеет рейтинг [REGIONMATURITY], но ваши настройки не допускают контента [REGIONMATURITY]. Мы можем изменить ваши настройки, после чего вы сможете попробовать купить землю снова.
		<form name="form">
			<button name="OK" text="Изменить настройки"/>
			<button name="Cancel" text="Отмена"/>
			<ignore name="ignore" text="Вы пытаетесь купить землю, контент на которой запрещен вашими настройками."/>
		</form>
	</notification>
	<notification name="TooManyPrimsSelected">
		Выбрано слишком много примитивов.  Выберите [MAX_PRIM_COUNT] или меньше примитивов и повторите попытку.
	</notification>
	<notification name="TooManyScriptsSelected">
		В выбранных объектах слишком много скриптов.  Выберите меньше объектов и повторите попытку.
	</notification>
	<notification name="ProblemImportingEstateCovenant">
		Проблема при импорте соглашения о землевладении.
	</notification>
	<notification name="ProblemAddingEstateManager">
		Проблема при добавлении нового менеджера землевладения.  Возможно, в одном или нескольких землевладениях список менеджеров уже заполнен.
	</notification>
	<notification name="ProblemAddingEstateBanManager">
		Невозможно добавить землевладельца или менеджера в список запрета доступа.
	</notification>
	<notification name="ProblemAddingEstateGeneric">
		Проблема при добавлении в этот список землевладения.  Возможно, в одном или нескольких землевладениях список уже заполнен.
	</notification>
	<notification name="UnableToLoadNotecardAsset">
		Сейчас невозможно загрузить актив заметки.
	</notification>
	<notification name="NotAllowedToViewNotecard">
		Недостаточно прав для просмотра заметки, связанной с требуемым идентификатором актива.
	</notification>
	<notification name="MissingNotecardAssetID">
		Идентификатор актива для заметки отсутствует в базе данных.
	</notification>
	<notification name="PublishClassified">
		Помните, что плата за рекламу не возвращается.

Опубликовать это рекламное объявление за L$[AMOUNT]?
		<usetemplate name="okcancelbuttons" notext="Отмена" yestext="OK"/>
	</notification>
	<notification name="SetClassifiedMature">
		Содержит ли эта реклама умеренный контент?
		<usetemplate canceltext="Отмена" name="yesnocancelbuttons" notext="Нет" yestext="Да"/>
	</notification>
	<notification name="SetGroupMature">
		Содержит ли эта группа умеренный контент?
		<usetemplate canceltext="Отмена" name="yesnocancelbuttons" notext="Нет" yestext="Да"/>
	</notification>
	<notification label="Подтвердить перезапуск" name="ConfirmRestart">
		Вы действительно хотите перезапустить этот регион через 2 минуты?
		<usetemplate name="okcancelbuttons" notext="Отмена" yestext="OK"/>
	</notification>
	<notification label="Сообщение для всех в этом регионе" name="MessageRegion">
		Введите краткое объявление для всех жителей в этом регионе.
		<form name="form">
			<button name="OK" text="OK"/>
			<button name="Cancel" text="Отмена"/>
		</form>
	</notification>
	<notification label="Изменен рейтинг региона" name="RegionMaturityChange">
		Рейтинг для этого региона был изменен.
Отображение этого изменения на карте может занять некоторое время.
	</notification>
	<notification label="Несоответствие версии голоса" name="VoiceVersionMismatch">
		Данная версия [APP_NAME] несовместима с функцией голосового чата в этом регионе. Для правильной работы голосового чата необходимо обновить [APP_NAME].
	</notification>
	<notification label="Нельзя купить объекты" name="BuyObjectOneOwner">
		Нельзя купить объекты одновременно у разных владельцев.
Выберите один объект и повторите попытку.
	</notification>
	<notification label="Нельзя купить содержимое" name="BuyContentsOneOnly">
		Нельзя купить содержимое нескольких объектов одновременно.
Выберите один объект и повторите попытку.
	</notification>
	<notification label="Нельзя купить содержимое" name="BuyContentsOneOwner">
		Нельзя купить объекты одновременно у разных владельцев.
Выберите один объект и повторите попытку.
	</notification>
	<notification name="BuyOriginal">
		Купить оригинальный объект от [OWNER] за L$[PRICE]?
Вы станете владельцем этого объекта.
Вы сможете:
 изменять: [MODIFYPERM]
 копировать: [COPYPERM]
 перепродавать или отдавать объект: [RESELLPERM]
		<usetemplate name="okcancelbuttons" notext="Отмена" yestext="OK"/>
	</notification>
	<notification name="BuyOriginalNoOwner">
		Купить оригинальный объект за L$[PRICE]?
Вы станете владельцем этого объекта.
Вы сможете:
 изменять: [MODIFYPERM]
 копировать: [COPYPERM]
 перепродавать или отдавать объект: [RESELLPERM]
		<usetemplate name="okcancelbuttons" notext="Отмена" yestext="OK"/>
	</notification>
	<notification name="BuyCopy">
		Купить копию от [OWNER] за L$[PRICE]?
Объект будет скопирован в ваш инвентарь.
Вы сможете:
 изменять: [MODIFYPERM]
 копировать: [COPYPERM]
 перепродавать или отдавать объект: [RESELLPERM]
		<usetemplate name="okcancelbuttons" notext="Отмена" yestext="OK"/>
	</notification>
	<notification name="BuyCopyNoOwner">
		Купить копию за L$[PRICE]?
Объект будет скопирован в ваш инвентарь.
Вы сможете:
 изменять: [MODIFYPERM]
 копировать: [COPYPERM]
 перепродавать или отдавать объект: [RESELLPERM]
		<usetemplate name="okcancelbuttons" notext="Отмена" yestext="OK"/>
	</notification>
	<notification name="BuyContents">
		Купить содержимое от [OWNER] за L$[PRICE]?
Оно будет скопировано в ваш инвентарь.
		<usetemplate name="okcancelbuttons" notext="Отмена" yestext="OK"/>
	</notification>
	<notification name="BuyContentsNoOwner">
		Купить содержимое за L$[PRICE]?
Оно будет скопировано в ваш инвентарь.
		<usetemplate name="okcancelbuttons" notext="Отмена" yestext="OK"/>
	</notification>
	<notification name="ConfirmPurchase">
		Действие этой транзакции:
[ACTION]

Вы уверены что хотите совершить эту покупку?
		<usetemplate name="okcancelbuttons" notext="Отмена" yestext="OK"/>
	</notification>
	<notification name="ConfirmPurchasePassword">
		Действие этой транзакции:
[ACTION]

Вы уверены что хотите совершить эту покупку?
Введите свой пароль и нажмите &quot;OK&quot;.
		<form name="form">
			<button name="ConfirmPurchase" text="OK"/>
			<button name="Cancel" text="Отмена"/>
		</form>
	</notification>
	<notification name="SetPickLocation">
		Примечание.
Вы изменили местоположение этого места, но остальные данные сохранили прежние значения.
	</notification>
	<notification name="MoveInventoryFromObject">
		Вы выбрали &quot;не копируемые&quot; предметы.
Они будут перемещены в ваш инвентарь, а не скопированы.

Переместить предмет(ы)?
		<usetemplate ignoretext="Предупреждать перед перемещением &quot;не копируемых&quot; предметов из объекта" name="okcancelignore" notext="Отмена" yestext="OK"/>
	</notification>
	<notification name="MoveInventoryFromScriptedObject">
		Вы выбрали &quot;не копируемые&quot; предметы.  Они будут перемещены в ваш инвентарь, а не скопированы.
Так как объект является скриптовым, перемещение предметов в ваш инвентарий может вызвать ошибки скрипта.

Переместить предмет(ы)?
		<usetemplate ignoretext="Предупреждать перед перемещением &quot;не копируемых&quot; предметов, которые могут повредить скриптовый объект" name="okcancelignore" notext="Отмена" yestext="OK"/>
	</notification>
	<notification name="ClickActionNotPayable">
		Предупреждение: Задано действие по нажатию &quot;Заплатить за объект&quot;, но оно будет работать, только если добавлен скрипт с событием money().
		<form name="form">
			<ignore name="ignore" text="Установлено действие &quot;Заплатить за объект&quot; при построении объекта без скрипта money()"/>
		</form>
	</notification>
	<notification name="PayConfirmation">
		Подтвердите, что вы хотите заплатить L$[AMOUNT] для [TARGET].
		<usetemplate ignoretext="Подтверждение перед оплатой (сумма выше L$200)" name="okcancelignore" notext="Отмена" yestext="Pay"/>
	</notification>
	<notification name="PayObjectFailed">
		Ошибка платежа: объект не найден.
	</notification>
	<notification name="PaymentBlockedButtonMismatch">
		Платеж остановлен: уплаченная сумма не соответствует ни одной из кнопок оплаты, заданных для этого объекта.
	</notification>
	<notification name="OpenObjectCannotCopy">
		В этом объекте нет вещей, которые вам разрешено копировать.
	</notification>
	<notification name="WebLaunchAccountHistory">
		Перейти на [http://secondlife.com/account/ информационную панель], чтобы увидеть историю аккаунта?
		<usetemplate ignoretext="Запустить браузер для просмотра истории аккаунта" name="okcancelignore" notext="Отмена" yestext="Перейти на страницу"/>
	</notification>
	<notification name="ConfirmAddingChatParticipants">
		При добавлении участника в существующий разговор будет создан новый разговор.  Все участники получат уведомления о новом разговоре.
		<usetemplate ignoretext="Подтвердите добавление участников чата" name="okcancelignore" notext="Отмена" yestext="ОК"/>
	</notification>
	<notification name="ConfirmQuit">
		Вы уверены, что хотите выйти?
		<usetemplate ignoretext="Подтверждать перед выходом" name="okcancelignore" notext="Не выходить" yestext="Выйти"/>
	</notification>
	<notification name="ConfirmRestoreToybox">
		Это действие приведет к восстановлению стандартных кнопок и панелей инструментов.

Это действие нельзя отменить.
		<usetemplate name="okcancelbuttons" notext="Отмена" yestext="OK"/>
	</notification>
	<notification name="ConfirmClearAllToybox">
		Это действие возвращает все кнопки в инструментарий, а панели инструментов становятся пустыми.

Это действие нельзя отменить.
		<usetemplate name="okcancelbuttons" notext="Отмена" yestext="Да"/>
	</notification>
	<notification name="DeleteItems">
		<form name="form">
			<ignore name="ignore" text="Подтвердить удаление элементов"/>
			<button name="Yes" text="Да"/>
			<button name="No" text="Отмена"/>
		</form>
	</notification>
	<notification name="DeleteFilteredItems">
		Ваш инвентарь в настоящее время отфильтрован, и не все элементы, которые вы собираетесь удалить, в настоящее время видны.

Вы уверены, что хотите удалить их?
		<usetemplate ignoretext="Подтвердить удаление отфильтрованных элементов" name="okcancelignore" notext="Отмена" yestext="Да"/>
	</notification>
	<notification name="ConfirmUnlink">
		Вы действительно хотите разъеденить выбранные объекты?
		<usetemplate name="okcancelbuttons" notext="Отмена" yestext="Разъеденить"/>
	</notification>
	<notification name="HelpReportAbuseConfirm">
		Спасибо за информирование об этой проблеме.
Мы проверим возможные нарушения согласно вашему отчету и примем
соответствующие меры.
	</notification>
	<notification name="HelpReportAbuseSelectCategory">
		Выберите категорию для этого уведомления о нарушении.
Категории облегчают регистрацию и обработку уведомлений.
	</notification>
	<notification name="HelpReportAbuseAbuserNameEmpty">
		Введите имя нарушителя.
Точность указания облегчает регистрацию и обработку уведомлений.
	</notification>
	<notification name="HelpReportAbuseAbuserLocationEmpty">
		Укажите место, в котором произошло нарушение.
Точность указания облегчает регистрацию и обработку уведомлений.
	</notification>
	<notification name="HelpReportAbuseSummaryEmpty">
		Введите краткое описание нарушения.
Точность описания облегчает регистрацию и обработку уведомлений.
	</notification>
	<notification name="HelpReportAbuseDetailsEmpty">
		Введите подробное описание нарушения.
Укажите как можно больше конкретных деталей, включая имена и подробности происшествия, о котором вы сообщаете.
Точность описания облегчает регистрацию и обработку уведомлений.
	</notification>
	<notification name="HelpReportAbuseContainsCopyright">
		Уважаемый житель!

Вы уведомляете о нарушении прав интеллектуальной собственности. Убедитесь, что ваше уведомление составлено правильно:

(1) Процесс регистрации нарушения. Вы можете отправить уведомление о нарушении, если считаете, что какой-либо житель злоупотребляет системой разрешений [CURRENT_GRID], например, с помощью CopyBot или аналогичных инструментов копирования, и нарушает таким образом права интеллектуальной собственности. Наш отдел борьбы с нарушениями расследует такие случаи и принимает соответствующие дисциплинарные меры к нарушителям [http://secondlife.com/corporate/tos.php Пользовательского соглашения] или [http://secondlife.com/corporate/cs.php стандартов сообщества] [CURRENT_GRID] . Однако отдел борьбы с нарушениями не рассматривает просьбы об удалении контента из мира [CURRENT_GRID] и не отвечает на них.

(2) Процесс DMCA или удаления контента. Для запроса об удалении контента из [CURRENT_GRID] следует ОБЯЗАТЕЛЬНО представить действительное уведомление о нарушении в соответствии с требованиями нашей [http://secondlife.com/corporate/dmca.php политики DMCA].

Если вы все же хотите продолжить процесс регистрации нарушения, закройте это окно, составьте уведомление и отправьте его.  При необходимости выберите категорию &quot;CopyBot или Нарушение Разрешений&quot;.

С уважением,

компания Linden Lab
	</notification>
	<notification name="FailedRequirementsCheck">
		[FLOATER] не содержит следующих обязательных компонентов:
[COMPONENTS]
	</notification>
	<notification label="Замена существующего присоединения" name="ReplaceAttachment">
		К этой точке вашего тела уже присоединен другой объект.
Заменить его выбранным объектом?
		<form name="form">
			<ignore name="ignore" text="Замена существующего присоединения выбранным предметом"/>
			<button ignore="Заменять автоматически" name="Yes" text="OK"/>
			<button ignore="Не заменять" name="No" text="Отмена"/>
		</form>
	</notification>
	<notification name="TooManyWearables">
		Нельзя надеть папку, содержащую более [AMOUNT] вещей. Это ограничение можно изменить в меню &quot;Расширенное &gt; Показать настройки отладки &gt; WearFolderLimit.
	</notification>
	<notification label="Предупреждение режима &quot;Не беспокоить&quot;" name="DoNotDisturbModePay">
		Включен режим &quot;Не беспокоить&quot;. Вы не будете получать никаких предметов, предлагаемых в обмен за этот платеж.

Отключить режим &quot;Не беспокоить&quot; перед завершением этой операции?
		<form name="form">
			<ignore name="ignore" text="Я собираюсь заплатить за пользователя или объект, когда включен режим &quot;Не беспокоить&quot;"/>
			<button ignore="Всегда выходить из режима &quot;Не беспокоить&quot;" name="Yes" text="OK"/>
			<button ignore="Не выходить из режима &quot;Не беспокоить&quot;" name="No" text="Отмена"/>
		</form>
	</notification>
	<notification label="На участке транслируется медиа" name="ParcelPlayingMedia">
В этом месте транслируется медиа:
[URL]
Хотите проигрывать его?
		<form name="form">
			<ignore name="ignore" text="Всегда выбирать этот вариант для этой земли."/>
			<button name="Yes" text="Играть"/>
			<button name="No" text="Не играть"/>
		</form>
	</notification>
	<notification name="ConfirmDeleteProtectedCategory">
		Папка &quot;[FOLDERNAME]&quot; является системной. Удаление системных папок может привести к нестабильности.  Действительно удалить эту папку?
		<usetemplate ignoretext="Подтверждать перед удалением системной папки" name="okcancelignore" notext="Отмена" yestext="OK"/>
	</notification>
	<notification name="PurgeSelectedItems">
		[COUNT] предметов(а) будут окончательно удалены. Вы действительно хотите окончательно удалить выбранные предмет(ы) из Корзины?
		<usetemplate name="okcancelbuttons" notext="Отмена" yestext="OK"/>
	</notification>
	<notification name="ConfirmEmptyTrash">
		[COUNT] предметов(а) и папки будут окончательно удалены. Вы действительно хотите удалить содержимое корзины без возможности восстановления?
		<usetemplate ignoretext="Подтверждать перед опорожнением корзины инвентаря" name="okcancelignore" notext="Отмена" yestext="OK"/>
	</notification>
	<notification name="TrashIsFull">
		Ваша корзина переполнена. Это может вызвать проблемы при входе.
		<usetemplate name="okcancelbuttons" notext="Я очищу корзину позже" yestext="Очистить корзину сейчас"/>
	</notification>
	<notification name="ConfirmClearBrowserCache">
		Вы действительно хотите удалить журнал своих перемещений, веб-страниц и поиска?
		<usetemplate name="okcancelbuttons" notext="Отмена" yestext="OK"/>
	</notification>
	<notification name="ConfirmClearCache">
		Вы действительно хотите очистить кэш программы?
		<usetemplate name="okcancelbuttons" notext="Отмена" yestext="OK"/>
	</notification>
	<notification name="ConfirmClearInventoryCache">
		Вы действительно хотите очистить кэш инвентаря?
		<usetemplate name="okcancelbuttons" notext="Отмена" yestext="OK"/>
	</notification>
	<notification name="ConfirmClearWebBrowserCache">
		Вы действительно хотите очистить кэш браузера?
		<usetemplate name="okcancelbuttons" notext="Отмена" yestext="OK"/>
	</notification>
	<notification name="ConfirmClearCookies">
		Вы действительно хотите удалить файлы cookie?
		<usetemplate name="okcancelbuttons" notext="Отмена" yestext="Да"/>
	</notification>
	<notification name="ConfirmClearMediaUrlList">
		Вы действительно хотите очистить список сохраненных URL-адресов?
		<usetemplate name="okcancelbuttons" notext="Отмена" yestext="Да"/>
	</notification>
	<notification name="ConfirmEmptyLostAndFound">
		Вы действительно хотите необратимо удалить содержимое папки Найденные вещи?
		<usetemplate ignoretext="Подтверждать перед опорожнением папки Найденные вещи инвентаря" name="okcancelignore" notext="Нет" yestext="Да"/>
	</notification>
	<notification name="ConfirmReplaceLink">
		Вы собираетесь заменить ссылку '[TYPE]' на элемент тела, предметом который не соответствует типу.
Вы уверены, что хотите продолжить?
		<usetemplate ignoretext="Подтвердить, прежде чем я заменю ссылку" name="okcancelignore" notext="Нет" yestext="Да"/>
	</notification>
	<notification name="CopySLURL">
		Данный SLurl был скопирован в буфер обмена:
 [SLURL]

Создайте ссылку на него на веб-странице для облегчения доступа к этому месту или самостоятельно вставьте его в адресную строку любого браузера.
		<form name="form">
			<ignore name="ignore" text="SLurl скопирован в буфер обмена"/>
		</form>
	</notification>
	<notification name="WLSavePresetAlert">
		Хотите заменить сохраненные настройки?
		<usetemplate name="okcancelbuttons" notext="Нет" yestext="Да"/>
	</notification>
	<notification name="WLNoEditDefault">
		Вы не можете редактировать или удалять настройку по умолчанию.
	</notification>
	<notification name="WLMissingSky">
		Этот файл суточного цикла ссылается на отсутствующий файл неба: [SKY].
	</notification>
	<notification name="WLRegionApplyFail">
		Извините, настройки не могут быть применены к региону. Причина: [FAIL_REASON]
	</notification>
	<notification name="WLLocalTextureDayBlock">
		Локальная текстура используется на дорожке [TRACK], кадр № [FRAMENO] ([FRAME]%) в поле [FIELD].
Настройки не могут быть сохранены с использованием локальных текстур.
	</notification>
	<notification name="WLLocalTextureFixedBlock">
		В поле [FIELD] используется локальная текстура.
Настройки не могут быть сохранены с использованием локальных текстур.
	</notification>
	<notification name="EnvCannotDeleteLastDayCycleKey">
		Невозможно удалить последний ключ в этом суточном цикле: пустой суточный цикл не разрешен.  Следует изменить последний оставшийся ключ, а не удалять его и создавать новый.
	</notification>
	<notification name="DayCycleTooManyKeyframes">
		В этот суточный цикл больше нельзя добавлять ключевые кадры.  Суточные циклы области [SCOPE] могут содержать не больше [MAX] ключевых кадров.
	</notification>
	<notification name="EnvUpdateRate">
		Настройки окружающей среды региона можно обновлять не чаще, чем раз в [WAIT] секунд.  Подождите это время или дольше и повторите попытку.
	</notification>
	<notification name="PPSaveEffectAlert">
		Существует эффект пост-процессинга. Заменить его?
		<usetemplate name="okcancelbuttons" notext="Нет" yestext="Да"/>
	</notification>
	<notification name="ChatterBoxSessionStartError">
		Невозможно начать новый сеанс чата с [RECIPIENT].
[REASON]
	</notification>
	<notification name="ChatterBoxSessionEventError">
		[EVENT]
<!--[REASON]-->
	</notification>
	<notification name="ForceCloseChatterBoxSession">
		Ваш сеанс чата с [NAME] будет закрыт.
[REASON]
	</notification>
	<notification name="Cannot_Purchase_an_Attachment">
		Вы не можете купить объект, пока он присоединен.
	</notification>
	<notification label="О запросах на разрешение дебетования" name="DebitPermissionDetails">
		Принятие этого запроса дает скрипту постоянное разрешение на снятие Linden-долларов (L$) с вашего счета. Для отзыва этого разрешения владелец объекта должен удалить объект или сбросить скрипты в нем.
	</notification>
	<notification name="AutoWearNewClothing">
		Вы хотите автоматически надевать создаваемую вами одежду?
		<usetemplate ignoretext="Надевать одежду, создаваемую при редактировании моей внешности" name="okcancelignore" notext="Нет" yestext="Да"/>
	</notification>
	<notification name="NotAgeVerified">
		Вы пытаетесь посетить место, доступ в которое разрешен только жителям 18 лет и старше.
		<usetemplate ignoretext="Мне еще рано посещать места с ограничениями по возрасту." name="okignore" yestext="OK"/>
	</notification>
	<notification name="NotAgeVerified_Notify">
		Это место разрешено для жителей 18 лет и старше.
	</notification>
	<notification name="Cannot enter parcel: no payment info on file">
		Для посещения этой области необходимо зарегистрировать платеж.  Перейти на веб-сайт [CURRENT_GRID] и ввести эту информацию?

[_URL]
		<url name="url">
			https://secondlife.com/account/
		</url>
		<usetemplate ignoretext="У меня не зарегистрирована информация о платежах" name="okcancelignore" notext="Нет" yestext="Да"/>
	</notification>
	<notification name="MissingString">
		Строка [STRING_NAME] отсутствует в strings.xml
	</notification>
	<notification name="EnableMediaFilter">
		Воспроизведение медиа или музыки может ссылаться на сайты за пределами [CURRENT_GRID]. Вы можете включить фильтр, который позволит вам выбрать, какие сайты будут получать медиа запросы, что позволит вам улучшить контроль над вашей личной жизнью.

Включить медиа фильтр?
(Вы можете изменить этот параметр позже в Настройки &gt; Звук и Медиа.)
		<form name="form">
			<button name="Enable" text="Включить"/>
			<button name="Disable" text="Выключить"/>
		</form>
	</notification>
	<notification name="MediaAlert">
		Этот участок предоставляет медиа из:

Домен: [MEDIADOMAIN]
URL: [MEDIAURL]
		<form name="form">
			<button name="Allow" text="Разрешить"/>
			<button name="Deny" text="Запретить"/>
		</form>
	</notification>
	<notification name="MediaAlert2">
		Вы хотите запомнить ваш выбор и [LCONDITION] позволить медиа из этого источника?

Домен: [MEDIADOMAIN]
URL: [MEDIAURL]
		<form name="form">
			<button name="Do Now" text="[ACTION] Сейчас"/>
			<button name="RememberDomain" text="[CONDITION] Разрешить этому домену"/>
			<button name="RememberURL" text="[CONDITION] Разрешить этому URL"/>
		</form>
	</notification>
	<notification name="MediaAlertSingle">
		Этот участок предоставляет медиа из:

Домен: [MEDIADOMAIN]
URL: [MEDIAURL]
		<form name="form">
			<button name="Allow" text="Разрешить"/>
			<button name="Deny" text="Запретить"/>
			<button name="BlacklistDomain" text="Черный список"/>
			<button name="WhitelistDomain" text="Белый список"/>
		</form>
	</notification>
	<notification name="AudioAlert">
		Этот участок предоставляет музыку из:

Домен: [AUDIODOMAIN]
URL: [AUDIOURL]
		<form name="form">
			<button name="Allow" text="Разрешить"/>
			<button name="Deny" text="Запретить"/>
		</form>
	</notification>
	<notification name="AudioAlert2">
		Вы хотите запомнить ваш выбор и [LCONDITION] позволить музыку из этого источника?

Домен: [AUDIODOMAIN]
URL: [AUDIOURL]
		<form name="form">
			<button name="Do Now" text="[ACTION] Сейчас"/>
			<button name="RememberDomain" text="[CONDITION] Разрешить этому домену"/>
			<button name="RememberURL" text="[CONDITION] Разрешить этому URL"/>
		</form>
	</notification>
	<notification name="AudioAlertSingle">
		Вы хотите запомнить ваш выбор и [LCONDITION] позволить музыку из этого источника?

Домен: [AUDIODOMAIN]
URL: [AUDIOURL]
		<form name="form">
			<button name="Allow" text="Разрешить"/>
			<button name="Deny" text="Запретить"/>
			<button name="BlacklistDomain" text="Черный список"/>
			<button name="WhitelistDomain" text="Белый список"/>
		</form>
	</notification>
	<notification name="SystemMessageTip">
		[MESSAGE]
	</notification>
	<notification name="ChatSystemMessageTip">
		[MESSAGE]
	</notification>
	<notification name="IMSystemMessageTip">
		[MESSAGE]
	</notification>
	<notification name="Cancelled">
		Отменено
	</notification>
	<notification name="CancelledAttach">
		Отмененное присоединение
	</notification>
	<notification name="ReplacedMissingWearable">
		Отсутствующая одежда/часть тела заменена вещью по умолчанию.
	</notification>
	<notification name="GroupNotice">
		[SENDER], [GROUP]
Тема: [SUBJECT], Сообщение: [MESSAGE]
	</notification>
	<notification name="FriendOnlineOffline">
		[NAME] [STATUS]
	</notification>
	<notification name="AddSelfFriend">
		Вы лучше всех, но нельзя добавить в друзья себя самого.
	</notification>
	<notification name="AddSelfRenderExceptions">
		Вы не можете добавить себя в список исключений рендеринга.
	</notification>
	<notification name="UploadingAuctionSnapshot">
		Передача снимков мира и веб-сайта...
(Занимает около 5 мин.)
	</notification>
	<notification name="UploadPayment">
		Вы заплатили L$[AMOUNT] за загрузку.
	</notification>
	<notification name="UploadWebSnapshotDone">
		Загрузка снимка веб-сайта завершена.
	</notification>
	<notification name="UploadSnapshotDone">
		Загрузка снимка мира завершена.
	</notification>
	<notification name="TerrainDownloaded">
		Загрузка Terrain.raw завершена
	</notification>
	<notification name="GestureMissing">
		Жеста [NAME] нет в базе данных.
	</notification>
	<notification name="UnableToLoadGesture">
		Невозможно загрузить жест [NAME].
	</notification>
	<notification name="LandmarkMissing">
		Закладки нет в базе данных.
	</notification>
	<notification name="UnableToLoadLandmark">
		Невозможно загрузить закладку.  Повторите попытку.
	</notification>
	<notification name="CapsKeyOn">
		Включен режим CAPS LOCK.
Пароль может быть введен неправильно.
	</notification>
	<notification name="NotecardMissing">
		Заметки нет в базе данных.
	</notification>
	<notification name="NotecardNoPermissions">
		У вас нет прав для просмотра этой заметки.
	</notification>
	<notification name="RezItemNoPermissions">
		Недостаточно разрешений для выкладывания объекта(ов).
	</notification>
	<notification name="IMAcrossParentEstates">
		Невозможно отправить сообщение из одного родительского землевладения в другое.
	</notification>
	<notification name="TransferInventoryAcrossParentEstates">
		Невозможно перенести инвентарь из одного родительского землевладения в другое.
	</notification>
	<notification name="UnableToLoadNotecard">
		Невозможно загрузить заметку.
Повторите попытку.
	</notification>
	<notification name="ScriptMissing">
		Скрипта нет в базе данных.
	</notification>
	<notification name="ScriptNoPermissions">
		Недостаточно прав для просмотра скрипта.
	</notification>
	<notification name="UnableToLoadScript">
		Невозможно загрузить скрипт.  Повторите попытку.
	</notification>
	<notification name="IncompleteInventory">
		Все предлагаемое вами содержимое еще не доступно в данном месте. Попробуйте вновь предложить эти вещи через минуту.
	</notification>
	<notification name="IncompleteInventoryItem">
		Предлагаемое вами содержимое еще не доступно в данном месте. Попробуйте вновь предложить эти вещи через минуту.
	</notification>
	<notification name="CannotModifyProtectedCategories">
		Защищенные категории нельзя изменять.
	</notification>
	<notification name="CannotRemoveProtectedCategories">
		Защищенные категории нельзя удалять.
	</notification>
	<notification name="OfferedCard">
		Вы предложили визитную карточку для [NAME].
	</notification>
	<notification name="UnableToBuyWhileDownloading">
		Покупка во время загрузки данных объекта невозможна.
Повторите попытку.
	</notification>
	<notification name="UnableToLinkWhileDownloading">
		Создание связи во время загрузки данных объекта невозможно.
Повторите попытку.
	</notification>
	<notification name="CannotBuyObjectsFromDifferentOwners">
		Можно купить объекты за один раз только у одного владельца.
Выберите один объект.
	</notification>
	<notification name="ObjectNotForSale">
		Этот объект не для продажи.
	</notification>
	<notification name="EnteringGodMode">
		Переход в режим творца, уровень [LEVEL]
	</notification>
	<notification name="LeavingGodMode">
		Выход из режима творца, уровень [LEVEL]
	</notification>
	<notification name="CopyFailed">
		У вас нет прав на копирование этого предмета.
	</notification>
	<notification name="InventoryAccepted">
		[NAME] получил(а) ваше предложение инвентаря.
	</notification>
	<notification name="InventoryDeclined">
		[NAME] отклонил(а) ваше предложение инвентаря.
	</notification>
	<notification name="ObjectMessage">
		[NAME]: [MESSAGE]
	</notification>
	<notification name="CallingCardAccepted">
		Ваша визитка принята.
	</notification>
	<notification name="CallingCardDeclined">
		Ваша визитка отклонена.
	</notification>
	<notification name="TeleportToLandmark">
		Для телепортации в другое место, например &quot;[NAME]&quot;, нажмите кнопку &quot;Места&quot;,
    затем в открывшемся окне выберите вкладку &quot;Закладки&quot;. Щелкните любую
    закладку, чтобы выбрать ее, а затем нажмите кнопку &quot;Телепортация&quot; внизу окна.
    (Также можно дважды щелкнуть закладку или щелкнуть ее правой кнопкой мыши и
    выбрать команду &quot;Телепортация&quot;.)
	</notification>
	<notification name="TeleportToPerson">
		Чтобы начать личный разговор, нажмите на аватар собеседника правой кнопкой мыши и выберите в меню &quot;ЛС&quot;.
	</notification>
	<notification name="CantSelectLandFromMultipleRegions">
		Нельзя выбрать землю с обеих сторон границы между серверами.
Попробуйте выбрать участок поменьше.
	</notification>
	<notification name="SearchWordBanned">
		Некоторые слова исключены из вашего поискового запроса из-за ограничений контента, установленных в стандартах сообщества.
	</notification>
	<notification name="NoContentToSearch">
		Выберите хотя бы один тип контента для поиска (&quot;Общий&quot;, &quot;Умеренный&quot; или &quot;Для взрослых&quot;).
	</notification>
	<notification name="SystemMessage">
		[MESSAGE]
	</notification>
	<notification name="FlickrConnect">
		[MESSAGE]
	</notification>
	<notification name="PaymentReceived">
		[MESSAGE]
	</notification>
	<notification name="PaymentSent">
		[MESSAGE]
	</notification>
	<notification name="PaymentFailure">
		[MESSAGE]
	</notification>
	<notification name="EventNotification">
		Уведомление о событии:

[NAME]
[DATE]
		<form name="form">
			<button name="Details" text="Подробности"/>
			<button name="Cancel" text="Отмена"/>
		</form>
	</notification>
	<notification name="TransferObjectsHighlighted">
		Все объекты на этом участке, которые будут переданы его покупателю, выделены цветом.

* Передаваемые деревья и трава не выделяются.
		<form name="form">
			<button name="Done" text="Готово"/>
		</form>
	</notification>
	<notification name="DeactivatedGesturesTrigger">
		Деактивированные жесты с тем же триггером:
[NAMES]
	</notification>
	<notification name="NoQuickTime">
		В вашей системе не установлено программное обеспечение Apple QuickTime.
Для просмотра потокового медиа на участках, которые поддерживают его, перейдите на сайт [http://www.apple.com/quicktime QuickTime] и установите QuickTime Player.
	</notification>
	<notification name="NoPlugin">
		Не найден медиа-плагин для обработки данных типа MIME &quot;[MIME_TYPE]&quot;.  Медиа этого типа будет недоступно.
	</notification>
	<notification name="MediaPluginFailed">
		Ошибка следующего медиа-плагина:
    [PLUGIN]

Переустановите плагин или обратитесь к его разработчику, если ошибки возникают снова.
		<form name="form">
			<ignore name="ignore" text="Не удалось запустить медиа-плагин"/>
		</form>
	</notification>
	<notification name="OwnedObjectsReturned">
		Принадлежащие вам объекты на выбранном земельном участке возвращены в ваш инвентарь.
	</notification>
	<notification name="OtherObjectsReturned">
		Принадлежащие [NAME] объекты на выбранном земельном участке возвращены в его инвентарь.
	</notification>
	<notification name="OtherObjectsReturned2">
		Принадлежащие жителю &quot;[NAME]&quot; объекты на выбранном земельном участке возвращены владельцу.
	</notification>
	<notification name="GroupObjectsReturned">
		Переданные группе [GROUPNAME] объекты на выбранном земельном участке возвращены в инвентарь владельцев.
Переносимые переданные объекты возвращены прежним владельцам.
Непереносимые объекты, переданные группе, удалены.
	</notification>
	<notification name="UnOwnedObjectsReturned">
		Объекты на выбранном земельном участке, НЕ принадлежащие вам, возвращены владельцам.
	</notification>
	<notification name="ServerObjectMessage">
		Сообщение от [NAME]:
&lt;nolink&gt;[MSG]&lt;/nolink&gt;
	</notification>
	<notification name="NotSafe">
		На этой земле разрешены повреждения.
Здесь вы можете пострадать. Если вы умрете, вы будете телепортированы в ваше домашнее местоположение.
	</notification>
	<notification name="NoFly">
		В этой области запрещены полеты.
Вы не сможете здесь летать.
	</notification>
	<notification name="PushRestricted">
		В этой области запрещено толкаться. Здесь вы не можете никого толкать, только если не являетесь владельцем земли.
	</notification>
	<notification name="NoVoice">
		В этой области запрещен голосовой чат. Здесь вы не услышите голос.
	</notification>
	<notification name="NoBuild">
		В этой области запрещено строительство. Здесь вы не сможете строить или выкладывать объекты.
	</notification>
	<notification name="PathfindingDirty">
		В регионе есть незавершенные изменения поиска пути.  Если у вас есть права на строительство, восстановите регион, нажав кнопку &quot;Восстановить регион&quot;.
		<usetemplate name="okcancelbuttons" yestext="Восстановить" notext="Закрыть"/>
	</notification>
	<notification name="PathfindingDirtyRebake">
		В регионе есть незавершенные изменения поиска пути.  Если у вас есть права на строительство, восстановите регион, нажав кнопку «Восстановить регион».
		<usetemplate name="okbutton" yestext="Восстановить регион"/>
	</notification>
	<notification name="DynamicPathfindingDisabled">
		В этом регионе не разрешен динамический поиск пути.  Возможны нарушения работы скриптовых объектов с использованием вызовов LSL поиска пути.
	</notification>
	<notification name="PathfindingCannotRebakeNavmesh">
		Произошла ошибка.  Возможно, неполадка в сети или на сервере, или у вас нет прав на строительство.  Иногда для устранения этой проблемы достаточно выйти и снова войти.
	</notification>
	<notification name="SeeAvatars">
		На этом участке аватары и текстовый чат скрыты от другого участка.   Жителей за пределами этого участка не будет видно, а они не будут видеть вас.  Обычный текстовый чат на канале 0 также блокируется.
	</notification>
	<notification name="ScriptsStopped">
		Администратор временно остановил все скрипты в этом регионе.
	</notification>
	<notification name="ScriptsNotRunning">
		В этом регионе не работают любые скрипты.
	</notification>
	<notification name="NoOutsideScripts">
		На этой земле запрещены внешние скрипты.

Здесь будут работать только скрипты, принадлежащие владельцу земли.
	</notification>
	<notification name="ClaimPublicLand">
		Вы можете претендовать на публичную землю только в регионе, в котором вы находитесь.
	</notification>
	<notification name="RegionTPAccessBlocked">
		Вы пытаетесь посетить регион, контент в котором не соответствует вашим настройкам.  Попробуйте изменить настройки в меню &quot;Я &gt; Настройки &gt; Общие&quot;.
	</notification>
	<notification name="RegionAboutToShutdown">
		Регион, в который вы пытаетесь попасть, сейчас недоступен
	</notification>
	<notification name="URBannedFromRegion">
		Вы заблокированны в регионе.
	</notification>
	<notification name="NoTeenGridAccess">
		Ваш аккаунт не может подключиться к этому региону сетки для подростков.
	</notification>
	<notification name="ImproperPaymentStatus">
		У вас нет необходимого статуса оплаты для входа в этот регион.
	</notification>
	<notification name="MustGetAgeRegion">
		Входить в этот регион могут только жители 18 лет и старше.
	</notification>
	<notification name="MustGetAgeParcel">
		Входить на этот участок могут только жители 18 лет и старше.
	</notification>
	<notification name="NoDestRegion">
		Не найден регион назначения.
	</notification>
	<notification name="NotAllowedInDest">
		Вам не разрешен доступ в пункт назначения.
	</notification>
	<notification name="RegionParcelBan">
		Нельзя пересечь границу региона на заблокированный участок. Выберите другой путь.
	</notification>
	<notification name="TelehubRedirect">
		Вы перенаправлены на телехаб.
	</notification>
	<notification name="CouldntTPCloser">
		Не удалось телепортировать ближе к месту назначения.
	</notification>
	<notification name="TPCancelled">
		Телепортация отменена.
	</notification>
	<notification name="FullRegionTryAgain">
		Попытка входа в регион, который сейчас заполнен.
Повторите попытку через несколько минут.
	</notification>
	<notification name="GeneralFailure">
		Общий сбой.
	</notification>
	<notification name="RoutedWrongRegion">
		Направление в неверный регион. Повторите попытку.
	</notification>
	<notification name="NoValidAgentID">
		Нет подходящего идентификатора агента.
	</notification>
	<notification name="NoValidSession">
		Нет подходящего идентификатора сеанса.
	</notification>
	<notification name="NoValidCircuit">
		Нет подходящего кода канала.
	</notification>
	<notification name="NoPendingConnection">
		Невозможно создать отложенное соединение.
	</notification>
	<notification name="InternalUsherError">
		Внутренняя ошибка при попытке подключить агента-провожатого.
	</notification>
	<notification name="NoGoodTPDestination">
		Не удалось найти подходящую точку назначения телепорта в этом регионе.
	</notification>
	<notification name="InternalErrorRegionResolver">
		Внутренняя ошибка при попытке активировать распознавателя региона.
	</notification>
	<notification name="NoValidLanding">
		Не удалось найти подходящую точку приземления.
	</notification>
	<notification name="NoValidParcel">
		Не удалось найти подходящий участок.
	</notification>
	<notification name="ObjectGiveItem">
		Объект &lt;nolink&gt;[OBJECTFROMNAME]&lt;/nolink&gt;, которым владеет [NAME_SLURL], дал вам этот [OBJECTTYPE]:
&lt;nolink&gt;[ITEM_SLURL]&lt;/nolink&gt;
		<form name="form">
			<button name="Keep" text="Принять"/>
			<button name="Discard" text="Отклонить"/>
			<button name="Mute" text="Блок владельца"/>
		</form>
	</notification>
	<notification name="OwnObjectGiveItem">
		Ваш объект &lt;nolink&gt;[OBJECTFROMNAME]&lt;/nolink&gt; дал вам этот [OBJECTTYPE]:
&lt;nolink&gt;[ITEM_SLURL]&lt;/nolink&gt;
		<form name="form">
			<button name="Keep" text="Принять"/>
			<button name="Discard" text="Отклонить"/>
		</form>
	</notification>
	<notification name="UserGiveItem" label="Предложение инвентаря от [NAME_LABEL]">
		[NAME_SLURL] дал(а) вам этот [OBJECTTYPE]:
[ITEM_SLURL]
Вы хотите сохранить его? "Заблокировать" будет блокировать все будущие предложения или сообщения от [NAME_SLURL].
		<form name="form">
			<button name="Show" text="Показать"/>
			<button name="Keep" text="Принять"/>
			<button name="Discard" text="Отклонить"/>
			<button name="Mute" text="Заблокировать"/>
		</form>
	</notification>
	<notification name="UserGiveItemLegacy" label="Предложение инвентаря от [NAME_LABEL]">
		[NAME_SLURL] дал(а) вам этот [OBJECTTYPE]:
[ITEM_SLURL]
Вы хотите сохранить его? "Заблокировать" будет блокировать все будущие предложения или сообщения от [NAME_SLURL].
		<form name="form">
			<button name="Show" text="Показать"/>
			<button name="Accept" text="Принять"/>
			<button name="Discard" text="Отклонить"/>
			<button name="ShowSilent" text="(Показать)"/>
			<button name="AcceptSilent" text="(Принять)"/>
			<button name="DiscardSilent" text="(Отклонить)"/>
			<button name="Mute" text="Заблокировать"/>
		</form>
	</notification>
	<notification name="GodMessage">
		[NAME]

[MESSAGE]
	</notification>
	<notification name="JoinGroup">
		[MESSAGE]
		<form name="form">
			<button name="Join" text="Вступить"/>
			<button name="Decline" text="Отклонить"/>
			<button name="Info" text="Информация"/>
		</form>
	</notification>
	<notification name="TeleportOffered">
		[NAME_SLURL] предложил(а) телепортировать вас к себе:

&quot;[MESSAGE]&quot;
&lt;icon&gt;[MATURITY_ICON]&lt;/icon&gt; - [MATURITY_STR]
		<form name="form">
			<button name="Teleport" text="Телепортация"/>
			<button name="Cancel" text="Отмена"/>
		</form>
	</notification>
	<notification name="TeleportOffered_MaturityExceeded">
		[NAME_SLURL] предложил(а) телепортировать вас к себе:

&quot;[MESSAGE]&quot;
&lt;icon&gt;[MATURITY_ICON]&lt;/icon&gt; - [MATURITY_STR]

Этот регион содержит контент с рейтингом [REGION_CONTENT_MATURITY], но ваши настройки не допускают контента [REGION_CONTENT_MATURITY].  Вы можете отказаться от телепортации, или ваши настройки будут изменены.
		<form name="form">
			<button name="Teleport" text="Изменить и продолжить"/>
			<button name="Cancel" text="Отмена"/>
		</form>
	</notification>
	<notification name="TeleportOffered_MaturityBlocked">
		[NAME_SLURL] предложил(а) телепортировать вас к себе:

&quot;[MESSAGE]&quot;
&lt;icon&gt;[MATURITY_ICON]&lt;/icon&gt; - [MATURITY_STR]

Однако этот регион содержит контент, доступный только для взрослых.
	</notification>
	<notification name="TeleportOffered_SLUrl" label="Предложение телепортации от [NAME_LABEL]">
		[NAME_SLURL] предложил(а) телепортировать вас к себе ([POS_SLURL]):

&quot;[MESSAGE]&quot;
&lt;icon&gt;[MATURITY_ICON]&lt;/icon&gt; - [MATURITY_STR]
		<form name="form">
			<button name="Teleport" text="Телепортация"/>
			<button name="Cancel" text="Отмена"/>
		</form>
	</notification>
	<notification name="TeleportOffered_MaturityExceeded_SLUrl">
		[NAME_SLURL] предложил(а) телепортировать вас к себе ([POS_SLURL]):

&quot;[MESSAGE]&quot;
&lt;icon&gt;[MATURITY_ICON]&lt;/icon&gt; - [MATURITY_STR]

Этот регион содержит контент с рейтингом [REGION_CONTENT_MATURITY], но ваши настройки не допускают контента [REGION_CONTENT_MATURITY].  Вы можете отказаться от телепортации, или ваши настройки будут изменены.
		<form name="form">
			<button name="Teleport" text="Изменить и продолжить"/>
			<button name="Cancel" text="Отмена"/>
		</form>
	</notification>
	<notification name="TeleportOffered_MaturityBlocked_SLUrl">
		[NAME_SLURL] предложил(а) телепортировать вас к себе ([POS_SLURL]):

&quot;[MESSAGE]&quot;
&lt;icon&gt;[MATURITY_ICON]&lt;/icon&gt; - [MATURITY_STR]

Однако этот регион содержит контент, доступный только для взрослых.
	</notification>
	<notification name="TeleportOfferSent">
		Предложение телепортации отправлено [TO_NAME]
	</notification>
	<notification name="TeleportRequest">
		[NAME_SLURL] просит, чтобы телепортироваться к вам.
[MESSAGE]

Предложить телепорт?
		<form name="form">
			<button name="Yes" text="Да"/>
			<button name="No" text="Нет"/>
		</form>
	</notification>
	<notification name="GotoURL">
		[MESSAGE]
[URL]
		<form name="form">
			<button name="Later" text="Позже"/>
			<button name="GoNow..." text="Перейти сейчас..."/>
		</form>
	</notification>
	<notification name="OfferFriendship" label="Предложение дружбы от [NAME_LABEL]">
		[NAME_SLURL] предлагает дружбу.

[MESSAGE]

(По умолчанию, вы сможете увидеть статус в сети)
		<form name="form">
			<button name="Accept" text="Принять"/>
			<button name="Decline" text="Отклонить"/>
		</form>
	</notification>
	<notification name="FriendshipOffered">
		Вы предложили дружбу [TO_NAME]
	</notification>
	<notification name="OfferFriendshipNoMessage" label="Запрос дружбы от [NAME_LABEL]">
		[NAME_SLURL] предлагает дружбу.

(По умолчанию, вы сможете увидеть статус в сети)
		<form name="form">
			<button name="Accept" text="Принять"/>
			<button name="Decline" text="Отклонить"/>
		</form>
	</notification>
	<notification name="FriendshipAccepted">
		&lt;nolink&gt;[NAME]&lt;/nolink&gt; принял ваше предложение дружбы.
	</notification>
	<notification name="FriendshipDeclined">
		&lt;nolink&gt;[NAME]&lt;/nolink&gt; отклонил ваше предложение дружбы.
	</notification>
	<notification name="FriendshipAcceptedByMe">
		Предложение дружбы принято.
	</notification>
	<notification name="FriendshipDeclinedByMe">
		Предложение дружбы отклонено.
	</notification>
	<notification name="OfferCallingCard">
		[NAME] предлагает свою визитку.
При этом в вашем инвентаре появится закладка для быстрой связи с этим жителем.
		<form name="form">
			<button name="Accept" text="Принять"/>
			<button name="Decline" text="Отклонить"/>
		</form>
	</notification>
	<notification name="RegionRestartMinutes">
		Регион "[NAME]" будет перезагружен через [MINUTES] минут.
Если вы останетесь в этом регионе, когда он выключится, вы автоматически выйдите.
	</notification>
	<notification name="RegionRestartSeconds">
		Регион "[NAME]" будет перезагружен через [SECONDS] секунд.
Если вы останетесь в этом регионе, когда он выключится, вы автоматически выйдите.
	</notification>
	<notification name="RegionRestartMinutesToast">
		Регион "[NAME]" будет перезагружен через [MINUTES] минут.
Если вы останетесь в этом регионе, когда он выключится, вы автоматически выйдите.
	</notification>
	<notification name="RegionRestartSecondsToast">
		Регион "[NAME]" будет перезагружен через [SECONDS] секунд.
Если вы останетесь в этом регионе, когда он выключится, вы автоматически выйдите.
	</notification>
	<notification name="LoadWebPage">
		Загрузить веб-страницу [URL] ?

[MESSAGE]

Из объекта: &lt;nolink&gt;[OBJECTNAME]&lt;/nolink&gt;, владелец: [NAME_SLURL]
		<form name="form">
			<button name="Gotopage" text="Перейти на страницу"/>
			<button name="Cancel" text="Отмена"/>
		</form>
	</notification>
	<notification name="FailedToFindWearableUnnamed">
		Не удалось найти [TYPE] в базе данных.
	</notification>
	<notification name="FailedToFindWearable">
		Не удалось найти [TYPE] с именем [DESC] в базе данных.
	</notification>
	<notification name="InvalidWearable">
		Попытка надеть предмет, функцию которого программа не может распознать. Обновите свою версию [APP_NAME] для пользования этим предметом.
	</notification>
	<notification name="ScriptQuestion">
		Объект &quot;&lt;nolink&gt;[OBJECTNAME]&lt;/nolink&gt;&quot;, владелец которого – &quot;[NAME]&quot;, желает:

[QUESTIONS]
Это правильно?
		<form name="form">
			<button name="Yes" text="Да"/>
			<button name="No" text="Нет"/>
			<button name="Mute" text="Блокировать"/>
		</form>
	</notification>
	<notification name="ExperienceAcquireFailed">
		Невозможно приобрести новое приключение:
    [ERROR_MESSAGE]
	</notification>
	<notification name="NotInGroupExperienceProfileMessage">
		Изменение в группе приключения игнорируется, так как владелец не принадлежит к выбранной группе.
	</notification>
	<notification name="UneditableExperienceProfileMessage">
		Нередактируемое поле &quot;[field]&quot; игнорируется при обновлении профиля приключения.
	</notification>
	<notification name="RestrictedToOwnerExperienceProfileMessage">
		Игнорируются изменения в поле &quot;[field]&quot;, которые может вносить только владелец приключения.
	</notification>
	<notification name="MaturityRatingExceedsOwnerExperienceProfileMessage">
		Вы не можете устанавливать для приключения рейтинг зрелости выше, чем у владельца.
	</notification>
	<notification name="RestrictedTermExperienceProfileMessage">
		Следующие условия не допускают обновление названия и (или) описания профиля приключения: [extra_info]
	</notification>
	<notification name="TeleportedHomeExperienceRemoved">
		Вы были телепортированы из региона [region_name] за удаление приключения secondlife:///app/experience/[public_id]/profile. Вам больше не разрешено пребывание в этом регионе.
		<form name="form">
			<ignore name="ignore" text="Выброшен из региона за удаление приключения"/>
		</form>
	</notification>
	<notification name="TrustedExperienceEntry">
		Вам был разрешен вход в регион [region_name] путем участия в ключевом приключении secondlife:///app/experience/[public_id]/profile. При удалении этого приключения вы можете быть выброшены из региона.
		<form name="form">
			<ignore name="ignore" text="Приключение разрешило вход в регион"/>
		</form>
	</notification>
	<notification name="TrustedExperiencesAvailable">
		У вас нет доступа к этому месту назначения. Вам может быть разрешен вход в этот регион при принятии следующего приключения:

[EXPERIENCE_LIST]

Могут быть доступны следующие ключевые приключения.
	</notification>
	<notification name="ExperienceEvent">
		Разрешен объект для события [EventType] приключением secondlife:///app/experience/[public_id]/profile.
    Владелец: secondlife:///app/agent/[OwnerID]/inspect
    Название объекта: [ObjectName]
    Название участка: [ParcelName]
	</notification>
	<notification name="ExperienceEventAttachment">
		Разрешено присоединение для события [EventType] приключением secondlife:///app/experience/[public_id]/profile.
    Владелец: secondlife:///app/agent/[OwnerID]/inspect
	</notification>
	<notification name="ScriptQuestionExperience">
		Объект &quot;&lt;nolink&gt;[OBJECTNAME]&lt;/nolink&gt;&quot;, владелец которого – &quot;[NAME]&quot;, требует вашего участия в приключении [GRID_WIDE]:

[EXPERIENCE]

После получения разрешения это сообщение больше не будет отображаться для данного приключения, пока оно не будет отозвано из профиля приключения.

Скрипты, связанные с данным приключением, смогут выполнять следующие действия в регионах, где активно приключение:

[QUESTIONS]Это правильно?
		<form name="form">
			<button name="BlockExperience" text="Заблокировать приключение"/>
			<button name="Mute" text="Заблокировать объект"/>
			<button name="Yes" text="Да"/>
			<button name="No" text="Нет"/>
		</form>
	</notification>
	<notification name="ScriptQuestionCaution">
		Предупреждение. Объект &quot;&lt;nolink&gt;[OBJECTNAME]&lt;/nolink&gt;&quot; требует полного доступа к вашему аккаунту для Linden-долларов. Если разрешить такой доступ, объект сможет в любое время снимать средства с вашего аккаунта или полностью опустошать его неоднократно и без предупреждения.

Не разрешайте доступ к своему аккаунту, если только не полностью осознаете, зачем он нужен этому объекту.
		<form name="form">
			<button name="Grant" text="Разрешить доступ"/>
			<button name="Deny" text="Запретить"/>
		</form>
	</notification>
	<notification name="ScriptDialog">
		[NAME] – &quot;&lt;nolink&gt;[TITLE]&lt;/nolink&gt;&quot;
[MESSAGE]
		<form name="form">
			<button name="Client_Side_Mute" text="Блокировать"/>
			<button name="Client_Side_Ignore" text="Игнор"/>
		</form>
	</notification>
	<notification name="ScriptDialogGroup">
		[GROUPNAME] – &quot;&lt;nolink&gt;[TITLE]&lt;/nolink&gt;&quot;
[MESSAGE]
		<form name="form">
			<button name="Client_Side_Mute" text="Блокировать"/>
			<button name="Client_Side_Ignore" text="Игнор"/>
		</form>
	</notification>
	<notification name="BuyLindenDollarSuccess">
		Благодарим за оплату!

По окончании обработки баланс вашего счета в L$ будет обновлен. Если обработка займет более 20 мин, ваша транзакция может быть отменена. В этом случае сумма платежа будет записана на ваш баланс в долларах США.

Состояние ваших платежей можно проверить на странице &quot;Журнал транзакций&quot; в вашем [http://secondlife.com/account/ личном кабинете].
	</notification>
	<notification name="FirstOverrideKeys">
		Ваши клавиши перемещения теперь обрабатываются объектом.
Попробуйте использовать клавиши со стрелками или AWSD.
Для использования некоторых объектов (например, оружия) необходимо перейти в режим обзора мышью.
Для этого нажмите клавишу &quot;M&quot;.
	</notification>
	<notification name="FirstSandbox">
		Это область-песочница, в которой жители учатся строительству.

Построенные вами предметы удаляются при вашем выходе из песочницы, поэтому не забывайте щелкать их правой кнопкой мыши и выбирать команду &quot;Взять&quot; для переноса ваших творений в инвентарь.
	</notification>
	<notification name="MaxListSelectMessage">
		В этом списке можно выбрать не более [MAX_SELECT] пунктов.
	</notification>
	<notification name="VoiceInviteP2P">
		[NAME] приглашает вас в голосовой чат.
Нажмите кнопку &quot;Принять&quot; для присоединения к чату или &quot;Отклонить&quot; для отказа от приглашения. Нажмите &quot;Блок&quot; для блокировки этого абонента.
		<form name="form">
			<button name="Accept" text="Принять"/>
			<button name="Decline" text="Отклонить"/>
			<button name="Mute" text="Блок"/>
		</form>
	</notification>
	<notification name="AutoUnmuteByIM">
		[NAME] отправил(а) вам мгновенное сообщение и был(а) автоматически разблокирован(а).
	</notification>
	<notification name="AutoUnmuteByMoney">
		[NAME] получил(а) деньги и был(а) автоматически разблокирован(а).
	</notification>
	<notification name="AutoUnmuteByInventory">
		[NAME] предложил(а) инвентарь и был(а) автоматически разблокирован(а).
	</notification>
	<notification name="VoiceInviteGroup">
		[NAME] вступил(а) в голосовой чат с группой [GROUP].
Нажмите кнопку &quot;Принять&quot; для присоединения к чату или &quot;Отклонить&quot; для отказа от приглашения. Нажмите &quot;Блок&quot; для блокировки этого абонента.
		<form name="form">
			<button name="Accept" text="Принять"/>
			<button name="Decline" text="Отклонить"/>
			<button name="Mute" text="Блок"/>
		</form>
	</notification>
	<notification name="VoiceInviteAdHoc">
		[NAME] вступил(а) в голосовой чат с конференцией.
Нажмите кнопку &quot;Принять&quot; для присоединения к чату или &quot;Отклонить&quot; для отказа от приглашения. Нажмите &quot;Блок&quot; для блокировки этого абонента.
		<form name="form">
			<button name="Accept" text="Принять"/>
			<button name="Decline" text="Отклонить"/>
			<button name="Mute" text="Блок"/>
		</form>
	</notification>
	<notification name="InviteAdHoc">
		[NAME] приглашает вас в чат с конференцией.
Нажмите кнопку &quot;Принять&quot; для присоединения к чату или &quot;Отклонить&quot; для отказа от приглашения. Нажмите &quot;Блок&quot; для блокировки этого абонента.
		<form name="form">
			<button name="Accept" text="Принять"/>
			<button name="Decline" text="Отклонить"/>
			<button name="Mute" text="Блок"/>
		</form>
	</notification>
	<notification name="VoiceChannelFull">
		Вы пытаетесь подключиться к голосовому чату [VOICE_CHANNEL_NAME], в котором уже достигнута максимальная емкость. Повторите попытку позже.
	</notification>
	<notification name="ProximalVoiceChannelFull">
		Приносим извинения.  В этой области уже достигнута максимальная емкость голосовых чатов.  Попробуйте использовать голос в другой области.
	</notification>
	<notification name="VoiceChannelDisconnected">
		Вы были отключены от [VOICE_CHANNEL_NAME]. Будет установлено подключение к общему голосовому чату.
	</notification>
	<notification name="VoiceChannelDisconnectedP2P">
		[VOICE_CHANNEL_NAME] завершил вызов. Будет установлено подключение к общему голосовому чату.
	</notification>
	<notification name="P2PCallDeclined">
		[VOICE_CHANNEL_NAME] отклонил ваш вызов. Будет установлено подключение к общему голосовому чату.
	</notification>
	<notification name="P2PCallNoAnswer">
		[VOICE_CHANNEL_NAME] не может принять ваш вызов. Будет установлено подключение к общему голосовому чату.
	</notification>
	<notification name="VoiceChannelJoinFailed">
		Не удалось подключиться к [VOICE_CHANNEL_NAME], повторите попытку позже. Будет установлено подключение к общему голосовому чату.
	</notification>
	<notification name="VoiceEffectsExpired">
		Истек срок действия подписки на один или несколько типов анимационного изменения голоса.
[[URL] Щелкните здесь], чтобы обновить подписку.

Если вы - владелец премиум-аккаунта, [[PREMIUM_URL] щелкните здесь], чтобы получить право на анимационное изменение голоса.
	</notification>
	<notification name="VoiceEffectsExpiredInUse">
		Истек срок действия анимационного изменения голоса, действуют настройки вашего обычного голоса.
[[URL] Щелкните здесь], чтобы обновить подписку.

Если вы - владелец премиум-аккаунта, [[PREMIUM_URL] щелкните здесь], чтобы получить право на анимационное изменение голоса.
	</notification>
	<notification name="VoiceEffectsWillExpire">
		Срок действия одного или нескольких ваших типов анимационного изменения голоса истекает через [INTERVAL] дней или раньше.
[[URL] Щелкните здесь], чтобы обновить подписку.

Если вы - владелец премиум-аккаунта, [[PREMIUM_URL] щелкните здесь], чтобы получить право на анимационное изменение голоса.
	</notification>
	<notification name="VoiceEffectsNew">
		Появились новые типы изменения голоса!
	</notification>
	<notification name="Cannot enter parcel: not a group member">
		Эту область могут посещать только участники определенной группы.
	</notification>
	<notification name="Cannot enter parcel: banned">
		Нельзя войти на участок, вы заблокированны.
	</notification>
	<notification name="Cannot enter parcel: not on access list">
		Нельзя войти на участок, вас нет в списке доступа.
	</notification>
	<notification name="VoiceNotAllowed">
		У вас нет разрешения на подключение к голосовому чату для [VOICE_CHANNEL_NAME].
	</notification>
	<notification name="VoiceCallGenericError">
		Ошибка при попытке подключения к голосовому чату для [VOICE_CHANNEL_NAME].  Повторите попытку позже.
	</notification>
	<notification name="UnsupportedCommandSLURL">
		Нажатие на неподдерживаемом SLurl.
	</notification>
	<notification name="BlockedSLURL">
		SLurl получен от ненадежного браузера и заблокирован по соображениям безопасности.
	</notification>
	<notification name="ThrottledSLURL">
		Несколько SLurl получены от ненадежного браузера за короткое время.
Для безопасности они будут заблокированы на несколько секунд.
	</notification>
	<notification name="IMToast">
		[MESSAGE]
		<form name="form">
			<button name="respondbutton" text="Ответить"/>
		</form>
	</notification>
	<notification name="ConfirmCloseAll">
		Вы действительно хотите закрыть все окна ЛС?
		<usetemplate name="okcancelignore" notext="Отмена" yestext="OK" ignoretext="Подтверждать перед закрытием всех окон ЛС"/>
	</notification>
	<notification name="AttachmentSaved">
		Присоединение сохранено.
	</notification>
	<notification name="AppearanceToXMLSaved">
		Внешность сохранена в формате XML в [PATH]
	</notification>
	<notification name="AppearanceToXMLFailed">
		Не удалось сохранить внешность в XML.
	</notification>
	<notification name="SnapshotToComputerFailed">
		Не удалось сохранить моментальный снимок на [PATH]: Диск переполнен. Требуется [NEED_MEMORY]KB но только [FREE_MEMORY]KB свободно.
	</notification>

	<notification name="SnapshotToLocalDirNotExist">
		Не удалось сохранить моментальный снимок на [PATH]: Каталог не существует.
	</notification>
	<notification name="PresetNotSaved">
		Ошибка при сохранении пресета [NAME].
	</notification>
	<notification name="DefaultPresetNotSaved">
		Невозможно изменить настройку по умолчанию.
	</notification>
	<notification name="PresetAlreadyExists">
		&apos;[NAME]&apos; уже используется. Вы можете заменить эту предустановку или выберите другое имя.
	</notification>
	<notification name="PresetNotDeleted">
		Ошибка при удалении пресета [NAME].
	</notification>
	<notification name="UnableToFindHelpTopic">
		Невозможно найти раздел справки для этого элемента.
	</notification>
	<notification name="ObjectMediaFailure">
		Ошибка сервера: обновление или ошибка медиа.
&quot;[ERROR]&quot;
	</notification>
	<notification name="TextChatIsMutedByModerator">
		Ваш текстовый чат заблокирован модератором.
	</notification>
	<notification name="VoiceIsMutedByModerator">
		Ваш голос заблокирован модератором.
	</notification>
	<notification name="FailedToGetBenefits">
		К сожалению, нам не удалось получить информацию о преимуществах для этой сессии. Это не должно происходить в нормальной производственной среде. Пожалуйста, свяжитесь со службой поддержки. Этот сеанс не будет работать нормально, и мы рекомендуем вам перезапустить.
	</notification>

	<notification name="BulkUploadCostConfirmation">
		Это загрузит [COUNT] предметов общей стоимостью L$ [COST]. Вы хотите продолжить загрузку?
		<usetemplate name="okcancelbuttons" notext="Отмена" yestext="Загрузить"/>
	</notification>
	<notification name="BulkUploadNoCompatibleFiles">
		Выбранные файлы не могут быть загружены.
	</notification>
	<notification name="BulkUploadIncompatibleFiles">
		Некоторые из выбранных файлов не могут быть загружены.
	</notification>
	<notification name="FailedToGetBenefits">
		К сожалению, в этой сессии мы не смогли получить информацию о преимуществах аккаунта. Такое не должно происходить в нормально работающей среде. Пожалуйста, свяжитесь со службой поддержки. Эта сессия работает некорректно, поэтому мы рекомендуем вам перезапустить программу.
		<usetemplate name="okbutton" yestext="OK"/>
	</notification>
		<notification name="BulkUploadCostConfirmation">
		Этим действием загружается [COUNT] предметов на общую стоимость L$[COST]. Вы хотите продолжить загрузку?
		<usetemplate name="okcancelbuttons" notext="Отмена" yestext="Загрузить"/>
	</notification>
	<notification name="BulkUploadNoCompatibleFiles">
		Выбранные файлы не могут быть загружены группой.
		<usetemplate name="okbutton" yestext="OK"/>
	</notification>
	<notification name="BulkUploadIncompatibleFiles">
		Некоторые из выбранных файлов не могут быть загружены группой.
		<usetemplate name="okbutton" yestext="OK"/>
	</notification>
	<notification name="UploadCostConfirmation">
		Эта загрузка будет стоить L$[PRICE]. Продолжить загрузку?
		<usetemplate name="okcancelbuttons" notext="Отмена" yestext="Загрузить"/>
	</notification>
	<notification name="ConfirmClearTeleportHistory">
		Вы действительно хотите удалить историю телепортаций?
		<usetemplate name="okcancelbuttons" notext="Отмена" yestext="OK"/>
	</notification>
	<notification name="BottomTrayButtonCanNotBeShown">
		Выбранная кнопка не может быть показана сейчас.
Кнопка появится, когда для нее будет достаточно места.
	</notification>
	<notification name="ShareNotification">
		Выберите жителей, чтобы поделиться с ними.
	</notification>
	<notification name="MeshUploadErrorDetails">
		[LABEL] не удалось загрузить: [MESSAGE]
[DETAILS] Смотри подробности в файле журнала Firestorm.log
	</notification>
	<notification name="MeshUploadError">
		Не удалось загрузить [LABEL]: [MESSAGE]

Подробности смотрите в файле журнала Firestorm.log.
	</notification>
	<notification name="MeshUploadPermError">
		Ошибка при запросе разрешений на загрузку меша.
	</notification>
	<notification name="RegionCapabilityRequestError">
		Не удается получить возможность региона &quot;[CAPABILITY]&quot;.
	</notification>
	<notification name="ShareItemsConfirmation">
		Вы действительно хотите поделиться предметами:

&lt;nolink&gt;[ITEMS]&lt;/nolink&gt;

Со следующими жителями:

&lt;nolink&gt;[RESIDENTS]&lt;/nolink&gt;
		<usetemplate ignoretext="Подтверждать прежде чем делиться предметами" name="okcancelignore" notext="Отмена" yestext="OK"/>
	</notification>
	<notification name="ShareFolderConfirmation">
		Раздать можно только одну папку за раз.

Вы действительно хотите поделиться предметами:

&lt;nolink&gt;[ITEMS]&lt;/nolink&gt;

Со следующими жителями:

&lt;nolink&gt;[RESIDENTS]&lt;/nolink&gt;
		<usetemplate name="okcancelbuttons" notext="Отмена" yestext="ОК"/>
	</notification>
	<notification name="ItemsShared">
		Предметы успешно розданы.
	</notification>
	<notification name="DeedToGroupFail">
		Передача группе не удалась.
	</notification>
	<notification name="ReleaseLandThrottled">
		Сейчас нельзя отказаться от участка &quot;[PARCEL_NAME]&quot;.
	</notification>
	<notification name="ReleasedLandWithReclaim">
		Земельный участок &quot;[PARCEL_NAME]&quot; площадью [AREA] м² освобожден.

У вас есть [RECLAIM_PERIOD] ч, чтобы вернуть его за L$0. После этого участок будет выставлен на свободную продажу.
	</notification>
	<notification name="ReleasedLandNoReclaim">
		Земельный участок &quot;[PARCEL_NAME]&quot; площадью [AREA] м² освобожден.

Теперь его может купить кто угодно.
	</notification>
	<notification name="AvatarRezNotification">
		( [EXISTENCE] сек. жизни )
Аватар &quot;[NAME]&quot; стал виден через [TIME] сек.
	</notification>
	<notification name="AvatarRezSelfBakedDoneNotification">
		( [EXISTENCE] сек. жизни )
Вы закончили приготовление своего костюма через [TIME] сек.
	</notification>
	<notification name="AvatarRezSelfBakedUpdateNotification">
		( [EXISTENCE] сек. жизни )
Вы отправили обновление своей внешности через [TIME] сек.
[STATUS]
	</notification>
	<notification name="AvatarRezCloudNotification">
		( [EXISTENCE] сек. жизни )
Аватар &quot;[NAME]&quot; стал облаком.
	</notification>
	<notification name="AvatarRezArrivedNotification">
		( [EXISTENCE] сек. жизни )
Аватар &quot;[NAME]&quot; появился.
	</notification>
	<notification name="AvatarRezLeftCloudNotification">
		( [EXISTENCE] сек. жизни )
Аватар &quot;[NAME]&quot; стал облаком через [TIME] сек.
	</notification>
	<notification name="AvatarRezEnteredAppearanceNotification">
		( [EXISTENCE] сек. жизни )
Аватар &quot;[NAME]&quot; перешел в режим внешности.
	</notification>
	<notification name="AvatarRezLeftAppearanceNotification">
		( [EXISTENCE] сек. жизни )
Аватар &quot;[NAME]&quot; вышел из режима внешности.
	</notification>
	<notification name="NoConnect">
		Возникли проблемы соединения при использовании [PROTOCOL] &lt;nolink&gt;[HOSTID]&lt;/nolink&gt;.
Проверьте настройки сети и брандмауэра.
	</notification>
	<notification name="NoVoiceConnect">
		Нет связи с речевым сервером:

&lt;nolink&gt;[HOSTID]&lt;/nolink&gt;

Порты, которые должны быть разрешены:
:TCP: 80, 443
:UDP: 3478, 3479, 5060, 5062, 6250, 12000-32000

Проверьте настройки сети и брандмауэра.
Отключите любую функцию SIP ALG в вашем маршрутизаторе.

Голосовая связь будет недоступна.
[https://wiki.firestormviewer.org/fs_voice]
		<usetemplate ignoretext="Возникли проблемы соединения с голосовым сервером" name="okignore" yestext="OK"/>
	</notification>
	<notification name="NoVoiceConnect-GIAB">
		Проблемы соединения с речевым сервером:

Голосовое общение будет недоступно.
Проверьте настройки сети и брандмауэра.
[https://wiki.firestormviewer.org/fs_voice]
	</notification>
	<notification name="AvatarRezLeftNotification">
		( [EXISTENCE] сек. жизни )
Аватар &quot;[NAME]&quot; полностью загружен.
	</notification>
	<notification name="AvatarRezSelfBakedTextureUploadNotification">
		( [EXISTENCE] сек. жизни )
Вы загрузили готовую текстуру [RESOLUTION] для &quot;[BODYREGION]&quot; через [TIME] сек.
	</notification>
	<notification name="AvatarRezSelfBakedTextureUpdateNotification">
		( [EXISTENCE] сек. жизни )
Вы локально обновили готовую текстуру [RESOLUTION] для &quot;[BODYREGION]&quot; через [TIME] сек.
	</notification>
	<notification name="CannotUploadTexture">
		Невозможно загрузить текстуру.
[REASON]
	</notification>
	<notification name="LivePreviewUnavailable">
		Просмотр этой текстуры невозможен, так как запрещено ее копирование и/или передача.
		<usetemplate ignoretext="Предупреждать, если режим просмотра вживую недоступен для текстур с запрещенным копированием и/или передачей" name="okignore" yestext="OK"/>
	</notification>
	<notification name="ConfirmLeaveCall">
		Вы уверены, что хотите покинуть этот разговор?
		<usetemplate ignoretext="Подтверждать перед выходом из разговора" name="okcancelignore" notext="Нет" yestext="Да"/>
	</notification>
	<notification name="ConfirmMuteAll">
		Вы решили заблокировать всех участников группового разговора.
В результате будут заглушены также все жители, которые присоединились к разговору
позже, даже после того, как вы покинули разговор.

Заблокировать всех?
		<usetemplate ignoretext="Подтверждать перед заглушением всех участников группового разговора" name="okcancelignore" notext="Отмена" yestext="OK"/>
	</notification>
	<notification label="Чат" name="HintChat">
		Чтобы присоединиться к чату, введите слова в поле чата ниже.
	</notification>
	<notification label="Встать" name="HintSit">
		Чтобы встать на ноги и покинуть сидячее положение, нажмите кнопку &quot;Встать&quot;.
	</notification>
	<notification label="Говорить" name="HintSpeak">
		Нажмите кнопку &quot;Говорить&quot;, чтобы включить или выключить микрофон.

Щелкните направленную вверх стрелку, чтобы открыть панель управления голосом.

При скрытии кнопки &quot;Говорить&quot; голосовая функция отключается.
	</notification>
	<notification label="Исследование мира" name="HintDestinationGuide">
		Путеводитель по пунктам назначения содержит тысячи новых мест, в которых вы можете побывать. Выберите место и нажмите кнопку &quot;Телепортация&quot;, чтобы начать исследование.
	</notification>
	<notification label="Боковая панель" name="HintSidePanel">
		Быстрый доступ к вашему инвентарю, костюмам, профилю и многому другому открывается на боковой панели.
	</notification>
	<notification label="Перемещение" name="HintMove">
		Чтобы пойти или побежать, откройте панель перемещения и используйте кнопки со стрелками. Также можно нажимать клавиши со стрелками на клавиатуре.
	</notification>
	<notification label="" name="HintMoveClick">
		1. Нажмите для перехода
Нажмите какую-нибудь точку на земле, чтобы перейти в это место.

2. Нажмите и перетащите для поворота поля зрения
Нажмите любую точку в мире и перетащите ее мышью, чтобы повернуть поле зрения.
	</notification>
	<notification name="HintDisplayName" label="Отображаемое имя">
    Задайте здесь свое отображаемое имя. Это имя можно изменять, в отличие от вашего уникального имени пользователя. Отображение для вас имен других людей можно изменить в ваших настройках.
	</notification>
	<notification label="Камера" name="HintView">
		Для изменения вида из камеры используйте инструменты &quot;Вращение&quot; и &quot;Сдвиг&quot;. При нажатии клавиши Esc или переходе вид из камеры возвращается к исходному состоянию.
	</notification>
	<notification label="Инвентарь" name="HintInventory">
		В вашем инвентаре можно искать разнообразные вещи. Самые новые вещи представлены на вкладке &quot;Недавние&quot;.
	</notification>
	<notification label="Вы получили Linden-доллары!" name="HintLindenDollar">
		Вот ваш текущий баланс в L$. Чтобы купить еще Linden-долларов, нажмите &quot;Купить L$&quot;.
	</notification>
	<notification name="LowMemory">
		Недостаточный размер пула памяти. Некоторые функции Second Life отключены во избежание сбоя приложения. Закройте другие приложения. Если неполадка не исчезнет, перезапустите SL.
	</notification>
	<notification name="ForceQuitDueToLowMemory">
		Через 30 секунд Second Life завершит работу: нехватка памяти.
	</notification>
	<notification name="SOCKS_NOT_PERMITTED">
		Прокси SOCKS 5 &quot;[HOST]:[PORT]&quot; отклонил попытку подключения; не разрешено набором правил.
	</notification>
	<notification name="SOCKS_CONNECT_ERROR">
		Прокси SOCKS 5 &quot;[HOST]:[PORT]&quot; отклонил попытку подключения; не удалось открыть канал TCP.
	</notification>
	<notification name="SOCKS_NOT_ACCEPTABLE">
		Прокси SOCKS 5 &quot;[HOST]:[PORT]&quot; отклонил выбранную систему проверки подлинности.
	</notification>
	<notification name="SOCKS_AUTH_FAIL">
		Прокси SOCKS 5 &quot;[HOST]:[PORT]&quot; сообщает, что ваши учетные данные неверны.
	</notification>
	<notification name="SOCKS_UDP_FWD_NOT_GRANTED">
		Прокси SOCKS 5 &quot;[HOST]:[PORT]&quot; отклонил запрос объединения UDP.
	</notification>
	<notification name="SOCKS_HOST_CONNECT_FAILED">
		Не удалось подключиться к прокси-серверу SOCKS 5 &quot;[HOST]:[PORT]&quot;.
	</notification>
	<notification name="SOCKS_UNKNOWN_STATUS">
		Неизвестная ошибка прокси с сервером &quot;[HOST]:[PORT]&quot;.
	</notification>
	<notification name="SOCKS_INVALID_HOST">
		Неверный адрес прокси SOCKS или порт &quot;[HOST]:[PORT]&quot;.
	</notification>
	<notification name="SOCKS_BAD_CREDS">
		Неверное имя пользователя или пароль SOCKS 5.
	</notification>
	<notification name="PROXY_INVALID_HTTP_HOST">
		Неверный адрес прокси HTTP или порт &quot;[HOST]:[PORT]&quot;.
	</notification>
	<notification name="PROXY_INVALID_SOCKS_HOST">
		Неверный адрес прокси SOCKS или порт &quot;[HOST]:[PORT]&quot;.
	</notification>
	<notification name="ChangeProxySettings">
		Настройки прокси начнут действовать после перезапуска [APP_NAME].
	</notification>
	<notification name="AuthRequest">
		Сайт по адресу &quot;&lt;nolink&gt;[HOST_NAME]&lt;/nolink&gt;&quot; в царстве &quot;in realm &quot;[REALM]&quot; требует имени пользователя и пароля.
		<form name="form">
			<input name="username" text="Имя пользователя"/>
			<input name="password" text="Пароль"/>
			<button name="ok" text="Отослать"/>
			<button name="cancel" text="Отмена"/>
		</form>
	</notification>
	<notification name="ModeChange" label="">
		Для изменения режима требуется перезапуск
		<usetemplate name="okcancelbuttons" yestext="Выйти" notext="Не выходить"/>
	</notification>
	<notification label="" name="NoClassifieds">
		Создание и редактирование рекламы доступно только в расширенном режиме. Выйти из программы и сменить режим? Меню смены режима находится на экране входа.
		<usetemplate name="okcancelbuttons" notext="Не выходить" yestext="Выйти"/>
	</notification>
	<notification label="" name="NoGroupInfo">
		Создание и редактирование групп доступно только в расширенном режиме. Выйти из программы и сменить режим? Меню смены режима находится на экране входа.
		<usetemplate name="okcancelbuttons" notext="Не выходить" yestext="Выйти"/>
	</notification>
	<notification label="" name="NoPlaceInfo">
		Просмотр профиля места доступен только в расширенном режиме. Выйти из программы и сменить режим? Меню смены режима находится на экране входа.
		<usetemplate name="okcancelbuttons" notext="Не выходить" yestext="Выход"/>
	</notification>
	<notification label="" name="NoPicks">
		Создание и редактирование подборки доступно только в расширенном режиме. Выйти из программы и сменить режим? Меню смены режима находится на экране входа.
		<usetemplate name="okcancelbuttons" notext="Не выходить" yestext="Выйти"/>
	</notification>
	<notification label="" name="NoWorldMap">
		Просмотр карты мира доступен только в расширенном режиме. Выйти из программы и сменить режим? Меню смены режима находится на экране входа.
		<usetemplate name="okcancelbuttons" notext="Не выходить" yestext="Выйти"/>
	</notification>
	<notification label="" name="NoVoiceCall">
		Голосовые вызовы доступны только в расширенном режиме. Выйти из программы и сменить режим?
		<usetemplate name="okcancelbuttons" notext="Не выходить" yestext="Выйти"/>
	</notification>
	<notification label="" name="NoAvatarShare">
		Общее пользование доступно только в расширенном режиме. Выйти из программы и сменить режим?
		<usetemplate name="okcancelbuttons" notext="Не выходить" yestext="Выйти"/>
	</notification>
	<notification label="" name="NoAvatarPay">
		Платежи другим жителям доступны только в расширенном режиме. Выйти из программы и сменить режим?
		<usetemplate name="okcancelbuttons" notext="Не выходить" yestext="Выйти"/>
	</notification>
	<notification label="" name="NoInventory">
		Просмотр инвентаря доступен только в расширенном режиме. Выйти из программы и сменить режим?
		<usetemplate name="okcancelbuttons" notext="Не выходить" yestext="Выход"/>
	</notification>
	<notification label="" name="NoAppearance">
		Редактор внешнего вида доступен только в расширенном режиме. Выйти из программы и сменить режим?
		<usetemplate name="okcancelbuttons" notext="Не выходить" yestext="Выход"/>
	</notification>
	<notification label="" name="NoSearch">
		Поиск доступен только в расширенном режиме. Выйти из программы и сменить режим?
		<usetemplate name="okcancelbuttons" notext="Не выходить" yestext="Выход"/>
	</notification>
	<notification label="" name="ConfirmHideUI">
		Это действие приведет к скрытию всех меню и кнопок. Чтобы вернуть их, щелкните [SHORTCUT] снова.
		<usetemplate ignoretext="Подтверждать перед скрытием интерфейса" name="okcancelignore" notext="Отмена" yestext="OK"/>
	</notification>
	<notification name="PathfindingLinksets_WarnOnPhantom">
		Признак фантомности некоторых выбранных наборов связей будет изменен.

Продолжить?
		<usetemplate ignoretext="Признак фантомности некоторых выбранных наборов связей будет изменен." name="okcancelignore" notext="Отмена" yestext="OK"/>
	</notification>
	<notification name="PathfindingLinksets_MismatchOnRestricted">
		Для некоторых выбранных наборов связей нельзя задать тип &quot;[REQUESTED_TYPE]&quot; из-за ограничений этих наборов.  Эти наборы связей будут иметь тип &quot;[RESTRICTED_TYPE]&quot;.

Продолжить?
		<usetemplate ignoretext="Нельзя задать некоторые выбранные наборы связей из-за ограничений этих наборов." name="okcancelignore" notext="Отмена" yestext="OK"/>
	</notification>
	<notification name="PathfindingLinksets_MismatchOnVolume">
		Для некоторых выбранных наборов связей невозможно задать тип &quot;[REQUESTED_TYPE]&quot;, так как фигура не выпуклая.

Продолжить?
		<usetemplate ignoretext="Нельзя задать некоторые выбранные наборы связей, так как фигура не выпуклая." name="okcancelignore" notext="Отмена" yestext="OK"/>
	</notification>
	<notification name="PathfindingLinksets_WarnOnPhantom_MismatchOnRestricted">
		Признак фантомности некоторых выбранных наборов связей будет изменен.

Для некоторых выбранных наборов связей нельзя задать тип &quot;[REQUESTED_TYPE]&quot; из-за ограничений этих наборов.  Эти наборы связей будут иметь тип &quot;[RESTRICTED_TYPE]&quot;.

Продолжить?
		<usetemplate ignoretext="Для некоторых выбранных наборов связей будет изменен признак фантомности, а другие наборы нельзя задать из-за ограничений этих наборов." name="okcancelignore" notext="Отмена" yestext="OK"/>
	</notification>
	<notification name="PathfindingLinksets_WarnOnPhantom_MismatchOnVolume">
		Признак фантомности некоторых выбранных наборов связей будет изменен.

Для некоторых выбранных наборов связей невозможно задать тип &quot;[REQUESTED_TYPE]&quot;, так как фигура не выпуклая.

Продолжить?
		<usetemplate ignoretext="Для некоторых выбранных наборов связей будет изменен признак фантомности, а другие наборы нельзя задать, так как фигура не выпуклая." name="okcancelignore" notext="Отмена" yestext="OK"/>
	</notification>
	<notification name="PathfindingLinksets_MismatchOnRestricted_MismatchOnVolume">
		Для некоторых выбранных наборов связей нельзя задать тип &quot;[REQUESTED_TYPE]&quot; из-за ограничений этих наборов.  Эти наборы связей будут иметь тип &quot;[RESTRICTED_TYPE]&quot;.

Для некоторых выбранных наборов связей невозможно задать тип &quot;[REQUESTED_TYPE]&quot;, так как фигура не выпуклая. Тип использования этих наборов связей не изменится.

Продолжить?
		<usetemplate ignoretext="Нельзя задать некоторые выбранные наборы связей из-за ограничений этих наборов и потому, что фигура не выпуклая." name="okcancelignore" notext="Отмена" yestext="OK"/>
	</notification>
	<notification name="PathfindingLinksets_WarnOnPhantom_MismatchOnRestricted_MismatchOnVolume">
		Признак фантомности некоторых выбранных наборов связей будет изменен.

Для некоторых выбранных наборов связей нельзя задать тип &quot;[REQUESTED_TYPE]&quot; из-за ограничений этих наборов.  Эти наборы связей будут иметь тип &quot;[RESTRICTED_TYPE]&quot;.

Для некоторых выбранных наборов связей невозможно задать тип &quot;[REQUESTED_TYPE]&quot;, так как фигура не выпуклая. Тип использования этих наборов связей не изменится.

Продолжить?
		<usetemplate ignoretext="Для некоторых выбранных наборов связей будет изменен признак фантомности, а другие наборы нельзя задать из-за ограничений этих наборов и потому, что фигура не выпуклая." name="okcancelignore" notext="Отмена" yestext="OK"/>
	</notification>
	<notification name="PathfindingLinksets_ChangeToFlexiblePath">
		Выбранный объект влияет на навигационную сетку.  Если заменить его на гибкий путь, он будет удален из навигационной сетки.
		<usetemplate ignoretext="Выбранный объект влияет на навигационную сетку.  Если заменить его на гибкий путь, он будет удален из навигационной сетки." name="okcancelignore" notext="Отмена" yestext="OK"/>
	</notification>
	<global name="UnsupportedGLRequirements">
		По-видимому, ваше оборудование не удовлетворяет требованиям [APP_NAME]. Для работы [APP_NAME] необходима графическая карта OpenGL с поддержкой мультитекстур. Если у вас есть такая карта, убедитесь, что установлены новейшие версии драйверов для нее и пакеты обновлений и исправления для операционной системы.

Если неполадки продолжаются, посетите сайт [SUPPORT_SITE].
	</global>
	<global name="UnsupportedGPU">
		- Графическая карта вашего компьютера не удовлетворяет минимальным требованиям.
	</global>
	<global name="UnsupportedRAM">
		- Системная память вашего компьютера не удовлетворяет минимальным требованиям.
	</global>
	<global name="Вы можете установить положение &quot;Дом&quot; только на суше">
		Если у вас есть участок земли, вы можете сделать его своим домом (домашним местоположением).
Если нет, посмотрите на карту и найдите места, подписанные &quot;Инфохаб&quot;.
	</global>
	<global name="Вы умерли и были телепортированы в ваше домашнее местоположение.">
		Вы умерли и были телепортированы в ваше домашнее местоположение.
	</global>
	<notification name="ConfirmClearDebugSearchURL">
		Вы уверены, что хотите очистить отладки URL поиска?
		<usetemplate ignoretext="Подтверждение очистить отладки URL поиска" name="okcancelignore" notext="Отмена" yestext="OK"/>
	</notification>
	<notification name="ConfirmPickDebugSearchURL">
		Вы уверены, что хотите выбрать текущий URL для поиска, как отладку URL поиска?
		<usetemplate ignoretext="Подтверждение что хотите выбрать текущий URL для поиска" name="okcancelignore" notext="Отмена" yestext="OK"/>
	</notification>
	<notification name="ConfirmRemoveGrid">
		Вы уверены, что хотите удалить [REMOVE_GRID] из списка сеток?
		<usetemplate ignoretext="Подтверждение удаление сетки" name="okcancelignore" notext="Отмена" yestext="OK"/>
	</notification>
	<notification name="CanNotRemoveConnectedGrid">
		Невозможно удалить [REMOVE_GRID] пока вы подключены к ней.
		<usetemplate ignoretext="Невозможно удалить сетку, когда к ней подключен" name="okcancelignore" notext="Отмена" yestext="OK"/>
	</notification>
	<notification name="NewAOSet">
		Укажите имя для нового набора АО:
(Имя может содержать любые ASCII символ, за исключением ":" или "|")
		<form name="form">
			<input name="message" type="text">
		Новый набор АО
			</input>
			<button name="OK" text="OK"/>
			<button name="Cancel" text="Отмена"/>
		</form>
	</notification>
	<notification name="NewAOCantContainNonASCII">
		Невозможно создать новый набор АО "[AO_SET_NAME]".
Имя может содержать любые ASCII символ, за исключением ":" или "|"
	</notification>
	<notification name="RenameAOMustBeASCII">
		Невозможно переименовать набор АО "[AO_SET_NAME]".
Имя может содержать любые ASCII символ, за исключением ":" или "|"
	</notification>
	<notification name="RemoveAOSet">
		Удалить набор АО "[AO_SET_NAME]" из списка?
		<usetemplate name="okcancelbuttons" notext="Отмена" yestext="Удалить"/>
	</notification>
	<notification name="AOForeignItemsFound">
		В вашем наборе АО не найден как минимум один элемент, который указан в конфигурации. Пожалуйста, проверьте папку &quot;Найденные вещи&quot; и переместите недостающий элемент в вашу конфигурацию.
	</notification>
	<notification name="AOImportSetAlreadyExists">
		АО с данным именем уже существует.
	</notification>
	<notification name="AOImportPermissionDenied">
		Недостаточно прав для чтения заметки.
	</notification>
	<notification name="AOImportCreateSetFailed">
		Ошибка при создании импорта набора.
	</notification>
	<notification name="AOImportDownloadFailed">
		Не удалось загрузить заметку.
	</notification>
	<notification name="AOImportNoText">
		Заметка пуста или повреждена.
	</notification>
	<notification name="AOImportNoFolder">
		Невозможно найти папку с анимациями.
	</notification>
	<notification name="AOImportNoStatePrefix">
		Строка [LINE] заметки содержит неверный префикс статуса [ .
	</notification>
	<notification name="AOImportNoValidDelimiter">
		Строка [LINE] заметки содержит неверный разделитель ] .
	</notification>
	<notification name="AOImportStateNameNotFound">
		Имя статуса [NAME] не найдено.
	</notification>
	<notification name="AOImportAnimationNotFound">
		Невозможно найти анимацию [NAME]. Пожалуйста, убедитесь, что она присутствует в той же папке, что и заметка
	</notification>
	<notification name="AOImportInvalid">
		Заметка не содержит каких-либо полезных данных. Отмена импорта.
	</notification>
	<notification name="AOImportRetryCreateSet">
		Не удалось создать папку для импорта набора анимаций [NAME]. Повторная попытка ...
	</notification>
	<notification name="AOImportAbortCreateSet">
		Не удалось создать папку для импорта набора анимаций [NAME]. Отменено ...
	</notification>
	<notification name="AOImportLinkFailed">
		Создание ссылки для анимации "[NAME]" не удалось!
	</notification>
	<notification name="SendSysinfoToIM">
		Это отправит следующую информацию в текущую сессию ЛС:

[SYSINFO]
		<usetemplate name="okcancelbuttons" yestext="Отправить" notext="Отмена"/>
	</notification>
	<notification name="BlockLoginInfo">
		[REASON]
	</notification>
	<notification name="TestversionExpired">
		Срок действия этой тестовой версии [APP_NAME] истек, и ее нельзя использовать в дальнейшем.
	</notification>
	<notification name="FireStormReqInfo">
		[NAME] просит, чтобы вы отправили информацию о ваших настройках [APP_NAME].
(Это та же информация, которую можно найти, перейдя в Помощь -> Информация о [APP_NAME])
[REASON]
Хотите отправить данную информацию?
		<form name="form">
			<button name="Yes" text="Да"/>
			<button name="No" text="Нет"/>
		</form>
	</notification>
	<notification name="PhantomOn">
		Фантомный режим включен.
	</notification>
	<notification name="PhantomOff">
		Фантомный режим выключен.
	</notification>
	<notification label="Сброс всех настроек" name="FirestormClearSettingsPrompt">
		Сброс всех настроек может быть полезен, если вы испытываете проблемы; Однако, вам нужно будет переделывать настройки, которые вы сделали ранее.

Вы уверены, что хотите сбросить все настройки?
		<usetemplate name="okcancelbuttons" notext="Отмена" yestext="OK"/>
	</notification>
	<notification name="SettingsWillClear">
		Настройки будут удалены после перезагрузки [APP_NAME].
	</notification>
	<notification name="CantAddGrid">
		Невозможно добавить [GRID] в список.
[REASON] обратитесь в поддержку [GRID].
	</notification>
	<notification name="ParticleScriptFindFolderFailed">
		Не удалось найти папку для нового сценария в инвентаре.
	</notification>
	<notification name="ParticleScriptCreationFailed">
		Не удалось создать новый сценарий для этой системы частиц.
	</notification>
	<notification name="ParticleScriptNotFound">
		Не удалось найти только что созданный сценарий для этой системы частиц.
	</notification>
	<notification name="ParticleScriptCreateTempFileFailed">
		Не удалось создать временный файл для сценария загрузки.
	</notification>
	<notification name="ParticleScriptInjected">
		Сценарий частиц успешно введен.
		<form name="form">
			<ignore name="ignore" text="Сценарий частиц успешно введен"/>
		</form>
	</notification>
	<notification name="ParticleScriptCapsFailed">
		Не удалось внедрить скрипт в объект. Запрос возможностей вернул пустой адрес.
	</notification>
	<notification name="ParticleScriptCopiedToClipboard">
		Сценарий LSL созданый этой системы частиц был скопирован в буфер обмена. Теперь вы можете вставить его в новый сценарий, чтобы использовать.
		<form name="form">
			<ignore name="ignore" text="Сценарий частиц был скопирован в буфер обмена"/>
		</form>
	</notification>
	<notification name="DebugSettingsWarning">
		Внимание! Использование окна настройки отладки не поддерживается! Изменение настроек отладки может серьезно повлиять на работу клиента и может привести к потере данных, функциональности или даже доступа к услуге. Пожалуйста, не изменяйте какие-либо значения, не зная точно, что вы делаете.
		<form name="form">
			<ignore name="ignore" text="Предупреждающее сообщение настроек отладки"/>
		</form>
	</notification>
	<notification name="ControlNameCopiedToClipboard">
		Имя настроек отладки было скопировано в буфер обмена. Теперь вы можете вставить его куда-нибудь, чтобы использовать.
		<form name="form">
			<ignore name="ignore" text="Имя настроек отладки было скопировано в буфер обмена."/>
		</form>
	</notification>
	<notification name="SanityCheck">
		[APP_NAME] определил ошибки в текущих настройках:

[SANITY_MESSAGE]

Причина: [SANITY_COMMENT]

Текущие настройки: [CURRENT_VALUE]
		<form name="form">
			<ignore name="ignore" text="Определил ошибки в текущих настройках."/>
		</form>
	</notification>
	  <!-- <FS:Sei> LSL Default label missing FIRE-17710 -->
	<notification name="DefaultLabelMissing">
		<usetemplate ignoretext="У LSL-скрипта есть оператор switch без метки по умолчанию" name="notifyignore"/>
Поведение операторов switch() без регистра по умолчанию ранее было некорректным и было исправлено.
См. FIRE-17710 для деталей.
	</notification>	<!-- </FS:Sei> -->

	<notification name="TeleportToAvatarNotPossible">
		Телепорт к этому аватару Невозможно, потому, что точное положение неизвестно.
	</notification>
	<notification name="ZoomToAvatarNotPossible">
		Не удается увеличить этот аватар, потому что он находится вне досягаемости.
	</notification>
	<notification name="TrackAvatarNotPossible">
		Невозможно отслеживать этот аватар, потому что это находится за пределами радара.
	</notification>
	<notification name="CacheEmpty">
		Кэш вашего клиента очищен. Пожалуйста, помните, что вы можете испытать замедление работы клиента и высокую нагрузку в течение короткого времени, пока загружается контент.
	</notification>
	<notification name="FirstJoinSupportGroup2">
		Добро пожаловать в группу технической поддержки Firestorm!

Для того, чтобы команде технической поддержки было проще, рекомендуется сообщить версию Вашего клиента в группе. Вы можете выбрать для отображения версии вашего клиента находясь непосредственно в группе. Наша команда технической поддержки может дать вам более корректную информацию, если они знают версию вашего клиента.

Вы можете включать и выключать эту функцию в любое время, используя флажок в групповом чате.

Вы хотите, чтобы система автоматически отображала версию вашего клиента?

		<form name="form">
			<button name="OK_okcancelignore" text="Да"/>
			<button name="Cancel_okcancelignore" text="Нет"/>
			<ignore name="ignore" text="Присоединение к группе технической поддержки The Phoenix/Firestorm"/>
		</form>
	</notification>
	<notification name="ConfirmScriptModify">
    Вы уверены, что хотите изменить скрипты в выбранных объектах?
		<usetemplate ignoretext="Подтвердить прежде чем изменить скрипты в выбранных объектах" name="okcancelignore" notext="Отмена" yestext="OK"/>
	</notification>
	<notification name="LocalBitmapsUpdateFileNotFound">
		Не удалось обновить [FNAME]: файл не найден.
Последующее обновление этого файла запрещается.
	</notification>
	<notification name="LocalBitmapsUpdateFailedFinal">
		Не удалось открыть или декодировать [FNAME] с [NRETRIES] попыток. Этот файл считается поврежденным.
Последующее обновление этого файла запрещается.
	</notification>
	<notification name="LocalBitmapsVerifyFail">
		Попытка добавить недопустимый или нечитаемый файл изображения [FNAME], который не удалось открыть или декодировать.
Попытка отменена.
	</notification>
	<notification name="PathfindingReturnMultipleItems">
		Вы возвращаете [NUM_ITEMS] предметов. Вы уверены, что хотите продолжить?
		<usetemplate ignoretext="Вы уверены, что хотите вернуть несколько объектов?" name="okcancelignore" notext="Нет" yestext="Да"/>
	</notification>
	<notification name="PathfindingDeleteMultipleItems">
		Вы удаляете [NUM_ITEMS] предметов. Вы уверены, что хотите продолжить?
		<usetemplate ignoretext="Вы уверены, что хотите удалить несколько объектов?" name="okcancelignore" notext="Нет" yestext="Да"/>
	</notification>
	<notification name="AvatarFrozen">
		[AV_FREEZER] заморозил вас. В это время вы не можете перемещаться и выполнять другие действия с миром.
	</notification>
	<notification name="AvatarFrozenDuration">
		[AV_FREEZER] заморозил вас на [AV_FREEZE_TIME] сек. В это время вы не можете перемещаться и выполнять другие действия с миром.
	</notification>
	<notification name="YouFrozeAvatar">
		Аватар заморожен.
	</notification>
	<notification name="AvatarHasUnFrozenYou">
		[AV_FREEZER] разморозил вас.
	</notification>
	<notification name="AvatarUnFrozen">
		Аватар разморожен.
	</notification>
	<notification name="AvatarFreezeFailure">
		Не удалось заморозить: у вас нет прав администратора на этом участке.
	</notification>
	<notification name="AvatarFreezeThaw">
		Заморозка кончилась, занимайтесь своим делом.
	</notification>
	<notification name="AvatarCantFreeze">
		Невозможно заморозить этого пользователя.
	</notification>
	<notification name="NowOwnObject">
		Вы стали владельцем объекта [OBJECT_NAME]
	</notification>
	<notification name="CantRezOnLand">
		Нельзя выложить объект на [OBJECT_POS]: это не разрешено владельцем земли.  Узнать, кто владелец, можно с помощью инструмента &quot;Земля&quot;.
	</notification>
	<notification name="RezFailTooManyRequests">
		Невозможно выложить объект: слишком много запросов.
	</notification>
	<notification name="SitFailCantMove">
		Нельзя сесть: сейчас вы не можете двигаться.
	</notification>
	<notification name="SitFailNotAllowedOnLand">
		Вам не разрешено садиться на этой земле.
	</notification>
	<notification name="SitFailNotSameRegion">
		Попробуйте переместиться ближе.  Нельзя сесть на объект:
он находится в другом регионе.
	</notification>
	<notification name="ChatHistoryIsBusyAlert">
		Файл журнала чата занят предыдущей операцией. Повторите попытку через несколько минут или выберите чат с другим лицом.
	</notification>
	<notification name="NoNewObjectRegionFull">
		Невозможно создать новый объект. Регион уже заполнен.
	</notification>
	<notification name="FailedToPlaceObject">
		Не удалось поместить объект в указанное место.  Повторите попытку.
	</notification>
	<notification name="NoOwnNoGardening">
		Вы не можете создавать деревья и траву на чужой земле.
	</notification>
	<notification name="NoCopyPermsNoObject">
		Не удалось скопировать: вам не разрешено копировать объект &quot;[OBJ_NAME]&quot;.
	</notification>
	<notification name="NoTransPermsNoObject">
		Не удалось скопировать: вам не разрешено передавать объект &quot;[OBJ_NAME]&quot;.
	</notification>
	<notification name="AddToNavMeshNoCopy">
		Не удалось скопировать: объект &quot;[OBJ_NAME]&quot; относится к навигационной сетке.
	</notification>
	<notification name="DupeWithNoRootsSelected">
		Дублировать без выбранных корневых объектов.
	</notification>
	<notification name="CantDupeCuzRegionIsFull">
		Невозможно дублировать объекты: регион заполнен.
	</notification>
	<notification name="CantDupeCuzParcelNotFound">
		Невозможно дублировать объекты: не удалось найти их участок.
	</notification>
	<notification name="CantCreateCuzParcelFull">
		Нельзя создать объект:
участок уже заполнен.
	</notification>
	<notification name="RezAttemptFailed">
		Не удалось выложить объект.
	</notification>
	<notification name="ToxicInvRezAttemptFailed">
		Невозможно создать элемент, который вызвал проблемы в этом регионе.
	</notification>
	<notification name="InvItemIsBlacklisted">
		Этот предмет инвентаря находится в черном списке.
	</notification>
	<notification name="NoCanRezObjects">
		Сейчас вам не разрешено создавать объекты.
	</notification>
	<notification name="LandSearchBlocked">
		Поиск по земле заблокирован.
Вы провели слишком много операций поиска за короткое время.
Повторите попытку через минуту.
	</notification>
	<notification name="NotEnoughResourcesToAttach">
		Недостаточно свободных ресурсов скриптинга для присоединения объекта!
	</notification>
	<notification name="YouDiedAndGotTPHome">
		Вы умерли и были телепортированы в ваше домашнее местоположение
	</notification>
	<notification name="EjectComingSoon">
		Вам запрещено здесь присутствовать; у вас есть [EJECT_TIME] секунд, чтобы покинуть это место.
	</notification>
	<notification name="NoEnterRegionMaybeFull">
		Вы не можете войти в регион "[NAME]".
Он может быть заполнен или перезагружен.
	</notification>
	<notification name="SaveBackToInvDisabled">
		Сохранение в инвентаре отключено.
	</notification>
	<notification name="NoExistNoSaveToContents">
		Нельзя сохранить &quot;[OBJ_NAME]&quot; в содержимом объекта: объект, из которого оно было выложено, уже не существует.
	</notification>
	<notification name="NoModNoSaveToContents">
		Нельзя сохранить &quot;[OBJ_NAME]&quot; в содержимом объекта: вам не разрешено изменять объект &quot;[DEST_NAME]&quot;.
	</notification>
	<notification name="NoSaveBackToInvDisabled">
		Невозможно сохранить &quot;[OBJ_NAME]&quot; в инвентаре: эта операция запрещена.
	</notification>
	<notification name="NoCopyNoSelCopy">
		Нельзя скопировать выбранное: вам не разрешено копировать объект &quot;[OBJ_NAME]&quot;.
	</notification>
	<notification name="NoTransNoSelCopy">
		Невозможно скопировать выбранный предмет: объект &quot;[OBJ_NAME]&quot; не передается.
	</notification>
	<notification name="NoTransNoCopy">
		Невозможно скопировать выбранный предмет: объект &quot;[OBJ_NAME]&quot; не передается.
	</notification>
	<notification name="NoPermsNoRemoval">
		Удаление объекта &quot;[OBJ_NAME]&quot; из симулятора запрещено системой разрешений.
	</notification>
	<notification name="NoModNoSaveSelection">
		Нельзя сохранить выбранное: вам не разрешено изменять объект &quot;[OBJ_NAME]&quot;.
	</notification>
	<notification name="NoCopyNoSaveSelection">
		Невозможно сохранить выбранный предмет: объект &quot;[OBJ_NAME]&quot; не копируется.
	</notification>
	<notification name="NoModNoTaking">
		Нельзя забрать выбранное: вам не разрешено изменять объект &quot;[OBJ_NAME]&quot;.
	</notification>
	<notification name="RezDestInternalError">
		Внутренняя ошибка: неизвестный тип места назначения.
	</notification>
	<notification name="DeleteFailObjNotFound">
		Невозможно удалить: объект не найден
	</notification>
	<notification name="SorryCantEjectUser">
		Невозможно выбросить этого пользователя.
	</notification>
	<notification name="RegionSezNotAHome">
		Вам не разрешено устанавливать свое домашнее местоположение в этом регионе.
	</notification>
	<notification name="HomeLocationLimits">
		Задать домашнее местоположение можно только на вашей земле или в Инфохабе материка.
	</notification>
	<notification name="HomePositionSet">
		Задано положение дома.
	</notification>
	<notification name="AvatarEjected">
		Аватар выброшен.
	</notification>
	<notification name="AvatarEjectFailed">
		Не удалось выбросить: у вас нет прав администратора на этом участке.
	</notification>
	<notification name="CMOParcelFull">
		Невозможно переместить объект '[O]' в
[P] в регионе [R], потому что участок заполнен.
	</notification>
	<notification name="CMOParcelPerms">
		Невозможно переместить объект '[O]' в
[P] в регионе [R], потому что ваши объекты не разрешены на этом участке.
	</notification>
	<notification name="CMOParcelResources">
		Невозможно переместить объект '[O]' в
[P] в регионе [R], так как для этого объекта недостаточно ресурсов на этом участке.
	</notification>
	<notification name="NoParcelPermsNoObject">
		Копирование не удалось, потому что у вас нет доступа к этому участку.
	</notification>
	<notification name="CMORegionVersion">
		Невозможно переместить объект '[O]' в
[P] в регионе [R], потому что в другом регионе работает более старая версия, которая не поддерживает прием этого объекта через границу региона.
	</notification>
	<notification name="CMONavMesh">
		Невозможно переместить объект '[O]' в
[P] в регионе [R], потому что вы не можете изменить навигационную сетку через границы региона.
	</notification>
	<notification name="CMOWTF">
		Невозможно переместить объект '[O]' в
[P] в регионе [R] по неизвестной причине. ([F])
	</notification>
	<notification name="NoPermModifyObject">
		У вас нет прав на изменение этого объекта
	</notification>
	<notification name="TooMuchObjectInventorySelected">
		Выбрано слишком много объектов с большим инвентарем. Выберите меньше объектов и повторите попытку.
	</notification>
	<notification name="CantEnablePhysObjContributesToNav">
		Нельзя включить физику для объекта, который относится к навигационной сетке.
	</notification>
	<notification name="CantEnablePhysKeyframedObj">
		Нельзя включить физику для объектов с ключевыми кадрами.
	</notification>
	<notification name="CantEnablePhysNotEnoughLandResources">
		Нельзя включить физику для объекта -- недостаточно земельных ресурсов.
	</notification>
	<notification name="CantEnablePhysCostTooGreat">
		Нельзя включить физику для объекта с расходом ресурсов физики больше [MAX_OBJECTS]
	</notification>
	<notification name="PhantomWithConcavePiece">
		Этот объект не может содержать вогнутых элементов: это фантом, который относится к навигационной сетке.
	</notification>
	<notification name="UnableAddItem">
		Невозможно добавить предмет!
	</notification>
	<notification name="UnableEditItem">
		Редактирование невозможно!
	</notification>
	<notification name="NoPermToEdit">
		Редактирование не разрешено.
	</notification>
	<notification name="NoPermToCopyInventory">
		Не разрешено копировать этот инвентарь.
	</notification>
	<notification name="CantSaveItemDoesntExist">
		Нельзя сохранить в содержимом объекта: предмет уже не существует.
	</notification>
	<notification name="CantSaveItemAlreadyExists">
		Нельзя сохранить в содержимом объекта: предмет с таким названием уже есть в инвентаре
	</notification>
	<notification name="CantSaveModifyAttachment">
		Нельзя сохранить в содержимом объекта: это приведет к изменению разрешений прикрепленного объекта.
	</notification>
	<notification name="AttachmentHasTooMuchInventory">
		Прикрепленные объекты содержат слишком много инвентаря. Добавление невозможно.
	</notification>
	<notification name="IllegalAttachment">
		Прикрепляемый объект потребовал несуществующей точки на аватаре. Он был прикреплен к груди.
	</notification>
	<notification name="TooManyScripts">
		Слишком много скриптов.
	</notification>
	<notification name="UnableAddScript">
		Невозможно добавить скрипт!
	</notification>
	<notification name="AssetServerTimeoutObjReturn">
		Сервер активов не ответил в заданное время.  Объект возвращен в симулятор.
	</notification>
	<notification name="RegionDisablePhysicsShapes">
		В этом регионе не разрешены фигуры с физическими данными.
	</notification>
	<notification name="NoModNavmeshAcrossRegions">
		Нельзя изменять навигационную сетку за пределами региона.
	</notification>
	<notification name="NoSetPhysicsPropertiesOnObjectType">
		Нельзя задать свойства физики для объекта этого типа.
	</notification>
	<notification name="NoSetRootPrimWithNoShape">
		Нельзя задать корневой примитив без фигуры.
	</notification>
	<notification name="NoRegionSupportPhysMats">
		В этом регионе не разрешены материалы с физическими данными.
	</notification>
	<notification name="OnlyRootPrimPhysMats">
		Настройка материалов с физическими данными разрешена только для корневых примитивов.
	</notification>
	<notification name="NoSupportCharacterPhysMats">
		Присвоение персонажам материалов с физическими данными еще не поддерживается.
	</notification>
	<notification name="InvalidPhysMatProperty">
		Одно или несколько свойств указанного материала с физическими данными недопустимы.
	</notification>
	<notification name="NoPermsAlterStitchingMeshObj">
		Не разрешается изменять тип стыковки меш-объекта.
	</notification>
	<notification name="NoPermsAlterShapeMeshObj">
		Не разрешается изменять форму меш-объекта
	</notification>
	<notification name="FullRegionCantEnter">
		Вам нет доступа в этот регион: \nрегион заполнен.
	</notification>
	<notification name="LinkFailedOwnersDiffer">
		Связь невозможна -- разные владельцы
	</notification>
	<notification name="LinkFailedNoModNavmeshAcrossRegions">
		Связь невозможна – нельзя изменять навигационную сетку за пределами региона.
	</notification>
	<notification name="LinkFailedNoPermToEdit">
		Связь невозможна: у вас нет разрешения на редактирование.
	</notification>
	<notification name="LinkFailedTooManyPrims">
		Связь невозможна -- слишком много примитивов
	</notification>
	<notification name="LinkFailedCantLinkNoCopyNoTrans">
		Связь невозможна -- нельзя связать некопируемый и непередаваемый объекты
	</notification>
	<notification name="LinkFailedNothingLinkable">
		Связь невозможна -- нет связываемых объектов.
	</notification>
	<notification name="LinkFailedTooManyPathfindingChars">
		Связь невозможна -- слишком много персонажей с поиском пути
	</notification>
	<notification name="LinkFailedInsufficientLand">
		Связь невозможна -- недостаточно земельных ресурсов
	</notification>
	<notification name="LinkFailedTooMuchPhysics">
		Объект использует слишком много ресурсов физики -- динамическое поведение отключено.
	</notification>
	<notification name="EstateManagerFailedllTeleportHome">
		Объект &quot;[OBJECT_NAME]&quot; по адресу [SLURL] не может телепортировать менеджеров землевладений домой.
	</notification>
	<notification name="TeleportedHomeByObjectOnParcel">
		Вы были телепортированы домой объектом &quot;[OBJECT_NAME]&quot; на участке &quot;[PARCEL_NAME]&quot;
	</notification>
	<notification name="TeleportedHomeByObject">
		Вы были телепортированы домой объектом &quot;[OBJECT_NAME]&quot;
	</notification>
	<notification name="TeleportedByAttachment">
		Вы были телепортированы прикрепленным объектом [ITEM_ID]
		<usetemplate ignoretext="Телепортация: вы были телепортированы прикрепленным объектом" name="notifyignore"/>
	</notification>
	<notification name="TeleportedByObjectOnParcel">
		Вы были телепортированы объектом &quot;[OBJECT_NAME]&quot; на участке &quot;[PARCEL_NAME]&quot;
		<usetemplate ignoretext="Телепортация: вы были телепортированы объектом на участке" name="notifyignore"/>
	</notification>
	<notification name="TeleportedByObjectOwnedBy">
		Вы были телепортированы объектом &quot;[OBJECT_NAME]&quot;, владелец – [OWNER_ID]
	</notification>
	<notification name="TeleportedByObjectUnknownUser">
		Вы были телепортированы объектом &quot;[OBJECT_NAME]&quot;, владелец неизвестен.
	</notification>
	<notification name="StandDeniedByObject">
		«[OBJECT_NAME]» не позволит вам стоять в это время.
	</notification>
	<notification name="ResitDeniedByObject">
		«[OBJECT_NAME]» не позволит вам сейчас сменить место.
	</notification>
	<notification name="CantCreateObjectRegionFull">
		Невозможно создать запрошенный объект. Регион уже заполнен.
	</notification>
	<notification name="CantCreateAnimatedObjectTooLarge">
		Невозможно создать необходимый анимированный объект, так как он превышает предел риг-структурированных треугольников.
	</notification>
	<notification name="CantAttackMultipleObjOneSpot">
		Нельзя присоединить несколько объектов к одной точке.
	</notification>
	<notification name="CantCreateMultipleObjAtLoc">
		Здесь нельзя создать несколько объектов.
	</notification>
	<notification name="UnableToCreateObjTimeOut">
		Невозможно создать запрошенный объект. Объекта нет в базе данных.
	</notification>
	<notification name="UnableToCreateObjUnknown">
		Невозможно создать запрошенный объект. Истекло время запроса. Повторите попытку.
	</notification>
	<notification name="UnableToCreateObjMissingFromDB">
		Невозможно создать запрошенный объект. Повторите попытку.
	</notification>
	<notification name="RezFailureTookTooLong">
		Не удалось выложить, загрузка нужного объекта длится слишком долго.
	</notification>
	<notification name="FailedToPlaceObjAtLoc">
		Не удалось поместить объект в указанное место.  Повторите попытку.
	</notification>
	<notification name="CantCreatePlantsOnLand">
		Вам нельзя создавать растения на этой земле.
	</notification>
	<notification name="CantRestoreObjectNoWorldPos">
		Невозможно восстановить объект. Не найдена позиция в игровом мире.
	</notification>
	<notification name="CantRezObjectInvalidMeshData">
		Невозможно выложить объект: его данные сетки неверны.
	</notification>
	<notification name="CantRezObjectTooManyScripts">
		Невозможно выложить объект: в этом регионе уже сликом много скриптов.
	</notification>
	<notification name="CantCreateObjectNoAccess">
		Ваши привилегии доступа не разрешают создание объектов на этом месте.
	</notification>
	<notification name="CantCreateObject">
		Сейчас вам не разрешено создавать объекты.
	</notification>
	<notification name="InvalidObjectParams">
		Неверные параметры объекта
	</notification>
	<notification name="CantDuplicateObjectNoAcess">
		Ваши привилегии доступа не разрешают дублирование объектов на этом месте.
	</notification>
	<notification name="CantChangeShape">
		Вам не разрешено изменять эту фигуру.
	</notification>
	<notification name="NoPermsTooManyAttachedAnimatedObjects">
		Действие приведёт к превышению лимита по количеству добавленных анимированных объектов.
	</notification>
	<notification name="NoPermsLinkAnimatedObjectTooLarge">
		Невозможно связать эти объекты, поскольку полученный анимированный объект превысит предел риг-структурированных треугольников.
	</notification>
	<notification name="NoPermsSetFlagAnimatedObjectTooLarge">
		Невозможно преобразовать этот объект в анимированный объект, потому что будет превышен лимит риг-структурированных треугольников.
	</notification>
	<notification name="CantChangeAnimatedObjectStateInsufficientLand">
		Невозможно изменить состояние анимированного объекта для этого объекта, так как это приведет к превышению лимита участка.
	</notification>
	<notification name="ErrorNoMeshData">
		Ошибка сервера: не удается завершить действие, так как данные сетки не загружается.
	</notification>
	<notification name="NoAccessToClaimObjects">
		Ваши привилегии доступа не разрешают претендовать на объекты на этом месте.
	</notification>
	<notification name="DeedFailedNoPermToDeedForGroup">
		Не удалось передать: вам не разрешено передавать объекты для этой группы.
	</notification>
	<notification name="NoPrivsToBuyObject">
		Ваши привилегии доступа не разрешают покупать объекты на этом месте.
	</notification>
	<notification name="CantAttachObjectAvatarSittingOnIt">
		Невозможно присоединить объект: на нем сидит аватар.
	</notification>
	<notification name="WhyAreYouTryingToWearShrubbery">
		Деревья и траву нельзя носить как прикрепленные объекты.
	</notification>
	<notification name="CantAttachGroupOwnedObjs">
		Нельзя присоединять объекты, принадлежащие группе.
	</notification>
	<notification name="CantAttachObjectsNotOwned">
		Нельзя прикреплять объекты, которыми вы не владеете.
	</notification>
	<notification name="CantAttachNavmeshObjects">
		Невозможно присоединить объекты, которые относятся к навигационной сетке.
	</notification>
	<notification name="CantAttachObjectNoMovePermissions">
		Нельзя присоединить объект: вам не разрешено его перемещать.
	</notification>
	<notification name="CantAttachNotEnoughScriptResources">
		Недостаточно свободных ресурсов скриптинга для присоединения объекта!
	</notification>
	<notification name="CantAttachObjectBeingRemoved">
		Нельзя присоединить объект: объект был удален.
	</notification>
	<notification name="CantDropItemTrialUser">
		Здесь нельзя сбрасывать объекты; перейдите в бесплатную область для гостей.
	</notification>
	<notification name="CantDropMeshAttachment">
		Нельзя сбрасывать прикрепленные меш объекты. Отсоедините их в инвентарь, а затем выложите в игровой мир.
	</notification>
	<notification name="CantDropAttachmentNoPermission">
		Не удалось сбросить прикрепленный объект: вам не разрешено оставлять его здесь.
	</notification>
	<notification name="CantDropAttachmentInsufficientLandResources">
		Не удалось сбросить прикрепленный объект: не хватает свободных земельных ресурсов.
	</notification>
	<notification name="CantDropAttachmentInsufficientResources">
		Не удалось сбросить прикрепленные объекты: не хватает свободных ресурсов.
	</notification>
	<notification name="CantDropObjectFullParcel">
		Нельзя сбросить объект здесь.  Участок уже заполнен.
	</notification>
	<notification name="CantTouchObjectBannedFromParcel">
		Нельзя коснуться/взять этот объект: вы заблокированны на этом участке.
	</notification>
	<notification name="PlzNarrowDeleteParams">
		Уточните параметры удаления.
	</notification>
	<notification name="UnableToUploadAsset">
		Невозможно закрузить актив.
	</notification>
	<notification name="CantTeleportCouldNotFindUser">
		Не удалось найти пользователя для телепортации домой
	</notification>
	<notification name="GodlikeRequestFailed">
		режим творца недоступен
	</notification>
	<notification name="GenericRequestFailed">
		не удалось выполнить общий запрос
	</notification>
	<notification name="CantUploadPostcard">
		Невозможно отправить открытку.  Повторите попытку позже.
	</notification>
	<notification name="CantFetchInventoryForGroupNotice">
		Невозможно получить данные инвентаря для группового уведомления.
	</notification>
	<notification name="CantSendGroupNoticeNotPermitted">
		Невозможно отправить групповое уведомление -- не разрешено.
	</notification>
	<notification name="CantSendGroupNoticeCantConstructInventory">
		Невозможно отправить групповое уведомление -- не удалось собрать инвентарь.
	</notification>
	<notification name="CantParceInventoryInNotice">
		Невозможно проанализировать инвентарь, указанный в уведомлении.
	</notification>
	<notification name="TerrainUploadFailed">
		Не удалось загрузить ландшафт.
	</notification>
	<notification name="TerrainFileWritten">
		Файл ландшафта записан.
	</notification>
	<notification name="TerrainFileWrittenStartingDownload">
		Файл ландшафта записан, начинается загрузка...
	</notification>
	<notification name="TerrainBaked">
		Ландшафт готов.
	</notification>
	<notification name="TenObjectsDisabledPlzRefresh">
		Отключены только первые 10 выбранных объектов. Обновите экран и выберите объекты снова, если требуется.
	</notification>
	<notification name="UpdateViewerBuyParcel">
		Для покупки этого участка необходимо обновить клиент.
	</notification>
	<notification name="CantBuyParcelNotForSale">
		Невозможно купить, этот участок не предназначен для продажи.
	</notification>
	<notification name="CantBuySalePriceOrLandAreaChanged">
		Невозможно купить: цена или площадь земли изменились.
	</notification>
	<notification name="CantBuyParcelNotAuthorized">
		Вам не разрешено покупать этот участок.
	</notification>
	<notification name="CantBuyParcelAwaitingPurchaseAuth">
		Вы не можете приобрести этот участок: он уже ожидает подтверждения покупки
	</notification>
	<notification name="CantBuildOverflowParcel">
		Здесь нельзя создавать объекты – участок будет переполнен.
	</notification>
	<notification name="SelectedMultipleOwnedLand">
		Вы выбрали землю с разными владельцами. Выберите меньшую область и повторите попытку.
	</notification>
	<notification name="CantJoinTooFewLeasedParcels">
		Выбрано недостаточно арендуемых участков для вступления.
	</notification>
	<notification name="CantDivideLandMultipleParcelsSelected">
		Невозможно разделить землю.
Выбрано несколько участков.
Попробуйте выбрать область поменьше.
	</notification>
	<notification name="CantDivideLandCantFindParcel">
		Невозможно разделить землю.
Не удается найти участок.
Сообщите об этом: Помощь -&gt; Сообщить об ошибке...
	</notification>
	<notification name="CantDivideLandWholeParcelSelected">
		Невозможно разделить землю. Выбран весь участок.
Попробуйте выбрать область поменьше.
	</notification>
	<notification name="LandHasBeenDivided">
		Земля разделена.
	</notification>
	<notification name="PassPurchased">
		Вы приобрели пропуск.
	</notification>
	<notification name="RegionDisallowsClassifieds">
		В регионе не разрешены рекламные объявления.
	</notification>
	<notification name="LandPassExpireSoon">
		Ваш пропуск на эту землю скоро закончится.
	</notification>
	<notification name="CantSitNoSuitableSurface">
		Нет подходящей поверхности, чтобы сесть. Попробуйте в другом месте.
	</notification>
	<notification name="CantSitNoRoom">
		Здесь нет места, чтобы сесть. Попробуйте в другом месте.
	</notification>
	<notification name="ClaimObjectFailedNoPermission">
		Невозможно претендовать на объект: у вас нет разрешения
	</notification>
	<notification name="ClaimObjectFailedNoMoney">
		Невозможно претендовать на объект: у вас не хватает L$.
	</notification>
	<notification name="CantDeedGroupLand">
		Нельзя передать землю, принадлежащую группе.
	</notification>
	<notification name="BuyObjectFailedNoMoney">
		Не удалось купить объект: у вас не хватает L$.
	</notification>
	<notification name="BuyInventoryFailedNoMoney">
		Не удалось купить инвентарь: у вас не хватает L$.
	</notification>
	<notification name="BuyPassFailedNoMoney">
		У вас недостаточно L$, чтобы заплатить за проход на эту землю.
	</notification>
	<notification name="CantBuyPassTryAgain">
		Сейчас нельзя купить пропуск.  Повторите попытку позже.
	</notification>
	<notification name="CantCreateObjectParcelFull">
		Невозможно создать объект:\nучасток заполнен.
	</notification>
	<notification name="FailedPlacingObject">
		Не удалось поместить объект в указанное место.  Повторите попытку.
	</notification>
	<notification name="CantCreateLandmarkForEvent">
		Невозможно создать закладку для события.
	</notification>
	<notification name="GodBeatsFreeze">
		Сила творца одолевает заморозку!
	</notification>
	<notification name="SpecialPowersRequestFailedLogged">
		Не удалось выполнить запрос на особые способности. Запрос зарегистрирован.
	</notification>
	<notification name="ExpireExplanation">
		Система сейчас не может обработать ваш запрос. Истекло время запроса.
	</notification>
	<notification name="DieExplanation">
		Система не может обработать ваш запрос.
	</notification>
	<notification name="AddPrimitiveFailure">
		Недостаточно денег для создания примитива.
	</notification>
	<notification name="RezObjectFailure">
		Недостаточно денег для создания объекта.
	</notification>
	<notification name="ResetHomePositionNotLegal">
		Недопустимое домашнее местоположение; восстановлено стандартное местоположение.
	</notification>
	<notification name="CantInviteRegionFull">
		Сейчас вы не можете никого пригласить к себе: регион уже заполнен. Повторите попытку позже.
	</notification>
	<notification name="CantSetHomeAtRegion">
		Вам не разрешено устанавливать свое домашнее местоположение в этом регионе.
	</notification>
	<notification name="ListValidHomeLocations">
		Задать домашнее местоположение можно только на вашей земле или в Инфохабе материка.
	</notification>
	<notification name="SetHomePosition">
		Домашнее местоположение задано.
	</notification>
	<notification name="CantDerezInventoryError">
		Невозможно забрать объект: сбой инвентаря.
	</notification>
	<notification name="CantCreateRequestedInv">
		Невозможно создать требуемый инвентарь.
	</notification>
	<notification name="CantCreateRequestedInvFolder">
		Невозможно создать требуемую папку инвентаря.
	</notification>
	<notification name="CantCreateInventory">
		Невозможно создать этот инвентарь.
	</notification>
	<notification name="CantCreateLandmark">
		Невозможно создать закладку.
	</notification>
	<notification name="CantCreateOutfit">
		Сейчас нельзя создать комплект. Попробуйте через минуту.
	</notification>
	<notification name="InventoryNotForSale">
		Инвентарь не для продажи.
	</notification>
	<notification name="CantFindInvItem">
		Не удалось найти предмет из инвентаря.
	</notification>
	<notification name="CantFindObject">
		Не удалось найти объект.
	</notification>
	<notification name="CantTransfterMoneyRegionDisabled">
		Сейчас в этом регионе запрещен перевод денег на объекты.
	</notification>
	<notification name="DroppedMoneyTransferRequest">
		Невозможно произвести платеж из-за нагрузки на систему.
	</notification>
	<notification name="CantPayNoAgent">
		Непонятно, кому платить.
	</notification>
	<notification name="CantDonateToPublicObjects">
		Нельзя отдавать L$ за общедоступные объекты.
	</notification>
	<notification name="InventoryCreationInWorldObjectFailed">
		Не удалось создать инвентарь в объекте игрового мира.
	</notification>
	<notification name="UserBalanceOrLandUsageError">
		Не удалось обновить клиент из-за внутренней ошибки.  Отображаемый в клиенте баланс L$ или владение участками могут не соответствовать действительному балансу на серверах.
	</notification>
	<notification name="LargePrimAgentIntersect">
		Невозможно создать большие примитивы, которые пересекаются с другими жителями. Пожалуйста, повторите попытку, когда другие жители переедут.
	</notification>
	<notification name="RLVaChangeStrings">
		Изменения вступят в силу после перезагрузки [APP_NAME].
	</notification>
	<notification name="RLVaListRequested" label="Запрос на ограничение от [NAME_LABEL]">
		[NAME_SLURL] попросил отправить список ваших текущих активных ограничений RLV.
		<form name="form">
			<button name="Allow" text="Позволить"/>
			<button name="Always Allow" text="Всегда позволить"/>
			<button name="Deny" text="Отказать"/>
			<ignore name="ignore" text="Подтвердить отправку кому-либо списка моих текущих ограничений RLV."/>
		</form>
	</notification>
	<notification name="PreferenceChatClearLog">
		Будут удалены журналы предыдущих разговоров и все резервные копии этих файлов.
		<usetemplate ignoretext="Подтверждать удаление журнала предыдущих разговоров." name="okcancelignore" notext="Отмена" yestext="OK"/>
	</notification>
	<notification name="PreferenceChatDeleteTranscripts">
		Будут удалены записи всех предыдущих разговоров. Список прошедших разговоров не изменится. Все файлы с расширениями .txt и txt.backup в папке [FOLDER] будут удалены.
		<usetemplate ignoretext="Подтверждать удаление записей." name="okcancelignore" notext="Отмена" yestext="OK"/>
	</notification>
	<notification name="PreferenceChatPathChanged">
		Невозможно переместить файлы. Восстановлен прежний путь.
		<usetemplate ignoretext="Невозможно переместить файлы. Восстановлен прежний путь." name="okignore" yestext="OK"/>
	</notification>
	<notification name="DefaultObjectPermissions">
		Ошибка при сохранении стандартных разрешений по следующей причине: [REASON]. Попробуйте задать стандартные разрешения через некоторое время.
	</notification>
	<notification name="OutfitPhotoLoadError">
		[REASON]
	</notification>
	<notification name="LSLColorCopiedToClipboard">
		Цвет LSL был скопирован в буфер обмена. Теперь вы можете вставить его в сценарий, чтобы использовать.
		<form name="form">
			<ignore name="ignore" text="Цвет LSL был скопирован в буфер обмена."/>
		</form>
	</notification>
	<notification name="FSBWTooHigh">
		Мы настоятельно рекомендуем вам не установить пропускную способность выше 1500 Кбит. Это вряд ли улучшит работу, и почти наверняка не улучшит производительность.
	</notification>
	<notification name="FirstUseFlyOverride">
		Внимание: Используйте 'Летать принудительно' ответственно! Использование 'Летать принудительно' без разрешения собственника земели может привести к блокировке вашего аватара на данном участке.
	</notification>
	<notification name="ServerVersionChanged">
		Регион в который вы вошли использует другую версию симулятора
Текущий симулятор: [NEWVERSION]
Предыдущий симулятор: [OLDVERSION]
	</notification>
	<notification name="RegExFail">
		Ошибка в регулярном выражении:
[EWHAT]
	</notification>
	<notification name="NoHavok">
		Некоторые функции, такие как [FEATURE] не включены в [APP_NAME] с OpenSimulator. Если вы хотели бы использовать [FEATURE], пожалуйста, скачайте [APP_NAME] для Second Life.
[DOWNLOAD_URL]
		<form name="form">
			<ignore name="ignore" text="Предупреждение Havok"/>
		</form>
	</notification>
	<notification name="StreamListExportSuccess">
		Список потока успешно экспортирован в XML файл [FILENAME].
	</notification>
	<notification name="StreamListImportSuccess">
		Список потока успешно импортирован из XML файла
	</notification>
	<notification name="StreamMetadata">
		♫ Сейчас играет:
  [TITLE]
  [ARTIST] ♫
	</notification>
	<notification name="StreamMetadataNoArtist">
		♫ Сейчас играет:
  [TITLE] ♫
	</notification>
	<notification name="RadarAlert">
		[NAME] [MESSAGE]
	</notification>
	<notification name="BackupFinished">
		Ваши настройки были успешно сохранены.
	</notification>
	<notification name="BackupPathEmpty">
		Путь для сохранения настроек пуст. Пожалуйста, укажите местоположение для резервного копирования и восстановления настроек.
	</notification>
	<notification name="BackupPathDoesNotExistOrCreateFailed">
		Путь резервного копирования не может быть найден или создан.
	</notification>
	<notification name="BackupPathDoesNotExist">
		Путь резервного копирования не может быть найден
	</notification>
	<notification name="SettingsConfirmBackup">
Вы уверены, что хотите сохранить резервную копию в этом каталоге?
[DIRECTORY]
Любые существующие резервные копии в этом месте будут перезаписаны!
		<usetemplate name="okcancelbuttons" notext="Отмена" yestext="Сохранить"/>
	</notification>
	<notification name="SettingsRestoreNeedsLogout">
		Восстановление настроек требует перезапуск клиента. Вы хотите, восстановить настройки и перезапустить клиент сейчас?
		<usetemplate name="okcancelbuttons" notext="Отмена" yestext="Восстановить и выйти"/>
	</notification>
	<notification name="RestoreFinished">
		Восстановление завершено! Пожалуйста, перезапустите клиент.
		<usetemplate name="okbutton" yestext="Выйти"/>
	</notification>
	<notification name="ConfirmRestoreQuickPrefsDefaults">
		Это действие немедленно восстановит быстрые настройки на их значение по умолчанию.

Вы не можете отменить это действие.
		<usetemplate ignoretext="Подтвердить восстановление быстрых настроек" name="okcancelignore" notext="Отмена" yestext="OK"/>
	</notification>
	<notification name="QuickPrefsDuplicateControl">
		Настройка уже добавлена. Пожалуйста, выберите другую.
	</notification>
	<notification name="ExportFinished">
		Экспорт завершен и сохранен в [FILENAME].
	</notification>
	<notification name="ExportFailed">
		Экспорт не удался. Пожалуйста, смотрите журнал ошибок для деталей.
	</notification>
	<notification name="ExportColladaSuccess">
		Успешно сохранен [OBJECT] в [FILENAME].
	</notification>
	<notification name="ExportColladaFailure">
		Экспорт [OBJECT] в [FILENAME] не удался.
	</notification>
	<notification name="MeshMaxConcurrentReqTooHigh">
		Установленное значение [VALUE], для числа одновременных запросов, чтобы загрузить объекты сетки (настройка отладки [DEBUGNAME] ) выше, чем максимум [MAX]. Значения были восстановлены по умолчанию [DEFAULT].
	</notification>
	<notification name="ImportSuccess">
		Успешно импортировано [COUNT] [OBJECT].
	</notification>
	<notification name="AntiSpamBlocked">
		АнтиСпам: Заблокированно [SOURCE] за спам [QUEUE] ([COUNT]) в [PERIOD] секунду.
	</notification>
	<notification name="AntiSpamImNewLineFloodBlocked">
		АнтиСпам: Заблокированно [SOURCE] за отправку ЛС с более чем [COUNT] строк.
	</notification>
	<notification name="AntiSpamChatNewLineFloodBlocked">
		АнтиСпам: Заблокированно [SOURCE] за отправку сообщения в чат с более чем [COUNT] строк.
	</notification>
	<notification name="SkinDefaultsChangeSettings">
		[MESSAGE]
		<form name="form">
			<ignore name="ignore" text="Настройка параметров было изменено на значение по умолчанию "/>
		</form>
	</notification>
	<notification name="AddNewContactSet">
		Создать новый набор контактов:
		<form name="form">
			<input name="message" type="text">
		Новый набор контактов
			</input>
			<button name="Create" text="Создать"/>
			<button name="Cancel" text="Отмена"/>
		</form>
	</notification>
	<notification name="RemoveContactSet">
		Вы уверены, что хотите удалить [SET_NAME]? Вы не сможете восстановить его.
		<usetemplate ignoretext="Подтвердить удаление набора контактов" name="okcancelignore" notext="Отмена" yestext="Ok"/>
	</notification>
	<notification name="RemoveContactFromSet">
		Вы уверены, что хотите удалить [TARGET] из [SET_NAME]?
		<usetemplate ignoretext="Подтвердить удаления участника из набора контактов" name="okcancelignore" notext="Отмена" yestext="Ok"/>
	</notification>
	<notification name="RemoveContactsFromSet">
		Вы уверены, что хотите удалить [TARGET] из [SET_NAME]?
		<usetemplate ignoretext="Подтвердить удаления участников из набора контактов" name="okcancelignore" notext="Отмена" yestext="Ok"/>
	</notification>
	<notification name="AddToContactSetSingleSuccess">
		[NAME] был добавлен в [SET].
	</notification>
	<notification name="AddToContactSetMultipleSuccess">
		[COUNT] аватаров было добавлено в [SET].
	</notification>
	<notification name="SetAvatarPseudonym">
		Введите псевдоним для [AVATAR]:
		<form name="form">
			<input name="message" type="text"/>
			<button name="Create" text="Создать"/>
			<button name="Cancel" text="Отмена"/>
		</form>
	</notification>
	<notification name="RenameContactSetFailure">
		Невозможно переименовать &apos;[SET]&apos; в &apos;[NEW_NAME]&apos;: Набор с таким именем уже существует, или новое имя является недействительным.
	</notification>
	<notification name="ShapeImportGenericFail">
		Возникла проблема импорта [FILENAME]. Пожалуйста, смотрите журнал ошибок для более подробной информации.
	</notification>
	<notification name="ShapeImportVersionFail">
		Ошибка импорта формы. Вы уверены, что [FILENAME] является файлом аватара?
	</notification>
	<notification name="AddToMediaList">
		Введите имя домена для добавления в [LIST]:
		<form name="form">
			<input name="url" type="text"/>
			<button name="Add" text="Добавить"/>
			<button name="Cancel" text="Отмена"/>
		</form>
	</notification>
	<notification name="CantRestoreToWorldNoCopy">
		Восстановление к последней позиции не допускается для элементов без копирования, чтобы предотвратить возможную потерю содержимого.
	</notification>
	<notification name="ConfirmRemoveCredential">
		Удалить сохраненный вход для &lt;nolink&gt;[NAME]&lt;/nolink&gt;?
		<form name="form">
			<button name="OK" text="OK"/>
			<button name="Cancel" text="Отмена"/>
		</form>
	</notification>
	<notification name="ExodusFlickrVerificationExplanation">
		Чтобы использовать функцию загрузки на Flickr, необходимо авторизовать [APP_NAME], чтобы получить доступ к вашей учетной записи. Если вы продолжите, ваш веб-браузер откроет сайт Flickr, где вам будет предложено войти в систему и разрешить доступ [APP_NAME]. Вам будет предоставлен код, чтобы скопировать обратно в [APP_NAME].

Хотите, разрешить [APP_NAME] отправлять сообщения в вашей учетной записи Flickr?
		<usetemplate name="okcancelbuttons" notext="Нет" yestext="Да"/>
	</notification>
	<notification name="ExodusFlickrVerificationPrompt">
		Пожалуйста, авторизуйте [APP_NAME], чтобы отправлять сообщения в вашей учетной записи Flickr в веб-браузере, затем введите код, указанный на веб-сайте ниже:
		<form name="form">
			<input name="oauth_verifier" type="text"/>
			<button name="OK" text="OK"/>
			<button name="Cancel" text="Отмена"/>
		</form>
	</notification>
	<notification name="ExodusFlickrVerificationFailed">
		Flickr проверка не удалась. Пожалуйста, попробуйте еще раз, и проверьте код подтверждения.
	</notification>
	<notification name="ExodusFlickrUploadComplete">
		Ваш снимок теперь может быть просмотрен [http://www.flickr.com/photos/upload/edit/?ids=[ID] тут].
	</notification>
	<notification name="RegionTrackerAdd">
		Какую бы метку вы хотели использовать
для региона &quot;[REGION]&quot;?
		<form name="form">
			<input name="label" type="text">[LABEL]			</input>
			<button name="OK" text="OK"/>
			<button name="Cancel" text="Отмена"/>
		</form>
	</notification>
	<notification name="SnoozeDuration">
		Время в секундах, чтобы отключить чат группы:
		<form name="form">
			<input name="duration" type="text">
        [DURATION]
			</input>
			<button name="OK" text="OK"/>
			<button name="Cancel" text="Отмена"/>
		</form>
	</notification>
	<notification name="SnoozeDurationInvalidInput">
		Пожалуйста, введите правильный номер!
	</notification>
	<notification name="PickLimitReached" label="">
		Не удалось создать место, потому что максимальное количество мест уже были созданы.
	</notification>
	<notification name="GlobalOnlineStatusToggle">
		Из-за нагрузки на сервер массовое переключение видимости состояния в сети может занять некоторое время, чтобы стать эффективным. Пожалуйста, будьте терпеливы.
		<usetemplate ignoretext="Сообщить мне, что переключение видимости статуса в сети может занять некоторое время" name="okignore" yestext="OK"/>
	</notification>
	<notification name="RenderVolumeLODFactorWarning">
		ВНИМАНИЕ: уровень детализации (LOD) установлен на высокий

Для повседневного использования достаточно уровня в диапазоне 1-3.
Попробуйте заменить объекты, которые выглядят деформированными при таких значениях.

Уровень LOD > 3: добавляет задержки. Рекомендуется только для фотографии.
Уровень LOD > 4: использовать в особых случаях. Возврат после relog.
Уровень LOD > 8: не имеет реального эффекта. Может вызвать ошибки.
	</notification>
	<notification name="CurrencyURIOverrideReceived">
Этот регион решил указать сторонний валютный портал.
Обратите внимание, что покупки валюты, сделанные через Firestorm Viewer, являются транзакциями между вами (пользователем) и поставщиком (ами) или продавцом (ами) валюты.
Ни Firestorm Viewer, ни Phoenix Firestorm Viewer Project Inc., ни его команда не несут ответственности за любые расходы или ущерб, возникшие прямо или косвенно в результате любой такой транзакции.
Если вы не согласны с этими условиями использования, никакие финансовые транзакции не должны проводиться с использованием этого средства просмотра.
		<usetemplate ignoretext="Когда регион устанавливает новый валютный помощник." name="okignore" yestext="OK"/>
	</notification>
	<notification name="EnableHiDPI">
		Включение поддержки HiDPI может иметь негативные последствия и может ухудшить производительность.
	</notification>
	<notification name="FailedToFindSettings">
		Не удалось загрузить настройки для [NAME] из базы данных.
	</notification>
	<notification name="FailedToLoadSettingsApply">
		Невозможно применить эти настройки к окружающей среде.
	</notification>
	<notification name="FailedToBuildSettingsDay">
		Невозможно применить эти настройки к окружающей среде.
	</notification>
	<notification name="NoEnvironmentSettings">
		Этот регион не поддерживает параметры окружающей среды.
	</notification>
	<notification label="Сохранить Комплект одежды" name="SaveSettingAs">
		Сохранить текущие параметры среды как:
		<form name="form">
			<input name="message" type="text">
				[DESC] (new)
			</input>
			<button name="OK" text="OK"/>
			<button name="Cancel" text="Отмена"/>
		</form>
	</notification>
	<notification name="WLImportFail">
		Невозможно импортировать устаревшие настройки Windlight [NAME] из
[FILE].

[REASONS]
	</notification>
	<notification name="WLParcelApplyFail">
		Невозможно установить окружающую среду для этого участка.
Пожалуйста, введите или выберите участок, который вы можете изменить.
	</notification>
	<notification name="SettingsUnsuported">
		Настройки не поддерживаются в этом регионе.
Перейдите в регион с включенными настройками и повторите попытку.
	</notification>
	<notification name="SettingsConfirmLoss">
		Вы собираетесь потерять изменения, которые вы внесли в этот [TYPE] с именем "[NAME]".
Вы уверены что хотите продолжить?
		<usetemplate ignoretext="Вы уверены, что хотите потерять изменения?" name="okcancelignore" notext="Нет" yestext="Да"/>
	</notification>
	<notification name="SettingsConfirmReset">
		Вы собираетесь удалить все примененные настройки.
Вы уверены что хотите продолжить?
		<usetemplate name="okcancelbuttons" notext="Нет" yestext="Да"/>
	</notification>
	<notification name="PersonalSettingsConfirmReset">
		Вы собираетесь удалить все примененные персональные настройки освещения.
Вы уверены что хотите продолжить?
		<usetemplate name="okcancelbuttons" notext="Нет" yestext="Да"/>
	</notification>
	<notification name="SettingsMakeNoTrans">
		Вы собираетесь импортировать непередаваемые настройки в этот дневной цикл. Продолжение приведет к тому, что редактируемые вами настройки также станут непередаваемыми.

Это изменение не может быть отменено.

Вы уверены что хотите продолжить?
		<usetemplate ignoretext="Вы уверены, что хотите сделать настройки непередаваемыми?" name="okcancelignore" notext="Нет" yestext="Да"/>
	</notification>
	<notification name="NoEditFromLibrary">
		Вы не можете редактировать настройки непосредственно из библиотеки.
Пожалуйста, скопируйте в свой инвентарь и попробуйте снова.
	</notification>
	<notification name="EnvironmentApplyFailed">
		Мы столкнулись с проблемой этих настроек. Они не могут быть сохранены или применены в это время.
	</notification>
	<notification name="TrackLoadFailed">
		Невозможно загрузить дорожку в [TRACK].
	</notification>
	<notification name="TrackLoadMismatch">
		Невозможно загрузить дорожку из [TRACK1] в [TRACK2].
	</notification>
	<notification name="NoValidEnvSettingFound">
		Не выбрана допустимая настройка окружающей среды.

Обратите внимание, что нельзя выбрать «Общая среда» и «Дневной цикл»!
	</notification>
</notifications><|MERGE_RESOLUTION|>--- conflicted
+++ resolved
@@ -211,12 +211,8 @@
 		<usetemplate name="okcancelbuttons" notext="Нет" yestext="Да"/>
 	</notification>
 	<notification name="GroupNameLengthWarning">
-<<<<<<< HEAD
 		Название группы может содержать от [MIN_LEN] до [MAX_LEN] символов.
 		<usetemplate name="okbutton" yestext="OK"/>
-=======
-		Имя группы должно быть между [MIN_LEN] и [MAX_LEN] символами.
->>>>>>> 4afe5c25
 	</notification>
 	<notification name="UnableToCreateGroup">
 		Невозможно создать группу.
@@ -1778,7 +1774,6 @@
 		Вы достигли максимального количества групп. Пожалуйста, покиньте любую группу до вступления или создания новой.
 	</notification>
 	<notification name="GroupLimitInfo">
-<<<<<<< HEAD
 		Резиденты с Базовым аккаунтом могут присоединиться к [MAX_BASIC] группам.
 Премиум аккаунт разрешает до [MAX_PREMIUM]. [https://secondlife.com/my/account/membership.php? Узнайте больше или расширьте свой аккаунт]
 		<usetemplate name="okbutton" yestext="Закрыть"/>
@@ -1789,20 +1784,6 @@
 [https://secondlife.com/my/account/membership.php? Узнайте больше или расширьте свой аккаунт]
 		<usetemplate name="okbutton" yestext="Закрыть"/>
 	</notification>
-=======
-		Жители с базовым членством могут присоединяться к [MAX_BASIC] группам.
-Премиум членство позволяет до [MAX_PREMIUM]. [https://secondlife.com/my/account/membership.php? Узнать больше или обновить]
-		<usetemplate name="okbutton" yestext="Закрыть"/>
-	</notification>
-	<notification name="GroupLimitInfoPlus">
-Жители с базовым членством могут присоединяться к  [MAX_BASIC] группам.
-Премиум членство позволяет до [MAX_PREMIUM].
-Премиум-Плюс членство позволяет до [MAX_PREMIUM_PLUS].
-[https://secondlife.com/my/account/membership.php? Узнать больше или обновить]
-		<usetemplate name="okbutton" yestext="Закрыть"/>
-	</notification>
-
->>>>>>> 4afe5c25
 	<notification name="KickUser">
 		Выбросить этого жителя с таким сообщением?
 		<form name="form">
@@ -3547,20 +3528,6 @@
 	</notification>
 	<notification name="VoiceIsMutedByModerator">
 		Ваш голос заблокирован модератором.
-	</notification>
-	<notification name="FailedToGetBenefits">
-		К сожалению, нам не удалось получить информацию о преимуществах для этой сессии. Это не должно происходить в нормальной производственной среде. Пожалуйста, свяжитесь со службой поддержки. Этот сеанс не будет работать нормально, и мы рекомендуем вам перезапустить.
-	</notification>
-
-	<notification name="BulkUploadCostConfirmation">
-		Это загрузит [COUNT] предметов общей стоимостью L$ [COST]. Вы хотите продолжить загрузку?
-		<usetemplate name="okcancelbuttons" notext="Отмена" yestext="Загрузить"/>
-	</notification>
-	<notification name="BulkUploadNoCompatibleFiles">
-		Выбранные файлы не могут быть загружены.
-	</notification>
-	<notification name="BulkUploadIncompatibleFiles">
-		Некоторые из выбранных файлов не могут быть загружены.
 	</notification>
 	<notification name="FailedToGetBenefits">
 		К сожалению, в этой сессии мы не смогли получить информацию о преимуществах аккаунта. Такое не должно происходить в нормально работающей среде. Пожалуйста, свяжитесь со службой поддержки. Эта сессия работает некорректно, поэтому мы рекомендуем вам перезапустить программу.
