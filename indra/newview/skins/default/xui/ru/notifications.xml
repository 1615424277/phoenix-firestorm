<?xml version="1.0" encoding="utf-8"?>
<notifications>
	<global name="skipnexttime">
		Больше не показывать
	</global>
	<global name="alwayschoose">
		Всегда выбирать эту опцию
	</global>
	<global name="implicitclosebutton">
		Закрыть
	</global>
	<template name="okbutton">
		<form>
			<button name="OK_okbutton" text="$yestext"/>
		</form>
	</template>
	<template name="okignore">
		<form>
			<button name="OK_okignore" text="$yestext"/>
		</form>
	</template>
	<template name="okcancelbuttons">
		<form>
			<button name="OK_okcancelbuttons" text="$yestext"/>
			<button name="Cancel_okcancelbuttons" text="$notext"/>
		</form>
	</template>
	<template name="okcancelignore">
		<form>
			<button name="OK_okcancelignore" text="$yestext"/>
			<button name="Cancel_okcancelignore" text="$notext"/>
		</form>
	</template>
	<template name="okhelpbuttons">
		<form>
			<button name="OK_okhelpbuttons" text="$yestext"/>
			<button name="Help" text="$helptext"/>
		</form>
	</template>
	<template name="okhelpignore">
		<form>
			<button name="OK_okhelpignore" text="$yestext"/>
			<button name="Help_okhelpignore" text="$helptext"/>
		</form>
	</template>
	<template name="yesnocancelbuttons">
		<form>
			<button name="Yes" text="$yestext"/>
			<button name="No" text="$notext"/>
			<button name="Cancel_yesnocancelbuttons" text="$canceltext"/>
		</form>
	</template>
	<notification label="Неизвестное уведомление" name="MissingAlert">
		Ваша версия [APP_NAME] не знает как отобразить только что полученное уведомление. Пожалуйста, проверьте, что у вас установлена последняя версия [APP_NAME].

Подробности ошибки: Уведомление с именем &quot;[_NAME]&quot; не найдено в файле notifications.xml.
		<usetemplate name="okbutton" yestext="OK"/>
	</notification>
	<notification name="FloaterNotFound">
		Ошибка окна: не удалось найти следующие элементы управления:

[CONTROLS]
		<usetemplate name="okbutton" yestext="OK"/>
	</notification>
	<notification name="TutorialNotFound">
		Обучающий материал в данный момент отсутствует
		<usetemplate name="okbutton" yestext="OK"/>
	</notification>
	<notification name="GenericAlert">
		[MESSAGE]
	</notification>
	<notification name="GenericAlertYesCancel">
		[MESSAGE]
		<usetemplate name="okcancelbuttons" notext="Отмена" yestext="Да"/>
	</notification>
	<notification name="GenericAlertOK">
		[MESSAGE]
		<usetemplate name="okbutton" yestext="OK"/>
	</notification>
	<notification name="BadInstallation">
		Произошла ошибка при обновлении [APP_NAME]. [http://get.secondlife.com Загрузите последнюю версию] клиента.
		<usetemplate name="okbutton" yestext="OK"/>
	</notification>
	<notification name="LoginFailedNoNetwork">
		Не удалось подключиться к [SECOND_LIFE_GRID].
    &quot;[DIAGNOSTIC]&quot;
Убедитесь, что подключение к интернету работает нормально.
		<usetemplate name="okbutton" yestext="OK"/>
	</notification>
	<notification name="MessageTemplateNotFound">
		Шаблон сообщения [PATH] не найден.
		<usetemplate name="okbutton" yestext="OK"/>
	</notification>
	<notification name="WearableSave">
		Сохранить изменения текущей части одежды / тела?
		<usetemplate canceltext="Отмена" name="yesnocancelbuttons" notext="Не сохранять" yestext="Сохранить"/>
	</notification>
	<notification name="ConfirmNoCopyToOutbox">
		У вас нет прав на копирование одного или нескольких элементов в Исходящие продавца. Вы можете их переместить или оставить тут.
		<usetemplate name="okcancelbuttons" notext="Не перемещать элемент(ы)" yestext="Переместить элемент(ы)"/>
	</notification>
	<notification name="OutboxFolderCreated">
		Новая папка была создана для каждого элемента, который вы передали в верхний уровнь вашего Исходящие продавца.
		<usetemplate ignoretext="В папке &quot;Исходящие продавца&quot; создана новая папка" name="okignore" yestext="OK"/>
	</notification>
	<notification name="OutboxImportComplete">
		Успешно

Все папки успешно отправлены в торговый центр.
		<usetemplate ignoretext="Все папки отправлены в торговый центр" name="okignore" yestext="OK"/>
	</notification>
	<notification name="OutboxImportHadErrors">
		Некоторые папки не перенесены

Ошибки при отправке некоторых папок в торговый центр. Эти папки остались в вашей папке &quot;Торговые исходящие&quot;.

Подробнее см. в [[MARKETPLACE_IMPORTS_URL] журнале ошибок].
		<usetemplate name="okbutton" yestext="OK"/>
	</notification>
	<notification name="OutboxImportFailed">
		Не удалось передать, ошибка: &quot;[ERROR_CODE]&quot;

Папки не отправлены в торговый центр из-за ошибки системы или сети.  Повторите попытку позже.
		<usetemplate name="okbutton" yestext="OK"/>
	</notification>
	<notification name="OutboxInitFailed">
		Не удалось инициализировать торговый центр, ошибка: &quot;[ERROR_CODE]&quot;

Не удалось инициализировать торговый центр из-за ошибки системы или сети.  Повторите попытку позже.
		<usetemplate name="okbutton" yestext="OK"/>
	</notification>
	<notification name="StockPasteFailed">
		Не удалось скопировать или переместить в папку запасов, ошибка:
        
        &quot;[ERROR_CODE]&quot;
		<usetemplate name="okbutton" yestext="OK"/>
	</notification>
	<notification name="MerchantPasteFailed">
		Не удалось скопировать или переместить в списки товаров торгового центра, ошибка:
        
        &quot;[ERROR_CODE]&quot;
		<usetemplate name="okbutton" yestext="OK"/>
	</notification>
	<notification name="MerchantTransactionFailed">
		Не удалось выполнить транзакцию с торговым центром, ошибка:
        
        Причина: &quot;[ERROR_REASON]&quot;
        [ERROR_DESCRIPTION]
		<usetemplate name="okbutton" yestext="OK"/>
	</notification>
	<notification name="MerchantUnprocessableEntity">
		Не удалось опубликовать этот продукт или активировать папку версии. Обычно это происходит из-за отсутствия информации в форме описания списка, но также может быть связано с ошибками в структуре папки. Отредактируйте список или проверьте папку списка на отсутствие ошибок.
		<usetemplate name="okbutton" yestext="OK"/>
	</notification>
	<notification name="MerchantListingFailed">
		Не удалось опубликовать в торговом центре, ошибка:
        
        &quot;[ERROR_CODE]&quot;
		<usetemplate name="okbutton" yestext="OK"/>
	</notification>
	<notification name="MerchantFolderActivationFailed">
		Не удалось активировать эту папку версии, ошибка:

        &quot;[ERROR_CODE]&quot;
		<usetemplate name="okbutton" yestext="OK"/>
	</notification>
	<notification name="MerchantForceValidateListing">
		Для того, чтобы создать свой список, мы исправили иерархию вашего списка содержимого.
        <usetemplate ignoretext="Предупреждать меня, что создание исправленного списка иерархии содержания" name="okignore"  yestext="OK"/>
	</notification>
	<notification name="ConfirmMerchantActiveChange">
		Это действие вызовет изменение активного содержимого данного списка. Продолжить?
		<usetemplate ignoretext="Подтверждать смену активного списка в торговом центре" name="okcancelignore" notext="Отмена" yestext="OK"/>
	</notification>
	<notification name="ConfirmMerchantMoveInventory">
		При перетаскивании в окно списков товаров торгового центра предметы перемещаются со своего исходного места, а не копируются. Продолжить?
		<usetemplate ignoretext="Подтверждать перемещение предмета из инвентаря в торговый центр" name="okcancelignore" notext="Отмена" yestext="OK"/>
	</notification>
	<notification name="ConfirmListingCutOrDelete">
		В результате перемещения или удаления папки списка будет удален ваш список товаров в торговом центре. Если требуется сохранить список в торговом центре, переместите или удалите содержимое папки версии, которое необходимо изменить. Продолжить?
		<usetemplate ignoretext="Подтверждать перемещение или удаление списка из торгового центра" name="okcancelignore" notext="Отмена" yestext="OK"/>
	</notification>
	<notification name="ConfirmCopyToMarketplace">
		У вас нет прав на копирование этих предметов в торговый центр. Переместите их или оставьте здесь.
		<usetemplate canceltext="Отмена" ignoretext="Подтверждать попытку копирования некопируемых предметов в торговый центр" name="yesnocancelbuttons" notext="Не перемещать предмет(ы)" yestext="Переместить предмет(ы)"/>
	</notification>
	<notification name="ConfirmMerchantUnlist">
		Это действие вызовет отмену публикации списка. Продолжить?
		<usetemplate ignoretext="Подтверждать отмену публикации активного списка в торговом центре" name="okcancelignore" notext="Отмена" yestext="OK"/>
	</notification>
	<notification name="ConfirmMerchantClearVersion">
		Это действие вызовет деактивацию папки версии текущего списка. Продолжить?
		<usetemplate ignoretext="Подтверждать деактивирование папки версии списка в торговом центре" name="okcancelignore" notext="Отмена" yestext="OK"/>
	</notification>
	<notification name="AlertMerchantListingNotUpdated">
		Не удалось обновить этот список.
[[URL] Щелкните здесь], чтобы изменить его в торговом центре.
		<usetemplate name="okbutton" yestext="OK"/>
	</notification>
	<notification name="AlertMerchantListingCannotWear">
		Нельзя надеть одежду или часть тела, если они находятся в папке списков товаров торгового центра.
	</notification>
	<notification name="AlertMerchantListingInvalidID">
		Неверный идентификатор списка.
	</notification>
	<notification name="AlertMerchantListingActivateRequired">
		В этом списке несколько папок версий или нет ни одной. Самостоятельно выберите и активируйте одну папку позже.
		<usetemplate ignoretext="Предупреждать об активировании папки версии, если создан список с несколькими папками версий" name="okignore" yestext="OK"/>
	</notification>
	<notification name="AlertMerchantStockFolderSplit">
		Предметы разных типов распределены по отдельным папкам запасов, поэтому папка систематизирована так, чтобы ее можно было опубликовать.
		<usetemplate ignoretext="Предупреждать о разделении папки запасов перед публикацией" name="okignore" yestext="OK"/>
	</notification>
	<notification name="AlertMerchantStockFolderEmpty">
		Публикация вашего списка прекращена, так как папка запасов пуста. Добавьте предметы в папку запасов, чтобы опубликовать список снова.
		<usetemplate ignoretext="Оповещать о неудавшейся публикации списка из-за того, что папка запасов пуста" name="okignore" yestext="OK"/>
	</notification>
	<notification name="AlertMerchantVersionFolderEmpty">
		Публикация вашего списка прекращена, так как папка версии пуста. Добавьте предметы в папку запасов, чтобы опубликовать список снова.
        <usetemplate ignoretext="Оповещать о неудавшейся публикации списка из-за того, что папка версии пуста" name="okignore" yestext="OK"/>
	</notification>
	<notification name="WriteAnimationFail">
		Ошибка при записи данных анимации. Повторите попытку позже.
	</notification>
	<notification name="UploadAuctionSnapshotFail">
		Ошибка при передаче снимка аукциона по следующей причине: [REASON]
	</notification>
	<notification name="UnableToViewContentsMoreThanOne">
		Невозможно просмотреть содержимое нескольких объектов одновременно.
Выберите один объект и повторите попытку.
	</notification>
	<notification name="SaveClothingBodyChanges">
		Сохранить все изменения в одежде/частях тела?
		<usetemplate canceltext="Отмена" name="yesnocancelbuttons" notext="Не сохранять" yestext="Сохранить все"/>
	</notification>
	<notification name="FriendsAndGroupsOnly">
		Жители, которые не являются вашими друзьями, не будут знать, что вы игнорируете их звонки и сообщения.
		<usetemplate name="okbutton" yestext="OK"/>
	</notification>
	<notification name="FavoritesOnLogin">
		Примечание. После включения этой опции все пользователи данного компьютера смогут увидеть список ваших избранных мест.
		<usetemplate name="okbutton" yestext="OK"/>
	</notification>
	<notification name="AllowMultipleViewers">
		Запуск нескольких приложений Second Life Viewer не поддерживается. Это может привести к конфликтам кэша текстур, повреждению и снижению производительности и визуального отображения.
		<usetemplate name="okbutton" yestext="ОК"/>
	</notification>
	<notification name="GrantModifyRights">
		Предоставление другому жителю прав на изменение позволит ему изменять, удалять или брать ЛЮБЫЕ ваши объекты. Будьте ОЧЕНЬ осторожны с предоставлением такого разрешения.
Дать пользователю [NAME] права на изменение?
		<usetemplate name="okcancelbuttons" notext="Нет" yestext="Да"/>
	</notification>
	<notification name="GrantModifyRightsMultiple">
		Предоставление другому жителю прав на изменение позволит ему изменять ЛЮБЫЕ ваши объекты. Будьте ОЧЕНЬ осторожны с предоставлением такого разрешения.
Дать права на изменение выбранным жителям?
		<usetemplate name="okcancelbuttons" notext="Нет" yestext="Да"/>
	</notification>
	<notification name="RevokeModifyRights">
		Отменить у пользователя [NAME] права на изменение?
		<usetemplate name="okcancelbuttons" notext="Нет" yestext="Да"/>
	</notification>
	<notification name="RevokeModifyRightsMultiple">
		Отменить у выбранных жителей права на изменение?
		<usetemplate name="okcancelbuttons" notext="Нет" yestext="Да"/>
	</notification>
	<notification name="UnableToCreateGroup">
		Невозможно создать группу.
[MESSAGE]
		<usetemplate name="okbutton" yestext="OK"/>
	</notification>
	<notification name="PanelGroupApply">
		[NEEDS_APPLY_MESSAGE]
[WANT_APPLY_MESSAGE]
		<usetemplate canceltext="Отмена" name="yesnocancelbuttons" notext="Игнорировать изменения" yestext="Применить изменения"/>
	</notification>
	<notification name="MustSpecifyGroupNoticeSubject">
		Необходимо указать тему для отправки группового уведомления.
		<usetemplate name="okbutton" yestext="OK"/>
	</notification>
	<notification name="AddGroupOwnerWarning">
		Вы собираетесь добавить участников группы в роль [ROLE_NAME].
Удалить участников из этой роли нельзя.
Участники сами должны отказаться от нее.
Продолжить?
		<usetemplate ignoretext="Подтверждать перед добавлением нового владельца группы" name="okcancelignore" notext="Нет" yestext="Да"/>
	</notification>
	<notification name="AssignDangerousActionWarning">
		Вы собираетесь добавить привилегию &quot;[ACTION_NAME]&quot; к роли &quot;[ROLE_NAME]&quot;.

 *ПРЕДУПРЕЖДЕНИЕ*
 Все участники роли с этой способностью могут присваивать себе и всем другим участникам более высокие роли, чем у них сейчас есть, и даже подниматься до уровня владельца. Прежде чем назначить эту способность, убедитесь в целесообразности этого.

Добавить эту привилегию к роли &quot;[ROLE_NAME]&quot;?
		<usetemplate name="okcancelbuttons" notext="Нет" yestext="Да"/>
	</notification>
	<notification name="AssignDangerousAbilityWarning">
		Вы собираетесь добавить способность &quot;[ACTION_NAME]&quot; к роли &quot;[ROLE_NAME]&quot;.

 *ПРЕДУПРЕЖДЕНИЕ*
 Все участники роли с этой способностью могут присваивать себе и всем другим участникам все способности и даже подниматься до уровня владельца.

Добавить эту способность к роли &quot;[ROLE_NAME]&quot;?
		<usetemplate name="okcancelbuttons" notext="Нет" yestext="Да"/>
	</notification>
	<notification name="AssignBanAbilityWarning">
		Вы собираетесь добавить способность &quot;[ACTION_NAME]&quot; к роли &quot;[ROLE_NAME]&quot;.

 *ПРЕДУПРЕЖДЕНИЕ*
Любой участник в роли с этой способностью также получает способности &quot;[ACTION_NAME_2]&quot; и &quot;[ACTION_NAME_3]&quot;
		<usetemplate name="okbutton" yestext="OK"/>
	</notification>
	<notification name="RemoveBanAbilityWarning">
		Вы удаляете способность &quot;[ACTION_NAME]&quot; для роли &quot;[ROLE_NAME]&quot;.

 *ПРЕДУПРЕЖДЕНИЕ*
При удалении этой способности НЕ БУДУТ удалены способности &quot;[ACTION_NAME_2]&quot; и &quot;[ACTION_NAME_3]&quot;.
 
Если вам больше не нужны эти способности для данной роли, немедленно отключите их!
		<usetemplate name="okbutton" yestext="OK"/>
	</notification>
	<notification name="EjectGroupMemberWarning">
		Вы собираетесь исключить [AVATAR_NAME] из группы.
		<usetemplate ignoretext="Подтвердите исключение участника из группы" name="okcancelignore" notext="Отмена" yestext="Исключить"/>
	</notification>
	<notification name="EjectGroupMembersWarning">
		Вы собираетесь исключить [COUNT] участников из группы.
		<usetemplate ignoretext="Подтвердите исключение участников из группы" name="okcancelignore" notext="Отмена" yestext="Исключить"/>
	</notification>
	<notification name="GroupBanUserOnBanlist">
		Некоторым резидентам не отправлено приглашение, так как они исключены из группы.
	</notification>
	<notification name="AttachmentDrop">
		Вы собираетесь сбросить свое присоединение.
    Продолжить?
		<usetemplate ignoretext="Подтверждать перед сбросом присоединений" name="okcancelignore" notext="Нет" yestext="Да"/>
	</notification>
	<notification name="JoinGroupCanAfford">
		Вступление в эту группу стоит L$[COST].
Продолжить?
		<usetemplate name="okcancelbuttons" notext="Отмена" yestext="Вступить"/>
	</notification>
	<notification name="JoinGroupNoCost">
		Вы вступаете в группу [NAME].
Продолжить?
		<usetemplate name="okcancelbuttons" notext="Отмена" yestext="Вступить"/>
	</notification>
	<notification name="JoinGroupCannotAfford">
		Вступление в эту группу стоит L$[COST].
У вас не хватает L$ для вступления.
	</notification>
	<notification name="CreateGroupCost">
		Создание этой группы стоит L$[COST].
В группе должно быть более одного участника, иначе она будет удалена.
Пригласите участников в ближайшие 48 часов.
		<usetemplate canceltext="Отмена" name="okcancelbuttons" notext="Отмена" yestext="Создать группу за L$[COST]"/>
	</notification>
	<notification name="LandBuyPass">
		За L$[COST] вы можете находиться на этой земле (&quot;[PARCEL_NAME]&quot;) в течение [TIME] часов.  Купить пропуск?
		<usetemplate name="okcancelbuttons" notext="Отмена" yestext="OK"/>
	</notification>
	<notification name="SalePriceRestriction">
		При продаже любому пользователю цена продажи должна быть больше L$0.
Выберите пользователя, чтобы продать ему за L$0.
	</notification>
	<notification name="ConfirmLandSaleChange">
		Выбранные [LAND_SIZE] м² земли выставляются на продажу.
Ваша цена продажи: $[SALE_PRICE], разрешена продажа для [NAME].
		<usetemplate name="okcancelbuttons" notext="Отмена" yestext="OK"/>
	</notification>
	<notification name="ConfirmLandSaleToAnyoneChange">
		ВНИМАНИЕ! При выборе &quot;продавать кому угодно&quot; ваша земля станет доступной всему сообществу [SECOND_LIFE], даже тем, кто находится не в этом регионе.

Выбранные [LAND_SIZE] м² земли выставляются на продажу.
Ваша цена продажи: $[SALE_PRICE], разрешена продажа для [NAME].
		<usetemplate name="okcancelbuttons" notext="Отмена" yestext="OK"/>
	</notification>
	<notification name="ReturnObjectsDeededToGroup">
		Вы действительно хотите вернуть все объекты, переданные группе &quot;[NAME]&quot; на этом земельном участке, обратно в инвентарь их прежних владельцев?

*ПРЕДУПРЕЖДЕНИЕ* Все непереносимые объекты, предоставленные этой группе, будут удалены!

Объекты: [N]
		<usetemplate name="okcancelbuttons" notext="Отмена" yestext="OK"/>
	</notification>
	<notification name="ReturnObjectsOwnedByUser">
		Вы действительно хотите вернуть все объекты, принадлежащие жителю &quot;[NAME]&quot; на этом земельном участке, в его инвентарь?

Объекты: [N]
		<usetemplate name="okcancelbuttons" notext="Отмена" yestext="OK"/>
	</notification>
	<notification name="ReturnObjectsOwnedBySelf">
		Вы действительно хотите вернуть все принадлежащие вам объекты на этом земельном участке в свой инвентарь?

Объекты: [N]
		<usetemplate name="okcancelbuttons" notext="Отмена" yestext="OK"/>
	</notification>
	<notification name="ReturnObjectsNotOwnedBySelf">
		Вы действительно хотите вернуть все НЕ принадлежащие вам объекты на этом участке в инвентарь их владельцев?
Переносимые объекты, предоставленные группе, будут возвращены прежним владельцам.

*ПРЕДУПРЕЖДЕНИЕ* Все непереносимые объекты, предоставленные этой группе, будут удалены!

Объекты: [N]
		<usetemplate name="okcancelbuttons" notext="Отмена" yestext="OK"/>
	</notification>
	<notification name="ReturnObjectsNotOwnedByUser">
		Вы действительно хотите вернуть все объекты, НЕ принадлежащие пользователю [NAME], на этом земельном участке, обратно в инвентарь их владельцев?
Переносимые объекты, предоставленные группе, будут возвращены прежним владельцам.

*ПРЕДУПРЕЖДЕНИЕ* Все непереносимые объекты, предоставленные этой группе, будут удалены!

Объекты: [N]
		<usetemplate name="okcancelbuttons" notext="Отмена" yestext="OK"/>
	</notification>
	<notification name="ReturnAllTopObjects">
		Вы действительно хотите вернуть все объекты из списка в инвентарь их владельцев?
		<usetemplate name="okcancelbuttons" notext="Отмена" yestext="OK"/>
	</notification>
	<notification name="DisableAllTopObjects">
		Вы действительно хотите отключить все объекты в этом регионе?
		<usetemplate name="okcancelbuttons" notext="Отмена" yestext="OK"/>
	</notification>
	<notification name="ReturnObjectsNotOwnedByGroup">
		Вернуть все объекты на этом земельном участке, НЕ переданные группе &quot;[NAME]&quot;, их владельцам?

Объекты: [N]
		<usetemplate name="okcancelbuttons" notext="Отмена" yestext="OK"/>
	</notification>
	<notification name="UnableToDisableOutsideScripts">
		Нельзя отключить скрипты.
Во всем этом регионе включены боевые повреждения.
Чтобы оружие действовало, скрипты должны выполняться.
	</notification>
	<notification name="MultipleFacesSelected">
		Выбрано несколько граней.
Если продолжить это действие, на каждой выбранной грани объекта будет размещено по отдельному экземпляру медиа.
Чтобы поместить медиа только на одну грань, выберите команду &quot;Выбор грани&quot; и щелкните нужную грань объекта, затем нажмите &quot;Добавить&quot;.
		<usetemplate ignoretext="Медиа будет помещено на несколько выбранных граней" name="okcancelignore" notext="Отмена" yestext="OK"/>
	</notification>
	<notification name="MustBeInParcel">
		Чтобы установить точку телепортации, вы должны находиться на участке.
	</notification>
	<notification name="PromptRecipientEmail">
		Введите правильный адрес email получател(ей)я.
	</notification>
	<notification name="PromptSelfEmail">
		Введите свой адрес email.
	</notification>
	<notification name="PromptMissingSubjMsg">
		Отправить снимок с темой или сообщением по умолчанию?
		<usetemplate name="okcancelbuttons" notext="Отмена" yestext="OK"/>
	</notification>
	<notification name="ErrorProcessingSnapshot">
		Ошибка при обработке данных снимка
	</notification>
	<notification name="ErrorEncodingSnapshot">
		Ошибка при кодировке снимка.
	</notification>
	<notification name="ErrorPhotoCannotAfford">
		Требуется L$[COST] для сохранения фото в вашем инвентаре. Купите L$ или сохраните фото на компьютере.
	</notification>
	<notification name="ErrorTextureCannotAfford">
		Требуется L$[COST] для сохранения текстуры в вашем инвентаре. Купите L$ или сохраните фото на компьютере.
	</notification>
	<notification name="ErrorUploadingPostcard">
		Ошибка при отправке снимка по следующей причине: [REASON]
	</notification>
	<notification name="ErrorUploadingReportScreenshot">
		Ошибка при передаче снимка отчета по следующей причине: [REASON]
	</notification>
	<notification name="MustAgreeToLogIn">
		Для входа в [SECOND_LIFE] вы должны принять условия Пользовательского соглашения.
	</notification>
	<notification name="CouldNotPutOnOutfit">
		Не удалось надеть комплект.
Папка комплекта не содержит одежды, частей тела или присоединений.
	</notification>
	<notification name="CannotWearTrash">
		Нельзя надеть одежду или часть тела, если они находятся в корзине
	</notification>
	<notification name="MaxAttachmentsOnOutfit">
		Не удалось присоединить объект.
Превышен лимит присоединений ([MAX_ATTACHMENTS] объектов). Сначала отсоедините другой объект.
	</notification>
	<notification name="CannotWearInfoNotComplete">
		Нельзя надеть эту вещь, так как она еще не загружена. Повторите попытку через минуту.
	</notification>
	<notification name="MustEnterPasswordToLogIn">
		Введите пароль для входа в мир.
	</notification>
	<notification name="MustHaveAccountToLogIn">
		Что-то осталось незаполненным.
Необходимо ввести имя пользователя для вашего аватара.

Для входа в [SECOND_LIFE] нужен аккаунт. Создать его?
		<url name="url">
			[create_account_url]
		</url>
		<usetemplate name="okcancelbuttons" notext="Повторить попытку" yestext="Создать новый аккаунт"/>
	</notification>
	<notification name="InvalidCredentialFormat">
		Введите имя пользователя или имя и фамилию вашего аватара в поле &quot;Имя пользователя&quot;, затем снова войдите в программу.
	</notification>
	<notification name="InvalidGrid">
		&quot;[GRID]&quot; – недопустимый идентификатор сетки.
	</notification>
	<notification name="InvalidLocationSLURL">
		В месте старта не указана правильная сетка.
	</notification>
	<notification name="DeleteClassified">
		Удалить рекламу &quot;[NAME]&quot;?
Плата за нее не будет возвращена.
		<usetemplate name="okcancelbuttons" notext="Отмена" yestext="OK"/>
	</notification>
	<notification name="DeleteMedia">
		Вы собираетесь удалить медиа, связанное с этой гранью.
Продолжить?
		<usetemplate ignoretext="Подтверждать перед удалением медиа из объекта" name="okcancelignore" notext="Нет" yestext="Да"/>
	</notification>
	<notification name="ClassifiedSave">
		Сохранить изменения в рекламе [NAME]?
		<usetemplate canceltext="Отмена" name="yesnocancelbuttons" notext="Не сохранять" yestext="Сохранить"/>
	</notification>
	<notification name="ClassifiedInsufficientFunds">
		Недостаточно денег для создания рекламы.
		<usetemplate name="okbutton" yestext="OK"/>
	</notification>
	<notification name="DeleteAvatarPick">
		Удалить место &lt;nolink&gt;[PICK]&lt;/nolink&gt;?
		<usetemplate name="okcancelbuttons" notext="Отмена" yestext="OK"/>
	</notification>
	<notification name="DeleteOutfits">
		Удалить выбранный комплект?
		<usetemplate name="okcancelbuttons" notext="Отмена" yestext="OK"/>
	</notification>
	<notification name="DeleteOutfitsWithName">
		Удалить комплект &quot;[NAME]&quot;?
		<usetemplate name="okcancelbuttons" notext="Cancel" yestext="OK"/>
	</notification>
	<notification name="PromptGoToEventsPage">
		Перейти на веб-страницу событий [CURRENT_GRID]?
		<url name="url">
			http://secondlife.com/events/
		</url>
		<usetemplate name="okcancelbuttons" notext="Отмена" yestext="OK"/>
	</notification>
	<notification name="SelectProposalToView">
		Выберите предложение для просмотра.
	</notification>
	<notification name="SelectHistoryItemToView">
		Выберите историю для просмотра.
	</notification>
	<notification name="CacheWillClear">
		Кэш будет очищен после перезапуска [APP_NAME].
	</notification>
	<notification name="DisableJavascriptBreaksSearch">
		Если вы отключите Javascript, функции поиска не будут работать должным образом и вы не сможете его использовать.
	</notification>
	<notification name="CacheWillBeMoved">
		Кэш будет перемещен после перезапуска [APP_NAME].
Примечание. При этом кэш будет очищен.
	</notification>
	<notification name="SoundCacheWillBeMoved">
		Кэш звука будет перемещен после перезапуска [APP_NAME].
	</notification>
	<notification name="ChangeConnectionPort">
		Настройки порта начнут действовать после перезапуска [APP_NAME].
	</notification>
	<notification name="ChangeDeferredDebugSetting">
		Эта настройка отладки вступит в силу после перезапуска [APP_NAME].
	</notification>
	<notification name="ChangeSkin">
		Смена темы вступит в силу после перезапуска [APP_NAME].
		<usetemplate name="okcancelbuttons" notext="Ok" yestext="Перезапуск"/>
	</notification>
	<notification name="ChangeLanguage">
		Смена языка вступит в силу после перезапуска [APP_NAME].
	</notification>
	<notification name="GoToAuctionPage">
		Перейти на веб-страницу [CURRENT_GRID], чтобы посмотреть подробности аукциона или сделать ставку?
		<url name="url">
			http://secondlife.com/auctions/auction-detail.php?id=[AUCTION_ID]
		</url>
		<usetemplate name="okcancelbuttons" notext="Отмена" yestext="OK"/>
	</notification>
	<notification name="SaveChanges">
		Сохранить изменения?
		<usetemplate canceltext="Отмена" name="yesnocancelbuttons" notext="Не сохранять" yestext="Сохранить"/>
	</notification>
	<notification name="DeleteNotecard">
		Вы уверены, что хотите удалить эту заметку?
		<usetemplate ignoretext="Подтверждение удаления заметки" name="okcancelignore" notext="Отмена" yestext="Ok"/>
	</notification>
	<notification name="LoadPreviousReportScreenshot">
		Использовать для вашего отчета предыдущий снимок экрана?
		<usetemplate name="okcancelbuttons" notext="Отмена" yestext="OK"/>
	</notification>
	<notification name="GestureSaveFailedTooManySteps">
		Не удалось сохранить жест.
Жест содержит слишком много этапов.
Попробуйте удалить некоторые этапы и повторите сохранение.
	</notification>
	<notification name="GestureSaveFailedTryAgain">
		Не удалось сохранить жест.  Повторите попытку через минуту.
	</notification>
	<notification name="GestureSaveFailedObjectNotFound">
		Не удалось сохранить жест: не найден объект или связанный с ним инвентарь.
Возможно, объект находится вне допустимого диапазона или удален.
	</notification>
	<notification name="GestureSaveFailedReason">
		Ошибка при сохранении жеста по следующей причине: [REASON].  Попробуйте сохранить жест через некоторое время.
	</notification>
	<notification name="SaveNotecardFailObjectNotFound">
		Не удалось сохранить заметку: не найден объект или связанный с ним инвентарь.
Возможно, объект находится вне допустимого диапазона или удален.
	</notification>
	<notification name="SaveNotecardFailReason">
		Ошибка при сохранении заметки по следующей причине: [REASON].  Попробуйте сохранить заметку через некоторое время.
	</notification>
	<notification name="ScriptCannotUndo">
		Не удалось отменить все изменения в вашей версии скрипта.
Загрузить последнюю сохраненную на сервере версию?
(**Предупреждение** Эту операцию нельзя отменить.)
		<usetemplate name="okcancelbuttons" notext="Отмена" yestext="OK"/>
	</notification>
	<notification name="SaveScriptFailObjectNotFound">
		Не удалось сохранить скрипт: не найден объект, в котором он находится.
Возможно, объект находится вне допустимого диапазона или удален.
	</notification>
	<notification name="StartRegionEmpty">
		Ваш стартовый регион не определен.
Введите название региона в поле &quot;Место старта&quot; или выберите в качестве места старта &quot;Мое последнее место&quot; или &quot;Мой дом&quot;.
		<usetemplate name="okbutton" yestext="OK"/>
	</notification>
	<notification name="CouldNotStartStopScript">
		Не удается запустить или остановить скрипт: не найден объект, в котором он находится.
Возможно, объект находится вне допустимого диапазона или удален.
	</notification>
	<notification name="CannotDownloadFile">
		Невозможно загрузить файл
	</notification>
	<notification name="CannotWriteFile">
		Невозможно записать файл [[FILE]]
	</notification>
	<notification name="UnsupportedHardware">
		К вашему сведению: ваш компьютер не соответствует минимальным системным требованиям [APP_NAME]. Это может привести к снижению производительности. К сожалению, [SUPPORT_SITE] не оказывает техническую поддержку для неподдерживаемых конфигураций систем.

Найти более подробную информацию на [_URL]?
		<url name="url">
			http://www.secondlife.com/corporate/sysreqs.php
		</url>
		<usetemplate ignoretext="Оборудование моего компьютера не поддерживается" name="okcancelignore" notext="Нет" yestext="Да"/>
	</notification>
	<notification name="RunLauncher">
		Пожалуйста, не запускайте напрямую исполняемый файл просмотра. Обновите все имеющиеся ярлыки, чтобы вместо этого запускать SL_Launcher.
	</notification>
	<notification name="OldGPUDriver">
		Возможно, для вашей видеокарты имеется более новый драйвер.  Обновление драйвера может существенно повысить быстродействие.

    Проверить наличие обновления для драйвера по адресу [URL]?
		<url name="url">
			[URL]
		</url>
		<usetemplate ignoretext="Мой графический драйвер устарел" name="okcancelignore" notext="Нет" yestext="Да"/>
	</notification>
	<notification name="UnknownGPU">
		В вашей системе установлена графическая карта, которую [APP_NAME] не может распознать.
Так часто бывает, если новое оборудование еще не было проверено на работу с [APP_NAME].  Скорее всего, оно будет работать нормально, но, возможно, придется отрегулировать параметры графики.
(Аватар &gt; Настройки &gt; Графика).
		<form name="form">
			<ignore name="ignore" text="Не удается определить мою графическую карту"/>
		</form>
	</notification>
	<notification name="DisplaySettingsNoShaders">
		Произошел сбой [APP_NAME] при инициализации графического драйвера.
Будет установлено низкое качество графики, чтобы избежать некоторых распространенных ошибок графики. При этом некоторые графические функции не будут работать.
Рекомендуем обновить драйверы графической карты.
Повысить качество графики можно в меню &quot;Настройки &gt; Графика&quot;.
	</notification>
	<notification name="RegionNoTerraforming">
		В регионе [REGION] не разрешено изменения ландшафта
	</notification>
	<notification name="ParcelNoTerraforming">
		Вам не разрешено изменять ландшафт участока [PARCEL].
	</notification>
	<notification name="CannotCopyWarning">
		У вас нет разрешения на копирование следующих предметов: 
&lt;nolink&gt;[ITEMS]&lt;/nolink&gt; 
и они пропадут из вашего инвентаря, если вы их отдадите. Вы действительно хотите предложить эти предметы?
		<usetemplate name="okcancelbuttons" notext="Нет" yestext="Да"/>
	</notification>
	<notification name="CannotGiveItem">
		Невозможно отдать предмет из инвентаря.
	</notification>
	<notification name="TransactionCancelled">
		Сделка отменена.
	</notification>
	<notification name="TooManyItems">
		Нельзя передать более 42 предметов за одну пересылку.
	</notification>
	<notification name="NoItems">
		У вас нет разрешения на передачу выбранных предметов.
	</notification>
	<notification name="CannotCopyCountItems">
		У вас нет разрешения на копирование [COUNT] выбранных предметов. Эти предметы исчезнут из вашего инвентаря.
Вы действительно хотите отдать их?
		<usetemplate name="okcancelbuttons" notext="Нет" yestext="Да"/>
	</notification>
	<notification name="CannotGiveCategory">
		У вас нет разрешения на передачу выбранной папки.
	</notification>
	<notification name="FreezeAvatar">
		Заморозить этот аватар?
У него временно исчезнет способность перемещаться, говорить и взаимодействовать с миром.
		<usetemplate canceltext="Отмена" name="yesnocancelbuttons" notext="Разморозить" yestext="Заморозить"/>
	</notification>
	<notification name="FreezeAvatarFullname">
		Заморозить [AVATAR_NAME]?
У него временно исчезнет способность перемещаться, говорить и взаимодействовать с миром.
		<usetemplate canceltext="Отмена" name="yesnocancelbuttons" notext="Разморозить" yestext="Заморозить"/>
	</notification>
	<notification name="FreezeAvatarMultiple">
		Заморозить следующие аватары?
 
[RESIDENTS]
 
У них временно исчезнет способность перемещаться, говорить и взаимодействовать с миром.
		<usetemplate canceltext="Отмена" name="yesnocancelbuttons" notext="Разморозить" yestext="Заморозить"/>
	</notification>
	<notification name="EjectAvatarFullname">
		Выкинуть [AVATAR_NAME] с вашей земли?
		<usetemplate canceltext="Отмена" name="yesnocancelbuttons" notext="Выкинуть и запретить доступ" yestext="Выкинуть"/>
	</notification>
	<notification name="EjectAvatarNoBan">
		Выкинуть этот аватар с вашей земли?
		<usetemplate name="okcancelbuttons" notext="Отмена" yestext="Выкинуть"/>
	</notification>
	<notification name="EjectAvatarFullnameNoBan">
		Выкинуть [AVATAR_NAME] с вашей земли?
		<usetemplate name="okcancelbuttons" notext="Отмена" yestext="Выкинуть"/>
	</notification>
	<notification name="EjectAvatarMultiple">
		Выкинуть следующих аватаров с вашей земли?

[RESIDENTS]
		<usetemplate canceltext="Отмена" name="yesnocancelbuttons" notext="Выкинуть и заблокировать" yestext="Выкинуть"/>
	</notification>
	<notification name="EjectAvatarMultipleNoBan">
		Выкинуть следующих аватаров с вашей земли?

[RESIDENTS]
		<usetemplate name="okcancelbuttons" notext="Отмена" yestext="Выкинуть"/>
	</notification>
	<notification name="EjectAvatarFromGroup">
		Вы исключили аватара [AVATAR_NAME] из группы [GROUP_NAME]
	</notification>
	<notification name="AcquireErrorTooManyObjects">
		ОШИБКА ПРИОБРЕТЕНИЯ: выбрано слишком много объектов.
	</notification>
	<notification name="AcquireErrorObjectSpan">
		ОШИБКА ПРИОБРЕТЕНИЯ: объекты охватывают более одного региона.
Переместите все приобретаемые объекты в один регион.
	</notification>
	<notification name="PromptGoToCurrencyPage">
		[EXTRA]

Перейти на [_URL] для получения информации о покупке L$?
		<url name="url">
			http://secondlife.com/app/currency/
		</url>
		<usetemplate name="okcancelbuttons" notext="Отмена" yestext="OK"/>
	</notification>
	<notification name="MuteLimitReached">
		Невозможно добавить новый пункт в список заблокированных: достигнуто предельное число пунктов [MUTE_LIMIT].
	</notification>
	<notification name="UnableToLinkObjects">
		Невозможно объединить [COUNT] объектов.
Можно объединять не более [MAX] объектов.
	</notification>
	<notification name="CannotLinkIncompleteSet">
		Можно объединять только полные наборы объектов, и для этого следует выбрать более одного объекта.
	</notification>
	<notification name="CannotLinkModify">
		Невозможно объединить объекты: у вас нет прав на изменение всех объектов.

Убедитесь, что все объекты разблокированы и что вы владеете всеми ими.
	</notification>
	<notification name="CannotLinkPermanent">
		Объекты нельзя связывать через границу региона.
	</notification>
	<notification name="CannotLinkDifferentOwners">
		Невозможно объединить объекты: не у всех объектов один владелец.

Убедитесь, что вы владеете всеми выбранными объектами.
	</notification>
	<notification name="NoFileExtension">
		У файла отсутствует расширение: &quot;[FILE]&quot;

Убедитесь, что файл имеет правильное расширение.
	</notification>
	<notification name="InvalidFileExtension">
		Неверное расширение файла [EXTENSION]
Ожидается [VALIDS]
		<usetemplate name="okbutton" yestext="OK"/>
	</notification>
	<notification name="CannotUploadSoundFile">
		Не удалось открыть для чтения загруженный звуковой файл:
[FILE]
	</notification>
	<notification name="SoundFileNotRIFF">
		По-видимому, это не файл RIFF WAVE:
[FILE]
	</notification>
	<notification name="SoundFileNotPCM">
		По-видимому, это не звуковой файл PCM WAVE:
[FILE]
	</notification>
	<notification name="SoundFileInvalidChannelCount">
		В файле неправильное количество каналов (должно быть моно или стерео):
[FILE]
	</notification>
	<notification name="SoundFileInvalidSampleRate">
		По-видимому, файл не имеет поддерживаемой частоты дискретизации (должна быть 44,1 кГц):
[FILE]
	</notification>
	<notification name="SoundFileInvalidWordSize">
		По-видимому, в файле используется неподдерживаемый размер слова (должен быть 8 или 16 бит):
[FILE]
	</notification>
	<notification name="SoundFileInvalidHeader">
		Не найден фрагмент &quot;data&quot; в заголовке WAV-файла:
[FILE]
	</notification>
	<notification name="SoundFileInvalidChunkSize">
		Неправильный размер фрагмента в WAV-файле:
[FILE]
	</notification>
	<notification name="SoundFileInvalidTooLong">
		Аудиофайл слишком длинный (максимум [MAX_LENGTH] секунд):
[FILE]
	</notification>
	<notification name="ProblemWithFile">
		Проблема с файлом [FILE]:

[REASON]
	</notification>
	<notification name="CannotOpenTemporarySoundFile">
		Не удалось открыть для записи временно сжатый звуковой файл: [FILE]
	</notification>
	<notification name="UnknownVorbisEncodeFailure">
		Неизвестная ошибка кодировки Vorbis в файле: [FILE]
	</notification>
	<notification name="CannotEncodeFile">
		Невозможно закодировать файл: [FILE]
	</notification>
	<notification name="CorruptedProtectedDataStore">
		Мы были не в состоянии расшифровать файл, хранящий ваши учетные данные. По этой причине сохранение или удаление учетных данных сотрет все те, которые были ранее сохранены.
Это может произойти, когда вы измените настройки сети. Перезапуск клиента с предыдущей конфигурацией сети может помочь восстановить сохраненные учетные данные.
		<usetemplate name="okbutton" yestext="OK"/>
	</notification>
	<notification name="CorruptResourceFile">
		Поврежден файл ресурсов: [FILE]
	</notification>
	<notification name="UnknownResourceFileVersion">
		Неизвестная версия файла ресурсов Linden: [FILE]
	</notification>
	<notification name="UnableToCreateOutputFile">
		Невозможно создать выходной файл: [FILE]
	</notification>
	<notification name="DoNotSupportBulkAnimationUpload">
		[APP_NAME] пока не поддерживает массовую передачу файлов анимации формата BVH.
	</notification>
	<notification name="CannotUploadReason">
		Невозможно передать [FILE] по следующей причине: [REASON]
Повторите попытку позже.
	</notification>
	<notification name="LandmarkCreated">
		Вы добавили закладку &quot;[LANDMARK_NAME]&quot; в свою папку [FOLDER_NAME].
	</notification>
	<notification name="LandmarkAlreadyExists">
		На это место у вас уже есть закладка.
		<usetemplate name="okbutton" yestext="OK"/>
	</notification>
	<notification name="CannotCreateLandmarkNotOwner">
		Вы не можете создать закладку потому что владелец земли не разрешает этого.
	</notification>
	<notification name="CannotRecompileSelectObjectsNoScripts">
		Невозможно произвести перекомпиляцию.
Выберите объект со сценарием.
	</notification>
	<notification name="CannotRecompileSelectObjectsNoPermission">
		Невозможно произвести перекомпиляцию.

Выберите объекты со сценариями, которые вам разрешено изменять.
	</notification>
	<notification name="CannotResetSelectObjectsNoScripts">
		Невозможно произвести сброс.

Выберите объекты со сценариями.
	</notification>
	<notification name="CannotdeleteSelectObjectsNoScripts">
		Невозможно произвести удаление

Выберите объекты со сценариями.
	</notification>
	<notification name="CannotResetSelectObjectsNoPermission">
		Невозможно произвести сброс.

Выберите объекты со сценариями, которые вам разрешено изменять.
	</notification>
	<notification name="CannotOpenScriptObjectNoMod">
		Невозможно открыть скрипт в объекте с запрещенным изменением.
	</notification>
	<notification name="CannotSetRunningSelectObjectsNoScripts">
		Невозможно запустить скрипты.

Выберите объекты со сценариями.
	</notification>
	<notification name="CannotSetRunningNotSelectObjectsNoScripts">
		Невозможно остановить скрипты.

Выберите объекты со сценариями.
	</notification>
	<notification name="NoFrontmostFloater">
		Нет самого переднего окна для сохранения.
	</notification>
	<notification name="SeachFilteredOnShortWords">
		Ваш поисковый запрос был изменен, и слишком короткие слова были удалены.

Выполнен поиск: [FINALQUERY]
	</notification>
	<notification name="SeachFilteredOnShortWordsEmpty">
		Ваша поисковая фраза была слишком короткой. Поиск не был выполнен.
	</notification>
	<notification name="CouldNotTeleportReason">
		Не удалось телепортироваться.
[REASON]
	</notification>
	<notification name="invalid_tport">
		При запросе телепортации возникла проблема. Возможно, для телепортации придется повторить вход в программу.
Если данное сообщение повторится, посетите сайт [SUPPORT_SITE].
	</notification>
	<notification name="invalid_region_handoff">
		При пересечении границы региона возникла проблема. Возможно, для пересечения границы придется повторить вход в программу.
Если данное сообщение повторится, посетите сайт [SUPPORT_SITE].
	</notification>
	<notification name="blocked_tport">
		Телепортация сейчас заблокирована. Повторите попытку позже.  Если все равно не удается телепортироваться, выйдите из программы и войдите снова, чтобы устранить проблему.
	</notification>
	<notification name="nolandmark_tport">
		Системе не удалось определить пункт назначения закладки.
	</notification>
	<notification name="timeout_tport">
		Системе не удалось выполнить подключение телепорта.  Повторите попытку позже.
	</notification>
	<notification name="noaccess_tport">
		У вас нет доступа в пункт назначения этого телепорта.
	</notification>
	<notification name="missing_attach_tport">
		Ваши присоединения еще не доставлены. Подождите несколько секунд либо выйдите из программы и войдите снова, прежде чем повторить попытку телепортации.
	</notification>
	<notification name="too_many_uploads_tport">
		Очередь активов в данном регионе заполнена, поэтому ваш запрос на телепортацию не будет выполнен своевременно. Повторите попытку через несколько минут или перейдите в менее загруженный регион.
	</notification>
	<notification name="expired_tport">
		Системе не удалось своевременно выполнить ваш запрос на телепортацию. Повторите попытку через несколько минут.
	</notification>
	<notification name="expired_region_handoff">
		Системе не удалось своевременно выполнить ваше пересечение границы. Повторите попытку через несколько минут.
	</notification>
	<notification name="no_host">
		Не удалось найти точку назначения телепорта. Возможно, пункт назначения временно недоступен или уже не существует. Повторите попытку через несколько минут.
	</notification>
	<notification name="no_inventory_host">
		Система инвентаря сейчас недоступна.
	</notification>
	<notification name="CannotSetLandOwnerNothingSelected">
		Невозможно назначить владельца земли:
Участок не выбран.
	</notification>
	<notification name="CannotSetLandOwnerMultipleRegions">
		Невозможно установить владение над землей, потому что выделение захватывает несколько регионов. Выберите меньшую область и повторите попытку.
	</notification>
	<notification name="ForceOwnerAuctionWarning">
		Этот участок выставлен на аукцион. При попытке завладеть землей аукцион будет отменен и, возможно, некоторые жители понесут ущерб, если ставки уже были сделаны.
Завладеть?
		<usetemplate name="okcancelbuttons" notext="Отмена" yestext="OK"/>
	</notification>
	<notification name="CannotContentifyNothingSelected">
		Невозможно удовлетворить требование:
Участок не выбран.
	</notification>
	<notification name="CannotContentifyNoRegion">
		Невозможно удовлетворить требование:
Регион не выбран.
	</notification>
	<notification name="CannotReleaseLandNothingSelected">
		Невозможно отказаться от земли:
Участок не выбран.
	</notification>
	<notification name="CannotReleaseLandNoRegion">
		Невозможно отказаться от земли:
Регион не найден.
	</notification>
	<notification name="CannotBuyLandNothingSelected">
		Невозможно купить землю:
Участок не выбран.
	</notification>
	<notification name="CannotBuyLandNoRegion">
		Невозможно купить землю:
Не удается найти регион, в котором находится эта земля.
	</notification>
	<notification name="CannotCloseFloaterBuyLand">
		Не закрывайте окно покупки земли, пока [APP_NAME] определяет стоимость этой транзакции.
	</notification>
	<notification name="CannotDeedLandNothingSelected">
		Невозможно передать землю:
Участок не выбран.
	</notification>
	<notification name="CannotDeedLandNoGroup">
		Невозможно передать землю:
Группа не выбрана.
	</notification>
	<notification name="CannotDeedLandNoRegion">
		Невозможно передать землю:
Не удается найти регион, в котором находится эта земля.
	</notification>
	<notification name="CannotDeedLandMultipleSelected">
		Невозможно передать землю:
Выбрано несколько участков.

Попробуйте выбрать один участок.
	</notification>
	<notification name="ParcelCanPlayMedia">
		Это место обеспечивает потоковое медиа, которое может потребовать увеличения вашей пропускной способности сети.

Воспроизводить потоковое медиа, когда доступно?
(Вы можете изменить этот параметр позже Настройки &gt; Звук и Медиа.)
		<form name="form">
			<button name="Play Media Now" text="Включить сейчас"/>
			<button name="Always Play Media" text="Включать всегда"/>
			<button name="Do Not Pley Media" text="Не включать медиа"/>
		</form>
	</notification>
	<notification name="CannotDeedLandWaitingForServer">
		Невозможно передать землю:
Ожидание, пока сервер сообщит о владении.

Повторите попытку.
	</notification>
	<notification name="CannotDeedLandNoTransfer">
		Невозможно передать землю:
В регионе [REGION] не разрешена передача земли.
	</notification>
	<notification name="CannotReleaseLandWatingForServer">
		Невозможно отказаться от земли:
Ожидание, пока сервер обновит информацию об участке.

Повторите попытку через несколько секунд.
	</notification>
	<notification name="CannotReleaseLandSelected">
		Невозможно отказаться от земли:
Вы не владеете всеми выбранными участками.

Выберите один участок.
	</notification>
	<notification name="CannotReleaseLandDontOwn">
		Невозможно отказаться от земли:
У вас нет прав на освобождение этого участка.
Участки, которыми вы владеете, показаны зеленым цветом.
	</notification>
	<notification name="CannotReleaseLandRegionNotFound">
		Невозможно отказаться от земли:
Не удается найти регион, в котором находится эта земля.
	</notification>
	<notification name="CannotReleaseLandNoTransfer">
		Невозможно отказаться от земли:
В регионе [REGION] не разрешена передача земли.
	</notification>
	<notification name="CannotReleaseLandPartialSelection">
		Невозможно отказаться от земли:
Чтобы освободить участок, нужно выбрать его целиком.

Выберите весь участок или сначала разделите его.
	</notification>
	<notification name="ReleaseLandWarning">
		Вы собираетесь отказаться от [AREA] м² земли.
При освобождении этого участка он будет исключен из ваших владений, но не принесет вам L$.

Освободить эту землю?
		<usetemplate name="okcancelbuttons" notext="Отмена" yestext="OK"/>
	</notification>
	<notification name="CannotDivideLandNothingSelected">
		Невозможно разделить землю:

Участки не выбраны.
	</notification>
	<notification name="CannotDivideLandPartialSelection">
		Невозможно разделить землю:

Выбран весь участок.
Попробуйте выбрать часть участка.
	</notification>
	<notification name="LandDivideWarning">
		Разделение этой земли приведет к разделению участка надвое, и для каждого участка можно будет задать отдельные настройки. Некоторые настройки после разделения будут возвращены к значениям по умолчанию.

Разделить землю?
		<usetemplate name="okcancelbuttons" notext="Отмена" yestext="OK"/>
	</notification>
	<notification name="CannotDivideLandNoRegion">
		Невозможно разделить землю:
Не удается найти регион, в котором находится эта земля.
	</notification>
	<notification name="CannotJoinLandNoRegion">
		Невозможно объединить землю:
Не удается найти регион, в котором находится эта земля.
	</notification>
	<notification name="CannotJoinLandNothingSelected">
		Невозможно объединить землю:
Участки не выбраны.
	</notification>
	<notification name="CannotJoinLandEntireParcelSelected">
		Невозможно объединить землю:
Выбран только один участок.

Выберите землю на обоих участках.
	</notification>
	<notification name="CannotJoinLandSelection">
		Невозможно объединить землю:
Следует выбрать более одного участка.

Выберите землю на обоих участках.
	</notification>
	<notification name="JoinLandWarning">
		Объединение земли приведет к созданию одного большого участка изо всех участков, пересекающих выбранный прямоугольник.
Потребуется сбросить имя и настройки нового участка.

Объединить землю?
		<usetemplate name="okcancelbuttons" notext="Отмена" yestext="OK"/>
	</notification>
	<notification name="ConfirmNotecardSave">
		Эта заметка должна быть сохранена до того, как предмет сможет быть скопирован или просмотрен. Сохранить заметку?
		<usetemplate name="okcancelbuttons" notext="Отмена" yestext="OK"/>
	</notification>
	<notification name="ConfirmItemCopy">
		Копировать этот предмет в ваш инвентарь?
		<usetemplate name="okcancelbuttons" notext="Отмена" yestext="Копировать"/>
	</notification>
	<notification name="ResolutionSwitchFail">
		Не удалось сменить разрешение на [RESX] х [RESY]
	</notification>
	<notification name="ErrorUndefinedGrasses">
		Ошибка. Не определена трава: [SPECIES]
	</notification>
	<notification name="ErrorUndefinedTrees">
		Ошибка. Не определены деревья: [SPECIES]
	</notification>
	<notification name="CannotSaveWearableOutOfSpace">
		Невозможно сохранить &quot;[NAME]&quot; в файл одежды.  Освободите место на компьютере и сохраните одежду снова.
	</notification>
	<notification name="CannotSaveToAssetStore">
		Невозможно сохранить &quot;[NAME]&quot; в центральном хранилище активов.
Обычно это временная неполадка. Исправьте настройки и сохраните одежду снова через несколько минут.
	</notification>
	<notification name="YouHaveBeenLoggedOut">
		Вы были отключены от [CURRENT_GRID].
            [MESSAGE]
		<usetemplate name="okcancelbuttons" notext="Выйти" yestext="Смотреть ИМ/Чат"/>
	</notification>
	<notification name="OnlyOfficerCanBuyLand">
		Невозможно купить землю для группы:
У вас нет прав на покупку земли для вашей активной группы.
	</notification>
	<notification label="Добавить друга" name="AddFriendWithMessage">
		Друзья могут давать разрешения, чтобы отслеживать друг друга на карте и видеть статус в сети.

Отправить предложение дружбы для [NAME]?
		<form name="form">
			<input name="message">
		Вы хотите быть моим другом?
			</input>
			<button name="Offer" text="OK"/>
			<button name="Cancel" text="Отмена"/>
		</form>
	</notification>
	<notification label="Добавить список автозамены" name="AddAutoReplaceList">
		Имя нового списка:
		<form name="form">
			<button name="SetName" text="OK"/>
		</form>
	</notification>
	<notification label="Переименовать список автозамены" name="RenameAutoReplaceList">
		Имя &quot;[DUPNAME]&quot; уже занято.
    Введите новое уникальное имя:
		<form name="form">
			<button name="ReplaceList" text="Заменить текущий список"/>
			<button name="SetName" text="Использовать новое имя"/>
		</form>
	</notification>
	<notification name="InvalidAutoReplaceEntry">
		Ключевое слово должно быть одним словом, а поле замены не может быть пустым.
	</notification>
	<notification name="InvalidAutoReplaceList">
		Недопустимый список замены.
	</notification>
	<notification name="SpellingDictImportRequired">
		Следует указать файл, имя и язык.
	</notification>
	<notification name="SpellingDictIsSecondary">
		Словарь [DIC_NAME] не является aff-файлом, т. е. это &quot;вспомогательный&quot; словарь.
Он может использоваться как дополнительный, но не как основной словарь.

См. https://wiki.secondlife.com/wiki/Adding_Spelling_Dictionaries
	</notification>
	<notification name="SpellingDictImportFailed">
		Невозможно скопировать
    [FROM_NAME]
    в
    [TO_NAME]
	</notification>
	<notification label="Сохранить комплект" name="SaveOutfitAs">
		Сохранить текущую одежду как новый комплект:
		<form name="form">
			<input name="message">
				[DESC] (новый)
			</input>
			<button name="OK" text="OK"/>
			<button name="Cancel" text="Отмена"/>
		</form>
	</notification>
	<notification label="Сохранить одежду?" name="SaveWearableAs">
		Сохранить предмет в инвентаре как:
		<form name="form">
			<input name="message">
				[DESC] (новый)
			</input>
			<button name="OK" text="OK"/>
			<button name="Cancel" text="Отмена"/>
		</form>
	</notification>
	<notification label="Переименовать комплект" name="RenameOutfit">
		Новое название комплект:
		<form name="form">
			<input name="new_name">
				[NAME]
			</input>
			<button name="OK" text="OK"/>
			<button name="Cancel" text="Отмена"/>
		</form>
	</notification>
	<notification name="RemoveFromFriends">
		Удалить жителя &lt;nolink&gt;[NAME]&lt;/nolink&gt; из вашего списка друзей?
		<usetemplate name="okcancelbuttons" notext="Отмена" yestext="OK"/>
	</notification>
	<notification name="RemoveMultipleFromFriends">
		Удалить нескольких жителей из вашего списка друзей?
		<usetemplate name="okcancelbuttons" notext="Отмена" yestext="OK"/>
	</notification>
	<notification name="GodDeleteAllScriptedPublicObjectsByUser">
		Вы действительно хотите удалить все скриптовые объекты, принадлежащие
** [AVATAR_NAME] **
на всей остальной земле в этом регионе?
		<usetemplate name="okcancelbuttons" notext="Отмена" yestext="OK"/>
	</notification>
	<notification name="GodDeleteAllScriptedObjectsByUser">
		Вы действительно хотите УДАЛИТЬ ВСЕ скриптовые объекты, принадлежащие
** [AVATAR_NAME] **
на ВСЕЙ ЗЕМЛЕ в этом регионе?
		<usetemplate name="okcancelbuttons" notext="Отмена" yestext="OK"/>
	</notification>
	<notification name="GodDeleteAllObjectsByUser">
		Вы действительно хотите УДАЛИТЬ ВСЕ объекты (скриптовые и прочие), принадлежащие
** [AVATAR_NAME] **
на ВСЕЙ ЗЕМЛЕ в этом регионе?
		<usetemplate name="okcancelbuttons" notext="Отмена" yestext="OK"/>
	</notification>
	<notification name="BlankClassifiedName">
		Необходимо указать имя для вашей рекламы.
	</notification>
	<notification name="MinClassifiedPrice">
		Стоимость размещения рекламы должна быть как минимум L$[MIN_PRICE].

Введите более высокую цену.
	</notification>
	<notification name="ConfirmItemDeleteHasLinks">
		По крайней мере у одного предмета есть ссылки, указывающие на него.  Если удалить этот предмет, его ссылки перестанут работать.  Настоятельно рекомендуется сначала удалить ссылки.

Действительно удалить эти предметы?
		<usetemplate name="okcancelbuttons" notext="Отмена" yestext="OK"/>
	</notification>
	<notification name="ConfirmObjectDeleteLock">
		Как минимум один из выбранных вами предметов является фиксированным.

Действительно удалить эти предметы?
		<usetemplate name="okcancelbuttons" notext="Отмена" yestext="OK"/>
	</notification>
	<notification name="ConfirmObjectDeleteNoCopy">
		Как минимум один из выбранных вами предметов не является копируемым.

Действительно удалить эти предметы?
		<usetemplate name="okcancelbuttons" notext="Отмена" yestext="OK"/>
	</notification>
	<notification name="ConfirmObjectDeleteNoOwn">
		Как минимум один из выбранных вами предметов не принадлежит вам.

Действительно удалить эти предметы?
		<usetemplate name="okcancelbuttons" notext="Отмена" yestext="OK"/>
	</notification>
	<notification name="ConfirmObjectDeleteLockNoCopy">
		Как минимум один объект фиксирован.
Как минимум один объект не копируемый.

Действительно удалить эти предметы?
		<usetemplate name="okcancelbuttons" notext="Отмена" yestext="OK"/>
	</notification>
	<notification name="ConfirmObjectDeleteLockNoOwn">
		Как минимум один объект фиксирован.
Вы не владеете по крайней мере одним объектом.

Действительно удалить эти предметы?
		<usetemplate name="okcancelbuttons" notext="Отмена" yestext="OK"/>
	</notification>
	<notification name="ConfirmObjectDeleteNoCopyNoOwn">
		Как минимум один объект не копируемый.
Вы не владеете по крайней мере одним объектом.

Действительно удалить эти предметы?
		<usetemplate name="okcancelbuttons" notext="Отмена" yestext="OK"/>
	</notification>
	<notification name="ConfirmObjectDeleteLockNoCopyNoOwn">
		Как минимум один объект фиксирован.
Как минимум один объект не копируемый.
Вы не владеете по крайней мере одним объектом.

Действительно удалить эти предметы?
		<usetemplate name="okcancelbuttons" notext="Отмена" yestext="OK"/>
	</notification>
	<notification name="ConfirmObjectTakeLock">
		Как минимум один объект фиксирован.

Действительно взять эти предметы?
		<usetemplate name="okcancelbuttons" notext="Отмена" yestext="OK"/>
	</notification>
	<notification name="ConfirmObjectTakeNoOwn">
		Вы не являетесь владельцем всех объектов, которые собираетесь взять.
Если продолжить, будут применены разрешения следующего владельца, которые могут ограничить вашу способность изменять или копировать эти объекты.

Действительно взять эти предметы?
		<usetemplate name="okcancelbuttons" notext="Отмена" yestext="OK"/>
	</notification>
	<notification name="ConfirmObjectTakeLockNoOwn">
		Как минимум один объект фиксирован.
Вы не являетесь владельцем всех объектов, которые собираетесь взять.
Если продолжить, будут применены разрешения следующего владельца, которые могут ограничить вашу способность изменять или копировать эти объекты.
В то же время вы можете взять объекты, выбранные сейчас.

Действительно взять эти предметы?
		<usetemplate name="okcancelbuttons" notext="Отмена" yestext="OK"/>
	</notification>
	<notification name="CantBuyLandAcrossMultipleRegions">
		Невозможно купить землю, потому что выделение охватывает несколько регионов.

Выберите меньшую область и повторите попытку.
	</notification>
	<notification name="DeedLandToGroup">
		После передачи этого участка группе потребуется достаточное количество финансов для поддержки данной земли.
Стоимость покупки земли не возвращается владельцу. Если переданный участок продается, выручка за нее равномерно распределяется между участниками группы.

Передать эти [AREA] м² земли группе &quot;[GROUP_NAME]&quot;?
		<usetemplate name="okcancelbuttons" notext="Отмена" yestext="OK"/>
	</notification>
	<notification name="DeedLandToGroupWithContribution">
		После передачи этого участка группе потребуется достаточное количество финансов для поддержки данной земли.
Передача будет включать одновременный земельный взнос в группу от жителя &quot;[NAME]&quot;.
Стоимость покупки земли не возвращается владельцу. Если переданный участок продается, выручка за нее равномерно распределяется между участниками группы.

Передать эти [AREA] м² земли группе &quot;[GROUP_NAME]&quot;?
		<usetemplate name="okcancelbuttons" notext="Отмена" yestext="OK"/>
	</notification>
	<notification name="DisplaySetToSafe">
		Установлен безопасный уровень настроек отображения, так как указан параметр -safe.
	</notification>
	<notification name="DisplaySetToRecommendedGPUChange">
		Установлен рекомендуемый уровень настроек отображения, так как графическая карта изменена:
с &quot;[LAST_GPU]&quot;
на &quot;[THIS_GPU]&quot;
	</notification>
	<notification name="DisplaySetToRecommendedFeatureChange">
		Установлен рекомендуемый уровень настроек отображения, так как подсистема визуализации изменена.
	</notification>
	<notification name="ErrorMessage">
		[ERROR_MESSAGE]
		<usetemplate name="okbutton" yestext="OK"/>
	</notification>
	<notification name="AvatarMovedDesired">
		Требуемое вами местоположение сейчас недоступно.
Вы перемещены в соседний регион.
	</notification>
	<notification name="AvatarMovedLast">
		Требуемое вами местоположение сейчас недоступно.
Вы перемещены в соседний регион.
	</notification>
	<notification name="AvatarMovedHome">
		Ваше домашнее местоположение сейчас недоступно.
Вы перемещены в соседний регион.
Возможно, потребуется задать новое домашнее местоположение.
	</notification>
	<notification name="ClothingLoading">
		Ваша одежда все еще загружается.
Вы можете использовать [SECOND_LIFE] как обычно, другие пользователи будут видеть вас нормально.
		<form name="form">
			<ignore name="ignore" text="Загрузка одежды занимает значительное время"/>
		</form>
	</notification>
	<notification name="AgentComplexityWithVisibility">
		Ваша [https://community.secondlife.com/t5/English-Knowledge-Base/Avatar-Rendering-Complexity/ta-p/2967838 сложность аватара]: [AGENT_COMPLEXITY].
[OVERLIMIT_MSG]
		<usetemplate ignoretext="Предупреждать о превышении сложности аватара" name="notifyignore"/>
	</notification>
	<notification name="AgentComplexity">
		Ваша [https://community.secondlife.com/t5/English-Knowledge-Base/Avatar-Rendering-Complexity/ta-p/2967838 сложность аватара]: [AGENT_COMPLEXITY].
		<usetemplate ignoretext="Предупреждать меня об изменении сложности аватара" name="notifyignore"/>
	</notification>
	<notification name="HUDComplexityWarning">
		[HUD_REASON], возможно, отрицательно влияет на быстродействие.
		<usetemplate ignoretext="Предупреждать о чрезмерной сложности данных в игре" name="notifyignore"/>
	</notification>
	<notification name="FirstRun">
		Установка [APP_NAME] завершена.

Если вы используете [SECOND_LIFE] впервые, для входа в программу вам потребуется создать аккаунт.
		<usetemplate name="okcancelbuttons" notext="Продолжить" yestext="Создать аккаунт..."/>
	</notification>
	<notification name="LoginPacketNeverReceived">
		Возникли неполадки при подключении. Возможно, проблема с вашим подключением к интернету или [SECOND_LIFE_GRID].

Варианты ваших действий: проверьте подключение к интернету и повторите попытку через несколько минут, нажмите кнопку &quot;Справка&quot; для перехода к [SUPPORT_SITE] или кнопку &quot;Телепортация&quot;, чтобы телепортироваться домой.
		<url name="url">
			http://secondlife.com/support/
		</url>
		<form name="form">
			<button name="OK" text="OK"/>
			<button name="Help" text="Помощь"/>
			<button name="Teleport" text="Телепортация"/>
		</form>
	</notification>
	<notification name="WelcomeChooseSex">
		Ваш персонаж появится через мгновение.

Для ходьбы нажимайте клавиши со стрелками.
В любой момент можно нажать клавишу F1 для получения справки или информации о [SECOND_LIFE].
Выберите мужской или женский аватар. Этот выбор затем можно будет изменить.
		<usetemplate name="okcancelbuttons" notext="Женщина" yestext="Мужчина"/>
	</notification>
	<notification name="CantTeleportToGrid">
		Не удалось телепортироваться в [SLURL]: это место находится на другой сетке ([GRID]), а не на текущей ([CURRENT_GRID]). Закройте программу и попробуйте еще раз.
		<usetemplate name="okbutton" yestext="OK"/>
	</notification>
	<notification name="GeneralCertificateError">
		Не удалось подключиться к серверу.
[REASON]

Тема: [SUBJECT_NAME_STRING]
Издатель: [ISSUER_NAME_STRING]
Действительно с: [VALID_FROM]
Действительно по: [VALID_TO]
Отпечаток MD5: [SHA1_DIGEST]
Отпечаток SHA1: [MD5_DIGEST]
Использование ключа: [KEYUSAGE]
Расширенное использование ключа: [EXTENDEDKEYUSAGE]
Идентификатор ключа темы: [SUBJECTKEYIDENTIFIER]
		<usetemplate name="okbutton" yestext="OK"/>
	</notification>
	<notification name="TrustCertificateError">
		Центр сертификации для этого сервера неизвестен.

Сведения о сертификате:
Тема: [SUBJECT_NAME_STRING]
Издатель: [ISSUER_NAME_STRING]
Действительно с: [VALID_FROM]
Действительно по: [VALID_TO]
Отпечаток MD5: [SHA1_DIGEST]
Отпечаток SHA1: [MD5_DIGEST]
Использование ключа: [KEYUSAGE]
Расширенное использование ключа: [EXTENDEDKEYUSAGE]
Идентификатор ключа темы: [SUBJECTKEYIDENTIFIER]

Доверять этому центру сертификации?
		<usetemplate name="okcancelbuttons" notext="Отмена" yestext="Доверять"/>
	</notification>
	<notification name="NotEnoughCurrency">
		[NAME] L$ [PRICE] У вас недостаточно L$ для этого.
	</notification>
	<notification name="GrantedModifyRights">
		[NAME] дал(а) вам разрешение на редактирование своих объектов.
	</notification>
	<notification name="RevokedModifyRights">
		Ваше право на изменение объектов [NAME] отозвано
	</notification>
	<notification name="FlushMapVisibilityCaches">
		Кэш карты данного региона будет очищен.
Это полезно только с целью отладки.
(В рабочей версии надо подождать 5 минут, затем карта каждого пользователя будет обновлена после входа в программу.)
		<usetemplate name="okcancelbuttons" notext="Отмена" yestext="OK"/>
	</notification>
	<notification name="BuyOneObjectOnly">
		Нельзя купить несколько объектов одновременно.  Выберите один объект и повторите попытку.
	</notification>
	<notification name="OnlyCopyContentsOfSingleItem">
		Нельзя копировать содержимое нескольких объектов одновременно.
Выберите один объект и повторите попытку.
		<usetemplate name="okcancelbuttons" notext="Отмена" yestext="OK"/>
	</notification>
	<notification name="KickUsersFromRegion">
		Телепортировать всех жителей в этом регионе домой?
		<usetemplate name="okcancelbuttons" notext="Отмена" yestext="OK"/>
	</notification>
	<notification name="ChangeObjectBonusFactor">
		Снижение бонуса за объекты после сооружения построек в регионе может вызвать возврат или удаление объектов. Действительно изменить бонус за объекты?
		<usetemplate ignoretext="Подтвердите изменение бонусного множителя для объектов" name="okcancelignore" notext="Отмена" yestext="OK"/>
	</notification>
	<notification name="EstateObjectReturn">
		Вы действительно хотите вернуть объекты, принадлежащие [USER_NAME]?
		<usetemplate name="okcancelbuttons" notext="Отмена" yestext="OK"/>
	</notification>
	<notification name="InvalidTerrainBitDepth">
		Не удалось задать текстуры региона:
у текстуры [TEXTURE_NUM] неправильная битовая глубина [TEXTURE_BIT_DEPTH].

Замените текстуру [TEXTURE_NUM] на 24-битное изображение размером 1024x1024 или меньше и снова нажмите кнопку &quot;Применить&quot;.
	</notification>
	<notification name="InvalidTerrainSize">
		Не удалось задать текстуры региона:
у текстуры [TEXTURE_NUM] слишком большой размер [TEXTURE_SIZE_X]x[TEXTURE_SIZE_Y].

Замените текстуру [TEXTURE_NUM] на 24-битное изображение размером 1024x1024 или меньше и снова нажмите кнопку &quot;Применить&quot;.
	</notification>
	<notification name="RawUploadStarted">
		Началась передача. Она может занять до двух минут, в зависимости от скорости соединения.
	</notification>
	<notification name="ConfirmBakeTerrain">
		Вы действительно хотите зафиксировать текущий ландшафт, сделать его высоту средней точкой для верхней и нижней точек ландшафта и принять по умолчанию для функции &quot;Вернуть&quot;?
		<usetemplate name="okcancelbuttons" notext="Отмена" yestext="OK"/>
	</notification>
	<notification name="ConfirmTextureHeights">
		Вы собираетесь использовать минимальные значения, которые больше, чем максимальные для диапазона высот. Начать?
		<usetemplate canceltext="Не спрашивать" name="yesnocancelbuttons" notext="Отмена" yestext="OK"/>
	</notification>
	<notification name="MaxAllowedAgentOnRegion">
		У вас может быть не более [MAX_AGENTS] допущенных жителей.
	</notification>
	<notification name="MaxBannedAgentsOnRegion">
		У вас может быть не более [MAX_BANNED] заблокированных жителей.
	</notification>
	<notification name="MaxAgentOnRegionBatch">
		Не удалось добавить [NUM_ADDED] агентов:
превышен лимит [MAX_AGENTS] [LIST_TYPE] на [NUM_EXCESS].
	</notification>
	<notification name="MaxAllowedGroupsOnRegion">
		У вас может быть не более [MAX_GROUPS] групп.
		<usetemplate name="okcancelbuttons" notext="Отмена" yestext="Зафиксировать"/>
	</notification>
	<notification name="MaxManagersOnRegion">
		У вас может быть не более [MAX_MANAGER] менеджеров землевладения.
	</notification>
	<notification name="OwnerCanNotBeDenied">
		Нельзя добавить землевладельца в список заблокированных жителей его же земли.
	</notification>
	<notification name="ProblemAddingEstateManagerBanned">
		Невозможно добавить заблокированного жителя в список менеджеров землевладения.
	</notification>
	<notification name="ProblemBanningEstateManager">
		Невозможно добавить заблокированного жителя в список менеджеров землевладения [AGENT].
	</notification>
	<notification name="GroupIsAlreadyInList">
		&lt;nolink&gt;\[GROUP]&lt;/nolink&gt; уже находится в списке допущенных групп.
	</notification>
	<notification name="AgentIsAlreadyInList">
		[AGENT] уже находится на вашем [LIST_TYPE] листе.
	</notification>
	<notification name="AgentsAreAlreadyInList">
		[AGENT] уже находится на вашем [LIST_TYPE] листе.
	</notification>
	<notification name="AgentWasAddedToList">
		[AGENT] был добавлен в [LIST_TYPE] лист [ESTATE].
	</notification>
	<notification name="AgentsWereAddedToList">
		[AGENT] был добавлен в [LIST_TYPE] лист [ESTATE].
	</notification>
	<notification name="AgentWasRemovedFromList">
		[AGENT] был удален из [LIST_TYPE] листа [ESTATE].
	</notification>
	<notification name="AgentsWereRemovedFromList">
		[AGENT] был удален из [LIST_TYPE] листа [ESTATE].
	</notification>
	<notification name="CanNotChangeAppearanceUntilLoaded">
		Нельзя изменять внешность, пока загружаются одежда и фигура.
	</notification>
	<notification name="ClassifiedMustBeAlphanumeric">
		Название вашего объявления должно начинаться с буквы A - Z или цифры. Использовать знаки препинания не разрешено.
	</notification>
	<notification name="CantSetBuyObject">
		Невозможно задать покупку объекта, потому что этот объект не для продажи.
Задайте продажу объекта и повторите попытку.
	</notification>
	<notification name="FinishedRawDownload">
		Завершена загрузка файла ландшафта:
[DOWNLOAD_PATH].
	</notification>
	<notification name="RequiredUpdate">
		Для входа необходима версия \[VERSION]. 
Скачайте обновление с веб-сайта https://secondlife.com/support/downloads/
		<usetemplate name="okbutton" yestext="OK"/>
	</notification>
	<notification name="PauseForUpdate">
		Для входа необходима версия \[VERSION]. 
Нажмите OK для загрузки и установки.
		<usetemplate name="okbutton" yestext="OK"/>
	</notification>
	<notification name="OptionalUpdateReady">
		Версия \[VERSION] загружена и готова к установке. 
Нажмите OK для установки.
		<usetemplate name="okbutton" yestext="OK"/>
	</notification>
	<notification name="PromptOptionalUpdate">
		Версия \[VERSION] загружена и готова к установке. 
Продолжить?
		<usetemplate canceltext="Не сейчас" name="yesnocancelbuttons" notext="Пропустить" yestext="Установить"/>
	</notification>
	<notification name="LoginFailedUnknown">
		Извините, ошибка входа по неустановленной причине. Если данное сообщение повторится, посетите веб-сайт [SUPPORT_SITE].
		<usetemplate name="okbutton" yestext="Выйти"/>
	</notification>
	<notification name="DeedObjectToGroup">
		В результате передачи этого объекта группа:
* Получит L$ в уплату за объект
		<usetemplate ignoretext="Подтверждать перед передачей объекта группе" name="okcancelignore" notext="Отмена" yestext="Передать"/>
	</notification>
	<notification name="WebLaunchExternalTarget">
		Открыть браузер для просмотра этого контента?
Открытие сайтов от неизвестных источников может нанести вред вашему компьютеру
		<usetemplate ignoretext="Запустить браузер для просмотра веб-страницы" name="okcancelignore" notext="Отмена" yestext="OK"/>
	</notification>
	<notification name="WebLaunchJoinNow">
		Перейти на [http://secondlife.com/account/ личный кабинет] для управления вашим аккаунтом?
		<usetemplate ignoretext="Запустить браузер для управления аккаунтом" name="okcancelignore" notext="Отмена" yestext="OK"/>
	</notification>
	<notification name="WebLaunchSecurityIssues">
		Прочитайте на Wiki [SECOND_LIFE] о том, как сообщить о проблеме с безопасностью.
		<usetemplate ignoretext="Запустите свой браузер, чтобы узнать, как сообщить о проблеме безопасности" name="okcancelignore" notext="Отмена" yestext="OK"/>
	</notification>
	<notification name="WebLaunchQAWiki">
		Посетите Wiki-страницу вопросов и ответов по [SECOND_LIFE].
		<usetemplate ignoretext="Запустить браузер для просмотра Wiki-страницы вопросов и ответов" name="okcancelignore" notext="Отмена" yestext="OK"/>
	</notification>
	<notification name="WebLaunchPublicIssue">
		Посетите страницу общедоступного средства исследования проблем [SECOND_LIFE], на котором можно сообщить об ошибках и других проблемах.
		<usetemplate ignoretext="Запустить браузер для использования общедоступного средства исследования проблем" name="okcancelignore" notext="Отмена" yestext="Перейти на страницу"/>
	</notification>
	<notification name="WebLaunchSupportWiki">
		Перейти на официальный блог Linden для просмотра свежих новостей и прочей информации.
		<usetemplate ignoretext="Запустить браузер для просмотра блога" name="okcancelignore" notext="Отмена" yestext="OK"/>
	</notification>
	<notification name="WebLaunchLSLGuide">
		Открыть руководство по скриптам для получения помощи?
		<usetemplate ignoretext="Запустить браузер для просмотра руководства по скриптам" name="okcancelignore" notext="Отмена" yestext="OK"/>
	</notification>
	<notification name="WebLaunchLSLWiki">
		Посетить портал LSL для получения справки по скриптам?
		<usetemplate ignoretext="Запустить браузер для просмотра портала LSL" name="okcancelignore" notext="Отмена" yestext="Перейти на страницу"/>
	</notification>
	<notification name="ReturnToOwner">
		Вы действительно хотите вернуть выбранные объекты их владельцам? Передаваемые объекты будут возвращены прежним владельцам.

*ПРЕДУПРЕЖДЕНИЕ* Непередаваемые объекты будут удалены!
		<usetemplate ignoretext="Подтверждать перед возвратом объектов владельцам" name="okcancelignore" notext="Отмена" yestext="OK"/>
	</notification>
	<notification name="GroupLeaveConfirmMember">
		В настоящее время вы состоите в группе &lt;nolink&gt;[GROUP]&lt;/nolink&gt;.
Хотите выйти из группы?
		<usetemplate name="okcancelbuttons" notext="Отмена" yestext="OK"/>
	</notification>
	<notification name="GroupDepart">
		Вы покинули группу «[group_name]».
	</notification>
	<notification name="OwnerCannotLeaveGroup">
		Невозможно выйти из группы. Вы не можете покинуть группу, потому что вы единственый владелец группы. Пожалуйста, назначить сначала назначьте на данную роль другого пользователя.
		<usetemplate name="okbutton" yestext="OK"/>
	</notification>
	<notification name="GroupDepartError">
		Невозможно покинуть группу.
		<usetemplate name="okbutton" yestext="OK"/>
	</notification>
	<notification name="ConfirmKick">
		Вы ДЕЙСТВИТЕЛЬНО хотите выбросить всех жителей с сетки?
		<usetemplate name="okcancelbuttons" notext="Отмена" yestext="Выбросить всех жителей"/>
	</notification>
	<notification name="MuteLinden">
		Извините, но вы не можете заблокировать сотрудника Linden.
		<usetemplate name="okbutton" yestext="OK"/>
	</notification>
	<notification name="CannotStartAuctionAlreadyForSale">
		Нельзя выставить на аукцион участок, который уже продается.  Отмените продажу участка, если действительно хотите начать аукцион.
	</notification>
	<notification label="Не удалось блокировать объект по имени" name="MuteByNameFailed">
		Вы уже внесли это имя в черный список.
		<usetemplate name="okbutton" yestext="OK"/>
	</notification>
	<notification name="RemoveItemWarn">
		Удаление содержимого, хотя это и разрешено, может повредить объект. Хотите удалить этот предмет?
		<usetemplate name="okcancelbuttons" notext="Отмена" yestext="OK"/>
	</notification>
	<notification name="CantOfferCallingCard">
		Сейчас невозможно предложить визитку. Повторите попытку через минуту.
		<usetemplate name="okbutton" yestext="OK"/>
	</notification>
	<notification name="CantOfferFriendship">
		Сейчас невозможно предложить дружбу. Повторите попытку через минуту.
		<usetemplate name="okbutton" yestext="OK"/>
	</notification>
	<notification name="DoNotDisturbModeSet">
		Режим &quot;Не беспокоить&quot; включен.  Вы не будете получать уведомлений о входящих вызовах.

- Другие жители будут получать ваш ответ, установленный для режима &quot;Не беспокоить&quot; (Настройки &gt; Приватность &gt; Автоответ).
- Предложения телепортации будут отклоняться.
- Голосовые вызовы будут отклоняться.
		<usetemplate ignoretext="Смена моего статуса на режим &quot;Не беспокоить&quot;" name="okignore" yestext="OK"/>
	</notification>
	<notification name="AutorespondModeSet">
		Режим &quot;Автоответчик&quot; включен.
На все входящие ЛС будет отправлен автоответ, который был задан в Настройки &gt; Приватность &gt; Автоответ
		<usetemplate ignoretext="Смена моего статуса на режим &quot;Автоответчик&quot;" name="okignore" yestext="OK"/>
	</notification>
	<notification name="AutorespondNonFriendsModeSet">
		Режим &quot;Автоответчик не друзьям&quot; включен.
На все входящие ЛС будет отправлен автоответ, который был задан в Настройки &gt; Приватность &gt; Автоответ
		<usetemplate ignoretext="Смена моего статуса на режим &quot;Автоответчик не друзьям&quot;" name="okignore" yestext="OK"/>
	</notification>
	<notification name="RejectTeleportOffersModeSet">
		Режим &quot;Отклонять предложения телепортации и запросы&quot; включен.
Все входящие предложения телепортироваться или запросы будут автоматически отклоняться и сопровождаться отправкой сообщения, которое было указано в Настройки &gt; Приватность &gt; Автоответ
		<usetemplate ignoretext="Смена моего статуса на режим &quot;Отклонять предложения телепортации и запросы&quot;" name="okignore" yestext="OK"/>
	</notification>
	<notification name="JoinedTooManyGroupsMember">
		Вы достигли максимального количества групп. Пожалуйста, покиньте любую группу до вступления или отклоните предложение.
[NAME] пригласил вас вступить в группу как участник.
		<usetemplate name="okcancelbuttons" notext="Отклонить" yestext="Вступить"/>
	</notification>
	<notification name="JoinedTooManyGroups">
		Вы достигли максимального количества групп. Пожалуйста, покиньте любую группу до вступления или создания новой.
		<usetemplate name="okbutton" yestext="OK"/>
	</notification>
	<notification name="KickUser">
		Выбросить этого жителя с таким сообщением?
		<form name="form">
			<input name="message">
				Администратор отключил вас от программы.
			</input>
			<button name="OK" text="OK"/>
			<button name="Cancel" text="Отмена"/>
		</form>
	</notification>
	<notification name="KickAllUsers">
		Выбросить всех жителей, которые сейчас есть на сетке, с таким сообщением?
		<form name="form">
			<input name="message">
				Администратор отключил вас от программы.
			</input>
			<button name="OK" text="OK"/>
			<button name="Cancel" text="Отмена"/>
		</form>
	</notification>
	<notification name="FreezeUser">
		Заморозить этого жителя с таким сообщением?
		<form name="form">
			<input name="message">
				Вы были заморожены. Вы не можете двигаться и беседовать в чате. Администратор свяжется с вами в личном сообщений (ЛС).
			</input>
			<button name="OK" text="OK"/>
			<button name="Cancel" text="Отмена"/>
		</form>
	</notification>
	<notification name="UnFreezeUser">
		Разморозить этого жителя с таким сообщением?
		<form name="form">
			<input name="message">
				Вы больше не заморожены.
			</input>
			<button name="OK" text="OK"/>
			<button name="Cancel" text="Отмена"/>
		</form>
	</notification>
	<notification name="SetDisplayNameSuccess">
		Привет, [DISPLAY_NAME]!

Как и в реальной жизни, должно пройти какое-то время, прежде чем все узнают ваше новое имя.  Подождите несколько дней, пока [http://wiki.secondlife.com/wiki/Setting_your_display_name ваше имя не будет обновлено] в объектах, скриптах, поиске и т.д.
	</notification>
	<notification name="SetDisplayNameBlocked">
		Вы не можете сменить свое отображаемое имя. Если вы считаете, что это ошибка, обратитесь в службу поддержки.
	</notification>
	<notification name="SetDisplayNameFailedLength">
		Это имя слишком длинное. Отображаемое имя может содержать не более [LENGTH] символов.

Сократите имя.
	</notification>
	<notification name="SetDisplayNameFailedGeneric">
		Не удалось сменить ваше отображаемое имя. Повторите попытку позже.
	</notification>
	<notification name="SetDisplayNameMismatch">
		Введенные отображаемые имена не совпадают. Введите их еще раз.
	</notification>
	<notification name="AgentDisplayNameUpdateThresholdExceeded">
		Вам надо подождать, прежде чем вы сможете сменить свое отображаемое имя.

См. http://wiki.secondlife.com/wiki/Setting_your_display_name

Повторите попытку позже.
	</notification>
	<notification name="AgentDisplayNameSetBlocked">
		Нельзя задать указанное вами имя. Оно содержит запрещенное слово.
 
 Попробуйте указать другое имя.
	</notification>
	<notification name="AgentDisplayNameSetInvalidUnicode">
		Выбранное вами отображаемое имя содержит недопустимые символы.
	</notification>
	<notification name="AgentDisplayNameSetOnlyPunctuation">
		Ваше отображаемое имя кроме знаков препинания должно содержать буквы.
	</notification>
	<notification name="DisplayNameUpdate">
		[OLD_NAME] ([SLID]) теперь известен как [NEW_NAME].
	</notification>
	<notification name="DisplayNameUpdateRemoveAlias">
		[OLD_NAME] ([SLID]) теперь известен как [NEW_NAME].
Этот агент имеет алиас, который заменит [NEW_NAME]
Хотите удалить его?
		<form name="form">
			<button name="Yes" text="Да"/>
			<button name="No" text="Нет"/>
		</form>
	</notification>
	<notification name="OfferTeleport">
		Предложить телепортацию к вам с отправкой сообщения?
		<form name="form">
			<input name="message">
			Присоединяйся ко мне в [REGION]
			</input>
			<button name="OK" text="OK"/>
			<button name="Cancel" text="Отмена"/>
		</form>
	</notification>
	<notification name="TeleportRequestPrompt">
		Запрос телепортации от [NAME] с сообщением
		<form name="form">
			<input name="message">
			</input>
			<button name="OK" text="OK"/>
			<button name="Cancel" text="Отмена"/>
		</form>
	</notification>
	<notification name="TooManyTeleportOffers">
		Попытка сделать [OFFERS] предложений телепортации, что больше лимита ([LIMIT]).
		<usetemplate name="okbutton" yestext="OK"/>
	</notification>
	<notification name="OfferTeleportFromGod">
		Творец вызывает жителя к вам?
		<form name="form">
			<input name="message">
				Присоединяйся ко мне в [REGION]
			</input>
			<button name="OK" text="OK"/>
			<button name="Cancel" text="Отмена"/>
		</form>
	</notification>
	<notification name="TeleportFromLandmark">
		Вы действительно хотите телепортироваться в &lt;nolink&gt;[LOCATION]&lt;/nolink&gt;?
		<usetemplate ignoretext="Подтверждать телепортацию на закладку" name="okcancelignore" notext="Отмена" yestext="Телепортация"/>
	</notification>
	<notification name="TeleportViaSLAPP">
		Вы действительно хотите телепортироваться в &lt;nolink&gt;[LOCATION]&lt;/nolink&gt;?
		<usetemplate ignoretext="Подтверждать телепортацию через SLAPP" name="okcancelignore" notext="Отмена" yestext="Телепортация"/>
	</notification>
	<notification name="TeleportToPick">
		Телепортироваться в [PICK]?
		<usetemplate ignoretext="Подтверждать телепортацию к месту" name="okcancelignore" notext="Отмена" yestext="Телепортация"/>
	</notification>
	<notification name="TeleportToClassified">
		Телепортироваться в [CLASSIFIED]?
		<usetemplate ignoretext="Подтверждать телепортацию на место в рекламном объявлении" name="okcancelignore" notext="Отмена" yestext="Телепортация"/>
	</notification>
	<notification name="TeleportToHistoryEntry">
		Телепортироваться в [HISTORY_ENTRY]?
		<usetemplate ignoretext="Подтверждать телепортацию на место в истории" name="okcancelignore" notext="Отмена" yestext="Телепортация"/>
	</notification>
	<notification label="Сообщение всем в моем землевладении" name="MessageEstate">
		Введите краткое объявление для всех жителей, которые сейчас находятся в вашем землевладении.
		<form name="form">
			<button name="OK" text="OK"/>
			<button name="Cancel" text="Отмена"/>
		</form>
	</notification>
	<notification label="Изменить землевладение Linden" name="ChangeLindenEstate">
		Вы собираетесь изменить землевладение, которое принадлежит компании Linden (материк, сетку для подростков, ориентацию и т.д.).

Это ОЧЕНЬ ОПАСНО, так как серьезно повлияет на огромное количество жителей.  Ваше изменение распространится на тысячи регионов материка и вызовет сбой сервера.

Начать?
		<usetemplate name="okcancelbuttons" notext="Отмена" yestext="OK"/>
	</notification>
	<notification label="Изменить доступ к землевладению Linden" name="ChangeLindenAccess">
		Вы собираетесь изменить список доступа к землевладению, которое принадлежит компании Linden (материк, сетка для подростков, ориентация и т.д.).

Это действие ОПАСНО и допускается только для устранения нарушения, которое позволяет вводить и выводить объекты и L$ из сетки.
Ваше изменение распространится на тысячи регионов и вызовет сбой сервера.
		<usetemplate name="okcancelbuttons" notext="Отмена" yestext="OK"/>
	</notification>
	<notification label="Выбрать землевладение" name="EstateAllowedAgentAdd">
		Внести в список допущенных только для этого землевладения или для [ALL_ESTATES]?
		<usetemplate canceltext="Отмена" name="yesnocancelbuttons" notext="Для всех землевладений" yestext="Для этого землевладения"/>
	</notification>
	<notification label="Выбрать землевладение" name="EstateAllowedAgentRemove">
		Удалить из списка допущенных только для этого землевладения или для [ALL_ESTATES]?
		<usetemplate canceltext="Отмена" name="yesnocancelbuttons" notext="Для всех землевладений" yestext="Для этого землевладения"/>
	</notification>
	<notification label="Выбрать землевладение" name="EstateAllowedGroupAdd">
		Внести в групповой список допущенных только для этого землевладения или для [ALL_ESTATES]?
		<usetemplate canceltext="Отмена" name="yesnocancelbuttons" notext="Для всех землевладений" yestext="Для этого землевладения"/>
	</notification>
	<notification label="Выбрать землевладение" name="EstateAllowedGroupRemove">
		Удалить из группового списка допущенных только для этого землевладения или для [ALL_ESTATES]?
		<usetemplate canceltext="Отмена" name="yesnocancelbuttons" notext="Для всех землевладений" yestext="Для этого землевладения"/>
	</notification>
	<notification label="Выбрать землевладение" name="EstateBannedAgentAdd">
		Запретить доступ только для этого землевладения или для [ALL_ESTATES]?
		<usetemplate canceltext="Отмена" name="yesnocancelbuttons" notext="Для всех землевладений" yestext="Для этого землевладения"/>
	</notification>
	<notification label="Выбрать землевладение" name="EstateBannedAgentRemove">
		Удалить этого жителя из списка заблокированного доступа только для этого землевладения или для [ALL_ESTATES]?
		<usetemplate canceltext="Отмена" name="yesnocancelbuttons" notext="Для всех землевладений" yestext="Для этого землевладения"/>
	</notification>
	<notification label="Выбрать землевладение" name="EstateManagerAdd">
		Добавить менеджера только для этого землевладения или для [ALL_ESTATES]?
		<usetemplate canceltext="Отмена" name="yesnocancelbuttons" notext="Для всех землевладений" yestext="Для этого землевладения"/>
	</notification>
	<notification label="Выбрать землевладение" name="EstateManagerRemove">
		Удалить менеджера только для этого землевладения или для [ALL_ESTATES]?
		<usetemplate canceltext="Отмена" name="yesnocancelbuttons" notext="Для всех землевладений" yestext="Для этого землевладения"/>
	</notification>
	<notification label="Выбрать землевладение" name="EstateAllowedExperienceAdd">
		Внести в список допущенных только для этого землевладения или для [ALL_ESTATES]?
		<usetemplate canceltext="Отмена" name="yesnocancelbuttons" notext="Для всех землевладений" yestext="Для этого землевладения"/>
	</notification>
	<notification label="Выбрать землевладение" name="EstateAllowedExperienceRemove">
		Удалить из списка допущенных только для этого землевладения или для [ALL_ESTATES]?
		<usetemplate canceltext="Отмена" name="yesnocancelbuttons" notext="Для всех землевладений" yestext="Для этого землевладения"/>
	</notification>
	<notification label="Выбрать землевладение" name="EstateBlockedExperienceAdd">
		Внести в список заблокированных только для этого землевладения или для [ALL_ESTATES]?
		<usetemplate canceltext="Отмена" name="yesnocancelbuttons" notext="Для всех землевладений" yestext="Для этого землевладения"/>
	</notification>
	<notification label="Выбрать землевладение" name="EstateBlockedExperienceRemove">
		Удалить из списка заблокированных только для этого землевладения или для [ALL_ESTATES]?
		<usetemplate canceltext="Отмена" name="yesnocancelbuttons" notext="Для всех землевладений" yestext="Для этого землевладения"/>
	</notification>
	<notification label="Выбрать землевладение" name="EstateTrustedExperienceAdd">
		Внести в ключевой список только для этого землевладения или для [ALL_ESTATES]?
		<usetemplate canceltext="Отмена" name="yesnocancelbuttons" notext="Для всех землевладений" yestext="Для этого землевладения"/>
	</notification>
	<notification label="Выбрать землевладение" name="EstateTrustedExperienceRemove">
		Удалить из ключевого список только для этого землевладения или для [ALL_ESTATES]?
		<usetemplate canceltext="Отмена" name="yesnocancelbuttons" notext="Для всех землевладений" yestext="Для этого землевладения"/>
	</notification>
	<notification label="Подтвердить выбрасывание" name="EstateKickUser">
		Выбросить пользователя [EVIL_USER] из этого землевладения?
		<usetemplate name="okcancelbuttons" notext="Отмена" yestext="OK"/>
	</notification>
	<notification name="EstateChangeCovenant">
		Вы действительно хотите изменить соглашение по землевладению?
		<usetemplate name="okcancelbuttons" notext="Отмена" yestext="OK"/>
	</notification>
	<notification name="RegionEntryAccessBlocked">
		Вы пытаетесь посетить регион, контент в котором не соответствует вашим настройкам.  Попробуйте изменить настройки в меню &quot;Я &gt; Настройки &gt; Общие&quot;.
		<usetemplate name="okbutton" yestext="OK"/>
	</notification>
	<notification name="SLM_UPDATE_FOLDER">
		[MESSAGE]
	</notification>
	<notification name="RegionEntryAccessBlocked_AdultsOnlyContent">
		Вы пытаетесь посетить регион, контент в котором имеет рейтинг [REGIONMATURITY] и предназначен только для взрослых.
		<url name="url">
			http://wiki.secondlife.com/wiki/Linden_Lab_Official:Maturity_ratings:_an_overview
		</url>
		<usetemplate ignoretext="Пересечение региона: вы пытаетесь посетить регион, контент в котором предназначен только для взрослых." name="okcancelignore" notext="Закрыть" yestext="Перейти в Базу знаний"/>
	</notification>
	<notification name="RegionEntryAccessBlocked_Notify">
		Вы пытаетесь посетить регион, контент в котором имеет рейтинг [REGIONMATURITY], но ваши настройки не допускают контента [REGIONMATURITY].
	</notification>
	<notification name="RegionEntryAccessBlocked_NotifyAdultsOnly">
		Вы пытаетесь посетить регион, контент в котором имеет рейтинг [REGIONMATURITY] и предназначен только для взрослых.
	</notification>
	<notification name="RegionEntryAccessBlocked_Change">
		Вы пытаетесь посетить регион, контент в котором имеет рейтинг [REGIONMATURITY], но ваши настройки не допускают контента [REGIONMATURITY]. Вы можете отказаться от посещения, или ваши настройки будут изменены. После изменения настроек вы можете попробовать войти в регион снова.
		<form name="form">
			<button name="OK" text="Изменить настройки"/>
			<button name="Cancel" text="Отмена"/>
			<ignore name="ignore" text="Пересечение региона: вы пытаетесь посетить регион, контент в котором запрещен вашими настройками."/>
		</form>
	</notification>
	<notification name="RegionEntryAccessBlocked_PreferencesOutOfSync">
		При телепортации возникли технические проблемы, так как ваши настройки не синхронизированы с сервером.
		<usetemplate name="okbutton" yestext="OK"/>
	</notification>
	<notification name="TeleportEntryAccessBlocked">
		Вы пытаетесь посетить регион, контент в котором не соответствует вашим настройкам. Попробуйте изменить настройки в меню &quot;Аватар &gt; Настройки &gt; Общие&quot;.
		<usetemplate name="okbutton" yestext="OK"/>
	</notification>
	<notification name="TeleportEntryAccessBlocked_AdultsOnlyContent">
		Вы пытаетесь посетить регион, контент в котором имеет рейтинг [REGIONMATURITY] и предназначен только для взрослых.
		<url name="url">
			http://wiki.secondlife.com/wiki/Linden_Lab_Official:Maturity_ratings:_an_overview
		</url>
		<usetemplate ignoretext="Телепортация: вы пытаетесь посетить регион, контент в котором предназначен только для взрослых." name="okcancelignore" notext="Закрыть" yestext="Перейти в Базу знаний"/>
	</notification>
	<notification name="TeleportEntryAccessBlocked_Notify">
		Вы пытаетесь посетить регион, контент в котором имеет рейтинг [REGIONMATURITY], но ваши настройки не допускают контента [REGIONMATURITY].
	</notification>
	<notification name="TeleportEntryAccessBlocked_NotifyAdultsOnly">
		Вы пытаетесь посетить регион, контент в котором имеет рейтинг [REGIONMATURITY] и предназначен только для взрослых.
	</notification>
	<notification name="TeleportEntryAccessBlocked_ChangeAndReTeleport">
		Вы пытаетесь посетить регион, контент в котором имеет рейтинг [REGIONMATURITY], но ваши настройки не допускают контента [REGIONMATURITY]. Вы можете отказаться от телепортации, или ваши настройки будут изменены.
		<form name="form">
			<button name="OK" text="Изменить и продолжить"/>
			<button name="Cancel" text="Отмена"/>
			<ignore name="ignore" text="Телепортация (возобновляемая): вы пытаетесь посетить регион, контент в котором запрещен вашими настройками."/>
		</form>
	</notification>
	<notification name="TeleportEntryAccessBlocked_Change">
		Вы пытаетесь посетить регион, контент в котором имеет рейтинг [REGIONMATURITY], но ваши настройки не допускают контента [REGIONMATURITY]. Вы можете отказаться от телепортации, или ваши настройки будут изменены. После изменения настроек вы можете попробовать телепортироваться снова.
		<form name="form">
			<button name="OK" text="Изменить настройки"/>
			<button name="Cancel" text="Отмена"/>
			<ignore name="ignore" text="Телепортация (невозобновляемая): вы пытаетесь посетить регион, контент в котором запрещен вашими настройками."/>
		</form>
	</notification>
	<notification name="TeleportEntryAccessBlocked_PreferencesOutOfSync">
		При телепортации возникли технические проблемы, так как ваши настройки не синхронизированы с сервером.
		<usetemplate name="okbutton" yestext="OK"/>
	</notification>
	<notification name="RegionTPSpecialUsageBlocked">
		Не удалось войти в регион. &quot;[REGION_NAME]&quot; – это регион развивающих игр, и для входа в него надо соответствовать определенным условиям. Подробнее см. на странице [http://wiki.secondlife.com/wiki/Linden_Lab_Official:Skill_Gaming_in_Second_Life Skill Gaming FAQ].
		<usetemplate name="okbutton" yestext="OK"/>
	</notification>
	<notification name="PreferredMaturityChanged">
		Вы больше не будете получать уведомлений о посещении региона с контентом рейтинга [RATING]. Настройки для контента можно изменить на будущее с помощью команд меню &quot;Аватар &gt; Настройки &gt; Общие&quot;.
		<usetemplate name="okbutton" yestext="OK"/>
	</notification>
	<notification name="MaturityChangeError">
		Не удалось изменить ваши настройки так, чтобы вы могли видеть контент с рейтингом [PREFERRED_MATURITY]. Ваши теперешние настройки разрешают просматривать контент [ACTUAL_MATURITY]. Попробуйте изменить настройки снова с помощью команд меню &quot;Аватар &gt; Настройки &gt; Общие&quot;.
		<usetemplate name="okbutton" yestext="OK"/>
	</notification>
	<notification name="LandClaimAccessBlocked">
		Вы претендуете на землю, рейтинг зрелости контента на которой не соответствует вашим настройкам. Попробуйте изменить настройки в меню &quot;Аватар &gt; Настройки &gt; Общие&quot;.
		<usetemplate name="okbutton" yestext="OK"/>
	</notification>
	<notification name="LandClaimAccessBlocked_AdultsOnlyContent">
		На эту землю могут претендовать только взрослые.
		<url name="url">
			http://wiki.secondlife.com/wiki/Linden_Lab_Official:Maturity_ratings:_an_overview
		</url>
		<usetemplate ignoretext="На эту землю могут претендовать только взрослые." name="okcancelignore" notext="Закрыть" yestext="Перейти в Базу знаний"/>
	</notification>
	<notification name="LandClaimAccessBlocked_Notify">
		Вы претендуете на землю, контент на которой имеет рейтинг [REGIONMATURITY], но ваши настройки не допускают контента [REGIONMATURITY].
	</notification>
	<notification name="LandClaimAccessBlocked_NotifyAdultsOnly">
		Вы претендуете на землю с контентом [REGIONMATURITY], который предназначен только для взрослых.
	</notification>
	<notification name="LandClaimAccessBlocked_Change">
		Вы претендуете на землю, контент на которой имеет рейтинг [REGIONMATURITY], но ваши настройки не допускают контента [REGIONMATURITY]. Мы можем изменить ваши настройки, после чего вы сможете претендовать на землю снова.
		<form name="form">
			<button name="OK" text="Изменить настройки"/>
			<button name="Cancel" text="Отмена"/>
			<ignore name="ignore" text="Вы претендуете на землю, контент на которой запрещен вашими настройками."/>
		</form>
	</notification>
	<notification name="LandBuyAccessBlocked">
		Вы пытаетесь купить землю, рейтинг зрелости контента на которой не соответствует вашим настройкам. Попробуйте изменить настройки в меню &quot;Аватар &gt; Настройки &gt; Общие&quot;.
		<usetemplate name="okbutton" yestext="OK"/>
	</notification>
	<notification name="LandBuyAccessBlocked_AdultsOnlyContent">
		Эту землю могут купить только взрослые.
		<url name="url">
			http://wiki.secondlife.com/wiki/Linden_Lab_Official:Maturity_ratings:_an_overview
		</url>
		<usetemplate ignoretext="Эту землю могут купить только взрослые." name="okcancelignore" notext="Закрыть" yestext="Перейти в Базу знаний"/>
	</notification>
	<notification name="LandBuyAccessBlocked_Notify">
		Вы пытаетесь купить землю, контент на которой имеет рейтинг [REGIONMATURITY], но ваши настройки не допускают контента [REGIONMATURITY].
	</notification>
	<notification name="LandBuyAccessBlocked_NotifyAdultsOnly">
		Вы пытаетесь купить землю с контентом [REGIONMATURITY], который предназначен только для взрослых.
	</notification>
	<notification name="LandBuyAccessBlocked_Change">
		Вы пытаетесь купить землю, контент на которой имеет рейтинг [REGIONMATURITY], но ваши настройки не допускают контента [REGIONMATURITY]. Мы можем изменить ваши настройки, после чего вы сможете попробовать купить землю снова.
		<form name="form">
			<button name="OK" text="Изменить настройки"/>
			<button name="Cancel" text="Отмена"/>
			<ignore name="ignore" text="Вы пытаетесь купить землю, контент на которой запрещен вашими настройками."/>
		</form>
	</notification>
	<notification name="TooManyPrimsSelected">
		Выбрано слишком много примитивов.  Выберите [MAX_PRIM_COUNT] или меньше примитивов и повторите попытку.
		<usetemplate name="okbutton" yestext="OK"/>
	</notification>
	<notification name="TooManyScriptsSelected">
		В выбранных объектах слишком много скриптов.  Выберите меньше объектов и повторите попытку.
		<usetemplate name="okbutton" yestext="OK"/>
	</notification>
	<notification name="ProblemImportingEstateCovenant">
		Проблема при импорте соглашения о землевладении.
		<usetemplate name="okbutton" yestext="OK"/>
	</notification>
	<notification name="ProblemAddingEstateManager">
		Проблема при добавлении нового менеджера землевладения.  Возможно, в одном или нескольких землевладениях список менеджеров уже заполнен.
	</notification>
	<notification name="ProblemAddingEstateBanManager">
		Невозможно добавить землевладельца или менеджера в список запрета доступа.
	</notification>
	<notification name="ProblemAddingEstateGeneric">
		Проблема при добавлении в этот список землевладения.  Возможно, в одном или нескольких землевладениях список уже заполнен.
	</notification>
	<notification name="UnableToLoadNotecardAsset">
		Сейчас невозможно загрузить актив заметки.
		<usetemplate name="okbutton" yestext="OK"/>
	</notification>
	<notification name="NotAllowedToViewNotecard">
		Недостаточно прав для просмотра заметки, связанной с требуемым идентификатором актива.
		<usetemplate name="okbutton" yestext="OK"/>
	</notification>
	<notification name="MissingNotecardAssetID">
		Идентификатор актива для заметки отсутствует в базе данных.
		<usetemplate name="okbutton" yestext="OK"/>
	</notification>
	<notification name="PublishClassified">
		Помните, что плата за рекламу не возвращается.

Опубликовать это рекламное объявление за L$[AMOUNT]?
		<usetemplate name="okcancelbuttons" notext="Отмена" yestext="OK"/>
	</notification>
	<notification name="SetClassifiedMature">
		Содержит ли эта реклама умеренный контент?
		<usetemplate canceltext="Отмена" name="yesnocancelbuttons" notext="Нет" yestext="Да"/>
	</notification>
	<notification name="SetGroupMature">
		Содержит ли эта группа умеренный контент?
		<usetemplate canceltext="Отмена" name="yesnocancelbuttons" notext="Нет" yestext="Да"/>
	</notification>
	<notification label="Подтвердить перезапуск" name="ConfirmRestart">
		Вы действительно хотите перезапустить этот регион через 2 минуты?
		<usetemplate name="okcancelbuttons" notext="Отмена" yestext="OK"/>
	</notification>
	<notification label="Сообщение для всех в этом регионе" name="MessageRegion">
		Введите краткое объявление для всех жителей в этом регионе.
		<form name="form">
			<button name="OK" text="OK"/>
			<button name="Cancel" text="Отмена"/>
		</form>
	</notification>
	<notification label="Изменен рейтинг региона" name="RegionMaturityChange">
		Рейтинг для этого региона был изменен.
Отображение этого изменения на карте может занять некоторое время.
		<usetemplate name="okbutton" yestext="OK"/>
	</notification>
	<notification label="Несоответствие версии голоса" name="VoiceVersionMismatch">
		Данная версия [APP_NAME] несовместима с функцией голосового чата в этом регионе. Для правильной работы голосового чата необходимо обновить [APP_NAME].
	</notification>
	<notification label="Нельзя купить объекты" name="BuyObjectOneOwner">
		Нельзя купить объекты одновременно у разных владельцев.
Выберите один объект и повторите попытку.
	</notification>
	<notification label="Нельзя купить содержимое" name="BuyContentsOneOnly">
		Нельзя купить содержимое нескольких объектов одновременно.
Выберите один объект и повторите попытку.
	</notification>
	<notification label="Нельзя купить содержимое" name="BuyContentsOneOwner">
		Нельзя купить объекты одновременно у разных владельцев.
Выберите один объект и повторите попытку.
	</notification>
	<notification name="BuyOriginal">
		Купить оригинальный объект от [OWNER] за L$[PRICE]?
Вы станете владельцем этого объекта.
Вы сможете:
 изменять: [MODIFYPERM]
 копировать: [COPYPERM]
 перепродавать или отдавать объект: [RESELLPERM]
		<usetemplate name="okcancelbuttons" notext="Отмена" yestext="OK"/>
	</notification>
	<notification name="BuyOriginalNoOwner">
		Купить оригинальный объект за L$[PRICE]?
Вы станете владельцем этого объекта.
Вы сможете:
 изменять: [MODIFYPERM]
 копировать: [COPYPERM]
 перепродавать или отдавать объект: [RESELLPERM]
		<usetemplate name="okcancelbuttons" notext="Отмена" yestext="OK"/>
	</notification>
	<notification name="BuyCopy">
		Купить копию от [OWNER] за L$[PRICE]?
Объект будет скопирован в ваш инвентарь.
Вы сможете:
 изменять: [MODIFYPERM]
 копировать: [COPYPERM]
 перепродавать или отдавать объект: [RESELLPERM]
		<usetemplate name="okcancelbuttons" notext="Отмена" yestext="OK"/>
	</notification>
	<notification name="BuyCopyNoOwner">
		Купить копию за L$[PRICE]?
Объект будет скопирован в ваш инвентарь.
Вы сможете:
 изменять: [MODIFYPERM]
 копировать: [COPYPERM]
 перепродавать или отдавать объект: [RESELLPERM]
		<usetemplate name="okcancelbuttons" notext="Отмена" yestext="OK"/>
	</notification>
	<notification name="BuyContents">
		Купить содержимое от [OWNER] за L$[PRICE]?
Оно будет скопировано в ваш инвентарь.
		<usetemplate name="okcancelbuttons" notext="Отмена" yestext="OK"/>
	</notification>
	<notification name="BuyContentsNoOwner">
		Купить содержимое за L$[PRICE]?
Оно будет скопировано в ваш инвентарь.
		<usetemplate name="okcancelbuttons" notext="Отмена" yestext="OK"/>
	</notification>
	<notification name="ConfirmPurchase">
		Действие этой транзакции:
[ACTION]

Действительно совершить эту покупку?
		<usetemplate name="okcancelbuttons" notext="Отмена" yestext="OK"/>
	</notification>
	<notification name="ConfirmPurchasePassword">
		Действие этой транзакции:
[ACTION]

Действительно совершить эту покупку?
Введите свой пароль и нажмите &quot;OK&quot;.
		<form name="form">
			<button name="ConfirmPurchase" text="OK"/>
			<button name="Cancel" text="Отмена"/>
		</form>
	</notification>
	<notification name="SetPickLocation">
		Примечание.
Вы изменили местоположение этого места, но остальные данные сохранили прежние значения.
		<usetemplate name="okbutton" yestext="OK"/>
	</notification>
	<notification name="MoveInventoryFromObject">
		Вы выбрали &quot;не копируемые&quot; предметы.
Они будут перемещены в ваш инвентарь, а не скопированы.

Переместить предмет(ы)?
		<usetemplate ignoretext="Предупреждать перед перемещением &quot;не копируемых&quot; предметов из объекта" name="okcancelignore" notext="Отмена" yestext="OK"/>
	</notification>
	<notification name="MoveInventoryFromScriptedObject">
		Вы выбрали &quot;не копируемые&quot; предметы.  Они будут перемещены в ваш инвентарь, а не скопированы.
Так как объект является скриптовым, перемещение предметов в ваш инвентарий может вызвать ошибки скрипта.

Переместить предмет(ы)?
		<usetemplate ignoretext="Предупреждать перед перемещением &quot;не копируемых&quot; предметов, которые могут повредить скриптовый объект" name="okcancelignore" notext="Отмена" yestext="OK"/>
	</notification>
	<notification name="ClickActionNotPayable">
		Предупреждение: Задано действие по нажатию &quot;Заплатить за объект&quot;, но оно будет работать, только если добавлен скрипт с событием money().
		<form name="form">
			<ignore name="ignore" text="Установлено действие &quot;Заплатить за объект&quot; при построении объекта без скрипта money()"/>
		</form>
	</notification>
	<notification name="PayConfirmation">
		Подтвердите, что вы хотите заплатить L$[AMOUNT] для [TARGET].
		<usetemplate ignoretext="Подтверждение перед оплатой (сумма выше L$200)" name="okcancelignore" notext="Отмена" yestext="Pay"/>
	</notification>
	<notification name="PayObjectFailed">
		Ошибка платежа: объект не найден.
		<usetemplate name="okbutton" yestext="OK"/>
	</notification>
	<notification name="PaymentBlockedButtonMismatch">
		Платеж остановлен: уплаченная сумма не соответствует ни одной из кнопок оплаты, заданных для этого объекта.
		<usetemplate name="okbutton" yestext="OK"/>
	</notification>
	<notification name="OpenObjectCannotCopy">
		В этом объекте нет вещей, которые вам разрешено копировать.
	</notification>
	<notification name="WebLaunchAccountHistory">
		Перейти на [http://secondlife.com/account/ информационную панель], чтобы увидеть историю аккаунта?
		<usetemplate ignoretext="Запустить браузер для просмотра истории аккаунта" name="okcancelignore" notext="Отмена" yestext="Перейти на страницу"/>
	</notification>
	<notification name="ConfirmAddingChatParticipants">
		При добавлении участника в существующий разговор будет создан новый разговор.  Все участники получат уведомления о новом разговоре.
		<usetemplate ignoretext="Подтвердите добавление участников чата" name="okcancelignore" notext="Отмена" yestext="ОК"/>
	</notification>
	<notification name="ConfirmQuit">
		Вы уверены, что хотите выйти?
		<usetemplate ignoretext="Подтверждать перед выходом" name="okcancelignore" notext="Не выходить" yestext="Выйти"/>
	</notification>
	<notification name="ConfirmRestoreToybox">
		Это действие приведет к восстановлению стандартных кнопок и панелей инструментов.

Это действие нельзя отменить.
		<usetemplate name="okcancelbuttons" notext="Отмена" yestext="OK"/>
	</notification>
	<notification name="ConfirmClearAllToybox">
		Это действие возвращает все кнопки в инструментарий, а панели инструментов становятся пустыми.
    
Это действие нельзя отменить.
		<usetemplate name="okcancelbuttons" notext="Отмена" yestext="OK"/>
	</notification>
	<notification name="DeleteItems">
		[QUESTION]
		<usetemplate ignoretext="Подтверждать перед удалением предметов" name="okcancelignore" notext="Отмена" yestext="OK"/>
	</notification>
	<notification name="HelpReportAbuseEmailLL">
		Этот инструмент служит для уведомления о нарушениях [http://secondlife.com/corporate/tos.php Пользовательского соглашения] и [http://secondlife.com/corporate/cs.php стандартов сообщества].

Все нарушения, о которых поступили такие уведомления, расследуются и устраняются.
	</notification>
	<notification name="HelpReportAbuseConfirm">
		Спасибо за информирование об этой проблеме. 
Мы проверим возможные нарушения согласно вашему отчету и примем
соответствующие меры.
		<usetemplate name="okbutton" yestext="OK"/>
	</notification>
	<notification name="HelpReportAbuseSelectCategory">
		Выберите категорию для этого уведомления о нарушении.
Категории облегчают регистрацию и обработку уведомлений.
	</notification>
	<notification name="HelpReportAbuseAbuserNameEmpty">
		Введите имя нарушителя.
Точность указания облегчает регистрацию и обработку уведомлений.
	</notification>
	<notification name="HelpReportAbuseAbuserLocationEmpty">
		Укажите место, в котором произошло нарушение.
Точность указания облегчает регистрацию и обработку уведомлений.
	</notification>
	<notification name="HelpReportAbuseSummaryEmpty">
		Введите краткое описание нарушения.
Точность описания облегчает регистрацию и обработку уведомлений.
	</notification>
	<notification name="HelpReportAbuseDetailsEmpty">
		Введите подробное описание нарушения.
Укажите как можно больше конкретных деталей, включая имена и подробности происшествия, о котором вы сообщаете.
Точность описания облегчает регистрацию и обработку уведомлений.
	</notification>
	<notification name="HelpReportAbuseContainsCopyright">
		Уважаемый житель!

Вы уведомляете о нарушении прав интеллектуальной собственности. Убедитесь, что ваше уведомление составлено правильно:

(1) Процесс регистрации нарушения. Вы можете отправить уведомление о нарушении, если считаете, что какой-либо житель злоупотребляет системой разрешений [SECOND_LIFE], например, с помощью CopyBot или аналогичных инструментов копирования, и нарушает таким образом права интеллектуальной собственности. Наш отдел борьбы с нарушениями расследует такие случаи и принимает соответствующие дисциплинарные меры к нарушителям [http://secondlife.com/corporate/tos.php Пользовательского соглашения] или [http://secondlife.com/corporate/cs.php стандартов сообщества] [SECOND_LIFE] . Однако отдел борьбы с нарушениями не рассматривает просьбы об удалении контента из мира [SECOND_LIFE] и не отвечает на них.

(2) Процесс DMCA или удаления контента. Для запроса об удалении контента из [SECOND_LIFE] следует ОБЯЗАТЕЛЬНО представить действительное уведомление о нарушении в соответствии с требованиями нашей [http://secondlife.com/corporate/dmca.php политики DMCA].

Если вы все же хотите продолжить процесс регистрации нарушения, закройте это окно, составьте уведомление и отправьте его.  При необходимости выберите категорию &quot;CopyBot или нарушение разрешений&quot;.

С уважением,

компания Linden Lab
	</notification>
	<notification name="FailedRequirementsCheck">
		[FLOATER] не содержит следующих обязательных компонентов:
[COMPONENTS]
	</notification>
	<notification label="Замена существующего присоединения" name="ReplaceAttachment">
		К этой точке вашего тела уже присоединен другой объект.
Заменить его выбранным объектом?
		<form name="form">
			<ignore name="ignore" text="Замена существующего присоединения выбранным предметом"/>
			<button ignore="Заменять автоматически" name="Yes" text="OK"/>
			<button ignore="Не заменять" name="No" text="Отмена"/>
		</form>
	</notification>
	<notification name="TooManyWearables">
		Нельзя носить папку, содержащую более [AMOUNT] вещей. Это ограничение можно изменить в меню &quot;Расширенное &gt; Показать настройки отладки &gt; WearFolderLimit.
	</notification>
	<notification label="Предупреждение режима &quot;Не беспокоить&quot;" name="DoNotDisturbModePay">
		Включен режим &quot;Не беспокоить&quot;. Вы не будете получать никаких предметов, предлагаемых в обмен за этот платеж.

Отключить режим &quot;Не беспокоить&quot; перед завершением этой операции?
		<form name="form">
			<ignore name="ignore" text="Я собираюсь заплатить за пользователя или объект, когда включен режим &quot;Не беспокоить&quot;"/>
			<button ignore="Всегда выходить из режима &quot;Не беспокоить&quot;" name="Yes" text="OK"/>
			<button ignore="Не выходить из режима &quot;Не беспокоить&quot;" name="No" text="Отмена"/>
		</form>
	</notification>
	<notification name="ConfirmDeleteProtectedCategory">
		Папка &quot;[FOLDERNAME]&quot; является системной. Удаление системных папок может привести к нестабильности.  Действительно удалить эту папку?
		<usetemplate ignoretext="Подтверждать перед удалением системной папки" name="okcancelignore" notext="Отмена" yestext="OK"/>
	</notification>
	<notification name="ConfirmEmptyTrash">
		[COUNT] предметов(а) и папки будут окончательно удалены. Вы действительно хотите удалить содержимое корзины без возможности восстановления?
		<usetemplate ignoretext="Подтверждать перед опорожнением корзины инвентаря" name="okcancelignore" notext="Отмена" yestext="OK"/>
	</notification>
	<notification name="TrashIsFull">
		Ваша корзина переполнена. Это может вызвать проблемы при входе.
		<usetemplate name="okcancelbuttons" notext="Я очищу корзину позже" yestext="Очистить корзину сейчас"/>
	</notification>
	<notification name="ConfirmClearBrowserCache">
		Вы действительно хотите удалить журнал своих перемещений, веб-страниц и поиска?
		<usetemplate name="okcancelbuttons" notext="Отмена" yestext="OK"/>
	</notification>
	<notification name="ConfirmClearCache">
		Вы действительно хотите очистить кэш программы?
		<usetemplate name="okcancelbuttons" notext="Отмена" yestext="OK"/>
	</notification>
	<notification name="ConfirmClearInventoryCache">
		Вы действительно хотите очистить кэш инвентаря?
		<usetemplate name="okcancelbuttons" notext="Отмена" yestext="OK"/>
	</notification>
	<!--
	<notification name="ConfirmClearWebBrowserCache">
		Вы действительно хотите очистить кэш браузера?
		<usetemplate name="okcancelbuttons" notext="Отмена" yestext="OK"/>
	</notification>
	-->
	<notification name="ConfirmClearCookies">
		Вы действительно хотите удалить файлы cookie?
		<usetemplate name="okcancelbuttons" notext="Отмена" yestext="Да"/>
	</notification>
	<notification name="ConfirmClearMediaUrlList">
		Вы действительно хотите очистить список сохраненных URL-адресов?
		<usetemplate name="okcancelbuttons" notext="Отмена" yestext="Да"/>
	</notification>
	<notification name="ConfirmEmptyLostAndFound">
		Вы действительно хотите необратимо удалить содержимое папки Найденные вещи?
		<usetemplate ignoretext="Подтверждать перед опорожнением папки Найденные вещи инвентаря" name="okcancelignore" notext="Нет" yestext="Да"/>
	</notification>
	<notification name="CopySLURL">
		Данный SLurl был скопирован в буфер обмена:
 [SLURL]

Создайте ссылку на него на веб-странице для облегчения доступа к этому месту или самостоятельно вставьте его в адресную строку любого браузера.
		<form name="form">
			<ignore name="ignore" text="SLurl скопирован в буфер обмена"/>
		</form>
	</notification>
	<notification name="WLSavePresetAlert">
		Хотите заменить сохраненные настройки?
		<usetemplate name="okcancelbuttons" notext="Нет" yestext="Да"/>
	</notification>
	<notification name="WLNoEditDefault">
		Вы не можете редактировать или удалять настройку по умолчанию.
	</notification>
	<notification name="WLMissingSky">
		Этот файл суточного цикла ссылается на отсутствующий файл неба: [SKY].
	</notification>
	<notification name="WLRegionApplyFail">
		Не удалось применить настройки к региону.  Попробуйте покинуть регион, а затем вернуться в него.  Причина неполадки: [FAIL_REASON]
	</notification>
	<notification name="EnvCannotDeleteLastDayCycleKey">
		Невозможно удалить последний ключ в этом суточном цикле: пустой суточный цикл не разрешен.  Следует изменить последний оставшийся ключ, а не удалять его и создавать новый.
		<usetemplate name="okbutton" yestext="OK"/>
	</notification>
	<notification name="DayCycleTooManyKeyframes">
		В этот суточный цикл больше нельзя добавлять ключевые кадры.  Суточные циклы области [SCOPE] могут содержать не больше [MAX] ключевых кадров.
		<usetemplate name="okbutton" yestext="OK"/>
	</notification>
	<notification name="EnvUpdateRate">
		Настройки окружающей среды региона можно обновлять не чаще, чем раз в [WAIT] секунд.  Подождите это время или дольше и повторите попытку.
		<usetemplate name="okbutton" yestext="OK"/>
	</notification>
	<notification name="PPSaveEffectAlert">
		Существует эффект пост-процессинга. Заменить его?
		<usetemplate name="okcancelbuttons" notext="Нет" yestext="Да"/>
	</notification>
	<notification name="ChatterBoxSessionStartError">
		Невозможно начать новый сеанс чата с [RECIPIENT].
[REASON]
		<usetemplate name="okbutton" yestext="OK"/>
	</notification>
	<notification name="ChatterBoxSessionEventError">
		[EVENT]
[REASON]
		<usetemplate name="okbutton" yestext="OK"/>
	</notification>
	<notification name="ForceCloseChatterBoxSession">
		Ваш сеанс чата с [NAME] будет закрыт.
[REASON]
		<usetemplate name="okbutton" yestext="OK"/>
	</notification>
	<notification name="Cannot_Purchase_an_Attachment">
		Вы не можете купить объект, пока он присоединен.
	</notification>
	<notification label="О запросах на разрешение дебетования" name="DebitPermissionDetails">
		Принятие этого запроса дает скрипту постоянное разрешение на снятие Linden-долларов (L$) с вашего счета. Для отзыва этого разрешения владелец объекта должен удалить объект или сбросить скрипты в нем.
		<usetemplate name="okbutton" yestext="OK"/>
	</notification>
	<notification name="AutoWearNewClothing">
		Вы хотите автоматически надевать создаваемую вами одежду?
		<usetemplate ignoretext="Надевать одежду, создаваемую при редактировании моей внешности" name="okcancelignore" notext="Нет" yestext="Да"/>
	</notification>
	<notification name="NotAgeVerified">
		Вы пытаетесь посетить место, доступ в которое разрешен только жителям 18 лет и старше.
		<usetemplate ignoretext="Мне еще рано посещать места с ограничениями по возрасту." name="okignore" yestext="OK"/>
	</notification>
	<notification name="NotAgeVerified_Notify">
		Это место разрешено для жителей 18 лет и старше.
	</notification>
	<notification name="Cannot enter parcel: no payment info on file">
		Для посещения этой области необходимо зарегистрировать платеж.  Перейти на веб-сайт [SECOND_LIFE] и ввести эту информацию?

[_URL]
		<url name="url">
			https://secondlife.com/account/
		</url>
		<usetemplate ignoretext="У меня не зарегистрирована информация о платежах" name="okcancelignore" notext="Нет" yestext="Да"/>
	</notification>
	<notification name="MissingString">
		Строка [STRING_NAME] отсутствует в strings.xml
	</notification>
	<notification name="EnableMediaFilter">
		Воспроизведение медиа или музыки может ссылаться на сайты за пределами Second Life. Вы можете включить фильтр, который позволит вам выбрать, какие сайты будут получать медиа запросы, что позволит вам улучшить контроль над вашей личной жизнью.

Включить медиа фильтр?
(Вы можете изменить этот параметр позже в Настройки &gt; Звук и Медиа.)
		<form name="form">
			<button name="Enable" text="Включить"/>
			<button name="Disable" text="Выключить"/>
		</form>
	</notification>
	<notification name="MediaAlert">
		Этот участок предоставляет медиа из:

Домен: [MEDIADOMAIN]
URL: [MEDIAURL]
		<form name="form">
			<button name="Allow" text="Разрешить"/>
			<button name="Deny" text="Запретить"/>
		</form>
	</notification>
	<notification name="MediaAlert2">
		Вы хотите запомнить ваш выбор и [LCONDITION] позволить медиа из этого источника?

Домен: [MEDIADOMAIN]
URL: [MEDIAURL]
		<form name="form">
			<button name="Do Now" text="[ACTION] Сейчас"/>
			<button name="RememberDomain" text="[CONDITION] Разрешить этому домену"/>
			<button name="RememberURL" text="[CONDITION] Разрешить этому URL"/>
		</form>
	</notification>
	<notification name="MediaAlertSingle">
		Этот участок предоставляет медиа из:

Домен: [MEDIADOMAIN]
URL: [MEDIAURL]
		<form name="form">
			<button name="Allow" text="Разрешить"/>
			<button name="Deny" text="Запретить"/>
			<button name="BlacklistDomain" text="Черный список"/>
			<button name="WhitelistDomain" text="Белый список"/>
		</form>
	</notification>
	<notification name="AudioAlert">
		Этот участок предоставляет музыку из:

Домен: [MEDIADOMAIN]
URL: [MEDIAURL]
		<form name="form">
			<button name="Allow" text="Разрешить"/>
			<button name="Deny" text="Запретить"/>
		</form>
	</notification>
	<notification name="AudioAlert2">
		Вы хотите запомнить ваш выбор и [LCONDITION] позволить музыку из этого источника?

Домен: [MEDIADOMAIN]
URL: [MEDIAURL]
		<form name="form">
			<button name="Do Now" text="[ACTION] Сейчас"/>
			<button name="RememberDomain" text="[CONDITION] Разрешить этому домену"/>
			<button name="RememberURL" text="[CONDITION] Разрешить этому URL"/>
		</form>
	</notification>
	<notification name="AudioAlertSingle">
		Вы хотите запомнить ваш выбор и [LCONDITION] позволить музыку из этого источника?

Домен: [MEDIADOMAIN]
URL: [MEDIAURL]
		<form name="form">
			<button name="Allow" text="Разрешить"/>
			<button name="Deny" text="Запретить"/>
			<button name="BlacklistDomain" text="Черный список"/>
			<button name="WhitelistDomain" text="Белый список"/>
		</form>
	</notification>
	<notification name="SystemMessageTip">
		[MESSAGE]
	</notification>
	<notification name="IMSystemMessageTip">
		[MESSAGE]
	</notification>
	<notification name="ChatSystemMessageTip">
		[MESSAGE]
	</notification>
	<notification name="Cancelled">
		Отменено
	</notification>
	<notification name="CancelledSit">
		Отмененная посадка
	</notification>
	<notification name="CancelledAttach">
		Отмененное присоединение
	</notification>
	<notification name="ReplacedMissingWearable">
		Отсутствующая одежда/часть тела заменена вещью по умолчанию.
	</notification>
	<notification name="GroupNotice">
		[SENDER], [GROUP]
Тема: [SUBJECT], Сообщение: [MESSAGE]
	</notification>
	<notification name="FriendOnlineOffline">
		[NAME] [STATUS]
	</notification>
	<notification name="AddSelfFriend">
		Вы лучше всех, но нельзя добавить в друзья себя самого.
	</notification>
	<notification name="UploadingAuctionSnapshot">
		Передача снимков мира и веб-сайта...
(Занимает около 5 мин.)
	</notification>
	<notification name="UploadPayment">
		Вы заплатили L$[AMOUNT] за передачу.
	</notification>
	<notification name="UploadWebSnapshotDone">
		Передача снимка веб-сайта завершена.
	</notification>
	<notification name="UploadSnapshotDone">
		Передача снимка мира завершена.
	</notification>
	<notification name="TerrainDownloaded">
		Загрузка Terrain.raw завершена
	</notification>
	<notification name="GestureMissing">
		Жеста [NAME] нет в базе данных.
	</notification>
	<notification name="UnableToLoadGesture">
		Невозможно загрузить жест [NAME].
	</notification>
	<notification name="LandmarkMissing">
		Закладки нет в базе данных.
	</notification>
	<notification name="UnableToLoadLandmark">
		Невозможно загрузить закладку.  Повторите попытку.
	</notification>
	<notification name="CapsKeyOn">
		Включен режим CAPS LOCK.
Пароль может быть введен неправильно.
	</notification>
	<notification name="NotecardMissing">
		Заметки нет в базе данных.
	</notification>
	<notification name="NotecardNoPermissions">
		У вас нет прав для просмотра этой заметки.
	</notification>
	<notification name="RezItemNoPermissions">
		Недостаточно разрешений для выкладывания объекта(ов).
	</notification>
	<notification name="IMAcrossParentEstates">
		Невозможно отправить сообщение из одного родительского землевладения в другое.
	</notification>
	<notification name="TransferInventoryAcrossParentEstates">
		Невозможно перенести инвентарь из одного родительского землевладения в другое.
	</notification>
	<notification name="UnableToLoadNotecard">
		Невозможно загрузить заметку.
Повторите попытку.
	</notification>
	<notification name="ScriptMissing">
		Скрипта нет в базе данных.
	</notification>
	<notification name="ScriptNoPermissions">
		Недостаточно прав для просмотра скрипта.
	</notification>
	<notification name="UnableToLoadScript">
		Невозможно загрузить скрипт.  Повторите попытку.
	</notification>
	<notification name="IncompleteInventory">
		Все предлагаемое вами содержимое еще не доступно в данном месте. Попробуйте вновь предложить эти вещи через минуту.
	</notification>
	<notification name="IncompleteInventoryItem">
		Предлагаемое вами содержимое еще не доступно в данном месте. Попробуйте вновь предложить эти вещи через минуту.
	</notification>
	<notification name="CannotModifyProtectedCategories">
		Защищенные категории нельзя изменять.
	</notification>
	<notification name="CannotRemoveProtectedCategories">
		Защищенные категории нельзя удалять.
	</notification>
	<notification name="OfferedCard">
		Вы предложили визитную карточку для [NAME].
	</notification>
	<notification name="UnableToBuyWhileDownloading">
		Покупка во время загрузки данных объекта невозможна.
Повторите попытку.
	</notification>
	<notification name="UnableToLinkWhileDownloading">
		Создание связи во время загрузки данных объекта невозможно.
Повторите попытку.
	</notification>
	<notification name="CannotBuyObjectsFromDifferentOwners">
		Можно купить объекты за один раз только у одного владельца.
Выберите один объект.
	</notification>
	<notification name="ObjectNotForSale">
		Этот объект не для продажи.
	</notification>
	<notification name="EnteringGodMode">
		Переход в режим творца, уровень [LEVEL]
	</notification>
	<notification name="LeavingGodMode">
		Переход из режима творца, уровень [LEVEL]
	</notification>
	<notification name="CopyFailed">
		У вас нет прав на копирование этого предмета.
	</notification>
	<notification name="InventoryAccepted">
		[NAME] получил(а) ваше предложение инвентаря.
	</notification>
	<notification name="InventoryDeclined">
		[NAME] отклонил(а) ваше предложение инвентаря.
	</notification>
	<notification name="ObjectMessage">
		[NAME]: [MESSAGE]
	</notification>
	<notification name="CallingCardAccepted">
		Ваша визитка принята.
	</notification>
	<notification name="CallingCardDeclined">
		Ваша визитка отклонена.
	</notification>
	<notification name="TeleportToLandmark">
		Для телепортации в другое место, например &quot;[NAME]&quot;, нажмите кнопку &quot;Места&quot;,
    затем в открывшемся окне выберите вкладку &quot;Закладки&quot;. Щелкните любую
    закладку, чтобы выбрать ее, а затем нажмите кнопку &quot;Телепортация&quot; внизу окна.
    (Также можно дважды щелкнуть закладку или щелкнуть ее правой кнопкой мыши и
    выбрать команду &quot;Телепортация&quot;.)
	</notification>
	<notification name="TeleportToPerson">
		Чтобы начать личный разговор, нажмите на аватар собеседника правой кнопкой мыши и выберите в меню &quot;ЛС&quot;.
	</notification>
	<notification name="CantSelectLandFromMultipleRegions">
		Нельзя выбрать землю с обеих сторон границы между серверами.
Попробуйте выбрать участок поменьше.
	</notification>
	<notification name="SearchWordBanned">
		Некоторые слова исключены из вашего поискового запроса из-за ограничений контента, установленных в стандартах сообщества.
	</notification>
	<notification name="NoContentToSearch">
		Выберите хотя бы один тип контента для поиска (&quot;Общий&quot;, &quot;Умеренный&quot; или &quot;Для взрослых&quot;).
	</notification>
	<notification name="SystemMessage">
		[MESSAGE]
	</notification>
	<notification name="FacebookConnect">
		[MESSAGE]
	</notification>
	<notification name="FlickrConnect">
		[MESSAGE]
	</notification>
	<notification name="TwitterConnect">
		[MESSAGE]
	</notification>
	<notification name="PaymentReceived">
		[MESSAGE]
	</notification>
	<notification name="PaymentSent">
		[MESSAGE]
	</notification>
	<notification name="PaymentFailure">
		[MESSAGE]
	</notification>
	<notification name="EventNotification">
		Уведомление о событии:

[NAME]
[DATE]
		<form name="form">
			<button name="Details" text="Подробности"/>
			<button name="Cancel" text="Отмена"/>
		</form>
	</notification>
	<notification name="TransferObjectsHighlighted">
		Все объекты на этом участке, которые будут переданы его покупателю, выделены цветом.

* Передаваемые деревья и трава не выделяются.
		<form name="form">
			<button name="Done" text="Готово"/>
		</form>
	</notification>
	<notification name="DeactivatedGesturesTrigger">
		Деактивированные жесты с тем же триггером:
[NAMES]
	</notification>
	<notification name="NoQuickTime">
		В вашей системе не установлено программное обеспечение Apple QuickTime.
Для просмотра потокового медиа на участках, которые поддерживают его, перейдите на сайт [http://www.apple.com/quicktime QuickTime] и установите QuickTime Player.
	</notification>
	<notification name="NoPlugin">
		Не найден медиа-плагин для обработки данных типа MIME &quot;[MIME_TYPE]&quot;.  Медиа этого типа будет недоступно.
	</notification>
	<notification name="MediaPluginFailed">
		Ошибка следующего медиа-плагина:
    [PLUGIN]

Переустановите плагин или обратитесь к его разработчику, если ошибки возникают снова.
		<form name="form">
			<ignore name="ignore" text="Не удалось запустить медиа-плагин"/>
		</form>
	</notification>
	<notification name="OwnedObjectsReturned">
		Принадлежащие вам объекты на выбранном земельном участке возвращены в ваш инвентарь.
	</notification>
	<notification name="OtherObjectsReturned">
		Принадлежащие [NAME] объекты на выбранном земельном участке возвращены в его инвентарь.
	</notification>
	<notification name="OtherObjectsReturned2">
		Принадлежащие жителю &quot;[NAME]&quot; объекты на выбранном земельном участке возвращены владельцу.
	</notification>
	<notification name="GroupObjectsReturned">
		Переданные группе [GROUPNAME] объекты на выбранном земельном участке возвращены в инвентарь владельцев.
Переносимые переданные объекты возвращены прежним владельцам.
Непереносимые объекты, переданные группе, удалены.
	</notification>
	<notification name="UnOwnedObjectsReturned">
		Объекты на выбранном земельном участке, НЕ принадлежащие вам, возвращены владельцам.
	</notification>
	<notification name="ServerObjectMessage">
		Сообщение от [NAME]:
&lt;nolink&gt;[MSG]&lt;/nolink&gt;
	</notification>
	<notification name="NotSafe">
		На этой земле разрешены повреждения.
Здесь вы можете пострадать. Если вы умрете, вы будете телепортированы в ваше домашнее местоположение.
	</notification>
	<notification name="NoFly">
		В этой области запрещены полеты.
Вы не сможете здесь летать.
	</notification>
	<notification name="PushRestricted">
		В этой области запрещено толкаться. Здесь вы не можете никого толкать, только если не являетесь владельцем земли.
	</notification>
	<notification name="NoVoice">
		В этой области запрещен голосовой чат. Здесь вы не услышите голос.
	</notification>
	<notification name="NoBuild">
		В этой области запрещено строительство. Здесь вы не сможете строить или выкладывать объекты.
	</notification>
	<notification name="PathfindingDirty">
		В регионе есть незавершенные изменения поиска пути.  Если у вас есть права на строительство, восстановите регион, нажав кнопку &quot;Восстановить регион&quot;.
		<usetemplate name="okcancelbuttons" yestext="Восстановить" notext="Закрыть"/>
	</notification>
	<notification name="PathfindingDirtyRebake">
		В регионе есть незавершенные изменения поиска пути.  Если у вас есть права на строительство, восстановите регион, нажав кнопку «Восстановить регион».
		<usetemplate name="okbutton" yestext="Восстановить регион"/>
	</notification>
	<notification name="DynamicPathfindingDisabled">
		В этом регионе не разрешен динамический поиск пути.  Возможны нарушения работы скриптовых объектов с использованием вызовов LSL поиска пути.
	</notification>
	<notification name="PathfindingCannotRebakeNavmesh">
		Произошла ошибка.  Возможно, неполадка в сети или на сервере, или у вас нет прав на строительство.  Иногда для устранения этой проблемы достаточно выйти и снова войти.
		<usetemplate name="okbutton" yestext="OK"/>
	</notification>
	<notification name="SeeAvatars">
		На этом участке аватары и текстовый чат скрыты от другого участка.   Жителей за пределами этого участка не будет видно, а они не будут видеть вас.  Обычный текстовый чат на канале 0 также блокируется.
	</notification>
	<notification name="ScriptsStopped">
		Администратор временно остановил все скрипты в этом регионе.
	</notification>
	<notification name="ScriptsNotRunning">
		В этом регионе не работают любые скрипты.
	</notification>
	<notification name="NoOutsideScripts">
		На этой земле запрещены внешние скрипты.

Здесь будут работать только скрипты, принадлежащие владельцу земли.
	</notification>
	<notification name="ClaimPublicLand">
		Вы можете претендовать на публичную землю только в регионе, в котором вы находитесь.
	</notification>
	<notification name="RegionTPAccessBlocked">
		Вы пытаетесь посетить регион, контент в котором не соответствует вашим настройкам.  Попробуйте изменить настройки в меню &quot;Я &gt; Настройки &gt; Общие&quot;.
	</notification>
	<notification name="RegionAboutToShutdown">
		Регион, в который вы пытаетесь попасть, сейчас недоступен
	</notification>
	<notification name="URBannedFromRegion">
		Вы заблокированны в регионе.
	</notification>
	<notification name="NoTeenGridAccess">
		Ваш аккаунт не может подключиться к этому региону сетки для подростков.
	</notification>
	<notification name="ImproperPaymentStatus">
		У вас нет необходимого статуса оплаты для входа в этот регион.
	</notification>
	<notification name="MustGetAgeRegion">
		Входить в этот регион могут только жители 18 лет и старше.
	</notification>
	<notification name="MustGetAgeParcel">
		Входить на этот участок могут только жители 18 лет и старше.
	</notification>
	<notification name="NoDestRegion">
		Не найден регион назначения.
	</notification>
	<notification name="NotAllowedInDest">
		Вам не разрешен доступ в пункт назначения.
	</notification>
	<notification name="RegionParcelBan">
		Нельзя пересечь границу региона на заблокированный участок. Выберите другой путь.
	</notification>
	<notification name="TelehubRedirect">
		Вы перенаправлены на телехаб.
	</notification>
	<notification name="CouldntTPCloser">
		Не удалось телепортировать ближе к месту назначения.
	</notification>
	<notification name="TPCancelled">
		Телепортация отменена.
	</notification>
	<notification name="FullRegionTryAgain">
		Попытка входа в регион, который сейчас заполнен.
Повторите попытку через несколько минут.
	</notification>
	<notification name="GeneralFailure">
		Общий сбой.
	</notification>
	<notification name="RoutedWrongRegion">
		Направление в неверный регион. Повторите попытку.
	</notification>
	<notification name="NoValidAgentID">
		Нет подходящего идентификатора агента.
	</notification>
	<notification name="NoValidSession">
		Нет подходящего идентификатора сеанса.
	</notification>
	<notification name="NoValidCircuit">
		Нет подходящего кода канала.
	</notification>
	<notification name="NoPendingConnection">
		Невозможно создать отложенное соединение.
	</notification>
	<notification name="InternalUsherError">
		Внутренняя ошибка при попытке подключить агента-провожатого.
	</notification>
	<notification name="NoGoodTPDestination">
		Не удалось найти подходящую точку назначения телепорта в этом регионе.
	</notification>
	<notification name="InternalErrorRegionResolver">
		Внутренняя ошибка при попытке активировать распознавателя региона.
	</notification>
	<notification name="NoValidLanding">
		Не удалось найти подходящую точку приземления.
	</notification>
	<notification name="NoValidParcel">
		Не удалось найти подходящий участок.
	</notification>
	<notification name="ObjectGiveItem">
		Объект &lt;nolink&gt;[OBJECTFROMNAME]&lt;/nolink&gt;, которым владеет [NAME_SLURL], дал вам этот [OBJECTTYPE]:
&lt;nolink&gt;[ITEM_SLURL]&lt;/nolink&gt;
		<form name="form">
			<button name="Keep" text="Принять"/>
			<button name="Discard" text="Отклонить"/>
			<button name="Mute" text="Блок владельца"/>
		</form>
	</notification>
	<notification name="OwnObjectGiveItem">
		Ваш объект &lt;nolink&gt;[OBJECTFROMNAME]&lt;/nolink&gt; дал вам этот [OBJECTTYPE]:
&lt;nolink&gt;[ITEM_SLURL]&lt;/nolink&gt;
		<form name="form">
			<button name="Keep" text="Принять"/>
			<button name="Discard" text="Отклонить"/>
		</form>
	</notification>
	<notification name="UserGiveItem" label="Предложение инвентаря от [NAME_LABEL]">
		[NAME_SLURL] дал(а) вам этот [OBJECTTYPE]:
[ITEM_SLURL]
Вы хотите сохранить его? "Заблокировать" будет блокировать все будущие предложения или сообщения от [NAME_SLURL].
		<form name="form">
			<button name="Show" text="Показать"/>
			<button name="Keep" text="Принять"/>
			<button name="Discard" text="Отклонить"/>
			<button name="Mute" text="Заблокировать"/>
		</form>
	</notification>
	<notification name="UserGiveItemLegacy" label="Предложение инвентаря от [NAME_LABEL]">
		[NAME_SLURL] дал(а) вам этот [OBJECTTYPE]:
[ITEM_SLURL]
Вы хотите сохранить его? "Заблокировать" будет блокировать все будущие предложения или сообщения от [NAME_SLURL].
		<form name="form">
			<button name="Show" text="Показать"/>
			<button name="Accept" text="Принять"/>
			<button name="Discard" text="Отклонить"/>
			<button name="ShowSilent" text="(Показать)"/>
			<button name="AcceptSilent" text="(Принять)"/>
			<button name="DiscardSilent" text="(Отклонить)"/>
			<button name="Mute" text="Заблокировать"/>
		</form>
	</notification>
	<notification name="GodMessage">
		[NAME]

[MESSAGE]
	</notification>
	<notification name="JoinGroup">
		[MESSAGE]
		<form name="form">
			<button name="Join" text="Вступить"/>
			<button name="Decline" text="Отклонить"/>
			<button name="Info" text="Информация"/>
		</form>
	</notification>
	<notification name="TeleportOffered">
		[NAME_SLURL] предложил(а) телепортировать вас к себе:

&quot;[MESSAGE]&quot;
&lt;icon&gt;[MATURITY_ICON]&lt;/icon&gt; - [MATURITY_STR]
		<form name="form">
			<button name="Teleport" text="Телепортация"/>
			<button name="Cancel" text="Отмена"/>
		</form>
	</notification>
	<notification name="TeleportOffered_MaturityExceeded">
		[NAME_SLURL] предложил(а) телепортировать вас к себе:

&quot;[MESSAGE]&quot;
&lt;icon&gt;[MATURITY_ICON]&lt;/icon&gt; - [MATURITY_STR]

Этот регион содержит контент с рейтингом [REGION_CONTENT_MATURITY], но ваши настройки не допускают контента [REGION_CONTENT_MATURITY].  Вы можете отказаться от телепортации, или ваши настройки будут изменены.
		<form name="form">
			<button name="Teleport" text="Изменить и продолжить"/>
			<button name="Cancel" text="Отмена"/>
		</form>
	</notification>
	<notification name="TeleportOffered_MaturityBlocked">
		[NAME_SLURL] предложил(а) телепортировать вас к себе:

&quot;[MESSAGE]&quot;
&lt;icon&gt;[MATURITY_ICON]&lt;/icon&gt; - [MATURITY_STR]

Однако этот регион содержит контент, доступный только для взрослых.
	</notification>
	<notification name="TeleportOffered_SLUrl">
		[NAME_SLURL] предложил(а) телепортировать вас к себе ([POS_SLURL]):

&quot;[MESSAGE]&quot;
&lt;icon&gt;[MATURITY_ICON]&lt;/icon&gt; - [MATURITY_STR]
		<form name="form">
			<button name="Teleport" text="Телепортация"/>
			<button name="Cancel" text="Отмена"/>
		</form>
	</notification>
	<notification name="TeleportOffered_MaturityExceeded_SLUrl">
		[NAME_SLURL] предложил(а) телепортировать вас к себе ([POS_SLURL]):

&quot;[MESSAGE]&quot;
&lt;icon&gt;[MATURITY_ICON]&lt;/icon&gt; - [MATURITY_STR]

Этот регион содержит контент с рейтингом [REGION_CONTENT_MATURITY], но ваши настройки не допускают контента [REGION_CONTENT_MATURITY].  Вы можете отказаться от телепортации, или ваши настройки будут изменены.
		<form name="form">
			<button name="Teleport" text="Изменить и продолжить"/>
			<button name="Cancel" text="Отмена"/>
		</form>
	</notification>
	<notification name="TeleportOffered_MaturityBlocked_SLUrl">
		[NAME_SLURL] предложил(а) телепортировать вас к себе ([POS_SLURL]):

&quot;[MESSAGE]&quot;
&lt;icon&gt;[MATURITY_ICON]&lt;/icon&gt; - [MATURITY_STR]

Однако этот регион содержит контент, доступный только для взрослых.
	</notification>
	<notification name="TeleportOfferSent">
		Предложение телепортации отправлено [TO_NAME]
	</notification>
	<notification name="TeleportRequest">
		[NAME_SLURL] просит, чтобы телепортироваться к вам.
[MESSAGE]

Предложить телепорт?
		<form name="form">
			<button name="Yes" text="Да"/>
			<button name="No" text="Нет"/>
		</form>
	</notification>
	<notification name="GotoURL">
		[MESSAGE]
[URL]
		<form name="form">
			<button name="Later" text="Позже"/>
			<button name="GoNow..." text="Перейти сейчас..."/>
		</form>
	</notification>
	<notification name="OfferFriendship" label="Предложение дружбы от [NAME_LABEL]">
		[NAME_SLURL] предлагает дружбу.

[MESSAGE]

(По умолчанию, вы сможете увидеть статус в сети)
		<form name="form">
			<button name="Accept" text="Принять"/>
			<button name="Decline" text="Отклонить"/>
		</form>
	</notification>
	<notification name="FriendshipOffered">
		Вы предложили дружбу [TO_NAME]
	</notification>
	<notification name="OfferFriendshipNoMessage" label="Запрос дружбы от [NAME_LABEL]">
		[NAME_SLURL] предлагает дружбу.

(По умолчанию, вы сможете увидеть статус в сети)
		<form name="form">
			<button name="Accept" text="Принять"/>
			<button name="Decline" text="Отклонить"/>
		</form>
	</notification>
	<notification name="FriendshipAccepted">
		&lt;nolink&gt;[NAME]&lt;/nolink&gt; принял ваше предложение дружбы.
	</notification>
	<notification name="FriendshipDeclined">
		&lt;nolink&gt;[NAME]&lt;/nolink&gt; отклонил ваше предложение дружбы.
	</notification>
	<notification name="FriendshipAcceptedByMe">
		Предложение дружбы принято.
	</notification>
	<notification name="FriendshipDeclinedByMe">
		Предложение дружбы отклонено.
	</notification>
	<notification name="OfferCallingCard">
		[NAME] предлагает свою визитку.
При этом в вашем инвентаре появится закладка для быстрой связи с этим жителем.
		<form name="form">
			<button name="Accept" text="Принять"/>
			<button name="Decline" text="Отклонить"/>
		</form>
	</notification>
	<notification name="RegionRestartMinutes">
		Регион "[NAME]" будет перезагружен через [MINUTES] минут.
Если вы останетесь в этом регионе, когда он выключится, вы автоматически выйдите.
	</notification>
	<notification name="RegionRestartSeconds">
		Регион "[NAME]" будет перезагружен через [SECONDS] секунд.
Если вы останетесь в этом регионе, когда он выключится, вы автоматически выйдите.
	</notification>
	<notification name="RegionRestartMinutesToast">
		Регион "[NAME]" будет перезагружен через [MINUTES] минут.
Если вы останетесь в этом регионе, когда он выключится, вы автоматически выйдите.
	</notification>
	<notification name="RegionRestartSecondsToast">
		Регион "[NAME]" будет перезагружен через [SECONDS] секунд.
Если вы останетесь в этом регионе, когда он выключится, вы автоматически выйдите.
	</notification>
	<notification name="LoadWebPage">
		Загрузить веб-страницу [URL] ?

[MESSAGE]

Из объекта: &lt;nolink&gt;[OBJECTNAME]&lt;/nolink&gt;, владелец: [NAME_SLURL]
		<form name="form">
			<button name="Gotopage" text="Перейти на страницу"/>
			<button name="Cancel" text="Отмена"/>
		</form>
	</notification>
	<notification name="FailedToFindWearableUnnamed">
		Не удалось найти [TYPE] в базе данных.
	</notification>
	<notification name="FailedToFindWearable">
		Не удалось найти [TYPE] с именем [DESC] в базе данных.
	</notification>
	<notification name="InvalidWearable">
		Попытка надеть предмет, функцию которого программа не может распознать. Обновите свою версию [APP_NAME] для пользования этим предметом.
	</notification>
	<notification name="ScriptQuestion">
		Объект &quot;&lt;nolink&gt;[OBJECTNAME]&lt;/nolink&gt;&quot;, владелец которого – &quot;[NAME]&quot;, желает:

[QUESTIONS]
Это правильно?
		<form name="form">
			<button name="Yes" text="Да"/>
			<button name="No" text="Нет"/>
			<button name="Mute" text="Блокировать"/>
		</form>
	</notification>
	<notification name="ExperienceAcquireFailed">
		Невозможно приобрести новое приключение:
    [ERROR_MESSAGE]
		<usetemplate name="okbutton" yestext="OK"/>
	</notification>
	<notification name="NotInGroupExperienceProfileMessage">
		Изменение в группе приключения игнорируется, так как владелец не принадлежит к выбранной группе.
	</notification>
	<notification name="UneditableExperienceProfileMessage">
		Нередактируемое поле &quot;[field]&quot; игнорируется при обновлении профиля приключения.
	</notification>
	<notification name="RestrictedToOwnerExperienceProfileMessage">
		Игнорируются изменения в поле &quot;[field]&quot;, которые может вносить только владелец приключения.
	</notification>
	<notification name="MaturityRatingExceedsOwnerExperienceProfileMessage">
		Вы не можете устанавливать для приключения рейтинг зрелости выше, чем у владельца.
	</notification>
	<notification name="RestrictedTermExperienceProfileMessage">
		Следующие условия не допускают обновление названия и (или) описания профиля приключения: [extra_info]
	</notification>
	<notification name="TeleportedHomeExperienceRemoved">
		Вы были телепортированы из региона [region_name] за удаление приключения secondlife:///app/experience/[public_id]/profile. Вам больше не разрешено пребывание в этом регионе.
		<form name="form">
			<ignore name="ignore" text="Выброшен из региона за удаление приключения"/>
		</form>
	</notification>
	<notification name="TrustedExperienceEntry">
		Вам был разрешен вход в регион [region_name] путем участия в ключевом приключении secondlife:///app/experience/[public_id]/profile. При удалении этого приключения вы можете быть выброшены из региона.
		<form name="form">
			<ignore name="ignore" text="Приключение разрешило вход в регион"/>
		</form>
	</notification>
	<notification name="TrustedExperiencesAvailable">
		У вас нет доступа к этому месту назначения. Вам может быть разрешен вход в этот регион при принятии следующего приключения:

[EXPERIENCE_LIST]

Могут быть доступны следующие ключевые приключения.
	</notification>
	<notification name="ExperienceEvent">
		Разрешен объект для события [EventType] приключением secondlife:///app/experience/[public_id]/profile.
    Владелец: secondlife:///app/agent/[OwnerID]/inspect
    Название объекта: [ObjectName]
    Название участка: [ParcelName]
	</notification>
	<notification name="ExperienceEventAttachment">
		Разрешено присоединение для события [EventType] приключением secondlife:///app/experience/[public_id]/profile.
    Владелец: secondlife:///app/agent/[OwnerID]/inspect
	</notification>
	<notification name="ScriptQuestionExperience">
		Объект &quot;&lt;nolink&gt;[OBJECTNAME]&lt;/nolink&gt;&quot;, владелец которого – &quot;[NAME]&quot;, требует вашего участия в приключении [GRID_WIDE]:

[EXPERIENCE]

После получения разрешения это сообщение больше не будет отображаться для данного приключения, пока оно не будет отозвано из профиля приключения.

Скрипты, связанные с данным приключением, смогут выполнять следующие действия в регионах, где активно приключение: 

[QUESTIONS]Это правильно?
		<form name="form">
			<button name="BlockExperience" text="Заблокировать приключение"/>
			<button name="Mute" text="Заблокировать объект"/>
			<button name="Yes" text="Да"/>
			<button name="No" text="Нет"/>
		</form>
	</notification>
	<notification name="ScriptQuestionCaution">
		Предупреждение. Объект &quot;&lt;nolink&gt;[OBJECTNAME]&lt;/nolink&gt;&quot; требует полного доступа к вашему аккаунту для Linden-долларов. Если разрешить такой доступ, объект сможет в любое время снимать средства с вашего аккаунта или полностью опустошать его неоднократно и без предупреждения.
  
Не разрешайте доступ к своему аккаунту, если только не полностью осознаете, зачем он нужен этому объекту.
		<form name="form">
			<button name="Grant" text="Разрешить доступ"/>
			<button name="Deny" text="Запретить"/>
		</form>
	</notification>
	<notification name="ScriptDialog">
		[NAME] – &quot;&lt;nolink&gt;[TITLE]&lt;/nolink&gt;&quot;
[MESSAGE]
		<form name="form">
			<button name="Client_Side_Mute" text="Блокировать"/>
			<button name="Client_Side_Ignore" text="Игнор"/>
		</form>
	</notification>
	<notification name="ScriptDialogGroup">
		[GROUPNAME] – &quot;&lt;nolink&gt;[TITLE]&lt;/nolink&gt;&quot;
[MESSAGE]
		<form name="form">
			<button name="Client_Side_Mute" text="Блокировать"/>
			<button name="Client_Side_Ignore" text="Игнор"/>
		</form>
	</notification>
	<notification name="BuyLindenDollarSuccess">
		Благодарим за оплату!

По окончании обработки баланс вашего счета в L$ будет обновлен. Если обработка займет более 20 мин, ваша транзакция может быть отменена. В этом случае сумма платежа будет записана на ваш баланс в долларах США.

Состояние ваших платежей можно проверить на странице &quot;Журнал транзакций&quot; в вашем [http://secondlife.com/account/ личном кабинете].
	</notification>
	<notification name="FirstOverrideKeys">
		Ваши клавиши перемещения теперь обрабатываются объектом.
Попробуйте использовать клавиши со стрелками или AWSD.
Для использования некоторых объектов (например, оружия) необходимо перейти в режим обзора мышью.
Для этого нажмите клавишу &quot;M&quot;.
	</notification>
	<notification name="FirstSandbox">
		Это область-песочница, в которой жители учатся строительству.

Построенные вами предметы удаляются при вашем выходе из песочницы, поэтому не забывайте щелкать их правой кнопкой мыши и выбирать команду &quot;Взять&quot; для переноса ваших творений в инвентарь.
	</notification>
	<notification name="MaxListSelectMessage">
		В этом списке можно выбрать не более [MAX_SELECT] пунктов.
	</notification>
	<notification name="VoiceInviteP2P">
		[NAME] приглашает вас в голосовой чат.
Нажмите кнопку &quot;Принять&quot; для присоединения к чату или &quot;Отклонить&quot; для отказа от приглашения. Нажмите &quot;Блок&quot; для блокировки этого абонента.
		<form name="form">
			<button name="Accept" text="Принять"/>
			<button name="Decline" text="Отклонить"/>
			<button name="Mute" text="Блок"/>
		</form>
	</notification>
	<notification name="AutoUnmuteByIM">
		[NAME] отправил(а) вам мгновенное сообщение и был(а) автоматически разблокирован(а).
	</notification>
	<notification name="AutoUnmuteByMoney">
		[NAME] получил(а) деньги и был(а) автоматически разблокирован(а).
	</notification>
	<notification name="AutoUnmuteByInventory">
		[NAME] предложил(а) инвентарь и был(а) автоматически разблокирован(а).
	</notification>
	<notification name="VoiceInviteGroup">
		[NAME] вступил(а) в голосовой чат с группой [GROUP].
Нажмите кнопку &quot;Принять&quot; для присоединения к чату или &quot;Отклонить&quot; для отказа от приглашения. Нажмите &quot;Блок&quot; для блокировки этого абонента.
		<form name="form">
			<button name="Accept" text="Принять"/>
			<button name="Decline" text="Отклонить"/>
			<button name="Mute" text="Блок"/>
		</form>
	</notification>
	<notification name="VoiceInviteAdHoc">
		[NAME] вступил(а) в голосовой чат с конференцией.
Нажмите кнопку &quot;Принять&quot; для присоединения к чату или &quot;Отклонить&quot; для отказа от приглашения. Нажмите &quot;Блок&quot; для блокировки этого абонента.
		<form name="form">
			<button name="Accept" text="Принять"/>
			<button name="Decline" text="Отклонить"/>
			<button name="Mute" text="Блок"/>
		</form>
	</notification>
	<notification name="InviteAdHoc">
		[NAME] приглашает вас в чат с конференцией.
Нажмите кнопку &quot;Принять&quot; для присоединения к чату или &quot;Отклонить&quot; для отказа от приглашения. Нажмите &quot;Блок&quot; для блокировки этого абонента.
		<form name="form">
			<button name="Accept" text="Принять"/>
			<button name="Decline" text="Отклонить"/>
			<button name="Mute" text="Блок"/>
		</form>
	</notification>
	<notification name="VoiceChannelFull">
		Вы пытаетесь подключиться к голосовому чату [VOICE_CHANNEL_NAME], в котором уже достигнута максимальная емкость. Повторите попытку позже.
	</notification>
	<notification name="ProximalVoiceChannelFull">
		Приносим извинения.  В этой области уже достигнута максимальная емкость голосовых чатов.  Попробуйте использовать голос в другой области.
	</notification>
	<notification name="VoiceChannelDisconnected">
		Вы были отключены от [VOICE_CHANNEL_NAME]. Будет установлено подключение к общему голосовому чату.
	</notification>
	<notification name="VoiceChannelDisconnectedP2P">
		[VOICE_CHANNEL_NAME] завершил вызов. Будет установлено подключение к общему голосовому чату.
	</notification>
	<notification name="P2PCallDeclined">
		[VOICE_CHANNEL_NAME] отклонил ваш вызов. Будет установлено подключение к общему голосовому чату.
	</notification>
	<notification name="P2PCallNoAnswer">
		[VOICE_CHANNEL_NAME] не может принять ваш вызов. Будет установлено подключение к общему голосовому чату.
	</notification>
	<notification name="VoiceChannelJoinFailed">
		Не удалось подключиться к [VOICE_CHANNEL_NAME], повторите попытку позже. Будет установлено подключение к общему голосовому чату.
	</notification>
	<notification name="VoiceEffectsExpired">
		Истек срок действия подписки на один или несколько типов анимационного изменения голоса. 
[[URL] Щелкните здесь], чтобы обновить подписку. 

Если вы - владелец премиум-аккаунта, [[PREMIUM_URL] щелкните здесь], чтобы получить право на анимационное изменение голоса.
	</notification>
	<notification name="VoiceEffectsExpiredInUse">
		Истек срок действия анимационного изменения голоса, действуют настройки вашего обычного голоса. 
[[URL] Щелкните здесь], чтобы обновить подписку. 

Если вы - владелец премиум-аккаунта, [[PREMIUM_URL] щелкните здесь], чтобы получить право на анимационное изменение голоса.
	</notification>
	<notification name="VoiceEffectsWillExpire">
		Срок действия одного или нескольких ваших типов анимационного изменения голоса истекает через [INTERVAL] дней или раньше. 
[[URL] Щелкните здесь], чтобы обновить подписку. 

Если вы - владелец премиум-аккаунта, [[PREMIUM_URL] щелкните здесь], чтобы получить право на анимационное изменение голоса.
	</notification>
	<notification name="VoiceEffectsNew">
		Появились новые типы изменения голоса!
	</notification>
	<notification name="Cannot enter parcel: not a group member">
		Эту область могут посещать только участники определенной группы.
	</notification>
	<notification name="Cannot enter parcel: banned">
		Нельзя войти на участок, вы заблокированны.
	</notification>
	<notification name="Cannot enter parcel: not on access list">
		Нельзя войти на участок, вас нет в списке доступа.
	</notification>
	<notification name="VoiceNotAllowed">
		У вас нет разрешения на подключение к голосовому чату для [VOICE_CHANNEL_NAME].
	</notification>
	<notification name="VoiceCallGenericError">
		Ошибка при попытке подключения к голосовому чату для [VOICE_CHANNEL_NAME].  Повторите попытку позже.
	</notification>
	<notification name="UnsupportedCommandSLURL">
		Нажатие на неподдерживаемом SLurl.
	</notification>
	<notification name="BlockedSLURL">
		SLurl получен от ненадежного браузера и заблокирован по соображениям безопасности.
	</notification>
	<notification name="ThrottledSLURL">
		Несколько SLurl получены от ненадежного браузера за короткое время.
Для безопасности они будут заблокированы на несколько секунд.
	</notification>
	<notification name="IMToast">
		[MESSAGE]
		<form name="form">
			<button name="respondbutton" text="Ответить"/>
		</form>
	</notification>
	<notification name="ConfirmCloseAll">
		Вы действительно хотите закрыть все окна ЛС?
		<usetemplate name="okcancelignore" notext="Отмена" yestext="OK" ignoretext="Подтверждать перед закрытием всех окон ЛС"/>
	</notification>
	<notification name="AttachmentSaved">
		Присоединение сохранено.
	</notification>
	<notification name="AppearanceToXMLSaved">
		Внешность сохранена в формате XML в [PATH]
	</notification>
	<notification name="AppearanceToXMLFailed">
		Не удалось сохранить внешность в XML.
	</notification>
	<notification name="SnapshotToLocalDirNotExist">
		Не удалось сохранить моментальный снимок на [PATH]: Каталог не существует.
	</notification>
	<notification name="PresetNotSaved">
		Ошибка при сохранении пресета [NAME].
	</notification>
	<notification name="DefaultPresetNotSaved">
		Невозможно изменить настройку по умолчанию.
	</notification>
	<notification name="PresetNotDeleted">
		Ошибка при удалении пресета [NAME].
	</notification>
	<notification name="UnableToFindHelpTopic">
		Невозможно найти раздел справки для этого элемента.
	</notification>
	<notification name="ObjectMediaFailure">
		Ошибка сервера: обновление или ошибка медиа.
&quot;[ERROR]&quot;
		<usetemplate name="okbutton" yestext="OK"/>
	</notification>
	<notification name="TextChatIsMutedByModerator">
		Ваш текстовый чат заблокирован модератором.
		<usetemplate name="okbutton" yestext="OK"/>
	</notification>
	<notification name="VoiceIsMutedByModerator">
		Ваш голос заблокирован модератором.
		<usetemplate name="okbutton" yestext="OK"/>
	</notification>
	<notification name="UploadCostConfirmation">
		Эта загрузка будет стоить L$[PRICE]. Продолжить передачу?
		<usetemplate name="okcancelbuttons" notext="Отмена" yestext="Загрузить"/>
	</notification>
	<notification name="ConfirmClearTeleportHistory">
		Вы действительно хотите удалить историю телепортаций?
		<usetemplate name="okcancelbuttons" notext="Отмена" yestext="OK"/>
	</notification>
	<notification name="BottomTrayButtonCanNotBeShown">
		Выбранная кнопка не может быть показана сейчас.
Кнопка появится, когда для нее будет достаточно места.
	</notification>
	<notification name="ShareNotification">
		Выберите жителей, чтобы поделиться с ними.
	</notification>
	<notification name="MeshUploadError">
		Не удалось передать [LABEL]: [MESSAGE] [IDENTIFIER] 

Подробности смотрите в файле журнала.
	</notification>
	<notification name="MeshUploadPermError">
		Ошибка при запросе разрешений на передачу меш.
	</notification>
	<notification name="RegionCapabilityRequestError">
		Не удается получить возможность региона &quot;[CAPABILITY]&quot;.
	</notification>
	<notification name="ShareItemsConfirmation">
		Вы действительно хотите поделиться предметами:

&lt;nolink&gt;[ITEMS]&lt;/nolink&gt;

Со следующими жителями:

[RESIDENTS]
		<usetemplate ignoretext="Подтверждать прежде чем делиться предметами" name="okcancelignore" notext="Отмена" yestext="OK"/>
	</notification>
	<notification name="ShareFolderConfirmation">
		Раздать можно только одну папку за раз.

Вы действительно хотите поделиться предметами:

&lt;nolink&gt;[ITEMS]&lt;/nolink&gt;

Со следующими жителями:

[RESIDENTS]
		<usetemplate name="okcancelbuttons" notext="Отмена" yestext="ОК"/>
	</notification>
	<notification name="ItemsShared">
		Предметы успешно розданы.
	</notification>
	<notification name="DeedToGroupFail">
		Передача группе не удалась.
	</notification>
	<notification name="ReleaseLandThrottled">
		Сейчас нельзя отказаться от участка &quot;[PARCEL_NAME]&quot;.
	</notification>
	<notification name="ReleasedLandWithReclaim">
		Земельный участок &quot;[PARCEL_NAME]&quot; площадью [AREA] м² освобожден.

У вас есть [RECLAIM_PERIOD] ч, чтобы вернуть его за L$0. После этого участок будет выставлен на свободную продажу.
	</notification>
	<notification name="ReleasedLandNoReclaim">
		Земельный участок &quot;[PARCEL_NAME]&quot; площадью [AREA] м² освобожден.

Теперь его может купить кто угодно.
	</notification>
	<notification name="AvatarRezNotification">
		( [EXISTENCE] сек. жизни )
Аватар &quot;[NAME]&quot; стал виден через [TIME] сек.
	</notification>
	<notification name="AvatarRezSelfBakedDoneNotification">
		( [EXISTENCE] сек. жизни )
Вы закончили приготовление своего костюма через [TIME] сек.
	</notification>
	<notification name="AvatarRezSelfBakedUpdateNotification">
		( [EXISTENCE] сек. жизни )
Вы отправили обновление своей внешности через [TIME] сек.
[STATUS]
	</notification>
	<notification name="AvatarRezCloudNotification">
		( [EXISTENCE] сек. жизни )
Аватар &quot;[NAME]&quot; стал облаком.
	</notification>
	<notification name="AvatarRezArrivedNotification">
		( [EXISTENCE] сек. жизни )
Аватар &quot;[NAME]&quot; появился.
	</notification>
	<notification name="AvatarRezLeftCloudNotification">
		( [EXISTENCE] сек. жизни )
Аватар &quot;[NAME]&quot; стал облаком через [TIME] сек.
	</notification>
	<notification name="AvatarRezEnteredAppearanceNotification">
		( [EXISTENCE] сек. жизни )
Аватар &quot;[NAME]&quot; перешел в режим внешности.
	</notification>
	<notification name="AvatarRezLeftAppearanceNotification">
		( [EXISTENCE] сек. жизни )
Аватар &quot;[NAME]&quot; вышел из режима внешности.
	</notification>
	<notification name="NoConnect">
		Возникли проблемы соединения при использовании [PROTOCOL] &lt;nolink&gt;[HOSTID]&lt;/nolink&gt;.
Проверьте настройки сети и брандмауэра.
		<usetemplate name="okbutton" yestext="OK"/>
	</notification>
	<notification name="NoVoiceConnect">
		Нет связи с речевым сервером: порты 

&lt;nolink&gt;[HOSTID]&lt;/nolink&gt;

Голосовая связь будет недоступна.
Проверьте настройки сети и брандмауэра.
		<usetemplate ignoretext="Возникли проблемы соединения с голосовым сервером" name="okignore" yestext="OK"/>
	</notification>
	<notification name="NoVoiceConnect-GIAB">
		Проблемы соединения с речевым сервером: Голосовое общение будет недоступно. Проверьте настройки сети и брандмауэра.
	</notification>
	<notification name="AvatarRezLeftNotification">
		( [EXISTENCE] сек. жизни )
Аватар &quot;[NAME]&quot; полностью загружен.
	</notification>
	<notification name="AvatarRezSelfBakedTextureUploadNotification">
		( [EXISTENCE] сек. жизни )
Вы передали готовую текстуру [RESOLUTION] для &quot;[BODYREGION]&quot; через [TIME] сек.
	</notification>
	<notification name="AvatarRezSelfBakedTextureUpdateNotification">
		( [EXISTENCE] сек. жизни )
Вы локально обновили готовую текстуру [RESOLUTION] для &quot;[BODYREGION]&quot; через [TIME] сек.
	</notification>
	<notification name="CannotUploadTexture">
		Невозможно загрузить текстуру.
[REASON]
	</notification>
	<notification name="LivePreviewUnavailable">
		Просмотр этой текстуры невозможен, так как запрещено ее копирование и/или передача.
		<usetemplate ignoretext="Предупреждать, если режим просмотра вживую недоступен для текстур с запрещенным копированием и/или передачей" name="okignore" yestext="OK"/>
	</notification>
	<notification name="ConfirmLeaveCall">
		Вы уверены, что хотите покинуть этот разговор?
		<usetemplate ignoretext="Подтверждать перед выходом из разговора" name="okcancelignore" notext="Нет" yestext="Да"/>
	</notification>
	<notification name="ConfirmMuteAll">
		Вы решили заблокировать всех участников группового разговора.
В результате будут заглушены также все жители, которые присоединились к разговору
позже, даже после того, как вы покинули разговор.

Заблокировать всех?
		<usetemplate ignoretext="Подтверждать перед заглушением всех участников группового разговора" name="okcancelignore" notext="Отмена" yestext="OK"/>
	</notification>
	<notification label="Чат" name="HintChat">
		Чтобы присоединиться к чату, введите слова в поле чата ниже.
	</notification>
	<notification label="Встать" name="HintSit">
		Чтобы встать на ноги и покинуть сидячее положение, нажмите кнопку &quot;Встать&quot;.
	</notification>
	<notification label="Говорить" name="HintSpeak">
		Нажмите кнопку &quot;Говорить&quot;, чтобы включить или выключить микрофон.

Щелкните направленную вверх стрелку, чтобы открыть панель управления голосом.

При скрытии кнопки &quot;Говорить&quot; голосовая функция отключается.
	</notification>
	<notification label="Исследование мира" name="HintDestinationGuide">
		Путеводитель по пунктам назначения содержит тысячи новых мест, в которых вы можете побывать. Выберите место и нажмите кнопку &quot;Телепортация&quot;, чтобы начать исследование.
	</notification>
	<notification label="Боковая панель" name="HintSidePanel">
		Быстрый доступ к вашему инвентарю, костюмам, профилю и многому другому открывается на боковой панели.
	</notification>
	<notification label="Перемещение" name="HintMove">
		Чтобы пойти или побежать, откройте панель перемещения и используйте кнопки со стрелками. Также можно нажимать клавиши со стрелками на клавиатуре.
	</notification>
	<notification label="" name="HintMoveClick">
		1. Нажмите для перехода
Нажмите какую-нибудь точку на земле, чтобы перейти в это место.

2. Нажмите и перетащите для поворота поля зрения
Нажмите любую точку в мире и перетащите ее мышью, чтобы повернуть поле зрения.
	</notification>
	<notification name="HintDisplayName" label="Отображаемое имя">
    Задайте здесь свое отображаемое имя. Это имя можно изменять, в отличие от вашего уникального имени пользователя. Отображение для вас имен других людей можно изменить в ваших настройках.
	</notification>
	<notification label="Камера" name="HintView">
		Для изменения вида из камеры используйте инструменты &quot;Вращение&quot; и &quot;Сдвиг&quot;. При нажатии клавиши Esc или переходе вид из камеры возвращается к исходному состоянию.
	</notification>
	<notification label="Инвентарь" name="HintInventory">
		В вашем инвентаре можно искать разнообразные вещи. Самые новые вещи представлены на вкладке &quot;Недавние&quot;.
	</notification>
	<notification label="Вы получили Linden-доллары!" name="HintLindenDollar">
		Вот ваш текущий баланс в L$. Чтобы купить еще Linden-долларов, нажмите &quot;Купить L$&quot;.
	</notification>
	<notification name="LowMemory">
		Недостаточный размер пула памяти. Некоторые функции Second Life отключены во избежание сбоя приложения. Закройте другие приложения. Если неполадка не исчезнет, перезапустите SL.
	</notification>
	<notification name="ForceQuitDueToLowMemory">
		Через 30 секунд Second Life завершит работу: нехватка памяти.
	</notification>
	<notification name="SOCKS_NOT_PERMITTED">
		Прокси SOCKS 5 &quot;[HOST]:[PORT]&quot; отклонил попытку подключения; не разрешено набором правил.
		<usetemplate name="okbutton" yestext="OK"/>
	</notification>
	<notification name="SOCKS_CONNECT_ERROR">
		Прокси SOCKS 5 &quot;[HOST]:[PORT]&quot; отклонил попытку подключения; не удалось открыть канал TCP.
		<usetemplate name="okbutton" yestext="OK"/>
	</notification>
	<notification name="SOCKS_NOT_ACCEPTABLE">
		Прокси SOCKS 5 &quot;[HOST]:[PORT]&quot; отклонил выбранную систему проверки подлинности.
		<usetemplate name="okbutton" yestext="OK"/>
	</notification>
	<notification name="SOCKS_AUTH_FAIL">
		Прокси SOCKS 5 &quot;[HOST]:[PORT]&quot; сообщает, что ваши учетные данные неверны.
		<usetemplate name="okbutton" yestext="OK"/>
	</notification>
	<notification name="SOCKS_UDP_FWD_NOT_GRANTED">
		Прокси SOCKS 5 &quot;[HOST]:[PORT]&quot; отклонил запрос объединения UDP.
		<usetemplate name="okbutton" yestext="OK"/>
	</notification>
	<notification name="SOCKS_HOST_CONNECT_FAILED">
		Не удалось подключиться к прокси-серверу SOCKS 5 &quot;[HOST]:[PORT]&quot;.
		<usetemplate name="okbutton" yestext="OK"/>
	</notification>
	<notification name="SOCKS_UNKNOWN_STATUS">
		Неизвестная ошибка прокси с сервером &quot;[HOST]:[PORT]&quot;.
		<usetemplate name="okbutton" yestext="OK"/>
	</notification>
	<notification name="SOCKS_INVALID_HOST">
		Неверный адрес прокси SOCKS или порт &quot;[HOST]:[PORT]&quot;.
		<usetemplate name="okbutton" yestext="OK"/>
	</notification>
	<notification name="SOCKS_BAD_CREDS">
		Неверное имя пользователя или пароль SOCKS 5.
		<usetemplate name="okbutton" yestext="OK"/>
	</notification>
	<notification name="PROXY_INVALID_HTTP_HOST">
		Неверный адрес прокси HTTP или порт &quot;[HOST]:[PORT]&quot;.
		<usetemplate name="okbutton" yestext="OK"/>
	</notification>
	<notification name="PROXY_INVALID_SOCKS_HOST">
		Неверный адрес прокси SOCKS или порт &quot;[HOST]:[PORT]&quot;.
		<usetemplate name="okbutton" yestext="OK"/>
	</notification>
	<notification name="ChangeProxySettings">
		Настройки прокси начнут действовать после перезапуска [APP_NAME].
		<usetemplate name="okbutton" yestext="OK"/>
	</notification>
	<notification name="AuthRequest">
		Сайт по адресу &quot;&lt;nolink&gt;[HOST_NAME]&lt;/nolink&gt;&quot; в царстве &quot;in realm &quot;[REALM]&quot; требует имени пользователя и пароля.
		<form name="form">
			<input name="username" text="Имя пользователя"/>
			<input name="password" text="Пароль"/>
			<button name="ok" text="Отослать"/>
			<button name="cancel" text="Отмена"/>
		</form>
	</notification>
	<notification name="ModeChange" label="">
		Для изменения режима требуется перезапуск
		<usetemplate name="okcancelbuttons" yestext="Выйти" notext="Не выходить"/>
	</notification>
	<notification label="" name="NoClassifieds">
		Создание и редактирование рекламы доступно только в расширенном режиме. Выйти из программы и сменить режим? Меню смены режима находится на экране входа.
		<usetemplate name="okcancelbuttons" notext="Не выходить" yestext="Выйти"/>
	</notification>
	<notification label="" name="NoGroupInfo">
		Создание и редактирование групп доступно только в расширенном режиме. Выйти из программы и сменить режим? Меню смены режима находится на экране входа.
		<usetemplate name="okcancelbuttons" notext="Не выходить" yestext="Выйти"/>
	</notification>
	<notification label="" name="NoPlaceInfo">
		Просмотр профиля места доступен только в расширенном режиме. Выйти из программы и сменить режим? Меню смены режима находится на экране входа.
		<usetemplate name="okcancelbuttons" notext="Не выходить" yestext="Выход"/>
	</notification>
	<notification label="" name="NoPicks">
		Создание и редактирование подборки доступно только в расширенном режиме. Выйти из программы и сменить режим? Меню смены режима находится на экране входа.
		<usetemplate name="okcancelbuttons" notext="Не выходить" yestext="Выйти"/>
	</notification>
	<notification label="" name="NoWorldMap">
		Просмотр карты мира доступен только в расширенном режиме. Выйти из программы и сменить режим? Меню смены режима находится на экране входа.
		<usetemplate name="okcancelbuttons" notext="Не выходить" yestext="Выйти"/>
	</notification>
	<notification label="" name="NoVoiceCall">
		Голосовые вызовы доступны только в расширенном режиме. Выйти из программы и сменить режим?
		<usetemplate name="okcancelbuttons" notext="Не выходить" yestext="Выйти"/>
	</notification>
	<notification label="" name="NoAvatarShare">
		Общее пользование доступно только в расширенном режиме. Выйти из программы и сменить режим?
		<usetemplate name="okcancelbuttons" notext="Не выходить" yestext="Выйти"/>
	</notification>
	<notification label="" name="NoAvatarPay">
		Платежи другим жителям доступны только в расширенном режиме. Выйти из программы и сменить режим?
		<usetemplate name="okcancelbuttons" notext="Не выходить" yestext="Выйти"/>
	</notification>
	<notification label="" name="NoInventory">
		Просмотр инвентаря доступен только в расширенном режиме. Выйти из программы и сменить режим?
		<usetemplate name="okcancelbuttons" notext="Не выходить" yestext="Выход"/>
	</notification>
	<notification label="" name="NoAppearance">
		Редактор внешнего вида доступен только в расширенном режиме. Выйти из программы и сменить режим?
		<usetemplate name="okcancelbuttons" notext="Не выходить" yestext="Выход"/>
	</notification>
	<notification label="" name="NoSearch">
		Поиск доступен только в расширенном режиме. Выйти из программы и сменить режим?
		<usetemplate name="okcancelbuttons" notext="Не выходить" yestext="Выход"/>
	</notification>
	<notification label="" name="ConfirmHideUI">
		Это действие приведет к скрытию всех меню и кнопок. Чтобы вернуть их, щелкните [SHORTCUT] снова.
		<usetemplate ignoretext="Подтверждать перед скрытием интерфейса" name="okcancelignore" notext="Отмена" yestext="OK"/>
	</notification>
	<notification name="PathfindingLinksets_WarnOnPhantom">
		Признак фантомности некоторых выбранных наборов связей будет изменен.

Продолжить?
		<usetemplate ignoretext="Признак фантомности некоторых выбранных наборов связей будет изменен." name="okcancelignore" notext="Отмена" yestext="OK"/>
	</notification>
	<notification name="PathfindingLinksets_MismatchOnRestricted">
		Для некоторых выбранных наборов связей нельзя задать тип &quot;[REQUESTED_TYPE]&quot; из-за ограничений этих наборов.  Эти наборы связей будут иметь тип &quot;[RESTRICTED_TYPE]&quot;.

Продолжить?
		<usetemplate ignoretext="Нельзя задать некоторые выбранные наборы связей из-за ограничений этих наборов." name="okcancelignore" notext="Отмена" yestext="OK"/>
	</notification>
	<notification name="PathfindingLinksets_MismatchOnVolume">
		Для некоторых выбранных наборов связей невозможно задать тип &quot;[REQUESTED_TYPE]&quot;, так как фигура не выпуклая.

Продолжить?
		<usetemplate ignoretext="Нельзя задать некоторые выбранные наборы связей, так как фигура не выпуклая." name="okcancelignore" notext="Отмена" yestext="OK"/>
	</notification>
	<notification name="PathfindingLinksets_WarnOnPhantom_MismatchOnRestricted">
		Признак фантомности некоторых выбранных наборов связей будет изменен.

Для некоторых выбранных наборов связей нельзя задать тип &quot;[REQUESTED_TYPE]&quot; из-за ограничений этих наборов.  Эти наборы связей будут иметь тип &quot;[RESTRICTED_TYPE]&quot;.

Продолжить?
		<usetemplate ignoretext="Для некоторых выбранных наборов связей будет изменен признак фантомности, а другие наборы нельзя задать из-за ограничений этих наборов." name="okcancelignore" notext="Отмена" yestext="OK"/>
	</notification>
	<notification name="PathfindingLinksets_WarnOnPhantom_MismatchOnVolume">
		Признак фантомности некоторых выбранных наборов связей будет изменен.

Для некоторых выбранных наборов связей невозможно задать тип &quot;[REQUESTED_TYPE]&quot;, так как фигура не выпуклая.

Продолжить?
		<usetemplate ignoretext="Для некоторых выбранных наборов связей будет изменен признак фантомности, а другие наборы нельзя задать, так как фигура не выпуклая." name="okcancelignore" notext="Отмена" yestext="OK"/>
	</notification>
	<notification name="PathfindingLinksets_MismatchOnRestricted_MismatchOnVolume">
		Для некоторых выбранных наборов связей нельзя задать тип &quot;[REQUESTED_TYPE]&quot; из-за ограничений этих наборов.  Эти наборы связей будут иметь тип &quot;[RESTRICTED_TYPE]&quot;.

Для некоторых выбранных наборов связей невозможно задать тип &quot;[REQUESTED_TYPE]&quot;, так как фигура не выпуклая. Тип использования этих наборов связей не изменится.

Продолжить?
		<usetemplate ignoretext="Нельзя задать некоторые выбранные наборы связей из-за ограничений этих наборов и потому, что фигура не выпуклая." name="okcancelignore" notext="Отмена" yestext="OK"/>
	</notification>
	<notification name="PathfindingLinksets_WarnOnPhantom_MismatchOnRestricted_MismatchOnVolume">
		Признак фантомности некоторых выбранных наборов связей будет изменен.

Для некоторых выбранных наборов связей нельзя задать тип &quot;[REQUESTED_TYPE]&quot; из-за ограничений этих наборов.  Эти наборы связей будут иметь тип &quot;[RESTRICTED_TYPE]&quot;.

Для некоторых выбранных наборов связей невозможно задать тип &quot;[REQUESTED_TYPE]&quot;, так как фигура не выпуклая. Тип использования этих наборов связей не изменится.

Продолжить?
		<usetemplate ignoretext="Для некоторых выбранных наборов связей будет изменен признак фантомности, а другие наборы нельзя задать из-за ограничений этих наборов и потому, что фигура не выпуклая." name="okcancelignore" notext="Отмена" yestext="OK"/>
	</notification>
	<notification name="PathfindingLinksets_ChangeToFlexiblePath">
		Выбранный объект влияет на навигационную сетку.  Если заменить его на гибкий путь, он будет удален из навигационной сетки.
		<usetemplate ignoretext="Выбранный объект влияет на навигационную сетку.  Если заменить его на гибкий путь, он будет удален из навигационной сетки." name="okcancelignore" notext="Отмена" yestext="OK"/>
	</notification>
	<global name="UnsupportedGLRequirements">
		По-видимому, ваше оборудование не удовлетворяет требованиям [APP_NAME]. Для работы [APP_NAME] необходима графическая карта OpenGL с поддержкой мультитекстур. Если у вас есть такая карта, убедитесь, что установлены новейшие версии драйверов для нее и пакеты обновлений и исправления для операционной системы.

Если неполадки продолжаются, посетите сайт [SUPPORT_SITE].
	</global>
	<global name="UnsupportedCPUAmount">
		796
	</global>
	<global name="UnsupportedRAMAmount">
		510
	</global>
	<global name="UnsupportedGPU">
		- Графическая карта вашего компьютера не удовлетворяет минимальным требованиям.
	</global>
	<global name="UnsupportedRAM">
		- Системная память вашего компьютера не удовлетворяет минимальным требованиям.
	</global>
	<global name="Вы можете установить положение &quot;Дом&quot; только на суше">
		Если у вас есть участок земли, вы можете сделать его своим домом (домашним местоположением).
Если нет, посмотрите на карту и найдите места, подписанные &quot;Инфохаб&quot;.
	</global>
	<global name="Вы умерли и были телепортированы в ваше домашнее местоположение.">
		Вы умерли и были телепортированы в ваше домашнее местоположение.
	</global>
	<notification name="ConfirmClearDebugSearchURL">
		Вы уверены, что хотите очистить отладки URL поиска?
		<usetemplate ignoretext="Подтверждение очистить отладки URL поиска" name="okcancelignore" notext="Отмена" yestext="OK"/>
	</notification>
	<notification name="ConfirmPickDebugSearchURL">
		Вы уверены, что хотите выбрать текущий URL для поиска, как отладку URL поиска?
		<usetemplate ignoretext="Подтверждение что хотите выбрать текущий URL для поиска" name="okcancelignore" notext="Отмена" yestext="OK"/>
	</notification>
	<notification name="ConfirmRemoveGrid">
		Вы уверены, что хотите удалить [REMOVE_GRID] из списка сеток?
		<usetemplate ignoretext="Подтверждение удаление сетки" name="okcancelignore" notext="Отмена" yestext="OK"/>
	</notification>
	<notification name="CanNotRemoveConnectedGrid">
		Невозможно удалить [REMOVE_GRID] пока вы подключены к ней.
		<usetemplate ignoretext="Невозможно удалить сетку, когда к ней подключен" name="okcancelignore" notext="Отмена" yestext="OK"/>
	</notification>
	<notification label="Применить настройки окружиющей среды" name="FSWL">
		&apos;[PARCEL_NAME]&apos;, владельца [OWNER_NAME], хотел бы изменить настройки окружиющей среды.
		<form name="form">
			<button name="Allow" text="Разрешить"/>
			<button name="Ignore" text="Игнор"/>
		</form>
	</notification>
	<notification label="Сброс настроек окружиющей среды" name="FSWLClear">
		Сбросить настройки окружающей среды в &apos;[PARCEL_NAME]&apos; к настройкам по умолчанию?
		<usetemplate name="okcancelbuttons" notext="Отмена" yestext="Да"/>
	</notification>
	<notification name="NewAOSet">
		Укажите имя для нового набора АО:
(Имя может содержать любые ASCII символ, за исключением ":" или "|")
		<form name="form">
			<input name="message" type="text">
		Новый набор АО
			</input>
			<button name="OK" text="OK"/>
			<button name="Cancel" text="Отмена"/>
		</form>
	</notification>
	<notification name="NewAOCantContainNonASCII">
		Невозможно создать новый набор АО "[AO_SET_NAME]".
Имя может содержать любые ASCII символ, за исключением ":" или "|"
		<usetemplate name="okbutton" yestext="OK"/>
	</notification>
	<notification name="RenameAOMustBeASCII">
		Невозможно переименовать набор АО "[AO_SET_NAME]".
Имя может содержать любые ASCII символ, за исключением ":" или "|"
		<usetemplate name="okbutton" yestext="OK"/>
	</notification>
	<notification name="RemoveAOSet">
		Удалить набор АО "[AO_SET_NAME]" из списка?
		<usetemplate name="okcancelbuttons" notext="Отмена" yestext="Удалить"/>
	</notification>
	<notification name="AOForeignItemsFound">
		В вашем наборе АО не найден как минимум один элемент, который указан в конфигурации. Пожалуйста, проверьте папку &quot;Найденные вещи&quot; и переместите недостающий элемент в вашу конфигурацию.
	</notification>
	<notification name="AOImportSetAlreadyExists">
		АО с данным именем уже существует.
	</notification>
	<notification name="AOImportPermissionDenied">
		Недостаточно прав для чтения заметки.
	</notification>
	<notification name="AOImportCreateSetFailed">
		Ошибка при создании импорта набора.
	</notification>
	<notification name="AOImportDownloadFailed">
		Не удалось загрузить заметку.
	</notification>
	<notification name="AOImportNoText">
		Заметка пуста или повреждена.
	</notification>
	<notification name="AOImportNoFolder">
		Невозможно найти папку с анимациями.
	</notification>
	<notification name="AOImportNoStatePrefix">
		Строка [LINE] заметки содержит неверный префикс [ .
	</notification>
	<notification name="AOImportNoValidDelimiter">
		Строка [LINE] заметки содержит неверный разделитель ] .
	</notification>
	<notification name="AOImportStateNameNotFound">
		Имя [NAME] не найдено.
	</notification>
	<notification name="AOImportAnimationNotFound">
		Невозможно найти анимацию [NAME]. Пожалуйста, убедитесь, что она присутствует в той же папке, что и заметка
	</notification>
	<notification name="AOImportInvalid">
		Заметка не содержит каких-либо полезных данных. Отмена импорта.
	</notification>
	<notification name="AOImportRetryCreateSet">
		Не удалось создать папку для импорта набора анимаций [NAME]. Повторная попытка ...
	</notification>
	<notification name="AOImportAbortCreateSet">
		Не удалось создать папку для импорта набора анимаций [NAME]. Отменено ...
	</notification>
	<notification name="AOImportLinkFailed">
		Создание ссылки для анимации "[NAME]" не удалось!
	</notification>
	<notification name="SendSysinfoToIM">
		Это отправит следующую информацию текущей сессии ЛС:

[SYSINFO]
		<usetemplate name="okcancelbuttons" yestext="Отправить" notext="Отмена"/>
	</notification>
	<notification name="BlockLoginInfo">
		[REASON]
		<usetemplate name="okbutton" yestext="OK"/>
	</notification>
	<notification name="FireStormReqInfo">
		[NAME] просит, чтобы вы отправили информацию о ваших настройках Firestorm.
(Это та же информация, которую можно найти, перейдя в Помощь->О Firestorm)    
[REASON]
Хотите отправить данную информацию?
		<form name="form">
			<button name="Yes" text="Да"/>
			<button name="No" text="Нет"/>
		</form>
	</notification>
	<notification name="PhantomOn">
		Фантомный режим включен.
	</notification>
	<notification name="PhantomOff">
		Фантомный режим выключен.
	</notification>
	<notification label="Сброс всех настроек" name="FirestormClearSettingsPrompt">
		Сброс всех настроек может быть полезен, если вы испытываете проблемы; Однако, вам нужно будет переделывать настройки, которые вы сделали ранее.

Вы уверены, что хотите сбросить все настройки?
		<usetemplate name="okcancelbuttons" notext="Отмена" yestext="OK"/>
	</notification>
	<notification name="SettingsWillClear">
		Настройки будут удалены после перезагрузки [APP_NAME].
	</notification>
	<notification name="CantAddGrid">
		Невозможно добавить [GRID] в список.
[REASON] обратитесь в поддержку [GRID].
		<usetemplate name="okbutton" yestext="OK"/>
	</notification>
	<notification name="ParticleScriptFindFolderFailed">
		Не удалось найти папку для нового сценария в инвентаре.
	</notification>
	<notification name="ParticleScriptCreationFailed">
		Не удалось создать новый сценарий для этой системы частиц.
	</notification>
	<notification name="ParticleScriptNotFound">
		Не удалось найти только что созданный сценарий для этой системы частиц.
	</notification>
	<notification name="ParticleScriptCreateTempFileFailed">
		Не удалось создать временный файл для сценария загрузки.
	</notification>
	<notification name="ParticleScriptInjected">
		Сценарий частиц успешно введен.
		<form name="form">
			<ignore name="ignore" text="Сценарий частиц успешно введен"/>
		</form>
	</notification>
	<notification name="ParticleScriptCapsFailed">
		Не удалось внедрить скрипт в объект. Запрос возможностей вернул пустой адрес.
	</notification>
	<notification name="ParticleScriptCopiedToClipboard">
		Сценарий LSL созданый этой системы частиц был скопирован в буфер обмена. Теперь вы можете вставить его в новый сценарий, чтобы использовать.
		<form name="form">
			<ignore name="ignore" text="Сценарий частиц был скопирован в буфер обмена"/>
		</form>
	</notification>
	<notification name="DebugSettingsWarning">
		Внимание! Использование окна настройки отладки не поддерживается! Изменение настроек отладки может серьезно повлиять на работу клиента и может привести к потере данных, функциональности или даже доступа к услуге. Пожалуйста, не изменяйте какие-либо значения, не зная точно, что вы делаете.
		<form name="form">
			<ignore name="ignore" text="Предупреждающее сообщение настроек отладки"/>
		</form>
	</notification>
	<notification name="ControlNameCopiedToClipboard">
		Имя настроек отладки было скопировано в буфер обмена. Теперь вы можете вставить его куда-нибудь, чтобы использовать.
		<form name="form">
			<ignore name="ignore" text="Имя настроек отладки было скопировано в буфер обмена."/>
		</form>
	</notification>
	<notification name="SanityCheck">
		[APP_NAME] определил ошибки в текущих настройках:

[SANITY_MESSAGE]

Причина: [SANITY_COMMENT]

Текущие настройки: [CURRENT_VALUE]
		<form name="form">
			<ignore name="ignore" text="Определил ошибки в текущих настройках."/>
		</form>
	</notification>
	<notification name="TeleportToAvatarNotPossible">
		Телепорт к этому аватару Невозможно, потому, что точное положение неизвестно.
	</notification>
	<notification name="ZoomToAvatarNotPossible">
		Не удается увеличить этот аватар, потому что он находится вне досягаемости.
	</notification>
	<notification name="TrackAvatarNotPossible">
		Невозможно отслеживать этот аватар, потому что это находится за пределами радара.
	</notification>
	<notification name="CacheEmpty">
		Кэш вашего клиента очищен. Пожалуйста, помните, что вы можете испытать замедление работы клиента и высокую нагрузку в течение короткого времени, пока загружается контент.
	</notification>
<<<<<<< HEAD
	<notification name="FirstJoinSupportGroup">
=======
<!-- Commented out because without an update it would show false information!
	<notification name="FirstJoinSupportGroup2">
>>>>>>> 0aa38a6c
		Добро пожаловать в группу технической поддержки Firestorm!

Для того, чтобы команде технической поддержки было проще, рекомендуется сообщить версию Вашего клиента в группе. Вы можете выбрать для отображения версии вашего клиента находясь непосредственно в группе. Наша команда технической поддержки может дать вам более корректную информацию, если они знают версию вашего клиента.

Вы можете включать и выключать эту функцию в любое время, используя флажок в групповом чате.

Вы хотите, чтобы система автоматически отображала версию вашего клиента?

		<form name="form">
			<button name="OK_okcancelignore" text="Да"/>
			<button name="Cancel_okcancelignore" text="Нет"/>
			<ignore name="ignore" text="Присоединение к группе технической поддержки The Phoenix/Firestorm"/>
		</form>
<<<<<<< HEAD

	</notification>
=======
	</notification>
-->
>>>>>>> 0aa38a6c
	<notification name="ConfirmScriptModify">
    Вы уверены, что хотите изменить скрипты в выбранных объектах?
		<usetemplate ignoretext="Подтвердить прежде чем изменить скрипты в выбранных объектах" name="okcancelignore" notext="Отмена" yestext="OK"/>
	</notification>
	<notification name="LocalBitmapsUpdateFileNotFound">
		Не удалось обновить [FNAME]: файл не найден.
Последующее обновление этого файла запрещается.
	</notification>
	<notification name="LocalBitmapsUpdateFailedFinal">
		Не удалось открыть или декодировать [FNAME] с [NRETRIES] попыток. Этот файл считается поврежденным.
Последующее обновление этого файла запрещается.
	</notification>
	<notification name="LocalBitmapsVerifyFail">
		Попытка добавить недопустимый или нечитаемый файл изображения [FNAME], который не удалось открыть или декодировать.
Попытка отменена.
	</notification>
	<notification name="PathfindingReturnMultipleItems">
		Вы возвращаете [NUM_ITEMS] предметов. Вы уверены, что хотите продолжить?
		<usetemplate ignoretext="Вы уверены, что хотите вернуть несколько объектов?" name="okcancelignore" notext="Нет" yestext="Да"/>
	</notification>
	<notification name="PathfindingDeleteMultipleItems">
		Вы удаляете [NUM_ITEMS] предметов. Вы уверены, что хотите продолжить?
		<usetemplate ignoretext="Вы уверены, что хотите удалить несколько объектов?" name="okcancelignore" notext="Нет" yestext="Да"/>
	</notification>
	<notification name="AvatarFrozen">
		[AV_FREEZER] заморозил вас. В это время вы не можете перемещаться и выполнять другие действия с миром.
	</notification>
	<notification name="AvatarFrozenDuration">
		[AV_FREEZER] заморозил вас на [AV_FREEZE_TIME] сек. В это время вы не можете перемещаться и выполнять другие действия с миром.
	</notification>
	<notification name="YouFrozeAvatar">
		Аватар заморожен.
	</notification>
	<notification name="AvatarHasUnFrozenYou">
		[AV_FREEZER] разморозил вас.
	</notification>
	<notification name="AvatarUnFrozen">
		Аватар разморожен.
	</notification>
	<notification name="AvatarFreezeFailure">
		Не удалось заморозить: у вас нет прав администратора на этом участке.
	</notification>
	<notification name="AvatarFreezeThaw">
		Заморозка кончилась, занимайтесь своим делом.
	</notification>
	<notification name="AvatarCantFreeze">
		Невозможно заморозить этого пользователя.
	</notification>
	<notification name="NowOwnObject">
		Вы стали владельцем объекта [OBJECT_NAME]
	</notification>
	<notification name="CantRezOnLand">
		Нельзя выложить объект на [OBJECT_POS]: это не разрешено владельцем земли.  Узнать, кто владелец, можно с помощью инструмента &quot;Земля&quot;.
	</notification>
	<notification name="RezFailTooManyRequests">
		Невозможно выложить объект: слишком много запросов.
	</notification>
	<notification name="SitFailCantMove">
		Нельзя сесть: сейчас вы не можете двигаться.
	</notification>
	<notification name="SitFailNotAllowedOnLand">
		Вам не разрешено садиться на этой земле.
	</notification>
	<notification name="SitFailNotSameRegion">
		Попробуйте переместиться ближе.  Нельзя сесть на объект:
он находится в другом регионе.
	</notification>
	<notification name="ChatHistoryIsBusyAlert">
		Файл журнала чата занят предыдущей операцией. Повторите попытку через несколько минут или выберите чат с другим лицом.
		<usetemplate name="okbutton" yestext="OK"/>
	</notification>
	<notification name="NoNewObjectRegionFull">
		Невозможно создать новый объект. Регион уже заполнен.
	</notification>
	<notification name="FailedToPlaceObject">
		Не удалось поместить объект в указанное место.  Повторите попытку.
	</notification>
	<notification name="NoOwnNoGardening">
		Вы не можете создавать деревья и траву на чужой земле.
	</notification>
	<notification name="NoCopyPermsNoObject">
		Не удалось скопировать: вам не разрешено копировать объект &quot;[OBJ_NAME]&quot;.
	</notification>
	<notification name="NoTransPermsNoObject">
		Не удалось скопировать: вам не разрешено передавать объект &quot;[OBJ_NAME]&quot;.
	</notification>
	<notification name="AddToNavMeshNoCopy">
		Не удалось скопировать: объект &quot;[OBJ_NAME]&quot; относится к навигационной сетке.
	</notification>
	<notification name="DupeWithNoRootsSelected">
		Выбран дубликат без корневых объектов.
	</notification>
	<notification name="CantDupeCuzRegionIsFull">
		Невозможно дублировать объекты: регион заполнен.
	</notification>
	<notification name="CantDupeCuzParcelNotFound">
		Невозможно дублировать объекты: не удалось найти их участок.
	</notification>
	<notification name="CantCreateCuzParcelFull">
		Нельзя создать объект: 
участок уже заполнен.
	</notification>
	<notification name="RezAttemptFailed">
		Не удалось выложить объект.
	</notification>
	<notification name="ToxicInvRezAttemptFailed">
		Невозможно создать элемент, который вызвал проблемы в этом регионе.
	</notification>
	<notification name="InvItemIsBlacklisted">
		Этот предмет инвентаря находится в черном списке.
	</notification>
	<notification name="NoCanRezObjects">
		Сейчас вам не разрешено создавать объекты.
	</notification>
	<notification name="LandSearchBlocked">
		Поиск по земле заблокирован.
Вы провели слишком много операций поиска за короткое время.
Повторите попытку через минуту.
	</notification>
	<notification name="NotEnoughResourcesToAttach">
		Недостаточно свободных ресурсов скриптинга для присоединения объекта!
	</notification>
	<notification name="YouDiedAndGotTPHome">
		Вы умерли и были телепортированы в ваше домашнее местоположение
	</notification>
	<notification name="EjectComingSoon">
		Вам запрещено здесь присутствовать; у вас есть [EJECT_TIME] секунд, чтобы покинуть это место.
	</notification>
	<notification name="NoEnterRegionMaybeFull">
		Вы не можете войти в регион "[NAME]".
Он может быть заполнен или перезагружен.
	</notification>
	<notification name="SaveBackToInvDisabled">
		Сохранение в инвентаре отключено.
	</notification>
	<notification name="NoExistNoSaveToContents">
		Нельзя сохранить &quot;[OBJ_NAME]&quot; в содержимом объекта: объект, из которого оно было выложено, уже не существует.
	</notification>
	<notification name="NoModNoSaveToContents">
		Нельзя сохранить &quot;[OBJ_NAME]&quot; в содержимом объекта: вам не разрешено изменять объект &quot;[DEST_NAME]&quot;.
	</notification>
	<notification name="NoSaveBackToInvDisabled">
		Невозможно сохранить &quot;[OBJ_NAME]&quot; в инвентаре: эта операция запрещена.
	</notification>
	<notification name="NoCopyNoSelCopy">
		Нельзя скопировать выбранное: вам не разрешено копировать объект &quot;[OBJ_NAME]&quot;.
	</notification>
	<notification name="NoTransNoSelCopy">
		Невозможно скопировать выбранный предмет: объект &quot;[OBJ_NAME]&quot; не передается.
	</notification>
	<notification name="NoTransNoCopy">
		Невозможно скопировать выбранный предмет: объект &quot;[OBJ_NAME]&quot; не передается.
	</notification>
	<notification name="NoPermsNoRemoval">
		Удаление объекта &quot;[OBJ_NAME]&quot; из симулятора запрещено системой разрешений.
	</notification>
	<notification name="NoModNoSaveSelection">
		Нельзя сохранить выбранное: вам не разрешено изменять объект &quot;[OBJ_NAME]&quot;.
	</notification>
	<notification name="NoCopyNoSaveSelection">
		Невозможно сохранить выбранный предмет: объект &quot;[OBJ_NAME]&quot; не копируется.
	</notification>
	<notification name="NoModNoTaking">
		Нельзя забрать выбранное: вам не разрешено изменять объект &quot;[OBJ_NAME]&quot;.
	</notification>
	<notification name="RezDestInternalError">
		Внутренняя ошибка: неизвестный тип места назначения.
	</notification>
	<notification name="DeleteFailObjNotFound">
		Невозможно удалить: объект не найден
	</notification>
	<notification name="SorryCantEjectUser">
		Невозможно выбросить этого пользователя.
	</notification>
	<notification name="RegionSezNotAHome">
		Вам не разрешено устанавливать свое домашнее местоположение в этом регионе.
	</notification>
	<notification name="HomeLocationLimits">
		Задать домашнее местоположение можно только на вашей земле или в Инфохабе материка.
	</notification>
	<notification name="HomePositionSet">
		Задано положение дома.
	</notification>
	<notification name="AvatarEjected">
		Аватар выброшен.
	</notification>
	<notification name="AvatarEjectFailed">
		Не удалось выбросить: у вас нет прав администратора на этом участке.
	</notification>
	<notification name="CantMoveObjectParcelFull">
		Нельзя переместить объект &quot;[OBJECT_NAME]&quot; в позицию &quot;[OBJ_POSITION]&quot; региона [REGION_NAME]: участок уже заполнен.
	</notification>
	<notification name="CantMoveObjectParcelPerms">
		Нельзя переместить объект &quot;[OBJECT_NAME]&quot; в позицию
&quot;[OBJ_POSITION]&quot; региона [REGION_NAME]: вашим объектам не разрешено присутствовать на этом участке.
	</notification>
	<notification name="CantMoveObjectParcelResources">
		Нельзя переместить объект &quot;[OBJECT_NAME]&quot; в позицию
&quot;[OBJ_POSITION]&quot; региона [REGION_NAME]: на этом участке недостаточно ресурсов для данного объекта.
	</notification>
	<notification name="NoParcelPermsNoObject">
		Не удалось скопировать: у вас нет доступа к этому участку.
	</notification>
	<notification name="CantMoveObjectRegionVersion">
		Нельзя переместить объект &quot;[OBJECT_NAME]&quot; в позицию
[OBJ_POSITION] региона [REGION_NAME]: в другом регионе работает старая версия симулятора, которая не поддерживает прием этого объекта через границу регионов.
	</notification>
	<notification name="CantMoveObjectNavMesh">
		Нельзя переместить объект &quot;[OBJECT_NAME]&quot; в позицию
&quot;[OBJ_POSITION]&quot; региона [REGION_NAME]: вам не разрешено изменять навигационную сетку за пределами региона.
	</notification>
	<notification name="CantMoveObjectWTF">
		Нельзя переместить объект &quot;[OBJECT_NAME]&quot; в позицию
[OBJ_POSITION] региона [REGION_NAME] по неизвестной причине. ([FAILURE_TYPE])
	</notification>
	<notification name="NoPermModifyObject">
		У вас нет прав на изменение этого объекта
	</notification>
	<notification name="TooMuchObjectInventorySelected">
		Выбрано слишком много объектов с большим инвентарем. Выберите меньше объектов и повторите попытку.
		<usetemplate name="okbutton" yestext="OK"/>
	</notification>
	<notification name="CantEnablePhysObjContributesToNav">
		Нельзя включить физику для объекта, который относится к навигационной сетке.
	</notification>
	<notification name="CantEnablePhysKeyframedObj">
		Нельзя включить физику для объектов с ключевыми кадрами.
	</notification>
	<notification name="CantEnablePhysNotEnoughLandResources">
		Нельзя включить физику для объекта -- недостаточно земельных ресурсов.
	</notification>
	<notification name="CantEnablePhysCostTooGreat">
		Нельзя включить физику для объекта с расходом ресурсов физики больше [MAX_OBJECTS]
	</notification>
	<notification name="PhantomWithConcavePiece">
		Этот объект не может содержать вогнутых элементов: это фантом, который относится к навигационной сетке.
	</notification>
	<notification name="UnableAddItem">
		Невозможно добавить предмет!
	</notification>
	<notification name="UnableEditItem">
		Редактирование невозможно!
	</notification>
	<notification name="NoPermToEdit">
		Редактирование не разрешено.
	</notification>
	<notification name="NoPermToCopyInventory">
		Не разрешено копировать этот инвентарь.
	</notification>
	<notification name="CantSaveItemDoesntExist">
		Нельзя сохранить в содержимом объекта: предмет уже не существует.
	</notification>
	<notification name="CantSaveItemAlreadyExists">
		Нельзя сохранить в содержимом объекта: предмет с таким названием уже есть в инвентаре
	</notification>
	<notification name="CantSaveModifyAttachment">
		Нельзя сохранить в содержимом объекта: это приведет к изменению разрешений прикрепленного объекта.
	</notification>
	<notification name="AttachmentHasTooMuchInventory">
		Прикрепленные объекты содержат слишком много инвентаря. Добавление невозможно.
	</notification>
	<notification name="IllegalAttachment">
		Прикрепляемый объект потребовал несуществующей точки на аватаре. Он был прикреплен к груди.
	</notification>
	<notification name="TooManyScripts">
		Слишком много скриптов.
	</notification>
	<notification name="UnableAddScript">
		Невозможно добавить скрипт!
	</notification>
	<notification name="AssetServerTimeoutObjReturn">
		Сервер активов не ответил в заданное время.  Объект возвращен в симулятор.
	</notification>
	<notification name="RegionDisablePhysicsShapes">
		В этом регионе не разрешены фигуры с физическими данными.
	</notification>
	<notification name="NoModNavmeshAcrossRegions">
		Нельзя изменять навигационную сетку за пределами региона.
	</notification>
	<notification name="NoSetPhysicsPropertiesOnObjectType">
		Нельзя задать свойства физики для объекта этого типа.
	</notification>
	<notification name="NoSetRootPrimWithNoShape">
		Нельзя задать корневой примитив без фигуры.
	</notification>
	<notification name="NoRegionSupportPhysMats">
		В этом регионе не разрешены материалы с физическими данными.
	</notification>
	<notification name="OnlyRootPrimPhysMats">
		Настройка материалов с физическими данными разрешена только для корневых примитивов.
	</notification>
	<notification name="NoSupportCharacterPhysMats">
		Присвоение персонажам материалов с физическими данными еще не поддерживается.
	</notification>
	<notification name="InvalidPhysMatProperty">
		Одно или несколько свойств указанного материала с физическими данными недопустимы.
	</notification>
	<notification name="NoPermsAlterStitchingMeshObj">
		Не разрешается изменять тип стыковки меш-объекта.
	</notification>
	<notification name="NoPermsAlterShapeMeshObj">
		Не разрешается изменять форму меш-объекта
	</notification>
	<notification name="FullRegionCantEnter">
		Вам нет доступа в этот регион: \nрегион заполнен.
	</notification>
	<notification name="LinkFailedOwnersDiffer">
		Связь невозможна -- разные владельцы
	</notification>
	<notification name="LinkFailedNoModNavmeshAcrossRegions">
		Связь невозможна – нельзя изменять навигационную сетку за пределами региона.
	</notification>
	<notification name="LinkFailedNoPermToEdit">
		Связь невозможна: у вас нет разрешения на редактирование.
	</notification>
	<notification name="LinkFailedTooManyPrims">
		Связь невозможна -- слишком много примитивов
	</notification>
	<notification name="LinkFailedCantLinkNoCopyNoTrans">
		Связь невозможна -- нельзя связать некопируемый и непередаваемый объекты
	</notification>
	<notification name="LinkFailedNothingLinkable">
		Связь невозможна -- нет связываемых объектов.
	</notification>
	<notification name="LinkFailedTooManyPathfindingChars">
		Связь невозможна -- слишком много персонажей с поиском пути
	</notification>
	<notification name="LinkFailedInsufficientLand">
		Связь невозможна -- недостаточно земельных ресурсов
	</notification>
	<notification name="LinkFailedTooMuchPhysics">
		Объект использует слишком много ресурсов физики -- динамическое поведение отключено.
	</notification>
	<notification name="EstateManagerFailedllTeleportHome">
		Объект &quot;[OBJECT_NAME]&quot; по адресу [SLURL] не может телепортировать менеджеров землевладений домой.
	</notification>
	<notification name="TeleportedHomeByObjectOnParcel">
		Вы были телепортированы домой объектом &quot;[OBJECT_NAME]&quot; на участке &quot;[PARCEL_NAME]&quot;
	</notification>
	<notification name="TeleportedHomeByObject">
		Вы были телепортированы домой объектом &quot;[OBJECT_NAME]&quot;
	</notification>
	<notification name="TeleportedByAttachment">
		Вы были телепортированы прикрепленным объектом [ITEM_ID]
		<usetemplate ignoretext="Телепортация: вы были телепортированы прикрепленным объектом" name="notifyignore"/>
	</notification>
	<notification name="TeleportedByObjectOnParcel">
		Вы были телепортированы объектом &quot;[OBJECT_NAME]&quot; на участке &quot;[PARCEL_NAME]&quot;
		<usetemplate ignoretext="Телепортация: вы были телепортированы объектом на участке" name="notifyignore"/>
	</notification>
	<notification name="TeleportedByObjectOwnedBy">
		Вы были телепортированы объектом &quot;[OBJECT_NAME]&quot;, владелец – [OWNER_ID]
	</notification>
	<notification name="TeleportedByObjectUnknownUser">
		Вы были телепортированы объектом &quot;[OBJECT_NAME]&quot;, владелец неизвестен.
	</notification>
	<notification name="StandDeniedByObject">
		«[OBJECT_NAME]» не позволит вам стоять в это время.
	</notification>
	<notification name="ResitDeniedByObject">
		«[OBJECT_NAME]» не позволит вам сейчас сменить место.
	</notification>
	<notification name="CantCreateObjectRegionFull">
		Невозможно создать запрошенный объект. Регион уже заполнен.
	</notification>
	<notification name="CantCreateAnimatedObjectTooLarge">
		Невозможно создать необходимый анимированный объект, так как он превышает предел риг-структурированных треугольников.
	</notification>
	<notification name="CantAttackMultipleObjOneSpot">
		Нельзя присоединить несколько объектов к одной точке.
	</notification>
	<notification name="CantCreateMultipleObjAtLoc">
		Здесь нельзя создать несколько объектов.
	</notification>
	<notification name="UnableToCreateObjTimeOut">
		Невозможно создать запрошенный объект. Объекта нет в базе данных.
	</notification>
	<notification name="UnableToCreateObjUnknown">
		Невозможно создать запрошенный объект. Истекло время запроса. Повторите попытку.
	</notification>
	<notification name="UnableToCreateObjMissingFromDB">
		Невозможно создать запрошенный объект. Повторите попытку.
	</notification>
	<notification name="RezFailureTookTooLong">
		Не удалось выложить, загрузка нужного объекта длится слишком долго.
	</notification>
	<notification name="FailedToPlaceObjAtLoc">
		Не удалось поместить объект в указанное место.  Повторите попытку.
	</notification>
	<notification name="CantCreatePlantsOnLand">
		Вам нельзя создавать растения на этой земле.
	</notification>
	<notification name="CantRestoreObjectNoWorldPos">
		Невозможно восстановить объект. Не найдена позиция в игровом мире.
	</notification>
	<notification name="CantRezObjectInvalidMeshData">
		Невозможно выложить объект: его данные сетки неверны.
	</notification>
	<notification name="CantRezObjectTooManyScripts">
		Невозможно выложить объект: в этом регионе уже сликом много скриптов.
	</notification>
	<notification name="CantCreateObjectNoAccess">
		Ваши привилегии доступа не разрешают создание объектов на этом месте.
	</notification>
	<notification name="CantCreateObject">
		Сейчас вам не разрешено создавать объекты.
	</notification>
	<notification name="InvalidObjectParams">
		Неверные параметры объекта
	</notification>
	<notification name="CantDuplicateObjectNoAcess">
		Ваши привилегии доступа не разрешают дублирование объектов на этом месте.
	</notification>
	<notification name="CantChangeShape">
		Вам не разрешено изменять эту фигуру.
	</notification>
	<notification name="NoPermsTooManyAttachedAnimatedObjects">
		Действие приведёт к превышению лимита по количеству добавленных анимированных объектов.
	</notification>
	<notification name="NoPermsLinkAnimatedObjectTooLarge">
		Невозможно связать эти объекты, поскольку полученный анимированный объект превысит предел риг-структурированных треугольников.
	</notification>
	<notification name="NoPermsSetFlagAnimatedObjectTooLarge">
		Невозможно преобразовать этот объект в анимированный объект, потому что будет превышен лимит риг-структурированных треугольников.
	</notification>
	<notification name="CantChangeAnimatedObjectStateInsufficientLand">
		Невозможно изменить состояние анимированного объекта для этого объекта, так как это приведет к превышению лимита участка.
	</notification>
	<notification name="ErrorNoMeshData">
		Ошибка сервера: не удается завершить действие, так как данные сетки не загружается.
	</notification>
	<notification name="NoAccessToClaimObjects">
		Ваши привилегии доступа не разрешают претендовать на объекты на этом месте.
	</notification>
	<notification name="DeedFailedNoPermToDeedForGroup">
		Не удалось передать: вам не разрешено передавать объекты для этой группы.
	</notification>
	<notification name="NoPrivsToBuyObject">
		Ваши привилегии доступа не разрешают покупать объекты на этом месте.
	</notification>
	<notification name="CantAttachObjectAvatarSittingOnIt">
		Невозможно присоединить объект: на нем сидит аватар.
	</notification>
	<notification name="WhyAreYouTryingToWearShrubbery">
		Деревья и траву нельзя носить как прикрепленные объекты.
	</notification>
	<notification name="CantAttachGroupOwnedObjs">
		Нельзя присоединять объекты, принадлежащие группе.
	</notification>
	<notification name="CantAttachObjectsNotOwned">
		Нельзя прикреплять объекты, которыми вы не владеете.
	</notification>
	<notification name="CantAttachNavmeshObjects">
		Невозможно присоединить объекты, которые относятся к навигационной сетке.
	</notification>
	<notification name="CantAttachObjectNoMovePermissions">
		Нельзя присоединить объект: вам не разрешено его перемещать.
	</notification>
	<notification name="CantAttachNotEnoughScriptResources">
		Недостаточно свободных ресурсов скриптинга для присоединения объекта!
	</notification>
	<notification name="CantAttachObjectBeingRemoved">
		Нельзя присоединить объект: объект был удален.
	</notification>
	<notification name="CantDropItemTrialUser">
		Здесь нельзя сбрасывать объекты; перейдите в бесплатную область для гостей.
	</notification>
	<notification name="CantDropMeshAttachment">
		Нельзя сбрасывать прикрепленные меш объекты. Отсоедините их в инвентарь, а затем выложите в игровой мир.
	</notification>
	<notification name="CantDropAttachmentNoPermission">
		Не удалось сбросить прикрепленный объект: вам не разрешено оставлять его здесь.
	</notification>
	<notification name="CantDropAttachmentInsufficientLandResources">
		Не удалось сбросить прикрепленный объект: не хватает свободных земельных ресурсов.
	</notification>
	<notification name="CantDropAttachmentInsufficientResources">
		Не удалось сбросить прикрепленные объекты: не хватает свободных ресурсов.
	</notification>
	<notification name="CantDropObjectFullParcel">
		Нельзя сбросить объект здесь.  Участок уже заполнен.
	</notification>
	<notification name="CantTouchObjectBannedFromParcel">
		Нельзя коснуться/взять этот объект: вы заблокированны на этом участке.
	</notification>
	<notification name="PlzNarrowDeleteParams">
		Уточните параметры удаления.
	</notification>
	<notification name="UnableToUploadAsset">
		Невозможно закрузить актив.
	</notification>
	<notification name="CantTeleportCouldNotFindUser">
		Не удалось найти пользователя для телепортации домой
	</notification>
	<notification name="GodlikeRequestFailed">
		режим творца недоступен
	</notification>
	<notification name="GenericRequestFailed">
		не удалось выполнить общий запрос
	</notification>
	<notification name="CantUploadPostcard">
		Невозможно отправить открытку.  Повторите попытку позже.
	</notification>
	<notification name="CantFetchInventoryForGroupNotice">
		Невозможно получить данные инвентаря для группового уведомления.
	</notification>
	<notification name="CantSendGroupNoticeNotPermitted">
		Невозможно отправить групповое уведомление -- не разрешено.
	</notification>
	<notification name="CantSendGroupNoticeCantConstructInventory">
		Невозможно отправить групповое уведомление -- не удалось собрать инвентарь.
	</notification>
	<notification name="CantParceInventoryInNotice">
		Невозможно проанализировать инвентарь, указанный в уведомлении.
	</notification>
	<notification name="TerrainUploadFailed">
		Не удалось загрузить ландшафт.
	</notification>
	<notification name="TerrainFileWritten">
		Файл ландшафта записан.
	</notification>
	<notification name="TerrainFileWrittenStartingDownload">
		Файл ландшафта записан, начинается загрузка...
	</notification>
	<notification name="TerrainBaked">
		Ландшафт готов.
	</notification>
	<notification name="TenObjectsDisabledPlzRefresh">
		Отключены только первые 10 выбранных объектов. Обновите экран и выберите объекты снова, если требуется.
	</notification>
	<notification name="UpdateViewerBuyParcel">
		Для покупки этого участка необходимо обновить клиент.
	</notification>
	<notification name="CantBuyParcelNotForSale">
		Невозможно купить, этот участок не предназначен для продажи.
	</notification>
	<notification name="CantBuySalePriceOrLandAreaChanged">
		Невозможно купить: цена или площадь земли изменились.
	</notification>
	<notification name="CantBuyParcelNotAuthorized">
		Вам не разрешено покупать этот участок.
	</notification>
	<notification name="CantBuyParcelAwaitingPurchaseAuth">
		Вы не можете приобрести этот участок: он уже ожидает подтверждения покупки
	</notification>
	<notification name="CantBuildOverflowParcel">
		Здесь нельзя создавать объекты – участок будет переполнен.
	</notification>
	<notification name="SelectedMultipleOwnedLand">
		Вы выбрали землю с разными владельцами. Выберите меньшую область и повторите попытку.
	</notification>
	<notification name="CantJoinTooFewLeasedParcels">
		Выбрано недостаточно арендуемых участков для вступления.
	</notification>
	<notification name="CantDivideLandMultipleParcelsSelected">
		Невозможно разделить землю.
Выбрано несколько участков.
Попробуйте выбрать область поменьше.
	</notification>
	<notification name="CantDivideLandCantFindParcel">
		Невозможно разделить землю.
Не удается найти участок.
Сообщите об этом: Помощь -&gt; Сообщить об ошибке...
	</notification>
	<notification name="CantDivideLandWholeParcelSelected">
		Невозможно разделить землю. Выбран весь участок.
Попробуйте выбрать область поменьше.
	</notification>
	<notification name="LandHasBeenDivided">
		Земля разделена.
	</notification>
	<notification name="PassPurchased">
		Вы приобрели пропуск.
	</notification>
	<notification name="RegionDisallowsClassifieds">
		В регионе не разрешены рекламные объявления.
	</notification>
	<notification name="LandPassExpireSoon">
		Ваш пропуск на эту землю скоро закончится.
	</notification>
	<notification name="CantSitNoSuitableSurface">
		Нет подходящей поверхности, чтобы сесть. Попробуйте в другом месте.
	</notification>
	<notification name="CantSitNoRoom">
		Здесь нет места, чтобы сесть. Попробуйте в другом месте.
	</notification>
	<notification name="ClaimObjectFailedNoPermission">
		Невозможно претендовать на объект: у вас нет разрешения
	</notification>
	<notification name="ClaimObjectFailedNoMoney">
		Невозможно претендовать на объект: у вас не хватает L$.
	</notification>
	<notification name="CantDeedGroupLand">
		Нельзя передать землю, принадлежащую группе.
	</notification>
	<notification name="BuyObjectFailedNoMoney">
		Не удалось купить объект: у вас не хватает L$.
	</notification>
	<notification name="BuyInventoryFailedNoMoney">
		Не удалось купить инвентарь: у вас не хватает L$.
	</notification>
	<notification name="BuyPassFailedNoMoney">
		У вас недостаточно L$, чтобы заплатить за проход на эту землю.
	</notification>
	<notification name="CantBuyPassTryAgain">
		Сейчас нельзя купить пропуск.  Повторите попытку позже.
	</notification>
	<notification name="CantCreateObjectParcelFull">
		Невозможно создать объект:\nучасток заполнен.
	</notification>
	<notification name="FailedPlacingObject">
		Не удалось поместить объект в указанное место.  Повторите попытку.
	</notification>
	<notification name="CantCreateLandmarkForEvent">
		Невозможно создать закладку для события.
	</notification>
	<notification name="GodBeatsFreeze">
		Сила творца одолевает заморозку!
	</notification>
	<notification name="SpecialPowersRequestFailedLogged">
		Не удалось выполнить запрос на особые способности. Запрос зарегистрирован.
	</notification>
	<notification name="ExpireExplanation">
		Система сейчас не может обработать ваш запрос. Истекло время запроса.
	</notification>
	<notification name="DieExplanation">
		Система не может обработать ваш запрос.
	</notification>
	<notification name="AddPrimitiveFailure">
		Недостаточно денег для создания примитива.
	</notification>
	<notification name="RezObjectFailure">
		Недостаточно денег для создания объекта.
	</notification>
	<notification name="ResetHomePositionNotLegal">
		Недопустимое домашнее местоположение; восстановлено стандартное местоположение.
	</notification>
	<notification name="CantInviteRegionFull">
		Сейчас вы не можете никого пригласить к себе: регион уже заполнен. Повторите попытку позже.
	</notification>
	<notification name="CantSetHomeAtRegion">
		Вам не разрешено устанавливать свое домашнее местоположение в этом регионе.
	</notification>
	<notification name="ListValidHomeLocations">
		Задать домашнее местоположение можно только на вашей земле или в Инфохабе материка.
	</notification>
	<notification name="SetHomePosition">
		Домашнее местоположение задано.
	</notification>
	<notification name="CantDerezInventoryError">
		Невозможно забрать объект: сбой инвентаря.
	</notification>
	<notification name="CantCreateRequestedInv">
		Невозможно создать требуемый инвентарь.
	</notification>
	<notification name="CantCreateRequestedInvFolder">
		Невозможно создать требуемую папку инвентаря.
	</notification>
	<notification name="CantCreateInventory">
		Невозможно создать этот инвентарь.
	</notification>
	<notification name="CantCreateLandmark">
		Невозможно создать закладку.
	</notification>
	<notification name="CantCreateOutfit">
		Сейчас нельзя создать комплект. Попробуйте через минуту.
	</notification>
	<notification name="InventoryNotForSale">
		Инвентарь не для продажи.
	</notification>
	<notification name="CantFindInvItem">
		Не удалось найти предмет из инвентаря.
	</notification>
	<notification name="CantFindObject">
		Не удалось найти объект.
	</notification>
	<notification name="CantTransfterMoneyRegionDisabled">
		Сейчас в этом регионе запрещен перевод денег на объекты.
	</notification>
	<notification name="DroppedMoneyTransferRequest">
		Невозможно произвести платеж из-за нагрузки на систему.
	</notification>
	<notification name="CantPayNoAgent">
		Непонятно, кому платить.
	</notification>
	<notification name="CantDonateToPublicObjects">
		Нельзя отдавать L$ за общедоступные объекты.
	</notification>
	<notification name="InventoryCreationInWorldObjectFailed">
		Не удалось создать инвентарь в объекте игрового мира.
	</notification>
	<notification name="UserBalanceOrLandUsageError">
		Не удалось обновить клиент из-за внутренней ошибки.  Отображаемый в клиенте баланс L$ или владение участками могут не соответствовать действительному балансу на серверах.
	</notification>
	<notification name="LargePrimAgentIntersect">
		Невозможно создать большие примитивы, которые пересекаются с другими жителями. Пожалуйста, повторите попытку, когда другие жители переедут.
	</notification>
	<notification name="RLVaChangeStrings">
		Изменения вступят в силу после перезагрузки [APP_NAME].
	</notification>
	<notification name="PreferenceChatClearLog">
		Будут удалены журналы предыдущих разговоров и все резервные копии этих файлов.
		<usetemplate ignoretext="Подтверждать удаление журнала предыдущих разговоров." name="okcancelignore" notext="Отмена" yestext="OK"/>
	</notification>
	<notification name="PreferenceChatDeleteTranscripts">
		Будут удалены записи всех предыдущих разговоров. Список прошедших разговоров не изменится. Все файлы с расширениями .txt и txt.backup в папке [FOLDER] будут удалены.
		<usetemplate ignoretext="Подтверждать удаление записей." name="okcancelignore" notext="Отмена" yestext="OK"/>
	</notification>
	<notification name="PreferenceChatPathChanged">
		Невозможно переместить файлы. Восстановлен прежний путь.
		<usetemplate ignoretext="Невозможно переместить файлы. Восстановлен прежний путь." name="okignore" yestext="OK"/>
	</notification>
	<notification name="DefaultObjectPermissions">
		Ошибка при сохранении стандартных разрешений по следующей причине: [REASON]. Попробуйте задать стандартные разрешения через некоторое время.
		<usetemplate name="okbutton" yestext="OK"/>
	</notification>
	<notification name="ChatHistoryIsBusyAlert">
		Файл журнала чата занят предыдущей операцией. Повторите попытку через несколько минут или выберите чат с другим лицом.
		<usetemplate name="okbutton" yestext="OK"/>
	</notification>
	<notification name="OutfitPhotoLoadError">
		[REASON]
	</notification>
	<notification name="LSLColorCopiedToClipboard">
		Цвет LSL был скопирован в буфер обмена. Теперь вы можете вставить его в сценарий, чтобы использовать.
		<form name="form">
			<ignore name="ignore" text="Цвет LSL был скопирован в буфер обмена."/>
		</form>
	</notification>
	<notification name="FSBWTooHigh">
		Мы настоятельно рекомендуем вам не установить пропускную способность выше 1500 Кбит. Это вряд ли улучшит работу, и почти наверняка не улучшит производительность.
		<usetemplate name="okbutton" yestext="OK"/>
	</notification>
	<notification name="FirstUseFlyOverride">
		Внимание: Используйте Fly Override ответственно! Использование Override Fly без разрешения собственника земели может привести к блокировке вашего аватара на данном участке.
		<usetemplate name="okbutton" yestext="OK"/>
	</notification>
	<notification name="ServerVersionChanged">
		Регион в который вы вошли использует другую версию симулятора
Текущий симулятор: [NEWVERSION]
Предыдущий симулятор: [OLDVERSION]
	</notification>
	<notification name="RegExFail">
		Ошибка в регулярном выражении:
[EWHAT]
	</notification>
	<notification name="NoHavok">
		Некоторые функции, такие как [FEATURE] не включены в [APP_NAME] с OpenSimulator. Если вы хотели бы использовать [FEATURE], пожалуйста, скачайте [APP_NAME] для Second Life.
[DOWNLOAD_URL]
			<form name="form">
					<ignore name="ignore" text="Havok Предупреждение"/>
			</form>
	</notification>
	<notification name="StreamListExportSuccess">
		Список потока успешно экспортирован в XML файл [FILENAME].
	</notification>
	<notification name="StreamListImportSuccess">
		Список потока успешно импортирован из XML файла
	</notification>
	<notification name="StreamMetadata">
		♫ Сейчас играет:
  [TITLE]
  [ARTIST] ♫
	</notification>
	<notification name="StreamMetadataNoArtist">
		♫ Сейчас играет:
  [TITLE] ♫
	</notification>
	<notification name="RadarAlert">
		[NAME] [MESSAGE]
	</notification>
	<notification name="BackupFinished">
		Ваши настройки были успешно сохранены.
	</notification>
	<notification name="BackupPathEmpty">
		Путь для сохранения настроек пуст. Пожалуйста, укажите местоположение для резервного копирования и восстановления настроек.
	</notification>
	<notification name="BackupPathDoesNotExistOrCreateFailed">
		Путь резервного копирования не может быть найден или создан.
	</notification>
	<notification name="BackupPathDoesNotExist">
		Путь резервного копирования не может быть найден
	</notification>
	<notification name="SettingsRestoreNeedsLogout">
		Восстановление настроек требует перезапуск клиента. Вы хотите, восстановить настройки и перезапустить клиент сейчас?
		<usetemplate name="okcancelbuttons" notext="Отмена" yestext="Восстановить и выйти"/>
	</notification>
	<notification name="RestoreFinished">
		Восстановление завершено! Пожалуйста, перезапустите клиент.
		<usetemplate name="okbutton" yestext="Выйти"/>
	</notification>
	<notification name="ConfirmRestoreQuickPrefsDefaults">
		Это действие немедленно восстановит быстрые настройки на их значение по умолчанию.

Вы не можете отменить это действие.
		<usetemplate ignoretext="Подтвердить восстановление быстрых настроек" name="okcancelignore" notext="Отмена" yestext="OK"/>
	</notification>
	<notification name="ExportFinished">
		Экспорт завершен и сохранен в [FILENAME].
	</notification>
	<notification name="ExportFailed">
		Экспорт не удался. Пожалуйста, смотрите журнал ошибок для деталей.
	</notification>
	<notification name="ExportColladaSuccess">
      		Успешно сохранен [OBJECT] в [FILENAME].
	</notification>
	<notification name="ExportColladaFailure">
      		Экспорт [OBJECT] в [FILENAME] не удался.
	</notification>
	<notification name="MeshMaxConcurrentReqTooHigh">
		Установленное значение [VALUE], для числа одновременных запросов, чтобы загрузить объекты сетки (настройка отладки [DEBUGNAME] ) выше, чем максимум [MAX]. Значения были восстановлены по умолчанию [DEFAULT].
	</notification>
	<notification name="ImportSuccess">
                Успешно импортировано [COUNT] [OBJECT].
	</notification>
	<notification name="AntiSpamBlocked">
		АнтиСпам: Заблокированно [SOURCE] за спам [QUEUE] ([COUNT]) в [PERIOD] секунду.
	</notification>
	<notification name="AntiSpamImNewLineFloodBlocked">
		АнтиСпам: Заблокированно [SOURCE] за отправку ЛС с более чем [COUNT] строк.
	</notification>
	<notification name="AntiSpamChatNewLineFloodBlocked">
		АнтиСпам: Заблокированно [SOURCE] за отправку сообщения в чат с более чем [COUNT] строк.
	</notification>
	<notification name="SkinDefaultsChangeSettings">
		[MESSAGE]
		<form name="form">
			<ignore name="ignore" text="Настройка параметров было изменено на значение по умолчанию "/>
		</form>
	</notification>
	<notification name="AddNewContactSet">
		Создать новый набор контактов:
		<form name="form">
			<input name="message" type="text">
		Новый набор контактов
			</input>
			<button name="Create" text="Создать"/>
			<button name="Cancel" text="Отмена"/>
		</form>
	</notification>
	<notification name="RemoveContactSet">
		Вы уверены, что хотите удалить [SET_NAME]? Вы не сможете восстановить его.
		<usetemplate ignoretext="Подтвердить удаление набора контактов" name="okcancelignore" notext="Отмена" yestext="Ok"/>
	</notification>
	<notification name="RemoveContactFromSet">
		Вы уверены, что хотите удалить [TARGET] из [SET_NAME]?
		<usetemplate ignoretext="Подтвердить удаления участника из набора контактов" name="okcancelignore" notext="Отмена" yestext="Ok"/>
	</notification>
	<notification name="RemoveContactsFromSet">
		Вы уверены, что хотите удалить [TARGET] из [SET_NAME]?
		<usetemplate ignoretext="Подтвердить удаления участников из набора контактов" name="okcancelignore" notext="Отмена" yestext="Ok"/>
	</notification>
	<notification name="AddToContactSetSingleSuccess">
		[NAME] был добавлен в [SET].
	</notification>
	<notification name="AddToContactSetMultipleSuccess">
		[COUNT] аватаров было добавлено в [SET].
	</notification>
	<notification name="SetAvatarPseudonym">
		Введите алиас для [AVATAR]:
		<form name="form">
			<input name="message" type="text"/>
			<button name="Create" text="Создать"/>
			<button name="Cancel" text="Отмена"/>
		</form>
	</notification>
	<notification name="RenameContactSetFailure">
		Невозможно переименовать &apos;[SET]&apos; в &apos;[NEW_NAME]&apos;: Набор с таким именем уже существует, или новое имя является недействительным.
	</notification>
	<notification name="ShapeImportGenericFail">
		Возникла проблема импорта [FILENAME]. Пожалуйста, смотрите журнал ошибок для более подробной информации.
	</notification>
	<notification name="ShapeImportVersionFail">
		Ошибка импорта формы. Вы уверены, что [FILENAME] является файлом аватара?
	</notification>
	<notification name="AddToMediaList">
		Введите имя домена для добавления в [LIST]:
		<form name="form">
			<input name="url" type="text"/>
			<button name="Add" text="Добавить"/>
			<button name="Cancel" text="Отмена"/>
		</form>
	</notification>
	<notification name="CantRestoreToWorldNoCopy">
		Restore to Last Position is not allowed for no copy items to prevent possible content loss.
	</notification>
	<notification name="ConfirmRemoveCredential">
		Удалить сохраненный вход для &lt;nolink&gt;[NAME]&lt;/nolink&gt;?
		<form name="form">
			<button name="OK" text="OK"/>
			<button name="Cancel" text="Отмена"/>
		</form>
	</notification>
	<notification name="ExodusFlickrVerificationExplanation">
		Чтобы использовать функцию загрузки на Flickr, необходимо авторизовать [APP_NAME], чтобы получить доступ к вашей учетной записи. Если вы продолжите, ваш веб-браузер откроет сайт Flickr, где вам будет предложено войти в систему и разрешить доступ [APP_NAME]. Вам будет предоставлен код, чтобы скопировать обратно в [APP_NAME].

Хотите, разрешить [APP_NAME] отправлять сообщения в вашей учетной записи Flickr?
		<usetemplate name="okcancelbuttons" notext="Нет" yestext="Да"/>
	</notification>
	<notification name="ExodusFlickrVerificationPrompt">
		Пожалуйста, авторизуйте [APP_NAME], чтобы отправлять сообщения в вашей учетной записи Flickr в веб-браузере, затем введите код, указанный на веб-сайте ниже:
		<form name="form">
			<input name="oauth_verifier" type="text"/>
			<button name="OK" text="OK"/>
			<button name="Cancel" text="Отмена"/>
		</form>
	</notification>
	<notification name="ExodusFlickrVerificationFailed">
		Flickr проверка не удалась. Пожалуйста, попробуйте еще раз, и проверьте код подтверждения.
		<usetemplate name="okbutton" yestext="OK"/>
	</notification>
	<notification name="ExodusFlickrUploadComplete">
		Ваш снимок теперь может быть просмотрен [http://www.flickr.com/photos/upload/edit/?ids=[ID] тут].
	</notification>
	<notification name="RegionTrackerAdd">
		Какую бы метку вы хотели использовать
для региона &quot;[REGION]&quot;?
		<form name="form">
			<input name="label" type="text">[LABEL]			</input>
			<button name="OK" text="OK"/>
			<button name="Cancel" text="Отмена"/>
		</form>
	</notification>
	<notification name="ConfirmUnlink">
		Вы действительно хотите разъеденить выбранные объекты?
		<usetemplate name="okcancelbuttons" notext="Отмена" yestext="Разъеденить"/>
	</notification>
	<notification name="SnoozeDuration">
		Время в секундах, чтобы отключить чат группы:
		<form name="form">
			<input name="duration" type="text">
        [DURATION]
			</input>
			<button name="OK" text="OK"/>
			<button name="Cancel" text="Отмена"/>
		</form>
	</notification>
	<notification name="SnoozeDurationInvalidInput">
		Пожалуйста, введите правильный номер!
		<usetemplate name="okbutton" yestext="OK"/>
	</notification>
	<notification name="PickLimitReached" label="">
		Не удалось создать место, потому что максимальное количество мест уже были созданы.
		<usetemplate name="okbutton" yestext="OK"/>
	</notification>
</notifications><|MERGE_RESOLUTION|>--- conflicted
+++ resolved
@@ -4045,12 +4045,8 @@
 	<notification name="CacheEmpty">
 		Кэш вашего клиента очищен. Пожалуйста, помните, что вы можете испытать замедление работы клиента и высокую нагрузку в течение короткого времени, пока загружается контент.
 	</notification>
-<<<<<<< HEAD
-	<notification name="FirstJoinSupportGroup">
-=======
 <!-- Commented out because without an update it would show false information!
 	<notification name="FirstJoinSupportGroup2">
->>>>>>> 0aa38a6c
 		Добро пожаловать в группу технической поддержки Firestorm!
 
 Для того, чтобы команде технической поддержки было проще, рекомендуется сообщить версию Вашего клиента в группе. Вы можете выбрать для отображения версии вашего клиента находясь непосредственно в группе. Наша команда технической поддержки может дать вам более корректную информацию, если они знают версию вашего клиента.
@@ -4064,13 +4060,8 @@
 			<button name="Cancel_okcancelignore" text="Нет"/>
 			<ignore name="ignore" text="Присоединение к группе технической поддержки The Phoenix/Firestorm"/>
 		</form>
-<<<<<<< HEAD
-
-	</notification>
-=======
 	</notification>
 -->
->>>>>>> 0aa38a6c
 	<notification name="ConfirmScriptModify">
     Вы уверены, что хотите изменить скрипты в выбранных объектах?
 		<usetemplate ignoretext="Подтвердить прежде чем изменить скрипты в выбранных объектах" name="okcancelignore" notext="Отмена" yestext="OK"/>
