--- conflicted
+++ resolved
@@ -136,13 +136,8 @@
 	<text name="selection_empty" width="120">
 		Ничего не выбрано.
 	</text>
-<<<<<<< HEAD
-	<text name="remaining_capacity">
-		[CAPACITY_STRING] [secondlife:///app/openfloater/object_weights Подробнее]
-=======
 	<text name="more info label">
 		[CAPACITY_STRING] [secondlife:///app/openfloater/object_weights Больше информации]
->>>>>>> 31dd2fb6
 	</text>
 	<tab_container name="Object Info Tabs">
 		<panel label="Общие" name="General">
@@ -471,8 +466,6 @@
 			<spinner label="Фокус" name="Light Focus"/>
 			<spinner label="Спад" name="Light Falloff"/>
 			<spinner label="Окружение" name="Light Ambiance"/>
-<<<<<<< HEAD
-=======
 			<check_box label="Датчик отражений" name="Reflection Probe" tool_tip="Настраивает способ отражения объектов в пределах этого объема при включенном PBR" width="60" />
 			<combo_box name="Probe Volume Type" tool_tip="Выберите тип объема влияния датчика">
 				<combo_box.item label="Сфера" name="Sphere"/>
@@ -481,7 +474,6 @@
 			<check_box label="Динамика" name="Probe Dynamic" tool_tip="Если эта функция включена, аватары будут отображаться в отражениях в пределах объема влияния этого датчика." width="60" />
 			<spinner label="Окружение" label_width="65" name="Probe Ambiance" width="125" />
 			<spinner label="Клип Рядом" label_width="65" name="Probe Near Clip" width="125" />
->>>>>>> 31dd2fb6
 			<text name="label physicsshapetype" width="140">
 				Тип физической формы:
 			</text>
