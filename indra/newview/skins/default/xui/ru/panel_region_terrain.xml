<?xml version="1.0" encoding="utf-8" standalone="yes"?>
<panel label="Ландшафт" name="Terrain">
	<text name="region_text_lbl">
		Регион:
	</text>
	<text name="region_text">
		неизвестен
	</text>
	<spinner label="Уровень воды" name="water_height_spin" label_width="90" width="160"/>
	<spinner label="Лимит подьема ландшафта" name="terrain_raise_spin" left="220" label_width="160" width="230"/>
	<spinner label="Лимит спуска ландшафта" name="terrain_lower_spin" left="220" label_width="160" width="230"/>
	<text name="detail_texture_text">
<<<<<<< HEAD
		Текстуры ландшафта (требования: 1024x1024, 24-битные, TGA)
	</text>
=======
    Текстуры ландшафта
  </text>
>>>>>>> e2af6de2
	<text name="height_text_lbl">
		1 (Низ)
	</text>
	<text name="height_text_lbl2">
		2
	</text>
	<text name="height_text_lbl3">
		3
	</text>
	<text name="height_text_lbl4">
		4 (Верх)
	</text>
	<text name="height_text_lbl5">
		Диапазон высот текстур
	</text>
	<text name="height_text_lbl10">
		Эти значения определяют степень смешивания наложенных текстур.
	</text>
	<text name="height_text_lbl11">
		Измеряются в метрах. Значение «Низ» – это МАКСИМАЛЬНАЯ высота текстуры №1, а значение «Верх» – это МИНИМАЛЬНАЯ высота текстуры №4.
	</text>
	<text name="height_text_lbl6">
		Северо-запад
	</text>
	<text name="height_text_lbl7">
		Северо-восток
	</text>
	<spinner label="Низ" name="height_start_spin_1"/>
	<spinner label="Низ" name="height_start_spin_3"/>
	<spinner label="Верх" name="height_range_spin_1"/>
	<spinner label="Верх" name="height_range_spin_3"/>
	<text name="height_text_lbl8">
		Юго-запад
	</text>
	<text name="height_text_lbl9">
		Юго-восток
	</text>
	<spinner label="Низ" name="height_start_spin_0"/>
	<spinner label="Низ" name="height_start_spin_2"/>
	<spinner label="Верх" name="height_range_spin_0"/>
	<spinner label="Верх" name="height_range_spin_2"/>
	<button label="Загрузить ландшафт RAW..." name="download_raw_btn" tool_tip="Доступно только землевладельцам, не менеджерам"/>
	<button label="Передать ландшафт RAW..." name="upload_raw_btn" tool_tip="Доступно только землевладельцам, не менеджерам"/>
	<button label="Зафиксировать пределы" name="bake_terrain_btn" tool_tip="Установить высоту ландшафта по средней точке между верхней и нижней точками"/>
	<button label="Применить" name="apply_btn"/>
</panel><|MERGE_RESOLUTION|>--- conflicted
+++ resolved
@@ -10,13 +10,8 @@
 	<spinner label="Лимит подьема ландшафта" name="terrain_raise_spin" left="220" label_width="160" width="230"/>
 	<spinner label="Лимит спуска ландшафта" name="terrain_lower_spin" left="220" label_width="160" width="230"/>
 	<text name="detail_texture_text">
-<<<<<<< HEAD
-		Текстуры ландшафта (требования: 1024x1024, 24-битные, TGA)
-	</text>
-=======
     Текстуры ландшафта
   </text>
->>>>>>> e2af6de2
 	<text name="height_text_lbl">
 		1 (Низ)
 	</text>
