--- conflicted
+++ resolved
@@ -12,17 +12,10 @@
 	<text name="title">
 		Почта
 	</text>
-<<<<<<< HEAD
-        <tab_container name="postcard_tabs">
-		<panel name="panel_postcard_message" label="Сообщение"/>
-		<panel name="panel_postcard_settings" label="Настройки"/>
-		</tab_container>
-=======
 	<tab_container name="postcard_tabs">
 		<panel label="Сообщение" name="panel_postcard_message"/>
 		<panel label="Настройки" name="panel_postcard_settings"/>
 	</tab_container>
 	<button label="Отмена" name="cancel_btn"/>
 	<button label="Отправить" name="send_btn"/>
->>>>>>> 4aa64b99
 </panel>