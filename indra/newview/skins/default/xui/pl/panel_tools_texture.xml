<?xml version="1.0" encoding="utf-8" standalone="yes" ?>
<panel label="Tekstura" name="Texture">
	<panel.string name="paste_error_face_selection_mismatch">
		Gdy kopiowanych jest wiele stron, to obiekt docelowy musi mieć wybraną taką samą ich liczbę.
	</panel.string>
	<panel.string name="paste_error_object_face_count_mismatch">
		Gdy kopiowane są wszystkie strony, to obiekt docelowy musi mieć taką samą ich liczbę.
	</panel.string>
	<panel.string name="paste_error_inventory_not_found">
		Nie znaleziono jednej lub więcej tekstur.
	</panel.string>
	<panel.string name="paste_options">
		Skopiuj parametry tekstury do schowka
	</panel.string>
	<text name="color label">
		Kolor
	</text>
	<color_swatch name="colorswatch" tool_tip="Kliknij, aby wybrać kolor" />
	<text name="color trans">
		Przezroczystość
	</text>
	<text name="glow label">
		Blask
	</text>
	<check_box label="Pełna jasność" name="checkbox fullbright" />
	<button name="copy_face_btn" tool_tip="Skopiuj parametry tekstury do schowka" />
	<button name="paste_face_btn" tool_tip="Wklej parametry tekstury ze schowka" />
<<<<<<< HEAD
	<combo_box name="combobox matmedia">
		<combo_box.item label="Materiały" name="Materials" />
		<combo_box.item label="Media" name="Media" />
=======
	<text name="label_matmedia">
		Materiał
	</text>
	<combo_box name="combobox matmedia">
		<combo_box.item label="Tekstury" name="Materials" />
		<combo_box.item label="Metaliczność/chropowatość PBR" name="PBR" />
>>>>>>> cb43d15c
	</combo_box>
	<radio_group name="radio_material_type">
		<radio_item label="Tekstura (diffuse)" name="Texture (diffuse)" />
		<radio_item label="Powierzchnia (normal)" name="Bumpiness (normal)" />
		<radio_item label="Lśnienie (specular)" name="Shininess (specular)" />
	</radio_group>
<<<<<<< HEAD
=======
	<radio_group name="radio_pbr_type">
		<radio_item label="Kompletny materiał" name="Complete material" />
		<radio_item label="Kolor bazowy" name="Base color" />
		<radio_item label="Metaliczność/chropowatość" name="Metallic/roughness" />
		<radio_item label="Emisyjność" name="Emissive" />
		<radio_item label="Normalne" name="Normal" />
	</radio_group>
	<texture_picker label="Materiał" name="pbr_control" tool_tip="Kliknij, aby wybrać materiał PBR" />
	<text name="material_permissions_loading_label">
		Ładowanie zawartości...
	</text>
	<button name="edit_selected_pbr" label="Edycja" />
	<button name="save_selected_pbr" label="Zapisz" />
>>>>>>> cb43d15c
	<texture_picker label="Tekstura" name="texture control" tool_tip="Kliknij, aby wybrać obraz" />
	<text name="label alphamode">
		Tryb alphy
	</text>
	<combo_box name="combobox alphamode">
		<combo_box.item label="Brak" name="None" />
		<combo_box.item label="Przenikanie" name="Alpha blending" />
		<combo_box.item label="Maskowanie" name="Alpha masking" />
		<combo_box.item label="Maska emisyjna" name="Emissive mask" />
	</combo_box>
	<text name="label maskcutoff">
		Odcięcie maski
	</text>
	<texture_picker label="Tekstura" name="bumpytexture control" tool_tip="Kliknij, aby wybrać obraz" />
	<text name="label bumpiness">
		Powierzchnia
	</text>
	<combo_box name="combobox bumpiness">
		<combo_box.item label="Bez mapowania" name="None" />
		<combo_box.item label="Rozjaśnienie" name="Brightness" />
		<combo_box.item label="Przyciemnienie" name="Darkness" />
		<combo_box.item label="Włókna drewna" name="woodgrain" />
		<combo_box.item label="Kora drzewa" name="bark" />
		<combo_box.item label="Cegły" name="bricks" />
		<combo_box.item label="Plansza szachowa" name="checker" />
		<combo_box.item label="Beton" name="concrete" />
		<combo_box.item label="Płytki/Kafelki" name="crustytile" />
		<combo_box.item label="Kamień" name="cutstone" />
		<combo_box.item label="Dysk CD" name="discs" />
		<combo_box.item label="Żwir" name="gravel" />
		<combo_box.item label="Skamieliny" name="petridish" />
		<combo_box.item label="Brzeg" name="siding" />
		<combo_box.item label="Płytka kamienna" name="stonetile" />
		<combo_box.item label="Stiuk (gips ozdobny)" name="stucco" />
		<combo_box.item label="Ssawki" name="suction" />
		<combo_box.item label="Fale" name="weave" />
		<!-- <combo_box.item label="Użyj tekstury" name="Use texture" /> -->
	</combo_box>
	<texture_picker label="Tekstura" name="shinytexture control" tool_tip="Kliknij, aby wybrać obraz" />
	<text name="label shininess">
		Połysk
	</text>
	<combo_box name="combobox shininess">
		<combo_box.item label="Żaden" name="None" />
		<combo_box.item label="Niski" name="Low" />
		<combo_box.item label="Średni" name="Medium" />
		<combo_box.item label="Wysoki" name="High" />
		<!-- <combo_box.item label="Użyj tekstury" name="Use texture" /> -->
	</combo_box>
	<text name="label glossiness">
		Gładkość
	</text>
	<text name="label environment">
		Otoczenie
	</text>
	<text name="label shinycolor">
		Kolor
	</text>
	<color_swatch name="shinycolorswatch" tool_tip="Kliknij, aby wybrać kolor" />
	<text name="media_info">
		Wybrany URL mediów, jeśli jest obecny
	</text>
	<button name="add_media" tool_tip="Dodaj media" label="Wybierz..." />
	<button name="delete_media" tool_tip="Usuń tą teksturę mediów" label="Usuń" />
	<button label="Dopasuj" label_selected="Dopasuj Media" name="button align" tool_tip="Wyrównaj teksturę mediów (musi się najpierw załadować)" />
	<text name="tex gen">
		Mapowanie
	</text>
	<combo_box name="combobox texgen">
		<combo_box.item label="Domyślne" name="Default" />
		<combo_box.item label="Planarne" name="Planar" />
	</combo_box>
	<spinner label="Rozmiar poziomy" name="TexScaleU" />
	<button name="flipTextureScaleU" tool_tip="Odwróć" />
	<spinner label="Rozmiar pionowy" name="TexScaleV" />
	<button name="flipTextureScaleV" tool_tip="Odwróć" />
	<spinner label="Powtórzenia na metr" name="rptctrl" />
	<spinner label="Obrót w stopniach" name="TexRot" />
	<spinner label="Wyrównanie poziome" name="TexOffsetU" />
	<spinner label="Wyrównanie pionowe" name="TexOffsetV" />
	<spinner label="Rozmiar poziomy" name="bumpyScaleU" />
	<spinner label="Rozmiar pionowy" name="bumpyScaleV" />
	<spinner label="Obrót w stopniach" name="bumpyRot" />
	<spinner label="Wyrównanie poziome" name="bumpyOffsetU" />
	<spinner label="Wyrównanie pionowe" name="bumpyOffsetV" />
	<spinner label="Rozmiar poziomy" name="shinyScaleU" />
	<spinner label="Rozmiar pionowy" name="shinyScaleV" />
	<spinner label="Obrót w stopniach" name="shinyRot" />
	<spinner label="Wyrównanie poziome" name="shinyOffsetU" />
	<spinner label="Wyrównanie pionowe" name="shinyOffsetV" />
	<spinner label="Skala u" name="gltfTextureScaleU" />
	<spinner label="Skala v" name="gltfTextureScaleV" />
	<spinner label="Obrót" name="gltfTextureRotation" />
	<spinner label="Przesun. u" name="gltfTextureOffsetU" />
	<spinner label="Przesun. v" name="gltfTextureOffsetV" />
	<check_box label="Równaj powierzchnie planarne" name="checkbox planar align" tool_tip="Wyrównuj tekstury na wszystkich wybranych powierzchniach z powierzchnią wybraną jako ostatnia. Wymaga planarnego mapowania tekstur." />
	<check_box label="Synchronizuj materiały" name="checkbox_sync_settings" tool_tip="Synchronizuj parametry map tekstur" />
	<button label="Wyrównaj" name="button align textures" tool_tip="Wyrównaj bieżące warstwy tekstury" />
	<button label="Wyszukaj" name="btn_select_same_diff" tool_tip="Wybierz wszystkie powierzchnie z taką samą teksturą (diffuse) jak ta" />
	<button label="Wyszukaj" name="btn_select_same_norm" tool_tip="Wybierz wszystkie powierzchnie z taką samą mapą normalnych jak ta" />
	<button label="Wyszukaj" name="btn_select_same_spec" tool_tip="Wybierz wszystkie powierzchnie z taką samą mapą lśnienia (specular) jak ta" />
</panel><|MERGE_RESOLUTION|>--- conflicted
+++ resolved
@@ -25,26 +25,18 @@
 	<check_box label="Pełna jasność" name="checkbox fullbright" />
 	<button name="copy_face_btn" tool_tip="Skopiuj parametry tekstury do schowka" />
 	<button name="paste_face_btn" tool_tip="Wklej parametry tekstury ze schowka" />
-<<<<<<< HEAD
-	<combo_box name="combobox matmedia">
-		<combo_box.item label="Materiały" name="Materials" />
-		<combo_box.item label="Media" name="Media" />
-=======
 	<text name="label_matmedia">
 		Materiał
 	</text>
 	<combo_box name="combobox matmedia">
 		<combo_box.item label="Tekstury" name="Materials" />
 		<combo_box.item label="Metaliczność/chropowatość PBR" name="PBR" />
->>>>>>> cb43d15c
 	</combo_box>
 	<radio_group name="radio_material_type">
 		<radio_item label="Tekstura (diffuse)" name="Texture (diffuse)" />
 		<radio_item label="Powierzchnia (normal)" name="Bumpiness (normal)" />
 		<radio_item label="Lśnienie (specular)" name="Shininess (specular)" />
 	</radio_group>
-<<<<<<< HEAD
-=======
 	<radio_group name="radio_pbr_type">
 		<radio_item label="Kompletny materiał" name="Complete material" />
 		<radio_item label="Kolor bazowy" name="Base color" />
@@ -58,7 +50,6 @@
 	</text>
 	<button name="edit_selected_pbr" label="Edycja" />
 	<button name="save_selected_pbr" label="Zapisz" />
->>>>>>> cb43d15c
 	<texture_picker label="Tekstura" name="texture control" tool_tip="Kliknij, aby wybrać obraz" />
 	<text name="label alphamode">
 		Tryb alphy
