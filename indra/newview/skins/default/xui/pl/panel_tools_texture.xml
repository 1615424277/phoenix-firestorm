<?xml version="1.0" encoding="utf-8" standalone="yes" ?>
<panel label="Tekstura" name="Texture">
	<panel.string name="paste_error_face_selection_mismatch">
		Gdy kopiowanych jest wiele stron, to obiekt docelowy musi mieć wybraną taką samą ich liczbę.
	</panel.string>
	<panel.string name="paste_error_object_face_count_mismatch">
		Gdy kopiowane są wszystkie strony, to obiekt docelowy musi mieć taką samą ich liczbę.
	</panel.string>
	<panel.string name="paste_error_inventory_not_found">
		Nie znaleziono jednej lub więcej tekstur.
	</panel.string>
	<panel.string name="paste_options">
		Skopiuj parametry tekstury do schowka
	</panel.string>
	<text name="color label">
		Kolor
	</text>
	<color_swatch name="colorswatch" tool_tip="Kliknij, aby wybrać kolor" />
	<text name="color trans">
		Przezroczystość
	</text>
	<text name="glow label">
		Blask
	</text>
	<check_box label="Pełna jasność" name="checkbox fullbright" />
	<button name="copy_face_btn" tool_tip="Skopiuj parametry tekstury do schowka" />
	<button name="paste_face_btn" tool_tip="Wklej parametry tekstury ze schowka" />
	<combo_box name="combobox matmedia">
		<combo_box.item label="Materiały" name="Materials" />
		<combo_box.item label="Media" name="Media" />
	</combo_box>
	<radio_group name="radio_material_type">
		<radio_item label="Tekstura (diffuse)" name="Texture (diffuse)" />
		<radio_item label="Powierzchnia (normal)" name="Bumpiness (normal)" />
		<radio_item label="Lśnienie (specular)" name="Shininess (specular)" />
	</radio_group>
	<texture_picker label="Tekstura" name="texture control" tool_tip="Kliknij, aby wybrać obraz" />
	<text name="label alphamode">
		Tryb alphy
	</text>
	<combo_box name="combobox alphamode">
		<combo_box.item label="Brak" name="None" />
		<combo_box.item label="Przenikanie" name="Alpha blending" />
		<combo_box.item label="Maskowanie" name="Alpha masking" />
		<combo_box.item label="Maska emisyjna" name="Emissive mask" />
	</combo_box>
	<text name="label maskcutoff">
		Odcięcie maski
	</text>
	<texture_picker label="Tekstura" name="bumpytexture control" tool_tip="Kliknij, aby wybrać obraz" />
	<text name="label bumpiness">
		Powierzchnia
	</text>
	<combo_box name="combobox bumpiness">
		<combo_box.item label="Bez mapowania" name="None" />
		<combo_box.item label="Rozjaśnienie" name="Brightness" />
		<combo_box.item label="Przyciemnienie" name="Darkness" />
		<combo_box.item label="Włókna drewna" name="woodgrain" />
		<combo_box.item label="Kora drzewa" name="bark" />
		<combo_box.item label="Cegły" name="bricks" />
		<combo_box.item label="Plansza szachowa" name="checker" />
		<combo_box.item label="Beton" name="concrete" />
		<combo_box.item label="Płytki/Kafelki" name="crustytile" />
		<combo_box.item label="Kamień" name="cutstone" />
		<combo_box.item label="Dysk CD" name="discs" />
		<combo_box.item label="Żwir" name="gravel" />
		<combo_box.item label="Skamieliny" name="petridish" />
		<combo_box.item label="Brzeg" name="siding" />
		<combo_box.item label="Płytka kamienna" name="stonetile" />
		<combo_box.item label="Stiuk (gips ozdobny)" name="stucco" />
		<combo_box.item label="Ssawki" name="suction" />
		<combo_box.item label="Fale" name="weave" />
		<!-- <combo_box.item label="Użyj tekstury" name="Use texture" /> -->
	</combo_box>
	<texture_picker label="Tekstura" name="shinytexture control" tool_tip="Kliknij, aby wybrać obraz" />
	<text name="label shininess">
		Połysk
	</text>
	<combo_box name="combobox shininess">
		<combo_box.item label="Żaden" name="None" />
		<combo_box.item label="Niski" name="Low" />
		<combo_box.item label="Średni" name="Medium" />
		<combo_box.item label="Wysoki" name="High" />
		<!-- <combo_box.item label="Użyj tekstury" name="Use texture" /> -->
	</combo_box>
	<text name="label glossiness">
		Gładkość
	</text>
	<text name="label environment">
		Otoczenie
	</text>
	<text name="label shinycolor">
		Kolor
	</text>
	<color_swatch name="shinycolorswatch" tool_tip="Kliknij, aby wybrać kolor" />
	<text name="media_info">
		Wybrany URL mediów, jeśli jest obecny
	</text>
	<button name="add_media" tool_tip="Dodaj media" label="Wybierz..." />
	<button name="delete_media" tool_tip="Usuń tą teksturę mediów" label="Usuń" />
	<button label="Dopasuj" label_selected="Dopasuj Media" name="button align" tool_tip="Wyrównaj teksturę mediów (musi się najpierw załadować)" />
	<text name="tex gen">
		Mapowanie
	</text>
	<combo_box name="combobox texgen">
		<combo_box.item label="Domyślne" name="Default" />
		<combo_box.item label="Planarne" name="Planar" />
	</combo_box>
	<spinner label="Rozmiar poziomy" name="TexScaleU" />
	<button name="flipTextureScaleU" tool_tip="Odwróć" />
	<spinner label="Rozmiar pionowy" name="TexScaleV" />
	<button name="flipTextureScaleV" tool_tip="Odwróć" />
	<spinner label="Powtórzenia na metr" name="rptctrl" />
	<spinner label="Obrót w stopniach" name="TexRot" />
	<spinner label="Wyrównanie poziome" name="TexOffsetU" />
	<spinner label="Wyrównanie pionowe" name="TexOffsetV" />
	<spinner label="Rozmiar poziomy" name="bumpyScaleU" />
	<spinner label="Rozmiar pionowy" name="bumpyScaleV" />
	<spinner label="Obrót w stopniach" name="bumpyRot" />
	<spinner label="Wyrównanie poziome" name="bumpyOffsetU" />
	<spinner label="Wyrównanie pionowe" name="bumpyOffsetV" />
	<spinner label="Rozmiar poziomy" name="shinyScaleU" />
	<spinner label="Rozmiar pionowy" name="shinyScaleV" />
	<spinner label="Obrót w stopniach" name="shinyRot" />
	<spinner label="Wyrównanie poziome" name="shinyOffsetU" />
	<spinner label="Wyrównanie pionowe" name="shinyOffsetV" />
	<check_box label="Równaj powierzchnie planarne" name="checkbox planar align" tool_tip="Wyrównuj tekstury na wszystkich wybranych powierzchniach z powierzchnią wybraną jako ostatnia. Wymaga planarnego mapowania tekstur." />
	<check_box label="Synchronizuj materiały" name="checkbox_sync_settings" tool_tip="Synchronizuj parametry map tekstur" />
	<button label="Wyrównaj" name="button align textures" tool_tip="Wyrównaj bieżące warstwy tekstury" />
<<<<<<< HEAD
=======
	<button label="Wyszukaj" name="btn_select_same_diff" tool_tip="Wybierz wszystkie powierzchnie z taką samą teksturą (diffuse) jak ta" />
	<button label="Wyszukaj" name="btn_select_same_norm" tool_tip="Wybierz wszystkie powierzchnie z taką samą mapą normalnych jak ta" />
	<button label="Wyszukaj" name="btn_select_same_spec" tool_tip="Wybierz wszystkie powierzchnie z taką samą mapą lśnienia (specular) jak ta" />
>>>>>>> b5f40c06
</panel><|MERGE_RESOLUTION|>--- conflicted
+++ resolved
@@ -127,10 +127,7 @@
 	<check_box label="Równaj powierzchnie planarne" name="checkbox planar align" tool_tip="Wyrównuj tekstury na wszystkich wybranych powierzchniach z powierzchnią wybraną jako ostatnia. Wymaga planarnego mapowania tekstur." />
 	<check_box label="Synchronizuj materiały" name="checkbox_sync_settings" tool_tip="Synchronizuj parametry map tekstur" />
 	<button label="Wyrównaj" name="button align textures" tool_tip="Wyrównaj bieżące warstwy tekstury" />
-<<<<<<< HEAD
-=======
 	<button label="Wyszukaj" name="btn_select_same_diff" tool_tip="Wybierz wszystkie powierzchnie z taką samą teksturą (diffuse) jak ta" />
 	<button label="Wyszukaj" name="btn_select_same_norm" tool_tip="Wybierz wszystkie powierzchnie z taką samą mapą normalnych jak ta" />
 	<button label="Wyszukaj" name="btn_select_same_spec" tool_tip="Wybierz wszystkie powierzchnie z taką samą mapą lśnienia (specular) jak ta" />
->>>>>>> b5f40c06
 </panel>