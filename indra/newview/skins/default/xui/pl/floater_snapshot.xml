<?xml version="1.0" encoding="utf-8" standalone="yes" ?>
<floater name="Snapshot" title="Zdjęcie">
	<floater.string name="unknown">
		nieznany
	</floater.string>
	<string name="postcard_progress_str">
		Wysyłanie maila
	</string>
	<string name="profile_progress_str">
		Wysyłanie
	</string>
	<string name="inventory_progress_str">
		Zapisywanie do Szafy
	</string>
	<string name="local_progress_str">
		Zapisywanie na komputer
	</string>
	<string name="profile_succeeded_str">
		Obraz przesłany
	</string>
	<string name="postcard_succeeded_str">
		Mail wysłany!
	</string>
	<string name="inventory_succeeded_str">
		Zapisano do Szafy!
	</string>
	<string name="local_succeeded_str">
		Zapisano na dysku!
	</string>
	<string name="profile_failed_str">
		Publikacja nie powiodła się.
	</string>
	<string name="postcard_failed_str">
		Wysyłanie maila nieudane.
	</string>
	<string name="inventory_failed_str">
		Zapis do Szafy nieudany.
	</string>
	<string name="local_failed_str">
		Zapis na dysku nieudany.
	</string>
	<view name="controls_container">
		<button label="Odśwież" name="new_snapshot_btn" />
		<panel name="advanced_options_panel">
			<text name="layer_type_label">
				Uchwyć:
			</text>
			<combo_box label="Warstwy obrazu" name="layer_types">
				<combo_box.item label="Kolory" name="Colors" />
				<combo_box.item label="Głębia" name="Depth" />
				<combo_box.item label="Głębia (24 bity)" name="Depth24" />
			</combo_box>
			<check_box label="Interfejs" name="ui_check" />
			<check_box label="Stan L$" name="currency_check"/>
			<check_box label="Obiekty HUD" name="hud_check" />
			<check_box label="Wstrzymaj (pełny ekran)" name="freeze_frame_check" />
			<check_box label="Autoodświeżanie" name="auto_snapshot_check" />
<<<<<<< HEAD
=======
			<check_box label="Bez obróbki końcowej" name="no_post_check" />
>>>>>>> bb984bee
			<text name="filter_list_label">
				Filtr:
			</text>
			<combo_box name="filters_combobox" tool_tip="Filtry obrazu">
				<combo_box.item label="Brak filtra" name="NoFilter" />
			</combo_box>
		</panel>
		<panel name="succeeded_panel">
			<text name="succeeded_lbl">
				Powodzenie
			</text>
		</panel>
		<panel name="failed_panel">
			<text name="failed_lbl">
				Niepowodzenie
			</text>
		</panel>
		<text name="working_lbl">
			Pracuję
		</text>
		<text name="refresh_lbl">
			Zrób na nowo
		</text>
	</view>
	<text name="image_res_text">
		[WIDTH]px (szerokość) x [HEIGHT]px (wysokość)
	</text>
	<button label="Zrób zdjęcie 360°" name="360_label" />
</floater><|MERGE_RESOLUTION|>--- conflicted
+++ resolved
@@ -55,10 +55,7 @@
 			<check_box label="Obiekty HUD" name="hud_check" />
 			<check_box label="Wstrzymaj (pełny ekran)" name="freeze_frame_check" />
 			<check_box label="Autoodświeżanie" name="auto_snapshot_check" />
-<<<<<<< HEAD
-=======
 			<check_box label="Bez obróbki końcowej" name="no_post_check" />
->>>>>>> bb984bee
 			<text name="filter_list_label">
 				Filtr:
 			</text>
