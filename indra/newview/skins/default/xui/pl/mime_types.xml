--- conflicted
+++ resolved
@@ -200,14 +200,11 @@
 			Film (MP4)
 		</label>
 	</mimetype>
-<<<<<<< HEAD
-=======
 	<mimetype name="video/x-flv">
 		<label name="video/x-flv_label">
 			Film (flv)
 		</label>
 	</mimetype>
->>>>>>> b5f40c06
 	<mimetype name="application/octet-stream">
 		<label name="video/octet-stream">
 			Film
