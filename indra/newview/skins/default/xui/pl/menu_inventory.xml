--- conflicted
+++ resolved
@@ -22,10 +22,7 @@
 	<menu_item_call label="Nowy skrypt" name="New Script"/>
 	<menu_item_call label="Nowa nota" name="New Note"/>
 	<menu_item_call label="Nowy gest" name="New Gesture"/>
-<<<<<<< HEAD
-=======
 	<menu_item_call label="Nowy materiał" name="New Material" />
->>>>>>> bb984bee
 	<menu label="Nowe ubranie" name="New Clothes">
 		<menu_item_call label="Nowa koszula" name="New Shirt"/>
 		<menu_item_call label="Nowe spodnie" name="New Pants"/>
@@ -57,10 +54,7 @@
 		<menu_item_call label="Dla nowych dźwięków" name="Sound uploads" />
 		<menu_item_call label="Dla nowych animacji" name="Animation uploads" />
 		<menu_item_call label="Dla nowych modeli" name="Model uploads" />
-<<<<<<< HEAD
-=======
 		<menu_item_call label="Dla nowych materiałów PBR" name="PBR uploads" />
->>>>>>> bb984bee
 	</menu>
 	<menu label="Zmień typ" name="Change Type">
 		<menu_item_call label="Domyślny" name="Default"/>
@@ -123,10 +117,7 @@
 	<menu_item_call label="Proponuj teleport" name="Offer Teleport..."/>
 	<menu_item_call label="Poproś o teleport" name="Request Teleport..."/>
 	<menu_item_call label="Rozpocznij konferencję czatową" name="Conference Chat"/>
-<<<<<<< HEAD
-=======
 	<menu_item_call label="Odtwarzaj" name="PlayGesture" />
->>>>>>> bb984bee
 	<menu_item_call label="Aktywuj" name="Activate"/>
 	<menu_item_call label="Dezaktywuj" name="Deactivate"/>
 	<menu_item_call label="Zapisz jako" name="Save As"/>
