<?xml version="1.0" encoding="utf-8" standalone="yes"?>
<strings>
	<string name="SUPPORT_SITE">
		Portal Pomocy Second Life
	</string>
	<string name="StartupDetectingHardware">
		Detekcja konfiguracji sprzętowej...
	</string>
	<string name="StartupLoading">
		Ładowanie [APP_NAME]...
	</string>
	<string name="StartupClearingCache">
		Czyszczenie bufora danych...
	</string>
	<string name="StartupClearingTextureCache">
		Czyszczenie bufora tekstur...
	</string>
	<string name="StartupInitializingTextureCache">
		Inicjowanie bufora danych tekstur...
	</string>
	<string name="StartupInitializingVFS">
		Inicjowanie wirtualnego systemu plików...
	</string>
	<string name="StartupRequireDriverUpdate">
		Nie można zainicjować grafiki. Zaktualizuj sterowniki!
	</string>
	<string name="AboutCompiler">
		Zbudowane za pomocą [COMPILER] w wersji [COMPILER_VERSION]
	</string>
	<string name="AboutPosition">
Położenie [POSITION_LOCAL_0,number,1], [POSITION_LOCAL_1,number,1], [POSITION_LOCAL_2,number,1] w [REGION] zlokalizowanym w &lt;nolink&gt;[HOSTNAME]&lt;/nolink&gt; ([HOSTIP])
SLURL: &lt;nolink&gt;[SLURL]&lt;/nolink&gt;
(koordynaty globalne [POSITION_0,number,1], [POSITION_1,number,1], [POSITION_2,number,1])
[SERVER_VERSION]
[SERVER_RELEASE_NOTES_URL]
	</string>
	<string name="AboutSystem">
Procesor (CPU): [CPU]
Pamięć (Memory): [MEMORY_MB] MB
Wersja OS (OS Version): [OS_VERSION]
Sprzedawca karty graficznej (Graphics Card Vendor): [GRAPHICS_CARD_VENDOR]
Karta graficzna (Graphics Card): [GRAPHICS_CARD]
	</string>
	<string name="AboutDriver">
		Sterownik karty graficznej Windows (Driver Version): [GRAPHICS_DRIVER_VERSION]
	</string>
	<string name="AboutLibs">
Wersja OpenGL: [OPENGL_VERSION]

RestrainedLove API: [RLV_VERSION]
Wersja libcurl: [LIBCURL_VERSION]
Wersja dekodera J2C: [J2C_VERSION]
Wersja sterownika dźwięku (Audio Driver): [AUDIO_DRIVER_VERSION]
Wersja Qt Webkit: [QT_WEBKIT_VERSION]
Wersja serwera głosu (Voice Server): [VOICE_VERSION]
	</string>
	<string name="AboutSettings">
Tryb ustawień (Settings Mode): [MODE]
Skórka i schemat (Skin): [SKIN] ([THEME])
Czcionka (Font): [FONT] ([FONT_SCREEN_DPI] dpi)
Dostrojenie rozmiaru czcionki: [FONT_SIZE] pt
Skalowanie interfejsu (UI Scaling): [UI_SCALE_FACTOR]
Pole widzenia (Draw Distance): [DRAW_DISTANCE] m
Przepustowość (Bandwidth): [BANDWIDTH] kbit/s
Mnożnik poziomu detali (LOD Factor): [LOD]
Jakość wyświetlania (Render quality): [RENDERQUALITY]
Zaawansowane oświetlenie (Advanced Lighting Model): [ALMSTATUS]
Pamięć tekstur (Texture memory): [TEXTUREMEMORY] MB ([TEXTUREMEMORYMULTIPLIER])
Czas utworzenia VFS (cache) w UTC: [VFS_DATE]
	</string>
	<string name="AboutTraffic">
		Pakiety utracone: [PACKETS_LOST,number,0]/[PACKETS_IN,number,0] ([PACKETS_PCT,number,1]%)
	</string>
	<string name="ErrorFetchingServerReleaseNotesURL">
		Błąd podczas pobierania informacji o wydaniu.
	</string>
	<string name="ProgressRestoring">
		Przywracanie...
	</string>
	<string name="ProgressChangingResolution">
		Zmiana rozdzielczości...
	</string>
	<string name="Fullbright">
		Pełna jasność
	</string>
	<string name="LoginInProgress">
		Trwa logowanie. [APP_NAME] może wydawać się zawieszony. Proszę czekać.
	</string>
	<string name="LoginInProgressNoFrozen">
		Logowanie...
	</string>
	<string name="LoginAuthenticating">
		Autoryzacja
	</string>
	<string name="LoginMaintenance">
		Przeprowadzanie konserwacji konta...
	</string>
	<string name="LoginAttempt">
		Poprzednie logowanie nie udało się. Logowanie ponowne, próba [NUMBER]
	</string>
	<string name="LoginPrecaching">
		Ładowanie świata...
	</string>
	<string name="LoginInitializingBrowser">
		Inicjalizacja przeglądarki internetowej...
	</string>
	<string name="LoginInitializingMultimedia">
		Inicjalizacja multimediów...
	</string>
	<string name="LoginInitializingFonts">
		Ładowanie czcionek...
	</string>
	<string name="LoginVerifyingCache">
		Weryfikacja bufora danych na dysku (może trwać od 60 do 90 sekund)...
	</string>
	<string name="LoginProcessingResponse">
		Przetwarzanie odpowiedzi...
	</string>
	<string name="LoginInitializingWorld">
		Inicjalizacja świata...
	</string>
	<string name="LoginDecodingImages">
		Przetwarzanie obrazów...
	</string>
	<string name="LoginInitializingQuicktime">
		Inicjalizacja QuickTime...
	</string>
	<string name="LoginQuicktimeNotFound">
		QuickTime nie został znaleziony - inicjalizacja przerwana.
	</string>
	<string name="LoginQuicktimeOK">
		QuickTime zainicjowany.
	</string>
	<string name="LoginRequestSeedCapGrant">
		Sprawdzanie możliwości regionu...
	</string>
	<string name="LoginRetrySeedCapGrant">
		Sprawdzanie możliwości regionu, próba [NUMBER]...
	</string>
	<string name="LoginWaitingForRegionHandshake">
		Oczekiwanie na połączenie z regionem...
	</string>
	<string name="LoginConnectingToRegion">
		Łączenie z regionem...
	</string>
	<string name="LoginDownloadingClothing">
		Pobieranie ubrania...
	</string>
	<string name="InvalidCertificate">
		Serwer zwrócił nieważny lub zniekształcony certyfikat. Proszę skontaktuj się z administratorem siatki.
	</string>
	<string name="CertInvalidHostname">
		Nazwa hosta jest nieważna, proszę sprawdź SLURL lub nazwę hosta siatki.
	</string>
	<string name="CertExpired">
		Termin ważności certyfikatu zwróconego przez siatkę minął. Proszę sprawdzić swój zegar systemowy lub skontaktować się z administratorem siatki.
	</string>
	<string name="CertKeyUsage">
		Certyfikat zwrócony przez serwer nie może być użyty dla SSL. Proszę skontaktuj się z administratorem siatki.
	</string>
	<string name="CertBasicConstraints">
		Zbyt wiele certyfikatów w łańcuchu certyfikatów serwera. Proszę skontaktować się z administratorem siatki.
	</string>
	<string name="CertInvalidSignature">
		Podpis certyfikatu zwrócony przez siatkę nie mógł zostać zweryfikowany. Proszę skontaktować się z administratorem siatki.
	</string>
	<string name="LoginFailedNoNetwork">
		Błąd sieci: Brak połączenia z siecią, sprawdź status swojego połączenia internetowego.
	</string>
	<string name="LoginFailed">
		Logowanie nie powiodło się.
	</string>
	<string name="Quit">
		Wyłącz
	</string>
	<string name="LoginFailedViewerNotPermitted">
		Przeglądarka używana przez Ciebie nie ma już dostępu do Second Life. Proszę przejść na poniższą stronę i pobrać nową:
http://firestormviewer.org/downloads

Więcej informacji w naszym FAQ:
http://secondlife.com/viewer-access-faq
	</string>
	<string name="LoginIntermediateOptionalUpdateAvailable">
		Opcjonalna aktualizacja jest dostępna: [VERSION].
	</string>
	<string name="LoginFailedRequiredUpdate">
		Wymagana aktualizacja: [VERSION].
	</string>
	<string name="LoginFailedAlreadyLoggedIn">
		Ten Rezydent jest już zalogowany.
	</string>
	<string name="LoginFailedAuthenticationFailed">
		Przepraszamy, ale nie możemy Cię zalogować.
Upewnij się, że wpisano poprawnie:
    * Login (np. bobsmith12 czy steller.sunshine)
    * Hasło
Sprawdź też, czy klawisz Caps Lock nie jest wciśnięty.
	</string>
	<string name="LoginFailedPasswordChanged">
		W celu zwiększenia bezpieczeństwa Twoje hasło zostało zmienione.
Przejdź na stronę swojego konta: http://secondlife.com/password
i odpowiedz na pytanie zabezpieczające, aby zresetować hasło.
Bardzo przepraszamy za utrudnienia.
	</string>
	<string name="LoginFailedPasswordReset">
		Wprowadziliśmy pewne zmiany do systemu, które wymagają zresetowania hasła.
Przejdź na stronę swojego konta: http://secondlife.com/password
i odpowiedz na pytanie zabezpieczające, aby zresetować hasło.
Bardzo przepraszamy za utrudnienia.
	</string>
	<string name="LoginFailedEmployeesOnly">
		Second Life jest tymczasowo niedostępne, bo trwa konserwacja.
Logować się mogą w tej chwili tylko pracownicy Linden Lab.
Odwiedź www.secondlife.com/status i śledź wiadomości.
	</string>
	<string name="LoginFailedPremiumOnly">
		Logowanie do Second Life jest tymczasowo ograniczone aby mieć pewność, że osoby już zalogowane nie stracą na wydajności.

Osoby posiadające darmowe konta nie mogą się teraz zalogować, aby ludzie posiadający te płatne mogli to zrobić.
	</string>
	<string name="LoginFailedComputerProhibited">
		Second Life odmawia dostępu temu komputerowi.
Jeśli myślisz, że to błąd skontaktuj się z
support@secondlife.com
	</string>
	<string name="LoginFailedAcountSuspended">
		Twoje konto jest niedostępne do
[TIME] czasu pacyficznego.
	</string>
	<string name="LoginFailedAccountDisabled">
		Nie jesteśmy w stanie na tą chwilę wykonać Twojego żądania.
Aby uzyskać pomoc skontaktuj się ze wsparciem: http://secondlife.com/support
Jeśli nie możesz zmienić swojego hasła zadzwoń pod numer (866) 476-9763.
	</string>
	<string name="LoginFailedTransformError">
		Podczas logowania wykryto niespójność danych.
Skontaktuj się z nami: support@secondlife.com
	</string>
	<string name="LoginFailedAccountMaintenance">
		Twoje konto jest w trakcie drobnych konserwacji.
Nie będzie ono dostępne do
[TIME] czasu pacyficznego.
Jeśli myślisz, że to błąd skontaktuj się z support@secondlife.com
	</string>
	<string name="LoginFailedPendingLogoutFault">
		Prośba o wylogowanie spotkała się z błędem ze strony symulatora.
	</string>
	<string name="LoginFailedPendingLogout">
		System w tej chwili Cię wylogowywuje.
Twoje konto będzie niedostępne do
[TIME] czasu pacyficznego.
	</string>
	<string name="LoginFailedUnableToCreateSession">
		Nie można utworzyć poprawnej sesji.
	</string>
	<string name="LoginFailedUnableToConnectToSimulator">
		Nie można połączyć się z symulatorem.
	</string>
	<string name="LoginFailedRestrictedHours">
		Twoje konto może się łączyć z Second Life tylko
pomiędzy [START] i [END] czasu pacyficznego.
Wróć proszę w tych godzinach.
Jeśli myślisz, że to błąd skontaktuj się z support@secondlife.com
	</string>
	<string name="LoginFailedIncorrectParameters">
		Nieprawidłowe parametry.
Jeśli myślisz, że to błąd skontaktuj się z support@secondlife.com
	</string>
	<string name="LoginFailedFirstNameNotAlphanumeric">
		Parametr imienia musi być alfanumeryczny.
Jeśli myślisz, że to błąd skontaktuj się z support@secondlife.com
	</string>
	<string name="LoginFailedLastNameNotAlphanumeric">
		Parametr nazwiska musi być alfanumeryczny.
Jeśli myślisz, że to błąd skontaktuj się z support@secondlife.com
	</string>
	<string name="LogoutFailedRegionGoingOffline">
		Region przechodzi w tryb offline.
Spróbuj zalogować się ponownie za minutę.
	</string>
	<string name="LogoutFailedAgentNotInRegion">
		Rezydent nie znajduje się w regionie.
Spróbuj zalogować się ponownie za minutę.
	</string>
	<string name="LogoutFailedPendingLogin">
		Region był w trakcie logowania innej sesji.
Spróbuj zalogować się ponownie za minutę.
	</string>
	<string name="LogoutFailedLoggingOut">
		Region był w trakcie wylogowywania poprzedniej sesji.
Spróbuj zalogować się ponownie za minutę.
	</string>
	<string name="LogoutFailedStillLoggingOut">
		Region ciągle wylogowywuje poprzednią sesję.
Spróbuj zalogować się ponownie za minutę.
	</string>
	<string name="LogoutSucceeded">
		Region wylogował ostatnią sesję.
Spróbuj zalogować się ponownie za minutę.
	</string>
	<string name="LogoutFailedLogoutBegun">
		Region rozpoczął proces wylogowywania.
Spróbuj zalogować się ponownie za minutę.
	</string>
	<string name="LoginFailedLoggingOutSession">
		System rozpoczął wylogowywanie Twojej ostatniej sesji.
Spróbuj zalogować się ponownie za minutę.
	</string>
	<string name="AgentLostConnection">
		Ten region może mieć problemy. Sprawdź podłączenie do Internetu.
	</string>
	<string name="SavingSettings">
		Zachowywanie ustawień...
	</string>
	<string name="LoggingOut">
		Wylogowywanie...
	</string>
	<string name="ShuttingDown">
		Zamykanie...
	</string>
	<string name="YouHaveBeenDisconnected">
		Nastąpiło rozłączenie z regionem.
	</string>
	<string name="SentToInvalidRegion">
		Region jest niedostępny.
	</string>
	<string name="TestingDisconnect">
		Testowanie rozłączenia klienta
	</string>
	<string name="SocialFacebookConnecting">
		Łączenie z Facebookiem...
	</string>
	<string name="SocialFacebookPosting">
		Wysyłanie...
	</string>
	<string name="SocialFacebookDisconnecting">
		Rozłączanie z Facebookiem...
	</string>
	<string name="SocialFacebookErrorConnecting">
		Problem z łączeniem z Facebookiem
	</string>
	<string name="SocialFacebookErrorPosting">
		Problem z wysyłaniem na Facebooka
	</string>
	<string name="SocialFacebookErrorDisconnecting">
		Problem z rozłączaniem z Facebookiem
	</string>
	<string name="SocialFlickrConnecting">
		Łączenie z Flickr...
	</string>
	<string name="SocialFlickrPosting">
		Wysyłanie...
	</string>
	<string name="SocialFlickrDisconnecting">
		Rozłączanie z Flickr...
	</string>
	<string name="SocialFlickrErrorConnecting">
		Problem z łączeniem z Flickr
	</string>
	<string name="SocialFlickrErrorPosting">
		Problem z wysyłaniem na Flickr
	</string>
	<string name="SocialFlickrErrorDisconnecting">
		Problem z rozłączaniem z Flickr
	</string>
	<string name="SocialTwitterConnecting">
		Łączenie z Twitterem...
	</string>
	<string name="SocialTwitterPosting">
		Wysyłanie...
	</string>
	<string name="SocialTwitterDisconnecting">
		Rozłączanie z Twitterem...
	</string>
	<string name="SocialTwitterErrorConnecting">
		Problem z łączeniem z Twitterem
	</string>
	<string name="SocialTwitterErrorPosting">
		Problem z wysyłaniem na Twittera
	</string>
	<string name="SocialTwitterErrorDisconnecting">
		Problem z rozłączaniem z Twittera
	</string>
	<string name="BlackAndWhite">
		Czerń i biel
	</string>
	<string name="Colors1970">
		Kolory lat 1970
	</string>
	<string name="Intense">
		Intensywne
	</string>
	<string name="Newspaper">
		Papier gazetowy
	</string>
	<string name="Spotlight">
		Reflektor
	</string>
	<string name="Video">
		Wideo
	</string>
	<string name="Autocontrast">
		Autokontrast
	</string>
	<string name="LensFlare">
		Flara
	</string>
	<string name="Miniature">
		Miniatura (tilt-shift)
	</string>
	<string name="Toycamera">
		Zabawkowy aparat
	</string>
	<string name="Antique">
		Antyk
	</string>
	<string name="Badtrip">
		Zła podróż
	</string>
	<string name="Blownhighlights">
		Wzmocnione podświetlenia
	</string>
	<string name="Softfocus">
		Lekkie skupienie
	</string>
	<string name="Brighten">
		Rozjaśnienie
	</string>
	<string name="Cartoon">
		Kreskówka
	</string>
	<string name="Darken">
		Przyciemnienie
	</string>
	<string name="Edges">
		Błyszczące krawędzie
	</string>
	<string name="Focus">
		Mocne skupienie
	</string>
	<string name="Heatwave">
		Upał
	</string>
	<string name="Julesverne">
		Juliusz Verne
	</string>
	<string name="Lightleak">
		Wyciek światła
	</string>
	<string name="Linearize">
		Zlinearyzowanie
	</string>
	<string name="Negative">
		Negatyw
	</string>
	<string name="Overcast">
		Pochmurnie
	</string>
	<string name="Posterize">
		Plakat
	</string>
	<string name="Rotatecolors180">
		Przemieszczenie barw
	</string>
	<string name="Sharpen">
		Wyostrzenie
	</string>
	<string name="TooltipPerson">
		Osoba
	</string>
	<string name="TooltipNoName">
		(bez nazwy)
	</string>
	<string name="TooltipOwner">
		Właściciel:
	</string>
	<string name="TooltipPublic">
		Publiczny
	</string>
	<string name="TooltipIsGroup">
		(Grupa)
	</string>
	<string name="TooltipForSaleL$">
		Na sprzedaż: [AMOUNT]L$
	</string>
	<string name="TooltipFlagGroupBuild">
		Budowanie grupowe
	</string>
	<string name="TooltipFlagNoBuild">
		Budowanie zabronione
	</string>
	<string name="TooltipFlagNoEdit">
		Edycja zabroniona
	</string>
	<string name="TooltipFlagNotSafe">
		Niebezpieczny obszar
	</string>
	<string name="TooltipFlagNoFly">
		Latanie zabronione
	</string>
	<string name="TooltipFlagGroupScripts">
		Skrypty grupowe
	</string>
	<string name="TooltipFlagNoScripts">
		Skrypty zabronione
	</string>
	<string name="TooltipLand">
		Działka:
	</string>
	<string name="TooltipMustSingleDrop">
		Tylko pojedynczy obiekt może być tutaj przeciągnięty
	</string>
	<string name="TooltipTooManyWearables">
		Nie możesz założyć folderu, który zawiera więcej niż [AMOUNT] przedmiotów. Możesz zmienić ten limit w Zaawansowane &gt; Pokaż ustawienia debugowania &gt; WearFolderLimit.
	</string>
	<string name="TooltipPrice" value="[AMOUNT]L$: "/>
	<string name="TooltipFlagScript">
		Skrypt
	</string>
	<string name="TooltipFlagPhysics">
		Fizyka
	</string>
	<string name="TooltipFlagTouch">
		Dotyk
	</string>
	<string name="TooltipFlagDropInventory">
		Upuść obiekt
	</string>
	<string name="TooltipFlagPhantom">
		Widmowy
	</string>
	<string name="TooltipFlagTemporary">
		Tymczasowy
	</string>
	<string name="TooltipPrimCount">
		Primów: [COUNT]
	</string>
	<string name="TooltipPrimEquivalent">
		, wpływ na działkę: [PEWEIGHT] PE
	</string>
	<string name="TooltipPrimEquivalentLoading">
		, sprawdzanie wpływu na działkę...
	</string>
	<string name="TooltipPrimEquivalentUnavailable">
		, wpływ na działkę niedostępny
	</string>
	<string name="TooltipDistance">
		Odległość: [DISTANCE] m
	</string>
	<string name="TooltipPosition">
		Pozycja: [POSITION]
	</string>
	<string name="TooltipOutboxDragToWorld">
		Nie możesz rezzować obiektów w skrzynce nadawczej kupca
	</string>
	<string name="TooltipOutboxNoTransfer">
		Jeden lub kilka z tych obiektów nie może zostać sprzedany / przetransferowany.
	</string>
	<string name="TooltipOutboxNotInInventory">
		Twoja skrzynka nadawcza kupca akceptuje tylko przedmioty bezpośrednio z Twojej Szafy.
	</string>
	<string name="TooltipOutboxWorn">
		Nie możesz umieszczać w skrzynce nadawczej kupca przedmiotów, które masz na sobie założone
	</string>
	<string name="TooltipOutboxCallingCard">
		Nie możesz umieszczać wizytówek w skrzynce nadawczej kupca
	</string>
	<string name="TooltipOutboxFolderLevels">
		Głębokość zagnieżdżonych folderów przekracza 3
	</string>
	<string name="TooltipOutboxTooManyFolders">
		Ilość podfolderów w folderze najwyższego poziomu przekracza 20
	</string>
	<string name="TooltipOutboxTooManyObjects">
		Ilość pozycji w folderze najwyższego poziomu przekracza 200
	</string>
	<string name="TooltipDragOntoOwnChild">
		Nie możesz przenieść folderu do jego obiektu podrzędnego
	</string>
	<string name="TooltipDragOntoSelf">
		Nie możesz przenieść folderu do wewnątrz niego samego
	</string>
	<string name="TooltipHttpUrl">
		Kliknij aby zobaczyć zawartość tej strony internetowej
	</string>
	<string name="TooltipSLURL">
		Kliknij aby zobaczyć szczegóły tego miejsca
	</string>
	<string name="TooltipAgentUrl">
		Kliknij aby zobaczyć profil Rezydenta
	</string>
	<string name="TooltipAgentInspect">
		Dowiedz się więcej o tym Rezydencie
	</string>
	<string name="TooltipAgentMute">
		Kliknij aby wyciszyć tego Rezydenta
	</string>
	<string name="TooltipAgentUnmute">
		Kliknij aby cofnąć wyciszenie tego Rezydenta
	</string>
	<string name="TooltipAgentIM">
		Kliknij aby wysłać wiadomość IM do tego Rezydenta
	</string>
	<string name="TooltipAgentPay">
		Kliknij aby zapłacić temu Rezydentowi
	</string>
	<string name="TooltipAgentOfferTeleport">
		Kliknij aby zaoferować teleport temu Rezydentowi
	</string>
	<string name="TooltipAgentRequestFriend">
		Kliknij aby wysłać temu Rezydentowi zaproszenie do Znajomych
	</string>
	<string name="TooltipGroupUrl">
		Kliknij aby zobaczyć opis tej grupy
	</string>
	<string name="TooltipEventUrl">
		Kliknij aby zobaczyć szczegóły tego wydarzenia
	</string>
	<string name="TooltipClassifiedUrl">
		Kliknij aby zobaczyć tę reklamę
	</string>
	<string name="TooltipParcelUrl">
		Kliknij aby zobaczyć opis tej działki
	</string>
	<string name="TooltipTeleportUrl">
		Kliknij aby teleportować się do tego miejsca
	</string>
	<string name="TooltipObjectIMUrl">
		Kliknij aby zobaczyć opis tego obiektu
	</string>
	<string name="TooltipMapUrl">
		Kliknij aby zobaczyć to miejsce na mapie
	</string>
	<string name="TooltipSLAPP">
		Kliknij aby uruchomić komendę secondlife://
	</string>
	<string name="CurrentURL" value=" Obecny URL: [CurrentURL]"/>
	<string name="SLurlLabelTeleport">
		Teleportuj do
	</string>
	<string name="SLurlLabelShowOnMap">
		Pokaż na mapie
	</string>
	<string name="SLappAgentMute">
		Zablokuj
	</string>
	<string name="SLappAgentUnmute">
		Odblokuj
	</string>
	<string name="SLappAgentPay">
		Zapłać
	</string>
	<string name="SLappAgentOfferTeleport">
		Oferta teleportu dla
	</string>
	<string name="SLappAgentRequestFriend">
		Oferta znajomości
	</string>
	<string name="SLappAgentRemoveFriend">
		Usunięcie znajomego
	</string>
	<string name="BUTTON_CLOSE_DARWIN">
		Zamknij (&#8984;W)
	</string>
	<string name="BUTTON_CLOSE_WIN">
		Zamknij (Ctrl+W)
	</string>
	<string name="BUTTON_CLOSE_CHROME">
		Zamknij
	</string>
	<string name="BUTTON_RESTORE">
		Przywróć
	</string>
	<string name="BUTTON_MINIMIZE">
		Minimalizuj
	</string>
	<string name="BUTTON_TEAR_OFF">
		Oderwij
	</string>
	<string name="BUTTON_DOCK">
		Przyłącz
	</string>
	<string name="BUTTON_HELP">
		Pokaż Pomoc
	</string>
	<string name="BUTTON_SNOOZE">
		Tymczasowo wycisz
	</string>
	<string name="Searching">
		Wyszukiwanie...
	</string>
	<string name="NoneFound">
		Nie nie znaleziono.
	</string>
	<string name="RetrievingData">
		Pobieranie...
	</string>
	<string name="ReleaseNotes">
		Informacje o wydaniu
	</string>
	<string name="LoadingData">
		Wczytywanie...
	</string>
	<string name="ProtectedFolder">
		chroniony
	</string>
	<string name="AvatarNameNobody">
		(brak danych)
	</string>
	<string name="AvatarNameWaiting">
		(Wczytywanie...)
	</string>
	<string name="AvatarNameMultiple">
		(kilka)
	</string>
	<string name="GroupNameNone">
		(brak danych)
	</string>
	<string name="AvalineCaller">
		Avaline [ORDER]
	</string>
	<string name="AssetErrorNone">
		Brak błędu
	</string>
	<string name="AssetErrorRequestFailed">
		Pobieranie danych: błąd
	</string>
	<string name="AssetErrorNonexistentFile">
		Pobieranie danych: brak pliku
	</string>
	<string name="AssetErrorNotInDatabase">
		Pobieranie danych: dane nie zostały znalezione w bazie danych
	</string>
	<string name="AssetErrorEOF">
		Koniec pliku
	</string>
	<string name="AssetErrorCannotOpenFile">
		Nie można otworzyć pliku
	</string>
	<string name="AssetErrorFileNotFound">
		Brak pliku
	</string>
	<string name="AssetErrorTCPTimeout">
		Transfer pliku - przekroczony limit czasu
	</string>
	<string name="AssetErrorCircuitGone">
		Połączenie przerwane
	</string>
	<string name="AssetErrorPriceMismatch">
		Brak zgodności pomiędzy serwerem i klientem na realizację podanej ceny.
	</string>
	<string name="AssetErrorUnknownStatus">
		Status nieznany
	</string>
	<string name="texture">
		tekstury
	</string>
	<string name="sound">
		dźwięku
	</string>
	<string name="calling card">
		wizytówki
	</string>
	<string name="landmark">
		ulubionego miejsca
	</string>
	<string name="legacy script">
		skryptu
	</string>
	<string name="clothing">
		ubrania
	</string>
	<string name="object">
		obiekt
	</string>
	<string name="note card">
		noty
	</string>
	<string name="folder">
		folder
	</string>
	<string name="root">
		podstawy
	</string>
	<string name="lsl2 script">
		skrypt LSL2
	</string>
	<string name="lsl bytecode">
		kod LSL
	</string>
	<string name="tga texture">
		tekstury typu tga
	</string>
	<string name="body part">
		części ciała
	</string>
	<string name="snapshot">
		zdjęcia
	</string>
	<string name="lost and found">
		Zagubione i odnalezione
	</string>
	<string name="targa image">
		obraz typu targa
	</string>
	<string name="trash">
		Kosz
	</string>
	<string name="jpeg image">
		obraz typu jpg
	</string>
	<string name="animation">
		animacja
	</string>
	<string name="gesture">
		gest
	</string>
	<string name="simstate">
		stan sima
	</string>
	<string name="favorite">
		ulubione
	</string>
	<string name="symbolic folder link">
		link folderu
	</string>
	<string name="mesh">
		mesz
	</string>
	<string name="AvatarEditingAppearance">
		(Edycja wyglądu)
	</string>
	<string name="AvatarAway">
		Śpi
	</string>
	<string name="AvatarDoNotDisturb">
		Zajęty
	</string>
	<string name="AvatarMuted">
		Wyciszony
	</string>
	<string name="anim_express_afraid">
		Strach
	</string>
	<string name="anim_express_anger">
		Złość
	</string>
	<string name="anim_away">
		Sen
	</string>
	<string name="anim_backflip">
		Salto
	</string>
	<string name="anim_express_laugh">
		Śmiech do rozpuku
	</string>
	<string name="anim_express_toothsmile">
		Wielki uśmiech
	</string>
	<string name="anim_blowkiss">
		Całusek
	</string>
	<string name="anim_express_bored">
		Ale nudy!
	</string>
	<string name="anim_bow">
		Ukłon
	</string>
	<string name="anim_clap">
		Oklaski
	</string>
	<string name="anim_courtbow">
		Dworski ukłon
	</string>
	<string name="anim_express_cry">
		Płacz
	</string>
	<string name="anim_dance1">
		Taniec 1
	</string>
	<string name="anim_dance2">
		Taniec 2
	</string>
	<string name="anim_dance3">
		Taniec 3
	</string>
	<string name="anim_dance4">
		Taniec 4
	</string>
	<string name="anim_dance5">
		Taniec 5
	</string>
	<string name="anim_dance6">
		Taniec 6
	</string>
	<string name="anim_dance7">
		Taniec 7
	</string>
	<string name="anim_dance8">
		Taniec 8
	</string>
	<string name="anim_express_disdain">
		Pogarda
	</string>
	<string name="anim_drink">
		Picie
	</string>
	<string name="anim_express_embarrased">
		Zakłopotanie
	</string>
	<string name="anim_angry_fingerwag">
		Grożenie paluszkiem
	</string>
	<string name="anim_fist_pump">
		Udało się!
	</string>
	<string name="anim_yoga_float">
		Joga
	</string>
	<string name="anim_express_frown">
		Grymas
	</string>
	<string name="anim_impatient">
		Niecierpliwość
	</string>
	<string name="anim_jumpforjoy">
		Radocha
	</string>
	<string name="anim_kissmybutt">
		Pocałuj mnie gdzieś
	</string>
	<string name="anim_express_kiss">
		Pocałunek
	</string>
	<string name="anim_laugh_short">
		Śmiech
	</string>
	<string name="anim_musclebeach">
		Szpan
	</string>
	<string name="anim_no_unhappy">
		Nie (Smutno)
	</string>
	<string name="anim_no_head">
		Nie
	</string>
	<string name="anim_nyanya">
		Nie-nie-nie
	</string>
	<string name="anim_punch_onetwo">
		Za ciosem cios
	</string>
	<string name="anim_express_open_mouth">
		Szczęka opada
	</string>
	<string name="anim_peace">
		Pokój
	</string>
	<string name="anim_point_you">
		Wskazuj na innych
	</string>
	<string name="anim_point_me">
		Wskazuj na siebie
	</string>
	<string name="anim_punch_l">
		Uderz z lewej
	</string>
	<string name="anim_punch_r">
		Uderz z prawej
	</string>
	<string name="anim_rps_countdown">
		KPN licz
	</string>
	<string name="anim_rps_paper">
		KPN papier
	</string>
	<string name="anim_rps_rock">
		KPN kamień
	</string>
	<string name="anim_rps_scissors">
		KPN nożyce
	</string>
	<string name="anim_express_repulsed">
		Odrzuca mnie
	</string>
	<string name="anim_kick_roundhouse_r">
		Kopniak
	</string>
	<string name="anim_express_sad">
		Smutek
	</string>
	<string name="anim_salute">
		Salutuj
	</string>
	<string name="anim_shout">
		Krzycz
	</string>
	<string name="anim_express_shrug">
		Wzrusz ramionami
	</string>
	<string name="anim_express_smile">
		Uśmiechaj się
	</string>
	<string name="anim_smoke_idle">
		Pal
	</string>
	<string name="anim_smoke_inhale">
		Pal i zaciągaj się
	</string>
	<string name="anim_smoke_throw_down">
		Rzuć papierosa
	</string>
	<string name="anim_express_surprise">
		Zaskoczenie
	</string>
	<string name="anim_sword_strike_r">
		Uderz mieczem
	</string>
	<string name="anim_angry_tantrum">
		Wściekłość
	</string>
	<string name="anim_express_tongue_out">
		Pokaż język
	</string>
	<string name="anim_hello">
		Pomachaj
	</string>
	<string name="anim_whisper">
		Zaszeptaj
	</string>
	<string name="anim_whistle">
		Zagwiżdż
	</string>
	<string name="anim_express_wink">
		Puść oko
	</string>
	<string name="anim_wink_hollywood">
		Puść oko (Hollywood)
	</string>
	<string name="anim_express_worry">
		Zmartwienie
	</string>
	<string name="anim_yes_happy">
		Tak (Szczęście)
	</string>
	<string name="anim_yes_head">
		Tak
	</string>
	<string name="multiple_textures">
		Wiele
	</string>
	<string name="use_texture">
		Użyj tekstury
	</string>
	<string name="manip_hint1">
		Przesuń kursor nad linijkę
	</string>
	<string name="manip_hint2">
		by przyciągać do siatki
	</string>
	<string name="texture_loading">
		Ładowanie...
	</string>
	<string name="worldmap_offline">
		Mapa Świata jest niedostępna
	</string>
	<string name="worldmap_item_tooltip_format">
		[AREA] m² [PRICE]L$ ([SQMPRICE] L$/m²)
	</string>
	<string name="worldmap_results_none_found">
		Miejsce nie zostało odnalezione.
	</string>
	<string name="worldmap_agent_position">
		Jesteś tutaj
	</string>
	<string name="minimap_distance">
		(Odległość: [DISTANCE] m)
	</string>
	<string name="minimap_no_focus">
		Kamera nie może skupić się na użytkowniku, ponieważ jest poza polem widzenia.
	</string>
	<string name="Premature end of file">
		Przedwczesny koniec pliku
	</string>
	<string name="ST_NO_JOINT">
		Nie można znaleźć Podstawy lub Stawu.
	</string>
	<string name="no_name_object">
		(bez nazwy)
	</string>
	<string name="NearbyChatTitle">
		Czat lokalny
	</string>
	<string name="NearbyChatLabel">
		(Czat lokalny)
	</string>
	<string name="whisper">
		szepcze:
	</string>
	<string name="shout">
		krzyczy:
	</string>
	<string name="ringing">
		Łączenie z serwerem rozmów głosowych...
	</string>
	<string name="connected">
		Połączenie uzyskane.
	</string>
	<string name="unavailable">
		Niestety, rozmowy głosowe są niedozwolone w tym miejscu.
	</string>
	<string name="hang_up">
		Połączenie rozmowy utracone.
	</string>
	<string name="reconnect_nearby">
		Przełączanie do pobliskich rozmów głosowych
	</string>
	<string name="ScriptQuestionCautionChatGranted">
		'[OBJECTNAME]', właściciel: '[OWNERNAME]', położenie: [REGIONNAME] w [REGIONPOS], dostał zezwolenie na: [PERMISSIONS].
	</string>
	<string name="ScriptQuestionCautionChatDenied">
		'[OBJECTNAME]', właściciel: '[OWNERNAME]', położenie: [REGIONNAME] w [REGIONPOS], nie dostał zezwolenia na: [PERMISSIONS].
	</string>
	<string name="AdditionalPermissionsRequestHeader">
		Jeśli zezwolisz na dostęp do konta, to obiekt będzie mógł także:
	</string>
	<string name="ScriptTakeMoney">
		Zabierać Lindeny (L$) od Ciebie
	</string>
	<string name="ActOnControlInputs">
		Używać klawiszy sterowania
	</string>
	<string name="RemapControlInputs">
		Zmienić klawisze sterowania
	</string>
	<string name="AnimateYourAvatar">
		Animować Awatara
	</string>
	<string name="AttachToYourAvatar">
		Dołączać do Awatara
	</string>
	<string name="ReleaseOwnership">
		Usunąć prawo własności (zmienić na publiczne)
	</string>
	<string name="LinkAndDelink">
		Łączyć/rozłączać z innymi obiektami
	</string>
	<string name="AddAndRemoveJoints">
		Dodawać/usuwać połączenia z innymi obiektami
	</string>
	<string name="ChangePermissions">
		Zmieniać zezwolenia
	</string>
	<string name="TrackYourCamera">
		Śledzić kamerę
	</string>
	<string name="ControlYourCamera">
		Kontrolować kamerę
	</string>
	<string name="TeleportYourAgent">
		Teleportować Cię
	</string>
	<string name="ManageEstateSilently">
		Zarządzać Twoimi majątkami bez powiadomień
	</string>
	<string name="ChangeYourDefaultAnimations">
		Zmieniać Twoje domyślne animacje
	</string>
	<string name="SnapshotSavedToDisk">
		Zdjęcie zapisane: [FILENAME]
	</string>
<<<<<<< HEAD
	<string name="SilentlyManageEstateAccess">
		Wyciszyć powiadomienia o zmianach zezwoleń Majątku
	</string>
	<string name="OverrideYourAnimations">
		Zastąpić animacje Twojego awatara
=======
	<string name="JoinAnExperience"/><!-- intentionally blank -->
	<string name="SIM_ACCESS_PG">
		&apos;General&apos;
>>>>>>> 4ac031a8
	</string>
	<string name="ScriptReturnObjects">
		Zwróć przedmioty w swoim imieniu
	</string>
	<string name="NotConnected">
		Brak połączenia
	</string>
	<string name="AgentNameSubst">
		(Ty)
	</string>
	<string name="UnknownScriptPermission">
		(nieznane)!
	</string>
	<string name="SIM_ACCESS_DOWN">
		Niedostępny
	</string>
	<string name="SIM_ACCESS_MIN">
		Nieznany
	</string>
	<string name="land_type_unknown">
		(nieznany)
	</string>
	<string name="Estate / Full Region">
		Majątek / Pełny Region
	</string>
	<string name="Estate / Homestead">
		Majątek / Homestead
	</string>
	<string name="Mainland / Full Region">
		Mainland / Pełny Region
	</string>
	<string name="all_files">
		Wszystkie pliki
	</string>
	<string name="sound_files">
		Dźwięki
	</string>
	<string name="animation_files">
		Animacje
	</string>
	<string name="image_files">
		Obrazy
	</string>
	<string name="save_file_verb">
		Zapisz
	</string>
	<string name="load_file_verb">
		Załaduj
	</string>
	<string name="targa_image_files">
		Obrazy targa
	</string>
	<string name="bitmap_image_files">
		Obrazy bitmap
	</string>
	<string name="png_image_files">
		Obrazy PNG
	</string>
	<string name="save_texture_image_files">
		Obrazy Targa lub PNG
	</string>
	<string name="avi_movie_file">
		Pliki filmowe AVI
	</string>
	<string name="xaf_animation_file">
		Plik animacji XAF
	</string>
	<string name="xml_file">
		Plik XML
	</string>
	<string name="raw_file">
		Plik RAW
	</string>
	<string name="compressed_image_files">
		Obrazy skompresowane
	</string>
	<string name="load_files">
		Załaduj pliki
	</string>
	<string name="choose_the_directory">
		Wybierz katalog
	</string>
	<string name="script_files">
		Skrypty
	</string>
	<string name="dictionary_files">
		Słowniki
	</string>
	<string name="backup_files">
		Kopie zapasowe obiektów
	</string>
	<string name="collada_files">
		Modele COLLADA
	</string>
	<string name="csv_files">
		Wartości oddzielone przecinkami
	</string>
	<string name="recompile_script_verb">
		Rekompiluj
	</string>
	<string name="shape">
		Kształt
	</string>
	<string name="skin">
		Skóra
	</string>
	<string name="hair">
		Włosy
	</string>
	<string name="eyes">
		Oczy
	</string>
	<string name="shirt">
		Koszula
	</string>
	<string name="pants">
		Spodnie
	</string>
	<string name="shoes">
		Buty
	</string>
	<string name="socks">
		Skarpetki
	</string>
	<string name="jacket">
		Kurtka
	</string>
	<string name="gloves">
		Rękawiczki
	</string>
	<string name="undershirt">
		Podkoszulek
	</string>
	<string name="underpants">
		Bielizna
	</string>
	<string name="skirt">
		Spódnica
	</string>
	<string name="tattoo">
		Tatuaż
	</string>
	<string name="physics">
		Fizyka
	</string>
	<string name="invalid">
		nieprawidłowy
	</string>
	<string name="none">
		brak
	</string>
	<string name="shirt_not_worn">
		Koszula nie jest założona
	</string>
	<string name="pants_not_worn">
		Spodnie nie są założone
	</string>
	<string name="shoes_not_worn">
		Buty nie są założone
	</string>
	<string name="socks_not_worn">
		Skarpetki nie są założone
	</string>
	<string name="jacket_not_worn">
		Kurtka nie jest założona
	</string>
	<string name="gloves_not_worn">
		Rękawiczki nie są założone
	</string>
	<string name="undershirt_not_worn">
		Podkoszulek nie jest założony
	</string>
	<string name="underpants_not_worn">
		Bielizna nie jest założona
	</string>
	<string name="skirt_not_worn">
		Spódnica nie jest założona
	</string>
	<string name="alpha_not_worn">
		Alpha nie jest założona
	</string>
	<string name="tattoo_not_worn">
		Tatuaż nie jest założony
	</string>
	<string name="physics_not_worn">
		Fizyka nie jest założona
	</string>
	<string name="invalid_not_worn">
		nieprawidłowy
	</string>
	<string name="create_new_shape">
		Nowy kształt
	</string>
	<string name="create_new_skin">
		Nowa skóra
	</string>
	<string name="create_new_hair">
		Nowe włosy
	</string>
	<string name="create_new_eyes">
		Nowe oczy
	</string>
	<string name="create_new_shirt">
		Nowa koszula
	</string>
	<string name="create_new_pants">
		Nowe spodnie
	</string>
	<string name="create_new_shoes">
		Nowe buty
	</string>
	<string name="create_new_socks">
		Nowe skarpetki
	</string>
	<string name="create_new_jacket">
		Nowa kurtka
	</string>
	<string name="create_new_gloves">
		Nowe rękawiczki
	</string>
	<string name="create_new_undershirt">
		Nowy podkoszulek
	</string>
	<string name="create_new_underpants">
		Nowa bielizna
	</string>
	<string name="create_new_skirt">
		Nowa spódnica
	</string>
	<string name="create_new_alpha">
		Nowe alpha
	</string>
	<string name="create_new_tattoo">
		Nowy tatuaż
	</string>
	<string name="create_new_physics">
		Nową fizyka
	</string>
	<string name="create_new_invalid">
		nieprawidłowy
	</string>
	<string name="NewWearable">
		Nowa [WEARABLE_ITEM]
	</string>
	<string name="next">
		Dalej
	</string>
	<string name="GroupNotifyGroupNotice">
		Ogłoszenie grupowe
	</string>
	<string name="GroupNotifyGroupNotices">
		Ogłoszenia grupowe
	</string>
	<string name="GroupNotifySentBy">
		Wysłane przez
	</string>
	<string name="GroupNotifyAttached">
		Załączone:
	</string>
	<string name="GroupNotifyViewPastNotices">
		Zobacz poprzednie zawiadomienia lub otrzymane wiadomości tutaj.
	</string>
	<string name="GroupNotifyOpenAttachment">
		Otwórz załącznik
	</string>
	<string name="GroupNotifySaveAttachment">
		Zapisz załącznik
	</string>
	<string name="GroupNotifySender">
		Wysłane przez [SENDER], [GROUPNAME]
	</string>
	<string name="TeleportOffer">
		Oferta teleportacji
	</string>
	<string name="StartUpNotifications">
		Pojawiły się nowe powiadomienia kiedy byłeś/aś z dala od klawiatury...
	</string>
	<string name="OverflowInfoChannelString">
		Masz jeszcze [%d] powiadomień
	</string>
	<string name="BodyPartsRightArm">
		Prawe ramię
	</string>
	<string name="BodyPartsHead">
		Głowa
	</string>
	<string name="BodyPartsLeftArm">
		Lewe ramię
	</string>
	<string name="BodyPartsLeftLeg">
		Lewa noga
	</string>
	<string name="BodyPartsTorso">
		Tułów
	</string>
	<string name="BodyPartsRightLeg">
		Prawa noga
	</string>
	<string name="GraphicsQualityLow">
		Niska
	</string>
	<string name="GraphicsQualityMid">
		Średnia
	</string>
	<string name="GraphicsQualityHigh">
		Wysoka
	</string>
	<string name="LeaveMouselook">
		Naciśnij ESC aby powrócić do trybu widoku normalnego
	</string>
	<string name="InventoryNoMatchingItems">
		Nie udało Ci się znaleźć tego, czego szukasz? Spróbuj [secondlife:///app/search/all/[SEARCH_TERM] Wyszukiwarki].
	</string>
	<string name="PlacesNoMatchingItems">
		Nie udało Ci się znaleźć tego, czego szukasz? Spróbuj [secondlife:///app/search/places/[SEARCH_TERM] Wyszukiwarki].
	</string>
	<string name="FavoritesNoMatchingItems">
		Przeciągnij landmark tutaj aby dodać go do swoich ulubionych.
	</string>
	<string name="InventoryNoTexture">
		Nie posiadasz kopii tej tekstury w swojej Szafie.
	</string>
	<string name="Unconstrained">
		Swobodny
	</string>
	<string name="InventoryInboxNoItems">
		Przedmioty zakupione na Marketplace pojawią się tutaj. Możesz następnie przeciągnąć je do głównej części Szafy.
	</string>
	<string name="InventoryOutboxNotMerchantTitle">
		Każdy może sprzedawać przedmioty na Marketplace.
	</string>
	<string name="InventoryOutboxNotMerchantTooltip">
		Zostań sprzedawcą!
	</string>
	<string name="InventoryOutboxNotMerchant">
		Jeśli chcesz zostać kupcem i sprzedawać przedmioty, to musisz najpierw [[MARKETPLACE_CREATE_STORE_URL] założyć sklep na Marketplace].
	</string>
	<string name="InventoryOutboxNoItemsTitle">
		Twoja skrzynka nadawcza kupca jest pusta.
	</string>
	<string name="InventoryOutboxInitializingTitle">
		Inicjalizacja Marketplace.
	</string>
	<string name="InventoryOutboxInitializing">
		Uzyskiwanie dostępu do Twojego konta [[MARKETPLACE_CREATE_STORE_URL] sklepu na Marketplace].
	</string>
	<string name="InventoryOutboxErrorTitle">
		Błędy Marketplace.
	</string>
	<string name="InventoryOutboxError">
		[[MARKETPLACE_CREATE_STORE_URL] Sklep na Marketplace] zwraca błędy.
	</string>
	<string name="InventoryOutboxNoItemsTooltip">
		Umieść tutaj przedmioty, aby przygotować je do wysyłki na Marketplace.
	</string>
	<string name="InventoryOutboxNoItems">
		Przeciągnij foldery do tego obszaru i kliknij "Wyślij na Marketplace", aby dodać je na listę sprzedaży w [[MARKETPLACE_DASHBOARD_URL] Marketplace].
	</string>
	<string name="Marketplace Error None">
		Brak błędów
	</string>
	<string name="Marketplace Error Not Merchant">
		Błąd: Przed wysłaniem przedmiotów na Marketplace musisz zostać kupcem (darmowe).
	</string>
	<string name="Marketplace Error Empty Folder">
		Błąd: Ten folder nie ma zawartości.
	</string>
	<string name="Marketplace Error Unassociated Products">
		Błąd: Ta pozycja nie może zostać załadowana, ponieważ Twoje konto kupca ma zbyt wiele nieprzypisanych przedmiotów. Aby naprawić ten błąd zaloguj się na stronę Marketplace i zmniejsz ilość nieprzypisanych (unassociated) przedmiotów.
	</string>
	<string name="Marketplace Error Object Limit">
		Błąd: Ta pozycja zawiera zbyt wiele elementów. Umieść przedmioty razem w pudełkach, aby zmniejszyć ich całkowitą liczbę do mniej niż 200.
	</string>
	<string name="Marketplace Error Folder Depth">
		Błąd: Ta pozycja zawiera zbyt wiele zagnieżdżonych folderów. Zreorganizuj wszystko tak, aby były obecne maksymalnie 3 poziomy zagnieżdżonych folderów.
	</string>
	<string name="Marketplace Error Unsellable Item">
		Błąd: Ta pozycja nie może być sprzedana na Marketplace.
	</string>
	<string name="Marketplace Error Internal Import">
		Błąd: Wystąpił problem z tą pozycją. Spróbuj ponownie później.
	</string>
	<string name="Open landmarks">
		Otwórz landmarki
	</string>
	<string name="no_transfer" value=" (bez transferowania)"/>
	<string name="no_modify" value=" (bez modyfikowania)"/>
	<string name="no_copy" value=" (bez kopiowania)"/>
	<string name="worn" value=" (założone)"/>
	<string name="broken_link" value=" (zepsuty_link)"/>
	<string name="LoadingContents">
		Ładowanie zawartości...
	</string>
	<string name="NoContents">
		Brak zawartości
	</string>
	<string name="WornOnAttachmentPoint" value=" (założone na [ATTACHMENT_POINT])"/>
	<string name="ActiveGesture" value="[GESLABEL] (aktywny)"/>
	<string name="PermYes">Tak</string>
	<string name="PermNo">Nie</string>
	<string name="Chat Message" value=" Czat: "/>
	<string name="Sound" value=" Dźwięk: "/>
	<string name="Wait" value=" --- Czekaj: "/>
	<string name="AnimFlagStop" value=" Zatrzymaj animację:"/>
	<string name="AnimFlagStart" value=" Rozpocznij animację:"/>
	<string name="Wave" value=" Wave"/>
	<string name="GestureActionNone" value="Brak"/>
	<string name="HelloAvatar" value=" Witaj, Awatarze!"/>
	<string name="ViewAllGestures" value="Zobacz wszystkie &gt;&gt;"/>
	<string name="GetMoreGestures" value="Więcej gestów &gt;&gt;"/>
	<string name="Animations" value=" Animacje,"/>
	<string name="Calling Cards" value=" Wizytówki,"/>
	<string name="Clothing" value=" Ubrania,"/>
	<string name="Gestures" value=" Gesty,"/>
	<string name="Landmarks" value=" Landmarki,"/>
	<string name="Notecards" value=" Noty,"/>
	<string name="Objects" value=" Obiekty,"/>
	<string name="Scripts" value=" Skrypty,"/>
	<string name="Sounds" value=" Dźwięki,"/>
	<string name="Textures" value=" Tekstury,"/>
	<string name="Snapshots" value=" Zdjęcia,"/>
	<string name="No Filters" value="Nie "/>
	<string name="Since Logoff" value=" - od wylogowania"/>
	<string name="InvFolder My Inventory">
		Moja Szafa
	</string>
	<string name="InvFolder Library">
		Biblioteka
	</string>
	<string name="InvFolder Textures">
		Tekstury
	</string>
	<string name="InvFolder Sounds">
		Dźwięki
	</string>
	<string name="InvFolder Calling Cards">
		Wizytówki
	</string>
	<string name="InvFolder Landmarks">
		Landmarki
	</string>
	<string name="InvFolder Scripts">
		Skrypty
	</string>
	<string name="InvFolder Clothing">
		Ubrania
	</string>
	<string name="InvFolder Objects">
		Obiekty
	</string>
	<string name="InvFolder Notecards">
		Noty
	</string>
	<string name="InvFolder New Folder">
		Nowy folder
	</string>
	<string name="InvFolder Inventory">
		Szafa
	</string>
	<string name="InvFolder Uncompressed Images">
		Nieskompresowane obrazy
	</string>
	<string name="InvFolder Body Parts">
		Części ciała
	</string>
	<string name="InvFolder Trash">
		Kosz
	</string>
	<string name="InvFolder Photo Album">
		Album ze zdjęciami
	</string>
	<string name="InvFolder Lost And Found">
		Zagubione i odnalezione
	</string>
	<string name="InvFolder Uncompressed Sounds">
		Nieskompresowane dźwięki
	</string>
	<string name="InvFolder Animations">
		Animacje
	</string>
	<string name="InvFolder Gestures">
		Gesty
	</string>
	<string name="InvFolder Favorite">
		Ulubione
	</string>
	<string name="InvFolder Favorites">
		Ulubione
	</string>
	<string name="InvFolder favorite">
		Ulubione
	</string>
	<string name="InvFolder favorites">
		Ulubione
	</string>
	<string name="InvFolder Current Outfit">
		Obecny strój
	</string>
	<string name="InvFolder Initial Outfits">
		Początkowe stroje
	</string>
	<string name="InvFolder My Outfits">
		Moje stroje
	</string>
	<string name="InvFolder Accessories">
		Akcesoria
	</string>
	<string name="InvFolder Meshes">
		Mesze
	</string>
	<string name="InvFolder Received Items">
		Odebrane przedmioty
	</string>
	<string name="InvFolder Merchant Outbox">
		Skrzynka nadawcza kupca
	</string>
	<string name="InvFolder Friends">
		Znajomi
	</string>
	<string name="InvFolder All">
		Wszystkie
	</string>
	<string name="no_attachments">
		Brak założonych dodatków
	</string>
	<string name="Attachments remain">
		Dodatki ([COUNT] wolnych)
	</string>
	<string name="Buy">
		Kup
	</string>
	<string name="BuyforL$">
		Kup za L$
	</string>
	<string name="Stone">
		Kamień
	</string>
	<string name="Glass">
		Szkło
	</string>
	<string name="Wood">
		Drewno
	</string>
	<string name="Flesh">
		Ciało
	</string>
	<string name="Plastic">
		Plastik
	</string>
	<string name="Rubber">
		Guma
	</string>
	<string name="Light">
		Jasny
	</string>
	<string name="Chest">
		Klatka piersiowa
	</string>
	<string name="Skull">
		Czaszka
	</string>
	<string name="Left Shoulder">
		Lewe ramię
	</string>
	<string name="Right Shoulder">
		Prawe ramię
	</string>
	<string name="Left Hand">
		Lewa dłoń
	</string>
	<string name="Right Hand">
		Prawa dłoń
	</string>
	<string name="Left Foot">
		Lewa stopa
	</string>
	<string name="Right Foot">
		Prawa stopa
	</string>
	<string name="Spine">
		Kręgosłup
	</string>
	<string name="Pelvis">
		Miednica
	</string>
	<string name="Mouth">
		Usta
	</string>
	<string name="Chin">
		Szczęka
	</string>
	<string name="Left Ear">
		Lewe ucho
	</string>
	<string name="Right Ear">
		Prawe ucho
	</string>
	<string name="Left Eyeball">
		Lewe oko
	</string>
	<string name="Right Eyeball">
		Prawe oko
	</string>
	<string name="Nose">
		Nos
	</string>
	<string name="R Upper Arm">
		P ramię
	</string>
	<string name="R Forearm">
		P przedramię
	</string>
	<string name="L Upper Arm">
		L ramię
	</string>
	<string name="L Forearm">
		L przedramię
	</string>
	<string name="Right Hip">
		Prawe biodro
	</string>
	<string name="R Upper Leg">
		P udo
	</string>
	<string name="R Lower Leg">
		P dolna noga
	</string>
	<string name="Left Hip">
		Lewe biodro
	</string>
	<string name="L Upper Leg">
		L udo
	</string>
	<string name="L Lower Leg">
		L dolna noga
	</string>
	<string name="Stomach">
		Brzuch
	</string>
	<string name="Left Pec">
		Lewa pierś
	</string>
	<string name="Right Pec">
		Prawa pierś
	</string>
	<string name="Neck">
		Szyja
	</string>
	<string name="Avatar Center">
		Środek awatara
	</string>
	<string name="Invalid Attachment">
		Nieprawidłowy punkt dodatku
	</string>
	<string name="ATTACHMENT_MISSING_ITEM">
		Błąd: brakujący przedmiot
	</string>
	<string name="ATTACHMENT_MISSING_BASE_ITEM">
		Błąd: brakująca baza przedmiotu
	</string>
	<string name="ATTACHMENT_NOT_ATTACHED">
		Błąd: obiekt jest w obecnym stroju, ale nie jest założony
	</string>
	<string name="YearsOld">
		[AGEYEARS]
	</string>
	<string name="MonthsOld">
		[AGEMONTHS]
	</string>
	<string name="WeeksOld">
		[AGEWEEKS]
	</string>
	<string name="DaysOld">
		[AGEDAYS]
	</string>
	<string name="TodayOld">
		Dołączył dzisiaj
	</string>
	<string name="AgeYearsA">
		[COUNT] rok
	</string>
	<string name="AgeYearsB">
		[COUNT] lat
	</string>
	<string name="AgeYearsC">
		[COUNT] lat
	</string>
	<string name="AgeMonthsA">
		[COUNT] miesiąc
	</string>
	<string name="AgeMonthsB">
		[COUNT] miesięcy
	</string>
	<string name="AgeMonthsC">
		[COUNT] miesięcy
	</string>
	<string name="AgeWeeksA">
		[COUNT] tydzień
	</string>
	<string name="AgeWeeksB">
		[COUNT] tygodni
	</string>
	<string name="AgeWeeksC">
		[COUNT] tygodni
	</string>
	<string name="AgeDaysA">
		[COUNT] dzień
	</string>
	<string name="AgeDaysB">
		[COUNT] dni
	</string>
	<string name="AgeDaysC">
		[COUNT] dni
	</string>
	<string name="GroupMembersA">
		[COUNT] osoba
	</string>
	<string name="GroupMembersB">
		[COUNT] osób
	</string>
	<string name="GroupMembersC">
		[COUNT] osób
	</string>
	<string name="AcctTypeResident">
		Rezydent
	</string>
	<string name="AcctTypeTrial">
		Próbne
	</string>
	<string name="AcctTypeCharterMember">
		Założyciel
	</string>
	<string name="AcctTypeEmployee">
		Pracownik Linden Lab
	</string>
	<string name="PaymentInfoUsed">
		Płatności: Dane użyte
	</string>
	<string name="PaymentInfoOnFile">
		Płatności: Dane znane
	</string>
	<string name="NoPaymentInfoOnFile">
		Płatności: Dane nieznane
	</string>
	<string name="AgeVerified">
		Zweryfikowany wiekowo
	</string>
	<string name="NotAgeVerified">
		Brak weryfikacji wieku
	</string>
	<string name="Center 2">
		Środek 2
	</string>
	<string name="Top Right">
		Prawa góra
	</string>
	<string name="Top">
		Góra
	</string>
	<string name="Top Left">
		Lewa góra
	</string>
	<string name="Center">
		Środek
	</string>
	<string name="Bottom Left">
		Lewy dół
	</string>
	<string name="Bottom">
		Dół
	</string>
	<string name="Bottom Right">
		Prawy dół
	</string>
	<string name="CompileQueueDownloadedCompiling">
		Pobieranie zakończone, trwa kompilowanie
	</string>
	<string name="CompileQueueServiceUnavailable">
		Usługa kompilacji skryptów nie jest w tej chwili dostępna
	</string>
	<string name="CompileQueueScriptNotFound">
		Skrypt nie został odnaleziony na serwerze.
	</string>
	<string name="CompileQueueProblemDownloading">
		Problem z pobieraniem
	</string>
	<string name="CompileQueueInsufficientPermDownload">
		Brak uprawnień do pobrania skryptu.
	</string>
	<string name="CompileQueueInsufficientPermFor">
		Brak uprawnień dla
	</string>
	<string name="CompileQueueUnknownFailure">
		Nieznany błąd podczas pobierania
	</string>
	<string name="CompileNoExperiencePerm">
		Pomijanie skryptu [SCRIPT] z Przygodą [EXPERIENCE].
	</string>
	<string name="CompileQueueTitle">
		Postęp rekompilacji
	</string>
	<string name="CompileQueueStart">
		Rekompiluj
	</string>
	<string name="ResetQueueTitle">
		Postęp resetowania
	</string>
	<string name="ResetQueueStart">
		Resetuj
	</string>
	<string name="RunQueueTitle">
		Postęp włączania
	</string>
	<string name="RunQueueStart">
		Włącz
	</string>
	<string name="NotRunQueueTitle">
		Postęp wyłączania
	</string>
	<string name="NotRunQueueStart">
		Wyłącz
	</string>
	<string name="DeleteQueueTitle">
		Postęp usuwania
	</string>
	<string name="DeleteQueueStart">
		Usuń
	</string>
	<string name="Compiling">
		Kompilowanie [NAME]
	</string>
	<string name="CompileSuccessful">
		Kompilacja zakończona pomyślnie!
	</string>
	<string name="CompileSuccessfulSaving">
		Kompilacja zakończona pomyślnie, zapisywanie...
	</string>
	<string name="SaveComplete">
		Zapisywanie zakończone.
	</string>
	<string name="UploadFailed">
		Ładowanie nieudane: [REASON]
	</string>
	<string name="ObjectOutOfRange">
		Skrypt (obiekt poza zasięgiem)
	</string>
	<string name="GodToolsObjectOwnedBy">
		Obiekt [OBJECT] należący do [OWNER]
	</string>
	<string name="GroupsNone">
		brak
	</string>
	<string name="Group" value=" (grupa)"/>
	<string name="Unknown">
		(nieznane)
	</string>
	<string name="SummaryForTheWeek" value="Podsumowanie dla tego tygodnia, począwszy od "/>
	<string name="NextStipendDay" value="Następna wypłata będzie w "/>
	<string name="GroupPlanningDate">
		[day,datetime,utc].[mthnum,datetime,utc].[year,datetime,utc]
	</string>
	<string name="GroupIndividualShare" value="                      Grupa       Udziały Indywidualne"/>
	<string name="GroupColumn" value="                      Grupa"/>
	<string name="Balance">
		Stan
	</string>
	<string name="Credits">
		Uznania
	</string>
	<string name="Debits">
		Obciążenia
	</string>
	<string name="Total">
		Suma
	</string>
	<string name="NoGroupDataFound">
		Brak informacji na temat grupy
	</string>
	<string name="IMParentEstate">
		majątek rodziców
	</string>
	<string name="IMTeen">
		dla niepełnoletnich
	</string>
	<string name="Anyone">
		każdy
	</string>
	<string name="RegionInfoError">
		błąd
	</string>
	<string name="RegionInfoAllEstatesOwnedBy">
		wszystkie majątki, które są własnością [OWNER]
	</string>
	<string name="RegionInfoAllEstatesYouOwn">
		wszystkie majątki, które posiadasz
	</string>
	<string name="RegionInfoAllEstatesYouManage">
		wszystkie majątki, które nadzorujesz dla [OWNER]
	</string>
	<string name="RegionInfoAllowedResidents">
		Dozwoleni Rezydenci: ([ALLOWEDAGENTS], maks. [MAXACCESS])
	</string>
	<string name="RegionInfoAllowedGroups">
		Dozwolone Grupy: ([ALLOWEDGROUPS], maks. [MAXACCESS])
	</string>
	<string name="RegionInfoEstateManagers">
		Zarządcy Majątku: ([ESTATEMANAGERS], maks. [MAXMANAGERS])
	</string>
	<string name="RegionInfoBannedResidents">
		Zbanowani Rezydenci: ([BANNEDAGENTS], maks. [MAXBANNED])
	</string>
	<string name="RegionInfoListTypeAllowedAgents">
		Dozwoleni Rezydenci
	</string>
	<string name="RegionInfoListTypeBannedAgents">
		Zbanowani Rezydenci
	</string>
	<string name="ScriptLimitsParcelScriptMemory">
		Pamięć skryptów działki
	</string>
	<string name="ScriptLimitsParcelsOwned">
		Działki: [PARCELS]
	</string>
	<string name="ScriptLimitsMemoryUsed">
		Pamięć wykorzystana: [COUNT] kb z [MAX] kb; [AVAILABLE] kb pozostało
	</string>
	<string name="ScriptLimitsMemoryUsedSimple">
		Pamięć wykorzystana: [COUNT] kb
	</string>
	<string name="ScriptLimitsParcelScriptURLs">
		Skrypty URL działki
	</string>
	<string name="ScriptLimitsURLsUsed">
		URL: [COUNT] z [MAX]; [AVAILABLE] dostępne
	</string>
	<string name="ScriptLimitsURLsUsedSimple">
		URL: [COUNT]
	</string>
	<string name="ScriptLimitsRequestError">
		Błąd wyszukiwania informacji
	</string>
	<string name="ScriptLimitsRequestNoParcelSelected">
		Działka nie została wybrana
	</string>
	<string name="ScriptLimitsRequestWrongRegion">
		Błąd: informacja o skrypcie jest dostępna tylko w obecnym regionie.
	</string>
	<string name="ScriptLimitsRequestWaiting">
		Wyszukiwanie informacji...
	</string>
	<string name="ScriptLimitsRequestDontOwnParcel">
		Nie masz pozwolenia na sprawdzenie działki.
	</string>
	<string name="SITTING_ON">
		Usiądź na
	</string>
	<string name="ATTACH_CHEST">
		Klatka piersiowa
	</string>
	<string name="ATTACH_HEAD">
		Głowa
	</string>
	<string name="ATTACH_LSHOULDER">
		Lewe ramię
	</string>
	<string name="ATTACH_RSHOULDER">
		Prawe ramię
	</string>
	<string name="ATTACH_LHAND">
		Lewa ręka
	</string>
	<string name="ATTACH_RHAND">
		Prawa ręka
	</string>
	<string name="ATTACH_LFOOT">
		Lewa stopa
	</string>
	<string name="ATTACH_RFOOT">
		Prawa stopa
	</string>
	<string name="ATTACH_BACK">
		Plecy
	</string>
	<string name="ATTACH_PELVIS">
		Miednica
	</string>
	<string name="ATTACH_MOUTH">
		Usta
	</string>
	<string name="ATTACH_CHIN">
		Podbródek
	</string>
	<string name="ATTACH_LEAR">
		Lewe ucho
	</string>
	<string name="ATTACH_REAR">
		Prawe ucho
	</string>
	<string name="ATTACH_LEYE">
		Lewe oko
	</string>
	<string name="ATTACH_REYE">
		Prawe oko
	</string>
	<string name="ATTACH_NOSE">
		Nos
	</string>
	<string name="ATTACH_RUARM">
		Prawe górne ramię
	</string>
	<string name="ATTACH_RLARM">
		Prawe dolne ramię
	</string>
	<string name="ATTACH_LUARM">
		Lewe górne ramię
	</string>
	<string name="ATTACH_LLARM">
		Lewe dolne ramię
	</string>
	<string name="ATTACH_RHIP">
		Biodro prawe
	</string>
	<string name="ATTACH_RULEG">
		Prawa górna noga
	</string>
	<string name="ATTACH_RLLEG">
		Prawa dolna noga
	</string>
	<string name="ATTACH_LHIP">
		Biodro lewe
	</string>
	<string name="ATTACH_LULEG">
		Lewa górna noga
	</string>
	<string name="ATTACH_LLLEG">
		Lewa dolna noga
	</string>
	<string name="ATTACH_BELLY">
		Brzuch
	</string>
	<string name="ATTACH_RPEC">
		Prawa pierś
	</string>
	<string name="ATTACH_LPEC">
		Lewa pierś
	</string>
	<string name="ATTACH_HUD_CENTER_2">
		HUD środek 2
	</string>
	<string name="ATTACH_HUD_TOP_RIGHT">
		HUD prawy górny
	</string>
	<string name="ATTACH_HUD_TOP_CENTER">
		HUD środek górny
	</string>
	<string name="ATTACH_HUD_TOP_LEFT">
		HUD lewa góra
	</string>
	<string name="ATTACH_HUD_CENTER_1">
		HUD środek 1
	</string>
	<string name="ATTACH_HUD_BOTTOM_LEFT">
		HUD lewa dolna strona
	</string>
	<string name="ATTACH_HUD_BOTTOM">
		HUD dolny
	</string>
	<string name="ATTACH_HUD_BOTTOM_RIGHT">
		HUD prawa dolna strona
	</string>
	<string name="ATTACH_NECK">
		Szyja
	</string>
	<string name="ATTACH_AVATAR_CENTER">
		Środek awatara
	</string>
	<string name="CursorPos">
		Linia [LINE], Kolumna [COLUMN]
	</string>
	<string name="PanelDirCountFound">
		[COUNT] odnalezionych
	</string>
	<string name="PanelDirTimeStr">
		[hour,datetime,slt]:[min,datetime,slt]
	</string>
	<string name="PanelContentsTooltip">
		Zawartość obiektu
	</string>
	<string name="PanelContentsNewScript">
		Nowy skrypt
	</string>
	<string name="DoNotDisturbModeResponseDefault">
		Rezydent, do którego wysłałeś/aś wiadomość prywatną znajduje się w trybie zajętości i nie chce, aby mu przeszkadzano. Oznacza to, iż Twoja wiadomość zostanie zapisana do przejrzenia na później.
	</string>
	<string name="AutoResponseModeDefault">
		Rezydent, do którego wysłałeś/aś wiadomość prywatną aktywował w Firestormie tryb autoodpowiedzi i nie chce, aby mu przeszkadzano. Oznacza to, iż Twoja wiadomość zostanie zapisana do przejrzenia na później.
	</string>
	<string name="AutoResponseModeNonFriendsDefault">
		Rezydent, do którego wysłałeś/aś wiadomość prywatną aktywował w Firestormie tryb autoodpowiedzi i nie chce, aby mu przeszkadzano. Oznacza to, iż Twoja wiadomość zostanie zapisana do przejrzenia na później.
	</string>
	<string name="RejectTeleportOffersResponseDefault">
		Rezydent, do którego wysłałeś/aś wiadomość aktywował w Firestormie tryb odrzucania próśb oraz propozycji teleportacji i nie chce, aby mu nimi przeszkadzano. Możesz w dalszym ciągu wysłać wiadomość prywatną ręcznie.
	</string>
	<string name="MutedAvatarsResponseDefault">
		Rezydent, do którego wysłałeś/aś wiadomość zablokował Cię.
	</string>
	<string name="AwayAvatarResponseDefault">
		Rezydent, do którego wysłałeś/aś wiadomość obecnie śpi (jest z dala od klawiatury). Oznacza to, iż Twoja wiadomość zostanie zapisana do przejrzenia na później.
	</string>
	<string name="MuteByName">
		(Nazwa)
	</string>
	<string name="MuteAgent">
		(Rezydent)
	</string>
	<string name="MuteObject">
		(Obiekt)
	</string>
	<string name="MuteGroup">
		(Grupa)
	</string>
	<string name="MuteExternal">
		(Zewnętrzne)
	</string>
	<string name="RegionNoCovenant">
		Brak umowy dla tego majątku.
	</string>
	<string name="RegionNoCovenantOtherOwner">
		Brak umowy dla tego majątku. Działka w tym majątku została sprzedana przez właściciela majątku. Skontaktuj się z właścicielem majątku w celu uzyskania szczegółów sprzedaży.
	</string>
	<string name="covenant_last_modified" value="Ostatnia modyfikacja: "/>
	<string name="none_text" value=" (brak) "/>
	<string name="never_text" value=" (nigdy) "/>
	<string name="GroupOwned">
		Własność grupy
	</string>
	<string name="Public">
		Publiczny
	</string>
	<string name="LocalSettings">
		Ustawienia lokalne
	</string>
	<string name="RegionSettings">
		Ustawienia regionu
	</string>
	<string name="ClassifiedClicksTxt">
		Kliknij: [TELEPORT] teleportuj, [MAP] mapa, [PROFILE] profil
	</string>
	<string name="ClassifiedUpdateAfterPublish">
		(zostanie zaktualizowane po publikacji)
	</string>
	<string name="NoPicksClassifiedsText">
		Nie dodałeś/aś nic do Ulubionych i Reklam. Kliknij na przycisk + poniżej, aby dodać miejsce do Ulubionych lub Reklam.
	</string>
	<string name="NoAvatarPicksClassifiedsText">
		Brak ulubionych miejsc/reklam
	</string>
	<string name="PicksClassifiedsLoadingText">
		Ładowanie...
	</string>
	<string name="NoPicksText">
		Nie masz żadnych ulubionych miejsc
	</string>
	<string name="NoAvatarPicksText">
		Użytkownik nie ma ulubionych miejsc
	</string>
	<string name="NoClassifiedsText">
		Nie masz żadnych reklam. Kliknij na przycisk Plus poniżej, aby jakąś utworzyć.
	</string>
	<string name="NoAvatarClassifiedsText">
		Użytkownik nie ma reklam
	</string>
	<string name="MultiPreviewTitle">
		Podgląd
	</string>
	<string name="MultiPropertiesTitle">
		Właściwości
	</string>
	<string name="InvOfferAnObjectNamed">
		Obiekt o nazwie
	</string>
	<string name="InvOfferOwnedByGroup">
		należący do grupy
	</string>
	<string name="InvOfferOwnedByUnknownGroup">
		należący do nieznanej grupy
	</string>
	<string name="InvOfferOwnedBy">
		należący do
	</string>
	<string name="InvOfferOwnedByUnknownUser">
		należący do nieznanego właściciela
	</string>
	<string name="InvOfferGaveYou">
		dał Ci
	</string>
	<string name="InvOfferYouDecline">
		Odrzucono
	</string>
	<string name="InvOfferDecline">
		Odrzucono [DESC] od [NAME].
	</string>
	<string name="InvOfferFrom">
		od
	</string>
	<string name="GroupMoneyTotal">
		Suma
	</string>
	<string name="GroupMoneyBought">
		zakupione
	</string>
	<string name="GroupMoneyPaidYou">
		zapłać sobie
	</string>
	<string name="GroupMoneyPaidInto">
		zapłać do
	</string>
	<string name="GroupMoneyBoughtPassTo">
		kup dostęp do
	</string>
	<string name="GroupMoneyPaidFeeForEvent">
		zapłać opłatę za wydarzenie
	</string>
	<string name="GroupMoneyPaidPrizeForEvent">
		zapłać nagrodę za wydarzenie
	</string>
	<string name="GroupMoneyBalance">
		Stan
	</string>
	<string name="GroupMoneyCredits">
		Uznania
	</string>
	<string name="GroupMoneyDebits">
		Obciążenia
	</string>
	<string name="GroupMoneyDate">
		[weekday,datetime,utc], [day,datetime,utc] [mth,datetime,utc] [year,datetime,utc]
	</string>
	<string name="AcquiredItems">
		Nabyte obiekty
	</string>
	<string name="Cancel">
		Anuluj
	</string>
	<string name="UploadingCosts">
		Załadowanie [NAME] kosztuje [AMOUNT]L$
	</string>
	<string name="BuyingCosts">
		Cena zakupu tego wynosi [AMOUNT]L$
	</string>
	<string name="UnknownFileExtension">
		Nieznane rozszerzenie pliku [.%s]
Oczekiwane .wav, .tga, .bmp, .jpg, .jpeg, lub .bvh
	</string>
	<string name="MuteObject2">
		Zablokuj
	</string>
	<string name="MuteAvatar">
		Zablokuj
	</string>
	<string name="UnmuteObject">
		Odblokuj
	</string>
	<string name="UnmuteAvatar">
		Odblokuj
	</string>
	<string name="AddLandmarkNavBarMenu">
		Dodaj do Landmarków...
	</string>
	<string name="EditLandmarkNavBarMenu">
		Edytuj Landmarka...
	</string>
	<string name="FileSaved">
		Plik zapisany
	</string>
	<string name="Receiving">
		Odbieranie
	</string>
	<string name="Direction_Forward">
		Do przodu
	</string>
	<string name="Direction_Left">
		Lewo
	</string>
	<string name="Direction_Right">
		Prawo
	</string>
	<string name="Direction_Back">
		W tył
	</string>
	<string name="Direction_North">
		Północ
	</string>
	<string name="Direction_South">
		Południe
	</string>
	<string name="Direction_West">
		Zachód
	</string>
	<string name="Direction_East">
		Wschód
	</string>
	<string name="Direction_Up">
		W górę
	</string>
	<string name="Direction_Down">
		W dół
	</string>
	<string name="Any Category">
		Każda Kategoria
	</string>
	<string name="Shopping">
		Zakupy
	</string>
	<string name="Land Rental">
		Wynajem ziemi
	</string>
	<string name="Property Rental">
		Wynajem działek
	</string>
	<string name="Special Attraction">
		Specjalne Oferty
	</string>
	<string name="New Products">
		Nowe produkty
	</string>
	<string name="Employment">
		Praca
	</string>
	<string name="Wanted">
		Poszukiwane
	</string>
	<string name="Service">
		Usługi
	</string>
	<string name="Personal">
		Personalne
	</string>
	<string name="None">
		Żadne
	</string>
	<string name="Linden Location">
		Lokalizacja Lindenów
	</string>
	<!-- FS:Ansariel: Fixed to match PARCEL_CATEGORY_UI_STRING array -->
	<string name="Arts and Culture">
		Sztuka i Kultura
	</string>
	<string name="Business">
		Biznes
	</string>
	<string name="Educational">
		Edukacyjna
	</string>
	<string name="Gaming">
		Gra
	</string>
	<string name="Hangout">
		Poznawanie ludzi
	</string>
	<string name="Newcomer Friendly">
		Przyjazne dla nowych
	</string>
	<!-- FS:Ansariel: Fixed to match PARCEL_CATEGORY_UI_STRING array -->
	<string name="Parks and Nature">
		Parki i Natura
	</string>
	<string name="Residential">
		Mieszkalna
	</string>
	<string name="Stage">
		Scena
	</string>
	<string name="Other">
		Inna
	</string>
	<string name="Rental">
		Wynajem
	</string>
	<string name="Any">
		Jakiekolwiek
	</string>
	<string name="You">
		Ty
	</string>
	<string name="Multiple Media">
		Wiele mediów
	</string>
	<string name="Play Media">
		Uruchom/Zatrzymaj media
	</string>
	<string name="StreamtitleNowPlaying">
		Teraz odtwarzane:
	</string>
	<string name="MBCmdLineError">
		Podczas realizacji podanej komendy wystąpił błąd.
Prosimy odwiedzić stronę internetową: http://wiki.secondlife.com/wiki/Client_parameters
Błąd:
	</string>
	<string name="MBCmdLineUsg">
		[APP_NAME] zastosowana komenda:
	</string>
	<string name="MBUnableToAccessFile">
		Aplikacja [APP_NAME] nie odnalazła poszukiwanego pliku.

Może być to spowodowane aktywnością kilku kopii oprogramowania w tej samej chwili lub Twój system błędnie odczytuje proces zakończenia dla uruchomionych aplikacji.
Jeżeli nadal otrzymujesz ten komunikat, uruchom swój komputer ponownie.
Jeżeli problem nadal występuje, proponujemy całkowite odinstalowanie aplikacji [APP_NAME] oraz ponowną jej instalację.
	</string>
	<string name="MBFatalError">
		Błąd krytyczny
	</string>
	<string name="MBApplicationError">
		Błąd aplikacji - nie panikuj
	</string>
	<string name="MBApplicationErrorDetails">
		Przepraszamy, ale [APP_NAME] uległ awarii i musi zostać zamknięty. Jeśli ten problem się powtarza skontaktuj się z nami i dodaj tą wiadomość:

[ERROR_DETAILS]
	</string>
	<string name="MBRequiresAltiVec">
		Aplikacja [APP_NAME] wymaga procesora z AltiVec (wersja G4 lub nowsza).
	</string>
	<string name="MBAlreadyRunning">
		Aplikacja [APP_NAME] została już uruchomiona.
Sprawdź czy Twój pasek aplikacji nie ma zminimalizowanych okien programu.
Jeżeli nadal otrzymujesz ten komunikat, uruchom swój komputer ponownie.
	</string>
	<string name="MBFrozenCrashed">
		Aplikacja [APP_NAME] znajduje się w trybie zatrzymania lub zawieszenia po poprzedniej próbie uruchomienia.
Czy chcesz wysłać raport na temat zawieszenia?
	</string>
	<string name="MBAlert">
		Powiadomienie
	</string>
	<string name="MBNoDirectX">
		Aplikacja [APP_NAME] nie wykryła oprogramowania DirectX 9.0b lub wersji nowszej.
[APP_NAME] używa oprogramowaniu DirectX w celu wykrycia dysku twardego i/lub nieaktualizowanych dysków twardych, które mogą przyczynić się do obniżenia stabilności, wydajności systemowej oraz zawieszeń. Jeżeli chcesz uruchomić aplikację [APP_NAME] bez problemów, doradzamy korzystanie z uruchomionym oprogramowaniem min. DirectX 9.0b.

Czy chcesz kontynuować?
	</string>
	<string name="MBWarning">
		Ostrzeżenie
	</string>
	<string name="MBNoAutoUpdate">
		Automatyczna aktualizacja nie została jeszcze zaimplementowana dla platformy Linux.
Prosimy o pobranie najnowszej wersji ze strony internetowej: www.secondlife.com.
	</string>
	<string name="MBRegClassFailed">
		Błąd RegisterClass
	</string>
	<string name="MBError">
		Błąd
	</string>
	<string name="MBFullScreenErr">
		Nie można uruchomić trybu pełnoekranowego w rozdzielczości [WIDTH] x [HEIGHT].
Uruchomione w oknie.
	</string>
	<string name="MBDestroyWinFailed">
		Błąd wyłączania podczas zamykania okna (DestroyWindow() failed)
	</string>
	<string name="MBShutdownErr">
		Błąd wyłączania
	</string>
	<string name="MBDevContextErr">
		Brak możliwości stworzenia zawartości GL dla sterownika
	</string>
	<string name="MBPixelFmtErr">
		Nie odnaleziono właściwego formatu pikselowego
	</string>
	<string name="MBPixelFmtDescErr">
		Nie otrzymano opisu formatu pikselowego
	</string>
	<string name="MBTrueColorWindow">
		Aplikacja [APP_NAME] wymaga ustawienia koloru na (32-bit) do uruchomienia.
Ustaw tryb koloru swojego wyświetlacza na 32-bity.
	</string>
	<string name="MBAlpha">
		Aplikacja [APP_NAME] nie może zostać uruchomiona, ponieważ nie jest możliwe dostanie się na kanał 8 bitowy alpha. Najczęściej jest to spowodowane błędami sterowników karty video.
Upewnij się, że posiadasz najnowsze aktualizacje sterowników karty video.
Dodatkowo, sprawdź czy Twój monitor posiada poprawną konfigurację koloru (32-bity) w Panel Sterowania &gt; Ekran &gt; Ustawienia.
Jeżeli nadal otrzymujesz ten komunikat, skontaktuj się z [SUPPORT_SITE].
	</string>
	<string name="MBPixelFmtSetErr">
		Nie można ustawić formatu pikselowego
	</string>
	<string name="MBGLContextErr">
		Brak możliwości stworzenia renderowania zawartości GL
	</string>
	<string name="MBGLContextActErr">
		Brak aktywacji renderowania zawartości GL
	</string>
	<string name="MBVideoDrvErr">
		Aplikacja [APP_NAME] nie może zostać uruchomiona, ponieważ sterowniki Twojej karty wideo są niepoprawnie zainstalowane, niezaktualizowane lub przeznaczone dla nieobsługiwanego rodzaju sprzętu. Upewnij się, że Twoja karta wideo została zaktualizowana poprawnie, spróbuj zainstalować sterowniki ponownie.

Jeżeli nadal otrzymujesz ten komunikat, skontaktuj się z [SUPPORT_SITE].
	</string>
	<string name="5 O&apos;Clock Shadow">
		Cień na godzinie 5
	</string>
	<string name="All White">
		Wszystko siwe
	</string>
	<string name="Anime Eyes">
		Oczy z anime
	</string>
	<string name="Arced">
		Wygięty
	</string>
	<string name="Arm Length">
		Długość ramienia
	</string>
	<string name="Attached">
		Dołączone
	</string>
	<string name="Attached Earlobes">
		Płatki uszu dołączone
	</string>
	<string name="Back Fringe">
		Tylna grzywka
	</string>
	<string name="Baggy">
		Wypchane
	</string>
	<string name="Bangs">
		Pasemka
	</string>
	<string name="Beady Eyes">
		Oczy załzawione
	</string>
	<string name="Belly Size">
		Rozmiar brzucha
	</string>
	<string name="Big">
		Duży
	</string>
	<string name="Big Butt">
		Duże pośladki
	</string>
	<string name="Big Hair Back">
		Duże włosy: z tyłu
	</string>
	<string name="Big Hair Front">
		Duże włosy: z przodu
	</string>
	<string name="Big Hair Top">
		Duże włosy: z góry
	</string>
	<string name="Big Head">
		Duża głowa
	</string>
	<string name="Big Pectorals">
		Duże mięśnie
	</string>
	<string name="Big Spikes">
		Duże kolce
	</string>
	<string name="Black">
		Czerń
	</string>
	<string name="Blonde">
		Blond
	</string>
	<string name="Blonde Hair">
		Włosy blond
	</string>
	<string name="Blush">
		Rumieniec
	</string>
	<string name="Blush Color">
		Kolor rumieńca
	</string>
	<string name="Blush Opacity">
		Intensywność rumieńca
	</string>
	<string name="Body Definition">
		Detale ciała
	</string>
	<string name="Body Fat">
		Puszystość
	</string>
	<string name="Body Freckles">
		Piegi
	</string>
	<string name="Body Thick">
		Zagęszczenie ciała
	</string>
	<string name="Body Thickness">
		Grubość ciała
	</string>
	<string name="Body Thin">
		Szczupłość
	</string>
	<string name="Bow Legged">
		Pałąkowate nogi
	</string>
	<string name="Breast Buoyancy">
		Jędrność piersi
	</string>
	<string name="Breast Cleavage">
		Odstęp między piersiami
	</string>
	<string name="Breast Size">
		Rozmiar piersi
	</string>
	<string name="Bridge Width">
		Szerokość
	</string>
	<string name="Broad">
		Szerokie
	</string>
	<string name="Brow Size">
		Rozmiar czoła
	</string>
	<string name="Bug Eyes">
		Wytrzeszcz oczu
	</string>
	<string name="Bugged Eyes">
		Wytrzeszczone oczy
	</string>
	<string name="Bulbous">
		Bulwiasty
	</string>
	<string name="Bulbous Nose">
		Bulwiasty nos
	</string>
	<string name="Breast Physics Mass">
		Masa piersi
	</string>
	<string name="Breast Physics Smoothing">
		Wygładzanie piersi
	</string>
	<string name="Breast Physics Gravity">
		Grawitacja piersi
	</string>
	<string name="Breast Physics Drag">
		Ściśnięcie piersi
	</string>
	<string name="Breast Physics InOut Max Effect">
		Efekt max
	</string>
	<string name="Breast Physics InOut Spring">
		Sprężystość
	</string>
	<string name="Breast Physics InOut Gain">
		Wzmocnienie
	</string>
	<string name="Breast Physics InOut Damping">
		Tłumienie
	</string>
	<string name="Breast Physics UpDown Max Effect">
		Efekt max
	</string>
	<string name="Breast Physics UpDown Spring">
		Sprężystość
	</string>
	<string name="Breast Physics UpDown Gain">
		Wzmocnienie
	</string>
	<string name="Breast Physics UpDown Damping">
		Tłumienie
	</string>
	<string name="Breast Physics LeftRight Max Effect">
		Efekt max
	</string>
	<string name="Breast Physics LeftRight Spring">
		Sprężystość
	</string>
	<string name="Breast Physics LeftRight Gain">
		Wzmocnienie
	</string>
	<string name="Breast Physics LeftRight Damping">
		Tłumienie
	</string>
	<string name="Belly Physics Mass">
		Masa brzucha
	</string>
	<string name="Belly Physics Smoothing">
		Wygładzanie brzucha
	</string>
	<string name="Belly Physics Gravity">
		Grawitacja brzucha
	</string>
	<string name="Belly Physics Drag">
		Ściśnięcie brzucha
	</string>
	<string name="Belly Physics UpDown Max Effect">
		Efekt max
	</string>
	<string name="Belly Physics UpDown Spring">
		Sprężystość
	</string>
	<string name="Belly Physics UpDown Gain">
		Wzmocnienie
	</string>
	<string name="Belly Physics UpDown Damping">
		Tłumienie
	</string>
	<string name="Butt Physics Mass">
		Masa pośladków
	</string>
	<string name="Butt Physics Smoothing">
		Wygładzanie pośladków
	</string>
	<string name="Butt Physics Gravity">
		Grawitacja pośladków
	</string>
	<string name="Butt Physics Drag">
		Ściśnięcie pośladków
	</string>
	<string name="Butt Physics UpDown Max Effect">
		Efekt max
	</string>
	<string name="Butt Physics UpDown Spring">
		Sprężystość
	</string>
	<string name="Butt Physics UpDown Gain">
		Wzmocnienie
	</string>
	<string name="Butt Physics UpDown Damping">
		Tłumienie
	</string>
	<string name="Butt Physics LeftRight Max Effect">
		Efekt max
	</string>
	<string name="Butt Physics LeftRight Spring">
		Sprężystość
	</string>
	<string name="Butt Physics LeftRight Gain">
		Wzmocnienie
	</string>
	<string name="Butt Physics LeftRight Damping">
		Tłumienie
	</string>
	<string name="Bushy Eyebrows">
		Bujne brwi
	</string>
	<string name="Bushy Hair">
		Bujne włosy
	</string>
	<string name="Butt Size">
		Rozmiar pośladków
	</string>
	<string name="Butt Gravity">
		Grawitacja pośladków
	</string>
	<string name="bustle skirt">
		Uniesienie spódnicy
	</string>
	<string name="no bustle">
		Nie unoś
	</string>
	<string name="more bustle">
		Bardziej unoś
	</string>
	<string name="Cheek Bones">
		Kości policzkowe
	</string>
	<string name="Chest Size">
		Rozmiar klatki piersiowej
	</string>
	<string name="Chin Angle">
		Kąt podbródka
	</string>
	<string name="Chin Cleft">
		Dołek w podbródku
	</string>
	<string name="Chin Curtains">
		Zasłonięcie podbródka
	</string>
	<string name="Chin Depth">
		Długość podbródka
	</string>
	<string name="Chin Heavy">
		Więcej podbródka
	</string>
	<string name="Chin In">
		Podbródek wewn.
	</string>
	<string name="Chin Out">
		Podbródek zewn.
	</string>
	<string name="Chin-Neck">
		Podwójny podbródek
	</string>
	<string name="Clear">
		Wyczyść
	</string>
	<string name="Cleft">
		Rozszczepienie
	</string>
	<string name="Close Set Eyes">
		Wąski
	</string>
	<string name="Closed">
		Zamknięte
	</string>
	<string name="Closed Back">
		Zamknięte z tyłu
	</string>
	<string name="Closed Front">
		Zamknięte z przodu
	</string>
	<string name="Closed Left">
		Zamknięte z lewej
	</string>
	<string name="Closed Right">
		Zamknięte z prawej
	</string>
	<string name="Coin Purse">
		Portmonetka
	</string>
	<string name="Collar Back">
		Kołnierz z tyłu
	</string>
	<string name="Collar Front">
		Kołnierz z przodu
	</string>
	<string name="Corner Down">
		Kącik w dół
	</string>
	<string name="Corner Up">
		Kącik w górę
	</string>
	<string name="Creased">
		Z fałdami
	</string>
	<string name="Crooked Nose">
		Skrzywienie nosa
	</string>
	<string name="Cuff Flare">
		Szeroki rękaw
	</string>
	<string name="Dark">
		Ciemny
	</string>
	<string name="Dark Green">
		Ciemna zieleń
	</string>
	<string name="Darker">
		Ciemniejsze
	</string>
	<string name="Deep">
		Głębokie
	</string>
	<string name="Default Heels">
		Domyślne buty na obcasie
	</string>
	<string name="Dense">
		Gęste
	</string>
	<string name="Double Chin">
		Podwójny podbródek
	</string>
	<string name="Downturned">
		Zwrócony w dół
	</string>
	<string name="Duffle Bag">
		Torba
	</string>
	<string name="Ear Angle">
		Odstawanie uszu
	</string>
	<string name="Ear Size">
		Rozmiar uszu
	</string>
	<string name="Ear Tips">
		Wierzchołki uszu
	</string>
	<string name="Egg Head">
		Jajowata głowa
	</string>
	<string name="Eye Bags">
		Woreczek łzowy
	</string>
	<string name="Eye Color">
		Kolor oczu
	</string>
	<string name="Eye Depth">
		Głębokość osadzenia oczu
	</string>
	<string name="Eye Lightness">
		Jasność oczu
	</string>
	<string name="Eye Opening">
		Otwarcie oczu
	</string>
	<string name="Eye Pop">
		Różnica w wielkości oczu
	</string>
	<string name="Eye Size">
		Rozmiar oczu
	</string>
	<string name="Eye Spacing">
		Rozstaw oczu
	</string>
	<string name="Eyebrow Arc">
		Łuk brwiowy
	</string>
	<string name="Eyebrow Density">
		Gęstość brwi
	</string>
	<string name="Eyebrow Height">
		Wysokość brwi
	</string>
	<string name="Eyebrow Points">
		Kształt brwi
	</string>
	<string name="Eyebrow Size">
		Rozmiar brwi
	</string>
	<string name="Eyelash Length">
		Długość rzęs
	</string>
	<string name="Eyeliner">
		Kredka do oczu
	</string>
	<string name="Eyeliner Color">
		Kolor kredki do oczu
	</string>
	<string name="Eyes Bugged">
		Wytrzeszczone oczy
	</string>
	<string name="Face Shear">
		Ścięcie twarzy
	</string>
	<string name="Facial Definition">
		Detale twarzy
	</string>
	<string name="Far Set Eyes">
		Szeroki
	</string>
	<string name="Fat Lips">
		Grube usta
	</string>
	<string name="Female">
		Kobieta
	</string>
	<string name="Fingerless">
		Bez palców
	</string>
	<string name="Fingers">
		Palce
	</string>
	<string name="Flared Cuffs">
		Rozszerzane rękawy
	</string>
	<string name="Flat">
		Płaski
	</string>
	<string name="Flat Butt">
		Płaskie pośladki
	</string>
	<string name="Flat Head">
		Płaska głowa
	</string>
	<string name="Flat Toe">
		Płaski palec
	</string>
	<string name="Foot Size">
		Rozmiar stopy
	</string>
	<string name="Forehead Angle">
		Kształt czoła
	</string>
	<string name="Forehead Heavy">
		Więcej czoła
	</string>
	<string name="Freckles">
		Piegi
	</string>
	<string name="Front Fringe">
		Przednia grzywka
	</string>
	<string name="Full Back">
		Gęsty tył
	</string>
	<string name="Full Eyeliner">
		Gęsta kredka do oczu
	</string>
	<string name="Full Front">
		Gęsty przód
	</string>
	<string name="Full Hair Sides">
		Gęste włosy po bokach
	</string>
	<string name="Full Sides">
		Gęste boki
	</string>
	<string name="Glossy">
		Błyszcząca
	</string>
	<string name="Glove Fingers">
		Rękawiczki
	</string>
	<string name="Glove Length">
		Długość rękawiczek
	</string>
	<string name="Hair">
		Włosy
	</string>
	<string name="Hair Back">
		Włosy: z tyłu
	</string>
	<string name="Hair Front">
		Włosy: z przodu
	</string>
	<string name="Hair Sides">
		Włosy: boki
	</string>
	<string name="Hair Sweep">
		Kierunek zaczesania
	</string>
	<string name="Hair Thickess">
		Grubość włosów
	</string>
	<string name="Hair Thickness">
		Grubość włosów
	</string>
	<string name="Hair Tilt">
		Przechylenie
	</string>
	<string name="Hair Tilted Left">
		W lewo
	</string>
	<string name="Hair Tilted Right">
		W prawo
	</string>
	<string name="Hair Volume">
		Włosy: objętość
	</string>
	<string name="Hand Size">
		Rozmiar dłoni
	</string>
	<string name="Handlebars">
		Kucyki
	</string>
	<string name="Head Length">
		Długość głowy
	</string>
	<string name="Head Shape">
		Kształt głowy
	</string>
	<string name="Head Size">
		Rozmiar głowy
	</string>
	<string name="Head Stretch">
		Rozciągnięcie głowy
	</string>
	<string name="Heel Height">
		Wysokość obcasa
	</string>
	<string name="Heel Shape">
		Kształt obcasa
	</string>
	<string name="Height">
		Wysokość
	</string>
	<string name="High">
		Wysoko
	</string>
	<string name="High Heels">
		Wysokie obcasy
	</string>
	<string name="High Jaw">
		Wysoka szczęka
	</string>
	<string name="High Platforms">
		Wysokie obcasy
	</string>
	<string name="High and Tight">
		Wysokie i wąskie
	</string>
	<string name="Higher">
		Wyżej
	</string>
	<string name="Hip Length">
		Długość bioder
	</string>
	<string name="Hip Width">
		Szerokość bioder
	</string>
	<string name="Hover">
		Uniesienie
	</string>
	<string name="In">
		Wewnętrznie
	</string>
	<string name="In Shdw Color">
		Wewnętrzny kolor cienia
	</string>
	<string name="In Shdw Opacity">
		Wewnętrzna intensywność cienia
	</string>
	<string name="Inner Eye Corner">
		Wewnętrzny bok oka
	</string>
	<string name="Inner Eye Shadow">
		Wewnętrzny cień oka
	</string>
	<string name="Inner Shadow">
		Wewnętrzny cień
	</string>
	<string name="Jacket Length">
		Długość kurtki
	</string>
	<string name="Jacket Wrinkles">
		Zmarszczki na kurtce
	</string>
	<string name="Jaw Angle">
		Kąt szczęki
	</string>
	<string name="Jaw Jut">
		Wystająca szczęka
	</string>
	<string name="Jaw Shape">
		Kształt szczęki
	</string>
	<string name="Join">
		Złącz
	</string>
	<string name="Jowls">
		Dolna część policzka
	</string>
	<string name="Knee Angle">
		Kąt kolana
	</string>
	<string name="Knock Kneed">
		Iksowate nogi
	</string>
	<string name="Large">
		Duże
	</string>
	<string name="Large Hands">
		Duże dłonie
	</string>
	<string name="Left Part">
		Lewa część
	</string>
	<string name="Leg Length">
		Długość nogi
	</string>
	<string name="Leg Muscles">
		Umięśnione nogi
	</string>
	<string name="Less">
		Mniej
	</string>
	<string name="Less Body Fat">
		Mniej tłuszczu
	</string>
	<string name="Less Curtains">
		Mniejsze kurtynki
	</string>
	<string name="Less Freckles">
		Mniej piegów
	</string>
	<string name="Less Full">
		Mniej pełne
	</string>
	<string name="Less Gravity">
		Mniej ciężaru
	</string>
	<string name="Less Love">
		Mniej
	</string>
	<string name="Less Muscles">
		Mniej mięśni
	</string>
	<string name="Less Muscular">
		Mniej umięśnienia
	</string>
	<string name="Less Rosy">
		Mniej
	</string>
	<string name="Less Round">
		Mniej zaokrąglone
	</string>
	<string name="Less Saddle">
		Mniej siodłowate
	</string>
	<string name="Less Square">
		Mniej kwadratowe
	</string>
	<string name="Less Volume">
		Mniej objętości
	</string>
	<string name="Less soul">
		Mniej
	</string>
	<string name="Lighter">
		Jaśniejsze
	</string>
	<string name="Lip Cleft">
		Szer. rozszcz. górnej wargi
	</string>
	<string name="Lip Cleft Depth">
		Gł. rozszcz. górnej wargi
	</string>
	<string name="Lip Fullness">
		Pełne usta
	</string>
	<string name="Lip Pinkness">
		Róż ust
	</string>
	<string name="Lip Ratio">
		Proporcje ust
	</string>
	<string name="Lip Thickness">
		Grubość ust
	</string>
	<string name="Lip Width">
		Szerokość ust
	</string>
	<string name="Lipgloss">
		Połysk
	</string>
	<string name="Lipstick">
		Szminka
	</string>
	<string name="Lipstick Color">
		Kolor szminki
	</string>
	<string name="Long">
		Długość
	</string>
	<string name="Long Head">
		Długa głowa
	</string>
	<string name="Long Hips">
		Długie biodra
	</string>
	<string name="Long Legs">
		Długie nogi
	</string>
	<string name="Long Neck">
		Długi kark
	</string>
	<string name="Long Pigtails">
		Długie warkocze
	</string>
	<string name="Long Ponytail">
		Długi kucyk
	</string>
	<string name="Long Torso">
		Długi tułów
	</string>
	<string name="Long arms">
		Długie ramiona
	</string>
	<string name="Loose Pants">
		Luźne spodnie
	</string>
	<string name="Loose Shirt">
		Luźna koszulka
	</string>
	<string name="Loose Sleeves">
		Luźne rękawy
	</string>
	<string name="Love Handles">
		Sadełko
	</string>
	<string name="Low">
		Nisko
	</string>
	<string name="Low Heels">
		Niskie obcasy
	</string>
	<string name="Low Jaw">
		Niska szczęka
	</string>
	<string name="Low Platforms">
		Niskie obcasy
	</string>
	<string name="Low and Loose">
		Niskie i luźne
	</string>
	<string name="Lower">
		Niżej
	</string>
	<string name="Lower Bridge">
		Dolny mostek
	</string>
	<string name="Lower Cheeks">
		Niższe policzki
	</string>
	<string name="Male">
		Mężczyzna
	</string>
	<string name="Middle Part">
		Część środkowa
	</string>
	<string name="More">
		Więcej
	</string>
	<string name="More Blush">
		Zarumienione
	</string>
	<string name="More Body Fat">
		Więcej tłuszczu
	</string>
	<string name="More Curtains">
		Większe kurtynki
	</string>
	<string name="More Eyeshadow">
		Ciemny cień oczu
	</string>
	<string name="More Freckles">
		Więcej piegów
	</string>
	<string name="More Full">
		Bardziej pełne
	</string>
	<string name="More Gravity">
		Więcej ciężaru
	</string>
	<string name="More Lipstick">
		Więcej szminki
	</string>
	<string name="More Love">
		Więcej
	</string>
	<string name="More Lower Lip">
		Więcej dolnej wargi
	</string>
	<string name="More Muscles">
		Więcej mięśni
	</string>
	<string name="More Muscular">
		Więcej umięśnienia
	</string>
	<string name="More Rosy">
		Więcej
	</string>
	<string name="More Round">
		Więcej zaokrąglenia
	</string>
	<string name="More Saddle">
		Bardziej siodłowate
	</string>
	<string name="More Sloped">
		Bardziej spadziste
	</string>
	<string name="More Square">
		Bardziej kwadratowy
	</string>
	<string name="More Upper Lip">
		Więcej górnej wargi
	</string>
	<string name="More Vertical">
		Bardziej pionowe
	</string>
	<string name="More Volume">
		Więcej objętości
	</string>
	<string name="More soul">
		Więcej
	</string>
	<string name="Moustache">
		Wąsy
	</string>
	<string name="Mouth Corner">
		Kąciki ust
	</string>
	<string name="Mouth Position">
		Pozycja ust
	</string>
	<string name="Mowhawk">
		Mowhawk
	</string>
	<string name="Muscular">
		Umięśnienie
	</string>
	<string name="Mutton Chops">
		Baczki - wąsy
	</string>
	<string name="Nail Polish">
		Lakier na paznokciach
	</string>
	<string name="Nail Polish Color">
		Kolor lakieru na paznokciach
	</string>
	<string name="Narrow">
		Wąskie
	</string>
	<string name="Narrow Back">
		Wąski tył
	</string>
	<string name="Narrow Front">
		Wąski przód
	</string>
	<string name="Narrow Lips">
		Wąskie usta
	</string>
	<string name="Natural">
		Naturalne
	</string>
	<string name="Neck Length">
		Długość karku
	</string>
	<string name="Neck Thickness">
		Grubość karku
	</string>
	<string name="No Blush">
		Brak rumieńca
	</string>
	<string name="No Eyeliner">
		Brak kredki do oczu
	</string>
	<string name="No Eyeshadow">
		Brak cienia
	</string>
	<string name="No Lipgloss">
		Brak połysku
	</string>
	<string name="No Lipstick">
		Brak szminki
	</string>
	<string name="No Part">
		Brak podziału
	</string>
	<string name="No Polish">
		Brak lakieru
	</string>
	<string name="No Red">
		Brak rudego
	</string>
	<string name="No Spikes">
		Brak szpiców
	</string>
	<string name="No White">
		Brak siwego
	</string>
	<string name="No Wrinkles">
		Brak zmarszczek
	</string>
	<string name="Normal Lower">
		Dół normalny
	</string>
	<string name="Normal Upper">
		Góra normalna
	</string>
	<string name="Nose Left">
		Nos w stronę lewą
	</string>
	<string name="Nose Right">
		Nos w stronę prawą
	</string>
	<string name="Nose Size">
		Rozmiar nosa
	</string>
	<string name="Nose Thickness">
		Grubość nosa
	</string>
	<string name="Nose Tip Angle">
		Kąt czubka nosa
	</string>
	<string name="Nose Tip Shape">
		Kształt czubka nosa
	</string>
	<string name="Nose Width">
		Szerokość nosa
	</string>
	<string name="Nostril Division">
		Przegroda nosa
	</string>
	<string name="Nostril Width">
		Wielkość dziurek w nosie
	</string>
	<string name="Opaque">
		Intensywność
	</string>
	<string name="Open">
		Otwarte
	</string>
	<string name="Open Back">
		Otwarte z tyłu
	</string>
	<string name="Open Front">
		Otwarte z przodu
	</string>
	<string name="Open Left">
		Otwarte z lewej
	</string>
	<string name="Open Right">
		Otwarte z prawej
	</string>
	<string name="Orange">
		Pomarańczowy
	</string>
	<string name="Out">
		Zewnętrznie
	</string>
	<string name="Out Shdw Color">
		Zewnętrzny kolor cienia
	</string>
	<string name="Out Shdw Opacity">
		Zewnętrzna grubość cienia
	</string>
	<string name="Outer Eye Corner">
		Zewnętrzny bok oka
	</string>
	<string name="Outer Eye Shadow">
		Zewnętrzny cień oka
	</string>
	<string name="Outer Shadow">
		Zewnętrzny cień
	</string>
	<string name="Overbite">
		Przodozgryz górny
	</string>
	<string name="Package">
		Pakunek
	</string>
	<string name="Painted Nails">
		Pomalowane
	</string>
	<string name="Pale">
		Blady
	</string>
	<string name="Pants Crotch">
		Krocze spodni
	</string>
	<string name="Pants Fit">
		Dopasowanie spodni
	</string>
	<string name="Pants Length">
		Długość spodni
	</string>
	<string name="Pants Waist">
		Talia spodni
	</string>
	<string name="Pants Wrinkles">
		Zmarszczki spodni
	</string>
	<string name="Part">
		Podział
	</string>
	<string name="Part Bangs">
		Podział grzywki
	</string>
	<string name="Pectorals">
		Mięśnie klatki piersiowej
	</string>
	<string name="Pigment">
		Pigment
	</string>
	<string name="Pigtails">
		Warkocze
	</string>
	<string name="Pink">
		Róż
	</string>
	<string name="Pinker">
		Bardziej różowe
	</string>
	<string name="Platform Height">
		Wysokie obcasy
	</string>
	<string name="Platform Width">
		Szerokie obcasy
	</string>
	<string name="Pointy">
		W czubek
	</string>
	<string name="Pointy Heels">
		Obcasy z czubkiem
	</string>
	<string name="Ponytail">
		Kucyk
	</string>
	<string name="Poofy Skirt">
		Szeroka spódnica
	</string>
	<string name="Pop Left Eye">
		Wybałuszone lewe
	</string>
	<string name="Pop Right Eye">
		Wybałuszone prawe
	</string>
	<string name="Puffy">
		Opuchnięte
	</string>
	<string name="Puffy Eyelids">
		Spuchnięte powieki
	</string>
	<string name="Rainbow Color">
		Kolory tęczy
	</string>
	<string name="Red Hair">
		Rude włosy
	</string>
	<string name="Regular">
		Regularne
	</string>
	<string name="Right Part">
		Prawa część
	</string>
	<string name="Rosy Complexion">
		Różowa cera
	</string>
	<string name="Round">
		Zaokrąglenie
	</string>
	<string name="Ruddiness">
		Rumieńce
	</string>
	<string name="Ruddy">
		Rumiany
	</string>
	<string name="Rumpled Hair">
		Włosy w nieładzie
	</string>
	<string name="Saddle Bags">
		Tłuszczyk na nogach
	</string>
	<string name="Scrawny Leg">
		Koścista noga
	</string>
	<string name="Separate">
		Oddzielne
	</string>
	<string name="Shallow">
		Płytkie
	</string>
	<string name="Shear Back">
		Tylne wycięcie włosów
	</string>
	<string name="Shear Face">
		Ścięcie twarzy
	</string>
	<string name="Shear Front">
		Przednie wycięcie włosów
	</string>
	<string name="Shear Left Up">
		Wycięcie od lewej
	</string>
	<string name="Shear Right Up">
		Wycięcie od prawej
	</string>
	<string name="Sheared Back">
		Wycięty tył
	</string>
	<string name="Sheared Front">
		Wycięty przód
	</string>
	<string name="Shift Left">
		Przesuń w lewo
	</string>
	<string name="Shift Mouth">
		Przesuń usta
	</string>
	<string name="Shift Right">
		Przesuń w prawo
	</string>
	<string name="Shirt Bottom">
		Dolna część koszuli
	</string>
	<string name="Shirt Fit">
		Dopasowanie koszuli
	</string>
	<string name="Shirt Wrinkles">
		Zmarszczki na koszuli
	</string>
	<string name="Shoe Height">
		Wysokość buta
	</string>
	<string name="Short">
		Krótkość
	</string>
	<string name="Short Arms">
		Krótkie ramiona
	</string>
	<string name="Short Legs">
		Krótkie nogi
	</string>
	<string name="Short Neck">
		Krótki kark
	</string>
	<string name="Short Pigtails">
		Krótkie warkocze
	</string>
	<string name="Short Ponytail">
		Krótki kucyk
	</string>
	<string name="Short Sideburns">
		Krótkie baczki
	</string>
	<string name="Short Torso">
		Krótki tułów
	</string>
	<string name="Short hips">
		Krótkie biodra
	</string>
	<string name="Shoulders">
		Ramiona
	</string>
	<string name="Side Fringe">
		Boczna grzywka
	</string>
	<string name="Sideburns">
		Baczki
	</string>
	<string name="Sides Hair">
		Boczne włosy
	</string>
	<string name="Sides Hair Down">
		Boczne włosy w dół
	</string>
	<string name="Sides Hair Up">
		Boczne włosy do góry
	</string>
	<string name="Skinny Neck">
		Smukły kark
	</string>
	<string name="Skirt Fit">
		Dopasowanie spódnicy
	</string>
	<string name="Skirt Length">
		Długość spódnicy
	</string>
	<string name="Slanted Forehead">
		Ukośne czoło
	</string>
	<string name="Sleeve Length">
		Długość rękawów
	</string>
	<string name="Sleeve Looseness">
		Luźne rękawy
	</string>
	<string name="Slit Back">
		Rozcięcie: tył
	</string>
	<string name="Slit Front">
		Rozcięcie: przód
	</string>
	<string name="Slit Left">
		Rozcięcie: po prawej
	</string>
	<string name="Slit Right">
		Rozcięcie: po lewej
	</string>
	<string name="Small">
		Małe
	</string>
	<string name="Small Hands">
		Małe dłonie
	</string>
	<string name="Small Head">
		Mała głowa
	</string>
	<string name="Smooth">
		Gładkie
	</string>
	<string name="Smooth Hair">
		Gładkie włosy
	</string>
	<string name="Socks Length">
		Długość skarpetek
	</string>
	<string name="Soulpatch">
		Zarost na dolnej wardze
	</string>
	<string name="Sparse">
		Rzadkie
	</string>
	<string name="Spiked Hair">
		Kolczaste włosy
	</string>
	<string name="Square">
		Kwadratowe
	</string>
	<string name="Square Toe">
		Kwadratowy palec
	</string>
	<string name="Squash Head">
		Ściśnięta głowa
	</string>
	<string name="Stretch Head">
		Rozciągnięta głowa
	</string>
	<string name="Sunken">
		Zapadnięte
	</string>
	<string name="Sunken Chest">
		Zapadnięta klatka
	</string>
	<string name="Sunken Eyes">
		Zapadnięte oczy
	</string>
	<string name="Sweep Back">
		Zaczesanie w tył
	</string>
	<string name="Sweep Forward">
		Zaczesanie w przód
	</string>
	<string name="Tall">
		Wysokość
	</string>
	<string name="Taper Back">
		Zwężenie do przodu
	</string>
	<string name="Taper Front">
		Zwężenie do tyłu
	</string>
	<string name="Thick Heels">
		Grube obcasy
	</string>
	<string name="Thick Neck">
		Gruby kark
	</string>
	<string name="Thick Toe">
		Gruby palec
	</string>
	<string name="Thin">
		Wąskie
	</string>
	<string name="Thin Eyebrows">
		Wąskie brwi
	</string>
	<string name="Thin Lips">
		Wąskie usta
	</string>
	<string name="Thin Nose">
		Wąski nos
	</string>
	<string name="Tight Chin">
		Obcisły podbródek
	</string>
	<string name="Tight Cuffs">
		Obcisłe rękawy
	</string>
	<string name="Tight Pants">
		Obcisłe spodnie
	</string>
	<string name="Tight Shirt">
		Obcisła koszulka
	</string>
	<string name="Tight Skirt">
		Wąska spódnica
	</string>
	<string name="Tight Sleeves">
		Obcisłe rękawy
	</string>
	<string name="Toe Shape">
		Kształt palca
	</string>
	<string name="Toe Thickness">
		Grubość palca
	</string>
	<string name="Torso Length">
		Długość tułowia
	</string>
	<string name="Torso Muscles">
		Mięśnie tułowia
	</string>
	<string name="Torso Scrawny">
		Wychudzony tułów
	</string>
	<string name="Unattached">
		Nieprzyłączone
	</string>
	<string name="Uncreased">
		Bez fałd
	</string>
	<string name="Underbite">
		Przodozgryz
	</string>
	<string name="Unnatural">
		Nienaturalne
	</string>
	<string name="Upper Bridge">
		Górny mostek
	</string>
	<string name="Upper Cheeks">
		Górne policzki
	</string>
	<string name="Upper Chin Cleft">
		Rozszcz. górnego podbr.
	</string>
	<string name="Upper Eyelid Fold">
		Górna powieka
	</string>
	<string name="Upturned">
		Zadarty
	</string>
	<string name="Very Red">
		Bardzo rude
	</string>
	<string name="Waist Height">
		Wysokość talii
	</string>
	<string name="Well-Fed">
		Dobrze odżywione
	</string>
	<string name="White Hair">
		Siwe włosy
	</string>
	<string name="Wide">
		Szerokie
	</string>
	<string name="Wide Back">
		Szeroki tył
	</string>
	<string name="Wide Front">
		Szeroki przód
	</string>
	<string name="Wide Lips">
		Szerokie usta
	</string>
	<string name="Wild">
		Szalone
	</string>
	<string name="Wrinkles">
		Zmarszczki
	</string>
	<string name="LocationCtrlAddLandmarkTooltip">
		Dodaj do landmarków
	</string>
	<string name="LocationCtrlEditLandmarkTooltip">
		Edytuj Landmarki
	</string>
	<string name="LocationCtrlInfoBtnTooltip">
		Zobacz więcej szczegółów na temat obecnej lokalizacji
	</string>
	<string name="LocationCtrlComboBtnTooltip">
		Historia odwiedzonych miejsc
	</string>
	<string name="LocationCtrlForSaleTooltip">
		Kup tą działkę
	</string>
	<string name="LocationCtrlVoiceTooltip">
		Głos niedostępny w tym miejscu
	</string>
	<string name="LocationCtrlFlyTooltip">
		Latanie zabronione
	</string>
	<string name="LocationCtrlPushTooltip">
		Popychanie zabronione
	</string>
	<string name="LocationCtrlBuildTooltip">
		Budowanie/rezzowanie zabronione
	</string>
	<string name="LocationCtrlScriptsTooltip">
		Skrypty niedozwolone
	</string>
	<string name="LocationCtrlDamageTooltip">
		Zdrowie
	</string>
	<string name="LocationCtrlAdultIconTooltip">
		Region Adult
	</string>
	<string name="LocationCtrlModerateIconTooltip">
		Region Moderate
	</string>
	<string name="LocationCtrlGeneralIconTooltip">
		Region General
	</string>
	<string name="LocationCtrlSeeAVsTooltip">
		Awatary wewnątrz tej działki nie mogą być widziane lub słyszane przez awatary, które są poza nią
	</string>
	<string name="LocationCtrlPathfindingDirtyTooltip">
		Obiekty poruszające się mogą nie zachowywać się poprawnie, póki region nie zostanie odświeżony.
	</string>
	<string name="LocationCtrlPathfindingDisabledTooltip">
		Odnajdywanie ścieżek jest wyłączone w tym regionie.
	</string>
	<string name="UpdaterWindowTitle">
		Aktualizacja [APP_NAME]
	</string>
	<string name="UpdaterNowUpdating">
		Pobieranie [APP_NAME]...
	</string>
	<string name="UpdaterNowInstalling">
		Instalowanie [APP_NAME]...
	</string>
	<string name="UpdaterUpdatingDescriptive">
		Twoja wersja klienta [APP_NAME] jest aktualizowana do najnowszej wersji. Prosimy o cierpliwość.
	</string>
	<string name="UpdaterProgressBarTextWithEllipses">
		Pobieranie aktualizacji...
	</string>
	<string name="UpdaterProgressBarText">
		Pobieranie aktualizacji
	</string>
	<string name="UpdaterFailDownloadTitle">
		Pobieranie aktualizacji nie powiodło się
	</string>
	<string name="UpdaterFailUpdateDescriptive">
		Podczas aktualizacji [APP_NAME] wystąpił błąd. Prosimy o pobranie najnowszej wersji klienta ze strony internetowej: www.secondlife.com.
	</string>
	<string name="UpdaterFailInstallTitle">
		Instalacja aktualizacji nie powiodła się
	</string>
	<string name="UpdaterFailStartTitle">
		Uruchomienie klienta nie powiodło się
	</string>
	<string name="ItemsComingInTooFastFrom">
		[APP_NAME]: Obiekty ładują się zbyt szybko od [FROM_NAME], automatyczny podgląd jest wyłączony na [TIME] sekund
	</string>
	<string name="ItemsComingInTooFast">
		[APP_NAME]: Obiekty ładują się zbyt szybko, automatyczny podgląd jest wyłączony na [TIME] sekund
	</string>
	<string name="IM_logging_string">
		-- Zapisywanie logów rozmowy aktywowane --
	</string>
	<string name="IM_typing_start_string">
		[NAME] pisze...
	</string>
	<string name="Unnamed">
		(Bez nazwy)
	</string>
	<string name="IM_moderated_chat_label">
		(Moderacja: Komunikacja głosowa wyłączona domyślnie)
	</string>
	<string name="IM_unavailable_text_label">
		Czat tekstowy jest nieaktywny dla tej rozmowy.
	</string>
	<string name="IM_muted_text_label">
		Twój czat tekstowy w grupie został wyłączony przez Moderatora Grupy.
	</string>
	<string name="IM_default_text_label">
		Kliknij tutaj by wysłać wiadomość prywatną (IM).
	</string>
	<string name="IM_to_label">
		Do
	</string>
	<string name="IM_moderator_label">
		(Moderator)
	</string>
	<string name="Saved_message">
		(Zapisano [LONG_TIMESTAMP])
	</string>
	<string name="IM_unblock_only_groups_friends">
		Aby zobaczyć tą wiadomość musisz odznaczyć &apos;Tylko znajomi i grupy mogą wysyłać mi wiad. prywatne (IM) oraz rozmowy głosowe&apos; w Ustawieniach/Prywatności.
	</string>
	<string name="OnlineStatus">
		dostępny/a
	</string>
	<string name="OfflineStatus">
		niedostępny/a
	</string>
	<string name="IM_announce_incoming">
		Nadchodzi wiadomość od [NAME]
	</string>
	<string name="IM_autoresponse_sent">
		Autoodpowiedź wysłana
	</string>
	<string name="IM_autoresponse_item_sent">
		Wysłano przedmiot: [ITEM_NAME]
	</string>
	<string name="answered_call">
		Twoja rozmowa głosowa została odebrana
	</string>
	<string name="you_started_call">
		Rozmowa głosowa została rozpoczęta
	</string>
	<string name="you_joined_call">
		Dołączyłeś/aś do rozmowy głosowej
	</string>
	<string name="you_auto_rejected_call-im">
		Rozmowa głosowa została automatycznie odrzucona, ponieważ Tryb Zajętości był włączony.
	</string>
	<string name="name_started_call">
		[NAME] zaczyna rozmowę głosową
	</string>
	<string name="ringing-im">
		Rozmowa głosowa...
	</string>
	<string name="connected-im">
		Połączono, kliknij Zakończ rozmowę aby się rozłączyć
	</string>
	<string name="hang_up-im">
		Rozmowa głosowa zakończona
	</string>
	<string name="answering-im">
		Łączenie...
	</string>
	<string name="conference-title">
		Konferencja wieloosobowa
	</string>
	<string name="conference-title-incoming">
		Konferencja z [AGENT_NAME]
	</string>
	<string name="inventory_item_offered-im">
		Zaoferowano przedmiot
	</string>
	<string name="inventory_item_offered_rlv">
		Zaoferowano przedmiot dla [NAME]
	</string>
	<string name="share_alert">
		Przeciągaj tutaj rzeczy z Szafy
	</string>
	<string name="facebook_post_success">
		Wysłałeś/aś post na Facebooka.
	</string>
	<string name="flickr_post_success">
		Wysłałeś/aś post na Flickr.
	</string>
	<string name="twitter_post_success">
		Wysłałeś/aś post na Twittera.
	</string>
	<string name="no_session_message">
		(Sesja IM wygasła)
	</string>
	<string name="only_user_message">
		Jesteś jedyną osobą w tej konferencji.
	</string>
	<string name="offline_message">
		[NAME] opuszcza Second Life.
	</string>
	<string name="invite_message">
		Kliknij na przycisk [BUTTON NAME] by zaakceptować/dołączyć do tej rozmowy.
	</string>
	<string name="muted_message">
		Zablokowałeś/aś tego Rezydenta. Wysłanie wiadomości odblokuje go automatycznie.
	</string>
	<string name="generic">
		Błąd zapytania, proszę spróbować później
	</string>
	<string name="generic_request_error">
		Błąd. Spróbuj ponownie za kilka minut.
	</string>
	<string name="insufficient_perms_error">
		Nie masz wystarczających uprawnień.
	</string>
	<string name="session_does_not_exist_error">
		Ta konferencja jest już zakończona.
	</string>
	<string name="no_ability_error">
		Nie posiadasz tego przywileju.
	</string>
	<string name="no_ability">
		Nie posiadasz tego przywileju.
	</string>
	<string name="not_a_mod_error">
		Nie jesteś moderatorem konferencji.
	</string>
	<string name="muted">
		Moderator grupy wyłączył Twój czat.
	</string>
	<string name="muted_error">
		Moderator wyciszył Cię.
	</string>
	<string name="add_session_event">
		Nie można dodać nikogo do czatu z [RECIPIENT].
	</string>
	<string name="message">
		Wiadomość wysłana do [RECIPIENT] jest ciągle przetwarzana.
Jeśli nie pojawi się w ciągu kilku minut może to oznaczać, że została pominięta przez serwer.
	</string>
	<string name="message_session_event">
		Wiadomość wysłana do [RECIPIENT] jest ciągle przetwarzana.
Jeśli nie pojawi się w ciągu kilku minut może to oznaczać, że została pominięta przez serwer.
	</string>
	<string name="mute">
		Błąd podczas moderacji.
	</string>
	<string name="removed">
		Zostałeś usunięty/a z grupy
	</string>
	<string name="removed_from_group">
		Usunięto Cię z grupy.
	</string>
	<string name="close_on_no_ability">
		Nie posiadasz praw by uczestniczyć w tej konferencji.
	</string>
	<string name="unread_chat_single">
		[SOURCES] powiedział/a coś nowego
	</string>
	<string name="unread_chat_multiple">
		[SOURCES] powiedział/a coś nowego
	</string>
	<string name="session_initialization_timed_out_error">
		Inicjalizacja sesji wygasła
	</string>
	<string name="Home position set.">
		Ustawiono miejsce startu.
	</string>
	<string name="paid_you_ldollars">
		[NAME] zapłacił/a Tobie [AMOUNT]L$ [REASON].
	</string>
	<string name="paid_you_ldollars_no_reason">
		[NAME] zapłacił/a Tobie [AMOUNT]L$.
	</string>
	<string name="you_paid_ldollars">
		Zapłacono [NAME] [AMOUNT]L$ [REASON].
	</string>
	<string name="you_paid_ldollars_no_info">
		Zapłacono [AMOUNT]L$.
	</string>
	<string name="you_paid_ldollars_no_reason">
		Zapłacono [NAME] [AMOUNT]L$.
	</string>
	<string name="you_paid_ldollars_no_name">
		Zapłacono [AMOUNT]L$ [REASON].
	</string>
	<string name="you_paid_failure_ldollars">
		Nie udało się zapłacić [NAME] [AMOUNT]L$ [REASON].
	</string>
	<string name="you_paid_failure_ldollars_no_info">
		Nie udało się zapłacić [AMOUNT]L$.
	</string>
	<string name="you_paid_failure_ldollars_no_reason">
		Nie udało się zapłacić [NAME] [AMOUNT]L$.
	</string>
	<string name="you_paid_failure_ldollars_no_name">
		Nie udało się zapłacić [AMOUNT]L$ [REASON].
	</string>
	<string name="for item">
		dla [ITEM]
	</string>
	<string name="for a parcel of land">
		za działkę
	</string>
	<string name="for a land access pass">
		za przepustkę na działkę
	</string>
	<string name="for deeding land">
		dla przypisania działki
	</string>
	<string name="to create a group">
		aby stworzyć grupę
	</string>
	<string name="to join a group">
		aby dołączyć do grupy
	</string>
	<string name="to upload">
		aby załadować
	</string>
	<string name="to publish a classified ad">
		publikacja reklamy
	</string>
	<string name="giving">
		Dajesz [AMOUNT]L$
	</string>
	<string name="uploading_costs">
		Ładowanie kosztuje [AMOUNT]L$
	</string>
	<string name="this_costs">
		To kosztuje [AMOUNT]L$
	</string>
	<string name="buying_selected_land">
		Kupno wybranej działki za [AMOUNT]L$
	</string>
	<string name="this_object_costs">
		Ten obiekt kosztuje [AMOUNT]L$
	</string>
	<string name="group_role_everyone">
		Każdy
	</string>
	<string name="group_role_officers">
		Oficerowie
	</string>
	<string name="group_role_owners">
		Właściciele
	</string>
	<string name="group_member_status_online">
		Obecnie w SL
	</string>
	<string name="uploading_abuse_report">
		Ładowanie...

Raport o Nadużyciu
	</string>
	<string name="New Shape">
		Nowy kształt
	</string>
	<string name="New Skin">
		Nowa skóra
	</string>
	<string name="New Hair">
		Nowe włosy
	</string>
	<string name="New Eyes">
		Nowe oczy
	</string>
	<string name="New Shirt">
		Nowa koszula
	</string>
	<string name="New Pants">
		Nowe spodnie
	</string>
	<string name="New Shoes">
		Nowe buty
	</string>
	<string name="New Socks">
		Nowe skarpetki
	</string>
	<string name="New Jacket">
		Nowa kurtka
	</string>
	<string name="New Gloves">
		Nowe rękawiczki
	</string>
	<string name="New Undershirt">
		Nowy podkoszulek
	</string>
	<string name="New Underpants">
		Nowa bielizna
	</string>
	<string name="New Skirt">
		Nowa spódnica
	</string>
	<string name="New Alpha">
		Nowa alpha
	</string>
	<string name="New Tattoo">
		Nowy tatuaż
	</string>
	<string name="New Physics">
		Nowa fizyka
	</string>
	<string name="Invalid Wearable">
		Nieaktualne ubranie/część ciała
	</string>
	<string name="New Gesture">
		Nowy gest
	</string>
	<string name="New Script">
		Nowy skrypt
	</string>
	<string name="New Note">
		Nowa notka
	</string>
	<string name="New Folder">
		Nowy folder
	</string>
	<string name="Contents">
		Zawartość
	</string>
	<string name="Gesture">
		Gesty
	</string>
	<string name="Male Gestures">
		Gesty dla mężczyzn
	</string>
	<string name="Female Gestures">
		Gesty dla kobiet
	</string>
	<string name="Other Gestures">
		Inne gesty
	</string>
	<string name="Speech Gestures">
		Gesty dźwiękowe
	</string>
	<string name="Common Gestures">
		Gesty
	</string>
	<string name="Male - Excuse me">
		Mężczyzna - Ja bardzo przepraszam
	</string>
	<string name="Male - Get lost">
		Mężczyzna - Znikaj z oczu
	</string>
	<string name="Male - Blow kiss">
		Mężczyzna - Całusek
	</string>
	<string name="Male - Boo">
		Mężczyzna - Boo
	</string>
	<string name="Male - Bored">
		Mężczyzna - Znudzony
	</string>
	<string name="Male - Hey">
		Mężczyzna - Hej
	</string>
	<string name="Male - Laugh">
		Mężczyzna - Śmiech
	</string>
	<string name="Male - Repulsed">
		Mężczyzna - Odrzucenie
	</string>
	<string name="Male - Shrug">
		Mężczyzna - Wzruszenie ramionami
	</string>
	<string name="Male - Stick tougue out">
		Mężczyzna - Pokaż język
	</string>
	<string name="Male - Wow">
		Mężczyzna - Wow
	</string>
	<string name="Female - Chuckle">
		Kobieta - Chichot
	</string>
	<string name="Female - Cry">
		Kobieta - Płacze
	</string>
	<string name="Female - Embarrassed">
		Kobieta - Zakłopotana
	</string>
	<string name="Female - Excuse me">
		Kobieta - Ja bardzo przepraszam
	</string>
	<string name="Female - Get lost">
		Kobieta - Znikaj z oczu
	</string>
	<string name="Female - Blow kiss">
		Kobieta - Całusek
	</string>
	<string name="Female - Boo">
		Kobieta - Boo
	</string>
	<string name="Female - Bored">
		Kobieta - Znudzona
	</string>
	<string name="Female - Hey">
		Kobieta - Hej
	</string>
	<string name="Female - Hey baby">
		Kobieta - Hej słonko
	</string>
	<string name="Female - Laugh">
		Kobieta - Śmiech
	</string>
	<string name="Female - Looking good">
		Kobieta - Wygląda nieźle
	</string>
	<string name="Female - Over here">
		Kobieta - Tutaj
	</string>
	<string name="Female - Please">
		Kobieta - Proszę
	</string>
	<string name="Female - Repulsed">
		Kobieta - Odrzucenie
	</string>
	<string name="Female - Shrug">
		Kobieta - Wzruszenie ramionami
	</string>
	<string name="Female - Stick tougue out">
		Kobieta - Pokaż język
	</string>
	<string name="Female - Wow">
		Kobieta - Wow
	</string>
	<string name="AvatarBirthDateFormat">
		[day,datetime,slt].[mthnum,datetime,slt].[year,datetime,slt]
	</string>
	<string name="DefaultMimeType">
		brak/brak
	</string>
	<string name="texture_load_dimensions_error">
		Nie można załadować obrazów większych niż [WIDTH]*[HEIGHT]
	</string>
	<string name="server_is_down">
		Pomimo naszych najlepszych starań wystąpił niespodziewany problem.

Proszę sprawdzić czy na stronie status.secondlifegrid.net nie zostały umieszczone informacje o rozpoznanych problemach serwera.
Jeśli problemy będą występowały nadal, proszę sprawdź sieć i ustawienia firewall.
	</string>
	<string name="dateTimeWeekdaysNames">
		Niedziela:Poniedziałek:Wtorek:Środa:Czwartek:Piątek:Sobota
	</string>
	<string name="dateTimeWeekdaysShortNames">
		Niedz.:Pon.:Wt.:Śr.:Czw.:Pt.:Sob.
	</string>
	<string name="dateTimeMonthNames">
		Styczeń:Luty:Marzec:Kwiecień:Maj:Czerwiec:Lipiec:Sierpień:Wrzesień:Październik:Listopad:Grudzień
	</string>
	<string name="dateTimeMonthShortNames">
		Sty:Lut:Mar:Kwi:Maj:Cze:Lip:Sie:Wrz:Paź:Lis:Gru
	</string>
	<string name="LocalEstimateUSD">
		[AMOUNT] US$
	</string>
	<string name="free">
		darmowe
	</string>
	<string name="Group Ban">
		Bany grupowe
	</string>
	<string name="Membership">
		Członkostwo
	</string>
	<string name="Roles">
		Funkcje
	</string>
	<string name="Group Identity">
		Status grupy
	</string>
	<string name="Parcel Management">
		Zarządzanie działką
	</string>
	<string name="Parcel Identity">
		Status działki
	</string>
	<string name="Parcel Settings">
		Ustawienia działki
	</string>
	<string name="Parcel Powers">
		Możliwości działki
	</string>
	<string name="Parcel Access">
		Dostęp do działki
	</string>
	<string name="Parcel Content">
		Zawartość działki
	</string>
	<string name="Object Management">
		Zarządzanie obiektami
	</string>
	<string name="Accounting">
		Rachunki
	</string>
	<string name="Notices">
		Ogłoszenia
	</string>
	<string name="Chat">
		Czat
	</string>
	<string name="DeleteItems">
		Usunąć zaznaczone obiekty?
	</string>
	<string name="DeleteItem">
		Usunąć zaznaczony obiekt?
	</string>
	<string name="EmptyOutfitText">
		W tym stroju nie ma elementów
	</string>
	<string name="ExternalEditorNotSet">
		Wybierz edytor używając ustawień ExternalEditor.
	</string>
	<string name="ExternalEditorNotFound">
		Nie odnaleziono zewnętrznego edytora wskazanego przez Ciebie.
Spróbuj załączyć ścieżkę do edytora w cytowaniu.
(np. "/ścieżka do mojego/edytora" "%s")
	</string>
	<string name="ExternalEditorCommandParseError">
		Błąd w składni komendy zewnętrznego edytora.
	</string>
	<string name="ExternalEditorFailedToRun">
		Uruchomienie zewnętrznego edytora nie powiodło się.
	</string>
	<string name="TranslationFailed">
		Tłumaczenie nie powiodło się: [REASON]
	</string>
	<string name="TranslationResponseParseError">
		Wystąpił błąd podczas przetwarzania odpowiedzi translatora.
	</string>
	<string name="Add">
		Dodaj
	</string>
	<string name="Subtract">
		Odejmij
	</string>
	<string name="Multiply">
		Pomnóż
	</string>
	<string name="Divide">
		Podziel
	</string>
	<string name="BeaconParticle">
		Emitery cząsteczek (niebieski)
	</string>
	<string name="BeaconPhysical">
		Emitery fizycznych obiektów (zielony)
	</string>
	<string name="BeaconScripted">
		Emitery obiektów skryptowanych (czerwony)
	</string>
	<string name="BeaconScriptedTouch">
		Emitery obiektów skryptowanych z opcją dotyku (czerwony)
	</string>
	<string name="BeaconSound">
		Emitery dźwięków (żółty)
	</string>
	<string name="BeaconMedia">
		Emitery mediów (biały)
	</string>
	<string name="ParticleHiding">
		Ukryj cząsteczki
	</string>
	<string name="Command_AboutLand_Label">
		O działce
	</string>
	<string name="Command_Appearance_Label">
		Wygląd
	</string>
	<string name="Command_Avatar_Label">
		Biblioteka awatarów
	</string>
	<string name="Command_Build_Label">
		Buduj
	</string>
	<string name="Command_Chat_Label">
		Rozmowy
	</string>
	<string name="Command_Conversations_Label">
		Rozmowy
	</string>
	<string name="Command_Compass_Label">
		Kompas
	</string>
	<string name="Command_Destinations_Label">
		Cele podróży
	</string>
	<string name="Command_Gestures_Label">
		Gesty
	</string>
	<string name="Command_HowTo_Label">
		Samouczek
	</string>
	<string name="Command_Inventory_Label">
		Szafa
	</string>
	<string name="Command_Map_Label">
		Mapa
	</string>
	<string name="Command_Marketplace_Label">
		Marketplace
	</string>
	<string name="Command_MiniMap_Label">
		Minimapa
	</string>
	<string name="Command_Move_Label">
		Ruch
	</string>
	<string name="Command_Outbox_Label">
		Skrzynka nadawcza kupca
	</string>
	<string name="Command_People_Label">
		Ludzie
	</string>
	<string name="Command_Picks_Label">
		Miejsca
	</string>
	<string name="Command_Places_Label">
		Landmarki
	</string>
	<string name="Command_Preferences_Label">
		Preferencje
	</string>
	<string name="Command_Profile_Label">
		Profil
	</string>
	<string name="Command_Search_Label">
		Szukaj
	</string>
	<string name="Command_Snapshot_Label">
		Zdjęcie
	</string>
	<string name="Command_Speak_Label">
		Głos
	</string>
	<string name="Command_View_Label">
		Kamera
	</string>
	<string name="Command_Voice_Label">
		Pobliski głos
	</string>
	<string name="Command_Quickprefs_Label">
		Szybkie strojenie
	</string>
	<string name="Command_AO_Label">
		Animator
	</string>
	<string name="Command_Webbrowser_Label">
		Przeglądaj sieć
	</string>
	<string name="Command_Default_Chat_Bar_Label">
		Czat
	</string>
	<string name="Command_Areasearch_Label">
		Przeszukaj obszar
	</string>
	<string name="Command_Settings_Debug_Label">
		Debuguj
	</string>
	<string name="Command_Statistics_Label">
		Statystyki
	</string>
	<string name="Command_Region_Label">
		Region/Majątek
	</string>
	<string name="Command_Fly_Label">
		Latanie
	</string>
	<string name="Command_Groundsit_Label">
		Usiądź na ziemi
	</string>
	<string name="Command_Sound_Explorer_Label">
		Eksploruj dźwięki
	</string>
	<string name="Command_Asset_Blacklist_Label">
		Czarna lista assetów
	</string>
	<string name="Command_Phototools_Label">
		Fotograf
	</string>
	<string name="Command_Phototools_View_Label">
		Fotograf: kamera
	</string>
	<string name="Command_Contact_Sets_Label">
		Zestawy kontaktów
	</string>
	<string name="Command_Mouselook_Label">
		Tryb pierwszoosobowy
	</string>
	<string name="Command_Landmark_Here_Label">
		Utwórz Landmark
	</string>
	<string name="Command_Teleport_History_Label">
		Historia teleportacji
	</string>
	<string name="Command_Pose_Stand_Label">
		Podest do pozowania
	</string>
	<string name="Command_Snapshot_To_Disk_Label">
		Zdjęcie na dysk
	</string>
	<string name="Command_Radar_Label">
		Radar
	</string>
	<string name="Command_Conversation_Log_Label">
		Dziennik rozmów
	</string>
	<string name="Command_Move_Lock_Label">
		Unieruchom
	</string>
	<string name="Command_Blocklist_Label">
		Zablokowani
	</string>
	<string name="Command_ResyncAnimations_Label">
		Synchronizuj animacje
	</string>
	<string name="Command_RegionTracker_Label">
		Śledzenie Regionów
	</string>
	<string name="Command_AboutLand_Tooltip">
		Informacje o miejscu, które odwiedzasz
	</string>
	<string name="Command_Appearance_Tooltip">
		Zmień swojego awatara
	</string>
	<string name="Command_Avatar_Tooltip">
		Wybierz kompletnego awatara
	</string>
	<string name="Command_Build_Tooltip">
		Budowanie obiektów i zmiana terenu (CTRL+4)
	</string>
	<string name="Command_Chat_Tooltip">
		Rozmawiaj z ludźmi w pobliżu używając tekstu (CTRL+T)
	</string>
	<string name="Command_Conversations_Tooltip">
		Rozmawiaj ze wszystkimi (CTRL+T)
	</string>
	<string name="Command_Compass_Tooltip">
		Kompas
	</string>
	<string name="Command_Destinations_Tooltip">
		Punkty, jakie mogą być interesujące
	</string>
	<string name="Command_Facebook_Tooltip">
		Wyślij na Facebooka
	</string>
	<string name="Command_Flickr_Tooltip">
		Wyślij na Flickr
	</string>
	<string name="Command_Gestures_Tooltip">
		Gesty Twojego awatara (CTRL+G)
	</string>
	<string name="Command_HowTo_Tooltip">
		Jak wykonywać zwyczajne rzeczy
	</string>
	<string name="Command_Inventory_Tooltip">
		Przeglądaj i używaj rzeczy, jakie należą do Ciebie (CTRL+I)
	</string>
	<string name="Command_Map_Tooltip">
		Mapa świata (CTRL+M)
	</string>
	<string name="Command_Marketplace_Tooltip">
		Idź na zakupy
	</string>
	<string name="Command_MiniMap_Tooltip">
		Pokaż ludzi w pobliżu (CTRL+SHIFT+M)
	</string>
	<string name="Command_Move_Tooltip">
		Poruszanie Twoim awatarem
	</string>
	<string name="Command_Outbox_Tooltip">
		Przenieś przedmioty na Marketplace, aby je sprzedać
	</string>
	<string name="Command_People_Tooltip">
		Znajomi, grupy i ludzie w pobliżu (CTRL+SHIFT+A)
	</string>
	<string name="Command_Picks_Tooltip">
		Miejsca, które są pokazywane jako ulubione w Twoim profilu
	</string>
	<string name="Command_Places_Tooltip">
		Miejsca (landmarki) zapisane przez Ciebie (ALT+H)
	</string>
	<string name="Command_Preferences_Tooltip">
		Ustawienia (CTRL+P)
	</string>
	<string name="Command_Profile_Tooltip">
		Edytuj lub zobacz swój profil
	</string>
	<string name="Command_Search_Tooltip">
		Znajdź miejsca, wydarzenia i ludzi (CTRL+F)
	</string>
	<string name="Command_Snapshot_Tooltip">
		Zrób zdjęcie (CTRL+SHIFT+S)
	</string>
	<string name="Command_Speak_Tooltip">
		Rozmawiaj z ludźmi w pobliżu używając mikrofonu
	</string>
	<string name="Command_View_Tooltip">
		Zmiana kąta patrzenia kamery
	</string>
	<string name="Command_Voice_Tooltip">
		Sterowanie głośnością rozmów oraz ludzi wokół Ciebie
	</string>
	<string name="Command_Quickprefs_Tooltip">
		Podręczny panel ustawień do zmiany najczęściej używanych opcji
	</string>
	<string name="Command_AO_Tooltip">
		Zastępowanie animacji
	</string>
	<string name="Command_Webbrowser_Tooltip">
		Otwórz wbudowaną przeglądarkę internetową (CTRL+SHIFT+Z)
	</string>
	<string name="Command_Default_Chat_Bar_Tooltip">
		Pokaż lub ukryj domyślny pasek czatu
	</string>
	<string name="Command_Areasearch_Tooltip">
		Poszukaj obiektów na obszarze
	</string>
	<string name="Command_Settings_Debug_Tooltip">
		Zmień ustawienia konfiguracji przeglądarki
	</string>
	<string name="Command_Statistics_Tooltip">
		Pokaż statystyki przeglądarki (CTRL+SHIFT+1)
	</string>
	<string name="Command_Region_Tooltip">
		Otwiera narzędzia regionu/majątku (ALT+R)
	</string>
	<string name="Command_Groundsit_Tooltip">
		Włącza lub wyłącza tryb siedzenia na ziemi (CTRL+ALT+K)
	</string>
	<string name="Command_Sound_Explorer_Tooltip">
		Otwiera eksploratora dźwięków
	</string>
	<string name="Command_Asset_Blacklist_Tooltip">
		Otwiera listę obiektów, jakie masz na swojej czarnej liście zasobów danych (assetów)
	</string>
	<string name="Command_Phototools_Tooltip">
		Narzędzia do zaawansowanego tworzenia obrazów (ATL+P)
	</string>
	<string name="Command_Phototools_View_Tooltip">
		Zaawansowane ustawienia kamery fotograficznej (CTRL+SHIFT+C)
	</string>
	<string name="Command_Contact_Sets_Tooltip">
		Otwiera interfejs Zestawów kontaktów
	</string>
	<string name="Command_Mouselook_Tooltip">
		Wejście w tryb pierwszoosobowy, widoku z oczu awatara (M)
	</string>
	<string name="Command_Landmark_Here_Tooltip">
		Utwórz Landmark Twojej bieżącej pozycji
	</string>
	<string name="Command_Teleport_History_Tooltip">
		Otwiera historię teleportacji (ALT+H)
	</string>
	<string name="Command_Pose_Stand_Tooltip">
		Podest do pozowania dla awatara, do dostrajania dodatków
	</string>
	<string name="Command_Snapshot_To_Disk_Tooltip">
		Wykonuje szybko zdjęcie i zapisuje je na twardym dysku
	</string>
	<string name="Command_Radar_Tooltip">
		Otwiera radar z najbliższymi awatarami
	</string>
	<string name="Command_Conversation_Log_Tooltip">
		Otwiera dziennik rozmów, aby zobaczyć listę konwersacji odbytych w przeszłości
	</string>
	<string name="Command_Move_Lock_Tooltip">
		Blokuje Twojego awatara na obecnej pozycji (CTRL+ALT+P)
	</string>
	<string name="Command_Blocklist_Tooltip">
		Otwiera listę zablokowanych/wyciszonych
	</string>
	<string name="Command_ResyncAnimations_Tooltip">
		Synchronizuj animacje awatarów (CTRL+S)
	</string>
	<string name="Command_RegionTracker_Tooltip">
		Śledź statusy różnych regionów
	</string>
	<string name="Toolbar_Bottom_Tooltip">
		obecnie na Twoim dolnym pasku
	</string>
	<string name="Toolbar_Left_Tooltip">
		obecnie na Twoim lewym pasku
	</string>
	<string name="Toolbar_Right_Tooltip">
		obecnie na Twoim prawym pasku
	</string>
	<string name="Command_Fly_Tooltip">
		Włącz/wyłącz tryb latania (HOME)
	</string>
	<string name="Retain%">
		%Zachowania
	</string>
	<string name="Detail">
		Szczegóły
	</string>
	<string name="Better Detail">
		Więcej szczegółów
	</string>
	<string name="Surface">
		Powierzchnia
	</string>
	<string name="Solid">
		Stałe
	</string>
	<string name="Wrap">
		Zawiń
	</string>
	<string name="Preview">
		Podgląd
	</string>
	<string name="Normal">
		Normalne
	</string>
	<string name="Pathfinding_Object_Attr_None">
		Brak
	</string>
	<string name="Pathfinding_Object_Attr_Permanent">
		Wpływ na Navmesh
	</string>
	<string name="Pathfinding_Object_Attr_Character">
		Postać
	</string>
	<string name="Pathfinding_Object_Attr_MultiSelect">
		(Wiele)
	</string>
	<string name="snapshot_quality_very_low">
		Bardzo niska
	</string>
	<string name="snapshot_quality_low">
		Niska
	</string>
	<string name="snapshot_quality_medium">
		Średnia
	</string>
	<string name="snapshot_quality_high">
		Wysoka
	</string>
	<string name="snapshot_quality_very_high">
		Bardzo wysoka
	</string>
	<string name="SanityCheckEquals">
		Ustawienie &quot;[CONTROL_NAME]&quot; powinno mieć wartość [VALUE_1]
	</string>
	<string name="SanityCheckNotEquals">
		Ustawienie &quot;[CONTROL_NAME]&quot; nie powinno mieć wartości [VALUE_1]
	</string>
	<string name="SanityCheckLessThan">
		Ustawienie &quot;[CONTROL_NAME]&quot; powinno być mniejsze niż [VALUE_1]
	</string>
	<string name="SanityCheckGreaterThan">
		Ustawienie &quot;[CONTROL_NAME]&quot; powinno być większe niż [VALUE_1]
	</string>
	<string name="SanityCheckLessThanEquals">
		Ustawienie &quot;[CONTROL_NAME]&quot; powinno być mniejsze niż lub równe [VALUE_1].
	</string>
	<string name="SanityCheckGreaterThanEquals">
		Ustawienie &quot;[CONTROL_NAME]&quot; powinno być większe niż lub równe [VALUE_1].
	</string>
	<string name="SanityCheckBetween">
		Ustawienie &quot;[CONTROL_NAME]&quot; powinno mieć wartość pomiędzy [VALUE_1] i [VALUE_2]
	</string>
	<string name="SanityCheckNotBetween">
		Ustawienie &quot;[CONTROL_NAME]&quot; nie powinno mieć wartości pomiędzy [VALUE_1] i [VALUE_2]
	</string>
	<string name="MediaFilterActionAllow">
		Zezwól
	</string>
	<string name="MediaFilterActionDeny">
		Odmów
	</string>
	<string name="MediaFilterConditionAlways">
		Zawsze
	</string>
	<string name="MediaFilterConditionAlwaysLower">
		zawsze
	</string>
	<string name="MediaFilterConditionNever">
		Nigdy
	</string>
	<string name="MediaFilterConditionNeverLower">
		nigdy
	</string>
	<string name="MediaFilterMediaContentBlocked">
		Media z domeny [DOMAIN] zostały zablokowane.
	</string>
	<string name="MediaFilterMediaContentDomainAlwaysAllowed">
		Media z domeny [DOMAIN] zawsze będą odtwarzane.
	</string>
	<string name="MediaFilterMediaContentDomainAlwaysBlocked">
		Media z domeny [DOMAIN] zawsze będą blokowane.
	</string>
	<string name="MediaFilterMediaContentUrlAlwaysAllowed">
		Media z URL [MEDIAURL] zawsze będą odtwarzane.
	</string>
	<string name="MediaFilterMediaContentUrlAlwaysBlocked">
		Media z URL [MEDIAURL] zawsze będą blokowane.
	</string>
	<string name="MediaFilterAudioContentBlocked">
		Audio z domeny [DOMAIN] zostało zablokowane.
	</string>
	<string name="MediaFilterAudioContentDomainAlwaysAllowed">
		Audio z domeny [DOMAIN] zawsze będzie odtwarzane.
	</string>
	<string name="MediaFilterAudioContentDomainAlwaysBlocked">
		Audio z domeny [DOMAIN] zawsze będzie blokowane.
	</string>
	<string name="MediaFilterAudioContentUrlAlwaysAllowed">
		Audio z URL [MEDIAURL] zawsze będzie odtwarzane.
	</string>
	<string name="MediaFilterAudioContentUrlAlwaysBlocked">
		Audio z URL [MEDIAURL] zawsze będzie blokowane.
	</string>
	<string name="MediaFilterSharedMediaContentBlocked">
		Współdzielone Media z domeny [DOMAIN] zostały zablokowane.
	</string>
	<string name="MediaFilterSharedMediaContentDomainAlwaysAllowed">
		Współdzielone Media z domeny [DOMAIN] zawsze będą odtwarzane.
	</string>
	<string name="MediaFilterSharedMediaContentDomainAlwaysBlocked">
		Współdzielone Media z domeny [DOMAIN] zawsze będą blokowane.
	</string>
	<string name="MediaFilterSharedMediaContentUrlAlwaysAllowed">
		Współdzielone Media z URL [MEDIAURL] zawsze będą odtwarzane.
	</string>
	<string name="MediaFilterSharedMediaContentUrlAlwaysBlocked">
		Współdzielone Media z URL [MEDIAURL] zawsze będą blokowane.
	</string>
	<string name="MediaFilterBlacklist">
		czarnej listy
	</string>
	<string name="MediaFilterWhitelist">
		białej listy
	</string>
	<string name="UnknownRegion">
		(nieznany region)
	</string>
	<string name="UnknownPosition">
		(nieznana pozycja)
	</string>
	<string name="FSCmdLineRSP">
		Maks. przepustowość ustawiona na: [VALUE] kbps.
	</string>
	<string name="NetMapDoubleClickShowWorldMapToolTipMsg">
		[AGENT][REGION](Kliknij dwa razy by otworzyć Mapę, przeciągaj z shiftem by zmienić skalę)
	</string>
	<string name="NetMapDoubleClickTeleportToolTipMsg">
		[REGION](Kliknij dwa razy by teleportować, przeciągaj z shiftem by przesunąć)
	</string>
	<string name="Collision_Bump">
		[NAME] zderzył/a się z Tobą.
	</string>
	<string name="Collision_PushObject">
		[NAME] popchnął/ęła Cię swoim skryptem.
	</string>
	<string name="Collision_ObjectCollide">
		[NAME] uderzył/a Cię obiektem.
	</string>
	<string name="Collision_ScriptedObject">
		[NAME] uderzył/a Cię skryptowanym obiektem.
	</string>
	<string name="Collision_PhysicalObject">
		[NAME] uderzył/a Cię fizycznym obiektem.
	</string>
	<string name="Collision_UnknownType">
		[NAME] spowodował/a nieznany typ kolizji.
	</string>
	<string name="MovelockEnabled">
		Blokada pozycji została włączona
	</string>
	<string name="MovelockDisabled">
		Blokada pozycji została wyłączona
	</string>
	<string name="MovelockEnabling">
		Włączanie blokady pozycji...
	</string>
	<string name="MovelockDisabling">
		Wyłączanie blokady pozycji...
	</string>
	<string name="BusyResponse">
		Wiadomość zajętości
	</string>
	<string name="TeleportMaturityExceeded">
		Rezydent nie może odwiedzić tego regionu.
	</string>
	<string name="UserDictionary">
		[Użytkownika]
	</string>
	<string name="experience_tools_experience">
		Przygoda
	</string>
	<string name="ExperienceNameNull">
		(bez przygody)
	</string>
	<string name="ExperienceNameUntitled">
		(przygoda bez nazwy)
	</string>
	<string name="Land-Scope">
		Zakres: Ziemia
	</string>
	<string name="Grid-Scope">
		Zakres: Cała siatka
	</string>
	<string name="Allowed_Experiences_Tab">
		Zezwalam
	</string>
	<string name="Blocked_Experiences_Tab">
		Blokuję
	</string>
	<string name="Contrib_Experiences_Tab">
		Tworzę
	</string>
	<string name="Admin_Experiences_Tab">
		Zarządzam
	</string>
	<string name="Recent_Experiences_Tab">
		Ostatnie
	</string>
	<string name="Owned_Experiences_Tab">
		Moje
	</string>
	<string name="ExperiencesCounter">
		([EXPERIENCES], maks. [MAXEXPERIENCES])
	</string>
	<string name="ExperiencePermission1">
		kontrolować klawisze
	</string>
	<string name="ExperiencePermission3">
		animować Twojego awatara
	</string>
	<string name="ExperiencePermission4">
		dołączać do Twojego awatara
	</string>
	<string name="ExperiencePermission9">
		śledzić Twoją kamerę
	</string>
	<string name="ExperiencePermission10">
		kontrolować Twoją kamerę
	</string>
	<string name="ExperiencePermission11">
		teleportować Cię
	</string>
	<string name="ExperiencePermission12">
		automatycznie akceptować uprawnienia przygody
	</string>
	<string name="ExperiencePermissionShortUnknown">
		wykonać nieznaną operację: [Permission]
	</string>
	<string name="ExperiencePermissionShort1">
		Kontrola klawiszy
	</string>
	<string name="ExperiencePermissionShort3">
		Rozpoczynanie animacji
	</string>
	<string name="ExperiencePermissionShort4">
		Dołączanie
	</string>
	<string name="ExperiencePermissionShort9">
		Śledzenie kamery
	</string>
	<string name="ExperiencePermissionShort10">
		Kontrola kamery
	</string>
	<string name="ExperiencePermissionShort11">
		Teleportacja
	</string>
	<string name="ExperiencePermissionShort12">
		Uprawnienia
	</string>
	<string name="ExperiencePermissionShortUnknown">
		Nieznane: [Permission]
	</string>
	<string name="logging_calls_disabled_log_empty">
		Rozmowy nie są zapisywane do dziennika. Jeśli chcesz zacząć je logować wybierz "Zapisywanie: tylko dziennik" lub "Zapisywanie: dziennik i logi rozmów" w Preferencje > Prywatność.
	</string>
	<string name="logging_calls_disabled_log_not_empty">
		Rozmowy nie będą więcej zapisywane. Jeśli chcesz kontynuować ich logowanie wybierz "Zapisywanie: tylko dziennik" lub "Zapisywanie: dziennik i logi rozmów" w Preferencje > Prywatność.
	</string>
	<string name="logging_calls_enabled_log_empty">
		Nie ma zapisanych rozmów. Jeśli skontaktujesz się z kimś, lub ktoś z Tobą, to wpis dziennika pojawi się tutaj.
	</string>
	<string name="loading_chat_logs">
		Wczytywanie...
	</string>
	<string name="LoadCameraPositionNoneSaved">
		Żadne ustawienie kamery nie zostało jeszcze zapisane.
	</string>
	<string name="LoadCameraPositionOutsideDrawDistance">
		Nie można załadować widoku kamery, ponieważ zapisana jej pozycja znajduje się poza polem widzenia.
	</string>
	<string name="DrawDistanceSteppingGestureObsolete">
		Ze względu na zmiany w kodzie używanie tego gestu nie jest już potrzebne. Stopniowe powiększanie pola widzenia zostało włączone.
	</string>
	<string name="FSCmdLineDrawDistanceSet">
		Pole widzenia zostało ustawione na [DISTANCE]m.
	</string>
	<string name="FSCameraPositionCopied">
		Pozycja kamery [POS] została skopiowana do schowka.
	</string>
	<string name="FSCmdLineRollDiceTotal">
		Wynik całkowity dla [DICE]d[FACES][MODIFIER]: [RESULT].
	</string>
	<string name="FSCmdLineRollDiceLimits">
		Musisz podać wartości dodatnie dla ilości kostek (maksymalnie 100) oraz ścianek (maksymalnie 1000).
	</string>
	<string name="FSCmdLineRollDiceModifiersInvalid">
		Jeśli chcesz użyć modyfikatora, to musisz podać właściwą jego liczbę oraz typ. Wartość modyfikatora musi być w zakresie od -1000 do 1000. Prawidłowe typy modyfikatorów to "+" (premie), "-" (kary), "&gt;", "&lt;" (sukcesy), "r&gt;", "r&lt;", "r" (ponowne rzuty), "!p&gt;", "!p&lt;", "!p" (penetracje), "!&gt;", "!&lt;" oraz "!" (eksplozje). Możesz jednocześnie użyć tylko jednego typu modyfikatora. Przykłady: "[COMMAND] 1 20 + 5", "[COMMAND] 5 40 &gt; 15", "[COMMAND] 10 25 ! 25", "[COMMAND] 15 25 !&lt; 10".
	</string>
	<string name="FSCmdLineRollDiceExploded">
		Eksplozja
	</string>
	<string name="FSCmdLineRollDicePenetrated">
		Penetracja
	</string>
	<string name="FSCmdLineRollDiceSuccess">
		Sukces
	</string>
	<string name="FSCmdLineRollDiceReroll">
		Ponowny rzut
	</string>
	<string name="FSCmdLineRollDiceFreezeGuard">
		Ta operacja nie może zostać zakończona, ponieważ przeglądarka mogłaby się zawiesić. Proszę zmienić kryteria losowania.
	</string>
	<string name="FSCmdLineCalcRandError">
		'[RAND]' nie jest poprawnym wyrażeniem dla RAND(min,max). MAX musi być większe niż MIN, oba w zakresie od -10000 do 10000.
	</string>
	<string name="FSWithHavok">
		ze wsparciem dla Havoka
	</string>
	<string name="FSWithOpensim">
		ze wsparciem dla OpenSimulatora
	</string>
	<string name="not_found">
		Nie znaleziono: &apos;[TEXT]&apos;
	</string>
	<string name="no_results">
		Brak wyników
	</string>
	<string name="searching">
		Szukanie...
	</string>
	<string name="all_categories">
		Wszystkie kategorie
	</string>
	<string name="search_banned">
		Niektóre słowa zostały wykluczone z Twojego zapytania ze względu na ograniczenia treści Norm Wspólnotowych.
	</string>
	<string name="search_short">
		Twoje zapytanie było zbyt krótkie, aby rozpocząć wyszukiwanie.
	</string>
	<string name="search_disabled">
		Klasyczne wyszukiwanie jest wyłączone w tym regionie.
	</string>
	<string name="render_quality_low">
		Niska (1/7)
	</string>
	<string name="render_quality_mediumlow">
		Średnio-niska (2/7)
	</string>
	<string name="render_quality_medium">
		Średnia (3/7)
	</string>
	<string name="render_quality_mediumhigh">
		Średnio-wysoka (4/7)
	</string>
	<string name="render_quality_high">
		Wysoka (5/7)
	</string>
	<string name="render_quality_highultra">
		Wysoka-Ultra (6/7)
	</string>
	<string name="render_quality_unknown">
		Nieznana, poza normalnym zakresem, sprawdź ustawienie debugowania RenderQualityPerformance
	</string>
	<string name="qtool_busy">
		Poczekaj, narzędzie wyrównywania jest zajęte.
	</string>
	<string name="qtool_still_busy">
		Poczekaj jeszcze chwilę, narzędzie wyrównywania jest ciągle zajęte.
	</string>
	<string name="qtool_done">
		Narzędzie wyrównywania zakończyło pracę.
	</string>
	<string name="fsbridge_cant_create_disabled">
		Firestorm nie może utworzyć Mostu LSL, jeśli "Włącz Most w LScript Language" jest wyłączone w Ustawieniach.
	</string>
	<string name="fsbridge_no_library">
		Firestorm nie mógł utworzyć Mostu LSL. Włącz swoją Bibliotekę i zaloguj się ponownie.
	</string>
	<string name="fsbridge_already_creating">
		Tworzenie Mostu LSL już trwa, nie można rozpocząć procesu budowania kolejnego. Poczekaj kilka minut, zanim spróbujesz ponownie.
	</string>
	<string name="fsbridge_creating">
		Trwa tworzenie Mostu LSL. To może chwilę zająć, poczekaj proszę.
	</string>
	<string name="fsbridge_failure_creation_create_script">
		Most LSL nie został utworzony. Skrypt Mostu nie może zostać utworzony.
	</string>
	<string name="fsbridge_failure_creation_bad_name">
		Most LSL nie został utworzony, bo jest nazwany niepoprawnie. Spróbuj stworzyć go na nowo ('Naprawa awatara' w menu 'Awatar' na górze).
	</string>
	<string name="fsbridge_failure_creation_null">
		Most LSL nie został utworzony, bo nie może zostać znaleziony w Szafie. Spróbuj stworzyć go na nowo ('Naprawa awatara' w menu 'Awatar' na górze).
	</string>
	<string name="fsbridge_failure_attach_wrong_object">
		Most LSL nie mógł zostać założony na awatara, bo nie jest w aktualnej wersji. Spróbuj stworzyć go na nowo ('Naprawa awatara' w menu 'Awatar' na górze).
	</string>
	<string name="fsbridge_failure_attach_wrong_location">
		Most LSL nie mógł zostać założony na awatara, bo nie został znaleziony w odpowiednim miejscu Szafy. Spróbuj stworzyć go na nowo ('Naprawa awatara' w menu 'Awatar' na górze).
	</string>
	<string name="fsbridge_failure_attach_point_in_use">
		Most LSL nie mógł zostać założony na awatara, bo coś innego używa punktu zaczepu dodatku zarezerwowanego dla niego. Spróbuj stworzyć go na nowo ('Naprawa awatara' w menu 'Awatar' na górze).
	</string>
	<string name="fsbridge_failure_not_found">
		Obiekt Mostu LSL nie mógł zostać znaleziony. Nie można kontynuować procesu jego tworzenia, kończę operację.
	</string>
	<string name="fsbridge_warning_unexpected_items">
		Wewnątrz Mostu LSL znaleziono nieoczekiwane elementy.
	</string>
	<string name="fsbridge_warning_not_finished">
		Proces tworzenia Mostu LSL nie dobiegł do końca. Być może będzie trzeba utworzyć go na nowo, aby zadział ('Naprawa awatara' w menu 'Awatar' na górze).
	</string>
	<string name="fsbridge_detached">
		Most LSL został odłączony od awatara.
	</string>
	<string name="fsbridge_created">
		Most LSL został utworzony pomyślnie.
	</string>
	<string name="fsbridge_script_info">
		Info o skryptach: '[OBJECT_NAME]': [[OBJECT_RUNNING_SCRIPT_COUNT]/[OBJECT_TOTAL_SCRIPT_COUNT]] działających skryptów, [OBJECT_SCRIPT_MEMORY] KB dozwolonego limitu pamięci, [OBJECT_SCRIPT_TIME] ms zużytego czasu CPU.[PATHFINDING_TEXT]
	</string>
	<string name="fsbridge_script_info_pf">
		Średni czas CPU zużyty do obsługi nawigacji odnajdywania ścieżek: [OBJECT_CHARACTER_TIME] ms.
	</string>
	<string name="fsbridge_error_scriptinfonotfound">
		Info o skryptach: Obiekt do sprawdzenia jest nieprawidłowy lub poza zasięgiem.
	</string>
	<string name="fsbridge_error_scriptinfomalformed">
		Info o skryptach: Otrzymano uszkodzoną odpowiedź od Mostu LSL. Spróbuj ponownie.
	</string>
	<string name="fsbridge_error_injection">
		UWAGA: Jeden lub więcej skryptów zostało dodanych do Twojego Mostu LSL Firestorma! Jeśli ta wiadomość jest niespodziewana, to stwórz teraz Most LSL na nowo ('Naprawa awatara' w menu 'Awatar' na górze).
	</string>
	<string name="fsbridge_error_wrongvm">
		UWAGA: Skrypt Mostu LSL używa starej maszyny wirtualnej LSO (16 KB limitu pamięci) zamiast nowej Mono, co stwarza wysokie prawdopodobieństwo kolizji sterty i stosu oraz awarii Mostu poprzez wyczerpanie się pamięci. Spróbuj stworzyć go na nowo ('Naprawa awatara' w menu 'Awatar' na górze). Jeśli ten komunikat pojawi się ponownie spróbuj jeszcze raz w innym regionie.
	</string>
	<string name="QP Draw Distance">
		Pole widzenia
	</string>
	<string name="QP Max Particles">
		Maks. cząstek
	</string>
	<string name="QP Avatar Physics LOD">
		LOD fiz. awatarów
	</string>
	<string name="QP LOD Factor">
		Mnożnik LOD
	</string>
	<string name="QP Max Avatars">
		Maks. awatarów
	</string>
	<string name="QP Tags Offset">
		Pozycja tagów
	</string>
	<string name="QP Name Tags">
		Tagi imion
	</string>
	<string name="QP LookAt Target">
		Cele spojrzeń
	</string>
	<string name="QP Color Under Cursor">
		Kolor spod kursora
	</string>
	<string name="PS_T_Pose">
		Poza w kształcie litery T
	</string>
	<string name="PS_Arms_Down_Legs_together">
		Ramiona w dole, nogi złączone
	</string>
	<string name="PS_Arms_down_sitting">
		Ramiona w dole, siedząc
	</string>
	<string name="PS_Arms_downward_Legs_together">
		Ramiona nisko, nogi złączone
	</string>
	<string name="PS_Arms_downward_Legs_apart">
		Ramiona nisko, nogi oddzielnie
	</string>
	<string name="PS_Arms_forward_Legs_apart">
		Ramiona w przód, nogi oddzielnie
	</string>
	<string name="PS_Arms_forward_Legs_together">
		Ramiona w przód, nogi złączone
	</string>
	<string name="PS_Arms_straight_Legs_apart">
		Ramiona prosto, nogi oddzielnie
	</string>
	<string name="PS_Arms_straight_sitting">
		Ramiona prosto, siedząc
	</string>
	<string name="PS_Arms_upward_Legs_apart">
		Ramiona w górze, nogi oddzielnie
	</string>
	<string name="PS_Arms_upward_Legs_together">
		Ramiona w górze, nogi złączone
	</string>
	<string name="QP_WL_Region_Default">
		Domyślne regionu
	</string>
	<string name="QP_WL_Day_Cycle_Based">
		Bazowane na cyklu dnia
	</string>
	<string name="QP_WL_None">
		Brak
	</string>
	<string name="GroupChatMuteNotice">
		Wyciszanie czatu grupowego [NAME].
	</string>
	<string name="IgnoredAdHocSession">
		Zostałeś/aś zaproszony/a do konferencji (czatu ad-hoc), ale przeglądarka automatycznie ją zignorowała ze względu na Twoje ustawienia.
	</string>
	<string name="camera_no_focus">
		Kamera nie może skupić się na [AVATARNAME], ponieważ jest on/ona poza polem widzenia.
	</string>
	<string name="entering_draw_distance">
		pojawił/a się w polu widzenia ([DISTANCE] m).
	</string>
	<string name="leaving_draw_distance">
		opuścił/a pole widzenia.
	</string>
	<string name="entering_chat_range">
		pojawił/a się w zasięgu czatu ([DISTANCE] m).
	</string>
	<string name="leaving_chat_range">
		opuścił/a zasięgu czatu.
	</string>
	<string name="entering_region">
		pojawił/a się w regionie.
	</string>
	<string name="entering_region_distance">
		pojawił/a się w regionie ([DISTANCE] m).
	</string>
	<string name="leaving_region">
		opuścił/a region.
	</string>
	<string name="avatar_age_alert">
		wywołał/a alert powiadamiania o wieku. Wiek: [AGE] dni.
	</string>
	<string name="TotalScriptCountChangeIncrease">
		Całkowita il. skryptów w regionie wzrosła z [OLD_VALUE] do [NEW_VALUE] ([DIFFERENCE]).
	</string>
	<string name="TotalScriptCountChangeDecrease">
		Całkowita il. skryptów w regionie zmalała z [OLD_VALUE] do [NEW_VALUE] ([DIFFERENCE]).
	</string>
	<string name="preproc_toggle_warning">
		Przełączenie trybu preprocesora odniesie pełny skutek dopiero po zamknięciu i ponownym otwarciu tego edytora.
	</string>
	<string name="fs_preprocessor_starting">
		Inicjalizacja preprocesora przeglądarki [APP_NAME]...
	</string>
	<string name="fs_preprocessor_not_supported">
		Uwaga: Preprocesor nie jest wspierany. ([WHERE])
	</string>
	<string name="fs_preprocessor_disabled_by_script_marker">
		Preprocesor przeglądarki [APP_NAME] został wyłączony przez dyrektywę w linii [LINENUMBER].
	</string>
	<string name="fs_preprocessor_settings_list_prefix">
		Ustawienia:
	</string>
	<string name="fs_preprocessor_exception">
		[ERR_NAME] ([LINENUMBER]): wyjątek: [ERR_DESC]
	</string>
	<string name="fs_preprocessor_error">
		[ERR_NAME] ([LINENUMBER]): wystąpił nieoczekiwany wyjątek.
	</string>
	<string name="fs_preprocessor_optimizer_start">
		Optymalizacja funkcji i zmiennych globalnych zdefiniowanych przez użytkownika.
	</string>
	<string name="fs_preprocessor_optimizer_regex_err">
		Nieprawidłowe wyrażenie regularne: '[WHAT]'; Optymalizacja LSL pominięta.
	</string>
	<string name="fs_preprocessor_optimizer_exception">
		Wystąpił nieoczekiwany wyjątek: '[WHAT]'; Optymalizacja LSL pominięta.
	</string>
	<string name="fs_preprocessor_optimizer_unexpected_exception">
		Wystąpił nieoczekiwany wyjątek podczas optymalizacji LSL; Nie zaaplikowano.
	</string>
	<string name="fs_preprocessor_compress_start">
		Kompresja skryptu poprzez wyeliminowanie niepotrzebnych miejsc.
	</string>
	<string name="fs_preprocessor_compress_regex_err">
		Nieprawidłowe wyrażenie regularne: '[WHAT]'; Kompresja LSL pominięta.
	</string>
	<string name="fs_preprocessor_compress_exception">
		Wystąpił nieoczekiwany wyjątek: '[WHAT]'; Kompresja LSL pominięta.
	</string>
	<string name="fs_preprocessor_compress_unexpected_exception">
		Wystąpił nieoczekiwany wyjątek podczas kompresji LSL; Nie zaaplikowano.
	</string>
	<string name="fs_preprocessor_lazylist_start">
		Stosowanie konwersji wolnych list (lazy lists).
	</string>
	<string name="fs_preprocessor_lazylist_regex_err">
		Nieprawidłowe wyrażenie regularne: '[WHAT]'; Konwersja pominięta.
	</string>
	<string name="fs_preprocessor_lazylist_exception">
		Wystąpił nieoczekiwany wyjątek: '[WHAT]'; Konwersja pominięta.
	</string>
	<string name="fs_preprocessor_lazylist_unexpected_exception">
		Wystąpił nieoczekiwany wyjątek podczas konwersji wolnych list; Nie zaaplikowano.
	</string>
	<string name="fs_preprocessor_switchstatement_start">
		Stosowanie konwersji instrukcji switch.
	</string>
	<string name="fs_preprocessor_switchstatement_regex_err">
		Nieprawidłowe wyrażenie regularne: '[WHAT]'; Konwersja instrukcji switch pominięta.
	</string>
	<string name="fs_preprocessor_switchstatement_exception">
		Wystąpił nieoczekiwany wyjątek: '[WHAT]'; Konwersja instrukcji switch pominięta.
	</string>
	<string name="fs_preprocessor_switchstatement_unexpected_exception">
		Wystąpił nieoczekiwany wyjątek podczas konwersji instrukcji switch; Nie zaaplikowano.
	</string>
	<string name="fs_preprocessor_cache_miss">
		Buforowanie dołączonego pliku: '[FILENAME]'
	</string>
	<string name="fs_preprocessor_cache_invalidated">
		Dołączony plik '[FILENAME]' uległ zmianie, buforowanie ponowne.
	</string>
	<string name="fs_preprocessor_cache_completed">
		Buforowanie zakończone dla '[FILENAME]'
	</string>
	<string name="fs_preprocessor_cache_unsafe">
		Błąd: skopiowanie skryptu '[FILENAME]' do systemu plików nie jest bezpieczne. To dołączenie nie powiedzie się.
	</string>
	<string name="fs_preprocessor_caching_err">
		Błąd podczas buforowania pliku '[FILENAME]'
	</string>
	<string name="skin_defaults_starlight_location">
		Pokazywanie Twojej obecnej lokalizacji w pasku menu zostało wyłączone, to domyślne zachowanie dla skórek linii StarLight.
	</string>
	<string name="skin_defaults_starlight_navbar">
		Pokazywanie paska nawigacyjnego zostało włączone, to domyślne zachowanie dla skórek linii StarLight.
	</string>
	<string name="animation_explorer_seconds_ago">
		[SECONDS] sekund temu
	</string>
	<string name="animation_explorer_still_playing">
		Ciągle odtwarzane
	</string>
	<string name="FriendOnlineNotification">
		jest online.
	</string>
	<string name="FriendOfflineNotification">
		jest offline.
	</string>
	<string name="Inbox_Folderview_New">
		Nowe
	</string>
	<string name="Mouselook_Unknown_Avatar">
		Nieznana osoba
	</string>
	<string name="groupcountstring">
		Należysz do [COUNT] grup ([REMAINING] pozostało).
	</string>
	<string name="groupcountunlimitedstring">
		Należysz do [COUNT] grup.
	</string>
	<string name="SLGridStatusInvalidMsg">
		Błąd strony SL Grid Status: Nieprawidłowy format wiadomości. Spróbuj ponownie później.
	</string>
	<string name="SLGridStatusTimedOut">
		Błąd strony SL Grid Status: Upłynął limit czasu żądania.
	</string>
	<string name="SLGridStatusOtherError">
		Błąd strony SL Grid Status: [STATUS] ( https://pl.wikipedia.org/wiki/Kod_odpowiedzi_HTTP ).
	</string>
	<string name="DoubleClickTeleportEnabled">
		Włączono teleport po dwukliku.
	</string>
	<string name="DoubleClickTeleportDisabled">
		Wyłączono teleport po dwukliku.
	</string>
	<string name="FSRegionRestartInLocalChat">
		Region, w którym teraz jesteś zostanie za chwilę zrestartowany. Jeśli w nim zostaniesz, to symulator Cię wyloguje.
	</string>
	<string name="Mute_Add">
		Dodano '[NAME]' do listy zablokowanych.
	</string>
	<string name="Mute_Remove">
		Usunięto '[NAME]' z listy zablokowanych.
	</string>
</strings><|MERGE_RESOLUTION|>--- conflicted
+++ resolved
@@ -1157,6 +1157,7 @@
 	<string name="ControlYourCamera">
 		Kontrolować kamerę
 	</string>
+	<string name="JoinAnExperience"/><!-- intentionally blank -->
 	<string name="TeleportYourAgent">
 		Teleportować Cię
 	</string>
@@ -1169,17 +1170,11 @@
 	<string name="SnapshotSavedToDisk">
 		Zdjęcie zapisane: [FILENAME]
 	</string>
-<<<<<<< HEAD
 	<string name="SilentlyManageEstateAccess">
 		Wyciszyć powiadomienia o zmianach zezwoleń Majątku
 	</string>
 	<string name="OverrideYourAnimations">
 		Zastąpić animacje Twojego awatara
-=======
-	<string name="JoinAnExperience"/><!-- intentionally blank -->
-	<string name="SIM_ACCESS_PG">
-		&apos;General&apos;
->>>>>>> 4ac031a8
 	</string>
 	<string name="ScriptReturnObjects">
 		Zwróć przedmioty w swoim imieniu
