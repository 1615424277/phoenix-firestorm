--- conflicted
+++ resolved
@@ -212,12 +212,11 @@
 			<menu_item_call label="Ustaw domyślne uprawnienia..." name="Set default permissions"/>
 		</menu>
 		<menu label="Załaduj" name="Upload">
-<<<<<<< HEAD
 			<menu_item_call label="Teksturę ([COST])..." name="Upload Image"/>
 			<menu_item_call label="Dźwięk ([COST])..." name="Upload Sound"/>
 			<menu_item_call label="Animację ([COST])..." name="Upload Animation"/>
 			<menu_item_call label="Model meszowy..." name="Upload Model"/>
-			<menu_item_call label="Zbiór wielu plików ([COST] za plik)..." name="Bulk Upload"/>
+			<menu_item_call label="Zbiór wielu plików..." name="Bulk Upload"/>
 			<menu_item_call label="Importuj zbiór części..." name="import linkset"/>
 		</menu>
 		<menu_item_call label="Cofnij" name="Undo"/>
@@ -234,16 +233,6 @@
 		<menu_item_call label="Twitter Firestorma" name="Firestorm Twitter"/>
 		<menu_item_call label="Plurk Firestorma" name="Firestorm Plurk"/>
 		<menu_item_call label="Wiadomość dnia" name="Firestorm MoTD"/>
-=======
-			<menu_item_call label="Teksturę ([COST]L$)..." name="Upload Image" />
-			<menu_item_call label="Dźwięk ([COST]L$)..." name="Upload Sound" />
-			<menu_item_call label="Animację ([COST]L$)..." name="Upload Animation" />
-			<menu_item_call label="Model meszowy..." name="Upload Model" />
-			<menu_item_call label="Zbiór wielu plików..." name="Bulk Upload" />
-		</menu>
-		<menu_item_call label="Cofnij" name="Undo" />
-		<menu_item_call label="Ponów" name="Redo" />	  
->>>>>>> 31adfd75
 	</menu>
 	<menu label="Pomoc" name="Help">
 		<menu_item_check label="Włącz podpowiedzi" name="Enable Hints"/>
