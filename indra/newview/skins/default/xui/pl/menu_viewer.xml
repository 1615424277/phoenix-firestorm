<?xml version="1.0" encoding="utf-8" standalone="yes"?>
<menu_bar name="Main Menu">
	<menu label="Awatar" name="Me">
		<menu_item_call label="Zarządzaj kontem" name="Manage Account"/>
		<menu_item_call label="Moje rzeczy na Marketplace" name="MarketplaceListings"/>
		<menu_item_call label="Kup L$" name="Buy and Sell L$"/>
		<menu_item_check label="Moja szafa" name="Inventory"/>
		<menu_item_call label="Nowe okno szafy" name="NewInventoryWindow" />
		<menu_item_check label="Foldery chronione" name="Protected Folders" />
		<menu_item_check label="Ulubione rzeczy" name="WearableFavorites"/>
		<menu_item_call label="Miejsca" name="Picks"/>
		<menu_item_call label="Przygody" name="Experiences"/>
		<menu_item_call label="Mój profil" name="Profile"/>
		<menu_item_call label="Mój wygląd" name="NowWearing" />
		<menu_item_check label="Moje stroje" name="ChangeOutfit"/>
		<menu label="Zdejmij" name="Take Off &gt;">
			<menu label="Ubrania" name="Clothes &gt;">
				<menu_item_call label="Koszulę" name="Shirt" />
				<menu_item_call label="Spodnie" name="Pants" />
				<menu_item_call label="Spódnicę" name="Skirt" />
				<menu_item_call label="Buty" name="Shoes" />
				<menu_item_call label="Skarpetki" name="Socks" />
				<menu_item_call label="Kurtkę" name="Jacket" />
				<menu_item_call label="Rękawiczki" name="Gloves" />
				<menu_item_call label="Podkoszulek" name="Self Undershirt" />
				<menu_item_call label="Bieliznę" name="Self Underpants" />
				<menu_item_call label="Tatuaż" name="Self Tattoo" />
				<menu_item_call label="Fizykę" name="Self Physics" />
				<menu_item_call label="Warstwę alpha" name="Self Alpha" />
				<menu_item_call label="Wszystko" name="All Clothes" />
			</menu>
			<menu label="Odłącz" name="Avatar Detach" />
			<menu_item_call label="Odłącz wszystko" name="Detach All" />
		</menu>
		<menu_item_call label="Usuń wybrane dodatki" name="Remove Selected Attachments" />
		<menu_item_call label="Biblioteka awatarów" name="Avatar Picker"/>
		<menu_item_call label="Uniesienie" name="HoverHeight" />
		<menu label="Ruch" name="Movement">
			<menu_item_call label="Usiądź" name="Sit Down Here"/>
			<menu_item_call label="Wstań" name="Stand up"/>
			<menu_item_check label="Zacznij latać" name="Fly"/>
			<menu_item_call label="Przestań latać" name="Stop flying"/>
			<menu_item_check label="Zawsze biegnij" name="Always Run"/>
			<menu_item_check label="Usiądź na ziemi" name="Force Toggle Sitting" shortcut="control|alt|K"/>
			<menu_item_check label="Unieruchom" name="Move Lock"/>
			<menu_item_check label="Szybki skok" name="Avatar Ignore Prejump"/>
		</menu>
		<menu_item_check label="Ustawienia ruchu" name="Movement Controls"/>
		<menu_item_check label="Ustawienia kamery" name="Camera Controls"/>
		<menu label="Kondycja awatara" name="avhealth">
			<menu_item_call label="Zatrzymaj animacje" name="Stop Animating My Avatar"/>
			<menu_item_call label="Zatrzymaj animacje i cofnij zezwolenia do animowania" name="Stop Animating My Avatar With Revoke"/>
			<menu_item_call label="Usuń deformacje awatara" name="undeform_avatar"/>
			<menu_item_call label="Reset szkieletu" name="Reset Skeleton" />
			<menu_item_call label="Reset szkieletu i animacji" name="Reset Skeleton And Animations" />
			<menu_item_call label="Wymuś aktualizację wyglądu (rebake)" name="Rebake Texture"/>
			<menu_item_call label="Odśwież dodatki" name="Refresh Attachments"/>
			<menu_item_call label="Resetuj do domyślnego męskiego awatara (Character Test)" name="ResetDefaultAvM"/>
			<menu_item_call label="Resetuj do domyślnego żeńskiego awatara (Character Test)" name="ResetDefaultAvF"/>
			<menu_item_check label="Stopień złożoności awatarów" name="Avatar Draw Info"/>
			<menu_item_call label="Skrypty" name="MyScripts"/>
			<menu_item_call label="Miernik lagów" name="Lag Meter"/>
			<menu_item_call label="Stwórz na nowo Most LSL" name="Recreate LSL Bridge"/>
		</menu>
		<menu_item_call label="Zrób zdjęcie" name="Take Snapshot"/>
		<menu_item_call label="Zdjęcie 360°" name="Capture 360"/>
		<menu_item_call label="Śledzenie transakcji" name="money_tracker"/>
		<menu_item_call label="Podest do pozowania" name="pose_stand"/>
		<menu_item_call label="Ustawienia" name="Preferences"/>
		<menu_item_call label="Przyciski na paskach" name="Toolbar Buttons"/>
		<menu_item_check label="Pokaż dodatki HUD" name="Show HUD Attachments"/>
		<menu_item_check label="Pokaż interfejs" name="Show User Interface" />
		<menu_item_call label="Zażądaj statusu administratora" name="Request Admin Options"/>
		<menu_item_call label="Porzuć status administratora" name="Leave Admin Options"/>
		<menu_item_call label="Wyłącz [APP_NAME]" name="Quit"/>
	</menu>
	<menu label="Komunikacja" name="Communicate">
		<menu label="Status online" name="Status">
			<menu_item_check label="Z dala od klawiatury (śpij)" name="Away"/>
			<menu_item_check label="Zajęty lub Niedostępny" name="Do Not Disturb" />
			<menu_item_check label="Autoodpowiedź" name="Set Autorespond"/>
			<menu_item_check label="Autoodpowiedź dla nieznajomych" name="Set Autorespond to non-friends"/>
			<menu_item_check label="Odrzucaj propozycje i prośby o teleport" name="Automatically reject teleport offers"/>
			<menu_item_check label="Odrzucaj zaproszenia do grup" name="Reject all group invites"/>
			<menu_item_check label="Odrzucaj zaproszenia do znajomych" name="Reject all friendship requests"/>
		</menu>
		<menu_item_call label="Znajomi" name="My Friends"/>
		<menu_item_check label="Kontakty" name="Contacts"/>
		<menu_item_call label="Zestawy kontaktów" name="Contact Sets" shortcut=""/>
		<menu_item_call label="Grupy" name="My Groups"/>
		<menu_item_check label="Czat w pobliżu..." name="Nearby Chat"/>
		<menu_item_check label="Ludzie" name="People"/>
		<menu_item_check label="Rozmowy" name="Conversations"/>
		<menu_item_check label="Gesty" name="Gestures"/>
		<menu label="Przekształcanie głosu" name="VoiceMorphing">
			<menu_item_check label="Bez przekształcania" name="NoVoiceMorphing"/>
			<menu_item_check label="Podgląd..." name="Preview"/>
			<menu_item_call label="Subskrybuj..." name="Subscribe"/>
			<menu_item_call label="Korzyści premium..." name="PremiumPerk" />
		</menu>
		<menu_item_check name="Conversation Log..." label="Dziennik rozmów..."/>
		<menu_item_check label="Głos w pobliżu" name="Nearby Voice"/>
		<menu_item_call label="Lista zablokowanych" name="Block List"/>
	</menu>
	<menu label="Świat" name="World">
		<menu_item_call label="Synchronizuj animacje" name="Resync Animations"/>
		<menu_item_call label="Osoby w pobliżu" name="Active Speakers"/>
		<menu_item_check label="Radar" name="Radar"/>
		<menu_item_call label="Historia teleportacji" name="Teleport History"/>
		<menu_item_check label="Landmarki" name="Places"/>
		<menu_item_call label="Cele podróży" name="Destinations"/>
		<menu_item_call label="Wydarzenia" name="Events"/>
		<menu_item_check label="Minimapa" name="Mini-Map"/>
		<menu_item_check label="Mapa świata" name="World Map"/>
		<menu_item_check label="Śledzenie regionów" name="Region Tracker"/>
		<menu_item_check label="Teraz odtwarzane" name="Stream Title" />
		<menu_item_call label="Zapamiętaj to miejsce (LM)" name="Create Landmark Here"/>
		<menu_item_call label="Profil miejsca" name="Place Profile"/>
		<menu_item_call label="O działce" name="About Land"/>
		<menu_item_call label="Region/Majątek" name="RegionEstate"/>
		<menu_item_call label="Ustaw Miejsce Startu tu, gdzie stoję" name="Set Home to Here"/>
		<menu_item_call label="Kup działkę" name="Buy Land"/>
		<menu_item_call label="Moje działki" name="My Land"/>
		<menu_item_call label="Mój dom (Linden Home)" name="Linden Home" />
		<menu label="Pokaż więcej" name="LandShow">
			<menu_item_check label="Ukryj linie zakazu" name="Hide Ban Lines" />
			<menu_item_check label="Linie zakazu przy kolizji" name="Show Ban Lines On Collision" />
			<menu_item_check label="Linie zakazu przy zbliżaniu" name="Show Ban Lines On Proximity" />
			<menu_item_check label="Emitery" name="beacons" shortcut=""/>
			<menu_item_check label="Granice działek" name="Property Lines"/>
			<menu_item_check label="Właściciele działek" name="Land Owners" shortcut="control|alt|W"/>
			<menu_item_check label="Współrzędne" name="Coordinates"/>
			<menu_item_check label="Właściwości działek" name="Parcel Properties"/>
			<menu_item_check label="Menu Zaawansowane" name="Show Advanced Menu"/>
		</menu>
		<menu_item_check label="Popraw szybkość grafiki..." name="Performance" />
		<menu_item_call label="Teleportuj do Miejsca Startu" name="Teleport Home"/>
		<menu label="Otoczenie" name="Environment">
			<menu_item_check label="Wschód Słońca" name="Sunrise"/>
			<menu_item_check label="Południe" name="Noon"/>
			<menu_item_check label="Południe (oryginalne)" name="legacy noon" />
			<menu_item_check label="Zachód Słońca" name="Sunset"/>
			<menu_item_check label="Północ" name="Midnight"/>
			<menu_item_check label="Użyj otoczenia współdzielonego" name="Use Shared Environment" />
			<menu_item_call label="Moje otoczenia..." name="my_environs" />
			<menu_item_call label="Własne oświetlenie..." name="adjustment_tool" />
			<menu_item_check label="Pauzuj chmury" name="pause_clouds" />
			<menu label="Import wielu plików" name="WL Bulk Import">
				<menu_item_call label="Dni..." name="WL Bulk Import Days" />
				<menu_item_call label="Nieba..." name="WL Bulk Import Skies" />
				<menu_item_call label="Wody..." name="WL Bulk Import Water" />
			</menu>
		</menu>
		<!-- <menu label="Edytor otoczenia" name="Environment Editor">
			<menu_item_call label="Ustawienia otoczenia" name="Environment Settings"/>
			<menu name="Water Presets" label="Ustawienia wody">
				<menu_item_call label="Nowe Ustawienie..." name="new_water_preset"/>
				<menu_item_call label="Edytuj Ustawienie..." name="edit_water_preset"/>
			</menu>
			<menu name="Sky Presets" label="Ustawienia nieba">
				<menu_item_call label="Nowe Ustawienie..." name="new_sky_preset"/>
				<menu_item_call label="Edytuj Ustawienie..." name="edit_sky_preset"/>
			</menu>
			<menu name="Day Presets" label="Ustawienia pory dnia">
				<menu_item_call label="Nowe Ustawienie..." name="new_day_preset"/>
				<menu_item_call label="Edytuj Ustawienie..." name="edit_day_preset"/>
			</menu>
		</menu> -->
		<menu name="photo_and_video" label="Foto i Wideo">
			<menu_item_call label="Narzędzia fotograficzne" name="phototools_item_call"/>
			<menu_item_call label="Fotograf: kamera" name="cameratools_item_call"/>
			<menu_item_check label="Blokada głębi ostrości dla skupienia" name="lock_focus_point" />
		</menu>
		<menu_item_call label="Przeszukiwanie obszaru" name="area_search"/>
		<menu_item_call label="Eksplorator dźwięków" name="Sound Explorer"/>
		<menu_item_call label="Eksplorator animacji" name="Animation Explorer"/>
		<menu_item_call label="Czarna lista zasobów danych (assetów)" name="asset_blacklist"/>
		<menu_item_call label="Ustawienia renderowania awatarów" name="Avatar Render Settings"/>
<<<<<<< HEAD
=======
		<menu_item_check label="Zawsze renderuj znajomych w pełni" name="Always show Friends normally"/>
>>>>>>> 7740cfc2
		<menu_item_check label="Renderuj tylko znajomych" name="Render Friends Only"/>
	</menu>
	<menu label="Buduj" name="BuildTools">
		<menu_item_check label="Pokaż narzędzia budowania" name="Show Build Tools"/>
		<menu label="Wybierz narzędzie budowania" name="Select Tool">
			<menu_item_call label="Narzędzie centrowania" name="Focus"/>
			<menu_item_call label="Narzędzie ruchu" name="Move"/>
			<menu_item_call label="Narzędzie edycji" name="Edit"/>
			<menu_item_call label="Narzędzie tworzenia" name="Create"/>
			<menu_item_call label="Narzędzie terenu" name="Land"/>
		</menu>
		<menu_item_call label="Scal" name="Link"/>
		<menu_item_call label="Rozłącz" name="Unlink"/>
		<menu_item_check label="Edytuj połączone części" name="Edit Linked Parts"/>
		<menu label="Wybierz elementy" name="Select Elements">
			<menu_item_call label="Wybierz następną część lub stronę" name="Select Next Part or Face"/>
			<menu_item_call label="Zaznacz poprzednią część lub stronę" name="Select Previous Part or Face"/>
			<menu_item_call label="Uwzględnij następną część lub stronę" name="Include Next Part or Face"/>
			<menu_item_call label="Uwzględnij poprzednią część lub stronę" name="Include Previous Part or Face"/>
		</menu>
		<menu_item_call label="Wycentruj na selekcji" name="Focus on Selection"/>
		<menu_item_call label="Przybliż do selekcji" name="Zoom to Selection"/>
		<menu label="Obiekt" name="Object">
			<menu_item_call label="Kup" name="Menu Object Buy"/>
			<menu_item_call label="Weź" name="Menu Object Take"/>
			<menu_item_call label="Weź kopię" name="Take Copy"/>
			<menu_item_call label="Duplikuj" name="Duplicate"/>
			<menu_item_call label="Edytor cząsteczek" name="Menu Object Edit Particles"/>
			<menu_item_call label="Zabierz z powrotem do Szafy" name="Save Object Back to My Inventory"/>
			<menu_item_call label="Zapisz obiekt do Szafy" name="Save Object Back to My Inventory"/>
			<menu_item_call label="Zapisz do zawartości obiektu" name="Save Object Back to Object Contents"/>
			<menu_item_call label="Zwróć obiekt" name="Return Object back to Owner"/>
			<menu label="Zapisz jako" name="Export Menu">
				<menu_item_call label="Kopia zapasowa" name="Backup"/>
			</menu>
		</menu>
		<menu label="Skrypty" name="Scripts">
			<menu_item_call label="Ostrzeżenia/błędy skryptów" name="Script Debug"/>
			<menu_item_call label="Info o skryptach (Licznik)" name="Script Info"/>
			<menu_item_call label="Zrekompiluj skrypty (Mono)" name="Mono"/>
			<menu_item_call label="Zrekompiluj skrypty (LSL)" name="LSL"/>
			<menu_item_call label="Reset skryptów" name="Reset Scripts"/>
			<menu_item_call label="Przestaw skrypty na stan Włączony" name="Set Scripts to Running"/>
			<menu_item_call label="Przestaw skrypty na stan Wyłączony" name="Set Scripts to Not Running"/>
			<menu_item_call label="Usuń skrypty z zaznaczenia" name="Remove Scripts From Selection"/>
		</menu>
		<menu label="Odnajdywanie ścieżek" name="Pathfinding">
			<menu_item_call label="Obiekty w regionie" name="pathfinding_linksets_menu_item"/>
			<menu_item_call label="Postacie..." name="pathfinding_characters_menu_item"/>
			<menu_item_call label="Pokaż / testuj..." name="pathfinding_console_menu_item"/>
			<menu_item_call label="Odśwież region" name="pathfinding_rebake_navmesh_item"/>
		</menu>
		<menu label="Opcje" name="Options">
			<menu_item_check label="Pokaż zaawansowane uprawnienia" name="DebugPermissions"/>
			<menu_item_check label="Wybierz tylko moje obiekty" name="Select Only My Objects"/>
			<menu_item_check label="Wybierz tylko obiekty przesuwalne" name="Select Only Movable Objects"/>
			<menu_item_check label="Wybierz tylko obiekty zablokowane" name="Select Only Locked Objects"/>
			<menu_item_check label="Wybierz tylko obiekty kopiowalne" name="Select Only Copyable Objects"/>
			<menu_item_check label="Dołącz obiekty, których właścicielem jest grupa" name="Include Group-Owned Objects"/>
			<menu_item_check label="Wybierz niewidoczne obiekty" name="Select Invisible Objects" />
			<menu_item_check label="Wybierz sondy refleksyjne" name="Select Reflection Probes" />
			<menu_item_check label="Wybierz przez otoczenie" name="Select By Surrounding"/>
			<menu_item_check label="Pokaż kształty fizyczne w trybie edycji" name="Show Physics Shape" />
			<menu_item_check label="Pokaż kontury selekcji" name="Show Selection Outlines"/>
			<menu_item_check label="Zobacz ukrytą selekcję" name="Show Hidden Selection"/>
			<menu_item_check label="Pokaż promień światła dla selekcji" name="Show Light Radius for Selection"/>
			<menu_item_check label="Pokaż objętości sond refleksyjnych" name="Show Reflection Probe Volumes" />
			<menu_item_check label="Pokaż promień selekcji" name="Show Selection Beam"/>
			<menu_item_check label="Pokaż przezroczyste obiekty" name="Highlight Transparent" />
			<menu_item_check label="- Pokaż riggowaną przezroczystość" name="Include Transparent Rigged" />
			<menu_item_check label="Bez obróbki końcowej" name="No Post" />
			<menu_item_check label="Przyciągaj do siatki" name="Snap to Grid"/>
			<menu_item_call label="Przeciągnij obiekt XY do siatki" name="Snap Object XY to Grid"/>
			<menu_item_call label="Wybierz zaznaczenie siatki" name="Use Selection for Grid"/>
			<menu_item_call label="Opcje siatki..." name="Grid Options"/>
			<menu_item_call label="Ustaw domyślne uprawnienia..." name="Set default permissions"/>
		</menu>
		<menu label="Prześlij" name="Upload">
			<menu_item_call label="Teksturę..." name="Upload Image"/>
			<menu_item_call label="Dźwięk ([COST]L$)..." name="Upload Sound"/>
			<menu_item_call label="Animację ([COST]L$)..." name="Upload Animation"/>
			<menu_item_call label="Model meszowy..." name="Upload Model"/>
			<menu_item_call label="Materiał..." name="Upload Material" />
			<menu_item_call label="Zbiór wielu plików..." name="Bulk Upload"/>
			<menu_item_call label="Importuj zbiór części..." name="import linkset"/>
		</menu>
		<menu_item_call label="Lokalny mesz" name="local_mesh" />
		<menu_item_call label="Cofnij" name="Undo"/>
		<menu_item_call label="Ponów" name="Redo"/>
	</menu>
	<menu label="Zawartość" name="Content">
		<menu_item_check label="Wyszukiwarka" name="Search"/>
		<menu_item_call label="Marketplace Second Life" name="SL Marketplace"/>
		<menu_item_call label="Dane z rynku L$" name="LindenXchange"/>
		<menu_item_call label="Biblioteka skryptów" name="Script Library"/>
		<menu_item_call label="Społeczność SL (blogi, fora, aktualności)" name="SL Community Pages"/>
		<menu_item_call label="Blog Firestorma" name="Firestorm Blog"/>
		<menu_item_call label="Flickr Firestorma" name="Firestorm Flickr"/>
		<menu_item_call label="Kanał YouTube Firestorma" name="Firestorm YouTube"/>
		<menu_item_call label="Twitter Firestorma" name="Firestorm Twitter"/>
		<menu_item_call label="Plurk Firestorma" name="Firestorm Plurk"/>
		<menu_item_call label="Wiadomość dnia" name="Firestorm MoTD"/>
	</menu>
	<menu label="Pomoc" name="Help">
		<menu_item_check label="Włącz podpowiedzi" name="Enable Hints"/>
		<menu_item_call label="Wiki Firestorma" name="Firestorm Wiki"/>
		<menu_item_call label="Rozwiązywanie problemów" name="Troubleshooting"/>
		<menu_item_call label="Dołącz do Grupy Wsparcia Firestorma" name="firestorm_support_group"/>
		<menu_item_call label="Harmonogram lekcji Firestorma" name="Firestorm Classes Schedule"/>
		<menu_item_call label="Kalendarz wydarzeń Firestorma" name="Firestorm Events Calendar"/>
		<menu_item_check label="Samouczek" name="How To"/>
		<!-- <menu_item_call label="Pomoc Second Life" name="Second Life Help"/> -->
		<menu_item_call label="Pomoc: [CURRENT_GRID]" name="current_grid_help"/>
		<menu_item_call label="Na temat [CURRENT_GRID]" name="current_grid_about"/>
		<!-- <menu_item_call label="Samouczek" name="Tutorial"/>
		<menu_item_call label="Baza wiedzy" name="Knowledge Base"/>
		<menu_item_call label="Wiki informacyjna" name="Wiki"/>
		<menu_item_call label="Forum społecznościowe" name="Community Forums"/>
		<menu_item_call label="Portal wsparcia" name="Support portal"/>
		<menu_item_call label="Newsy: [SECOND_LIFE]" name="Second Life News"/>
		<menu_item_call label="Blogi: [SECOND_LIFE]" name="Second Life Blogs"/> -->
<<<<<<< HEAD
=======
		<menu_item_call name="whitelist_folders" label="Doradca wykluczeń" />
>>>>>>> 7740cfc2
		<menu_item_check label="Sprawdź stan świata" name="Grid Status"/>
		<menu_item_call label="Zgłoś nadużycie" name="Report Abuse"/>
		<menu_item_call label="Zgłoś problem" name="Report Bug"/>
		<menu_item_call label="Zderzenia, popchnięcia i uderzenia" name="Bumps, Pushes &amp;amp; Hits"/>
		<menu_item_check label="Włącz przycisk Sysinfo" name="Enable Sysinfo Button"/>
		<menu_item_call label="Informacje o [APP_NAME]" name="About Second Life"/>
	</menu>
	<menu name="RLVa Main">
		<menu label="Debugowanie" name="Debug">
			<menu_item_check label="Pokazuj menu RLVa na górze" name="Show Top-level RLVa Menu"/>
			<menu_item_check label="Pokazuj komunikaty debugera" name="Show Debug Messages"/>
			<menu_item_check label="Ukrywaj nieustawione lub zduplikowane wiadomości" name="Hide Unset or Duplicate Messages"/>
			<menu_item_check label="Pokazuj błędy założeń logicznych" name="Show Assertion Failures"/>
			<menu_item_check label="Ukryj zablokowane warstwy" name="Hide Locked Layers"/>
			<menu_item_check label="Ukryj zablokowane dodatki" name="Hide Locked Attachments"/>
			<menu_item_check label="Włącz stary tryb nazewnictwa (Legacy Naming)" name="Enable Legacy Naming"/>
			<menu_item_check label="Włącz dzielenie się ubraniami (Shared Wear)" name="Enable Shared Wear"/>
			<menu_item_check label="Zmieniaj nazwy przedmiotów współdzielonych po założeniu" name="Rename Shared Items on Wear"/>
			<menu_item_check label="Blokady..." name="Locks"/>
		</menu>
		<menu_item_check label="Zezwól na czat OOC (Out Of Character)" name="Allow OOC Chat"/>
		<menu_item_check label="Pokaż filtrowany czat" name="Show Filtered Chat" />
		<menu_item_check label="Pokaż, że ktoś pisze, gdy czat jest przekierowywany" name="Show Redirected Chat Typing" />
		<menu_item_check label="Dziel długi przekierowany czat" name="Split Long Redirected Chat" />
		<menu_item_check label="Zezwól na tymczasowe dodatki" name="Allow Temporary Attachments"/>
		<menu_item_check label="Odmów innym osobom/obiektom dodawania rzeczy do mojego #RLV" name="Forbid Give to #RLV"/>
		<menu_item_check label="Zastępowanie odblokowane" name="Wear Replaces Unlocked"/>
		<menu_item_check label="Konsola..." name="Console"/>
		<menu_item_check label="Ograniczenia..." name="Restrictions"/>
		<menu_item_check label="Ciągi..." name="Strings"/>
	</menu>
	<menu label="Zaawansowane" name="Advanced">
		<menu_item_call label="Odśwież tekstury (rebake)" name="Rebake Texture"/>
		<menu_item_call label="Odśwież dodatki" name="Refresh Attachments"/>
		<menu_item_call label="Domyślne ustawienia rozmiaru interfejsu" name="Set UI Size to Default"/>
		<menu_item_call label="Ustaw rozmiar okna..." name="Set Window Size..."/>
		<menu_item_check label="Ogranicz dystans selekcji" name="Limit Select Distance"/>
		<menu_item_check label="Wyłącz ograniczenia zasięgu kamery" name="Disable Camera Distance"/>
		<menu_item_check label="Zdjęcie wysokiej jakości" name="HighResSnapshot"/>
		<menu_item_check label="Wykonuj zdjęcia bez efektu dźwiękowego i animacji" name="QuietSnapshotsToDisk"/>
		<menu label="Narzędzia wydajności" name="Performance Tools">
			<menu_item_call label="Miernik lagów" name="Lag Meter"/>
			<menu_item_check label="Statystyki ogólne" name="Statistics Bar"/>
			<menu_item_check label="Statystyki obciążenia sceny" name="Scene Load Statistics"/>
			<menu_item_check label="Popraw szybkość grafiki..." name="Performance" />
			<menu_item_check label="Stopień złożoności awatarów" name="Avatar Draw Info"/>
		</menu>
		<menu label="Podświetlanie i widoczność" name="Highlighting and Visibility">
			<menu_item_check label="Mrugający emiter śledzenia" name="Cheesy Beacon"/>
			<menu_item_check label="Ukryj cząsteczki" name="Hide Particles"/>
			<menu_item_check label="Ukryj zaznaczone" name="Hide Selected"/>
			<menu_item_check label="Pokaż celownik myszki" name="ShowCrosshairs"/>
			<menu label="Chmurki pomocy" name="Hover Tips">
				<menu_item_check label="Pokazuj chmurki pomocy" name="Show Tips"/>
				<menu_item_check label="Pokazuj chmurki ponad terenem" name="Land Tips"/>
				<menu_item_check label="Pokazuj chmurki dla wszystkich obiektów" name="Tips On All Objects"/>
			</menu>
		</menu>
		<menu label="Rodzaje renderowania" name="Rendering Types">
			<menu_item_check label="Podstawowe" name="Rendering Type Simple"/>
			<menu_item_check label="Maska alpha" name="Rendering Type Alpha"/>
			<menu_item_check label="Drzewa" name="Rendering Type Tree"/>
			<menu_item_check label="Awatary" name="Rendering Type Character"/>
			<menu_item_check label="Animowany mesz" name="Rendering Type Control Avatar" />
			<menu_item_check label="Płaszczyzna powierzchni" name="Rendering Type Surface Patch"/>
			<menu_item_check label="Niebo" name="Rendering Type Sky"/>
			<menu_item_check label="Woda" name="Rendering Type Water"/>
			<menu_item_check label="Objętość" name="Rendering Type Volume"/>
			<menu_item_check label="Trawa" name="Rendering Type Grass"/>
			<menu_item_check label="Chmury" name="Rendering Type Clouds"/>
			<menu_item_check label="Cząsteczki" name="Rendering Type Particles"/>
			<menu_item_check label="Mapping wypukłości i połysk" name="Rendering Type Bump"/>
		</menu>
		<menu label="Opcje renderowania" name="Rendering Features">
			<menu_item_check label="Interfejs użytkownika" name="ToggleUI"/>
			<menu_item_check label="Zaznaczone" name="Selected"/>
			<menu_item_check label="Podświetlenie" name="Highlighted"/>
			<menu_item_check label="Tekstury dynamiczne" name="Dynamic Textures"/>
			<menu_item_check label="Cień stopy" name="Foot Shadows"/>
			<menu_item_check label="Mgła" name="Fog"/>
			<menu_item_check label="Obiekty elastyczne" name="Flexible Objects"/>
		</menu>
		<menu label="Kopia zapasowa strumieni mediów" name="media_stream_import_export">
			<menu_item_call label="Importuj XML z listą strumieni..." name="media_stream_import"/>
			<menu_item_call label="Eksportuj XML z listą strumieni..." name="media_stream_export"/>
		</menu>
		<menu_item_check label="Osobny wątek do odbierania poleceń z zewnętrznych wtyczek" name="Use Plugin Read Thread"/>
		<menu_item_call label="Wyczyść bufor danych grup" name="ClearGroupCache"/>
		<menu_item_check label="Wygładzanie ruchu myszki" name="Mouse Smoothing"/>
		<menu_item_call label="Cofnij dodatkom zezwolenia kontroli przycisków" name="Release Keys"/>
		<menu label="Skróty" name="Shortcuts">
			<menu_item_check label="Wyszukiwarka" name="Search"/>
			<menu_item_check label="Teleportuj po podwójnym kliknięciu" name="DoubleClick Teleport"/>
			<menu_item_check label="Zawsze biegaj" name="Always Run"/>
			<menu_item_check label="Lataj" name="Fly"/>
			<menu_item_call label="Zamknij okno" name="Close Window"/>
			<menu_item_call label="Zamknij grupę okien" name="Close Window Group" />
			<menu_item_call label="Zamknij wszystkie okna" name="Close All Windows"/>
			<menu_item_call label="Zapisz zdjęcie na dysk twardy" name="Snapshot to Disk"/>
			<menu_item_call label="Widok pierwszoosobowy" name="Mouselook"/>
			<menu_item_check label="Wolna kamera" name="Joystick Flycam"/>
			<menu_item_call label="Reset widoku" name="Reset View"/>
			<menu_item_call label="Zresetuj kąty patrzenia kamery" name="Reset Camera Angles"/>
			<menu_item_call label="Zobacz ostatniego rozmówcę" name="Look at Last Chatter"/>
			<menu_item_call label="Przybliż" name="Zoom In"/>
			<menu_item_call label="Domyślne przybliżenie" name="Zoom Default"/>
			<menu_item_call label="Oddal" name="Zoom Out"/>
		</menu>
		<menu_item_check label="Wymuszanie latania" name="Fly Override"/>
		<menu_item_check label="API dla RestrainedLove" name="RLV API"/>
		<menu_item_call label="Pokaż ustawienia debugowania" name="Debug Settings" shortcut=""/>
		<menu_item_check label="Pokaż menu programisty" name="Debug Mode"/>
	</menu>
	<menu label="Programista" name="Develop">
		<menu label="Konsole" name="Consoles">
			<menu_item_check label="Konsola tekstur" name="Texture Console"/>
			<menu_item_check label="Konsola debugowania" name="Debug Console"/>
			<menu_item_call label="Konsola powiadomień" name="Notifications"/>
			<menu_item_check label="Podgląd procesów" name="Fast Timers"/>
			<menu_item_check label="Pamięć" name="Memory"/>
			<menu_item_check label="Statystyki sceny" name="Scene Statistics"/>
			<menu_item_check label="Monitor obciążenia sceny" name="Scene Loading Monitor"/>
			<menu_item_check label="Konsola debugowania regionu" name="Region Debug Console"/>
			<menu_item_call label="Info o regionie do konsoli debugowania" name="Region Info to Debug Console"/>
			<menu_item_call label="Info o grupie do konsoli debugowania" name="Group Info to Debug Console"/>
			<menu_item_call label="Info o możliwościach do konsoli debugowania" name="Capabilities Info to Debug Console"/>
			<menu_item_check label="Kamera" name="Camera"/>
			<menu_item_check label="Wiatr" name="Wind"/>
			<menu_item_check label="Pole widzenia" name="FOV"/>
			<menu_item_check label="Hipcie!" name="Badge"/>
			<menu_item_check label="Ciasteczka!" name="Cookies"/>
		</menu>
		<menu label="Pokaż informacje" name="Display Info">
			<menu_item_check label="Pokaż czas" name="Show Time"/>
			<menu_item_check label="Pokazuj koszt transakcji przesyłania pliku" name="Show Upload Transaction"/>
			<menu_item_check label="Pokaż informacje o teksturach" name="Show Texture Info"/>
			<menu_item_call label="Zużycie pamięci wideo (VRAM) na obiekt" name="VRAM usage per object"/>
			<menu_item_check label="Pokaż informacje o renderowaniu awatarów" name="Show Avatar Render Info"/>
			<menu_item_check label="Pokaż informacje o renderowaniu ogólnym" name="Show Render Info"/>
			<menu_item_check label="Pokaż macierze" name="Show Matrices"/>
			<menu_item_check label="Pokaż kolor pod kursorem" name="Show Color Under Cursor"/>
			<menu_item_check label="Pokaż pamięć" name="Show Memory"/>
			<menu_item_check label="Pokaż aktualizacje obiektów" name="Show Updates"/>
		</menu>
		<menu label="Profilowanie / telemetria" name="Enable / Disable telemetry capture">
			<menu_item_check label="Profilowanie" name="Profiling" />
			<menu_item_check label="Uruchom po połączeniu" name="Start when telemetry client connects" />
		</menu>
		<menu label="Wymuś błąd" name="Force Errors">
			<menu_item_call label="Wymuś pułapkę w programie (breakpoint)" name="Force Breakpoint"/>
			<menu_item_call label="Wymuś błąd LLError i spowoduj awarię" name="Force LLError And Crash"/>
			<menu_item_call label="Wymuś błąd LLError, wiadomość i awarię" name="Force LLError Message And Crash"/>
			<menu_item_call label="Wymuś błąd dostępu do pamięci" name="Force Bad Memory Access"/>
			<menu_item_call label="Wymuś zły dostęp do pamięci we współprogramie (coroutine)" name="Force Bad Memory Access in Coroutine" />
			<menu_item_call label="Wymuś nieskończoną pętlę" name="Force Infinite Loop"/>
			<menu_item_call label="Wymuś awarię sterownika" name="Force Driver Carsh"/>
			<menu_item_call label="Wymuś wyjątek programu" name="Force Software Exception"/>
			<menu_item_call label="Wymuś wyjątek systemu operacyjnego" name="Force OS Exception" />
			<menu_item_call label="Wymuś wyjątek we współprogramie (coroutine)" name="Force Software Exception in Coroutine" />
			<menu_item_call label="Wymuś awarię w wątku" name="Force a Crash in a Thread" />
			<menu_item_call label="Wymuś rozłączenie Przeglądarki" name="Force Disconnect Viewer"/>
			<menu_item_call label="Symulacja wycieku pamięci" name="Memory Leaking Simulation"/>
		</menu>
		<menu label="Testy renderowania" name="Render Tests">
			<menu_item_check label="Kamera poza zasiegiem" name="Camera Offset"/>
			<menu_item_check label="Losowa ilość klatek" name="Randomize Framerate"/>
			<menu_item_check label="Okresowe spowolnienie" name="Periodic Slow Frame"/>
			<menu_item_call label="Profil klatek obrazu" name="Frame Profile"/>
			<menu_item_call label="Testowanie (benchmark)" name="Benchmark"/>
		</menu>
		<menu label="Renderowanie metadanych" name="Render Metadata">
			<menu_item_check label="Bryły brzegowe (Bounding Boxes)" name="Bounding Boxes"/>
			<menu_item_check label="Przestrzeń kolizji awatarów (Hitboxy)" name="Avatar Hitboxes"/>
			<menu_item_check label="Wektory normalne" name="Normals"/>
			<menu_item_check label="Drzewo okluzji" name="Octree"/>
			<menu_item_check label="Wzmocniona okluzja (Shadow Frusta)" name="Shadow Frusta"/>
			<menu_item_check label="Kształty fizyczne" name="Physics Shapes"/>
			<menu_item_check label="Okluzja" name="Occlusion"/>
			<menu_item_check label="Pakiety renderu" name="Render Batches"/>
			<menu_item_check label="Typy aktualizacji" name="Update Type"/>
			<menu_item_check label="Animacje tekstur" name="Texture Anim"/>
			<menu_item_check label="Priorytety tekstur" name="Texture Priority"/>
			<menu_item_check label="Obszary tekstur" name="Texture Area"/>
			<menu_item_check label="Obszary powierzchni" name="Face Area"/>
			<menu_item_check label="Poziomy detali" name="LOD Info"/>
			<menu_item_check label="Liczba trójkątów" name="Triangle Count" />
			<menu_item_check label="Światła" name="Lights"/>
			<menu_item_check label="Sondy refleksyjne" name="Reflection Probes" />
			<menu_item_check label="Aktualizacje sond" name="Probe Updates" />
			<menu_item_check label="Cząsteczki" name="Particles"/>
			<menu_item_check label="Szkielet kolizji" name="Collision Skeleton"/>
			<menu_item_check label="Stawy" name="Joints"/>
			<menu_item_check label="Promienie" name="Raycast"/>
			<menu_item_check label="Wektory wiatru" name="Wind Vectors"/>
			<menu_item_check label="Skulpty" name="Sculpt"/>
			<menu_item_check label="Rozmiar tekstury" name="Texture Size"/>
			<menu label="Gęstość tekstur" name="Texture Density">
				<menu_item_check label="Żadna" name="None"/>
				<menu_item_check label="Obecna" name="Current"/>
				<menu_item_check label="Pożądana" name="Desired"/>
				<menu_item_check label="Pełna" name="Full"/>
			</menu>
		</menu>
		<menu label="Renderowanie" name="Rendering">
			<menu_item_check label="Osie" name="Axes"/>
			<menu_item_check label="Podstawy stycznych" name="Tangent Basis"/>
			<menu_item_call label="Bazowe informacje wybranych tekstur" name="Selected Texture Info Basis"/>
			<menu_item_call label="Informacje o zaznaczonym materiale" name="Selected Material Info"/>
			<menu_item_check label="Tryb obrazu szkieletowego" name="Wireframe"/>
			<menu_item_check label="Okluzja obiektu do obiektu" name="Object-Object Occlusion"/>
			<menu_item_check label="Cienie Słońca, Księżyca i innych źródeł" name="Shadows from Sun/Moon/Projectors"/>
			<menu_item_check label="SSAO i wygładzanie cieni" name="SSAO and Shadow Smoothing"/>
			<menu_item_check label="Debugowanie GL przy następnym uruchomieniu" name="Debug GL"/>
			<menu_item_check label="Debugowanie potoków" name="Debug Pipeline"/>
			<menu_item_check label="Automatyczne maski alpha" name="Automatic Alpha Masks (deferred)"/>
			<menu_item_check label="Tekstury animacji" name="Animation Textures"/>
			<menu_item_check label="Wyłącz tekstury" name="Disable Textures"/>
			<menu_item_call label="Derenderuj cały animowany mesz" name="Derender Animesh"/>
			<menu_item_check label="Maksymalna rozdzielczość tekstur (niebezpieczne)" name="Full Res Textures"/>
			<menu_item_check label="Renderowania przyłączonego światła" name="Render Attached Lights"/>
			<menu_item_check label="Renderowanie przyłączonych cząsteczek" name="Render Attached Particles"/>
			<menu_item_check label="Pamięć podręczna modułu cieniującego" name="Enable Shader Cache" />
			<menu_item_call label="Wyczyść pamięć podręczną modułu cieniującego" name="Shader Cache Clear" />
		</menu>
		<menu label="Sieć" name="Network">
			<menu_item_check label="Zatrzymaj awatara" name="AgentPause"/>
			<menu_item_call label="Włącz logowanie wiadomości" name="Enable Message Log"/>
			<menu_item_call label="Wyłącz logowanie wiadomości" name="Disable Message Log"/>
			<menu_item_check label="Prędkość interpolacji obiektów" name="Velocity Interpolate Objects"/>
			<menu_item_check label="Pinguj pozycje interpolowanych obiektów" name="Ping Interpolate Object Positions"/>
			<menu_item_call label="Zagub pakiet" name="Drop a Packet" shortcut=""/>
		</menu>
		<menu label="Pamięć podręczna" name="Cache">
			<menu_item_call label="Wyczyść pamięć podręczną dysku" name="Purge Disk Cache" />
		</menu>
		<menu_item_call label="Zrzut oskryptowanej kamery" name="Dump Scripted Camera"/>
		<menu label="Nagrywanie" name="Recorder">
			<menu_item_call label="Rozpocznij nagrywanie zdarzeń" name="Start event recording"/>
			<menu_item_call label="Zatrzymaj nagrywanie zdarzeń" name="Stop event recording"/>
			<menu_item_call label="Odtwarzanie nagranych zdarzeń" name="Playback event recording"/>
			<menu_item_call label="Rozpocznij odtwarzanie" name="Start Playback"/>
			<menu_item_call label="Zatrzymaj odtwarzanie" name="Stop Playback"/>
			<menu_item_check label="Odtwarzanie w pętli" name="Loop Playback"/>
			<menu_item_call label="Rozpocznij nagrywanie" name="Start Record"/>
			<menu_item_call label="Zatrzymaj nagrywanie" name="Stop Record"/>
		</menu>
		<menu label="Świat" name="DevelopWorld">
			<menu_item_check label="Domyślne ustawienia otoczenia Regionu" name="Sim Sun Override"/>
			<menu_item_check label="Ustalona pogoda" name="Fixed Weather"/>
			<menu_item_call label="Zrzut buforu pamięci obiektów regionu" name="Dump Region Object Cache"/>
			<menu_item_check label="Rejestruj statystyki do pliku" name="Stats Recorder File" />
			<menu_item_check label="Interest List: Tryb 360" name="Interest List: 360 Mode" />
			<menu_item_call label="Interest List: Resetowanie" name="Reset Interest Lists" />
			<menu_item_call label="Zrzut właściwości symulatora do czatu w pobliżu" name="DumpSimFeaturesToChat"/>
		</menu>
		<menu label="Interfejs" name="UI">
			<menu_item_call label="Test przeglądarki mediów" name="Web Browser Test"/>
			<menu_item_check label="Test restartu regionu" name="Region Restart Test"/>
			<menu_item_call label="Przeglądarka treści internetowych" name="Web Content Browser"/>
			<menu_item_call label="Pomocnik miniaturek" name="Inventory Thumbnails Helper" />
			<menu_item_call label="Zrzuć czcionki" name="Dump Fonts" />
			<menu_item_call label="Zrzuć tekstury czcionek" name="Dump Font Textures" />
			<menu_item_call label="Zrzut SelectMgr" name="Dump SelectMgr"/>
			<menu_item_call label="Zrzut Szafy" name="Dump Inventory"/>
			<menu_item_call label="Zrzut liczników" name="Dump Timers"/>
			<menu_item_call label="Zrzut punktu skupienia" name="Dump Focus Holder"/>
			<menu_item_call label="Listuj informacje o zaznaczonym obiekcie" name="Print Selected Object Info"/>
			<menu_item_call label="Listuj informacje o Agencie" name="Print Agent Info"/>
			<menu_item_check label="Klik-klik-autopilot" name="Double-ClickAuto-Pilot"/>
			<menu_item_check label="Klik-klik-teleport" name="DoubleClick Teleport"/>
			<menu_item_check label="Debuguj SelectMgr" name="Debug SelectMgr"/>
			<menu_item_check label="Debuguj kliknięcia" name="Debug Clicks"/>
			<menu_item_check label="Debuguj widoki" name="Debug Views"/>
			<menu_item_check label="Debuguj Unicode" name="Debug Unicode" />
			<menu_item_check label="Debuguj elementy sterujące kamery" name="Debug Camera Controls" />
			<menu_item_check label="Debuguj chmurki dla podpowiedzi nazw" name="Debug Name Tooltips"/>
			<menu_item_check label="Debuguj zdarzenia myszy" name="Debug Mouse Events"/>
			<menu_item_check label="Debuguj klawisze" name="Debug Keys"/>
			<menu_item_check label="Debuguj procesy okien" name="Debug WindowProc"/>
		</menu>
		<menu label="XUI/XML" name="XUI">
			<menu_item_call label="Przeładuj ustawienia koloru" name="Reload Color Settings"/>
			<menu_item_call label="Pokaż test czcionki" name="Show Font Test"/>
			<menu_item_call label="Wczytaj z XML" name="Load from XML"/>
			<menu_item_call label="Zapisz do XML" name="Save to XML"/>
			<menu_item_check label="Pokaż nazwy XUI" name="Show XUI Names"/>
			<menu_item_check label="Pokaż informacje debugowania dla widoków" name="DebugViews"/>
			<menu_item_call label="Narzędzie podglądu XUI" name="UI Preview Tool"/>
			<menu_item_call label="Wyślij wiadomość (IM) testową" name="Send Test IMs"/>
			<menu_item_call label="Wyczyść bufor pamięci nazw" name="Flush Names Caches"/>
		</menu>
		<menu label="Awatar" name="Character">
			<menu label="Zrzuć prerenderowaną (bakowaną) teksturę" name="Grab Baked Texture">
				<menu_item_call label="Tęczówka oka" name="Grab Iris"/>
				<menu_item_call label="Głowa" name="Grab Head"/>
				<menu_item_call label="Górna część ciała" name="Grab Upper Body"/>
				<menu_item_call label="Dolna część ciała" name="Grab Lower Body"/>
				<menu_item_call label="Spódnica" name="Grab Skirt"/>
			</menu>
			<menu label="Testy postaci" name="Character Tests">
				<menu_item_call label="Wygląd do XML" name="Appearance To XML"/>
				<menu_item_call label="Zmień geometrię postaci" name="Toggle Character Geometry"/>
				<menu_item_call label="Testowy mężczyzna" name="Test Male"/>
				<menu_item_call label="Testowa kobieta" name="Test Female"/>
				<menu_item_check label="Pozwól na zaznaczanie awatarów" name="Allow Select Avatar"/>
			</menu>
			<menu label="Szybkość animacji" name="Animation Speed">
				<menu_item_call label="Wszystkie animacje 10% szybciej" name="All Animations 10 Faster"/>
				<menu_item_call label="Wszystkie animacje 10% wolniej" name="All Animations 10 Slower"/>
				<menu_item_call label="Resetuj szybkość wszystkich animacji" name="Reset All Animation Speed"/>
				<menu_item_check label="Animacje w zwolnionym tempie" name="Slow Motion Animations"/>
			</menu>
			<menu_item_call label="Powrót do domyślnych parametrów" name="Force Params to Default"/>
			<menu_item_check label="Informacje o animacji" name="Animation Info"/>
			<menu_item_check label="Pokaż na co patrzą inni" name="Show Look At"/>
			<menu_item_check label="Pokaż na co wskazują inni" name="Show Point At"/>
			<menu_item_check label="Debuguj aktualizacje stawów" name="Debug Joint Updates"/>
			<menu_item_check label="Wyłącz poziomy detali (LOD)" name="Disable LOD"/>
			<menu_item_check label="Debuguj VIs postaci" name="Debug Character Vis"/>
			<menu_item_check label="Pokaż szkielet kolizji" name="Show Collision Skeleton"/>
			<menu_item_check label="Pokaż kości" name="Show Bones"/>
			<menu_item_check label="Wyświetl cel Agenta" name="Display Agent Target"/>
			<menu_item_check label="Pokaż zakresy dla awatarów zastępczych" name="Show Impostor Extents" />
			<menu_item_call label="Zrzut przyłączonych dodatków" name="Dump Attachments"/>
			<menu_item_call label="Debugowanie tekstur awatara" name="Debug Avatar Textures" shortcut=""/>
			<menu_item_call label="Zrzut lokalnych tekstur" name="Dump Local Textures"/>
			<menu_item_call label="Przeładuj chmurę cząsteczek awatara" name="Reload Avatar Cloud Particle"/>
		</menu>
		<menu_item_check label="Tekstury przez HTTP" name="HTTP Textures"/>
		<menu_item_check label="Szafa przez HTTP" name="HTTP Inventory"/>
		<menu_item_call label="Kompresuj obrazki" name="Compress Images"/>
		<menu_item_call label="Test kompresji pliku" name="Compress File Test" />
		<menu_item_call label="Włącz wizualny detektor wycieków pamięci" name="Enable Visual Leak Detector"/>
		<menu_item_check label="Mały zrzut wyjścia debugowania" name="Output Debug Minidump"/>
		<menu_item_check label="Aktywacja okna konsoli podczas następnego uruchomienia" name="Console Window"/>
		<menu label="Ustaw poziom logowania" name="Set Logging Level">
			<menu_item_check label="Debugowanie" name="Debug"/>
			<menu_item_check label="Informacje" name="Info"/>
			<menu_item_check label="Ostrzeżenia" name="Warning"/>
			<menu_item_check label="Błędy" name="Error"/>
			<menu_item_check label="Brak" name="None"/>
		</menu>
		<menu_item_call label="Zażądaj statusu administratora" name="Request Admin Options"/>
		<menu_item_call label="Porzuć status administratora" name="Leave Admin Options"/>
		<menu_item_check label="Pokaż menu administratora" name="View Admin Options"/>
	</menu>
	<menu label="Administrator" name="Admin">
		<menu label="Obiekt" name="AdminObject">
			<menu_item_call label="Weź kopię" name="Admin Take Copy"/>
			<menu_item_call label="Wymuś ustawienie właściciela na mnie" name="Force Owner To Me"/>
			<menu_item_call label="Wymuś ustawienie właściciela na mnie, ale liberalnie" name="Force Owner Permissive"/>
			<menu_item_call label="Usuń" name="Delete"/>
			<menu_item_call label="Zablokuj" name="Lock"/>
			<menu_item_call label="Pobierz ID zasobów danych (assetów)" name="Get Assets IDs"/>
		</menu>
		<menu label="Działka" name="Parcel">
			<menu_item_call label="Wymuś ustawienie właściciela na mnie" name="Owner To Me"/>
			<menu_item_call label="Ustaw na własność Lindenów" name="Set to Linden Content"/>
			<menu_item_call label="Zażądaj działki publicznej" name="Claim Public Land"/>
		</menu>
		<menu name="Region">
			<menu_item_call label="Zrzuć tymczasowe informacje zasobów danych (assetów)" name="Dump Temp Asset Data"/>
			<menu_item_call label="Zachowaj ustawienie Regionu" name="Save Region State"/>
		</menu>
		<menu_item_call label="Boskie narzędzia" name="God Tools"/>
	</menu>
	<menu name="Deprecated">
		<menu label="Przyłącz obiekt" name="Attach Object"/>
		<menu label="Odłącz obiekt" name="Detach Object"/>
		<menu label="Zdejmij ubrania" name="Take Off Clothing">
			<menu_item_call label="Koszula" name="Shirt"/>
			<menu_item_call label="Spodnie" name="Pants"/>
			<menu_item_call label="Buty" name="Shoes"/>
			<menu_item_call label="Skarpetki" name="Socks"/>
			<menu_item_call label="Kurtka" name="Jacket"/>
			<menu_item_call label="Rękawiczki" name="Gloves"/>
			<menu_item_call label="Podkoszulek" name="Menu Undershirt"/>
			<menu_item_call label="Bielizna" name="Menu Underpants"/>
			<menu_item_call label="Spódnica" name="Skirt"/>
			<menu_item_call label="Tatuaż" name="Tattoo"/>
			<menu_item_call label="Warstwa uniwersalna" name="Universal"/>
			<menu_item_call label="Fizyka" name="Physics"/>
			<menu_item_call label="Wszystkie ubrania" name="All Clothes"/>
		</menu>
		<menu label="Pomoc" name="DeprecatedHelp">
			<menu_item_call label="Oficjalny blog Lindenów" name="Official Linden Blog"/>
			<menu_item_call label="Portal dla skrypterów" name="Scripting Portal"/>
			<menu label="Raportowanie błędów" name="Bug Reporting">
				<menu_item_call label="Publiczny system śledzenia błędów" name="Public Issue Tracker"/>
				<menu_item_call label="Pomoc publicznego systemu śledzenia błędów" name="Publc Issue Tracker Help"/>
				<menu_item_call label="Raportowanie błędów 101" name="Bug Reporing 101"/>
				<menu_item_call label="Problemy z bezpieczeństwem" name="Security Issues"/>
				<menu_item_call label="Wiki kontroli jakości" name="QA Wiki"/>
				<menu_item_call label="Oficjalny blog Lindenów" name="Official Linden Blog"/>
			</menu>
		</menu>
	</menu>
</menu_bar><|MERGE_RESOLUTION|>--- conflicted
+++ resolved
@@ -176,10 +176,6 @@
 		<menu_item_call label="Eksplorator animacji" name="Animation Explorer"/>
 		<menu_item_call label="Czarna lista zasobów danych (assetów)" name="asset_blacklist"/>
 		<menu_item_call label="Ustawienia renderowania awatarów" name="Avatar Render Settings"/>
-<<<<<<< HEAD
-=======
-		<menu_item_check label="Zawsze renderuj znajomych w pełni" name="Always show Friends normally"/>
->>>>>>> 7740cfc2
 		<menu_item_check label="Renderuj tylko znajomych" name="Render Friends Only"/>
 	</menu>
 	<menu label="Buduj" name="BuildTools">
@@ -301,10 +297,7 @@
 		<menu_item_call label="Portal wsparcia" name="Support portal"/>
 		<menu_item_call label="Newsy: [SECOND_LIFE]" name="Second Life News"/>
 		<menu_item_call label="Blogi: [SECOND_LIFE]" name="Second Life Blogs"/> -->
-<<<<<<< HEAD
-=======
 		<menu_item_call name="whitelist_folders" label="Doradca wykluczeń" />
->>>>>>> 7740cfc2
 		<menu_item_check label="Sprawdź stan świata" name="Grid Status"/>
 		<menu_item_call label="Zgłoś nadużycie" name="Report Abuse"/>
 		<menu_item_call label="Zgłoś problem" name="Report Bug"/>
