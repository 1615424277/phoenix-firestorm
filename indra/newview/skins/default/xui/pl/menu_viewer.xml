--- conflicted
+++ resolved
@@ -454,10 +454,7 @@
 			<menu_item_call label="Wymuś nieskończoną pętlę" name="Force Infinite Loop"/>
 			<menu_item_call label="Wymuś awarię sterownika" name="Force Driver Carsh"/>
 			<menu_item_call label="Wymuś wyjątek programu" name="Force Software Exception"/>
-<<<<<<< HEAD
-=======
 			<menu_item_call label="Wymuś wyjątek systemu operacyjnego" name="Force OS Exception" />
->>>>>>> 4c6d8f4b
 			<menu_item_call label="Wymuś wyjątek we współprogramie (coroutine)" name="Force Software Exception in Coroutine" />
 			<menu_item_call label="Wymuś awarię w wątku" name="Force a Crash in a Thread" />
 			<menu_item_call label="Wymuś rozłączenie Przeglądarki" name="Force Disconnect Viewer"/>
