--- conflicted
+++ resolved
@@ -137,10 +137,7 @@
 		<menu label="Otoczenie" name="Environment">
 			<menu_item_check label="Wschód Słońca" name="Sunrise"/>
 			<menu_item_check label="Południe" name="Noon"/>
-<<<<<<< HEAD
-=======
 			<menu_item_check label="Południe (oryginalne)" name="legacy noon" />
->>>>>>> bb984bee
 			<menu_item_check label="Zachód Słońca" name="Sunset"/>
 			<menu_item_check label="Północ" name="Midnight"/>
 			<menu_item_check label="Użyj otoczenia współdzielonego" name="Use Shared Environment" />
@@ -238,25 +235,18 @@
 			<menu_item_check label="Wybierz tylko obiekty zablokowane" name="Select Only Locked Objects"/>
 			<menu_item_check label="Wybierz tylko obiekty kopiowalne" name="Select Only Copyable Objects"/>
 			<menu_item_check label="Dołącz obiekty, których właścicielem jest grupa" name="Include Group-Owned Objects"/>
-<<<<<<< HEAD
-=======
 			<menu_item_check label="Wybierz niewidoczne obiekty" name="Select Invisible Objects" />
 			<menu_item_check label="Wybierz sondy refleksyjne" name="Select Reflection Probes" />
->>>>>>> bb984bee
 			<menu_item_check label="Wybierz przez otoczenie" name="Select By Surrounding"/>
 			<menu_item_check label="Pokaż kształty fizyczne w trybie edycji" name="Show Physics Shape" />
 			<menu_item_check label="Pokaż kontury selekcji" name="Show Selection Outlines"/>
 			<menu_item_check label="Zobacz ukrytą selekcję" name="Show Hidden Selection"/>
 			<menu_item_check label="Pokaż promień światła dla selekcji" name="Show Light Radius for Selection"/>
-<<<<<<< HEAD
-			<menu_item_check label="Pokaż promień selekcji" name="Show Selection Beam"/>
-=======
 			<menu_item_check label="Pokaż objętości sond refleksyjnych" name="Show Reflection Probe Volumes" />
 			<menu_item_check label="Pokaż promień selekcji" name="Show Selection Beam"/>
 			<menu_item_check label="Pokaż przezroczyste obiekty" name="Highlight Transparent" />
 			<menu_item_check label="- Pokaż riggowaną przezroczystość" name="Include Transparent Rigged" />
 			<menu_item_check label="Bez obróbki końcowej" name="No Post" />
->>>>>>> bb984bee
 			<menu_item_check label="Przyciągaj do siatki" name="Snap to Grid"/>
 			<menu_item_call label="Przeciągnij obiekt XY do siatki" name="Snap Object XY to Grid"/>
 			<menu_item_call label="Wybierz zaznaczenie siatki" name="Use Selection for Grid"/>
@@ -268,10 +258,7 @@
 			<menu_item_call label="Dźwięk ([COST]L$)..." name="Upload Sound"/>
 			<menu_item_call label="Animację ([COST]L$)..." name="Upload Animation"/>
 			<menu_item_call label="Model meszowy..." name="Upload Model"/>
-<<<<<<< HEAD
-=======
 			<menu_item_call label="Materiał..." name="Upload Material" />
->>>>>>> bb984bee
 			<menu_item_call label="Zbiór wielu plików..." name="Bulk Upload"/>
 			<menu_item_call label="Importuj zbiór części..." name="import linkset"/>
 		</menu>
@@ -361,11 +348,6 @@
 			<menu_item_check label="Mrugający emiter śledzenia" name="Cheesy Beacon"/>
 			<menu_item_check label="Ukryj cząsteczki" name="Hide Particles"/>
 			<menu_item_check label="Ukryj zaznaczone" name="Hide Selected"/>
-<<<<<<< HEAD
-			<menu_item_check label="Pokaż przezroczyste obiekty" name="Highlight Transparent"/>
-			<menu_item_check label="- pokaż riggowaną przezroczystość" name="Include Transparent Rigged" />
-=======
->>>>>>> bb984bee
 			<menu_item_check label="Pokaż celownik myszki" name="ShowCrosshairs"/>
 			<menu label="Chmurki pomocy" name="Hover Tips">
 				<menu_item_check label="Pokazuj chmurki pomocy" name="Show Tips"/>
@@ -382,10 +364,6 @@
 			<menu_item_check label="Płaszczyzna powierzchni" name="Rendering Type Surface Patch"/>
 			<menu_item_check label="Niebo" name="Rendering Type Sky"/>
 			<menu_item_check label="Woda" name="Rendering Type Water"/>
-<<<<<<< HEAD
-			<menu_item_check label="Ziemia" name="Rendering Type Ground"/>
-=======
->>>>>>> bb984bee
 			<menu_item_check label="Objętość" name="Rendering Type Volume"/>
 			<menu_item_check label="Trawa" name="Rendering Type Grass"/>
 			<menu_item_check label="Chmury" name="Rendering Type Clouds"/>
@@ -441,10 +419,6 @@
 			<menu_item_check label="Pamięć" name="Memory"/>
 			<menu_item_check label="Statystyki sceny" name="Scene Statistics"/>
 			<menu_item_check label="Monitor obciążenia sceny" name="Scene Loading Monitor"/>
-<<<<<<< HEAD
-			<menu_item_call label="Konsola debugowania dla ładowania tekstur" name="Texture Fetch Debug Console"/>
-=======
->>>>>>> bb984bee
 			<menu_item_check label="Konsola debugowania regionu" name="Region Debug Console"/>
 			<menu_item_call label="Info o regionie do konsoli debugowania" name="Region Info to Debug Console"/>
 			<menu_item_call label="Info o grupie do konsoli debugowania" name="Group Info to Debug Console"/>
@@ -488,10 +462,6 @@
 			<menu_item_check label="Kamera poza zasiegiem" name="Camera Offset"/>
 			<menu_item_check label="Losowa ilość klatek" name="Randomize Framerate"/>
 			<menu_item_check label="Okresowe spowolnienie" name="Periodic Slow Frame"/>
-<<<<<<< HEAD
-			<menu_item_check label="Test klatek obrazu" name="Frame Test"/>
-=======
->>>>>>> bb984bee
 			<menu_item_call label="Profil klatek obrazu" name="Frame Profile"/>
 			<menu_item_call label="Testowanie (benchmark)" name="Benchmark"/>
 		</menu>
@@ -511,14 +481,9 @@
 			<menu_item_check label="Obszary powierzchni" name="Face Area"/>
 			<menu_item_check label="Poziomy detali" name="LOD Info"/>
 			<menu_item_check label="Liczba trójkątów" name="Triangle Count" />
-<<<<<<< HEAD
-			<menu_item_check label="Kolejka budowania" name="Build Queue"/>
-			<menu_item_check label="Światła" name="Lights"/>
-=======
 			<menu_item_check label="Światła" name="Lights"/>
 			<menu_item_check label="Sondy refleksyjne" name="Reflection Probes" />
 			<menu_item_check label="Aktualizacje sond" name="Probe Updates" />
->>>>>>> bb984bee
 			<menu_item_check label="Cząsteczki" name="Particles"/>
 			<menu_item_check label="Szkielet kolizji" name="Collision Skeleton"/>
 			<menu_item_check label="Stawy" name="Joints"/>
@@ -540,28 +505,10 @@
 			<menu_item_call label="Informacje o zaznaczonym materiale" name="Selected Material Info"/>
 			<menu_item_check label="Tryb obrazu szkieletowego" name="Wireframe"/>
 			<menu_item_check label="Okluzja obiektu do obiektu" name="Object-Object Occlusion"/>
-<<<<<<< HEAD
-			<menu_item_check label="Zaawansowane oświetlenie" name="Advanced Lighting Model"/>
-=======
->>>>>>> bb984bee
 			<menu_item_check label="Cienie Słońca, Księżyca i innych źródeł" name="Shadows from Sun/Moon/Projectors"/>
 			<menu_item_check label="SSAO i wygładzanie cieni" name="SSAO and Shadow Smoothing"/>
 			<menu_item_check label="Debugowanie GL przy następnym uruchomieniu" name="Debug GL"/>
 			<menu_item_check label="Debugowanie potoków" name="Debug Pipeline"/>
-<<<<<<< HEAD
-			<menu_item_check label="Automatyczne maski alpha (z opóźnianiem)" name="Automatic Alpha Masks (deferred)"/>
-			<menu_item_check label="Automatyczne maski alpha (bez opóźniania)" name="Automatic Alpha Masks (non-deferred)"/>
-			<menu_item_check label="Tekstury animacji" name="Animation Textures"/>
-			<menu_item_check label="Wyłącz tekstury" name="Disable Textures"/>
-			<menu_item_call label="Derenderuj cały animowany mesz" name="Derender Animesh"/>
-			<menu_item_check label="Wyłącz światła otoczenia" name="Disable Ambient" />
-			<menu_item_check label="Wyłącz światło słoneczne" name="Disable Sunlight" />
-			<menu_item_check label="Wyłącz światła lokalne" name="Disable Local Lights" />
-			<menu_item_check label="Maksymalna rozdzielczość tekstur (niebezpieczne)" name="Full Res Textures"/>
-			<menu_item_check label="Renderowania przyłączonego światła" name="Render Attached Lights"/>
-			<menu_item_check label="Renderowanie przyłączonych cząsteczek" name="Render Attached Particles"/>
-			<menu_item_check label="Wyświetlaj obiekty odblaskowe" name="Hover Glow Objects"/>
-=======
 			<menu_item_check label="Automatyczne maski alpha" name="Automatic Alpha Masks (deferred)"/>
 			<menu_item_check label="Tekstury animacji" name="Animation Textures"/>
 			<menu_item_check label="Wyłącz tekstury" name="Disable Textures"/>
@@ -571,7 +518,6 @@
 			<menu_item_check label="Renderowanie przyłączonych cząsteczek" name="Render Attached Particles"/>
 			<menu_item_check label="Pamięć podręczna modułu cieniującego" name="Enable Shader Cache" />
 			<menu_item_call label="Wyczyść pamięć podręczną modułu cieniującego" name="Shader Cache Clear" />
->>>>>>> bb984bee
 		</menu>
 		<menu label="Sieć" name="Network">
 			<menu_item_check label="Zatrzymaj awatara" name="AgentPause"/>
@@ -608,11 +554,8 @@
 			<menu_item_call label="Test przeglądarki mediów" name="Web Browser Test"/>
 			<menu_item_check label="Test restartu regionu" name="Region Restart Test"/>
 			<menu_item_call label="Przeglądarka treści internetowych" name="Web Content Browser"/>
-<<<<<<< HEAD
-=======
 			<menu_item_call label="Zrzuć czcionki" name="Dump Fonts" />
 			<menu_item_call label="Zrzuć tekstury czcionek" name="Dump Font Textures" />
->>>>>>> bb984bee
 			<menu_item_call label="Zrzut SelectMgr" name="Dump SelectMgr"/>
 			<menu_item_call label="Zrzut Szafy" name="Dump Inventory"/>
 			<menu_item_call label="Zrzut liczników" name="Dump Timers"/>
@@ -624,10 +567,7 @@
 			<menu_item_check label="Debuguj SelectMgr" name="Debug SelectMgr"/>
 			<menu_item_check label="Debuguj kliknięcia" name="Debug Clicks"/>
 			<menu_item_check label="Debuguj widoki" name="Debug Views"/>
-<<<<<<< HEAD
-=======
 			<menu_item_check label="Debuguj Unicode" name="Debug Unicode" />
->>>>>>> bb984bee
 			<menu_item_check label="Debuguj chmurki dla podpowiedzi nazw" name="Debug Name Tooltips"/>
 			<menu_item_check label="Debuguj zdarzenia myszy" name="Debug Mouse Events"/>
 			<menu_item_check label="Debuguj klawisze" name="Debug Keys"/>
