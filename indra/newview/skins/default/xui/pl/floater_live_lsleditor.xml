--- conflicted
+++ resolved
@@ -24,12 +24,9 @@
 	<floater.string name="loading">
 		Wczytywanie...
 	</floater.string>
-<<<<<<< HEAD
-=======
 	<text name="obj_name">
 		Obiekt: [SOURCE_OBJECT]
 	</text>
->>>>>>> 4c6d8f4b
 	<button label="Zresetuj" label_selected="Zresetuj" name="Reset"/>
 	<check_box label="Włączony" name="running"/>
 	<check_box label="Przygoda:" name="enable_xp"/>
