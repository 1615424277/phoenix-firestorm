--- conflicted
+++ resolved
@@ -141,13 +141,9 @@
 			<check_box label="Włącz automatyczne odgadywanie imion w pasku czatu w pobliżu" name="FSChatbarNamePrediction"/>
 			<check_box name="AllowMUpose" label="&quot;:&quot; synonimem dla &quot;/me&quot;"/>
 			<check_box name="AutoCloseOOC" label="Domykaj ((nawiasy)) dla czatu OOC"/>
-<<<<<<< HEAD
-			<check_box name="FSShowIMSendButton" label="Pokaż przycisk wysyłania wiadomości w pasku czatu dla sesji IM"/>
-=======
 			<check_box name="FSEnableEmojiWindowPopupWhileTyping" label="Automatyczne wyświetlanie okna wyboru emoji podczas pisania w paskach czatu"/>
 			<check_box name="FSShowEmojiButton" label="Przycisk emoji w pasku czatu dla sesji IM i czatu w pobliżu"/>
 			<check_box name="FSShowIMSendButton" label="Przycisk wysyłania wiadomości w pasku czatu dla sesji IM"/>
->>>>>>> cfdca912
 			<check_box name="FSNearbyChatbar" label="Dodaj pasek czatu do okna czatu w pobliżu"/>
 			<check_box name="FSShowChatChannel" label="Oferuj ręczny wybór kanału w pasku czatu"/>
 			<check_box name="FSShowChatType" label="Pokaż typ czatu i przycisk wysyłania"/>
