<?xml version="1.0" encoding="utf-8" standalone="yes"?>
<floater name="Statistics" title="Statystyki">
	<scroll_container name="statistics_scroll">
		<container_view name="statistics_view">
			<stat_view label="Podstawowe" name="basic">
				<stat_bar label="Klatki/sek (FPS)" name="fps"/>
				<stat_bar name="frame_mean" label="Klatka (średnia)" />
				<stat_bar name="frame_median" label="Klatka (mediana)" />
				<stat_bar name="framet_jitter" label="Wahania (jitter)" />
				<stat_bar label="Otrzymane dane UDP" name="bandwidth"/>
				<stat_bar label="Utracone pakiety" name="packet_loss"/>
				<stat_bar label="Ping symulatora" name="ping"/>
			</stat_view>
			<stat_view label="Zaawansowane" name="advanced">
				<stat_view label="Rendering" name="render">
					<stat_bar label="KTris na klatkę" name="ktrisframe"/>
					<stat_bar label="KTris na sekundę" name="ktrissec"/>
					<stat_bar label="Wszystkie obiekty" name="objs"/>
					<stat_bar label="Obiekty w cache" name="cachedobjs"/>
					<stat_bar label="Nowe obiekty" name="newobjs"/>
					<stat_bar name="object_cache_hits" label="Wspł. trafień obiektów do cache"/>
					<stat_bar name="occlusion_queries" label="Ilość wywołań okluzji"/>
					<stat_bar name="occluded" label="Obiekty z okluzją"/>
					<stat_bar name="unoccluded" label="Obiekty bez okluzji"/>
				</stat_view>
				<stat_view label="Tekstura" name="texture">
					<stat_bar name="texture_cache_hits" label="Wspł. trafień do cache"/>
					<stat_bar name="texture_cache_read_latency" label="Opóźnienie odczytu cache"/>
					<stat_bar label="Suma" name="numimagesstat"/>
					<stat_bar label="Suma surowych" name="numrawimagesstat"/>
					<stat_bar label="Pamięć GL" name="gltexmemstat"/>
					<stat_bar label="Pamięć sformatowana" name="formattedmemstat"/>
					<stat_bar label="Pamięć surowa" name="rawmemstat"/>
					<stat_bar label="Pamięć przypisana" name="glboundmemstat"/>
<<<<<<< HEAD
				</stat_view>
				<stat_view name="material" label="Materiały">
					<stat_bar name="nummaterials" label="Ilość" />
				</stat_view>
				<stat_view name="memory" label="Użycie pamięci">
					<stat_bar name="LLView" label="Interfejs"/>
					<stat_bar name="LLFontFreetype" label="Czcionki"/>
					<stat_bar name="LLInventoryObject" label="Szafa"/>
					<stat_bar name="LLViewerObject" label="Obiekty przeglądarki"/>
					<stat_bar name="LLViewerOctreeGroup" label="Dane grupy drzewa ósemkowego"/>
					<stat_bar name="LLViewerOctreeEntry" label="Dane drzewa ósemkowego"/>
					<stat_bar name="LLVOCacheEntry" label="Pamięć podr. obiektów przegl."/>
					<stat_bar name="LLDrawable" label="Obiekty rysowane"/>
					<stat_bar name="LLFace" label="Dane powierzchni"/>
					<stat_bar name="LLDrawInfo" label="Informacje rysowania"/>
					<stat_bar name="LLTexture" label="Dane tekstur"/>
					<stat_bar name="LLImage" label="Dane obrazów"/>
					<stat_bar name="LLImageGL" label="Dane obrazu GL"/>
					<stat_bar name="LLVertexBuffer" label="Bufory wierzchołków"/>
=======
				</stat_view>
				<stat_view name="material" label="Materiały">
					<stat_bar name="nummaterials" label="Ilość" />
>>>>>>> 4c6d8f4b
				</stat_view>
				<stat_view label="Sieć" name="network">
					<stat_bar label="Pakiety wchodzące" name="packetsinstat"/>
					<stat_bar label="Pakiety wychodzące" name="packetsoutstat"/>
					<stat_bar label="Obiekty" name="objectdatareceived"/>
					<stat_bar label="Tekstury" name="texturedatareceived"/>
					<stat_bar label="Dane (assety)" name="assetudpdatareceived"/>
					<stat_bar label="Warstwy" name="layersdatareceived"/>
					<stat_bar label="Aktualna il. wchodząca" name="messagedatain"/>
					<stat_bar label="Aktualna il. wychodząca" name="messagedataout"/>
				</stat_view>
			</stat_view>
			<stat_view label="Symulator" name="sim">
				<stat_bar label="Dylatacja czasu" name="simtimedilation"/>
				<stat_bar label="Klatki/sek (FPS)" name="simfps"/>
				<stat_bar label="Klatki fizyki/sek" name="simphysicsfps"/>
				<stat_view label="Szczegóły fizyki" name="physicsdetail">
					<stat_bar label="Obiekty przypięte" name="physicspinnedtasks"/>
					<stat_bar label="Obiekty o niskim LOD" name="physicslodtasks"/>
					<stat_bar label="Alokacja pamięci" name="physicsmemoryallocated"/>
				</stat_view>
				<stat_bar label="Aktualizacja agentów/sek" name="simagentups"/>
				<stat_bar label="Główni agenci" name="simmainagents"/>
				<stat_bar label="Agenci - potomki" name="simchildagents"/>
				<stat_bar label="Obiekty" name="simobjects"/>
				<stat_bar label="Aktywne obiekty" name="simactiveobjects"/>
				<stat_bar label="Aktywne skrypty" name="simactivescripts"/>
				<stat_bar label="Skrypty uruchomione" name="simpctscriptsrun"/>
				<stat_bar label="Zdarzenia skryptowe" name="simscripteps"/>
				<stat_view name="simpathfinding" label="Odnajdywanie ścieżek">
					<stat_bar label="  Czasokrok dla AI" name="simsimaistepmsec"/>
					<stat_bar label="  Pominięte kroki sylwetek" name="simsimskippedsilhouettesteps" unit_label="/sek"/>
					<stat_bar label="  Postaci zaktualizowanych" name="simsimpctsteppedcharacters"/>
				</stat_view>
				<stat_bar label="Pakiety wchodzące" unit_label="pkt/sek" name="siminpps"/>
				<stat_bar label="Pakiety wychodzące" unit_label="pkt/sek" name="simoutpps"/>
				<stat_bar label="Oczekujące pobrania" name="simpendingdownloads"/>
				<stat_bar label="Oczekujące załadowania" name="simpendinguploads"/>
				<stat_bar label="Wszystkie niepotwierdzone bajty" name="simtotalunackedbytes"/>
				<stat_view label="Czas (ms)" name="simperf">
					<stat_bar label="Całkowity czas klatek" name="simframemsec"/>
					<stat_bar label="Czas sieci" name="simnetmsec"/>
					<stat_bar label="Czas fizyki" name="simsimphysicsmsec"/>
					<stat_bar label="Czas symulatora" name="simsimothermsec"/>
					<stat_bar label="Czas agenta" name="simagentmsec"/>
					<stat_bar label="Czas obrazu" name="simimagesmsec"/>
					<stat_bar label="Czas skryptu" name="simscriptmsec"/>
					<stat_bar name="simsparemsec" label="Czas wolny"/>
					<stat_view name="timedetails" label="Szczegóły czasu">
						<stat_bar name="simsimphysicsstepmsec" label="  Skok fizyki"/>
						<stat_bar name="simsimphysicsshapeupdatemsec" label="  Akt. kształtów fizyki"/>
						<stat_bar name="simsimphysicsothermsec" label="  Inna fizyka"/>
						<stat_bar name="simsleepmsec" label="  Czas pauzy"/>
						<stat_bar name="simpumpiomsec" label="  Skok IO"/>
					</stat_view>
				</stat_view>
			</stat_view>
		</container_view>
	</scroll_container>
</floater><|MERGE_RESOLUTION|>--- conflicted
+++ resolved
@@ -32,31 +32,9 @@
 					<stat_bar label="Pamięć sformatowana" name="formattedmemstat"/>
 					<stat_bar label="Pamięć surowa" name="rawmemstat"/>
 					<stat_bar label="Pamięć przypisana" name="glboundmemstat"/>
-<<<<<<< HEAD
 				</stat_view>
 				<stat_view name="material" label="Materiały">
 					<stat_bar name="nummaterials" label="Ilość" />
-				</stat_view>
-				<stat_view name="memory" label="Użycie pamięci">
-					<stat_bar name="LLView" label="Interfejs"/>
-					<stat_bar name="LLFontFreetype" label="Czcionki"/>
-					<stat_bar name="LLInventoryObject" label="Szafa"/>
-					<stat_bar name="LLViewerObject" label="Obiekty przeglądarki"/>
-					<stat_bar name="LLViewerOctreeGroup" label="Dane grupy drzewa ósemkowego"/>
-					<stat_bar name="LLViewerOctreeEntry" label="Dane drzewa ósemkowego"/>
-					<stat_bar name="LLVOCacheEntry" label="Pamięć podr. obiektów przegl."/>
-					<stat_bar name="LLDrawable" label="Obiekty rysowane"/>
-					<stat_bar name="LLFace" label="Dane powierzchni"/>
-					<stat_bar name="LLDrawInfo" label="Informacje rysowania"/>
-					<stat_bar name="LLTexture" label="Dane tekstur"/>
-					<stat_bar name="LLImage" label="Dane obrazów"/>
-					<stat_bar name="LLImageGL" label="Dane obrazu GL"/>
-					<stat_bar name="LLVertexBuffer" label="Bufory wierzchołków"/>
-=======
-				</stat_view>
-				<stat_view name="material" label="Materiały">
-					<stat_bar name="nummaterials" label="Ilość" />
->>>>>>> 4c6d8f4b
 				</stat_view>
 				<stat_view label="Sieć" name="network">
 					<stat_bar label="Pakiety wchodzące" name="packetsinstat"/>
