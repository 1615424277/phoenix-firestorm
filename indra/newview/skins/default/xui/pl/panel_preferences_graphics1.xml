<?xml version="1.0" encoding="utf-8" standalone="yes"?>
<panel label="Grafika" name="Display panel">
	<tab_container label="Ustawienia graficzne" name="tabs">
		<panel label="Ogólne" name="General">
			<text name="preset_label">
				Ustawienie w użyciu:
			</text>
			<text name="preset_text">
				(Brak)
			</text>
			<text name="QualitySpeed">
				Jakość i szybkość:
			</text>
			<text name="FasterText">
				Wydajność
			</text>
			<text name="BetterText">
				Jakość
			</text>
			<text name="ShadersPrefText">
				Niska
			</text>
			<text name="ShadersPrefText2">
				Średnia
			</text>
			<text name="ShadersPrefText3">
				Wysoka
			</text>
			<check_box label="Pełny ekran" name="Fullscreen Mode" tool_tip="Uruchamia Firestorma na pełnym ekranie. Aby zmienić tryb wymagany jest restart."/>
			<text name="ShadersText">
				Cieniowanie pikseli:
			</text>
			<check_box label="Przezroczysta woda" name="TransparentWater"/>
			<check_box label="Okluzja otoczenia (SSAO)" name="UseSSAO"/>
			<check_box label="Odbicia obszaru ekranu (SSR)" name="ScreenSpaceReflections"/>
			<text name="shadows_label">
				Cienie:
			</text>
			<combo_box name="ShadowDetail">
				<combo_box.item label="Brak" name="0"/>
				<combo_box.item label="Słońce/Księżyc" name="1"/>
				<combo_box.item label="Słońce/Księżyc + inne źródła" name="2"/>
			</combo_box>
			<text name="ReflectionDetailText">
				Szczegóły odbić:
			</text>
			<combo_box name="ReflectionDetail">
				<combo_box.item label="Tylko statyczne" name="0" />
				<combo_box.item label="Statyczne + dynamiczne" name="1" />
				<combo_box.item label="W czasie rzeczywistym" name="2" />
			</combo_box>
			<text name="ReflectionProbeText">
				Zasięg odbić:
			</text>
			<combo_box name="ReflectionLevel">
				<combo_box.item label="Brak" name="0" />
				<combo_box.item label="Tylko ręczne" name="1" />
				<combo_box.item label="Ręczne + podłoże" name="2" />
				<combo_box.item label="Pełna scena" name="3" />
			</combo_box>
			<text name="local lights_label" tool_tip="Wpływa na liczbę renderowanych źródeł światła, gdy 'zaawansowane oświetlenie' jest wyłączone. Aby zmienić tryb wymagany jest restart.">
				Oświetlenie punktowe:
			</text>
			<combo_box name="LocalLightsDetail">
				<combo_box.item label="Pełne (domyślne)" name="3"/>
				<combo_box.item label="Częściowe" name="2"/>
				<combo_box.item label="Tylko Słońce/Księżyc" name="1"/>
			</combo_box>
			<slider label="Pole widzenia" name="DrawDistance"/>
			<slider label="Maks. ilość cząsteczek" name="MaxParticleCount"/>
			<slider label="Maks. złożoność awatarów" name="IndirectMaxComplexity" tool_tip="Kontroluje w jakim momencie awatar, który jest graficznie złożony zostanie zastąpiony przez mniej obciążającą komputer formę (tzw. JellyDoll)" />
			<slider label="Maks. il. wyświetlanych awatarów" name="IndirectMaxNonImpostors"/>
			<slider label="Jakość post-procesu" name="RenderPostProcess"/>
			<text name="PostProcessText">
				Niska
			</text>
			<slider label="Fizyka awatarów" name="AvatarPhysicsDetail"/>
			<slider label="Ekspozycja" name="RenderExposure" />
			<text name="MeshDetailText">
				Poziom szczegółowości obiektów (LOD):
			</text>
			<slider label="  Obiekty i skulpty" name="ObjectMeshDetail" tool_tip="Kontroluje kiedy obiekty z mniejszą ilością detali mogą zostać użyte, aby ograniczyć koszty renderowania. Wyższe wartości mogą powodować lag, używaj z rozwagą." />
			<slider label="  Obiekty elastyczne" name="FlexibleMeshDetail"/>
			<slider label="  Drzewa" name="TreeMeshDetail"/>
			<slider label="  Awatary" name="AvatarMeshDetail"/>
			<slider label="  Teren" name="TerrainMeshDetail"/>
			<slider label="  Niebo" name="SkyMeshDetail"/>
			<text name="Presets_Label">
				Ustawienia:
			</text>
			<button label="Zapisz" name="PrefSaveButton" left="270" />
			<button label="Wczytaj" name="PrefLoadButton" />
			<button label="Usuń" name="PrefDeleteButton" />
			<button tool_tip="Zresetuj wartości ustawień graficznych." name="Defaults"/>
		</panel>
		<panel label="Ustawienia sprzętowe" name="Hardware Settings">
			<check_box label="Filtrowanie anizotropowe (wolniej, gdy włączone)" name="ani" tool_tip="To pole wyboru włącza filtrowanie anizotropowe, które jest metodą polepszania jakości tekstur, gdy są one oglądane pod względnie dużymi kątami w stosunku do położenia kamery. Zazwyczaj sprawia, że wydają się mniej rozmyte przy większych odległościach." />
			<check_box label="Włącz VSync" name="vsync" tool_tip="Synchronizuje liczbę klatek na sekundę z częstotliwością odświeżania monitora, może skutkować zmniejszeniem widocznej płynności i opóźnieniami."/>
			<check_box label="Włącz stratną kompresję tekstur (wymaga restartu)" name="texture compression" tool_tip="Kompresuje tekstury w pamięci wideo. Umożliwi to ładowanie tekstur w wyższej rozdzielczości / większej ich ilości, ale kosztem jakości obrazu."/>
			<check_box label="Włącz wsparcie dla ekranów HiDPI (tylko Mac OSX; wymaga restartu)" name="use HiDPI" tool_tip="Włącz funkcje OpenGL dla rysowania w wysokich rozdzielczościach." />
			<text name="Antialiasing:" tool_tip="Zmiana tego ustawienia może wymagać ponownego uruchomienia na niektórych urządzeniach.">
				Antyaliasing (zalecany restart):
			</text>
			<combo_box label="Antyaliasing" name="fsaa">
				<combo_box.item label="Wyłączony" name="FSAADisabled"/>
			</combo_box>
<<<<<<< HEAD
=======
			<text name="advanced_settings">
				Zaawansowane (wymagany restart):
			</text>
			<check_box label="Wyłącz autodetekcję VRAM" name="FSOverrideVRAMDetection" tool_tip="Zezwól na wyłączenie automatycznego wykrywania VRAM (używaj z zachowaniem szczególnej ostrożności)" />
			<slider label="Dedykowana VRAM dla GPU (GB):" name="FSForcedVideoMemory" tool_tip="Ważne: używaj ze szczególną ostrożnością. || Zastąp wykrytą pamięć VRAM dla karty graficznej. || Nie może zawierać 'współdzielonej' pamięci VRAM, która jest częścią systemowej pamięci RAM. || Jeśli nie rozumiesz różnicy, zostaw tę opcję w spokoju." />
>>>>>>> 31dd2fb6
		</panel>
		<panel name="Rendering">
			<text name="World Updating">
				Odświeżanie świata:
			</text>
			<check_box label="Wstrzymaj odświeżanie świata (pauzuj wszystko)" tool_tip="Wstrzymaj odświeżanie świata z serwera - zatrzymaj wszystkie akcje w świecie Second Life, ale bez wpływu na czat, IM czy rozmowy głosowe" name="WorldPause"/>
			<text name="Texture Rendering">
				Rendering tekstur:
			</text>
			<!-- Removed in FIRE-24256, leaving it here for non-SL viewer version --> <check_box label="Pobieraj tekstury przez HTTP" tool_tip="Zaznacz tę opcję, aby ściągać tekstury poprzez protokół HTTP - odznacz ją, jeśli masz problemy z wyświetlaniem i chcesz wczytywać tekstury w taki sam sposób, jak przed lipcem 2010: na Viewerze 1." name="TexturesHTTP" />
			<check_box label="Ogranicz maksymalną rozdzielczość tekstur do 512px (tylko 64bit; wymaga restartu)" tool_tip="Zaznacz tą opcję, aby ograniczyć maksymalną rozdzielczość tekstur w świecie do 512 pikseli. Pozwala to na wyświetlanie większej ilości tekstur zanim dostępna na nie pamięć zostanie przekroczona i zaczną się one rozmywać." name="FSRestrictMaxTextureSize" />
			<text name="TextureDetailLabel">
				Maksymalny poziom jakości tekstur:
			</text>
			<combo_box name="TextureDetail" tool_tip="Jakość ładowanych tekstur, wpływa na ustawienie TextureDiscardLevel">
				<combo_box.item label="Normalna jakość (0)" name="0"/>
				<combo_box.item label="Średnia jakość (3)" name="3"/>
				<combo_box.item label="Niska jakość (4)" name="4"/>
				<combo_box.item label="Bez tekstur (5)" name="5"/>
			</combo_box>
			<text name="Alpha Mask Rendering">
				Maski przezroczystości (alpha):
			</text>
			<check_box label="Renderuj maski przezroczystości" tool_tip="Gdy opcja jest zaznaczona, to następuje poprawny rendering masek alpha (przezroczystych bitów)" name="RenderAutoMaskAlphaDeferred"/>
			<text name="Miscellaneous Rendering">
				Inne opcje wyświetlania:
			</text>
			<check_box label="Renderuj blask" tool_tip="Renderuj blask. Siła musi być ustawiona na 0, aby wyłączyć blask gdy cienie są włączone." name="RenderGlow"/>
			<slider label="Siła:" tool_tip="Siła blasku. Więcej = szerszy i gładszy (domyślnie 2) " name="glow_strength"/>
			<check_box label="Pokazuj awatary, które nie skończyły się ładować" name="RenderUnloadedAvatars"/>
			<check_box label="Limit klatek wyświetlanych na sekundę" name="FSLimitFramerate"/>
			<check_box label="Tryb obrazu szkieletowego" name="Wireframe"/>
			<check_box label="Włącz doczepiane światła (np. twarzy)" tool_tip="Ta opcja włącza światła doczepione do awatarów, na przykład te oświetlające twarze. Użyteczne, gdy trzeba wyłączyć oświetlenie twarzy." name="Render Attached Lights"/>
			<check_box label="Renderuj cząsteczki innych awatarów" name="Render Attached Particles"/>
			<slider label="Opóźnienie wczytywania świata po logowaniu" tool_tip="Jak długo czekać na rozpoczęcie odświeżenia świata dla Ciebie po tym, gdy pokażesz się dostępny/a dla Twoich znajomych (domyślnie 6 sekund)" name="PrecachingDelay"/>
			<text name="PrecachingDelayText">
				sekund
			</text>
			<slider label="Jakość cieni" tool_tip="Określa jakość cieni (domyślnie 1)" name="ShadowResolution"/>
			<slider label="Wielkość tekstur terenu (wymaga restartu)" name="RenderTerrainScale" tool_tip="Określa wielkość tekstur terenu - mniej oznacza: bardziej skompresowane (wymaga restartu)."/>
		</panel>
		<panel label="Głębia ostrości" name="DOF panel">
			<check_box label="Włącz głębię ostrości (rozmywaj widok z wyjątkiem miejsca, gdzie skupiona jest kamera)" name="UseDoF"/>
			<check_box label="Włączaj w trybie budowania" name="RenderDepthOfFieldInEditMode"/>
			<check_box label="Głębia ostrości podąża za kursorem" name="FSFocusPointFollowsPointer" tool_tip="Głębia ostrości (DoF) będzie podążać za kursorem myszy - to zachowanie jest zgodne z tym, co widać podczas korzystania z Flycam. Używaj w połączeniu z blokadą ostrości DoF." />
			<slider label="Wartość F kamery:" name="CameraFNum" tool_tip="Wartość F kamery dla głębi ostrości"/>
			<slider label="Ogniskowa (mm):" name="CameraFocal" tool_tip="Ogniskowa dla głębi ostrości (w milimetrach)"/>
			<slider label="Pole widzenia (°):" name="Camera FOV" tool_tip="Pionowy kąt pola widzenia kamery dla głębi ostrości (w stopniach)"/>
			<slider label="Czas przejścia:" name="CameraFocusTrans" tool_tip="Czas potrzebny na dostosowanie skupienia kamery podczas zmiany z jednego punktu widzenia na drugi"/>
			<slider label="Jakość renderowania:" name="CameraDoFResScale" tool_tip="Wpływa na jakość rozmywania oraz wydajność renderowania (więcej = lepsza jakość, mniej = lepsza wydajność)"/>
		</panel>
	</tab_container>
</panel><|MERGE_RESOLUTION|>--- conflicted
+++ resolved
@@ -104,14 +104,11 @@
 			<combo_box label="Antyaliasing" name="fsaa">
 				<combo_box.item label="Wyłączony" name="FSAADisabled"/>
 			</combo_box>
-<<<<<<< HEAD
-=======
 			<text name="advanced_settings">
 				Zaawansowane (wymagany restart):
 			</text>
 			<check_box label="Wyłącz autodetekcję VRAM" name="FSOverrideVRAMDetection" tool_tip="Zezwól na wyłączenie automatycznego wykrywania VRAM (używaj z zachowaniem szczególnej ostrożności)" />
 			<slider label="Dedykowana VRAM dla GPU (GB):" name="FSForcedVideoMemory" tool_tip="Ważne: używaj ze szczególną ostrożnością. || Zastąp wykrytą pamięć VRAM dla karty graficznej. || Nie może zawierać 'współdzielonej' pamięci VRAM, która jest częścią systemowej pamięci RAM. || Jeśli nie rozumiesz różnicy, zostaw tę opcję w spokoju." />
->>>>>>> 31dd2fb6
 		</panel>
 		<panel name="Rendering">
 			<text name="World Updating">
