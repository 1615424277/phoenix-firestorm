<?xml version="1.0" encoding="utf-8" standalone="yes"?>
<panel label="Grafika" name="Display panel">
	<tab_container label="Ustawienia graficzne" name="tabs">
		<panel label="Ogólne" name="General">
			<text name="preset_label">
				Ustawienie w użyciu:
			</text>
			<text name="preset_text">
				(Brak)
			</text>
			<text name="QualitySpeed">
				Jakość i szybkość:
			</text>
			<text name="FasterText">
				Wydajność
			</text>
			<text name="BetterText">
				Jakość
			</text>
			<text name="ShadersPrefText">
				Niska
			</text>
			<text name="ShadersPrefText2">
				Średnia
			</text>
			<text name="ShadersPrefText3">
				Wysoka
			</text>
			<check_box label="Pełny ekran" name="Fullscreen Mode" tool_tip="Uruchamia Firestorma na pełnym ekranie. Aby zmienić tryb wymagany jest restart."/>
			<text name="ShadersText">
				Cieniowanie pikseli:
			</text>
			<check_box label="Przezroczysta woda" name="TransparentWater"/>
<<<<<<< HEAD
			<check_box label="Mapping wypukłości i połysk" name="BumpShiny"/>
			<check_box label="Shadery atmosfery" name="WindLightUseAtmosShaders"/>
			<check_box label="Zaawansowane oświetlenie" tool_tip="Włącza zaawansowane renderowanie świateł ('deferred rendering')." name="UseLightShaders"/>
			<check_box label="Okluzja otoczenia" name="UseSSAO"/>
=======
			<check_box label="Okluzja otoczenia (SSAO)" name="UseSSAO"/>
			<check_box label="Odbicia obszaru ekranu (SSR)" name="ScreenSpaceReflections"/>
>>>>>>> cb43d15c
			<text name="shadows_label">
				Cienie:
			</text>
			<combo_box name="ShadowDetail">
				<combo_box.item label="Brak" name="0"/>
				<combo_box.item label="Słońce/Księżyc" name="1"/>
				<combo_box.item label="Słońce/Księżyc + inne źródła" name="2"/>
			</combo_box>
<<<<<<< HEAD
			<text name="reflection_label">
				Odbicia w wodzie:
			</text>
			<combo_box name="Reflections">
				<combo_box.item label="Żadne (nieprzezroczyste)" name="-2" />
				<combo_box.item label="Żadne (przezroczyste)" name="-1" />
				<combo_box.item label="Minimalne" name="0"/>
				<combo_box.item label="Teren i drzewa" name="1"/>
				<combo_box.item label="Wszystkie obiekty statyczne" name="2"/>
				<combo_box.item label="Wszystkie awatary i obiekty" name="3"/>
				<combo_box.item label="Wszystko" name="4"/>
=======
			<text name="ReflectionDetailText">
				Szczegóły odbić:
			</text>
			<combo_box name="ReflectionDetail">
				<combo_box.item label="Tylko statyczne" name="0" />
				<combo_box.item label="Statyczne + dynamiczne" name="1" />
				<combo_box.item label="W czasie rzeczywistym" name="2" />
			</combo_box>
			<text name="ReflectionProbeText">
				Zasięg odbić:
			</text>
			<combo_box name="ReflectionLevel">
				<combo_box.item label="Brak" name="0" />
				<combo_box.item label="Tylko ręczne" name="1" />
				<combo_box.item label="Ręczne + podłoże" name="2" />
				<combo_box.item label="Pełna scena" name="3" />
>>>>>>> cb43d15c
			</combo_box>
			<text name="local lights_label" tool_tip="Wpływa na liczbę renderowanych źródeł światła, gdy 'zaawansowane oświetlenie' jest wyłączone. Aby zmienić tryb wymagany jest restart.">
				Oświetlenie punktowe:
			</text>
			<combo_box name="LocalLightsDetail">
				<combo_box.item label="Pełne (domyślne)" name="3"/>
				<combo_box.item label="Częściowe" name="2"/>
				<combo_box.item label="Tylko Słońce/Księżyc" name="1"/>
			</combo_box>
			<slider label="Pole widzenia" name="DrawDistance"/>
			<slider label="Maks. ilość cząsteczek" name="MaxParticleCount"/>
			<slider label="Maks. złożoność awatarów" name="IndirectMaxComplexity" tool_tip="Kontroluje w jakim momencie awatar, który jest graficznie złożony zostanie zastąpiony przez mniej obciążającą komputer formę (tzw. JellyDoll)" />
			<slider label="Maks. il. wyświetlanych awatarów" name="IndirectMaxNonImpostors"/>
			<slider label="Jakość post-procesu" name="RenderPostProcess"/>
			<text name="PostProcessText">
				Niska
			</text>
			<slider label="Fizyka awatarów" name="AvatarPhysicsDetail"/>
<<<<<<< HEAD
=======
			<slider label="Ekspozycja" name="RenderExposure" />
>>>>>>> cb43d15c
			<text name="MeshDetailText">
				Poziom szczegółowości obiektów (LOD):
			</text>
			<slider label="  Obiekty i skulpty" name="ObjectMeshDetail" tool_tip="Kontroluje kiedy obiekty z mniejszą ilością detali mogą zostać użyte, aby ograniczyć koszty renderowania. Wyższe wartości mogą powodować lag, używaj z rozwagą." />
			<slider label="  Obiekty elastyczne" name="FlexibleMeshDetail"/>
			<slider label="  Drzewa" name="TreeMeshDetail"/>
			<slider label="  Awatary" name="AvatarMeshDetail"/>
			<slider label="  Teren" name="TerrainMeshDetail"/>
			<slider label="  Niebo" name="SkyMeshDetail"/>
<<<<<<< HEAD
			<text name="AvatarRenderingText">
				Rendering awatarów:
			</text>
			<check_box label="Elastyczne tkaniny ubrań" name="AvatarCloth"/>
			<!-- <text name="TerrainDetailText">
				Szczegóły terenu:
			</text>
			<radio_group name="TerrainDetailRadio">
				<radio_item label="Mało" name="0"/>
				<radio_item label="Dużo" name="2"/>
			</radio_group> -->
=======
>>>>>>> cb43d15c
			<text name="Presets_Label">
				Ustawienia:
			</text>
			<button label="Zapisz" name="PrefSaveButton" left="270" />
			<button label="Wczytaj" name="PrefLoadButton" />
			<button label="Usuń" name="PrefDeleteButton" />
			<button tool_tip="Zresetuj wartości ustawień graficznych." name="Defaults"/>
		</panel>
		<panel label="Ustawienia sprzętowe" name="Hardware Settings">
			<check_box label="Filtrowanie anizotropowe (wolniej, gdy włączone)" name="ani" tool_tip="To pole wyboru włącza filtrowanie anizotropowe, które jest metodą polepszania jakości tekstur, gdy są one oglądane pod względnie dużymi kątami w stosunku do położenia kamery. Zazwyczaj sprawia, że wydają się mniej rozmyte przy większych odległościach." />
			<check_box label="Włącz VSync" name="vsync" tool_tip="Synchronizuje liczbę klatek na sekundę z częstotliwością odświeżania monitora, może skutkować zmniejszeniem widocznej płynności i opóźnieniami."/>
			<check_box label="Włącz stratną kompresję tekstur (wymaga restartu)" name="texture compression" tool_tip="Kompresuje tekstury w pamięci wideo. Umożliwi to ładowanie tekstur w wyższej rozdzielczości / większej ich ilości, ale kosztem jakości obrazu."/>
			<check_box label="Włącz wsparcie dla ekranów HiDPI (tylko Mac OSX; wymaga restartu)" name="use HiDPI" tool_tip="Włącz funkcje OpenGL dla rysowania w wysokich rozdzielczościach." />
			<text name="Antialiasing:" tool_tip="Zmiana tego ustawienia może wymagać ponownego uruchomienia na niektórych urządzeniach.">
				Antyaliasing (zalecany restart):
			</text>
			<combo_box label="Antyaliasing" name="fsaa">
				<combo_box.item label="Wyłączony" name="FSAADisabled"/>
			</combo_box>
<<<<<<< HEAD
			<text name="brightness text">
				(0/1.0 = domyślna jasność, niżej = jaśniej)
			</text>
			<slider label="Bufor pamięci tekstur (MB):" name="GraphicsCardTextureMemory" tool_tip="Ilość pamięci przeznaczona na tekstury. Domyślnie jest to maksymalna wielkość pamięci karty graficznej, ale nie więcej niż 512 MB na systemach 32 bitowych lub 2048 MB na 64 bitowych. Zmniejszenie tej wartości może spowodować wzrost wydajności, ale tekstury będą bardziej rozmazane."/>
			<check_box label="Włącz dynamiczną pamięć tekstur" name="FSDynamicTextureMemory" tool_tip="Umożliwia dynamiczne obliczanie pamięci tekstur (dostępne tylko w przeglądarkach 64-bitowych i procesorach graficznych AMD/NVIDIA z co najmniej 512 MB pamięci wideo)" />
			<slider label="Minimalny bufor pamięci tekstur (MB):" name="FSDynamicTextureMemoryMinTextureMemory" tool_tip="Minimalna ilość pamięci do przydzielenia na tekstury. Dzięki temu określona ilość będzie zawsze używana dla tekstur, nawet jeśli przekracza ilość dostępnej pamięci wideo. Jeśli określona tutaj ilość plus zapas przekracza wielkość fizycznej pamięci wideo, to zostanie ona odpowiednio ograniczona." />
			<slider label="Dodatkowy zapas pamięci podręcznej tekstur (%):" name="FSDynamicTextureMemoryCacheReserve" tool_tip="Procent fizycznej pamięci wideo zarezerwowanej dla tekstur ładowanych do pamięci podręcznej, które obecnie nie są wyświetlane." />
			<slider label="Fizyczny zapas pamięci wideo (%):" name="FSDynamicTextureMemoryGPUReserve" tool_tip="Procent fizycznej pamięci wideo zarezerwowanej do innego użytku." />
			<spinner label="Stosunek odległości dla mgły:" name="fog"/>
=======
>>>>>>> cb43d15c
		</panel>
		<panel name="Rendering">
			<text name="World Updating">
				Odświeżanie świata:
			</text>
			<check_box label="Wstrzymaj odświeżanie świata (pauzuj wszystko)" tool_tip="Wstrzymaj odświeżanie świata z serwera - zatrzymaj wszystkie akcje w świecie Second Life, ale bez wpływu na czat, IM czy rozmowy głosowe" name="WorldPause"/>
			<text name="Texture Rendering">
				Rendering tekstur:
			</text>
			<!-- Removed in FIRE-24256, leaving it here for non-SL viewer version --> <check_box label="Pobieraj tekstury przez HTTP" tool_tip="Zaznacz tę opcję, aby ściągać tekstury poprzez protokół HTTP - odznacz ją, jeśli masz problemy z wyświetlaniem i chcesz wczytywać tekstury w taki sam sposób, jak przed lipcem 2010: na Viewerze 1." name="TexturesHTTP" />
			<check_box label="Ogranicz maksymalną rozdzielczość tekstur do 512px (tylko 64bit; wymaga restartu)" tool_tip="Zaznacz tą opcję, aby ograniczyć maksymalną rozdzielczość tekstur w świecie do 512 pikseli. Pozwala to na wyświetlanie większej ilości tekstur zanim dostępna na nie pamięć zostanie przekroczona i zaczną się one rozmywać." name="FSRestrictMaxTextureSize" />
			<text name="TextureDetailLabel">
				Maksymalny poziom jakości tekstur:
			</text>
			<combo_box name="TextureDetail" tool_tip="Jakość ładowanych tekstur, wpływa na ustawienie TextureDiscardLevel">
				<combo_box.item label="Normalna jakość (0)" name="0"/>
				<combo_box.item label="Średnia jakość (3)" name="3"/>
				<combo_box.item label="Niska jakość (4)" name="4"/>
				<combo_box.item label="Bez tekstur (5)" name="5"/>
			</combo_box>
			<text name="Alpha Mask Rendering">
				Maski przezroczystości (alpha):
			</text>
<<<<<<< HEAD
			<check_box label="Renderuj maski przezroczystości gdy 'zaawansowane oświetlenie' jest WYŁĄCZONE" tool_tip="Gdy opcja jest zaznaczona, to następuje poprawny rendering masek alpha (przezroczystych bitów), gdy zaawansowane oświetlenie nie jest włączone" name="RenderAutoMaskAlphaNonDeferred"/>
			<check_box label="Renderuj maski przezroczystości gdy 'zaawansowane oświetlenie' jest WŁĄCZONE" tool_tip="Gdy opcja jest zaznaczona, to następuje poprawny rendering masek alpha (przezroczystych bitów), gdy zaawansowane oświetlenie JEST włączone" name="RenderAutoMaskAlphaDeferred"/>
=======
			<check_box label="Renderuj maski przezroczystości" tool_tip="Gdy opcja jest zaznaczona, to następuje poprawny rendering masek alpha (przezroczystych bitów)" name="RenderAutoMaskAlphaDeferred"/>
>>>>>>> cb43d15c
			<text name="Miscellaneous Rendering">
				Inne opcje wyświetlania:
			</text>
			<check_box label="Renderuj blask" tool_tip="Renderuj blask. Siła musi być ustawiona na 0, aby wyłączyć blask gdy cienie są włączone." name="RenderGlow"/>
			<slider label="Siła:" tool_tip="Siła blasku. Więcej = szerszy i gładszy (domyślnie 2) " name="glow_strength"/>
			<check_box label="Pokazuj awatary, które nie skończyły się ładować" name="RenderUnloadedAvatars"/>
			<check_box label="Limit klatek wyświetlanych na sekundę" name="FSLimitFramerate"/>
			<check_box label="Tryb obrazu szkieletowego" name="Wireframe"/>
			<check_box label="Włącz doczepiane światła (np. twarzy)" tool_tip="Ta opcja włącza światła doczepione do awatarów, na przykład te oświetlające twarze. Użyteczne, gdy trzeba wyłączyć oświetlenie twarzy." name="Render Attached Lights"/>
			<check_box label="Renderuj cząsteczki innych awatarów" name="Render Attached Particles"/>
			<slider label="Opóźnienie wczytywania świata po logowaniu" tool_tip="Jak długo czekać na rozpoczęcie odświeżenia świata dla Ciebie po tym, gdy pokażesz się dostępny/a dla Twoich znajomych (domyślnie 6 sekund)" name="PrecachingDelay"/>
			<text name="PrecachingDelayText">
				sekund
			</text>
			<slider label="Jakość cieni" tool_tip="Określa jakość cieni (domyślnie 1)" name="ShadowResolution"/>
			<slider label="Wielkość tekstur terenu (wymaga restartu)" name="RenderTerrainScale" tool_tip="Określa wielkość tekstur terenu - mniej oznacza: bardziej skompresowane (wymaga restartu)."/>
		</panel>
		<panel label="Głębia ostrości" name="DOF panel">
			<check_box label="Włącz głębię ostrości (rozmywaj widok z wyjątkiem miejsca, gdzie skupiona jest kamera)" name="UseDoF"/>
			<check_box label="Włączaj w trybie budowania" name="RenderDepthOfFieldInEditMode"/>
			<check_box label="Głębia ostrości podąża za kursorem" name="FSFocusPointFollowsPointer" tool_tip="Głębia ostrości (DoF) będzie podążać za kursorem myszy - to zachowanie jest zgodne z tym, co widać podczas korzystania z Flycam. Używaj w połączeniu z blokadą ostrości DoF." />
			<slider label="Wartość F kamery:" name="CameraFNum" tool_tip="Wartość F kamery dla głębi ostrości"/>
			<slider label="Ogniskowa (mm):" name="CameraFocal" tool_tip="Ogniskowa dla głębi ostrości (w milimetrach)"/>
			<slider label="Pole widzenia (°):" name="Camera FOV" tool_tip="Pionowy kąt pola widzenia kamery dla głębi ostrości (w stopniach)"/>
			<slider label="Czas przejścia:" name="CameraFocusTrans" tool_tip="Czas potrzebny na dostosowanie skupienia kamery podczas zmiany z jednego punktu widzenia na drugi"/>
			<slider label="Jakość renderowania:" name="CameraDoFResScale" tool_tip="Wpływa na jakość rozmywania oraz wydajność renderowania (więcej = lepsza jakość, mniej = lepsza wydajność)"/>
		</panel>
	</tab_container>
</panel><|MERGE_RESOLUTION|>--- conflicted
+++ resolved
@@ -31,15 +31,8 @@
 				Cieniowanie pikseli:
 			</text>
 			<check_box label="Przezroczysta woda" name="TransparentWater"/>
-<<<<<<< HEAD
-			<check_box label="Mapping wypukłości i połysk" name="BumpShiny"/>
-			<check_box label="Shadery atmosfery" name="WindLightUseAtmosShaders"/>
-			<check_box label="Zaawansowane oświetlenie" tool_tip="Włącza zaawansowane renderowanie świateł ('deferred rendering')." name="UseLightShaders"/>
-			<check_box label="Okluzja otoczenia" name="UseSSAO"/>
-=======
 			<check_box label="Okluzja otoczenia (SSAO)" name="UseSSAO"/>
 			<check_box label="Odbicia obszaru ekranu (SSR)" name="ScreenSpaceReflections"/>
->>>>>>> cb43d15c
 			<text name="shadows_label">
 				Cienie:
 			</text>
@@ -48,19 +41,6 @@
 				<combo_box.item label="Słońce/Księżyc" name="1"/>
 				<combo_box.item label="Słońce/Księżyc + inne źródła" name="2"/>
 			</combo_box>
-<<<<<<< HEAD
-			<text name="reflection_label">
-				Odbicia w wodzie:
-			</text>
-			<combo_box name="Reflections">
-				<combo_box.item label="Żadne (nieprzezroczyste)" name="-2" />
-				<combo_box.item label="Żadne (przezroczyste)" name="-1" />
-				<combo_box.item label="Minimalne" name="0"/>
-				<combo_box.item label="Teren i drzewa" name="1"/>
-				<combo_box.item label="Wszystkie obiekty statyczne" name="2"/>
-				<combo_box.item label="Wszystkie awatary i obiekty" name="3"/>
-				<combo_box.item label="Wszystko" name="4"/>
-=======
 			<text name="ReflectionDetailText">
 				Szczegóły odbić:
 			</text>
@@ -77,7 +57,6 @@
 				<combo_box.item label="Tylko ręczne" name="1" />
 				<combo_box.item label="Ręczne + podłoże" name="2" />
 				<combo_box.item label="Pełna scena" name="3" />
->>>>>>> cb43d15c
 			</combo_box>
 			<text name="local lights_label" tool_tip="Wpływa na liczbę renderowanych źródeł światła, gdy 'zaawansowane oświetlenie' jest wyłączone. Aby zmienić tryb wymagany jest restart.">
 				Oświetlenie punktowe:
@@ -96,10 +75,7 @@
 				Niska
 			</text>
 			<slider label="Fizyka awatarów" name="AvatarPhysicsDetail"/>
-<<<<<<< HEAD
-=======
 			<slider label="Ekspozycja" name="RenderExposure" />
->>>>>>> cb43d15c
 			<text name="MeshDetailText">
 				Poziom szczegółowości obiektów (LOD):
 			</text>
@@ -109,20 +85,6 @@
 			<slider label="  Awatary" name="AvatarMeshDetail"/>
 			<slider label="  Teren" name="TerrainMeshDetail"/>
 			<slider label="  Niebo" name="SkyMeshDetail"/>
-<<<<<<< HEAD
-			<text name="AvatarRenderingText">
-				Rendering awatarów:
-			</text>
-			<check_box label="Elastyczne tkaniny ubrań" name="AvatarCloth"/>
-			<!-- <text name="TerrainDetailText">
-				Szczegóły terenu:
-			</text>
-			<radio_group name="TerrainDetailRadio">
-				<radio_item label="Mało" name="0"/>
-				<radio_item label="Dużo" name="2"/>
-			</radio_group> -->
-=======
->>>>>>> cb43d15c
 			<text name="Presets_Label">
 				Ustawienia:
 			</text>
@@ -142,18 +104,6 @@
 			<combo_box label="Antyaliasing" name="fsaa">
 				<combo_box.item label="Wyłączony" name="FSAADisabled"/>
 			</combo_box>
-<<<<<<< HEAD
-			<text name="brightness text">
-				(0/1.0 = domyślna jasność, niżej = jaśniej)
-			</text>
-			<slider label="Bufor pamięci tekstur (MB):" name="GraphicsCardTextureMemory" tool_tip="Ilość pamięci przeznaczona na tekstury. Domyślnie jest to maksymalna wielkość pamięci karty graficznej, ale nie więcej niż 512 MB na systemach 32 bitowych lub 2048 MB na 64 bitowych. Zmniejszenie tej wartości może spowodować wzrost wydajności, ale tekstury będą bardziej rozmazane."/>
-			<check_box label="Włącz dynamiczną pamięć tekstur" name="FSDynamicTextureMemory" tool_tip="Umożliwia dynamiczne obliczanie pamięci tekstur (dostępne tylko w przeglądarkach 64-bitowych i procesorach graficznych AMD/NVIDIA z co najmniej 512 MB pamięci wideo)" />
-			<slider label="Minimalny bufor pamięci tekstur (MB):" name="FSDynamicTextureMemoryMinTextureMemory" tool_tip="Minimalna ilość pamięci do przydzielenia na tekstury. Dzięki temu określona ilość będzie zawsze używana dla tekstur, nawet jeśli przekracza ilość dostępnej pamięci wideo. Jeśli określona tutaj ilość plus zapas przekracza wielkość fizycznej pamięci wideo, to zostanie ona odpowiednio ograniczona." />
-			<slider label="Dodatkowy zapas pamięci podręcznej tekstur (%):" name="FSDynamicTextureMemoryCacheReserve" tool_tip="Procent fizycznej pamięci wideo zarezerwowanej dla tekstur ładowanych do pamięci podręcznej, które obecnie nie są wyświetlane." />
-			<slider label="Fizyczny zapas pamięci wideo (%):" name="FSDynamicTextureMemoryGPUReserve" tool_tip="Procent fizycznej pamięci wideo zarezerwowanej do innego użytku." />
-			<spinner label="Stosunek odległości dla mgły:" name="fog"/>
-=======
->>>>>>> cb43d15c
 		</panel>
 		<panel name="Rendering">
 			<text name="World Updating">
@@ -177,12 +127,7 @@
 			<text name="Alpha Mask Rendering">
 				Maski przezroczystości (alpha):
 			</text>
-<<<<<<< HEAD
-			<check_box label="Renderuj maski przezroczystości gdy 'zaawansowane oświetlenie' jest WYŁĄCZONE" tool_tip="Gdy opcja jest zaznaczona, to następuje poprawny rendering masek alpha (przezroczystych bitów), gdy zaawansowane oświetlenie nie jest włączone" name="RenderAutoMaskAlphaNonDeferred"/>
-			<check_box label="Renderuj maski przezroczystości gdy 'zaawansowane oświetlenie' jest WŁĄCZONE" tool_tip="Gdy opcja jest zaznaczona, to następuje poprawny rendering masek alpha (przezroczystych bitów), gdy zaawansowane oświetlenie JEST włączone" name="RenderAutoMaskAlphaDeferred"/>
-=======
 			<check_box label="Renderuj maski przezroczystości" tool_tip="Gdy opcja jest zaznaczona, to następuje poprawny rendering masek alpha (przezroczystych bitów)" name="RenderAutoMaskAlphaDeferred"/>
->>>>>>> cb43d15c
 			<text name="Miscellaneous Rendering">
 				Inne opcje wyświetlania:
 			</text>
