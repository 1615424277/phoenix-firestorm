<?xml version="1.0" encoding="utf-8" standalone="yes"?>
<panel label="Grafika" name="Display panel">
<<<<<<< HEAD
	<tab_container label="Ustawienia graficzne" name="tabs">
		<panel label="Ogólne" name="General">
			<text name="preset_label" width="110">
				Ustawienie w użyciu:
			</text>
			<text name="preset_text">
				(Brak)
			</text>
			<text name="QualitySpeed">
				Jakość i szybkość:
			</text>
			<text name="FasterText">
				Wydajność
			</text>
			<text name="BetterText">
				Jakość
			</text>
			<text name="ShadersPrefText">
				Niska
			</text>
			<text name="ShadersPrefText2">
				Średnia
			</text>
			<text name="ShadersPrefText3">
				Wysoka
			</text>
			<check_box label="Pełny ekran" name="Fullscreen Mode" tool_tip="Uruchamia Firestorma na pełnym ekranie. Aby zmienić tryb wymagany jest restart."/>
			<text name="ShadersText">
				Cieniowanie pikseli:
			</text>
			<check_box label="Przezroczysta woda" name="TransparentWater"/>
			<check_box label="Mapping wypukłości i połysk" name="BumpShiny"/>
			<check_box label="Lokalne światła" name="LocalLights"/>
			<check_box label="Podstawowe shadery" name="BasicShaders" tool_tip="Wyłączenie tej opcji może naprawić błędy niektórych sterowników graficznych."/>
			<check_box label="Shadery atmosfery" name="WindLightUseAtmosShaders"/>
			<check_box label="Zaawansowane oświetlenie" tool_tip="Włącza zaawansowane renderowanie świateł ('deferred rendering')." name="UseLightShaders"/>
			<check_box label="Okluzja otoczenia" name="UseSSAO"/>
			<text name="shadows_label">
				Cienie:
			</text>
			<combo_box name="ShadowDetail">
				<combo_box.item label="Brak" name="0"/>
				<combo_box.item label="Słońce/Księżyc" name="1"/>
				<combo_box.item label="Słońce/Księżyc + inne źródła" name="2"/>
			</combo_box>
			<text name="reflection_label">
				Odbicia w wodzie:
			</text>
			<combo_box name="Reflections">
				<combo_box.item label="Minimalne" name="0"/>
				<combo_box.item label="Teren i drzewa" name="1"/>
				<combo_box.item label="Wszystkie obiekty statyczne" name="2"/>
				<combo_box.item label="Wszystkie awatary i obiekty" name="3"/>
				<combo_box.item label="Wszystko" name="4"/>
			</combo_box>
			<text name="local lights_label" tool_tip="Wpływa na liczbę renderowanych źródeł światła, gdy 'zaawansowane oświetlenie' jest wyłączone. Aby zmienić tryb wymagany jest restart.">
				Oświetlenie punktowe:
			</text>
			<combo_box name="LocalLightsDetail">
				<combo_box.item label="Pełne (domyślne)" name="3"/>
				<combo_box.item label="Częściowe" name="2"/>
				<combo_box.item label="Tylko Słońce/Księżyc" name="1"/>
			</combo_box>
			<slider label="Pole widzenia" name="DrawDistance"/>
			<slider label="Maks. ilość cząsteczek" name="MaxParticleCount"/>
			<slider label="Maks. złożoność awatarów" name="IndirectMaxComplexity" tool_tip="Kontroluje w jakim momencie awatar, który jest graficznie złożony zostanie zastąpiony przez mniej obciążającą komputer formę (tzw. JellyDoll)" />
			<slider label="Maks. il. wyświetlanych awatarów" name="IndirectMaxNonImpostors"/>
			<slider label="Jakość post-procesu" name="RenderPostProcess"/>
			<text name="PostProcessText">
				Niska
			</text>
			<slider label="Fizyka awatarów" name="AvatarPhysicsDetail"/>
			<text name="MeshDetailText">
				Poziom szczegółowości obiektów (LOD):
			</text>
			<slider label="  Obiekty i skulpty" name="ObjectMeshDetail" tool_tip="Kontroluje kiedy obiekty z mniejszą ilością detali mogą zostać użyte, aby ograniczyć koszty renderowania. Wyższe wartości mogą powodować lag, używaj z rozwagą." />
			<slider label="  Obiekty elastyczne" name="FlexibleMeshDetail"/>
			<slider label="  Drzewa" name="TreeMeshDetail"/>
			<slider label="  Awatary" name="AvatarMeshDetail"/>
			<slider label="  Teren" name="TerrainMeshDetail"/>
			<slider label="  Niebo" name="SkyMeshDetail"/>
			<text name="AvatarRenderingText">
				Rendering awatarów:
			</text>
			<check_box label="Rendering awatara przez GPU" name="AvatarVertexProgram"/>
			<check_box label="Elastyczne tkaniny ubrań" name="AvatarCloth"/>
			<text name="TerrainDetailText">
				Szczegóły terenu:
			</text>
			<radio_group name="TerrainDetailRadio">
				<radio_item label="Mało" name="0"/>
				<radio_item label="Dużo" name="2"/>
			</radio_group>
			<text name="Presets_Label">
				Ustawienia:
			</text>
			<button label="Zapisz" name="PrefSaveButton" left="270" />
			<button label="Wczytaj" name="PrefLoadButton" />
			<button label="Usuń" name="PrefDeleteButton" />
			<button tool_tip="Zresetuj wartości ustawień graficznych." name="Defaults"/>
		</panel>
		<panel label="Ustawienia sprzętowe" name="Hardware Settings">
			<check_box label="Filtrowanie anizotropowe (wolniej, gdy włączone)" name="ani" tool_tip="To pole wyboru włącza filtrowanie anizotropowe, które jest metodą polepszania jakości tekstur, gdy są one oglądane pod względnie dużymi kątami w stosunku do położenia kamery. Zazwyczaj sprawia, że wydają się mniej rozmyte przy większych odległościach." />
			<check_box label="Włącz OpenGL Vertex Buffer Object (opis geometrii obiektów)" name="vbo" tool_tip="Włączenie tej opcji na nowoczesnym sprzęcie spowoduje wzrost wydajności. Starszy sprzęt jednak ma często słabe wsparcie dla VBO i mogą wystąpić na nim awarie."/>
			<check_box label="Włącz strumieniowe VBO" name="vbo_stream" tool_tip="Wyłączenie tej opcji może zwiększyć wydajność, gdy VBO jest włączone. Odnotowano zauważalny wzrost wydajności na różnych GPU ze stajni AMD i Intela przy wyłączonej tej pozycji."/>
			<check_box label="Włącz stratną kompresję tekstur (wymaga restartu)" name="texture compression" tool_tip="Kompresuje tekstury w pamięci wideo. Umożliwi to ładowanie tekstur w wyższej rozdzielczości / większej ich ilości, ale kosztem jakości obrazu."/>
			<check_box label="Włącz wsparcie dla ekranów HiDPI (tylko Mac OSX; wymaga restartu)" name="use HiDPI" tool_tip="Włącz funkcje OpenGL dla rysowania w wysokich rozdzielczościach." />
			<text name="Antialiasing:" tool_tip="Zmiana tego ustawienia może wymagać ponownego uruchomienia na niektórych urządzeniach.">
				Antyaliasing (zalecany restart):
			</text>
			<combo_box label="Antyaliasing" name="fsaa">
				<combo_box.item label="Wyłączony" name="FSAADisabled"/>
			</combo_box>
			<text name="brightness text">
				(0/1.0 = domyślna jasność, niżej = jaśniej)
			</text>
			<slider label="Bufor pamięci tekstur (MB):" name="GraphicsCardTextureMemory" tool_tip="Ilość pamięci przeznaczona na tekstury. Domyślnie jest to maksymalna wielkość pamięci karty graficznej, ale nie więcej niż 512 MB na systemach 32 bitowych lub 2048 MB na 64 bitowych. Zmniejszenie tej wartości może spowodować wzrost wydajności, ale tekstury będą bardziej rozmazane."/>
			<spinner label="Stosunek odległości dla mgły:" name="fog"/>
		</panel>
		<panel name="Rendering">
			<text name="World Updating">
				Odświeżanie świata:
			</text>
			<check_box label="Wstrzymaj odświeżanie świata (pauzuj wszystko)" tool_tip="Wstrzymaj odświeżanie świata z serwera - zatrzymaj wszystkie akcje w świecie Second Life, ale bez wpływu na czat, IM czy rozmowy głosowe" name="WorldPause"/>
			<text name="Texture Rendering">
				Rendering tekstur:
			</text>
			<!-- Removed in FIRE-24256, leaving it here for non-SL viewer version --> <check_box label="Pobieraj tekstury przez HTTP" tool_tip="Zaznacz tę opcję, aby ściągać tekstury poprzez protokół HTTP - odznacz ją, jeśli masz problemy z wyświetlaniem i chcesz wczytywać tekstury w taki sam sposób, jak przed lipcem 2010: na Viewerze 1." name="TexturesHTTP" />
			<check_box label="Ogranicz maksymalną rozdzielczość tekstur do 512px (tylko 64bit; wymaga restartu)" tool_tip="Zaznacz tą opcję, aby ograniczyć maksymalną rozdzielczość tekstur w świecie do 512 pikseli. Pozwala to na wyświetlanie większej ilości tekstur zanim dostępna na nie pamięć zostanie przekroczona i zaczną się one rozmywać." name="FSRestrictMaxTextureSize" />
			<text name="TextureDetailLabel">
				Maksymalny poziom jakości tekstur:
			</text>
			<combo_box name="TextureDetail" tool_tip="Jakość ładowanych tekstur, wpływa na ustawienie TextureDiscardLevel">
				<combo_box.item label="Normalna jakość (0)" name="0"/>
				<combo_box.item label="Średnia jakość (3)" name="3"/>
				<combo_box.item label="Niska jakość (4)" name="4"/>
				<combo_box.item label="Bez tekstur (5)" name="5"/>
			</combo_box>
			<text name="Alpha Mask Rendering">
				Maski przezroczystości (alpha):
			</text>
			<check_box label="Renderuj maski przezroczystości gdy 'zaawansowane oświetlenie' jest WYŁĄCZONE" tool_tip="Gdy opcja jest zaznaczona, to następuje poprawny rendering masek alpha (przezroczystych bitów), gdy zaawansowane oświetlenie nie jest włączone" name="RenderAutoMaskAlphaNonDeferred"/>
			<check_box label="Renderuj maski przezroczystości gdy 'zaawansowane oświetlenie' jest WŁĄCZONE" tool_tip="Gdy opcja jest zaznaczona, to następuje poprawny rendering masek alpha (przezroczystych bitów), gdy zaawansowane oświetlenie JEST włączone" name="RenderAutoMaskAlphaDeferred"/>
			<text name="Miscellaneous Rendering">
				Inne opcje wyświetlania:
			</text>
			<check_box label="Renderuj blask" tool_tip="Renderuj blask. Siła musi być ustawiona na 0, aby wyłączyć blask gdy cienie są włączone." name="RenderGlow"/>
			<slider label="Siła:" tool_tip="Siła blasku. Więcej = szerszy i gładszy (domyślnie 2) " name="glow_strength"/>
			<check_box label="Pokazuj awatary, które nie skończyły się ładować" name="RenderUnloadedAvatars"/>
			<check_box label="Limit klatek wyświetlanych na sekundę" name="FSLimitFramerate"/>
			<check_box label="Tryb obrazu szkieletowego" name="Wireframe"/>
			<check_box label="Włącz doczepiane światła (np. twarzy)" tool_tip="Ta opcja włącza światła doczepione do awatarów, na przykład te oświetlające twarze. Użyteczne, gdy trzeba wyłączyć oświetlenie twarzy." name="Render Attached Lights"/>
			<check_box label="Renderuj cząsteczki innych awatarów" name="Render Attached Particles"/>
			<slider label="Opóźnienie wczytywania świata po logowaniu" tool_tip="Jak długo czekać na rozpoczęcie odświeżenia świata dla Ciebie po tym, gdy pokażesz się dostępny/a dla Twoich znajomych (domyślnie 6 sekund)" name="PrecachingDelay"/>
			<text name="PrecachingDelayText">
				sekund
			</text>
			<slider label="Jakość cieni" tool_tip="Określa jakość cieni (domyślnie 1)" name="ShadowResolution"/>
			<slider label="Wielkość tekstur terenu (wymaga restartu)" name="RenderTerrainScale" tool_tip="Określa wielkość tekstur terenu - mniej oznacza: bardziej skompresowane (wymaga restartu)."/>
		</panel>
		<panel label="Głębia ostrości" name="DOF panel">
			<check_box label="Włącz głębię ostrości (rozmywaj widok z wyjątkiem miejsca, gdzie skupiona jest kamera)" name="UseDoF"/>
			<check_box label="Włączaj w trybie budowania" name="RenderDepthOfFieldInEditMode"/>
			<check_box label="Włączaj pod wodą" name="FSRenderDoFUnderwater"/>
			<slider label="Wartość F kamery:" name="CameraFNum" tool_tip="Wartość F kamery dla głębi ostrości"/>
			<slider label="Ogniskowa (mm):" name="CameraFocal" tool_tip="Ogniskowa dla głębi ostrości (w milimetrach)"/>
			<slider label="Pole widzenia (°):" name="Camera FOV" tool_tip="Pionowy kąt pola widzenia kamery dla głębi ostrości (w stopniach)"/>
			<slider label="Czas przejścia:" name="CameraFocusTrans" tool_tip="Czas potrzebny na dostosowanie skupienia kamery podczas zmiany z jednego punktu widzenia na drugi"/>
			<slider label="Jakość renderowania:" name="CameraDoFResScale" tool_tip="Wpływa na jakość rozmywania oraz wydajność renderowania (więcej = lepsza jakość, mniej = lepsza wydajność)"/>
		</panel>
	</tab_container>
=======
	<text name="QualitySpeed">
		Jakość i szybkość:
	</text>
	<text name="FasterText">
		Wydajność
	</text>
	<text name="BetterText">
		Jakość
	</text>
	<text name="ShadersPrefText">
		Niska
	</text>
	<text name="ShadersPrefText2">
		Średnia
	</text>
	<text name="ShadersPrefText3">
		Wysoka
	</text>
	<slider label="Detale postaci:" name="AvatarMeshDetail2" />
	<slider label="Pole widzenia:" name="DrawDistance" />
	<check_box label="Zaawansowane oświetlenie" name="UseLightShaders2" />
	<panel label="CustomGraphics" name="CustomGraphics Panel">
		<text name="ShadersText">
			Cieniowanie pikseli:
		</text>
		<check_box label="Przezroczysta woda" name="TransparentWater" />
		<check_box label="Mapping wypukłości i połysk" name="BumpShiny" />
		<check_box label="Lokalne światła" name="LocalLights" />
		<check_box label="Shadery atmosfery" name="WindLightUseAtmosShaders" />
		<check_box label="Zaawansowane oświetlenie" name="UseLightShaders" />
		<check_box label="Okluzja otoczenia" name="UseSSAO" />
		<check_box label="Włącz głębię ostrości" name="UseDoF" />
		<text name="shadows_label">
			Cienie:
		</text>
		<combo_box name="ShadowDetail">
			<combo_box.item label="Brak" name="0" />
			<combo_box.item label="Słońce/Księżyc" name="1" />
			<combo_box.item label="Słońce/Księżyc + inne źródła" name="2" />
		</combo_box>
		<text name="reflection_label">
			Odbicia w wodzie:
		</text>
		<combo_box name="Reflections">
			<combo_box.item label="Minimalne" name="0" />
			<combo_box.item label="Teren i drzewa" name="1" />
			<combo_box.item label="Wszystkie obiekty statyczne" name="2" />
			<combo_box.item label="Wszystkie awatary i obiekty" name="3" />
			<combo_box.item label="Wszystko" name="4" />
		</combo_box>
		<slider label="Fizyka postaci:" name="AvatarPhysicsDetail" />
		<slider label="Pole widzenia:" name="DrawDistance" />
		<slider label="Maks. ilość cząsteczek:" name="MaxParticleCount" />
		<slider label="Maks. il. wyświetlanych awatarów:" name="MaxNumberAvatarDrawn" />
		<slider label="Jakość post-procesu:" name="RenderPostProcess" />
		<text name="MeshDetailText">
			Poziom szczegółowości obiektów (LOD):
		</text>
		<slider label="  Obiekty i skulpty:" name="ObjectMeshDetail" />
		<slider label="  Obiekty elastyczne:" name="FlexibleMeshDetail" />
		<slider label="  Drzewa:" name="TreeMeshDetail" />
		<slider label="  Awatary:" name="AvatarMeshDetail" />
		<slider label="  Teren:" name="TerrainMeshDetail" />
		<slider label="  Niebo:" name="SkyMeshDetail" />
		<text name="AvatarRenderingText">
			Rendering awatarów:
		</text>
		<check_box label="Upraszczaj oddalone awatary" name="AvatarImpostors" />
		<check_box label="Rendering awatara przez GPU" name="AvatarVertexProgram" />
		<check_box label="Elastyczne tkaniny ubrań" name="AvatarCloth" />
		<text name="TerrainDetailText">
			Szczegóły terenu:
		</text>
		<radio_group name="TerrainDetailRadio">
			<radio_item label="Mało" name="0" />
			<radio_item label="Dużo" name="2" />
		</radio_group>
	</panel>
	<button label="Zastosuj" label_selected="Zastosuj" name="Apply" />
	<button label="Resetuj" name="Defaults" />
	<button label="Zaawansowane" name="Advanced" />
	<button label="Sprzęt" label_selected="Sprzęt" name="GraphicsHardwareButton" />
>>>>>>> 29977346
</panel><|MERGE_RESOLUTION|>--- conflicted
+++ resolved
@@ -1,6 +1,5 @@
 <?xml version="1.0" encoding="utf-8" standalone="yes"?>
 <panel label="Grafika" name="Display panel">
-<<<<<<< HEAD
 	<tab_container label="Ustawienia graficzne" name="tabs">
 		<panel label="Ogólne" name="General">
 			<text name="preset_label" width="110">
@@ -34,7 +33,6 @@
 			<check_box label="Przezroczysta woda" name="TransparentWater"/>
 			<check_box label="Mapping wypukłości i połysk" name="BumpShiny"/>
 			<check_box label="Lokalne światła" name="LocalLights"/>
-			<check_box label="Podstawowe shadery" name="BasicShaders" tool_tip="Wyłączenie tej opcji może naprawić błędy niektórych sterowników graficznych."/>
 			<check_box label="Shadery atmosfery" name="WindLightUseAtmosShaders"/>
 			<check_box label="Zaawansowane oświetlenie" tool_tip="Włącza zaawansowane renderowanie świateł ('deferred rendering')." name="UseLightShaders"/>
 			<check_box label="Okluzja otoczenia" name="UseSSAO"/>
@@ -172,88 +170,4 @@
 			<slider label="Jakość renderowania:" name="CameraDoFResScale" tool_tip="Wpływa na jakość rozmywania oraz wydajność renderowania (więcej = lepsza jakość, mniej = lepsza wydajność)"/>
 		</panel>
 	</tab_container>
-=======
-	<text name="QualitySpeed">
-		Jakość i szybkość:
-	</text>
-	<text name="FasterText">
-		Wydajność
-	</text>
-	<text name="BetterText">
-		Jakość
-	</text>
-	<text name="ShadersPrefText">
-		Niska
-	</text>
-	<text name="ShadersPrefText2">
-		Średnia
-	</text>
-	<text name="ShadersPrefText3">
-		Wysoka
-	</text>
-	<slider label="Detale postaci:" name="AvatarMeshDetail2" />
-	<slider label="Pole widzenia:" name="DrawDistance" />
-	<check_box label="Zaawansowane oświetlenie" name="UseLightShaders2" />
-	<panel label="CustomGraphics" name="CustomGraphics Panel">
-		<text name="ShadersText">
-			Cieniowanie pikseli:
-		</text>
-		<check_box label="Przezroczysta woda" name="TransparentWater" />
-		<check_box label="Mapping wypukłości i połysk" name="BumpShiny" />
-		<check_box label="Lokalne światła" name="LocalLights" />
-		<check_box label="Shadery atmosfery" name="WindLightUseAtmosShaders" />
-		<check_box label="Zaawansowane oświetlenie" name="UseLightShaders" />
-		<check_box label="Okluzja otoczenia" name="UseSSAO" />
-		<check_box label="Włącz głębię ostrości" name="UseDoF" />
-		<text name="shadows_label">
-			Cienie:
-		</text>
-		<combo_box name="ShadowDetail">
-			<combo_box.item label="Brak" name="0" />
-			<combo_box.item label="Słońce/Księżyc" name="1" />
-			<combo_box.item label="Słońce/Księżyc + inne źródła" name="2" />
-		</combo_box>
-		<text name="reflection_label">
-			Odbicia w wodzie:
-		</text>
-		<combo_box name="Reflections">
-			<combo_box.item label="Minimalne" name="0" />
-			<combo_box.item label="Teren i drzewa" name="1" />
-			<combo_box.item label="Wszystkie obiekty statyczne" name="2" />
-			<combo_box.item label="Wszystkie awatary i obiekty" name="3" />
-			<combo_box.item label="Wszystko" name="4" />
-		</combo_box>
-		<slider label="Fizyka postaci:" name="AvatarPhysicsDetail" />
-		<slider label="Pole widzenia:" name="DrawDistance" />
-		<slider label="Maks. ilość cząsteczek:" name="MaxParticleCount" />
-		<slider label="Maks. il. wyświetlanych awatarów:" name="MaxNumberAvatarDrawn" />
-		<slider label="Jakość post-procesu:" name="RenderPostProcess" />
-		<text name="MeshDetailText">
-			Poziom szczegółowości obiektów (LOD):
-		</text>
-		<slider label="  Obiekty i skulpty:" name="ObjectMeshDetail" />
-		<slider label="  Obiekty elastyczne:" name="FlexibleMeshDetail" />
-		<slider label="  Drzewa:" name="TreeMeshDetail" />
-		<slider label="  Awatary:" name="AvatarMeshDetail" />
-		<slider label="  Teren:" name="TerrainMeshDetail" />
-		<slider label="  Niebo:" name="SkyMeshDetail" />
-		<text name="AvatarRenderingText">
-			Rendering awatarów:
-		</text>
-		<check_box label="Upraszczaj oddalone awatary" name="AvatarImpostors" />
-		<check_box label="Rendering awatara przez GPU" name="AvatarVertexProgram" />
-		<check_box label="Elastyczne tkaniny ubrań" name="AvatarCloth" />
-		<text name="TerrainDetailText">
-			Szczegóły terenu:
-		</text>
-		<radio_group name="TerrainDetailRadio">
-			<radio_item label="Mało" name="0" />
-			<radio_item label="Dużo" name="2" />
-		</radio_group>
-	</panel>
-	<button label="Zastosuj" label_selected="Zastosuj" name="Apply" />
-	<button label="Resetuj" name="Defaults" />
-	<button label="Zaawansowane" name="Advanced" />
-	<button label="Sprzęt" label_selected="Sprzęt" name="GraphicsHardwareButton" />
->>>>>>> 29977346
 </panel>