<?xml version="1.0" encoding="utf-8" standalone="yes" ?>
<notifications>
	<global name="skipnexttime">
		Nie pokazuj tego ponownie
	</global>
	<global name="skipnexttimesessiononly">
		Nie pokazuj tego ponownie
(dla obecnej sesji)
	</global>
	<global name="alwayschoose">
		Zawsze wybieraj tę opcję
	</global>
	<global name="implicitclosebutton">
		Zamknij
	</global>
	<notification label="Nieznany rodzaj komunikatu" name="MissingAlert">
		Twoja wersja klienta [APP_NAME] nie może wyświetlić odebranej wiadomości. Upewnij się, że posiadasz najnowszą wersję klienta.

Szczegóły błędu: Błąd o nazwie &apos;[_NAME]&apos; nie został odnaleziony w pliku notifications.xml.
	</notification>
	<notification name="FloaterNotFound">
		Błąd: nie można znaleźć następujących elementów:

[CONTROLS]
	</notification>
	<notification name="TutorialNotFound">
		Brak samouczka na ten temat
	</notification>
	<notification name="GenericAlertYesCancel">
		[MESSAGE]
		<usetemplate name="okcancelbuttons" notext="Anuluj" yestext="Tak"/>
	</notification>
	<notification name="BadInstallation">
		Instalacja [APP_NAME] jest uszkodzona. Proszę [https://www.firestormviewer.org/downloads pobrać nową kopię] przeglądarki i ponownie ją zainstalować.
	</notification>
	<notification name="LoginFailedNoNetwork">
		Nie można połączyć z [CURRENT_GRID].
&apos;[DIAGNOSTIC]&apos;
Upewnij się, że Twoje połączenie z internetem działa.
	</notification>
	<notification name="LoginFailedToParse">
		Przeglądarka otrzymała zniekształconą odpowiedź z serwera. Upewnij się, że połączenie internetowe działa prawidłowo i spróbuj ponownie później.

Jeśli uważasz, że to błąd - skontaktuj się z pomocą techniczną.
	</notification>
	<notification name="MessageTemplateNotFound">
		Szablon komunikatu dla [PATH] nie został odnaleziony.
	</notification>
	<notification name="WearableSave">
		Zapisać zmiany dotyczące ubrania/części ciała?
		<usetemplate canceltext="Anuluj" name="yesnocancelbuttons" notext="Nie zapisuj" yestext="Zapisz"/>
	</notification>
	<notification name="ConfirmNoCopyToOutbox">
		Nie masz uprawnień do kopiowania jednego lub więcej obiektów do Skrzynki Nadawczej Kupca. Możesz je przenieść lub pozostawić.
		<usetemplate name="okcancelbuttons" notext="Nie przenoś" yestext="Przenieś"/>
	</notification>
	<notification name="OutboxFolderCreated">
		Nowy folder został stworzony dla każdego przedmiotu przeniesionego do głównego poziomu Skrzynki Nadawczej Kupca.
		<usetemplate ignoretext="Nowy folder został stworzony w Skrzynce Nadawczej Kupca" name="okignore" />
	</notification>
	<notification name="OutboxImportComplete">
		Powodzenie

Wszystkie foldery zostały pomyślnie wysłane na Marketplace.
		<usetemplate ignoretext="Wszystkie foldery wysłano na Marketplace" name="okignore" />
	</notification>
	<notification name="OutboxImportHadErrors">
		Niektóre foldery nie zostały wysłane

Wystąpiły błędy w wysyłaniu pewnych folderów na Marketplace. Są one ciągle obecne w Skrzynce Nadawczej Kupca.

Zobacz [[MARKETPLACE_IMPORTS_URL] log błędów] aby uzyskać więcej informacji.
	</notification>
	<notification name="OutboxImportFailed">
		Transfer nieudany, błąd &apos;[ERROR_CODE]&apos;

Foldery nie zostały wysłane na Marketplace z powodu błędu sieci lub systemu. Spróbuj później.
	</notification>
	<notification name="OutboxInitFailed">
		Inicjalizacja Marketplace nieudana, błąd &apos;[ERROR_CODE]&apos;

Inicjalizacja Marketplace nieudana z powodu błędu sieci lub systemu. Spróbuj później.
	</notification>
	<notification name="StockPasteFailed">
		Kopiowanie lub przeniesienie do folderu Magazynowego nie powiodło się:

&apos;[ERROR_CODE]&apos;
	</notification>
	<notification name="MyOutfitsPasteFailed">
		Jeden lub więcej przedmiotów nie może być użyty w "Strojach"
	</notification>
	<notification name="MerchantPasteFailed">
		Kopiowanie lub przenoszenie przedmiotów na Marketplace nie powiodło się:

&apos;[ERROR_CODE]&apos;
	</notification>
	<notification name="MerchantTransactionFailed">
		Transakcja z Marketplace nie powiodła się:

[ERROR_REASON][ERROR_DESCRIPTION]
	</notification>
	<notification name="MerchantUnprocessableEntity">
		Wylistowanie tej rzeczy lub aktywowanie folderu z wersją nie było możliwe. Zazwyczaj jest to spowodowane brakującymi informacjami w formularzu z opisem przedmiotu, ale może to również wynikać z błędów w strukturze folderów. Zmień opis przedmiotu lub sprawdź foldery, aby znaleźć błędy.
	</notification>
	<notification name="MerchantListingFailed">
		Listowanie na Marketplace nie powiodło się:

&apos;[ERROR_CODE]&apos;
	</notification>
	<notification name="MerchantFolderActivationFailed">
		Aktywacja tego folderu wersji nie powiodła się:

&apos;[ERROR_CODE]&apos;
	</notification>
	<notification name="MerchantForceValidateListing">
		Aby wylistowanie tej rzeczy było możliwe hierarchia w jej zawartości została automatycznie naprawiona.
		<usetemplate ignoretext="Ostrzegaj, gdy wylistowanie rzeczy automatycznie naprawia hierarchię zawartości" name="okignore" />
    </notification>
	<notification name="ConfirmMerchantActiveChange">
		Jeśli kontynuujesz, to zmieni się aktywna zawartość tej rzeczy. Czy chcesz kontynuować?
		<usetemplate ignoretext="Potwierdź przed zmodyfikowaniem aktywnej rzeczy na Marketplace" name="okcancelignore" notext="Anuluj" />
	</notification>
	<notification name="ConfirmMerchantMoveInventory">
		Przedmioty przeciągnięte do okna listowania na Marketplace są przenoszone z ich oryginalnych lokalizacji, a nie kopiowane. Czy chcesz kontynuować?
		<usetemplate ignoretext="Potwierdź, zanim prześlę na Marketplace przedmiot z mojej Szafy" name="okcancelignore" notext="Anuluj" />
	</notification>
	<notification name="ConfirmListingCutOrDelete">
		Przeniesienie lub usunięcie folderu usunie również Twój przedmiot na Marketplace. Jeśli chcesz, aby przedmiot był ciągle widoczny na Marketplace musisz przesunąć lub usunąć zawartość folderu z wersją, którą chcesz zmodyfikować. Czy chcesz kontynuować?
		<usetemplate ignoretext="Potwierdź, zanim usunę lub przeniosę przedmiot z Marketplace" name="okcancelignore" notext="Anuluj" />
	</notification>
	<notification name="ConfirmCopyToMarketplace">
		Nie masz praw do skopiowania jednego lub więcej obiektów na Marketplace. Możesz je przenieść lub pozostawić.
		<usetemplate canceltext="Anuluj" ignoretext="Potwierdź, zanim wyślę na Marketplace przedmioty bez praw kopiowania" name="yesnocancelbuttons" notext="Nie przenoś" yestext="Przenieś"/>
	</notification>
	<notification name="ConfirmMerchantUnlist">
		Jeśli kontynuujesz, to ta rzecz zostanie usunięta z listy. Czy chcesz kontynuować?
		<usetemplate ignoretext="Potwierdź, zanim usunę z listy rzecz na Marketplace" name="okcancelignore" notext="Anuluj" />
	</notification>
	<notification name="ConfirmMerchantClearVersion">
		Jeśli kontynuujesz, to folder wersji tej rzeczy zostanie dezaktywowany. Czy chcesz kontynuować?
		<usetemplate ignoretext="Potwierdź przed wyłączeniem folderu wersji dla rzeczy na Marketplace" name="okcancelignore" notext="Anuluj" />
	</notification>
	<notification name="AlertMerchantListingNotUpdated">
		Ta rzecz nie może zostać zaktualizowana.
[[URL] Kliknij tutaj] aby zaktualizować ją na Marketplace.
	</notification>
	<notification name="AlertMerchantListingCannotWear">
		Nie możesz założyć ubrań lub części ciała, które znajdują się w folderze listy rzeczy Marketplace.
	</notification>
	<notification name="AlertMerchantListingInvalidID">
		Nieprawidłowy ID rzeczy.
	</notification>
	<notification name="AlertMerchantListingActivateRequired">
		Istnieje kilka, lub żadna, wersji folderu dla tej rzeczy. Będziesz musiał/a wybrać i uaktywnić jedną oddzielnie później.
		<usetemplate ignoretext="Powiadamiaj o aktywacji folderu wersji, gdy tworzę rzecz z kilkoma folderami wersji" name="okignore" />
	</notification>
	<notification name="AlertMerchantStockFolderSplit">
		Przedmioty z ograniczonymi zasobami magazynowymi różnych typów zostały rozdzielone do osobnych folderów, aby ogólna hierarchia katalogów umożliwiała ich listowanie.
		<usetemplate ignoretext="Powiadom, gdy folder Magazynowy jest dzielony przed listowaniem" name="okignore" />
	</notification>
	<notification name="AlertMerchantStockFolderEmpty">
		Twoja rzecz została usunięta z listy, ponieważ nie ma jej już w Magazynie. Musisz dodać więcej jej jednostek do folderu Magazynowego, aby można było ją ponownie wyświetlać na liście.
		<usetemplate ignoretext="Powiadom, gdy rzecz jest zdjęta z listy, bo folder zasobów Magazynowych jest pusty" name="okignore" />
	</notification>
	<notification name="AlertMerchantVersionFolderEmpty">
		Twoja rzecz została usunięta z listy, ponieważ folder wersji jest pusty. Musisz dodać więcej jej jednostek do folderu wersji, aby można było ją ponownie wyświetlać na liście.
		<usetemplate ignoretext="Powiadom, gdy rzecz jest zdjęta z listy, bo folder wersji jest pusty" name="okignore" />
	</notification>
	<notification name="WriteAnimationFail">
		Problem w zapisywaniu danych animacji. Spróbuj ponownie za kilka minut.
	</notification>
	<notification name="UploadAuctionSnapshotFail">
		W trakcie przesyłania obrazu aukcji pojawił się problem z następującego powodu: [REASON].
	</notification>
	<notification name="UnableToViewContentsMoreThanOne">
		Nie można przeglądać zawartości więcej niż jednego obiektu naraz.
Wybierz pojedynczy obiekt i spróbuj jeszcze raz.
	</notification>
	<notification name="SaveClothingBodyChanges">
		Zapisać wszystkie zmiany dotyczące ubrania/części ciała?
		<usetemplate canceltext="Anuluj" name="yesnocancelbuttons" notext="Nie zapisuj" yestext="Zapisz"/>
	</notification>
	<notification name="FriendsAndGroupsOnly">
		Osoby spoza listy znajomych nie będą wiedzieć, że zdecydowałeś/aś się ignorować ich rozmowy głosowe i wiadomości IM.
	</notification>
	<notification name="FavoritesOnLogin">
		Pamiętaj: kiedy włączysz tą opcję to każdy kto używa tego komputera będzie mógł zobaczyć Twoją listę ulubionych miejsc.
	</notification>
	<notification name="AllowMultipleViewers">
		Uruchamianie kilku przeglądarek [APP_NAME] nie podlega wsparciu. Może prowadzić do kolizji pamięci podręcznej tekstur, jej uszkodzeń, pogorszenia efektów wizualnych oraz wydajności.
	</notification>
	<notification name="GrantModifyRights">
		Udzielenie praw modyfikacji innemu Rezydentowi umożliwia modyfikację, usuwanie lub wzięcie JAKIEGOKOLWIEK z Twoich obiektów. Używaj tej opcji z rozwagą!
Czy chcesz udzielić prawa do modyfikacji [NAME]?
		<usetemplate name="okcancelbuttons" notext="Nie" yestext="Tak"/>
	</notification>
	<notification name="GrantModifyRightsMultiple">
		Udzielenie praw modyfikacji innym Rezydentom umożliwia im modyfikację, usuwanie lub wzięcie JAKIEGOKOLWIEK z Twoich obiektów. Używaj tej opcji z rozwagą!
Czy chcesz dać prawa modyfikacji wybranym osobom?
		<usetemplate name="okcancelbuttons" notext="Nie" yestext="Tak"/>
	</notification>
	<notification name="RevokeModifyRights">
		Czy chcesz odebrać prawa do modyfikacji [NAME]?
		<usetemplate name="okcancelbuttons" notext="Nie" yestext="Tak"/>
	</notification>
	<notification name="RevokeModifyRightsMultiple">
		Czy chcesz odebrać prawa modyfikacji wybranym Rezydentom?
		<usetemplate name="okcancelbuttons" notext="Nie" yestext="Tak"/>
	</notification>
	<notification name="GroupNameLengthWarning">
		Nazwa grupy musi zawierać od [MIN_LEN] do [MAX_LEN] znaków.
	</notification>
	<notification name="UnableToCreateGroup">
		Założenie grupy nie jest możliwe.
[MESSAGE]
	</notification>
	<notification name="PanelGroupApply">
		[NEEDS_APPLY_MESSAGE]
[WANT_APPLY_MESSAGE]
		<usetemplate canceltext="Anuluj" name="yesnocancelbuttons" notext="Ignoruj zmiany" yestext="Zastosuj zmiany"/>
	</notification>
	<notification name="MustSpecifyGroupNoticeSubject">
		Aby wysłać ogłoszenie do grupy musisz nadać mu tytuł.
	</notification>
	<notification name="AddGroupOwnerWarning">
		Dodajesz osoby do funkcji [ROLE_NAME].
Ta funkcja nie może być odebrana.
Osoby muszą same zrezygnować z pełnienia tej funkcji.
Chcesz kontynuować?
		<usetemplate ignoretext="Potwierdź przed dodaniem nowego właściciela grupy" name="okcancelignore" notext="Nie" yestext="Tak"/>
	</notification>
	<notification name="AssignDangerousActionWarning">
		Dodajesz przywilej &apos;[ACTION_NAME]&apos; do funkcji &apos;[ROLE_NAME]&apos;.

*UWAGA*
Osoba w funkcji z tym przywilejem może przypisać siebie i inne osoby, które nie są właścicielami do funkcji dających więcej przywilejów niż posiadane obecnie, potencjalnie dające możliwości zbliżone do możliwości właściciela.
Udzielaj tego przywileju z rozwagą.

Dodać ten przywilej do funkcji &apos;[ROLE_NAME]&apos;?
		<usetemplate name="okcancelbuttons" notext="Nie" yestext="Tak"/>
	</notification>
	<notification name="AssignDangerousAbilityWarning">
		Dodajesz przywilej &apos;[ACTION_NAME]&apos; do funkcji &apos;[ROLE_NAME]&apos;

*UWAGA*
Osoba w funkcji z tym przywilejem może przypisać sobie i innym osobom, które nie są właścicielami wszystkie przywileje potencjalnie dające możliwości zbliżone do możliwości właściciela.
Udzielaj tego przywileju z rozwagą.

Dodać ten przywilej do funkcji &apos;[ROLE_NAME]&apos;?
		<usetemplate name="okcancelbuttons" notext="Nie" yestext="Tak"/>
	</notification>
	<notification name="AssignBanAbilityWarning">
		Dodajesz przywilej &apos;[ACTION_NAME]&apos; do funkcji &apos;[ROLE_NAME]&apos;

*UWAGA*
Osoba w funkcji z tym przywilejem otrzyma również &apos;[ACTION_NAME_2]&apos; oraz &apos;[ACTION_NAME_3]&apos;
	</notification>
	<notification name="RemoveBanAbilityWarning">
		Zabierasz przywilej &apos;[ACTION_NAME]&apos; z funkcji &apos;[ROLE_NAME]&apos;

*UWAGA*
Zabranie tej funkcji NIE usunie &apos;[ACTION_NAME_2]&apos; oraz &apos;[ACTION_NAME_3]&apos;.

Jeśli nie chcesz, aby te przywileje były dłużej przypisane do tej roli, to wyłącz je natychmiast!
	</notification>
	<notification name="EjectGroupMemberWarning">
		Zamierzasz wyrzucić [AVATAR_NAME] z grupy.
		<usetemplate ignoretext="Potwierdź wyrzucenie osoby z grupy" name="okcancelignore" notext="Anuluj" yestext="Wyrzuć"/>
	</notification>
	<notification name="EjectGroupMembersWarning">
		Zamierzasz wyrzucić [COUNT] osób z grupy.
		<usetemplate ignoretext="Potwierdź wyrzucenie kilku osób z grupy" name="okcancelignore" notext="Anuluj" yestext="Wyrzuć"/>
	</notification>
	<notification name="BanGroupMemberWarning">
		Zamierzasz zbanować [AVATAR_NAME] z grupy.
		<usetemplate ignoretext="Potwierdź przed zbanowaniem osoby z grupy" name="okcancelignore" notext="Anuluj" yestext="Banuj" />
	</notification>
	<notification name="BanGroupMembersWarning">
		Zamierzasz zbanować [COUNT] osób z grupy.
		<usetemplate ignoretext="Potwierdź przed zbanowaniem z grupy kilku osób na raz" name="okcancelignore" notext="Anuluj" yestext="Banuj" />
	</notification>
	<notification name="GroupBanUserOnBanlist">
		Niektórzy rezydenci nie dostali zaproszenia, ponieważ są zbanowani w grupie.
	</notification>
	<notification name="AttachmentDrop">
		Wybrałeś/aś opcję upuszczenia swojego dodatku.
Czy chcesz kontynuować?
		<usetemplate ignoretext="Potwierdź przed upuszczeniem dodatku" name="okcancelignore" notext="Nie" yestext="Tak"/>
	</notification>
	<notification name="JoinGroupCanAfford">
		Dołączenie do tej grupy kosztuje [COST]L$.
Chcesz kontynuować?
		<usetemplate name="okcancelbuttons" notext="Anuluj" yestext="Dołącz"/>
	</notification>
	<notification name="JoinGroupNoCost">
		Dołączasz do grupy &lt;nolink&gt;[NAME]&lt;/nolink&gt;.
Czy chcesz kontynuować?
		<usetemplate name="okcancelbuttons" notext="Anuluj" yestext="Dołącz"/>
	</notification>
	<notification name="JoinGroupCannotAfford">
		Członkostwo w tej grupie kosztuje [COST]L$.
Masz za mało L$ żeby do niej dołączyć.
	</notification>
	<notification name="CreateGroupCost">
		Stworzenie tej grupy kosztuje [COST]L$.
W grupie powinna być więcej niż jedna osoba, w przeciwnym razie zostanie ona na zawsze skasowana.
Zaproś kogoś w ciągu 48 godzin.
		<usetemplate canceltext="Anuluj" name="okcancelbuttons" notext="Anuluj" yestext="Stwórz grupę za [COST]L$"/>
	</notification>
	<notification name="JoinGroupInaccessible">
		Ta grupa nie jest dla Ciebie dostępna.
	</notification>
	<notification name="JoinGroupError">
		Wystąpił błąd podczas próby dołączenia do grupy.
	</notification>
	<notification name="JoinGroupErrorReason">
		Nie można dołączyć do grupy: [reason]
	</notification>
	<notification name="JoinGroupTrialUser">
		Przepraszamy, ale konta próbne nie mogą dołączać do grup.
	</notification>
	<notification name="JoinGroupMaxGroups">
		Nie możesz dołączyć do &apos;&lt;nolink&gt;[group_name]&lt;/nolink&gt;&apos;:
Jesteś już w [group_count] grupach, a maksymalny dozwolony limit to [max_groups]
	</notification>
	<notification name="JoinGroupClosedEnrollment">
		Nie możesz dołączyć do &apos;&lt;nolink&gt;[group_name]&lt;/nolink&gt;&apos;:
Grupa nie umożliwia już swobodnego dołączania.
	</notification>
	<notification name="JoinGroupInsufficientFunds">
		Nie można przekazać wymaganej opłaty wstępu ([membership_fee] L$).
	</notification>
	<notification name="LandBuyPass">
		Za [COST]L$ możesz odwiedzić tą działkę (&apos;[PARCEL_NAME]&apos;) na [TIME] godzin. Chcesz kupić przepustkę?
		<usetemplate name="okcancelbuttons" notext="Anuluj" />
	</notification>
	<notification name="SalePriceRestriction">
		Cena sprzedaży musi być wyższa niż 0L$ jeżeli sprzedajesz komukolwiek.
Musisz wybrać kupca jeżeli chcesz sprzedać za 0L$.
	</notification>
	<notification name="ConfirmLandSaleChange">
		Działka o powierzchni [LAND_SIZE] m² zostaje wystawiona na sprzedaż.
Cena wynosi [SALE_PRICE]L$, a sprzedaż będzie autoryzowana dla [NAME].
		<usetemplate name="okcancelbuttons" notext="Anuluj" />
	</notification>
	<notification name="ConfirmLandSaleToAnyoneChange">
		UWAGA: Wybierając opcję &quot;Sprzedaj Każdemu&quot; udostępniasz swoją działkę na sprzedaż dla jakiegokolwiek Rezydenta [CURRENT_GRID], nawet osób nieobecnych w tym regionie.

Działka o powierzchni [LAND_SIZE] m² zostaje wystawiona na sprzedaż.
Cena wynosi [SALE_PRICE]L$, a sprzedaż będzie autoryzowana dla [NAME].
		<usetemplate name="okcancelbuttons" notext="Anuluj" />
	</notification>
	<notification name="ReturnObjectsDeededToGroup">
		Czy na pewno chcesz zwrócić wszystkie obiekty udostępnione grupie &apos;&lt;nolink&gt;[NAME]&lt;/nolink&gt;&apos; na tej działce do szaf ich poprzednich właścicieli?

*UWAGA* Wybrana opcja spowoduje usunięcie wszystkich obiektów udostępnionych grupie, które nie mają praw transferu!

Obiekty: [N]
		<usetemplate name="okcancelbuttons" notext="Anuluj" />
	</notification>
	<notification name="ReturnObjectsOwnedByUser">
		Czy na pewno chcesz zwrócić wszystkie obiekty należące do Rezydenta &apos;[NAME]&apos; znajdujące się na tej działce do szafy właściciela?

Obiekty: [N]
		<usetemplate name="okcancelbuttons" notext="Anuluj" />
	</notification>
	<notification name="ReturnObjectsOwnedBySelf">
		Czy na pewno chcesz zwrócić wszystkie Twoje obiekty znajdujące się na tej działce do swojej szafy?

Obiekty: [N]
		<usetemplate name="okcancelbuttons" notext="Anuluj" />
	</notification>
	<notification name="ReturnObjectsNotOwnedBySelf">
		Czy na pewno chcesz zwrócić wszystkie obiekty, których NIE jesteś właścicielem znajdujące się na tej działce do szaf właścicieli?
Wszystkie obiekty udostępnione grupie z prawem transferu zostaną zwrócone poprzednim właścicielom.

*UWAGA* Wybrana opcja spowoduje usunięcie wszystkich obiektów udostępnionych grupie, które nie mają praw transferu!

Obiekty: [N]
		<usetemplate name="okcancelbuttons" notext="Anuluj" />
	</notification>
	<notification name="ReturnObjectsNotOwnedByUser">
		Czy na pewno chcesz zwrócić wszystkie obiekty, które NIE należą do [NAME], a znajdujące się na tej działce - do szaf właścicieli?
Wszystkie obiekty udostępnione grupie z prawem transferu zostaną zwrócone poprzednim właścicielom.

*UWAGA* Wybrana opcja spowoduje usunięcie wszystkich obiektów udostępnionych grupie, które nie mają praw transferu!

Obiekty: [N]
		<usetemplate name="okcancelbuttons" notext="Anuluj" />
	</notification>
	<notification name="ReturnAllTopObjects">
		Czy na pewno chcesz zwrócić wszystkie wymienione obiekty znajdujące się na tej działce do szaf ich właścicieli? Spowoduje to zwrot WSZYSTKICH oskryptowanych obiektów w regionie!
		<usetemplate name="okcancelbuttons" notext="Anuluj" />
	</notification>
	<notification name="DisableAllTopObjects">
		Czy na pewno chcesz dezaktywować wszystkie obiekty w tym regionie?
		<usetemplate name="okcancelbuttons" notext="Anuluj" />
	</notification>
	<notification name="ReturnObjectsNotOwnedByGroup">
		Zwrócić obiekty z tej działki, które NIE są udostępnione grupie &lt;nolink&gt;[NAME]&lt;/nolink&gt; do ich właścicieli?

Obiekty: [N]
		<usetemplate name="okcancelbuttons" notext="Anuluj" />
	</notification>
	<notification name="UnableToDisableOutsideScripts">
		Nie można dezaktywować skryptów.
Ten region pozwala na uszkodzenia.
Skrypty muszą pozostać aktywne dla prawidłowego działania broni.
	</notification>
	<notification name="MultipleFacesSelected">
		Obecnie zaznaczono wiele powierzchni.
Jeśli kontynuujesz, to oddzielne instancje mediów będą ustawione na wielu powierzchniach obiektu.
W celu umieszczenia mediów tylko na jednej powierzchni skorzystaj z narzędzia wyboru powierzchni i kliknij na ten wybranej oraz na Dodaj.
		<usetemplate ignoretext="Media zostaną ustawione na wielu zaznaczonych powierzchniach" name="okcancelignore" notext="Anuluj" />
	</notification>
	<notification name="MustBeInParcel">
		Musisz znajdować się wewnątrz działki, żeby wybrać punkt lądowania.
	</notification>
	<notification name="PromptRecipientEmail">
		Proszę wpisać prawidłowy adres e-mail odbiorcy.
	</notification>
	<notification name="PromptSelfEmail">
		Proszę wpisać swój adres e-mail.
	</notification>
	<notification name="PromptMissingSubjMsg">
		Wysłać zdjęcie z domyślnym tematem lub wiadomością?
		<usetemplate name="okcancelbuttons" notext="Anuluj" />
	</notification>
	<notification name="ErrorProcessingSnapshot">
		Błąd w trakcie przetwarzania danych zdjęcia.
	</notification>
	<notification name="ErrorEncodingSnapshot">
		Błąd w kodowaniu zdjęcia.
	</notification>
	<notification name="ErrorPhotoCannotAfford">
		Potrzebujesz [COST]L$ aby zapisać zdjęcie do swojej Szafy. Możesz zamiast tego kupić L$ lub zapisać zdjęcie na swoim komputerze.
	</notification>
	<notification name="ErrorCannotAffordUpload">
		Potrzebujesz [COST]L$ aby przesłać ten element.
	</notification>
	<notification name="ErrorTextureCannotAfford">
		Potrzebujesz [COST]L$ aby zapisać teksturę do swojej Szafy. Możesz zamiast tego kupić L$ lub zapisać teksturę na swoim komputerze.
	</notification>
	<notification name="ErrorUploadingPostcard">
		W trakcie przesyłania zdjęcia pojawił się problem z następującego powodu: [REASON]
	</notification>
	<notification name="ErrorUploadingReportScreenshot">
		W trakcie przesyłania zdjęcia ekranu do raportu pojawił się problem z następującego powodu: [REASON]
	</notification>
	<notification name="MustAgreeToLogIn">
		Musisz zaakceptować Regulamin (Terms and Conditions), Politykę Prywatności (Privacy Policy) i Warunki korzystania z Usług (Terms of Service) by kontynuować logowanie się do [CURRENT_GRID].
	</notification>
	<notification name="CouldNotBuyCurrencyOS">
[TITLE]
[MESSAGE]
		<usetemplate name="okcancelbuttons" notext="Nie" />
	</notification>
	<notification name="CouldNotPutOnOutfit">
		Założenie stroju nie powiodło się.
Folder stroju nie zawiera żadnego ubrania, części ciała ani dodatków.
	</notification>
	<notification name="CannotWearTrash">
		Nie możesz założyć ubrania, które znajduje się w koszu.
	</notification>
	<notification name="MaxAttachmentsOnOutfit">
		Nie można dołączyć obiektu.
Limit [MAX_ATTACHMENTS] dodatków został przekroczony. Proszę najpierw odłączyć inny obiekt.
	</notification>
	<notification name="CannotWearInfoNotComplete">
		Nie możesz założyć tego przedmiotu, ponieważ jeszcze się nie załadował do końca. Spróbuj ponownie za kilka minut.
	</notification>
	<notification name="MustEnterPasswordToLogIn">
		Należy wprowadzić hasło.
	</notification>
	<notification name="MustHaveAccountToLogIn">
		Należy wprowadzić nazwę użytkownika.

Potrzebujesz konta aby się zalogować do [CURRENT_GRID]. Czy chcesz utworzyć je teraz?
		<usetemplate name="okcancelbuttons" notext="Spróbuj ponownie" yestext="Nowe konto"/>
	</notification>
	<notification name="InvalidCredentialFormat">
		Należy wprowadzić nazwę użytkownika lub imię oraz nazwisko Twojego awatara w pole nazwy użytkownika, a następnie ponownie się zalogować.
	</notification>
	<notification name="InvalidGrid">
		'[GRID]' nie jest prawidłowym identyfikatorem świata.
	</notification>
	<notification name="InvalidLocationSLURL">
		Twój punkt startowy nie znajduje się w prawidłowym świecie.
	</notification>
	<notification name="DeleteClassified">
		Usunąć reklamę &apos;[NAME]&apos;?
Pamiętaj! Nie ma rekompensaty za poniesione koszta.
		<usetemplate name="okcancelbuttons" notext="Anuluj" />
	</notification>
	<notification name="DeleteMedia">
		Wybrano usunięcie mediów związanych z tą powierzchnią.
Czy na pewno chcesz kontynuować?
		<usetemplate ignoretext="Potwierdź przed usunięciem mediów z obiektu" name="okcancelignore" notext="Nie" yestext="Tak"/>
	</notification>
	<notification name="ClassifiedSave">
		Zapisać zmiany w reklamie [NAME]?
		<usetemplate canceltext="Anuluj" name="yesnocancelbuttons" notext="Nie zapisuj" yestext="Zapisz"/>
	</notification>
	<notification name="ClassifiedInsufficientFunds">
		Nie posiadasz wystarczających środków aby dodać reklamę.
	</notification>
	<notification name="ProfileDeleteClassified">
		Usunąć reklamę &lt;nolink&gt;[CLASSIFIED]&lt;/nolink&gt;?
		<usetemplate name="okcancelbuttons" notext="Anuluj" />
	</notification>
	<notification name="ProfileDeletePick">
		Usunąć miejsce &lt;nolink&gt;[PICK]&lt;/nolink&gt;?
		<usetemplate name="okcancelbuttons" notext="Anuluj" />
	</notification>
	<notification name="ProfileUnpublishedClassified">
		Masz nieopublikowane reklamy. Przepadną, jeśli zamkniesz okno.
		<usetemplate name="okcancelbuttons" notext="Anuluj" />
	</notification>
	<notification name="ProfileUnsavedChanges">
		Masz niezapisane zmiany.
		<usetemplate canceltext="Anuluj" name="yesnocancelbuttons" notext="Odrzuć" yestext="Zapisz" />
	</notification>
	<notification name="DeleteOutfits">
		Skasować wybrane stroje?
		<usetemplate name="okcancelbuttons" notext="Anuluj" />
	</notification>
	<notification name="DeleteOutfitsWithName">
		Na pewno chcesz usunąć strój &quot;[NAME]&quot;?
		<usetemplate name="okcancelbuttons" notext="Anuluj" />
	</notification>
	<notification name="PromptGoToEventsPage">
		Odwiedzić internetową stronę imprez [CURRENT_GRID]?
		<usetemplate name="okcancelbuttons" notext="Anuluj" />
	</notification>
	<notification name="SelectProposalToView">
		Wybierz propozycję, którą chcesz zobaczyć.
	</notification>
	<notification name="SelectHistoryItemToView">
		Wybierz obiekt z historii, który chcesz zobaczyć.
	</notification>
	<notification name="CacheWillClear">
		Bufor danych zostanie wyczyszczony po restarcie aplikacji [APP_NAME].
	</notification>
	<notification name="DisableJavascriptBreaksSearch">
		Jeśli wyłączysz Javascript, to wyszukiwarka przestanie działać.
	</notification>
	<notification name="CacheWillBeMoved">
		Bufor danych zostanie przeniesiony po restarcie aplikacji [APP_NAME].
Pamiętaj: Opcja ta wyczyszcza bufor danych.
	</notification>
	<notification name="SoundCacheWillBeMoved">
		Bufor dźwięków zostanie przeniesiony po restarcie aplikacji [APP_NAME].
	</notification>
	<notification name="ChangeConnectionPort">
		Ustawienia portu zostają zaktualizowane po restarcie aplikacji [APP_NAME].
	</notification>
	<notification name="ChangeDeferredDebugSetting">
		To ustawienie debugowania zostanie zaktualizowane po restarcie aplikacji [APP_NAME].
	</notification>
	<notification name="ChangeSkin">
		Nowa skórka pojawi się po restarcie aplikacji [APP_NAME].
Czy chcesz zamknąć przeglądarkę i uruchomić ją ponownie, ręcznie, aby zastosować tę zmianę?
		<usetemplate name="okcancelbuttons" notext="Później" yestext="Zamknij teraz"/>
	</notification>
	<notification name="ChangeLanguage">
		Zmiana języka zadziała po restarcie [APP_NAME].
	</notification>
	<notification name="GoToAuctionPage">
		Odwiedzić stronę internetową [CURRENT_GRID] żeby zobaczyć szczegóły aukcji lub zgłosić ofertę?
		<usetemplate name="okcancelbuttons" notext="Anuluj" />
	</notification>
	<notification name="SaveChanges">
		Zapisać zmiany?
		<usetemplate canceltext="Anuluj" name="yesnocancelbuttons" notext="Nie zapisuj" yestext="Zapisz"/>
	</notification>
	<notification name="DeleteNotecard">
		Czy na pewno chcesz usunąć tą notkę?
		<usetemplate ignoretext="Potwierdź usuwanie notki" name="okcancelignore" notext="Anuluj" />
	</notification>
	<notification name="LoadPreviousReportScreenshot">
		Czy chcesz użyć poprzedniego zrzutu ekranu dla swojego zgłoszenia?
		<usetemplate name="okcancelbuttons" notext="Anuluj" />
	</notification>
	<notification name="GestureSaveFailedTooManySteps">
		Nie można zapisać gestu.
Ten gest ma zbyt wiele etapów.
Usuń kilka etapów i zapisz jeszcze raz.
	</notification>
	<notification name="GestureSaveFailedTryAgain">
		Zapis gestu nie powiódł się. Spróbuj jeszcze raz za kilka minut.
	</notification>
	<notification name="GestureSaveFailedObjectNotFound">
		Nie można zapisać gestu, ponieważ obiekt lub zawartość powiązanego obiektu nie została znaleziona.
Obiekt może znajdować się zbyt daleko albo został usunięty.
	</notification>
	<notification name="GestureSaveFailedReason">
		Nie można zapisać gestu z następującego powodu: [REASON]. Spróbuj zapisać jeszcze raz później.
	</notification>
	<notification name="SaveNotecardFailObjectNotFound">
		Nie można zapisać notki, ponieważ obiekt lub zawartość powiązanego obiektu nie została znaleziona.
Obiekt może znajdować się zbyt daleko albo został usunięty.
	</notification>
	<notification name="SaveNotecardFailReason">
		Nie można zapisać notki z następującego powodu: [REASON]. Spróbuj zapisać jeszcze raz później.
	</notification>
	<notification name="ScriptCannotUndo">
		Nie można cofnąć wszystkich zmian w Twojej wersji skryptu.
Czy chcesz załadować ostatnią wersję zapisaną na serwerze?
(*UWAGA* Ta operacja jest nieodwracalna.)
		<usetemplate name="okcancelbuttons" notext="Anuluj" />
	</notification>
	<notification name="SaveScriptFailObjectNotFound">
		Nie można zapisać skryptu ponieważ obiekt w którym się zawiera nie został znaleziony.
Obiekt może znajdować się zbyt daleko albo został usunięty.
	</notification>
	<notification name="StartRegionEmpty">
		Twoje miejsce startu nie zostało określone.
Wpisz proszę nazwę regionu w lokalizację startu w polu Lokalizacja Startu lub wybierz &apos;Moja ostatnia lokalizacja&apos; albo &apos;Miejsce Startu&apos;.
	</notification>
	<notification name="CouldNotStartStopScript">
		Nie można uruchomić lub zatrzymać skryptu ponieważ obiekt w którym się zawiera nie został znaleziony.
Obiekt może znajdować się zbyt daleko albo został usunięty.
	</notification>
	<notification name="CannotDownloadFile">
		Nie można pobrać pliku
	</notification>
	<notification name="MediaFileDownloadUnsupported">
		Zażądano pobrania pliku, jaki nie jest obsługiwany w [APP_NAME].
		<usetemplate ignoretext="Ostrzegaj o pobieraniu nieobsługiwanych typów plików" name="okignore" />
	</notification>
	<notification name="CannotWriteFile">
		Nie można zapisać pliku [[FILE]]
	</notification>
	<notification name="UnsupportedHardware">
		Niestety Twój komputer nie spełnia minimalnych wymogów sprzętowych dla poprawnego działania [APP_NAME]. Możesz odczuwać bardzo niską wydajność operacyjną. Niestety, portal pomocy [SUPPORT_SITE] nie jest w stanie zapewnić wsparcia technicznego dla Twojego systemu.

[MINSPECS]

Odwiedzić [_URL], aby uzyskać więcej informacji?
		<usetemplate ignoretext="Sprzęt w moim komputerze nie jest wspierany" name="okcancelignore" notext="Nie" yestext="Tak"/>
	</notification>
	<notification name="OldGPUDriver">
		Prawdopodobnie istnieje nowszy sterownik dla Twojej karty graficznej. Aktualizacja sterowników graficznych może znacznie zwiększyć wydajność.

Odwiedzić [URL] aby sprawdzić, czy są nowsze sterowniki?
		<usetemplate ignoretext="Moje sterowniki grafiki są przestarzałe" name="okcancelignore" notext="Nie" yestext="Tak"/>
	</notification>
	<notification name="UnknownGPU">
		Twój system jest wyposażony w kartę graficzną, która nie jest rozpoznana przez [APP_NAME].
Zdarza się to często w przypadku nowego sprzętu, który nie był testowany z [APP_NAME]. Prawdopodobnie wystarczy dostosowanie ustawień grafiki aby działanie było poprawne.
(Awatar &gt; Ustawienia &gt; Grafika).
		<form name="form">
			<ignore name="ignore" text="Karta graficzna nie została zidentyfikowana."/>
		</form>
	</notification>
	<notification name="DisplaySettingsNoShaders">
		[APP_NAME] zawiesił się podczas inicjalizacji sterowników graficznych.
Jakość grafiki została zmniejszona - może to pomóc.
Pewne funkcje graficzne zostały wyłączone. Zalecamy aktualizację sterowników graficznych.
Możesz podnieść jakość grafiki pod Ustawienia &gt; Grafika.
	</notification>
	<notification name="AutoFPSConfirmDisable">
		Zmiana tego ustawienia spowoduje wyłączenie automatycznego strojenia i wyłączenie 'Ustawień automatycznych'.
Czy na pewno chcesz kontynuować?
		<usetemplate name="okcancelbuttons" notext="Anuluj" yestext="Kontynuuj" />
	</notification>
	<notification name="AdvancedLightingConfirm">
		Aby włączyć zaawansowane oświetlenie należy podnieść jakość do poziomu 4.
		<usetemplate name="okcancelbuttons" notext="Anuluj" />
	</notification>
	<notification name="ShadowsConfirm">
		Aby włączyć cienie należy podnieść jakość do poziomu 4.
		<usetemplate name="okcancelbuttons" notext="Anuluj" />
	</notification>
	<notification name="RegionNoTerraforming">
		Region [REGION] nie pozwala na zmianę powierzchni ziemi.
	</notification>
	<notification name="ParcelNoTerraforming">
		Działka [PARCEL] nie pozwala Ci na zmianę powierzchni ziemi.
	</notification>
	<notification name="CannotCopyWarning">
		Nie masz pozwolenia na kopiowanie następujących obiektów:
&lt;nolink&gt;[ITEMS]&lt;/nolink&gt;
i stracisz je w momencie przekazania. Czy na pewno chcesz oddać te obiekty?
		<usetemplate name="okcancelbuttons" notext="Nie" yestext="Tak"/>
	</notification>
	<notification name="CannotGiveItem">
		Przekazanie obiektu nie powiodło się.
	</notification>
	<notification name="TransactionCancelled">
		Transakcja anulowana
	</notification>
	<notification name="TooManyItems">
		Jednorazowo możesz podarować maksymalnie 42 obiekty z szafy.
	</notification>
	<notification name="NoItems">
		Nie masz praw transferu dla wybranych obiektów.
	</notification>
	<notification name="CannotCopyCountItems">
		Nie masz praw do skopiowania [COUNT] wybranych obiektów. Obiekty znikną z Twojej szafy.
Na pewno chcesz oddać te obiekty?
		<usetemplate name="okcancelbuttons" notext="Nie" yestext="Tak"/>
	</notification>
	<notification name="CannotGiveCategory">
		Nie masz praw transferu dla wybranego folderu.
	</notification>
	<notification name="FreezeAvatar">
		Unieruchomić tego awatara?
Awatar tymczasowo nie będzie mógł się poruszać, używać czatu (IM) lub oddziaływać na świat.
		<usetemplate canceltext="Anuluj" name="yesnocancelbuttons" notext="Odblokuj" yestext="Unieruchom"/>
	</notification>
	<notification name="FreezeAvatarFullname">
		Unieruchomić [AVATAR_NAME]?
Ta osoba tymczasowo nie będzie mogła się poruszać, używać czatu (IM) lub oddziaływać na świat.
		<usetemplate canceltext="Anuluj" name="yesnocancelbuttons" notext="Odblokuj" yestext="Unieruchom"/>
	</notification>
	<notification name="FreezeAvatarMultiple">
		Unieruchomić poniższe awatary?

 [RESIDENTS]

Nie będą mogły tymczasowo się poruszać, używać czatu (IM) lub oddziaływać na świat.
		<usetemplate canceltext="Anuluj" name="yesnocancelbuttons" notext="Odblokuj" yestext="Unieruchom"/>
	</notification>
	<notification name="EjectAvatarFullname">
		Wyrzucić [AVATAR_NAME] z Twojej działki?
		<usetemplate canceltext="Anuluj" name="yesnocancelbuttons" notext="Wyrzuć i zabroń wstępu (ban)" yestext="Wyrzuć"/>
	</notification>
	<notification name="EjectAvatarNoBan">
		Wyrzucić tego awatara z Twojej działki?
		<usetemplate name="okcancelbuttons" notext="Anuluj" yestext="Wyrzuć"/>
	</notification>
	<notification name="EjectAvatarFullnameNoBan">
		Wyrzucić [AVATAR_NAME] z Twojej działki?
		<usetemplate name="okcancelbuttons" notext="Anuluj" yestext="Wyrzuć"/>
	</notification>
	<notification name="EjectAvatarMultiple">
		Wyrzucić poniższe awatary z Twojej działki?

[RESIDENTS]
		<usetemplate canceltext="Anuluj" name="yesnocancelbuttons" notext="Wyrzuć i zabroń wstępu (ban)" yestext="Wyrzuć"/>
	</notification>
	<notification name="EjectAvatarMultipleNoBan">
		Wyrzucić poniższe awatary z Twojej działki?

[RESIDENTS]
		<usetemplate name="okcancelbuttons" notext="Anuluj" yestext="Wyrzuć"/>
	</notification>
	<notification name="EjectAvatarFromGroup">
		Wyrzuciłeś/aś [AVATAR_NAME] z grupy &lt;nolink&gt;[GROUP_NAME]&lt;/nolink&gt;.
	</notification>
	<notification name="AcquireErrorTooManyObjects">
		BŁĄD OTRZYMYWANIA: Zbyt wiele wybranych obiektów.
	</notification>
	<notification name="AcquireErrorObjectSpan">
		BŁĄD OTRZYMYWANIA: Obiekty przekraczają granicę regionów.
Przemieść wszystkie otrzymywane obiekty do jednego regionu.
	</notification>
	<notification name="PromptGoToCurrencyPage">
		[EXTRA]

Odwiedzić [_URL] po więcej informacji na temat zakupu L$?
		<usetemplate name="okcancelbuttons" notext="Anuluj" />
	</notification>
	<notification name="MuteLimitReached">
		Nie można dodać kolejnego wpisu do listy zablokowanych, ponieważ limit [MUTE_LIMIT] rekordów został osiągnięty.
	</notification>
	<notification name="UnableToLinkObjects">
		Nie można połączyć [COUNT] obiektów.
Maksymalnie można połączyć [MAX] obiektów.
	</notification>
	<notification name="CannotLinkIncompleteSet">
		Możesz łączyć tylko kompletne zbiory obiektów i musisz wybrać więcej niż jeden obiekt.
	</notification>
	<notification name="CannotLinkModify">
		Nie możesz połączyć obiektów, ponieważ nie masz praw modyfikacji dla wszystkich.

Upewnij się, że żaden z obiektów nie jest zablokowany i wszystkie należą do Ciebie.
	</notification>
	<notification name="CannotLinkPermanent">
		Nie możesz łączyć obiektów przez granice regionów.
	</notification>
	<notification name="CannotLinkAcrossRegions">
		Nie możesz łączyć obiektów przez granice regionów.
	</notification>
	<notification name="CannotLinkDifferentOwners">
		Nie możesz połączyć obiektów, ponieważ należą one do różnych osób.

Upewnij się, że wszystkie wybrane obiekty należą do Ciebie.
	</notification>
	<notification name="NoFileExtension">
		Brak rozszerzenia dla pliku: &apos;[FILE]&apos;

Upewnij się, że nazwa pliku ma poprawne rozszerzenie.
	</notification>
	<notification name="InvalidFileExtension">
		Niepoprawne rozszerzenie pliku: [EXTENSION]
Oczekiwane: [VALIDS]
	</notification>
	<notification name="CannotUploadSoundFile">
		Nie można otworzyć przesłanego pliku dźwiękowego:
[FILE]
	</notification>
	<notification name="SoundFileNotRIFF">
		Plik nie jest w formacie RIFF WAVE:
[FILE]
	</notification>
	<notification name="SoundFileNotPCM">
		Plik nie jest w formacie PCM WAVE:
[FILE]
	</notification>
	<notification name="SoundFileInvalidChannelCount">
		Plik zawiera niewłaściwą liczbę kanałów (musi być mono albo stereo):
[FILE]
	</notification>
	<notification name="SoundFileInvalidSampleRate">
		Plik zawiera niewłaściwą częstotliwość (musi być 44.1k):
[FILE]
	</notification>
	<notification name="SoundFileInvalidWordSize">
		Plik zawiera niewłaściwą szerokość danych (musi być 8 albo 16 bitów):
[FILE]
	</notification>
	<notification name="SoundFileInvalidHeader">
		Brak bloku &apos;data&apos; w nagłówku pliku WAV:
[FILE]
	</notification>
	<notification name="SoundFileInvalidChunkSize">
		Niewłaściwy rozmiar &quot;chunk&quot; w pliku WAV:
[FILE]
	</notification>
	<notification name="SoundFileInvalidTooLong">
		Plik audio jest zbyt długi (maksymalnie [MAX_LENGTH] sekund):
[FILE]
	</notification>
	<notification name="ProblemWithFile">
		Problem z plikiem [FILE]:

[REASON]
	</notification>
	<notification name="CannotOpenTemporarySoundFile">
		Nie można otworzyć tymczasowego skompresowanego pliku dźwiękowego w celu zapisu: [FILE]
	</notification>
	<notification name="UnknownVorbisEncodeFailure">
		Nieznany błąd kodowania Vorbis w: [FILE]
	</notification>
	<notification name="CannotEncodeFile">
		Kodowanie pliku: [FILE] nie powidło się.
	</notification>
	<notification name="CorruptedProtectedDataStore">
		Nie można zdekodować pliku zawierającego nazwy użytkowników i haseł. Jeśli teraz je zapiszesz lub usuniesz, to wymażesz te, które były trzymane w nim wcześniej.
To może się zdarzyć, kiedy zmieniasz ustawienia sieci. Zrestartowanie Przeglądarki z poprzednimi ustawieniami sieci może pomóc w odzyskaniu danych.
	</notification>
	<notification name="CorruptResourceFile">
		Uszkodzony plik zasobów: [FILE]
	</notification>
	<notification name="UnknownResourceFileVersion">
		Nieznana wersja pliku zasobów Linden w pliku: [FILE]
	</notification>
	<notification name="UnableToCreateOutputFile">
		Nie można utworzyć pliku wyjściowego: [FILE]
	</notification>
	<notification name="DoNotSupportBulkAnimationUpload">
		[APP_NAME] obecnie nie wspomaga przesyłania grupowego plików animacji w formacie BVH.
	</notification>
	<notification name="CannotUploadReason">
		Przesyłanie pliku [FILE] nie powiodło się z powodu: [REASON]
Spróbuj jeszcze raz później.
	</notification>
	<notification name="LandmarkCreated">
		Dodano "[LANDMARK_NAME]" do folderu [FOLDER_NAME].
	</notification>
	<notification name="LandmarkAlreadyExists">
		Posiadasz już landmark dla tej lokalizacji.
	</notification>
	<notification name="CannotCreateLandmarkNotOwner">
		Nie możesz zapamiętać tego miejsca (LM) ponieważ właściciel działki nie pozwala na to.
	</notification>
	<notification label="Utwórz folder" name="CreateLandmarkFolder">
		Wybierz nazwę folderu:
		<form name="form">
			<button name="Cancel" text="Anuluj" />
		</form>
	</notification>
	<notification name="CannotRecompileSelectObjectsNoScripts">
		&apos;Rekompilacja&apos; nie powiodła się.

Wybierz obiekty zawierające skrypty.
	</notification>
	<notification name="CannotRecompileSelectObjectsNoPermission">
		&apos;Rekompilacja&apos; nie powiodła się.

Wybierz skryptowane obiekty do których masz prawa modyfikacji.
	</notification>
	<notification name="CannotResetSelectObjectsNoScripts">
		&apos;Resetowanie&apos; nie powiodło się.

Wybierz obiekty zawierające skrypty.
	</notification>
	<notification name="CannotdeleteSelectObjectsNoScripts">
		Nie można przeprowadzić &apos;usuń&apos;.

Wybierz obiekty ze skryptami.
	</notification>
	<notification name="CannotResetSelectObjectsNoPermission">
		&apos;Resetowanie&apos; nie powiodło się.

Wybierz skryptowane obiekty do których masz prawa modyfikacji.
	</notification>
	<notification name="CannotOpenScriptObjectNoMod">
		Nie można otworzyć skryptu bez prawa do modyfikacji obiektu.
	</notification>
	<notification name="CannotSetRunningSelectObjectsNoScripts">
		&apos;Uruchomienie&apos; skryptów nie powiodło się.

Wybierz obiekty zawierające skrypty.
	</notification>
	<notification name="CannotSetRunningNotSelectObjectsNoScripts">
		&apos;Zatrzymanie&apos; skryptów nie powiodło się.

Wybierz obiekty zawierające skrypty.
	</notification>
	<notification name="NoFrontmostFloater">
		Brak górnego okna do zapisu.
	</notification>
	<notification name="SeachFilteredOnShortWords">
		Twoje zapytanie wyszukiwania zostało zmienione - zbyt krótkie słowa zostały usunięte.

Nowe zapytanie: [FINALQUERY]
	</notification>
	<notification name="SeachFilteredOnShortWordsEmpty">
		Użyte słowa wyszukiwania były zbyt krótkie - wyszukiwanie zostało anulowane.
	</notification>
	<notification name="CouldNotTeleportReason">
		Teleportacja nie powiodła się.
[REASON]
	</notification>
	<notification name="invalid_tport">
		Próby teleportacji są ograniczone do 6 na minutę. Jeśli masz problemy odczekaj minutę i spróbuj ponownie się teleportować. Jeśli problem będzie się powtarzał wyloguj się i zaloguj ponownie.
	</notification>
	<notification name="invalid_region_handoff">
		Niestety, pojawił się błąd podczas próby przedostania się na drugi region. Proponujemy wylogowanie się i spróbowanie przedostania się na drugi region ponownie.
Jeżeli nadal otrzymujesz tę wiadomość proponujemy odwiedzić stronę [SUPPORT_SITE].
	</notification>
	<notification name="blocked_tport">
		Przepraszamy, teleportacja jest chwilowo niedostępna. Spróbuj jeszcze raz. Jeśli nadal nie możesz się teleportować wyloguj się i ponownie zaloguj.
	</notification>
	<notification name="nolandmark_tport">
		Przepraszamy, ale nie możemy znaleźć miejsca docelowego.
	</notification>
	<notification name="timeout_tport">
		Przepraszamy, ale nie udało się przeprowadzić teleportacji. Spróbuj jeszcze raz.
	</notification>
	<notification name="noaccess_tport">
		Przepraszamy, ale nie masz dostępu do miejsca docelowego.
	</notification>
	<notification name="missing_attach_tport">
		Czekamy na Twoje akcesoria. Możesz poczekać kilka sekund lub zrobić relog przed następną próbą teleportacji.
	</notification>
	<notification name="too_many_uploads_tport">
		Obecnie ten region ma problemy z ładowaniem obiektów w związku z czym teleportacja bardzo się opóźnia. Spróbuj jeszcze raz za kilka minut albo teleportuj się do mniej zatłoczonego miejsca.
	</notification>
	<notification name="expired_tport">
		Przepraszamy, ale nie udało się przeprowadzić teleportacji wystarczająco szybko. Spróbuj jeszcze raz za kilka minut.
	</notification>
	<notification name="expired_region_handoff">
		Przepraszamy, ale nie udało się przeprowadzić zmiany regionu wystarczająco szybko. Spróbuj jeszcze raz za kilka minut.
	</notification>
	<notification name="preexisting_tport">
		Przepraszamy, ale system nie mógł zainicjować teleportacji. Spróbuj jeszcze raz za kilka minut.
	</notification>
	<notification name="no_host">
		Nie można znaleźć miejsca docelowego. To miejsce może być chwilowo nieosiągalne albo przestało istnieć. Spróbuj jeszcze raz za kilka minut.
	</notification>
	<notification name="no_inventory_host">
		Szafa chwilowo nie działa.
	</notification>
	<notification name="CannotSetLandOwnerNothingSelected">
		Nie można wybrać właściciela działki.
Działka nie została wybrana.
	</notification>
	<notification name="CannotSetLandOwnerMultipleRegions">
		Nie można wybrać właściciela działki, ponieważ wybrany obszar przekracza granicę regionów. Wybierz mniejszy obszar i spróbuj jeszcze raz.
	</notification>
	<notification name="ForceOwnerAuctionWarning">
		Ta działka jest wystawiona na aukcję. Wymuszenie własności anuluje aukcję i potencjalnie może zdenerwować zainteresowanych Rezydentów, jeżeli licytacja już się rozpoczęła.
Wymusić własność?
		<usetemplate name="okcancelbuttons" notext="Anuluj" />
	</notification>
	<notification name="CannotContentifyNothingSelected">
		Nie można sfinalizować:
Działka nie została wybrana.
	</notification>
	<notification name="CannotContentifyNoRegion">
		Nie można sfinalizować:
Region nie znaleziony.
	</notification>
	<notification name="CannotReleaseLandNothingSelected">
		Nie można porzucić działki:
Działka nie została wybrana.
	</notification>
	<notification name="CannotReleaseLandNoRegion">
		Nie można porzucić działki:
Region nie znaleziony.
	</notification>
	<notification name="CannotBuyLandNothingSelected">
		Nie można kupić działki:
Działka nie została wybrana.
	</notification>
	<notification name="CannotBuyLandNoRegion">
		Nie można kupić działki:
Region nie został znaleziony.
	</notification>
	<notification name="CannotCloseFloaterBuyLand">
		Okno zakupu ziemi nie może zostać zamknięte dopóki aplikacja [APP_NAME] nie określi ceny dla tej transakcji.
	</notification>
	<notification name="CannotDeedLandNothingSelected">
		Nie można przekazać działki:
Działka nie została wybrana.
	</notification>
	<notification name="CannotDeedLandNoGroup">
		Nie można przekazać działki:
Grupa nie została wybrana.
	</notification>
	<notification name="CannotDeedLandNoRegion">
		Brak możliwości przypisania działki grupie:
Region, gdzie działka się znajduje nie został odnaleziony.
	</notification>
	<notification name="CannotDeedLandMultipleSelected">
		Nie można przekazać działki:
Wiele działek jest wybranych.

Spróbuj wybrać pojedynczą działkę.
	</notification>
	<notification name="ParcelCanPlayMedia">
		W tej lokalizacji można odtwarzać media, co może wymagać większej przepustowości sieci.

Odtwarzać media, gdy są dostępne?
(Możesz zmienić później tą opcję w Ustawienia &gt; Dźwięk i Media.)
		<form name="form">
			<button name="Play Media Now" text="Odtwórz teraz"/>
			<button name="Always Play Media" text="Zawsze odtwarzaj"/>
			<button name="Do Not Pley Media" text="Nie odtwarzaj"/>
		</form>
	</notification>
	<notification name="CannotDeedLandWaitingForServer">
		Nie można przekazać działki:
Serwer aktualizuje dane własności.

Spróbuj jeszcze raz później.
	</notification>
	<notification name="CannotDeedLandNoTransfer">
		Nie możesz przekazać działki:
Region [REGION] nie pozwala na transfer działki.
	</notification>
	<notification name="CannotReleaseLandWatingForServer">
		Nie można porzucić działki:
Serwer aktualizuje dane działki.

Spróbuj jeszcze raz później.
	</notification>
	<notification name="CannotReleaseLandSelected">
		Nie możesz porzucić działki:
Nie jesteś właścicielem wszystkich wybranych działek.

Wybierz pojedynczą działkę.
	</notification>
	<notification name="CannotReleaseLandDontOwn">
		Nie możesz porzucić działki:
Nie masz praw do porzucenia tej działki.
Twoje działki są podświetlone na zielono.
	</notification>
	<notification name="CannotReleaseLandRegionNotFound">
		Brak możliwości porzucenia działki:
Region, gdzie działka się znajduje nie został odnaleziony.
	</notification>
	<notification name="CannotReleaseLandNoTransfer">
		Nie możesz porzucić działki:
Region [REGION] nie pozwala na transfer działki.
	</notification>
	<notification name="CannotReleaseLandPartialSelection">
		Nie można porzucić działki:
Musisz wybrać całą działkę by ją porzucić.

Wybierz całą działkę albo najpierw ją podziel.
	</notification>
	<notification name="ReleaseLandWarning">
		Porzucasz działkę o powierzchni [AREA] m².
Porzucenie tej działki usunie ją z Twoich własności, ale nie otrzymasz za to żadnych L$.

Porzucić działkę?
		<usetemplate name="okcancelbuttons" notext="Anuluj" />
	</notification>
	<notification name="CannotDivideLandNothingSelected">
		Nie można podzielić działki:

Działka nie została wybrana.
	</notification>
	<notification name="CannotDivideLandPartialSelection">
		Nie można podzielić działki:

Działka została wybrana w całości.
Spróbuj wybrać część działki.
	</notification>
	<notification name="LandDivideWarning">
		Podział tej działki stworzy dwie działki, z których każda będzie mogła mieć indywidualne ustawienia.
Niektóre ustawienia zostaną zmienione na domyślne po tej operacji.

Podzielić działkę?
		<usetemplate name="okcancelbuttons" notext="Anuluj" />
	</notification>
	<notification name="CannotDivideLandNoRegion">
		Brak możliwości podziału działki:
Region, gdzie działka się znajduje nie został odnaleziony.
	</notification>
	<notification name="CannotJoinLandNoRegion">
		Brak możliwości złączenia działek:
Region, gdzie działka się znajduje nie został odnaleziony.
	</notification>
	<notification name="CannotJoinLandNothingSelected">
		Nie można połączyć działek:
Działki nie zostały wybrane.
	</notification>
	<notification name="CannotJoinLandEntireParcelSelected">
		Nie można połączyć działek:
Tylko jedna działka została wybrana.

Wybierz obszar usytuowany na obu działkach.
	</notification>
	<notification name="CannotJoinLandSelection">
		Nie można połączyć działek:
Musisz wybrać więcej niż jedną działkę.

Wybierz obszar usytuowany na obu działkach.
	</notification>
	<notification name="JoinLandWarning">
		Połączenie tego obszaru utworzy jedną większą działkę ze wszystkich działek przecinających wybrany prostokąt.
Nazwa i opcje działki będą musiały zostać skonfigurowane.

Połączyć działki?
		<usetemplate name="okcancelbuttons" notext="Anuluj" />
	</notification>
	<notification name="ConfirmNotecardSave">
		Ta notka musi być zapisana żeby mogła być skopiowana lub zobaczona. Zapisać notkę?
		<usetemplate name="okcancelbuttons" notext="Anuluj" />
	</notification>
	<notification name="ConfirmItemCopy">
		Skopiować ten obiekt do Twojej szafy?
		<usetemplate name="okcancelbuttons" notext="Anuluj" yestext="Skopiuj"/>
	</notification>
	<notification name="ResolutionSwitchFail">
		Zmiana rozdzielczości do [RESX] x [RESY] nie powidła się
	</notification>
	<notification name="ErrorUndefinedGrasses">
		Błąd: niezdefiniowane trawy: [SPECIES]
	</notification>
	<notification name="ErrorUndefinedTrees">
		Błąd: niezdefiniowane drzewa: [SPECIES]
	</notification>
	<notification name="CannotSaveWearableOutOfSpace">
		Nie można zapisać &apos;[NAME]&apos; do pliku stroju. Musisz zwolnić trochę miejsca na Twoim komputerze i zapisać strój jeszcze raz.
	</notification>
	<notification name="CannotSaveToAssetStore">
		Nie można zapisać [NAME] w centralnym zbiorze danych.
Zazwyczaj jest to tymczasowy problem. Możesz kontynuować modyfikacje i zapisać strój ponownie za kilka minut.
	</notification>
	<notification name="YouHaveBeenLoggedOut">
		Nastąpiło wylogowanie z [CURRENT_GRID]
[MESSAGE]
		<usetemplate name="okcancelbuttons" notext="Zakończ" yestext="Pokaż IM/czat"/>
	</notification>
	<notification name="InventoryUnusable">
		Wystąpił problem podczas ładowania szafy. Spróbuj się wylogować i zalogować ponownie. Jeśli zobaczysz ten komunikat jeszcze raz, to skontaktuj się z pomocą techniczną, aby rozwiązać problem.
	</notification>
	<notification name="OnlyOfficerCanBuyLand">
		Nie możesz kupić działek dla grupy.
Nie masz praw kupowania działek dla Twojej aktywnej grupy.
	</notification>
	<notification label="Dodaj znajomego" name="AddFriendWithMessage">
		Znajomi mogą pozwalać na odnajdywanie się wzajemnie na mapie i na otrzymywanie informacji o statusie online.

Zaproponować znajomość [NAME]?
		<form name="form">
			<input name="message">
				Chcesz zawrzeć ze mną znajomość?
			</input>
			<button name="Cancel" text="Anuluj"/>
		</form>
	</notification>
	<notification label="Nowa lista autokorekty" name="AddAutoReplaceList">
		Nazwa nowej listy:
		<form name="form">
			<button name="Cancel" text="Anuluj" />
		</form>
	</notification>
	<notification label="Zmiana nazwy listy autokorekty" name="RenameAutoReplaceList">
		Nazwa '[DUPNAME]' jest w użyciu
Wprowadź nową nazwę:
		<form name="form">
			<button name="ReplaceList" text="Zastąp obecną listę"/>
			<button name="SetName" text="Użyj nowej nazwy"/>
		</form>
	</notification>
	<notification name="InvalidAutoReplaceEntry">
		Słowo kluczowe musi być pojedynczym ciągiem, a zamiennik nie może być pusty.
	</notification>
	<notification name="InvalidAutoReplaceList">
		Lista zamienników nie jest prawidłowa.
	</notification>
	<notification name="SpellingDictImportRequired">
		Musisz określić plik, nazwę i język.
	</notification>
	<notification name="SpellingDictIsSecondary">
		Wygląda na to, że słownik [DIC_NAME] nie ma pliku "aff"; znaczy to, że jest słownikiem drugorzędnym.
Może on być użyty jako dodatkowy, ale nie główny słownik.

Zobacz https://wiki.secondlife.com/wiki/Adding_Spelling_Dictionaries
	</notification>
	<notification name="SpellingDictImportFailed">
		Nie można skopiować
[FROM_NAME]
do
[TO_NAME]
	</notification>
	<notification label="Zapisz strój" name="SaveOutfitAs">
		Zapisz to co noszę jako nowy strój:
		<form name="form">
			<input name="message">
				[DESC] (nowy)
			</input>
			<button name="Cancel" text="Anuluj"/>
		</form>
	</notification>
	<notification label="Zapisz część stroju" name="SaveWearableAs">
		Zapisz obiekt w mojej Szafie jako:
		<form name="form">
			<input name="message">
				[DESC] (nowy)
			</input>
			<button name="Cancel" text="Anuluj"/>
		</form>
	</notification>
	<notification label="Zmień nazwę stroju" name="RenameOutfit">
		Nowa nazwa stroju:
		<form name="form">
			<button name="Cancel" text="Anuluj"/>
		</form>
	</notification>
	<notification label="Zmień nazwę gestu" name="RenameGesture">
		Nowa nazwa gestu:
		<form name="form">
			<button name="Cancel" text="Anuluj"/>
		</form>
	</notification>
	<notification label="Zmień nazwę Landmarka" name="RenameLandmark">
		Wybierz nową nazwę dla [NAME]
		<form name="form">
			<button name="Cancel" text="Anuluj" />
		</form>
	</notification>
	<notification label="Zmień nazwę wybranego elementu" name="RenameItem">
		Wybierz nową nazwę dla:
[NAME]
		<form name="form">
			<button name="Cancel" text="Anuluj" />
		</form>
	</notification>
	<notification name="RemoveFromFriends">
		Czy chcesz usunąć &lt;nolink&gt;[NAME]&lt;/nolink&gt; z listy znajomych?
		<usetemplate name="okcancelbuttons" notext="Anuluj" />
	</notification>
	<notification name="RemoveMultipleFromFriends">
		Chcesz usunąć grupę osób z listy Twoich znajomych?
		<usetemplate name="okcancelbuttons" notext="Anuluj" />
	</notification>
	<notification name="GodDeleteAllScriptedPublicObjectsByUser">
		Na pewno chcesz usunąć wszystkie skryptowane obiekty należące do
** [AVATAR_NAME] **
z działek innych w tym symulatorze?
		<usetemplate name="okcancelbuttons" notext="Anuluj" />
	</notification>
	<notification name="GodDeleteAllScriptedObjectsByUser">
		Na pewno chcesz usunąć wszystkie skryptowane obiekty należące do
** [AVATAR_NAME] **
ze wszystkich działek w tym symulatorze?
		<usetemplate name="okcancelbuttons" notext="Anuluj" />
	</notification>
	<notification name="GodDeleteAllObjectsByUser">
		Na pewno chcesz usunąć wszystkie obiekty (skryptowane i nie) należące do
** [AVATAR_NAME] **
ze wszystkich działek w tym symulatorze?
		<usetemplate name="okcancelbuttons" notext="Anuluj" />
	</notification>
	<notification name="BlankClassifiedName">
		Musisz nadać tytuł Twojej reklamie.
	</notification>
	<notification name="MinClassifiedPrice">
		Minimalna cena za publikację wynosi [MIN_PRICE]L$.

Wybierz wyższą cenę.
	</notification>
	<notification name="ConfirmItemDeleteHasLinks">
		Co najmniej jeden z zaznaczonych przez Ciebie elementów ma połączone z nim obiekty. Jeśli go usuniesz połączenia zostaną usunięte na stałe. Zaleca się usunięcie połączeń w pierwszej kolejności.

Jesteś pewien/pewna, że chcesz usunąć te elementy?
		<usetemplate name="okcancelbuttons" notext="Anuluj" />
	</notification>
	<notification name="ConfirmObjectDeleteLock">
		Przynajmniej jeden z wybranych obiektów jest zablokowany.

Na pewno chcesz usunąć te obiekty?
		<usetemplate name="okcancelbuttons" notext="Anuluj" />
	</notification>
	<notification name="ConfirmObjectDeleteNoCopy">
		Przynajmniej jeden z wybranych obiektów jest niekopiowalny.

Na pewno chcesz usunąć te obiekty?
		<usetemplate name="okcancelbuttons" notext="Anuluj" />
	</notification>
	<notification name="ConfirmObjectDeleteNoOwn">
		Przynajmniej jeden z wybranych obiektów nie należy do Ciebie.

Na pewno chcesz usunąć te obiekty?
		<usetemplate name="okcancelbuttons" notext="Anuluj" />
	</notification>
	<notification name="ConfirmObjectDeleteLockNoCopy">
		Przynajmniej jeden z wybranych obiektów jest zablokowany.
Przynajmniej jeden z wybranych obiektów jest niekopiowalny.

Na pewno chcesz usunąć te obiekty?
		<usetemplate name="okcancelbuttons" notext="Anuluj" />
	</notification>
	<notification name="ConfirmObjectDeleteLockNoOwn">
		Przynajmniej jeden z wybranych obiektów jest zablokowany.
Przynajmniej jeden z wybranych obiektów nie należy do Ciebie.

Na pewno chcesz usunąć te obiekty?
		<usetemplate name="okcancelbuttons" notext="Anuluj" />
	</notification>
	<notification name="ConfirmObjectDeleteNoCopyNoOwn">
		Przynajmniej jeden z wybranych obiektów jest niekopiowalny.
Przynajmniej jeden z wybranych obiektów nie należy do Ciebie.

Na pewno chcesz usunąć te obiekty?
		<usetemplate name="okcancelbuttons" notext="Anuluj" />
	</notification>
	<notification name="ConfirmObjectDeleteLockNoCopyNoOwn">
		Przynajmniej jeden z wybranych obiektów jest zablokowany.
Przynajmniej jeden z wybranych obiektów jest niekopiowalny.
Przynajmniej jeden z wybranych obiektów nie należy do Ciebie.

Na pewno chcesz usunąć te obiekty?
		<usetemplate name="okcancelbuttons" notext="Anuluj" />
	</notification>
	<notification name="ConfirmObjectTakeLock">
		Przynajmniej jeden obiekt jest zablokowany.

Na pewno chcesz wziąć te obiekty?
		<usetemplate name="okcancelbuttons" notext="Anuluj" />
	</notification>
	<notification name="ConfirmObjectTakeNoOwn">
		Przynajmniej jeden obiekt nie należy do Ciebie.
Jeżeli będziesz kontynuować prawa następnego właściciela zostaną przypisane, co - potencjalnie - może ograniczyć Twoje prawa do modyfikacji lub kopiowania obiektów.

Na pewno chcesz wziąć te obiekty?
		<usetemplate name="okcancelbuttons" notext="Anuluj" />
	</notification>
	<notification name="ConfirmObjectTakeLockNoOwn">
		Przynajmniej jeden obiekt jest zablokowany.
Przynajmniej jeden obiekt nie należy do Ciebie.
Jeżeli będziesz kontynuować prawa następnego właściciela zostaną przypisane co - potencjalnie - może ograniczyć Twoje prawa do modyfikacji lub kopiowania obiektów.

Na pewno chcesz wziąć te obiekty?
		<usetemplate name="okcancelbuttons" notext="Anuluj" />
	</notification>
	<notification name="CantBuyLandAcrossMultipleRegions">
		Nie możesz kupić działki, ponieważ wybrany obszar przekracza granicę regionów.

Wybierz mniejszy obszar i spróbuj jeszcze raz.
	</notification>
	<notification name="DeedLandToGroup">
		Po przekazaniu tej działki grupa będzie musiała mieć i utrzymywać wystarczający kredyt na używanie działki.
Cena zakupu działki nie jest zwracana właścicielowi. Jeżeli przekazana działka zostanie sprzedana, cena sprzedaży zostanie podzielona pomiędzy członków grupy.

Przekazać tą działkę o powierzchni [AREA] m² grupie &apos;&lt;nolink&gt;[GROUP_NAME]&lt;/nolink&gt;&apos;?
		<usetemplate name="okcancelbuttons" notext="Anuluj" />
	</notification>
	<notification name="DeedLandToGroupWithContribution">
		Po przekazaniu tej działki grupa będzie musiała mieć i utrzymywać wystarczający kredyt na używanie działki.
Przekazanie będzie zawierać równoczesne przypisanie działki do grupy od &apos;[NAME]&apos;.
Cena zakupu działki nie jest zwracana właścicielowi. Jeżeli przekazana działka zostanie sprzedana, cena sprzedaży zostanie podzielona pomiędzy członków grupy.

Przekazać tą działkę o powierzchni [AREA] m² grupie &apos;&lt;nolink&gt;[GROUP_NAME]&lt;/nolink&gt;&apos;?
		<usetemplate name="okcancelbuttons" notext="Anuluj" />
	</notification>
	<notification name="DisplaySetToSafe">
		Ustawienia grafiki zostały zmienione do bezpiecznego poziomu ponieważ opcja -safe została wybrana.
	</notification>
	<notification name="DisplaySetToRecommendedGPUChange">
		Ustawienia grafiki zostały zmienione do zalecanego poziomu, ponieważ karta graficzna została zmieniona
z &apos;[LAST_GPU]&apos;
na &apos;[THIS_GPU]&apos;
	</notification>
	<notification name="DisplaySetToRecommendedFeatureChange">
		Ustawienia grafiki zostały zmienione do zalecanego poziomu ze względu na zmianę podsystemu renderingu.
	</notification>
	<notification name="AvatarMovedDesired">
		Miejsce, do którego chcesz się teleportować jest chwilowo niedostępne.
Zostałeś/aś przeniesiony/a do regionu sąsiedniego.
	</notification>
	<notification name="AvatarMovedLast">
		Żądane przez Ciebie miejsce jest obecnie niedostępne.
Zostałeś/aś przeniesiony/a do sąsiedniego regionu.
	</notification>
	<notification name="AvatarMovedHome">
		Twoje miejsce startu jest obecnie niedostępne.
Zostałeś/aś przeniesiony/a do sąsiedniego regionu.
Możesz ustawić nowe miejsce startu.
	</notification>
	<notification name="ClothingLoading">
		Twoje ubranie wciąż się ładuje.
Możesz normalnie używać [APP_NAME], inni użytkownicy będą Cię widzieli poprawnie.
		<form name="form">
			<ignore name="ignore" text="Ładowanie ubrań nadal trwa"/>
		</form>
	</notification>
	<notification name="AgentComplexityWithVisibility">
		Twój [https://community.secondlife.com/t5/English-Knowledge-Base/Avatar-Rendering-Complexity/ta-p/2967838 stopień złożoności awatara] to [AGENT_COMPLEXITY].
[OVERLIMIT_MSG]
		<usetemplate ignoretext="Ostrzegaj mnie, gdy stopień złożoności mojego awatara jest zbyt wysoki" name="notifyignore"/>
	</notification>
	<notification name="AgentComplexity">
		Twój [https://community.secondlife.com/t5/English-Knowledge-Base/Avatar-Rendering-Complexity/ta-p/2967838 stopień złożoności awatara] to [AGENT_COMPLEXITY].
		<usetemplate ignoretext="Ostrzegaj mnie, gdy zmienia się stopień złożoności mojego awatara" name="notifyignore"/>
	</notification>
	<notification name="HUDComplexityWarning">
		[HUD_REASON]. Bardzo prawdopodobne, że wpłynie to negatywnie na Twoją wydajność.
		<usetemplate ignoretext="Ostrzegaj mnie, gdy stopień złożoności moich dodatków HUD jest zbyt wysoki" name="notifyignore"/>
	</notification>
	<notification name="FirstRun">
		Instalacja [APP_NAME] zakończona.

Jeżeli używasz [CURRENT_GRID] po raz pierwszy to musisz stworzyć konto żeby móc się zalogować.
Czy chcesz przejść na stronę [https://www.firestormviewer.org/join-secondlife/ firestormviewer.org] żeby stworzyć nowe konto?
		<usetemplate name="okcancelbuttons" notext="Kontynuuj" yestext="Stwórz konto..."/>
	</notification>
	<notification name="LoginCantRemoveUsername">
		Zapamiętany użytkownik może zostać zapomniany w Awatar &gt; Ustawienia &gt; Zaawansowane &gt; Zapamiętani użytkownicy.
	</notification>
	<notification name="LoginCantRemoveCurUsername">
		Zapomnienie zalogowanego użytkownika wymaga jego wylogowania.
		<usetemplate name="okcancelbuttons" notext="Anuluj" yestext="Potwierdź i wyloguj się" />
	</notification>
	<notification name="LoginPacketNeverReceived">
		Problemy z połączeniem. Problem może być spowodowany Twoim połączeniem z Internetem albo może istnieć po stronie [CURRENT_GRID].

Możesz sprawdzić swoje połączenie z Internetem i spróbować ponownie za kilka minut, połączyć się ze stroną pomocy technicznej ([SUPPORT_SITE]) lub wybrać Teleportuj, by teleportować się do swojego miejsca startu.
		<form name="form">
			<button name="Help" text="Pomoc"/>
			<button name="Teleport" text="Teleportuj"/>
		</form>
	</notification>
	<notification name="LoginPacketNeverReceivedNoTP">
		Problemy z połączeniem. Problem może być spowodowany Twoim połączeniem z Internetem albo może istnieć po stronie [CURRENT_GRID].

Możesz sprawdzić swoje połączenie z Internetem i spróbować ponownie za kilka minut lub połączyć się ze stroną pomocy technicznej [SUPPORT_SITE].
		<form name="form">
			<button name="Help" text="Pomoc"/>
		</form>
	</notification>
	<notification name="LoginRemoveMultiGridUserData">
		Usuwane Dane Lokalne są współużytkowane przez wiele światów, czy na pewno chcesz je usunąć?
		<usetemplate name="okcancelbuttons" notext="Anuluj" yestext="Potwierdź" />
	</notification>
	<notification name="WelcomeChooseSex">
		Twoja postać pojawi się za moment.

Używaj strzałek żeby się poruszać.
Naciśnij F1 w dowolnej chwili po pomoc albo żeby dowiedzieć się więcej o [CURRENT_GRID].
Wybierz awatara właściwej płci. Ten wybór będzie można później zmienić.
		<usetemplate name="okcancelbuttons" notext="Kobieta" yestext="Mężczyzna"/>
	</notification>
	<notification name="CantTeleportToGrid">
		Nie można teleportować do [SLURL], ponieważ jest w innym świecie ([GRID]) niż obecny ([CURRENT_GRID]). Proszę zamknąć przeglądarkę i spróbować ponownie.
	</notification>
	<notification name="GeneralCertificateErrorShort">
		Połączenie z serwerem nie mogło zostać nawiązane.
[REASON]
	</notification>
	<notification name="GeneralCertificateError">
		Połączenie z serwerem nie mogło zostać nawiązane.
[REASON]

Nazwa podmiotu: [SUBJECT_NAME_STRING]
Nazwa wydawcy: [ISSUER_NAME_STRING]
Ważny od: [VALID_FROM]
Ważny do: [VALID_TO]
Odcisk palca MD5: [SHA1_DIGEST]
Odcisk palca SHA1: [MD5_DIGEST]
Użycie klucza: [KEYUSAGE]
Rozszerzone użycie klucza: [EXTENDEDKEYUSAGE]
Identyfikator klucza podmiotu: [SUBJECTKEYIDENTIFIER]
	</notification>
	<notification name="TrustCertificateError">
		Wydawca certyfikatu dla tego serwera nie jest znany.

Informacje o certyfikacie:
Nazwa podmiotu: [SUBJECT_NAME_STRING]
Nazwa wydawcy: [ISSUER_NAME_STRING]
Ważny od: [VALID_FROM]
Ważny do: [VALID_TO]
Odcisk palca MD5: [SHA1_DIGEST]
Odcisk palca SHA1: [MD5_DIGEST]
Użycie klucza: [KEYUSAGE]
Rozszerzone użycie klucza: [EXTENDEDKEYUSAGE]
Identyfikator klucza podmiotu: [SUBJECTKEYIDENTIFIER]

Czy chcesz zaufać temu wydawcy?
		<usetemplate name="okcancelbuttons" notext="Anuluj" yestext="Zaufaj"/>
	</notification>
	<notification name="NotEnoughCurrency">
		[NAME] [PRICE]L$ Masz za mało L$.
	</notification>
	<notification name="GrantedModifyRights">
		Masz teraz prawa modyfikacji obiektów należących do [NAME].
	</notification>
	<notification name="RevokedModifyRights">
		Prawa modyfikacji obiektów należących do [NAME] zostały Ci odebrane.
	</notification>
	<notification name="FlushMapVisibilityCaches">
		To spowoduje wyczyszczenie buforów map regionu.
Jest to użyteczne wyłącznie podczas szukania błędów.
(W normalnym użytkowaniu poczekaj 5 minut, a mapy wszystkich zostaną uaktualnione po relogu.)
		<usetemplate name="okcancelbuttons" notext="Anuluj" />
	</notification>
	<notification name="BuyOneObjectOnly">
		Nie możesz zakupić więcej niż jednego obiektu w tym samym czasie. Proszę wybrać tylko jeden obiekt i spróbować ponownie.
	</notification>
	<notification name="OnlyCopyContentsOfSingleItem">
		Nie można kopiować zawartości więcej niż jednego obiektu naraz.
Wybierz pojedynczy obiekt i spróbuj jeszcze raz.
		<usetemplate name="okcancelbuttons" notext="Anuluj" />
	</notification>
	<notification name="KickUsersFromRegion">
		Teleportować wszystkich Rezydentów z tego regionu do ich miejsc startu?
		<usetemplate name="okcancelbuttons" notext="Anuluj" />
	</notification>
	<notification name="ChangeObjectBonusFactor">
		Obniżenie limitu obiektów bonusowych po tym, gdy konstrukcje zostały już poustawiane w regionie może spowodować, że część z nich może zostać zwrócona lub usunięta. Na pewno chcesz zmienić tą wartość?
		<usetemplate ignoretext="Potwierdź zmianę mnożnika obiektów bonusowych" name="okcancelignore" notext="Anuluj"/>
	</notification>
	<notification name="EstateObjectReturn">
		Na pewno chcesz odesłać wszystkie obiekty należące do [USER_NAME]?
		<usetemplate name="okcancelbuttons" notext="Anuluj" />
	</notification>
	<notification name="InvalidTerrainBitDepth">
		Nie można ustawić tekstur regionu:
Tekstura terenu [TEXTURE_NUM] ma niewłaściwą głębię koloru - [TEXTURE_BIT_DEPTH].

Zamień teksturę [TEXTURE_NUM] na 24-bitową teksturę o wymiarze [MAX_SIZE]x[MAX_SIZE] lub mniejszą i ponownie kliknij na &quot;Zastosuj&quot;.
	</notification>
	<notification name="InvalidTerrainSize">
		Nie można ustawić tekstur regionu:
Tekstura terenu [TEXTURE_NUM] jest za duża - [TEXTURE_SIZE_X]x[TEXTURE_SIZE_Y].

Zamień teksturę [TEXTURE_NUM] na 24-bitową teksturę o wymiarze [MAX_SIZE]x[MAX_SIZE] lub mniejszą i ponownie kliknij na &quot;Zastosuj&quot;.
	</notification>
	<notification name="RawUploadStarted">
		Przesyłanie rozpoczęte. Może potrwać do dwóch minut zależnie od prędkości Twojego połączenia.
	</notification>
	<notification name="ConfirmBakeTerrain">
		Na pewno chcesz zapisać obecne ukształtowanie terenu jako punkt odniesienia dla górnego i dolnego limitu terenu oraz jako domyślną wartość dla opcji &apos;Odtwórz&apos;?
		<usetemplate name="okcancelbuttons" notext="Anuluj" />
	</notification>
	<notification name="MaxAllowedAgentOnRegion">
		Maksymalna liczba Rezydentów wynosi [MAX_AGENTS].
	</notification>
	<notification name="ConfirmTextureHeights">
		Zamierzasz użyć wartości 'niższych' większych niż 'wyższe' dla zakresów elewacji. Chcesz kontynuować?
		<usetemplate name="yesnocancelbuttons" notext="Anuluj" canceltext="Nie pytaj" />
	</notification>
	<notification name="MaxBannedAgentsOnRegion">
		Maksymalna liczba niepożądanych Rezydentów (banów) wynosi [MAX_BANNED].
	</notification>
	<notification name="MaxAgentOnRegionBatch">
		Próba dodania [NUM_ADDED] osób nie powiodła się:
[MAX_AGENTS] [LIST_TYPE] limit przekroczony o [NUM_EXCESS].
	</notification>
	<notification name="MaxAllowedGroupsOnRegion">
		Możesz mieć maksymalnie [MAX_GROUPS] dozwolonych grup.
		<usetemplate name="okcancelbuttons" notext="Anuluj" yestext="Ustal"/>
	</notification>
	<notification name="MaxManagersOnRegion">
		Możesz mieć maksymalnie [MAX_MANAGER] zarządców Majątku.
	</notification>
	<notification name="OwnerCanNotBeDenied">
		Nie możesz dodać właściciela Majątku do listy &apos;Niepożądanych Rezydentów (banów)&apos; Majątku.
	</notification>
	<notification name="ProblemAddingEstateManagerBanned">
		Nie możesz dodać zbanowanego rezydenta do listy zarządców Majątku.
	</notification>
	<notification name="ProblemBanningEstateManager">
		Nie można dodać zarządcy Majątku [AGENT] do listy zbanowanych.
	</notification>
	<notification name="GroupIsAlreadyInList">
		&lt;nolink&gt;[GROUP]&lt;/nolink&gt; już jest na liście dostępu grup.
	</notification>
	<notification name="AgentIsAlreadyInList">
		[AGENT] już jest na Twojej liście: [LIST_TYPE].
	</notification>
	<notification name="AgentsAreAlreadyInList">
		[AGENT] już są na Twojej liście: [LIST_TYPE].
	</notification>
	<notification name="AgentWasAddedToList">
		[AGENT] został/a dodany/a do listy: [LIST_TYPE] w: [ESTATE].
	</notification>
	<notification name="AgentsWereAddedToList">
		[AGENT] zostali dodani do listy: [LIST_TYPE] w: [ESTATE].
	</notification>
	<notification name="AgentWasRemovedFromList">
		[AGENT] został/a usunięty/a z listy: [LIST_TYPE] w: [ESTATE].
	</notification>
	<notification name="AgentsWereRemovedFromList">
		[AGENT] zostali usunięci z listy: [LIST_TYPE] w: [ESTATE].
	</notification>
	<notification name="CanNotChangeAppearanceUntilLoaded">
		Nie możesz zmienić wyglądu podczas ładowania ubrań i kształtu.
	</notification>
	<notification name="ClassifiedMustBeAlphanumeric">
		Tytuł Twojej reklamy musi zaczynać się od litery (A-Z) albo cyfry. Znaki przestankowe są niedozwolone.
	</notification>
	<notification name="CantSetBuyObject">
		Nie możesz wybrać &apos;Kup obiekt&apos;, ponieważ obiekt nie jest na sprzedaż.
Wybierz obiekt na sprzedaż i spróbuj jeszcze raz.
	</notification>
	<notification name="FinishedRawDownload">
		Plik surowego terenu pobrany do:
[DOWNLOAD_PATH].
	</notification>
	<notification name="RequiredUpdate">
		Do zalogowania się wymagana jest wersja [VERSION].
Pobierz ją z https://secondlife.com/support/downloads/
	</notification>
	<notification name="PauseForUpdate">
		Do zalogowania się wymagana jest wersja [VERSION].
Informacje o wydaniu: [URL]

Kliknij OK, aby pobrać i zainstalować.
	</notification>
	<notification name="OptionalUpdateReady">
		Wersja [VERSION] została pobrana i jest gotowa do zainstalowania.
Informacje o wydaniu: [URL]

Kliknij OK, aby zainstalować.
	</notification>
	<notification name="PromptOptionalUpdate">
		Wersja [VERSION] została pobrana i jest gotowa do zainstalowania.
Informacje o wydaniu: [URL]

Kontynuować?
		<usetemplate canceltext="Nie teraz" name="yesnocancelbuttons" notext="Pomiń" yestext="Instaluj" />
	</notification>
	<notification name="LoginFailedUnknown">
		Przepraszamy, ale nie udało się zalogować - powód jest nieznany.
Jeśli ciągle widzisz tą wiadomość sprawdź [SUPPORT_SITE].
		<usetemplate name="okbutton" yestext="Wyjdź"/>
	</notification>
	<notification name="DeedObjectToGroup">
		Przypisanie tego obiektu spowoduje, że grupa:
* Otrzyma L$ zapłacone temu obiektowi
		<usetemplate ignoretext="Potwierdź decyzję przypisania obiektu do grupy" name="okcancelignore" notext="Anuluj" yestext="Przekaż"/>
	</notification>
	<notification name="WebLaunchExternalTarget">
		Czy chcesz otworzyć swoją przeglądarkę internetową by zobaczyć zawartość?
Otwieranie stron internetowych z nieznanego źródła może narazić Twój komputer na niebezpieczeństwo.
		<usetemplate ignoretext="Uruchom przeglądarkę internetową by zobaczyć stronę" name="okcancelignore" notext="Anuluj" />
	</notification>
	<notification name="WebLaunchJoinNow">
		By dokonać zmian i aktualizacji swojego konta, odwiedź [http://secondlife.com/account/ Tablicę].
		<usetemplate ignoretext="Uruchom przeglądarkę internetową by dokonać zmian w konfiguracji mojego konta" name="okcancelignore" notext="Anuluj" />
	</notification>
	<notification name="WebLaunchSecurityIssues">
		Odwiedź [CURRENT_GRID] Wiki i zobacz jak zgłaszać problemy z bezpieczeństwem danych.
		<usetemplate ignoretext="Uruchom przeglądarkę internetową by dowiedzieć się więcej na temat zgłaszania problemów bezpieczeństwa" name="okcancelignore" notext="Anuluj" />
	</notification>
	<notification name="WebLaunchQAWiki">
		Odwiedź [CURRENT_GRID] Wiki pytań i odpowiedzi.
		<usetemplate ignoretext="Uruchom przeglądarkę internetową by zobaczyć QA Wiki" name="okcancelignore" notext="Anuluj" />
	</notification>
	<notification name="WebLaunchPublicIssue">
		Odwiedź [CURRENT_GRID] katalog publicznych problemów, gdzie możesz zgłaszać błędy i inne problemy.
		<usetemplate ignoretext="Uruchom przeglądarkę internetową by wysłać Błędy klienta" name="okcancelignore" notext="Anuluj" />
	</notification>
	<notification name="WebLaunchSupportWiki">
		Otwórz oficjalny blog Lindenów żeby zobaczyć nowe wiadomości i informacje.
		<usetemplate ignoretext="Uruchom przeglądarkę internetową by zobaczyć blog" name="okcancelignore" notext="Anuluj" />
	</notification>
	<notification name="WebLaunchLSLGuide">
		Czy chcesz otworzyć samouczek Języka skryptowania?
		<usetemplate ignoretext="Uruchom przeglądarkę internetową by zobaczyć samouczek Języka skryptowania" name="okcancelignore" notext="Anuluj" />
	</notification>
	<notification name="WebLaunchLSLWiki">
		Czy na pewno chcesz odwiedzić portal skrypterów LSL?
		<usetemplate ignoretext="Uruchom przeglądarkę internetową by zobaczyć LSL Portal" name="okcancelignore" notext="Anuluj" yestext="Pokaż stronę"/>
	</notification>
	<notification name="ReturnToOwner">
		Czy na pewno chcesz zwrócić wybrane obiekty do ich właścicieli? Wszystkie udostępnione obiekty z prawem transferu zostaną zwrócone poprzednim właścicielom.

*UWAGA* Wszystkie udostępnione obiekty bez prawa transferu zostaną usunięte!
		<usetemplate ignoretext="Potwierdź zanim zwrócisz obiekty do ich właścicieli" name="okcancelignore" notext="Anuluj" />
	</notification>
	<notification name="GroupLeaveConfirmMember">
		Jesteś członkiem grupy &lt;nolink&gt;[GROUP]&lt;/nolink&gt;.
Chcesz ją opuścić?
		<usetemplate name="okcancelbuttons" notext="Anuluj" />
	</notification>
	<notification name="GroupLeaveConfirmMemberWithFee">
		Jesteś członkiem grupy &lt;nolink&gt;[GROUP]&lt;/nolink&gt;. Ponowne dołączenie będzie kosztować [AMOUNT] L$.
Chcesz ją opuścić?
		<usetemplate name="okcancelbuttons" notext="Anuluj" />
	</notification>
	<notification name="OwnerCannotLeaveGroup">
		Nie możesz opuścić tej grupy, ponieważ jesteś ostatnim z jej właścicieli. Przydziel najpierw innemu użytkownikowi rolę właściciela.
	</notification>
	<notification name="GroupDepartError">
		Nie możesz opuścić tej grupy.
	</notification>
	<notification name="ConfirmKick">
		Na pewno chcesz wyrzucić wszystkich Rezydentów ze świata?
		<usetemplate name="okcancelbuttons" notext="Anuluj" yestext="Wyrzuć Rezydentów"/>
	</notification>
	<notification name="MuteLinden">
		Przepraszamy, ale nie możesz zablokować Lindena.
	</notification>
	<notification name="CannotStartAuctionAlreadyForSale">
		Aukcja nie może zostać rozpoczęta dla działki, która została już wcześniej wystawiona na sprzedaż. Dezaktywuj opcję sprzedaży działki, jeżeli chcesz rozpocząć aukcję.
	</notification>
	<notification label="Blokowanie obiektów według nazwy nie powiodło się" name="MuteByNameFailed">
		Rezydent/obiekt jest już zablokowany.
	</notification>
	<notification name="RemoveItemWarn">
		Pomimo, że jest to dozwolone, usunięcie zawartości może uszkodzić obiekt. Chcesz usunąć?
		<usetemplate name="okcancelbuttons" notext="Anuluj" />
	</notification>
	<notification name="CantOfferCallingCard">
		Nie możesz dać wizytówki w tym momencie. Spróbuj jeszcze raz za chwilę.
	</notification>
	<notification name="CantOfferFriendship">
		Nie możesz zaoferować znajomości w tym momencie. Spróbuj jeszcze raz za chwilę.
	</notification>
	<notification name="DoNotDisturbModeSet">
		Tryb Zajętości jest włączony. Nie będziesz powiadamiany/a o nadchodzących rozmowach.

- Inni Rezydenci będą otrzymywać Twoją wiadomość Trybu Zajętości (Ustawienia &gt; Prywatność &gt; Autoodpowiedzi).
- Propozycje rozmów głosowych będą odrzucane.
		<usetemplate ignoretext="Status zmieniony na Tryb Zajętości" name="okignore" />
	</notification>
	<notification name="AutorespondModeSet">
		Tryb Autoodpowiedzi jest włączony.
Wiadomości przychodzące będą teraz otrzymywać skonfigurowaną wcześniej automatyczną odpowiedź.
		<usetemplate ignoretext="Status zmieniony na Tryb Autoodpowiedzi" name="okignore" />
	</notification>
	<notification name="AutorespondNonFriendsModeSet">
		Tryb Autoodpowiedzi dla nieznajomych jest włączony.
Wiadomości przychodzące od osób spoza listy znajomych będą teraz otrzymywać skonfigurowaną wcześniej automatyczną odpowiedź.
		<usetemplate ignoretext="Status zmieniony na Tryb Autoodpowiedzi dla nieznajomych" name="okignore" />
	</notification>
	<notification name="RejectTeleportOffersModeSet">
		Tryb odrzucania wszystkich propozycji i próśb o teleportację jest włączony.
Wszystkie nadchodzące propozycje i prośby o teleportację będą teraz otrzymywać skonfigurowaną wcześniej automatyczną odpowiedź. Nie będziesz dostawać żadnego powiadomienia o tym fakcie.
		<usetemplate ignoretext="Status zmieniony na odrzucanie wszystkich propozycji i próśb o teleportację" name="okignore" />
	</notification>
	<notification name="RejectTeleportOffersModeWarning">
		Nie można w tej chwili poprosić o teleport, ponieważ tryb odrzucania wszystkich propozycji i próśb o teleportację jest włączony.
Jeśli chcesz go wyłączyć, to możesz to zrobić w menu 'Komunikacja' &gt; 'Status online'.
	</notification>
	<notification name="RejectFriendshipRequestsModeSet">
		Tryb odrzucania wszystkich zaproszeń do znajomych jest włączony.
Wszystkie nadchodzące zaproszenia do znajomych będą teraz otrzymywać skonfigurowaną wcześniej automatyczną odpowiedź. Nie będziesz dostawać żadnego powiadomienia o tym fakcie.
		<usetemplate ignoretext="Status zmieniony na odrzucanie wszystkich zaproszeń do znajomych" name="okignore" />
	</notification>
	<notification name="RejectAllGroupInvitesModeSet">
		Tryb odrzucania wszystkich zaproszeń do grup jest włączony.
Wszystkie nadchodzące zaproszenia do grup będą automatycznie odrzucane. Nie będziesz dostawać żadnego powiadomienia o tym fakcie.
		<usetemplate ignoretext="Status zmieniony na odrzucanie wszystkich zaproszeń do grup" name="okignore" />
	</notification>
	<notification name="JoinedTooManyGroupsMember">
		Należysz już do maksymalnej ilości grup. Opuść proszę przynajmniej jedną grupę żeby przyjąć członkostwo w tej grupie, albo odmów.
[NAME] oferuje Ci członkostwo w grupie.
		<usetemplate name="okcancelbuttons" notext="Odmów" yestext="Przyjmij"/>
	</notification>
	<notification name="GroupLimitInfo">
		Rezydenci z członkostwem podstawowym mogą dołączyć do [MAX_BASIC] grup.
Członkostwo premium pozwala na [MAX_PREMIUM]. [https://secondlife.com/my/account/membership.php? Dowiedz się więcej]
		<usetemplate name="okbutton" yestext="Zamknij" />
	</notification>
	<notification name="GroupLimitInfoPlus">
		Rezydenci z członkostwem podstawowym mogą dołączyć do [MAX_BASIC] grup.
Członkostwo premium pozwala na [MAX_PREMIUM]. Członkostwo
Premium Plus pozwala na [MAX_PREMIUM_PLUS]. [https://secondlife.com/my/account/membership.php? Dowiedz się więcej]
		<usetemplate name="okbutton" yestext="Zamknij" />
	</notification>
	<notification name="JoinedTooManyGroups">
		Należysz już do maksymalnej ilości grup. Opuść proszę przynajmniej jedną grupę żeby przyjąć członkostwo w tej grupie, albo odmów.
	</notification>
	<notification name="KickUser">
		Wyrzuć tego Rezydenta, wysyłając następujący komunikat.
		<form name="form">
			<input name="message">
				Administrator wylogował Cię.
			</input>
			<button name="Cancel" text="Anuluj"/>
		</form>
	</notification>
	<notification name="KickAllUsers">
		Z jakim komunikatem wyrzucić wszystkich użytkowników ze świata?
		<form name="form">
			<input name="message">
				Administrator wylogował Cię.
			</input>
			<button name="Cancel" text="Anuluj"/>
		</form>
	</notification>
	<notification name="FreezeUser">
		Unieruchom tego Rezydenta, wysyłając następujący komunikat.
		<form name="form">
			<input name="message">
				Unieruchomiono Cię. Nie możesz się ruszać ani rozmawiać. Administrator skontaktuje się z Tobą poprzez IM.
			</input>
			<button name="Cancel" text="Anuluj"/>
		</form>
	</notification>
	<notification name="UnFreezeUser">
		Cofnij unieruchomienie (zamrożenie) tego Rezydenta, wysyłając następujący komunikat.
		<form name="form">
			<input name="message">
				Odblokowano Cię.
			</input>
			<button name="Cancel" text="Anuluj"/>
		</form>
	</notification>
	<notification name="SetDisplayNameSuccess">
		Witaj [DISPLAY_NAME]!

Podobnie jak w realnym życiu potrzeba trochę czasu zanim wszyscy dowiedzą się o nowym imieniu. Kolejne kilka dni zajmie [http://wiki.secondlife.com/wiki/Setting_your_display_name aktualizacja imienia] w obiektach, skryptach, wyszukiwarce, etc.
	</notification>
	<notification name="SetDisplayNameBlocked">
		Przepraszamy, nie można zmienić Twojego Wyświetlanego Imienia. Jeśli uważasz, że jest to spowodowane błędem skontaktuj się z obsługą klienta.
	</notification>
	<notification name="SetDisplayNameFailedLength">
		Przepraszamy, to imię jest zbyt długie. Wyświetlane Imię może mieć maksymalnie [LENGTH] znaków.

Proszę wprowadzić krótsze imię.
	</notification>
	<notification name="SetDisplayNameFailedGeneric">
		Przepraszamy, nie można ustawić Twojego Wyświetlanego Imienia. Spróbuj ponownie później.
	</notification>
	<notification name="SetDisplayNameMismatch">
		Podane Wyświetlane Imię nie pasuje. Proszę wprowadzić je ponownie.
	</notification>
	<notification name="AgentDisplayNameUpdateThresholdExceeded">
		Przepraszamy, musisz jeszcze poczekać zanim będzie można zmienić Twoje Wyświetlane Imię.

Zobacz http://wiki.secondlife.com/wiki/Setting_your_display_name

Proszę spróbować ponownie później.
	</notification>
	<notification name="AgentDisplayNameSetBlocked">
		Przepraszamy, nie można ustawić wskazanego imienia, ponieważ zawiera zabronione słowa.

Proszę spróbować wprowadzić inne imię.
	</notification>
	<notification name="AgentDisplayNameSetInvalidUnicode">
		Wyświetlane Imię, które chcesz ustawić zawiera niepoprawne znaki.
	</notification>
	<notification name="AgentDisplayNameSetOnlyPunctuation">
		Twoje Wyświetlane Imię musi zawierać litery inne niż znaki interpunkcyjne.
	</notification>
	<notification name="DisplayNameUpdate">
		[OLD_NAME] ([SLID]) jest od tej pory znana/y jako [NEW_NAME].
	</notification>
	<notification name="DisplayNameUpdateRemoveAlias">
	[OLD_NAME] ([SLID]) jest od tej pory znana/y jako [NEW_NAME].
Ta osoba ma ustawiony alias, który zastąpi [NEW_NAME]
Czy chcesz go usunąć?
		<form name="form">
			<button name="Yes" text="Tak"/>
			<button name="No" text="Nie"/>
		</form>
	</notification>
	<notification name="OfferTeleport">
		Zaproponować teleportację do miejsca Twojego pobytu z tą wiadomością?
		<form name="form">
			<input name="message">
				Zapraszam do siebie. Region: [REGION]
			</input>
			<button name="Cancel" text="Anuluj"/>
		</form>
	</notification>
	<notification name="TeleportRequestPrompt">
		Poproś [NAME] o teleport z następującą wiadomością
		<form name="form">
			<button name="Cancel" text="Anuluj"/>
		</form>
	</notification>
	<notification name="TooManyTeleportOffers">
		Próbujesz wysłać [OFFERS] ofert teleportu,
co przekracza limit [LIMIT].
	</notification>
	<notification name="OfferTeleportFromGod">
		Wysłać propozycję teleportacji do Twojego miejsca?
		<form name="form">
			<input name="message">
				Zapraszam do siebie. Region: [REGION]
			</input>
			<button name="Cancel" text="Anuluj"/>
		</form>
	</notification>
	<notification name="TeleportFromLandmark">
		Na pewno chcesz się teleportować do &lt;nolink&gt;[LOCATION]&lt;/nolink&gt;?
		<usetemplate ignoretext="Potwierdź próbę teleportacji do zapisanego miejsca" name="okcancelignore" notext="Anuluj" yestext="Teleportuj"/>
	</notification>
	<notification name="TeleportViaSLAPP">
		Na pewno chcesz się teleportować do &lt;nolink&gt;[LOCATION]&lt;/nolink&gt;?
		<usetemplate ignoretext="Potwierdź próbę teleportacji przez SLAPP" name="okcancelignore" notext="Anuluj" yestext="Teleportuj"/>
	</notification>
	<notification name="TeleportToPick">
		Teleportować do [PICK]?
		<usetemplate ignoretext="Potwierdź, że chcesz teleportować się do miejsca w Ulubionych" name="okcancelignore" notext="Anuluj" yestext="Teleportuj"/>
	</notification>
	<notification name="TeleportToClassified">
		Teleportować do [CLASSIFIED]?
		<usetemplate ignoretext="Potwierdź, że chcesz teleportować się do lokalizacji z reklamy" name="okcancelignore" notext="Anuluj" yestext="Teleportuj"/>
	</notification>
	<notification name="TeleportToHistoryEntry">
		Teleportować do [HISTORY_ENTRY]?
		<usetemplate ignoretext="Potwierdź teleportację do lokalizacji z historii" name="okcancelignore" notext="Anuluj" yestext="Teleportuj"/>
	</notification>
	<notification label="Wiadomość do wszystkich w Twoim Majątku" name="MessageEstate">
		Wpisz krótką wiadomość która zostanie wysłana do wszystkich osób w Twoim majątku.
		<form name="form">
			<button name="Cancel" text="Anuluj"/>
		</form>
	</notification>
	<notification label="Zmiana Majątku Lindenów" name="ChangeLindenEstate">
		Zamierzasz zmienić ustawienia majątku Lindenów (region główny, teen grid, orientacja, itp).

Jest to wyjątkowo niebezpieczna decyzja, odczuwalna przez wszystkich Rezydentów. Dla regionu głównego, spowoduje to zmianę tysięcy regionów oraz ich przestrzeń serwerową, spowoduje lagi.

Kontynuować?
		<usetemplate name="okcancelbuttons" notext="Anuluj" />
	</notification>
	<notification label="Zmiana dostępu do Majątku Lindenów" name="ChangeLindenAccess">
		Dokonujesz zmiany w liście dostępu Regionu głównego należącego do Lindenów (Regiony Główne, Teen Grid, Orientacja).

Żądana operacja jest wyjątkowo niebezpieczna dla wszystkich Rezydentów przebywających w regionie i powinna być używana wyłącznie w celu zablokowania opcji pozwalającej na przeniesienie obiektów/L$ do/ze świata.
Dodatkowo, zmiany dokonane w Regionie Głównym mogą spowodować problemy przestrzeni serwerowej innych regionów.

Kontynuować?
		<usetemplate name="okcancelbuttons" notext="Anuluj" />
	</notification>
	<notification label="Wybierz Majątek" name="EstateAllowedAgentAdd">
		Dodać do listy dostępu tylko do tego majątku czy do [ALL_ESTATES]?
		<usetemplate canceltext="Anuluj" name="yesnocancelbuttons" notext="Wszystkie majątki" yestext="Ten majątek"/>
	</notification>
	<notification label="Wybierz Majątek" name="EstateAllowedAgentRemove">
		Usunąć z listy dostępu tylko z tego majątku czy do [ALL_ESTATES]?
		<usetemplate canceltext="Anuluj" name="yesnocancelbuttons" notext="Wszystkie majątki" yestext="Ten majątek"/>
	</notification>
	<notification label="Wybierz Majątek" name="EstateAllowedGroupAdd">
		Dodać do listy dostępu grup tylko do tego majątku czy do [ALL_ESTATES]?
		<usetemplate canceltext="Anuluj" name="yesnocancelbuttons" notext="Wszystkie majątki" yestext="Ten majątek"/>
	</notification>
	<notification label="Wybierz Majątek" name="EstateAllowedGroupRemove">
		Usunąć z listy dostępu grup tylko z tego majątku czy do [ALL_ESTATES]?
		<usetemplate canceltext="Anuluj" name="yesnocancelbuttons" notext="Wszystkie majątki" yestext="Ten majątek"/>
	</notification>
	<notification label="Wybierz Majątek" name="EstateBannedAgentAdd">
		Zablokować dostęp tylko do tego majątku czy do [ALL_ESTATES]?
		<usetemplate canceltext="Anuluj" name="yesnocancelbuttons" notext="Wszystkie majątki" yestext="Ten majątek"/>
	</notification>
	<notification label="Wybierz Majątek" name="EstateBannedAgentRemove">
		Zdjąć tego Rezydenta z listy niepożądanych (bany) tylko dla tego majątku czy dla [ALL_ESTATES]?
		<usetemplate canceltext="Anuluj" name="yesnocancelbuttons" notext="Wszystkie majątki" yestext="Ten majątek"/>
	</notification>
	<notification label="Wybierz Majątek" name="EstateManagerAdd">
		Dodać zarządcę majątku tylko do tego majątku czy do [ALL_ESTATES]?
		<usetemplate canceltext="Anuluj" name="yesnocancelbuttons" notext="Wszystkie majątki" yestext="Ten majątek"/>
	</notification>
	<notification label="Wybierz Majątek" name="EstateManagerRemove">
		Usunąć zarządcę majątku tylko z tego majątku czy z [ALL_ESTATES]?
		<usetemplate canceltext="Anuluj" name="yesnocancelbuttons" notext="Wszystkie majątki" yestext="Ten majątek"/>
	</notification>
	<notification label="Wybierz Majątek" name="EstateAllowedExperienceAdd">
		Dodać do listy dostępu tylko do tego majątku czy do [ALL_ESTATES]?
		<usetemplate canceltext="Anuluj" name="yesnocancelbuttons" notext="Wszystkie majątki" yestext="Ten majątek"/>
	</notification>
	<notification label="Wybierz Majątek" name="EstateAllowedExperienceRemove">
		Usunąć z listy dostępu tylko z tego majątku czy do [ALL_ESTATES]?
		<usetemplate canceltext="Anuluj" name="yesnocancelbuttons" notext="Wszystkie majątki" yestext="Ten majątek"/>
	</notification>
	<notification label="Wybierz Majątek" name="EstateBlockedExperienceAdd">
		Zablokować dostęp tylko dla tego majątku czy dla [ALL_ESTATES]?
		<usetemplate canceltext="Anuluj" name="yesnocancelbuttons" notext="Wszystkie majątki" yestext="Ten majątek"/>
	</notification>
	<notification label="Wybierz Majątek" name="EstateBlockedExperienceRemove">
		Odblokować dostęp tylko dla tego majątku czy dla [ALL_ESTATES]?
		<usetemplate canceltext="Anuluj" name="yesnocancelbuttons" notext="Wszystkie majątki" yestext="Ten majątek"/>
	</notification>
	<notification label="Wybierz Majątek" name="EstateTrustedExperienceAdd">
		Dodać do listy kluczy tylko dla tego majątku czy dla [ALL_ESTATES]?
		<usetemplate canceltext="Anuluj" name="yesnocancelbuttons" notext="Wszystkie majątki" yestext="Ten majątek"/>
	</notification>
	<notification label="Wybierz Majątek" name="EstateTrustedExperienceRemove">
		Usunąć z listy kluczy tylko dla tego majątku czy dla [ALL_ESTATES]?
		<usetemplate canceltext="Anuluj" name="yesnocancelbuttons" notext="Wszystkie majątki" yestext="Ten majątek"/>
	</notification>
	<notification label="Potwierdź Wyrzucenie" name="EstateKickUser">
		Wyrzucić [EVIL_USER] z tego majątku?
		<usetemplate name="okcancelbuttons" notext="Anuluj" />
	</notification>
	<notification label="Potwierdź Wyrzucenie" name="EstateKickMultiple">
		Wyrzucić poniższych rezydentów z tego majątku?

[RESIDENTS]
		<usetemplate name="okcancelbuttons" notext="Anuluj" />
	</notification>
	<notification label="Potwierdź odesłanie na Start" name="EstateTeleportHomeUser">
		Odesłać [AVATAR_NAME] do miejsca startu?
		<usetemplate name="okcancelbuttons" notext="Anuluj" />
	</notification>
	<notification label="Potwierdź odesłanie na Start" name="EstateTeleportHomeMultiple">
		Odesłać poniższych rezydentów do miejsc startu?

[RESIDENTS]
		<usetemplate name="okcancelbuttons" notext="Anuluj" />
	</notification>
	<notification label="Potwierdź bana" name="EstateBanUser">
		Zabronić dostępu rezydentowi [EVIL_USER] tylko do tego Majątku, czy do [ALL_ESTATES]?
		<usetemplate name="yesnocancelbuttons" canceltext="Anuluj" notext="Wszystkie Majątki" yestext="Ten Majątek"/>
	</notification>
	<notification label="Potwierdź bana" name="EstateBanUserMultiple">
		Zabronić dostępu poniższym rezydentom tylko do tego Majątku, czy do [ALL_ESTATES]?

[RESIDENTS]
		<usetemplate name="yesnocancelbuttons" canceltext="Anuluj" notext="Wszystkie Majątki" yestext="Ten Majątek"/>
	</notification>
	<notification name="EstateParcelAccessOverride">
		Odznaczenie tej opcji może usunąć ograniczenia nadane przez właścicieli działek w celu zapobiegania dokuczaniu, zachowaniu prywatności lub aby chronić nieletnich przed materiałami dla dorosłych. Porozmawiaj z właścicielami działek, jeśli to konieczne.
	</notification>
	<notification name="EstateParcelEnvironmentOverride">
		(Zmiana w całym majątku: [ESTATENAME]) Odznaczenie tej opcji spowoduje usunięcie wszelkich niestandardowych otoczeń, które zostały dodane do działek przez ich właścicieli. Przedyskutuj zmianę z właścicielami działek w razie potrzeby.
Czy chcesz kontynuować?
		<usetemplate name="okcancelbuttons" notext="Anuluj" />
	</notification>
	<notification name="EstateChangeCovenant">
		Na pewno chcesz zmienić treść umowy dla tego majątku?
		<usetemplate name="okcancelbuttons" notext="Anuluj" />
	</notification>
	<notification name="RegionEntryAccessBlocked_PreferencesOutOfSync">
		Mamy trudności techniczne z Twoim wejściem w region, ponieważ Twoje preferencje są rozsynchronizowane z serwerem.
	</notification>
	<notification name="TeleportEntryAccessBlocked_PreferencesOutOfSync">
		Mamy trudności techniczne z Twoim teleportem, ponieważ Twoje preferencje są rozsynchronizowane z serwerem.
	</notification>
	<notification name="RegionTPSpecialUsageBlocked">
		Nie można wejść do tego regionu. '[REGION_NAME]' jest miejscem z grami (Skill Gaming Region) - musisz spełnić określone wymagania, jeśli chcesz go odwiedzić. Aby dowiedzieć się więcej zapoznaj się z [http://wiki.secondlife.com/wiki/Linden_Lab_Official:Second_Life_Skill_Gaming_FAQ Skill Gaming FAQ].
	</notification>
	<notification name="RegionEntryAccessBlocked">
		Region, który próbujesz odwiedzić, ma klasyfikację treści przekraczającą Twoje maksymalne preferencje. Możesz je zmienić używając Awatar &gt; Ustawienia &gt; Ogólne.

Pełne informacje na temat klasyfikacji treści można znaleźć [https://community.secondlife.com/knowledgebase/english/maturity-ratings-r52/ tutaj].
	</notification>
	<notification name="TeleportEntryAccessBlocked">
		Region, który próbujesz odwiedzić, ma klasyfikację treści przekraczającą Twoje maksymalne preferencje. Możesz je zmienić używając Awatar &gt; Ustawienia &gt; Ogólne.

Pełne informacje na temat klasyfikacji treści można znaleźć [https://community.secondlife.com/knowledgebase/english/maturity-ratings-r52/ tutaj].
	</notification>
	<notification name="RegionEntryAccessBlocked_AdultsOnlyContent">
		Region, który próbujesz odwiedzić zawiera treści [REGIONMATURITY], które są dostępne tylko dla dorosłych.
		<usetemplate ignoretext="Zmiana regionu: Region, który próbujesz odwiedzić zawiera treści, które są dostępne tylko dla dorosłych." name="okcancelignore" notext="Zamknij" yestext="Baza wiedzy"/>
	</notification>
	<notification name="TeleportEntryAccessBlocked_AdultsOnlyContent">
		Region, który próbujesz odwiedzić zawiera treści [REGIONMATURITY], które są dostępne tylko dla dorosłych.
		<usetemplate name="okcancelignore" yestext="Baza wiedzy" notext="Zamknij" ignoretext="Teleport: Region, który próbujesz odwiedzić zawiera treści, które są dostępne tylko dla dorosłych."/>
	</notification>
	<notification name="RegionEntryAccessBlocked_Notify">
		Region, który próbujesz odwiedzić zawiera treści [REGIONMATURITY], ale Twoje obecne preferencje są tak ustawione, aby odrzucać treści [REGIONMATURITY].
	</notification>
	<notification name="TeleportEntryAccessBlocked_Notify">
		Region, który próbujesz odwiedzić zawiera treści [REGIONMATURITY], ale Twoje obecne preferencje są tak ustawione, aby odrzucać treści [REGIONMATURITY].
	</notification>
	<notification name="RegionEntryAccessBlocked_NotifyAdultsOnly">
		Region, który próbujesz odwiedzić zawiera treści [REGIONMATURITY], które są dostępne tylko dla dorosłych.
	</notification>
	<notification name="TeleportEntryAccessBlocked_NotifyAdultsOnly">
		Region, który próbujesz odwiedzić zawiera treści [REGIONMATURITY], które są dostępne tylko dla dorosłych.
	</notification>
	<notification name="RegionEntryAccessBlocked_Change">
		Region, który próbujesz odwiedzić zawiera treści [REGIONMATURITY], ale Twoje obecne preferencje są tak ustawione, aby odrzucać treści [REGIONMATURITY]. Możesz zmienić swoje preferencje albo anulować. Gdy zostaną zmienione możesz spróbować wejść do regionu ponownie.
		<form name="form">
			<button name="OK" text="Zmień preferencje"/>
			<button name="Cancel" text="Anuluj"/>
			<ignore name="ignore" text="Zmiana regionu: Region, który próbujesz odwiedzić zawiera treści, które są wykluczane przez Twoje preferencje."/>
		</form>
	</notification>
	<notification name="TeleportEntryAccessBlocked_Change">
		Region, który próbujesz odwiedzić zawiera treści [REGIONMATURITY], ale Twoje obecne preferencje są tak ustawione, aby odrzucać treści [REGIONMATURITY]. Możesz zmienić swoje preferencje albo anulować. Gdy zostaną zmienione możesz spróbować wejść do regionu ponownie.
		<form name="form">
			<button name="OK" text="Zmień preferencje"/>
			<button name="Cancel" text="Anuluj"/>
			<ignore name="ignore" text="Teleport (nierestartowalny): Region, który próbujesz odwiedzić zawiera treści, które są wykluczane przez Twoje preferencje."/>
		</form>
	</notification>
	<notification name="TeleportEntryAccessBlocked_ChangeAndReTeleport">
		Region, który próbujesz odwiedzić zawiera treści [REGIONMATURITY], ale Twoje obecne preferencje są tak ustawione, aby odrzucać treści [REGIONMATURITY]. Możesz zmienić swoje preferencje i kontynuować teleport albo anulować go.
		<form name="form">
			<button name="OK" text="Zmień i kontynuuj"/>
			<button name="Cancel" text="Anuluj"/>
			<ignore name="ignore" text="Teleport (restartowalny): Region, który próbujesz odwiedzić zawiera treści, które są wykluczane przez Twoje preferencje."/>
		</form>
	</notification>
	<notification name="PreferredMaturityChanged">
		Nie będziesz już otrzymywać żadnych powiadomień związanych z odwiedzaniem regionów z treściami [RATING]. Możesz zmienić swoją preferencję treści w przyszłości używając Awatar &gt; Ustawienia &gt; Ogólne w pasku menu.
	</notification>
	<notification name="MaturityChangeError">
		Nie można zmienić Twoich preferencji odnośnie treści [PREFERRED_MATURITY] w tej chwili. Twoje preferencje zostały zresetowane do oglądania treści [ACTUAL_MATURITY]. Możesz spróbować zmienić swoją preferencję treści ponownie używając Awatar &gt; Ustawienia &gt; Ogólne w pasku menu.
	</notification>
	<notification name="LandClaimAccessBlocked">
		Ziemia, którą próbujesz odzyskać ma klasyfikację treści przekraczającą Twoje obecne preferencje treści. Możesz je zmienić używając Awatar &gt; Ustawienia &gt; Ogólne w pasku menu.

Pełne informacje na temat klasyfikacji treści można znaleźć [https://community.secondlife.com/knowledgebase/english/maturity-ratings-r52/ tutaj].
	</notification>
	<notification name="LandBuyAccessBlocked">
		Ziemia, którą próbujesz kupić ma klasyfikację treści przekraczającą Twoje obecne preferencje treści. Możesz je zmienić używając Awatar &gt; Ustawienia &gt; Ogólne w pasku menu.

Pełne informacje na temat klasyfikacji treści można znaleźć [https://community.secondlife.com/knowledgebase/english/maturity-ratings-r52/ tutaj].
	</notification>
	<notification name="LandClaimAccessBlocked_AdultsOnlyContent">
		Tylko dorośli mogą odzyskać tą ziemię.
		<usetemplate ignoretext="Tylko dorośli mogą odzyskać tą ziemię." name="okcancelignore" notext="Zamknij" yestext="Baza wiedzy"/>
	</notification>
	<notification name="LandBuyAccessBlocked_AdultsOnlyContent">
		Tylko dorośli mogą kupić tą ziemię.
		<usetemplate ignoretext="Tylko dorośli mogą kupić tą ziemię." name="okcancelignore" notext="Zamknij" yestext="Baza wiedzy"/>
	</notification>
	<notification name="LandClaimAccessBlocked_Notify">
		Ziemia, którą próbujesz odzyskać zawiera treści [REGIONMATURITY], ale Twoje obecne preferencje są tak ustawione, aby odrzucać treści [REGIONMATURITY].
	</notification>
	<notification name="LandBuyAccessBlocked_Notify">
		Ziemia, którą próbujesz kupić zawiera treści [REGIONMATURITY], ale Twoje obecne preferencje są tak ustawione, aby odrzucać treści [REGIONMATURITY].
	</notification>
	<notification name="LandClaimAccessBlocked_NotifyAdultsOnly">
		Ziemia, którą próbujesz odzyskać zawiera treści [REGIONMATURITY], dostępne tylko dla dorosłych.
	</notification>
	<notification name="LandBuyAccessBlocked_NotifyAdultsOnly">
		Ziemia, którą próbujesz kupić zawiera treści [REGIONMATURITY], dostępne tylko dla dorosłych.
	</notification>
	<notification name="LandClaimAccessBlocked_Change">
		Region, który próbujesz odzyskać zawiera treści [REGIONMATURITY], ale Twoje obecne preferencje są tak ustawione, aby odrzucać treści [REGIONMATURITY]. Możesz zmienić swoje preferencje, a potem spróbować odzyskać region ponownie.
		<form name="form">
			<button name="OK" text="Zmień preferencje"/>
			<button name="Cancel" text="Anuluj"/>
			<ignore name="ignore" text="Region, który próbujesz odzyskać zawiera treści, które są wykluczane przez Twoje preferencje."/>
		</form>
	</notification>
	<notification name="LandBuyAccessBlocked_Change">
		Region, który próbujesz kupić zawiera treści [REGIONMATURITY], ale Twoje obecne preferencje są tak ustawione, aby odrzucać treści [REGIONMATURITY]. Możesz zmienić swoje preferencje, a potem spróbować kupić region ponownie.
		<form name="form">
			<button name="OK" text="Zmień preferencje"/>
			<button name="Cancel" text="Anuluj"/>
			<ignore name="ignore" text="Region, który próbujesz kupić zawiera treści, które są wykluczane przez Twoje preferencje."/>
		</form>
	</notification>
	<notification name="TooManyPrimsSelected">
		Zbyt wiele wybranych obiektów. Wybierz [MAX_PRIM_COUNT] lub mniej i spróbuj ponownie
	</notification>
	<notification name="TooManyScriptsSelected">
		Zbyt wiele skryptów w wybranych obiektach. Wybierz mniej obiektów i spróbuj ponownie
	</notification>
	<notification name="ProblemImportingEstateCovenant">
		Problem z importem umowy majątku.
	</notification>
	<notification name="ProblemAddingEstateManager">
		Problemy z dodawaniem nowego zarządcy majątku. Jeden lub więcej majątków może mieć wypełnioną listę zarządców.
	</notification>
	<notification name="ProblemAddingEstateBanManager">
		Nie można dodać właściciela lub zarządcy majątku na listę banów.
	</notification>
	<notification name="ProblemAddingEstateGeneric">
		Problemy z dodawaniem do listy majątku. Jeden lub więcej majątków może mieć wypełnioną listę.
	</notification>
	<notification name="UnableToLoadNotecardAsset">
		Brak możliwości załadowania noty w tej chwili.
	</notification>
	<notification name="NotAllowedToViewNotecard">
		Niewystarczające prawa do zobaczenia notki przypisanej do wybranego ID.
	</notification>
	<notification name="MissingNotecardAssetID">
		ID notki nie zostało znalezione w bazie danych.
	</notification>
	<notification name="PublishClassified">
		Pamiętaj: Opłaty za reklamę są bezzwrotne.

Zamieścić tą reklamę za [AMOUNT]L$?
		<usetemplate name="okcancelbuttons" notext="Anuluj" />
	</notification>
	<notification name="SetClassifiedMature">
		Czy ta reklama zawiera treść Moderate?
		<usetemplate canceltext="Anuluj" name="yesnocancelbuttons" notext="Nie" yestext="Tak"/>
	</notification>
	<notification name="SetGroupMature">
		Czy ta grupa zawiera treść Moderate?
		<usetemplate canceltext="Anuluj" name="yesnocancelbuttons" notext="Nie" yestext="Tak"/>
	</notification>
	<notification label="Potwierdź Restart" name="ConfirmRestart">
		Na pewno chcesz zrobić restart tego regionu?
		<usetemplate name="okcancelbuttons" notext="Anuluj" />
	</notification>
	<notification label="Wiadomość do wszystkich w tym Regionie" name="MessageRegion">
		Wpisz krótką wiadomość która zostanie wysłana do wszystkich osób w tym regionie.
		<form name="form">
			<button name="Cancel" text="Anuluj"/>
		</form>
	</notification>
	<notification label="Zmienione Restrykcje Wieku dla Regionu" name="RegionMaturityChange">
		Klasyfikacja wieku dla tego regionu została zmieniona.
Może minąć trochę czasu, zanim zmiana będzie odzwierciedlona na mapie.
	</notification>
	<notification label="Wersja Niezgodna z Systemem Rozmów" name="VoiceVersionMismatch">
		Ta wersja [APP_NAME] nie jest kompatybilna z systemem rozmów w tym Regionie. Musisz zainstalować aktualną wersję [APP_NAME] aby komunikacja głosowa działała poprawnie.
	</notification>
	<notification label="Nie Można Kupić Obiektów" name="BuyObjectOneOwner">
		Jednorazowo możesz kupować tylko od jednego właściciela.
Wybierz pojedynczy obiekt i spróbuj jeszcze raz.
	</notification>
	<notification label="Nie Można Kupić Zawartości" name="BuyContentsOneOnly">
		Jednorazowo możesz kupić zawartość tylko jednego obiektu.
Wybierz pojedynczy obiekt i spróbuj jeszcze raz.
	</notification>
	<notification label="Nie Można Kupić Zawartości" name="BuyContentsOneOwner">
		Jednorazowo możesz kupować tylko od jednego właściciela.
Wybierz pojedynczy obiekt i spróbuj jeszcze raz.
	</notification>
	<notification name="BuyOriginal">
		Kupić oryginalny obiekt od [OWNER] za [PRICE]L$?
Zostaniesz właścicielem tego obiektu z następującymi prawami:
 Modyfikacje: [MODIFYPERM]
 Kopiowanie: [COPYPERM]
 Odsprzedawanie i oddawanie: [RESELLPERM]
		<usetemplate name="okcancelbuttons" notext="Anuluj" />
	</notification>
	<notification name="BuyOriginalNoOwner">
		Kupić oryginalny obiekt za [PRICE]L$?
Zostaniesz właścicielem tego obiektu z następującymi prawami:
 Modyfikacje: [MODIFYPERM]
 Kopiowanie: [COPYPERM]
 Odsprzedawanie i oddawanie: [RESELLPERM]
		<usetemplate name="okcancelbuttons" notext="Anuluj" />
	</notification>
	<notification name="BuyCopy">
		Kupić kopię obiektu od [OWNER] za [PRICE]L$?
Obiekt zostanie skopiowany do Twojej szafy z następującymi prawami:
 Modyfikacje: [MODIFYPERM]
 Kopiowanie: [COPYPERM]
 Odsprzedawanie i oddawanie: [RESELLPERM]
		<usetemplate name="okcancelbuttons" notext="Anuluj" />
	</notification>
	<notification name="BuyCopyNoOwner">
		Kupić kopię obiektu za [PRICE]L$?
Obiekt zostanie skopiowany do Twojej szafy z następującymi prawami:
 Modyfikacje: [MODIFYPERM]
 Kopiowanie: [COPYPERM]
 Odsprzedawanie i oddawanie: [RESELLPERM]
		<usetemplate name="okcancelbuttons" notext="Anuluj" />
	</notification>
	<notification name="BuyContents">
		Kupić zawartość od [OWNER] za [PRICE]L$?
Zawartość zostanie skopiowana do Twojej szafy.
		<usetemplate name="okcancelbuttons" notext="Anuluj" />
	</notification>
	<notification name="BuyContentsNoOwner">
		Kupić zawartość za [PRICE]L$?
Zawartość zostanie skopiowana do Twojej szafy.
		<usetemplate name="okcancelbuttons" notext="Anuluj" />
	</notification>
	<notification name="ConfirmPurchase">
		Ta transakcja spowoduje:
[ACTION]

Na pewno chcesz dokonać tego zakupu?
		<usetemplate name="okcancelbuttons" notext="Anuluj" />
	</notification>
	<notification name="ConfirmPurchasePassword">
		Ta transakcja spowoduje:
[ACTION]

Na pewno chcesz dokonać tego zakupu?
Wpisz hasło ponownie i kliknij na OK.
		<form name="form">
			<button name="Cancel" text="Anuluj"/>
		</form>
	</notification>
	<notification name="SetPickLocation">
		Uwaga:
Lokalizacja tego miejsca została zaktualizowana, ale pozostałe szczegóły zachowają oryginalne wartości.
	</notification>
	<notification name="ApplyInventoryToObject">
		Próbujesz dodać przedmiot bez praw kopiowania.
Przedmiot ten zostanie przeniesiony do ekwipunku obiektu, a nie skopiowany.

Przenieść przedmiot?
		<usetemplate ignoretext="Ostrzegaj, gdy próbuję przenieść przedmiot bez praw kopiowania do obiektu" name="okcancelignore" notext="Anuluj" />
	</notification>
	<notification name="MoveInventoryFromObject">
		Wybrane obiekty Szafy nie mają praw kopiowania.
Obiekty zostaną przeniesione do Twojej Szafy, nie zostaną skopiowane.

Przenieść obiekty Szafy?
		<usetemplate ignoretext="Uprzedź przed przeniesieniem zawartości niekopiowalnej z obiektu" name="okcancelignore" notext="Anuluj" />
	</notification>
	<notification name="MoveInventoryFromScriptedObject">
		Wybrane obiekty Szafy nie mają praw kopiowania.
Obiekty zostaną przeniesione do Twojej Szafy, nie zostaną skopiowane.
Ponieważ obiekty zawierają skrypty, przeniesienie obiektów do Twojej Szafy może spowodować niepoprawne działanie skryptów.

Przenieść obiekty szafy?
		<usetemplate ignoretext="Uprzedź przed przeniesieniem zawartości niekopiowalnej z obiektu, które może uszkodzić skrypty obiektu" name="okcancelignore" notext="Anuluj" />
	</notification>
	<notification name="ClickActionNotPayable">
		Uwaga: Opcja &apos;Zapłać obiektowi&apos; została wybrana, ale żeby ta opcja działała musi być dodany skrypt z funkcją money().
		<form name="form">
			<ignore name="ignore" text="Opcja &apos;Zapłać Obiektowi&apos; została aktywowana podczas budowania obiektów bez skryptu z funkcją money()."/>
		</form>
	</notification>
	<notification name="PayConfirmation">
		Potwierdź, że na pewno chcesz zapłacić [AMOUNT]L$ dla [TARGET].
		<usetemplate name="okcancelbuttons" notext="Anuluj" yestext="Zapłać" />
	</notification>
	<notification name="PayObjectFailed">
		Płatność nie powiodła się: nie można znaleźć obiektu.
	</notification>
	<notification name="PaymentBlockedButtonMismatch">
		Płatność nie powiodła się: zapłacona suma nie pasuje do żadnego z przycisków płatności dla tego obiektu.
	</notification>
	<notification name="OpenObjectCannotCopy">
		W tym obiekcie nie ma elementów które możesz skopiować.
	</notification>
	<notification name="WebLaunchAccountHistory">
		Przejść na stronę [http://secondlife.com/account/ Tablicy] żeby zobaczyć historię konta?
		<usetemplate ignoretext="Uruchom przeglądarkę internetową by zobaczyć historię konta" name="okcancelignore" notext="Anuluj" yestext="Idź na stronę"/>
	</notification>
	<notification name="ConfirmAddingChatParticipants">
		Po dodaniu osoby do istniejącej rozmowy - nowa rozmowa zostanie utworzona. Wszyscy uczestnicy otrzymają powiadomienie o nowej rozmowie.
		<usetemplate ignoretext="Potwierdź dodanie uczestników rozmowy" name="okcancelignore" notext="Anuluj" />
	</notification>
	<notification name="ConfirmQuit">
		Na pewno chcesz zakończyć sesję i wyłączyć przeglądarkę?
		<usetemplate ignoretext="Na pewno chcesz zakończyć sesję?" name="okcancelignore" notext="Anuluj" yestext="Zakończ"/>
	</notification>
	<notification name="ConfirmRestoreToybox">
		Ta akcja przywróci domyślny układ przycisków i pasków.

Nie możesz tego cofnąć.
		<usetemplate name="okcancelbuttons" notext="Anuluj" />
	</notification>
	<notification name="ConfirmClearAllToybox">
		Ta akcja usunie wszystkie przyciski z pasków, będą one puste.

Nie możesz tego cofnąć.
		<usetemplate name="okcancelbuttons" notext="Anuluj" />
	</notification>
	<notification name="DeleteItems">
		[QUESTION]
		<form name="form">
			<ignore name="ignore" text="Potwierdź przed kasowaniem obiektów" />
			<button name="No" text="Anuluj" />
		</form>
	</notification>
	<notification name="DeleteFilteredItems">
		Twoja Szafa jest obecnie filtrowana i nie wszystkie obiekty jakie masz zamiar usunąć są teraz widoczne.

Czy na pewno chcesz je skasować?
		<usetemplate ignoretext="Potwierdź przed kasowaniem filtrowanych obiektów" name="okcancelignore" notext="Anuluj" />
	</notification>
	<notification name="DeleteThumbnail">
		Usunąć obraz tego elementu? Nie można tego cofnąć.
		<usetemplate ignoretext="Potwierdź przed permanentnym usunięciem miniatury" name="okcancelignore" notext="Anuluj" yestext="Usuń" />
	</notification>
	<notification name="ThumbnailDimentionsLimit">
		Dozwolone są tylko obrazy kwadratowe o wielkości od 64 do 256 pikseli na stronę.
	</notification>
	<notification name="ThumbnailInsufficientPermissions">
		Jako miniatury można przypisywać wyłącznie obrazy kopiowalne i transferowalne.
	</notification>
	<notification name="ThumbnailOutfitPhoto">
		Aby dodać obraz do stroju, użyj okna galerii strojów lub kliknij prawym przyciskiem myszy na folderze stroju i wybierz "zdjęcie..."
	</notification>
	<notification name="ConfirmUnlink">
		Na pewno chcesz rozłączyć zaznaczony obiekt?
		<usetemplate name="okcancelbuttons" notext="Anuluj" yestext="Rozłącz"/>
	</notification>
	<notification name="HelpReportAbuseConfirm">
		Dziękujemy za poświęcenie czasu na poinformowanie nas o tym problemie.
Przejrzymy Twoje zgłoszenie pod kątem ewentualnych nadużyć i podejmiemy odpowiednią akcję.
	</notification>
	<notification name="HelpReportAbuseSelectCategory">
		Wybierz kategorię dla tego raportu o nadużyciu.
Określenie kategorii pomoże nam w klasyfikacji i przetwarzaniu raportu.
	</notification>
	<notification name="HelpReportAbuseAbuserNameEmpty">
		Wprowadź imię/nazwę osoby popełniającej nadużycie.
Dokładne dane pomogą nam w klasyfikacji i przetwarzaniu raportu.
	</notification>
	<notification name="HelpReportAbuseAbuserLocationEmpty">
		Wprowadź nazwę miejsca gdzie popełniono nadużycie.
Dokładne dane pomogą nam w klasyfikacji i przetwarzaniu raportu.
	</notification>
	<notification name="HelpReportAbuseSummaryEmpty">
		Wprowadź podsumowanie popełnionego nadużycia.
Dokładne dane pomogą nam w klasyfikacji i przetwarzaniu raportu.
	</notification>
	<notification name="HelpReportAbuseDetailsEmpty">
		Wprowadź szczegółowy opis popełnionego nadużycia.
Podaj maksymalną ilość szczegółów oraz imiona/nazwy osób związanych z nadużyciem, które zgłaszasz.
Dokładne dane pomogą nam w klasyfikacji i przetwarzaniu raportu.
	</notification>
	<notification name="HelpReportAbuseContainsCopyright">
		Szanowny Rezydencie,

Jeżeli składasz raport dotyczący naruszenia praw autorskich proszę się upewnić, że robisz to poprawnie:

(1) Przypadek Nadużycia. Możesz złożyć raport jeżeli sądzisz, że Rezydent narusza system przywilejów [CURRENT_GRID], na przykład używając CopyBot lub podobnych narzędzi robiących kopie, naruszając prawa autorskie. Komisja Nadużyć bada wykroczenia i stosuje akcje dyscyplinarne za zachowania sprzeczne z zasadami Warunków Umowy [http://secondlife.com/corporate/tos.php Warunków Umowy] i [http://secondlife.com/corporate/cs.php Standardów Społeczeństwa] w [CURRENT_GRID]. Komisja Nadużyć nie zajmuje się i nie odpowiada na żądania usunięcia treści ze środowiska [CURRENT_GRID].

(2) Przypadek DMCA lub Usuwanie Treści. Aby wystąpić z żądaniem o usunięcie treści ze środowiska [CURRENT_GRID] MUSISZ przedłożyć ważne zawiadomienie o nadużyciu zgodne z naszą polityką DMCA [http://secondlife.com/corporate/dmca.php DMCA Policy].

Jeżeli chcesz kontynuować dalej zamknij to okno i dokończ wysyłanie raportu. Może być potrzebny wybór kategorii &apos;CopyBot albo Nadużycie Przywilejów&apos;.

Dziękujemy,

Linden Lab
	</notification>
	<notification name="FailedRequirementsCheck">
		Brak następujących wymaganych komponentów w [FLOATER]:
[COMPONENTS]
	</notification>
	<notification label="Zamień Istniejący Dodatek" name="ReplaceAttachment">
		Obecnie masz już dołączony obiekt do tej części Twojego ciała.
Chcesz go zamienić na wybrany obiekt?
		<form name="form">
			<ignore name="ignore" text="Zamień dodatek z wybranym obiektem"/>
			<button ignore="Zamień automatycznie" name="Yes"/>
			<button ignore="Nie zamieniaj" name="No" text="Anuluj"/>
		</form>
	</notification>
	<notification name="TooManyWearables">
		Nie możesz założyć folderu, który zawiera więcej niż [AMOUNT] przedmiotów. Możesz zmienić ten limit w Zaawansowane &gt; Pokaż ustawienia debugowania &gt; WearFolderLimit.
	</notification>
	<notification label="Ostrzeżenie Trybu Zajętości" name="DoNotDisturbModePay">
		Jesteś w Trybie Zajętości co oznacza, że nie dostaniesz żadnych obiektów w zamian za tą opłatę.

Chcesz wyłączyć Tryb Zajętości przed zakończeniem tej transakcji?
		<form name="form">
			<ignore name="ignore" text="Chcę zapłacić w Trybie Zajętości"/>
			<button ignore="Zawsze wyłączaj tryb Zajętości" name="Yes"/>
			<button ignore="Nigdy nie wyłączaj trybu Zajętości" name="No" text="Anuluj"/>
		</form>
	</notification>
	<notification label="Działka odtwarza media" name="ParcelPlayingMedia">
		Ta lokalizacja odtwarza media:
[URL]
Czy chcesz je odtworzyć?
		<form name="form">
			<ignore name="ignore" text="Zawsze wybieraj tę opcję dla tej ziemi."/>
			<button ignore="Odtwarzaj media" name="Yes" text="Odtwarzaj"/>
			<button ignore="Ignoruj media" name="No" text="Nie odtwarzaj"/>
		</form>
	</notification>
	<notification name="ConfirmDeleteProtectedCategory">
		Ten folder &apos;[FOLDERNAME]&apos; to folder systemowy. Usunięcie folderu systemowego spowoduje niestabilność. Czy na pewno chcesz go skasować?
		<usetemplate ignoretext="Potwierdź zanim folder systemu zostanie skasowany" name="okcancelignore" notext="Anuluj" />
	</notification>
	<notification name="PurgeSelectedItems">
		[COUNT] przedmiotów zostanie usuniętych. Na pewno chcesz permanentnie usunąć zaznaczoną zawartość Kosza?
		<usetemplate name="okcancelbuttons" notext="Anuluj" />
	</notification>
	<notification name="ConfirmEmptyTrash">
		[COUNT] przedmiotów i folderów zostanie usuniętych. Na pewno chcesz permanentnie usunąć zawartość Kosza?
		<usetemplate name="okcancelbuttons" notext="Anuluj" />
	</notification>
	<notification name="TrashIsFull">
		Twój kosz się przepełnia. Może to sprawić, że będziesz mieć problemy z zalogowaniem się.
		<usetemplate name="okcancelbuttons" notext="Wyczyszczę kosz ręcznie później" yestext="Sprawdź kosz teraz" />
	</notification>
	<notification name="InventoryLimitReachedAIS">
		W Twojej Szafie występują problemy. Skontaktuj się z pomocą techniczną swojego świata.
	</notification>
	<notification name="InventoryLimitReachedAISAlert">
		W Twojej Szafie występują problemy. Skontaktuj się z pomocą techniczną swojego świata.
	</notification>
	<notification name="ConfirmClearBrowserCache">
		Na pewno chcesz wyczyścić bufory przeglądarki internetowej, wyszukiwania i podróży?
		<usetemplate name="okcancelbuttons" notext="Anuluj" />
	</notification>
	<notification name="ConfirmClearCache">
		Na pewno chcesz wyczyścić bufor Przeglądarki?
		<usetemplate name="okcancelbuttons" notext="Anuluj" />
	</notification>
	<notification name="ConfirmClearInventoryCache">
		Na pewno chcesz wyczyścić bufor Szafy?
		<usetemplate name="okcancelbuttons" notext="Anuluj" />
	</notification>
	<notification name="ConfirmClearWebBrowserCache">
		Na pewno chcesz wyczyścić bufor wbudowanej przeglądarki internetowej (wymaga restartu)?
		<usetemplate name="okcancelbuttons" notext="Anuluj" />
	</notification>
	<notification name="ConfirmClearCookies">
		Na pewno chcesz wyczyścić ciasteczka?
		<usetemplate name="okcancelbuttons" notext="Anuluj" yestext="Tak"/>
	</notification>
	<notification name="ConfirmClearMediaUrlList">
		Na pewno chcesz wyczyścić listę zapisanych linków?
		<usetemplate name="okcancelbuttons" notext="Anuluj" yestext="Tak"/>
	</notification>
	<notification name="ConfirmEmptyLostAndFound">
		Na pewno chcesz permanentnie usunąć zawartość Twojego folderu Zagubione i odnalezione?
		<usetemplate ignoretext="Potwierdź przed usunięciem zawartości foldera Zagubione i odnalezione" name="okcancelignore" notext="Nie" yestext="Tak"/>
	</notification>
	<notification name="ConfirmReplaceLink">
		Zamierzasz zastąpić link do części ciała o typie '[TYPE]' elementem, który nie pasuje do tego typu.

Na pewno chcesz kontynuować?
		<usetemplate ignoretext="Potwierdź przed zamianą linku" name="okcancelignore" notext="Nie" yestext="Tak" />
	</notification>
	<notification name="CopySLURL">
		Następujący link SLurl został skopiowany do schowka:
[SLURL]

Zamieść go na stronie internetowej żeby umożliwić innym łatwy dostęp do tego miejsca, albo wklej go do panelu adresu Twojej przeglądarki, żeby go otworzyć.
		<form name="form">
			<ignore name="ignore" text="SLurl skopiowany do schowka"/>
		</form>
	</notification>
	<notification name="WLSavePresetAlert">
		Chcesz nadpisać zapisane ustawienia?
		<usetemplate name="okcancelbuttons" notext="Nie" yestext="Tak"/>
	</notification>
	<notification name="WLNoEditDefault">
		Nie możesz edytować lub usunąć domyślnych ustawień.
	</notification>
	<notification name="WLMissingSky">
		Ten plik cyklu dziennego używa brakującego pliku nieba: [SKY].
	</notification>
	<notification name="WLRegionApplyFail">
		Ustawienia nie mogą zostać zastosowane w regionie. Powód: [FAIL_REASON]
	</notification>
	<notification name="WLLocalTextureDayBlock">
		Lokalna tekstura jest używana na ścieżce [TRACK], klatce #[FRAMENO] ([FRAME]%) w polu [FIELD].
Otoczenia nie mogą zostać zapisane gdy lokalne tekstury są w użyciu.
	</notification>
	<notification name="WLLocalTextureFixedBlock">
		Lokalna tekstura jest używana w polu [FIELD].
Otoczenia nie mogą zostać zapisane gdy lokalne tekstury są w użyciu.
	</notification>
	<notification name="EnvCannotDeleteLastDayCycleKey">
		Nie można usunąć ostatniego klucza w cyklu dnia, bo nie może on być pusty. Zmodyfikuj ten klucz zamiast go usuwać, a potem dodaj nowy.
	</notification>
	<notification name="DayCycleTooManyKeyframes">
		Nie możesz dodać więcej klatek kluczowych w tym cyklu dnia. Maksymalna liczba klatek kluczowych zakresu [SCOPE] wynosi [MAX].
	</notification>
	<notification name="EnvUpdateRate">
		Możesz aktualizować ustawienia otoczenia co [WAIT] sekund. Poczekaj przynajmniej tyle i spróbuj ponownie.
	</notification>
	<notification name="PPSaveEffectAlert">
		Efekt post-procesu już istnieje. Chcesz ciągle go nadpisać?
		<usetemplate name="okcancelbuttons" notext="Nie" yestext="Tak"/>
	</notification>
	<notification name="ChatterBoxSessionStartError">
		Błąd podczas rozpoczynania czatu/IM z [RECIPIENT].
[REASON]
	</notification>
	<notification name="ForceCloseChatterBoxSession">
		Twój czat/IM z [NAME] zostanie zamknięty.
[REASON]
	</notification>
	<notification name="Cannot_Purchase_an_Attachment">
		Rzeczy nie mogą być kupione jeżeli są częścią dodatku.
	</notification>
	<notification label="Prośba o Zgodę na Pobieranie L$" name="DebitPermissionDetails">
		Akceptując tą prośbę wyrażasz zgodę na ciągłe pobieranie Lindenów (L$) z Twojego konta. Żeby cofnąć to pozwolenie właściciel obiektu będzie musiał usunąć ten obiekt albo zresetować skrypty obiektu.
	</notification>
	<notification name="AutoWearNewClothing">
		Czy chcesz automatycznie nosić ubranie które tworzysz?
		<usetemplate ignoretext="Załóż ubranie automatycznie będąc w trybie Edycji Wyglądu" name="okcancelignore" notext="Nie" yestext="Tak"/>
	</notification>
	<notification name="NotAgeVerified">
		Miejsce, które próbujesz odwiedzić jest dostępne dla osób mających 18 lat lub więcej.
		<usetemplate ignoretext="Nie mam odpowiedniego wieku do odwiedzania ograniczonych wiekowo stref" name="okignore" />
	</notification>
	<notification name="NotAgeVerified_Notify">
		Miejsce dostępne dla osób mających 18 lat lub więcej.
	</notification>
	<notification name="Cannot enter parcel: no payment info on file">
		Nie masz dostępu do tej działki ze względu na brak danych płatniczych o Twoim koncie. Czy chcesz odwiedzić stronę [CURRENT_GRID] żeby to zmienić?

[_URL]
		<usetemplate ignoretext="Brak danych płatniczych o koncie" name="okcancelignore" notext="Nie" yestext="Tak"/>
	</notification>
	<notification name="MissingString">
		Ciąg [STRING_NAME] nie został znaleziony w strings.xml
	</notification>
	<notification name="EnableMediaFilter">
		Odtwarzanie mediów lub muzyki może pozwolić na zidentyfikowanie Twojej tożsamości witrynom poza [CURRENT_GRID]. Możesz włączyć filtr, który pozwoli określić które strony będą mogły odtwarzać media, da Ci lepszą kontrolę nad swoją prywatnością.

Włączyć filtr mediów?
(Możesz zmienić potem tą opcję w Ustawienia &gt; Dźwięk i Media.)
		<form name="form">
			<button name="Enable" text="Włącz"/>
			<button name="Disable" text="Wyłącz"/>
		</form>
	</notification>
	<notification name="MediaAlert">
		Ta działka dostarcza media z:

Domena: [MEDIADOMAIN]
URL: [MEDIAURL]
		<form name="form">
			<button name="Allow" text="Zezwól"/>
			<button name="Deny" text="Odmów"/>
		</form>
	</notification>
	<notification name="MediaAlert2">
		Chcesz zapamiętać swój wybór i zezwalać [LCONDITION] na media z tego źródła?

Domena: [MEDIADOMAIN]
URL: [MEDIAURL]
		<form name="form">
			<button name="Do Now" text="[ACTION] teraz"/>
			<button name="RememberDomain" text="[CONDITION] Zezwól tej domenie"/>
			<button name="RememberURL" text="[CONDITION] Zezwól temu URL"/>
		</form>
	</notification>
	<notification name="MediaAlertSingle">
		Ta działka dostarcza media z:

Domena: [MEDIADOMAIN]
URL: [MEDIAURL]
		<form name="form">
			<button name="Allow" text="Zezwól"/>
			<button name="Deny" text="Odmów"/>
			<button name="BlacklistDomain" text="Czarna lista"/>
			<button name="WhitelistDomain" text="Biała lista"/>
		</form>
	</notification>
	<notification name="AudioAlert">
		Ta działka dostarcza muzykę z:

Domena: [AUDIODOMAIN]
URL: [AUDIOURL]
		<form name="form">
			<button name="Allow" text="Zezwól"/>
			<button name="Deny" text="Odmów"/>
		</form>
	</notification>
	<notification name="AudioAlert2">
		Chcesz zapamiętać swój wybór i zezwalać [LCONDITION] na muzykę z tego źródła?

Domena: [AUDIODOMAIN]
URL: [AUDIOURL]
		<form name="form">
			<button name="Do Now" text="[ACTION] Teraz"/>
			<button name="RememberDomain" text="[CONDITION] Zezwól tej domenie"/>
			<button name="RememberURL" text="[CONDITION] Zezwól temu URL"/>
		</form>
	</notification>
	<notification name="AudioAlertSingle">
		Chcesz zapamiętać swój wybór i zezwalać [LCONDITION] na muzykę z tego źródła?

Domena: [AUDIODOMAIN]
URL: [AUDIOURL]
		<form name="form">
			<button name="Allow" text="Zezwól"/>
			<button name="Deny" text="Odmów"/>
			<button name="BlacklistDomain" text="Czarna lista"/>
			<button name="WhitelistDomain" text="Biała lista"/>
		</form>
	</notification>
	<notification name="Cancelled">
		Anulowane.
	</notification>
	<notification name="CancelledAttach">
		Dołączanie anulowane.
	</notification>
	<notification name="ReplacedMissingWearable">
		Brakujące ubranie/części ciała zastąpiono domyślnymi obiektami.
	</notification>
	<notification name="GroupNotice">
		[SENDER], [GROUP]
Temat: [SUBJECT], Treść: [MESSAGE]
	</notification>
	<notification name="FriendOnlineOffline">
		[NAME] jest [STATUS].
	</notification>
	<notification name="AddSelfFriend">
		Niewątpliwie znasz siebie najlepiej, ale nie możesz dodać swojej własnej osoby do listy znajomych.
	</notification>
	<notification name="AddSelfRenderExceptions">
		Nie możesz dodać siebie do listy wyjątków renderowania.
	</notification>
	<notification name="UploadingAuctionSnapshot">
		Przesyłanie obrazów...
(Zajmuje około 5 minut.)
	</notification>
	<notification name="UploadPayment">
		Przesyłanie kosztowało [AMOUNT]L$.
	</notification>
	<notification name="UploadWebSnapshotDone">
		Przesyłanie obrazu do sieci zakończone pomyślnie.
	</notification>
	<notification name="UploadSnapshotDone">
		Przesyłanie zdjęcia zakończone pomyślnie.
	</notification>
	<notification name="TerrainDownloaded">
		Plik terrain.raw ściągnięty.
	</notification>
	<notification name="GestureMissing">
		Gest [NAME] nie został znaleziony w bazie danych.
	</notification>
	<notification name="UnableToLoadGesture">
		Ładowanie gestu [NAME] nie powiodło się.
	</notification>
	<notification name="LandmarkMissing">
		Miejsce (LM) nie zostało znalezione w bazie danych.
	</notification>
	<notification name="UnableToLoadLandmark">
		Ładowanie miejsca (LM) nie powiodło się.
Spróbuj jeszcze raz.
	</notification>
	<notification name="CapsKeyOn">
		Twój Caps Lock jest włączony.
Ponieważ ma to wpływ na wpisywane hasło, możesz chcieć go wyłączyć.
	</notification>
	<notification name="NotecardMissing">
		Notka nie została znaleziona w bazie danych.
	</notification>
	<notification name="NotecardNoPermissions">
		Nie masz uprawnień na zobaczenie notki.
	</notification>
	<notification name="MaterialMissing">
		Brak materiału w bazie danych.
	</notification>
	<notification name="MaterialNoPermissions">
		Nie masz uprawnień na zobaczenie tego materiału.
	</notification>
	<notification name="RezItemNoPermissions">
		Nie masz uprawnień na stworzenie obiektu.
	</notification>
	<notification name="IMAcrossParentEstates">
		Nie można wysłać IM poprzez Majątki.
	</notification>
	<notification name="TransferInventoryAcrossParentEstates">
		Nie można przesłać przedmiotów poprzez Majątki.
	</notification>
	<notification name="UnableToLoadNotecard">
		Nie można załadować notki w tym momencie.
Spróbuj jeszcze raz.
	</notification>
	<notification name="UnableToLoadMaterial">
		Nie można załadować materiału.
Proszę spróbuj ponownie.
	</notification>
	<notification name="MissingMaterialCaps">
		Brak połączenia z regionem obsługującym materiały.
	</notification>
	<notification name="CantSelectReflectionProbe">
		Umieszczono sondę refleksyjną, ale opcja "wybierz sondy refleksyjne" jest wyłączona. Aby móc wybierać sondy refleksyjne, zaznacz opcję Buduj &gt; Opcje &gt; Wybierz sondy refleksyjne.
		<usetemplate ignoretext="Ostrzegaj, jeśli wybieranie sond refleksyjnych jest wyłączone." name="okignore" />
	</notification>
	<notification name="ScriptMissing">
		Skrypt nie został znaleziony w bazie danych.
	</notification>
	<notification name="ScriptNoPermissions">
		Nie masz uprawnień na podejrzenie skryptu.
	</notification>
	<notification name="UnableToLoadScript">
		Ładowanie skryptu nie powiodło się.
Spróbuj jeszcze raz.
	</notification>
	<notification name="IncompleteInventory">
		Zawartość obiektów, którą chcesz podarować nie jest jeszcze dostępna lokalnie. Spróbuj podarować te obiekty jeszcze raz za jakiś czas.
	</notification>
	<notification name="IncompleteInventoryItem">
		Przedmiot, do którego chcesz uzyskać dostęp nie jest jeszcze dostępny lokalnie. Spróbuj ponownie za chwilę.
	</notification>
	<notification name="CannotModifyProtectedCategories">
		Nie możesz zmienić chronionych kategorii.
	</notification>
	<notification name="CannotRemoveProtectedCategories">
		Nie możesz usunąć chronionych kategorii.
	</notification>
	<notification name="OfferedCard">
		Zaoferowano wizytówkę osobie [NAME].
	</notification>
	<notification name="UnableToBuyWhileDownloading">
		Nie można kupować w trakcie ładowania danych obiektu.
Spróbuj jeszcze raz.
	</notification>
	<notification name="UnableToLinkWhileDownloading">
		Nie można scalać w trakcie ładowania danych obiektu.
Spróbuj jeszcze raz.
	</notification>
	<notification name="CannotBuyObjectsFromDifferentOwners">
		Nie możesz jednocześnie kupować obiektów od różnych osób.
Wybierz jeden obiekt.
	</notification>
	<notification name="ObjectNotForSale">
		Obiekt nie jest na sprzedaż.
	</notification>
	<notification name="EnteringGodMode">
		Włączanie trybu boskiego, poziom [LEVEL]
	</notification>
	<notification name="LeavingGodMode">
		Wyłączanie trybu boskiego, poziom [LEVEL]
	</notification>
	<notification name="CopyFailed">
		Nie masz praw do skopiowania wybranych obiektów.
	</notification>
	<notification name="InventoryAccepted">
		Podarunek od Ciebie został przyjęty przez [NAME].
	</notification>
	<notification name="InventoryDeclined">
		Podarunek od Ciebie został odrzucony przez [NAME].
	</notification>
	<notification name="CallingCardAccepted">
		Twoja wizytówka została przyjęta.
	</notification>
	<notification name="CallingCardDeclined">
		Twoja wizytówka została odrzucona.
	</notification>
	<notification name="TeleportToLandmark">
		Aby teleportować się do innych miejsc, takich jak &apos;[NAME]&apos;, kliknij na przycisk &quot;Miejsca&quot;,
a następnie wybierz zakładkę Landmarki w oknie, które się otworzy. Kliknij na dowolną pozycję
by ją zaznaczyć, a potem wybierz &apos;Teleportuj&apos; na spodzie okna.
(Możesz też kliknąć na nim podwójnie lub wybrać &apos;Teleportuj&apos; z menu kontekstowego
dostępnego pod prawym przyciskiem myszy)
	</notification>
	<notification name="TeleportToPerson">
		Aby rozpocząć z kimś prywatną rozmowę, kliknij prawym przyciskiem myszy na jego/jej awatarze i wybierz &apos;IM&apos; z menu.
	</notification>
	<notification name="CantSelectLandFromMultipleRegions">
		Nie możesz przekraczać granic regionu wybierając obszar.
Spróbuj wybrać mniejszy obszar.
	</notification>
	<notification name="SearchWordBanned">
		Pewne frazy podczas wyszukiwania zostały usunięte w związku z restrykcjami zawartymi w Standardach Społecznościowych (Community Standards).
	</notification>
	<notification name="NoContentToSearch">
		Proszę wybrać przynajmniej jeden z podanych rodzajów treści jaką zawiera region podczas wyszukiwania (General, Moderate lub Adult).
	</notification>
	<notification name="EventNotification">
		Zawiadomienie o zdarzeniu:

[NAME]
[DATE]
		<form name="form">
			<button name="Details" text="Szczegóły"/>
			<button name="Cancel" text="Anuluj"/>
		</form>
	</notification>
	<notification name="TransferObjectsHighlighted">
		Obiekty na tej działce, które zostaną przekazane kupcowi tej działki są teraz podświetlone.

* Drzewa i trawy, które zostaną przekazane nie są podświetlone.
		<form name="form">
			<button name="Done" text="Gotowe"/>
		</form>
	</notification>
	<notification name="DeactivatedGesturesTrigger">
		Zablokowane gesty z jednakowym aktywowaniem:
[NAMES]
	</notification>
	<notification name="NoQuickTime">
		Wygląda na to, że Apple QuickTime nie jest zainstalowany na Twoim komputerze.
Jeżeli chcesz odtwarzać media na tej działce, które używają QuickTime idź do [http://www.apple.com/quicktime strony QuickTime] i zainstaluj odtwarzacz.
	</notification>
	<notification name="NoPlugin">
		Nie znaleziono wtyczki mediów dla typu mime "[MIME_TYPE]". Media tego typu będą niedostępne.
	</notification>
	<notification name="MediaPluginFailed">
		Następujące wtyczki mediów nie działają:
[PLUGIN]

Zainstaluj wtyczki ponownie lub skontaktuj się z dostawcą, jeśli problem nadal będzie występował.
		<form name="form">
			<ignore name="ignore" text="Wtyczka mediów nie działa"/>
		</form>
	</notification>
	<notification name="OwnedObjectsReturned">
		Twoje obiekty z wybranej działki zostały zwrócone do Twojej Szafy.
	</notification>
	<notification name="OtherObjectsReturned">
		Obiekty należące do [NAME] na wybranej działce zostały zwrócone do Szafy tej osoby.
	</notification>
	<notification name="OtherObjectsReturned2">
		Obiekty z działki należącej do Rezydenta [NAME] zostały zwrócone do jego Szafy.
	</notification>
	<notification name="GroupObjectsReturned">
		Obiekty z wybranej działki przypisane do grupy &lt;nolink&gt;[GROUPNAME]&lt;/nolink&gt; zostały zwrócone do szaf ich właścicieli.
Przekazywalne obiekty przekazane grupie zostały zwrócone do ich poprzednich właścicieli.
Nieprzekazywalne obiekty przekazane grupie zostały usunięte.
	</notification>
	<notification name="UnOwnedObjectsReturned">
		Obiekty z wybranej działki które nie należą do Ciebie zostały zwrócone do ich właścicieli.
	</notification>
	<notification name="ServerObjectMessage">
		Wiadomość od [NAME]:
&lt;nolink&gt;[MSG]&lt;/nolink&gt;
	</notification>
	<notification name="NotSafe">
		Ta działka pozwala na uszkodzenia.
Możesz doznać tutaj urazu. Jeżeli zginiesz nastąpi teleportacja do Twojego miejsca startu.
	</notification>
	<notification name="NoFly">
		Ta działka nie pozwala na latanie.
Nie możesz tutaj latać.
	</notification>
	<notification name="PushRestricted">
		Popychanie niedozwolone. Nie możesz tutaj popychać innych chyba, że jesteś właścicielem tej działki.
	</notification>
	<notification name="NoVoice">
		Ta działka nie pozwala na rozmowy głosowe. Nie będziesz słyszeć, jak ktoś rozmawia.
	</notification>
	<notification name="NoBuild">
		Ta działka nie pozwala na budowanie. Nie możesz tworzyć tutaj obiektów.
	</notification>
	<notification name="PathfindingDirty">
		W tym regionie są oczekujące zmiany w odnajdywaniu ścieżek. Jeśli posiadasz prawa budowania możesz odświeżyć region klikając na przycisk “Odśwież region”.
		<usetemplate name="okcancelbuttons" yestext="Odśwież" notext="Zamknij"/>
	</notification>
	<notification name="PathfindingDirtyRebake">
		W tym regionie są oczekujące zmiany w odnajdywaniu ścieżek. Jeśli posiadasz prawa budowania możesz odświeżyć region klikając na przycisk “Odśwież region”.
		<usetemplate name="okbutton" yestext="Odśwież" />
	</notification>
	<notification name="DynamicPathfindingDisabled">
		Dynamiczne odnajdywanie ścieżek nie jest włączone w tym regionie. Oskryptowane obiekty używające odwołań LSL wykorzystujących odnajdywanie ścieżek mogą nie działać zgodnie z oczekiwaniami.
	</notification>
	<notification name="PathfindingCannotRebakeNavmesh">
		Wystąpił błąd. To może być problem sieci, serwera lub Twojego braku praw do budowania. Czasami wylogowanie się i zalogowanie ponownie może naprawić problem.
	</notification>
	<notification name="SeeAvatars">
		Ta działka ukrywa czat tekstowy i awatary z innych działek. Nie będziesz widzieć rezydentów na zewnątrz tej działki - ani oni Ciebie. Wspólny kanał czatu 0 również jest zablokowany.
	</notification>
	<notification name="ScriptsStopped">
		Administrator tymczasowo zatrzymał skrypty w tym regionie.
	</notification>
	<notification name="ScriptsNotRunning">
		Żadne skrypty nie działają w tym regionie.
	</notification>
	<notification name="NoOutsideScripts">
		Ta działka nie pozwala na zewnętrzne skrypty.

Żadne skrypty nie będą tutaj działać za wyjątkiem skryptów należących do właściciela działki.
	</notification>
	<notification name="ClaimPublicLand">
		Tylko publiczne działki w tym regionie, co Ty, mogą być przejęte.
	</notification>
	<notification name="RegionTPAccessBlocked">
		Region, który próbujesz odwiedzić, ma klasyfikację treści przekraczającą Twoje maksymalne preferencje. Możesz je zmienić używając Awatar &gt; Ustawienia &gt; Ogólne.

Pełne informacje na temat klasyfikacji treści można znaleźć [https://community.secondlife.com/knowledgebase/english/maturity-ratings-r52/ tutaj].
	</notification>
	<notification name="RegionAboutToShutdown">
		Region, do którego próbujesz się dostać, właśnie się wyłącza.
	</notification>
	<notification name="URBannedFromRegion">
		Zostałeś/aś zbanowany/a w regionie.
	</notification>
	<notification name="NoTeenGridAccess">
		Twoje konto nie może zostać połączone z podanym regionem Teen Grid.
	</notification>
	<notification name="ImproperPaymentStatus">
		Nie posiadasz odpowiedniego statusu płatniczego by uzyskać dostęp do regionu.
	</notification>
	<notification name="MustGetAgeRegion">
		Musisz mieć 18 lat lub więcej, aby móc wejść do tego regionu.
	</notification>
	<notification name="MustGetAgeParcel">
		Musisz mieć 18 lat lub więcej, aby móc wejść na tą działkę.
	</notification>
	<notification name="NoDestRegion">
		Żądana lokalizacja regionu nie została odnaleziona.
	</notification>
	<notification name="NotAllowedInDest">
		Brak dostępu do podanej lokalizacji.
	</notification>
	<notification name="RegionParcelBan">
		Nie możesz przejść przez zamkniętą działkę. Spróbuj skorzystać z innej drogi.
	</notification>
	<notification name="TelehubRedirect">
		Zostałeś/aś przeniesiony/a do teleportera (telehuba).
	</notification>
	<notification name="CouldntTPCloser">
		Brak możliwości teleportacji do bliższej lokacji.
	</notification>
	<notification name="TPCancelled">
		Teleportacja anulowana.
	</notification>
	<notification name="FullRegionTryAgain">
		Region, który chcesz odwiedzić jest w tej chwili pełny.
Spróbuj ponownie za kilka minut.
	</notification>
	<notification name="GeneralFailure">
		Błąd ogólny.
	</notification>
	<notification name="RoutedWrongRegion">
		Wysłano do niewłaściwego regionu. Proszę spróbować ponownie.
	</notification>
	<notification name="NoValidAgentID">
		Brak poprawnego identyfikatora agenta.
	</notification>
	<notification name="NoValidSession">
		Brak poprawnego identyfikatora sesji.
	</notification>
	<notification name="NoValidCircuit">
		Brak poprawnego obwodu kodowania.
	</notification>
	<notification name="NoPendingConnection">
		Brak możliwości wykonania połączenia.
	</notification>
	<notification name="InternalUsherError">
		Podczas teleportacji nastąpił błąd wewnętrzny, który może być wynikiem problemów serwera.
	</notification>
	<notification name="NoGoodTPDestination">
		Brak lokalizacji punktu do teleportacji w podanym regionie.
	</notification>
	<notification name="InternalErrorRegionResolver">
		Podczas próby odnalezienia globalnych współrzędnych dla żądanej teleportacji pojawił się wewnętrzny błąd. Może być to wynikiem problemów serwera.
	</notification>
	<notification name="NoValidLanding">
		Niepoprawny punkt lądowania.
	</notification>
	<notification name="NoValidParcel">
		Niepoprawna działka.
	</notification>
	<notification name="ObjectGiveItem">
		Obiekt o nazwie &lt;nolink&gt;[OBJECTFROMNAME]&lt;/nolink&gt; należący do [NAME_SLURL] dał Tobie [OBJECTTYPE]:
&lt;nolink&gt;[ITEM_SLURL]&lt;/nolink&gt;
		<form name="form">
			<button name="Keep" text="Zachowaj"/>
			<button name="Discard" text="Odrzuć"/>
			<button name="Mute" text="Zablokuj"/>
		</form>
	</notification>
	<notification name="OwnObjectGiveItem">
		Twój obiekt o nazwie &lt;nolink&gt;[OBJECTFROMNAME]&lt;/nolink&gt; dał Tobie [OBJECTTYPE]:
&lt;nolink&gt;[ITEM_SLURL]&lt;/nolink&gt;
		<form name="form">
			<button name="Keep" text="Zachowaj"/>
			<button name="Discard" text="Odrzuć"/>
<<<<<<< HEAD
		</form>
	</notification>
	<notification name="UserGiveItem" label="Propozycja przedmiotu od [NAME_LABEL]">
=======
		</form>
	</notification>
	<notification name="UserGiveItem" label="Propozycja przedmiotu od [NAME_LABEL]">
		[NAME_SLURL] dał Ci [OBJECTTYPE]:
[ITEM_SLURL]
Chcesz zachować ten obiekt? Wybranie "Zablokuj" sprawi, że nie będziesz już otrzymywać żadnych ofert lub wiadomości od [NAME_SLURL].
		<form name="form">
			<button name="Show" text="Pokaż"/>
			<button name="Keep" text="Zachowaj"/>
			<button name="Discard" text="Wyrzuć"/>
			<button name="Mute" text="Zablokuj"/>
		</form>
	</notification>
	<notification name="UserGiveItemLegacy" label="Propozycja przedmiotu od [NAME_LABEL]">
>>>>>>> 31dd2fb6
		[NAME_SLURL] dał Ci [OBJECTTYPE]:
[ITEM_SLURL]
Chcesz zachować ten obiekt? Wybranie "Zablokuj" sprawi, że nie będziesz już otrzymywać żadnych ofert lub wiadomości od [NAME_SLURL].
		<form name="form">
			<button name="Show" text="Pokaż"/>
<<<<<<< HEAD
			<button name="Keep" text="Zachowaj"/>
			<button name="Discard" text="Wyrzuć"/>
			<button name="Mute" text="Zablokuj"/>
		</form>
	</notification>
	<notification name="UserGiveItemLegacy" label="Propozycja przedmiotu od [NAME_LABEL]">
		[NAME_SLURL] dał Ci [OBJECTTYPE]:
[ITEM_SLURL]
Chcesz zachować ten obiekt? Wybranie "Zablokuj" sprawi, że nie będziesz już otrzymywać żadnych ofert lub wiadomości od [NAME_SLURL].
		<form name="form">
			<button name="Show" text="Pokaż"/>
=======
>>>>>>> 31dd2fb6
			<button name="Accept" text="Zachowaj"/>
			<button name="Discard" text="Wyrzuć"/>
			<button name="ShowSilent" text="(Pokaż)"/>
			<button name="AcceptSilent" text="(Zachowaj)"/>
			<button name="DiscardSilent" text="(Wyrzuć)"/>
			<button name="Mute" text="Zablokuj"/>
		</form>
	</notification>
	<notification name="JoinGroup">
		[MESSAGE]
		<form name="form">
			<button name="Join" text="Zaakceptuj"/>
			<button name="Decline" text="Odmów"/>
		</form>
	</notification>
	<notification name="TeleportOffered" label="Propozycja teleportacji od [NAME_LABEL]">
		[NAME_SLURL] proponuje Ci teleportację do siebie:

[MESSAGE]
&lt;icon&gt;[MATURITY_ICON]&lt;/icon&gt; - [MATURITY_STR]
		<form name="form">
			<button name="Teleport" text="Teleportuj"/>
			<button name="Cancel" text="Anuluj"/>
		</form>
	</notification>
	<notification name="TeleportOffered_MaturityExceeded">
		[NAME_SLURL] proponuje Ci teleportację do siebie:

[MESSAGE]
&lt;icon&gt;[MATURITY_ICON]&lt;/icon&gt; - [MATURITY_STR]

Ten region zawiera treści [REGION_CONTENT_MATURITY], ale Twoje obecne preferencje są tak ustawione, aby odrzucać treści [REGION_CONTENT_MATURITY]. Możesz zmienić swoje preferencje i kontynuować teleport albo anulować go.
		<form name="form">
			<button name="Teleport" text="Zmień i teleportuj"/>
			<button name="Cancel" text="Anuluj"/>
		</form>
	</notification>
	<notification name="TeleportOffered_MaturityBlocked">
		[NAME_SLURL] zaproponował/a Ci teleportację do siebie:

[MESSAGE]
&lt;icon&gt;[MATURITY_ICON]&lt;/icon&gt; - [MATURITY_STR]

Ten region zawiera jednak treści tylko dla dorosłych.
	</notification>
	<notification name="TeleportOffered_SLUrl" label="Propozycja teleportacji od [NAME_LABEL]">
		[NAME_SLURL] proponuje Ci teleportację do siebie ([POS_SLURL]):

[MESSAGE]
&lt;icon&gt;[MATURITY_ICON]&lt;/icon&gt; - [MATURITY_STR]
		<form name="form">
			<button name="Teleport" text="Teleportuj"/>
			<button name="Cancel" text="Anuluj"/>
		</form>
	</notification>
	<notification name="TeleportOffered_MaturityExceeded_SLUrl">
		[NAME_SLURL] proponuje Ci teleportację do siebie ([POS_SLURL]):

[MESSAGE]
&lt;icon&gt;[MATURITY_ICON]&lt;/icon&gt; - [MATURITY_STR]

Ten region zawiera treści [REGION_CONTENT_MATURITY], ale Twoje obecne preferencje są tak ustawione, aby odrzucać treści [REGION_CONTENT_MATURITY]. Możesz zmienić swoje preferencje i kontynuować teleport albo anulować go.
		<form name="form">
			<button name="Teleport" text="Zmień i teleportuj"/>
			<button name="Cancel" text="Anuluj"/>
		</form>
	</notification>
	<notification name="TeleportOffered_MaturityBlocked_SLUrl">
		[NAME_SLURL] zaproponował/a Ci teleportację do siebie ([POS_SLURL]):

[MESSAGE]
&lt;icon&gt;[MATURITY_ICON]&lt;/icon&gt; - [MATURITY_STR]

Ten region zawiera jednak treści tylko dla dorosłych.
	</notification>
	<notification name="TeleportOfferSent">
		Oferta teleportacji wysłana do [TO_NAME]
	</notification>
	<notification name="TeleportRequest">
		[NAME_SLURL] prosi o teleportację do miejsca, w jakim się znajdujesz.
[MESSAGE]

Zaproponować teleport?
		<form name="form">
			<button name="Yes" text="Tak"/>
			<button name="No" text="Nie"/>
		</form>
	</notification>
	<notification name="GotoURL">
		[MESSAGE]
[URL]
		<form name="form">
			<button name="Later" text="Później"/>
			<button name="GoNow..." text="Teraz..."/>
		</form>
	</notification>
	<notification name="OfferFriendship" label="Propozycja znajomości od [NAME_LABEL]">
		[NAME_SLURL] proponuje znajomość.

[MESSAGE]

(Będziecie mogli widzieć swój status online)
		<form name="form">
			<button name="Accept" text="Zaakceptuj"/>
			<button name="Decline" text="Odrzuć"/>
		</form>
	</notification>
	<notification name="FriendshipOffered">
		Zaoferowałeś/aś znajomość osobie [TO_NAME]
	</notification>
	<notification name="OfferFriendshipNoMessage" label="Propozycja znajomości od [NAME_LABEL]">
		[NAME_SLURL] proponuje Ci znajomość.

(Będziecie mogli widzieć swój status online)
		<form name="form">
			<button name="Accept" text="Zaakceptuj"/>
			<button name="Decline" text="Odrzuć"/>
		</form>
	</notification>
	<notification name="FriendshipAccepted">
		Twoja propozycja znajomości została przyjęta przez &lt;nolink&gt;[NAME]&lt;/nolink&gt;.
	</notification>
	<notification name="FriendshipDeclined">
		Twoja propozycja znajomości została odrzucona przez &lt;nolink&gt;[NAME]&lt;/nolink&gt;.
	</notification>
	<notification name="FriendshipAcceptedByMe">
		Propozycja znajomości została zaakceptowana.
	</notification>
	<notification name="FriendshipDeclinedByMe">
		Propozycja znajomości została odrzucona.
	</notification>
	<notification name="OfferCallingCard">
		[NAME] oferuje swoją wizytówkę.
Wizytówka w Twojej Szafie umożliwi szybki kontakt IM z tym Rezydentem.
		<form name="form">
			<button name="Accept" text="Zaakceptuj"/>
			<button name="Decline" text="Odrzuć"/>
		</form>
	</notification>
	<notification name="RegionRestartMinutes">
		Restart regionu "[NAME]" za [MINUTES] min.
Nastąpi wylogowanie jeżeli zostaniesz w tym regionie.
	</notification>
	<notification name="RegionRestartSeconds">
		Restart regionu "[NAME]" za [SECONDS] sek.
Nastąpi wylogowanie jeżeli zostaniesz w tym regionie.
	</notification>
	<notification name="RegionRestartMinutesToast">
		Region "[NAME]" zostanie zrestartowany za [MINUTES] minut.
Jeśli w nim zostaniesz, to symulator Cię wyloguje.
	</notification>
	<notification name="RegionRestartSecondsToast">
		Region "[NAME]" zostanie zrestartowany za [SECONDS] sekund.
Jeśli w nim zostaniesz, to symulator Cię wyloguje.
	</notification>
	<notification name="LoadWebPage">
		Załadować stronę [URL] ?

[MESSAGE]

Od obiektu: &lt;nolink&gt;[OBJECTNAME]&lt;/nolink&gt;, właściciela: [NAME_SLURL]?
		<form name="form">
			<button name="Gotopage" text="Załaduj"/>
			<button name="Cancel" text="Anuluj"/>
		</form>
	</notification>
	<notification name="FailedToFindWearableUnnamed">
		[TYPE] - nie znaleziono w bazie danych.
	</notification>
	<notification name="FailedToFindWearable">
		[TYPE] [DESC] - nie znaleziono w bazie danych.
	</notification>
	<notification name="InvalidWearable">
		Obiekt, który chcesz założyć używa funkcji nieobecnej w wersji klienta, którą używasz. By go założyć ściągnij najnowszą wersję [APP_NAME].
	</notification>
	<notification name="ScriptQuestion">
		Obiekt &apos;&lt;nolink&gt;[OBJECTNAME]&lt;/nolink&gt;&apos;, którego właścicielem jest &apos;[NAME]&apos;, chciałby:

[QUESTIONS]
Czy się zgadzasz?
		<form name="form">
			<button name="Yes" text="Tak"/>
			<button name="No" text="Nie"/>
			<button name="Mute" text="Zablokuj"/>
		</form>
	</notification>
	<notification name="ExperienceAcquireFailed">
		Nie można uzyskać nowej przygody:
[ERROR_MESSAGE]
	</notification>
	<notification name="NotInGroupExperienceProfileMessage">
		Zmiana do grupy przygody została zignorowana, ponieważ właściciel nie jest członkiem wybranej grupy.
	</notification>
	<notification name="UneditableExperienceProfileMessage">
		Niemodyfikowalne pole '[field]' zostało zignorowane podczas aktualizacji profilu przygody.
	</notification>
	<notification name="RestrictedToOwnerExperienceProfileMessage">
		Zignorowano zmiany dla pola '[field]', ponieważ może ono być zmieniane tylko przez właściciela przygody.
	</notification>
	<notification name="MaturityRatingExceedsOwnerExperienceProfileMessage">
		Nie możesz ustawić poziomu treści dla przygody większego, niż ten właściciela.
	</notification>
	<notification name="RestrictedTermExperienceProfileMessage">
		Następujące rzeczy uniemożliwiły zaktualizowanie nazwy/opisu profilu przygody: [extra_info]
	</notification>
	<notification name="TeleportedHomeExperienceRemoved">
		Zostałeś/aś wyteleportowany/a z regionu [region_name] za usunięcie przygody secondlife:///app/experience/[public_id]/profile i wobec tego nie możesz tam dłużej przebywać.
		<form name="form">
			<ignore name="ignore" text="Wyteleportowanie z regionu za usunięcie przygody"/>
		</form>
	</notification>
	<notification name="TrustedExperienceEntry">
		Dostałeś/aś przyzwolenie na przebywanie w regionie [region_name], ponieważ zgodziłeś/aś się uczestniczyć w przygodzie secondlife:///app/experience/[public_id]/profile - usunięcie jej może spowodować, że zostaniesz usunięty/a z regionu.
		<form name="form">
			<ignore name="ignore" text="Przyzwolenie na przebywanie w regionie po akceptacji przygody"/>
		</form>
	</notification>
	<notification name="TrustedExperiencesAvailable">
		Nie masz dostępu do tego miejsca. Może będziesz go mieć, jeśli zaakceptujesz następującą przygodę:

[EXPERIENCE_LIST]

Inne przygody również mogą stać się dostępne.
	</notification>
	<notification name="ExperienceEvent">
		Obiekt dostał zezwolenie: [EventType] - poprzez przygodę: secondlife:///app/experience/[public_id]/profile
Właściciel: secondlife:///app/agent/[OwnerID]/inspect
Nazwa obiektu: [ObjectName]
Nazwa działki: [ParcelName]
	</notification>
	<notification name="ExperienceEventAttachment">
		Dodatek na Tobie dostał zezwolenie: [EventType] - poprzez przygodę: secondlife:///app/experience/[public_id]/profile
Właściciel: secondlife:///app/agent/[OwnerID]/inspect
	</notification>
	<notification name="ScriptQuestionExperience">
		Obiekt &apos;&lt;nolink&gt;[OBJECTNAME]&lt;/nolink&gt;&apos; którego właścicielem jest &apos;[NAME]&apos; prosi Cię o udział w przygodzie ([GRID_WIDE]):

[EXPERIENCE]

Gdy zezwolenie zostanie zatwierdzone nie zobaczysz tej wiadomości ponownie, dla tej przygody - chyba, że zostanie ono cofnięte w profilu przygody.

Skrypty powiązane z tą przygodą będą mogły robić następujące rzeczy w regionach, gdzie przygoda jest aktywna:

[QUESTIONS]

Czy wyrażasz na to zgodę?
		<form name="form">
			<button name="BlockExperience" text="Zablokuj przygodę"/>
			<button name="Mute" text="Zablokuj obiekt"/>
			<button name="Yes" text="Tak"/>
			<button name="No" text="Nie"/>
		</form>
	</notification>
	<notification name="ScriptQuestionCaution">
		Obiekt &apos;&lt;nolink&gt;[OBJECTNAME]&lt;/nolink&gt;&apos; chciałby uzyskać zgodę na pobieranie Linden Dolarów (L$) z Twojego konta. Jeśli zezwolisz, to będzie on mógł brać z niego wszystkie lub część środków, w dowolnej chwili, bez dodatkowych ostrzeżeń.

Zanim zezwolisz na dostęp upewnij się, że wiesz jaki to obiekt i dlaczego pyta o zgodę - oraz że ufasz jego twórcy. Jeśli nie masz pewności kliknij na Odmów.
		<form name="form">
			<button name="Grant" text="Zezwól na dostęp"/>
			<button name="Deny" text="Odmów"/>
		</form>
	</notification>
	<notification name="ScriptDialog">
		&apos;&lt;nolink&gt;[TITLE]&lt;/nolink&gt;&apos; - [NAME]
[MESSAGE]
		<form name="form">
			<button name="Client_Side_Mute" text="Blokuj"/>
			<button name="Client_Side_Ignore" text="Zignoruj"/>
		</form>
	</notification>
	<notification name="ScriptDialogGroup">
		&apos;&lt;nolink&gt;[TITLE]&lt;/nolink&gt;&apos; - &lt;nolink&gt;[GROUPNAME]&lt;/nolink&gt;
[MESSAGE]
		<form name="form">
			<button name="Client_Side_Mute" text="Blokuj"/>
			<button name="Client_Side_Ignore" text="Zignoruj"/>
		</form>
	</notification>
	<notification name="BuyLindenDollarSuccess">
		Dziękujemy za wpłatę!

Twój stan konta L$ zostanie zaktualizowany w momencie zakończenia transakcji. Jeżeli zajmie to ponad 20 minut, to Twój balans konta nie ulegnie zmianie, a transakcja zostanie anulowana. W tym przypadku pobrana kwota zostanie zwrócona na stan konta w US$.

Status transakcji możesz sprawdzić odwiedzając Historię Transakcji swojego konta na [http://secondlife.com/account/ Tablicy]
	</notification>
	<notification name="FirstOverrideKeys">
		Twoje klawisze sterujące zostały przejęte przez obiekt.
Użyj strzałek lub AWSD żeby sprawdzić ich działanie.
Niektóre obiekty (np broń) wymagają trybu pierwszej osoby.
Naciśnij &apos;M&apos; żeby go włączyć.
	</notification>
	<notification name="FirstSandbox">
		Ten region to piaskownica, jego celem jest pomóc rezydentom w nauce budowania.

Obiekty które tu zbudujesz zostaną usunięte gdy opuścisz ten obszar, a więc nie zapomnij ich zabrać ze sobą - kliknij prawym przyciskiem myszy na obiekcie i wybierz &apos;Weź&apos;.
	</notification>
	<notification name="MaxListSelectMessage">
		Maksymalnie możesz wybrać [MAX_SELECT] rzeczy z tej listy.
	</notification>
	<notification name="VoiceInviteP2P">
		[NAME] zaprasza Cię do rozmowy głosowej.
Wybierz Zaakceptuj żeby rozmawiać albo Odmów żeby nie przyjąć zaproszenia.
Wybierz Zablokuj żeby wyciszyć wszystkie wiadomości od tej osoby.
		<form name="form">
			<button name="Accept" text="Zaakceptuj"/>
			<button name="Decline" text="Odmów"/>
			<button name="Mute" text="Zablokuj"/>
		</form>
	</notification>
	<notification name="AutoUnmuteByIM">
		Wysłano [NAME] prywatną wiadomość i ta osoba została automatycznie odblokowana.
	</notification>
	<notification name="AutoUnmuteByMoney">
		Przekazano [NAME] pieniądze i ta osoba została automatycznie odblokowana.
	</notification>
	<notification name="AutoUnmuteByInventory">
		Zaoferowano [NAME] obiekty i ta osoba została automatycznie odblokowana.
	</notification>
	<notification name="VoiceInviteGroup">
		[NAME] zaczyna rozmowę głosową z grupą &lt;nolink&gt;[GROUP]&lt;/nolink&gt;.
Wybierz Zaakceptuj żeby rozmawiać albo Odmów żeby nie przyjąć zaproszenia.
Wybierz Zablokuj żeby wyciszyć dzwoniącą osobę.
		<form name="form">
			<button name="Accept" text="Zaakceptuj"/>
			<button name="Decline" text="Odmów"/>
			<button name="Mute" text="Zablokuj"/>
		</form>
	</notification>
	<notification name="VoiceInviteAdHoc">
		[NAME] zaczyna konferencję głosową.
Wybierz Zaakceptuj żeby rozmawiać albo Odmów żeby nie przyjąć zaproszenia.
Wybierz Zablokuj żeby wyciszyć dzwoniącą osobę.
		<form name="form">
			<button name="Accept" text="Zaakceptuj"/>
			<button name="Decline" text="Odmów"/>
			<button name="Mute" text="Zablokuj"/>
		</form>
	</notification>
	<notification name="InviteAdHoc">
		[NAME] zaprasza Cię do konferencji poprzez Czat/IM.
Wybierz Zaakceptuj żeby zacząć czat albo Odmów żeby nie przyjąć zaproszenia.
Wybierz Zablokuj żeby wyciszyć tą osobę.
		<form name="form">
			<button name="Accept" text="Zaakceptuj"/>
			<button name="Decline" text="Odmów"/>
			<button name="Mute" text="Zablokuj"/>
		</form>
	</notification>
	<notification name="VoiceChannelFull">
		Rozmowa w której chcesz uczestniczyć, [VOICE_CHANNEL_NAME], nie akceptuje więcej rozmówców. Spróbuj później.
	</notification>
	<notification name="ProximalVoiceChannelFull">
		Przepraszamy. Limit rozmów został przekroczony w tym obszarze. Spróbuj w innym miejscu.
	</notification>
	<notification name="VoiceChannelDisconnected">
		[VOICE_CHANNEL_NAME] odłączył się. Przełączanie do rozmowy w czacie w pobliżu.
	</notification>
	<notification name="VoiceChannelDisconnectedP2P">
		[VOICE_CHANNEL_NAME] skończył rozmowę. Przełączanie do rozmowy w czacie w pobliżu.
	</notification>
	<notification name="P2PCallDeclined">
		[VOICE_CHANNEL_NAME] odmówił połączenia. Przełączanie do rozmowy w czacie w pobliżu.
	</notification>
	<notification name="P2PCallNoAnswer">
		[VOICE_CHANNEL_NAME] nie odpowiada. Przełączanie do rozmowy w czacie w pobliżu.
	</notification>
	<notification name="VoiceChannelJoinFailed">
		Brak połączenia z [VOICE_CHANNEL_NAME], spróbuj później. Przełączanie do rozmowy w czacie w pobliżu.
	</notification>
	<notification name="VoiceEffectsExpired">
		Subskrypcja jednego lub więcej Przekształceń Głosu wygasła.
[[URL] Kliknij tutaj] oby odnowić subskrypcję.
Jeśli jesteś użytkownikiem premium, to [[PREMIUM_URL] kliknij tutaj] aby otrzymać swój perk Przekształceń Głosu.
	</notification>
	<notification name="VoiceEffectsExpiredInUse">
		Czas aktywności Przekształcenia Głosu wygasł, normalne ustawienia Twojego głosu zostały zastosowane.
[[URL] Kliknij tutaj] aby odnowić subskrypcję.
Jeśli jesteś użytkownikiem premium, to [[PREMIUM_URL] kliknij tutaj] aby otrzymać swój perk Przekształceń Głosu.
	</notification>
	<notification name="VoiceEffectsWillExpire">
		Jedno lub więcej z Twoich Przekształceń Głosu wygaśnie za mniej niż [INTERVAL] dni.
[[URL] Kliknij tutaj] aby odnowić subskrypcję.
Jeśli jesteś użytkownikiem premium, to [[PREMIUM_URL] kliknij tutaj] aby otrzymać swój perk Przekształceń Głosu.
	</notification>
	<notification name="VoiceEffectsNew">
		Nowe Przekształcenia Głosu są dostępne!
	</notification>
	<notification name="Cannot enter parcel: not a group member">
		Nie masz dostępu do działki, nie należysz do właściwej grupy.
	</notification>
	<notification name="Cannot enter parcel: banned">
		Masz wzbroniony wstęp na tą działkę (ban).
	</notification>
	<notification name="Cannot enter parcel: not on access list">
		Nie masz dostępu do działki, nie jesteś na liście dostępu.
	</notification>
	<notification name="VoiceNotAllowed">
		Nie masz pozwolenia na połączenie z rozmową [VOICE_CHANNEL_NAME].
	</notification>
	<notification name="VoiceCallGenericError">
		Błąd podczas łączenia z rozmową [VOICE_CHANNEL_NAME]. Spróbuj później.
	</notification>
	<notification name="UnsupportedCommandSLURL">
		Wybrany SLurl nie jest obsługiwany.
	</notification>
	<notification name="BlockedSLURL">
		SLurl został otrzymany z niezaufanej przeglądarki i został zablokowany dla bezpieczeństwa.
	</notification>
	<notification name="ThrottledSLURL">
		Wiele SLurlów zostało otrzymanych w krótkim czasie od niezaufanej przeglądarki.
Zostaną zablokowane na kilka sekund dla bezpieczeństwa.
	</notification>
	<notification name="IMToast">
		[MESSAGE]
		<form name="form">
			<button name="respondbutton" text="Odpowiedź"/>
		</form>
	</notification>
	<notification name="ConfirmCloseAll">
		Czy chcesz zamknąć wszystkie wiadomości IM?
		<usetemplate ignoretext="Potwierdź przed zamknięciem wszystkich wiadomości prywatnych (IM)." name="okcancelignore" notext="Anuluj" />
	</notification>
	<notification name="AttachmentSaved">
		Załącznik został zapisany.
	</notification>
	<notification name="AppearanceToXMLSaved">
		Wygląd został zapisany do XML, w [PATH]
	</notification>
	<notification name="AppearanceToXMLFailed">
		Nie udało się zapisać wyglądu do XML.
	</notification>
	<notification name="SnapshotToComputerFailed">
		Nie można zapisać zrzutu ekranu do [PATH]: Dysk jest pełny. Potrzeba [NEED_MEMORY]KB, ale wolnego jest [FREE_MEMORY]KB.
	</notification>
	<notification name="SnapshotToLocalDirNotExist">
		Nie można zapisać zrzutu ekranu do [PATH]: Katalog nie istnieje.
	</notification>
	<notification name="PresetNotSaved">
		Błąd podczas zapisywania ustawienia [NAME].
	</notification>
	<notification name="DefaultPresetNotSaved">
		Nie można zastąpić domyślnego ustawienia.
	</notification>
	<notification name="PresetAlreadyExists">
		&apos;[NAME]&apos; jest w użyciu. Możesz zastąpić
to ustawienie lub wybrać inną nazwę.
	</notification>
	<notification name="PresetNotDeleted">
		Błąd podczas usuwania ustawienia [NAME].
	</notification>
	<notification name="UnableToFindHelpTopic">
		Nie można znaleźć tematu pomocy dla tego elementu.
	</notification>
	<notification name="ObjectMediaFailure">
		Błąd serwera: aktualizacja mediów nie powiodła się.
&apos;[ERROR]&apos;
	</notification>
	<notification name="TextChatIsMutedByModerator">
		Twój czat został wyciszony przez moderatora.
	</notification>
	<notification name="VoiceIsMutedByModerator">
		Twoja rozmowa głosowa została wyciszona przez moderatora.
	</notification>
	<notification name="FailedToGetBenefits">
		Niestety nie udało nam się uzyskać informacji o korzyściach dla tej sesji. Nie powinno się to zdarzyć w normalnym środowisku produkcyjnym. Skontaktuj się z pomocą techniczną. Ta sesja nie będzie działać normalnie i zalecamy restart.
	</notification>
	<notification name="BulkUploadCostConfirmation">
		Spowoduje to przesłanie [COUNT] elementów o łącznym koszcie [COST]L$. Czy chcesz kontynuować przesyłanie?
		<usetemplate name="okcancelignore" ignoretext="Potwierdź przesyłanie zbioru wielu plików" notext="Anuluj" yestext="Prześlij"/>
	</notification>
	<notification name="NotEnoughMoneyForBulkUpload">
		Twój obecny stan konta ([BALANCE]L$) nie wystarczy do przesłania [COUNT] elementów - łączny koszt to [COST]L$.
	</notification>
	<notification name="BulkUploadNoCompatibleFiles">
		Wybranych plików nie można przesłać zbiorczo.
	</notification>
	<notification name="BulkUploadIncompatibleFiles">
		Niektórych z wybranych plików nie można przesłać zbiorczo.
	</notification>
	<notification name="UploadCostConfirmation">
		Przesłanie tego na serwer będzie kosztować [PRICE]L$, chcesz kontynuować?
		<usetemplate name="okcancelbuttons" notext="Anuluj" yestext="Prześlij"/>
	</notification>
	<notification name="ConfirmClearTeleportHistory">
		Spowoduje to usunięcie całej listy odwiedzonych przez Ciebie miejsc i nie będzie można tego cofnąć. Kontynuować?
		<usetemplate name="okcancelbuttons" notext="Anuluj" />
	</notification>
	<notification name="BottomTrayButtonCanNotBeShown">
		Wybrany przycisk nie może zostać wyświetlony w tej chwili.
Przycisk zostanie wyświetlony w przypadku dostatecznej ilości przestrzeni.
	</notification>
	<notification name="ShareNotification">
		Zaznacz Rezydentów, z którymi chcesz się podzielić.
	</notification>
	<notification name="MeshUploadErrorDetails">
		Nie można przesłać [LABEL]: [MESSAGE]
[DETAILS] Zobacz Firestorm.log, aby dowiedzieć się więcej.
	</notification>
	<notification name="MeshUploadError">
		Nie można przesłać [LABEL]: [MESSAGE]
Zobacz Firestorm.log, aby dowiedzieć się więcej.
	</notification>
	<notification name="MeshUploadPermError">
		Wystąpił błąd podczas pobierania uprawnień przesyłania meszy.
	</notification>
	<notification name="RegionCapabilityRequestError">
		Nie udało się uzyskać zdolności regionu: &apos;[CAPABILITY]&apos;.
	</notification>
	<notification name="ShareItemsConfirmation">
		Czy na pewno chcesz udostępnić następujące obiekty:

&lt;nolink&gt;[ITEMS]&lt;/nolink&gt;

następującym Rezydentom:

&lt;nolink&gt;[RESIDENTS]&lt;/nolink&gt;
		<usetemplate ignoretext="Potwierdź, kiedy dzielę się przedmiotem" name="okcancelignore" notext="Anuluj" />
	</notification>
	<notification name="ShareFolderConfirmation">
		Możesz się podzielić tylko jednym folderem jednocześnie.

Czy na pewno chcesz udostępnić następujące obiekty:

&lt;nolink&gt;[ITEMS]&lt;/nolink&gt;

następującym Rezydentom:

&lt;nolink&gt;[RESIDENTS]&lt;/nolink&gt;
		<usetemplate name="okcancelbuttons" notext="Anuluj" />
	</notification>
	<notification name="ItemsShared">
		Obiekty zostały udostępnione.
	</notification>
	<notification name="DeedToGroupFail">
		Przekazanie grupie nie powiodło się.
	</notification>
	<notification name="ReleaseLandThrottled">
		Działka [PARCEL_NAME] nie może teraz zostać porzucona.
	</notification>
	<notification name="ReleasedLandWithReclaim">
		Działka &apos;[PARCEL_NAME]&apos; o obszarze [AREA] m² została porzucona.

Masz [RECLAIM_PERIOD] godzin na odzyskanie jej za 0L$ zanim zostanie wystawiona na sprzedaż każdemu.
	</notification>
	<notification name="ReleasedLandNoReclaim">
		Działka &apos;[PARCEL_NAME]&apos; o obszarze [AREA] m² została porzucona.

Jest teraz dostępna do kupienia dla każdego.
	</notification>
	<notification name="AvatarRezNotification">
		( [EXISTENCE] sekund w Second Life)
Awatar &apos;[NAME]&apos; przestał/a być chmurą po [TIME] sekundach.
	</notification>
	<notification name="AvatarRezSelfBakedDoneNotification">
		( [EXISTENCE] sekund w Second Life)
Skończono wstępne przetwarzanie stroju po [TIME] sekundach.
	</notification>
	<notification name="AvatarRezSelfBakedUpdateNotification">
		( [EXISTENCE] sekund w Second Life )
Wysłano aktualizację wyglądu po [TIME] sekundach.
[STATUS]
	</notification>
	<notification name="AvatarRezSelfBakeForceUpdateNotification">
		Przeglądarka wykryła, że możesz wyglądać jak chmurka i próbuje to automatycznie naprawić.
	</notification>
	<notification name="AvatarRezCloudNotification">
		( [EXISTENCE] sekund w Second Life )
Awatar &apos;[NAME]&apos; stał się chmurą.
	</notification>
	<notification name="AvatarRezArrivedNotification">
		( [EXISTENCE] sekund w Second Life)
Awatar &apos;[NAME]&apos; pojawił się.
	</notification>
	<notification name="AvatarRezLeftCloudNotification">
		( [EXISTENCE] sekund w Second Life )
Awatar &apos;[NAME]&apos; pozostał [TIME] sekund chmurą.
	</notification>
	<notification name="AvatarRezEnteredAppearanceNotification">
		( [EXISTENCE] sekund w Second Life )
Awatar &apos;[NAME]&apos; rozpoczął edycję wyglądu.
	</notification>
	<notification name="AvatarRezLeftAppearanceNotification">
		( [EXISTENCE] sekund w Second Life )
Awatar &apos;[NAME]&apos; opuścił edycję wyglądu.
	</notification>
	<notification name="NoConnect">
		Występuje problem z połączeniem [PROTOCOL] &lt;nolink&gt;[HOSTID]&lt;/nolink&gt;.
Proszę sprawdź swoją sieć i ustawienia firewall.
	</notification>
	<notification name="NoVoiceConnect">
		Nie możemy połączyć się z serwerem głosowym:

&lt;nolink&gt;[HOSTID]&lt;/nolink&gt;

Porty, które muszą być otwarte dla połączeń głosowych, to:
:TCP: 80, 443
:UDP: 3478, 3479, 5060, 5062, 6250, 12000-32000

Proszę sprawdź swoją sieć i ustawienia firewall.
Wyłącz wszelkie funkcjonalności SIP ALG (Application Layer Gateway) w swoim routerze.

https://wiki.firestormviewer.org/fs_voice
		<usetemplate name="okignore" ignoretext="Ostrzegaj mnie, gdy przeglądarka nie może połączyć się z serwerem głosu" />
	</notification>
	<notification name="NoVoiceConnect-GIAB">
		Występuje problem z Twoim połączeniem głosowym.

Komunikacja głosowa nie będzie dostępna.
Proszę sprawdź swoją sieć i ustawienia firewall.

[https://wiki.firestormviewer.org/fs_voice]
	</notification>
	<notification name="AvatarRezLeftNotification">
		( [EXISTENCE] sekund w Second Life)
Awatar &apos;[NAME]&apos; pozostał w pełni załadowany.
	</notification>
	<notification name="AvatarRezSelfBakedTextureUploadNotification">
		( [EXISTENCE] sekund w Second Life )
Wstępnie przetworzone tekstury [RESOLUTION] dla &apos;[BODYREGION]&apos; zostały przesłane po [TIME] sekundach.
	</notification>
	<notification name="AvatarRezSelfBakedTextureUpdateNotification">
		( [EXISTENCE] sekund w Second Life )
Wstępnie przetworzone tekstury [RESOLUTION] zostały lokalnie zaktualizowane dla &apos;[BODYREGION]&apos; po [TIME] sekundach.
	</notification>
	<notification name="CannotUploadTexture">
		Nie można przesłać tekstury: &apos;[NAME]&apos;
[REASON]
	</notification>
	<notification name="CannotUploadMaterial">
		Wystąpił problem podczas przesyłania pliku
	</notification>
	<notification label="Zapisz materiał" name="SaveMaterialAs">
		Nazwij ten materiał:
		<form name="form">
			<button name="Cancel" text="Anuluj" />
		</form>
	</notification>
	<notification name="InvalidMaterialName">
		Proszę wpisać nazwę, która nie jest pusta
	</notification>
	<notification name="UsavedMaterialChanges">
		Masz niezapisane zmiany.
		<form name="form">
			<button name="discard" text="Odrzuć zmiany" />
			<button name="keep" text="Kontynuuj edycję" />
		</form>
	</notification>
	<notification name="LivePreviewUnavailable">
		Nie można wyświetlić podglądu tej tekstury - jest niekopiowalna lub/oraz nietransferowalna.
		<usetemplate ignoretext="Ostrzegaj, gdy podgląd na żywo nie może wyświetlić niekopiowalnych/nietransferowalnych tekstur" name="okignore" />
	</notification>
	<notification name="LivePreviewUnavailablePBR">
		Nie można wyświetlić podglądu tego materiału, ponieważ nie można go kopiować, transferować i/lub modyfikować.
		<usetemplate ignoretext="Ostrzegaj, że tryb podglądu nie jest dostępny dla materiałów, których nie można kopiować, transferować i/lub modyfikować" name="okignore" />
	</notification>
	<notification name="FacePasteFailed">
		Wklejanie nie powiodło się. [REASON]
	</notification>
	<notification name="FailedToApplyTextureNoCopyToMultiple">
		Nie udało się zaaplikować tekstury. Nie można zastosować tekstury bez praw kopiowania do wielu obiektów.
	</notification>
	<notification name="FailedToApplyGLTFNoCopyToMultiple">
		Nie udało się zaaplikować materiału GLTF. Nie można zastosować materiału bez praw kopiowania do wielu obiektów.
	</notification>
	<notification name="FacePasteTexturePermissions">
		Zastosowano teksturę z ograniczonymi uprawnieniami, obiekt odziedziczy więc te uprawnienia.
		<usetemplate ignoretext="Wklejanie: zastosowano teksturę z ograniczonymi uprawnieniami" name="notifyignore" />
	</notification>
	<notification name="ConfirmLeaveCall">
		Czy jesteś pewien/pewna, że chcesz zakończyć rozmowę?
		<usetemplate ignoretext="Potwierdź zanim rozmowa głosowa zostanie zakończona" name="okcancelignore" notext="Nie" yestext="Tak"/>
	</notification>
	<notification name="ConfirmMuteAll">
		Wybrano wyciszenie wszystkich uczestników rozmowy głosowej w grupie.
To spowoduje również wyciszenie wszystkich Rezydentów, którzy dołączą później
do rozmowy nawet, jeśli ją zakończysz.

Wyciszyć wszystkich?
		<usetemplate ignoretext="Potwierdź zanim zostaną wyciszeni wszyscy uczestnicy rozmowy głosowej w grupie" name="okcancelignore" notext="Anuluj" />
	</notification>
	<notification label="Czat" name="HintChat">
		W celu przyłączenia się do rozmowy zacznij pisać w poniższym polu czatu.
	</notification>
	<notification label="Wstań" name="HintSit">
		Aby wstać i opuścić pozycję siedzącą, kliknij przycisk Wstań.
	</notification>
	<notification label="Mów" name="HintSpeak">
		Kliknij na przycisku &quot;Mów&quot; aby włączyć i wyłączyć Twój mikrofon.

Kliknij w strzałkę aby zobaczyć panel kontroli głosu.

Ukrycie przycisku &quot;Mów&quot; zdezaktywuje głos.
	</notification>
	<notification label="Odkrywaj Świat" name="HintDestinationGuide">
		Cele podróży (Destination Guide) zawierają tysiące nowych miejsc do odkrycia. Wybierz lokalizację i teleportuj się, aby rozpocząć zwiedzanie.
	</notification>
	<notification label="Panel boczny" name="HintSidePanel">
		Panel boczny umożliwia szybki dostęp do Twojej Szafy, ubrań, profili i innych rzeczy.
	</notification>
	<notification label="Ruch" name="HintMove">
		Aby chodzić lub biegać, otwórz panel ruchu i użyj strzałek do nawigacji. Możesz także używać strzałek z klawiatury.
	</notification>
	<notification name="HintMoveClick">
		1. Kliknij aby chodzić.
Kliknij gdziekolwiek na ziemi aby przejść do wskazanego miejsca.

2. Kliknij i przeciągnij aby zmienić widok.
Kliknij i przeciągnij gdziekolwiek aby obrócić widok.
	</notification>
	<notification label="Wyświetlane Imię" name="HintDisplayName">
		Możesz zmieniać tutaj swoje Wyświetlane Imię. Jest ono dodatkiem do unikatowej nazwy użytkownika, która nie może być zmieniona. Możesz zmienić sposób w jaki widzisz imiona innych osób w Twoich Ustawieniach.
	</notification>
	<notification label="Widok" name="HintView">
		Aby zmienić widok kamery użyj narzędzi służących do okrążania i panoramowania. Zresetuj widok poprzez wciśnięcie klawisza Esc lub poruszając się.
	</notification>
	<notification label="Szafa" name="HintInventory">
		Sprawdź swoją Szafę aby znaleźć obiekty. Najnowsze obiekty mogą być łatwo odnalezione w zakładce Ostatnie.
	</notification>
	<notification label="Otrzymano L$!" name="HintLindenDollar">
		Tutaj znajduje się Twój bieżący bilans L$. Kliknij Kup aby kupić więcej L$.
	</notification>
	<notification name="LowMemory">
		Masz zbyt mały zapas pamięci. Pewne funkcje SL zostały wyłączone, aby zapobiec awarii. Wyłącz inne aplikacje. Zrestartuj SL, jeśli problem pozostanie.
	</notification>
	<notification name="ForceQuitDueToLowMemory">
		SL zostanie wyłączone za 30 sekund, brak pamięci.
	</notification>
	<notification name="SOCKS_NOT_PERMITTED">
		Serwer proxy SOCKS 5 "[HOST]:[PORT]" odmawia połączenia, brak dostępu na podstawie zestawu reguł.
	</notification>
	<notification name="SOCKS_CONNECT_ERROR">
		Serwer proxy SOCKS 5 "[HOST]:[PORT]" odmawia połączenia, nie można otworzyć kanału TCP.
	</notification>
	<notification name="SOCKS_NOT_ACCEPTABLE">
		Serwer proxy SOCKS 5 "[HOST]:[PORT]" odmówił połączenia na ustawionym sposobie autoryzacji.
	</notification>
	<notification name="SOCKS_AUTH_FAIL">
		Serwer proxy SOCKS 5 "[HOST]:[PORT]" określił Twoje dane uwierzytelniające jako nieprawidłowe.
	</notification>
	<notification name="SOCKS_UDP_FWD_NOT_GRANTED">
		Serwer proxy SOCKS 5 "[HOST]:[PORT]" odmówił skojarzonego żądania UDP.
	</notification>
	<notification name="SOCKS_HOST_CONNECT_FAILED">
		Nie można połączyć z serwerem proxy SOCKS 5 "[HOST]:[PORT]".
	</notification>
	<notification name="SOCKS_UNKNOWN_STATUS">
		Nieznany błąd proxy z serwerem "[HOST]:[PORT]".
	</notification>
	<notification name="SOCKS_INVALID_HOST">
		Nieprawidłowy adres lub port proxy SOCKS "[HOST]:[PORT]".
	</notification>
	<notification name="SOCKS_BAD_CREDS">
		Nieprawidłowy użytkownik lub hasło SOCKS 5.
	</notification>
	<notification name="PROXY_INVALID_HTTP_HOST">
		Nieprawidłowy adres lub port proxy HTTP "[HOST]:[PORT]".
	</notification>
	<notification name="PROXY_INVALID_SOCKS_HOST">
		Nieprawidłowy adres lub port proxy SOCKS "[HOST]:[PORT]".
	</notification>
	<notification name="ChangeProxySettings">
		Ustawienia proxy zaczną obowiązywać po restarcie [APP_NAME].
	</notification>
	<notification name="AuthRequest">
		Strona &apos;&lt;nolink&gt;[HOST_NAME]&lt;/nolink&gt;&apos; w domenie &apos;[REALM]&apos; wymaga nazwy użytkownika i hasła.
		<form name="form">
			<input name="username" text="Nazwa użytkownika"/>
			<input name="password" text="Hasło"/>
			<button name="ok" text="Wyślij"/>
			<button name="cancel" text="Anuluj"/>
		</form>
	</notification>
	<notification name="ModeChange">
		Zmiana trybu wymaga zamknięcia i ponownego uruchomienia aplikacji.

Zmienić tryb i wyłączyć program?
		<usetemplate name="okcancelbuttons" notext="Anuluj"/>
	</notification>
	<notification name="NoClassifieds">
		Tworzenie i edycja reklam jest możliwa tylko w trybie zaawansowanym. Czy chcesz wylogować się i zmienić tryb? Opcja wyboru trybu życia jest widoczna na ekranie logowania.
		<usetemplate name="okcancelbuttons" notext="Nie zamykaj" yestext="Zamknij"/>
	</notification>
	<notification name="NoGroupInfo">
		Tworzenie i edycja grup jest możliwa tylko w trybie zaawansowanym. Czy chcesz wylogować się i zmienić tryb? Opcja wyboru trybu życia jest widoczna na ekranie logowania.
		<usetemplate name="okcancelbuttons" notext="Nie zamykaj" yestext="Zamknij"/>
	</notification>
	<notification name="NoPlaceInfo">
		Oglądanie profilu miejsca jest możliwe tylko w trybie zaawansowanym. Czy chcesz wylogować się i zmienić tryb? Opcja wyboru trybu życia jest widoczna na ekranie logowania.
		<usetemplate name="okcancelbuttons" yestext="Zamknij" notext="Nie zamykaj"/>
	</notification>
	<notification name="NoPicks">
		Tworzenie i edycja Ulubionych jest możliwa jedynie w trybie zaawansowanym. Czy chcesz się wylogować i zmienić tryb? Opcja wyboru trybu życia jest widoczna na ekranie logowania.
		<usetemplate name="okcancelbuttons" notext="Nie zamykaj" yestext="Zamknij"/>
	</notification>
	<notification name="NoWorldMap">
		Oglądanie mapy świata jest możliwe tylko w trybie zaawansowanym. Czy chcesz się wylogować i zmienić tryb? Opcja wyboru trybu życia jest widoczna na ekranie logowania.
		<usetemplate name="okcancelbuttons" notext="Nie zamykaj" yestext="Zamknij"/>
	</notification>
	<notification name="NoVoiceCall">
		Rozmowy głosowe są możliwe tylko w trybie zaawansowanym. Czy chcesz wylogować się i zmienić tryb? Opcja wyboru trybu życia jest widoczna na ekranie logowania.
		<usetemplate name="okcancelbuttons" notext="Nie zamykaj" yestext="Zamknij"/>
	</notification>
	<notification name="NoAvatarShare">
		Udostępnienie jest możliwe tylko w trybie zaawansowanym. Czy chcesz wylogować się i zmienić tryb? Opcja wyboru trybu życia jest widoczna na ekranie logowania.
		<usetemplate name="okcancelbuttons" notext="Nie zamykaj" yestext="Zamknij"/>
	</notification>
	<notification name="NoAvatarPay">
		Płacenie innym Rezydentom jest możliwe tylko w trybie zaawansowanym. Czy chcesz się wylogować i zmienić tryb? Opcja wyboru trybu życia jest widoczna na ekranie logowania.
		<usetemplate name="okcancelbuttons" notext="Nie zamykaj" yestext="Zamknij"/>
	</notification>
	<notification name="NoInventory">
		Przeglądanie Szafy jest możliwe tylko w trybie zaawansowanym. Czy chcesz się wylogować i zmienić tryb? Opcja wyboru trybu życia jest widoczna na ekranie logowania.
		<usetemplate name="okcancelbuttons" yestext="Zamknij" notext="Nie zamykaj"/>
	</notification>
	<notification name="NoAppearance">
		Zmiana wyglądu jest możliwa tylko w trybie zaawansowanym. Czy chcesz się wylogować i zmienić tryb? Opcja wyboru trybu życia jest widoczna na ekranie logowania.
		<usetemplate name="okcancelbuttons" yestext="Zamknij" notext="Nie zamykaj"/>
	</notification>
	<notification name="NoSearch">
		Wyszukiwanie jest możliwe tylko w trybie zaawansowanym. Czy chcesz się wylogować i zmienić tryb? Opcja wyboru trybu życia jest widoczna na ekranie logowania.
		<usetemplate name="okcancelbuttons" yestext="Zamknij" notext="Nie zamykaj"/>
	</notification>
	<notification name="ConfirmHideUI">
		Ta akcja ukryje wszystkie menu i przyciski. Aby je pokazać użyj skrótu [SHORTCUT] ponownie.
		<usetemplate name="okcancelignore" notext="Anuluj" ignoretext="Potwierdź przed ukryciem interfejsu"/>
	</notification>
	<notification name="PathfindingLinksets_WarnOnPhantom">
		Niektórym z zaznaczonych zbiorów części zostanie przełączony status Widmowy.

Czy chcesz kontynuować?
		<usetemplate ignoretext="Niektórym z zaznaczonych zbiorów części zostanie przełączony status Widmowy." name="okcancelignore" notext="Anuluj" />
	</notification>
	<notification name="PathfindingLinksets_MismatchOnRestricted">
		Niektóre z zaznaczonych zbiorów części nie mogą zostać ustawione na '[REQUESTED_TYPE]' ze względu na restrykcje zezwoleń zbioru części. Te zbiory części zostaną zamiast tego ustawione na '[RESTRICTED_TYPE]'.

Czy chcesz kontynuować?
		<usetemplate ignoretext="Niektóre z zaznaczonych zbiorów części nie mogą zostać ustawione ze względu na restrykcje zezwoleń zbioru części." name="okcancelignore" notext="Anuluj" />
	</notification>
	<notification name="PathfindingLinksets_MismatchOnVolume">
		Niektóre z zaznaczonych zbiorów części nie mogą zostać ustawione na '[REQUESTED_TYPE]', ponieważ kształt nie jest wypukły.

Czy chcesz kontynuować?
		<usetemplate ignoretext="Niektóre z zaznaczonych zbiorów części nie mogą zostać ustawione, ponieważ kształt nie jest wypukły." name="okcancelignore" notext="Anuluj" />
	</notification>
	<notification name="PathfindingLinksets_WarnOnPhantom_MismatchOnRestricted">
		Niektórym z zaznaczonych zbiorów części zostanie przełączony status Widmowy.

Niektóre z zaznaczonych zbiorów części nie mogą zostać ustawione na '[REQUESTED_TYPE]' ze względu na restrykcje zezwoleń zbioru części. Te zbiory części zostaną zamiast tego ustawione na '[RESTRICTED_TYPE]'.

Czy chcesz kontynuować?
		<usetemplate ignoretext="Niektórym z zaznaczonych zbiorów części zostanie przełączony status Widmowy, a inne nie mogą zostać ustawione ze względu na restrykcje zezwoleń zbioru części." name="okcancelignore" notext="Anuluj" />
	</notification>
	<notification name="PathfindingLinksets_WarnOnPhantom_MismatchOnVolume">
		Niektórym z zaznaczonych zbiorów części zostanie przełączony status Widmowy.

Niektóre z zaznaczonych zbiorów części nie mogą zostać ustawione na '[REQUESTED_TYPE]', ponieważ kształt nie jest wypukły.

Czy chcesz kontynuować?
		<usetemplate ignoretext="Niektórym z zaznaczonych zbiorów części zostanie przełączony status Widmowy, a inne nie mogą zostać ustawione, ponieważ kształt nie jest wypukły." name="okcancelignore" notext="Anuluj" />
	</notification>
	<notification name="PathfindingLinksets_MismatchOnRestricted_MismatchOnVolume">
		Niektóre z zaznaczonych zbiorów części nie mogą zostać ustawione na '[REQUESTED_TYPE]' ze względu na restrykcje zezwoleń zbioru części. Te zbiory części zostaną zamiast tego ustawione na '[RESTRICTED_TYPE]'.

Niektóre z zaznaczonych zbiorów części nie mogą zostać ustawione na '[REQUESTED_TYPE]', ponieważ kształt nie jest wypukły. Ich typ nie ulegnie zmianie.

Czy chcesz kontynuować?
		<usetemplate ignoretext="Niektóre z zaznaczonych zbiorów części nie mogą zostać ustawione ze względu na restrykcje zezwoleń zbioru części i niewypukły kształt." name="okcancelignore" notext="Anuluj" />
	</notification>
	<notification name="PathfindingLinksets_WarnOnPhantom_MismatchOnRestricted_MismatchOnVolume">
		Niektórym z zaznaczonych zbiorów części zostanie przełączony status Widmowy.

Niektóre z zaznaczonych zbiorów części nie mogą zostać ustawione na '[REQUESTED_TYPE]' ze względu na restrykcje zezwoleń zbioru części. Te zbiory części zostaną zamiast tego ustawione na '[RESTRICTED_TYPE]'.

Niektóre z zaznaczonych zbiorów części nie mogą zostać ustawione na '[REQUESTED_TYPE]', ponieważ kształt nie jest wypukły. Ich typ nie ulegnie zmianie.

Czy chcesz kontynuować?
		<usetemplate ignoretext="Niektórym z zaznaczonych zbiorów części zostanie przełączony status Widmowy, a inne nie mogą zostać ustawione ze względu na restrykcje zezwoleń zbioru części i niewypukły kształt." name="okcancelignore" notext="Anuluj" />
	</notification>
	<notification name="PathfindingLinksets_ChangeToFlexiblePath">
		Wybrany obiekt ma wpływ na Navmesh. Dodanie elastyczności spowoduje usunięcie go z Navmesha.
		<usetemplate ignoretext="Wybrany obiekt ma wpływ na Navmesh. Dodanie elastyczności spowoduje usunięcie go z Navmesha." name="okcancelignore" notext="Anuluj" />
	</notification>
	<global name="UnsupportedIntelDriver">
		Zainstalowany sterownik graficzny Intela dla [GPUNAME], wersja [VERSION], jest przestarzały i jest znany z powodowania awarii. Zdecydowanie zaleca się aktualizację do aktualnego sterownika Intel.

Czy chcesz sprawdzić witrynę sterowników firmy Intel?
	</global>
	<global name="UnsupportedGPU">
		- Twoja karta graficzna nie spełnia minimalnych wymagań.
	</global>
	<global name="UnsupportedCPU">
		- Twój procesor nie spełnia minimalnych wymagań.
	</global>
	<global name="UnsupportedRAM">
		- Pamięć Twojego systemu nie spełnia minimalnych wymagań.
	</global>
	<global name="LLLeapUpdaterFailure">
		Nie udało się uruchomić usługi aktualizatora [UPDATER_APP]. Sprawdź, czy przeglądarka jest poprawnie zainstalowana i czy ma niezbędne uprawnienia do uruchomienia. Jeśli nadal będziesz mieć problemy, odwiedź [SUPPORT_SITE].
	</global>
	<global name="You can only set your 'Home Location' on your land or at a mainland Infohub.">
		Jeśli jesteś właścicielem działki, to możesz ustawić na niej miejsce startu.
W innym przypadku możesz poszukać na mapie miejsc oznaczonych jako &quot;Infohub&quot;.
	</global>
	<global name="You died and have been teleported to your home location">
		Nastąpiła śmierć i teleportacja do Miejsca Startu.
	</global>
	<notification name="ConfirmClearDebugSearchURL">
		Na pewno chcesz wyczyścić debugowany URL szukania?
		<usetemplate name="okcancelignore" ignoretext="Czyszczenie debugowanego URL szukania" notext="Anuluj" />
	</notification>
	<notification name="ConfirmPickDebugSearchURL">
		Na pewno chcesz ustawić obecny URL szukania jako debugowany URL szukania?
		<usetemplate name="okcancelignore" ignoretext="Potwierdzenie ustawiania debugowanego URL szukania" notext="Anuluj" />
	</notification>
	<notification name="ConfirmRemoveGrid">
		Na pewno chcesz usunąć [REMOVE_GRID] z listy światów?
		<usetemplate ignoretext="Potwierdzenie usuwania świata z listy światów" name="okcancelignore" notext="Anuluj" />
	</notification>
	<notification name="CanNotRemoveConnectedGrid">
		Nie możesz usunąć świata [REMOVE_GRID], gdy jesteś z nim połączony/a.
		<usetemplate ignoretext="Ostrzeżenie przed usuwaniem świata z aktywnym połączeniem" name="okcancelignore" notext="Anuluj" />
	</notification>
	<notification name="NewAOSet">
		Wpisz nazwę nowego zestawu AO:
(Nazwa może zawierać każdy znak ASCII, za wyjątkiem ":" oraz "|")
		<form name="form">
			<input name="message">
				Nowy zestaw AO
			</input>
			<button name="Cancel" text="Anuluj"/>
		</form>
	</notification>
	<notification name="NewAOCantContainNonASCII">
		Nie można utworzyć zestawu AO o nazwie "[AO_SET_NAME]".
Nazwa może zawierać tylko znaki ASCII, za wyjątkiem ":" oraz "|".
	</notification>
	<notification name="RenameAOMustBeASCII">
		Nie można zmienić nazwy zestawu AO "[AO_SET_NAME]".
Nazwa może zawierać tylko znaki ASCII, za wyjątkiem ":" oraz "|".
	</notification>
	<notification name="RemoveAOSet">
		Usunąć zestaw AO "[AO_SET_NAME]" z listy?
		<usetemplate name="okcancelbuttons" notext="Anuluj" yestext="Usuń"/>
	</notification>
	<notification name="AOImportComplete">
		Importowanie notki dla Animatora zakończone!
	</notification>
	<notification name="AOImportSetAlreadyExists">
		Zestaw animacji o tej nazwie już istnieje.
	</notification>
	<notification name="AOForeignItemsFound">
		Animator znalazł przynajmniej jedną pozycję, jaka nie powinna znaleźć się w konfiguracji. Sprawdź folder &quot;Zagubione i odnalezione&quot; aby przejrzeć pozycje, które zostały usunięte z konfiguracji Animatora.
	</notification>
	<notification name="AOImportPermissionDenied">
		Niewystarczające uprawnienia do odczytu notki.
	</notification>
	<notification name="AOImportCreateSetFailed">
		Błąd podczas tworzenia zestawu importu.
	</notification>
	<notification name="AOImportDownloadFailed">
		Nie można pobrać notki.
	</notification>
	<notification name="AOImportNoText">
		Notka jest pusta lub nieczytelna.
	</notification>
	<notification name="AOImportNoFolder">
		Nie można znaleźć folderu, aby odczytać animacje.
	</notification>
	<notification name="AOImportNoStatePrefix">
		Linia [LINE] w notce nie ma prawidłowego prefiksu stanu [.
	</notification>
	<notification name="AOImportNoValidDelimiter">
		Linia [LINE] w notce nie ma prawidłowego separatora ].
	</notification>
	<notification name="AOImportStateNameNotFound">
		Nazwa stanu [NAME] nie została znaleziona.
	</notification>
	<notification name="AOImportAnimationNotFound">
		Nie można znaleźć animacji [NAME]. Upewnij się, że jest w tym samym folderze, co notka.
	</notification>
	<notification name="AOImportInvalid">
		Notka nie zawiera żadnej przydatnej treści. Anulowanie importu.
	</notification>
	<notification name="AOImportRetryCreateSet">
		Nie można utworzyć folderu dla zestawu animacji [NAME]. Próbuję ponownie...
	</notification>
	<notification name="AOImportAbortCreateSet">
		Nie można utworzyć folderu dla zestawu animacji [NAME]. Anulowano.
	</notification>
	<notification name="AOImportLinkFailed">
		Tworzenie połączenia dla animacji "[NAME]" nie powiodło się!
	</notification>
	<notification name="SendSysinfoToIM">
		Następujące informacje zostaną wysłane do aktywnej sesji IM:

[SYSINFO]
		<usetemplate name="okcancelbuttons" yestext="Wyślij" notext="Anuluj" />
	</notification>
	<notification name="TestversionExpired">
		Ta wersja testowa programu [APP_NAME] wygasła i nie można jej już dalej używać.
	</notification>
	<notification name="FireStormReqInfo">
		[NAME] prosi o wysłanie jej/mu informacji o Twojej instalacji przeglądarki [APP_NAME].
(To dokładnie to samo, co możesz znaleźć w Pomoc -> Informacje o [APP_NAME])
[REASON]
Czy chcesz jej/mu wysłać te informacje?
		<form name="form">
			<button name="Yes" text="Tak"/>
			<button name="No" text="Nie"/>
		</form>
	</notification>
	<notification name="PhantomOn">
		Tryb widmowy włączony.
	</notification>
	<notification name="PhantomOff">
		Tryb widmowy wyłączony.
	</notification>
	<notification name="MovelockEnabled">
		Blokada pozycji została włączona. Użyj Awatar &gt; Ruch &gt; Unieruchom, aby wyłączyć.
	</notification>
	<notification name="MovelockDisabled">
		Blokada pozycji została wyłączona.
	</notification>
	<notification name="MovelockEnabling">
		Włączanie blokady pozycji...
	</notification>
	<notification name="MovelockDisabling">
		Wyłączanie blokady pozycji...
	</notification>
	<notification name="FlightAssistEnabled">
		Pomocnik lotu jest włączony
	</notification>
	<notification label="Resetuj wszystkie ustawienia" name="FirestormClearSettingsPrompt">
		Resetowanie ustawień może się przydać, gdy napotykasz na jakieś problemy - pamiętaj jednak, że trzeba będzie wprowadzić od nowa wszystkie zmiany, jakie zostały przez Ciebie ustawione do tej pory.

Na pewno chcesz zresetować wszystkie ustawienia?
		<usetemplate name="okcancelbuttons" notext="Anuluj" />
	</notification>
	<notification name="SettingsWillClear">
		Ustawienia zostaną zresetowane po zrestartowaniu [APP_NAME].
	</notification>
	<notification name="CantAddGrid">
		Nie można dodać [GRID] do listy światów.
[REASON] skontaktuj się ze wsparciem [GRID].
	</notification>
	<notification name="ParticleScriptFindFolderFailed">
		Nie można znaleźć folderu na nowy skrypt w Twojej Szafie.
	</notification>
	<notification name="ParticleScriptCreationFailed">
		Nie można utworzyć nowego skryptu dla systemu cząsteczkowego.
	</notification>
	<notification name="ParticleScriptNotFound">
		Nie można znaleźć nowo utworzonego skryptu dla tego systemu cząsteczkowego.
	</notification>
	<notification name="ParticleScriptCreateTempFileFailed">
		Nie można utworzyć tymczasowego pliku skryptu do przesłania.
	</notification>
	<notification name="ParticleScriptInjected">
		Skrypt cząsteczkowy został wstawiony w obiekt poprawnie.
		<form name="form">
			<ignore name="ignore" text="Skrypt cząsteczkowy został wstawiony w obiekt poprawnie."/>
		</form>
	</notification>
	<notification name="ParticleScriptCapsFailed">
		Nie można wstawić skryptu w obiekt. Zapytanie o możliwości zwróciło pusty adres.
	</notification>
	<notification name="ParticleScriptCopiedToClipboard">
		Skrypt LSL, który stworzy system cząsteczkowy, został skopiowany do schowka. Możesz go teraz wkleić w nowy skrypt i zacząć używać.
		<form name="form">
			<ignore name="ignore" text="Skrypt cząsteczkowy został skopiowany do schowka"/>
		</form>
	</notification>
	<notification name="DebugSettingsWarning">
		Uwaga! Używanie ustawień debugowania nie jest obsługiwane przez grupę wsparcia! Zmienianie ich może prowadzić do utraty danych, funkcjonalności albo w ogóle dostępu do całego świata Second Life. Nie zmieniaj żadnych wartości jeśli nie wiesz, do czego służą.
		<form name="form">
			<ignore name="ignore" text="Ostrzeżenie ustawień debugowania"/>
		</form>
	</notification>
	<notification name="ControlNameCopiedToClipboard">
		Nazwa tego ustawienia debugowania została skopiowana do schowka. Możesz teraz wkleić ją w innej miejsce.
		<form name="form">
			<ignore name="ignore" text="Nazwa ustawienia debugowania została skopiowana do schowka"/>
		</form>
	</notification>
	<notification name="SanityCheck">
		[APP_NAME] prawdopodobnie wykrył problem z Twoimi ustawieniami:

[SANITY_MESSAGE]

Powód: [SANITY_COMMENT]

Obecne ustawienie: [CURRENT_VALUE]
		<form name="form">
			<button name="OK" text="Napraw"/>
			<button name="Cancel" text="Zostaw"/>
			<ignore name="ignore" text="Jakieś ustawienie nie przeszło kontroli spójności."/>
		</form>
	</notification>
	<notification name="DefaultLabelMissing">
		<usetemplate ignoretext="Skrypt LSL ma instrukcję switch bez domyślnej etykiety" name="notifyignore" />
Zachowanie instrukcji switch() bez domyślnej etykiety było wcześniej niepoprawne i zostało naprawione.
Zobacz FIRE-17710 aby dowiedzieć się więcej.
	</notification>
	<notification name="TeleportToAvatarNotPossible">
		Teleportacja do tego awatara nie jest możliwa, ponieważ dokładna pozycja nie jest znana.
	</notification>
	<notification name="ZoomToAvatarNotPossible">
		Nie można przybliżyć do tego awatara, ponieważ jest poza zasięgiem.
	</notification>
	<notification name="TrackAvatarNotPossible">
		Nie można śledzić tego awatara, ponieważ jest poza zasięgiem radaru.
	</notification>
	<notification name="CacheEmpty">
		Pamięć podręczna (bufor danych) Twojej Przeglądarki jest pusta. Miej na uwadze, że możesz przez jakiś czas odczuwać obniżoną wydajność i spowolnione doczytywanie obiektów z Szafy.
	</notification>
	<notification name="FirstJoinSupportGroup2">
		Witaj w grupie wsparcia Phoenix/Firestorm!

Abyśmy mogli pomóc Ci lepiej zalecamy, aby Twoja Przeglądarka automatycznie prezentowała swoją wersję - będzie ona wyświetlana przed każdą Twoją wypowiedzią na tym czacie grupowym. Informacja te obejmuje aktualną wersję, skórkę, system operacyjny i status RLVa. Osoby z naszej załogi wsparcia będą mogły dać Ci bardziej sensowne porady, jeśli będą znać wersję Twojej Przeglądarki od razu.

Możesz włączyć lub wyłączyć tą funkcję w każdej chwili w górnej części okna czatu.

Chcesz włączyć automatyczne prezentowanie wersji Przeglądarki?
		<form name="form">
			<button name="OK_okcancelignore" text="Tak" />
			<button name="Cancel_okcancelignore" text="Nie" />
			<ignore name="ignore" text="Dołączenie do grupy wsparcia Phoenix/Firestorm" />
		</form>
	</notification>
	<notification name="ConfirmScriptModify">
		Na pewno chcesz zmodyfikować skrypty w zaznaczonych obiektach?
		<usetemplate ignoretext="Potwierdzenie modyfikacji skryptów w zaznaczeniu" name="okcancelignore" notext="Anuluj" />
	</notification>
	<notification name="LocalBitmapsUpdateFileNotFound">
		[FNAME] nie może zostać zaktualizowany, ponieważ plik nie może zostać znaleziony.
Aktualizacje dla tego pliku wyłączone.
	</notification>
	<notification name="NoTransNoSaveToContents">
		Nie można zapisać &lt;nolink&gt;'[OBJ_NAME]'&lt;/nolink&gt; do zawartości obiektu, ponieważ nie masz uprawnień do przeniesienia praw własności obiektu.
	</notification>
	<notification name="LocalBitmapsUpdateFailedFinal">
		[FNAME] nie mógł zostać otwarty lub zdekodowany [NRETRIES] razy i został uznany za uszkodzony.
Aktualizacje dla tego pliku wyłączone.
	</notification>
	<notification name="LocalBitmapsVerifyFail">
		Próba dodania niewłaściwego lub niemożliwego do odczytania pliku graficznego [FNAME], który nie może zostać otwarty lub zdekodowany.
Anulowano.
	</notification>
	<notification name="LocalGLTFVerifyFail">
		Próba dodania niewłaściwego lub niemożliwego do odczytania materiału [FNAME], który nie może zostać otwarty lub zdekodowany.
Anulowano.
	</notification>
	<notification name="PathfindingReturnMultipleItems">
		Zwracasz [NUM_ITEMS] przedmiotów. Na pewno chcesz kontynuować?
		<usetemplate ignoretext="Na pewno chcesz zwrócić wiele przedmiotów?" name="okcancelignore" notext="Nie" yestext="Tak"/>
	</notification>
	<notification name="PathfindingDeleteMultipleItems">
		Usuwasz [NUM_ITEMS] przedmiotów. Na pewno chcesz kontynuować?
		<usetemplate ignoretext="Na pewno chcesz usunąć wiele przedmiotów?" name="okcancelignore" notext="Nie" yestext="Tak"/>
	</notification>
	<notification name="AvatarFrozen">
		[AV_FREEZER] unieruchomił/a Cię. Nie możesz się poruszać ani podejmować interakcji ze światem.
	</notification>
	<notification name="AvatarFrozenDuration">
		[AV_FREEZER] unieruchomił/a Cię na [AV_FREEZE_TIME] sekund. Nie możesz się poruszać ani podejmować interakcji ze światem.
	</notification>
	<notification name="YouFrozeAvatar">
		Awatar unieruchomiony.
	</notification>
	<notification name="AvatarHasUnFrozenYou">
		[AV_FREEZER] odblokował/a Cię.
	</notification>
	<notification name="AvatarUnFrozen">
		Awatar odblokowany.
	</notification>
	<notification name="AvatarFreezeFailure">
		Unieruchomienie nie powiodło się, ponieważ nie masz uprawnień administratora na tej działce.
	</notification>
	<notification name="AvatarFreezeThaw">
		Czas Twojego unieruchomienia minął, możesz zająć się swoimi sprawami.
	</notification>
	<notification name="AvatarCantFreeze">
		Przepraszam, ale nie mogę unieruchomić tego użytkownika.
	</notification>
	<notification name="NowOwnObject">
		Jesteś od teraz właścicielem obiektu [OBJECT_NAME]
	</notification>
	<notification name="CantRezOnLand">
		Nie można zrezzować obiektu na pozycji [OBJECT_POS], ponieważ właściciel działki na to nie zezwala. Użyj narzędzia ziemi, aby zobaczyć kto nim jest.
	</notification>
	<notification name="RezFailTooManyRequests">
		Obiekt nie może zostać zrezzowany, ponieważ jest zbyt wiele żądań.
	</notification>
	<notification name="SitFailCantMove">
		Nie możesz usiąść, ponieważ nie możesz się teraz poruszać.
	</notification>
	<notification name="SitFailNotAllowedOnLand">
		Nie możesz usiąść, ponieważ nie masz zezwolenia do przebywania na tej ziemi.
	</notification>
	<notification name="SitFailNotSameRegion">
		Spróbuj podejść bliżej. Nie można usiąść na obiekcie, bo nie jest w tym samym regionie, co Ty.
	</notification>
	<notification name="ChatHistoryIsBusyAlert">
		Plik historii czatu jest w tej chwili przetwarzany przez poprzednią operację. Spróbuj ponownie za kilka minut lub wybierz czat innej osoby.
	</notification>
	<notification name="NoNewObjectRegionFull">
		Nie można utworzyć nowego obiektu. Region jest pełny.
	</notification>
	<notification name="FailedToPlaceObject">
		Nie udało się ustawić obiektu w podanym miejscu. Spróbuj ponownie.
	</notification>
	<notification name="NoOwnNoGardening">
		Nie możesz tworzyć drzew i trawy na ziemi, która nie należy do Ciebie.
	</notification>
	<notification name="NoCopyPermsNoObject">
		Kopiowanie nie powiodło się, ponieważ nie masz zezwoleń na kopiowanie obiektu &lt;nolink&gt;'[OBJ_NAME]'&lt;/nolink&gt;.
	</notification>
	<notification name="NoTransPermsNoObject">
		Kopiowanie nie powiodło się, ponieważ obiekt &lt;nolink&gt;'[OBJ_NAME]'&lt;/nolink&gt; nie może zostać przetransferowany do Ciebie.
	</notification>
	<notification name="AddToNavMeshNoCopy">
		Kopiowanie nie powiodło się, ponieważ obiekt &lt;nolink&gt;'[OBJ_NAME]'&lt;/nolink&gt; ma wpływ na Navmesh.
	</notification>
	<notification name="DupeWithNoRootsSelected">
		Wybrano duplikat bez obiektów głównych.
	</notification>
	<notification name="CantDupeCuzRegionIsFull">
		Nie można zduplikować obiektów, ponieważ region jest pełny.
	</notification>
	<notification name="CantDupeCuzParcelNotFound">
		Nie można zduplikować obiektów - nie można znaleźć działki, na której one są.
	</notification>
	<notification name="CantCreateCuzParcelFull">
		Nie można utworzyć obiektu, ponieważ działka jest pełna.
	</notification>
	<notification name="RezAttemptFailed">
		Próba zrezzowania obiektu nie powiodła się.
	</notification>
	<notification name="ToxicInvRezAttemptFailed">
		Nie można utworzyć obiektu, który spowodował problemy w tym regionie.
	</notification>
	<notification name="InvItemIsBlacklisted">
		Ten przedmiot znajduje się na czarnej liście.
	</notification>
	<notification name="NoCanRezObjects">
		W tej chwili nie masz zezwolenia na tworzenie obiektów.
	</notification>
	<notification name="LandSearchBlocked">
		Wyszukiwanie ziemi zablokowane.
Zostało wysłanych zbyt wiele żądań wyszukiwania w zbyt krótkim czasie.
Spróbuj ponownie za minutę.
	</notification>
	<notification name="NotEnoughResourcesToAttach">
		Za mało dostępnych zasobów skryptów, aby dołączyć obiekt!
	</notification>
	<notification name="YouDiedAndGotTPHome">
		Zginąłeś/aś i zostałeś/aś przeteleportowany/a do swojego miejsca startu
	</notification>
	<notification name="EjectComingSoon">
		Nie masz już dłużej pozwolenia na przebywanie w tym miejscu i w ciągu [EJECT_TIME] sekund musisz je opuścić.
	</notification>
	<notification name="NoEnterRegionMaybeFull">
		Nie możesz wejść do regionu "[NAME]", może być pełny lub właśnie restartuje.
	</notification>
	<notification name="SaveBackToInvDisabled">
		Zabieranie z powrotem do Szafy zostało wyłączone.
	</notification>
	<notification name="NoExistNoSaveToContents">
		Nie można zapisać &lt;nolink&gt;'[OBJ_NAME]'&lt;/nolink&gt; do zawartości obiektu, ponieważ obiekt z którego został zrezzowany już nie istnieje.
	</notification>
	<notification name="NoModNoSaveToContents">
		Nie można zapisać &lt;nolink&gt;'[OBJ_NAME]'&lt;/nolink&gt; do zawartości obiektu, ponieważ nie masz praw do modyfikacji obiektu &lt;nolink&gt;'[DEST_NAME]'&lt;/nolink&gt;.
	</notification>
	<notification name="NoSaveBackToInvDisabled">
		Nie można zabrać &lt;nolink&gt;'[OBJ_NAME]'&lt;/nolink&gt; z powrotem do Szafy -- ta operacja została wyłączona.
	</notification>
	<notification name="NoCopyNoSelCopy">
		Nie możesz skopiować tego, co jest zaznaczone, ponieważ nie masz prawa do skopiowania obiektu &lt;nolink&gt;'[OBJ_NAME]'&lt;/nolink&gt;.
	</notification>
	<notification name="NoTransNoSelCopy">
		Nie możesz skopiować tego, co jest zaznaczone, ponieważ obiektu &lt;nolink&gt;'[OBJ_NAME]'&lt;/nolink&gt; nie można transferować.
	</notification>
	<notification name="NoTransNoCopy">
		Nie możesz skopiować tego, co jest zaznaczone, ponieważ obiektu &lt;nolink&gt;'[OBJ_NAME]'&lt;/nolink&gt; nie można transferować.
	</notification>
	<notification name="NoPermsNoRemoval">
		Usunięcie obiektu &lt;nolink&gt;'[OBJ_NAME]'&lt;/nolink&gt; z symulatora zostało wzbronione przez system zezwoleń.
	</notification>
	<notification name="NoModNoSaveSelection">
		Nie możesz zapisać tego, co jest zaznaczone, ponieważ nie masz prawa do modyfikacji obiektu &lt;nolink&gt;'[OBJ_NAME]'&lt;/nolink&gt;.
	</notification>
	<notification name="NoCopyNoSaveSelection">
		Nie możesz zapisać tego, co jest zaznaczone, ponieważ obiektu &lt;nolink&gt;'[OBJ_NAME]'&lt;/nolink&gt; nie można kopiować.
	</notification>
	<notification name="NoModNoTaking">
		Nie możesz zabrać tego, co jest zaznaczone, ponieważ nie masz prawa do modyfikacji obiektu &lt;nolink&gt;'[OBJ_NAME]'&lt;/nolink&gt;.
	</notification>
	<notification name="RezDestInternalError">
		Błąd wewnętrzny: Nieznany typ lokalizacji docelowej.
	</notification>
	<notification name="DeleteFailObjNotFound">
		Usuwanie nie powiodło się, ponieważ obiekt nie został znaleziony
	</notification>
	<notification name="SorryCantEjectUser">
		Przepraszam, ale nie można wyrzucić tego użytkownika.
	</notification>
	<notification name="RegionSezNotAHome">
		Ten region nie pozwala Ci na ustawienie miejsca startu w tej lokalizacji.
	</notification>
	<notification name="HomeLocationLimits">
		Możesz ustawić 'miejsce startu' tylko na swojej własnej ziemi lub obok Infohuba na Mainlandzie.
	</notification>
	<notification name="HomePositionSet">
		Ustawiono miejsce startu.
	</notification>
	<notification name="AvatarEjected">
		Awatar wyrzucony.
	</notification>
	<notification name="AvatarEjectFailed">
		Wyrzucenie nie powiodło się, ponieważ nie masz uprawnień administratora na tej działce.
	</notification>
	<notification name="CMOParcelFull">
		Nie można przesunąć obiektu '[O]' do
[P] w regionie [R], ponieważ działka jest zbyt pełna.
	</notification>
	<notification name="CMOParcelPerms">
		Nie można przesunąć obiektu '[O]' do
[P] w regionie [R], ponieważ Twoje obiekty nie są dozwolone na tej działce.
	</notification>
	<notification name="CMOParcelResources">
		Nie można przesunąć obiektu '[O]' do
[P] w regionie [R], ponieważ nie ma wystarczającej ilości zasobów na tej działce.
	</notification>
	<notification name="NoParcelPermsNoObject">
		Kopiowanie nie powiodło się, ponieważ nie masz dostępu do tej działki.
	</notification>
	<notification name="CMORegionVersion">
		Nie można przesunąć obiektu '[O]' do
[P] w regionie [R], ponieważ the region działa na starszej wersji symulatora, która nie obsługuje otrzymywania obiektów przez granice działek.
	</notification>
	<notification name="CMONavMesh">
		Nie można przesunąć obiektu '[O]' do
[P] w regionie [R], ponieważ nie możesz modyfikować Navmesha przez granice regionów.
	</notification>
	<notification name="CMOWTF">
		Nie można przesunąć obiektu '[O]' do
[P] w regionie [R] ze względu na nieznany powód. ([F])
	</notification>
	<notification name="NoPermModifyObject">
		Nie masz uprawnień do modyfikowania tego obiektu
	</notification>
	<notification name="TooMuchObjectInventorySelected">
		Zbyt wiele obiektów z dużą zawartością zostało zaznaczonych. Zaznacz mniej obiektów i spróbuj ponownie.
	</notification>
	<notification name="CantEnablePhysObjContributesToNav">
		Nie można włączyć fizyki dla obiektu, który ma wpływ na Navmesh.
	</notification>
	<notification name="CantEnablePhysKeyframedObj">
		Nie można włączyć fizyki dla obiektów, które używają animacji opartej o klatki kluczowe.
	</notification>
	<notification name="CantEnablePhysNotEnoughLandResources">
		Nie można włączyć fizyki dla obiektu -- niewystarczające zasoby na działce.
	</notification>
	<notification name="CantEnablePhysCostTooGreat">
		Nie można włączyć fizyki dla obiektu, którego łączny koszt zajmowanych zasobów fizycznych jest większy, niż [MAX_OBJECTS]
	</notification>
	<notification name="PhantomWithConcavePiece">
		Ten obiekt nie może mieć części wklęsłej, ponieważ jest widmowy i ma wpływ na Navmesh.
	</notification>
	<notification name="UnableAddItem">
		Nie można dodać przedmiotu!
	</notification>
	<notification name="UnableEditItem">
		Nie można tego edytować!
	</notification>
	<notification name="NoPermToEdit">
		Brak zezwoleń na zmianę tego.
	</notification>
	<notification name="NoPermToCopyInventory">
		Brak zezwoleń na kopiowanie tego przedmiotu.
	</notification>
	<notification name="CantSaveItemDoesntExist">
		Nie można zapisać do zawartości obiektu: Przedmiot już nie istnieje.
	</notification>
	<notification name="CantSaveItemAlreadyExists">
		Nie można zapisać do zawartości obiektu: Przedmiot z tą nazwą już w niej istnieje.
	</notification>
	<notification name="CantSaveModifyAttachment">
		Nie można zapisać do zawartości obiektu: To zmodyfikowałoby prawa dodatku.
	</notification>
	<notification name="AttachmentHasTooMuchInventory">
		Twoje dodatki zawierają w sobie zbyt dużo obiektów, aby dodać więcej.
	</notification>
	<notification name="TooManyScripts">
		Za dużo skryptów.
	</notification>
	<notification name="UnableAddScript">
		Nie można dodać skryptu!
	</notification>
	<notification name="AssetServerTimeoutObjReturn">
		Czas odpowiedzi z serwera zasobów danych przekroczył dozwolony limit. Obiekt został zwrócony do regionu.
	</notification>
	<notification name="RegionDisablePhysicsShapes">
		Ten region nie ma włączonych kształtów fizycznych.
	</notification>
	<notification name="NoModNavmeshAcrossRegions">
		Nie możesz modyfikować Navmeshu przez granice regionów.
	</notification>
	<notification name="NoSetPhysicsPropertiesOnObjectType">
		Nie można ustawić właściwości fizycznych na tym typie obiektu.
	</notification>
	<notification name="NoSetRootPrimWithNoShape">
		Nie można ustawić primy głównej bez żadnego kształtu.
	</notification>
	<notification name="NoRegionSupportPhysMats">
		Ten region nie ma włączonych materiałów fizycznych.
	</notification>
	<notification name="OnlyRootPrimPhysMats">
		Tylko primy główne mogą mieć dostrajane materiały fizyczne.
	</notification>
	<notification name="NoSupportCharacterPhysMats">
		Ustawianie materiałów fizycznych na postaciach nie jest jeszcze wspierane.
	</notification>
	<notification name="InvalidPhysMatProperty">
		Jedna lub więcej właściwości określonego materiału fizycznego jest nieprawidłowa.
	</notification>
	<notification name="NoPermsAlterStitchingMeshObj">
		Nie możesz zmieniać typu zszywania obiektu meszowego.
	</notification>
	<notification name="NoPermsAlterShapeMeshObj">
		Nie możesz zmieniać kształtu obiektu meszowego.
	</notification>
	<notification name="FullRegionCantEnter">
		Nie możesz wejść do tego regionu, ponieważ jest pełny.
	</notification>
	<notification name="LinkFailedOwnersDiffer">
		Scalanie nie powiodło się -- właściciele są różni
	</notification>
	<notification name="LinkFailedNoModNavmeshAcrossRegions">
		Scalanie nie powiodło się -- nie można modyfikować Navmeshu przez granice regionów.
	</notification>
	<notification name="LinkFailedNoPermToEdit">
		Scalanie nie powiodło się, ponieważ nie masz praw modyfikacji.
	</notification>
	<notification name="LinkFailedTooManyPrims">
		Scalanie nie powiodło się -- za dużo prim
	</notification>
	<notification name="LinkFailedCantLinkNoCopyNoTrans">
		Scalanie nie powiodło się -- nie można scalić obiektu niekopiowalnego z nietransferowalnym
	</notification>
	<notification name="LinkFailedNothingLinkable">
		Scalanie nie powiodło się -- nic nie wygląda na możliwe do scalenia.
	</notification>
	<notification name="LinkFailedTooManyPathfindingChars">
		Scalanie nie powiodło się -- zbyt dużo postaci odnajdywania ścieżek
	</notification>
	<notification name="LinkFailedInsufficientLand">
		Scalanie nie powiodło się -- niewystarczające zasoby ziemi
	</notification>
	<notification name="LinkFailedTooMuchPhysics">
		Obiekt zużywa zbyt dużo zasobów fizycznych -- jego cechy dynamiczne zostały wyłączone.
	</notification>
	<notification name="EstateManagerFailedllTeleportHome">
		Obiekt '[OBJECT_NAME]' na pozycji [SLURL] nie może teleportować zarządców majątku do ich miejsc startu.
	</notification>
	<notification name="TeleportedHomeByObjectOnParcel">
		Zostałeś/aś przeniesiony/a do lokalizacji startowej przez obiekt '[OBJECT_NAME]' na działce '[PARCEL_NAME]'
	</notification>
	<notification name="TeleportedHomeByObject">
		Zostałeś/aś przeniesiony/a do lokalizacji startowej przez obiekt '[OBJECT_NAME]'
	</notification>
	<notification name="TeleportedByAttachment">
		Zostałeś/aś teleportowany/a przez dodatek na [ITEM_ID]
		<usetemplate ignoretext="Teleport: Zostałeś/aś teleportowany/a przez dodatek" name="notifyignore" />
	</notification>
	<notification name="TeleportedByObjectOnParcel">
		Zostałeś/aś teleportowany/a przez obiekt '[OBJECT_NAME]' na działce '[PARCEL_NAME]'
		<usetemplate ignoretext="Teleport: Zostałeś/aś teleportowany/a przez obiekt na działce" name="notifyignore" />
	</notification>
	<notification name="TeleportedByObjectOwnedBy">
		Zostałeś/aś teleportowany/a przez obiekt '[OBJECT_NAME]' należący do [OWNER_ID]
	</notification>
	<notification name="TeleportedByObjectUnknownUser">
		Zostałeś/aś teleportowany/a przez obiekt '[OBJECT_NAME]' należący do nieznanej osoby.
	</notification>
	<notification name="StandDeniedByObject">
		'[OBJECT_NAME]' nie pozwala Ci w tej chwili stać.
	</notification>
	<notification name="ResitDeniedByObject">
		'[OBJECT_NAME]' nie pozwala Ci w tej chwili zmieniać siedzeń.
	</notification>
	<notification name="CantCreateObjectRegionFull">
		Nie można utworzyć żądanego obiektu. Region jest pełny.
	</notification>
	<notification name="CantCreateAnimatedObjectTooLarge">
		Nie można utworzyć żądanego obiektu animowanego, ponieważ przekracza on limit trójkątów riggowania.
	</notification>
	<notification name="CantAttackMultipleObjOneSpot">
		Nie możesz podłączyć wielu obiektów do jednego punktu.
	</notification>
	<notification name="CantCreateMultipleObjAtLoc">
		Nie możesz tutaj stworzyć wielu obiektów.
	</notification>
	<notification name="UnableToCreateObjTimeOut">
		Nie można utworzyć żądanego obiektu. Obiektu nie ma w bazie danych.
	</notification>
	<notification name="UnableToCreateObjUnknown">
		Nie można utworzyć żądanego obiektu. Upłynął limit czasu żądania. Spróbuj jeszcze raz.
	</notification>
	<notification name="UnableToCreateObjMissingFromDB">
		Nie można utworzyć żądanego obiektu. Spróbuj jeszcze raz.
	</notification>
	<notification name="RezFailureTookTooLong">
		Rezzowanie nie powiodło się, żądany obiekt ładował się zbyt długo.
	</notification>
	<notification name="FailedToPlaceObjAtLoc">
		Nie udało się ustawić obiektu w podanej lokalizacji. Spróbuj ponownie.
	</notification>
	<notification name="CantCreatePlantsOnLand">
		Nie możesz tworzyć roślin na tej ziemi.
	</notification>
	<notification name="CantRestoreObjectNoWorldPos">
		Nie można przywrócić obiektu. Nie znaleziono pozycji w świecie.
	</notification>
	<notification name="CantRezObjectInvalidMeshData">
		Nie można zrezzować obiektu, ponieważ dane jego mesza są nieprawidłowe.
	</notification>
	<notification name="CantRezObjectTooManyScripts">
		Nie można zrezzować obiektu, ponieważ w regionie jest już zbyt dużo skryptów.
	</notification>
	<notification name="CantCreateObjectNoAccess">
		Twoje prawa dostępu nie zezwalają Ci na tworzenie tutaj obiektów.
	</notification>
	<notification name="CantCreateObject">
		W tej chwili nie masz pozwolenia na tworzenie obiektów.
	</notification>
	<notification name="InvalidObjectParams">
		Nieprawidłowe parametry obiektu
	</notification>
	<notification name="CantDuplicateObjectNoAcess">
		Twoje uprawnienia nie pozwalają Ci na duplikowanie obiektów w tym miejscu.
	</notification>
	<notification name="CantChangeShape">
		Nie masz pozwolenia na zmianę tego kształtu.
	</notification>
	<notification name="NoPermsTooManyAttachedAnimatedObjects">
		Operacja spowodowałaby przekroczenie limitu liczby dołączonych animowanych obiektów.
	</notification>
	<notification name="NoPermsLinkAnimatedObjectTooLarge">
		Nie można połączyć tych obiektów, ponieważ powstały animowany obiekt przekroczyłby limit trójkątów riggowania.
	</notification>
	<notification name="NoPermsSetFlagAnimatedObjectTooLarge">
		Nie można przekształcić tego obiektu w animowany obiekt, ponieważ przekroczyłby limit trójkątów riggowania.
	</notification>
	<notification name="CantChangeAnimatedObjectStateInsufficientLand">
		Nie można zmienić stanu animowanego obiektu dla tej rzeczy, ponieważ spowodowałoby to przekroczenie limitu działki.
	</notification>
	<notification name="ErrorNoMeshData">
		Błąd serwera: nie można ukończyć tej operacji, ponieważ dane meszu nie zostały załadowane.
	</notification>
	<notification name="NoAccessToClaimObjects">
		Twoje uprawnienia nie pozwalają Ci na żądanie obiektów w tym miejscu.
	</notification>
	<notification name="DeedFailedNoPermToDeedForGroup">
		Przypisywanie obiektu na grupę nie powiodło się, ponieważ nie masz w niej na to uprawnień.
	</notification>
	<notification name="NoPrivsToBuyObject">
		Twoje uprawnienia nie pozwalają Ci na kupowanie obiektów w tym miejscu.
	</notification>
	<notification name="CantAttachObjectAvatarSittingOnIt">
		Nie można założyć obiektu, ponieważ siedzi na nim awatar.
	</notification>
	<notification name="WhyAreYouTryingToWearShrubbery">
		Drzewa i trawa nie mogą zostać założone jako dodatki.
	</notification>
	<notification name="CantAttachGroupOwnedObjs">
		Nie można zakładać obiektów, które należą do grupy.
	</notification>
	<notification name="CantAttachObjectsNotOwned">
		Nie możesz zakładać obiektów, jakie nie należą do Ciebie.
	</notification>
	<notification name="CantAttachNavmeshObjects">
		Nie możesz zakładać obiektów, jakie mają wpływ na Navmesh.
	</notification>
	<notification name="CantAttachObjectNoMovePermissions">
		Nie można założyć obiektu, ponieważ nie masz uprawnień do poruszenia go.
	</notification>
	<notification name="CantAttachNotEnoughScriptResources">
		Niewystarczające dostępne zasoby skryptowe, aby założyć obiekt!
	</notification>
	<notification name="CantAttachObjectBeingRemoved">
		Nie możesz odłączyć dodatku, ponieważ jest on już odłączony.
	</notification>
	<!-- <notification name="IllegalAttachment">
		Dodatek chciał się doczepić do punktu, jaki nie istnieje na awatarze. Został on zamiast tego dołączony do klatki piersiowej.
	</notification> -->
	<notification name="CantDropItemTrialUser">
		Nie możesz tutaj upuszczać obiektów; spróbuj w strefie Darmowej Próby.
	</notification>
	<notification name="CantDropMeshAttachment">
		Nie możesz upuszczać meszowych dodatków. Odłącz do Szafy, a potem zrezzuj w świecie.
	</notification>
	<notification name="CantDropAttachmentNoPermission">
		Upuszczenie dodatku nie powiodło się: nie masz uprawnień do ich upuszczania w tym miejscu.
	</notification>
	<notification name="CantDropAttachmentInsufficientLandResources">
		Upuszczenie dodatku nie powiodło się: niewystarczające zasoby ziemi.
	</notification>
	<notification name="CantDropAttachmentInsufficientResources">
		Upuszczenie dodatku nie powiodło się: niewystarczające dostępne zasoby.
	</notification>
	<notification name="CantDropObjectFullParcel">
		Nie można tutaj upuścić obiektu. Działka jest pełna.
	</notification>
	<notification name="CantTouchObjectBannedFromParcel">
		Nie można dotknąć/chwycić tego obiektu, ponieważ jesteś zbanowany/a z działki ziemi.
	</notification>
	<notification name="PlzNarrowDeleteParams">
		Sprecyzuj proszę swoje parametry usuwania.
	</notification>
	<notification name="UnableToUploadAsset">
		Nie można przesłać zasobu danych (assetu).
	</notification>
	<notification name="CantTeleportCouldNotFindUser">
		Nie można znaleźć użytkownika, aby teleportować do domu
	</notification>
	<notification name="GodlikeRequestFailed">
		żądanie administracyjne nie powiodło się
	</notification>
	<notification name="GenericRequestFailed">
		żądanie ogólne nie powiodło się
	</notification>
	<notification name="CantUploadPostcard">
		Nie można przesłać pocztówki. Spróbuj ponownie później.
	</notification>
	<notification name="CantFetchInventoryForGroupNotice">
		Nie można pobrać szczegółów dołączonego przedmiotu dla ogłoszenia grupy.
	</notification>
	<notification name="CantSendGroupNoticeNotPermitted">
		Nie można wysłać ogłoszenia grupy -- brak zezwoleń.
	</notification>
	<notification name="CantSendGroupNoticeCantConstructInventory">
		Nie można wysłać ogłoszenia grupy -- nie można stworzyć przedmiotu.
	</notification>
	<notification name="CantParceInventoryInNotice">
		Nie można zanalizować przedmiotu z ogłoszenia.
	</notification>
	<notification name="TerrainUploadFailed">
		Przesyłanie podłoża na serwer nie powiodło się.
	</notification>
	<notification name="TerrainFileWritten">
		Plik podłoża zapisany.
	</notification>
	<notification name="TerrainFileWrittenStartingDownload">
		Plik podłoża zapisany, pobieranie rozpoczęte...
	</notification>
	<notification name="TerrainBaked">
		Podłoże zostało zrenderowane.
	</notification>
	<notification name="TenObjectsDisabledPlzRefresh">
		Tylko pierwszych 10 zaznaczonych obiektów zostało wyłączonych. Odśwież i zaznacz więcej, jeśli potrzeba.
	</notification>
	<notification name="UpdateViewerBuyParcel">
		Musisz zaktualizować swoją przeglądarkę, aby móc kupić tą działkę.
	</notification>
	<notification name="CantBuyParcelNotForSale">
		Nie można kupić, ta działka nie jest na sprzedaż.
	</notification>
	<notification name="CantBuySalePriceOrLandAreaChanged">
		Nie można kupić, cena sprzedaży lub obszar działki uległy zmianie.
	</notification>
	<notification name="CantBuyParcelNotAuthorized">
		Nie jesteś upoważnionym kupcem dla tej działki.
	</notification>
	<notification name="CantBuyParcelAwaitingPurchaseAuth">
		Nie możesz kupić tej działki, ponieważ oczekuje już ona na autoryzację zakupu.
	</notification>
	<notification name="CantBuildOverflowParcel">
		Nie możesz tutaj budować obiektów, ponieważ mogłoby to przekroczyć pojemność działki.
	</notification>
	<notification name="SelectedMultipleOwnedLand">
		Zaznaczona przez Ciebie ziemia ma różnych właścicieli. Zaznacz mniejszy obszar i spróbuj ponownie.
	</notification>
	<notification name="CantJoinTooFewLeasedParcels">
		Zbyt mało dzierżawionych działek w zaznaczeniu do przyłączenia.
	</notification>
	<notification name="CantDivideLandMultipleParcelsSelected">
		Nie można podzielić ziemi.
Zaznaczono więcej niż jedną działkę.
Spróbuj zaznaczyć mniejszy obszar ziemi.
	</notification>
	<notification name="CantDivideLandCantFindParcel">
		Nie można podzielić ziemi.
Nie można znaleźć działki.
Prosimy o zgłoszenie błędu, w menu Pomoc.
	</notification>
	<notification name="CantDivideLandWholeParcelSelected">
		Nie można podzielić ziemi.
Cała działka jest zaznaczona.
Spróbuj zaznaczyć mniejszy obszar ziemi.
	</notification>
	<notification name="LandHasBeenDivided">
		Ziemia została podzielona.
	</notification>
	<notification name="PassPurchased">
		Kupiłeś/aś przepustkę.
	</notification>
	<notification name="RegionDisallowsClassifieds">
		Region nie zezwala na ogłoszenia reklamowe.
	</notification>
	<notification name="LandPassExpireSoon">
		Twoja przepustka na tej ziemi za chwilę wygaśnie.
	</notification>
	<notification name="CantSitNoSuitableSurface">
		Nie znaleziono odpowiedniej powierzchni, aby usiąść. Spróbuj w innym miejscu.
	</notification>
	<notification name="CantSitNoRoom">
		Nie ma gdzie tutaj usiąść, spróbuj w innym miejscu.
	</notification>
	<notification name="ClaimObjectFailedNoPermission">
		Zażądanie obiektu nie powiodło się, ponieważ nie masz uprawnień
	</notification>
	<notification name="ClaimObjectFailedNoMoney">
		Zażądanie obiektu nie powiodło się, ponieważ nie masz wystarczającej ilości L$.
	</notification>
	<notification name="CantDeedGroupLand">
		Nie można przypisać ziemi, której właścicielem jest grupa.
	</notification>
	<notification name="BuyObjectFailedNoMoney">
		Kupowanie obiektu nie powiodło się, ponieważ nie masz wystarczającej ilości L$.
	</notification>
	<notification name="BuyInventoryFailedNoMoney">
		Kupowanie przedmiotu nie powiodło się, ponieważ nie masz wystarczającej ilości L$
	</notification>
	<notification name="BuyPassFailedNoMoney">
		Nie masz wystarczającej ilości L$, any kupić przepustkę na tą ziemię.
	</notification>
	<notification name="CantBuyPassTryAgain">
		Nie można w tej chwili kupić przepustki. Spróbuj ponownie później.
	</notification>
	<notification name="CantCreateObjectParcelFull">
		Nie można utworzyć obiektu, ponieważ działka jest pełna.
	</notification>
	<notification name="FailedPlacingObject">
		Nie udało się umieścić obiektu w żądanej lokalizacji. Spróbuj ponownie.
	</notification>
	<notification name="CantCreateLandmarkForEvent">
		Nie można utworzyć landmarka dla wydarzenia.
	</notification>
	<notification name="GodBeatsFreeze">
		Twoje Boskie moce przezwyciężyły unieruchomienie!
	</notification>
	<notification name="SpecialPowersRequestFailedLogged">
		Zażądanie specjalnych uprawnień nie powiodło się. To żądanie zostało zapisane w logach serwera.
	</notification>
	<notification name="ExpireExplanation">
		System nie jest teraz w stanie przetworzyć Twojego żądania. Upłynął limit czasu.
	</notification>
	<notification name="DieExplanation">
		System nie jest w stanie przetworzyć Twojego żądania.
	</notification>
	<notification name="AddPrimitiveFailure">
		Niewystarczające fundusze do utworzenia primy.
	</notification>
	<notification name="RezObjectFailure">
		Niewystarczające fundusze do utworzenia obiektu.
	</notification>
	<notification name="ResetHomePositionNotLegal">
		Twoje miejsce startu zostało zresetowane, ponieważ poprzednie było nielegalne/niepoprawne.
	</notification>
	<notification name="CantInviteRegionFull">
		Nie możesz nikogo w tej chwili zaprosić do Twojej lokalizacji, ponieważ region jest pełny. Spróbuj ponownie później.
	</notification>
	<notification name="CantSetHomeAtRegion">
		Ten region nie pozwala Ci na ustawienie miejsca startu w tej lokalizacji.
	</notification>
	<notification name="ListValidHomeLocations">
		Możesz ustawić 'miejsce startu' tylko na swojej własnej ziemi lub obok Infohuba na Mainlandzie.
	</notification>
	<notification name="SetHomePosition">
		Ustawiono miejsce startu.
	</notification>
	<notification name="CantDerezInventoryError">
		Nie można zderezzować obiektu ze względu na błąd przedmiotu.
	</notification>
	<notification name="CantCreateRequestedInv">
		Nie można utworzyć żądanego przedmiotu.
	</notification>
	<notification name="CantCreateRequestedInvFolder">
		Nie można utworzyć żądanego folderu przedmiotów.
	</notification>
	<notification name="CantCreateInventory">
		Nie można utworzyć tego przedmiotu.
	</notification>
	<notification name="CantCreateLandmark">
		Nie można utworzyć landmarka.
	</notification>
	<notification name="CantCreateOutfit">
		Nie można utworzyć stroju w tej chwili. Spróbuj ponownie za minutę.
	</notification>
	<notification name="InventoryNotForSale">
		Przedmiot nie jest na sprzedaż.
	</notification>
	<notification name="CantFindInvItem">
		Nie można znaleźć przedmiotu.
	</notification>
	<notification name="CantFindObject">
		Nie można znaleźć obiektu.
	</notification>
	<notification name="CantTransfterMoneyRegionDisabled">
		Transfery pieniędzy do obiektów są obecnie wyłączone w tym regionie.
	</notification>
	<notification name="DroppedMoneyTransferRequest">
		Nie udało się dokonać płatności ze względu na obciążenie systemu.
	</notification>
	<notification name="CantPayNoAgent">
		Nie udało się ustalić, komu zapłacić.
	</notification>
	<notification name="CantDonateToPublicObjects">
		Nie możesz dawać L$ publicznym obiektom.
	</notification>
	<notification name="InventoryCreationInWorldObjectFailed">
		Utworzenie przedmiotu w obiekcie będącym w świecie nie powiodło się.
	</notification>
	<notification name="UserBalanceOrLandUsageError">
		Błąd wewnętrzny uniemożliwił poprawną aktualizację danych przeglądarki. Stan konta L$ lub posiadane działki wyświetlane w przeglądarce mogą nie odzwierciedlać faktycznego stanu posiadania na serwerach.
	</notification>
	<notification name="LargePrimAgentIntersect">
		Nie można tworzyć wielkich prim, które nachodzą na innych rezydentów. Spróbuj jeszcze raz, gdy się oni przesuną.
	</notification>
	<notification name="RLVaChangeStrings">
		Zmiany nie odniosą skutku, dopóki nie zrestartujesz [APP_NAME].
	</notification>
	<notification name="RLVaListRequested" label="Żądanie ograniczeń RLV od [NAME_LABEL]">
		[NAME_SLURL] zażądał, aby mu wysłać listę Twoich aktywnych ograniczeń RLV.
		<form name="form">
			<button name="Allow" text="Zezwól"/>
			<button name="Always Allow" text="Zawsze zezwalaj"/>
			<button name="Deny" text="Odmów"/>
			<ignore name="ignore" text="Potwierdź przed wysłaniem komuś listy moich aktywnych ograniczeń RLV."/>
		</form>
	</notification>
	<notification name="InventoryValidationFailed" label="Błędy walidacji Szafy">
		Rzeczy w Twojej Szafie uległy uszkodzeniu.
Skontaktuj się z [HELP] z poniższą listą problemów.
Będzie można użyć http://opensimulator.org/wiki/inventory aby rozwiązać problemy.

[ERRORS]
		<usetemplate ignoretext="Ostrzegaj, jeśli wykryto błędy walidacji Szafy." name="okignore" />
	</notification>
	<notification name="PreferenceChatClearLog">
		Ta opcja usunie dzienniki poprzednich rozmów i wszelkie kopie zapasowe tego pliku.
		<usetemplate ignoretext="Potwierdź, zanim usunę dzienniki poprzednich rozmów." name="okcancelignore" notext="Anuluj" />
	</notification>
	<notification name="PreferenceControlsDefaults">
		Czy chcesz przywrócić domyślne ustawienia klawiszy sterowania?
		<usetemplate canceltext="Anuluj" name="yesnocancelbuttons" notext="Obecny tryb" yestext="Wszystkie tryby" />
	</notification>
	<notification name="PreferenceChatDeleteTranscripts">
		Ta opcja usunie logi wszystkich poprzednich rozmów. Nie będzie to miało wpływu na listę rozmów odbytych w przeszłości. Wszystkie pliki z przyrostkami .txt oraz txt.backup w folderze [FOLDER] zostaną usunięte.
		<usetemplate ignoretext="Potwierdź, zanim usunę logi rozmów." name="okcancelignore" notext="Anuluj" />
	</notification>
	<notification name="PreferenceChatPathChanged">
		Nie można przenieść plików. Przywrócono poprzednią ścieżkę.
		<usetemplate ignoretext="Nie można przenieść plików. Przywrócono poprzednią ścieżkę." name="okignore" />
	</notification>
	<notification name="DefaultObjectPermissions">
		Wystąpił problem z zapisywaniem domyślnych zezwoleń obiektu: [REASON]. Spróbuj ustawić je ponownie później.
	</notification>
	<notification name="AddPaymentMethod">
		Na następnej stronie wybierz kwotę L$
i kliknij przycisk składania zamówienia.
Będziesz mógł/a dodać metodę płatności w kasie.
		<form name="form">
			<button name="Continue" text="Kontynuuj" />
			<button name="Cancel" text="Anuluj" />
		</form>
	</notification>
	<notification name="LSLColorCopiedToClipboard">
		Ciąg koloru w formacie LSL został skopiowany do schowka. Możesz go teraz wkleić w swoim skrypcie i zacząć używać.
		<form name="form">
			<ignore name="ignore" text="Ciąg koloru w formacie LSL został skopiowany do schowka"/>
		</form>
	</notification>
	<notification name="FSBWTooHigh">
		Mocno zalecamy nie ustawiać przepustowości powyżej 1500 kbps. Jest mało prawdopodobne, aby takie ustawienie nie sprawiało problemów i prawie na pewno nie spowoduje wzrostu wydajności.
	</notification>
	<notification name="FirstUseFlyOverride">
		Uwaga: Używaj Wymuszania Latania z rozwagą! Stosowanie tej opcji bez zezwolenia właściciela działki może poskutkować zbanowaniem Twojego awatara z działki, nad którą będziesz latać.
	</notification>
	<notification name="ServerVersionChanged">
		Region, w którym się właśnie pojawiłeś/aś działa na innej wersji symulatora.
Obecny symulator: [NEWVERSION]
Poprzedni symulator: [OLDVERSION]
	</notification>
	<notification name="RegExFail">
		Błąd w wyrażeniu regularnym:
[EWHAT]
	</notification>
	<notification name="NoHavok">
		Niektóre funkcje, takie jak [FEATURE], nie są obsługiwane przez [APP_NAME] w obecnej wersji. Jeśli chcesz używać '[FEATURE]', to prosimy o pobranie [APP_NAME] w wersji ze wsparciem dla Havoka z:
[DOWNLOAD_URL]
		<form name="form">
			<ignore name="ignore" text="Ostrzeżenie o braku Havoka"/>
		</form>
	</notification>
	<notification name="StreamListExportSuccess">
		Pomyślnie wyeksportowano listę strumieni w formacie XML do pliku [FILENAME].
	</notification>
	<notification name="StreamListImportSuccess">
		Pomyślnie zaimportowano listę strumieni z pliku XML.
	</notification>
	<notification name="StreamMetadata">
♫ Teraz odtwarzane:
  [TITLE]
  [ARTIST] ♫
	</notification>
	<notification name="StreamMetadataNoArtist">
♫ Teraz odtwarzane:
  [TITLE] ♫
	</notification>
	<notification name="BackupFinished">
		Twoje ustawienia zostały zapisane i zarchiwizowane w kopii zapasowej.
	</notification>
	<notification name="BackupPathEmpty">
		Ścieżka miejsca zapisu jest pusta. Proszę najpierw podać lokalizację, w jakiej będą zapisywanie i której będą przywracane kopie zapasowe.
	</notification>
	<notification name="SettingsConfirmBackup">
		Czy na pewno chcesz zapisać kopię zapasową w tym katalogu?

[DIRECTORY]

Wszelkie istniejące kopie zapasowe w tej lokalizacji zostaną nadpisane!
		<usetemplate name="okcancelbuttons" notext="Anuluj" yestext="Zapisz kopię" />
	</notification>
	<notification name="SettingsRestoreNeedsLogout">
		Przywrócenie ustawień wymaga ponownego uruchomienia przeglądarki. Czy chcesz teraz przywrócić ustawienia i wyłączyć ją?
		<usetemplate name="okcancelbuttons" notext="Anuluj" yestext="Przywróć i wyłącz"/>
	</notification>
	<notification name="BackupPathDoesNotExistOrCreateFailed">
		Ścieżka kopii zapasowej nie może zostać znaleziona lub utworzona.
	</notification>
	<notification name="BackupPathDoesNotExist">
		Ścieżka kopii zapasowej nie może zostać znaleziona.
	</notification>
	<notification name="RestoreFinished">
		Przywracanie zakończone! Proszę wyłączyć i włączyć ponownie swoją przeglądarkę.
		<usetemplate name="okbutton" yestext="Wyłącz"/>
	</notification>
	<notification name="ConfirmRestoreQuickPrefsDefaults">
Kontynuowanie spowoduje, że kontrolki Szybkiego Strojenia zostaną przywrócone do domyślnego ustawienia.

Nie można tego cofnąć.
		<usetemplate ignoretext="Przywrócenie domyślnych kontrolek Szybkiego Strojenia" name="okcancelignore" notext="Anuluj" />
	</notification>
	<notification name="QuickPrefsDuplicateControl">
		Takie ustawienie zostało już wcześniej dodane. Wybierz inne.
	</notification>
	<notification name="ExportFinished">
		Wyeksportowano i zapisano do [FILENAME].
	</notification>
	<notification name="ExportFailed">
		Eksport nie powiódł się. Zobacz log, aby uzyskać więcej szczegółów.
	</notification>
	<notification name="ExportColladaSuccess">
		Zapisano z powodzeniem [OBJECT] do [FILENAME].
	</notification>
	<notification name="ExportColladaFailure">
		Eksport [OBJECT] do [FILENAME] nie powiódł się.
	</notification>
	<notification name="MeshMaxConcurrentReqTooHigh">
		Wartość ustawienia ([VALUE]) dla liczby jednoczesnych żądań ładowania obiektów meszowych określona przez Ciebie (ustawienie debugowania [DEBUGNAME]) jest wyższa niż dopuszczalne [MAX]. Została ona zresetowana do domyślnej, [DEFAULT].
	</notification>
	<notification name="ImportSuccess">
		Pomyślnie zaimportowano [COUNT] [OBJECT].
	</notification>
	<notification name="AntiSpamBlocked">
		Antyspam: Zablokowano [SOURCE] ze względu na spam [QUEUE] ([COUNT]) razy podczas [PERIOD] sekund.
	</notification>
	<notification name="AntiSpamImNewLineFloodBlocked">
		Antyspam: Zablokowano [SOURCE] za wysłanie wiadomości IM mającej więcej niż [COUNT] linii.
	</notification>
	<notification name="AntiSpamChatNewLineFloodBlocked">
		Antyspam: Zablokowano [SOURCE] za wysłanie wiadomości czatu mającej więcej niż [COUNT] linii.
	</notification>
	<notification name="SkinDefaultsChangeSettings">
		[MESSAGE]
		<form name="form">
			<ignore name="ignore" text="Ustawienie w preferencjach zostało zmienione do domyślnej wartości skórki."/>
		</form>
	</notification>
	<notification name="AddNewContactSet">
		Utwórz nowy zestaw kontaktów o nazwie:
		<form name="form">
			<input name="message">
				Nowy zestaw kontaktów
			</input>
			<button name="Create" text="Utwórz"/>
			<button name="Cancel" text="Anuluj"/>
		</form>
	</notification>
	<notification name="RemoveContactSet">
		Na pewno chcesz usunąć [SET_NAME]? Nie będziesz mieć możliwości go przywrócić.
		<usetemplate ignoretext="Potwierdź przed usunięciem Zestawu Kontaktów" name="okcancelignore" notext="Anuluj" />
	</notification>
	<notification name="RemoveContactFromSet">
		Na pewno chcesz usunąć [TARGET] z [SET_NAME]?
		<usetemplate ignoretext="Potwierdź przed usunięciem kogoś z Zestawu Kontaktów" name="okcancelignore" notext="Anuluj" />
	</notification>
	<notification name="RemoveContactsFromSet">
		Na pewno chcesz usunąć [TARGET] osób z [SET_NAME]?
		<usetemplate ignoretext="Potwierdź przed usunięciem większej ilości awatarów z Zestawu Kontaktów" name="okcancelignore" notext="Anuluj" />
	</notification>
	<notification name="AddToContactSetSingleSuccess">
		[NAME] został/a dodany/a do [SET].
	</notification>
	<notification name="AddToContactSetMultipleSuccess">
		[COUNT] awatarów zostało dodanych do [SET].
	</notification>
	<notification name="SetAvatarPseudonym">
		Wprowadź alias dla [AVATAR]:
		<form name="form">
			<button name="Create" text="Ustaw"/>
			<button name="Cancel" text="Anuluj"/>
		</form>
	</notification>
	<notification name="RenameContactSetFailure">
		Nie można zmienić nazwy zestawu &apos;[SET]&apos; na &apos;[NEW_NAME]&apos;, ponieważ zestaw z taką nazwą już istnieje lub nowa nazwa nie jest poprawna.
	</notification>
	<notification name="ShapeImportGenericFail">
		Wystąpił problem podczas importowania [FILENAME]. Zobacz log, aby uzyskać więcej szczegółów.
	</notification>
	<notification name="ShapeImportVersionFail">
		Importowanie kształtu nie powiodło się. Czy [FILENAME] jest na pewno plikiem awatara?
	</notification>
	<notification name="AddToMediaList">
		Wpisz nazwę domeny, jaką chcesz dodać do [LIST]:
		<form name="form">
			<button name="Add" text="Dodaj"/>
			<button name="Cancel" text="Anuluj"/>
		</form>
	</notification>
	<notification name="CantRestoreToWorldNoCopy">
		Funkcjonalność przywracania na ostatnią pozycję nie jest dostępna dla obiektów bez praw kopiowania, aby zapobiec ewentualnej ich utracie.
	</notification>
	<notification name="ConfirmRemoveCredential">
		Na pewno chcesz usunąć dane logowania dla &lt;nolink&gt;[NAME]&lt;/nolink&gt;?
		<form name="form">
			<button name="Cancel" text="Anuluj"/>
		</form>
	</notification>
	<notification name="ExodusFlickrVerificationExplanation">
		Aby móc przesyłać zdjęcia na Flickr musisz autoryzować dostęp do konta dla [APP_NAME]. Jeśli kontynuujesz, to Twoja przeglądarka internetowa otworzy stronę Flickr, gdzie zostaniesz poproszony/a, aby autoryzować [APP_NAME]. Dostaniesz kod, który będzie trzeba wkleić w odpowiednie pole [APP_NAME].

Czy chcesz autoryzować [APP_NAME] do przesyłania zdjęć na Flickr?
		<usetemplate name="okcancelbuttons" notext="Nie" yestext="Tak"/>
	</notification>
	<notification name="ExodusFlickrVerificationPrompt">
		Przeprowadź autoryzację [APP_NAME] dla wysyłania zdjęć na Flickr w przeglądarce internetowej i wpisz otrzymany kod poniżej:
		<form name="form">
			<button name="Cancel" text="Anuluj"/>
		</form>
	</notification>
	<notification name="ExodusFlickrVerificationFailed">
		Autoryzacja Flickr nie powiodła się. Spróbuj ponownie i sprawdź dokładnie kod weryfikacyjny.
	</notification>
	<notification name="ExodusFlickrUploadComplete">
		Możesz znaleźć swoje zdjęcie [http://www.flickr.com/photos/upload/edit/?ids=[ID] tutaj].
	</notification>
	<notification name="RegionTrackerAdd">
		Jaką etykietę chcesz nadać regionowi
&quot;[REGION]&quot;?
		<form name="form">
			<button name="Cancel" text="Anuluj"/>
		</form>
	</notification>
	<notification name="SnoozeDuration">
		Okres (w sekundach) tymczasowego wyciszenia czatu grupowego:
		<form name="form">
			<button name="Cancel" text="Anuluj"/>
		</form>
	</notification>
	<notification name="SnoozeDurationInvalidInput">
		Okres tymczasowego wyciszenia czatu grupowego musi być liczbą!
	</notification>
	<notification name="PickLimitReached">
		Nie można utworzyć kolejnego Miejsca, ponieważ limit ich ilości został osiągnięty.
	</notification>
	<notification name="GlobalOnlineStatusToggle">
		Ze względu na obciążenie serwera masowa zmiana widoczności online może zająć trochę czasu. Prosimy o cierpliwość.
		<usetemplate ignoretext="Informuj mnie, że masowa zmiana widoczności online może zająć trochę czasu" name="okignore" />
	</notification>
	<notification name="RenderVolumeLODFactorWarning">
		UWAGA: Twój poziom detali (LOD) jest ustawiony na wysoką wartość.

Do codziennego użytku LOD ustawiony na 1-3 powinien wystarczyć.
Rozważ wymianę obiektów, które wyglądają na zdeformowane z taką wartością.

Mnożnik LOD >3: Zwiększa lag. Zalecane tylko dla fotografii.
Mnożnik LOD >4: Używaj tylko w specjalnych przypadkach. Resetuje się po restarcie.
Mnożnik LOD >8: Brak widocznych efektów. Może powodować błędy.
	</notification>
<<<<<<< HEAD
=======
	<notification name="OverrideVRAMWarning">
		UWAGA: Wyłączenie automatycznego wykrywania VRAM może zdestabilizować Twój komputer.

Większość użytkowników powinna pozostawić wykrywanie włączone i pozwolić przeglądarce oraz systemowi operacyjnemu określać poprawną wartość.

To ustawienie jest przeznaczone dla przypadków, gdy wykrywanie VRAM zgłasza nieprawidłowe wartości. Używaj ostrożnie, w razie wątpliwości zasięgnij porady Wsparcia.
	</notification>
>>>>>>> 31dd2fb6
	<notification name="CurrencyURIOverrideReceived">
		W tym regionie wybrano portal walutowy strony trzeciej.
Należy pamiętać, że zakupy w walucie dokonywane za pośrednictwem Firestorm Viewer są transakcjami między Tobą (użytkownikiem) a dostawcą (-ami) lub sprzedawcą (-ami) waluty.
Ani Firestorm Viewer, ani Phoenix Firestorm Viewer Project Inc., ani jego zespół nie ponoszą odpowiedzialności za jakiekolwiek koszty lub szkody wynikające bezpośrednio lub pośrednio z takich transakcji.
Jeśli nie zgadzasz się z niniejszymi warunkami użytkowania, nie należy przeprowadzać transakcji finansowych za pomocą tej przeglądarki.
		<usetemplate ignoretext="Kiedy region ustawia nowego pomocnika walutowego." name="okignore" />
	</notification>
	<notification name="EnableHiDPI">
		Włączenie obsługi HiDPI może mieć niekorzystne skutki i pogorszyć wydajność.
	</notification>
	<notification name="FailedToFindSettings">
		Nie można załadować ustawień dla [NAME] z bazy danych.
	</notification>
	<notification name="FailedToLoadSettingsApply">
		Nie można zastosować tych ustawień do otoczenia.
	</notification>
	<notification name="FailedToBuildSettingsDay">
		Nie można zastosować tych ustawień do otoczenia.
	</notification>
	<notification name="NoEnvironmentSettings">
		Ten region nie obsługuje ustawień otoczenia.
	</notification>
	<notification label="Zapisz otoczenie" name="SaveSettingAs">
		Zapisz bieżące ustawienia otoczenia jako:
		<form name="form">
			<input name="message">
				[DESC] (nowe)
			</input>
			<button name="Cancel" text="Anuluj" />
		</form>
	</notification>
	<notification name="WLImportFail">
		Nie można zaimportować starszych ustawień Windlight [NAME] z
[FILE].

[REASONS]
	</notification>
	<notification name="WLParcelApplyFail">
		Nie można ustawić otoczenia dla tej działki.
Odwiedź lub wybierz działkę, którą masz prawo zmodyfikować.
	</notification>
	<notification name="SettingsUnsuported">
		Otoczenia nie są obsługiwane w tym regionie.
Przejdź do regionu z włączonymi otoczeniami i spróbuj ponownie.
	</notification>
	<notification name="SettingsConfirmLoss">
		Za chwilę stracisz zmiany wprowadzone dla [TYPE] o nazwie "[NAME]".
Czy na pewno chcesz kontynuować?
		<usetemplate ignoretext="Czy na pewno chcesz stracić zmiany?" name="okcancelignore" notext="Nie" yestext="Tak" />
	</notification>
	<notification name="SettingsConfirmReset">
		Za chwilę usuniesz wszystkie zastosowane otoczenia.
Czy na pewno chcesz kontynuować?
		<usetemplate name="okcancelbuttons" notext="Nie" yestext="Tak" />
	</notification>
	<notification name="PersonalSettingsConfirmReset">
		Za chwilę usuniesz wszystkie zastosowane ustawienia własnego oświetlenia.
Czy na pewno chcesz kontynuować?
		<usetemplate name="okcancelbuttons" notext="Nie" yestext="Tak" />
	</notification>
	<notification name="SettingsMakeNoTrans">
		Zamierzasz zaimportować nietransferowalne otoczenia do tego cyklu dnia. Kontynuowanie spowoduje, że edytowane otoczenia również staną się nietransferowalne.

Tej zmiany nie można cofnąć.

Czy na pewno chcesz kontynuować?
		<usetemplate ignoretext="Czy na pewno chcesz, aby otoczenia były nietransferowalne?" name="okcancelignore" notext="Nie" yestext="Tak" />
	</notification>
	<notification name="NoEditFromLibrary">
		Nie możesz edytować otoczeń bezpośrednio w bibliotece.
Skopiuj do własnej szafy i spróbuj ponownie.
	</notification>
	<notification name="EnvironmentApplyFailed">
		Napotkaliśmy problem z tymi ustawieniami otoczenia. Nie można ich teraz zapisać ani zastosować.
	</notification>
	<notification name="TrackLoadFailed">
		Nie można załadować ścieżki do [TRACK].
	</notification>
	<notification name="TrackLoadMismatch">
		Nie można załadować ścieżki z [TRACK1] do [TRACK2].
	</notification>
	<notification name="CompressionTestResults">
Wynik testu kompresji pliku dla gzip na poziomie 6 z [FILE] o rozmiarze [SIZE] KB:
Pakowanie: [PACK_TIME]s [PSIZE]KB
Rozpakowywanie: [UNPACK_TIME]s [USIZE]KB
	</notification>
	<notification name="PromptMFAToken">
<<<<<<< HEAD
=======
		[MESSAGE]
		<form name="form">
			<button name="continue" text="Kontynuuj" />
			<button name="cancel" text="Anuluj" />
		</form>
	</notification>
	<notification name="PromptMFATokenWithSave">
>>>>>>> 31dd2fb6
		[MESSAGE]
		<form name="form">
			<ignore name="ignore" text="Pamiętaj ten komputer przez 30 dni" />
			<button name="continue" text="Kontynuuj" />
			<button name="cancel" text="Anuluj" />
		</form>
	</notification>
	<notification name="PromptMFATokenWithSave">
		[MESSAGE]
		<form name="form">
			<ignore name="ignore" text="Pamiętaj ten komputer przez 30 dni" />
			<button name="continue" text="Kontynuuj" />
			<button name="cancel" text="Anuluj" />
		</form>
	</notification>
	<notification label="Utwórz podfolder" name="CreateSubfolder">
		Nazwij nowy folder:
		<form name="form">
			<button name="Cancel" text="Anuluj" />
		</form>
	</notification>
	<notification name="SameFolderRequired">
		Wybrane elementy muszą znajdować się w tym samym folderze.
	</notification>
	<notification name="RiggedMeshAttachedToHUD">
		Dodatek o nazwie "[NAME]" dołączony do HUD "[POINT]" zawiera riggowany mesz.

Riggowane mesze są przeznaczone do dodawania do samego awatara. Ani ty, ani nikt inny nie zobaczy tego obiektu.

Jeśli chcesz zobaczyć ten obiekt, to usuń go i ponownie dołącz do punktu doczepienia na awatarze.
		<usetemplate ignoretext="Ostrzegaj, gdy dodatek z riggowanym meszem jest dołączany do punktu HUD" name="okignore" />
	</notification>
<<<<<<< HEAD
	<notification name="ReflectionProbeApplied">
		UWAGA: Ten obiekt stanie się sondą refleksyjną - nastąpią w nim nieodwracalne zmiany. Sprawią one, że obiekt będzie naśladować wpływ sondy na otoczenie. Czy chcesz kontynuować?
		<usetemplate ignoretext="Wskazówki sond refleksyjnych" name="okcancelignore" notext="Cancel" />
=======
	<notification name="ConfirmOverwriteOutfit">
		Zamierzasz zastąpić elementy wybranego stroju przedmiotami, które masz na sobie teraz.
		<usetemplate ignoretext="Potwierdź przed nadpisaniem stroju" name="okcancelignore" notext="Anuluj" yestext="Zapisz" />
	</notification>
	<notification name="ClearInventoryThumbnailsWarning">
		Zamierzasz usunąć miniatury elementów z listy. Tej zmiany nie można cofnąć.

Czy chcesz kontynuować?
		<usetemplate name="okcancelbuttons" notext="Nie" yestext="Tak" />
	</notification>
	<notification name="WriteInventoryThumbnailsWarning">
		Zamierzasz nadpisać miniatury wszystkich lub niektórych elementów z listy. Tej zmiany nie można cofnąć.

Czy chcesz kontynuować?
		<usetemplate name="okcancelbuttons" notext="Nie" yestext="Tak" />
	</notification>
	<notification name="ReflectionProbeApplied">
		UWAGA: Ten obiekt stanie się sondą refleksyjną - nastąpią w nim nieodwracalne zmiany. Sprawią one, że obiekt będzie naśladować wpływ sondy na otoczenie. Czy chcesz kontynuować?
		<usetemplate ignoretext="Wskazówki sond refleksyjnych" name="okcancelignore" notext="Anuluj" />
>>>>>>> 31dd2fb6
	</notification>
	<notification name="AutoAdjustHDRSky">
		Edytujesz niebo inne niż HDR, które zostało automatycznie przekonwertowane na HDR. Aby usunąć HDR i mapowanie tonów, ustaw Nastrój Sondy Refleksyjnej na zero.
		<usetemplate ignoretext="Ostrzeżenie dotyczące regulacji HDR nieba" name="okignore" />
	</notification>
	<notification name="EnableAutoFPSWarning">
		Zamierzasz włączyć funkcję AutoFPS. Wszystkie niezapisane ustawienia grafiki zostaną utracone.

Czy chcesz je najpierw zapisać?
		<usetemplate name="okcancelbuttons" notext="Nie" yestext="Tak" />
	</notification>
	<notification name="NoValidEnvSettingFound">
		Nie wybrano prawidłowego ustawienia otoczenia.

Pamiętaj, że nie można wybrać "otoczenia współdzielonego" i "bazowanego na cyklu dnia"!
	</notification>
	<notification name="CantCreateInventoryName">
		Nie można utworzyć: [NAME]
	</notification>
	<notification name="WindlightBulkImportFinished">
		Zakończył się zbiorowy import Windlightów.
	</notification>
	<notification name="FSAOScriptedNotification">
		Animator Firestorma: [AO_MESSAGE]
		<usetemplate ignoretext="Ostrzegaj mnie, gdy Animator Firestorma jest proszony o dostęp przez oskryptowany obiekt" name="notifyignore" />
	</notification>
	<notification name="WarnForceLoginURL">
		Wygląda na to, że adres URL ekranu logowania jest zastępowany w celach testowych.

Zresetować adres URL do domyślnego?
		<usetemplate name="okcancelbuttons" notext="Przypomnij mi potem" yestext="Resetuj" />
	</notification>
	<notification name="WarnScriptedCamera">
		Resetowanie kamery może być zablokowane przez następujące obiekty:

[SOURCES]
	</notification>
	<notification label="Rozgrupuj folder" name="UngroupFolder">
		Rozgrupować folder "[FOLDER_NAME]"?
		<usetemplate name="okcancelbuttons" notext="Anuluj" yestext="Tak" />
	</notification>
	<notification label="Obraz zawiera pusty kanał alfa" name="ImageEmptyAlphaLayer">
		Obraz, który próbujesz przesłać, zawiera pusty (lub prawie pusty) kanał alfa (informacje o przezroczystości). Jest on prawie zawsze niepożądany i powinien zostać usunięty. Dodanie kanału alfa do obrazu spowoduje, że tekstury będą nakładać się na siebie pod różnymi kątami patrzenia kamery, co spowolni renderowanie. Jeśli naprawdę nie potrzebujesz by ta tekstura miała pusty/prawie pusty kanał alfa, to rozważ usunięcie go.
		<form name="form">
			<button name="strip" text="Usuń alfę" />
			<button name="use_as_is" text="Zostaw jak jest" />
		</form>
	</notification>
</notifications><|MERGE_RESOLUTION|>--- conflicted
+++ resolved
@@ -3057,11 +3057,6 @@
 		<form name="form">
 			<button name="Keep" text="Zachowaj"/>
 			<button name="Discard" text="Odrzuć"/>
-<<<<<<< HEAD
-		</form>
-	</notification>
-	<notification name="UserGiveItem" label="Propozycja przedmiotu od [NAME_LABEL]">
-=======
 		</form>
 	</notification>
 	<notification name="UserGiveItem" label="Propozycja przedmiotu od [NAME_LABEL]">
@@ -3076,26 +3071,11 @@
 		</form>
 	</notification>
 	<notification name="UserGiveItemLegacy" label="Propozycja przedmiotu od [NAME_LABEL]">
->>>>>>> 31dd2fb6
 		[NAME_SLURL] dał Ci [OBJECTTYPE]:
 [ITEM_SLURL]
 Chcesz zachować ten obiekt? Wybranie "Zablokuj" sprawi, że nie będziesz już otrzymywać żadnych ofert lub wiadomości od [NAME_SLURL].
 		<form name="form">
 			<button name="Show" text="Pokaż"/>
-<<<<<<< HEAD
-			<button name="Keep" text="Zachowaj"/>
-			<button name="Discard" text="Wyrzuć"/>
-			<button name="Mute" text="Zablokuj"/>
-		</form>
-	</notification>
-	<notification name="UserGiveItemLegacy" label="Propozycja przedmiotu od [NAME_LABEL]">
-		[NAME_SLURL] dał Ci [OBJECTTYPE]:
-[ITEM_SLURL]
-Chcesz zachować ten obiekt? Wybranie "Zablokuj" sprawi, że nie będziesz już otrzymywać żadnych ofert lub wiadomości od [NAME_SLURL].
-		<form name="form">
-			<button name="Show" text="Pokaż"/>
-=======
->>>>>>> 31dd2fb6
 			<button name="Accept" text="Zachowaj"/>
 			<button name="Discard" text="Wyrzuć"/>
 			<button name="ShowSilent" text="(Pokaż)"/>
@@ -5198,8 +5178,6 @@
 Mnożnik LOD >4: Używaj tylko w specjalnych przypadkach. Resetuje się po restarcie.
 Mnożnik LOD >8: Brak widocznych efektów. Może powodować błędy.
 	</notification>
-<<<<<<< HEAD
-=======
 	<notification name="OverrideVRAMWarning">
 		UWAGA: Wyłączenie automatycznego wykrywania VRAM może zdestabilizować Twój komputer.
 
@@ -5207,7 +5185,6 @@
 
 To ustawienie jest przeznaczone dla przypadków, gdy wykrywanie VRAM zgłasza nieprawidłowe wartości. Używaj ostrożnie, w razie wątpliwości zasięgnij porady Wsparcia.
 	</notification>
->>>>>>> 31dd2fb6
 	<notification name="CurrencyURIOverrideReceived">
 		W tym regionie wybrano portal walutowy strony trzeciej.
 Należy pamiętać, że zakupy w walucie dokonywane za pośrednictwem Firestorm Viewer są transakcjami między Tobą (użytkownikiem) a dostawcą (-ami) lub sprzedawcą (-ami) waluty.
@@ -5295,8 +5272,6 @@
 Rozpakowywanie: [UNPACK_TIME]s [USIZE]KB
 	</notification>
 	<notification name="PromptMFAToken">
-<<<<<<< HEAD
-=======
 		[MESSAGE]
 		<form name="form">
 			<button name="continue" text="Kontynuuj" />
@@ -5304,7 +5279,6 @@
 		</form>
 	</notification>
 	<notification name="PromptMFATokenWithSave">
->>>>>>> 31dd2fb6
 		[MESSAGE]
 		<form name="form">
 			<ignore name="ignore" text="Pamiętaj ten komputer przez 30 dni" />
@@ -5312,14 +5286,6 @@
 			<button name="cancel" text="Anuluj" />
 		</form>
 	</notification>
-	<notification name="PromptMFATokenWithSave">
-		[MESSAGE]
-		<form name="form">
-			<ignore name="ignore" text="Pamiętaj ten komputer przez 30 dni" />
-			<button name="continue" text="Kontynuuj" />
-			<button name="cancel" text="Anuluj" />
-		</form>
-	</notification>
 	<notification label="Utwórz podfolder" name="CreateSubfolder">
 		Nazwij nowy folder:
 		<form name="form">
@@ -5337,11 +5303,6 @@
 Jeśli chcesz zobaczyć ten obiekt, to usuń go i ponownie dołącz do punktu doczepienia na awatarze.
 		<usetemplate ignoretext="Ostrzegaj, gdy dodatek z riggowanym meszem jest dołączany do punktu HUD" name="okignore" />
 	</notification>
-<<<<<<< HEAD
-	<notification name="ReflectionProbeApplied">
-		UWAGA: Ten obiekt stanie się sondą refleksyjną - nastąpią w nim nieodwracalne zmiany. Sprawią one, że obiekt będzie naśladować wpływ sondy na otoczenie. Czy chcesz kontynuować?
-		<usetemplate ignoretext="Wskazówki sond refleksyjnych" name="okcancelignore" notext="Cancel" />
-=======
 	<notification name="ConfirmOverwriteOutfit">
 		Zamierzasz zastąpić elementy wybranego stroju przedmiotami, które masz na sobie teraz.
 		<usetemplate ignoretext="Potwierdź przed nadpisaniem stroju" name="okcancelignore" notext="Anuluj" yestext="Zapisz" />
@@ -5361,7 +5322,6 @@
 	<notification name="ReflectionProbeApplied">
 		UWAGA: Ten obiekt stanie się sondą refleksyjną - nastąpią w nim nieodwracalne zmiany. Sprawią one, że obiekt będzie naśladować wpływ sondy na otoczenie. Czy chcesz kontynuować?
 		<usetemplate ignoretext="Wskazówki sond refleksyjnych" name="okcancelignore" notext="Anuluj" />
->>>>>>> 31dd2fb6
 	</notification>
 	<notification name="AutoAdjustHDRSky">
 		Edytujesz niebo inne niż HDR, które zostało automatycznie przekonwertowane na HDR. Aby usunąć HDR i mapowanie tonów, ustaw Nastrój Sondy Refleksyjnej na zero.
