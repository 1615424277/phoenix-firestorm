<?xml version="1.0" encoding="utf-8" standalone="yes" ?>
<panel label="Atmosfera i światła" name="panel_settings_sky_atmos">
	<string name="hdr_string">
		Skala HDR:
	</string>
	<string name="brightness_string">
		Jasność:
	</string>
	<string name="hdr_tooltip">
		Intensywność efektów świetlnych, takich jak realistycznie jasne niebo i dynamiczna ekspozycja. Wartość domyślna to 1.0, wartość 0 jest wyłączona, wartości od 0 do 1 mieszają tryb otoczenia z HDR.
	</string>
	<layout_stack name="main_ls">
		<layout_panel name="top_lp">
			<text name="ambient_color_label">
				Kolor otoczenia:
			</text>
			<text name="blue_horizon_label">
				Horyzont błękitu:
			</text>
			<text name="blue_density_label">
				Gęstość błękitu:
			</text>
		</layout_panel>
		<layout_panel name="bottom_lp">
			<layout_stack name="atmosphere1">
				<layout_panel name="left_lp">
					<text name="haze_horizon_label">
						Horyzont mgły:
					</text>
					<text name="haze_density_label">
						Gęstość mgły:
					</text>
					<text name="moisture_level_label">
						Poziom wilgoci:
					</text>
					<text name="droplet_radius_label">
						Promień kropli:
					</text>
					<text name="ice_level_label">
						Poziom lodu:
					</text>
				</layout_panel>
				<layout_panel name="right_lp">
					<text name="density_multiplier_label">
						Mnożnik gęstości:
					</text>
					<text name="distance_multiplier_label">
						Mnożnik odległ.:
					</text>
					<text name="maximum_altitude_label">
						Maksymalna wys.:
					</text>
<<<<<<< HEAD
					<text name="scene_gamma_label">
						Gamma sceny:
=======
					<text name="probe_ambiance_label" tool_tip="Kontrola natężenia promieniowania. Jeśli nie jest zerem, włącza model oświetlenia HDR.">
						Nastrój sondy refleksyjnej (HDR):
					</text>
					<slider name="probe_ambiance" tool_tip="Intensywność oświetlenia pośredniego opartego na środowisku. Po ustawieniu na zero HDR zmienia się w Jasność." />
					<text name="scene_gamma_label">
						Jasność:
>>>>>>> bb984bee
					</text>
				</layout_panel>
			</layout_stack>
		</layout_panel>
	</layout_stack>
</panel><|MERGE_RESOLUTION|>--- conflicted
+++ resolved
@@ -50,17 +50,12 @@
 					<text name="maximum_altitude_label">
 						Maksymalna wys.:
 					</text>
-<<<<<<< HEAD
-					<text name="scene_gamma_label">
-						Gamma sceny:
-=======
 					<text name="probe_ambiance_label" tool_tip="Kontrola natężenia promieniowania. Jeśli nie jest zerem, włącza model oświetlenia HDR.">
 						Nastrój sondy refleksyjnej (HDR):
 					</text>
 					<slider name="probe_ambiance" tool_tip="Intensywność oświetlenia pośredniego opartego na środowisku. Po ustawieniu na zero HDR zmienia się w Jasność." />
 					<text name="scene_gamma_label">
 						Jasność:
->>>>>>> bb984bee
 					</text>
 				</layout_panel>
 			</layout_stack>
