<?xml version="1.0" encoding="utf-8" standalone="yes" ?>
<panel label="Ustawienia urządzenia" name="device_settings_panel">
    <panel.string name="default_text">
        Domyślne
    </panel.string>
    <string name="name_no_device">
        Brak
    </string>
    <string name="name_default_system_device">
        Domyślne systemowe
    </string>
    <text name="Input">
        Wejście
    </text>
    <text name="Output">
        Wyjście
    </text>
    <text name="My volume label">
        Mikrofon:
    </text>
    <slider_bar name="mic_volume_slider" tool_tip="Zmień głośność mikrofonu używając tego suwaka"/>
    <text name="wait_text">
        Proszę czekać
    </text>
<<<<<<< HEAD
=======
    <text name="disabled_text">
        Wyłączone
    </text>
    <button name="unmute_btn" label="Włącz" />
>>>>>>> 4c6d8f4b
</panel><|MERGE_RESOLUTION|>--- conflicted
+++ resolved
@@ -22,11 +22,8 @@
     <text name="wait_text">
         Proszę czekać
     </text>
-<<<<<<< HEAD
-=======
     <text name="disabled_text">
         Wyłączone
     </text>
     <button name="unmute_btn" label="Włącz" />
->>>>>>> 4c6d8f4b
 </panel>