<?xml version="1.0" encoding="utf-8" standalone="yes"?>
<floater name="floaterland" title="ARAZİ HAKKINDA">
	<floater.string name="maturity_icon_general">
		&quot;Parcel_PG_Dark&quot;
	</floater.string>
	<floater.string name="maturity_icon_moderate">
		&quot;Parcel_M_Dark&quot;
	</floater.string>
	<floater.string name="maturity_icon_adult">
		&quot;Parcel_R_Dark&quot;
	</floater.string>
	<floater.string name="Hours">
		[HOURS] sa
	</floater.string>
	<floater.string name="Hour">
		sa
	</floater.string>
	<floater.string name="Minutes">
		[MINUTES] dakika
	</floater.string>
	<floater.string name="Minute">
		dakika
	</floater.string>
	<floater.string name="Seconds">
		[SECONDS] saniye
	</floater.string>
	<floater.string name="Remaining">
		kaldı
	</floater.string>
	<floater.string name="Always">
		Her zaman
	</floater.string>
	<tab_container name="landtab">
		<panel label="GENEL" name="land_general_panel">
			<panel.string name="new users only">
				Sadece Yeni Sakinler
			</panel.string>
			<panel.string name="anyone">
				Herkes
			</panel.string>
			<panel.string name="area_text">
				Alan
			</panel.string>
			<panel.string name="area_size_text">
				[AREA] m²
			</panel.string>
			<panel.string name="auction_id_text">
				İhale Kimlik: [ID]
			</panel.string>
			<panel.string name="need_tier_to_modify">
				Bu arazide değişiklik yapmak için satın alımınızı onaylamanız gerekir.
			</panel.string>
			<panel.string name="group_owned_text">
				(Sahibi Olunan Grup)
			</panel.string>
			<panel.string name="profile_text">
				Profil
			</panel.string>
			<panel.string name="info_text">
				Bilgi
			</panel.string>
			<panel.string name="public_text">
				(kamuya açık)
			</panel.string>
			<panel.string name="none_text">
				(hiçbiri)
			</panel.string>
			<panel.string name="sale_pending_text">
				(Satış Bekliyor)
			</panel.string>
			<panel.string name="no_selection_text">
				Seçili parsel yok.
			</panel.string>
			<panel.string name="time_stamp_template">
				[wkday,datetime,local] [mth,datetime,local] [day,datetime,local] [hour,datetime,local]:[min,datetime,local]:[second,datetime,local] [year,datetime,local]
			</panel.string>
			<text name="Name:">
				Ad:
			</text>
			<text name="Description:">
				Açıklama:
			</text>
			<text name="LandType">
				Tür:
			</text>
			<text name="LandTypeText">
				Anakara / Banliyö
			</text>
			<text name="ContentRating">
				Seviye:
			</text>
			<text name="ContentRatingText">
				Yetişkin
			</text>
			<text name="Owner:">
				Sahip:
			</text>
			<text name="Group:">
				Grup:
			</text>
			<button label="Ayarla" name="Set..."/>
			<check_box label="Gruba Devretmeye İzin Ver" name="check deed" tool_tip="Bir gurup görevlisi bu araziyi gruba devredebilir, bu nedenle grubun arazi tahsisiyle desteklenecektir."/>
			<button label="Devret" name="Deed..." tool_tip="Sadece eğer seçilen grupta bir görevliyseniz arazi devredebilirsiniz."/>
			<check_box label="Sahip Devirle Katkıda Bulunur" name="check contrib" tool_tip="Arazi gruba devredildiği zaman önceki sahip bunu desteklemek için yeterli miktarda arazi tahsisiyle katkıda bulunur."/>
			<text name="For Sale:">
				Satılık:
			</text>
			<text name="Not for sale.">
				Satılık değil
			</text>
			<text name="For Sale: Price L$[PRICE].">
				Fiyat: L$[PRICE] (L$[PRICE_PER_SQM]/m²)
			</text>
			<button label="Araziyi Sat" name="Sell Land..."/>
			<text name="For sale to">
				Şu Alıcıya Satılık: [BUYER]
			</text>
			<text name="Sell with landowners objects in parcel.">
				Nesneler satışa dahildir
			</text>
			<text name="Selling with no objects in parcel.">
				Nesneler satışa dahil değildir
			</text>
			<button label="Arazi Satışını İptal Et" label_selected="Arazi Satışını İptal Et" name="Cancel Land Sale"/>
			<text name="Claimed:">
				Alındı:
			</text>
			<text name="DateClaimText">
				15 Ağustos Salı 13:47:25 2006
			</text>
			<text name="PriceLabel">
				Alan:
			</text>
			<text name="PriceText">
				4048 m²
			</text>
			<text name="Traffic:">
				Trafik:
			</text>
			<text name="DwellText">
				Yükleniyor...
			</text>
			<button label="Arazi Satın Al" name="Buy Land..."/>
			<button label="Linden Satışı" name="Linden Sale..." tool_tip="Arazinin sahip olunması, içeriğinin ayarlanması ve ihaleye çıkmamış olması gerekir"/>
			<button label="Komut Dosyası Bilgileri" name="Scripts..."/>
			<button label="Grup İçin Satın Al" name="Buy For Group..."/>
			<button label="Geçiş Hakkı Satın Al" name="Buy Pass..." tool_tip="Geçiş hakkı bu araziye geçici erişiminizi sağlar."/>
			<button label="Araziyi Terket" name="Abandon Land..."/>
			<button label="Araziyi Geri Kazan" name="Reclaim Land..."/>
		</panel>
		<panel label="SÖZLEŞME" name="land_covenant_panel">
			<panel.string name="can_resell">
				Bu bölgede satın alınan arazi tekrar satılabilir.
			</panel.string>
			<panel.string name="can_not_resell">
				Bu bölgede satın alınan arazi tekrar satılamayabilir.
			</panel.string>
			<panel.string name="can_change">
				Bu bölgede satın alınan arazi birleştirilebilir veya bölünebilir.
			</panel.string>
			<panel.string name="can_not_change">
				Bu bölgede satın alınan arazi birleştirilemeyebilir veya bölünemeyebilir.
			</panel.string>
			<text name="estate_section_lbl">
				Gayrimenkul:
			</text>
			<text name="estate_name_text">
				anakara
			</text>
			<text name="estate_owner_lbl">
				Sahip:
			</text>
			<text name="estate_owner_text">
				(hiçbiri)
			</text>
			<text_editor name="covenant_editor">
				Bu Gayrimenkul için Sözleşmesi yok.
			</text_editor>
			<text name="covenant_timestamp_text">
				Son Değiştirme: 31 Ara, Çar 16:00:00 1969
			</text>
			<text name="region_section_lbl">
				Bölge:
			</text>
			<text name="region_name_text">
				EricaVille
			</text>
			<text name="region_landtype_lbl">
				Tür:
			</text>
			<text name="region_landtype_text">
				Anakara / Banliyö
			</text>
			<text name="region_maturity_lbl">
				Seviye:
			</text>
			<text name="region_maturity_text">
				Yetişkin
			</text>
			<text name="resellable_lbl">
				Tekrar Satış:
			</text>
			<text name="resellable_clause">
				Bu bölgedeki arazi tekrar satılamayabilir.
			</text>
			<text name="changeable_lbl">
				Böl:
			</text>
			<text name="changeable_clause">
				Bu bölgedeki arazi birleştirilemeyebilir/bölünemeyebilir.
			</text>
		</panel>
		<panel label="NESNELER" name="land_objects_panel">
			<panel.string name="objects_available_text">
				[COUNT] / [MAX] ([AVAILABLE]) uygun
			</panel.string>
			<panel.string name="objects_deleted_text">
				[COUNT] / [MAX] ([SİLİNDİ] silinecek)
			</panel.string>
			<text name="parcel_object_bonus">
				Bölge Nesne Bonusu Faktörü: [BONUS]
			</text>
			<text name="Simulator primitive usage:">
				Bölge kapasitesi:
			</text>
			<text name="objects_available">
				[COUNT] / [MAX] ([AVAILABLE]) uygun
			</text>
			<text name="Primitives parcel supports:">
				Parsel arazi kapasitesi:
			</text>
			<text name="object_contrib_text">
				[COUNT]
			</text>
			<text name="Primitives on parcel:">
				Parsel arazi etkisi:
			</text>
			<text name="total_objects_text">
				[COUNT]
			</text>
			<text name="Owned by parcel owner:">
				Parsel sahibinin mülkiyetinde
			</text>
			<text name="owner_objects_text">
				[COUNT]
			</text>
			<button label="Göster" label_selected="Göster" name="ShowOwner"/>
			<button label="İade Et" name="ReturnOwner..." tool_tip="Nesneleri sahiplerine iade et."/>
			<text name="Set to group:">
				Gruba ayarı:
			</text>
			<text name="group_objects_text">
				[COUNT]
			</text>
			<button label="Göster" label_selected="Göster" name="ShowGroup"/>
			<button label="İade Et" name="ReturnGroup..." tool_tip="Nesneleri sahiplerine iade et."/>
			<text name="Owned by others:">
				Başkalarının mülkiyetinde:
			</text>
			<text name="other_objects_text">
				[COUNT]
			</text>
			<button label="Göster" label_selected="Göster" name="ShowOther"/>
			<button label="İade Et" name="ReturnOther..." tool_tip="Nesneleri sahiplerine iade et."/>
			<text name="Selected / sat upon:">
				Seçilen / üzerine oturulan:
			</text>
			<text name="selected_objects_text">
				[COUNT]
			</text>
			<text name="Autoreturn">
				Diğer Sakinlerin nesnelerini otomatik iade (dakika, kapalı için 0):
			</text>
			<text name="Object Owners:">
				Nesne Sahipleri:
			</text>
			<button name="Refresh List" tool_tip="Nesne Listesini Yenile"/>
			<button label="Nesneleri İade Et" name="Return objects..."/>
			<name_list name="owner list">
				<name_list.columns label="Tür" name="type"/>
				<name_list.columns label="Ad" name="name"/>
				<name_list.columns label="Sayım" name="count"/>
				<name_list.columns label="En son" name="mostrecent"/>
			</name_list>
		</panel>
		<panel label="SEÇENEKLER" name="land_options_panel">
			<panel.string name="search_enabled_tooltip">
				Arama sonuçlarında bu parsel görünsün
			</panel.string>
			<panel.string name="search_disabled_small_tooltip">
				Bu seçenek etkin değil, çünkü bu parselin alanı 128 m² veya daha küçük.
Sadece büyük parseller aramada görünür.
			</panel.string>
			<panel.string name="search_disabled_permissions_tooltip">
				Bu seçenek etkin değil, çünkü bu parselin seçeneklerinde değişiklik yapamazsınız.
			</panel.string>
			<panel.string name="mature_check_mature">
				Orta Seviyede İçerik
			</panel.string>
			<panel.string name="mature_check_adult">
				Yetişkin İçeriği
			</panel.string>
			<panel.string name="mature_check_mature_tooltip">
				Parsel bilgileriniz veya içeriğiniz orta olarak değerlendiriliyor.
			</panel.string>
			<panel.string name="mature_check_adult_tooltip">
				Parsel bilgileriniz veya içeriğiniz yetişkin olarak değerlendiriliyor.
			</panel.string>
			<panel.string name="landing_point_none">
				(hiçbiri)
			</panel.string>
			<panel.string name="push_restrict_text">
				İtme Yok
			</panel.string>
			<panel.string name="push_restrict_region_text">
				İtme Yok (Bölge Geçersiz Kılma)
			</panel.string>
			<text name="allow_label">
				Sakinlere şunun için izin ver:
			</text>
			<text name="allow_label0">
				Uçma:
			</text>
			<check_box label="Herkes" name="check fly" tool_tip="İşaretliyse Sakinler arazinizden uçabilir. İşaretli değilse, sadece arazinize ve arazinizin üzerinde uçabilir."/>
			<text name="allow_label2">
				İnşa Et:
			</text>
			<check_box label="Herkes" name="edit objects check" tool_tip="İşaretlendiğinde, Sakinler arazinizde nesneler oluşturabilir ve nesneleri canlandırabilir."/>
			<check_box label="Grup" name="edit group objects check" tool_tip="İşaretlendiğinde, parsel grubu üyeleri arazinizde nesneler oluşturabilir ve nesneleri canlandırabilir."/>
			<text name="allow_label3">
				Nesne Girişi:
			</text>
			<check_box label="Herkes" name="all object entry check" tool_tip="İşaretlendiğinde, Sakinler mevcut nesneleri diğer parsellerden bu parsele taşıyabilir."/>
			<check_box label="Grup" name="group object entry check" tool_tip="İşaretlendiğinde, parsel grubu üyeleri mevcut nesneleri diğer parsellerden bu parsele taşıyabilir."/>
			<text name="allow_label4">
				Komut Dosyalarını Çalıştır:
			</text>
			<check_box label="Herkes" name="check other scripts" tool_tip="İşaretlendiğinde, Sakinler parselinizde aksesuarlar dahil olmak üzere komut dosyalarını çalıştırabilir."/>
			<check_box label="Grup" name="check group scripts" tool_tip="İşaretlendiğinde, parsel grubu üyeleri parselinizde aksesuarlar dahil olmak üzere komut dosyalarını çalıştırabilir."/>
			<check_box label="Güvenli (hasar yok)" name="check safe" tool_tip="İşaretliyse, araziyi Güvenli moda getirerek hasar çarpışmasını etkinsizleştirir İşaretli değilse hasar çarpışması etkinleşir."/>
			<check_box label="İtme Yok" name="PushRestrictCheck" tool_tip="Komut dosyalarının itmesini önler Bu seçeneğin işaretlenmesi arazinizdeki bozucu davranışları önlemeye yardımcı olabilir."/>
			<check_box label="Konumu Arama sonuçlarında göster (L$30/hafta)" name="ShowDirectoryCheck" tool_tip="Arama sonuçlarında bu parsel görünsün"/>
			<combo_box name="land category">
				<combo_box.item label="Herh. Bir Kategori" name="item0"/>
				<combo_box.item label="Linden Konumu" name="item1"/>
				<combo_box.item label="Sanat ve Kültür" name="item3"/>
				<combo_box.item label="İş" name="item4"/>
				<combo_box.item label="Eğitim" name="item5"/>
				<combo_box.item label="Oyun" name="item6"/>
				<combo_box.item label="Uğrak Mekan" name="item7"/>
				<combo_box.item label="Yeni Gelenlere Yardım Sunan" name="item8"/>
				<combo_box.item label="Park ve Doğa" name="item9"/>
				<combo_box.item label="Yerleşim" name="item10"/>
				<combo_box.item label="Alışveriş" name="item11"/>
				<combo_box.item label="Kiralık" name="item13"/>
				<combo_box.item label="Diğer" name="item12"/>
			</combo_box>
			<check_box label="Orta Seviyede İçerik" name="MatureCheck" tool_tip=" "/>
			<text name="Snapshot:">
				Anlık Görüntü:
			</text>
			<texture_picker name="snapshot_ctrl" tool_tip="Bir resim seçmek için tıklayın"/>
<<<<<<< HEAD
			<text name="allow_label5">
=======
			<text name="allow_see_label" top="170">
>>>>>>> 476f71f6
				Diğer parsellerdeki avatarlar bu parseldeki avatarları görebilir ve onlarla sohbet edebilir
			</text>
			<check_box label="Avatarları Gör" name="SeeAvatarsCheck" top="170" tool_tip="Diğer parsellerdeki avatarların bu parseldeki avatarları görmesine ve onlarla sohbet etmesine, sizin de onları görüp, onlarla sohbet etmenize imkan tanır."/>
			<text name="landing_point">
				İniş Noktası: [LANDING]
			</text>
			<button label="Ayarla" label_selected="Ayarla" name="Set" tool_tip="İniş noktasını konukların geldiği yere ayarla. avatarınızın konumunu bu parselin içine ayarlar."/>
			<button label="Temizle" label_selected="Temizle" name="Clear" tool_tip="İniş noktasını temizle"/>
			<text name="Teleport Routing: ">
				Işınlama Rotası:
			</text>
			<combo_box name="landing type" tool_tip="Işınlama Rotası -- arazinize ışınlamaları nasıl kullanacağınızı seçin">
				<combo_box.item label="Engellenmiş" name="Blocked"/>
				<combo_box.item label="İniş Noktası" name="LandingPoint"/>
				<combo_box.item label="Herhangi bir yere" name="Anywhere"/>
			</combo_box>
		</panel>
		<panel label="ORTAM" name="land_media_panel">
			<text name="with media:">
				Tür:
			</text>
			<combo_box name="media type" tool_tip="URL&apos;nin bir film, web sayfası, ya da başka bir ortam olup olmadığını belirtin"/>
			<text name="at URL:">
				Ana Sayfa:
			</text>
			<button label="Ayarla" name="set_media_url"/>
			<text name="Description:">
				Açıklama:
			</text>
			<line_editor name="url_description" tool_tip="Yazılar oyna/yükle düğmesinin yanında gösterilir"/>
			<text name="Media texture:">
				Doku Değiştir:
			</text>
			<texture_picker name="media texture" tool_tip="Bir resim seçmek için tıklayın"/>
			<text name="replace_texture_help">
				Bu dokuyu kullanan nesneler, oynat okuna bastıktan sonra filmi veya web sayfasını gösterecektir.  Farklı bir doku seçmek için pul resmi seçin.
			</text>
			<check_box label="Otomatik ölçekle" name="media_auto_scale" tool_tip="Bu seçeneğin işaretlenmesi bu parselin içeriğini otomatik olarak ölçeklendirecektir. Biraz yavaş ve görsel açıdan kalitesi biraz düşük olabilir, ancak başka doku ölçekleme veya ayarlama gerekmeyecektir."/>
			<text name="media_size" tool_tip="Web ortamını oluşturmak için boyutlandır, varsayılan için 0 bırak.">
				Büyüklük:
			</text>
			<spinner name="media_size_width" tool_tip="Web ortamını oluşturmak için boyutlandır, varsayılan için 0 bırak."/>
			<spinner name="media_size_height" tool_tip="Web ortamını oluşturmak için boyutlandır, varsayılan için 0 bırak."/>
			<text name="pixels">
				piksel
			</text>
			<text name="Options:">
				Seçenklr.:
			</text>
			<check_box label="Döngü" name="media_loop" tool_tip="Ortamı döngüsel olarak oynat.  Ortamın oynatılması bittiğinde baştan tekrar başlayacaktır."/>
		</panel>
		<panel label="SES" name="land_audio_panel">
			<text name="MusicURL:">
				Müzik URL&apos;si:
			</text>
			<text name="Sound:">
				Ses:
			</text>
			<check_box label="Mimik ve nesne seslerini bu parselle sınırla" name="check sound local"/>
			<text name="Avatar Sounds:">
				Avatar Sesleri:
			</text>
			<check_box label="Herkes" name="all av sound check"/>
			<check_box label="Grup" name="group av sound check"/>
			<text name="Voice settings:">
				Sesli:
			</text>
			<check_box label="Sesi Etkinleştir" name="parcel_enable_voice_channel"/>
			<check_box label="Sesi Etkinleştir (Gayrimenkul tarafından belirlenir)" name="parcel_enable_voice_channel_is_estate_disabled"/>
			<check_box label="Sesi bu parselle sınırla" name="parcel_enable_voice_channel_local"/>
		</panel>
		<panel label="ERİŞİM" name="land_access_panel">
			<panel.string name="access_estate_defined">
				(Gayrimenkul tarafından tanımlanır)
			</panel.string>
			<panel.string name="estate_override">
				Bu seçeneklerden biri veya daha fazlası gayrimenkul düzeyinde ayarlanır
			</panel.string>
			<check_box label="Kamusal Erişime İzin Ver (Bunun işaretinin kaldırılması yasaklama çizgileri oluşturacaktır)" name="public_access"/>
			<text name="Only Allow">
				Sadece şu Sakinlere erişim izni verin:
			</text>
			<check_box label="Ödeme bilgileri kayıtlı [ESTATE_PAYMENT_LIMIT]" name="limit_payment" tool_tip="Sakinlerin bu parsele erişebilmesi için ödeme bilgilerinin kayıtlı olması gerekir.  Daha fazla bilgi için [SUPPORT_SITE] adresini ziyaret edin."/>
			<check_box label="18 veya üzeri bir yaşta [ESTATE_AGE_LIMIT]" name="limit_age_verified" tool_tip="Sakinlerin bu parsele erişebilmesi için 18 veya üzeri bir yaşta olmaları gerekir. Daha fazla bilgi için [SUPPORT_SITE] adresini ziyaret edin."/>
			<check_box label="Grup Erişimine İzin Ver: [GROUP]" name="GroupCheck" tool_tip="Genel sekmesinde grup ayarla."/>
			<check_box label="Geçiş haklr. şuna sat:" name="PassCheck" tool_tip="Bu parsele geçici erişim verir"/>
			<combo_box name="pass_combo">
				<combo_box.item label="Herkes" name="Anyone"/>
				<combo_box.item label="Grup" name="Group"/>
			</combo_box>
			<spinner label="L$ olarak Fiyat:" name="PriceSpin"/>
			<spinner label="Erişim saatleri:" name="HoursSpin"/>
			<panel name="Allowed_layout_panel">
				<text label="Her Zaman İzin Ver" name="AllowedText">
					İzin Verilen Sakinler ([COUNT]/[MAX])
				</text>
				<name_list name="AccessList" tool_tip="([LISTED] listeli, [MAX] maksimum)"/>
				<button label="Ekle" name="add_allowed"/>
				<button label="Kaldır" label_selected="Kaldır" name="remove_allowed"/>
			</panel>
			<panel name="Banned_layout_panel">
				<text label="Yasakla" name="BanCheck">
					Engellenen ([COUNT], maks. [MAX])
				</text>
				<name_list name="BannedList" tool_tip="([LISTED] listeli, [MAX] maksimum)">
					<columns label="Ad" name="name"/>
					<columns label="Süre" name="duration"/>
				</name_list>
				<button label="Ekle" name="add_banned"/>
				<button label="Kaldır" label_selected="Kaldır" name="remove_banned"/>
			</panel>
		</panel>
		<panel label="DENEYİMLER" name="land_experiences_panel"/>
	</tab_container>
</floater><|MERGE_RESOLUTION|>--- conflicted
+++ resolved
@@ -360,11 +360,7 @@
 				Anlık Görüntü:
 			</text>
 			<texture_picker name="snapshot_ctrl" tool_tip="Bir resim seçmek için tıklayın"/>
-<<<<<<< HEAD
-			<text name="allow_label5">
-=======
 			<text name="allow_see_label" top="170">
->>>>>>> 476f71f6
 				Diğer parsellerdeki avatarlar bu parseldeki avatarları görebilir ve onlarla sohbet edebilir
 			</text>
 			<check_box label="Avatarları Gör" name="SeeAvatarsCheck" top="170" tool_tip="Diğer parsellerdeki avatarların bu parseldeki avatarları görmesine ve onlarla sohbet etmesine, sizin de onları görüp, onlarla sohbet etmenize imkan tanır."/>
