<?xml version="1.0" encoding="utf-8" standalone="yes"?>
<panel name="status">
<<<<<<< HEAD
	<panel.string name="packet_loss_tooltip">Paket Kaybı</panel.string>
	<panel.string name="bandwidth_tooltip">Bant genişliği</panel.string>
	<panel.string name="time">[hour12, datetime, slt]:[min, datetime, slt]:[second, datetime, slt] [ampm, datetime, slt] [timezone,datetime, slt]</panel.string>
	<panel.string name="timeTooltip">[weekday, datetime, slt], [day, datetime, slt] [month, datetime, slt] [year, datetime, slt]</panel.string>
	<panel.string name="buycurrencylabel">L$ [AMT]</panel.string>
	<panel name="balance_bg">
=======
	<panel.string name="packet_loss_tooltip">
		Paket Kaybı
	</panel.string>
	<panel.string name="bandwidth_tooltip">
		Bant genişliği
	</panel.string>
	<panel.string name="time">
		[hour12, datetime, slt]:[min, datetime, slt] [ampm, datetime, slt] [timezone,datetime, slt]
	</panel.string>
	<panel.string name="timeTooltip">
		[weekday, datetime, slt], [day, datetime, slt] [month, datetime, slt] [year, datetime, slt]
	</panel.string>
	<panel.string name="buycurrencylabel">
		L$ [AMT]
	</panel.string>
	<panel name="menu_search_panel">
		<search_editor label="Menülerde Ara" name="search_menu_edit" tool_tip="Merak ettiğiniz arama terimini buraya yazın. Sonuçlar, menü içindeki kısmi tam metin eşleşmeleri şeklinde görüntülenir."/>
	</panel>
	<panel left="-446" name="balance_bg" width="215">
>>>>>>> db6d4a3c
		<text name="balance" tool_tip="L$ bakiyenizi yenilemek için buraya tıklayın" value="L$??"/>
		<button label="L$ Satın Al" name="buyL" tool_tip="Daha fazla L$ satın almak için tıklayın"/>
		<button label="Alışveriş yap" name="goShop" tool_tip="Second Life Pazaryeri Aç" width="95"/>
	</panel>
<<<<<<< HEAD
	<panel name="time_and_media_bg">
		<text name="TimeText" tool_tip="Geçerli zaman (Pasifik)">24:00:00 AM PST</text>
		<button name="media_toggle_btn" tool_tip="Tüm Ortam Öğelerini Başlat/Durdur (Müzik, Video, Web sayfaları)"/>
		<button name="volume_btn" tool_tip="Küresel Ses Kontrolü"/>
	</panel>
=======
	<text name="TimeText" tool_tip="Geçerli zaman (Pasifik)">
		24:00 AM PST
	</text>
	<button name="media_toggle_btn" tool_tip="Tüm Ortam Öğelerini Başlat/Durdur (Müzik, Video, Web sayfaları)"/>
	<button name="volume_btn" tool_tip="Küresel Ses Kontrolü"/>
>>>>>>> db6d4a3c
</panel><|MERGE_RESOLUTION|>--- conflicted
+++ resolved
@@ -1,18 +1,10 @@
 <?xml version="1.0" encoding="utf-8" standalone="yes"?>
 <panel name="status">
-<<<<<<< HEAD
-	<panel.string name="packet_loss_tooltip">Paket Kaybı</panel.string>
-	<panel.string name="bandwidth_tooltip">Bant genişliği</panel.string>
-	<panel.string name="time">[hour12, datetime, slt]:[min, datetime, slt]:[second, datetime, slt] [ampm, datetime, slt] [timezone,datetime, slt]</panel.string>
-	<panel.string name="timeTooltip">[weekday, datetime, slt], [day, datetime, slt] [month, datetime, slt] [year, datetime, slt]</panel.string>
-	<panel.string name="buycurrencylabel">L$ [AMT]</panel.string>
-	<panel name="balance_bg">
-=======
 	<panel.string name="packet_loss_tooltip">
-		Paket Kaybı
+		Paket KaybÄ±
 	</panel.string>
 	<panel.string name="bandwidth_tooltip">
-		Bant genişliği
+		Bant geniÅŸliÄŸi
 	</panel.string>
 	<panel.string name="time">
 		[hour12, datetime, slt]:[min, datetime, slt] [ampm, datetime, slt] [timezone,datetime, slt]
@@ -24,25 +16,16 @@
 		L$ [AMT]
 	</panel.string>
 	<panel name="menu_search_panel">
-		<search_editor label="Menülerde Ara" name="search_menu_edit" tool_tip="Merak ettiğiniz arama terimini buraya yazın. Sonuçlar, menü içindeki kısmi tam metin eşleşmeleri şeklinde görüntülenir."/>
+		<search_editor label="MenÃ¼lerde Ara" name="search_menu_edit" tool_tip="Merak ettiÄŸiniz arama terimini buraya yazÄ±n. SonuÃ§lar, menÃ¼ iÃ§indeki kÄ±smi tam metin eÅŸleÅŸmeleri ÅŸeklinde gÃ¶rÃ¼ntÃ¼lenir."/>
 	</panel>
 	<panel left="-446" name="balance_bg" width="215">
->>>>>>> db6d4a3c
-		<text name="balance" tool_tip="L$ bakiyenizi yenilemek için buraya tıklayın" value="L$??"/>
-		<button label="L$ Satın Al" name="buyL" tool_tip="Daha fazla L$ satın almak için tıklayın"/>
-		<button label="Alışveriş yap" name="goShop" tool_tip="Second Life Pazaryeri Aç" width="95"/>
+		<text name="balance" tool_tip="L$ bakiyenizi yenilemek iÃ§in buraya tÄ±klayÄ±n" value="L$??"/>
+		<button label="L$ SatÄ±n Al" name="buyL" tool_tip="Daha fazla L$ satÄ±n almak iÃ§in tÄ±klayÄ±n"/>
+		<button label="AlÄ±ÅŸveriÅŸ yap" name="goShop" tool_tip="Second Life Pazaryeri AÃ§" width="95"/>
 	</panel>
-<<<<<<< HEAD
-	<panel name="time_and_media_bg">
-		<text name="TimeText" tool_tip="Geçerli zaman (Pasifik)">24:00:00 AM PST</text>
-		<button name="media_toggle_btn" tool_tip="Tüm Ortam Öğelerini Başlat/Durdur (Müzik, Video, Web sayfaları)"/>
-		<button name="volume_btn" tool_tip="Küresel Ses Kontrolü"/>
-	</panel>
-=======
-	<text name="TimeText" tool_tip="Geçerli zaman (Pasifik)">
+	<text name="TimeText" tool_tip="GeÃ§erli zaman (Pasifik)">
 		24:00 AM PST
 	</text>
-	<button name="media_toggle_btn" tool_tip="Tüm Ortam Öğelerini Başlat/Durdur (Müzik, Video, Web sayfaları)"/>
-	<button name="volume_btn" tool_tip="Küresel Ses Kontrolü"/>
->>>>>>> db6d4a3c
+	<button name="media_toggle_btn" tool_tip="TÃ¼m Ortam Ã–ÄŸelerini BaÅŸlat/Durdur (MÃ¼zik, Video, Web sayfalarÄ±)"/>
+	<button name="volume_btn" tool_tip="KÃ¼resel Ses KontrolÃ¼"/>
 </panel>