--- conflicted
+++ resolved
@@ -72,40 +72,14 @@
 			<menu_item_check label="Parsel Özellikleri" name="Parcel Properties"/>
 			<menu_item_check label="Gelişmiş Menü" name="Show Advanced Menu"/>
 		</menu>
-<<<<<<< HEAD
 		<menu label="Ortam" name="Environment">
-=======
-		<menu label="Güneş" name="Sun">
->>>>>>> e828eff7
 			<menu_item_check label="Gün doğumu" name="Sunrise"/>
 			<menu_item_check label="Öğle" name="Noon"/>
 			<menu_item_check label="Gün batımı" name="Sunset"/>
 			<menu_item_check label="Gece yarısı" name="Midnight"/>
-<<<<<<< HEAD
 			<menu_item_check label="Ortak Ortam Kullan" name="Use Shared Environment"/>
 			<menu_item_call label="Ortamlarım..." name="my_environs"/>
 			<menu_item_check label="Bulutları Duraklat" name="pause_clouds"/>
-=======
-			<menu_item_check label="Bölge Ayarlarını Kullan" name="Use Region Settings"/>
-		</menu>
-		<menu label="Ortam Düzenleyici" name="Environment Editor">
-			<menu_item_call label="Ortam Ayarları..." name="Environment Settings"/>
-			<menu label="Su Ön Ayarları" name="Water Presets">
-				<menu_item_call label="Yeni ön ayar..." name="new_water_preset"/>
-				<menu_item_call label="Ön ayarı düzenle..." name="edit_water_preset"/>
-				<menu_item_call label="Ön ayarı sil..." name="delete_water_preset"/>
-			</menu>
-			<menu label="Gökyüzü Ön Ayarları" name="Sky Presets">
-				<menu_item_call label="Yeni ön ayar..." name="new_sky_preset"/>
-				<menu_item_call label="Ön ayarı düzenle..." name="edit_sky_preset"/>
-				<menu_item_call label="Ön ayarı sil..." name="delete_sky_preset"/>
-			</menu>
-			<menu label="Gün Ön Ayarları" name="Day Presets">
-				<menu_item_call label="Yeni ön ayar..." name="new_day_preset"/>
-				<menu_item_call label="Ön ayarı düzenle..." name="edit_day_preset"/>
-				<menu_item_call label="Ön ayarı sil..." name="delete_day_preset"/>
-			</menu>
->>>>>>> e828eff7
 		</menu>
 	</menu>
 	<menu label="İnşa Et" name="BuildTools">
