--- conflicted
+++ resolved
@@ -156,11 +156,7 @@
 		<menu_item_call label="重做" name="Redo"/>
 	</menu>
 	<menu label="幫助" name="Help">
-<<<<<<< HEAD
 		<menu_item_call label="[CURRENT_GRID] 幫助" name="current_grid_help"/>
-=======
-		<menu_item_call label="簡易教學…" name="How To"/>
-		<menu_item_call label="[SECOND_LIFE] 幫助" name="Second Life Help"/>
 		<menu_item_call label="使用者指南" name="User’s guide"/>
 		<menu_item_call label="知識庫" name="Knowledge Base"/>
 		<menu_item_call label="維基" name="Wiki"/>
@@ -168,7 +164,6 @@
 		<menu_item_call label="支援入口" name="Support portal"/>
 		<menu_item_call label="[SECOND_LIFE] 最新消息" name="Second Life News"/>
 		<menu_item_call label="[SECOND_LIFE] 部落格" name="Second Life Blogs"/>
->>>>>>> f6282b17
 		<menu_item_call label="違規舉報" name="Report Abuse"/>
 		<menu_item_call label="回報臭蟲" name="Report Bug"/>
         <menu_item_call label="碰撞、推擠與打擊" name="Bumps, Pushes &amp;amp; Hits"/>
