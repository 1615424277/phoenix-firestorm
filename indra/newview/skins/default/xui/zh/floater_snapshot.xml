--- conflicted
+++ resolved
@@ -39,18 +39,8 @@
 	<string name="local_failed_str">
 		無法儲入電腦。
 	</string>
-<<<<<<< HEAD
-	<button name="advanced_options_btn" tool_tip="進階選項"/>
-	<text name="image_res_text">
-		[WIDTH] x [HEIGHT] 像素
-	</text>
-	<text name="file_size_label">
-		[SIZE] KB
-	</text>
+	<button label="刷新" name="new_snapshot_btn"/>
 	<panel name="controls_container">
-=======
-	<button label="刷新" name="new_snapshot_btn"/>
->>>>>>> 3aeb346b
 	<panel name="advanced_options_panel">
 		<text name="layer_type_label">
 			擷取快照：
@@ -70,14 +60,11 @@
 			<combo_box.item label="不用濾鏡" name="NoFilter"/>
 		</combo_box>
 	</panel>
-<<<<<<< HEAD
 	</panel>
-=======
 	<text name="image_res_text">
 		[WIDTH] 像素（寬） x [HEIGHT] 像素（高）
 	</text>
 	<text name="file_size_label">
 		[SIZE] KB
 	</text>
->>>>>>> 3aeb346b
 </floater>