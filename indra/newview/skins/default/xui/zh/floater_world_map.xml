<?xml version="1.0" encoding="utf-8" standalone="yes"?>
<floater name="worldmap" title="世界地圖">
<<<<<<< HEAD
	<layout_stack name="resizing_stack">
		<layout_panel name="map_panel">
			<panel name="map_details_selection">
				<button name="Show Map details" tool_tip="Show or hide details next to the World Map"/>
			</panel>
			<panel name="layout_panel_6">
				<slider label="Zoom" name="zoom slider"/>
			</panel>
		</layout_panel>
		<layout_panel name="map_details_panel">
			<panel name="layout_panel_1">
				<text name="events_label">
					Legend
				</text>
			</panel>
			<panel name="layout_panel_2">
				<button name="Show My Location" tool_tip="Center map on my avatar&apos;s location"/>
				<text name="me_label">
					Me
				</text>
				<text name="person_label">
					人
				</text>
				<text name="infohub_label">
					Infohub
				</text>
				<text name="land_sale_label">
					Land Sale
				</text>
				<text name="auction_label">
					land auction
				</text>
				<text name="by_owner_label">
					by owner
				</text>
				<button name="Go Home" tool_tip="瞬間傳送到我的家位置"/>
				<text name="Home_label">
					家
				</text>
				<text name="events_label">
					Events:
				</text>
				<text name="pg_label">
					一般
				</text>
				<check_box initial_value="true" name="events_mature_chk"/>
				<text name="events_mature_label">
					Moderate
				</text>
				<text name="events_adult_label">
					成人
				</text>
			</panel>
			<panel name="layout_panel_3">
				<text name="find_on_map_label">
					在地圖上發現
				</text>
			</panel>
			<panel name="layout_panel_4">
				<combo_box label="線上的朋友" name="friend combo" tool_tip="顯示朋友在地圖上">
					<combo_box.item label="我線上的朋友" name="item1"/>
				</combo_box>
				<combo_box label="我的地標" name="landmark combo" tool_tip="將地標位置顯示在地圖上">
					<combo_box.item label="我的地標" name="item1"/>
				</combo_box>
				<search_editor label="Regions by Name" name="location" tool_tip="輸入一個地區的名稱"/>
				<button label="Find" name="DoSearch" tool_tip="Search for region"/>
				<button name="Clear" tool_tip="Clear tracking lines and reset map"/>
				<text name="events_label">
					位置：
				</text>
				<button label="瞬間傳送" name="Teleport" tool_tip="瞬間傳送到所選的位置"/>
				<button label="覆製 SLurl" name="copy_slurl" tool_tip="Copies current location as SLurl to be used on the web."/>
				<button label="Show Selection" name="Show Destination" tool_tip="Center map on selected location"/>
			</panel>
		</layout_panel> 
	</layout_stack> 
=======
	<panel name="layout_panel_1">
		<text name="events_label">
			圖例
		</text>
	</panel>
	<panel name="layout_panel_2">
		<button name="Show My Location" tool_tip="以我的化身所在位置居中地圖"/>
		<text name="me_label">
			自己
		</text>
		<text name="person_label">
			人
		</text>
		<text name="infohub_label">
			資訊中心
		</text>
		<text name="land_sale_label">
			土地出售
		</text>
		<text name="auction_label">
			土地拍賣
		</text>
		<text name="by_owner_label">
			依擁有者
		</text>
		<button name="Go Home" tool_tip="瞬間傳送到我的家位置"/>
		<text name="Home_label">
			家
		</text>
		<text name="events_label">
			事件：
		</text>
		<text name="pg_label">
			一般普級
		</text>
		<check_box initial_value="true" name="events_mature_chk"/>
		<text name="events_mature_label">
			適度成人
		</text>
		<text name="events_adult_label">
			完全成人
		</text>
	</panel>
	<panel name="layout_panel_3">
		<text name="find_on_map_label">
			在地圖上發現
		</text>
	</panel>
	<panel name="layout_panel_4">
		<combo_box label="線上的朋友" name="friend combo" tool_tip="顯示朋友在地圖上">
			<combo_box.item label="我線上的朋友" name="item1"/>
		</combo_box>
		<combo_box label="我的地標" name="landmark combo" tool_tip="將地標位置顯示在地圖上">
			<combo_box.item label="我的地標" name="item1"/>
		</combo_box>
		<search_editor label="地區依名稱" name="location" tool_tip="輸入一個地區的名稱"/>
		<button label="尋找" name="DoSearch" tool_tip="搜尋地區"/>
		<button name="Clear" tool_tip="Clear tracking lines and reset map"/>
		<text name="events_label">
			位置：
		</text>
		<button label="瞬間傳送" name="Teleport" tool_tip="瞬間傳送到所選的位置"/>
		<button label="覆製 SLurl" name="copy_slurl" tool_tip="Copies current location as SLurl to be used on the web."/>
		<button label="Show Selection" name="Show Destination" tool_tip="Center map on selected location"/>
	</panel>
	<panel name="layout_panel_5">
		<text name="zoom_label">
			Zoom
		</text>
	</panel>
>>>>>>> 89c28185
</floater><|MERGE_RESOLUTION|>--- conflicted
+++ resolved
@@ -1,84 +1,5 @@
 <?xml version="1.0" encoding="utf-8" standalone="yes"?>
 <floater name="worldmap" title="世界地圖">
-<<<<<<< HEAD
-	<layout_stack name="resizing_stack">
-		<layout_panel name="map_panel">
-			<panel name="map_details_selection">
-				<button name="Show Map details" tool_tip="Show or hide details next to the World Map"/>
-			</panel>
-			<panel name="layout_panel_6">
-				<slider label="Zoom" name="zoom slider"/>
-			</panel>
-		</layout_panel>
-		<layout_panel name="map_details_panel">
-			<panel name="layout_panel_1">
-				<text name="events_label">
-					Legend
-				</text>
-			</panel>
-			<panel name="layout_panel_2">
-				<button name="Show My Location" tool_tip="Center map on my avatar&apos;s location"/>
-				<text name="me_label">
-					Me
-				</text>
-				<text name="person_label">
-					人
-				</text>
-				<text name="infohub_label">
-					Infohub
-				</text>
-				<text name="land_sale_label">
-					Land Sale
-				</text>
-				<text name="auction_label">
-					land auction
-				</text>
-				<text name="by_owner_label">
-					by owner
-				</text>
-				<button name="Go Home" tool_tip="瞬間傳送到我的家位置"/>
-				<text name="Home_label">
-					家
-				</text>
-				<text name="events_label">
-					Events:
-				</text>
-				<text name="pg_label">
-					一般
-				</text>
-				<check_box initial_value="true" name="events_mature_chk"/>
-				<text name="events_mature_label">
-					Moderate
-				</text>
-				<text name="events_adult_label">
-					成人
-				</text>
-			</panel>
-			<panel name="layout_panel_3">
-				<text name="find_on_map_label">
-					在地圖上發現
-				</text>
-			</panel>
-			<panel name="layout_panel_4">
-				<combo_box label="線上的朋友" name="friend combo" tool_tip="顯示朋友在地圖上">
-					<combo_box.item label="我線上的朋友" name="item1"/>
-				</combo_box>
-				<combo_box label="我的地標" name="landmark combo" tool_tip="將地標位置顯示在地圖上">
-					<combo_box.item label="我的地標" name="item1"/>
-				</combo_box>
-				<search_editor label="Regions by Name" name="location" tool_tip="輸入一個地區的名稱"/>
-				<button label="Find" name="DoSearch" tool_tip="Search for region"/>
-				<button name="Clear" tool_tip="Clear tracking lines and reset map"/>
-				<text name="events_label">
-					位置：
-				</text>
-				<button label="瞬間傳送" name="Teleport" tool_tip="瞬間傳送到所選的位置"/>
-				<button label="覆製 SLurl" name="copy_slurl" tool_tip="Copies current location as SLurl to be used on the web."/>
-				<button label="Show Selection" name="Show Destination" tool_tip="Center map on selected location"/>
-			</panel>
-		</layout_panel> 
-	</layout_stack> 
-=======
 	<panel name="layout_panel_1">
 		<text name="events_label">
 			圖例
@@ -149,5 +70,4 @@
 			Zoom
 		</text>
 	</panel>
->>>>>>> 89c28185
 </floater>