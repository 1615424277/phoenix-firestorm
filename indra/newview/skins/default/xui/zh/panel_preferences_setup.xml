<?xml version="1.0" encoding="utf-8" standalone="yes"?>
<panel label="設定" name="Input panel">
	<layout_stack name="max_bandwidth_layout">
		<layout_panel name="bandwidth_panel">

	<text name="Network:">
		網路：
	</text>
	<text name="Maximum bandwidth">
		最大頻寬
	</text>
	<text name="text_box2">
		kbps
	</text>

		</layout_panel>
		<layout_panel name="other_settings_panel">

	<check_box label="自訂埠" name="connection_port_enabled"/>
	<spinner label="埠號：" name="connection_port"/>
	<text name="Web:">
		網頁：
	</text>
	<radio_group name="use_external_browser">
		<radio_item label="使用我的網頁瀏覽器（例如 IE, Firefox, Safari）" name="external" tool_tip="使用系統預設的瀏覽器瀏覽幫助，開啟網頁。全螢幕模式下不建議這麼做。" value="1"/>
		<radio_item label="使用內建網頁瀏覽器" name="internal" tool_tip="使用內建的瀏覽器瀏覽幫助，開啟網頁。該瀏覽器將透過 [APP_NAME] 開啟新視窗。" value=""/>
	</radio_group>
	<check_box initial_value="true" label="啟用外掛" name="browser_plugins_enabled"/>
	<check_box initial_value="true" label="接受 cookies" name="cookies_enabled"/>
	<check_box initial_value="true" label="啟用 Javascript" name="browser_javascript_enabled"/>
	<check_box initial_value="false" label="啟用媒體瀏覽的突顯式視窗" name="media_popup_enabled"/>
	<text name="Software updates:">
		軟體更新：
	</text>
	<combo_box name="updater_service_combobox">
		<combo_box.item label="自動安裝" name="Install_automatically"/>
		<combo_box.item label="手動下載及安裝" name="Install_manual"/>
	</combo_box>
<<<<<<< HEAD

		</layout_panel>
	</layout_stack>
=======
	<text name="Proxy Settings:">
		代理伺服器設定：
	</text>
	<button label="調整代理伺服器設定" label_selected="瀏覽" name="set_proxy"/>
>>>>>>> 2206653f
</panel><|MERGE_RESOLUTION|>--- conflicted
+++ resolved
@@ -36,14 +36,10 @@
 		<combo_box.item label="自動安裝" name="Install_automatically"/>
 		<combo_box.item label="手動下載及安裝" name="Install_manual"/>
 	</combo_box>
-<<<<<<< HEAD
-
-		</layout_panel>
-	</layout_stack>
-=======
 	<text name="Proxy Settings:">
 		代理伺服器設定：
 	</text>
-	<button label="調整代理伺服器設定" label_selected="瀏覽" name="set_proxy"/>
->>>>>>> 2206653f
+	<button label="調整代理伺服器設定" label_selected="瀏覽" name="set_proxy"/
+		</layout_panel>
+	</layout_stack>>
 </panel>