--- conflicted
+++ resolved
@@ -37,12 +37,7 @@
 		混合銷售
 	</panel.string>
 	<text name="title" value="物件檔案"/>
-<<<<<<< HEAD
-	<text name="where" value="(Inworld)"/>
-	<scroll_container name="item_profile_scroll">
-=======
 	<text name="where" value="（在虛擬世界）"/>
->>>>>>> d56a98de
 	<panel label="" name="properties_panel">
 		<text name="Name:">
 			名稱：
@@ -119,28 +114,10 @@
 			F:
 		</text>
 	</panel>
-<<<<<<< HEAD
-	</scroll_container>
-	<layout_stack name="buttons_ls">
-		<layout_panel name="open_btn_panel">
-			<button label="開啟" name="open_btn"/>
-		</layout_panel>
-		<layout_panel name="pay_btn_panel">
-			<button label="支付" name="pay_btn"/>
-		</layout_panel>
-		<layout_panel name="buy_btn_panel">
-			<button label="購買" name="buy_btn"/>
-		</layout_panel>
-		<layout_panel name="details_btn_panel">
-			<button label="細節" name="details_btn"/>
-		</layout_panel>
-	</layout_stack>
-=======
 	<panel name="button_panel">
 		<button label="打開" name="open_btn"/>
 		<button label="支付" name="pay_btn"/>
 		<button label="購買" name="buy_btn"/>
 		<button label="細節" name="details_btn"/>
 	</panel>
->>>>>>> d56a98de
 </panel>