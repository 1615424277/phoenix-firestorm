<?xml version="1.0" encoding="utf-8" standalone="yes"?>
<floater name="modal container">
	<floater.string name="real_url">
		http://secondlife.com/app/tos/
	</floater.string>
	<floater.string name="loading_url">
		data:text/html,%3Chtml%3E%3Chead%3E%3C/head%3E%3Cbody text=%22000000%22%3E%3Ch2%3E 正在載入 %3Ca%20target%3D%22_external%22%20href%3D%22http%3A//secondlife.com/app/tos/%22%3ETerms%20of%20Service%3C/a%3E...%3C/h2%3E %3C/body%3E %3C/html%3E
	</floater.string>
	<button label="繼續" label_selected="繼續" name="Continue"/>
	<button label="取消" label_selected="取消" name="Cancel"/>
	<check_box label="我同意接受服務條款及隱私政策" name="agree_chk"/>
	<text name="tos_heading">
<<<<<<< HEAD
		請謹慎閱讀以下的服務條款及隱私政策。要繼續登入到 [CURRENT_GRID]，你必須接受這些協議。
=======
		請仔細閱讀以下服務條款及隱私政策。 繼續登入 [SECOND_LIFE] 前，你必須同意條款。
>>>>>>> d56a98de
	</text>
</floater><|MERGE_RESOLUTION|>--- conflicted
+++ resolved
@@ -10,10 +10,6 @@
 	<button label="取消" label_selected="取消" name="Cancel"/>
 	<check_box label="我同意接受服務條款及隱私政策" name="agree_chk"/>
 	<text name="tos_heading">
-<<<<<<< HEAD
-		請謹慎閱讀以下的服務條款及隱私政策。要繼續登入到 [CURRENT_GRID]，你必須接受這些協議。
-=======
-		請仔細閱讀以下服務條款及隱私政策。 繼續登入 [SECOND_LIFE] 前，你必須同意條款。
->>>>>>> d56a98de
+		請仔細閱讀以下服務條款及隱私政策。 繼續登入 [CURRENT_GRID] 前，你必須同意條款。
 	</text>
 </floater>