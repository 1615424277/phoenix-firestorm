--- conflicted
+++ resolved
@@ -39,15 +39,9 @@
 		名稱標籤：
 	</text>
 	<radio_group name="Name_Tag_Preference">
-<<<<<<< HEAD
-		<radio_item label="Off" name="radio"/>
-		<radio_item label="On" name="radio2"/>
+		<radio_item label="關閉" name="radio"/>
+		<radio_item label="啟動" name="radio2"/>
 		<radio_item label="簡短顯示" name="radio3"/>
-=======
-		<radio_item label="關閉" name="radio" value="0"/>
-		<radio_item label="啟動" name="radio2" value="1"/>
-		<radio_item label="簡短顯示" name="radio3" value="2"/>
->>>>>>> d56a98de
 	</radio_group>
 	<text left_pad="-55" name="RenderNameShowTime_LabelPrefix">
 		(
