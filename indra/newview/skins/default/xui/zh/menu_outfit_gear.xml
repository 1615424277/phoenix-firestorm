<?xml version="1.0" encoding="utf-8" standalone="yes"?>
<toggleable_menu name="Gear Outfit">
	<menu_item_call label="穿上 － 取代目前裝扮" name="wear"/>
	<menu_item_call label="穿上 － 添加到目前裝扮" name="wear_add"/>
	<menu_item_call label="脫下 － 由目前裝扮移除" name="take_off"/>
	<context_menu label="新衣服" name="New Clothes">
		<menu_item_call label="新襯衫" name="New Shirt"/>
		<menu_item_call label="新褲子" name="New Pants"/>
		<menu_item_call label="新鞋子" name="New Shoes"/>
		<menu_item_call label="新襪子" name="New Socks"/>
		<menu_item_call label="新外套" name="New Jacket"/>
		<menu_item_call label="新裙子" name="New Skirt"/>
		<menu_item_call label="新手套" name="New Gloves"/>
		<menu_item_call label="新內衣" name="New Undershirt"/>
		<menu_item_call label="新內褲" name="New Underpants"/>
		<menu_item_call label="新半透明" name="New Alpha"/>
		<menu_item_call label="新身體物理" name="New Physics"/>
		<menu_item_call label="新刺青" name="New Tattoo"/>
	</context_menu>
	<context_menu label="新身體部位" name="New Body Parts">
		<menu_item_call label="新體形" name="New Shape"/>
		<menu_item_call label="新皮膚" name="New Skin"/>
		<menu_item_call label="新頭髮" name="New Hair"/>
		<menu_item_call label="新眼睛" name="New Eyes"/>
<<<<<<< HEAD
	</context_menu>
=======
	</menu>
	<menu_item_call label="展開全部資料夾" name="expand"/>
	<menu_item_call label="摺疊全部資料夾" name="collapse"/>
>>>>>>> f6282b17
	<menu_item_call label="裝扮更名" name="rename"/>
	<menu_item_call label="刪除裝扮" name="delete_outfit"/>
</toggleable_menu><|MERGE_RESOLUTION|>--- conflicted
+++ resolved
@@ -22,13 +22,9 @@
 		<menu_item_call label="新皮膚" name="New Skin"/>
 		<menu_item_call label="新頭髮" name="New Hair"/>
 		<menu_item_call label="新眼睛" name="New Eyes"/>
-<<<<<<< HEAD
 	</context_menu>
-=======
-	</menu>
 	<menu_item_call label="展開全部資料夾" name="expand"/>
 	<menu_item_call label="摺疊全部資料夾" name="collapse"/>
->>>>>>> f6282b17
 	<menu_item_call label="裝扮更名" name="rename"/>
 	<menu_item_call label="刪除裝扮" name="delete_outfit"/>
 </toggleable_menu>