--- conflicted
+++ resolved
@@ -9,47 +9,6 @@
 	<text name="desc txt">
 		描述：
 	</text>
-<<<<<<< HEAD
-	<panel name="dimensions_panel">
-		<text name="dimensions">
-			[WIDTH]px x [HEIGHT]px
-		</text>
-		<text name="aspect_ratio">
-			Preview aspect ratio
-		</text>
-		<combo_box name="combo_aspect_ratio" tool_tip="Preview at a fixed aspect ratio">
-			<combo_item name="Unconstrained">
-				Unconstrained
-			</combo_item>
-			<combo_item name="1:1" tool_tip="Group insignia or Real World profile">
-				1:1
-			</combo_item>
-			<combo_item name="4:3" tool_tip="[CURRENT_GRID] 檔案">
-				4:3
-			</combo_item>
-			<combo_item name="10:7" tool_tip="Classifieds and search listings, landmarks">
-				10:7
-			</combo_item>
-			<combo_item name="3:2" tool_tip="關於土地">
-				3:2
-			</combo_item>
-			<combo_item name="16:10">
-				16:10
-			</combo_item>
-			<combo_item name="16:9" tool_tip="Profile picks">
-				16:9
-			</combo_item>
-			<combo_item name="2:1">
-				2:1
-			</combo_item>
-		</combo_box>
-	</panel>
-	<panel name="button_panel">
-		<button label="確定" name="Keep"/>
-		<button label="Discard" name="Discard"/>
-		<button label="另存" name="save_tex_btn"/>
-	</panel>
-=======
 	<text name="dimensions">
 		[WIDTH] 像素 X [HEIGHT] 像素
 	</text>
@@ -85,5 +44,4 @@
 	<button label="確定" name="Keep"/>
 	<button label="丟棄" name="Discard"/>
 	<button label="另存為" name="save_tex_btn"/>
->>>>>>> d56a98de
 </floater>