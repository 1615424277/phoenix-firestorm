<?xml version="1.0" encoding="utf-8"?>
<notifications>
	<global name="skipnexttime">
		不再顯示此提醒
	</global>
	<global name="alwayschoose">
		總是選取這個選項
	</global>
	<global name="implicitclosebutton">
		關閉
	</global>
	<template name="okbutton">
		<form>
			<button name="OK_okbutton" text="$yestext"/>
		</form>
	</template>
	<template name="okignore">
		<form>
			<button name="OK_okignore" text="$yestext"/>
		</form>
	</template>
	<template name="okcancelbuttons">
		<form>
			<button name="OK_okcancelbuttons" text="$yestext"/>
			<button name="Cancel_okcancelbuttons" text="$notext"/>
		</form>
	</template>
	<template name="okcancelignore">
		<form>
			<button name="OK_okcancelignore" text="$yestext"/>
			<button name="Cancel_okcancelignore" text="$notext"/>
		</form>
	</template>
	<template name="okhelpbuttons">
		<form>
			<button name="OK_okhelpbuttons" text="$yestext"/>
			<button name="Help" text="$helptext"/>
		</form>
	</template>
	<template name="yesnocancelbuttons">
		<form>
			<button name="Yes" text="$yestext"/>
			<button name="No" text="$notext"/>
			<button name="Cancel_yesnocancelbuttons" text="$canceltext"/>
		</form>
	</template>
	<notification label="未知的通知訊息" name="MissingAlert">
		Your version of [APP_NAME] does not know how to display the notification it just received.  Please verify that you have the latest Viewer installed.

Error details: The notification called &apos;[_NAME]&apos; was not found in notifications.xml.
		<usetemplate name="okbutton" yestext="確定"/>
	</notification>
	<notification name="FloaterNotFound">
		Floater error: Could not find the following controls:

[CONTROLS]
		<usetemplate name="okbutton" yestext="確定"/>
	</notification>
	<notification name="TutorialNotFound">
		No tutorial is currently available.
		<usetemplate name="okbutton" yestext="確定"/>
	</notification>
	<notification name="GenericAlert">
		[MESSAGE]
	</notification>
	<notification name="GenericAlertYesCancel">
		[MESSAGE]
		<usetemplate name="okcancelbuttons" notext="取消" yestext="是"/>
	</notification>
	<notification name="BadInstallation">
		An error occurred while updating [APP_NAME].  Please [http://get.secondlife.com download the latest version] of the Viewer.
		<usetemplate name="okbutton" yestext="確定"/>
	</notification>
	<notification name="LoginFailedNoNetwork">
		無法連接到[SECOND_LIFE_GRID].
    &apos;[DIAGNOSTIC]&apos;
請確定你的網際網路是正常運作的。
		<usetemplate name="okbutton" yestext="確定"/>
	</notification>
	<notification name="MessageTemplateNotFound">
		Message Template [PATH] not found.
		<usetemplate name="okbutton" yestext="確定"/>
	</notification>
	<notification name="WearableSave">
		除存變更到目前的衣服/身體部位？
		<usetemplate canceltext="取消" name="yesnocancelbuttons" notext="不要儲存" yestext="儲存"/>
	</notification>
	<notification name="CompileQueueSaveText">
		There was a problem uploading the text for a script due to the following reason: [REASON]. Please try again later.
	</notification>
	<notification name="CompileQueueSaveBytecode">
		There was a problem uploading the compiled script due to the following reason: [REASON]. Please try again later.
	</notification>
	<notification name="WriteAnimationFail">
		There was a problem writing animation data.  Please try again later.
	</notification>
	<notification name="UploadAuctionSnapshotFail">
		There was a problem uploading the auction snapshot due to the following reason: [REASON]
	</notification>
	<notification name="UnableToViewContentsMoreThanOne">
		Unable to view the contents of more than one item at a time.
Please select only one object and try again.
	</notification>
	<notification name="SaveClothingBodyChanges">
		儲存全部服裝或身體部位的變更？
		<usetemplate canceltext="取消" name="yesnocancelbuttons" notext="不要儲存" yestext="全部儲存"/>
	</notification>
	<notification name="FriendsAndGroupsOnly">
		Non-friends won&apos;t know that you&apos;ve choosen to ignore their calls and instant messages.
		<usetemplate name="okbutton" yestext="確定"/>
	</notification>
	<notification name="FavoritesOnLogin">
		Note: When you turn on this option, anyone who uses this computer can see your list of favorite locations.
		<usetemplate name="okbutton" yestext="確定"/>
	</notification>
	<notification name="GrantModifyRights">
		Granting modify rights to another Resident allows them to change, delete or take ANY objects you may have in-world. Be VERY careful when handing out this permission.
Do you want to grant modify rights for [NAME]?
		<usetemplate name="okcancelbuttons" notext="No" yestext="是"/>
	</notification>
	<notification name="GrantModifyRightsMultiple">
		Granting modify rights to another Resident allows them to change ANY objects you may have in-world. Be VERY careful when handing out this permission.
Do you want to grant modify rights for the selected Residents?
		<usetemplate name="okcancelbuttons" notext="否" yestext="是"/>
	</notification>
	<notification name="RevokeModifyRights">
		Do you want to revoke modify rights for [NAME]?
		<usetemplate name="okcancelbuttons" notext="否" yestext="是"/>
	</notification>
	<notification name="RevokeModifyRightsMultiple">
		Do you want to revoke modify rights for the selected Residents?
		<usetemplate name="okcancelbuttons" notext="否" yestext="是"/>
	</notification>
	<notification name="UnableToCreateGroup">
		無法建立新群組。
[MESSAGE]
		<usetemplate name="okbutton" yestext="確定"/>
	</notification>
	<notification name="PanelGroupApply">
		[NEEDS_APPLY_MESSAGE]
[WANT_APPLY_MESSAGE]
		<usetemplate canceltext="取消" name="yesnocancelbuttons" notext="忽視變更" yestext="套用變更"/>
	</notification>
	<notification name="MustSpecifyGroupNoticeSubject">
		你必須指定一個主旨以送出群組通知。
		<usetemplate name="okbutton" yestext="確定"/>
	</notification>
	<notification name="AddGroupOwnerWarning">
		You are about to add group members to the role of [ROLE_NAME].
Members cannot be removed from that role.
The members must resign from the role themselves.
Are you sure you want to continue?
		<usetemplate ignoretext="在我添加一個新的群組擁有者前確認" name="okcancelignore" notext="否" yestext="是"/>
	</notification>
	<notification name="AssignDangerousActionWarning">
		You are about to add the Ability &apos;[ACTION_NAME]&apos; to the Role &apos;[ROLE_NAME]&apos;.

 *WARNING*
 Any Member in a Role with this Ability can assign themselves -- and any other member -- to Roles that have more powers than they  currently have, potentially elevating themselves to near-Owner power. Be sure you know what you&apos;re doing before assigning this Ability.

Add this Ability to &apos;[ROLE_NAME]&apos;?
		<usetemplate name="okcancelbuttons" notext="否" yestext="是"/>
	</notification>
	<notification name="AssignDangerousAbilityWarning">
		You are about to add the Ability &apos;[ACTION_NAME]&apos; to the Role &apos;[ROLE_NAME]&apos;.

 *WARNING*
 Any Member in a Role with this Ability can assign themselves -- and any other member -- all Abilities, elevating themselves to near-Owner power.

Add this Ability to &apos;[ROLE_NAME]&apos;?
		<usetemplate name="okcancelbuttons" notext="否" yestext="是"/>
	</notification>
	<notification name="AttachmentDrop">
		You are about to drop your attachment.
    Are you sure you want to continue?
		<usetemplate ignoretext="在丟下附件前確認" name="okcancelignore" notext="否" yestext="是"/>
	</notification>
	<notification name="JoinGroupCanAfford">
		加入此群組須花費 L$[COST]。
你確定要繼續嗎？
		<usetemplate name="okcancelbuttons" notext="取消" yestext="加入"/>
	</notification>
	<notification name="JoinGroupNoCost">
		You are joining group [NAME].
Do you wish to proceed?
		<usetemplate name="okcancelbuttons" notext="取消" yestext="加入"/>
	</notification>
	<notification name="JoinGroupCannotAfford">
		Joining this group costs L$[COST].
You do not have enough L$ to join this group.
	</notification>
	<notification name="CreateGroupCost">
		Creating this group will cost L$100.
Groups need more than one member, or they are deleted forever.
Please invite members within 48 hours.
		<usetemplate canceltext="取消" name="okcancelbuttons" notext="取消" yestext="花費 L$100 建立群組"/>
	</notification>
	<notification name="LandBuyPass">
		For L$[COST] you can enter this land (&apos;[PARCEL_NAME]&apos;) for [TIME] hours.  Buy a pass?
		<usetemplate name="okcancelbuttons" notext="取消" yestext="確定"/>
	</notification>
	<notification name="SalePriceRestriction">
		Sale price must be set to more than L$0 if selling to anyone.
Please select an individual to sell to if selling for L$0.
	</notification>
	<notification name="ConfirmLandSaleChange">
		The selected [LAND_SIZE] m² land is being set for sale.
Your selling price will be L$[SALE_PRICE] and will be authorized for sale to [NAME].
		<usetemplate name="okcancelbuttons" notext="取消" yestext="確定"/>
	</notification>
	<notification name="ConfirmLandSaleToAnyoneChange">
		ATTENTION: Clicking &apos;sell to anyone&apos; makes your land available to the entire [CURRENT_GRID] community, even those not in this region.

The selected [LAND_SIZE] m² land is being set for sale.
Your selling price will be L$[SALE_PRICE] and will be authorized for sale to [NAME].
		<usetemplate name="okcancelbuttons" notext="取消" yestext="確定"/>
	</notification>
	<notification name="ReturnObjectsDeededToGroup">
		Are you sure you want to return all objects shared with the group &apos;[NAME]&apos; on this parcel of land back to their previous owner&apos;s inventory?

*WARNING* This will delete the non-transferable objects deeded to the group!

Objects: [N]
		<usetemplate name="okcancelbuttons" notext="取消" yestext="確定"/>
	</notification>
	<notification name="ReturnObjectsOwnedByUser">
		Are you sure you want to return all objects owned by the Resident &apos;[NAME]&apos; on this parcel of land back to their inventory?

Objects: [N]
		<usetemplate name="okcancelbuttons" notext="取消" yestext="確定"/>
	</notification>
	<notification name="ReturnObjectsOwnedBySelf">
		Are you sure you want to return all objects owned by you on this parcel of land back to your inventory?

Objects: [N]
		<usetemplate name="okcancelbuttons" notext="取消" yestext="確定"/>
	</notification>
	<notification name="ReturnObjectsNotOwnedBySelf">
		Are you sure you want to return all objects NOT owned by you on this parcel of land back to their owner&apos;s inventory?
Transferable objects deeded to a group will be returned to their previous owners.

*WARNING* This will delete the non-transferable objects deeded to the group!

Objects: [N]
		<usetemplate name="okcancelbuttons" notext="取消" yestext="確定"/>
	</notification>
	<notification name="ReturnObjectsNotOwnedByUser">
		Are you sure you want to return all objects NOT owned by [NAME] on this parcel of land back to their owner&apos;s inventory?
Transferable objects deeded to a group will be returned to their previous owners.

*WARNING* This will delete the non-transferable objects deeded to the group!

Objects: [N]
		<usetemplate name="okcancelbuttons" notext="取消" yestext="確定"/>
	</notification>
	<notification name="ReturnAllTopObjects">
		Are you sure you want to return all listed objects back to their owner&apos;s inventory?
		<usetemplate name="okcancelbuttons" notext="取消" yestext="確定"/>
	</notification>
	<notification name="DisableAllTopObjects">
		Are you sure you want to disable all objects in this region?
		<usetemplate name="okcancelbuttons" notext="取消" yestext="確定"/>
	</notification>
	<notification name="ReturnObjectsNotOwnedByGroup">
		Return the objects on this parcel of land that are NOT shared with the group [NAME] back to their owners?

Objects: [N]
		<usetemplate name="okcancelbuttons" notext="取消" yestext="確定"/>
	</notification>
	<notification name="UnableToDisableOutsideScripts">
		Can not disable scripts.
This entire region is damage enabled.
Scripts must be allowed to run for weapons to work.
	</notification>
	<notification name="MultipleFacesSelected">
		Multiple faces are currently selected.
If you continue this action, separate instances of media will be set on multiple faces of the object.
To place the media on only one face, choose Select Face and click on the desired face of that object then click Add.
		<usetemplate ignoretext="Media will be set on multiple selected faces" name="okcancelignore" notext="取消" yestext="確定"/>
	</notification>
	<notification name="MustBeInParcel">
		You must be standing inside the land parcel to set its Landing Point.
	</notification>
	<notification name="PromptRecipientEmail">
		Please enter a valid email address for the recipient(s).
	</notification>
	<notification name="PromptSelfEmail">
		Please enter your email address.
	</notification>
	<notification name="PromptMissingSubjMsg">
		Email snapshot with the default subject or message?
		<usetemplate name="okcancelbuttons" notext="取消" yestext="確定"/>
	</notification>
	<notification name="ErrorProcessingSnapshot">
		Error processing snapshot data
	</notification>
	<notification name="ErrorEncodingSnapshot">
		Error encoding snapshot.
	</notification>
	<notification name="ErrorUploadingPostcard">
		There was a problem sending a snapshot due to the following reason: [REASON]
	</notification>
	<notification name="ErrorUploadingReportScreenshot">
		There was a problem uploading a report screenshot due to the following reason: [REASON]
	</notification>
	<notification name="MustAgreeToLogIn">
		You must agree to the Terms of Service to continue logging into [CURRENT_GRID].
	</notification>
	<notification name="CouldNotPutOnOutfit">
		Could not put on outfit.
The outfit folder contains no clothing, body parts, or attachments.
	</notification>
	<notification name="CannotWearTrash">
		You can not wear clothes or body parts that are in the trash
	</notification>
	<notification name="MaxAttachmentsOnOutfit">
		Could not attach object.
Exceeds the attachments limit of [MAX_ATTACHMENTS] objects. Please detach another object first.
	</notification>
	<notification name="CannotWearInfoNotComplete">
		You can not wear that item because it has not yet loaded. Please try again in a minute.
	</notification>
	<notification name="MustHaveAccountToLogIn">
		Oops! Something was left blank.
You need to enter the Username name of your avatar.

You need an account to enter [CURRENT_GRID]. Would you like to create one now?
		<url name="url">
			http://join.secondlife.com/
		</url>
		<usetemplate name="okcancelbuttons" notext="再試一次" yestext="創造新帳戶"/>
	</notification>
	<notification name="InvalidCredentialFormat">
		You need to enter either the Username or both the First and Last name of your avatar into the Username field, then login again.
	</notification>
	<notification name="DeleteClassified">
		Delete classified &apos;[NAME]&apos;?
There is no reimbursement for fees paid.
		<usetemplate name="okcancelbuttons" notext="取消" yestext="確定"/>
	</notification>
	<notification name="DeleteMedia">
		You have selected to delete the media associated with this face.
Are you sure you want to continue?
		<usetemplate ignoretext="在我由一個部件中刪除媒體前確認" name="okcancelignore" notext="否" yestext="是"/>
	</notification>
	<notification name="ClassifiedSave">
		Save changes to classified [NAME]?
		<usetemplate canceltext="取消" name="yesnocancelbuttons" notext="不要儲存" yestext="儲存"/>
	</notification>
	<notification name="ClassifiedInsufficientFunds">
		Insufficient funds to create classified.
		<usetemplate name="okbutton" yestext="確定"/>
	</notification>
	<notification name="DeleteAvatarPick">
		Delete pick &lt;nolink&gt;[PICK]&lt;/nolink&gt;?
		<usetemplate name="okcancelbuttons" notext="取消" yestext="確定"/>
	</notification>
	<notification name="DeleteOutfits">
		刪除所選擇的裝扮？
		<usetemplate name="okcancelbuttons" notext="取消" yestext="確定"/>
	</notification>
	<notification name="PromptGoToEventsPage">
		前往 [CURRENT_GRID] 事件網頁？
		<url name="url">
			http://secondlife.com/events/
		</url>
		<usetemplate name="okcancelbuttons" notext="取消" yestext="確定"/>
	</notification>
	<notification name="SelectProposalToView">
		Please select a proposal to view.
	</notification>
	<notification name="SelectHistoryItemToView">
		請選擇一個歷史紀錄物品去察看。
	</notification>
	<notification name="CacheWillClear">
		當你重新啟動 [APP_NAME] 後快取資料將會被清除。
	</notification>
	<notification name="CacheWillBeMoved">
		當你重新啟動 [APP_NAME] 後快取資料將被移動。
注意：這將會清除快取資料。
	</notification>
	<notification name="ChangeConnectionPort">
		Port settings take effect after you restart [APP_NAME].
	</notification>
	<notification name="ChangeSkin">
		The new skin will appear after you restart [APP_NAME].
	</notification>
	<notification name="ChangeLanguage">
		Changing language will take effect after you restart [APP_NAME].
	</notification>
	<notification name="GoToAuctionPage">
		前往 [CURRENT_GRID] 網頁去察看拍賣細節或下標？
		<url name="url">
			http://secondlife.com/auctions/auction-detail.php?id=[AUCTION_ID]
		</url>
		<usetemplate name="okcancelbuttons" notext="取消" yestext="確定"/>
	</notification>
	<notification name="SaveChanges">
		Save Changes?
		<usetemplate canceltext="取消" name="yesnocancelbuttons" notext="不要儲存" yestext="儲存"/>
	</notification>
	<notification name="GestureSaveFailedTooManySteps">
		Gesture save failed.
This gesture has too many steps.
Try removing some steps, then save again.
	</notification>
	<notification name="GestureSaveFailedTryAgain">
		Gesture save failed.  Please try again in a minute.
	</notification>
	<notification name="GestureSaveFailedObjectNotFound">
		Could not save gesture because the object or the associated object inventory could not be found.
The object may be out of range or may have been deleted.
	</notification>
	<notification name="GestureSaveFailedReason">
		There was a problem saving a gesture due to the following reason: [REASON].  Please try resaving the gesture later.
	</notification>
	<notification name="SaveNotecardFailObjectNotFound">
		Could not save notecard because the object or the associated object inventory could not be found.
The object may be out of range or may have been deleted.
	</notification>
	<notification name="SaveNotecardFailReason">
		There was a problem saving a notecard due to the following reason: [REASON].  Please try re-saving the notecard later.
	</notification>
	<notification name="ScriptCannotUndo">
		Could not undo all changes in your version of the script.
Would you like to load the server&apos;s last saved version?
(**Warning** This operation cannot be undone.)
		<usetemplate name="okcancelbuttons" notext="取消" yestext="確定"/>
	</notification>
	<notification name="SaveScriptFailReason">
		There was a problem saving a script due to the following reason: [REASON].  Please try re-saving the script later.
	</notification>
	<notification name="SaveScriptFailObjectNotFound">
		Could not save the script because the object it is in could not be found.
The object may be out of range or may have been deleted.
	</notification>
	<notification name="SaveBytecodeFailReason">
		There was a problem saving a compiled script due to the following reason: [REASON].  Please try re-saving the script later.
	</notification>
	<notification name="StartRegionEmpty">
		Oops, Your Start Region is not defined.
Please type the Region name in Start Location box or choose My Last Location or My Home as your Start Location.
		<usetemplate name="okbutton" yestext="確定"/>
	</notification>
	<notification name="CouldNotStartStopScript">
		Could not start or stop the script because the object it is on could not be found.
The object may be out of range or may have been deleted.
	</notification>
	<notification name="CannotDownloadFile">
		Unable to download file
	</notification>
	<notification name="CannotWriteFile">
		Unable to write file [[FILE]]
	</notification>
	<notification name="UnsupportedHardware">
		Just so you know, your computer does not meet [APP_NAME]&apos;s minimum system requirements. You may experience poor performance. Unfortunately, the [SUPPORT_SITE] can&apos;t provide technical support for unsupported system configurations.

Visit [_URL] for more information?
		<url name="url">
			http://www.secondlife.com/corporate/sysreqs.php
		</url>
		<usetemplate ignoretext="我的電腦硬體並不支援" name="okcancelignore" notext="否" yestext="是"/>
	</notification>
	<notification name="UnknownGPU">
		Your system contains a graphics card that [APP_NAME] doesn&apos;t recognize.
This is often the case with new hardware that hasn&apos;t been tested yet with [APP_NAME].  It will probably be ok, but you may need to adjust your graphics settings.
(Me &gt; Preferences &gt; Graphics).
		<form name="form">
			<ignore name="ignore" text="我的顯示卡無法辨識"/>
		</form>
	</notification>
	<notification name="DisplaySettingsNoShaders">
		[APP_NAME] crashed while initializing graphics drivers.
Graphics Quality will be set to Low to avoid some common driver errors. This will disable some graphics features.
We recommend updating your graphics card drivers.
Graphics Quality can be raised in Preferences &gt; Graphics.
	</notification>
	<notification name="RegionNoTerraforming">
		這個 [REGION] 地區並不允許變更地形。
	</notification>
	<notification name="CannotCopyWarning">
		You do not have permission to copy the following items:
[ITEMS]
and will lose it from your inventory if you give it away. Do you really want to offer these items?
		<usetemplate name="okcancelbuttons" notext="否" yestext="是"/>
	</notification>
	<notification name="CannotGiveItem">
		無法給予收納區物品。
	</notification>
	<notification name="TransactionCancelled">
		交易已取消。
	</notification>
	<notification name="TooManyItems">
		Cannot give more than 42 items in a single inventory transfer.
	</notification>
	<notification name="NoItems">
		You do not have permission to transfer the selected items.
	</notification>
	<notification name="CannotCopyCountItems">
		You do not have permission to copy [COUNT] of the selected items. You will lose these items from your inventory.
Do you really want to give these items?
		<usetemplate name="okcancelbuttons" notext="否" yestext="是"/>
	</notification>
	<notification name="CannotGiveCategory">
		You do not have permission to transfer the selected folder.
	</notification>
	<notification name="FreezeAvatar">
		凍結這位化身？
他將暫時無法移動、聊天或這個世界互動。
		<usetemplate canceltext="取消" name="yesnocancelbuttons" notext="解凍" yestext="凍結"/>
	</notification>
	<notification name="FreezeAvatarFullname">
		凍結 [AVATAR_NAME]？
他將暫時無法移動、聊天或這個世界互動。
		<usetemplate canceltext="取消" name="yesnocancelbuttons" notext="解凍" yestext="凍結"/>
	</notification>
	<notification name="EjectAvatarFullname">
		將 [AVATAR_NAME] 由你的土地踢出？
		<usetemplate canceltext="取消" name="yesnocancelbuttons" notext="踢出並封鎖" yestext="踢出"/>
	</notification>
	<notification name="EjectAvatarNoBan">
		將這一個化身由你的土地踢出？
		<usetemplate name="okcancelbuttons" notext="取消" yestext="踢出"/>
	</notification>
	<notification name="EjectAvatarFullnameNoBan">
		將 [AVATAR_NAME] 由你的土地踢出？
		<usetemplate name="okcancelbuttons" notext="取消" yestext="踢出"/>
	</notification>
	<notification name="EjectAvatarFromGroup">
		你已將 [AVATAR_NAME] 由群組 [GROUP_NAME]　中踢出
	</notification>
	<notification name="AcquireErrorTooManyObjects">
		取得錯誤：太多物件被選取。
	</notification>
	<notification name="AcquireErrorObjectSpan">
		ACQUIRE ERROR: Objects span more than one region.
Please move all objects to be acquired onto the same region.
	</notification>
	<notification name="PromptGoToCurrencyPage">
		[EXTRA]

Go to [_URL] for information on purchasing L$?
		<url name="url">
			http://secondlife.com/app/currency/
		</url>
		<usetemplate name="okcancelbuttons" notext="取消" yestext="確定"/>
	</notification>
	<notification name="UnableToLinkObjects">
		Unable to link these [COUNT] objects.
You can link a maximum of [MAX] objects.
	</notification>
	<notification name="CannotLinkIncompleteSet">
		You can only link complete sets of objects, and must select more than one object.
	</notification>
	<notification name="CannotLinkModify">
		Unable to link because you don&apos;t have modify permission on all the objects.

Please make sure none are locked, and that you own all of them.
	</notification>
	<notification name="CannotLinkDifferentOwners">
		Unable to link because not all of the objects have the same owner.

Please make sure you own all of the selected objects.
	</notification>
	<notification name="NoFileExtension">
		No file extension for the file: &apos;[FILE]&apos;

Please make sure the file has a correct file extension.
	</notification>
	<notification name="InvalidFileExtension">
		Invalid file extension [EXTENSION]
Expected [VALIDS]
		<usetemplate name="okbutton" yestext="確定"/>
	</notification>
	<notification name="CannotUploadSoundFile">
		Couldn&apos;t open uploaded sound file for reading:
[FILE]
	</notification>
	<notification name="SoundFileNotRIFF">
		File does not appear to be a RIFF WAVE file:
[FILE]
	</notification>
	<notification name="SoundFileNotPCM">
		File does not appear to be a PCM WAVE audio file:
[FILE]
	</notification>
	<notification name="SoundFileInvalidChannelCount">
		File has invalid number of channels (must be mono or stereo):
[FILE]
	</notification>
	<notification name="SoundFileInvalidSampleRate">
		File does not appear to be a supported sample rate (must be 44.1k):
[FILE]
	</notification>
	<notification name="SoundFileInvalidWordSize">
		File does not appear to be a supported word size (must be 8 or 16 bit):
[FILE]
	</notification>
	<notification name="SoundFileInvalidHeader">
		Could not find &apos;data&apos; chunk in WAV header:
[FILE]
	</notification>
	<notification name="SoundFileInvalidChunkSize">
		Wrong chunk size in WAV file:
[FILE]
	</notification>
	<notification name="SoundFileInvalidTooLong">
		音頻檔太長（最大值 10 秒）：
[FILE]
	</notification>
	<notification name="ProblemWithFile">
		Problem with file [FILE]:

[ERROR]
	</notification>
	<notification name="CannotOpenTemporarySoundFile">
		Couldn&apos;t open temporary compressed sound file for writing: [FILE]
	</notification>
	<notification name="UnknownVorbisEncodeFailure">
		Unknown Vorbis encode failure on: [FILE]
	</notification>
	<notification name="CannotEncodeFile">
		Unable to encode file: [FILE]
	</notification>
	<notification name="CorruptedProtectedDataStore">
		We can&apos;t fill in your username and password.  This may happen when you change network setup
		<usetemplate name="okbutton" yestext="確定"/>
	</notification>
	<notification name="CorruptResourceFile">
		Corrupt resource file: [FILE]
	</notification>
	<notification name="UnknownResourceFileVersion">
		Unknown Linden resource file version in file: [FILE]
	</notification>
	<notification name="UnableToCreateOutputFile">
		Unable to create output file: [FILE]
	</notification>
	<notification name="DoNotSupportBulkAnimationUpload">
		[APP_NAME] does not currently support bulk upload of animation files.
	</notification>
	<notification name="CannotUploadReason">
		Unable to upload [FILE] due to the following reason: [REASON]
Please try again later.
	</notification>
	<notification name="LandmarkCreated">
		你已經添加 &quot;[LANDMARK_NAME]&quot; 到你的 [FOLDER_NAME] 資料夾。
	</notification>
	<notification name="LandmarkAlreadyExists">
		你已經有這個位置的地標。
		<usetemplate name="okbutton" yestext="確定"/>
	</notification>
	<notification name="CannotCreateLandmarkNotOwner">
		你不能創造地標，因為地主並不允許你這樣做。
	</notification>
	<notification name="CannotRecompileSelectObjectsNoScripts">
		Not able to perform &apos;recompilation&apos;.
Select an object with a script.
	</notification>
	<notification name="CannotRecompileSelectObjectsNoPermission">
		Not able to perform &apos;recompilation&apos;.

Select objects with scripts that you have permission to modify.
	</notification>
	<notification name="CannotResetSelectObjectsNoScripts">
		Not able to perform &apos;reset&apos;.

Select objects with scripts.
	</notification>
	<notification name="CannotResetSelectObjectsNoPermission">
		Not able to perform &apos;reset&apos;.

Select objects with scripts that you have permission to modify.
	</notification>
	<notification name="CannotOpenScriptObjectNoMod">
		Unable to open script in object without modify permissions.
	</notification>
	<notification name="CannotSetRunningSelectObjectsNoScripts">
		Not able to set any scripts to &apos;running&apos;.

Select objects with scripts.
	</notification>
	<notification name="CannotSetRunningNotSelectObjectsNoScripts">
		Unable to set any scripts to &apos;not running&apos;.

Select objects with scripts.
	</notification>
	<notification name="NoFrontmostFloater">
		No frontmost floater to save.
	</notification>
	<notification name="SeachFilteredOnShortWords">
		Your search query was modified and the words that were too short were removed.

Searched for: [FINALQUERY]
	</notification>
	<notification name="SeachFilteredOnShortWordsEmpty">
		Your search terms were too short so no search was performed.
	</notification>
	<notification name="CouldNotTeleportReason">
		瞬間傳送失敗。
[REASON]
	</notification>
	<notification name="invalid_tport">
		Problem encountered processing your teleport request. You may need to log back in before you can teleport.
If you continue to get this message, please check the [SUPPORT_SITE].
	</notification>
	<notification name="invalid_region_handoff">
		Problem encountered processing your region crossing. You may need to log back in before you can cross regions.
If you continue to get this message, please check the [SUPPORT_SITE].
	</notification>
	<notification name="blocked_tport">
		Sorry, teleport is currently blocked. Try again in a moment.  If you still cannot teleport, please log out and log back in to resolve the problem.
	</notification>
	<notification name="nolandmark_tport">
		Sorry, but system was unable to locate landmark destination.
	</notification>
	<notification name="timeout_tport">
		Sorry, but system was unable to complete the teleport connection.  Try again in a moment.
	</notification>
	<notification name="noaccess_tport">
		Sorry, you do not have access to that teleport destination.
	</notification>
	<notification name="missing_attach_tport">
		Your attachments have not arrived yet. Try waiting for a few more seconds or log out and back in again before attempting to teleport.
	</notification>
	<notification name="too_many_uploads_tport">
		The asset queue in this region is currently clogged so your teleport request will not be able to succeed in a timely manner. Please try again in a few minutes or go to a less busy area.
	</notification>
	<notification name="expired_tport">
		Sorry, but the system was unable to complete your teleport request in a timely fashion. Please try again in a few minutes.
	</notification>
	<notification name="expired_region_handoff">
		Sorry, but the system was unable to complete your region crossing in a timely fashion. Please try again in a few minutes.
	</notification>
	<notification name="no_host">
		Unable to find teleport destination. The destination may be temporarily unavailable or no longer exists. Please try again in a few minutes.
	</notification>
	<notification name="no_inventory_host">
		收納區功能目前無法使用。
	</notification>
	<notification name="CannotSetLandOwnerNothingSelected">
		無法設定土地擁有者：
無地段被選取。
	</notification>
	<notification name="CannotSetLandOwnerMultipleRegions">
		Unable to force land ownership because selection spans multiple regions. Please select a smaller area and try again.
	</notification>
	<notification name="ForceOwnerAuctionWarning">
		This parcel is up for auction. Forcing ownership will cancel the auction and potentially make some Residents unhappy if bidding has begun.
Force ownership?
		<usetemplate name="okcancelbuttons" notext="取消" yestext="確定"/>
	</notification>
	<notification name="CannotContentifyNothingSelected">
		Unable to contentify:
No parcel selected.
	</notification>
	<notification name="CannotContentifyNoRegion">
		Unable to contentify:
No region selected.
	</notification>
	<notification name="CannotReleaseLandNothingSelected">
		無法放棄土地：
無地段被選擇。
	</notification>
	<notification name="CannotReleaseLandNoRegion">
		無法放棄土地：
無法尋找地區。
	</notification>
	<notification name="CannotBuyLandNothingSelected">
		無法購買土地：
無地段被選擇。
	</notification>
	<notification name="CannotBuyLandNoRegion">
		Unable to buy land:
Cannot find the region this land is in.
	</notification>
	<notification name="CannotCloseFloaterBuyLand">
		You cannot close the Buy Land window until [APP_NAME] estimates the price of this transaction.
	</notification>
	<notification name="CannotDeedLandNothingSelected">
		無法讓渡土地：
無地段被選取。
	</notification>
	<notification name="CannotDeedLandNoGroup">
		無法讓渡土地：
無群組被選取。
	</notification>
	<notification name="CannotDeedLandNoRegion">
		無法讓渡土地：
無法發現這塊土地所在的地區。
	</notification>
	<notification name="CannotDeedLandMultipleSelected">
		無法讓渡土地：
複數地段被選取。

請試著選取單一地段。
	</notification>
	<notification name="CannotDeedLandWaitingForServer">
		無法讓渡土地：
等候伺服器報告擁有權。

請再試一次。
	</notification>
	<notification name="CannotDeedLandNoTransfer">
		無法讓渡土地：
此 [REGION] 地區並不允許土地轉移。
	</notification>
	<notification name="CannotReleaseLandWatingForServer">
		無法放棄土地：
等候伺服器更新地段資訊。

請稍後幾秒再試一次。
	</notification>
	<notification name="CannotReleaseLandSelected">
		無法放棄土地：
你並位擁有所選擇的全部土地。

請選擇一個單一地段。
	</notification>
	<notification name="CannotReleaseLandDontOwn">
		無法放棄土地：
你並沒有權限去釋出這個地段。
你所擁有的地段將呈現綠色。
	</notification>
	<notification name="CannotReleaseLandRegionNotFound">
		無法放棄土地：
無法發現這快土地所在的地區。
	</notification>
	<notification name="CannotReleaseLandNoTransfer">
		無法放棄土地：
此 [REGION] 地區並不許土地轉移。
	</notification>
	<notification name="CannotReleaseLandPartialSelection">
		無法放棄土地：
你必須選取一整個地段以釋出它。

選取一整個地段，或先進行分割。
	</notification>
	<notification name="ReleaseLandWarning">
		你釋出約 [AREA] m² 面積土地。
釋出個地段將會由你所持有的土地中移除，但不會給予任何 L$。

你確定要釋出這塊土地？
		<usetemplate name="okcancelbuttons" notext="取消" yestext="確定"/>
	</notification>
	<notification name="CannotDivideLandNothingSelected">
		無法分割土地：

無地段被選取。
	</notification>
	<notification name="CannotDivideLandPartialSelection">
		無法分割土地：

你現在選取整個地段。
請試著選取其中部分地段。
	</notification>
	<notification name="LandDivideWarning">
		分割土地會將佌地段一分為二，每一個地段將都各自有其設定。 在這個操作之後，一些設定值將會回復到預設值。

進行分割土地？
		<usetemplate name="okcancelbuttons" notext="取消" yestext="確定"/>
	</notification>
	<notification name="CannotDivideLandNoRegion">
		無法分割土地：
無法發現這塊土地所在的地區。
	</notification>
	<notification name="CannotJoinLandNoRegion">
		無法合併土地：
無法發現這塊土地所在的地區。
	</notification>
	<notification name="CannotJoinLandNothingSelected">
		無法合併土地：
無地段被選取。
	</notification>
	<notification name="CannotJoinLandEntireParcelSelected">
		無法合併土地：
你只有選取一個地段。

請跨越兩個地段選取土地。
	</notification>
	<notification name="CannotJoinLandSelection">
		無法合併土地：
你必須選取超過一個地段。

請跨越兩個地段選取土地。
	</notification>
	<notification name="JoinLandWarning">
		合併土地將會在選取的全部地段範圍裡產生一個巨大的地段。
你將會需要重設這個新地段的名稱與設定選項。

進行土地合併？
		<usetemplate name="okcancelbuttons" notext="取消" yestext="確定"/>
	</notification>
	<notification name="ConfirmNotecardSave">
		在物品能被覆製或察看前，這記事卡必須先進行儲存。儲存記事卡？
		<usetemplate name="okcancelbuttons" notext="取消" yestext="確定"/>
	</notification>
	<notification name="ConfirmItemCopy">
		覆製這個物品到你的收納區？
		<usetemplate name="okcancelbuttons" notext="取消" yestext="覆製"/>
	</notification>
	<notification name="ResolutionSwitchFail">
		Failed to switch resolution to [RESX] by [RESY]
	</notification>
	<notification name="ErrorUndefinedGrasses">
		Error: Undefined grasses: [SPECIES]
	</notification>
	<notification name="ErrorUndefinedTrees">
		Error: Undefined trees: [SPECIES]
	</notification>
	<notification name="CannotSaveWearableOutOfSpace">
		Unable to save &apos;[NAME]&apos; to wearable file.  You will need to free up some space on your computer and save the wearable again.
	</notification>
	<notification name="CannotSaveToAssetStore">
		Unable to save [NAME] to central asset store.
This is usually a temporary failure. Please customize and save the wearable again in a few minutes.
	</notification>
	<notification name="YouHaveBeenLoggedOut">
		Darn. You have been logged out of [CURRENT_GRID]
            [MESSAGE]
		<usetemplate name="okcancelbuttons" notext="結束退出" yestext="View IM &amp; Chat"/>
	</notification>
	<notification name="OnlyOfficerCanBuyLand">
		Unable to buy land for the group:
You do not have permission to buy land for your active group.
	</notification>
	<notification label="加為朋友" name="AddFriendWithMessage">
		Friends can give permissions to track each other on the map and receive online status updates.

Offer friendship to [NAME]?
		<form name="form">
			<input name="message">
				你願意成為我的朋友嗎？
			</input>
			<button name="Offer" text="確定"/>
			<button name="Cancel" text="取消"/>
		</form>
	</notification>
	<notification label="儲存裝扮" name="SaveOutfitAs">
		儲存我正在穿的為新裝扮：
		<form name="form">
			<input name="message">
				[DESC] （新）
			</input>
			<button name="OK" text="確定"/>
			<button name="Cancel" text="取消"/>
		</form>
	</notification>
	<notification label="Save Wearable" name="SaveWearableAs">
		儲存物品到我的收納區為：
		<form name="form">
			<input name="message">
				[DESC] （新）
			</input>
			<button name="OK" text="確定"/>
			<button name="Cancel" text="取消"/>
		</form>
	</notification>
	<notification label="裝扮更名" name="RenameOutfit">
		新裝扮名稱：
		<form name="form">
			<input name="new_name">
				[NAME]
			</input>
			<button name="OK" text="確定"/>
			<button name="Cancel" text="取消"/>
		</form>
	</notification>
	<notification name="RemoveFromFriends">
		Do you want to remove [NAME] from your Friends List?
		<usetemplate name="okcancelbuttons" notext="取消" yestext="確定"/>
	</notification>
	<notification name="RemoveMultipleFromFriends">
		你確定要由朋友清單中移除多個朋友嗎？
		<usetemplate name="okcancelbuttons" notext="取消" yestext="確定"/>
	</notification>
	<notification name="GodDeleteAllScriptedPublicObjectsByUser">
		Are you sure you want to delete all scripted objects owned by
** [AVATAR_NAME] **
on all others land in this sim?
		<usetemplate name="okcancelbuttons" notext="取消" yestext="確定"/>
	</notification>
	<notification name="GodDeleteAllScriptedObjectsByUser">
		Are you sure you want to DELETE ALL scripted objects owned by
** [AVATAR_NAME] **
on ALL LAND in this sim?
		<usetemplate name="okcancelbuttons" notext="取消" yestext="確定"/>
	</notification>
	<notification name="GodDeleteAllObjectsByUser">
		Are you sure you want to DELETE ALL objects (scripted or not) owned by
** [AVATAR_NAME] **
on ALL LAND in this sim?
		<usetemplate name="okcancelbuttons" notext="取消" yestext="確定"/>
	</notification>
	<notification name="BlankClassifiedName">
		You must specify a name for your classified.
	</notification>
	<notification name="MinClassifiedPrice">
		Price to pay for listing must be at least L$[MIN_PRICE].

Please enter a higher price.
	</notification>
	<notification name="ConfirmItemDeleteHasLinks">
		At least one of the items you has link items that point to it.  If you delete this item, its links will permanently stop working.  It is strongly advised to delete the links first.

Are you sure you want to delete these items?
		<usetemplate name="okcancelbuttons" notext="取消" yestext="確定"/>
	</notification>
	<notification name="ConfirmObjectDeleteLock">
		At least one of the items you have selected is locked.

Are you sure you want to delete these items?
		<usetemplate name="okcancelbuttons" notext="取消" yestext="確定"/>
	</notification>
	<notification name="ConfirmObjectDeleteNoCopy">
		At least one of the items you have selected is not copyable.

Are you sure you want to delete these items?
		<usetemplate name="okcancelbuttons" notext="取消" yestext="確定"/>
	</notification>
	<notification name="ConfirmObjectDeleteNoOwn">
		You do not own least one of the items you have selected.

Are you sure you want to delete these items?
		<usetemplate name="okcancelbuttons" notext="取消" yestext="確定"/>
	</notification>
	<notification name="ConfirmObjectDeleteLockNoCopy">
		At least one object is locked.
At least one object is not copyable.

Are you sure you want to delete these items?
		<usetemplate name="okcancelbuttons" notext="取消" yestext="確定"/>
	</notification>
	<notification name="ConfirmObjectDeleteLockNoOwn">
		At least one object is locked.
You do not own least one object.

Are you sure you want to delete these items?
		<usetemplate name="okcancelbuttons" notext="取消" yestext="確定"/>
	</notification>
	<notification name="ConfirmObjectDeleteNoCopyNoOwn">
		At least one object is not copyable.
You do not own least one object.

Are you sure you want to delete these items?
		<usetemplate name="okcancelbuttons" notext="取消" yestext="確定"/>
	</notification>
	<notification name="ConfirmObjectDeleteLockNoCopyNoOwn">
		At least one object is locked.
At least one object is not copyable.
You do not own least one object.

Are you sure you want to delete these items?
		<usetemplate name="okcancelbuttons" notext="取消" yestext="確定"/>
	</notification>
	<notification name="ConfirmObjectTakeLock">
		At least one object is locked.

Are you sure you want to take these items?
		<usetemplate name="okcancelbuttons" notext="取消" yestext="確定"/>
	</notification>
	<notification name="ConfirmObjectTakeNoOwn">
		You do not own all of the objects you are taking.
If you continue, next owner permissions will be applied and possibly restrict your ability to modify or copy them.

Are you sure you want to take these items?
		<usetemplate name="okcancelbuttons" notext="取消" yestext="確定"/>
	</notification>
	<notification name="ConfirmObjectTakeLockNoOwn">
		At least one object is locked.
You do not own all of the objects you are taking.
If you continue, next owner permissions will be applied and possibly restrict your ability to modify or copy them.
However, you can take the current selection.

Are you sure you want to take these items?
		<usetemplate name="okcancelbuttons" notext="取消" yestext="確定"/>
	</notification>
	<notification name="CantBuyLandAcrossMultipleRegions">
		Unable to buy land because selection spans multiple regions.

Please select a smaller area and try again.
	</notification>
	<notification name="DeedLandToGroup">
		By deeding this parcel, the group will be required to have and maintain sufficient land use credits.
The purchase price of the land is not refunded to the owner. If a deeded parcel is sold, the sale price will be divided evenly among group members.

Deed this [AREA] m² of land to the group &apos;[GROUP_NAME]&apos;?
		<usetemplate name="okcancelbuttons" notext="取消" yestext="確定"/>
	</notification>
	<notification name="DeedLandToGroupWithContribution">
		By deeding this parcel, the group will be required to have and maintain sufficient land use credits.
The deed will include a simultaneous land contribution to the group from &apos;[NAME]&apos;.
The purchase price of the land is not refunded to the owner. If a deeded parcel is sold, the sale price will be divided evenly among group members.

Deed this [AREA] m² of land to the group &apos;[GROUP_NAME]&apos;?
		<usetemplate name="okcancelbuttons" notext="取消" yestext="確定"/>
	</notification>
	<notification name="DisplaySetToSafe">
		Display settings have been set to safe levels because you have specified the -safe option.
	</notification>
	<notification name="DisplaySetToRecommended">
		Display settings have been set to recommended levels based on your system configuration.
	</notification>
	<notification name="ErrorMessage">
		[ERROR_MESSAGE]
		<usetemplate name="okbutton" yestext="確定"/>
	</notification>
	<notification name="AvatarMovedDesired">
		Your desired location is not currently available.
You have been moved into a nearby region.
	</notification>
	<notification name="AvatarMovedLast">
		Your last location is not currently available.
You have been moved into a nearby region.
	</notification>
	<notification name="AvatarMovedHome">
		Your home location is not currently available.
You have been moved into a nearby region.
You may want to set a new home location.
	</notification>
	<notification name="ClothingLoading">
		你的服裝仍在下載中。
你可以正常使用 [CURRENT_GRID]，而且其他人看到你也是正常的。
		<form name="form">
			<ignore name="ignore" text="服裝花太多時間下載"/>
		</form>
	</notification>
	<notification name="FirstRun">
		[APP_NAME] 安裝完成。

If this is your first time using [CURRENT_GRID], you will need to create an account before you can log in.
Return to [http://join.secondlife.com secondlife.com] to create a new account?
		<usetemplate name="okcancelbuttons" notext="繼續" yestext="新帳戶..."/>
	</notification>
	<notification name="LoginPacketNeverReceived">
		We&apos;re having trouble connecting. There may be a problem with your Internet connection or the [SECOND_LIFE_GRID].

You can either check your Internet connection and try again in a few minutes, click Help to view the [SUPPORT_SITE], or click Teleport to attempt to teleport home.
		<url name="url">
			http://secondlife.com/support/
		</url>
		<form name="form">
			<button name="OK" text="確定"/>
			<button name="Help" text="幫助"/>
			<button name="Teleport" text="瞬間傳送"/>
		</form>
	</notification>
	<notification name="WelcomeChooseSex">
		Your character will appear in a moment.

Use arrow keys to walk.
Press the F1 key at any time for help or to learn more about [CURRENT_GRID].
Please choose the male or female avatar. You can change your mind later.
		<usetemplate name="okcancelbuttons" notext="女性" yestext="男性"/>
	</notification>
	<notification name="CantTeleportToGrid">
		Could not teleport to [SLURL] as it&apos;s on a different grid ([GRID]) than the current grid ([CURRENT_GRID]).  Please close your viewer and try again.
		<usetemplate name="okbutton" yestext="確定"/>
	</notification>
	<notification name="GeneralCertificateError">
		無法連接到伺服器。
[REASON]

SubjectName: [SUBJECT_NAME_STRING]
IssuerName: [ISSUER_NAME_STRING]
Valid From: [VALID_FROM]
Valid To: [VALID_TO]
MD5 Fingerprint: [SHA1_DIGEST]
SHA1 Fingerprint: [MD5_DIGEST]
Key Usage: [KEYUSAGE]
Extended Key Usage: [EXTENDEDKEYUSAGE]
Subject Key Identifier: [SUBJECTKEYIDENTIFIER]
		<usetemplate name="okbutton" yestext="確定"/>
	</notification>
	<notification name="TrustCertificateError">
		The certification authority for this server is not known.

Certificate Information:
SubjectName: [SUBJECT_NAME_STRING]
IssuerName: [ISSUER_NAME_STRING]
Valid From: [VALID_FROM]
Valid To: [VALID_TO]
MD5 Fingerprint: [SHA1_DIGEST]
SHA1 Fingerprint: [MD5_DIGEST]
Key Usage: [KEYUSAGE]
Extended Key Usage: [EXTENDEDKEYUSAGE]
Subject Key Identifier: [SUBJECTKEYIDENTIFIER]

Would you like to trust this authority?
		<usetemplate name="okcancelbuttons" notext="取消" yestext="Trust"/>
	</notification>
	<notification name="NotEnoughCurrency">
		[NAME] L$ [PRICE] You don&apos;t have enough L$ to do that.
	</notification>
	<notification name="GrantedModifyRights">
		[NAME] has given you permission to edit their objects.
	</notification>
	<notification name="RevokedModifyRights">
		Your privilege to modify [NAME]&apos;s objects has been revoked
	</notification>
	<notification name="FlushMapVisibilityCaches">
		This will flush the map caches on this region.
This is really only useful for debugging.
(In production, wait 5 minutes, then everyone&apos;s map will update after they relog.)
		<usetemplate name="okcancelbuttons" notext="取消" yestext="確定"/>
	</notification>
	<notification name="BuyOneObjectOnly">
		Unable to buy more than one object at a time.  Please select only one object and try again.
	</notification>
	<notification name="OnlyCopyContentsOfSingleItem">
		Unable to copy the contents of more than one item at a time.
Please select only one object and try again.
		<usetemplate name="okcancelbuttons" notext="取消" yestext="確定"/>
	</notification>
	<notification name="KickUsersFromRegion">
		確定要強制瞬間傳送這地區所有居民回家？
		<usetemplate name="okcancelbuttons" notext="取消" yestext="確定"/>
	</notification>
	<notification name="EstateObjectReturn">
		Are you sure you want to return objects owned by [USER_NAME]?
		<usetemplate name="okcancelbuttons" notext="取消" yestext="確定"/>
	</notification>
	<notification name="InvalidTerrainBitDepth">
		Couldn&apos;t set region textures:
Terrain texture [TEXTURE_NUM] has an invalid bit depth of [TEXTURE_BIT_DEPTH].

Replace texture [TEXTURE_NUM] with a 24-bit 512x512 or smaller image then click &quot;Apply&quot; again.
	</notification>
	<notification name="InvalidTerrainSize">
		Couldn&apos;t set region textures:
Terrain texture [TEXTURE_NUM] is too large at [TEXTURE_SIZE_X]x[TEXTURE_SIZE_Y].

Replace texture [TEXTURE_NUM] with a 24-bit 512x512 or smaller image then click &quot;Apply&quot; again.
	</notification>
	<notification name="RawUploadStarted">
		上傳開始。將會花費約兩分鐘，這取決於你的連線速度。
	</notification>
	<notification name="ConfirmBakeTerrain">
		Do you really want to bake the current terrain, make it the center for terrain raise/lower limits and the default for the &apos;Revert&apos; tool?
		<usetemplate name="okcancelbuttons" notext="取消" yestext="確定"/>
	</notification>
	<notification name="MaxAllowedAgentOnRegion">
		You can only have [MAX_AGENTS] Allowed Residents.
	</notification>
	<notification name="MaxBannedAgentsOnRegion">
		你只可以有最多 [MAX_BANNED] 位被封鎖的居民。
	</notification>
	<notification name="MaxAgentOnRegionBatch">
		Failure while attempting to add [NUM_ADDED] agents:
Exceeds the [MAX_AGENTS] [LIST_TYPE] limit by [NUM_EXCESS].
	</notification>
	<notification name="MaxAllowedGroupsOnRegion">
		You can only have [MAX_GROUPS] Allowed Groups.
		<usetemplate name="okcancelbuttons" notext="取消" yestext="Bake"/>
	</notification>
	<notification name="MaxManagersOnRegion">
		你只可以有最多 [MAX_MANAGER] 位領地經理。
	</notification>
	<notification name="OwnerCanNotBeDenied">
		無法添加領地擁有者到領地的 &apos;被封鎖的居民&apos; 名單中。
	</notification>
	<notification name="CanNotChangeAppearanceUntilLoaded">
		無法變更外觀，直到服裝與體形下載完畢。
	</notification>
	<notification name="ClassifiedMustBeAlphanumeric">
		The name of your classified must start with a letter from A to Z or a number.  No punctuation is allowed.
	</notification>
	<notification name="CantSetBuyObject">
		Can&apos;t set Buy Object, because the object is not for sale.
Please set the object for sale and try again.
	</notification>
	<notification name="FinishedRawDownload">
		Finished download of raw terrain file to:
[DOWNLOAD_PATH].
	</notification>
	<notification name="DownloadWindowsMandatory">
		一個新版本的 [APP_NAME] 已經可用。
[MESSAGE]
你必須下載這個更新以使用 [APP_NAME]。
		<usetemplate name="okcancelbuttons" notext="結束退出" yestext="下載"/>
	</notification>
	<notification name="DownloadWindows">
		一個 [APP_NAME] 更新過的版本已經可用。
[MESSAGE]
這個更新並非強制更新，但我們建議你安裝以增強效能及穩定性。
		<usetemplate name="okcancelbuttons" notext="繼續" yestext="下載"/>
	</notification>
	<notification name="DownloadWindowsReleaseForDownload">
		An updated version of [APP_NAME] is available.
[MESSAGE]
This update is not required, but we suggest you install it to improve performance and stability.
		<usetemplate name="okcancelbuttons" notext="繼續" yestext="下載"/>
	</notification>
	<notification name="DownloadLinuxMandatory">
		A new version of [APP_NAME] is available.
[MESSAGE]
You must download this update to use [APP_NAME].
		<usetemplate name="okcancelbuttons" notext="結束退出" yestext="下載"/>
	</notification>
	<notification name="DownloadLinux">
		An updated version of [APP_NAME] is available.
[MESSAGE]
This update is not required, but we suggest you install it to improve performance and stability.
		<usetemplate name="okcancelbuttons" notext="繼續" yestext="下載"/>
	</notification>
	<notification name="DownloadLinuxReleaseForDownload">
		An updated version of [APP_NAME] is available.
[MESSAGE]
This update is not required, but we suggest you install it to improve performance and stability.
		<usetemplate name="okcancelbuttons" notext="繼續" yestext="下載"/>
	</notification>
	<notification name="DownloadMacMandatory">
		A new version of [APP_NAME] is available.
[MESSAGE]
You must download this update to use [APP_NAME].

Download to your Applications folder?
		<usetemplate name="okcancelbuttons" notext="結束退出" yestext="下載"/>
	</notification>
	<notification name="DownloadMac">
		An updated version of [APP_NAME] is available.
[MESSAGE]
This update is not required, but we suggest you install it to improve performance and stability.

Download to your Applications folder?
		<usetemplate name="okcancelbuttons" notext="繼續" yestext="下載"/>
	</notification>
	<notification name="DownloadMacReleaseForDownload">
		An updated version of [APP_NAME] is available.
[MESSAGE]
This update is not required, but we suggest you install it to improve performance and stability.

Download to your Applications folder?
		<usetemplate name="okcancelbuttons" notext="繼續" yestext="下載"/>
	</notification>
	<notification name="FailedUpdateInstall">
		An error occurred installing the viewer update.
Please download and install the latest viewer from
http://secondlife.com/download.
		<usetemplate name="okbutton" yestext="確定"/>
	</notification>
	<notification name="FailedRequiredUpdateInstall">
		We were unable to install a required update. 
You will be unable to log in until [APP_NAME] has been updated.

Please download and install the latest viewer from
http://secondlife.com/download.
		<usetemplate name="okbutton" yestext="結束退出"/>
	</notification>
	<notification name="UpdaterServiceNotRunning">
		There is a required update for your Second Life Installation.

You may download this update from http://www.secondlife.com/downloads
or you can install it now.
		<usetemplate name="okcancelbuttons" notext="結束退出第二人生" yestext="立即下載及安裝"/>
	</notification>
	<notification name="DownloadBackgroundTip">
		We have downloaded an update to your [APP_NAME] installation.
Version [VERSION] [[RELEASE_NOTES_FULL_URL] Information about this update]
		<usetemplate name="okcancelbuttons" notext="稍候..." yestext="立即安裝及重新啟動 [APP_NAME]"/>
	</notification>
	<notification name="DownloadBackgroundDialog">
		We have downloaded an update to your [APP_NAME] installation.
Version [VERSION] [[RELEASE_NOTES_FULL_URL] Information about this update]
		<usetemplate name="okcancelbuttons" notext="梢候..." yestext="立即安裝及重新啟動 [APP_NAME]"/>
	</notification>
	<notification name="RequiredUpdateDownloadedVerboseDialog">
		We have downloaded a required software update.
Version [VERSION]

We must restart [APP_NAME] to install the update.
		<usetemplate name="okbutton" yestext="確定"/>
	</notification>
	<notification name="RequiredUpdateDownloadedDialog">
		我門必須重新啟動 [APP_NAME] 以安裝更新。
		<usetemplate name="okbutton" yestext="確定"/>
	</notification>
	<notification name="DeedObjectToGroup">
		Deeding this object will cause the group to:
* Receive L$ paid into the object
		<usetemplate ignoretext="在我讓渡一個物件給群組前確認" name="okcancelignore" notext="取消" yestext="讓渡"/>
	</notification>
	<notification name="WebLaunchExternalTarget">
		你確定要開啟網頁瀏覽器去察看這個內容？
		<usetemplate ignoretext="啟動我的網頁瀏覽器去察看網頁" name="okcancelignore" notext="取消" yestext="確定"/>
	</notification>
	<notification name="WebLaunchJoinNow">
		前往你的[http://secondlife.com/account/ 塗鴉牆]以進行管理你的帳戶？
		<usetemplate ignoretext="啟動我的瀏覽器以管理我的帳戶" name="okcancelignore" notext="取消" yestext="確定"/>
	</notification>
	<notification name="WebLaunchSecurityIssues">
<<<<<<< HEAD
		Visit the [CURRENT_GRID] Wiki for details of how to report a security issue.
		<usetemplate ignoretext="Launch my browser to learn how to report a Security Issue" name="okcancelignore" notext="取消" yestext="確定"/>
	</notification>
	<notification name="WebLaunchQAWiki">
		Visit the [CURRENT_GRID] QA Wiki.
		<usetemplate ignoretext="Launch my browser to view the QA Wiki" name="okcancelignore" notext="取消" yestext="確定"/>
	</notification>
	<notification name="WebLaunchPublicIssue">
		Visit the [CURRENT_GRID] Public Issue Tracker, where you can report bugs and other issues.
		<usetemplate ignoretext="Launch my browser to use the Public Issue Tracker" name="okcancelignore" notext="取消" yestext="前往頁面"/>
=======
		Visit the [SECOND_LIFE] Wiki for details of how to report a security issue.
		<usetemplate ignoretext="開啟我的網頁瀏覽器以學習如何回報一個安全性的議題" name="okcancelignore" notext="取消" yestext="確定"/>
	</notification>
	<notification name="WebLaunchQAWiki">
		拜訪 [SECOND_LIFE] 問與答維基。
		<usetemplate ignoretext="開啟我的網頁瀏覽器去察看問與答維基" name="okcancelignore" notext="取消" yestext="確定"/>
	</notification>
	<notification name="WebLaunchPublicIssue">
		拜訪 [SECOND_LIFE] 公共議題追蹤，那裡你將可以回報臭蟲與其他議題。
		<usetemplate ignoretext="開啟我的網頁瀏覽器以使用公共議題追蹤。" name="okcancelignore" notext="取消" yestext="前往頁面"/>
>>>>>>> 89c28185
	</notification>
	<notification name="WebLaunchSupportWiki">
		前往林登官方部落格，以取得最新的新聞與資訊。
		<usetemplate ignoretext="開啟我的網頁瀏覽器以察看部落格" name="okcancelignore" notext="取消" yestext="確定"/>
	</notification>
	<notification name="WebLaunchLSLGuide">
		你要開啟腳本撰寫指引以幫助你開發腳本嗎？
		<usetemplate ignoretext="開啟我的網頁瀏覽器以察看腳本撰寫指引" name="okcancelignore" notext="取消" yestext="確定"/>
	</notification>
	<notification name="WebLaunchLSLWiki">
		你要拜訪 LSL 入口以取得腳本設計的幫助嗎？
		<usetemplate ignoretext="開啟我的網頁瀏覽器以察看 LSL 入口" name="okcancelignore" notext="取消" yestext="前往頁面"/>
	</notification>
	<notification name="ReturnToOwner">
		你確定要退回所選擇的物件給它們的擁有者嗎？ 可轉移並讓渡的物件將會退回給它們的前一位擁有者。

*警告* 非可轉移並讓渡的物件將會被刪除!
		<usetemplate ignoretext="在我退回物件給它們的擁有者前確認" name="okcancelignore" notext="取消" yestext="確定"/>
	</notification>
	<notification name="GroupLeaveConfirmMember">
		你目前是 [GROUP] 群組的成員。
是否要離開群組？
		<usetemplate name="okcancelbuttons" notext="取消" yestext="確定"/>
	</notification>
	<notification name="ConfirmKick">
		你確定要踢出這網格內的全部居民？
		<usetemplate name="okcancelbuttons" notext="取消" yestext="踢出全部居民"/>
	</notification>
	<notification name="MuteLinden">
		Sorry, you cannot block a Linden.
		<usetemplate name="okbutton" yestext="確定"/>
	</notification>
	<notification name="CannotStartAuctionAlreadyForSale">
		You cannot start an auction on a parcel which is already set for sale.  Disable the land sale if you are sure you want to start an auction.
	</notification>
	<notification label="Block object by name failed" name="MuteByNameFailed">
		You already have blocked this name.
		<usetemplate name="okbutton" yestext="確定"/>
	</notification>
	<notification name="RemoveItemWarn">
		Though permitted, deleting contents may damage the object. Do you want to delete that item?
		<usetemplate name="okcancelbuttons" notext="取消" yestext="確定"/>
	</notification>
	<notification name="CantOfferCallingCard">
		Cannot offer a calling card at this time. Please try again in a moment.
		<usetemplate name="okbutton" yestext="確定"/>
	</notification>
	<notification name="CantOfferFriendship">
		Cannot offer friendship at this time. Please try again in a moment.
		<usetemplate name="okbutton" yestext="確定"/>
	</notification>
	<notification name="BusyModeSet">
		Busy mode is set.
Chat and instant messages will be hidden. Instant messages will get your Busy mode response. All teleportation offers will be declined. All inventory offers will go to your Trash.
		<usetemplate ignoretext="我變更我的狀態為忙碌模式" name="okignore" yestext="確定"/>
	</notification>
	<notification name="JoinedTooManyGroupsMember">
		You have reached your maximum number of groups. Please leave another group before joining this one, or decline the offer.
[NAME] has invited you to join a group as a member.
		<usetemplate name="okcancelbuttons" notext="謝絕" yestext="加入"/>
	</notification>
	<notification name="JoinedTooManyGroups">
		You have reached your maximum number of groups. Please leave some group before joining or creating a new one.
		<usetemplate name="okbutton" yestext="確定"/>
	</notification>
	<notification name="KickUser">
		踢出這個居民並留給他什麼訊息？
		<form name="form">
			<input name="message">
				An administrator has logged you off.
			</input>
			<button name="OK" text="確定"/>
			<button name="Cancel" text="取消"/>
		</form>
	</notification>
	<notification name="KickAllUsers">
		Kick everyone currently on the grid with what message?
		<form name="form">
			<input name="message">
				An administrator has logged you off.
			</input>
			<button name="OK" text="確定"/>
			<button name="Cancel" text="取消"/>
		</form>
	</notification>
	<notification name="FreezeUser">
		凍結這位居民時同時留下什麼訊息？
		<form name="form">
			<input name="message">
				你已經被凍結了。你將不能移動或聊天。管理員將會以即時訊息聯繫你（IM）。
			</input>
			<button name="OK" text="確定"/>
			<button name="Cancel" text="取消"/>
		</form>
	</notification>
	<notification name="UnFreezeUser">
		將這位居民解凍並同時留下什麼訊息？
		<form name="form">
			<input name="message">
				You are no longer frozen.
			</input>
			<button name="OK" text="確定"/>
			<button name="Cancel" text="取消"/>
		</form>
	</notification>
	<notification name="SetDisplayNameSuccess">
		Hi [DISPLAY_NAME]!

Just like in real life, it takes a while for everyone to learn about a new name.  Please allow several days for [http://wiki.secondlife.com/wiki/Setting_your_display_name your name to update] in objects, scripts, search, etc.
	</notification>
	<notification name="SetDisplayNameBlocked">
		抱歉，你不可以變更你的顯示名稱。如果你覺得這是錯誤，請連繫支援廠商。
	</notification>
	<notification name="SetDisplayNameFailedLength">
		抱歉，這名稱太長。顯示名稱最大長度為 [LENGTH] 字元。

請嘗試短一些的名稱。
	</notification>
	<notification name="SetDisplayNameFailedGeneric">
		Sorry, we could not set your display name.  Please try again later.
	</notification>
	<notification name="SetDisplayNameMismatch">
		The display names you entered do not match. Please re-enter.
	</notification>
	<notification name="AgentDisplayNameUpdateThresholdExceeded">
		Sorry, you have to wait longer before you can change your display name.

See http://wiki.secondlife.com/wiki/Setting_your_display_name

Please try again later.
	</notification>
	<notification name="AgentDisplayNameSetBlocked">
		Sorry, we could not set your requested name because it contains a banned word.
 
 Please try a different name.
	</notification>
	<notification name="AgentDisplayNameSetInvalidUnicode">
		The display name you wish to set contains invalid characters.
	</notification>
	<notification name="AgentDisplayNameSetOnlyPunctuation">
		Your display name must contain letters other than punctuation.
	</notification>
	<notification name="DisplayNameUpdate">
		[OLD_NAME] ([SLID]) is now known as [NEW_NAME].
	</notification>
	<notification name="OfferTeleport">
		Offer a teleport to your location with the following message?
		<form name="form">
			<input name="message">
				加入我到 [REGION]
			</input>
			<button name="OK" text="確定"/>
			<button name="Cancel" text="取消"/>
		</form>
	</notification>
	<notification name="OfferTeleportFromGod">
		God summon Resident to your location?
		<form name="form">
			<input name="message">
				Join me in [REGION]
			</input>
			<button name="OK" text="確定"/>
			<button name="Cancel" text="取消"/>
		</form>
	</notification>
	<notification name="TeleportFromLandmark">
		Are you sure you want to teleport to &lt;nolink&gt;[LOCATION]&lt;/nolink&gt;?
		<usetemplate ignoretext="Confirm that I want to teleport to a landmark" name="okcancelignore" notext="取消" yestext="瞬間傳送"/>
	</notification>
	<notification name="TeleportToPick">
		瞬間傳送到 [PICK]?
		<usetemplate ignoretext="確認我要瞬間傳送到精選地點的所在位置" name="okcancelignore" notext="取消" yestext="瞬間傳送"/>
	</notification>
	<notification name="TeleportToClassified">
		瞬間傳送到 [CLASSIFIED]?
		<usetemplate ignoretext="確認我要瞬間傳送到個人廣告的所在位置" name="okcancelignore" notext="取消" yestext="瞬間傳送"/>
	</notification>
	<notification name="TeleportToHistoryEntry">
		瞬間傳送到 [HISTORY_ENTRY]?
		<usetemplate ignoretext="確認我要瞬間傳送到歷史紀錄中的位置" name="okcancelignore" notext="取消" yestext="瞬間傳送"/>
	</notification>
	<notification label="送出訊息給你領地內的每一個人" name="MessageEstate">
		Type a short announcement which will be sent to everyone currently in your estate.
		<form name="form">
			<button name="OK" text="確定"/>
			<button name="Cancel" text="取消"/>
		</form>
	</notification>
	<notification label="Change Linden Estate" name="ChangeLindenEstate">
		You are about to change a Linden owned estate (mainland, teen grid, orientation, etc.).

This is EXTREMELY DANGEROUS because it can fundamentally affect the Resident experience.  On the mainland, it will change thousands of regions and make the spaceserver hiccup.

Proceed?
		<usetemplate name="okcancelbuttons" notext="取消" yestext="確定"/>
	</notification>
	<notification label="Change Linden Estate Access" name="ChangeLindenAccess">
		You are about to change the access list for a Linden owned estate (mainland, teen grid, orientation, etc.).

This is DANGEROUS and should only be done to invoke the hack allowing objects/L$ to be transfered in/out of a grid.
It will change thousands of regions and make the spaceserver hiccup.
		<usetemplate name="okcancelbuttons" notext="取消" yestext="確定"/>
	</notification>
	<notification label="選擇領地" name="EstateAllowedAgentAdd">
		Add to allowed list for this estate only or for [ALL_ESTATES]?
		<usetemplate canceltext="取消" name="yesnocancelbuttons" notext="全部領地" yestext="這個領地"/>
	</notification>
	<notification label="選擇領地" name="EstateAllowedAgentRemove">
		Remove from allowed list for this estate only or for [ALL_ESTATES]?
		<usetemplate canceltext="取消" name="yesnocancelbuttons" notext="全部領地" yestext="這個領地"/>
	</notification>
	<notification label="選擇領地" name="EstateAllowedGroupAdd">
		Add to group allowed list for this estate only or for [ALL_ESTATES]?
		<usetemplate canceltext="取消" name="yesnocancelbuttons" notext="全部領地" yestext="這個領地"/>
	</notification>
	<notification label="選擇領地" name="EstateAllowedGroupRemove">
		Remove from group allowed list for this estate only or [ALL_ESTATES]?
		<usetemplate canceltext="取消" name="yesnocancelbuttons" notext="全部領地" yestext="這個領地"/>
	</notification>
	<notification label="選擇領地" name="EstateBannedAgentAdd">
		Deny access for this estate only or for [ALL_ESTATES]?
		<usetemplate canceltext="取消" name="yesnocancelbuttons" notext="全部領地" yestext="這個領地"/>
	</notification>
	<notification label="選擇領地" name="EstateBannedAgentRemove">
		Remove this Resident from the ban list for  access for this estate only or for [ALL_ESTATES]?
		<usetemplate canceltext="取消" name="yesnocancelbuttons" notext="全部領地" yestext="這個領地"/>
	</notification>
	<notification label="選擇領地" name="EstateManagerAdd">
		Add estate manager for this estate only or for [ALL_ESTATES]?
		<usetemplate canceltext="取消" name="yesnocancelbuttons" notext="全部領地" yestext="這個領地"/>
	</notification>
	<notification label="選擇領地" name="EstateManagerRemove">
		Remove estate manager for this estate only or for [ALL_ESTATES]?
		<usetemplate canceltext="取消" name="yesnocancelbuttons" notext="全部領地" yestext="這個領地"/>
	</notification>
	<notification label="確認踢出" name="EstateKickUser">
		將 [EVIL_USER] 由這領地踢出？
		<usetemplate name="okcancelbuttons" notext="取消" yestext="確定"/>
	</notification>
	<notification name="EstateChangeCovenant">
		Are you sure you want to change the Estate Covenant?
		<usetemplate name="okcancelbuttons" notext="取消" yestext="確定"/>
	</notification>
	<notification name="RegionEntryAccessBlocked">
		You are not allowed in that Region due to your maturity Rating. This may be a result of a lack of information validating your age.

Please verify you have the latest Viewer installed, and go to the Knowledge Base for details on accessing areas with this maturity rating.
		<usetemplate name="okbutton" yestext="確定"/>
	</notification>
	<notification name="RegionEntryAccessBlocked_KB">
		You are not allowed in that region due to your maturity Rating.

Go to the Knowledge Base for more information about maturity Ratings?
		<url name="url">
			http://wiki.secondlife.com/wiki/Linden_Lab_Official:Maturity_ratings:_an_overview
		</url>
		<usetemplate ignoretext="I can&apos;t enter this Region, due to restrictions of the maturity Rating" name="okcancelignore" notext="關閉" yestext="Go to Knowledge Base"/>
	</notification>
	<notification name="RegionEntryAccessBlocked_Notify">
		You are not allowed in that region due to your maturity Rating.
	</notification>
	<notification name="RegionEntryAccessBlocked_Change">
		You are not allowed in that Region due to your maturity Rating preference.

To enter the desired region, please change your maturity Rating preference. This will allow you to search for and access [REGIONMATURITY] content. To undo any changes, go to Me &gt; Preferences &gt; General.
		<form name="form">
			<button name="OK" text="Change Preference"/>
			<button name="Cancel" text="Close"/>
			<ignore name="ignore" text="My chosen Rating preference prevents me from entering a Region"/>
		</form>
	</notification>
	<notification name="PreferredMaturityChanged">
		Your maturity Rating preference is now [RATING].
	</notification>
	<notification name="LandClaimAccessBlocked">
		You cannot claim this land due to your maturity Rating. This may be a result of a lack of information validating your age.

Please verify you have the latest Viewer installed, and go to the Knowledge Base for details on accessing areas with this maturity rating.
		<usetemplate name="okbutton" yestext="確定"/>
	</notification>
	<notification name="LandClaimAccessBlocked_KB">
		You cannot claim this land due to your maturity Rating.

Go to the Knowledge Base for more information about maturity Ratings?
		<url name="url">
			http://wiki.secondlife.com/wiki/Linden_Lab_Official:Maturity_ratings:_an_overview
		</url>
		<usetemplate ignoretext="I can&apos;t claim this Land, due to restrictions of the maturity Rating" name="okcancelignore" notext="關閉" yestext="Go to Knowledge Base"/>
	</notification>
	<notification name="LandClaimAccessBlocked_Notify">
		You cannot claim this land due to your maturity Rating.
	</notification>
	<notification name="LandClaimAccessBlocked_Change">
		You cannot claim this land due to your maturity Rating preference.

You can click &apos;Change Preference&apos; to raise your maturity Rating preference now and allow you to enter. You will be able to search and access [REGIONMATURITY] content from now on. If you later want to change this setting back, go to Me &gt; Preferences &gt; General.
		<usetemplate ignoretext="My chosen Rating preference prevents me from claiming Land" name="okcancelignore" notext="關閉" yestext="Change Preference"/>
	</notification>
	<notification name="LandBuyAccessBlocked">
		You cannot buy this land due to your maturity Rating. This may be a result of a lack of information validating your age.

Please verify you have the latest Viewer installed, and go to the Knowledge Base for details on accessing areas with this maturity rating.
		<usetemplate name="okbutton" yestext="確定"/>
	</notification>
	<notification name="LandBuyAccessBlocked_KB">
		You cannot buy this land due to your maturity Rating.

Go to the Knowledge Base for more information about maturity Ratings?
		<url name="url">
			http://wiki.secondlife.com/wiki/Linden_Lab_Official:Maturity_ratings:_an_overview
		</url>
		<usetemplate ignoretext="I can&apos;t buy this Land, due to restrictions of the maturity Rating" name="okcancelignore" notext="關閉" yestext="Go to Knowledge Base"/>
	</notification>
	<notification name="LandBuyAccessBlocked_Notify">
		You cannot buy this land due to your maturity Rating.
	</notification>
	<notification name="LandBuyAccessBlocked_Change">
		You cannot buy this land due to your maturity Rating preference.

You can click &apos;Change Preference&apos; to raise your maturity Rating preference now and allow you to enter. You will be able to search and access [REGIONMATURITY] content from now on. If you later want to change this setting back, go to Me &gt; Preferences &gt; General.
		<usetemplate ignoretext="My chosen Rating preference prevents me from buying Land" name="okcancelignore" notext="關閉" yestext="變更偏好設定"/>
	</notification>
	<notification name="TooManyPrimsSelected">
		There are too many prims selected.  Please select [MAX_PRIM_COUNT] or fewer prims and try again
		<usetemplate name="okbutton" yestext="確定"/>
	</notification>
	<notification name="ProblemImportingEstateCovenant">
		Problem importing estate covenant.
		<usetemplate name="okbutton" yestext="確定"/>
	</notification>
	<notification name="ProblemAddingEstateManager">
		Problems adding a new estate manager.  One or more estates may have a full manager list.
	</notification>
	<notification name="ProblemAddingEstateGeneric">
		Problems adding to this estate list.  One or more estates may have a full list.
	</notification>
	<notification name="UnableToLoadNotecardAsset">
		Unable to load notecard&apos;s asset at this time.
		<usetemplate name="okbutton" yestext="確定"/>
	</notification>
	<notification name="NotAllowedToViewNotecard">
		Insufficient permissions to view notecard associated with asset ID requested.
		<usetemplate name="okbutton" yestext="確定"/>
	</notification>
	<notification name="MissingNotecardAssetID">
		Asset ID for notecard is missing from database.
		<usetemplate name="okbutton" yestext="確定"/>
	</notification>
	<notification name="PublishClassified">
		Remember: Classified ad fees are non-refundable.

Publish this classified now for L$[AMOUNT]?
		<usetemplate name="okcancelbuttons" notext="取消" yestext="確定"/>
	</notification>
	<notification name="SetClassifiedMature">
		Does this classified contain Moderate content?
		<usetemplate canceltext="取消" name="yesnocancelbuttons" notext="否" yestext="是"/>
	</notification>
	<notification name="SetGroupMature">
		這個群組將包含適度成人內容？
		<usetemplate canceltext="取消" name="yesnocancelbuttons" notext="否" yestext="是"/>
	</notification>
	<notification label="Confirm restart" name="ConfirmRestart">
		Do you really want to restart this region in 2 minutes?
		<usetemplate name="okcancelbuttons" notext="取消" yestext="確定"/>
	</notification>
	<notification label="Message everyone in this region" name="MessageRegion">
		Type a short announcement which will be sent to everyone in this region.
		<form name="form">
			<button name="OK" text="確定"/>
			<button name="Cancel" text="取消"/>
		</form>
	</notification>
	<notification label="Changed Region Maturity" name="RegionMaturityChange">
		The maturity rating for this region has been updated.
It may take some time for the change to be reflected on the map.

To enter Adult regions, Residents must be Account Verified, either by age-verification or payment-verification.
	</notification>
	<notification label="Voice Version Mismatch" name="VoiceVersionMismatch">
		This version of [APP_NAME] is not compatible with the Voice Chat feature in this region. In order for Voice Chat to function correctly you will need to update [APP_NAME].
	</notification>
	<notification label="無法購買物件" name="BuyObjectOneOwner">
		Cannot buy objects from different owners at the same time.
Please select only one object and try again.
	</notification>
	<notification label="無法購買內容物" name="BuyContentsOneOnly">
		Unable to buy the contents of more than one object at a time.
Please select only one object and try again.
	</notification>
	<notification label="無法購買內容物" name="BuyContentsOneOwner">
		Cannot buy objects from different owners at the same time.
Please select only one object and try again.
	</notification>
	<notification name="BuyOriginal">
		Buy original object from [OWNER] for L$[PRICE]?
You will become the owner of this object.
You will be able to:
 Modify: [MODIFYPERM]
 Copy: [COPYPERM]
 Resell or Give Away: [RESELLPERM]
		<usetemplate name="okcancelbuttons" notext="取消" yestext="確定"/>
	</notification>
	<notification name="BuyOriginalNoOwner">
		Buy original object for L$[PRICE]?
You will become the owner of this object.
You will be able to:
 Modify: [MODIFYPERM]
 Copy: [COPYPERM]
 Resell or Give Away: [RESELLPERM]
		<usetemplate name="okcancelbuttons" notext="取消" yestext="確定"/>
	</notification>
	<notification name="BuyCopy">
		Buy a copy from [OWNER] for L$[PRICE]?
The object will be copied to your inventory.
You will be able to:
 Modify: [MODIFYPERM]
 Copy: [COPYPERM]
 Resell or Give Away: [RESELLPERM]
		<usetemplate name="okcancelbuttons" notext="取消" yestext="確定"/>
	</notification>
	<notification name="BuyCopyNoOwner">
		Buy a copy for L$[PRICE]?
The object will be copied to your inventory.
You will be able to:
 Modify: [MODIFYPERM]
 Copy: [COPYPERM]
 Resell or Give Away: [RESELLPERM]
		<usetemplate name="okcancelbuttons" notext="取消" yestext="確定"/>
	</notification>
	<notification name="BuyContents">
		Buy contents from [OWNER] for L$[PRICE]?
They will be copied to your inventory.
		<usetemplate name="okcancelbuttons" notext="取消" yestext="確定"/>
	</notification>
	<notification name="BuyContentsNoOwner">
		Buy contents for L$[PRICE]?
They will be copied to your inventory.
		<usetemplate name="okcancelbuttons" notext="取消" yestext="確定"/>
	</notification>
	<notification name="ConfirmPurchase">
		This transaction will:
[ACTION]

Are you sure you want to proceed with this purchase?
		<usetemplate name="okcancelbuttons" notext="取消" yestext="確定"/>
	</notification>
	<notification name="ConfirmPurchasePassword">
		This transaction will:
[ACTION]

Are you sure you want to proceed with this purchase?
Please re-enter your password and click OK.
		<form name="form">
			<button name="ConfirmPurchase" text="確定"/>
			<button name="Cancel" text="取消"/>
		</form>
	</notification>
	<notification name="SetPickLocation">
		Note:
You have updated the location of this pick but the other details will retain their original values.
		<usetemplate name="okbutton" yestext="確定"/>
	</notification>
	<notification name="MoveInventoryFromObject">
		You have selected &apos;no copy&apos; inventory items.
These items will be moved to your inventory, not copied.

Move the inventory item(s)?
		<usetemplate ignoretext="Warn me before I move &apos;no-copy&apos; items from an object" name="okcancelignore" notext="取消" yestext="確定"/>
	</notification>
	<notification name="MoveInventoryFromScriptedObject">
		You have selected &apos;no copy&apos; inventory items.  These items will be moved to your inventory, not copied.
Because this object is scripted, moving these items to your inventory may cause the script to malfunction.

Move the inventory item(s)?
		<usetemplate ignoretext="Warn me before I move &apos;no-copy&apos; items which might break a scripted object" name="okcancelignore" notext="取消" yestext="確定"/>
	</notification>
	<notification name="ClickActionNotPayable">
		Warning: The &apos;Pay object&apos; click action has been set, but it will only work if a script is added with a money() event.
		<form name="form">
			<ignore name="ignore" text="I set the action &apos;Pay object&apos; when building an object without a money() script"/>
		</form>
	</notification>
	<notification name="OpenObjectCannotCopy">
		There are no items in this object that you are allowed to copy.
	</notification>
	<notification name="WebLaunchAccountHistory">
		前往你的[http://secondlife.com/account/ 塗鴉牆]以察看你的帳戶歷史紀錄？
		<usetemplate ignoretext="啟動我的瀏覽器以察看我的帳戶歷史紀錄" name="okcancelignore" notext="取消" yestext="前往頁面"/>
	</notification>
	<notification name="ConfirmQuit">
		你確定你要結束退出？
		<usetemplate ignoretext="當我結束退出時進行確認" name="okcancelignore" notext="不要結束退出" yestext="結束退出"/>
	</notification>
	<notification name="DeleteItems">
		[QUESTION]
		<usetemplate ignoretext="刪除物品前確認" name="okcancelignore" notext="取消" yestext="確定"/>
	</notification>
	<notification name="HelpReportAbuseEmailLL">
		Use this tool to report violations of the [http://secondlife.com/corporate/tos.php Terms of Service] and [http://secondlife.com/corporate/cs.php Community Standards].

All reported abuses are investigated and resolved.
	</notification>
	<notification name="HelpReportAbuseSelectCategory">
		Please select a category for this abuse report.
Selecting a category helps us file and process abuse reports.
	</notification>
	<notification name="HelpReportAbuseAbuserNameEmpty">
		Please enter the name of the abuser.
Entering an accurate value helps us file and process abuse reports.
	</notification>
	<notification name="HelpReportAbuseAbuserLocationEmpty">
		Please enter the location where the abuse took place.
Entering an accurate value helps us file and process abuse reports.
	</notification>
	<notification name="HelpReportAbuseSummaryEmpty">
		Please enter a summary of the abuse that took place.
Entering an accurate summary helps us file and process abuse reports.
	</notification>
	<notification name="HelpReportAbuseDetailsEmpty">
		Please enter a detailed description of the abuse that took place.
Be as specific as you can, including names and the details of the incident you are reporting.
Entering an accurate description helps us file and process abuse reports.
	</notification>
	<notification name="HelpReportAbuseContainsCopyright">
		Dear Resident,

You appear to be reporting intellectual property infringement. Please make sure you are reporting it correctly:

(1) The Abuse Process. You may submit an abuse report if you believe a Resident is exploiting the [CURRENT_GRID] permissions system, for example, by using CopyBot or similar copying tools, to infringe intellectual property rights. The Abuse Team investigates and issues appropriate disciplinary action for behavior that violates the [CURRENT_GRID] [http://secondlife.com/corporate/tos.php Terms of Service] or [http://secondlife.com/corporate/cs.php Community Standards]. However, the Abuse Team does not handle and will not respond to requests to remove content from the [CURRENT_GRID] world.

(2) The DMCA or Content Removal Process. To request removal of content from [CURRENT_GRID], you MUST submit a valid notification of infringement as provided in our [http://secondlife.com/corporate/dmca.php DMCA Policy].

If you still wish to continue with the abuse process, please close this window and finish submitting your report.  You may need to select the specific category &apos;CopyBot or Permissions Exploit&apos;.

Thank you,

Linden Lab
	</notification>
	<notification name="FailedRequirementsCheck">
		The following required components are missing from [FLOATER]:
[COMPONENTS]
	</notification>
	<notification label="取代現有的附件" name="ReplaceAttachment">
		There is already an object attached to this point on your body.
Do you want to replace it with the selected object?
		<form name="form">
			<ignore name="ignore" text="以所選擇的物品取代現有的附加物"/>
			<button ignore="自動取代" name="Yes" text="確定"/>
			<button ignore="絕不取代" name="No" text="取消"/>
		</form>
	</notification>
	<notification label="忙碌模式警告" name="BusyModePay">
		You are in Busy Mode, which means you will not receive any items offered in exchange for this payment.

Would you like to leave Busy Mode before completing this transaction?
		<form name="form">
			<ignore name="ignore" text="當我在忙碌模式時，將要支付金錢或給他人物件"/>
			<button ignore="總是離開忙碌模式" name="Yes" text="確定"/>
			<button ignore="絕不離開忙碌模式" name="No" text="取消"/>
		</form>
	</notification>
	<notification name="ConfirmDeleteProtectedCategory">
		資料夾 &apos;[FOLDERNAME]&apos; 是系統資料夾。刪除系統資料夾將導致不穩定。你確定你要刪除它？
		<usetemplate ignoretext="在我刪除系統資料夾前確認" name="okcancelignore" notext="取消" yestext="確定"/>
	</notification>
	<notification name="ConfirmEmptyTrash">
		你確定你要對你垃圾筒中的內容進行刪除？
		<usetemplate ignoretext="在我清空收納區垃圾筒資料夾前確認" name="okcancelignore" notext="取消" yestext="確定"/>
	</notification>
	<notification name="ConfirmClearBrowserCache">
		你確定要刪除你的旅行、網頁及搜尋歷史紀錄嗎？
		<usetemplate name="okcancelbuttons" notext="取消" yestext="確定"/>
	</notification>
	<notification name="ConfirmClearCookies">
		你確定要清除你的 cookies 嗎？
		<usetemplate name="okcancelbuttons" notext="取消" yestext="是"/>
	</notification>
	<notification name="ConfirmClearMediaUrlList">
		你確定要清除你所儲存的 Url 清單嗎？
		<usetemplate name="okcancelbuttons" notext="取消" yestext="是"/>
	</notification>
	<notification name="ConfirmEmptyLostAndFound">
		你確定你要進行刪除所有 Lost And Found 資料夾中的內容？
		<usetemplate ignoretext="在我清空收納區中的 Lost And Found 資料夾前進行確認" name="okcancelignore" notext="否" yestext="是"/>
	</notification>
	<notification name="CopySLURL">
		下列的 SLurl 位置已經覆製到你的剪貼簿上：
 [SLURL]

Link to this from a web page to give others easy access to this location, or try it out yourself by pasting it into the address bar of any web browser.
		<form name="form">
			<ignore name="ignore" text="SLurl 已經覆製到我的剪貼簿。"/>
		</form>
	</notification>
	<notification name="WLSavePresetAlert">
		你要覆寫已儲存的預設配置嗎？
		<usetemplate name="okcancelbuttons" notext="否" yestext="是"/>
	</notification>
	<notification name="WLDeletePresetAlert">
		你要刪除 [SKY]?
		<usetemplate name="okcancelbuttons" notext="否" yestext="是"/>
	</notification>
	<notification name="WLNoEditDefault">
		You cannot edit or delete a default preset.
	</notification>
	<notification name="WLMissingSky">
		This day cycle file references a missing sky file: [SKY].
	</notification>
	<notification name="PPSaveEffectAlert">
		PostProcess Effect exists. Do you still wish overwrite it?
		<usetemplate name="okcancelbuttons" notext="否" yestext="是"/>
	</notification>
	<notification name="NewSkyPreset">
		Give me a name for the new sky.
		<form name="form">
			<input name="message">
				新預設配配置
			</input>
			<button name="OK" text="確定"/>
			<button name="Cancel" text="取消"/>
		</form>
	</notification>
	<notification name="ExistsSkyPresetAlert">
		Preset already exists!
	</notification>
	<notification name="NewWaterPreset">
		Give me a name for the new water preset.
		<form name="form">
			<input name="message">
				New Preset
			</input>
			<button name="OK" text="確定"/>
			<button name="Cancel" text="取消"/>
		</form>
	</notification>
	<notification name="ExistsWaterPresetAlert">
		Preset already exists!
	</notification>
	<notification name="WaterNoEditDefault">
		You cannot edit or delete a default preset.
	</notification>
	<notification name="ChatterBoxSessionStartError">
		無法開始一個與　[RECIPIENT]　他的新聊天會話。
[REASON]
		<usetemplate name="okbutton" yestext="確定"/>
	</notification>
	<notification name="ChatterBoxSessionEventError">
		[EVENT]
[REASON]
		<usetemplate name="okbutton" yestext="確定"/>
	</notification>
	<notification name="ForceCloseChatterBoxSession">
		你與 [NAME] 的聊天會話必須關閉。
[REASON]
		<usetemplate name="okbutton" yestext="確定"/>
	</notification>
	<notification name="Cannot_Purchase_an_Attachment">
		You can&apos;t buy an object while it is attached.
	</notification>
	<notification label="About Requests for the Debit Permission" name="DebitPermissionDetails">
		Granting this request gives a script ongoing permission to take Linden dollars (L$) from your account. To revoke this permission, the object owner must delete the object or reset the scripts in the object.
		<usetemplate name="okbutton" yestext="確定"/>
	</notification>
	<notification name="AutoWearNewClothing">
		你要自動穿上你所創造的服裝嗎？
		<usetemplate ignoretext="編輯外觀時能穿上我所創造的服裝" name="okcancelignore" notext="否" yestext="是"/>
	</notification>
	<notification name="NotAgeVerified">
		You must be age-verified to visit this area.  Do you want to go to the [CURRENT_GRID] website and verify your age?

[_URL]
		<url name="url">
			https://secondlife.com/account/verification.php
		</url>
		<usetemplate ignoretext="I have not verified my age" name="okcancelignore" notext="否" yestext="是"/>
	</notification>
	<notification name="Cannot enter parcel: no payment info on file">
		You must have payment information on file to visit this area.  Do you want to go to the [CURRENT_GRID] website and set this up?

[_URL]
		<url name="url">
			https://secondlife.com/account/
		</url>
		<usetemplate ignoretext="I lack payment information on file" name="okcancelignore" notext="否" yestext="是"/>
	</notification>
	<notification name="MissingString">
		The string [STRING_NAME] is missing from strings.xml
	</notification>
	<notification name="SystemMessageTip">
		[MESSAGE]
	</notification>
	<notification name="IMSystemMessageTip">
		[MESSAGE]
	</notification>
	<notification name="Cancelled">
		已取消
	</notification>
	<notification name="CancelledSit">
		取消坐下
	</notification>
	<notification name="CancelledAttach">
		取消貼上
	</notification>
	<notification name="ReplacedMissingWearable">
		Replaced missing clothing/body part with default.
	</notification>
	<notification name="GroupNotice">
		Topic: [SUBJECT], Message: [MESSAGE]
	</notification>
	<notification name="FriendOnline">
		[NAME] 上線
	</notification>
	<notification name="FriendOffline">
		[NAME] 離線
	</notification>
	<notification name="AddSelfFriend">
		Although you&apos;re very nice, you can&apos;t add yourself as a friend.
	</notification>
	<notification name="UploadingAuctionSnapshot">
		Uploading in-world and web site snapshots...
(Takes about 5 minutes.)
	</notification>
	<notification name="UploadPayment">
		你支付 L$[AMOUNT] 上傳。
	</notification>
	<notification name="UploadWebSnapshotDone">
		Web site snapshot upload done.
	</notification>
	<notification name="UploadSnapshotDone">
		In-world snapshot upload done
	</notification>
	<notification name="TerrainDownloaded">
		地形 .raw 檔已下載
	</notification>
	<notification name="GestureMissing">
		嗯，姿勢 [NAME] 在資料庫中遺失。
	</notification>
	<notification name="UnableToLoadGesture">
		無法載入姿勢 [NAME]。
	</notification>
	<notification name="LandmarkMissing">
		資料庫中的地標遺失。
	</notification>
	<notification name="UnableToLoadLandmark">
		無法載入地標，請再試一次。
	</notification>
	<notification name="CapsKeyOn">
		你的大寫鍵已啟用。
這將可能會影響到你輸入的密碼。
	</notification>
	<notification name="NotecardMissing">
		記事卡在資料庫中遺失。
	</notification>
	<notification name="NotecardNoPermissions">
		你並沒有權限去察看這個記事卡。
	</notification>
	<notification name="RezItemNoPermissions">
		產生物件時發生權限衝突。
	</notification>
	<notification name="UnableToLoadNotecard">
		無法載入記事卡。
請再試一次。
	</notification>
	<notification name="ScriptMissing">
		腳本在資料庫中遺失。
	</notification>
	<notification name="ScriptNoPermissions">
		察看腳本時發生權限衝突。
	</notification>
	<notification name="UnableToLoadScript">
		無法載入腳本。請再試一次。
	</notification>
	<notification name="IncompleteInventory">
		The complete contents you are offering are not yet locally available. Please try offering those items again in a minute.
	</notification>
	<notification name="CannotModifyProtectedCategories">
		You cannot modify protected categories.
	</notification>
	<notification name="CannotRemoveProtectedCategories">
		You cannot remove protected categories.
	</notification>
	<notification name="UnableToBuyWhileDownloading">
		Unable to buy while downloading object data.
Please try again.
	</notification>
	<notification name="UnableToLinkWhileDownloading">
		Unable to link while downloading object data.
Please try again.
	</notification>
	<notification name="CannotBuyObjectsFromDifferentOwners">
		You can only buy objects from one owner at a time.
Please select a single object.
	</notification>
	<notification name="ObjectNotForSale">
		這物件不出售。
	</notification>
	<notification name="EnteringGodMode">
		進入神之模式中，等級 [LEVEL]
	</notification>
	<notification name="LeavingGodMode">
		現在離開神之模式，等級 [LEVEL]
	</notification>
	<notification name="CopyFailed">
		你並沒有權限去覆製這個。
	</notification>
	<notification name="InventoryAccepted">
		[NAME] 接收到你提供的收納區物品。
	</notification>
	<notification name="InventoryDeclined">
		[NAME] 謝絕你提供的收納區物品。
	</notification>
	<notification name="ObjectMessage">
		[NAME]: [MESSAGE]
	</notification>
	<notification name="CallingCardAccepted">
		你的名片已被接受。
	</notification>
	<notification name="CallingCardDeclined">
		你的名片已被拒絕。
	</notification>
	<notification name="TeleportToLandmark">
		You can teleport to locations like &apos;[NAME]&apos; by opening the Places panel on the right side of your screen, and then select the Landmarks tab.
Click on any landmark to select it, then click &apos;Teleport&apos; at the bottom of the panel.
(You can also double-click on the landmark, or right-click it and choose &apos;Teleport&apos;.)
	</notification>
	<notification name="TeleportToPerson">
		You can contact Residents like &apos;[NAME]&apos; by opening the People panel on the right side of your screen.
Select the Resident from the list, then click &apos;IM&apos; at the bottom of the panel.
(You can also double-click on their name in the list, or right-click and choose &apos;IM&apos;).
	</notification>
	<notification name="CantSelectLandFromMultipleRegions">
		Can&apos;t select land across server boundaries.
Try selecting a smaller piece of land.
	</notification>
	<notification name="SearchWordBanned">
		Some terms in your search query were excluded due to content restrictions as clarified in the Community Standards.
	</notification>
	<notification name="NoContentToSearch">
		Please select at least one type of content to search (General, Moderate, or Adult).
	</notification>
	<notification name="SystemMessage">
		[MESSAGE]
	</notification>
	<notification name="PaymentReceived">
		[MESSAGE]
	</notification>
	<notification name="PaymentSent">
		[MESSAGE]
	</notification>
	<notification name="EventNotification">
		活動通知：

[NAME]
[DATE]
		<form name="form">
			<button name="Details" text="細節"/>
			<button name="Cancel" text="取消"/>
		</form>
	</notification>
	<notification name="TransferObjectsHighlighted">
		All objects on this parcel that will transfer to the purchaser of this parcel are now highlighted.

* Trees and grasses that will transfer are not highlighted.
		<form name="form">
			<button name="Done" text="Done"/>
		</form>
	</notification>
	<notification name="DeactivatedGesturesTrigger">
		Deactivated gestures with same trigger:
[NAMES]
	</notification>
	<notification name="NoQuickTime">
		Apple&apos;s QuickTime software does not appear to be installed on your system.
If you want to view streaming media on parcels that support it you should go to the [http://www.apple.com/quicktime QuickTime site] and install the QuickTime Player.
	</notification>
	<notification name="NoPlugin">
		No Media Plugin was found to handle the &quot;[MIME_TYPE]&quot; mime type.  Media of this type will be unavailable.
	</notification>
	<notification name="MediaPluginFailed">
		The following Media Plugin has failed:
    [PLUGIN]

Please re-install the plugin or contact the vendor if you continue to experience problems.
		<form name="form">
			<ignore name="ignore" text="A Media Plugin fails to run"/>
		</form>
	</notification>
	<notification name="OwnedObjectsReturned">
		The objects you own on the selected parcel of land have been returned back to your inventory.
	</notification>
	<notification name="OtherObjectsReturned">
		The objects on the selected parcel of land that is owned by [NAME] have been returned to his or her inventory.
	</notification>
	<notification name="OtherObjectsReturned2">
		The objects on the selected parcel of land owned by the Resident &apos;[NAME]&apos; have been returned to their owner.
	</notification>
	<notification name="GroupObjectsReturned">
		The objects on the selected parcel of land shared with the group [GROUPNAME] have been returned back to their owner&apos;s inventory.
Transferable deeded objects have been returned to their previous owners.
Non-transferable objects that are deeded to the group have been deleted.
	</notification>
	<notification name="UnOwnedObjectsReturned">
		The objects on the selected parcel that are NOT owned by you have been returned to their owners.
	</notification>
	<notification name="ServerObjectMessage">
		Message from [NAME]:
&lt;nolink&gt;[MSG]&lt;/nolink&gt;
	</notification>
	<notification name="NotSafe">
		This land has damage enabled.
You can be hurt here. If you die, you will be teleported to your home location.
	</notification>
	<notification name="NoFly">
		這區域關閉並禁止飛行。
你不能在此處飛行。
	</notification>
	<notification name="PushRestricted">
		This area does not allow pushing. You can&apos;t push others here unless you own the land.
	</notification>
	<notification name="NoVoice">
		This area has voice chat disabled. You won&apos;t be able to hear anyone talking.
	</notification>
	<notification name="NoBuild">
		This area has building disabled. You can&apos;t build or rez objects here.
	</notification>
	<notification name="ScriptsStopped">
		An administrator has temporarily stopped scripts in this region.
	</notification>
	<notification name="ScriptsNotRunning">
		This region is not running any scripts.
	</notification>
	<notification name="NoOutsideScripts">
		This land has outside scripts disabled.

No scripts will work here except those belonging to the land owner.
	</notification>
	<notification name="ClaimPublicLand">
		You can only claim public land in the Region you&apos;re in.
	</notification>
	<notification name="RegionTPAccessBlocked">
		You aren&apos;t allowed in that Region due to your maturity Rating. You may need to validate your age and/or install the latest Viewer.

Please go to the Knowledge Base for details on accessing areas with this maturity Rating.
	</notification>
	<notification name="URBannedFromRegion">
		You are banned from the region.
	</notification>
	<notification name="NoTeenGridAccess">
		Your account cannot connect to this teen grid region.
	</notification>
	<notification name="ImproperPaymentStatus">
		You do not have proper payment status to enter this region.
	</notification>
	<notification name="MustGetAgeRgion">
		你必須通過年齡認證以進入這地區。
	</notification>
	<notification name="MustGetAgeParcel">
		你必須通過年齡驗證以進入這地段。
	</notification>
	<notification name="NoDestRegion">
		無目的地地區發現。
	</notification>
	<notification name="NotAllowedInDest">
		You are not allowed into the destination.
	</notification>
	<notification name="RegionParcelBan">
		Cannot region cross into banned parcel. Try another way.
	</notification>
	<notification name="TelehubRedirect">
		You have been redirected to a telehub.
	</notification>
	<notification name="CouldntTPCloser">
		Could not teleport closer to destination.
	</notification>
	<notification name="TPCancelled">
		瞬間傳送已取消。
	</notification>
	<notification name="FullRegionTryAgain">
		The region you are attempting to enter is currently full.
Please try again in a few moments.
	</notification>
	<notification name="GeneralFailure">
		一般故障。
	</notification>
	<notification name="RoutedWrongRegion">
		路由導向到錯誤地區。請再試一次。
	</notification>
	<notification name="NoValidAgentID">
		No valid agent id.
	</notification>
	<notification name="NoValidSession">
		No valid session id.
	</notification>
	<notification name="NoValidCircuit">
		No valid circuit code.
	</notification>
	<notification name="NoValidTimestamp">
		No valid timestamp.
	</notification>
	<notification name="NoPendingConnection">
		Unable to create pending connection.
	</notification>
	<notification name="InternalUsherError">
		Internal error attempting to connect agent usher.
	</notification>
	<notification name="NoGoodTPDestination">
		Unable to find a good teleport destination in this region.
	</notification>
	<notification name="InternalErrorRegionResolver">
		Internal error attempting to activate region resolver.
	</notification>
	<notification name="NoValidLanding">
		A valid landing point could not be found.
	</notification>
	<notification name="NoValidParcel">
		No valid parcel could be found.
	</notification>
	<notification name="ObjectGiveItem">
		An object named &lt;nolink&gt;[OBJECTFROMNAME]&lt;/nolink&gt; owned by [NAME_SLURL] has given you this [OBJECTTYPE]:
[ITEM_SLURL]
		<form name="form">
			<button name="Keep" text="Keep"/>
			<button name="Discard" text="Discard"/>
			<button name="Mute" text="Block"/>
		</form>
	</notification>
	<notification name="UserGiveItem">
		[NAME_SLURL] has given you this [OBJECTTYPE]:
[ITEM_SLURL]
		<form name="form">
			<button name="Show" text="Show"/>
			<button name="Discard" text="Discard"/>
			<button name="Mute" text="Block"/>
		</form>
	</notification>
	<notification name="GodMessage">
		[NAME]

[MESSAGE]
	</notification>
	<notification name="JoinGroup">
		[MESSAGE]
		<form name="form">
			<button name="Join" text="加入"/>
			<button name="Decline" text="謝絕"/>
			<button name="Info" text="資訊"/>
		</form>
	</notification>
	<notification name="TeleportOffered">
		[NAME_SLURL] has offered to teleport you to their location:

[MESSAGE] - [MATURITY_STR] &lt;icon&gt;[MATURITY_ICON]&lt;/icon&gt;
		<form name="form">
			<button name="Teleport" text="瞬間傳送"/>
			<button name="Cancel" text="取消"/>
		</form>
	</notification>
	<notification name="TeleportOfferSent">
		Teleport offer sent to [TO_NAME]
	</notification>
	<notification name="GotoURL">
		[MESSAGE]
[URL]
		<form name="form">
			<button name="Later" text="稍候"/>
			<button name="GoNow..." text="立即前往..."/>
		</form>
	</notification>
	<notification name="OfferFriendship">
		[NAME_SLURL] is offering friendship.

[MESSAGE]

(By default, you will be able to see each other&apos;s online status.)
		<form name="form">
			<button name="Accept" text="接受"/>
			<button name="Decline" text="謝絕"/>
		</form>
	</notification>
	<notification name="FriendshipOffered">
		You have offered friendship to [TO_NAME]
	</notification>
	<notification name="OfferFriendshipNoMessage">
		[NAME_SLURL] is offering friendship.

(By default, you will be able to see each other&apos;s online status.)
		<form name="form">
			<button name="Accept" text="接受"/>
			<button name="Decline" text="謝絕"/>
		</form>
	</notification>
	<notification name="FriendshipAccepted">
		[NAME] accepted your friendship offer.
	</notification>
	<notification name="FriendshipDeclined">
		[NAME] 謝絕你的交友邀請。
	</notification>
	<notification name="FriendshipAcceptedByMe">
		交友邀請被接受。
	</notification>
	<notification name="FriendshipDeclinedByMe">
		交友邀請被謝絕。
	</notification>
	<notification name="OfferCallingCard">
		[NAME] is offering their calling card.
This will add a bookmark in your inventory so you can quickly IM this Resident.
		<form name="form">
			<button name="Accept" text="接受"/>
			<button name="Decline" text="謝絕"/>
		</form>
	</notification>
	<notification name="RegionRestartMinutes">
		This region will restart in [MINUTES] minutes.
If you stay in this region you will be logged out.
	</notification>
	<notification name="RegionRestartSeconds">
		This region will restart in [SECONDS] seconds.
If you stay in this region you will be logged out.
	</notification>
	<notification name="LoadWebPage">
		載入網頁 [URL]?

[MESSAGE]

From object: &lt;nolink&gt;[OBJECTNAME]&lt;/nolink&gt;, owner: [NAME]?
		<form name="form">
			<button name="Gotopage" text="前往頁面"/>
			<button name="Cancel" text="取消"/>
		</form>
	</notification>
	<notification name="FailedToFindWearableUnnamed">
		Failed to find [TYPE] in database.
	</notification>
	<notification name="FailedToFindWearable">
		Failed to find [TYPE] named [DESC] in database.
	</notification>
	<notification name="InvalidWearable">
		The item you are trying to wear uses a feature that your Viewer can&apos;t read. Please upgrade your version of [APP_NAME] to wear this item.
	</notification>
	<notification name="ScriptQuestion">
		&apos;&lt;nolink&gt;[OBJECTNAME]&lt;/nolink&gt;&apos;, an object owned by &apos;[NAME]&apos;, would like to:

[QUESTIONS]
Is this OK?
		<form name="form">
			<button name="Yes" text="是"/>
			<button name="No" text="否"/>
			<button name="Mute" text="Block"/>
		</form>
	</notification>
	<notification name="ScriptQuestionCaution">
		An object named &apos;&lt;nolink&gt;[OBJECTNAME]&lt;/nolink&gt;&apos;, owned by &apos;[NAME]&apos; would like to:

[QUESTIONS]
If you do not trust this object and its creator, you should deny the request.

Grant this request?
		<form name="form">
			<button name="Grant" text="Grant"/>
			<button name="Deny" text="Deny"/>
			<button name="Details" text="細節..."/>
		</form>
	</notification>
	<notification name="ScriptDialog">
		[NAME]&apos;s &apos;&lt;nolink&gt;[TITLE]&lt;/nolink&gt;&apos;
[MESSAGE]
		<form name="form">
			<button name="Ignore" text="忽視"/>
		</form>
	</notification>
	<notification name="ScriptDialogGroup">
		[GROUPNAME]&apos;s &apos;&lt;nolink&gt;[TITLE]&lt;/nolink&gt;&apos;
[MESSAGE]
		<form name="form">
			<button name="Ignore" text="忽視"/>
		</form>
	</notification>
	<notification name="BuyLindenDollarSuccess">
		Thank you for your payment!

Your L$ balance will be updated when processing completes. If processing takes more than 20 mins, your transaction may be cancelled. In that case, the purchase amount will be credited to your US$ balance.

The status of your payment can be checked on your Transaction History page on your [http://secondlife.com/account/ Dashboard]
	</notification>
	<notification name="FirstOverrideKeys">
		Your movement keys are now being handled by an object.
Try the arrow keys or AWSD to see what they do.
Some objects (like guns) require you to go into mouselook  to use them.
Press &apos;M&apos; to do this.
	</notification>
	<notification name="FirstSandbox">
		This is a sandbox area, and is meant to help Residents learn how to build.

Things you build here will be deleted after you leave, so don&apos;t forget to right-click and choose &apos;Take&apos; to move your creation to your Inventory.
	</notification>
	<notification name="MaxListSelectMessage">
		You may only select up to [MAX_SELECT] items from this list.
	</notification>
	<notification name="VoiceInviteP2P">
		[NAME] is inviting you to a Voice Chat call.
Click Accept to join the call or Decline to decline the invitation. Click Block to block this caller.
		<form name="form">
			<button name="Accept" text="接受"/>
			<button name="Decline" text="謝絕"/>
			<button name="Mute" text="Block"/>
		</form>
	</notification>
	<notification name="AutoUnmuteByIM">
		[NAME] was sent an instant message and has been automatically unblocked.
	</notification>
	<notification name="AutoUnmuteByMoney">
		[NAME] was given money and has been automatically unblocked.
	</notification>
	<notification name="AutoUnmuteByInventory">
		[NAME] was offered inventory and has been automatically unblocked.
	</notification>
	<notification name="VoiceInviteGroup">
		[NAME] has joined a Voice Chat call with the group [GROUP].
Click Accept to join the call or Decline to decline the invitation. Click Block to block this caller.
		<form name="form">
			<button name="Accept" text="接受"/>
			<button name="Decline" text="謝絕"/>
			<button name="Mute" text="Block"/>
		</form>
	</notification>
	<notification name="VoiceInviteAdHoc">
		[NAME] has joined a voice chat call with a conference chat.
Click Accept to join the call or Decline to decline the invitation. Click Block to block this caller.
		<form name="form">
			<button name="Accept" text="接受"/>
			<button name="Decline" text="謝絕"/>
			<button name="Mute" text="Block"/>
		</form>
	</notification>
	<notification name="InviteAdHoc">
		[NAME] is inviting you to a conference chat.
Click Accept to join the chat or Decline to decline the invitation. Click Block to block this caller.
		<form name="form">
			<button name="Accept" text="接受"/>
			<button name="Decline" text="謝絕"/>
			<button name="Mute" text="Block"/>
		</form>
	</notification>
	<notification name="VoiceChannelFull">
		The voice call you are trying to join, [VOICE_CHANNEL_NAME], has reached maximum capacity. Please try again later.
	</notification>
	<notification name="ProximalVoiceChannelFull">
		We&apos;re sorry.  This area has reached maximum capacity for voice conversations.  Please try to use voice in another area.
	</notification>
	<notification name="VoiceChannelDisconnected">
		You have been disconnected from [VOICE_CHANNEL_NAME].  You will now be reconnected to Nearby Voice Chat.
	</notification>
	<notification name="VoiceChannelDisconnectedP2P">
		[VOICE_CHANNEL_NAME] has ended the call.  You will now be reconnected to Nearby Voice Chat.
	</notification>
	<notification name="P2PCallDeclined">
		[VOICE_CHANNEL_NAME] has declined your call.  You will now be reconnected to Nearby Voice Chat.
	</notification>
	<notification name="P2PCallNoAnswer">
		[VOICE_CHANNEL_NAME] is not available to take your call.  You will now be reconnected to Nearby Voice Chat.
	</notification>
	<notification name="VoiceChannelJoinFailed">
		Failed to connect to [VOICE_CHANNEL_NAME], please try again later.  You will now be reconnected to Nearby Voice Chat.
	</notification>
	<notification name="VoiceLoginRetry">
		We are creating a voice channel for you. This may take up to one minute.
	</notification>
	<notification name="VoiceEffectsExpired">
		One or more of your subscribed Voice Morphs has expired.
[[URL] Click here] to renew your subscription.
	</notification>
	<notification name="VoiceEffectsExpiredInUse">
		The active Voice Morph has expired, your normal voice settings have been applied.
[[URL] Click here] to renew your subscription.
	</notification>
	<notification name="VoiceEffectsWillExpire">
		One or more of your Voice Morphs will expire in less than [INTERVAL] days.
[[URL] Click here] to renew your subscription.
	</notification>
	<notification name="VoiceEffectsNew">
		New Voice Morphs are available!
	</notification>
	<notification name="Cannot enter parcel: not a group member">
		Only members of a certain group can visit this area.
	</notification>
	<notification name="Cannot enter parcel: banned">
		Cannot enter parcel, you have been banned.
	</notification>
	<notification name="Cannot enter parcel: not on access list">
		Cannot enter parcel, you are not on the access list.
	</notification>
	<notification name="VoiceNotAllowed">
		You do not have permission to connect to voice chat for [VOICE_CHANNEL_NAME].
	</notification>
	<notification name="VoiceCallGenericError">
		An error has occurred while trying to connect to voice chat for [VOICE_CHANNEL_NAME].  Please try again later.
	</notification>
	<notification name="UnsupportedCommandSLURL">
		你所點擊的 SLurl 位置並不被支援。
	</notification>
	<notification name="BlockedSLURL">
		A SLurl was received from an untrusted browser and has been blocked for your security.
	</notification>
	<notification name="ThrottledSLURL">
		Multiple SLurls were received from an untrusted browser within a short period.
They will be blocked for a few seconds for your security.
	</notification>
	<notification name="IMToast">
		[MESSAGE]
		<form name="form">
			<button name="respondbutton" text="回應"/>
		</form>
	</notification>
	<notification name="ConfirmCloseAll">
		你確定要關閉全部 IMs 對話視窗？
		<usetemplate ignoretext="在我關閉全部的 IMs 對話視窗前確認。" name="okcancelignore" notext="取消" yestext="確定"/>
	</notification>
	<notification name="AttachmentSaved">
		附件已儲存。
	</notification>
	<notification name="UnableToFindHelpTopic">
		Unable to find the help topic for this element.
	</notification>
	<notification name="ObjectMediaFailure">
		Server Error: Media update or get failed.
&apos;[ERROR]&apos;
		<usetemplate name="okbutton" yestext="確定"/>
	</notification>
	<notification name="TextChatIsMutedByModerator">
		Your text chat has been muted by moderator.
		<usetemplate name="okbutton" yestext="確定"/>
	</notification>
	<notification name="VoiceIsMutedByModerator">
		Your voice has been muted by moderator.
		<usetemplate name="okbutton" yestext="確定"/>
	</notification>
	<notification name="ConfirmClearTeleportHistory">
		Are you sure you want to delete your teleport history?
		<usetemplate name="okcancelbuttons" notext="取消" yestext="確定"/>
	</notification>
	<notification name="BottomTrayButtonCanNotBeShown">
		Selected button can not be shown right now.
The button will be shown when there is enough space for it.
	</notification>
	<notification name="ShareNotification">
		Select residents to share with.
	</notification>
	<notification name="ShareItemsConfirmation">
		Are you sure you want to share the following items:

&lt;nolink&gt;[ITEMS]&lt;/nolink&gt;

With the following Residents:

[RESIDENTS]
		<usetemplate name="okcancelbuttons" notext="取消" yestext="確定"/>
	</notification>
	<notification name="ItemsShared">
		物品已成功分享。
	</notification>
	<notification name="DeedToGroupFail">
		讓渡給群組失敗。
	</notification>
	<notification name="AvatarRezNotification">
		( [EXISTENCE] seconds alive )
Avatar &apos;[NAME]&apos; declouded after [TIME] seconds.
	</notification>
	<notification name="AvatarRezSelfBakedDoneNotification">
		( [EXISTENCE] seconds alive )
You finished baking your outfit after [TIME] seconds.
	</notification>
	<notification name="AvatarRezSelfBakedUpdateNotification">
		( [EXISTENCE] seconds alive )
You sent out an update of your appearance after [TIME] seconds.
[STATUS]
	</notification>
	<notification name="AvatarRezCloudNotification">
		( [EXISTENCE] seconds alive )
Avatar &apos;[NAME]&apos; became cloud.
	</notification>
	<notification name="AvatarRezArrivedNotification">
		( [EXISTENCE] seconds alive )
Avatar &apos;[NAME]&apos; appeared.
	</notification>
	<notification name="AvatarRezLeftCloudNotification">
		( [EXISTENCE] seconds alive )
Avatar &apos;[NAME]&apos; left after [TIME] seconds as cloud.
	</notification>
	<notification name="AvatarRezEnteredAppearanceNotification">
		( [EXISTENCE] seconds alive )
Avatar &apos;[NAME]&apos; entered appearance mode.
	</notification>
	<notification name="AvatarRezLeftAppearanceNotification">
		( [EXISTENCE] seconds alive )
Avatar &apos;[NAME]&apos; left appearance mode.
	</notification>
	<notification name="NoConnect">
		We&apos;re having trouble connecting using [PROTOCOL] [HOSTID].
Please check your network and firewall setup.
		<usetemplate name="okbutton" yestext="確定"/>
	</notification>
	<notification name="NoVoiceConnect">
		We&apos;re having trouble connecting to your voice server:

[HOSTID]

Voice communications will not be available.
Please check your network and firewall setup.
		<usetemplate name="okbutton" yestext="確定"/>
	</notification>
	<notification name="AvatarRezLeftNotification">
		( [EXISTENCE] seconds alive )
Avatar &apos;[NAME]&apos; left as fully loaded.
	</notification>
	<notification name="AvatarRezSelfBakedTextureUploadNotification">
		( [EXISTENCE] seconds alive )
You uploaded a [RESOLUTION] baked texture for &apos;[BODYREGION]&apos; after [TIME] seconds.
	</notification>
	<notification name="AvatarRezSelfBakedTextureUpdateNotification">
		( [EXISTENCE] seconds alive )
You locally updated a [RESOLUTION] baked texture for &apos;[BODYREGION]&apos; after [TIME] seconds.
	</notification>
	<notification name="ConfirmLeaveCall">
		你確定要離開這段通話？
		<usetemplate ignoretext="我結束通話前進行確認" name="okcancelignore" notext="否" yestext="是"/>
	</notification>
	<notification name="ConfirmMuteAll">
		You have selected to mute all participants in a group call.
This will also cause all residents that later join the call to be
muted, even after you have left the call.

Mute everyone?
		<usetemplate ignoretext="在我對所有群組通話的參與者予以靜音前確認" name="okcancelignore" notext="取消" yestext="確定"/>
	</notification>
	<notification label="聊天" name="HintChat">
		To join the conversation, type into the chat field below.
	</notification>
	<notification label="Stand" name="HintSit">
		To stand up and exit the sitting position, click the Stand button.
	</notification>
	<notification label="Speak" name="HintSpeak">
		Click the Speak button to turn your microphone on and off.

Click on the up arrow to see the voice control panel.

Hiding the Speak button will disable the voice feature.
	</notification>
	<notification label="探索世界" name="HintDestinationGuide">
		The Destination Guide contains thousands of new places to discover. Select a location and choose Teleport to start exploring.
	</notification>
	<notification label="側邊欄" name="HintSidePanel">
		Get quick access to your inventory, outfits, profiles and more in the side panel.
	</notification>
	<notification label="移動" name="HintMove">
		To walk or run, open the Move Panel and use the directional arrows to navigate. You can also use the directional keys on your keyboard.
	</notification>
	<notification label="" name="HintMoveClick">
		1. Click to Walk
Click anywhere on the ground to walk to that spot.

2. Click and Drag to Rotate View
Click and drag anywhere on the world to rotate your view
	</notification>
	<notification label="顯示名稱" name="HintDisplayName">
		Set your customizable display name here. This is in addition to your unique username, which can&apos;t be changed. You can change how you see other people&apos;s names in your preferences.
	</notification>
	<notification label="View" name="HintView">
		To change your camera view, use the Orbit and Pan controls. Reset your view by pressing Escape or walking.
	</notification>
	<notification label="收納區" name="HintInventory">
		Check your inventory to find items. Newest items can be easily found in the Recent tab.
	</notification>
	<notification label="你得到林登幣!" name="HintLindenDollar">
		Here&apos;s your current balance of L$. Click Buy L$ to purchase more Linden Dollars.
	</notification>
	<notification name="PopupAttempt">
		一個突顯式視窗開啟時被阻擋。
		<form name="form">
			<ignore name="ignore" text="啟用全部的突顯式視窗"/>
			<button name="open" text="開啟突顯式視窗"/>
		</form>
	</notification>
	<notification name="AuthRequest">
		The site at &apos;&lt;nolink&gt;[HOST_NAME]&lt;/nolink&gt;&apos; in realm &apos;[REALM]&apos; requires a user name and password.
		<form name="form">
			<input name="username" text="User Name"/>
			<input name="password" text="Password"/>
			<button name="ok" text="Submit"/>
			<button name="cancel" text="取消"/>
		</form>
	</notification>
	<notification label="" name="ModeChange">
		改變劉覽器模式要求你必須結束退出並重新啟動。
		<usetemplate name="okcancelbuttons" notext="不要結束退出" yestext="結束退出"/>
	</notification>
	<notification label="" name="NoClassifieds">
		Creation and editing of Classifieds is only available in Advanced mode. Would you like to quit and change modes? The mode selector can be found on the login screen.
		<usetemplate name="okcancelbuttons" notext="不要結束退出" yestext="結束退出"/>
	</notification>
	<notification label="" name="NoGroupInfo">
		Creation and editing of Groups is only available in Advanced mode. Would you like to quit and change modes? The mode selector can be found on the login screen.
		<usetemplate name="okcancelbuttons" notext="不要結束退出" yestext="結束退出"/>
	</notification>
	<notification label="" name="NoPicks">
		Creation and editing of Picks is only available in Advanced mode. Would you like to quit and change modes? The mode selector can be found on the login screen.
		<usetemplate name="okcancelbuttons" notext="不要結束退出" yestext="結束退出"/>
	</notification>
	<notification label="" name="NoWorldMap">
		Viewing of the world map is only available in Advanced mode. Would you like to quit and change modes? The mode selector can be found on the login screen.
		<usetemplate name="okcancelbuttons" notext="不要結束退出" yestext="結束退出"/>
	</notification>
	<notification label="" name="NoVoiceCall">
		Voice calls are only available in Advanced mode. Would you like to logout and change modes?
		<usetemplate name="okcancelbuttons" notext="不要結束退出" yestext="結束退出"/>
	</notification>
	<notification label="" name="NoAvatarShare">
		Sharing is only available in Advanced mode. Would you like to logout and change modes?
		<usetemplate name="okcancelbuttons" notext="不要結束退出" yestext="結束退出"/>
	</notification>
	<notification label="" name="NoAvatarPay">
		Paying other residents is only available in Advanced mode. Would you like to logout and change modes?
		<usetemplate name="okcancelbuttons" notext="不要結束退出" yestext="結束退出"/>
	</notification>
	<global name="UnsupportedCPU">
		- 你的 CPU 運算速度未達到系統最低配備要求。
	</global>
	<global name="UnsupportedGLRequirements">
		You do not appear to have the proper hardware requirements for [APP_NAME]. [APP_NAME] requires an OpenGL graphics card that has multitexture support. If this is the case, you may want to make sure that you have the latest drivers for your graphics card, and service packs and patches for your operating system.

If you continue to have problems, please visit the [SUPPORT_SITE].
	</global>
	<global name="UnsupportedCPUAmount">
		796
	</global>
	<global name="UnsupportedRAMAmount">
		510
	</global>
	<global name="UnsupportedGPU">
		- 你的顯示卡未達系統最低配備要求。
	</global>
	<global name="UnsupportedRAM">
		- 你的系統記憶體卡未達系統最低配備要求。
	</global>
	<global name="You can only set your &apos;Home Location&apos; on your land or at a mainland Infohub.">
		若你擁有一塊土地，你可以標記它成為你的家的位置。
或者，你可以察看地圖尋找標記為 &quot;資訊中心&quot; 的地方。
	</global>
	<global name="You died and have been teleported to your home location">
		你已經死亡並且被瞬間傳送回你的家的位置。
	</global>
</notifications><|MERGE_RESOLUTION|>--- conflicted
+++ resolved
@@ -1388,29 +1388,16 @@
 		<usetemplate ignoretext="啟動我的瀏覽器以管理我的帳戶" name="okcancelignore" notext="取消" yestext="確定"/>
 	</notification>
 	<notification name="WebLaunchSecurityIssues">
-<<<<<<< HEAD
 		Visit the [CURRENT_GRID] Wiki for details of how to report a security issue.
-		<usetemplate ignoretext="Launch my browser to learn how to report a Security Issue" name="okcancelignore" notext="取消" yestext="確定"/>
+		<usetemplate ignoretext="開啟我的網頁瀏覽器以學習如何回報一個安全性的議題" name="okcancelignore" notext="取消" yestext="確定"/>
 	</notification>
 	<notification name="WebLaunchQAWiki">
-		Visit the [CURRENT_GRID] QA Wiki.
-		<usetemplate ignoretext="Launch my browser to view the QA Wiki" name="okcancelignore" notext="取消" yestext="確定"/>
+		拜訪[CURRENT_GRID] 問與答維基。
+		<usetemplate ignoretext="開啟我的網頁瀏覽器去察看問與答維基" name="okcancelignore" notext="取消" yestext="確定"/>
 	</notification>
 	<notification name="WebLaunchPublicIssue">
-		Visit the [CURRENT_GRID] Public Issue Tracker, where you can report bugs and other issues.
-		<usetemplate ignoretext="Launch my browser to use the Public Issue Tracker" name="okcancelignore" notext="取消" yestext="前往頁面"/>
-=======
-		Visit the [SECOND_LIFE] Wiki for details of how to report a security issue.
-		<usetemplate ignoretext="開啟我的網頁瀏覽器以學習如何回報一個安全性的議題" name="okcancelignore" notext="取消" yestext="確定"/>
-	</notification>
-	<notification name="WebLaunchQAWiki">
-		拜訪 [SECOND_LIFE] 問與答維基。
-		<usetemplate ignoretext="開啟我的網頁瀏覽器去察看問與答維基" name="okcancelignore" notext="取消" yestext="確定"/>
-	</notification>
-	<notification name="WebLaunchPublicIssue">
-		拜訪 [SECOND_LIFE] 公共議題追蹤，那裡你將可以回報臭蟲與其他議題。
+		拜訪[CURRENT_GRID] 公共議題追蹤，那裡你將可以回報臭蟲與其他議題。
 		<usetemplate ignoretext="開啟我的網頁瀏覽器以使用公共議題追蹤。" name="okcancelignore" notext="取消" yestext="前往頁面"/>
->>>>>>> 89c28185
 	</notification>
 	<notification name="WebLaunchSupportWiki">
 		前往林登官方部落格，以取得最新的新聞與資訊。
