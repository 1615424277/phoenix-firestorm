<?xml version="1.0" encoding="utf-8" standalone="yes"?>
<!-- This file contains strings that used to be hardcoded in the source.
     It is only for those strings which do not belong in a floater.
     For example, the strings used in avatar chat bubbles, and strings
     that are returned from one component and may appear in many places-->
<strings>
	<string name="SECOND_LIFE">
		第二人生
	</string>
	<string name="APP_NAME">
		第二人生
	</string>
	<string name="CAPITALIZED_APP_NAME">
		第二人生
	</string>
	<string name="SECOND_LIFE_GRID">
		第二人生網格
	</string>
	<string name="SUPPORT_SITE">
		第二人生支援入口
	</string>
	<string name="StartupDetectingHardware">
		硬體偵測中...
	</string>
	<string name="StartupLoading">
		[APP_NAME] 載入中...
	</string>
	<string name="StartupClearingCache">
		快取清除中...
	</string>
	<string name="StartupInitializingTextureCache">
		正在初始化材質快取...
	</string>
	<string name="StartupInitializingVFS">
		VFS 初始化中...
	</string>
	<string name="StartupRequireDriverUpdate">
		顯像初始化失敗。 請更新你的顯像卡驅動程式！
	</string>
	<string name="AboutHeader">
		[APP_NAME] [VIEWER_VERSION_0].[VIEWER_VERSION_1].[VIEWER_VERSION_2] ([VIEWER_VERSION_3]) [BUILD_DATE] [BUILD_TIME] ([CHANNEL])
[[VIEWER_RELEASE_NOTES_URL] [ReleaseNotes]]
	</string>
	<string name="AboutCompiler">
		以 [COMPILER_VERSION] 版本 [COMPILER] 建置
	</string>
	<string name="AboutPosition">
		你的方位是 [POSITION_LOCAL_0,number,1], [POSITION_LOCAL_1,number,1], [POSITION_LOCAL_2,number,1]，地區名：[REGION]，主機：&lt;nolink&gt;[HOSTNAME]&lt;/nolink&gt; ([HOSTIP])
第二人生URL：&lt;nolink&gt;[SLURL]&lt;/nolink&gt;
（全域坐標：[POSITION_0,number,1], [POSITION_1,number,1], [POSITION_2,number,1]）
[SERVER_VERSION]
[SERVER_RELEASE_NOTES_URL]
	</string>
	<string name="AboutSystem">
		CPU：[CPU]
記憶體：[MEMORY_MB] MB
作業系統版本：[OS_VERSION]
顯示卡供應商：[GRAPHICS_CARD_VENDOR]
顯示卡：[GRAPHICS_CARD]
	</string>
	<string name="AboutDriver">
		Windows 顯示驅動程式版本：[GRAPHICS_DRIVER_VERSION]
	</string>
	<string name="AboutLibs">
		OpenGL 版本：[OPENGL_VERSION]

libcurl 版本： [LIBCURL_VERSION]
J2C 解碼器版本： [J2C_VERSION]
音效驅動程式版本： [AUDIO_DRIVER_VERSION]
Qt Webkit 版本： [QT_WEBKIT_VERSION]
語音伺服器版本： [VOICE_VERSION]
	</string>
	<string name="AboutTraffic">
		封包丟失：[PACKETS_LOST,number,0]/[PACKETS_IN,number,0] ([PACKETS_PCT,number,1]%)
	</string>
	<string name="ErrorFetchingServerReleaseNotesURL">
		擷取伺服器版本說明 URL 時出錯。
	</string>
	<string name="ProgressRestoring">
		回存中...
	</string>
	<string name="ProgressChangingResolution">
		變更解析度...
	</string>
	<string name="Fullbright">
		全亮（舊版）
	</string>
	<string name="LoginInProgress">
		登入中。[APP_NAME] 可能看似凍結，請耐心稍等。  請稍候。
	</string>
	<string name="LoginInProgressNoFrozen">
		登入中...
	</string>
	<string name="LoginAuthenticating">
		身份驗證中
	</string>
	<string name="LoginMaintenance">
		進行帳戶維護...
	</string>
	<string name="LoginAttempt">
		前一次登入失敗。 登入中，第 [NUMBER] 次嘗試
	</string>
	<string name="LoginPrecaching">
		世界載入中...
	</string>
	<string name="LoginInitializingBrowser">
		內嵌式網頁瀏覽器初始化中...
	</string>
	<string name="LoginInitializingMultimedia">
		多媒體初始化中...
	</string>
	<string name="LoginInitializingFonts">
		字型載入中...
	</string>
	<string name="LoginVerifyingCache">
		驗證快取檔案（約需 60-90 秒左右）...
	</string>
	<string name="LoginProcessingResponse">
		正在處理回應...
	</string>
	<string name="LoginInitializingWorld">
		正在初始化虛擬世界…
	</string>
	<string name="LoginDecodingImages">
		圖像解碼中...
	</string>
	<string name="LoginInitializingQuicktime">
		QuickTime 初始化中...
	</string>
	<string name="LoginQuicktimeNotFound">
		QuickTime 未發現 - 無法進行初始化。
	</string>
	<string name="LoginQuicktimeOK">
		QuickTime 已成功初始化。
	</string>
	<string name="LoginRequestSeedCapGrant">
		詢問地區負荷力…
	</string>
	<string name="LoginRetrySeedCapGrant">
		詢問地區負荷力，第 [NUMBER] 次嘗試…
	</string>
	<string name="LoginWaitingForRegionHandshake">
		地區交握等待中...
	</string>
	<string name="LoginConnectingToRegion">
		地區聯結中...
	</string>
	<string name="LoginDownloadingClothing">
		服裝下載中...
	</string>
	<string name="InvalidCertificate">
		伺服器回傳一個無效或損壞的憑證。 請聯絡網格管理員。
	</string>
	<string name="CertInvalidHostname">
		用了無效的主機名來聯絡伺服器，請檢查你的 SLURL 或網格主機名。
	</string>
	<string name="CertExpired">
		網格傳回的憑證似乎已過期。  請檢查系統時鐘，或聯絡網格管理員。
	</string>
	<string name="CertKeyUsage">
		伺服器傳回的憑證無法用於 SSL。  請聯絡網格管理員。
	</string>
	<string name="CertBasicConstraints">
		伺服器憑證鍊中的憑證數目太多。  請聯絡網格管理員。
	</string>
	<string name="CertInvalidSignature">
		無法檢驗通過網格伺服器傳回的憑證簽名。  請聯絡網格管理員。
	</string>
	<string name="LoginFailedNoNetwork">
		網路錯誤：無法建立連線，請檢查網路連線是否正常。
	</string>
	<string name="LoginFailed">
		登入失敗。
	</string>
	<string name="Quit">
		結束退出
	</string>
	<string name="create_account_url">
		http://join.secondlife.com/?sourceid=[sourceid]
	</string>
	<string name="ViewerDownloadURL">
		http://secondlife.com/download
	</string>
	<string name="LoginFailedViewerNotPermitted">
		你目前所用的 Viewer 已經無法再進入第二人生。 請到這個頁面下載最新 Viewer：
http://secondlife.com/download

欲知詳情，請參閱下面的常見問題集：
http://secondlife.com/viewer-access-faq
	</string>
	<string name="LoginIntermediateOptionalUpdateAvailable">
		有可以選擇性安裝的更新版：[VERSION]
	</string>
	<string name="LoginFailedRequiredUpdate">
		你必須更新為這個版本：[VERSION]
	</string>
	<string name="LoginFailedAlreadyLoggedIn">
		此用戶已經登入。
	</string>
	<string name="LoginFailedAuthenticationFailed">
		抱歉！ 我們無法讓你登入。
請檢查確定你輸入了正確的
    * 使用者名稱（例：bobsmith123 或 steller.sunshine）
    * 密碼
並請確定鍵盤沒有鎖定大寫鍵。
	</string>
	<string name="LoginFailedPasswordChanged">
		為了安全起見，已經變更你的密碼。
請到位於 http://secondlife.com/password 的帳號頁面
回答安全驗證問題後，重設密碼。
如有造成不便請多包涵。
	</string>
	<string name="LoginFailedPasswordReset">
		我們系統有所變更，你必須重設密碼。
請到位於 http://secondlife.com/password 的帳號頁面
回答安全驗證問題後，重設密碼。
如有造成不便請多包涵。
	</string>
	<string name="LoginFailedEmployeesOnly">
		第二人生目前暫時關閉進行維護。
目前僅允許林登員工登入。
請到 www.secondlife.com/status 察看最新公告。
	</string>
	<string name="LoginFailedPremiumOnly">
		第二人生此時暫時限制登入，以確保不影響效能，讓目前虛擬世界裡的用戶享受最佳的體驗。

免費帳戶的用戶此時暫時無法進入第二人生，因為我們必須優先容納付費用戶。
	</string>
	<string name="LoginFailedComputerProhibited">
		無法從這部電腦進入第二人生。
如你認為這是我們弄錯，請聯絡 support@secondlife.com。
	</string>
	<string name="LoginFailedAcountSuspended">
		你的帳號要等到 [TIME] （太平洋時間）才可使用。
	</string>
	<string name="LoginFailedAccountDisabled">
		此時無法完成你的請求。
請到 http://secondlife.com/support 聯絡支援人員獲得幫助。
如果你無法變更密碼，請致電 (866) 476-9763 （美國）。
	</string>
	<string name="LoginFailedTransformError">
		登入時的資料不一致。
請聯絡 support@secondlife.com。
	</string>
	<string name="LoginFailedAccountMaintenance">
		你的帳號目前正在進行小規模的維護。
你的帳號要等到 [TIME] （太平洋時間）才可使用。
如你認為這是我們弄錯，請聯絡 support@secondlife.com。
	</string>
	<string name="LoginFailedPendingLogoutFault">
		模擬器回應：登出請求出錯。
	</string>
	<string name="LoginFailedPendingLogout">
		系統正在處理你的登出。
你的帳號要等到 [TIME] （太平洋時間）才可使用。
	</string>
	<string name="LoginFailedUnableToCreateSession">
		無法建立有效的時域。
	</string>
	<string name="LoginFailedUnableToConnectToSimulator">
		無法連接到模擬器。
	</string>
	<string name="LoginFailedRestrictedHours">
		你的帳號僅能在 [START] 到 [END] （太平洋時間）時段進入第二人生。
請耐心等到該時段再回來。
如你認為這是我們弄錯，請聯絡 support@secondlife.com。
	</string>
	<string name="LoginFailedIncorrectParameters">
		錯誤的參數。
如你認為這是我們弄錯，請聯絡 support@secondlife.com。
	</string>
	<string name="LoginFailedFirstNameNotAlphanumeric">
		全名的第一個字(first name)須為英文字母或數字。
如你認為這是我們弄錯，請聯絡 support@secondlife.com。
	</string>
	<string name="LoginFailedLastNameNotAlphanumeric">
		全名的第二個字(last name)須為英文字母或數字。
如你認為這是我們弄錯，請聯絡 support@secondlife.com。
	</string>
	<string name="LogoutFailedRegionGoingOffline">
		地區即將離線。
請稍待一分鐘再試。
	</string>
	<string name="LogoutFailedAgentNotInRegion">
		用戶不在地區裡。
請稍待一分鐘再試。
	</string>
	<string name="LogoutFailedPendingLogin">
		地區正在登入另一個時域。
請稍待一分鐘再試。
	</string>
	<string name="LogoutFailedLoggingOut">
		地區正在登入上一個時域。
請稍待一分鐘再試。
	</string>
	<string name="LogoutFailedStillLoggingOut">
		地區正在登出上一個時域。
請稍待一分鐘再試。
	</string>
	<string name="LogoutSucceeded">
		地區剛剛登出上一個時域。
請稍待一分鐘再試。
	</string>
	<string name="LogoutFailedLogoutBegun">
		地區已經開始登出程序。
請稍待一分鐘再試。
	</string>
	<string name="LoginFailedLoggingOutSession">
		系統已經開始登出你的上一個時域。
請稍待一分鐘再試。
	</string>
	<string name="AgentLostConnection">
		本區域可能正發生問題。  請檢查你的網際網路連線是否正常。
	</string>
	<string name="SavingSettings">
		你的設定儲存中...
	</string>
	<string name="LoggingOut">
		登出中...
	</string>
	<string name="ShuttingDown">
		關閉中...
	</string>
	<string name="YouHaveBeenDisconnected">
		你已經被所在的地區中斷聯結。
	</string>
	<string name="SentToInvalidRegion">
		你被傳送到一個無效的地區。
	</string>
	<string name="TestingDisconnect">
		測試瀏覽器斷線
	</string>
	<string name="SocialFlickrConnecting">
		連通 Flickr 中…
	</string>
	<string name="SocialFlickrPosting">
		發佈中…
	</string>
	<string name="SocialFlickrDisconnecting">
		Flickr 連通中斷中…
	</string>
	<string name="SocialFlickrErrorConnecting">
		連通臉書時出問題
	</string>
	<string name="SocialFlickrErrorPosting">
		發佈到 Flickr 時出問題
	</string>
	<string name="SocialFlickrErrorDisconnecting">
		試圖中斷 Flickr 連通時出問題
	</string>
	<string name="SocialTwitterConnecting">
		連通推特中…
	</string>
	<string name="SocialTwitterPosting">
		發佈中…
	</string>
	<string name="SocialTwitterDisconnecting">
		推特連通中斷中…
	</string>
	<string name="SocialTwitterErrorConnecting">
		連通推特時出問題
	</string>
	<string name="SocialTwitterErrorPosting">
		發佈到推特時出問題
	</string>
	<string name="SocialTwitterErrorDisconnecting">
		試圖中斷推特連通時出問題
	</string>
	<string name="BlackAndWhite">
		黑白
	</string>
	<string name="Colors1970">
		1970年代色調
	</string>
	<string name="Intense">
		強烈感
	</string>
	<string name="Newspaper">
		黑白報紙
	</string>
	<string name="Sepia">
		懷舊
	</string>
	<string name="Spotlight">
		聚光焦點
	</string>
	<string name="Video">
		舊影片
	</string>
	<string name="Autocontrast">
		自動對比
	</string>
	<string name="LensFlare">
		光暈
	</string>
	<string name="Miniature">
		小模型移軸特效
	</string>
	<string name="Toycamera">
		玩具相機
	</string>
	<string name="TooltipPerson">
		人
	</string>
	<string name="TooltipNoName">
		（無名稱）
	</string>
	<string name="TooltipOwner">
		所有人：
	</string>
	<string name="TooltipPublic">
		公開
	</string>
	<string name="TooltipIsGroup">
		（群組）
	</string>
	<string name="TooltipForSaleL$">
		出售： L$[AMOUNT]
	</string>
	<string name="TooltipFlagGroupBuild">
		群組建造
	</string>
	<string name="TooltipFlagNoBuild">
		禁止建造
	</string>
	<string name="TooltipFlagNoEdit">
		群組建造
	</string>
	<string name="TooltipFlagNotSafe">
		非安全
	</string>
	<string name="TooltipFlagNoFly">
		禁止飛行
	</string>
	<string name="TooltipFlagGroupScripts">
		群組腳本
	</string>
	<string name="TooltipFlagNoScripts">
		禁止腳本
	</string>
	<string name="TooltipLand">
		土地：
	</string>
	<string name="TooltipMustSingleDrop">
		只有一個物品可以被拖曳到此處
	</string>
	<string name="TooltipTooManyWearables">
		你不能對含超過 [AMOUNT] 個物項的資料夾作穿戴動作。  欲變更此上限，可到「進階」&gt;「顯示除錯設定」&gt;「WearFolderLimit」。
	</string>
	<string name="TooltipPrice" value="L$[AMOUNT]："/>
	<string name="TooltipOutboxDragToWorld">
		你不能從 Marketplace 的刊登資料夾產生物件。
	</string>
	<string name="TooltipOutboxWorn">
		你不能把正在穿戴的物件放到 Marketplace 的刊登資料夾
	</string>
	<string name="TooltipOutboxFolderLevels">
		巢狀資料夾深度超過 [AMOUNT]。 請減少巢狀資料夾的深度，必要的話請把物件併整起來。
	</string>
	<string name="TooltipOutboxTooManyFolders">
		子資料夾數目超過 [AMOUNT]。 請減少刊登的資料夾數目，必要的話請把物件併整起來。
	</string>
	<string name="TooltipOutboxTooManyObjects">
		物件數目超過 [AMOUNT]。 若想在同一刊登中出售超過 [AMOUNT] 個物件，你需要把物件併整起來。
	</string>
	<string name="TooltipOutboxTooManyStockItems">
		限量物件數目超過 [AMOUNT]。
	</string>
	<string name="TooltipOutboxCannotDropOnRoot">
		你只能把物項或資料夾拖放到「所有」(ALL)頁籤 請選取該頁籤，再移動你的物項或資料夾。
	</string>
	<string name="TooltipOutboxNoTransfer">
		至少一個物件無法出售或轉移
	</string>
	<string name="TooltipOutboxNotInInventory">
		你只能將物件從收納區放到 Marketplace。
	</string>
	<string name="TooltipOutboxLinked">
		你不能把聯結的物件或資料夾放到 Marketplace
	</string>
	<string name="TooltipOutboxCallingCard">
		你不能把名片放到 Marketplace
	</string>
	<string name="TooltipOutboxDragActive">
		已登出的刊登內容不得移動
	</string>
	<string name="TooltipOutboxCannotMoveRoot">
		你不能移動 Marketplace 刊登的根目錄
	</string>
	<string name="TooltipOutboxMixedStock">
		限量資料夾的所有物件必須是相同的類型和權限
	</string>
	<string name="TooltipDragOntoOwnChild">
		資料夾不得移到其子資料夾底下
	</string>
	<string name="TooltipDragOntoSelf">
		資料夾移動的目標不得為它本身
	</string>
	<string name="TooltipHttpUrl">
		點按以察看這個網頁
	</string>
	<string name="TooltipSLURL">
		點按以察看這個位置資訊
	</string>
	<string name="TooltipAgentUrl">
		點按以察看這個居民檔案
	</string>
	<string name="TooltipAgentInspect">
		瞭解更多有關這個居民
	</string>
	<string name="TooltipAgentMute">
		點按以封鎖這位居民
	</string>
	<string name="TooltipAgentUnmute">
		點按以解除封鎖這位居民
	</string>
	<string name="TooltipAgentIM">
		點按開始 IM 這位居民
	</string>
	<string name="TooltipAgentPay">
		點按以支付這位居民
	</string>
	<string name="TooltipAgentOfferTeleport">
		點按以送出瞬間傳送邀請給這位居民
	</string>
	<string name="TooltipAgentRequestFriend">
		點按以送出交友邀請給這位居民
	</string>
	<string name="TooltipGroupUrl">
		點按以察看這個群組的描述
	</string>
	<string name="TooltipEventUrl">
		點按以察看這個活動的描述
	</string>
	<string name="TooltipClassifiedUrl">
		點按察看這個個人廣告
	</string>
	<string name="TooltipParcelUrl">
		點按以察看這個地段的描述
	</string>
	<string name="TooltipTeleportUrl">
		點按以傳送到這個位置
	</string>
	<string name="TooltipObjectIMUrl">
		點按以察看這個物件的描述
	</string>
	<string name="TooltipMapUrl">
		點按以察看此處在地圖上的位置
	</string>
	<string name="TooltipSLAPP">
		點按以執行 secondlife:// 指令
	</string>
	<string name="CurrentURL" value="目前網址：[CurrentURL]"/>
	<string name="SLurlLabelTeleport">
		瞬間傳送到
	</string>
	<string name="SLurlLabelShowOnMap">
		顯示地圖為了
	</string>
	<string name="SLappAgentMute">
		封鎖
	</string>
	<string name="SLappAgentUnmute">
		解除封鎖
	</string>
	<string name="SLappAgentIM">
		IM
	</string>
	<string name="SLappAgentPay">
		支付
	</string>
	<string name="SLappAgentOfferTeleport">
		發給瞬間傳送請求到
	</string>
	<string name="SLappAgentRequestFriend">
		交友要求
	</string>
	<string name="SLappAgentRemoveFriend">
		移除朋友
	</string>
	<string name="BUTTON_CLOSE_DARWIN">
		關閉（⌘W）
	</string>
	<string name="BUTTON_CLOSE_WIN">
		關閉（Ctrl+W）
	</string>
	<string name="BUTTON_CLOSE_CHROME">
		關閉
	</string>
	<string name="BUTTON_RESTORE">
		還原
	</string>
	<string name="BUTTON_MINIMIZE">
		最小化
	</string>
	<string name="BUTTON_TEAR_OFF">
		脫下
	</string>
	<string name="BUTTON_DOCK">
		停泊固定
	</string>
	<string name="BUTTON_HELP">
		顯示幫助
	</string>
	<string name="Searching">
		搜尋中...
	</string>
	<string name="NoneFound">
		查無結果。
	</string>
	<string name="RetrievingData">
		檢索...
	</string>
	<string name="ReleaseNotes">
		釋出版本說明
	</string>
	<string name="LoadingData">
		載入中...
	</string>
	<string name="AvatarNameNobody">
		（沒有人）
	</string>
	<string name="AvatarNameWaiting">
		（載入中...）
	</string>
	<string name="AvatarNameMultiple">
		（多個）
	</string>
	<string name="GroupNameNone">
		（無）
	</string>
	<string name="AvalineCaller">
		Avaline 通話者 [ORDER]
	</string>
	<string name="AssetErrorNone">
		無錯誤
	</string>
	<string name="AssetErrorRequestFailed">
		資產請求：失敗
	</string>
	<string name="AssetErrorNonexistentFile">
		資產要求：非已存在檔案
	</string>
	<string name="AssetErrorNotInDatabase">
		資產要求：資產並未發現於資料庫中
	</string>
	<string name="AssetErrorEOF">
		檔案結尾
	</string>
	<string name="AssetErrorCannotOpenFile">
		無法開啟檔案
	</string>
	<string name="AssetErrorFileNotFound">
		檔案未發現
	</string>
	<string name="AssetErrorTCPTimeout">
		檔案傳輸逾時
	</string>
	<string name="AssetErrorCircuitGone">
		失去線路
	</string>
	<string name="AssetErrorPriceMismatch">
		Viewer 和伺服器無法同意價格
	</string>
	<string name="AssetErrorUnknownStatus">
		未知狀態
	</string>
	<string name="texture">
		材質
	</string>
	<string name="sound">
		聲音
	</string>
	<string name="calling card">
		名片
	</string>
	<string name="landmark">
		地標
	</string>
	<string name="legacy script">
		舊版腳本
	</string>
	<string name="clothing">
		服裝
	</string>
	<string name="object">
		物件
	</string>
	<string name="note card">
		記事卡
	</string>
	<string name="folder">
		資料夾
	</string>
	<string name="root">
		根目錄
	</string>
	<string name="lsl2 script">
		LSL2 腳本
	</string>
	<string name="lsl bytecode">
		LSL 位元組碼
	</string>
	<string name="tga texture">
		tga 材質
	</string>
	<string name="body part">
		身體部位
	</string>
	<string name="snapshot">
		快照
	</string>
	<string name="lost and found">
		失物招領
	</string>
	<string name="targa image">
		targa 圖像
	</string>
	<string name="trash">
		垃圾桶
	</string>
	<string name="jpeg image">
		jpeg 圖像
	</string>
	<string name="animation">
		動作
	</string>
	<string name="gesture">
		姿勢
	</string>
	<string name="simstate">
		模擬器狀態
	</string>
	<string name="favorite">
		我的最愛
	</string>
	<string name="symbolic link">
		聯結
	</string>
	<string name="symbolic folder link">
		資料夾聯結
	</string>
	<string name="mesh">
		網面
	</string>
	<string name="AvatarEditingAppearance">
		（外觀編輯中）
	</string>
	<string name="AvatarAway">
		離開
	</string>
	<string name="AvatarDoNotDisturb">
		請勿打擾
	</string>
	<string name="AvatarMuted">
		封鎖的
	</string>
	<string name="anim_express_afraid">
		害怕
	</string>
	<string name="anim_express_anger">
		生氣
	</string>
	<string name="anim_away">
		離開
	</string>
	<string name="anim_backflip">
		後空翻
	</string>
	<string name="anim_express_laugh">
		捧腹大笑
	</string>
	<string name="anim_express_toothsmile">
		大微笑
	</string>
	<string name="anim_blowkiss">
		飛吻
	</string>
	<string name="anim_express_bored">
		無聊
	</string>
	<string name="anim_bow">
		彎腰點頭
	</string>
	<string name="anim_clap">
		拍手
	</string>
	<string name="anim_courtbow">
		宮廷鞠躬
	</string>
	<string name="anim_express_cry">
		哭泣
	</string>
	<string name="anim_dance1">
		跳舞1
	</string>
	<string name="anim_dance2">
		跳舞2
	</string>
	<string name="anim_dance3">
		跳舞3
	</string>
	<string name="anim_dance4">
		跳舞4
	</string>
	<string name="anim_dance5">
		跳舞5
	</string>
	<string name="anim_dance6">
		跳舞6
	</string>
	<string name="anim_dance7">
		跳舞7
	</string>
	<string name="anim_dance8">
		跳舞8
	</string>
	<string name="anim_express_disdain">
		鄙視
	</string>
	<string name="anim_drink">
		喝一口
	</string>
	<string name="anim_express_embarrased">
		尷尬
	</string>
	<string name="anim_angry_fingerwag">
		揮動食指
	</string>
	<string name="anim_fist_pump">
		高舉右拳
	</string>
	<string name="anim_yoga_float">
		漂浮瑜伽
	</string>
	<string name="anim_express_frown">
		皺眉
	</string>
	<string name="anim_impatient">
		不耐煩
	</string>
	<string name="anim_jumpforjoy">
		雀躍
	</string>
	<string name="anim_kissmybutt">
		親我屁股！
	</string>
	<string name="anim_express_kiss">
		親吻
	</string>
	<string name="anim_laugh_short">
		笑
	</string>
	<string name="anim_musclebeach">
		秀健美肌肉
	</string>
	<string name="anim_no_unhappy">
		不（不快樂）
	</string>
	<string name="anim_no_head">
		否
	</string>
	<string name="anim_nyanya">
		Nya-nya-nya
	</string>
	<string name="anim_punch_onetwo">
		連續左右出拳
	</string>
	<string name="anim_express_open_mouth">
		張口
	</string>
	<string name="anim_peace">
		和平手勢
	</string>
	<string name="anim_point_you">
		指著別人
	</string>
	<string name="anim_point_me">
		指著自己
	</string>
	<string name="anim_punch_l">
		左出拳
	</string>
	<string name="anim_punch_r">
		右出拳
	</string>
	<string name="anim_rps_countdown">
		剪刀石頭布預備動作
	</string>
	<string name="anim_rps_paper">
		剪刀石頭布：布
	</string>
	<string name="anim_rps_rock">
		剪刀石頭布：石頭
	</string>
	<string name="anim_rps_scissors">
		剪刀石頭布：剪刀
	</string>
	<string name="anim_express_repulsed">
		作噁
	</string>
	<string name="anim_kick_roundhouse_r">
		旋踢
	</string>
	<string name="anim_express_sad">
		傷心
	</string>
	<string name="anim_salute">
		敬禮
	</string>
	<string name="anim_shout">
		吶喊
	</string>
	<string name="anim_express_shrug">
		聳聳肩
	</string>
	<string name="anim_express_smile">
		微笑
	</string>
	<string name="anim_smoke_idle">
		悠閒抽菸
	</string>
	<string name="anim_smoke_inhale">
		吸一口菸
	</string>
	<string name="anim_smoke_throw_down">
		甩菸蒂
	</string>
	<string name="anim_express_surprise">
		驚喜
	</string>
	<string name="anim_sword_strike_r">
		劍擊
	</string>
	<string name="anim_angry_tantrum">
		鬧脾氣
	</string>
	<string name="anim_express_tongue_out">
		吐舌頭
	</string>
	<string name="anim_hello">
		揮手
	</string>
	<string name="anim_whisper">
		耳語
	</string>
	<string name="anim_whistle">
		吹口哨
	</string>
	<string name="anim_express_wink">
		眨眼
	</string>
	<string name="anim_wink_hollywood">
		眨眼（好萊塢）
	</string>
	<string name="anim_express_worry">
		擔心
	</string>
	<string name="anim_yes_happy">
		是（快樂）
	</string>
	<string name="anim_yes_head">
		是
	</string>
	<string name="multiple_textures">
		多個
	</string>
	<string name="use_texture">
		使用材質
	</string>
	<string name="manip_hint1">
		把滑鼠游標移到量尺上
	</string>
	<string name="manip_hint2">
		就可貼齊格線
	</string>
	<string name="texture_loading">
		載入中...
	</string>
	<string name="worldmap_offline">
		離線
	</string>
	<string name="worldmap_item_tooltip_format">
		[AREA] 平方公尺 L$[PRICE]
	</string>
	<string name="worldmap_results_none_found">
		查無結果。
	</string>
	<string name="Ok">
		確定
	</string>
	<string name="Premature end of file">
		檔案異常中止
	</string>
	<string name="ST_NO_JOINT">
		找不到 ROOT 或旋軸。
	</string>
	<string name="NearbyChatTitle">
		附近的聊天中
	</string>
	<string name="NearbyChatLabel">
		（附近的聊天）
	</string>
	<string name="whisper">
		低語：
	</string>
	<string name="shout">
		吶喊：
	</string>
	<string name="ringing">
		聯接到虛擬世界的語音功能中...
	</string>
	<string name="connected">
		已聯接
	</string>
	<string name="unavailable">
		語音聊天功能於你目前所在的位置無法使用
	</string>
	<string name="hang_up">
		虛擬世界中的語音聊天中斷
	</string>
	<string name="reconnect_nearby">
		現在你將重新聯接到附近的語音聊天
	</string>
	<string name="ScriptQuestionCautionChatGranted">
		物件「[OBJECTNAME]&apos;」（所有人「[OWNERNAME]」，位於「[REGIONNAME]」，方位「[REGIONPOS]」）已獲得下列權限：[PERMISSIONS]。
	</string>
	<string name="ScriptQuestionCautionChatDenied">
		物件「[OBJECTNAME]&apos;」（所有人「[OWNERNAME]」，位於「[REGIONNAME]」，方位「[REGIONPOS]」）已被撤除下列權限：[PERMISSIONS]。
	</string>
	<string name="AdditionalPermissionsRequestHeader">
		你如果打開帳戶權限，也將一併允許該物件：
	</string>
	<string name="ScriptTakeMoney">
		由你身上拿走林登幣（L$）
	</string>
	<string name="ActOnControlInputs">
		按你的控制輸入行動
	</string>
	<string name="RemapControlInputs">
		重新規劃你的控制輸入
	</string>
	<string name="AnimateYourAvatar">
		使化身動起來
	</string>
	<string name="AttachToYourAvatar">
		附加到化身
	</string>
	<string name="ReleaseOwnership">
		釋出所有權，開放給所有人
	</string>
	<string name="LinkAndDelink">
		連結其他物件或去除連結
	</string>
	<string name="AddAndRemoveJoints">
		和其他物件建立或移除旋軸
	</string>
	<string name="ChangePermissions">
		變更它的權限
	</string>
	<string name="TrackYourCamera">
		追蹤你的攝影機
	</string>
	<string name="ControlYourCamera">
		控制你的攝影機
	</string>
	<string name="TeleportYourAgent">
		瞬間傳送你本人
	</string>
	<string name="NotConnected">
		未聯接
	</string>
	<string name="AgentNameSubst">
		（你）
	</string>
<<<<<<< HEAD
	<string name="JoinAnExperience"/>
=======
	<string name="JoinAnExperience"/><!-- intentionally blank -->
>>>>>>> 4ac031a8
	<string name="SilentlyManageEstateAccess">
		管理領出入許可名單時，不顯示警示
	</string>
	<string name="OverrideYourAnimations">
		替換你預設的動作
	</string>
	<string name="ScriptReturnObjects">
		為你送返物件
	</string>
	<string name="UnknownScriptPermission">
		（未知）！
	</string>
	<string name="SIM_ACCESS_PG">
		一般普級
	</string>
	<string name="SIM_ACCESS_MATURE">
		適度成人
	</string>
	<string name="SIM_ACCESS_ADULT">
		完全成人
	</string>
	<string name="SIM_ACCESS_DOWN">
		離線
	</string>
	<string name="SIM_ACCESS_MIN">
		未知
	</string>
	<string name="land_type_unknown">
		（未知）
	</string>
	<string name="Estate / Full Region">
		領地 / 完整地區
	</string>
	<string name="Estate / Homestead">
		領地 / 家園
	</string>
	<string name="Mainland / Homestead">
		大陸 / 家園
	</string>
	<string name="Mainland / Full Region">
		大陸 / 完整地區
	</string>
	<string name="all_files">
		全部檔案
	</string>
	<string name="sound_files">
		聲音
	</string>
	<string name="animation_files">
		動作
	</string>
	<string name="image_files">
		圖像
	</string>
	<string name="save_file_verb">
		儲存
	</string>
	<string name="load_file_verb">
		載入
	</string>
	<string name="targa_image_files">
		Targa 圖像
	</string>
	<string name="bitmap_image_files">
		Bitmap 圖像
	</string>
	<string name="png_image_files">
		PNG 圖像
	</string>
	<string name="save_texture_image_files">
		Targa 或 PNG 圖像
	</string>
	<string name="avi_movie_file">
		AVI 視頻檔案
	</string>
	<string name="xaf_animation_file">
		XAF 動畫檔案
	</string>
	<string name="xml_file">
		XML 檔案
	</string>
	<string name="raw_file">
		RAW 檔案
	</string>
	<string name="compressed_image_files">
		壓縮的圖像
	</string>
	<string name="load_files">
		載入檔案
	</string>
	<string name="choose_the_directory">
		選擇目錄
	</string>
	<string name="script_files">
		腳本
	</string>
	<string name="dictionary_files">
		字典
	</string>
	<string name="shape">
		體形
	</string>
	<string name="skin">
		皮膚
	</string>
	<string name="hair">
		頭髮
	</string>
	<string name="eyes">
		眼睛
	</string>
	<string name="shirt">
		襯衫
	</string>
	<string name="pants">
		褲子
	</string>
	<string name="shoes">
		鞋子
	</string>
	<string name="socks">
		襪子
	</string>
	<string name="jacket">
		夾克
	</string>
	<string name="gloves">
		手套
	</string>
	<string name="undershirt">
		內衣
	</string>
	<string name="underpants">
		內褲
	</string>
	<string name="skirt">
		裙子
	</string>
	<string name="alpha">
		半透明
	</string>
	<string name="tattoo">
		刺青
	</string>
	<string name="physics">
		身體物理
	</string>
	<string name="invalid">
		無效
	</string>
	<string name="none">
		無
	</string>
	<string name="shirt_not_worn">
		襯衫未穿
	</string>
	<string name="pants_not_worn">
		褲子未穿
	</string>
	<string name="shoes_not_worn">
		鞋子未穿
	</string>
	<string name="socks_not_worn">
		襪子未穿
	</string>
	<string name="jacket_not_worn">
		夾克未穿
	</string>
	<string name="gloves_not_worn">
		手套未穿
	</string>
	<string name="undershirt_not_worn">
		內衣未穿
	</string>
	<string name="underpants_not_worn">
		內褲未穿
	</string>
	<string name="skirt_not_worn">
		裙子未穿
	</string>
	<string name="alpha_not_worn">
		半透明未穿
	</string>
	<string name="tattoo_not_worn">
		刺青未穿
	</string>
	<string name="physics_not_worn">
		身體物理未穿
	</string>
	<string name="invalid_not_worn">
		無效
	</string>
	<string name="create_new_shape">
		創造新體形
	</string>
	<string name="create_new_skin">
		創造新皮膚
	</string>
	<string name="create_new_hair">
		創造新頭髮
	</string>
	<string name="create_new_eyes">
		創造新眼睛
	</string>
	<string name="create_new_shirt">
		創造新襯衫
	</string>
	<string name="create_new_pants">
		創造新褲子
	</string>
	<string name="create_new_shoes">
		創造新鞋子
	</string>
	<string name="create_new_socks">
		創造新襪子
	</string>
	<string name="create_new_jacket">
		創造新夾克
	</string>
	<string name="create_new_gloves">
		創造新手套
	</string>
	<string name="create_new_undershirt">
		創造新內衣
	</string>
	<string name="create_new_underpants">
		創造新內褲
	</string>
	<string name="create_new_skirt">
		創造新裙子
	</string>
	<string name="create_new_alpha">
		創造新半透明
	</string>
	<string name="create_new_tattoo">
		創造新刺青
	</string>
	<string name="create_new_physics">
		創造新身體物理
	</string>
	<string name="create_new_invalid">
		無效
	</string>
	<string name="NewWearable">
		新 [WEARABLE_ITEM]
	</string>
	<string name="next">
		下一個
	</string>
	<string name="ok">
		確定
	</string>
	<string name="GroupNotifyGroupNotice">
		群組通知
	</string>
	<string name="GroupNotifyGroupNotices">
		群組通知
	</string>
	<string name="GroupNotifySentBy">
		送出由
	</string>
	<string name="GroupNotifyAttached">
		附件：
	</string>
	<string name="GroupNotifyViewPastNotices">
		在這裡察看舊通知或選擇不接收訊息。
	</string>
	<string name="GroupNotifyOpenAttachment">
		開啟附件
	</string>
	<string name="GroupNotifySaveAttachment">
		儲存附件
	</string>
	<string name="TeleportOffer">
		發出「瞬間傳送」邀請
	</string>
	<string name="StartUpNotifications">
		當你離開時有新的通知送達。
	</string>
	<string name="OverflowInfoChannelString">
		你有約 %d 通知
	</string>
	<string name="BodyPartsRightArm">
		右臂
	</string>
	<string name="BodyPartsHead">
		頭部
	</string>
	<string name="BodyPartsLeftArm">
		左臂
	</string>
	<string name="BodyPartsLeftLeg">
		左腿
	</string>
	<string name="BodyPartsTorso">
		軀幹
	</string>
	<string name="BodyPartsRightLeg">
		右腿
	</string>
	<string name="GraphicsQualityLow">
		低
	</string>
	<string name="GraphicsQualityMid">
		中
	</string>
	<string name="GraphicsQualityHigh">
		高
	</string>
	<string name="LeaveMouselook">
		按下 ESC 鍵回復到世界的視角
	</string>
	<string name="InventoryNoMatchingItems">
		找不到你要找的嗎？ 請試試 [secondlife:///app/search/places/ 搜尋]。
	</string>
	<string name="PlacesNoMatchingItems">
		找不到你要找的嗎？ 請試試 [secondlife:///app/search/places/[SEARCH_TERM] 搜尋]。
	</string>
	<string name="FavoritesNoMatchingItems">
		將一個地標拖曳到這裡，加進「我的最愛」。
	</string>
	<string name="MarketplaceNoMatchingItems">
		找不到物項。 請檢查搜尋字串的拼寫，再試一次。
	</string>
	<string name="InventoryNoTexture">
		你的收納區裡沒有這個材質的副本
	</string>
	<string name="InventoryInboxNoItems">
		你從第二人生購物市集購買的物品將出現在這裡。 你可以把它們拖曳到你的收納區，開始使用。
	</string>
	<string name="MarketplaceURL">
		https://marketplace.[MARKETPLACE_DOMAIN_NAME]/
	</string>
	<string name="MarketplaceURL_CreateStore">
		http://community.secondlife.com/t5/English-Knowledge-Base/Selling-in-the-Marketplace/ta-p/700193#Section_.4
	</string>
	<string name="MarketplaceURL_Dashboard">
		https://marketplace.[MARKETPLACE_DOMAIN_NAME]/merchants/store/dashboard
	</string>
	<string name="MarketplaceURL_Imports">
		https://marketplace.[MARKETPLACE_DOMAIN_NAME]/merchants/store/imports
	</string>
	<string name="MarketplaceURL_LearnMore">
		https://marketplace.[MARKETPLACE_DOMAIN_NAME]/learn_more
	</string>
	<string name="InventoryOutboxNotMerchantTitle">
		任何人都可在第二人生購物市集出售物品。
	</string>
	<string name="InventoryOutboxNotMerchantTooltip"/>
	<string name="InventoryOutboxNotMerchant">
		如果你想成為商家，你需要在第二人生購物市集[[MARKETPLACE_CREATE_STORE_URL]開設一間商店]。
	</string>
	<string name="InventoryOutboxNoItemsTitle">
		你的發件匣目前是空的。
	</string>
	<string name="InventoryOutboxNoItemsTooltip"/>
	<string name="InventoryOutboxNoItems">
		將資料夾拖曳到這個區域，再點按「送往第二人生購物市集」，即可在[[MARKETPLACE_DASHBOARD_URL]第二人生購物市集]登列出售。
	</string>
	<string name="InventoryOutboxInitializingTitle">
		正在初始化購物市集。
	</string>
	<string name="InventoryOutboxInitializing">
		我們正在求取你的[[MARKETPLACE_CREATE_STORE_URL] 購物市集商店]帳戶。
	</string>
	<string name="InventoryOutboxErrorTitle">
		購物市集出錯。
	</string>
	<string name="InventoryOutboxError">
		[[MARKETPLACE_CREATE_STORE_URL] 購物市集商店]正傳回錯誤。
	</string>
	<string name="InventoryMarketplaceError">
		這功能尚在 Beta 測試階段。 如你想參與，請到這個[http://goo.gl/forms/FCQ7UXkakz Google 表單]填寫姓名。
	</string>
	<string name="InventoryMarketplaceListingsNoItemsTitle">
		你的 Marketplace 刊登資料夾是空的。
	</string>
	<string name="InventoryMarketplaceListingsNoItems">
		將資料夾拖曳到這個區域，即可在[[MARKETPLACE_DASHBOARD_URL] Marketplace]刊登出售。
	</string>
	<string name="Marketplace Validation Warning Stock">
		限量資料夾必須放在版本資料夾裡
	</string>
	<string name="Marketplace Validation Error Mixed Stock">
		：錯誤：限量資料夾的所有物件必須是「禁止複製」且同一類型
	</string>
	<string name="Marketplace Validation Error Subfolder In Stock">
		：錯誤：限量資料夾不得含有子資料夾
	</string>
	<string name="Marketplace Validation Warning Empty">
		：警告：資料夾裡沒有東西
	</string>
	<string name="Marketplace Validation Warning Create Stock">
		：警告：新建限量資料夾
	</string>
	<string name="Marketplace Validation Warning Create Version">
		：警告：新建版本資料夾
	</string>
	<string name="Marketplace Validation Warning Move">
		：警告：移動物項
	</string>
	<string name="Marketplace Validation Warning Delete">
		：警告：資料夾內容已轉移到限量資料夾，空的資料夾已移除
	</string>
	<string name="Marketplace Validation Error Stock Item">
		：錯誤：「禁止複製」物件必須放在限量資料夾裡
	</string>
	<string name="Marketplace Validation Warning Unwrapped Item">
		：警告：物項必須放在一個版本資料夾裡
	</string>
	<string name="Marketplace Validation Error">
		：錯誤：
	</string>
	<string name="Marketplace Validation Warning">
		：警告：
	</string>
	<string name="Marketplace Validation Error Empty Version">
		：警告：版本資料夾必須包含至少一個物項
	</string>
	<string name="Marketplace Validation Error Empty Stock">
		：警告：限量資料夾必須包含至少一個物項
	</string>
	<string name="Marketplace Validation No Error">
		沒有需要報告的錯誤或警告
	</string>
	<string name="Marketplace Error None">
		零錯誤
	</string>
	<string name="Marketplace Error Prefix">
		錯誤：
	</string>
	<string name="Marketplace Error Not Merchant">
		將物件移到 Marketplace 前，你必須取得商家的身份（免費）。
	</string>
	<string name="Marketplace Error Not Accepted">
		無法移動該資料夾的物項。
	</string>
	<string name="Marketplace Error Unsellable Item">
		此物項無法在 Marketplace 出售。
	</string>
	<string name="MarketplaceNoID">
		沒有 Mkt ID
	</string>
	<string name="MarketplaceLive">
		已刊登
	</string>
	<string name="MarketplaceActive">
		使用中
	</string>
	<string name="MarketplaceMax">
		最多
	</string>
	<string name="MarketplaceStock">
		限量
	</string>
	<string name="MarketplaceNoStock">
		缺貨
	</string>
	<string name="MarketplaceUpdating">
		正在更新…
	</string>
	<string name="Open landmarks">
		開啟地標
	</string>
	<string name="Unconstrained">
		不受限
	</string>
	<string name="no_transfer" value="（禁止轉讓）"/>
	<string name="no_modify" value="（禁止修改）"/>
	<string name="no_copy" value="（禁止複製）"/>
	<string name="worn" value="（已穿）"/>
	<string name="link" value="（聯結）"/>
	<string name="broken_link" value="（損壞的聯結）"/>
	<string name="LoadingContents">
		內容載入中...
	</string>
	<string name="NoContents">
		無內容
	</string>
	<string name="WornOnAttachmentPoint" value="（已穿 [ATTACHMENT_POINT]）"/>
	<string name="AttachmentErrorMessage" value="（[ATTACHMENT_ERROR]）"/>
	<string name="ActiveGesture" value="[GESLABEL]（使用中）"/>
	<string name="PermYes">
		是
	</string>
	<string name="PermNo">
		否
	</string>
	<string name="Chat Message" value="聊天："/>
	<string name="Sound" value="聲音："/>
	<string name="Wait" value="--- 等待："/>
	<string name="AnimFlagStop" value="停止動作："/>
	<string name="AnimFlagStart" value="開始動作："/>
	<string name="Wave" value="揮手"/>
	<string name="GestureActionNone" value="無"/>
	<string name="HelloAvatar" value="你好，化身！"/>
	<string name="ViewAllGestures" value="察看全部 &gt;&gt;"/>
	<string name="GetMoreGestures" value="取得更多 &gt;&gt;"/>
	<string name="Animations" value="動作，"/>
	<string name="Calling Cards" value="名片，"/>
	<string name="Clothing" value="服裝，"/>
	<string name="Gestures" value="姿勢，"/>
	<string name="Landmarks" value="地標，"/>
	<string name="Notecards" value="記事卡，"/>
	<string name="Objects" value="物件，"/>
	<string name="Scripts" value="腳本，"/>
	<string name="Sounds" value="聲音，"/>
	<string name="Textures" value="材質，"/>
	<string name="Snapshots" value="快照，"/>
	<string name="No Filters" value="否"/>
	<string name="Since Logoff" value="- 自上次登出"/>
	<string name="InvFolder My Inventory">
		我的收納區
	</string>
	<string name="InvFolder Library">
		資源庫
	</string>
	<string name="InvFolder Textures">
		材質
	</string>
	<string name="InvFolder Sounds">
		聲音
	</string>
	<string name="InvFolder Calling Cards">
		名片
	</string>
	<string name="InvFolder Landmarks">
		地標
	</string>
	<string name="InvFolder Scripts">
		腳本
	</string>
	<string name="InvFolder Clothing">
		服裝
	</string>
	<string name="InvFolder Objects">
		物件
	</string>
	<string name="InvFolder Notecards">
		記事卡
	</string>
	<string name="InvFolder New Folder">
		新資料夾
	</string>
	<string name="InvFolder Inventory">
		收納區
	</string>
	<string name="InvFolder Uncompressed Images">
		未壓縮圖像
	</string>
	<string name="InvFolder Body Parts">
		身體部位
	</string>
	<string name="InvFolder Trash">
		垃圾桶
	</string>
	<string name="InvFolder Photo Album">
		相簿
	</string>
	<string name="InvFolder Lost And Found">
		失物招領
	</string>
	<string name="InvFolder Uncompressed Sounds">
		未壓縮聲音
	</string>
	<string name="InvFolder Animations">
		動作
	</string>
	<string name="InvFolder Gestures">
		姿勢
	</string>
	<string name="InvFolder Favorites">
		我的最愛
	</string>
	<string name="InvFolder favorite">
		我的最愛
	</string>
	<string name="InvFolder Favorites">
		我的最愛
	</string>
	<string name="InvFolder favorites">
		我的最愛
	</string>
	<string name="InvFolder Current Outfit">
		目前裝扮
	</string>
	<string name="InvFolder Initial Outfits">
		初始裝扮
	</string>
	<string name="InvFolder My Outfits">
		我的裝扮
	</string>
	<string name="InvFolder Accessories">
		配件
	</string>
	<string name="InvFolder Meshes">
		網面
	</string>
	<string name="InvFolder Received Items">
		收到的物項
	</string>
	<string name="InvFolder Merchant Outbox">
		商家發件匣
	</string>
	<string name="InvFolder Friends">
		朋友
	</string>
	<string name="InvFolder All">
		全部
	</string>
	<string name="no_attachments">
		未穿著任何附件
	</string>
	<string name="Attachments remain">
		附件（尚可容納 [COUNT] 件）
	</string>
	<string name="Buy">
		購買
	</string>
	<string name="BuyforL$">
		出價購買：L$
	</string>
	<string name="Stone">
		石頭
	</string>
	<string name="Metal">
		金屬
	</string>
	<string name="Glass">
		玻璃
	</string>
	<string name="Wood">
		木頭
	</string>
	<string name="Flesh">
		肌肉
	</string>
	<string name="Plastic">
		塑膠
	</string>
	<string name="Rubber">
		橡膠
	</string>
	<string name="Light">
		光源
	</string>
	<string name="KBShift">
		Shift 鍵
	</string>
	<string name="KBCtrl">
		Ctrl 鍵
	</string>
	<string name="Chest">
		胸部
	</string>
	<string name="Skull">
		頭顱
	</string>
	<string name="Left Shoulder">
		左肩
	</string>
	<string name="Right Shoulder">
		右肩
	</string>
	<string name="Left Hand">
		左手
	</string>
	<string name="Right Hand">
		右手
	</string>
	<string name="Left Foot">
		左腳
	</string>
	<string name="Right Foot">
		右腳
	</string>
	<string name="Spine">
		脊椎
	</string>
	<string name="Pelvis">
		骨盆
	</string>
	<string name="Mouth">
		嘴巴
	</string>
	<string name="Chin">
		下巴
	</string>
	<string name="Left Ear">
		左耳
	</string>
	<string name="Right Ear">
		右耳
	</string>
	<string name="Left Eyeball">
		左眼球
	</string>
	<string name="Right Eyeball">
		右眼球
	</string>
	<string name="Nose">
		鼻子
	</string>
	<string name="R Upper Arm">
		右上臂
	</string>
	<string name="R Forearm">
		右前臂
	</string>
	<string name="L Upper Arm">
		左上臂
	</string>
	<string name="L Forearm">
		左前臂
	</string>
	<string name="Right Hip">
		右臀
	</string>
	<string name="R Upper Leg">
		右大腿
	</string>
	<string name="R Lower Leg">
		右小腿
	</string>
	<string name="Left Hip">
		左臀
	</string>
	<string name="L Upper Leg">
		左大腿
	</string>
	<string name="L Lower Leg">
		左小腿
	</string>
	<string name="Stomach">
		腹肌
	</string>
	<string name="Left Pec">
		左胸肌
	</string>
	<string name="Right Pec">
		右胸肌
	</string>
	<string name="Neck">
		頸部
	</string>
	<string name="Avatar Center">
		化身中心
	</string>
	<string name="Invalid Attachment">
		無效的附接點
	</string>
	<string name="ATTACHMENT_MISSING_ITEM">
		錯誤：缺少物件
	</string>
	<string name="ATTACHMENT_MISSING_BASE_ITEM">
		錯誤：缺少基本物項
	</string>
	<string name="ATTACHMENT_NOT_ATTACHED">
		錯誤：物件在目前的裝扮裡，可是卻未附著
	</string>
	<string name="YearsMonthsOld">
		年齡：[AGEYEARS] 年 [AGEMONTHS] 月
	</string>
	<string name="YearsOld">
		年齡：[AGEYEARS] 年
	</string>
	<string name="MonthsOld">
		[AGEMONTHS] 月
	</string>
	<string name="WeeksOld">
		[AGEWEEKS] 週
	</string>
	<string name="DaysOld">
		[AGEDAYS] 天
	</string>
	<string name="TodayOld">
		今日剛加入
	</string>
	<string name="AgeYearsA">
		[COUNT] 年
	</string>
	<string name="AgeYearsB">
		[COUNT] 年
	</string>
	<string name="AgeYearsC">
		[COUNT] 年
	</string>
	<string name="AgeMonthsA">
		[COUNT] 月
	</string>
	<string name="AgeMonthsB">
		[COUNT] 月
	</string>
	<string name="AgeMonthsC">
		[COUNT] 月
	</string>
	<string name="AgeWeeksA">
		[COUNT] 週
	</string>
	<string name="AgeWeeksB">
		[COUNT] 週
	</string>
	<string name="AgeWeeksC">
		[COUNT] 週
	</string>
	<string name="AgeDaysA">
		[COUNT] 天
	</string>
	<string name="AgeDaysB">
		[COUNT] 天
	</string>
	<string name="AgeDaysC">
		[COUNT] 天
	</string>
	<string name="GroupMembersA">
		[COUNT] 位成員
	</string>
	<string name="GroupMembersB">
		[COUNT] 位成員
	</string>
	<string name="GroupMembersC">
		[COUNT] 位成員
	</string>
	<string name="AcctTypeResident">
		居民
	</string>
	<string name="AcctTypeTrial">
		試用
	</string>
	<string name="AcctTypeCharterMember">
		老牌 Charter 成員
	</string>
	<string name="AcctTypeEmployee">
		林登實驗室員工
	</string>
	<string name="PaymentInfoUsed">
		使用的付款資料
	</string>
	<string name="PaymentInfoOnFile">
		預留付款資料
	</string>
	<string name="NoPaymentInfoOnFile">
		未預留付款資料
	</string>
	<string name="AgeVerified">
		通過年齡驗證
	</string>
	<string name="NotAgeVerified">
		未通過年齡驗證
	</string>
	<string name="Center 2">
		中央 2
	</string>
	<string name="Top Right">
		右上
	</string>
	<string name="Top">
		上方
	</string>
	<string name="Top Left">
		左上
	</string>
	<string name="Center">
		中央
	</string>
	<string name="Bottom Left">
		左下
	</string>
	<string name="Bottom">
		下方
	</string>
	<string name="Bottom Right">
		右下
	</string>
	<string name="CompileQueueDownloadedCompiling">
		已下載，正在編譯中
	</string>
	<string name="CompileQueueServiceUnavailable">
		腳本編譯服務無法使用
	</string>
	<string name="CompileQueueScriptNotFound">
		伺服器上未發現腳本。
	</string>
	<string name="CompileQueueProblemDownloading">
		下載時出問題
	</string>
	<string name="CompileQueueInsufficientPermDownload">
		下載腳本的權限不足。
	</string>
	<string name="CompileQueueInsufficientPermFor">
		權限不足：
	</string>
	<string name="CompileQueueUnknownFailure">
		下載失敗，原因不明
	</string>
	<string name="CompileQueueTitle">
		重新編譯進度
	</string>
	<string name="CompileQueueStart">
		重新編譯
	</string>
	<string name="ResetQueueTitle">
		重設進度
	</string>
	<string name="ResetQueueStart">
		重設
	</string>
	<string name="RunQueueTitle">
		設定「執行中」進度
	</string>
	<string name="RunQueueStart">
		設為「執行中」
	</string>
	<string name="NotRunQueueTitle">
		設定「非執行中」進度
	</string>
	<string name="NotRunQueueStart">
		設為「非執行中」
	</string>
	<string name="CompileSuccessful">
		編譯成功！
	</string>
	<string name="CompileSuccessfulSaving">
		編譯成功，儲存中...
	</string>
	<string name="SaveComplete">
		儲存完畢。
	</string>
	<string name="UploadFailed">
		檔案上傳失敗：
	</string>
	<string name="ObjectOutOfRange">
		腳本（物件超出範圍）
	</string>
	<string name="GodToolsObjectOwnedBy">
		物件 [OBJECT] 為 [OWNER] 所擁有
	</string>
	<string name="GroupsNone">
		無
	</string>
	<string name="CompileNoExperiencePerm">
		略過體驗 [EXPERIENCE] 的腳本 [SCRIPT]。
	</string>
	<string name="Group" value="（群組）"/>
	<string name="Unknown">
		（未知）
	</string>
	<string name="SummaryForTheWeek" value="本週摘要，起始日："/>
	<string name="NextStipendDay" value="下一個發薪日為"/>
	<string name="GroupPlanningDate">
		[mthnum,datetime,utc]/[day,datetime,utc]/[year,datetime,utc]
	</string>
	<string name="GroupIndividualShare" value="群組       個人份額"/>
	<string name="GroupColumn" value="群組"/>
	<string name="Balance">
		餘額
	</string>
	<string name="Credits">
		貸記
	</string>
	<string name="Debits">
		借記
	</string>
	<string name="Total">
		總額
	</string>
	<string name="NoGroupDataFound">
		查無群組資料
	</string>
	<string name="IMParentEstate">
		母領地
	</string>
	<string name="IMMainland">
		大陸
	</string>
	<string name="IMTeen">
		青少年
	</string>
	<string name="Anyone">
		任何人
	</string>
	<string name="RegionInfoError">
		錯誤
	</string>
	<string name="RegionInfoAllEstatesOwnedBy">
		[OWNER] 所擁有的的全部領地
	</string>
	<string name="RegionInfoAllEstatesYouOwn">
		你所擁有的全部領地
	</string>
	<string name="RegionInfoAllEstatesYouManage">
		你為 [OWNER] 管理的全部領地
	</string>
	<string name="RegionInfoAllowedResidents">
		允許居民：（[ALLOWEDAGENTS]，最多 [MAXACCESS]）
	</string>
	<string name="RegionInfoAllowedGroups">
		允許的群組：（[ALLOWEDGROUPS]，最多 [MAXACCESS]）
	</string>
	<string name="ScriptLimitsParcelScriptMemory">
		地段腳本記憶體
	</string>
	<string name="ScriptLimitsParcelsOwned">
		地段清單：[PARCELS]
	</string>
	<string name="ScriptLimitsMemoryUsed">
		計憶體用量：使用 [MAX] kb 中的 [COUNT] kb ；剩餘 [AVAILABLE] kb 可用
	</string>
	<string name="ScriptLimitsMemoryUsedSimple">
		記憶體用量：[COUNT] kb
	</string>
	<string name="ScriptLimitsParcelScriptURLs">
		地段腳本的 URL
	</string>
	<string name="ScriptLimitsURLsUsed">
		URL 使用狀況：最多可用 [MAX]，已用 [COUNT]，剩餘 [AVAILABLE]
	</string>
	<string name="ScriptLimitsURLsUsedSimple">
		已用 URL：[COUNT]
	</string>
	<string name="ScriptLimitsRequestError">
		調資料時出錯
	</string>
	<string name="ScriptLimitsRequestNoParcelSelected">
		未選擇地段
	</string>
	<string name="ScriptLimitsRequestWrongRegion">
		錯誤：只能在你目前所處區域取得腳本資訊
	</string>
	<string name="ScriptLimitsRequestWaiting">
		正在調閱資料...
	</string>
	<string name="ScriptLimitsRequestDontOwnParcel">
		你無權審視此地段
	</string>
	<string name="SITTING_ON">
		坐在
	</string>
	<string name="ATTACH_CHEST">
		胸部
	</string>
	<string name="ATTACH_HEAD">
		頭部
	</string>
	<string name="ATTACH_LSHOULDER">
		左肩
	</string>
	<string name="ATTACH_RSHOULDER">
		右肩
	</string>
	<string name="ATTACH_LHAND">
		左手
	</string>
	<string name="ATTACH_RHAND">
		右手
	</string>
	<string name="ATTACH_LFOOT">
		左腳
	</string>
	<string name="ATTACH_RFOOT">
		右腳
	</string>
	<string name="ATTACH_BACK">
		背部
	</string>
	<string name="ATTACH_PELVIS">
		骨盆
	</string>
	<string name="ATTACH_MOUTH">
		嘴巴
	</string>
	<string name="ATTACH_CHIN">
		下巴
	</string>
	<string name="ATTACH_LEAR">
		左耳
	</string>
	<string name="ATTACH_REAR">
		右耳
	</string>
	<string name="ATTACH_LEYE">
		左眼
	</string>
	<string name="ATTACH_REYE">
		右眼
	</string>
	<string name="ATTACH_NOSE">
		鼻子
	</string>
	<string name="ATTACH_RUARM">
		右上臂
	</string>
	<string name="ATTACH_RLARM">
		右前臂
	</string>
	<string name="ATTACH_LUARM">
		左上臂
	</string>
	<string name="ATTACH_LLARM">
		左前臂
	</string>
	<string name="ATTACH_RHIP">
		右臀
	</string>
	<string name="ATTACH_RULEG">
		右大腿
	</string>
	<string name="ATTACH_RLLEG">
		右小腿
	</string>
	<string name="ATTACH_LHIP">
		左臀
	</string>
	<string name="ATTACH_LULEG">
		左大腿
	</string>
	<string name="ATTACH_LLLEG">
		左小腿
	</string>
	<string name="ATTACH_BELLY">
		腹部
	</string>
	<string name="ATTACH_RPEC">
		右胸肌
	</string>
	<string name="ATTACH_LPEC">
		左胸肌
	</string>
	<string name="ATTACH_HUD_CENTER_2">
		擡頭顯示中央 2
	</string>
	<string name="ATTACH_HUD_TOP_RIGHT">
		擡頭顯示右上
	</string>
	<string name="ATTACH_HUD_TOP_CENTER">
		擡頭顯示中央上方
	</string>
	<string name="ATTACH_HUD_TOP_LEFT">
		擡頭顯示左上
	</string>
	<string name="ATTACH_HUD_CENTER_1">
		擡頭顯示中央 1
	</string>
	<string name="ATTACH_HUD_BOTTOM_LEFT">
		擡頭顯示左下
	</string>
	<string name="ATTACH_HUD_BOTTOM">
		擡頭顯示下方
	</string>
	<string name="ATTACH_HUD_BOTTOM_RIGHT">
		擡頭顯示右下
	</string>
	<string name="ATTACH_NECK">
		頸部
	</string>
	<string name="ATTACH_AVATAR_CENTER">
		化身中心
	</string>
	<string name="CursorPos">
		橫行 [LINE]，縱列 [COLUMN]
	</string>
	<string name="PanelDirCountFound">
		找到 [COUNT]
	</string>
	<string name="PanelDirTimeStr">
		[hour12,datetime,slt]:[min,datetime,slt] [ampm,datetime,slt]
	</string>
	<string name="PanelDirEventsDateText">
		[mthnum,datetime,slt]/[day,datetime,slt]
	</string>
	<string name="PanelContentsTooltip">
		物件內容
	</string>
	<string name="PanelContentsNewScript">
		新腳本
	</string>
	<string name="DoNotDisturbModeResponseDefault">
		這居民處於「請勿打擾」狀態，不會立即看到你的訊息。
	</string>
	<string name="MuteByName">
		（按名稱）
	</string>
	<string name="MuteAgent">
		（居民）
	</string>
	<string name="MuteObject">
		（物件）
	</string>
	<string name="MuteGroup">
		（群組）
	</string>
	<string name="MuteExternal">
		（外部）
	</string>
	<string name="RegionNoCovenant">
		此領地沒有任何契約要求。
	</string>
	<string name="RegionNoCovenantOtherOwner">
		此領地沒有任何契約要求。 本領地土地的出售人是領地所有人。  請聯絡領地所有人獲知售地詳情。
	</string>
	<string name="covenant_last_modified" value="最後修改時間："/>
	<string name="none_text" value="（無）"/>
	<string name="never_text" value="（絕不）"/>
	<string name="GroupOwned">
		群組所擁有
	</string>
	<string name="Public">
		公開
	</string>
	<string name="LocalSettings">
		本地設定
	</string>
	<string name="RegionSettings">
		地區設定
	</string>
	<string name="ClassifiedClicksTxt">
		點按：[TELEPORT] 瞬間傳送，[MAP] 地圖，[PROFILE] 檔案
	</string>
	<string name="ClassifiedUpdateAfterPublish">
		（將於發布後更新）
	</string>
	<string name="NoPicksClassifiedsText">
		你尚未建立任何精選地點或個人廣告。 點按下面的 + 按鈕建立精選地點或個人廣告。
	</string>
	<string name="NoAvatarPicksClassifiedsText">
		使用者無精選地點或個人廣告
	</string>
	<string name="PicksClassifiedsLoadingText">
		載入中...
	</string>
	<string name="MultiPreviewTitle">
		預覽
	</string>
	<string name="MultiPropertiesTitle">
		屬性
	</string>
	<string name="InvOfferAnObjectNamed">
		一個物件，名為
	</string>
	<string name="InvOfferOwnedByGroup">
		屬於群組
	</string>
	<string name="InvOfferOwnedByUnknownGroup">
		屬於一個未知群組
	</string>
	<string name="InvOfferOwnedBy">
		所有人：
	</string>
	<string name="InvOfferOwnedByUnknownUser">
		屬於某未知使用者
	</string>
	<string name="InvOfferGaveYou">
		給予你
	</string>
	<string name="InvOfferDecline">
		你拒絕了來自 &lt;nolink&gt;[NAME]&lt;/nolink&gt; 的 [DESC]。
	</string>
	<string name="GroupMoneyTotal">
		總額
	</string>
	<string name="GroupMoneyBought">
		買了
	</string>
	<string name="GroupMoneyPaidYou">
		支付給你
	</string>
	<string name="GroupMoneyPaidInto">
		支付給
	</string>
	<string name="GroupMoneyBoughtPassTo">
		買了通行權：
	</string>
	<string name="GroupMoneyPaidFeeForEvent">
		付了費用參加活動
	</string>
	<string name="GroupMoneyPaidPrizeForEvent">
		付了賞金參加活動
	</string>
	<string name="GroupMoneyBalance">
		餘額
	</string>
	<string name="GroupMoneyCredits">
		貸記
	</string>
	<string name="GroupMoneyDebits">
		借記
	</string>
	<string name="GroupMoneyDate">
		[weekday,datetime,utc] [mth,datetime,utc] [day,datetime,utc], [year,datetime,utc]
	</string>
	<string name="AcquiredItems">
		取得物品
	</string>
	<string name="Cancel">
		取消
	</string>
	<string name="UploadingCosts">
		上傳 [NAME] 費用 L$ [AMOUNT]
	</string>
	<string name="BuyingCosts">
		購買這個需要 L$ [AMOUNT]
	</string>
	<string name="UnknownFileExtension">
		未知的副檔名 .%s
應該是 .wav、.tga、.bmp、.jpg、.jpeg 或 .bvh
	</string>
	<string name="MuteObject2">
		封鎖
	</string>
	<string name="MuteAvatar">
		封鎖
	</string>
	<string name="UnmuteObject">
		解除封鎖
	</string>
	<string name="UnmuteAvatar">
		解除封鎖
	</string>
	<string name="AddLandmarkNavBarMenu">
		添加到我的地標...
	</string>
	<string name="EditLandmarkNavBarMenu">
		編輯我的地標...
	</string>
	<string name="accel-mac-control">
		⌃
	</string>
	<string name="accel-mac-command">
		⌘
	</string>
	<string name="accel-mac-option">
		⌥
	</string>
	<string name="accel-mac-shift">
		⇧
	</string>
	<string name="accel-win-control">
		Ctrl+
	</string>
	<string name="accel-win-alt">
		Alt+
	</string>
	<string name="accel-win-shift">
		Shift+
	</string>
	<string name="FileSaved">
		檔案已儲存
	</string>
	<string name="Receiving">
		接收中
	</string>
	<string name="AM">
		上午
	</string>
	<string name="PM">
		下午
	</string>
	<string name="PST">
		太平洋時間
	</string>
	<string name="PDT">
		太平洋日光節約時間
	</string>
	<string name="Direction_Forward">
		向前
	</string>
	<string name="Direction_Left">
		左移鍵
	</string>
	<string name="Direction_Right">
		右移鍵
	</string>
	<string name="Direction_Back">
		向後
	</string>
	<string name="Direction_North">
		北
	</string>
	<string name="Direction_South">
		南
	</string>
	<string name="Direction_West">
		西
	</string>
	<string name="Direction_East">
		東
	</string>
	<string name="Direction_Up">
		上移鍵
	</string>
	<string name="Direction_Down">
		下移鍵
	</string>
	<string name="Any Category">
		任何類別
	</string>
	<string name="Shopping">
		購物
	</string>
	<string name="Land Rental">
		土地租賃
	</string>
	<string name="Property Rental">
		房產租賃
	</string>
	<string name="Special Attraction">
		熱門地點
	</string>
	<string name="New Products">
		新產品
	</string>
	<string name="Employment">
		徵人
	</string>
	<string name="Wanted">
		徵求
	</string>
	<string name="Service">
		服務
	</string>
	<string name="Personal">
		交友
	</string>
	<string name="None">
		無
	</string>
	<string name="Linden Location">
		林登位置
	</string>
	<string name="Adult">
		完全成人
	</string>
	<!-- FS:Ansariel: Fixed to match PARCEL_CATEGORY_UI_STRING array -->
	<string name="Arts and Culture">
		藝術與文化
	</string>
	<string name="Business">
		商業
	</string>
	<string name="Educational">
		教育
	</string>
	<string name="Gaming">
		遊戲
	</string>
	<string name="Hangout">
		聚會所
	</string>
	<string name="Newcomer Friendly">
		歡迎新手光臨
	</string>
	<string name="Parks&amp;Nature">
		公園與自然景觀
	</string>
	<string name="Residential">
		住宅
	</string>
	<string name="Stage">
		舞臺
	</string>
	<string name="Other">
		其他
	</string>
	<string name="Rental">
		出租
	</string>
	<string name="Any">
		任何
	</string>
	<string name="You">
		你
	</string>
	<string name=":">
		:
	</string>
	<string name=",">
		,
	</string>
	<string name="...">
		...
	</string>
	<string name="***">
		***
	</string>
	<string name="(">
		(
	</string>
	<string name=")">
		)
	</string>
	<string name=".">
		.
	</string>
	<string name="&apos;">
		&apos;
	</string>
	<string name="---">
		---
	</string>
	<string name="Multiple Media">
		多媒體
	</string>
	<string name="Play Media">
		播放/暫停媒體
	</string>
	<string name="MBCmdLineError">
		解析命令列時發現錯誤。
請參閱： http://wiki.secondlife.com/wiki/Client_parameters
錯誤：
	</string>
	<string name="MBCmdLineUsg">
		[APP_NAME] 命令列用法：
	</string>
	<string name="MBUnableToAccessFile">
		[APP_NAME] 無法存取它所需的檔案。

你可能有多重實例執行中，或你的系統誤以為某檔案已經開啟。
如果這個訊息持續出現，請重新啟動你的電腦。
如果問題仍然存在，你可能需要徹底卸除 [APP_NAME] 再重新安裝。
	</string>
	<string name="MBFatalError">
		致命錯誤
	</string>
	<string name="MBRequiresAltiVec">
		[APP_NAME] 需要有 AltiVec（G4 或更新版）的處理器。
	</string>
	<string name="MBAlreadyRunning">
		[APP_NAME] 已經在執行中。
請檢查你的工作列裡是否已有最小化的相同程式。
如果這個訊息持續出現，請重新啟動你的電腦。
	</string>
	<string name="MBFrozenCrashed">
		[APP_NAME] 上次執行時好像出現凍結或當掉。
你是否想要報告當機事例？
	</string>
	<string name="MBAlert">
		通知
	</string>
	<string name="MBNoDirectX">
		[APP_NAME] 偵測不到 DirectX 9.0b 或更新版。
[APP_NAME] 使用 DirectX 來偵測可能導致不穩定、執行效能不佳或當機發生的硬體或老舊驅動器。  你可以選擇不用 DirectX 9.0b 來執行 [APP_NAME]，但我們大力推薦你使用。

你確定要繼續嗎？
	</string>
	<string name="MBWarning">
		警告
	</string>
	<string name="MBNoAutoUpdate">
		尚無試用於 Linux 的自動更新功能。
請到 www.secondlife.com 下載最新版本。
	</string>
	<string name="MBRegClassFailed">
		RegisterClass 失敗
	</string>
	<string name="MBError">
		錯誤
	</string>
	<string name="MBFullScreenErr">
		[WIDTH] x [HEIGHT] 解析度下無法執行全螢幕。
在視窗中執行。
	</string>
	<string name="MBDestroyWinFailed">
		消滅視窗時發生強行關閉錯誤（DestroyWindow()失敗）
	</string>
	<string name="MBShutdownErr">
		強行關閉出錯
	</string>
	<string name="MBDevContextErr">
		無法建立 GL 裝置環境
	</string>
	<string name="MBPixelFmtErr">
		找不到適合的像素格式
	</string>
	<string name="MBPixelFmtDescErr">
		無法取得像素格式描述
	</string>
	<string name="MBTrueColorWindow">
		[APP_NAME] 需要全彩（32位元）才能執行。
請到電腦的顯示設定，將色彩模式設為 32 位元。
	</string>
	<string name="MBAlpha">
		[APP_NAME] 無法執行，無法取得 8 位元 alpha 頻道。  這通常是因為顯示卡驅動程式出問題。
請確定你安裝了最新的顯示卡驅動程式。
請到控制台 &gt; 顯示 &gt; 設定處將螢幕設為全彩（32 位元）。
如果你繼續看到此訊息，請聯絡 [SUPPORT_SITE]。
	</string>
	<string name="MBPixelFmtSetErr">
		無法設定像素格式
	</string>
	<string name="MBGLContextErr">
		無法建立 GL 呈像環境
	</string>
	<string name="MBGLContextActErr">
		無法啟動 GL 呈像環境
	</string>
	<string name="MBVideoDrvErr">
		[APP_NAME] 無法執行，這可能因為你的顯示卡驅動程式安裝不當、版本過舊，或者你的硬體不受支援。 請確定你安裝了最新的顯示卡驅動程式。如果已裝了最新驅動程式，請再重新安裝。

如果你繼續看到此訊息，請聯絡 [SUPPORT_SITE]。
	</string>
	<string name="5 O&apos;Clock Shadow">
		下午五點的新鬍渣
	</string>
	<string name="All White">
		全白
	</string>
	<string name="Anime Eyes">
		日式動漫眼
	</string>
	<string name="Arced">
		彎拱的
	</string>
	<string name="Arm Length">
		臂長
	</string>
	<string name="Attached">
		貼附的
	</string>
	<string name="Attached Earlobes">
		附著耳垂
	</string>
	<string name="Back Fringe">
		後瀏海
	</string>
	<string name="Baggy">
		袋型的
	</string>
	<string name="Bangs">
		瀏海
	</string>
	<string name="Beady Eyes">
		珠圓銳光眼
	</string>
	<string name="Belly Size">
		腹部大小
	</string>
	<string name="Big">
		大
	</string>
	<string name="Big Butt">
		大臀部
	</string>
	<string name="Big Hair Back">
		大型頭髮：後面
	</string>
	<string name="Big Hair Front">
		大型頭髮：前面
	</string>
	<string name="Big Hair Top">
		大型頭髮：頂部
	</string>
	<string name="Big Head">
		大頭
	</string>
	<string name="Big Pectorals">
		大胸肌
	</string>
	<string name="Big Spikes">
		大尖直髮
	</string>
	<string name="Black">
		黑色
	</string>
	<string name="Blonde">
		金色
	</string>
	<string name="Blonde Hair">
		金髮
	</string>
	<string name="Blush">
		腮紅
	</string>
	<string name="Blush Color">
		淺粉色
	</string>
	<string name="Blush Opacity">
		腮紅不透明度：
	</string>
	<string name="Body Definition">
		身體結實度
	</string>
	<string name="Body Fat">
		體脂肪
	</string>
	<string name="Body Freckles">
		身體雀斑
	</string>
	<string name="Body Thick">
		寬厚體型
	</string>
	<string name="Body Thickness">
		體型厚度
	</string>
	<string name="Body Thin">
		窄瘦體型
	</string>
	<string name="Bow Legged">
		弓形腿
	</string>
	<string name="Breast Buoyancy">
		乳房彈性
	</string>
	<string name="Breast Cleavage">
		乳溝深淺
	</string>
	<string name="Breast Size">
		乳房尺寸
	</string>
	<string name="Bridge Width">
		兩眼間距
	</string>
	<string name="Broad">
		寬
	</string>
	<string name="Brow Size">
		眉毛大小
	</string>
	<string name="Bug Eyes">
		突眼
	</string>
	<string name="Bugged Eyes">
		突眼
	</string>
	<string name="Bulbous">
		球狀
	</string>
	<string name="Bulbous Nose">
		球狀鼻
	</string>
	<string name="Breast Physics Mass">
		乳房質量
	</string>
	<string name="Breast Physics Smoothing">
		乳房增圓滑
	</string>
	<string name="Breast Physics Gravity">
		乳房重力特性
	</string>
	<string name="Breast Physics Drag">
		乳房阻力
	</string>
	<string name="Breast Physics InOut Max Effect">
		最大效果
	</string>
	<string name="Breast Physics InOut Spring">
		彈跳
	</string>
	<string name="Breast Physics InOut Gain">
		增益
	</string>
	<string name="Breast Physics InOut Damping">
		阻尼
	</string>
	<string name="Breast Physics UpDown Max Effect">
		最大效果
	</string>
	<string name="Breast Physics UpDown Spring">
		彈跳
	</string>
	<string name="Breast Physics UpDown Gain">
		增益
	</string>
	<string name="Breast Physics UpDown Damping">
		阻尼
	</string>
	<string name="Breast Physics LeftRight Max Effect">
		最大效果
	</string>
	<string name="Breast Physics LeftRight Spring">
		彈跳
	</string>
	<string name="Breast Physics LeftRight Gain">
		增益
	</string>
	<string name="Breast Physics LeftRight Damping">
		阻尼
	</string>
	<string name="Belly Physics Mass">
		腹部質量
	</string>
	<string name="Belly Physics Smoothing">
		腹部增圓滑
	</string>
	<string name="Belly Physics Gravity">
		腹部重力特性
	</string>
	<string name="Belly Physics Drag">
		腹部阻力
	</string>
	<string name="Belly Physics UpDown Max Effect">
		最大效果
	</string>
	<string name="Belly Physics UpDown Spring">
		彈跳
	</string>
	<string name="Belly Physics UpDown Gain">
		增益
	</string>
	<string name="Belly Physics UpDown Damping">
		阻尼
	</string>
	<string name="Butt Physics Mass">
		臀部質量
	</string>
	<string name="Butt Physics Smoothing">
		臀部增圓滑
	</string>
	<string name="Butt Physics Gravity">
		臀部重力特性
	</string>
	<string name="Butt Physics Drag">
		臀部阻力
	</string>
	<string name="Butt Physics UpDown Max Effect">
		最大效果
	</string>
	<string name="Butt Physics UpDown Spring">
		彈跳
	</string>
	<string name="Butt Physics UpDown Gain">
		增益
	</string>
	<string name="Butt Physics UpDown Damping">
		阻尼
	</string>
	<string name="Butt Physics LeftRight Max Effect">
		最大效果
	</string>
	<string name="Butt Physics LeftRight Spring">
		彈跳
	</string>
	<string name="Butt Physics LeftRight Gain">
		增益
	</string>
	<string name="Butt Physics LeftRight Damping">
		阻尼
	</string>
	<string name="Bushy Eyebrows">
		濃眉
	</string>
	<string name="Bushy Hair">
		濃密頭髮
	</string>
	<string name="Butt Size">
		臀部大小
	</string>
	<string name="Butt Gravity">
		臀部重力特性
	</string>
	<string name="bustle skirt">
		側皺過膝長裙
	</string>
	<string name="no bustle">
		無側皺
	</string>
	<string name="more bustle">
		增加側皺
	</string>
	<string name="Chaplin">
		Chaplin
	</string>
	<string name="Cheek Bones">
		顴骨
	</string>
	<string name="Chest Size">
		胸部大小
	</string>
	<string name="Chin Angle">
		下巴角度
	</string>
	<string name="Chin Cleft">
		下巴裂度
	</string>
	<string name="Chin Curtains">
		絡腮鬍
	</string>
	<string name="Chin Depth">
		下巴深度
	</string>
	<string name="Chin Heavy">
		下巴厚重
	</string>
	<string name="Chin In">
		下巴後縮
	</string>
	<string name="Chin Out">
		下巴突出
	</string>
	<string name="Chin-Neck">
		下巴-頸部
	</string>
	<string name="Clear">
		清除
	</string>
	<string name="Cleft">
		分裂
	</string>
	<string name="Close Set Eyes">
		雙眼靠近
	</string>
	<string name="Closed">
		閉合
	</string>
	<string name="Closed Back">
		後閉合
	</string>
	<string name="Closed Front">
		前閉合
	</string>
	<string name="Closed Left">
		左閉合
	</string>
	<string name="Closed Right">
		右閉合
	</string>
	<string name="Coin Purse">
		小錢包
	</string>
	<string name="Collar Back">
		後 Collar
	</string>
	<string name="Collar Front">
		前 Collar
	</string>
	<string name="Corner Down">
		角落朝下
	</string>
	<string name="Corner Up">
		角落朝上
	</string>
	<string name="Creased">
		皺褶
	</string>
	<string name="Crooked Nose">
		彎曲鼻
	</string>
	<string name="Cuff Flare">
		袖口裝飾
	</string>
	<string name="Dark">
		深暗
	</string>
	<string name="Dark Green">
		深綠
	</string>
	<string name="Darker">
		更深暗
	</string>
	<string name="Deep">
		深
	</string>
	<string name="Default Heels">
		預設高跟鞋
	</string>
	<string name="Dense">
		稠密
	</string>
	<string name="Double Chin">
		雙下巴
	</string>
	<string name="Downturned">
		嘴角下垂
	</string>
	<string name="Duffle Bag">
		旅行袋
	</string>
	<string name="Ear Angle">
		耳朵角度
	</string>
	<string name="Ear Size">
		耳朵大小
	</string>
	<string name="Ear Tips">
		耳端
	</string>
	<string name="Egg Head">
		蛋形頭
	</string>
	<string name="Eye Bags">
		眼袋
	</string>
	<string name="Eye Color">
		眼睛顏色
	</string>
	<string name="Eye Depth">
		眼睛深度
	</string>
	<string name="Eye Lightness">
		眼睛亮度
	</string>
	<string name="Eye Opening">
		眼睛垂直大小
	</string>
	<string name="Eye Pop">
		眼睛 Pop
	</string>
	<string name="Eye Size">
		眼睛大小
	</string>
	<string name="Eye Spacing">
		雙眼間距
	</string>
	<string name="Eyebrow Arc">
		眉毛弧度
	</string>
	<string name="Eyebrow Density">
		眉毛密度
	</string>
	<string name="Eyebrow Height">
		眉毛高度
	</string>
	<string name="Eyebrow Points">
		眉毛點
	</string>
	<string name="Eyebrow Size">
		眉毛尺寸
	</string>
	<string name="Eyelash Length">
		睫毛長度
	</string>
	<string name="Eyeliner">
		眼線筆
	</string>
	<string name="Eyeliner Color">
		眼影筆顏色
	</string>
	<string name="Eyes Bugged">
		突眼
	</string>
	<string name="Face Shear">
		臉部偏移
	</string>
	<string name="Facial Definition">
		臉部結實度
	</string>
	<string name="Far Set Eyes">
		雙眼距離遠
	</string>
	<string name="Fat Lips">
		厚脣
	</string>
	<string name="Female">
		女性
	</string>
	<string name="Fingerless">
		無手指
	</string>
	<string name="Fingers">
		手指
	</string>
	<string name="Flared Cuffs">
		帶裝飾袖口
	</string>
	<string name="Flat">
		平
	</string>
	<string name="Flat Butt">
		臀部扁平
	</string>
	<string name="Flat Head">
		頭部扁平
	</string>
	<string name="Flat Toe">
		腳趾扁平
	</string>
	<string name="Foot Size">
		腳部大小
	</string>
	<string name="Forehead Angle">
		前額角度
	</string>
	<string name="Forehead Heavy">
		前額寬厚
	</string>
	<string name="Freckles">
		雀斑
	</string>
	<string name="Front Fringe">
		前瀏海
	</string>
	<string name="Full Back">
		後部飽滿
	</string>
	<string name="Full Eyeliner">
		厚重眼線
	</string>
	<string name="Full Front">
		前面飽滿
	</string>
	<string name="Full Hair Sides">
		側髮飽滿
	</string>
	<string name="Full Sides">
		兩側飽滿
	</string>
	<string name="Glossy">
		光亮
	</string>
	<string name="Glove Fingers">
		手套手指
	</string>
	<string name="Glove Length">
		手套長度
	</string>
	<string name="Hair">
		頭髮
	</string>
	<string name="Hair Back">
		頭髮：後面
	</string>
	<string name="Hair Front">
		頭髮：前面
	</string>
	<string name="Hair Sides">
		頭髮：側面
	</string>
	<string name="Hair Sweep">
		頭髮垂擺
	</string>
	<string name="Hair Thickess">
		頭髮厚度
	</string>
	<string name="Hair Thickness">
		頭髮厚度
	</string>
	<string name="Hair Tilt">
		頭髮傾度
	</string>
	<string name="Hair Tilted Left">
		頭髮傾左
	</string>
	<string name="Hair Tilted Right">
		頭髮傾右
	</string>
	<string name="Hair Volume">
		頭髮：髮量
	</string>
	<string name="Hand Size">
		手部大小
	</string>
	<string name="Handlebars">
		把手
	</string>
	<string name="Head Length">
		頭部長度
	</string>
	<string name="Head Shape">
		頭型
	</string>
	<string name="Head Size">
		頭部大小
	</string>
	<string name="Head Stretch">
		頭部延展度
	</string>
	<string name="Heel Height">
		腳踵高度
	</string>
	<string name="Heel Shape">
		腳踵形狀
	</string>
	<string name="Height">
		高度
	</string>
	<string name="High">
		高
	</string>
	<string name="High Heels">
		高跟鞋
	</string>
	<string name="High Jaw">
		高顎
	</string>
	<string name="High Platforms">
		高平臺
	</string>
	<string name="High and Tight">
		高而緊緻
	</string>
	<string name="Higher">
		更高
	</string>
	<string name="Hip Length">
		腰長
	</string>
	<string name="Hip Width">
		腰寬
	</string>
	<string name="Hover">
		停懸
	</string>
	<string name="In">
		向內
	</string>
	<string name="In Shdw Color">
		內陰影顏色
	</string>
	<string name="In Shdw Opacity">
		內陰影不透明度
	</string>
	<string name="Inner Eye Corner">
		眼內角
	</string>
	<string name="Inner Eye Shadow">
		內眼陰影
	</string>
	<string name="Inner Shadow">
		內陰影
	</string>
	<string name="Jacket Length">
		外套長度
	</string>
	<string name="Jacket Wrinkles">
		外套皺褶
	</string>
	<string name="Jaw Angle">
		顎角度
	</string>
	<string name="Jaw Jut">
		顎突出
	</string>
	<string name="Jaw Shape">
		顎形
	</string>
	<string name="Join">
		加入
	</string>
	<string name="Jowls">
		下頜
	</string>
	<string name="Knee Angle">
		膝部角度
	</string>
	<string name="Knock Kneed">
		八字腿
	</string>
	<string name="Large">
		大
	</string>
	<string name="Large Hands">
		大手掌
	</string>
	<string name="Left Part">
		左邊分
	</string>
	<string name="Leg Length">
		腿長
	</string>
	<string name="Leg Muscles">
		腿肌肉
	</string>
	<string name="Less">
		更少
	</string>
	<string name="Less Body Fat">
		體脂肪較少
	</string>
	<string name="Less Curtains">
		絡腮鬍較短
	</string>
	<string name="Less Freckles">
		雀斑較少
	</string>
	<string name="Less Full">
		較不飽滿
	</string>
	<string name="Less Gravity">
		較少重力
	</string>
	<string name="Less Love">
		少一點愛
	</string>
	<string name="Less Muscles">
		少一點肌肉
	</string>
	<string name="Less Muscular">
		少一點肌壯感
	</string>
	<string name="Less Rosy">
		少一點紅潤
	</string>
	<string name="Less Round">
		少一點圓度
	</string>
	<string name="Less Saddle">
		腿靠攏一點
	</string>
	<string name="Less Square">
		少一點方形
	</string>
	<string name="Less Volume">
		少一點量
	</string>
	<string name="Less soul">
		少一點靈魂
	</string>
	<string name="Lighter">
		亮一點
	</string>
	<string name="Lip Cleft">
		脣裂度
	</string>
	<string name="Lip Cleft Depth">
		脣裂深度
	</string>
	<string name="Lip Fullness">
		脣豐度
	</string>
	<string name="Lip Pinkness">
		脣色粉紅度
	</string>
	<string name="Lip Ratio">
		脣比率
	</string>
	<string name="Lip Thickness">
		脣厚度
	</string>
	<string name="Lip Width">
		脣寬度
	</string>
	<string name="Lipgloss">
		脣蜜
	</string>
	<string name="Lipstick">
		脣膏
	</string>
	<string name="Lipstick Color">
		脣膏顏色
	</string>
	<string name="Long">
		長
	</string>
	<string name="Long Head">
		長臉
	</string>
	<string name="Long Hips">
		高腰
	</string>
	<string name="Long Legs">
		長腿
	</string>
	<string name="Long Neck">
		長頸
	</string>
	<string name="Long Pigtails">
		長辮子
	</string>
	<string name="Long Ponytail">
		長馬尾辮
	</string>
	<string name="Long Torso">
		長軀幹
	</string>
	<string name="Long arms">
		長臂
	</string>
	<string name="Loose Pants">
		寬鬆褲子
	</string>
	<string name="Loose Shirt">
		寬鬆襯衫
	</string>
	<string name="Loose Sleeves">
		寬鬆袖子
	</string>
	<string name="Love Handles">
		腰間贅肉
	</string>
	<string name="Low">
		低
	</string>
	<string name="Low Heels">
		低跟鞋
	</string>
	<string name="Low Jaw">
		低顎
	</string>
	<string name="Low Platforms">
		低平臺
	</string>
	<string name="Low and Loose">
		低而寬鬆
	</string>
	<string name="Lower">
		降低
	</string>
	<string name="Lower Bridge">
		鼻樑低一點
	</string>
	<string name="Lower Cheeks">
		雙頰低一點
	</string>
	<string name="Male">
		男性
	</string>
	<string name="Middle Part">
		中間邊分
	</string>
	<string name="More">
		更多
	</string>
	<string name="More Blush">
		增加腮紅
	</string>
	<string name="More Body Fat">
		增加體脂肪
	</string>
	<string name="More Curtains">
		增加絡腮鬍
	</string>
	<string name="More Eyeshadow">
		增加眼影
	</string>
	<string name="More Freckles">
		增加雀斑
	</string>
	<string name="More Full">
		更飽滿
	</string>
	<string name="More Gravity">
		增加重力
	</string>
	<string name="More Lipstick">
		多一點脣膏
	</string>
	<string name="More Love">
		多一點愛
	</string>
	<string name="More Lower Lip">
		下脣更豐滿
	</string>
	<string name="More Muscles">
		多一點肌肉
	</string>
	<string name="More Muscular">
		增加肌壯感
	</string>
	<string name="More Rosy">
		更加紅潤
	</string>
	<string name="More Round">
		增加圓度
	</string>
	<string name="More Saddle">
		腿更加張開
	</string>
	<string name="More Sloped">
		更加傾斜
	</string>
	<string name="More Square">
		增加方形
	</string>
	<string name="More Upper Lip">
		上脣更豐滿
	</string>
	<string name="More Vertical">
		更加垂直
	</string>
	<string name="More Volume">
		多一點量
	</string>
	<string name="More soul">
		多一點靈魂
	</string>
	<string name="Moustache">
		髭鬍
	</string>
	<string name="Mouth Corner">
		嘴角
	</string>
	<string name="Mouth Position">
		嘴巴位置
	</string>
	<string name="Mowhawk">
		莫霍克髮型
	</string>
	<string name="Muscular">
		肌肉發達
	</string>
	<string name="Mutton Chops">
		羊排式絡腮鬍
	</string>
	<string name="Nail Polish">
		指甲油
	</string>
	<string name="Nail Polish Color">
		指甲油顏色
	</string>
	<string name="Narrow">
		窄
	</string>
	<string name="Narrow Back">
		後窄
	</string>
	<string name="Narrow Front">
		前窄
	</string>
	<string name="Narrow Lips">
		窄脣
	</string>
	<string name="Natural">
		自然
	</string>
	<string name="Neck Length">
		頸長
	</string>
	<string name="Neck Thickness">
		頸部厚度
	</string>
	<string name="No Blush">
		無腮紅
	</string>
	<string name="No Eyeliner">
		無眼線
	</string>
	<string name="No Eyeshadow">
		無眼影
	</string>
	<string name="No Lipgloss">
		無脣蜜
	</string>
	<string name="No Lipstick">
		無脣膏
	</string>
	<string name="No Part">
		無邊分
	</string>
	<string name="No Polish">
		無指甲油
	</string>
	<string name="No Red">
		去紅色
	</string>
	<string name="No Spikes">
		無尖直形
	</string>
	<string name="No White">
		去白色
	</string>
	<string name="No Wrinkles">
		無皺紋
	</string>
	<string name="Normal Lower">
		正常下半
	</string>
	<string name="Normal Upper">
		正常上半
	</string>
	<string name="Nose Left">
		左鼻
	</string>
	<string name="Nose Right">
		右鼻
	</string>
	<string name="Nose Size">
		鼻部大小
	</string>
	<string name="Nose Thickness">
		鼻子厚度
	</string>
	<string name="Nose Tip Angle">
		鼻尖角度
	</string>
	<string name="Nose Tip Shape">
		鼻尖形狀
	</string>
	<string name="Nose Width">
		鼻寬
	</string>
	<string name="Nostril Division">
		鼻孔分開度
	</string>
	<string name="Nostril Width">
		鼻孔寬
	</string>
	<string name="Opaque">
		不透明
	</string>
	<string name="Open">
		打開
	</string>
	<string name="Open Back">
		後開
	</string>
	<string name="Open Front">
		前開
	</string>
	<string name="Open Left">
		左開
	</string>
	<string name="Open Right">
		右開
	</string>
	<string name="Orange">
		橘色
	</string>
	<string name="Out">
		外
	</string>
	<string name="Out Shdw Color">
		外陰影顏色
	</string>
	<string name="Out Shdw Opacity">
		外陰影不透明度
	</string>
	<string name="Outer Eye Corner">
		眼外角
	</string>
	<string name="Outer Eye Shadow">
		外眼陰影
	</string>
	<string name="Outer Shadow">
		外陰影
	</string>
	<string name="Overbite">
		齙牙
	</string>
	<string name="Package">
		配套
	</string>
	<string name="Painted Nails">
		美甲
	</string>
	<string name="Pale">
		蒼白
	</string>
	<string name="Pants Crotch">
		褲襠
	</string>
	<string name="Pants Fit">
		褲子合身度
	</string>
	<string name="Pants Length">
		褲長
	</string>
	<string name="Pants Waist">
		褲腰
	</string>
	<string name="Pants Wrinkles">
		褲子皺褶
	</string>
	<string name="Part">
		邊分
	</string>
	<string name="Part Bangs">
		邊分瀏海
	</string>
	<string name="Pectorals">
		胸肌
	</string>
	<string name="Pigment">
		色素
	</string>
	<string name="Pigtails">
		辮子
	</string>
	<string name="Pink">
		粉紅
	</string>
	<string name="Pinker">
		增加粉紅
	</string>
	<string name="Platform Height">
		平臺高度
	</string>
	<string name="Platform Width">
		平臺寬度
	</string>
	<string name="Pointy">
		尖狀
	</string>
	<string name="Pointy Heels">
		尖狀高跟鞋
	</string>
	<string name="Ponytail">
		馬尾辮
	</string>
	<string name="Poofy Skirt">
		蓬蓬裙
	</string>
	<string name="Pop Left Eye">
		左眼 Pop
	</string>
	<string name="Pop Right Eye">
		右眼 Pop
	</string>
	<string name="Puffy">
		眼腫
	</string>
	<string name="Puffy Eyelids">
		眼瞼腫
	</string>
	<string name="Rainbow Color">
		虹彩
	</string>
	<string name="Red Hair">
		紅髮
	</string>
	<string name="Regular">
		一般
	</string>
	<string name="Right Part">
		右邊分
	</string>
	<string name="Rosy Complexion">
		臉色紅潤
	</string>
	<string name="Round">
		圓
	</string>
	<string name="Ruddiness">
		紅潤度
	</string>
	<string name="Ruddy">
		紅潤
	</string>
	<string name="Rumpled Hair">
		亂髮
	</string>
	<string name="Saddle Bags">
		馬鞍型工具袋
	</string>
	<string name="Scrawny Leg">
		削瘦的腿
	</string>
	<string name="Separate">
		分開
	</string>
	<string name="Shallow">
		淺
	</string>
	<string name="Shear Back">
		後偏移
	</string>
	<string name="Shear Face">
		臉部偏移
	</string>
	<string name="Shear Front">
		前偏移
	</string>
	<string name="Shear Left Up">
		左上偏移
	</string>
	<string name="Shear Right Up">
		右上偏移
	</string>
	<string name="Sheared Back">
		後偏移
	</string>
	<string name="Sheared Front">
		前偏移
	</string>
	<string name="Shift Left">
		左移
	</string>
	<string name="Shift Mouth">
		嘴部偏移
	</string>
	<string name="Shift Right">
		右移
	</string>
	<string name="Shirt Bottom">
		襯衫底
	</string>
	<string name="Shirt Fit">
		襯衫合身度
	</string>
	<string name="Shirt Wrinkles">
		襯衫皺褶
	</string>
	<string name="Shoe Height">
		鞋高
	</string>
	<string name="Short">
		短
	</string>
	<string name="Short Arms">
		短臂
	</string>
	<string name="Short Legs">
		短腿
	</string>
	<string name="Short Neck">
		短頸
	</string>
	<string name="Short Pigtails">
		短辮子
	</string>
	<string name="Short Ponytail">
		短馬尾辮
	</string>
	<string name="Short Sideburns">
		短鬢鬚
	</string>
	<string name="Short Torso">
		短軀幹
	</string>
	<string name="Short hips">
		短腰
	</string>
	<string name="Shoulders">
		肩膀
	</string>
	<string name="Side Fringe">
		側瀏海
	</string>
	<string name="Sideburns">
		鬢鬚
	</string>
	<string name="Sides Hair">
		側面頭髮
	</string>
	<string name="Sides Hair Down">
		側面頭髮下部
	</string>
	<string name="Sides Hair Up">
		側面頭髮上部
	</string>
	<string name="Skinny Neck">
		削瘦頸部
	</string>
	<string name="Skirt Fit">
		裙子合身度
	</string>
	<string name="Skirt Length">
		裙長
	</string>
	<string name="Slanted Forehead">
		斜前額
	</string>
	<string name="Sleeve Length">
		袖長
	</string>
	<string name="Sleeve Looseness">
		袖子寬鬆度
	</string>
	<string name="Slit Back">
		後分
	</string>
	<string name="Slit Front">
		前分
	</string>
	<string name="Slit Left">
		左分
	</string>
	<string name="Slit Right">
		右分
	</string>
	<string name="Small">
		小
	</string>
	<string name="Small Hands">
		小手
	</string>
	<string name="Small Head">
		小頭
	</string>
	<string name="Smooth">
		平滑
	</string>
	<string name="Smooth Hair">
		平滑頭髮
	</string>
	<string name="Socks Length">
		襪長
	</string>
	<string name="Soulpatch">
		脣下撮鬍
	</string>
	<string name="Sparse">
		稀疏
	</string>
	<string name="Spiked Hair">
		尖直頭髮
	</string>
	<string name="Square">
		方形
	</string>
	<string name="Square Toe">
		平頭鞋
	</string>
	<string name="Squash Head">
		長瓜形臉
	</string>
	<string name="Stretch Head">
		延展頭部
	</string>
	<string name="Sunken">
		深陷
	</string>
	<string name="Sunken Chest">
		胸部內陷
	</string>
	<string name="Sunken Eyes">
		眼睛深陷
	</string>
	<string name="Sweep Back">
		後垂擺
	</string>
	<string name="Sweep Forward">
		前垂擺
	</string>
	<string name="Tall">
		高
	</string>
	<string name="Taper Back">
		後漸細
	</string>
	<string name="Taper Front">
		前漸細
	</string>
	<string name="Thick Heels">
		粗腳跟
	</string>
	<string name="Thick Neck">
		粗頸
	</string>
	<string name="Thick Toe">
		粗腳趾
	</string>
	<string name="Thin">
		瘦
	</string>
	<string name="Thin Eyebrows">
		細眉
	</string>
	<string name="Thin Lips">
		細脣
	</string>
	<string name="Thin Nose">
		細鼻
	</string>
	<string name="Tight Chin">
		緊緻下巴
	</string>
	<string name="Tight Cuffs">
		緊緻袖口
	</string>
	<string name="Tight Pants">
		緊緻褲子
	</string>
	<string name="Tight Shirt">
		緊緻襯衫
	</string>
	<string name="Tight Skirt">
		緊緻裙子
	</string>
	<string name="Tight Sleeves">
		緊緻袖子
	</string>
	<string name="Toe Shape">
		腳趾形狀
	</string>
	<string name="Toe Thickness">
		腳趾粗細
	</string>
	<string name="Torso Length">
		軀幹長度
	</string>
	<string name="Torso Muscles">
		軀幹肌肉
	</string>
	<string name="Torso Scrawny">
		軀幹削瘦
	</string>
	<string name="Unattached">
		未附著
	</string>
	<string name="Uncreased">
		無皺痕
	</string>
	<string name="Underbite">
		戽斗
	</string>
	<string name="Unnatural">
		不自然
	</string>
	<string name="Upper Bridge">
		上鼻梁
	</string>
	<string name="Upper Cheeks">
		上臉頰
	</string>
	<string name="Upper Chin Cleft">
		上部顎裂
	</string>
	<string name="Upper Eyelid Fold">
		上眼瞼皺褶
	</string>
	<string name="Upturned">
		嘴角上翹
	</string>
	<string name="Very Red">
		大紅
	</string>
	<string name="Waist Height">
		腰高
	</string>
	<string name="Well-Fed">
		飽食的
	</string>
	<string name="White Hair">
		白髮
	</string>
	<string name="Wide">
		寬
	</string>
	<string name="Wide Back">
		後寬
	</string>
	<string name="Wide Front">
		前寬
	</string>
	<string name="Wide Lips">
		寬脣
	</string>
	<string name="Wild">
		狂野
	</string>
	<string name="Wrinkles">
		皺紋
	</string>
	<string name="LocationCtrlAddLandmarkTooltip">
		添加到我的地標
	</string>
	<string name="LocationCtrlEditLandmarkTooltip">
		編輯我的地標
	</string>
	<string name="LocationCtrlInfoBtnTooltip">
		察看更多關於目前位置的資訊
	</string>
	<string name="LocationCtrlComboBtnTooltip">
		我的位置歷史紀錄
	</string>
	<string name="LocationCtrlForSaleTooltip">
		購買這塊土地
	</string>
	<string name="LocationCtrlVoiceTooltip">
		此地並不允許語音
	</string>
	<string name="LocationCtrlFlyTooltip">
		不允許飛行
	</string>
	<string name="LocationCtrlPushTooltip">
		禁止推撞
	</string>
	<string name="LocationCtrlBuildTooltip">
		建造／丟棄 物件不被允許
	</string>
	<string name="LocationCtrlScriptsTooltip">
		腳本不被允許
	</string>
	<string name="LocationCtrlDamageTooltip">
		健康
	</string>
	<string name="LocationCtrlAdultIconTooltip">
		完全成人地區
	</string>
	<string name="LocationCtrlModerateIconTooltip">
		適度成人地區
	</string>
	<string name="LocationCtrlGeneralIconTooltip">
		一般普級地區
	</string>
	<string name="LocationCtrlSeeAVsTooltip">
		這地段外的其他化身，看不見也聽不到位於地段裡的化身
	</string>
	<string name="LocationCtrlPathfindingDirtyTooltip">
		地區重新產出之前，可移動物件可能無法正常運作。
	</string>
	<string name="LocationCtrlPathfindingDisabledTooltip">
		這地區並未啟用動態尋徑。
	</string>
	<string name="UpdaterWindowTitle">
		[APP_NAME] 更新
	</string>
	<string name="UpdaterNowUpdating">
		[APP_NAME] 現更新中...
	</string>
	<string name="UpdaterNowInstalling">
		[APP_NAME] 安裝中...
	</string>
	<string name="UpdaterUpdatingDescriptive">
		你的 [APP_NAME] Viewer 正在更新為最新發行版。  可能要等一會兒，請耐心稍候。
	</string>
	<string name="UpdaterProgressBarTextWithEllipses">
		更新下載中...
	</string>
	<string name="UpdaterProgressBarText">
		更新下載
	</string>
	<string name="UpdaterFailDownloadTitle">
		夏載更新失敗
	</string>
	<string name="UpdaterFailUpdateDescriptive">
		[APP_NAME] 更新時出錯。 請到 www.secondlife.com 下載最新版本。
	</string>
	<string name="UpdaterFailInstallTitle">
		安裝更新失敗
	</string>
	<string name="UpdaterFailStartTitle">
		啟動瀏覽器失敗
	</string>
	<string name="ItemsComingInTooFastFrom">
		[APP_NAME]：來自 [FROM_NAME] 的項目速度過快，因此自動預覽暫停 [TIME] 秒
	</string>
	<string name="ItemsComingInTooFast">
		[APP_NAME]：進來的項目速度過快，因此自動預覽暫停 [TIME] 秒
	</string>
	<string name="IM_logging_string">
		-- 已開啟及時訊息記錄 --
	</string>
	<string name="IM_typing_start_string">
		[NAME] 正在輸入...
	</string>
	<string name="Unnamed">
		（未命名）
	</string>
	<string name="IM_moderated_chat_label">
		（有人主持：預設關閉語音）
	</string>
	<string name="IM_unavailable_text_label">
		這次通話無法使用文字聊天。
	</string>
	<string name="IM_muted_text_label">
		群組主持人已禁止你進行文字聊天。
	</string>
	<string name="IM_default_text_label">
		點按此處以傳送即時訊息。
	</string>
	<string name="IM_to_label">
		至
	</string>
	<string name="IM_moderator_label">
		（主持人）
	</string>
	<string name="Saved_message">
		（於 [LONG_TIMESTAMP] 儲存）
	</string>
	<string name="IM_unblock_only_groups_friends">
		要察看這訊息，你必須到「偏好設定 / 隱私」，取消勾選「只有我的朋友和群組可以 IM 或與我通話」。
	</string>
	<string name="OnlineStatus">
		上線
	</string>
	<string name="OfflineStatus">
		離線
	</string>
	<string name="answered_call">
		你的通話已經接通
	</string>
	<string name="you_started_call">
		你發起了語音通話
	</string>
	<string name="you_joined_call">
		你發起了語音通話
	</string>
	<string name="you_auto_rejected_call-im">
		因為處於「請勿打擾」模式，你已自動拒聽這通語音來電。
	</string>
	<string name="name_started_call">
		[NAME] 發起了語音通話
	</string>
	<string name="ringing-im">
		加入語音通話...
	</string>
	<string name="connected-im">
		已接通，要掛斷請按「離開通話」
	</string>
	<string name="hang_up-im">
		離開語音通話
	</string>
	<string name="answering-im">
		聯接中...
	</string>
	<string name="conference-title">
		多人聊天
	</string>
	<string name="conference-title-incoming">
		和 [AGENT_NAME] 多方通話
	</string>
	<string name="inventory_item_offered-im">
		收納區物品已發送
	</string>
	<string name="share_alert">
		將收納區物品拖曳到這裡
	</string>
	<string name="flickr_post_success">
		成功發佈到 Flickr。
	</string>
	<string name="twitter_post_success">
		已成功發佈到推特。
	</string>
	<string name="no_session_message">
		（IM 會話不存在）
	</string>
	<string name="only_user_message">
		這次會話只有你一人。
	</string>
	<string name="offline_message">
		[NAME] 離線。
	</string>
	<string name="invite_message">
		點按 [BUTTON NAME] 按鈕接受並連通到這個語音聊天。
	</string>
	<string name="muted_message">
		你已經封鎖這位居民。 發送訊息將會自動解除封鎖。
	</string>
	<string name="generic">
		送出請求時出錯，請稍候再試。
	</string>
	<string name="generic_request_error">
		送出請求時出錯，請稍候再試。
	</string>
	<string name="insufficient_perms_error">
		你權限不足。
	</string>
	<string name="session_does_not_exist_error">
		此會話不再存在
	</string>
	<string name="no_ability_error">
		你並不具有這個能力。
	</string>
	<string name="no_ability">
		你並不具有這個能力。
	</string>
	<string name="not_a_mod_error">
		你不具會話主持人身份。
	</string>
	<string name="muted">
		某群組主持人禁止了你的文字聊天。
	</string>
	<string name="muted_error">
		某群組主持人禁止了你的文字聊天。
	</string>
	<string name="add_session_event">
		無法新增使用者加入與 [RECIPIENT] 的聊天會話。
	</string>
	<string name="message">
		你的訊息無法傳送給與 [RECIPIENT] 的聊天會話。
	</string>
	<string name="message_session_event">
		你的訊息無法傳送給與 [RECIPIENT] 的聊天會話。
	</string>
	<string name="mute">
		主持期間發生錯誤。
	</string>
	<string name="removed">
		你已經由群組中被移除。
	</string>
	<string name="removed_from_group">
		你已經由群組中被移除。
	</string>
	<string name="close_on_no_ability">
		你已無法進入這個聊天會話。
	</string>
	<string name="unread_chat_single">
		[SOURCES] 又說了一些話
	</string>
	<string name="unread_chat_multiple">
		[SOURCES] 又說了一些話
	</string>
	<string name="session_initialization_timed_out_error">
		會話初始化逾時，無法完成
	</string>
	<string name="Home position set.">
		我的家位置已定。
	</string>
	<string name="voice_morphing_url">
		http://secondlife.com/landing/voicemorphing
	</string>
	<string name="paid_you_ldollars">
		[NAME] 支付你 L$[AMOUNT]（[REASON]）。
	</string>
	<string name="paid_you_ldollars_no_reason">
		[NAME] 支付你 L$[AMOUNT]。
	</string>
	<string name="you_paid_ldollars">
		你支付 L$[AMOUNT] 給 [NAME]（[REASON]）。
	</string>
	<string name="you_paid_ldollars_no_info">
		你支付了 L$[AMOUNT]。
	</string>
	<string name="you_paid_ldollars_no_reason">
		你支付 L$[AMOUNT] 給 [NAME]。
	</string>
	<string name="you_paid_ldollars_no_name">
		你支付了 L$[AMOUNT]（[REASON]）。
	</string>
	<string name="you_paid_failure_ldollars">
		你支付 L$[AMOUNT] 給 [NAME] 時出錯：[REASON]。
	</string>
	<string name="you_paid_failure_ldollars_no_info">
		你支付 L$[AMOUNT] 時出錯。
	</string>
	<string name="you_paid_failure_ldollars_no_reason">
		你支付 L$[AMOUNT] 給 [NAME] 時出錯。
	</string>
	<string name="you_paid_failure_ldollars_no_name">
		你支付 L$[AMOUNT] 時出錯：[REASON]。
	</string>
	<string name="for item">
		購買 [ITEM]
	</string>
	<string name="for a parcel of land">
		購買一土地地段
	</string>
	<string name="for a land access pass">
		購買土地出入通行權
	</string>
	<string name="for deeding land">
		讓渡土地
	</string>
	<string name="to create a group">
		以創造群組
	</string>
	<string name="to join a group">
		以加入群組
	</string>
	<string name="to upload">
		以上傳
	</string>
	<string name="to publish a classified ad">
		發布一則個人廣告
	</string>
	<string name="giving">
		捐贈 L$ [AMOUNT]
	</string>
	<string name="uploading_costs">
		上傳花費 L$ [AMOUNT]
	</string>
	<string name="this_costs">
		本次花費 L$ [AMOUNT]
	</string>
	<string name="buying_selected_land">
		花費 L$ [AMOUNT] 購買所選土地
	</string>
	<string name="this_object_costs">
		本物件價格 L$ [AMOUNT]
	</string>
	<string name="group_role_everyone">
		任何人
	</string>
	<string name="group_role_officers">
		職員
	</string>
	<string name="group_role_owners">
		所有人
	</string>
	<string name="group_member_status_online">
		上線
	</string>
	<string name="uploading_abuse_report">
		上傳中...

違規舉報
	</string>
	<string name="New Shape">
		新體形
	</string>
	<string name="New Skin">
		新皮膚
	</string>
	<string name="New Hair">
		新頭髮
	</string>
	<string name="New Eyes">
		新眼睛
	</string>
	<string name="New Shirt">
		新襯衫
	</string>
	<string name="New Pants">
		新褲子
	</string>
	<string name="New Shoes">
		新鞋子
	</string>
	<string name="New Socks">
		新襪子
	</string>
	<string name="New Jacket">
		新外套
	</string>
	<string name="New Gloves">
		新手套
	</string>
	<string name="New Undershirt">
		新內衣
	</string>
	<string name="New Underpants">
		新內褲
	</string>
	<string name="New Skirt">
		新裙子
	</string>
	<string name="New Alpha">
		新半透明
	</string>
	<string name="New Tattoo">
		新刺青
	</string>
	<string name="New Physics">
		新身體物理
	</string>
	<string name="Invalid Wearable">
		無效的可穿裝扮
	</string>
	<string name="New Gesture">
		新姿勢
	</string>
	<string name="New Script">
		新腳本
	</string>
	<string name="New Note">
		新記事卡
	</string>
	<string name="New Folder">
		新資料夾
	</string>
	<string name="Contents">
		內容
	</string>
	<string name="Gesture">
		姿勢
	</string>
	<string name="Male Gestures">
		男性姿勢
	</string>
	<string name="Female Gestures">
		女性姿勢
	</string>
	<string name="Other Gestures">
		其他姿勢
	</string>
	<string name="Speech Gestures">
		演說姿勢
	</string>
	<string name="Common Gestures">
		一般姿勢
	</string>
	<string name="Male - Excuse me">
		男性 - Excuse me
	</string>
	<string name="Male - Get lost">
		Male - 給我滾蛋！
	</string>
	<string name="Male - Blow kiss">
		男性 - 飛吻
	</string>
	<string name="Male - Boo">
		男性 - 我噓你
	</string>
	<string name="Male - Bored">
		男性 - 無聊狀
	</string>
	<string name="Male - Hey">
		男性 - 嘿！
	</string>
	<string name="Male - Laugh">
		男性 - 笑
	</string>
	<string name="Male - Repulsed">
		男性 - 作噁
	</string>
	<string name="Male - Shrug">
		男性 - 聳聳肩
	</string>
	<string name="Male - Stick tougue out">
		男性 - 吐舌頭
	</string>
	<string name="Male - Wow">
		男性 - 哇塞
	</string>
	<string name="Female - Chuckle">
		女性 - 咯咯笑
	</string>
	<string name="Female - Cry">
		女性 - 哭
	</string>
	<string name="Female - Embarrassed">
		女性 - 尷尬
	</string>
	<string name="Female - Excuse me">
		男性 - Excuse me
	</string>
	<string name="Female - Get lost">
		女性 - 給我滾蛋！
	</string>
	<string name="Female - Blow kiss">
		女性 - 飛吻
	</string>
	<string name="Female - Boo">
		女性 - 我噓你
	</string>
	<string name="Female - Bored">
		女性 - 無聊狀
	</string>
	<string name="Female - Hey">
		女性 - 嘿！
	</string>
	<string name="Female - Hey baby">
		女性 - 嘿，寶貝
	</string>
	<string name="Female - Laugh">
		女性 - 笑
	</string>
	<string name="Female - Looking good">
		女性 - 看我美不美
	</string>
	<string name="Female - Over here">
		女性 - 我在這兒
	</string>
	<string name="Female - Please">
		女性 - 請
	</string>
	<string name="Female - Repulsed">
		女性 - 作噁
	</string>
	<string name="Female - Shrug">
		女性 - 聳聳肩
	</string>
	<string name="Female - Stick tougue out">
		女性 - 吐舌頭
	</string>
	<string name="Female - Wow">
		女性 - 哇塞
	</string>
	<string name="/bow">
		/彎腰點頭
	</string>
	<string name="/clap">
		/拍手
	</string>
	<string name="/count">
		/計數
	</string>
	<string name="/extinguish">
		/熄菸
	</string>
	<string name="/kmb">
		/給我一個吻
	</string>
	<string name="/muscle">
		/肌肉
	</string>
	<string name="/no">
		/不
	</string>
	<string name="/no!">
		/不！
	</string>
	<string name="/paper">
		/布
	</string>
	<string name="/pointme">
		/指自己
	</string>
	<string name="/pointyou">
		/指向你
	</string>
	<string name="/rock">
		/石頭
	</string>
	<string name="/scissor">
		/剪刀
	</string>
	<string name="/smoke">
		/抽菸
	</string>
	<string name="/stretch">
		/伸展
	</string>
	<string name="/whistle">
		/吹口哨
	</string>
	<string name="/yes">
		/是
	</string>
	<string name="/yes!">
		/是！
	</string>
	<string name="afk">
		暫時離開
	</string>
	<string name="dance1">
		跳舞1
	</string>
	<string name="dance2">
		跳舞2
	</string>
	<string name="dance3">
		跳舞3
	</string>
	<string name="dance4">
		跳舞4
	</string>
	<string name="dance5">
		跳舞5
	</string>
	<string name="dance6">
		跳舞6
	</string>
	<string name="dance7">
		跳舞7
	</string>
	<string name="dance8">
		跳舞8
	</string>
	<string name="AvatarBirthDateFormat">
		[mthnum,datetime,slt]/[day,datetime,slt]/[year,datetime,slt]
	</string>
	<string name="DefaultMimeType">
		無/無
	</string>
	<string name="texture_load_dimensions_error">
		無法載入圖像大於 [WIDTH]*[HEIGHT]
	</string>
	<string name="words_separator" value=","/>
	<string name="server_is_down">
		儘管我們努力避免，還是發生意料外的錯誤。

	請察訪 status.secondlifegrid.net 看是否發生了已知狀況。
        如果文體繼續發生，請檢查你的網路和防火牆設定。
	</string>
	<string name="dateTimeWeekdaysNames">
		星期日:星期一:星期二:星期三:星期四:星期五:星期六
	</string>
	<string name="dateTimeWeekdaysShortNames">
		星期日:星期一:星期二:星期三:星期四:星期五:星期六
	</string>
	<string name="dateTimeMonthNames">
		一月:二月:三月:四月:五月:六月:七月:八月:九月:十月:十一月:十二月
	</string>
	<string name="dateTimeMonthShortNames">
		一月:二月:三月:四月:五月:六月:七月:八月:九月:十月:十一月:十二月
	</string>
	<string name="dateTimeDayFormat">
		[MDAY]
	</string>
	<string name="dateTimeAM">
		上午
	</string>
	<string name="dateTimePM">
		下午
	</string>
	<string name="LocalEstimateUSD">
		$ [AMOUNT] 美元
	</string>
	<string name="Group Ban">
		對群組設禁
	</string>
	<string name="Membership">
		成員資格
	</string>
	<string name="Roles">
		角色
	</string>
	<string name="Group Identity">
		群組身份
	</string>
	<string name="Parcel Management">
		地段管理
	</string>
	<string name="Parcel Identity">
		地段名
	</string>
	<string name="Parcel Settings">
		地段設定
	</string>
	<string name="Parcel Powers">
		地段權利
	</string>
	<string name="Parcel Access">
		地段出入
	</string>
	<string name="Parcel Content">
		地段內容
	</string>
	<string name="Object Management">
		物件管理
	</string>
	<string name="Accounting">
		會計
	</string>
	<string name="Notices">
		通知
	</string>
	<string name="Chat">
		聊天
	</string>
	<string name="DeleteItems">
		刪除所選取的物品？
	</string>
	<string name="DeleteItem">
		刪除所選取的物品？
	</string>
	<string name="EmptyOutfitText">
		沒有任何物品在這個裝扮內
	</string>
	<string name="ExternalEditorNotSet">
		選擇一個編輯器使用 ExternalEditor 設定。
	</string>
	<string name="ExternalEditorNotFound">
		找不到你指定的外部編輯器。
請嘗試在編輯器路經前後加上英文雙括號。
（例：&quot;/path to my/editor&quot; &quot;%s&quot;）
	</string>
	<string name="ExternalEditorCommandParseError">
		解析外部編輯器指令時出錯。
	</string>
	<string name="ExternalEditorFailedToRun">
		執行外部編輯器失敗。
	</string>
	<string name="TranslationFailed">
		無法翻譯：[REASON]
	</string>
	<string name="TranslationResponseParseError">
		無法剖析平移回應。
	</string>
	<string name="Esc">
		Esc 鍵
	</string>
	<string name="Space">
		空間鍵
	</string>
	<string name="Enter">
		Enter 鍵
	</string>
	<string name="Tab">
		Tab 鍵
	</string>
	<string name="Ins">
		Ins 鍵
	</string>
	<string name="Del">
		Del 鍵
	</string>
	<string name="Backsp">
		Backspace 鍵
	</string>
	<string name="Shift">
		Shift 鍵
	</string>
	<string name="Ctrl">
		Ctrl 鍵
	</string>
	<string name="Alt">
		Alt 鍵
	</string>
	<string name="CapsLock">
		CapsLock 鍵
	</string>
	<string name="Left">
		左移鍵
	</string>
	<string name="Right">
		右移鍵
	</string>
	<string name="Up">
		上移鍵
	</string>
	<string name="Down">
		下移鍵
	</string>
	<string name="Home">
		Home 鍵
	</string>
	<string name="End">
		End 鍵
	</string>
	<string name="PgUp">
		PgUp 鍵
	</string>
	<string name="PgDn">
		PgDn 鍵
	</string>
	<string name="F1">
		F1
	</string>
	<string name="F2">
		F2
	</string>
	<string name="F3">
		F3
	</string>
	<string name="F4">
		F4
	</string>
	<string name="F5">
		F5
	</string>
	<string name="F6">
		F6
	</string>
	<string name="F7">
		F7
	</string>
	<string name="F8">
		F8
	</string>
	<string name="F9">
		F9
	</string>
	<string name="F10">
		F10
	</string>
	<string name="F11">
		F11
	</string>
	<string name="F12">
		F12
	</string>
	<string name="Add">
		添加
	</string>
	<string name="Subtract">
		減
	</string>
	<string name="Multiply">
		乘
	</string>
	<string name="Divide">
		除
	</string>
	<string name="PAD_DIVIDE">
		PAD_DIVIDE
	</string>
	<string name="PAD_LEFT">
		PAD_LEFT
	</string>
	<string name="PAD_RIGHT">
		PAD_RIGHT
	</string>
	<string name="PAD_DOWN">
		PAD_DOWN
	</string>
	<string name="PAD_UP">
		PAD_UP
	</string>
	<string name="PAD_HOME">
		PAD_HOME
	</string>
	<string name="PAD_END">
		PAD_END
	</string>
	<string name="PAD_PGUP">
		PAD_PGUP
	</string>
	<string name="PAD_PGDN">
		PAD_PGDN
	</string>
	<string name="PAD_CENTER">
		PAD_CENTER
	</string>
	<string name="PAD_INS">
		PAD_INS
	</string>
	<string name="PAD_DEL">
		PAD_DEL
	</string>
	<string name="PAD_Enter">
		PAD_Enter
	</string>
	<string name="PAD_BUTTON0">
		PAD_BUTTON0
	</string>
	<string name="PAD_BUTTON1">
		PAD_BUTTON1
	</string>
	<string name="PAD_BUTTON2">
		PAD_BUTTON2
	</string>
	<string name="PAD_BUTTON3">
		PAD_BUTTON3
	</string>
	<string name="PAD_BUTTON4">
		PAD_BUTTON4
	</string>
	<string name="PAD_BUTTON5">
		PAD_BUTTON5
	</string>
	<string name="PAD_BUTTON6">
		PAD_BUTTON6
	</string>
	<string name="PAD_BUTTON7">
		PAD_BUTTON7
	</string>
	<string name="PAD_BUTTON8">
		PAD_BUTTON8
	</string>
	<string name="PAD_BUTTON9">
		PAD_BUTTON9
	</string>
	<string name="PAD_BUTTON10">
		PAD_BUTTON10
	</string>
	<string name="PAD_BUTTON11">
		PAD_BUTTON11
	</string>
	<string name="PAD_BUTTON12">
		PAD_BUTTON12
	</string>
	<string name="PAD_BUTTON13">
		PAD_BUTTON13
	</string>
	<string name="PAD_BUTTON14">
		PAD_BUTTON14
	</string>
	<string name="PAD_BUTTON15">
		PAD_BUTTON15
	</string>
	<string name="-">
		-
	</string>
	<string name="=">
		=
	</string>
	<string name="`">
		`
	</string>
	<string name=";">
		;
	</string>
	<string name="[">
		[
	</string>
	<string name="]">
		]
	</string>
	<string name="\">
		\
	</string>
	<string name="0">
		0
	</string>
	<string name="1">
		1
	</string>
	<string name="2">
		2
	</string>
	<string name="3">
		3
	</string>
	<string name="4">
		4
	</string>
	<string name="5">
		5
	</string>
	<string name="6">
		6
	</string>
	<string name="7">
		7
	</string>
	<string name="8">
		8
	</string>
	<string name="9">
		9
	</string>
	<string name="A">
		A
	</string>
	<string name="B">
		B
	</string>
	<string name="C">
		C
	</string>
	<string name="D">
		D
	</string>
	<string name="E">
		E
	</string>
	<string name="F">
		F
	</string>
	<string name="G">
		G
	</string>
	<string name="H">
		H
	</string>
	<string name="I">
		I
	</string>
	<string name="J">
		J
	</string>
	<string name="K">
		K
	</string>
	<string name="L">
		L
	</string>
	<string name="M">
		M
	</string>
	<string name="N">
		北
	</string>
	<string name="O">
		O
	</string>
	<string name="P">
		P
	</string>
	<string name="Q">
		Q
	</string>
	<string name="R">
		R
	</string>
	<string name="S">
		南
	</string>
	<string name="T">
		T
	</string>
	<string name="U">
		U
	</string>
	<string name="V">
		V
	</string>
	<string name="W">
		西
	</string>
	<string name="X">
		X
	</string>
	<string name="Y">
		Y
	</string>
	<string name="Z">
		Z
	</string>
	<string name="BeaconParticle">
		檢視粒子效果的導引（藍色）
	</string>
	<string name="BeaconPhysical">
		檢視具體物件的導引（綠色）
	</string>
	<string name="BeaconScripted">
		檢視腳本物件的導引（紅色）
	</string>
	<string name="BeaconScriptedTouch">
		檢視帶有觸摸函式腳本物件的導引（紅色）
	</string>
	<string name="BeaconSound">
		檢視聲音的導引（黃色）
	</string>
	<string name="BeaconMedia">
		檢視媒體的導引（白色）
	</string>
	<string name="ParticleHiding">
		隱藏粒子效果
	</string>
	<string name="Command_AboutLand_Label">
		土地資料
	</string>
	<string name="Command_Appearance_Label">
		編輯外觀
	</string>
	<string name="Command_Avatar_Label">
		化身
	</string>
	<string name="Command_Build_Label">
		建造
	</string>
	<string name="Command_Chat_Label">
		聊天
	</string>
	<string name="Command_Conversations_Label">
		交談
	</string>
	<string name="Command_Compass_Label">
		羅盤
	</string>
	<string name="Command_Destinations_Label">
		目的地
	</string>
	<string name="Command_Facebook_Label">
		臉書
	</string>
	<string name="Command_Flickr_Label">
		Flickr
	</string>
	<string name="Command_Gestures_Label">
		姿勢
	</string>
	<string name="Command_HowTo_Label">
		簡易教學
	</string>
	<string name="Command_Inventory_Label">
		收納區
	</string>
	<string name="Command_Map_Label">
		地圖
	</string>
	<string name="Command_Marketplace_Label">
		第二人生購物市集
	</string>
	<string name="Command_MarketplaceListings_Label">
		Marketplace
	</string>
	<string name="Command_MiniMap_Label">
		迷你地圖
	</string>
	<string name="Command_Move_Label">
		行走 / 跑步 / 飛行
	</string>
	<string name="Command_Outbox_Label">
		商家發件匣
	</string>
	<string name="Command_People_Label">
		人群
	</string>
	<string name="Command_Picks_Label">
		精選地點
	</string>
	<string name="Command_Places_Label">
		地點
	</string>
	<string name="Command_Preferences_Label">
		偏好設定
	</string>
	<string name="Command_Profile_Label">
		檔案
	</string>
	<string name="Command_Search_Label">
		搜尋
	</string>
	<string name="Command_Snapshot_Label">
		快照
	</string>
	<string name="Command_Speak_Label">
		說話
	</string>
	<string name="Command_Twitter_Label">
		推特
	</string>
	<string name="Command_View_Label">
		攝影機控制
	</string>
	<string name="Command_Voice_Label">
		語音設定
	</string>
	<string name="Command_AboutLand_Tooltip">
		有關你所處土地的資訊
	</string>
	<string name="Command_Appearance_Tooltip">
		改變化身
	</string>
	<string name="Command_Avatar_Tooltip">
		選擇一個完整的化身
	</string>
	<string name="Command_Build_Tooltip">
		建製物件和重塑地形
	</string>
	<string name="Command_Chat_Tooltip">
		透過文字和附近人們聊天
	</string>
	<string name="Command_Conversations_Tooltip">
		和所有人交談
	</string>
	<string name="Command_Compass_Tooltip">
		指南針
	</string>
	<string name="Command_Destinations_Tooltip">
		你可能感興趣的目的地
	</string>
	<string name="Command_Facebook_Tooltip">
		發佈到臉書
	</string>
	<string name="Command_Flickr_Tooltip">
		上傳到 Flickr
	</string>
	<string name="Command_Gestures_Tooltip">
		你化身可用的姿勢
	</string>
	<string name="Command_HowTo_Tooltip">
		如何完成常用的動作
	</string>
	<string name="Command_Inventory_Tooltip">
		察看並使用你擁有的物件
	</string>
	<string name="Command_Map_Tooltip">
		世界地圖
	</string>
	<string name="Command_Marketplace_Tooltip">
		前往購物
	</string>
	<string name="Command_MarketplaceListings_Tooltip">
		出售你的創作物
	</string>
	<string name="Command_MiniMap_Tooltip">
		顯示附近的人
	</string>
	<string name="Command_Move_Tooltip">
		移動化身
	</string>
	<string name="Command_Outbox_Tooltip">
		將物項轉移到第二人生購物市集待售
	</string>
	<string name="Command_People_Tooltip">
		朋友、群組和附近的人
	</string>
	<string name="Command_Picks_Tooltip">
		顯示在你的小檔案中的最愛地點
	</string>
	<string name="Command_Places_Tooltip">
		你儲存的地點
	</string>
	<string name="Command_Preferences_Tooltip">
		偏好設定
	</string>
	<string name="Command_Profile_Tooltip">
		編輯或察看你的小檔案
	</string>
	<string name="Command_Search_Tooltip">
		尋找地點、活動、其他人
	</string>
	<string name="Command_Snapshot_Tooltip">
		拍一張照片
	</string>
	<string name="Command_Speak_Tooltip">
		用麥克風和附近人們交談
	</string>
	<string name="Command_Twitter_Tooltip">
		推特
	</string>
	<string name="Command_View_Tooltip">
		調整攝影機角度
	</string>
	<string name="Command_Voice_Tooltip">
		在虛擬世界裡通話和附近人群的音量控制
	</string>
	<string name="Toolbar_Bottom_Tooltip">
		目前位在你的底部工具列
	</string>
	<string name="Toolbar_Left_Tooltip">
		目前位在你的左工具列
	</string>
	<string name="Toolbar_Right_Tooltip">
		目前位在你的右工具列
	</string>
	<string name="Retain%">
		保留%
	</string>
	<string name="Detail">
		細節
	</string>
	<string name="Better Detail">
		更多細節
	</string>
	<string name="Surface">
		表面
	</string>
	<string name="Solid">
		固體
	</string>
	<string name="Wrap">
		Wrap
	</string>
	<string name="Preview">
		預覽
	</string>
	<string name="Normal">
		正常
	</string>
	<string name="Pathfinding_Wiki_URL">
		http://wiki.secondlife.com/wiki/Pathfinding_Tools_in_the_Second_Life_Viewer
	</string>
	<string name="Pathfinding_Object_Attr_None">
		無
	</string>
	<string name="Pathfinding_Object_Attr_Permanent">
		影響導航網面
	</string>
	<string name="Pathfinding_Object_Attr_Character">
		角色
	</string>
	<string name="Pathfinding_Object_Attr_MultiSelect">
		（多項）
	</string>
	<string name="snapshot_quality_very_low">
		很低
	</string>
	<string name="snapshot_quality_low">
		低
	</string>
	<string name="snapshot_quality_medium">
		中
	</string>
	<string name="snapshot_quality_high">
		高
	</string>
	<string name="snapshot_quality_very_high">
		很高
	</string>
	<string name="TeleportMaturityExceeded">
		此居民不得進入此地區。
	</string>
	<string name="UserDictionary">
		[User]
	</string>
	<string name="logging_calls_disabled_log_empty">
		交談未留記錄。 若想開始留記錄，請到「偏好設定 &gt; 聊天」，選擇「儲存：只留歷史記錄」或「儲存：歷史記錄兼交談內容」。
	</string>
	<string name="logging_calls_disabled_log_not_empty">
		將不再為交談留記錄。 若想恢復留存記錄，請到「偏好設定 &gt; 聊天」，選擇「儲存：只留歷史記錄」或「儲存：歷史記錄兼交談內容」。
	</string>
	<string name="logging_calls_enabled_log_empty">
		目前沒有交談記錄。 在你聯絡某人或某人聯絡你之後，這裡將留存記錄。
	</string>
	<string name="loading_chat_logs">
		載入中…
	</string>
	<string name="experience_tools_experience">
		體驗
	</string>
	<string name="ExperienceNameNull">
		（沒有體驗）
	</string>
	<string name="ExperienceNameUntitled">
		（無名的體驗）
	</string>
	<string name="Land-Scope">
		土地範圍型
	</string>
	<string name="Grid-Scope">
		網格範圍型
	</string>
	<string name="Allowed_Experiences_Tab">
		准許
	</string>
	<string name="Blocked_Experiences_Tab">
		已封鎖的
	</string>
	<string name="Contrib_Experiences_Tab">
		貢獻者
	</string>
	<string name="Admin_Experiences_Tab">
		管理員
	</string>
	<string name="Recent_Experiences_Tab">
		最近
	</string>
	<string name="Owned_Experiences_Tab">
		擁有
	</string>
	<string name="ExperiencesCounter">
		（[EXPERIENCES] 項，最多 [MAXEXPERIENCES] 項）
	</string>
	<string name="ExperiencePermission1">
		取得你的各項控制
	</string>
	<string name="ExperiencePermission3">
		對你的化身觸發動作
	</string>
	<string name="ExperiencePermission4">
		附著到你的化身
	</string>
	<string name="ExperiencePermission9">
		追蹤你的攝影機
	</string>
	<string name="ExperiencePermission10">
		控制你的攝影機
	</string>
	<string name="ExperiencePermission11">
		瞬間傳送你本人
	</string>
	<string name="ExperiencePermission12">
		自動接受各種體驗權限
	</string>
	<string name="ExperiencePermissionShortUnknown">
		進行了未知的操作：[Permission]
	</string>
	<string name="ExperiencePermissionShort1">
		取得控制
	</string>
	<string name="ExperiencePermissionShort3">
		觸發動作
	</string>
	<string name="ExperiencePermissionShort4">
		附著
	</string>
	<string name="ExperiencePermissionShort9">
		追蹤攝影機
	</string>
	<string name="ExperiencePermissionShort10">
		控制攝影機
	</string>
	<string name="ExperiencePermissionShort11">
		瞬間傳送
	</string>
	<string name="ExperiencePermissionShort12">
		權限
	</string>
</strings><|MERGE_RESOLUTION|>--- conflicted
+++ resolved
@@ -1073,11 +1073,7 @@
 	<string name="AgentNameSubst">
 		（你）
 	</string>
-<<<<<<< HEAD
-	<string name="JoinAnExperience"/>
-=======
 	<string name="JoinAnExperience"/><!-- intentionally blank -->
->>>>>>> 4ac031a8
 	<string name="SilentlyManageEstateAccess">
 		管理領出入許可名單時，不顯示警示
 	</string>
