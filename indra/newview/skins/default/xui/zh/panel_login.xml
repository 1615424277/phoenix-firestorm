--- conflicted
+++ resolved
@@ -38,15 +38,9 @@
 		</layout_panel>
 		<layout_panel name="links">
 			<text name="create_account_text">
-<<<<<<< HEAD
-				註冊
-			</text>
-			<button name="create_new_account_btn" label="註冊"/>
-=======
 				建立你的帳號
 			</text>
 			<button label="現在就開始" name="create_new_account_btn"/>
->>>>>>> 2206653f
 		</layout_panel>
 	</layout_stack>
 </panel>