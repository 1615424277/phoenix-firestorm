--- conflicted
+++ resolved
@@ -1272,7 +1272,9 @@
   <color
     name="PanelGray"
     value="0.27 0.27 0.27 1" />
-<<<<<<< HEAD
+  <color
+    name="PerformanceMid"
+    value="1 0.8 0 1" />
 
   <!-- <FS:CR> Script Editor Colors -->
   <color
@@ -1349,9 +1351,4 @@
   <color
       name="AreaSearchBeaconColor"
       reference="Blue_80" />
-=======
-  <color
-    name="PerformanceMid"
-    value="1 0.8 0 1" />
->>>>>>> fa57d7a3
 </colors>