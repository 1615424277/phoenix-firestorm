--- conflicted
+++ resolved
@@ -819,56 +819,32 @@
      name="llOwnerSayChatColor"
      reference="LtYellow" />
 
-<<<<<<< HEAD
-  <!-- New Colors -->
-  <color
-      name="OutputMonitorMutedColor"
-      reference="DkGray2" />
-  <color
-      name="SysWellItemUnselected"
-      value="0 0 0 0" />
-  <color
-      name="SysWellItemSelected"
-      value="0.3 0.3 0.3 1.0" />
-  <color
-      name="ColorSwatchBorderColor"
-      value="0.45098 0.517647 0.607843 1"/>
-  <color
-      name="ChatTimestampColor"
-      reference="White" />
-  <color
+    <!-- New Colors -->
+    <color
+     name="OutputMonitorMutedColor"
+     reference="DkGray2" />
+    <color
+     name="SysWellItemUnselected"
+     value="0 0 0 0" />
+    <color
+     name="SysWellItemSelected"
+     value="0.3 0.3 0.3 1.0" />
+    <color
+    name="ColorSwatchBorderColor"
+    value="0.45098 0.517647 0.607843 1"/>
+    <color
+     name="ChatTimestampColor"
+     reference="White" />
+    <color
       name="MenuBarBetaBgColor"
       reference="DkBlue" />
   <color
-      name="MenuBarProjectBgColor"
-      reference="MdBlue" />
+     name="MenuBarProjectBgColor"
+     reference="MdBlue" />
   <color
       name="MenuBarTestBgColor"
       reference="DkRed" />
-  <color
-=======
-    <!-- New Colors -->
-    <color
-     name="OutputMonitorMutedColor"
-     reference="DkGray2" />
-    <color
-     name="SysWellItemUnselected"
-     value="0 0 0 0" />
-    <color
-     name="SysWellItemSelected"
-     value="0.3 0.3 0.3 1.0" />
-    <color
-    name="ColorSwatchBorderColor"
-    value="0.45098 0.517647 0.607843 1"/>
-    <color
-     name="ChatTimestampColor"
-     reference="White" />
-    <color
-     name="MenuBarProjectBgColor"
-     reference="MdBlue" />
-  
-    <color
->>>>>>> 55b2383f
+    <color
       name="MeshImportTableNormalColor"
       value="1 1 1 1"/>
     <color
