--- conflicted
+++ resolved
@@ -1280,13 +1280,9 @@
   <color
     name="OutfitSnapshotMacMask"
     value="0.115 0.115 0.115 1"/>
-<<<<<<< HEAD
  <color
    name="OutfitSnapshotMacMask2"
    value="0.1 0.1 0.1 1"/>
-  <color
-    name="PerformanceMid"
-    value="1 0.8 0 1" />
 
   <!-- <FS:CR> Script Editor Colors -->
   <color
@@ -1375,9 +1371,4 @@
   <color
      name="NotecardCursorColor"
      reference="TextCursorColor" />
-=======
-  <color
-    name="OutfitSnapshotMacMask2"
-    value="0.1 0.1 0.1 1"/>
->>>>>>> a783d6c0
 </colors>