--- conflicted
+++ resolved
@@ -40,23 +40,13 @@
     static void updateTime(S32 time);
 
 private:
-<<<<<<< HEAD
-	LLFloaterRegionRestarting(const LLSD& key);
-	virtual ~LLFloaterRegionRestarting();
-	virtual bool postBuild();
-	virtual bool tick();
-	virtual void refresh();
-	virtual void draw();
-	virtual void regionChange();
-=======
     LLFloaterRegionRestarting(const LLSD& key);
     virtual ~LLFloaterRegionRestarting();
-    virtual BOOL postBuild();
-    virtual BOOL tick();
+    virtual bool postBuild();
+    virtual bool tick();
     virtual void refresh();
     virtual void draw();
     virtual void regionChange();
->>>>>>> c06fb4e0
 
 // [SL:KB] - Patch: UI-RegionRestart | Checked: 2014-03-15 (Catznip-3.6)
     /*virtual*/ void onOpen(const LLSD& key);
