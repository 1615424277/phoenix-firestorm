--- conflicted
+++ resolved
@@ -1,110 +1,103 @@
-/**
- * @file llpanelpermissions.h
- * @brief LLPanelPermissions class header file
- *
- * $LicenseInfo:firstyear=2002&license=viewerlgpl$
- * Second Life Viewer Source Code
- * Copyright (C) 2010, Linden Research, Inc.
- *
- * This library is free software; you can redistribute it and/or
- * modify it under the terms of the GNU Lesser General Public
- * License as published by the Free Software Foundation;
- * version 2.1 of the License only.
- *
- * This library is distributed in the hope that it will be useful,
- * but WITHOUT ANY WARRANTY; without even the implied warranty of
- * MERCHANTABILITY or FITNESS FOR A PARTICULAR PURPOSE.  See the GNU
- * Lesser General Public License for more details.
- *
- * You should have received a copy of the GNU Lesser General Public
- * License along with this library; if not, write to the Free Software
- * Foundation, Inc., 51 Franklin Street, Fifth Floor, Boston, MA  02110-1301  USA
- *
- * Linden Research, Inc., 945 Battery Street, San Francisco, CA  94111  USA
- * $/LicenseInfo$
- */
-
-#ifndef LL_LLPANELPERMISSIONS_H
-#define LL_LLPANELPERMISSIONS_H
-
-#include "llpanel.h"
-#include "llstyle.h"
-#include "lluuid.h"
-
-//~~~~~~~~~~~~~~~~~~~~~~~~~~~~~~~~~~~~~~~~~~~~~~~~~~~~~~~~~~~~~~~~~~~~~~~~~~~~~
-// Class llpanelpermissions
-//
-// Panel for permissions of an object.
-//~~~~~~~~~~~~~~~~~~~~~~~~~~~~~~~~~~~~~~~~~~~~~~~~~~~~~~~~~~~~~~~~~~~~~~~~~~~~~
-
-class LLAvatarName;
-class LLTextBox;
-class LLNameBox;
-class LLViewerInventoryItem;
-
-class LLPanelPermissions : public LLPanel
-{
-public:
-    LLPanelPermissions();
-    virtual ~LLPanelPermissions();
-
-<<<<<<< HEAD
-	/*virtual*/	bool	postBuild();
-	void updateOwnerName(const LLUUID& owner_id, const LLAvatarName& owner_name, const LLStyle::Params& style_params);
-	void updateCreatorName(const LLUUID& creator_id, const LLAvatarName& creator_name, const LLStyle::Params& style_params);
-	void refresh();							// refresh all labels as needed
-=======
-    /*virtual*/ BOOL    postBuild();
-    void updateOwnerName(const LLUUID& owner_id, const LLAvatarName& owner_name, const LLStyle::Params& style_params);
-    void updateCreatorName(const LLUUID& creator_id, const LLAvatarName& creator_name, const LLStyle::Params& style_params);
-    void refresh();                         // refresh all labels as needed
->>>>>>> e1623bb2
-
-protected:
-    // statics
-    static void onClickClaim(void*);
-    static void onClickRelease(void*);
-           void onClickGroup();
-           void cbGroupID(LLUUID group_id);
-    static void onClickDeedToGroup(void*);
-
-    static void onCommitPerm(LLUICtrl *ctrl, void *data, U8 field, U32 perm);
-
-    static void onCommitGroupShare(LLUICtrl *ctrl, void *data);
-
-    static void onCommitEveryoneMove(LLUICtrl *ctrl, void *data);
-    static void onCommitEveryoneCopy(LLUICtrl *ctrl, void *data);
-
-    static void onCommitNextOwnerModify(LLUICtrl* ctrl, void* data);
-    static void onCommitNextOwnerCopy(LLUICtrl* ctrl, void* data);
-    static void onCommitNextOwnerTransfer(LLUICtrl* ctrl, void* data);
-
-    static void onCommitName(LLUICtrl* ctrl, void* data);
-    static void onCommitDesc(LLUICtrl* ctrl, void* data);
-
-    static void onCommitSaleInfo(LLUICtrl* ctrl, void* data);
-    static void onCommitSaleType(LLUICtrl* ctrl, void* data);
-    void setAllSaleInfo();
-
-    static void onCommitClickAction(LLUICtrl* ctrl, void*);
-    static void onCommitIncludeInSearch(LLUICtrl* ctrl, void*);
-
-    static LLViewerInventoryItem* findItem(LLUUID &object_id);
-
-protected:
-    void disableAll();
-
-private:
-    LLNameBox*      mLabelGroupName;        // group name
-    LLTextBox*      mLabelOwnerName;
-    LLTextBox*      mLabelCreatorName;
-    LLUUID          mCreatorID;
-    LLUUID          mOwnerID;
-    LLUUID          mLastOwnerID;
-
-    boost::signals2::connection mOwnerCacheConnection;
-    boost::signals2::connection mCreatorCacheConnection;
-};
-
-
-#endif // LL_LLPANELPERMISSIONS_H+/**
+ * @file llpanelpermissions.h
+ * @brief LLPanelPermissions class header file
+ *
+ * $LicenseInfo:firstyear=2002&license=viewerlgpl$
+ * Second Life Viewer Source Code
+ * Copyright (C) 2010, Linden Research, Inc.
+ *
+ * This library is free software; you can redistribute it and/or
+ * modify it under the terms of the GNU Lesser General Public
+ * License as published by the Free Software Foundation;
+ * version 2.1 of the License only.
+ *
+ * This library is distributed in the hope that it will be useful,
+ * but WITHOUT ANY WARRANTY; without even the implied warranty of
+ * MERCHANTABILITY or FITNESS FOR A PARTICULAR PURPOSE.  See the GNU
+ * Lesser General Public License for more details.
+ *
+ * You should have received a copy of the GNU Lesser General Public
+ * License along with this library; if not, write to the Free Software
+ * Foundation, Inc., 51 Franklin Street, Fifth Floor, Boston, MA  02110-1301  USA
+ *
+ * Linden Research, Inc., 945 Battery Street, San Francisco, CA  94111  USA
+ * $/LicenseInfo$
+ */
+
+#ifndef LL_LLPANELPERMISSIONS_H
+#define LL_LLPANELPERMISSIONS_H
+
+#include "llpanel.h"
+#include "llstyle.h"
+#include "lluuid.h"
+
+//~~~~~~~~~~~~~~~~~~~~~~~~~~~~~~~~~~~~~~~~~~~~~~~~~~~~~~~~~~~~~~~~~~~~~~~~~~~~~
+// Class llpanelpermissions
+//
+// Panel for permissions of an object.
+//~~~~~~~~~~~~~~~~~~~~~~~~~~~~~~~~~~~~~~~~~~~~~~~~~~~~~~~~~~~~~~~~~~~~~~~~~~~~~
+
+class LLAvatarName;
+class LLTextBox;
+class LLNameBox;
+class LLViewerInventoryItem;
+
+class LLPanelPermissions : public LLPanel
+{
+public:
+    LLPanelPermissions();
+    virtual ~LLPanelPermissions();
+
+    /*virtual*/ bool    postBuild();
+    void updateOwnerName(const LLUUID& owner_id, const LLAvatarName& owner_name, const LLStyle::Params& style_params);
+    void updateCreatorName(const LLUUID& creator_id, const LLAvatarName& creator_name, const LLStyle::Params& style_params);
+    void refresh();                         // refresh all labels as needed
+
+protected:
+    // statics
+    static void onClickClaim(void*);
+    static void onClickRelease(void*);
+           void onClickGroup();
+           void cbGroupID(LLUUID group_id);
+    static void onClickDeedToGroup(void*);
+
+    static void onCommitPerm(LLUICtrl *ctrl, void *data, U8 field, U32 perm);
+
+    static void onCommitGroupShare(LLUICtrl *ctrl, void *data);
+
+    static void onCommitEveryoneMove(LLUICtrl *ctrl, void *data);
+    static void onCommitEveryoneCopy(LLUICtrl *ctrl, void *data);
+
+    static void onCommitNextOwnerModify(LLUICtrl* ctrl, void* data);
+    static void onCommitNextOwnerCopy(LLUICtrl* ctrl, void* data);
+    static void onCommitNextOwnerTransfer(LLUICtrl* ctrl, void* data);
+
+    static void onCommitName(LLUICtrl* ctrl, void* data);
+    static void onCommitDesc(LLUICtrl* ctrl, void* data);
+
+    static void onCommitSaleInfo(LLUICtrl* ctrl, void* data);
+    static void onCommitSaleType(LLUICtrl* ctrl, void* data);
+    void setAllSaleInfo();
+
+    static void onCommitClickAction(LLUICtrl* ctrl, void*);
+    static void onCommitIncludeInSearch(LLUICtrl* ctrl, void*);
+
+    static LLViewerInventoryItem* findItem(LLUUID &object_id);
+
+protected:
+    void disableAll();
+
+private:
+    LLNameBox*      mLabelGroupName;        // group name
+    LLTextBox*      mLabelOwnerName;
+    LLTextBox*      mLabelCreatorName;
+    LLUUID          mCreatorID;
+    LLUUID          mOwnerID;
+    LLUUID          mLastOwnerID;
+
+    boost::signals2::connection mOwnerCacheConnection;
+    boost::signals2::connection mCreatorCacheConnection;
+};
+
+
+#endif // LL_LLPANELPERMISSIONS_H