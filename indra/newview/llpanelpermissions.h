/**
 * @file llpanelpermissions.h
 * @brief LLPanelPermissions class header file
 *
 * $LicenseInfo:firstyear=2002&license=viewerlgpl$
 * Second Life Viewer Source Code
 * Copyright (C) 2010, Linden Research, Inc.
 *
 * This library is free software; you can redistribute it and/or
 * modify it under the terms of the GNU Lesser General Public
 * License as published by the Free Software Foundation;
 * version 2.1 of the License only.
 *
 * This library is distributed in the hope that it will be useful,
 * but WITHOUT ANY WARRANTY; without even the implied warranty of
 * MERCHANTABILITY or FITNESS FOR A PARTICULAR PURPOSE.  See the GNU
 * Lesser General Public License for more details.
 *
 * You should have received a copy of the GNU Lesser General Public
 * License along with this library; if not, write to the Free Software
 * Foundation, Inc., 51 Franklin Street, Fifth Floor, Boston, MA  02110-1301  USA
 *
 * Linden Research, Inc., 945 Battery Street, San Francisco, CA  94111  USA
 * $/LicenseInfo$
 */

#ifndef LL_LLPANELPERMISSIONS_H
#define LL_LLPANELPERMISSIONS_H

#include "llpanel.h"
#include "llstyle.h"
#include "lluuid.h"

//~~~~~~~~~~~~~~~~~~~~~~~~~~~~~~~~~~~~~~~~~~~~~~~~~~~~~~~~~~~~~~~~~~~~~~~~~~~~~
// Class llpanelpermissions
//
// Panel for permissions of an object.
//~~~~~~~~~~~~~~~~~~~~~~~~~~~~~~~~~~~~~~~~~~~~~~~~~~~~~~~~~~~~~~~~~~~~~~~~~~~~~

//class LLAvatarName;
//class LLTextBox;
//class LLNameBox;
class LLViewerInventoryItem;
class LLViewerObject;

class LLPanelPermissions : public LLPanel
{
public:
    LLPanelPermissions();
    virtual ~LLPanelPermissions();

<<<<<<< HEAD
	/*virtual*/	BOOL	postBuild();

	//void updateOwnerName(const LLUUID& owner_id, const LLAvatarName& owner_name, const LLStyle::Params& style_params);
	//void updateCreatorName(const LLUUID& creator_id, const LLAvatarName& creator_name, const LLStyle::Params& style_params);
	void refresh();							// refresh all labels as needed
=======
    /*virtual*/ BOOL    postBuild();
    void updateOwnerName(const LLUUID& owner_id, const LLAvatarName& owner_name, const LLStyle::Params& style_params);
    void updateCreatorName(const LLUUID& creator_id, const LLAvatarName& creator_name, const LLStyle::Params& style_params);
    void refresh();                         // refresh all labels as needed
>>>>>>> 38c2a5bd

protected:
    // statics
    static void onClickClaim(void*);
    static void onClickRelease(void*);
           void onClickGroup();
           void cbGroupID(LLUUID group_id);
    static void onClickDeedToGroup(void*);

    static void onCommitPerm(LLUICtrl *ctrl, void *data, U8 field, U32 perm);

    static void onCommitGroupShare(LLUICtrl *ctrl, void *data);

    static void onCommitEveryoneMove(LLUICtrl *ctrl, void *data);
    static void onCommitEveryoneCopy(LLUICtrl *ctrl, void *data);

    static void onCommitNextOwnerModify(LLUICtrl* ctrl, void* data);
    static void onCommitNextOwnerCopy(LLUICtrl* ctrl, void* data);
    static void onCommitNextOwnerTransfer(LLUICtrl* ctrl, void* data);

    static void onCommitName(LLUICtrl* ctrl, void* data);
    static void onCommitDesc(LLUICtrl* ctrl, void* data);

<<<<<<< HEAD
	void onCommitForSale();
	void onCommitSaleInfo();
	void setAllSaleInfo();
	void showMarkForSale(BOOL show);
=======
    static void onCommitSaleInfo(LLUICtrl* ctrl, void* data);
    static void onCommitSaleType(LLUICtrl* ctrl, void* data);
    void setAllSaleInfo();
>>>>>>> 38c2a5bd

    static void onCommitClickAction(LLUICtrl* ctrl, void*);
    static void onCommitIncludeInSearch(LLUICtrl* ctrl, void*);

<<<<<<< HEAD
	static LLViewerInventoryItem* findItem(LLUUID &object_id);
	
	static void onCommitExport(LLUICtrl* ctrl, void* data);	// <FS:CR> OpenSim export permissions
=======
    static LLViewerInventoryItem* findItem(LLUUID &object_id);
>>>>>>> 38c2a5bd

protected:
    void disableAll();

private:
<<<<<<< HEAD
	// LLNameBox*		mLabelGroupName;		// group name

	//LLTextBox*		mLabelOwnerName;
	//LLTextBox*		mLabelCreatorName;
	LLUUID			mCreatorID;
	LLUUID			mOwnerID;
	LLUUID			mLastOwnerID;

	//boost::signals2::connection mOwnerCacheConnection;
	//boost::signals2::connection mCreatorCacheConnection;

	LLPointer<LLViewerObject> mLastSelectedObject;
=======
    LLNameBox*      mLabelGroupName;        // group name
    LLTextBox*      mLabelOwnerName;
    LLTextBox*      mLabelCreatorName;
    LLUUID          mCreatorID;
    LLUUID          mOwnerID;
    LLUUID          mLastOwnerID;

    boost::signals2::connection mOwnerCacheConnection;
    boost::signals2::connection mCreatorCacheConnection;
>>>>>>> 38c2a5bd
};


#endif // LL_LLPANELPERMISSIONS_H<|MERGE_RESOLUTION|>--- conflicted
+++ resolved
@@ -49,18 +49,11 @@
     LLPanelPermissions();
     virtual ~LLPanelPermissions();
 
-<<<<<<< HEAD
-	/*virtual*/	BOOL	postBuild();
+    /*virtual*/ BOOL    postBuild();
 
-	//void updateOwnerName(const LLUUID& owner_id, const LLAvatarName& owner_name, const LLStyle::Params& style_params);
-	//void updateCreatorName(const LLUUID& creator_id, const LLAvatarName& creator_name, const LLStyle::Params& style_params);
-	void refresh();							// refresh all labels as needed
-=======
-    /*virtual*/ BOOL    postBuild();
-    void updateOwnerName(const LLUUID& owner_id, const LLAvatarName& owner_name, const LLStyle::Params& style_params);
-    void updateCreatorName(const LLUUID& creator_id, const LLAvatarName& creator_name, const LLStyle::Params& style_params);
+    //void updateOwnerName(const LLUUID& owner_id, const LLAvatarName& owner_name, const LLStyle::Params& style_params);
+    //void updateCreatorName(const LLUUID& creator_id, const LLAvatarName& creator_name, const LLStyle::Params& style_params);
     void refresh();                         // refresh all labels as needed
->>>>>>> 38c2a5bd
 
 protected:
     // statics
@@ -84,56 +77,34 @@
     static void onCommitName(LLUICtrl* ctrl, void* data);
     static void onCommitDesc(LLUICtrl* ctrl, void* data);
 
-<<<<<<< HEAD
-	void onCommitForSale();
-	void onCommitSaleInfo();
-	void setAllSaleInfo();
-	void showMarkForSale(BOOL show);
-=======
-    static void onCommitSaleInfo(LLUICtrl* ctrl, void* data);
-    static void onCommitSaleType(LLUICtrl* ctrl, void* data);
+    void onCommitForSale();
+    void onCommitSaleInfo();
     void setAllSaleInfo();
->>>>>>> 38c2a5bd
+    void showMarkForSale(BOOL show);
 
     static void onCommitClickAction(LLUICtrl* ctrl, void*);
     static void onCommitIncludeInSearch(LLUICtrl* ctrl, void*);
 
-<<<<<<< HEAD
-	static LLViewerInventoryItem* findItem(LLUUID &object_id);
-	
-	static void onCommitExport(LLUICtrl* ctrl, void* data);	// <FS:CR> OpenSim export permissions
-=======
     static LLViewerInventoryItem* findItem(LLUUID &object_id);
->>>>>>> 38c2a5bd
+
+    static void onCommitExport(LLUICtrl* ctrl, void* data); // <FS:CR> OpenSim export permissions
 
 protected:
     void disableAll();
 
 private:
-<<<<<<< HEAD
-	// LLNameBox*		mLabelGroupName;		// group name
+    // LLNameBox*       mLabelGroupName;        // group name
 
-	//LLTextBox*		mLabelOwnerName;
-	//LLTextBox*		mLabelCreatorName;
-	LLUUID			mCreatorID;
-	LLUUID			mOwnerID;
-	LLUUID			mLastOwnerID;
-
-	//boost::signals2::connection mOwnerCacheConnection;
-	//boost::signals2::connection mCreatorCacheConnection;
-
-	LLPointer<LLViewerObject> mLastSelectedObject;
-=======
-    LLNameBox*      mLabelGroupName;        // group name
-    LLTextBox*      mLabelOwnerName;
-    LLTextBox*      mLabelCreatorName;
+    //LLTextBox*        mLabelOwnerName;
+    //LLTextBox*        mLabelCreatorName;
     LLUUID          mCreatorID;
     LLUUID          mOwnerID;
     LLUUID          mLastOwnerID;
 
-    boost::signals2::connection mOwnerCacheConnection;
-    boost::signals2::connection mCreatorCacheConnection;
->>>>>>> 38c2a5bd
+    //boost::signals2::connection mOwnerCacheConnection;
+    //boost::signals2::connection mCreatorCacheConnection;
+
+    LLPointer<LLViewerObject> mLastSelectedObject;
 };
 
 
