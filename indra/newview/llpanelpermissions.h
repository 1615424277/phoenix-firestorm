--- conflicted
+++ resolved
@@ -49,11 +49,7 @@
     LLPanelPermissions();
     virtual ~LLPanelPermissions();
 
-<<<<<<< HEAD
-    /*virtual*/ BOOL    postBuild();
-=======
     /*virtual*/ bool    postBuild();
->>>>>>> 050d2fef
 
     //void updateOwnerName(const LLUUID& owner_id, const LLAvatarName& owner_name, const LLStyle::Params& style_params);
     //void updateCreatorName(const LLUUID& creator_id, const LLAvatarName& creator_name, const LLStyle::Params& style_params);
@@ -84,11 +80,7 @@
     void onCommitForSale();
     void onCommitSaleInfo();
     void setAllSaleInfo();
-<<<<<<< HEAD
-    void showMarkForSale(BOOL show);
-=======
     void showMarkForSale(bool show);
->>>>>>> 050d2fef
 
     static void onCommitClickAction(LLUICtrl* ctrl, void*);
     static void onCommitIncludeInSearch(LLUICtrl* ctrl, void*);
