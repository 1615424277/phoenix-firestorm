/** 
 * @file llpanelpermissions.h
 * @brief LLPanelPermissions class header file
 *
 * $LicenseInfo:firstyear=2002&license=viewerlgpl$
 * Second Life Viewer Source Code
 * Copyright (C) 2010, Linden Research, Inc.
 * 
 * This library is free software; you can redistribute it and/or
 * modify it under the terms of the GNU Lesser General Public
 * License as published by the Free Software Foundation;
 * version 2.1 of the License only.
 * 
 * This library is distributed in the hope that it will be useful,
 * but WITHOUT ANY WARRANTY; without even the implied warranty of
 * MERCHANTABILITY or FITNESS FOR A PARTICULAR PURPOSE.  See the GNU
 * Lesser General Public License for more details.
 * 
 * You should have received a copy of the GNU Lesser General Public
 * License along with this library; if not, write to the Free Software
 * Foundation, Inc., 51 Franklin Street, Fifth Floor, Boston, MA  02110-1301  USA
 * 
 * Linden Research, Inc., 945 Battery Street, San Francisco, CA  94111  USA
 * $/LicenseInfo$
 */

#ifndef LL_LLPANELPERMISSIONS_H
#define LL_LLPANELPERMISSIONS_H

#include "llpanel.h"
#include "llstyle.h"
#include "lluuid.h"

//~~~~~~~~~~~~~~~~~~~~~~~~~~~~~~~~~~~~~~~~~~~~~~~~~~~~~~~~~~~~~~~~~~~~~~~~~~~~~
// Class llpanelpermissions
//
// Panel for permissions of an object.
//~~~~~~~~~~~~~~~~~~~~~~~~~~~~~~~~~~~~~~~~~~~~~~~~~~~~~~~~~~~~~~~~~~~~~~~~~~~~~

//class LLAvatarName;
//class LLTextBox;
//class LLNameBox;
class LLViewerInventoryItem;
class LLViewerObject;

class LLPanelPermissions : public LLPanel
{
public:
	LLPanelPermissions();
	virtual ~LLPanelPermissions();

<<<<<<< HEAD
	/*virtual*/	BOOL	postBuild();

	//void updateOwnerName(const LLUUID& owner_id, const LLAvatarName& owner_name, const LLStyle::Params& style_params);
	//void updateCreatorName(const LLUUID& creator_id, const LLAvatarName& creator_name, const LLStyle::Params& style_params);
=======
	/*virtual*/	bool	postBuild();
	void updateOwnerName(const LLUUID& owner_id, const LLAvatarName& owner_name, const LLStyle::Params& style_params);
	void updateCreatorName(const LLUUID& creator_id, const LLAvatarName& creator_name, const LLStyle::Params& style_params);
>>>>>>> 0fb52bd3
	void refresh();							// refresh all labels as needed

protected:
	// statics
	static void onClickClaim(void*);
	static void onClickRelease(void*);
		   void onClickGroup();
		   void cbGroupID(LLUUID group_id);
	static void onClickDeedToGroup(void*);

	static void onCommitPerm(LLUICtrl *ctrl, void *data, U8 field, U32 perm);

	static void onCommitGroupShare(LLUICtrl *ctrl, void *data);

	static void onCommitEveryoneMove(LLUICtrl *ctrl, void *data);
	static void onCommitEveryoneCopy(LLUICtrl *ctrl, void *data);

	static void onCommitNextOwnerModify(LLUICtrl* ctrl, void* data);
	static void onCommitNextOwnerCopy(LLUICtrl* ctrl, void* data);
	static void onCommitNextOwnerTransfer(LLUICtrl* ctrl, void* data);
	
	static void onCommitName(LLUICtrl* ctrl, void* data);
	static void onCommitDesc(LLUICtrl* ctrl, void* data);

	void onCommitForSale();
	void onCommitSaleInfo();
	void setAllSaleInfo();
	void showMarkForSale(BOOL show);

	static void	onCommitClickAction(LLUICtrl* ctrl, void*);
	static void onCommitIncludeInSearch(LLUICtrl* ctrl, void*);

	static LLViewerInventoryItem* findItem(LLUUID &object_id);
	
	static void onCommitExport(LLUICtrl* ctrl, void* data);	// <FS:CR> OpenSim export permissions

protected:
	void disableAll();
	
private:
	// LLNameBox*		mLabelGroupName;		// group name

	//LLTextBox*		mLabelOwnerName;
	//LLTextBox*		mLabelCreatorName;
	LLUUID			mCreatorID;
	LLUUID			mOwnerID;
	LLUUID			mLastOwnerID;

	//boost::signals2::connection mOwnerCacheConnection;
	//boost::signals2::connection mCreatorCacheConnection;

	LLPointer<LLViewerObject> mLastSelectedObject;
};


#endif // LL_LLPANELPERMISSIONS_H<|MERGE_RESOLUTION|>--- conflicted
+++ resolved
@@ -49,16 +49,10 @@
 	LLPanelPermissions();
 	virtual ~LLPanelPermissions();
 
-<<<<<<< HEAD
-	/*virtual*/	BOOL	postBuild();
+	/*virtual*/	bool	postBuild();
 
 	//void updateOwnerName(const LLUUID& owner_id, const LLAvatarName& owner_name, const LLStyle::Params& style_params);
 	//void updateCreatorName(const LLUUID& creator_id, const LLAvatarName& creator_name, const LLStyle::Params& style_params);
-=======
-	/*virtual*/	bool	postBuild();
-	void updateOwnerName(const LLUUID& owner_id, const LLAvatarName& owner_name, const LLStyle::Params& style_params);
-	void updateCreatorName(const LLUUID& creator_id, const LLAvatarName& creator_name, const LLStyle::Params& style_params);
->>>>>>> 0fb52bd3
 	void refresh();							// refresh all labels as needed
 
 protected:
