--- conflicted
+++ resolved
@@ -113,12 +113,6 @@
 LLNetMap::avatar_marks_map_t LLNetMap::sAvatarMarksMap; // <FS:Ansariel>
 F32 LLNetMap::sScale; // <FS:Ansariel> Synchronizing netmaps throughout instances
 
-const F32 WIDTH_PIXELS = 2.f;
-const S32 CIRCLE_STEPS = 100;
-
-LLNetMap::avatar_marks_map_t LLNetMap::sAvatarMarksMap; // <FS:Ansariel>
-F32 LLNetMap::sScale; // <FS:Ansariel> Synchronizing netmaps throughout instances
-
 LLNetMap::LLNetMap (const Params & p)
 :   LLUICtrl (p),
     mBackgroundColor (p.bg_color()),
@@ -1039,11 +1033,7 @@
     gGL.matrixMode(LLRender::MM_MODELVIEW);
     gGL.pushMatrix();
     gGL.translatef((F32)pos_map.mV[VX], (F32)pos_map.mV[VY], 0.f);
-<<<<<<< HEAD
-    gl_ring(radius_pixels, WIDTH_PIXELS, color, color, CIRCLE_STEPS, FALSE);
-=======
     gl_ring(radius_pixels, WIDTH_PIXELS, color, color, CIRCLE_STEPS, false);
->>>>>>> 050d2fef
     gGL.popMatrix();
 }
 
@@ -1198,7 +1188,7 @@
     if ( (fRlvCanShowName) && (handleToolTipAgent(mClosestAgentToCursor)) )
 // [/RLVa:KB]
     {
-        return TRUE;
+        return true;
     }
 
     // The popup menu uses the hover parcel when it is open and the mouse is on
@@ -1684,11 +1674,7 @@
 //      mObjectRawImagep = new LLImageRaw(img_size, img_size, 4);
 //      U8* data = mObjectRawImagep->getData();
 //      memset( data, 0, img_size * img_size * 4 );
-<<<<<<< HEAD
-//      mObjectImagep = LLViewerTextureManager::getLocalTexture( mObjectRawImagep.get(), FALSE);
-=======
 //      mObjectImagep = LLViewerTextureManager::getLocalTexture( mObjectRawImagep.get(), false);
->>>>>>> 050d2fef
 //  }
 //  setScale(mScale);
 //  mUpdateNow = true;
@@ -1698,35 +1684,16 @@
 void LLNetMap::createObjectImage()
 {
     if (createImage(mObjectRawImagep))
-<<<<<<< HEAD
-        mObjectImagep = LLViewerTextureManager::getLocalTexture( mObjectRawImagep.get(), FALSE);
-=======
         mObjectImagep = LLViewerTextureManager::getLocalTexture( mObjectRawImagep.get(), false);
->>>>>>> 050d2fef
     // <FS:Ansariel> Synchronize scale throughout instances
     //setScale(mScale);
     setScale(sScale);
     // </FS:Ansariel> Synchronize scale throughout instances
     mUpdateObjectImage = true;
-<<<<<<< HEAD
 }
 
 void LLNetMap::createParcelImage()
 {
-    if (createImage(mParcelRawImagep))
-        mParcelImagep = LLViewerTextureManager::getLocalTexture( mParcelRawImagep.get(), FALSE);
-    mUpdateParcelImage = true;
-=======
->>>>>>> 050d2fef
-}
-// [/SL:KB]
-
-void LLNetMap::createParcelImage()
-{
-<<<<<<< HEAD
-    // <FS:Ansariel> FIRE-32339: Mini map can't be dragged anymore
-    if (!(mask & MASK_SHIFT)) return FALSE;
-=======
     if (createImage(mParcelRawImagep))
         mParcelImagep = LLViewerTextureManager::getLocalTexture( mParcelRawImagep.get(), false);
     mUpdateParcelImage = true;
@@ -1737,7 +1704,6 @@
 {
     // <FS:Ansariel> FIRE-32339: Mini map can't be dragged anymore
     if (!(mask & MASK_SHIFT)) return false;
->>>>>>> 050d2fef
 
     // Start panning
     gFocusMgr.setMouseCapture(this);
@@ -1797,11 +1763,7 @@
     auto menu = static_cast<LLMenuGL*>(mPopupMenuHandle.get());
     if (menu)
     {
-<<<<<<< HEAD
-        LLMenuItemGL* pItem = menu->findChild<LLMenuItemGL>(item_name, TRUE /*recurse*/);
-=======
         LLMenuItemGL* pItem = menu->findChild<LLMenuItemGL>(item_name, true /*recurse*/);
->>>>>>> 050d2fef
         if (pItem)
         {
             pItem->setLabel(avName.getCompleteName());
@@ -1814,11 +1776,7 @@
 {
     // Toggle the setting
     const std::string strControl = sdParam.asString();
-<<<<<<< HEAD
-    BOOL fCurValue = gSavedSettings.getBOOL(strControl);
-=======
     bool fCurValue = gSavedSettings.getBOOL(strControl);
->>>>>>> 050d2fef
     gSavedSettings.setBOOL(strControl, !fCurValue);
 
     // Force an overlay update
@@ -1862,11 +1820,7 @@
 }
 // [/SL:KB]
 
-<<<<<<< HEAD
-BOOL LLNetMap::handleRightMouseDown(S32 x, S32 y, MASK mask)
-=======
 bool LLNetMap::handleRightMouseDown(S32 x, S32 y, MASK mask)
->>>>>>> 050d2fef
 {
     auto menu = static_cast<LLMenuGL*>(mPopupMenuHandle.get());
     if (menu)
@@ -1987,11 +1941,7 @@
     performDoubleClickAction(pos_global);
     // </FS:Ansariel> Synchronize double click handling throughout instances
 
-<<<<<<< HEAD
-    return TRUE;
-=======
     return true;
->>>>>>> 050d2fef
 }
 
 F32 LLNetMap::getScaleForName(std::string scale_name)
