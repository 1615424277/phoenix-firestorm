--- conflicted
+++ resolved
@@ -288,7 +288,9 @@
 
 void LLNetMap::draw()
 {
-<<<<<<< HEAD
+    LL_PROFILE_ZONE_SCOPED;
+ 	static LLFrameTimer map_timer;
+
 	// <FS:Ansariel>: Synchronize netmap scale throughout instances
 	if (mScale != sScale)
 	{
@@ -303,11 +305,6 @@
 	}
 // <FS:Ansariel> Aurora Sim
 
-	static LLFrameTimer map_timer;
-=======
-    LL_PROFILE_ZONE_SCOPED;
- 	static LLFrameTimer map_timer;
->>>>>>> aa7ca0ae
 	static LLUIColor map_avatar_color = LLUIColorTable::instance().getColor("MapAvatarColor", LLColor4::white);
 	static LLUIColor map_track_color = LLUIColorTable::instance().getColor("MapTrackColor", LLColor4::white);
 	//static LLUIColor map_track_disabled_color = LLUIColorTable::instance().getColor("MapTrackDisabledColor", LLColor4::white);
