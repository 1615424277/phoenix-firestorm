--- conflicted
+++ resolved
@@ -57,12 +57,9 @@
 #include "llparcel.h"
 #include "lltracker.h"
 #include "llsurface.h"
-<<<<<<< HEAD
 // [SL:KB] - Patch: World-MiniMap | Checked: 2012-07-08 (Catznip-3.3)
 #include "lltrans.h"
 // [/SL:KB]
-=======
->>>>>>> 91606c7b
 #include "llurlmatch.h"
 #include "llurlregistry.h"
 #include "llviewercamera.h"
@@ -146,25 +143,19 @@
 	mToolTipMsg(),
 	mPopupMenu(NULL)
 {
-<<<<<<< HEAD
 	// <FS:Ansariel> Fixing borked minimap zoom level persistance
 	//mScale = gSavedSettings.getF32("MiniMapScale");
+    if (gAgent.isFirstLogin())
+    {
+        // *HACK: On first run, set this to false for new users, otherwise the
+        // default is true to maintain consistent experience for existing
+        // users.
+        gSavedSettings.setBOOL("MiniMapRotate", false);
+    }
 	//mPixelsPerMeter = mScale / REGION_WIDTH_METERS;
 	//mDotRadius = llmax(DOT_SCALE * mPixelsPerMeter, MIN_DOT_RADIUS);
 	setScale(gSavedSettings.getF32("MiniMapScale"));
 	// </FS:Ansariel>
-=======
-	mScale = gSavedSettings.getF32("MiniMapScale");
-    if (gAgent.isFirstLogin())
-    {
-        // *HACK: On first run, set this to false for new users, otherwise the
-        // default is true to maintain consistent experience for existing
-        // users.
-        gSavedSettings.setBOOL("MiniMapRotate", false);
-    }
-	mPixelsPerMeter = mScale / REGION_WIDTH_METERS;
-	mDotRadius = llmax(DOT_SCALE * mPixelsPerMeter, MIN_DOT_RADIUS);
->>>>>>> 91606c7b
 }
 
 LLNetMap::~LLNetMap()
@@ -199,10 +190,6 @@
 {
     LLUICtrl::CommitCallbackRegistry::ScopedRegistrar commitRegistrar;
     LLUICtrl::EnableCallbackRegistry::ScopedRegistrar enableRegistrar;
-<<<<<<< HEAD
-=======
-
->>>>>>> 91606c7b
     enableRegistrar.add("Minimap.Zoom.Check", boost::bind(&LLNetMap::isZoomChecked, this, _2));
     commitRegistrar.add("Minimap.Zoom.Set", boost::bind(&LLNetMap::setZoom, this, _2));
     commitRegistrar.add("Minimap.Tracker", boost::bind(&LLNetMap::handleStopTracking, this, _2));
@@ -210,7 +197,6 @@
     enableRegistrar.add("Minimap.MapOrientation.Check", boost::bind(&LLNetMap::isMapOrientationChecked, this, _2));
     commitRegistrar.add("Minimap.MapOrientation.Set", boost::bind(&LLNetMap::setMapOrientation, this, _2));
     commitRegistrar.add("Minimap.AboutLand", boost::bind(&LLNetMap::popupShowAboutLand, this, _2));
-<<<<<<< HEAD
 	// <FS:Ansariel>
 	commitRegistrar.add("Minimap.Mark", boost::bind(&LLNetMap::handleMark, this, _2));
 	commitRegistrar.add("Minimap.ClearMark", boost::bind(&LLNetMap::handleClearMark, this));
@@ -265,18 +251,12 @@
 	mParcelMgrConn = LLViewerParcelMgr::instance().setCollisionUpdateCallback(boost::bind(&LLNetMap::refreshParcelOverlay, this));
 	mParcelOverlayConn = LLViewerParcelOverlay::setUpdateCallback(boost::bind(&LLNetMap::refreshParcelOverlay, this));
 // [/SL:KB]
-=======
->>>>>>> 91606c7b
 
     mPopupMenu = LLUICtrlFactory::getInstance()->createFromFile<LLMenuGL>("menu_mini_map.xml", gMenuHolder,
                                                                           LLViewerMenuHolderGL::child_registry_t::instance());
     mPopupMenu->setItemEnabled("Re-center map", false);
 
-<<<<<<< HEAD
     return TRUE;
-=======
-    return true;
->>>>>>> 91606c7b
 }
 
 void LLNetMap::setScale( F32 scale )
@@ -346,19 +326,15 @@
 	//static LLUIColor map_track_disabled_color = LLUIColorTable::instance().getColor("MapTrackDisabledColor", LLColor4::white);
 	static LLUIColor map_frustum_color = LLUIColorTable::instance().getColor("MapFrustumColor", LLColor4::white);
 	static LLUIColor map_parcel_outline_color = LLUIColorTable::instance().getColor("MapParcelOutlineColor", LLColor4(LLColor3(LLColor4::yellow), 0.5f));
-<<<<<<< HEAD
 	static LLUIColor map_whisper_ring_color = LLUIColorTable::instance().getColor("MapWhisperRingColor", LLColor4::blue); // <FS:LO> FIRE-17460 Add Whisper Chat Ring to Minimap
 	static LLUIColor map_chat_ring_color = LLUIColorTable::instance().getColor("MapChatRingColor", LLColor4::yellow);
 	static LLUIColor map_shout_ring_color = LLUIColorTable::instance().getColor("MapShoutRingColor", LLColor4::red);
-=======
->>>>>>> 91606c7b
 	
 	if (mObjectImagep.isNull())
 	{
 		createObjectImage();
 	}
 
-<<<<<<< HEAD
 // [SL:KB] - Patch: World-MinimapOverlay | Checked: 2012-06-20 (Catznip-3.3)
 	if (mParcelImagep.isNull())
 	{
@@ -366,8 +342,6 @@
 	}
 // [/SL:KB]
 
-=======
->>>>>>> 91606c7b
     static LLUICachedControl<bool> auto_center("MiniMapAutoCenter", true);
     bool auto_centering = auto_center && !mPanning;
     mCentering = mCentering && !mPanning;
@@ -433,14 +407,10 @@
 		}
 
 		// figure out where agent is
-<<<<<<< HEAD
 // <FS:CR> Aurora Sim
 		//S32 region_width = ll_round(LLWorld::getInstance()->getRegionWidthInMeters());
 		S32 region_width = ll_round(REGION_WIDTH_METERS);
 // </FS:CR> Aurora Sim
-=======
-		const S32 region_width = ll_round(LLWorld::getInstance()->getRegionWidthInMeters());
->>>>>>> 91606c7b
         const F32 scale_pixels_per_meter = mScale / region_width;
 
 		for (LLWorld::region_list_t::const_iterator iter = LLWorld::getInstance()->getRegionList().begin();
@@ -482,7 +452,6 @@
 			static LLCachedControl<bool> s_fUseWorldMapTextures(gSavedSettings, "MiniMapWorldMapTextures") ;
 			bool fRenderTerrain = true;
 
-<<<<<<< HEAD
 			if (s_fUseWorldMapTextures)
 			{
 				const LLViewerRegion::tex_matrix_t& tiles(regionp->getWorldMapTiles());
@@ -523,21 +492,6 @@
 				}
 			}
 // [/SL:KB]
-=======
-
-			// Draw using texture.
-			gGL.getTexUnit(0)->bind(regionp->getLand().getSTexture());
-			gGL.begin(LLRender::QUADS);
-				gGL.texCoord2f(0.f, 1.f);
-				gGL.vertex2f(left, top);
-				gGL.texCoord2f(0.f, 0.f);
-				gGL.vertex2f(left, bottom);
-				gGL.texCoord2f(1.f, 0.f);
-				gGL.vertex2f(right, bottom);
-				gGL.texCoord2f(1.f, 1.f);
-				gGL.vertex2f(right, top);
-			gGL.end();
->>>>>>> 91606c7b
 
 // [SL:KB] - Patch: World-MinimapOverlay | Checked: 2012-07-26 (Catznip-3.3)
 			if (fRenderTerrain)
@@ -694,7 +648,6 @@
 		F32 image_half_width = 0.5f*mObjectMapPixels;
 		F32 image_half_height = 0.5f*mObjectMapPixels;
 
-<<<<<<< HEAD
 // [SL:KB] - Patch: World-MinimapOverlay | Checked: 2012-07-26 (Catznip-3.3)
 		if (s_fShowObjects)
 		{
@@ -767,25 +720,6 @@
 		//	regionp->renderPropertyLinesOnMinimap(scale_pixels_per_meter, map_parcel_outline_color.get().mV);
 		//}
 		// </FS:Ansariel>
-=======
-		gGL.begin(LLRender::QUADS);
-			gGL.texCoord2f(0.f, 1.f);
-			gGL.vertex2f(map_center_agent.mV[VX] - image_half_width, image_half_height + map_center_agent.mV[VY]);
-			gGL.texCoord2f(0.f, 0.f);
-			gGL.vertex2f(map_center_agent.mV[VX] - image_half_width, map_center_agent.mV[VY] - image_half_height);
-			gGL.texCoord2f(1.f, 0.f);
-			gGL.vertex2f(image_half_width + map_center_agent.mV[VX], map_center_agent.mV[VY] - image_half_height);
-			gGL.texCoord2f(1.f, 1.f);
-			gGL.vertex2f(image_half_width + map_center_agent.mV[VX], image_half_height + map_center_agent.mV[VY]);
-		gGL.end();
-        
-		for (LLWorld::region_list_t::const_iterator iter = LLWorld::getInstance()->getRegionList().begin();
-			 iter != LLWorld::getInstance()->getRegionList().end(); ++iter)
-		{
-			LLViewerRegion* regionp = *iter;
-            regionp->renderPropertyLinesOnMinimap(scale_pixels_per_meter, map_parcel_outline_color.get().mV);
-        }
->>>>>>> 91606c7b
 
 		gGL.popMatrix();
 
@@ -999,15 +933,12 @@
 
         gGL.getTexUnit(0)->unbind(LLTexUnit::TT_TEXTURE);
 
-<<<<<<< HEAD
         // <FS:Ansariel> Draw pick radius; from Ayamo Nozaki (Exodus Viewer)
         static LLUIColor pick_radius_color = LLUIColorTable::instance().getColor("MapPickRadiusColor", map_frustum_color());
         gGL.color4fv((pick_radius_color()).mV);
         gl_circle_2d(local_mouse_x, local_mouse_y, mDotRadius * fsMinimapPickScale, 32, true);
         // </FS:Ansariel>
 
-=======
->>>>>>> 91606c7b
         if( rotate_map )
         {
             gGL.pushMatrix();
@@ -1229,7 +1160,6 @@
 
     // If the cursor is near an avatar on the minimap, a mini-inspector will be
     // shown for the avatar, instead of the normal map tooltip.
-<<<<<<< HEAD
 //  if (handleToolTipAgent(mClosestAgentToCursor))
 // [RLVa:KB] - Checked: RLVa-1.2.2
     bool fRlvCanShowName = (mClosestAgentToCursor.notNull()) && (RlvActions::canShowName(RlvActions::SNC_DEFAULT, mClosestAgentToCursor));
@@ -1237,11 +1167,6 @@
 // [/RLVa:KB]
     {
         return TRUE;
-=======
-    if (handleToolTipAgent(mClosestAgentToCursor))
-    {
-        return true;
->>>>>>> 91606c7b
     }
 
     // The popup menu uses the hover parcel when it is open and the mouse is on
@@ -1252,7 +1177,6 @@
     {
         return false;
     }
-<<<<<<< HEAD
 
 // [RLVa:KB] - Checked: RLVa-1.2.2
     LLStringUtil::format_map_t args; LLAvatarName avName;
@@ -1371,97 +1295,6 @@
 // [RLVa:KB] - Checked: RLVa-1.2.2
     //LLStringUtil::format_map_t args;
 // [/RLVa:KB]
-=======
-
-    LLRect sticky_rect;
-    S32 SLOP = 4;
-    localPointToScreen(x - SLOP, y - SLOP, &(sticky_rect.mLeft), &(sticky_rect.mBottom));
-    sticky_rect.mRight = sticky_rect.mLeft + 2 * SLOP;
-    sticky_rect.mTop   = sticky_rect.mBottom + 2 * SLOP;
-
-    std::string parcel_name_msg;
-    std::string parcel_sale_price_msg;
-    std::string parcel_sale_area_msg;
-    std::string parcel_owner_msg;
-    std::string region_name_msg;
-
-    LLVector3d      posGlobal = viewPosToGlobal(x, y);
-    LLViewerRegion *region    = LLWorld::getInstance()->getRegionFromPosGlobal(posGlobal);
-    if (region)
-    {
-        std::string region_name = region->getName();
-        if (!region_name.empty())
-        {
-            region_name_msg = mRegionNameMsg;
-            LLStringUtil::format(region_name_msg, {{"[REGION_NAME]", region_name}});
-        }
-
-        // Only show parcel information in the tooltip if property lines are visible. Otherwise, the parcel the tooltip is referring to is
-        // ambiguous.
-        if (gSavedSettings.getBOOL("MiniMapShowPropertyLines"))
-        {
-            LLViewerParcelMgr::getInstance()->setHoverParcel(posGlobal);
-            LLParcel *hover_parcel = LLViewerParcelMgr::getInstance()->getHoverParcel();
-            if (hover_parcel)
-            {
-                std::string parcel_name = hover_parcel->getName();
-                if (!parcel_name.empty())
-                {
-                    parcel_name_msg = mParcelNameMsg;
-                    LLStringUtil::format(parcel_name_msg, {{"[PARCEL_NAME]", parcel_name}});
-                }
-
-                const LLUUID      parcel_owner          = hover_parcel->getOwnerID();
-                std::string       parcel_owner_name_url = LLSLURL("agent", parcel_owner, "inspect").getSLURLString();
-                static LLUrlMatch parcel_owner_name_url_match;
-                LLUrlRegistry::getInstance()->findUrl(parcel_owner_name_url, parcel_owner_name_url_match);
-                if (!parcel_owner_name_url_match.empty())
-                {
-                    parcel_owner_msg              = mParcelOwnerMsg;
-                    std::string parcel_owner_name = parcel_owner_name_url_match.getLabel();
-                    LLStringUtil::format(parcel_owner_msg, {{"[PARCEL_OWNER]", parcel_owner_name}});
-                }
-
-                if (hover_parcel->getForSale())
-                {
-                    const LLUUID auth_buyer_id = hover_parcel->getAuthorizedBuyerID();
-                    const LLUUID agent_id      = gAgent.getID();
-                    bool         show_for_sale = auth_buyer_id.isNull() || auth_buyer_id == agent_id || parcel_owner == agent_id;
-                    if (show_for_sale)
-                    {
-                        S32 price        = hover_parcel->getSalePrice();
-                        S32 area         = hover_parcel->getArea();
-                        F32 cost_per_sqm = 0.0f;
-                        if (area > 0)
-                        {
-                            cost_per_sqm = F32(price) / area;
-                        }
-                        std::string formatted_price          = LLResMgr::getInstance()->getMonetaryString(price);
-                        std::string formatted_cost_per_meter = llformat("%.1f", cost_per_sqm);
-                        parcel_sale_price_msg                = mParcelSalePriceMsg;
-                        LLStringUtil::format(parcel_sale_price_msg,
-                                             {{"[PRICE]", formatted_price}, {"[PRICE_PER_SQM]", formatted_cost_per_meter}});
-                        std::string formatted_area = llformat("%d", area);
-                        parcel_sale_area_msg       = mParcelSaleAreaMsg;
-                        LLStringUtil::format(parcel_sale_area_msg, {{"[AREA]", formatted_area}});
-                    }
-                }
-            }
-        }
-    }
-
-    std::string tool_tip_hint_msg;
-    if (gSavedSettings.getBOOL("DoubleClickTeleport"))
-    {
-        tool_tip_hint_msg = mAltToolTipHintMsg;
-    }
-    else if (gSavedSettings.getBOOL("DoubleClickShowWorldMap"))
-    {
-        tool_tip_hint_msg = mToolTipHintMsg;
-    }
-
-    LLStringUtil::format_map_t args;
->>>>>>> 91606c7b
     args["[PARCEL_NAME_MSG]"]       = parcel_name_msg.empty() ? "" : parcel_name_msg + '\n';
     args["[PARCEL_SALE_PRICE_MSG]"] = parcel_sale_price_msg.empty() ? "" : parcel_sale_price_msg + '\n';
     args["[PARCEL_SALE_AREA_MSG]"]  = parcel_sale_area_msg.empty() ? "" : parcel_sale_area_msg + '\n';
@@ -1843,7 +1676,6 @@
 	mUpdateObjectImage = true;
 }
 
-<<<<<<< HEAD
 void LLNetMap::createParcelImage()
 {
 	if (createImage(mParcelRawImagep))
@@ -1854,10 +1686,6 @@
 
 BOOL LLNetMap::handleMouseDown(S32 x, S32 y, MASK mask)
 {
-=======
-BOOL LLNetMap::handleMouseDown(S32 x, S32 y, MASK mask)
-{
->>>>>>> 91606c7b
     // Start panning
     gFocusMgr.setMouseCapture(this);
 
@@ -1899,7 +1727,6 @@
 
     return false;
 }
-<<<<<<< HEAD
 
 // [SL:KB] - Patch: World-MiniMap | Checked: 2012-07-08 (Catznip-3.3)
 void LLNetMap::setAvatarProfileLabel(const LLUUID& av_id, const LLAvatarName& avName, const std::string& item_name)
@@ -1969,14 +1796,11 @@
 	gSavedSettings.setBOOL("MiniMapWorldMapTextures", ("maptile" == sdParam.asString()));
 }
 // [/SL:KB]
-=======
->>>>>>> 91606c7b
 
 BOOL LLNetMap::handleRightMouseDown(S32 x, S32 y, MASK mask)
 {
 	if (mPopupMenu)
 	{
-<<<<<<< HEAD
 		mPopupWorldPos = viewPosToGlobal(x, y);
 // [SL:KB] - Patch: World-MiniMap | Checked: 2012-07-08 (Catznip-3.3)
 		mClosestAgentRightClick = mClosestAgentToCursor;
@@ -2045,12 +1869,6 @@
 		mPopupMenu->setItemVisible("Stop Tracking Separator", LLTracker::isTracking(0));
 // [/SL:KB]
 //		mPopupMenu->setItemEnabled("Stop tracking", LLTracker::isTracking(0));
-=======
-        mPopupWorldPos = viewPosToGlobal(x, y);
-		mPopupMenu->buildDrawLabels();
-		mPopupMenu->updateParent(LLMenuGL::sMenuContainer);
-		mPopupMenu->setItemEnabled("Stop tracking", LLTracker::isTracking(0));
->>>>>>> 91606c7b
 		LLMenuGL::showPopup(this, mPopupMenu, x, y);
 	}
 	return TRUE;
@@ -2153,7 +1971,6 @@
 
 			gViewerWindow->moveCursorToCenter();
 		}
-<<<<<<< HEAD
 	}
 
     if (mask & MASK_SHIFT)
@@ -2232,12 +2049,9 @@
 	for (uuid_vec_t::const_iterator it = avatar_ids.begin(); it != avatar_ids.end(); ++it)
 	{
 		sAvatarMarksMap[*it] = mark_color;
-=======
->>>>>>> 91606c7b
-	}
-}
-
-<<<<<<< HEAD
+	}
+}
+
 // static
 void LLNetMap::clearAvatarMarkColor(const LLUUID& avatar_id)
 {
@@ -2290,37 +2104,6 @@
 	}
 
 	return color;
-=======
-    if (mask & MASK_SHIFT)
-    {
-        // If shift is held, change the cursor to hint that the map can be
-        // dragged. However, holding shift is not required to drag the map.
-        gViewerWindow->setCursor( UI_CURSOR_TOOLPAN );
-    }
-    else
-    {
-        gViewerWindow->setCursor( UI_CURSOR_CROSS );
-    }
-
-	return TRUE;
-}
-
-bool LLNetMap::isZoomChecked(const LLSD &userdata)
-{
-    std::string level = userdata.asString();
-    F32         scale = getScaleForName(level);
-    return scale == mScale;
-}
-
-void LLNetMap::setZoom(const LLSD &userdata)
-{
-    std::string level = userdata.asString();
-    F32         scale = getScaleForName(level);
-    if (scale != 0.0f)
-    {
-        setScale(scale);
-    }
->>>>>>> 91606c7b
 }
 //</FS:Ansariel>
 
@@ -2350,14 +2133,10 @@
 {
 	if (mPopupMenu)
 	{
-<<<<<<< HEAD
 		// <FS:Ansariel> Hide tracking option instead of disabling
 		//mPopupMenu->setItemEnabled ("Stop tracking", false);
 		mPopupMenu->setItemVisible ("Stop tracking", false);
 		// </FS:Ansariel>
-=======
-		mPopupMenu->setItemEnabled ("Stop tracking", false);
->>>>>>> 91606c7b
 		LLTracker::stopTracking (LLTracker::isTracking(NULL));
 	}
 }
@@ -2402,7 +2181,6 @@
     gMenuHolder->setParcelSelection(selection);
 
     LLFloaterReg::showInstance("about_land", LLSD(), false);
-<<<<<<< HEAD
 }
 
 // <FS:Ansariel> Synchronize double click handling throughout instances
@@ -2600,6 +2378,4 @@
 void LLNetMap::handleDerender(bool permanent)
 {
 	LLAvatarActions::derender(mClosestAgentRightClick, permanent);
-=======
->>>>>>> 91606c7b
 }