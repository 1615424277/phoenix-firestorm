/**
 * @file lldrawpoolwlsky.h
 * @brief LLDrawPoolWLSky class definition
 *
 * $LicenseInfo:firstyear=2007&license=viewerlgpl$
 * Second Life Viewer Source Code
 * Copyright (C) 2010, Linden Research, Inc.
 *
 * This library is free software; you can redistribute it and/or
 * modify it under the terms of the GNU Lesser General Public
 * License as published by the Free Software Foundation;
 * version 2.1 of the License only.
 *
 * This library is distributed in the hope that it will be useful,
 * but WITHOUT ANY WARRANTY; without even the implied warranty of
 * MERCHANTABILITY or FITNESS FOR A PARTICULAR PURPOSE.  See the GNU
 * Lesser General Public License for more details.
 *
 * You should have received a copy of the GNU Lesser General Public
 * License along with this library; if not, write to the Free Software
 * Foundation, Inc., 51 Franklin Street, Fifth Floor, Boston, MA  02110-1301  USA
 *
 * Linden Research, Inc., 945 Battery Street, San Francisco, CA  94111  USA
 * $/LicenseInfo$
 */

#ifndef LL_DRAWPOOLWLSKY_H
#define LL_DRAWPOOLWLSKY_H

#include "lldrawpool.h"

class LLGLSLShader;

class LLDrawPoolWLSky : public LLDrawPool {
public:

    static const U32 SKY_VERTEX_DATA_MASK = LLVertexBuffer::MAP_VERTEX |
                            LLVertexBuffer::MAP_TEXCOORD0;
    static const U32 STAR_VERTEX_DATA_MASK =    LLVertexBuffer::MAP_VERTEX |
        LLVertexBuffer::MAP_COLOR | LLVertexBuffer::MAP_TEXCOORD0;
    static const U32 ADV_ATMO_SKY_VERTEX_DATA_MASK = LLVertexBuffer::MAP_VERTEX
                                                   | LLVertexBuffer::MAP_TEXCOORD0;
    LLDrawPoolWLSky(void);
    /*virtual*/ ~LLDrawPoolWLSky();

    /*virtual*/ bool isDead() { return false; }

<<<<<<< HEAD
	/*virtual*/ bool isDead() { return false; }
=======
    /*virtual*/ S32 getNumDeferredPasses() { return 1; }
    /*virtual*/ void beginDeferredPass(S32 pass);
    /*virtual*/ void endDeferredPass(S32 pass);
    /*virtual*/ void renderDeferred(S32 pass);
>>>>>>> 1a8a5404

    /*virtual*/ LLViewerTexture *getDebugTexture();
    /*virtual*/ U32 getVertexDataMask() { return SKY_VERTEX_DATA_MASK; }
    /*virtual*/ bool verify() const { return true; }        // Verify that all data in the draw pool is correct!
    /*virtual*/ S32 getShaderLevel() const { return mShaderLevel; }

<<<<<<< HEAD
	/*virtual*/ LLViewerTexture *getDebugTexture();
	/*virtual*/ U32 getVertexDataMask() { return SKY_VERTEX_DATA_MASK; }
	/*virtual*/ bool verify() const { return true; }		// Verify that all data in the draw pool is correct!
	/*virtual*/ S32 getShaderLevel() const { return mShaderLevel; }
	
	//static LLDrawPool* createPool(const U32 type, LLViewerTexture *tex0 = NULL);

	/*virtual*/ LLViewerTexture* getTexture();
	/*virtual*/ bool isFacePool() { return false; }
	/*virtual*/ void resetDrawOrders();
=======
    //static LLDrawPool* createPool(const U32 type, LLViewerTexture *tex0 = NULL);

    /*virtual*/ LLViewerTexture* getTexture();
    /*virtual*/ bool isFacePool() { return false; }
    /*virtual*/ void resetDrawOrders();
>>>>>>> 1a8a5404

    static void cleanupGL();
    static void restoreGL();
private:
    void renderDome(const LLVector3& camPosLocal, F32 camHeightLocal, LLGLSLShader * shader) const;

    void renderSkyHazeDeferred(const LLVector3& camPosLocal, F32 camHeightLocal) const;
    void renderSkyCloudsDeferred(const LLVector3& camPosLocal, F32 camHeightLocal, LLGLSLShader* cloudshader) const;

    void renderStarsDeferred(const LLVector3& camPosLocal) const;
    void renderHeavenlyBodies();
};

#endif // LL_DRAWPOOLWLSKY_H<|MERGE_RESOLUTION|>--- conflicted
+++ resolved
@@ -45,38 +45,21 @@
 
     /*virtual*/ bool isDead() { return false; }
 
-<<<<<<< HEAD
-	/*virtual*/ bool isDead() { return false; }
-=======
     /*virtual*/ S32 getNumDeferredPasses() { return 1; }
     /*virtual*/ void beginDeferredPass(S32 pass);
     /*virtual*/ void endDeferredPass(S32 pass);
     /*virtual*/ void renderDeferred(S32 pass);
->>>>>>> 1a8a5404
 
     /*virtual*/ LLViewerTexture *getDebugTexture();
     /*virtual*/ U32 getVertexDataMask() { return SKY_VERTEX_DATA_MASK; }
     /*virtual*/ bool verify() const { return true; }        // Verify that all data in the draw pool is correct!
     /*virtual*/ S32 getShaderLevel() const { return mShaderLevel; }
 
-<<<<<<< HEAD
-	/*virtual*/ LLViewerTexture *getDebugTexture();
-	/*virtual*/ U32 getVertexDataMask() { return SKY_VERTEX_DATA_MASK; }
-	/*virtual*/ bool verify() const { return true; }		// Verify that all data in the draw pool is correct!
-	/*virtual*/ S32 getShaderLevel() const { return mShaderLevel; }
-	
-	//static LLDrawPool* createPool(const U32 type, LLViewerTexture *tex0 = NULL);
-
-	/*virtual*/ LLViewerTexture* getTexture();
-	/*virtual*/ bool isFacePool() { return false; }
-	/*virtual*/ void resetDrawOrders();
-=======
     //static LLDrawPool* createPool(const U32 type, LLViewerTexture *tex0 = NULL);
 
     /*virtual*/ LLViewerTexture* getTexture();
     /*virtual*/ bool isFacePool() { return false; }
     /*virtual*/ void resetDrawOrders();
->>>>>>> 1a8a5404
 
     static void cleanupGL();
     static void restoreGL();
