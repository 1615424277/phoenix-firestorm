--- conflicted
+++ resolved
@@ -132,7 +132,6 @@
 U8			LLPanelFace::getCurrentAlphaMaskCutoff()	{ return (U8)getChild<LLUICtrl>("maskcutoff")->getValue().asInteger();			}
 U8			LLPanelFace::getCurrentEnvIntensity()		{ return (U8)getChild<LLUICtrl>("environment")->getValue().asInteger();			}
 U8			LLPanelFace::getCurrentGlossiness()			{ return (U8)getChild<LLUICtrl>("glossiness")->getValue().asInteger();			}
-<<<<<<< HEAD
 F32		LLPanelFace::getCurrentBumpyRot()			{ return mCtrlBumpyRot->getValue().asReal();						}
 F32		LLPanelFace::getCurrentBumpyScaleU()		{ return mCtrlBumpyScaleU->getValue().asReal();					}
 F32		LLPanelFace::getCurrentBumpyScaleV()		{ return mCtrlBumpyScaleV->getValue().asReal();					}
@@ -152,19 +151,6 @@
 F32		LLPanelFace::getCurrentTextureOffsetU()		{ return mCtrlTexOffsetU->getValue().asReal();					}
 F32		LLPanelFace::getCurrentTextureOffsetV()		{ return mCtrlTexOffsetV->getValue().asReal();					}
 // </FS:CR>
-=======
-F32		LLPanelFace::getCurrentBumpyRot()			{ return getChild<LLUICtrl>("bumpyRot")->getValue().asReal();						}
-F32		LLPanelFace::getCurrentBumpyScaleU()		{ return getChild<LLUICtrl>("bumpyScaleU")->getValue().asReal();					}
-F32		LLPanelFace::getCurrentBumpyScaleV()		{ return getChild<LLUICtrl>("bumpyScaleV")->getValue().asReal();					}
-F32		LLPanelFace::getCurrentBumpyOffsetU()		{ return getChild<LLUICtrl>("bumpyOffsetU")->getValue().asReal();					}
-F32		LLPanelFace::getCurrentBumpyOffsetV()		{ return getChild<LLUICtrl>("bumpyOffsetV")->getValue().asReal();					}
-F32		LLPanelFace::getCurrentShinyRot()			{ return getChild<LLUICtrl>("shinyRot")->getValue().asReal();						}
-F32		LLPanelFace::getCurrentShinyScaleU()		{ return getChild<LLUICtrl>("shinyScaleU")->getValue().asReal();					}
-F32		LLPanelFace::getCurrentShinyScaleV()		{ return getChild<LLUICtrl>("shinyScaleV")->getValue().asReal();					}
-F32		LLPanelFace::getCurrentShinyOffsetU()		{ return getChild<LLUICtrl>("shinyOffsetU")->getValue().asReal();					}
-F32		LLPanelFace::getCurrentShinyOffsetV()		{ return getChild<LLUICtrl>("shinyOffsetV")->getValue().asReal();					}
-LLUUID	LLPanelFace::getCurrentMaterialID()			{ return getChild<LLUICtrl>("materialID")->getValue().asUUID(); 					}
->>>>>>> 03d012d4
 
 //
 // Methods
@@ -197,7 +183,6 @@
 	childSetCommitCallback("environment",&LLPanelFace::onCommitMaterialEnv, this);
 	childSetCommitCallback("maskcutoff",&LLPanelFace::onCommitMaterialMaskCutoff, this);
 	childSetCommitCallback("materialID", &LLPanelFace::onCommitMaterialID, this);
-<<<<<<< HEAD
 
 	// <FS:CR>
 	childSetCommitCallback("checkbox_sync_settings", &LLPanelFace::onClickMapsSync, this);
@@ -285,12 +270,9 @@
 	
 	changePrecision(gSavedSettings.getS32("FSBuildToolDecimalPrecision"));
 	// </FS>
-=======
->>>>>>> 03d012d4
 
 	childSetAction("button align",&LLPanelFace::onClickAutoFix,this);
 	childSetAction("button align textures", &LLPanelFace::onAlignTexture, this);
-	childSetAction("button save material", &LLPanelFace::onSaveMaterial, this);
 
 	// <FS:CR> Moved to the header so other functions can use them too.
 	//LLTextureCtrl*	mTextureCtrl;
@@ -434,7 +416,6 @@
 		mCtrlGlow->setCommitCallback(LLPanelFace::onCommitGlow, this);
 	}
 
-<<<<<<< HEAD
     // <FS> Extended copy & paste buttons
     //mMenuClipboardColor = getChild<LLMenuButton>("clipboard_color_params_btn");
     //mMenuClipboardTexture = getChild<LLMenuButton>("clipboard_texture_params_btn");
@@ -443,10 +424,6 @@
     mBtnPasteFaces = getChild<LLButton>("paste_face_btn");
     mBtnPasteFaces->setCommitCallback(boost::bind(&LLPanelFace::onPasteFaces, this));
     // </FS>
-=======
-    mMenuClipboardColor = getChild<LLMenuButton>("clipboard_color_params_btn");
-    mMenuClipboardTexture = getChild<LLMenuButton>("clipboard_texture_params_btn");
->>>>>>> 03d012d4
 
 	clearCtrls();
 
@@ -458,15 +435,10 @@
 	mIsAlpha(false)
 {
     USE_TEXTURE = LLTrans::getString("use_texture");
-<<<<<<< HEAD
     // <FS> Extended copy & paste buttons
     //mCommitCallbackRegistrar.add("PanelFace.menuDoToSelected", boost::bind(&LLPanelFace::menuDoToSelected, this, _2));
     //mEnableCallbackRegistrar.add("PanelFace.menuEnable", boost::bind(&LLPanelFace::menuEnableItem, this, _2));
     // </FS>
-=======
-    mCommitCallbackRegistrar.add("PanelFace.menuDoToSelected", boost::bind(&LLPanelFace::menuDoToSelected, this, _2));
-    mEnableCallbackRegistrar.add("PanelFace.menuEnable", boost::bind(&LLPanelFace::menuEnableItem, this, _2));
->>>>>>> 03d012d4
 }
 
 
@@ -1604,17 +1576,8 @@
 
             // enable this UI box if a single face is selected.
             BOOL is_single_face = !LLSelectMgr::getInstance()->getSelection()->isMultipleTESelected();
-<<<<<<< HEAD
-            childSetEnabled("button save material", static_cast<bool>(is_single_face));
             childSetEnabled("materialID", static_cast<bool>(is_single_face));   // doesn't work - why?
 
-            // TODO: 2022-04 conflicts with media button placement. hide the button if applying media
-            // i.e.  childSetVisible("button save material", !applying_media);
-
-=======
-            childSetEnabled("materialID", static_cast<bool>(is_single_face));   // doesn't work - why?
-
->>>>>>> 03d012d4
             if (material && editable)
 			{
 				LL_DEBUGS("Materials") << material->asLLSD() << LL_ENDL;
@@ -1715,7 +1678,6 @@
 		}
         S32 selected_count = LLSelectMgr::getInstance()->getSelection()->getObjectCount();
         BOOL single_volume = (selected_count == 1);
-<<<<<<< HEAD
         // <FS> Extended copy & paste buttons
         //mMenuClipboardColor->setEnabled(editable && single_volume);
         mBtnCopyFaces->setEnabled(editable && single_volume);
@@ -1723,9 +1685,6 @@
 
 		LL_INFOS() << "ADBG: enabled = " << (editable && !mClipboardParams.emptyMap() && (mClipboardParams.has("color") || mClipboardParams.has("texture")) ? "true" : "false") << LL_ENDL;
         // </FS>
-=======
-        mMenuClipboardColor->setEnabled(editable && single_volume);
->>>>>>> 03d012d4
 
 		// Set variable values for numeric expressions
 		LLCalc* calcp = LLCalc::getInstance();
@@ -1796,7 +1755,6 @@
 void LLPanelFace::updateCopyTexButton()
 {
     LLViewerObject* objectp = LLSelectMgr::getInstance()->getSelection()->getFirstObject();
-<<<<<<< HEAD
     // <FS> Extended copy & paste buttons
     //mMenuClipboardTexture->setEnabled(objectp && objectp->getPCode() == LL_PCODE_VOLUME && objectp->permModify() 
     //                                                && !objectp->isPermanentEnforced() && !objectp->isInventoryPending() 
@@ -1809,14 +1767,6 @@
     std::string tooltip = (objectp && objectp->isInventoryPending()) ? LLTrans::getString("LoadingContents") : getString("paste_options");
     mBtnCopyFaces->setToolTip(tooltip);
     // </FS>
-=======
-    mMenuClipboardTexture->setEnabled(objectp && objectp->getPCode() == LL_PCODE_VOLUME && objectp->permModify() 
-                                                    && !objectp->isPermanentEnforced() && !objectp->isInventoryPending() 
-                                                    && (LLSelectMgr::getInstance()->getSelection()->getObjectCount() == 1));
-    std::string tooltip = (objectp && objectp->isInventoryPending()) ? LLTrans::getString("LoadingContents") : getString("paste_options");
-    mMenuClipboardTexture->setToolTip(tooltip);
-
->>>>>>> 03d012d4
 }
 
 void LLPanelFace::refresh()
@@ -3575,7 +3525,6 @@
     }
 }
 
-<<<<<<< HEAD
 // <FS> Extended copy & paste buttons
 //void LLPanelFace::menuDoToSelected(const LLSD& userdata)
 //{
@@ -3640,48 +3589,6 @@
 	selected_objects->applyToTEs(&navigate_home_func);
 }
 // </FS>
-=======
-void LLPanelFace::menuDoToSelected(const LLSD& userdata)
-{
-    std::string command = userdata.asString();
-
-    // paste
-    if (command == "color_paste")
-    {
-        onPasteColor();
-    }
-    else if (command == "texture_paste")
-    {
-        onPasteTexture();
-    }
-    // copy
-    else if (command == "color_copy")
-    {
-        onCopyColor();
-    }
-    else if (command == "texture_copy")
-    {
-        onCopyTexture();
-    }
-}
-
-bool LLPanelFace::menuEnableItem(const LLSD& userdata)
-{
-    std::string command = userdata.asString();
-
-    // paste options
-    if (command == "color_paste")
-    {
-        return mClipboardParams.has("color");
-    }
-    else if (command == "texture_paste")
-    {
-        return mClipboardParams.has("texture");
-    }
-    return false;
-}
-
->>>>>>> 03d012d4
 
 // TODO: I don't know who put these in or what these are for???
 void LLPanelFace::setMediaURL(const std::string& url)
@@ -3970,7 +3877,6 @@
 	identical = LLSelectMgr::getInstance()->getSelection()->getSelectedTEValue( &max_diff_repeats_func, repeats );
 }
 
-<<<<<<< HEAD
 // <FS:CR> Materials alignment
 //static
 void LLPanelFace::onClickMapsSync(LLUICtrl* ctrl, void *userdata)
@@ -4126,8 +4032,6 @@
 }
 // </FS:CR>
 
-=======
->>>>>>> 03d012d4
 
 void LLPanelFace::onSaveMaterial(void* userdata)
 {
