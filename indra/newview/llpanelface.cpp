/** 
 * @file llpanelface.cpp
 * @brief Panel in the tools floater for editing face textures, colors, etc.
 *
 * $LicenseInfo:firstyear=2001&license=viewerlgpl$
 * Second Life Viewer Source Code
 * Copyright (C) 2010, Linden Research, Inc.
 * 
 * This library is free software; you can redistribute it and/or
 * modify it under the terms of the GNU Lesser General Public
 * License as published by the Free Software Foundation;
 * version 2.1 of the License only.
 * 
 * This library is distributed in the hope that it will be useful,
 * but WITHOUT ANY WARRANTY; without even the implied warranty of
 * MERCHANTABILITY or FITNESS FOR A PARTICULAR PURPOSE.  See the GNU
 * Lesser General Public License for more details.
 * 
 * You should have received a copy of the GNU Lesser General Public
 * License along with this library; if not, write to the Free Software
 * Foundation, Inc., 51 Franklin Street, Fifth Floor, Boston, MA  02110-1301  USA
 * 
 * Linden Research, Inc., 945 Battery Street, San Francisco, CA  94111  USA
 * $/LicenseInfo$
 */

#include "llviewerprecompiledheaders.h"

// file include
#include "llpanelface.h"
 
// library includes
#include "llcalc.h"
#include "llerror.h"
#include "llfocusmgr.h"
#include "llrect.h"
#include "llstring.h"
#include "llfontgl.h"

// project includes
#include "llagentdata.h"
#include "llbutton.h"
#include "llcheckboxctrl.h"
#include "llcolorswatch.h"
#include "llcombobox.h"
#include "lldrawpoolbump.h"
#include "llface.h"
#include "lllineeditor.h"
#include "llmaterialmgr.h"
#include "llmediaentry.h"
#include "llnotificationsutil.h"
#include "llradiogroup.h"
#include "llresmgr.h"
#include "llselectmgr.h"
#include "llspinctrl.h"
#include "lltextbox.h"
#include "lltexturectrl.h"
#include "lltextureentry.h"
#include "lltooldraganddrop.h"
#include "lltrans.h"
#include "llui.h"
#include "llviewercontrol.h"
#include "llviewermedia.h"
#include "llviewerobject.h"
#include "llviewerregion.h"
#include "llviewerstats.h"
#include "llvovolume.h"
#include "lluictrlfactory.h"
#include "llpluginclassmedia.h"
#include "llviewertexturelist.h"// Update sel manager as to which channel we're editing so it can reflect the correct overlay UI

#include "llagent.h"

//
// Constant definitions for comboboxes
// Must match the commbobox definitions in panel_tools_texture.xml
//
const S32 MATMEDIA_MATERIAL = 0;	// Material
const S32 MATMEDIA_MEDIA = 1;		// Media
const S32 MATTYPE_DIFFUSE = 0;		// Diffuse material texture
const S32 MATTYPE_NORMAL = 1;		// Normal map
const S32 MATTYPE_SPECULAR = 2;		// Specular map
const S32 ALPHAMODE_MASK = 2;		// Alpha masking mode
const S32 BUMPY_TEXTURE = 18;		// use supplied normal map
const S32 SHINY_TEXTURE = 4;		// use supplied specular map

//
// "Use texture" label for normal/specular type comboboxes
// Filled in at initialization from translated strings
//
std::string USE_TEXTURE;

LLRender::eTexIndex LLPanelFace::getTextureChannelToEdit()
{
	LLComboBox* combobox_matmedia = getChild<LLComboBox>("combobox matmedia");
	LLRadioGroup* radio_mat_type = getChild<LLRadioGroup>("radio_material_type");

	LLRender::eTexIndex channel_to_edit = (combobox_matmedia && combobox_matmedia->getCurrentIndex() == MATMEDIA_MATERIAL) ?
	                                                    (radio_mat_type ? (LLRender::eTexIndex)radio_mat_type->getSelectedIndex() : LLRender::DIFFUSE_MAP) : LLRender::DIFFUSE_MAP;

	channel_to_edit = (channel_to_edit == LLRender::NORMAL_MAP)		? (getCurrentNormalMap().isNull()		? LLRender::DIFFUSE_MAP : channel_to_edit) : channel_to_edit;
	channel_to_edit = (channel_to_edit == LLRender::SPECULAR_MAP)	? (getCurrentSpecularMap().isNull()		? LLRender::DIFFUSE_MAP : channel_to_edit) : channel_to_edit;
	return channel_to_edit;
}

// Things the UI provides...
//
LLUUID	LLPanelFace::getCurrentNormalMap()			{ return mBumpyTextureCtrl->getImageAssetID();	}
LLUUID	LLPanelFace::getCurrentSpecularMap()		{ return mShinyTextureCtrl->getImageAssetID();	}
U32		LLPanelFace::getCurrentShininess()			{ return getChild<LLComboBox>("combobox shininess")->getCurrentIndex();			}
U32		LLPanelFace::getCurrentBumpiness()			{ return getChild<LLComboBox>("combobox bumpiness")->getCurrentIndex();			}
U8			LLPanelFace::getCurrentDiffuseAlphaMode()	{ return (U8)getChild<LLComboBox>("combobox alphamode")->getCurrentIndex();	}
U8			LLPanelFace::getCurrentAlphaMaskCutoff()	{ return (U8)getChild<LLUICtrl>("maskcutoff")->getValue().asInteger();			}
U8			LLPanelFace::getCurrentEnvIntensity()		{ return (U8)getChild<LLUICtrl>("environment")->getValue().asInteger();			}
U8			LLPanelFace::getCurrentGlossiness()			{ return (U8)getChild<LLUICtrl>("glossiness")->getValue().asInteger();			}
F32		LLPanelFace::getCurrentBumpyRot()			{ return mCtrlBumpyRot->getValue().asReal();						}
F32		LLPanelFace::getCurrentBumpyScaleU()		{ return mCtrlBumpyScaleU->getValue().asReal();					}
F32		LLPanelFace::getCurrentBumpyScaleV()		{ return mCtrlBumpyScaleV->getValue().asReal();					}
F32		LLPanelFace::getCurrentBumpyOffsetU()		{ return mCtrlBumpyOffsetU->getValue().asReal();					}
F32		LLPanelFace::getCurrentBumpyOffsetV()		{ return mCtrlBumpyOffsetV->getValue().asReal();					}
F32		LLPanelFace::getCurrentShinyRot()			{ return mCtrlShinyRot->getValue().asReal();						}
F32		LLPanelFace::getCurrentShinyScaleU()		{ return mCtrlShinyScaleU->getValue().asReal();					}
F32		LLPanelFace::getCurrentShinyScaleV()		{ return mCtrlShinyScaleV->getValue().asReal();					}
F32		LLPanelFace::getCurrentShinyOffsetU()		{ return mCtrlShinyOffsetU->getValue().asReal();					}
F32		LLPanelFace::getCurrentShinyOffsetV()		{ return mCtrlShinyOffsetV->getValue().asReal();					}

// <FS:CR> UI provided diffuse parameters
F32		LLPanelFace::getCurrentTextureRot()			{ return mCtrlTexRot->getValue().asReal();						}
F32		LLPanelFace::getCurrentTextureScaleU()		{ return mCtrlTexScaleU->getValue().asReal();					}
F32		LLPanelFace::getCurrentTextureScaleV()		{ return mCtrlTexScaleV->getValue().asReal();					}
F32		LLPanelFace::getCurrentTextureOffsetU()		{ return mCtrlTexOffsetU->getValue().asReal();					}
F32		LLPanelFace::getCurrentTextureOffsetV()		{ return mCtrlTexOffsetV->getValue().asReal();					}
// </FS:CR>

//
// Methods
//

BOOL	LLPanelFace::postBuild()
{
	childSetCommitCallback("combobox shininess",&LLPanelFace::onCommitShiny,this);
	childSetCommitCallback("combobox bumpiness",&LLPanelFace::onCommitBump,this);
	childSetCommitCallback("combobox alphamode",&LLPanelFace::onCommitAlphaMode,this);
	//childSetCommitCallback("TexScaleU",&LLPanelFace::onCommitTextureScaleX, this);
	//childSetCommitCallback("TexScaleV",&LLPanelFace::onCommitTextureScaleY, this);
	//childSetCommitCallback("TexRot",&LLPanelFace::onCommitTextureRot, this);
	//childSetCommitCallback("rptctrl",&LLPanelFace::onCommitRepeatsPerMeter, this);
	childSetCommitCallback("checkbox planar align",&LLPanelFace::onCommitPlanarAlign, this);
	//childSetCommitCallback("TexOffsetU",LLPanelFace::onCommitTextureOffsetX, this);
	//childSetCommitCallback("TexOffsetV",LLPanelFace::onCommitTextureOffsetY, this);

	//childSetCommitCallback("bumpyScaleU",&LLPanelFace::onCommitMaterialBumpyScaleX, this);
	//childSetCommitCallback("bumpyScaleV",&LLPanelFace::onCommitMaterialBumpyScaleY, this);
	//childSetCommitCallback("bumpyRot",&LLPanelFace::onCommitMaterialBumpyRot, this);
	//childSetCommitCallback("bumpyOffsetU",&LLPanelFace::onCommitMaterialBumpyOffsetX, this);
	//childSetCommitCallback("bumpyOffsetV",&LLPanelFace::onCommitMaterialBumpyOffsetY, this);
	//childSetCommitCallback("shinyScaleU",&LLPanelFace::onCommitMaterialShinyScaleX, this);
	//childSetCommitCallback("shinyScaleV",&LLPanelFace::onCommitMaterialShinyScaleY, this);
	//childSetCommitCallback("shinyRot",&LLPanelFace::onCommitMaterialShinyRot, this);
	//childSetCommitCallback("shinyOffsetU",&LLPanelFace::onCommitMaterialShinyOffsetX, this);
	//childSetCommitCallback("shinyOffsetV",&LLPanelFace::onCommitMaterialShinyOffsetY, this);
	childSetCommitCallback("glossiness",&LLPanelFace::onCommitMaterialGloss, this);
	childSetCommitCallback("environment",&LLPanelFace::onCommitMaterialEnv, this);
	childSetCommitCallback("maskcutoff",&LLPanelFace::onCommitMaterialMaskCutoff, this);

	// <FS:CR>
	childSetCommitCallback("checkbox_sync_settings", &LLPanelFace::onClickMapsSync, this);
	childSetAction("copytextures",&LLPanelFace::onClickCopy,this);
	childSetAction("pastetextures",&LLPanelFace::onClickPaste,this);
	
	mCtrlTexScaleU = getChild<LLSpinCtrl>("TexScaleU");
	if (mCtrlTexScaleU)
	{
		mCtrlTexScaleU->setCommitCallback(&LLPanelFace::onCommitTextureScaleX, this);
	}
	mCtrlTexScaleV = getChild<LLSpinCtrl>("TexScaleV");
	if (mCtrlTexScaleV)
	{
		mCtrlTexScaleV->setCommitCallback(&LLPanelFace::onCommitTextureScaleY, this);
	}
	mCtrlBumpyScaleU = getChild<LLSpinCtrl>("bumpyScaleU");
	if (mCtrlBumpyScaleU)
	{
		mCtrlBumpyScaleU->setCommitCallback(&LLPanelFace::onCommitMaterialBumpyScaleX, this);
	}
	mCtrlBumpyScaleV = getChild<LLSpinCtrl>("bumpyScaleV");
	if (mCtrlBumpyScaleV)
	{
		mCtrlBumpyScaleV->setCommitCallback(&LLPanelFace::onCommitMaterialBumpyScaleY, this);
	}
	mCtrlShinyScaleU = getChild<LLSpinCtrl>("shinyScaleU");
	if (mCtrlShinyScaleU)
	{
		mCtrlShinyScaleU->setCommitCallback(&LLPanelFace::onCommitMaterialShinyScaleX, this);
	}
	mCtrlShinyScaleV = getChild<LLSpinCtrl>("shinyScaleV");
	if (mCtrlShinyScaleV)
	{
		mCtrlShinyScaleV->setCommitCallback(&LLPanelFace::onCommitMaterialShinyScaleY, this);
	}	
	mCtrlTexOffsetU = getChild<LLSpinCtrl>("TexOffsetU");
	if (mCtrlTexOffsetU)
	{
		mCtrlTexOffsetU->setCommitCallback(&LLPanelFace::onCommitTextureOffsetX, this);
	}
	mCtrlTexOffsetV = getChild<LLSpinCtrl>("TexOffsetV");
	if (mCtrlTexOffsetV)
	{
		mCtrlTexOffsetV->setCommitCallback(&LLPanelFace::onCommitTextureOffsetY, this);
	}
	mCtrlBumpyOffsetU = getChild<LLSpinCtrl>("bumpyOffsetU");
	if (mCtrlBumpyOffsetU)
	{
		mCtrlBumpyOffsetU->setCommitCallback(&LLPanelFace::onCommitMaterialBumpyOffsetX, this);
	}
	mCtrlBumpyOffsetV = getChild<LLSpinCtrl>("bumpyOffsetV");
	if (mCtrlBumpyOffsetV)
	{
		mCtrlBumpyOffsetV->setCommitCallback(&LLPanelFace::onCommitMaterialBumpyOffsetY, this);
	}
	mCtrlShinyOffsetU = getChild<LLSpinCtrl>("shinyOffsetU");
	if (mCtrlShinyOffsetU)
	{
		mCtrlShinyOffsetU->setCommitCallback(&LLPanelFace::onCommitMaterialShinyOffsetX, this);
	}
	mCtrlShinyOffsetV = getChild<LLSpinCtrl>("shinyOffsetV");
	if (mCtrlShinyOffsetV)
	{
		mCtrlShinyOffsetV->setCommitCallback(&LLPanelFace::onCommitMaterialShinyOffsetY, this);
	}
	mCtrlTexRot = getChild<LLSpinCtrl>("TexRot");
	if (mCtrlTexRot)
	{
		mCtrlTexRot->setCommitCallback(&LLPanelFace::onCommitTextureRot, this);
	}
	mCtrlBumpyRot = getChild<LLSpinCtrl>("bumpyRot");
	if (mCtrlBumpyRot)
	{
		mCtrlBumpyRot->setCommitCallback(&LLPanelFace::onCommitMaterialBumpyRot, this);
	}
	mCtrlShinyRot = getChild<LLSpinCtrl>("shinyRot");
	if (mCtrlShinyRot)
	{
		mCtrlShinyRot->setCommitCallback(&LLPanelFace::onCommitMaterialShinyRot, this);
	}
	mCtrlRpt = getChild<LLSpinCtrl>("rptctrl");
	if (mCtrlRpt)
	{
		mCtrlRpt->setCommitCallback(LLPanelFace::onCommitRepeatsPerMeter, this);
	}
	
	changePrecision(gSavedSettings.getS32("FSBuildToolDecimalPrecision"));
	// </FS>

	childSetAction("button align",&LLPanelFace::onClickAutoFix,this);

	// <FS:CR> Moved to the header so other functions can use them too.
	//LLTextureCtrl*	mTextureCtrl;
	//LLTextureCtrl*	mShinyTextureCtrl;
	//LLTextureCtrl*	mBumpyTextureCtrl;
	//LLColorSwatchCtrl*	mColorSwatch;
	//LLColorSwatchCtrl*	mShinyColorSwatch;

	//LLComboBox*		mComboTexGen;
	//LLComboBox*		mComboMatMedia;

	//LLCheckBoxCtrl	*mCheckFullbright;
	
	//LLTextBox*		mLabelColorTransp;
	//LLSpinCtrl*		mCtrlColorTransp;		// transparency = 1 - alpha

	//LLSpinCtrl*     mCtrlGlow;

	setMouseOpaque(FALSE);

	mTextureCtrl = getChild<LLTextureCtrl>("texture control");
	if(mTextureCtrl)
	{
		mTextureCtrl->setDefaultImageAssetID(LLUUID( gSavedSettings.getString( "DefaultObjectTexture" )));
		mTextureCtrl->setCommitCallback( boost::bind(&LLPanelFace::onCommitTexture, this, _2) );
		mTextureCtrl->setOnCancelCallback( boost::bind(&LLPanelFace::onCancelTexture, this, _2) );
		mTextureCtrl->setOnSelectCallback( boost::bind(&LLPanelFace::onSelectTexture, this, _2) );
		mTextureCtrl->setDragCallback(boost::bind(&LLPanelFace::onDragTexture, this, _2));
		mTextureCtrl->setOnTextureSelectedCallback(boost::bind(&LLPanelFace::onTextureSelectionChanged, this, _1));
		mTextureCtrl->setOnCloseCallback( boost::bind(&LLPanelFace::onCloseTexturePicker, this, _2) );

		mTextureCtrl->setFollowsTop();
		mTextureCtrl->setFollowsLeft();
		mTextureCtrl->setImmediateFilterPermMask(PERM_NONE);
		mTextureCtrl->setDnDFilterPermMask(PERM_COPY | PERM_TRANSFER);
	}

	mShinyTextureCtrl = getChild<LLTextureCtrl>("shinytexture control");
	if(mShinyTextureCtrl)
	{
		mShinyTextureCtrl->setDefaultImageAssetID(LLUUID( gSavedSettings.getString( "DefaultObjectSpecularTexture" )));
		mShinyTextureCtrl->setCommitCallback( boost::bind(&LLPanelFace::onCommitSpecularTexture, this, _2) );
		mShinyTextureCtrl->setOnCancelCallback( boost::bind(&LLPanelFace::onCancelSpecularTexture, this, _2) );
		mShinyTextureCtrl->setOnSelectCallback( boost::bind(&LLPanelFace::onSelectSpecularTexture, this, _2) );
		mShinyTextureCtrl->setOnCloseCallback( boost::bind(&LLPanelFace::onCloseTexturePicker, this, _2) );
		
		mShinyTextureCtrl->setDragCallback(boost::bind(&LLPanelFace::onDragTexture, this, _2));
		mShinyTextureCtrl->setOnTextureSelectedCallback(boost::bind(&LLPanelFace::onTextureSelectionChanged, this, _1));
		mShinyTextureCtrl->setFollowsTop();
		mShinyTextureCtrl->setFollowsLeft();
		mShinyTextureCtrl->setImmediateFilterPermMask(PERM_NONE);
		mShinyTextureCtrl->setDnDFilterPermMask(PERM_COPY | PERM_TRANSFER);
	}

	mBumpyTextureCtrl = getChild<LLTextureCtrl>("bumpytexture control");
	if(mBumpyTextureCtrl)
	{
		mBumpyTextureCtrl->setDefaultImageAssetID(LLUUID( gSavedSettings.getString( "DefaultObjectNormalTexture" )));
		mBumpyTextureCtrl->setBlankImageAssetID(LLUUID( gSavedSettings.getString( "DefaultBlankNormalTexture" )));
		mBumpyTextureCtrl->setCommitCallback( boost::bind(&LLPanelFace::onCommitNormalTexture, this, _2) );
		mBumpyTextureCtrl->setOnCancelCallback( boost::bind(&LLPanelFace::onCancelNormalTexture, this, _2) );
		mBumpyTextureCtrl->setOnSelectCallback( boost::bind(&LLPanelFace::onSelectNormalTexture, this, _2) );
		mBumpyTextureCtrl->setOnCloseCallback( boost::bind(&LLPanelFace::onCloseTexturePicker, this, _2) );

		mBumpyTextureCtrl->setDragCallback(boost::bind(&LLPanelFace::onDragTexture, this, _2));
		mBumpyTextureCtrl->setOnTextureSelectedCallback(boost::bind(&LLPanelFace::onTextureSelectionChanged, this, _1));
		mBumpyTextureCtrl->setFollowsTop();
		mBumpyTextureCtrl->setFollowsLeft();
		mBumpyTextureCtrl->setImmediateFilterPermMask(PERM_NONE);
		mBumpyTextureCtrl->setDnDFilterPermMask(PERM_COPY | PERM_TRANSFER);
	}

	mColorSwatch = getChild<LLColorSwatchCtrl>("colorswatch");
	if(mColorSwatch)
	{
		mColorSwatch->setCommitCallback(boost::bind(&LLPanelFace::onCommitColor, this, _2));
		mColorSwatch->setOnCancelCallback(boost::bind(&LLPanelFace::onCancelColor, this, _2));
		mColorSwatch->setOnSelectCallback(boost::bind(&LLPanelFace::onSelectColor, this, _2));
		mColorSwatch->setFollowsTop();
		mColorSwatch->setFollowsLeft();
		mColorSwatch->setCanApplyImmediately(TRUE);
	}

	mShinyColorSwatch = getChild<LLColorSwatchCtrl>("shinycolorswatch");
	if(mShinyColorSwatch)
	{
		mShinyColorSwatch->setCommitCallback(boost::bind(&LLPanelFace::onCommitShinyColor, this, _2));
		mShinyColorSwatch->setOnCancelCallback(boost::bind(&LLPanelFace::onCancelShinyColor, this, _2));
		mShinyColorSwatch->setOnSelectCallback(boost::bind(&LLPanelFace::onSelectShinyColor, this, _2));
		mShinyColorSwatch->setFollowsTop();
		mShinyColorSwatch->setFollowsLeft();
		mShinyColorSwatch->setCanApplyImmediately(TRUE);
	}

	mLabelColorTransp = getChild<LLTextBox>("color trans");
	if(mLabelColorTransp)
	{
		mLabelColorTransp->setFollowsTop();
		mLabelColorTransp->setFollowsLeft();
	}

	mCtrlColorTransp = getChild<LLSpinCtrl>("ColorTrans");
	if(mCtrlColorTransp)
	{
		mCtrlColorTransp->setCommitCallback(boost::bind(&LLPanelFace::onCommitAlpha, this, _2));
		mCtrlColorTransp->setPrecision(0);
		mCtrlColorTransp->setFollowsTop();
		mCtrlColorTransp->setFollowsLeft();
	}

	mCheckFullbright = getChild<LLCheckBoxCtrl>("checkbox fullbright");
	if (mCheckFullbright)
	{
		mCheckFullbright->setCommitCallback(LLPanelFace::onCommitFullbright, this);
	}

	mComboTexGen = getChild<LLComboBox>("combobox texgen");
	if(mComboTexGen)
	{
		mComboTexGen->setCommitCallback(LLPanelFace::onCommitTexGen, this);
		mComboTexGen->setFollows(FOLLOWS_LEFT | FOLLOWS_TOP);	
	}

	mComboMatMedia = getChild<LLComboBox>("combobox matmedia");
	if(mComboMatMedia)
	{
		mComboMatMedia->setCommitCallback(LLPanelFace::onCommitMaterialsMedia,this);
		mComboMatMedia->selectNthItem(MATMEDIA_MATERIAL);
	}

	mRadioMatType = getChild<LLRadioGroup>("radio_material_type");
    if(mRadioMatType)
    {
        mRadioMatType->setCommitCallback(LLPanelFace::onCommitMaterialType, this);
        mRadioMatType->selectNthItem(MATTYPE_DIFFUSE);
    }

	mCtrlGlow = getChild<LLSpinCtrl>("glow");
	if(mCtrlGlow)
	{
		mCtrlGlow->setCommitCallback(LLPanelFace::onCommitGlow, this);
	}

	clearCtrls();

	return TRUE;
}

LLPanelFace::LLPanelFace()
:	LLPanel(),
	mIsAlpha(false)
{
	USE_TEXTURE = LLTrans::getString("use_texture");
}


LLPanelFace::~LLPanelFace()
{
	// Children all cleaned up by default view destructor.
}


void LLPanelFace::sendTexture()
{
	//LLTextureCtrl* mTextureCtrl = getChild<LLTextureCtrl>("texture control");
	if(!mTextureCtrl) return;
	if( !mTextureCtrl->getTentative() )
	{
		// we grab the item id first, because we want to do a
		// permissions check in the selection manager. ARGH!
		LLUUID id = mTextureCtrl->getImageItemID();
		if(id.isNull())
		{
			id = mTextureCtrl->getImageAssetID();
		}
		LLSelectMgr::getInstance()->selectionSetImage(id);
	}
}

void LLPanelFace::sendBump(U32 bumpiness)
{	
	//LLTextureCtrl* bumpytexture_ctrl = getChild<LLTextureCtrl>("bumpytexture control");
	if (!mBumpyTextureCtrl) return;
	if (bumpiness < BUMPY_TEXTURE)
{	
		LL_DEBUGS("Materials") << "clearing bumptexture control" << LL_ENDL;	
		//bumpytexture_ctrl->clear();
		//bumpytexture_ctrl->setImageAssetID(LLUUID());
		mBumpyTextureCtrl->clear();
		mBumpyTextureCtrl->setImageAssetID(LLUUID());
	}

	updateBumpyControls(bumpiness == BUMPY_TEXTURE, true);

	LLUUID current_normal_map = mBumpyTextureCtrl->getImageAssetID();

	U8 bump = (U8) bumpiness & TEM_BUMP_MASK;

	// Clear legacy bump to None when using an actual normal map
	//
	if (!current_normal_map.isNull())
		bump = 0;

	// Set the normal map or reset it to null as appropriate
	//
	LLSelectedTEMaterial::setNormalID(this, current_normal_map);

	LLSelectMgr::getInstance()->selectionSetBumpmap( bump );
}

void LLPanelFace::sendTexGen()
{
	//LLComboBox*	mComboTexGen = getChild<LLComboBox>("combobox texgen");
	if(!mComboTexGen)return;
	U8 tex_gen = (U8) mComboTexGen->getCurrentIndex() << TEM_TEX_GEN_SHIFT;
	LLSelectMgr::getInstance()->selectionSetTexGen( tex_gen );
}

void LLPanelFace::sendShiny(U32 shininess)
{
	//LLTextureCtrl* texture_ctrl = getChild<LLTextureCtrl>("shinytexture control");
	if (!mShinyTextureCtrl) return;
	
	if (shininess < SHINY_TEXTURE)
{
		//texture_ctrl->clear();
		//texture_ctrl->setImageAssetID(LLUUID());
		mShinyTextureCtrl->clear();
		mShinyTextureCtrl->setImageAssetID(LLUUID());
	}

	LLUUID specmap = getCurrentSpecularMap();

	U8 shiny = (U8) shininess & TEM_SHINY_MASK;
	if (!specmap.isNull())
		shiny = 0;

	LLSelectedTEMaterial::setSpecularID(this, specmap);

	LLSelectMgr::getInstance()->selectionSetShiny( shiny );

	updateShinyControls(!specmap.isNull(), true);
	
}

void LLPanelFace::sendFullbright()
{
	//LLCheckBoxCtrl*	mCheckFullbright = getChild<LLCheckBoxCtrl>("checkbox fullbright");
	if (!mCheckFullbright) return;
	U8 fullbright = mCheckFullbright->get() ? TEM_FULLBRIGHT_MASK : 0;
	LLSelectMgr::getInstance()->selectionSetFullbright( fullbright );
}

void LLPanelFace::sendColor()
{
	//LLColorSwatchCtrl*	mColorSwatch = getChild<LLColorSwatchCtrl>("colorswatch");
	if (!mColorSwatch) return;
	LLColor4 color = mColorSwatch->get();

	LLSelectMgr::getInstance()->selectionSetColorOnly( color );
}

void LLPanelFace::sendAlpha()
{	
	//LLSpinCtrl*	mCtrlColorTransp = getChild<LLSpinCtrl>("ColorTrans");
	if (!mCtrlColorTransp) return;
	F32 alpha = (100.f - mCtrlColorTransp->get()) / 100.f;

	LLSelectMgr::getInstance()->selectionSetAlphaOnly( alpha );
}


void LLPanelFace::sendGlow()
{
	//LLSpinCtrl* mCtrlGlow = getChild<LLSpinCtrl>("glow");
	//llassert(mCtrlGlow);
	if (!mCtrlGlow) return;
	if (mCtrlGlow)
	{
		F32 glow = mCtrlGlow->get();
		LLSelectMgr::getInstance()->selectionSetGlow( glow );
	}
}

struct LLPanelFaceSetTEFunctor : public LLSelectedTEFunctor
{
	LLPanelFaceSetTEFunctor(LLPanelFace* panel) : mPanel(panel) {}
	virtual bool apply(LLViewerObject* object, S32 te)
	{
		BOOL valid;
		F32 value;
		//LLSpinCtrl*	ctrlTexScaleS = mPanel->getChild<LLSpinCtrl>("TexScaleU");
		//LLSpinCtrl*	ctrlTexScaleT = mPanel->getChild<LLSpinCtrl>("TexScaleV");
		//LLSpinCtrl*	ctrlTexOffsetS = mPanel->getChild<LLSpinCtrl>("TexOffsetU");
		//LLSpinCtrl*	ctrlTexOffsetT = mPanel->getChild<LLSpinCtrl>("TexOffsetV");
		//LLSpinCtrl*	ctrlTexRotation = mPanel->getChild<LLSpinCtrl>("TexRot");
		LLComboBox*		comboTexGen = mPanel->getChild<LLComboBox>("combobox texgen");
		llassert(comboTexGen);
		llassert(object);

		if (mPanel->mCtrlTexScaleU)
		{
			valid = !mPanel->mCtrlTexScaleU->getTentative();
			if (valid)
			{
				value = mPanel->mCtrlTexScaleU->get();
				if (comboTexGen &&
				    comboTexGen->getCurrentIndex() == 1)
				{
					value *= 0.5f;
				}
				object->setTEScaleS( te, value );
			}
		}

		if (mPanel->mCtrlTexScaleV)
		{
			valid = !mPanel->mCtrlTexScaleV->getTentative();
			if (valid)
			{
				value = mPanel->mCtrlTexScaleV->get();
				if (comboTexGen &&
				    comboTexGen->getCurrentIndex() == 1)
				{
					value *= 0.5f;
				}
				object->setTEScaleT( te, value );
			}
		}

		if (mPanel->mCtrlTexOffsetU)
		{
			valid = !mPanel->mCtrlTexOffsetU->getTentative();
			if (valid)
			{
				value = mPanel->mCtrlTexOffsetU->get();
				object->setTEOffsetS( te, value );
			}
		}

		if (mPanel->mCtrlTexOffsetV)
		{
			valid = !mPanel->mCtrlTexOffsetV->getTentative();
			if (valid)
			{
				value = mPanel->mCtrlTexOffsetV->get();
				object->setTEOffsetT( te, value );
			}
		}

		if (mPanel->mCtrlTexRot)
		{
			valid = !mPanel->mCtrlTexRot->getTentative();
			if (valid)
			{
				value = mPanel->mCtrlTexRot->get() * DEG_TO_RAD;
				object->setTERotation( te, value );
			}
		}
		return true;
	}
private:
	LLPanelFace* mPanel;
};

// Functor that aligns a face to mCenterFace
struct LLPanelFaceSetAlignedTEFunctor : public LLSelectedTEFunctor
{
	LLPanelFaceSetAlignedTEFunctor(LLPanelFace* panel, LLFace* center_face) :
		mPanel(panel),
		mCenterFace(center_face) {}

	virtual bool apply(LLViewerObject* object, S32 te)
	{
		LLFace* facep = object->mDrawable->getFace(te);
		if (!facep)
		{
			return true;
		}

		if (facep->getViewerObject()->getVolume()->getNumVolumeFaces() <= te)
		{
			return true;
		}

		bool set_aligned = true;
		if (facep == mCenterFace)
		{
			set_aligned = false;
		}
		if (set_aligned)
		{
			LLVector2 uv_offset, uv_scale;
			F32 uv_rot;
			set_aligned = facep->calcAlignedPlanarTE(mCenterFace, &uv_offset, &uv_scale, &uv_rot);
			if (set_aligned)
			{
				object->setTEOffset(te, uv_offset.mV[VX], uv_offset.mV[VY]);
				object->setTEScale(te, uv_scale.mV[VX], uv_scale.mV[VY]);
				object->setTERotation(te, uv_rot);
			}
		}
		if (!set_aligned)
		{
			LLPanelFaceSetTEFunctor setfunc(mPanel);
			setfunc.apply(object, te);
		}
		return true;
	}
private:
	LLPanelFace* mPanel;
	LLFace* mCenterFace;
};

// Functor that tests if a face is aligned to mCenterFace
struct LLPanelFaceGetIsAlignedTEFunctor : public LLSelectedTEFunctor
{
	LLPanelFaceGetIsAlignedTEFunctor(LLFace* center_face) :
		mCenterFace(center_face) {}

	virtual bool apply(LLViewerObject* object, S32 te)
	{
		LLFace* facep = object->mDrawable->getFace(te);
		if (!facep)
		{
			return false;
		}

		if (facep->getViewerObject()->getVolume()->getNumVolumeFaces() <= te)
		{ //volume face does not exist, can't be aligned
			return false;
		}

		if (facep == mCenterFace)
		{
			return true;
		}
		
		LLVector2 aligned_st_offset, aligned_st_scale;
		F32 aligned_st_rot;
		if ( facep->calcAlignedPlanarTE(mCenterFace, &aligned_st_offset, &aligned_st_scale, &aligned_st_rot) )
		{
			const LLTextureEntry* tep = facep->getTextureEntry();
			LLVector2 st_offset, st_scale;
			tep->getOffset(&st_offset.mV[VX], &st_offset.mV[VY]);
			tep->getScale(&st_scale.mV[VX], &st_scale.mV[VY]);
			F32 st_rot = tep->getRotation();
			// needs a fuzzy comparison, because of fp errors
			if (is_approx_equal_fraction(st_offset.mV[VX], aligned_st_offset.mV[VX], 12) && 
				is_approx_equal_fraction(st_offset.mV[VY], aligned_st_offset.mV[VY], 12) && 
				is_approx_equal_fraction(st_scale.mV[VX], aligned_st_scale.mV[VX], 12) &&
				is_approx_equal_fraction(st_scale.mV[VY], aligned_st_scale.mV[VY], 12) &&
				is_approx_equal_fraction(st_rot, aligned_st_rot, 14))
			{
				return true;
			}
		}
		return false;
	}
private:
	LLFace* mCenterFace;
};

struct LLPanelFaceSendFunctor : public LLSelectedObjectFunctor
{
	virtual bool apply(LLViewerObject* object)
	{
		object->sendTEUpdate();
		return true;
	}
};

void LLPanelFace::sendTextureInfo()
{
	if ((bool)childGetValue("checkbox planar align").asBoolean())
	{
		LLFace* last_face = NULL;
		bool identical_face =false;
		LLSelectedTE::getFace(last_face, identical_face);		
		LLPanelFaceSetAlignedTEFunctor setfunc(this, last_face);
		LLSelectMgr::getInstance()->getSelection()->applyToTEs(&setfunc);
	}
	else
	{
		LLPanelFaceSetTEFunctor setfunc(this);
		LLSelectMgr::getInstance()->getSelection()->applyToTEs(&setfunc);
	}

	LLPanelFaceSendFunctor sendfunc;
	LLSelectMgr::getInstance()->getSelection()->applyToObjects(&sendfunc);
}

void LLPanelFace::getState()
{
	updateUI();
}

void LLPanelFace::updateUI(bool force_set_values /*false*/)
{ //set state of UI to match state of texture entry(ies)  (calls setEnabled, setValue, etc, but NOT setVisible)
	LLViewerObject* objectp = LLSelectMgr::getInstance()->getSelection()->getFirstObject();

	if( objectp
		&& objectp->getPCode() == LL_PCODE_VOLUME
		&& objectp->permModify())
	{
		BOOL editable = objectp->permModify() && !objectp->isPermanentEnforced();

		// only turn on auto-adjust button if there is a media renderer and the media is loaded
		getChildView("button align")->setEnabled(editable);
		
		// <FS>
		BOOL enable_material_controls = (!gSavedSettings.getBOOL("SyncMaterialSettings"));
		S32 selected_count = LLSelectMgr::getInstance()->getSelection()->getObjectCount();
		BOOL single_volume = ((LLSelectMgr::getInstance()->selectionAllPCode( LL_PCODE_VOLUME ))
							  && (selected_count == 1));
		getChildView("copytextures")->setEnabled(single_volume && editable);
		getChildView("pastetextures")->setEnabled(editable);
		// </FS>

		//LLComboBox* combobox_matmedia = getChild<LLComboBox>("combobox matmedia");
		if (mComboMatMedia)
		{
			if (mComboMatMedia->getCurrentIndex() < MATMEDIA_MATERIAL)
			{
				mComboMatMedia->selectNthItem(MATMEDIA_MATERIAL);
			}
		}
		else
		{
			LL_WARNS() << "failed getChild for 'combobox matmedia'" << LL_ENDL;
		}
		mComboMatMedia->setEnabled(editable);

		//LLRadioGroup* radio_mat_type = getChild<LLRadioGroup>("radio_material_type");
		if(mRadioMatType)
		{
		    if (mRadioMatType->getSelectedIndex() < MATTYPE_DIFFUSE)
		    {
		        mRadioMatType->selectNthItem(MATTYPE_DIFFUSE);
		    }

		}
		else
		{
		    LL_WARNS("Materials") << "failed getChild for 'radio_material_type'" << LL_ENDL;
		}

		mRadioMatType->setEnabled(editable);
		getChildView("checkbox_sync_settings")->setEnabled(editable);
		childSetValue("checkbox_sync_settings", gSavedSettings.getBOOL("SyncMaterialSettings"));
		updateVisibility();

		bool identical			= true;	// true because it is anded below
		bool identical_diffuse	= false;
		bool identical_norm		= false;
		bool identical_spec		= false;

		//LLTextureCtrl*	texture_ctrl = getChild<LLTextureCtrl>("texture control");
		//LLTextureCtrl*	shinytexture_ctrl = getChild<LLTextureCtrl>("shinytexture control");
		//LLTextureCtrl*	bumpytexture_ctrl = getChild<LLTextureCtrl>("bumpytexture control");
		
		LLUUID id;
		LLUUID normmap_id;
		LLUUID specmap_id;
		
		// Color swatch
		{
			getChildView("color label")->setEnabled(editable);
		}
		//LLColorSwatchCtrl*	mColorSwatch = getChild<LLColorSwatchCtrl>("colorswatch");

		LLColor4 color					= LLColor4::white;
		bool		identical_color	= false;

		if(mColorSwatch)
			{
			LLSelectedTE::getColor(color, identical_color);

			mColorSwatch->setOriginal(color);
			mColorSwatch->set(color, TRUE);

			mColorSwatch->setValid(editable);
			mColorSwatch->setEnabled( editable );
			mColorSwatch->setCanApplyImmediately( editable );
		}

		// Color transparency
		getChildView("color trans")->setEnabled(editable);

		F32 transparency = (1.f - color.mV[VALPHA]) * 100.f;
		getChild<LLUICtrl>("ColorTrans")->setValue(editable ? transparency : 0);
		getChildView("ColorTrans")->setEnabled(editable);

		// Specular map
		LLSelectedTEMaterial::getSpecularID(specmap_id, identical_spec);
		
		U8 shiny = 0;
		bool identical_shiny = false;

		// Shiny
		LLSelectedTE::getShiny(shiny, identical_shiny);
		identical = identical && identical_shiny;

		shiny = specmap_id.isNull() ? shiny : SHINY_TEXTURE;

		LLCtrlSelectionInterface* combobox_shininess = childGetSelectionInterface("combobox shininess");
		if (combobox_shininess)
				{
			combobox_shininess->selectNthItem((S32)shiny);
		}

		getChildView("label shininess")->setEnabled(editable);
		getChildView("combobox shininess")->setEnabled(editable);

		getChildView("label glossiness")->setEnabled(editable);			
		getChildView("glossiness")->setEnabled(editable);

		getChildView("label environment")->setEnabled(editable);
		getChildView("environment")->setEnabled(editable);
		getChildView("label shinycolor")->setEnabled(editable);
					
		getChild<LLUICtrl>("combobox shininess")->setTentative(!identical_spec);
		getChild<LLUICtrl>("glossiness")->setTentative(!identical_spec);
		getChild<LLUICtrl>("environment")->setTentative(!identical_spec);			
		getChild<LLUICtrl>("shinycolorswatch")->setTentative(!identical_spec);
					
		//LLColorSwatchCtrl*	mShinyColorSwatch = getChild<LLColorSwatchCtrl>("shinycolorswatch");
		if(mShinyColorSwatch)
					{
			mShinyColorSwatch->setValid(editable);
			mShinyColorSwatch->setEnabled( editable );
			mShinyColorSwatch->setCanApplyImmediately( editable );
		}

		U8 bumpy = 0;
		// Bumpy
						{
			bool identical_bumpy = false;
			LLSelectedTE::getBumpmap(bumpy,identical_bumpy);

			LLUUID norm_map_id = getCurrentNormalMap();
			LLCtrlSelectionInterface* combobox_bumpiness = childGetSelectionInterface("combobox bumpiness");

			bumpy = norm_map_id.isNull() ? bumpy : BUMPY_TEXTURE;

			if (combobox_bumpiness)
							{
				combobox_bumpiness->selectNthItem((S32)bumpy);
							}
			else
							{
				LL_WARNS() << "failed childGetSelectionInterface for 'combobox bumpiness'" << LL_ENDL;
							}

			getChildView("combobox bumpiness")->setEnabled(editable);
			getChild<LLUICtrl>("combobox bumpiness")->setTentative(!identical_bumpy);
			getChildView("label bumpiness")->setEnabled(editable);
						}

		// Texture
		{
			LLSelectedTE::getTexId(id,identical_diffuse);

			// Normal map
			LLSelectedTEMaterial::getNormalID(normmap_id, identical_norm);

			mIsAlpha = FALSE;
			LLGLenum image_format = GL_RGB;
			bool identical_image_format = false;
			LLSelectedTE::getImageFormat(image_format, identical_image_format);
            
         mIsAlpha = FALSE;
         switch (image_format)
         {
               case GL_RGBA:
               case GL_ALPHA:
               {
                  mIsAlpha = TRUE;
               }
               break;

               case GL_RGB: break;
               default:
               {
                  LL_WARNS() << "Unexpected tex format in LLPanelFace...resorting to no alpha" << LL_ENDL;
					}
               break;
				}

			if(LLViewerMedia::textureHasMedia(id))
			{
				getChildView("button align")->setEnabled(editable);
			}
			
			// Diffuse Alpha Mode

			// Init to the default that is appropriate for the alpha content of the asset
			//
			U8 alpha_mode = mIsAlpha ? LLMaterial::DIFFUSE_ALPHA_MODE_BLEND : LLMaterial::DIFFUSE_ALPHA_MODE_NONE;

			bool identical_alpha_mode = false;

			// See if that's been overridden by a material setting for same...
			//
			LLSelectedTEMaterial::getCurrentDiffuseAlphaMode(alpha_mode, identical_alpha_mode, mIsAlpha);

			LLCtrlSelectionInterface* combobox_alphamode = childGetSelectionInterface("combobox alphamode");
			if (combobox_alphamode)
			{
				//it is invalid to have any alpha mode other than blend if transparency is greater than zero ... 
				// Want masking? Want emissive? Tough! You get BLEND!
				alpha_mode = (transparency > 0.f) ? LLMaterial::DIFFUSE_ALPHA_MODE_BLEND : alpha_mode;

				// ... unless there is no alpha channel in the texture, in which case alpha mode MUST be none
				alpha_mode = mIsAlpha ? alpha_mode : LLMaterial::DIFFUSE_ALPHA_MODE_NONE;

				combobox_alphamode->selectNthItem(alpha_mode);
			}
			else
			{
				LL_WARNS() << "failed childGetSelectionInterface for 'combobox alphamode'" << LL_ENDL;
			}

			updateAlphaControls();
<<<<<<< HEAD
			
			if(mTextureCtrl)
				{
				if (identical_diffuse)
				{
					mTextureCtrl->setTentative( FALSE );
					mTextureCtrl->setEnabled( editable );
					mTextureCtrl->setImageAssetID( id );
=======

			if (texture_ctrl)
			{
				if (identical_diffuse)
				{
					texture_ctrl->setTentative(FALSE);
					texture_ctrl->setEnabled(editable);
					texture_ctrl->setImageAssetID(id);
>>>>>>> 7c90da6b
					getChildView("combobox alphamode")->setEnabled(editable && mIsAlpha && transparency <= 0.f);
					getChildView("label alphamode")->setEnabled(editable && mIsAlpha);
					getChildView("maskcutoff")->setEnabled(editable && mIsAlpha);
					getChildView("label maskcutoff")->setEnabled(editable && mIsAlpha);

					bool allAttachments = true;
					for (LLObjectSelection::iterator iter = LLSelectMgr::getInstance()->getSelection()->begin();
						iter != LLSelectMgr::getInstance()->getSelection()->end();iter++)
					{
<<<<<<< HEAD
						// None selected
					mTextureCtrl->setTentative( FALSE );
					mTextureCtrl->setEnabled( FALSE );
					mTextureCtrl->setImageAssetID( LLUUID::null );
					getChildView("combobox alphamode")->setEnabled( FALSE );
					getChildView("label alphamode")->setEnabled( FALSE );
					getChildView("maskcutoff")->setEnabled( FALSE);
					getChildView("label maskcutoff")->setEnabled( FALSE );
					}
					else
					{
						// Tentative: multiple selected with different textures
					mTextureCtrl->setTentative( TRUE );
					mTextureCtrl->setEnabled( editable );
					mTextureCtrl->setImageAssetID( id );
=======
						LLSelectNode* node = *iter;
						LLViewerObject* object = node->getObject();
						if (!object->isAttachment())
						{
							allAttachments = false;
							break;
						}
					}

					texture_ctrl->setBakeTextureEnabled(allAttachments);
					
				}
				else if (id.isNull())
				{
					// None selected
					texture_ctrl->setTentative(FALSE);
					texture_ctrl->setEnabled(FALSE);
					texture_ctrl->setImageAssetID(LLUUID::null);
					getChildView("combobox alphamode")->setEnabled(FALSE);
					getChildView("label alphamode")->setEnabled(FALSE);
					getChildView("maskcutoff")->setEnabled(FALSE);
					getChildView("label maskcutoff")->setEnabled(FALSE);

					texture_ctrl->setBakeTextureEnabled(false);
				}
				else
				{
					// Tentative: multiple selected with different textures
					texture_ctrl->setTentative(TRUE);
					texture_ctrl->setEnabled(editable);
					texture_ctrl->setImageAssetID(id);
>>>>>>> 7c90da6b
					getChildView("combobox alphamode")->setEnabled(editable && mIsAlpha && transparency <= 0.f);
					getChildView("label alphamode")->setEnabled(editable && mIsAlpha);
					getChildView("maskcutoff")->setEnabled(editable && mIsAlpha);
					getChildView("label maskcutoff")->setEnabled(editable && mIsAlpha);

					bool allAttachments = true;
					for (LLObjectSelection::iterator iter = LLSelectMgr::getInstance()->getSelection()->begin();
						iter != LLSelectMgr::getInstance()->getSelection()->end();iter++)
					{
						LLSelectNode* node = *iter;
						LLViewerObject* object = node->getObject();
						if (!object->isAttachment())
						{
							allAttachments = false;
							break;
						}
					}

					texture_ctrl->setBakeTextureEnabled(allAttachments);
				}
				
			}

			if (mShinyTextureCtrl)
			{
				mShinyTextureCtrl->setTentative( !identical_spec );
				mShinyTextureCtrl->setEnabled( editable );
				mShinyTextureCtrl->setImageAssetID( specmap_id );
			}

			if (mBumpyTextureCtrl)
			{
				mBumpyTextureCtrl->setTentative( !identical_norm );
				mBumpyTextureCtrl->setEnabled( editable );
				mBumpyTextureCtrl->setImageAssetID( normmap_id );
			}
		}

		// planar align
		bool align_planar = false;
		bool identical_planar_aligned = false;
		{
			LLCheckBoxCtrl*	cb_planar_align = getChild<LLCheckBoxCtrl>("checkbox planar align");
			align_planar = (cb_planar_align && cb_planar_align->get());

			bool enabled = (editable && isIdenticalPlanarTexgen());
			childSetValue("checkbox planar align", align_planar && enabled);
			childSetEnabled("checkbox planar align", enabled);

			if (align_planar && enabled)
			{
				LLFace* last_face = NULL;
				bool identical_face = false;
				LLSelectedTE::getFace(last_face, identical_face);

				LLPanelFaceGetIsAlignedTEFunctor get_is_aligend_func(last_face);
				// this will determine if the texture param controls are tentative:
				identical_planar_aligned = LLSelectMgr::getInstance()->getSelection()->applyToTEs(&get_is_aligend_func);
			}
		}
		
		// Needs to be public and before tex scale settings below to properly reflect
		// behavior when in planar vs default texgen modes in the
		// NORSPEC-84 et al
		//
		LLTextureEntry::e_texgen selected_texgen = LLTextureEntry::TEX_GEN_DEFAULT;
		bool identical_texgen = true;		
		bool identical_planar_texgen = false;

		{	
			LLSelectedTE::getTexGen(selected_texgen, identical_texgen);
			identical_planar_texgen = (identical_texgen && (selected_texgen == LLTextureEntry::TEX_GEN_PLANAR));
		}

		// Texture scale
		{
			bool identical_diff_scale_s = false;
			bool identical_spec_scale_s = false;
			bool identical_norm_scale_s = false;

			identical = align_planar ? identical_planar_aligned : identical;

			F32 diff_scale_s = 1.f;			
			F32 spec_scale_s = 1.f;
			F32 norm_scale_s = 1.f;

			LLSelectedTE::getScaleS( diff_scale_s, identical_diff_scale_s);			
			LLSelectedTEMaterial::getSpecularRepeatX( spec_scale_s, identical_spec_scale_s);
			LLSelectedTEMaterial::getNormalRepeatX(	norm_scale_s, identical_norm_scale_s);

			diff_scale_s = editable ? diff_scale_s : 1.0f;
			diff_scale_s *= identical_planar_texgen ? 2.0f : 1.0f;
			
			norm_scale_s = editable ? norm_scale_s : 1.0f;
			norm_scale_s *= identical_planar_texgen ? 2.0f : 1.0f;

			spec_scale_s = editable ? spec_scale_s : 1.0f;
			spec_scale_s *= identical_planar_texgen ? 2.0f : 1.0f;

			mCtrlTexScaleU->setValue(diff_scale_s);
			mCtrlShinyScaleU->setValue(spec_scale_s);
			mCtrlBumpyScaleU->setValue(norm_scale_s);

			mCtrlTexScaleU->setEnabled(editable);
			mCtrlShinyScaleU->setEnabled(editable && specmap_id.notNull()
										 && enable_material_controls); // <FS:CR> Materials alignment
			mCtrlBumpyScaleU->setEnabled(editable && normmap_id.notNull()
										 && enable_material_controls); // <FS:CR> Materials alignment

			BOOL diff_scale_tentative = !(identical && identical_diff_scale_s);
			BOOL norm_scale_tentative = !(identical && identical_norm_scale_s);
			BOOL spec_scale_tentative = !(identical && identical_spec_scale_s);

			mCtrlTexScaleU->setTentative(  LLSD(diff_scale_tentative));
			mCtrlShinyScaleU->setTentative(LLSD(spec_scale_tentative));
			mCtrlBumpyScaleU->setTentative(LLSD(norm_scale_tentative));
			
			// <FS:CR> FIRE-11407 - Materials alignment
			getChildView("checkbox_sync_settings")->setEnabled(editable && (specmap_id.notNull() || normmap_id.notNull()) && !align_planar);
		}

		{
			bool identical_diff_scale_t = false;
			bool identical_spec_scale_t = false;
			bool identical_norm_scale_t = false;

			F32 diff_scale_t = 1.f;			
			F32 spec_scale_t = 1.f;
			F32 norm_scale_t = 1.f;

			LLSelectedTE::getScaleT(diff_scale_t, identical_diff_scale_t);
			LLSelectedTEMaterial::getSpecularRepeatY(spec_scale_t, identical_spec_scale_t);
			LLSelectedTEMaterial::getNormalRepeatY(norm_scale_t, identical_norm_scale_t);

			diff_scale_t = editable ? diff_scale_t : 1.0f;
			diff_scale_t *= identical_planar_texgen ? 2.0f : 1.0f;

			norm_scale_t = editable ? norm_scale_t : 1.0f;
			norm_scale_t *= identical_planar_texgen ? 2.0f : 1.0f;

			spec_scale_t = editable ? spec_scale_t : 1.0f;
			spec_scale_t *= identical_planar_texgen ? 2.0f : 1.0f;

			BOOL diff_scale_tentative = !identical_diff_scale_t;
			BOOL norm_scale_tentative = !identical_norm_scale_t;
			BOOL spec_scale_tentative = !identical_spec_scale_t;

			mCtrlTexScaleV->setEnabled(editable);
			mCtrlShinyScaleV->setEnabled(editable && specmap_id.notNull()
										 && enable_material_controls); // <FS:CR> Materials alignment
			mCtrlBumpyScaleV->setEnabled(editable && normmap_id.notNull()
										 && enable_material_controls); // <FS:CR> Materials alignment

			if (force_set_values)
			{
				mCtrlTexScaleV->forceSetValue(diff_scale_t);
			}
			else
			{
				mCtrlTexScaleV->setValue(diff_scale_t);
			}
			mCtrlShinyScaleV->setValue(norm_scale_t);
			mCtrlBumpyScaleV->setValue(spec_scale_t);

			mCtrlTexScaleV->setTentative(LLSD(diff_scale_tentative));
			mCtrlShinyScaleV->setTentative(LLSD(norm_scale_tentative));
			mCtrlBumpyScaleV->setTentative(LLSD(spec_scale_tentative));
		}

		// Texture offset
		{
			bool identical_diff_offset_s = false;
			bool identical_norm_offset_s = false;
			bool identical_spec_offset_s = false;

			F32 diff_offset_s = 0.0f;
			F32 norm_offset_s = 0.0f;
			F32 spec_offset_s = 0.0f;

			LLSelectedTE::getOffsetS(diff_offset_s, identical_diff_offset_s);
			LLSelectedTEMaterial::getNormalOffsetX(norm_offset_s, identical_norm_offset_s);
			LLSelectedTEMaterial::getSpecularOffsetX(spec_offset_s, identical_spec_offset_s);

			BOOL diff_offset_u_tentative = !(align_planar ? identical_planar_aligned : identical_diff_offset_s);
			BOOL norm_offset_u_tentative = !(align_planar ? identical_planar_aligned : identical_norm_offset_s);
			BOOL spec_offset_u_tentative = !(align_planar ? identical_planar_aligned : identical_spec_offset_s);

			mCtrlTexOffsetU->setValue(  editable ? diff_offset_s : 0.0f);
			mCtrlBumpyOffsetU->setValue(editable ? norm_offset_s : 0.0f);
			mCtrlShinyOffsetU->setValue(editable ? spec_offset_s : 0.0f);

			mCtrlTexOffsetU->setTentative(LLSD(diff_offset_u_tentative));
			mCtrlBumpyOffsetU->setTentative(LLSD(norm_offset_u_tentative));
			mCtrlShinyOffsetU->setTentative(LLSD(spec_offset_u_tentative));

			mCtrlTexOffsetU->setEnabled(editable);
			mCtrlShinyOffsetU->setEnabled(editable && specmap_id.notNull()
										  && enable_material_controls); // <FS:CR> Materials alignment
			mCtrlBumpyOffsetU->setEnabled(editable && normmap_id.notNull()
										  && enable_material_controls); // <FS:CR> Materials alignment
		}

		{
			bool identical_diff_offset_t = false;
			bool identical_norm_offset_t = false;
			bool identical_spec_offset_t = false;

			F32 diff_offset_t = 0.0f;
			F32 norm_offset_t = 0.0f;
			F32 spec_offset_t = 0.0f;

			LLSelectedTE::getOffsetT(diff_offset_t, identical_diff_offset_t);
			LLSelectedTEMaterial::getNormalOffsetY(norm_offset_t, identical_norm_offset_t);
			LLSelectedTEMaterial::getSpecularOffsetY(spec_offset_t, identical_spec_offset_t);
			
			BOOL diff_offset_v_tentative = !(align_planar ? identical_planar_aligned : identical_diff_offset_t);
			BOOL norm_offset_v_tentative = !(align_planar ? identical_planar_aligned : identical_norm_offset_t);
			BOOL spec_offset_v_tentative = !(align_planar ? identical_planar_aligned : identical_spec_offset_t);

			mCtrlTexOffsetV->setValue(  editable ? diff_offset_t : 0.0f);
			mCtrlBumpyOffsetV->setValue(editable ? norm_offset_t : 0.0f);
			mCtrlShinyOffsetV->setValue(editable ? spec_offset_t : 0.0f);

			mCtrlTexOffsetV->setTentative(LLSD(diff_offset_v_tentative));
			mCtrlBumpyOffsetV->setTentative(LLSD(norm_offset_v_tentative));
			mCtrlShinyOffsetV->setTentative(LLSD(spec_offset_v_tentative));

			mCtrlTexOffsetV->setEnabled(editable);
			mCtrlShinyOffsetV->setEnabled(editable && specmap_id.notNull()
										  && enable_material_controls); // <FS:CR> Materials alignment
			mCtrlBumpyOffsetV->setEnabled(editable && normmap_id.notNull()
										  && enable_material_controls); // <FS:CR> Materials alignment
		}

		// Texture rotation
		{
			bool identical_diff_rotation = false;
			bool identical_norm_rotation = false;
			bool identical_spec_rotation = false;

			F32 diff_rotation = 0.f;
			F32 norm_rotation = 0.f;
			F32 spec_rotation = 0.f;

			LLSelectedTE::getRotation(diff_rotation,identical_diff_rotation);
			LLSelectedTEMaterial::getSpecularRotation(spec_rotation,identical_spec_rotation);
			LLSelectedTEMaterial::getNormalRotation(norm_rotation,identical_norm_rotation);

			BOOL diff_rot_tentative = !(align_planar ? identical_planar_aligned : identical_diff_rotation);
			BOOL norm_rot_tentative = !(align_planar ? identical_planar_aligned : identical_norm_rotation);
			BOOL spec_rot_tentative = !(align_planar ? identical_planar_aligned : identical_spec_rotation);

			F32 diff_rot_deg = diff_rotation * RAD_TO_DEG;
			F32 norm_rot_deg = norm_rotation * RAD_TO_DEG;
			F32 spec_rot_deg = spec_rotation * RAD_TO_DEG;
			
			mCtrlTexRot->setEnabled(editable);
			mCtrlShinyRot->setEnabled(editable && specmap_id.notNull()
									  && enable_material_controls); // <FS:CR> Materials alignment
			mCtrlBumpyRot->setEnabled(editable && normmap_id.notNull()
									  && enable_material_controls); // <FS:CR> Materials alignment

			mCtrlTexRot->setTentative(diff_rot_tentative);
			mCtrlBumpyRot->setTentative(LLSD(norm_rot_tentative));
			mCtrlShinyRot->setTentative(LLSD(spec_rot_tentative));

			mCtrlTexRot->setValue(  editable ? diff_rot_deg : 0.0f);			
			mCtrlShinyRot->setValue(editable ? spec_rot_deg : 0.0f);
			mCtrlBumpyRot->setValue(editable ? norm_rot_deg : 0.0f);
		}

		{
			F32 glow = 0.f;
			bool identical_glow = false;
			LLSelectedTE::getGlow(glow,identical_glow);
			LLUICtrl* glow_ctrl = getChild<LLUICtrl>("glow");
			glow_ctrl->setValue(glow);
			glow_ctrl->setTentative(!identical_glow);
			glow_ctrl->setEnabled(editable);
			getChildView("glow label")->setEnabled(editable);
		}

		{
			LLCtrlSelectionInterface* combobox_texgen = childGetSelectionInterface("combobox texgen");
			if (combobox_texgen)
			{
				// Maps from enum to combobox entry index
				combobox_texgen->selectNthItem(((S32)selected_texgen) >> 1);
			}
			else
				{
				LL_WARNS() << "failed childGetSelectionInterface for 'combobox texgen'" << LL_ENDL;
				}

			getChildView("combobox texgen")->setEnabled(editable);
			getChild<LLUICtrl>("combobox texgen")->setTentative(!identical);
			getChildView("tex gen")->setEnabled(editable);

			if (selected_texgen == LLTextureEntry::TEX_GEN_PLANAR)
			{
				// EXP-1507 (change label based on the mapping mode)
				mCtrlRpt->setValue(getString("string repeats per meter"));
			}
			else
			if (selected_texgen == LLTextureEntry::TEX_GEN_DEFAULT)
			{
				mCtrlRpt->setValue(getString("string repeats per face"));
			}
			}

		{
			U8 fullbright_flag = 0;
			bool identical_fullbright = false;
			
			LLSelectedTE::getFullbright(fullbright_flag,identical_fullbright);

			LLUICtrl* check_fullbright = getChild<LLUICtrl>("checkbox fullbright");
			check_fullbright->setValue((S32)(fullbright_flag != 0));
			check_fullbright->setEnabled(editable);
			check_fullbright->setTentative(!identical_fullbright);
		}
		
		// Repeats per meter
		{
			F32 repeats_diff = 1.f;
			F32 repeats_norm = 1.f;
			F32 repeats_spec = 1.f;

			bool identical_diff_repeats = false;
			bool identical_norm_repeats = false;
			bool identical_spec_repeats = false;

			LLSelectedTE::getMaxDiffuseRepeats(repeats_diff, identical_diff_repeats);
			LLSelectedTEMaterial::getMaxNormalRepeats(repeats_norm, identical_norm_repeats);
			LLSelectedTEMaterial::getMaxSpecularRepeats(repeats_spec, identical_spec_repeats);			

			LLComboBox*	mComboTexGen = getChild<LLComboBox>("combobox texgen");
			if (mComboTexGen)
		{
				S32 index = mComboTexGen ? mComboTexGen->getCurrentIndex() : 0;
				BOOL enabled = editable && (index != 1);
				BOOL identical_repeats = true;
				F32  repeats = 1.0f;

				U32 material_type = (mComboMatMedia->getCurrentIndex() == MATMEDIA_MATERIAL) ? mRadioMatType->getSelectedIndex() : MATTYPE_DIFFUSE;
				LLSelectMgr::getInstance()->setTextureChannel(LLRender::eTexIndex(material_type));

				switch (material_type)
			{
					default:
					case MATTYPE_DIFFUSE:
				{
						enabled = editable && !id.isNull();
						identical_repeats = identical_diff_repeats;
						repeats = repeats_diff;
				}
					break;

					case MATTYPE_SPECULAR:
			{
						enabled = (editable && ((shiny == SHINY_TEXTURE) && !specmap_id.isNull())
								   && enable_material_controls);	// <FS:CR> Materials Alignment
						identical_repeats = identical_spec_repeats;
						repeats = repeats_spec;
			}
					break;

					case MATTYPE_NORMAL:
			{
						enabled = (editable && ((bumpy == BUMPY_TEXTURE) && !normmap_id.isNull())
								   && enable_material_controls); // <FS:CR> Materials Alignment
						identical_repeats = identical_norm_repeats;
						repeats = repeats_norm;
					}
					break;
				}

				BOOL repeats_tentative = !identical_repeats;

				mCtrlRpt->setEnabled(identical_planar_texgen ? FALSE : enabled);
				//LLSpinCtrl* rpt_ctrl = getChild<LLSpinCtrl>("rptctrl");
				if (force_set_values)
				{
					//onCommit, previosly edited element updates related ones
					mCtrlRpt->forceSetValue(editable ? repeats : 1.0f);
				}
				else
				{
					mCtrlRpt->setValue(editable ? repeats : 1.0f);
				}
				mCtrlRpt->setTentative(LLSD(repeats_tentative));

				// <FS:CR> FIRE-11407 - Flip buttons
				getChildView("flipTextureScaleU")->setEnabled(enabled);
				getChildView("flipTextureScaleV")->setEnabled(enabled);
				// </FS:CR>
			}
		}

		// Materials
		{
			LLMaterialPtr material;
			LLSelectedTEMaterial::getCurrent(material, identical);

			if (material && editable)
			{
				LL_DEBUGS("Materials: OnMatererialsLoaded:") << material->asLLSD() << LL_ENDL;

				// Alpha
				LLCtrlSelectionInterface* combobox_alphamode =
					childGetSelectionInterface("combobox alphamode");
				if (combobox_alphamode)
				{
					U32 alpha_mode = material->getDiffuseAlphaMode();

					if (transparency > 0.f)
					{ //it is invalid to have any alpha mode other than blend if transparency is greater than zero ... 
						alpha_mode = LLMaterial::DIFFUSE_ALPHA_MODE_BLEND;
					}

					if (!mIsAlpha)
					{ // ... unless there is no alpha channel in the texture, in which case alpha mode MUST ebe none
						alpha_mode = LLMaterial::DIFFUSE_ALPHA_MODE_NONE;
				}

					combobox_alphamode->selectNthItem(alpha_mode);
			}
			else
			{
					LL_WARNS() << "failed childGetSelectionInterface for 'combobox alphamode'" << LL_ENDL;
			}
				getChild<LLUICtrl>("maskcutoff")->setValue(material->getAlphaMaskCutoff());
				updateAlphaControls();

				identical_planar_texgen = isIdenticalPlanarTexgen();

				// Shiny (specular)
				F32 offset_x, offset_y, repeat_x, repeat_y, rot;
				//LLTextureCtrl* texture_ctrl = getChild<LLTextureCtrl>("shinytexture control");
				mShinyTextureCtrl->setImageAssetID(material->getSpecularID());

				if (!material->getSpecularID().isNull() && (shiny == SHINY_TEXTURE))
			{
					material->getSpecularOffset(offset_x,offset_y);
					material->getSpecularRepeat(repeat_x,repeat_y);

					if (identical_planar_texgen)
			{
						repeat_x *= 2.0f;
						repeat_y *= 2.0f;
			}

					rot = material->getSpecularRotation();
					mCtrlShinyScaleU->setValue(repeat_x);
					mCtrlShinyScaleV->setValue(repeat_y);
					mCtrlShinyRot->setValue(rot*RAD_TO_DEG);
					mCtrlShinyOffsetU->setValue(offset_x);
					mCtrlShinyOffsetV->setValue(offset_y);
					getChild<LLUICtrl>("glossiness")->setValue(material->getSpecularLightExponent());
					getChild<LLUICtrl>("environment")->setValue(material->getEnvironmentIntensity());

					updateShinyControls(!material->getSpecularID().isNull(), true);
		}

				// Assert desired colorswatch color to match material AFTER updateShinyControls
				// to avoid getting overwritten with the default on some UI state changes.
				//
				if (!material->getSpecularID().isNull())
				{
					getChild<LLColorSwatchCtrl>("shinycolorswatch")->setOriginal(material->getSpecularLightColor());
					getChild<LLColorSwatchCtrl>("shinycolorswatch")->set(material->getSpecularLightColor(),TRUE);
				}

				// Bumpy (normal)
				mBumpyTextureCtrl->setImageAssetID(material->getNormalID());

				if (!material->getNormalID().isNull())
				{
					material->getNormalOffset(offset_x,offset_y);
					material->getNormalRepeat(repeat_x,repeat_y);

					if (identical_planar_texgen)
					{
						repeat_x *= 2.0f;
						repeat_y *= 2.0f;
					}
			
					rot = material->getNormalRotation();
					mCtrlBumpyScaleU->setValue(repeat_x);
					mCtrlBumpyScaleV->setValue(repeat_y);
					mCtrlBumpyRot->setValue(rot*RAD_TO_DEG);
					mCtrlBumpyOffsetU->setValue(offset_x);
					mCtrlBumpyOffsetV->setValue(offset_y);

					updateBumpyControls(!material->getNormalID().isNull(), true);
				}
			}
		}

		// Set variable values for numeric expressions
		LLCalc* calcp = LLCalc::getInstance();
		calcp->setVar(LLCalc::TEX_U_SCALE, getCurrentTextureScaleU());
		calcp->setVar(LLCalc::TEX_V_SCALE, getCurrentTextureScaleV());
		calcp->setVar(LLCalc::TEX_U_OFFSET, getCurrentTextureOffsetU());
		calcp->setVar(LLCalc::TEX_V_OFFSET, getCurrentTextureOffsetV());
		calcp->setVar(LLCalc::TEX_ROTATION, getCurrentTextureRot());
		calcp->setVar(LLCalc::TEX_TRANSPARENCY, childGetValue("ColorTrans").asReal());
		calcp->setVar(LLCalc::TEX_GLOW, childGetValue("glow").asReal());
	}
	else
	{
		// Disable all UICtrls
		clearCtrls();

		// Disable non-UICtrls
		//LLTextureCtrl*	texture_ctrl = getChild<LLTextureCtrl>("texture control");
		if(mTextureCtrl)
		{
			mTextureCtrl->setImageAssetID( LLUUID::null );
			mTextureCtrl->setEnabled( FALSE );  // this is a LLUICtrl, but we don't want it to have keyboard focus so we add it as a child, not a ctrl.
// 			texture_ctrl->setValid(FALSE);
		}
		//LLColorSwatchCtrl* mColorSwatch = getChild<LLColorSwatchCtrl>("colorswatch");
		if(mColorSwatch)
		{
			mColorSwatch->setEnabled( FALSE );			
			mColorSwatch->setFallbackImage(LLUI::getUIImage("locked_image.j2c") );
			mColorSwatch->setValid(FALSE);
		}
		getChildView("color trans")->setEnabled(FALSE);
		// <FS:Ansariel> Doesn't exist as of 2016-11-16
		//getChildView("rpt")->setEnabled(FALSE);
		//getChildView("tex offset")->setEnabled(FALSE);
		// </FS:Ansariel>
		getChildView("tex gen")->setEnabled(FALSE);
		getChildView("label shininess")->setEnabled(FALSE);
		getChildView("label bumpiness")->setEnabled(FALSE);
		getChildView("button align")->setEnabled(FALSE);
		//getChildView("has media")->setEnabled(FALSE);
		//getChildView("media info set")->setEnabled(FALSE);
		
		updateVisibility();

		// Set variable values for numeric expressions
		LLCalc* calcp = LLCalc::getInstance();
		calcp->clearVar(LLCalc::TEX_U_SCALE);
		calcp->clearVar(LLCalc::TEX_V_SCALE);
		calcp->clearVar(LLCalc::TEX_U_OFFSET);
		calcp->clearVar(LLCalc::TEX_V_OFFSET);
		calcp->clearVar(LLCalc::TEX_ROTATION);
		calcp->clearVar(LLCalc::TEX_TRANSPARENCY);
		calcp->clearVar(LLCalc::TEX_GLOW);		
	}
}


void LLPanelFace::refresh()
{
	LL_DEBUGS("Materials") << LL_ENDL;
	getState();
}

//
// Static functions
//

// static
F32 LLPanelFace::valueGlow(LLViewerObject* object, S32 face)
{
	return (F32)(object->getTE(face)->getGlow());
}


void LLPanelFace::onCommitColor(const LLSD& data)
{
	sendColor();
}

void LLPanelFace::onCommitShinyColor(const LLSD& data)
{
	LLSelectedTEMaterial::setSpecularLightColor(this, getChild<LLColorSwatchCtrl>("shinycolorswatch")->get());
}

void LLPanelFace::onCommitAlpha(const LLSD& data)
{
	sendAlpha();
}

void LLPanelFace::onCancelColor(const LLSD& data)
{
	LLSelectMgr::getInstance()->selectionRevertColors();
}

void LLPanelFace::onCancelShinyColor(const LLSD& data)
{
	LLSelectMgr::getInstance()->selectionRevertShinyColors();
}

void LLPanelFace::onSelectColor(const LLSD& data)
{
	LLSelectMgr::getInstance()->saveSelectedObjectColors();
	sendColor();
}

void LLPanelFace::onSelectShinyColor(const LLSD& data)
{
	LLSelectedTEMaterial::setSpecularLightColor(this, getChild<LLColorSwatchCtrl>("shinycolorswatch")->get());
	LLSelectMgr::getInstance()->saveSelectedShinyColors();
}

// static
void LLPanelFace::onCommitMaterialsMedia(LLUICtrl* ctrl, void* userdata)
{
	LLPanelFace* self = (LLPanelFace*) userdata;
	// Force to default states to side-step problems with menu contents
	// and generally reflecting old state when switching tabs or objects
	//
	self->updateShinyControls(false,true);
	self->updateBumpyControls(false,true);
	self->updateUI();
}

// static
void LLPanelFace::updateVisibility()
{	
	LLComboBox* combo_matmedia = getChild<LLComboBox>("combobox matmedia");
	LLRadioGroup* radio_mat_type = getChild<LLRadioGroup>("radio_material_type");
	LLComboBox* combo_shininess = getChild<LLComboBox>("combobox shininess");
	LLComboBox* combo_bumpiness = getChild<LLComboBox>("combobox bumpiness");
	if (!radio_mat_type || !combo_matmedia || !combo_shininess || !combo_bumpiness)
	{
		LL_WARNS("Materials") << "Combo box not found...exiting." << LL_ENDL;
		return;
	}
	U32 materials_media = combo_matmedia->getCurrentIndex();
	U32 material_type = radio_mat_type->getSelectedIndex();
	bool show_media = (materials_media == MATMEDIA_MEDIA) && combo_matmedia->getEnabled();
	bool show_texture = (show_media || ((material_type == MATTYPE_DIFFUSE) && combo_matmedia->getEnabled()));
	bool show_bumpiness = (!show_media) && (material_type == MATTYPE_NORMAL) && combo_matmedia->getEnabled();
	bool show_shininess = (!show_media) && (material_type == MATTYPE_SPECULAR) && combo_matmedia->getEnabled();
	getChildView("radio_material_type")->setVisible(!show_media);
	// <FS:CR> FIRE-11407 - Be consistant and hide this with the other controls
	getChildView("rptctrl")->setVisible(combo_matmedia->getEnabled());
	// and other additions...
	getChildView("flipTextureScaleU")->setVisible(combo_matmedia->getEnabled());
	getChildView("flipTextureScaleV")->setVisible(combo_matmedia->getEnabled());
	// </FS:CR>

	// Media controls
	getChildView("media_info")->setVisible(show_media);
	getChildView("add_media")->setVisible(show_media);
	getChildView("delete_media")->setVisible(show_media);
	getChildView("button align")->setVisible(show_media);

	// Diffuse texture controls
	getChildView("texture control")->setVisible(show_texture && !show_media);
	getChildView("label alphamode")->setVisible(show_texture && !show_media);
	getChildView("combobox alphamode")->setVisible(show_texture && !show_media);
	getChildView("label maskcutoff")->setVisible(false);
	getChildView("maskcutoff")->setVisible(false);
	if (show_texture && !show_media)
	{
		updateAlphaControls();
	}
	getChildView("TexScaleU")->setVisible(show_texture);
	getChildView("TexScaleV")->setVisible(show_texture);
	getChildView("TexRot")->setVisible(show_texture);
	getChildView("TexOffsetU")->setVisible(show_texture);
	getChildView("TexOffsetV")->setVisible(show_texture);

	// Specular map controls
	getChildView("shinytexture control")->setVisible(show_shininess);
	getChildView("combobox shininess")->setVisible(show_shininess);
	getChildView("label shininess")->setVisible(show_shininess);
	getChildView("label glossiness")->setVisible(false);
	getChildView("glossiness")->setVisible(false);
	getChildView("label environment")->setVisible(false);
	getChildView("environment")->setVisible(false);
	getChildView("label shinycolor")->setVisible(false);
	getChildView("shinycolorswatch")->setVisible(false);
	if (show_shininess)
	{
		updateShinyControls();
	}
	getChildView("shinyScaleU")->setVisible(show_shininess);
	getChildView("shinyScaleV")->setVisible(show_shininess);
	getChildView("shinyRot")->setVisible(show_shininess);
	getChildView("shinyOffsetU")->setVisible(show_shininess);
	getChildView("shinyOffsetV")->setVisible(show_shininess);

	// Normal map controls
	if (show_bumpiness)
	{
		updateBumpyControls();
	}
	getChildView("bumpytexture control")->setVisible(show_bumpiness);
	getChildView("combobox bumpiness")->setVisible(show_bumpiness);
	getChildView("label bumpiness")->setVisible(show_bumpiness);
	getChildView("bumpyScaleU")->setVisible(show_bumpiness);
	getChildView("bumpyScaleV")->setVisible(show_bumpiness);
	getChildView("bumpyRot")->setVisible(show_bumpiness);
	getChildView("bumpyOffsetU")->setVisible(show_bumpiness);
	getChildView("bumpyOffsetV")->setVisible(show_bumpiness);
}

// static
void LLPanelFace::onCommitMaterialType(LLUICtrl* ctrl, void* userdata)
{
    LLPanelFace* self = (LLPanelFace*) userdata;
	 // Force to default states to side-step problems with menu contents
	 // and generally reflecting old state when switching tabs or objects
	 //
	 self->updateShinyControls(false,true);
	 self->updateBumpyControls(false,true);
    self->updateUI();
}

// static
void LLPanelFace::onCommitBump(LLUICtrl* ctrl, void* userdata)
{
	LLPanelFace* self = (LLPanelFace*) userdata;

	LLComboBox*	mComboBumpiness = self->getChild<LLComboBox>("combobox bumpiness");
	if(!mComboBumpiness)
		return;

	U32 bumpiness = mComboBumpiness->getCurrentIndex();

	self->sendBump(bumpiness);
}

// static
void LLPanelFace::onCommitTexGen(LLUICtrl* ctrl, void* userdata)
{
	LLPanelFace* self = (LLPanelFace*) userdata;
	self->sendTexGen();
}

// static
void LLPanelFace::updateShinyControls(bool is_setting_texture, bool mess_with_shiny_combobox)
{
	//LLTextureCtrl* texture_ctrl = getChild<LLTextureCtrl>("shinytexture control");
	LLUUID shiny_texture_ID = mShinyTextureCtrl->getImageAssetID();
	LL_DEBUGS("Materials") << "Shiny texture selected: " << shiny_texture_ID << LL_ENDL;
	LLComboBox* comboShiny = getChild<LLComboBox>("combobox shininess");

	if(mess_with_shiny_combobox)
	{
		if (!comboShiny)
		{
			return;
		}
		if (!shiny_texture_ID.isNull() && is_setting_texture)
		{
			if (!comboShiny->itemExists(USE_TEXTURE))
			{
				comboShiny->add(USE_TEXTURE);
			}
			comboShiny->setSimple(USE_TEXTURE);
		}
		else
		{
			if (comboShiny->itemExists(USE_TEXTURE))
			{
				comboShiny->remove(SHINY_TEXTURE);
				comboShiny->selectFirstItem();
			}
		}
	}
	else
	{
		if (shiny_texture_ID.isNull() && comboShiny && comboShiny->itemExists(USE_TEXTURE))
		{
			comboShiny->remove(SHINY_TEXTURE);
			comboShiny->selectFirstItem();
		}
	}


	LLComboBox* combo_matmedia = getChild<LLComboBox>("combobox matmedia");
	LLRadioGroup* radio_mat_type = getChild<LLRadioGroup>("radio_material_type");
	U32 materials_media = combo_matmedia->getCurrentIndex();
	U32 material_type = radio_mat_type->getSelectedIndex();
	bool show_media = (materials_media == MATMEDIA_MEDIA) && combo_matmedia->getEnabled();
	bool show_shininess = (!show_media) && (material_type == MATTYPE_SPECULAR) && combo_matmedia->getEnabled();
	U32 shiny_value = comboShiny->getCurrentIndex();
	bool show_shinyctrls = (shiny_value == SHINY_TEXTURE) && show_shininess; // Use texture
	getChildView("label glossiness")->setVisible(show_shinyctrls);
	getChildView("glossiness")->setVisible(show_shinyctrls);
	getChildView("label environment")->setVisible(show_shinyctrls);
	getChildView("environment")->setVisible(show_shinyctrls);
	getChildView("label shinycolor")->setVisible(show_shinyctrls);
	getChildView("shinycolorswatch")->setVisible(show_shinyctrls);
}

// static
void LLPanelFace::updateBumpyControls(bool is_setting_texture, bool mess_with_combobox)
{
	//LLTextureCtrl* texture_ctrl = getChild<LLTextureCtrl>("bumpytexture control");
	LLUUID bumpy_texture_ID = mBumpyTextureCtrl->getImageAssetID();
	LL_DEBUGS("Materials") << "texture: " << bumpy_texture_ID << (mess_with_combobox ? "" : " do not") << " update combobox" << LL_ENDL;
	LLComboBox* comboBumpy = getChild<LLComboBox>("combobox bumpiness");
	if (!comboBumpy)
	{
		return;
	}

	if (mess_with_combobox)
	{
		LLUUID bumpy_texture_ID = mBumpyTextureCtrl->getImageAssetID();
		LL_DEBUGS("Materials") << "texture: " << bumpy_texture_ID << (mess_with_combobox ? "" : " do not") << " update combobox" << LL_ENDL;

		if (!bumpy_texture_ID.isNull() && is_setting_texture)
		{
			if (!comboBumpy->itemExists(USE_TEXTURE))
			{
				comboBumpy->add(USE_TEXTURE);
			}
			comboBumpy->setSimple(USE_TEXTURE);
		}
		else
		{
			if (comboBumpy->itemExists(USE_TEXTURE))
			{
				comboBumpy->remove(BUMPY_TEXTURE);
				comboBumpy->selectFirstItem();
			}
		}
	}
}

// static
void LLPanelFace::onCommitShiny(LLUICtrl* ctrl, void* userdata)
{
	LLPanelFace* self = (LLPanelFace*) userdata;
	llassert_always(self);

	LLComboBox*	combo_shininess = self->getChild<LLComboBox>("combobox shininess");
	if(!combo_shininess)
		return;
	
	U32 shininess = combo_shininess->getCurrentIndex();

	self->sendShiny(shininess);
}

// static
void LLPanelFace::updateAlphaControls()
{
	LLComboBox* comboAlphaMode = getChild<LLComboBox>("combobox alphamode");
	if (!comboAlphaMode)
	{
		return;
	}
	U32 alpha_value = comboAlphaMode->getCurrentIndex();
	bool show_alphactrls = (alpha_value == ALPHAMODE_MASK); // Alpha masking
    
    //LLComboBox* combobox_matmedia = getChild<LLComboBox>("combobox matmedia");
    U32 mat_media = MATMEDIA_MATERIAL;
    if (mComboMatMedia)
    {
        mat_media = mComboMatMedia->getCurrentIndex();
    }
    
    U32 mat_type = MATTYPE_DIFFUSE;
    //LLRadioGroup* radio_mat_type = getChild<LLRadioGroup>("radio_material_type");
    if(mRadioMatType)
    {
        mat_type = mRadioMatType->getSelectedIndex();
    }

    show_alphactrls = show_alphactrls && (mat_media == MATMEDIA_MATERIAL);
    show_alphactrls = show_alphactrls && (mat_type == MATTYPE_DIFFUSE);
    
	getChildView("label maskcutoff")->setVisible(show_alphactrls);
	getChildView("maskcutoff")->setVisible(show_alphactrls);
}

// static
void LLPanelFace::onCommitAlphaMode(LLUICtrl* ctrl, void* userdata)
{
	LLPanelFace* self = (LLPanelFace*) userdata;
	self->updateAlphaControls();
	LLSelectedTEMaterial::setDiffuseAlphaMode(self,self->getCurrentDiffuseAlphaMode());
}

// static
void LLPanelFace::onCommitFullbright(LLUICtrl* ctrl, void* userdata)
{
	LLPanelFace* self = (LLPanelFace*) userdata;
	self->sendFullbright();
}

// static
void LLPanelFace::onCommitGlow(LLUICtrl* ctrl, void* userdata)
{
	LLPanelFace* self = (LLPanelFace*) userdata;
	llassert_always(self);
	self->sendGlow();
}

// static
BOOL LLPanelFace::onDragTexture(LLUICtrl*, LLInventoryItem* item)
{
	BOOL accept = TRUE;
	for (LLObjectSelection::root_iterator iter = LLSelectMgr::getInstance()->getSelection()->root_begin();
		 iter != LLSelectMgr::getInstance()->getSelection()->root_end(); iter++)
	{
		LLSelectNode* node = *iter;
		LLViewerObject* obj = node->getObject();
		if(!LLToolDragAndDrop::isInventoryDropAcceptable(obj, item))
		{
			accept = FALSE;
			break;
		}
	}
	return accept;
}

void LLPanelFace::onCommitTexture( const LLSD& data )
{
	add(LLStatViewer::EDIT_TEXTURE, 1);
	sendTexture();
}

void LLPanelFace::onCancelTexture(const LLSD& data)
{
	LLSelectMgr::getInstance()->selectionRevertTextures();
}

void LLPanelFace::onSelectTexture(const LLSD& data)
{
	LLSelectMgr::getInstance()->saveSelectedObjectTextures();
	sendTexture();

	LLGLenum image_format;
	bool identical_image_format = false;
	LLSelectedTE::getImageFormat(image_format, identical_image_format);
    
	LLCtrlSelectionInterface* combobox_alphamode =
		childGetSelectionInterface("combobox alphamode");

	U32 alpha_mode = LLMaterial::DIFFUSE_ALPHA_MODE_NONE;
	if (combobox_alphamode)
	{
		switch (image_format)
		{
		case GL_RGBA:
		case GL_ALPHA:
			{
				alpha_mode = LLMaterial::DIFFUSE_ALPHA_MODE_BLEND;
			}
			break;

		case GL_RGB: break;
		default:
			{
				LL_WARNS() << "Unexpected tex format in LLPanelFace...resorting to no alpha" << LL_ENDL;
			}
			break;
		}

		combobox_alphamode->selectNthItem(alpha_mode);
	}
	LLSelectedTEMaterial::setDiffuseAlphaMode(this, getCurrentDiffuseAlphaMode());
}

void LLPanelFace::onCloseTexturePicker(const LLSD& data)
{
	LL_DEBUGS("Materials") << data << LL_ENDL;
	updateUI();
}

void LLPanelFace::onCommitSpecularTexture( const LLSD& data )
{
	LL_DEBUGS("Materials") << data << LL_ENDL;
	sendShiny(SHINY_TEXTURE);
}

void LLPanelFace::onCommitNormalTexture( const LLSD& data )
{
	LL_DEBUGS("Materials") << data << LL_ENDL;
	LLUUID nmap_id = getCurrentNormalMap();
	sendBump(nmap_id.isNull() ? 0 : BUMPY_TEXTURE);
}

void LLPanelFace::onCancelSpecularTexture(const LLSD& data)
{
	U8 shiny = 0;
	bool identical_shiny = false;
	LLSelectedTE::getShiny(shiny, identical_shiny);
	LLUUID spec_map_id = mShinyTextureCtrl->getImageAssetID();
	shiny = spec_map_id.isNull() ? shiny : SHINY_TEXTURE;
	sendShiny(shiny);
}

void LLPanelFace::onCancelNormalTexture(const LLSD& data)
{
	U8 bumpy = 0;
	bool identical_bumpy = false;
	LLSelectedTE::getBumpmap(bumpy, identical_bumpy);
	LLUUID spec_map_id = getChild<LLTextureCtrl>("bumpytexture control")->getImageAssetID();
	bumpy = spec_map_id.isNull() ? bumpy : BUMPY_TEXTURE;
	sendBump(bumpy);
}

void LLPanelFace::onSelectSpecularTexture(const LLSD& data)
{
	LL_DEBUGS("Materials") << data << LL_ENDL;
	sendShiny(SHINY_TEXTURE);
}

void LLPanelFace::onSelectNormalTexture(const LLSD& data)
{
	LL_DEBUGS("Materials") << data << LL_ENDL;
	LLUUID nmap_id = getCurrentNormalMap();
	sendBump(nmap_id.isNull() ? 0 : BUMPY_TEXTURE);
}

//static
void LLPanelFace::syncOffsetX(LLPanelFace* self, F32 offsetU)
{
	LLSelectedTEMaterial::setNormalOffsetX(self,offsetU);
	LLSelectedTEMaterial::setSpecularOffsetX(self,offsetU);
	self->getChild<LLSpinCtrl>("TexOffsetU")->forceSetValue(offsetU);
	self->sendTextureInfo();
}

//static
void LLPanelFace::syncOffsetY(LLPanelFace* self, F32 offsetV)
{
	LLSelectedTEMaterial::setNormalOffsetY(self,offsetV);
	LLSelectedTEMaterial::setSpecularOffsetY(self,offsetV);
	self->getChild<LLSpinCtrl>("TexOffsetV")->forceSetValue(offsetV);
	self->sendTextureInfo();
}

//static
void LLPanelFace::onCommitMaterialBumpyOffsetX(LLUICtrl* ctrl, void* userdata)
{
	LLPanelFace* self = (LLPanelFace*) userdata;
	llassert_always(self);

	if (gSavedSettings.getBOOL("SyncMaterialSettings"))
	{
		syncOffsetX(self,self->getCurrentBumpyOffsetU());
	}
	else
	{
		LLSelectedTEMaterial::setNormalOffsetX(self,self->getCurrentBumpyOffsetU());
	}

}

//static
void LLPanelFace::onCommitMaterialBumpyOffsetY(LLUICtrl* ctrl, void* userdata)
{
	LLPanelFace* self = (LLPanelFace*) userdata;
	llassert_always(self);

	if (gSavedSettings.getBOOL("SyncMaterialSettings"))
	{
		syncOffsetY(self,self->getCurrentBumpyOffsetV());
	}
	else
	{
		LLSelectedTEMaterial::setNormalOffsetY(self,self->getCurrentBumpyOffsetV());
	}
}

//static
void LLPanelFace::onCommitMaterialShinyOffsetX(LLUICtrl* ctrl, void* userdata)
{
	LLPanelFace* self = (LLPanelFace*) userdata;
	llassert_always(self);

	if (gSavedSettings.getBOOL("SyncMaterialSettings"))
	{
		syncOffsetX(self, self->getCurrentShinyOffsetU());
	}
	else
	{
		LLSelectedTEMaterial::setSpecularOffsetX(self,self->getCurrentShinyOffsetU());
	}
}

//static
void LLPanelFace::onCommitMaterialShinyOffsetY(LLUICtrl* ctrl, void* userdata)
{
	LLPanelFace* self = (LLPanelFace*) userdata;
	llassert_always(self);

	if (gSavedSettings.getBOOL("SyncMaterialSettings"))
	{
		syncOffsetY(self,self->getCurrentShinyOffsetV());
	}
	else
	{
		LLSelectedTEMaterial::setSpecularOffsetY(self,self->getCurrentShinyOffsetV());
	}
}

//static
void LLPanelFace::syncRepeatX(LLPanelFace* self, F32 scaleU)
{
	LLSelectedTEMaterial::setNormalRepeatX(self,scaleU);
	LLSelectedTEMaterial::setSpecularRepeatX(self,scaleU);
	self->sendTextureInfo();
}

//static
void LLPanelFace::syncRepeatY(LLPanelFace* self, F32 scaleV)
{
	LLSelectedTEMaterial::setNormalRepeatY(self,scaleV);
	LLSelectedTEMaterial::setSpecularRepeatY(self,scaleV);
	self->sendTextureInfo();
}

//static
void LLPanelFace::onCommitMaterialBumpyScaleX(LLUICtrl* ctrl, void* userdata)
{
	LLPanelFace* self = (LLPanelFace*) userdata;
	llassert_always(self);
	F32 bumpy_scale_u = self->getCurrentBumpyScaleU();
	if (self->isIdenticalPlanarTexgen())
	{
		bumpy_scale_u *= 0.5f;
	}

	if (gSavedSettings.getBOOL("SyncMaterialSettings"))
	{
		self->getChild<LLSpinCtrl>("TexScaleU")->forceSetValue(self->getCurrentBumpyScaleU());
		syncRepeatX(self, bumpy_scale_u);
	}
	else
	{
		LLSelectedTEMaterial::setNormalRepeatX(self,bumpy_scale_u);
	}
}

//static
void LLPanelFace::onCommitMaterialBumpyScaleY(LLUICtrl* ctrl, void* userdata)
{
	LLPanelFace* self = (LLPanelFace*) userdata;
	llassert_always(self);
	F32 bumpy_scale_v = self->getCurrentBumpyScaleV();
	if (self->isIdenticalPlanarTexgen())
	{
		bumpy_scale_v *= 0.5f;
	}


	if (gSavedSettings.getBOOL("SyncMaterialSettings"))
	{
		self->getChild<LLSpinCtrl>("TexScaleV")->forceSetValue(self->getCurrentBumpyScaleV());
		syncRepeatY(self, bumpy_scale_v);
	}
	else
	{
		LLSelectedTEMaterial::setNormalRepeatY(self,bumpy_scale_v);
	}
}

//static
void LLPanelFace::onCommitMaterialShinyScaleX(LLUICtrl* ctrl, void* userdata)
{
	LLPanelFace* self = (LLPanelFace*) userdata;
	llassert_always(self);
	F32 shiny_scale_u = self->getCurrentShinyScaleU();
	if (self->isIdenticalPlanarTexgen())
	{
		shiny_scale_u *= 0.5f;
	}

	if (gSavedSettings.getBOOL("SyncMaterialSettings"))
	{
		self->getChild<LLSpinCtrl>("TexScaleU")->forceSetValue(self->getCurrentShinyScaleU());
		syncRepeatX(self, shiny_scale_u);
	}
	else
	{
		LLSelectedTEMaterial::setSpecularRepeatX(self,shiny_scale_u);
	}
}

//static
void LLPanelFace::onCommitMaterialShinyScaleY(LLUICtrl* ctrl, void* userdata)
{
	LLPanelFace* self = (LLPanelFace*) userdata;
	llassert_always(self);
	F32 shiny_scale_v = self->getCurrentShinyScaleV();
	if (self->isIdenticalPlanarTexgen())
	{
		shiny_scale_v *= 0.5f;
	}

	if (gSavedSettings.getBOOL("SyncMaterialSettings"))
	{
		self->getChild<LLSpinCtrl>("TexScaleV")->forceSetValue(self->getCurrentShinyScaleV());
		syncRepeatY(self, shiny_scale_v);
	}
	else
	{
		LLSelectedTEMaterial::setSpecularRepeatY(self,shiny_scale_v);
	}
}

//static
void LLPanelFace::syncMaterialRot(LLPanelFace* self, F32 rot)
{
	LLSelectedTEMaterial::setNormalRotation(self,rot * DEG_TO_RAD);
	LLSelectedTEMaterial::setSpecularRotation(self,rot * DEG_TO_RAD);
	self->sendTextureInfo();
}

//static
void LLPanelFace::onCommitMaterialBumpyRot(LLUICtrl* ctrl, void* userdata)
{
	LLPanelFace* self = (LLPanelFace*) userdata;
	llassert_always(self);

	if (gSavedSettings.getBOOL("SyncMaterialSettings"))
	{
		self->getChild<LLSpinCtrl>("TexRot")->forceSetValue(self->getCurrentBumpyRot());
		syncMaterialRot(self, self->getCurrentBumpyRot());
	}
	else
	{
		LLSelectedTEMaterial::setNormalRotation(self,self->getCurrentBumpyRot() * DEG_TO_RAD);
	}
}

//static
void LLPanelFace::onCommitMaterialShinyRot(LLUICtrl* ctrl, void* userdata)
{
	LLPanelFace* self = (LLPanelFace*) userdata;
	llassert_always(self);

	if (gSavedSettings.getBOOL("SyncMaterialSettings"))
	{
		self->getChild<LLSpinCtrl>("TexRot")->forceSetValue(self->getCurrentShinyRot());
		syncMaterialRot(self, self->getCurrentShinyRot());
	}
	else
	{
		LLSelectedTEMaterial::setSpecularRotation(self,self->getCurrentShinyRot() * DEG_TO_RAD);
	}
}

//static
void LLPanelFace::onCommitMaterialGloss(LLUICtrl* ctrl, void* userdata)
{
	LLPanelFace* self = (LLPanelFace*) userdata;
	llassert_always(self);
	LLSelectedTEMaterial::setSpecularLightExponent(self,self->getCurrentGlossiness());
}

//static
void LLPanelFace::onCommitMaterialEnv(LLUICtrl* ctrl, void* userdata)
{
	LLPanelFace* self = (LLPanelFace*) userdata;
	llassert_always(self);
	LLSelectedTEMaterial::setEnvironmentIntensity(self,self->getCurrentEnvIntensity());
}

//static
void LLPanelFace::onCommitMaterialMaskCutoff(LLUICtrl* ctrl, void* userdata)
{
	LLPanelFace* self = (LLPanelFace*) userdata;
	LLSelectedTEMaterial::setAlphaMaskCutoff(self,self->getCurrentAlphaMaskCutoff());
}

// static
void LLPanelFace::onCommitTextureInfo( LLUICtrl* ctrl, void* userdata )
{
	LLPanelFace* self = (LLPanelFace*) userdata;
	self->sendTextureInfo();
	// vertical scale and repeats per meter depends on each other, so force set on changes
	self->updateUI(true);
}

// static
void LLPanelFace::onCommitTextureScaleX( LLUICtrl* ctrl, void* userdata )
{
	LLPanelFace* self = (LLPanelFace*) userdata;
	if (gSavedSettings.getBOOL("SyncMaterialSettings"))
	{
		F32 bumpy_scale_u = self->getChild<LLUICtrl>("TexScaleU")->getValue().asReal();
		if (self->isIdenticalPlanarTexgen())
		{
			bumpy_scale_u *= 0.5f;
		}
		syncRepeatX(self, bumpy_scale_u);
	}
	else
	{
		self->sendTextureInfo();
	}
	self->updateUI(true);
}

// static
void LLPanelFace::onCommitTextureScaleY( LLUICtrl* ctrl, void* userdata )
{
	LLPanelFace* self = (LLPanelFace*) userdata;
	if (gSavedSettings.getBOOL("SyncMaterialSettings"))
	{
		F32 bumpy_scale_v = self->getChild<LLUICtrl>("TexScaleV")->getValue().asReal();
		if (self->isIdenticalPlanarTexgen())
		{
			bumpy_scale_v *= 0.5f;
		}
		syncRepeatY(self, bumpy_scale_v);
	}
	else
	{
		self->sendTextureInfo();
	}
	self->updateUI(true);
}

// static
void LLPanelFace::onCommitTextureRot( LLUICtrl* ctrl, void* userdata )
{
	LLPanelFace* self = (LLPanelFace*) userdata;

	if (gSavedSettings.getBOOL("SyncMaterialSettings"))
	{
		syncMaterialRot(self, self->getChild<LLUICtrl>("TexRot")->getValue().asReal());
	}
	else
	{
		self->sendTextureInfo();
	}
	self->updateUI(true);
}

// static
void LLPanelFace::onCommitTextureOffsetX( LLUICtrl* ctrl, void* userdata )
{
	LLPanelFace* self = (LLPanelFace*) userdata;
	if (gSavedSettings.getBOOL("SyncMaterialSettings"))
	{
		syncOffsetX(self, self->getChild<LLUICtrl>("TexOffsetU")->getValue().asReal());
	}
	else
	{
		self->sendTextureInfo();
	}
	self->updateUI(true);
}

// static
void LLPanelFace::onCommitTextureOffsetY( LLUICtrl* ctrl, void* userdata )
{
	LLPanelFace* self = (LLPanelFace*) userdata;
	if (gSavedSettings.getBOOL("SyncMaterialSettings"))
	{
		syncOffsetY(self, self->getChild<LLUICtrl>("TexOffsetV")->getValue().asReal());
	}
	else
	{
		self->sendTextureInfo();
	}
	self->updateUI(true);
}

// Commit the number of repeats per meter
// static
void LLPanelFace::onCommitRepeatsPerMeter(LLUICtrl* ctrl, void* userdata)
{
	LLPanelFace* self = (LLPanelFace*) userdata;
	
	LLUICtrl*	repeats_ctrl	= self->getChild<LLUICtrl>("rptctrl");
	LLComboBox* combo_matmedia	= self->getChild<LLComboBox>("combobox matmedia");
	LLRadioGroup* radio_mat_type = self->getChild<LLRadioGroup>("radio_material_type");
	
	U32 materials_media = combo_matmedia->getCurrentIndex();

	U32 material_type           = (materials_media == MATMEDIA_MATERIAL) ? radio_mat_type->getSelectedIndex() : 0;
	F32 repeats_per_meter	= repeats_ctrl->getValue().asReal();
	
	F32 obj_scale_s = 1.0f;
	F32 obj_scale_t = 1.0f;

	bool identical_scale_s = false;
	bool identical_scale_t = false;

	LLSelectedTE::getObjectScaleS(obj_scale_s, identical_scale_s);
	LLSelectedTE::getObjectScaleS(obj_scale_t, identical_scale_t);

	LLUICtrl* bumpy_scale_u = self->getChild<LLUICtrl>("bumpyScaleU");
	LLUICtrl* bumpy_scale_v = self->getChild<LLUICtrl>("bumpyScaleV");
	LLUICtrl* shiny_scale_u = self->getChild<LLUICtrl>("shinyScaleU");
	LLUICtrl* shiny_scale_v = self->getChild<LLUICtrl>("shinyScaleV");
 
	if (gSavedSettings.getBOOL("SyncMaterialSettings"))
	{
		LLSelectMgr::getInstance()->selectionTexScaleAutofit( repeats_per_meter );

		bumpy_scale_u->setValue(obj_scale_s * repeats_per_meter);
		bumpy_scale_v->setValue(obj_scale_t * repeats_per_meter);

		LLSelectedTEMaterial::setNormalRepeatX(self,obj_scale_s * repeats_per_meter);
		LLSelectedTEMaterial::setNormalRepeatY(self,obj_scale_t * repeats_per_meter);

		shiny_scale_u->setValue(obj_scale_s * repeats_per_meter);
		shiny_scale_v->setValue(obj_scale_t * repeats_per_meter);

		LLSelectedTEMaterial::setSpecularRepeatX(self,obj_scale_s * repeats_per_meter);
		LLSelectedTEMaterial::setSpecularRepeatY(self,obj_scale_t * repeats_per_meter);
	}
	else
	{
		switch (material_type)
		{
			case MATTYPE_DIFFUSE:
			{
				LLSelectMgr::getInstance()->selectionTexScaleAutofit( repeats_per_meter );
			}
			break;

			case MATTYPE_NORMAL:
			{
				bumpy_scale_u->setValue(obj_scale_s * repeats_per_meter);
				bumpy_scale_v->setValue(obj_scale_t * repeats_per_meter);

				LLSelectedTEMaterial::setNormalRepeatX(self,obj_scale_s * repeats_per_meter);
				LLSelectedTEMaterial::setNormalRepeatY(self,obj_scale_t * repeats_per_meter);
			}
			break;

			case MATTYPE_SPECULAR:
			{
				shiny_scale_u->setValue(obj_scale_s * repeats_per_meter);
				shiny_scale_v->setValue(obj_scale_t * repeats_per_meter);

				LLSelectedTEMaterial::setSpecularRepeatX(self,obj_scale_s * repeats_per_meter);
				LLSelectedTEMaterial::setSpecularRepeatY(self,obj_scale_t * repeats_per_meter);
			}
			break;

			default:
				llassert(false);
				break;
		}
	}
	// vertical scale and repeats per meter depends on each other, so force set on changes
	self->updateUI(true);
}

struct LLPanelFaceSetMediaFunctor : public LLSelectedTEFunctor
{
	virtual bool apply(LLViewerObject* object, S32 te)
	{
		viewer_media_t pMediaImpl;
				
		const LLTextureEntry* tep = object->getTE(te);
		const LLMediaEntry* mep = tep->hasMedia() ? tep->getMediaData() : NULL;
		if ( mep )
		{
			pMediaImpl = LLViewerMedia::getMediaImplFromTextureID(mep->getMediaID());
		}
		
		if ( pMediaImpl.isNull())
		{
			// If we didn't find face media for this face, check whether this face is showing parcel media.
			pMediaImpl = LLViewerMedia::getMediaImplFromTextureID(tep->getID());
		}
		
		if ( pMediaImpl.notNull())
		{
			LLPluginClassMedia *media = pMediaImpl->getMediaPlugin();
			if(media)
			{
				S32 media_width = media->getWidth();
				S32 media_height = media->getHeight();
				S32 texture_width = media->getTextureWidth();
				S32 texture_height = media->getTextureHeight();
				F32 scale_s = (F32)media_width / (F32)texture_width;
				F32 scale_t = (F32)media_height / (F32)texture_height;

				// set scale and adjust offset
				object->setTEScaleS( te, scale_s );
				object->setTEScaleT( te, scale_t );	// don't need to flip Y anymore since QT does this for us now.
				object->setTEOffsetS( te, -( 1.0f - scale_s ) / 2.0f );
				object->setTEOffsetT( te, -( 1.0f - scale_t ) / 2.0f );
			}
		}
		return true;
	};
};

void LLPanelFace::onClickAutoFix(void* userdata)
{
	LLPanelFaceSetMediaFunctor setfunc;
	LLSelectMgr::getInstance()->getSelection()->applyToTEs(&setfunc);

	LLPanelFaceSendFunctor sendfunc;
	LLSelectMgr::getInstance()->getSelection()->applyToObjects(&sendfunc);
}



// TODO: I don't know who put these in or what these are for???
void LLPanelFace::setMediaURL(const std::string& url)
{
}
void LLPanelFace::setMediaType(const std::string& mime_type)
{
}

// static
void LLPanelFace::onCommitPlanarAlign(LLUICtrl* ctrl, void* userdata)
{
	LLPanelFace* self = (LLPanelFace*) userdata;
	self->getState();
	self->sendTextureInfo();
}

void LLPanelFace::onTextureSelectionChanged(LLInventoryItem* itemp)
{
	LL_DEBUGS("Materials") << "item asset " << itemp->getAssetUUID() << LL_ENDL;
	//LLRadioGroup* radio_mat_type = findChild<LLRadioGroup>("radio_material_type");
	//if(!radio_mat_type)
	if (!mRadioMatType)
	{
	    return;
	}
	U32 mattype = mRadioMatType->getSelectedIndex();
	std::string which_control="texture control";
	switch (mattype)
	{
		case MATTYPE_SPECULAR:
			which_control = "shinytexture control";
			break;
		case MATTYPE_NORMAL:
			which_control = "bumpytexture control";
			break;
		// no default needed
	}
	LL_DEBUGS("Materials") << "control " << which_control << LL_ENDL;
	LLTextureCtrl* texture_ctrl = getChild<LLTextureCtrl>(which_control);
	if (texture_ctrl)
	{
		LLUUID obj_owner_id;
		std::string obj_owner_name;
		LLSelectMgr::instance().selectGetOwner(obj_owner_id, obj_owner_name);

		LLSaleInfo sale_info;
		LLSelectMgr::instance().selectGetSaleInfo(sale_info);

		bool can_copy = itemp->getPermissions().allowCopyBy(gAgentID); // do we have perm to copy this texture?
		bool can_transfer = itemp->getPermissions().allowOperationBy(PERM_TRANSFER, gAgentID); // do we have perm to transfer this texture?
		bool is_object_owner = gAgentID == obj_owner_id; // does object for which we are going to apply texture belong to the agent?
		bool not_for_sale = !sale_info.isForSale(); // is object for which we are going to apply texture not for sale?

		if (can_copy && can_transfer)
		{
			texture_ctrl->setCanApply(true, true);
			return;
		}

		// if texture has (no-transfer) attribute it can be applied only for object which we own and is not for sale
		texture_ctrl->setCanApply(false, can_transfer ? true : is_object_owner && not_for_sale);

		if (gSavedSettings.getBOOL("TextureLivePreview"))
		{
			LLNotificationsUtil::add("LivePreviewUnavailable");
		}
	}
}

bool LLPanelFace::isIdenticalPlanarTexgen()
{
	LLTextureEntry::e_texgen selected_texgen = LLTextureEntry::TEX_GEN_DEFAULT;
	bool identical_texgen = false;
	LLSelectedTE::getTexGen(selected_texgen, identical_texgen);
	return (identical_texgen && (selected_texgen == LLTextureEntry::TEX_GEN_PLANAR));
}

void LLPanelFace::LLSelectedTE::getFace(LLFace*& face_to_return, bool& identical_face)
{		
	struct LLSelectedTEGetFace : public LLSelectedTEGetFunctor<LLFace *>
	{
		LLFace* get(LLViewerObject* object, S32 te)
		{
			return (object->mDrawable) ? object->mDrawable->getFace(te): NULL;
		}
	} get_te_face_func;
	identical_face = LLSelectMgr::getInstance()->getSelection()->getSelectedTEValue(&get_te_face_func, face_to_return);
}

void LLPanelFace::LLSelectedTE::getImageFormat(LLGLenum& image_format_to_return, bool& identical_face)
{
	LLGLenum image_format(0);
	struct LLSelectedTEGetImageFormat : public LLSelectedTEGetFunctor<LLGLenum>
	{
		LLGLenum get(LLViewerObject* object, S32 te_index)
		{
			LLViewerTexture* image = object->getTEImage(te_index);
			return image ? image->getPrimaryFormat() : GL_RGB;
		}
	} get_glenum;
	identical_face = LLSelectMgr::getInstance()->getSelection()->getSelectedTEValue(&get_glenum, image_format);
	image_format_to_return = image_format;
}

void LLPanelFace::LLSelectedTE::getTexId(LLUUID& id, bool& identical)
{		
	struct LLSelectedTEGetTexId : public LLSelectedTEGetFunctor<LLUUID>
	{
		LLUUID get(LLViewerObject* object, S32 te_index)
		{
			LLTextureEntry *te = object->getTE(te_index);
			if (te)
			{
				if ((te->getID() == IMG_USE_BAKED_EYES) || (te->getID() == IMG_USE_BAKED_HAIR) || (te->getID() == IMG_USE_BAKED_HEAD) || (te->getID() == IMG_USE_BAKED_LOWER) || (te->getID() == IMG_USE_BAKED_SKIRT) || (te->getID() == IMG_USE_BAKED_UPPER))
				{
					return te->getID();
				}
			}

			LLUUID id;
			LLViewerTexture* image = object->getTEImage(te_index);
			if (image)
			{
				id = image->getID();
			}

			if (!id.isNull() && LLViewerMedia::textureHasMedia(id))
			{
				if (te)
				{
					LLViewerTexture* tex = te->getID().notNull() ? gTextureList.findImage(te->getID(), TEX_LIST_STANDARD) : NULL;
					if(!tex)
					{
						tex = LLViewerFetchedTexture::sDefaultImagep;
					}
					if (tex)
					{
						id = tex->getID();
					}
				}
			}
			return id;
		}
	} func;
	identical = LLSelectMgr::getInstance()->getSelection()->getSelectedTEValue( &func, id );
}

void LLPanelFace::LLSelectedTEMaterial::getCurrent(LLMaterialPtr& material_ptr, bool& identical_material)
{
	struct MaterialFunctor : public LLSelectedTEGetFunctor<LLMaterialPtr>
	{
		LLMaterialPtr get(LLViewerObject* object, S32 te_index)
		{
			return object->getTE(te_index)->getMaterialParams();
		}
	} func;
	identical_material = LLSelectMgr::getInstance()->getSelection()->getSelectedTEValue( &func, material_ptr);
}

void LLPanelFace::LLSelectedTEMaterial::getMaxSpecularRepeats(F32& repeats, bool& identical)
{
	struct LLSelectedTEGetMaxSpecRepeats : public LLSelectedTEGetFunctor<F32>
	{
		F32 get(LLViewerObject* object, S32 face)
		{
			LLMaterial* mat = object->getTE(face)->getMaterialParams().get();
			U32 s_axis = VX;
			U32 t_axis = VY;
			F32 repeats_s = 1.0f;
			F32 repeats_t = 1.0f;
			if (mat)
			{
				mat->getSpecularRepeat(repeats_s, repeats_t);
				repeats_s /= object->getScale().mV[s_axis];
				repeats_t /= object->getScale().mV[t_axis];
			}					
			return llmax(repeats_s, repeats_t);
		}

	} max_spec_repeats_func;
	identical = LLSelectMgr::getInstance()->getSelection()->getSelectedTEValue( &max_spec_repeats_func, repeats);
}

void LLPanelFace::LLSelectedTEMaterial::getMaxNormalRepeats(F32& repeats, bool& identical)
{
	struct LLSelectedTEGetMaxNormRepeats : public LLSelectedTEGetFunctor<F32>
	{
		F32 get(LLViewerObject* object, S32 face)
		{
			LLMaterial* mat = object->getTE(face)->getMaterialParams().get();
			U32 s_axis = VX;
			U32 t_axis = VY;
			F32 repeats_s = 1.0f;
			F32 repeats_t = 1.0f;
			if (mat)
			{
				mat->getNormalRepeat(repeats_s, repeats_t);
				repeats_s /= object->getScale().mV[s_axis];
				repeats_t /= object->getScale().mV[t_axis];
			}					
			return llmax(repeats_s, repeats_t);
		}

	} max_norm_repeats_func;
	identical = LLSelectMgr::getInstance()->getSelection()->getSelectedTEValue( &max_norm_repeats_func, repeats);
}

void LLPanelFace::LLSelectedTEMaterial::getCurrentDiffuseAlphaMode(U8& diffuse_alpha_mode, bool& identical, bool diffuse_texture_has_alpha)
{
	struct LLSelectedTEGetDiffuseAlphaMode : public LLSelectedTEGetFunctor<U8>
	{
		LLSelectedTEGetDiffuseAlphaMode() : _isAlpha(false) {}
		LLSelectedTEGetDiffuseAlphaMode(bool diffuse_texture_has_alpha) : _isAlpha(diffuse_texture_has_alpha) {}
		virtual ~LLSelectedTEGetDiffuseAlphaMode() {}

		U8 get(LLViewerObject* object, S32 face)
		{
			U8 diffuse_mode = _isAlpha ? LLMaterial::DIFFUSE_ALPHA_MODE_BLEND : LLMaterial::DIFFUSE_ALPHA_MODE_NONE;

			LLTextureEntry* tep = object->getTE(face);
			if (tep)
			{
				LLMaterial* mat = tep->getMaterialParams().get();
				if (mat)
				{
					diffuse_mode = mat->getDiffuseAlphaMode();
				}
			}
			
			return diffuse_mode;
		}
		bool _isAlpha; // whether or not the diffuse texture selected contains alpha information
	} get_diff_mode(diffuse_texture_has_alpha);
	identical = LLSelectMgr::getInstance()->getSelection()->getSelectedTEValue( &get_diff_mode, diffuse_alpha_mode);
}

void LLPanelFace::LLSelectedTE::getObjectScaleS(F32& scale_s, bool& identical)
{	
	struct LLSelectedTEGetObjectScaleS : public LLSelectedTEGetFunctor<F32>
	{
		F32 get(LLViewerObject* object, S32 face)
		{
			U32 s_axis = VX;
			U32 t_axis = VY;
			LLPrimitive::getTESTAxes(face, &s_axis, &t_axis);
			return object->getScale().mV[s_axis];
		}

	} scale_s_func;
	identical = LLSelectMgr::getInstance()->getSelection()->getSelectedTEValue( &scale_s_func, scale_s );
}

void LLPanelFace::LLSelectedTE::getObjectScaleT(F32& scale_t, bool& identical)
{	
	struct LLSelectedTEGetObjectScaleS : public LLSelectedTEGetFunctor<F32>
	{
		F32 get(LLViewerObject* object, S32 face)
		{
			U32 s_axis = VX;
			U32 t_axis = VY;
			LLPrimitive::getTESTAxes(face, &s_axis, &t_axis);
			return object->getScale().mV[t_axis];
		}

	} scale_t_func;
	identical = LLSelectMgr::getInstance()->getSelection()->getSelectedTEValue( &scale_t_func, scale_t );
}

void LLPanelFace::LLSelectedTE::getMaxDiffuseRepeats(F32& repeats, bool& identical)
{
	struct LLSelectedTEGetMaxDiffuseRepeats : public LLSelectedTEGetFunctor<F32>
	{
		F32 get(LLViewerObject* object, S32 face)
		{
			U32 s_axis = VX;
			U32 t_axis = VY;
			LLPrimitive::getTESTAxes(face, &s_axis, &t_axis);
			F32 repeats_s = object->getTE(face)->mScaleS / object->getScale().mV[s_axis];
			F32 repeats_t = object->getTE(face)->mScaleT / object->getScale().mV[t_axis];
			return llmax(repeats_s, repeats_t);
		}

	} max_diff_repeats_func;
	identical = LLSelectMgr::getInstance()->getSelection()->getSelectedTEValue( &max_diff_repeats_func, repeats );
}

// <FS> Texture params/copy paste
static LLSD texture_clipboard;

//static
void LLPanelFace::onClickCopy(void* userdata)
{
	LLViewerObject* objectp = LLSelectMgr::getInstance()->getSelection()->getFirstRootObject();
	LLSelectNode* node = LLSelectMgr::getInstance()->getSelection()->getFirstRootNode();
	if(!objectp || !node)
	{
		objectp = LLSelectMgr::getInstance()->getSelection()->getFirstObject();
		node = LLSelectMgr::getInstance()->getSelection()->getFirstNode();
		if (!objectp || !node)
			return;
	}

	texture_clipboard.clear();

	const bool is_fullperm = (gAgent.getID() == node->mPermissions->getOwner()) && (gAgent.getID() == node->mPermissions->getCreator());

	const S32 te_count = objectp->getNumFaces();
	for (S32 i = 0; i < te_count; i++)
	{
		LLSD face = objectp->getTE(i)->asLLSD();
		if (!is_fullperm)
			face.erase("imageid");

		//KC: remove media, it does not be applied right on the viewer after pasting
		//TODO: fix updating media viewer side after pasting
		face["media_flags"] = 0;
		face.erase("media_data");

		texture_clipboard.append(face);
	}

	//debug
	// std::ostringstream texXML;
	// LLPointer<LLSDFormatter> formatter = new LLSDXMLFormatter();
	// formatter->format(texture_clipboard, texXML, LLSDFormatter::OPTIONS_PRETTY);
	// LLView::getWindow()->copyTextToClipboard(utf8str_to_wstring(texXML.str()));
}

struct LLPanelFacePasteTexFunctor : public LLSelectedTEFunctor
{
	virtual bool apply(LLViewerObject* object, S32 te)
	{
		if(texture_clipboard[te])
		{
			LLSD face(texture_clipboard[te]);

			//KC: LLTextureEntry::fromLLSD will bail on missing fields
			//replace the missing imageid with the current face's texture
			if (!face.has("imageid"))
				face["imageid"] = object->getTE(te)->getID();

			LLTextureEntry tex;
			if(tex.fromLLSD(face))
			{
				//KC: if setTETexture is not called before setTE
				//the new texture does not show to the viewer till the selection changes
				object->setTETexture(U8(te), tex.getID());
				object->setTE(te, tex);
				
				//TODO: This didn't work, but it might be close to a fix for pasting media
				// LLTextureEntry *tep = object->getTE(te);
				// if (face.has("media_flags") && face.has(LLTextureEntry::TEXTURE_MEDIA_DATA_KEY))
				// {
					// tep->setMediaTexGen(face["media_flags"].asInteger());
					// tep->updateMediaData(face[LLTextureEntry::TEXTURE_MEDIA_DATA_KEY]);
				// }
			}
			else
			{
				LL_WARNS() << "LLPanelFace::onClickPaste : LLPanelFacePasteTexFunctor: Failed to read clipboard for face: " << te << LL_ENDL;
			}
		}
		return true;
	};
};

//static
void LLPanelFace::onClickPaste(void* userdata)
{
	LLPanelFacePasteTexFunctor setfunc;
	LLSelectMgr::getInstance()->getSelection()->applyToTEs(&setfunc);

	LLPanelFaceSendFunctor sendfunc;
	LLSelectMgr::getInstance()->getSelection()->applyToObjects(&sendfunc);
}

// <FS:CR> Materials alignment
//static
void LLPanelFace::onClickMapsSync(LLUICtrl* ctrl, void *userdata)
{
	LLPanelFace *self = (LLPanelFace*) userdata;
	llassert_always(self);
	self->getState();
	if (gSavedSettings.getBOOL("SyncMaterialSettings"))
	{
		alignMaterialsProperties(self);
	}
}

//static
void LLPanelFace::alignMaterialsProperties(LLPanelFace* self)
{
	// <FS:TS> FIRE-11911: Synchronize materials doesn't work with planar textures
	//  Don't even try to do the alignment if we wind up here and planar is enabled.
	if ((bool)self->childGetValue("checkbox planar align").asBoolean())
	{
		return;
	}
	// </FS:TS> FIRE-11911

	//LLPanelFace *self = (LLPanelFace*) userdata;
	llassert_always(self);
	
	F32 tex_scale_u =	self->getCurrentTextureScaleU();
	F32 tex_scale_v =	self->getCurrentTextureScaleV();
	F32 tex_offset_u =	self->getCurrentTextureOffsetU();
	F32 tex_offset_v =	self->getCurrentTextureOffsetV();
	F32 tex_rot =		self->getCurrentTextureRot();

	//<FS:TS> FIRE-12275: Material offset not working correctly
	//  Since the server cannot store negative offsets for materials
	//  textures, we normalize them to equivalent positive values here.
	tex_offset_u = (tex_offset_u < 0.0) ? 1.0+tex_offset_u : tex_offset_u;
	tex_offset_v = (tex_offset_v < 0.0) ? 1.0+tex_offset_v : tex_offset_v;
	//</FS:TS> FIRE-12275

	//<FS:TS> FIRE-12831: Negative rotations revert to zero
	//  The same goes for rotations as for offsets.
	tex_rot = (tex_rot < 0.0) ? 360.0+tex_rot : tex_rot;
	//</FS:TS> FIRE-12831

	self->childSetValue("shinyScaleU",	tex_scale_u);
	self->childSetValue("shinyScaleV",	tex_scale_v);
	self->childSetValue("shinyOffsetU",	tex_offset_u);
	self->childSetValue("shinyOffsetV",	tex_offset_v);
	self->childSetValue("shinyRot",		tex_rot);
		
	LLSelectedTEMaterial::setSpecularRepeatX(self, tex_scale_u);
	LLSelectedTEMaterial::setSpecularRepeatY(self, tex_scale_v);
	LLSelectedTEMaterial::setSpecularOffsetX(self, tex_offset_u);
	LLSelectedTEMaterial::setSpecularOffsetY(self, tex_offset_v);
	LLSelectedTEMaterial::setSpecularRotation(self, tex_rot * DEG_TO_RAD);

	self->childSetValue("bumpyScaleU",	tex_scale_u);
	self->childSetValue("bumpyScaleV",	tex_scale_v);
	self->childSetValue("bumpyOffsetU",	tex_offset_u);
	self->childSetValue("bumpyOffsetV",	tex_offset_v);
	self->childSetValue("bumpyRot",		tex_rot);
		
	LLSelectedTEMaterial::setNormalRepeatX(self, tex_scale_u);
	LLSelectedTEMaterial::setNormalRepeatY(self, tex_scale_v);
	LLSelectedTEMaterial::setNormalOffsetX(self, tex_offset_u);
	LLSelectedTEMaterial::setNormalOffsetY(self, tex_offset_v);
	LLSelectedTEMaterial::setNormalRotation(self, tex_rot * DEG_TO_RAD);
}

// <FS:CR> FIRE-11407 - Flip buttons
//static
void LLPanelFace::onCommitFlip(const LLUICtrl* ctrl, const LLSD& user_data)
{
	LLPanelFace* self = dynamic_cast<LLPanelFace*>(ctrl->getParent());
	llassert_always(self);
	
	LLRadioGroup* radio_mattype = self->findChild<LLRadioGroup>("radio_material_type");
	if (!radio_mattype) return;
	
	std::string user_data_string = user_data.asString();
	if (user_data_string.empty()) return;
	std::string control_name = "";
	U32 mattype = radio_mattype->getSelectedIndex();
	switch (mattype)
	{
		case MATTYPE_DIFFUSE:
			control_name = "TexScale" + user_data_string;
			break;
		case MATTYPE_NORMAL:
			control_name = "bumpyScale" + user_data_string;
			break;
		case MATTYPE_SPECULAR:
			control_name = "shinyScale" + user_data_string;
			break;
		default:
			llassert(mattype);
			return;
	}
	
	LLUICtrl* spinner = self->findChild<LLUICtrl>(control_name);
	if (spinner)
	{
		F32 value = -(spinner->getValue().asReal());
		spinner->setValue(value);
		
		switch (radio_mattype->getSelectedIndex())
		{
			case MATTYPE_DIFFUSE:
				self->sendTextureInfo();
				if (gSavedSettings.getBOOL("SyncMaterialSettings"))
				{
					alignMaterialsProperties(self);
				}
				break;
			case MATTYPE_NORMAL:
				if (user_data_string == "U")
					LLSelectedTEMaterial::setNormalRepeatX(self,value);
				else if (user_data_string == "V")
					LLSelectedTEMaterial::setNormalRepeatY(self,value);
				break;
			case MATTYPE_SPECULAR:
				if (user_data_string == "U")
					LLSelectedTEMaterial::setSpecularRepeatX(self,value);
				else if (user_data_string == "V")
					LLSelectedTEMaterial::setSpecularRepeatY(self,value);
				break;
			default:
				llassert(mattype);
				return;
		}
	}
}

void LLPanelFace::changePrecision(S32 decimal_precision)
{
	mCtrlTexScaleU->setPrecision(decimal_precision);
	mCtrlTexScaleV->setPrecision(decimal_precision);
	mCtrlBumpyScaleU->setPrecision(decimal_precision);
	mCtrlBumpyScaleV->setPrecision(decimal_precision);
	mCtrlShinyScaleU->setPrecision(decimal_precision);
	mCtrlShinyScaleV->setPrecision(decimal_precision);
	mCtrlTexOffsetU->setPrecision(decimal_precision);
	mCtrlTexOffsetV->setPrecision(decimal_precision);
	mCtrlBumpyOffsetU->setPrecision(decimal_precision);
	mCtrlBumpyOffsetV->setPrecision(decimal_precision);
	mCtrlShinyOffsetU->setPrecision(decimal_precision);
	mCtrlShinyOffsetV->setPrecision(decimal_precision);
	mCtrlTexRot->setPrecision(decimal_precision);
	mCtrlBumpyRot->setPrecision(decimal_precision);
	mCtrlShinyRot->setPrecision(decimal_precision);
	mCtrlRpt->setPrecision(decimal_precision);
}
// </FS:CR><|MERGE_RESOLUTION|>--- conflicted
+++ resolved
@@ -977,83 +977,14 @@
 			}
 
 			updateAlphaControls();
-<<<<<<< HEAD
-			
-			if(mTextureCtrl)
-				{
+
+			if (mTextureCtrl)
+			{
 				if (identical_diffuse)
 				{
-					mTextureCtrl->setTentative( FALSE );
-					mTextureCtrl->setEnabled( editable );
-					mTextureCtrl->setImageAssetID( id );
-=======
-
-			if (texture_ctrl)
-			{
-				if (identical_diffuse)
-				{
-					texture_ctrl->setTentative(FALSE);
-					texture_ctrl->setEnabled(editable);
-					texture_ctrl->setImageAssetID(id);
->>>>>>> 7c90da6b
-					getChildView("combobox alphamode")->setEnabled(editable && mIsAlpha && transparency <= 0.f);
-					getChildView("label alphamode")->setEnabled(editable && mIsAlpha);
-					getChildView("maskcutoff")->setEnabled(editable && mIsAlpha);
-					getChildView("label maskcutoff")->setEnabled(editable && mIsAlpha);
-
-					bool allAttachments = true;
-					for (LLObjectSelection::iterator iter = LLSelectMgr::getInstance()->getSelection()->begin();
-						iter != LLSelectMgr::getInstance()->getSelection()->end();iter++)
-					{
-<<<<<<< HEAD
-						// None selected
-					mTextureCtrl->setTentative( FALSE );
-					mTextureCtrl->setEnabled( FALSE );
-					mTextureCtrl->setImageAssetID( LLUUID::null );
-					getChildView("combobox alphamode")->setEnabled( FALSE );
-					getChildView("label alphamode")->setEnabled( FALSE );
-					getChildView("maskcutoff")->setEnabled( FALSE);
-					getChildView("label maskcutoff")->setEnabled( FALSE );
-					}
-					else
-					{
-						// Tentative: multiple selected with different textures
-					mTextureCtrl->setTentative( TRUE );
-					mTextureCtrl->setEnabled( editable );
-					mTextureCtrl->setImageAssetID( id );
-=======
-						LLSelectNode* node = *iter;
-						LLViewerObject* object = node->getObject();
-						if (!object->isAttachment())
-						{
-							allAttachments = false;
-							break;
-						}
-					}
-
-					texture_ctrl->setBakeTextureEnabled(allAttachments);
-					
-				}
-				else if (id.isNull())
-				{
-					// None selected
-					texture_ctrl->setTentative(FALSE);
-					texture_ctrl->setEnabled(FALSE);
-					texture_ctrl->setImageAssetID(LLUUID::null);
-					getChildView("combobox alphamode")->setEnabled(FALSE);
-					getChildView("label alphamode")->setEnabled(FALSE);
-					getChildView("maskcutoff")->setEnabled(FALSE);
-					getChildView("label maskcutoff")->setEnabled(FALSE);
-
-					texture_ctrl->setBakeTextureEnabled(false);
-				}
-				else
-				{
-					// Tentative: multiple selected with different textures
-					texture_ctrl->setTentative(TRUE);
-					texture_ctrl->setEnabled(editable);
-					texture_ctrl->setImageAssetID(id);
->>>>>>> 7c90da6b
+					mTextureCtrl->setTentative(FALSE);
+					mTextureCtrl->setEnabled(editable);
+					mTextureCtrl->setImageAssetID(id);
 					getChildView("combobox alphamode")->setEnabled(editable && mIsAlpha && transparency <= 0.f);
 					getChildView("label alphamode")->setEnabled(editable && mIsAlpha);
 					getChildView("maskcutoff")->setEnabled(editable && mIsAlpha);
@@ -1072,7 +1003,47 @@
 						}
 					}
 
-					texture_ctrl->setBakeTextureEnabled(allAttachments);
+					mTextureCtrl->setBakeTextureEnabled(allAttachments);
+					
+				}
+				else if (id.isNull())
+				{
+					// None selected
+					mTextureCtrl->setTentative(FALSE);
+					mTextureCtrl->setEnabled(FALSE);
+					mTextureCtrl->setImageAssetID(LLUUID::null);
+					getChildView("combobox alphamode")->setEnabled(FALSE);
+					getChildView("label alphamode")->setEnabled(FALSE);
+					getChildView("maskcutoff")->setEnabled(FALSE);
+					getChildView("label maskcutoff")->setEnabled(FALSE);
+
+					mTextureCtrl->setBakeTextureEnabled(false);
+				}
+				else
+				{
+					// Tentative: multiple selected with different textures
+					mTextureCtrl->setTentative(TRUE);
+					mTextureCtrl->setEnabled(editable);
+					mTextureCtrl->setImageAssetID(id);
+					getChildView("combobox alphamode")->setEnabled(editable && mIsAlpha && transparency <= 0.f);
+					getChildView("label alphamode")->setEnabled(editable && mIsAlpha);
+					getChildView("maskcutoff")->setEnabled(editable && mIsAlpha);
+					getChildView("label maskcutoff")->setEnabled(editable && mIsAlpha);
+
+					bool allAttachments = true;
+					for (LLObjectSelection::iterator iter = LLSelectMgr::getInstance()->getSelection()->begin();
+						iter != LLSelectMgr::getInstance()->getSelection()->end();iter++)
+					{
+						LLSelectNode* node = *iter;
+						LLViewerObject* object = node->getObject();
+						if (!object->isAttachment())
+						{
+							allAttachments = false;
+							break;
+						}
+					}
+
+					mTextureCtrl->setBakeTextureEnabled(allAttachments);
 				}
 				
 			}
