--- conflicted
+++ resolved
@@ -115,7 +115,6 @@
 U8			LLPanelFace::getCurrentAlphaMaskCutoff()	{ return (U8)getChild<LLUICtrl>("maskcutoff")->getValue().asInteger();			}
 U8			LLPanelFace::getCurrentEnvIntensity()		{ return (U8)getChild<LLUICtrl>("environment")->getValue().asInteger();			}
 U8			LLPanelFace::getCurrentGlossiness()			{ return (U8)getChild<LLUICtrl>("glossiness")->getValue().asInteger();			}
-<<<<<<< HEAD
 F32		LLPanelFace::getCurrentBumpyRot()			{ return mCtrlBumpyRot->getValue().asReal();						}
 F32		LLPanelFace::getCurrentBumpyScaleU()		{ return mCtrlBumpyScaleU->getValue().asReal();					}
 F32		LLPanelFace::getCurrentBumpyScaleV()		{ return mCtrlBumpyScaleV->getValue().asReal();					}
@@ -126,6 +125,7 @@
 F32		LLPanelFace::getCurrentShinyScaleV()		{ return mCtrlShinyScaleV->getValue().asReal();					}
 F32		LLPanelFace::getCurrentShinyOffsetU()		{ return mCtrlShinyOffsetU->getValue().asReal();					}
 F32		LLPanelFace::getCurrentShinyOffsetV()		{ return mCtrlShinyOffsetV->getValue().asReal();					}
+LLUUID	LLPanelFace::getCurrentMaterialID()			{ return getChild<LLUICtrl>("materialID")->getValue().asUUID(); 					}
 
 // <FS:CR> UI provided diffuse parameters
 F32		LLPanelFace::getCurrentTextureRot()			{ return mCtrlTexRot->getValue().asReal();						}
@@ -134,19 +134,6 @@
 F32		LLPanelFace::getCurrentTextureOffsetU()		{ return mCtrlTexOffsetU->getValue().asReal();					}
 F32		LLPanelFace::getCurrentTextureOffsetV()		{ return mCtrlTexOffsetV->getValue().asReal();					}
 // </FS:CR>
-=======
-F32		LLPanelFace::getCurrentBumpyRot()			{ return getChild<LLUICtrl>("bumpyRot")->getValue().asReal();						}
-F32		LLPanelFace::getCurrentBumpyScaleU()		{ return getChild<LLUICtrl>("bumpyScaleU")->getValue().asReal();					}
-F32		LLPanelFace::getCurrentBumpyScaleV()		{ return getChild<LLUICtrl>("bumpyScaleV")->getValue().asReal();					}
-F32		LLPanelFace::getCurrentBumpyOffsetU()		{ return getChild<LLUICtrl>("bumpyOffsetU")->getValue().asReal();					}
-F32		LLPanelFace::getCurrentBumpyOffsetV()		{ return getChild<LLUICtrl>("bumpyOffsetV")->getValue().asReal();					}
-F32		LLPanelFace::getCurrentShinyRot()			{ return getChild<LLUICtrl>("shinyRot")->getValue().asReal();						}
-F32		LLPanelFace::getCurrentShinyScaleU()		{ return getChild<LLUICtrl>("shinyScaleU")->getValue().asReal();					}
-F32		LLPanelFace::getCurrentShinyScaleV()		{ return getChild<LLUICtrl>("shinyScaleV")->getValue().asReal();					}
-F32		LLPanelFace::getCurrentShinyOffsetU()		{ return getChild<LLUICtrl>("shinyOffsetU")->getValue().asReal();					}
-F32		LLPanelFace::getCurrentShinyOffsetV()		{ return getChild<LLUICtrl>("shinyOffsetV")->getValue().asReal();					}
-LLUUID	LLPanelFace::getCurrentMaterialID()			{ return getChild<LLUICtrl>("materialID")->getValue().asUUID(); 					}
->>>>>>> 6eaf8521
 
 //
 // Methods
@@ -414,10 +401,7 @@
 	{
 		mCtrlGlow->setCommitCallback(LLPanelFace::onCommitGlow, this);
 	}
-<<<<<<< HEAD
-=======
-
->>>>>>> 6eaf8521
+
 
 	clearCtrls();
 
