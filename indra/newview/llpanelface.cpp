--- conflicted
+++ resolved
@@ -1108,15 +1108,9 @@
             mColorSwatch->setOriginal(color);
             mColorSwatch->set(color, force_set_values || (prev_color != color) || !editable);
 
-<<<<<<< HEAD
-			mColorSwatch->setValid(editable && !has_pbr_material);
-			mColorSwatch->setEnabled(editable && !has_pbr_material);
-			mColorSwatch->setCanApplyImmediately( editable );
-=======
-            color_swatch->setValid(editable && !has_pbr_material);
-            color_swatch->setEnabled( editable && !has_pbr_material);
-            color_swatch->setCanApplyImmediately( editable && !has_pbr_material);
->>>>>>> 72884b29
+            mColorSwatch->setValid(editable && !has_pbr_material);
+            mColorSwatch->setEnabled(editable && !has_pbr_material);
+            mColorSwatch->setCanApplyImmediately( editable && !has_pbr_material);
 		}
 
 		// Color transparency
@@ -1258,23 +1252,13 @@
 
 			updateAlphaControls();
 
-<<<<<<< HEAD
 			if (mTextureCtrl)
 			{
 				if (identical_diffuse)
 				{
 					mTextureCtrl->setTentative(FALSE);
-					mTextureCtrl->setEnabled(editable);
+					mTextureCtrl->setEnabled(editable && !has_pbr_material);
 					mTextureCtrl->setImageAssetID(id);
-=======
-			if (texture_ctrl)
-			{
-				if (identical_diffuse)
-				{
-					texture_ctrl->setTentative(FALSE);
-					texture_ctrl->setEnabled(editable && !has_pbr_material);
-					texture_ctrl->setImageAssetID(id);
->>>>>>> 72884b29
 					getChildView("combobox alphamode")->setEnabled(editable && mIsAlpha && transparency <= 0.f && !has_pbr_material);
 					getChildView("label alphamode")->setEnabled(editable && mIsAlpha && !has_pbr_material);
 					getChildView("maskcutoff")->setEnabled(editable && mIsAlpha && !has_pbr_material);
@@ -1284,41 +1268,23 @@
 				}
 				else if (id.isNull())
 				{
-<<<<<<< HEAD
 					// None selected
 					mTextureCtrl->setTentative(FALSE);
 					mTextureCtrl->setEnabled(FALSE);
 					mTextureCtrl->setImageAssetID(LLUUID::null);
-=======
-						// None selected
-					texture_ctrl->setTentative(FALSE);
-					texture_ctrl->setEnabled(FALSE);
-					texture_ctrl->setImageAssetID(LLUUID::null);
->>>>>>> 72884b29
 					getChildView("combobox alphamode")->setEnabled(FALSE);
 					getChildView("label alphamode")->setEnabled(FALSE);
 					getChildView("maskcutoff")->setEnabled(FALSE);
 					getChildView("label maskcutoff")->setEnabled(FALSE);
 
-<<<<<<< HEAD
 					mTextureCtrl->setBakeTextureEnabled(false);
 				}
 				else
 				{
 					// Tentative: multiple selected with different textures
 					mTextureCtrl->setTentative(TRUE);
-					mTextureCtrl->setEnabled(editable);
+					mTextureCtrl->setEnabled(editable && !has_pbr_material);
 					mTextureCtrl->setImageAssetID(id);
-=======
-					texture_ctrl->setBakeTextureEnabled(false);
-				}
-				else
-				{
-						// Tentative: multiple selected with different textures
-					texture_ctrl->setTentative(TRUE);
-					texture_ctrl->setEnabled(editable && !has_pbr_material);
-					texture_ctrl->setImageAssetID(id);
->>>>>>> 72884b29
 					getChildView("combobox alphamode")->setEnabled(editable && mIsAlpha && transparency <= 0.f && !has_pbr_material);
 					getChildView("label alphamode")->setEnabled(editable && mIsAlpha && !has_pbr_material);
 					getChildView("maskcutoff")->setEnabled(editable && mIsAlpha && !has_pbr_material);
@@ -1331,28 +1297,16 @@
 
 			if (mShinyTextureCtrl)
 			{
-<<<<<<< HEAD
 				mShinyTextureCtrl->setTentative( !identical_spec );
-				mShinyTextureCtrl->setEnabled( editable );
+				mShinyTextureCtrl->setEnabled( editable && !has_pbr_material );
 				mShinyTextureCtrl->setImageAssetID( specmap_id );
-=======
-				shinytexture_ctrl->setTentative( !identical_spec );
-				shinytexture_ctrl->setEnabled( editable && !has_pbr_material);
-				shinytexture_ctrl->setImageAssetID( specmap_id );
->>>>>>> 72884b29
 			}
 
 			if (mBumpyTextureCtrl)
 			{
-<<<<<<< HEAD
 				mBumpyTextureCtrl->setTentative( !identical_norm );
-				mBumpyTextureCtrl->setEnabled( editable );
+				mBumpyTextureCtrl->setEnabled( editable && !has_pbr_material );
 				mBumpyTextureCtrl->setImageAssetID( normmap_id );
-=======
-				bumpytexture_ctrl->setTentative( !identical_norm );
-				bumpytexture_ctrl->setEnabled( editable && !has_pbr_material);
-				bumpytexture_ctrl->setImageAssetID( normmap_id );
->>>>>>> 72884b29
 			}
 		}
 
@@ -1671,16 +1625,10 @@
 			
 			LLSelectedTE::getFullbright(fullbright_flag,identical_fullbright);
 
-<<<<<<< HEAD
 			LLUICtrl* check_fullbright = getChild<LLUICtrl>("checkbox fullbright");
 			check_fullbright->setValue((S32)(fullbright_flag != 0));
-			check_fullbright->setEnabled(editable);
+			check_fullbright->setEnabled(editable && !has_pbr_material);
 			check_fullbright->setTentative(!identical_fullbright);
-=======
-			getChild<LLUICtrl>("checkbox fullbright")->setValue((S32)(fullbright_flag != 0));
-			getChildView("checkbox fullbright")->setEnabled(editable && !has_pbr_material);
-			getChild<LLUICtrl>("checkbox fullbright")->setTentative(!identical_fullbright);
->>>>>>> 72884b29
 		}
 		
 		// Repeats per meter
@@ -1939,17 +1887,12 @@
 		getChildView("button align")->setEnabled(FALSE);
         getChildView("pbr_from_inventory")->setEnabled(FALSE);
         getChildView("edit_selected_pbr")->setEnabled(FALSE);
-<<<<<<< HEAD
-		//getChildView("has media")->setEnabled(FALSE);
-		//getChildView("media info set")->setEnabled(FALSE);
+        getChildView("save_selected_pbr")->setEnabled(FALSE);
 
 		// <FS> Extended copy & paste buttons
 		mBtnCopyFaces->setEnabled(FALSE);
 		mBtnPasteFaces->setEnabled(FALSE);
 		// </FS>
-=======
-        getChildView("save_selected_pbr")->setEnabled(FALSE);
->>>>>>> 72884b29
 		
 		updateVisibility();
 
