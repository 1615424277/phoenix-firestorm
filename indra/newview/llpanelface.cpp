--- conflicted
+++ resolved
@@ -402,8 +402,14 @@
 		mCtrlGlow->setCommitCallback(LLPanelFace::onCommitGlow, this);
 	}
 
-    mMenuClipboardColor = getChild<LLMenuButton>("clipboard_color_params_btn");
-    mMenuClipboardTexture = getChild<LLMenuButton>("clipboard_texture_params_btn");
+    // <FS> Extended copy & paste buttons
+    //mMenuClipboardColor = getChild<LLMenuButton>("clipboard_color_params_btn");
+    //mMenuClipboardTexture = getChild<LLMenuButton>("clipboard_texture_params_btn");
+    mBtnCopyFaces = getChild<LLButton>("copy_face_btn");
+    mBtnCopyFaces->setCommitCallback(boost::bind(&LLPanelFace::onCopyFaces, this));
+    mBtnPasteFaces = getChild<LLButton>("paste_face_btn");
+    mBtnPasteFaces->setCommitCallback(boost::bind(&LLPanelFace::onPasteFaces, this));
+    // </FS>
 
 	clearCtrls();
 
@@ -415,8 +421,10 @@
 	mIsAlpha(false)
 {
     USE_TEXTURE = LLTrans::getString("use_texture");
-    mCommitCallbackRegistrar.add("PanelFace.menuDoToSelected", boost::bind(&LLPanelFace::menuDoToSelected, this, _2));
-    mEnableCallbackRegistrar.add("PanelFace.menuEnable", boost::bind(&LLPanelFace::menuEnableItem, this, _2));
+    // <FS> Extended copy & paste buttons
+    //mCommitCallbackRegistrar.add("PanelFace.menuDoToSelected", boost::bind(&LLPanelFace::menuDoToSelected, this, _2));
+    //mEnableCallbackRegistrar.add("PanelFace.menuEnable", boost::bind(&LLPanelFace::menuEnableItem, this, _2));
+    // </FS>
 }
 
 
@@ -1669,8 +1677,14 @@
 		}
         S32 selected_count = LLSelectMgr::getInstance()->getSelection()->getObjectCount();
         BOOL single_volume = (selected_count == 1);
-        mMenuClipboardColor->setEnabled(editable && single_volume);
-        mMenuClipboardTexture->setEnabled(editable && single_volume);
+        // <FS> Extended copy & paste buttons
+        //mMenuClipboardColor->setEnabled(editable && single_volume);
+        //mMenuClipboardTexture->setEnabled(editable && single_volume);
+        mBtnCopyFaces->setEnabled(editable && single_volume);
+        mBtnPasteFaces->setEnabled(editable && !mClipboardParams.emptyMap() && (mClipboardParams.has("color") || mClipboardParams.has("texture")));
+
+		LL_INFOS() << "ADBG: enabled = " << (editable && !mClipboardParams.emptyMap() && (mClipboardParams.has("color") || mClipboardParams.has("texture")) ? "true" : "false") << LL_ENDL;
+        // </FS>
 
 		// Set variable values for numeric expressions
 		LLCalc* calcp = LLCalc::getInstance();
@@ -1715,6 +1729,11 @@
 		getChildView("button align")->setEnabled(FALSE);
 		//getChildView("has media")->setEnabled(FALSE);
 		//getChildView("media info set")->setEnabled(FALSE);
+
+		// <FS> Extended copy & paste buttons
+		mBtnCopyFaces->setEnabled(FALSE);
+		mBtnPasteFaces->setEnabled(FALSE);
+		// </FS>
 		
 		updateVisibility();
 
@@ -2714,34 +2733,6 @@
 
 void LLPanelFace::onCopyColor()
 {
-<<<<<<< HEAD
-	LL_DEBUGS("Materials") << "item asset " << itemp->getAssetUUID() << LL_ENDL;
-	//LLRadioGroup* radio_mat_type = findChild<LLRadioGroup>("radio_material_type");
-	//if(!radio_mat_type)
-	if (!mRadioMatType)
-	{
-	    return;
-	}
-	U32 mattype = mRadioMatType->getSelectedIndex();
-	std::string which_control="texture control";
-	switch (mattype)
-	{
-		case MATTYPE_SPECULAR:
-			which_control = "shinytexture control";
-			break;
-		case MATTYPE_NORMAL:
-			which_control = "bumpytexture control";
-			break;
-		// no default needed
-	}
-	LL_DEBUGS("Materials") << "control " << which_control << LL_ENDL;
-	LLTextureCtrl* texture_ctrl = getChild<LLTextureCtrl>(which_control);
-	if (texture_ctrl)
-	{
-		LLUUID obj_owner_id;
-		std::string obj_owner_name;
-		LLSelectMgr::instance().selectGetOwner(obj_owner_id, obj_owner_name);
-=======
     LLViewerObject* objectp = LLSelectMgr::getInstance()->getSelection()->getFirstObject();
     LLSelectNode* node = LLSelectMgr::getInstance()->getSelection()->getFirstNode();
     S32 selected_count = LLSelectMgr::getInstance()->getSelection()->getObjectCount();
@@ -2753,7 +2744,6 @@
     {
         return;
     }
->>>>>>> 8590a8ef
 
     if (mClipboardParams.has("color"))
     {
@@ -2808,22 +2798,6 @@
         return;
     }
 
-<<<<<<< HEAD
-void LLPanelFace::LLSelectedTE::getImageFormat(LLGLenum& image_format_to_return, bool& identical_face)
-{
-	LLGLenum image_format(0);
-	struct LLSelectedTEGetImageFormat : public LLSelectedTEGetFunctor<LLGLenum>
-	{
-		LLGLenum get(LLViewerObject* object, S32 te_index)
-		{
-			LLViewerTexture* image = object->getTEImage(te_index);
-			return image ? image->getPrimaryFormat() : GL_RGB;
-		}
-	} get_glenum;
-	identical_face = LLSelectMgr::getInstance()->getSelection()->getSelectedTEValue(&get_glenum, image_format);
-	image_format_to_return = image_format;
-}
-=======
     LLTextureEntry* tep = objectp->getTE(te);
     if (tep)
     {
@@ -2833,7 +2807,6 @@
             if (te_data["te"].has("colors"))
             {
                 LLColor4 color = tep->getColor();
->>>>>>> 8590a8ef
 
                 LLColor4 clip_color;
                 clip_color.setValue(te_data["te"]["colors"]);
@@ -2846,39 +2819,6 @@
                 // Alpha
                 color.mV[VALPHA] = clip_color.mV[VALPHA];
 
-<<<<<<< HEAD
-void LLPanelFace::LLSelectedTEMaterial::getCurrent(LLMaterialPtr& material_ptr, bool& identical_material)
-{
-	struct MaterialFunctor : public LLSelectedTEGetFunctor<LLMaterialPtr>
-	{
-		LLMaterialPtr get(LLViewerObject* object, S32 te_index)
-		{
-			return object->getTEref(te_index).getMaterialParams();
-		}
-	} func;
-	identical_material = LLSelectMgr::getInstance()->getSelection()->getSelectedTEValue( &func, material_ptr);
-}
-
-void LLPanelFace::LLSelectedTEMaterial::getMaxSpecularRepeats(F32& repeats, bool& identical)
-{
-	struct LLSelectedTEGetMaxSpecRepeats : public LLSelectedTEGetFunctor<F32>
-	{
-		F32 get(LLViewerObject* object, S32 face)
-		{
-			LLMaterial* mat = object->getTEref(face).getMaterialParams().get();
-			U32 s_axis = VX;
-			U32 t_axis = VY;
-			F32 repeats_s = 1.0f;
-			F32 repeats_t = 1.0f;
-			if (mat)
-			{
-				mat->getSpecularRepeat(repeats_s, repeats_t);
-				repeats_s /= object->getScale().mV[s_axis];
-				repeats_t /= object->getScale().mV[t_axis];
-			}					
-			return llmax(repeats_s, repeats_t);
-		}
-=======
                 objectp->setTEColor(te, color);
             }
 
@@ -2887,7 +2827,6 @@
             {
                 objectp->setTEFullbright(te, te_data["te"]["fullbright"].asInteger());
             }
->>>>>>> 8590a8ef
 
             // Glow
             if (te_data["te"].has("glow"))
@@ -2900,115 +2839,7 @@
 
 void LLPanelFace::onCopyTexture()
 {
-<<<<<<< HEAD
-	struct LLSelectedTEGetMaxNormRepeats : public LLSelectedTEGetFunctor<F32>
-	{
-		F32 get(LLViewerObject* object, S32 face)
-		{
-			LLMaterial* mat = object->getTEref(face).getMaterialParams().get();
-			U32 s_axis = VX;
-			U32 t_axis = VY;
-			F32 repeats_s = 1.0f;
-			F32 repeats_t = 1.0f;
-			if (mat)
-			{
-				mat->getNormalRepeat(repeats_s, repeats_t);
-				repeats_s /= object->getScale().mV[s_axis];
-				repeats_t /= object->getScale().mV[t_axis];
-			}					
-			return llmax(repeats_s, repeats_t);
-		}
-
-	} max_norm_repeats_func;
-	identical = LLSelectMgr::getInstance()->getSelection()->getSelectedTEValue( &max_norm_repeats_func, repeats);
-}
-
-void LLPanelFace::LLSelectedTEMaterial::getCurrentDiffuseAlphaMode(U8& diffuse_alpha_mode, bool& identical, bool diffuse_texture_has_alpha)
-{
-	struct LLSelectedTEGetDiffuseAlphaMode : public LLSelectedTEGetFunctor<U8>
-	{
-		LLSelectedTEGetDiffuseAlphaMode() : _isAlpha(false) {}
-		LLSelectedTEGetDiffuseAlphaMode(bool diffuse_texture_has_alpha) : _isAlpha(diffuse_texture_has_alpha) {}
-		virtual ~LLSelectedTEGetDiffuseAlphaMode() {}
-
-		U8 get(LLViewerObject* object, S32 face)
-		{
-			U8 diffuse_mode = _isAlpha ? LLMaterial::DIFFUSE_ALPHA_MODE_BLEND : LLMaterial::DIFFUSE_ALPHA_MODE_NONE;
-
-			LLTextureEntry* tep = object->getTE(face);
-			if (tep)
-			{
-				LLMaterial* mat = tep->getMaterialParams().get();
-				if (mat)
-				{
-					diffuse_mode = mat->getDiffuseAlphaMode();
-				}
-			}
-			
-			return diffuse_mode;
-		}
-		bool _isAlpha; // whether or not the diffuse texture selected contains alpha information
-	} get_diff_mode(diffuse_texture_has_alpha);
-	identical = LLSelectMgr::getInstance()->getSelection()->getSelectedTEValue( &get_diff_mode, diffuse_alpha_mode);
-}
-
-void LLPanelFace::LLSelectedTE::getObjectScaleS(F32& scale_s, bool& identical)
-{	
-	struct LLSelectedTEGetObjectScaleS : public LLSelectedTEGetFunctor<F32>
-	{
-		F32 get(LLViewerObject* object, S32 face)
-		{
-			U32 s_axis = VX;
-			U32 t_axis = VY;
-			LLPrimitive::getTESTAxes(face, &s_axis, &t_axis);
-			return object->getScale().mV[s_axis];
-		}
-
-	} scale_s_func;
-	identical = LLSelectMgr::getInstance()->getSelection()->getSelectedTEValue( &scale_s_func, scale_s );
-}
-
-void LLPanelFace::LLSelectedTE::getObjectScaleT(F32& scale_t, bool& identical)
-{	
-	struct LLSelectedTEGetObjectScaleS : public LLSelectedTEGetFunctor<F32>
-	{
-		F32 get(LLViewerObject* object, S32 face)
-		{
-			U32 s_axis = VX;
-			U32 t_axis = VY;
-			LLPrimitive::getTESTAxes(face, &s_axis, &t_axis);
-			return object->getScale().mV[t_axis];
-		}
-
-	} scale_t_func;
-	identical = LLSelectMgr::getInstance()->getSelection()->getSelectedTEValue( &scale_t_func, scale_t );
-}
-
-void LLPanelFace::LLSelectedTE::getMaxDiffuseRepeats(F32& repeats, bool& identical)
-{
-	struct LLSelectedTEGetMaxDiffuseRepeats : public LLSelectedTEGetFunctor<F32>
-	{
-		F32 get(LLViewerObject* object, S32 face)
-		{
-			U32 s_axis = VX;
-			U32 t_axis = VY;
-			LLPrimitive::getTESTAxes(face, &s_axis, &t_axis);
-			F32 repeats_s = object->getTEref(face).mScaleS / object->getScale().mV[s_axis];
-			F32 repeats_t = object->getTEref(face).mScaleT / object->getScale().mV[t_axis];
-			return llmax(repeats_s, repeats_t);
-		}
-
-	} max_diff_repeats_func;
-	identical = LLSelectMgr::getInstance()->getSelection()->getSelectedTEValue( &max_diff_repeats_func, repeats );
-}
-
-//static LLSD texture_clipboard;
-
-void LLPanelFace::onCopyFaces()
-{
-=======
-
->>>>>>> 8590a8ef
+
     LLViewerObject* objectp = LLSelectMgr::getInstance()->getSelection()->getFirstObject();
     LLSelectNode* node = LLSelectMgr::getInstance()->getSelection()->getFirstNode();
     S32 selected_count = LLSelectMgr::getInstance()->getSelection()->getObjectCount();
@@ -3461,60 +3292,85 @@
     }
 };
 
-void LLPanelFace::menuDoToSelected(const LLSD& userdata)
-{
-    std::string command = userdata.asString();
-
-    // paste
-    if (command == "color_paste")
-    {
-        LLObjectSelectionHandle selected_objects = LLSelectMgr::getInstance()->getSelection();
-
-        LLPanelFacePasteTexFunctor paste_func(this, PASTE_COLOR);
-        selected_objects->applyToTEs(&paste_func);
-
-        LLPanelFaceUpdateFunctor sendfunc(false);
-        selected_objects->applyToObjects(&sendfunc);
-    }
-    else if (command == "texture_paste")
-    {
-        LLObjectSelectionHandle selected_objects = LLSelectMgr::getInstance()->getSelection();
-
-        LLPanelFacePasteTexFunctor paste_func(this, PASTE_TEXTURE);
-        selected_objects->applyToTEs(&paste_func);
-
-        LLPanelFaceUpdateFunctor sendfunc(true);
-        selected_objects->applyToObjects(&sendfunc);
-
-        LLPanelFaceNavigateHomeFunctor navigate_home_func;
-        selected_objects->applyToTEs(&navigate_home_func);
-    }
-    // copy
-    else if (command == "color_copy")
-    {
-        onCopyColor();
-    }
-    else if (command == "texture_copy")
-    {
-        onCopyTexture();
-    }
-}
-
-bool LLPanelFace::menuEnableItem(const LLSD& userdata)
-{
-    std::string command = userdata.asString();
-
-    // paste options
-    if (command == "color_paste")
-    {
-        return mClipboardParams.has("color");
-    }
-    else if (command == "texture_paste")
-    {
-        return mClipboardParams.has("texture");
-    }
-    return false;
-}
+// <FS> Extended copy & paste buttons
+//void LLPanelFace::menuDoToSelected(const LLSD& userdata)
+//{
+//    std::string command = userdata.asString();
+//
+//    // paste
+//    if (command == "color_paste")
+//    {
+//        LLObjectSelectionHandle selected_objects = LLSelectMgr::getInstance()->getSelection();
+//
+//        LLPanelFacePasteTexFunctor paste_func(this, PASTE_COLOR);
+//        selected_objects->applyToTEs(&paste_func);
+//
+//        LLPanelFaceUpdateFunctor sendfunc(false);
+//        selected_objects->applyToObjects(&sendfunc);
+//    }
+//    else if (command == "texture_paste")
+//    {
+//        LLObjectSelectionHandle selected_objects = LLSelectMgr::getInstance()->getSelection();
+//
+//        LLPanelFacePasteTexFunctor paste_func(this, PASTE_TEXTURE);
+//        selected_objects->applyToTEs(&paste_func);
+//
+//        LLPanelFaceUpdateFunctor sendfunc(true);
+//        selected_objects->applyToObjects(&sendfunc);
+//
+//        LLPanelFaceNavigateHomeFunctor navigate_home_func;
+//        selected_objects->applyToTEs(&navigate_home_func);
+//    }
+//    // copy
+//    else if (command == "color_copy")
+//    {
+//        onCopyColor();
+//    }
+//    else if (command == "texture_copy")
+//    {
+//        onCopyTexture();
+//    }
+//}
+//
+//bool LLPanelFace::menuEnableItem(const LLSD& userdata)
+//{
+//    std::string command = userdata.asString();
+//
+//    // paste options
+//    if (command == "color_paste")
+//    {
+//        return mClipboardParams.has("color");
+//    }
+//    else if (command == "texture_paste")
+//    {
+//        return mClipboardParams.has("texture");
+//    }
+//    return false;
+//}
+void LLPanelFace::onCopyFaces()
+{
+	onCopyTexture();
+	onCopyColor();
+	mBtnPasteFaces->setEnabled(!mClipboardParams.emptyMap() && (mClipboardParams.has("color") || mClipboardParams.has("texture")));
+}
+
+void LLPanelFace::onPasteFaces()
+{
+	LLObjectSelectionHandle selected_objects = LLSelectMgr::getInstance()->getSelection();
+
+	LLPanelFacePasteTexFunctor paste_texture_func(this, PASTE_TEXTURE);
+	selected_objects->applyToTEs(&paste_texture_func);
+
+	LLPanelFacePasteTexFunctor paste_color_func(this, PASTE_COLOR);
+	selected_objects->applyToTEs(&paste_color_func);
+
+	LLPanelFaceUpdateFunctor sendfunc(true);
+	selected_objects->applyToObjects(&sendfunc);
+
+	LLPanelFaceNavigateHomeFunctor navigate_home_func;
+	selected_objects->applyToTEs(&navigate_home_func);
+}
+// </FS>
 
 
 // TODO: I don't know who put these in or what these are for???
@@ -3536,12 +3392,13 @@
 void LLPanelFace::onTextureSelectionChanged(LLInventoryItem* itemp)
 {
 	LL_DEBUGS("Materials") << "item asset " << itemp->getAssetUUID() << LL_ENDL;
-	LLRadioGroup* radio_mat_type = findChild<LLRadioGroup>("radio_material_type");
-	if(!radio_mat_type)
+	//LLRadioGroup* radio_mat_type = findChild<LLRadioGroup>("radio_material_type");
+	//if(!radio_mat_type)
+	if (!mRadioMatType)
 	{
 	    return;
 	}
-	U32 mattype = radio_mat_type->getSelectedIndex();
+	U32 mattype = mRadioMatType->getSelectedIndex();
 	std::string which_control="texture control";
 	switch (mattype)
 	{
@@ -3593,8 +3450,214 @@
 	return (identical_texgen && (selected_texgen == LLTextureEntry::TEX_GEN_PLANAR));
 }
 
-<<<<<<< HEAD
-    return true;
+void LLPanelFace::LLSelectedTE::getFace(LLFace*& face_to_return, bool& identical_face)
+{		
+	struct LLSelectedTEGetFace : public LLSelectedTEGetFunctor<LLFace *>
+	{
+		LLFace* get(LLViewerObject* object, S32 te)
+		{
+			return (object->mDrawable) ? object->mDrawable->getFace(te): NULL;
+		}
+	} get_te_face_func;
+	identical_face = LLSelectMgr::getInstance()->getSelection()->getSelectedTEValue(&get_te_face_func, face_to_return, false, (LLFace*)nullptr);
+}
+
+void LLPanelFace::LLSelectedTE::getImageFormat(LLGLenum& image_format_to_return, bool& identical_face)
+{
+	LLGLenum image_format;
+	struct LLSelectedTEGetImageFormat : public LLSelectedTEGetFunctor<LLGLenum>
+	{
+		LLGLenum get(LLViewerObject* object, S32 te_index)
+		{
+			LLViewerTexture* image = object->getTEImage(te_index);
+			return image ? image->getPrimaryFormat() : GL_RGB;
+		}
+	} get_glenum;
+	identical_face = LLSelectMgr::getInstance()->getSelection()->getSelectedTEValue(&get_glenum, image_format);
+	image_format_to_return = image_format;
+}
+
+void LLPanelFace::LLSelectedTE::getTexId(LLUUID& id, bool& identical)
+{		
+	struct LLSelectedTEGetTexId : public LLSelectedTEGetFunctor<LLUUID>
+	{
+		LLUUID get(LLViewerObject* object, S32 te_index)
+		{
+			LLTextureEntry *te = object->getTE(te_index);
+			if (te)
+			{
+				if ((te->getID() == IMG_USE_BAKED_EYES) || (te->getID() == IMG_USE_BAKED_HAIR) || (te->getID() == IMG_USE_BAKED_HEAD) || (te->getID() == IMG_USE_BAKED_LOWER) || (te->getID() == IMG_USE_BAKED_SKIRT) || (te->getID() == IMG_USE_BAKED_UPPER)
+					|| (te->getID() == IMG_USE_BAKED_LEFTARM) || (te->getID() == IMG_USE_BAKED_LEFTLEG) || (te->getID() == IMG_USE_BAKED_AUX1) || (te->getID() == IMG_USE_BAKED_AUX2) || (te->getID() == IMG_USE_BAKED_AUX3))
+				{
+					return te->getID();
+				}
+			}
+
+			LLUUID id;
+			LLViewerTexture* image = object->getTEImage(te_index);
+			if (image)
+			{
+				id = image->getID();
+			}
+
+			if (!id.isNull() && LLViewerMedia::getInstance()->textureHasMedia(id))
+			{
+				if (te)
+				{
+					LLViewerTexture* tex = te->getID().notNull() ? gTextureList.findImage(te->getID(), TEX_LIST_STANDARD) : NULL;
+					if(!tex)
+					{
+						tex = LLViewerFetchedTexture::sDefaultImagep;
+					}
+					if (tex)
+					{
+						id = tex->getID();
+					}
+				}
+			}
+			return id;
+		}
+	} func;
+	identical = LLSelectMgr::getInstance()->getSelection()->getSelectedTEValue( &func, id );
+}
+
+void LLPanelFace::LLSelectedTEMaterial::getCurrent(LLMaterialPtr& material_ptr, bool& identical_material)
+{
+	struct MaterialFunctor : public LLSelectedTEGetFunctor<LLMaterialPtr>
+	{
+		LLMaterialPtr get(LLViewerObject* object, S32 te_index)
+		{
+			return object->getTEref(te_index).getMaterialParams();
+		}
+	} func;
+	identical_material = LLSelectMgr::getInstance()->getSelection()->getSelectedTEValue( &func, material_ptr);
+}
+
+void LLPanelFace::LLSelectedTEMaterial::getMaxSpecularRepeats(F32& repeats, bool& identical)
+{
+	struct LLSelectedTEGetMaxSpecRepeats : public LLSelectedTEGetFunctor<F32>
+	{
+		F32 get(LLViewerObject* object, S32 face)
+		{
+			LLMaterial* mat = object->getTEref(face).getMaterialParams().get();
+			U32 s_axis = VX;
+			U32 t_axis = VY;
+			F32 repeats_s = 1.0f;
+			F32 repeats_t = 1.0f;
+			if (mat)
+			{
+				mat->getSpecularRepeat(repeats_s, repeats_t);
+				repeats_s /= object->getScale().mV[s_axis];
+				repeats_t /= object->getScale().mV[t_axis];
+			}					
+			return llmax(repeats_s, repeats_t);
+		}
+
+	} max_spec_repeats_func;
+	identical = LLSelectMgr::getInstance()->getSelection()->getSelectedTEValue( &max_spec_repeats_func, repeats);
+}
+
+void LLPanelFace::LLSelectedTEMaterial::getMaxNormalRepeats(F32& repeats, bool& identical)
+{
+	struct LLSelectedTEGetMaxNormRepeats : public LLSelectedTEGetFunctor<F32>
+	{
+		F32 get(LLViewerObject* object, S32 face)
+		{
+			LLMaterial* mat = object->getTEref(face).getMaterialParams().get();
+			U32 s_axis = VX;
+			U32 t_axis = VY;
+			F32 repeats_s = 1.0f;
+			F32 repeats_t = 1.0f;
+			if (mat)
+			{
+				mat->getNormalRepeat(repeats_s, repeats_t);
+				repeats_s /= object->getScale().mV[s_axis];
+				repeats_t /= object->getScale().mV[t_axis];
+			}					
+			return llmax(repeats_s, repeats_t);
+		}
+
+	} max_norm_repeats_func;
+	identical = LLSelectMgr::getInstance()->getSelection()->getSelectedTEValue( &max_norm_repeats_func, repeats);
+}
+
+void LLPanelFace::LLSelectedTEMaterial::getCurrentDiffuseAlphaMode(U8& diffuse_alpha_mode, bool& identical, bool diffuse_texture_has_alpha)
+{
+	struct LLSelectedTEGetDiffuseAlphaMode : public LLSelectedTEGetFunctor<U8>
+	{
+		LLSelectedTEGetDiffuseAlphaMode() : _isAlpha(false) {}
+		LLSelectedTEGetDiffuseAlphaMode(bool diffuse_texture_has_alpha) : _isAlpha(diffuse_texture_has_alpha) {}
+		virtual ~LLSelectedTEGetDiffuseAlphaMode() {}
+
+		U8 get(LLViewerObject* object, S32 face)
+		{
+			U8 diffuse_mode = _isAlpha ? LLMaterial::DIFFUSE_ALPHA_MODE_BLEND : LLMaterial::DIFFUSE_ALPHA_MODE_NONE;
+
+			LLTextureEntry* tep = object->getTE(face);
+			if (tep)
+			{
+				LLMaterial* mat = tep->getMaterialParams().get();
+				if (mat)
+				{
+					diffuse_mode = mat->getDiffuseAlphaMode();
+				}
+			}
+			
+			return diffuse_mode;
+		}
+		bool _isAlpha; // whether or not the diffuse texture selected contains alpha information
+	} get_diff_mode(diffuse_texture_has_alpha);
+	identical = LLSelectMgr::getInstance()->getSelection()->getSelectedTEValue( &get_diff_mode, diffuse_alpha_mode);
+}
+
+void LLPanelFace::LLSelectedTE::getObjectScaleS(F32& scale_s, bool& identical)
+{	
+	struct LLSelectedTEGetObjectScaleS : public LLSelectedTEGetFunctor<F32>
+	{
+		F32 get(LLViewerObject* object, S32 face)
+		{
+			U32 s_axis = VX;
+			U32 t_axis = VY;
+			LLPrimitive::getTESTAxes(face, &s_axis, &t_axis);
+			return object->getScale().mV[s_axis];
+		}
+
+	} scale_s_func;
+	identical = LLSelectMgr::getInstance()->getSelection()->getSelectedTEValue( &scale_s_func, scale_s );
+}
+
+void LLPanelFace::LLSelectedTE::getObjectScaleT(F32& scale_t, bool& identical)
+{	
+	struct LLSelectedTEGetObjectScaleS : public LLSelectedTEGetFunctor<F32>
+	{
+		F32 get(LLViewerObject* object, S32 face)
+		{
+			U32 s_axis = VX;
+			U32 t_axis = VY;
+			LLPrimitive::getTESTAxes(face, &s_axis, &t_axis);
+			return object->getScale().mV[t_axis];
+		}
+
+	} scale_t_func;
+	identical = LLSelectMgr::getInstance()->getSelection()->getSelectedTEValue( &scale_t_func, scale_t );
+}
+
+void LLPanelFace::LLSelectedTE::getMaxDiffuseRepeats(F32& repeats, bool& identical)
+{
+	struct LLSelectedTEGetMaxDiffuseRepeats : public LLSelectedTEGetFunctor<F32>
+	{
+		F32 get(LLViewerObject* object, S32 face)
+		{
+			U32 s_axis = VX;
+			U32 t_axis = VY;
+			LLPrimitive::getTESTAxes(face, &s_axis, &t_axis);
+			F32 repeats_s = object->getTEref(face).mScaleS / object->getScale().mV[s_axis];
+			F32 repeats_t = object->getTEref(face).mScaleT / object->getScale().mV[t_axis];
+			return llmax(repeats_s, repeats_t);
+		}
+
+	} max_diff_repeats_func;
+	identical = LLSelectMgr::getInstance()->getSelection()->getSelectedTEValue( &max_diff_repeats_func, repeats );
 }
 
 // <FS:CR> Materials alignment
@@ -3750,215 +3813,4 @@
 	mCtrlShinyRot->setPrecision(decimal_precision);
 	mCtrlRpt->setPrecision(decimal_precision);
 }
-// </FS:CR>
-=======
-void LLPanelFace::LLSelectedTE::getFace(LLFace*& face_to_return, bool& identical_face)
-{		
-	struct LLSelectedTEGetFace : public LLSelectedTEGetFunctor<LLFace *>
-	{
-		LLFace* get(LLViewerObject* object, S32 te)
-		{
-			return (object->mDrawable) ? object->mDrawable->getFace(te): NULL;
-		}
-	} get_te_face_func;
-	identical_face = LLSelectMgr::getInstance()->getSelection()->getSelectedTEValue(&get_te_face_func, face_to_return, false, (LLFace*)nullptr);
-}
-
-void LLPanelFace::LLSelectedTE::getImageFormat(LLGLenum& image_format_to_return, bool& identical_face)
-{
-	LLGLenum image_format;
-	struct LLSelectedTEGetImageFormat : public LLSelectedTEGetFunctor<LLGLenum>
-	{
-		LLGLenum get(LLViewerObject* object, S32 te_index)
-		{
-			LLViewerTexture* image = object->getTEImage(te_index);
-			return image ? image->getPrimaryFormat() : GL_RGB;
-		}
-	} get_glenum;
-	identical_face = LLSelectMgr::getInstance()->getSelection()->getSelectedTEValue(&get_glenum, image_format);
-	image_format_to_return = image_format;
-}
-
-void LLPanelFace::LLSelectedTE::getTexId(LLUUID& id, bool& identical)
-{		
-	struct LLSelectedTEGetTexId : public LLSelectedTEGetFunctor<LLUUID>
-	{
-		LLUUID get(LLViewerObject* object, S32 te_index)
-		{
-			LLTextureEntry *te = object->getTE(te_index);
-			if (te)
-			{
-				if ((te->getID() == IMG_USE_BAKED_EYES) || (te->getID() == IMG_USE_BAKED_HAIR) || (te->getID() == IMG_USE_BAKED_HEAD) || (te->getID() == IMG_USE_BAKED_LOWER) || (te->getID() == IMG_USE_BAKED_SKIRT) || (te->getID() == IMG_USE_BAKED_UPPER)
-					|| (te->getID() == IMG_USE_BAKED_LEFTARM) || (te->getID() == IMG_USE_BAKED_LEFTLEG) || (te->getID() == IMG_USE_BAKED_AUX1) || (te->getID() == IMG_USE_BAKED_AUX2) || (te->getID() == IMG_USE_BAKED_AUX3))
-				{
-					return te->getID();
-				}
-			}
-
-			LLUUID id;
-			LLViewerTexture* image = object->getTEImage(te_index);
-			if (image)
-			{
-				id = image->getID();
-			}
-
-			if (!id.isNull() && LLViewerMedia::getInstance()->textureHasMedia(id))
-			{
-				if (te)
-				{
-					LLViewerTexture* tex = te->getID().notNull() ? gTextureList.findImage(te->getID(), TEX_LIST_STANDARD) : NULL;
-					if(!tex)
-					{
-						tex = LLViewerFetchedTexture::sDefaultImagep;
-					}
-					if (tex)
-					{
-						id = tex->getID();
-					}
-				}
-			}
-			return id;
-		}
-	} func;
-	identical = LLSelectMgr::getInstance()->getSelection()->getSelectedTEValue( &func, id );
-}
-
-void LLPanelFace::LLSelectedTEMaterial::getCurrent(LLMaterialPtr& material_ptr, bool& identical_material)
-{
-	struct MaterialFunctor : public LLSelectedTEGetFunctor<LLMaterialPtr>
-	{
-		LLMaterialPtr get(LLViewerObject* object, S32 te_index)
-		{
-			return object->getTE(te_index)->getMaterialParams();
-		}
-	} func;
-	identical_material = LLSelectMgr::getInstance()->getSelection()->getSelectedTEValue( &func, material_ptr);
-}
-
-void LLPanelFace::LLSelectedTEMaterial::getMaxSpecularRepeats(F32& repeats, bool& identical)
-{
-	struct LLSelectedTEGetMaxSpecRepeats : public LLSelectedTEGetFunctor<F32>
-	{
-		F32 get(LLViewerObject* object, S32 face)
-		{
-			LLMaterial* mat = object->getTE(face)->getMaterialParams().get();
-			U32 s_axis = VX;
-			U32 t_axis = VY;
-			F32 repeats_s = 1.0f;
-			F32 repeats_t = 1.0f;
-			if (mat)
-			{
-				mat->getSpecularRepeat(repeats_s, repeats_t);
-				repeats_s /= object->getScale().mV[s_axis];
-				repeats_t /= object->getScale().mV[t_axis];
-			}					
-			return llmax(repeats_s, repeats_t);
-		}
-
-	} max_spec_repeats_func;
-	identical = LLSelectMgr::getInstance()->getSelection()->getSelectedTEValue( &max_spec_repeats_func, repeats);
-}
-
-void LLPanelFace::LLSelectedTEMaterial::getMaxNormalRepeats(F32& repeats, bool& identical)
-{
-	struct LLSelectedTEGetMaxNormRepeats : public LLSelectedTEGetFunctor<F32>
-	{
-		F32 get(LLViewerObject* object, S32 face)
-		{
-			LLMaterial* mat = object->getTE(face)->getMaterialParams().get();
-			U32 s_axis = VX;
-			U32 t_axis = VY;
-			F32 repeats_s = 1.0f;
-			F32 repeats_t = 1.0f;
-			if (mat)
-			{
-				mat->getNormalRepeat(repeats_s, repeats_t);
-				repeats_s /= object->getScale().mV[s_axis];
-				repeats_t /= object->getScale().mV[t_axis];
-			}					
-			return llmax(repeats_s, repeats_t);
-		}
-
-	} max_norm_repeats_func;
-	identical = LLSelectMgr::getInstance()->getSelection()->getSelectedTEValue( &max_norm_repeats_func, repeats);
-}
-
-void LLPanelFace::LLSelectedTEMaterial::getCurrentDiffuseAlphaMode(U8& diffuse_alpha_mode, bool& identical, bool diffuse_texture_has_alpha)
-{
-	struct LLSelectedTEGetDiffuseAlphaMode : public LLSelectedTEGetFunctor<U8>
-	{
-		LLSelectedTEGetDiffuseAlphaMode() : _isAlpha(false) {}
-		LLSelectedTEGetDiffuseAlphaMode(bool diffuse_texture_has_alpha) : _isAlpha(diffuse_texture_has_alpha) {}
-		virtual ~LLSelectedTEGetDiffuseAlphaMode() {}
-
-		U8 get(LLViewerObject* object, S32 face)
-		{
-			U8 diffuse_mode = _isAlpha ? LLMaterial::DIFFUSE_ALPHA_MODE_BLEND : LLMaterial::DIFFUSE_ALPHA_MODE_NONE;
-
-			LLTextureEntry* tep = object->getTE(face);
-			if (tep)
-			{
-				LLMaterial* mat = tep->getMaterialParams().get();
-				if (mat)
-				{
-					diffuse_mode = mat->getDiffuseAlphaMode();
-				}
-			}
-			
-			return diffuse_mode;
-		}
-		bool _isAlpha; // whether or not the diffuse texture selected contains alpha information
-	} get_diff_mode(diffuse_texture_has_alpha);
-	identical = LLSelectMgr::getInstance()->getSelection()->getSelectedTEValue( &get_diff_mode, diffuse_alpha_mode);
-}
-
-void LLPanelFace::LLSelectedTE::getObjectScaleS(F32& scale_s, bool& identical)
-{	
-	struct LLSelectedTEGetObjectScaleS : public LLSelectedTEGetFunctor<F32>
-	{
-		F32 get(LLViewerObject* object, S32 face)
-		{
-			U32 s_axis = VX;
-			U32 t_axis = VY;
-			LLPrimitive::getTESTAxes(face, &s_axis, &t_axis);
-			return object->getScale().mV[s_axis];
-		}
-
-	} scale_s_func;
-	identical = LLSelectMgr::getInstance()->getSelection()->getSelectedTEValue( &scale_s_func, scale_s );
-}
-
-void LLPanelFace::LLSelectedTE::getObjectScaleT(F32& scale_t, bool& identical)
-{	
-	struct LLSelectedTEGetObjectScaleS : public LLSelectedTEGetFunctor<F32>
-	{
-		F32 get(LLViewerObject* object, S32 face)
-		{
-			U32 s_axis = VX;
-			U32 t_axis = VY;
-			LLPrimitive::getTESTAxes(face, &s_axis, &t_axis);
-			return object->getScale().mV[t_axis];
-		}
-
-	} scale_t_func;
-	identical = LLSelectMgr::getInstance()->getSelection()->getSelectedTEValue( &scale_t_func, scale_t );
-}
-
-void LLPanelFace::LLSelectedTE::getMaxDiffuseRepeats(F32& repeats, bool& identical)
-{
-	struct LLSelectedTEGetMaxDiffuseRepeats : public LLSelectedTEGetFunctor<F32>
-	{
-		F32 get(LLViewerObject* object, S32 face)
-		{
-			U32 s_axis = VX;
-			U32 t_axis = VY;
-			LLPrimitive::getTESTAxes(face, &s_axis, &t_axis);
-			F32 repeats_s = object->getTE(face)->mScaleS / object->getScale().mV[s_axis];
-			F32 repeats_t = object->getTE(face)->mScaleT / object->getScale().mV[t_axis];
-			return llmax(repeats_s, repeats_t);
-		}
-
-	} max_diff_repeats_func;
-	identical = LLSelectMgr::getInstance()->getSelection()->getSelectedTEValue( &max_diff_repeats_func, repeats );
-}
->>>>>>> 8590a8ef
+// </FS:CR>