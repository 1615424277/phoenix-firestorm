--- conflicted
+++ resolved
@@ -1281,14 +1281,10 @@
 				BOOL identical_repeats = true;
 				F32  repeats = 1.0f;
 
-<<<<<<< HEAD
 				U32 material_type = (mComboMatMedia->getCurrentIndex() == MATMEDIA_MATERIAL) ? mComboMatType->getCurrentIndex() : MATTYPE_DIFFUSE;
-=======
-				U32 material_type = (combobox_matmedia->getCurrentIndex() == MATMEDIA_MATERIAL) ? combobox_mattype->getCurrentIndex() : MATTYPE_DIFFUSE;
 
 				LLSelectMgr::getInstance()->setTextureChannel(LLRender::eTexIndex(material_type));
 
->>>>>>> bd0a8c7e
 				switch (material_type)
 				{
 					default:
@@ -1406,21 +1402,6 @@
 					getChild<LLColorSwatchCtrl>("shinycolorswatch")->set(material->getSpecularLightColor(),TRUE);
 				}
 
-<<<<<<< HEAD
-				// Update sel manager as to which channel we're editing so it can reflect the correct overlay UI
-				// NORSPEC-103
-				LLRender::eTexIndex channel_to_edit = (mComboMatMedia->getCurrentIndex() == MATMEDIA_MATERIAL) ? (LLRender::eTexIndex)mComboMatType->getCurrentIndex() : LLRender::DIFFUSE_MAP;
-
-				if ( ((channel_to_edit == LLRender::NORMAL_MAP) && material->getNormalID().isNull())
-					||((channel_to_edit == LLRender::SPECULAR_MAP) && material->getSpecularID().isNull()))
-				{
-					channel_to_edit = LLRender::DIFFUSE_MAP;
-				}
-
-				LLSelectMgr::getInstance()->setTextureChannel(channel_to_edit);
-
-=======
->>>>>>> bd0a8c7e
 				// Bumpy (normal)
 				mBumpyTextureCtrl->setImageAssetID(material->getNormalID());
 
