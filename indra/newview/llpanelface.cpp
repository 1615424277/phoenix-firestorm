/** 
 * @file llpanelface.cpp
 * @brief Panel in the tools floater for editing face textures, colors, etc.
 *
 * $LicenseInfo:firstyear=2001&license=viewerlgpl$
 * Second Life Viewer Source Code
 * Copyright (C) 2010, Linden Research, Inc.
 * 
 * This library is free software; you can redistribute it and/or
 * modify it under the terms of the GNU Lesser General Public
 * License as published by the Free Software Foundation;
 * version 2.1 of the License only.
 * 
 * This library is distributed in the hope that it will be useful,
 * but WITHOUT ANY WARRANTY; without even the implied warranty of
 * MERCHANTABILITY or FITNESS FOR A PARTICULAR PURPOSE.  See the GNU
 * Lesser General Public License for more details.
 * 
 * You should have received a copy of the GNU Lesser General Public
 * License along with this library; if not, write to the Free Software
 * Foundation, Inc., 51 Franklin Street, Fifth Floor, Boston, MA  02110-1301  USA
 * 
 * Linden Research, Inc., 945 Battery Street, San Francisco, CA  94111  USA
 * $/LicenseInfo$
 */

#include "llviewerprecompiledheaders.h"

// file include
#include "llpanelface.h"
 
// library includes
#include "llcalc.h"
#include "llerror.h"
#include "llfocusmgr.h"
#include "llrect.h"
#include "llstring.h"
#include "llfontgl.h"

// project includes
#include "llagentdata.h"
#include "llbutton.h"
#include "llcheckboxctrl.h"
#include "llcolorswatch.h"
#include "llcombobox.h"
#include "lldrawpoolbump.h"
#include "llface.h"
#include "lllineeditor.h"
#include "llmaterialmgr.h"
#include "llmediaentry.h"
#include "llnotificationsutil.h"
#include "llradiogroup.h"
#include "llresmgr.h"
#include "llselectmgr.h"
#include "llspinctrl.h"
#include "lltextbox.h"
#include "lltexturectrl.h"
#include "lltextureentry.h"
#include "lltooldraganddrop.h"
#include "lltrans.h"
#include "llui.h"
#include "llviewercontrol.h"
#include "llviewermedia.h"
#include "llviewerobject.h"
#include "llviewerregion.h"
#include "llviewerstats.h"
#include "llvovolume.h"
#include "lluictrlfactory.h"
#include "llpluginclassmedia.h"
#include "llviewertexturelist.h"// Update sel manager as to which channel we're editing so it can reflect the correct overlay UI

#include "llagent.h"

//
// Constant definitions for comboboxes
// Must match the commbobox definitions in panel_tools_texture.xml
//
const S32 MATMEDIA_MATERIAL = 0;	// Material
const S32 MATMEDIA_MEDIA = 1;		// Media
const S32 MATTYPE_DIFFUSE = 0;		// Diffuse material texture
const S32 MATTYPE_NORMAL = 1;		// Normal map
const S32 MATTYPE_SPECULAR = 2;		// Specular map
const S32 ALPHAMODE_MASK = 2;		// Alpha masking mode
const S32 BUMPY_TEXTURE = 18;		// use supplied normal map
const S32 SHINY_TEXTURE = 4;		// use supplied specular map

BOOST_STATIC_ASSERT(MATTYPE_DIFFUSE == LLRender::DIFFUSE_MAP && MATTYPE_NORMAL == LLRender::NORMAL_MAP && MATTYPE_SPECULAR == LLRender::SPECULAR_MAP);

//
// "Use texture" label for normal/specular type comboboxes
// Filled in at initialization from translated strings
//
std::string USE_TEXTURE;

LLRender::eTexIndex LLPanelFace::getTextureChannelToEdit()
{
	LLComboBox* combobox_matmedia = getChild<LLComboBox>("combobox matmedia");
	LLRadioGroup* radio_mat_type = getChild<LLRadioGroup>("radio_material_type");

	LLRender::eTexIndex channel_to_edit = (combobox_matmedia && combobox_matmedia->getCurrentIndex() == MATMEDIA_MATERIAL) ?
	                                                    (radio_mat_type ? (LLRender::eTexIndex)radio_mat_type->getSelectedIndex() : LLRender::DIFFUSE_MAP) : LLRender::DIFFUSE_MAP;

	channel_to_edit = (channel_to_edit == LLRender::NORMAL_MAP)		? (getCurrentNormalMap().isNull()		? LLRender::DIFFUSE_MAP : channel_to_edit) : channel_to_edit;
	channel_to_edit = (channel_to_edit == LLRender::SPECULAR_MAP)	? (getCurrentSpecularMap().isNull()		? LLRender::DIFFUSE_MAP : channel_to_edit) : channel_to_edit;
	return channel_to_edit;
}

// Things the UI provides...
//
LLUUID	LLPanelFace::getCurrentNormalMap()			{ return mBumpyTextureCtrl->getImageAssetID();	}
LLUUID	LLPanelFace::getCurrentSpecularMap()		{ return mShinyTextureCtrl->getImageAssetID();	}
U32		LLPanelFace::getCurrentShininess()			{ return getChild<LLComboBox>("combobox shininess")->getCurrentIndex();			}
U32		LLPanelFace::getCurrentBumpiness()			{ return getChild<LLComboBox>("combobox bumpiness")->getCurrentIndex();			}
U8			LLPanelFace::getCurrentDiffuseAlphaMode()	{ return (U8)getChild<LLComboBox>("combobox alphamode")->getCurrentIndex();	}
U8			LLPanelFace::getCurrentAlphaMaskCutoff()	{ return (U8)getChild<LLUICtrl>("maskcutoff")->getValue().asInteger();			}
U8			LLPanelFace::getCurrentEnvIntensity()		{ return (U8)getChild<LLUICtrl>("environment")->getValue().asInteger();			}
U8			LLPanelFace::getCurrentGlossiness()			{ return (U8)getChild<LLUICtrl>("glossiness")->getValue().asInteger();			}
F32		LLPanelFace::getCurrentBumpyRot()			{ return mCtrlBumpyRot->getValue().asReal();						}
F32		LLPanelFace::getCurrentBumpyScaleU()		{ return mCtrlBumpyScaleU->getValue().asReal();					}
F32		LLPanelFace::getCurrentBumpyScaleV()		{ return mCtrlBumpyScaleV->getValue().asReal();					}
F32		LLPanelFace::getCurrentBumpyOffsetU()		{ return mCtrlBumpyOffsetU->getValue().asReal();					}
F32		LLPanelFace::getCurrentBumpyOffsetV()		{ return mCtrlBumpyOffsetV->getValue().asReal();					}
F32		LLPanelFace::getCurrentShinyRot()			{ return mCtrlShinyRot->getValue().asReal();						}
F32		LLPanelFace::getCurrentShinyScaleU()		{ return mCtrlShinyScaleU->getValue().asReal();					}
F32		LLPanelFace::getCurrentShinyScaleV()		{ return mCtrlShinyScaleV->getValue().asReal();					}
F32		LLPanelFace::getCurrentShinyOffsetU()		{ return mCtrlShinyOffsetU->getValue().asReal();					}
F32		LLPanelFace::getCurrentShinyOffsetV()		{ return mCtrlShinyOffsetV->getValue().asReal();					}

// <FS:CR> UI provided diffuse parameters
F32		LLPanelFace::getCurrentTextureRot()			{ return mCtrlTexRot->getValue().asReal();						}
F32		LLPanelFace::getCurrentTextureScaleU()		{ return mCtrlTexScaleU->getValue().asReal();					}
F32		LLPanelFace::getCurrentTextureScaleV()		{ return mCtrlTexScaleV->getValue().asReal();					}
F32		LLPanelFace::getCurrentTextureOffsetU()		{ return mCtrlTexOffsetU->getValue().asReal();					}
F32		LLPanelFace::getCurrentTextureOffsetV()		{ return mCtrlTexOffsetV->getValue().asReal();					}
// </FS:CR>

//
// Methods
//

BOOL	LLPanelFace::postBuild()
{
	childSetCommitCallback("combobox shininess",&LLPanelFace::onCommitShiny,this);
	childSetCommitCallback("combobox bumpiness",&LLPanelFace::onCommitBump,this);
	childSetCommitCallback("combobox alphamode",&LLPanelFace::onCommitAlphaMode,this);
	//childSetCommitCallback("TexScaleU",&LLPanelFace::onCommitTextureScaleX, this);
	//childSetCommitCallback("TexScaleV",&LLPanelFace::onCommitTextureScaleY, this);
	//childSetCommitCallback("TexRot",&LLPanelFace::onCommitTextureRot, this);
	//childSetCommitCallback("rptctrl",&LLPanelFace::onCommitRepeatsPerMeter, this);
	childSetCommitCallback("checkbox planar align",&LLPanelFace::onCommitPlanarAlign, this);
	//childSetCommitCallback("TexOffsetU",LLPanelFace::onCommitTextureOffsetX, this);
	//childSetCommitCallback("TexOffsetV",LLPanelFace::onCommitTextureOffsetY, this);

	//childSetCommitCallback("bumpyScaleU",&LLPanelFace::onCommitMaterialBumpyScaleX, this);
	//childSetCommitCallback("bumpyScaleV",&LLPanelFace::onCommitMaterialBumpyScaleY, this);
	//childSetCommitCallback("bumpyRot",&LLPanelFace::onCommitMaterialBumpyRot, this);
	//childSetCommitCallback("bumpyOffsetU",&LLPanelFace::onCommitMaterialBumpyOffsetX, this);
	//childSetCommitCallback("bumpyOffsetV",&LLPanelFace::onCommitMaterialBumpyOffsetY, this);
	//childSetCommitCallback("shinyScaleU",&LLPanelFace::onCommitMaterialShinyScaleX, this);
	//childSetCommitCallback("shinyScaleV",&LLPanelFace::onCommitMaterialShinyScaleY, this);
	//childSetCommitCallback("shinyRot",&LLPanelFace::onCommitMaterialShinyRot, this);
	//childSetCommitCallback("shinyOffsetU",&LLPanelFace::onCommitMaterialShinyOffsetX, this);
	//childSetCommitCallback("shinyOffsetV",&LLPanelFace::onCommitMaterialShinyOffsetY, this);
	childSetCommitCallback("glossiness",&LLPanelFace::onCommitMaterialGloss, this);
	childSetCommitCallback("environment",&LLPanelFace::onCommitMaterialEnv, this);
	childSetCommitCallback("maskcutoff",&LLPanelFace::onCommitMaterialMaskCutoff, this);

	// <FS:CR>
	childSetCommitCallback("checkbox_sync_settings", &LLPanelFace::onClickMapsSync, this);
	childSetAction("copytextures",&LLPanelFace::onClickCopy,this);
	childSetAction("pastetextures",&LLPanelFace::onClickPaste,this);
	
	mCtrlTexScaleU = getChild<LLSpinCtrl>("TexScaleU");
	if (mCtrlTexScaleU)
	{
		mCtrlTexScaleU->setCommitCallback(&LLPanelFace::onCommitTextureScaleX, this);
	}
	mCtrlTexScaleV = getChild<LLSpinCtrl>("TexScaleV");
	if (mCtrlTexScaleV)
	{
		mCtrlTexScaleV->setCommitCallback(&LLPanelFace::onCommitTextureScaleY, this);
	}
	mCtrlBumpyScaleU = getChild<LLSpinCtrl>("bumpyScaleU");
	if (mCtrlBumpyScaleU)
	{
		mCtrlBumpyScaleU->setCommitCallback(&LLPanelFace::onCommitMaterialBumpyScaleX, this);
	}
	mCtrlBumpyScaleV = getChild<LLSpinCtrl>("bumpyScaleV");
	if (mCtrlBumpyScaleV)
	{
		mCtrlBumpyScaleV->setCommitCallback(&LLPanelFace::onCommitMaterialBumpyScaleY, this);
	}
	mCtrlShinyScaleU = getChild<LLSpinCtrl>("shinyScaleU");
	if (mCtrlShinyScaleU)
	{
		mCtrlShinyScaleU->setCommitCallback(&LLPanelFace::onCommitMaterialShinyScaleX, this);
	}
	mCtrlShinyScaleV = getChild<LLSpinCtrl>("shinyScaleV");
	if (mCtrlShinyScaleV)
	{
		mCtrlShinyScaleV->setCommitCallback(&LLPanelFace::onCommitMaterialShinyScaleY, this);
	}	
	mCtrlTexOffsetU = getChild<LLSpinCtrl>("TexOffsetU");
	if (mCtrlTexOffsetU)
	{
		mCtrlTexOffsetU->setCommitCallback(&LLPanelFace::onCommitTextureOffsetX, this);
	}
	mCtrlTexOffsetV = getChild<LLSpinCtrl>("TexOffsetV");
	if (mCtrlTexOffsetV)
	{
		mCtrlTexOffsetV->setCommitCallback(&LLPanelFace::onCommitTextureOffsetY, this);
	}
	mCtrlBumpyOffsetU = getChild<LLSpinCtrl>("bumpyOffsetU");
	if (mCtrlBumpyOffsetU)
	{
		mCtrlBumpyOffsetU->setCommitCallback(&LLPanelFace::onCommitMaterialBumpyOffsetX, this);
	}
	mCtrlBumpyOffsetV = getChild<LLSpinCtrl>("bumpyOffsetV");
	if (mCtrlBumpyOffsetV)
	{
		mCtrlBumpyOffsetV->setCommitCallback(&LLPanelFace::onCommitMaterialBumpyOffsetY, this);
	}
	mCtrlShinyOffsetU = getChild<LLSpinCtrl>("shinyOffsetU");
	if (mCtrlShinyOffsetU)
	{
		mCtrlShinyOffsetU->setCommitCallback(&LLPanelFace::onCommitMaterialShinyOffsetX, this);
	}
	mCtrlShinyOffsetV = getChild<LLSpinCtrl>("shinyOffsetV");
	if (mCtrlShinyOffsetV)
	{
		mCtrlShinyOffsetV->setCommitCallback(&LLPanelFace::onCommitMaterialShinyOffsetY, this);
	}
	mCtrlTexRot = getChild<LLSpinCtrl>("TexRot");
	if (mCtrlTexRot)
	{
		mCtrlTexRot->setCommitCallback(&LLPanelFace::onCommitTextureRot, this);
	}
	mCtrlBumpyRot = getChild<LLSpinCtrl>("bumpyRot");
	if (mCtrlBumpyRot)
	{
		mCtrlBumpyRot->setCommitCallback(&LLPanelFace::onCommitMaterialBumpyRot, this);
	}
	mCtrlShinyRot = getChild<LLSpinCtrl>("shinyRot");
	if (mCtrlShinyRot)
	{
		mCtrlShinyRot->setCommitCallback(&LLPanelFace::onCommitMaterialShinyRot, this);
	}
	mCtrlRpt = getChild<LLSpinCtrl>("rptctrl");
	if (mCtrlRpt)
	{
		mCtrlRpt->setCommitCallback(LLPanelFace::onCommitRepeatsPerMeter, this);
	}
	
	changePrecision(gSavedSettings.getS32("FSBuildToolDecimalPrecision"));
	// </FS>

	childSetAction("button align",&LLPanelFace::onClickAutoFix,this);
	childSetAction("button align textures", &LLPanelFace::onAlignTexture, this);

	// <FS:CR> Moved to the header so other functions can use them too.
	//LLTextureCtrl*	mTextureCtrl;
	//LLTextureCtrl*	mShinyTextureCtrl;
	//LLTextureCtrl*	mBumpyTextureCtrl;
	//LLColorSwatchCtrl*	mColorSwatch;
	//LLColorSwatchCtrl*	mShinyColorSwatch;

	//LLComboBox*		mComboTexGen;
	//LLComboBox*		mComboMatMedia;

	//LLCheckBoxCtrl	*mCheckFullbright;
	
	//LLTextBox*		mLabelColorTransp;
	//LLSpinCtrl*		mCtrlColorTransp;		// transparency = 1 - alpha

	//LLSpinCtrl*     mCtrlGlow;

	setMouseOpaque(FALSE);

	mTextureCtrl = getChild<LLTextureCtrl>("texture control");
	if(mTextureCtrl)
	{
		mTextureCtrl->setDefaultImageAssetID(LLUUID( gSavedSettings.getString( "DefaultObjectTexture" )));
		mTextureCtrl->setCommitCallback( boost::bind(&LLPanelFace::onCommitTexture, this, _2) );
		mTextureCtrl->setOnCancelCallback( boost::bind(&LLPanelFace::onCancelTexture, this, _2) );
		mTextureCtrl->setOnSelectCallback( boost::bind(&LLPanelFace::onSelectTexture, this, _2) );
		mTextureCtrl->setDragCallback(boost::bind(&LLPanelFace::onDragTexture, this, _2));
		mTextureCtrl->setOnTextureSelectedCallback(boost::bind(&LLPanelFace::onTextureSelectionChanged, this, _1));
		mTextureCtrl->setOnCloseCallback( boost::bind(&LLPanelFace::onCloseTexturePicker, this, _2) );

		mTextureCtrl->setFollowsTop();
		mTextureCtrl->setFollowsLeft();
		mTextureCtrl->setImmediateFilterPermMask(PERM_NONE);
		mTextureCtrl->setDnDFilterPermMask(PERM_COPY | PERM_TRANSFER);
	}

	mShinyTextureCtrl = getChild<LLTextureCtrl>("shinytexture control");
	if(mShinyTextureCtrl)
	{
		mShinyTextureCtrl->setDefaultImageAssetID(LLUUID( gSavedSettings.getString( "DefaultObjectSpecularTexture" )));
		mShinyTextureCtrl->setCommitCallback( boost::bind(&LLPanelFace::onCommitSpecularTexture, this, _2) );
		mShinyTextureCtrl->setOnCancelCallback( boost::bind(&LLPanelFace::onCancelSpecularTexture, this, _2) );
		mShinyTextureCtrl->setOnSelectCallback( boost::bind(&LLPanelFace::onSelectSpecularTexture, this, _2) );
		mShinyTextureCtrl->setOnCloseCallback( boost::bind(&LLPanelFace::onCloseTexturePicker, this, _2) );
		
		mShinyTextureCtrl->setDragCallback(boost::bind(&LLPanelFace::onDragTexture, this, _2));
		mShinyTextureCtrl->setOnTextureSelectedCallback(boost::bind(&LLPanelFace::onTextureSelectionChanged, this, _1));
		mShinyTextureCtrl->setFollowsTop();
		mShinyTextureCtrl->setFollowsLeft();
		mShinyTextureCtrl->setImmediateFilterPermMask(PERM_NONE);
		mShinyTextureCtrl->setDnDFilterPermMask(PERM_COPY | PERM_TRANSFER);
	}

	mBumpyTextureCtrl = getChild<LLTextureCtrl>("bumpytexture control");
	if(mBumpyTextureCtrl)
	{
		mBumpyTextureCtrl->setDefaultImageAssetID(LLUUID( gSavedSettings.getString( "DefaultObjectNormalTexture" )));
		mBumpyTextureCtrl->setBlankImageAssetID(LLUUID( gSavedSettings.getString( "DefaultBlankNormalTexture" )));
		mBumpyTextureCtrl->setCommitCallback( boost::bind(&LLPanelFace::onCommitNormalTexture, this, _2) );
		mBumpyTextureCtrl->setOnCancelCallback( boost::bind(&LLPanelFace::onCancelNormalTexture, this, _2) );
		mBumpyTextureCtrl->setOnSelectCallback( boost::bind(&LLPanelFace::onSelectNormalTexture, this, _2) );
		mBumpyTextureCtrl->setOnCloseCallback( boost::bind(&LLPanelFace::onCloseTexturePicker, this, _2) );

		mBumpyTextureCtrl->setDragCallback(boost::bind(&LLPanelFace::onDragTexture, this, _2));
		mBumpyTextureCtrl->setOnTextureSelectedCallback(boost::bind(&LLPanelFace::onTextureSelectionChanged, this, _1));
		mBumpyTextureCtrl->setFollowsTop();
		mBumpyTextureCtrl->setFollowsLeft();
		mBumpyTextureCtrl->setImmediateFilterPermMask(PERM_NONE);
		mBumpyTextureCtrl->setDnDFilterPermMask(PERM_COPY | PERM_TRANSFER);
	}

	mColorSwatch = getChild<LLColorSwatchCtrl>("colorswatch");
	if(mColorSwatch)
	{
		mColorSwatch->setCommitCallback(boost::bind(&LLPanelFace::onCommitColor, this, _2));
		mColorSwatch->setOnCancelCallback(boost::bind(&LLPanelFace::onCancelColor, this, _2));
		mColorSwatch->setOnSelectCallback(boost::bind(&LLPanelFace::onSelectColor, this, _2));
		mColorSwatch->setFollowsTop();
		mColorSwatch->setFollowsLeft();
		mColorSwatch->setCanApplyImmediately(TRUE);
	}

	mShinyColorSwatch = getChild<LLColorSwatchCtrl>("shinycolorswatch");
	if(mShinyColorSwatch)
	{
		mShinyColorSwatch->setCommitCallback(boost::bind(&LLPanelFace::onCommitShinyColor, this, _2));
		mShinyColorSwatch->setOnCancelCallback(boost::bind(&LLPanelFace::onCancelShinyColor, this, _2));
		mShinyColorSwatch->setOnSelectCallback(boost::bind(&LLPanelFace::onSelectShinyColor, this, _2));
		mShinyColorSwatch->setFollowsTop();
		mShinyColorSwatch->setFollowsLeft();
		mShinyColorSwatch->setCanApplyImmediately(TRUE);
	}

	mLabelColorTransp = getChild<LLTextBox>("color trans");
	if(mLabelColorTransp)
	{
		mLabelColorTransp->setFollowsTop();
		mLabelColorTransp->setFollowsLeft();
	}

	mCtrlColorTransp = getChild<LLSpinCtrl>("ColorTrans");
	if(mCtrlColorTransp)
	{
		mCtrlColorTransp->setCommitCallback(boost::bind(&LLPanelFace::onCommitAlpha, this, _2));
		mCtrlColorTransp->setPrecision(0);
		mCtrlColorTransp->setFollowsTop();
		mCtrlColorTransp->setFollowsLeft();
	}

	mCheckFullbright = getChild<LLCheckBoxCtrl>("checkbox fullbright");
	if (mCheckFullbright)
	{
		mCheckFullbright->setCommitCallback(LLPanelFace::onCommitFullbright, this);
	}

	mComboTexGen = getChild<LLComboBox>("combobox texgen");
	if(mComboTexGen)
	{
		mComboTexGen->setCommitCallback(LLPanelFace::onCommitTexGen, this);
		mComboTexGen->setFollows(FOLLOWS_LEFT | FOLLOWS_TOP);	
	}

	mComboMatMedia = getChild<LLComboBox>("combobox matmedia");
	if(mComboMatMedia)
	{
		mComboMatMedia->setCommitCallback(LLPanelFace::onCommitMaterialsMedia,this);
		mComboMatMedia->selectNthItem(MATMEDIA_MATERIAL);
	}

	mRadioMatType = getChild<LLRadioGroup>("radio_material_type");
    if(mRadioMatType)
    {
        mRadioMatType->setCommitCallback(LLPanelFace::onCommitMaterialType, this);
        mRadioMatType->selectNthItem(MATTYPE_DIFFUSE);
    }

	mCtrlGlow = getChild<LLSpinCtrl>("glow");
	if(mCtrlGlow)
	{
		mCtrlGlow->setCommitCallback(LLPanelFace::onCommitGlow, this);
	}

	clearCtrls();

	return TRUE;
}

LLPanelFace::LLPanelFace()
:	LLPanel(),
	mIsAlpha(false)
{
	USE_TEXTURE = LLTrans::getString("use_texture");
}


LLPanelFace::~LLPanelFace()
{
	// Children all cleaned up by default view destructor.
}


void LLPanelFace::sendTexture()
{
	//LLTextureCtrl* mTextureCtrl = getChild<LLTextureCtrl>("texture control");
	if(!mTextureCtrl) return;
	if( !mTextureCtrl->getTentative() )
	{
		// we grab the item id first, because we want to do a
		// permissions check in the selection manager. ARGH!
		LLUUID id = mTextureCtrl->getImageItemID();
		if(id.isNull())
		{
			id = mTextureCtrl->getImageAssetID();
		}
		LLSelectMgr::getInstance()->selectionSetImage(id);
	}
}

void LLPanelFace::sendBump(U32 bumpiness)
{	
	//LLTextureCtrl* bumpytexture_ctrl = getChild<LLTextureCtrl>("bumpytexture control");
	if (!mBumpyTextureCtrl) return;
	if (bumpiness < BUMPY_TEXTURE)
{	
		LL_DEBUGS("Materials") << "clearing bumptexture control" << LL_ENDL;	
		//bumpytexture_ctrl->clear();
		//bumpytexture_ctrl->setImageAssetID(LLUUID());
		mBumpyTextureCtrl->clear();
		mBumpyTextureCtrl->setImageAssetID(LLUUID());
	}

	updateBumpyControls(bumpiness == BUMPY_TEXTURE, true);

	LLUUID current_normal_map = mBumpyTextureCtrl->getImageAssetID();

	U8 bump = (U8) bumpiness & TEM_BUMP_MASK;

	// Clear legacy bump to None when using an actual normal map
	//
	if (!current_normal_map.isNull())
		bump = 0;

	// Set the normal map or reset it to null as appropriate
	//
	LLSelectedTEMaterial::setNormalID(this, current_normal_map);

	LLSelectMgr::getInstance()->selectionSetBumpmap( bump );
}

void LLPanelFace::sendTexGen()
{
	//LLComboBox*	mComboTexGen = getChild<LLComboBox>("combobox texgen");
	if(!mComboTexGen)return;
	U8 tex_gen = (U8) mComboTexGen->getCurrentIndex() << TEM_TEX_GEN_SHIFT;
	LLSelectMgr::getInstance()->selectionSetTexGen( tex_gen );
}

void LLPanelFace::sendShiny(U32 shininess)
{
	//LLTextureCtrl* texture_ctrl = getChild<LLTextureCtrl>("shinytexture control");
	if (!mShinyTextureCtrl) return;
	
	if (shininess < SHINY_TEXTURE)
{
		//texture_ctrl->clear();
		//texture_ctrl->setImageAssetID(LLUUID());
		mShinyTextureCtrl->clear();
		mShinyTextureCtrl->setImageAssetID(LLUUID());
	}

	LLUUID specmap = getCurrentSpecularMap();

	U8 shiny = (U8) shininess & TEM_SHINY_MASK;
	if (!specmap.isNull())
		shiny = 0;

	LLSelectedTEMaterial::setSpecularID(this, specmap);

	LLSelectMgr::getInstance()->selectionSetShiny( shiny );

	updateShinyControls(!specmap.isNull(), true);
	
}

void LLPanelFace::sendFullbright()
{
	//LLCheckBoxCtrl*	mCheckFullbright = getChild<LLCheckBoxCtrl>("checkbox fullbright");
	if (!mCheckFullbright) return;
	U8 fullbright = mCheckFullbright->get() ? TEM_FULLBRIGHT_MASK : 0;
	LLSelectMgr::getInstance()->selectionSetFullbright( fullbright );
}

void LLPanelFace::sendColor()
{
	//LLColorSwatchCtrl*	mColorSwatch = getChild<LLColorSwatchCtrl>("colorswatch");
	if (!mColorSwatch) return;
	LLColor4 color = mColorSwatch->get();

	LLSelectMgr::getInstance()->selectionSetColorOnly( color );
}

void LLPanelFace::sendAlpha()
{	
	//LLSpinCtrl*	mCtrlColorTransp = getChild<LLSpinCtrl>("ColorTrans");
	if (!mCtrlColorTransp) return;
	F32 alpha = (100.f - mCtrlColorTransp->get()) / 100.f;

	LLSelectMgr::getInstance()->selectionSetAlphaOnly( alpha );
}


void LLPanelFace::sendGlow()
{
	//LLSpinCtrl* mCtrlGlow = getChild<LLSpinCtrl>("glow");
	//llassert(mCtrlGlow);
	if (!mCtrlGlow) return;
	if (mCtrlGlow)
	{
		F32 glow = mCtrlGlow->get();
		LLSelectMgr::getInstance()->selectionSetGlow( glow );
	}
}

struct LLPanelFaceSetTEFunctor : public LLSelectedTEFunctor
{
	LLPanelFaceSetTEFunctor(LLPanelFace* panel) : mPanel(panel) {}
	virtual bool apply(LLViewerObject* object, S32 te)
	{
		BOOL valid;
		F32 value;
<<<<<<< HEAD
		//LLSpinCtrl*	ctrlTexScaleS = mPanel->getChild<LLSpinCtrl>("TexScaleU");
		//LLSpinCtrl*	ctrlTexScaleT = mPanel->getChild<LLSpinCtrl>("TexScaleV");
		//LLSpinCtrl*	ctrlTexOffsetS = mPanel->getChild<LLSpinCtrl>("TexOffsetU");
		//LLSpinCtrl*	ctrlTexOffsetT = mPanel->getChild<LLSpinCtrl>("TexOffsetV");
		//LLSpinCtrl*	ctrlTexRotation = mPanel->getChild<LLSpinCtrl>("TexRot");
=======

        LLRadioGroup * radio_mat_type = mPanel->getChild<LLRadioGroup>("radio_material_type");
        std::string prefix;
        switch (radio_mat_type->getSelectedIndex())
        {
        case MATTYPE_DIFFUSE:
            prefix = "Tex";
            break;
        case MATTYPE_NORMAL:
            prefix = "bumpy";
            break;
        case MATTYPE_SPECULAR:
            prefix = "shiny";
            break;
        }
        
        LLSpinCtrl * ctrlTexScaleS = mPanel->getChild<LLSpinCtrl>(prefix + "ScaleU");
        LLSpinCtrl * ctrlTexScaleT = mPanel->getChild<LLSpinCtrl>(prefix + "ScaleV");
        LLSpinCtrl * ctrlTexOffsetS = mPanel->getChild<LLSpinCtrl>(prefix + "OffsetU");
        LLSpinCtrl * ctrlTexOffsetT = mPanel->getChild<LLSpinCtrl>(prefix + "OffsetV");
        LLSpinCtrl * ctrlTexRotation = mPanel->getChild<LLSpinCtrl>(prefix + "Rot");

>>>>>>> aefb0503
		LLComboBox*	comboTexGen = mPanel->getChild<LLComboBox>("combobox texgen");
		LLCheckBoxCtrl*	cb_planar_align = mPanel->getChild<LLCheckBoxCtrl>("checkbox planar align");
		bool align_planar = (cb_planar_align && cb_planar_align->get());

		llassert(comboTexGen);
		llassert(object);

		if (mPanel->mCtrlTexScaleU)
		{
			valid = !mPanel->mCtrlTexScaleU->getTentative();
			if (valid || align_planar)
			{
				value = mPanel->mCtrlTexScaleU->get();
				if (comboTexGen &&
				    comboTexGen->getCurrentIndex() == 1)
				{
					value *= 0.5f;
				}
				object->setTEScaleS( te, value );

				if (align_planar) 
				{
					LLPanelFace::LLSelectedTEMaterial::setNormalRepeatX(mPanel, value, te, object->getID());
					LLPanelFace::LLSelectedTEMaterial::setSpecularRepeatX(mPanel, value, te, object->getID());
				}
			}
		}

		if (mPanel->mCtrlTexScaleV)
		{
			valid = !mPanel->mCtrlTexScaleV->getTentative();
			if (valid || align_planar)
			{
				value = mPanel->mCtrlTexScaleV->get();
				if (comboTexGen &&
				    comboTexGen->getCurrentIndex() == 1)
				{
					value *= 0.5f;
				}
				object->setTEScaleT( te, value );

				if (align_planar) 
				{
					LLPanelFace::LLSelectedTEMaterial::setNormalRepeatY(mPanel, value, te, object->getID());
					LLPanelFace::LLSelectedTEMaterial::setSpecularRepeatY(mPanel, value, te, object->getID());
				}
			}
		}

		if (mPanel->mCtrlTexOffsetU)
		{
			valid = !mPanel->mCtrlTexOffsetU->getTentative();
			if (valid || align_planar)
			{
				value = mPanel->mCtrlTexOffsetU->get();
				object->setTEOffsetS( te, value );

				if (align_planar) 
				{
					LLPanelFace::LLSelectedTEMaterial::setNormalOffsetX(mPanel, value, te, object->getID());
					LLPanelFace::LLSelectedTEMaterial::setSpecularOffsetX(mPanel, value, te, object->getID());
				}
			}
		}

		if (mPanel->mCtrlTexOffsetV)
		{
			valid = !mPanel->mCtrlTexOffsetV->getTentative();
			if (valid || align_planar)
			{
				value = mPanel->mCtrlTexOffsetV->get();
				object->setTEOffsetT( te, value );

				if (align_planar) 
				{
					LLPanelFace::LLSelectedTEMaterial::setNormalOffsetY(mPanel, value, te, object->getID());
					LLPanelFace::LLSelectedTEMaterial::setSpecularOffsetY(mPanel, value, te, object->getID());
				}
			}
		}

		if (mPanel->mCtrlTexRot)
		{
			valid = !mPanel->mCtrlTexRot->getTentative();
			if (valid || align_planar)
			{
				value = mPanel->mCtrlTexRot->get() * DEG_TO_RAD;
				object->setTERotation( te, value );

				if (align_planar) 
				{
					LLPanelFace::LLSelectedTEMaterial::setNormalRotation(mPanel, value, te, object->getID());
					LLPanelFace::LLSelectedTEMaterial::setSpecularRotation(mPanel, value, te, object->getID());
				}
			}
		}
		return true;
	}
private:
	LLPanelFace* mPanel;
};

// Functor that aligns a face to mCenterFace
struct LLPanelFaceSetAlignedTEFunctor : public LLSelectedTEFunctor
{
	LLPanelFaceSetAlignedTEFunctor(LLPanelFace* panel, LLFace* center_face) :
		mPanel(panel),
		mCenterFace(center_face) {}

	virtual bool apply(LLViewerObject* object, S32 te)
	{
		LLFace* facep = object->mDrawable->getFace(te);
		if (!facep)
		{
			return true;
		}

		if (facep->getViewerObject()->getVolume()->getNumVolumeFaces() <= te)
		{
			return true;
		}

		bool set_aligned = true;
		if (facep == mCenterFace)
		{
			set_aligned = false;
		}
		if (set_aligned)
		{
			LLVector2 uv_offset, uv_scale;
			F32 uv_rot;
			set_aligned = facep->calcAlignedPlanarTE(mCenterFace, &uv_offset, &uv_scale, &uv_rot);
			if (set_aligned)
			{
				object->setTEOffset(te, uv_offset.mV[VX], uv_offset.mV[VY]);
				object->setTEScale(te, uv_scale.mV[VX], uv_scale.mV[VY]);
				object->setTERotation(te, uv_rot);

				LLPanelFace::LLSelectedTEMaterial::setNormalRotation(mPanel, uv_rot, te, object->getID());
				LLPanelFace::LLSelectedTEMaterial::setSpecularRotation(mPanel, uv_rot, te, object->getID());

				LLPanelFace::LLSelectedTEMaterial::setNormalOffsetX(mPanel, uv_offset.mV[VX], te, object->getID());
				LLPanelFace::LLSelectedTEMaterial::setNormalOffsetY(mPanel, uv_offset.mV[VY], te, object->getID());
				LLPanelFace::LLSelectedTEMaterial::setNormalRepeatX(mPanel, uv_scale.mV[VX], te, object->getID());
				LLPanelFace::LLSelectedTEMaterial::setNormalRepeatY(mPanel, uv_scale.mV[VY], te, object->getID());

				LLPanelFace::LLSelectedTEMaterial::setSpecularOffsetX(mPanel, uv_offset.mV[VX], te, object->getID());
				LLPanelFace::LLSelectedTEMaterial::setSpecularOffsetY(mPanel, uv_offset.mV[VY], te, object->getID());
				LLPanelFace::LLSelectedTEMaterial::setSpecularRepeatX(mPanel, uv_scale.mV[VX], te, object->getID());
				LLPanelFace::LLSelectedTEMaterial::setSpecularRepeatY(mPanel, uv_scale.mV[VY], te, object->getID());
			}
		}
		if (!set_aligned)
		{
			LLPanelFaceSetTEFunctor setfunc(mPanel);
			setfunc.apply(object, te);
		}
		return true;
	}
private:
	LLPanelFace* mPanel;
	LLFace* mCenterFace;
};

struct LLPanelFaceSetAlignedConcreteTEFunctor : public LLSelectedTEFunctor
{
    LLPanelFaceSetAlignedConcreteTEFunctor(LLPanelFace* panel, LLFace* center_face, LLRender::eTexIndex map) :
        mPanel(panel),
        mChefFace(center_face),
        mMap(map)
    {}

    virtual bool apply(LLViewerObject* object, S32 te)
    {
        LLFace* facep = object->mDrawable->getFace(te);
        if (!facep)
        {
            return true;
        }

        if (facep->getViewerObject()->getVolume()->getNumVolumeFaces() <= te)
        {
            return true;
        }

        if (mChefFace != facep)
        {
            LLVector2 uv_offset, uv_scale;
            F32 uv_rot;
            if (facep->calcAlignedPlanarTE(mChefFace, &uv_offset, &uv_scale, &uv_rot, mMap))
            {
                switch (mMap)
                {
                case LLRender::DIFFUSE_MAP:
                        object->setTEOffset(te, uv_offset.mV[VX], uv_offset.mV[VY]);
                        object->setTEScale(te, uv_scale.mV[VX], uv_scale.mV[VY]);
                        object->setTERotation(te, uv_rot);
                    break;
                case LLRender::NORMAL_MAP:
                        LLPanelFace::LLSelectedTEMaterial::setNormalRotation(mPanel, uv_rot, te, object->getID());
                        LLPanelFace::LLSelectedTEMaterial::setNormalOffsetX(mPanel, uv_offset.mV[VX], te, object->getID());
                        LLPanelFace::LLSelectedTEMaterial::setNormalOffsetY(mPanel, uv_offset.mV[VY], te, object->getID());
                        LLPanelFace::LLSelectedTEMaterial::setNormalRepeatX(mPanel, uv_scale.mV[VX], te, object->getID());
                        LLPanelFace::LLSelectedTEMaterial::setNormalRepeatY(mPanel, uv_scale.mV[VY], te, object->getID());
                    break;
                case LLRender::SPECULAR_MAP:
                        LLPanelFace::LLSelectedTEMaterial::setSpecularRotation(mPanel, uv_rot, te, object->getID());
                        LLPanelFace::LLSelectedTEMaterial::setSpecularOffsetX(mPanel, uv_offset.mV[VX], te, object->getID());
                        LLPanelFace::LLSelectedTEMaterial::setSpecularOffsetY(mPanel, uv_offset.mV[VY], te, object->getID());
                        LLPanelFace::LLSelectedTEMaterial::setSpecularRepeatX(mPanel, uv_scale.mV[VX], te, object->getID());
                        LLPanelFace::LLSelectedTEMaterial::setSpecularRepeatY(mPanel, uv_scale.mV[VY], te, object->getID());
                    break;
                default: /*make compiler happy*/
                    break;
                }
            }
        }
        
        return true;
    }
private:
    LLPanelFace* mPanel;
    LLFace* mChefFace;
    LLRender::eTexIndex mMap;
};

// Functor that tests if a face is aligned to mCenterFace
struct LLPanelFaceGetIsAlignedTEFunctor : public LLSelectedTEFunctor
{
	LLPanelFaceGetIsAlignedTEFunctor(LLFace* center_face) :
		mCenterFace(center_face) {}

	virtual bool apply(LLViewerObject* object, S32 te)
	{
		LLFace* facep = object->mDrawable->getFace(te);
		if (!facep)
		{
			return false;
		}

		if (facep->getViewerObject()->getVolume()->getNumVolumeFaces() <= te)
		{ //volume face does not exist, can't be aligned
			return false;
		}

		if (facep == mCenterFace)
		{
			return true;
		}
		
		LLVector2 aligned_st_offset, aligned_st_scale;
		F32 aligned_st_rot;
		if ( facep->calcAlignedPlanarTE(mCenterFace, &aligned_st_offset, &aligned_st_scale, &aligned_st_rot) )
		{
			const LLTextureEntry* tep = facep->getTextureEntry();
			LLVector2 st_offset, st_scale;
			tep->getOffset(&st_offset.mV[VX], &st_offset.mV[VY]);
			tep->getScale(&st_scale.mV[VX], &st_scale.mV[VY]);
			F32 st_rot = tep->getRotation();

            bool eq_offset_x = is_approx_equal_fraction(st_offset.mV[VX], aligned_st_offset.mV[VX], 12);
            bool eq_offset_y = is_approx_equal_fraction(st_offset.mV[VY], aligned_st_offset.mV[VY], 12);
            bool eq_scale_x  = is_approx_equal_fraction(st_scale.mV[VX], aligned_st_scale.mV[VX], 12);
            bool eq_scale_y  = is_approx_equal_fraction(st_scale.mV[VY], aligned_st_scale.mV[VY], 12);
            bool eq_rot      = is_approx_equal_fraction(st_rot, aligned_st_rot, 6);

			// needs a fuzzy comparison, because of fp errors
			if (eq_offset_x && 
				eq_offset_y && 
				eq_scale_x &&
				eq_scale_y &&
				eq_rot)
			{
				return true;
			}
		}
		return false;
	}
private:
	LLFace* mCenterFace;
};

struct LLPanelFaceSendFunctor : public LLSelectedObjectFunctor
{
	virtual bool apply(LLViewerObject* object)
	{
		object->sendTEUpdate();
		return true;
	}
};

void LLPanelFace::sendTextureInfo()
{
	if ((bool)childGetValue("checkbox planar align").asBoolean())
	{
		LLFace* last_face = NULL;
		bool identical_face =false;
		LLSelectedTE::getFace(last_face, identical_face);		
		LLPanelFaceSetAlignedTEFunctor setfunc(this, last_face);
		LLSelectMgr::getInstance()->getSelection()->applyToTEs(&setfunc);
	}
	else
	{
		LLPanelFaceSetTEFunctor setfunc(this);
		LLSelectMgr::getInstance()->getSelection()->applyToTEs(&setfunc);
	}

	LLPanelFaceSendFunctor sendfunc;
	LLSelectMgr::getInstance()->getSelection()->applyToObjects(&sendfunc);
}

void LLPanelFace::alignTestureLayer()
{
    LLFace* last_face = NULL;
    bool identical_face = false;
    LLSelectedTE::getFace(last_face, identical_face);

    LLRadioGroup * radio_mat_type = getChild<LLRadioGroup>("radio_material_type");
    LLPanelFaceSetAlignedConcreteTEFunctor setfunc(this, last_face, static_cast<LLRender::eTexIndex>(radio_mat_type->getSelectedIndex()));
    LLSelectMgr::getInstance()->getSelection()->applyToTEs(&setfunc);
}

void LLPanelFace::getState()
{
	updateUI();
}

void LLPanelFace::updateUI(bool force_set_values /*false*/)
{ //set state of UI to match state of texture entry(ies)  (calls setEnabled, setValue, etc, but NOT setVisible)
	LLViewerObject* objectp = LLSelectMgr::getInstance()->getSelection()->getFirstObject();

	if( objectp
		&& objectp->getPCode() == LL_PCODE_VOLUME
		&& objectp->permModify())
	{
		BOOL editable = objectp->permModify() && !objectp->isPermanentEnforced();

		// only turn on auto-adjust button if there is a media renderer and the media is loaded
		getChildView("button align")->setEnabled(editable);
		
		// <FS>
		BOOL enable_material_controls = (!gSavedSettings.getBOOL("SyncMaterialSettings"));
		S32 selected_count = LLSelectMgr::getInstance()->getSelection()->getObjectCount();
		BOOL single_volume = ((LLSelectMgr::getInstance()->selectionAllPCode( LL_PCODE_VOLUME ))
							  && (selected_count == 1));
		getChildView("copytextures")->setEnabled(single_volume && editable);
		getChildView("pastetextures")->setEnabled(editable);
		// </FS>

		//LLComboBox* combobox_matmedia = getChild<LLComboBox>("combobox matmedia");
		if (mComboMatMedia)
		{
			if (mComboMatMedia->getCurrentIndex() < MATMEDIA_MATERIAL)
			{
				mComboMatMedia->selectNthItem(MATMEDIA_MATERIAL);
			}
		}
		else
		{
			LL_WARNS() << "failed getChild for 'combobox matmedia'" << LL_ENDL;
		}
		mComboMatMedia->setEnabled(editable);

		//LLRadioGroup* radio_mat_type = getChild<LLRadioGroup>("radio_material_type");
		if(mRadioMatType)
		{
		    if (mRadioMatType->getSelectedIndex() < MATTYPE_DIFFUSE)
		    {
		        mRadioMatType->selectNthItem(MATTYPE_DIFFUSE);
		    }

		}
		else
		{
		    LL_WARNS("Materials") << "failed getChild for 'radio_material_type'" << LL_ENDL;
		}

		mRadioMatType->setEnabled(editable);
		getChildView("checkbox_sync_settings")->setEnabled(editable);
		childSetValue("checkbox_sync_settings", gSavedSettings.getBOOL("SyncMaterialSettings"));
		updateVisibility();

		bool identical			= true;	// true because it is anded below
		bool identical_diffuse	= false;
		bool identical_norm		= false;
		bool identical_spec		= false;

		//LLTextureCtrl*	texture_ctrl = getChild<LLTextureCtrl>("texture control");
		//LLTextureCtrl*	shinytexture_ctrl = getChild<LLTextureCtrl>("shinytexture control");
		//LLTextureCtrl*	bumpytexture_ctrl = getChild<LLTextureCtrl>("bumpytexture control");
		
		LLUUID id;
		LLUUID normmap_id;
		LLUUID specmap_id;
		
		// Color swatch
		{
			getChildView("color label")->setEnabled(editable);
		}
		//LLColorSwatchCtrl*	mColorSwatch = getChild<LLColorSwatchCtrl>("colorswatch");

		LLColor4 color					= LLColor4::white;
		bool		identical_color	= false;

		if(mColorSwatch)
		{
			LLSelectedTE::getColor(color, identical_color);
			LLColor4 prev_color = mColorSwatch->get();

			mColorSwatch->setOriginal(color);
			mColorSwatch->set(color, force_set_values || (prev_color != color) || !editable);

			mColorSwatch->setValid(editable);
			mColorSwatch->setEnabled( editable );
			mColorSwatch->setCanApplyImmediately( editable );
		}

		// Color transparency
		getChildView("color trans")->setEnabled(editable);

		F32 transparency = (1.f - color.mV[VALPHA]) * 100.f;
		getChild<LLUICtrl>("ColorTrans")->setValue(editable ? transparency : 0);
		getChildView("ColorTrans")->setEnabled(editable);

		// Specular map
		LLSelectedTEMaterial::getSpecularID(specmap_id, identical_spec);
		
		U8 shiny = 0;
		bool identical_shiny = false;

		// Shiny
		LLSelectedTE::getShiny(shiny, identical_shiny);
		identical = identical && identical_shiny;

		shiny = specmap_id.isNull() ? shiny : SHINY_TEXTURE;

		LLCtrlSelectionInterface* combobox_shininess = childGetSelectionInterface("combobox shininess");
		if (combobox_shininess)
				{
			combobox_shininess->selectNthItem((S32)shiny);
		}

		getChildView("label shininess")->setEnabled(editable);
		getChildView("combobox shininess")->setEnabled(editable);

		getChildView("label glossiness")->setEnabled(editable);			
		getChildView("glossiness")->setEnabled(editable);

		getChildView("label environment")->setEnabled(editable);
		getChildView("environment")->setEnabled(editable);
		getChildView("label shinycolor")->setEnabled(editable);
					
		getChild<LLUICtrl>("combobox shininess")->setTentative(!identical_spec);
		getChild<LLUICtrl>("glossiness")->setTentative(!identical_spec);
		getChild<LLUICtrl>("environment")->setTentative(!identical_spec);			
		getChild<LLUICtrl>("shinycolorswatch")->setTentative(!identical_spec);
					
		//LLColorSwatchCtrl*	mShinyColorSwatch = getChild<LLColorSwatchCtrl>("shinycolorswatch");
		if(mShinyColorSwatch)
					{
			mShinyColorSwatch->setValid(editable);
			mShinyColorSwatch->setEnabled( editable );
			mShinyColorSwatch->setCanApplyImmediately( editable );
		}

		U8 bumpy = 0;
		// Bumpy
						{
			bool identical_bumpy = false;
			LLSelectedTE::getBumpmap(bumpy,identical_bumpy);

			LLUUID norm_map_id = getCurrentNormalMap();
			LLCtrlSelectionInterface* combobox_bumpiness = childGetSelectionInterface("combobox bumpiness");

			bumpy = norm_map_id.isNull() ? bumpy : BUMPY_TEXTURE;

			if (combobox_bumpiness)
							{
				combobox_bumpiness->selectNthItem((S32)bumpy);
							}
			else
							{
				LL_WARNS() << "failed childGetSelectionInterface for 'combobox bumpiness'" << LL_ENDL;
							}

			getChildView("combobox bumpiness")->setEnabled(editable);
			getChild<LLUICtrl>("combobox bumpiness")->setTentative(!identical_bumpy);
			getChildView("label bumpiness")->setEnabled(editable);
						}

		// Texture
		{
			LLSelectedTE::getTexId(id,identical_diffuse);

			// Normal map
			LLSelectedTEMaterial::getNormalID(normmap_id, identical_norm);

			mIsAlpha = FALSE;
			LLGLenum image_format = GL_RGB;
			bool identical_image_format = false;
			LLSelectedTE::getImageFormat(image_format, identical_image_format);
            
         mIsAlpha = FALSE;
         switch (image_format)
         {
               case GL_RGBA:
               case GL_ALPHA:
               {
                  mIsAlpha = TRUE;
               }
               break;

               case GL_RGB: break;
               default:
               {
                  LL_WARNS() << "Unexpected tex format in LLPanelFace...resorting to no alpha" << LL_ENDL;
					}
               break;
				}

			if(LLViewerMedia::textureHasMedia(id))
			{
				getChildView("button align")->setEnabled(editable);
			}
			
			// Diffuse Alpha Mode

			// Init to the default that is appropriate for the alpha content of the asset
			//
			U8 alpha_mode = mIsAlpha ? LLMaterial::DIFFUSE_ALPHA_MODE_BLEND : LLMaterial::DIFFUSE_ALPHA_MODE_NONE;

			bool identical_alpha_mode = false;

			// See if that's been overridden by a material setting for same...
			//
			LLSelectedTEMaterial::getCurrentDiffuseAlphaMode(alpha_mode, identical_alpha_mode, mIsAlpha);

			LLCtrlSelectionInterface* combobox_alphamode = childGetSelectionInterface("combobox alphamode");
			if (combobox_alphamode)
			{
				//it is invalid to have any alpha mode other than blend if transparency is greater than zero ... 
				// Want masking? Want emissive? Tough! You get BLEND!
				alpha_mode = (transparency > 0.f) ? LLMaterial::DIFFUSE_ALPHA_MODE_BLEND : alpha_mode;

				// ... unless there is no alpha channel in the texture, in which case alpha mode MUST be none
				alpha_mode = mIsAlpha ? alpha_mode : LLMaterial::DIFFUSE_ALPHA_MODE_NONE;

				combobox_alphamode->selectNthItem(alpha_mode);
			}
			else
			{
				LL_WARNS() << "failed childGetSelectionInterface for 'combobox alphamode'" << LL_ENDL;
			}

			updateAlphaControls();
			
			if(mTextureCtrl)
				{
				if (identical_diffuse)
				{
					mTextureCtrl->setTentative( FALSE );
					mTextureCtrl->setEnabled( editable );
					mTextureCtrl->setImageAssetID( id );
					getChildView("combobox alphamode")->setEnabled(editable && mIsAlpha && transparency <= 0.f);
					getChildView("label alphamode")->setEnabled(editable && mIsAlpha);
					getChildView("maskcutoff")->setEnabled(editable && mIsAlpha);
					getChildView("label maskcutoff")->setEnabled(editable && mIsAlpha);
				}
				else if (id.isNull())
					{
						// None selected
					mTextureCtrl->setTentative( FALSE );
					mTextureCtrl->setEnabled( FALSE );
					mTextureCtrl->setImageAssetID( LLUUID::null );
					getChildView("combobox alphamode")->setEnabled( FALSE );
					getChildView("label alphamode")->setEnabled( FALSE );
					getChildView("maskcutoff")->setEnabled( FALSE);
					getChildView("label maskcutoff")->setEnabled( FALSE );
					}
					else
					{
						// Tentative: multiple selected with different textures
					mTextureCtrl->setTentative( TRUE );
					mTextureCtrl->setEnabled( editable );
					mTextureCtrl->setImageAssetID( id );
					getChildView("combobox alphamode")->setEnabled(editable && mIsAlpha && transparency <= 0.f);
					getChildView("label alphamode")->setEnabled(editable && mIsAlpha);
					getChildView("maskcutoff")->setEnabled(editable && mIsAlpha);
					getChildView("label maskcutoff")->setEnabled(editable && mIsAlpha);
				}
			}

			if (mShinyTextureCtrl)
			{
				mShinyTextureCtrl->setTentative( !identical_spec );
				mShinyTextureCtrl->setEnabled( editable );
				mShinyTextureCtrl->setImageAssetID( specmap_id );
			}

			if (mBumpyTextureCtrl)
			{
				mBumpyTextureCtrl->setTentative( !identical_norm );
				mBumpyTextureCtrl->setEnabled( editable );
				mBumpyTextureCtrl->setImageAssetID( normmap_id );
			}
		}

		// planar align
		bool align_planar = false;
		bool identical_planar_aligned = false;
		{
			LLCheckBoxCtrl*	cb_planar_align = getChild<LLCheckBoxCtrl>("checkbox planar align");
			align_planar = (cb_planar_align && cb_planar_align->get());

			bool enabled = (editable && isIdenticalPlanarTexgen());
			childSetValue("checkbox planar align", align_planar && enabled);
			childSetEnabled("checkbox planar align", enabled);
			childSetEnabled("button align textures", enabled && LLSelectMgr::getInstance()->getSelection()->getObjectCount() > 1);

			if (align_planar && enabled)
			{
				LLFace* last_face = NULL;
				bool identical_face = false;
				LLSelectedTE::getFace(last_face, identical_face);

				LLPanelFaceGetIsAlignedTEFunctor get_is_aligend_func(last_face);
				// this will determine if the texture param controls are tentative:
				identical_planar_aligned = LLSelectMgr::getInstance()->getSelection()->applyToTEs(&get_is_aligend_func);
			}
		}
		
		// Needs to be public and before tex scale settings below to properly reflect
		// behavior when in planar vs default texgen modes in the
		// NORSPEC-84 et al
		//
		LLTextureEntry::e_texgen selected_texgen = LLTextureEntry::TEX_GEN_DEFAULT;
		bool identical_texgen = true;		
		bool identical_planar_texgen = false;

		{	
			LLSelectedTE::getTexGen(selected_texgen, identical_texgen);
			identical_planar_texgen = (identical_texgen && (selected_texgen == LLTextureEntry::TEX_GEN_PLANAR));
		}

		// Texture scale
		{
			bool identical_diff_scale_s = false;
			bool identical_spec_scale_s = false;
			bool identical_norm_scale_s = false;

			identical = align_planar ? identical_planar_aligned : identical;

			F32 diff_scale_s = 1.f;			
			F32 spec_scale_s = 1.f;
			F32 norm_scale_s = 1.f;

			LLSelectedTE::getScaleS(diff_scale_s, identical_diff_scale_s);			
			LLSelectedTEMaterial::getSpecularRepeatX(spec_scale_s, identical_spec_scale_s);
			LLSelectedTEMaterial::getNormalRepeatX(norm_scale_s, identical_norm_scale_s);

			diff_scale_s = editable ? diff_scale_s : 1.0f;
			diff_scale_s *= identical_planar_texgen ? 2.0f : 1.0f;
			
			norm_scale_s = editable ? norm_scale_s : 1.0f;
			norm_scale_s *= identical_planar_texgen ? 2.0f : 1.0f;

			spec_scale_s = editable ? spec_scale_s : 1.0f;
			spec_scale_s *= identical_planar_texgen ? 2.0f : 1.0f;

			mCtrlTexScaleU->setValue(diff_scale_s);
			mCtrlShinyScaleU->setValue(spec_scale_s);
			mCtrlBumpyScaleU->setValue(norm_scale_s);

			mCtrlTexScaleU->setEnabled(editable);
			mCtrlShinyScaleU->setEnabled(editable && specmap_id.notNull()
										 && enable_material_controls); // <FS:CR> Materials alignment
			mCtrlBumpyScaleU->setEnabled(editable && normmap_id.notNull()
										 && enable_material_controls); // <FS:CR> Materials alignment

			BOOL diff_scale_tentative = !(identical && identical_diff_scale_s);
			BOOL norm_scale_tentative = !(identical && identical_norm_scale_s);
			BOOL spec_scale_tentative = !(identical && identical_spec_scale_s);

			mCtrlTexScaleU->setTentative(  LLSD(diff_scale_tentative));
			mCtrlShinyScaleU->setTentative(LLSD(spec_scale_tentative));
			mCtrlBumpyScaleU->setTentative(LLSD(norm_scale_tentative));
			
			// <FS:CR> FIRE-11407 - Materials alignment
			getChildView("checkbox_sync_settings")->setEnabled(editable && (specmap_id.notNull() || normmap_id.notNull()) && !align_planar);
		}

		{
			bool identical_diff_scale_t = false;
			bool identical_spec_scale_t = false;
			bool identical_norm_scale_t = false;

			F32 diff_scale_t = 1.f;			
			F32 spec_scale_t = 1.f;
			F32 norm_scale_t = 1.f;

			LLSelectedTE::getScaleT(diff_scale_t, identical_diff_scale_t);
			LLSelectedTEMaterial::getSpecularRepeatY(spec_scale_t, identical_spec_scale_t);
			LLSelectedTEMaterial::getNormalRepeatY(norm_scale_t, identical_norm_scale_t);

			diff_scale_t = editable ? diff_scale_t : 1.0f;
			diff_scale_t *= identical_planar_texgen ? 2.0f : 1.0f;

			norm_scale_t = editable ? norm_scale_t : 1.0f;
			norm_scale_t *= identical_planar_texgen ? 2.0f : 1.0f;

			spec_scale_t = editable ? spec_scale_t : 1.0f;
			spec_scale_t *= identical_planar_texgen ? 2.0f : 1.0f;

			BOOL diff_scale_tentative = !identical_diff_scale_t;
			BOOL norm_scale_tentative = !identical_norm_scale_t;
			BOOL spec_scale_tentative = !identical_spec_scale_t;

			mCtrlTexScaleV->setEnabled(editable);
			mCtrlShinyScaleV->setEnabled(editable && specmap_id.notNull()
										 && enable_material_controls); // <FS:CR> Materials alignment
			mCtrlBumpyScaleV->setEnabled(editable && normmap_id.notNull()
										 && enable_material_controls); // <FS:CR> Materials alignment

			if (force_set_values)
			{
				mCtrlTexScaleV->forceSetValue(diff_scale_t);
			}
			else
			{
				mCtrlTexScaleV->setValue(diff_scale_t);
			}
			mCtrlShinyScaleV->setValue(norm_scale_t);
			mCtrlBumpyScaleV->setValue(spec_scale_t);

			mCtrlTexScaleV->setTentative(LLSD(diff_scale_tentative));
			mCtrlShinyScaleV->setTentative(LLSD(norm_scale_tentative));
			mCtrlBumpyScaleV->setTentative(LLSD(spec_scale_tentative));
		}

		// Texture offset
		{
			bool identical_diff_offset_s = false;
			bool identical_norm_offset_s = false;
			bool identical_spec_offset_s = false;

			F32 diff_offset_s = 0.0f;
			F32 norm_offset_s = 0.0f;
			F32 spec_offset_s = 0.0f;

			LLSelectedTE::getOffsetS(diff_offset_s, identical_diff_offset_s);
			LLSelectedTEMaterial::getNormalOffsetX(norm_offset_s, identical_norm_offset_s);
			LLSelectedTEMaterial::getSpecularOffsetX(spec_offset_s, identical_spec_offset_s);

			BOOL diff_offset_u_tentative = !(align_planar ? identical_planar_aligned : identical_diff_offset_s);
			BOOL norm_offset_u_tentative = !(align_planar ? identical_planar_aligned : identical_norm_offset_s);
			BOOL spec_offset_u_tentative = !(align_planar ? identical_planar_aligned : identical_spec_offset_s);

			mCtrlTexOffsetU->setValue(  editable ? diff_offset_s : 0.0f);
			mCtrlBumpyOffsetU->setValue(editable ? norm_offset_s : 0.0f);
			mCtrlShinyOffsetU->setValue(editable ? spec_offset_s : 0.0f);

			mCtrlTexOffsetU->setTentative(LLSD(diff_offset_u_tentative));
			mCtrlBumpyOffsetU->setTentative(LLSD(norm_offset_u_tentative));
			mCtrlShinyOffsetU->setTentative(LLSD(spec_offset_u_tentative));

			mCtrlTexOffsetU->setEnabled(editable);
			mCtrlShinyOffsetU->setEnabled(editable && specmap_id.notNull()
										  && enable_material_controls); // <FS:CR> Materials alignment
			mCtrlBumpyOffsetU->setEnabled(editable && normmap_id.notNull()
										  && enable_material_controls); // <FS:CR> Materials alignment
		}

		{
			bool identical_diff_offset_t = false;
			bool identical_norm_offset_t = false;
			bool identical_spec_offset_t = false;

			F32 diff_offset_t = 0.0f;
			F32 norm_offset_t = 0.0f;
			F32 spec_offset_t = 0.0f;

			LLSelectedTE::getOffsetT(diff_offset_t, identical_diff_offset_t);
			LLSelectedTEMaterial::getNormalOffsetY(norm_offset_t, identical_norm_offset_t);
			LLSelectedTEMaterial::getSpecularOffsetY(spec_offset_t, identical_spec_offset_t);
			
			BOOL diff_offset_v_tentative = !(align_planar ? identical_planar_aligned : identical_diff_offset_t);
			BOOL norm_offset_v_tentative = !(align_planar ? identical_planar_aligned : identical_norm_offset_t);
			BOOL spec_offset_v_tentative = !(align_planar ? identical_planar_aligned : identical_spec_offset_t);

			mCtrlTexOffsetV->setValue(  editable ? diff_offset_t : 0.0f);
			mCtrlBumpyOffsetV->setValue(editable ? norm_offset_t : 0.0f);
			mCtrlShinyOffsetV->setValue(editable ? spec_offset_t : 0.0f);

			mCtrlTexOffsetV->setTentative(LLSD(diff_offset_v_tentative));
			mCtrlBumpyOffsetV->setTentative(LLSD(norm_offset_v_tentative));
			mCtrlShinyOffsetV->setTentative(LLSD(spec_offset_v_tentative));

			mCtrlTexOffsetV->setEnabled(editable);
			mCtrlShinyOffsetV->setEnabled(editable && specmap_id.notNull()
										  && enable_material_controls); // <FS:CR> Materials alignment
			mCtrlBumpyOffsetV->setEnabled(editable && normmap_id.notNull()
										  && enable_material_controls); // <FS:CR> Materials alignment
		}

		// Texture rotation
		{
			bool identical_diff_rotation = false;
			bool identical_norm_rotation = false;
			bool identical_spec_rotation = false;

			F32 diff_rotation = 0.f;
			F32 norm_rotation = 0.f;
			F32 spec_rotation = 0.f;

			LLSelectedTE::getRotation(diff_rotation,identical_diff_rotation);
			LLSelectedTEMaterial::getSpecularRotation(spec_rotation,identical_spec_rotation);
			LLSelectedTEMaterial::getNormalRotation(norm_rotation,identical_norm_rotation);

			BOOL diff_rot_tentative = !(align_planar ? identical_planar_aligned : identical_diff_rotation);
			BOOL norm_rot_tentative = !(align_planar ? identical_planar_aligned : identical_norm_rotation);
			BOOL spec_rot_tentative = !(align_planar ? identical_planar_aligned : identical_spec_rotation);

			F32 diff_rot_deg = diff_rotation * RAD_TO_DEG;
			F32 norm_rot_deg = norm_rotation * RAD_TO_DEG;
			F32 spec_rot_deg = spec_rotation * RAD_TO_DEG;
			
			mCtrlTexRot->setEnabled(editable);
			mCtrlShinyRot->setEnabled(editable && specmap_id.notNull()
									  && enable_material_controls); // <FS:CR> Materials alignment
			mCtrlBumpyRot->setEnabled(editable && normmap_id.notNull()
									  && enable_material_controls); // <FS:CR> Materials alignment

			mCtrlTexRot->setTentative(diff_rot_tentative);
			mCtrlBumpyRot->setTentative(LLSD(norm_rot_tentative));
			mCtrlShinyRot->setTentative(LLSD(spec_rot_tentative));

			mCtrlTexRot->setValue(  editable ? diff_rot_deg : 0.0f);			
			mCtrlShinyRot->setValue(editable ? spec_rot_deg : 0.0f);
			mCtrlBumpyRot->setValue(editable ? norm_rot_deg : 0.0f);
		}

		{
			F32 glow = 0.f;
			bool identical_glow = false;
			LLSelectedTE::getGlow(glow,identical_glow);
			LLUICtrl* glow_ctrl = getChild<LLUICtrl>("glow");
			glow_ctrl->setValue(glow);
			glow_ctrl->setTentative(!identical_glow);
			glow_ctrl->setEnabled(editable);
			getChildView("glow label")->setEnabled(editable);
		}

		{
			LLCtrlSelectionInterface* combobox_texgen = childGetSelectionInterface("combobox texgen");
			if (combobox_texgen)
			{
				// Maps from enum to combobox entry index
				combobox_texgen->selectNthItem(((S32)selected_texgen) >> 1);
			}
			else
				{
				LL_WARNS() << "failed childGetSelectionInterface for 'combobox texgen'" << LL_ENDL;
				}

			getChildView("combobox texgen")->setEnabled(editable);
			getChild<LLUICtrl>("combobox texgen")->setTentative(!identical);
			getChildView("tex gen")->setEnabled(editable);

			}

		{
			U8 fullbright_flag = 0;
			bool identical_fullbright = false;
			
			LLSelectedTE::getFullbright(fullbright_flag,identical_fullbright);

			LLUICtrl* check_fullbright = getChild<LLUICtrl>("checkbox fullbright");
			check_fullbright->setValue((S32)(fullbright_flag != 0));
			check_fullbright->setEnabled(editable);
			check_fullbright->setTentative(!identical_fullbright);
		}
		
		// Repeats per meter
		{
			F32 repeats_diff = 1.f;
			F32 repeats_norm = 1.f;
			F32 repeats_spec = 1.f;

			bool identical_diff_repeats = false;
			bool identical_norm_repeats = false;
			bool identical_spec_repeats = false;

			LLSelectedTE::getMaxDiffuseRepeats(repeats_diff, identical_diff_repeats);
			LLSelectedTEMaterial::getMaxNormalRepeats(repeats_norm, identical_norm_repeats);
			LLSelectedTEMaterial::getMaxSpecularRepeats(repeats_spec, identical_spec_repeats);			

			LLComboBox*	mComboTexGen = getChild<LLComboBox>("combobox texgen");
			if (mComboTexGen)
		{
				S32 index = mComboTexGen ? mComboTexGen->getCurrentIndex() : 0;
				BOOL enabled = editable && (index != 1);
				BOOL identical_repeats = true;
				F32  repeats = 1.0f;

				U32 material_type = (mComboMatMedia->getCurrentIndex() == MATMEDIA_MATERIAL) ? mRadioMatType->getSelectedIndex() : MATTYPE_DIFFUSE;
				LLSelectMgr::getInstance()->setTextureChannel(LLRender::eTexIndex(material_type));

				switch (material_type)
			{
					default:
					case MATTYPE_DIFFUSE:
				{
						enabled = editable && !id.isNull();
						identical_repeats = identical_diff_repeats;
						repeats = repeats_diff;
				}
					break;

					case MATTYPE_SPECULAR:
			{
						enabled = (editable && ((shiny == SHINY_TEXTURE) && !specmap_id.isNull())
								   && enable_material_controls);	// <FS:CR> Materials Alignment
						identical_repeats = identical_spec_repeats;
						repeats = repeats_spec;
			}
					break;

					case MATTYPE_NORMAL:
			{
						enabled = (editable && ((bumpy == BUMPY_TEXTURE) && !normmap_id.isNull())
								   && enable_material_controls); // <FS:CR> Materials Alignment
						identical_repeats = identical_norm_repeats;
						repeats = repeats_norm;
					}
					break;
				}

				BOOL repeats_tentative = !identical_repeats;

				mCtrlRpt->setEnabled(identical_planar_texgen ? FALSE : enabled);
				//LLSpinCtrl* rpt_ctrl = getChild<LLSpinCtrl>("rptctrl");
				if (force_set_values)
				{
					//onCommit, previosly edited element updates related ones
					mCtrlRpt->forceSetValue(editable ? repeats : 1.0f);
				}
				else
				{
					mCtrlRpt->setValue(editable ? repeats : 1.0f);
				}
				mCtrlRpt->setTentative(LLSD(repeats_tentative));

				// <FS:CR> FIRE-11407 - Flip buttons
				getChildView("flipTextureScaleU")->setEnabled(enabled);
				getChildView("flipTextureScaleV")->setEnabled(enabled);
				// </FS:CR>
			}
		}

		// Materials
		{
			LLMaterialPtr material;
			LLSelectedTEMaterial::getCurrent(material, identical);

			if (material && editable)
			{
				LL_DEBUGS("Materials") << material->asLLSD() << LL_ENDL;

				// Alpha
				LLCtrlSelectionInterface* combobox_alphamode =
					childGetSelectionInterface("combobox alphamode");
				if (combobox_alphamode)
				{
					U32 alpha_mode = material->getDiffuseAlphaMode();

					if (transparency > 0.f)
					{ //it is invalid to have any alpha mode other than blend if transparency is greater than zero ... 
						alpha_mode = LLMaterial::DIFFUSE_ALPHA_MODE_BLEND;
					}

					if (!mIsAlpha)
					{ // ... unless there is no alpha channel in the texture, in which case alpha mode MUST ebe none
						alpha_mode = LLMaterial::DIFFUSE_ALPHA_MODE_NONE;
				}

					combobox_alphamode->selectNthItem(alpha_mode);
			}
			else
			{
					LL_WARNS() << "failed childGetSelectionInterface for 'combobox alphamode'" << LL_ENDL;
			}
				getChild<LLUICtrl>("maskcutoff")->setValue(material->getAlphaMaskCutoff());
				updateAlphaControls();

				identical_planar_texgen = isIdenticalPlanarTexgen();

				// Shiny (specular)
				F32 offset_x, offset_y, repeat_x, repeat_y, rot;
				//LLTextureCtrl* texture_ctrl = getChild<LLTextureCtrl>("shinytexture control");
				mShinyTextureCtrl->setImageAssetID(material->getSpecularID());

				if (!material->getSpecularID().isNull() && (shiny == SHINY_TEXTURE))
			{
					material->getSpecularOffset(offset_x,offset_y);
					material->getSpecularRepeat(repeat_x,repeat_y);

					if (identical_planar_texgen)
			{
						repeat_x *= 2.0f;
						repeat_y *= 2.0f;
			}

					rot = material->getSpecularRotation();
					mCtrlShinyScaleU->setValue(repeat_x);
					mCtrlShinyScaleV->setValue(repeat_y);
					mCtrlShinyRot->setValue(rot*RAD_TO_DEG);
					mCtrlShinyOffsetU->setValue(offset_x);
					mCtrlShinyOffsetV->setValue(offset_y);
					getChild<LLUICtrl>("glossiness")->setValue(material->getSpecularLightExponent());
					getChild<LLUICtrl>("environment")->setValue(material->getEnvironmentIntensity());

					updateShinyControls(!material->getSpecularID().isNull(), true);
		}

				// Assert desired colorswatch color to match material AFTER updateShinyControls
				// to avoid getting overwritten with the default on some UI state changes.
				//
				if (!material->getSpecularID().isNull())
				{
					LLColorSwatchCtrl*	shiny_swatch = getChild<LLColorSwatchCtrl>("shinycolorswatch");
					LLColor4 new_color = material->getSpecularLightColor();
					LLColor4 old_color = shiny_swatch->get();

					shiny_swatch->setOriginal(new_color);
					shiny_swatch->set(new_color, force_set_values || old_color != new_color || !editable);
				}

				// Bumpy (normal)
				mBumpyTextureCtrl->setImageAssetID(material->getNormalID());

				if (!material->getNormalID().isNull())
				{
					material->getNormalOffset(offset_x,offset_y);
					material->getNormalRepeat(repeat_x,repeat_y);

					if (identical_planar_texgen)
					{
						repeat_x *= 2.0f;
						repeat_y *= 2.0f;
					}
			
					rot = material->getNormalRotation();
					mCtrlBumpyScaleU->setValue(repeat_x);
					mCtrlBumpyScaleV->setValue(repeat_y);
					mCtrlBumpyRot->setValue(rot*RAD_TO_DEG);
					mCtrlBumpyOffsetU->setValue(offset_x);
					mCtrlBumpyOffsetV->setValue(offset_y);

					updateBumpyControls(!material->getNormalID().isNull(), true);
				}
			}
		}

		// Set variable values for numeric expressions
		LLCalc* calcp = LLCalc::getInstance();
		calcp->setVar(LLCalc::TEX_U_SCALE, getCurrentTextureScaleU());
		calcp->setVar(LLCalc::TEX_V_SCALE, getCurrentTextureScaleV());
		calcp->setVar(LLCalc::TEX_U_OFFSET, getCurrentTextureOffsetU());
		calcp->setVar(LLCalc::TEX_V_OFFSET, getCurrentTextureOffsetV());
		calcp->setVar(LLCalc::TEX_ROTATION, getCurrentTextureRot());
		calcp->setVar(LLCalc::TEX_TRANSPARENCY, childGetValue("ColorTrans").asReal());
		calcp->setVar(LLCalc::TEX_GLOW, childGetValue("glow").asReal());
	}
	else
	{
		// Disable all UICtrls
		clearCtrls();

		// Disable non-UICtrls
		//LLTextureCtrl*	texture_ctrl = getChild<LLTextureCtrl>("texture control");
		if(mTextureCtrl)
		{
			mTextureCtrl->setImageAssetID( LLUUID::null );
			mTextureCtrl->setEnabled( FALSE );  // this is a LLUICtrl, but we don't want it to have keyboard focus so we add it as a child, not a ctrl.
// 			texture_ctrl->setValid(FALSE);
		}
		//LLColorSwatchCtrl* mColorSwatch = getChild<LLColorSwatchCtrl>("colorswatch");
		if(mColorSwatch)
		{
			mColorSwatch->setEnabled( FALSE );			
			mColorSwatch->setFallbackImage(LLUI::getUIImage("locked_image.j2c") );
			mColorSwatch->setValid(FALSE);
		}
		LLRadioGroup* radio_mat_type = getChild<LLRadioGroup>("radio_material_type");
		if (radio_mat_type)
		{
			radio_mat_type->setSelectedIndex(0);
		}
		getChildView("color trans")->setEnabled(FALSE);
		mCtrlRpt->setEnabled(FALSE);
		getChildView("tex gen")->setEnabled(FALSE);
		getChildView("label shininess")->setEnabled(FALSE);
		getChildView("label bumpiness")->setEnabled(FALSE);
		getChildView("button align")->setEnabled(FALSE);
		//getChildView("has media")->setEnabled(FALSE);
		//getChildView("media info set")->setEnabled(FALSE);
		
		updateVisibility();

		// Set variable values for numeric expressions
		LLCalc* calcp = LLCalc::getInstance();
		calcp->clearVar(LLCalc::TEX_U_SCALE);
		calcp->clearVar(LLCalc::TEX_V_SCALE);
		calcp->clearVar(LLCalc::TEX_U_OFFSET);
		calcp->clearVar(LLCalc::TEX_V_OFFSET);
		calcp->clearVar(LLCalc::TEX_ROTATION);
		calcp->clearVar(LLCalc::TEX_TRANSPARENCY);
		calcp->clearVar(LLCalc::TEX_GLOW);		
	}
}


void LLPanelFace::refresh()
{
	LL_DEBUGS("Materials") << LL_ENDL;
	getState();
}

//
// Static functions
//

// static
F32 LLPanelFace::valueGlow(LLViewerObject* object, S32 face)
{
	return (F32)(object->getTEref(face).getGlow());
}


void LLPanelFace::onCommitColor(const LLSD& data)
{
	sendColor();
}

void LLPanelFace::onCommitShinyColor(const LLSD& data)
{
	LLSelectedTEMaterial::setSpecularLightColor(this, getChild<LLColorSwatchCtrl>("shinycolorswatch")->get());
}

void LLPanelFace::onCommitAlpha(const LLSD& data)
{
	sendAlpha();
}

void LLPanelFace::onCancelColor(const LLSD& data)
{
	LLSelectMgr::getInstance()->selectionRevertColors();
}

void LLPanelFace::onCancelShinyColor(const LLSD& data)
{
	LLSelectMgr::getInstance()->selectionRevertShinyColors();
}

void LLPanelFace::onSelectColor(const LLSD& data)
{
	LLSelectMgr::getInstance()->saveSelectedObjectColors();
	sendColor();
}

void LLPanelFace::onSelectShinyColor(const LLSD& data)
{
	LLSelectedTEMaterial::setSpecularLightColor(this, getChild<LLColorSwatchCtrl>("shinycolorswatch")->get());
	LLSelectMgr::getInstance()->saveSelectedShinyColors();
}

// static
void LLPanelFace::onCommitMaterialsMedia(LLUICtrl* ctrl, void* userdata)
{
	LLPanelFace* self = (LLPanelFace*) userdata;
	// Force to default states to side-step problems with menu contents
	// and generally reflecting old state when switching tabs or objects
	//
	self->updateShinyControls(false,true);
	self->updateBumpyControls(false,true);
	self->updateUI();
}

// static
void LLPanelFace::updateVisibility()
{	
	LLComboBox* combo_matmedia = getChild<LLComboBox>("combobox matmedia");
	LLRadioGroup* radio_mat_type = getChild<LLRadioGroup>("radio_material_type");
	LLComboBox* combo_shininess = getChild<LLComboBox>("combobox shininess");
	LLComboBox* combo_bumpiness = getChild<LLComboBox>("combobox bumpiness");
	if (!radio_mat_type || !combo_matmedia || !combo_shininess || !combo_bumpiness)
	{
		LL_WARNS("Materials") << "Combo box not found...exiting." << LL_ENDL;
		return;
	}
	U32 materials_media = combo_matmedia->getCurrentIndex();
	U32 material_type = radio_mat_type->getSelectedIndex();
	bool show_media = (materials_media == MATMEDIA_MEDIA) && combo_matmedia->getEnabled();
	bool show_texture = (show_media || ((material_type == MATTYPE_DIFFUSE) && combo_matmedia->getEnabled()));
	bool show_bumpiness = (!show_media) && (material_type == MATTYPE_NORMAL) && combo_matmedia->getEnabled();
	bool show_shininess = (!show_media) && (material_type == MATTYPE_SPECULAR) && combo_matmedia->getEnabled();
	getChildView("radio_material_type")->setVisible(!show_media);
	// <FS:CR> FIRE-11407 - Be consistant and hide this with the other controls
	getChildView("rptctrl")->setVisible(combo_matmedia->getEnabled());
	getChildView("tex gen")->setVisible(combo_matmedia->getEnabled());
	getChildView("combobox texgen")->setVisible(combo_matmedia->getEnabled());
	getChildView("checkbox planar align")->setVisible(combo_matmedia->getEnabled());
	getChildView("checkbox_sync_settings")->setVisible(combo_matmedia->getEnabled());
	getChildView("copytextures")->setVisible(combo_matmedia->getEnabled());
	getChildView("pastetextures")->setVisible(combo_matmedia->getEnabled());
	// and other additions...
	getChildView("flipTextureScaleU")->setVisible(combo_matmedia->getEnabled());
	getChildView("flipTextureScaleV")->setVisible(combo_matmedia->getEnabled());
	// </FS:CR>

	// Media controls
	getChildView("media_info")->setVisible(show_media);
	getChildView("add_media")->setVisible(show_media);
	getChildView("delete_media")->setVisible(show_media);
	getChildView("button align")->setVisible(show_media);

	// Diffuse texture controls
	getChildView("texture control")->setVisible(show_texture && !show_media);
	getChildView("label alphamode")->setVisible(show_texture && !show_media);
	getChildView("combobox alphamode")->setVisible(show_texture && !show_media);
	getChildView("label maskcutoff")->setVisible(false);
	getChildView("maskcutoff")->setVisible(false);
	if (show_texture && !show_media)
	{
		updateAlphaControls();
	}
	getChildView("TexScaleU")->setVisible(show_texture);
	getChildView("TexScaleV")->setVisible(show_texture);
	getChildView("TexRot")->setVisible(show_texture);
	getChildView("TexOffsetU")->setVisible(show_texture);
	getChildView("TexOffsetV")->setVisible(show_texture);

	// Specular map controls
	getChildView("shinytexture control")->setVisible(show_shininess);
	getChildView("combobox shininess")->setVisible(show_shininess);
	getChildView("label shininess")->setVisible(show_shininess);
	getChildView("label glossiness")->setVisible(false);
	getChildView("glossiness")->setVisible(false);
	getChildView("label environment")->setVisible(false);
	getChildView("environment")->setVisible(false);
	getChildView("label shinycolor")->setVisible(false);
	getChildView("shinycolorswatch")->setVisible(false);
	if (show_shininess)
	{
		updateShinyControls();
	}
	getChildView("shinyScaleU")->setVisible(show_shininess);
	getChildView("shinyScaleV")->setVisible(show_shininess);
	getChildView("shinyRot")->setVisible(show_shininess);
	getChildView("shinyOffsetU")->setVisible(show_shininess);
	getChildView("shinyOffsetV")->setVisible(show_shininess);

	// Normal map controls
	if (show_bumpiness)
	{
		updateBumpyControls();
	}
	getChildView("bumpytexture control")->setVisible(show_bumpiness);
	getChildView("combobox bumpiness")->setVisible(show_bumpiness);
	getChildView("label bumpiness")->setVisible(show_bumpiness);
	getChildView("bumpyScaleU")->setVisible(show_bumpiness);
	getChildView("bumpyScaleV")->setVisible(show_bumpiness);
	getChildView("bumpyRot")->setVisible(show_bumpiness);
	getChildView("bumpyOffsetU")->setVisible(show_bumpiness);
	getChildView("bumpyOffsetV")->setVisible(show_bumpiness);
}

// static
void LLPanelFace::onCommitMaterialType(LLUICtrl* ctrl, void* userdata)
{
    LLPanelFace* self = (LLPanelFace*) userdata;
	 // Force to default states to side-step problems with menu contents
	 // and generally reflecting old state when switching tabs or objects
	 //
	 self->updateShinyControls(false,true);
	 self->updateBumpyControls(false,true);
    self->updateUI();
}

// static
void LLPanelFace::onCommitBump(LLUICtrl* ctrl, void* userdata)
{
	LLPanelFace* self = (LLPanelFace*) userdata;

	LLComboBox*	mComboBumpiness = self->getChild<LLComboBox>("combobox bumpiness");
	if(!mComboBumpiness)
		return;

	U32 bumpiness = mComboBumpiness->getCurrentIndex();

	self->sendBump(bumpiness);
}

// static
void LLPanelFace::onCommitTexGen(LLUICtrl* ctrl, void* userdata)
{
	LLPanelFace* self = (LLPanelFace*) userdata;
	self->sendTexGen();
}

// static
void LLPanelFace::updateShinyControls(bool is_setting_texture, bool mess_with_shiny_combobox)
{
	//LLTextureCtrl* texture_ctrl = getChild<LLTextureCtrl>("shinytexture control");
	LLUUID shiny_texture_ID = mShinyTextureCtrl->getImageAssetID();
	LL_DEBUGS("Materials") << "Shiny texture selected: " << shiny_texture_ID << LL_ENDL;
	LLComboBox* comboShiny = getChild<LLComboBox>("combobox shininess");

	if(mess_with_shiny_combobox)
	{
		if (!comboShiny)
		{
			return;
		}
		if (!shiny_texture_ID.isNull() && is_setting_texture)
		{
			if (!comboShiny->itemExists(USE_TEXTURE))
			{
				comboShiny->add(USE_TEXTURE);
			}
			comboShiny->setSimple(USE_TEXTURE);
		}
		else
		{
			if (comboShiny->itemExists(USE_TEXTURE))
			{
				comboShiny->remove(SHINY_TEXTURE);
				comboShiny->selectFirstItem();
			}
		}
	}
	else
	{
		if (shiny_texture_ID.isNull() && comboShiny && comboShiny->itemExists(USE_TEXTURE))
		{
			comboShiny->remove(SHINY_TEXTURE);
			comboShiny->selectFirstItem();
		}
	}


	LLComboBox* combo_matmedia = getChild<LLComboBox>("combobox matmedia");
	LLRadioGroup* radio_mat_type = getChild<LLRadioGroup>("radio_material_type");
	U32 materials_media = combo_matmedia->getCurrentIndex();
	U32 material_type = radio_mat_type->getSelectedIndex();
	bool show_media = (materials_media == MATMEDIA_MEDIA) && combo_matmedia->getEnabled();
	bool show_shininess = (!show_media) && (material_type == MATTYPE_SPECULAR) && combo_matmedia->getEnabled();
	U32 shiny_value = comboShiny->getCurrentIndex();
	bool show_shinyctrls = (shiny_value == SHINY_TEXTURE) && show_shininess; // Use texture
	getChildView("label glossiness")->setVisible(show_shinyctrls);
	getChildView("glossiness")->setVisible(show_shinyctrls);
	getChildView("label environment")->setVisible(show_shinyctrls);
	getChildView("environment")->setVisible(show_shinyctrls);
	getChildView("label shinycolor")->setVisible(show_shinyctrls);
	getChildView("shinycolorswatch")->setVisible(show_shinyctrls);
}

// static
void LLPanelFace::updateBumpyControls(bool is_setting_texture, bool mess_with_combobox)
{
	//LLTextureCtrl* texture_ctrl = getChild<LLTextureCtrl>("bumpytexture control");
	LLUUID bumpy_texture_ID = mBumpyTextureCtrl->getImageAssetID();
	LL_DEBUGS("Materials") << "texture: " << bumpy_texture_ID << (mess_with_combobox ? "" : " do not") << " update combobox" << LL_ENDL;
	LLComboBox* comboBumpy = getChild<LLComboBox>("combobox bumpiness");
	if (!comboBumpy)
	{
		return;
	}

	if (mess_with_combobox)
	{
		LLUUID bumpy_texture_ID = mBumpyTextureCtrl->getImageAssetID();
		LL_DEBUGS("Materials") << "texture: " << bumpy_texture_ID << (mess_with_combobox ? "" : " do not") << " update combobox" << LL_ENDL;

		if (!bumpy_texture_ID.isNull() && is_setting_texture)
		{
			if (!comboBumpy->itemExists(USE_TEXTURE))
			{
				comboBumpy->add(USE_TEXTURE);
			}
			comboBumpy->setSimple(USE_TEXTURE);
		}
		else
		{
			if (comboBumpy->itemExists(USE_TEXTURE))
			{
				comboBumpy->remove(BUMPY_TEXTURE);
				comboBumpy->selectFirstItem();
			}
		}
	}
}

// static
void LLPanelFace::onCommitShiny(LLUICtrl* ctrl, void* userdata)
{
	LLPanelFace* self = (LLPanelFace*) userdata;
	llassert_always(self);

	LLComboBox*	combo_shininess = self->getChild<LLComboBox>("combobox shininess");
	if(!combo_shininess)
		return;
	
	U32 shininess = combo_shininess->getCurrentIndex();

	self->sendShiny(shininess);
}

// static
void LLPanelFace::updateAlphaControls()
{
	LLComboBox* comboAlphaMode = getChild<LLComboBox>("combobox alphamode");
	if (!comboAlphaMode)
	{
		return;
	}
	U32 alpha_value = comboAlphaMode->getCurrentIndex();
	bool show_alphactrls = (alpha_value == ALPHAMODE_MASK); // Alpha masking
    
    //LLComboBox* combobox_matmedia = getChild<LLComboBox>("combobox matmedia");
    U32 mat_media = MATMEDIA_MATERIAL;
    if (mComboMatMedia)
    {
        mat_media = mComboMatMedia->getCurrentIndex();
    }
    
    U32 mat_type = MATTYPE_DIFFUSE;
    //LLRadioGroup* radio_mat_type = getChild<LLRadioGroup>("radio_material_type");
    if(mRadioMatType)
    {
        mat_type = mRadioMatType->getSelectedIndex();
    }

    show_alphactrls = show_alphactrls && (mat_media == MATMEDIA_MATERIAL);
    show_alphactrls = show_alphactrls && (mat_type == MATTYPE_DIFFUSE);
    
	getChildView("label maskcutoff")->setVisible(show_alphactrls);
	getChildView("maskcutoff")->setVisible(show_alphactrls);
}

// static
void LLPanelFace::onCommitAlphaMode(LLUICtrl* ctrl, void* userdata)
{
	LLPanelFace* self = (LLPanelFace*) userdata;
	self->updateAlphaControls();
	LLSelectedTEMaterial::setDiffuseAlphaMode(self,self->getCurrentDiffuseAlphaMode());
}

// static
void LLPanelFace::onCommitFullbright(LLUICtrl* ctrl, void* userdata)
{
	LLPanelFace* self = (LLPanelFace*) userdata;
	self->sendFullbright();
}

// static
void LLPanelFace::onCommitGlow(LLUICtrl* ctrl, void* userdata)
{
	LLPanelFace* self = (LLPanelFace*) userdata;
	llassert_always(self);
	self->sendGlow();
}

// static
BOOL LLPanelFace::onDragTexture(LLUICtrl*, LLInventoryItem* item)
{
	BOOL accept = TRUE;
	for (LLObjectSelection::root_iterator iter = LLSelectMgr::getInstance()->getSelection()->root_begin();
		 iter != LLSelectMgr::getInstance()->getSelection()->root_end(); iter++)
	{
		LLSelectNode* node = *iter;
		LLViewerObject* obj = node->getObject();
		if(!LLToolDragAndDrop::isInventoryDropAcceptable(obj, item))
		{
			accept = FALSE;
			break;
		}
	}
	return accept;
}

void LLPanelFace::onCommitTexture( const LLSD& data )
{
	add(LLStatViewer::EDIT_TEXTURE, 1);
	sendTexture();
}

void LLPanelFace::onCancelTexture(const LLSD& data)
{
	LLSelectMgr::getInstance()->selectionRevertTextures();
}

void LLPanelFace::onSelectTexture(const LLSD& data)
{
	LLSelectMgr::getInstance()->saveSelectedObjectTextures();
	sendTexture();

	LLGLenum image_format;
	bool identical_image_format = false;
	LLSelectedTE::getImageFormat(image_format, identical_image_format);
    
	LLCtrlSelectionInterface* combobox_alphamode =
		childGetSelectionInterface("combobox alphamode");

	U32 alpha_mode = LLMaterial::DIFFUSE_ALPHA_MODE_NONE;
	if (combobox_alphamode)
	{
		switch (image_format)
		{
		case GL_RGBA:
		case GL_ALPHA:
			{
				alpha_mode = LLMaterial::DIFFUSE_ALPHA_MODE_BLEND;
			}
			break;

		case GL_RGB: break;
		default:
			{
				LL_WARNS() << "Unexpected tex format in LLPanelFace...resorting to no alpha" << LL_ENDL;
			}
			break;
		}

		combobox_alphamode->selectNthItem(alpha_mode);
	}
	LLSelectedTEMaterial::setDiffuseAlphaMode(this, getCurrentDiffuseAlphaMode());
}

void LLPanelFace::onCloseTexturePicker(const LLSD& data)
{
	LL_DEBUGS("Materials") << data << LL_ENDL;
	updateUI();
}

void LLPanelFace::onCommitSpecularTexture( const LLSD& data )
{
	LL_DEBUGS("Materials") << data << LL_ENDL;
	sendShiny(SHINY_TEXTURE);
}

void LLPanelFace::onCommitNormalTexture( const LLSD& data )
{
	LL_DEBUGS("Materials") << data << LL_ENDL;
	LLUUID nmap_id = getCurrentNormalMap();
	sendBump(nmap_id.isNull() ? 0 : BUMPY_TEXTURE);
}

void LLPanelFace::onCancelSpecularTexture(const LLSD& data)
{
	U8 shiny = 0;
	bool identical_shiny = false;
	LLSelectedTE::getShiny(shiny, identical_shiny);
	LLUUID spec_map_id = mShinyTextureCtrl->getImageAssetID();
	shiny = spec_map_id.isNull() ? shiny : SHINY_TEXTURE;
	sendShiny(shiny);
}

void LLPanelFace::onCancelNormalTexture(const LLSD& data)
{
	U8 bumpy = 0;
	bool identical_bumpy = false;
	LLSelectedTE::getBumpmap(bumpy, identical_bumpy);
	LLUUID spec_map_id = getChild<LLTextureCtrl>("bumpytexture control")->getImageAssetID();
	bumpy = spec_map_id.isNull() ? bumpy : BUMPY_TEXTURE;
	sendBump(bumpy);
}

void LLPanelFace::onSelectSpecularTexture(const LLSD& data)
{
	LL_DEBUGS("Materials") << data << LL_ENDL;
	sendShiny(SHINY_TEXTURE);
}

void LLPanelFace::onSelectNormalTexture(const LLSD& data)
{
	LL_DEBUGS("Materials") << data << LL_ENDL;
	LLUUID nmap_id = getCurrentNormalMap();
	sendBump(nmap_id.isNull() ? 0 : BUMPY_TEXTURE);
}

//static
void LLPanelFace::syncOffsetX(LLPanelFace* self, F32 offsetU)
{
	LLSelectedTEMaterial::setNormalOffsetX(self,offsetU);
	LLSelectedTEMaterial::setSpecularOffsetX(self,offsetU);
	self->getChild<LLSpinCtrl>("TexOffsetU")->forceSetValue(offsetU);
	self->sendTextureInfo();
}

//static
void LLPanelFace::syncOffsetY(LLPanelFace* self, F32 offsetV)
{
	LLSelectedTEMaterial::setNormalOffsetY(self,offsetV);
	LLSelectedTEMaterial::setSpecularOffsetY(self,offsetV);
	self->getChild<LLSpinCtrl>("TexOffsetV")->forceSetValue(offsetV);
	self->sendTextureInfo();
}

//static
void LLPanelFace::onCommitMaterialBumpyOffsetX(LLUICtrl* ctrl, void* userdata)
{
	LLPanelFace* self = (LLPanelFace*) userdata;
	llassert_always(self);

	if (gSavedSettings.getBOOL("SyncMaterialSettings"))
	{
		syncOffsetX(self,self->getCurrentBumpyOffsetU());
	}
	else
	{
		LLSelectedTEMaterial::setNormalOffsetX(self,self->getCurrentBumpyOffsetU());
	}

}

//static
void LLPanelFace::onCommitMaterialBumpyOffsetY(LLUICtrl* ctrl, void* userdata)
{
	LLPanelFace* self = (LLPanelFace*) userdata;
	llassert_always(self);

	if (gSavedSettings.getBOOL("SyncMaterialSettings"))
	{
		syncOffsetY(self,self->getCurrentBumpyOffsetV());
	}
	else
	{
		LLSelectedTEMaterial::setNormalOffsetY(self,self->getCurrentBumpyOffsetV());
	}
}

//static
void LLPanelFace::onCommitMaterialShinyOffsetX(LLUICtrl* ctrl, void* userdata)
{
	LLPanelFace* self = (LLPanelFace*) userdata;
	llassert_always(self);

	if (gSavedSettings.getBOOL("SyncMaterialSettings"))
	{
		syncOffsetX(self, self->getCurrentShinyOffsetU());
	}
	else
	{
		LLSelectedTEMaterial::setSpecularOffsetX(self,self->getCurrentShinyOffsetU());
	}
}

//static
void LLPanelFace::onCommitMaterialShinyOffsetY(LLUICtrl* ctrl, void* userdata)
{
	LLPanelFace* self = (LLPanelFace*) userdata;
	llassert_always(self);

	if (gSavedSettings.getBOOL("SyncMaterialSettings"))
	{
		syncOffsetY(self,self->getCurrentShinyOffsetV());
	}
	else
	{
		LLSelectedTEMaterial::setSpecularOffsetY(self,self->getCurrentShinyOffsetV());
	}
}

//static
void LLPanelFace::syncRepeatX(LLPanelFace* self, F32 scaleU)
{
	LLSelectedTEMaterial::setNormalRepeatX(self,scaleU);
	LLSelectedTEMaterial::setSpecularRepeatX(self,scaleU);
	self->sendTextureInfo();
}

//static
void LLPanelFace::syncRepeatY(LLPanelFace* self, F32 scaleV)
{
	LLSelectedTEMaterial::setNormalRepeatY(self,scaleV);
	LLSelectedTEMaterial::setSpecularRepeatY(self,scaleV);
	self->sendTextureInfo();
}

//static
void LLPanelFace::onCommitMaterialBumpyScaleX(LLUICtrl* ctrl, void* userdata)
{
	LLPanelFace* self = (LLPanelFace*) userdata;
	llassert_always(self);
	F32 bumpy_scale_u = self->getCurrentBumpyScaleU();
	if (self->isIdenticalPlanarTexgen())
	{
		bumpy_scale_u *= 0.5f;
	}

	if (gSavedSettings.getBOOL("SyncMaterialSettings"))
	{
		self->getChild<LLSpinCtrl>("TexScaleU")->forceSetValue(self->getCurrentBumpyScaleU());
		syncRepeatX(self, bumpy_scale_u);
	}
	else
	{
		LLSelectedTEMaterial::setNormalRepeatX(self,bumpy_scale_u);
	}
}

//static
void LLPanelFace::onCommitMaterialBumpyScaleY(LLUICtrl* ctrl, void* userdata)
{
	LLPanelFace* self = (LLPanelFace*) userdata;
	llassert_always(self);
	F32 bumpy_scale_v = self->getCurrentBumpyScaleV();
	if (self->isIdenticalPlanarTexgen())
	{
		bumpy_scale_v *= 0.5f;
	}


	if (gSavedSettings.getBOOL("SyncMaterialSettings"))
	{
		self->getChild<LLSpinCtrl>("TexScaleV")->forceSetValue(self->getCurrentBumpyScaleV());
		syncRepeatY(self, bumpy_scale_v);
	}
	else
	{
		LLSelectedTEMaterial::setNormalRepeatY(self,bumpy_scale_v);
	}
}

//static
void LLPanelFace::onCommitMaterialShinyScaleX(LLUICtrl* ctrl, void* userdata)
{
	LLPanelFace* self = (LLPanelFace*) userdata;
	llassert_always(self);
	F32 shiny_scale_u = self->getCurrentShinyScaleU();
	if (self->isIdenticalPlanarTexgen())
	{
		shiny_scale_u *= 0.5f;
	}

	if (gSavedSettings.getBOOL("SyncMaterialSettings"))
	{
		self->getChild<LLSpinCtrl>("TexScaleU")->forceSetValue(self->getCurrentShinyScaleU());
		syncRepeatX(self, shiny_scale_u);
	}
	else
	{
		LLSelectedTEMaterial::setSpecularRepeatX(self,shiny_scale_u);
	}
}

//static
void LLPanelFace::onCommitMaterialShinyScaleY(LLUICtrl* ctrl, void* userdata)
{
	LLPanelFace* self = (LLPanelFace*) userdata;
	llassert_always(self);
	F32 shiny_scale_v = self->getCurrentShinyScaleV();
	if (self->isIdenticalPlanarTexgen())
	{
		shiny_scale_v *= 0.5f;
	}

	if (gSavedSettings.getBOOL("SyncMaterialSettings"))
	{
		self->getChild<LLSpinCtrl>("TexScaleV")->forceSetValue(self->getCurrentShinyScaleV());
		syncRepeatY(self, shiny_scale_v);
	}
	else
	{
		LLSelectedTEMaterial::setSpecularRepeatY(self,shiny_scale_v);
	}
}

//static
void LLPanelFace::syncMaterialRot(LLPanelFace* self, F32 rot, int te)
{
	LLSelectedTEMaterial::setNormalRotation(self,rot * DEG_TO_RAD, te);
	LLSelectedTEMaterial::setSpecularRotation(self,rot * DEG_TO_RAD, te);
	self->sendTextureInfo();
}

//static
void LLPanelFace::onCommitMaterialBumpyRot(LLUICtrl* ctrl, void* userdata)
{
	LLPanelFace* self = (LLPanelFace*) userdata;
	llassert_always(self);

	if (gSavedSettings.getBOOL("SyncMaterialSettings"))
	{
		self->getChild<LLSpinCtrl>("TexRot")->forceSetValue(self->getCurrentBumpyRot());
		syncMaterialRot(self, self->getCurrentBumpyRot());
	}
	else
	{
        if ((bool)self->childGetValue("checkbox planar align").asBoolean())
        {
            LLFace* last_face = NULL;
            bool identical_face = false;
            LLSelectedTE::getFace(last_face, identical_face);
            LLPanelFaceSetAlignedTEFunctor setfunc(self, last_face);
            LLSelectMgr::getInstance()->getSelection()->applyToTEs(&setfunc);
        }
        else
        {
            LLSelectedTEMaterial::setNormalRotation(self, self->getCurrentBumpyRot() * DEG_TO_RAD);
        }
	}
}

//static
void LLPanelFace::onCommitMaterialShinyRot(LLUICtrl* ctrl, void* userdata)
{
	LLPanelFace* self = (LLPanelFace*) userdata;
	llassert_always(self);

	if (gSavedSettings.getBOOL("SyncMaterialSettings"))
	{
		self->getChild<LLSpinCtrl>("TexRot")->forceSetValue(self->getCurrentShinyRot());
		syncMaterialRot(self, self->getCurrentShinyRot());
	}
	else
	{
        if ((bool)self->childGetValue("checkbox planar align").asBoolean())
        {
            LLFace* last_face = NULL;
            bool identical_face = false;
            LLSelectedTE::getFace(last_face, identical_face);
            LLPanelFaceSetAlignedTEFunctor setfunc(self, last_face);
            LLSelectMgr::getInstance()->getSelection()->applyToTEs(&setfunc);
        }
        else
        {
            LLSelectedTEMaterial::setSpecularRotation(self, self->getCurrentShinyRot() * DEG_TO_RAD);
        }
	}
}

//static
void LLPanelFace::onCommitMaterialGloss(LLUICtrl* ctrl, void* userdata)
{
	LLPanelFace* self = (LLPanelFace*) userdata;
	llassert_always(self);
	LLSelectedTEMaterial::setSpecularLightExponent(self,self->getCurrentGlossiness());
}

//static
void LLPanelFace::onCommitMaterialEnv(LLUICtrl* ctrl, void* userdata)
{
	LLPanelFace* self = (LLPanelFace*) userdata;
	llassert_always(self);
	LLSelectedTEMaterial::setEnvironmentIntensity(self,self->getCurrentEnvIntensity());
}

//static
void LLPanelFace::onCommitMaterialMaskCutoff(LLUICtrl* ctrl, void* userdata)
{
	LLPanelFace* self = (LLPanelFace*) userdata;
	LLSelectedTEMaterial::setAlphaMaskCutoff(self,self->getCurrentAlphaMaskCutoff());
}

// static
void LLPanelFace::onCommitTextureInfo( LLUICtrl* ctrl, void* userdata )
{
	LLPanelFace* self = (LLPanelFace*) userdata;
	self->sendTextureInfo();
	// vertical scale and repeats per meter depends on each other, so force set on changes
	self->updateUI(true);
}

// static
void LLPanelFace::onCommitTextureScaleX( LLUICtrl* ctrl, void* userdata )
{
	LLPanelFace* self = (LLPanelFace*) userdata;
	if (gSavedSettings.getBOOL("SyncMaterialSettings"))
	{
		F32 bumpy_scale_u = self->getChild<LLUICtrl>("TexScaleU")->getValue().asReal();
		if (self->isIdenticalPlanarTexgen())
		{
			bumpy_scale_u *= 0.5f;
		}
		syncRepeatX(self, bumpy_scale_u);
	}
	else
	{
		self->sendTextureInfo();
	}
	self->updateUI(true);
}

// static
void LLPanelFace::onCommitTextureScaleY( LLUICtrl* ctrl, void* userdata )
{
	LLPanelFace* self = (LLPanelFace*) userdata;
	if (gSavedSettings.getBOOL("SyncMaterialSettings"))
	{
		F32 bumpy_scale_v = self->getChild<LLUICtrl>("TexScaleV")->getValue().asReal();
		if (self->isIdenticalPlanarTexgen())
		{
			bumpy_scale_v *= 0.5f;
		}
		syncRepeatY(self, bumpy_scale_v);
	}
	else
	{
		self->sendTextureInfo();
	}
	self->updateUI(true);
}

// static
void LLPanelFace::onCommitTextureRot( LLUICtrl* ctrl, void* userdata )
{
	LLPanelFace* self = (LLPanelFace*) userdata;

	if (gSavedSettings.getBOOL("SyncMaterialSettings"))
	{
		syncMaterialRot(self, self->getChild<LLUICtrl>("TexRot")->getValue().asReal());
	}
	else
	{
		self->sendTextureInfo();
	}
	self->updateUI(true);
}

// static
void LLPanelFace::onCommitTextureOffsetX( LLUICtrl* ctrl, void* userdata )
{
	LLPanelFace* self = (LLPanelFace*) userdata;
	if (gSavedSettings.getBOOL("SyncMaterialSettings"))
	{
		syncOffsetX(self, self->getChild<LLUICtrl>("TexOffsetU")->getValue().asReal());
	}
	else
	{
		self->sendTextureInfo();
	}
	self->updateUI(true);
}

// static
void LLPanelFace::onCommitTextureOffsetY( LLUICtrl* ctrl, void* userdata )
{
	LLPanelFace* self = (LLPanelFace*) userdata;
	if (gSavedSettings.getBOOL("SyncMaterialSettings"))
	{
		syncOffsetY(self, self->getChild<LLUICtrl>("TexOffsetV")->getValue().asReal());
	}
	else
	{
		self->sendTextureInfo();
	}
	self->updateUI(true);
}

// Commit the number of repeats per meter
// static
void LLPanelFace::onCommitRepeatsPerMeter(LLUICtrl* ctrl, void* userdata)
{
	LLPanelFace* self = (LLPanelFace*) userdata;
	
	LLUICtrl*	repeats_ctrl	= self->getChild<LLUICtrl>("rptctrl");
	LLComboBox* combo_matmedia	= self->getChild<LLComboBox>("combobox matmedia");
	LLRadioGroup* radio_mat_type = self->getChild<LLRadioGroup>("radio_material_type");
	
	U32 materials_media = combo_matmedia->getCurrentIndex();

	U32 material_type           = (materials_media == MATMEDIA_MATERIAL) ? radio_mat_type->getSelectedIndex() : 0;
	F32 repeats_per_meter	= repeats_ctrl->getValue().asReal();
	
	F32 obj_scale_s = 1.0f;
	F32 obj_scale_t = 1.0f;

	bool identical_scale_s = false;
	bool identical_scale_t = false;

	LLSelectedTE::getObjectScaleS(obj_scale_s, identical_scale_s);
	LLSelectedTE::getObjectScaleS(obj_scale_t, identical_scale_t);

	LLUICtrl* bumpy_scale_u = self->getChild<LLUICtrl>("bumpyScaleU");
	LLUICtrl* bumpy_scale_v = self->getChild<LLUICtrl>("bumpyScaleV");
	LLUICtrl* shiny_scale_u = self->getChild<LLUICtrl>("shinyScaleU");
	LLUICtrl* shiny_scale_v = self->getChild<LLUICtrl>("shinyScaleV");
 
	if (gSavedSettings.getBOOL("SyncMaterialSettings"))
	{
		LLSelectMgr::getInstance()->selectionTexScaleAutofit( repeats_per_meter );

		bumpy_scale_u->setValue(obj_scale_s * repeats_per_meter);
		bumpy_scale_v->setValue(obj_scale_t * repeats_per_meter);

		LLSelectedTEMaterial::setNormalRepeatX(self,obj_scale_s * repeats_per_meter);
		LLSelectedTEMaterial::setNormalRepeatY(self,obj_scale_t * repeats_per_meter);

		shiny_scale_u->setValue(obj_scale_s * repeats_per_meter);
		shiny_scale_v->setValue(obj_scale_t * repeats_per_meter);

		LLSelectedTEMaterial::setSpecularRepeatX(self,obj_scale_s * repeats_per_meter);
		LLSelectedTEMaterial::setSpecularRepeatY(self,obj_scale_t * repeats_per_meter);
	}
	else
	{
		switch (material_type)
		{
			case MATTYPE_DIFFUSE:
			{
				LLSelectMgr::getInstance()->selectionTexScaleAutofit( repeats_per_meter );
			}
			break;

			case MATTYPE_NORMAL:
			{
				bumpy_scale_u->setValue(obj_scale_s * repeats_per_meter);
				bumpy_scale_v->setValue(obj_scale_t * repeats_per_meter);

				LLSelectedTEMaterial::setNormalRepeatX(self,obj_scale_s * repeats_per_meter);
				LLSelectedTEMaterial::setNormalRepeatY(self,obj_scale_t * repeats_per_meter);
			}
			break;

			case MATTYPE_SPECULAR:
			{
				shiny_scale_u->setValue(obj_scale_s * repeats_per_meter);
				shiny_scale_v->setValue(obj_scale_t * repeats_per_meter);

				LLSelectedTEMaterial::setSpecularRepeatX(self,obj_scale_s * repeats_per_meter);
				LLSelectedTEMaterial::setSpecularRepeatY(self,obj_scale_t * repeats_per_meter);
			}
			break;

			default:
				llassert(false);
				break;
		}
	}
	// vertical scale and repeats per meter depends on each other, so force set on changes
	self->updateUI(true);
}

struct LLPanelFaceSetMediaFunctor : public LLSelectedTEFunctor
{
	virtual bool apply(LLViewerObject* object, S32 te)
	{
		viewer_media_t pMediaImpl;
				
		const LLTextureEntry &tep = object->getTEref(te);
		const LLMediaEntry* mep = tep.hasMedia() ? tep.getMediaData() : NULL;
		if ( mep )
		{
			pMediaImpl = LLViewerMedia::getMediaImplFromTextureID(mep->getMediaID());
		}
		
		if ( pMediaImpl.isNull())
		{
			// If we didn't find face media for this face, check whether this face is showing parcel media.
			pMediaImpl = LLViewerMedia::getMediaImplFromTextureID(tep.getID());
		}
		
		if ( pMediaImpl.notNull())
		{
			LLPluginClassMedia *media = pMediaImpl->getMediaPlugin();
			if(media)
			{
				S32 media_width = media->getWidth();
				S32 media_height = media->getHeight();
				S32 texture_width = media->getTextureWidth();
				S32 texture_height = media->getTextureHeight();
				F32 scale_s = (F32)media_width / (F32)texture_width;
				F32 scale_t = (F32)media_height / (F32)texture_height;

				// set scale and adjust offset
				object->setTEScaleS( te, scale_s );
				object->setTEScaleT( te, scale_t );	// don't need to flip Y anymore since QT does this for us now.
				object->setTEOffsetS( te, -( 1.0f - scale_s ) / 2.0f );
				object->setTEOffsetT( te, -( 1.0f - scale_t ) / 2.0f );
			}
		}
		return true;
	};
};

void LLPanelFace::onClickAutoFix(void* userdata)
{
	LLPanelFaceSetMediaFunctor setfunc;
	LLSelectMgr::getInstance()->getSelection()->applyToTEs(&setfunc);

	LLPanelFaceSendFunctor sendfunc;
	LLSelectMgr::getInstance()->getSelection()->applyToObjects(&sendfunc);
}

void LLPanelFace::onAlignTexture(void* userdata)
{
    LLPanelFace* self = (LLPanelFace*)userdata;
    self->alignTestureLayer();
}


// TODO: I don't know who put these in or what these are for???
void LLPanelFace::setMediaURL(const std::string& url)
{
}
void LLPanelFace::setMediaType(const std::string& mime_type)
{
}

// static
void LLPanelFace::onCommitPlanarAlign(LLUICtrl* ctrl, void* userdata)
{
	LLPanelFace* self = (LLPanelFace*) userdata;
	self->getState();
	self->sendTextureInfo();
}

void LLPanelFace::onTextureSelectionChanged(LLInventoryItem* itemp)
{
	LL_DEBUGS("Materials") << "item asset " << itemp->getAssetUUID() << LL_ENDL;
	//LLRadioGroup* radio_mat_type = findChild<LLRadioGroup>("radio_material_type");
	//if(!radio_mat_type)
	if (!mRadioMatType)
	{
	    return;
	}
	U32 mattype = mRadioMatType->getSelectedIndex();
	std::string which_control="texture control";
	switch (mattype)
	{
		case MATTYPE_SPECULAR:
			which_control = "shinytexture control";
			break;
		case MATTYPE_NORMAL:
			which_control = "bumpytexture control";
			break;
		// no default needed
	}
	LL_DEBUGS("Materials") << "control " << which_control << LL_ENDL;
	LLTextureCtrl* texture_ctrl = getChild<LLTextureCtrl>(which_control);
	if (texture_ctrl)
	{
		LLUUID obj_owner_id;
		std::string obj_owner_name;
		LLSelectMgr::instance().selectGetOwner(obj_owner_id, obj_owner_name);

		LLSaleInfo sale_info;
		LLSelectMgr::instance().selectGetSaleInfo(sale_info);

		bool can_copy = itemp->getPermissions().allowCopyBy(gAgentID); // do we have perm to copy this texture?
		bool can_transfer = itemp->getPermissions().allowOperationBy(PERM_TRANSFER, gAgentID); // do we have perm to transfer this texture?
		bool is_object_owner = gAgentID == obj_owner_id; // does object for which we are going to apply texture belong to the agent?
		bool not_for_sale = !sale_info.isForSale(); // is object for which we are going to apply texture not for sale?

		if (can_copy && can_transfer)
		{
			texture_ctrl->setCanApply(true, true);
			return;
		}

		// if texture has (no-transfer) attribute it can be applied only for object which we own and is not for sale
		texture_ctrl->setCanApply(false, can_transfer ? true : is_object_owner && not_for_sale);

		if (gSavedSettings.getBOOL("TextureLivePreview"))
		{
			LLNotificationsUtil::add("LivePreviewUnavailable");
		}
	}
}

bool LLPanelFace::isIdenticalPlanarTexgen()
{
	LLTextureEntry::e_texgen selected_texgen = LLTextureEntry::TEX_GEN_DEFAULT;
	bool identical_texgen = false;
	LLSelectedTE::getTexGen(selected_texgen, identical_texgen);
	return (identical_texgen && (selected_texgen == LLTextureEntry::TEX_GEN_PLANAR));
}

void LLPanelFace::LLSelectedTE::getFace(LLFace*& face_to_return, bool& identical_face)
{		
	struct LLSelectedTEGetFace : public LLSelectedTEGetFunctor<LLFace *>
	{
		LLFace* get(LLViewerObject* object, S32 te)
		{
			return (object->mDrawable) ? object->mDrawable->getFace(te): NULL;
		}
	} get_te_face_func;
	identical_face = LLSelectMgr::getInstance()->getSelection()->getSelectedTEValue(&get_te_face_func, face_to_return, false, (LLFace*)nullptr);
}

void LLPanelFace::LLSelectedTE::getImageFormat(LLGLenum& image_format_to_return, bool& identical_face)
{
	LLGLenum image_format(0);
	struct LLSelectedTEGetImageFormat : public LLSelectedTEGetFunctor<LLGLenum>
	{
		LLGLenum get(LLViewerObject* object, S32 te_index)
		{
			LLViewerTexture* image = object->getTEImage(te_index);
			return image ? image->getPrimaryFormat() : GL_RGB;
		}
	} get_glenum;
	identical_face = LLSelectMgr::getInstance()->getSelection()->getSelectedTEValue(&get_glenum, image_format);
	image_format_to_return = image_format;
}

void LLPanelFace::LLSelectedTE::getTexId(LLUUID& id, bool& identical)
{		
	struct LLSelectedTEGetTexId : public LLSelectedTEGetFunctor<LLUUID>
	{
		LLUUID get(LLViewerObject* object, S32 te_index)
		{
			LLUUID id;
			LLViewerTexture* image = object->getTEImage(te_index);
			if (image)
			{
				id = image->getID();
			}

			if (!id.isNull() && LLViewerMedia::textureHasMedia(id))
			{
				LLTextureEntry *te = object->getTE(te_index);
				if (te)
				{
					LLViewerTexture* tex = te->getID().notNull() ? gTextureList.findImage(te->getID(), TEX_LIST_STANDARD) : NULL;
					if(!tex)
					{
						tex = LLViewerFetchedTexture::sDefaultImagep;
					}
					if (tex)
					{
						id = tex->getID();
					}
				}
			}
			return id;
		}
	} func;
	identical = LLSelectMgr::getInstance()->getSelection()->getSelectedTEValue( &func, id );
}

void LLPanelFace::LLSelectedTEMaterial::getCurrent(LLMaterialPtr& material_ptr, bool& identical_material)
{
	struct MaterialFunctor : public LLSelectedTEGetFunctor<LLMaterialPtr>
	{
		LLMaterialPtr get(LLViewerObject* object, S32 te_index)
		{
			return object->getTEref(te_index).getMaterialParams();
		}
	} func;
	identical_material = LLSelectMgr::getInstance()->getSelection()->getSelectedTEValue( &func, material_ptr);
}

void LLPanelFace::LLSelectedTEMaterial::getMaxSpecularRepeats(F32& repeats, bool& identical)
{
	struct LLSelectedTEGetMaxSpecRepeats : public LLSelectedTEGetFunctor<F32>
	{
		F32 get(LLViewerObject* object, S32 face)
		{
			LLMaterial* mat = object->getTEref(face).getMaterialParams().get();
			U32 s_axis = VX;
			U32 t_axis = VY;
			F32 repeats_s = 1.0f;
			F32 repeats_t = 1.0f;
			if (mat)
			{
				mat->getSpecularRepeat(repeats_s, repeats_t);
				repeats_s /= object->getScale().mV[s_axis];
				repeats_t /= object->getScale().mV[t_axis];
			}					
			return llmax(repeats_s, repeats_t);
		}

	} max_spec_repeats_func;
	identical = LLSelectMgr::getInstance()->getSelection()->getSelectedTEValue( &max_spec_repeats_func, repeats);
}

void LLPanelFace::LLSelectedTEMaterial::getMaxNormalRepeats(F32& repeats, bool& identical)
{
	struct LLSelectedTEGetMaxNormRepeats : public LLSelectedTEGetFunctor<F32>
	{
		F32 get(LLViewerObject* object, S32 face)
		{
			LLMaterial* mat = object->getTEref(face).getMaterialParams().get();
			U32 s_axis = VX;
			U32 t_axis = VY;
			F32 repeats_s = 1.0f;
			F32 repeats_t = 1.0f;
			if (mat)
			{
				mat->getNormalRepeat(repeats_s, repeats_t);
				repeats_s /= object->getScale().mV[s_axis];
				repeats_t /= object->getScale().mV[t_axis];
			}					
			return llmax(repeats_s, repeats_t);
		}

	} max_norm_repeats_func;
	identical = LLSelectMgr::getInstance()->getSelection()->getSelectedTEValue( &max_norm_repeats_func, repeats);
}

void LLPanelFace::LLSelectedTEMaterial::getCurrentDiffuseAlphaMode(U8& diffuse_alpha_mode, bool& identical, bool diffuse_texture_has_alpha)
{
	struct LLSelectedTEGetDiffuseAlphaMode : public LLSelectedTEGetFunctor<U8>
	{
		LLSelectedTEGetDiffuseAlphaMode() : _isAlpha(false) {}
		LLSelectedTEGetDiffuseAlphaMode(bool diffuse_texture_has_alpha) : _isAlpha(diffuse_texture_has_alpha) {}
		virtual ~LLSelectedTEGetDiffuseAlphaMode() {}

		U8 get(LLViewerObject* object, S32 face)
		{
			U8 diffuse_mode = _isAlpha ? LLMaterial::DIFFUSE_ALPHA_MODE_BLEND : LLMaterial::DIFFUSE_ALPHA_MODE_NONE;

			LLTextureEntry* tep = object->getTE(face);
			if (tep)
			{
				LLMaterial* mat = tep->getMaterialParams().get();
				if (mat)
				{
					diffuse_mode = mat->getDiffuseAlphaMode();
				}
			}
			
			return diffuse_mode;
		}
		bool _isAlpha; // whether or not the diffuse texture selected contains alpha information
	} get_diff_mode(diffuse_texture_has_alpha);
	identical = LLSelectMgr::getInstance()->getSelection()->getSelectedTEValue( &get_diff_mode, diffuse_alpha_mode);
}

void LLPanelFace::LLSelectedTE::getObjectScaleS(F32& scale_s, bool& identical)
{	
	struct LLSelectedTEGetObjectScaleS : public LLSelectedTEGetFunctor<F32>
	{
		F32 get(LLViewerObject* object, S32 face)
		{
			U32 s_axis = VX;
			U32 t_axis = VY;
			LLPrimitive::getTESTAxes(face, &s_axis, &t_axis);
			return object->getScale().mV[s_axis];
		}

	} scale_s_func;
	identical = LLSelectMgr::getInstance()->getSelection()->getSelectedTEValue( &scale_s_func, scale_s );
}

void LLPanelFace::LLSelectedTE::getObjectScaleT(F32& scale_t, bool& identical)
{	
	struct LLSelectedTEGetObjectScaleS : public LLSelectedTEGetFunctor<F32>
	{
		F32 get(LLViewerObject* object, S32 face)
		{
			U32 s_axis = VX;
			U32 t_axis = VY;
			LLPrimitive::getTESTAxes(face, &s_axis, &t_axis);
			return object->getScale().mV[t_axis];
		}

	} scale_t_func;
	identical = LLSelectMgr::getInstance()->getSelection()->getSelectedTEValue( &scale_t_func, scale_t );
}

void LLPanelFace::LLSelectedTE::getMaxDiffuseRepeats(F32& repeats, bool& identical)
{
	struct LLSelectedTEGetMaxDiffuseRepeats : public LLSelectedTEGetFunctor<F32>
	{
		F32 get(LLViewerObject* object, S32 face)
		{
			U32 s_axis = VX;
			U32 t_axis = VY;
			LLPrimitive::getTESTAxes(face, &s_axis, &t_axis);
			F32 repeats_s = object->getTEref(face).mScaleS / object->getScale().mV[s_axis];
			F32 repeats_t = object->getTEref(face).mScaleT / object->getScale().mV[t_axis];
			return llmax(repeats_s, repeats_t);
		}

	} max_diff_repeats_func;
	identical = LLSelectMgr::getInstance()->getSelection()->getSelectedTEValue( &max_diff_repeats_func, repeats );
}

// <FS> Texture params/copy paste
static LLSD texture_clipboard;

//static
void LLPanelFace::onClickCopy(void* userdata)
{
	LLViewerObject* objectp = LLSelectMgr::getInstance()->getSelection()->getFirstRootObject();
	LLSelectNode* node = LLSelectMgr::getInstance()->getSelection()->getFirstRootNode();
	if(!objectp || !node)
	{
		objectp = LLSelectMgr::getInstance()->getSelection()->getFirstObject();
		node = LLSelectMgr::getInstance()->getSelection()->getFirstNode();
		if (!objectp || !node)
			return;
	}

	texture_clipboard.clear();

	const bool is_fullperm = (gAgent.getID() == node->mPermissions->getOwner()) && (gAgent.getID() == node->mPermissions->getCreator());

	const S32 te_count = objectp->getNumFaces();
	for (S32 i = 0; i < te_count; i++)
	{
		LLSD face = objectp->getTE(i)->asLLSD();
		if (!is_fullperm)
			face.erase("imageid");

		//KC: remove media, it does not be applied right on the viewer after pasting
		//TODO: fix updating media viewer side after pasting
		face["media_flags"] = 0;
		face.erase("media_data");

		texture_clipboard.append(face);
	}

	//debug
	// std::ostringstream texXML;
	// LLPointer<LLSDFormatter> formatter = new LLSDXMLFormatter();
	// formatter->format(texture_clipboard, texXML, LLSDFormatter::OPTIONS_PRETTY);
	// LLView::getWindow()->copyTextToClipboard(utf8str_to_wstring(texXML.str()));
}

struct LLPanelFacePasteTexFunctor : public LLSelectedTEFunctor
{
	virtual bool apply(LLViewerObject* object, S32 te)
	{
		if(texture_clipboard[te])
		{
			LLSD face(texture_clipboard[te]);

			//KC: LLTextureEntry::fromLLSD will bail on missing fields
			//replace the missing imageid with the current face's texture
			if (!face.has("imageid"))
				face["imageid"] = object->getTE(te)->getID();

			LLTextureEntry tex;
			if(tex.fromLLSD(face))
			{
				//KC: if setTETexture is not called before setTE
				//the new texture does not show to the viewer till the selection changes
				object->setTETexture(U8(te), tex.getID());
				object->setTE(te, tex);
				
				//TODO: This didn't work, but it might be close to a fix for pasting media
				// LLTextureEntry *tep = object->getTE(te);
				// if (face.has("media_flags") && face.has(LLTextureEntry::TEXTURE_MEDIA_DATA_KEY))
				// {
					// tep->setMediaTexGen(face["media_flags"].asInteger());
					// tep->updateMediaData(face[LLTextureEntry::TEXTURE_MEDIA_DATA_KEY]);
				// }
			}
			else
			{
				LL_WARNS() << "LLPanelFace::onClickPaste : LLPanelFacePasteTexFunctor: Failed to read clipboard for face: " << te << LL_ENDL;
			}
		}
		return true;
	};
};

//static
void LLPanelFace::onClickPaste(void* userdata)
{
	LLPanelFacePasteTexFunctor setfunc;
	LLSelectMgr::getInstance()->getSelection()->applyToTEs(&setfunc);

	LLPanelFaceSendFunctor sendfunc;
	LLSelectMgr::getInstance()->getSelection()->applyToObjects(&sendfunc);
}

// <FS:CR> Materials alignment
//static
void LLPanelFace::onClickMapsSync(LLUICtrl* ctrl, void *userdata)
{
	LLPanelFace *self = (LLPanelFace*) userdata;
	llassert_always(self);
	self->getState();
	if (gSavedSettings.getBOOL("SyncMaterialSettings"))
	{
		alignMaterialsProperties(self);
	}
}

//static
void LLPanelFace::alignMaterialsProperties(LLPanelFace* self)
{
	// <FS:TS> FIRE-11911: Synchronize materials doesn't work with planar textures
	//  Don't even try to do the alignment if we wind up here and planar is enabled.
	if ((bool)self->childGetValue("checkbox planar align").asBoolean())
	{
		return;
	}
	// </FS:TS> FIRE-11911

	//LLPanelFace *self = (LLPanelFace*) userdata;
	llassert_always(self);
	
	F32 tex_scale_u =	self->getCurrentTextureScaleU();
	F32 tex_scale_v =	self->getCurrentTextureScaleV();
	F32 tex_offset_u =	self->getCurrentTextureOffsetU();
	F32 tex_offset_v =	self->getCurrentTextureOffsetV();
	F32 tex_rot =		self->getCurrentTextureRot();

	//<FS:TS> FIRE-12275: Material offset not working correctly
	//  Since the server cannot store negative offsets for materials
	//  textures, we normalize them to equivalent positive values here.
	tex_offset_u = (tex_offset_u < 0.0) ? 1.0+tex_offset_u : tex_offset_u;
	tex_offset_v = (tex_offset_v < 0.0) ? 1.0+tex_offset_v : tex_offset_v;
	//</FS:TS> FIRE-12275

	//<FS:TS> FIRE-12831: Negative rotations revert to zero
	//  The same goes for rotations as for offsets.
	tex_rot = (tex_rot < 0.0) ? 360.0+tex_rot : tex_rot;
	//</FS:TS> FIRE-12831

	self->childSetValue("shinyScaleU",	tex_scale_u);
	self->childSetValue("shinyScaleV",	tex_scale_v);
	self->childSetValue("shinyOffsetU",	tex_offset_u);
	self->childSetValue("shinyOffsetV",	tex_offset_v);
	self->childSetValue("shinyRot",		tex_rot);
		
	LLSelectedTEMaterial::setSpecularRepeatX(self, tex_scale_u);
	LLSelectedTEMaterial::setSpecularRepeatY(self, tex_scale_v);
	LLSelectedTEMaterial::setSpecularOffsetX(self, tex_offset_u);
	LLSelectedTEMaterial::setSpecularOffsetY(self, tex_offset_v);
	LLSelectedTEMaterial::setSpecularRotation(self, tex_rot * DEG_TO_RAD);

	self->childSetValue("bumpyScaleU",	tex_scale_u);
	self->childSetValue("bumpyScaleV",	tex_scale_v);
	self->childSetValue("bumpyOffsetU",	tex_offset_u);
	self->childSetValue("bumpyOffsetV",	tex_offset_v);
	self->childSetValue("bumpyRot",		tex_rot);
		
	LLSelectedTEMaterial::setNormalRepeatX(self, tex_scale_u);
	LLSelectedTEMaterial::setNormalRepeatY(self, tex_scale_v);
	LLSelectedTEMaterial::setNormalOffsetX(self, tex_offset_u);
	LLSelectedTEMaterial::setNormalOffsetY(self, tex_offset_v);
	LLSelectedTEMaterial::setNormalRotation(self, tex_rot * DEG_TO_RAD);
}

// <FS:CR> FIRE-11407 - Flip buttons
//static
void LLPanelFace::onCommitFlip(const LLUICtrl* ctrl, const LLSD& user_data)
{
	LLPanelFace* self = dynamic_cast<LLPanelFace*>(ctrl->getParent());
	llassert_always(self);
	
	LLRadioGroup* radio_mattype = self->findChild<LLRadioGroup>("radio_material_type");
	if (!radio_mattype) return;
	
	std::string user_data_string = user_data.asString();
	if (user_data_string.empty()) return;
	std::string control_name = "";
	U32 mattype = radio_mattype->getSelectedIndex();
	switch (mattype)
	{
		case MATTYPE_DIFFUSE:
			control_name = "TexScale" + user_data_string;
			break;
		case MATTYPE_NORMAL:
			control_name = "bumpyScale" + user_data_string;
			break;
		case MATTYPE_SPECULAR:
			control_name = "shinyScale" + user_data_string;
			break;
		default:
			llassert(mattype);
			return;
	}
	
	LLUICtrl* spinner = self->findChild<LLUICtrl>(control_name);
	if (spinner)
	{
		F32 value = -(spinner->getValue().asReal());
		spinner->setValue(value);
		
		switch (radio_mattype->getSelectedIndex())
		{
			case MATTYPE_DIFFUSE:
				self->sendTextureInfo();
				if (gSavedSettings.getBOOL("SyncMaterialSettings"))
				{
					alignMaterialsProperties(self);
				}
				break;
			case MATTYPE_NORMAL:
				if (user_data_string == "U")
					LLSelectedTEMaterial::setNormalRepeatX(self,value);
				else if (user_data_string == "V")
					LLSelectedTEMaterial::setNormalRepeatY(self,value);
				break;
			case MATTYPE_SPECULAR:
				if (user_data_string == "U")
					LLSelectedTEMaterial::setSpecularRepeatX(self,value);
				else if (user_data_string == "V")
					LLSelectedTEMaterial::setSpecularRepeatY(self,value);
				break;
			default:
				llassert(mattype);
				return;
		}
	}
}

void LLPanelFace::changePrecision(S32 decimal_precision)
{
	mCtrlTexScaleU->setPrecision(decimal_precision);
	mCtrlTexScaleV->setPrecision(decimal_precision);
	mCtrlBumpyScaleU->setPrecision(decimal_precision);
	mCtrlBumpyScaleV->setPrecision(decimal_precision);
	mCtrlShinyScaleU->setPrecision(decimal_precision);
	mCtrlShinyScaleV->setPrecision(decimal_precision);
	mCtrlTexOffsetU->setPrecision(decimal_precision);
	mCtrlTexOffsetV->setPrecision(decimal_precision);
	mCtrlBumpyOffsetU->setPrecision(decimal_precision);
	mCtrlBumpyOffsetV->setPrecision(decimal_precision);
	mCtrlShinyOffsetU->setPrecision(decimal_precision);
	mCtrlShinyOffsetV->setPrecision(decimal_precision);
	mCtrlTexRot->setPrecision(decimal_precision);
	mCtrlBumpyRot->setPrecision(decimal_precision);
	mCtrlShinyRot->setPrecision(decimal_precision);
	mCtrlRpt->setPrecision(decimal_precision);
}
// </FS:CR><|MERGE_RESOLUTION|>--- conflicted
+++ resolved
@@ -547,13 +547,6 @@
 	{
 		BOOL valid;
 		F32 value;
-<<<<<<< HEAD
-		//LLSpinCtrl*	ctrlTexScaleS = mPanel->getChild<LLSpinCtrl>("TexScaleU");
-		//LLSpinCtrl*	ctrlTexScaleT = mPanel->getChild<LLSpinCtrl>("TexScaleV");
-		//LLSpinCtrl*	ctrlTexOffsetS = mPanel->getChild<LLSpinCtrl>("TexOffsetU");
-		//LLSpinCtrl*	ctrlTexOffsetT = mPanel->getChild<LLSpinCtrl>("TexOffsetV");
-		//LLSpinCtrl*	ctrlTexRotation = mPanel->getChild<LLSpinCtrl>("TexRot");
-=======
 
         LLRadioGroup * radio_mat_type = mPanel->getChild<LLRadioGroup>("radio_material_type");
         std::string prefix;
@@ -576,7 +569,6 @@
         LLSpinCtrl * ctrlTexOffsetT = mPanel->getChild<LLSpinCtrl>(prefix + "OffsetV");
         LLSpinCtrl * ctrlTexRotation = mPanel->getChild<LLSpinCtrl>(prefix + "Rot");
 
->>>>>>> aefb0503
 		LLComboBox*	comboTexGen = mPanel->getChild<LLComboBox>("combobox texgen");
 		LLCheckBoxCtrl*	cb_planar_align = mPanel->getChild<LLCheckBoxCtrl>("checkbox planar align");
 		bool align_planar = (cb_planar_align && cb_planar_align->get());
@@ -584,12 +576,12 @@
 		llassert(comboTexGen);
 		llassert(object);
 
-		if (mPanel->mCtrlTexScaleU)
-		{
-			valid = !mPanel->mCtrlTexScaleU->getTentative();
+		if (ctrlTexScaleS)
+		{
+			valid = !ctrlTexScaleS->getTentative();
 			if (valid || align_planar)
 			{
-				value = mPanel->mCtrlTexScaleU->get();
+				value = ctrlTexScaleS->get();
 				if (comboTexGen &&
 				    comboTexGen->getCurrentIndex() == 1)
 				{
@@ -605,12 +597,12 @@
 			}
 		}
 
-		if (mPanel->mCtrlTexScaleV)
-		{
-			valid = !mPanel->mCtrlTexScaleV->getTentative();
+		if (ctrlTexScaleT)
+		{
+			valid = !ctrlTexScaleT->getTentative();
 			if (valid || align_planar)
 			{
-				value = mPanel->mCtrlTexScaleV->get();
+				value = ctrlTexScaleT->get();
 				if (comboTexGen &&
 				    comboTexGen->getCurrentIndex() == 1)
 				{
@@ -626,12 +618,12 @@
 			}
 		}
 
-		if (mPanel->mCtrlTexOffsetU)
-		{
-			valid = !mPanel->mCtrlTexOffsetU->getTentative();
+		if (ctrlTexOffsetS)
+		{
+			valid = !ctrlTexOffsetS->getTentative();
 			if (valid || align_planar)
 			{
-				value = mPanel->mCtrlTexOffsetU->get();
+				value = ctrlTexOffsetS->get();
 				object->setTEOffsetS( te, value );
 
 				if (align_planar) 
@@ -642,12 +634,12 @@
 			}
 		}
 
-		if (mPanel->mCtrlTexOffsetV)
-		{
-			valid = !mPanel->mCtrlTexOffsetV->getTentative();
+		if (ctrlTexOffsetT)
+		{
+			valid = !ctrlTexOffsetT->getTentative();
 			if (valid || align_planar)
 			{
-				value = mPanel->mCtrlTexOffsetV->get();
+				value = ctrlTexOffsetT->get();
 				object->setTEOffsetT( te, value );
 
 				if (align_planar) 
@@ -658,12 +650,12 @@
 			}
 		}
 
-		if (mPanel->mCtrlTexRot)
-		{
-			valid = !mPanel->mCtrlTexRot->getTentative();
+		if (ctrlTexRotation)
+		{
+			valid = !ctrlTexRotation->getTentative();
 			if (valid || align_planar)
 			{
-				value = mPanel->mCtrlTexRot->get() * DEG_TO_RAD;
+				value = ctrlTexRotation->get() * DEG_TO_RAD;
 				object->setTERotation( te, value );
 
 				if (align_planar) 
