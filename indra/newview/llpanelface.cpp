--- conflicted
+++ resolved
@@ -1153,9 +1153,9 @@
         bool identical_norm    = false;
         bool identical_spec    = false;
 
-        LLTextureCtrl *texture_ctrl      = getChild<LLTextureCtrl>("texture control");
-        LLTextureCtrl *shinytexture_ctrl = getChild<LLTextureCtrl>("shinytexture control");
-        LLTextureCtrl *bumpytexture_ctrl = getChild<LLTextureCtrl>("bumpytexture control");
+        //LLTextureCtrl *texture_ctrl      = getChild<LLTextureCtrl>("texture control");
+        //LLTextureCtrl *shinytexture_ctrl = getChild<LLTextureCtrl>("shinytexture control");
+        //LLTextureCtrl *bumpytexture_ctrl = getChild<LLTextureCtrl>("bumpytexture control");
 
         LLUUID id;
         LLUUID normmap_id;
@@ -1214,25 +1214,6 @@
 
 		updateVisibility();
 
-<<<<<<< HEAD
-        // *NOTE: The "identical" variable is currently only used to decide if
-        // the texgen control should be tentative - this is not used by GLTF
-        // materials. -Cosmic;2022-11-09
-		bool identical			= true;	// true because it is anded below
-        bool identical_diffuse	= false;
-        bool identical_norm		= false;
-        bool identical_spec		= false;
-
-		//LLTextureCtrl*	texture_ctrl = getChild<LLTextureCtrl>("texture control");
-		//LLTextureCtrl*	shinytexture_ctrl = getChild<LLTextureCtrl>("shinytexture control");
-		//LLTextureCtrl*	bumpytexture_ctrl = getChild<LLTextureCtrl>("bumpytexture control");
-		
-		LLUUID id;
-		LLUUID normmap_id;
-		LLUUID specmap_id;
-		
-=======
->>>>>>> 706448f5
 		// Color swatch
 		{
 			getChildView("color label")->setEnabled(editable);
