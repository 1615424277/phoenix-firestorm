/** 
 * @file llpanelface.cpp
 * @brief Panel in the tools floater for editing face textures, colors, etc.
 *
 * $LicenseInfo:firstyear=2001&license=viewerlgpl$
 * Second Life Viewer Source Code
 * Copyright (C) 2010, Linden Research, Inc.
 * 
 * This library is free software; you can redistribute it and/or
 * modify it under the terms of the GNU Lesser General Public
 * License as published by the Free Software Foundation;
 * version 2.1 of the License only.
 * 
 * This library is distributed in the hope that it will be useful,
 * but WITHOUT ANY WARRANTY; without even the implied warranty of
 * MERCHANTABILITY or FITNESS FOR A PARTICULAR PURPOSE.  See the GNU
 * Lesser General Public License for more details.
 * 
 * You should have received a copy of the GNU Lesser General Public
 * License along with this library; if not, write to the Free Software
 * Foundation, Inc., 51 Franklin Street, Fifth Floor, Boston, MA  02110-1301  USA
 * 
 * Linden Research, Inc., 945 Battery Street, San Francisco, CA  94111  USA
 * $/LicenseInfo$
 */

#include "llviewerprecompiledheaders.h"

// file include
#include "llpanelface.h"
 
// library includes
#include "llcalc.h"
#include "llerror.h"
#include "llrect.h"
#include "llstring.h"
#include "llfontgl.h"

// project includes
#include "llagent.h"
#include "llagentdata.h"
#include "llbutton.h"
#include "llcheckboxctrl.h"
#include "llcolorswatch.h"
#include "llcombobox.h"
#include "lldrawpoolbump.h"
#include "llface.h"
#include "llgltfmateriallist.h"
#include "llinventoryfunctions.h"
#include "llinventorymodel.h" // gInventory
#include "llinventorymodelbackgroundfetch.h"
#include "llfloatermediasettings.h"
#include "llfloaterreg.h"
#include "lllineeditor.h"
#include "llmaterialmgr.h"
#include "llmaterialeditor.h"
#include "llmediactrl.h"
#include "llmediaentry.h"
#include "llmenubutton.h"
#include "llnotificationsutil.h"
#include "llpanelcontents.h"
#include "llradiogroup.h"
#include "llresmgr.h"
#include "llselectmgr.h"
#include "llspinctrl.h"
#include "lltextbox.h"
#include "lltexturectrl.h"
#include "lltextureentry.h"
#include "lltooldraganddrop.h"
#include "lltoolface.h"
#include "lltoolmgr.h"
#include "lltrans.h"
#include "llui.h"
#include "llviewercontrol.h"
#include "llviewermedia.h"
#include "llviewerobject.h"
#include "llviewerregion.h"
#include "llviewerstats.h"
#include "llvovolume.h"
#include "lluictrlfactory.h"
#include "llpluginclassmedia.h"
#include "llviewertexturelist.h"// Update sel manager as to which channel we're editing so it can reflect the correct overlay UI



#include "llagent.h"
#include "llfilesystem.h"
#include "llviewerassetupload.h"
#include "llviewermenufile.h"
#include "llsd.h"
#include "llsdutil.h"
#include "llsdserialize.h"
#include "llinventorymodel.h"

using namespace std::literals;

LLPanelFace::Selection LLPanelFace::sMaterialOverrideSelection;

//
// Constant definitions for comboboxes
// Must match the commbobox definitions in panel_tools_texture.xml
//
const S32 MATMEDIA_MATERIAL = 0;	// Material
const S32 MATMEDIA_PBR = 1;			// PBR
const S32 MATMEDIA_MEDIA = 2;		// Media
const S32 MATTYPE_DIFFUSE = 0;		// Diffuse material texture
const S32 MATTYPE_NORMAL = 1;		// Normal map
const S32 MATTYPE_SPECULAR = 2;		// Specular map
const S32 ALPHAMODE_MASK = 2;		// Alpha masking mode
const S32 BUMPY_TEXTURE = 18;		// use supplied normal map
const S32 SHINY_TEXTURE = 4;		// use supplied specular map
const S32 PBRTYPE_RENDER_MATERIAL_ID = 0;  // Render Material ID
const S32 PBRTYPE_BASE_COLOR = 1;   // PBR Base Color
const S32 PBRTYPE_NORMAL = 2;       // PBR Normal
const S32 PBRTYPE_METALLIC_ROUGHNESS = 3; // PBR Metallic
const S32 PBRTYPE_EMISSIVE = 4;     // PBR Emissive

LLGLTFMaterial::TextureInfo texture_info_from_pbrtype(S32 pbr_type)
{
    switch (pbr_type)
    {
    case PBRTYPE_BASE_COLOR:
        return LLGLTFMaterial::GLTF_TEXTURE_INFO_BASE_COLOR;
        break;
    case PBRTYPE_NORMAL:
        return LLGLTFMaterial::GLTF_TEXTURE_INFO_NORMAL;
        break;
    case PBRTYPE_METALLIC_ROUGHNESS:
        return LLGLTFMaterial::GLTF_TEXTURE_INFO_METALLIC_ROUGHNESS;
        break;
    case PBRTYPE_EMISSIVE:
        return LLGLTFMaterial::GLTF_TEXTURE_INFO_EMISSIVE;
        break;
    default:
        return LLGLTFMaterial::GLTF_TEXTURE_INFO_COUNT;
        break;
    }
}

void LLPanelFace::updateSelectedGLTFMaterials(std::function<void(LLGLTFMaterial*)> func)
{
    struct LLSelectedTEGLTFMaterialFunctor : public LLSelectedTEFunctor
    {
        LLSelectedTEGLTFMaterialFunctor(std::function<void(LLGLTFMaterial*)> func) : mFunc(func) {}
        virtual ~LLSelectedTEGLTFMaterialFunctor() {};
        bool apply(LLViewerObject* object, S32 face) override
        {
            LLGLTFMaterial new_override;
            const LLTextureEntry* tep = object->getTE(face);
            if (tep->getGLTFMaterialOverride())
            {
                new_override = *tep->getGLTFMaterialOverride();
            }
            mFunc(&new_override);
            LLGLTFMaterialList::queueModify(object, face, &new_override);

            return true;
        }

		std::function<void(LLGLTFMaterial*)> mFunc;
    } select_func(func);

    LLSelectMgr::getInstance()->getSelection()->applyToTEs(&select_func);
}

template<typename T>
void readSelectedGLTFMaterial(std::function<T(const LLGLTFMaterial*)> func, T& value, bool& identical, bool has_tolerance, T tolerance)
{
    struct LLSelectedTEGetGLTFMaterialFunctor : public LLSelectedTEGetFunctor<T>
    {
        LLSelectedTEGetGLTFMaterialFunctor(std::function<T(const LLGLTFMaterial*)> func) : mFunc(func) {}
        virtual ~LLSelectedTEGetGLTFMaterialFunctor() {};
        T get(LLViewerObject* object, S32 face) override
        {
            const LLTextureEntry* tep = object->getTE(face);
            const LLGLTFMaterial* render_material = tep->getGLTFRenderMaterial();
            
            return mFunc(render_material);
        }

        std::function<T(const LLGLTFMaterial*)> mFunc;
    } select_func(func);
    identical = LLSelectMgr::getInstance()->getSelection()->getSelectedTEValue(&select_func, value, has_tolerance, tolerance);
}

BOOST_STATIC_ASSERT(MATTYPE_DIFFUSE == LLRender::DIFFUSE_MAP && MATTYPE_NORMAL == LLRender::NORMAL_MAP && MATTYPE_SPECULAR == LLRender::SPECULAR_MAP);

//
// "Use texture" label for normal/specular type comboboxes
// Filled in at initialization from translated strings
//
std::string USE_TEXTURE;

LLRender::eTexIndex LLPanelFace::getTextureChannelToEdit()
{
    LLRender::eTexIndex channel_to_edit = LLRender::DIFFUSE_MAP;
    if (mComboMatMedia)
    {
        U32 matmedia_selection = mComboMatMedia->getCurrentIndex();
        if (matmedia_selection == MATMEDIA_MATERIAL)
        {
            LLRadioGroup* radio_mat_type = getChild<LLRadioGroup>("radio_material_type");
            channel_to_edit = (LLRender::eTexIndex)radio_mat_type->getSelectedIndex();
        }
        if (matmedia_selection == MATMEDIA_PBR)
        {
            LLRadioGroup* radio_mat_type = getChild<LLRadioGroup>("radio_pbr_type");
            channel_to_edit = (LLRender::eTexIndex)radio_mat_type->getSelectedIndex();
        }
    }

	channel_to_edit = (channel_to_edit == LLRender::NORMAL_MAP)		? (getCurrentNormalMap().isNull()		? LLRender::DIFFUSE_MAP : channel_to_edit) : channel_to_edit;
	channel_to_edit = (channel_to_edit == LLRender::SPECULAR_MAP)	? (getCurrentSpecularMap().isNull()		? LLRender::DIFFUSE_MAP : channel_to_edit) : channel_to_edit;
	return channel_to_edit;
}

LLRender::eTexIndex LLPanelFace::getTextureDropChannel()
{
    if (mComboMatMedia && mComboMatMedia->getCurrentIndex() == MATMEDIA_MATERIAL)
    {
        LLRadioGroup* radio_mat_type = getChild<LLRadioGroup>("radio_material_type");
        return LLRender::eTexIndex(radio_mat_type->getSelectedIndex());
    }

    return LLRender::eTexIndex(MATTYPE_DIFFUSE);
}

// Things the UI provides...
//
LLUUID	LLPanelFace::getCurrentNormalMap()			{ return getChild<LLTextureCtrl>("bumpytexture control")->getImageAssetID();	}
LLUUID	LLPanelFace::getCurrentSpecularMap()		{ return getChild<LLTextureCtrl>("shinytexture control")->getImageAssetID();	}
U32		LLPanelFace::getCurrentShininess()			{ return getChild<LLComboBox>("combobox shininess")->getCurrentIndex();			}
U32		LLPanelFace::getCurrentBumpiness()			{ return getChild<LLComboBox>("combobox bumpiness")->getCurrentIndex();			}
U8			LLPanelFace::getCurrentDiffuseAlphaMode()	{ return (U8)getChild<LLComboBox>("combobox alphamode")->getCurrentIndex();	}
U8			LLPanelFace::getCurrentAlphaMaskCutoff()	{ return (U8)getChild<LLUICtrl>("maskcutoff")->getValue().asInteger();			}
U8			LLPanelFace::getCurrentEnvIntensity()		{ return (U8)getChild<LLUICtrl>("environment")->getValue().asInteger();			}
U8			LLPanelFace::getCurrentGlossiness()			{ return (U8)getChild<LLUICtrl>("glossiness")->getValue().asInteger();			}
F32		LLPanelFace::getCurrentBumpyRot()			{ return getChild<LLUICtrl>("bumpyRot")->getValue().asReal();						}
F32		LLPanelFace::getCurrentBumpyScaleU()		{ return getChild<LLUICtrl>("bumpyScaleU")->getValue().asReal();					}
F32		LLPanelFace::getCurrentBumpyScaleV()		{ return getChild<LLUICtrl>("bumpyScaleV")->getValue().asReal();					}
F32		LLPanelFace::getCurrentBumpyOffsetU()		{ return getChild<LLUICtrl>("bumpyOffsetU")->getValue().asReal();					}
F32		LLPanelFace::getCurrentBumpyOffsetV()		{ return getChild<LLUICtrl>("bumpyOffsetV")->getValue().asReal();					}
F32		LLPanelFace::getCurrentShinyRot()			{ return getChild<LLUICtrl>("shinyRot")->getValue().asReal();						}
F32		LLPanelFace::getCurrentShinyScaleU()		{ return getChild<LLUICtrl>("shinyScaleU")->getValue().asReal();					}
F32		LLPanelFace::getCurrentShinyScaleV()		{ return getChild<LLUICtrl>("shinyScaleV")->getValue().asReal();					}
F32		LLPanelFace::getCurrentShinyOffsetU()		{ return getChild<LLUICtrl>("shinyOffsetU")->getValue().asReal();					}
F32		LLPanelFace::getCurrentShinyOffsetV()		{ return getChild<LLUICtrl>("shinyOffsetV")->getValue().asReal();					}

//
// Methods
//

BOOL	LLPanelFace::postBuild()
{
	childSetCommitCallback("combobox shininess",&LLPanelFace::onCommitShiny,this);
	childSetCommitCallback("combobox bumpiness",&LLPanelFace::onCommitBump,this);
	childSetCommitCallback("combobox alphamode",&LLPanelFace::onCommitAlphaMode,this);
	childSetCommitCallback("TexScaleU",&LLPanelFace::onCommitTextureScaleX, this);
	childSetCommitCallback("TexScaleV",&LLPanelFace::onCommitTextureScaleY, this);
	childSetCommitCallback("TexRot",&LLPanelFace::onCommitTextureRot, this);
	childSetCommitCallback("rptctrl",&LLPanelFace::onCommitRepeatsPerMeter, this);
	childSetCommitCallback("checkbox planar align",&LLPanelFace::onCommitPlanarAlign, this);
	childSetCommitCallback("TexOffsetU",LLPanelFace::onCommitTextureOffsetX, this);
	childSetCommitCallback("TexOffsetV",LLPanelFace::onCommitTextureOffsetY, this);

	childSetCommitCallback("bumpyScaleU",&LLPanelFace::onCommitMaterialBumpyScaleX, this);
	childSetCommitCallback("bumpyScaleV",&LLPanelFace::onCommitMaterialBumpyScaleY, this);
	childSetCommitCallback("bumpyRot",&LLPanelFace::onCommitMaterialBumpyRot, this);
	childSetCommitCallback("bumpyOffsetU",&LLPanelFace::onCommitMaterialBumpyOffsetX, this);
	childSetCommitCallback("bumpyOffsetV",&LLPanelFace::onCommitMaterialBumpyOffsetY, this);
	childSetCommitCallback("shinyScaleU",&LLPanelFace::onCommitMaterialShinyScaleX, this);
	childSetCommitCallback("shinyScaleV",&LLPanelFace::onCommitMaterialShinyScaleY, this);
	childSetCommitCallback("shinyRot",&LLPanelFace::onCommitMaterialShinyRot, this);
	childSetCommitCallback("shinyOffsetU",&LLPanelFace::onCommitMaterialShinyOffsetX, this);
	childSetCommitCallback("shinyOffsetV",&LLPanelFace::onCommitMaterialShinyOffsetY, this);
	childSetCommitCallback("glossiness",&LLPanelFace::onCommitMaterialGloss, this);
	childSetCommitCallback("environment",&LLPanelFace::onCommitMaterialEnv, this);
	childSetCommitCallback("maskcutoff",&LLPanelFace::onCommitMaterialMaskCutoff, this);
    childSetCommitCallback("add_media", &LLPanelFace::onClickBtnAddMedia, this);
    childSetCommitCallback("delete_media", &LLPanelFace::onClickBtnDeleteMedia, this);

    getChild<LLUICtrl>("gltfTextureScaleU")->setCommitCallback(boost::bind(&LLPanelFace::onCommitGLTFTextureScaleU, this, _1), nullptr);
    getChild<LLUICtrl>("gltfTextureScaleV")->setCommitCallback(boost::bind(&LLPanelFace::onCommitGLTFTextureScaleV, this, _1), nullptr);
    getChild<LLUICtrl>("gltfTextureRotation")->setCommitCallback(boost::bind(&LLPanelFace::onCommitGLTFRotation, this, _1), nullptr);
    getChild<LLUICtrl>("gltfTextureOffsetU")->setCommitCallback(boost::bind(&LLPanelFace::onCommitGLTFTextureOffsetU, this, _1), nullptr);
    getChild<LLUICtrl>("gltfTextureOffsetV")->setCommitCallback(boost::bind(&LLPanelFace::onCommitGLTFTextureOffsetV, this, _1), nullptr);

    LLGLTFMaterialList::addSelectionUpdateCallback(&LLPanelFace::onMaterialOverrideReceived);
    sMaterialOverrideSelection.connect();

	childSetAction("button align",&LLPanelFace::onClickAutoFix,this);
	childSetAction("button align textures", &LLPanelFace::onAlignTexture, this);
    childSetAction("pbr_from_inventory", &LLPanelFace::onClickBtnLoadInvPBR, this);
    childSetAction("edit_selected_pbr", &LLPanelFace::onClickBtnEditPBR, this);
    childSetAction("save_selected_pbr", &LLPanelFace::onClickBtnSavePBR, this);

	LLTextureCtrl*	mTextureCtrl;
	LLTextureCtrl*	mShinyTextureCtrl;
	LLTextureCtrl*	mBumpyTextureCtrl;
	LLColorSwatchCtrl*	mColorSwatch;
	LLColorSwatchCtrl*	mShinyColorSwatch;

	LLComboBox*		mComboTexGen;

	LLCheckBoxCtrl	*mCheckFullbright;
	
	LLTextBox*		mLabelColorTransp;
	LLSpinCtrl*		mCtrlColorTransp;		// transparency = 1 - alpha

	LLSpinCtrl*     mCtrlGlow;

	setMouseOpaque(FALSE);

    LLTextureCtrl*	pbr_ctrl = findChild<LLTextureCtrl>("pbr_control");
    if (pbr_ctrl)
    {
        pbr_ctrl->setDefaultImageAssetID(LLUUID::null);
        pbr_ctrl->setBlankImageAssetID(LLGLTFMaterialList::BLANK_MATERIAL_ASSET_ID);
        pbr_ctrl->setCommitCallback(boost::bind(&LLPanelFace::onCommitPbr, this, _2));
        pbr_ctrl->setOnCancelCallback(boost::bind(&LLPanelFace::onCancelPbr, this, _2));
        pbr_ctrl->setOnSelectCallback(boost::bind(&LLPanelFace::onSelectPbr, this, _2));
        pbr_ctrl->setDragCallback(boost::bind(&LLPanelFace::onDragPbr, this, _2));
        pbr_ctrl->setOnTextureSelectedCallback(boost::bind(&LLPanelFace::onPbrSelectionChanged, this, _1));
        pbr_ctrl->setOnCloseCallback(boost::bind(&LLPanelFace::onCloseTexturePicker, this, _2));

        pbr_ctrl->setFollowsTop();
        pbr_ctrl->setFollowsLeft();
        pbr_ctrl->setImmediateFilterPermMask(PERM_NONE);
        pbr_ctrl->setDnDFilterPermMask(PERM_COPY | PERM_TRANSFER);
        pbr_ctrl->setBakeTextureEnabled(false);
        pbr_ctrl->setInventoryPickType(LLTextureCtrl::PICK_MATERIAL);
    }

	mTextureCtrl = getChild<LLTextureCtrl>("texture control");
	if(mTextureCtrl)
	{
		mTextureCtrl->setDefaultImageAssetID(LLUUID( gSavedSettings.getString( "DefaultObjectTexture" )));
		mTextureCtrl->setCommitCallback( boost::bind(&LLPanelFace::onCommitTexture, this, _2) );
		mTextureCtrl->setOnCancelCallback( boost::bind(&LLPanelFace::onCancelTexture, this, _2) );
		mTextureCtrl->setOnSelectCallback( boost::bind(&LLPanelFace::onSelectTexture, this, _2) );
		mTextureCtrl->setDragCallback(boost::bind(&LLPanelFace::onDragTexture, this, _2));
		mTextureCtrl->setOnTextureSelectedCallback(boost::bind(&LLPanelFace::onTextureSelectionChanged, this, _1));
		mTextureCtrl->setOnCloseCallback( boost::bind(&LLPanelFace::onCloseTexturePicker, this, _2) );

		mTextureCtrl->setFollowsTop();
		mTextureCtrl->setFollowsLeft();
		mTextureCtrl->setImmediateFilterPermMask(PERM_NONE);
		mTextureCtrl->setDnDFilterPermMask(PERM_COPY | PERM_TRANSFER);
	}

	mShinyTextureCtrl = getChild<LLTextureCtrl>("shinytexture control");
	if(mShinyTextureCtrl)
	{
		mShinyTextureCtrl->setDefaultImageAssetID(LLUUID( gSavedSettings.getString( "DefaultObjectSpecularTexture" )));
		mShinyTextureCtrl->setCommitCallback( boost::bind(&LLPanelFace::onCommitSpecularTexture, this, _2) );
		mShinyTextureCtrl->setOnCancelCallback( boost::bind(&LLPanelFace::onCancelSpecularTexture, this, _2) );
		mShinyTextureCtrl->setOnSelectCallback( boost::bind(&LLPanelFace::onSelectSpecularTexture, this, _2) );
		mShinyTextureCtrl->setOnCloseCallback( boost::bind(&LLPanelFace::onCloseTexturePicker, this, _2) );
		
		mShinyTextureCtrl->setDragCallback(boost::bind(&LLPanelFace::onDragTexture, this, _2));
		mShinyTextureCtrl->setOnTextureSelectedCallback(boost::bind(&LLPanelFace::onTextureSelectionChanged, this, _1));
		mShinyTextureCtrl->setFollowsTop();
		mShinyTextureCtrl->setFollowsLeft();
		mShinyTextureCtrl->setImmediateFilterPermMask(PERM_NONE);
		mShinyTextureCtrl->setDnDFilterPermMask(PERM_COPY | PERM_TRANSFER);
	}

	mBumpyTextureCtrl = getChild<LLTextureCtrl>("bumpytexture control");
	if(mBumpyTextureCtrl)
	{
		mBumpyTextureCtrl->setDefaultImageAssetID(LLUUID( gSavedSettings.getString( "DefaultObjectNormalTexture" )));
		mBumpyTextureCtrl->setBlankImageAssetID(LLUUID( gSavedSettings.getString( "DefaultBlankNormalTexture" )));
		mBumpyTextureCtrl->setCommitCallback( boost::bind(&LLPanelFace::onCommitNormalTexture, this, _2) );
		mBumpyTextureCtrl->setOnCancelCallback( boost::bind(&LLPanelFace::onCancelNormalTexture, this, _2) );
		mBumpyTextureCtrl->setOnSelectCallback( boost::bind(&LLPanelFace::onSelectNormalTexture, this, _2) );
		mBumpyTextureCtrl->setOnCloseCallback( boost::bind(&LLPanelFace::onCloseTexturePicker, this, _2) );

		mBumpyTextureCtrl->setDragCallback(boost::bind(&LLPanelFace::onDragTexture, this, _2));
		mBumpyTextureCtrl->setOnTextureSelectedCallback(boost::bind(&LLPanelFace::onTextureSelectionChanged, this, _1));
		mBumpyTextureCtrl->setFollowsTop();
		mBumpyTextureCtrl->setFollowsLeft();
		mBumpyTextureCtrl->setImmediateFilterPermMask(PERM_NONE);
		mBumpyTextureCtrl->setDnDFilterPermMask(PERM_COPY | PERM_TRANSFER);
	}

	mColorSwatch = getChild<LLColorSwatchCtrl>("colorswatch");
	if(mColorSwatch)
	{
		mColorSwatch->setCommitCallback(boost::bind(&LLPanelFace::onCommitColor, this, _2));
		mColorSwatch->setOnCancelCallback(boost::bind(&LLPanelFace::onCancelColor, this, _2));
		mColorSwatch->setOnSelectCallback(boost::bind(&LLPanelFace::onSelectColor, this, _2));
		mColorSwatch->setFollowsTop();
		mColorSwatch->setFollowsLeft();
		mColorSwatch->setCanApplyImmediately(TRUE);
	}

	mShinyColorSwatch = getChild<LLColorSwatchCtrl>("shinycolorswatch");
	if(mShinyColorSwatch)
	{
		mShinyColorSwatch->setCommitCallback(boost::bind(&LLPanelFace::onCommitShinyColor, this, _2));
		mShinyColorSwatch->setOnCancelCallback(boost::bind(&LLPanelFace::onCancelShinyColor, this, _2));
		mShinyColorSwatch->setOnSelectCallback(boost::bind(&LLPanelFace::onSelectShinyColor, this, _2));
		mShinyColorSwatch->setFollowsTop();
		mShinyColorSwatch->setFollowsLeft();
		mShinyColorSwatch->setCanApplyImmediately(TRUE);
	}

	mLabelColorTransp = getChild<LLTextBox>("color trans");
	if(mLabelColorTransp)
	{
		mLabelColorTransp->setFollowsTop();
		mLabelColorTransp->setFollowsLeft();
	}

	mCtrlColorTransp = getChild<LLSpinCtrl>("ColorTrans");
	if(mCtrlColorTransp)
	{
		mCtrlColorTransp->setCommitCallback(boost::bind(&LLPanelFace::onCommitAlpha, this, _2));
		mCtrlColorTransp->setPrecision(0);
		mCtrlColorTransp->setFollowsTop();
		mCtrlColorTransp->setFollowsLeft();
	}

	mCheckFullbright = getChild<LLCheckBoxCtrl>("checkbox fullbright");
	if (mCheckFullbright)
	{
		mCheckFullbright->setCommitCallback(LLPanelFace::onCommitFullbright, this);
	}

	mComboTexGen = getChild<LLComboBox>("combobox texgen");
	if(mComboTexGen)
	{
		mComboTexGen->setCommitCallback(LLPanelFace::onCommitTexGen, this);
		mComboTexGen->setFollows(FOLLOWS_LEFT | FOLLOWS_TOP);	
	}

    mComboMatMedia = getChild<LLComboBox>("combobox matmedia");
	if(mComboMatMedia)
	{
        mComboMatMedia->setCommitCallback(LLPanelFace::onCommitMaterialsMedia,this);
        mComboMatMedia->selectNthItem(MATMEDIA_MATERIAL);
	}

	LLRadioGroup* radio_mat_type = findChild<LLRadioGroup>("radio_material_type");
    if(radio_mat_type)
    {
        radio_mat_type->setCommitCallback(LLPanelFace::onCommitMaterialType, this);
        radio_mat_type->selectNthItem(MATTYPE_DIFFUSE);
    }

    LLRadioGroup* radio_pbr_type = findChild<LLRadioGroup>("radio_pbr_type");
    if (radio_pbr_type)
    {
        radio_pbr_type->setCommitCallback(LLPanelFace::onCommitPbrType, this);
        radio_pbr_type->selectNthItem(PBRTYPE_RENDER_MATERIAL_ID);
    }

	mCtrlGlow = getChild<LLSpinCtrl>("glow");
	if(mCtrlGlow)
	{
		mCtrlGlow->setCommitCallback(LLPanelFace::onCommitGlow, this);
	}

    mMenuClipboardColor = getChild<LLMenuButton>("clipboard_color_params_btn");
    mMenuClipboardTexture = getChild<LLMenuButton>("clipboard_texture_params_btn");
    
    mTitleMedia = getChild<LLMediaCtrl>("title_media");
    mTitleMediaText = getChild<LLTextBox>("media_info");

	clearCtrls();

	return TRUE;
}

LLPanelFace::LLPanelFace()
:	LLPanel(),
    mIsAlpha(false),
    mComboMatMedia(NULL),
    mTitleMedia(NULL),
    mTitleMediaText(NULL),
    mNeedMediaTitle(true)
{
    USE_TEXTURE = LLTrans::getString("use_texture");
    mCommitCallbackRegistrar.add("PanelFace.menuDoToSelected", boost::bind(&LLPanelFace::menuDoToSelected, this, _2));
    mEnableCallbackRegistrar.add("PanelFace.menuEnable", boost::bind(&LLPanelFace::menuEnableItem, this, _2));
}

LLPanelFace::~LLPanelFace()
{
    unloadMedia();
}

void LLPanelFace::draw()
{
    updateCopyTexButton();

    // grab media name/title and update the UI widget
    // Todo: move it, it's preferable not to update
    // labels inside draw
    updateMediaTitle();

    LLPanel::draw();

    if (sMaterialOverrideSelection.update())
    {
        setMaterialOverridesFromSelection();
    }
}

void LLPanelFace::sendTexture()
{
	LLTextureCtrl* mTextureCtrl = getChild<LLTextureCtrl>("texture control");
	if(!mTextureCtrl) return;
	if( !mTextureCtrl->getTentative() )
	{
		// we grab the item id first, because we want to do a
		// permissions check in the selection manager. ARGH!
		LLUUID id = mTextureCtrl->getImageItemID();
		if(id.isNull())
		{
			id = mTextureCtrl->getImageAssetID();
		}
        if (!LLSelectMgr::getInstance()->selectionSetImage(id))
        {
            // need to refresh value in texture ctrl
            refresh();
        }
	}
}

void LLPanelFace::sendBump(U32 bumpiness)
{	
	LLTextureCtrl* bumpytexture_ctrl = getChild<LLTextureCtrl>("bumpytexture control");
	if (bumpiness < BUMPY_TEXTURE)
{	
		LL_DEBUGS("Materials") << "clearing bumptexture control" << LL_ENDL;	
		bumpytexture_ctrl->clear();
		bumpytexture_ctrl->setImageAssetID(LLUUID());		
	}

	updateBumpyControls(bumpiness == BUMPY_TEXTURE, true);

	LLUUID current_normal_map = bumpytexture_ctrl->getImageAssetID();

	U8 bump = (U8) bumpiness & TEM_BUMP_MASK;

	// Clear legacy bump to None when using an actual normal map
	//
	if (!current_normal_map.isNull())
		bump = 0;

	// Set the normal map or reset it to null as appropriate
	//
	LLSelectedTEMaterial::setNormalID(this, current_normal_map);

	LLSelectMgr::getInstance()->selectionSetBumpmap( bump, bumpytexture_ctrl->getImageItemID() );
}

void LLPanelFace::sendTexGen()
{
	LLComboBox*	mComboTexGen = getChild<LLComboBox>("combobox texgen");
	if(!mComboTexGen)return;
	U8 tex_gen = (U8) mComboTexGen->getCurrentIndex() << TEM_TEX_GEN_SHIFT;
	LLSelectMgr::getInstance()->selectionSetTexGen( tex_gen );
}

void LLPanelFace::sendShiny(U32 shininess)
{
	LLTextureCtrl* texture_ctrl = getChild<LLTextureCtrl>("shinytexture control");

	if (shininess < SHINY_TEXTURE)
{
		texture_ctrl->clear();
		texture_ctrl->setImageAssetID(LLUUID());		
	}

	LLUUID specmap = getCurrentSpecularMap();

	U8 shiny = (U8) shininess & TEM_SHINY_MASK;
	if (!specmap.isNull())
		shiny = 0;

	LLSelectedTEMaterial::setSpecularID(this, specmap);

	LLSelectMgr::getInstance()->selectionSetShiny( shiny, texture_ctrl->getImageItemID() );

	updateShinyControls(!specmap.isNull(), true);
	
}

void LLPanelFace::sendFullbright()
{
	LLCheckBoxCtrl*	mCheckFullbright = getChild<LLCheckBoxCtrl>("checkbox fullbright");
	if(!mCheckFullbright)return;
	U8 fullbright = mCheckFullbright->get() ? TEM_FULLBRIGHT_MASK : 0;
	LLSelectMgr::getInstance()->selectionSetFullbright( fullbright );
}

void LLPanelFace::sendColor()
{
	
	LLColorSwatchCtrl*	mColorSwatch = getChild<LLColorSwatchCtrl>("colorswatch");
	if(!mColorSwatch)return;
	LLColor4 color = mColorSwatch->get();

	LLSelectMgr::getInstance()->selectionSetColorOnly( color );
}

void LLPanelFace::sendAlpha()
{	
	LLSpinCtrl*	mCtrlColorTransp = getChild<LLSpinCtrl>("ColorTrans");
	if(!mCtrlColorTransp)return;
	F32 alpha = (100.f - mCtrlColorTransp->get()) / 100.f;

	LLSelectMgr::getInstance()->selectionSetAlphaOnly( alpha );
}


void LLPanelFace::sendGlow()
{
	LLSpinCtrl* mCtrlGlow = getChild<LLSpinCtrl>("glow");
	llassert(mCtrlGlow);
	if (mCtrlGlow)
	{
		F32 glow = mCtrlGlow->get();
		LLSelectMgr::getInstance()->selectionSetGlow( glow );
	}
}

struct LLPanelFaceSetTEFunctor : public LLSelectedTEFunctor
{
	LLPanelFaceSetTEFunctor(LLPanelFace* panel) : mPanel(panel) {}
	virtual bool apply(LLViewerObject* object, S32 te)
	{
		BOOL valid;
		F32 value;
        std::string prefix;

        // Effectively the same as MATMEDIA_PBR sans using different radio,
        // separate for the sake of clarity
        LLRadioGroup * radio_mat_type = mPanel->getChild<LLRadioGroup>("radio_material_type");
        switch (radio_mat_type->getSelectedIndex())
        {
        case MATTYPE_DIFFUSE:
            prefix = "Tex";
            break;
        case MATTYPE_NORMAL:
            prefix = "bumpy";
            break;
        case MATTYPE_SPECULAR:
            prefix = "shiny";
            break;
        }
        
        LLSpinCtrl * ctrlTexScaleS = mPanel->getChild<LLSpinCtrl>(prefix + "ScaleU");
        LLSpinCtrl * ctrlTexScaleT = mPanel->getChild<LLSpinCtrl>(prefix + "ScaleV");
        LLSpinCtrl * ctrlTexOffsetS = mPanel->getChild<LLSpinCtrl>(prefix + "OffsetU");
        LLSpinCtrl * ctrlTexOffsetT = mPanel->getChild<LLSpinCtrl>(prefix + "OffsetV");
        LLSpinCtrl * ctrlTexRotation = mPanel->getChild<LLSpinCtrl>(prefix + "Rot");

		LLComboBox*	comboTexGen = mPanel->getChild<LLComboBox>("combobox texgen");
		LLCheckBoxCtrl*	cb_planar_align = mPanel->getChild<LLCheckBoxCtrl>("checkbox planar align");
		bool align_planar = (cb_planar_align && cb_planar_align->get());

		llassert(comboTexGen);
		llassert(object);

		if (ctrlTexScaleS)
		{
			valid = !ctrlTexScaleS->getTentative(); // || !checkFlipScaleS->getTentative();
			if (valid || align_planar)
			{
				value = ctrlTexScaleS->get();
				if (comboTexGen &&
				    comboTexGen->getCurrentIndex() == 1)
				{
					value *= 0.5f;
				}
				object->setTEScaleS( te, value );

				if (align_planar) 
				{
					LLPanelFace::LLSelectedTEMaterial::setNormalRepeatX(mPanel, value, te, object->getID());
					LLPanelFace::LLSelectedTEMaterial::setSpecularRepeatX(mPanel, value, te, object->getID());
				}
			}
		}

		if (ctrlTexScaleT)
		{
			valid = !ctrlTexScaleT->getTentative(); // || !checkFlipScaleT->getTentative();
			if (valid || align_planar)
			{
				value = ctrlTexScaleT->get();
				//if( checkFlipScaleT->get() )
				//{
				//	value = -value;
				//}
				if (comboTexGen &&
				    comboTexGen->getCurrentIndex() == 1)
				{
					value *= 0.5f;
				}
				object->setTEScaleT( te, value );

				if (align_planar) 
				{
					LLPanelFace::LLSelectedTEMaterial::setNormalRepeatY(mPanel, value, te, object->getID());
					LLPanelFace::LLSelectedTEMaterial::setSpecularRepeatY(mPanel, value, te, object->getID());
				}
			}
		}

		if (ctrlTexOffsetS)
		{
			valid = !ctrlTexOffsetS->getTentative();
			if (valid || align_planar)
			{
				value = ctrlTexOffsetS->get();
				object->setTEOffsetS( te, value );

				if (align_planar) 
				{
					LLPanelFace::LLSelectedTEMaterial::setNormalOffsetX(mPanel, value, te, object->getID());
					LLPanelFace::LLSelectedTEMaterial::setSpecularOffsetX(mPanel, value, te, object->getID());
				}
			}
		}

		if (ctrlTexOffsetT)
		{
			valid = !ctrlTexOffsetT->getTentative();
			if (valid || align_planar)
			{
				value = ctrlTexOffsetT->get();
				object->setTEOffsetT( te, value );

				if (align_planar) 
				{
					LLPanelFace::LLSelectedTEMaterial::setNormalOffsetY(mPanel, value, te, object->getID());
					LLPanelFace::LLSelectedTEMaterial::setSpecularOffsetY(mPanel, value, te, object->getID());
				}
			}
		}

		if (ctrlTexRotation)
		{
			valid = !ctrlTexRotation->getTentative();
			if (valid || align_planar)
			{
				value = ctrlTexRotation->get() * DEG_TO_RAD;
				object->setTERotation( te, value );

				if (align_planar) 
				{
					LLPanelFace::LLSelectedTEMaterial::setNormalRotation(mPanel, value, te, object->getID());
					LLPanelFace::LLSelectedTEMaterial::setSpecularRotation(mPanel, value, te, object->getID());
				}
			}
		}
		return true;
	}
private:
	LLPanelFace* mPanel;
};

// Functor that aligns a face to mCenterFace
struct LLPanelFaceSetAlignedTEFunctor : public LLSelectedTEFunctor
{
	LLPanelFaceSetAlignedTEFunctor(LLPanelFace* panel, LLFace* center_face) :
		mPanel(panel),
		mCenterFace(center_face) {}

	virtual bool apply(LLViewerObject* object, S32 te)
	{
		LLFace* facep = object->mDrawable->getFace(te);
		if (!facep)
		{
			return true;
		}

		if (facep->getViewerObject()->getVolume()->getNumVolumeFaces() <= te)
		{
			return true;
		}

		bool set_aligned = true;
		if (facep == mCenterFace)
		{
			set_aligned = false;
		}
		if (set_aligned)
		{
			LLVector2 uv_offset, uv_scale;
			F32 uv_rot;
			set_aligned = facep->calcAlignedPlanarTE(mCenterFace, &uv_offset, &uv_scale, &uv_rot);
			if (set_aligned)
			{
				object->setTEOffset(te, uv_offset.mV[VX], uv_offset.mV[VY]);
				object->setTEScale(te, uv_scale.mV[VX], uv_scale.mV[VY]);
				object->setTERotation(te, uv_rot);

				LLPanelFace::LLSelectedTEMaterial::setNormalRotation(mPanel, uv_rot, te, object->getID());
				LLPanelFace::LLSelectedTEMaterial::setSpecularRotation(mPanel, uv_rot, te, object->getID());

				LLPanelFace::LLSelectedTEMaterial::setNormalOffsetX(mPanel, uv_offset.mV[VX], te, object->getID());
				LLPanelFace::LLSelectedTEMaterial::setNormalOffsetY(mPanel, uv_offset.mV[VY], te, object->getID());
				LLPanelFace::LLSelectedTEMaterial::setNormalRepeatX(mPanel, uv_scale.mV[VX], te, object->getID());
				LLPanelFace::LLSelectedTEMaterial::setNormalRepeatY(mPanel, uv_scale.mV[VY], te, object->getID());

				LLPanelFace::LLSelectedTEMaterial::setSpecularOffsetX(mPanel, uv_offset.mV[VX], te, object->getID());
				LLPanelFace::LLSelectedTEMaterial::setSpecularOffsetY(mPanel, uv_offset.mV[VY], te, object->getID());
				LLPanelFace::LLSelectedTEMaterial::setSpecularRepeatX(mPanel, uv_scale.mV[VX], te, object->getID());
				LLPanelFace::LLSelectedTEMaterial::setSpecularRepeatY(mPanel, uv_scale.mV[VY], te, object->getID());
			}
		}
		if (!set_aligned)
		{
			LLPanelFaceSetTEFunctor setfunc(mPanel);
			setfunc.apply(object, te);
		}
		return true;
	}
private:
	LLPanelFace* mPanel;
	LLFace* mCenterFace;
};

struct LLPanelFaceSetAlignedConcreteTEFunctor : public LLSelectedTEFunctor
{
    LLPanelFaceSetAlignedConcreteTEFunctor(LLPanelFace* panel, LLFace* center_face, LLRender::eTexIndex map) :
        mPanel(panel),
        mChefFace(center_face),
        mMap(map)
    {}

    virtual bool apply(LLViewerObject* object, S32 te)
    {
        LLFace* facep = object->mDrawable->getFace(te);
        if (!facep)
        {
            return true;
        }

        if (facep->getViewerObject()->getVolume()->getNumVolumeFaces() <= te)
        {
            return true;
        }

        if (mChefFace != facep)
        {
            LLVector2 uv_offset, uv_scale;
            F32 uv_rot;
            if (facep->calcAlignedPlanarTE(mChefFace, &uv_offset, &uv_scale, &uv_rot, mMap))
            {
                switch (mMap)
                {
                case LLRender::DIFFUSE_MAP:
                        object->setTEOffset(te, uv_offset.mV[VX], uv_offset.mV[VY]);
                        object->setTEScale(te, uv_scale.mV[VX], uv_scale.mV[VY]);
                        object->setTERotation(te, uv_rot);
                    break;
                case LLRender::NORMAL_MAP:
                        LLPanelFace::LLSelectedTEMaterial::setNormalRotation(mPanel, uv_rot, te, object->getID());
                        LLPanelFace::LLSelectedTEMaterial::setNormalOffsetX(mPanel, uv_offset.mV[VX], te, object->getID());
                        LLPanelFace::LLSelectedTEMaterial::setNormalOffsetY(mPanel, uv_offset.mV[VY], te, object->getID());
                        LLPanelFace::LLSelectedTEMaterial::setNormalRepeatX(mPanel, uv_scale.mV[VX], te, object->getID());
                        LLPanelFace::LLSelectedTEMaterial::setNormalRepeatY(mPanel, uv_scale.mV[VY], te, object->getID());
                    break;
                case LLRender::SPECULAR_MAP:
                        LLPanelFace::LLSelectedTEMaterial::setSpecularRotation(mPanel, uv_rot, te, object->getID());
                        LLPanelFace::LLSelectedTEMaterial::setSpecularOffsetX(mPanel, uv_offset.mV[VX], te, object->getID());
                        LLPanelFace::LLSelectedTEMaterial::setSpecularOffsetY(mPanel, uv_offset.mV[VY], te, object->getID());
                        LLPanelFace::LLSelectedTEMaterial::setSpecularRepeatX(mPanel, uv_scale.mV[VX], te, object->getID());
                        LLPanelFace::LLSelectedTEMaterial::setSpecularRepeatY(mPanel, uv_scale.mV[VY], te, object->getID());
                    break;
                default: /*make compiler happy*/
                    break;
                }
            }
        }
        
        return true;
    }
private:
    LLPanelFace* mPanel;
    LLFace* mChefFace;
    LLRender::eTexIndex mMap;
};

// Functor that tests if a face is aligned to mCenterFace
struct LLPanelFaceGetIsAlignedTEFunctor : public LLSelectedTEFunctor
{
	LLPanelFaceGetIsAlignedTEFunctor(LLFace* center_face) :
		mCenterFace(center_face) {}

	virtual bool apply(LLViewerObject* object, S32 te)
	{
		LLFace* facep = object->mDrawable->getFace(te);
		if (!facep)
		{
			return false;
		}

		if (facep->getViewerObject()->getVolume()->getNumVolumeFaces() <= te)
		{ //volume face does not exist, can't be aligned
			return false;
		}

		if (facep == mCenterFace)
		{
			return true;
		}
		
		LLVector2 aligned_st_offset, aligned_st_scale;
		F32 aligned_st_rot;
		if ( facep->calcAlignedPlanarTE(mCenterFace, &aligned_st_offset, &aligned_st_scale, &aligned_st_rot) )
		{
			const LLTextureEntry* tep = facep->getTextureEntry();
			LLVector2 st_offset, st_scale;
			tep->getOffset(&st_offset.mV[VX], &st_offset.mV[VY]);
			tep->getScale(&st_scale.mV[VX], &st_scale.mV[VY]);
			F32 st_rot = tep->getRotation();

            bool eq_offset_x = is_approx_equal_fraction(st_offset.mV[VX], aligned_st_offset.mV[VX], 12);
            bool eq_offset_y = is_approx_equal_fraction(st_offset.mV[VY], aligned_st_offset.mV[VY], 12);
            bool eq_scale_x  = is_approx_equal_fraction(st_scale.mV[VX], aligned_st_scale.mV[VX], 12);
            bool eq_scale_y  = is_approx_equal_fraction(st_scale.mV[VY], aligned_st_scale.mV[VY], 12);
            bool eq_rot      = is_approx_equal_fraction(st_rot, aligned_st_rot, 6);

			// needs a fuzzy comparison, because of fp errors
			if (eq_offset_x && 
				eq_offset_y && 
				eq_scale_x &&
				eq_scale_y &&
				eq_rot)
			{
				return true;
			}
		}
		return false;
	}
private:
	LLFace* mCenterFace;
};

struct LLPanelFaceSendFunctor : public LLSelectedObjectFunctor
{
	virtual bool apply(LLViewerObject* object)
	{
		object->sendTEUpdate();
		return true;
	}
};

void LLPanelFace::sendTextureInfo()
{
	if ((bool)childGetValue("checkbox planar align").asBoolean())
	{
		LLFace* last_face = NULL;
		bool identical_face =false;
		LLSelectedTE::getFace(last_face, identical_face);		
		LLPanelFaceSetAlignedTEFunctor setfunc(this, last_face);
		LLSelectMgr::getInstance()->getSelection()->applyToTEs(&setfunc);
	}
	else
	{
		LLPanelFaceSetTEFunctor setfunc(this);
		LLSelectMgr::getInstance()->getSelection()->applyToTEs(&setfunc);
	}

	LLPanelFaceSendFunctor sendfunc;
	LLSelectMgr::getInstance()->getSelection()->applyToObjects(&sendfunc);
}

void LLPanelFace::alignTestureLayer()
{
    LLFace* last_face = NULL;
    bool identical_face = false;
    LLSelectedTE::getFace(last_face, identical_face);

    LLRadioGroup * radio_mat_type = getChild<LLRadioGroup>("radio_material_type");
    LLPanelFaceSetAlignedConcreteTEFunctor setfunc(this, last_face, static_cast<LLRender::eTexIndex>(radio_mat_type->getSelectedIndex()));
    LLSelectMgr::getInstance()->getSelection()->applyToTEs(&setfunc);
}

void LLPanelFace::getState()
{
	updateUI();
}

void LLPanelFace::updateUI(bool force_set_values /*false*/)
{ //set state of UI to match state of texture entry(ies)  (calls setEnabled, setValue, etc, but NOT setVisible)
	LLViewerObject* objectp = LLSelectMgr::getInstance()->getSelection()->getFirstObject();

	if (objectp
		&& objectp->getPCode() == LL_PCODE_VOLUME
		&& objectp->permModify())
	{
		BOOL editable = objectp->permModify() && !objectp->isPermanentEnforced();

        bool has_pbr_material;
        updateUIGLTF(objectp, has_pbr_material, force_set_values);

        const bool has_material = !has_pbr_material;

		// only turn on auto-adjust button if there is a media renderer and the media is loaded
        childSetEnabled("button align", editable);
		
        if (mComboMatMedia->getCurrentIndex() < MATMEDIA_MATERIAL)
        {
            // When selecting an object with a pbr and UI combo is not set,
            // set to pbr option, otherwise to a texture (material)
            if (has_pbr_material)
            {
                mComboMatMedia->selectNthItem(MATMEDIA_PBR);
            }
            else
            {
                mComboMatMedia->selectNthItem(MATMEDIA_MATERIAL);
            }
        }

        mComboMatMedia->setEnabled(editable);

		LLRadioGroup* radio_mat_type = getChild<LLRadioGroup>("radio_material_type");
<<<<<<< HEAD
        if (radio_mat_type->getSelectedIndex() < MATTYPE_DIFFUSE)
        {
            radio_mat_type->selectNthItem(MATTYPE_DIFFUSE);
        }
        radio_mat_type->setEnabled(editable);

        LLRadioGroup* radio_pbr_type = getChild<LLRadioGroup>("radio_pbr_type");
        if (radio_pbr_type->getSelectedIndex() < PBRTYPE_RENDER_MATERIAL_ID)
        {
            radio_pbr_type->selectNthItem(PBRTYPE_RENDER_MATERIAL_ID);
        }
        radio_pbr_type->setEnabled(editable);
        const bool pbr_selected = mComboMatMedia->getCurrentIndex() == MATMEDIA_PBR;
        const bool texture_info_selected = pbr_selected && radio_pbr_type->getSelectedIndex() != PBRTYPE_RENDER_MATERIAL_ID;
=======
		if (radio_mat_type)
		{
		    if (radio_mat_type->getSelectedIndex() < MATTYPE_DIFFUSE)
		    {
		        radio_mat_type->selectNthItem(MATTYPE_DIFFUSE);
		    }
		}
		else
		{
		    LL_WARNS("Materials") << "failed getChild for 'radio_material_type'" << LL_ENDL;
		}
>>>>>>> ec4135da

		getChildView("checkbox_sync_settings")->setEnabled(editable);
		childSetValue("checkbox_sync_settings", gSavedSettings.getBOOL("SyncMaterialSettings"));

		updateVisibility();

<<<<<<< HEAD
        // *NOTE: The "identical" variable is currently only used to decide if
        // the texgen control should be tentative - this is not used by GLTF
        // materials. -Cosmic;2022-11-09
		bool identical				= true;	// true because it is anded below
        bool identical_diffuse	= false;
        bool identical_norm		= false;
        bool identical_spec		= false;
=======
		bool identical			= true;	// true because it is anded below
		bool identical_diffuse	= false;
		bool identical_norm		= false;
		bool identical_spec		= false;
>>>>>>> ec4135da

		LLTextureCtrl*	texture_ctrl = getChild<LLTextureCtrl>("texture control");
		LLTextureCtrl*	shinytexture_ctrl = getChild<LLTextureCtrl>("shinytexture control");
		LLTextureCtrl*	bumpytexture_ctrl = getChild<LLTextureCtrl>("bumpytexture control");
		
		LLUUID id;
		LLUUID normmap_id;
		LLUUID specmap_id;
		
		// Color swatch
		{
			getChildView("color label")->setEnabled(editable);
		}
		LLColorSwatchCtrl* color_swatch = findChild<LLColorSwatchCtrl>("colorswatch");

		LLColor4 color = LLColor4::white;
		bool identical_color = false;

		if (color_swatch)
		{
			LLSelectedTE::getColor(color, identical_color);
			LLColor4 prev_color = color_swatch->get();

            color_swatch->setOriginal(color);
            color_swatch->set(color, force_set_values || (prev_color != color) || !editable);

            color_swatch->setValid(editable && !has_pbr_material);
            color_swatch->setEnabled( editable && !has_pbr_material);
            color_swatch->setCanApplyImmediately( editable && !has_pbr_material);
		}

		// Color transparency
		getChildView("color trans")->setEnabled(editable);

		F32 transparency = (1.f - color.mV[VALPHA]) * 100.f;
		getChild<LLUICtrl>("ColorTrans")->setValue(editable ? transparency : 0);
		getChildView("ColorTrans")->setEnabled(editable && has_material);

		// Specular map
		LLSelectedTEMaterial::getSpecularID(specmap_id, identical_spec);
		
		U8 shiny = 0;
		bool identical_shiny = false;

		// Shiny
		LLSelectedTE::getShiny(shiny, identical_shiny);
		identical = identical && identical_shiny;

		shiny = specmap_id.isNull() ? shiny : SHINY_TEXTURE;

		LLCtrlSelectionInterface* combobox_shininess = childGetSelectionInterface("combobox shininess");
		if (combobox_shininess)
		{
			combobox_shininess->selectNthItem((S32)shiny);
		}

		getChildView("label shininess")->setEnabled(editable);
		getChildView("combobox shininess")->setEnabled(editable);

		getChildView("label glossiness")->setEnabled(editable);			
		getChildView("glossiness")->setEnabled(editable);

		getChildView("label environment")->setEnabled(editable);
		getChildView("environment")->setEnabled(editable);
		getChildView("label shinycolor")->setEnabled(editable);
					
		getChild<LLUICtrl>("combobox shininess")->setTentative(!identical_spec);
		getChild<LLUICtrl>("glossiness")->setTentative(!identical_spec);
		getChild<LLUICtrl>("environment")->setTentative(!identical_spec);			
		getChild<LLUICtrl>("shinycolorswatch")->setTentative(!identical_spec);
					
		LLColorSwatchCtrl*	mShinyColorSwatch = getChild<LLColorSwatchCtrl>("shinycolorswatch");
		if (mShinyColorSwatch)
		{
			mShinyColorSwatch->setValid(editable);
			mShinyColorSwatch->setEnabled( editable );
			mShinyColorSwatch->setCanApplyImmediately( editable );
		}

		U8 bumpy = 0;
		// Bumpy
		{
			bool identical_bumpy = false;
			LLSelectedTE::getBumpmap(bumpy,identical_bumpy);

			LLUUID norm_map_id = getCurrentNormalMap();
			LLCtrlSelectionInterface* combobox_bumpiness = childGetSelectionInterface("combobox bumpiness");

			bumpy = norm_map_id.isNull() ? bumpy : BUMPY_TEXTURE;

			if (combobox_bumpiness)
			{
				combobox_bumpiness->selectNthItem((S32)bumpy);
			}
			else
			{
				LL_WARNS() << "failed childGetSelectionInterface for 'combobox bumpiness'" << LL_ENDL;
			}

			getChildView("combobox bumpiness")->setEnabled(editable);
			getChild<LLUICtrl>("combobox bumpiness")->setTentative(!identical_bumpy);
			getChildView("label bumpiness")->setEnabled(editable);
<<<<<<< HEAD
        }
=======
		}
>>>>>>> ec4135da

		// Texture
		{
			LLSelectedTE::getTexId(id,identical_diffuse);

			// Normal map
			LLSelectedTEMaterial::getNormalID(normmap_id, identical_norm);

			mIsAlpha = FALSE;
			LLGLenum image_format = GL_RGB;
			bool identical_image_format = false;
			LLSelectedTE::getImageFormat(image_format, identical_image_format);
            
			mIsAlpha = FALSE;
			switch (image_format)
			{
				case GL_RGBA:
				case GL_ALPHA:
				{
					mIsAlpha = TRUE;
				}
				break;

				case GL_RGB: break;
				default:
				{
					LL_WARNS() << "Unexpected tex format in LLPanelFace...resorting to no alpha" << LL_ENDL;
				}
				break;
			}

			if (LLViewerMedia::getInstance()->textureHasMedia(id))
			{
				getChildView("button align")->setEnabled(editable);
			}
			
			// Diffuse Alpha Mode

			// Init to the default that is appropriate for the alpha content of the asset
			//
			U8 alpha_mode = mIsAlpha ? LLMaterial::DIFFUSE_ALPHA_MODE_BLEND : LLMaterial::DIFFUSE_ALPHA_MODE_NONE;

			bool identical_alpha_mode = false;

			// See if that's been overridden by a material setting for same...
			//
			LLSelectedTEMaterial::getCurrentDiffuseAlphaMode(alpha_mode, identical_alpha_mode, mIsAlpha);

			LLCtrlSelectionInterface* combobox_alphamode = childGetSelectionInterface("combobox alphamode");
			if (combobox_alphamode)
			{
				//it is invalid to have any alpha mode other than blend if transparency is greater than zero ... 
				// Want masking? Want emissive? Tough! You get BLEND!
				alpha_mode = (transparency > 0.f) ? LLMaterial::DIFFUSE_ALPHA_MODE_BLEND : alpha_mode;

				// ... unless there is no alpha channel in the texture, in which case alpha mode MUST be none
				alpha_mode = mIsAlpha ? alpha_mode : LLMaterial::DIFFUSE_ALPHA_MODE_NONE;

				combobox_alphamode->selectNthItem(alpha_mode);
			}
			else
			{
				LL_WARNS() << "failed childGetSelectionInterface for 'combobox alphamode'" << LL_ENDL;
			}

			updateAlphaControls();

			if (texture_ctrl)
			{
				if (identical_diffuse)
				{
					texture_ctrl->setTentative(FALSE);
					texture_ctrl->setEnabled(editable && !has_pbr_material);
					texture_ctrl->setImageAssetID(id);
					getChildView("combobox alphamode")->setEnabled(editable && mIsAlpha && transparency <= 0.f && !has_pbr_material);
					getChildView("label alphamode")->setEnabled(editable && mIsAlpha && !has_pbr_material);
					getChildView("maskcutoff")->setEnabled(editable && mIsAlpha && !has_pbr_material);
					getChildView("label maskcutoff")->setEnabled(editable && mIsAlpha && !has_pbr_material);

					texture_ctrl->setBakeTextureEnabled(TRUE);
				}
				else if (id.isNull())
				{
<<<<<<< HEAD
						// None selected
=======
					// None selected
>>>>>>> ec4135da
					texture_ctrl->setTentative(FALSE);
					texture_ctrl->setEnabled(FALSE);
					texture_ctrl->setImageAssetID(LLUUID::null);
					getChildView("combobox alphamode")->setEnabled(FALSE);
					getChildView("label alphamode")->setEnabled(FALSE);
					getChildView("maskcutoff")->setEnabled(FALSE);
					getChildView("label maskcutoff")->setEnabled(FALSE);

					texture_ctrl->setBakeTextureEnabled(false);
				}
				else
				{
<<<<<<< HEAD
						// Tentative: multiple selected with different textures
=======
					// Tentative: multiple selected with different textures
>>>>>>> ec4135da
					texture_ctrl->setTentative(TRUE);
					texture_ctrl->setEnabled(editable && !has_pbr_material);
					texture_ctrl->setImageAssetID(id);
					getChildView("combobox alphamode")->setEnabled(editable && mIsAlpha && transparency <= 0.f && !has_pbr_material);
					getChildView("label alphamode")->setEnabled(editable && mIsAlpha && !has_pbr_material);
					getChildView("maskcutoff")->setEnabled(editable && mIsAlpha && !has_pbr_material);
					getChildView("label maskcutoff")->setEnabled(editable && mIsAlpha && !has_pbr_material);
					
					texture_ctrl->setBakeTextureEnabled(TRUE);
				}
			}

			if (shinytexture_ctrl)
			{
				shinytexture_ctrl->setTentative( !identical_spec );
				shinytexture_ctrl->setEnabled( editable && !has_pbr_material);
				shinytexture_ctrl->setImageAssetID( specmap_id );
			}

			if (bumpytexture_ctrl)
			{
				bumpytexture_ctrl->setTentative( !identical_norm );
				bumpytexture_ctrl->setEnabled( editable && !has_pbr_material);
				bumpytexture_ctrl->setImageAssetID( normmap_id );
			}
		}

		// planar align
		bool align_planar = false;
		bool identical_planar_aligned = false;
		{
			LLCheckBoxCtrl*	cb_planar_align = getChild<LLCheckBoxCtrl>("checkbox planar align");
			align_planar = (cb_planar_align && cb_planar_align->get());

			bool enabled = (editable && isIdenticalPlanarTexgen() && !texture_info_selected);
			childSetValue("checkbox planar align", align_planar && enabled);
            childSetVisible("checkbox planar align", enabled);
			childSetEnabled("checkbox planar align", enabled);
			childSetEnabled("button align textures", enabled && LLSelectMgr::getInstance()->getSelection()->getObjectCount() > 1);

			if (align_planar && enabled)
			{
				LLFace* last_face = NULL;
				bool identical_face = false;
				LLSelectedTE::getFace(last_face, identical_face);

				LLPanelFaceGetIsAlignedTEFunctor get_is_aligend_func(last_face);
				// this will determine if the texture param controls are tentative:
				identical_planar_aligned = LLSelectMgr::getInstance()->getSelection()->applyToTEs(&get_is_aligend_func);
			}
		}
		
		// Needs to be public and before tex scale settings below to properly reflect
		// behavior when in planar vs default texgen modes in the
		// NORSPEC-84 et al
		//
		LLTextureEntry::e_texgen selected_texgen = LLTextureEntry::TEX_GEN_DEFAULT;
		bool identical_texgen = true;		
		bool identical_planar_texgen = false;

		{	
			LLSelectedTE::getTexGen(selected_texgen, identical_texgen);
			identical_planar_texgen = (identical_texgen && (selected_texgen == LLTextureEntry::TEX_GEN_PLANAR));
		}

		// Texture scale
		{
			bool identical_diff_scale_s = false;
			bool identical_spec_scale_s = false;
			bool identical_norm_scale_s = false;

			identical = align_planar ? identical_planar_aligned : identical;

			F32 diff_scale_s = 1.f;			
			F32 spec_scale_s = 1.f;
			F32 norm_scale_s = 1.f;

			LLSelectedTE::getScaleS(diff_scale_s, identical_diff_scale_s);			
			LLSelectedTEMaterial::getSpecularRepeatX(spec_scale_s, identical_spec_scale_s);
			LLSelectedTEMaterial::getNormalRepeatX(norm_scale_s, identical_norm_scale_s);

			diff_scale_s = editable ? diff_scale_s : 1.0f;
			diff_scale_s *= identical_planar_texgen ? 2.0f : 1.0f;
			
			norm_scale_s = editable ? norm_scale_s : 1.0f;
			norm_scale_s *= identical_planar_texgen ? 2.0f : 1.0f;

			spec_scale_s = editable ? spec_scale_s : 1.0f;
			spec_scale_s *= identical_planar_texgen ? 2.0f : 1.0f;

			getChild<LLUICtrl>("TexScaleU")->setValue(diff_scale_s);
			getChild<LLUICtrl>("shinyScaleU")->setValue(spec_scale_s);
			getChild<LLUICtrl>("bumpyScaleU")->setValue(norm_scale_s);

            getChildView("TexScaleU")->setEnabled(editable && has_material);
            getChildView("shinyScaleU")->setEnabled(editable && has_material && specmap_id.notNull());
            getChildView("bumpyScaleU")->setEnabled(editable && has_material && normmap_id.notNull());

			BOOL diff_scale_tentative = !(identical && identical_diff_scale_s);
			BOOL norm_scale_tentative = !(identical && identical_norm_scale_s);
			BOOL spec_scale_tentative = !(identical && identical_spec_scale_s);

			getChild<LLUICtrl>("TexScaleU")->setTentative(  LLSD(diff_scale_tentative));			
			getChild<LLUICtrl>("shinyScaleU")->setTentative(LLSD(spec_scale_tentative));			
			getChild<LLUICtrl>("bumpyScaleU")->setTentative(LLSD(norm_scale_tentative));
		}

		{
			bool identical_diff_scale_t = false;
			bool identical_spec_scale_t = false;
			bool identical_norm_scale_t = false;

			F32 diff_scale_t = 1.f;			
			F32 spec_scale_t = 1.f;
			F32 norm_scale_t = 1.f;

			LLSelectedTE::getScaleT(diff_scale_t, identical_diff_scale_t);
			LLSelectedTEMaterial::getSpecularRepeatY(spec_scale_t, identical_spec_scale_t);
			LLSelectedTEMaterial::getNormalRepeatY(norm_scale_t, identical_norm_scale_t);

			diff_scale_t = editable ? diff_scale_t : 1.0f;
			diff_scale_t *= identical_planar_texgen ? 2.0f : 1.0f;

			norm_scale_t = editable ? norm_scale_t : 1.0f;
			norm_scale_t *= identical_planar_texgen ? 2.0f : 1.0f;

			spec_scale_t = editable ? spec_scale_t : 1.0f;
			spec_scale_t *= identical_planar_texgen ? 2.0f : 1.0f;

			BOOL diff_scale_tentative = !identical_diff_scale_t;
			BOOL norm_scale_tentative = !identical_norm_scale_t;
			BOOL spec_scale_tentative = !identical_spec_scale_t;

            getChildView("TexScaleV")->setEnabled(editable && has_material);
            getChildView("shinyScaleV")->setEnabled(editable && has_material && specmap_id.notNull());
            getChildView("bumpyScaleV")->setEnabled(editable && has_material && normmap_id.notNull());

			if (force_set_values)
			{
				getChild<LLSpinCtrl>("TexScaleV")->forceSetValue(diff_scale_t);
			}
			else
			{
				getChild<LLSpinCtrl>("TexScaleV")->setValue(diff_scale_t);
			}
			getChild<LLUICtrl>("shinyScaleV")->setValue(norm_scale_t);
			getChild<LLUICtrl>("bumpyScaleV")->setValue(spec_scale_t);

			getChild<LLUICtrl>("TexScaleV")->setTentative(LLSD(diff_scale_tentative));
			getChild<LLUICtrl>("shinyScaleV")->setTentative(LLSD(norm_scale_tentative));
			getChild<LLUICtrl>("bumpyScaleV")->setTentative(LLSD(spec_scale_tentative));
		}

		// Texture offset
		{
			bool identical_diff_offset_s = false;
			bool identical_norm_offset_s = false;
			bool identical_spec_offset_s = false;

			F32 diff_offset_s = 0.0f;
			F32 norm_offset_s = 0.0f;
			F32 spec_offset_s = 0.0f;

			LLSelectedTE::getOffsetS(diff_offset_s, identical_diff_offset_s);
			LLSelectedTEMaterial::getNormalOffsetX(norm_offset_s, identical_norm_offset_s);
			LLSelectedTEMaterial::getSpecularOffsetX(spec_offset_s, identical_spec_offset_s);

			BOOL diff_offset_u_tentative = !(align_planar ? identical_planar_aligned : identical_diff_offset_s);
			BOOL norm_offset_u_tentative = !(align_planar ? identical_planar_aligned : identical_norm_offset_s);
			BOOL spec_offset_u_tentative = !(align_planar ? identical_planar_aligned : identical_spec_offset_s);

			getChild<LLUICtrl>("TexOffsetU")->setValue(  editable ? diff_offset_s : 0.0f);
			getChild<LLUICtrl>("bumpyOffsetU")->setValue(editable ? norm_offset_s : 0.0f);
			getChild<LLUICtrl>("shinyOffsetU")->setValue(editable ? spec_offset_s : 0.0f);

			getChild<LLUICtrl>("TexOffsetU")->setTentative(LLSD(diff_offset_u_tentative));
			getChild<LLUICtrl>("shinyOffsetU")->setTentative(LLSD(norm_offset_u_tentative));
			getChild<LLUICtrl>("bumpyOffsetU")->setTentative(LLSD(spec_offset_u_tentative));

            getChildView("TexOffsetU")->setEnabled(editable && has_material);
            getChildView("shinyOffsetU")->setEnabled(editable && has_material && specmap_id.notNull());
            getChildView("bumpyOffsetU")->setEnabled(editable && has_material && normmap_id.notNull());
		}

		{
			bool identical_diff_offset_t = false;
			bool identical_norm_offset_t = false;
			bool identical_spec_offset_t = false;

			F32 diff_offset_t = 0.0f;
			F32 norm_offset_t = 0.0f;
			F32 spec_offset_t = 0.0f;

			LLSelectedTE::getOffsetT(diff_offset_t, identical_diff_offset_t);
			LLSelectedTEMaterial::getNormalOffsetY(norm_offset_t, identical_norm_offset_t);
			LLSelectedTEMaterial::getSpecularOffsetY(spec_offset_t, identical_spec_offset_t);
			
			BOOL diff_offset_v_tentative = !(align_planar ? identical_planar_aligned : identical_diff_offset_t);
			BOOL norm_offset_v_tentative = !(align_planar ? identical_planar_aligned : identical_norm_offset_t);
			BOOL spec_offset_v_tentative = !(align_planar ? identical_planar_aligned : identical_spec_offset_t);

			getChild<LLUICtrl>("TexOffsetV")->setValue(  editable ? diff_offset_t : 0.0f);
			getChild<LLUICtrl>("bumpyOffsetV")->setValue(editable ? norm_offset_t : 0.0f);
			getChild<LLUICtrl>("shinyOffsetV")->setValue(editable ? spec_offset_t : 0.0f);

			getChild<LLUICtrl>("TexOffsetV")->setTentative(LLSD(diff_offset_v_tentative));
			getChild<LLUICtrl>("shinyOffsetV")->setTentative(LLSD(norm_offset_v_tentative));
			getChild<LLUICtrl>("bumpyOffsetV")->setTentative(LLSD(spec_offset_v_tentative));

            getChildView("TexOffsetV")->setEnabled(editable && has_material);
            getChildView("shinyOffsetV")->setEnabled(editable && has_material && specmap_id.notNull());
            getChildView("bumpyOffsetV")->setEnabled(editable && has_material && normmap_id.notNull());
		}

		// Texture rotation
		{
			bool identical_diff_rotation = false;
			bool identical_norm_rotation = false;
			bool identical_spec_rotation = false;

			F32 diff_rotation = 0.f;
			F32 norm_rotation = 0.f;
			F32 spec_rotation = 0.f;

			LLSelectedTE::getRotation(diff_rotation,identical_diff_rotation);
			LLSelectedTEMaterial::getSpecularRotation(spec_rotation,identical_spec_rotation);
			LLSelectedTEMaterial::getNormalRotation(norm_rotation,identical_norm_rotation);

			BOOL diff_rot_tentative = !(align_planar ? identical_planar_aligned : identical_diff_rotation);
			BOOL norm_rot_tentative = !(align_planar ? identical_planar_aligned : identical_norm_rotation);
			BOOL spec_rot_tentative = !(align_planar ? identical_planar_aligned : identical_spec_rotation);

			F32 diff_rot_deg = diff_rotation * RAD_TO_DEG;
			F32 norm_rot_deg = norm_rotation * RAD_TO_DEG;
			F32 spec_rot_deg = spec_rotation * RAD_TO_DEG;

            getChildView("TexRot")->setEnabled(editable && has_material);
            getChildView("shinyRot")->setEnabled(editable && has_material && specmap_id.notNull());
            getChildView("bumpyRot")->setEnabled(editable && has_material && normmap_id.notNull());

			getChild<LLUICtrl>("TexRot")->setTentative(diff_rot_tentative);
			getChild<LLUICtrl>("shinyRot")->setTentative(LLSD(norm_rot_tentative));
			getChild<LLUICtrl>("bumpyRot")->setTentative(LLSD(spec_rot_tentative));

			getChild<LLUICtrl>("TexRot")->setValue(  editable ? diff_rot_deg : 0.0f);			
			getChild<LLUICtrl>("shinyRot")->setValue(editable ? spec_rot_deg : 0.0f);
			getChild<LLUICtrl>("bumpyRot")->setValue(editable ? norm_rot_deg : 0.0f);
		}

		{
			F32 glow = 0.f;
			bool identical_glow = false;
			LLSelectedTE::getGlow(glow,identical_glow);
			getChild<LLUICtrl>("glow")->setValue(glow);
			getChild<LLUICtrl>("glow")->setTentative(!identical_glow);
			getChildView("glow")->setEnabled(editable);
			getChildView("glow label")->setEnabled(editable);
		}

		{
			LLCtrlSelectionInterface* combobox_texgen = childGetSelectionInterface("combobox texgen");
			if (combobox_texgen)
			{
				// Maps from enum to combobox entry index
				combobox_texgen->selectNthItem(((S32)selected_texgen) >> 1);
			}
			else
			{
				LL_WARNS() << "failed childGetSelectionInterface for 'combobox texgen'" << LL_ENDL;
			}

			getChildView("combobox texgen")->setEnabled(editable);
			getChild<LLUICtrl>("combobox texgen")->setTentative(!identical);
			getChildView("tex gen")->setEnabled(editable);
		}

		{
			U8 fullbright_flag = 0;
			bool identical_fullbright = false;
			
			LLSelectedTE::getFullbright(fullbright_flag,identical_fullbright);

			getChild<LLUICtrl>("checkbox fullbright")->setValue((S32)(fullbright_flag != 0));
			getChildView("checkbox fullbright")->setEnabled(editable && !has_pbr_material);
			getChild<LLUICtrl>("checkbox fullbright")->setTentative(!identical_fullbright);
            getChild<LLComboBox>("combobox matmedia")->setEnabledByValue("Materials", !has_pbr_material);
		}
		
		// Repeats per meter
		{
			F32 repeats_diff = 1.f;
			F32 repeats_norm = 1.f;
			F32 repeats_spec = 1.f;

			bool identical_diff_repeats = false;
			bool identical_norm_repeats = false;
			bool identical_spec_repeats = false;

			LLSelectedTE::getMaxDiffuseRepeats(repeats_diff, identical_diff_repeats);
			LLSelectedTEMaterial::getMaxNormalRepeats(repeats_norm, identical_norm_repeats);
			LLSelectedTEMaterial::getMaxSpecularRepeats(repeats_spec, identical_spec_repeats);			

			LLComboBox*	mComboTexGen = getChild<LLComboBox>("combobox texgen");
			if (mComboTexGen)
<<<<<<< HEAD
            {
=======
			{
>>>>>>> ec4135da
				S32 index = mComboTexGen ? mComboTexGen->getCurrentIndex() : 0;
                bool enabled = editable && (index != 1);
                bool identical_repeats = true;
                S32 material_selection = mComboMatMedia->getCurrentIndex();
				F32  repeats = 1.0f;

                U32 material_type = MATTYPE_DIFFUSE;
                if (material_selection == MATMEDIA_MATERIAL)
                {
                    material_type = radio_mat_type->getSelectedIndex();
                }
                else if (material_selection == MATMEDIA_PBR)
                {
                    enabled = editable && has_pbr_material;
                    material_type = radio_pbr_type->getSelectedIndex();
                }

<<<<<<< HEAD
                switch (material_type)
                {
                default:
                case MATTYPE_DIFFUSE:
                {
                    if (material_selection != MATMEDIA_PBR)
                    {
                        enabled = editable && !id.isNull();
                    }
                    identical_repeats = identical_diff_repeats;
                    repeats = repeats_diff;
                }
                break;

                case MATTYPE_SPECULAR:
                {
                    if (material_selection != MATMEDIA_PBR)
                    {
                        enabled = (editable && ((shiny == SHINY_TEXTURE) && !specmap_id.isNull()));
                    }
                    identical_repeats = identical_spec_repeats;
                    repeats = repeats_spec;
                }
                break;

                case MATTYPE_NORMAL:
                {
                    if (material_selection != MATMEDIA_PBR)
                    {
                        enabled = (editable && ((bumpy == BUMPY_TEXTURE) && !normmap_id.isNull()));
                    }
                    identical_repeats = identical_norm_repeats;
                    repeats = repeats_norm;
                }
                break;
                }
=======
				switch (material_type)
				{
					default:
					case MATTYPE_DIFFUSE:
					{
						enabled = editable && !id.isNull();
						identical_repeats = identical_diff_repeats;
						repeats = repeats_diff;
					}
					break;

					case MATTYPE_SPECULAR:
					{
						enabled = (editable && ((shiny == SHINY_TEXTURE) && !specmap_id.isNull()));
						identical_repeats = identical_spec_repeats;
						repeats = repeats_spec;
					}
					break;

					case MATTYPE_NORMAL:
					{
						enabled = (editable && ((bumpy == BUMPY_TEXTURE) && !normmap_id.isNull()));
						identical_repeats = identical_norm_repeats;
						repeats = repeats_norm;
					}
					break;
				}
>>>>>>> ec4135da

				BOOL repeats_tentative = !identical_repeats;

				LLSpinCtrl* rpt_ctrl = getChild<LLSpinCtrl>("rptctrl");
				if (force_set_values)
				{
					//onCommit, previosly edited element updates related ones
					rpt_ctrl->forceSetValue(editable ? repeats : 1.0f);
				}
				else
				{
					rpt_ctrl->setValue(editable ? repeats : 1.0f);
				}
				rpt_ctrl->setTentative(LLSD(repeats_tentative));
                rpt_ctrl->setEnabled(has_material && !identical_planar_texgen && enabled);
			}
		}

		// Materials
		{
			LLMaterialPtr material;
			LLSelectedTEMaterial::getCurrent(material, identical);

            if (material && editable)
			{
				LL_DEBUGS("Materials") << material->asLLSD() << LL_ENDL;

				// Alpha
				LLCtrlSelectionInterface* combobox_alphamode =
					childGetSelectionInterface("combobox alphamode");
				if (combobox_alphamode)
				{
					U32 alpha_mode = material->getDiffuseAlphaMode();

					if (transparency > 0.f)
					{ //it is invalid to have any alpha mode other than blend if transparency is greater than zero ... 
						alpha_mode = LLMaterial::DIFFUSE_ALPHA_MODE_BLEND;
					}

					if (!mIsAlpha)
					{ // ... unless there is no alpha channel in the texture, in which case alpha mode MUST ebe none
						alpha_mode = LLMaterial::DIFFUSE_ALPHA_MODE_NONE;
					}

					combobox_alphamode->selectNthItem(alpha_mode);
				}
				else
				{
					LL_WARNS() << "failed childGetSelectionInterface for 'combobox alphamode'" << LL_ENDL;
				}
				getChild<LLUICtrl>("maskcutoff")->setValue(material->getAlphaMaskCutoff());
				updateAlphaControls();

				identical_planar_texgen = isIdenticalPlanarTexgen();

				// Shiny (specular)
				F32 offset_x, offset_y, repeat_x, repeat_y, rot;
				LLTextureCtrl* texture_ctrl = getChild<LLTextureCtrl>("shinytexture control");
				texture_ctrl->setImageAssetID(material->getSpecularID());

				if (!material->getSpecularID().isNull() && (shiny == SHINY_TEXTURE))
				{
					material->getSpecularOffset(offset_x,offset_y);
					material->getSpecularRepeat(repeat_x,repeat_y);

					if (identical_planar_texgen)
					{
						repeat_x *= 2.0f;
						repeat_y *= 2.0f;
					}

					rot = material->getSpecularRotation();
					getChild<LLUICtrl>("shinyScaleU")->setValue(repeat_x);
					getChild<LLUICtrl>("shinyScaleV")->setValue(repeat_y);
					getChild<LLUICtrl>("shinyRot")->setValue(rot*RAD_TO_DEG);
					getChild<LLUICtrl>("shinyOffsetU")->setValue(offset_x);
					getChild<LLUICtrl>("shinyOffsetV")->setValue(offset_y);
					getChild<LLUICtrl>("glossiness")->setValue(material->getSpecularLightExponent());
					getChild<LLUICtrl>("environment")->setValue(material->getEnvironmentIntensity());

					updateShinyControls(!material->getSpecularID().isNull(), true);
				}

				// Assert desired colorswatch color to match material AFTER updateShinyControls
				// to avoid getting overwritten with the default on some UI state changes.
				//
				if (!material->getSpecularID().isNull())
				{
					LLColorSwatchCtrl*	shiny_swatch = getChild<LLColorSwatchCtrl>("shinycolorswatch");
					LLColor4 new_color = material->getSpecularLightColor();
					LLColor4 old_color = shiny_swatch->get();

					shiny_swatch->setOriginal(new_color);
					shiny_swatch->set(new_color, force_set_values || old_color != new_color || !editable);
				}

				// Bumpy (normal)
				texture_ctrl = getChild<LLTextureCtrl>("bumpytexture control");
				texture_ctrl->setImageAssetID(material->getNormalID());

				if (!material->getNormalID().isNull())
				{
					material->getNormalOffset(offset_x,offset_y);
					material->getNormalRepeat(repeat_x,repeat_y);

					if (identical_planar_texgen)
					{
						repeat_x *= 2.0f;
						repeat_y *= 2.0f;
					}
			
					rot = material->getNormalRotation();
					getChild<LLUICtrl>("bumpyScaleU")->setValue(repeat_x);
					getChild<LLUICtrl>("bumpyScaleV")->setValue(repeat_y);
					getChild<LLUICtrl>("bumpyRot")->setValue(rot*RAD_TO_DEG);
					getChild<LLUICtrl>("bumpyOffsetU")->setValue(offset_x);
					getChild<LLUICtrl>("bumpyOffsetV")->setValue(offset_y);

					updateBumpyControls(!material->getNormalID().isNull(), true);
				}
			}
		}
        S32 selected_count = LLSelectMgr::getInstance()->getSelection()->getObjectCount();
        BOOL single_volume = (selected_count == 1);
        mMenuClipboardColor->setEnabled(editable && single_volume);

		// Set variable values for numeric expressions
		LLCalc* calcp = LLCalc::getInstance();
		calcp->setVar(LLCalc::TEX_U_SCALE, childGetValue("TexScaleU").asReal());
		calcp->setVar(LLCalc::TEX_V_SCALE, childGetValue("TexScaleV").asReal());
		calcp->setVar(LLCalc::TEX_U_OFFSET, childGetValue("TexOffsetU").asReal());
		calcp->setVar(LLCalc::TEX_V_OFFSET, childGetValue("TexOffsetV").asReal());
		calcp->setVar(LLCalc::TEX_ROTATION, childGetValue("TexRot").asReal());
		calcp->setVar(LLCalc::TEX_TRANSPARENCY, childGetValue("ColorTrans").asReal());
		calcp->setVar(LLCalc::TEX_GLOW, childGetValue("glow").asReal());
	}
	else
	{
		// Disable all UICtrls
		clearCtrls();

		// Disable non-UICtrls
        LLTextureCtrl*	pbr_ctrl = findChild<LLTextureCtrl>("pbr_control");
        if (pbr_ctrl)
        {
            pbr_ctrl->setImageAssetID(LLUUID::null);
            pbr_ctrl->setEnabled(FALSE);
        }
		LLTextureCtrl*	texture_ctrl = getChild<LLTextureCtrl>("texture control"); 
		if (texture_ctrl)
		{
			texture_ctrl->setImageAssetID( LLUUID::null );
			texture_ctrl->setEnabled( FALSE );  // this is a LLUICtrl, but we don't want it to have keyboard focus so we add it as a child, not a ctrl.
// 			texture_ctrl->setValid(FALSE);
		}
		LLColorSwatchCtrl* mColorSwatch = getChild<LLColorSwatchCtrl>("colorswatch");
		if (mColorSwatch)
		{
			mColorSwatch->setEnabled( FALSE );			
			mColorSwatch->setFallbackImage(LLUI::getUIImage("locked_image.j2c") );
			mColorSwatch->setValid(FALSE);
		}
		LLRadioGroup* radio_mat_type = getChild<LLRadioGroup>("radio_material_type");
		if (radio_mat_type)
		{
			radio_mat_type->setSelectedIndex(0);
		}
		getChildView("color trans")->setEnabled(FALSE);
		getChildView("rptctrl")->setEnabled(FALSE);
		getChildView("tex gen")->setEnabled(FALSE);
		getChildView("label shininess")->setEnabled(FALSE);
		getChildView("label bumpiness")->setEnabled(FALSE);
		getChildView("button align")->setEnabled(FALSE);
        getChildView("pbr_from_inventory")->setEnabled(FALSE);
        getChildView("edit_selected_pbr")->setEnabled(FALSE);
        getChildView("save_selected_pbr")->setEnabled(FALSE);
		
		updateVisibility();

		// Set variable values for numeric expressions
		LLCalc* calcp = LLCalc::getInstance();
		calcp->clearVar(LLCalc::TEX_U_SCALE);
		calcp->clearVar(LLCalc::TEX_V_SCALE);
		calcp->clearVar(LLCalc::TEX_U_OFFSET);
		calcp->clearVar(LLCalc::TEX_V_OFFSET);
		calcp->clearVar(LLCalc::TEX_ROTATION);
		calcp->clearVar(LLCalc::TEX_TRANSPARENCY);
		calcp->clearVar(LLCalc::TEX_GLOW);		
	}
}

void LLPanelFace::updateUIGLTF(LLViewerObject* objectp, bool& has_pbr_material, bool force_set_values)
{
    has_pbr_material = false;

    const bool editable = objectp->permModify() && !objectp->isPermanentEnforced();
    bool has_pbr_capabilities = LLMaterialEditor::capabilitiesAvailable();

    // pbr material
    LLTextureCtrl* pbr_ctrl = findChild<LLTextureCtrl>("pbr_control");
    if (pbr_ctrl)
    {
        LLUUID pbr_id;
        bool identical_pbr;
        LLSelectedTE::getPbrMaterialId(pbr_id, identical_pbr);

        has_pbr_material = pbr_id.notNull();

        pbr_ctrl->setTentative(identical_pbr ? FALSE : TRUE);
        pbr_ctrl->setEnabled(editable && has_pbr_capabilities);
        pbr_ctrl->setImageAssetID(pbr_id);
    }

    getChildView("pbr_from_inventory")->setEnabled(editable && has_pbr_capabilities);
    getChildView("edit_selected_pbr")->setEnabled(editable && has_pbr_material && has_pbr_capabilities);
    getChildView("save_selected_pbr")->setEnabled(objectp->permCopy() && has_pbr_material && has_pbr_capabilities);

    const bool show_pbr = mComboMatMedia->getCurrentIndex() == MATMEDIA_PBR && mComboMatMedia->getEnabled();
    if (show_pbr)
    {
        const bool new_state = has_pbr_capabilities && has_pbr_material;

        LLUICtrl* gltfCtrlTextureScaleU = getChild<LLUICtrl>("gltfTextureScaleU");
        LLUICtrl* gltfCtrlTextureScaleV = getChild<LLUICtrl>("gltfTextureScaleV");
        LLUICtrl* gltfCtrlTextureRotation = getChild<LLUICtrl>("gltfTextureRotation");
        LLUICtrl* gltfCtrlTextureOffsetU = getChild<LLUICtrl>("gltfTextureOffsetU");
        LLUICtrl* gltfCtrlTextureOffsetV = getChild<LLUICtrl>("gltfTextureOffsetV");

        gltfCtrlTextureScaleU->setEnabled(new_state);
        gltfCtrlTextureScaleV->setEnabled(new_state);
        gltfCtrlTextureRotation->setEnabled(new_state);
        gltfCtrlTextureOffsetU->setEnabled(new_state);
        gltfCtrlTextureOffsetV->setEnabled(new_state);

        // Control values will be set once per frame in
        // setMaterialOverridesFromSelection
        sMaterialOverrideSelection.setDirty();
    }
}

void LLPanelFace::updateVisibilityGLTF()
{
    const bool show_pbr = mComboMatMedia->getCurrentIndex() == MATMEDIA_PBR && mComboMatMedia->getEnabled();

    LLRadioGroup* radio_pbr_type = findChild<LLRadioGroup>("radio_pbr_type");
    radio_pbr_type->setVisible(show_pbr);

    const U32 pbr_type = radio_pbr_type->getSelectedIndex();
    const bool show_pbr_render_material_id = show_pbr && (pbr_type == PBRTYPE_RENDER_MATERIAL_ID);

    getChildView("pbr_control")->setVisible(show_pbr_render_material_id);

    getChildView("pbr_from_inventory")->setVisible(show_pbr_render_material_id);
    getChildView("edit_selected_pbr")->setVisible(show_pbr_render_material_id);
    getChildView("save_selected_pbr")->setVisible(show_pbr_render_material_id);

    getChildView("gltfTextureScaleU")->setVisible(show_pbr);
    getChildView("gltfTextureScaleV")->setVisible(show_pbr);
    getChildView("gltfTextureRotation")->setVisible(show_pbr);
    getChildView("gltfTextureOffsetU")->setVisible(show_pbr);
    getChildView("gltfTextureOffsetV")->setVisible(show_pbr);
}

void LLPanelFace::updateCopyTexButton()
{
    LLViewerObject* objectp = LLSelectMgr::getInstance()->getSelection()->getFirstObject();
    mMenuClipboardTexture->setEnabled(objectp && objectp->getPCode() == LL_PCODE_VOLUME && objectp->permModify() 
                                                    && !objectp->isPermanentEnforced() && !objectp->isInventoryPending() 
                                                    && (LLSelectMgr::getInstance()->getSelection()->getObjectCount() == 1));
    std::string tooltip = (objectp && objectp->isInventoryPending()) ? LLTrans::getString("LoadingContents") : getString("paste_options");
    mMenuClipboardTexture->setToolTip(tooltip);
}

void LLPanelFace::refresh()
{
	LL_DEBUGS("Materials") << LL_ENDL;
	getState();
}

void LLPanelFace::refreshMedia()
{
    LLObjectSelectionHandle selected_objects = LLSelectMgr::getInstance()->getSelection();
    LLViewerObject* first_object = selected_objects->getFirstObject();

    if (!(first_object
        && first_object->getPCode() == LL_PCODE_VOLUME
        && first_object->permModify()
        ))
    {
        getChildView("add_media")->setEnabled(FALSE);
        mTitleMediaText->clear();
        clearMediaSettings();
        return;
    }

    std::string url = first_object->getRegion()->getCapability("ObjectMedia");
    bool has_media_capability = (!url.empty());

    if (!has_media_capability)
    {
        getChildView("add_media")->setEnabled(FALSE);
        LL_WARNS("LLFloaterToolsMedia") << "Media not enabled (no capability) in this region!" << LL_ENDL;
        clearMediaSettings();
        return;
    }

    BOOL is_nonpermanent_enforced = (LLSelectMgr::getInstance()->getSelection()->getFirstRootNode()
        && LLSelectMgr::getInstance()->selectGetRootsNonPermanentEnforced())
        || LLSelectMgr::getInstance()->selectGetNonPermanentEnforced();
    bool editable = is_nonpermanent_enforced && (first_object->permModify() || selectedMediaEditable());

    // Check modify permissions and whether any selected objects are in
    // the process of being fetched.  If they are, then we're not editable
    if (editable)
    {
        LLObjectSelection::iterator iter = selected_objects->begin();
        LLObjectSelection::iterator end = selected_objects->end();
        for (; iter != end; ++iter)
        {
            LLSelectNode* node = *iter;
            LLVOVolume* object = dynamic_cast<LLVOVolume*>(node->getObject());
            if (NULL != object)
            {
                if (!object->permModify())
                {
                    LL_INFOS("LLFloaterToolsMedia")
                        << "Selection not editable due to lack of modify permissions on object id "
                        << object->getID() << LL_ENDL;

                    editable = false;
                    break;
                }
            }
        }
    }

    // Media settings
    bool bool_has_media = false;
    struct media_functor : public LLSelectedTEGetFunctor<bool>
    {
        bool get(LLViewerObject* object, S32 face)
        {
            LLTextureEntry *te = object->getTE(face);
            if (te)
            {
                return te->hasMedia();
            }
            return false;
        }
    } func;


    // check if all faces have media(or, all dont have media)
    LLFloaterMediaSettings::getInstance()->mIdenticalHasMediaInfo = selected_objects->getSelectedTEValue(&func, bool_has_media);

    const LLMediaEntry default_media_data;

    struct functor_getter_media_data : public LLSelectedTEGetFunctor< LLMediaEntry>
    {
        functor_getter_media_data(const LLMediaEntry& entry) : mMediaEntry(entry) {}

        LLMediaEntry get(LLViewerObject* object, S32 face)
        {
            if (object)
                if (object->getTE(face))
                    if (object->getTE(face)->getMediaData())
                        return *(object->getTE(face)->getMediaData());
            return mMediaEntry;
        };

        const LLMediaEntry& mMediaEntry;

    } func_media_data(default_media_data);

    LLMediaEntry media_data_get;
    LLFloaterMediaSettings::getInstance()->mMultipleMedia = !(selected_objects->getSelectedTEValue(&func_media_data, media_data_get));

    std::string multi_media_info_str = LLTrans::getString("Multiple Media");
    std::string media_title = "";
    // update UI depending on whether "object" (prim or face) has media
    // and whether or not you are allowed to edit it.

    getChildView("add_media")->setEnabled(editable);
    // IF all the faces have media (or all dont have media)
    if (LLFloaterMediaSettings::getInstance()->mIdenticalHasMediaInfo)
    {
        // TODO: get media title and set it.
        mTitleMediaText->clear();
        // if identical is set, all faces are same (whether all empty or has the same media)
        if (!(LLFloaterMediaSettings::getInstance()->mMultipleMedia))
        {
            // Media data is valid
            if (media_data_get != default_media_data)
            {
                // initial media title is the media URL (until we get the name)
                media_title = media_data_get.getHomeURL();
            }
            // else all faces might be empty. 
        }
        else // there' re Different Medias' been set on on the faces.
        {
            media_title = multi_media_info_str;
        }

        getChildView("delete_media")->setEnabled(bool_has_media && editable);
        // TODO: display a list of all media on the face - use 'identical' flag
    }
    else // not all face has media but at least one does.
    {
        // seleted faces have not identical value
        LLFloaterMediaSettings::getInstance()->mMultipleValidMedia = selected_objects->isMultipleTEValue(&func_media_data, default_media_data);

        if (LLFloaterMediaSettings::getInstance()->mMultipleValidMedia)
        {
            media_title = multi_media_info_str;
        }
        else
        {
            // Media data is valid
            if (media_data_get != default_media_data)
            {
                // initial media title is the media URL (until we get the name)
                media_title = media_data_get.getHomeURL();
            }
        }

        getChildView("delete_media")->setEnabled(TRUE);
    }

    U32 materials_media = mComboMatMedia->getCurrentIndex();
    if (materials_media == MATMEDIA_MEDIA)
    {
        // currently displaying media info, navigateTo and update title
        navigateToTitleMedia(media_title);
    }
    else
    {
        // Media can be heavy, don't keep it around
        // MAC specific: MAC doesn't support setVolume(0) so if  not
        // unloaded, it might keep playing audio until user closes editor
        unloadMedia();
        mNeedMediaTitle = false;
    }

    mTitleMediaText->setText(media_title);

    // load values for media settings
    updateMediaSettings();

    LLFloaterMediaSettings::initValues(mMediaSettings, editable);
}

void LLPanelFace::unloadMedia()
{
    // destroy media source used to grab media title
    if (mTitleMedia)
        mTitleMedia->unloadMediaSource();
}

// static
void LLPanelFace::onMaterialOverrideReceived(const LLUUID& object_id, S32 side)
{
    sMaterialOverrideSelection.onSelectedObjectUpdated(object_id, side);
}

//////////////////////////////////////////////////////////////////////////////
//
void LLPanelFace::navigateToTitleMedia( const std::string url )
{
	std::string multi_media_info_str = LLTrans::getString("Multiple Media");
	if (url.empty() || multi_media_info_str == url)
	{
		// nothing to show
		mNeedMediaTitle = false;
	}
	else if (mTitleMedia)
	{
		LLPluginClassMedia* media_plugin = mTitleMedia->getMediaPlugin();
		// check if url changed or if we need a new media source
		if (mTitleMedia->getCurrentNavUrl() != url || media_plugin == NULL)
		{
			mTitleMedia->navigateTo( url );

            LLViewerMediaImpl* impl = LLViewerMedia::getInstance()->getMediaImplFromTextureID(mTitleMedia->getTextureID());
            if (impl)
            {
                // if it's a page with a movie, we don't want to hear it
                impl->setVolume(0);
            };
		}

		// flag that we need to update the title (even if no request were made)
		mNeedMediaTitle = true;
	}
}

bool LLPanelFace::selectedMediaEditable()
{
    U32 owner_mask_on;
    U32 owner_mask_off;
    U32 valid_owner_perms = LLSelectMgr::getInstance()->selectGetPerm(PERM_OWNER,
        &owner_mask_on, &owner_mask_off);
    U32 group_mask_on;
    U32 group_mask_off;
    U32 valid_group_perms = LLSelectMgr::getInstance()->selectGetPerm(PERM_GROUP,
        &group_mask_on, &group_mask_off);
    U32 everyone_mask_on;
    U32 everyone_mask_off;
    S32 valid_everyone_perms = LLSelectMgr::getInstance()->selectGetPerm(PERM_EVERYONE,
        &everyone_mask_on, &everyone_mask_off);

    bool selected_Media_editable = false;

    // if perms we got back are valid
    if (valid_owner_perms &&
        valid_group_perms &&
        valid_everyone_perms)
    {

        if ((owner_mask_on & PERM_MODIFY) ||
            (group_mask_on & PERM_MODIFY) ||
            (everyone_mask_on & PERM_MODIFY))
        {
            selected_Media_editable = true;
        }
        else
            // user is NOT allowed to press the RESET button
        {
            selected_Media_editable = false;
        };
    };

    return selected_Media_editable;
}

void LLPanelFace::clearMediaSettings()
{
    LLFloaterMediaSettings::clearValues(false);
}

void LLPanelFace::updateMediaSettings()
{
    bool identical(false);
    std::string base_key("");
    std::string value_str("");
    int value_int = 0;
    bool value_bool = false;
    LLObjectSelectionHandle selected_objects = LLSelectMgr::getInstance()->getSelection();
    // TODO: (CP) refactor this using something clever or boost or both !!

    const LLMediaEntry default_media_data;

    // controls 
    U8 value_u8 = default_media_data.getControls();
    struct functor_getter_controls : public LLSelectedTEGetFunctor< U8 >
    {
        functor_getter_controls(const LLMediaEntry &entry) : mMediaEntry(entry) {}

        U8 get(LLViewerObject* object, S32 face)
        {
            if (object)
                if (object->getTE(face))
                    if (object->getTE(face)->getMediaData())
                        return object->getTE(face)->getMediaData()->getControls();
            return mMediaEntry.getControls();
        };

        const LLMediaEntry &mMediaEntry;

    } func_controls(default_media_data);
    identical = selected_objects->getSelectedTEValue(&func_controls, value_u8);
    base_key = std::string(LLMediaEntry::CONTROLS_KEY);
    mMediaSettings[base_key] = value_u8;
    mMediaSettings[base_key + std::string(LLPanelContents::TENTATIVE_SUFFIX)] = !identical;

    // First click (formerly left click)
    value_bool = default_media_data.getFirstClickInteract();
    struct functor_getter_first_click : public LLSelectedTEGetFunctor< bool >
    {
        functor_getter_first_click(const LLMediaEntry& entry) : mMediaEntry(entry) {}

        bool get(LLViewerObject* object, S32 face)
        {
            if (object)
                if (object->getTE(face))
                    if (object->getTE(face)->getMediaData())
                        return object->getTE(face)->getMediaData()->getFirstClickInteract();
            return mMediaEntry.getFirstClickInteract();
        };

        const LLMediaEntry &mMediaEntry;

    } func_first_click(default_media_data);
    identical = selected_objects->getSelectedTEValue(&func_first_click, value_bool);
    base_key = std::string(LLMediaEntry::FIRST_CLICK_INTERACT_KEY);
    mMediaSettings[base_key] = value_bool;
    mMediaSettings[base_key + std::string(LLPanelContents::TENTATIVE_SUFFIX)] = !identical;

    // Home URL
    value_str = default_media_data.getHomeURL();
    struct functor_getter_home_url : public LLSelectedTEGetFunctor< std::string >
    {
        functor_getter_home_url(const LLMediaEntry& entry) : mMediaEntry(entry) {}

        std::string get(LLViewerObject* object, S32 face)
        {
            if (object)
                if (object->getTE(face))
                    if (object->getTE(face)->getMediaData())
                        return object->getTE(face)->getMediaData()->getHomeURL();
            return mMediaEntry.getHomeURL();
        };

        const LLMediaEntry &mMediaEntry;

    } func_home_url(default_media_data);
    identical = selected_objects->getSelectedTEValue(&func_home_url, value_str);
    base_key = std::string(LLMediaEntry::HOME_URL_KEY);
    mMediaSettings[base_key] = value_str;
    mMediaSettings[base_key + std::string(LLPanelContents::TENTATIVE_SUFFIX)] = !identical;

    // Current URL
    value_str = default_media_data.getCurrentURL();
    struct functor_getter_current_url : public LLSelectedTEGetFunctor< std::string >
    {
        functor_getter_current_url(const LLMediaEntry& entry) : mMediaEntry(entry) {}

        std::string get(LLViewerObject* object, S32 face)
        {
            if (object)
                if (object->getTE(face))
                    if (object->getTE(face)->getMediaData())
                        return object->getTE(face)->getMediaData()->getCurrentURL();
            return mMediaEntry.getCurrentURL();
        };

        const LLMediaEntry &mMediaEntry;

    } func_current_url(default_media_data);
    identical = selected_objects->getSelectedTEValue(&func_current_url, value_str);
    base_key = std::string(LLMediaEntry::CURRENT_URL_KEY);
    mMediaSettings[base_key] = value_str;
    mMediaSettings[base_key + std::string(LLPanelContents::TENTATIVE_SUFFIX)] = !identical;

    // Auto zoom
    value_bool = default_media_data.getAutoZoom();
    struct functor_getter_auto_zoom : public LLSelectedTEGetFunctor< bool >
    {

        functor_getter_auto_zoom(const LLMediaEntry& entry) : mMediaEntry(entry) {}

        bool get(LLViewerObject* object, S32 face)
        {
            if (object)
                if (object->getTE(face))
                    if (object->getTE(face)->getMediaData())
                        return object->getTE(face)->getMediaData()->getAutoZoom();
            return mMediaEntry.getAutoZoom();
        };

        const LLMediaEntry &mMediaEntry;

    } func_auto_zoom(default_media_data);
    identical = selected_objects->getSelectedTEValue(&func_auto_zoom, value_bool);
    base_key = std::string(LLMediaEntry::AUTO_ZOOM_KEY);
    mMediaSettings[base_key] = value_bool;
    mMediaSettings[base_key + std::string(LLPanelContents::TENTATIVE_SUFFIX)] = !identical;

    // Auto play
    //value_bool = default_media_data.getAutoPlay();
    // set default to auto play TRUE -- angela  EXT-5172
    value_bool = true;
    struct functor_getter_auto_play : public LLSelectedTEGetFunctor< bool >
    {
        functor_getter_auto_play(const LLMediaEntry& entry) : mMediaEntry(entry) {}

        bool get(LLViewerObject* object, S32 face)
        {
            if (object)
                if (object->getTE(face))
                    if (object->getTE(face)->getMediaData())
                        return object->getTE(face)->getMediaData()->getAutoPlay();
            //return mMediaEntry.getAutoPlay(); set default to auto play TRUE -- angela  EXT-5172
            return true;
        };

        const LLMediaEntry &mMediaEntry;

    } func_auto_play(default_media_data);
    identical = selected_objects->getSelectedTEValue(&func_auto_play, value_bool);
    base_key = std::string(LLMediaEntry::AUTO_PLAY_KEY);
    mMediaSettings[base_key] = value_bool;
    mMediaSettings[base_key + std::string(LLPanelContents::TENTATIVE_SUFFIX)] = !identical;


    // Auto scale
    // set default to auto scale TRUE -- angela  EXT-5172
    //value_bool = default_media_data.getAutoScale();
    value_bool = true;
    struct functor_getter_auto_scale : public LLSelectedTEGetFunctor< bool >
    {
        functor_getter_auto_scale(const LLMediaEntry& entry) : mMediaEntry(entry) {}

        bool get(LLViewerObject* object, S32 face)
        {
            if (object)
                if (object->getTE(face))
                    if (object->getTE(face)->getMediaData())
                        return object->getTE(face)->getMediaData()->getAutoScale();
            // return mMediaEntry.getAutoScale();  set default to auto scale TRUE -- angela  EXT-5172
            return true;
        };

        const LLMediaEntry &mMediaEntry;

    } func_auto_scale(default_media_data);
    identical = selected_objects->getSelectedTEValue(&func_auto_scale, value_bool);
    base_key = std::string(LLMediaEntry::AUTO_SCALE_KEY);
    mMediaSettings[base_key] = value_bool;
    mMediaSettings[base_key + std::string(LLPanelContents::TENTATIVE_SUFFIX)] = !identical;

    // Auto loop
    value_bool = default_media_data.getAutoLoop();
    struct functor_getter_auto_loop : public LLSelectedTEGetFunctor< bool >
    {
        functor_getter_auto_loop(const LLMediaEntry& entry) : mMediaEntry(entry) {}

        bool get(LLViewerObject* object, S32 face)
        {
            if (object)
                if (object->getTE(face))
                    if (object->getTE(face)->getMediaData())
                        return object->getTE(face)->getMediaData()->getAutoLoop();
            return mMediaEntry.getAutoLoop();
        };

        const LLMediaEntry &mMediaEntry;

    } func_auto_loop(default_media_data);
    identical = selected_objects->getSelectedTEValue(&func_auto_loop, value_bool);
    base_key = std::string(LLMediaEntry::AUTO_LOOP_KEY);
    mMediaSettings[base_key] = value_bool;
    mMediaSettings[base_key + std::string(LLPanelContents::TENTATIVE_SUFFIX)] = !identical;

    // width pixels (if not auto scaled)
    value_int = default_media_data.getWidthPixels();
    struct functor_getter_width_pixels : public LLSelectedTEGetFunctor< int >
    {
        functor_getter_width_pixels(const LLMediaEntry& entry) : mMediaEntry(entry) {}

        int get(LLViewerObject* object, S32 face)
        {
            if (object)
                if (object->getTE(face))
                    if (object->getTE(face)->getMediaData())
                        return object->getTE(face)->getMediaData()->getWidthPixels();
            return mMediaEntry.getWidthPixels();
        };

        const LLMediaEntry &mMediaEntry;

    } func_width_pixels(default_media_data);
    identical = selected_objects->getSelectedTEValue(&func_width_pixels, value_int);
    base_key = std::string(LLMediaEntry::WIDTH_PIXELS_KEY);
    mMediaSettings[base_key] = value_int;
    mMediaSettings[base_key + std::string(LLPanelContents::TENTATIVE_SUFFIX)] = !identical;

    // height pixels (if not auto scaled)
    value_int = default_media_data.getHeightPixels();
    struct functor_getter_height_pixels : public LLSelectedTEGetFunctor< int >
    {
        functor_getter_height_pixels(const LLMediaEntry& entry) : mMediaEntry(entry) {}

        int get(LLViewerObject* object, S32 face)
        {
            if (object)
                if (object->getTE(face))
                    if (object->getTE(face)->getMediaData())
                        return object->getTE(face)->getMediaData()->getHeightPixels();
            return mMediaEntry.getHeightPixels();
        };

        const LLMediaEntry &mMediaEntry;

    } func_height_pixels(default_media_data);
    identical = selected_objects->getSelectedTEValue(&func_height_pixels, value_int);
    base_key = std::string(LLMediaEntry::HEIGHT_PIXELS_KEY);
    mMediaSettings[base_key] = value_int;
    mMediaSettings[base_key + std::string(LLPanelContents::TENTATIVE_SUFFIX)] = !identical;

    // Enable Alt image
    value_bool = default_media_data.getAltImageEnable();
    struct functor_getter_enable_alt_image : public LLSelectedTEGetFunctor< bool >
    {
        functor_getter_enable_alt_image(const LLMediaEntry& entry) : mMediaEntry(entry) {}

        bool get(LLViewerObject* object, S32 face)
        {
            if (object)
                if (object->getTE(face))
                    if (object->getTE(face)->getMediaData())
                        return object->getTE(face)->getMediaData()->getAltImageEnable();
            return mMediaEntry.getAltImageEnable();
        };

        const LLMediaEntry &mMediaEntry;

    } func_enable_alt_image(default_media_data);
    identical = selected_objects->getSelectedTEValue(&func_enable_alt_image, value_bool);
    base_key = std::string(LLMediaEntry::ALT_IMAGE_ENABLE_KEY);
    mMediaSettings[base_key] = value_bool;
    mMediaSettings[base_key + std::string(LLPanelContents::TENTATIVE_SUFFIX)] = !identical;

    // Perms - owner interact
    value_bool = 0 != (default_media_data.getPermsInteract() & LLMediaEntry::PERM_OWNER);
    struct functor_getter_perms_owner_interact : public LLSelectedTEGetFunctor< bool >
    {
        functor_getter_perms_owner_interact(const LLMediaEntry& entry) : mMediaEntry(entry) {}

        bool get(LLViewerObject* object, S32 face)
        {
            if (object)
                if (object->getTE(face))
                    if (object->getTE(face)->getMediaData())
                        return (0 != (object->getTE(face)->getMediaData()->getPermsInteract() & LLMediaEntry::PERM_OWNER));
            return 0 != (mMediaEntry.getPermsInteract() & LLMediaEntry::PERM_OWNER);
        };

        const LLMediaEntry &mMediaEntry;

    } func_perms_owner_interact(default_media_data);
    identical = selected_objects->getSelectedTEValue(&func_perms_owner_interact, value_bool);
    base_key = std::string(LLPanelContents::PERMS_OWNER_INTERACT_KEY);
    mMediaSettings[base_key] = value_bool;
    mMediaSettings[base_key + std::string(LLPanelContents::TENTATIVE_SUFFIX)] = !identical;

    // Perms - owner control
    value_bool = 0 != (default_media_data.getPermsControl() & LLMediaEntry::PERM_OWNER);
    struct functor_getter_perms_owner_control : public LLSelectedTEGetFunctor< bool >
    {
        functor_getter_perms_owner_control(const LLMediaEntry& entry) : mMediaEntry(entry) {}

        bool get(LLViewerObject* object, S32 face)
        {
            if (object)
                if (object->getTE(face))
                    if (object->getTE(face)->getMediaData())
                        return (0 != (object->getTE(face)->getMediaData()->getPermsControl() & LLMediaEntry::PERM_OWNER));
            return 0 != (mMediaEntry.getPermsControl() & LLMediaEntry::PERM_OWNER);
        };

        const LLMediaEntry &mMediaEntry;

    } func_perms_owner_control(default_media_data);
    identical = selected_objects->getSelectedTEValue(&func_perms_owner_control, value_bool);
    base_key = std::string(LLPanelContents::PERMS_OWNER_CONTROL_KEY);
    mMediaSettings[base_key] = value_bool;
    mMediaSettings[base_key + std::string(LLPanelContents::TENTATIVE_SUFFIX)] = !identical;

    // Perms - group interact
    value_bool = 0 != (default_media_data.getPermsInteract() & LLMediaEntry::PERM_GROUP);
    struct functor_getter_perms_group_interact : public LLSelectedTEGetFunctor< bool >
    {
        functor_getter_perms_group_interact(const LLMediaEntry& entry) : mMediaEntry(entry) {}

        bool get(LLViewerObject* object, S32 face)
        {
            if (object)
                if (object->getTE(face))
                    if (object->getTE(face)->getMediaData())
                        return (0 != (object->getTE(face)->getMediaData()->getPermsInteract() & LLMediaEntry::PERM_GROUP));
            return 0 != (mMediaEntry.getPermsInteract() & LLMediaEntry::PERM_GROUP);
        };

        const LLMediaEntry &mMediaEntry;

    } func_perms_group_interact(default_media_data);
    identical = selected_objects->getSelectedTEValue(&func_perms_group_interact, value_bool);
    base_key = std::string(LLPanelContents::PERMS_GROUP_INTERACT_KEY);
    mMediaSettings[base_key] = value_bool;
    mMediaSettings[base_key + std::string(LLPanelContents::TENTATIVE_SUFFIX)] = !identical;

    // Perms - group control
    value_bool = 0 != (default_media_data.getPermsControl() & LLMediaEntry::PERM_GROUP);
    struct functor_getter_perms_group_control : public LLSelectedTEGetFunctor< bool >
    {
        functor_getter_perms_group_control(const LLMediaEntry& entry) : mMediaEntry(entry) {}

        bool get(LLViewerObject* object, S32 face)
        {
            if (object)
                if (object->getTE(face))
                    if (object->getTE(face)->getMediaData())
                        return (0 != (object->getTE(face)->getMediaData()->getPermsControl() & LLMediaEntry::PERM_GROUP));
            return 0 != (mMediaEntry.getPermsControl() & LLMediaEntry::PERM_GROUP);
        };

        const LLMediaEntry &mMediaEntry;

    } func_perms_group_control(default_media_data);
    identical = selected_objects->getSelectedTEValue(&func_perms_group_control, value_bool);
    base_key = std::string(LLPanelContents::PERMS_GROUP_CONTROL_KEY);
    mMediaSettings[base_key] = value_bool;
    mMediaSettings[base_key + std::string(LLPanelContents::TENTATIVE_SUFFIX)] = !identical;

    // Perms - anyone interact
    value_bool = 0 != (default_media_data.getPermsInteract() & LLMediaEntry::PERM_ANYONE);
    struct functor_getter_perms_anyone_interact : public LLSelectedTEGetFunctor< bool >
    {
        functor_getter_perms_anyone_interact(const LLMediaEntry& entry) : mMediaEntry(entry) {}

        bool get(LLViewerObject* object, S32 face)
        {
            if (object)
                if (object->getTE(face))
                    if (object->getTE(face)->getMediaData())
                        return (0 != (object->getTE(face)->getMediaData()->getPermsInteract() & LLMediaEntry::PERM_ANYONE));
            return 0 != (mMediaEntry.getPermsInteract() & LLMediaEntry::PERM_ANYONE);
        };

        const LLMediaEntry &mMediaEntry;

    } func_perms_anyone_interact(default_media_data);
    identical = LLSelectMgr::getInstance()->getSelection()->getSelectedTEValue(&func_perms_anyone_interact, value_bool);
    base_key = std::string(LLPanelContents::PERMS_ANYONE_INTERACT_KEY);
    mMediaSettings[base_key] = value_bool;
    mMediaSettings[base_key + std::string(LLPanelContents::TENTATIVE_SUFFIX)] = !identical;

    // Perms - anyone control
    value_bool = 0 != (default_media_data.getPermsControl() & LLMediaEntry::PERM_ANYONE);
    struct functor_getter_perms_anyone_control : public LLSelectedTEGetFunctor< bool >
    {
        functor_getter_perms_anyone_control(const LLMediaEntry& entry) : mMediaEntry(entry) {}

        bool get(LLViewerObject* object, S32 face)
        {
            if (object)
                if (object->getTE(face))
                    if (object->getTE(face)->getMediaData())
                        return (0 != (object->getTE(face)->getMediaData()->getPermsControl() & LLMediaEntry::PERM_ANYONE));
            return 0 != (mMediaEntry.getPermsControl() & LLMediaEntry::PERM_ANYONE);
        };

        const LLMediaEntry &mMediaEntry;

    } func_perms_anyone_control(default_media_data);
    identical = selected_objects->getSelectedTEValue(&func_perms_anyone_control, value_bool);
    base_key = std::string(LLPanelContents::PERMS_ANYONE_CONTROL_KEY);
    mMediaSettings[base_key] = value_bool;
    mMediaSettings[base_key + std::string(LLPanelContents::TENTATIVE_SUFFIX)] = !identical;

    // security - whitelist enable
    value_bool = default_media_data.getWhiteListEnable();
    struct functor_getter_whitelist_enable : public LLSelectedTEGetFunctor< bool >
    {
        functor_getter_whitelist_enable(const LLMediaEntry& entry) : mMediaEntry(entry) {}

        bool get(LLViewerObject* object, S32 face)
        {
            if (object)
                if (object->getTE(face))
                    if (object->getTE(face)->getMediaData())
                        return object->getTE(face)->getMediaData()->getWhiteListEnable();
            return mMediaEntry.getWhiteListEnable();
        };

        const LLMediaEntry &mMediaEntry;

    } func_whitelist_enable(default_media_data);
    identical = selected_objects->getSelectedTEValue(&func_whitelist_enable, value_bool);
    base_key = std::string(LLMediaEntry::WHITELIST_ENABLE_KEY);
    mMediaSettings[base_key] = value_bool;
    mMediaSettings[base_key + std::string(LLPanelContents::TENTATIVE_SUFFIX)] = !identical;

    // security - whitelist URLs
    std::vector<std::string> value_vector_str = default_media_data.getWhiteList();
    struct functor_getter_whitelist_urls : public LLSelectedTEGetFunctor< std::vector<std::string> >
    {
        functor_getter_whitelist_urls(const LLMediaEntry& entry) : mMediaEntry(entry) {}

        std::vector<std::string> get(LLViewerObject* object, S32 face)
        {
            if (object)
                if (object->getTE(face))
                    if (object->getTE(face)->getMediaData())
                        return object->getTE(face)->getMediaData()->getWhiteList();
            return mMediaEntry.getWhiteList();
        };

        const LLMediaEntry &mMediaEntry;

    } func_whitelist_urls(default_media_data);
    identical = selected_objects->getSelectedTEValue(&func_whitelist_urls, value_vector_str);
    base_key = std::string(LLMediaEntry::WHITELIST_KEY);
    mMediaSettings[base_key].clear();
    std::vector< std::string >::iterator iter = value_vector_str.begin();
    while (iter != value_vector_str.end())
    {
        std::string white_list_url = *iter;
        mMediaSettings[base_key].append(white_list_url);
        ++iter;
    };

    mMediaSettings[base_key + std::string(LLPanelContents::TENTATIVE_SUFFIX)] = !identical;
}

void LLPanelFace::updateMediaTitle()
{
    // only get the media name if we need it
    if (!mNeedMediaTitle)
        return;

    // get plugin impl
    LLPluginClassMedia* media_plugin = mTitleMedia->getMediaPlugin();
    if (media_plugin && mTitleMedia->getCurrentNavUrl() == media_plugin->getNavigateURI())
    {
        // get the media name (asynchronous - must call repeatedly)
        std::string media_title = media_plugin->getMediaName();

        // only replace the title if what we get contains something
        if (!media_title.empty())
        {
            // update the UI widget
            if (mTitleMediaText)
            {
                mTitleMediaText->setText(media_title);

                // stop looking for a title when we get one
                mNeedMediaTitle = false;
            };
        };
    };
}

//
// Static functions
//

// static
F32 LLPanelFace::valueGlow(LLViewerObject* object, S32 face)
{
	return (F32)(object->getTE(face)->getGlow());
}


void LLPanelFace::onCommitColor(const LLSD& data)
{
	sendColor();
}

void LLPanelFace::onCommitShinyColor(const LLSD& data)
{
	LLSelectedTEMaterial::setSpecularLightColor(this, getChild<LLColorSwatchCtrl>("shinycolorswatch")->get());
}

void LLPanelFace::onCommitAlpha(const LLSD& data)
{
	sendAlpha();
}

void LLPanelFace::onCancelColor(const LLSD& data)
{
	LLSelectMgr::getInstance()->selectionRevertColors();
}

void LLPanelFace::onCancelShinyColor(const LLSD& data)
{
	LLSelectMgr::getInstance()->selectionRevertShinyColors();
}

void LLPanelFace::onSelectColor(const LLSD& data)
{
	LLSelectMgr::getInstance()->saveSelectedObjectColors();
	sendColor();
}

void LLPanelFace::onSelectShinyColor(const LLSD& data)
{
	LLSelectedTEMaterial::setSpecularLightColor(this, getChild<LLColorSwatchCtrl>("shinycolorswatch")->get());
	LLSelectMgr::getInstance()->saveSelectedShinyColors();
}

// static
void LLPanelFace::onCommitMaterialsMedia(LLUICtrl* ctrl, void* userdata)
{
	LLPanelFace* self = (LLPanelFace*) userdata;
	// Force to default states to side-step problems with menu contents
	// and generally reflecting old state when switching tabs or objects
	//
	self->updateShinyControls(false,true);
	self->updateBumpyControls(false,true);
	self->updateUI();
	self->refreshMedia();
}

void LLPanelFace::updateVisibility()
{
    LLRadioGroup* radio_mat_type = findChild<LLRadioGroup>("radio_material_type");
    LLRadioGroup* radio_pbr_type = findChild<LLRadioGroup>("radio_pbr_type");
    LLComboBox* combo_shininess = findChild<LLComboBox>("combobox shininess");
    LLComboBox* combo_bumpiness = findChild<LLComboBox>("combobox bumpiness");
	if (!radio_mat_type || !radio_pbr_type || !mComboMatMedia || !combo_shininess || !combo_bumpiness)
	{
		LL_WARNS("Materials") << "Combo box not found...exiting." << LL_ENDL;
		return;
	}
	U32 materials_media = mComboMatMedia->getCurrentIndex();
	U32 material_type = radio_mat_type->getSelectedIndex();
	bool show_media = (materials_media == MATMEDIA_MEDIA) && mComboMatMedia->getEnabled();
    bool show_material = materials_media == MATMEDIA_MATERIAL;
	bool show_texture = (show_media || (show_material && (material_type == MATTYPE_DIFFUSE) && mComboMatMedia->getEnabled()));
	bool show_bumpiness = show_material && (material_type == MATTYPE_NORMAL) && mComboMatMedia->getEnabled();
	bool show_shininess = show_material && (material_type == MATTYPE_SPECULAR) && mComboMatMedia->getEnabled();
    const bool show_pbr = mComboMatMedia->getCurrentIndex() == MATMEDIA_PBR && mComboMatMedia->getEnabled();
    const U32 pbr_type = findChild<LLRadioGroup>("radio_pbr_type")->getSelectedIndex();
    const LLGLTFMaterial::TextureInfo texture_info = texture_info_from_pbrtype(pbr_type);
    const bool show_pbr_asset = show_pbr && texture_info == LLGLTFMaterial::GLTF_TEXTURE_INFO_COUNT;

    radio_mat_type->setVisible(show_material);

    // Shared material controls
    getChildView("checkbox_sync_settings")->setVisible(show_material || show_media);
    getChildView("tex gen")->setVisible(show_material || show_media || show_pbr_asset);
    getChildView("combobox texgen")->setVisible(show_material || show_media || show_pbr_asset);
    getChildView("button align textures")->setVisible(show_material || show_media);

	// Media controls
    mTitleMediaText->setVisible(show_media);
	getChildView("add_media")->setVisible(show_media);
	getChildView("delete_media")->setVisible(show_media);
	getChildView("button align")->setVisible(show_media);

	// Diffuse texture controls
	getChildView("texture control")->setVisible(show_texture && show_material);
	getChildView("label alphamode")->setVisible(show_texture && show_material);
	getChildView("combobox alphamode")->setVisible(show_texture && show_material);
	getChildView("label maskcutoff")->setVisible(false);
	getChildView("maskcutoff")->setVisible(false);
	if (show_texture && show_material)
	{
		updateAlphaControls();
	}
    // texture scale and position controls
	getChildView("TexScaleU")->setVisible(show_texture);
	getChildView("TexScaleV")->setVisible(show_texture);
	getChildView("TexRot")->setVisible(show_texture);
	getChildView("TexOffsetU")->setVisible(show_texture);
	getChildView("TexOffsetV")->setVisible(show_texture);

	// Specular map controls
	getChildView("shinytexture control")->setVisible(show_shininess);
	getChildView("combobox shininess")->setVisible(show_shininess);
	getChildView("label shininess")->setVisible(show_shininess);
	getChildView("label glossiness")->setVisible(false);
	getChildView("glossiness")->setVisible(false);
	getChildView("label environment")->setVisible(false);
	getChildView("environment")->setVisible(false);
	getChildView("label shinycolor")->setVisible(false);
	getChildView("shinycolorswatch")->setVisible(false);
	if (show_shininess)
	{
		updateShinyControls();
	}
	getChildView("shinyScaleU")->setVisible(show_shininess);
	getChildView("shinyScaleV")->setVisible(show_shininess);
	getChildView("shinyRot")->setVisible(show_shininess);
	getChildView("shinyOffsetU")->setVisible(show_shininess);
	getChildView("shinyOffsetV")->setVisible(show_shininess);

	// Normal map controls
	if (show_bumpiness)
	{
		updateBumpyControls();
	}
	getChildView("bumpytexture control")->setVisible(show_bumpiness);
	getChildView("combobox bumpiness")->setVisible(show_bumpiness);
	getChildView("label bumpiness")->setVisible(show_bumpiness);
	getChildView("bumpyScaleU")->setVisible(show_bumpiness);
	getChildView("bumpyScaleV")->setVisible(show_bumpiness);
	getChildView("bumpyRot")->setVisible(show_bumpiness);
	getChildView("bumpyOffsetU")->setVisible(show_bumpiness);
	getChildView("bumpyOffsetV")->setVisible(show_bumpiness);

    getChild<LLSpinCtrl>("rptctrl")->setVisible(show_material || show_media);

    // PBR controls
    updateVisibilityGLTF();
}

// static
void LLPanelFace::onCommitMaterialType(LLUICtrl* ctrl, void* userdata)
{
    LLPanelFace* self = (LLPanelFace*) userdata;
	 // Force to default states to side-step problems with menu contents
	 // and generally reflecting old state when switching tabs or objects
	 //
	 self->updateShinyControls(false,true);
	 self->updateBumpyControls(false,true);
    self->updateUI();
}

// static
void LLPanelFace::onCommitPbrType(LLUICtrl* ctrl, void* userdata)
{
    LLPanelFace* self = (LLPanelFace*)userdata;
    // Force to default states to side-step problems with menu contents
    // and generally reflecting old state when switching tabs or objects
    //
    self->updateUI();
}

// static
void LLPanelFace::onCommitBump(LLUICtrl* ctrl, void* userdata)
{
	LLPanelFace* self = (LLPanelFace*) userdata;

	LLComboBox*	mComboBumpiness = self->getChild<LLComboBox>("combobox bumpiness");
	if(!mComboBumpiness)
		return;

	U32 bumpiness = mComboBumpiness->getCurrentIndex();

	self->sendBump(bumpiness);
}

// static
void LLPanelFace::onCommitTexGen(LLUICtrl* ctrl, void* userdata)
{
	LLPanelFace* self = (LLPanelFace*) userdata;
	self->sendTexGen();
}

// static
void LLPanelFace::updateShinyControls(bool is_setting_texture, bool mess_with_shiny_combobox)
{
	LLTextureCtrl* texture_ctrl = getChild<LLTextureCtrl>("shinytexture control");
	LLUUID shiny_texture_ID = texture_ctrl->getImageAssetID();
	LL_DEBUGS("Materials") << "Shiny texture selected: " << shiny_texture_ID << LL_ENDL;
	LLComboBox* comboShiny = getChild<LLComboBox>("combobox shininess");

	if(mess_with_shiny_combobox)
	{
		if (!comboShiny)
		{
			return;
		}
		if (!shiny_texture_ID.isNull() && is_setting_texture)
		{
			if (!comboShiny->itemExists(USE_TEXTURE))
			{
				comboShiny->add(USE_TEXTURE);
			}
			comboShiny->setSimple(USE_TEXTURE);
		}
		else
		{
			if (comboShiny->itemExists(USE_TEXTURE))
			{
				comboShiny->remove(SHINY_TEXTURE);
				comboShiny->selectFirstItem();
			}
		}
	}
	else
	{
		if (shiny_texture_ID.isNull() && comboShiny && comboShiny->itemExists(USE_TEXTURE))
		{
			comboShiny->remove(SHINY_TEXTURE);
			comboShiny->selectFirstItem();
		}
	}


	LLRadioGroup* radio_mat_type = getChild<LLRadioGroup>("radio_material_type");
	U32 materials_media = mComboMatMedia->getCurrentIndex();
	U32 material_type = radio_mat_type->getSelectedIndex();
	bool show_material = (materials_media == MATMEDIA_MATERIAL);
	bool show_shininess = show_material && (material_type == MATTYPE_SPECULAR) && mComboMatMedia->getEnabled();
	U32 shiny_value = comboShiny->getCurrentIndex();
	bool show_shinyctrls = (shiny_value == SHINY_TEXTURE) && show_shininess; // Use texture
	getChildView("label glossiness")->setVisible(show_shinyctrls);
	getChildView("glossiness")->setVisible(show_shinyctrls);
	getChildView("label environment")->setVisible(show_shinyctrls);
	getChildView("environment")->setVisible(show_shinyctrls);
	getChildView("label shinycolor")->setVisible(show_shinyctrls);
	getChildView("shinycolorswatch")->setVisible(show_shinyctrls);
}

// static
void LLPanelFace::updateBumpyControls(bool is_setting_texture, bool mess_with_combobox)
{
	LLTextureCtrl* texture_ctrl = getChild<LLTextureCtrl>("bumpytexture control");
	LLUUID bumpy_texture_ID = texture_ctrl->getImageAssetID();
	LL_DEBUGS("Materials") << "texture: " << bumpy_texture_ID << (mess_with_combobox ? "" : " do not") << " update combobox" << LL_ENDL;
	LLComboBox* comboBumpy = getChild<LLComboBox>("combobox bumpiness");
	if (!comboBumpy)
	{
		return;
	}

	if (mess_with_combobox)
	{
		LLTextureCtrl* texture_ctrl = getChild<LLTextureCtrl>("bumpytexture control");
		LLUUID bumpy_texture_ID = texture_ctrl->getImageAssetID();
		LL_DEBUGS("Materials") << "texture: " << bumpy_texture_ID << (mess_with_combobox ? "" : " do not") << " update combobox" << LL_ENDL;

		if (!bumpy_texture_ID.isNull() && is_setting_texture)
		{
			if (!comboBumpy->itemExists(USE_TEXTURE))
			{
				comboBumpy->add(USE_TEXTURE);
			}
			comboBumpy->setSimple(USE_TEXTURE);
		}
		else
		{
			if (comboBumpy->itemExists(USE_TEXTURE))
			{
				comboBumpy->remove(BUMPY_TEXTURE);
				comboBumpy->selectFirstItem();
			}
		}
	}
}

// static
void LLPanelFace::onCommitShiny(LLUICtrl* ctrl, void* userdata)
{
	LLPanelFace* self = (LLPanelFace*) userdata;


	LLComboBox*	mComboShininess = self->getChild<LLComboBox>("combobox shininess");
	if(!mComboShininess)
		return;
	
	U32 shininess = mComboShininess->getCurrentIndex();

	self->sendShiny(shininess);
}

// static
void LLPanelFace::updateAlphaControls()
{
	LLComboBox* comboAlphaMode = getChild<LLComboBox>("combobox alphamode");
	if (!comboAlphaMode)
	{
		return;
	}
	U32 alpha_value = comboAlphaMode->getCurrentIndex();
	bool show_alphactrls = (alpha_value == ALPHAMODE_MASK); // Alpha masking
    
    U32 mat_media = MATMEDIA_MATERIAL;
    if (mComboMatMedia)
    {
        mat_media = mComboMatMedia->getCurrentIndex();
    }
    
    U32 mat_type = MATTYPE_DIFFUSE;
    LLRadioGroup* radio_mat_type = getChild<LLRadioGroup>("radio_material_type");
    if(radio_mat_type)
    {
        mat_type = radio_mat_type->getSelectedIndex();
    }

    show_alphactrls = show_alphactrls && (mat_media == MATMEDIA_MATERIAL);
    show_alphactrls = show_alphactrls && (mat_type == MATTYPE_DIFFUSE);
    
	getChildView("label maskcutoff")->setVisible(show_alphactrls);
	getChildView("maskcutoff")->setVisible(show_alphactrls);
}

// static
void LLPanelFace::onCommitAlphaMode(LLUICtrl* ctrl, void* userdata)
{
	LLPanelFace* self = (LLPanelFace*) userdata;
	self->updateAlphaControls();
	LLSelectedTEMaterial::setDiffuseAlphaMode(self,self->getCurrentDiffuseAlphaMode());
}

// static
void LLPanelFace::onCommitFullbright(LLUICtrl* ctrl, void* userdata)
{
	LLPanelFace* self = (LLPanelFace*) userdata;
	self->sendFullbright();
}

// static
void LLPanelFace::onCommitGlow(LLUICtrl* ctrl, void* userdata)
{
	LLPanelFace* self = (LLPanelFace*) userdata;
	self->sendGlow();
}

// static
BOOL LLPanelFace::onDragPbr(LLUICtrl*, LLInventoryItem* item)
{
    BOOL accept = TRUE;
    for (LLObjectSelection::root_iterator iter = LLSelectMgr::getInstance()->getSelection()->root_begin();
        iter != LLSelectMgr::getInstance()->getSelection()->root_end(); iter++)
    {
        LLSelectNode* node = *iter;
        LLViewerObject* obj = node->getObject();
        if (!LLToolDragAndDrop::isInventoryDropAcceptable(obj, item))
        {
            accept = FALSE;
            break;
        }
    }
    return accept;
}

void LLPanelFace::onCommitPbr(const LLSD& data)
{
    LLTextureCtrl* pbr_ctrl = findChild<LLTextureCtrl>("pbr_control");
    if (!pbr_ctrl) return;
    if (!pbr_ctrl->getTentative())
    {
        // we grab the item id first, because we want to do a
        // permissions check in the selection manager. ARGH!
        LLUUID id = pbr_ctrl->getImageItemID();
        if (id.isNull())
        {
            id = pbr_ctrl->getImageAssetID();
        }
        if (!LLSelectMgr::getInstance()->selectionSetGLTFMaterial(id))
        {
            // If failed to set material, refresh pbr_ctrl's value
            refresh();
        }
    }
}

void LLPanelFace::onCancelPbr(const LLSD& data)
{
    LLSelectMgr::getInstance()->selectionRevertGLTFMaterials();
}

void LLPanelFace::onSelectPbr(const LLSD& data)
{
    LLSelectMgr::getInstance()->saveSelectedObjectTextures();

    LLTextureCtrl* pbr_ctrl = findChild<LLTextureCtrl>("pbr_control");
    if (!pbr_ctrl) return;
    if (!pbr_ctrl->getTentative())
    {
        // we grab the item id first, because we want to do a
        // permissions check in the selection manager. ARGH!
        LLUUID id = pbr_ctrl->getImageItemID();
        if (id.isNull())
        {
            id = pbr_ctrl->getImageAssetID();
        }
        if (LLSelectMgr::getInstance()->selectionSetGLTFMaterial(id))
        {
            LLSelectedTEMaterial::setMaterialID(this, id);
        }
        else
        {
            refresh();
        }
    }
}

// static
BOOL LLPanelFace::onDragTexture(LLUICtrl*, LLInventoryItem* item)
{
    BOOL accept = TRUE;
    for (LLObjectSelection::root_iterator iter = LLSelectMgr::getInstance()->getSelection()->root_begin();
        iter != LLSelectMgr::getInstance()->getSelection()->root_end(); iter++)
    {
        LLSelectNode* node = *iter;
        LLViewerObject* obj = node->getObject();
        if (!LLToolDragAndDrop::isInventoryDropAcceptable(obj, item))
        {
            accept = FALSE;
            break;
        }
    }
    return accept;
}

void LLPanelFace::onCommitTexture( const LLSD& data )
{
	add(LLStatViewer::EDIT_TEXTURE, 1);
	sendTexture();
}

void LLPanelFace::onCancelTexture(const LLSD& data)
{
	LLSelectMgr::getInstance()->selectionRevertTextures();
}

void LLPanelFace::onSelectTexture(const LLSD& data)
{
	LLSelectMgr::getInstance()->saveSelectedObjectTextures();
	sendTexture();

	LLGLenum image_format;
	bool identical_image_format = false;
	LLSelectedTE::getImageFormat(image_format, identical_image_format);
    
	LLCtrlSelectionInterface* combobox_alphamode =
		childGetSelectionInterface("combobox alphamode");

	U32 alpha_mode = LLMaterial::DIFFUSE_ALPHA_MODE_NONE;
	if (combobox_alphamode)
	{
		switch (image_format)
		{
		case GL_RGBA:
		case GL_ALPHA:
			{
				alpha_mode = LLMaterial::DIFFUSE_ALPHA_MODE_BLEND;
			}
			break;

		case GL_RGB: break;
		default:
			{
				LL_WARNS() << "Unexpected tex format in LLPanelFace...resorting to no alpha" << LL_ENDL;
			}
			break;
		}

		combobox_alphamode->selectNthItem(alpha_mode);
	}
	LLSelectedTEMaterial::setDiffuseAlphaMode(this, getCurrentDiffuseAlphaMode());
}

void LLPanelFace::onCloseTexturePicker(const LLSD& data)
{
	LL_DEBUGS("Materials") << data << LL_ENDL;
	updateUI();
}

void LLPanelFace::onCommitSpecularTexture( const LLSD& data )
{
	LL_DEBUGS("Materials") << data << LL_ENDL;
	sendShiny(SHINY_TEXTURE);
}

void LLPanelFace::onCommitNormalTexture( const LLSD& data )
{
	LL_DEBUGS("Materials") << data << LL_ENDL;
	LLUUID nmap_id = getCurrentNormalMap();
	sendBump(nmap_id.isNull() ? 0 : BUMPY_TEXTURE);
}

void LLPanelFace::onCancelSpecularTexture(const LLSD& data)
{
	U8 shiny = 0;
	bool identical_shiny = false;
	LLSelectedTE::getShiny(shiny, identical_shiny);
	LLUUID spec_map_id = getChild<LLTextureCtrl>("shinytexture control")->getImageAssetID();
	shiny = spec_map_id.isNull() ? shiny : SHINY_TEXTURE;
	sendShiny(shiny);
}

void LLPanelFace::onCancelNormalTexture(const LLSD& data)
{
	U8 bumpy = 0;
	bool identical_bumpy = false;
	LLSelectedTE::getBumpmap(bumpy, identical_bumpy);
	LLUUID spec_map_id = getChild<LLTextureCtrl>("bumpytexture control")->getImageAssetID();
	bumpy = spec_map_id.isNull() ? bumpy : BUMPY_TEXTURE;
	sendBump(bumpy);
}

void LLPanelFace::onSelectSpecularTexture(const LLSD& data)
{
	LL_DEBUGS("Materials") << data << LL_ENDL;
	sendShiny(SHINY_TEXTURE);
}

void LLPanelFace::onSelectNormalTexture(const LLSD& data)
{
	LL_DEBUGS("Materials") << data << LL_ENDL;
	LLUUID nmap_id = getCurrentNormalMap();
	sendBump(nmap_id.isNull() ? 0 : BUMPY_TEXTURE);
}

//////////////////////////////////////////////////////////////////////////////
// called when a user wants to edit existing media settings on a prim or prim face
// TODO: test if there is media on the item and only allow editing if present
void LLPanelFace::onClickBtnEditMedia(LLUICtrl* ctrl, void* userdata)
{
    LLPanelFace* self = (LLPanelFace*)userdata;
    self->refreshMedia();
    LLFloaterReg::showInstance("media_settings");
}

//////////////////////////////////////////////////////////////////////////////
// called when a user wants to delete media from a prim or prim face
void LLPanelFace::onClickBtnDeleteMedia(LLUICtrl* ctrl, void* userdata)
{
    LLNotificationsUtil::add("DeleteMedia", LLSD(), LLSD(), deleteMediaConfirm);
}

//////////////////////////////////////////////////////////////////////////////
// called when a user wants to add media to a prim or prim face
void LLPanelFace::onClickBtnAddMedia(LLUICtrl* ctrl, void* userdata)
{
    // check if multiple faces are selected
    if (LLSelectMgr::getInstance()->getSelection()->isMultipleTESelected())
    {
        LLPanelFace* self = (LLPanelFace*)userdata;
        self->refreshMedia();
        LLNotificationsUtil::add("MultipleFacesSelected", LLSD(), LLSD(), multipleFacesSelectedConfirm);
    }
    else
    {
        onClickBtnEditMedia(ctrl, userdata);
    }
}

// static
bool LLPanelFace::deleteMediaConfirm(const LLSD& notification, const LLSD& response)
{
    S32 option = LLNotificationsUtil::getSelectedOption(notification, response);
    switch (option)
    {
    case 0:  // "Yes"
        LLSelectMgr::getInstance()->selectionSetMedia(0, LLSD());
        if (LLFloaterReg::instanceVisible("media_settings"))
        {
            LLFloaterReg::hideInstance("media_settings");
        }
        break;

    case 1:  // "No"
    default:
        break;
    }
    return false;
}

// static
bool LLPanelFace::multipleFacesSelectedConfirm(const LLSD& notification, const LLSD& response)
{
    S32 option = LLNotificationsUtil::getSelectedOption(notification, response);
    switch (option)
    {
    case 0:  // "Yes"
        LLFloaterReg::showInstance("media_settings");
        break;
    case 1:  // "No"
    default:
        break;
    }
    return false;
}

//static
void LLPanelFace::syncOffsetX(LLPanelFace* self, F32 offsetU)
{
	LLSelectedTEMaterial::setNormalOffsetX(self,offsetU);
	LLSelectedTEMaterial::setSpecularOffsetX(self,offsetU);
	self->getChild<LLSpinCtrl>("TexOffsetU")->forceSetValue(offsetU);
	self->sendTextureInfo();
}

//static
void LLPanelFace::syncOffsetY(LLPanelFace* self, F32 offsetV)
{
	LLSelectedTEMaterial::setNormalOffsetY(self,offsetV);
	LLSelectedTEMaterial::setSpecularOffsetY(self,offsetV);
	self->getChild<LLSpinCtrl>("TexOffsetV")->forceSetValue(offsetV);
	self->sendTextureInfo();
}

//static
void LLPanelFace::onCommitMaterialBumpyOffsetX(LLUICtrl* ctrl, void* userdata)
{
	LLPanelFace* self = (LLPanelFace*) userdata;
	llassert_always(self);

	if (gSavedSettings.getBOOL("SyncMaterialSettings"))
	{
		syncOffsetX(self,self->getCurrentBumpyOffsetU());
	}
	else
	{
		LLSelectedTEMaterial::setNormalOffsetX(self,self->getCurrentBumpyOffsetU());
	}

}

//static
void LLPanelFace::onCommitMaterialBumpyOffsetY(LLUICtrl* ctrl, void* userdata)
{
	LLPanelFace* self = (LLPanelFace*) userdata;
	llassert_always(self);

	if (gSavedSettings.getBOOL("SyncMaterialSettings"))
	{
		syncOffsetY(self,self->getCurrentBumpyOffsetV());
	}
	else
	{
		LLSelectedTEMaterial::setNormalOffsetY(self,self->getCurrentBumpyOffsetV());
	}
}

//static
void LLPanelFace::onCommitMaterialShinyOffsetX(LLUICtrl* ctrl, void* userdata)
{
	LLPanelFace* self = (LLPanelFace*) userdata;
	llassert_always(self);

	if (gSavedSettings.getBOOL("SyncMaterialSettings"))
	{
		syncOffsetX(self, self->getCurrentShinyOffsetU());
	}
	else
	{
		LLSelectedTEMaterial::setSpecularOffsetX(self,self->getCurrentShinyOffsetU());
	}
}

//static
void LLPanelFace::onCommitMaterialShinyOffsetY(LLUICtrl* ctrl, void* userdata)
{
	LLPanelFace* self = (LLPanelFace*) userdata;
	llassert_always(self);

	if (gSavedSettings.getBOOL("SyncMaterialSettings"))
	{
		syncOffsetY(self,self->getCurrentShinyOffsetV());
	}
	else
	{
		LLSelectedTEMaterial::setSpecularOffsetY(self,self->getCurrentShinyOffsetV());
	}
}

//static
void LLPanelFace::syncRepeatX(LLPanelFace* self, F32 scaleU)
{
	LLSelectedTEMaterial::setNormalRepeatX(self,scaleU);
	LLSelectedTEMaterial::setSpecularRepeatX(self,scaleU);
	self->sendTextureInfo();
}

//static
void LLPanelFace::syncRepeatY(LLPanelFace* self, F32 scaleV)
{
	LLSelectedTEMaterial::setNormalRepeatY(self,scaleV);
	LLSelectedTEMaterial::setSpecularRepeatY(self,scaleV);
	self->sendTextureInfo();
}

//static
void LLPanelFace::onCommitMaterialBumpyScaleX(LLUICtrl* ctrl, void* userdata)
{
	LLPanelFace* self = (LLPanelFace*) userdata;
	llassert_always(self);
	F32 bumpy_scale_u = self->getCurrentBumpyScaleU();
	if (self->isIdenticalPlanarTexgen())
	{
		bumpy_scale_u *= 0.5f;
	}

	if (gSavedSettings.getBOOL("SyncMaterialSettings"))
	{
		self->getChild<LLSpinCtrl>("TexScaleU")->forceSetValue(self->getCurrentBumpyScaleU());
		syncRepeatX(self, bumpy_scale_u);
	}
	else
	{
		LLSelectedTEMaterial::setNormalRepeatX(self,bumpy_scale_u);
	}
}

//static
void LLPanelFace::onCommitMaterialBumpyScaleY(LLUICtrl* ctrl, void* userdata)
{
	LLPanelFace* self = (LLPanelFace*) userdata;
	llassert_always(self);
	F32 bumpy_scale_v = self->getCurrentBumpyScaleV();
	if (self->isIdenticalPlanarTexgen())
	{
		bumpy_scale_v *= 0.5f;
	}


	if (gSavedSettings.getBOOL("SyncMaterialSettings"))
	{
		self->getChild<LLSpinCtrl>("TexScaleV")->forceSetValue(self->getCurrentBumpyScaleV());
		syncRepeatY(self, bumpy_scale_v);
	}
	else
	{
		LLSelectedTEMaterial::setNormalRepeatY(self,bumpy_scale_v);
	}
}

//static
void LLPanelFace::onCommitMaterialShinyScaleX(LLUICtrl* ctrl, void* userdata)
{
	LLPanelFace* self = (LLPanelFace*) userdata;
	llassert_always(self);
	F32 shiny_scale_u = self->getCurrentShinyScaleU();
	if (self->isIdenticalPlanarTexgen())
	{
		shiny_scale_u *= 0.5f;
	}

	if (gSavedSettings.getBOOL("SyncMaterialSettings"))
	{
		self->getChild<LLSpinCtrl>("TexScaleU")->forceSetValue(self->getCurrentShinyScaleU());
		syncRepeatX(self, shiny_scale_u);
	}
	else
	{
		LLSelectedTEMaterial::setSpecularRepeatX(self,shiny_scale_u);
	}
}

//static
void LLPanelFace::onCommitMaterialShinyScaleY(LLUICtrl* ctrl, void* userdata)
{
	LLPanelFace* self = (LLPanelFace*) userdata;
	llassert_always(self);
	F32 shiny_scale_v = self->getCurrentShinyScaleV();
	if (self->isIdenticalPlanarTexgen())
	{
		shiny_scale_v *= 0.5f;
	}

	if (gSavedSettings.getBOOL("SyncMaterialSettings"))
	{
		self->getChild<LLSpinCtrl>("TexScaleV")->forceSetValue(self->getCurrentShinyScaleV());
		syncRepeatY(self, shiny_scale_v);
	}
	else
	{
		LLSelectedTEMaterial::setSpecularRepeatY(self,shiny_scale_v);
	}
}

//static
void LLPanelFace::syncMaterialRot(LLPanelFace* self, F32 rot, int te)
{
	LLSelectedTEMaterial::setNormalRotation(self,rot * DEG_TO_RAD, te);
	LLSelectedTEMaterial::setSpecularRotation(self,rot * DEG_TO_RAD, te);
	self->sendTextureInfo();
}

//static
void LLPanelFace::onCommitMaterialBumpyRot(LLUICtrl* ctrl, void* userdata)
{
	LLPanelFace* self = (LLPanelFace*) userdata;
	llassert_always(self);

	if (gSavedSettings.getBOOL("SyncMaterialSettings"))
	{
		self->getChild<LLSpinCtrl>("TexRot")->forceSetValue(self->getCurrentBumpyRot());
		syncMaterialRot(self, self->getCurrentBumpyRot());
	}
	else
	{
        if ((bool)self->childGetValue("checkbox planar align").asBoolean())
        {
            LLFace* last_face = NULL;
            bool identical_face = false;
            LLSelectedTE::getFace(last_face, identical_face);
            LLPanelFaceSetAlignedTEFunctor setfunc(self, last_face);
            LLSelectMgr::getInstance()->getSelection()->applyToTEs(&setfunc);
        }
        else
        {
            LLSelectedTEMaterial::setNormalRotation(self, self->getCurrentBumpyRot() * DEG_TO_RAD);
        }
	}
}

//static
void LLPanelFace::onCommitMaterialShinyRot(LLUICtrl* ctrl, void* userdata)
{
	LLPanelFace* self = (LLPanelFace*) userdata;
	llassert_always(self);

	if (gSavedSettings.getBOOL("SyncMaterialSettings"))
	{
		self->getChild<LLSpinCtrl>("TexRot")->forceSetValue(self->getCurrentShinyRot());
		syncMaterialRot(self, self->getCurrentShinyRot());
	}
	else
	{
        if ((bool)self->childGetValue("checkbox planar align").asBoolean())
        {
            LLFace* last_face = NULL;
            bool identical_face = false;
            LLSelectedTE::getFace(last_face, identical_face);
            LLPanelFaceSetAlignedTEFunctor setfunc(self, last_face);
            LLSelectMgr::getInstance()->getSelection()->applyToTEs(&setfunc);
        }
        else
        {
            LLSelectedTEMaterial::setSpecularRotation(self, self->getCurrentShinyRot() * DEG_TO_RAD);
        }
	}
}

//static
void LLPanelFace::onCommitMaterialGloss(LLUICtrl* ctrl, void* userdata)
{
	LLPanelFace* self = (LLPanelFace*) userdata;
	llassert_always(self);
	LLSelectedTEMaterial::setSpecularLightExponent(self,self->getCurrentGlossiness());
}

//static
void LLPanelFace::onCommitMaterialEnv(LLUICtrl* ctrl, void* userdata)
{
	LLPanelFace* self = (LLPanelFace*) userdata;
	llassert_always(self);
	LLSelectedTEMaterial::setEnvironmentIntensity(self,self->getCurrentEnvIntensity());
}

//static
void LLPanelFace::onCommitMaterialMaskCutoff(LLUICtrl* ctrl, void* userdata)
{
	LLPanelFace* self = (LLPanelFace*) userdata;
	LLSelectedTEMaterial::setAlphaMaskCutoff(self,self->getCurrentAlphaMaskCutoff());
}

// static
void LLPanelFace::onCommitTextureInfo( LLUICtrl* ctrl, void* userdata )
{
	LLPanelFace* self = (LLPanelFace*) userdata;
	self->sendTextureInfo();
	// vertical scale and repeats per meter depends on each other, so force set on changes
	self->updateUI(true);
}

// static
void LLPanelFace::onCommitTextureScaleX( LLUICtrl* ctrl, void* userdata )
{
	LLPanelFace* self = (LLPanelFace*) userdata;
	if (gSavedSettings.getBOOL("SyncMaterialSettings"))
	{
		F32 bumpy_scale_u = self->getChild<LLUICtrl>("TexScaleU")->getValue().asReal();
		if (self->isIdenticalPlanarTexgen())
		{
			bumpy_scale_u *= 0.5f;
		}
		syncRepeatX(self, bumpy_scale_u);
	}
	else
	{
		self->sendTextureInfo();
	}
	self->updateUI(true);
}

// static
void LLPanelFace::onCommitTextureScaleY( LLUICtrl* ctrl, void* userdata )
{
	LLPanelFace* self = (LLPanelFace*) userdata;
	if (gSavedSettings.getBOOL("SyncMaterialSettings"))
	{
		F32 bumpy_scale_v = self->getChild<LLUICtrl>("TexScaleV")->getValue().asReal();
		if (self->isIdenticalPlanarTexgen())
		{
			bumpy_scale_v *= 0.5f;
		}
		syncRepeatY(self, bumpy_scale_v);
	}
	else
	{
		self->sendTextureInfo();
	}
	self->updateUI(true);
}

// static
void LLPanelFace::onCommitTextureRot( LLUICtrl* ctrl, void* userdata )
{
	LLPanelFace* self = (LLPanelFace*) userdata;

	if (gSavedSettings.getBOOL("SyncMaterialSettings"))
	{
		syncMaterialRot(self, self->getChild<LLUICtrl>("TexRot")->getValue().asReal());
	}
	else
	{
		self->sendTextureInfo();
	}
	self->updateUI(true);
}

// static
void LLPanelFace::onCommitTextureOffsetX( LLUICtrl* ctrl, void* userdata )
{
	LLPanelFace* self = (LLPanelFace*) userdata;
	if (gSavedSettings.getBOOL("SyncMaterialSettings"))
	{
		syncOffsetX(self, self->getChild<LLUICtrl>("TexOffsetU")->getValue().asReal());
	}
	else
	{
		self->sendTextureInfo();
	}
	self->updateUI(true);
}

// static
void LLPanelFace::onCommitTextureOffsetY( LLUICtrl* ctrl, void* userdata )
{
	LLPanelFace* self = (LLPanelFace*) userdata;
	if (gSavedSettings.getBOOL("SyncMaterialSettings"))
	{
		syncOffsetY(self, self->getChild<LLUICtrl>("TexOffsetV")->getValue().asReal());
	}
	else
	{
		self->sendTextureInfo();
	}
	self->updateUI(true);
}

// Commit the number of repeats per meter
// static
void LLPanelFace::onCommitRepeatsPerMeter(LLUICtrl* ctrl, void* userdata)
{
	LLPanelFace* self = (LLPanelFace*) userdata;
	
	LLUICtrl*	repeats_ctrl	= self->getChild<LLUICtrl>("rptctrl");
	
	U32 materials_media = self->mComboMatMedia->getCurrentIndex();
    U32 material_type = 0;
    if (materials_media == MATMEDIA_PBR)
    {
        LLRadioGroup* radio_mat_type = self->getChild<LLRadioGroup>("radio_pbr_type");
        material_type = radio_mat_type->getSelectedIndex();
    }
    if (materials_media == MATMEDIA_MATERIAL)
    {
        LLRadioGroup* radio_mat_type = self->getChild<LLRadioGroup>("radio_material_type");
        material_type = radio_mat_type->getSelectedIndex();
    }

	F32 repeats_per_meter	= repeats_ctrl->getValue().asReal();
	
   F32 obj_scale_s = 1.0f;
   F32 obj_scale_t = 1.0f;

	bool identical_scale_s = false;
	bool identical_scale_t = false;

	LLSelectedTE::getObjectScaleS(obj_scale_s, identical_scale_s);
	LLSelectedTE::getObjectScaleS(obj_scale_t, identical_scale_t);

	LLUICtrl* bumpy_scale_u = self->getChild<LLUICtrl>("bumpyScaleU");
	LLUICtrl* bumpy_scale_v = self->getChild<LLUICtrl>("bumpyScaleV");
	LLUICtrl* shiny_scale_u = self->getChild<LLUICtrl>("shinyScaleU");
	LLUICtrl* shiny_scale_v = self->getChild<LLUICtrl>("shinyScaleV");
 
	if (gSavedSettings.getBOOL("SyncMaterialSettings"))
	{
		LLSelectMgr::getInstance()->selectionTexScaleAutofit( repeats_per_meter );

		bumpy_scale_u->setValue(obj_scale_s * repeats_per_meter);
		bumpy_scale_v->setValue(obj_scale_t * repeats_per_meter);

		LLSelectedTEMaterial::setNormalRepeatX(self,obj_scale_s * repeats_per_meter);
		LLSelectedTEMaterial::setNormalRepeatY(self,obj_scale_t * repeats_per_meter);

		shiny_scale_u->setValue(obj_scale_s * repeats_per_meter);
		shiny_scale_v->setValue(obj_scale_t * repeats_per_meter);

		LLSelectedTEMaterial::setSpecularRepeatX(self,obj_scale_s * repeats_per_meter);
		LLSelectedTEMaterial::setSpecularRepeatY(self,obj_scale_t * repeats_per_meter);
	}
	else
	{
		switch (material_type)
		{
			case MATTYPE_DIFFUSE:
			{
				LLSelectMgr::getInstance()->selectionTexScaleAutofit( repeats_per_meter );
			}
			break;

			case MATTYPE_NORMAL:
			{
				bumpy_scale_u->setValue(obj_scale_s * repeats_per_meter);
				bumpy_scale_v->setValue(obj_scale_t * repeats_per_meter);

				LLSelectedTEMaterial::setNormalRepeatX(self,obj_scale_s * repeats_per_meter);
				LLSelectedTEMaterial::setNormalRepeatY(self,obj_scale_t * repeats_per_meter);
			}
			break;

			case MATTYPE_SPECULAR:
			{
				shiny_scale_u->setValue(obj_scale_s * repeats_per_meter);
				shiny_scale_v->setValue(obj_scale_t * repeats_per_meter);

				LLSelectedTEMaterial::setSpecularRepeatX(self,obj_scale_s * repeats_per_meter);
				LLSelectedTEMaterial::setSpecularRepeatY(self,obj_scale_t * repeats_per_meter);
			}
			break;

			default:
				llassert(false);
				break;
		}
	}
	// vertical scale and repeats per meter depends on each other, so force set on changes
	self->updateUI(true);
}

struct LLPanelFaceSetMediaFunctor : public LLSelectedTEFunctor
{
	virtual bool apply(LLViewerObject* object, S32 te)
	{
		viewer_media_t pMediaImpl;
				
		const LLTextureEntry* tep = object->getTE(te);
		const LLMediaEntry* mep = tep->hasMedia() ? tep->getMediaData() : NULL;
		if ( mep )
		{
			pMediaImpl = LLViewerMedia::getInstance()->getMediaImplFromTextureID(mep->getMediaID());
		}
		
		if ( pMediaImpl.isNull())
		{
			// If we didn't find face media for this face, check whether this face is showing parcel media.
			pMediaImpl = LLViewerMedia::getInstance()->getMediaImplFromTextureID(tep->getID());
		}
		
		if ( pMediaImpl.notNull())
		{
			LLPluginClassMedia *media = pMediaImpl->getMediaPlugin();
			if(media)
			{
				S32 media_width = media->getWidth();
				S32 media_height = media->getHeight();
				S32 texture_width = media->getTextureWidth();
				S32 texture_height = media->getTextureHeight();
				F32 scale_s = (F32)media_width / (F32)texture_width;
				F32 scale_t = (F32)media_height / (F32)texture_height;

				// set scale and adjust offset
				object->setTEScaleS( te, scale_s );
				object->setTEScaleT( te, scale_t );	// don't need to flip Y anymore since QT does this for us now.
				object->setTEOffsetS( te, -( 1.0f - scale_s ) / 2.0f );
				object->setTEOffsetT( te, -( 1.0f - scale_t ) / 2.0f );
			}
		}
		return true;
	};
};

void LLPanelFace::onClickAutoFix(void* userdata)
{
	LLPanelFaceSetMediaFunctor setfunc;
	LLSelectMgr::getInstance()->getSelection()->applyToTEs(&setfunc);

	LLPanelFaceSendFunctor sendfunc;
	LLSelectMgr::getInstance()->getSelection()->applyToObjects(&sendfunc);
}

void LLPanelFace::onAlignTexture(void* userdata)
{
    LLPanelFace* self = (LLPanelFace*)userdata;
    self->alignTestureLayer();
}

void LLPanelFace::onClickBtnLoadInvPBR(void* userdata)
{
    // Shouldn't this be "save to inventory?"
    LLPanelFace* self = (LLPanelFace*)userdata;
    LLTextureCtrl* pbr_ctrl = self->findChild<LLTextureCtrl>("pbr_control");
    pbr_ctrl->showPicker(true);
}

void LLPanelFace::onClickBtnEditPBR(void* userdata)
{
    LLMaterialEditor::loadLive();
}

void LLPanelFace::onClickBtnSavePBR(void* userdata)
{
    LLMaterialEditor::saveObjectsMaterialAs();
}

enum EPasteMode
{
    PASTE_COLOR,
    PASTE_TEXTURE
};

struct LLPanelFacePasteTexFunctor : public LLSelectedTEFunctor
{
    LLPanelFacePasteTexFunctor(LLPanelFace* panel, EPasteMode mode) :
        mPanelFace(panel), mMode(mode) {}

    virtual bool apply(LLViewerObject* objectp, S32 te)
    {
        switch (mMode)
        {
        case PASTE_COLOR:
            mPanelFace->onPasteColor(objectp, te);
            break;
        case PASTE_TEXTURE:
            mPanelFace->onPasteTexture(objectp, te);
            break;
        }
        return true;
    }
private:
    LLPanelFace *mPanelFace;
    EPasteMode mMode;
};

struct LLPanelFaceUpdateFunctor : public LLSelectedObjectFunctor
{
    LLPanelFaceUpdateFunctor(bool update_media)
        : mUpdateMedia(update_media)
    {}

    virtual bool apply(LLViewerObject* object)
    {
        object->sendTEUpdate();

        if (mUpdateMedia)
        {
            LLVOVolume *vo = dynamic_cast<LLVOVolume*>(object);
            if (vo && vo->hasMedia())
            {
                vo->sendMediaDataUpdate();
            }
        }
        return true;
    }
private:
    bool mUpdateMedia;
};

struct LLPanelFaceNavigateHomeFunctor : public LLSelectedTEFunctor
{
    virtual bool apply(LLViewerObject* objectp, S32 te)
    {
        if (objectp && objectp->getTE(te))
        {
            LLTextureEntry* tep = objectp->getTE(te);
            const LLMediaEntry *media_data = tep->getMediaData();
            if (media_data)
            {
                if (media_data->getCurrentURL().empty() && media_data->getAutoPlay())
                {
                    viewer_media_t media_impl =
                        LLViewerMedia::getInstance()->getMediaImplFromTextureID(tep->getMediaData()->getMediaID());
                    if (media_impl)
                    {
                        media_impl->navigateHome();
                    }
                }
            }
        }
        return true;
    }
};

void LLPanelFace::onCopyColor()
{
    LLViewerObject* objectp = LLSelectMgr::getInstance()->getSelection()->getFirstObject();
    LLSelectNode* node = LLSelectMgr::getInstance()->getSelection()->getFirstNode();
    S32 selected_count = LLSelectMgr::getInstance()->getSelection()->getObjectCount();
    if (!objectp || !node
        || objectp->getPCode() != LL_PCODE_VOLUME
        || !objectp->permModify()
        || objectp->isPermanentEnforced()
        || selected_count > 1)
    {
        return;
    }

    if (mClipboardParams.has("color"))
    {
        mClipboardParams["color"].clear();
    }
    else
    {
        mClipboardParams["color"] = LLSD::emptyArray();
    }

    std::map<LLUUID, LLUUID> asset_item_map;

    // a way to resolve situations where source and target have different amount of faces
    S32 num_tes = llmin((S32)objectp->getNumTEs(), (S32)objectp->getNumFaces());
    mClipboardParams["color_all_tes"] = (num_tes != 1) || (LLToolFace::getInstance() == LLToolMgr::getInstance()->getCurrentTool());
    for (S32 te = 0; te < num_tes; ++te)
    {
        if (node->isTESelected(te))
        {
            LLTextureEntry* tep = objectp->getTE(te);
            if (tep)
            {
                LLSD te_data;

                // asLLSD() includes media
                te_data["te"] = tep->asLLSD(); // Note: includes a lot more than just color/alpha/glow

                mClipboardParams["color"].append(te_data);
            }
        }
    }
}

void LLPanelFace::onPasteColor()
{
    if (!mClipboardParams.has("color"))
    {
        return;
    }

    LLViewerObject* objectp = LLSelectMgr::getInstance()->getSelection()->getFirstObject();
    LLSelectNode* node = LLSelectMgr::getInstance()->getSelection()->getFirstNode();
    S32 selected_count = LLSelectMgr::getInstance()->getSelection()->getObjectCount();
    if (!objectp || !node
        || objectp->getPCode() != LL_PCODE_VOLUME
        || !objectp->permModify()
        || objectp->isPermanentEnforced()
        || selected_count > 1)
    {
        // not supposed to happen
        LL_WARNS() << "Failed to paste color due to missing or wrong selection" << LL_ENDL;
        return;
    }

    bool face_selection_mode = LLToolFace::getInstance() == LLToolMgr::getInstance()->getCurrentTool();
    LLSD &clipboard = mClipboardParams["color"]; // array
    S32 num_tes = llmin((S32)objectp->getNumTEs(), (S32)objectp->getNumFaces());
    S32 compare_tes = num_tes;

    if (face_selection_mode)
    {
        compare_tes = 0;
        for (S32 te = 0; te < num_tes; ++te)
        {
            if (node->isTESelected(te))
            {
                compare_tes++;
            }
        }
    }

    // we can copy if single face was copied in edit face mode or if face count matches
    if (!((clipboard.size() == 1) && mClipboardParams["color_all_tes"].asBoolean())
        && compare_tes != clipboard.size())
    {
        LLSD notif_args;
        if (face_selection_mode)
        {
            static std::string reason = getString("paste_error_face_selection_mismatch");
            notif_args["REASON"] = reason;
        }
        else
        {
            static std::string reason = getString("paste_error_object_face_count_mismatch");
            notif_args["REASON"] = reason;
        }
        LLNotificationsUtil::add("FacePasteFailed", notif_args);
        return;
    }

    LLObjectSelectionHandle selected_objects = LLSelectMgr::getInstance()->getSelection();

    LLPanelFacePasteTexFunctor paste_func(this, PASTE_COLOR);
    selected_objects->applyToTEs(&paste_func);

    LLPanelFaceUpdateFunctor sendfunc(false);
    selected_objects->applyToObjects(&sendfunc);
}

void LLPanelFace::onPasteColor(LLViewerObject* objectp, S32 te)
{
    LLSD te_data;
    LLSD &clipboard = mClipboardParams["color"]; // array
    if ((clipboard.size() == 1) && mClipboardParams["color_all_tes"].asBoolean())
    {
        te_data = *(clipboard.beginArray());
    }
    else if (clipboard[te])
    {
        te_data = clipboard[te];
    }
    else
    {
        return;
    }

    LLTextureEntry* tep = objectp->getTE(te);
    if (tep)
    {
        if (te_data.has("te"))
        {
            // Color / Alpha
            if (te_data["te"].has("colors"))
            {
                LLColor4 color = tep->getColor();

                LLColor4 clip_color;
                clip_color.setValue(te_data["te"]["colors"]);

                // Color
                color.mV[VRED] = clip_color.mV[VRED];
                color.mV[VGREEN] = clip_color.mV[VGREEN];
                color.mV[VBLUE] = clip_color.mV[VBLUE];

                // Alpha
                color.mV[VALPHA] = clip_color.mV[VALPHA];

                objectp->setTEColor(te, color);
            }

            // Color/fullbright
            if (te_data["te"].has("fullbright"))
            {
                objectp->setTEFullbright(te, te_data["te"]["fullbright"].asInteger());
            }

            // Glow
            if (te_data["te"].has("glow"))
            {
                objectp->setTEGlow(te, (F32)te_data["te"]["glow"].asReal());
            }
        }
    }
}

void LLPanelFace::onCopyTexture()
{
    LLViewerObject* objectp = LLSelectMgr::getInstance()->getSelection()->getFirstObject();
    LLSelectNode* node = LLSelectMgr::getInstance()->getSelection()->getFirstNode();
    S32 selected_count = LLSelectMgr::getInstance()->getSelection()->getObjectCount();
    if (!objectp || !node
        || objectp->getPCode() != LL_PCODE_VOLUME
        || !objectp->permModify()
        || objectp->isPermanentEnforced()
        || selected_count > 1)
    {
        return;
    }

    if (mClipboardParams.has("texture"))
    {
        mClipboardParams["texture"].clear();
    }
    else
    {
        mClipboardParams["texture"] = LLSD::emptyArray();
    }

    std::map<LLUUID, LLUUID> asset_item_map;

    // a way to resolve situations where source and target have different amount of faces
    S32 num_tes = llmin((S32)objectp->getNumTEs(), (S32)objectp->getNumFaces());
    mClipboardParams["texture_all_tes"] = (num_tes != 1) || (LLToolFace::getInstance() == LLToolMgr::getInstance()->getCurrentTool());
    for (S32 te = 0; te < num_tes; ++te)
    {
        if (node->isTESelected(te))
        {
            LLTextureEntry* tep = objectp->getTE(te);
            if (tep)
            {
                LLSD te_data;

                // asLLSD() includes media
                te_data["te"] = tep->asLLSD();
                te_data["te"]["shiny"] = tep->getShiny();
                te_data["te"]["bumpmap"] = tep->getBumpmap();
                te_data["te"]["bumpshiny"] = tep->getBumpShiny();
                te_data["te"]["bumpfullbright"] = tep->getBumpShinyFullbright();
                te_data["te"]["pbr"] = objectp->getRenderMaterialID(te);
                if (tep->getGLTFMaterialOverride() != nullptr)
                {
                    te_data["te"]["pbr_override"] = tep->getGLTFMaterialOverride()->asJSON();
                }

                if (te_data["te"].has("imageid"))
                {
                    LLUUID item_id;
                    LLUUID id = te_data["te"]["imageid"].asUUID();
                    bool from_library = get_is_predefined_texture(id);
                    bool full_perm = from_library;

                    if (!full_perm
                        && objectp->permCopy()
                        && objectp->permTransfer()
                        && objectp->permModify())
                    {
                        // If agent created this object and nothing is limiting permissions, mark as full perm
                        // If agent was granted permission to edit objects owned and created by somebody else, mark full perm
                        // This check is not perfect since we can't figure out whom textures belong to so this ended up restrictive
                        std::string creator_app_link;
                        LLUUID creator_id;
                        LLSelectMgr::getInstance()->selectGetCreator(creator_id, creator_app_link);
                        full_perm = objectp->mOwnerID == creator_id;
                    }

                    if (id.notNull() && !full_perm)
                    {
                        std::map<LLUUID, LLUUID>::iterator iter = asset_item_map.find(id);
                        if (iter != asset_item_map.end())
                        {
                            item_id = iter->second;
                        }
                        else
                        {
                            // What this does is simply searches inventory for item with same asset id,
                            // as result it is Hightly unreliable, leaves little control to user, borderline hack
                            // but there are little options to preserve permissions - multiple inventory
                            // items might reference same asset and inventory search is expensive.
                            bool no_transfer = false;
                            if (objectp->getInventoryItemByAsset(id))
                            {
                                no_transfer = !objectp->getInventoryItemByAsset(id)->getIsFullPerm();
                            }
                            item_id = get_copy_free_item_by_asset_id(id, no_transfer);
                            // record value to avoid repeating inventory search when possible
                            asset_item_map[id] = item_id;
                        }
                    }

                    if (item_id.notNull() && gInventory.isObjectDescendentOf(item_id, gInventory.getLibraryRootFolderID()))
                    {
                        full_perm = true;
                        from_library = true;
                    }

                    {
                        te_data["te"]["itemfullperm"] = full_perm;
                        te_data["te"]["fromlibrary"] = from_library; 

                        // If full permission object, texture is free to copy,
                        // but otherwise we need to check inventory and extract permissions
                        //
                        // Normally we care only about restrictions for current user and objects
                        // don't inherit any 'next owner' permissions from texture, so there is
                        // no need to record item id if full_perm==true
                        if (!full_perm && !from_library && item_id.notNull())
                        {
                            LLViewerInventoryItem* itemp = gInventory.getItem(item_id);
                            if (itemp)
                            {
                                LLPermissions item_permissions = itemp->getPermissions();
                                if (item_permissions.allowOperationBy(PERM_COPY,
                                    gAgent.getID(),
                                    gAgent.getGroupID()))
                                {
                                    te_data["te"]["imageitemid"] = item_id;
                                    te_data["te"]["itemfullperm"] = itemp->getIsFullPerm();
                                    if (!itemp->isFinished())
                                    {
                                        // needed for dropTextureAllFaces
                                        LLInventoryModelBackgroundFetch::instance().start(item_id, false);
                                    }
                                }
                            }
                        }
                    }
                }

                LLMaterialPtr material_ptr = tep->getMaterialParams();
                if (!material_ptr.isNull())
                {
                    LLSD mat_data;

                    mat_data["NormMap"] = material_ptr->getNormalID();
                    mat_data["SpecMap"] = material_ptr->getSpecularID();

                    mat_data["NormRepX"] = material_ptr->getNormalRepeatX();
                    mat_data["NormRepY"] = material_ptr->getNormalRepeatY();
                    mat_data["NormOffX"] = material_ptr->getNormalOffsetX();
                    mat_data["NormOffY"] = material_ptr->getNormalOffsetY();
                    mat_data["NormRot"] = material_ptr->getNormalRotation();

                    mat_data["SpecRepX"] = material_ptr->getSpecularRepeatX();
                    mat_data["SpecRepY"] = material_ptr->getSpecularRepeatY();
                    mat_data["SpecOffX"] = material_ptr->getSpecularOffsetX();
                    mat_data["SpecOffY"] = material_ptr->getSpecularOffsetY();
                    mat_data["SpecRot"] = material_ptr->getSpecularRotation();

                    mat_data["SpecColor"] = material_ptr->getSpecularLightColor().getValue();
                    mat_data["SpecExp"] = material_ptr->getSpecularLightExponent();
                    mat_data["EnvIntensity"] = material_ptr->getEnvironmentIntensity();
                    mat_data["AlphaMaskCutoff"] = material_ptr->getAlphaMaskCutoff();
                    mat_data["DiffuseAlphaMode"] = material_ptr->getDiffuseAlphaMode();

                    // Replace no-copy textures, destination texture will get used instead if available
                    if (mat_data.has("NormMap"))
                    {
                        LLUUID id = mat_data["NormMap"].asUUID();
                        if (id.notNull() && !get_can_copy_texture(id))
                        {
                            mat_data["NormMap"] = LLUUID(gSavedSettings.getString("DefaultObjectTexture"));
                            mat_data["NormMapNoCopy"] = true;
                        }

                    }
                    if (mat_data.has("SpecMap"))
                    {
                        LLUUID id = mat_data["SpecMap"].asUUID();
                        if (id.notNull() && !get_can_copy_texture(id))
                        {
                            mat_data["SpecMap"] = LLUUID(gSavedSettings.getString("DefaultObjectTexture"));
                            mat_data["SpecMapNoCopy"] = true;
                        }

                    }

                    te_data["material"] = mat_data;
                }

                mClipboardParams["texture"].append(te_data);
            }
        }
    }
}

void LLPanelFace::onPasteTexture()
{
    if (!mClipboardParams.has("texture"))
    {
        return;
    }

    LLViewerObject* objectp = LLSelectMgr::getInstance()->getSelection()->getFirstObject();
    LLSelectNode* node = LLSelectMgr::getInstance()->getSelection()->getFirstNode();
    S32 selected_count = LLSelectMgr::getInstance()->getSelection()->getObjectCount();
    if (!objectp || !node
        || objectp->getPCode() != LL_PCODE_VOLUME
        || !objectp->permModify()
        || objectp->isPermanentEnforced()
        || selected_count > 1)
    {
        // not supposed to happen
        LL_WARNS() << "Failed to paste texture due to missing or wrong selection" << LL_ENDL;
        return;
    }

    bool face_selection_mode = LLToolFace::getInstance() == LLToolMgr::getInstance()->getCurrentTool();
    LLSD &clipboard = mClipboardParams["texture"]; // array
    S32 num_tes = llmin((S32)objectp->getNumTEs(), (S32)objectp->getNumFaces());
    S32 compare_tes = num_tes;

    if (face_selection_mode)
    {
        compare_tes = 0;
        for (S32 te = 0; te < num_tes; ++te)
        {
            if (node->isTESelected(te))
            {
                compare_tes++;
            }
        }
    }

    // we can copy if single face was copied in edit face mode or if face count matches
    if (!((clipboard.size() == 1) && mClipboardParams["texture_all_tes"].asBoolean()) 
        && compare_tes != clipboard.size())
    {
        LLSD notif_args;
        if (face_selection_mode)
        {
            static std::string reason = getString("paste_error_face_selection_mismatch");
            notif_args["REASON"] = reason;
        }
        else
        {
            static std::string reason = getString("paste_error_object_face_count_mismatch");
            notif_args["REASON"] = reason;
        }
        LLNotificationsUtil::add("FacePasteFailed", notif_args);
        return;
    }

    bool full_perm_object = true;
    LLSD::array_const_iterator iter = clipboard.beginArray();
    LLSD::array_const_iterator end = clipboard.endArray();
    for (; iter != end; ++iter)
    {
        const LLSD& te_data = *iter;
        if (te_data.has("te") && te_data["te"].has("imageid"))
        {
            bool full_perm = te_data["te"].has("itemfullperm") && te_data["te"]["itemfullperm"].asBoolean();
            full_perm_object &= full_perm;
            if (!full_perm)
            {
                if (te_data["te"].has("imageitemid"))
                {
                    LLUUID item_id = te_data["te"]["imageitemid"].asUUID();
                    if (item_id.notNull())
                    {
                        LLViewerInventoryItem* itemp = gInventory.getItem(item_id);
                        if (!itemp)
                        {
                            // image might be in object's inventory, but it can be not up to date
                            LLSD notif_args;
                            static std::string reason = getString("paste_error_inventory_not_found");
                            notif_args["REASON"] = reason;
                            LLNotificationsUtil::add("FacePasteFailed", notif_args);
                            return;
                        }
                    }
                }
                else
                {
                    // Item was not found on 'copy' stage
                    // Since this happened at copy, might be better to either show this
                    // at copy stage or to drop clipboard here
                    LLSD notif_args;
                    static std::string reason = getString("paste_error_inventory_not_found");
                    notif_args["REASON"] = reason;
                    LLNotificationsUtil::add("FacePasteFailed", notif_args);
                    return;
                }
            }
        }
    }

    if (!full_perm_object)
    {
        LLNotificationsUtil::add("FacePasteTexturePermissions");
    }

    LLObjectSelectionHandle selected_objects = LLSelectMgr::getInstance()->getSelection();

    LLPanelFacePasteTexFunctor paste_func(this, PASTE_TEXTURE);
    selected_objects->applyToTEs(&paste_func);

    LLPanelFaceUpdateFunctor sendfunc(true);
    selected_objects->applyToObjects(&sendfunc);

    LLGLTFMaterialList::flushUpdates();

    LLPanelFaceNavigateHomeFunctor navigate_home_func;
    selected_objects->applyToTEs(&navigate_home_func);
}

void LLPanelFace::onPasteTexture(LLViewerObject* objectp, S32 te)
{
    LLSD te_data;
    LLSD &clipboard = mClipboardParams["texture"]; // array
    if ((clipboard.size() == 1) && mClipboardParams["texture_all_tes"].asBoolean())
    {
        te_data = *(clipboard.beginArray());
    }
    else if (clipboard[te])
    {
        te_data = clipboard[te];
    }
    else
    {
        return;
    }

    LLTextureEntry* tep = objectp->getTE(te);
    if (tep)
    {
        if (te_data.has("te"))
        {
            // Texture
            bool full_perm = te_data["te"].has("itemfullperm") && te_data["te"]["itemfullperm"].asBoolean();
            bool from_library = te_data["te"].has("fromlibrary") && te_data["te"]["fromlibrary"].asBoolean();
            if (te_data["te"].has("imageid"))
            {
                const LLUUID& imageid = te_data["te"]["imageid"].asUUID(); //texture or asset id
                LLViewerInventoryItem* itemp_res = NULL;

                if (te_data["te"].has("imageitemid"))
                {
                    LLUUID item_id = te_data["te"]["imageitemid"].asUUID();
                    if (item_id.notNull())
                    {
                        LLViewerInventoryItem* itemp = gInventory.getItem(item_id);
                        if (itemp && itemp->isFinished())
                        {
                            // dropTextureAllFaces will fail if incomplete
                            itemp_res = itemp;
                        }
                        else
                        {
                            // Theoretically shouldn't happend, but if it does happen, we
                            // might need to add a notification to user that paste will fail
                            // since inventory isn't fully loaded
                            LL_WARNS() << "Item " << item_id << " is incomplete, paste might fail silently." << LL_ENDL;
                        }
                    }
                }
                // for case when item got removed from inventory after we pressed 'copy'
                // or texture got pasted into previous object
                if (!itemp_res && !full_perm)
                {
                    // Due to checks for imageitemid in LLPanelFace::onPasteTexture() this should no longer be reachable.
                    LL_INFOS() << "Item " << te_data["te"]["imageitemid"].asUUID() << " no longer in inventory." << LL_ENDL;
                    // Todo: fix this, we are often searching same texture multiple times (equal to number of faces)
                    // Perhaps just mPanelFace->onPasteTexture(objectp, te, &asset_to_item_id_map); ? Not pretty, but will work
                    LLViewerInventoryCategory::cat_array_t cats;
                    LLViewerInventoryItem::item_array_t items;
                    LLAssetIDMatches asset_id_matches(imageid);
                    gInventory.collectDescendentsIf(LLUUID::null,
                        cats,
                        items,
                        LLInventoryModel::INCLUDE_TRASH,
                        asset_id_matches);

                    // Extremely unreliable and perfomance unfriendly.
                    // But we need this to check permissions and it is how texture control finds items
                    for (S32 i = 0; i < items.size(); i++)
                    {
                        LLViewerInventoryItem* itemp = items[i];
                        if (itemp && itemp->isFinished())
                        {
                            // dropTextureAllFaces will fail if incomplete
                            LLPermissions item_permissions = itemp->getPermissions();
                            if (item_permissions.allowOperationBy(PERM_COPY,
                                gAgent.getID(),
                                gAgent.getGroupID()))
                            {
                                itemp_res = itemp;
                                break; // first match
                            }
                        }
                    }
                }

                if (itemp_res)
                {
                    if (te == -1) // all faces
                    {
                        LLToolDragAndDrop::dropTextureAllFaces(objectp,
                            itemp_res,
                            from_library ? LLToolDragAndDrop::SOURCE_LIBRARY : LLToolDragAndDrop::SOURCE_AGENT,
                            LLUUID::null);
                    }
                    else // one face
                    {
                        LLToolDragAndDrop::dropTextureOneFace(objectp,
                            te,
                            itemp_res,
                            from_library ? LLToolDragAndDrop::SOURCE_LIBRARY : LLToolDragAndDrop::SOURCE_AGENT,
                            LLUUID::null,
                            0);
                    }
                }
                // not an inventory item or no complete items
                else if (full_perm)
                {
                    // Either library, local or existed as fullperm when user made a copy
                    LLViewerTexture* image = LLViewerTextureManager::getFetchedTexture(imageid, FTT_DEFAULT, TRUE, LLGLTexture::BOOST_NONE, LLViewerTexture::LOD_TEXTURE);
                    objectp->setTEImage(U8(te), image);
                }
            }

            if (te_data["te"].has("bumpmap"))
            {
                objectp->setTEBumpmap(te, (U8)te_data["te"]["bumpmap"].asInteger());
            }
            if (te_data["te"].has("bumpshiny"))
            {
                objectp->setTEBumpShiny(te, (U8)te_data["te"]["bumpshiny"].asInteger());
            }
            if (te_data["te"].has("bumpfullbright"))
            {
                objectp->setTEBumpShinyFullbright(te, (U8)te_data["te"]["bumpfullbright"].asInteger());
            }
            // PBR/GLTF
            if (te_data["te"].has("pbr"))
            {
                objectp->setRenderMaterialID(te, te_data["te"]["pbr"].asUUID(), false /*managing our own update*/);
                tep->setGLTFRenderMaterial(nullptr);
                tep->setGLTFMaterialOverride(nullptr);

                LLSD override_data;
                override_data["object_id"] = objectp->getID();
                override_data["side"] = te;
                if (te_data["te"].has("pbr_override"))
                {
                    override_data["gltf_json"] = te_data["te"]["pbr_override"];
                }
                else
                {
                    override_data["gltf_json"] = "";
                }

                override_data["asset_id"] = te_data["te"]["pbr"].asUUID();

                LLGLTFMaterialList::queueUpdate(override_data);
            }
            else
            {
                objectp->setRenderMaterialID(te, LLUUID::null, false /*send in bulk later*/ );
                tep->setGLTFRenderMaterial(nullptr);
                tep->setGLTFMaterialOverride(nullptr);

                // blank out most override data on the server
                LLGLTFMaterialList::queueApply(objectp, te, LLUUID::null);
            }

            // Texture map
            if (te_data["te"].has("scales") && te_data["te"].has("scalet"))
            {
                objectp->setTEScale(te, (F32)te_data["te"]["scales"].asReal(), (F32)te_data["te"]["scalet"].asReal());
            }
            if (te_data["te"].has("offsets") && te_data["te"].has("offsett"))
            {
                objectp->setTEOffset(te, (F32)te_data["te"]["offsets"].asReal(), (F32)te_data["te"]["offsett"].asReal());
            }
            if (te_data["te"].has("imagerot"))
            {
                objectp->setTERotation(te, (F32)te_data["te"]["imagerot"].asReal());
            }

            // Media
            if (te_data["te"].has("media_flags"))
            {
                U8 media_flags = te_data["te"]["media_flags"].asInteger();
                objectp->setTEMediaFlags(te, media_flags);
                LLVOVolume *vo = dynamic_cast<LLVOVolume*>(objectp);
                if (vo && te_data["te"].has(LLTextureEntry::TEXTURE_MEDIA_DATA_KEY))
                {
                    vo->syncMediaData(te, te_data["te"][LLTextureEntry::TEXTURE_MEDIA_DATA_KEY], true/*merge*/, true/*ignore_agent*/);
                }
            }
            else
            {
                // Keep media flags on destination unchanged
            }
        }

        if (te_data.has("material"))
        {
            LLUUID object_id = objectp->getID();

            LLSelectedTEMaterial::setAlphaMaskCutoff(this, (U8)te_data["material"]["SpecRot"].asInteger(), te, object_id);

            // Normal
            // Replace placeholders with target's
            if (te_data["material"].has("NormMapNoCopy"))
            {
                LLMaterialPtr material = tep->getMaterialParams();
                if (material.notNull())
                {
                    LLUUID id = material->getNormalID();
                    if (id.notNull())
                    {
                        te_data["material"]["NormMap"] = id;
                    }
                }
            }
            LLSelectedTEMaterial::setNormalID(this, te_data["material"]["NormMap"].asUUID(), te, object_id);
            LLSelectedTEMaterial::setNormalRepeatX(this, (F32)te_data["material"]["NormRepX"].asReal(), te, object_id);
            LLSelectedTEMaterial::setNormalRepeatY(this, (F32)te_data["material"]["NormRepY"].asReal(), te, object_id);
            LLSelectedTEMaterial::setNormalOffsetX(this, (F32)te_data["material"]["NormOffX"].asReal(), te, object_id);
            LLSelectedTEMaterial::setNormalOffsetY(this, (F32)te_data["material"]["NormOffY"].asReal(), te, object_id);
            LLSelectedTEMaterial::setNormalRotation(this, (F32)te_data["material"]["NormRot"].asReal(), te, object_id);

            // Specular
                // Replace placeholders with target's
            if (te_data["material"].has("SpecMapNoCopy"))
            {
                LLMaterialPtr material = tep->getMaterialParams();
                if (material.notNull())
                {
                    LLUUID id = material->getSpecularID();
                    if (id.notNull())
                    {
                        te_data["material"]["SpecMap"] = id;
                    }
                }
            }
            LLSelectedTEMaterial::setSpecularID(this, te_data["material"]["SpecMap"].asUUID(), te, object_id);
            LLSelectedTEMaterial::setSpecularRepeatX(this, (F32)te_data["material"]["SpecRepX"].asReal(), te, object_id);
            LLSelectedTEMaterial::setSpecularRepeatY(this, (F32)te_data["material"]["SpecRepY"].asReal(), te, object_id);
            LLSelectedTEMaterial::setSpecularOffsetX(this, (F32)te_data["material"]["SpecOffX"].asReal(), te, object_id);
            LLSelectedTEMaterial::setSpecularOffsetY(this, (F32)te_data["material"]["SpecOffY"].asReal(), te, object_id);
            LLSelectedTEMaterial::setSpecularRotation(this, (F32)te_data["material"]["SpecRot"].asReal(), te, object_id);
            LLColor4 spec_color(te_data["material"]["SpecColor"]);
            LLSelectedTEMaterial::setSpecularLightColor(this, spec_color, te);
            LLSelectedTEMaterial::setSpecularLightExponent(this, (U8)te_data["material"]["SpecExp"].asInteger(), te, object_id);
            LLSelectedTEMaterial::setEnvironmentIntensity(this, (U8)te_data["material"]["EnvIntensity"].asInteger(), te, object_id);
            LLSelectedTEMaterial::setDiffuseAlphaMode(this, (U8)te_data["material"]["SpecRot"].asInteger(), te, object_id);
            if (te_data.has("te") && te_data["te"].has("shiny"))
            {
                objectp->setTEShiny(te, (U8)te_data["te"]["shiny"].asInteger());
            }
        }
    }
}

void LLPanelFace::menuDoToSelected(const LLSD& userdata)
{
    std::string command = userdata.asString();

    // paste
    if (command == "color_paste")
    {
        onPasteColor();
    }
    else if (command == "texture_paste")
    {
        onPasteTexture();
    }
    // copy
    else if (command == "color_copy")
    {
        onCopyColor();
    }
    else if (command == "texture_copy")
    {
        onCopyTexture();
    }
}

bool LLPanelFace::menuEnableItem(const LLSD& userdata)
{
    std::string command = userdata.asString();

    // paste options
    if (command == "color_paste")
    {
        return mClipboardParams.has("color");
    }
    else if (command == "texture_paste")
    {
        return mClipboardParams.has("texture");
    }
    return false;
}


// static
void LLPanelFace::onCommitPlanarAlign(LLUICtrl* ctrl, void* userdata)
{
	LLPanelFace* self = (LLPanelFace*) userdata;
	self->getState();
	self->sendTextureInfo();
}

void LLPanelFace::updateGLTFTextureTransform(float value, U32 pbr_type, std::function<void(LLGLTFMaterial::TextureTransform*)> edit)
{
    U32 texture_info_start;
    U32 texture_info_end;
    const LLGLTFMaterial::TextureInfo texture_info = texture_info_from_pbrtype(pbr_type);
    if (texture_info == LLGLTFMaterial::GLTF_TEXTURE_INFO_COUNT)
    {
        texture_info_start = 0;
        texture_info_end = LLGLTFMaterial::GLTF_TEXTURE_INFO_COUNT;
    }
    else
    {
        texture_info_start = texture_info_from_pbrtype(pbr_type);
        texture_info_end = texture_info_start + 1;
    }
    updateSelectedGLTFMaterials([&](LLGLTFMaterial* new_override)
    {
        for (U32 ti = texture_info_start; ti < texture_info_end; ++ti)
        {
            LLGLTFMaterial::TextureTransform& new_transform = new_override->mTextureTransform[(LLGLTFMaterial::TextureInfo)ti];
            edit(&new_transform);
        }
    });

    LLSelectNode* node = LLSelectMgr::getInstance()->getSelection()->getFirstNode();
    if (node)
    {
        LLViewerObject* object = node->getObject();
        sMaterialOverrideSelection.setObjectUpdatePending(object->getID(), node->getLastSelectedTE());
    }
}

void LLPanelFace::setMaterialOverridesFromSelection()
{
    const U32 pbr_type = findChild<LLRadioGroup>("radio_pbr_type")->getSelectedIndex();
    const LLGLTFMaterial::TextureInfo texture_info = texture_info_from_pbrtype(pbr_type);
    U32 texture_info_start;
    U32 texture_info_end;
    if (texture_info == LLGLTFMaterial::TextureInfo::GLTF_TEXTURE_INFO_COUNT)
    {
        texture_info_start = 0;
        texture_info_end = LLGLTFMaterial::TextureInfo::GLTF_TEXTURE_INFO_COUNT;
    }
    else
    {
        texture_info_start = texture_info;
        texture_info_end = texture_info + 1;
    }

    bool read_transform = true;
    LLGLTFMaterial::TextureTransform transform;
    bool scale_u_same = true;
    bool scale_v_same = true;
    bool rotation_same = true;
    bool offset_u_same = true;
    bool offset_v_same = true;

    for (U32 i = texture_info_start; i < texture_info_end; ++i)
    {
        LLGLTFMaterial::TextureTransform this_transform;
        bool this_scale_u_same = true;
        bool this_scale_v_same = true;
        bool this_rotation_same = true;
        bool this_offset_u_same = true;
        bool this_offset_v_same = true;

        readSelectedGLTFMaterial<float>([&](const LLGLTFMaterial* mat)
        {
            return mat ? mat->mTextureTransform[i].mScale[VX] : 0.f;
        }, this_transform.mScale[VX], this_scale_u_same, true, 1e-3f);
        readSelectedGLTFMaterial<float>([&](const LLGLTFMaterial* mat)
        {
            return mat ? mat->mTextureTransform[i].mScale[VY] : 0.f;
        }, this_transform.mScale[VY], this_scale_v_same, true, 1e-3f);
        readSelectedGLTFMaterial<float>([&](const LLGLTFMaterial* mat)
        {
            return mat ? mat->mTextureTransform[i].mRotation : 0.f;
        }, this_transform.mRotation, this_rotation_same, true, 1e-3f);
        readSelectedGLTFMaterial<float>([&](const LLGLTFMaterial* mat)
        {
            return mat ? mat->mTextureTransform[i].mOffset[VX] : 0.f;
        }, this_transform.mOffset[VX], this_offset_u_same, true, 1e-3f);
        readSelectedGLTFMaterial<float>([&](const LLGLTFMaterial* mat)
        {
            return mat ? mat->mTextureTransform[i].mOffset[VY] : 0.f;
        }, this_transform.mOffset[VY], this_offset_v_same, true, 1e-3f);

        scale_u_same = scale_u_same && this_scale_u_same;
        scale_v_same = scale_v_same && this_scale_v_same;
        rotation_same = rotation_same && this_rotation_same;
        offset_u_same = offset_u_same && this_offset_u_same;
        offset_v_same = offset_v_same && this_offset_v_same;

        if (read_transform)
        {
            read_transform = false;
            transform = this_transform;
        }
        else
        {
            scale_u_same = scale_u_same && (this_transform.mScale[VX] == transform.mScale[VX]);
            scale_v_same = scale_v_same && (this_transform.mScale[VY] == transform.mScale[VY]);
            rotation_same = rotation_same && (this_transform.mRotation == transform.mRotation);
            offset_u_same = offset_u_same && (this_transform.mOffset[VX] == transform.mOffset[VX]);
            offset_v_same = offset_v_same && (this_transform.mOffset[VY] == transform.mOffset[VY]);
        }
    }

    LLUICtrl* gltfCtrlTextureScaleU = getChild<LLUICtrl>("gltfTextureScaleU");
    LLUICtrl* gltfCtrlTextureScaleV = getChild<LLUICtrl>("gltfTextureScaleV");
    LLUICtrl* gltfCtrlTextureRotation = getChild<LLUICtrl>("gltfTextureRotation");
    LLUICtrl* gltfCtrlTextureOffsetU = getChild<LLUICtrl>("gltfTextureOffsetU");
    LLUICtrl* gltfCtrlTextureOffsetV = getChild<LLUICtrl>("gltfTextureOffsetV");

    gltfCtrlTextureScaleU->setValue(transform.mScale[VX]);
    gltfCtrlTextureScaleV->setValue(transform.mScale[VY]);
    gltfCtrlTextureRotation->setValue(transform.mRotation * RAD_TO_DEG);
    gltfCtrlTextureOffsetU->setValue(transform.mOffset[VX]);
    gltfCtrlTextureOffsetV->setValue(transform.mOffset[VY]);

    gltfCtrlTextureScaleU->setTentative(!scale_u_same);
    gltfCtrlTextureScaleV->setTentative(!scale_v_same);
    gltfCtrlTextureRotation->setTentative(!rotation_same);
    gltfCtrlTextureOffsetU->setTentative(!offset_u_same);
    gltfCtrlTextureOffsetV->setTentative(!offset_v_same);
}

void LLPanelFace::Selection::connect()
{
    if (!mSelectConnection.connected())
    {
        mSelectConnection = LLSelectMgr::instance().mUpdateSignal.connect(boost::bind(&LLPanelFace::Selection::onSelectionChanged, this));
    }
}

bool LLPanelFace::Selection::update()
{
    const bool changed = mChanged || compareSelection();
    mChanged = false;
    return changed;
}

void LLPanelFace::Selection::setObjectUpdatePending(const LLUUID &object_id, S32 side)
{
    mPendingObjectID = object_id;
    mPendingSide = side;
}

void LLPanelFace::Selection::onSelectedObjectUpdated(const LLUUID& object_id, S32 side)
{
    if (object_id == mSelectedObjectID && side == mSelectedSide)
    {
        mChanged = true;
    }
}

bool LLPanelFace::Selection::compareSelection()
{
    if (!mNeedsSelectionCheck)
    {
        return false;
    }
    mNeedsSelectionCheck = false;

    const S32 old_object_count = mSelectedObjectCount;
    const LLUUID old_object_id = mSelectedObjectID;
    const S32 old_side = mSelectedSide;

    LLObjectSelectionHandle selection = LLSelectMgr::getInstance()->getSelection();
    LLSelectNode* node = selection->getFirstNode();
    if (node)
    {
        LLViewerObject* object = node->getObject();
        mSelectedObjectCount = selection->getObjectCount();
        mSelectedObjectID = object->getID();
        mSelectedSide = node->getLastSelectedTE();
    }
    else
    {
        mSelectedObjectCount = 0;
        mSelectedObjectID = LLUUID::null;
        mSelectedSide = -1;
    }

    const bool selection_changed = old_object_count != mSelectedObjectCount || old_object_id != mSelectedObjectID || old_side != mSelectedSide;
    mChanged = mChanged || selection_changed;
    return selection_changed;
}

void LLPanelFace::onCommitGLTFTextureScaleU(LLUICtrl* ctrl)
{
    const float value = ctrl->getValue().asReal();
    const U32 pbr_type = findChild<LLRadioGroup>("radio_pbr_type")->getSelectedIndex();
    updateGLTFTextureTransform(value, pbr_type, [&](LLGLTFMaterial::TextureTransform* new_transform)
    {
        new_transform->mScale.mV[VX] = value;
    });
}

void LLPanelFace::onCommitGLTFTextureScaleV(LLUICtrl* ctrl)
{
    const float value = ctrl->getValue().asReal();
    const U32 pbr_type = findChild<LLRadioGroup>("radio_pbr_type")->getSelectedIndex();
    updateGLTFTextureTransform(value, pbr_type, [&](LLGLTFMaterial::TextureTransform* new_transform)
    {
        new_transform->mScale.mV[VY] = value;
    });
}

void LLPanelFace::onCommitGLTFRotation(LLUICtrl* ctrl)
{
    const float value = ctrl->getValue().asReal() * DEG_TO_RAD;
    const U32 pbr_type = findChild<LLRadioGroup>("radio_pbr_type")->getSelectedIndex();
    updateGLTFTextureTransform(value, pbr_type, [&](LLGLTFMaterial::TextureTransform* new_transform)
    {
        new_transform->mRotation = value;
    });
}

void LLPanelFace::onCommitGLTFTextureOffsetU(LLUICtrl* ctrl)
{
    const float value = ctrl->getValue().asReal();
    const U32 pbr_type = findChild<LLRadioGroup>("radio_pbr_type")->getSelectedIndex();
    updateGLTFTextureTransform(value, pbr_type, [&](LLGLTFMaterial::TextureTransform* new_transform)
    {
        new_transform->mOffset.mV[VX] = value;
    });
}

void LLPanelFace::onCommitGLTFTextureOffsetV(LLUICtrl* ctrl)
{
    const float value = ctrl->getValue().asReal();
    const U32 pbr_type = findChild<LLRadioGroup>("radio_pbr_type")->getSelectedIndex();
    updateGLTFTextureTransform(value, pbr_type, [&](LLGLTFMaterial::TextureTransform* new_transform)
    {
        new_transform->mOffset.mV[VY] = value;
    });
}

void LLPanelFace::onTextureSelectionChanged(LLInventoryItem* itemp)
{
	LL_DEBUGS("Materials") << "item asset " << itemp->getAssetUUID() << LL_ENDL;
	LLRadioGroup* radio_mat_type = findChild<LLRadioGroup>("radio_material_type");
	if(!radio_mat_type)
	{
	    return;
	}
	U32 mattype = radio_mat_type->getSelectedIndex();
	std::string which_control="texture control";
	switch (mattype)
	{
		case MATTYPE_SPECULAR:
			which_control = "shinytexture control";
			break;
		case MATTYPE_NORMAL:
			which_control = "bumpytexture control";
			break;
		// no default needed
	}
	LL_DEBUGS("Materials") << "control " << which_control << LL_ENDL;
	LLTextureCtrl* texture_ctrl = getChild<LLTextureCtrl>(which_control);
	if (texture_ctrl)
	{
		LLUUID obj_owner_id;
		std::string obj_owner_name;
		LLSelectMgr::instance().selectGetOwner(obj_owner_id, obj_owner_name);

		LLSaleInfo sale_info;
		LLSelectMgr::instance().selectGetSaleInfo(sale_info);

		bool can_copy = itemp->getPermissions().allowCopyBy(gAgentID); // do we have perm to copy this texture?
		bool can_transfer = itemp->getPermissions().allowOperationBy(PERM_TRANSFER, gAgentID); // do we have perm to transfer this texture?
		bool is_object_owner = gAgentID == obj_owner_id; // does object for which we are going to apply texture belong to the agent?
		bool not_for_sale = !sale_info.isForSale(); // is object for which we are going to apply texture not for sale?

		if (can_copy && can_transfer)
		{
			texture_ctrl->setCanApply(true, true);
			return;
		}

		// if texture has (no-transfer) attribute it can be applied only for object which we own and is not for sale
		texture_ctrl->setCanApply(false, can_transfer ? true : is_object_owner && not_for_sale);

		if (gSavedSettings.getBOOL("TextureLivePreview"))
		{
			LLNotificationsUtil::add("LivePreviewUnavailable");
		}
	}
}

void LLPanelFace::onPbrSelectionChanged(LLInventoryItem* itemp)
{
    LLTextureCtrl* pbr_ctrl = findChild<LLTextureCtrl>("pbr_control");
    if (pbr_ctrl)
    {
        LLUUID obj_owner_id;
        std::string obj_owner_name;
        LLSelectMgr::instance().selectGetOwner(obj_owner_id, obj_owner_name);

        LLSaleInfo sale_info;
        LLSelectMgr::instance().selectGetSaleInfo(sale_info);

        bool can_copy = itemp->getPermissions().allowCopyBy(gAgentID); // do we have perm to copy this texture?
        bool can_transfer = itemp->getPermissions().allowOperationBy(PERM_TRANSFER, gAgentID); // do we have perm to transfer this texture?
        bool is_object_owner = gAgentID == obj_owner_id; // does object for which we are going to apply texture belong to the agent?
        bool not_for_sale = !sale_info.isForSale(); // is object for which we are going to apply texture not for sale?

        if (can_copy && can_transfer)
        {
            pbr_ctrl->setCanApply(true, true);
            return;
        }

        // if texture has (no-transfer) attribute it can be applied only for object which we own and is not for sale
        pbr_ctrl->setCanApply(false, can_transfer ? true : is_object_owner && not_for_sale);

        if (gSavedSettings.getBOOL("TextureLivePreview"))
        {
            LLNotificationsUtil::add("LivePreviewUnavailable");
        }
    }
}

bool LLPanelFace::isIdenticalPlanarTexgen()
{
	LLTextureEntry::e_texgen selected_texgen = LLTextureEntry::TEX_GEN_DEFAULT;
	bool identical_texgen = false;
	LLSelectedTE::getTexGen(selected_texgen, identical_texgen);
	return (identical_texgen && (selected_texgen == LLTextureEntry::TEX_GEN_PLANAR));
}

void LLPanelFace::LLSelectedTE::getFace(LLFace*& face_to_return, bool& identical_face)
{		
	struct LLSelectedTEGetFace : public LLSelectedTEGetFunctor<LLFace *>
	{
		LLFace* get(LLViewerObject* object, S32 te)
		{
			return (object->mDrawable) ? object->mDrawable->getFace(te): NULL;
		}
	} get_te_face_func;
	identical_face = LLSelectMgr::getInstance()->getSelection()->getSelectedTEValue(&get_te_face_func, face_to_return, false, (LLFace*)nullptr);
}

void LLPanelFace::LLSelectedTE::getImageFormat(LLGLenum& image_format_to_return, bool& identical_face)
{
	LLGLenum image_format;
	struct LLSelectedTEGetImageFormat : public LLSelectedTEGetFunctor<LLGLenum>
	{
		LLGLenum get(LLViewerObject* object, S32 te_index)
		{
			LLViewerTexture* image = object->getTEImage(te_index);
			return image ? image->getPrimaryFormat() : GL_RGB;
		}
	} get_glenum;
	identical_face = LLSelectMgr::getInstance()->getSelection()->getSelectedTEValue(&get_glenum, image_format);
	image_format_to_return = image_format;
}

void LLPanelFace::LLSelectedTE::getTexId(LLUUID& id, bool& identical)
{		
	struct LLSelectedTEGetTexId : public LLSelectedTEGetFunctor<LLUUID>
	{
		LLUUID get(LLViewerObject* object, S32 te_index)
		{
			LLTextureEntry *te = object->getTE(te_index);
			if (te)
			{
				if ((te->getID() == IMG_USE_BAKED_EYES) || (te->getID() == IMG_USE_BAKED_HAIR) || (te->getID() == IMG_USE_BAKED_HEAD) || (te->getID() == IMG_USE_BAKED_LOWER) || (te->getID() == IMG_USE_BAKED_SKIRT) || (te->getID() == IMG_USE_BAKED_UPPER)
					|| (te->getID() == IMG_USE_BAKED_LEFTARM) || (te->getID() == IMG_USE_BAKED_LEFTLEG) || (te->getID() == IMG_USE_BAKED_AUX1) || (te->getID() == IMG_USE_BAKED_AUX2) || (te->getID() == IMG_USE_BAKED_AUX3))
				{
					return te->getID();
				}
			}

			LLUUID id;
			LLViewerTexture* image = object->getTEImage(te_index);
			if (image)
			{
				id = image->getID();
			}

			if (!id.isNull() && LLViewerMedia::getInstance()->textureHasMedia(id))
			{
				if (te)
				{
					LLViewerTexture* tex = te->getID().notNull() ? gTextureList.findImage(te->getID(), TEX_LIST_STANDARD) : NULL;
					if(!tex)
					{
						tex = LLViewerFetchedTexture::sDefaultImagep;
					}
					if (tex)
					{
						id = tex->getID();
					}
				}
			}
			return id;
		}
	} func;
	identical = LLSelectMgr::getInstance()->getSelection()->getSelectedTEValue( &func, id );
}

void LLPanelFace::LLSelectedTE::getPbrMaterialId(LLUUID& id, bool& identical)
{
    struct LLSelectedTEGetmatId : public LLSelectedTEGetFunctor<LLUUID>
    {
        LLUUID get(LLViewerObject* object, S32 te_index)
        {
            return object->getRenderMaterialID(te_index);
        }
    } func;
    identical = LLSelectMgr::getInstance()->getSelection()->getSelectedTEValue(&func, id);
}

void LLPanelFace::LLSelectedTEMaterial::getCurrent(LLMaterialPtr& material_ptr, bool& identical_material)
{
	struct MaterialFunctor : public LLSelectedTEGetFunctor<LLMaterialPtr>
	{
		LLMaterialPtr get(LLViewerObject* object, S32 te_index)
		{
			return object->getTE(te_index)->getMaterialParams();
		}
	} func;
	identical_material = LLSelectMgr::getInstance()->getSelection()->getSelectedTEValue( &func, material_ptr);
}

void LLPanelFace::LLSelectedTEMaterial::getMaxSpecularRepeats(F32& repeats, bool& identical)
{
	struct LLSelectedTEGetMaxSpecRepeats : public LLSelectedTEGetFunctor<F32>
	{
		F32 get(LLViewerObject* object, S32 face)
		{
			LLMaterial* mat = object->getTE(face)->getMaterialParams().get();
			U32 s_axis = VX;
			U32 t_axis = VY;
			F32 repeats_s = 1.0f;
			F32 repeats_t = 1.0f;
			if (mat)
			{
				mat->getSpecularRepeat(repeats_s, repeats_t);
				repeats_s /= object->getScale().mV[s_axis];
				repeats_t /= object->getScale().mV[t_axis];
			}					
			return llmax(repeats_s, repeats_t);
		}

	} max_spec_repeats_func;
	identical = LLSelectMgr::getInstance()->getSelection()->getSelectedTEValue( &max_spec_repeats_func, repeats);
}

void LLPanelFace::LLSelectedTEMaterial::getMaxNormalRepeats(F32& repeats, bool& identical)
{
	struct LLSelectedTEGetMaxNormRepeats : public LLSelectedTEGetFunctor<F32>
	{
		F32 get(LLViewerObject* object, S32 face)
		{
			LLMaterial* mat = object->getTE(face)->getMaterialParams().get();
			U32 s_axis = VX;
			U32 t_axis = VY;
			F32 repeats_s = 1.0f;
			F32 repeats_t = 1.0f;
			if (mat)
			{
				mat->getNormalRepeat(repeats_s, repeats_t);
				repeats_s /= object->getScale().mV[s_axis];
				repeats_t /= object->getScale().mV[t_axis];
			}					
			return llmax(repeats_s, repeats_t);
		}

	} max_norm_repeats_func;
	identical = LLSelectMgr::getInstance()->getSelection()->getSelectedTEValue( &max_norm_repeats_func, repeats);
}

void LLPanelFace::LLSelectedTEMaterial::getCurrentDiffuseAlphaMode(U8& diffuse_alpha_mode, bool& identical, bool diffuse_texture_has_alpha)
{
	struct LLSelectedTEGetDiffuseAlphaMode : public LLSelectedTEGetFunctor<U8>
	{
		LLSelectedTEGetDiffuseAlphaMode() : _isAlpha(false) {}
		LLSelectedTEGetDiffuseAlphaMode(bool diffuse_texture_has_alpha) : _isAlpha(diffuse_texture_has_alpha) {}
		virtual ~LLSelectedTEGetDiffuseAlphaMode() {}

		U8 get(LLViewerObject* object, S32 face)
		{
			U8 diffuse_mode = _isAlpha ? LLMaterial::DIFFUSE_ALPHA_MODE_BLEND : LLMaterial::DIFFUSE_ALPHA_MODE_NONE;

			LLTextureEntry* tep = object->getTE(face);
			if (tep)
			{
				LLMaterial* mat = tep->getMaterialParams().get();
				if (mat)
				{
					diffuse_mode = mat->getDiffuseAlphaMode();
				}
			}
			
			return diffuse_mode;
		}
		bool _isAlpha; // whether or not the diffuse texture selected contains alpha information
	} get_diff_mode(diffuse_texture_has_alpha);
	identical = LLSelectMgr::getInstance()->getSelection()->getSelectedTEValue( &get_diff_mode, diffuse_alpha_mode);
}

void LLPanelFace::LLSelectedTE::getObjectScaleS(F32& scale_s, bool& identical)
{	
	struct LLSelectedTEGetObjectScaleS : public LLSelectedTEGetFunctor<F32>
	{
		F32 get(LLViewerObject* object, S32 face)
		{
			U32 s_axis = VX;
			U32 t_axis = VY;
			LLPrimitive::getTESTAxes(face, &s_axis, &t_axis);
			return object->getScale().mV[s_axis];
		}

	} scale_s_func;
	identical = LLSelectMgr::getInstance()->getSelection()->getSelectedTEValue( &scale_s_func, scale_s );
}

void LLPanelFace::LLSelectedTE::getObjectScaleT(F32& scale_t, bool& identical)
{	
	struct LLSelectedTEGetObjectScaleS : public LLSelectedTEGetFunctor<F32>
	{
		F32 get(LLViewerObject* object, S32 face)
		{
			U32 s_axis = VX;
			U32 t_axis = VY;
			LLPrimitive::getTESTAxes(face, &s_axis, &t_axis);
			return object->getScale().mV[t_axis];
		}

	} scale_t_func;
	identical = LLSelectMgr::getInstance()->getSelection()->getSelectedTEValue( &scale_t_func, scale_t );
}

void LLPanelFace::LLSelectedTE::getMaxDiffuseRepeats(F32& repeats, bool& identical)
{
	struct LLSelectedTEGetMaxDiffuseRepeats : public LLSelectedTEGetFunctor<F32>
	{
		F32 get(LLViewerObject* object, S32 face)
		{
			U32 s_axis = VX;
			U32 t_axis = VY;
			LLPrimitive::getTESTAxes(face, &s_axis, &t_axis);
			F32 repeats_s = object->getTE(face)->mScaleS / object->getScale().mV[s_axis];
			F32 repeats_t = object->getTE(face)->mScaleT / object->getScale().mV[t_axis];
			return llmax(repeats_s, repeats_t);
		}

	} max_diff_repeats_func;
	identical = LLSelectMgr::getInstance()->getSelection()->getSelectedTEValue( &max_diff_repeats_func, repeats );
}
<|MERGE_RESOLUTION|>--- conflicted
+++ resolved
@@ -1023,8 +1023,8 @@
 
         mComboMatMedia->setEnabled(editable);
 
-		LLRadioGroup* radio_mat_type = getChild<LLRadioGroup>("radio_material_type");
-<<<<<<< HEAD
+        LLRadioGroup* radio_mat_type = getChild<LLRadioGroup>("radio_material_type");
+
         if (radio_mat_type->getSelectedIndex() < MATTYPE_DIFFUSE)
         {
             radio_mat_type->selectNthItem(MATTYPE_DIFFUSE);
@@ -1039,39 +1039,19 @@
         radio_pbr_type->setEnabled(editable);
         const bool pbr_selected = mComboMatMedia->getCurrentIndex() == MATMEDIA_PBR;
         const bool texture_info_selected = pbr_selected && radio_pbr_type->getSelectedIndex() != PBRTYPE_RENDER_MATERIAL_ID;
-=======
-		if (radio_mat_type)
-		{
-		    if (radio_mat_type->getSelectedIndex() < MATTYPE_DIFFUSE)
-		    {
-		        radio_mat_type->selectNthItem(MATTYPE_DIFFUSE);
-		    }
-		}
-		else
-		{
-		    LL_WARNS("Materials") << "failed getChild for 'radio_material_type'" << LL_ENDL;
-		}
->>>>>>> ec4135da
 
 		getChildView("checkbox_sync_settings")->setEnabled(editable);
 		childSetValue("checkbox_sync_settings", gSavedSettings.getBOOL("SyncMaterialSettings"));
 
 		updateVisibility();
 
-<<<<<<< HEAD
         // *NOTE: The "identical" variable is currently only used to decide if
         // the texgen control should be tentative - this is not used by GLTF
         // materials. -Cosmic;2022-11-09
-		bool identical				= true;	// true because it is anded below
+		bool identical			= true;	// true because it is anded below
         bool identical_diffuse	= false;
         bool identical_norm		= false;
         bool identical_spec		= false;
-=======
-		bool identical			= true;	// true because it is anded below
-		bool identical_diffuse	= false;
-		bool identical_norm		= false;
-		bool identical_spec		= false;
->>>>>>> ec4135da
 
 		LLTextureCtrl*	texture_ctrl = getChild<LLTextureCtrl>("texture control");
 		LLTextureCtrl*	shinytexture_ctrl = getChild<LLTextureCtrl>("shinytexture control");
@@ -1174,11 +1154,7 @@
 			getChildView("combobox bumpiness")->setEnabled(editable);
 			getChild<LLUICtrl>("combobox bumpiness")->setTentative(!identical_bumpy);
 			getChildView("label bumpiness")->setEnabled(editable);
-<<<<<<< HEAD
-        }
-=======
-		}
->>>>>>> ec4135da
+		}
 
 		// Texture
 		{
@@ -1262,11 +1238,7 @@
 				}
 				else if (id.isNull())
 				{
-<<<<<<< HEAD
-						// None selected
-=======
 					// None selected
->>>>>>> ec4135da
 					texture_ctrl->setTentative(FALSE);
 					texture_ctrl->setEnabled(FALSE);
 					texture_ctrl->setImageAssetID(LLUUID::null);
@@ -1279,11 +1251,7 @@
 				}
 				else
 				{
-<<<<<<< HEAD
-						// Tentative: multiple selected with different textures
-=======
 					// Tentative: multiple selected with different textures
->>>>>>> ec4135da
 					texture_ctrl->setTentative(TRUE);
 					texture_ctrl->setEnabled(editable && !has_pbr_material);
 					texture_ctrl->setImageAssetID(id);
@@ -1588,11 +1556,7 @@
 
 			LLComboBox*	mComboTexGen = getChild<LLComboBox>("combobox texgen");
 			if (mComboTexGen)
-<<<<<<< HEAD
-            {
-=======
 			{
->>>>>>> ec4135da
 				S32 index = mComboTexGen ? mComboTexGen->getCurrentIndex() : 0;
                 bool enabled = editable && (index != 1);
                 bool identical_repeats = true;
@@ -1610,7 +1574,6 @@
                     material_type = radio_pbr_type->getSelectedIndex();
                 }
 
-<<<<<<< HEAD
                 switch (material_type)
                 {
                 default:
@@ -1647,35 +1610,6 @@
                 }
                 break;
                 }
-=======
-				switch (material_type)
-				{
-					default:
-					case MATTYPE_DIFFUSE:
-					{
-						enabled = editable && !id.isNull();
-						identical_repeats = identical_diff_repeats;
-						repeats = repeats_diff;
-					}
-					break;
-
-					case MATTYPE_SPECULAR:
-					{
-						enabled = (editable && ((shiny == SHINY_TEXTURE) && !specmap_id.isNull()));
-						identical_repeats = identical_spec_repeats;
-						repeats = repeats_spec;
-					}
-					break;
-
-					case MATTYPE_NORMAL:
-					{
-						enabled = (editable && ((bumpy == BUMPY_TEXTURE) && !normmap_id.isNull()));
-						identical_repeats = identical_norm_repeats;
-						repeats = repeats_norm;
-					}
-					break;
-				}
->>>>>>> ec4135da
 
 				BOOL repeats_tentative = !identical_repeats;
 
