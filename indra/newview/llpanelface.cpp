--- conflicted
+++ resolved
@@ -1436,56 +1436,44 @@
                     // attachments are in world and in inventory,
                     // server doesn't support changing permissions
                     // in such case
-                    texture_ctrl->setImmediateFilterPermMask(PERM_COPY | PERM_TRANSFER);
+                    mTextureCtrl->setImmediateFilterPermMask(PERM_COPY | PERM_TRANSFER);
                 }
                 else
                 {
-                    texture_ctrl->setImmediateFilterPermMask(PERM_NONE);
+                    mTextureCtrl->setImmediateFilterPermMask(PERM_NONE);
                 }
 			}
 
 			if (mShinyTextureCtrl)
 			{
-<<<<<<< HEAD
 				mShinyTextureCtrl->setTentative( !identical_spec );
 				mShinyTextureCtrl->setEnabled( editable && !has_pbr_material );
 				mShinyTextureCtrl->setImageAssetID( specmap_id );
-=======
-				shinytexture_ctrl->setTentative( !identical_spec );
-				shinytexture_ctrl->setEnabled( editable && !has_pbr_material);
-				shinytexture_ctrl->setImageAssetID( specmap_id );
 
                 if (attachment)
                 {
-                    shinytexture_ctrl->setImmediateFilterPermMask(PERM_COPY | PERM_TRANSFER);
+                    mShinyTextureCtrl->setImmediateFilterPermMask(PERM_COPY | PERM_TRANSFER);
                 }
                 else
                 {
-                    shinytexture_ctrl->setImmediateFilterPermMask(PERM_NONE);
+                    mShinyTextureCtrl->setImmediateFilterPermMask(PERM_NONE);
                 }
->>>>>>> 5b2de090
 			}
 
 			if (mBumpyTextureCtrl)
 			{
-<<<<<<< HEAD
 				mBumpyTextureCtrl->setTentative( !identical_norm );
 				mBumpyTextureCtrl->setEnabled( editable && !has_pbr_material );
 				mBumpyTextureCtrl->setImageAssetID( normmap_id );
-=======
-				bumpytexture_ctrl->setTentative( !identical_norm );
-				bumpytexture_ctrl->setEnabled( editable && !has_pbr_material);
-				bumpytexture_ctrl->setImageAssetID( normmap_id );
 
                 if (attachment)
                 {
-                    bumpytexture_ctrl->setImmediateFilterPermMask(PERM_COPY | PERM_TRANSFER);
+                    mBumpyTextureCtrl->setImmediateFilterPermMask(PERM_COPY | PERM_TRANSFER);
                 }
                 else
                 {
-                    bumpytexture_ctrl->setImmediateFilterPermMask(PERM_NONE);
+                    mBumpyTextureCtrl->setImmediateFilterPermMask(PERM_NONE);
                 }
->>>>>>> 5b2de090
 			}
 		}
 
