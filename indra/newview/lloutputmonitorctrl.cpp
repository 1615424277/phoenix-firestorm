--- conflicted
+++ resolved
@@ -276,25 +276,17 @@
 // virtual
 BOOL LLOutputMonitorCtrl::handleMouseUp(S32 x, S32 y, MASK mask)
 {
-<<<<<<< HEAD
 	// <FS:Ansariel> Show voice volume instead of an empty floater
-	//if (mSpeakerId != gAgentID && !mShowParticipantsSpeaking)
+	//if (mSpeakerId != gAgentID)
 	if (mSpeakerId.notNull() && mSpeakerId != gAgentID && !mShowParticipantsSpeaking)
 	// </FS:Ansariel>
 	{
 		LLFloaterReg::showInstance("floater_voice_volume", LLSD().with("avatar_id", mSpeakerId));
 	}
 	// <FS:Ansariel> Show voice volume instead of an empty floater
-	//else if(mShowParticipantsSpeaking)
-	else if(mShowParticipantsSpeaking || mSpeakerId.isNull())
+	//else if (mShowParticipantsSpeaking)
+	else if (mShowParticipantsSpeaking || mSpeakerId.isNull())
 	// </FS:Ansariel>
-=======
-	if (mSpeakerId != gAgentID)
-	{
-		LLFloaterReg::showInstance("floater_voice_volume", LLSD().with("avatar_id", mSpeakerId));
-	}
-	else if (mShowParticipantsSpeaking)
->>>>>>> b9648501
 	{
 		LLFloaterReg::showInstance("chat_voice", LLSD());
 	}
