/** 
 * @file lloutputmonitorctrl.cpp
 * @brief LLOutputMonitorCtrl base class
 *
 * $LicenseInfo:firstyear=2001&license=viewerlgpl$
 * Second Life Viewer Source Code
 * Copyright (C) 2010, Linden Research, Inc.
 * 
 * This library is free software; you can redistribute it and/or
 * modify it under the terms of the GNU Lesser General Public
 * License as published by the Free Software Foundation;
 * version 2.1 of the License only.
 * 
 * This library is distributed in the hope that it will be useful,
 * but WITHOUT ANY WARRANTY; without even the implied warranty of
 * MERCHANTABILITY or FITNESS FOR A PARTICULAR PURPOSE.  See the GNU
 * Lesser General Public License for more details.
 * 
 * You should have received a copy of the GNU Lesser General Public
 * License along with this library; if not, write to the Free Software
 * Foundation, Inc., 51 Franklin Street, Fifth Floor, Boston, MA  02110-1301  USA
 * 
 * Linden Research, Inc., 945 Battery Street, San Francisco, CA  94111  USA
 * $/LicenseInfo$
 */

#include "llviewerprecompiledheaders.h"
#include "lloutputmonitorctrl.h"

// library includes 
#include "llfloaterreg.h"
#include "llui.h"

// viewer includes
#include "llvoiceclient.h"
#include "llmutelist.h"
#include "llagent.h"

#include "llspeakers.h"		// <FS:Zi> Add new control to have a nearby voice output monitor

// default options set in output_monitor.xml
static LLDefaultChildRegistry::Register<LLOutputMonitorCtrl> r("output_monitor");

// The defaults will be initialized in the constructor.
//LLColor4	LLOutputMonitorCtrl::sColorMuted;
//LLColor4	LLOutputMonitorCtrl::sColorOverdriven;
//LLColor4	LLOutputMonitorCtrl::sColorNormal;
LLColor4	LLOutputMonitorCtrl::sColorBound;
//S32			LLOutputMonitorCtrl::sRectsNumber 		= 0;
//F32			LLOutputMonitorCtrl::sRectWidthRatio	= 0.f;
//F32			LLOutputMonitorCtrl::sRectHeightRatio	= 0.f;

LLOutputMonitorCtrl::Params::Params()
:	draw_border("draw_border"),
	image_mute("image_mute"),
	image_off("image_off"),
	image_on("image_on"),
	image_level_1("image_level_1"),
	image_level_2("image_level_2"),
	image_level_3("image_level_3"),
	auto_update("auto_update"),
	speaker_id("speaker_id")
{
};

LLOutputMonitorCtrl::LLOutputMonitorCtrl(const LLOutputMonitorCtrl::Params& p)
:	LLView(p),
	mPower(0),
	mImageMute(p.image_mute),
	mImageOff(p.image_off),
	mImageOn(p.image_on),
	mImageLevel1(p.image_level_1),
	mImageLevel2(p.image_level_2),
	mImageLevel3(p.image_level_3),
	mAutoUpdate(p.auto_update),
	mSpeakerId(p.speaker_id),
	mIsModeratorMuted(false),
	mIsAgentControl(false),
	mIsActiveChannel(false),
	mIndicatorToggled(false),
	mShowParticipantsSpeaking(false),
	mAlwaysVisible(false) // <FS:Ansariel> Option to not hide it if speaker ID is set to null
{
	//static LLUIColor output_monitor_muted_color = LLUIColorTable::instance().getColor("OutputMonitorMutedColor", LLColor4::orange);
	//static LLUIColor output_monitor_overdriven_color = LLUIColorTable::instance().getColor("OutputMonitorOverdrivenColor", LLColor4::red);
	//static LLUIColor output_monitor_normal_color = LLUIColorTable::instance().getColor("OutputMonitorNotmalColor", LLColor4::green);
	static LLUIColor output_monitor_bound_color = LLUIColorTable::instance().getColor("OutputMonitorBoundColor", LLColor4::white);
	//static LLUICachedControl<S32> output_monitor_rects_number("OutputMonitorRectanglesNumber", 20);
	//static LLUICachedControl<F32> output_monitor_rect_width_ratio("OutputMonitorRectangleWidthRatio", 0.5f);
	//static LLUICachedControl<F32> output_monitor_rect_height_ratio("OutputMonitorRectangleHeightRatio", 0.8f);

	// IAN BUG compare to existing pattern where these are members - some will change per-widget and need to be anyway
	// sent feedback to PE
	
	// *TODO: it looks suboptimal to load the defaults every time an output monitor is constructed.
	//sColorMuted			= output_monitor_muted_color;
	//sColorOverdriven	= output_monitor_overdriven_color;
	//sColorNormal		= output_monitor_normal_color;
	sColorBound			= output_monitor_bound_color;
	//sRectsNumber		= output_monitor_rects_number;
	//sRectWidthRatio		= output_monitor_rect_width_ratio;
	//sRectHeightRatio	= output_monitor_rect_height_ratio;

	mBorder = p.draw_border;

	//with checking mute state
	setSpeakerId(mSpeakerId);
}

LLOutputMonitorCtrl::~LLOutputMonitorCtrl()
{
	LLMuteList::getInstance()->removeObserver(this);
	LLSpeakingIndicatorManager::unregisterSpeakingIndicator(mSpeakerId, this);
}

void LLOutputMonitorCtrl::setPower(F32 val)
{
	mPower = llmax(0.f, llmin(1.f, val));
}

void LLOutputMonitorCtrl::draw()
{
	// Copied from llmediaremotectrl.cpp
	// *TODO: Give the LLOutputMonitorCtrl an agent-id to monitor, then
	// call directly into LLVoiceClient::getInstance() to ask if that agent-id is muted, is
	// speaking, and what power.  This avoids duplicating data, which can get
	// out of sync.
	// <FS:Ansariel> Centralized voice power level
	//const F32 LEVEL_0 = LLVoiceClient::OVERDRIVEN_POWER_LEVEL / 3.f;
	//const F32 LEVEL_1 = LLVoiceClient::OVERDRIVEN_POWER_LEVEL * 2.f / 3.f;
	//const F32 LEVEL_2 = LLVoiceClient::OVERDRIVEN_POWER_LEVEL;
	// </FS:Ansariel> Centralized voice power level

	if (getVisible() && mAutoUpdate && !getIsMuted() && mSpeakerId.notNull())
	{
		setPower(LLVoiceClient::getInstance()->getCurrentPower(mSpeakerId));
		if(mIsAgentControl)
		{
			setIsTalking(LLVoiceClient::getInstance()->getUserPTTState());
		}
		else
		{
			setIsTalking(LLVoiceClient::getInstance()->getIsSpeaking(mSpeakerId));
		}
	}

	if ((mPower == 0.f && !mIsTalking) && mShowParticipantsSpeaking)
	{
		std::set<LLUUID> participant_uuids;
		LLVoiceClient::instance().getParticipantList(participant_uuids);
		std::set<LLUUID>::const_iterator part_it = participant_uuids.begin();

		F32 power = 0;
		for (; part_it != participant_uuids.end(); ++part_it)
		{
			power = LLVoiceClient::instance().getCurrentPower(*part_it);
			if (power)
			{
				mPower = power;
				break;
			}
		}
	}

	LLPointer<LLUIImage> icon;
<<<<<<< HEAD
	// <FS:Ansariel> Centralized voice power level
	//if (getIsMuted())
	//{
	//	icon = mImageMute;
	//}
	//else if (mPower == 0.f && !mIsTalking)
	//{
	//	// only show off if PTT is not engaged
	//	icon = mImageOff;
	//}
	//else if (mPower < LEVEL_0)
	//{
	//	// PTT is on, possibly with quiet background noise
	//	icon = mImageOn;
	//}
	//else if (mPower < LEVEL_1)
	//{
	//	icon = mImageLevel1;
	//}
	//else if (mPower < LEVEL_2)
	//{
	//	icon = mImageLevel2;
	//}
	//else
	//{
	//	// overdriven
	//	icon = mImageLevel3;
	//}
	EVoicePowerLevel power_level = LLVoiceClient::getInstance()->getPowerLevel(mSpeakerId);
	switch (power_level)
=======
	if (getIsMuted())
	{
		icon = mImageMute;
	}
	else if (mPower == 0.f && !mIsTalking)
	{
		// only show off if PTT is not engaged
		icon = mImageOff;
	}
	else if (mPower < LEVEL_0)
	{
		// PTT is on, possibly with quiet background noise
		icon = mImageOn;
	}
	else if (mPower < LEVEL_1)
	{
		icon = mImageLevel1;
	}
	else if (mPower < LEVEL_2)
	{
		icon = mImageLevel2;
	}
	else
>>>>>>> 01f696b8
	{
		case VPL_MUTED:
			icon = mImageMute;
			break;
		case VPL_PTT_Off:
			icon = mImageOff;
			break;
		case VPL_PTT_On:
			icon = mImageOn;
			break;
		case VPL_Level1:
			icon = mImageLevel1;
			break;
		case VPL_Level2:
			icon = mImageLevel2;
			break;
		case VPL_Level3:
			icon = mImageLevel3;
			break;
		default:
			break;
	}
	// </FS:Ansariel> Centralized voice power level

	if (icon)
	{
		icon->draw(0, 0);
	}

	//
	// Fill the monitor with a bunch of small rectangles.
	// The rectangles will be filled with gradient color,
	// beginning with sColorNormal and ending with sColorOverdriven.
	// 
	// *TODO: would using a (partially drawn) pixmap instead be faster?
	//
	const int monh		= getRect().getHeight();
	const int monw		= getRect().getWidth();
	//int maxrects		= sRectsNumber;
	//const int period	= llmax(1, monw / maxrects, 0, 0);                    // "1" - min value for the period
	//const int rectw		= llmax(1, llfloor(period * sRectWidthRatio), 0, 0);  // "1" - min value for the rect's width
	//const int recth		= llfloor(monh * sRectHeightRatio);

	//if(period == 1 && rectw == 1) //if we have so small control, then "maxrects = monitor's_width - 2*monitor_border's_width
	//	maxrects = monw-2;

	//const int nrects	= mIsMuted ? maxrects : llfloor(mPower * maxrects); // how many rects to draw?
	//const int rectbtm	= (monh - recth) / 2;
	//const int recttop	= rectbtm + recth;
	//
	//LLColor4 rect_color;
	//
	//for (int i=1, xpos = 0; i <= nrects; i++)
	//{
	//	// Calculate color to use for the current rectangle.
	//	if (mIsMuted)
	//	{
	//		rect_color = sColorMuted;
	//	}
	//	else
	//	{
	//		F32 frac = (mPower * i/nrects) / LLVoiceClient::OVERDRIVEN_POWER_LEVEL;
	//		// Use overdriven color if the power exceeds overdriven level.
	//		if (frac > 1.0f)
	//			frac = 1.0f;
	//		rect_color = lerp(sColorNormal, sColorOverdriven, frac);
	//	}

	//	// Draw rectangle filled with the color.
	//	gl_rect_2d(xpos, recttop, xpos+rectw, rectbtm, rect_color, TRUE);
	//	xpos += period;
	//}

	//
	// Draw bounding box.
	//
	if(mBorder)
		gl_rect_2d(0, monh, monw, 0, sColorBound, FALSE);
}

// virtual
BOOL LLOutputMonitorCtrl::handleMouseUp(S32 x, S32 y, MASK mask)
{
	// <FS:Ansariel> Show voice volume instead of an empty floater
	//if (mSpeakerId != gAgentID && !mShowParticipantsSpeaking)
	if (mSpeakerId.notNull() && mSpeakerId != gAgentID && !mShowParticipantsSpeaking)
	// </FS:Ansariel>
	{
		LLFloaterReg::showInstance("floater_voice_volume", LLSD().with("avatar_id", mSpeakerId));
	}
	// <FS:Ansariel> Show voice volume instead of an empty floater
	//else if(mShowParticipantsSpeaking)
	else if(mShowParticipantsSpeaking || mSpeakerId.isNull())
	// </FS:Ansariel>
	{
		LLFloaterReg::showInstance("chat_voice", LLSD());
	}

	return TRUE;
}

void LLOutputMonitorCtrl::setIsActiveChannel(bool val)
{
    mIsActiveChannel = val;
    if (!val)
    {
        // switchIndicator will set it to TRUE when channel becomes active
        setVisible(FALSE);
    }
}

void LLOutputMonitorCtrl::setSpeakerId(const LLUUID& speaker_id, const LLUUID& session_id/* = LLUUID::null*/, bool show_other_participants_speaking /* = false */)
{
	if (speaker_id.isNull() && mSpeakerId.notNull())
	{
		LLSpeakingIndicatorManager::unregisterSpeakingIndicator(mSpeakerId, this);
		// <FS:Ansariel> Option to not hide it if speaker ID is set to null
		if (!mAlwaysVisible)
            switchIndicator(false);
        mSpeakerId = speaker_id;
	}

	if (speaker_id.isNull() || (speaker_id == mSpeakerId))
	{
		return;
	}

	if (mSpeakerId.notNull())
	{
		// Unregister previous registration to avoid crash. EXT-4782.
		LLSpeakingIndicatorManager::unregisterSpeakingIndicator(mSpeakerId, this);
	}

	mShowParticipantsSpeaking = show_other_participants_speaking;
	mSpeakerId = speaker_id;
	LLSpeakingIndicatorManager::registerSpeakingIndicator(mSpeakerId, this, session_id);

	//mute management
	if (mAutoUpdate)
	{
		if (speaker_id == gAgentID)
		{
			mIsMuted = false;
		}
		else
		{
			// check only blocking on voice. EXT-3542
			mIsMuted = LLMuteList::getInstance()->isMuted(mSpeakerId, LLMute::flagVoiceChat);
			LLMuteList::getInstance()->addObserver(this);
		}
	}
}

void LLOutputMonitorCtrl::onChange()
{
	// check only blocking on voice. EXT-3542
	mIsMuted = LLMuteList::getInstance()->isMuted(mSpeakerId, LLMute::flagVoiceChat);
}

// virtual
void LLOutputMonitorCtrl::switchIndicator(bool switch_on)
{
    if (mIsActiveChannel && getVisible() != (BOOL)switch_on)
    {
        setVisible(switch_on);
        
        //Let parent adjust positioning of icons adjacent to speaker indicator
        //(when speaker indicator hidden, adjacent icons move to right and when speaker
        //indicator visible, adjacent icons move to the left) 
        if (getParent() && getParent()->isInVisibleChain())
        {
            notifyParentVisibilityChanged();
            //Ignore toggled state in case it was set when parent visibility was hidden
            mIndicatorToggled = false;
        }
        else
        {
            //Makes sure to only adjust adjacent icons when parent becomes visible
            //(!mIndicatorToggled ensures that changes of TFT and FTF are discarded, real state changes are TF or FT)
            mIndicatorToggled = !mIndicatorToggled;
        }

    }
}

//////////////////////////////////////////////////////////////////////////
// PRIVATE SECTION
//////////////////////////////////////////////////////////////////////////
void LLOutputMonitorCtrl::notifyParentVisibilityChanged()
{
	LL_DEBUGS("SpeakingIndicator") << "Notify parent that visibility was changed: " << mSpeakerId << ", new_visibility: " << getVisible() << LL_ENDL;

	LLSD params = LLSD().with("visibility_changed", getVisible());

	notifyParent(params);
}

//////////////////////////////////////////////////////////////////////////
// <FS:Zi> Add new control to have a nearby voice output monitor

// default options set in output_monitor.xml
static LLDefaultChildRegistry::Register<NearbyVoiceMonitor> r2("nearby_voice_monitor");

NearbyVoiceMonitor::Params::Params()
:	auto_hide("auto_hide", false)
{
}

NearbyVoiceMonitor::NearbyVoiceMonitor(const NearbyVoiceMonitor::Params& p)
:	LLOutputMonitorCtrl(p),
	mAutoHide(p.auto_hide)
{
	mAlwaysVisible = true;
	mSpeakerMgr = LLLocalSpeakerMgr::getInstance();
}

void NearbyVoiceMonitor::draw()
{
	LLSpeakerMgr::speaker_list_t speaker_list;
	LLUUID id;
	bool draw = false;

	mSpeakerMgr->update(TRUE);
	mSpeakerMgr->getSpeakerList(&speaker_list, FALSE);

	for (LLSpeakerMgr::speaker_list_t::const_iterator it = speaker_list.begin(); it != speaker_list.end(); ++it)
	{
		LLPointer<LLSpeaker> speaker = *it;
		if (speaker->mSpeechVolume > 0.f || speaker->mStatus == LLSpeaker::STATUS_SPEAKING)
		{
			draw = true;
			id = speaker->mID;
			break;
		}
	}

	setSpeakerId(id);

	if (!mAutoHide || draw)
	{
		LLOutputMonitorCtrl::draw();
	}
}
// </FS:Zi> Add new control to have a nearby voice output monitor
//////////////////////////////////////////////////////////////////////////

// EOF<|MERGE_RESOLUTION|>--- conflicted
+++ resolved
@@ -163,7 +163,6 @@
 	}
 
 	LLPointer<LLUIImage> icon;
-<<<<<<< HEAD
 	// <FS:Ansariel> Centralized voice power level
 	//if (getIsMuted())
 	//{
@@ -194,31 +193,6 @@
 	//}
 	EVoicePowerLevel power_level = LLVoiceClient::getInstance()->getPowerLevel(mSpeakerId);
 	switch (power_level)
-=======
-	if (getIsMuted())
-	{
-		icon = mImageMute;
-	}
-	else if (mPower == 0.f && !mIsTalking)
-	{
-		// only show off if PTT is not engaged
-		icon = mImageOff;
-	}
-	else if (mPower < LEVEL_0)
-	{
-		// PTT is on, possibly with quiet background noise
-		icon = mImageOn;
-	}
-	else if (mPower < LEVEL_1)
-	{
-		icon = mImageLevel1;
-	}
-	else if (mPower < LEVEL_2)
-	{
-		icon = mImageLevel2;
-	}
-	else
->>>>>>> 01f696b8
 	{
 		case VPL_MUTED:
 			icon = mImageMute;
@@ -381,7 +355,10 @@
 // virtual
 void LLOutputMonitorCtrl::switchIndicator(bool switch_on)
 {
-    if (mIsActiveChannel && getVisible() != (BOOL)switch_on)
+    // <FS:Ansariel> [FS communication UI]
+    //if (mIsActiveChannel && getVisible() != (BOOL)switch_on)
+    if (getVisible() != (BOOL)switch_on)
+    // </FS:Ansariel> [FS communication UI]
     {
         setVisible(switch_on);
         
