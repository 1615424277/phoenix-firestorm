--- conflicted
+++ resolved
@@ -88,11 +88,8 @@
 	std::string	caption_text;
 	std::string	customer_type;
 	U32			flags;
-<<<<<<< HEAD
+	bool		hide_age;
 	BOOL		allow_publish; // <FS:Ansariel> UDP profiles
-=======
-	bool		hide_age;
->>>>>>> 702e4c7d
 };
 
 struct LLAvatarPicks
@@ -221,10 +218,6 @@
 	void sendAvatarGroupsRequest(const LLUUID& avatar_id);
 	void sendAvatarTexturesRequest(const LLUUID& avatar_id);
 	void sendAvatarClassifiedsRequest(const LLUUID& avatar_id);
-	// <FS:Beq> enable legacy profile access for OpenSim to work with new profile
-	void sendGenericRequestLegacy(const LLUUID& avatar_id, EAvatarProcessorType type, const std::string method);
-	void sendAvatarPropertiesRequestLegacy(const LLUUID& avatar_id);
-	// </FS:Beq>
 
 	// Duplicate pick info requests are not suppressed.
 	void sendPickInfoRequest(const LLUUID& creator_id, const LLUUID& pick_id);
