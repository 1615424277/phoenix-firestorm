/** 
 * @file llnearbychatbar.cpp
 * @brief LLNearbyChatBar class implementation
 *
 * $LicenseInfo:firstyear=2002&license=viewerlgpl$
 * Second Life Viewer Source Code
 * Copyright (C) 2010, Linden Research, Inc.
 * 
 * This library is free software; you can redistribute it and/or
 * modify it under the terms of the GNU Lesser General Public
 * License as published by the Free Software Foundation;
 * version 2.1 of the License only.
 * 
 * This library is distributed in the hope that it will be useful,
 * but WITHOUT ANY WARRANTY; without even the implied warranty of
 * MERCHANTABILITY or FITNESS FOR A PARTICULAR PURPOSE.  See the GNU
 * Lesser General Public License for more details.
 * 
 * You should have received a copy of the GNU Lesser General Public
 * License along with this library; if not, write to the Free Software
 * Foundation, Inc., 51 Franklin Street, Fifth Floor, Boston, MA  02110-1301  USA
 * 
 * Linden Research, Inc., 945 Battery Street, San Francisco, CA  94111  USA
 * $/LicenseInfo$
 */

#include "llviewerprecompiledheaders.h"

#include "message.h"

#include "llappviewer.h"
#include "llfloaterreg.h"
#include "lltrans.h"

#include "llfirstuse.h"
#include "llnearbychatbar.h"
#include "llagent.h"
#include "llgesturemgr.h"
#include "llmultigesture.h"
#include "llkeyboard.h"
#include "llanimationstates.h"
#include "llviewerstats.h"
#include "llcommandhandler.h"
#include "llviewercontrol.h"
#include "llnavigationbar.h"
#include "llwindow.h"
#include "llviewerwindow.h"
#include "llrootview.h"
#include "llviewerchat.h"
<<<<<<< HEAD
#include "llnearbychat.h"
=======
// [RLVa:KB] - Checked: 2010-02-27 (RLVa-1.2.0b)
#include "rlvhandler.h"
// [/RLVa:KB]
>>>>>>> 2ae2d34b

#include "llresizehandle.h"

S32 LLNearbyChatBar::sLastSpecialChatChannel = 0;

const S32 EXPANDED_HEIGHT = 300;
const S32 COLLAPSED_HEIGHT = 60;
const S32 EXPANDED_MIN_HEIGHT = 150;

// legacy callback glue
//void send_chat_from_viewer(const std::string& utf8_out_text, EChatType type, S32 channel);
// [RLVa:KB] - Checked: 2010-02-27 (RLVa-1.2.0b) | Modified: RLVa-0.2.2a
void send_chat_from_viewer(std::string utf8_out_text, EChatType type, S32 channel);
// [/RLVa:KB]

struct LLChatTypeTrigger {
	std::string name;
	EChatType type;
};

static LLChatTypeTrigger sChatTypeTriggers[] = {
	{ "/whisper"	, CHAT_TYPE_WHISPER},
	{ "/shout"	, CHAT_TYPE_SHOUT}
};

LLNearbyChatBar::LLNearbyChatBar(const LLSD& key)
	: LLFloater(key),
	mChatBox(NULL)
{	mSpeakerMgr = LLLocalSpeakerMgr::getInstance();
}

//virtual
BOOL LLNearbyChatBar::postBuild()
{
	mChatBox = getChild<LLLineEditor>("chat_box");

	mChatBox->setCommitCallback(boost::bind(&LLNearbyChatBar::onChatBoxCommit, this));
	mChatBox->setKeystrokeCallback(&onChatBoxKeystroke, this);
	mChatBox->setFocusLostCallback(boost::bind(&onChatBoxFocusLost, _1, this));
	mChatBox->setFocusReceivedCallback(boost::bind(&LLNearbyChatBar::onChatBoxFocusReceived, this));

	mChatBox->setIgnoreArrowKeys( FALSE ); 
	mChatBox->setCommitOnFocusLost( FALSE );
	mChatBox->setRevertOnEsc( FALSE );
	mChatBox->setIgnoreTab(TRUE);
	mChatBox->setPassDelete(TRUE);
	mChatBox->setReplaceNewlinesWithSpaces(FALSE);
	mChatBox->setEnableLineHistory(TRUE);
	mChatBox->setFont(LLViewerChat::getChatFont());


	LLUICtrl* show_btn = getChild<LLUICtrl>("show_nearby_chat");
	show_btn->setCommitCallback(boost::bind(&LLNearbyChatBar::onToggleNearbyChatPanel, this));

	mOutputMonitor = getChild<LLOutputMonitorCtrl>("chat_zone_indicator");
	mOutputMonitor->setVisible(FALSE);

	// Register for font change notifications
	LLViewerChat::setFontChangedCallback(boost::bind(&LLNearbyChatBar::onChatFontChange, this, _1));

	mExpandedHeight = COLLAPSED_HEIGHT + EXPANDED_HEIGHT;

	enableResizeCtrls(true, true, false);

	return TRUE;
}

bool LLNearbyChatBar::applyRectControl()
{
	bool rect_controlled = LLFloater::applyRectControl();

	LLView* nearby_chat = getChildView("nearby_chat");	
	if (!nearby_chat->getVisible())
	{
		reshape(getRect().getWidth(), getMinHeight());
		enableResizeCtrls(true, true, false);
	}
	else
	{
		enableResizeCtrls(true);
		setResizeLimits(getMinWidth(), EXPANDED_MIN_HEIGHT);
	}
	
	return rect_controlled;
}

void LLNearbyChatBar::onChatFontChange(LLFontGL* fontp)
{
	// Update things with the new font whohoo
	if (mChatBox)
	{
		mChatBox->setFont(fontp);
	}
}

//static
LLNearbyChatBar* LLNearbyChatBar::getInstance()
{
	return LLFloaterReg::getTypedInstance<LLNearbyChatBar>("chat_bar");
}

void LLNearbyChatBar::showHistory()
{
	openFloater();

	if (!getChildView("nearby_chat")->getVisible())
	{
		onToggleNearbyChatPanel();
	}
}

void LLNearbyChatBar::draw()
{
	displaySpeakingIndicator();
	LLFloater::draw();
}

std::string LLNearbyChatBar::getCurrentChat()
{
	return mChatBox ? mChatBox->getText() : LLStringUtil::null;
}

// virtual
BOOL LLNearbyChatBar::handleKeyHere( KEY key, MASK mask )
{
	BOOL handled = FALSE;

	if( KEY_RETURN == key && mask == MASK_CONTROL)
	{
		// shout
		sendChat(CHAT_TYPE_SHOUT);
		handled = TRUE;
	}

	return handled;
}

BOOL LLNearbyChatBar::matchChatTypeTrigger(const std::string& in_str, std::string* out_str)
{
	U32 in_len = in_str.length();
	S32 cnt = sizeof(sChatTypeTriggers) / sizeof(*sChatTypeTriggers);
	
	for (S32 n = 0; n < cnt; n++)
	{
		if (in_len > sChatTypeTriggers[n].name.length())
			continue;

		std::string trigger_trunc = sChatTypeTriggers[n].name;
		LLStringUtil::truncate(trigger_trunc, in_len);

		if (!LLStringUtil::compareInsensitive(in_str, trigger_trunc))
		{
			*out_str = sChatTypeTriggers[n].name;
			return TRUE;
		}
	}

	return FALSE;
}

void LLNearbyChatBar::onChatBoxKeystroke(LLLineEditor* caller, void* userdata)
{
	LLFirstUse::otherAvatarChatFirst(false);

	LLNearbyChatBar* self = (LLNearbyChatBar *)userdata;

	LLWString raw_text = self->mChatBox->getWText();

	// Can't trim the end, because that will cause autocompletion
	// to eat trailing spaces that might be part of a gesture.
	LLWStringUtil::trimHead(raw_text);

	S32 length = raw_text.length();

//	if( (length > 0) && (raw_text[0] != '/') )  // forward slash is used for escape (eg. emote) sequences
// [RLVa:KB] - Checked: 2010-03-26 (RLVa-1.2.0b) | Modified: RLVa-1.0.0d
	if ( (length > 0) && (raw_text[0] != '/') && (!gRlvHandler.hasBehaviour(RLV_BHVR_REDIRCHAT)) )
// [/RLVa:KB]
	{
		gAgent.startTyping();
	}
	else
	{
		gAgent.stopTyping();
	}

	/* Doesn't work -- can't tell the difference between a backspace
	   that killed the selection vs. backspace at the end of line.
	if (length > 1 
		&& text[0] == '/'
		&& key == KEY_BACKSPACE)
	{
		// the selection will already be deleted, but we need to trim
		// off the character before
		std::string new_text = raw_text.substr(0, length-1);
		self->mInputEditor->setText( new_text );
		self->mInputEditor->setCursorToEnd();
		length = length - 1;
	}
	*/

	KEY key = gKeyboard->currentKey();

	// Ignore "special" keys, like backspace, arrows, etc.
	if (length > 1 
		&& raw_text[0] == '/'
		&& key < KEY_SPECIAL)
	{
		// we're starting a gesture, attempt to autocomplete

		std::string utf8_trigger = wstring_to_utf8str(raw_text);
		std::string utf8_out_str(utf8_trigger);

		if (LLGestureMgr::instance().matchPrefix(utf8_trigger, &utf8_out_str))
		{
			std::string rest_of_match = utf8_out_str.substr(utf8_trigger.size());
			self->mChatBox->setText(utf8_trigger + rest_of_match); // keep original capitalization for user-entered part
			S32 outlength = self->mChatBox->getLength(); // in characters

			// Select to end of line, starting from the character
			// after the last one the user typed.
			self->mChatBox->setSelection(length, outlength);
		}
		else if (matchChatTypeTrigger(utf8_trigger, &utf8_out_str))
		{
			std::string rest_of_match = utf8_out_str.substr(utf8_trigger.size());
			self->mChatBox->setText(utf8_trigger + rest_of_match + " "); // keep original capitalization for user-entered part
			self->mChatBox->setCursorToEnd();
		}

		//llinfos << "GESTUREDEBUG " << trigger 
		//	<< " len " << length
		//	<< " outlen " << out_str.getLength()
		//	<< llendl;
	}
}

// static
void LLNearbyChatBar::onChatBoxFocusLost(LLFocusableElement* caller, void* userdata)
{
	// stop typing animation
	gAgent.stopTyping();
}

void LLNearbyChatBar::onChatBoxFocusReceived()
{
	mChatBox->setEnabled(!gDisconnected);
}

EChatType LLNearbyChatBar::processChatTypeTriggers(EChatType type, std::string &str)
{
	U32 length = str.length();
	S32 cnt = sizeof(sChatTypeTriggers) / sizeof(*sChatTypeTriggers);
	
	for (S32 n = 0; n < cnt; n++)
	{
		if (length >= sChatTypeTriggers[n].name.length())
		{
			std::string trigger = str.substr(0, sChatTypeTriggers[n].name.length());

			if (!LLStringUtil::compareInsensitive(trigger, sChatTypeTriggers[n].name))
			{
				U32 trigger_length = sChatTypeTriggers[n].name.length();

				// It's to remove space after trigger name
				if (length > trigger_length && str[trigger_length] == ' ')
					trigger_length++;

				str = str.substr(trigger_length, length);

				if (CHAT_TYPE_NORMAL == type)
					return sChatTypeTriggers[n].type;
				else
					break;
			}
		}
	}

	return type;
}

void LLNearbyChatBar::sendChat( EChatType type )
{
	if (mChatBox)
	{
		LLWString text = mChatBox->getConvertedText();
		if (!text.empty())
		{
			// store sent line in history, duplicates will get filtered
			mChatBox->updateHistory();
			// Check if this is destined for another channel
			S32 channel = 0;
			stripChannelNumber(text, &channel);
			
			std::string utf8text = wstring_to_utf8str(text);
			// Try to trigger a gesture, if not chat to a script.
			std::string utf8_revised_text;
			if (0 == channel)
			{
				// discard returned "found" boolean
				LLGestureMgr::instance().triggerAndReviseString(utf8text, &utf8_revised_text);
			}
			else
			{
				utf8_revised_text = utf8text;
			}

			utf8_revised_text = utf8str_trim(utf8_revised_text);

			type = processChatTypeTriggers(type, utf8_revised_text);

			if (!utf8_revised_text.empty())
			{
				// Chat with animation
				sendChatFromViewer(utf8_revised_text, type, TRUE);
			}
		}

		mChatBox->setText(LLStringExplicit(""));
	}

	gAgent.stopTyping();

	// If the user wants to stop chatting on hitting return, lose focus
	// and go out of chat mode.
	if (gSavedSettings.getBOOL("CloseChatOnReturn"))
	{
		stopChat();
	}
}


void LLNearbyChatBar::onToggleNearbyChatPanel()
{
	LLView* nearby_chat = getChildView("nearby_chat");

	if (nearby_chat->getVisible())
	{
		if (!isMinimized())
		{
			mExpandedHeight = getRect().getHeight();
		}
		setResizeLimits(getMinWidth(), COLLAPSED_HEIGHT);
		nearby_chat->setVisible(FALSE);
		reshape(getRect().getWidth(), COLLAPSED_HEIGHT);
		enableResizeCtrls(true, true, false);
		storeRectControl();
	}
	else
	{
		nearby_chat->setVisible(TRUE);
		setResizeLimits(getMinWidth(), EXPANDED_MIN_HEIGHT);
		reshape(getRect().getWidth(), mExpandedHeight);
		enableResizeCtrls(true);
		storeRectControl();
	}
}

void LLNearbyChatBar::setMinimized(BOOL b)
{
	LLNearbyChat* nearby_chat = getChild<LLNearbyChat>("nearby_chat");
	// when unminimizing with nearby chat visible, go ahead and kill off screen chats
	if (!b && nearby_chat->getVisible())
	{
		nearby_chat->removeScreenChat();
	}
		LLFloater::setMinimized(b);
}

void LLNearbyChatBar::onChatBoxCommit()
{
	if (mChatBox->getText().length() > 0)
	{
		sendChat(CHAT_TYPE_NORMAL);
	}

	gAgent.stopTyping();
}

void LLNearbyChatBar::displaySpeakingIndicator()
{
	LLSpeakerMgr::speaker_list_t speaker_list;
	LLUUID id;

	id.setNull();
	mSpeakerMgr->update(TRUE);
	mSpeakerMgr->getSpeakerList(&speaker_list, FALSE);

	for (LLSpeakerMgr::speaker_list_t::iterator i = speaker_list.begin(); i != speaker_list.end(); ++i)
	{
		LLPointer<LLSpeaker> s = *i;
		if (s->mSpeechVolume > 0 || s->mStatus == LLSpeaker::STATUS_SPEAKING)
		{
			id = s->mID;
			break;
		}
	}

	if (!id.isNull())
	{
		mOutputMonitor->setVisible(TRUE);
		mOutputMonitor->setSpeakerId(id);
	}
	else
	{
		mOutputMonitor->setVisible(FALSE);
	}
}

void LLNearbyChatBar::sendChatFromViewer(const std::string &utf8text, EChatType type, BOOL animate)
{
	sendChatFromViewer(utf8str_to_wstring(utf8text), type, animate);
}

void LLNearbyChatBar::sendChatFromViewer(const LLWString &wtext, EChatType type, BOOL animate)
{
	// Look for "/20 foo" channel chats.
	S32 channel = 0;
	LLWString out_text = stripChannelNumber(wtext, &channel);
	std::string utf8_out_text = wstring_to_utf8str(out_text);
	std::string utf8_text = wstring_to_utf8str(wtext);

	utf8_text = utf8str_trim(utf8_text);
	if (!utf8_text.empty())
	{
		utf8_text = utf8str_truncate(utf8_text, MAX_STRING - 1);
	}

// [RLVa:KB] - Checked: 2010-03-27 (RLVa-1.2.0b) | Modified: RLVa-1.2.0b
	if ( (0 == channel) && (rlv_handler_t::isEnabled()) )
	{
		// Adjust the (public) chat "volume" on chat and gestures (also takes care of playing the proper animation)
		if ( ((CHAT_TYPE_SHOUT == type) || (CHAT_TYPE_NORMAL == type)) && (gRlvHandler.hasBehaviour(RLV_BHVR_CHATNORMAL)) )
			type = CHAT_TYPE_WHISPER;
		else if ( (CHAT_TYPE_SHOUT == type) && (gRlvHandler.hasBehaviour(RLV_BHVR_CHATSHOUT)) )
			type = CHAT_TYPE_NORMAL;
		else if ( (CHAT_TYPE_WHISPER == type) && (gRlvHandler.hasBehaviour(RLV_BHVR_CHATWHISPER)) )
			type = CHAT_TYPE_NORMAL;

		animate &= !gRlvHandler.hasBehaviour( (!RlvUtil::isEmote(utf8_text)) ? RLV_BHVR_REDIRCHAT : RLV_BHVR_REDIREMOTE );
	}
// [/RLVa:KB]

	// Don't animate for chats people can't hear (chat to scripts)
	if (animate && (channel == 0))
	{
		if (type == CHAT_TYPE_WHISPER)
		{
			lldebugs << "You whisper " << utf8_text << llendl;
			gAgent.sendAnimationRequest(ANIM_AGENT_WHISPER, ANIM_REQUEST_START);
		}
		else if (type == CHAT_TYPE_NORMAL)
		{
			lldebugs << "You say " << utf8_text << llendl;
			gAgent.sendAnimationRequest(ANIM_AGENT_TALK, ANIM_REQUEST_START);
		}
		else if (type == CHAT_TYPE_SHOUT)
		{
			lldebugs << "You shout " << utf8_text << llendl;
			gAgent.sendAnimationRequest(ANIM_AGENT_SHOUT, ANIM_REQUEST_START);
		}
		else
		{
			llinfos << "send_chat_from_viewer() - invalid volume" << llendl;
			return;
		}
	}
	else
	{
		if (type != CHAT_TYPE_START && type != CHAT_TYPE_STOP)
		{
			lldebugs << "Channel chat: " << utf8_text << llendl;
		}
	}

	send_chat_from_viewer(utf8_out_text, type, channel);
}

// static 
void LLNearbyChatBar::startChat(const char* line)
{
	LLNearbyChatBar* cb = LLNearbyChatBar::getInstance();

	if (!cb )
		return;

	cb->setVisible(TRUE);
	cb->setFocus(TRUE);
	cb->mChatBox->setFocus(TRUE);

	if (line)
	{
		std::string line_string(line);
		cb->mChatBox->setText(line_string);
	}

	cb->mChatBox->setCursorToEnd();
}

// Exit "chat mode" and do the appropriate focus changes
// static
void LLNearbyChatBar::stopChat()
{
	LLNearbyChatBar* cb = LLNearbyChatBar::getInstance();

	if (!cb)
		return;

	cb->mChatBox->setFocus(FALSE);

 	// stop typing animation
 	gAgent.stopTyping();
}

// If input of the form "/20foo" or "/20 foo", returns "foo" and channel 20.
// Otherwise returns input and channel 0.
LLWString LLNearbyChatBar::stripChannelNumber(const LLWString &mesg, S32* channel)
{
	if (mesg[0] == '/'
		&& mesg[1] == '/')
	{
		// This is a "repeat channel send"
		*channel = sLastSpecialChatChannel;
		return mesg.substr(2, mesg.length() - 2);
	}
	else if (mesg[0] == '/'
			 && mesg[1]
			 && LLStringOps::isDigit(mesg[1]))
	{
		// This a special "/20" speak on a channel
		S32 pos = 0;

		// Copy the channel number into a string
		LLWString channel_string;
		llwchar c;
		do
		{
			c = mesg[pos+1];
			channel_string.push_back(c);
			pos++;
		}
		while(c && pos < 64 && LLStringOps::isDigit(c));
		
		// Move the pointer forward to the first non-whitespace char
		// Check isspace before looping, so we can handle "/33foo"
		// as well as "/33 foo"
		while(c && iswspace(c))
		{
			c = mesg[pos+1];
			pos++;
		}
		
		sLastSpecialChatChannel = strtol(wstring_to_utf8str(channel_string).c_str(), NULL, 10);
		*channel = sLastSpecialChatChannel;
		return mesg.substr(pos, mesg.length() - pos);
	}
	else
	{
		// This is normal chat.
		*channel = 0;
		return mesg;
	}
}

//void send_chat_from_viewer(const std::string& utf8_out_text, EChatType type, S32 channel)
// [RLVa:KB] - Checked: 2010-02-27 (RLVa-1.2.0b) | Modified: RLVa-0.2.2a
void send_chat_from_viewer(std::string utf8_out_text, EChatType type, S32 channel)
// [/RLVa:KB]
{
// [RLVa:KB] - Checked: 2010-02-27 (RLVa-1.2.0b) | Modified: RLVa-1.2.0a
	// Only process chat messages (ie not CHAT_TYPE_START, CHAT_TYPE_STOP, etc)
	if ( (rlv_handler_t::isEnabled()) && ( (CHAT_TYPE_WHISPER == type) || (CHAT_TYPE_NORMAL == type) || (CHAT_TYPE_SHOUT == type) ) )
	{
		if (0 == channel)
		{
			// (We already did this before, but LLChatHandler::handle() calls this directly)
			if ( ((CHAT_TYPE_SHOUT == type) || (CHAT_TYPE_NORMAL == type)) && (gRlvHandler.hasBehaviour(RLV_BHVR_CHATNORMAL)) )
				type = CHAT_TYPE_WHISPER;
			else if ( (CHAT_TYPE_SHOUT == type) && (gRlvHandler.hasBehaviour(RLV_BHVR_CHATSHOUT)) )
				type = CHAT_TYPE_NORMAL;
			else if ( (CHAT_TYPE_WHISPER == type) && (gRlvHandler.hasBehaviour(RLV_BHVR_CHATWHISPER)) )
				type = CHAT_TYPE_NORMAL;

			// Redirect chat if needed
			if ( ( (gRlvHandler.hasBehaviour(RLV_BHVR_REDIRCHAT) || (gRlvHandler.hasBehaviour(RLV_BHVR_REDIREMOTE)) ) && 
				 (gRlvHandler.redirectChatOrEmote(utf8_out_text)) ) )
			{
				return;
			}

			// Filter public chat if sendchat restricted
			if (gRlvHandler.hasBehaviour(RLV_BHVR_SENDCHAT))
				gRlvHandler.filterChat(utf8_out_text, true);
		}
		else
		{
			// Don't allow chat on a non-public channel if sendchannel restricted (unless the channel is an exception)
			if ( (gRlvHandler.hasBehaviour(RLV_BHVR_SENDCHANNEL)) && (!gRlvHandler.isException(RLV_BHVR_SENDCHANNEL, channel)) )
				return;

			// Don't allow chat on debug channel if @sendchat, @redirchat or @rediremote restricted (shows as public chat on viewers)
			if (CHAT_CHANNEL_DEBUG == channel)
			{
				bool fIsEmote = RlvUtil::isEmote(utf8_out_text);
				if ( (gRlvHandler.hasBehaviour(RLV_BHVR_SENDCHAT)) || 
					 ((!fIsEmote) && (gRlvHandler.hasBehaviour(RLV_BHVR_REDIRCHAT))) || 
					 ((fIsEmote) && (gRlvHandler.hasBehaviour(RLV_BHVR_REDIREMOTE))) )
				{
					return;
				}
			}
		}
	}
// [/RLVa:KB]

	LLMessageSystem* msg = gMessageSystem;
	msg->newMessageFast(_PREHASH_ChatFromViewer);
	msg->nextBlockFast(_PREHASH_AgentData);
	msg->addUUIDFast(_PREHASH_AgentID, gAgent.getID());
	msg->addUUIDFast(_PREHASH_SessionID, gAgent.getSessionID());
	msg->nextBlockFast(_PREHASH_ChatData);
	msg->addStringFast(_PREHASH_Message, utf8_out_text);
	msg->addU8Fast(_PREHASH_Type, type);
	msg->addS32("Channel", channel);

	gAgent.sendReliableMessage();

	LLViewerStats::getInstance()->incStat(LLViewerStats::ST_CHAT_COUNT);
}

class LLChatCommandHandler : public LLCommandHandler
{
public:
	// not allowed from outside the app
	LLChatCommandHandler() : LLCommandHandler("chat", UNTRUSTED_BLOCK) { }

    // Your code here
	bool handle(const LLSD& tokens, const LLSD& query_map,
				LLMediaCtrl* web)
	{
		bool retval = false;
		// Need at least 2 tokens to have a valid message.
		if (tokens.size() < 2)
		{
			retval = false;
		}
		else
		{
		S32 channel = tokens[0].asInteger();
			// VWR-19499 Restrict function to chat channels greater than 0.
			if ((channel > 0) && (channel < CHAT_CHANNEL_DEBUG))
			{
				retval = true;
		// Send unescaped message, see EXT-6353.
		std::string unescaped_mesg (LLURI::unescape(tokens[1].asString()));
		send_chat_from_viewer(unescaped_mesg, CHAT_TYPE_NORMAL, channel);
			}
			else
			{
				retval = false;
				// Tell us this is an unsupported SLurl.
			}
		}
		return retval;
	}
};

// Creating the object registers with the dispatcher.
LLChatCommandHandler gChatHandler;

<|MERGE_RESOLUTION|>--- conflicted
+++ resolved
@@ -47,13 +47,10 @@
 #include "llviewerwindow.h"
 #include "llrootview.h"
 #include "llviewerchat.h"
-<<<<<<< HEAD
 #include "llnearbychat.h"
-=======
 // [RLVa:KB] - Checked: 2010-02-27 (RLVa-1.2.0b)
 #include "rlvhandler.h"
 // [/RLVa:KB]
->>>>>>> 2ae2d34b
 
 #include "llresizehandle.h"
 
