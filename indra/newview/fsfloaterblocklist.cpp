--- conflicted
+++ resolved
@@ -30,13 +30,8 @@
 #include "fsfloaterblocklist.h"
 
 FSFloaterBlocklist::FSFloaterBlocklist(const LLSD& seed)
-<<<<<<< HEAD
-	: LLFloater(seed),
-	mBlockedListPanel(nullptr)
-=======
     : LLFloater(seed),
-    mBlockedListPanel(NULL)
->>>>>>> c06fb4e0
+    mBlockedListPanel(nullptr)
 {
 }
 
@@ -46,23 +41,13 @@
 
 bool FSFloaterBlocklist::postBuild()
 {
-<<<<<<< HEAD
-	mBlockedListPanel = getChild<LLPanel>("panel_block_list_sidetray");
-	if (!mBlockedListPanel)
-	{
-		return false;
-	}
-
-	return true;
-=======
     mBlockedListPanel = getChild<LLPanel>("panel_block_list_sidetray");
     if (!mBlockedListPanel)
     {
-        return FALSE;
+        return false;
     }
 
-    return TRUE;
->>>>>>> c06fb4e0
+    return true;
 }
 
 void FSFloaterBlocklist::onOpen(const LLSD& key)
