/** 
 * @file llfloaterabout.cpp
 * @author James Cook
 * @brief The about box from Help->About
 *
 * $LicenseInfo:firstyear=2001&license=viewerlgpl$
 * Second Life Viewer Source Code
 * Copyright (C) 2010, Linden Research, Inc.
 * 
 * This library is free software; you can redistribute it and/or
 * modify it under the terms of the GNU Lesser General Public
 * License as published by the Free Software Foundation;
 * version 2.1 of the License only.
 * 
 * This library is distributed in the hope that it will be useful,
 * but WITHOUT ANY WARRANTY; without even the implied warranty of
 * MERCHANTABILITY or FITNESS FOR A PARTICULAR PURPOSE.  See the GNU
 * Lesser General Public License for more details.
 * 
 * You should have received a copy of the GNU Lesser General Public
 * License along with this library; if not, write to the Free Software
 * Foundation, Inc., 51 Franklin Street, Fifth Floor, Boston, MA  02110-1301  USA
 * 
 * Linden Research, Inc., 945 Battery Street, San Francisco, CA  94111  USA
 * $/LicenseInfo$
 */
 
#include "llviewerprecompiledheaders.h"
#include <iostream>
#include <fstream>

#include "llfloaterabout.h"

// Viewer includes
#include "llagent.h"
#include "llagentui.h"
#include "llappviewer.h"
#include "llnotificationsutil.h"
#include "llslurl.h"
#include "llvoiceclient.h"
#include "lluictrlfactory.h"
#include "llupdaterservice.h"
#include "llviewertexteditor.h"
#include "llviewercontrol.h"
#include "llviewerstats.h"
#include "llviewerregion.h"
#include "llversioninfo.h"
#include "llweb.h"

// Linden library includes
#include "llaudioengine.h"
#include "llbutton.h"
#include "llglheaders.h"
#include "llfloater.h"
#include "llfloaterreg.h"
#include "llimagej2c.h"
#include "llsys.h"
#include "lltrans.h"
#include "lluri.h"
#include "v3dmath.h"
#include "llwindow.h"
#include "stringize.h"
#include "llsdutil_math.h"
#include "lleventapi.h"
#include "llcorehttputil.h"

#if LL_WINDOWS
#include "lldxhardware.h"
#endif

extern LLMemoryInfo gSysMemory;
extern U32 gPacketsIn;

///----------------------------------------------------------------------------
/// Class LLFloaterAbout
///----------------------------------------------------------------------------
class LLFloaterAbout 
	: public LLFloater
{
	friend class LLFloaterReg;
private:
	LLFloaterAbout(const LLSD& key);
	virtual ~LLFloaterAbout();

public:
	/*virtual*/ BOOL postBuild();

	/// Obtain the data used to fill out the contents string. This is
	/// separated so that we can programmatically access the same info.
	static LLSD getInfo();
	void onClickCopyToClipboard();
	void onClickUpdateCheck();

	// checks state of updater service and starts a check outside of schedule.
	// subscribes callback for closest state update
	static void setUpdateListener();

// <FS:Ansariel> Release notes link not updating
//private:
	void setSupportText(const std::string& server_release_notes_url);

	// notifications for user requested checks
	static void showCheckUpdateNotification(S32 state);

	// callback method for manual checks
	static bool callbackCheckUpdate(LLSD const & event);

	// listener name for update checks
	static const std::string sCheckUpdateListenerName;
	
    static void startFetchServerReleaseNotes();
    static void fetchServerReleaseNotesCoro(const std::string& cap_url);
    static void handleServerReleaseNotes(LLSD results);

	// <FS:Ansariel> FIRE-19760: In Help/About Firestorm server release notes not getting fetched
	static void fetchServerReleaseNotesCoro(const std::string& cap_url);
};


// Default constructor
LLFloaterAbout::LLFloaterAbout(const LLSD& key) 
:	LLFloater(key)
{
	
}

// Destroys the object
LLFloaterAbout::~LLFloaterAbout()
{
}

BOOL LLFloaterAbout::postBuild()
{
	center();
	LLViewerTextEditor *support_widget = 
		getChild<LLViewerTextEditor>("support_editor", true);

	LLViewerTextEditor *contrib_names_widget = 
		getChild<LLViewerTextEditor>("contrib_names", true);

	LLViewerTextEditor *licenses_widget = 
		getChild<LLViewerTextEditor>("licenses_editor", true);

	getChild<LLUICtrl>("copy_btn")->setCommitCallback(
		boost::bind(&LLFloaterAbout::onClickCopyToClipboard, this));

	// <FS:Ansariel> Disabled update button
	//getChild<LLUICtrl>("update_btn")->setCommitCallback(
	//	boost::bind(&LLFloaterAbout::onClickUpdateCheck, this));
	// </FS:Ansariel>

	static const LLUIColor about_color = LLUIColorTable::instance().getColor("TextFgReadOnlyColor");

	if (gAgent.getRegion())
	{
		// start fetching server release notes URL
		setSupportText(LLTrans::getString("RetrievingData"));
        startFetchServerReleaseNotes();
	}
	else // not logged in
	{
		LL_DEBUGS("ViewerInfo") << "cannot display region info when not connected" << LL_ENDL;
		setSupportText(LLTrans::getString("NotConnected"));
	}

	support_widget->blockUndo();

	// Fix views
	support_widget->setEnabled(FALSE);
	support_widget->startOfDoc();

	// Get the names of contributors, extracted from .../doc/contributions.txt by viewer_manifest.py at build time
	std::string contributors_path = gDirUtilp->getExpandedFilename(LL_PATH_APP_SETTINGS,"contributors.txt");
	llifstream contrib_file;
	std::string contributors;
	contrib_file.open(contributors_path.c_str());		/* Flawfinder: ignore */
	if (contrib_file.is_open())
	{
		std::getline(contrib_file, contributors); // all names are on a single line
		contrib_file.close();
	}
	else
	{
		LL_WARNS("AboutInit") << "Could not read contributors file at " << contributors_path << LL_ENDL;
	}
	contrib_names_widget->setText(contributors);
	contrib_names_widget->setEnabled(FALSE);
	contrib_names_widget->startOfDoc();

    // Get the Versions and Copyrights, created at build time
	std::string licenses_path = gDirUtilp->getExpandedFilename(LL_PATH_APP_SETTINGS,"packages-info.txt");
	llifstream licenses_file;
	licenses_file.open(licenses_path.c_str());		/* Flawfinder: ignore */
	if (licenses_file.is_open())
	{
		std::string license_line;
		licenses_widget->clear();
		while ( std::getline(licenses_file, license_line) )
		{
			licenses_widget->appendText(license_line+"\n", FALSE,
										LLStyle::Params() .color(about_color));
		}
		licenses_file.close();
	}
	else
	{
		// this case will use the (out of date) hard coded value from the XUI
		LL_INFOS("AboutInit") << "Could not read licenses file at " << licenses_path << LL_ENDL;
	}
	licenses_widget->setEnabled(FALSE);
	licenses_widget->startOfDoc();

	return TRUE;
}

LLSD LLFloaterAbout::getInfo()
{
	return LLAppViewer::instance()->getViewerInfo();
}

/*static*/
void LLFloaterAbout::startFetchServerReleaseNotes()
{
    LLViewerRegion* region = gAgent.getRegion();
    if (!region) return;

    // We cannot display the URL returned by the ServerReleaseNotes capability
    // because opening it in an external browser will trigger a warning about untrusted
    // SSL certificate.
    // So we query the URL ourselves, expecting to find
    // an URL suitable for external browsers in the "Location:" HTTP header.
    std::string cap_url = region->getCapability("ServerReleaseNotes");

<<<<<<< HEAD
	// <FS:Ansariel> FIRE-19760: In Help/About Firestorm server release notes not getting fetched
    //LLCoreHttpUtil::HttpCoroutineAdapter::callbackHttpGet(cap_url,
    //    &LLFloaterAbout::handleServerReleaseNotes, &LLFloaterAbout::handleServerReleaseNotes);
	LLCoros::instance().launch("fetchServerReleaseNotesCoro", boost::bind(&LLFloaterAbout::fetchServerReleaseNotesCoro, cap_url));
	// </FS:Ansariel>
=======
    LLCoros::instance().launch("fetchServerReleaseNotesCoro", boost::bind(&LLFloaterAbout::fetchServerReleaseNotesCoro, cap_url));

>>>>>>> 29630be6
}

/*static*/
void LLFloaterAbout::fetchServerReleaseNotesCoro(const std::string& cap_url)
{
    LLCoreHttpUtil::HttpCoroutineAdapter::ptr_t
        httpAdapter(new LLCoreHttpUtil::HttpCoroutineAdapter("fetchServerReleaseNotesCoro", LLCore::HttpRequest::DEFAULT_POLICY_ID));
    LLCore::HttpRequest::ptr_t httpRequest(new LLCore::HttpRequest);
    LLCore::HttpOptions::ptr_t httpOpts(new LLCore::HttpOptions);

    httpOpts->setWantHeaders(true);
    httpOpts->setFollowRedirects(false);

    LLSD result = httpAdapter->getAndSuspend(httpRequest, cap_url, httpOpts);

    LLSD httpResults = result[LLCoreHttpUtil::HttpCoroutineAdapter::HTTP_RESULTS];
    LLCore::HttpStatus status = LLCoreHttpUtil::HttpCoroutineAdapter::getStatusFromLLSD(httpResults);

    if (!status)
    {
        handleServerReleaseNotes(httpResults);
    }
    else
    {
        handleServerReleaseNotes(result);
    }
}

/*static*/
void LLFloaterAbout::handleServerReleaseNotes(LLSD results)
{
<<<<<<< HEAD
//     LLFloaterAbout* floater_about = LLFloaterReg::getTypedInstance<LLFloaterAbout>("sl_about");
//     if (floater_about)
//     {
        LLSD http_headers;
        if (results.has(LLCoreHttpUtil::HttpCoroutineAdapter::HTTP_RESULTS))
        {
            LLSD http_results = results[LLCoreHttpUtil::HttpCoroutineAdapter::HTTP_RESULTS];
            http_headers = http_results[LLCoreHttpUtil::HttpCoroutineAdapter::HTTP_RESULTS_HEADERS];
        }
        else
        {
            http_headers = results[LLCoreHttpUtil::HttpCoroutineAdapter::HTTP_RESULTS_HEADERS];
        }
        
        std::string location = http_headers[HTTP_IN_HEADER_LOCATION].asString();
        if (location.empty())
        {
            location = LLTrans::getString("ErrorFetchingServerReleaseNotesURL");
        }
        LLAppViewer::instance()->setServerReleaseNotesURL(location);
//    }

	// <FS:Ansariel> FIRE-19760: In Help/About Firestorm server release notes not getting fetched
	LLFloaterAbout* floater_about = LLFloaterReg::findTypedInstance<LLFloaterAbout>("sl_about");
	if (floater_about)
	{
		floater_about->setSupportText(location);
	}
	// </FS:Ansariel>
}

// <FS:Ansariel> FIRE-19760: In Help/About Firestorm server release notes not getting fetched
/*static*/
void LLFloaterAbout::fetchServerReleaseNotesCoro(const std::string& cap_url)
{
	LLCoreHttpUtil::HttpCoroutineAdapter::ptr_t
		httpAdapter(new LLCoreHttpUtil::HttpCoroutineAdapter("fetchServerReleaseNotesCoro", LLCore::HttpRequest::DEFAULT_POLICY_ID));
	LLCore::HttpRequest::ptr_t httpRequest(new LLCore::HttpRequest);
	LLCore::HttpOptions::ptr_t httpOpts(new LLCore::HttpOptions);

	httpOpts->setWantHeaders(true);
	httpOpts->setFollowRedirects(false);

	LLSD result = httpAdapter->getAndSuspend(httpRequest, cap_url, httpOpts);

	LLSD httpResults = result[LLCoreHttpUtil::HttpCoroutineAdapter::HTTP_RESULTS];
	LLCore::HttpStatus status = LLCoreHttpUtil::HttpCoroutineAdapter::getStatusFromLLSD(httpResults);

	if (!status)
	{
		handleServerReleaseNotes(httpResults);
	}
	else
	{
		handleServerReleaseNotes(result);
	}
	// </FS:Ansariel>
=======
    LLSD http_headers;
    if (results.has(LLCoreHttpUtil::HttpCoroutineAdapter::HTTP_RESULTS))
    {
        LLSD http_results = results[LLCoreHttpUtil::HttpCoroutineAdapter::HTTP_RESULTS];
        http_headers = http_results[LLCoreHttpUtil::HttpCoroutineAdapter::HTTP_RESULTS_HEADERS];
    }
    else
    {
        http_headers = results[LLCoreHttpUtil::HttpCoroutineAdapter::HTTP_RESULTS_HEADERS];
    }

    std::string location = http_headers[HTTP_IN_HEADER_LOCATION].asString();
    if (location.empty())
    {
        location = LLTrans::getString("ErrorFetchingServerReleaseNotesURL");
    }
    LLAppViewer::instance()->setServerReleaseNotesURL(location);

    LLFloaterAbout* floater_about = LLFloaterReg::findTypedInstance<LLFloaterAbout>("sl_about");
    if (floater_about)
    {
        floater_about->setSupportText(location);
    }
>>>>>>> 29630be6
}


class LLFloaterAboutListener: public LLEventAPI
{
public:
	LLFloaterAboutListener():
		LLEventAPI("LLFloaterAbout",
                   "LLFloaterAbout listener to retrieve About box info")
	{
		add("getInfo",
            "Request an LLSD::Map containing information used to populate About box",
            &LLFloaterAboutListener::getInfo,
            LLSD().with("reply", LLSD()));
	}

private:
	void getInfo(const LLSD& request) const
	{
		LLReqID reqid(request);
		LLSD reply(LLFloaterAbout::getInfo());
		reqid.stamp(reply);
		LLEventPumps::instance().obtain(request["reply"]).post(reply);
	}
};

static LLFloaterAboutListener floaterAboutListener;

void LLFloaterAbout::onClickCopyToClipboard()
{
	LLViewerTextEditor *support_widget = 
		getChild<LLViewerTextEditor>("support_editor", true);
	support_widget->selectAll();
	support_widget->copy();
	support_widget->deselect();
}

void LLFloaterAbout::onClickUpdateCheck()
{
	setUpdateListener();
}

void LLFloaterAbout::setSupportText(const std::string& server_release_notes_url)
{
#if LL_WINDOWS
	getWindow()->incBusyCount();
	getWindow()->setCursor(UI_CURSOR_ARROW);
#endif
#if LL_WINDOWS
	getWindow()->decBusyCount();
	getWindow()->setCursor(UI_CURSOR_ARROW);
#endif

	LLViewerTextEditor *support_widget =
		getChild<LLViewerTextEditor>("support_editor", true);

	LLUIColor about_color = LLUIColorTable::instance().getColor("TextFgReadOnlyColor");
	support_widget->clear();
	support_widget->appendText(LLAppViewer::instance()->getViewerInfoString(),
							   FALSE, LLStyle::Params() .color(about_color));
}

///----------------------------------------------------------------------------
/// Floater About Update-check related functions
///----------------------------------------------------------------------------

const std::string LLFloaterAbout::sCheckUpdateListenerName = "LLUpdateNotificationListener";

void LLFloaterAbout::showCheckUpdateNotification(S32 state)
{
	switch (state)
	{
	case LLUpdaterService::UP_TO_DATE:
		LLNotificationsUtil::add("UpdateViewerUpToDate");
		break;
	case LLUpdaterService::DOWNLOADING:
	case LLUpdaterService::INSTALLING:
		LLNotificationsUtil::add("UpdateDownloadInProgress");
		break;
	case LLUpdaterService::TERMINAL:
		// download complete, user triggered check after download pop-up appeared
		LLNotificationsUtil::add("UpdateDownloadComplete");
		break;
	default:
		LLNotificationsUtil::add("UpdateCheckError");
		break;
	}
}

bool LLFloaterAbout::callbackCheckUpdate(LLSD const & event)
{
	if (!event.has("payload"))
	{
		return false;
	}

	LLSD payload = event["payload"];
	if (payload.has("type") && payload["type"].asInteger() == LLUpdaterService::STATE_CHANGE)
	{
		LLEventPumps::instance().obtain("mainlooprepeater").stopListening(sCheckUpdateListenerName);
		showCheckUpdateNotification(payload["state"].asInteger());
	}
	return false;
}

void LLFloaterAbout::setUpdateListener()
{
	LLUpdaterService update_service;
	S32 service_state = update_service.getState();
	// Note: Do not set state listener before forceCheck() since it set's new state
	if (update_service.forceCheck() || service_state == LLUpdaterService::CHECKING_FOR_UPDATE)
	{
		LLEventPump& mainloop(LLEventPumps::instance().obtain("mainlooprepeater"));
		if (mainloop.getListener(sCheckUpdateListenerName) == LLBoundListener()) // dummy listener
		{
			mainloop.listen(sCheckUpdateListenerName, boost::bind(&callbackCheckUpdate, _1));
		}
	}
	else
	{
		showCheckUpdateNotification(service_state);
	}
}

///----------------------------------------------------------------------------
/// LLFloaterAboutUtil
///----------------------------------------------------------------------------
void LLFloaterAboutUtil::registerFloater()
{
	LLFloaterReg::add("sl_about", "floater_about.xml",
		&LLFloaterReg::build<LLFloaterAbout>);

}

void LLFloaterAboutUtil::checkUpdatesAndNotify()
{
	LLFloaterAbout::setUpdateListener();
}
<|MERGE_RESOLUTION|>--- conflicted
+++ resolved
@@ -111,9 +111,6 @@
     static void startFetchServerReleaseNotes();
     static void fetchServerReleaseNotesCoro(const std::string& cap_url);
     static void handleServerReleaseNotes(LLSD results);
-
-	// <FS:Ansariel> FIRE-19760: In Help/About Firestorm server release notes not getting fetched
-	static void fetchServerReleaseNotesCoro(const std::string& cap_url);
 };
 
 
@@ -231,16 +228,8 @@
     // an URL suitable for external browsers in the "Location:" HTTP header.
     std::string cap_url = region->getCapability("ServerReleaseNotes");
 
-<<<<<<< HEAD
-	// <FS:Ansariel> FIRE-19760: In Help/About Firestorm server release notes not getting fetched
-    //LLCoreHttpUtil::HttpCoroutineAdapter::callbackHttpGet(cap_url,
-    //    &LLFloaterAbout::handleServerReleaseNotes, &LLFloaterAbout::handleServerReleaseNotes);
-	LLCoros::instance().launch("fetchServerReleaseNotesCoro", boost::bind(&LLFloaterAbout::fetchServerReleaseNotesCoro, cap_url));
-	// </FS:Ansariel>
-=======
     LLCoros::instance().launch("fetchServerReleaseNotesCoro", boost::bind(&LLFloaterAbout::fetchServerReleaseNotesCoro, cap_url));
 
->>>>>>> 29630be6
 }
 
 /*static*/
@@ -258,7 +247,6 @@
 
     LLSD httpResults = result[LLCoreHttpUtil::HttpCoroutineAdapter::HTTP_RESULTS];
     LLCore::HttpStatus status = LLCoreHttpUtil::HttpCoroutineAdapter::getStatusFromLLSD(httpResults);
-
     if (!status)
     {
         handleServerReleaseNotes(httpResults);
@@ -272,65 +260,6 @@
 /*static*/
 void LLFloaterAbout::handleServerReleaseNotes(LLSD results)
 {
-<<<<<<< HEAD
-//     LLFloaterAbout* floater_about = LLFloaterReg::getTypedInstance<LLFloaterAbout>("sl_about");
-//     if (floater_about)
-//     {
-        LLSD http_headers;
-        if (results.has(LLCoreHttpUtil::HttpCoroutineAdapter::HTTP_RESULTS))
-        {
-            LLSD http_results = results[LLCoreHttpUtil::HttpCoroutineAdapter::HTTP_RESULTS];
-            http_headers = http_results[LLCoreHttpUtil::HttpCoroutineAdapter::HTTP_RESULTS_HEADERS];
-        }
-        else
-        {
-            http_headers = results[LLCoreHttpUtil::HttpCoroutineAdapter::HTTP_RESULTS_HEADERS];
-        }
-        
-        std::string location = http_headers[HTTP_IN_HEADER_LOCATION].asString();
-        if (location.empty())
-        {
-            location = LLTrans::getString("ErrorFetchingServerReleaseNotesURL");
-        }
-        LLAppViewer::instance()->setServerReleaseNotesURL(location);
-//    }
-
-	// <FS:Ansariel> FIRE-19760: In Help/About Firestorm server release notes not getting fetched
-	LLFloaterAbout* floater_about = LLFloaterReg::findTypedInstance<LLFloaterAbout>("sl_about");
-	if (floater_about)
-	{
-		floater_about->setSupportText(location);
-	}
-	// </FS:Ansariel>
-}
-
-// <FS:Ansariel> FIRE-19760: In Help/About Firestorm server release notes not getting fetched
-/*static*/
-void LLFloaterAbout::fetchServerReleaseNotesCoro(const std::string& cap_url)
-{
-	LLCoreHttpUtil::HttpCoroutineAdapter::ptr_t
-		httpAdapter(new LLCoreHttpUtil::HttpCoroutineAdapter("fetchServerReleaseNotesCoro", LLCore::HttpRequest::DEFAULT_POLICY_ID));
-	LLCore::HttpRequest::ptr_t httpRequest(new LLCore::HttpRequest);
-	LLCore::HttpOptions::ptr_t httpOpts(new LLCore::HttpOptions);
-
-	httpOpts->setWantHeaders(true);
-	httpOpts->setFollowRedirects(false);
-
-	LLSD result = httpAdapter->getAndSuspend(httpRequest, cap_url, httpOpts);
-
-	LLSD httpResults = result[LLCoreHttpUtil::HttpCoroutineAdapter::HTTP_RESULTS];
-	LLCore::HttpStatus status = LLCoreHttpUtil::HttpCoroutineAdapter::getStatusFromLLSD(httpResults);
-
-	if (!status)
-	{
-		handleServerReleaseNotes(httpResults);
-	}
-	else
-	{
-		handleServerReleaseNotes(result);
-	}
-	// </FS:Ansariel>
-=======
     LLSD http_headers;
     if (results.has(LLCoreHttpUtil::HttpCoroutineAdapter::HTTP_RESULTS))
     {
@@ -354,9 +283,7 @@
     {
         floater_about->setSupportText(location);
     }
->>>>>>> 29630be6
-}
-
+}
 
 class LLFloaterAboutListener: public LLEventAPI
 {
