/** 
 * @file llfloaterabout.cpp
 * @author James Cook
 * @brief The about box from Help->About
 *
 * $LicenseInfo:firstyear=2001&license=viewerlgpl$
 * Second Life Viewer Source Code
 * Copyright (C) 2010, Linden Research, Inc.
 * 
 * This library is free software; you can redistribute it and/or
 * modify it under the terms of the GNU Lesser General Public
 * License as published by the Free Software Foundation;
 * version 2.1 of the License only.
 * 
 * This library is distributed in the hope that it will be useful,
 * but WITHOUT ANY WARRANTY; without even the implied warranty of
 * MERCHANTABILITY or FITNESS FOR A PARTICULAR PURPOSE.  See the GNU
 * Lesser General Public License for more details.
 * 
 * You should have received a copy of the GNU Lesser General Public
 * License along with this library; if not, write to the Free Software
 * Foundation, Inc., 51 Franklin Street, Fifth Floor, Boston, MA  02110-1301  USA
 * 
 * Linden Research, Inc., 945 Battery Street, San Francisco, CA  94111  USA
 * $/LicenseInfo$
 */
 
#include "llviewerprecompiledheaders.h"
#include <iostream>
#include <fstream>

#include "llfloaterabout.h"

// Viewer includes
#include "llagent.h"
#include "llagentui.h"
#include "llappviewer.h" 
#include "llslurl.h"
#include "llvoiceclient.h"
#include "lluictrlfactory.h"
#include "llviewertexteditor.h"
#include "llviewercontrol.h"
#include "llviewerstats.h"
#include "llviewerregion.h"
#include "llversioninfo.h"
#include "llweb.h"
// [RLVa:KB] - Checked: 2010-04-18 (RLVa-1.4.0)
#include "rlvactions.h"
#include "rlvhelper.h"
// [/RLVa:KB]

// Linden library includes
#include "llaudioengine.h"
#include "llbutton.h"
#include "llcurl.h"
#include "llglheaders.h"
#include "llfloater.h"
#include "llfloaterreg.h"
#include "llimagej2c.h"
#include "llsys.h"
#include "lltrans.h"
#include "lluri.h"
#include "v3dmath.h"
#include "llwindow.h"
#include "stringize.h"
#include "llsdutil_math.h"
#include "lleventapi.h"

#if LL_WINDOWS
#include "lldxhardware.h"
#endif

extern LLMemoryInfo gSysMemory;
extern U32 gPacketsIn;

///----------------------------------------------------------------------------
/// Class LLServerReleaseNotesURLFetcher
///----------------------------------------------------------------------------
class LLServerReleaseNotesURLFetcher : public LLHTTPClient::Responder
{
	LOG_CLASS(LLServerReleaseNotesURLFetcher);
public:
	static void startFetch();
private:
	/* virtual */ void httpCompleted();
};

///----------------------------------------------------------------------------
/// Class LLFloaterAbout
///----------------------------------------------------------------------------
class LLFloaterAbout 
	: public LLFloater
{
	friend class LLFloaterReg;
private:
	LLFloaterAbout(const LLSD& key);
	virtual ~LLFloaterAbout();

public:
	/*virtual*/ BOOL postBuild();

	/// Obtain the data used to fill out the contents string. This is
	/// separated so that we can programmatically access the same info.
	static LLSD getInfo();
	void onClickCopyToClipboard();

private:
	void setSupportText(const std::string& server_release_notes_url);
};


// Default constructor
LLFloaterAbout::LLFloaterAbout(const LLSD& key) 
:	LLFloater(key)
{
	
}

// Destroys the object
LLFloaterAbout::~LLFloaterAbout()
{
}

BOOL LLFloaterAbout::postBuild()
{
	center();
	LLViewerTextEditor *support_widget = 
		getChild<LLViewerTextEditor>("support_editor", true);

	LLViewerTextEditor *linden_names_widget = 
		getChild<LLViewerTextEditor>("linden_names", true);

	LLViewerTextEditor *contrib_names_widget = 
		getChild<LLViewerTextEditor>("contrib_names", true);

	LLViewerTextEditor *trans_names_widget = 
		getChild<LLViewerTextEditor>("trans_names", true);

	getChild<LLUICtrl>("copy_btn")->setCommitCallback(
		boost::bind(&LLFloaterAbout::onClickCopyToClipboard, this));

	if (gAgent.getRegion())
	{
		// start fetching server release notes URL
		setSupportText(LLTrans::getString("RetrievingData"));
		LLServerReleaseNotesURLFetcher::startFetch();
	}
	else // not logged in
	{
		setSupportText(LLStringUtil::null);
	}

	support_widget->blockUndo();

	// Fix views
	support_widget->setEnabled(FALSE);
	support_widget->startOfDoc();

	// Get the names of Lindens, added by viewer_manifest.py at build time
	std::string lindens_path = gDirUtilp->getExpandedFilename(LL_PATH_APP_SETTINGS,"lindens.txt");
	llifstream linden_file;
	std::string lindens;
	linden_file.open(lindens_path);		/* Flawfinder: ignore */
	if (linden_file.is_open())
	{
		std::getline(linden_file, lindens); // all names are on a single line
		linden_file.close();
		linden_names_widget->setText(lindens);
	}
	else
	{
		LL_INFOS("AboutInit") << "Could not read lindens file at " << lindens_path << LL_ENDL;
	}
	linden_names_widget->setEnabled(FALSE);
	linden_names_widget->startOfDoc();

	// Get the names of contributors, extracted from .../doc/contributions.txt by viewer_manifest.py at build time
	std::string contributors_path = gDirUtilp->getExpandedFilename(LL_PATH_APP_SETTINGS,"contributors.txt");
	llifstream contrib_file;
	std::string contributors;
	contrib_file.open(contributors_path);		/* Flawfinder: ignore */
	if (contrib_file.is_open())
	{
		std::getline(contrib_file, contributors); // all names are on a single line
		contrib_file.close();
	}
	else
	{
		LL_WARNS("AboutInit") << "Could not read contributors file at " << contributors_path << LL_ENDL;
	}
	contrib_names_widget->setText(contributors);
	contrib_names_widget->setEnabled(FALSE);
	contrib_names_widget->startOfDoc();

	// Get the names of translators, extracted from .../doc/tranlations.txt by viewer_manifest.py at build time
	std::string translators_path = gDirUtilp->getExpandedFilename(LL_PATH_APP_SETTINGS,"translators.txt");
	llifstream trans_file;
	std::string translators;
	trans_file.open(translators_path);		/* Flawfinder: ignore */
	if (trans_file.is_open())
	{
		std::getline(trans_file, translators); // all names are on a single line
		trans_file.close();
	}
	else
	{
		LL_WARNS("AboutInit") << "Could not read translators file at " << translators_path << LL_ENDL;
	}
	trans_names_widget->setText(translators);
	trans_names_widget->setEnabled(FALSE);
	trans_names_widget->startOfDoc();

	return TRUE;
}

LLSD LLFloaterAbout::getInfo()
{
<<<<<<< HEAD
	return LLAppViewer::instance()->getViewerInfo();
=======
	// The point of having one method build an LLSD info block and the other
	// construct the user-visible About string is to ensure that the same info
	// is available to a getInfo() caller as to the user opening
	// LLFloaterAbout.
	LLSD info;
	LLSD version;
	version.append(LLVersionInfo::getMajor());
	version.append(LLVersionInfo::getMinor());
	version.append(LLVersionInfo::getPatch());
	version.append(LLVersionInfo::getBuild());
	info["VIEWER_VERSION"] = version;
	info["VIEWER_VERSION_STR"] = LLVersionInfo::getVersion();
	info["BUILD_DATE"] = __DATE__;
	info["BUILD_TIME"] = __TIME__;
	info["CHANNEL"] = LLVersionInfo::getChannel();

	info["VIEWER_RELEASE_NOTES_URL"] = get_viewer_release_notes_url();

#if LL_MSVC
	info["COMPILER"] = "MSVC";
	info["COMPILER_VERSION"] = _MSC_VER;
#elif LL_GNUC
	info["COMPILER"] = "GCC";
	info["COMPILER_VERSION"] = GCC_VERSION;
#endif

	// Position
	LLViewerRegion* region = gAgent.getRegion();
	if (region)
	{
		LLVector3d pos = gAgent.getPositionGlobal();
		info["POSITION"] = ll_sd_from_vector3d(pos);
		info["POSITION_LOCAL"] = ll_sd_from_vector3(gAgent.getPosAgentFromGlobal(pos));
		info["REGION"] = gAgent.getRegion()->getName();
		info["HOSTNAME"] = gAgent.getRegion()->getHost().getHostName();
		info["HOSTIP"] = gAgent.getRegion()->getHost().getString();
		info["SERVER_VERSION"] = gLastVersionChannel;
		LLSLURL slurl;
		LLAgentUI::buildSLURL(slurl);
		info["SLURL"] = slurl.getSLURLString();
	}

	// CPU
	info["CPU"] = gSysCPU.getCPUString();
	info["MEMORY_MB"] = LLSD::Integer(gSysMemory.getPhysicalMemoryKB() / 1024);
	// Moved hack adjustment to Windows memory size into llsys.cpp
	info["OS_VERSION"] = LLAppViewer::instance()->getOSInfo().getOSString();
	info["GRAPHICS_CARD_VENDOR"] = (const char*)(glGetString(GL_VENDOR));
	info["GRAPHICS_CARD"] = (const char*)(glGetString(GL_RENDERER));

#if LL_WINDOWS
    LLSD driver_info = gDXHardware.getDisplayInfo();
    if (driver_info.has("DriverVersion"))
    {
        info["GRAPHICS_DRIVER_VERSION"] = driver_info["DriverVersion"];
    }
#endif

// [RLVa:KB] - Checked: 2010-04-18 (RLVa-1.2.0)
	info["RLV_VERSION"] = (RlvActions::isRlvEnabled()) ? RlvStrings::getVersionAbout() : "(disabled)";
// [/RLVa:KB]
	info["OPENGL_VERSION"] = (const char*)(glGetString(GL_VERSION));
	info["LIBCURL_VERSION"] = LLCurl::getVersionString();
	info["J2C_VERSION"] = LLImageJ2C::getEngineInfo();
	bool want_fullname = true;
	info["AUDIO_DRIVER_VERSION"] = gAudiop ? LLSD(gAudiop->getDriverName(want_fullname)) : LLSD();
	if(LLVoiceClient::getInstance()->voiceEnabled())
	{
		LLVoiceVersionInfo version = LLVoiceClient::getInstance()->getVersion();
		std::ostringstream version_string;
		version_string << version.serverType << " " << version.serverVersion << std::endl;
		info["VOICE_VERSION"] = version_string.str();
	}
	else 
	{
		info["VOICE_VERSION"] = LLTrans::getString("NotConnected");
	}
	
	// TODO: Implement media plugin version query
	info["QT_WEBKIT_VERSION"] = "4.7.1 (version number hard-coded)";

	if (gPacketsIn > 0)
	{
		info["PACKETS_LOST"] = LLViewerStats::getInstance()->mPacketsLostStat.getCurrent();
		info["PACKETS_IN"] = F32(gPacketsIn);
		info["PACKETS_PCT"] = 100.f*info["PACKETS_LOST"].asReal() / info["PACKETS_IN"].asReal();
	}

    return info;
}

static std::string get_viewer_release_notes_url()
{
	// return a URL to the release notes for this viewer, such as:
	// http://wiki.secondlife.com/wiki/Release_Notes/Second Life Beta Viewer/2.1.0.123456
	std::string url = LLTrans::getString("RELEASE_NOTES_BASE_URL");
	if (! LLStringUtil::endsWith(url, "/"))
		url += "/";
	url += LLVersionInfo::getChannel() + "/";
	url += LLVersionInfo::getVersion();
	return LLWeb::escapeURL(url);
>>>>>>> 78d60025
}

class LLFloaterAboutListener: public LLEventAPI
{
public:
	LLFloaterAboutListener():
		LLEventAPI("LLFloaterAbout",
                   "LLFloaterAbout listener to retrieve About box info")
	{
		add("getInfo",
            "Request an LLSD::Map containing information used to populate About box",
            &LLFloaterAboutListener::getInfo,
            LLSD().with("reply", LLSD()));
	}

private:
	void getInfo(const LLSD& request) const
	{
		LLReqID reqid(request);
		LLSD reply(LLFloaterAbout::getInfo());
		reqid.stamp(reply);
		LLEventPumps::instance().obtain(request["reply"]).post(reply);
	}
};

static LLFloaterAboutListener floaterAboutListener;

void LLFloaterAbout::onClickCopyToClipboard()
{
	LLViewerTextEditor *support_widget = 
		getChild<LLViewerTextEditor>("support_editor", true);
	support_widget->selectAll();
	support_widget->copy();
	support_widget->deselect();
}

void LLFloaterAbout::setSupportText(const std::string& server_release_notes_url)
{
#if LL_WINDOWS
	getWindow()->incBusyCount();
	getWindow()->setCursor(UI_CURSOR_ARROW);
#endif
#if LL_WINDOWS
	getWindow()->decBusyCount();
	getWindow()->setCursor(UI_CURSOR_ARROW);
#endif

	LLViewerTextEditor *support_widget =
		getChild<LLViewerTextEditor>("support_editor", true);

<<<<<<< HEAD
=======
	std::ostringstream support;

	// Render the LLSD from getInfo() as a format_map_t
	LLStringUtil::format_map_t args;

	// allow the "Release Notes" URL label to be localized
	args["ReleaseNotes"] = LLTrans::getString("ReleaseNotes");

	for (LLSD::map_const_iterator ii(info.beginMap()), iend(info.endMap());
		 ii != iend; ++ii)
	{
		if (! ii->second.isArray())
		{
			// Scalar value
			if (ii->second.isUndefined())
			{
				args[ii->first] = getString("none");
			}
			else
			{
				// don't forget to render value asString()
				args[ii->first] = ii->second.asString();
			}
		}
		else
		{
			// array value: build KEY_0, KEY_1 etc. entries
			for (LLSD::Integer n(0), size(ii->second.size()); n < size; ++n)
			{
				args[STRINGIZE(ii->first << '_' << n)] = ii->second[n].asString();
			}
		}
	}

	// Now build the various pieces
	support << getString("AboutHeader", args);
	if (info.has("REGION"))
	{
// [RLVa:KB] - Checked: 2014-02-24 (RLVa-1.4.10)
		support << "\n\n";
		if (RlvActions::canShowLocation())
			support << getString("AboutPosition", args);
		else
			support << RlvStrings::getString(RLV_STRING_HIDDEN_REGION);
// [/RLVa:KB]
//		support << "\n\n" << getString("AboutPosition", args);
	}
	support << "\n\n" << getString("AboutSystem", args);
	support << "\n";
	if (info.has("GRAPHICS_DRIVER_VERSION"))
	{
		support << "\n" << getString("AboutDriver", args);
	}
	support << "\n" << getString("AboutLibs", args);
	if (info.has("COMPILER"))
	{
		support << "\n" << getString("AboutCompiler", args);
	}
	if (info.has("PACKETS_IN"))
	{
		support << '\n' << getString("AboutTraffic", args);
	}

>>>>>>> 78d60025
	support_widget->clear();
	support_widget->appendText(LLAppViewer::instance()->getViewerInfoString(),
								FALSE,
								LLStyle::Params()
									.color(LLUIColorTable::instance().getColor("TextFgReadOnlyColor")));
}

///----------------------------------------------------------------------------
/// LLFloaterAboutUtil
///----------------------------------------------------------------------------
void LLFloaterAboutUtil::registerFloater()
{
	LLFloaterReg::add("sl_about", "floater_about.xml",
		&LLFloaterReg::build<LLFloaterAbout>);

}

///----------------------------------------------------------------------------
/// Class LLServerReleaseNotesURLFetcher implementation
///----------------------------------------------------------------------------
// static
void LLServerReleaseNotesURLFetcher::startFetch()
{
	LLViewerRegion* region = gAgent.getRegion();
	if (!region) return;

	// We cannot display the URL returned by the ServerReleaseNotes capability
	// because opening it in an external browser will trigger a warning about untrusted
	// SSL certificate.
	// So we query the URL ourselves, expecting to find
	// an URL suitable for external browsers in the "Location:" HTTP header.
	std::string cap_url = region->getCapability("ServerReleaseNotes");
	LLHTTPClient::get(cap_url, new LLServerReleaseNotesURLFetcher);
}

// virtual
void LLServerReleaseNotesURLFetcher::httpCompleted()
{
	LL_DEBUGS("ServerReleaseNotes") << dumpResponse() 
									<< " [headers:" << getResponseHeaders() << "]" << LL_ENDL;

	LLFloaterAbout* floater_about = LLFloaterReg::getTypedInstance<LLFloaterAbout>("sl_about");
	if (floater_about)
	{
		std::string location = getResponseHeader(HTTP_IN_HEADER_LOCATION);
		if (location.empty())
		{
			location = LLTrans::getString("ErrorFetchingServerReleaseNotesURL");
		}
		LLAppViewer::instance()->setServerReleaseNotesURL(location);
	}
}
<|MERGE_RESOLUTION|>--- conflicted
+++ resolved
@@ -215,111 +215,7 @@
 
 LLSD LLFloaterAbout::getInfo()
 {
-<<<<<<< HEAD
 	return LLAppViewer::instance()->getViewerInfo();
-=======
-	// The point of having one method build an LLSD info block and the other
-	// construct the user-visible About string is to ensure that the same info
-	// is available to a getInfo() caller as to the user opening
-	// LLFloaterAbout.
-	LLSD info;
-	LLSD version;
-	version.append(LLVersionInfo::getMajor());
-	version.append(LLVersionInfo::getMinor());
-	version.append(LLVersionInfo::getPatch());
-	version.append(LLVersionInfo::getBuild());
-	info["VIEWER_VERSION"] = version;
-	info["VIEWER_VERSION_STR"] = LLVersionInfo::getVersion();
-	info["BUILD_DATE"] = __DATE__;
-	info["BUILD_TIME"] = __TIME__;
-	info["CHANNEL"] = LLVersionInfo::getChannel();
-
-	info["VIEWER_RELEASE_NOTES_URL"] = get_viewer_release_notes_url();
-
-#if LL_MSVC
-	info["COMPILER"] = "MSVC";
-	info["COMPILER_VERSION"] = _MSC_VER;
-#elif LL_GNUC
-	info["COMPILER"] = "GCC";
-	info["COMPILER_VERSION"] = GCC_VERSION;
-#endif
-
-	// Position
-	LLViewerRegion* region = gAgent.getRegion();
-	if (region)
-	{
-		LLVector3d pos = gAgent.getPositionGlobal();
-		info["POSITION"] = ll_sd_from_vector3d(pos);
-		info["POSITION_LOCAL"] = ll_sd_from_vector3(gAgent.getPosAgentFromGlobal(pos));
-		info["REGION"] = gAgent.getRegion()->getName();
-		info["HOSTNAME"] = gAgent.getRegion()->getHost().getHostName();
-		info["HOSTIP"] = gAgent.getRegion()->getHost().getString();
-		info["SERVER_VERSION"] = gLastVersionChannel;
-		LLSLURL slurl;
-		LLAgentUI::buildSLURL(slurl);
-		info["SLURL"] = slurl.getSLURLString();
-	}
-
-	// CPU
-	info["CPU"] = gSysCPU.getCPUString();
-	info["MEMORY_MB"] = LLSD::Integer(gSysMemory.getPhysicalMemoryKB() / 1024);
-	// Moved hack adjustment to Windows memory size into llsys.cpp
-	info["OS_VERSION"] = LLAppViewer::instance()->getOSInfo().getOSString();
-	info["GRAPHICS_CARD_VENDOR"] = (const char*)(glGetString(GL_VENDOR));
-	info["GRAPHICS_CARD"] = (const char*)(glGetString(GL_RENDERER));
-
-#if LL_WINDOWS
-    LLSD driver_info = gDXHardware.getDisplayInfo();
-    if (driver_info.has("DriverVersion"))
-    {
-        info["GRAPHICS_DRIVER_VERSION"] = driver_info["DriverVersion"];
-    }
-#endif
-
-// [RLVa:KB] - Checked: 2010-04-18 (RLVa-1.2.0)
-	info["RLV_VERSION"] = (RlvActions::isRlvEnabled()) ? RlvStrings::getVersionAbout() : "(disabled)";
-// [/RLVa:KB]
-	info["OPENGL_VERSION"] = (const char*)(glGetString(GL_VERSION));
-	info["LIBCURL_VERSION"] = LLCurl::getVersionString();
-	info["J2C_VERSION"] = LLImageJ2C::getEngineInfo();
-	bool want_fullname = true;
-	info["AUDIO_DRIVER_VERSION"] = gAudiop ? LLSD(gAudiop->getDriverName(want_fullname)) : LLSD();
-	if(LLVoiceClient::getInstance()->voiceEnabled())
-	{
-		LLVoiceVersionInfo version = LLVoiceClient::getInstance()->getVersion();
-		std::ostringstream version_string;
-		version_string << version.serverType << " " << version.serverVersion << std::endl;
-		info["VOICE_VERSION"] = version_string.str();
-	}
-	else 
-	{
-		info["VOICE_VERSION"] = LLTrans::getString("NotConnected");
-	}
-	
-	// TODO: Implement media plugin version query
-	info["QT_WEBKIT_VERSION"] = "4.7.1 (version number hard-coded)";
-
-	if (gPacketsIn > 0)
-	{
-		info["PACKETS_LOST"] = LLViewerStats::getInstance()->mPacketsLostStat.getCurrent();
-		info["PACKETS_IN"] = F32(gPacketsIn);
-		info["PACKETS_PCT"] = 100.f*info["PACKETS_LOST"].asReal() / info["PACKETS_IN"].asReal();
-	}
-
-    return info;
-}
-
-static std::string get_viewer_release_notes_url()
-{
-	// return a URL to the release notes for this viewer, such as:
-	// http://wiki.secondlife.com/wiki/Release_Notes/Second Life Beta Viewer/2.1.0.123456
-	std::string url = LLTrans::getString("RELEASE_NOTES_BASE_URL");
-	if (! LLStringUtil::endsWith(url, "/"))
-		url += "/";
-	url += LLVersionInfo::getChannel() + "/";
-	url += LLVersionInfo::getVersion();
-	return LLWeb::escapeURL(url);
->>>>>>> 78d60025
 }
 
 class LLFloaterAboutListener: public LLEventAPI
@@ -370,72 +266,6 @@
 	LLViewerTextEditor *support_widget =
 		getChild<LLViewerTextEditor>("support_editor", true);
 
-<<<<<<< HEAD
-=======
-	std::ostringstream support;
-
-	// Render the LLSD from getInfo() as a format_map_t
-	LLStringUtil::format_map_t args;
-
-	// allow the "Release Notes" URL label to be localized
-	args["ReleaseNotes"] = LLTrans::getString("ReleaseNotes");
-
-	for (LLSD::map_const_iterator ii(info.beginMap()), iend(info.endMap());
-		 ii != iend; ++ii)
-	{
-		if (! ii->second.isArray())
-		{
-			// Scalar value
-			if (ii->second.isUndefined())
-			{
-				args[ii->first] = getString("none");
-			}
-			else
-			{
-				// don't forget to render value asString()
-				args[ii->first] = ii->second.asString();
-			}
-		}
-		else
-		{
-			// array value: build KEY_0, KEY_1 etc. entries
-			for (LLSD::Integer n(0), size(ii->second.size()); n < size; ++n)
-			{
-				args[STRINGIZE(ii->first << '_' << n)] = ii->second[n].asString();
-			}
-		}
-	}
-
-	// Now build the various pieces
-	support << getString("AboutHeader", args);
-	if (info.has("REGION"))
-	{
-// [RLVa:KB] - Checked: 2014-02-24 (RLVa-1.4.10)
-		support << "\n\n";
-		if (RlvActions::canShowLocation())
-			support << getString("AboutPosition", args);
-		else
-			support << RlvStrings::getString(RLV_STRING_HIDDEN_REGION);
-// [/RLVa:KB]
-//		support << "\n\n" << getString("AboutPosition", args);
-	}
-	support << "\n\n" << getString("AboutSystem", args);
-	support << "\n";
-	if (info.has("GRAPHICS_DRIVER_VERSION"))
-	{
-		support << "\n" << getString("AboutDriver", args);
-	}
-	support << "\n" << getString("AboutLibs", args);
-	if (info.has("COMPILER"))
-	{
-		support << "\n" << getString("AboutCompiler", args);
-	}
-	if (info.has("PACKETS_IN"))
-	{
-		support << '\n' << getString("AboutTraffic", args);
-	}
-
->>>>>>> 78d60025
 	support_widget->clear();
 	support_widget->appendText(LLAppViewer::instance()->getViewerInfoString(),
 								FALSE,
