--- conflicted
+++ resolved
@@ -1,519 +1,444 @@
-/**
- * @file llfloaterabout.cpp
- * @author James Cook
- * @brief The about box from Help->About
- *
- * $LicenseInfo:firstyear=2001&license=viewerlgpl$
- * Second Life Viewer Source Code
- * Copyright (C) 2010, Linden Research, Inc.
- *
- * This library is free software; you can redistribute it and/or
- * modify it under the terms of the GNU Lesser General Public
- * License as published by the Free Software Foundation;
- * version 2.1 of the License only.
- *
- * This library is distributed in the hope that it will be useful,
- * but WITHOUT ANY WARRANTY; without even the implied warranty of
- * MERCHANTABILITY or FITNESS FOR A PARTICULAR PURPOSE.  See the GNU
- * Lesser General Public License for more details.
- *
- * You should have received a copy of the GNU Lesser General Public
- * License along with this library; if not, write to the Free Software
- * Foundation, Inc., 51 Franklin Street, Fifth Floor, Boston, MA  02110-1301  USA
- *
- * Linden Research, Inc., 945 Battery Street, San Francisco, CA  94111  USA
- * $/LicenseInfo$
- */
-
-#include "llviewerprecompiledheaders.h"
-#include <iostream>
-#include <fstream>
-
-#include "llfloaterabout.h"
-
-// Viewer includes
-#include "llagent.h"
-#include "llagentui.h"
-#include "llappviewer.h"
-#include "llnotificationsutil.h"
-#include "llslurl.h"
-#include "llvoiceclient.h"
-#include "lluictrlfactory.h"
-#include "llviewertexteditor.h"
-#include "llviewercontrol.h"
-#include "llviewerstats.h"
-#include "llviewerregion.h"
-#include "llversioninfo.h"
-#include "llweb.h"
-
-// Linden library includes
-#include "llaudioengine.h"
-#include "llbutton.h"
-#include "llglheaders.h"
-#include "llfloater.h"
-#include "llfloaterreg.h"
-#include "llimagej2c.h"
-#include "llsys.h"
-#include "lltrans.h"
-#include "lluri.h"
-#include "v3dmath.h"
-#include "llwindow.h"
-#include "stringize.h"
-#include "llsdutil_math.h"
-#include "lleventapi.h"
-#include "llcorehttputil.h"
-#include "lldir.h"
-
-#if LL_WINDOWS
-#include "lldxhardware.h"
-#endif
-
-extern LLMemoryInfo gSysMemory;
-extern U32 gPacketsIn;
-
-///----------------------------------------------------------------------------
-/// Class LLFloaterAbout
-///----------------------------------------------------------------------------
-class LLFloaterAbout
-    : public LLFloater
-{
-    friend class LLFloaterReg;
-private:
-    LLFloaterAbout(const LLSD& key);
-    virtual ~LLFloaterAbout();
-
-public:
-<<<<<<< HEAD
-	bool postBuild() override;
-=======
-    /*virtual*/ BOOL postBuild();
->>>>>>> e1623bb2
-
-    /// Obtain the data used to fill out the contents string. This is
-    /// separated so that we can programmatically access the same info.
-    static LLSD getInfo();
-    void onClickCopyToClipboard();
-    void onClickUpdateCheck();
-    static void setUpdateListener();
-
-private:
-    void setSupportText(const std::string& server_release_notes_url);
-
-    // notifications for user requested checks
-    static void showCheckUpdateNotification(S32 state);
-
-    // callback method for manual checks
-    static bool callbackCheckUpdate(LLSD const & event);
-
-    // listener name for update checks
-    static const std::string sCheckUpdateListenerName;
-
-    static void startFetchServerReleaseNotes();
-    static void fetchServerReleaseNotesCoro(const std::string& cap_url);
-    static void handleServerReleaseNotes(LLSD results);
-};
-
-
-// Default constructor
-LLFloaterAbout::LLFloaterAbout(const LLSD& key)
-:   LLFloater(key)
-{
-
-}
-
-// Destroys the object
-LLFloaterAbout::~LLFloaterAbout()
-{
-}
-
-bool LLFloaterAbout::postBuild()
-{
-    center();
-    LLViewerTextEditor *support_widget =
-        getChild<LLViewerTextEditor>("support_editor", true);
-
-    LLViewerTextEditor *contrib_names_widget =
-        getChild<LLViewerTextEditor>("contrib_names", true);
-
-    LLViewerTextEditor *licenses_widget =
-        getChild<LLViewerTextEditor>("licenses_editor", true);
-
-    getChild<LLUICtrl>("copy_btn")->setCommitCallback(
-        boost::bind(&LLFloaterAbout::onClickCopyToClipboard, this));
-
-    getChild<LLUICtrl>("update_btn")->setCommitCallback(
-        boost::bind(&LLFloaterAbout::onClickUpdateCheck, this));
-
-    static const LLUIColor about_color = LLUIColorTable::instance().getColor("TextFgReadOnlyColor");
-
-    if (gAgent.getRegion())
-    {
-        // start fetching server release notes URL
-        setSupportText(LLTrans::getString("RetrievingData"));
-        startFetchServerReleaseNotes();
-<<<<<<< HEAD
-	}
-	else // not logged in
-	{
-		LL_DEBUGS("ViewerInfo") << "cannot display region info when not connected" << LL_ENDL;
-		setSupportText(LLTrans::getString("NotConnected"));
-	}
-
-	support_widget->blockUndo();
-
-	// Fix views
-	support_widget->setEnabled(false);
-	support_widget->startOfDoc();
-
-	// Get the names of contributors, extracted from .../doc/contributions.txt by viewer_manifest.py at build time
-	std::string contributors_path = gDirUtilp->getExpandedFilename(LL_PATH_APP_SETTINGS,"contributors.txt");
-	llifstream contrib_file;
-	std::string contributors;
-	contrib_file.open(contributors_path.c_str());		/* Flawfinder: ignore */
-	if (contrib_file.is_open())
-	{
-		std::getline(contrib_file, contributors); // all names are on a single line
-		contrib_file.close();
-	}
-	else
-	{
-		LL_WARNS("AboutInit") << "Could not read contributors file at " << contributors_path << LL_ENDL;
-	}
-	contrib_names_widget->setText(contributors);
-	contrib_names_widget->setEnabled(false);
-	contrib_names_widget->startOfDoc();
-
-    // Get the Versions and Copyrights, created at build time
-	std::string licenses_path = gDirUtilp->getExpandedFilename(LL_PATH_APP_SETTINGS,"packages-info.txt");
-	llifstream licenses_file;
-	licenses_file.open(licenses_path.c_str());		/* Flawfinder: ignore */
-	if (licenses_file.is_open())
-	{
-		std::string license_line;
-		licenses_widget->clear();
-		while ( std::getline(licenses_file, license_line) )
-		{
-			licenses_widget->appendText(license_line+"\n", false,
-										LLStyle::Params() .color(about_color));
-		}
-		licenses_file.close();
-	}
-	else
-	{
-		// this case will use the (out of date) hard coded value from the XUI
-		LL_INFOS("AboutInit") << "Could not read licenses file at " << licenses_path << LL_ENDL;
-	}
-	licenses_widget->setEnabled(false);
-	licenses_widget->startOfDoc();
-
-	return true;
-=======
-    }
-    else // not logged in
-    {
-        LL_DEBUGS("ViewerInfo") << "cannot display region info when not connected" << LL_ENDL;
-        setSupportText(LLTrans::getString("NotConnected"));
-    }
-
-    support_widget->blockUndo();
-
-    // Fix views
-    support_widget->setEnabled(FALSE);
-    support_widget->startOfDoc();
-
-    // Get the names of contributors, extracted from .../doc/contributions.txt by viewer_manifest.py at build time
-    std::string contributors_path = gDirUtilp->getExpandedFilename(LL_PATH_APP_SETTINGS,"contributors.txt");
-    llifstream contrib_file;
-    std::string contributors;
-    contrib_file.open(contributors_path.c_str());       /* Flawfinder: ignore */
-    if (contrib_file.is_open())
-    {
-        std::getline(contrib_file, contributors); // all names are on a single line
-        contrib_file.close();
-    }
-    else
-    {
-        LL_WARNS("AboutInit") << "Could not read contributors file at " << contributors_path << LL_ENDL;
-    }
-    contrib_names_widget->setText(contributors);
-    contrib_names_widget->setEnabled(FALSE);
-    contrib_names_widget->startOfDoc();
-
-    // Get the Versions and Copyrights, created at build time
-    std::string licenses_path = gDirUtilp->getExpandedFilename(LL_PATH_APP_SETTINGS,"packages-info.txt");
-    llifstream licenses_file;
-    licenses_file.open(licenses_path.c_str());      /* Flawfinder: ignore */
-    if (licenses_file.is_open())
-    {
-        std::string license_line;
-        licenses_widget->clear();
-        while ( std::getline(licenses_file, license_line) )
-        {
-            licenses_widget->appendText(license_line+"\n", FALSE,
-                                        LLStyle::Params() .color(about_color));
-        }
-        licenses_file.close();
-    }
-    else
-    {
-        // this case will use the (out of date) hard coded value from the XUI
-        LL_INFOS("AboutInit") << "Could not read licenses file at " << licenses_path << LL_ENDL;
-    }
-    licenses_widget->setEnabled(FALSE);
-    licenses_widget->startOfDoc();
-
-    return TRUE;
->>>>>>> e1623bb2
-}
-
-LLSD LLFloaterAbout::getInfo()
-{
-    return LLAppViewer::instance()->getViewerInfo();
-}
-
-/*static*/
-void LLFloaterAbout::startFetchServerReleaseNotes()
-{
-    LLViewerRegion* region = gAgent.getRegion();
-    if (!region) return;
-
-    // We cannot display the URL returned by the ServerReleaseNotes capability
-    // because opening it in an external browser will trigger a warning about untrusted
-    // SSL certificate.
-    // So we query the URL ourselves, expecting to find
-    // an URL suitable for external browsers in the "Location:" HTTP header.
-    std::string cap_url = region->getCapability("ServerReleaseNotes");
-
-    LLCoros::instance().launch("fetchServerReleaseNotesCoro", boost::bind(&LLFloaterAbout::fetchServerReleaseNotesCoro, cap_url));
-
-}
-
-/*static*/
-void LLFloaterAbout::fetchServerReleaseNotesCoro(const std::string& cap_url)
-{
-    LLCoreHttpUtil::HttpCoroutineAdapter::ptr_t
-        httpAdapter(new LLCoreHttpUtil::HttpCoroutineAdapter("fetchServerReleaseNotesCoro", LLCore::HttpRequest::DEFAULT_POLICY_ID));
-    LLCore::HttpRequest::ptr_t httpRequest(new LLCore::HttpRequest);
-    LLCore::HttpOptions::ptr_t httpOpts(new LLCore::HttpOptions);
-
-    httpOpts->setWantHeaders(true);
-    httpOpts->setFollowRedirects(false);
-    httpOpts->setSSLVerifyPeer(false); // We want this data even if SSL verification fails
-
-    LLSD result = httpAdapter->getAndSuspend(httpRequest, cap_url, httpOpts);
-
-    LLSD httpResults = result[LLCoreHttpUtil::HttpCoroutineAdapter::HTTP_RESULTS];
-    LLCore::HttpStatus status = LLCoreHttpUtil::HttpCoroutineAdapter::getStatusFromLLSD(httpResults);
-
-    if (!status)
-    {
-        handleServerReleaseNotes(httpResults);
-    }
-    else
-    {
-        handleServerReleaseNotes(result);
-    }
-}
-
-/*static*/
-void LLFloaterAbout::handleServerReleaseNotes(LLSD results)
-{
-    LLSD http_headers;
-    if (results.has(LLCoreHttpUtil::HttpCoroutineAdapter::HTTP_RESULTS))
-    {
-        LLSD http_results = results[LLCoreHttpUtil::HttpCoroutineAdapter::HTTP_RESULTS];
-        http_headers = http_results[LLCoreHttpUtil::HttpCoroutineAdapter::HTTP_RESULTS_HEADERS];
-    }
-    else
-    {
-        http_headers = results[LLCoreHttpUtil::HttpCoroutineAdapter::HTTP_RESULTS_HEADERS];
-    }
-
-    std::string location = http_headers[HTTP_IN_HEADER_LOCATION].asString();
-    if (location.empty())
-    {
-        location = LLTrans::getString("ErrorFetchingServerReleaseNotesURL");
-    }
-    LLAppViewer::instance()->setServerReleaseNotesURL(location);
-
-    LLFloaterAbout* floater_about = LLFloaterReg::findTypedInstance<LLFloaterAbout>("sl_about");
-    if (floater_about)
-    {
-        floater_about->setSupportText(location);
-    }
-}
-
-class LLFloaterAboutListener: public LLEventAPI
-{
-public:
-    LLFloaterAboutListener():
-        LLEventAPI("LLFloaterAbout",
-                   "LLFloaterAbout listener to retrieve About box info")
-    {
-        add("getInfo",
-            "Request an LLSD::Map containing information used to populate About box",
-            &LLFloaterAboutListener::getInfo,
-            LLSD().with("reply", LLSD()));
-    }
-
-private:
-    void getInfo(const LLSD& request) const
-    {
-        LLReqID reqid(request);
-        LLSD reply(LLFloaterAbout::getInfo());
-        reqid.stamp(reply);
-        LLEventPumps::instance().obtain(request["reply"]).post(reply);
-    }
-};
-
-static LLFloaterAboutListener floaterAboutListener;
-
-void LLFloaterAbout::onClickCopyToClipboard()
-{
-    LLViewerTextEditor *support_widget =
-        getChild<LLViewerTextEditor>("support_editor", true);
-    support_widget->selectAll();
-    support_widget->copy();
-    support_widget->deselect();
-}
-
-void LLFloaterAbout::onClickUpdateCheck()
-{
-    setUpdateListener();
-}
-
-void LLFloaterAbout::setSupportText(const std::string& server_release_notes_url)
-{
-#if LL_WINDOWS
-    getWindow()->incBusyCount();
-    getWindow()->setCursor(UI_CURSOR_ARROW);
-#endif
-#if LL_WINDOWS
-    getWindow()->decBusyCount();
-    getWindow()->setCursor(UI_CURSOR_ARROW);
-#endif
-
-    LLViewerTextEditor *support_widget =
-        getChild<LLViewerTextEditor>("support_editor", true);
-
-<<<<<<< HEAD
-	LLUIColor about_color = LLUIColorTable::instance().getColor("TextFgReadOnlyColor");
-	support_widget->clear();
-	support_widget->appendText(LLAppViewer::instance()->getViewerInfoString(),
-							   false, LLStyle::Params() .color(about_color));
-=======
-    LLUIColor about_color = LLUIColorTable::instance().getColor("TextFgReadOnlyColor");
-    support_widget->clear();
-    support_widget->appendText(LLAppViewer::instance()->getViewerInfoString(),
-                               FALSE, LLStyle::Params() .color(about_color));
->>>>>>> e1623bb2
-}
-
-//This is bound as a callback in postBuild()
-void LLFloaterAbout::setUpdateListener()
-{
-    typedef std::vector<std::string> vec;
-
-    //There are four possibilities:
-    //no downloads directory or version directory in "getOSUserAppDir()/downloads"
-    //   => no update
-    //version directory exists and .done file is not present
-    //   => download in progress
-    //version directory exists and .done file exists
-    //   => update ready for install
-    //version directory, .done file and either .skip or .next file exists
-    //   => update deferred
-    bool downloads = false;
-    std::string downloadDir = "";
-<<<<<<< HEAD
-    bool done = false;
-    bool next = false;
-    bool skip = false;
-    
-=======
-    BOOL done = false;
-    BOOL next = false;
-    BOOL skip = false;
-
->>>>>>> e1623bb2
-    LLSD info(LLFloaterAbout::getInfo());
-    std::string version = info["VIEWER_VERSION_STR"].asString();
-    std::string appDir = gDirUtilp->getOSUserAppDir();
-
-    //drop down two directory levels so we aren't searching for markers among the log files and crash dumps
-    //or among other possible viewer upgrade directories if the resident is running multiple viewer versions
-    //we should end up with a path like ../downloads/1.2.3.456789
-    vec file_vec = gDirUtilp->getFilesInDir(appDir);
-
-    for(vec::const_iterator iter=file_vec.begin(); iter!=file_vec.end(); ++iter)
-    {
-        if ( (iter->rfind("downloads") ) )
-        {
-            vec dir_vec = gDirUtilp->getFilesInDir(*iter);
-            for(vec::const_iterator dir_iter=dir_vec.begin(); dir_iter!=dir_vec.end(); ++dir_iter)
-            {
-                if ( (dir_iter->rfind(version)))
-                {
-                    downloads = true;
-                    downloadDir = *dir_iter;
-                }
-            }
-        }
-    }
-
-    if ( downloads )
-    {
-        for(vec::const_iterator iter=file_vec.begin(); iter!=file_vec.end(); ++iter)
-        {
-            if ( (iter->rfind(version)))
-            {
-                if ( (iter->rfind(".done") ) )
-                {
-                    done = true;
-                }
-                else if ( (iter->rfind(".next") ) )
-                {
-                    next = true;
-                }
-                else if ( (iter->rfind(".skip") ) )
-                {
-                    skip = true;
-                }
-            }
-        }
-    }
-
-    if ( !downloads )
-    {
-        LLNotificationsUtil::add("UpdateViewerUpToDate");
-    }
-    else
-    {
-        if ( !done )
-        {
-            LLNotificationsUtil::add("UpdateDownloadInProgress");
-        }
-        else if ( (!next) && (!skip) )
-        {
-            LLNotificationsUtil::add("UpdateDownloadComplete");
-        }
-        else //done and there is a next or skip
-        {
-            LLNotificationsUtil::add("UpdateDeferred");
-        }
-    }
-}
-
-///----------------------------------------------------------------------------
-/// LLFloaterAboutUtil
-///----------------------------------------------------------------------------
-void LLFloaterAboutUtil::registerFloater()
-{
-    LLFloaterReg::add("sl_about", "floater_about.xml",
-        &LLFloaterReg::build<LLFloaterAbout>);
-}
-
-void LLFloaterAboutUtil::checkUpdatesAndNotify()
-{
-    LLFloaterAbout::setUpdateListener();
-}
+/**
+ * @file llfloaterabout.cpp
+ * @author James Cook
+ * @brief The about box from Help->About
+ *
+ * $LicenseInfo:firstyear=2001&license=viewerlgpl$
+ * Second Life Viewer Source Code
+ * Copyright (C) 2010, Linden Research, Inc.
+ *
+ * This library is free software; you can redistribute it and/or
+ * modify it under the terms of the GNU Lesser General Public
+ * License as published by the Free Software Foundation;
+ * version 2.1 of the License only.
+ *
+ * This library is distributed in the hope that it will be useful,
+ * but WITHOUT ANY WARRANTY; without even the implied warranty of
+ * MERCHANTABILITY or FITNESS FOR A PARTICULAR PURPOSE.  See the GNU
+ * Lesser General Public License for more details.
+ *
+ * You should have received a copy of the GNU Lesser General Public
+ * License along with this library; if not, write to the Free Software
+ * Foundation, Inc., 51 Franklin Street, Fifth Floor, Boston, MA  02110-1301  USA
+ *
+ * Linden Research, Inc., 945 Battery Street, San Francisco, CA  94111  USA
+ * $/LicenseInfo$
+ */
+
+#include "llviewerprecompiledheaders.h"
+#include <iostream>
+#include <fstream>
+
+#include "llfloaterabout.h"
+
+// Viewer includes
+#include "llagent.h"
+#include "llagentui.h"
+#include "llappviewer.h"
+#include "llnotificationsutil.h"
+#include "llslurl.h"
+#include "llvoiceclient.h"
+#include "lluictrlfactory.h"
+#include "llviewertexteditor.h"
+#include "llviewercontrol.h"
+#include "llviewerstats.h"
+#include "llviewerregion.h"
+#include "llversioninfo.h"
+#include "llweb.h"
+
+// Linden library includes
+#include "llaudioengine.h"
+#include "llbutton.h"
+#include "llglheaders.h"
+#include "llfloater.h"
+#include "llfloaterreg.h"
+#include "llimagej2c.h"
+#include "llsys.h"
+#include "lltrans.h"
+#include "lluri.h"
+#include "v3dmath.h"
+#include "llwindow.h"
+#include "stringize.h"
+#include "llsdutil_math.h"
+#include "lleventapi.h"
+#include "llcorehttputil.h"
+#include "lldir.h"
+
+#if LL_WINDOWS
+#include "lldxhardware.h"
+#endif
+
+extern LLMemoryInfo gSysMemory;
+extern U32 gPacketsIn;
+
+///----------------------------------------------------------------------------
+/// Class LLFloaterAbout
+///----------------------------------------------------------------------------
+class LLFloaterAbout
+    : public LLFloater
+{
+    friend class LLFloaterReg;
+private:
+    LLFloaterAbout(const LLSD& key);
+    virtual ~LLFloaterAbout();
+
+public:
+    bool postBuild() override;
+
+    /// Obtain the data used to fill out the contents string. This is
+    /// separated so that we can programmatically access the same info.
+    static LLSD getInfo();
+    void onClickCopyToClipboard();
+    void onClickUpdateCheck();
+    static void setUpdateListener();
+
+private:
+    void setSupportText(const std::string& server_release_notes_url);
+
+    // notifications for user requested checks
+    static void showCheckUpdateNotification(S32 state);
+
+    // callback method for manual checks
+    static bool callbackCheckUpdate(LLSD const & event);
+
+    // listener name for update checks
+    static const std::string sCheckUpdateListenerName;
+
+    static void startFetchServerReleaseNotes();
+    static void fetchServerReleaseNotesCoro(const std::string& cap_url);
+    static void handleServerReleaseNotes(LLSD results);
+};
+
+
+// Default constructor
+LLFloaterAbout::LLFloaterAbout(const LLSD& key)
+:   LLFloater(key)
+{
+
+}
+
+// Destroys the object
+LLFloaterAbout::~LLFloaterAbout()
+{
+}
+
+bool LLFloaterAbout::postBuild()
+{
+    center();
+    LLViewerTextEditor *support_widget =
+        getChild<LLViewerTextEditor>("support_editor", true);
+
+    LLViewerTextEditor *contrib_names_widget =
+        getChild<LLViewerTextEditor>("contrib_names", true);
+
+    LLViewerTextEditor *licenses_widget =
+        getChild<LLViewerTextEditor>("licenses_editor", true);
+
+    getChild<LLUICtrl>("copy_btn")->setCommitCallback(
+        boost::bind(&LLFloaterAbout::onClickCopyToClipboard, this));
+
+    getChild<LLUICtrl>("update_btn")->setCommitCallback(
+        boost::bind(&LLFloaterAbout::onClickUpdateCheck, this));
+
+    static const LLUIColor about_color = LLUIColorTable::instance().getColor("TextFgReadOnlyColor");
+
+    if (gAgent.getRegion())
+    {
+        // start fetching server release notes URL
+        setSupportText(LLTrans::getString("RetrievingData"));
+        startFetchServerReleaseNotes();
+    }
+    else // not logged in
+    {
+        LL_DEBUGS("ViewerInfo") << "cannot display region info when not connected" << LL_ENDL;
+        setSupportText(LLTrans::getString("NotConnected"));
+    }
+
+    support_widget->blockUndo();
+
+    // Fix views
+    support_widget->setEnabled(false);
+    support_widget->startOfDoc();
+
+    // Get the names of contributors, extracted from .../doc/contributions.txt by viewer_manifest.py at build time
+    std::string contributors_path = gDirUtilp->getExpandedFilename(LL_PATH_APP_SETTINGS,"contributors.txt");
+    llifstream contrib_file;
+    std::string contributors;
+    contrib_file.open(contributors_path.c_str());       /* Flawfinder: ignore */
+    if (contrib_file.is_open())
+    {
+        std::getline(contrib_file, contributors); // all names are on a single line
+        contrib_file.close();
+    }
+    else
+    {
+        LL_WARNS("AboutInit") << "Could not read contributors file at " << contributors_path << LL_ENDL;
+    }
+    contrib_names_widget->setText(contributors);
+    contrib_names_widget->setEnabled(false);
+    contrib_names_widget->startOfDoc();
+
+    // Get the Versions and Copyrights, created at build time
+    std::string licenses_path = gDirUtilp->getExpandedFilename(LL_PATH_APP_SETTINGS,"packages-info.txt");
+    llifstream licenses_file;
+    licenses_file.open(licenses_path.c_str());      /* Flawfinder: ignore */
+    if (licenses_file.is_open())
+    {
+        std::string license_line;
+        licenses_widget->clear();
+        while ( std::getline(licenses_file, license_line) )
+        {
+            licenses_widget->appendText(license_line+"\n", false,
+                                        LLStyle::Params() .color(about_color));
+        }
+        licenses_file.close();
+    }
+    else
+    {
+        // this case will use the (out of date) hard coded value from the XUI
+        LL_INFOS("AboutInit") << "Could not read licenses file at " << licenses_path << LL_ENDL;
+    }
+    licenses_widget->setEnabled(false);
+    licenses_widget->startOfDoc();
+
+    return true;
+}
+
+LLSD LLFloaterAbout::getInfo()
+{
+    return LLAppViewer::instance()->getViewerInfo();
+}
+
+/*static*/
+void LLFloaterAbout::startFetchServerReleaseNotes()
+{
+    LLViewerRegion* region = gAgent.getRegion();
+    if (!region) return;
+
+    // We cannot display the URL returned by the ServerReleaseNotes capability
+    // because opening it in an external browser will trigger a warning about untrusted
+    // SSL certificate.
+    // So we query the URL ourselves, expecting to find
+    // an URL suitable for external browsers in the "Location:" HTTP header.
+    std::string cap_url = region->getCapability("ServerReleaseNotes");
+
+    LLCoros::instance().launch("fetchServerReleaseNotesCoro", boost::bind(&LLFloaterAbout::fetchServerReleaseNotesCoro, cap_url));
+
+}
+
+/*static*/
+void LLFloaterAbout::fetchServerReleaseNotesCoro(const std::string& cap_url)
+{
+    LLCoreHttpUtil::HttpCoroutineAdapter::ptr_t
+        httpAdapter(new LLCoreHttpUtil::HttpCoroutineAdapter("fetchServerReleaseNotesCoro", LLCore::HttpRequest::DEFAULT_POLICY_ID));
+    LLCore::HttpRequest::ptr_t httpRequest(new LLCore::HttpRequest);
+    LLCore::HttpOptions::ptr_t httpOpts(new LLCore::HttpOptions);
+
+    httpOpts->setWantHeaders(true);
+    httpOpts->setFollowRedirects(false);
+    httpOpts->setSSLVerifyPeer(false); // We want this data even if SSL verification fails
+
+    LLSD result = httpAdapter->getAndSuspend(httpRequest, cap_url, httpOpts);
+
+    LLSD httpResults = result[LLCoreHttpUtil::HttpCoroutineAdapter::HTTP_RESULTS];
+    LLCore::HttpStatus status = LLCoreHttpUtil::HttpCoroutineAdapter::getStatusFromLLSD(httpResults);
+
+    if (!status)
+    {
+        handleServerReleaseNotes(httpResults);
+    }
+    else
+    {
+        handleServerReleaseNotes(result);
+    }
+}
+
+/*static*/
+void LLFloaterAbout::handleServerReleaseNotes(LLSD results)
+{
+    LLSD http_headers;
+    if (results.has(LLCoreHttpUtil::HttpCoroutineAdapter::HTTP_RESULTS))
+    {
+        LLSD http_results = results[LLCoreHttpUtil::HttpCoroutineAdapter::HTTP_RESULTS];
+        http_headers = http_results[LLCoreHttpUtil::HttpCoroutineAdapter::HTTP_RESULTS_HEADERS];
+    }
+    else
+    {
+        http_headers = results[LLCoreHttpUtil::HttpCoroutineAdapter::HTTP_RESULTS_HEADERS];
+    }
+
+    std::string location = http_headers[HTTP_IN_HEADER_LOCATION].asString();
+    if (location.empty())
+    {
+        location = LLTrans::getString("ErrorFetchingServerReleaseNotesURL");
+    }
+    LLAppViewer::instance()->setServerReleaseNotesURL(location);
+
+    LLFloaterAbout* floater_about = LLFloaterReg::findTypedInstance<LLFloaterAbout>("sl_about");
+    if (floater_about)
+    {
+        floater_about->setSupportText(location);
+    }
+}
+
+class LLFloaterAboutListener: public LLEventAPI
+{
+public:
+    LLFloaterAboutListener():
+        LLEventAPI("LLFloaterAbout",
+                   "LLFloaterAbout listener to retrieve About box info")
+    {
+        add("getInfo",
+            "Request an LLSD::Map containing information used to populate About box",
+            &LLFloaterAboutListener::getInfo,
+            LLSD().with("reply", LLSD()));
+    }
+
+private:
+    void getInfo(const LLSD& request) const
+    {
+        LLReqID reqid(request);
+        LLSD reply(LLFloaterAbout::getInfo());
+        reqid.stamp(reply);
+        LLEventPumps::instance().obtain(request["reply"]).post(reply);
+    }
+};
+
+static LLFloaterAboutListener floaterAboutListener;
+
+void LLFloaterAbout::onClickCopyToClipboard()
+{
+    LLViewerTextEditor *support_widget =
+        getChild<LLViewerTextEditor>("support_editor", true);
+    support_widget->selectAll();
+    support_widget->copy();
+    support_widget->deselect();
+}
+
+void LLFloaterAbout::onClickUpdateCheck()
+{
+    setUpdateListener();
+}
+
+void LLFloaterAbout::setSupportText(const std::string& server_release_notes_url)
+{
+#if LL_WINDOWS
+    getWindow()->incBusyCount();
+    getWindow()->setCursor(UI_CURSOR_ARROW);
+#endif
+#if LL_WINDOWS
+    getWindow()->decBusyCount();
+    getWindow()->setCursor(UI_CURSOR_ARROW);
+#endif
+
+    LLViewerTextEditor *support_widget =
+        getChild<LLViewerTextEditor>("support_editor", true);
+
+    LLUIColor about_color = LLUIColorTable::instance().getColor("TextFgReadOnlyColor");
+    support_widget->clear();
+    support_widget->appendText(LLAppViewer::instance()->getViewerInfoString(),
+                               false, LLStyle::Params() .color(about_color));
+}
+
+//This is bound as a callback in postBuild()
+void LLFloaterAbout::setUpdateListener()
+{
+    typedef std::vector<std::string> vec;
+
+    //There are four possibilities:
+    //no downloads directory or version directory in "getOSUserAppDir()/downloads"
+    //   => no update
+    //version directory exists and .done file is not present
+    //   => download in progress
+    //version directory exists and .done file exists
+    //   => update ready for install
+    //version directory, .done file and either .skip or .next file exists
+    //   => update deferred
+    bool downloads = false;
+    std::string downloadDir = "";
+    bool done = false;
+    bool next = false;
+    bool skip = false;
+
+    LLSD info(LLFloaterAbout::getInfo());
+    std::string version = info["VIEWER_VERSION_STR"].asString();
+    std::string appDir = gDirUtilp->getOSUserAppDir();
+
+    //drop down two directory levels so we aren't searching for markers among the log files and crash dumps
+    //or among other possible viewer upgrade directories if the resident is running multiple viewer versions
+    //we should end up with a path like ../downloads/1.2.3.456789
+    vec file_vec = gDirUtilp->getFilesInDir(appDir);
+
+    for(vec::const_iterator iter=file_vec.begin(); iter!=file_vec.end(); ++iter)
+    {
+        if ( (iter->rfind("downloads") ) )
+        {
+            vec dir_vec = gDirUtilp->getFilesInDir(*iter);
+            for(vec::const_iterator dir_iter=dir_vec.begin(); dir_iter!=dir_vec.end(); ++dir_iter)
+            {
+                if ( (dir_iter->rfind(version)))
+                {
+                    downloads = true;
+                    downloadDir = *dir_iter;
+                }
+            }
+        }
+    }
+
+    if ( downloads )
+    {
+        for(vec::const_iterator iter=file_vec.begin(); iter!=file_vec.end(); ++iter)
+        {
+            if ( (iter->rfind(version)))
+            {
+                if ( (iter->rfind(".done") ) )
+                {
+                    done = true;
+                }
+                else if ( (iter->rfind(".next") ) )
+                {
+                    next = true;
+                }
+                else if ( (iter->rfind(".skip") ) )
+                {
+                    skip = true;
+                }
+            }
+        }
+    }
+
+    if ( !downloads )
+    {
+        LLNotificationsUtil::add("UpdateViewerUpToDate");
+    }
+    else
+    {
+        if ( !done )
+        {
+            LLNotificationsUtil::add("UpdateDownloadInProgress");
+        }
+        else if ( (!next) && (!skip) )
+        {
+            LLNotificationsUtil::add("UpdateDownloadComplete");
+        }
+        else //done and there is a next or skip
+        {
+            LLNotificationsUtil::add("UpdateDeferred");
+        }
+    }
+}
+
+///----------------------------------------------------------------------------
+/// LLFloaterAboutUtil
+///----------------------------------------------------------------------------
+void LLFloaterAboutUtil::registerFloater()
+{
+    LLFloaterReg::add("sl_about", "floater_about.xml",
+        &LLFloaterReg::build<LLFloaterAbout>);
+}
+
+void LLFloaterAboutUtil::checkUpdatesAndNotify()
+{
+    LLFloaterAbout::setUpdateListener();
+}
+