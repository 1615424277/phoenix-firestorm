--- conflicted
+++ resolved
@@ -83,11 +83,7 @@
     virtual ~LLFloaterAbout();
 
 public:
-<<<<<<< HEAD
-	bool postBuild() override;
-=======
     bool postBuild() override;
->>>>>>> 1a8a5404
 
     /// Obtain the data used to fill out the contents string. This is
     /// separated so that we can programmatically access the same info.
@@ -98,11 +94,7 @@
 
 // <FS:Ansariel> Release notes link not updating
 //private:
-<<<<<<< HEAD
-	void setSupportText(const std::string& server_release_notes_url);
-=======
     void setSupportText(const std::string& server_release_notes_url);
->>>>>>> 1a8a5404
 
     // notifications for user requested checks
     static void showCheckUpdateNotification(S32 state);
@@ -143,18 +135,8 @@
     LLViewerTextEditor *licenses_widget =
         getChild<LLViewerTextEditor>("licenses_editor", true);
 
-<<<<<<< HEAD
-	getChild<LLUICtrl>("copy_btn")->setCommitCallback(
-		boost::bind(&LLFloaterAbout::onClickCopyToClipboard, this));
-    
-	// <FS:Ansariel> Disabled update button
-	//getChild<LLUICtrl>("update_btn")->setCommitCallback(
-	//	boost::bind(&LLFloaterAbout::onClickUpdateCheck, this));
-	// </FS:Ansariel>
-=======
     getChild<LLUICtrl>("copy_btn")->setCommitCallback(
         boost::bind(&LLFloaterAbout::onClickCopyToClipboard, this));
->>>>>>> 1a8a5404
 
     // <FS:Ansariel> Disabled update button
     //getChild<LLUICtrl>("update_btn")->setCommitCallback(
@@ -168,63 +150,6 @@
         // start fetching server release notes URL
         setSupportText(LLTrans::getString("RetrievingData"));
         startFetchServerReleaseNotes();
-<<<<<<< HEAD
-	}
-	else // not logged in
-	{
-		LL_DEBUGS("ViewerInfo") << "cannot display region info when not connected" << LL_ENDL;
-		setSupportText(LLTrans::getString("NotConnected"));
-	}
-
-	support_widget->blockUndo();
-
-	// Fix views
-	support_widget->setEnabled(false);
-	support_widget->startOfDoc();
-
-	// Get the names of contributors, extracted from .../doc/contributions.txt by viewer_manifest.py at build time
-	std::string contributors_path = gDirUtilp->getExpandedFilename(LL_PATH_APP_SETTINGS,"contributors.txt");
-	llifstream contrib_file;
-	std::string contributors;
-	contrib_file.open(contributors_path.c_str());		/* Flawfinder: ignore */
-	if (contrib_file.is_open())
-	{
-		std::getline(contrib_file, contributors); // all names are on a single line
-		contrib_file.close();
-	}
-	else
-	{
-		LL_WARNS("AboutInit") << "Could not read contributors file at " << contributors_path << LL_ENDL;
-	}
-	contrib_names_widget->setText(contributors);
-	contrib_names_widget->setEnabled(false);
-	contrib_names_widget->startOfDoc();
-
-    // Get the Versions and Copyrights, created at build time
-	std::string licenses_path = gDirUtilp->getExpandedFilename(LL_PATH_APP_SETTINGS,"packages-info.txt");
-	llifstream licenses_file;
-	licenses_file.open(licenses_path.c_str());		/* Flawfinder: ignore */
-	if (licenses_file.is_open())
-	{
-		std::string license_line;
-		licenses_widget->clear();
-		while ( std::getline(licenses_file, license_line) )
-		{
-			licenses_widget->appendText(license_line+"\n", false,
-										LLStyle::Params() .color(about_color));
-		}
-		licenses_file.close();
-	}
-	else
-	{
-		// this case will use the (out of date) hard coded value from the XUI
-		LL_INFOS("AboutInit") << "Could not read licenses file at " << licenses_path << LL_ENDL;
-	}
-	licenses_widget->setEnabled(false);
-	licenses_widget->startOfDoc();
-
-	return true;
-=======
     }
     else // not logged in
     {
@@ -280,7 +205,6 @@
     licenses_widget->startOfDoc();
 
     return true;
->>>>>>> 1a8a5404
 }
 
 LLSD LLFloaterAbout::getInfo()
@@ -412,17 +336,10 @@
     LLViewerTextEditor *support_widget =
         getChild<LLViewerTextEditor>("support_editor", true);
 
-<<<<<<< HEAD
-	LLUIColor about_color = LLUIColorTable::instance().getColor("TextFgReadOnlyColor");
-	support_widget->clear();
-	support_widget->appendText(LLAppViewer::instance()->getViewerInfoString(),
-							   false, LLStyle::Params() .color(about_color));
-=======
     LLUIColor about_color = LLUIColorTable::instance().getColor("TextFgReadOnlyColor");
     support_widget->clear();
     support_widget->appendText(LLAppViewer::instance()->getViewerInfoString(),
                                false, LLStyle::Params() .color(about_color));
->>>>>>> 1a8a5404
 }
 
 //This is bound as a callback in postBuild()
@@ -444,11 +361,7 @@
     bool done = false;
     bool next = false;
     bool skip = false;
-<<<<<<< HEAD
-    
-=======
-
->>>>>>> 1a8a5404
+
     LLSD info(LLFloaterAbout::getInfo());
     std::string version = info["VIEWER_VERSION_STR"].asString();
     std::string appDir = gDirUtilp->getOSUserAppDir();
