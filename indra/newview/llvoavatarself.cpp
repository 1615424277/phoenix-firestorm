/** 
 * @file llvoavatar.cpp
 * @brief Implementation of LLVOAvatar class which is a derivation fo LLViewerObject
 *
 * $LicenseInfo:firstyear=2001&license=viewerlgpl$
 * Second Life Viewer Source Code
 * Copyright (C) 2010, Linden Research, Inc.
 * 
 * This library is free software; you can redistribute it and/or
 * modify it under the terms of the GNU Lesser General Public
 * License as published by the Free Software Foundation;
 * version 2.1 of the License only.
 * 
 * This library is distributed in the hope that it will be useful,
 * but WITHOUT ANY WARRANTY; without even the implied warranty of
 * MERCHANTABILITY or FITNESS FOR A PARTICULAR PURPOSE.  See the GNU
 * Lesser General Public License for more details.
 * 
 * You should have received a copy of the GNU Lesser General Public
 * License along with this library; if not, write to the Free Software
 * Foundation, Inc., 51 Franklin Street, Fifth Floor, Boston, MA  02110-1301  USA
 * 
 * Linden Research, Inc., 945 Battery Street, San Francisco, CA  94111  USA
 * $/LicenseInfo$
 */

#if LL_MSVC
// disable warning about boost::lexical_cast returning uninitialized data
// when it fails to parse the string
#pragma warning (disable:4701)
#endif

#include "llviewerprecompiledheaders.h"

#include "llvoavatarself.h"
#include "llvoavatar.h"

#include "pipeline.h"

#include "llagent.h" //  Get state values from here
#include "llagentcamera.h"
#include "llagentwearables.h"
#include "llhudeffecttrail.h"
#include "llhudmanager.h"
#include "llinventoryfunctions.h"
#include "llnotificationsutil.h"
#include "llselectmgr.h"
#include "lltoolgrab.h"	// for needsRenderBeam
#include "lltoolmgr.h" // for needsRenderBeam
#include "lltoolmorph.h"
#include "lltrans.h"
#include "llviewercamera.h"
#include "llviewercontrol.h"
#include "llviewermenu.h"
#include "llviewerobjectlist.h"
#include "llviewerstats.h"
#include "llviewerregion.h"
#include "llappearancemgr.h"
// ## Zi: Pie menu
#include "piemenu.h"
#include "pieslice.h"
// ## Zi: Pie menu
// [RLVa:KB] - Checked: 2011-05-22 (RLVa-1.3.1a)
#include "rlvhandler.h"
#include "rlvlocks.h"
// [/RLVa:KB]
//-TT Client LSL Bridge
#include "fslslbridge.h"
//-TT
#include "lggbeammaps.h"
#include "llmeshrepository.h"
#include "llvovolume.h"
<<<<<<< HEAD
// [RLVa:KB] - Checked: 2011-05-22 (RLVa-1.3.1a)
#include "rlvhandler.h"
#include "rlvlocks.h"
// [/RLVa:KB]
=======
#include "llsdutil.h"
#include "llstartup.h"
>>>>>>> c931c74f

#if LL_MSVC
// disable boost::lexical_cast warning
#pragma warning (disable:4702)
#endif

#include <boost/lexical_cast.hpp>

LLPointer<LLVOAvatarSelf> gAgentAvatarp = NULL;

BOOL isAgentAvatarValid()
{
	return (gAgentAvatarp.notNull() &&
			(gAgentAvatarp->getRegion() != NULL) &&
			(!gAgentAvatarp->isDead()));
}

void selfStartPhase(const std::string& phase_name)
{
	if (isAgentAvatarValid())
	{
		gAgentAvatarp->getPhases().startPhase(phase_name);
	}
}

void selfStopPhase(const std::string& phase_name)
{
	if (isAgentAvatarValid())
	{
		gAgentAvatarp->getPhases().stopPhase(phase_name);
	}
}

void selfClearPhases()
{
	if (isAgentAvatarValid())
	{
		gAgentAvatarp->getPhases().clearPhases();
		gAgentAvatarp->mLastRezzedStatus = -1;
	}
}

void selfStopAllPhases()
{
	if (isAgentAvatarValid())
	{
		gAgentAvatarp->getPhases().stopAllPhases();
	}
}

using namespace LLVOAvatarDefines;

/*********************************************************************************
 **                                                                             **
 ** Begin private LLVOAvatarSelf Support classes
 **
 **/

struct LocalTextureData
{
	LocalTextureData() : 
		mIsBakedReady(false), 
		mDiscard(MAX_DISCARD_LEVEL+1), 
		mImage(NULL), 
		mWearableID(IMG_DEFAULT_AVATAR),
		mTexEntry(NULL)
	{}
	LLPointer<LLViewerFetchedTexture> mImage;
	bool mIsBakedReady;
	S32 mDiscard;
	LLUUID mWearableID;	// UUID of the wearable that this texture belongs to, not of the image itself
	LLTextureEntry *mTexEntry;
};

//-----------------------------------------------------------------------------
// Callback data
//-----------------------------------------------------------------------------


/**
 **
 ** End LLVOAvatarSelf Support classes
 **                                                                             **
 *********************************************************************************/


//-----------------------------------------------------------------------------
// Static Data
//-----------------------------------------------------------------------------
S32 LLVOAvatarSelf::sScratchTexBytes = 0;
LLMap< LLGLenum, LLGLuint*> LLVOAvatarSelf::sScratchTexNames;
LLMap< LLGLenum, F32*> LLVOAvatarSelf::sScratchTexLastBindTime;


/*********************************************************************************
 **                                                                             **
 ** Begin LLVOAvatarSelf Constructor routines
 **
 **/

LLVOAvatarSelf::LLVOAvatarSelf(const LLUUID& id,
							   const LLPCode pcode,
							   LLViewerRegion* regionp) :
	LLVOAvatar(id, pcode, regionp),
	mScreenp(NULL),
	mLastRegionHandle(0),
	mRegionCrossingCount(0),
	mInitialBakesLoaded(false)
{
	gAgentWearables.setAvatarObject(this);

	mMotionController.mIsSelf = TRUE;

	lldebugs << "Marking avatar as self " << id << llendl;
}

void LLVOAvatarSelf::initInstance()
{
	BOOL status = TRUE;
	// creates hud joint(mScreen) among other things
	status &= loadAvatarSelf();

	// adds attachment points to mScreen among other things
	LLVOAvatar::initInstance();

	llinfos << "Self avatar object created. Starting timer." << llendl;
	mDebugSelfLoadTimer.reset();
	// clear all times to -1 for debugging
	for (U32 i =0; i < LLVOAvatarDefines::TEX_NUM_INDICES; ++i)
	{
		for (U32 j = 0; j <= MAX_DISCARD_LEVEL; ++j)
		{
			mDebugTextureLoadTimes[i][j] = -1.0f;
		}
	}

	for (U32 i =0; i < LLVOAvatarDefines::BAKED_NUM_INDICES; ++i)
	{
		mDebugBakedTextureTimes[i][0] = -1.0f;
		mDebugBakedTextureTimes[i][1] = -1.0f;
		mInitialBakeIDs[i] = LLUUID::null;
	}

// [RLVa:KB] - Checked: 2010-12-12 (RLVa-1.2.2c) | Added: RLVa-1.2.2c
	RlvAttachPtLookup::initLookupTable();
// [/RLVa:KB]

	status &= buildMenus();
	if (!status)
	{
		llerrs << "Unable to load user's avatar" << llendl;
		return;
	}
}

// virtual
void LLVOAvatarSelf::markDead()
{
	mBeam = NULL;
	LLVOAvatar::markDead();
}

/*virtual*/ BOOL LLVOAvatarSelf::loadAvatar()
{
	BOOL success = LLVOAvatar::loadAvatar();

	// set all parameters sotred directly in the avatar to have
	// the isSelfParam to be TRUE - this is used to prevent
	// them from being animated or trigger accidental rebakes
	// when we copy params from the wearable to the base avatar.
	for (LLViewerVisualParam* param = (LLViewerVisualParam*) getFirstVisualParam(); 
		 param;
		 param = (LLViewerVisualParam*) getNextVisualParam())
	{
		if (param->getWearableType() != LLWearableType::WT_INVALID)
		{
			param->setIsDummy(TRUE);
		}
	}

	return success;
}


BOOL LLVOAvatarSelf::loadAvatarSelf()
{
	BOOL success = TRUE;
	// avatar_skeleton.xml
	if (!buildSkeletonSelf(sAvatarSkeletonInfo))
	{
		llwarns << "avatar file: buildSkeleton() failed" << llendl;
		return FALSE;
	}
	// TODO: make loadLayersets() called only by self.
	//success &= loadLayersets();

	return success;
}

BOOL LLVOAvatarSelf::buildSkeletonSelf(const LLVOAvatarSkeletonInfo *info)
{
	LLMemType mt(LLMemType::MTYPE_AVATAR);

	// add special-purpose "screen" joint
	mScreenp = new LLViewerJoint("mScreen", NULL);
	// for now, put screen at origin, as it is only used during special
	// HUD rendering mode
	F32 aspect = LLViewerCamera::getInstance()->getAspect();
	LLVector3 scale(1.f, aspect, 1.f);
	mScreenp->setScale(scale);
	mScreenp->setWorldPosition(LLVector3::zero);
	// need to update screen agressively when sidebar opens/closes, for example
	mScreenp->mUpdateXform = TRUE;
	return TRUE;
}

BOOL LLVOAvatarSelf::buildMenus()
{
	//-------------------------------------------------------------------------
	// build the attach and detach menus
	//-------------------------------------------------------------------------
	gAttachBodyPartPieMenus[0] = NULL;

	LLContextMenu::Params params;
	params.label(LLTrans::getString("BodyPartsRightArm"));
	params.name(params.label);
	params.visible(false);
	gAttachBodyPartPieMenus[1] = LLUICtrlFactory::create<LLContextMenu> (params);

	params.label(LLTrans::getString("BodyPartsHead"));
	params.name(params.label);
	gAttachBodyPartPieMenus[2] = LLUICtrlFactory::create<LLContextMenu> (params);

	params.label(LLTrans::getString("BodyPartsLeftArm"));
	params.name(params.label);
	gAttachBodyPartPieMenus[3] = LLUICtrlFactory::create<LLContextMenu> (params);

	gAttachBodyPartPieMenus[4] = NULL;

	params.label(LLTrans::getString("BodyPartsLeftLeg"));
	params.name(params.label);
	gAttachBodyPartPieMenus[5] = LLUICtrlFactory::create<LLContextMenu> (params);

	params.label(LLTrans::getString("BodyPartsTorso"));
	params.name(params.label);
	gAttachBodyPartPieMenus[6] = LLUICtrlFactory::create<LLContextMenu> (params);

	params.label(LLTrans::getString("BodyPartsRightLeg"));
	params.name(params.label);
	gAttachBodyPartPieMenus[7] = LLUICtrlFactory::create<LLContextMenu> (params);

	gDetachBodyPartPieMenus[8] = NULL; // HUD attachment spots

	params.label(LLTrans::getString("BodyPartsOther"));
	params.name(params.label);
	gAttachBodyPartPieMenus[9] = LLUICtrlFactory::create<LLContextMenu> (params);

	gDetachBodyPartPieMenus[0] = NULL;

	params.label(LLTrans::getString("BodyPartsRightArm"));
	params.name(params.label);
	gDetachBodyPartPieMenus[1] = LLUICtrlFactory::create<LLContextMenu> (params);

	params.label(LLTrans::getString("BodyPartsHead"));
	params.name(params.label);
	gDetachBodyPartPieMenus[2] = LLUICtrlFactory::create<LLContextMenu> (params);

	params.label(LLTrans::getString("BodyPartsLeftArm"));
	params.name(params.label);
	gDetachBodyPartPieMenus[3] = LLUICtrlFactory::create<LLContextMenu> (params);

	gDetachBodyPartPieMenus[4] = NULL;

	params.label(LLTrans::getString("BodyPartsLeftLeg"));
	params.name(params.label);
	gDetachBodyPartPieMenus[5] = LLUICtrlFactory::create<LLContextMenu> (params);

	params.label(LLTrans::getString("BodyPartsTorso"));
	params.name(params.label);
	gDetachBodyPartPieMenus[6] = LLUICtrlFactory::create<LLContextMenu> (params);

	params.label(LLTrans::getString("BodyPartsRightLeg"));
	params.name(params.label);
	gDetachBodyPartPieMenus[7] = LLUICtrlFactory::create<LLContextMenu> (params);

	gDetachBodyPartPieMenus[8] = NULL; // HUD attachment spots

	params.label(LLTrans::getString("BodyPartsOther"));
	params.name(params.label);
	gDetachBodyPartPieMenus[9] = LLUICtrlFactory::create<LLContextMenu> (params);

// ## Zi: Pie menu
	//-------------------------------------------------------------------------
	// build the attach and detach pie menus
	//-------------------------------------------------------------------------
	gPieAttachBodyPartMenus[0] = NULL;

	PieMenu::Params pieParams;
	pieParams.label(LLTrans::getString("BodyPartsRightArm"));
	pieParams.name(pieParams.label);
	pieParams.visible(false);
	gPieAttachBodyPartMenus[1] = LLUICtrlFactory::create<PieMenu> (pieParams);

	pieParams.label(LLTrans::getString("BodyPartsHead"));
	pieParams.name(pieParams.label);
	gPieAttachBodyPartMenus[2] = LLUICtrlFactory::create<PieMenu> (pieParams);

	pieParams.label(LLTrans::getString("BodyPartsLeftArm"));
	pieParams.name(pieParams.label);
	gPieAttachBodyPartMenus[3] = LLUICtrlFactory::create<PieMenu> (pieParams);

	gPieAttachBodyPartMenus[4] = NULL;

	pieParams.label(LLTrans::getString("BodyPartsLeftLeg"));
	pieParams.name(pieParams.label);
	gPieAttachBodyPartMenus[5] = LLUICtrlFactory::create<PieMenu> (pieParams);

	pieParams.label(LLTrans::getString("BodyPartsTorso"));
	pieParams.name(pieParams.label);
	gPieAttachBodyPartMenus[6] = LLUICtrlFactory::create<PieMenu> (pieParams);

	pieParams.label(LLTrans::getString("BodyPartsRightLeg"));
	pieParams.name(pieParams.label);
	gPieAttachBodyPartMenus[7] = LLUICtrlFactory::create<PieMenu> (pieParams);

	gPieAttachBodyPartMenus[8] = NULL; // HUD attachment spots
	gPieAttachBodyPartMenus[9] = NULL; // New attachment spots, will be moved to "Torso"

	gPieDetachBodyPartMenus[0] = NULL;

	pieParams.label(LLTrans::getString("BodyPartsRightArm"));
	pieParams.name(pieParams.label);
	gPieDetachBodyPartMenus[1] = LLUICtrlFactory::create<PieMenu> (pieParams);

	pieParams.label(LLTrans::getString("BodyPartsHead"));
	pieParams.name(pieParams.label);
	gPieDetachBodyPartMenus[2] = LLUICtrlFactory::create<PieMenu> (pieParams);

	pieParams.label(LLTrans::getString("BodyPartsLeftArm"));
	pieParams.name(pieParams.label);
	gPieDetachBodyPartMenus[3] = LLUICtrlFactory::create<PieMenu> (pieParams);

	gPieDetachBodyPartMenus[4] = NULL;

	pieParams.label(LLTrans::getString("BodyPartsLeftLeg"));
	pieParams.name(pieParams.label);
	gPieDetachBodyPartMenus[5] = LLUICtrlFactory::create<PieMenu> (pieParams);

	pieParams.label(LLTrans::getString("BodyPartsTorso"));
	pieParams.name(pieParams.label);
	gPieDetachBodyPartMenus[6] = LLUICtrlFactory::create<PieMenu> (pieParams);

	pieParams.label(LLTrans::getString("BodyPartsRightLeg"));
	pieParams.name(pieParams.label);
	gPieDetachBodyPartMenus[7] = LLUICtrlFactory::create<PieMenu> (pieParams);

	gPieDetachBodyPartMenus[8] = NULL; // HUD attachment spots
	gPieDetachBodyPartMenus[9] = NULL; // Other attachment spots, will be moved to "Torso"
// ## Zi: Pie menu

	for (S32 i = 0; i < 10; i++)
	{
		// skip HUD attachment spots (needed for Neck and Avatar Center group above 8) -Zi
		if(i==8)
			continue;

		if (gAttachBodyPartPieMenus[i])
		{
			gAttachPieMenu->appendContextSubMenu( gAttachBodyPartPieMenus[i] );
			if(gPieAttachBodyPartMenus[i])
				gPieAttachMenu->appendContextSubMenu( gPieAttachBodyPartMenus[i] ); // ## Zi: Pie menu
		}
		else
		{
			BOOL attachment_found = FALSE;
			for (attachment_map_t::iterator iter = mAttachmentPoints.begin(); 
				 iter != mAttachmentPoints.end();
				 ++iter)
			{
				LLViewerJointAttachment* attachment = iter->second;
				if (attachment->getGroup() == i)
				{
					LLMenuItemCallGL::Params item_params;
					PieSlice::Params slice_params;	// ## Zi: Pie menu

					std::string sub_piemenu_name = attachment->getName();
					if (LLTrans::getString(sub_piemenu_name) != "")
					{
						item_params.label = LLTrans::getString(sub_piemenu_name);
						slice_params.label = LLTrans::getString(sub_piemenu_name);	// ## Zi: Pie menu
					}
					else
					{
						item_params.label = sub_piemenu_name;
						slice_params.label = sub_piemenu_name;	// ## Zi: Pie menu
					}
					item_params.name =(item_params.label );
					item_params.on_click.function_name = "Object.AttachToAvatar";
					item_params.on_click.parameter = iter->first;
					// [RLVa:KB] - No changes, but we do need the parameter to always be idxAttachPt for object_selected_and_point_valid()
					item_params.on_enable.function_name = "Object.EnableWear";
					item_params.on_enable.parameter = iter->first;
					LLMenuItemCallGL* item = LLUICtrlFactory::create<LLMenuItemCallGL>(item_params);

					gAttachPieMenu->addChild(item);

					// ## Zi: Pie menu
					slice_params.name =(slice_params.label );
					slice_params.on_click.function_name = "Object.AttachToAvatar";
					slice_params.on_click.parameter = iter->first;
					slice_params.on_enable.function_name = "Object.EnableWear";
					slice_params.on_enable.parameter = iter->first;
					PieSlice* slice = LLUICtrlFactory::create<PieSlice>(slice_params);

					gPieAttachMenu->addChild(slice);
					// ## Zi: Pie menu

					attachment_found = TRUE;
					break;

				}
			}
		}

		if (gDetachBodyPartPieMenus[i])
		{
			gDetachPieMenu->appendContextSubMenu( gDetachBodyPartPieMenus[i] );
			if(gPieDetachBodyPartMenus[i])
				gPieDetachMenu->appendContextSubMenu( gPieDetachBodyPartMenus[i] );	// ## Zi: Pie menu
		}
		else
		{
			BOOL attachment_found = FALSE;
			for (attachment_map_t::iterator iter = mAttachmentPoints.begin(); 
				 iter != mAttachmentPoints.end();
				 ++iter)
			{
				LLViewerJointAttachment* attachment = iter->second;
				if (attachment->getGroup() == i)
				{
					LLMenuItemCallGL::Params item_params;
					PieSlice::Params slice_params;	// ## Zi: Pie menu
					std::string sub_piemenu_name = attachment->getName();
					if (LLTrans::getString(sub_piemenu_name) != "")
					{
						item_params.label = LLTrans::getString(sub_piemenu_name);
						slice_params.label = LLTrans::getString(sub_piemenu_name);	// ## Zi: Pie menu
					}
					else
					{
						item_params.label = sub_piemenu_name;
						slice_params.label = sub_piemenu_name;	// ## Zi: Pie menu
					}
					item_params.name =(item_params.label );
					item_params.on_click.function_name = "Attachment.DetachFromPoint";
					item_params.on_click.parameter = iter->first;
					item_params.on_enable.function_name = "Attachment.PointFilled";
					item_params.on_enable.parameter = iter->first;
					LLMenuItemCallGL* item = LLUICtrlFactory::create<LLMenuItemCallGL>(item_params);

					gDetachPieMenu->addChild(item);

					// ## Zi: Pie menu
					slice_params.name =(slice_params.label );
					slice_params.on_click.function_name = "Attachment.DetachFromPoint";
					slice_params.on_click.parameter = iter->first;
					slice_params.on_enable.function_name = "Attachment.PointFilled";
					slice_params.on_enable.parameter = iter->first;
					PieSlice* slice = LLUICtrlFactory::create<PieSlice>(slice_params);

					gPieDetachMenu->addChild(slice);
					// ## Zi: Pie menu

					attachment_found = TRUE;
					break;
				}
			}
		}
	}

	// add screen attachments
	for (attachment_map_t::iterator iter = mAttachmentPoints.begin(); 
		 iter != mAttachmentPoints.end();
		 ++iter)
	{
		LLViewerJointAttachment* attachment = iter->second;
		if (attachment->getGroup() == 8)
		{
			LLMenuItemCallGL::Params item_params;
			PieSlice::Params slice_params;	// ## Zi: Pie menu
			std::string sub_piemenu_name = attachment->getName();
			if (LLTrans::getString(sub_piemenu_name) != "")
			{
				item_params.label = LLTrans::getString(sub_piemenu_name);
				slice_params.label = LLTrans::getString(sub_piemenu_name);	// ## Zi: Pie menu
			}
			else
			{
				item_params.label = sub_piemenu_name;
				slice_params.label = sub_piemenu_name;	// ## Zi: Pie menu
			}
			item_params.name =(item_params.label );
			item_params.on_click.function_name = "Object.AttachToAvatar";
			item_params.on_click.parameter = iter->first;
			// [RLVa:KB] - No changes, but we do need the parameter to always be idxAttachPt for object_selected_and_point_valid()
			item_params.on_enable.function_name = "Object.EnableWear";
			item_params.on_enable.parameter = iter->first;
			LLMenuItemCallGL* item = LLUICtrlFactory::create<LLMenuItemCallGL>(item_params);
			gAttachScreenPieMenu->addChild(item);

			item_params.on_click.function_name = "Attachment.DetachFromPoint";
			item_params.on_click.parameter = iter->first;
			item_params.on_enable.function_name = "Attachment.PointFilled";
			item_params.on_enable.parameter = iter->first;
			item = LLUICtrlFactory::create<LLMenuItemCallGL>(item_params);
			gDetachScreenPieMenu->addChild(item);

			// ## Zi: Pie menu
			slice_params.name =(slice_params.label );
			slice_params.on_click.function_name = "Object.AttachToAvatar";
			slice_params.on_click.parameter = iter->first;
			slice_params.on_enable.function_name = "Object.EnableWear";
			slice_params.on_enable.parameter = iter->first;
			PieSlice* slice = LLUICtrlFactory::create<PieSlice>(slice_params);
			gPieAttachScreenMenu->addChild(slice);

			slice_params.on_click.function_name = "Attachment.DetachFromPoint";
			slice_params.on_click.parameter = iter->first;
			slice_params.on_enable.function_name = "Attachment.PointFilled";
			slice_params.on_enable.parameter = iter->first;
			slice = LLUICtrlFactory::create<PieSlice>(slice_params);
			gPieDetachScreenMenu->addChild(slice);
			// ## Zi: Pie menu
		}
	}

	for (S32 pass = 0; pass < 2; pass++)
	{
		// *TODO: Skinning - gAttachSubMenu is an awful, awful hack
		if (!gAttachSubMenu)
		{
			break;
		}
		for (attachment_map_t::iterator iter = mAttachmentPoints.begin(); 
			 iter != mAttachmentPoints.end();
			 ++iter)
		{
			LLViewerJointAttachment* attachment = iter->second;
			if (attachment->getIsHUDAttachment() != (pass == 1))
			{
				continue;
			}
			LLMenuItemCallGL::Params item_params;
			std::string sub_piemenu_name = attachment->getName();
			if (LLTrans::getString(sub_piemenu_name) != "")
			{
				item_params.label = LLTrans::getString(sub_piemenu_name);
			}
			else
			{
				item_params.label = sub_piemenu_name;
			}
			item_params.name =(item_params.label );
			item_params.on_click.function_name = "Object.AttachToAvatar";
			item_params.on_click.parameter = iter->first;
			// [RLVa:KB] - No changes, but we do need the parameter to always be idxAttachPt for object_selected_and_point_valid()
			item_params.on_enable.function_name = "Object.EnableWear";
			item_params.on_enable.parameter = iter->first;
			//* TODO: Skinning:
			//LLSD params;
			//params["index"] = iter->first;
			//params["label"] = attachment->getName();
			//item->addEventHandler("on_enable", LLMenuItemCallGL::MenuCallback().function_name("Attachment.Label").parameter(params));
				
			LLMenuItemCallGL* item = LLUICtrlFactory::create<LLMenuItemCallGL>(item_params);
			gAttachSubMenu->addChild(item);

			item_params.on_click.function_name = "Attachment.DetachFromPoint";
			item_params.on_click.parameter = iter->first;
			item_params.on_enable.function_name = "Attachment.PointFilled";
			item_params.on_enable.parameter = iter->first;
			//* TODO: Skinning: item->addEventHandler("on_enable", LLMenuItemCallGL::MenuCallback().function_name("Attachment.Label").parameter(params));

			item = LLUICtrlFactory::create<LLMenuItemCallGL>(item_params);
			gDetachSubMenu->addChild(item);
		}
		if (pass == 0)
		{
			// put separator between non-hud and hud attachments
			gAttachSubMenu->addSeparator();
			gDetachSubMenu->addSeparator();
		}
	}

	for (S32 group = 0; group < 10; group++)
	{
		// skip HUD attachment spots (needed for Neck and Avatar Center group above 8) -Zi
		if(group==8)
			continue;

		// skip over groups that don't have sub menus
		if (!gAttachBodyPartPieMenus[group] || !gDetachBodyPartPieMenus[group])
		{
			continue;
		}

		std::multimap<S32, S32> attachment_pie_menu_map;		// ## Zi: Pie menu
		std::multimap<S32, S32> attachment_linear_menu_map;
		// gather up all attachment points assigned to this group, and throw into map sorted by pie slice number
		for (attachment_map_t::iterator iter = mAttachmentPoints.begin(); 
			 iter != mAttachmentPoints.end();
			 ++iter)
		{
			LLViewerJointAttachment* attachment = iter->second;
			if(attachment->getGroup() == group)
			{
				// use multimap to provide a partial order off of the pie slice key
				S32 pie_index = attachment->getPieSlice();
				attachment_linear_menu_map.insert(std::make_pair(pie_index, iter->first));
			}

			// ## Zi: Pie menu
			// bad hack to add the new "Neck" and "Avatar Center" points in group 9 to
			// "Torso" (group 6). There was no room anywhere else that would have made
			// sense. Going forward we will probably have to have a static XML file for
			// the pie menu.
			if(attachment->getGroup() == group || (group==6 && attachment->getGroup()==9))
			{
				// use multimap to provide a partial order off of the pie slice key
				S32 pie_index = attachment->getPieSlice();
				attachment_pie_menu_map.insert(std::make_pair(pie_index, iter->first));
			}
			// ## Zi: Pie menu
		}

		// add in requested order to linear menu, inserting separators as necessary
		for (std::multimap<S32, S32>::iterator attach_it = attachment_linear_menu_map.begin();
			 attach_it != attachment_linear_menu_map.end(); ++attach_it)
		{
			S32 attach_index = attach_it->second;

			LLViewerJointAttachment* attachment = get_if_there(mAttachmentPoints, attach_index, (LLViewerJointAttachment*)NULL);
			if (attachment)
			{
				LLMenuItemCallGL::Params item_params;
				item_params.name = attachment->getName();
				item_params.label = LLTrans::getString(attachment->getName());
				item_params.on_click.function_name = "Object.AttachToAvatar";
				item_params.on_click.parameter = attach_index;
				// [RLVa:KB] - No changes, but we do need the parameter to always be idxAttachPt for object_selected_and_point_valid()
				item_params.on_enable.function_name = "Object.EnableWear";
				item_params.on_enable.parameter = attach_index;

				LLMenuItemCallGL* item = LLUICtrlFactory::create<LLMenuItemCallGL>(item_params);
				gAttachBodyPartPieMenus[group]->addChild(item);
					
				item_params.on_click.function_name = "Attachment.DetachFromPoint";
				item_params.on_click.parameter = attach_index;
				item_params.on_enable.function_name = "Attachment.PointFilled";
				item_params.on_enable.parameter = attach_index;
				item = LLUICtrlFactory::create<LLMenuItemCallGL>(item_params);
				gDetachBodyPartPieMenus[group]->addChild(item);
			}
		}

		// ## Zi: Pie menu
		// we need a second loop here because the pie menu might have a different number of slices than the linear menu

		// we don't have anything above 8 in the pie, the new group 9 is remapped to 6
		if(group>8)
			continue;

		// add in requested order to pie menu, inserting separators as necessary
		for (std::multimap<S32, S32>::iterator pie_attach_it = attachment_pie_menu_map.begin();
			 pie_attach_it != attachment_pie_menu_map.end(); ++pie_attach_it)
		{
			S32 attach_index = pie_attach_it->second;

			LLViewerJointAttachment* attachment = get_if_there(mAttachmentPoints, attach_index, (LLViewerJointAttachment*)NULL);
			if (attachment)
			{
				attach_index = pie_attach_it->second;

				// Hide the bridge attachment point from the pie menu.
				// Doesn't make so much sense to have it and it frees up a slice for the neck and avatar center points.
				if(attach_index==127)
					continue;

				PieSlice::Params slice_params;
				slice_params.name = attachment->getName();
				slice_params.label = LLTrans::getString(attachment->getName());
				slice_params.on_click.function_name = "Object.AttachToAvatar";
				slice_params.on_click.parameter = attach_index;
				slice_params.on_enable.function_name = "Object.EnableWear";
				slice_params.on_enable.parameter = attach_index;

				PieSlice* slice = LLUICtrlFactory::create<PieSlice>(slice_params);
				gPieAttachBodyPartMenus[group]->addChild(slice);

				slice_params.on_click.function_name = "Attachment.DetachFromPoint";
				slice_params.on_click.parameter = attach_index;
				slice_params.on_enable.function_name = "Attachment.PointFilled";
				slice_params.on_enable.parameter = attach_index;
				slice = LLUICtrlFactory::create<PieSlice>(slice_params);
				gPieDetachBodyPartMenus[group]->addChild(slice);
			}
		}
		// ## Zi: Pie menu
	}
	return TRUE;
}

void LLVOAvatarSelf::cleanup()
{
	markDead();
 	delete mScreenp;
 	mScreenp = NULL;
	mRegionp = NULL;
}

LLVOAvatarSelf::~LLVOAvatarSelf()
{
	cleanup();
}

/**
 **
 ** End LLVOAvatarSelf Constructor routines
 **                                                                             **
 *********************************************************************************/

//virtual
BOOL LLVOAvatarSelf::loadLayersets()
{
	BOOL success = TRUE;
	for (LLVOAvatarXmlInfo::layer_info_list_t::const_iterator iter = sAvatarXmlInfo->mLayerInfoList.begin();
		 iter != sAvatarXmlInfo->mLayerInfoList.end(); 
		 ++iter)
	{
		// Construct a layerset for each one specified in avatar_lad.xml and initialize it as such.
		const LLTexLayerSetInfo *info = *iter;
		LLTexLayerSet* layer_set = new LLTexLayerSet( this );
		
		if (!layer_set->setInfo(info))
		{
			stop_glerror();
			delete layer_set;
			llwarns << "avatar file: layer_set->parseData() failed" << llendl;
			return FALSE;
		}

		// scan baked textures and associate the layerset with the appropriate one
		EBakedTextureIndex baked_index = BAKED_NUM_INDICES;
		for (LLVOAvatarDictionary::BakedTextures::const_iterator baked_iter = LLVOAvatarDictionary::getInstance()->getBakedTextures().begin();
			 baked_iter != LLVOAvatarDictionary::getInstance()->getBakedTextures().end();
			 ++baked_iter)
		{
			const LLVOAvatarDictionary::BakedEntry *baked_dict = baked_iter->second;
			if (layer_set->isBodyRegion(baked_dict->mName))
			{
				baked_index = baked_iter->first;
				// ensure both structures are aware of each other
				mBakedTextureDatas[baked_index].mTexLayerSet = layer_set;
				layer_set->setBakedTexIndex(baked_index);
				break;
			}
		}
		// if no baked texture was found, warn and cleanup
		if (baked_index == BAKED_NUM_INDICES)
		{
			llwarns << "<layer_set> has invalid body_region attribute" << llendl;
			delete layer_set;
			return FALSE;
		}

		// scan morph masks and let any affected layers know they have an associated morph
		for (LLVOAvatar::morph_list_t::const_iterator morph_iter = mBakedTextureDatas[baked_index].mMaskedMorphs.begin();
			morph_iter != mBakedTextureDatas[baked_index].mMaskedMorphs.end();
			 ++morph_iter)
		{
			LLMaskedMorph *morph = *morph_iter;
			LLTexLayerInterface* layer = layer_set->findLayerByName(morph->mLayer);
			if (layer)
			{
				layer->setHasMorph(TRUE);
			}
			else
			{
				llwarns << "Could not find layer named " << morph->mLayer << " to set morph flag" << llendl;
				success = FALSE;
			}
		}
	}
	return success;
}
// virtual
BOOL LLVOAvatarSelf::updateCharacter(LLAgent &agent)
{
	LLMemType mt(LLMemType::MTYPE_AVATAR);

	// update screen joint size
	if (mScreenp)
	{
		F32 aspect = LLViewerCamera::getInstance()->getAspect();
		LLVector3 scale(1.f, aspect, 1.f);
		mScreenp->setScale(scale);
		mScreenp->updateWorldMatrixChildren();
		resetHUDAttachments();
	}
	
	return LLVOAvatar::updateCharacter(agent);
}

// virtual
BOOL LLVOAvatarSelf::idleUpdate(LLAgent &agent, LLWorld &world, const F64 &time)
{
	if (!isAgentAvatarValid())
	{
		return TRUE;
	}
	LLVOAvatar::idleUpdate(agent, world, time);
	idleUpdateTractorBeam();
	return TRUE;
}

// virtual
LLJoint *LLVOAvatarSelf::getJoint(const std::string &name)
{
	if (mScreenp)
	{
		LLJoint* jointp = mScreenp->findJoint(name);
		if (jointp) return jointp;
	}
	return LLVOAvatar::getJoint(name);
}
//virtual
void LLVOAvatarSelf::resetJointPositions( void )
{
	return LLVOAvatar::resetJointPositions();
}
// virtual
BOOL LLVOAvatarSelf::setVisualParamWeight(LLVisualParam *which_param, F32 weight, BOOL upload_bake )
{
	if (!which_param)
	{
		return FALSE;
	}
	LLViewerVisualParam *param = (LLViewerVisualParam*) LLCharacter::getVisualParam(which_param->getID());
	return setParamWeight(param,weight,upload_bake);
}

// virtual
BOOL LLVOAvatarSelf::setVisualParamWeight(const char* param_name, F32 weight, BOOL upload_bake )
{
	if (!param_name)
	{
		return FALSE;
	}
	LLViewerVisualParam *param = (LLViewerVisualParam*) LLCharacter::getVisualParam(param_name);
	return setParamWeight(param,weight,upload_bake);
}

// virtual
BOOL LLVOAvatarSelf::setVisualParamWeight(S32 index, F32 weight, BOOL upload_bake )
{
	LLViewerVisualParam *param = (LLViewerVisualParam*) LLCharacter::getVisualParam(index);
	return setParamWeight(param,weight,upload_bake);
}

BOOL LLVOAvatarSelf::setParamWeight(LLViewerVisualParam *param, F32 weight, BOOL upload_bake )
{
	if (!param)
	{
		return FALSE;
	}

	if (param->getCrossWearable())
	{
		LLWearableType::EType type = (LLWearableType::EType)param->getWearableType();
		U32 size = gAgentWearables.getWearableCount(type);
		for (U32 count = 0; count < size; ++count)
		{
			LLWearable *wearable = gAgentWearables.getWearable(type,count);
			if (wearable)
			{
				wearable->setVisualParamWeight(param->getID(), weight, upload_bake);
			}
		}
	}

	return LLCharacter::setVisualParamWeight(param,weight,upload_bake);
}

/*virtual*/ 
void LLVOAvatarSelf::updateVisualParams()
{
	LLVOAvatar::updateVisualParams();
}

/*virtual*/
void LLVOAvatarSelf::idleUpdateAppearanceAnimation()
{
	// Animate all top-level wearable visual parameters
	gAgentWearables.animateAllWearableParams(calcMorphAmount(), FALSE);

	// apply wearable visual params to avatar
	for (U32 type = 0; type < LLWearableType::WT_COUNT; type++)
	{
		LLWearable *wearable = gAgentWearables.getTopWearable((LLWearableType::EType)type);
		if (wearable)
		{
			wearable->writeToAvatar();
		}
	}

	//allow avatar to process updates
	LLVOAvatar::idleUpdateAppearanceAnimation();

}

// virtual
void LLVOAvatarSelf::requestStopMotion(LLMotion* motion)
{
	// Only agent avatars should handle the stop motion notifications.

	// Notify agent that motion has stopped
	gAgent.requestStopMotion(motion);
}

// virtual
void LLVOAvatarSelf::stopMotionFromSource(const LLUUID& source_id)
{
	for (AnimSourceIterator motion_it = mAnimationSources.find(source_id); motion_it != mAnimationSources.end(); )
	{
		gAgent.sendAnimationRequest(motion_it->second, ANIM_REQUEST_STOP);
		mAnimationSources.erase(motion_it++);
	}

	LLViewerObject* object = gObjectList.findObject(source_id);
	if (object)
	{
		object->mFlags &= ~FLAGS_ANIM_SOURCE;
	}
}

//virtual
U32  LLVOAvatarSelf::processUpdateMessage(LLMessageSystem *mesgsys,
													 void **user_data,
													 U32 block_num,
													 const EObjectUpdateType update_type,
													 LLDataPacker *dp)
{
	U32 retval = LLVOAvatar::processUpdateMessage(mesgsys,user_data,block_num,update_type,dp);

	if (mInitialBakesLoaded == false && retval == 0x0)
	{
		// call update textures to force the images to be created
		updateMeshTextures();

		// unpack the texture UUIDs to the texture slots
		retval = unpackTEMessage(mesgsys, _PREHASH_ObjectData, block_num);

		// need to trigger a few operations to get the avatar to use the new bakes
		for (U32 i = 0; i < mBakedTextureDatas.size(); i++)
		{
			const LLVOAvatarDefines::ETextureIndex te = mBakedTextureDatas[i].mTextureIndex;
			LLUUID texture_id = getTEImage(te)->getID();
			setNewBakedTexture(te, texture_id);
			mInitialBakeIDs[i] = texture_id;
		}

		onFirstTEMessageReceived();

		mInitialBakesLoaded = true;
	}

	return retval;
}


void LLVOAvatarSelf::setLocalTextureTE(U8 te, LLViewerTexture* image, U32 index)
{
	if (te >= TEX_NUM_INDICES)
	{
		llassert(0);
		return;
	}

	if (getTEImage(te)->getID() == image->getID())
	{
		return;
	}

	if (isIndexBakedTexture((ETextureIndex)te))
	{
		llassert(0);
		return;
	}

	setTEImage(te, image);
}

//virtual
void LLVOAvatarSelf::removeMissingBakedTextures()
{	
	BOOL removed = FALSE;
	for (U32 i = 0; i < mBakedTextureDatas.size(); i++)
	{
		const S32 te = mBakedTextureDatas[i].mTextureIndex;
		const LLViewerTexture* tex = getTEImage(te);

		// Replace with default if we can't find the asset, assuming the
		// default is actually valid (which it should be unless something
		// is seriously wrong).
		if (!tex || tex->isMissingAsset())
		{
			LLViewerTexture *imagep = LLViewerTextureManager::getFetchedTexture(IMG_DEFAULT_AVATAR);
			if (imagep)
			{
				setTEImage(te, imagep);
				removed = TRUE;
			}
		}
	}

	if (removed)
	{
		for (U32 i = 0; i < mBakedTextureDatas.size(); i++)
		{
			mBakedTextureDatas[i].mTexLayerSet->setUpdatesEnabled(TRUE);
			invalidateComposite(mBakedTextureDatas[i].mTexLayerSet, FALSE);
		}
		updateMeshTextures();
		requestLayerSetUploads();
	}
}

//virtual
void LLVOAvatarSelf::updateRegion(LLViewerRegion *regionp)
{
	// Save the global position
	LLVector3d global_pos_from_old_region = getPositionGlobal();

	// Change the region
	setRegion(regionp);

	if (regionp)
	{	// Set correct region-relative position from global coordinates
		setPositionGlobal(global_pos_from_old_region);

		// Diagnostic info
		//LLVector3d pos_from_new_region = getPositionGlobal();
		//llinfos << "pos_from_old_region is " << global_pos_from_old_region
		//	<< " while pos_from_new_region is " << pos_from_new_region
		//	<< llendl;
	}

	if (!regionp || (regionp->getHandle() != mLastRegionHandle))
	{
		if (mLastRegionHandle != 0)
		{
			++mRegionCrossingCount;
			F64 delta = (F64)mRegionCrossingTimer.getElapsedTimeF32();
			F64 avg = (mRegionCrossingCount == 1) ? 0 : LLViewerStats::getInstance()->getStat(LLViewerStats::ST_CROSSING_AVG);
			F64 delta_avg = (delta + avg*(mRegionCrossingCount-1)) / mRegionCrossingCount;
			LLViewerStats::getInstance()->setStat(LLViewerStats::ST_CROSSING_AVG, delta_avg);
			
			F64 max = (mRegionCrossingCount == 1) ? 0 : LLViewerStats::getInstance()->getStat(LLViewerStats::ST_CROSSING_MAX);
			max = llmax(delta, max);
			LLViewerStats::getInstance()->setStat(LLViewerStats::ST_CROSSING_MAX, max);

			// Diagnostics
			llinfos << "Region crossing took " << (F32)(delta * 1000.0) << " ms " << llendl;
		}
		if (regionp)
		{
			mLastRegionHandle = regionp->getHandle();
		}
	}
	mRegionCrossingTimer.reset();
	LLViewerObject::updateRegion(regionp);
}

//--------------------------------------------------------------------
// draw tractor beam when editing objects
//--------------------------------------------------------------------
//virtual
void LLVOAvatarSelf::idleUpdateTractorBeam()
{
	LLColor4U rgb = gLggBeamMaps.getCurrentColor(LLColor4U(gAgent.getEffectColor()));

	// This is only done for yourself (maybe it should be in the agent?)
	if (!needsRenderBeam() || !mIsBuilt)
	{
		mBeam = NULL;
		gLggBeamMaps.stopBeamChat();
	}
	else if (!mBeam || mBeam->isDead())
	{
		// VEFFECT: Tractor Beam
		mBeam = (LLHUDEffectSpiral *)LLHUDManager::getInstance()->createViewerEffect(LLHUDObject::LL_HUD_EFFECT_BEAM);
		mBeam->setColor(rgb);
		mBeam->setSourceObject(this);
		mBeamTimer.reset();
	}

	if (!mBeam.isNull())
	{
		LLObjectSelectionHandle selection = LLSelectMgr::getInstance()->getSelection();

		if (gAgentCamera.mPointAt.notNull())
		{
			// get point from pointat effect
			mBeam->setPositionGlobal(gAgentCamera.mPointAt->getPointAtPosGlobal());
			gLggBeamMaps.updateBeamChat(gAgentCamera.mPointAt->getPointAtPosGlobal());
			mBeam->triggerLocal();
		}
		else if (selection->getFirstRootObject() && 
				selection->getSelectType() != SELECT_TYPE_HUD)
		{
			LLViewerObject* objectp = selection->getFirstRootObject();
			mBeam->setTargetObject(objectp);
		}
		else
		{
			mBeam->setTargetObject(NULL);
			LLTool *tool = LLToolMgr::getInstance()->getCurrentTool();
			if (tool->isEditing())
			{
				if (tool->getEditingObject())
				{
					mBeam->setTargetObject(tool->getEditingObject());
				}
				else
				{
					mBeam->setPositionGlobal(tool->getEditingPointGlobal());
				}
			}
			else
			{
				const LLPickInfo& pick = gViewerWindow->getLastPick();
				mBeam->setPositionGlobal(pick.mPosGlobal);
			}
		}
		if (mBeamTimer.getElapsedTimeF32() > gLggBeamMaps.setUpAndGetDuration())
		{
			mBeam->setColor(rgb);
			mBeam->setNeedsSendToSim(TRUE);
			mBeamTimer.reset();
			gLggBeamMaps.fireCurrentBeams(mBeam, rgb);
		}
	}
}

//-----------------------------------------------------------------------------
// restoreMeshData()
//-----------------------------------------------------------------------------
// virtual
void LLVOAvatarSelf::restoreMeshData()
{
	LLMemType mt(LLMemType::MTYPE_AVATAR);
	
	//llinfos << "Restoring" << llendl;
	mMeshValid = TRUE;
	updateJointLODs();
	updateAttachmentVisibility(gAgentCamera.getCameraMode());

	// force mesh update as LOD might not have changed to trigger this
	gPipeline.markRebuild(mDrawable, LLDrawable::REBUILD_GEOMETRY, TRUE);
}



//-----------------------------------------------------------------------------
// updateAttachmentVisibility()
//-----------------------------------------------------------------------------
void LLVOAvatarSelf::updateAttachmentVisibility(U32 camera_mode)
{
	for (attachment_map_t::iterator iter = mAttachmentPoints.begin(); 
		 iter != mAttachmentPoints.end();
		 ++iter)
	{
		LLViewerJointAttachment* attachment = iter->second;
		if (attachment->getIsHUDAttachment())
		{
			attachment->setAttachmentVisibility(TRUE);
		}
		else
		{
			switch (camera_mode)
			{
				case CAMERA_MODE_MOUSELOOK:
					if (LLVOAvatar::sVisibleInFirstPerson && attachment->getVisibleInFirstPerson())
					{
						attachment->setAttachmentVisibility(TRUE);
					}
					else
					{
						attachment->setAttachmentVisibility(FALSE);
					}
					break;
				default:
					attachment->setAttachmentVisibility(TRUE);
					break;
			}
		}
	}
}

/*virtual*/ BOOL LLVOAvatarSelf::isWearingWearableType(LLWearableType::EType type ) const
{
	return gAgentWearables.getWearableCount(type) > 0;
}

//-----------------------------------------------------------------------------
// updatedWearable( LLWearableType::EType type )
// forces an update to any baked textures relevant to type.
// will force an upload of the resulting bake if the second parameter is TRUE
//-----------------------------------------------------------------------------
void LLVOAvatarSelf::wearableUpdated( LLWearableType::EType type, BOOL upload_result )
{
	for (LLVOAvatarDictionary::BakedTextures::const_iterator baked_iter = LLVOAvatarDictionary::getInstance()->getBakedTextures().begin();
		 baked_iter != LLVOAvatarDictionary::getInstance()->getBakedTextures().end();
		 ++baked_iter)
	{
		const LLVOAvatarDictionary::BakedEntry *baked_dict = baked_iter->second;
		const LLVOAvatarDefines::EBakedTextureIndex index = baked_iter->first;

		if (baked_dict)
		{
			for (LLVOAvatarDefines::wearables_vec_t::const_iterator type_iter = baked_dict->mWearables.begin();
				type_iter != baked_dict->mWearables.end();
				 ++type_iter)
			{
				const LLWearableType::EType comp_type = *type_iter;
				if (comp_type == type)
				{
					if (mBakedTextureDatas[index].mTexLayerSet)
					{
						mBakedTextureDatas[index].mTexLayerSet->setUpdatesEnabled(true);
						invalidateComposite(mBakedTextureDatas[index].mTexLayerSet, upload_result);
					}
					break;
				}
			}
		}
	}
	
	// Physics type has no associated baked textures, but change of params needs to be sent to
	// other avatars.
	if (type == LLWearableType::WT_PHYSICS)
	  {
	    gAgent.sendAgentSetAppearance();
	  }
}

//-----------------------------------------------------------------------------
// isWearingAttachment()
//-----------------------------------------------------------------------------
BOOL LLVOAvatarSelf::isWearingAttachment(const LLUUID& inv_item_id) const
{
	const LLUUID& base_inv_item_id = gInventory.getLinkedItemID(inv_item_id);
	for (attachment_map_t::const_iterator iter = mAttachmentPoints.begin(); 
		 iter != mAttachmentPoints.end();
		 ++iter)
	{
		const LLViewerJointAttachment* attachment = iter->second;
		if (attachment->getAttachedObject(base_inv_item_id))
		{
			return TRUE;
		}
	}
	return FALSE;
}

//-----------------------------------------------------------------------------
BOOL LLVOAvatarSelf::attachmentWasRequested(const LLUUID& inv_item_id) const
{
	const F32 REQUEST_EXPIRATION_SECONDS = 5.0;  // any request older than this is ignored/removed.
	std::map<LLUUID,LLTimer>::iterator it = mAttachmentRequests.find(inv_item_id);
	if (it != mAttachmentRequests.end())
	{
		const LLTimer& request_time = it->second;
		F32 request_time_elapsed = request_time.getElapsedTimeF32();
		if (request_time_elapsed > REQUEST_EXPIRATION_SECONDS)
		{
			mAttachmentRequests.erase(it);
			return FALSE;
		}
		else
		{
			return TRUE;
		}
	}
	else
	{
		return FALSE;
	}
}

//-----------------------------------------------------------------------------
void LLVOAvatarSelf::addAttachmentRequest(const LLUUID& inv_item_id)
{
	LLTimer current_time;
	mAttachmentRequests[inv_item_id] = current_time;
}

//-----------------------------------------------------------------------------
void LLVOAvatarSelf::removeAttachmentRequest(const LLUUID& inv_item_id)
{
	mAttachmentRequests.erase(inv_item_id);
}

//-----------------------------------------------------------------------------
// getWornAttachment()
//-----------------------------------------------------------------------------
LLViewerObject* LLVOAvatarSelf::getWornAttachment(const LLUUID& inv_item_id)
{
	const LLUUID& base_inv_item_id = gInventory.getLinkedItemID(inv_item_id);
	for (attachment_map_t::const_iterator iter = mAttachmentPoints.begin(); 
		 iter != mAttachmentPoints.end();
		 ++iter)
	{
		LLViewerJointAttachment* attachment = iter->second;
 		if (LLViewerObject *attached_object = attachment->getAttachedObject(base_inv_item_id))
		{
			return attached_object;
		}
	}
	return NULL;
}

// [RLVa:KB] - Checked: 2010-03-14 (RLVa-1.2.0a) | Modified: RLVa-1.2.0a
LLViewerJointAttachment* LLVOAvatarSelf::getWornAttachmentPoint(const LLUUID& idItem) const
{
	const LLUUID& idItemBase = gInventory.getLinkedItemID(idItem);
	for (attachment_map_t::const_iterator itAttachPt = mAttachmentPoints.begin(); itAttachPt != mAttachmentPoints.end(); ++itAttachPt)
	{
		LLViewerJointAttachment* pAttachPt = itAttachPt->second;
 		if (pAttachPt->getAttachedObject(idItemBase))
			return pAttachPt;
	}
	return NULL;
}
// [/RLVa:KB]

const std::string LLVOAvatarSelf::getAttachedPointName(const LLUUID& inv_item_id) const
{
	const LLUUID& base_inv_item_id = gInventory.getLinkedItemID(inv_item_id);
	for (attachment_map_t::const_iterator iter = mAttachmentPoints.begin(); 
		 iter != mAttachmentPoints.end(); 
		 ++iter)
	{
		const LLViewerJointAttachment* attachment = iter->second;
		if (attachment->getAttachedObject(base_inv_item_id))
		{
			return attachment->getName();
		}
	}

	return LLStringUtil::null;
}

//virtual
const LLViewerJointAttachment *LLVOAvatarSelf::attachObject(LLViewerObject *viewer_object)
{
	const LLViewerJointAttachment *attachment = LLVOAvatar::attachObject(viewer_object);
	if (!attachment)
	{
		return 0;
	}

	updateAttachmentVisibility(gAgentCamera.getCameraMode());
	
	// Then make sure the inventory is in sync with the avatar.

	// Should just be the last object added
	if (attachment->isObjectAttached(viewer_object))
	{
		const LLUUID& attachment_id = viewer_object->getAttachmentItemID();
		LLAppearanceMgr::instance().registerAttachment(attachment_id);
		// Clear any pending requests once the attachment arrives.
		removeAttachmentRequest(attachment_id);

//-TT Patch: ReplaceWornItemsOnly
		gInventory.wearAttachmentsOnAvatarCheckRemove(viewer_object, attachment);
//-TT
//-TT Client LSL Bridge
		if (gSavedSettings.getBOOL("UseLSLBridge"))
		{
			if (attachment->getName() == "Bridge")
				FSLSLBridge::instance().processAttach(viewer_object, attachment);
		}
//-TT
		updateLODRiggedAttachments();		

// [RLVa:KB] - Checked: 2010-08-22 (RLVa-1.2.1a) | Modified: RLVa-1.2.1a
		// NOTE: RLVa event handlers should be invoked *after* LLVOAvatar::attachObject() calls LLViewerJointAttachment::addObject()
		if (rlv_handler_t::isEnabled())
		{
			RlvAttachmentLockWatchdog::instance().onAttach(viewer_object, attachment);
			gRlvHandler.onAttach(viewer_object, attachment);

			if ( (attachment->getIsHUDAttachment()) && (!gRlvAttachmentLocks.hasLockedHUD()) )
				gRlvAttachmentLocks.updateLockedHUD();
		}
// [/RLVa:KB]
	}
	
	return attachment;
}

//virtual
BOOL LLVOAvatarSelf::detachObject(LLViewerObject *viewer_object)
{
	const LLUUID attachment_id = viewer_object->getAttachmentItemID();

// [RLVa:KB] - Checked: 2010-03-05 (RLVa-1.2.0a) | Added: RLVa-1.2.0a
	// NOTE: RLVa event handlers should be invoked *before* LLVOAvatar::detachObject() calls LLViewerJointAttachment::removeObject()
	//if (rlv_handler_t::isEnabled())
	//{
	//	for (attachment_map_t::const_iterator itAttachPt = mAttachmentPoints.begin(); itAttachPt != mAttachmentPoints.end(); ++itAttachPt)
	//	{
	//		const LLViewerJointAttachment* pAttachPt = itAttachPt->second;
	//		if (pAttachPt->isObjectAttached(viewer_object))
	//		{
//-TT Client LSL Bridge - moving the rlv check to get the pAttachPt for the bridge
	const LLViewerJointAttachment* pAttachPt = NULL;
	for (attachment_map_t::const_iterator itAttachPt = mAttachmentPoints.begin(); itAttachPt != mAttachmentPoints.end(); ++itAttachPt)
	{
		pAttachPt = itAttachPt->second;
		if (pAttachPt->isObjectAttached(viewer_object))
		{
			if (rlv_handler_t::isEnabled())
			{
//-TT
				RlvAttachmentLockWatchdog::instance().onDetach(viewer_object, pAttachPt);
				gRlvHandler.onDetach(viewer_object, pAttachPt);
			}

//-TT Client LSL Bridge
			if (pAttachPt->getName() == "Bridge" && gSavedSettings.getBOOL("UseLSLBridge"))
			{
				FSLSLBridge::instance().processDetach(viewer_object, pAttachPt);
			}
//-TT
			break;
		}
	}
// [/RLVa:KB]

	if ( LLVOAvatar::detachObject(viewer_object) )
	{
		LLVOAvatar::cleanupAttachedMesh( viewer_object );
		
		// the simulator should automatically handle permission revocation
		
		stopMotionFromSource(attachment_id);
		LLFollowCamMgr::setCameraActive(viewer_object->getID(), FALSE);
		
		LLViewerObject::const_child_list_t& child_list = viewer_object->getChildren();
		for (LLViewerObject::child_list_t::const_iterator iter = child_list.begin();
			 iter != child_list.end(); 
			 ++iter)
		{
			LLViewerObject* child_objectp = *iter;
			// the simulator should automatically handle
			// permissions revocation
			
			stopMotionFromSource(child_objectp->getID());
			LLFollowCamMgr::setCameraActive(child_objectp->getID(), FALSE);
		}
		
		// Make sure the inventory is in sync with the avatar.

		// Update COF contents, don't trigger appearance update.
		if (!isAgentAvatarValid())
		{
			llinfos << "removeItemLinks skipped, avatar is under destruction" << llendl;
		}
		else
		{
			LLAppearanceMgr::instance().unregisterAttachment(attachment_id);
		}
		
// [RLVa:KB] - Checked: 2010-08-22 (RLVa-1.2.1a) | Added: RLVa-1.2.1a
		if ( (rlv_handler_t::isEnabled()) && (viewer_object->isHUDAttachment()) && (gRlvAttachmentLocks.hasLockedHUD()) )
			gRlvAttachmentLocks.updateLockedHUD();
// [/RLVa:KB]

		return TRUE;
	}
	return FALSE;
}

// static
BOOL LLVOAvatarSelf::detachAttachmentIntoInventory(const LLUUID &item_id)
{
	LLInventoryItem* item = gInventory.getItem(item_id);
//	if (item)
// [RLVa:KB] - Checked: 2010-09-04 (RLVa-1.2.1c) | Added: RLVa-1.2.1c
	if ( (item) && ((!rlv_handler_t::isEnabled()) || (gRlvAttachmentLocks.canDetach(item))) )
// [/RLVa:KB]
	{
		gMessageSystem->newMessageFast(_PREHASH_DetachAttachmentIntoInv);
		gMessageSystem->nextBlockFast(_PREHASH_ObjectData);
		gMessageSystem->addUUIDFast(_PREHASH_AgentID, gAgent.getID());
		gMessageSystem->addUUIDFast(_PREHASH_ItemID, item_id);
		gMessageSystem->sendReliable(gAgent.getRegion()->getHost());
		
		// This object might have been selected, so let the selection manager know it's gone now
		LLViewerObject *found_obj = gObjectList.findObject(item_id);
		if (found_obj)
		{
			LLSelectMgr::getInstance()->remove(found_obj);
		}

		// Error checking in case this object was attached to an invalid point
		// In that case, just remove the item from COF preemptively since detach 
		// will fail.
		if (isAgentAvatarValid())
		{
			const LLViewerObject *attached_obj = gAgentAvatarp->getWornAttachment(item_id);
			if (!attached_obj)
			{
				LLAppearanceMgr::instance().removeCOFItemLinks(item_id, false);
			}
		}
		return TRUE;
	}
	return FALSE;
}

U32 LLVOAvatarSelf::getNumWearables(LLVOAvatarDefines::ETextureIndex i) const
{
	LLWearableType::EType type = LLVOAvatarDictionary::getInstance()->getTEWearableType(i);
	return gAgentWearables.getWearableCount(type);
}

// virtual
void LLVOAvatarSelf::localTextureLoaded(BOOL success, LLViewerFetchedTexture *src_vi, LLImageRaw* src_raw, LLImageRaw* aux_src, S32 discard_level, BOOL final, void* userdata)
{	

	const LLUUID& src_id = src_vi->getID();
	LLAvatarTexData *data = (LLAvatarTexData *)userdata;
	ETextureIndex index = data->mIndex;
	if (!isIndexLocalTexture(index)) return;

	LLLocalTextureObject *local_tex_obj = getLocalTextureObject(index, 0);

	// fix for EXT-268. Preventing using of NULL pointer
	if(NULL == local_tex_obj)
	{
		LL_WARNS("TAG") << "There is no Local Texture Object with index: " << index 
			<< ", final: " << final
			<< LL_ENDL;
		return;
	}
	if (success)
	{
		if (!local_tex_obj->getBakedReady() &&
			local_tex_obj->getImage() != NULL &&
			(local_tex_obj->getID() == src_id) &&
			discard_level < local_tex_obj->getDiscard())
		{
			local_tex_obj->setDiscard(discard_level);
			if (isUsingBakedTextures())
			{
				requestLayerSetUpdate(index);
			}
			else
			{
				LLVisualParamHint::requestHintUpdates();
			}
			updateMeshTextures();
		}
	}
	else if (final)
	{
		// Failed: asset is missing
		if (!local_tex_obj->getBakedReady() &&
			local_tex_obj->getImage() != NULL &&
			local_tex_obj->getImage()->getID() == src_id)
		{
			local_tex_obj->setDiscard(0);
			requestLayerSetUpdate(index);
			updateMeshTextures();
		}
	}
}

// virtual
BOOL LLVOAvatarSelf::getLocalTextureGL(ETextureIndex type, LLViewerTexture** tex_pp, U32 index) const
{
	*tex_pp = NULL;

	if (!isIndexLocalTexture(type)) return FALSE;
	if (getLocalTextureID(type, index) == IMG_DEFAULT_AVATAR) return TRUE;

	const LLLocalTextureObject *local_tex_obj = getLocalTextureObject(type, index);
	if (!local_tex_obj)
	{
		return FALSE;
	}
	*tex_pp = local_tex_obj->getImage();
	return TRUE;
}

LLViewerFetchedTexture* LLVOAvatarSelf::getLocalTextureGL(LLVOAvatarDefines::ETextureIndex type, U32 index) const
{
	if (!isIndexLocalTexture(type))
	{
		return NULL;
	}

	const LLLocalTextureObject *local_tex_obj = getLocalTextureObject(type, index);
	if (!local_tex_obj)
	{
		return NULL;
	}
	if (local_tex_obj->getID() == IMG_DEFAULT_AVATAR)
	{
		return LLViewerTextureManager::getFetchedTexture(IMG_DEFAULT_AVATAR);
	}
	return local_tex_obj->getImage();
}

const LLUUID& LLVOAvatarSelf::getLocalTextureID(ETextureIndex type, U32 index) const
{
	if (!isIndexLocalTexture(type)) return IMG_DEFAULT_AVATAR;

	const LLLocalTextureObject *local_tex_obj = getLocalTextureObject(type, index);
	if (local_tex_obj && local_tex_obj->getImage() != NULL)
	{
		return local_tex_obj->getImage()->getID();
	}
	return IMG_DEFAULT_AVATAR;
} 


//-----------------------------------------------------------------------------
// isLocalTextureDataAvailable()
// Returns true if at least the lowest quality discard level exists for every texture
// in the layerset.
//-----------------------------------------------------------------------------
BOOL LLVOAvatarSelf::isLocalTextureDataAvailable(const LLTexLayerSet* layerset) const
{
	/* if (layerset == mBakedTextureDatas[BAKED_HEAD].mTexLayerSet)
	   return getLocalDiscardLevel(TEX_HEAD_BODYPAINT) >= 0; */
	for (LLVOAvatarDictionary::BakedTextures::const_iterator baked_iter = LLVOAvatarDictionary::getInstance()->getBakedTextures().begin();
		 baked_iter != LLVOAvatarDictionary::getInstance()->getBakedTextures().end();
		 ++baked_iter)
	{
		const EBakedTextureIndex baked_index = baked_iter->first;
		if (layerset == mBakedTextureDatas[baked_index].mTexLayerSet)
		{
			BOOL ret = true;
			const LLVOAvatarDictionary::BakedEntry *baked_dict = baked_iter->second;
			for (texture_vec_t::const_iterator local_tex_iter = baked_dict->mLocalTextures.begin();
				 local_tex_iter != baked_dict->mLocalTextures.end();
				 ++local_tex_iter)
			{
				const ETextureIndex tex_index = *local_tex_iter;
				const LLWearableType::EType wearable_type = LLVOAvatarDictionary::getTEWearableType(tex_index);
				const U32 wearable_count = gAgentWearables.getWearableCount(wearable_type);
				for (U32 wearable_index = 0; wearable_index < wearable_count; wearable_index++)
				{
					ret &= (getLocalDiscardLevel(tex_index, wearable_index) >= 0);
				}
			}
			return ret;
		}
	}
	llassert(0);
	return FALSE;
}

//-----------------------------------------------------------------------------
// virtual
// isLocalTextureDataFinal()
// Returns true if the highest quality discard level exists for every texture
// in the layerset.
//-----------------------------------------------------------------------------
BOOL LLVOAvatarSelf::isLocalTextureDataFinal(const LLTexLayerSet* layerset) const
{
	const U32 desired_tex_discard_level = gSavedSettings.getU32("TextureDiscardLevel"); 
	// const U32 desired_tex_discard_level = 0; // hack to not bake textures on lower discard levels.

	for (U32 i = 0; i < mBakedTextureDatas.size(); i++)
	{
		if (layerset == mBakedTextureDatas[i].mTexLayerSet)
		{
			const LLVOAvatarDictionary::BakedEntry *baked_dict = LLVOAvatarDictionary::getInstance()->getBakedTexture((EBakedTextureIndex)i);
			for (texture_vec_t::const_iterator local_tex_iter = baked_dict->mLocalTextures.begin();
				 local_tex_iter != baked_dict->mLocalTextures.end();
				 ++local_tex_iter)
			{
				const ETextureIndex tex_index = *local_tex_iter;
				const LLWearableType::EType wearable_type = LLVOAvatarDictionary::getTEWearableType(tex_index);
				const U32 wearable_count = gAgentWearables.getWearableCount(wearable_type);
				for (U32 wearable_index = 0; wearable_index < wearable_count; wearable_index++)
				{
					if (getLocalDiscardLevel(*local_tex_iter, wearable_index) > (S32)(desired_tex_discard_level))
					{
						return FALSE;
					}
				}
			}
			return TRUE;
		}
	}
	llassert(0);
	return FALSE;
}

BOOL LLVOAvatarSelf::isAllLocalTextureDataFinal() const
{
	const U32 desired_tex_discard_level = gSavedSettings.getU32("TextureDiscardLevel"); 
	// const U32 desired_tex_discard_level = 0; // hack to not bake textures on lower discard levels

	for (U32 i = 0; i < mBakedTextureDatas.size(); i++)
	{
		const LLVOAvatarDictionary::BakedEntry *baked_dict = LLVOAvatarDictionary::getInstance()->getBakedTexture((EBakedTextureIndex)i);
		for (texture_vec_t::const_iterator local_tex_iter = baked_dict->mLocalTextures.begin();
			 local_tex_iter != baked_dict->mLocalTextures.end();
			 ++local_tex_iter)
		{
			const ETextureIndex tex_index = *local_tex_iter;
			const LLWearableType::EType wearable_type = LLVOAvatarDictionary::getTEWearableType(tex_index);
			const U32 wearable_count = gAgentWearables.getWearableCount(wearable_type);
			for (U32 wearable_index = 0; wearable_index < wearable_count; wearable_index++)
			{
				if (getLocalDiscardLevel(*local_tex_iter, wearable_index) > (S32)(desired_tex_discard_level))
				{
					return FALSE;
				}
			}
		}
	}
	return TRUE;
}

BOOL LLVOAvatarSelf::isBakedTextureFinal(const LLVOAvatarDefines::EBakedTextureIndex index) const
{
	const LLTexLayerSet *layerset = mBakedTextureDatas[index].mTexLayerSet;
	if (!layerset) return FALSE;
	const LLTexLayerSetBuffer *layerset_buffer = layerset->getComposite();
	if (!layerset_buffer) return FALSE;
	return !layerset_buffer->uploadNeeded();
}

BOOL LLVOAvatarSelf::isTextureDefined(LLVOAvatarDefines::ETextureIndex type, U32 index) const
{
	LLUUID id;
	BOOL isDefined = TRUE;
	if (isIndexLocalTexture(type))
	{
		const LLWearableType::EType wearable_type = LLVOAvatarDictionary::getTEWearableType(type);
		const U32 wearable_count = gAgentWearables.getWearableCount(wearable_type);
		if (index >= wearable_count)
		{
			// invalid index passed in. check all textures of a given type
			for (U32 wearable_index = 0; wearable_index < wearable_count; wearable_index++)
			{
				id = getLocalTextureID(type, wearable_index);
				isDefined &= (id != IMG_DEFAULT_AVATAR && id != IMG_DEFAULT);
			}
		}
		else
		{
			id = getLocalTextureID(type, index);
			isDefined &= (id != IMG_DEFAULT_AVATAR && id != IMG_DEFAULT);
		}
	}
	else
	{
		id = getTEImage(type)->getID();
		isDefined &= (id != IMG_DEFAULT_AVATAR && id != IMG_DEFAULT);
	}
	
	return isDefined;
}

//virtual
BOOL LLVOAvatarSelf::isTextureVisible(LLVOAvatarDefines::ETextureIndex type, U32 index) const
{
	if (isIndexBakedTexture(type))
	{
		return LLVOAvatar::isTextureVisible(type, (U32)0);
	}

	LLUUID tex_id = getLocalTextureID(type,index);
	return (tex_id != IMG_INVISIBLE) 
			|| (LLDrawPoolAlpha::sShowDebugAlpha);
}

//virtual
BOOL LLVOAvatarSelf::isTextureVisible(LLVOAvatarDefines::ETextureIndex type, LLWearable *wearable) const
{
	if (isIndexBakedTexture(type))
	{
		return LLVOAvatar::isTextureVisible(type);
	}

	U32 index = gAgentWearables.getWearableIndex(wearable);
	return isTextureVisible(type,index);
}


//-----------------------------------------------------------------------------
// requestLayerSetUploads()
//-----------------------------------------------------------------------------
void LLVOAvatarSelf::requestLayerSetUploads()
{
	for (U32 i = 0; i < mBakedTextureDatas.size(); i++)
	{
		requestLayerSetUpload((EBakedTextureIndex)i);
	}
}

void LLVOAvatarSelf::requestLayerSetUpload(LLVOAvatarDefines::EBakedTextureIndex i)
{
	ETextureIndex tex_index = mBakedTextureDatas[i].mTextureIndex;
	const BOOL layer_baked = isTextureDefined(tex_index, gAgentWearables.getWearableCount(tex_index));
	if (!layer_baked && mBakedTextureDatas[i].mTexLayerSet)
	{
		mBakedTextureDatas[i].mTexLayerSet->requestUpload();
	}
}

bool LLVOAvatarSelf::areTexturesCurrent() const
{
	return !hasPendingBakedUploads() && gAgentWearables.areWearablesLoaded();
}

// virtual
bool LLVOAvatarSelf::hasPendingBakedUploads() const
{
	for (U32 i = 0; i < mBakedTextureDatas.size(); i++)
	{
		LLTexLayerSet* layerset = mBakedTextureDatas[i].mTexLayerSet;
		if (layerset && layerset->getComposite() && layerset->getComposite()->uploadPending())
		{
			return true;
		}
	}
	return false;
}

void LLVOAvatarSelf::invalidateComposite( LLTexLayerSet* layerset, BOOL upload_result )
{
	if( !layerset || !layerset->getUpdatesEnabled() )
	{
		return;
	}
	// llinfos << "LLVOAvatar::invalidComposite() " << layerset->getBodyRegionName() << llendl;

	layerset->requestUpdate();
	layerset->invalidateMorphMasks();

	if( upload_result )
	{
		llassert(isSelf());

		ETextureIndex baked_te = getBakedTE( layerset );
		setTEImage( baked_te, LLViewerTextureManager::getFetchedTexture(IMG_DEFAULT_AVATAR) );
		layerset->requestUpload();
		updateMeshTextures();
	}
}

void LLVOAvatarSelf::invalidateAll()
{
	for (U32 i = 0; i < mBakedTextureDatas.size(); i++)
	{
		invalidateComposite(mBakedTextureDatas[i].mTexLayerSet, TRUE);
	}
	//mDebugSelfLoadTimer.reset();
}

//-----------------------------------------------------------------------------
// setCompositeUpdatesEnabled()
//-----------------------------------------------------------------------------
void LLVOAvatarSelf::setCompositeUpdatesEnabled( bool b )
{
	for (U32 i = 0; i < mBakedTextureDatas.size(); i++)
	{
		setCompositeUpdatesEnabled(i, b);
	}
}

void LLVOAvatarSelf::setCompositeUpdatesEnabled(U32 index, bool b)
{
	if (mBakedTextureDatas[index].mTexLayerSet )
	{
		mBakedTextureDatas[index].mTexLayerSet->setUpdatesEnabled( b );
	}
}

bool LLVOAvatarSelf::isCompositeUpdateEnabled(U32 index)
{
	if (mBakedTextureDatas[index].mTexLayerSet)
	{
		return mBakedTextureDatas[index].mTexLayerSet->getUpdatesEnabled();
	}
	return false;
}

void LLVOAvatarSelf::setupComposites()
{
	for (U32 i = 0; i < mBakedTextureDatas.size(); i++)
	{
		ETextureIndex tex_index = mBakedTextureDatas[i].mTextureIndex;
		BOOL layer_baked = isTextureDefined(tex_index, gAgentWearables.getWearableCount(tex_index));
		if (mBakedTextureDatas[i].mTexLayerSet)
		{
			mBakedTextureDatas[i].mTexLayerSet->setUpdatesEnabled(!layer_baked);
		}
	}
}

void LLVOAvatarSelf::updateComposites()
{
	for (U32 i = 0; i < mBakedTextureDatas.size(); i++)
	{
		if (mBakedTextureDatas[i].mTexLayerSet 
			&& ((i != BAKED_SKIRT) || isWearingWearableType(LLWearableType::WT_SKIRT)))
		{
			mBakedTextureDatas[i].mTexLayerSet->updateComposite();
		}
	}
}

// virtual
S32 LLVOAvatarSelf::getLocalDiscardLevel(ETextureIndex type, U32 wearable_index) const
{
	if (!isIndexLocalTexture(type)) return FALSE;

	const LLLocalTextureObject *local_tex_obj = getLocalTextureObject(type, wearable_index);
	if (local_tex_obj)
	{
		if (type >= 0
			&& local_tex_obj->getID() != IMG_DEFAULT_AVATAR
			&& !local_tex_obj->getImage()->isMissingAsset())
		{
			return local_tex_obj->getImage()->getDiscardLevel();
		}
		else
		{
			// We don't care about this (no image associated with the layer) treat as fully loaded.
			return 0;
		}
	}
	return 0;
}

// virtual
// Counts the memory footprint of local textures.
void LLVOAvatarSelf::getLocalTextureByteCount(S32* gl_bytes) const
{
	*gl_bytes = 0;
	for (S32 type = 0; type < TEX_NUM_INDICES; type++)
	{
		if (!isIndexLocalTexture((ETextureIndex)type)) continue;
		U32 max_tex = getNumWearables((ETextureIndex) type);
		for (U32 num = 0; num < max_tex; num++)
		{
			const LLLocalTextureObject *local_tex_obj = getLocalTextureObject((ETextureIndex) type, num);
			if (local_tex_obj)
			{
				const LLViewerFetchedTexture* image_gl = local_tex_obj->getImage();
				if (image_gl)
				{
					S32 bytes = (S32)image_gl->getWidth() * image_gl->getHeight() * image_gl->getComponents();
					
					if (image_gl->hasGLTexture())
					{
						*gl_bytes += bytes;
					}
				}
			}
		}
	}
}

// virtual 
void LLVOAvatarSelf::setLocalTexture(ETextureIndex type, LLViewerTexture* src_tex, BOOL baked_version_ready, U32 index)
{
	if (!isIndexLocalTexture(type)) return;

	LLViewerFetchedTexture* tex = LLViewerTextureManager::staticCastToFetchedTexture(src_tex, TRUE) ;
	if(!tex)
	{
		return ;
	}

	S32 desired_discard = isSelf() ? 0 : 2;
	LLLocalTextureObject *local_tex_obj = getLocalTextureObject(type,index);
	if (!local_tex_obj)
	{
		if (type >= TEX_NUM_INDICES)
		{
			llerrs << "Tried to set local texture with invalid type: (" << (U32) type << ", " << index << ")" << llendl;
			return;
		}
		LLWearableType::EType wearable_type = LLVOAvatarDictionary::getInstance()->getTEWearableType(type);
		if (!gAgentWearables.getWearable(wearable_type,index))
		{
			// no wearable is loaded, cannot set the texture.
			return;
		}
		gAgentWearables.addLocalTextureObject(wearable_type,type,index);
		local_tex_obj = getLocalTextureObject(type,index);
		if (!local_tex_obj)
		{
			llerrs << "Unable to create LocalTextureObject for wearable type & index: (" << (U32) wearable_type << ", " << index << ")" << llendl;
			return;
		}
		
		LLTexLayerSet *layer_set = getLayerSet(type);
		if (layer_set)
		{
			layer_set->cloneTemplates(local_tex_obj, type, gAgentWearables.getWearable(wearable_type,index));
		}

	}
	if (!baked_version_ready)
	{
		if (tex != local_tex_obj->getImage() || local_tex_obj->getBakedReady())
		{
			local_tex_obj->setDiscard(MAX_DISCARD_LEVEL+1);
		}
		if (tex->getID() != IMG_DEFAULT_AVATAR)
		{
			if (local_tex_obj->getDiscard() > desired_discard)
			{
				S32 tex_discard = tex->getDiscardLevel();
				if (tex_discard >= 0 && tex_discard <= desired_discard)
				{
					local_tex_obj->setDiscard(tex_discard);
					if (isSelf())
					{
						if (gAgentAvatarp->isUsingBakedTextures())
					{
						requestLayerSetUpdate(type);
					}
						else
					{
						LLVisualParamHint::requestHintUpdates();
					}
				}
				}
				else
				{					
					tex->setLoadedCallback(onLocalTextureLoaded, desired_discard, TRUE, FALSE, new LLAvatarTexData(getID(), type), NULL);
				}
			}
			tex->setMinDiscardLevel(desired_discard);
		}
	}
	local_tex_obj->setImage(tex);
	local_tex_obj->setID(tex->getID());
	setBakedReady(type,baked_version_ready,index);
}
//virtual
void LLVOAvatarSelf::setBakedReady(LLVOAvatarDefines::ETextureIndex type, BOOL baked_version_exists, U32 index)
{
	if (!isIndexLocalTexture(type)) return;
	LLLocalTextureObject *local_tex_obj = getLocalTextureObject(type,index);
	if (local_tex_obj)
	{
		local_tex_obj->setBakedReady( baked_version_exists );
	}
}


// virtual
void LLVOAvatarSelf::dumpLocalTextures() const
{
	llinfos << "Local Textures:" << llendl;

	/* ETextureIndex baked_equiv[] = {
	   TEX_UPPER_BAKED,
	   if (isTextureDefined(baked_equiv[i])) */
	for (LLVOAvatarDictionary::Textures::const_iterator iter = LLVOAvatarDictionary::getInstance()->getTextures().begin();
		 iter != LLVOAvatarDictionary::getInstance()->getTextures().end();
		 ++iter)
	{
		const LLVOAvatarDictionary::TextureEntry *texture_dict = iter->second;
		if (!texture_dict->mIsLocalTexture || !texture_dict->mIsUsedByBakedTexture)
			continue;

		const EBakedTextureIndex baked_index = texture_dict->mBakedTextureIndex;
		const ETextureIndex baked_equiv = LLVOAvatarDictionary::getInstance()->getBakedTexture(baked_index)->mTextureIndex;

		const std::string &name = texture_dict->mName;
		const LLLocalTextureObject *local_tex_obj = getLocalTextureObject(iter->first, 0);
		// index is baked texture - index is not relevant. putting in 0 as placeholder
		if (isTextureDefined(baked_equiv, 0))
		{
#if LL_RELEASE_FOR_DOWNLOAD
			// End users don't get to trivially see avatar texture IDs, makes textures
			// easier to steal. JC
			llinfos << "LocTex " << name << ": Baked " << llendl;
#else
			llinfos << "LocTex " << name << ": Baked " << getTEImage(baked_equiv)->getID() << llendl;
#endif
		}
		else if (local_tex_obj && local_tex_obj->getImage() != NULL)
		{
			if (local_tex_obj->getImage()->getID() == IMG_DEFAULT_AVATAR)
			{
				llinfos << "LocTex " << name << ": None" << llendl;
			}
			else
			{
				const LLViewerFetchedTexture* image = local_tex_obj->getImage();

				llinfos << "LocTex " << name << ": "
						<< "Discard " << image->getDiscardLevel() << ", "
						<< "(" << image->getWidth() << ", " << image->getHeight() << ") " 
#if !LL_RELEASE_FOR_DOWNLOAD
					// End users don't get to trivially see avatar texture IDs,
					// makes textures easier to steal
						<< image->getID() << " "
#endif
						<< "Priority: " << image->getDecodePriority()
						<< llendl;
			}
		}
		else
		{
			llinfos << "LocTex " << name << ": No LLViewerTexture" << llendl;
		}
	}
}

//-----------------------------------------------------------------------------
// static 
// onLocalTextureLoaded()
//-----------------------------------------------------------------------------

void LLVOAvatarSelf::onLocalTextureLoaded(BOOL success, LLViewerFetchedTexture *src_vi, LLImageRaw* src_raw, LLImageRaw* aux_src, S32 discard_level, BOOL final, void* userdata)
{
	LLAvatarTexData *data = (LLAvatarTexData *)userdata;
	LLVOAvatarSelf *self = (LLVOAvatarSelf *)gObjectList.findObject(data->mAvatarID);
	if (self)
	{
		// We should only be handling local textures for ourself
		self->localTextureLoaded(success, src_vi, src_raw, aux_src, discard_level, final, userdata);
	}
	// ensure data is cleaned up
	if (final || !success)
	{
		delete data;
	}
}

/*virtual*/	void LLVOAvatarSelf::setImage(const U8 te, LLViewerTexture *imagep, const U32 index)
{
	if (isIndexLocalTexture((ETextureIndex)te))
	{
		setLocalTexture((ETextureIndex)te, imagep, FALSE ,index);
	}
	else 
	{
		setTEImage(te,imagep);
	}
}

/*virtual*/ LLViewerTexture* LLVOAvatarSelf::getImage(const U8 te, const U32 index) const
{
	if (isIndexLocalTexture((ETextureIndex)te))
	{
		return getLocalTextureGL((ETextureIndex)te,index);
	}
	else 
	{
		return getTEImage(te);
	}
}


// static
void LLVOAvatarSelf::dumpTotalLocalTextureByteCount()
{
	S32 gl_bytes = 0;
	gAgentAvatarp->getLocalTextureByteCount(&gl_bytes);
	llinfos << "Total Avatar LocTex GL:" << (gl_bytes/1024) << "KB" << llendl;
}

BOOL LLVOAvatarSelf::getIsCloud() const
{
	// do we have our body parts?
	if (gAgentWearables.getWearableCount(LLWearableType::WT_SHAPE) == 0 ||
		gAgentWearables.getWearableCount(LLWearableType::WT_HAIR) == 0 ||
		gAgentWearables.getWearableCount(LLWearableType::WT_EYES) == 0 ||
		gAgentWearables.getWearableCount(LLWearableType::WT_SKIN) == 0)	
	{
		lldebugs << "No body parts" << llendl;
		return TRUE;
	}

	if (!isTextureDefined(TEX_HAIR, 0))
	{
		lldebugs << "No hair texture" << llendl;
		return TRUE;
	}

	if (!mPreviousFullyLoaded)
	{
		if (!isLocalTextureDataAvailable(mBakedTextureDatas[BAKED_LOWER].mTexLayerSet) &&
			(!isTextureDefined(TEX_LOWER_BAKED, 0)))
		{
			lldebugs << "Lower textures not baked" << llendl;
			return TRUE;
		}

		if (!isLocalTextureDataAvailable(mBakedTextureDatas[BAKED_UPPER].mTexLayerSet) &&
			(!isTextureDefined(TEX_UPPER_BAKED, 0)))
		{
			lldebugs << "Upper textures not baked" << llendl;
			return TRUE;
		}

		for (U32 i = 0; i < mBakedTextureDatas.size(); i++)
		{
			if (i == BAKED_SKIRT && !isWearingWearableType(LLWearableType::WT_SKIRT))
				continue;

			const BakedTextureData& texture_data = mBakedTextureDatas[i];
			if (!isTextureDefined(texture_data.mTextureIndex, 0))
				continue;

			// Check for the case that texture is defined but not sufficiently loaded to display anything.
			const LLViewerTexture* baked_img = getImage( texture_data.mTextureIndex, 0 );
			if (!baked_img || !baked_img->hasGLTexture())
			{
				lldebugs << "Texture at index " << i << " (texture index is " << texture_data.mTextureIndex << ") is not loaded" << llendl;
				return TRUE;
			}
		}

		lldebugs << "Avatar de-clouded" << llendl;
	}
	return FALSE;
}

/*static*/
void LLVOAvatarSelf::debugOnTimingLocalTexLoaded(BOOL success, LLViewerFetchedTexture *src_vi, LLImageRaw* src, LLImageRaw* aux_src, S32 discard_level, BOOL final, void* userdata)
{
	gAgentAvatarp->debugTimingLocalTexLoaded(success, src_vi, src, aux_src, discard_level, final, userdata);
}

void LLVOAvatarSelf::debugTimingLocalTexLoaded(BOOL success, LLViewerFetchedTexture *src_vi, LLImageRaw* src, LLImageRaw* aux_src, S32 discard_level, BOOL final, void* userdata)
{
	LLAvatarTexData *data = (LLAvatarTexData *)userdata;
	if (!data)
	{
		return;
	}

	ETextureIndex index = data->mIndex;
	
	if (index < 0 || index >= TEX_NUM_INDICES)
	{
		return;
	}

	if (discard_level >=0 && discard_level <= MAX_DISCARD_LEVEL) // ignore discard level -1, as it means we have no data.
	{
		mDebugTextureLoadTimes[(U32)index][(U32)discard_level] = mDebugSelfLoadTimer.getElapsedTimeF32();
	}
	if (final)
	{
		delete data;
	}
}

void LLVOAvatarSelf::debugBakedTextureUpload(EBakedTextureIndex index, BOOL finished)
{
	U32 done = 0;
	if (finished)
	{
		done = 1;
	}
	mDebugBakedTextureTimes[index][done] = mDebugSelfLoadTimer.getElapsedTimeF32();
}

const std::string LLVOAvatarSelf::debugDumpLocalTextureDataInfo(const LLTexLayerSet* layerset) const
{
	std::string text="";

	text = llformat("[Final:%d Avail:%d] ",isLocalTextureDataFinal(layerset), isLocalTextureDataAvailable(layerset));

	/* if (layerset == mBakedTextureDatas[BAKED_HEAD].mTexLayerSet)
	   return getLocalDiscardLevel(TEX_HEAD_BODYPAINT) >= 0; */
	for (LLVOAvatarDictionary::BakedTextures::const_iterator baked_iter = LLVOAvatarDictionary::getInstance()->getBakedTextures().begin();
		 baked_iter != LLVOAvatarDictionary::getInstance()->getBakedTextures().end();
		 ++baked_iter)
	{
		const EBakedTextureIndex baked_index = baked_iter->first;
		if (layerset == mBakedTextureDatas[baked_index].mTexLayerSet)
		{
			const LLVOAvatarDictionary::BakedEntry *baked_dict = baked_iter->second;
			text += llformat("%d-%s ( ",baked_index, baked_dict->mName.c_str());
			for (texture_vec_t::const_iterator local_tex_iter = baked_dict->mLocalTextures.begin();
				 local_tex_iter != baked_dict->mLocalTextures.end();
				 ++local_tex_iter)
			{
				const ETextureIndex tex_index = *local_tex_iter;
				const LLWearableType::EType wearable_type = LLVOAvatarDictionary::getTEWearableType(tex_index);
				const U32 wearable_count = gAgentWearables.getWearableCount(wearable_type);
				if (wearable_count > 0)
				{
					text += LLWearableType::getTypeName(wearable_type) + ":";
					for (U32 wearable_index = 0; wearable_index < wearable_count; wearable_index++)
					{
						const U32 discard_level = getLocalDiscardLevel(tex_index, wearable_index);
						std::string discard_str = llformat("%d ",discard_level);
						text += llformat("%d ",discard_level);
					}
				}
			}
			text += ")";
			break;
		}
	}
	return text;
}

const std::string LLVOAvatarSelf::debugDumpAllLocalTextureDataInfo() const
{
	std::string text;
	const U32 override_tex_discard_level = gSavedSettings.getU32("TextureDiscardLevel");

	for (U32 i = 0; i < mBakedTextureDatas.size(); i++)
	{
		const LLVOAvatarDictionary::BakedEntry *baked_dict = LLVOAvatarDictionary::getInstance()->getBakedTexture((EBakedTextureIndex)i);
		BOOL is_texture_final = TRUE;
		for (texture_vec_t::const_iterator local_tex_iter = baked_dict->mLocalTextures.begin();
			 local_tex_iter != baked_dict->mLocalTextures.end();
			 ++local_tex_iter)
		{
			const ETextureIndex tex_index = *local_tex_iter;
			const LLWearableType::EType wearable_type = LLVOAvatarDictionary::getTEWearableType(tex_index);
			const U32 wearable_count = gAgentWearables.getWearableCount(wearable_type);
			for (U32 wearable_index = 0; wearable_index < wearable_count; wearable_index++)
			{
				is_texture_final &= (getLocalDiscardLevel(*local_tex_iter, wearable_index) <= (S32)(override_tex_discard_level));
			}
		}
		text += llformat("%s:%d ",baked_dict->mName.c_str(),is_texture_final);
	}
	return text;
}

// Dump avatar metrics data.
LLSD LLVOAvatarSelf::metricsData()
{
	// runway - add region info
	LLSD result;
	result["id"] = getID();
	result["rez_status"] = LLVOAvatar::rezStatusToString(getRezzedStatus());
	result["is_self"] = isSelf();
	std::vector<S32> rez_counts;
	LLVOAvatar::getNearbyRezzedStats(rez_counts);
	result["nearby"] = LLSD::emptyMap();
	for (S32 i=0; i<rez_counts.size(); ++i)
	{
		std::string rez_status_name = LLVOAvatar::rezStatusToString(i);
		result["nearby"][rez_status_name] = rez_counts[i];
	}
	result["timers"]["debug_existence"] = mDebugExistenceTimer.getElapsedTimeF32();
	result["timers"]["ruth_debug"] = mRuthDebugTimer.getElapsedTimeF32();
	result["timers"]["ruth"] = mRuthTimer.getElapsedTimeF32();
	result["timers"]["invisible"] = mInvisibleTimer.getElapsedTimeF32();
	result["timers"]["fully_loaded"] = mFullyLoadedTimer.getElapsedTimeF32();
	result["phases"] = getPhases().dumpPhases();
	result["startup"] = LLStartUp::getPhases().dumpPhases();
	
	return result;
}

class ViewerAppearanceChangeMetricsResponder: public LLCurl::Responder
{
public:
	ViewerAppearanceChangeMetricsResponder()
	{
	}

	virtual void completed(U32 status,
						   const std::string& reason,
						   const LLSD& content)
	{
		if (isGoodStatus(status))
		{
			LL_DEBUGS("Avatar") << "OK" << LL_ENDL;
			result(content);
		}
		else
		{
			LL_WARNS("Avatar") << "Failed " << status << " reason " << reason << LL_ENDL;
			error(status,reason);
		}
	}
};

void LLVOAvatarSelf::sendAppearanceChangeMetrics()
{
	// gAgentAvatarp->stopAllPhases();

	LLSD msg = metricsData();
	msg["message"] = "ViewerAppearanceChangeMetrics";

	LL_DEBUGS("Avatar") << avString() << "message: " << ll_pretty_print_sd(msg) << LL_ENDL;
	std::string	caps_url;
	if (getRegion())
	{
		// runway - change here to activate.
		caps_url = getRegion()->getCapability("ViewerMetrics");
	}
	if (!caps_url.empty())
	{
		LLCurlRequest::headers_t headers;
		LLHTTPClient::post(caps_url,
							msg,
							new ViewerAppearanceChangeMetricsResponder);
	}
}

const LLUUID& LLVOAvatarSelf::grabBakedTexture(EBakedTextureIndex baked_index) const
{
	if (canGrabBakedTexture(baked_index))
	{
		ETextureIndex tex_index = LLVOAvatarDictionary::bakedToLocalTextureIndex(baked_index);
		if (tex_index == TEX_NUM_INDICES)
		{
			return LLUUID::null;
		}
		return getTEImage( tex_index )->getID();
	}
	return LLUUID::null;
}

BOOL LLVOAvatarSelf::canGrabBakedTexture(EBakedTextureIndex baked_index) const
{
	ETextureIndex tex_index = LLVOAvatarDictionary::bakedToLocalTextureIndex(baked_index);
	if (tex_index == TEX_NUM_INDICES)
	{
		return FALSE;
	}
	// Check if the texture hasn't been baked yet.
	if (!isTextureDefined(tex_index, 0))
	{
		lldebugs << "getTEImage( " << (U32) tex_index << " )->getID() == IMG_DEFAULT_AVATAR" << llendl;
		return FALSE;
	}

	if (gAgent.isGodlikeWithoutAdminMenuFakery())
		return TRUE;

	// Check permissions of textures that show up in the
	// baked texture.  We don't want people copying people's
	// work via baked textures.

	const LLVOAvatarDictionary::BakedEntry *baked_dict = LLVOAvatarDictionary::getInstance()->getBakedTexture(baked_index);
	for (texture_vec_t::const_iterator iter = baked_dict->mLocalTextures.begin();
		 iter != baked_dict->mLocalTextures.end();
		 ++iter)
	{
		const ETextureIndex t_index = (*iter);
		LLWearableType::EType wearable_type = LLVOAvatarDictionary::getTEWearableType(t_index);
		U32 count = gAgentWearables.getWearableCount(wearable_type);
		lldebugs << "Checking index " << (U32) t_index << " count: " << count << llendl;
		
		for (U32 wearable_index = 0; wearable_index < count; ++wearable_index)
		{
			LLWearable *wearable = gAgentWearables.getWearable(wearable_type, wearable_index);
			if (wearable)
			{
				const LLLocalTextureObject *texture = wearable->getLocalTextureObject((S32)t_index);
				const LLUUID& texture_id = texture->getID();
				if (texture_id != IMG_DEFAULT_AVATAR)
				{
					// Search inventory for this texture.
					LLViewerInventoryCategory::cat_array_t cats;
					LLViewerInventoryItem::item_array_t items;
					LLAssetIDMatches asset_id_matches(texture_id);
					gInventory.collectDescendentsIf(LLUUID::null,
													cats,
													items,
													LLInventoryModel::INCLUDE_TRASH,
													asset_id_matches);

					BOOL can_grab = FALSE;
					lldebugs << "item count for asset " << texture_id << ": " << items.count() << llendl;
					if (items.count())
					{
						// search for full permissions version
						for (S32 i = 0; i < items.count(); i++)
						{
							LLViewerInventoryItem* itemp = items[i];
												if (itemp->getIsFullPerm())
							{
								can_grab = TRUE;
								break;
							}
						}
					}
					if (!can_grab) return FALSE;
				}
			}
		}
	}

	return TRUE;
}

void LLVOAvatarSelf::addLocalTextureStats( ETextureIndex type, LLViewerFetchedTexture* imagep,
										   F32 texel_area_ratio, BOOL render_avatar, BOOL covered_by_baked, U32 index )
{
	if (!isIndexLocalTexture(type)) return;

	if (!covered_by_baked)
	{
		if (getLocalTextureID(type, index) != IMG_DEFAULT_AVATAR && imagep->getDiscardLevel() != 0)
		{
			F32 desired_pixels;
			desired_pixels = llmin(mPixelArea, (F32)getTexImageArea());
			imagep->setBoostLevel(getAvatarBoostLevel());

			imagep->resetTextureStats();
			imagep->setMaxVirtualSizeResetInterval(MAX_TEXTURE_VIRTURE_SIZE_RESET_INTERVAL);
			imagep->addTextureStats( desired_pixels / texel_area_ratio );
			imagep->setAdditionalDecodePriority(SELF_ADDITIONAL_PRI) ;
			imagep->forceUpdateBindStats() ;
			if (imagep->getDiscardLevel() < 0)
			{
				mHasGrey = TRUE; // for statistics gathering
			}
		}
		else
		{
			// texture asset is missing
			mHasGrey = TRUE; // for statistics gathering
		}
	}
}

LLLocalTextureObject* LLVOAvatarSelf::getLocalTextureObject(LLVOAvatarDefines::ETextureIndex i, U32 wearable_index) const
{
	LLWearableType::EType type = LLVOAvatarDictionary::getInstance()->getTEWearableType(i);
	LLWearable* wearable = gAgentWearables.getWearable(type, wearable_index);
	if (wearable)
	{
		return wearable->getLocalTextureObject(i);
	}

	return NULL;
}

//-----------------------------------------------------------------------------
// getBakedTE()
// Used by the LayerSet.  (Layer sets don't in general know what textures depend on them.)
//-----------------------------------------------------------------------------
ETextureIndex LLVOAvatarSelf::getBakedTE( const LLTexLayerSet* layerset ) const
{
	for (U32 i = 0; i < mBakedTextureDatas.size(); i++)
	{
		if (layerset == mBakedTextureDatas[i].mTexLayerSet )
		{
			return mBakedTextureDatas[i].mTextureIndex;
		}
	}
	llassert(0);
	return TEX_HEAD_BAKED;
}


void LLVOAvatarSelf::setNewBakedTexture(LLVOAvatarDefines::EBakedTextureIndex i, const LLUUID &uuid)
{
	ETextureIndex index = LLVOAvatarDictionary::bakedToLocalTextureIndex(i);
	setNewBakedTexture(index, uuid);
}


//-----------------------------------------------------------------------------
// setNewBakedTexture()
// A new baked texture has been successfully uploaded and we can start using it now.
//-----------------------------------------------------------------------------
void LLVOAvatarSelf::setNewBakedTexture( ETextureIndex te, const LLUUID& uuid )
{
	// Baked textures live on other sims.
	LLHost target_host = getObjectHost();	
	setTEImage( te, LLViewerTextureManager::getFetchedTextureFromHost( uuid, target_host ) );
	updateMeshTextures();
	dirtyMesh();

	LLVOAvatar::cullAvatarsByPixelArea();

	/* switch(te)
		case TEX_HEAD_BAKED:
			llinfos << "New baked texture: HEAD" << llendl; */
	const LLVOAvatarDictionary::TextureEntry *texture_dict = LLVOAvatarDictionary::getInstance()->getTexture(te);
	if (texture_dict->mIsBakedTexture)
	{
		debugBakedTextureUpload(texture_dict->mBakedTextureIndex, TRUE); // FALSE for start of upload, TRUE for finish.
		llinfos << "New baked texture: " << texture_dict->mName << " UUID: " << uuid <<llendl;
	}
	else
	{
		llwarns << "New baked texture: unknown te " << te << llendl;
	}
	
	//	dumpAvatarTEs( "setNewBakedTexture() send" );
	// RN: throttle uploads
	if (!hasPendingBakedUploads())
	{
		gAgent.sendAgentSetAppearance();

		if (gSavedSettings.getBOOL("DebugAvatarRezTime"))
		{
			LLSD args;
			args["EXISTENCE"] = llformat("%d",(U32)mDebugExistenceTimer.getElapsedTimeF32());
			args["TIME"] = llformat("%d",(U32)mDebugSelfLoadTimer.getElapsedTimeF32());
			if (isAllLocalTextureDataFinal())
			{
				LLNotificationsUtil::add("AvatarRezSelfBakedDoneNotification",args);
				LL_DEBUGS("Avatar") << "REZTIME: [ " << (U32)mDebugExistenceTimer.getElapsedTimeF32()
						<< "sec ]"
						<< avString() 
						<< "RuthTimer " << (U32)mRuthDebugTimer.getElapsedTimeF32()
						<< " SelfLoadTimer " << (U32)mDebugSelfLoadTimer.getElapsedTimeF32()
						<< " Notification " << "AvatarRezSelfBakedDoneNotification"
						<< llendl;
			}
			else
			{
				args["STATUS"] = debugDumpAllLocalTextureDataInfo();
				LLNotificationsUtil::add("AvatarRezSelfBakedUpdateNotification",args);
				LL_DEBUGS("Avatar") << "REZTIME: [ " << (U32)mDebugExistenceTimer.getElapsedTimeF32()
						<< "sec ]"
						<< avString() 
						<< "RuthTimer " << (U32)mRuthDebugTimer.getElapsedTimeF32()
						<< " SelfLoadTimer " << (U32)mDebugSelfLoadTimer.getElapsedTimeF32()
						<< " Notification " << "AvatarRezSelfBakedUpdateNotification"
						<< llendl;
			}
		}

		outputRezDiagnostics();
	}
}

// FIXME: This is not called consistently. Something may be broken.
void LLVOAvatarSelf::outputRezDiagnostics() const
{
	if(!gSavedSettings.getBOOL("DebugAvatarLocalTexLoadedTime"))
	{
		return ;
	}

	const F32 final_time = mDebugSelfLoadTimer.getElapsedTimeF32();
	LL_DEBUGS("Avatar") << "REZTIME: Myself rez stats:" << llendl;
	LL_DEBUGS("Avatar") << "\t Time from avatar creation to load wearables: " << (S32)mDebugTimeWearablesLoaded << llendl;
	LL_DEBUGS("Avatar") << "\t Time from avatar creation to de-cloud: " << (S32)mDebugTimeAvatarVisible << llendl;
	LL_DEBUGS("Avatar") << "\t Time from avatar creation to de-cloud for others: " << (S32)final_time << llendl;
	LL_DEBUGS("Avatar") << "\t Load time for each texture: " << llendl;
	for (U32 i = 0; i < LLVOAvatarDefines::TEX_NUM_INDICES; ++i)
	{
		std::stringstream out;
		out << "\t\t (" << i << ") ";
		U32 j=0;
		for (j=0; j <= MAX_DISCARD_LEVEL; j++)
		{
			out << "\t";
			S32 load_time = (S32)mDebugTextureLoadTimes[i][j];
			if (load_time == -1)
			{
				out << "*";
				if (j == 0)
					break;
			}
			else
			{
				out << load_time;
			}
		}

		// Don't print out non-existent textures.
		if (j != 0)
		{
			LL_DEBUGS("Avatar") << out.str() << LL_ENDL;
		}
	}
	LL_DEBUGS("Avatar") << "\t Time points for each upload (start / finish)" << llendl;
	for (U32 i = 0; i < LLVOAvatarDefines::BAKED_NUM_INDICES; ++i)
	{
		LL_DEBUGS("Avatar") << "\t\t (" << i << ") \t" << (S32)mDebugBakedTextureTimes[i][0] << " / " << (S32)mDebugBakedTextureTimes[i][1] << llendl;
	}

	for (LLVOAvatarDefines::LLVOAvatarDictionary::BakedTextures::const_iterator baked_iter = LLVOAvatarDefines::LLVOAvatarDictionary::getInstance()->getBakedTextures().begin();
		 baked_iter != LLVOAvatarDefines::LLVOAvatarDictionary::getInstance()->getBakedTextures().end();
		 ++baked_iter)
	{
		const LLVOAvatarDefines::EBakedTextureIndex baked_index = baked_iter->first;
		const LLTexLayerSet *layerset = debugGetLayerSet(baked_index);
		if (!layerset) continue;
		const LLTexLayerSetBuffer *layerset_buffer = layerset->getComposite();
		if (!layerset_buffer) continue;
		LL_DEBUGS("Avatar") << layerset_buffer->dumpTextureInfo() << llendl;
	}
}

void LLVOAvatarSelf::outputRezTiming(const std::string& msg) const
{
	LL_INFOS("Avatar")
		<< avString()
		<< llformat("%s. Time from avatar creation: %.2f", msg.c_str(), mDebugSelfLoadTimer.getElapsedTimeF32())
		<< LL_ENDL;
}

void LLVOAvatarSelf::reportAvatarRezTime() const
{
	// TODO: report mDebugSelfLoadTimer.getElapsedTimeF32() somehow.
}

//-----------------------------------------------------------------------------
// setCachedBakedTexture()
// A baked texture id was received from a cache query, make it active
//-----------------------------------------------------------------------------
void LLVOAvatarSelf::setCachedBakedTexture( ETextureIndex te, const LLUUID& uuid )
{
	setTETexture( te, uuid );

	/* switch(te)
		case TEX_HEAD_BAKED:
			if( mHeadLayerSet )
				mHeadLayerSet->cancelUpload(); */
	for (U32 i = 0; i < mBakedTextureDatas.size(); i++)
	{
		if ( mBakedTextureDatas[i].mTextureIndex == te && mBakedTextureDatas[i].mTexLayerSet)
		{
			if (mInitialBakeIDs[i] != LLUUID::null)
			{
				if (mInitialBakeIDs[i] == uuid)
				{
					llinfos << "baked texture correctly loaded at login! " << i << llendl;
				}
				else
				{
					llwarns << "baked texture does not match id loaded at login!" << i << llendl;
				}
				mInitialBakeIDs[i] = LLUUID::null;
			}
			mBakedTextureDatas[i].mTexLayerSet->cancelUpload();
		}
	}
}

// static
void LLVOAvatarSelf::processRebakeAvatarTextures(LLMessageSystem* msg, void**)
{
	LLUUID texture_id;
	msg->getUUID("TextureData", "TextureID", texture_id);
	if (!isAgentAvatarValid()) return;

	// If this is a texture corresponding to one of our baked entries, 
	// just rebake that layer set.
	BOOL found = FALSE;

	/* ETextureIndex baked_texture_indices[BAKED_NUM_INDICES] =
			TEX_HEAD_BAKED,
			TEX_UPPER_BAKED, */
	for (LLVOAvatarDictionary::Textures::const_iterator iter = LLVOAvatarDictionary::getInstance()->getTextures().begin();
		 iter != LLVOAvatarDictionary::getInstance()->getTextures().end();
		 ++iter)
	{
		const ETextureIndex index = iter->first;
		const LLVOAvatarDictionary::TextureEntry *texture_dict = iter->second;
		if (texture_dict->mIsBakedTexture)
		{
			if (texture_id == gAgentAvatarp->getTEImage(index)->getID())
			{
				LLTexLayerSet* layer_set = gAgentAvatarp->getLayerSet(index);
				if (layer_set)
				{
					llinfos << "TAT: rebake - matched entry " << (S32)index << llendl;
					gAgentAvatarp->invalidateComposite(layer_set, TRUE);
					found = TRUE;
					LLViewerStats::getInstance()->incStat(LLViewerStats::ST_TEX_REBAKES);
				}
			}
		}
	}

	// If texture not found, rebake all entries.
	if (!found)
	{
		gAgentAvatarp->forceBakeAllTextures();
	}
	else
	{
		// Not sure if this is necessary, but forceBakeAllTextures() does it.
		gAgentAvatarp->updateMeshTextures();
	}
}

BOOL LLVOAvatarSelf::isUsingBakedTextures() const
{
	// Composite textures are used during appearance mode.
	if (gAgentCamera.cameraCustomizeAvatar())
		return FALSE;

	return TRUE;
}


void LLVOAvatarSelf::forceBakeAllTextures(bool slam_for_debug)
{
	llinfos << "TAT: forced full rebake. " << llendl;

	for (U32 i = 0; i < mBakedTextureDatas.size(); i++)
	{
		ETextureIndex baked_index = mBakedTextureDatas[i].mTextureIndex;
		LLTexLayerSet* layer_set = getLayerSet(baked_index);
		if (layer_set)
		{
			if (slam_for_debug)
			{
				layer_set->setUpdatesEnabled(TRUE);
				layer_set->cancelUpload();
			}

			invalidateComposite(layer_set, TRUE);
			LLViewerStats::getInstance()->incStat(LLViewerStats::ST_TEX_REBAKES);
		}
		else
		{
			llwarns << "TAT: NO LAYER SET FOR " << (S32)baked_index << llendl;
		}
	}

	// Don't know if this is needed
	updateMeshTextures();
}

//-----------------------------------------------------------------------------
// requestLayerSetUpdate()
//-----------------------------------------------------------------------------
void LLVOAvatarSelf::requestLayerSetUpdate(ETextureIndex index )
{
	/* switch(index)
		case LOCTEX_UPPER_BODYPAINT:  
		case LOCTEX_UPPER_SHIRT:
			if( mUpperBodyLayerSet )
				mUpperBodyLayerSet->requestUpdate(); */
	const LLVOAvatarDictionary::TextureEntry *texture_dict = LLVOAvatarDictionary::getInstance()->getTexture(index);
	if (!texture_dict->mIsLocalTexture || !texture_dict->mIsUsedByBakedTexture)
		return;
	const EBakedTextureIndex baked_index = texture_dict->mBakedTextureIndex;
	if (mBakedTextureDatas[baked_index].mTexLayerSet)
	{
		mBakedTextureDatas[baked_index].mTexLayerSet->requestUpdate();
	}
}

LLTexLayerSet* LLVOAvatarSelf::getLayerSet(ETextureIndex index) const
{
	/* switch(index)
		case TEX_HEAD_BAKED:
		case TEX_HEAD_BODYPAINT:
			return mHeadLayerSet; */
	const LLVOAvatarDictionary::TextureEntry *texture_dict = LLVOAvatarDictionary::getInstance()->getTexture(index);
	if (texture_dict->mIsUsedByBakedTexture)
	{
		const EBakedTextureIndex baked_index = texture_dict->mBakedTextureIndex;
		return mBakedTextureDatas[baked_index].mTexLayerSet;
	}
	return NULL;
}

LLTexLayerSet* LLVOAvatarSelf::getLayerSet(EBakedTextureIndex baked_index) const
{
       /* switch(index)
               case TEX_HEAD_BAKED:
               case TEX_HEAD_BODYPAINT:
                       return mHeadLayerSet; */
       if (baked_index >= 0 && baked_index < BAKED_NUM_INDICES)
       {
                       return mBakedTextureDatas[baked_index].mTexLayerSet;
       }
       return NULL;
}


// static
void LLVOAvatarSelf::onCustomizeStart()
{
	// We're no longer doing any baking or invalidating on entering 
	// appearance editing mode. Leaving function in place in case 
	// further changes require us to do something at this point - Nyx
}

// static
void LLVOAvatarSelf::onCustomizeEnd()
{
	if (isAgentAvatarValid())
	{
		gAgentAvatarp->invalidateAll();
	}
}

// HACK: this will null out the avatar's local texture IDs before the TE message is sent
//       to ensure local texture IDs are not sent to other clients in the area.
//       this is a short-term solution. The long term solution will be to not set the texture
//       IDs in the avatar object, and keep them only in the wearable.
//       This will involve further refactoring that is too risky for the initial release of 2.0.
bool LLVOAvatarSelf::sendAppearanceMessage(LLMessageSystem *mesgsys) const
{
	LLUUID texture_id[TEX_NUM_INDICES];
	// pack away current TEs to make sure we don't send them out
	for (LLVOAvatarDictionary::Textures::const_iterator iter = LLVOAvatarDictionary::getInstance()->getTextures().begin();
		 iter != LLVOAvatarDictionary::getInstance()->getTextures().end();
		 ++iter)
	{
		const ETextureIndex index = iter->first;
		const LLVOAvatarDictionary::TextureEntry *texture_dict = iter->second;
		if (!texture_dict->mIsBakedTexture)
		{
			LLTextureEntry* entry = getTE((U8) index);
			texture_id[index] = entry->getID();
			entry->setID(IMG_DEFAULT_AVATAR);
		}
	}
	
	
	// <ClientTag> hack -- Zwagoth
	llinfos << "Setting clientTag" << llendl;
	LLTextureEntry* entry = getTE(0);
	//You edit this to change the tag in your client. Yes.
	const char* tag_client = "Firestorm";
	LLUUID client_name;
	strncpy((char*)&client_name.mData[0], tag_client, UUID_BYTES);
	static LLCachedControl<LLColor4> tag_color(gSavedPerAccountSettings, "FirestormTagColor", LLColor4(1,0,1,1));
	entry->setColor(tag_color);
	//This glow is used to tell if the tag color is set or not.
	entry->setGlow(0.1f);
	entry->setID(client_name);

    // Need to reset these if you turn off the tag system without relogging, they persist otherwise.
	//
	//llinfos << "Clearing clientTag" << llendl;
	//LLTextureEntry* entry = getTE(0);
	//if(entry->getGlow()>0.f)
	//{
	//	entry->setGlow(0.0f);
	//	entry->setColor(LLColor4::white);
	//}
	// </ClientTag>

	
	bool success = packTEMessage(mesgsys);

	// unpack TEs to make sure we don't re-trigger a bake
	for (LLVOAvatarDictionary::Textures::const_iterator iter = LLVOAvatarDictionary::getInstance()->getTextures().begin();
		 iter != LLVOAvatarDictionary::getInstance()->getTextures().end();
		 ++iter)
	{
		const ETextureIndex index = iter->first;
		const LLVOAvatarDictionary::TextureEntry *texture_dict = iter->second;
		if (!texture_dict->mIsBakedTexture)
		{
			LLTextureEntry* entry = getTE((U8) index);
			entry->setID(texture_id[index]);
		}
	}

	return success;
}


//------------------------------------------------------------------------
// needsRenderBeam()
//------------------------------------------------------------------------
BOOL LLVOAvatarSelf::needsRenderBeam()
{
	LLTool *tool = LLToolMgr::getInstance()->getCurrentTool();

	BOOL is_touching_or_grabbing = (tool == LLToolGrab::getInstance() && LLToolGrab::getInstance()->isEditing());
	if (LLToolGrab::getInstance()->getEditingObject() && 
		LLToolGrab::getInstance()->getEditingObject()->isAttachment())
	{
		// don't render selection beam on hud objects
		is_touching_or_grabbing = FALSE;
	}
	return is_touching_or_grabbing || (mState & AGENT_STATE_EDITING && LLSelectMgr::getInstance()->shouldShowSelection());
}

// static
void LLVOAvatarSelf::deleteScratchTextures()
{
	for( LLGLuint* namep = sScratchTexNames.getFirstData(); 
		 namep; 
		 namep = sScratchTexNames.getNextData() )
	{
		LLImageGL::deleteTextures(1, (U32 *)namep );
		stop_glerror();
	}

	if( sScratchTexBytes )
	{
		lldebugs << "Clearing Scratch Textures " << (sScratchTexBytes/1024) << "KB" << llendl;

		sScratchTexNames.deleteAllData();
		sScratchTexLastBindTime.deleteAllData();
		LLImageGL::sGlobalTextureMemoryInBytes -= sScratchTexBytes;
		sScratchTexBytes = 0;
	}
}

// static 
void LLVOAvatarSelf::dumpScratchTextureByteCount()
{
	llinfos << "Scratch Texture GL: " << (sScratchTexBytes/1024) << "KB" << llendl;
}<|MERGE_RESOLUTION|>--- conflicted
+++ resolved
@@ -70,15 +70,12 @@
 #include "lggbeammaps.h"
 #include "llmeshrepository.h"
 #include "llvovolume.h"
-<<<<<<< HEAD
+#include "llsdutil.h"
+#include "llstartup.h"
 // [RLVa:KB] - Checked: 2011-05-22 (RLVa-1.3.1a)
 #include "rlvhandler.h"
 #include "rlvlocks.h"
 // [/RLVa:KB]
-=======
-#include "llsdutil.h"
-#include "llstartup.h"
->>>>>>> c931c74f
 
 #if LL_MSVC
 // disable boost::lexical_cast warning
