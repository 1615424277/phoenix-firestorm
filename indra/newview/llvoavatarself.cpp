--- conflicted
+++ resolved
@@ -63,7 +63,6 @@
 #include "llcorehttputil.h"
 #include "lluiusage.h"
 
-<<<<<<< HEAD
 // Firestorm includes
 #include "fslslbridge.h"
 #include "lggbeammaps.h"
@@ -81,13 +80,6 @@
 #include "llviewernetwork.h"
 // </FS:Ansariel> [Legacy Bake]
 
-#if LL_MSVC
-// disable boost::lexical_cast warning
-#pragma warning (disable:4702)
-#endif
-
-=======
->>>>>>> a52ba692
 #include <boost/lexical_cast.hpp>
 
 LLPointer<LLVOAvatarSelf> gAgentAvatarp = NULL;
