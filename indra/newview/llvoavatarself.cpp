--- conflicted
+++ resolved
@@ -3063,11 +3063,7 @@
 		it != end_it;
 		++it)
 	{
-<<<<<<< HEAD
-		LLImageGL::deleteTextures(LLTexUnit::TT_TEXTURE, 0, -1, 1, (U32 *)it->second );
-=======
-		LLImageGL::deleteTextures(1, (U32 *)namep );
->>>>>>> c7057c14
+		LLImageGL::deleteTextures(1, (U32 *)it->second );
 		stop_glerror();
 	}
 
