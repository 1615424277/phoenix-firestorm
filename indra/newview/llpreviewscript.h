/** 
 * @file llpreviewscript.h
 * @brief LLPreviewScript class definition
 *
 * $LicenseInfo:firstyear=2002&license=viewerlgpl$
 * Second Life Viewer Source Code
 * Copyright (C) 2010, Linden Research, Inc.
 * 
 * This library is free software; you can redistribute it and/or
 * modify it under the terms of the GNU Lesser General Public
 * License as published by the Free Software Foundation;
 * version 2.1 of the License only.
 * 
 * This library is distributed in the hope that it will be useful,
 * but WITHOUT ANY WARRANTY; without even the implied warranty of
 * MERCHANTABILITY or FITNESS FOR A PARTICULAR PURPOSE.  See the GNU
 * Lesser General Public License for more details.
 * 
 * You should have received a copy of the GNU Lesser General Public
 * License along with this library; if not, write to the Free Software
 * Foundation, Inc., 51 Franklin Street, Fifth Floor, Boston, MA  02110-1301  USA
 * 
 * Linden Research, Inc., 945 Battery Street, San Francisco, CA  94111  USA
 * $/LicenseInfo$
 */

#ifndef LL_LLPREVIEWSCRIPT_H
#define LL_LLPREVIEWSCRIPT_H

#include "llpreview.h"
#include "lltabcontainer.h"
#include "llinventory.h"
#include "llcombobox.h"
#include "lliconctrl.h"
#include "llframetimer.h"
#include "llfloatergotoline.h"
#include "llsyntaxid.h"
#include <boost/signals2.hpp>

class LLLiveLSLFile;
class LLMessageSystem;
class LLScriptEditor;
class LLButton;
class LLCheckBoxCtrl;
class LLScrollListCtrl;
class LLViewerObject;
struct 	LLEntryAndEdCore;
class LLMenuBarGL;
//class LLFloaterScriptSearch;
class LLKeywordToken;
class LLVFS;
class LLViewerInventoryItem;
class LLScriptEdContainer;
class LLFloaterGotoLine;
class LLFloaterExperienceProfile;
// [SL:KB] - Patch: Build-ScriptRecover | Checked: 2011-11-23 (Catznip-3.2.0)
class LLEventTimer;
// [/SL:KB]
// NaCl - LSL Preprocessor
class FSLSLPreprocessor;
// NaCl End

// Inner, implementation class.  LLPreviewScript and LLLiveLSLEditor each own one of these.
class LLScriptEdCore : public LLPanel
{
	friend class LLPreviewScript;
	friend class LLPreviewLSL;
	friend class LLLiveLSLEditor;
//	friend class LLFloaterScriptSearch;
	friend class LLScriptEdContainer;
	friend class LLFloaterGotoLine;
	// NaCl - LSL Preprocessor
	friend class FSLSLPreprocessor;
	// NaCl End

protected:
	// Supposed to be invoked only by the container.
	LLScriptEdCore(
		LLScriptEdContainer* container,
		const std::string& sample,
		const LLHandle<LLFloater>& floater_handle,
		void (*load_callback)(void* userdata),
		// <FS:Ansariel> FIRE-7514: Script in external editor needs to be saved twice
		//void (*save_callback)(void* userdata, BOOL close_after_save),
		void (*save_callback)(void* userdata, BOOL close_after_save, bool sync),
		// </FS:Ansariel>
		void (*search_replace_callback)(void* userdata),
		void* userdata,
		bool live,
		S32 bottom_pad = 0);	// pad below bottom row of buttons
public:
	~LLScriptEdCore();
	
	void			initializeKeywords();
	void			initMenu();
	void			processKeywords();
	void			processLoaded();

	virtual void	draw();
	/*virtual*/	BOOL	postBuild();
	BOOL			canClose();
	void			setEnableEditing(bool enable);
	bool			canLoadOrSaveToFile( void* userdata );

	void            setScriptText(const std::string& text, BOOL is_valid);
	// NaCL - LSL Preprocessor
	std::string		getScriptText();
	void			doSaveComplete(void* userdata, BOOL close_after_save, bool sync);
	// NaCl End
	bool			loadScriptText(const std::string& filename);
	bool			writeToFile(const std::string& filename, bool unprocessed);
	void			sync();
	
	// <FS:Ansariel> FIRE-7514: Script in external editor needs to be saved twice
	//void			doSave( BOOL close_after_save );
	void			doSave(BOOL close_after_save, bool sync = true);
	// </FS:Ansariel>

	bool			handleSaveChangesDialog(const LLSD& notification, const LLSD& response);
	bool			handleReloadFromServerDialog(const LLSD& notification, const LLSD& response);

	void			openInExternalEditor();

	static void		onCheckLock(LLUICtrl*, void*);
	static void		onHelpComboCommit(LLUICtrl* ctrl, void* userdata);
	static void		onClickBack(void* userdata);
	static void		onClickForward(void* userdata);
	static void		onBtnInsertSample(void*);
	static void		onBtnInsertFunction(LLUICtrl*, void*);
	static void		onBtnLoadFromFile(void*);
    static void		onBtnSaveToFile(void*);
	static void		onBtnPrefs(void*);	// <FS:CR> Advanced Script Editor

	static bool		enableSaveToFileMenu(void* userdata);
	static bool		enableLoadFromFileMenu(void* userdata);

    virtual bool	hasAccelerators() const { return true; }
	LLUUID 			getAssociatedExperience()const;
	void            setAssociatedExperience( const LLUUID& experience_id );

	void 			setScriptName(const std::string& name){mScriptName = name;};

private:
	// NaCl - LSL Preprocessor
	void		onToggleProc();
	boost::signals2::connection	mTogglePreprocConnection;
	// NaCl End
	void		onBtnHelp();
	void		onBtnDynamicHelp();
	void		onBtnUndoChanges();

	bool		hasChanged();

	void selectFirstError();

	virtual BOOL handleKeyHere(KEY key, MASK mask);
	
	void enableSave(BOOL b) {mEnableSave = b;}
	
// <FS:CR> Advanced Script Editor
	void	initButtonBar();
	void	updateButtonBar();
// </FS:CR>

	void	updateIndicators(bool compiling, bool success); // <FS:Kadah> Compile indicators

protected:
	void deleteBridges();
	void setHelpPage(const std::string& help_string);
	void updateDynamicHelp(BOOL immediate = FALSE);
	bool isKeyword(LLKeywordToken* token);
	void addHelpItemToHistory(const std::string& help_string);
	static void onErrorList(LLUICtrl*, void* user_data);

	bool			mLive;
	bool			mCompiling; // <FS:Kadah> Compile indicators

private:
	std::string		mSampleText;
	std::string		mScriptName;
	LLScriptEditor*	mEditor;
	void			(*mLoadCallback)(void* userdata);
	// <FS:Ansariel> FIRE-7514: Script in external editor needs to be saved twice
	//void			(*mSaveCallback)(void* userdata, BOOL close_after_save);
	void			(*mSaveCallback)(void* userdata, BOOL close_after_save, bool sync);
	// </FS:Ansariel>
	void			(*mSearchReplaceCallback) (void* userdata);
    void*			mUserdata;
    LLComboBox		*mFunctions;
	BOOL			mForceClose;
	LLPanel*		mCodePanel;
	LLScrollListCtrl* mErrorList;
	std::vector<LLEntryAndEdCore*> mBridges;
	LLHandle<LLFloater>	mLiveHelpHandle;
	LLKeywordToken* mLastHelpToken;
	LLFrameTimer	mLiveHelpTimer;
	S32				mLiveHelpHistorySize;
	BOOL			mEnableSave;
	BOOL			mHasScriptData;
	LLLiveLSLFile*	mLiveFile;
	LLUUID			mAssociatedExperience;
	LLTextBox*		mLineCol;
// <FS:CR> Advanced Script Editor
	//LLView*			mSaveBtn;
	LLButton*		mSaveBtn;
	LLButton*		mSaveBtn2;	// 	// <FS:Zi> support extra save button
	LLButton*		mCutBtn;
	LLButton*		mCopyBtn;
	LLButton*		mPasteBtn;
	LLButton*		mUndoBtn;
	LLButton*		mRedoBtn;
	LLButton*		mSaveToDiskBtn;
	LLButton*		mLoadFromDiskBtn;
	LLButton*		mSearchBtn;
// </FS:CR>
	// NaCl - LSL Preprocessor
	FSLSLPreprocessor* mLSLProc;
	LLScriptEditor*	mPostEditor;
	std::string		mPostScript;
	// NaCl End

	LLScriptEdContainer* mContainer; // parent view

public:
	boost::signals2::connection mSyntaxIDConnection;

};

class LLScriptEdContainer : public LLPreview
{
	friend class LLScriptEdCore;

public:
	LLScriptEdContainer(const LLSD& key);
	LLScriptEdContainer(const LLSD& key, const bool live);
// [SL:KB] - Patch: Build-ScriptRecover | Checked: 2011-11-23 (Catznip-3.2.0) | Added: Catznip-3.2.0
	/*virtual*/ ~LLScriptEdContainer();

	/*virtual*/ void refreshFromItem();
// [/SL:KB]

protected:
	std::string		getTmpFileName();
// [SL:KB] - Patch: Build-ScriptRecover | Checked: 2011-11-23 (Catznip-3.2.0) | Added: Catznip-3.2.0
	virtual std::string getBackupFileName() const;
	bool			onBackupTimer();
// [/SL:KB]

	bool			onExternalChange(const std::string& filename);
	virtual void	saveIfNeeded(bool sync = true) = 0;

	LLScriptEdCore*		mScriptEd;
// [SL:KB] - Patch: Build-ScriptRecover | Checked: 2011-11-23 (Catznip-3.2.0) | Added: Catznip-3.2.0
	std::string			mBackupFilename;
	LLEventTimer*		mBackupTimer;
// [/SL:KB]
};

// Used to view and edit an LSL script from your inventory.
class LLPreviewLSL : public LLScriptEdContainer
{
public:
	LLPreviewLSL(const LLSD& key );
	virtual void callbackLSLCompileSucceeded();
	virtual void callbackLSLCompileFailed(const LLSD& compile_errors);

	/*virtual*/ BOOL postBuild();

// [SL:KB] - Patch: UI-FloaterSearchReplace | Checked: 2010-11-05 (Catznip-2.3.0a) | Added: Catznip-2.3.0a
	LLScriptEditor* getEditor() { return (mScriptEd) ? mScriptEd->mEditor : NULL; }
// [/SL:KB]

protected:
	virtual BOOL canClose();
	void closeIfNeeded();

	virtual void loadAsset();
	/*virtual*/ void saveIfNeeded(bool sync = true);
<<<<<<< HEAD
	// NaCl - LSL Preprocessor
	void uploadAssetViaCaps(const std::string& url,
							const std::string& filename, 
							const LLUUID& item_id,
							bool mono);
	// NaCl End
=======

>>>>>>> abf9ccb0
	void uploadAssetLegacy(const std::string& filename,
							const LLUUID& item_id,
							const LLTransactionID& tid);

	static void onSearchReplace(void* userdata);
	static void onLoad(void* userdata);
	// <FS:Ansariel> FIRE-7514: Script in external editor needs to be saved twice
	//static void onSave(void* userdata, BOOL close_after_save);
	static void onSave(void* userdata, BOOL close_after_save, bool sync);
	// </FS:Ansariel>
	
	static void onLoadComplete(LLVFS *vfs, const LLUUID& uuid,
							   LLAssetType::EType type,
							   void* user_data, S32 status, LLExtStat ext_status);
	static void onSaveComplete(const LLUUID& uuid, void* user_data, S32 status, LLExtStat ext_status);
	static void onSaveBytecodeComplete(const LLUUID& asset_uuid, void* user_data, S32 status, LLExtStat ext_status);
	
protected:
	static void* createScriptEdPanel(void* userdata);

    static void finishedLSLUpload(LLUUID itemId, LLSD response);
protected:

	// Can safely close only after both text and bytecode are uploaded
	S32 mPendingUploads;

};


// Used to view and edit an LSL script that is attached to an object.
class LLLiveLSLEditor : public LLScriptEdContainer
{
	friend class LLLiveLSLFile;
public: 
	LLLiveLSLEditor(const LLSD& key);


	static void processScriptRunningReply(LLMessageSystem* msg, void**);

	virtual void callbackLSLCompileSucceeded(const LLUUID& task_id,
											const LLUUID& item_id,
											bool is_script_running);
	virtual void callbackLSLCompileFailed(const LLSD& compile_errors);

	/*virtual*/ BOOL postBuild();
	
    void setIsNew() { mIsNew = TRUE; }
// <FS:TT> Client LSL Bridge
	static void uploadAssetViaCapsStatic(const std::string& url,
							const std::string& filename, 
							const LLUUID& task_id,
							const LLUUID& item_id,
							const std::string& is_mono,
							BOOL is_running);
// </FS:TT>

// [SL:KB] - Patch: UI-FloaterSearchReplace | Checked: 2010-11-05 (Catznip-2.3.0a) | Added: Catznip-2.3.0a
	LLScriptEditor* getEditor() { return (mScriptEd) ? mScriptEd->mEditor : NULL; }
// [/SL:KB]

	static void setAssociatedExperience( LLHandle<LLLiveLSLEditor> editor, const LLSD& experience );
	static void onToggleExperience(LLUICtrl *ui, void* userdata);
	static void onViewProfile(LLUICtrl *ui, void* userdata);

	void setExperienceIds(const LLSD& experience_ids);
	void buildExperienceList();
	void updateExperiencePanel();
	void requestExperiences();
	void experienceChanged();
	void addAssociatedExperience(const LLSD& experience);
	
private:
	virtual BOOL canClose();
	void closeIfNeeded();
	virtual void draw();

	virtual void loadAsset();
	void loadAsset(BOOL is_new);
	/*virtual*/ void saveIfNeeded(bool sync = true);
	void uploadAssetLegacy(const std::string& filename,
						   LLViewerObject* object,
						   const LLTransactionID& tid,
						   BOOL is_running);
	BOOL monoChecked() const;


	static void onSearchReplace(void* userdata);
	static void onLoad(void* userdata);
	// <FS:Ansariel> FIRE-7514: Script in external editor needs to be saved twice
	//static void onSave(void* userdata, BOOL close_after_save);
	static void onSave(void* userdata, BOOL close_after_save, bool sync);
	// </FS:Ansariel>

	static void onLoadComplete(LLVFS *vfs, const LLUUID& asset_uuid,
							   LLAssetType::EType type,
							   void* user_data, S32 status, LLExtStat ext_status);
	static void onSaveTextComplete(const LLUUID& asset_uuid, void* user_data, S32 status, LLExtStat ext_status);
	static void onSaveBytecodeComplete(const LLUUID& asset_uuid, void* user_data, S32 status, LLExtStat ext_status);
	static void onRunningCheckboxClicked(LLUICtrl*, void* userdata);
	static void onReset(void* userdata);

	void loadScriptText(LLVFS *vfs, const LLUUID &uuid, LLAssetType::EType type);

	static void onErrorList(LLUICtrl*, void* user_data);

	static void* createScriptEdPanel(void* userdata);

	static void	onMonoCheckboxClicked(LLUICtrl*, void* userdata);

    static void finishLSLUpload(LLUUID itemId, LLUUID taskId, LLUUID newAssetId, LLSD response, bool isRunning);
    static void receiveExperienceIds(LLSD result, LLHandle<LLLiveLSLEditor> parent);

private:
	bool				mIsNew;
	//LLUUID mTransmitID;
	LLCheckBoxCtrl*		mRunningCheckbox;
	BOOL				mAskedForRunningInfo;
	BOOL				mHaveRunningInfo;
	LLButton*			mResetButton;
	LLPointer<LLViewerInventoryItem> mItem;
	BOOL				mCloseAfterSave;
	// need to save both text and script, so need to decide when done
	S32					mPendingUploads;

	BOOL getIsModifiable() const { return mIsModifiable; } // Evaluated on load assert

	LLCheckBoxCtrl*	mMonoCheckbox;
	BOOL mIsModifiable;


	LLComboBox*		mExperiences;
	LLCheckBoxCtrl*	mExperienceEnabled;
	LLSD			mExperienceIds;

	LLHandle<LLFloater> mExperienceProfile;
};

#endif  // LL_LLPREVIEWSCRIPT_H<|MERGE_RESOLUTION|>--- conflicted
+++ resolved
@@ -276,16 +276,7 @@
 
 	virtual void loadAsset();
 	/*virtual*/ void saveIfNeeded(bool sync = true);
-<<<<<<< HEAD
-	// NaCl - LSL Preprocessor
-	void uploadAssetViaCaps(const std::string& url,
-							const std::string& filename, 
-							const LLUUID& item_id,
-							bool mono);
-	// NaCl End
-=======
-
->>>>>>> abf9ccb0
+
 	void uploadAssetLegacy(const std::string& filename,
 							const LLUUID& item_id,
 							const LLTransactionID& tid);
@@ -333,14 +324,6 @@
 	/*virtual*/ BOOL postBuild();
 	
     void setIsNew() { mIsNew = TRUE; }
-// <FS:TT> Client LSL Bridge
-	static void uploadAssetViaCapsStatic(const std::string& url,
-							const std::string& filename, 
-							const LLUUID& task_id,
-							const LLUUID& item_id,
-							const std::string& is_mono,
-							BOOL is_running);
-// </FS:TT>
 
 // [SL:KB] - Patch: UI-FloaterSearchReplace | Checked: 2010-11-05 (Catznip-2.3.0a) | Added: Catznip-2.3.0a
 	LLScriptEditor* getEditor() { return (mScriptEd) ? mScriptEd->mEditor : NULL; }
