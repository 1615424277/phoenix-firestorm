/**
 * @file llpreviewscript.h
 * @brief LLPreviewScript class definition
 *
 * $LicenseInfo:firstyear=2002&license=viewerlgpl$
 * Second Life Viewer Source Code
 * Copyright (C) 2010, Linden Research, Inc.
 *
 * This library is free software; you can redistribute it and/or
 * modify it under the terms of the GNU Lesser General Public
 * License as published by the Free Software Foundation;
 * version 2.1 of the License only.
 *
 * This library is distributed in the hope that it will be useful,
 * but WITHOUT ANY WARRANTY; without even the implied warranty of
 * MERCHANTABILITY or FITNESS FOR A PARTICULAR PURPOSE.  See the GNU
 * Lesser General Public License for more details.
 *
 * You should have received a copy of the GNU Lesser General Public
 * License along with this library; if not, write to the Free Software
 * Foundation, Inc., 51 Franklin Street, Fifth Floor, Boston, MA  02110-1301  USA
 *
 * Linden Research, Inc., 945 Battery Street, San Francisco, CA  94111  USA
 * $/LicenseInfo$
 */

#ifndef LL_LLPREVIEWSCRIPT_H
#define LL_LLPREVIEWSCRIPT_H

#include "llpreview.h"
#include "lltabcontainer.h"
#include "llinventory.h"
#include "llcombobox.h"
#include "lliconctrl.h"
#include "llframetimer.h"
#include "llfloatergotoline.h"
#include "lllivefile.h"
#include "llsyntaxid.h"
#include "llscripteditor.h"
#include <boost/signals2.hpp>

class LLLiveLSLFile;
class LLMessageSystem;
class LLScriptEditor;
class LLButton;
class LLCheckBoxCtrl;
class LLScrollListCtrl;
class LLViewerObject;
struct  LLEntryAndEdCore;
class LLMenuBarGL;
//class LLFloaterScriptSearch;
class LLKeywordToken;
class LLViewerInventoryItem;
class LLScriptEdContainer;
class LLFloaterGotoLine;
class LLFloaterExperienceProfile;
class LLScriptMovedObserver;
// [SL:KB] - Patch: Build-ScriptRecover | Checked: 2011-11-23 (Catznip-3.2.0)
class LLEventTimer;
// [/SL:KB]
// NaCl - LSL Preprocessor
class FSLSLPreprocessor;
class FSLSLPreProcViewer;
// NaCl End

class LLLiveLSLFile : public LLLiveFile
{
public:
    typedef boost::function<bool(const std::string& filename)> change_callback_t;

    LLLiveLSLFile(std::string file_path, change_callback_t change_cb);
    ~LLLiveLSLFile();

    void ignoreNextUpdate() { mIgnoreNextUpdate = true; }

protected:
    /*virtual*/ bool loadFile();

    change_callback_t   mOnChangeCallback;
    bool                mIgnoreNextUpdate;
};

// Inner, implementation class.  LLPreviewScript and LLLiveLSLEditor each own one of these.
class LLScriptEdCore : public LLPanel
{
<<<<<<< HEAD
	friend class LLPreviewScript;
	friend class LLPreviewLSL;
	friend class LLLiveLSLEditor;
//	friend class LLFloaterScriptSearch;
	friend class LLScriptEdContainer;
	friend class LLFloaterGotoLine;
	// NaCl - LSL Preprocessor
	friend class FSLSLPreprocessor;
	// NaCl End

protected:
	// Supposed to be invoked only by the container.
	LLScriptEdCore(
		LLScriptEdContainer* container,
		const std::string& sample,
		const LLHandle<LLFloater>& floater_handle,
		void (*load_callback)(void* userdata),
		// <FS:Ansariel> FIRE-7514: Script in external editor needs to be saved twice
		//void (*save_callback)(void* userdata, BOOL close_after_save),
		void (*save_callback)(void* userdata, BOOL close_after_save, bool sync),
		// </FS:Ansariel>
		void (*search_replace_callback)(void* userdata),
		void* userdata,
		bool live,
		S32 bottom_pad = 0);	// pad below bottom row of buttons
public:
	~LLScriptEdCore();
	
	void			initializeKeywords();
	void			initMenu();
	void			processKeywords();
	void			processLoaded();

	virtual void	draw();
	/*virtual*/	BOOL	postBuild();
	BOOL			canClose();
	void			setEnableEditing(bool enable);
	bool			canLoadOrSaveToFile( void* userdata );

	void            setScriptText(const std::string& text, BOOL is_valid);
	// NaCL - LSL Preprocessor
	std::string		getScriptText();
	void			doSaveComplete(void* userdata, BOOL close_after_save, bool sync);
	// NaCl End
	void			makeEditorPristine();
	bool			loadScriptText(const std::string& filename);
	bool			writeToFile(const std::string& filename, bool unprocessed);
	void			sync();
	
	// <FS:Ansariel> FIRE-7514: Script in external editor needs to be saved twice
	//void			doSave( BOOL close_after_save );
	void			doSave(BOOL close_after_save, bool sync = true);
	// </FS:Ansariel>

	bool			handleSaveChangesDialog(const LLSD& notification, const LLSD& response);
	bool			handleReloadFromServerDialog(const LLSD& notification, const LLSD& response);

	void			openInExternalEditor();

	static void		onCheckLock(LLUICtrl*, void*);
	static void		onHelpComboCommit(LLUICtrl* ctrl, void* userdata);
	static void		onClickBack(void* userdata);
	static void		onClickForward(void* userdata);
	static void		onBtnInsertSample(void*);
	static void		onBtnInsertFunction(LLUICtrl*, void*);
	static void		onBtnLoadFromFile(void*);
	static void		onBtnSaveToFile(void*);
	static void		onBtnPrefs(void*);	// <FS:CR> Advanced Script Editor

	static void		loadScriptFromFile(const std::vector<std::string>& filenames, void* data);
	static void		saveScriptToFile(const std::vector<std::string>& filenames, void* data);

	static bool		enableSaveToFileMenu(void* userdata);
	static bool		enableLoadFromFileMenu(void* userdata);

    virtual bool	hasAccelerators() const { return true; }
	LLUUID 			getAssociatedExperience()const;
	void            setAssociatedExperience( const LLUUID& experience_id );

	void 			setScriptName(const std::string& name){mScriptName = name;};

	void 			setItemRemoved(bool script_removed){mScriptRemoved = script_removed;};

    void 			setAssetID( const LLUUID& asset_id){ mAssetID = asset_id; };
    LLUUID 			getAssetID() { return mAssetID; }
=======
    friend class LLPreviewScript;
    friend class LLPreviewLSL;
    friend class LLLiveLSLEditor;
    friend class LLFloaterScriptSearch;
    friend class LLScriptEdContainer;
    friend class LLFloaterGotoLine;

protected:
    // Supposed to be invoked only by the container.
    LLScriptEdCore(
        LLScriptEdContainer* container,
        const std::string& sample,
        const LLHandle<LLFloater>& floater_handle,
        void (*load_callback)(void* userdata),
        void (*save_callback)(void* userdata, BOOL close_after_save),
        void (*search_replace_callback)(void* userdata),
        void* userdata,
        bool live,
        S32 bottom_pad = 0);    // pad below bottom row of buttons
public:
    ~LLScriptEdCore();

    void            initializeKeywords();
    void            initMenu();
    void            processKeywords();
    void            processLoaded();

    virtual void    draw();
    /*virtual*/ BOOL    postBuild();
    BOOL            canClose();
    void            setEnableEditing(bool enable);
    bool            canLoadOrSaveToFile( void* userdata );

    void            setScriptText(const std::string& text, BOOL is_valid);
    void            makeEditorPristine();
    bool            loadScriptText(const std::string& filename);
    bool            writeToFile(const std::string& filename);
    void            sync();

    void            doSave( BOOL close_after_save );

    bool            handleSaveChangesDialog(const LLSD& notification, const LLSD& response);
    bool            handleReloadFromServerDialog(const LLSD& notification, const LLSD& response);

    void            openInExternalEditor();

    static void     onCheckLock(LLUICtrl*, void*);
    static void     onHelpComboCommit(LLUICtrl* ctrl, void* userdata);
    static void     onClickBack(void* userdata);
    static void     onClickForward(void* userdata);
    static void     onBtnInsertSample(void*);
    static void     onBtnInsertFunction(LLUICtrl*, void*);
    static void     onBtnLoadFromFile(void*);
    static void     onBtnSaveToFile(void*);

    static void     loadScriptFromFile(const std::vector<std::string>& filenames, void* data);
    static void     saveScriptToFile(const std::vector<std::string>& filenames, void* data);

    static bool     enableSaveToFileMenu(void* userdata);
    static bool     enableLoadFromFileMenu(void* userdata);

    virtual bool    hasAccelerators() const { return true; }
    LLUUID          getAssociatedExperience()const;
    void            setAssociatedExperience( const LLUUID& experience_id );

    void            setScriptName(const std::string& name){mScriptName = name;};

    void            setItemRemoved(bool script_removed){mScriptRemoved = script_removed;};

    void            setAssetID( const LLUUID& asset_id){ mAssetID = asset_id; };
    LLUUID          getAssetID() { return mAssetID; }
>>>>>>> 38c2a5bd

    // <FS:Ansariel> FIRE-20818: User-selectable font and size for script editor
    //bool isFontSizeChecked(const LLSD &userdata);
    //void onChangeFontSize(const LLSD &size_name);
    // </FS:Ansarie>

    virtual BOOL handleKeyHere(KEY key, MASK mask);
    void selectAll() { mEditor->selectAll(); }

  private:
<<<<<<< HEAD
	// NaCl - LSL Preprocessor
	void		onToggleProc();
	boost::signals2::connection	mTogglePreprocConnection;

	void		onPreprocTabChanged(const std::string& tab_name);
	void		performAction(const std::string& action);
	bool		enableAction(const std::string& action);
	// NaCl End
	void		onBtnHelp(); // <FS:Ansariel> Keep help links
public: // <FS:Ansariel> Show keyword help on F1
	void		onBtnDynamicHelp();
private: // <FS:Ansariel> Show keyword help on F1
	void		onBtnUndoChanges();
=======
    void        onBtnDynamicHelp();
    void        onBtnUndoChanges();
>>>>>>> 38c2a5bd

    bool        hasChanged();

    void selectFirstError();

<<<<<<< HEAD
	void enableSave(BOOL b) {mEnableSave = b;}
	
// <FS:CR> Advanced Script Editor
	void	initButtonBar();
	void	updateButtonBar();
// </FS:CR>

	void	updateIndicators(bool compiling, bool success); // <FS:Kadah> Compile indicators

	// <FS:Ansariel> FIRE-20818: User-selectable font and size for script editor
	boost::signals2::connection mFontNameChangedCallbackConnection;
	boost::signals2::connection mFontSizeChangedCallbackConnection;
	void	onFontChanged();
	// </FS:Ansariel>
=======
    void enableSave(BOOL b) {mEnableSave = b;}
>>>>>>> 38c2a5bd

protected:
    void deleteBridges();
    void setHelpPage(const std::string& help_string);
    void updateDynamicHelp(BOOL immediate = FALSE);
    bool isKeyword(LLKeywordToken* token);
    void addHelpItemToHistory(const std::string& help_string);
    static void onErrorList(LLUICtrl*, void* user_data);

<<<<<<< HEAD
	bool			mLive;
	bool			mCompiling; // <FS:Kadah> Compile indicators

private:
	std::string		mSampleText;
	std::string		mScriptName;
	LLScriptEditor*	mEditor;
	void			(*mLoadCallback)(void* userdata);
	// <FS:Ansariel> FIRE-7514: Script in external editor needs to be saved twice
	//void			(*mSaveCallback)(void* userdata, BOOL close_after_save);
	void			(*mSaveCallback)(void* userdata, BOOL close_after_save, bool sync);
	// </FS:Ansariel>
	void			(*mSearchReplaceCallback) (void* userdata);
    void*			mUserdata;
    LLComboBox		*mFunctions;
	BOOL			mForceClose;
	LLPanel*		mCodePanel;
	LLScrollListCtrl* mErrorList;
	std::vector<LLEntryAndEdCore*> mBridges;
	LLHandle<LLFloater>	mLiveHelpHandle;
	LLKeywordToken* mLastHelpToken;
	LLFrameTimer	mLiveHelpTimer;
	S32				mLiveHelpHistorySize;
	BOOL			mEnableSave;
	BOOL			mHasScriptData;
	LLLiveLSLFile*	mLiveFile;
	LLUUID			mAssociatedExperience;
	BOOL			mScriptRemoved;
	BOOL			mSaveDialogShown;
    LLUUID          mAssetID;

	LLTextBox*		mLineCol;
// <FS:CR> Advanced Script Editor
	//LLView*			mSaveBtn;
	LLButton*		mSaveBtn;
	LLButton*		mSaveBtn2;	// 	// <FS:Zi> support extra save button
	LLButton*		mCutBtn;
	LLButton*		mCopyBtn;
	LLButton*		mPasteBtn;
	LLButton*		mUndoBtn;
	LLButton*		mRedoBtn;
	LLButton*		mSaveToDiskBtn;
	LLButton*		mLoadFromDiskBtn;
	LLButton*		mSearchBtn;
// </FS:CR>
	// NaCl - LSL Preprocessor
	FSLSLPreprocessor*	mLSLProc;
	FSLSLPreProcViewer*	mPostEditor;
	LLScriptEditor*		mCurrentEditor;
	LLTabContainer*		mPreprocTab;
	std::string			mPostScript;
	// NaCl End

	LLScriptEdContainer* mContainer; // parent view
=======
    bool            mLive;

private:
    std::string     mSampleText;
    std::string     mScriptName;
    LLScriptEditor* mEditor;
    void            (*mLoadCallback)(void* userdata);
    void            (*mSaveCallback)(void* userdata, BOOL close_after_save);
    void            (*mSearchReplaceCallback) (void* userdata);
    void*           mUserdata;
    LLComboBox      *mFunctions;
    BOOL            mForceClose;
    LLPanel*        mCodePanel;
    LLScrollListCtrl* mErrorList;
    std::vector<LLEntryAndEdCore*> mBridges;
    LLHandle<LLFloater> mLiveHelpHandle;
    LLKeywordToken* mLastHelpToken;
    LLFrameTimer    mLiveHelpTimer;
    S32             mLiveHelpHistorySize;
    BOOL            mEnableSave;
    BOOL            mHasScriptData;
    LLLiveLSLFile*  mLiveFile;
    LLUUID          mAssociatedExperience;
    BOOL            mScriptRemoved;
    BOOL            mSaveDialogShown;
    LLUUID          mAssetID;

    LLScriptEdContainer* mContainer; // parent view
>>>>>>> 38c2a5bd

public:
    boost::signals2::connection mSyntaxIDConnection;

};

class LLScriptEdContainer : public LLPreview
{
    friend class LLScriptEdCore;

public:
<<<<<<< HEAD
	LLScriptEdContainer(const LLSD& key);
	LLScriptEdContainer(const LLSD& key, const bool live);
// [SL:KB] - Patch: Build-ScriptRecover | Checked: 2011-11-23 (Catznip-3.2.0) | Added: Catznip-3.2.0
	/*virtual*/ ~LLScriptEdContainer();

	/*virtual*/ void refreshFromItem();
// [/SL:KB]

	// <FS:Ansariel> FIRE-16740: Color syntax highlighting changes don't immediately appear in script window
	void updateStyle();
=======
    LLScriptEdContainer(const LLSD& key);
    LLScriptEdContainer(const LLSD& key, const bool live);
>>>>>>> 38c2a5bd

    BOOL handleKeyHere(KEY key, MASK mask);

protected:
<<<<<<< HEAD
	std::string		getTmpFileName(const std::string& script_name);
// [SL:KB] - Patch: Build-ScriptRecover | Checked: 2011-11-23 (Catznip-3.2.0) | Added: Catznip-3.2.0
	virtual std::string getBackupFileName() const;
	bool			onBackupTimer();
// [/SL:KB]

	bool			onExternalChange(const std::string& filename);
	virtual void	saveIfNeeded(bool sync = true) = 0;

	LLScriptEdCore*		mScriptEd;
// [SL:KB] - Patch: Build-ScriptRecover | Checked: 2011-11-23 (Catznip-3.2.0) | Added: Catznip-3.2.0
	std::string			mBackupFilename;
	LLEventTimer*		mBackupTimer;
// [/SL:KB]
=======
    std::string     getTmpFileName(const std::string& script_name);
    bool            onExternalChange(const std::string& filename);
    virtual void    saveIfNeeded(bool sync = true) = 0;

    LLScriptEdCore*     mScriptEd;
>>>>>>> 38c2a5bd
};

// Used to view and edit an LSL script from your inventory.
class LLPreviewLSL : public LLScriptEdContainer
{
public:
    LLPreviewLSL(const LLSD& key );
    ~LLPreviewLSL();

    LLUUID getScriptID() { return mItemUUID; }

    void setDirty() { mDirty = true; }

    virtual void callbackLSLCompileSucceeded();
    virtual void callbackLSLCompileFailed(const LLSD& compile_errors);

    /*virtual*/ BOOL postBuild();

// [SL:KB] - Patch: UI-FloaterSearchReplace | Checked: 2010-11-05 (Catznip-2.3.0a) | Added: Catznip-2.3.0a
	LLScriptEditor* getEditor() { return (mScriptEd) ? mScriptEd->mEditor : NULL; }
// [/SL:KB]

protected:
    virtual void draw();
    virtual BOOL canClose();
    void closeIfNeeded();

    virtual void loadAsset();
    /*virtual*/ void saveIfNeeded(bool sync = true);

    static void onSearchReplace(void* userdata);
    static void onLoad(void* userdata);
    static void onSave(void* userdata, BOOL close_after_save);

<<<<<<< HEAD
	static void onSearchReplace(void* userdata);
	static void onLoad(void* userdata);
	// <FS:Ansariel> FIRE-7514: Script in external editor needs to be saved twice
	//static void onSave(void* userdata, BOOL close_after_save);
	static void onSave(void* userdata, BOOL close_after_save, bool sync);
	// </FS:Ansariel>
	
	static void onLoadComplete(const LLUUID& uuid,
							   LLAssetType::EType type,
							   void* user_data, S32 status, LLExtStat ext_status);
=======
    static void onLoadComplete(const LLUUID& uuid,
                               LLAssetType::EType type,
                               void* user_data, S32 status, LLExtStat ext_status);
>>>>>>> 38c2a5bd

protected:
    static void* createScriptEdPanel(void* userdata);

    static void finishedLSLUpload(LLUUID itemId, LLSD response);
    static bool failedLSLUpload(LLUUID itemId, LLUUID taskId, LLSD response, std::string reason);
protected:

    // Can safely close only after both text and bytecode are uploaded
    S32 mPendingUploads;

    LLScriptMovedObserver* mItemObserver;

};


// Used to view and edit an LSL script that is attached to an object.
class LLLiveLSLEditor : public LLScriptEdContainer
{
    friend class LLLiveLSLFile;
public:
    LLLiveLSLEditor(const LLSD& key);


    static void processScriptRunningReply(LLMessageSystem* msg, void**);

    virtual void callbackLSLCompileSucceeded(const LLUUID& task_id,
                                            const LLUUID& item_id,
                                            bool is_script_running);
    virtual void callbackLSLCompileFailed(const LLSD& compile_errors);

    /*virtual*/ BOOL postBuild();

    void setIsNew() { mIsNew = TRUE; }

<<<<<<< HEAD
// [SL:KB] - Patch: UI-FloaterSearchReplace | Checked: 2010-11-05 (Catznip-2.3.0a) | Added: Catznip-2.3.0a
	LLScriptEditor* getEditor() { return (mScriptEd) ? mScriptEd->mEditor : NULL; }
// [/SL:KB]

	static void setAssociatedExperience( LLHandle<LLLiveLSLEditor> editor, const LLSD& experience );
	static void onToggleExperience(LLUICtrl *ui, void* userdata);
	static void onViewProfile(LLUICtrl *ui, void* userdata);
=======
    static void setAssociatedExperience( LLHandle<LLLiveLSLEditor> editor, const LLSD& experience );
    static void onToggleExperience(LLUICtrl *ui, void* userdata);
    static void onViewProfile(LLUICtrl *ui, void* userdata);
>>>>>>> 38c2a5bd

    void setExperienceIds(const LLSD& experience_ids);
    void buildExperienceList();
    void updateExperiencePanel();
    void requestExperiences();
    void experienceChanged();
    void addAssociatedExperience(const LLSD& experience);

    void setObjectName(std::string name) { mObjectName = name; }

private:
    virtual BOOL canClose();
    void closeIfNeeded();
    virtual void draw();

    virtual void loadAsset();
    void loadAsset(BOOL is_new);
    /*virtual*/ void saveIfNeeded(bool sync = true);
    BOOL monoChecked() const;


<<<<<<< HEAD
	static void onSearchReplace(void* userdata);
	static void onLoad(void* userdata);
	// <FS:Ansariel> FIRE-7514: Script in external editor needs to be saved twice
	//static void onSave(void* userdata, BOOL close_after_save);
	static void onSave(void* userdata, BOOL close_after_save, bool sync);
	// </FS:Ansariel>
=======
    static void onSearchReplace(void* userdata);
    static void onLoad(void* userdata);
    static void onSave(void* userdata, BOOL close_after_save);
>>>>>>> 38c2a5bd

    static void onLoadComplete(const LLUUID& asset_uuid,
                               LLAssetType::EType type,
                               void* user_data, S32 status, LLExtStat ext_status);
    static void onRunningCheckboxClicked(LLUICtrl*, void* userdata);
    static void onReset(void* userdata);

    void loadScriptText(const LLUUID &uuid, LLAssetType::EType type);

    static void onErrorList(LLUICtrl*, void* user_data);

    static void* createScriptEdPanel(void* userdata);

    static void onMonoCheckboxClicked(LLUICtrl*, void* userdata);

    static void finishLSLUpload(LLUUID itemId, LLUUID taskId, LLUUID newAssetId, LLSD response, bool isRunning);
    static void receiveExperienceIds(LLSD result, LLHandle<LLLiveLSLEditor> parent);

private:
    bool                mIsNew;
    //LLUUID mTransmitID;
    LLCheckBoxCtrl*     mRunningCheckbox;
    BOOL                mAskedForRunningInfo;
    BOOL                mHaveRunningInfo;
    LLButton*           mResetButton;
    LLPointer<LLViewerInventoryItem> mItem;
    BOOL                mCloseAfterSave;
    // need to save both text and script, so need to decide when done
    S32                 mPendingUploads;

    BOOL                mIsSaving;

    BOOL getIsModifiable() const { return mIsModifiable; } // Evaluated on load assert

    LLCheckBoxCtrl* mMonoCheckbox;
    BOOL mIsModifiable;


    LLComboBox*     mExperiences;
    LLCheckBoxCtrl* mExperienceEnabled;
    LLSD            mExperienceIds;

    LLHandle<LLFloater> mExperienceProfile;
    std::string mObjectName;
};

#endif  // LL_LLPREVIEWSCRIPT_H<|MERGE_RESOLUTION|>--- conflicted
+++ resolved
@@ -83,99 +83,15 @@
 // Inner, implementation class.  LLPreviewScript and LLLiveLSLEditor each own one of these.
 class LLScriptEdCore : public LLPanel
 {
-<<<<<<< HEAD
-	friend class LLPreviewScript;
-	friend class LLPreviewLSL;
-	friend class LLLiveLSLEditor;
-//	friend class LLFloaterScriptSearch;
-	friend class LLScriptEdContainer;
-	friend class LLFloaterGotoLine;
-	// NaCl - LSL Preprocessor
-	friend class FSLSLPreprocessor;
-	// NaCl End
-
-protected:
-	// Supposed to be invoked only by the container.
-	LLScriptEdCore(
-		LLScriptEdContainer* container,
-		const std::string& sample,
-		const LLHandle<LLFloater>& floater_handle,
-		void (*load_callback)(void* userdata),
-		// <FS:Ansariel> FIRE-7514: Script in external editor needs to be saved twice
-		//void (*save_callback)(void* userdata, BOOL close_after_save),
-		void (*save_callback)(void* userdata, BOOL close_after_save, bool sync),
-		// </FS:Ansariel>
-		void (*search_replace_callback)(void* userdata),
-		void* userdata,
-		bool live,
-		S32 bottom_pad = 0);	// pad below bottom row of buttons
-public:
-	~LLScriptEdCore();
-	
-	void			initializeKeywords();
-	void			initMenu();
-	void			processKeywords();
-	void			processLoaded();
-
-	virtual void	draw();
-	/*virtual*/	BOOL	postBuild();
-	BOOL			canClose();
-	void			setEnableEditing(bool enable);
-	bool			canLoadOrSaveToFile( void* userdata );
-
-	void            setScriptText(const std::string& text, BOOL is_valid);
-	// NaCL - LSL Preprocessor
-	std::string		getScriptText();
-	void			doSaveComplete(void* userdata, BOOL close_after_save, bool sync);
-	// NaCl End
-	void			makeEditorPristine();
-	bool			loadScriptText(const std::string& filename);
-	bool			writeToFile(const std::string& filename, bool unprocessed);
-	void			sync();
-	
-	// <FS:Ansariel> FIRE-7514: Script in external editor needs to be saved twice
-	//void			doSave( BOOL close_after_save );
-	void			doSave(BOOL close_after_save, bool sync = true);
-	// </FS:Ansariel>
-
-	bool			handleSaveChangesDialog(const LLSD& notification, const LLSD& response);
-	bool			handleReloadFromServerDialog(const LLSD& notification, const LLSD& response);
-
-	void			openInExternalEditor();
-
-	static void		onCheckLock(LLUICtrl*, void*);
-	static void		onHelpComboCommit(LLUICtrl* ctrl, void* userdata);
-	static void		onClickBack(void* userdata);
-	static void		onClickForward(void* userdata);
-	static void		onBtnInsertSample(void*);
-	static void		onBtnInsertFunction(LLUICtrl*, void*);
-	static void		onBtnLoadFromFile(void*);
-	static void		onBtnSaveToFile(void*);
-	static void		onBtnPrefs(void*);	// <FS:CR> Advanced Script Editor
-
-	static void		loadScriptFromFile(const std::vector<std::string>& filenames, void* data);
-	static void		saveScriptToFile(const std::vector<std::string>& filenames, void* data);
-
-	static bool		enableSaveToFileMenu(void* userdata);
-	static bool		enableLoadFromFileMenu(void* userdata);
-
-    virtual bool	hasAccelerators() const { return true; }
-	LLUUID 			getAssociatedExperience()const;
-	void            setAssociatedExperience( const LLUUID& experience_id );
-
-	void 			setScriptName(const std::string& name){mScriptName = name;};
-
-	void 			setItemRemoved(bool script_removed){mScriptRemoved = script_removed;};
-
-    void 			setAssetID( const LLUUID& asset_id){ mAssetID = asset_id; };
-    LLUUID 			getAssetID() { return mAssetID; }
-=======
     friend class LLPreviewScript;
     friend class LLPreviewLSL;
     friend class LLLiveLSLEditor;
-    friend class LLFloaterScriptSearch;
+//  friend class LLFloaterScriptSearch;
     friend class LLScriptEdContainer;
     friend class LLFloaterGotoLine;
+    // NaCl - LSL Preprocessor
+    friend class FSLSLPreprocessor;
+    // NaCl End
 
 protected:
     // Supposed to be invoked only by the container.
@@ -184,7 +100,10 @@
         const std::string& sample,
         const LLHandle<LLFloater>& floater_handle,
         void (*load_callback)(void* userdata),
-        void (*save_callback)(void* userdata, BOOL close_after_save),
+        // <FS:Ansariel> FIRE-7514: Script in external editor needs to be saved twice
+        //void (*save_callback)(void* userdata, BOOL close_after_save),
+        void (*save_callback)(void* userdata, BOOL close_after_save, bool sync),
+        // </FS:Ansariel>
         void (*search_replace_callback)(void* userdata),
         void* userdata,
         bool live,
@@ -204,12 +123,19 @@
     bool            canLoadOrSaveToFile( void* userdata );
 
     void            setScriptText(const std::string& text, BOOL is_valid);
+    // NaCL - LSL Preprocessor
+    std::string     getScriptText();
+    void            doSaveComplete(void* userdata, BOOL close_after_save, bool sync);
+    // NaCl End
     void            makeEditorPristine();
     bool            loadScriptText(const std::string& filename);
-    bool            writeToFile(const std::string& filename);
+    bool            writeToFile(const std::string& filename, bool unprocessed);
     void            sync();
 
-    void            doSave( BOOL close_after_save );
+    // <FS:Ansariel> FIRE-7514: Script in external editor needs to be saved twice
+    //void          doSave( BOOL close_after_save );
+    void            doSave(BOOL close_after_save, bool sync = true);
+    // </FS:Ansariel>
 
     bool            handleSaveChangesDialog(const LLSD& notification, const LLSD& response);
     bool            handleReloadFromServerDialog(const LLSD& notification, const LLSD& response);
@@ -224,6 +150,7 @@
     static void     onBtnInsertFunction(LLUICtrl*, void*);
     static void     onBtnLoadFromFile(void*);
     static void     onBtnSaveToFile(void*);
+    static void     onBtnPrefs(void*);  // <FS:CR> Advanced Script Editor
 
     static void     loadScriptFromFile(const std::vector<std::string>& filenames, void* data);
     static void     saveScriptToFile(const std::vector<std::string>& filenames, void* data);
@@ -241,7 +168,6 @@
 
     void            setAssetID( const LLUUID& asset_id){ mAssetID = asset_id; };
     LLUUID          getAssetID() { return mAssetID; }
->>>>>>> 38c2a5bd
 
     // <FS:Ansariel> FIRE-20818: User-selectable font and size for script editor
     //bool isFontSizeChecked(const LLSD &userdata);
@@ -252,47 +178,38 @@
     void selectAll() { mEditor->selectAll(); }
 
   private:
-<<<<<<< HEAD
-	// NaCl - LSL Preprocessor
-	void		onToggleProc();
-	boost::signals2::connection	mTogglePreprocConnection;
-
-	void		onPreprocTabChanged(const std::string& tab_name);
-	void		performAction(const std::string& action);
-	bool		enableAction(const std::string& action);
-	// NaCl End
-	void		onBtnHelp(); // <FS:Ansariel> Keep help links
+    // NaCl - LSL Preprocessor
+    void        onToggleProc();
+    boost::signals2::connection mTogglePreprocConnection;
+
+    void        onPreprocTabChanged(const std::string& tab_name);
+    void        performAction(const std::string& action);
+    bool        enableAction(const std::string& action);
+    // NaCl End
+    void        onBtnHelp(); // <FS:Ansariel> Keep help links
 public: // <FS:Ansariel> Show keyword help on F1
-	void		onBtnDynamicHelp();
+    void        onBtnDynamicHelp();
 private: // <FS:Ansariel> Show keyword help on F1
-	void		onBtnUndoChanges();
-=======
-    void        onBtnDynamicHelp();
     void        onBtnUndoChanges();
->>>>>>> 38c2a5bd
 
     bool        hasChanged();
 
     void selectFirstError();
 
-<<<<<<< HEAD
-	void enableSave(BOOL b) {mEnableSave = b;}
-	
+    void enableSave(BOOL b) {mEnableSave = b;}
+
 // <FS:CR> Advanced Script Editor
-	void	initButtonBar();
-	void	updateButtonBar();
+    void    initButtonBar();
+    void    updateButtonBar();
 // </FS:CR>
 
-	void	updateIndicators(bool compiling, bool success); // <FS:Kadah> Compile indicators
-
-	// <FS:Ansariel> FIRE-20818: User-selectable font and size for script editor
-	boost::signals2::connection mFontNameChangedCallbackConnection;
-	boost::signals2::connection mFontSizeChangedCallbackConnection;
-	void	onFontChanged();
-	// </FS:Ansariel>
-=======
-    void enableSave(BOOL b) {mEnableSave = b;}
->>>>>>> 38c2a5bd
+    void    updateIndicators(bool compiling, bool success); // <FS:Kadah> Compile indicators
+
+    // <FS:Ansariel> FIRE-20818: User-selectable font and size for script editor
+    boost::signals2::connection mFontNameChangedCallbackConnection;
+    boost::signals2::connection mFontSizeChangedCallbackConnection;
+    void    onFontChanged();
+    // </FS:Ansariel>
 
 protected:
     void deleteBridges();
@@ -302,70 +219,18 @@
     void addHelpItemToHistory(const std::string& help_string);
     static void onErrorList(LLUICtrl*, void* user_data);
 
-<<<<<<< HEAD
-	bool			mLive;
-	bool			mCompiling; // <FS:Kadah> Compile indicators
-
-private:
-	std::string		mSampleText;
-	std::string		mScriptName;
-	LLScriptEditor*	mEditor;
-	void			(*mLoadCallback)(void* userdata);
-	// <FS:Ansariel> FIRE-7514: Script in external editor needs to be saved twice
-	//void			(*mSaveCallback)(void* userdata, BOOL close_after_save);
-	void			(*mSaveCallback)(void* userdata, BOOL close_after_save, bool sync);
-	// </FS:Ansariel>
-	void			(*mSearchReplaceCallback) (void* userdata);
-    void*			mUserdata;
-    LLComboBox		*mFunctions;
-	BOOL			mForceClose;
-	LLPanel*		mCodePanel;
-	LLScrollListCtrl* mErrorList;
-	std::vector<LLEntryAndEdCore*> mBridges;
-	LLHandle<LLFloater>	mLiveHelpHandle;
-	LLKeywordToken* mLastHelpToken;
-	LLFrameTimer	mLiveHelpTimer;
-	S32				mLiveHelpHistorySize;
-	BOOL			mEnableSave;
-	BOOL			mHasScriptData;
-	LLLiveLSLFile*	mLiveFile;
-	LLUUID			mAssociatedExperience;
-	BOOL			mScriptRemoved;
-	BOOL			mSaveDialogShown;
-    LLUUID          mAssetID;
-
-	LLTextBox*		mLineCol;
-// <FS:CR> Advanced Script Editor
-	//LLView*			mSaveBtn;
-	LLButton*		mSaveBtn;
-	LLButton*		mSaveBtn2;	// 	// <FS:Zi> support extra save button
-	LLButton*		mCutBtn;
-	LLButton*		mCopyBtn;
-	LLButton*		mPasteBtn;
-	LLButton*		mUndoBtn;
-	LLButton*		mRedoBtn;
-	LLButton*		mSaveToDiskBtn;
-	LLButton*		mLoadFromDiskBtn;
-	LLButton*		mSearchBtn;
-// </FS:CR>
-	// NaCl - LSL Preprocessor
-	FSLSLPreprocessor*	mLSLProc;
-	FSLSLPreProcViewer*	mPostEditor;
-	LLScriptEditor*		mCurrentEditor;
-	LLTabContainer*		mPreprocTab;
-	std::string			mPostScript;
-	// NaCl End
-
-	LLScriptEdContainer* mContainer; // parent view
-=======
     bool            mLive;
+    bool            mCompiling; // <FS:Kadah> Compile indicators
 
 private:
     std::string     mSampleText;
     std::string     mScriptName;
     LLScriptEditor* mEditor;
     void            (*mLoadCallback)(void* userdata);
-    void            (*mSaveCallback)(void* userdata, BOOL close_after_save);
+    // <FS:Ansariel> FIRE-7514: Script in external editor needs to be saved twice
+    //void          (*mSaveCallback)(void* userdata, BOOL close_after_save);
+    void            (*mSaveCallback)(void* userdata, BOOL close_after_save, bool sync);
+    // </FS:Ansariel>
     void            (*mSearchReplaceCallback) (void* userdata);
     void*           mUserdata;
     LLComboBox      *mFunctions;
@@ -385,8 +250,29 @@
     BOOL            mSaveDialogShown;
     LLUUID          mAssetID;
 
+    LLTextBox*      mLineCol;
+// <FS:CR> Advanced Script Editor
+    //LLView*           mSaveBtn;
+    LLButton*       mSaveBtn;
+    LLButton*       mSaveBtn2;  //  // <FS:Zi> support extra save button
+    LLButton*       mCutBtn;
+    LLButton*       mCopyBtn;
+    LLButton*       mPasteBtn;
+    LLButton*       mUndoBtn;
+    LLButton*       mRedoBtn;
+    LLButton*       mSaveToDiskBtn;
+    LLButton*       mLoadFromDiskBtn;
+    LLButton*       mSearchBtn;
+// </FS:CR>
+    // NaCl - LSL Preprocessor
+    FSLSLPreprocessor*  mLSLProc;
+    FSLSLPreProcViewer* mPostEditor;
+    LLScriptEditor*     mCurrentEditor;
+    LLTabContainer*     mPreprocTab;
+    std::string         mPostScript;
+    // NaCl End
+
     LLScriptEdContainer* mContainer; // parent view
->>>>>>> 38c2a5bd
 
 public:
     boost::signals2::connection mSyntaxIDConnection;
@@ -398,47 +284,34 @@
     friend class LLScriptEdCore;
 
 public:
-<<<<<<< HEAD
-	LLScriptEdContainer(const LLSD& key);
-	LLScriptEdContainer(const LLSD& key, const bool live);
-// [SL:KB] - Patch: Build-ScriptRecover | Checked: 2011-11-23 (Catznip-3.2.0) | Added: Catznip-3.2.0
-	/*virtual*/ ~LLScriptEdContainer();
-
-	/*virtual*/ void refreshFromItem();
-// [/SL:KB]
-
-	// <FS:Ansariel> FIRE-16740: Color syntax highlighting changes don't immediately appear in script window
-	void updateStyle();
-=======
     LLScriptEdContainer(const LLSD& key);
     LLScriptEdContainer(const LLSD& key, const bool live);
->>>>>>> 38c2a5bd
+// [SL:KB] - Patch: Build-ScriptRecover | Checked: 2011-11-23 (Catznip-3.2.0) | Added: Catznip-3.2.0
+    /*virtual*/ ~LLScriptEdContainer();
+
+    /*virtual*/ void refreshFromItem();
+// [/SL:KB]
+
+    // <FS:Ansariel> FIRE-16740: Color syntax highlighting changes don't immediately appear in script window
+    void updateStyle();
 
     BOOL handleKeyHere(KEY key, MASK mask);
 
 protected:
-<<<<<<< HEAD
-	std::string		getTmpFileName(const std::string& script_name);
+    std::string     getTmpFileName(const std::string& script_name);
 // [SL:KB] - Patch: Build-ScriptRecover | Checked: 2011-11-23 (Catznip-3.2.0) | Added: Catznip-3.2.0
-	virtual std::string getBackupFileName() const;
-	bool			onBackupTimer();
-// [/SL:KB]
-
-	bool			onExternalChange(const std::string& filename);
-	virtual void	saveIfNeeded(bool sync = true) = 0;
-
-	LLScriptEdCore*		mScriptEd;
-// [SL:KB] - Patch: Build-ScriptRecover | Checked: 2011-11-23 (Catznip-3.2.0) | Added: Catznip-3.2.0
-	std::string			mBackupFilename;
-	LLEventTimer*		mBackupTimer;
-// [/SL:KB]
-=======
-    std::string     getTmpFileName(const std::string& script_name);
+    virtual std::string getBackupFileName() const;
+    bool            onBackupTimer();
+// [/SL:KB]
+
     bool            onExternalChange(const std::string& filename);
     virtual void    saveIfNeeded(bool sync = true) = 0;
 
     LLScriptEdCore*     mScriptEd;
->>>>>>> 38c2a5bd
+// [SL:KB] - Patch: Build-ScriptRecover | Checked: 2011-11-23 (Catznip-3.2.0) | Added: Catznip-3.2.0
+    std::string         mBackupFilename;
+    LLEventTimer*       mBackupTimer;
+// [/SL:KB]
 };
 
 // Used to view and edit an LSL script from your inventory.
@@ -458,7 +331,7 @@
     /*virtual*/ BOOL postBuild();
 
 // [SL:KB] - Patch: UI-FloaterSearchReplace | Checked: 2010-11-05 (Catznip-2.3.0a) | Added: Catznip-2.3.0a
-	LLScriptEditor* getEditor() { return (mScriptEd) ? mScriptEd->mEditor : NULL; }
+    LLScriptEditor* getEditor() { return (mScriptEd) ? mScriptEd->mEditor : NULL; }
 // [/SL:KB]
 
 protected:
@@ -471,24 +344,14 @@
 
     static void onSearchReplace(void* userdata);
     static void onLoad(void* userdata);
-    static void onSave(void* userdata, BOOL close_after_save);
-
-<<<<<<< HEAD
-	static void onSearchReplace(void* userdata);
-	static void onLoad(void* userdata);
-	// <FS:Ansariel> FIRE-7514: Script in external editor needs to be saved twice
-	//static void onSave(void* userdata, BOOL close_after_save);
-	static void onSave(void* userdata, BOOL close_after_save, bool sync);
-	// </FS:Ansariel>
-	
-	static void onLoadComplete(const LLUUID& uuid,
-							   LLAssetType::EType type,
-							   void* user_data, S32 status, LLExtStat ext_status);
-=======
+    // <FS:Ansariel> FIRE-7514: Script in external editor needs to be saved twice
+    //static void onSave(void* userdata, BOOL close_after_save);
+    static void onSave(void* userdata, BOOL close_after_save, bool sync);
+    // </FS:Ansariel>
+
     static void onLoadComplete(const LLUUID& uuid,
                                LLAssetType::EType type,
                                void* user_data, S32 status, LLExtStat ext_status);
->>>>>>> 38c2a5bd
 
 protected:
     static void* createScriptEdPanel(void* userdata);
@@ -524,19 +387,13 @@
 
     void setIsNew() { mIsNew = TRUE; }
 
-<<<<<<< HEAD
 // [SL:KB] - Patch: UI-FloaterSearchReplace | Checked: 2010-11-05 (Catznip-2.3.0a) | Added: Catznip-2.3.0a
-	LLScriptEditor* getEditor() { return (mScriptEd) ? mScriptEd->mEditor : NULL; }
-// [/SL:KB]
-
-	static void setAssociatedExperience( LLHandle<LLLiveLSLEditor> editor, const LLSD& experience );
-	static void onToggleExperience(LLUICtrl *ui, void* userdata);
-	static void onViewProfile(LLUICtrl *ui, void* userdata);
-=======
+    LLScriptEditor* getEditor() { return (mScriptEd) ? mScriptEd->mEditor : NULL; }
+// [/SL:KB]
+
     static void setAssociatedExperience( LLHandle<LLLiveLSLEditor> editor, const LLSD& experience );
     static void onToggleExperience(LLUICtrl *ui, void* userdata);
     static void onViewProfile(LLUICtrl *ui, void* userdata);
->>>>>>> 38c2a5bd
 
     void setExperienceIds(const LLSD& experience_ids);
     void buildExperienceList();
@@ -558,18 +415,12 @@
     BOOL monoChecked() const;
 
 
-<<<<<<< HEAD
-	static void onSearchReplace(void* userdata);
-	static void onLoad(void* userdata);
-	// <FS:Ansariel> FIRE-7514: Script in external editor needs to be saved twice
-	//static void onSave(void* userdata, BOOL close_after_save);
-	static void onSave(void* userdata, BOOL close_after_save, bool sync);
-	// </FS:Ansariel>
-=======
     static void onSearchReplace(void* userdata);
     static void onLoad(void* userdata);
-    static void onSave(void* userdata, BOOL close_after_save);
->>>>>>> 38c2a5bd
+    // <FS:Ansariel> FIRE-7514: Script in external editor needs to be saved twice
+    //static void onSave(void* userdata, BOOL close_after_save);
+    static void onSave(void* userdata, BOOL close_after_save, bool sync);
+    // </FS:Ansariel>
 
     static void onLoadComplete(const LLUUID& asset_uuid,
                                LLAssetType::EType type,
