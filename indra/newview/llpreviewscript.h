--- conflicted
+++ resolved
@@ -172,7 +172,7 @@
     //void onChangeFontSize(const LLSD &size_name);
     // </FS:Ansarie>
 
-    virtual BOOL handleKeyHere(KEY key, MASK mask);
+    virtual bool handleKeyHere(KEY key, MASK mask);
     void selectAll() { mEditor->selectAll(); }
 
   private:
@@ -194,13 +194,7 @@
 
 	void selectFirstError();
 
-<<<<<<< HEAD
-	virtual bool handleKeyHere(KEY key, MASK mask);
-	
 	void enableSave(bool b) {mEnableSave = b;}
-=======
-	void enableSave(BOOL b) {mEnableSave = b;}
->>>>>>> f871c770
 	
 // <FS:CR> Advanced Script Editor
 	void	initButtonBar();
@@ -299,7 +293,7 @@
 	// <FS:Ansariel> FIRE-16740: Color syntax highlighting changes don't immediately appear in script window
 	void updateStyle();
 
-    BOOL handleKeyHere(KEY key, MASK mask);
+    bool handleKeyHere(KEY key, MASK mask);
 
 protected:
 	std::string		getTmpFileName(const std::string& script_name);
@@ -404,12 +398,8 @@
 	void updateExperiencePanel();
 	void requestExperiences();
 	void experienceChanged();
-<<<<<<< HEAD
-=======
-	void addAssociatedExperience(const LLSD& experience);
 
     void setObjectName(std::string name) { mObjectName = name; }
->>>>>>> f871c770
 	
 private:
 	virtual bool canClose();
