/** 
 * @file llfasttimerview.cpp
 * @brief LLFastTimerView class implementation
 *
 * $LicenseInfo:firstyear=2004&license=viewerlgpl$
 * Second Life Viewer Source Code
 * Copyright (C) 2010, Linden Research, Inc.
 * 
 * This library is free software; you can redistribute it and/or
 * modify it under the terms of the GNU Lesser General Public
 * License as published by the Free Software Foundation;
 * version 2.1 of the License only.
 * 
 * This library is distributed in the hope that it will be useful,
 * but WITHOUT ANY WARRANTY; without even the implied warranty of
 * MERCHANTABILITY or FITNESS FOR A PARTICULAR PURPOSE.  See the GNU
 * Lesser General Public License for more details.
 * 
 * You should have received a copy of the GNU Lesser General Public
 * License along with this library; if not, write to the Free Software
 * Foundation, Inc., 51 Franklin Street, Fifth Floor, Boston, MA  02110-1301  USA
 * 
 * Linden Research, Inc., 945 Battery Street, San Francisco, CA  94111  USA
 * $/LicenseInfo$
 */

#include "llviewerprecompiledheaders.h"

#include "llfasttimerview.h"

#include "llviewerwindow.h"
#include "llrect.h"
#include "llcombobox.h"
#include "llerror.h"
#include "llgl.h"
#include "llimagepng.h"
#include "llrender.h"
#include "llrendertarget.h"
#include "lllocalcliprect.h"
#include "lllayoutstack.h"
#include "llmath.h"
#include "llfontgl.h"
#include "llsdserialize.h"
#include "lltooltip.h"
#include "llbutton.h"

#include "llappviewer.h"
#include "llviewertexturelist.h"
#include "llui.h"
#include "llviewercontrol.h"

#include "llfasttimer.h"
#include "lltreeiterators.h"
#include "llmetricperformancetester.h"
#include "llviewerstats.h"

//////////////////////////////////////////////////////////////////////////////

using namespace LLTrace;

static const S32 MAX_VISIBLE_HISTORY = 12;
static const S32 LINE_GRAPH_HEIGHT = 240;
static const S32 MIN_BAR_HEIGHT = 3;
static const S32 RUNNING_AVERAGE_WIDTH = 100;
static const S32 NUM_FRAMES_HISTORY = 200;

std::vector<BlockTimerStatHandle*> ft_display_idx; // line of table entry for display purposes (for collapse)

BOOL LLFastTimerView::sAnalyzePerformance = FALSE;

S32 get_depth(const BlockTimerStatHandle* blockp)
{
	S32 depth = 0;
	BlockTimerStatHandle* timerp = blockp->getParent();
	while(timerp)
	{
		depth++;
		if (timerp->getParent() == timerp) break;
		timerp = timerp->getParent();
	}
	return depth;
}

LLFastTimerView::LLFastTimerView(const LLSD& key)
:	LLFloater(key),
	mHoverTimer(NULL),
	mDisplayMode(0),
	mDisplayType(DISPLAY_TIME),
	mScrollIndex(0),
	mHoverID(NULL),
	mHoverBarIndex(-1),
	mStatsIndex(-1),
	mPauseHistory(false),
	mRecording(NUM_FRAMES_HISTORY)
{
	mTimerBarRows.resize(NUM_FRAMES_HISTORY);
}

LLFastTimerView::~LLFastTimerView()
{
}

void LLFastTimerView::onPause()
{
	setPauseState(!mPauseHistory);
}

void LLFastTimerView::setPauseState(bool pause_state)
{
	if (pause_state == mPauseHistory) return;

	// reset scroll to bottom when unpausing
	if (!pause_state)
	{
		
		getChild<LLButton>("pause_btn")->setLabel(getString("pause"));
	}
	else
	{
		mScrollIndex = 0;

		getChild<LLButton>("pause_btn")->setLabel(getString("run"));
	}

	mPauseHistory = pause_state;
}

BOOL LLFastTimerView::postBuild()
{
	LLButton& pause_btn = getChildRef<LLButton>("pause_btn");
	
	pause_btn.setCommitCallback(boost::bind(&LLFastTimerView::onPause, this));
	return TRUE;
}

BOOL LLFastTimerView::handleRightMouseDown(S32 x, S32 y, MASK mask)
{
	if (mHoverTimer )
	{
		// right click collapses timers
		if (!mHoverTimer->getTreeNode().mCollapsed)
		{
			mHoverTimer->getTreeNode().mCollapsed = true;
		}
		else if (mHoverTimer->getParent())
		{
			mHoverTimer->getParent()->getTreeNode().mCollapsed = true;
		}
		return TRUE;
	}
	else if (mBarRect.pointInRect(x, y))
	{
		S32 bar_idx = MAX_VISIBLE_HISTORY - ((y - mBarRect.mBottom) * (MAX_VISIBLE_HISTORY + 2) / mBarRect.getHeight());
		bar_idx = llclamp(bar_idx, 0, MAX_VISIBLE_HISTORY);
		mStatsIndex = mScrollIndex + bar_idx;
		return TRUE;
	}
	return LLFloater::handleRightMouseDown(x, y, mask);
}

BlockTimerStatHandle* LLFastTimerView::getLegendID(S32 y)
{
	S32 idx = (mLegendRect.mTop - y) / (LLFontGL::getFontMonospace()->getLineHeight() + 2);

	if (idx >= 0 && idx < (S32)ft_display_idx.size())
	{
		return ft_display_idx[idx];
	}
	
	return NULL;
}

BOOL LLFastTimerView::handleDoubleClick(S32 x, S32 y, MASK mask)
{
	for(LLTrace::block_timer_tree_df_iterator_t it = LLTrace::begin_block_timer_tree_df(FTM_FRAME);
		it != LLTrace::end_block_timer_tree_df();
		++it)
	{
		(*it)->getTreeNode().mCollapsed = false;
	}
	return TRUE;
}

BOOL LLFastTimerView::handleMouseDown(S32 x, S32 y, MASK mask)
{
	if (x < mBarRect.mLeft) 
	{
		BlockTimerStatHandle* idp = getLegendID(y);
		if (idp)
		{
			idp->getTreeNode().mCollapsed = !idp->getTreeNode().mCollapsed;
		}
	}
	else if (mHoverTimer)
	{
		//left click drills down by expanding timers
		mHoverTimer->getTreeNode().mCollapsed = false;
	}
	else if (mGraphRect.pointInRect(x, y))
	{
		gFocusMgr.setMouseCapture(this);
		return TRUE;
	}

	return LLFloater::handleMouseDown(x, y, mask);
}

BOOL LLFastTimerView::handleMouseUp(S32 x, S32 y, MASK mask)
{
	if (hasMouseCapture())
	{
		gFocusMgr.setMouseCapture(NULL);
	}
	return LLFloater::handleMouseUp(x, y, mask);;
}

BOOL LLFastTimerView::handleHover(S32 x, S32 y, MASK mask)
{
	if (hasMouseCapture())
	{
		F32 lerp = llclamp(1.f - (F32) (x - mGraphRect.mLeft) / (F32) mGraphRect.getWidth(), 0.f, 1.f);
		mScrollIndex = llround( lerp * (F32)(mRecording.getNumRecordedPeriods() - MAX_VISIBLE_HISTORY));
		mScrollIndex = llclamp(	mScrollIndex, 0, (S32)mRecording.getNumRecordedPeriods());
		return TRUE;
	}
	mHoverTimer = NULL;
	mHoverID = NULL;

	if(mPauseHistory && mBarRect.pointInRect(x, y))
	{
		//const S32 bars_top = mBarRect.mTop;
		const S32 bars_top = mBarRect.mTop - ((S32)LLFontGL::getFontMonospace()->getLineHeight() + 4);

		mHoverBarIndex = llmin((bars_top - y) / (mBarRect.getHeight() / (MAX_VISIBLE_HISTORY + 2)) - 1,
								(S32)mRecording.getNumRecordedPeriods() - 1,
								MAX_VISIBLE_HISTORY);
		if (mHoverBarIndex == 0)
		{
			return TRUE;
		}
		else if (mHoverBarIndex == -1)
		{
			mHoverBarIndex = 0;
		}

		TimerBarRow& row = mHoverBarIndex == 0 ? mAverageTimerRow : mTimerBarRows[mScrollIndex + mHoverBarIndex - 1];

		TimerBar* hover_bar = NULL;
		F32Seconds mouse_time_offset = ((F32)(x - mBarRect.mLeft) / (F32)mBarRect.getWidth()) * mTotalTimeDisplay;
		for (int bar_index = 0, end_index = LLTrace::BlockTimerStatHandle::instance_tracker_t::instanceCount(); 
			bar_index < end_index; 
			++bar_index)
		{
			TimerBar& bar = row.mBars[bar_index];
			if (bar.mSelfStart > mouse_time_offset)
			{
				break;
			}
			if (bar.mSelfEnd > mouse_time_offset)
			{
				hover_bar = &bar;
				if (bar.mTimeBlock->getTreeNode().mCollapsed)
		{
					// stop on first collapsed BlockTimerStatHandle, since we can't select any children
					break;
				}
			}
		}

		if (hover_bar)
		{
			mHoverID = hover_bar->mTimeBlock;
			if (mHoverTimer != mHoverID)
			{
				// could be that existing tooltip is for a parent and is thus
				// covering region for this new timer, go ahead and unblock 
				// so we can create a new tooltip
				LLToolTipMgr::instance().unblockToolTips();
				mHoverTimer = mHoverID;
				mToolTipRect.set(mBarRect.mLeft + (hover_bar->mSelfStart / mTotalTimeDisplay) * mBarRect.getWidth(),
								row.mTop,
								mBarRect.mLeft + (hover_bar->mSelfEnd / mTotalTimeDisplay) * mBarRect.getWidth(),
								row.mBottom);
			}
		}
	}
	else if (x < mBarRect.mLeft) 
	{
		BlockTimerStatHandle* timer_id = getLegendID(y);
		if (timer_id)
		{
			mHoverID = timer_id;
		}
	}
	
	return LLFloater::handleHover(x, y, mask);
}


static std::string get_tooltip(BlockTimerStatHandle& timer, S32 history_index, PeriodicRecording& frame_recording)
{
	std::string tooltip;
	if (history_index == 0)
	{
		// by default, show average number of call
		tooltip = llformat("%s (%d ms, %d calls)", timer.getName().c_str(), (S32)F64Milliseconds(frame_recording.getPeriodMean (timer, RUNNING_AVERAGE_WIDTH)).value(), (S32)frame_recording.getPeriodMean(timer.callCount(), RUNNING_AVERAGE_WIDTH));
	}
	else
	{
		tooltip = llformat("%s (%d ms, %d calls)", timer.getName().c_str(), (S32)F64Milliseconds(frame_recording.getPrevRecording(history_index).getSum(timer)).value(), (S32)frame_recording.getPrevRecording(history_index).getSum(timer.callCount()));
	}
	return tooltip;
}

BOOL LLFastTimerView::handleToolTip(S32 x, S32 y, MASK mask)
{
	if(mPauseHistory && mBarRect.pointInRect(x, y))
	{
		// tooltips for timer bars
		if (mHoverTimer)
		{
			LLRect screen_rect;
			localRectToScreen(mToolTipRect, &screen_rect);

			std::string tooltip = get_tooltip(*mHoverTimer, mHoverBarIndex > 0 ? mScrollIndex + mHoverBarIndex : 0, mRecording);

			LLToolTipMgr::instance().show(LLToolTip::Params()
				.message(tooltip)
				.sticky_rect(screen_rect)
				.delay_time(0.f));

			return TRUE;
		}
	}
	else
	{
		// tooltips for timer legend
		if (x < mBarRect.mLeft) 
		{
			BlockTimerStatHandle* idp = getLegendID(y);
			if (idp)
			{
				LLToolTipMgr::instance().show(get_tooltip(*idp, 0, mRecording));

				return TRUE;
			}
		}
	}

	return LLFloater::handleToolTip(x, y, mask);
}

BOOL LLFastTimerView::handleScrollWheel(S32 x, S32 y, S32 clicks)
{
	setPauseState(true);
	mScrollIndex = llclamp(	mScrollIndex + clicks,
							0,
							llmin((S32)mRecording.getNumRecordedPeriods(), (S32)mRecording.getNumRecordedPeriods() - MAX_VISIBLE_HISTORY));
	return TRUE;
}

static BlockTimerStatHandle FTM_RENDER_TIMER("Timers");
static const S32 MARGIN = 10;
static const S32 LEGEND_WIDTH = 220;

static std::vector<LLColor4> sTimerColors;

void LLFastTimerView::draw()
{
	LL_RECORD_BLOCK_TIME(FTM_RENDER_TIMER);
	
	if (!mPauseHistory)
	{
		mRecording.appendRecording(LLTrace::get_frame_recording().getLastRecording());
		mTimerBarRows.pop_back();
		mTimerBarRows.push_front(TimerBarRow());
	}

	mDisplayMode = llclamp(getChild<LLComboBox>("time_scale_combo")->getCurrentIndex(), 0, 3);
	mDisplayType = (EDisplayType)llclamp(getChild<LLComboBox>("metric_combo")->getCurrentIndex(), 0, 2);
		
	generateUniqueColors();

	LLView::drawChildren();
	//getChild<LLLayoutStack>("timer_bars_stack")->updateLayout();
	//getChild<LLLayoutStack>("legend_stack")->updateLayout();
	LLView* bars_panel = getChildView("bars_panel");
	bars_panel->localRectToOtherView(bars_panel->getLocalRect(), &mBarRect, this);

	LLView* lines_panel = getChildView("lines_panel");
	lines_panel->localRectToOtherView(lines_panel->getLocalRect(), &mGraphRect, this);

	LLView* legend_panel = getChildView("legend");
	legend_panel->localRectToOtherView(legend_panel->getLocalRect(), &mLegendRect, this);

	// Draw the window background
			gGL.getTexUnit(0)->unbind(LLTexUnit::TT_TEXTURE);
	gl_rect_2d(getLocalRect(), LLColor4(0.f, 0.f, 0.f, 0.25f));

	drawHelp(getRect().getHeight() - MARGIN);
	drawLegend();
			
	//mBarRect.mLeft = MARGIN + LEGEND_WIDTH + 8;
	//mBarRect.mTop = y;
	//mBarRect.mRight = getRect().getWidth() - MARGIN;
	//mBarRect.mBottom = MARGIN + LINE_GRAPH_HEIGHT;

	drawBars();
	drawLineGraph();
	printLineStats();
	LLView::draw();

	mAllTimeMax = llmax(mAllTimeMax, mRecording.getLastRecording().getSum(FTM_FRAME));
	mHoverID = NULL;
	mHoverBarIndex = -1;
					}

void LLFastTimerView::onOpen(const LLSD& key)
{
	setPauseState(false);
	mRecording.reset();
	mRecording.appendPeriodicRecording(LLTrace::get_frame_recording());
	for(std::deque<TimerBarRow>::iterator it = mTimerBarRows.begin(), end_it = mTimerBarRows.end();
		it != end_it; 
		++it)
	{
		delete []it->mBars;
		it->mBars = NULL;
	}
}
										

void saveChart(const std::string& label, const char* suffix, LLImageRaw* scratch)
{
	//read result back into raw image
	glReadPixels(0, 0, 1024, 512, GL_RGB, GL_UNSIGNED_BYTE, scratch->getData());

	//write results to disk
	LLPointer<LLImagePNG> result = new LLImagePNG();
	result->encode(scratch, 0.f);

	std::string ext = result->getExtension();
	std::string filename = llformat("%s_%s.%s", label.c_str(), suffix, ext.c_str());
	
	std::string out_file = gDirUtilp->getExpandedFilename(LL_PATH_LOGS, filename);
	result->save(out_file);
}

//static
void LLFastTimerView::exportCharts(const std::string& base, const std::string& target)
{
	//allocate render target for drawing charts 
	LLRenderTarget buffer;
	buffer.allocate(1024,512, GL_RGB, FALSE, FALSE);
	

	LLSD cur;

	LLSD base_data;

	{ //read base log into memory
		S32 i = 0;
		std::ifstream is(base.c_str());
		while (!is.eof() && LLSDParser::PARSE_FAILURE != LLSDSerialize::fromXML(cur, is))
		{
			base_data[i++] = cur;
		}
		is.close();
	}

	LLSD cur_data;
	std::set<std::string> chart_names;

	{ //read current log into memory
		S32 i = 0;
		std::ifstream is(target.c_str());
		while (!is.eof() && LLSDParser::PARSE_FAILURE != LLSDSerialize::fromXML(cur, is))
		{
			cur_data[i++] = cur;

			for (LLSD::map_iterator iter = cur.beginMap(); iter != cur.endMap(); ++iter)
			{
				std::string label = iter->first;
				chart_names.insert(label);
			}
		}
		is.close();
	}

	//get time domain
	LLSD::Real cur_total_time = 0.0;

	for (U32 i = 0; i < cur_data.size(); ++i)
	{
		cur_total_time += cur_data[i]["Total"]["Time"].asReal();
	}

	LLSD::Real base_total_time = 0.0;
	for (U32 i = 0; i < base_data.size(); ++i)
	{
		base_total_time += base_data[i]["Total"]["Time"].asReal();
	}

	//allocate raw scratch space
	LLPointer<LLImageRaw> scratch = new LLImageRaw(1024, 512, 3);

	gGL.pushMatrix();
	gGL.loadIdentity();
	gGL.matrixMode(LLRender::MM_PROJECTION);
	gGL.loadIdentity();
	gGL.ortho(-0.05f, 1.05f, -0.05f, 1.05f, -1.0f, 1.0f);

	//render charts
	gGL.getTexUnit(0)->unbind(LLTexUnit::TT_TEXTURE);
	
	buffer.bindTarget();

	for (std::set<std::string>::iterator iter = chart_names.begin(); iter != chart_names.end(); ++iter)
	{
		std::string label = *iter;
	
		LLSD::Real max_time = 0.0;
		LLSD::Integer max_calls = 0;
		LLSD::Real max_execution = 0.0;

		std::vector<LLSD::Real> cur_execution;
		std::vector<LLSD::Real> cur_times;
		std::vector<LLSD::Integer> cur_calls;

		std::vector<LLSD::Real> base_execution;
		std::vector<LLSD::Real> base_times;
		std::vector<LLSD::Integer> base_calls;

		for (U32 i = 0; i < cur_data.size(); ++i)
		{
			LLSD::Real time = cur_data[i][label]["Time"].asReal();
			LLSD::Integer calls = cur_data[i][label]["Calls"].asInteger();

			LLSD::Real execution = 0.0;
			if (calls > 0)
			{
				execution = time/calls;
				cur_execution.push_back(execution);
				cur_times.push_back(time);
			}

			cur_calls.push_back(calls);
		}

		for (U32 i = 0; i < base_data.size(); ++i)
		{
			LLSD::Real time = base_data[i][label]["Time"].asReal();
			LLSD::Integer calls = base_data[i][label]["Calls"].asInteger();

			LLSD::Real execution = 0.0;
			if (calls > 0)
			{
				execution = time/calls;
				base_execution.push_back(execution);
				base_times.push_back(time);
			}

			base_calls.push_back(calls);
		}

		std::sort(base_calls.begin(), base_calls.end());
		std::sort(base_times.begin(), base_times.end());
		std::sort(base_execution.begin(), base_execution.end());

		std::sort(cur_calls.begin(), cur_calls.end());
		std::sort(cur_times.begin(), cur_times.end());
		std::sort(cur_execution.begin(), cur_execution.end());

		//remove outliers
		const U32 OUTLIER_CUTOFF = 512;
		if (base_times.size() > OUTLIER_CUTOFF)
		{ 
			ll_remove_outliers(base_times, 1.f);
		}

		if (base_execution.size() > OUTLIER_CUTOFF)
		{ 
			ll_remove_outliers(base_execution, 1.f);
		}

		if (cur_times.size() > OUTLIER_CUTOFF)
		{ 
			ll_remove_outliers(cur_times, 1.f);
		}

		if (cur_execution.size() > OUTLIER_CUTOFF)
		{ 
			ll_remove_outliers(cur_execution, 1.f);
		}


		max_time = llmax(base_times.empty() ? 0.0 : *base_times.rbegin(), cur_times.empty() ? 0.0 : *cur_times.rbegin());
		max_calls = llmax(base_calls.empty() ? 0 : *base_calls.rbegin(), cur_calls.empty() ? 0 : *cur_calls.rbegin());
		max_execution = llmax(base_execution.empty() ? 0.0 : *base_execution.rbegin(), cur_execution.empty() ? 0.0 : *cur_execution.rbegin());


		LLVector3 last_p;

		//====================================
		// basic
		//====================================
		buffer.clear();

		last_p.clear();

		LLGLDisable cull(GL_CULL_FACE);

		LLVector3 base_col(0, 0.7f, 0.f);
		LLVector3 cur_col(1.f, 0.f, 0.f);

		gGL.setSceneBlendType(LLRender::BT_ADD);

		gGL.color3fv(base_col.mV);
		for (U32 i = 0; i < base_times.size(); ++i)
		{
			gGL.begin(LLRender::TRIANGLE_STRIP);
			gGL.vertex3fv(last_p.mV);
			gGL.vertex3f(last_p.mV[0], 0.f, 0.f);
			last_p.set((F32)i/(F32) base_times.size(), base_times[i]/max_time, 0.f);
			gGL.vertex3fv(last_p.mV);
			gGL.vertex3f(last_p.mV[0], 0.f, 0.f);
			gGL.end();
		}
		
		gGL.flush();

		
		last_p.clear();
		{
			LLGLEnable blend(GL_BLEND);
						
			gGL.color3fv(cur_col.mV);
			for (U32 i = 0; i < cur_times.size(); ++i)
			{
				gGL.begin(LLRender::TRIANGLE_STRIP);
				gGL.vertex3f(last_p.mV[0], 0.f, 0.f);
				gGL.vertex3fv(last_p.mV);
				last_p.set((F32) i / (F32) cur_times.size(), cur_times[i]/max_time, 0.f);
				gGL.vertex3f(last_p.mV[0], 0.f, 0.f);
				gGL.vertex3fv(last_p.mV);
				gGL.end();
			}
			
			gGL.flush();
		}

		saveChart(label, "time", scratch);
		
		//======================================
		// calls
		//======================================
		buffer.clear();

		last_p.clear();

		gGL.color3fv(base_col.mV);
		for (U32 i = 0; i < base_calls.size(); ++i)
		{
			gGL.begin(LLRender::TRIANGLE_STRIP);
			gGL.vertex3fv(last_p.mV);
			gGL.vertex3f(last_p.mV[0], 0.f, 0.f);
			last_p.set((F32) i / (F32) base_calls.size(), (F32)base_calls[i]/max_calls, 0.f);
			gGL.vertex3fv(last_p.mV);
			gGL.vertex3f(last_p.mV[0], 0.f, 0.f);
			gGL.end();
		}
		
		gGL.flush();

		{
			LLGLEnable blend(GL_BLEND);
			gGL.color3fv(cur_col.mV);
			last_p.clear();

			for (U32 i = 0; i < cur_calls.size(); ++i)
			{
				gGL.begin(LLRender::TRIANGLE_STRIP);
				gGL.vertex3f(last_p.mV[0], 0.f, 0.f);
				gGL.vertex3fv(last_p.mV);
				last_p.set((F32) i / (F32) cur_calls.size(), (F32) cur_calls[i]/max_calls, 0.f);
				gGL.vertex3f(last_p.mV[0], 0.f, 0.f);
				gGL.vertex3fv(last_p.mV);
				gGL.end();
				
			}
			
			gGL.flush();
		}

		saveChart(label, "calls", scratch);

		//======================================
		// execution
		//======================================
		buffer.clear();


		gGL.color3fv(base_col.mV);
		U32 count = 0;
		U32 total_count = base_execution.size();

		last_p.clear();

		for (std::vector<LLSD::Real>::iterator iter = base_execution.begin(); iter != base_execution.end(); ++iter)
		{
			gGL.begin(LLRender::TRIANGLE_STRIP);
			gGL.vertex3fv(last_p.mV);
			gGL.vertex3f(last_p.mV[0], 0.f, 0.f);
			last_p.set((F32)count/(F32)total_count, *iter/max_execution, 0.f);
			gGL.vertex3fv(last_p.mV);
			gGL.vertex3f(last_p.mV[0], 0.f, 0.f);
			gGL.end();
			count++;
		}

		last_p.clear();
				
		{
			LLGLEnable blend(GL_BLEND);
			gGL.color3fv(cur_col.mV);
			count = 0;
			total_count = cur_execution.size();

			for (std::vector<LLSD::Real>::iterator iter = cur_execution.begin(); iter != cur_execution.end(); ++iter)
			{
				gGL.begin(LLRender::TRIANGLE_STRIP);
				gGL.vertex3f(last_p.mV[0], 0.f, 0.f);
				gGL.vertex3fv(last_p.mV);
				last_p.set((F32)count/(F32)total_count, *iter/max_execution, 0.f);			
				gGL.vertex3f(last_p.mV[0], 0.f, 0.f);
				gGL.vertex3fv(last_p.mV);
				gGL.end();
				count++;
			}

			gGL.flush();
		}

		saveChart(label, "execution", scratch);
	}

	buffer.flush();

	gGL.popMatrix();
	gGL.matrixMode(LLRender::MM_MODELVIEW);
	gGL.popMatrix();
}

//static
LLSD LLFastTimerView::analyzePerformanceLogDefault(std::istream& is)
{
	LLSD ret;

	LLSD cur;

	LLSD::Real total_time = 0.0;
	LLSD::Integer total_frames = 0;

	typedef std::map<std::string,LLViewerStats::StatsAccumulator> stats_map_t;
	stats_map_t time_stats;
	stats_map_t sample_stats;

	while (!is.eof() && LLSDParser::PARSE_FAILURE != LLSDSerialize::fromXML(cur, is))
	{
		for (LLSD::map_iterator iter = cur.beginMap(); iter != cur.endMap(); ++iter)
		{
			std::string label = iter->first;

			F64 time = iter->second["Time"].asReal();

			// Skip the total figure
			if(label.compare("Total") != 0)
			{
				total_time += time;
			}			

			if (time > 0.0)
			{
				LLSD::Integer samples = iter->second["Calls"].asInteger();

				time_stats[label].push(time);
				sample_stats[label].push(samples);
			}
		}
		total_frames++;
	}

	for(stats_map_t::iterator it = time_stats.begin(); it != time_stats.end(); ++it)
	{
		std::string label = it->first;
		ret[label]["TotalTime"] = time_stats[label].mSum;
		ret[label]["MeanTime"] = time_stats[label].getMean();
		ret[label]["MaxTime"] = time_stats[label].getMaxValue();
		ret[label]["MinTime"] = time_stats[label].getMinValue();
		ret[label]["StdDevTime"] = time_stats[label].getStdDev();
		
		ret[label]["Samples"] = sample_stats[label].mSum;
		ret[label]["MaxSamples"] = sample_stats[label].getMaxValue();
		ret[label]["MinSamples"] = sample_stats[label].getMinValue();
		ret[label]["StdDevSamples"] = sample_stats[label].getStdDev();

		ret[label]["Frames"] = (LLSD::Integer)time_stats[label].getCount();
	}
		
	ret["SessionTime"] = total_time;
	ret["FrameCount"] = total_frames;

	return ret;

}

//static
void LLFastTimerView::doAnalysisDefault(std::string baseline, std::string target, std::string output)
{
	// Open baseline and current target, exit if one is inexistent
	std::ifstream base_is(baseline.c_str());
	std::ifstream target_is(target.c_str());
	if (!base_is.is_open() || !target_is.is_open())
	{
		LL_WARNS() << "'-analyzeperformance' error : baseline or current target file inexistent" << LL_ENDL;
		base_is.close();
		target_is.close();
		return;
	}

	//analyze baseline
	LLSD base = analyzePerformanceLogDefault(base_is);
	base_is.close();

	//analyze current
	LLSD current = analyzePerformanceLogDefault(target_is);
	target_is.close();

	//output comparison
	std::ofstream os(output.c_str());

	LLSD::Real session_time = current["SessionTime"].asReal();
	os <<
		"Label, "
		"% Change, "
		"% of Session, "
		"Cur Min, "
		"Cur Max, "
		"Cur Mean/sample, "
		"Cur Mean/frame, "
		"Cur StdDev/frame, "
		"Cur Total, "
		"Cur Frames, "
		"Cur Samples, "
		"Base Min, "
		"Base Max, "
		"Base Mean/sample, "
		"Base Mean/frame, "
		"Base StdDev/frame, "
		"Base Total, "
		"Base Frames, "
		"Base Samples\n"; 

	for (LLSD::map_iterator iter = base.beginMap();  iter != base.endMap(); ++iter)
	{
		LLSD::String label = iter->first;

		if (current[label]["Samples"].asInteger() == 0 ||
			base[label]["Samples"].asInteger() == 0)
		{
			//cannot compare
			continue;
		}	
		LLSD::Real a = base[label]["TotalTime"].asReal() / base[label]["Samples"].asReal();
		LLSD::Real b = current[label]["TotalTime"].asReal() / current[label]["Samples"].asReal();
			
		LLSD::Real diff = b-a;

		LLSD::Real perc = diff/a * 100;

		os << llformat("%s, %.2f, %.4f, %.4f, %.4f, %.4f, %.4f, %.4f, %.4f, %d, %d, %.4f, %.4f, %.4f, %.4f, %.4f, %.4f, %d, %d\n",
			label.c_str(), 
			(F32) perc, 
			(F32) (current[label]["TotalTime"].asReal()/session_time * 100.0), 

			(F32) current[label]["MinTime"].asReal(), 
			(F32) current[label]["MaxTime"].asReal(), 
			(F32) b, 
			(F32) current[label]["MeanTime"].asReal(), 
			(F32) current[label]["StdDevTime"].asReal(),
			(F32) current[label]["TotalTime"].asReal(), 
			current[label]["Frames"].asInteger(),
			current[label]["Samples"].asInteger(),
			(F32) base[label]["MinTime"].asReal(), 
			(F32) base[label]["MaxTime"].asReal(), 
			(F32) a, 
			(F32) base[label]["MeanTime"].asReal(), 
			(F32) base[label]["StdDevTime"].asReal(),
			(F32) base[label]["TotalTime"].asReal(), 
			base[label]["Frames"].asInteger(),
			base[label]["Samples"].asInteger());			
	}

	exportCharts(baseline, target);

	os.flush();
	os.close();
}

//static
void LLFastTimerView::outputAllMetrics()
{
	if (LLMetricPerformanceTesterBasic::hasMetricPerformanceTesters())
	{
		for (LLMetricPerformanceTesterBasic::name_tester_map_t::iterator iter = LLMetricPerformanceTesterBasic::sTesterMap.begin(); 
			iter != LLMetricPerformanceTesterBasic::sTesterMap.end(); ++iter)
		{
			LLMetricPerformanceTesterBasic* tester = ((LLMetricPerformanceTesterBasic*)iter->second);	
			tester->outputTestResults();
		}
	}
}

//static
void LLFastTimerView::doAnalysis(std::string baseline, std::string target, std::string output)
{
	if(BlockTimer::sLog)
	{
		doAnalysisDefault(baseline, target, output) ;
		return ;
	}

	if(BlockTimer::sMetricLog)
	{
		LLMetricPerformanceTesterBasic::doAnalysisMetrics(baseline, target, output) ;
		return ;
	}
}
void	LLFastTimerView::onClickCloseBtn()
{
	setVisible(false);
}

void LLFastTimerView::printLineStats()
{
	// Output stats for clicked bar to log
	if (mStatsIndex >= 0)
	{
		std::string legend_stat;
		bool first = true;
		for(block_timer_tree_df_iterator_t it = LLTrace::begin_block_timer_tree_df(FTM_FRAME);
			it != LLTrace::end_block_timer_tree_df();
			++it)
		{
			BlockTimerStatHandle* idp = (*it);

			if (!first)
			{
				legend_stat += ", ";
			}
			first = false;
			legend_stat += idp->getName();

			//if (idp->getTreeNode().mCollapsed)
			//{
			//	it.skipDescendants();
			//}
		}
		LL_INFOS() << legend_stat << LL_ENDL;

		std::string timer_stat;
		first = true;
		for(block_timer_tree_df_iterator_t it = LLTrace::begin_block_timer_tree_df(FTM_FRAME);
			it != LLTrace::end_block_timer_tree_df();
			++it)
		{
			BlockTimerStatHandle* idp = (*it);

			if (!first)
			{
				timer_stat += ", ";
			}
			first = false;

			F32Seconds ticks;
			if (mStatsIndex == 0)
			{
				ticks = mRecording.getPeriodMean(*idp, RUNNING_AVERAGE_WIDTH);
			}
			else
			{
				ticks = mRecording.getPrevRecording(mStatsIndex).getSum(*idp);
			}
			F32Milliseconds ms = ticks;

			timer_stat += llformat("%.1f",ms.value());

			//if (idp->getTreeNode().mCollapsed)
			//{
			//	it.skipDescendants();
			//}
		}
		LL_INFOS() << timer_stat << LL_ENDL;
		mStatsIndex = -1;
	}
}

static LLTrace::BlockTimerStatHandle FTM_DRAW_LINE_GRAPH("Draw line graph");

void LLFastTimerView::drawLineGraph()
{
	LL_RECORD_BLOCK_TIME(FTM_DRAW_LINE_GRAPH);
	//draw line graph history
	gGL.getTexUnit(0)->unbind(LLTexUnit::TT_TEXTURE);
	LLLocalClipRect clip(mGraphRect);

	//normalize based on last frame's maximum
	static F32Seconds max_time(0.000001);
	static U32 max_calls = 0;
	static F32 alpha_interp = 0.f;

	//highlight visible range
	{
		S32 first_frame = mRecording.getNumRecordedPeriods() - mScrollIndex;
		S32 last_frame = first_frame - MAX_VISIBLE_HISTORY;

		F32 frame_delta = ((F32) (mGraphRect.getWidth()))/(mRecording.getNumRecordedPeriods()-1);

		F32 right = (F32) mGraphRect.mLeft + frame_delta*first_frame;
		F32 left = (F32) mGraphRect.mLeft + frame_delta*last_frame;

		gGL.color4f(0.5f,0.5f,0.5f,0.3f);
		gl_rect_2d((S32) left, mGraphRect.mTop, (S32) right, mGraphRect.mBottom);

		if (mHoverBarIndex > 0)
		{
			S32 bar_frame = first_frame - (mScrollIndex + mHoverBarIndex) - 1;
			F32 bar = (F32) mGraphRect.mLeft + frame_delta*bar_frame;

			gGL.color4f(0.5f,0.5f,0.5f,1);

			gGL.begin(LLRender::LINES);
			gGL.vertex2i((S32)bar, mGraphRect.mBottom);
			gGL.vertex2i((S32)bar, mGraphRect.mTop);
			gGL.end();
		}
	}

	F32Seconds cur_max(0);
	U32 cur_max_calls = 0;
	for(block_timer_tree_df_iterator_t it = LLTrace::begin_block_timer_tree_df(FTM_FRAME);
		it != LLTrace::end_block_timer_tree_df();
		++it)
	{
		BlockTimerStatHandle* idp = (*it);

		//fatten highlighted timer
		if (mHoverID == idp)
		{
			gGL.flush();
			glLineWidth(3);
		}

		llassert(idp->getIndex() < sTimerColors.size());
		const F32 * col = sTimerColors[idp->getIndex()].mV;// ft_display_table[idx].color->mV;

		F32 alpha = 1.f;
		bool is_hover_timer = true;

		if (mHoverID != NULL &&
			mHoverID != idp)
		{	//fade out non-highlighted timers
			if (idp->getParent() != mHoverID)
			{
				alpha = alpha_interp;
				is_hover_timer = false;
			}
		}

		gGL.color4f(col[0], col[1], col[2], alpha);				
		gGL.begin(LLRender::TRIANGLE_STRIP);
		F32 call_scale_factor = (F32)mGraphRect.getHeight() / (F32)max_calls;
		F32 time_scale_factor = (F32)mGraphRect.getHeight() / max_time.value();
		F32 hz_scale_factor = (F32) mGraphRect.getHeight() / (1.f / max_time.value());
		for (U32 j = mRecording.getNumRecordedPeriods();
			j > 0;
			j--)
		{
			LLTrace::Recording& recording = mRecording.getPrevRecording(j);
			F32Seconds time = llmax(recording.getSum(*idp), F64Seconds(0.000001));
			U32 calls = recording.getSum(idp->callCount());

			if (is_hover_timer)
			{ 
				//normalize to highlighted timer
				cur_max = llmax(cur_max, time);
				cur_max_calls = llmax(cur_max_calls, calls);
			}
			F32 x = mGraphRect.mRight - j * (F32)(mGraphRect.getWidth())/(mRecording.getNumRecordedPeriods()-1);
			F32 y;
			switch(mDisplayType)
{
			case DISPLAY_TIME:
				y = mGraphRect.mBottom + time.value() * time_scale_factor;
				break;
			case DISPLAY_CALLS:
				y = mGraphRect.mBottom + (F32)calls * call_scale_factor;
				break;
			case DISPLAY_HZ:
				y = mGraphRect.mBottom + (1.f / time.value()) * hz_scale_factor;
				break;
			}
			gGL.vertex2f(x,y);
			gGL.vertex2f(x,mGraphRect.mBottom);
		}
		gGL.end();

		if (mHoverID == idp)
		{
			gGL.flush();
			glLineWidth(1);
		}

		if (idp->getTreeNode().mCollapsed)
		{	
			//skip hidden timers
			it.skipDescendants();
		}
	}
	
	//interpolate towards new maximum
	max_time = (F32Seconds)lerp(max_time.value(), cur_max.value(), LLSmoothInterpolation::getInterpolant(0.1f));
	if (llabs((max_time - cur_max).value()) <= 1)
	{
		max_time = llmax(F32Microseconds(1.f), F32Microseconds(cur_max));
	}

	max_calls = llround(lerp((F32)max_calls, (F32) cur_max_calls, LLSmoothInterpolation::getInterpolant(0.1f)));
	if (llabs((S32)(max_calls - cur_max_calls)) <= 1)
	{
		max_calls = cur_max_calls;
	}

	// TODO: make sure alpha is correct in DisplayHz mode
	F32 alpha_target = (max_time > cur_max)
		? llmin(max_time / cur_max - 1.f,1.f) 
		: llmin(cur_max/ max_time - 1.f,1.f);
	alpha_interp = lerp(alpha_interp, alpha_target, LLSmoothInterpolation::getInterpolant(0.1f));

	if (mHoverID != NULL)
	{
		S32 x = (mGraphRect.mRight + mGraphRect.mLeft)/2;
		S32 y = mGraphRect.mBottom + 8;

		LLFontGL::getFontMonospace()->renderUTF8(
			mHoverID->getName(), 
			0, 
			x, y, 
			LLColor4::white,
			LLFontGL::LEFT, LLFontGL::BOTTOM);
	}

	//display y-axis range
	std::string axis_label;
	switch(mDisplayType)
	{
	case DISPLAY_TIME:
		axis_label = llformat("%4.2f ms", F32Milliseconds(max_time).value());
		break;
	case DISPLAY_CALLS:
		axis_label = llformat("%d calls", (int)max_calls);
		break;
	case DISPLAY_HZ:
		axis_label = llformat("%4.2f Hz", max_time.value() ? 1.f / max_time.value() : 0.f);
		break;
	}

	LLFontGL* font = LLFontGL::getFontMonospace();
	S32 x = mGraphRect.mRight - font->getWidth(axis_label)-5;
	S32 y = mGraphRect.mTop - font->getLineHeight();;

	font->renderUTF8(axis_label, 0, x, y, LLColor4::white, LLFontGL::LEFT, LLFontGL::TOP);
}

void LLFastTimerView::drawLegend()
{
	// draw legend
	S32 dx;
	S32 x = mLegendRect.mLeft;
	S32 y = mLegendRect.mTop;
	const S32 TEXT_HEIGHT = (S32)LLFontGL::getFontMonospace()->getLineHeight();

	{
		LLLocalClipRect clip(mLegendRect);
		S32 cur_line = 0;
		ft_display_idx.clear();
		std::map<BlockTimerStatHandle*, S32> display_line;
		for (block_timer_tree_df_iterator_t it = LLTrace::begin_block_timer_tree_df(FTM_FRAME);
			it != block_timer_tree_df_iterator_t();
			++it)
		{
			BlockTimerStatHandle* idp = (*it);
			display_line[idp] = cur_line;
			ft_display_idx.push_back(idp);
			cur_line++;

			x = MARGIN;

			LLRect bar_rect(x, y, x + TEXT_HEIGHT, y - TEXT_HEIGHT);
			S32 scale_offset = 0;
			if (idp == mHoverID)
			{
				scale_offset = llfloor(sinf(mHighlightTimer.getElapsedTimeF32() * 6.f) * 2.f);
			}
			bar_rect.stretch(scale_offset);
			llassert(idp->getIndex() < sTimerColors.size());
			gl_rect_2d(bar_rect, sTimerColors[idp->getIndex()]);

			F32Milliseconds ms(0);
			S32 calls = 0;
			if (mHoverBarIndex > 0 && mHoverID)
			{
				S32 hidx = mScrollIndex + mHoverBarIndex;
				ms = mRecording.getPrevRecording(hidx).getSum(*idp);
				calls = mRecording.getPrevRecording(hidx).getSum(idp->callCount());
			}
			else
			{
				ms = F64Seconds(mRecording.getPeriodMean(*idp, RUNNING_AVERAGE_WIDTH));
				calls = (S32)mRecording.getPeriodMean(idp->callCount(), RUNNING_AVERAGE_WIDTH);
			}

			std::string timer_label;
			switch(mDisplayType)
			{
			case DISPLAY_TIME:
				timer_label = llformat("%s [%.1f]",idp->getName().c_str(),ms.value());
				break;
			case DISPLAY_CALLS:
				timer_label = llformat("%s (%d)",idp->getName().c_str(),calls);
				break;
			case DISPLAY_HZ:
				timer_label = llformat("%.1f", ms.value() ? (1.f / ms.value()) : 0.f);
				break;
			}
			dx = (TEXT_HEIGHT+4) + get_depth(idp)*8;

			LLColor4 color = LLColor4::white;
			if (get_depth(idp) > 0)
			{
				S32 line_start_y = bar_rect.getCenterY();
				S32 line_end_y = line_start_y + ((TEXT_HEIGHT + 2) * (cur_line - display_line[idp->getParent()])) - TEXT_HEIGHT;
				gl_line_2d(x + dx - 8, line_start_y, x + dx, line_start_y, color);
				S32 line_x = x + (TEXT_HEIGHT + 4) + ((get_depth(idp) - 1) * 8);
				gl_line_2d(line_x, line_start_y, line_x, line_end_y, color);
				if (idp->getTreeNode().mCollapsed && !idp->getChildren().empty())
				{
					gl_line_2d(line_x+4, line_start_y-3, line_x+4, line_start_y+4, color);
				}
			}

			x += dx;
			BOOL is_child_of_hover_item = (idp == mHoverID);
			BlockTimerStatHandle* next_parent = idp->getParent();
			while(!is_child_of_hover_item && next_parent)
			{
				is_child_of_hover_item = (mHoverID == next_parent);
				if (next_parent->getParent() == next_parent) break;
				next_parent = next_parent->getParent();
			}

			LLFontGL::getFontMonospace()->renderUTF8(timer_label, 0, 
				x, y, 
				color, 
				LLFontGL::LEFT, LLFontGL::TOP, 
				is_child_of_hover_item ? LLFontGL::BOLD : LLFontGL::NORMAL);

			y -= (TEXT_HEIGHT + 2);

			if (idp->getTreeNode().mCollapsed) 
			{
				it.skipDescendants();
			}
		}
	}
}

void LLFastTimerView::generateUniqueColors()
{
	// generate unique colors
	{
		sTimerColors.resize(LLTrace::BlockTimerStatHandle::getNumIndices());
		sTimerColors[FTM_FRAME.getIndex()] = LLColor4::grey;

		F32 hue = 0.f;

		for (block_timer_tree_df_iterator_t it = LLTrace::begin_block_timer_tree_df(FTM_FRAME);
			it != block_timer_tree_df_iterator_t();
			++it)
		{
			BlockTimerStatHandle* idp = (*it);

			const F32 HUE_INCREMENT = 0.23f;
			hue = fmodf(hue + HUE_INCREMENT, 1.f);
			// saturation increases with depth
			F32 saturation = clamp_rescale((F32)get_depth(idp), 0.f, 3.f, 0.f, 1.f);
			// lightness alternates with depth
			F32 lightness = get_depth(idp) % 2 ? 0.5f : 0.6f;

			LLColor4 child_color;
			child_color.setHSL(hue, saturation, lightness);

			llassert(idp->getIndex() < sTimerColors.size());
			sTimerColors[idp->getIndex()] = child_color;
		}
	}
}

void LLFastTimerView::drawHelp( S32 y )
{
	// Draw some help
	const S32 texth = (S32)LLFontGL::getFontMonospace()->getLineHeight();

	y -= (texth + 2);
	y -= (texth + 2);

	LLFontGL::getFontMonospace()->renderUTF8(std::string("[Right-Click log selected]"),
		0, MARGIN, y, LLColor4::white, LLFontGL::LEFT, LLFontGL::TOP);
}

void LLFastTimerView::drawTicks()
{
	// Draw MS ticks
	{
		U32Milliseconds ms = mTotalTimeDisplay;
		std::string tick_label;
		S32 x;
		S32 barw = mBarRect.getWidth();

		tick_label = llformat("%.1f ms |", (F32)ms.value()*.25f);
		x = mBarRect.mLeft + barw/4 - LLFontGL::getFontMonospace()->getWidth(tick_label);
		LLFontGL::getFontMonospace()->renderUTF8(tick_label, 0, x, mBarRect.mTop, LLColor4::white,
			LLFontGL::LEFT, LLFontGL::TOP);

		tick_label = llformat("%.1f ms |", (F32)ms.value()*.50f);
		x = mBarRect.mLeft + barw/2 - LLFontGL::getFontMonospace()->getWidth(tick_label);
		LLFontGL::getFontMonospace()->renderUTF8(tick_label, 0, x, mBarRect.mTop, LLColor4::white,
			LLFontGL::LEFT, LLFontGL::TOP);

		tick_label = llformat("%.1f ms |", (F32)ms.value()*.75f);
		x = mBarRect.mLeft + (barw*3)/4 - LLFontGL::getFontMonospace()->getWidth(tick_label);
		LLFontGL::getFontMonospace()->renderUTF8(tick_label, 0, x, mBarRect.mTop, LLColor4::white,
			LLFontGL::LEFT, LLFontGL::TOP);

		tick_label = llformat( "%d ms |", (U32)ms.value());
		x = mBarRect.mLeft + barw - LLFontGL::getFontMonospace()->getWidth(tick_label);
		LLFontGL::getFontMonospace()->renderUTF8(tick_label, 0, x, mBarRect.mTop, LLColor4::white,
			LLFontGL::LEFT, LLFontGL::TOP);
	}
}

void LLFastTimerView::drawBorders( S32 y, const S32 x_start, S32 bar_height, S32 dy )
{
	// Draw borders
	{
		S32 by = y + 6 + (S32)LLFontGL::getFontMonospace()->getLineHeight();	

		//heading
		gl_rect_2d(x_start-5, by, getRect().getWidth()-5, y+5, LLColor4::grey, FALSE);

		//tree view
		gl_rect_2d(5, by, x_start-10, 5, LLColor4::grey, FALSE);

		by = y + 5;
		//average bar
		gl_rect_2d(x_start-5, by, getRect().getWidth()-5, by-bar_height-dy-5, LLColor4::grey, FALSE);

		by -= bar_height*2+dy;

		//current frame bar
		gl_rect_2d(x_start-5, by, getRect().getWidth()-5, by-bar_height-dy-2, LLColor4::grey, FALSE);

		by -= bar_height+dy+1;

		//history bars
		gl_rect_2d(x_start-5, by, getRect().getWidth()-5, LINE_GRAPH_HEIGHT-bar_height-dy-2, LLColor4::grey, FALSE);			

		by = LINE_GRAPH_HEIGHT-dy;

		//line graph
		//mGraphRect = LLRect(x_start-5, by, getRect().getWidth()-5, 5);

		gl_rect_2d(mGraphRect, FALSE);
	}
}

void LLFastTimerView::updateTotalTime()
{
	switch(mDisplayMode)
	{
	case 0:
		mTotalTimeDisplay = mRecording.getPeriodMean(FTM_FRAME, RUNNING_AVERAGE_WIDTH)*2;
		break;
	case 1:
		mTotalTimeDisplay = mRecording.getPeriodMax(FTM_FRAME);
		break;
	case 2:
		// Calculate the max total ticks for the current history
		mTotalTimeDisplay = mRecording.getPeriodMax(FTM_FRAME, 20);
		break;
	default:
		mTotalTimeDisplay = F64Milliseconds(100);
		break;
	}

	mTotalTimeDisplay = LLUnits::Milliseconds::fromValue(llceil(mTotalTimeDisplay.valueInUnits<LLUnits::Milliseconds>() / 20.f) * 20.f);
}

void LLFastTimerView::drawBars()
{
	LLLocalClipRect clip(mBarRect);

	S32 bar_height = mBarRect.getHeight() / (MAX_VISIBLE_HISTORY + 2);
	const S32 vpad = llmax(1, bar_height / 4); // spacing between bars
	bar_height -= vpad;

	updateTotalTime();
	if (mTotalTimeDisplay <= (F32Seconds)0.0) return;

	drawTicks();
	const S32 bars_top = mBarRect.mTop - ((S32)LLFontGL::getFontMonospace()->getLineHeight() + 4);
	drawBorders(bars_top, mBarRect.mLeft, bar_height, vpad);

	// Draw bars for each history entry
	// Special: 0 = show running average
	LLPointer<LLUIImage> bar_image = LLUI::getUIImage("Rounded_Square");

	const S32 image_width = bar_image->getTextureWidth();
	const S32 image_height = bar_image->getTextureHeight();

	gGL.getTexUnit(0)->bind(bar_image->getImage());
	{	
		const S32 histmax = (S32)mRecording.getNumRecordedPeriods();

		// update widths
		if (!mPauseHistory)
		{
			U32 bar_index = 0;
			if (!mAverageTimerRow.mBars)
			{
				mAverageTimerRow.mBars = new TimerBar[LLTrace::BlockTimerStatHandle::instance_tracker_t::instanceCount()];
			}
			updateTimerBarWidths(&FTM_FRAME, mAverageTimerRow, -1, bar_index);
			updateTimerBarOffsets(&FTM_FRAME, mAverageTimerRow);

			for (S32 history_index = 1; history_index <= histmax; history_index++)
			{
				llassert(history_index <= mTimerBarRows.size());
				TimerBarRow& row = mTimerBarRows[history_index - 1];
				bar_index = 0;
				if (!row.mBars)
				{
					row.mBars = new TimerBar[LLTrace::BlockTimerStatHandle::instance_tracker_t::instanceCount()];
					updateTimerBarWidths(&FTM_FRAME, row, history_index, bar_index);
					updateTimerBarOffsets(&FTM_FRAME, row);
				}
			}
		}

		// draw bars
		LLRect frame_bar_rect;
		frame_bar_rect.setLeftTopAndSize(mBarRect.mLeft, 
										bars_top, 
										llround((mAverageTimerRow.mBars[0].mTotalTime / mTotalTimeDisplay) * mBarRect.getWidth()), 
										bar_height);
		mAverageTimerRow.mTop = frame_bar_rect.mTop;
		mAverageTimerRow.mBottom = frame_bar_rect.mBottom;
		drawBar(frame_bar_rect, mAverageTimerRow, image_width, image_height);
		frame_bar_rect.translate(0, -(bar_height + vpad + bar_height));

		for(S32 bar_index = mScrollIndex; bar_index < llmin(histmax, mScrollIndex + MAX_VISIBLE_HISTORY); ++bar_index)
		{
			llassert(bar_index < mTimerBarRows.size());
			TimerBarRow& row = mTimerBarRows[bar_index];
			row.mTop = frame_bar_rect.mTop;
			row.mBottom = frame_bar_rect.mBottom;
			frame_bar_rect.mRight = frame_bar_rect.mLeft 
									+ llround((row.mBars[0].mTotalTime / mTotalTimeDisplay) * mBarRect.getWidth());
 			drawBar(frame_bar_rect, row, image_width, image_height);

			frame_bar_rect.translate(0, -(bar_height + vpad));
		}

	}	
	gGL.getTexUnit(0)->unbind(LLTexUnit::TT_TEXTURE);
}

static LLTrace::BlockTimerStatHandle FTM_UPDATE_TIMER_BAR_WIDTHS("Update timer bar widths");

F32Seconds LLFastTimerView::updateTimerBarWidths(LLTrace::BlockTimerStatHandle* time_block, TimerBarRow& row, S32 history_index, U32& bar_index)
{
	LL_RECORD_BLOCK_TIME(FTM_UPDATE_TIMER_BAR_WIDTHS);
	const F32Seconds self_time = history_index == -1
										? mRecording.getPeriodMean(time_block->selfTime(), RUNNING_AVERAGE_WIDTH) 
										: mRecording.getPrevRecording(history_index).getSum(time_block->selfTime());

	F32Seconds full_time = self_time;

	// reserve a spot for this bar to be rendered before its children
	// even though we don't know its size yet
	TimerBar& timer_bar = row.mBars[bar_index];
	bar_index++;

	for (BlockTimerStatHandle::child_iter it = time_block->beginChildren(), end_it = time_block->endChildren(); it != end_it; ++it)
	{
		full_time += updateTimerBarWidths(*it, row, history_index, bar_index);
	}

	timer_bar.mTotalTime  = full_time;
	timer_bar.mSelfTime   = self_time;
	timer_bar.mTimeBlock  = time_block;
	
	return full_time;
}

static LLTrace::BlockTimerStatHandle FTM_UPDATE_TIMER_BAR_FRACTIONS("Update timer bar fractions");

S32 LLFastTimerView::updateTimerBarOffsets(LLTrace::BlockTimerStatHandle* time_block, TimerBarRow& row, S32 timer_bar_index)
{
	LL_RECORD_BLOCK_TIME(FTM_UPDATE_TIMER_BAR_FRACTIONS);

	TimerBar& timer_bar = row.mBars[timer_bar_index];
	const F32Seconds bar_time = timer_bar.mTotalTime - timer_bar.mSelfTime;
	timer_bar.mChildrenStart = timer_bar.mSelfStart + timer_bar.mSelfTime / 2;
	timer_bar.mChildrenEnd = timer_bar.mChildrenStart + timer_bar.mTotalTime - timer_bar.mSelfTime;

	if (timer_bar_index == 0)
	{
		timer_bar.mSelfStart = F32Seconds(0.f);
		timer_bar.mSelfEnd = bar_time;
	}

	//now loop through children and figure out portion of bar image covered by each bar, now that we know the
	//sum of all children
	F32 bar_fraction_start = 0.f;
	TimerBar* last_child_timer_bar = NULL;

	bool first_child = true;
	for (BlockTimerStatHandle::child_iter it = time_block->beginChildren(), end_it = time_block->endChildren(); 
		it != end_it; 
		++it)
	{
		timer_bar_index++;
		
		TimerBar& child_timer_bar = row.mBars[timer_bar_index];
		BlockTimerStatHandle* child_time_block = *it;

		if (last_child_timer_bar)
		{
			last_child_timer_bar->mLastChild = false;
		}
		child_timer_bar.mLastChild = true;
		last_child_timer_bar = &child_timer_bar;

		child_timer_bar.mFirstChild = first_child;
		if (first_child)
		{
			first_child = false;
		}

		child_timer_bar.mStartFraction = bar_fraction_start;
		child_timer_bar.mEndFraction = bar_time > (S32Seconds)0
										? bar_fraction_start + child_timer_bar.mTotalTime / bar_time
										: 1.f;
		child_timer_bar.mSelfStart = timer_bar.mChildrenStart 
									+ child_timer_bar.mStartFraction 
										* (timer_bar.mChildrenEnd - timer_bar.mChildrenStart);
		child_timer_bar.mSelfEnd =	timer_bar.mChildrenStart 
									+ child_timer_bar.mEndFraction 
										* (timer_bar.mChildrenEnd - timer_bar.mChildrenStart);

		timer_bar_index = updateTimerBarOffsets(child_time_block, row, timer_bar_index);

		bar_fraction_start = child_timer_bar.mEndFraction;
	}
	return timer_bar_index;
}

S32 LLFastTimerView::drawBar(LLRect bar_rect, TimerBarRow& row, S32 image_width, S32 image_height, bool hovered, bool visible, S32 bar_index)
{
	TimerBar& timer_bar = row.mBars[bar_index];
	LLTrace::BlockTimerStatHandle* time_block = timer_bar.mTimeBlock;

	hovered |= mHoverID == time_block;

	// animate scale of bar when hovering over that particular timer
	if (visible && (F32)bar_rect.getWidth() * (timer_bar.mEndFraction - timer_bar.mStartFraction) > 2.f)
	{
		LLRect render_rect(bar_rect);
		S32 scale_offset = 0;
		if (mHoverID == time_block)
		{
			scale_offset = llfloor(sinf(mHighlightTimer.getElapsedTimeF32() * 6.f) * 3.f);
			render_rect.mTop += scale_offset;
			render_rect.mBottom -= scale_offset;
		}

		llassert(time_block->getIndex() < sTimerColors.size());
		LLColor4 color = sTimerColors[time_block->getIndex()];
		if (!hovered) color = lerp(color, LLColor4::grey, 0.2f);
		gGL.color4fv(color.mV);
		gl_segmented_rect_2d_fragment_tex(render_rect,
			image_width, image_height, 
			16, 
			timer_bar.mStartFraction, timer_bar.mEndFraction);
	}

	LLRect children_rect;
	children_rect.mLeft  = llround(timer_bar.mChildrenStart / mTotalTimeDisplay * (F32)mBarRect.getWidth()) + mBarRect.mLeft;
	children_rect.mRight = llround(timer_bar.mChildrenEnd   / mTotalTimeDisplay * (F32)mBarRect.getWidth()) + mBarRect.mLeft;

	if (bar_rect.getHeight() > MIN_BAR_HEIGHT)
	{
		// shrink as we go down a level
		children_rect.mTop = bar_rect.mTop - 1;
		children_rect.mBottom = bar_rect.mBottom + 1;
	}
	else
	{
		children_rect.mTop = bar_rect.mTop;
		children_rect.mBottom = bar_rect.mBottom;
	}
<<<<<<< HEAD
}
void	LLFastTimerView::onClickCloseBtn(bool)
{
	setVisible(false);
}
=======
>>>>>>> 1983f52c

	bool children_visible = visible && !time_block->getTreeNode().mCollapsed;

	bar_index++;
	const U32 num_bars = LLTrace::BlockTimerStatHandle::instance_tracker_t::instanceCount();
	if (bar_index < num_bars && row.mBars[bar_index].mFirstChild)
	{
		bool is_last = false;
		do
		{
			is_last = row.mBars[bar_index].mLastChild;
			bar_index = drawBar(children_rect, row, image_width, image_height, hovered, children_visible, bar_index);
		}
		while(!is_last && bar_index < num_bars);
	}

	return bar_index;
}<|MERGE_RESOLUTION|>--- conflicted
+++ resolved
@@ -936,7 +936,7 @@
 		return ;
 	}
 }
-void	LLFastTimerView::onClickCloseBtn()
+void	LLFastTimerView::onClickCloseBtn(bool)
 {
 	setVisible(false);
 }
@@ -1630,14 +1630,6 @@
 		children_rect.mTop = bar_rect.mTop;
 		children_rect.mBottom = bar_rect.mBottom;
 	}
-<<<<<<< HEAD
-}
-void	LLFastTimerView::onClickCloseBtn(bool)
-{
-	setVisible(false);
-}
-=======
->>>>>>> 1983f52c
 
 	bool children_visible = visible && !time_block->getTreeNode().mCollapsed;
 
