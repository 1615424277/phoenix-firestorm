/**
 * @file llfasttimerview.cpp
 * @brief LLFastTimerView class implementation
 *
 * $LicenseInfo:firstyear=2004&license=viewerlgpl$
 * Second Life Viewer Source Code
 * Copyright (C) 2010, Linden Research, Inc.
 *
 * This library is free software; you can redistribute it and/or
 * modify it under the terms of the GNU Lesser General Public
 * License as published by the Free Software Foundation;
 * version 2.1 of the License only.
 *
 * This library is distributed in the hope that it will be useful,
 * but WITHOUT ANY WARRANTY; without even the implied warranty of
 * MERCHANTABILITY or FITNESS FOR A PARTICULAR PURPOSE.  See the GNU
 * Lesser General Public License for more details.
 *
 * You should have received a copy of the GNU Lesser General Public
 * License along with this library; if not, write to the Free Software
 * Foundation, Inc., 51 Franklin Street, Fifth Floor, Boston, MA  02110-1301  USA
 *
 * Linden Research, Inc., 945 Battery Street, San Francisco, CA  94111  USA
 * $/LicenseInfo$
 */

#include "llviewerprecompiledheaders.h"

#include "llfasttimerview.h"

#include "llviewerwindow.h"
#include "llrect.h"
#include "llcombobox.h"
#include "llerror.h"
#include "llgl.h"
#include "llimagepng.h"
#include "llrender.h"
#include "llrendertarget.h"
#include "lllocalcliprect.h"
#include "lllayoutstack.h"
#include "llmath.h"
#include "llfontgl.h"
#include "llsdserialize.h"
#include "lltooltip.h"
#include "llbutton.h"
#include "llscrollbar.h"

#include "llappviewer.h"
#include "llviewertexturelist.h"
#include "llui.h"
#include "llviewercontrol.h"

#include "llfasttimer.h"
#include "lltreeiterators.h"
#include "llmetricperformancetester.h"
#include "llviewerstats.h"

//////////////////////////////////////////////////////////////////////////////

using namespace LLTrace;

static constexpr S32 MAX_VISIBLE_HISTORY = 12;
static constexpr S32 LINE_GRAPH_HEIGHT = 240;
static constexpr S32 MIN_BAR_HEIGHT = 3;
static constexpr S32 RUNNING_AVERAGE_WIDTH = 100;
static constexpr S32 NUM_FRAMES_HISTORY = 200;

std::vector<BlockTimerStatHandle*> ft_display_idx; // line of table entry for display purposes (for collapse)

bool LLFastTimerView::sAnalyzePerformance = false;

S32 get_depth(const BlockTimerStatHandle* blockp)
{
    S32 depth = 0;
    BlockTimerStatHandle* timerp = blockp->getParent();
    while(timerp)
    {
        depth++;
        if (timerp->getParent() == timerp) break;
        timerp = timerp->getParent();
    }
    return depth;
}

LLFastTimerView::LLFastTimerView(const LLSD& key)
:   LLFloater(key),
    mHoverTimer(NULL),
    mDisplayMode(0),
    mDisplayType(DISPLAY_TIME),
    mScrollIndex(0),
    mHoverID(NULL),
    mHoverBarIndex(-1),
    mStatsIndex(-1),
    mPauseHistory(false),
    mRecording(NUM_FRAMES_HISTORY)
{
    mTimerBarRows.resize(NUM_FRAMES_HISTORY);
}

LLFastTimerView::~LLFastTimerView()
{
}

void LLFastTimerView::onPause()
{
    setPauseState(!mPauseHistory);
}

void LLFastTimerView::setPauseState(bool pause_state)
{
    if (pause_state == mPauseHistory) return;

    // reset scroll to bottom when unpausing
    if (!pause_state)
    {

        getChild<LLButton>("pause_btn")->setLabel(getString("pause"));
    }
    else
    {
        mScrollIndex = 0;

        getChild<LLButton>("pause_btn")->setLabel(getString("run"));
    }

    mPauseHistory = pause_state;
}

bool LLFastTimerView::postBuild()
{
<<<<<<< HEAD
	LLButton& pause_btn = getChildRef<LLButton>("pause_btn");
	mScrollBar = getChild<LLScrollbar>("scroll_vert");

	pause_btn.setCommitCallback(boost::bind(&LLFastTimerView::onPause, this));
	return true;
=======
    LLButton& pause_btn = getChildRef<LLButton>("pause_btn");
    mScrollBar = getChild<LLScrollbar>("scroll_vert");

    pause_btn.setCommitCallback(boost::bind(&LLFastTimerView::onPause, this));
    return true;
>>>>>>> 1a8a5404
}

bool LLFastTimerView::handleRightMouseDown(S32 x, S32 y, MASK mask)
{
<<<<<<< HEAD
	if (mHoverTimer )
	{
		// right click collapses timers
		if (!mHoverTimer->getTreeNode().mCollapsed)
		{
			mHoverTimer->getTreeNode().mCollapsed = true;
		}
		else if (mHoverTimer->getParent())
		{
			mHoverTimer->getParent()->getTreeNode().mCollapsed = true;
		}
		return true;
	}
	else if (mBarRect.pointInRect(x, y))
	{
		S32 bar_idx = MAX_VISIBLE_HISTORY - ((y - mBarRect.mBottom) * (MAX_VISIBLE_HISTORY + 2) / mBarRect.getHeight());
		bar_idx = llclamp(bar_idx, 0, MAX_VISIBLE_HISTORY);
		mStatsIndex = mScrollIndex + bar_idx;
		return true;
	}
	return LLFloater::handleRightMouseDown(x, y, mask);
=======
    if (mHoverTimer )
    {
        // right click collapses timers
        if (!mHoverTimer->getTreeNode().mCollapsed)
        {
            mHoverTimer->getTreeNode().mCollapsed = true;
        }
        else if (mHoverTimer->getParent())
        {
            mHoverTimer->getParent()->getTreeNode().mCollapsed = true;
        }
        return true;
    }
    else if (mBarRect.pointInRect(x, y))
    {
        S32 bar_idx = MAX_VISIBLE_HISTORY - ((y - mBarRect.mBottom) * (MAX_VISIBLE_HISTORY + 2) / mBarRect.getHeight());
        bar_idx = llclamp(bar_idx, 0, MAX_VISIBLE_HISTORY);
        mStatsIndex = mScrollIndex + bar_idx;
        return true;
    }
    return LLFloater::handleRightMouseDown(x, y, mask);
>>>>>>> 1a8a5404
}

BlockTimerStatHandle* LLFastTimerView::getLegendID(S32 y)
{
    S32 idx = (mLegendRect.mTop - y) / (LLFontGL::getFontMonospace()->getLineHeight() + 2);

    if (idx >= 0 && idx < (S32)ft_display_idx.size())
    {
        return ft_display_idx[idx];
    }

    return NULL;
}

bool LLFastTimerView::handleDoubleClick(S32 x, S32 y, MASK mask)
{
<<<<<<< HEAD
	for(LLTrace::block_timer_tree_df_iterator_t it = LLTrace::begin_block_timer_tree_df(FTM_FRAME);
		it != LLTrace::end_block_timer_tree_df();
		++it)
	{
		(*it)->getTreeNode().mCollapsed = false;
	}
	return true;
=======
    for(LLTrace::block_timer_tree_df_iterator_t it = LLTrace::begin_block_timer_tree_df(FTM_FRAME);
        it != LLTrace::end_block_timer_tree_df();
        ++it)
    {
        (*it)->getTreeNode().mCollapsed = false;
    }
    return true;
>>>>>>> 1a8a5404
}

bool LLFastTimerView::handleMouseDown(S32 x, S32 y, MASK mask)
{
<<<<<<< HEAD
	if (x < mScrollBar->getRect().mLeft)
	{
		BlockTimerStatHandle* idp = getLegendID(y);
		if (idp)
		{
			idp->getTreeNode().mCollapsed = !idp->getTreeNode().mCollapsed;
		}
	}
	else if (mHoverTimer)
	{
		//left click drills down by expanding timers
		mHoverTimer->getTreeNode().mCollapsed = false;
	}
	else if (mGraphRect.pointInRect(x, y))
	{
		gFocusMgr.setMouseCapture(this);
		return true;
	}

	return LLFloater::handleMouseDown(x, y, mask);
=======
    if (x < mScrollBar->getRect().mLeft)
    {
        BlockTimerStatHandle* idp = getLegendID(y);
        if (idp)
        {
            idp->getTreeNode().mCollapsed = !idp->getTreeNode().mCollapsed;
        }
    }
    else if (mHoverTimer)
    {
        //left click drills down by expanding timers
        mHoverTimer->getTreeNode().mCollapsed = false;
    }
    else if (mGraphRect.pointInRect(x, y))
    {
        gFocusMgr.setMouseCapture(this);
        return true;
    }

    return LLFloater::handleMouseDown(x, y, mask);
>>>>>>> 1a8a5404
}

bool LLFastTimerView::handleMouseUp(S32 x, S32 y, MASK mask)
{
    if (hasMouseCapture())
    {
        gFocusMgr.setMouseCapture(NULL);
    }
    return LLFloater::handleMouseUp(x, y, mask);;
}

bool LLFastTimerView::handleHover(S32 x, S32 y, MASK mask)
{
<<<<<<< HEAD
	if (hasMouseCapture())
	{
		F32 lerp = llclamp(1.f - (F32) (x - mGraphRect.mLeft) / (F32) mGraphRect.getWidth(), 0.f, 1.f);
		mScrollIndex = ll_round( lerp * (F32)(mRecording.getNumRecordedPeriods() - MAX_VISIBLE_HISTORY));
		mScrollIndex = llclamp(	mScrollIndex, 0, (S32)mRecording.getNumRecordedPeriods());
		return true;
	}
	mHoverTimer = NULL;
	mHoverID = NULL;

	if(mPauseHistory && mBarRect.pointInRect(x, y))
	{
		//const S32 bars_top = mBarRect.mTop;
		const S32 bars_top = mBarRect.mTop - ((S32)LLFontGL::getFontMonospace()->getLineHeight() + 4);

		mHoverBarIndex = llmin((bars_top - y) / (mBarRect.getHeight() / (MAX_VISIBLE_HISTORY + 2)) - 1,
								(S32)mRecording.getNumRecordedPeriods() - 1,
								MAX_VISIBLE_HISTORY);
		if (mHoverBarIndex == 0)
		{
			return true;
		}
		else if (mHoverBarIndex < 0)
		{
			mHoverBarIndex = 0;
		}

		// <FS:Ansariel> Check for index out of range
		if (mHoverBarIndex != 0 && ((mScrollIndex + mHoverBarIndex - 1) >= (S32)mTimerBarRows.size() || (mScrollIndex + mHoverBarIndex - 1) < 0))
		{
			return true;
		}
		// </FS:Ansariel>

		TimerBarRow& row = mHoverBarIndex == 0 ? mAverageTimerRow : mTimerBarRows[mScrollIndex + mHoverBarIndex - 1];

		TimerBar* hover_bar = NULL;
		F32Seconds mouse_time_offset = ((F32)(x - mBarRect.mLeft) / (F32)mBarRect.getWidth()) * mTotalTimeDisplay;
		for (int bar_index = 0, end_index = LLTrace::BlockTimerStatHandle::instance_tracker_t::instanceCount(); 
			bar_index < end_index; 
			++bar_index)
		{
			// <FS:Ansariel> FIRE-14600: mBars might be null here
			if (!row.mBars)
			{
				LL_WARNS() << "Skipping null row bars" << LL_ENDL;
				continue;
			}
			// </FS:Ansariel>

			TimerBar& bar = row.mBars[bar_index];
			if (bar.mSelfStart > mouse_time_offset)
			{
				break;
			}
			// <FS:Ansariel> FIRE-15356: mTimeBlock might be null
			//if (bar.mSelfEnd > mouse_time_offset)
			if (bar.mSelfEnd > mouse_time_offset && bar.mTimeBlock)
			// </FS:Ansariel>
			{
				hover_bar = &bar;
				if (bar.mTimeBlock->getTreeNode().mCollapsed)
				{
					// stop on first collapsed BlockTimerStatHandle, since we can't select any children
					break;
				}
			}
		}

		if (hover_bar)
		{
			mHoverID = hover_bar->mTimeBlock;
			if (mHoverTimer != mHoverID)
			{
				// could be that existing tooltip is for a parent and is thus
				// covering region for this new timer, go ahead and unblock 
				// so we can create a new tooltip
				LLToolTipMgr::instance().unblockToolTips();
				mHoverTimer = mHoverID;
				mToolTipRect.set(mBarRect.mLeft + (hover_bar->mSelfStart / mTotalTimeDisplay) * mBarRect.getWidth(),
								row.mTop,
								mBarRect.mLeft + (hover_bar->mSelfEnd / mTotalTimeDisplay) * mBarRect.getWidth(),
								row.mBottom);
			}
		}
	}
	else if (x < mScrollBar->getRect().mLeft) 
	{
		BlockTimerStatHandle* timer_id = getLegendID(y);
		if (timer_id)
		{
			mHoverID = timer_id;
		}
	}
	
	return LLFloater::handleHover(x, y, mask);
=======
    if (hasMouseCapture())
    {
        F32 lerp = llclamp(1.f - (F32) (x - mGraphRect.mLeft) / (F32) mGraphRect.getWidth(), 0.f, 1.f);
        mScrollIndex = ll_round( lerp * (F32)(mRecording.getNumRecordedPeriods() - MAX_VISIBLE_HISTORY));
        mScrollIndex = llclamp( mScrollIndex, 0, (S32)mRecording.getNumRecordedPeriods());
        return true;
    }
    mHoverTimer = NULL;
    mHoverID = NULL;

    if(mPauseHistory && mBarRect.pointInRect(x, y))
    {
        //const S32 bars_top = mBarRect.mTop;
        const S32 bars_top = mBarRect.mTop - ((S32)LLFontGL::getFontMonospace()->getLineHeight() + 4);

        mHoverBarIndex = llmin((bars_top - y) / (mBarRect.getHeight() / (MAX_VISIBLE_HISTORY + 2)) - 1,
                                (S32)mRecording.getNumRecordedPeriods() - 1,
                                MAX_VISIBLE_HISTORY);
        if (mHoverBarIndex == 0)
        {
            return true;
        }
        else if (mHoverBarIndex < 0)
        {
            mHoverBarIndex = 0;
        }

        // <FS:Ansariel> Check for index out of range
        if (mHoverBarIndex != 0 && ((mScrollIndex + mHoverBarIndex - 1) >= (S32)mTimerBarRows.size() || (mScrollIndex + mHoverBarIndex - 1) < 0))
        {
            return true;
        }
        // </FS:Ansariel>

        TimerBarRow& row = mHoverBarIndex == 0 ? mAverageTimerRow : mTimerBarRows[mScrollIndex + mHoverBarIndex - 1];

        TimerBar* hover_bar = NULL;
        F32Seconds mouse_time_offset = ((F32)(x - mBarRect.mLeft) / (F32)mBarRect.getWidth()) * mTotalTimeDisplay;
        for (int bar_index = 0, end_index = LLTrace::BlockTimerStatHandle::instance_tracker_t::instanceCount();
            bar_index < end_index;
            ++bar_index)
        {
            // <FS:Ansariel> FIRE-14600: mBars might be null here
            if (!row.mBars)
            {
                LL_WARNS() << "Skipping null row bars" << LL_ENDL;
                continue;
            }
            // </FS:Ansariel>

            TimerBar& bar = row.mBars[bar_index];
            if (bar.mSelfStart > mouse_time_offset)
            {
                break;
            }
            // <FS:Ansariel> FIRE-15356: mTimeBlock might be null
            //if (bar.mSelfEnd > mouse_time_offset)
            if (bar.mSelfEnd > mouse_time_offset && bar.mTimeBlock)
            // </FS:Ansariel>
            {
                hover_bar = &bar;
                if (bar.mTimeBlock->getTreeNode().mCollapsed)
                {
                    // stop on first collapsed BlockTimerStatHandle, since we can't select any children
                    break;
                }
            }
        }

        if (hover_bar)
        {
            mHoverID = hover_bar->mTimeBlock;
            if (mHoverTimer != mHoverID)
            {
                // could be that existing tooltip is for a parent and is thus
                // covering region for this new timer, go ahead and unblock
                // so we can create a new tooltip
                LLToolTipMgr::instance().unblockToolTips();
                mHoverTimer = mHoverID;
                mToolTipRect.set(mBarRect.mLeft + (hover_bar->mSelfStart / mTotalTimeDisplay) * mBarRect.getWidth(),
                                row.mTop,
                                mBarRect.mLeft + (hover_bar->mSelfEnd / mTotalTimeDisplay) * mBarRect.getWidth(),
                                row.mBottom);
            }
        }
    }
    else if (x < mScrollBar->getRect().mLeft)
    {
        BlockTimerStatHandle* timer_id = getLegendID(y);
        if (timer_id)
        {
            mHoverID = timer_id;
        }
    }

    return LLFloater::handleHover(x, y, mask);
>>>>>>> 1a8a5404
}


static std::string get_tooltip(BlockTimerStatHandle& timer, S32 history_index, PeriodicRecording& frame_recording)
{
    std::string tooltip;
    if (history_index == 0)
    {
        // by default, show average number of call
        tooltip = llformat("%s (%d ms, %d calls)", timer.getName().c_str(), (S32)F64Milliseconds(frame_recording.getPeriodMean (timer, RUNNING_AVERAGE_WIDTH)).value(), (S32)frame_recording.getPeriodMean(timer.callCount(), RUNNING_AVERAGE_WIDTH));
    }
    else
    {
        tooltip = llformat("%s (%d ms, %d calls)", timer.getName().c_str(), (S32)F64Milliseconds(frame_recording.getPrevRecording(history_index).getSum(timer)).value(), (S32)frame_recording.getPrevRecording(history_index).getSum(timer.callCount()));
    }
    return tooltip;
}

bool LLFastTimerView::handleToolTip(S32 x, S32 y, MASK mask)
{
<<<<<<< HEAD
	if(mPauseHistory && mBarRect.pointInRect(x, y))
	{
		// tooltips for timer bars
		if (mHoverTimer)
		{
			LLRect screen_rect;
			localRectToScreen(mToolTipRect, &screen_rect);

			std::string tooltip = get_tooltip(*mHoverTimer, mHoverBarIndex > 0 ? mScrollIndex + mHoverBarIndex : 0, mRecording);

			LLToolTipMgr::instance().show(LLToolTip::Params()
				.message(tooltip)
				.sticky_rect(screen_rect)
				.delay_time(0.f));

			return true;
		}
	}
	else
	{
		// tooltips for timer legend
		if (x < mScrollBar->getRect().mLeft) 
		{
			BlockTimerStatHandle* idp = getLegendID(y);
			if (idp)
			{
				LLToolTipMgr::instance().show(get_tooltip(*idp, 0, mRecording));

				return true;
			}
		}
	}

	return LLFloater::handleToolTip(x, y, mask);
=======
    if(mPauseHistory && mBarRect.pointInRect(x, y))
    {
        // tooltips for timer bars
        if (mHoverTimer)
        {
            LLRect screen_rect;
            localRectToScreen(mToolTipRect, &screen_rect);

            std::string tooltip = get_tooltip(*mHoverTimer, mHoverBarIndex > 0 ? mScrollIndex + mHoverBarIndex : 0, mRecording);

            LLToolTipMgr::instance().show(LLToolTip::Params()
                .message(tooltip)
                .sticky_rect(screen_rect)
                .delay_time(0.f));

            return true;
        }
    }
    else
    {
        // tooltips for timer legend
        if (x < mScrollBar->getRect().mLeft)
        {
            BlockTimerStatHandle* idp = getLegendID(y);
            if (idp)
            {
                LLToolTipMgr::instance().show(get_tooltip(*idp, 0, mRecording));

                return true;
            }
        }
    }

    return LLFloater::handleToolTip(x, y, mask);
>>>>>>> 1a8a5404
}

bool LLFastTimerView::handleScrollWheel(S32 x, S32 y, S32 clicks)
{
    if (x < mBarRect.mLeft)
    {
        // Inside mScrollBar and list of timers
        mScrollBar->handleScrollWheel(x,y,clicks);
    }
    else
    {
        setPauseState(true);
        mScrollIndex = llclamp(mScrollIndex + clicks,
            0,
            llmin((S32)mRecording.getNumRecordedPeriods(), (S32)mRecording.getNumRecordedPeriods() - MAX_VISIBLE_HISTORY));
    }
    return true;
}

static BlockTimerStatHandle FTM_RENDER_TIMER("Timers");
static const S32 MARGIN = 10;

static std::vector<LLColor4> sTimerColors;

void LLFastTimerView::draw()
{
    LL_RECORD_BLOCK_TIME(FTM_RENDER_TIMER);

    if (!mPauseHistory)
    {
        mRecording.appendRecording(LLTrace::get_frame_recording().getLastRecording());
        mTimerBarRows.pop_back();
        mTimerBarRows.push_front(TimerBarRow());
    }

    mDisplayMode = llclamp(getChild<LLComboBox>("time_scale_combo")->getCurrentIndex(), 0, 3);
    mDisplayType = (EDisplayType)llclamp(getChild<LLComboBox>("metric_combo")->getCurrentIndex(), 0, 2);

    generateUniqueColors();

    LLView::drawChildren();
    //getChild<LLLayoutStack>("timer_bars_stack")->updateLayout();
    //getChild<LLLayoutStack>("legend_stack")->updateLayout();
    LLView* bars_panel = getChildView("bars_panel");
    bars_panel->localRectToOtherView(bars_panel->getLocalRect(), &mBarRect, this);

    LLView* lines_panel = getChildView("lines_panel");
    lines_panel->localRectToOtherView(lines_panel->getLocalRect(), &mGraphRect, this);

    LLView* legend_panel = getChildView("legend");
    legend_panel->localRectToOtherView(legend_panel->getLocalRect(), &mLegendRect, this);

    // Draw the window background
            gGL.getTexUnit(0)->unbind(LLTexUnit::TT_TEXTURE);
    gl_rect_2d(getLocalRect(), LLColor4(0.f, 0.f, 0.f, 0.25f));

    drawHelp(getRect().getHeight() - MARGIN);
    drawLegend();

    //mBarRect.mLeft = MARGIN + LEGEND_WIDTH + 8;
    //mBarRect.mTop = y;
    //mBarRect.mRight = getRect().getWidth() - MARGIN;
    //mBarRect.mBottom = MARGIN + LINE_GRAPH_HEIGHT;

    drawBars();
    drawLineGraph();
    printLineStats();
    LLView::draw();

    mAllTimeMax = llmax(mAllTimeMax, mRecording.getLastRecording().getSum(FTM_FRAME));
    mHoverID = NULL;
    mHoverBarIndex = -1;
}

void LLFastTimerView::onOpen(const LLSD& key)
{
<<<<<<< HEAD
	setPauseState(false);
	mRecording.reset();
	mRecording.appendPeriodicRecording(LLTrace::get_frame_recording());
	// <FS:Ansariel> Use Drake Arconis' memory fix
	//for(std::deque<TimerBarRow>::iterator it = mTimerBarRows.begin(), end_it = mTimerBarRows.end();
	//	it != end_it; 
	//	++it)
	//{
	//	delete []it->mBars;
	//	it->mBars = NULL;
	//}
	// </FS:Ansariel>
=======
    setPauseState(false);
    mRecording.reset();
    mRecording.appendPeriodicRecording(LLTrace::get_frame_recording());
    // <FS:Ansariel> Use Drake Arconis' memory fix
    //for(std::deque<TimerBarRow>::iterator it = mTimerBarRows.begin(), end_it = mTimerBarRows.end();
    //  it != end_it;
    //  ++it)
    //{
    //  delete []it->mBars;
    //  it->mBars = NULL;
    //}
    // </FS:Ansariel>
>>>>>>> 1a8a5404
}

void LLFastTimerView::onClose(bool app_quitting)
{
<<<<<<< HEAD
	setVisible(false);
	// <FS:Ansariel> Use Drake Arconis' memory fix
	mTimerBarRows.clear();
	mTimerBarRows.resize(NUM_FRAMES_HISTORY);
	// </FS:Ansariel>
=======
    setVisible(false);
    // <FS:Ansariel> Use Drake Arconis' memory fix
    mTimerBarRows.clear();
    mTimerBarRows.resize(NUM_FRAMES_HISTORY);
    // </FS:Ansariel>
>>>>>>> 1a8a5404
}

void saveChart(const std::string& label, const char* suffix, LLImageRaw* scratch)
{
<<<<<<< HEAD
	// disable use of glReadPixels which messes up nVidia nSight graphics debugging
	if (!LLRender::sNsightDebugSupport)
	{
		LLImageDataSharedLock lock(scratch);

		//read result back into raw image
		glReadPixels(0, 0, 1024, 512, GL_RGB, GL_UNSIGNED_BYTE, scratch->getData());

		//write results to disk
		LLPointer<LLImagePNG> result = new LLImagePNG();
		result->encode(scratch, 0.f);

		std::string ext = result->getExtension();
		std::string filename = llformat("%s_%s.%s", label.c_str(), suffix, ext.c_str());
	
		std::string out_file = gDirUtilp->getExpandedFilename(LL_PATH_LOGS, filename);
		result->save(out_file);
	}
=======
    // disable use of glReadPixels which messes up nVidia nSight graphics debugging
    if (!LLRender::sNsightDebugSupport)
    {
        LLImageDataSharedLock lock(scratch);

        //read result back into raw image
        glReadPixels(0, 0, 1024, 512, GL_RGB, GL_UNSIGNED_BYTE, scratch->getData());

        //write results to disk
        LLPointer<LLImagePNG> result = new LLImagePNG();
        result->encode(scratch, 0.f);

        std::string ext = result->getExtension();
        std::string filename = llformat("%s_%s.%s", label.c_str(), suffix, ext.c_str());

        std::string out_file = gDirUtilp->getExpandedFilename(LL_PATH_LOGS, filename);
        result->save(out_file);
    }
>>>>>>> 1a8a5404
}

//static
void LLFastTimerView::exportCharts(const std::string& base, const std::string& target)
{
    //allocate render target for drawing charts
    LLRenderTarget buffer;
    buffer.allocate(1024,512, GL_RGB);


    LLSD cur;

    LLSD base_data;

    { //read base log into memory
        S32 i = 0;
        llifstream is(base.c_str());
        while (!is.eof() && LLSDParser::PARSE_FAILURE != LLSDSerialize::fromXML(cur, is))
        {
            base_data[i++] = cur;
        }
        is.close();
    }

    LLSD cur_data;
    std::set<std::string> chart_names;

    { //read current log into memory
        S32 i = 0;
        llifstream is(target.c_str());
        while (!is.eof() && LLSDParser::PARSE_FAILURE != LLSDSerialize::fromXML(cur, is))
        {
            cur_data[i++] = cur;

            for (LLSD::map_iterator iter = cur.beginMap(); iter != cur.endMap(); ++iter)
            {
                std::string label = iter->first;
                chart_names.insert(label);
            }
        }
        is.close();
    }

    //allocate raw scratch space
    LLPointer<LLImageRaw> scratch = new LLImageRaw(1024, 512, 3);

    gGL.pushMatrix();
    gGL.loadIdentity();
    gGL.matrixMode(LLRender::MM_PROJECTION);
    gGL.loadIdentity();
    gGL.ortho(-0.05f, 1.05f, -0.05f, 1.05f, -1.0f, 1.0f);

    //render charts
    gGL.getTexUnit(0)->unbind(LLTexUnit::TT_TEXTURE);

    buffer.bindTarget();

    for (std::set<std::string>::iterator iter = chart_names.begin(); iter != chart_names.end(); ++iter)
    {
        std::string label = *iter;

        LLSD::Real max_time = 0.0;
        LLSD::Integer max_calls = 0;
        LLSD::Real max_execution = 0.0;

        std::vector<LLSD::Real> cur_execution;
        std::vector<LLSD::Real> cur_times;
        std::vector<LLSD::Integer> cur_calls;

        std::vector<LLSD::Real> base_execution;
        std::vector<LLSD::Real> base_times;
        std::vector<LLSD::Integer> base_calls;

        for (U32 i = 0; i < cur_data.size(); ++i)
        {
            LLSD::Real time = cur_data[i][label]["Time"].asReal();
            LLSD::Integer calls = cur_data[i][label]["Calls"].asInteger();

            LLSD::Real execution = 0.0;
            if (calls > 0)
            {
                execution = time/calls;
                cur_execution.push_back(execution);
                cur_times.push_back(time);
            }

            cur_calls.push_back(calls);
        }

        for (U32 i = 0; i < base_data.size(); ++i)
        {
            LLSD::Real time = base_data[i][label]["Time"].asReal();
            LLSD::Integer calls = base_data[i][label]["Calls"].asInteger();

            LLSD::Real execution = 0.0;
            if (calls > 0)
            {
                execution = time/calls;
                base_execution.push_back(execution);
                base_times.push_back(time);
            }

            base_calls.push_back(calls);
        }

        std::sort(base_calls.begin(), base_calls.end());
        std::sort(base_times.begin(), base_times.end());
        std::sort(base_execution.begin(), base_execution.end());

        std::sort(cur_calls.begin(), cur_calls.end());
        std::sort(cur_times.begin(), cur_times.end());
        std::sort(cur_execution.begin(), cur_execution.end());

        //remove outliers
        const U32 OUTLIER_CUTOFF = 512;
        if (base_times.size() > OUTLIER_CUTOFF)
        {
            ll_remove_outliers(base_times, 1.f);
        }

        if (base_execution.size() > OUTLIER_CUTOFF)
        {
            ll_remove_outliers(base_execution, 1.f);
        }

        if (cur_times.size() > OUTLIER_CUTOFF)
        {
            ll_remove_outliers(cur_times, 1.f);
        }

        if (cur_execution.size() > OUTLIER_CUTOFF)
        {
            ll_remove_outliers(cur_execution, 1.f);
        }


        max_time = llmax(base_times.empty() ? 0.0 : *base_times.rbegin(), cur_times.empty() ? 0.0 : *cur_times.rbegin());
        max_calls = llmax(base_calls.empty() ? 0 : *base_calls.rbegin(), cur_calls.empty() ? 0 : *cur_calls.rbegin());
        max_execution = llmax(base_execution.empty() ? 0.0 : *base_execution.rbegin(), cur_execution.empty() ? 0.0 : *cur_execution.rbegin());


        LLVector3 last_p;

        //====================================
        // basic
        //====================================
        buffer.clear();

        last_p.clear();

        LLGLDisable cull(GL_CULL_FACE);

        LLVector3 base_col(0, 0.7f, 0.f);
        LLVector3 cur_col(1.f, 0.f, 0.f);

        gGL.setSceneBlendType(LLRender::BT_ADD);

        gGL.color3fv(base_col.mV);
        for (U32 i = 0; i < base_times.size(); ++i)
        {
            gGL.begin(LLRender::TRIANGLE_STRIP);
            gGL.vertex3fv(last_p.mV);
            gGL.vertex3f(last_p.mV[0], 0.f, 0.f);
            last_p.set((F32)i/(F32) base_times.size(), base_times[i]/max_time, 0.f);
            gGL.vertex3fv(last_p.mV);
            gGL.vertex3f(last_p.mV[0], 0.f, 0.f);
            gGL.end();
        }

        gGL.flush();


        last_p.clear();
        {
            LLGLEnable blend(GL_BLEND);

            gGL.color3fv(cur_col.mV);
            for (U32 i = 0; i < cur_times.size(); ++i)
            {
                gGL.begin(LLRender::TRIANGLE_STRIP);
                gGL.vertex3f(last_p.mV[0], 0.f, 0.f);
                gGL.vertex3fv(last_p.mV);
                last_p.set((F32) i / (F32) cur_times.size(), cur_times[i]/max_time, 0.f);
                gGL.vertex3f(last_p.mV[0], 0.f, 0.f);
                gGL.vertex3fv(last_p.mV);
                gGL.end();
            }

            gGL.flush();
        }

        saveChart(label, "time", scratch);

        //======================================
        // calls
        //======================================
        buffer.clear();

        last_p.clear();

        gGL.color3fv(base_col.mV);
        for (U32 i = 0; i < base_calls.size(); ++i)
        {
            gGL.begin(LLRender::TRIANGLE_STRIP);
            gGL.vertex3fv(last_p.mV);
            gGL.vertex3f(last_p.mV[0], 0.f, 0.f);
            last_p.set((F32) i / (F32) base_calls.size(), (F32)base_calls[i]/max_calls, 0.f);
            gGL.vertex3fv(last_p.mV);
            gGL.vertex3f(last_p.mV[0], 0.f, 0.f);
            gGL.end();
        }

        gGL.flush();

        {
            LLGLEnable blend(GL_BLEND);
            gGL.color3fv(cur_col.mV);
            last_p.clear();

            for (U32 i = 0; i < cur_calls.size(); ++i)
            {
                gGL.begin(LLRender::TRIANGLE_STRIP);
                gGL.vertex3f(last_p.mV[0], 0.f, 0.f);
                gGL.vertex3fv(last_p.mV);
                last_p.set((F32) i / (F32) cur_calls.size(), (F32) cur_calls[i]/max_calls, 0.f);
                gGL.vertex3f(last_p.mV[0], 0.f, 0.f);
                gGL.vertex3fv(last_p.mV);
                gGL.end();

            }

            gGL.flush();
        }

        saveChart(label, "calls", scratch);

        //======================================
        // execution
        //======================================
        buffer.clear();

        gGL.color3fv(base_col.mV);
        U32 count = 0;
        U32 total_count = base_execution.size();

        last_p.clear();

        for (std::vector<LLSD::Real>::iterator iter = base_execution.begin(); iter != base_execution.end(); ++iter)
        {
            gGL.begin(LLRender::TRIANGLE_STRIP);
            gGL.vertex3fv(last_p.mV);
            gGL.vertex3f(last_p.mV[0], 0.f, 0.f);
            last_p.set((F32)count/(F32)total_count, *iter/max_execution, 0.f);
            gGL.vertex3fv(last_p.mV);
            gGL.vertex3f(last_p.mV[0], 0.f, 0.f);
            gGL.end();
            count++;
        }

        last_p.clear();

        {
            LLGLEnable blend(GL_BLEND);
            gGL.color3fv(cur_col.mV);
            count = 0;
            total_count = cur_execution.size();

            for (std::vector<LLSD::Real>::iterator iter = cur_execution.begin(); iter != cur_execution.end(); ++iter)
            {
                gGL.begin(LLRender::TRIANGLE_STRIP);
                gGL.vertex3f(last_p.mV[0], 0.f, 0.f);
                gGL.vertex3fv(last_p.mV);
                last_p.set((F32)count/(F32)total_count, *iter/max_execution, 0.f);
                gGL.vertex3f(last_p.mV[0], 0.f, 0.f);
                gGL.vertex3fv(last_p.mV);
                gGL.end();
                count++;
            }

            gGL.flush();
        }

        saveChart(label, "execution", scratch);
    }

    buffer.flush();

    gGL.popMatrix();
    gGL.matrixMode(LLRender::MM_MODELVIEW);
    gGL.popMatrix();
}

//static
LLSD LLFastTimerView::analyzePerformanceLogDefault(std::istream& is)
{
    LLSD ret;

    LLSD cur;

    LLSD::Real total_time = 0.0;
    LLSD::Integer total_frames = 0;

    typedef std::map<std::string,LLViewerStats::StatsAccumulator> stats_map_t;
    stats_map_t time_stats;
    stats_map_t sample_stats;

    while (!is.eof() && LLSDParser::PARSE_FAILURE != LLSDSerialize::fromXML(cur, is))
    {
        for (LLSD::map_iterator iter = cur.beginMap(); iter != cur.endMap(); ++iter)
        {
            std::string label = iter->first;

            F64 time = iter->second["Time"].asReal();

            // Skip the total figure
            if(label.compare("Total") != 0)
            {
                total_time += time;
            }

            if (time > 0.0)
            {
                LLSD::Integer samples = iter->second["Calls"].asInteger();

                time_stats[label].push(time);
                sample_stats[label].push(samples);
            }
        }
        total_frames++;
    }

    for(stats_map_t::iterator it = time_stats.begin(); it != time_stats.end(); ++it)
    {
        std::string label = it->first;
        ret[label]["TotalTime"] = time_stats[label].getSum();
        ret[label]["MeanTime"] = time_stats[label].getMean();
        ret[label]["MaxTime"] = time_stats[label].getMaxValue();
        ret[label]["MinTime"] = time_stats[label].getMinValue();
        ret[label]["StdDevTime"] = time_stats[label].getStdDev();

        ret[label]["Samples"] = sample_stats[label].getSum();
        ret[label]["MaxSamples"] = sample_stats[label].getMaxValue();
        ret[label]["MinSamples"] = sample_stats[label].getMinValue();
        ret[label]["StdDevSamples"] = sample_stats[label].getStdDev();

        ret[label]["Frames"] = (LLSD::Integer)time_stats[label].getCount();
    }

    ret["SessionTime"] = total_time;
    ret["FrameCount"] = total_frames;

    return ret;

}

//static
void LLFastTimerView::doAnalysisDefault(std::string baseline, std::string target, std::string output)
{
    // Open baseline and current target, exit if one is inexistent
    llifstream base_is(baseline.c_str());
    llifstream target_is(target.c_str());
    if (!base_is.is_open() || !target_is.is_open())
    {
        LL_WARNS() << "'-analyzeperformance' error : baseline or current target file inexistent" << LL_ENDL;
        base_is.close();
        target_is.close();
        return;
    }

    //analyze baseline
    LLSD base = analyzePerformanceLogDefault(base_is);
    base_is.close();

    //analyze current
    LLSD current = analyzePerformanceLogDefault(target_is);
    target_is.close();

    //output comparison
    llofstream os(output.c_str());

    LLSD::Real session_time = current["SessionTime"].asReal();
    os <<
        "Label, "
        "% Change, "
        "% of Session, "
        "Cur Min, "
        "Cur Max, "
        "Cur Mean/sample, "
        "Cur Mean/frame, "
        "Cur StdDev/frame, "
        "Cur Total, "
        "Cur Frames, "
        "Cur Samples, "
        "Base Min, "
        "Base Max, "
        "Base Mean/sample, "
        "Base Mean/frame, "
        "Base StdDev/frame, "
        "Base Total, "
        "Base Frames, "
        "Base Samples\n";

    for (LLSD::map_iterator iter = base.beginMap();  iter != base.endMap(); ++iter)
    {
        LLSD::String label = iter->first;

        if (current[label]["Samples"].asInteger() == 0 ||
            base[label]["Samples"].asInteger() == 0)
        {
            //cannot compare
            continue;
        }
        LLSD::Real a = base[label]["TotalTime"].asReal() / base[label]["Samples"].asReal();
        LLSD::Real b = current[label]["TotalTime"].asReal() / current[label]["Samples"].asReal();

        LLSD::Real diff = b-a;

        LLSD::Real perc = diff/a * 100;

        os << llformat("%s, %.2f, %.4f, %.4f, %.4f, %.4f, %.4f, %.4f, %.4f, %d, %d, %.4f, %.4f, %.4f, %.4f, %.4f, %.4f, %d, %d\n",
            label.c_str(),
            (F32) perc,
            (F32) (current[label]["TotalTime"].asReal()/session_time * 100.0),

            (F32) current[label]["MinTime"].asReal(),
            (F32) current[label]["MaxTime"].asReal(),
            (F32) b,
            (F32) current[label]["MeanTime"].asReal(),
            (F32) current[label]["StdDevTime"].asReal(),
            (F32) current[label]["TotalTime"].asReal(),
            current[label]["Frames"].asInteger(),
            current[label]["Samples"].asInteger(),
            (F32) base[label]["MinTime"].asReal(),
            (F32) base[label]["MaxTime"].asReal(),
            (F32) a,
            (F32) base[label]["MeanTime"].asReal(),
            (F32) base[label]["StdDevTime"].asReal(),
            (F32) base[label]["TotalTime"].asReal(),
            base[label]["Frames"].asInteger(),
            base[label]["Samples"].asInteger());
    }

    exportCharts(baseline, target);

    os.flush();
    os.close();
}

//static
void LLFastTimerView::outputAllMetrics()
{
    if (LLMetricPerformanceTesterBasic::hasMetricPerformanceTesters())
    {
        for (LLMetricPerformanceTesterBasic::name_tester_map_t::iterator iter = LLMetricPerformanceTesterBasic::sTesterMap.begin();
            iter != LLMetricPerformanceTesterBasic::sTesterMap.end(); ++iter)
        {
            LLMetricPerformanceTesterBasic* tester = ((LLMetricPerformanceTesterBasic*)iter->second);
            tester->outputTestResults();
        }
    }
}

//static
void LLFastTimerView::doAnalysis(std::string baseline, std::string target, std::string output)
{
    if(BlockTimer::sLog)
    {
        doAnalysisDefault(baseline, target, output) ;
        return ;
    }

    if(BlockTimer::sMetricLog)
    {
        LLMetricPerformanceTesterBasic::doAnalysisMetrics(baseline, target, output) ;
        return ;
    }
}


void LLFastTimerView::printLineStats()
{
    // Output stats for clicked bar to log
    if (mStatsIndex >= 0)
    {
        std::string legend_stat;
        bool first = true;
        for(LLTrace::block_timer_tree_df_iterator_t it = LLTrace::begin_block_timer_tree_df(FTM_FRAME);
            it != LLTrace::end_block_timer_tree_df();
            ++it)
        {
            BlockTimerStatHandle* idp = (*it);

            if (!first)
            {
                legend_stat += ", ";
            }
            first = false;
            legend_stat += idp->getName();

            //if (idp->getTreeNode().mCollapsed)
            //{
            //  it.skipDescendants();
            //}
        }
        LL_INFOS() << legend_stat << LL_ENDL;

        std::string timer_stat;
        first = true;
        for(LLTrace::block_timer_tree_df_iterator_t it = LLTrace::begin_block_timer_tree_df(FTM_FRAME);
            it != LLTrace::end_block_timer_tree_df();
            ++it)
        {
            BlockTimerStatHandle* idp = (*it);

            if (!first)
            {
                timer_stat += ", ";
            }
            first = false;

            F32Seconds ticks;
            if (mStatsIndex == 0)
            {
                ticks = mRecording.getPeriodMean(*idp, RUNNING_AVERAGE_WIDTH);
            }
            else
            {
                ticks = mRecording.getPrevRecording(mStatsIndex).getSum(*idp);
            }
            F32Milliseconds ms = ticks;

            timer_stat += llformat("%.1f",ms.value());

            //if (idp->getTreeNode().mCollapsed)
            //{
            //  it.skipDescendants();
            //}
        }
        LL_INFOS() << timer_stat << LL_ENDL;
        mStatsIndex = -1;
    }
}

void LLFastTimerView::drawLineGraph()
{
    LL_PROFILE_ZONE_SCOPED;
<<<<<<< HEAD
	//draw line graph history
	gGL.getTexUnit(0)->unbind(LLTexUnit::TT_TEXTURE);
	LLLocalClipRect clip(mGraphRect);

	//normalize based on last frame's maximum
	static F32Seconds max_time(0.000001f);
	static U32 max_calls = 0;
	static F32 alpha_interp = 0.f;

	//highlight visible range
	{
		S32 first_frame = mRecording.getNumRecordedPeriods() - mScrollIndex;
		S32 last_frame = first_frame - MAX_VISIBLE_HISTORY;

		F32 frame_delta = ((F32) (mGraphRect.getWidth()))/(mRecording.getNumRecordedPeriods()-1);

		F32 right = (F32) mGraphRect.mLeft + frame_delta*first_frame;
		F32 left = (F32) mGraphRect.mLeft + frame_delta*last_frame;

		gGL.color4f(0.5f,0.5f,0.5f,0.3f);
		gl_rect_2d((S32) left, mGraphRect.mTop, (S32) right, mGraphRect.mBottom);

		if (mHoverBarIndex > 0)
		{
			S32 bar_frame = first_frame - (mScrollIndex + mHoverBarIndex) - 1;
			F32 bar = (F32) mGraphRect.mLeft + frame_delta*bar_frame;

			gGL.color4f(0.5f,0.5f,0.5f,1);

			gGL.begin(LLRender::LINES);
			gGL.vertex2i((S32)bar, mGraphRect.mBottom);
			gGL.vertex2i((S32)bar, mGraphRect.mTop);
			gGL.end();
		}
	}

	F32Seconds cur_max(0);
	U32 cur_max_calls = 0;

	for(LLTrace::block_timer_tree_df_iterator_t it = LLTrace::begin_block_timer_tree_df(FTM_FRAME);
		it != LLTrace::end_block_timer_tree_df();
		++it)
	{
		BlockTimerStatHandle* idp = (*it);

		//fatten highlighted timer
		if (mHoverID == idp)
		{
			// <FS> Line width OGL core profile fix by Rye Mutt
			//gGL.flush();
			//glLineWidth(3);
			gGL.setLineWidth(3.f);
		}

		llassert(idp->getIndex() < sTimerColors.size());
		const F32 * col = sTimerColors[idp->getIndex()].mV;// ft_display_table[idx].color->mV;

		F32 alpha = 1.f;
		bool is_hover_timer = true;

		if (mHoverID != NULL &&
			mHoverID != idp)
		{	//fade out non-highlighted timers
			if (idp->getParent() != mHoverID)
			{
				alpha = alpha_interp;
				is_hover_timer = false;
			}
		}

		gGL.color4f(col[0], col[1], col[2], alpha);				
		gGL.begin(LLRender::TRIANGLE_STRIP);
		F32 call_scale_factor = (F32)mGraphRect.getHeight() / (F32)max_calls;
		F32 time_scale_factor = (F32)mGraphRect.getHeight() / max_time.value();
		F32 hz_scale_factor = (F32) mGraphRect.getHeight() / (1.f / max_time.value());
        
		for (U32 j = mRecording.getNumRecordedPeriods();
			j > 0;
			j--)
		{
			LLTrace::Recording& recording = mRecording.getPrevRecording(j);
			F32Seconds time = llmax(recording.getSum(*idp), F64Seconds(0.000001));
			U32 calls = recording.getSum(idp->callCount());
            
			if (is_hover_timer)
			{ 
				//normalize to highlighted timer
				cur_max = llmax(cur_max, time);
				cur_max_calls = llmax(cur_max_calls, calls);
			}
			F32 x = mGraphRect.mRight - j * (F32)(mGraphRect.getWidth())/(mRecording.getNumRecordedPeriods()-1);
			F32 y;
			switch(mDisplayType)
{
			case DISPLAY_TIME:
				y = mGraphRect.mBottom + time.value() * time_scale_factor;
				break;
			case DISPLAY_CALLS:
				y = mGraphRect.mBottom + (F32)calls * call_scale_factor;
				break;
			case DISPLAY_HZ:
				y = mGraphRect.mBottom + (1.f / time.value()) * hz_scale_factor;
				break;
			}
			gGL.vertex2f(x,y);
			gGL.vertex2f(x,mGraphRect.mBottom);
		}
		gGL.end();

		if (mHoverID == idp)
		{
			// <FS> Line width OGL core profile fix by Rye Mutt
			//gGL.flush();
			//glLineWidth(1);
			gGL.setLineWidth(1.f);
		}

		if (idp->getTreeNode().mCollapsed)
		{	
			//skip hidden timers
			it.skipDescendants();
		}
	}
	
	//interpolate towards new maximum
	max_time = (F32Seconds)lerp(max_time.value(), cur_max.value(), LLSmoothInterpolation::getInterpolant(0.1f));
	if (llabs((max_time - cur_max).value()) <= 1)
	{
		max_time = llmax(F32Microseconds(1.f), F32Microseconds(cur_max));
	}

	max_calls = ll_round(lerp((F32)max_calls, (F32) cur_max_calls, LLSmoothInterpolation::getInterpolant(0.1f)));
	if (llabs((S32)(max_calls - cur_max_calls)) <= 1)
	{
		max_calls = cur_max_calls;
	}

	// TODO: make sure alpha is correct in DisplayHz mode
	F32 alpha_target = (max_time > cur_max)
		? llmin(max_time / cur_max - 1.f,1.f) 
		: llmin(cur_max/ max_time - 1.f,1.f);
	alpha_interp = lerp(alpha_interp, alpha_target, LLSmoothInterpolation::getInterpolant(0.1f));

	if (mHoverID != NULL)
	{
		S32 x = (mGraphRect.mRight + mGraphRect.mLeft)/2;
		S32 y = mGraphRect.mBottom + 8;

		LLFontGL::getFontMonospace()->renderUTF8(
			mHoverID->getName(), 
			0, 
			x, y, 
			LLColor4::white,
			LLFontGL::LEFT, LLFontGL::BOTTOM);
	}

	//display y-axis range
	std::string axis_label;
	switch(mDisplayType)
	{
	case DISPLAY_TIME:
		axis_label = llformat("%4.2f ms", F32Milliseconds(max_time).value());
		break;
	case DISPLAY_CALLS:
		axis_label = llformat("%d calls", (int)max_calls);
		break;
	case DISPLAY_HZ:
		axis_label = llformat("%4.2f Hz", max_time.value() ? 1.f / max_time.value() : 0.f);
		break;
	}

	LLFontGL* font = LLFontGL::getFontMonospace();
	S32 x = mGraphRect.mRight - font->getWidth(axis_label)-5;
	S32 y = mGraphRect.mTop - font->getLineHeight();;

	font->renderUTF8(axis_label, 0, x, y, LLColor4::white, LLFontGL::LEFT, LLFontGL::TOP);
=======
    //draw line graph history
    gGL.getTexUnit(0)->unbind(LLTexUnit::TT_TEXTURE);
    LLLocalClipRect clip(mGraphRect);

    //normalize based on last frame's maximum
    static F32Seconds max_time(0.000001f);
    static U32 max_calls = 0;
    static F32 alpha_interp = 0.f;

    //highlight visible range
    {
        S32 first_frame = mRecording.getNumRecordedPeriods() - mScrollIndex;
        S32 last_frame = first_frame - MAX_VISIBLE_HISTORY;

        F32 frame_delta = ((F32) (mGraphRect.getWidth()))/(mRecording.getNumRecordedPeriods()-1);

        F32 right = (F32) mGraphRect.mLeft + frame_delta*first_frame;
        F32 left = (F32) mGraphRect.mLeft + frame_delta*last_frame;

        gGL.color4f(0.5f,0.5f,0.5f,0.3f);
        gl_rect_2d((S32) left, mGraphRect.mTop, (S32) right, mGraphRect.mBottom);

        if (mHoverBarIndex > 0)
        {
            S32 bar_frame = first_frame - (mScrollIndex + mHoverBarIndex) - 1;
            F32 bar = (F32) mGraphRect.mLeft + frame_delta*bar_frame;

            gGL.color4f(0.5f,0.5f,0.5f,1);

            gGL.begin(LLRender::LINES);
            gGL.vertex2i((S32)bar, mGraphRect.mBottom);
            gGL.vertex2i((S32)bar, mGraphRect.mTop);
            gGL.end();
        }
    }

    F32Seconds cur_max(0);
    U32 cur_max_calls = 0;

    for(LLTrace::block_timer_tree_df_iterator_t it = LLTrace::begin_block_timer_tree_df(FTM_FRAME);
        it != LLTrace::end_block_timer_tree_df();
        ++it)
    {
        BlockTimerStatHandle* idp = (*it);

        //fatten highlighted timer
        if (mHoverID == idp)
        {
            // <FS> Line width OGL core profile fix by Rye Mutt
            //gGL.flush();
            //glLineWidth(3);
            gGL.setLineWidth(3.f);
        }

        llassert(idp->getIndex() < sTimerColors.size());
        const F32 * col = sTimerColors[idp->getIndex()].mV;// ft_display_table[idx].color->mV;

        F32 alpha = 1.f;
        bool is_hover_timer = true;

        if (mHoverID != NULL &&
            mHoverID != idp)
        {   //fade out non-highlighted timers
            if (idp->getParent() != mHoverID)
            {
                alpha = alpha_interp;
                is_hover_timer = false;
            }
        }

        gGL.color4f(col[0], col[1], col[2], alpha);
        gGL.begin(LLRender::TRIANGLE_STRIP);
        F32 call_scale_factor = (F32)mGraphRect.getHeight() / (F32)max_calls;
        F32 time_scale_factor = (F32)mGraphRect.getHeight() / max_time.value();
        F32 hz_scale_factor = (F32) mGraphRect.getHeight() / (1.f / max_time.value());

        for (U32 j = mRecording.getNumRecordedPeriods();
            j > 0;
            j--)
        {
            LLTrace::Recording& recording = mRecording.getPrevRecording(j);
            F32Seconds time = llmax(recording.getSum(*idp), F64Seconds(0.000001));
            U32 calls = recording.getSum(idp->callCount());

            if (is_hover_timer)
            {
                //normalize to highlighted timer
                cur_max = llmax(cur_max, time);
                cur_max_calls = llmax(cur_max_calls, calls);
            }
            F32 x = mGraphRect.mRight - j * (F32)(mGraphRect.getWidth())/(mRecording.getNumRecordedPeriods()-1);
            F32 y;
            switch(mDisplayType)
{
            case DISPLAY_TIME:
                y = mGraphRect.mBottom + time.value() * time_scale_factor;
                break;
            case DISPLAY_CALLS:
                y = mGraphRect.mBottom + (F32)calls * call_scale_factor;
                break;
            case DISPLAY_HZ:
                y = mGraphRect.mBottom + (1.f / time.value()) * hz_scale_factor;
                break;
            }
            gGL.vertex2f(x,y);
            gGL.vertex2f(x,mGraphRect.mBottom);
        }
        gGL.end();

        if (mHoverID == idp)
        {
            // <FS> Line width OGL core profile fix by Rye Mutt
            //gGL.flush();
            //glLineWidth(1);
            gGL.setLineWidth(1.f);
        }

        if (idp->getTreeNode().mCollapsed)
        {
            //skip hidden timers
            it.skipDescendants();
        }
    }

    //interpolate towards new maximum
    max_time = (F32Seconds)lerp(max_time.value(), cur_max.value(), LLSmoothInterpolation::getInterpolant(0.1f));
    if (llabs((max_time - cur_max).value()) <= 1)
    {
        max_time = llmax(F32Microseconds(1.f), F32Microseconds(cur_max));
    }

    max_calls = ll_round(lerp((F32)max_calls, (F32) cur_max_calls, LLSmoothInterpolation::getInterpolant(0.1f)));
    if (llabs((S32)(max_calls - cur_max_calls)) <= 1)
    {
        max_calls = cur_max_calls;
    }

    // TODO: make sure alpha is correct in DisplayHz mode
    F32 alpha_target = (max_time > cur_max)
        ? llmin(max_time / cur_max - 1.f,1.f)
        : llmin(cur_max/ max_time - 1.f,1.f);
    alpha_interp = lerp(alpha_interp, alpha_target, LLSmoothInterpolation::getInterpolant(0.1f));

    if (mHoverID != NULL)
    {
        S32 x = (mGraphRect.mRight + mGraphRect.mLeft)/2;
        S32 y = mGraphRect.mBottom + 8;

        LLFontGL::getFontMonospace()->renderUTF8(
            mHoverID->getName(),
            0,
            x, y,
            LLColor4::white,
            LLFontGL::LEFT, LLFontGL::BOTTOM);
    }

    //display y-axis range
    std::string axis_label;
    switch(mDisplayType)
    {
    case DISPLAY_TIME:
        axis_label = llformat("%4.2f ms", F32Milliseconds(max_time).value());
        break;
    case DISPLAY_CALLS:
        axis_label = llformat("%d calls", (int)max_calls);
        break;
    case DISPLAY_HZ:
        axis_label = llformat("%4.2f Hz", max_time.value() ? 1.f / max_time.value() : 0.f);
        break;
    }

    LLFontGL* font = LLFontGL::getFontMonospace();
    S32 x = mGraphRect.mRight - font->getWidth(axis_label)-5;
    S32 y = mGraphRect.mTop - font->getLineHeight();;

    font->renderUTF8(axis_label, 0, x, y, LLColor4::white, LLFontGL::LEFT, LLFontGL::TOP);
>>>>>>> 1a8a5404
}

void LLFastTimerView::drawLegend()
{
<<<<<<< HEAD
	// draw legend
	S32 dx;
	S32 x = mLegendRect.mLeft;
	S32 y = mLegendRect.mTop;
	const S32 TEXT_HEIGHT = (S32)LLFontGL::getFontMonospace()->getLineHeight();

	{
		LLLocalClipRect clip(mLegendRect);
		S32 cur_line = 0;
		S32 scroll_offset = 0; // element's y offset from top of the inner scroll's rect
		ft_display_idx.clear();
		std::map<BlockTimerStatHandle*, S32> display_line;
=======
    // draw legend
    S32 dx;
    S32 x = mLegendRect.mLeft;
    S32 y = mLegendRect.mTop;
    const S32 TEXT_HEIGHT = (S32)LLFontGL::getFontMonospace()->getLineHeight();

    {
        LLLocalClipRect clip(mLegendRect);
        S32 cur_line = 0;
        S32 scroll_offset = 0; // element's y offset from top of the inner scroll's rect
        ft_display_idx.clear();
        std::map<BlockTimerStatHandle*, S32> display_line;
>>>>>>> 1a8a5404
// <FS:Zi> GCC12 warning: nonnull - probably bogus
#if defined(__GNUC__) && (__GNUC__ >= 12)
#pragma GCC diagnostic push
#pragma GCC diagnostic ignored "-Wnonnull"
#endif
// </FS:Zi>
<<<<<<< HEAD
		for (LLTrace::block_timer_tree_df_iterator_t it = LLTrace::begin_block_timer_tree_df(FTM_FRAME);
			it != LLTrace::end_block_timer_tree_df();
			++it)
=======
        for (LLTrace::block_timer_tree_df_iterator_t it = LLTrace::begin_block_timer_tree_df(FTM_FRAME);
            it != LLTrace::end_block_timer_tree_df();
            ++it)
>>>>>>> 1a8a5404
// <FS:Zi> GCC12 warning: nonnull - probably bogus
#if defined(__GNUC__) && (__GNUC__ >= 12)
#pragma GCC diagnostic pop
#endif
// </FS:Zi>
<<<<<<< HEAD
		{
			BlockTimerStatHandle* idp = (*it);
			// Needed to figure out offsets and parenting
			display_line[idp] = cur_line;
			cur_line++;
			if (scroll_offset < mScrollBar->getDocPos())
			{
				// only offset for visible items
				scroll_offset += TEXT_HEIGHT + 2;
				if (idp->getTreeNode().mCollapsed)
				{
					it.skipDescendants();
				}
				continue;
			}

			// used for mouse clicks
			ft_display_idx.push_back(idp);

			// Actual draw, first bar (square), then text
			x = MARGIN;

			LLRect bar_rect(x, y, x + TEXT_HEIGHT, y - TEXT_HEIGHT);
			S32 scale_offset = 0;
			if (idp == mHoverID)
			{
				scale_offset = llfloor(sinf(mHighlightTimer.getElapsedTimeF32() * 6.f) * 2.f);
			}
			bar_rect.stretch(scale_offset);
			llassert(idp->getIndex() < sTimerColors.size());
			gl_rect_2d(bar_rect, sTimerColors[idp->getIndex()]);

			F32Milliseconds ms(0);
			S32 calls = 0;
			if (mHoverBarIndex > 0 && mHoverID)
			{
				S32 hidx = mScrollIndex + mHoverBarIndex;
				ms = mRecording.getPrevRecording(hidx).getSum(*idp);
				calls = mRecording.getPrevRecording(hidx).getSum(idp->callCount());
			}
			else
			{
				ms = F64Seconds(mRecording.getPeriodMean(*idp, RUNNING_AVERAGE_WIDTH));
				calls = (S32)mRecording.getPeriodMean(idp->callCount(), RUNNING_AVERAGE_WIDTH);
			}

			std::string timer_label;
			switch(mDisplayType)
			{
			case DISPLAY_TIME:
				timer_label = llformat("%s [%.1f]",idp->getName().c_str(),ms.value());
				break;
			case DISPLAY_CALLS:
				timer_label = llformat("%s (%d)",idp->getName().c_str(),calls);
				break;
			case DISPLAY_HZ:
				timer_label = llformat("%.1f", ms.value() ? (1.f / ms.value()) : 0.f);
				break;
			}
			dx = (TEXT_HEIGHT+4) + get_depth(idp)*8;

			LLColor4 color = LLColor4::white;
			if (get_depth(idp) > 0)
			{
				S32 line_start_y = bar_rect.getCenterY();
				S32 line_end_y = line_start_y + ((TEXT_HEIGHT + 2) * (cur_line - display_line[idp->getParent()])) - TEXT_HEIGHT;
				gl_line_2d(x + dx - 8, line_start_y, x + dx, line_start_y, color);
				S32 line_x = x + (TEXT_HEIGHT + 4) + ((get_depth(idp) - 1) * 8);
				gl_line_2d(line_x, line_start_y, line_x, line_end_y, color);
				if (idp->getTreeNode().mCollapsed && !idp->getChildren().empty())
				{
					gl_line_2d(line_x+4, line_start_y-3, line_x+4, line_start_y+4, color);
				}
			}

			x += dx;
			bool is_child_of_hover_item = (idp == mHoverID);
			BlockTimerStatHandle* next_parent = idp->getParent();
			while(!is_child_of_hover_item && next_parent)
			{
				is_child_of_hover_item = (mHoverID == next_parent);
				if (next_parent->getParent() == next_parent) break;
				next_parent = next_parent->getParent();
			}

			LLFontGL::getFontMonospace()->renderUTF8(timer_label, 0, 
				x, y, 
				color, 
				LLFontGL::LEFT, LLFontGL::TOP, 
				is_child_of_hover_item ? LLFontGL::BOLD : LLFontGL::NORMAL);

			y -= (TEXT_HEIGHT + 2);

			scroll_offset += TEXT_HEIGHT + 2;
			if (idp->getTreeNode().mCollapsed) 
			{
				it.skipDescendants();
			}
		}
		// Recalculate scroll size
		mScrollBar->setDocSize(scroll_offset - mLegendRect.getHeight());
	}
=======
        {
            BlockTimerStatHandle* idp = (*it);
            // Needed to figure out offsets and parenting
            display_line[idp] = cur_line;
            cur_line++;
            if (scroll_offset < mScrollBar->getDocPos())
            {
                // only offset for visible items
                scroll_offset += TEXT_HEIGHT + 2;
                if (idp->getTreeNode().mCollapsed)
                {
                    it.skipDescendants();
                }
                continue;
            }

            // used for mouse clicks
            ft_display_idx.push_back(idp);

            // Actual draw, first bar (square), then text
            x = MARGIN;

            LLRect bar_rect(x, y, x + TEXT_HEIGHT, y - TEXT_HEIGHT);
            S32 scale_offset = 0;
            if (idp == mHoverID)
            {
                scale_offset = llfloor(sinf(mHighlightTimer.getElapsedTimeF32() * 6.f) * 2.f);
            }
            bar_rect.stretch(scale_offset);
            llassert(idp->getIndex() < sTimerColors.size());
            gl_rect_2d(bar_rect, sTimerColors[idp->getIndex()]);

            F32Milliseconds ms(0);
            S32 calls = 0;
            if (mHoverBarIndex > 0 && mHoverID)
            {
                S32 hidx = mScrollIndex + mHoverBarIndex;
                ms = mRecording.getPrevRecording(hidx).getSum(*idp);
                calls = mRecording.getPrevRecording(hidx).getSum(idp->callCount());
            }
            else
            {
                ms = F64Seconds(mRecording.getPeriodMean(*idp, RUNNING_AVERAGE_WIDTH));
                calls = (S32)mRecording.getPeriodMean(idp->callCount(), RUNNING_AVERAGE_WIDTH);
            }

            std::string timer_label;
            switch(mDisplayType)
            {
            case DISPLAY_TIME:
                timer_label = llformat("%s [%.1f]",idp->getName().c_str(),ms.value());
                break;
            case DISPLAY_CALLS:
                timer_label = llformat("%s (%d)",idp->getName().c_str(),calls);
                break;
            case DISPLAY_HZ:
                timer_label = llformat("%.1f", ms.value() ? (1.f / ms.value()) : 0.f);
                break;
            }
            dx = (TEXT_HEIGHT+4) + get_depth(idp)*8;

            LLColor4 color = LLColor4::white;
            if (get_depth(idp) > 0)
            {
                S32 line_start_y = bar_rect.getCenterY();
                S32 line_end_y = line_start_y + ((TEXT_HEIGHT + 2) * (cur_line - display_line[idp->getParent()])) - TEXT_HEIGHT;
                gl_line_2d(x + dx - 8, line_start_y, x + dx, line_start_y, color);
                S32 line_x = x + (TEXT_HEIGHT + 4) + ((get_depth(idp) - 1) * 8);
                gl_line_2d(line_x, line_start_y, line_x, line_end_y, color);
                if (idp->getTreeNode().mCollapsed && !idp->getChildren().empty())
                {
                    gl_line_2d(line_x+4, line_start_y-3, line_x+4, line_start_y+4, color);
                }
            }

            x += dx;
            bool is_child_of_hover_item = (idp == mHoverID);
            BlockTimerStatHandle* next_parent = idp->getParent();
            while(!is_child_of_hover_item && next_parent)
            {
                is_child_of_hover_item = (mHoverID == next_parent);
                if (next_parent->getParent() == next_parent) break;
                next_parent = next_parent->getParent();
            }

            LLFontGL::getFontMonospace()->renderUTF8(timer_label, 0,
                x, y,
                color,
                LLFontGL::LEFT, LLFontGL::TOP,
                is_child_of_hover_item ? LLFontGL::BOLD : LLFontGL::NORMAL);

            y -= (TEXT_HEIGHT + 2);

            scroll_offset += TEXT_HEIGHT + 2;
            if (idp->getTreeNode().mCollapsed)
            {
                it.skipDescendants();
            }
        }
        // Recalculate scroll size
        mScrollBar->setDocSize(scroll_offset - mLegendRect.getHeight());
    }
>>>>>>> 1a8a5404
}

void LLFastTimerView::generateUniqueColors()
{
<<<<<<< HEAD
	// generate unique colors
	{
		sTimerColors.resize(LLTrace::BlockTimerStatHandle::getNumIndices());
		sTimerColors[FTM_FRAME.getIndex()] = LLColor4::grey;

		F32 hue = 0.f;
=======
    // generate unique colors
    {
        sTimerColors.resize(LLTrace::BlockTimerStatHandle::getNumIndices());
        sTimerColors[FTM_FRAME.getIndex()] = LLColor4::grey;

        F32 hue = 0.f;
>>>>>>> 1a8a5404
// <FS:Zi> GCC12 warning: nonnull - probably bogus
#if defined(__GNUC__) && (__GNUC__ >= 12)
#pragma GCC diagnostic push
#pragma GCC diagnostic ignored "-Wnonnull"
#endif
// </FS:Zi>
<<<<<<< HEAD
		for (LLTrace::block_timer_tree_df_iterator_t it = LLTrace::begin_block_timer_tree_df(FTM_FRAME);
			it != LLTrace::end_block_timer_tree_df();
			++it)
=======
        for (LLTrace::block_timer_tree_df_iterator_t it = LLTrace::begin_block_timer_tree_df(FTM_FRAME);
            it != LLTrace::end_block_timer_tree_df();
            ++it)
>>>>>>> 1a8a5404
// <FS:Zi> GCC12 warning: nonnull - probably bogus
#if defined(__GNUC__) && (__GNUC__ >= 12)
#pragma GCC diagnostic pop
#endif
// </FS:Zi>
<<<<<<< HEAD
		{
			BlockTimerStatHandle* idp = (*it);

			const F32 HUE_INCREMENT = 0.23f;
			hue = fmodf(hue + HUE_INCREMENT, 1.f);
			// saturation increases with depth
			F32 saturation = clamp_rescale((F32)get_depth(idp), 0.f, 3.f, 0.f, 1.f);
			// lightness alternates with depth
			F32 lightness = get_depth(idp) % 2 ? 0.5f : 0.6f;

			LLColor4 child_color;
			child_color.setHSL(hue, saturation, lightness);

			llassert(idp->getIndex() < sTimerColors.size());
			sTimerColors[idp->getIndex()] = child_color;
		}
	}
=======
        {
            BlockTimerStatHandle* idp = (*it);

            const F32 HUE_INCREMENT = 0.23f;
            hue = fmodf(hue + HUE_INCREMENT, 1.f);
            // saturation increases with depth
            F32 saturation = clamp_rescale((F32)get_depth(idp), 0.f, 3.f, 0.f, 1.f);
            // lightness alternates with depth
            F32 lightness = get_depth(idp) % 2 ? 0.5f : 0.6f;

            LLColor4 child_color;
            child_color.setHSL(hue, saturation, lightness);

            llassert(idp->getIndex() < sTimerColors.size());
            sTimerColors[idp->getIndex()] = child_color;
        }
    }
>>>>>>> 1a8a5404
}

void LLFastTimerView::drawHelp( S32 y )
{
    // Draw some help
    const S32 texth = (S32)LLFontGL::getFontMonospace()->getLineHeight();

    y -= (texth + 2);
    y -= (texth + 2);

    LLFontGL::getFontMonospace()->renderUTF8(std::string("[Right-Click log selected]"),
        0, MARGIN, y, LLColor4::white, LLFontGL::LEFT, LLFontGL::TOP);
}

void LLFastTimerView::drawTicks()
{
    // Draw MS ticks
    {
        U32Milliseconds ms = mTotalTimeDisplay;
        std::string tick_label;
        S32 x;
        S32 barw = mBarRect.getWidth();

        tick_label = llformat("%.1f ms |", (F32)ms.value()*.25f);
        x = mBarRect.mLeft + barw/4 - LLFontGL::getFontMonospace()->getWidth(tick_label);
        LLFontGL::getFontMonospace()->renderUTF8(tick_label, 0, x, mBarRect.mTop, LLColor4::white,
            LLFontGL::LEFT, LLFontGL::TOP);

        tick_label = llformat("%.1f ms |", (F32)ms.value()*.50f);
        x = mBarRect.mLeft + barw/2 - LLFontGL::getFontMonospace()->getWidth(tick_label);
        LLFontGL::getFontMonospace()->renderUTF8(tick_label, 0, x, mBarRect.mTop, LLColor4::white,
            LLFontGL::LEFT, LLFontGL::TOP);

        tick_label = llformat("%.1f ms |", (F32)ms.value()*.75f);
        x = mBarRect.mLeft + (barw*3)/4 - LLFontGL::getFontMonospace()->getWidth(tick_label);
        LLFontGL::getFontMonospace()->renderUTF8(tick_label, 0, x, mBarRect.mTop, LLColor4::white,
            LLFontGL::LEFT, LLFontGL::TOP);

        tick_label = llformat( "%d ms |", (U32)ms.value());
        x = mBarRect.mLeft + barw - LLFontGL::getFontMonospace()->getWidth(tick_label);
        LLFontGL::getFontMonospace()->renderUTF8(tick_label, 0, x, mBarRect.mTop, LLColor4::white,
            LLFontGL::LEFT, LLFontGL::TOP);
    }
}

void LLFastTimerView::drawBorders( S32 y, const S32 x_start, S32 bar_height, S32 dy )
{
    // Draw borders
    {
        S32 by = y + 6 + (S32)LLFontGL::getFontMonospace()->getLineHeight();

<<<<<<< HEAD
		//heading
		gl_rect_2d(x_start-5, by, getRect().getWidth()-5, y+5, LLColor4::grey, false);

		//tree view
		gl_rect_2d(5, by, x_start-10, 5, LLColor4::grey, false);

		by = y + 5;
		//average bar
		gl_rect_2d(x_start-5, by, getRect().getWidth()-5, by-bar_height-dy-5, LLColor4::grey, false);
=======
        //heading
        gl_rect_2d(x_start-5, by, getRect().getWidth()-5, y+5, LLColor4::grey, false);

        //tree view
        gl_rect_2d(5, by, x_start-10, 5, LLColor4::grey, false);

        by = y + 5;
        //average bar
        gl_rect_2d(x_start-5, by, getRect().getWidth()-5, by-bar_height-dy-5, LLColor4::grey, false);
>>>>>>> 1a8a5404

        by -= bar_height*2+dy;

<<<<<<< HEAD
		//current frame bar
		gl_rect_2d(x_start-5, by, getRect().getWidth()-5, by-bar_height-dy-2, LLColor4::grey, false);
=======
        //current frame bar
        gl_rect_2d(x_start-5, by, getRect().getWidth()-5, by-bar_height-dy-2, LLColor4::grey, false);
>>>>>>> 1a8a5404

        by -= bar_height+dy+1;

<<<<<<< HEAD
		//history bars
		gl_rect_2d(x_start-5, by, getRect().getWidth()-5, LINE_GRAPH_HEIGHT-bar_height-dy-2, LLColor4::grey, false);			
=======
        //history bars
        gl_rect_2d(x_start-5, by, getRect().getWidth()-5, LINE_GRAPH_HEIGHT-bar_height-dy-2, LLColor4::grey, false);
>>>>>>> 1a8a5404

        by = LINE_GRAPH_HEIGHT-dy;

        //line graph
        //mGraphRect = LLRect(x_start-5, by, getRect().getWidth()-5, 5);

<<<<<<< HEAD
		gl_rect_2d(mGraphRect, false);
	}
=======
        gl_rect_2d(mGraphRect, false);
    }
>>>>>>> 1a8a5404
}

void LLFastTimerView::updateTotalTime()
{
    switch(mDisplayMode)
    {
    case 0:
        mTotalTimeDisplay = mRecording.getPeriodMean(FTM_FRAME, RUNNING_AVERAGE_WIDTH)*2;
        break;
    case 1:
        mTotalTimeDisplay = mRecording.getPeriodMax(FTM_FRAME);
        break;
    case 2:
        // Calculate the max total ticks for the current history
        mTotalTimeDisplay = mRecording.getPeriodMax(FTM_FRAME, 20);
        break;
    default:
        mTotalTimeDisplay = F64Milliseconds(100);
        break;
    }

    mTotalTimeDisplay = LLUnits::Milliseconds::fromValue(llceil(mTotalTimeDisplay.valueInUnits<LLUnits::Milliseconds>() / 20.f) * 20.f);
}

void LLFastTimerView::drawBars()
{
    LL_PROFILE_ZONE_SCOPED;
    LLLocalClipRect clip(mBarRect);

    S32 bar_height = mBarRect.getHeight() / (MAX_VISIBLE_HISTORY + 2);
    const S32 vpad = llmax(1, bar_height / 4); // spacing between bars
    bar_height -= vpad;

    updateTotalTime();
    if (mTotalTimeDisplay <= (F32Seconds)0.0) return;

    drawTicks();
    const S32 bars_top = mBarRect.mTop - ((S32)LLFontGL::getFontMonospace()->getLineHeight() + 4);
    drawBorders(bars_top, mBarRect.mLeft, bar_height, vpad);

    // Draw bars for each history entry
    // Special: 0 = show running average
    LLPointer<LLUIImage> bar_image = LLUI::getUIImage("Rounded_Square");

    const S32 image_width = bar_image->getTextureWidth();
    const S32 image_height = bar_image->getTextureHeight();

    gGL.getTexUnit(0)->bind(bar_image->getImage());
    {
        const S32 histmax = (S32)mRecording.getNumRecordedPeriods();

        // update widths
        if (!mPauseHistory)
        {
            U32 bar_index = 0;
            if (!mAverageTimerRow.mBars)
            {
                mAverageTimerRow.mBars = new TimerBar[LLTrace::BlockTimerStatHandle::instance_tracker_t::instanceCount()];
            }
            updateTimerBarWidths(&FTM_FRAME, mAverageTimerRow, -1, bar_index);
            updateTimerBarOffsets(&FTM_FRAME, mAverageTimerRow);

            for (S32 history_index = 1; history_index <= histmax; history_index++)
            {
                llassert(history_index <= mTimerBarRows.size());
                TimerBarRow& row = mTimerBarRows[history_index - 1];
                bar_index = 0;
                if (!row.mBars)
                {
                    row.mBars = new TimerBar[LLTrace::BlockTimerStatHandle::instance_tracker_t::instanceCount()];
                    updateTimerBarWidths(&FTM_FRAME, row, history_index, bar_index);
                    updateTimerBarOffsets(&FTM_FRAME, row);
                }
            }
        }

        // draw bars
        LLRect frame_bar_rect;
        frame_bar_rect.setLeftTopAndSize(mBarRect.mLeft,
                                        bars_top,
                                        ll_round((mAverageTimerRow.mBars[0].mTotalTime / mTotalTimeDisplay) * mBarRect.getWidth()),
                                        bar_height);
        mAverageTimerRow.mTop = frame_bar_rect.mTop;
        mAverageTimerRow.mBottom = frame_bar_rect.mBottom;
        drawBar(frame_bar_rect, mAverageTimerRow, image_width, image_height);
        frame_bar_rect.translate(0, -(bar_height + vpad + bar_height));

        for(S32 bar_index = mScrollIndex; bar_index < llmin(histmax, mScrollIndex + MAX_VISIBLE_HISTORY); ++bar_index)
        {
            llassert(bar_index < mTimerBarRows.size());
            TimerBarRow& row = mTimerBarRows[bar_index];
            row.mTop = frame_bar_rect.mTop;
            row.mBottom = frame_bar_rect.mBottom;
            frame_bar_rect.mRight = frame_bar_rect.mLeft
                                    + ll_round((row.mBars[0].mTotalTime / mTotalTimeDisplay) * mBarRect.getWidth());
            drawBar(frame_bar_rect, row, image_width, image_height);

            frame_bar_rect.translate(0, -(bar_height + vpad));
        }

    }
    gGL.getTexUnit(0)->unbind(LLTexUnit::TT_TEXTURE);
}

F32Seconds LLFastTimerView::updateTimerBarWidths(LLTrace::BlockTimerStatHandle* time_block, TimerBarRow& row, S32 history_index, U32& bar_index)
{
    LL_PROFILE_ZONE_SCOPED;
    const F32Seconds self_time = history_index == -1
                                        ? mRecording.getPeriodMean(time_block->selfTime(), RUNNING_AVERAGE_WIDTH)
                                        : mRecording.getPrevRecording(history_index).getSum(time_block->selfTime());

    F32Seconds full_time = self_time;

    // reserve a spot for this bar to be rendered before its children
    // even though we don't know its size yet
    TimerBar& timer_bar = row.mBars[bar_index];
    bar_index++;

    for (BlockTimerStatHandle::child_iter it = time_block->beginChildren(), end_it = time_block->endChildren(); it != end_it; ++it)
    {
        full_time += updateTimerBarWidths(*it, row, history_index, bar_index);
    }

    timer_bar.mTotalTime  = full_time;
    timer_bar.mSelfTime   = self_time;
    timer_bar.mTimeBlock  = time_block;

    return full_time;
}

S32 LLFastTimerView::updateTimerBarOffsets(LLTrace::BlockTimerStatHandle* time_block, TimerBarRow& row, S32 timer_bar_index)
{
    LL_PROFILE_ZONE_SCOPED;

    TimerBar& timer_bar = row.mBars[timer_bar_index];
    const F32Seconds bar_time = timer_bar.mTotalTime - timer_bar.mSelfTime;
    timer_bar.mChildrenStart = timer_bar.mSelfStart + timer_bar.mSelfTime / 2;
    timer_bar.mChildrenEnd = timer_bar.mChildrenStart + timer_bar.mTotalTime - timer_bar.mSelfTime;

    if (timer_bar_index == 0)
    {
        timer_bar.mSelfStart = F32Seconds(0.f);
        timer_bar.mSelfEnd = bar_time;
    }

    //now loop through children and figure out portion of bar image covered by each bar, now that we know the
    //sum of all children
    F32 bar_fraction_start = 0.f;
    TimerBar* last_child_timer_bar = NULL;

    bool first_child = true;
    for (BlockTimerStatHandle::child_iter it = time_block->beginChildren(), end_it = time_block->endChildren();
        it != end_it;
        ++it)
    {
        timer_bar_index++;

        TimerBar& child_timer_bar = row.mBars[timer_bar_index];
        BlockTimerStatHandle* child_time_block = *it;

        if (last_child_timer_bar)
        {
            last_child_timer_bar->mLastChild = false;
        }
        child_timer_bar.mLastChild = true;
        last_child_timer_bar = &child_timer_bar;

        child_timer_bar.mFirstChild = first_child;
        if (first_child)
        {
            first_child = false;
        }

        child_timer_bar.mStartFraction = bar_fraction_start;
        child_timer_bar.mEndFraction = bar_time > (S32Seconds)0
                                        ? bar_fraction_start + child_timer_bar.mTotalTime / bar_time
                                        : 1.f;
        child_timer_bar.mSelfStart = timer_bar.mChildrenStart
                                    + child_timer_bar.mStartFraction
                                        * (timer_bar.mChildrenEnd - timer_bar.mChildrenStart);
        child_timer_bar.mSelfEnd =  timer_bar.mChildrenStart
                                    + child_timer_bar.mEndFraction
                                        * (timer_bar.mChildrenEnd - timer_bar.mChildrenStart);

        timer_bar_index = updateTimerBarOffsets(child_time_block, row, timer_bar_index);

        bar_fraction_start = child_timer_bar.mEndFraction;
    }
    return timer_bar_index;
}

S32 LLFastTimerView::drawBar(LLRect bar_rect, TimerBarRow& row, S32 image_width, S32 image_height, bool hovered, bool visible, S32 bar_index)
{
    LL_PROFILE_ZONE_SCOPED;
<<<<<<< HEAD
	TimerBar& timer_bar = row.mBars[bar_index];
	LLTrace::BlockTimerStatHandle* time_block = timer_bar.mTimeBlock;

	hovered |= mHoverID == time_block;

	// animate scale of bar when hovering over that particular timer
	if (visible && (F32)bar_rect.getWidth() * (timer_bar.mEndFraction - timer_bar.mStartFraction) > 2.f)
	{
		LLRect render_rect(bar_rect);
		S32 scale_offset = 0;
		if (mHoverID == time_block)
		{
			scale_offset = llfloor(sinf(mHighlightTimer.getElapsedTimeF32() * 6.f) * 3.f);
			render_rect.mTop += scale_offset;
			render_rect.mBottom -= scale_offset;
		}

		llassert(time_block->getIndex() < sTimerColors.size());
		LLColor4 color = sTimerColors[time_block->getIndex()];
		if (!hovered) color = lerp(color, LLColor4::grey, 0.2f);
		gGL.color4fv(color.mV);
		gl_segmented_rect_2d_fragment_tex(render_rect,
			image_width, image_height, 
			16, 
			timer_bar.mStartFraction, timer_bar.mEndFraction);
	}

	LLRect children_rect;
	children_rect.mLeft  = ll_round(timer_bar.mChildrenStart / mTotalTimeDisplay * (F32)mBarRect.getWidth()) + mBarRect.mLeft;
	children_rect.mRight = ll_round(timer_bar.mChildrenEnd   / mTotalTimeDisplay * (F32)mBarRect.getWidth()) + mBarRect.mLeft;

	if (bar_rect.getHeight() > MIN_BAR_HEIGHT)
	{
		// shrink as we go down a level
		children_rect.mTop = bar_rect.mTop - 1;
		children_rect.mBottom = bar_rect.mBottom + 1;
	}
	else
	{
		children_rect.mTop = bar_rect.mTop;
		children_rect.mBottom = bar_rect.mBottom;
	}

	bool children_visible = visible && !time_block->getTreeNode().mCollapsed;

	bar_index++;
	const U32 num_bars = LLTrace::BlockTimerStatHandle::instance_tracker_t::instanceCount();
	if (bar_index < num_bars && row.mBars[bar_index].mFirstChild)
	{
		bool is_last = false;
		do
		{
			is_last = row.mBars[bar_index].mLastChild;
			bar_index = drawBar(children_rect, row, image_width, image_height, hovered, children_visible, bar_index);
		}
		while(!is_last && bar_index < num_bars);
	}

	return bar_index;
=======
    TimerBar& timer_bar = row.mBars[bar_index];
    LLTrace::BlockTimerStatHandle* time_block = timer_bar.mTimeBlock;

    hovered |= mHoverID == time_block;

    // animate scale of bar when hovering over that particular timer
    if (visible && (F32)bar_rect.getWidth() * (timer_bar.mEndFraction - timer_bar.mStartFraction) > 2.f)
    {
        LLRect render_rect(bar_rect);
        S32 scale_offset = 0;
        if (mHoverID == time_block)
        {
            scale_offset = llfloor(sinf(mHighlightTimer.getElapsedTimeF32() * 6.f) * 3.f);
            render_rect.mTop += scale_offset;
            render_rect.mBottom -= scale_offset;
        }

        llassert(time_block->getIndex() < sTimerColors.size());
        LLColor4 color = sTimerColors[time_block->getIndex()];
        if (!hovered) color = lerp(color, LLColor4::grey, 0.2f);
        gGL.color4fv(color.mV);
        gl_segmented_rect_2d_fragment_tex(render_rect,
            image_width, image_height,
            16,
            timer_bar.mStartFraction, timer_bar.mEndFraction);
    }

    LLRect children_rect;
    children_rect.mLeft  = ll_round(timer_bar.mChildrenStart / mTotalTimeDisplay * (F32)mBarRect.getWidth()) + mBarRect.mLeft;
    children_rect.mRight = ll_round(timer_bar.mChildrenEnd   / mTotalTimeDisplay * (F32)mBarRect.getWidth()) + mBarRect.mLeft;

    if (bar_rect.getHeight() > MIN_BAR_HEIGHT)
    {
        // shrink as we go down a level
        children_rect.mTop = bar_rect.mTop - 1;
        children_rect.mBottom = bar_rect.mBottom + 1;
    }
    else
    {
        children_rect.mTop = bar_rect.mTop;
        children_rect.mBottom = bar_rect.mBottom;
    }

    bool children_visible = visible && !time_block->getTreeNode().mCollapsed;

    bar_index++;
    const U32 num_bars = LLTrace::BlockTimerStatHandle::instance_tracker_t::instanceCount();
    if (bar_index < num_bars && row.mBars[bar_index].mFirstChild)
    {
        bool is_last = false;
        do
        {
            is_last = row.mBars[bar_index].mLastChild;
            bar_index = drawBar(children_rect, row, image_width, image_height, hovered, children_visible, bar_index);
        }
        while(!is_last && bar_index < num_bars);
    }

    return bar_index;
>>>>>>> 1a8a5404
}

// <FS:Ansariel> Use Drake Arconis' memory fix
LLFastTimerView::TimerBarRow::~TimerBarRow()
{
<<<<<<< HEAD
	if (mBars != NULL)
	{
		delete[] mBars;
		mBars = NULL;
	}
=======
    if (mBars != NULL)
    {
        delete[] mBars;
        mBars = NULL;
    }
>>>>>>> 1a8a5404
}
// </FS:Ansariel><|MERGE_RESOLUTION|>--- conflicted
+++ resolved
@@ -128,46 +128,15 @@
 
 bool LLFastTimerView::postBuild()
 {
-<<<<<<< HEAD
-	LLButton& pause_btn = getChildRef<LLButton>("pause_btn");
-	mScrollBar = getChild<LLScrollbar>("scroll_vert");
-
-	pause_btn.setCommitCallback(boost::bind(&LLFastTimerView::onPause, this));
-	return true;
-=======
     LLButton& pause_btn = getChildRef<LLButton>("pause_btn");
     mScrollBar = getChild<LLScrollbar>("scroll_vert");
 
     pause_btn.setCommitCallback(boost::bind(&LLFastTimerView::onPause, this));
     return true;
->>>>>>> 1a8a5404
 }
 
 bool LLFastTimerView::handleRightMouseDown(S32 x, S32 y, MASK mask)
 {
-<<<<<<< HEAD
-	if (mHoverTimer )
-	{
-		// right click collapses timers
-		if (!mHoverTimer->getTreeNode().mCollapsed)
-		{
-			mHoverTimer->getTreeNode().mCollapsed = true;
-		}
-		else if (mHoverTimer->getParent())
-		{
-			mHoverTimer->getParent()->getTreeNode().mCollapsed = true;
-		}
-		return true;
-	}
-	else if (mBarRect.pointInRect(x, y))
-	{
-		S32 bar_idx = MAX_VISIBLE_HISTORY - ((y - mBarRect.mBottom) * (MAX_VISIBLE_HISTORY + 2) / mBarRect.getHeight());
-		bar_idx = llclamp(bar_idx, 0, MAX_VISIBLE_HISTORY);
-		mStatsIndex = mScrollIndex + bar_idx;
-		return true;
-	}
-	return LLFloater::handleRightMouseDown(x, y, mask);
-=======
     if (mHoverTimer )
     {
         // right click collapses timers
@@ -189,7 +158,6 @@
         return true;
     }
     return LLFloater::handleRightMouseDown(x, y, mask);
->>>>>>> 1a8a5404
 }
 
 BlockTimerStatHandle* LLFastTimerView::getLegendID(S32 y)
@@ -206,15 +174,6 @@
 
 bool LLFastTimerView::handleDoubleClick(S32 x, S32 y, MASK mask)
 {
-<<<<<<< HEAD
-	for(LLTrace::block_timer_tree_df_iterator_t it = LLTrace::begin_block_timer_tree_df(FTM_FRAME);
-		it != LLTrace::end_block_timer_tree_df();
-		++it)
-	{
-		(*it)->getTreeNode().mCollapsed = false;
-	}
-	return true;
-=======
     for(LLTrace::block_timer_tree_df_iterator_t it = LLTrace::begin_block_timer_tree_df(FTM_FRAME);
         it != LLTrace::end_block_timer_tree_df();
         ++it)
@@ -222,33 +181,10 @@
         (*it)->getTreeNode().mCollapsed = false;
     }
     return true;
->>>>>>> 1a8a5404
 }
 
 bool LLFastTimerView::handleMouseDown(S32 x, S32 y, MASK mask)
 {
-<<<<<<< HEAD
-	if (x < mScrollBar->getRect().mLeft)
-	{
-		BlockTimerStatHandle* idp = getLegendID(y);
-		if (idp)
-		{
-			idp->getTreeNode().mCollapsed = !idp->getTreeNode().mCollapsed;
-		}
-	}
-	else if (mHoverTimer)
-	{
-		//left click drills down by expanding timers
-		mHoverTimer->getTreeNode().mCollapsed = false;
-	}
-	else if (mGraphRect.pointInRect(x, y))
-	{
-		gFocusMgr.setMouseCapture(this);
-		return true;
-	}
-
-	return LLFloater::handleMouseDown(x, y, mask);
-=======
     if (x < mScrollBar->getRect().mLeft)
     {
         BlockTimerStatHandle* idp = getLegendID(y);
@@ -269,7 +205,6 @@
     }
 
     return LLFloater::handleMouseDown(x, y, mask);
->>>>>>> 1a8a5404
 }
 
 bool LLFastTimerView::handleMouseUp(S32 x, S32 y, MASK mask)
@@ -283,104 +218,6 @@
 
 bool LLFastTimerView::handleHover(S32 x, S32 y, MASK mask)
 {
-<<<<<<< HEAD
-	if (hasMouseCapture())
-	{
-		F32 lerp = llclamp(1.f - (F32) (x - mGraphRect.mLeft) / (F32) mGraphRect.getWidth(), 0.f, 1.f);
-		mScrollIndex = ll_round( lerp * (F32)(mRecording.getNumRecordedPeriods() - MAX_VISIBLE_HISTORY));
-		mScrollIndex = llclamp(	mScrollIndex, 0, (S32)mRecording.getNumRecordedPeriods());
-		return true;
-	}
-	mHoverTimer = NULL;
-	mHoverID = NULL;
-
-	if(mPauseHistory && mBarRect.pointInRect(x, y))
-	{
-		//const S32 bars_top = mBarRect.mTop;
-		const S32 bars_top = mBarRect.mTop - ((S32)LLFontGL::getFontMonospace()->getLineHeight() + 4);
-
-		mHoverBarIndex = llmin((bars_top - y) / (mBarRect.getHeight() / (MAX_VISIBLE_HISTORY + 2)) - 1,
-								(S32)mRecording.getNumRecordedPeriods() - 1,
-								MAX_VISIBLE_HISTORY);
-		if (mHoverBarIndex == 0)
-		{
-			return true;
-		}
-		else if (mHoverBarIndex < 0)
-		{
-			mHoverBarIndex = 0;
-		}
-
-		// <FS:Ansariel> Check for index out of range
-		if (mHoverBarIndex != 0 && ((mScrollIndex + mHoverBarIndex - 1) >= (S32)mTimerBarRows.size() || (mScrollIndex + mHoverBarIndex - 1) < 0))
-		{
-			return true;
-		}
-		// </FS:Ansariel>
-
-		TimerBarRow& row = mHoverBarIndex == 0 ? mAverageTimerRow : mTimerBarRows[mScrollIndex + mHoverBarIndex - 1];
-
-		TimerBar* hover_bar = NULL;
-		F32Seconds mouse_time_offset = ((F32)(x - mBarRect.mLeft) / (F32)mBarRect.getWidth()) * mTotalTimeDisplay;
-		for (int bar_index = 0, end_index = LLTrace::BlockTimerStatHandle::instance_tracker_t::instanceCount(); 
-			bar_index < end_index; 
-			++bar_index)
-		{
-			// <FS:Ansariel> FIRE-14600: mBars might be null here
-			if (!row.mBars)
-			{
-				LL_WARNS() << "Skipping null row bars" << LL_ENDL;
-				continue;
-			}
-			// </FS:Ansariel>
-
-			TimerBar& bar = row.mBars[bar_index];
-			if (bar.mSelfStart > mouse_time_offset)
-			{
-				break;
-			}
-			// <FS:Ansariel> FIRE-15356: mTimeBlock might be null
-			//if (bar.mSelfEnd > mouse_time_offset)
-			if (bar.mSelfEnd > mouse_time_offset && bar.mTimeBlock)
-			// </FS:Ansariel>
-			{
-				hover_bar = &bar;
-				if (bar.mTimeBlock->getTreeNode().mCollapsed)
-				{
-					// stop on first collapsed BlockTimerStatHandle, since we can't select any children
-					break;
-				}
-			}
-		}
-
-		if (hover_bar)
-		{
-			mHoverID = hover_bar->mTimeBlock;
-			if (mHoverTimer != mHoverID)
-			{
-				// could be that existing tooltip is for a parent and is thus
-				// covering region for this new timer, go ahead and unblock 
-				// so we can create a new tooltip
-				LLToolTipMgr::instance().unblockToolTips();
-				mHoverTimer = mHoverID;
-				mToolTipRect.set(mBarRect.mLeft + (hover_bar->mSelfStart / mTotalTimeDisplay) * mBarRect.getWidth(),
-								row.mTop,
-								mBarRect.mLeft + (hover_bar->mSelfEnd / mTotalTimeDisplay) * mBarRect.getWidth(),
-								row.mBottom);
-			}
-		}
-	}
-	else if (x < mScrollBar->getRect().mLeft) 
-	{
-		BlockTimerStatHandle* timer_id = getLegendID(y);
-		if (timer_id)
-		{
-			mHoverID = timer_id;
-		}
-	}
-	
-	return LLFloater::handleHover(x, y, mask);
-=======
     if (hasMouseCapture())
     {
         F32 lerp = llclamp(1.f - (F32) (x - mGraphRect.mLeft) / (F32) mGraphRect.getWidth(), 0.f, 1.f);
@@ -477,7 +314,6 @@
     }
 
     return LLFloater::handleHover(x, y, mask);
->>>>>>> 1a8a5404
 }
 
 
@@ -498,42 +334,6 @@
 
 bool LLFastTimerView::handleToolTip(S32 x, S32 y, MASK mask)
 {
-<<<<<<< HEAD
-	if(mPauseHistory && mBarRect.pointInRect(x, y))
-	{
-		// tooltips for timer bars
-		if (mHoverTimer)
-		{
-			LLRect screen_rect;
-			localRectToScreen(mToolTipRect, &screen_rect);
-
-			std::string tooltip = get_tooltip(*mHoverTimer, mHoverBarIndex > 0 ? mScrollIndex + mHoverBarIndex : 0, mRecording);
-
-			LLToolTipMgr::instance().show(LLToolTip::Params()
-				.message(tooltip)
-				.sticky_rect(screen_rect)
-				.delay_time(0.f));
-
-			return true;
-		}
-	}
-	else
-	{
-		// tooltips for timer legend
-		if (x < mScrollBar->getRect().mLeft) 
-		{
-			BlockTimerStatHandle* idp = getLegendID(y);
-			if (idp)
-			{
-				LLToolTipMgr::instance().show(get_tooltip(*idp, 0, mRecording));
-
-				return true;
-			}
-		}
-	}
-
-	return LLFloater::handleToolTip(x, y, mask);
-=======
     if(mPauseHistory && mBarRect.pointInRect(x, y))
     {
         // tooltips for timer bars
@@ -568,7 +368,6 @@
     }
 
     return LLFloater::handleToolTip(x, y, mask);
->>>>>>> 1a8a5404
 }
 
 bool LLFastTimerView::handleScrollWheel(S32 x, S32 y, S32 clicks)
@@ -645,20 +444,6 @@
 
 void LLFastTimerView::onOpen(const LLSD& key)
 {
-<<<<<<< HEAD
-	setPauseState(false);
-	mRecording.reset();
-	mRecording.appendPeriodicRecording(LLTrace::get_frame_recording());
-	// <FS:Ansariel> Use Drake Arconis' memory fix
-	//for(std::deque<TimerBarRow>::iterator it = mTimerBarRows.begin(), end_it = mTimerBarRows.end();
-	//	it != end_it; 
-	//	++it)
-	//{
-	//	delete []it->mBars;
-	//	it->mBars = NULL;
-	//}
-	// </FS:Ansariel>
-=======
     setPauseState(false);
     mRecording.reset();
     mRecording.appendPeriodicRecording(LLTrace::get_frame_recording());
@@ -671,48 +456,19 @@
     //  it->mBars = NULL;
     //}
     // </FS:Ansariel>
->>>>>>> 1a8a5404
 }
 
 void LLFastTimerView::onClose(bool app_quitting)
 {
-<<<<<<< HEAD
-	setVisible(false);
-	// <FS:Ansariel> Use Drake Arconis' memory fix
-	mTimerBarRows.clear();
-	mTimerBarRows.resize(NUM_FRAMES_HISTORY);
-	// </FS:Ansariel>
-=======
     setVisible(false);
     // <FS:Ansariel> Use Drake Arconis' memory fix
     mTimerBarRows.clear();
     mTimerBarRows.resize(NUM_FRAMES_HISTORY);
     // </FS:Ansariel>
->>>>>>> 1a8a5404
 }
 
 void saveChart(const std::string& label, const char* suffix, LLImageRaw* scratch)
 {
-<<<<<<< HEAD
-	// disable use of glReadPixels which messes up nVidia nSight graphics debugging
-	if (!LLRender::sNsightDebugSupport)
-	{
-		LLImageDataSharedLock lock(scratch);
-
-		//read result back into raw image
-		glReadPixels(0, 0, 1024, 512, GL_RGB, GL_UNSIGNED_BYTE, scratch->getData());
-
-		//write results to disk
-		LLPointer<LLImagePNG> result = new LLImagePNG();
-		result->encode(scratch, 0.f);
-
-		std::string ext = result->getExtension();
-		std::string filename = llformat("%s_%s.%s", label.c_str(), suffix, ext.c_str());
-	
-		std::string out_file = gDirUtilp->getExpandedFilename(LL_PATH_LOGS, filename);
-		result->save(out_file);
-	}
-=======
     // disable use of glReadPixels which messes up nVidia nSight graphics debugging
     if (!LLRender::sNsightDebugSupport)
     {
@@ -731,7 +487,6 @@
         std::string out_file = gDirUtilp->getExpandedFilename(LL_PATH_LOGS, filename);
         result->save(out_file);
     }
->>>>>>> 1a8a5404
 }
 
 //static
@@ -1278,184 +1033,6 @@
 void LLFastTimerView::drawLineGraph()
 {
     LL_PROFILE_ZONE_SCOPED;
-<<<<<<< HEAD
-	//draw line graph history
-	gGL.getTexUnit(0)->unbind(LLTexUnit::TT_TEXTURE);
-	LLLocalClipRect clip(mGraphRect);
-
-	//normalize based on last frame's maximum
-	static F32Seconds max_time(0.000001f);
-	static U32 max_calls = 0;
-	static F32 alpha_interp = 0.f;
-
-	//highlight visible range
-	{
-		S32 first_frame = mRecording.getNumRecordedPeriods() - mScrollIndex;
-		S32 last_frame = first_frame - MAX_VISIBLE_HISTORY;
-
-		F32 frame_delta = ((F32) (mGraphRect.getWidth()))/(mRecording.getNumRecordedPeriods()-1);
-
-		F32 right = (F32) mGraphRect.mLeft + frame_delta*first_frame;
-		F32 left = (F32) mGraphRect.mLeft + frame_delta*last_frame;
-
-		gGL.color4f(0.5f,0.5f,0.5f,0.3f);
-		gl_rect_2d((S32) left, mGraphRect.mTop, (S32) right, mGraphRect.mBottom);
-
-		if (mHoverBarIndex > 0)
-		{
-			S32 bar_frame = first_frame - (mScrollIndex + mHoverBarIndex) - 1;
-			F32 bar = (F32) mGraphRect.mLeft + frame_delta*bar_frame;
-
-			gGL.color4f(0.5f,0.5f,0.5f,1);
-
-			gGL.begin(LLRender::LINES);
-			gGL.vertex2i((S32)bar, mGraphRect.mBottom);
-			gGL.vertex2i((S32)bar, mGraphRect.mTop);
-			gGL.end();
-		}
-	}
-
-	F32Seconds cur_max(0);
-	U32 cur_max_calls = 0;
-
-	for(LLTrace::block_timer_tree_df_iterator_t it = LLTrace::begin_block_timer_tree_df(FTM_FRAME);
-		it != LLTrace::end_block_timer_tree_df();
-		++it)
-	{
-		BlockTimerStatHandle* idp = (*it);
-
-		//fatten highlighted timer
-		if (mHoverID == idp)
-		{
-			// <FS> Line width OGL core profile fix by Rye Mutt
-			//gGL.flush();
-			//glLineWidth(3);
-			gGL.setLineWidth(3.f);
-		}
-
-		llassert(idp->getIndex() < sTimerColors.size());
-		const F32 * col = sTimerColors[idp->getIndex()].mV;// ft_display_table[idx].color->mV;
-
-		F32 alpha = 1.f;
-		bool is_hover_timer = true;
-
-		if (mHoverID != NULL &&
-			mHoverID != idp)
-		{	//fade out non-highlighted timers
-			if (idp->getParent() != mHoverID)
-			{
-				alpha = alpha_interp;
-				is_hover_timer = false;
-			}
-		}
-
-		gGL.color4f(col[0], col[1], col[2], alpha);				
-		gGL.begin(LLRender::TRIANGLE_STRIP);
-		F32 call_scale_factor = (F32)mGraphRect.getHeight() / (F32)max_calls;
-		F32 time_scale_factor = (F32)mGraphRect.getHeight() / max_time.value();
-		F32 hz_scale_factor = (F32) mGraphRect.getHeight() / (1.f / max_time.value());
-        
-		for (U32 j = mRecording.getNumRecordedPeriods();
-			j > 0;
-			j--)
-		{
-			LLTrace::Recording& recording = mRecording.getPrevRecording(j);
-			F32Seconds time = llmax(recording.getSum(*idp), F64Seconds(0.000001));
-			U32 calls = recording.getSum(idp->callCount());
-            
-			if (is_hover_timer)
-			{ 
-				//normalize to highlighted timer
-				cur_max = llmax(cur_max, time);
-				cur_max_calls = llmax(cur_max_calls, calls);
-			}
-			F32 x = mGraphRect.mRight - j * (F32)(mGraphRect.getWidth())/(mRecording.getNumRecordedPeriods()-1);
-			F32 y;
-			switch(mDisplayType)
-{
-			case DISPLAY_TIME:
-				y = mGraphRect.mBottom + time.value() * time_scale_factor;
-				break;
-			case DISPLAY_CALLS:
-				y = mGraphRect.mBottom + (F32)calls * call_scale_factor;
-				break;
-			case DISPLAY_HZ:
-				y = mGraphRect.mBottom + (1.f / time.value()) * hz_scale_factor;
-				break;
-			}
-			gGL.vertex2f(x,y);
-			gGL.vertex2f(x,mGraphRect.mBottom);
-		}
-		gGL.end();
-
-		if (mHoverID == idp)
-		{
-			// <FS> Line width OGL core profile fix by Rye Mutt
-			//gGL.flush();
-			//glLineWidth(1);
-			gGL.setLineWidth(1.f);
-		}
-
-		if (idp->getTreeNode().mCollapsed)
-		{	
-			//skip hidden timers
-			it.skipDescendants();
-		}
-	}
-	
-	//interpolate towards new maximum
-	max_time = (F32Seconds)lerp(max_time.value(), cur_max.value(), LLSmoothInterpolation::getInterpolant(0.1f));
-	if (llabs((max_time - cur_max).value()) <= 1)
-	{
-		max_time = llmax(F32Microseconds(1.f), F32Microseconds(cur_max));
-	}
-
-	max_calls = ll_round(lerp((F32)max_calls, (F32) cur_max_calls, LLSmoothInterpolation::getInterpolant(0.1f)));
-	if (llabs((S32)(max_calls - cur_max_calls)) <= 1)
-	{
-		max_calls = cur_max_calls;
-	}
-
-	// TODO: make sure alpha is correct in DisplayHz mode
-	F32 alpha_target = (max_time > cur_max)
-		? llmin(max_time / cur_max - 1.f,1.f) 
-		: llmin(cur_max/ max_time - 1.f,1.f);
-	alpha_interp = lerp(alpha_interp, alpha_target, LLSmoothInterpolation::getInterpolant(0.1f));
-
-	if (mHoverID != NULL)
-	{
-		S32 x = (mGraphRect.mRight + mGraphRect.mLeft)/2;
-		S32 y = mGraphRect.mBottom + 8;
-
-		LLFontGL::getFontMonospace()->renderUTF8(
-			mHoverID->getName(), 
-			0, 
-			x, y, 
-			LLColor4::white,
-			LLFontGL::LEFT, LLFontGL::BOTTOM);
-	}
-
-	//display y-axis range
-	std::string axis_label;
-	switch(mDisplayType)
-	{
-	case DISPLAY_TIME:
-		axis_label = llformat("%4.2f ms", F32Milliseconds(max_time).value());
-		break;
-	case DISPLAY_CALLS:
-		axis_label = llformat("%d calls", (int)max_calls);
-		break;
-	case DISPLAY_HZ:
-		axis_label = llformat("%4.2f Hz", max_time.value() ? 1.f / max_time.value() : 0.f);
-		break;
-	}
-
-	LLFontGL* font = LLFontGL::getFontMonospace();
-	S32 x = mGraphRect.mRight - font->getWidth(axis_label)-5;
-	S32 y = mGraphRect.mTop - font->getLineHeight();;
-
-	font->renderUTF8(axis_label, 0, x, y, LLColor4::white, LLFontGL::LEFT, LLFontGL::TOP);
-=======
     //draw line graph history
     gGL.getTexUnit(0)->unbind(LLTexUnit::TT_TEXTURE);
     LLLocalClipRect clip(mGraphRect);
@@ -1632,25 +1209,10 @@
     S32 y = mGraphRect.mTop - font->getLineHeight();;
 
     font->renderUTF8(axis_label, 0, x, y, LLColor4::white, LLFontGL::LEFT, LLFontGL::TOP);
->>>>>>> 1a8a5404
 }
 
 void LLFastTimerView::drawLegend()
 {
-<<<<<<< HEAD
-	// draw legend
-	S32 dx;
-	S32 x = mLegendRect.mLeft;
-	S32 y = mLegendRect.mTop;
-	const S32 TEXT_HEIGHT = (S32)LLFontGL::getFontMonospace()->getLineHeight();
-
-	{
-		LLLocalClipRect clip(mLegendRect);
-		S32 cur_line = 0;
-		S32 scroll_offset = 0; // element's y offset from top of the inner scroll's rect
-		ft_display_idx.clear();
-		std::map<BlockTimerStatHandle*, S32> display_line;
-=======
     // draw legend
     S32 dx;
     S32 x = mLegendRect.mLeft;
@@ -1663,131 +1225,20 @@
         S32 scroll_offset = 0; // element's y offset from top of the inner scroll's rect
         ft_display_idx.clear();
         std::map<BlockTimerStatHandle*, S32> display_line;
->>>>>>> 1a8a5404
 // <FS:Zi> GCC12 warning: nonnull - probably bogus
 #if defined(__GNUC__) && (__GNUC__ >= 12)
 #pragma GCC diagnostic push
 #pragma GCC diagnostic ignored "-Wnonnull"
 #endif
 // </FS:Zi>
-<<<<<<< HEAD
-		for (LLTrace::block_timer_tree_df_iterator_t it = LLTrace::begin_block_timer_tree_df(FTM_FRAME);
-			it != LLTrace::end_block_timer_tree_df();
-			++it)
-=======
         for (LLTrace::block_timer_tree_df_iterator_t it = LLTrace::begin_block_timer_tree_df(FTM_FRAME);
             it != LLTrace::end_block_timer_tree_df();
             ++it)
->>>>>>> 1a8a5404
 // <FS:Zi> GCC12 warning: nonnull - probably bogus
 #if defined(__GNUC__) && (__GNUC__ >= 12)
 #pragma GCC diagnostic pop
 #endif
 // </FS:Zi>
-<<<<<<< HEAD
-		{
-			BlockTimerStatHandle* idp = (*it);
-			// Needed to figure out offsets and parenting
-			display_line[idp] = cur_line;
-			cur_line++;
-			if (scroll_offset < mScrollBar->getDocPos())
-			{
-				// only offset for visible items
-				scroll_offset += TEXT_HEIGHT + 2;
-				if (idp->getTreeNode().mCollapsed)
-				{
-					it.skipDescendants();
-				}
-				continue;
-			}
-
-			// used for mouse clicks
-			ft_display_idx.push_back(idp);
-
-			// Actual draw, first bar (square), then text
-			x = MARGIN;
-
-			LLRect bar_rect(x, y, x + TEXT_HEIGHT, y - TEXT_HEIGHT);
-			S32 scale_offset = 0;
-			if (idp == mHoverID)
-			{
-				scale_offset = llfloor(sinf(mHighlightTimer.getElapsedTimeF32() * 6.f) * 2.f);
-			}
-			bar_rect.stretch(scale_offset);
-			llassert(idp->getIndex() < sTimerColors.size());
-			gl_rect_2d(bar_rect, sTimerColors[idp->getIndex()]);
-
-			F32Milliseconds ms(0);
-			S32 calls = 0;
-			if (mHoverBarIndex > 0 && mHoverID)
-			{
-				S32 hidx = mScrollIndex + mHoverBarIndex;
-				ms = mRecording.getPrevRecording(hidx).getSum(*idp);
-				calls = mRecording.getPrevRecording(hidx).getSum(idp->callCount());
-			}
-			else
-			{
-				ms = F64Seconds(mRecording.getPeriodMean(*idp, RUNNING_AVERAGE_WIDTH));
-				calls = (S32)mRecording.getPeriodMean(idp->callCount(), RUNNING_AVERAGE_WIDTH);
-			}
-
-			std::string timer_label;
-			switch(mDisplayType)
-			{
-			case DISPLAY_TIME:
-				timer_label = llformat("%s [%.1f]",idp->getName().c_str(),ms.value());
-				break;
-			case DISPLAY_CALLS:
-				timer_label = llformat("%s (%d)",idp->getName().c_str(),calls);
-				break;
-			case DISPLAY_HZ:
-				timer_label = llformat("%.1f", ms.value() ? (1.f / ms.value()) : 0.f);
-				break;
-			}
-			dx = (TEXT_HEIGHT+4) + get_depth(idp)*8;
-
-			LLColor4 color = LLColor4::white;
-			if (get_depth(idp) > 0)
-			{
-				S32 line_start_y = bar_rect.getCenterY();
-				S32 line_end_y = line_start_y + ((TEXT_HEIGHT + 2) * (cur_line - display_line[idp->getParent()])) - TEXT_HEIGHT;
-				gl_line_2d(x + dx - 8, line_start_y, x + dx, line_start_y, color);
-				S32 line_x = x + (TEXT_HEIGHT + 4) + ((get_depth(idp) - 1) * 8);
-				gl_line_2d(line_x, line_start_y, line_x, line_end_y, color);
-				if (idp->getTreeNode().mCollapsed && !idp->getChildren().empty())
-				{
-					gl_line_2d(line_x+4, line_start_y-3, line_x+4, line_start_y+4, color);
-				}
-			}
-
-			x += dx;
-			bool is_child_of_hover_item = (idp == mHoverID);
-			BlockTimerStatHandle* next_parent = idp->getParent();
-			while(!is_child_of_hover_item && next_parent)
-			{
-				is_child_of_hover_item = (mHoverID == next_parent);
-				if (next_parent->getParent() == next_parent) break;
-				next_parent = next_parent->getParent();
-			}
-
-			LLFontGL::getFontMonospace()->renderUTF8(timer_label, 0, 
-				x, y, 
-				color, 
-				LLFontGL::LEFT, LLFontGL::TOP, 
-				is_child_of_hover_item ? LLFontGL::BOLD : LLFontGL::NORMAL);
-
-			y -= (TEXT_HEIGHT + 2);
-
-			scroll_offset += TEXT_HEIGHT + 2;
-			if (idp->getTreeNode().mCollapsed) 
-			{
-				it.skipDescendants();
-			}
-		}
-		// Recalculate scroll size
-		mScrollBar->setDocSize(scroll_offset - mLegendRect.getHeight());
-	}
-=======
         {
             BlockTimerStatHandle* idp = (*it);
             // Needed to figure out offsets and parenting
@@ -1890,65 +1341,30 @@
         // Recalculate scroll size
         mScrollBar->setDocSize(scroll_offset - mLegendRect.getHeight());
     }
->>>>>>> 1a8a5404
 }
 
 void LLFastTimerView::generateUniqueColors()
 {
-<<<<<<< HEAD
-	// generate unique colors
-	{
-		sTimerColors.resize(LLTrace::BlockTimerStatHandle::getNumIndices());
-		sTimerColors[FTM_FRAME.getIndex()] = LLColor4::grey;
-
-		F32 hue = 0.f;
-=======
     // generate unique colors
     {
         sTimerColors.resize(LLTrace::BlockTimerStatHandle::getNumIndices());
         sTimerColors[FTM_FRAME.getIndex()] = LLColor4::grey;
 
         F32 hue = 0.f;
->>>>>>> 1a8a5404
 // <FS:Zi> GCC12 warning: nonnull - probably bogus
 #if defined(__GNUC__) && (__GNUC__ >= 12)
 #pragma GCC diagnostic push
 #pragma GCC diagnostic ignored "-Wnonnull"
 #endif
 // </FS:Zi>
-<<<<<<< HEAD
-		for (LLTrace::block_timer_tree_df_iterator_t it = LLTrace::begin_block_timer_tree_df(FTM_FRAME);
-			it != LLTrace::end_block_timer_tree_df();
-			++it)
-=======
         for (LLTrace::block_timer_tree_df_iterator_t it = LLTrace::begin_block_timer_tree_df(FTM_FRAME);
             it != LLTrace::end_block_timer_tree_df();
             ++it)
->>>>>>> 1a8a5404
 // <FS:Zi> GCC12 warning: nonnull - probably bogus
 #if defined(__GNUC__) && (__GNUC__ >= 12)
 #pragma GCC diagnostic pop
 #endif
 // </FS:Zi>
-<<<<<<< HEAD
-		{
-			BlockTimerStatHandle* idp = (*it);
-
-			const F32 HUE_INCREMENT = 0.23f;
-			hue = fmodf(hue + HUE_INCREMENT, 1.f);
-			// saturation increases with depth
-			F32 saturation = clamp_rescale((F32)get_depth(idp), 0.f, 3.f, 0.f, 1.f);
-			// lightness alternates with depth
-			F32 lightness = get_depth(idp) % 2 ? 0.5f : 0.6f;
-
-			LLColor4 child_color;
-			child_color.setHSL(hue, saturation, lightness);
-
-			llassert(idp->getIndex() < sTimerColors.size());
-			sTimerColors[idp->getIndex()] = child_color;
-		}
-	}
-=======
         {
             BlockTimerStatHandle* idp = (*it);
 
@@ -1966,7 +1382,6 @@
             sTimerColors[idp->getIndex()] = child_color;
         }
     }
->>>>>>> 1a8a5404
 }
 
 void LLFastTimerView::drawHelp( S32 y )
@@ -2018,17 +1433,6 @@
     {
         S32 by = y + 6 + (S32)LLFontGL::getFontMonospace()->getLineHeight();
 
-<<<<<<< HEAD
-		//heading
-		gl_rect_2d(x_start-5, by, getRect().getWidth()-5, y+5, LLColor4::grey, false);
-
-		//tree view
-		gl_rect_2d(5, by, x_start-10, 5, LLColor4::grey, false);
-
-		by = y + 5;
-		//average bar
-		gl_rect_2d(x_start-5, by, getRect().getWidth()-5, by-bar_height-dy-5, LLColor4::grey, false);
-=======
         //heading
         gl_rect_2d(x_start-5, by, getRect().getWidth()-5, y+5, LLColor4::grey, false);
 
@@ -2038,40 +1442,24 @@
         by = y + 5;
         //average bar
         gl_rect_2d(x_start-5, by, getRect().getWidth()-5, by-bar_height-dy-5, LLColor4::grey, false);
->>>>>>> 1a8a5404
 
         by -= bar_height*2+dy;
 
-<<<<<<< HEAD
-		//current frame bar
-		gl_rect_2d(x_start-5, by, getRect().getWidth()-5, by-bar_height-dy-2, LLColor4::grey, false);
-=======
         //current frame bar
         gl_rect_2d(x_start-5, by, getRect().getWidth()-5, by-bar_height-dy-2, LLColor4::grey, false);
->>>>>>> 1a8a5404
 
         by -= bar_height+dy+1;
 
-<<<<<<< HEAD
-		//history bars
-		gl_rect_2d(x_start-5, by, getRect().getWidth()-5, LINE_GRAPH_HEIGHT-bar_height-dy-2, LLColor4::grey, false);			
-=======
         //history bars
         gl_rect_2d(x_start-5, by, getRect().getWidth()-5, LINE_GRAPH_HEIGHT-bar_height-dy-2, LLColor4::grey, false);
->>>>>>> 1a8a5404
 
         by = LINE_GRAPH_HEIGHT-dy;
 
         //line graph
         //mGraphRect = LLRect(x_start-5, by, getRect().getWidth()-5, 5);
 
-<<<<<<< HEAD
-		gl_rect_2d(mGraphRect, false);
-	}
-=======
         gl_rect_2d(mGraphRect, false);
     }
->>>>>>> 1a8a5404
 }
 
 void LLFastTimerView::updateTotalTime()
@@ -2266,67 +1654,6 @@
 S32 LLFastTimerView::drawBar(LLRect bar_rect, TimerBarRow& row, S32 image_width, S32 image_height, bool hovered, bool visible, S32 bar_index)
 {
     LL_PROFILE_ZONE_SCOPED;
-<<<<<<< HEAD
-	TimerBar& timer_bar = row.mBars[bar_index];
-	LLTrace::BlockTimerStatHandle* time_block = timer_bar.mTimeBlock;
-
-	hovered |= mHoverID == time_block;
-
-	// animate scale of bar when hovering over that particular timer
-	if (visible && (F32)bar_rect.getWidth() * (timer_bar.mEndFraction - timer_bar.mStartFraction) > 2.f)
-	{
-		LLRect render_rect(bar_rect);
-		S32 scale_offset = 0;
-		if (mHoverID == time_block)
-		{
-			scale_offset = llfloor(sinf(mHighlightTimer.getElapsedTimeF32() * 6.f) * 3.f);
-			render_rect.mTop += scale_offset;
-			render_rect.mBottom -= scale_offset;
-		}
-
-		llassert(time_block->getIndex() < sTimerColors.size());
-		LLColor4 color = sTimerColors[time_block->getIndex()];
-		if (!hovered) color = lerp(color, LLColor4::grey, 0.2f);
-		gGL.color4fv(color.mV);
-		gl_segmented_rect_2d_fragment_tex(render_rect,
-			image_width, image_height, 
-			16, 
-			timer_bar.mStartFraction, timer_bar.mEndFraction);
-	}
-
-	LLRect children_rect;
-	children_rect.mLeft  = ll_round(timer_bar.mChildrenStart / mTotalTimeDisplay * (F32)mBarRect.getWidth()) + mBarRect.mLeft;
-	children_rect.mRight = ll_round(timer_bar.mChildrenEnd   / mTotalTimeDisplay * (F32)mBarRect.getWidth()) + mBarRect.mLeft;
-
-	if (bar_rect.getHeight() > MIN_BAR_HEIGHT)
-	{
-		// shrink as we go down a level
-		children_rect.mTop = bar_rect.mTop - 1;
-		children_rect.mBottom = bar_rect.mBottom + 1;
-	}
-	else
-	{
-		children_rect.mTop = bar_rect.mTop;
-		children_rect.mBottom = bar_rect.mBottom;
-	}
-
-	bool children_visible = visible && !time_block->getTreeNode().mCollapsed;
-
-	bar_index++;
-	const U32 num_bars = LLTrace::BlockTimerStatHandle::instance_tracker_t::instanceCount();
-	if (bar_index < num_bars && row.mBars[bar_index].mFirstChild)
-	{
-		bool is_last = false;
-		do
-		{
-			is_last = row.mBars[bar_index].mLastChild;
-			bar_index = drawBar(children_rect, row, image_width, image_height, hovered, children_visible, bar_index);
-		}
-		while(!is_last && bar_index < num_bars);
-	}
-
-	return bar_index;
-=======
     TimerBar& timer_bar = row.mBars[bar_index];
     LLTrace::BlockTimerStatHandle* time_block = timer_bar.mTimeBlock;
 
@@ -2386,24 +1713,15 @@
     }
 
     return bar_index;
->>>>>>> 1a8a5404
 }
 
 // <FS:Ansariel> Use Drake Arconis' memory fix
 LLFastTimerView::TimerBarRow::~TimerBarRow()
 {
-<<<<<<< HEAD
-	if (mBars != NULL)
-	{
-		delete[] mBars;
-		mBars = NULL;
-	}
-=======
     if (mBars != NULL)
     {
         delete[] mBars;
         mBars = NULL;
     }
->>>>>>> 1a8a5404
 }
 // </FS:Ansariel>