/**
 * @file llfloaterregioninfo.cpp
 * @author Aaron Brashears
 * @brief Implementation of the region info and controls floater and panels.
 *
 * $LicenseInfo:firstyear=2004&license=viewerlgpl$
 * Second Life Viewer Source Code
 * Copyright (C) 2010, Linden Research, Inc.
 *
 * This library is free software; you can redistribute it and/or
 * modify it under the terms of the GNU Lesser General Public
 * License as published by the Free Software Foundation;
 * version 2.1 of the License only.
 *
 * This library is distributed in the hope that it will be useful,
 * but WITHOUT ANY WARRANTY; without even the implied warranty of
 * MERCHANTABILITY or FITNESS FOR A PARTICULAR PURPOSE.  See the GNU
 * Lesser General Public License for more details.
 *
 * You should have received a copy of the GNU Lesser General Public
 * License along with this library; if not, write to the Free Software
 * Foundation, Inc., 51 Franklin Street, Fifth Floor, Boston, MA  02110-1301  USA
 *
 * Linden Research, Inc., 945 Battery Street, San Francisco, CA  94111  USA
 * $/LicenseInfo$
 */

#include "llviewerprecompiledheaders.h"
#include "llfloaterregioninfo.h"

#include <algorithm>
#include <functional>

#include "lldir.h"
#include "lldispatcher.h"
#include "llglheaders.h"
#include "llregionflags.h"
#include "llstl.h"
#include "llfilesystem.h"
#include "llxfermanager.h"
#include "indra_constants.h"
#include "message.h"
#include "llloadingindicator.h"
#include "llradiogroup.h"
#include "llsd.h"
#include "llsdserialize.h"

#include "llagent.h"
#include "llappviewer.h"
#include "llavataractions.h"
#include "llavatarname.h"
#include "llfloateravatarpicker.h"
#include "llbutton.h"
#include "llcheckboxctrl.h"
#include "llclipboard.h"
#include "llcombobox.h"
#include "llestateinfomodel.h"
#include "llfilepicker.h"
#include "llfloatergodtools.h"  // for send_sim_wide_deletes()
#include "llfloatertopobjects.h" // added to fix SL-32336
#include "llfloatergroups.h"
#include "llfloaterreg.h"
#include "llfloaterregiondebugconsole.h"
#include "llfloatertelehub.h"
#include "llinventorymodel.h"
#include "lllineeditor.h"
#include "llnamelistctrl.h"
#include "llnotifications.h"
#include "llnotificationsutil.h"
#include "llregioninfomodel.h"
#include "llscrolllistitem.h"
#include "llsliderctrl.h"
#include "llslurl.h"
#include "llspinctrl.h"
#include "lltabcontainer.h"
#include "lltextbox.h"
#include "llinventory.h"
#include "lltexturectrl.h"
#include "lltrans.h"
#include "llviewercontrol.h"
#include "lluictrlfactory.h"
#include "llviewerinventory.h"
#include "llviewertexture.h"
#include "llviewertexturelist.h"
#include "llviewerregion.h"
#include "llviewerstats.h"
#include "llviewertexteditor.h"
#include "llviewerwindow.h"
#include "llvlcomposition.h"
#include "lltrans.h"
#include "llagentui.h"
#include "llmeshrepository.h"
#include "llfloaterregionrestarting.h"
#include "llpanelexperiencelisteditor.h"
#include <boost/function.hpp>
#include "llpanelexperiencepicker.h"
#include "llexperiencecache.h"
#include "llpanelexperiences.h"
#include "llcorehttputil.h"
#include "llavatarnamecache.h"
#include "llenvironment.h"

const S32 TERRAIN_TEXTURE_COUNT = 4;
const S32 CORNER_COUNT = 4;

const U32 MAX_LISTED_NAMES = 100;

#define TMP_DISABLE_WLES // STORM-1180

///----------------------------------------------------------------------------
/// Local class declaration
///----------------------------------------------------------------------------

class LLDispatchEstateUpdateInfo : public LLDispatchHandler
{
public:
    LLDispatchEstateUpdateInfo() {}
    virtual ~LLDispatchEstateUpdateInfo() {}
    virtual bool operator()(
        const LLDispatcher* dispatcher,
        const std::string& key,
        const LLUUID& invoice,
        const sparam_t& strings);
};

class LLDispatchSetEstateAccess : public LLDispatchHandler
{
public:
    LLDispatchSetEstateAccess() {}
    virtual ~LLDispatchSetEstateAccess() {}
    virtual bool operator()(
        const LLDispatcher* dispatcher,
        const std::string& key,
        const LLUUID& invoice,
        const sparam_t& strings);
};

class LLDispatchSetEstateExperience : public LLDispatchHandler
{
public:
    virtual bool operator()(
        const LLDispatcher* dispatcher,
        const std::string& key,
        const LLUUID& invoice,
        const sparam_t& strings);

    static LLSD getIDs( sparam_t::const_iterator it, sparam_t::const_iterator end, S32 count );
};


/*
void unpack_request_params(
    LLMessageSystem* msg,
    LLDispatcher::sparam_t& strings,
    LLDispatcher::iparam_t& integers)
{
    char str_buf[MAX_STRING];
    S32 str_count = msg->getNumberOfBlocksFast(_PREHASH_StringData);
    S32 i;
    for (i = 0; i < str_count; ++i)
    {
        // we treat the SParam as binary data (since it might be an
        // LLUUID in compressed form which may have embedded \0's,)
        str_buf[0] = '\0';
        S32 data_size = msg->getSizeFast(_PREHASH_StringData, i, _PREHASH_SParam);
        if (data_size >= 0)
        {
            msg->getBinaryDataFast(_PREHASH_StringData, _PREHASH_SParam,
                                   str_buf, data_size, i, MAX_STRING - 1);
            strings.push_back(std::string(str_buf, data_size));
        }
    }

    U32 int_buf;
    S32 int_count = msg->getNumberOfBlocksFast(_PREHASH_IntegerData);
    for (i = 0; i < int_count; ++i)
    {
        msg->getU32("IntegerData", "IParam", int_buf, i);
        integers.push_back(int_buf);
    }
}
*/

class LLPanelRegionEnvironment : public LLPanelEnvironmentInfo
{
public:
                        LLPanelRegionEnvironment();
    virtual             ~LLPanelRegionEnvironment();

    virtual void        refresh() override;

    virtual bool        isRegion() const override { return true; }
    virtual LLParcel *  getParcel() override { return nullptr; }
    virtual bool        canEdit() override { return LLEnvironment::instance().canAgentUpdateRegionEnvironment(); }
    virtual bool        isLargeEnough() override { return true; }   // regions are always large enough.

    bool                refreshFromRegion(LLViewerRegion* region);

    virtual bool        postBuild() override;
    virtual void        onOpen(const LLSD& key) override {};

    virtual S32         getParcelId() override { return INVALID_PARCEL_ID; }

protected:
    static const U32    DIRTY_FLAG_OVERRIDE;

    virtual void        refreshFromSource() override;

    bool                confirmUpdateEstateEnvironment(const LLSD& notification, const LLSD& response);

    void                onChkAllowOverride(bool value);

private:
    bool                mAllowOverrideRestore;
    connection_t        mCommitConnect;
};



bool estate_dispatch_initialized = false;


///----------------------------------------------------------------------------
/// LLFloaterRegionInfo
///----------------------------------------------------------------------------

//S32 LLFloaterRegionInfo::sRequestSerial = 0;
LLUUID LLFloaterRegionInfo::sRequestInvoice;


LLFloaterRegionInfo::LLFloaterRegionInfo(const LLSD& seed)
    : LLFloater(seed),
    mEnvironmentPanel(NULL),
    mRegionChangedCallback()
{}

bool LLFloaterRegionInfo::postBuild()
{
    mTab = getChild<LLTabContainer>("region_panels");
    mTab->setCommitCallback(boost::bind(&LLFloaterRegionInfo::onTabSelected, this, _2));

    // contruct the panels
    LLPanelRegionInfo* panel;
    panel = new LLPanelEstateInfo;
    mInfoPanels.push_back(panel);
    panel->buildFromFile("panel_region_estate.xml");
    mTab->addTabPanel(LLTabContainer::TabPanelParams().panel(panel).select_tab(true));

    panel = new LLPanelEstateAccess;
    mInfoPanels.push_back(panel);
    panel->buildFromFile("panel_region_access.xml");
    mTab->addTabPanel(panel);

    panel = new LLPanelEstateCovenant;
    mInfoPanels.push_back(panel);
    panel->buildFromFile("panel_region_covenant.xml");
    mTab->addTabPanel(panel);

    panel = new LLPanelRegionGeneralInfo;
    mInfoPanels.push_back(panel);
    panel->getCommitCallbackRegistrar().add("RegionInfo.ManageTelehub", boost::bind(&LLPanelRegionInfo::onClickManageTelehub, panel));
    panel->buildFromFile("panel_region_general.xml");
    mTab->addTabPanel(panel);

    panel = new LLPanelRegionTerrainInfo;
    mInfoPanels.push_back(panel);
    panel->buildFromFile("panel_region_terrain.xml");
    mTab->addTabPanel(panel);

    mEnvironmentPanel = new LLPanelRegionEnvironment;
    mEnvironmentPanel->buildFromFile("panel_region_environment.xml");
//  mEnvironmentPanel->configureForRegion();
    mTab->addTabPanel(mEnvironmentPanel);

    panel = new LLPanelRegionDebugInfo;
    mInfoPanels.push_back(panel);
    panel->buildFromFile("panel_region_debug.xml");
    mTab->addTabPanel(panel);

    if(gDisconnected)
    {
        return TRUE;
    }

<<<<<<< HEAD
	if(gDisconnected)
	{
		return true;
	}
=======
    if(!gAgent.getRegionCapability("RegionExperiences").empty())
    {
        panel = new LLPanelRegionExperiences;
        mInfoPanels.push_back(panel);
        panel->buildFromFile("panel_region_experiences.xml");
        mTab->addTabPanel(panel);
    }
>>>>>>> e1623bb2

    gMessageSystem->setHandlerFunc(
        "EstateOwnerMessage",
        &processEstateOwnerRequest);

    // Request region info when agent region changes.
    mRegionChangedCallback = gAgent.addRegionChangedCallback(boost::bind(&LLFloaterRegionInfo::onRegionChanged, this));

<<<<<<< HEAD
	return true;
=======
    return TRUE;
>>>>>>> e1623bb2
}

LLFloaterRegionInfo::~LLFloaterRegionInfo()
{
    if (mRegionChangedCallback.connected())
    {
        mRegionChangedCallback.disconnect();
    }
}

void LLFloaterRegionInfo::onOpen(const LLSD& key)
{
    if(gDisconnected)
    {
        disableTabCtrls();
        return;
    }
    refreshFromRegion(gAgent.getRegion());
    requestRegionInfo();

    if (!mGodLevelChangeSlot.connected())
    {
        mGodLevelChangeSlot = gAgent.registerGodLevelChanageListener(boost::bind(&LLFloaterRegionInfo::onGodLevelChange, this, _1));
    }
}

void LLFloaterRegionInfo::onClose(bool app_quitting)
{
    if (mGodLevelChangeSlot.connected())
    {
        mGodLevelChangeSlot.disconnect();
    }
}

void LLFloaterRegionInfo::onRegionChanged()
{
    if (getVisible()) //otherwise onOpen will do request
    {
        requestRegionInfo();
    }
}

// static
void LLFloaterRegionInfo::requestRegionInfo()
{
<<<<<<< HEAD
	LLTabContainer* tab = findChild<LLTabContainer>("region_panels");
	if (tab)
	{
		tab->getChild<LLPanel>("General")->setCtrlsEnabled(false);
		tab->getChild<LLPanel>("Debug")->setCtrlsEnabled(false);
		tab->getChild<LLPanel>("Terrain")->setCtrlsEnabled(false);
		tab->getChild<LLPanel>("Estate")->setCtrlsEnabled(false);
        tab->getChild<LLPanel>("Access")->setCtrlsEnabled(false);
	}
=======
    LLTabContainer* tab = findChild<LLTabContainer>("region_panels");
    if (tab)
    {
        tab->getChild<LLPanel>("General")->setCtrlsEnabled(FALSE);
        tab->getChild<LLPanel>("Debug")->setCtrlsEnabled(FALSE);
        tab->getChild<LLPanel>("Terrain")->setCtrlsEnabled(FALSE);
        tab->getChild<LLPanel>("Estate")->setCtrlsEnabled(FALSE);
        tab->getChild<LLPanel>("Access")->setCtrlsEnabled(FALSE);
    }
>>>>>>> e1623bb2

    // Must allow anyone to request the RegionInfo data
    // so non-owners/non-gods can see the values.
    // Therefore can't use an EstateOwnerMessage JC
    LLMessageSystem* msg = gMessageSystem;
    msg->newMessage("RequestRegionInfo");
    msg->nextBlock("AgentData");
    msg->addUUID("AgentID", gAgent.getID());
    msg->addUUID("SessionID", gAgent.getSessionID());
    gAgent.sendReliableMessage();
}

// static
void LLFloaterRegionInfo::processEstateOwnerRequest(LLMessageSystem* msg,void**)
{
    static LLDispatcher dispatch;
    LLFloaterRegionInfo* floater = LLFloaterReg::getTypedInstance<LLFloaterRegionInfo>("region_info");
    if(!floater)
    {
        return;
    }

    if (!estate_dispatch_initialized)
    {
        LLPanelEstateInfo::initDispatch(dispatch);
    }

    LLPanelEstateInfo* panel = LLFloaterRegionInfo::getPanelEstate();

    // unpack the message
    std::string request;
    LLUUID invoice;
    LLDispatcher::sparam_t strings;
    LLDispatcher::unpackMessage(msg, request, invoice, strings);
    if(invoice != getLastInvoice())
    {
        LL_WARNS() << "Mismatched Estate message: " << request << LL_ENDL;
        return;
    }

    //dispatch the message
    dispatch.dispatch(request, invoice, strings);

    if (panel)
    {
        panel->updateControls(gAgent.getRegion());
    }
}


// static
void LLFloaterRegionInfo::processRegionInfo(LLMessageSystem* msg)
{
    LLPanel* panel;
    LLFloaterRegionInfo* floater = LLFloaterReg::getTypedInstance<LLFloaterRegionInfo>("region_info");
    if(!floater)
    {
        return;
    }
#if 0
<<<<<<< HEAD
	// We need to re-request environment setting here,
	// otherwise after we apply (send) updated region settings we won't get them back,
	// so our environment won't be updated.
	// This is also the way to know about externally changed region environment.
	LLEnvManagerNew::instance().requestRegionSettings();
#endif	
	LLTabContainer* tab = floater->getChild<LLTabContainer>("region_panels");

	LLViewerRegion* region = gAgent.getRegion();
	bool allow_modify = gAgent.isGodlike() || (region && region->canManageEstate());

	// *TODO: Replace parsing msg with accessing the region info model.
	LLRegionInfoModel& region_info = LLRegionInfoModel::instance();

	// extract message
	std::string sim_name;
	std::string sim_type = LLTrans::getString("land_type_unknown");
	U64 region_flags;
	U8 agent_limit;
	S32 hard_agent_limit;
	F32 object_bonus_factor;
	U8 sim_access;
	F32 water_height;
	F32 terrain_raise_limit;
	F32 terrain_lower_limit;
	bool use_estate_sun;
	F32 sun_hour;
	msg->getString("RegionInfo", "SimName", sim_name);
	msg->getU8("RegionInfo", "MaxAgents", agent_limit);
	msg->getS32("RegionInfo2", "HardMaxAgents", hard_agent_limit);
	msg->getF32("RegionInfo", "ObjectBonusFactor", object_bonus_factor);
	msg->getU8("RegionInfo", "SimAccess", sim_access);
	msg->getF32Fast(_PREHASH_RegionInfo, _PREHASH_WaterHeight, water_height);
	msg->getF32Fast(_PREHASH_RegionInfo, _PREHASH_TerrainRaiseLimit, terrain_raise_limit);
	msg->getF32Fast(_PREHASH_RegionInfo, _PREHASH_TerrainLowerLimit, terrain_lower_limit);
	msg->getBOOL("RegionInfo", "UseEstateSun", use_estate_sun);
	// actually the "last set" sun hour, not the current sun hour. JC
	msg->getF32("RegionInfo", "SunHour", sun_hour);
	// the only reasonable way to decide if we actually have any data is to
	// check to see if any of these fields have nonzero sizes
	if (msg->getSize("RegionInfo2", "ProductSKU") > 0 ||
		msg->getSize("RegionInfo2", "ProductName") > 0)
	{
		msg->getString("RegionInfo2", "ProductName", sim_type);
		LLTrans::findString(sim_type, sim_type); // try localizing sim product name
	}

	if (msg->has(_PREHASH_RegionInfo3))
	{
		msg->getU64("RegionInfo3", "RegionFlagsExtended", region_flags);
	}
	else
	{
		U32 flags = 0;
		msg->getU32("RegionInfo", "RegionFlags", flags);
		region_flags = flags;
	}

	if (msg->has(_PREHASH_RegionInfo5))
	{
		F32 chat_whisper_range;
		F32 chat_normal_range;
		F32 chat_shout_range;
		F32 chat_whisper_offset;
		F32 chat_normal_offset;
		F32 chat_shout_offset;
		U32 chat_flags;

		msg->getF32Fast(_PREHASH_RegionInfo5, _PREHASH_ChatWhisperRange, chat_whisper_range);
		msg->getF32Fast(_PREHASH_RegionInfo5, _PREHASH_ChatNormalRange, chat_normal_range);
		msg->getF32Fast(_PREHASH_RegionInfo5, _PREHASH_ChatShoutRange, chat_shout_range);
		msg->getF32Fast(_PREHASH_RegionInfo5, _PREHASH_ChatWhisperOffset, chat_whisper_offset);
		msg->getF32Fast(_PREHASH_RegionInfo5, _PREHASH_ChatNormalOffset, chat_normal_offset);
		msg->getF32Fast(_PREHASH_RegionInfo5, _PREHASH_ChatShoutOffset, chat_shout_offset);
		msg->getU32Fast(_PREHASH_RegionInfo5, _PREHASH_ChatFlags, chat_flags);

		LL_INFOS() << "Whisper range: " << chat_whisper_range << " normal range: " << chat_normal_range << " shout range: " << chat_shout_range
			<< " whisper offset: " << chat_whisper_offset << " normal offset: " << chat_normal_offset << " shout offset: " << chat_shout_offset
			<< " chat flags: " << chat_flags << LL_ENDL;
	}

	// GENERAL PANEL
	panel = tab->getChild<LLPanel>("General");
	panel->getChild<LLUICtrl>("region_text")->setValue(LLSD(sim_name));
	panel->getChild<LLUICtrl>("region_type")->setValue(LLSD(sim_type));
	panel->getChild<LLUICtrl>("version_channel_text")->setValue(gLastVersionChannel);

	panel->getChild<LLUICtrl>("block_terraform_check")->setValue(is_flag_set(region_flags, REGION_FLAGS_BLOCK_TERRAFORM));
	panel->getChild<LLUICtrl>("block_fly_check")->setValue(is_flag_set(region_flags, REGION_FLAGS_BLOCK_FLY));
	panel->getChild<LLUICtrl>("block_fly_over_check")->setValue(is_flag_set(region_flags, REGION_FLAGS_BLOCK_FLYOVER));
	panel->getChild<LLUICtrl>("allow_damage_check")->setValue(is_flag_set(region_flags, REGION_FLAGS_ALLOW_DAMAGE));
	panel->getChild<LLUICtrl>("restrict_pushobject")->setValue(is_flag_set(region_flags, REGION_FLAGS_RESTRICT_PUSHOBJECT));
	panel->getChild<LLUICtrl>("allow_land_resell_check")->setValue(is_flag_set(region_flags, REGION_FLAGS_BLOCK_LAND_RESELL));
	panel->getChild<LLUICtrl>("allow_parcel_changes_check")->setValue(is_flag_set(region_flags, REGION_FLAGS_ALLOW_PARCEL_CHANGES));
	panel->getChild<LLUICtrl>("block_parcel_search_check")->setValue(is_flag_set(region_flags, REGION_FLAGS_BLOCK_PARCEL_SEARCH));
	panel->getChild<LLUICtrl>("agent_limit_spin")->setValue(LLSD((F32)agent_limit));
	panel->getChild<LLUICtrl>("object_bonus_spin")->setValue(LLSD(object_bonus_factor));
	panel->getChild<LLUICtrl>("access_combo")->setValue(LLSD(sim_access));

	panel->getChild<LLSpinCtrl>("agent_limit_spin")->setMaxValue(hard_agent_limit);

	LLPanelRegionGeneralInfo* panel_general = LLFloaterRegionInfo::getPanelGeneral();
	if (panel)
	{
		panel_general->setObjBonusFactor(object_bonus_factor);
	}

 	// detect teen grid for maturity

	U32 parent_estate_id;
	msg->getU32("RegionInfo", "ParentEstateID", parent_estate_id);
	bool teen_grid = (parent_estate_id == 5);  // *TODO add field to estate table and test that
	panel->getChildView("access_combo")->setEnabled(gAgent.isGodlike() || (region && region->canManageEstate() && !teen_grid));
	panel->setCtrlsEnabled(allow_modify);
	

	// DEBUG PANEL
	panel = tab->getChild<LLPanel>("Debug");

	panel->getChild<LLUICtrl>("region_text")->setValue(LLSD(sim_name) );
	panel->getChild<LLUICtrl>("disable_scripts_check")->setValue(LLSD((bool)(region_flags & REGION_FLAGS_SKIP_SCRIPTS)));
	panel->getChild<LLUICtrl>("disable_collisions_check")->setValue(LLSD((bool)(region_flags & REGION_FLAGS_SKIP_COLLISIONS)));
	panel->getChild<LLUICtrl>("disable_physics_check")->setValue(LLSD((bool)(region_flags & REGION_FLAGS_SKIP_PHYSICS)));
	panel->setCtrlsEnabled(allow_modify);

	// TERRAIN PANEL
	panel = tab->getChild<LLPanel>("Terrain");

	panel->getChild<LLUICtrl>("region_text")->setValue(LLSD(sim_name));
	panel->getChild<LLUICtrl>("water_height_spin")->setValue(region_info.mWaterHeight);
	panel->getChild<LLUICtrl>("terrain_raise_spin")->setValue(region_info.mTerrainRaiseLimit);
	panel->getChild<LLUICtrl>("terrain_lower_spin")->setValue(region_info.mTerrainLowerLimit);

	panel->setCtrlsEnabled(allow_modify);

	if (floater->getVisible())
	{
		// Note: region info also causes LLRegionInfoModel::instance().update(msg); -> requestRegion(); -> changed message
		// we need to know env version here and in update(msg) to know when to request and when not to, when to filter 'changed'
		floater->refreshFromRegion(gAgent.getRegion());
	} // else will rerequest on onOpen either way
=======
    // We need to re-request environment setting here,
    // otherwise after we apply (send) updated region settings we won't get them back,
    // so our environment won't be updated.
    // This is also the way to know about externally changed region environment.
    LLEnvManagerNew::instance().requestRegionSettings();
#endif
    LLTabContainer* tab = floater->getChild<LLTabContainer>("region_panels");

    LLViewerRegion* region = gAgent.getRegion();
    BOOL allow_modify = gAgent.isGodlike() || (region && region->canManageEstate());

    // *TODO: Replace parsing msg with accessing the region info model.
    LLRegionInfoModel& region_info = LLRegionInfoModel::instance();

    // extract message
    std::string sim_name;
    std::string sim_type = LLTrans::getString("land_type_unknown");
    U64 region_flags;
    U8 agent_limit;
    S32 hard_agent_limit;
    F32 object_bonus_factor;
    U8 sim_access;
    F32 water_height;
    F32 terrain_raise_limit;
    F32 terrain_lower_limit;
    BOOL use_estate_sun;
    F32 sun_hour;
    msg->getString("RegionInfo", "SimName", sim_name);
    msg->getU8("RegionInfo", "MaxAgents", agent_limit);
    msg->getS32("RegionInfo2", "HardMaxAgents", hard_agent_limit);
    msg->getF32("RegionInfo", "ObjectBonusFactor", object_bonus_factor);
    msg->getU8("RegionInfo", "SimAccess", sim_access);
    msg->getF32Fast(_PREHASH_RegionInfo, _PREHASH_WaterHeight, water_height);
    msg->getF32Fast(_PREHASH_RegionInfo, _PREHASH_TerrainRaiseLimit, terrain_raise_limit);
    msg->getF32Fast(_PREHASH_RegionInfo, _PREHASH_TerrainLowerLimit, terrain_lower_limit);
    msg->getBOOL("RegionInfo", "UseEstateSun", use_estate_sun);
    // actually the "last set" sun hour, not the current sun hour. JC
    msg->getF32("RegionInfo", "SunHour", sun_hour);
    // the only reasonable way to decide if we actually have any data is to
    // check to see if any of these fields have nonzero sizes
    if (msg->getSize("RegionInfo2", "ProductSKU") > 0 ||
        msg->getSize("RegionInfo2", "ProductName") > 0)
    {
        msg->getString("RegionInfo2", "ProductName", sim_type);
        LLTrans::findString(sim_type, sim_type); // try localizing sim product name
    }

    if (msg->has(_PREHASH_RegionInfo3))
    {
        msg->getU64("RegionInfo3", "RegionFlagsExtended", region_flags);
    }
    else
    {
        U32 flags = 0;
        msg->getU32("RegionInfo", "RegionFlags", flags);
        region_flags = flags;
    }

    if (msg->has(_PREHASH_RegionInfo5))
    {
        F32 chat_whisper_range;
        F32 chat_normal_range;
        F32 chat_shout_range;
        F32 chat_whisper_offset;
        F32 chat_normal_offset;
        F32 chat_shout_offset;
        U32 chat_flags;

        msg->getF32Fast(_PREHASH_RegionInfo5, _PREHASH_ChatWhisperRange, chat_whisper_range);
        msg->getF32Fast(_PREHASH_RegionInfo5, _PREHASH_ChatNormalRange, chat_normal_range);
        msg->getF32Fast(_PREHASH_RegionInfo5, _PREHASH_ChatShoutRange, chat_shout_range);
        msg->getF32Fast(_PREHASH_RegionInfo5, _PREHASH_ChatWhisperOffset, chat_whisper_offset);
        msg->getF32Fast(_PREHASH_RegionInfo5, _PREHASH_ChatNormalOffset, chat_normal_offset);
        msg->getF32Fast(_PREHASH_RegionInfo5, _PREHASH_ChatShoutOffset, chat_shout_offset);
        msg->getU32Fast(_PREHASH_RegionInfo5, _PREHASH_ChatFlags, chat_flags);

        LL_INFOS() << "Whisper range: " << chat_whisper_range << " normal range: " << chat_normal_range << " shout range: " << chat_shout_range
            << " whisper offset: " << chat_whisper_offset << " normal offset: " << chat_normal_offset << " shout offset: " << chat_shout_offset
            << " chat flags: " << chat_flags << LL_ENDL;
    }

    // GENERAL PANEL
    panel = tab->getChild<LLPanel>("General");
    panel->getChild<LLUICtrl>("region_text")->setValue(LLSD(sim_name));
    panel->getChild<LLUICtrl>("region_type")->setValue(LLSD(sim_type));
    panel->getChild<LLUICtrl>("version_channel_text")->setValue(gLastVersionChannel);

    panel->getChild<LLUICtrl>("block_terraform_check")->setValue((region_flags & REGION_FLAGS_BLOCK_TERRAFORM) ? TRUE : FALSE );
    panel->getChild<LLUICtrl>("block_fly_check")->setValue((region_flags & REGION_FLAGS_BLOCK_FLY) ? TRUE : FALSE );
    panel->getChild<LLUICtrl>("block_fly_over_check")->setValue((region_flags & REGION_FLAGS_BLOCK_FLYOVER) ? TRUE : FALSE );
    panel->getChild<LLUICtrl>("allow_damage_check")->setValue((region_flags & REGION_FLAGS_ALLOW_DAMAGE) ? TRUE : FALSE );
    panel->getChild<LLUICtrl>("restrict_pushobject")->setValue((region_flags & REGION_FLAGS_RESTRICT_PUSHOBJECT) ? TRUE : FALSE );
    panel->getChild<LLUICtrl>("allow_land_resell_check")->setValue((region_flags & REGION_FLAGS_BLOCK_LAND_RESELL) ? FALSE : TRUE );
    panel->getChild<LLUICtrl>("allow_parcel_changes_check")->setValue((region_flags & REGION_FLAGS_ALLOW_PARCEL_CHANGES) ? TRUE : FALSE );
    panel->getChild<LLUICtrl>("block_parcel_search_check")->setValue((region_flags & REGION_FLAGS_BLOCK_PARCEL_SEARCH) ? TRUE : FALSE );
    panel->getChild<LLUICtrl>("agent_limit_spin")->setValue(LLSD((F32)agent_limit) );
    panel->getChild<LLUICtrl>("object_bonus_spin")->setValue(LLSD(object_bonus_factor) );
    panel->getChild<LLUICtrl>("access_combo")->setValue(LLSD(sim_access) );

    panel->getChild<LLSpinCtrl>("agent_limit_spin")->setMaxValue(hard_agent_limit);

    LLPanelRegionGeneralInfo* panel_general = LLFloaterRegionInfo::getPanelGeneral();
    if (panel)
    {
        panel_general->setObjBonusFactor(object_bonus_factor);
    }

    // detect teen grid for maturity

    U32 parent_estate_id;
    msg->getU32("RegionInfo", "ParentEstateID", parent_estate_id);
    BOOL teen_grid = (parent_estate_id == 5);  // *TODO add field to estate table and test that
    panel->getChildView("access_combo")->setEnabled(gAgent.isGodlike() || (region && region->canManageEstate() && !teen_grid));
    panel->setCtrlsEnabled(allow_modify);


    // DEBUG PANEL
    panel = tab->getChild<LLPanel>("Debug");

    panel->getChild<LLUICtrl>("region_text")->setValue(LLSD(sim_name) );
    panel->getChild<LLUICtrl>("disable_scripts_check")->setValue(LLSD((BOOL)((region_flags & REGION_FLAGS_SKIP_SCRIPTS) ? TRUE : FALSE )) );
    panel->getChild<LLUICtrl>("disable_collisions_check")->setValue(LLSD((BOOL)((region_flags & REGION_FLAGS_SKIP_COLLISIONS) ? TRUE : FALSE )) );
    panel->getChild<LLUICtrl>("disable_physics_check")->setValue(LLSD((BOOL)((region_flags & REGION_FLAGS_SKIP_PHYSICS) ? TRUE : FALSE )) );
    panel->setCtrlsEnabled(allow_modify);

    // TERRAIN PANEL
    panel = tab->getChild<LLPanel>("Terrain");

    panel->getChild<LLUICtrl>("region_text")->setValue(LLSD(sim_name));
    panel->getChild<LLUICtrl>("water_height_spin")->setValue(region_info.mWaterHeight);
    panel->getChild<LLUICtrl>("terrain_raise_spin")->setValue(region_info.mTerrainRaiseLimit);
    panel->getChild<LLUICtrl>("terrain_lower_spin")->setValue(region_info.mTerrainLowerLimit);

    panel->setCtrlsEnabled(allow_modify);

    if (floater->getVisible())
    {
        // Note: region info also causes LLRegionInfoModel::instance().update(msg); -> requestRegion(); -> changed message
        // we need to know env version here and in update(msg) to know when to request and when not to, when to filter 'changed'
        floater->refreshFromRegion(gAgent.getRegion());
    } // else will rerequest on onOpen either way
>>>>>>> e1623bb2
}

// static
LLPanelEstateInfo* LLFloaterRegionInfo::getPanelEstate()
{
    LLFloaterRegionInfo* floater = LLFloaterReg::getTypedInstance<LLFloaterRegionInfo>("region_info");
    if (!floater) return NULL;
    LLTabContainer* tab = floater->getChild<LLTabContainer>("region_panels");
    LLPanelEstateInfo* panel = (LLPanelEstateInfo*)tab->getChild<LLPanel>("Estate");
    return panel;
}

// static
LLPanelEstateAccess* LLFloaterRegionInfo::getPanelAccess()
{
    LLFloaterRegionInfo* floater = LLFloaterReg::getTypedInstance<LLFloaterRegionInfo>("region_info");
    if (!floater) return NULL;
    LLTabContainer* tab = floater->getChild<LLTabContainer>("region_panels");
    LLPanelEstateAccess* panel = (LLPanelEstateAccess*)tab->getChild<LLPanel>("Access");
    return panel;
}

// static
LLPanelEstateCovenant* LLFloaterRegionInfo::getPanelCovenant()
{
    LLFloaterRegionInfo* floater = LLFloaterReg::getTypedInstance<LLFloaterRegionInfo>("region_info");
    if (!floater) return NULL;
    LLTabContainer* tab = floater->getChild<LLTabContainer>("region_panels");
    LLPanelEstateCovenant* panel = (LLPanelEstateCovenant*)tab->getChild<LLPanel>("Covenant");
    return panel;
}

// static
LLPanelRegionGeneralInfo* LLFloaterRegionInfo::getPanelGeneral()
{
    LLFloaterRegionInfo* floater = LLFloaterReg::getTypedInstance<LLFloaterRegionInfo>("region_info");
    if (!floater) return NULL;
    LLTabContainer* tab = floater->getChild<LLTabContainer>("region_panels");
    LLPanelRegionGeneralInfo* panel = (LLPanelRegionGeneralInfo*)tab->getChild<LLPanel>("General");
    return panel;
}

// static
LLPanelRegionEnvironment* LLFloaterRegionInfo::getPanelEnvironment()
{
    LLFloaterRegionInfo* floater = LLFloaterReg::getTypedInstance<LLFloaterRegionInfo>("region_info");
    if (!floater) return NULL;
    LLTabContainer* tab = floater->getChild<LLTabContainer>("region_panels");
    LLPanelRegionEnvironment* panel = (LLPanelRegionEnvironment*)tab->getChild<LLPanel>("panel_env_info");
    return panel;
}

// static
LLPanelRegionTerrainInfo* LLFloaterRegionInfo::getPanelRegionTerrain()
{
    LLFloaterRegionInfo* floater = LLFloaterReg::getTypedInstance<LLFloaterRegionInfo>("region_info");
    if (!floater)
    {
        llassert(floater);
        return NULL;
    }

    LLTabContainer* tab_container = floater->getChild<LLTabContainer>("region_panels");
    LLPanelRegionTerrainInfo* panel =
        dynamic_cast<LLPanelRegionTerrainInfo*>(tab_container->getChild<LLPanel>("Terrain"));
    llassert(panel);
    return panel;
}

LLPanelRegionExperiences* LLFloaterRegionInfo::getPanelExperiences()
{
    LLFloaterRegionInfo* floater = LLFloaterReg::getTypedInstance<LLFloaterRegionInfo>("region_info");
    if (!floater) return NULL;
    LLTabContainer* tab = floater->getChild<LLTabContainer>("region_panels");
    return (LLPanelRegionExperiences*)tab->getChild<LLPanel>("Experiences");
}

void LLFloaterRegionInfo::disableTabCtrls()
{
    LLTabContainer* tab = getChild<LLTabContainer>("region_panels");

<<<<<<< HEAD
	tab->getChild<LLPanel>("General")->setCtrlsEnabled(false);
	tab->getChild<LLPanel>("Debug")->setCtrlsEnabled(false);
	tab->getChild<LLPanel>("Terrain")->setCtrlsEnabled(false);
	tab->getChild<LLPanel>("panel_env_info")->setCtrlsEnabled(false);
	tab->getChild<LLPanel>("Estate")->setCtrlsEnabled(false);
	tab->getChild<LLPanel>("Access")->setCtrlsEnabled(false);
=======
    tab->getChild<LLPanel>("General")->setCtrlsEnabled(FALSE);
    tab->getChild<LLPanel>("Debug")->setCtrlsEnabled(FALSE);
    tab->getChild<LLPanel>("Terrain")->setCtrlsEnabled(FALSE);
    tab->getChild<LLPanel>("panel_env_info")->setCtrlsEnabled(FALSE);
    tab->getChild<LLPanel>("Estate")->setCtrlsEnabled(FALSE);
    tab->getChild<LLPanel>("Access")->setCtrlsEnabled(FALSE);
>>>>>>> e1623bb2
}

void LLFloaterRegionInfo::onTabSelected(const LLSD& param)
{
    LLPanel* active_panel = getChild<LLPanel>(param.asString());
    active_panel->onOpen(LLSD());
}

void LLFloaterRegionInfo::refreshFromRegion(LLViewerRegion* region)
{
    if (!region)
    {
        return;
    }

    // call refresh from region on all panels
    for (const auto& infoPanel : mInfoPanels)
    {
        infoPanel->refreshFromRegion(region);
    }
    mEnvironmentPanel->refreshFromRegion(region);
}

// public
void LLFloaterRegionInfo::refresh()
{
    for(info_panels_t::iterator iter = mInfoPanels.begin();
        iter != mInfoPanels.end(); ++iter)
    {
        (*iter)->refresh();
    }
    mEnvironmentPanel->refresh();
}

void LLFloaterRegionInfo::enableTopButtons()
{
    getChildView("top_colliders_btn")->setEnabled(true);
    getChildView("top_scripts_btn")->setEnabled(true);
}

void LLFloaterRegionInfo::disableTopButtons()
{
    getChildView("top_colliders_btn")->setEnabled(false);
    getChildView("top_scripts_btn")->setEnabled(false);
}

void LLFloaterRegionInfo::onGodLevelChange(U8 god_level)
{
    LLFloaterRegionInfo* floater = LLFloaterReg::getTypedInstance<LLFloaterRegionInfo>("region_info");
    if (floater && floater->getVisible())
    {
        refreshFromRegion(gAgent.getRegion());
    }
}

///----------------------------------------------------------------------------
/// Local class implementation
///----------------------------------------------------------------------------

//
// LLPanelRegionInfo
//

LLPanelRegionInfo::LLPanelRegionInfo()
    : LLPanel()
{
}

void LLPanelRegionInfo::onBtnSet()
{
    if (sendUpdate())
    {
        disableButton("apply_btn");
    }
}

void LLPanelRegionInfo::onChangeChildCtrl(LLUICtrl* ctrl)
{
    updateChild(ctrl); // virtual function
}

// Enables the "set" button if it is not already enabled
void LLPanelRegionInfo::onChangeAnything()
{
    enableButton("apply_btn");
    refresh();
}

// static
// Enables set button on change to line editor
void LLPanelRegionInfo::onChangeText(LLLineEditor* caller, void* user_data)
{
    LLPanelRegionInfo* panel = dynamic_cast<LLPanelRegionInfo*>(caller->getParent());
    if(panel)
    {
        panel->enableButton("apply_btn");
        panel->refresh();
    }
}


// virtual
bool LLPanelRegionInfo::postBuild()
{
    // If the panel has an Apply button, set a callback for it.
    LLUICtrl* apply_btn = findChild<LLUICtrl>("apply_btn");
    if (apply_btn)
    {
        apply_btn->setCommitCallback(boost::bind(&LLPanelRegionInfo::onBtnSet, this));
    }

<<<<<<< HEAD
	refresh();
	return true;
=======
    refresh();
    return TRUE;
>>>>>>> e1623bb2
}

// virtual
void LLPanelRegionInfo::updateChild(LLUICtrl* child_ctr)
{
}

// virtual
bool LLPanelRegionInfo::refreshFromRegion(LLViewerRegion* region)
{
    if (region) mHost = region->getHost();
    return true;
}

void LLPanelRegionInfo::sendEstateOwnerMessage(
    LLMessageSystem* msg,
    const std::string& request,
    const LLUUID& invoice,
    const strings_t& strings)
{
    LL_INFOS() << "Sending estate request '" << request << "'" << LL_ENDL;
    msg->newMessage("EstateOwnerMessage");
    msg->nextBlockFast(_PREHASH_AgentData);
    msg->addUUIDFast(_PREHASH_AgentID, gAgent.getID());
    msg->addUUIDFast(_PREHASH_SessionID, gAgent.getSessionID());
    msg->addUUIDFast(_PREHASH_TransactionID, LLUUID::null); //not used
    msg->nextBlock("MethodData");
    msg->addString("Method", request);
    msg->addUUID("Invoice", invoice);
    if(strings.empty())
    {
        msg->nextBlock("ParamList");
        msg->addString("Parameter", NULL);
    }
    else
    {
        strings_t::const_iterator it = strings.begin();
        strings_t::const_iterator end = strings.end();
        for(; it != end; ++it)
        {
            msg->nextBlock("ParamList");
            msg->addString("Parameter", *it);
        }
    }
    msg->sendReliable(mHost);
}

void LLPanelRegionInfo::enableButton(const std::string& btn_name, bool enable)
{
    LLView* button = findChildView(btn_name);
    if (button) button->setEnabled(enable);
}

void LLPanelRegionInfo::disableButton(const std::string& btn_name)
{
<<<<<<< HEAD
	LLView* button = findChildView(btn_name);
	if (button) button->setEnabled(false);
=======
    LLView* button = findChildView(btn_name);
    if (button) button->setEnabled(FALSE);
>>>>>>> e1623bb2
}

void LLPanelRegionInfo::initCtrl(const std::string& name)
{
    getChild<LLUICtrl>(name)->setCommitCallback(boost::bind(&LLPanelRegionInfo::onChangeAnything, this));
}

void LLPanelRegionInfo::onClickManageTelehub()
{
    LLFloaterReg::hideInstance("region_info");
    LLFloaterReg::showInstance("telehubs");
}

/////////////////////////////////////////////////////////////////////////////
// LLPanelRegionGeneralInfo
//
bool LLPanelRegionGeneralInfo::refreshFromRegion(LLViewerRegion* region)
{
<<<<<<< HEAD
	bool allow_modify = gAgent.isGodlike() || (region && region->canManageEstate());
	setCtrlsEnabled(allow_modify);
	getChildView("apply_btn")->setEnabled(false);
	getChildView("access_text")->setEnabled(allow_modify);
	// getChildView("access_combo")->setEnabled(allow_modify);
	// now set in processRegionInfo for teen grid detection
	getChildView("kick_btn")->setEnabled(allow_modify);
	getChildView("kick_all_btn")->setEnabled(allow_modify);
	getChildView("im_btn")->setEnabled(allow_modify);
	getChildView("manage_telehub_btn")->setEnabled(allow_modify);
=======
    BOOL allow_modify = gAgent.isGodlike() || (region && region->canManageEstate());
    setCtrlsEnabled(allow_modify);
    getChildView("apply_btn")->setEnabled(FALSE);
    getChildView("access_text")->setEnabled(allow_modify);
    // getChildView("access_combo")->setEnabled(allow_modify);
    // now set in processRegionInfo for teen grid detection
    getChildView("kick_btn")->setEnabled(allow_modify);
    getChildView("kick_all_btn")->setEnabled(allow_modify);
    getChildView("im_btn")->setEnabled(allow_modify);
    getChildView("manage_telehub_btn")->setEnabled(allow_modify);
>>>>>>> e1623bb2

    // Data gets filled in by processRegionInfo

    return LLPanelRegionInfo::refreshFromRegion(region);
}

bool LLPanelRegionGeneralInfo::postBuild()
{
<<<<<<< HEAD
	// Enable the "Apply" button if something is changed. JC
	initCtrl("block_terraform_check");
	initCtrl("block_fly_check");
	initCtrl("block_fly_over_check");
	initCtrl("allow_damage_check");
	initCtrl("allow_land_resell_check");
	initCtrl("allow_parcel_changes_check");
	initCtrl("agent_limit_spin");
	initCtrl("object_bonus_spin");
	initCtrl("access_combo");
	initCtrl("restrict_pushobject");
	initCtrl("block_parcel_search_check");

	childSetAction("kick_btn", boost::bind(&LLPanelRegionGeneralInfo::onClickKick, this));
	childSetAction("kick_all_btn", onClickKickAll, this);
	childSetAction("im_btn", onClickMessage, this);
//	childSetAction("manage_telehub_btn", onClickManageTelehub, this);

	LLUICtrl* apply_btn = findChild<LLUICtrl>("apply_btn");
	if (apply_btn)
	{
		apply_btn->setCommitCallback(boost::bind(&LLPanelRegionGeneralInfo::onBtnSet, this));
	}

	refresh();
	return true;
=======
    // Enable the "Apply" button if something is changed. JC
    initCtrl("block_terraform_check");
    initCtrl("block_fly_check");
    initCtrl("block_fly_over_check");
    initCtrl("allow_damage_check");
    initCtrl("allow_land_resell_check");
    initCtrl("allow_parcel_changes_check");
    initCtrl("agent_limit_spin");
    initCtrl("object_bonus_spin");
    initCtrl("access_combo");
    initCtrl("restrict_pushobject");
    initCtrl("block_parcel_search_check");

    childSetAction("kick_btn", boost::bind(&LLPanelRegionGeneralInfo::onClickKick, this));
    childSetAction("kick_all_btn", onClickKickAll, this);
    childSetAction("im_btn", onClickMessage, this);
//  childSetAction("manage_telehub_btn", onClickManageTelehub, this);

    LLUICtrl* apply_btn = findChild<LLUICtrl>("apply_btn");
    if (apply_btn)
    {
        apply_btn->setCommitCallback(boost::bind(&LLPanelRegionGeneralInfo::onBtnSet, this));
    }

    refresh();
    return TRUE;
>>>>>>> e1623bb2
}

void LLPanelRegionGeneralInfo::onBtnSet()
{
    if(mObjBonusFactor == getChild<LLUICtrl>("object_bonus_spin")->getValue().asReal())
    {
        if (sendUpdate())
        {
            disableButton("apply_btn");
        }
    }
    else
    {
        LLNotificationsUtil::add("ChangeObjectBonusFactor", LLSD(), LLSD(), boost::bind(&LLPanelRegionGeneralInfo::onChangeObjectBonus, this, _1, _2));
    }
}

bool LLPanelRegionGeneralInfo::onChangeObjectBonus(const LLSD& notification, const LLSD& response)
{
    S32 option = LLNotificationsUtil::getSelectedOption(notification, response);
    if (option == 0)
    {
        if (sendUpdate())
        {
            disableButton("apply_btn");
        }
    }
    return false;
}

void LLPanelRegionGeneralInfo::onClickKick()
{
    LL_INFOS() << "LLPanelRegionGeneralInfo::onClickKick" << LL_ENDL;

    // this depends on the grandparent view being a floater
    // in order to set up floater dependency
    LLView * button = findChild<LLButton>("kick_btn");
<<<<<<< HEAD
	LLFloater* parent_floater = gFloaterView->getParentFloater(this);
	LLFloater* child_floater = LLFloaterAvatarPicker::show(boost::bind(&LLPanelRegionGeneralInfo::onKickCommit, this, _1), 
                                                                                false, true, false, parent_floater->getName(), button);
	if (child_floater)
	{
		parent_floater->addDependentFloater(child_floater);
	}
=======
    LLFloater* parent_floater = gFloaterView->getParentFloater(this);
    LLFloater* child_floater = LLFloaterAvatarPicker::show(boost::bind(&LLPanelRegionGeneralInfo::onKickCommit, this, _1),
                                                                                FALSE, TRUE, FALSE, parent_floater->getName(), button);
    if (child_floater)
    {
        parent_floater->addDependentFloater(child_floater);
    }
>>>>>>> e1623bb2
}

void LLPanelRegionGeneralInfo::onKickCommit(const uuid_vec_t& ids)
{
    if (ids.empty()) return;
    if(ids[0].notNull())
    {
        strings_t strings;
        // [0] = our agent id
        // [1] = target agent id
        std::string buffer;
        gAgent.getID().toString(buffer);
        strings.push_back(buffer);

        ids[0].toString(buffer);
        strings.push_back(strings_t::value_type(buffer));

        LLUUID invoice(LLFloaterRegionInfo::getLastInvoice());
        sendEstateOwnerMessage(gMessageSystem, "teleporthomeuser", invoice, strings);
    }
}

// static
void LLPanelRegionGeneralInfo::onClickKickAll(void* userdata)
{
    LL_INFOS() << "LLPanelRegionGeneralInfo::onClickKickAll" << LL_ENDL;
    LLNotificationsUtil::add("KickUsersFromRegion",
                                    LLSD(),
                                    LLSD(),
                                    boost::bind(&LLPanelRegionGeneralInfo::onKickAllCommit, (LLPanelRegionGeneralInfo*)userdata, _1, _2));
}

bool LLPanelRegionGeneralInfo::onKickAllCommit(const LLSD& notification, const LLSD& response)
{
    S32 option = LLNotificationsUtil::getSelectedOption(notification, response);
    if (option == 0)
    {
        strings_t strings;
        // [0] = our agent id
        std::string buffer;
        gAgent.getID().toString(buffer);
        strings.push_back(buffer);

        LLUUID invoice(LLFloaterRegionInfo::getLastInvoice());
        // historical message name
        sendEstateOwnerMessage(gMessageSystem, "teleporthomeallusers", invoice, strings);
    }
    return false;
}

// static
void LLPanelRegionGeneralInfo::onClickMessage(void* userdata)
{
    LL_INFOS() << "LLPanelRegionGeneralInfo::onClickMessage" << LL_ENDL;
    LLNotificationsUtil::add("MessageRegion",
        LLSD(),
        LLSD(),
        boost::bind(&LLPanelRegionGeneralInfo::onMessageCommit, (LLPanelRegionGeneralInfo*)userdata, _1, _2));
}

// static
bool LLPanelRegionGeneralInfo::onMessageCommit(const LLSD& notification, const LLSD& response)
{
    if(LLNotificationsUtil::getSelectedOption(notification, response) != 0) return false;

    std::string text = response["message"].asString();
    if (text.empty()) return false;

    LL_INFOS() << "Message to everyone: " << text << LL_ENDL;
    strings_t strings;
    // [0] grid_x, unused here
    // [1] grid_y, unused here
    // [2] agent_id of sender
    // [3] sender name
    // [4] message
    strings.push_back("-1");
    strings.push_back("-1");
    std::string buffer;
    gAgent.getID().toString(buffer);
    strings.push_back(buffer);
    std::string name;
    LLAgentUI::buildFullname(name);
    strings.push_back(strings_t::value_type(name));
    strings.push_back(strings_t::value_type(text));
    LLUUID invoice(LLFloaterRegionInfo::getLastInvoice());
    sendEstateOwnerMessage(gMessageSystem, "simulatormessage", invoice, strings);
    return false;
}

// setregioninfo
// strings[0] = 'Y' - block terraform, 'N' - not
// strings[1] = 'Y' - block fly, 'N' - not
// strings[2] = 'Y' - allow damage, 'N' - not
// strings[3] = 'Y' - allow land sale, 'N' - not
// strings[4] = agent limit
// strings[5] = object bonus
// strings[6] = sim access (0 = unknown, 13 = PG, 21 = Mature, 42 = Adult)
// strings[7] = restrict pushobject
// strings[8] = 'Y' - allow parcel subdivide, 'N' - not
// strings[9] = 'Y' - block parcel search, 'N' - allow
bool LLPanelRegionGeneralInfo::sendUpdate()
{
    LL_INFOS() << "LLPanelRegionGeneralInfo::sendUpdate()" << LL_ENDL;

    // First try using a Cap.  If that fails use the old method.
    LLSD body;
    std::string url = gAgent.getRegionCapability("DispatchRegionInfo");
    if (!url.empty())
    {
        body["block_terraform"] = getChild<LLUICtrl>("block_terraform_check")->getValue();
        body["block_fly"] = getChild<LLUICtrl>("block_fly_check")->getValue();
        body["block_fly_over"] = getChild<LLUICtrl>("block_fly_over_check")->getValue();
        body["allow_damage"] = getChild<LLUICtrl>("allow_damage_check")->getValue();
        body["allow_land_resell"] = getChild<LLUICtrl>("allow_land_resell_check")->getValue();
        body["agent_limit"] = getChild<LLUICtrl>("agent_limit_spin")->getValue();
        body["prim_bonus"] = getChild<LLUICtrl>("object_bonus_spin")->getValue();
        body["sim_access"] = getChild<LLUICtrl>("access_combo")->getValue();
        body["restrict_pushobject"] = getChild<LLUICtrl>("restrict_pushobject")->getValue();
        body["allow_parcel_changes"] = getChild<LLUICtrl>("allow_parcel_changes_check")->getValue();
        body["block_parcel_search"] = getChild<LLUICtrl>("block_parcel_search_check")->getValue();

        LLCoreHttpUtil::HttpCoroutineAdapter::messageHttpPost(url, body,
            "Region info update posted.", "Region info update not posted.");
    }
    else
    {
        strings_t strings;
        std::string buffer;

        buffer = llformat("%s", (getChild<LLUICtrl>("block_terraform_check")->getValue().asBoolean() ? "Y" : "N"));
        strings.push_back(strings_t::value_type(buffer));

        buffer = llformat("%s", (getChild<LLUICtrl>("block_fly_check")->getValue().asBoolean() ? "Y" : "N"));
        strings.push_back(strings_t::value_type(buffer));

        buffer = llformat("%s", (getChild<LLUICtrl>("allow_damage_check")->getValue().asBoolean() ? "Y" : "N"));
        strings.push_back(strings_t::value_type(buffer));

        buffer = llformat("%s", (getChild<LLUICtrl>("allow_land_resell_check")->getValue().asBoolean() ? "Y" : "N"));
        strings.push_back(strings_t::value_type(buffer));

        F32 value = (F32)getChild<LLUICtrl>("agent_limit_spin")->getValue().asReal();
        buffer = llformat("%f", value);
        strings.push_back(strings_t::value_type(buffer));

        value = (F32)getChild<LLUICtrl>("object_bonus_spin")->getValue().asReal();
        buffer = llformat("%f", value);
        strings.push_back(strings_t::value_type(buffer));

        buffer = llformat("%d", getChild<LLUICtrl>("access_combo")->getValue().asInteger());
        strings.push_back(strings_t::value_type(buffer));

        buffer = llformat("%s", (getChild<LLUICtrl>("restrict_pushobject")->getValue().asBoolean() ? "Y" : "N"));
        strings.push_back(strings_t::value_type(buffer));

        buffer = llformat("%s", (getChild<LLUICtrl>("allow_parcel_changes_check")->getValue().asBoolean() ? "Y" : "N"));
        strings.push_back(strings_t::value_type(buffer));

        LLUUID invoice(LLFloaterRegionInfo::getLastInvoice());
        sendEstateOwnerMessage(gMessageSystem, "setregioninfo", invoice, strings);
    }

    // if we changed access levels, tell user about it
    LLViewerRegion* region = gAgent.getRegion();
    if (region && (getChild<LLUICtrl>("access_combo")->getValue().asInteger() != region->getSimAccess()) )
    {
        LLNotificationsUtil::add("RegionMaturityChange");
    }

<<<<<<< HEAD
	return true;
=======
    return TRUE;
>>>>>>> e1623bb2
}

/////////////////////////////////////////////////////////////////////////////
// LLPanelRegionDebugInfo
/////////////////////////////////////////////////////////////////////////////
bool LLPanelRegionDebugInfo::postBuild()
{
    LLPanelRegionInfo::postBuild();
    initCtrl("disable_scripts_check");
    initCtrl("disable_collisions_check");
    initCtrl("disable_physics_check");

    childSetAction("choose_avatar_btn", boost::bind(&LLPanelRegionDebugInfo::onClickChooseAvatar, this));
    childSetAction("return_btn", onClickReturn, this);
    childSetAction("top_colliders_btn", onClickTopColliders, this);
    childSetAction("top_scripts_btn", onClickTopScripts, this);
    childSetAction("restart_btn", onClickRestart, this);
    childSetAction("cancel_restart_btn", onClickCancelRestart, this);
    childSetAction("region_debug_console_btn", onClickDebugConsole, this);

<<<<<<< HEAD
	return true;
=======
    return TRUE;
>>>>>>> e1623bb2
}

// virtual
bool LLPanelRegionDebugInfo::refreshFromRegion(LLViewerRegion* region)
{
<<<<<<< HEAD
	bool allow_modify = gAgent.isGodlike() || (region && region->canManageEstate());
	setCtrlsEnabled(allow_modify);
	getChildView("apply_btn")->setEnabled(false);
	getChildView("target_avatar_name")->setEnabled(false);
	
	getChildView("choose_avatar_btn")->setEnabled(allow_modify);
	getChildView("return_scripts")->setEnabled(allow_modify && !mTargetAvatar.isNull());
	getChildView("return_other_land")->setEnabled(allow_modify && !mTargetAvatar.isNull());
	getChildView("return_estate_wide")->setEnabled(allow_modify && !mTargetAvatar.isNull());
	getChildView("return_btn")->setEnabled(allow_modify && !mTargetAvatar.isNull());
	getChildView("top_colliders_btn")->setEnabled(allow_modify);
	getChildView("top_scripts_btn")->setEnabled(allow_modify);
	getChildView("restart_btn")->setEnabled(allow_modify);
	getChildView("cancel_restart_btn")->setEnabled(allow_modify);
	getChildView("region_debug_console_btn")->setEnabled(allow_modify);

	return LLPanelRegionInfo::refreshFromRegion(region);
=======
    BOOL allow_modify = gAgent.isGodlike() || (region && region->canManageEstate());
    setCtrlsEnabled(allow_modify);
    getChildView("apply_btn")->setEnabled(FALSE);
    getChildView("target_avatar_name")->setEnabled(FALSE);

    getChildView("choose_avatar_btn")->setEnabled(allow_modify);
    getChildView("return_scripts")->setEnabled(allow_modify && !mTargetAvatar.isNull());
    getChildView("return_other_land")->setEnabled(allow_modify && !mTargetAvatar.isNull());
    getChildView("return_estate_wide")->setEnabled(allow_modify && !mTargetAvatar.isNull());
    getChildView("return_btn")->setEnabled(allow_modify && !mTargetAvatar.isNull());
    getChildView("top_colliders_btn")->setEnabled(allow_modify);
    getChildView("top_scripts_btn")->setEnabled(allow_modify);
    getChildView("restart_btn")->setEnabled(allow_modify);
    getChildView("cancel_restart_btn")->setEnabled(allow_modify);
    getChildView("region_debug_console_btn")->setEnabled(allow_modify);

    return LLPanelRegionInfo::refreshFromRegion(region);
>>>>>>> e1623bb2
}

// virtual
bool LLPanelRegionDebugInfo::sendUpdate()
{
    LL_INFOS() << "LLPanelRegionDebugInfo::sendUpdate" << LL_ENDL;
    strings_t strings;
    std::string buffer;

    buffer = llformat("%s", (getChild<LLUICtrl>("disable_scripts_check")->getValue().asBoolean() ? "Y" : "N"));
    strings.push_back(buffer);

    buffer = llformat("%s", (getChild<LLUICtrl>("disable_collisions_check")->getValue().asBoolean() ? "Y" : "N"));
    strings.push_back(buffer);

    buffer = llformat("%s", (getChild<LLUICtrl>("disable_physics_check")->getValue().asBoolean() ? "Y" : "N"));
    strings.push_back(buffer);

<<<<<<< HEAD
	LLUUID invoice(LLFloaterRegionInfo::getLastInvoice());
	sendEstateOwnerMessage(gMessageSystem, "setregiondebug", invoice, strings);
	return true;
=======
    LLUUID invoice(LLFloaterRegionInfo::getLastInvoice());
    sendEstateOwnerMessage(gMessageSystem, "setregiondebug", invoice, strings);
    return TRUE;
>>>>>>> e1623bb2
}

void LLPanelRegionDebugInfo::onClickChooseAvatar()
{
    LLView * button = findChild<LLButton>("choose_avatar_btn");
    LLFloater* parent_floater = gFloaterView->getParentFloater(this);
<<<<<<< HEAD
	LLFloater * child_floater = LLFloaterAvatarPicker::show(boost::bind(&LLPanelRegionDebugInfo::callbackAvatarID, this, _1, _2), 
                                                                                    false, true, false, parent_floater->getName(), button);
	if (child_floater)
	{
		parent_floater->addDependentFloater(child_floater);
	}
=======
    LLFloater * child_floater = LLFloaterAvatarPicker::show(boost::bind(&LLPanelRegionDebugInfo::callbackAvatarID, this, _1, _2),
                                                                                    FALSE, TRUE, FALSE, parent_floater->getName(), button);
    if (child_floater)
    {
        parent_floater->addDependentFloater(child_floater);
    }
>>>>>>> e1623bb2
}


void LLPanelRegionDebugInfo::callbackAvatarID(const uuid_vec_t& ids, const std::vector<LLAvatarName> names)
{
    if (ids.empty() || names.empty()) return;
    mTargetAvatar = ids[0];
    getChild<LLUICtrl>("target_avatar_name")->setValue(LLSD(names[0].getCompleteName()));
    refreshFromRegion( gAgent.getRegion() );
}

// static
void LLPanelRegionDebugInfo::onClickReturn(void* data)
{
    LLPanelRegionDebugInfo* panelp = (LLPanelRegionDebugInfo*) data;
    if (panelp->mTargetAvatar.isNull()) return;

    LLSD args;
    args["USER_NAME"] = panelp->getChild<LLUICtrl>("target_avatar_name")->getValue().asString();
    LLSD payload;
    payload["avatar_id"] = panelp->mTargetAvatar;

    U32 flags = SWD_ALWAYS_RETURN_OBJECTS;

    if (panelp->getChild<LLUICtrl>("return_scripts")->getValue().asBoolean())
    {
        flags |= SWD_SCRIPTED_ONLY;
    }

    if (panelp->getChild<LLUICtrl>("return_other_land")->getValue().asBoolean())
    {
        flags |= SWD_OTHERS_LAND_ONLY;
    }
    payload["flags"] = int(flags);
    payload["return_estate_wide"] = panelp->getChild<LLUICtrl>("return_estate_wide")->getValue().asBoolean();
    LLNotificationsUtil::add("EstateObjectReturn", args, payload,
                                    boost::bind(&LLPanelRegionDebugInfo::callbackReturn, panelp, _1, _2));
}

bool LLPanelRegionDebugInfo::callbackReturn(const LLSD& notification, const LLSD& response)
{
    S32 option = LLNotificationsUtil::getSelectedOption(notification, response);
    if (option != 0) return false;

    LLUUID target_avatar = notification["payload"]["avatar_id"].asUUID();
    if (!target_avatar.isNull())
    {
        U32 flags = notification["payload"]["flags"].asInteger();
        bool return_estate_wide = notification["payload"]["return_estate_wide"];
        if (return_estate_wide)
        {
            // send as estate message - routed by spaceserver to all regions in estate
            strings_t strings;
            strings.push_back(llformat("%d", flags));
            strings.push_back(target_avatar.asString());

            LLUUID invoice(LLFloaterRegionInfo::getLastInvoice());

            sendEstateOwnerMessage(gMessageSystem, "estateobjectreturn", invoice, strings);
        }
        else
        {
            // send to this simulator only
            send_sim_wide_deletes(target_avatar, flags);
        }
    }
    return false;
}


// static
void LLPanelRegionDebugInfo::onClickTopColliders(void* data)
{
    LLPanelRegionDebugInfo* self = (LLPanelRegionDebugInfo*)data;
    strings_t strings;
    strings.push_back("1"); // one physics step
    LLUUID invoice(LLFloaterRegionInfo::getLastInvoice());
    LLFloaterTopObjects* instance = LLFloaterReg::getTypedInstance<LLFloaterTopObjects>("top_objects");
    if(!instance) return;
    LLFloaterReg::showInstance("top_objects");
    instance->clearList();
    instance->disableRefreshBtn();

    self->getChildView("top_colliders_btn")->setEnabled(false);
    self->getChildView("top_scripts_btn")->setEnabled(false);

    self->sendEstateOwnerMessage(gMessageSystem, "colliders", invoice, strings);
}

// static
void LLPanelRegionDebugInfo::onClickTopScripts(void* data)
{
    LLPanelRegionDebugInfo* self = (LLPanelRegionDebugInfo*)data;
    strings_t strings;
    strings.push_back("6"); // top 5 scripts
    LLUUID invoice(LLFloaterRegionInfo::getLastInvoice());
    LLFloaterTopObjects* instance = LLFloaterReg::getTypedInstance<LLFloaterTopObjects>("top_objects");
    if(!instance) return;
    LLFloaterReg::showInstance("top_objects");
    instance->clearList();
    instance->disableRefreshBtn();

    self->getChildView("top_colliders_btn")->setEnabled(false);
    self->getChildView("top_scripts_btn")->setEnabled(false);

    self->sendEstateOwnerMessage(gMessageSystem, "scripts", invoice, strings);
}

// static
void LLPanelRegionDebugInfo::onClickRestart(void* data)
{
    LLNotificationsUtil::add("ConfirmRestart", LLSD(), LLSD(),
        boost::bind(&LLPanelRegionDebugInfo::callbackRestart, (LLPanelRegionDebugInfo*)data, _1, _2));
}

bool LLPanelRegionDebugInfo::callbackRestart(const LLSD& notification, const LLSD& response)
{
    S32 option = LLNotificationsUtil::getSelectedOption(notification, response);
    if (option != 0) return false;

    strings_t strings;
    strings.push_back("120");
    LLUUID invoice(LLFloaterRegionInfo::getLastInvoice());
    sendEstateOwnerMessage(gMessageSystem, "restart", invoice, strings);
    return false;
}

// static
void LLPanelRegionDebugInfo::onClickCancelRestart(void* data)
{
    LLPanelRegionDebugInfo* self = (LLPanelRegionDebugInfo*)data;
    strings_t strings;
    strings.push_back("-1");
    LLUUID invoice(LLFloaterRegionInfo::getLastInvoice());
    self->sendEstateOwnerMessage(gMessageSystem, "restart", invoice, strings);
}

// static
void LLPanelRegionDebugInfo::onClickDebugConsole(void* data)
{
    LLFloaterReg::showInstance("region_debug_console");
}

bool LLPanelRegionTerrainInfo::validateTextureSizes()
{
    static const S32 MAX_TERRAIN_TEXTURE_SIZE = 1024;
    for(S32 i = 0; i < TERRAIN_TEXTURE_COUNT; ++i)
    {
        std::string buffer;
        buffer = llformat("texture_detail_%d", i);
        LLTextureCtrl* texture_ctrl = getChild<LLTextureCtrl>(buffer);
        if (!texture_ctrl) continue;

        LLUUID image_asset_id = texture_ctrl->getImageAssetID();
        LLViewerTexture* img = LLViewerTextureManager::getFetchedTexture(image_asset_id);
        S32 components = img->getComponents();
        // Must ask for highest resolution version's width. JC
        S32 width = img->getFullWidth();
        S32 height = img->getFullHeight();

        //LL_INFOS() << "texture detail " << i << " is " << width << "x" << height << "x" << components << LL_ENDL;

        if (components != 3)
        {
            LLSD args;
            args["TEXTURE_NUM"] = i+1;
            args["TEXTURE_BIT_DEPTH"] = llformat("%d",components * 8);
            args["MAX_SIZE"] = MAX_TERRAIN_TEXTURE_SIZE;
<<<<<<< HEAD
			LLNotificationsUtil::add("InvalidTerrainBitDepth", args);
			return false;
		}
=======
            LLNotificationsUtil::add("InvalidTerrainBitDepth", args);
            return FALSE;
        }
>>>>>>> e1623bb2

        if (width > MAX_TERRAIN_TEXTURE_SIZE || height > MAX_TERRAIN_TEXTURE_SIZE)
        {

            LLSD args;
            args["TEXTURE_NUM"] = i+1;
            args["TEXTURE_SIZE_X"] = width;
            args["TEXTURE_SIZE_Y"] = height;
            args["MAX_SIZE"] = MAX_TERRAIN_TEXTURE_SIZE;
<<<<<<< HEAD
			LLNotificationsUtil::add("InvalidTerrainSize", args);
			return false;
			
		}
	}

	return true;
=======
            LLNotificationsUtil::add("InvalidTerrainSize", args);
            return FALSE;

        }
    }

    return TRUE;
>>>>>>> e1623bb2
}

bool LLPanelRegionTerrainInfo::validateTextureHeights()
{
    for (S32 i = 0; i < CORNER_COUNT; ++i)
    {
        std::string low = llformat("height_start_spin_%d", i);
        std::string high = llformat("height_range_spin_%d", i);

<<<<<<< HEAD
		if (getChild<LLUICtrl>(low)->getValue().asReal() > getChild<LLUICtrl>(high)->getValue().asReal())
		{
			return false;
		}
	}

	return true;
=======
        if (getChild<LLUICtrl>(low)->getValue().asReal() > getChild<LLUICtrl>(high)->getValue().asReal())
        {
            return FALSE;
        }
    }

    return TRUE;
>>>>>>> e1623bb2
}

/////////////////////////////////////////////////////////////////////////////
// LLPanelRegionTerrainInfo
/////////////////////////////////////////////////////////////////////////////
// Initialize statics

bool LLPanelRegionTerrainInfo::postBuild()
{
    LLPanelRegionInfo::postBuild();

    initCtrl("water_height_spin");
    initCtrl("terrain_raise_spin");
    initCtrl("terrain_lower_spin");

    std::string buffer;
    for(S32 i = 0; i < TERRAIN_TEXTURE_COUNT; ++i)
    {
        buffer = llformat("texture_detail_%d", i);
        initCtrl(buffer);
    }

    for(S32 i = 0; i < CORNER_COUNT; ++i)
    {
        buffer = llformat("height_start_spin_%d", i);
        initCtrl(buffer);
        buffer = llformat("height_range_spin_%d", i);
        initCtrl(buffer);
    }

    childSetAction("download_raw_btn", onClickDownloadRaw, this);
    childSetAction("upload_raw_btn", onClickUploadRaw, this);
    childSetAction("bake_terrain_btn", onClickBakeTerrain, this);

    mAskedTextureHeights = false;
    mConfirmedTextureHeights = false;

    return LLPanelRegionInfo::postBuild();
}

// virtual
bool LLPanelRegionTerrainInfo::refreshFromRegion(LLViewerRegion* region)
{
<<<<<<< HEAD
	bool owner_or_god = gAgent.isGodlike() 
						|| (region && (region->getOwner() == gAgent.getID()));
	bool owner_or_god_or_manager = owner_or_god
						|| (region && region->isEstateManager());
	setCtrlsEnabled(owner_or_god_or_manager);

	getChildView("apply_btn")->setEnabled(false);

	if (region)
	{
		getChild<LLUICtrl>("region_text")->setValue(LLSD(region->getName()));

		LLVLComposition* compp = region->getComposition();
		LLTextureCtrl* texture_ctrl;
		std::string buffer;
		for(S32 i = 0; i < TERRAIN_TEXTURE_COUNT; ++i)
		{
			buffer = llformat("texture_detail_%d", i);
			texture_ctrl = getChild<LLTextureCtrl>(buffer);
			if(texture_ctrl)
			{
				LL_DEBUGS() << "Detail Texture " << i << ": "
						 << compp->getDetailTextureID(i) << LL_ENDL;
				LLUUID tmp_id(compp->getDetailTextureID(i));
				texture_ctrl->setImageAssetID(tmp_id);
			}
		}

		for(S32 i = 0; i < CORNER_COUNT; ++i)
    	{
			buffer = llformat("height_start_spin_%d", i);
			getChild<LLUICtrl>(buffer)->setValue(LLSD(compp->getStartHeight(i)));
			buffer = llformat("height_range_spin_%d", i);
			getChild<LLUICtrl>(buffer)->setValue(LLSD(compp->getHeightRange(i)));
		}
	}
	else
	{
		LL_DEBUGS() << "no region set" << LL_ENDL;
		getChild<LLUICtrl>("region_text")->setValue(LLSD(""));
	}

	getChildView("download_raw_btn")->setEnabled(owner_or_god);
	getChildView("upload_raw_btn")->setEnabled(owner_or_god);
	getChildView("bake_terrain_btn")->setEnabled(owner_or_god);

	return LLPanelRegionInfo::refreshFromRegion(region);
=======
    BOOL owner_or_god = gAgent.isGodlike()
                        || (region && (region->getOwner() == gAgent.getID()));
    BOOL owner_or_god_or_manager = owner_or_god
                        || (region && region->isEstateManager());
    setCtrlsEnabled(owner_or_god_or_manager);

    getChildView("apply_btn")->setEnabled(FALSE);

    if (region)
    {
        getChild<LLUICtrl>("region_text")->setValue(LLSD(region->getName()));

        LLVLComposition* compp = region->getComposition();
        LLTextureCtrl* texture_ctrl;
        std::string buffer;
        for(S32 i = 0; i < TERRAIN_TEXTURE_COUNT; ++i)
        {
            buffer = llformat("texture_detail_%d", i);
            texture_ctrl = getChild<LLTextureCtrl>(buffer);
            if(texture_ctrl)
            {
                LL_DEBUGS() << "Detail Texture " << i << ": "
                         << compp->getDetailTextureID(i) << LL_ENDL;
                LLUUID tmp_id(compp->getDetailTextureID(i));
                texture_ctrl->setImageAssetID(tmp_id);
            }
        }

        for(S32 i = 0; i < CORNER_COUNT; ++i)
        {
            buffer = llformat("height_start_spin_%d", i);
            getChild<LLUICtrl>(buffer)->setValue(LLSD(compp->getStartHeight(i)));
            buffer = llformat("height_range_spin_%d", i);
            getChild<LLUICtrl>(buffer)->setValue(LLSD(compp->getHeightRange(i)));
        }
    }
    else
    {
        LL_DEBUGS() << "no region set" << LL_ENDL;
        getChild<LLUICtrl>("region_text")->setValue(LLSD(""));
    }

    getChildView("download_raw_btn")->setEnabled(owner_or_god);
    getChildView("upload_raw_btn")->setEnabled(owner_or_god);
    getChildView("bake_terrain_btn")->setEnabled(owner_or_god);

    return LLPanelRegionInfo::refreshFromRegion(region);
>>>>>>> e1623bb2
}


// virtual
bool LLPanelRegionTerrainInfo::sendUpdate()
{
<<<<<<< HEAD
	LL_INFOS() << "LLPanelRegionTerrainInfo::sendUpdate" << LL_ENDL;
	std::string buffer;
	strings_t strings;
	LLUUID invoice(LLFloaterRegionInfo::getLastInvoice());

	// update the model
	LLRegionInfoModel& region_info = LLRegionInfoModel::instance();
	region_info.mWaterHeight = (F32) getChild<LLUICtrl>("water_height_spin")->getValue().asReal();
	region_info.mTerrainRaiseLimit = (F32) getChild<LLUICtrl>("terrain_raise_spin")->getValue().asReal();
	region_info.mTerrainLowerLimit = (F32) getChild<LLUICtrl>("terrain_lower_spin")->getValue().asReal();

	// and sync the region with it
	region_info.sendRegionTerrain(invoice);
	
	// =======================================
	// Assemble and send texturedetail message

	// Make sure user hasn't chosen wacky textures.
	if (!validateTextureSizes())
	{
		return false;
	}

	// Check if terrain Elevation Ranges are correct
	if (gSavedSettings.getBOOL("RegionCheckTextureHeights") && !validateTextureHeights())
	{
		if (!mAskedTextureHeights)
		{
			LLNotificationsUtil::add("ConfirmTextureHeights", LLSD(), LLSD(), boost::bind(&LLPanelRegionTerrainInfo::callbackTextureHeights, this, _1, _2));
			mAskedTextureHeights = true;
			return false;
		}
		else if (!mConfirmedTextureHeights)
		{
			return false;
		}
	}

	LLTextureCtrl* texture_ctrl;
	std::string id_str;
	LLMessageSystem* msg = gMessageSystem;

	for(S32 i = 0; i < TERRAIN_TEXTURE_COUNT; ++i)
	{
		buffer = llformat("texture_detail_%d", i);
		texture_ctrl = getChild<LLTextureCtrl>(buffer);
		if(texture_ctrl)
		{
			LLUUID tmp_id(texture_ctrl->getImageAssetID());
			tmp_id.toString(id_str);
			buffer = llformat("%d %s", i, id_str.c_str());
			strings.push_back(buffer);
		}
	}
	sendEstateOwnerMessage(msg, "texturedetail", invoice, strings);
	strings.clear();

	// ========================================
	// Assemble and send textureheights message

	for(S32 i = 0; i < CORNER_COUNT; ++i)
	{
		buffer = llformat("height_start_spin_%d", i);
		std::string buffer2 = llformat("height_range_spin_%d", i);
		std::string buffer3 = llformat("%d %f %f", i, (F32)getChild<LLUICtrl>(buffer)->getValue().asReal(), (F32)getChild<LLUICtrl>(buffer2)->getValue().asReal());
		strings.push_back(buffer3);
	}
	sendEstateOwnerMessage(msg, "textureheights", invoice, strings);
	strings.clear();

	// ========================================
	// Send texturecommit message

	sendEstateOwnerMessage(msg, "texturecommit", invoice, strings);

	return true;
=======
    LL_INFOS() << "LLPanelRegionTerrainInfo::sendUpdate" << LL_ENDL;
    std::string buffer;
    strings_t strings;
    LLUUID invoice(LLFloaterRegionInfo::getLastInvoice());

    // update the model
    LLRegionInfoModel& region_info = LLRegionInfoModel::instance();
    region_info.mWaterHeight = (F32) getChild<LLUICtrl>("water_height_spin")->getValue().asReal();
    region_info.mTerrainRaiseLimit = (F32) getChild<LLUICtrl>("terrain_raise_spin")->getValue().asReal();
    region_info.mTerrainLowerLimit = (F32) getChild<LLUICtrl>("terrain_lower_spin")->getValue().asReal();

    // and sync the region with it
    region_info.sendRegionTerrain(invoice);

    // =======================================
    // Assemble and send texturedetail message

    // Make sure user hasn't chosen wacky textures.
    if (!validateTextureSizes())
    {
        return FALSE;
    }

    // Check if terrain Elevation Ranges are correct
    if (gSavedSettings.getBOOL("RegionCheckTextureHeights") && !validateTextureHeights())
    {
        if (!mAskedTextureHeights)
        {
            LLNotificationsUtil::add("ConfirmTextureHeights", LLSD(), LLSD(), boost::bind(&LLPanelRegionTerrainInfo::callbackTextureHeights, this, _1, _2));
            mAskedTextureHeights = true;
            return FALSE;
        }
        else if (!mConfirmedTextureHeights)
        {
            return FALSE;
        }
    }

    LLTextureCtrl* texture_ctrl;
    std::string id_str;
    LLMessageSystem* msg = gMessageSystem;

    for(S32 i = 0; i < TERRAIN_TEXTURE_COUNT; ++i)
    {
        buffer = llformat("texture_detail_%d", i);
        texture_ctrl = getChild<LLTextureCtrl>(buffer);
        if(texture_ctrl)
        {
            LLUUID tmp_id(texture_ctrl->getImageAssetID());
            tmp_id.toString(id_str);
            buffer = llformat("%d %s", i, id_str.c_str());
            strings.push_back(buffer);
        }
    }
    sendEstateOwnerMessage(msg, "texturedetail", invoice, strings);
    strings.clear();

    // ========================================
    // Assemble and send textureheights message

    for(S32 i = 0; i < CORNER_COUNT; ++i)
    {
        buffer = llformat("height_start_spin_%d", i);
        std::string buffer2 = llformat("height_range_spin_%d", i);
        std::string buffer3 = llformat("%d %f %f", i, (F32)getChild<LLUICtrl>(buffer)->getValue().asReal(), (F32)getChild<LLUICtrl>(buffer2)->getValue().asReal());
        strings.push_back(buffer3);
    }
    sendEstateOwnerMessage(msg, "textureheights", invoice, strings);
    strings.clear();

    // ========================================
    // Send texturecommit message

    sendEstateOwnerMessage(msg, "texturecommit", invoice, strings);

    return TRUE;
>>>>>>> e1623bb2
}

bool LLPanelRegionTerrainInfo::callbackTextureHeights(const LLSD& notification, const LLSD& response)
{
<<<<<<< HEAD
	S32 option = LLNotificationsUtil::getSelectedOption(notification, response);
	if (option == 0) // ok
	{
		mConfirmedTextureHeights = true;
	}
	else if (option == 1) // cancel
	{
		mConfirmedTextureHeights = false;
	}
	else if (option == 2) // don't ask
	{
		gSavedSettings.setBOOL("RegionCheckTextureHeights", false);
		mConfirmedTextureHeights = true;
	}
=======
    S32 option = LLNotificationsUtil::getSelectedOption(notification, response);
    if (option == 0) // ok
    {
        mConfirmedTextureHeights = true;
    }
    else if (option == 1) // cancel
    {
        mConfirmedTextureHeights = false;
    }
    else if (option == 2) // don't ask
    {
        gSavedSettings.setBOOL("RegionCheckTextureHeights", FALSE);
        mConfirmedTextureHeights = true;
    }
>>>>>>> e1623bb2

    onBtnSet();

    mAskedTextureHeights = false;
    return false;
}

// static
void LLPanelRegionTerrainInfo::onClickDownloadRaw(void* data)
{
    LLFilePicker& picker = LLFilePicker::instance();
    if (!picker.getSaveFile(LLFilePicker::FFSAVE_RAW, "terrain.raw"))
    {
        LL_WARNS() << "No file" << LL_ENDL;
        return;
    }
    std::string filepath = picker.getFirstFile();
    gXferManager->expectFileForRequest(filepath);

    LLPanelRegionTerrainInfo* self = (LLPanelRegionTerrainInfo*)data;
    strings_t strings;
    strings.push_back("download filename");
    strings.push_back(filepath);
    LLUUID invoice(LLFloaterRegionInfo::getLastInvoice());
    self->sendEstateOwnerMessage(gMessageSystem, "terrain", invoice, strings);
}

// static
void LLPanelRegionTerrainInfo::onClickUploadRaw(void* data)
{
    LLFilePicker& picker = LLFilePicker::instance();
    if (!picker.getOpenFile(LLFilePicker::FFLOAD_RAW))
    {
        LL_WARNS() << "No file" << LL_ENDL;
        return;
    }
    std::string filepath = picker.getFirstFile();
    gXferManager->expectFileForTransfer(filepath);

    LLPanelRegionTerrainInfo* self = (LLPanelRegionTerrainInfo*)data;
    strings_t strings;
    strings.push_back("upload filename");
    strings.push_back(filepath);
    LLUUID invoice(LLFloaterRegionInfo::getLastInvoice());
    self->sendEstateOwnerMessage(gMessageSystem, "terrain", invoice, strings);

    LLNotificationsUtil::add("RawUploadStarted");
}

// static
void LLPanelRegionTerrainInfo::onClickBakeTerrain(void* data)
{
    LLNotificationsUtil::add("ConfirmBakeTerrain", LLSD(), LLSD(), boost::bind(&LLPanelRegionTerrainInfo::callbackBakeTerrain, (LLPanelRegionTerrainInfo*)data, _1, _2));
}

bool LLPanelRegionTerrainInfo::callbackBakeTerrain(const LLSD& notification, const LLSD& response)
{
    S32 option = LLNotificationsUtil::getSelectedOption(notification, response);
    if (option != 0) return false;

    strings_t strings;
    strings.push_back("bake");
    LLUUID invoice(LLFloaterRegionInfo::getLastInvoice());
    sendEstateOwnerMessage(gMessageSystem, "terrain", invoice, strings);

    return false;
}

/////////////////////////////////////////////////////////////////////////////
// LLPanelEstateInfo
//

LLPanelEstateInfo::LLPanelEstateInfo()
:   LLPanelRegionInfo(),
    mEstateID(0)    // invalid
{
    LLEstateInfoModel& estate_info = LLEstateInfoModel::instance();
    estate_info.setCommitCallback(boost::bind(&LLPanelEstateInfo::refreshFromEstate, this));
    estate_info.setUpdateCallback(boost::bind(&LLPanelEstateInfo::refreshFromEstate, this));
}

// static
void LLPanelEstateInfo::initDispatch(LLDispatcher& dispatch)
{
    std::string name;

    name.assign("estateupdateinfo");
    static LLDispatchEstateUpdateInfo estate_update_info;
    dispatch.addHandler(name, &estate_update_info);

    name.assign("setaccess");
    static LLDispatchSetEstateAccess set_access;
    dispatch.addHandler(name, &set_access);

    name.assign("setexperience");
    static LLDispatchSetEstateExperience set_experience;
    dispatch.addHandler(name, &set_experience);

    estate_dispatch_initialized = true;
}

//---------------------------------------------------------------------------
// Kick from estate methods
//---------------------------------------------------------------------------

void LLPanelEstateInfo::onClickKickUser()
{
    // this depends on the grandparent view being a floater
    // in order to set up floater dependency
    LLView * button = findChild<LLButton>("kick_user_from_estate_btn");
<<<<<<< HEAD
	LLFloater* parent_floater = gFloaterView->getParentFloater(this);
	LLFloater* child_floater = LLFloaterAvatarPicker::show(boost::bind(&LLPanelEstateInfo::onKickUserCommit, this, _1), 
                                                                        false, true, false, parent_floater->getName(), button);
	if (child_floater)
	{
		parent_floater->addDependentFloater(child_floater);
	}
=======
    LLFloater* parent_floater = gFloaterView->getParentFloater(this);
    LLFloater* child_floater = LLFloaterAvatarPicker::show(boost::bind(&LLPanelEstateInfo::onKickUserCommit, this, _1),
                                                                        FALSE, TRUE, FALSE, parent_floater->getName(), button);
    if (child_floater)
    {
        parent_floater->addDependentFloater(child_floater);
    }
>>>>>>> e1623bb2
}

void LLPanelEstateInfo::onKickUserCommit(const uuid_vec_t& ids)
{
    if (ids.empty()) return;

    //Bring up a confirmation dialog
    LLSD args;
    args["EVIL_USER"] = LLSLURL("agent", ids[0], "completename").getSLURLString();
    LLSD payload;
    payload["agent_id"] = ids[0];
    LLNotificationsUtil::add("EstateKickUser", args, payload, boost::bind(&LLPanelEstateInfo::kickUserConfirm, this, _1, _2));

}

bool LLPanelEstateInfo::kickUserConfirm(const LLSD& notification, const LLSD& response)
{
    S32 option = LLNotificationsUtil::getSelectedOption(notification, response);
    switch(option)
    {
    case 0:
        {
            //Kick User
            strings_t strings;
            strings.push_back(notification["payload"]["agent_id"].asString());

            sendEstateOwnerMessage(gMessageSystem, "kickestate", LLFloaterRegionInfo::getLastInvoice(), strings);
            break;
        }
    default:
        break;
    }
    return false;
}

//---------------------------------------------------------------------------
// Core Add/Remove estate access methods
// TODO: INTERNATIONAL: don't build message text here;
// instead, create multiple translatable messages and choose
// one based on the status.
//---------------------------------------------------------------------------
std::string all_estates_text()
{
    LLPanelEstateInfo* panel = LLFloaterRegionInfo::getPanelEstate();
    if (!panel) return "(" + LLTrans::getString("RegionInfoError") + ")";

    LLStringUtil::format_map_t args;
    std::string owner = panel->getOwnerName();

    LLViewerRegion* region = gAgent.getRegion();
    if (gAgent.isGodlike())
    {
        args["[OWNER]"] = owner.c_str();
        return LLTrans::getString("RegionInfoAllEstatesOwnedBy", args);
    }
    else if (region && region->getOwner() == gAgent.getID())
    {
        return LLTrans::getString("RegionInfoAllEstatesYouOwn");
    }
    else if (region && region->isEstateManager())
    {
        args["[OWNER]"] = owner.c_str();
        return LLTrans::getString("RegionInfoAllEstatesYouManage", args);
    }
    else
    {
        return "(" + LLTrans::getString("RegionInfoError") + ")";
    }
}

// static
bool LLPanelEstateInfo::isLindenEstate()
{
    U32 estate_id = LLEstateInfoModel::instance().getID();
    return (estate_id <= ESTATE_LAST_LINDEN);
}

struct LLEstateAccessChangeInfo
{
    LLEstateAccessChangeInfo(const LLSD& sd)
    {
        mDialogName = sd["dialog_name"].asString();
        mOperationFlag = (U32)sd["operation"].asInteger();
        LLSD::array_const_iterator end_it = sd["allowed_ids"].endArray();
        for (LLSD::array_const_iterator id_it = sd["allowed_ids"].beginArray();
            id_it != end_it;
            ++id_it)
        {
            mAgentOrGroupIDs.push_back(id_it->asUUID());
        }
    }

    const LLSD asLLSD() const
    {
        LLSD sd;
        sd["name"] = mDialogName;
        sd["operation"] = (S32)mOperationFlag;
        for (U32 i = 0; i < mAgentOrGroupIDs.size(); ++i)
        {
            sd["allowed_ids"].append(mAgentOrGroupIDs[i]);
            if (mAgentNames.size() > i)
            {
                sd["allowed_names"].append(mAgentNames[i].asLLSD());
            }
        }
        return sd;
    }

    U32 mOperationFlag; // ESTATE_ACCESS_BANNED_AGENT_ADD, _REMOVE, etc.
    std::string mDialogName;
    uuid_vec_t mAgentOrGroupIDs; // List of agent IDs to apply to this change
    std::vector<LLAvatarName> mAgentNames; // Optional list of the agent names for notifications
};

// static
void LLPanelEstateInfo::updateEstateOwnerName(const std::string& name)
{
    LLPanelEstateInfo* panelp = LLFloaterRegionInfo::getPanelEstate();
    if (panelp)
    {
        panelp->setOwnerName(name);
    }
}

// static
void LLPanelEstateInfo::updateEstateName(const std::string& name)
{
    LLPanelEstateInfo* panelp = LLFloaterRegionInfo::getPanelEstate();
    if (panelp)
    {
        panelp->getChildRef<LLTextBox>("estate_name").setText(name);
    }
}

void LLPanelEstateInfo::updateControls(LLViewerRegion* region)
{
<<<<<<< HEAD
	bool god = gAgent.isGodlike();
	bool owner = (region && (region->getOwner() == gAgent.getID()));
	bool manager = (region && region->isEstateManager());
	setCtrlsEnabled(god || owner || manager);
	
	getChildView("apply_btn")->setEnabled(false);
    getChildView("estate_owner")->setEnabled(true);
	getChildView("message_estate_btn")->setEnabled(god || owner || manager);
	getChildView("kick_user_from_estate_btn")->setEnabled(god || owner || manager);
=======
    BOOL god = gAgent.isGodlike();
    BOOL owner = (region && (region->getOwner() == gAgent.getID()));
    BOOL manager = (region && region->isEstateManager());
    setCtrlsEnabled(god || owner || manager);

    getChildView("apply_btn")->setEnabled(FALSE);
    getChildView("estate_owner")->setEnabled(TRUE);
    getChildView("message_estate_btn")->setEnabled(god || owner || manager);
    getChildView("kick_user_from_estate_btn")->setEnabled(god || owner || manager);
>>>>>>> e1623bb2

    refresh();
}

bool LLPanelEstateInfo::refreshFromRegion(LLViewerRegion* region)
{
    updateControls(region);

    // let the parent class handle the general data collection.
    bool rv = LLPanelRegionInfo::refreshFromRegion(region);

    // We want estate info. To make sure it works across region
    // boundaries and multiple packets, we add a serial number to the
    // integers and track against that on update.
    strings_t strings;
    //integers_t integers;
    //LLFloaterRegionInfo::incrementSerial();
    LLFloaterRegionInfo::nextInvoice();
    LLUUID invoice(LLFloaterRegionInfo::getLastInvoice());
    //integers.push_back(LLFloaterRegionInfo::());::getPanelEstate();


    sendEstateOwnerMessage(gMessageSystem, "getinfo", invoice, strings);

    refresh();

    return rv;
}

void LLPanelEstateInfo::updateChild(LLUICtrl* child_ctrl)
{
    // Ensure appropriate state of the management ui.
    updateControls(gAgent.getRegion());
}

bool LLPanelEstateInfo::estateUpdate(LLMessageSystem* msg)
{
    LL_INFOS() << "LLPanelEstateInfo::estateUpdate()" << LL_ENDL;
    return false;
}


bool LLPanelEstateInfo::postBuild()
{
    // set up the callbacks for the generic controls
    initCtrl("externally_visible_radio");
    initCtrl("allow_direct_teleport");
    initCtrl("limit_payment");
    initCtrl("limit_age_verified");
    initCtrl("limit_bots");
    initCtrl("voice_chat_check");
    initCtrl("parcel_access_override");

    childSetAction("message_estate_btn", boost::bind(&LLPanelEstateInfo::onClickMessageEstate, this));
    childSetAction("kick_user_from_estate_btn", boost::bind(&LLPanelEstateInfo::onClickKickUser, this));

    getChild<LLUICtrl>("parcel_access_override")->setCommitCallback(boost::bind(&LLPanelEstateInfo::onChangeAccessOverride, this));

<<<<<<< HEAD
	getChild<LLUICtrl>("externally_visible_radio")->setFocus(true);
=======
    getChild<LLUICtrl>("externally_visible_radio")->setFocus(TRUE);
>>>>>>> e1623bb2

    getChild<LLTextBox>("estate_owner")->setIsFriendCallback(LLAvatarActions::isFriend);

    return LLPanelRegionInfo::postBuild();
}

void LLPanelEstateInfo::refresh()
{
    // Disable access restriction controls if they make no sense.
    bool public_access = ("estate_public_access" == getChild<LLUICtrl>("externally_visible_radio")->getValue().asString());

    getChildView("Only Allow")->setEnabled(public_access);
    getChildView("limit_payment")->setEnabled(public_access);
    getChildView("limit_age_verified")->setEnabled(public_access);
    getChildView("limit_bots")->setEnabled(public_access);

<<<<<<< HEAD
	// if this is set to false, then the limit fields are meaningless and should be turned off
	if (!public_access)
	{
		getChild<LLUICtrl>("limit_payment")->setValue(false);
		getChild<LLUICtrl>("limit_age_verified")->setValue(false);
=======
    // if this is set to false, then the limit fields are meaningless and should be turned off
    if (public_access == false)
    {
        getChild<LLUICtrl>("limit_payment")->setValue(false);
        getChild<LLUICtrl>("limit_age_verified")->setValue(false);
>>>>>>> e1623bb2
        getChild<LLUICtrl>("limit_bots")->setValue(false);
    }
}

void LLPanelEstateInfo::refreshFromEstate()
{
    const LLEstateInfoModel& estate_info = LLEstateInfoModel::instance();

    getChild<LLUICtrl>("estate_name")->setValue(estate_info.getName());
    setOwnerName(LLSLURL("agent", estate_info.getOwnerID(), "inspect").getSLURLString());

    getChild<LLUICtrl>("externally_visible_radio")->setValue(estate_info.getIsExternallyVisible() ? "estate_public_access" : "estate_restricted_access");
    getChild<LLUICtrl>("voice_chat_check")->setValue(estate_info.getAllowVoiceChat());
    getChild<LLUICtrl>("allow_direct_teleport")->setValue(estate_info.getAllowDirectTeleport());
    getChild<LLUICtrl>("limit_payment")->setValue(estate_info.getDenyAnonymous());
    getChild<LLUICtrl>("limit_age_verified")->setValue(estate_info.getDenyAgeUnverified());
    getChild<LLUICtrl>("parcel_access_override")->setValue(estate_info.getAllowAccessOverride());
    getChild<LLUICtrl>("limit_bots")->setValue(estate_info.getDenyScriptedAgents());

    // Ensure appriopriate state of the management UI
    updateControls(gAgent.getRegion());
    refresh();
}

bool LLPanelEstateInfo::sendUpdate()
{
    LL_INFOS() << "LLPanelEsateInfo::sendUpdate()" << LL_ENDL;

    LLNotification::Params params("ChangeLindenEstate");
    params.functor.function(boost::bind(&LLPanelEstateInfo::callbackChangeLindenEstate, this, _1, _2));

<<<<<<< HEAD
	if (isLindenEstate())
	{
		// trying to change reserved estate, warn
		LLNotifications::instance().add(params);
	}
	else
	{
		// for normal estates, just make the change
		LLNotifications::instance().forceResponse(params, 0);
	}
	return true;
=======
    if (isLindenEstate())
    {
        // trying to change reserved estate, warn
        LLNotifications::instance().add(params);
    }
    else
    {
        // for normal estates, just make the change
        LLNotifications::instance().forceResponse(params, 0);
    }
    return TRUE;
>>>>>>> e1623bb2
}

bool LLPanelEstateInfo::callbackChangeLindenEstate(const LLSD& notification, const LLSD& response)
{
    S32 option = LLNotificationsUtil::getSelectedOption(notification, response);
    switch(option)
    {
    case 0:
        {
            LLEstateInfoModel& estate_info = LLEstateInfoModel::instance();

            // update model
            estate_info.setUseFixedSun(false); // we don't support fixed sun estates anymore
            estate_info.setIsExternallyVisible("estate_public_access" == getChild<LLUICtrl>("externally_visible_radio")->getValue().asString());
            estate_info.setAllowDirectTeleport(getChild<LLUICtrl>("allow_direct_teleport")->getValue().asBoolean());
            estate_info.setDenyAnonymous(getChild<LLUICtrl>("limit_payment")->getValue().asBoolean());
            estate_info.setDenyAgeUnverified(getChild<LLUICtrl>("limit_age_verified")->getValue().asBoolean());
            estate_info.setAllowVoiceChat(getChild<LLUICtrl>("voice_chat_check")->getValue().asBoolean());
            estate_info.setAllowAccessOverride(getChild<LLUICtrl>("parcel_access_override")->getValue().asBoolean());
            estate_info.setDenyScriptedAgents(getChild<LLUICtrl>("limit_bots")->getValue().asBoolean());
            // JIGGLYPUFF
            //estate_info.setAllowAccessOverride(getChild<LLUICtrl>("")->getValue().asBoolean());
            // send the update to sim
            estate_info.sendEstateInfo();
        }

        // we don't want to do this because we'll get it automatically from the sim
        // after the spaceserver processes it
//      else
//      {
//          // caps method does not automatically send this info
//          LLFloaterRegionInfo::requestRegionInfo();
//      }
        break;
    case 1:
    default:
        // do nothing
        break;
    }
    return false;
}


/*
// Request = "getowner"
// SParam[0] = "" (empty string)
// IParam[0] = serial
void LLPanelEstateInfo::getEstateOwner()
{
    // TODO -- disable the panel
    // and call this function whenever we cross a region boundary
    // re-enable when owner matches, and get new estate info
    LLMessageSystem* msg = gMessageSystem;
    msg->newMessageFast(_PREHASH_EstateOwnerRequest);
    msg->nextBlockFast(_PREHASH_AgentData);
    msg->addUUIDFast(_PREHASH_AgentID, gAgent.getID());

    msg->nextBlockFast(_PREHASH_RequestData);
    msg->addStringFast(_PREHASH_Request, "getowner");

    // we send an empty string so that the variable block is not empty
    msg->nextBlockFast(_PREHASH_StringData);
    msg->addStringFast(_PREHASH_SParam, "");

    msg->nextBlockFast(_PREHASH_IntegerData);
    msg->addS32Fast(_PREHASH_IParam, LLFloaterRegionInfo::getSerial());

    gAgent.sendMessage();
}
*/

const std::string LLPanelEstateInfo::getOwnerName() const
{
    return getChild<LLUICtrl>("estate_owner")->getValue().asString();
}

void LLPanelEstateInfo::setOwnerName(const std::string& name)
{
    getChild<LLUICtrl>("estate_owner")->setValue(LLSD(name));
}

// static
void LLPanelEstateInfo::onClickMessageEstate(void* userdata)
{
    LL_INFOS() << "LLPanelEstateInfo::onClickMessageEstate" << LL_ENDL;
    LLNotificationsUtil::add("MessageEstate", LLSD(), LLSD(), boost::bind(&LLPanelEstateInfo::onMessageCommit, (LLPanelEstateInfo*)userdata, _1, _2));
}

bool LLPanelEstateInfo::onMessageCommit(const LLSD& notification, const LLSD& response)
{
    S32 option = LLNotificationsUtil::getSelectedOption(notification, response);
    std::string text = response["message"].asString();
    if(option != 0) return false;
    if(text.empty()) return false;
    LL_INFOS() << "Message to everyone: " << text << LL_ENDL;
    strings_t strings;
    //integers_t integers;
    std::string name;
    LLAgentUI::buildFullname(name);
    strings.push_back(strings_t::value_type(name));
    strings.push_back(strings_t::value_type(text));
    LLUUID invoice(LLFloaterRegionInfo::getLastInvoice());
    sendEstateOwnerMessage(gMessageSystem, "instantmessage", invoice, strings);
    return false;
}

void LLPanelEstateInfo::onChangeAccessOverride()
{
    if (!getChild<LLUICtrl>("parcel_access_override")->getValue().asBoolean())
    {
        LLNotificationsUtil::add("EstateParcelAccessOverride");
    }
}

LLPanelEstateCovenant::LLPanelEstateCovenant()
    :
    mCovenantID(LLUUID::null),
    mAssetStatus(ASSET_ERROR)
{
}

// virtual
bool LLPanelEstateCovenant::refreshFromRegion(LLViewerRegion* region)
{
    LLTextBox* region_name = getChild<LLTextBox>("region_name_text");
    if (region_name)
    {
        region_name->setText(region->getName());
    }

    LLTextBox* resellable_clause = getChild<LLTextBox>("resellable_clause");
    if (resellable_clause)
    {
        if (region->getRegionFlag(REGION_FLAGS_BLOCK_LAND_RESELL))
        {
            resellable_clause->setText(getString("can_not_resell"));
        }
        else
        {
            resellable_clause->setText(getString("can_resell"));
        }
    }

    LLTextBox* changeable_clause = getChild<LLTextBox>("changeable_clause");
    if (changeable_clause)
    {
        if (region->getRegionFlag(REGION_FLAGS_ALLOW_PARCEL_CHANGES))
        {
            changeable_clause->setText(getString("can_change"));
        }
        else
        {
            changeable_clause->setText(getString("can_not_change"));
        }
    }

    LLTextBox* region_maturity = getChild<LLTextBox>("region_maturity_text");
    if (region_maturity)
    {
        region_maturity->setText(region->getSimAccessString());
    }

    LLTextBox* region_landtype = getChild<LLTextBox>("region_landtype_text");
    region_landtype->setText(region->getLocalizedSimProductName());

    getChild<LLButton>("reset_covenant")->setEnabled(gAgent.isGodlike() || (region && region->canManageEstate()));

    // let the parent class handle the general data collection.
    bool rv = LLPanelRegionInfo::refreshFromRegion(region);
    LLMessageSystem *msg = gMessageSystem;
    msg->newMessage("EstateCovenantRequest");
    msg->nextBlockFast(_PREHASH_AgentData);
    msg->addUUIDFast(_PREHASH_AgentID,  gAgent.getID());
    msg->addUUIDFast(_PREHASH_SessionID,gAgent.getSessionID());
    msg->sendReliable(region->getHost());
    return rv;
}

// virtual
bool LLPanelEstateCovenant::estateUpdate(LLMessageSystem* msg)
{
    LL_INFOS() << "LLPanelEstateCovenant::estateUpdate()" << LL_ENDL;
    return true;
}
<<<<<<< HEAD
	
// virtual 
bool LLPanelEstateCovenant::postBuild()
=======

// virtual
BOOL LLPanelEstateCovenant::postBuild()
>>>>>>> e1623bb2
{
    mEstateNameText = getChild<LLTextBox>("estate_name_text");
    mEstateOwnerText = getChild<LLTextBox>("estate_owner_text");
    mEstateOwnerText->setIsFriendCallback(LLAvatarActions::isFriend);
    mLastModifiedText = getChild<LLTextBox>("covenant_timestamp_text");
    mEditor = getChild<LLViewerTextEditor>("covenant_editor");
    LLButton* reset_button = getChild<LLButton>("reset_covenant");
    reset_button->setEnabled(gAgent.canManageEstate());
    reset_button->setClickedCallback(LLPanelEstateCovenant::resetCovenantID, NULL);

    return LLPanelRegionInfo::postBuild();
}

// virtual
void LLPanelEstateCovenant::updateChild(LLUICtrl* child_ctrl)
{
}

// virtual
<<<<<<< HEAD
bool LLPanelEstateCovenant::handleDragAndDrop(S32 x, S32 y, MASK mask, bool drop,
								  EDragAndDropType cargo_type,
								  void* cargo_data,
								  EAcceptance* accept,
								  std::string& tooltip_msg)
{
	LLInventoryItem* item = (LLInventoryItem*)cargo_data;

	if (!gAgent.canManageEstate())
	{
		*accept = ACCEPT_NO;
		return true;
	}

	switch(cargo_type)
	{
	case DAD_NOTECARD:
		*accept = ACCEPT_YES_COPY_SINGLE;
		if (item && drop)
		{
			LLSD payload;
			payload["item_id"] = item->getUUID();
			LLNotificationsUtil::add("EstateChangeCovenant", LLSD(), payload,
									LLPanelEstateCovenant::confirmChangeCovenantCallback);
		}
		break;
	default:
		*accept = ACCEPT_NO;
		break;
	}

	return true;
} 

// static 
=======
BOOL LLPanelEstateCovenant::handleDragAndDrop(S32 x, S32 y, MASK mask, BOOL drop,
                                  EDragAndDropType cargo_type,
                                  void* cargo_data,
                                  EAcceptance* accept,
                                  std::string& tooltip_msg)
{
    LLInventoryItem* item = (LLInventoryItem*)cargo_data;

    if (!gAgent.canManageEstate())
    {
        *accept = ACCEPT_NO;
        return TRUE;
    }

    switch(cargo_type)
    {
    case DAD_NOTECARD:
        *accept = ACCEPT_YES_COPY_SINGLE;
        if (item && drop)
        {
            LLSD payload;
            payload["item_id"] = item->getUUID();
            LLNotificationsUtil::add("EstateChangeCovenant", LLSD(), payload,
                                    LLPanelEstateCovenant::confirmChangeCovenantCallback);
        }
        break;
    default:
        *accept = ACCEPT_NO;
        break;
    }

    return TRUE;
}

// static
>>>>>>> e1623bb2
bool LLPanelEstateCovenant::confirmChangeCovenantCallback(const LLSD& notification, const LLSD& response)
{
    S32 option = LLNotificationsUtil::getSelectedOption(notification, response);
    LLInventoryItem* item = gInventory.getItem(notification["payload"]["item_id"].asUUID());
    LLPanelEstateCovenant* self = LLFloaterRegionInfo::getPanelCovenant();

    if (!item || !self) return false;

    switch(option)
    {
    case 0:
        self->loadInvItem(item);
        break;
    default:
        break;
    }
    return false;
}

// static
void LLPanelEstateCovenant::resetCovenantID(void* userdata)
{
    LLNotificationsUtil::add("EstateChangeCovenant", LLSD(), LLSD(), confirmResetCovenantCallback);
}

// static
bool LLPanelEstateCovenant::confirmResetCovenantCallback(const LLSD& notification, const LLSD& response)
{
    LLPanelEstateCovenant* self = LLFloaterRegionInfo::getPanelCovenant();
    if (!self) return false;

    S32 option = LLNotificationsUtil::getSelectedOption(notification, response);
    switch(option)
    {
    case 0:
        self->loadInvItem(NULL);
        break;
    default:
        break;
    }
    return false;
}

void LLPanelEstateCovenant::loadInvItem(LLInventoryItem *itemp)
{
<<<<<<< HEAD
	const bool high_priority = true;	
	if (itemp)
	{
		gAssetStorage->getInvItemAsset(gAgent.getRegionHost(),
									gAgent.getID(),
									gAgent.getSessionID(),
									itemp->getPermissions().getOwner(),
									LLUUID::null,
									itemp->getUUID(),
									itemp->getAssetUUID(),
									itemp->getType(),
=======
    const BOOL high_priority = TRUE;
    if (itemp)
    {
        gAssetStorage->getInvItemAsset(gAgent.getRegionHost(),
                                    gAgent.getID(),
                                    gAgent.getSessionID(),
                                    itemp->getPermissions().getOwner(),
                                    LLUUID::null,
                                    itemp->getUUID(),
                                    itemp->getAssetUUID(),
                                    itemp->getType(),
>>>>>>> e1623bb2
                                    onLoadComplete,
                                    (void*)this,
                                    high_priority);
        mAssetStatus = ASSET_LOADING;
    }
    else
    {
        mAssetStatus = ASSET_LOADED;
        setCovenantTextEditor(LLTrans::getString("RegionNoCovenant"));
        sendChangeCovenantID(LLUUID::null);
    }
}

// static
void LLPanelEstateCovenant::onLoadComplete(const LLUUID& asset_uuid,
                                           LLAssetType::EType type,
                                           void* user_data, S32 status, LLExtStat ext_status)
{
    LL_INFOS() << "LLPanelEstateCovenant::onLoadComplete()" << LL_ENDL;
    LLPanelEstateCovenant* panelp = (LLPanelEstateCovenant*)user_data;
    if( panelp )
    {
        if(0 == status)
        {
            LLFileSystem file(asset_uuid, type, LLFileSystem::READ);

            S32 file_length = file.getSize();

            std::vector<char> buffer(file_length+1);
            file.read((U8*)&buffer[0], file_length);
            // put a EOS at the end
            buffer[file_length] = 0;

            if( (file_length > 19) && !strncmp( &buffer[0], "Linden text version", 19 ) )
            {
                if( !panelp->mEditor->importBuffer( &buffer[0], file_length+1 ) )
                {
                    LL_WARNS() << "Problem importing estate covenant." << LL_ENDL;
                    LLNotificationsUtil::add("ProblemImportingEstateCovenant");
                }
                else
                {
                    panelp->sendChangeCovenantID(asset_uuid);
                }
            }
            else
            {
                // Version 0 (just text, doesn't include version number)
                panelp->sendChangeCovenantID(asset_uuid);
            }
        }
        else
        {
            if( LL_ERR_ASSET_REQUEST_NOT_IN_DATABASE == status ||
                LL_ERR_FILE_EMPTY == status)
            {
                LLNotificationsUtil::add("MissingNotecardAssetID");
            }
            else if (LL_ERR_INSUFFICIENT_PERMISSIONS == status)
            {
                LLNotificationsUtil::add("NotAllowedToViewNotecard");
            }
            else
            {
                LLNotificationsUtil::add("UnableToLoadNotecardAsset");
            }

            LL_WARNS() << "Problem loading notecard: " << status << LL_ENDL;
        }
        panelp->mAssetStatus = ASSET_LOADED;
        panelp->setCovenantID(asset_uuid);
    }
}

// key = "estatechangecovenantid"
// strings[0] = str(estate_id) (added by simulator before relay - not here)
// strings[1] = str(covenant_id)
void LLPanelEstateCovenant::sendChangeCovenantID(const LLUUID &asset_id)
{
    if (asset_id != getCovenantID())
    {
        setCovenantID(asset_id);

        LLMessageSystem* msg = gMessageSystem;
        msg->newMessage("EstateOwnerMessage");
        msg->nextBlockFast(_PREHASH_AgentData);
        msg->addUUIDFast(_PREHASH_AgentID, gAgent.getID());
        msg->addUUIDFast(_PREHASH_SessionID, gAgent.getSessionID());
        msg->addUUIDFast(_PREHASH_TransactionID, LLUUID::null); //not used

        msg->nextBlock("MethodData");
        msg->addString("Method", "estatechangecovenantid");
        msg->addUUID("Invoice", LLFloaterRegionInfo::getLastInvoice());

        msg->nextBlock("ParamList");
        msg->addString("Parameter", getCovenantID().asString());
        gAgent.sendReliableMessage();
    }
}

<<<<<<< HEAD
// virtual 
bool LLPanelEstateCovenant::sendUpdate()
{
	return true;
=======
// virtual
BOOL LLPanelEstateCovenant::sendUpdate()
{
    return TRUE;
>>>>>>> e1623bb2
}

std::string LLPanelEstateCovenant::getEstateName() const
{
    return mEstateNameText->getText();
}

void LLPanelEstateCovenant::setEstateName(const std::string& name)
{
    mEstateNameText->setText(name);
}

// static
void LLPanelEstateCovenant::updateCovenantText(const std::string& string, const LLUUID& asset_id)
{
    LLPanelEstateCovenant* panelp = LLFloaterRegionInfo::getPanelCovenant();
    if( panelp )
    {
        panelp->mEditor->setText(string);
        panelp->setCovenantID(asset_id);
    }
}

// static
void LLPanelEstateCovenant::updateEstateName(const std::string& name)
{
    LLPanelEstateCovenant* panelp = LLFloaterRegionInfo::getPanelCovenant();
    if( panelp )
    {
        panelp->mEstateNameText->setText(name);
    }
}

// static
void LLPanelEstateCovenant::updateLastModified(const std::string& text)
{
    LLPanelEstateCovenant* panelp = LLFloaterRegionInfo::getPanelCovenant();
    if( panelp )
    {
        panelp->mLastModifiedText->setText(text);
    }
}

// static
void LLPanelEstateCovenant::updateEstateOwnerName(const std::string& name)
{
    LLPanelEstateCovenant* panelp = LLFloaterRegionInfo::getPanelCovenant();
    if( panelp )
    {
        panelp->mEstateOwnerText->setText(name);
    }
}

std::string LLPanelEstateCovenant::getOwnerName() const
{
    return mEstateOwnerText->getText();
}

void LLPanelEstateCovenant::setOwnerName(const std::string& name)
{
    mEstateOwnerText->setText(name);
}

void LLPanelEstateCovenant::setCovenantTextEditor(const std::string& text)
{
    mEditor->setText(text);
}

// key = "estateupdateinfo"
// strings[0] = estate name
// strings[1] = str(owner_id)
// strings[2] = str(estate_id)
// strings[3] = str(estate_flags)
// strings[4] = str((S32)(sun_hour * 1024))
// strings[5] = str(parent_estate_id)
// strings[6] = str(covenant_id)
// strings[7] = str(covenant_timestamp)
// strings[8] = str(send_to_agent_only)
// strings[9] = str(abuse_email_addr)
bool LLDispatchEstateUpdateInfo::operator()(
        const LLDispatcher* dispatcher,
        const std::string& key,
        const LLUUID& invoice,
        const sparam_t& strings)
{
    LL_DEBUGS() << "Received estate update" << LL_ENDL;

    // Update estate info model.
    // This will call LLPanelEstateInfo::refreshFromEstate().
    // *TODO: Move estate message handling stuff to llestateinfomodel.cpp.
    LLEstateInfoModel::instance().update(strings);

    return true;
}

bool LLDispatchSetEstateAccess::operator()(
    const LLDispatcher* dispatcher,
    const std::string& key,
    const LLUUID& invoice,
    const sparam_t& strings)
{
    LLPanelEstateAccess* panel = LLFloaterRegionInfo::getPanelAccess();
    if (panel && panel->getPendingUpdate())
    {
        panel->setPendingUpdate(false);
        panel->updateLists();
    }
    return true;
}

// static
LLSD LLDispatchSetEstateExperience::getIDs( sparam_t::const_iterator it, sparam_t::const_iterator end, S32 count )
{
    LLSD idList = LLSD::emptyArray();
    LLUUID id;
    while (count-- > 0 && it < end)
    {
        memcpy(id.mData, (*(it++)).data(), UUID_BYTES);
        idList.append(id);
    }
    return idList;
}

// key = "setexperience"
// strings[0] = str(estate_id)
// strings[1] = str(send_to_agent_only)
// strings[2] = str(num blocked)
// strings[3] = str(num trusted)
// strings[4] = str(num allowed)
// strings[5] = bin(uuid) ...
// ...
bool LLDispatchSetEstateExperience::operator()(
    const LLDispatcher* dispatcher,
    const std::string& key,
    const LLUUID& invoice,
    const sparam_t& strings)
{
    LLPanelRegionExperiences* panel = LLFloaterRegionInfo::getPanelExperiences();
    if (!panel)
        return true;

    const sparam_t::size_type MIN_SIZE = 5;
    if (strings.size() < MIN_SIZE)
        return true;

    // Skip 2 parameters
    sparam_t::const_iterator it = strings.begin();
    ++it; // U32 estate_id = strtol((*it).c_str(), NULL, 10);
    ++it; // U32 send_to_agent_only = strtoul((*(++it)).c_str(), NULL, 10);

    // Read 3 parameters
    LLUUID id;
    S32 num_blocked = strtol((*(it++)).c_str(), NULL, 10);
    S32 num_trusted = strtol((*(it++)).c_str(), NULL, 10);
    S32 num_allowed = strtol((*(it++)).c_str(), NULL, 10);

    LLSD ids = LLSD::emptyMap()
        .with("blocked", getIDs(it, strings.end(), num_blocked))
        .with("trusted", getIDs(it + num_blocked, strings.end(), num_trusted))
        .with("allowed", getIDs(it + num_blocked + num_trusted, strings.end(), num_allowed));

    panel->processResponse(ids);

    return true;
}

bool LLPanelRegionExperiences::postBuild()
{
    mAllowed = setupList("panel_allowed", ESTATE_EXPERIENCE_ALLOWED_ADD, ESTATE_EXPERIENCE_ALLOWED_REMOVE);
    mTrusted = setupList("panel_trusted", ESTATE_EXPERIENCE_TRUSTED_ADD, ESTATE_EXPERIENCE_TRUSTED_REMOVE);
    mBlocked = setupList("panel_blocked", ESTATE_EXPERIENCE_BLOCKED_ADD, ESTATE_EXPERIENCE_BLOCKED_REMOVE);

<<<<<<< HEAD
	getChild<LLLayoutPanel>("trusted_layout_panel")->setVisible(true);
	getChild<LLTextBox>("experiences_help_text")->setText(getString("estate_caption"));
	getChild<LLTextBox>("trusted_text_help")->setText(getString("trusted_estate_text"));
	getChild<LLTextBox>("allowed_text_help")->setText(getString("allowed_estate_text"));
	getChild<LLTextBox>("blocked_text_help")->setText(getString("blocked_estate_text"));
=======
    getChild<LLLayoutPanel>("trusted_layout_panel")->setVisible(TRUE);
    getChild<LLTextBox>("experiences_help_text")->setText(getString("estate_caption"));
    getChild<LLTextBox>("trusted_text_help")->setText(getString("trusted_estate_text"));
    getChild<LLTextBox>("allowed_text_help")->setText(getString("allowed_estate_text"));
    getChild<LLTextBox>("blocked_text_help")->setText(getString("blocked_estate_text"));
>>>>>>> e1623bb2

    return LLPanelRegionInfo::postBuild();
}

LLPanelExperienceListEditor* LLPanelRegionExperiences::setupList( const char* control_name, U32 add_id, U32 remove_id )
{
    LLPanelExperienceListEditor* child = findChild<LLPanelExperienceListEditor>(control_name);
    if(child)
    {
        child->getChild<LLTextBox>("text_name")->setText(child->getString(control_name));
        child->setMaxExperienceIDs(ESTATE_MAX_EXPERIENCE_IDS);
        child->setAddedCallback(  boost::bind(&LLPanelRegionExperiences::itemChanged, this, add_id, _1));
        child->setRemovedCallback(boost::bind(&LLPanelRegionExperiences::itemChanged, this, remove_id, _1));
    }

    return child;
}


void LLPanelRegionExperiences::processResponse( const LLSD& content )
{
    if(content.has("default"))
    {
        mDefaultExperience = content["default"].asUUID();
    }

    mAllowed->setExperienceIds(content["allowed"]);
    mBlocked->setExperienceIds(content["blocked"]);

    LLSD trusted = content["trusted"];
    if(mDefaultExperience.notNull())
    {
        mTrusted->setStickyFunction(boost::bind(LLPanelExperiencePicker::FilterMatching, _1, mDefaultExperience));
        trusted.append(mDefaultExperience);
    }

    mTrusted->setExperienceIds(trusted);

    mAllowed->refreshExperienceCounter();
    mBlocked->refreshExperienceCounter();
    mTrusted->refreshExperienceCounter();

}

// Used for both access add and remove operations, depending on the flag
// passed in (ESTATE_EXPERIENCE_ALLOWED_ADD, ESTATE_EXPERIENCE_ALLOWED_REMOVE, etc.)
// static
bool LLPanelRegionExperiences::experienceCoreConfirm(const LLSD& notification, const LLSD& response)
{
    S32 option = LLNotificationsUtil::getSelectedOption(notification, response);
    const U32 originalFlags = (U32)notification["payload"]["operation"].asInteger();

    LLViewerRegion* region = gAgent.getRegion();

    LLSD::array_const_iterator end_it = notification["payload"]["allowed_ids"].endArray();

    for (LLSD::array_const_iterator iter = notification["payload"]["allowed_ids"].beginArray();
        iter != end_it;
         iter++)
    {
        U32 flags = originalFlags;
        if (iter + 1 != end_it)
            flags |= ESTATE_ACCESS_NO_REPLY;

        const LLUUID id = iter->asUUID();
        switch(option)
        {
            case 0:
                // This estate
                sendEstateExperienceDelta(flags, id);
                break;
            case 1:
            {
                // All estates, either than I own or manage for this owner.
                // This will be verified on simulator. JC
                if (!region) break;
                if (region->getOwner() == gAgent.getID()
                    || gAgent.isGodlike())
                {
                    flags |= ESTATE_ACCESS_APPLY_TO_ALL_ESTATES;
                    sendEstateExperienceDelta(flags, id);
                }
                else if (region->isEstateManager())
                {
                    flags |= ESTATE_ACCESS_APPLY_TO_MANAGED_ESTATES;
                    sendEstateExperienceDelta(flags, id);
                }
                break;
            }
            case 2:
            default:
                break;
        }
    }
    return false;
}


// Send the actual "estateexperiencedelta" message
void LLPanelRegionExperiences::sendEstateExperienceDelta(U32 flags, const LLUUID& experience_id)
{
    strings_t str(3, std::string());
    gAgent.getID().toString(str[0]);
    str[1] = llformat("%u", flags);
    experience_id.toString(str[2]);

    LLPanelRegionExperiences* panel = LLFloaterRegionInfo::getPanelExperiences();
    if (panel)
    {
        panel->sendEstateOwnerMessage(gMessageSystem, "estateexperiencedelta", LLFloaterRegionInfo::getLastInvoice(), str);
    }
}


void LLPanelRegionExperiences::infoCallback(LLHandle<LLPanelRegionExperiences> handle, const LLSD& content)
{
    if(handle.isDead())
        return;

    LLPanelRegionExperiences* floater = handle.get();
    if (floater)
    {
        floater->processResponse(content);
    }
}

/*static*/
std::string LLPanelRegionExperiences::regionCapabilityQuery(LLViewerRegion* region, const std::string &cap)
{
    // region->getHandle()  How to get a region * from a handle?

    return region->getCapability(cap);
}

bool LLPanelRegionExperiences::refreshFromRegion(LLViewerRegion* region)
{
<<<<<<< HEAD
	bool allow_modify = gAgent.isGodlike() || (region && region->canManageEstate());
=======
    BOOL allow_modify = gAgent.isGodlike() || (region && region->canManageEstate());
>>>>>>> e1623bb2

    mAllowed->loading();
    mAllowed->setReadonly(!allow_modify);
    // remove grid-wide experiences
    mAllowed->addFilter(boost::bind(LLPanelExperiencePicker::FilterWithProperty, _1, LLExperienceCache::PROPERTY_GRID));
    // remove default experience
    mAllowed->addFilter(boost::bind(LLPanelExperiencePicker::FilterMatching, _1, mDefaultExperience));

    mBlocked->loading();
    mBlocked->setReadonly(!allow_modify);
    // only grid-wide experiences
    mBlocked->addFilter(boost::bind(LLPanelExperiencePicker::FilterWithoutProperty, _1, LLExperienceCache::PROPERTY_GRID));
    // but not privileged ones
    mBlocked->addFilter(boost::bind(LLPanelExperiencePicker::FilterWithProperty, _1, LLExperienceCache::PROPERTY_PRIVILEGED));
    // remove default experience
    mBlocked->addFilter(boost::bind(LLPanelExperiencePicker::FilterMatching, _1, mDefaultExperience));

    mTrusted->loading();
    mTrusted->setReadonly(!allow_modify);

    LLExperienceCache::instance().getRegionExperiences(boost::bind(&LLPanelRegionExperiences::regionCapabilityQuery, region, _1),
        boost::bind(&LLPanelRegionExperiences::infoCallback, getDerivedHandle<LLPanelRegionExperiences>(), _1));

    return LLPanelRegionInfo::refreshFromRegion(region);
}

LLSD LLPanelRegionExperiences::addIds(LLPanelExperienceListEditor* panel)
{
    LLSD ids;
    const uuid_list_t& id_list = panel->getExperienceIds();
    for(uuid_list_t::const_iterator it = id_list.begin(); it != id_list.end(); ++it)
    {
        ids.append(*it);
    }
    return ids;
}


bool LLPanelRegionExperiences::sendUpdate()
{
    LLViewerRegion* region = gAgent.getRegion();

    LLSD content;

    content["allowed"]=addIds(mAllowed);
    content["blocked"]=addIds(mBlocked);
    content["trusted"]=addIds(mTrusted);

    LLExperienceCache::instance().setRegionExperiences(boost::bind(&LLPanelRegionExperiences::regionCapabilityQuery, region, _1),
        content, boost::bind(&LLPanelRegionExperiences::infoCallback, getDerivedHandle<LLPanelRegionExperiences>(), _1));

<<<<<<< HEAD
	return true;
=======
    return TRUE;
>>>>>>> e1623bb2
}

void LLPanelRegionExperiences::itemChanged( U32 event_type, const LLUUID& id )
{
    std::string dialog_name;
    switch (event_type)
    {
        case ESTATE_EXPERIENCE_ALLOWED_ADD:
            dialog_name = "EstateAllowedExperienceAdd";
            break;

        case ESTATE_EXPERIENCE_ALLOWED_REMOVE:
            dialog_name = "EstateAllowedExperienceRemove";
            break;

        case ESTATE_EXPERIENCE_TRUSTED_ADD:
            dialog_name = "EstateTrustedExperienceAdd";
            break;

        case ESTATE_EXPERIENCE_TRUSTED_REMOVE:
            dialog_name = "EstateTrustedExperienceRemove";
            break;

        case ESTATE_EXPERIENCE_BLOCKED_ADD:
            dialog_name = "EstateBlockedExperienceAdd";
            break;

        case ESTATE_EXPERIENCE_BLOCKED_REMOVE:
            dialog_name = "EstateBlockedExperienceRemove";
            break;

        default:
            return;
    }

    LLSD payload;
    payload["operation"] = (S32)event_type;
    payload["dialog_name"] = dialog_name;
    payload["allowed_ids"].append(id);

    LLSD args;
    args["ALL_ESTATES"] = all_estates_text();

    LLNotification::Params params(dialog_name);
    params.payload(payload)
        .substitutions(args)
        .functor.function(LLPanelRegionExperiences::experienceCoreConfirm);
    if (LLPanelEstateInfo::isLindenEstate())
    {
        LLNotifications::instance().forceResponse(params, 0);
    }
    else
    {
        LLNotifications::instance().add(params);
    }

    onChangeAnything();
}


LLPanelEstateAccess::LLPanelEstateAccess()
: LLPanelRegionInfo(), mPendingUpdate(false)
{}

bool LLPanelEstateAccess::postBuild()
{
<<<<<<< HEAD
	getChild<LLUICtrl>("allowed_avatar_name_list")->setCommitCallback(boost::bind(&LLPanelEstateInfo::onChangeChildCtrl, this, _1));
	LLNameListCtrl *avatar_name_list = getChild<LLNameListCtrl>("allowed_avatar_name_list");
	if (avatar_name_list)
	{
		avatar_name_list->setCommitOnSelectionChange(true); 
		avatar_name_list->setMaxItemCount(ESTATE_MAX_ACCESS_IDS);
	}

	getChild<LLUICtrl>("allowed_search_input")->setCommitCallback(boost::bind(&LLPanelEstateAccess::onAllowedSearchEdit, this, _2));
	childSetAction("add_allowed_avatar_btn", boost::bind(&LLPanelEstateAccess::onClickAddAllowedAgent, this));
	childSetAction("remove_allowed_avatar_btn", boost::bind(&LLPanelEstateAccess::onClickRemoveAllowedAgent, this));
	childSetAction("copy_allowed_list_btn", boost::bind(&LLPanelEstateAccess::onClickCopyAllowedList, this));

	getChild<LLUICtrl>("allowed_group_name_list")->setCommitCallback(boost::bind(&LLPanelEstateInfo::onChangeChildCtrl, this, _1));
	LLNameListCtrl* group_name_list = getChild<LLNameListCtrl>("allowed_group_name_list");
	if (group_name_list)
	{
		group_name_list->setCommitOnSelectionChange(true);
		group_name_list->setMaxItemCount(ESTATE_MAX_ACCESS_IDS);
	}

	getChild<LLUICtrl>("allowed_group_search_input")->setCommitCallback(boost::bind(&LLPanelEstateAccess::onAllowedGroupsSearchEdit, this, _2));
	getChild<LLUICtrl>("add_allowed_group_btn")->setCommitCallback(boost::bind(&LLPanelEstateAccess::onClickAddAllowedGroup, this));
	childSetAction("remove_allowed_group_btn", boost::bind(&LLPanelEstateAccess::onClickRemoveAllowedGroup, this));
	childSetAction("copy_allowed_group_list_btn", boost::bind(&LLPanelEstateAccess::onClickCopyAllowedGroupList, this));

	getChild<LLUICtrl>("banned_avatar_name_list")->setCommitCallback(boost::bind(&LLPanelEstateInfo::onChangeChildCtrl, this, _1));
	LLNameListCtrl* banned_name_list = getChild<LLNameListCtrl>("banned_avatar_name_list");
	if (banned_name_list)
	{
		banned_name_list->setCommitOnSelectionChange(true);
		banned_name_list->setMaxItemCount(ESTATE_MAX_BANNED_IDS);
	}

	getChild<LLUICtrl>("banned_search_input")->setCommitCallback(boost::bind(&LLPanelEstateAccess::onBannedSearchEdit, this, _2));
	childSetAction("add_banned_avatar_btn", boost::bind(&LLPanelEstateAccess::onClickAddBannedAgent, this));
	childSetAction("remove_banned_avatar_btn", boost::bind(&LLPanelEstateAccess::onClickRemoveBannedAgent, this));
	childSetAction("copy_banned_list_btn", boost::bind(&LLPanelEstateAccess::onClickCopyBannedList, this));

	getChild<LLUICtrl>("estate_manager_name_list")->setCommitCallback(boost::bind(&LLPanelEstateInfo::onChangeChildCtrl, this, _1));
	LLNameListCtrl* manager_name_list = getChild<LLNameListCtrl>("estate_manager_name_list");
	if (manager_name_list)
	{
		manager_name_list->setCommitOnSelectionChange(true);
		manager_name_list->setMaxItemCount(ESTATE_MAX_MANAGERS * 4);	// Allow extras for dupe issue
	}

	childSetAction("add_estate_manager_btn", boost::bind(&LLPanelEstateAccess::onClickAddEstateManager, this));
	childSetAction("remove_estate_manager_btn", boost::bind(&LLPanelEstateAccess::onClickRemoveEstateManager, this));

	return true;
=======
    getChild<LLUICtrl>("allowed_avatar_name_list")->setCommitCallback(boost::bind(&LLPanelEstateInfo::onChangeChildCtrl, this, _1));
    LLNameListCtrl *avatar_name_list = getChild<LLNameListCtrl>("allowed_avatar_name_list");
    if (avatar_name_list)
    {
        avatar_name_list->setCommitOnSelectionChange(TRUE);
        avatar_name_list->setMaxItemCount(ESTATE_MAX_ACCESS_IDS);
    }

    getChild<LLUICtrl>("allowed_search_input")->setCommitCallback(boost::bind(&LLPanelEstateAccess::onAllowedSearchEdit, this, _2));
    childSetAction("add_allowed_avatar_btn", boost::bind(&LLPanelEstateAccess::onClickAddAllowedAgent, this));
    childSetAction("remove_allowed_avatar_btn", boost::bind(&LLPanelEstateAccess::onClickRemoveAllowedAgent, this));
    childSetAction("copy_allowed_list_btn", boost::bind(&LLPanelEstateAccess::onClickCopyAllowedList, this));

    getChild<LLUICtrl>("allowed_group_name_list")->setCommitCallback(boost::bind(&LLPanelEstateInfo::onChangeChildCtrl, this, _1));
    LLNameListCtrl* group_name_list = getChild<LLNameListCtrl>("allowed_group_name_list");
    if (group_name_list)
    {
        group_name_list->setCommitOnSelectionChange(TRUE);
        group_name_list->setMaxItemCount(ESTATE_MAX_ACCESS_IDS);
    }

    getChild<LLUICtrl>("allowed_group_search_input")->setCommitCallback(boost::bind(&LLPanelEstateAccess::onAllowedGroupsSearchEdit, this, _2));
    getChild<LLUICtrl>("add_allowed_group_btn")->setCommitCallback(boost::bind(&LLPanelEstateAccess::onClickAddAllowedGroup, this));
    childSetAction("remove_allowed_group_btn", boost::bind(&LLPanelEstateAccess::onClickRemoveAllowedGroup, this));
    childSetAction("copy_allowed_group_list_btn", boost::bind(&LLPanelEstateAccess::onClickCopyAllowedGroupList, this));

    getChild<LLUICtrl>("banned_avatar_name_list")->setCommitCallback(boost::bind(&LLPanelEstateInfo::onChangeChildCtrl, this, _1));
    LLNameListCtrl* banned_name_list = getChild<LLNameListCtrl>("banned_avatar_name_list");
    if (banned_name_list)
    {
        banned_name_list->setCommitOnSelectionChange(TRUE);
        banned_name_list->setMaxItemCount(ESTATE_MAX_BANNED_IDS);
    }

    getChild<LLUICtrl>("banned_search_input")->setCommitCallback(boost::bind(&LLPanelEstateAccess::onBannedSearchEdit, this, _2));
    childSetAction("add_banned_avatar_btn", boost::bind(&LLPanelEstateAccess::onClickAddBannedAgent, this));
    childSetAction("remove_banned_avatar_btn", boost::bind(&LLPanelEstateAccess::onClickRemoveBannedAgent, this));
    childSetAction("copy_banned_list_btn", boost::bind(&LLPanelEstateAccess::onClickCopyBannedList, this));

    getChild<LLUICtrl>("estate_manager_name_list")->setCommitCallback(boost::bind(&LLPanelEstateInfo::onChangeChildCtrl, this, _1));
    LLNameListCtrl* manager_name_list = getChild<LLNameListCtrl>("estate_manager_name_list");
    if (manager_name_list)
    {
        manager_name_list->setCommitOnSelectionChange(TRUE);
        manager_name_list->setMaxItemCount(ESTATE_MAX_MANAGERS * 4);    // Allow extras for dupe issue
    }

    childSetAction("add_estate_manager_btn", boost::bind(&LLPanelEstateAccess::onClickAddEstateManager, this));
    childSetAction("remove_estate_manager_btn", boost::bind(&LLPanelEstateAccess::onClickRemoveEstateManager, this));

    return TRUE;
>>>>>>> e1623bb2
}

void LLPanelEstateAccess::updateControls(LLViewerRegion* region)
{
<<<<<<< HEAD
	bool god = gAgent.isGodlike();
	bool owner = (region && (region->getOwner() == gAgent.getID()));
	bool manager = (region && region->isEstateManager());
	bool enable_cotrols = god || owner || manager;	
	setCtrlsEnabled(enable_cotrols);

	LLNameListCtrl* allowedAvatars = getChild<LLNameListCtrl>("allowed_avatar_name_list");
	LLNameListCtrl* allowedGroups = getChild<LLNameListCtrl>("allowed_group_name_list");
	LLNameListCtrl* bannedAvatars = getChild<LLNameListCtrl>("banned_avatar_name_list");
	LLNameListCtrl* estateManagers = getChild<LLNameListCtrl>("estate_manager_name_list");

	bool has_allowed_avatar = allowedAvatars->getFirstSelected();
	bool has_allowed_group = allowedGroups->getFirstSelected();
	bool has_banned_agent = bannedAvatars->getFirstSelected();
	bool has_estate_manager = estateManagers->getFirstSelected();

	getChildView("add_allowed_avatar_btn")->setEnabled(enable_cotrols);
	getChildView("remove_allowed_avatar_btn")->setEnabled(has_allowed_avatar && enable_cotrols);
	allowedAvatars->setEnabled(enable_cotrols);

	getChildView("add_allowed_group_btn")->setEnabled(enable_cotrols);
	getChildView("remove_allowed_group_btn")->setEnabled(has_allowed_group && enable_cotrols);
	allowedGroups->setEnabled(enable_cotrols);

	// Can't ban people from mainland, orientation islands, etc. because this
	// creates much network traffic and server load.
	// Disable their accounts in CSR tool instead.
	bool linden_estate = LLPanelEstateInfo::isLindenEstate();
	bool enable_ban = enable_cotrols && !linden_estate;
	getChildView("add_banned_avatar_btn")->setEnabled(enable_ban);
	getChildView("remove_banned_avatar_btn")->setEnabled(has_banned_agent && enable_ban);
	bannedAvatars->setEnabled(enable_cotrols);

	// estate managers can't add estate managers
	getChildView("add_estate_manager_btn")->setEnabled(god || owner);
	getChildView("remove_estate_manager_btn")->setEnabled(has_estate_manager && (god || owner));
	estateManagers->setEnabled(god || owner);

	if (enable_cotrols != mCtrlsEnabled)
	{
		mCtrlsEnabled = enable_cotrols;
		updateLists(); // update the lists on the agent's access level change
	}
=======
    BOOL god = gAgent.isGodlike();
    BOOL owner = (region && (region->getOwner() == gAgent.getID()));
    BOOL manager = (region && region->isEstateManager());
    BOOL enable_cotrols = god || owner || manager;
    setCtrlsEnabled(enable_cotrols);

    BOOL has_allowed_avatar = getChild<LLNameListCtrl>("allowed_avatar_name_list")->getFirstSelected() ? TRUE : FALSE;
    BOOL has_allowed_group = getChild<LLNameListCtrl>("allowed_group_name_list")->getFirstSelected() ? TRUE : FALSE;
    BOOL has_banned_agent = getChild<LLNameListCtrl>("banned_avatar_name_list")->getFirstSelected() ? TRUE : FALSE;
    BOOL has_estate_manager = getChild<LLNameListCtrl>("estate_manager_name_list")->getFirstSelected() ? TRUE : FALSE;

    getChildView("add_allowed_avatar_btn")->setEnabled(enable_cotrols);
    getChildView("remove_allowed_avatar_btn")->setEnabled(has_allowed_avatar && enable_cotrols);
    getChildView("allowed_avatar_name_list")->setEnabled(enable_cotrols);

    getChildView("add_allowed_group_btn")->setEnabled(enable_cotrols);
    getChildView("remove_allowed_group_btn")->setEnabled(has_allowed_group && enable_cotrols);
    getChildView("allowed_group_name_list")->setEnabled(enable_cotrols);

    // Can't ban people from mainland, orientation islands, etc. because this
    // creates much network traffic and server load.
    // Disable their accounts in CSR tool instead.
    bool linden_estate = LLPanelEstateInfo::isLindenEstate();
    bool enable_ban = enable_cotrols && !linden_estate;
    getChildView("add_banned_avatar_btn")->setEnabled(enable_ban);
    getChildView("remove_banned_avatar_btn")->setEnabled(has_banned_agent && enable_ban);
    getChildView("banned_avatar_name_list")->setEnabled(enable_cotrols);

    // estate managers can't add estate managers
    getChildView("add_estate_manager_btn")->setEnabled(god || owner);
    getChildView("remove_estate_manager_btn")->setEnabled(has_estate_manager && (god || owner));
    getChildView("estate_manager_name_list")->setEnabled(god || owner);

    if (enable_cotrols != mCtrlsEnabled)
    {
        mCtrlsEnabled = enable_cotrols;
        updateLists(); // update the lists on the agent's access level change
    }
>>>>>>> e1623bb2
}

//---------------------------------------------------------------------------
// Add/Remove estate access button callbacks
//---------------------------------------------------------------------------
void LLPanelEstateAccess::onClickAddAllowedAgent()
{
    LLCtrlListInterface *list = childGetListInterface("allowed_avatar_name_list");
    if (!list) return;
    if (list->getItemCount() >= ESTATE_MAX_ACCESS_IDS)
    {
        //args

        LLSD args;
        args["MAX_AGENTS"] = llformat("%d", ESTATE_MAX_ACCESS_IDS);
        LLNotificationsUtil::add("MaxAllowedAgentOnRegion", args);
        return;
    }
    accessAddCore(ESTATE_ACCESS_ALLOWED_AGENT_ADD, "EstateAllowedAgentAdd");
}

void LLPanelEstateAccess::onClickRemoveAllowedAgent()
{
    accessRemoveCore(ESTATE_ACCESS_ALLOWED_AGENT_REMOVE, "EstateAllowedAgentRemove", "allowed_avatar_name_list");
}

void LLPanelEstateAccess::onClickAddAllowedGroup()
{
    LLCtrlListInterface *list = childGetListInterface("allowed_group_name_list");
    if (!list) return;
    if (list->getItemCount() >= ESTATE_MAX_ACCESS_IDS)
    {
        LLSD args;
        args["MAX_GROUPS"] = llformat("%d", ESTATE_MAX_ACCESS_IDS);
        LLNotificationsUtil::add("MaxAllowedGroupsOnRegion", args);
        return;
    }

    LLNotification::Params params("ChangeLindenAccess");
    params.functor.function(boost::bind(&LLPanelEstateAccess::addAllowedGroup, this, _1, _2));
    if (LLPanelEstateInfo::isLindenEstate())
    {
        LLNotifications::instance().add(params);
    }
    else
    {
        LLNotifications::instance().forceResponse(params, 0);
    }
}

bool LLPanelEstateAccess::addAllowedGroup(const LLSD& notification, const LLSD& response)
{
    S32 option = LLNotificationsUtil::getSelectedOption(notification, response);
    if (option != 0) return false;

    LLFloater* parent_floater = gFloaterView->getParentFloater(this);

    LLFloaterGroupPicker* widget = LLFloaterReg::showTypedInstance<LLFloaterGroupPicker>("group_picker", LLSD(gAgent.getID()));
    if (widget)
    {
        widget->removeNoneOption();
        widget->setSelectGroupCallback(boost::bind(&LLPanelEstateAccess::addAllowedGroup2, this, _1));
        if (parent_floater)
        {
            LLRect new_rect = gFloaterView->findNeighboringPosition(parent_floater, widget);
            widget->setOrigin(new_rect.mLeft, new_rect.mBottom);
            parent_floater->addDependentFloater(widget);
        }
    }

    return false;
}

void LLPanelEstateAccess::onClickRemoveAllowedGroup()
{
    accessRemoveCore(ESTATE_ACCESS_ALLOWED_GROUP_REMOVE, "EstateAllowedGroupRemove", "allowed_group_name_list");
}

void LLPanelEstateAccess::onClickAddBannedAgent()
{
    LLCtrlListInterface *list = childGetListInterface("banned_avatar_name_list");
    if (!list) return;
    if (list->getItemCount() >= ESTATE_MAX_BANNED_IDS)
    {
        LLSD args;
        args["MAX_BANNED"] = llformat("%d", ESTATE_MAX_BANNED_IDS);
        LLNotificationsUtil::add("MaxBannedAgentsOnRegion", args);
        return;
    }
    accessAddCore(ESTATE_ACCESS_BANNED_AGENT_ADD, "EstateBannedAgentAdd");
}

void LLPanelEstateAccess::onClickRemoveBannedAgent()
{
    accessRemoveCore(ESTATE_ACCESS_BANNED_AGENT_REMOVE, "EstateBannedAgentRemove", "banned_avatar_name_list");
}

void LLPanelEstateAccess::onClickCopyAllowedList()
{
    copyListToClipboard("allowed_avatar_name_list");
}

void LLPanelEstateAccess::onClickCopyAllowedGroupList()
{
    copyListToClipboard("allowed_group_name_list");
}

void LLPanelEstateAccess::onClickCopyBannedList()
{
    copyListToClipboard("banned_avatar_name_list");
}

// static
void LLPanelEstateAccess::onClickAddEstateManager()
{
    LLCtrlListInterface *list = childGetListInterface("estate_manager_name_list");
    if (!list) return;
    if (list->getItemCount() >= ESTATE_MAX_MANAGERS)
    {   // Tell user they can't add more managers
        LLSD args;
        args["MAX_MANAGER"] = llformat("%d", ESTATE_MAX_MANAGERS);
        LLNotificationsUtil::add("MaxManagersOnRegion", args);
    }
    else
    {   // Go pick managers to add
        accessAddCore(ESTATE_ACCESS_MANAGER_ADD, "EstateManagerAdd");
    }
}

// static
void LLPanelEstateAccess::onClickRemoveEstateManager()
{
    accessRemoveCore(ESTATE_ACCESS_MANAGER_REMOVE, "EstateManagerRemove", "estate_manager_name_list");
}


// Special case callback for groups, since it has different callback format than names
void LLPanelEstateAccess::addAllowedGroup2(LLUUID id)
{
    LLPanelEstateAccess* panel = LLFloaterRegionInfo::getPanelAccess();
    if (panel)
    {
        LLNameListCtrl* group_list = panel->getChild<LLNameListCtrl>("allowed_group_name_list");
        LLScrollListItem* item = group_list->getNameItemByAgentId(id);
        if (item)
        {
            LLSD args;
            args["GROUP"] = item->getColumn(0)->getValue().asString();
            LLNotificationsUtil::add("GroupIsAlreadyInList", args);
            return;
        }
    }

    LLSD payload;
    payload["operation"] = (S32)ESTATE_ACCESS_ALLOWED_GROUP_ADD;
    payload["dialog_name"] = "EstateAllowedGroupAdd";
    payload["allowed_ids"].append(id);

    LLSD args;
    args["ALL_ESTATES"] = all_estates_text();

    LLNotification::Params params("EstateAllowedGroupAdd");
    params.payload(payload)
        .substitutions(args)
        .functor.function(accessCoreConfirm);
    if (LLPanelEstateInfo::isLindenEstate())
    {
        LLNotifications::instance().forceResponse(params, 0);
    }
    else
    {
        LLNotifications::instance().add(params);
    }
}

// static
void LLPanelEstateAccess::accessAddCore(U32 operation_flag, const std::string& dialog_name)
{
    LLSD payload;
    payload["operation"] = (S32)operation_flag;
    payload["dialog_name"] = dialog_name;
    // agent id filled in after avatar picker

    LLNotification::Params params("ChangeLindenAccess");
    params.payload(payload)
        .functor.function(accessAddCore2);

    if (LLPanelEstateInfo::isLindenEstate())
    {
        LLNotifications::instance().add(params);
    }
    else
    {
        // same as clicking "OK"
        LLNotifications::instance().forceResponse(params, 0);
    }
}

// static
bool LLPanelEstateAccess::accessAddCore2(const LLSD& notification, const LLSD& response)
{
<<<<<<< HEAD
	S32 option = LLNotificationsUtil::getSelectedOption(notification, response);
	if (option != 0)
	{
		// abort change
		return false;
	}

	LLEstateAccessChangeInfo* change_info = new LLEstateAccessChangeInfo(notification["payload"]);
	//Get parent floater name
	LLPanelEstateAccess* panel = LLFloaterRegionInfo::getPanelAccess();
	LLFloater* parent_floater = panel ? gFloaterView->getParentFloater(panel) : NULL;
	const std::string& parent_floater_name = parent_floater ? parent_floater->getName() : "";

	//Determine the button that triggered opening of the avatar picker 
	//(so that a shadow frustum from the button to the avatar picker can be created)
	LLView * button = NULL;
	switch (change_info->mOperationFlag)
	{
	case ESTATE_ACCESS_ALLOWED_AGENT_ADD:
		button = panel->findChild<LLButton>("add_allowed_avatar_btn");
		break;

	case ESTATE_ACCESS_BANNED_AGENT_ADD:
		button = panel->findChild<LLButton>("add_banned_avatar_btn");
		break;

	case ESTATE_ACCESS_MANAGER_ADD:
		button = panel->findChild<LLButton>("add_estate_manager_btn");
		break;
	}

	// avatar picker yes multi-select, yes close-on-select
	LLFloater* child_floater = LLFloaterAvatarPicker::show(boost::bind(&LLPanelEstateAccess::accessAddCore3, _1, _2, (void*)change_info),
		true, true, false, parent_floater_name, button);

	//Allows the closed parent floater to close the child floater (avatar picker)
	if (child_floater)
	{
		parent_floater->addDependentFloater(child_floater);
	}

	return false;
=======
    S32 option = LLNotificationsUtil::getSelectedOption(notification, response);
    if (option != 0)
    {
        // abort change
        return false;
    }

    LLEstateAccessChangeInfo* change_info = new LLEstateAccessChangeInfo(notification["payload"]);
    //Get parent floater name
    LLPanelEstateAccess* panel = LLFloaterRegionInfo::getPanelAccess();
    LLFloater* parent_floater = panel ? gFloaterView->getParentFloater(panel) : NULL;
    const std::string& parent_floater_name = parent_floater ? parent_floater->getName() : "";

    //Determine the button that triggered opening of the avatar picker
    //(so that a shadow frustum from the button to the avatar picker can be created)
    LLView * button = NULL;
    switch (change_info->mOperationFlag)
    {
    case ESTATE_ACCESS_ALLOWED_AGENT_ADD:
        button = panel->findChild<LLButton>("add_allowed_avatar_btn");
        break;

    case ESTATE_ACCESS_BANNED_AGENT_ADD:
        button = panel->findChild<LLButton>("add_banned_avatar_btn");
        break;

    case ESTATE_ACCESS_MANAGER_ADD:
        button = panel->findChild<LLButton>("add_estate_manager_btn");
        break;
    }

    // avatar picker yes multi-select, yes close-on-select
    LLFloater* child_floater = LLFloaterAvatarPicker::show(boost::bind(&LLPanelEstateAccess::accessAddCore3, _1, _2, (void*)change_info),
        TRUE, TRUE, FALSE, parent_floater_name, button);

    //Allows the closed parent floater to close the child floater (avatar picker)
    if (child_floater)
    {
        parent_floater->addDependentFloater(child_floater);
    }

    return false;
>>>>>>> e1623bb2
}

// static
void LLPanelEstateAccess::accessAddCore3(const uuid_vec_t& ids, std::vector<LLAvatarName> names, void* data)
{
    LLEstateAccessChangeInfo* change_info = (LLEstateAccessChangeInfo*)data;
    if (!change_info) return;
    if (ids.empty())
    {
        // User didn't select a name.
        delete change_info;
        change_info = NULL;
        return;
    }
    // User did select a name.
    change_info->mAgentOrGroupIDs = ids;
    // Can't put estate owner on ban list
    LLPanelEstateAccess* panel = LLFloaterRegionInfo::getPanelAccess();
    if (!panel) return;
    LLViewerRegion* region = gAgent.getRegion();
    if (!region) return;

    if (change_info->mOperationFlag & ESTATE_ACCESS_ALLOWED_AGENT_ADD)
    {
        LLNameListCtrl* name_list = panel->getChild<LLNameListCtrl>("allowed_avatar_name_list");
        int currentCount = (name_list ? name_list->getItemCount() : 0);
        if (ids.size() + currentCount > ESTATE_MAX_ACCESS_IDS)
        {
            LLSD args;
            args["NUM_ADDED"] = llformat("%d", ids.size());
            args["MAX_AGENTS"] = llformat("%d", ESTATE_MAX_ACCESS_IDS);
            args["LIST_TYPE"] = LLTrans::getString("RegionInfoListTypeAllowedAgents");
            args["NUM_EXCESS"] = llformat("%d", (ids.size() + currentCount) - ESTATE_MAX_ACCESS_IDS);
            LLNotificationsUtil::add("MaxAgentOnRegionBatch", args);
            delete change_info;
            return;
        }

        uuid_vec_t ids_allowed;
        std::vector<LLAvatarName> names_allowed;
        std::string already_allowed;
        bool single = true;
        for (U32 i = 0; i < ids.size(); ++i)
        {
            LLScrollListItem* item = name_list->getNameItemByAgentId(ids[i]);
            if (item)
            {
                if (!already_allowed.empty())
                {
                    already_allowed += ", ";
                    single = false;
                }
                already_allowed += item->getColumn(0)->getValue().asString();
            }
            else
            {
                ids_allowed.push_back(ids[i]);
                names_allowed.push_back(names[i]);
            }
        }
        if (!already_allowed.empty())
        {
            LLSD args;
            args["AGENT"] = already_allowed;
            args["LIST_TYPE"] = LLTrans::getString("RegionInfoListTypeAllowedAgents");
            LLNotificationsUtil::add(single ? "AgentIsAlreadyInList" : "AgentsAreAlreadyInList", args);
            if (ids_allowed.empty())
            {
                delete change_info;
                return;
            }
        }
        change_info->mAgentOrGroupIDs = ids_allowed;
        change_info->mAgentNames = names_allowed;
    }
    if (change_info->mOperationFlag & ESTATE_ACCESS_BANNED_AGENT_ADD)
    {
        LLNameListCtrl* name_list = panel->getChild<LLNameListCtrl>("banned_avatar_name_list");
        LLNameListCtrl* em_list = panel->getChild<LLNameListCtrl>("estate_manager_name_list");
        int currentCount = (name_list ? name_list->getItemCount() : 0);
        if (ids.size() + currentCount > ESTATE_MAX_BANNED_IDS)
        {
            LLSD args;
            args["NUM_ADDED"] = llformat("%d", ids.size());
            args["MAX_AGENTS"] = llformat("%d", ESTATE_MAX_BANNED_IDS);
            args["LIST_TYPE"] = LLTrans::getString("RegionInfoListTypeBannedAgents");
            args["NUM_EXCESS"] = llformat("%d", (ids.size() + currentCount) - ESTATE_MAX_BANNED_IDS);
            LLNotificationsUtil::add("MaxAgentOnRegionBatch", args);
            delete change_info;
            return;
        }

        uuid_vec_t ids_allowed;
        std::vector<LLAvatarName> names_allowed;
        std::string already_banned;
        std::string em_ban;
        bool single = true;
        for (U32 i = 0; i < ids.size(); ++i)
        {
            bool is_allowed = true;
            LLScrollListItem* em_item = em_list->getNameItemByAgentId(ids[i]);
            if (em_item)
            {
                if (!em_ban.empty())
                {
                    em_ban += ", ";
                }
                em_ban += em_item->getColumn(0)->getValue().asString();
                is_allowed = false;
            }

            LLScrollListItem* item = name_list->getNameItemByAgentId(ids[i]);
            if (item)
            {
                if (!already_banned.empty())
                {
                    already_banned += ", ";
                    single = false;
                }
                already_banned += item->getColumn(0)->getValue().asString();
                is_allowed = false;
            }

            if (is_allowed)
            {
                ids_allowed.push_back(ids[i]);
                names_allowed.push_back(names[i]);
            }
        }
        if (!em_ban.empty())
        {
            LLSD args;
            args["AGENT"] = em_ban;
            LLNotificationsUtil::add("ProblemBanningEstateManager", args);
            if (ids_allowed.empty())
            {
                delete change_info;
                return;
            }
        }
        if (!already_banned.empty())
        {
            LLSD args;
            args["AGENT"] = already_banned;
            args["LIST_TYPE"] = LLTrans::getString("RegionInfoListTypeBannedAgents");
            LLNotificationsUtil::add(single ? "AgentIsAlreadyInList" : "AgentsAreAlreadyInList", args);
            if (ids_allowed.empty())
            {
                delete change_info;
                return;
            }
        }
        change_info->mAgentOrGroupIDs = ids_allowed;
        change_info->mAgentNames = names_allowed;
    }

    LLSD args;
    args["ALL_ESTATES"] = all_estates_text();
    LLNotification::Params params(change_info->mDialogName);
    params.substitutions(args)
        .payload(change_info->asLLSD())
        .functor.function(accessCoreConfirm);

    if (LLPanelEstateInfo::isLindenEstate())
    {
        // just apply to this estate
        LLNotifications::instance().forceResponse(params, 0);
    }
    else
    {
        // ask if this estate or all estates with this owner
        LLNotifications::instance().add(params);
    }
}

// static
void LLPanelEstateAccess::accessRemoveCore(U32 operation_flag, const std::string& dialog_name, const std::string& list_ctrl_name)
{
    LLPanelEstateAccess* panel = LLFloaterRegionInfo::getPanelAccess();
    if (!panel) return;
    LLNameListCtrl* name_list = panel->getChild<LLNameListCtrl>(list_ctrl_name);
    if (!name_list) return;

    std::vector<LLScrollListItem*> list_vector = name_list->getAllSelected();
    if (list_vector.size() == 0)
        return;

    LLSD payload;
    payload["operation"] = (S32)operation_flag;
    payload["dialog_name"] = dialog_name;

    for (std::vector<LLScrollListItem*>::const_iterator iter = list_vector.begin();
        iter != list_vector.end();
        iter++)
    {
        LLScrollListItem *item = (*iter);
        payload["allowed_ids"].append(item->getUUID());
    }

    LLNotification::Params params("ChangeLindenAccess");
    params.payload(payload)
        .functor.function(accessRemoveCore2);

    if (LLPanelEstateInfo::isLindenEstate())
    {
        // warn on change linden estate
        LLNotifications::instance().add(params);
    }
    else
    {
        // just proceed, as if clicking OK
        LLNotifications::instance().forceResponse(params, 0);
    }
}

// static
bool LLPanelEstateAccess::accessRemoveCore2(const LLSD& notification, const LLSD& response)
{
    S32 option = LLNotificationsUtil::getSelectedOption(notification, response);
    if (option != 0)
    {
        // abort
        return false;
    }

    // If Linden estate, can only apply to "this" estate, not all estates
    // owned by NULL.
    if (LLPanelEstateInfo::isLindenEstate())
    {
        accessCoreConfirm(notification, response);
    }
    else
    {
        LLSD args;
        args["ALL_ESTATES"] = all_estates_text();
        LLNotificationsUtil::add(notification["payload"]["dialog_name"],
            args,
            notification["payload"],
            accessCoreConfirm);
    }
    return false;
}

// Used for both access add and remove operations, depending on the mOperationFlag
// passed in (ESTATE_ACCESS_BANNED_AGENT_ADD, ESTATE_ACCESS_ALLOWED_AGENT_REMOVE, etc.)
// static
bool LLPanelEstateAccess::accessCoreConfirm(const LLSD& notification, const LLSD& response)
{
    S32 option = LLNotificationsUtil::getSelectedOption(notification, response);
    const U32 originalFlags = (U32)notification["payload"]["operation"].asInteger();
    U32 flags = originalFlags;

    LLViewerRegion* region = gAgent.getRegion();

    if (option == 2) // cancel
    {
        return false;
    }
    else if (option == 1)
    {
        // All estates, either than I own or manage for this owner.
        // This will be verified on simulator. JC
        if (!region) return false;
        if (region->getOwner() == gAgent.getID()
            || gAgent.isGodlike())
        {
            flags |= ESTATE_ACCESS_APPLY_TO_ALL_ESTATES;
        }
        else if (region->isEstateManager())
        {
            flags |= ESTATE_ACCESS_APPLY_TO_MANAGED_ESTATES;
        }
    }

    std::string names;
    U32 listed_names = 0;
    for (U32 i = 0; i < notification["payload"]["allowed_ids"].size(); ++i)
    {
        if (i + 1 != notification["payload"]["allowed_ids"].size())
        {
            flags |= ESTATE_ACCESS_NO_REPLY;
        }
        else
        {
            flags &= ~ESTATE_ACCESS_NO_REPLY;
        }

        const LLUUID id = notification["payload"]["allowed_ids"][i].asUUID();
        if (((U32)notification["payload"]["operation"].asInteger() & ESTATE_ACCESS_BANNED_AGENT_ADD)
            && region && (region->getOwner() == id))
        {
            LLNotificationsUtil::add("OwnerCanNotBeDenied");
            break;
        }

        sendEstateAccessDelta(flags, id);

        if ((flags & (ESTATE_ACCESS_ALLOWED_GROUP_ADD | ESTATE_ACCESS_ALLOWED_GROUP_REMOVE)) == 0)
        {
            // fill the name list for confirmation
            if (listed_names < MAX_LISTED_NAMES)
            {
                if (!names.empty())
                {
                    names += ", ";
                }
                if (!notification["payload"]["allowed_names"][i]["display_name"].asString().empty())
                {
                    names += notification["payload"]["allowed_names"][i]["display_name"].asString();
                }
                else
                { //try to get an agent name from cache
                    LLAvatarName av_name;
                    if (LLAvatarNameCache::get(id, &av_name))
                    {
                        names += av_name.getCompleteName();
                    }
                }

            }
            listed_names++;
        }
    }
    if (listed_names > MAX_LISTED_NAMES)
    {
        LLSD args;
        args["EXTRA_COUNT"] = llformat("%d", listed_names - MAX_LISTED_NAMES);
        names += " " + LLTrans::getString("AndNMore", args);
    }

    if (!names.empty()) // show the conirmation
    {
        LLSD args;
        args["AGENT"] = names;

        if (flags & (ESTATE_ACCESS_ALLOWED_AGENT_ADD | ESTATE_ACCESS_ALLOWED_AGENT_REMOVE))
        {
            args["LIST_TYPE"] = LLTrans::getString("RegionInfoListTypeAllowedAgents");
        }
        else if (flags & (ESTATE_ACCESS_BANNED_AGENT_ADD | ESTATE_ACCESS_BANNED_AGENT_REMOVE))
        {
            args["LIST_TYPE"] = LLTrans::getString("RegionInfoListTypeBannedAgents");
        }

        if (flags & ESTATE_ACCESS_APPLY_TO_ALL_ESTATES)
        {
            args["ESTATE"] = LLTrans::getString("RegionInfoAllEstates");
        }
        else if (flags & ESTATE_ACCESS_APPLY_TO_MANAGED_ESTATES)
        {
            args["ESTATE"] = LLTrans::getString("RegionInfoManagedEstates");
        }
        else
        {
            args["ESTATE"] = LLTrans::getString("RegionInfoThisEstate");
        }

        bool single = (listed_names == 1);
        if (flags & (ESTATE_ACCESS_ALLOWED_AGENT_ADD | ESTATE_ACCESS_BANNED_AGENT_ADD))
        {
            LLNotificationsUtil::add(single ? "AgentWasAddedToList" : "AgentsWereAddedToList", args);
        }
        else if (flags & (ESTATE_ACCESS_ALLOWED_AGENT_REMOVE | ESTATE_ACCESS_BANNED_AGENT_REMOVE))
        {
            LLNotificationsUtil::add(single ? "AgentWasRemovedFromList" : "AgentsWereRemovedFromList", args);
        }
    }

    LLPanelEstateAccess* panel = LLFloaterRegionInfo::getPanelAccess();
    if (panel)
    {
        panel->setPendingUpdate(true);
    }

    return false;
}

// key = "estateaccessdelta"
// str(estate_id) will be added to front of list by forward_EstateOwnerRequest_to_dataserver
// str[0] = str(agent_id) requesting the change
// str[1] = str(flags) (ESTATE_ACCESS_DELTA_*)
// str[2] = str(agent_id) to add or remove
// static
void LLPanelEstateAccess::sendEstateAccessDelta(U32 flags, const LLUUID& agent_or_group_id)
{
    LLMessageSystem* msg = gMessageSystem;
    msg->newMessage("EstateOwnerMessage");
    msg->nextBlockFast(_PREHASH_AgentData);
    msg->addUUIDFast(_PREHASH_AgentID, gAgent.getID());
    msg->addUUIDFast(_PREHASH_SessionID, gAgent.getSessionID());
    msg->addUUIDFast(_PREHASH_TransactionID, LLUUID::null); //not used

    msg->nextBlock("MethodData");
    msg->addString("Method", "estateaccessdelta");
    msg->addUUID("Invoice", LLFloaterRegionInfo::getLastInvoice());

    std::string buf;
    gAgent.getID().toString(buf);
    msg->nextBlock("ParamList");
    msg->addString("Parameter", buf);

    buf = llformat("%u", flags);
    msg->nextBlock("ParamList");
    msg->addString("Parameter", buf);

    agent_or_group_id.toString(buf);
    msg->nextBlock("ParamList");
    msg->addString("Parameter", buf);

    gAgent.sendReliableMessage();
}

void LLPanelEstateAccess::updateChild(LLUICtrl* child_ctrl)
{
    // Ensure appropriate state of the management ui.
    updateControls(gAgent.getRegion());
}

void LLPanelEstateAccess::updateLists()
{
    std::string cap_url = gAgent.getRegionCapability("EstateAccess");
    if (!cap_url.empty())
    {
        LLCoros::instance().launch("LLFloaterRegionInfo::requestEstateGetAccessCoro", boost::bind(LLPanelEstateAccess::requestEstateGetAccessCoro, cap_url));
    }
}

void LLPanelEstateAccess::requestEstateGetAccessCoro(std::string url)
{
<<<<<<< HEAD
	LLCore::HttpRequest::policy_t httpPolicy(LLCore::HttpRequest::DEFAULT_POLICY_ID);
	LLCoreHttpUtil::HttpCoroutineAdapter::ptr_t	httpAdapter(new LLCoreHttpUtil::HttpCoroutineAdapter("requestEstateGetAccessoCoro", httpPolicy));
	LLCore::HttpRequest::ptr_t httpRequest(new LLCore::HttpRequest);

	LLSD result = httpAdapter->getAndSuspend(httpRequest, url);

	LLSD httpResults = result[LLCoreHttpUtil::HttpCoroutineAdapter::HTTP_RESULTS];
	LLCore::HttpStatus status = LLCoreHttpUtil::HttpCoroutineAdapter::getStatusFromLLSD(httpResults);

	LLPanelEstateAccess* panel = LLFloaterRegionInfo::getPanelAccess();
	if (!panel) return;
	
	LLNameListCtrl* allowed_agent_name_list	= panel->getChild<LLNameListCtrl>("allowed_avatar_name_list");
	if (allowed_agent_name_list && result.has("AllowedAgents"))
	{
		LLStringUtil::format_map_t args;
		args["[ALLOWEDAGENTS]"] = llformat("%d", result["AllowedAgents"].size());
		args["[MAXACCESS]"] = llformat("%d", ESTATE_MAX_ACCESS_IDS);
		std::string msg = LLTrans::getString("RegionInfoAllowedResidents", args);
		panel->getChild<LLUICtrl>("allow_resident_label")->setValue(LLSD(msg));

		allowed_agent_name_list->clearSortOrder();
		allowed_agent_name_list->deleteAllItems();
		for (LLSD::array_const_iterator it = result["AllowedAgents"].beginArray(); it != result["AllowedAgents"].endArray(); ++it)
		{ 
			LLUUID id = (*it)["id"].asUUID(); 
			allowed_agent_name_list->addNameItem(id);
		}
		allowed_agent_name_list->sortByName(true);
	}

	LLNameListCtrl* banned_agent_name_list = panel->getChild<LLNameListCtrl>("banned_avatar_name_list");
	if (banned_agent_name_list && result.has("BannedAgents"))
	{
		LLStringUtil::format_map_t args;
		args["[BANNEDAGENTS]"] = llformat("%d", result["BannedAgents"].size());
		args["[MAXBANNED]"] = llformat("%d", ESTATE_MAX_BANNED_IDS);
		std::string msg = LLTrans::getString("RegionInfoBannedResidents", args);
		panel->getChild<LLUICtrl>("ban_resident_label")->setValue(LLSD(msg));

		banned_agent_name_list->clearSortOrder();
		banned_agent_name_list->deleteAllItems();
		for (LLSD::array_const_iterator it = result["BannedAgents"].beginArray(); it != result["BannedAgents"].endArray(); ++it)
		{
			LLSD item;
			item["id"] = (*it)["id"].asUUID();
			LLSD& columns = item["columns"];

			columns[0]["column"] = "name"; // to be populated later

			columns[1]["column"] = "last_login_date";
			columns[1]["value"] = (*it)["last_login_date"].asString().substr(0, 16); // cut the seconds

			std::string ban_date = (*it)["ban_date"].asString();
			columns[2]["column"] = "ban_date";
			columns[2]["value"] = ban_date[0] != '0' ? ban_date.substr(0, 16) : LLTrans::getString("na"); // server returns the "0000-00-00 00:00:00" date in case it doesn't know it

			columns[3]["column"] = "bannedby";
			LLUUID banning_id = (*it)["banning_id"].asUUID();
			LLAvatarName av_name;
			if (banning_id.isNull())
			{
				columns[3]["value"] = LLTrans::getString("na");
			}
			else if (LLAvatarNameCache::get(banning_id, &av_name))
			{
				columns[3]["value"] = av_name.getCompleteName(); //TODO: fetch the name if it wasn't cached
			}

			banned_agent_name_list->addElement(item);
		}
		banned_agent_name_list->sortByName(true);
	}

	LLNameListCtrl* allowed_group_name_list = panel->getChild<LLNameListCtrl>("allowed_group_name_list");
	if (allowed_group_name_list && result.has("AllowedGroups"))
	{
		LLStringUtil::format_map_t args;
		args["[ALLOWEDGROUPS]"] = llformat("%d", result["AllowedGroups"].size());
		args["[MAXACCESS]"] = llformat("%d", ESTATE_MAX_GROUP_IDS);
		std::string msg = LLTrans::getString("RegionInfoAllowedGroups", args);
		panel->getChild<LLUICtrl>("allow_group_label")->setValue(LLSD(msg));

		allowed_group_name_list->clearSortOrder();
		allowed_group_name_list->deleteAllItems();
		for (LLSD::array_const_iterator it = result["AllowedGroups"].beginArray(); it != result["AllowedGroups"].endArray(); ++it)
		{
			LLUUID id = (*it)["id"].asUUID();
			allowed_group_name_list->addGroupNameItem(id);
		}
		allowed_group_name_list->sortByName(true);
	}

	LLNameListCtrl* estate_manager_name_list = panel->getChild<LLNameListCtrl>("estate_manager_name_list");
	if (estate_manager_name_list && result.has("Managers"))
	{
		LLStringUtil::format_map_t args;
		args["[ESTATEMANAGERS]"] = llformat("%d", result["Managers"].size());
		args["[MAXMANAGERS]"] = llformat("%d", ESTATE_MAX_MANAGERS);
		std::string msg = LLTrans::getString("RegionInfoEstateManagers", args);
		panel->getChild<LLUICtrl>("estate_manager_label")->setValue(LLSD(msg));

		estate_manager_name_list->clearSortOrder();
		estate_manager_name_list->deleteAllItems();
		for (LLSD::array_const_iterator it = result["Managers"].beginArray(); it != result["Managers"].endArray(); ++it)
		{
			LLUUID id = (*it)["agent_id"].asUUID();
			estate_manager_name_list->addNameItem(id);
		}
		estate_manager_name_list->sortByName(true);
	}


	panel->updateControls(gAgent.getRegion());
=======
    LLCore::HttpRequest::policy_t httpPolicy(LLCore::HttpRequest::DEFAULT_POLICY_ID);
    LLCoreHttpUtil::HttpCoroutineAdapter::ptr_t httpAdapter(new LLCoreHttpUtil::HttpCoroutineAdapter("requestEstateGetAccessoCoro", httpPolicy));
    LLCore::HttpRequest::ptr_t httpRequest(new LLCore::HttpRequest);

    LLSD result = httpAdapter->getAndSuspend(httpRequest, url);

    LLSD httpResults = result[LLCoreHttpUtil::HttpCoroutineAdapter::HTTP_RESULTS];
    LLCore::HttpStatus status = LLCoreHttpUtil::HttpCoroutineAdapter::getStatusFromLLSD(httpResults);

    LLPanelEstateAccess* panel = LLFloaterRegionInfo::getPanelAccess();
    if (!panel) return;

    LLNameListCtrl* allowed_agent_name_list = panel->getChild<LLNameListCtrl>("allowed_avatar_name_list");
    if (allowed_agent_name_list && result.has("AllowedAgents"))
    {
        LLStringUtil::format_map_t args;
        args["[ALLOWEDAGENTS]"] = llformat("%d", result["AllowedAgents"].size());
        args["[MAXACCESS]"] = llformat("%d", ESTATE_MAX_ACCESS_IDS);
        std::string msg = LLTrans::getString("RegionInfoAllowedResidents", args);
        panel->getChild<LLUICtrl>("allow_resident_label")->setValue(LLSD(msg));

        allowed_agent_name_list->clearSortOrder();
        allowed_agent_name_list->deleteAllItems();
        for (LLSD::array_const_iterator it = result["AllowedAgents"].beginArray(); it != result["AllowedAgents"].endArray(); ++it)
        {
            LLUUID id = (*it)["id"].asUUID();
            allowed_agent_name_list->addNameItem(id);
        }
        allowed_agent_name_list->sortByName(TRUE);
    }

    LLNameListCtrl* banned_agent_name_list = panel->getChild<LLNameListCtrl>("banned_avatar_name_list");
    if (banned_agent_name_list && result.has("BannedAgents"))
    {
        LLStringUtil::format_map_t args;
        args["[BANNEDAGENTS]"] = llformat("%d", result["BannedAgents"].size());
        args["[MAXBANNED]"] = llformat("%d", ESTATE_MAX_BANNED_IDS);
        std::string msg = LLTrans::getString("RegionInfoBannedResidents", args);
        panel->getChild<LLUICtrl>("ban_resident_label")->setValue(LLSD(msg));

        banned_agent_name_list->clearSortOrder();
        banned_agent_name_list->deleteAllItems();
        for (LLSD::array_const_iterator it = result["BannedAgents"].beginArray(); it != result["BannedAgents"].endArray(); ++it)
        {
            LLSD item;
            item["id"] = (*it)["id"].asUUID();
            LLSD& columns = item["columns"];

            columns[0]["column"] = "name"; // to be populated later

            columns[1]["column"] = "last_login_date";
            columns[1]["value"] = (*it)["last_login_date"].asString().substr(0, 16); // cut the seconds

            std::string ban_date = (*it)["ban_date"].asString();
            columns[2]["column"] = "ban_date";
            columns[2]["value"] = ban_date[0] != '0' ? ban_date.substr(0, 16) : LLTrans::getString("na"); // server returns the "0000-00-00 00:00:00" date in case it doesn't know it

            columns[3]["column"] = "bannedby";
            LLUUID banning_id = (*it)["banning_id"].asUUID();
            LLAvatarName av_name;
            if (banning_id.isNull())
            {
                columns[3]["value"] = LLTrans::getString("na");
            }
            else if (LLAvatarNameCache::get(banning_id, &av_name))
            {
                columns[3]["value"] = av_name.getCompleteName(); //TODO: fetch the name if it wasn't cached
            }

            banned_agent_name_list->addElement(item);
        }
        banned_agent_name_list->sortByName(TRUE);
    }

    LLNameListCtrl* allowed_group_name_list = panel->getChild<LLNameListCtrl>("allowed_group_name_list");
    if (allowed_group_name_list && result.has("AllowedGroups"))
    {
        LLStringUtil::format_map_t args;
        args["[ALLOWEDGROUPS]"] = llformat("%d", result["AllowedGroups"].size());
        args["[MAXACCESS]"] = llformat("%d", ESTATE_MAX_GROUP_IDS);
        std::string msg = LLTrans::getString("RegionInfoAllowedGroups", args);
        panel->getChild<LLUICtrl>("allow_group_label")->setValue(LLSD(msg));

        allowed_group_name_list->clearSortOrder();
        allowed_group_name_list->deleteAllItems();
        for (LLSD::array_const_iterator it = result["AllowedGroups"].beginArray(); it != result["AllowedGroups"].endArray(); ++it)
        {
            LLUUID id = (*it)["id"].asUUID();
            allowed_group_name_list->addGroupNameItem(id);
        }
        allowed_group_name_list->sortByName(TRUE);
    }

    LLNameListCtrl* estate_manager_name_list = panel->getChild<LLNameListCtrl>("estate_manager_name_list");
    if (estate_manager_name_list && result.has("Managers"))
    {
        LLStringUtil::format_map_t args;
        args["[ESTATEMANAGERS]"] = llformat("%d", result["Managers"].size());
        args["[MAXMANAGERS]"] = llformat("%d", ESTATE_MAX_MANAGERS);
        std::string msg = LLTrans::getString("RegionInfoEstateManagers", args);
        panel->getChild<LLUICtrl>("estate_manager_label")->setValue(LLSD(msg));

        estate_manager_name_list->clearSortOrder();
        estate_manager_name_list->deleteAllItems();
        for (LLSD::array_const_iterator it = result["Managers"].beginArray(); it != result["Managers"].endArray(); ++it)
        {
            LLUUID id = (*it)["agent_id"].asUUID();
            estate_manager_name_list->addNameItem(id);
        }
        estate_manager_name_list->sortByName(TRUE);
    }


    panel->updateControls(gAgent.getRegion());
>>>>>>> e1623bb2
}

//---------------------------------------------------------------------------
// Access lists search
//---------------------------------------------------------------------------
void LLPanelEstateAccess::onAllowedSearchEdit(const std::string& search_string)
{
    LLPanelEstateAccess* panel = LLFloaterRegionInfo::getPanelAccess();
    if (!panel) return;
    LLNameListCtrl* allowed_agent_name_list = panel->getChild<LLNameListCtrl>("allowed_avatar_name_list");
    searchAgent(allowed_agent_name_list, search_string);
}

void LLPanelEstateAccess::onAllowedGroupsSearchEdit(const std::string& search_string)
{
    LLPanelEstateAccess* panel = LLFloaterRegionInfo::getPanelAccess();
    if (!panel) return;
    LLNameListCtrl* allowed_group_name_list = panel->getChild<LLNameListCtrl>("allowed_group_name_list");
    searchAgent(allowed_group_name_list, search_string);
}

void LLPanelEstateAccess::onBannedSearchEdit(const std::string& search_string)
{
    LLPanelEstateAccess* panel = LLFloaterRegionInfo::getPanelAccess();
    if (!panel) return;
    LLNameListCtrl* banned_agent_name_list = panel->getChild<LLNameListCtrl>("banned_avatar_name_list");
    searchAgent(banned_agent_name_list, search_string);
}

void LLPanelEstateAccess::searchAgent(LLNameListCtrl* listCtrl, const std::string& search_string)
{
    if (!listCtrl) return;

<<<<<<< HEAD
	if (!search_string.empty())
	{
		listCtrl->setSearchColumn(0); // name column
		listCtrl->searchItems(search_string, false, true);
	}
	else
	{
		listCtrl->deselectAllItems(true);
	}
=======
    if (!search_string.empty())
    {
        listCtrl->setSearchColumn(0); // name column
        listCtrl->searchItems(search_string, false, true);
    }
    else
    {
        listCtrl->deselectAllItems(TRUE);
    }
>>>>>>> e1623bb2
}

void LLPanelEstateAccess::copyListToClipboard(std::string list_name)
{
    LLPanelEstateAccess* panel = LLFloaterRegionInfo::getPanelAccess();
    if (!panel) return;
    LLNameListCtrl* name_list = panel->getChild<LLNameListCtrl>(list_name);
    if (!name_list) return;

    std::vector<LLScrollListItem*> list_vector = name_list->getAllData();
    if (list_vector.size() == 0) return;

    LLSD::String list_to_copy;
    for (std::vector<LLScrollListItem*>::const_iterator iter = list_vector.begin();
         iter != list_vector.end();
         iter++)
    {
        LLScrollListItem *item = (*iter);
        if (item)
        {
            list_to_copy += item->getColumn(0)->getValue().asString();
        }
        if (std::next(iter) != list_vector.end())
        {
            list_to_copy += "\n";
        }
    }

    LLClipboard::instance().copyToClipboard(utf8str_to_wstring(list_to_copy), 0, list_to_copy.length());
}

bool LLPanelEstateAccess::refreshFromRegion(LLViewerRegion* region)
{
    updateLists();
    return LLPanelRegionInfo::refreshFromRegion(region);
}

//=========================================================================
const U32 LLPanelRegionEnvironment::DIRTY_FLAG_OVERRIDE(0x01 << 4);

LLPanelRegionEnvironment::LLPanelRegionEnvironment():
    LLPanelEnvironmentInfo(),
    mAllowOverrideRestore(false)
{
}

LLPanelRegionEnvironment::~LLPanelRegionEnvironment()
{
    if (mCommitConnect.connected())
        mCommitConnect.disconnect();
}

bool LLPanelRegionEnvironment::postBuild()
{
    LLEstateInfoModel& estate_info = LLEstateInfoModel::instance();

    if (!LLPanelEnvironmentInfo::postBuild())
        return false;

    getChild<LLUICtrl>(BTN_USEDEFAULT)->setLabelArg("[USEDEFAULT]", getString(STR_LABEL_USEDEFAULT));
    getChild<LLUICtrl>(CHK_ALLOWOVERRIDE)->setVisible(true);
    getChild<LLUICtrl>(PNL_ENVIRONMENT_ALTITUDES)->setVisible(true);

    getChild<LLUICtrl>(CHK_ALLOWOVERRIDE)->setCommitCallback([this](LLUICtrl *, const LLSD &value){ onChkAllowOverride(value.asBoolean()); });

    mCommitConnect = estate_info.setCommitCallback(boost::bind(&LLPanelRegionEnvironment::refreshFromEstate, this));
    return true;
}


void LLPanelRegionEnvironment::refresh()
{
    commitDayLenOffsetChanges(false); // commit unsaved changes if any

    if (!mCurrentEnvironment)
    {
        if (mCurEnvVersion <= INVALID_PARCEL_ENVIRONMENT_VERSION)
        {
            refreshFromSource(); // will immediately set mCurEnvVersion
        } // else - already requesting
        return;
    }

    LLPanelEnvironmentInfo::refresh();

    getChild<LLUICtrl>(CHK_ALLOWOVERRIDE)->setValue(mAllowOverride);
}

bool LLPanelRegionEnvironment::refreshFromRegion(LLViewerRegion* region)
{
    if (!region)
    {
        setNoSelection(true);
        setControlsEnabled(false);
        mCurEnvVersion = INVALID_PARCEL_ENVIRONMENT_VERSION;
        getChild<LLUICtrl>("region_text")->setValue(LLSD(""));
    }
    else
    {
        getChild<LLUICtrl>("region_text")->setValue(LLSD(region->getName()));
    }
    setNoSelection(false);

    if (gAgent.getRegion()->getRegionID() != region->getRegionID())
    {
        setCrossRegion(true);
        mCurEnvVersion = INVALID_PARCEL_ENVIRONMENT_VERSION;
    }
    setCrossRegion(false);

    refreshFromSource();
    return true;
}

void LLPanelRegionEnvironment::refreshFromSource()
{
    LL_DEBUGS("ENVIRONMENT") << "Requesting environment for region, known version " << mCurEnvVersion << LL_ENDL;
    LLHandle<LLPanel> that_h = getHandle();

    if (mCurEnvVersion < UNSET_PARCEL_ENVIRONMENT_VERSION)
    {
        // to mark as requesting
        mCurEnvVersion = UNSET_PARCEL_ENVIRONMENT_VERSION;
    }

    LLEnvironment::instance().requestRegion(
        [that_h](S32 parcel_id, LLEnvironment::EnvironmentInfo::ptr_t envifo) { _onEnvironmentReceived(that_h, parcel_id, envifo); });

    setControlsEnabled(false);
}

bool LLPanelRegionEnvironment::confirmUpdateEstateEnvironment(const LLSD& notification, const LLSD& response)
{
    S32 option = LLNotificationsUtil::getSelectedOption(notification, response);

    switch (option)
    {
    case 0:
    {
        LLEstateInfoModel& estate_info = LLEstateInfoModel::instance();

        // update model
        estate_info.setAllowEnvironmentOverride(mAllowOverride);
        // send the update to sim
        estate_info.sendEstateInfo();
        clearDirtyFlag(DIRTY_FLAG_OVERRIDE);
    }
    break;

    case 1:
        mAllowOverride = mAllowOverrideRestore;
        getChild<LLUICtrl>(CHK_ALLOWOVERRIDE)->setValue(mAllowOverride);
        break;
    default:
        break;
    }
    return false;
}

void LLPanelRegionEnvironment::onChkAllowOverride(bool value)
{
    setDirtyFlag(DIRTY_FLAG_OVERRIDE);
    mAllowOverrideRestore = mAllowOverride;
    mAllowOverride = value;


    std::string notification("EstateParcelEnvironmentOverride");
    if (LLPanelEstateInfo::isLindenEstate())
        notification = "ChangeLindenEstate";

    LLSD args;
    args["ESTATENAME"] = LLEstateInfoModel::instance().getName();
    LLNotification::Params params(notification);
    params.substitutions(args);
    params.functor.function([this](const LLSD& notification, const LLSD& response) { confirmUpdateEstateEnvironment(notification, response); });

    if (!value || LLPanelEstateInfo::isLindenEstate())
    {   // warn if turning off or a Linden Estate
        LLNotifications::instance().add(params);
    }
    else
    {
        LLNotifications::instance().forceResponse(params, 0);
    }

}<|MERGE_RESOLUTION|>--- conflicted
+++ resolved
@@ -1,4737 +1,3886 @@
-/**
- * @file llfloaterregioninfo.cpp
- * @author Aaron Brashears
- * @brief Implementation of the region info and controls floater and panels.
- *
- * $LicenseInfo:firstyear=2004&license=viewerlgpl$
- * Second Life Viewer Source Code
- * Copyright (C) 2010, Linden Research, Inc.
- *
- * This library is free software; you can redistribute it and/or
- * modify it under the terms of the GNU Lesser General Public
- * License as published by the Free Software Foundation;
- * version 2.1 of the License only.
- *
- * This library is distributed in the hope that it will be useful,
- * but WITHOUT ANY WARRANTY; without even the implied warranty of
- * MERCHANTABILITY or FITNESS FOR A PARTICULAR PURPOSE.  See the GNU
- * Lesser General Public License for more details.
- *
- * You should have received a copy of the GNU Lesser General Public
- * License along with this library; if not, write to the Free Software
- * Foundation, Inc., 51 Franklin Street, Fifth Floor, Boston, MA  02110-1301  USA
- *
- * Linden Research, Inc., 945 Battery Street, San Francisco, CA  94111  USA
- * $/LicenseInfo$
- */
-
-#include "llviewerprecompiledheaders.h"
-#include "llfloaterregioninfo.h"
-
-#include <algorithm>
-#include <functional>
-
-#include "lldir.h"
-#include "lldispatcher.h"
-#include "llglheaders.h"
-#include "llregionflags.h"
-#include "llstl.h"
-#include "llfilesystem.h"
-#include "llxfermanager.h"
-#include "indra_constants.h"
-#include "message.h"
-#include "llloadingindicator.h"
-#include "llradiogroup.h"
-#include "llsd.h"
-#include "llsdserialize.h"
-
-#include "llagent.h"
-#include "llappviewer.h"
-#include "llavataractions.h"
-#include "llavatarname.h"
-#include "llfloateravatarpicker.h"
-#include "llbutton.h"
-#include "llcheckboxctrl.h"
-#include "llclipboard.h"
-#include "llcombobox.h"
-#include "llestateinfomodel.h"
-#include "llfilepicker.h"
-#include "llfloatergodtools.h"  // for send_sim_wide_deletes()
-#include "llfloatertopobjects.h" // added to fix SL-32336
-#include "llfloatergroups.h"
-#include "llfloaterreg.h"
-#include "llfloaterregiondebugconsole.h"
-#include "llfloatertelehub.h"
-#include "llinventorymodel.h"
-#include "lllineeditor.h"
-#include "llnamelistctrl.h"
-#include "llnotifications.h"
-#include "llnotificationsutil.h"
-#include "llregioninfomodel.h"
-#include "llscrolllistitem.h"
-#include "llsliderctrl.h"
-#include "llslurl.h"
-#include "llspinctrl.h"
-#include "lltabcontainer.h"
-#include "lltextbox.h"
-#include "llinventory.h"
-#include "lltexturectrl.h"
-#include "lltrans.h"
-#include "llviewercontrol.h"
-#include "lluictrlfactory.h"
-#include "llviewerinventory.h"
-#include "llviewertexture.h"
-#include "llviewertexturelist.h"
-#include "llviewerregion.h"
-#include "llviewerstats.h"
-#include "llviewertexteditor.h"
-#include "llviewerwindow.h"
-#include "llvlcomposition.h"
-#include "lltrans.h"
-#include "llagentui.h"
-#include "llmeshrepository.h"
-#include "llfloaterregionrestarting.h"
-#include "llpanelexperiencelisteditor.h"
-#include <boost/function.hpp>
-#include "llpanelexperiencepicker.h"
-#include "llexperiencecache.h"
-#include "llpanelexperiences.h"
-#include "llcorehttputil.h"
-#include "llavatarnamecache.h"
-#include "llenvironment.h"
-
-const S32 TERRAIN_TEXTURE_COUNT = 4;
-const S32 CORNER_COUNT = 4;
-
-const U32 MAX_LISTED_NAMES = 100;
-
-#define TMP_DISABLE_WLES // STORM-1180
-
-///----------------------------------------------------------------------------
-/// Local class declaration
-///----------------------------------------------------------------------------
-
-class LLDispatchEstateUpdateInfo : public LLDispatchHandler
-{
-public:
-    LLDispatchEstateUpdateInfo() {}
-    virtual ~LLDispatchEstateUpdateInfo() {}
-    virtual bool operator()(
-        const LLDispatcher* dispatcher,
-        const std::string& key,
-        const LLUUID& invoice,
-        const sparam_t& strings);
-};
-
-class LLDispatchSetEstateAccess : public LLDispatchHandler
-{
-public:
-    LLDispatchSetEstateAccess() {}
-    virtual ~LLDispatchSetEstateAccess() {}
-    virtual bool operator()(
-        const LLDispatcher* dispatcher,
-        const std::string& key,
-        const LLUUID& invoice,
-        const sparam_t& strings);
-};
-
-class LLDispatchSetEstateExperience : public LLDispatchHandler
-{
-public:
-    virtual bool operator()(
-        const LLDispatcher* dispatcher,
-        const std::string& key,
-        const LLUUID& invoice,
-        const sparam_t& strings);
-
-    static LLSD getIDs( sparam_t::const_iterator it, sparam_t::const_iterator end, S32 count );
-};
-
-
-/*
-void unpack_request_params(
-    LLMessageSystem* msg,
-    LLDispatcher::sparam_t& strings,
-    LLDispatcher::iparam_t& integers)
-{
-    char str_buf[MAX_STRING];
-    S32 str_count = msg->getNumberOfBlocksFast(_PREHASH_StringData);
-    S32 i;
-    for (i = 0; i < str_count; ++i)
-    {
-        // we treat the SParam as binary data (since it might be an
-        // LLUUID in compressed form which may have embedded \0's,)
-        str_buf[0] = '\0';
-        S32 data_size = msg->getSizeFast(_PREHASH_StringData, i, _PREHASH_SParam);
-        if (data_size >= 0)
-        {
-            msg->getBinaryDataFast(_PREHASH_StringData, _PREHASH_SParam,
-                                   str_buf, data_size, i, MAX_STRING - 1);
-            strings.push_back(std::string(str_buf, data_size));
-        }
-    }
-
-    U32 int_buf;
-    S32 int_count = msg->getNumberOfBlocksFast(_PREHASH_IntegerData);
-    for (i = 0; i < int_count; ++i)
-    {
-        msg->getU32("IntegerData", "IParam", int_buf, i);
-        integers.push_back(int_buf);
-    }
-}
-*/
-
-class LLPanelRegionEnvironment : public LLPanelEnvironmentInfo
-{
-public:
-                        LLPanelRegionEnvironment();
-    virtual             ~LLPanelRegionEnvironment();
-
-    virtual void        refresh() override;
-
-    virtual bool        isRegion() const override { return true; }
-    virtual LLParcel *  getParcel() override { return nullptr; }
-    virtual bool        canEdit() override { return LLEnvironment::instance().canAgentUpdateRegionEnvironment(); }
-    virtual bool        isLargeEnough() override { return true; }   // regions are always large enough.
-
-    bool                refreshFromRegion(LLViewerRegion* region);
-
-    virtual bool        postBuild() override;
-    virtual void        onOpen(const LLSD& key) override {};
-
-    virtual S32         getParcelId() override { return INVALID_PARCEL_ID; }
-
-protected:
-    static const U32    DIRTY_FLAG_OVERRIDE;
-
-    virtual void        refreshFromSource() override;
-
-    bool                confirmUpdateEstateEnvironment(const LLSD& notification, const LLSD& response);
-
-    void                onChkAllowOverride(bool value);
-
-private:
-    bool                mAllowOverrideRestore;
-    connection_t        mCommitConnect;
-};
-
-
-
-bool estate_dispatch_initialized = false;
-
-
-///----------------------------------------------------------------------------
-/// LLFloaterRegionInfo
-///----------------------------------------------------------------------------
-
-//S32 LLFloaterRegionInfo::sRequestSerial = 0;
-LLUUID LLFloaterRegionInfo::sRequestInvoice;
-
-
-LLFloaterRegionInfo::LLFloaterRegionInfo(const LLSD& seed)
-    : LLFloater(seed),
-    mEnvironmentPanel(NULL),
-    mRegionChangedCallback()
-{}
-
-bool LLFloaterRegionInfo::postBuild()
-{
-    mTab = getChild<LLTabContainer>("region_panels");
-    mTab->setCommitCallback(boost::bind(&LLFloaterRegionInfo::onTabSelected, this, _2));
-
-    // contruct the panels
-    LLPanelRegionInfo* panel;
-    panel = new LLPanelEstateInfo;
-    mInfoPanels.push_back(panel);
-    panel->buildFromFile("panel_region_estate.xml");
-    mTab->addTabPanel(LLTabContainer::TabPanelParams().panel(panel).select_tab(true));
-
-    panel = new LLPanelEstateAccess;
-    mInfoPanels.push_back(panel);
-    panel->buildFromFile("panel_region_access.xml");
-    mTab->addTabPanel(panel);
-
-    panel = new LLPanelEstateCovenant;
-    mInfoPanels.push_back(panel);
-    panel->buildFromFile("panel_region_covenant.xml");
-    mTab->addTabPanel(panel);
-
-    panel = new LLPanelRegionGeneralInfo;
-    mInfoPanels.push_back(panel);
-    panel->getCommitCallbackRegistrar().add("RegionInfo.ManageTelehub", boost::bind(&LLPanelRegionInfo::onClickManageTelehub, panel));
-    panel->buildFromFile("panel_region_general.xml");
-    mTab->addTabPanel(panel);
-
-    panel = new LLPanelRegionTerrainInfo;
-    mInfoPanels.push_back(panel);
-    panel->buildFromFile("panel_region_terrain.xml");
-    mTab->addTabPanel(panel);
-
-    mEnvironmentPanel = new LLPanelRegionEnvironment;
-    mEnvironmentPanel->buildFromFile("panel_region_environment.xml");
-//  mEnvironmentPanel->configureForRegion();
-    mTab->addTabPanel(mEnvironmentPanel);
-
-    panel = new LLPanelRegionDebugInfo;
-    mInfoPanels.push_back(panel);
-    panel->buildFromFile("panel_region_debug.xml");
-    mTab->addTabPanel(panel);
-
-    if(gDisconnected)
-    {
-        return TRUE;
-    }
-
-<<<<<<< HEAD
-	if(gDisconnected)
-	{
-		return true;
-	}
-=======
-    if(!gAgent.getRegionCapability("RegionExperiences").empty())
-    {
-        panel = new LLPanelRegionExperiences;
-        mInfoPanels.push_back(panel);
-        panel->buildFromFile("panel_region_experiences.xml");
-        mTab->addTabPanel(panel);
-    }
->>>>>>> e1623bb2
-
-    gMessageSystem->setHandlerFunc(
-        "EstateOwnerMessage",
-        &processEstateOwnerRequest);
-
-    // Request region info when agent region changes.
-    mRegionChangedCallback = gAgent.addRegionChangedCallback(boost::bind(&LLFloaterRegionInfo::onRegionChanged, this));
-
-<<<<<<< HEAD
-	return true;
-=======
-    return TRUE;
->>>>>>> e1623bb2
-}
-
-LLFloaterRegionInfo::~LLFloaterRegionInfo()
-{
-    if (mRegionChangedCallback.connected())
-    {
-        mRegionChangedCallback.disconnect();
-    }
-}
-
-void LLFloaterRegionInfo::onOpen(const LLSD& key)
-{
-    if(gDisconnected)
-    {
-        disableTabCtrls();
-        return;
-    }
-    refreshFromRegion(gAgent.getRegion());
-    requestRegionInfo();
-
-    if (!mGodLevelChangeSlot.connected())
-    {
-        mGodLevelChangeSlot = gAgent.registerGodLevelChanageListener(boost::bind(&LLFloaterRegionInfo::onGodLevelChange, this, _1));
-    }
-}
-
-void LLFloaterRegionInfo::onClose(bool app_quitting)
-{
-    if (mGodLevelChangeSlot.connected())
-    {
-        mGodLevelChangeSlot.disconnect();
-    }
-}
-
-void LLFloaterRegionInfo::onRegionChanged()
-{
-    if (getVisible()) //otherwise onOpen will do request
-    {
-        requestRegionInfo();
-    }
-}
-
-// static
-void LLFloaterRegionInfo::requestRegionInfo()
-{
-<<<<<<< HEAD
-	LLTabContainer* tab = findChild<LLTabContainer>("region_panels");
-	if (tab)
-	{
-		tab->getChild<LLPanel>("General")->setCtrlsEnabled(false);
-		tab->getChild<LLPanel>("Debug")->setCtrlsEnabled(false);
-		tab->getChild<LLPanel>("Terrain")->setCtrlsEnabled(false);
-		tab->getChild<LLPanel>("Estate")->setCtrlsEnabled(false);
-        tab->getChild<LLPanel>("Access")->setCtrlsEnabled(false);
-	}
-=======
-    LLTabContainer* tab = findChild<LLTabContainer>("region_panels");
-    if (tab)
-    {
-        tab->getChild<LLPanel>("General")->setCtrlsEnabled(FALSE);
-        tab->getChild<LLPanel>("Debug")->setCtrlsEnabled(FALSE);
-        tab->getChild<LLPanel>("Terrain")->setCtrlsEnabled(FALSE);
-        tab->getChild<LLPanel>("Estate")->setCtrlsEnabled(FALSE);
-        tab->getChild<LLPanel>("Access")->setCtrlsEnabled(FALSE);
-    }
->>>>>>> e1623bb2
-
-    // Must allow anyone to request the RegionInfo data
-    // so non-owners/non-gods can see the values.
-    // Therefore can't use an EstateOwnerMessage JC
-    LLMessageSystem* msg = gMessageSystem;
-    msg->newMessage("RequestRegionInfo");
-    msg->nextBlock("AgentData");
-    msg->addUUID("AgentID", gAgent.getID());
-    msg->addUUID("SessionID", gAgent.getSessionID());
-    gAgent.sendReliableMessage();
-}
-
-// static
-void LLFloaterRegionInfo::processEstateOwnerRequest(LLMessageSystem* msg,void**)
-{
-    static LLDispatcher dispatch;
-    LLFloaterRegionInfo* floater = LLFloaterReg::getTypedInstance<LLFloaterRegionInfo>("region_info");
-    if(!floater)
-    {
-        return;
-    }
-
-    if (!estate_dispatch_initialized)
-    {
-        LLPanelEstateInfo::initDispatch(dispatch);
-    }
-
-    LLPanelEstateInfo* panel = LLFloaterRegionInfo::getPanelEstate();
-
-    // unpack the message
-    std::string request;
-    LLUUID invoice;
-    LLDispatcher::sparam_t strings;
-    LLDispatcher::unpackMessage(msg, request, invoice, strings);
-    if(invoice != getLastInvoice())
-    {
-        LL_WARNS() << "Mismatched Estate message: " << request << LL_ENDL;
-        return;
-    }
-
-    //dispatch the message
-    dispatch.dispatch(request, invoice, strings);
-
-    if (panel)
-    {
-        panel->updateControls(gAgent.getRegion());
-    }
-}
-
-
-// static
-void LLFloaterRegionInfo::processRegionInfo(LLMessageSystem* msg)
-{
-    LLPanel* panel;
-    LLFloaterRegionInfo* floater = LLFloaterReg::getTypedInstance<LLFloaterRegionInfo>("region_info");
-    if(!floater)
-    {
-        return;
-    }
-#if 0
-<<<<<<< HEAD
-	// We need to re-request environment setting here,
-	// otherwise after we apply (send) updated region settings we won't get them back,
-	// so our environment won't be updated.
-	// This is also the way to know about externally changed region environment.
-	LLEnvManagerNew::instance().requestRegionSettings();
-#endif	
-	LLTabContainer* tab = floater->getChild<LLTabContainer>("region_panels");
-
-	LLViewerRegion* region = gAgent.getRegion();
-	bool allow_modify = gAgent.isGodlike() || (region && region->canManageEstate());
-
-	// *TODO: Replace parsing msg with accessing the region info model.
-	LLRegionInfoModel& region_info = LLRegionInfoModel::instance();
-
-	// extract message
-	std::string sim_name;
-	std::string sim_type = LLTrans::getString("land_type_unknown");
-	U64 region_flags;
-	U8 agent_limit;
-	S32 hard_agent_limit;
-	F32 object_bonus_factor;
-	U8 sim_access;
-	F32 water_height;
-	F32 terrain_raise_limit;
-	F32 terrain_lower_limit;
-	bool use_estate_sun;
-	F32 sun_hour;
-	msg->getString("RegionInfo", "SimName", sim_name);
-	msg->getU8("RegionInfo", "MaxAgents", agent_limit);
-	msg->getS32("RegionInfo2", "HardMaxAgents", hard_agent_limit);
-	msg->getF32("RegionInfo", "ObjectBonusFactor", object_bonus_factor);
-	msg->getU8("RegionInfo", "SimAccess", sim_access);
-	msg->getF32Fast(_PREHASH_RegionInfo, _PREHASH_WaterHeight, water_height);
-	msg->getF32Fast(_PREHASH_RegionInfo, _PREHASH_TerrainRaiseLimit, terrain_raise_limit);
-	msg->getF32Fast(_PREHASH_RegionInfo, _PREHASH_TerrainLowerLimit, terrain_lower_limit);
-	msg->getBOOL("RegionInfo", "UseEstateSun", use_estate_sun);
-	// actually the "last set" sun hour, not the current sun hour. JC
-	msg->getF32("RegionInfo", "SunHour", sun_hour);
-	// the only reasonable way to decide if we actually have any data is to
-	// check to see if any of these fields have nonzero sizes
-	if (msg->getSize("RegionInfo2", "ProductSKU") > 0 ||
-		msg->getSize("RegionInfo2", "ProductName") > 0)
-	{
-		msg->getString("RegionInfo2", "ProductName", sim_type);
-		LLTrans::findString(sim_type, sim_type); // try localizing sim product name
-	}
-
-	if (msg->has(_PREHASH_RegionInfo3))
-	{
-		msg->getU64("RegionInfo3", "RegionFlagsExtended", region_flags);
-	}
-	else
-	{
-		U32 flags = 0;
-		msg->getU32("RegionInfo", "RegionFlags", flags);
-		region_flags = flags;
-	}
-
-	if (msg->has(_PREHASH_RegionInfo5))
-	{
-		F32 chat_whisper_range;
-		F32 chat_normal_range;
-		F32 chat_shout_range;
-		F32 chat_whisper_offset;
-		F32 chat_normal_offset;
-		F32 chat_shout_offset;
-		U32 chat_flags;
-
-		msg->getF32Fast(_PREHASH_RegionInfo5, _PREHASH_ChatWhisperRange, chat_whisper_range);
-		msg->getF32Fast(_PREHASH_RegionInfo5, _PREHASH_ChatNormalRange, chat_normal_range);
-		msg->getF32Fast(_PREHASH_RegionInfo5, _PREHASH_ChatShoutRange, chat_shout_range);
-		msg->getF32Fast(_PREHASH_RegionInfo5, _PREHASH_ChatWhisperOffset, chat_whisper_offset);
-		msg->getF32Fast(_PREHASH_RegionInfo5, _PREHASH_ChatNormalOffset, chat_normal_offset);
-		msg->getF32Fast(_PREHASH_RegionInfo5, _PREHASH_ChatShoutOffset, chat_shout_offset);
-		msg->getU32Fast(_PREHASH_RegionInfo5, _PREHASH_ChatFlags, chat_flags);
-
-		LL_INFOS() << "Whisper range: " << chat_whisper_range << " normal range: " << chat_normal_range << " shout range: " << chat_shout_range
-			<< " whisper offset: " << chat_whisper_offset << " normal offset: " << chat_normal_offset << " shout offset: " << chat_shout_offset
-			<< " chat flags: " << chat_flags << LL_ENDL;
-	}
-
-	// GENERAL PANEL
-	panel = tab->getChild<LLPanel>("General");
-	panel->getChild<LLUICtrl>("region_text")->setValue(LLSD(sim_name));
-	panel->getChild<LLUICtrl>("region_type")->setValue(LLSD(sim_type));
-	panel->getChild<LLUICtrl>("version_channel_text")->setValue(gLastVersionChannel);
-
-	panel->getChild<LLUICtrl>("block_terraform_check")->setValue(is_flag_set(region_flags, REGION_FLAGS_BLOCK_TERRAFORM));
-	panel->getChild<LLUICtrl>("block_fly_check")->setValue(is_flag_set(region_flags, REGION_FLAGS_BLOCK_FLY));
-	panel->getChild<LLUICtrl>("block_fly_over_check")->setValue(is_flag_set(region_flags, REGION_FLAGS_BLOCK_FLYOVER));
-	panel->getChild<LLUICtrl>("allow_damage_check")->setValue(is_flag_set(region_flags, REGION_FLAGS_ALLOW_DAMAGE));
-	panel->getChild<LLUICtrl>("restrict_pushobject")->setValue(is_flag_set(region_flags, REGION_FLAGS_RESTRICT_PUSHOBJECT));
-	panel->getChild<LLUICtrl>("allow_land_resell_check")->setValue(is_flag_set(region_flags, REGION_FLAGS_BLOCK_LAND_RESELL));
-	panel->getChild<LLUICtrl>("allow_parcel_changes_check")->setValue(is_flag_set(region_flags, REGION_FLAGS_ALLOW_PARCEL_CHANGES));
-	panel->getChild<LLUICtrl>("block_parcel_search_check")->setValue(is_flag_set(region_flags, REGION_FLAGS_BLOCK_PARCEL_SEARCH));
-	panel->getChild<LLUICtrl>("agent_limit_spin")->setValue(LLSD((F32)agent_limit));
-	panel->getChild<LLUICtrl>("object_bonus_spin")->setValue(LLSD(object_bonus_factor));
-	panel->getChild<LLUICtrl>("access_combo")->setValue(LLSD(sim_access));
-
-	panel->getChild<LLSpinCtrl>("agent_limit_spin")->setMaxValue(hard_agent_limit);
-
-	LLPanelRegionGeneralInfo* panel_general = LLFloaterRegionInfo::getPanelGeneral();
-	if (panel)
-	{
-		panel_general->setObjBonusFactor(object_bonus_factor);
-	}
-
- 	// detect teen grid for maturity
-
-	U32 parent_estate_id;
-	msg->getU32("RegionInfo", "ParentEstateID", parent_estate_id);
-	bool teen_grid = (parent_estate_id == 5);  // *TODO add field to estate table and test that
-	panel->getChildView("access_combo")->setEnabled(gAgent.isGodlike() || (region && region->canManageEstate() && !teen_grid));
-	panel->setCtrlsEnabled(allow_modify);
-	
-
-	// DEBUG PANEL
-	panel = tab->getChild<LLPanel>("Debug");
-
-	panel->getChild<LLUICtrl>("region_text")->setValue(LLSD(sim_name) );
-	panel->getChild<LLUICtrl>("disable_scripts_check")->setValue(LLSD((bool)(region_flags & REGION_FLAGS_SKIP_SCRIPTS)));
-	panel->getChild<LLUICtrl>("disable_collisions_check")->setValue(LLSD((bool)(region_flags & REGION_FLAGS_SKIP_COLLISIONS)));
-	panel->getChild<LLUICtrl>("disable_physics_check")->setValue(LLSD((bool)(region_flags & REGION_FLAGS_SKIP_PHYSICS)));
-	panel->setCtrlsEnabled(allow_modify);
-
-	// TERRAIN PANEL
-	panel = tab->getChild<LLPanel>("Terrain");
-
-	panel->getChild<LLUICtrl>("region_text")->setValue(LLSD(sim_name));
-	panel->getChild<LLUICtrl>("water_height_spin")->setValue(region_info.mWaterHeight);
-	panel->getChild<LLUICtrl>("terrain_raise_spin")->setValue(region_info.mTerrainRaiseLimit);
-	panel->getChild<LLUICtrl>("terrain_lower_spin")->setValue(region_info.mTerrainLowerLimit);
-
-	panel->setCtrlsEnabled(allow_modify);
-
-	if (floater->getVisible())
-	{
-		// Note: region info also causes LLRegionInfoModel::instance().update(msg); -> requestRegion(); -> changed message
-		// we need to know env version here and in update(msg) to know when to request and when not to, when to filter 'changed'
-		floater->refreshFromRegion(gAgent.getRegion());
-	} // else will rerequest on onOpen either way
-=======
-    // We need to re-request environment setting here,
-    // otherwise after we apply (send) updated region settings we won't get them back,
-    // so our environment won't be updated.
-    // This is also the way to know about externally changed region environment.
-    LLEnvManagerNew::instance().requestRegionSettings();
-#endif
-    LLTabContainer* tab = floater->getChild<LLTabContainer>("region_panels");
-
-    LLViewerRegion* region = gAgent.getRegion();
-    BOOL allow_modify = gAgent.isGodlike() || (region && region->canManageEstate());
-
-    // *TODO: Replace parsing msg with accessing the region info model.
-    LLRegionInfoModel& region_info = LLRegionInfoModel::instance();
-
-    // extract message
-    std::string sim_name;
-    std::string sim_type = LLTrans::getString("land_type_unknown");
-    U64 region_flags;
-    U8 agent_limit;
-    S32 hard_agent_limit;
-    F32 object_bonus_factor;
-    U8 sim_access;
-    F32 water_height;
-    F32 terrain_raise_limit;
-    F32 terrain_lower_limit;
-    BOOL use_estate_sun;
-    F32 sun_hour;
-    msg->getString("RegionInfo", "SimName", sim_name);
-    msg->getU8("RegionInfo", "MaxAgents", agent_limit);
-    msg->getS32("RegionInfo2", "HardMaxAgents", hard_agent_limit);
-    msg->getF32("RegionInfo", "ObjectBonusFactor", object_bonus_factor);
-    msg->getU8("RegionInfo", "SimAccess", sim_access);
-    msg->getF32Fast(_PREHASH_RegionInfo, _PREHASH_WaterHeight, water_height);
-    msg->getF32Fast(_PREHASH_RegionInfo, _PREHASH_TerrainRaiseLimit, terrain_raise_limit);
-    msg->getF32Fast(_PREHASH_RegionInfo, _PREHASH_TerrainLowerLimit, terrain_lower_limit);
-    msg->getBOOL("RegionInfo", "UseEstateSun", use_estate_sun);
-    // actually the "last set" sun hour, not the current sun hour. JC
-    msg->getF32("RegionInfo", "SunHour", sun_hour);
-    // the only reasonable way to decide if we actually have any data is to
-    // check to see if any of these fields have nonzero sizes
-    if (msg->getSize("RegionInfo2", "ProductSKU") > 0 ||
-        msg->getSize("RegionInfo2", "ProductName") > 0)
-    {
-        msg->getString("RegionInfo2", "ProductName", sim_type);
-        LLTrans::findString(sim_type, sim_type); // try localizing sim product name
-    }
-
-    if (msg->has(_PREHASH_RegionInfo3))
-    {
-        msg->getU64("RegionInfo3", "RegionFlagsExtended", region_flags);
-    }
-    else
-    {
-        U32 flags = 0;
-        msg->getU32("RegionInfo", "RegionFlags", flags);
-        region_flags = flags;
-    }
-
-    if (msg->has(_PREHASH_RegionInfo5))
-    {
-        F32 chat_whisper_range;
-        F32 chat_normal_range;
-        F32 chat_shout_range;
-        F32 chat_whisper_offset;
-        F32 chat_normal_offset;
-        F32 chat_shout_offset;
-        U32 chat_flags;
-
-        msg->getF32Fast(_PREHASH_RegionInfo5, _PREHASH_ChatWhisperRange, chat_whisper_range);
-        msg->getF32Fast(_PREHASH_RegionInfo5, _PREHASH_ChatNormalRange, chat_normal_range);
-        msg->getF32Fast(_PREHASH_RegionInfo5, _PREHASH_ChatShoutRange, chat_shout_range);
-        msg->getF32Fast(_PREHASH_RegionInfo5, _PREHASH_ChatWhisperOffset, chat_whisper_offset);
-        msg->getF32Fast(_PREHASH_RegionInfo5, _PREHASH_ChatNormalOffset, chat_normal_offset);
-        msg->getF32Fast(_PREHASH_RegionInfo5, _PREHASH_ChatShoutOffset, chat_shout_offset);
-        msg->getU32Fast(_PREHASH_RegionInfo5, _PREHASH_ChatFlags, chat_flags);
-
-        LL_INFOS() << "Whisper range: " << chat_whisper_range << " normal range: " << chat_normal_range << " shout range: " << chat_shout_range
-            << " whisper offset: " << chat_whisper_offset << " normal offset: " << chat_normal_offset << " shout offset: " << chat_shout_offset
-            << " chat flags: " << chat_flags << LL_ENDL;
-    }
-
-    // GENERAL PANEL
-    panel = tab->getChild<LLPanel>("General");
-    panel->getChild<LLUICtrl>("region_text")->setValue(LLSD(sim_name));
-    panel->getChild<LLUICtrl>("region_type")->setValue(LLSD(sim_type));
-    panel->getChild<LLUICtrl>("version_channel_text")->setValue(gLastVersionChannel);
-
-    panel->getChild<LLUICtrl>("block_terraform_check")->setValue((region_flags & REGION_FLAGS_BLOCK_TERRAFORM) ? TRUE : FALSE );
-    panel->getChild<LLUICtrl>("block_fly_check")->setValue((region_flags & REGION_FLAGS_BLOCK_FLY) ? TRUE : FALSE );
-    panel->getChild<LLUICtrl>("block_fly_over_check")->setValue((region_flags & REGION_FLAGS_BLOCK_FLYOVER) ? TRUE : FALSE );
-    panel->getChild<LLUICtrl>("allow_damage_check")->setValue((region_flags & REGION_FLAGS_ALLOW_DAMAGE) ? TRUE : FALSE );
-    panel->getChild<LLUICtrl>("restrict_pushobject")->setValue((region_flags & REGION_FLAGS_RESTRICT_PUSHOBJECT) ? TRUE : FALSE );
-    panel->getChild<LLUICtrl>("allow_land_resell_check")->setValue((region_flags & REGION_FLAGS_BLOCK_LAND_RESELL) ? FALSE : TRUE );
-    panel->getChild<LLUICtrl>("allow_parcel_changes_check")->setValue((region_flags & REGION_FLAGS_ALLOW_PARCEL_CHANGES) ? TRUE : FALSE );
-    panel->getChild<LLUICtrl>("block_parcel_search_check")->setValue((region_flags & REGION_FLAGS_BLOCK_PARCEL_SEARCH) ? TRUE : FALSE );
-    panel->getChild<LLUICtrl>("agent_limit_spin")->setValue(LLSD((F32)agent_limit) );
-    panel->getChild<LLUICtrl>("object_bonus_spin")->setValue(LLSD(object_bonus_factor) );
-    panel->getChild<LLUICtrl>("access_combo")->setValue(LLSD(sim_access) );
-
-    panel->getChild<LLSpinCtrl>("agent_limit_spin")->setMaxValue(hard_agent_limit);
-
-    LLPanelRegionGeneralInfo* panel_general = LLFloaterRegionInfo::getPanelGeneral();
-    if (panel)
-    {
-        panel_general->setObjBonusFactor(object_bonus_factor);
-    }
-
-    // detect teen grid for maturity
-
-    U32 parent_estate_id;
-    msg->getU32("RegionInfo", "ParentEstateID", parent_estate_id);
-    BOOL teen_grid = (parent_estate_id == 5);  // *TODO add field to estate table and test that
-    panel->getChildView("access_combo")->setEnabled(gAgent.isGodlike() || (region && region->canManageEstate() && !teen_grid));
-    panel->setCtrlsEnabled(allow_modify);
-
-
-    // DEBUG PANEL
-    panel = tab->getChild<LLPanel>("Debug");
-
-    panel->getChild<LLUICtrl>("region_text")->setValue(LLSD(sim_name) );
-    panel->getChild<LLUICtrl>("disable_scripts_check")->setValue(LLSD((BOOL)((region_flags & REGION_FLAGS_SKIP_SCRIPTS) ? TRUE : FALSE )) );
-    panel->getChild<LLUICtrl>("disable_collisions_check")->setValue(LLSD((BOOL)((region_flags & REGION_FLAGS_SKIP_COLLISIONS) ? TRUE : FALSE )) );
-    panel->getChild<LLUICtrl>("disable_physics_check")->setValue(LLSD((BOOL)((region_flags & REGION_FLAGS_SKIP_PHYSICS) ? TRUE : FALSE )) );
-    panel->setCtrlsEnabled(allow_modify);
-
-    // TERRAIN PANEL
-    panel = tab->getChild<LLPanel>("Terrain");
-
-    panel->getChild<LLUICtrl>("region_text")->setValue(LLSD(sim_name));
-    panel->getChild<LLUICtrl>("water_height_spin")->setValue(region_info.mWaterHeight);
-    panel->getChild<LLUICtrl>("terrain_raise_spin")->setValue(region_info.mTerrainRaiseLimit);
-    panel->getChild<LLUICtrl>("terrain_lower_spin")->setValue(region_info.mTerrainLowerLimit);
-
-    panel->setCtrlsEnabled(allow_modify);
-
-    if (floater->getVisible())
-    {
-        // Note: region info also causes LLRegionInfoModel::instance().update(msg); -> requestRegion(); -> changed message
-        // we need to know env version here and in update(msg) to know when to request and when not to, when to filter 'changed'
-        floater->refreshFromRegion(gAgent.getRegion());
-    } // else will rerequest on onOpen either way
->>>>>>> e1623bb2
-}
-
-// static
-LLPanelEstateInfo* LLFloaterRegionInfo::getPanelEstate()
-{
-    LLFloaterRegionInfo* floater = LLFloaterReg::getTypedInstance<LLFloaterRegionInfo>("region_info");
-    if (!floater) return NULL;
-    LLTabContainer* tab = floater->getChild<LLTabContainer>("region_panels");
-    LLPanelEstateInfo* panel = (LLPanelEstateInfo*)tab->getChild<LLPanel>("Estate");
-    return panel;
-}
-
-// static
-LLPanelEstateAccess* LLFloaterRegionInfo::getPanelAccess()
-{
-    LLFloaterRegionInfo* floater = LLFloaterReg::getTypedInstance<LLFloaterRegionInfo>("region_info");
-    if (!floater) return NULL;
-    LLTabContainer* tab = floater->getChild<LLTabContainer>("region_panels");
-    LLPanelEstateAccess* panel = (LLPanelEstateAccess*)tab->getChild<LLPanel>("Access");
-    return panel;
-}
-
-// static
-LLPanelEstateCovenant* LLFloaterRegionInfo::getPanelCovenant()
-{
-    LLFloaterRegionInfo* floater = LLFloaterReg::getTypedInstance<LLFloaterRegionInfo>("region_info");
-    if (!floater) return NULL;
-    LLTabContainer* tab = floater->getChild<LLTabContainer>("region_panels");
-    LLPanelEstateCovenant* panel = (LLPanelEstateCovenant*)tab->getChild<LLPanel>("Covenant");
-    return panel;
-}
-
-// static
-LLPanelRegionGeneralInfo* LLFloaterRegionInfo::getPanelGeneral()
-{
-    LLFloaterRegionInfo* floater = LLFloaterReg::getTypedInstance<LLFloaterRegionInfo>("region_info");
-    if (!floater) return NULL;
-    LLTabContainer* tab = floater->getChild<LLTabContainer>("region_panels");
-    LLPanelRegionGeneralInfo* panel = (LLPanelRegionGeneralInfo*)tab->getChild<LLPanel>("General");
-    return panel;
-}
-
-// static
-LLPanelRegionEnvironment* LLFloaterRegionInfo::getPanelEnvironment()
-{
-    LLFloaterRegionInfo* floater = LLFloaterReg::getTypedInstance<LLFloaterRegionInfo>("region_info");
-    if (!floater) return NULL;
-    LLTabContainer* tab = floater->getChild<LLTabContainer>("region_panels");
-    LLPanelRegionEnvironment* panel = (LLPanelRegionEnvironment*)tab->getChild<LLPanel>("panel_env_info");
-    return panel;
-}
-
-// static
-LLPanelRegionTerrainInfo* LLFloaterRegionInfo::getPanelRegionTerrain()
-{
-    LLFloaterRegionInfo* floater = LLFloaterReg::getTypedInstance<LLFloaterRegionInfo>("region_info");
-    if (!floater)
-    {
-        llassert(floater);
-        return NULL;
-    }
-
-    LLTabContainer* tab_container = floater->getChild<LLTabContainer>("region_panels");
-    LLPanelRegionTerrainInfo* panel =
-        dynamic_cast<LLPanelRegionTerrainInfo*>(tab_container->getChild<LLPanel>("Terrain"));
-    llassert(panel);
-    return panel;
-}
-
-LLPanelRegionExperiences* LLFloaterRegionInfo::getPanelExperiences()
-{
-    LLFloaterRegionInfo* floater = LLFloaterReg::getTypedInstance<LLFloaterRegionInfo>("region_info");
-    if (!floater) return NULL;
-    LLTabContainer* tab = floater->getChild<LLTabContainer>("region_panels");
-    return (LLPanelRegionExperiences*)tab->getChild<LLPanel>("Experiences");
-}
-
-void LLFloaterRegionInfo::disableTabCtrls()
-{
-    LLTabContainer* tab = getChild<LLTabContainer>("region_panels");
-
-<<<<<<< HEAD
-	tab->getChild<LLPanel>("General")->setCtrlsEnabled(false);
-	tab->getChild<LLPanel>("Debug")->setCtrlsEnabled(false);
-	tab->getChild<LLPanel>("Terrain")->setCtrlsEnabled(false);
-	tab->getChild<LLPanel>("panel_env_info")->setCtrlsEnabled(false);
-	tab->getChild<LLPanel>("Estate")->setCtrlsEnabled(false);
-	tab->getChild<LLPanel>("Access")->setCtrlsEnabled(false);
-=======
-    tab->getChild<LLPanel>("General")->setCtrlsEnabled(FALSE);
-    tab->getChild<LLPanel>("Debug")->setCtrlsEnabled(FALSE);
-    tab->getChild<LLPanel>("Terrain")->setCtrlsEnabled(FALSE);
-    tab->getChild<LLPanel>("panel_env_info")->setCtrlsEnabled(FALSE);
-    tab->getChild<LLPanel>("Estate")->setCtrlsEnabled(FALSE);
-    tab->getChild<LLPanel>("Access")->setCtrlsEnabled(FALSE);
->>>>>>> e1623bb2
-}
-
-void LLFloaterRegionInfo::onTabSelected(const LLSD& param)
-{
-    LLPanel* active_panel = getChild<LLPanel>(param.asString());
-    active_panel->onOpen(LLSD());
-}
-
-void LLFloaterRegionInfo::refreshFromRegion(LLViewerRegion* region)
-{
-    if (!region)
-    {
-        return;
-    }
-
-    // call refresh from region on all panels
-    for (const auto& infoPanel : mInfoPanels)
-    {
-        infoPanel->refreshFromRegion(region);
-    }
-    mEnvironmentPanel->refreshFromRegion(region);
-}
-
-// public
-void LLFloaterRegionInfo::refresh()
-{
-    for(info_panels_t::iterator iter = mInfoPanels.begin();
-        iter != mInfoPanels.end(); ++iter)
-    {
-        (*iter)->refresh();
-    }
-    mEnvironmentPanel->refresh();
-}
-
-void LLFloaterRegionInfo::enableTopButtons()
-{
-    getChildView("top_colliders_btn")->setEnabled(true);
-    getChildView("top_scripts_btn")->setEnabled(true);
-}
-
-void LLFloaterRegionInfo::disableTopButtons()
-{
-    getChildView("top_colliders_btn")->setEnabled(false);
-    getChildView("top_scripts_btn")->setEnabled(false);
-}
-
-void LLFloaterRegionInfo::onGodLevelChange(U8 god_level)
-{
-    LLFloaterRegionInfo* floater = LLFloaterReg::getTypedInstance<LLFloaterRegionInfo>("region_info");
-    if (floater && floater->getVisible())
-    {
-        refreshFromRegion(gAgent.getRegion());
-    }
-}
-
-///----------------------------------------------------------------------------
-/// Local class implementation
-///----------------------------------------------------------------------------
-
-//
-// LLPanelRegionInfo
-//
-
-LLPanelRegionInfo::LLPanelRegionInfo()
-    : LLPanel()
-{
-}
-
-void LLPanelRegionInfo::onBtnSet()
-{
-    if (sendUpdate())
-    {
-        disableButton("apply_btn");
-    }
-}
-
-void LLPanelRegionInfo::onChangeChildCtrl(LLUICtrl* ctrl)
-{
-    updateChild(ctrl); // virtual function
-}
-
-// Enables the "set" button if it is not already enabled
-void LLPanelRegionInfo::onChangeAnything()
-{
-    enableButton("apply_btn");
-    refresh();
-}
-
-// static
-// Enables set button on change to line editor
-void LLPanelRegionInfo::onChangeText(LLLineEditor* caller, void* user_data)
-{
-    LLPanelRegionInfo* panel = dynamic_cast<LLPanelRegionInfo*>(caller->getParent());
-    if(panel)
-    {
-        panel->enableButton("apply_btn");
-        panel->refresh();
-    }
-}
-
-
-// virtual
-bool LLPanelRegionInfo::postBuild()
-{
-    // If the panel has an Apply button, set a callback for it.
-    LLUICtrl* apply_btn = findChild<LLUICtrl>("apply_btn");
-    if (apply_btn)
-    {
-        apply_btn->setCommitCallback(boost::bind(&LLPanelRegionInfo::onBtnSet, this));
-    }
-
-<<<<<<< HEAD
-	refresh();
-	return true;
-=======
-    refresh();
-    return TRUE;
->>>>>>> e1623bb2
-}
-
-// virtual
-void LLPanelRegionInfo::updateChild(LLUICtrl* child_ctr)
-{
-}
-
-// virtual
-bool LLPanelRegionInfo::refreshFromRegion(LLViewerRegion* region)
-{
-    if (region) mHost = region->getHost();
-    return true;
-}
-
-void LLPanelRegionInfo::sendEstateOwnerMessage(
-    LLMessageSystem* msg,
-    const std::string& request,
-    const LLUUID& invoice,
-    const strings_t& strings)
-{
-    LL_INFOS() << "Sending estate request '" << request << "'" << LL_ENDL;
-    msg->newMessage("EstateOwnerMessage");
-    msg->nextBlockFast(_PREHASH_AgentData);
-    msg->addUUIDFast(_PREHASH_AgentID, gAgent.getID());
-    msg->addUUIDFast(_PREHASH_SessionID, gAgent.getSessionID());
-    msg->addUUIDFast(_PREHASH_TransactionID, LLUUID::null); //not used
-    msg->nextBlock("MethodData");
-    msg->addString("Method", request);
-    msg->addUUID("Invoice", invoice);
-    if(strings.empty())
-    {
-        msg->nextBlock("ParamList");
-        msg->addString("Parameter", NULL);
-    }
-    else
-    {
-        strings_t::const_iterator it = strings.begin();
-        strings_t::const_iterator end = strings.end();
-        for(; it != end; ++it)
-        {
-            msg->nextBlock("ParamList");
-            msg->addString("Parameter", *it);
-        }
-    }
-    msg->sendReliable(mHost);
-}
-
-void LLPanelRegionInfo::enableButton(const std::string& btn_name, bool enable)
-{
-    LLView* button = findChildView(btn_name);
-    if (button) button->setEnabled(enable);
-}
-
-void LLPanelRegionInfo::disableButton(const std::string& btn_name)
-{
-<<<<<<< HEAD
-	LLView* button = findChildView(btn_name);
-	if (button) button->setEnabled(false);
-=======
-    LLView* button = findChildView(btn_name);
-    if (button) button->setEnabled(FALSE);
->>>>>>> e1623bb2
-}
-
-void LLPanelRegionInfo::initCtrl(const std::string& name)
-{
-    getChild<LLUICtrl>(name)->setCommitCallback(boost::bind(&LLPanelRegionInfo::onChangeAnything, this));
-}
-
-void LLPanelRegionInfo::onClickManageTelehub()
-{
-    LLFloaterReg::hideInstance("region_info");
-    LLFloaterReg::showInstance("telehubs");
-}
-
-/////////////////////////////////////////////////////////////////////////////
-// LLPanelRegionGeneralInfo
-//
-bool LLPanelRegionGeneralInfo::refreshFromRegion(LLViewerRegion* region)
-{
-<<<<<<< HEAD
-	bool allow_modify = gAgent.isGodlike() || (region && region->canManageEstate());
-	setCtrlsEnabled(allow_modify);
-	getChildView("apply_btn")->setEnabled(false);
-	getChildView("access_text")->setEnabled(allow_modify);
-	// getChildView("access_combo")->setEnabled(allow_modify);
-	// now set in processRegionInfo for teen grid detection
-	getChildView("kick_btn")->setEnabled(allow_modify);
-	getChildView("kick_all_btn")->setEnabled(allow_modify);
-	getChildView("im_btn")->setEnabled(allow_modify);
-	getChildView("manage_telehub_btn")->setEnabled(allow_modify);
-=======
-    BOOL allow_modify = gAgent.isGodlike() || (region && region->canManageEstate());
-    setCtrlsEnabled(allow_modify);
-    getChildView("apply_btn")->setEnabled(FALSE);
-    getChildView("access_text")->setEnabled(allow_modify);
-    // getChildView("access_combo")->setEnabled(allow_modify);
-    // now set in processRegionInfo for teen grid detection
-    getChildView("kick_btn")->setEnabled(allow_modify);
-    getChildView("kick_all_btn")->setEnabled(allow_modify);
-    getChildView("im_btn")->setEnabled(allow_modify);
-    getChildView("manage_telehub_btn")->setEnabled(allow_modify);
->>>>>>> e1623bb2
-
-    // Data gets filled in by processRegionInfo
-
-    return LLPanelRegionInfo::refreshFromRegion(region);
-}
-
-bool LLPanelRegionGeneralInfo::postBuild()
-{
-<<<<<<< HEAD
-	// Enable the "Apply" button if something is changed. JC
-	initCtrl("block_terraform_check");
-	initCtrl("block_fly_check");
-	initCtrl("block_fly_over_check");
-	initCtrl("allow_damage_check");
-	initCtrl("allow_land_resell_check");
-	initCtrl("allow_parcel_changes_check");
-	initCtrl("agent_limit_spin");
-	initCtrl("object_bonus_spin");
-	initCtrl("access_combo");
-	initCtrl("restrict_pushobject");
-	initCtrl("block_parcel_search_check");
-
-	childSetAction("kick_btn", boost::bind(&LLPanelRegionGeneralInfo::onClickKick, this));
-	childSetAction("kick_all_btn", onClickKickAll, this);
-	childSetAction("im_btn", onClickMessage, this);
-//	childSetAction("manage_telehub_btn", onClickManageTelehub, this);
-
-	LLUICtrl* apply_btn = findChild<LLUICtrl>("apply_btn");
-	if (apply_btn)
-	{
-		apply_btn->setCommitCallback(boost::bind(&LLPanelRegionGeneralInfo::onBtnSet, this));
-	}
-
-	refresh();
-	return true;
-=======
-    // Enable the "Apply" button if something is changed. JC
-    initCtrl("block_terraform_check");
-    initCtrl("block_fly_check");
-    initCtrl("block_fly_over_check");
-    initCtrl("allow_damage_check");
-    initCtrl("allow_land_resell_check");
-    initCtrl("allow_parcel_changes_check");
-    initCtrl("agent_limit_spin");
-    initCtrl("object_bonus_spin");
-    initCtrl("access_combo");
-    initCtrl("restrict_pushobject");
-    initCtrl("block_parcel_search_check");
-
-    childSetAction("kick_btn", boost::bind(&LLPanelRegionGeneralInfo::onClickKick, this));
-    childSetAction("kick_all_btn", onClickKickAll, this);
-    childSetAction("im_btn", onClickMessage, this);
-//  childSetAction("manage_telehub_btn", onClickManageTelehub, this);
-
-    LLUICtrl* apply_btn = findChild<LLUICtrl>("apply_btn");
-    if (apply_btn)
-    {
-        apply_btn->setCommitCallback(boost::bind(&LLPanelRegionGeneralInfo::onBtnSet, this));
-    }
-
-    refresh();
-    return TRUE;
->>>>>>> e1623bb2
-}
-
-void LLPanelRegionGeneralInfo::onBtnSet()
-{
-    if(mObjBonusFactor == getChild<LLUICtrl>("object_bonus_spin")->getValue().asReal())
-    {
-        if (sendUpdate())
-        {
-            disableButton("apply_btn");
-        }
-    }
-    else
-    {
-        LLNotificationsUtil::add("ChangeObjectBonusFactor", LLSD(), LLSD(), boost::bind(&LLPanelRegionGeneralInfo::onChangeObjectBonus, this, _1, _2));
-    }
-}
-
-bool LLPanelRegionGeneralInfo::onChangeObjectBonus(const LLSD& notification, const LLSD& response)
-{
-    S32 option = LLNotificationsUtil::getSelectedOption(notification, response);
-    if (option == 0)
-    {
-        if (sendUpdate())
-        {
-            disableButton("apply_btn");
-        }
-    }
-    return false;
-}
-
-void LLPanelRegionGeneralInfo::onClickKick()
-{
-    LL_INFOS() << "LLPanelRegionGeneralInfo::onClickKick" << LL_ENDL;
-
-    // this depends on the grandparent view being a floater
-    // in order to set up floater dependency
-    LLView * button = findChild<LLButton>("kick_btn");
-<<<<<<< HEAD
-	LLFloater* parent_floater = gFloaterView->getParentFloater(this);
-	LLFloater* child_floater = LLFloaterAvatarPicker::show(boost::bind(&LLPanelRegionGeneralInfo::onKickCommit, this, _1), 
-                                                                                false, true, false, parent_floater->getName(), button);
-	if (child_floater)
-	{
-		parent_floater->addDependentFloater(child_floater);
-	}
-=======
-    LLFloater* parent_floater = gFloaterView->getParentFloater(this);
-    LLFloater* child_floater = LLFloaterAvatarPicker::show(boost::bind(&LLPanelRegionGeneralInfo::onKickCommit, this, _1),
-                                                                                FALSE, TRUE, FALSE, parent_floater->getName(), button);
-    if (child_floater)
-    {
-        parent_floater->addDependentFloater(child_floater);
-    }
->>>>>>> e1623bb2
-}
-
-void LLPanelRegionGeneralInfo::onKickCommit(const uuid_vec_t& ids)
-{
-    if (ids.empty()) return;
-    if(ids[0].notNull())
-    {
-        strings_t strings;
-        // [0] = our agent id
-        // [1] = target agent id
-        std::string buffer;
-        gAgent.getID().toString(buffer);
-        strings.push_back(buffer);
-
-        ids[0].toString(buffer);
-        strings.push_back(strings_t::value_type(buffer));
-
-        LLUUID invoice(LLFloaterRegionInfo::getLastInvoice());
-        sendEstateOwnerMessage(gMessageSystem, "teleporthomeuser", invoice, strings);
-    }
-}
-
-// static
-void LLPanelRegionGeneralInfo::onClickKickAll(void* userdata)
-{
-    LL_INFOS() << "LLPanelRegionGeneralInfo::onClickKickAll" << LL_ENDL;
-    LLNotificationsUtil::add("KickUsersFromRegion",
-                                    LLSD(),
-                                    LLSD(),
-                                    boost::bind(&LLPanelRegionGeneralInfo::onKickAllCommit, (LLPanelRegionGeneralInfo*)userdata, _1, _2));
-}
-
-bool LLPanelRegionGeneralInfo::onKickAllCommit(const LLSD& notification, const LLSD& response)
-{
-    S32 option = LLNotificationsUtil::getSelectedOption(notification, response);
-    if (option == 0)
-    {
-        strings_t strings;
-        // [0] = our agent id
-        std::string buffer;
-        gAgent.getID().toString(buffer);
-        strings.push_back(buffer);
-
-        LLUUID invoice(LLFloaterRegionInfo::getLastInvoice());
-        // historical message name
-        sendEstateOwnerMessage(gMessageSystem, "teleporthomeallusers", invoice, strings);
-    }
-    return false;
-}
-
-// static
-void LLPanelRegionGeneralInfo::onClickMessage(void* userdata)
-{
-    LL_INFOS() << "LLPanelRegionGeneralInfo::onClickMessage" << LL_ENDL;
-    LLNotificationsUtil::add("MessageRegion",
-        LLSD(),
-        LLSD(),
-        boost::bind(&LLPanelRegionGeneralInfo::onMessageCommit, (LLPanelRegionGeneralInfo*)userdata, _1, _2));
-}
-
-// static
-bool LLPanelRegionGeneralInfo::onMessageCommit(const LLSD& notification, const LLSD& response)
-{
-    if(LLNotificationsUtil::getSelectedOption(notification, response) != 0) return false;
-
-    std::string text = response["message"].asString();
-    if (text.empty()) return false;
-
-    LL_INFOS() << "Message to everyone: " << text << LL_ENDL;
-    strings_t strings;
-    // [0] grid_x, unused here
-    // [1] grid_y, unused here
-    // [2] agent_id of sender
-    // [3] sender name
-    // [4] message
-    strings.push_back("-1");
-    strings.push_back("-1");
-    std::string buffer;
-    gAgent.getID().toString(buffer);
-    strings.push_back(buffer);
-    std::string name;
-    LLAgentUI::buildFullname(name);
-    strings.push_back(strings_t::value_type(name));
-    strings.push_back(strings_t::value_type(text));
-    LLUUID invoice(LLFloaterRegionInfo::getLastInvoice());
-    sendEstateOwnerMessage(gMessageSystem, "simulatormessage", invoice, strings);
-    return false;
-}
-
-// setregioninfo
-// strings[0] = 'Y' - block terraform, 'N' - not
-// strings[1] = 'Y' - block fly, 'N' - not
-// strings[2] = 'Y' - allow damage, 'N' - not
-// strings[3] = 'Y' - allow land sale, 'N' - not
-// strings[4] = agent limit
-// strings[5] = object bonus
-// strings[6] = sim access (0 = unknown, 13 = PG, 21 = Mature, 42 = Adult)
-// strings[7] = restrict pushobject
-// strings[8] = 'Y' - allow parcel subdivide, 'N' - not
-// strings[9] = 'Y' - block parcel search, 'N' - allow
-bool LLPanelRegionGeneralInfo::sendUpdate()
-{
-    LL_INFOS() << "LLPanelRegionGeneralInfo::sendUpdate()" << LL_ENDL;
-
-    // First try using a Cap.  If that fails use the old method.
-    LLSD body;
-    std::string url = gAgent.getRegionCapability("DispatchRegionInfo");
-    if (!url.empty())
-    {
-        body["block_terraform"] = getChild<LLUICtrl>("block_terraform_check")->getValue();
-        body["block_fly"] = getChild<LLUICtrl>("block_fly_check")->getValue();
-        body["block_fly_over"] = getChild<LLUICtrl>("block_fly_over_check")->getValue();
-        body["allow_damage"] = getChild<LLUICtrl>("allow_damage_check")->getValue();
-        body["allow_land_resell"] = getChild<LLUICtrl>("allow_land_resell_check")->getValue();
-        body["agent_limit"] = getChild<LLUICtrl>("agent_limit_spin")->getValue();
-        body["prim_bonus"] = getChild<LLUICtrl>("object_bonus_spin")->getValue();
-        body["sim_access"] = getChild<LLUICtrl>("access_combo")->getValue();
-        body["restrict_pushobject"] = getChild<LLUICtrl>("restrict_pushobject")->getValue();
-        body["allow_parcel_changes"] = getChild<LLUICtrl>("allow_parcel_changes_check")->getValue();
-        body["block_parcel_search"] = getChild<LLUICtrl>("block_parcel_search_check")->getValue();
-
-        LLCoreHttpUtil::HttpCoroutineAdapter::messageHttpPost(url, body,
-            "Region info update posted.", "Region info update not posted.");
-    }
-    else
-    {
-        strings_t strings;
-        std::string buffer;
-
-        buffer = llformat("%s", (getChild<LLUICtrl>("block_terraform_check")->getValue().asBoolean() ? "Y" : "N"));
-        strings.push_back(strings_t::value_type(buffer));
-
-        buffer = llformat("%s", (getChild<LLUICtrl>("block_fly_check")->getValue().asBoolean() ? "Y" : "N"));
-        strings.push_back(strings_t::value_type(buffer));
-
-        buffer = llformat("%s", (getChild<LLUICtrl>("allow_damage_check")->getValue().asBoolean() ? "Y" : "N"));
-        strings.push_back(strings_t::value_type(buffer));
-
-        buffer = llformat("%s", (getChild<LLUICtrl>("allow_land_resell_check")->getValue().asBoolean() ? "Y" : "N"));
-        strings.push_back(strings_t::value_type(buffer));
-
-        F32 value = (F32)getChild<LLUICtrl>("agent_limit_spin")->getValue().asReal();
-        buffer = llformat("%f", value);
-        strings.push_back(strings_t::value_type(buffer));
-
-        value = (F32)getChild<LLUICtrl>("object_bonus_spin")->getValue().asReal();
-        buffer = llformat("%f", value);
-        strings.push_back(strings_t::value_type(buffer));
-
-        buffer = llformat("%d", getChild<LLUICtrl>("access_combo")->getValue().asInteger());
-        strings.push_back(strings_t::value_type(buffer));
-
-        buffer = llformat("%s", (getChild<LLUICtrl>("restrict_pushobject")->getValue().asBoolean() ? "Y" : "N"));
-        strings.push_back(strings_t::value_type(buffer));
-
-        buffer = llformat("%s", (getChild<LLUICtrl>("allow_parcel_changes_check")->getValue().asBoolean() ? "Y" : "N"));
-        strings.push_back(strings_t::value_type(buffer));
-
-        LLUUID invoice(LLFloaterRegionInfo::getLastInvoice());
-        sendEstateOwnerMessage(gMessageSystem, "setregioninfo", invoice, strings);
-    }
-
-    // if we changed access levels, tell user about it
-    LLViewerRegion* region = gAgent.getRegion();
-    if (region && (getChild<LLUICtrl>("access_combo")->getValue().asInteger() != region->getSimAccess()) )
-    {
-        LLNotificationsUtil::add("RegionMaturityChange");
-    }
-
-<<<<<<< HEAD
-	return true;
-=======
-    return TRUE;
->>>>>>> e1623bb2
-}
-
-/////////////////////////////////////////////////////////////////////////////
-// LLPanelRegionDebugInfo
-/////////////////////////////////////////////////////////////////////////////
-bool LLPanelRegionDebugInfo::postBuild()
-{
-    LLPanelRegionInfo::postBuild();
-    initCtrl("disable_scripts_check");
-    initCtrl("disable_collisions_check");
-    initCtrl("disable_physics_check");
-
-    childSetAction("choose_avatar_btn", boost::bind(&LLPanelRegionDebugInfo::onClickChooseAvatar, this));
-    childSetAction("return_btn", onClickReturn, this);
-    childSetAction("top_colliders_btn", onClickTopColliders, this);
-    childSetAction("top_scripts_btn", onClickTopScripts, this);
-    childSetAction("restart_btn", onClickRestart, this);
-    childSetAction("cancel_restart_btn", onClickCancelRestart, this);
-    childSetAction("region_debug_console_btn", onClickDebugConsole, this);
-
-<<<<<<< HEAD
-	return true;
-=======
-    return TRUE;
->>>>>>> e1623bb2
-}
-
-// virtual
-bool LLPanelRegionDebugInfo::refreshFromRegion(LLViewerRegion* region)
-{
-<<<<<<< HEAD
-	bool allow_modify = gAgent.isGodlike() || (region && region->canManageEstate());
-	setCtrlsEnabled(allow_modify);
-	getChildView("apply_btn")->setEnabled(false);
-	getChildView("target_avatar_name")->setEnabled(false);
-	
-	getChildView("choose_avatar_btn")->setEnabled(allow_modify);
-	getChildView("return_scripts")->setEnabled(allow_modify && !mTargetAvatar.isNull());
-	getChildView("return_other_land")->setEnabled(allow_modify && !mTargetAvatar.isNull());
-	getChildView("return_estate_wide")->setEnabled(allow_modify && !mTargetAvatar.isNull());
-	getChildView("return_btn")->setEnabled(allow_modify && !mTargetAvatar.isNull());
-	getChildView("top_colliders_btn")->setEnabled(allow_modify);
-	getChildView("top_scripts_btn")->setEnabled(allow_modify);
-	getChildView("restart_btn")->setEnabled(allow_modify);
-	getChildView("cancel_restart_btn")->setEnabled(allow_modify);
-	getChildView("region_debug_console_btn")->setEnabled(allow_modify);
-
-	return LLPanelRegionInfo::refreshFromRegion(region);
-=======
-    BOOL allow_modify = gAgent.isGodlike() || (region && region->canManageEstate());
-    setCtrlsEnabled(allow_modify);
-    getChildView("apply_btn")->setEnabled(FALSE);
-    getChildView("target_avatar_name")->setEnabled(FALSE);
-
-    getChildView("choose_avatar_btn")->setEnabled(allow_modify);
-    getChildView("return_scripts")->setEnabled(allow_modify && !mTargetAvatar.isNull());
-    getChildView("return_other_land")->setEnabled(allow_modify && !mTargetAvatar.isNull());
-    getChildView("return_estate_wide")->setEnabled(allow_modify && !mTargetAvatar.isNull());
-    getChildView("return_btn")->setEnabled(allow_modify && !mTargetAvatar.isNull());
-    getChildView("top_colliders_btn")->setEnabled(allow_modify);
-    getChildView("top_scripts_btn")->setEnabled(allow_modify);
-    getChildView("restart_btn")->setEnabled(allow_modify);
-    getChildView("cancel_restart_btn")->setEnabled(allow_modify);
-    getChildView("region_debug_console_btn")->setEnabled(allow_modify);
-
-    return LLPanelRegionInfo::refreshFromRegion(region);
->>>>>>> e1623bb2
-}
-
-// virtual
-bool LLPanelRegionDebugInfo::sendUpdate()
-{
-    LL_INFOS() << "LLPanelRegionDebugInfo::sendUpdate" << LL_ENDL;
-    strings_t strings;
-    std::string buffer;
-
-    buffer = llformat("%s", (getChild<LLUICtrl>("disable_scripts_check")->getValue().asBoolean() ? "Y" : "N"));
-    strings.push_back(buffer);
-
-    buffer = llformat("%s", (getChild<LLUICtrl>("disable_collisions_check")->getValue().asBoolean() ? "Y" : "N"));
-    strings.push_back(buffer);
-
-    buffer = llformat("%s", (getChild<LLUICtrl>("disable_physics_check")->getValue().asBoolean() ? "Y" : "N"));
-    strings.push_back(buffer);
-
-<<<<<<< HEAD
-	LLUUID invoice(LLFloaterRegionInfo::getLastInvoice());
-	sendEstateOwnerMessage(gMessageSystem, "setregiondebug", invoice, strings);
-	return true;
-=======
-    LLUUID invoice(LLFloaterRegionInfo::getLastInvoice());
-    sendEstateOwnerMessage(gMessageSystem, "setregiondebug", invoice, strings);
-    return TRUE;
->>>>>>> e1623bb2
-}
-
-void LLPanelRegionDebugInfo::onClickChooseAvatar()
-{
-    LLView * button = findChild<LLButton>("choose_avatar_btn");
-    LLFloater* parent_floater = gFloaterView->getParentFloater(this);
-<<<<<<< HEAD
-	LLFloater * child_floater = LLFloaterAvatarPicker::show(boost::bind(&LLPanelRegionDebugInfo::callbackAvatarID, this, _1, _2), 
-                                                                                    false, true, false, parent_floater->getName(), button);
-	if (child_floater)
-	{
-		parent_floater->addDependentFloater(child_floater);
-	}
-=======
-    LLFloater * child_floater = LLFloaterAvatarPicker::show(boost::bind(&LLPanelRegionDebugInfo::callbackAvatarID, this, _1, _2),
-                                                                                    FALSE, TRUE, FALSE, parent_floater->getName(), button);
-    if (child_floater)
-    {
-        parent_floater->addDependentFloater(child_floater);
-    }
->>>>>>> e1623bb2
-}
-
-
-void LLPanelRegionDebugInfo::callbackAvatarID(const uuid_vec_t& ids, const std::vector<LLAvatarName> names)
-{
-    if (ids.empty() || names.empty()) return;
-    mTargetAvatar = ids[0];
-    getChild<LLUICtrl>("target_avatar_name")->setValue(LLSD(names[0].getCompleteName()));
-    refreshFromRegion( gAgent.getRegion() );
-}
-
-// static
-void LLPanelRegionDebugInfo::onClickReturn(void* data)
-{
-    LLPanelRegionDebugInfo* panelp = (LLPanelRegionDebugInfo*) data;
-    if (panelp->mTargetAvatar.isNull()) return;
-
-    LLSD args;
-    args["USER_NAME"] = panelp->getChild<LLUICtrl>("target_avatar_name")->getValue().asString();
-    LLSD payload;
-    payload["avatar_id"] = panelp->mTargetAvatar;
-
-    U32 flags = SWD_ALWAYS_RETURN_OBJECTS;
-
-    if (panelp->getChild<LLUICtrl>("return_scripts")->getValue().asBoolean())
-    {
-        flags |= SWD_SCRIPTED_ONLY;
-    }
-
-    if (panelp->getChild<LLUICtrl>("return_other_land")->getValue().asBoolean())
-    {
-        flags |= SWD_OTHERS_LAND_ONLY;
-    }
-    payload["flags"] = int(flags);
-    payload["return_estate_wide"] = panelp->getChild<LLUICtrl>("return_estate_wide")->getValue().asBoolean();
-    LLNotificationsUtil::add("EstateObjectReturn", args, payload,
-                                    boost::bind(&LLPanelRegionDebugInfo::callbackReturn, panelp, _1, _2));
-}
-
-bool LLPanelRegionDebugInfo::callbackReturn(const LLSD& notification, const LLSD& response)
-{
-    S32 option = LLNotificationsUtil::getSelectedOption(notification, response);
-    if (option != 0) return false;
-
-    LLUUID target_avatar = notification["payload"]["avatar_id"].asUUID();
-    if (!target_avatar.isNull())
-    {
-        U32 flags = notification["payload"]["flags"].asInteger();
-        bool return_estate_wide = notification["payload"]["return_estate_wide"];
-        if (return_estate_wide)
-        {
-            // send as estate message - routed by spaceserver to all regions in estate
-            strings_t strings;
-            strings.push_back(llformat("%d", flags));
-            strings.push_back(target_avatar.asString());
-
-            LLUUID invoice(LLFloaterRegionInfo::getLastInvoice());
-
-            sendEstateOwnerMessage(gMessageSystem, "estateobjectreturn", invoice, strings);
-        }
-        else
-        {
-            // send to this simulator only
-            send_sim_wide_deletes(target_avatar, flags);
-        }
-    }
-    return false;
-}
-
-
-// static
-void LLPanelRegionDebugInfo::onClickTopColliders(void* data)
-{
-    LLPanelRegionDebugInfo* self = (LLPanelRegionDebugInfo*)data;
-    strings_t strings;
-    strings.push_back("1"); // one physics step
-    LLUUID invoice(LLFloaterRegionInfo::getLastInvoice());
-    LLFloaterTopObjects* instance = LLFloaterReg::getTypedInstance<LLFloaterTopObjects>("top_objects");
-    if(!instance) return;
-    LLFloaterReg::showInstance("top_objects");
-    instance->clearList();
-    instance->disableRefreshBtn();
-
-    self->getChildView("top_colliders_btn")->setEnabled(false);
-    self->getChildView("top_scripts_btn")->setEnabled(false);
-
-    self->sendEstateOwnerMessage(gMessageSystem, "colliders", invoice, strings);
-}
-
-// static
-void LLPanelRegionDebugInfo::onClickTopScripts(void* data)
-{
-    LLPanelRegionDebugInfo* self = (LLPanelRegionDebugInfo*)data;
-    strings_t strings;
-    strings.push_back("6"); // top 5 scripts
-    LLUUID invoice(LLFloaterRegionInfo::getLastInvoice());
-    LLFloaterTopObjects* instance = LLFloaterReg::getTypedInstance<LLFloaterTopObjects>("top_objects");
-    if(!instance) return;
-    LLFloaterReg::showInstance("top_objects");
-    instance->clearList();
-    instance->disableRefreshBtn();
-
-    self->getChildView("top_colliders_btn")->setEnabled(false);
-    self->getChildView("top_scripts_btn")->setEnabled(false);
-
-    self->sendEstateOwnerMessage(gMessageSystem, "scripts", invoice, strings);
-}
-
-// static
-void LLPanelRegionDebugInfo::onClickRestart(void* data)
-{
-    LLNotificationsUtil::add("ConfirmRestart", LLSD(), LLSD(),
-        boost::bind(&LLPanelRegionDebugInfo::callbackRestart, (LLPanelRegionDebugInfo*)data, _1, _2));
-}
-
-bool LLPanelRegionDebugInfo::callbackRestart(const LLSD& notification, const LLSD& response)
-{
-    S32 option = LLNotificationsUtil::getSelectedOption(notification, response);
-    if (option != 0) return false;
-
-    strings_t strings;
-    strings.push_back("120");
-    LLUUID invoice(LLFloaterRegionInfo::getLastInvoice());
-    sendEstateOwnerMessage(gMessageSystem, "restart", invoice, strings);
-    return false;
-}
-
-// static
-void LLPanelRegionDebugInfo::onClickCancelRestart(void* data)
-{
-    LLPanelRegionDebugInfo* self = (LLPanelRegionDebugInfo*)data;
-    strings_t strings;
-    strings.push_back("-1");
-    LLUUID invoice(LLFloaterRegionInfo::getLastInvoice());
-    self->sendEstateOwnerMessage(gMessageSystem, "restart", invoice, strings);
-}
-
-// static
-void LLPanelRegionDebugInfo::onClickDebugConsole(void* data)
-{
-    LLFloaterReg::showInstance("region_debug_console");
-}
-
-bool LLPanelRegionTerrainInfo::validateTextureSizes()
-{
-    static const S32 MAX_TERRAIN_TEXTURE_SIZE = 1024;
-    for(S32 i = 0; i < TERRAIN_TEXTURE_COUNT; ++i)
-    {
-        std::string buffer;
-        buffer = llformat("texture_detail_%d", i);
-        LLTextureCtrl* texture_ctrl = getChild<LLTextureCtrl>(buffer);
-        if (!texture_ctrl) continue;
-
-        LLUUID image_asset_id = texture_ctrl->getImageAssetID();
-        LLViewerTexture* img = LLViewerTextureManager::getFetchedTexture(image_asset_id);
-        S32 components = img->getComponents();
-        // Must ask for highest resolution version's width. JC
-        S32 width = img->getFullWidth();
-        S32 height = img->getFullHeight();
-
-        //LL_INFOS() << "texture detail " << i << " is " << width << "x" << height << "x" << components << LL_ENDL;
-
-        if (components != 3)
-        {
-            LLSD args;
-            args["TEXTURE_NUM"] = i+1;
-            args["TEXTURE_BIT_DEPTH"] = llformat("%d",components * 8);
-            args["MAX_SIZE"] = MAX_TERRAIN_TEXTURE_SIZE;
-<<<<<<< HEAD
-			LLNotificationsUtil::add("InvalidTerrainBitDepth", args);
-			return false;
-		}
-=======
-            LLNotificationsUtil::add("InvalidTerrainBitDepth", args);
-            return FALSE;
-        }
->>>>>>> e1623bb2
-
-        if (width > MAX_TERRAIN_TEXTURE_SIZE || height > MAX_TERRAIN_TEXTURE_SIZE)
-        {
-
-            LLSD args;
-            args["TEXTURE_NUM"] = i+1;
-            args["TEXTURE_SIZE_X"] = width;
-            args["TEXTURE_SIZE_Y"] = height;
-            args["MAX_SIZE"] = MAX_TERRAIN_TEXTURE_SIZE;
-<<<<<<< HEAD
-			LLNotificationsUtil::add("InvalidTerrainSize", args);
-			return false;
-			
-		}
-	}
-
-	return true;
-=======
-            LLNotificationsUtil::add("InvalidTerrainSize", args);
-            return FALSE;
-
-        }
-    }
-
-    return TRUE;
->>>>>>> e1623bb2
-}
-
-bool LLPanelRegionTerrainInfo::validateTextureHeights()
-{
-    for (S32 i = 0; i < CORNER_COUNT; ++i)
-    {
-        std::string low = llformat("height_start_spin_%d", i);
-        std::string high = llformat("height_range_spin_%d", i);
-
-<<<<<<< HEAD
-		if (getChild<LLUICtrl>(low)->getValue().asReal() > getChild<LLUICtrl>(high)->getValue().asReal())
-		{
-			return false;
-		}
-	}
-
-	return true;
-=======
-        if (getChild<LLUICtrl>(low)->getValue().asReal() > getChild<LLUICtrl>(high)->getValue().asReal())
-        {
-            return FALSE;
-        }
-    }
-
-    return TRUE;
->>>>>>> e1623bb2
-}
-
-/////////////////////////////////////////////////////////////////////////////
-// LLPanelRegionTerrainInfo
-/////////////////////////////////////////////////////////////////////////////
-// Initialize statics
-
-bool LLPanelRegionTerrainInfo::postBuild()
-{
-    LLPanelRegionInfo::postBuild();
-
-    initCtrl("water_height_spin");
-    initCtrl("terrain_raise_spin");
-    initCtrl("terrain_lower_spin");
-
-    std::string buffer;
-    for(S32 i = 0; i < TERRAIN_TEXTURE_COUNT; ++i)
-    {
-        buffer = llformat("texture_detail_%d", i);
-        initCtrl(buffer);
-    }
-
-    for(S32 i = 0; i < CORNER_COUNT; ++i)
-    {
-        buffer = llformat("height_start_spin_%d", i);
-        initCtrl(buffer);
-        buffer = llformat("height_range_spin_%d", i);
-        initCtrl(buffer);
-    }
-
-    childSetAction("download_raw_btn", onClickDownloadRaw, this);
-    childSetAction("upload_raw_btn", onClickUploadRaw, this);
-    childSetAction("bake_terrain_btn", onClickBakeTerrain, this);
-
-    mAskedTextureHeights = false;
-    mConfirmedTextureHeights = false;
-
-    return LLPanelRegionInfo::postBuild();
-}
-
-// virtual
-bool LLPanelRegionTerrainInfo::refreshFromRegion(LLViewerRegion* region)
-{
-<<<<<<< HEAD
-	bool owner_or_god = gAgent.isGodlike() 
-						|| (region && (region->getOwner() == gAgent.getID()));
-	bool owner_or_god_or_manager = owner_or_god
-						|| (region && region->isEstateManager());
-	setCtrlsEnabled(owner_or_god_or_manager);
-
-	getChildView("apply_btn")->setEnabled(false);
-
-	if (region)
-	{
-		getChild<LLUICtrl>("region_text")->setValue(LLSD(region->getName()));
-
-		LLVLComposition* compp = region->getComposition();
-		LLTextureCtrl* texture_ctrl;
-		std::string buffer;
-		for(S32 i = 0; i < TERRAIN_TEXTURE_COUNT; ++i)
-		{
-			buffer = llformat("texture_detail_%d", i);
-			texture_ctrl = getChild<LLTextureCtrl>(buffer);
-			if(texture_ctrl)
-			{
-				LL_DEBUGS() << "Detail Texture " << i << ": "
-						 << compp->getDetailTextureID(i) << LL_ENDL;
-				LLUUID tmp_id(compp->getDetailTextureID(i));
-				texture_ctrl->setImageAssetID(tmp_id);
-			}
-		}
-
-		for(S32 i = 0; i < CORNER_COUNT; ++i)
-    	{
-			buffer = llformat("height_start_spin_%d", i);
-			getChild<LLUICtrl>(buffer)->setValue(LLSD(compp->getStartHeight(i)));
-			buffer = llformat("height_range_spin_%d", i);
-			getChild<LLUICtrl>(buffer)->setValue(LLSD(compp->getHeightRange(i)));
-		}
-	}
-	else
-	{
-		LL_DEBUGS() << "no region set" << LL_ENDL;
-		getChild<LLUICtrl>("region_text")->setValue(LLSD(""));
-	}
-
-	getChildView("download_raw_btn")->setEnabled(owner_or_god);
-	getChildView("upload_raw_btn")->setEnabled(owner_or_god);
-	getChildView("bake_terrain_btn")->setEnabled(owner_or_god);
-
-	return LLPanelRegionInfo::refreshFromRegion(region);
-=======
-    BOOL owner_or_god = gAgent.isGodlike()
-                        || (region && (region->getOwner() == gAgent.getID()));
-    BOOL owner_or_god_or_manager = owner_or_god
-                        || (region && region->isEstateManager());
-    setCtrlsEnabled(owner_or_god_or_manager);
-
-    getChildView("apply_btn")->setEnabled(FALSE);
-
-    if (region)
-    {
-        getChild<LLUICtrl>("region_text")->setValue(LLSD(region->getName()));
-
-        LLVLComposition* compp = region->getComposition();
-        LLTextureCtrl* texture_ctrl;
-        std::string buffer;
-        for(S32 i = 0; i < TERRAIN_TEXTURE_COUNT; ++i)
-        {
-            buffer = llformat("texture_detail_%d", i);
-            texture_ctrl = getChild<LLTextureCtrl>(buffer);
-            if(texture_ctrl)
-            {
-                LL_DEBUGS() << "Detail Texture " << i << ": "
-                         << compp->getDetailTextureID(i) << LL_ENDL;
-                LLUUID tmp_id(compp->getDetailTextureID(i));
-                texture_ctrl->setImageAssetID(tmp_id);
-            }
-        }
-
-        for(S32 i = 0; i < CORNER_COUNT; ++i)
-        {
-            buffer = llformat("height_start_spin_%d", i);
-            getChild<LLUICtrl>(buffer)->setValue(LLSD(compp->getStartHeight(i)));
-            buffer = llformat("height_range_spin_%d", i);
-            getChild<LLUICtrl>(buffer)->setValue(LLSD(compp->getHeightRange(i)));
-        }
-    }
-    else
-    {
-        LL_DEBUGS() << "no region set" << LL_ENDL;
-        getChild<LLUICtrl>("region_text")->setValue(LLSD(""));
-    }
-
-    getChildView("download_raw_btn")->setEnabled(owner_or_god);
-    getChildView("upload_raw_btn")->setEnabled(owner_or_god);
-    getChildView("bake_terrain_btn")->setEnabled(owner_or_god);
-
-    return LLPanelRegionInfo::refreshFromRegion(region);
->>>>>>> e1623bb2
-}
-
-
-// virtual
-bool LLPanelRegionTerrainInfo::sendUpdate()
-{
-<<<<<<< HEAD
-	LL_INFOS() << "LLPanelRegionTerrainInfo::sendUpdate" << LL_ENDL;
-	std::string buffer;
-	strings_t strings;
-	LLUUID invoice(LLFloaterRegionInfo::getLastInvoice());
-
-	// update the model
-	LLRegionInfoModel& region_info = LLRegionInfoModel::instance();
-	region_info.mWaterHeight = (F32) getChild<LLUICtrl>("water_height_spin")->getValue().asReal();
-	region_info.mTerrainRaiseLimit = (F32) getChild<LLUICtrl>("terrain_raise_spin")->getValue().asReal();
-	region_info.mTerrainLowerLimit = (F32) getChild<LLUICtrl>("terrain_lower_spin")->getValue().asReal();
-
-	// and sync the region with it
-	region_info.sendRegionTerrain(invoice);
-	
-	// =======================================
-	// Assemble and send texturedetail message
-
-	// Make sure user hasn't chosen wacky textures.
-	if (!validateTextureSizes())
-	{
-		return false;
-	}
-
-	// Check if terrain Elevation Ranges are correct
-	if (gSavedSettings.getBOOL("RegionCheckTextureHeights") && !validateTextureHeights())
-	{
-		if (!mAskedTextureHeights)
-		{
-			LLNotificationsUtil::add("ConfirmTextureHeights", LLSD(), LLSD(), boost::bind(&LLPanelRegionTerrainInfo::callbackTextureHeights, this, _1, _2));
-			mAskedTextureHeights = true;
-			return false;
-		}
-		else if (!mConfirmedTextureHeights)
-		{
-			return false;
-		}
-	}
-
-	LLTextureCtrl* texture_ctrl;
-	std::string id_str;
-	LLMessageSystem* msg = gMessageSystem;
-
-	for(S32 i = 0; i < TERRAIN_TEXTURE_COUNT; ++i)
-	{
-		buffer = llformat("texture_detail_%d", i);
-		texture_ctrl = getChild<LLTextureCtrl>(buffer);
-		if(texture_ctrl)
-		{
-			LLUUID tmp_id(texture_ctrl->getImageAssetID());
-			tmp_id.toString(id_str);
-			buffer = llformat("%d %s", i, id_str.c_str());
-			strings.push_back(buffer);
-		}
-	}
-	sendEstateOwnerMessage(msg, "texturedetail", invoice, strings);
-	strings.clear();
-
-	// ========================================
-	// Assemble and send textureheights message
-
-	for(S32 i = 0; i < CORNER_COUNT; ++i)
-	{
-		buffer = llformat("height_start_spin_%d", i);
-		std::string buffer2 = llformat("height_range_spin_%d", i);
-		std::string buffer3 = llformat("%d %f %f", i, (F32)getChild<LLUICtrl>(buffer)->getValue().asReal(), (F32)getChild<LLUICtrl>(buffer2)->getValue().asReal());
-		strings.push_back(buffer3);
-	}
-	sendEstateOwnerMessage(msg, "textureheights", invoice, strings);
-	strings.clear();
-
-	// ========================================
-	// Send texturecommit message
-
-	sendEstateOwnerMessage(msg, "texturecommit", invoice, strings);
-
-	return true;
-=======
-    LL_INFOS() << "LLPanelRegionTerrainInfo::sendUpdate" << LL_ENDL;
-    std::string buffer;
-    strings_t strings;
-    LLUUID invoice(LLFloaterRegionInfo::getLastInvoice());
-
-    // update the model
-    LLRegionInfoModel& region_info = LLRegionInfoModel::instance();
-    region_info.mWaterHeight = (F32) getChild<LLUICtrl>("water_height_spin")->getValue().asReal();
-    region_info.mTerrainRaiseLimit = (F32) getChild<LLUICtrl>("terrain_raise_spin")->getValue().asReal();
-    region_info.mTerrainLowerLimit = (F32) getChild<LLUICtrl>("terrain_lower_spin")->getValue().asReal();
-
-    // and sync the region with it
-    region_info.sendRegionTerrain(invoice);
-
-    // =======================================
-    // Assemble and send texturedetail message
-
-    // Make sure user hasn't chosen wacky textures.
-    if (!validateTextureSizes())
-    {
-        return FALSE;
-    }
-
-    // Check if terrain Elevation Ranges are correct
-    if (gSavedSettings.getBOOL("RegionCheckTextureHeights") && !validateTextureHeights())
-    {
-        if (!mAskedTextureHeights)
-        {
-            LLNotificationsUtil::add("ConfirmTextureHeights", LLSD(), LLSD(), boost::bind(&LLPanelRegionTerrainInfo::callbackTextureHeights, this, _1, _2));
-            mAskedTextureHeights = true;
-            return FALSE;
-        }
-        else if (!mConfirmedTextureHeights)
-        {
-            return FALSE;
-        }
-    }
-
-    LLTextureCtrl* texture_ctrl;
-    std::string id_str;
-    LLMessageSystem* msg = gMessageSystem;
-
-    for(S32 i = 0; i < TERRAIN_TEXTURE_COUNT; ++i)
-    {
-        buffer = llformat("texture_detail_%d", i);
-        texture_ctrl = getChild<LLTextureCtrl>(buffer);
-        if(texture_ctrl)
-        {
-            LLUUID tmp_id(texture_ctrl->getImageAssetID());
-            tmp_id.toString(id_str);
-            buffer = llformat("%d %s", i, id_str.c_str());
-            strings.push_back(buffer);
-        }
-    }
-    sendEstateOwnerMessage(msg, "texturedetail", invoice, strings);
-    strings.clear();
-
-    // ========================================
-    // Assemble and send textureheights message
-
-    for(S32 i = 0; i < CORNER_COUNT; ++i)
-    {
-        buffer = llformat("height_start_spin_%d", i);
-        std::string buffer2 = llformat("height_range_spin_%d", i);
-        std::string buffer3 = llformat("%d %f %f", i, (F32)getChild<LLUICtrl>(buffer)->getValue().asReal(), (F32)getChild<LLUICtrl>(buffer2)->getValue().asReal());
-        strings.push_back(buffer3);
-    }
-    sendEstateOwnerMessage(msg, "textureheights", invoice, strings);
-    strings.clear();
-
-    // ========================================
-    // Send texturecommit message
-
-    sendEstateOwnerMessage(msg, "texturecommit", invoice, strings);
-
-    return TRUE;
->>>>>>> e1623bb2
-}
-
-bool LLPanelRegionTerrainInfo::callbackTextureHeights(const LLSD& notification, const LLSD& response)
-{
-<<<<<<< HEAD
-	S32 option = LLNotificationsUtil::getSelectedOption(notification, response);
-	if (option == 0) // ok
-	{
-		mConfirmedTextureHeights = true;
-	}
-	else if (option == 1) // cancel
-	{
-		mConfirmedTextureHeights = false;
-	}
-	else if (option == 2) // don't ask
-	{
-		gSavedSettings.setBOOL("RegionCheckTextureHeights", false);
-		mConfirmedTextureHeights = true;
-	}
-=======
-    S32 option = LLNotificationsUtil::getSelectedOption(notification, response);
-    if (option == 0) // ok
-    {
-        mConfirmedTextureHeights = true;
-    }
-    else if (option == 1) // cancel
-    {
-        mConfirmedTextureHeights = false;
-    }
-    else if (option == 2) // don't ask
-    {
-        gSavedSettings.setBOOL("RegionCheckTextureHeights", FALSE);
-        mConfirmedTextureHeights = true;
-    }
->>>>>>> e1623bb2
-
-    onBtnSet();
-
-    mAskedTextureHeights = false;
-    return false;
-}
-
-// static
-void LLPanelRegionTerrainInfo::onClickDownloadRaw(void* data)
-{
-    LLFilePicker& picker = LLFilePicker::instance();
-    if (!picker.getSaveFile(LLFilePicker::FFSAVE_RAW, "terrain.raw"))
-    {
-        LL_WARNS() << "No file" << LL_ENDL;
-        return;
-    }
-    std::string filepath = picker.getFirstFile();
-    gXferManager->expectFileForRequest(filepath);
-
-    LLPanelRegionTerrainInfo* self = (LLPanelRegionTerrainInfo*)data;
-    strings_t strings;
-    strings.push_back("download filename");
-    strings.push_back(filepath);
-    LLUUID invoice(LLFloaterRegionInfo::getLastInvoice());
-    self->sendEstateOwnerMessage(gMessageSystem, "terrain", invoice, strings);
-}
-
-// static
-void LLPanelRegionTerrainInfo::onClickUploadRaw(void* data)
-{
-    LLFilePicker& picker = LLFilePicker::instance();
-    if (!picker.getOpenFile(LLFilePicker::FFLOAD_RAW))
-    {
-        LL_WARNS() << "No file" << LL_ENDL;
-        return;
-    }
-    std::string filepath = picker.getFirstFile();
-    gXferManager->expectFileForTransfer(filepath);
-
-    LLPanelRegionTerrainInfo* self = (LLPanelRegionTerrainInfo*)data;
-    strings_t strings;
-    strings.push_back("upload filename");
-    strings.push_back(filepath);
-    LLUUID invoice(LLFloaterRegionInfo::getLastInvoice());
-    self->sendEstateOwnerMessage(gMessageSystem, "terrain", invoice, strings);
-
-    LLNotificationsUtil::add("RawUploadStarted");
-}
-
-// static
-void LLPanelRegionTerrainInfo::onClickBakeTerrain(void* data)
-{
-    LLNotificationsUtil::add("ConfirmBakeTerrain", LLSD(), LLSD(), boost::bind(&LLPanelRegionTerrainInfo::callbackBakeTerrain, (LLPanelRegionTerrainInfo*)data, _1, _2));
-}
-
-bool LLPanelRegionTerrainInfo::callbackBakeTerrain(const LLSD& notification, const LLSD& response)
-{
-    S32 option = LLNotificationsUtil::getSelectedOption(notification, response);
-    if (option != 0) return false;
-
-    strings_t strings;
-    strings.push_back("bake");
-    LLUUID invoice(LLFloaterRegionInfo::getLastInvoice());
-    sendEstateOwnerMessage(gMessageSystem, "terrain", invoice, strings);
-
-    return false;
-}
-
-/////////////////////////////////////////////////////////////////////////////
-// LLPanelEstateInfo
-//
-
-LLPanelEstateInfo::LLPanelEstateInfo()
-:   LLPanelRegionInfo(),
-    mEstateID(0)    // invalid
-{
-    LLEstateInfoModel& estate_info = LLEstateInfoModel::instance();
-    estate_info.setCommitCallback(boost::bind(&LLPanelEstateInfo::refreshFromEstate, this));
-    estate_info.setUpdateCallback(boost::bind(&LLPanelEstateInfo::refreshFromEstate, this));
-}
-
-// static
-void LLPanelEstateInfo::initDispatch(LLDispatcher& dispatch)
-{
-    std::string name;
-
-    name.assign("estateupdateinfo");
-    static LLDispatchEstateUpdateInfo estate_update_info;
-    dispatch.addHandler(name, &estate_update_info);
-
-    name.assign("setaccess");
-    static LLDispatchSetEstateAccess set_access;
-    dispatch.addHandler(name, &set_access);
-
-    name.assign("setexperience");
-    static LLDispatchSetEstateExperience set_experience;
-    dispatch.addHandler(name, &set_experience);
-
-    estate_dispatch_initialized = true;
-}
-
-//---------------------------------------------------------------------------
-// Kick from estate methods
-//---------------------------------------------------------------------------
-
-void LLPanelEstateInfo::onClickKickUser()
-{
-    // this depends on the grandparent view being a floater
-    // in order to set up floater dependency
-    LLView * button = findChild<LLButton>("kick_user_from_estate_btn");
-<<<<<<< HEAD
-	LLFloater* parent_floater = gFloaterView->getParentFloater(this);
-	LLFloater* child_floater = LLFloaterAvatarPicker::show(boost::bind(&LLPanelEstateInfo::onKickUserCommit, this, _1), 
-                                                                        false, true, false, parent_floater->getName(), button);
-	if (child_floater)
-	{
-		parent_floater->addDependentFloater(child_floater);
-	}
-=======
-    LLFloater* parent_floater = gFloaterView->getParentFloater(this);
-    LLFloater* child_floater = LLFloaterAvatarPicker::show(boost::bind(&LLPanelEstateInfo::onKickUserCommit, this, _1),
-                                                                        FALSE, TRUE, FALSE, parent_floater->getName(), button);
-    if (child_floater)
-    {
-        parent_floater->addDependentFloater(child_floater);
-    }
->>>>>>> e1623bb2
-}
-
-void LLPanelEstateInfo::onKickUserCommit(const uuid_vec_t& ids)
-{
-    if (ids.empty()) return;
-
-    //Bring up a confirmation dialog
-    LLSD args;
-    args["EVIL_USER"] = LLSLURL("agent", ids[0], "completename").getSLURLString();
-    LLSD payload;
-    payload["agent_id"] = ids[0];
-    LLNotificationsUtil::add("EstateKickUser", args, payload, boost::bind(&LLPanelEstateInfo::kickUserConfirm, this, _1, _2));
-
-}
-
-bool LLPanelEstateInfo::kickUserConfirm(const LLSD& notification, const LLSD& response)
-{
-    S32 option = LLNotificationsUtil::getSelectedOption(notification, response);
-    switch(option)
-    {
-    case 0:
-        {
-            //Kick User
-            strings_t strings;
-            strings.push_back(notification["payload"]["agent_id"].asString());
-
-            sendEstateOwnerMessage(gMessageSystem, "kickestate", LLFloaterRegionInfo::getLastInvoice(), strings);
-            break;
-        }
-    default:
-        break;
-    }
-    return false;
-}
-
-//---------------------------------------------------------------------------
-// Core Add/Remove estate access methods
-// TODO: INTERNATIONAL: don't build message text here;
-// instead, create multiple translatable messages and choose
-// one based on the status.
-//---------------------------------------------------------------------------
-std::string all_estates_text()
-{
-    LLPanelEstateInfo* panel = LLFloaterRegionInfo::getPanelEstate();
-    if (!panel) return "(" + LLTrans::getString("RegionInfoError") + ")";
-
-    LLStringUtil::format_map_t args;
-    std::string owner = panel->getOwnerName();
-
-    LLViewerRegion* region = gAgent.getRegion();
-    if (gAgent.isGodlike())
-    {
-        args["[OWNER]"] = owner.c_str();
-        return LLTrans::getString("RegionInfoAllEstatesOwnedBy", args);
-    }
-    else if (region && region->getOwner() == gAgent.getID())
-    {
-        return LLTrans::getString("RegionInfoAllEstatesYouOwn");
-    }
-    else if (region && region->isEstateManager())
-    {
-        args["[OWNER]"] = owner.c_str();
-        return LLTrans::getString("RegionInfoAllEstatesYouManage", args);
-    }
-    else
-    {
-        return "(" + LLTrans::getString("RegionInfoError") + ")";
-    }
-}
-
-// static
-bool LLPanelEstateInfo::isLindenEstate()
-{
-    U32 estate_id = LLEstateInfoModel::instance().getID();
-    return (estate_id <= ESTATE_LAST_LINDEN);
-}
-
-struct LLEstateAccessChangeInfo
-{
-    LLEstateAccessChangeInfo(const LLSD& sd)
-    {
-        mDialogName = sd["dialog_name"].asString();
-        mOperationFlag = (U32)sd["operation"].asInteger();
-        LLSD::array_const_iterator end_it = sd["allowed_ids"].endArray();
-        for (LLSD::array_const_iterator id_it = sd["allowed_ids"].beginArray();
-            id_it != end_it;
-            ++id_it)
-        {
-            mAgentOrGroupIDs.push_back(id_it->asUUID());
-        }
-    }
-
-    const LLSD asLLSD() const
-    {
-        LLSD sd;
-        sd["name"] = mDialogName;
-        sd["operation"] = (S32)mOperationFlag;
-        for (U32 i = 0; i < mAgentOrGroupIDs.size(); ++i)
-        {
-            sd["allowed_ids"].append(mAgentOrGroupIDs[i]);
-            if (mAgentNames.size() > i)
-            {
-                sd["allowed_names"].append(mAgentNames[i].asLLSD());
-            }
-        }
-        return sd;
-    }
-
-    U32 mOperationFlag; // ESTATE_ACCESS_BANNED_AGENT_ADD, _REMOVE, etc.
-    std::string mDialogName;
-    uuid_vec_t mAgentOrGroupIDs; // List of agent IDs to apply to this change
-    std::vector<LLAvatarName> mAgentNames; // Optional list of the agent names for notifications
-};
-
-// static
-void LLPanelEstateInfo::updateEstateOwnerName(const std::string& name)
-{
-    LLPanelEstateInfo* panelp = LLFloaterRegionInfo::getPanelEstate();
-    if (panelp)
-    {
-        panelp->setOwnerName(name);
-    }
-}
-
-// static
-void LLPanelEstateInfo::updateEstateName(const std::string& name)
-{
-    LLPanelEstateInfo* panelp = LLFloaterRegionInfo::getPanelEstate();
-    if (panelp)
-    {
-        panelp->getChildRef<LLTextBox>("estate_name").setText(name);
-    }
-}
-
-void LLPanelEstateInfo::updateControls(LLViewerRegion* region)
-{
-<<<<<<< HEAD
-	bool god = gAgent.isGodlike();
-	bool owner = (region && (region->getOwner() == gAgent.getID()));
-	bool manager = (region && region->isEstateManager());
-	setCtrlsEnabled(god || owner || manager);
-	
-	getChildView("apply_btn")->setEnabled(false);
-    getChildView("estate_owner")->setEnabled(true);
-	getChildView("message_estate_btn")->setEnabled(god || owner || manager);
-	getChildView("kick_user_from_estate_btn")->setEnabled(god || owner || manager);
-=======
-    BOOL god = gAgent.isGodlike();
-    BOOL owner = (region && (region->getOwner() == gAgent.getID()));
-    BOOL manager = (region && region->isEstateManager());
-    setCtrlsEnabled(god || owner || manager);
-
-    getChildView("apply_btn")->setEnabled(FALSE);
-    getChildView("estate_owner")->setEnabled(TRUE);
-    getChildView("message_estate_btn")->setEnabled(god || owner || manager);
-    getChildView("kick_user_from_estate_btn")->setEnabled(god || owner || manager);
->>>>>>> e1623bb2
-
-    refresh();
-}
-
-bool LLPanelEstateInfo::refreshFromRegion(LLViewerRegion* region)
-{
-    updateControls(region);
-
-    // let the parent class handle the general data collection.
-    bool rv = LLPanelRegionInfo::refreshFromRegion(region);
-
-    // We want estate info. To make sure it works across region
-    // boundaries and multiple packets, we add a serial number to the
-    // integers and track against that on update.
-    strings_t strings;
-    //integers_t integers;
-    //LLFloaterRegionInfo::incrementSerial();
-    LLFloaterRegionInfo::nextInvoice();
-    LLUUID invoice(LLFloaterRegionInfo::getLastInvoice());
-    //integers.push_back(LLFloaterRegionInfo::());::getPanelEstate();
-
-
-    sendEstateOwnerMessage(gMessageSystem, "getinfo", invoice, strings);
-
-    refresh();
-
-    return rv;
-}
-
-void LLPanelEstateInfo::updateChild(LLUICtrl* child_ctrl)
-{
-    // Ensure appropriate state of the management ui.
-    updateControls(gAgent.getRegion());
-}
-
-bool LLPanelEstateInfo::estateUpdate(LLMessageSystem* msg)
-{
-    LL_INFOS() << "LLPanelEstateInfo::estateUpdate()" << LL_ENDL;
-    return false;
-}
-
-
-bool LLPanelEstateInfo::postBuild()
-{
-    // set up the callbacks for the generic controls
-    initCtrl("externally_visible_radio");
-    initCtrl("allow_direct_teleport");
-    initCtrl("limit_payment");
-    initCtrl("limit_age_verified");
-    initCtrl("limit_bots");
-    initCtrl("voice_chat_check");
-    initCtrl("parcel_access_override");
-
-    childSetAction("message_estate_btn", boost::bind(&LLPanelEstateInfo::onClickMessageEstate, this));
-    childSetAction("kick_user_from_estate_btn", boost::bind(&LLPanelEstateInfo::onClickKickUser, this));
-
-    getChild<LLUICtrl>("parcel_access_override")->setCommitCallback(boost::bind(&LLPanelEstateInfo::onChangeAccessOverride, this));
-
-<<<<<<< HEAD
-	getChild<LLUICtrl>("externally_visible_radio")->setFocus(true);
-=======
-    getChild<LLUICtrl>("externally_visible_radio")->setFocus(TRUE);
->>>>>>> e1623bb2
-
-    getChild<LLTextBox>("estate_owner")->setIsFriendCallback(LLAvatarActions::isFriend);
-
-    return LLPanelRegionInfo::postBuild();
-}
-
-void LLPanelEstateInfo::refresh()
-{
-    // Disable access restriction controls if they make no sense.
-    bool public_access = ("estate_public_access" == getChild<LLUICtrl>("externally_visible_radio")->getValue().asString());
-
-    getChildView("Only Allow")->setEnabled(public_access);
-    getChildView("limit_payment")->setEnabled(public_access);
-    getChildView("limit_age_verified")->setEnabled(public_access);
-    getChildView("limit_bots")->setEnabled(public_access);
-
-<<<<<<< HEAD
-	// if this is set to false, then the limit fields are meaningless and should be turned off
-	if (!public_access)
-	{
-		getChild<LLUICtrl>("limit_payment")->setValue(false);
-		getChild<LLUICtrl>("limit_age_verified")->setValue(false);
-=======
-    // if this is set to false, then the limit fields are meaningless and should be turned off
-    if (public_access == false)
-    {
-        getChild<LLUICtrl>("limit_payment")->setValue(false);
-        getChild<LLUICtrl>("limit_age_verified")->setValue(false);
->>>>>>> e1623bb2
-        getChild<LLUICtrl>("limit_bots")->setValue(false);
-    }
-}
-
-void LLPanelEstateInfo::refreshFromEstate()
-{
-    const LLEstateInfoModel& estate_info = LLEstateInfoModel::instance();
-
-    getChild<LLUICtrl>("estate_name")->setValue(estate_info.getName());
-    setOwnerName(LLSLURL("agent", estate_info.getOwnerID(), "inspect").getSLURLString());
-
-    getChild<LLUICtrl>("externally_visible_radio")->setValue(estate_info.getIsExternallyVisible() ? "estate_public_access" : "estate_restricted_access");
-    getChild<LLUICtrl>("voice_chat_check")->setValue(estate_info.getAllowVoiceChat());
-    getChild<LLUICtrl>("allow_direct_teleport")->setValue(estate_info.getAllowDirectTeleport());
-    getChild<LLUICtrl>("limit_payment")->setValue(estate_info.getDenyAnonymous());
-    getChild<LLUICtrl>("limit_age_verified")->setValue(estate_info.getDenyAgeUnverified());
-    getChild<LLUICtrl>("parcel_access_override")->setValue(estate_info.getAllowAccessOverride());
-    getChild<LLUICtrl>("limit_bots")->setValue(estate_info.getDenyScriptedAgents());
-
-    // Ensure appriopriate state of the management UI
-    updateControls(gAgent.getRegion());
-    refresh();
-}
-
-bool LLPanelEstateInfo::sendUpdate()
-{
-    LL_INFOS() << "LLPanelEsateInfo::sendUpdate()" << LL_ENDL;
-
-    LLNotification::Params params("ChangeLindenEstate");
-    params.functor.function(boost::bind(&LLPanelEstateInfo::callbackChangeLindenEstate, this, _1, _2));
-
-<<<<<<< HEAD
-	if (isLindenEstate())
-	{
-		// trying to change reserved estate, warn
-		LLNotifications::instance().add(params);
-	}
-	else
-	{
-		// for normal estates, just make the change
-		LLNotifications::instance().forceResponse(params, 0);
-	}
-	return true;
-=======
-    if (isLindenEstate())
-    {
-        // trying to change reserved estate, warn
-        LLNotifications::instance().add(params);
-    }
-    else
-    {
-        // for normal estates, just make the change
-        LLNotifications::instance().forceResponse(params, 0);
-    }
-    return TRUE;
->>>>>>> e1623bb2
-}
-
-bool LLPanelEstateInfo::callbackChangeLindenEstate(const LLSD& notification, const LLSD& response)
-{
-    S32 option = LLNotificationsUtil::getSelectedOption(notification, response);
-    switch(option)
-    {
-    case 0:
-        {
-            LLEstateInfoModel& estate_info = LLEstateInfoModel::instance();
-
-            // update model
-            estate_info.setUseFixedSun(false); // we don't support fixed sun estates anymore
-            estate_info.setIsExternallyVisible("estate_public_access" == getChild<LLUICtrl>("externally_visible_radio")->getValue().asString());
-            estate_info.setAllowDirectTeleport(getChild<LLUICtrl>("allow_direct_teleport")->getValue().asBoolean());
-            estate_info.setDenyAnonymous(getChild<LLUICtrl>("limit_payment")->getValue().asBoolean());
-            estate_info.setDenyAgeUnverified(getChild<LLUICtrl>("limit_age_verified")->getValue().asBoolean());
-            estate_info.setAllowVoiceChat(getChild<LLUICtrl>("voice_chat_check")->getValue().asBoolean());
-            estate_info.setAllowAccessOverride(getChild<LLUICtrl>("parcel_access_override")->getValue().asBoolean());
-            estate_info.setDenyScriptedAgents(getChild<LLUICtrl>("limit_bots")->getValue().asBoolean());
-            // JIGGLYPUFF
-            //estate_info.setAllowAccessOverride(getChild<LLUICtrl>("")->getValue().asBoolean());
-            // send the update to sim
-            estate_info.sendEstateInfo();
-        }
-
-        // we don't want to do this because we'll get it automatically from the sim
-        // after the spaceserver processes it
-//      else
-//      {
-//          // caps method does not automatically send this info
-//          LLFloaterRegionInfo::requestRegionInfo();
-//      }
-        break;
-    case 1:
-    default:
-        // do nothing
-        break;
-    }
-    return false;
-}
-
-
-/*
-// Request = "getowner"
-// SParam[0] = "" (empty string)
-// IParam[0] = serial
-void LLPanelEstateInfo::getEstateOwner()
-{
-    // TODO -- disable the panel
-    // and call this function whenever we cross a region boundary
-    // re-enable when owner matches, and get new estate info
-    LLMessageSystem* msg = gMessageSystem;
-    msg->newMessageFast(_PREHASH_EstateOwnerRequest);
-    msg->nextBlockFast(_PREHASH_AgentData);
-    msg->addUUIDFast(_PREHASH_AgentID, gAgent.getID());
-
-    msg->nextBlockFast(_PREHASH_RequestData);
-    msg->addStringFast(_PREHASH_Request, "getowner");
-
-    // we send an empty string so that the variable block is not empty
-    msg->nextBlockFast(_PREHASH_StringData);
-    msg->addStringFast(_PREHASH_SParam, "");
-
-    msg->nextBlockFast(_PREHASH_IntegerData);
-    msg->addS32Fast(_PREHASH_IParam, LLFloaterRegionInfo::getSerial());
-
-    gAgent.sendMessage();
-}
-*/
-
-const std::string LLPanelEstateInfo::getOwnerName() const
-{
-    return getChild<LLUICtrl>("estate_owner")->getValue().asString();
-}
-
-void LLPanelEstateInfo::setOwnerName(const std::string& name)
-{
-    getChild<LLUICtrl>("estate_owner")->setValue(LLSD(name));
-}
-
-// static
-void LLPanelEstateInfo::onClickMessageEstate(void* userdata)
-{
-    LL_INFOS() << "LLPanelEstateInfo::onClickMessageEstate" << LL_ENDL;
-    LLNotificationsUtil::add("MessageEstate", LLSD(), LLSD(), boost::bind(&LLPanelEstateInfo::onMessageCommit, (LLPanelEstateInfo*)userdata, _1, _2));
-}
-
-bool LLPanelEstateInfo::onMessageCommit(const LLSD& notification, const LLSD& response)
-{
-    S32 option = LLNotificationsUtil::getSelectedOption(notification, response);
-    std::string text = response["message"].asString();
-    if(option != 0) return false;
-    if(text.empty()) return false;
-    LL_INFOS() << "Message to everyone: " << text << LL_ENDL;
-    strings_t strings;
-    //integers_t integers;
-    std::string name;
-    LLAgentUI::buildFullname(name);
-    strings.push_back(strings_t::value_type(name));
-    strings.push_back(strings_t::value_type(text));
-    LLUUID invoice(LLFloaterRegionInfo::getLastInvoice());
-    sendEstateOwnerMessage(gMessageSystem, "instantmessage", invoice, strings);
-    return false;
-}
-
-void LLPanelEstateInfo::onChangeAccessOverride()
-{
-    if (!getChild<LLUICtrl>("parcel_access_override")->getValue().asBoolean())
-    {
-        LLNotificationsUtil::add("EstateParcelAccessOverride");
-    }
-}
-
-LLPanelEstateCovenant::LLPanelEstateCovenant()
-    :
-    mCovenantID(LLUUID::null),
-    mAssetStatus(ASSET_ERROR)
-{
-}
-
-// virtual
-bool LLPanelEstateCovenant::refreshFromRegion(LLViewerRegion* region)
-{
-    LLTextBox* region_name = getChild<LLTextBox>("region_name_text");
-    if (region_name)
-    {
-        region_name->setText(region->getName());
-    }
-
-    LLTextBox* resellable_clause = getChild<LLTextBox>("resellable_clause");
-    if (resellable_clause)
-    {
-        if (region->getRegionFlag(REGION_FLAGS_BLOCK_LAND_RESELL))
-        {
-            resellable_clause->setText(getString("can_not_resell"));
-        }
-        else
-        {
-            resellable_clause->setText(getString("can_resell"));
-        }
-    }
-
-    LLTextBox* changeable_clause = getChild<LLTextBox>("changeable_clause");
-    if (changeable_clause)
-    {
-        if (region->getRegionFlag(REGION_FLAGS_ALLOW_PARCEL_CHANGES))
-        {
-            changeable_clause->setText(getString("can_change"));
-        }
-        else
-        {
-            changeable_clause->setText(getString("can_not_change"));
-        }
-    }
-
-    LLTextBox* region_maturity = getChild<LLTextBox>("region_maturity_text");
-    if (region_maturity)
-    {
-        region_maturity->setText(region->getSimAccessString());
-    }
-
-    LLTextBox* region_landtype = getChild<LLTextBox>("region_landtype_text");
-    region_landtype->setText(region->getLocalizedSimProductName());
-
-    getChild<LLButton>("reset_covenant")->setEnabled(gAgent.isGodlike() || (region && region->canManageEstate()));
-
-    // let the parent class handle the general data collection.
-    bool rv = LLPanelRegionInfo::refreshFromRegion(region);
-    LLMessageSystem *msg = gMessageSystem;
-    msg->newMessage("EstateCovenantRequest");
-    msg->nextBlockFast(_PREHASH_AgentData);
-    msg->addUUIDFast(_PREHASH_AgentID,  gAgent.getID());
-    msg->addUUIDFast(_PREHASH_SessionID,gAgent.getSessionID());
-    msg->sendReliable(region->getHost());
-    return rv;
-}
-
-// virtual
-bool LLPanelEstateCovenant::estateUpdate(LLMessageSystem* msg)
-{
-    LL_INFOS() << "LLPanelEstateCovenant::estateUpdate()" << LL_ENDL;
-    return true;
-}
-<<<<<<< HEAD
-	
-// virtual 
-bool LLPanelEstateCovenant::postBuild()
-=======
-
-// virtual
-BOOL LLPanelEstateCovenant::postBuild()
->>>>>>> e1623bb2
-{
-    mEstateNameText = getChild<LLTextBox>("estate_name_text");
-    mEstateOwnerText = getChild<LLTextBox>("estate_owner_text");
-    mEstateOwnerText->setIsFriendCallback(LLAvatarActions::isFriend);
-    mLastModifiedText = getChild<LLTextBox>("covenant_timestamp_text");
-    mEditor = getChild<LLViewerTextEditor>("covenant_editor");
-    LLButton* reset_button = getChild<LLButton>("reset_covenant");
-    reset_button->setEnabled(gAgent.canManageEstate());
-    reset_button->setClickedCallback(LLPanelEstateCovenant::resetCovenantID, NULL);
-
-    return LLPanelRegionInfo::postBuild();
-}
-
-// virtual
-void LLPanelEstateCovenant::updateChild(LLUICtrl* child_ctrl)
-{
-}
-
-// virtual
-<<<<<<< HEAD
-bool LLPanelEstateCovenant::handleDragAndDrop(S32 x, S32 y, MASK mask, bool drop,
-								  EDragAndDropType cargo_type,
-								  void* cargo_data,
-								  EAcceptance* accept,
-								  std::string& tooltip_msg)
-{
-	LLInventoryItem* item = (LLInventoryItem*)cargo_data;
-
-	if (!gAgent.canManageEstate())
-	{
-		*accept = ACCEPT_NO;
-		return true;
-	}
-
-	switch(cargo_type)
-	{
-	case DAD_NOTECARD:
-		*accept = ACCEPT_YES_COPY_SINGLE;
-		if (item && drop)
-		{
-			LLSD payload;
-			payload["item_id"] = item->getUUID();
-			LLNotificationsUtil::add("EstateChangeCovenant", LLSD(), payload,
-									LLPanelEstateCovenant::confirmChangeCovenantCallback);
-		}
-		break;
-	default:
-		*accept = ACCEPT_NO;
-		break;
-	}
-
-	return true;
-} 
-
-// static 
-=======
-BOOL LLPanelEstateCovenant::handleDragAndDrop(S32 x, S32 y, MASK mask, BOOL drop,
-                                  EDragAndDropType cargo_type,
-                                  void* cargo_data,
-                                  EAcceptance* accept,
-                                  std::string& tooltip_msg)
-{
-    LLInventoryItem* item = (LLInventoryItem*)cargo_data;
-
-    if (!gAgent.canManageEstate())
-    {
-        *accept = ACCEPT_NO;
-        return TRUE;
-    }
-
-    switch(cargo_type)
-    {
-    case DAD_NOTECARD:
-        *accept = ACCEPT_YES_COPY_SINGLE;
-        if (item && drop)
-        {
-            LLSD payload;
-            payload["item_id"] = item->getUUID();
-            LLNotificationsUtil::add("EstateChangeCovenant", LLSD(), payload,
-                                    LLPanelEstateCovenant::confirmChangeCovenantCallback);
-        }
-        break;
-    default:
-        *accept = ACCEPT_NO;
-        break;
-    }
-
-    return TRUE;
-}
-
-// static
->>>>>>> e1623bb2
-bool LLPanelEstateCovenant::confirmChangeCovenantCallback(const LLSD& notification, const LLSD& response)
-{
-    S32 option = LLNotificationsUtil::getSelectedOption(notification, response);
-    LLInventoryItem* item = gInventory.getItem(notification["payload"]["item_id"].asUUID());
-    LLPanelEstateCovenant* self = LLFloaterRegionInfo::getPanelCovenant();
-
-    if (!item || !self) return false;
-
-    switch(option)
-    {
-    case 0:
-        self->loadInvItem(item);
-        break;
-    default:
-        break;
-    }
-    return false;
-}
-
-// static
-void LLPanelEstateCovenant::resetCovenantID(void* userdata)
-{
-    LLNotificationsUtil::add("EstateChangeCovenant", LLSD(), LLSD(), confirmResetCovenantCallback);
-}
-
-// static
-bool LLPanelEstateCovenant::confirmResetCovenantCallback(const LLSD& notification, const LLSD& response)
-{
-    LLPanelEstateCovenant* self = LLFloaterRegionInfo::getPanelCovenant();
-    if (!self) return false;
-
-    S32 option = LLNotificationsUtil::getSelectedOption(notification, response);
-    switch(option)
-    {
-    case 0:
-        self->loadInvItem(NULL);
-        break;
-    default:
-        break;
-    }
-    return false;
-}
-
-void LLPanelEstateCovenant::loadInvItem(LLInventoryItem *itemp)
-{
-<<<<<<< HEAD
-	const bool high_priority = true;	
-	if (itemp)
-	{
-		gAssetStorage->getInvItemAsset(gAgent.getRegionHost(),
-									gAgent.getID(),
-									gAgent.getSessionID(),
-									itemp->getPermissions().getOwner(),
-									LLUUID::null,
-									itemp->getUUID(),
-									itemp->getAssetUUID(),
-									itemp->getType(),
-=======
-    const BOOL high_priority = TRUE;
-    if (itemp)
-    {
-        gAssetStorage->getInvItemAsset(gAgent.getRegionHost(),
-                                    gAgent.getID(),
-                                    gAgent.getSessionID(),
-                                    itemp->getPermissions().getOwner(),
-                                    LLUUID::null,
-                                    itemp->getUUID(),
-                                    itemp->getAssetUUID(),
-                                    itemp->getType(),
->>>>>>> e1623bb2
-                                    onLoadComplete,
-                                    (void*)this,
-                                    high_priority);
-        mAssetStatus = ASSET_LOADING;
-    }
-    else
-    {
-        mAssetStatus = ASSET_LOADED;
-        setCovenantTextEditor(LLTrans::getString("RegionNoCovenant"));
-        sendChangeCovenantID(LLUUID::null);
-    }
-}
-
-// static
-void LLPanelEstateCovenant::onLoadComplete(const LLUUID& asset_uuid,
-                                           LLAssetType::EType type,
-                                           void* user_data, S32 status, LLExtStat ext_status)
-{
-    LL_INFOS() << "LLPanelEstateCovenant::onLoadComplete()" << LL_ENDL;
-    LLPanelEstateCovenant* panelp = (LLPanelEstateCovenant*)user_data;
-    if( panelp )
-    {
-        if(0 == status)
-        {
-            LLFileSystem file(asset_uuid, type, LLFileSystem::READ);
-
-            S32 file_length = file.getSize();
-
-            std::vector<char> buffer(file_length+1);
-            file.read((U8*)&buffer[0], file_length);
-            // put a EOS at the end
-            buffer[file_length] = 0;
-
-            if( (file_length > 19) && !strncmp( &buffer[0], "Linden text version", 19 ) )
-            {
-                if( !panelp->mEditor->importBuffer( &buffer[0], file_length+1 ) )
-                {
-                    LL_WARNS() << "Problem importing estate covenant." << LL_ENDL;
-                    LLNotificationsUtil::add("ProblemImportingEstateCovenant");
-                }
-                else
-                {
-                    panelp->sendChangeCovenantID(asset_uuid);
-                }
-            }
-            else
-            {
-                // Version 0 (just text, doesn't include version number)
-                panelp->sendChangeCovenantID(asset_uuid);
-            }
-        }
-        else
-        {
-            if( LL_ERR_ASSET_REQUEST_NOT_IN_DATABASE == status ||
-                LL_ERR_FILE_EMPTY == status)
-            {
-                LLNotificationsUtil::add("MissingNotecardAssetID");
-            }
-            else if (LL_ERR_INSUFFICIENT_PERMISSIONS == status)
-            {
-                LLNotificationsUtil::add("NotAllowedToViewNotecard");
-            }
-            else
-            {
-                LLNotificationsUtil::add("UnableToLoadNotecardAsset");
-            }
-
-            LL_WARNS() << "Problem loading notecard: " << status << LL_ENDL;
-        }
-        panelp->mAssetStatus = ASSET_LOADED;
-        panelp->setCovenantID(asset_uuid);
-    }
-}
-
-// key = "estatechangecovenantid"
-// strings[0] = str(estate_id) (added by simulator before relay - not here)
-// strings[1] = str(covenant_id)
-void LLPanelEstateCovenant::sendChangeCovenantID(const LLUUID &asset_id)
-{
-    if (asset_id != getCovenantID())
-    {
-        setCovenantID(asset_id);
-
-        LLMessageSystem* msg = gMessageSystem;
-        msg->newMessage("EstateOwnerMessage");
-        msg->nextBlockFast(_PREHASH_AgentData);
-        msg->addUUIDFast(_PREHASH_AgentID, gAgent.getID());
-        msg->addUUIDFast(_PREHASH_SessionID, gAgent.getSessionID());
-        msg->addUUIDFast(_PREHASH_TransactionID, LLUUID::null); //not used
-
-        msg->nextBlock("MethodData");
-        msg->addString("Method", "estatechangecovenantid");
-        msg->addUUID("Invoice", LLFloaterRegionInfo::getLastInvoice());
-
-        msg->nextBlock("ParamList");
-        msg->addString("Parameter", getCovenantID().asString());
-        gAgent.sendReliableMessage();
-    }
-}
-
-<<<<<<< HEAD
-// virtual 
-bool LLPanelEstateCovenant::sendUpdate()
-{
-	return true;
-=======
-// virtual
-BOOL LLPanelEstateCovenant::sendUpdate()
-{
-    return TRUE;
->>>>>>> e1623bb2
-}
-
-std::string LLPanelEstateCovenant::getEstateName() const
-{
-    return mEstateNameText->getText();
-}
-
-void LLPanelEstateCovenant::setEstateName(const std::string& name)
-{
-    mEstateNameText->setText(name);
-}
-
-// static
-void LLPanelEstateCovenant::updateCovenantText(const std::string& string, const LLUUID& asset_id)
-{
-    LLPanelEstateCovenant* panelp = LLFloaterRegionInfo::getPanelCovenant();
-    if( panelp )
-    {
-        panelp->mEditor->setText(string);
-        panelp->setCovenantID(asset_id);
-    }
-}
-
-// static
-void LLPanelEstateCovenant::updateEstateName(const std::string& name)
-{
-    LLPanelEstateCovenant* panelp = LLFloaterRegionInfo::getPanelCovenant();
-    if( panelp )
-    {
-        panelp->mEstateNameText->setText(name);
-    }
-}
-
-// static
-void LLPanelEstateCovenant::updateLastModified(const std::string& text)
-{
-    LLPanelEstateCovenant* panelp = LLFloaterRegionInfo::getPanelCovenant();
-    if( panelp )
-    {
-        panelp->mLastModifiedText->setText(text);
-    }
-}
-
-// static
-void LLPanelEstateCovenant::updateEstateOwnerName(const std::string& name)
-{
-    LLPanelEstateCovenant* panelp = LLFloaterRegionInfo::getPanelCovenant();
-    if( panelp )
-    {
-        panelp->mEstateOwnerText->setText(name);
-    }
-}
-
-std::string LLPanelEstateCovenant::getOwnerName() const
-{
-    return mEstateOwnerText->getText();
-}
-
-void LLPanelEstateCovenant::setOwnerName(const std::string& name)
-{
-    mEstateOwnerText->setText(name);
-}
-
-void LLPanelEstateCovenant::setCovenantTextEditor(const std::string& text)
-{
-    mEditor->setText(text);
-}
-
-// key = "estateupdateinfo"
-// strings[0] = estate name
-// strings[1] = str(owner_id)
-// strings[2] = str(estate_id)
-// strings[3] = str(estate_flags)
-// strings[4] = str((S32)(sun_hour * 1024))
-// strings[5] = str(parent_estate_id)
-// strings[6] = str(covenant_id)
-// strings[7] = str(covenant_timestamp)
-// strings[8] = str(send_to_agent_only)
-// strings[9] = str(abuse_email_addr)
-bool LLDispatchEstateUpdateInfo::operator()(
-        const LLDispatcher* dispatcher,
-        const std::string& key,
-        const LLUUID& invoice,
-        const sparam_t& strings)
-{
-    LL_DEBUGS() << "Received estate update" << LL_ENDL;
-
-    // Update estate info model.
-    // This will call LLPanelEstateInfo::refreshFromEstate().
-    // *TODO: Move estate message handling stuff to llestateinfomodel.cpp.
-    LLEstateInfoModel::instance().update(strings);
-
-    return true;
-}
-
-bool LLDispatchSetEstateAccess::operator()(
-    const LLDispatcher* dispatcher,
-    const std::string& key,
-    const LLUUID& invoice,
-    const sparam_t& strings)
-{
-    LLPanelEstateAccess* panel = LLFloaterRegionInfo::getPanelAccess();
-    if (panel && panel->getPendingUpdate())
-    {
-        panel->setPendingUpdate(false);
-        panel->updateLists();
-    }
-    return true;
-}
-
-// static
-LLSD LLDispatchSetEstateExperience::getIDs( sparam_t::const_iterator it, sparam_t::const_iterator end, S32 count )
-{
-    LLSD idList = LLSD::emptyArray();
-    LLUUID id;
-    while (count-- > 0 && it < end)
-    {
-        memcpy(id.mData, (*(it++)).data(), UUID_BYTES);
-        idList.append(id);
-    }
-    return idList;
-}
-
-// key = "setexperience"
-// strings[0] = str(estate_id)
-// strings[1] = str(send_to_agent_only)
-// strings[2] = str(num blocked)
-// strings[3] = str(num trusted)
-// strings[4] = str(num allowed)
-// strings[5] = bin(uuid) ...
-// ...
-bool LLDispatchSetEstateExperience::operator()(
-    const LLDispatcher* dispatcher,
-    const std::string& key,
-    const LLUUID& invoice,
-    const sparam_t& strings)
-{
-    LLPanelRegionExperiences* panel = LLFloaterRegionInfo::getPanelExperiences();
-    if (!panel)
-        return true;
-
-    const sparam_t::size_type MIN_SIZE = 5;
-    if (strings.size() < MIN_SIZE)
-        return true;
-
-    // Skip 2 parameters
-    sparam_t::const_iterator it = strings.begin();
-    ++it; // U32 estate_id = strtol((*it).c_str(), NULL, 10);
-    ++it; // U32 send_to_agent_only = strtoul((*(++it)).c_str(), NULL, 10);
-
-    // Read 3 parameters
-    LLUUID id;
-    S32 num_blocked = strtol((*(it++)).c_str(), NULL, 10);
-    S32 num_trusted = strtol((*(it++)).c_str(), NULL, 10);
-    S32 num_allowed = strtol((*(it++)).c_str(), NULL, 10);
-
-    LLSD ids = LLSD::emptyMap()
-        .with("blocked", getIDs(it, strings.end(), num_blocked))
-        .with("trusted", getIDs(it + num_blocked, strings.end(), num_trusted))
-        .with("allowed", getIDs(it + num_blocked + num_trusted, strings.end(), num_allowed));
-
-    panel->processResponse(ids);
-
-    return true;
-}
-
-bool LLPanelRegionExperiences::postBuild()
-{
-    mAllowed = setupList("panel_allowed", ESTATE_EXPERIENCE_ALLOWED_ADD, ESTATE_EXPERIENCE_ALLOWED_REMOVE);
-    mTrusted = setupList("panel_trusted", ESTATE_EXPERIENCE_TRUSTED_ADD, ESTATE_EXPERIENCE_TRUSTED_REMOVE);
-    mBlocked = setupList("panel_blocked", ESTATE_EXPERIENCE_BLOCKED_ADD, ESTATE_EXPERIENCE_BLOCKED_REMOVE);
-
-<<<<<<< HEAD
-	getChild<LLLayoutPanel>("trusted_layout_panel")->setVisible(true);
-	getChild<LLTextBox>("experiences_help_text")->setText(getString("estate_caption"));
-	getChild<LLTextBox>("trusted_text_help")->setText(getString("trusted_estate_text"));
-	getChild<LLTextBox>("allowed_text_help")->setText(getString("allowed_estate_text"));
-	getChild<LLTextBox>("blocked_text_help")->setText(getString("blocked_estate_text"));
-=======
-    getChild<LLLayoutPanel>("trusted_layout_panel")->setVisible(TRUE);
-    getChild<LLTextBox>("experiences_help_text")->setText(getString("estate_caption"));
-    getChild<LLTextBox>("trusted_text_help")->setText(getString("trusted_estate_text"));
-    getChild<LLTextBox>("allowed_text_help")->setText(getString("allowed_estate_text"));
-    getChild<LLTextBox>("blocked_text_help")->setText(getString("blocked_estate_text"));
->>>>>>> e1623bb2
-
-    return LLPanelRegionInfo::postBuild();
-}
-
-LLPanelExperienceListEditor* LLPanelRegionExperiences::setupList( const char* control_name, U32 add_id, U32 remove_id )
-{
-    LLPanelExperienceListEditor* child = findChild<LLPanelExperienceListEditor>(control_name);
-    if(child)
-    {
-        child->getChild<LLTextBox>("text_name")->setText(child->getString(control_name));
-        child->setMaxExperienceIDs(ESTATE_MAX_EXPERIENCE_IDS);
-        child->setAddedCallback(  boost::bind(&LLPanelRegionExperiences::itemChanged, this, add_id, _1));
-        child->setRemovedCallback(boost::bind(&LLPanelRegionExperiences::itemChanged, this, remove_id, _1));
-    }
-
-    return child;
-}
-
-
-void LLPanelRegionExperiences::processResponse( const LLSD& content )
-{
-    if(content.has("default"))
-    {
-        mDefaultExperience = content["default"].asUUID();
-    }
-
-    mAllowed->setExperienceIds(content["allowed"]);
-    mBlocked->setExperienceIds(content["blocked"]);
-
-    LLSD trusted = content["trusted"];
-    if(mDefaultExperience.notNull())
-    {
-        mTrusted->setStickyFunction(boost::bind(LLPanelExperiencePicker::FilterMatching, _1, mDefaultExperience));
-        trusted.append(mDefaultExperience);
-    }
-
-    mTrusted->setExperienceIds(trusted);
-
-    mAllowed->refreshExperienceCounter();
-    mBlocked->refreshExperienceCounter();
-    mTrusted->refreshExperienceCounter();
-
-}
-
-// Used for both access add and remove operations, depending on the flag
-// passed in (ESTATE_EXPERIENCE_ALLOWED_ADD, ESTATE_EXPERIENCE_ALLOWED_REMOVE, etc.)
-// static
-bool LLPanelRegionExperiences::experienceCoreConfirm(const LLSD& notification, const LLSD& response)
-{
-    S32 option = LLNotificationsUtil::getSelectedOption(notification, response);
-    const U32 originalFlags = (U32)notification["payload"]["operation"].asInteger();
-
-    LLViewerRegion* region = gAgent.getRegion();
-
-    LLSD::array_const_iterator end_it = notification["payload"]["allowed_ids"].endArray();
-
-    for (LLSD::array_const_iterator iter = notification["payload"]["allowed_ids"].beginArray();
-        iter != end_it;
-         iter++)
-    {
-        U32 flags = originalFlags;
-        if (iter + 1 != end_it)
-            flags |= ESTATE_ACCESS_NO_REPLY;
-
-        const LLUUID id = iter->asUUID();
-        switch(option)
-        {
-            case 0:
-                // This estate
-                sendEstateExperienceDelta(flags, id);
-                break;
-            case 1:
-            {
-                // All estates, either than I own or manage for this owner.
-                // This will be verified on simulator. JC
-                if (!region) break;
-                if (region->getOwner() == gAgent.getID()
-                    || gAgent.isGodlike())
-                {
-                    flags |= ESTATE_ACCESS_APPLY_TO_ALL_ESTATES;
-                    sendEstateExperienceDelta(flags, id);
-                }
-                else if (region->isEstateManager())
-                {
-                    flags |= ESTATE_ACCESS_APPLY_TO_MANAGED_ESTATES;
-                    sendEstateExperienceDelta(flags, id);
-                }
-                break;
-            }
-            case 2:
-            default:
-                break;
-        }
-    }
-    return false;
-}
-
-
-// Send the actual "estateexperiencedelta" message
-void LLPanelRegionExperiences::sendEstateExperienceDelta(U32 flags, const LLUUID& experience_id)
-{
-    strings_t str(3, std::string());
-    gAgent.getID().toString(str[0]);
-    str[1] = llformat("%u", flags);
-    experience_id.toString(str[2]);
-
-    LLPanelRegionExperiences* panel = LLFloaterRegionInfo::getPanelExperiences();
-    if (panel)
-    {
-        panel->sendEstateOwnerMessage(gMessageSystem, "estateexperiencedelta", LLFloaterRegionInfo::getLastInvoice(), str);
-    }
-}
-
-
-void LLPanelRegionExperiences::infoCallback(LLHandle<LLPanelRegionExperiences> handle, const LLSD& content)
-{
-    if(handle.isDead())
-        return;
-
-    LLPanelRegionExperiences* floater = handle.get();
-    if (floater)
-    {
-        floater->processResponse(content);
-    }
-}
-
-/*static*/
-std::string LLPanelRegionExperiences::regionCapabilityQuery(LLViewerRegion* region, const std::string &cap)
-{
-    // region->getHandle()  How to get a region * from a handle?
-
-    return region->getCapability(cap);
-}
-
-bool LLPanelRegionExperiences::refreshFromRegion(LLViewerRegion* region)
-{
-<<<<<<< HEAD
-	bool allow_modify = gAgent.isGodlike() || (region && region->canManageEstate());
-=======
-    BOOL allow_modify = gAgent.isGodlike() || (region && region->canManageEstate());
->>>>>>> e1623bb2
-
-    mAllowed->loading();
-    mAllowed->setReadonly(!allow_modify);
-    // remove grid-wide experiences
-    mAllowed->addFilter(boost::bind(LLPanelExperiencePicker::FilterWithProperty, _1, LLExperienceCache::PROPERTY_GRID));
-    // remove default experience
-    mAllowed->addFilter(boost::bind(LLPanelExperiencePicker::FilterMatching, _1, mDefaultExperience));
-
-    mBlocked->loading();
-    mBlocked->setReadonly(!allow_modify);
-    // only grid-wide experiences
-    mBlocked->addFilter(boost::bind(LLPanelExperiencePicker::FilterWithoutProperty, _1, LLExperienceCache::PROPERTY_GRID));
-    // but not privileged ones
-    mBlocked->addFilter(boost::bind(LLPanelExperiencePicker::FilterWithProperty, _1, LLExperienceCache::PROPERTY_PRIVILEGED));
-    // remove default experience
-    mBlocked->addFilter(boost::bind(LLPanelExperiencePicker::FilterMatching, _1, mDefaultExperience));
-
-    mTrusted->loading();
-    mTrusted->setReadonly(!allow_modify);
-
-    LLExperienceCache::instance().getRegionExperiences(boost::bind(&LLPanelRegionExperiences::regionCapabilityQuery, region, _1),
-        boost::bind(&LLPanelRegionExperiences::infoCallback, getDerivedHandle<LLPanelRegionExperiences>(), _1));
-
-    return LLPanelRegionInfo::refreshFromRegion(region);
-}
-
-LLSD LLPanelRegionExperiences::addIds(LLPanelExperienceListEditor* panel)
-{
-    LLSD ids;
-    const uuid_list_t& id_list = panel->getExperienceIds();
-    for(uuid_list_t::const_iterator it = id_list.begin(); it != id_list.end(); ++it)
-    {
-        ids.append(*it);
-    }
-    return ids;
-}
-
-
-bool LLPanelRegionExperiences::sendUpdate()
-{
-    LLViewerRegion* region = gAgent.getRegion();
-
-    LLSD content;
-
-    content["allowed"]=addIds(mAllowed);
-    content["blocked"]=addIds(mBlocked);
-    content["trusted"]=addIds(mTrusted);
-
-    LLExperienceCache::instance().setRegionExperiences(boost::bind(&LLPanelRegionExperiences::regionCapabilityQuery, region, _1),
-        content, boost::bind(&LLPanelRegionExperiences::infoCallback, getDerivedHandle<LLPanelRegionExperiences>(), _1));
-
-<<<<<<< HEAD
-	return true;
-=======
-    return TRUE;
->>>>>>> e1623bb2
-}
-
-void LLPanelRegionExperiences::itemChanged( U32 event_type, const LLUUID& id )
-{
-    std::string dialog_name;
-    switch (event_type)
-    {
-        case ESTATE_EXPERIENCE_ALLOWED_ADD:
-            dialog_name = "EstateAllowedExperienceAdd";
-            break;
-
-        case ESTATE_EXPERIENCE_ALLOWED_REMOVE:
-            dialog_name = "EstateAllowedExperienceRemove";
-            break;
-
-        case ESTATE_EXPERIENCE_TRUSTED_ADD:
-            dialog_name = "EstateTrustedExperienceAdd";
-            break;
-
-        case ESTATE_EXPERIENCE_TRUSTED_REMOVE:
-            dialog_name = "EstateTrustedExperienceRemove";
-            break;
-
-        case ESTATE_EXPERIENCE_BLOCKED_ADD:
-            dialog_name = "EstateBlockedExperienceAdd";
-            break;
-
-        case ESTATE_EXPERIENCE_BLOCKED_REMOVE:
-            dialog_name = "EstateBlockedExperienceRemove";
-            break;
-
-        default:
-            return;
-    }
-
-    LLSD payload;
-    payload["operation"] = (S32)event_type;
-    payload["dialog_name"] = dialog_name;
-    payload["allowed_ids"].append(id);
-
-    LLSD args;
-    args["ALL_ESTATES"] = all_estates_text();
-
-    LLNotification::Params params(dialog_name);
-    params.payload(payload)
-        .substitutions(args)
-        .functor.function(LLPanelRegionExperiences::experienceCoreConfirm);
-    if (LLPanelEstateInfo::isLindenEstate())
-    {
-        LLNotifications::instance().forceResponse(params, 0);
-    }
-    else
-    {
-        LLNotifications::instance().add(params);
-    }
-
-    onChangeAnything();
-}
-
-
-LLPanelEstateAccess::LLPanelEstateAccess()
-: LLPanelRegionInfo(), mPendingUpdate(false)
-{}
-
-bool LLPanelEstateAccess::postBuild()
-{
-<<<<<<< HEAD
-	getChild<LLUICtrl>("allowed_avatar_name_list")->setCommitCallback(boost::bind(&LLPanelEstateInfo::onChangeChildCtrl, this, _1));
-	LLNameListCtrl *avatar_name_list = getChild<LLNameListCtrl>("allowed_avatar_name_list");
-	if (avatar_name_list)
-	{
-		avatar_name_list->setCommitOnSelectionChange(true); 
-		avatar_name_list->setMaxItemCount(ESTATE_MAX_ACCESS_IDS);
-	}
-
-	getChild<LLUICtrl>("allowed_search_input")->setCommitCallback(boost::bind(&LLPanelEstateAccess::onAllowedSearchEdit, this, _2));
-	childSetAction("add_allowed_avatar_btn", boost::bind(&LLPanelEstateAccess::onClickAddAllowedAgent, this));
-	childSetAction("remove_allowed_avatar_btn", boost::bind(&LLPanelEstateAccess::onClickRemoveAllowedAgent, this));
-	childSetAction("copy_allowed_list_btn", boost::bind(&LLPanelEstateAccess::onClickCopyAllowedList, this));
-
-	getChild<LLUICtrl>("allowed_group_name_list")->setCommitCallback(boost::bind(&LLPanelEstateInfo::onChangeChildCtrl, this, _1));
-	LLNameListCtrl* group_name_list = getChild<LLNameListCtrl>("allowed_group_name_list");
-	if (group_name_list)
-	{
-		group_name_list->setCommitOnSelectionChange(true);
-		group_name_list->setMaxItemCount(ESTATE_MAX_ACCESS_IDS);
-	}
-
-	getChild<LLUICtrl>("allowed_group_search_input")->setCommitCallback(boost::bind(&LLPanelEstateAccess::onAllowedGroupsSearchEdit, this, _2));
-	getChild<LLUICtrl>("add_allowed_group_btn")->setCommitCallback(boost::bind(&LLPanelEstateAccess::onClickAddAllowedGroup, this));
-	childSetAction("remove_allowed_group_btn", boost::bind(&LLPanelEstateAccess::onClickRemoveAllowedGroup, this));
-	childSetAction("copy_allowed_group_list_btn", boost::bind(&LLPanelEstateAccess::onClickCopyAllowedGroupList, this));
-
-	getChild<LLUICtrl>("banned_avatar_name_list")->setCommitCallback(boost::bind(&LLPanelEstateInfo::onChangeChildCtrl, this, _1));
-	LLNameListCtrl* banned_name_list = getChild<LLNameListCtrl>("banned_avatar_name_list");
-	if (banned_name_list)
-	{
-		banned_name_list->setCommitOnSelectionChange(true);
-		banned_name_list->setMaxItemCount(ESTATE_MAX_BANNED_IDS);
-	}
-
-	getChild<LLUICtrl>("banned_search_input")->setCommitCallback(boost::bind(&LLPanelEstateAccess::onBannedSearchEdit, this, _2));
-	childSetAction("add_banned_avatar_btn", boost::bind(&LLPanelEstateAccess::onClickAddBannedAgent, this));
-	childSetAction("remove_banned_avatar_btn", boost::bind(&LLPanelEstateAccess::onClickRemoveBannedAgent, this));
-	childSetAction("copy_banned_list_btn", boost::bind(&LLPanelEstateAccess::onClickCopyBannedList, this));
-
-	getChild<LLUICtrl>("estate_manager_name_list")->setCommitCallback(boost::bind(&LLPanelEstateInfo::onChangeChildCtrl, this, _1));
-	LLNameListCtrl* manager_name_list = getChild<LLNameListCtrl>("estate_manager_name_list");
-	if (manager_name_list)
-	{
-		manager_name_list->setCommitOnSelectionChange(true);
-		manager_name_list->setMaxItemCount(ESTATE_MAX_MANAGERS * 4);	// Allow extras for dupe issue
-	}
-
-	childSetAction("add_estate_manager_btn", boost::bind(&LLPanelEstateAccess::onClickAddEstateManager, this));
-	childSetAction("remove_estate_manager_btn", boost::bind(&LLPanelEstateAccess::onClickRemoveEstateManager, this));
-
-	return true;
-=======
-    getChild<LLUICtrl>("allowed_avatar_name_list")->setCommitCallback(boost::bind(&LLPanelEstateInfo::onChangeChildCtrl, this, _1));
-    LLNameListCtrl *avatar_name_list = getChild<LLNameListCtrl>("allowed_avatar_name_list");
-    if (avatar_name_list)
-    {
-        avatar_name_list->setCommitOnSelectionChange(TRUE);
-        avatar_name_list->setMaxItemCount(ESTATE_MAX_ACCESS_IDS);
-    }
-
-    getChild<LLUICtrl>("allowed_search_input")->setCommitCallback(boost::bind(&LLPanelEstateAccess::onAllowedSearchEdit, this, _2));
-    childSetAction("add_allowed_avatar_btn", boost::bind(&LLPanelEstateAccess::onClickAddAllowedAgent, this));
-    childSetAction("remove_allowed_avatar_btn", boost::bind(&LLPanelEstateAccess::onClickRemoveAllowedAgent, this));
-    childSetAction("copy_allowed_list_btn", boost::bind(&LLPanelEstateAccess::onClickCopyAllowedList, this));
-
-    getChild<LLUICtrl>("allowed_group_name_list")->setCommitCallback(boost::bind(&LLPanelEstateInfo::onChangeChildCtrl, this, _1));
-    LLNameListCtrl* group_name_list = getChild<LLNameListCtrl>("allowed_group_name_list");
-    if (group_name_list)
-    {
-        group_name_list->setCommitOnSelectionChange(TRUE);
-        group_name_list->setMaxItemCount(ESTATE_MAX_ACCESS_IDS);
-    }
-
-    getChild<LLUICtrl>("allowed_group_search_input")->setCommitCallback(boost::bind(&LLPanelEstateAccess::onAllowedGroupsSearchEdit, this, _2));
-    getChild<LLUICtrl>("add_allowed_group_btn")->setCommitCallback(boost::bind(&LLPanelEstateAccess::onClickAddAllowedGroup, this));
-    childSetAction("remove_allowed_group_btn", boost::bind(&LLPanelEstateAccess::onClickRemoveAllowedGroup, this));
-    childSetAction("copy_allowed_group_list_btn", boost::bind(&LLPanelEstateAccess::onClickCopyAllowedGroupList, this));
-
-    getChild<LLUICtrl>("banned_avatar_name_list")->setCommitCallback(boost::bind(&LLPanelEstateInfo::onChangeChildCtrl, this, _1));
-    LLNameListCtrl* banned_name_list = getChild<LLNameListCtrl>("banned_avatar_name_list");
-    if (banned_name_list)
-    {
-        banned_name_list->setCommitOnSelectionChange(TRUE);
-        banned_name_list->setMaxItemCount(ESTATE_MAX_BANNED_IDS);
-    }
-
-    getChild<LLUICtrl>("banned_search_input")->setCommitCallback(boost::bind(&LLPanelEstateAccess::onBannedSearchEdit, this, _2));
-    childSetAction("add_banned_avatar_btn", boost::bind(&LLPanelEstateAccess::onClickAddBannedAgent, this));
-    childSetAction("remove_banned_avatar_btn", boost::bind(&LLPanelEstateAccess::onClickRemoveBannedAgent, this));
-    childSetAction("copy_banned_list_btn", boost::bind(&LLPanelEstateAccess::onClickCopyBannedList, this));
-
-    getChild<LLUICtrl>("estate_manager_name_list")->setCommitCallback(boost::bind(&LLPanelEstateInfo::onChangeChildCtrl, this, _1));
-    LLNameListCtrl* manager_name_list = getChild<LLNameListCtrl>("estate_manager_name_list");
-    if (manager_name_list)
-    {
-        manager_name_list->setCommitOnSelectionChange(TRUE);
-        manager_name_list->setMaxItemCount(ESTATE_MAX_MANAGERS * 4);    // Allow extras for dupe issue
-    }
-
-    childSetAction("add_estate_manager_btn", boost::bind(&LLPanelEstateAccess::onClickAddEstateManager, this));
-    childSetAction("remove_estate_manager_btn", boost::bind(&LLPanelEstateAccess::onClickRemoveEstateManager, this));
-
-    return TRUE;
->>>>>>> e1623bb2
-}
-
-void LLPanelEstateAccess::updateControls(LLViewerRegion* region)
-{
-<<<<<<< HEAD
-	bool god = gAgent.isGodlike();
-	bool owner = (region && (region->getOwner() == gAgent.getID()));
-	bool manager = (region && region->isEstateManager());
-	bool enable_cotrols = god || owner || manager;	
-	setCtrlsEnabled(enable_cotrols);
-
-	LLNameListCtrl* allowedAvatars = getChild<LLNameListCtrl>("allowed_avatar_name_list");
-	LLNameListCtrl* allowedGroups = getChild<LLNameListCtrl>("allowed_group_name_list");
-	LLNameListCtrl* bannedAvatars = getChild<LLNameListCtrl>("banned_avatar_name_list");
-	LLNameListCtrl* estateManagers = getChild<LLNameListCtrl>("estate_manager_name_list");
-
-	bool has_allowed_avatar = allowedAvatars->getFirstSelected();
-	bool has_allowed_group = allowedGroups->getFirstSelected();
-	bool has_banned_agent = bannedAvatars->getFirstSelected();
-	bool has_estate_manager = estateManagers->getFirstSelected();
-
-	getChildView("add_allowed_avatar_btn")->setEnabled(enable_cotrols);
-	getChildView("remove_allowed_avatar_btn")->setEnabled(has_allowed_avatar && enable_cotrols);
-	allowedAvatars->setEnabled(enable_cotrols);
-
-	getChildView("add_allowed_group_btn")->setEnabled(enable_cotrols);
-	getChildView("remove_allowed_group_btn")->setEnabled(has_allowed_group && enable_cotrols);
-	allowedGroups->setEnabled(enable_cotrols);
-
-	// Can't ban people from mainland, orientation islands, etc. because this
-	// creates much network traffic and server load.
-	// Disable their accounts in CSR tool instead.
-	bool linden_estate = LLPanelEstateInfo::isLindenEstate();
-	bool enable_ban = enable_cotrols && !linden_estate;
-	getChildView("add_banned_avatar_btn")->setEnabled(enable_ban);
-	getChildView("remove_banned_avatar_btn")->setEnabled(has_banned_agent && enable_ban);
-	bannedAvatars->setEnabled(enable_cotrols);
-
-	// estate managers can't add estate managers
-	getChildView("add_estate_manager_btn")->setEnabled(god || owner);
-	getChildView("remove_estate_manager_btn")->setEnabled(has_estate_manager && (god || owner));
-	estateManagers->setEnabled(god || owner);
-
-	if (enable_cotrols != mCtrlsEnabled)
-	{
-		mCtrlsEnabled = enable_cotrols;
-		updateLists(); // update the lists on the agent's access level change
-	}
-=======
-    BOOL god = gAgent.isGodlike();
-    BOOL owner = (region && (region->getOwner() == gAgent.getID()));
-    BOOL manager = (region && region->isEstateManager());
-    BOOL enable_cotrols = god || owner || manager;
-    setCtrlsEnabled(enable_cotrols);
-
-    BOOL has_allowed_avatar = getChild<LLNameListCtrl>("allowed_avatar_name_list")->getFirstSelected() ? TRUE : FALSE;
-    BOOL has_allowed_group = getChild<LLNameListCtrl>("allowed_group_name_list")->getFirstSelected() ? TRUE : FALSE;
-    BOOL has_banned_agent = getChild<LLNameListCtrl>("banned_avatar_name_list")->getFirstSelected() ? TRUE : FALSE;
-    BOOL has_estate_manager = getChild<LLNameListCtrl>("estate_manager_name_list")->getFirstSelected() ? TRUE : FALSE;
-
-    getChildView("add_allowed_avatar_btn")->setEnabled(enable_cotrols);
-    getChildView("remove_allowed_avatar_btn")->setEnabled(has_allowed_avatar && enable_cotrols);
-    getChildView("allowed_avatar_name_list")->setEnabled(enable_cotrols);
-
-    getChildView("add_allowed_group_btn")->setEnabled(enable_cotrols);
-    getChildView("remove_allowed_group_btn")->setEnabled(has_allowed_group && enable_cotrols);
-    getChildView("allowed_group_name_list")->setEnabled(enable_cotrols);
-
-    // Can't ban people from mainland, orientation islands, etc. because this
-    // creates much network traffic and server load.
-    // Disable their accounts in CSR tool instead.
-    bool linden_estate = LLPanelEstateInfo::isLindenEstate();
-    bool enable_ban = enable_cotrols && !linden_estate;
-    getChildView("add_banned_avatar_btn")->setEnabled(enable_ban);
-    getChildView("remove_banned_avatar_btn")->setEnabled(has_banned_agent && enable_ban);
-    getChildView("banned_avatar_name_list")->setEnabled(enable_cotrols);
-
-    // estate managers can't add estate managers
-    getChildView("add_estate_manager_btn")->setEnabled(god || owner);
-    getChildView("remove_estate_manager_btn")->setEnabled(has_estate_manager && (god || owner));
-    getChildView("estate_manager_name_list")->setEnabled(god || owner);
-
-    if (enable_cotrols != mCtrlsEnabled)
-    {
-        mCtrlsEnabled = enable_cotrols;
-        updateLists(); // update the lists on the agent's access level change
-    }
->>>>>>> e1623bb2
-}
-
-//---------------------------------------------------------------------------
-// Add/Remove estate access button callbacks
-//---------------------------------------------------------------------------
-void LLPanelEstateAccess::onClickAddAllowedAgent()
-{
-    LLCtrlListInterface *list = childGetListInterface("allowed_avatar_name_list");
-    if (!list) return;
-    if (list->getItemCount() >= ESTATE_MAX_ACCESS_IDS)
-    {
-        //args
-
-        LLSD args;
-        args["MAX_AGENTS"] = llformat("%d", ESTATE_MAX_ACCESS_IDS);
-        LLNotificationsUtil::add("MaxAllowedAgentOnRegion", args);
-        return;
-    }
-    accessAddCore(ESTATE_ACCESS_ALLOWED_AGENT_ADD, "EstateAllowedAgentAdd");
-}
-
-void LLPanelEstateAccess::onClickRemoveAllowedAgent()
-{
-    accessRemoveCore(ESTATE_ACCESS_ALLOWED_AGENT_REMOVE, "EstateAllowedAgentRemove", "allowed_avatar_name_list");
-}
-
-void LLPanelEstateAccess::onClickAddAllowedGroup()
-{
-    LLCtrlListInterface *list = childGetListInterface("allowed_group_name_list");
-    if (!list) return;
-    if (list->getItemCount() >= ESTATE_MAX_ACCESS_IDS)
-    {
-        LLSD args;
-        args["MAX_GROUPS"] = llformat("%d", ESTATE_MAX_ACCESS_IDS);
-        LLNotificationsUtil::add("MaxAllowedGroupsOnRegion", args);
-        return;
-    }
-
-    LLNotification::Params params("ChangeLindenAccess");
-    params.functor.function(boost::bind(&LLPanelEstateAccess::addAllowedGroup, this, _1, _2));
-    if (LLPanelEstateInfo::isLindenEstate())
-    {
-        LLNotifications::instance().add(params);
-    }
-    else
-    {
-        LLNotifications::instance().forceResponse(params, 0);
-    }
-}
-
-bool LLPanelEstateAccess::addAllowedGroup(const LLSD& notification, const LLSD& response)
-{
-    S32 option = LLNotificationsUtil::getSelectedOption(notification, response);
-    if (option != 0) return false;
-
-    LLFloater* parent_floater = gFloaterView->getParentFloater(this);
-
-    LLFloaterGroupPicker* widget = LLFloaterReg::showTypedInstance<LLFloaterGroupPicker>("group_picker", LLSD(gAgent.getID()));
-    if (widget)
-    {
-        widget->removeNoneOption();
-        widget->setSelectGroupCallback(boost::bind(&LLPanelEstateAccess::addAllowedGroup2, this, _1));
-        if (parent_floater)
-        {
-            LLRect new_rect = gFloaterView->findNeighboringPosition(parent_floater, widget);
-            widget->setOrigin(new_rect.mLeft, new_rect.mBottom);
-            parent_floater->addDependentFloater(widget);
-        }
-    }
-
-    return false;
-}
-
-void LLPanelEstateAccess::onClickRemoveAllowedGroup()
-{
-    accessRemoveCore(ESTATE_ACCESS_ALLOWED_GROUP_REMOVE, "EstateAllowedGroupRemove", "allowed_group_name_list");
-}
-
-void LLPanelEstateAccess::onClickAddBannedAgent()
-{
-    LLCtrlListInterface *list = childGetListInterface("banned_avatar_name_list");
-    if (!list) return;
-    if (list->getItemCount() >= ESTATE_MAX_BANNED_IDS)
-    {
-        LLSD args;
-        args["MAX_BANNED"] = llformat("%d", ESTATE_MAX_BANNED_IDS);
-        LLNotificationsUtil::add("MaxBannedAgentsOnRegion", args);
-        return;
-    }
-    accessAddCore(ESTATE_ACCESS_BANNED_AGENT_ADD, "EstateBannedAgentAdd");
-}
-
-void LLPanelEstateAccess::onClickRemoveBannedAgent()
-{
-    accessRemoveCore(ESTATE_ACCESS_BANNED_AGENT_REMOVE, "EstateBannedAgentRemove", "banned_avatar_name_list");
-}
-
-void LLPanelEstateAccess::onClickCopyAllowedList()
-{
-    copyListToClipboard("allowed_avatar_name_list");
-}
-
-void LLPanelEstateAccess::onClickCopyAllowedGroupList()
-{
-    copyListToClipboard("allowed_group_name_list");
-}
-
-void LLPanelEstateAccess::onClickCopyBannedList()
-{
-    copyListToClipboard("banned_avatar_name_list");
-}
-
-// static
-void LLPanelEstateAccess::onClickAddEstateManager()
-{
-    LLCtrlListInterface *list = childGetListInterface("estate_manager_name_list");
-    if (!list) return;
-    if (list->getItemCount() >= ESTATE_MAX_MANAGERS)
-    {   // Tell user they can't add more managers
-        LLSD args;
-        args["MAX_MANAGER"] = llformat("%d", ESTATE_MAX_MANAGERS);
-        LLNotificationsUtil::add("MaxManagersOnRegion", args);
-    }
-    else
-    {   // Go pick managers to add
-        accessAddCore(ESTATE_ACCESS_MANAGER_ADD, "EstateManagerAdd");
-    }
-}
-
-// static
-void LLPanelEstateAccess::onClickRemoveEstateManager()
-{
-    accessRemoveCore(ESTATE_ACCESS_MANAGER_REMOVE, "EstateManagerRemove", "estate_manager_name_list");
-}
-
-
-// Special case callback for groups, since it has different callback format than names
-void LLPanelEstateAccess::addAllowedGroup2(LLUUID id)
-{
-    LLPanelEstateAccess* panel = LLFloaterRegionInfo::getPanelAccess();
-    if (panel)
-    {
-        LLNameListCtrl* group_list = panel->getChild<LLNameListCtrl>("allowed_group_name_list");
-        LLScrollListItem* item = group_list->getNameItemByAgentId(id);
-        if (item)
-        {
-            LLSD args;
-            args["GROUP"] = item->getColumn(0)->getValue().asString();
-            LLNotificationsUtil::add("GroupIsAlreadyInList", args);
-            return;
-        }
-    }
-
-    LLSD payload;
-    payload["operation"] = (S32)ESTATE_ACCESS_ALLOWED_GROUP_ADD;
-    payload["dialog_name"] = "EstateAllowedGroupAdd";
-    payload["allowed_ids"].append(id);
-
-    LLSD args;
-    args["ALL_ESTATES"] = all_estates_text();
-
-    LLNotification::Params params("EstateAllowedGroupAdd");
-    params.payload(payload)
-        .substitutions(args)
-        .functor.function(accessCoreConfirm);
-    if (LLPanelEstateInfo::isLindenEstate())
-    {
-        LLNotifications::instance().forceResponse(params, 0);
-    }
-    else
-    {
-        LLNotifications::instance().add(params);
-    }
-}
-
-// static
-void LLPanelEstateAccess::accessAddCore(U32 operation_flag, const std::string& dialog_name)
-{
-    LLSD payload;
-    payload["operation"] = (S32)operation_flag;
-    payload["dialog_name"] = dialog_name;
-    // agent id filled in after avatar picker
-
-    LLNotification::Params params("ChangeLindenAccess");
-    params.payload(payload)
-        .functor.function(accessAddCore2);
-
-    if (LLPanelEstateInfo::isLindenEstate())
-    {
-        LLNotifications::instance().add(params);
-    }
-    else
-    {
-        // same as clicking "OK"
-        LLNotifications::instance().forceResponse(params, 0);
-    }
-}
-
-// static
-bool LLPanelEstateAccess::accessAddCore2(const LLSD& notification, const LLSD& response)
-{
-<<<<<<< HEAD
-	S32 option = LLNotificationsUtil::getSelectedOption(notification, response);
-	if (option != 0)
-	{
-		// abort change
-		return false;
-	}
-
-	LLEstateAccessChangeInfo* change_info = new LLEstateAccessChangeInfo(notification["payload"]);
-	//Get parent floater name
-	LLPanelEstateAccess* panel = LLFloaterRegionInfo::getPanelAccess();
-	LLFloater* parent_floater = panel ? gFloaterView->getParentFloater(panel) : NULL;
-	const std::string& parent_floater_name = parent_floater ? parent_floater->getName() : "";
-
-	//Determine the button that triggered opening of the avatar picker 
-	//(so that a shadow frustum from the button to the avatar picker can be created)
-	LLView * button = NULL;
-	switch (change_info->mOperationFlag)
-	{
-	case ESTATE_ACCESS_ALLOWED_AGENT_ADD:
-		button = panel->findChild<LLButton>("add_allowed_avatar_btn");
-		break;
-
-	case ESTATE_ACCESS_BANNED_AGENT_ADD:
-		button = panel->findChild<LLButton>("add_banned_avatar_btn");
-		break;
-
-	case ESTATE_ACCESS_MANAGER_ADD:
-		button = panel->findChild<LLButton>("add_estate_manager_btn");
-		break;
-	}
-
-	// avatar picker yes multi-select, yes close-on-select
-	LLFloater* child_floater = LLFloaterAvatarPicker::show(boost::bind(&LLPanelEstateAccess::accessAddCore3, _1, _2, (void*)change_info),
-		true, true, false, parent_floater_name, button);
-
-	//Allows the closed parent floater to close the child floater (avatar picker)
-	if (child_floater)
-	{
-		parent_floater->addDependentFloater(child_floater);
-	}
-
-	return false;
-=======
-    S32 option = LLNotificationsUtil::getSelectedOption(notification, response);
-    if (option != 0)
-    {
-        // abort change
-        return false;
-    }
-
-    LLEstateAccessChangeInfo* change_info = new LLEstateAccessChangeInfo(notification["payload"]);
-    //Get parent floater name
-    LLPanelEstateAccess* panel = LLFloaterRegionInfo::getPanelAccess();
-    LLFloater* parent_floater = panel ? gFloaterView->getParentFloater(panel) : NULL;
-    const std::string& parent_floater_name = parent_floater ? parent_floater->getName() : "";
-
-    //Determine the button that triggered opening of the avatar picker
-    //(so that a shadow frustum from the button to the avatar picker can be created)
-    LLView * button = NULL;
-    switch (change_info->mOperationFlag)
-    {
-    case ESTATE_ACCESS_ALLOWED_AGENT_ADD:
-        button = panel->findChild<LLButton>("add_allowed_avatar_btn");
-        break;
-
-    case ESTATE_ACCESS_BANNED_AGENT_ADD:
-        button = panel->findChild<LLButton>("add_banned_avatar_btn");
-        break;
-
-    case ESTATE_ACCESS_MANAGER_ADD:
-        button = panel->findChild<LLButton>("add_estate_manager_btn");
-        break;
-    }
-
-    // avatar picker yes multi-select, yes close-on-select
-    LLFloater* child_floater = LLFloaterAvatarPicker::show(boost::bind(&LLPanelEstateAccess::accessAddCore3, _1, _2, (void*)change_info),
-        TRUE, TRUE, FALSE, parent_floater_name, button);
-
-    //Allows the closed parent floater to close the child floater (avatar picker)
-    if (child_floater)
-    {
-        parent_floater->addDependentFloater(child_floater);
-    }
-
-    return false;
->>>>>>> e1623bb2
-}
-
-// static
-void LLPanelEstateAccess::accessAddCore3(const uuid_vec_t& ids, std::vector<LLAvatarName> names, void* data)
-{
-    LLEstateAccessChangeInfo* change_info = (LLEstateAccessChangeInfo*)data;
-    if (!change_info) return;
-    if (ids.empty())
-    {
-        // User didn't select a name.
-        delete change_info;
-        change_info = NULL;
-        return;
-    }
-    // User did select a name.
-    change_info->mAgentOrGroupIDs = ids;
-    // Can't put estate owner on ban list
-    LLPanelEstateAccess* panel = LLFloaterRegionInfo::getPanelAccess();
-    if (!panel) return;
-    LLViewerRegion* region = gAgent.getRegion();
-    if (!region) return;
-
-    if (change_info->mOperationFlag & ESTATE_ACCESS_ALLOWED_AGENT_ADD)
-    {
-        LLNameListCtrl* name_list = panel->getChild<LLNameListCtrl>("allowed_avatar_name_list");
-        int currentCount = (name_list ? name_list->getItemCount() : 0);
-        if (ids.size() + currentCount > ESTATE_MAX_ACCESS_IDS)
-        {
-            LLSD args;
-            args["NUM_ADDED"] = llformat("%d", ids.size());
-            args["MAX_AGENTS"] = llformat("%d", ESTATE_MAX_ACCESS_IDS);
-            args["LIST_TYPE"] = LLTrans::getString("RegionInfoListTypeAllowedAgents");
-            args["NUM_EXCESS"] = llformat("%d", (ids.size() + currentCount) - ESTATE_MAX_ACCESS_IDS);
-            LLNotificationsUtil::add("MaxAgentOnRegionBatch", args);
-            delete change_info;
-            return;
-        }
-
-        uuid_vec_t ids_allowed;
-        std::vector<LLAvatarName> names_allowed;
-        std::string already_allowed;
-        bool single = true;
-        for (U32 i = 0; i < ids.size(); ++i)
-        {
-            LLScrollListItem* item = name_list->getNameItemByAgentId(ids[i]);
-            if (item)
-            {
-                if (!already_allowed.empty())
-                {
-                    already_allowed += ", ";
-                    single = false;
-                }
-                already_allowed += item->getColumn(0)->getValue().asString();
-            }
-            else
-            {
-                ids_allowed.push_back(ids[i]);
-                names_allowed.push_back(names[i]);
-            }
-        }
-        if (!already_allowed.empty())
-        {
-            LLSD args;
-            args["AGENT"] = already_allowed;
-            args["LIST_TYPE"] = LLTrans::getString("RegionInfoListTypeAllowedAgents");
-            LLNotificationsUtil::add(single ? "AgentIsAlreadyInList" : "AgentsAreAlreadyInList", args);
-            if (ids_allowed.empty())
-            {
-                delete change_info;
-                return;
-            }
-        }
-        change_info->mAgentOrGroupIDs = ids_allowed;
-        change_info->mAgentNames = names_allowed;
-    }
-    if (change_info->mOperationFlag & ESTATE_ACCESS_BANNED_AGENT_ADD)
-    {
-        LLNameListCtrl* name_list = panel->getChild<LLNameListCtrl>("banned_avatar_name_list");
-        LLNameListCtrl* em_list = panel->getChild<LLNameListCtrl>("estate_manager_name_list");
-        int currentCount = (name_list ? name_list->getItemCount() : 0);
-        if (ids.size() + currentCount > ESTATE_MAX_BANNED_IDS)
-        {
-            LLSD args;
-            args["NUM_ADDED"] = llformat("%d", ids.size());
-            args["MAX_AGENTS"] = llformat("%d", ESTATE_MAX_BANNED_IDS);
-            args["LIST_TYPE"] = LLTrans::getString("RegionInfoListTypeBannedAgents");
-            args["NUM_EXCESS"] = llformat("%d", (ids.size() + currentCount) - ESTATE_MAX_BANNED_IDS);
-            LLNotificationsUtil::add("MaxAgentOnRegionBatch", args);
-            delete change_info;
-            return;
-        }
-
-        uuid_vec_t ids_allowed;
-        std::vector<LLAvatarName> names_allowed;
-        std::string already_banned;
-        std::string em_ban;
-        bool single = true;
-        for (U32 i = 0; i < ids.size(); ++i)
-        {
-            bool is_allowed = true;
-            LLScrollListItem* em_item = em_list->getNameItemByAgentId(ids[i]);
-            if (em_item)
-            {
-                if (!em_ban.empty())
-                {
-                    em_ban += ", ";
-                }
-                em_ban += em_item->getColumn(0)->getValue().asString();
-                is_allowed = false;
-            }
-
-            LLScrollListItem* item = name_list->getNameItemByAgentId(ids[i]);
-            if (item)
-            {
-                if (!already_banned.empty())
-                {
-                    already_banned += ", ";
-                    single = false;
-                }
-                already_banned += item->getColumn(0)->getValue().asString();
-                is_allowed = false;
-            }
-
-            if (is_allowed)
-            {
-                ids_allowed.push_back(ids[i]);
-                names_allowed.push_back(names[i]);
-            }
-        }
-        if (!em_ban.empty())
-        {
-            LLSD args;
-            args["AGENT"] = em_ban;
-            LLNotificationsUtil::add("ProblemBanningEstateManager", args);
-            if (ids_allowed.empty())
-            {
-                delete change_info;
-                return;
-            }
-        }
-        if (!already_banned.empty())
-        {
-            LLSD args;
-            args["AGENT"] = already_banned;
-            args["LIST_TYPE"] = LLTrans::getString("RegionInfoListTypeBannedAgents");
-            LLNotificationsUtil::add(single ? "AgentIsAlreadyInList" : "AgentsAreAlreadyInList", args);
-            if (ids_allowed.empty())
-            {
-                delete change_info;
-                return;
-            }
-        }
-        change_info->mAgentOrGroupIDs = ids_allowed;
-        change_info->mAgentNames = names_allowed;
-    }
-
-    LLSD args;
-    args["ALL_ESTATES"] = all_estates_text();
-    LLNotification::Params params(change_info->mDialogName);
-    params.substitutions(args)
-        .payload(change_info->asLLSD())
-        .functor.function(accessCoreConfirm);
-
-    if (LLPanelEstateInfo::isLindenEstate())
-    {
-        // just apply to this estate
-        LLNotifications::instance().forceResponse(params, 0);
-    }
-    else
-    {
-        // ask if this estate or all estates with this owner
-        LLNotifications::instance().add(params);
-    }
-}
-
-// static
-void LLPanelEstateAccess::accessRemoveCore(U32 operation_flag, const std::string& dialog_name, const std::string& list_ctrl_name)
-{
-    LLPanelEstateAccess* panel = LLFloaterRegionInfo::getPanelAccess();
-    if (!panel) return;
-    LLNameListCtrl* name_list = panel->getChild<LLNameListCtrl>(list_ctrl_name);
-    if (!name_list) return;
-
-    std::vector<LLScrollListItem*> list_vector = name_list->getAllSelected();
-    if (list_vector.size() == 0)
-        return;
-
-    LLSD payload;
-    payload["operation"] = (S32)operation_flag;
-    payload["dialog_name"] = dialog_name;
-
-    for (std::vector<LLScrollListItem*>::const_iterator iter = list_vector.begin();
-        iter != list_vector.end();
-        iter++)
-    {
-        LLScrollListItem *item = (*iter);
-        payload["allowed_ids"].append(item->getUUID());
-    }
-
-    LLNotification::Params params("ChangeLindenAccess");
-    params.payload(payload)
-        .functor.function(accessRemoveCore2);
-
-    if (LLPanelEstateInfo::isLindenEstate())
-    {
-        // warn on change linden estate
-        LLNotifications::instance().add(params);
-    }
-    else
-    {
-        // just proceed, as if clicking OK
-        LLNotifications::instance().forceResponse(params, 0);
-    }
-}
-
-// static
-bool LLPanelEstateAccess::accessRemoveCore2(const LLSD& notification, const LLSD& response)
-{
-    S32 option = LLNotificationsUtil::getSelectedOption(notification, response);
-    if (option != 0)
-    {
-        // abort
-        return false;
-    }
-
-    // If Linden estate, can only apply to "this" estate, not all estates
-    // owned by NULL.
-    if (LLPanelEstateInfo::isLindenEstate())
-    {
-        accessCoreConfirm(notification, response);
-    }
-    else
-    {
-        LLSD args;
-        args["ALL_ESTATES"] = all_estates_text();
-        LLNotificationsUtil::add(notification["payload"]["dialog_name"],
-            args,
-            notification["payload"],
-            accessCoreConfirm);
-    }
-    return false;
-}
-
-// Used for both access add and remove operations, depending on the mOperationFlag
-// passed in (ESTATE_ACCESS_BANNED_AGENT_ADD, ESTATE_ACCESS_ALLOWED_AGENT_REMOVE, etc.)
-// static
-bool LLPanelEstateAccess::accessCoreConfirm(const LLSD& notification, const LLSD& response)
-{
-    S32 option = LLNotificationsUtil::getSelectedOption(notification, response);
-    const U32 originalFlags = (U32)notification["payload"]["operation"].asInteger();
-    U32 flags = originalFlags;
-
-    LLViewerRegion* region = gAgent.getRegion();
-
-    if (option == 2) // cancel
-    {
-        return false;
-    }
-    else if (option == 1)
-    {
-        // All estates, either than I own or manage for this owner.
-        // This will be verified on simulator. JC
-        if (!region) return false;
-        if (region->getOwner() == gAgent.getID()
-            || gAgent.isGodlike())
-        {
-            flags |= ESTATE_ACCESS_APPLY_TO_ALL_ESTATES;
-        }
-        else if (region->isEstateManager())
-        {
-            flags |= ESTATE_ACCESS_APPLY_TO_MANAGED_ESTATES;
-        }
-    }
-
-    std::string names;
-    U32 listed_names = 0;
-    for (U32 i = 0; i < notification["payload"]["allowed_ids"].size(); ++i)
-    {
-        if (i + 1 != notification["payload"]["allowed_ids"].size())
-        {
-            flags |= ESTATE_ACCESS_NO_REPLY;
-        }
-        else
-        {
-            flags &= ~ESTATE_ACCESS_NO_REPLY;
-        }
-
-        const LLUUID id = notification["payload"]["allowed_ids"][i].asUUID();
-        if (((U32)notification["payload"]["operation"].asInteger() & ESTATE_ACCESS_BANNED_AGENT_ADD)
-            && region && (region->getOwner() == id))
-        {
-            LLNotificationsUtil::add("OwnerCanNotBeDenied");
-            break;
-        }
-
-        sendEstateAccessDelta(flags, id);
-
-        if ((flags & (ESTATE_ACCESS_ALLOWED_GROUP_ADD | ESTATE_ACCESS_ALLOWED_GROUP_REMOVE)) == 0)
-        {
-            // fill the name list for confirmation
-            if (listed_names < MAX_LISTED_NAMES)
-            {
-                if (!names.empty())
-                {
-                    names += ", ";
-                }
-                if (!notification["payload"]["allowed_names"][i]["display_name"].asString().empty())
-                {
-                    names += notification["payload"]["allowed_names"][i]["display_name"].asString();
-                }
-                else
-                { //try to get an agent name from cache
-                    LLAvatarName av_name;
-                    if (LLAvatarNameCache::get(id, &av_name))
-                    {
-                        names += av_name.getCompleteName();
-                    }
-                }
-
-            }
-            listed_names++;
-        }
-    }
-    if (listed_names > MAX_LISTED_NAMES)
-    {
-        LLSD args;
-        args["EXTRA_COUNT"] = llformat("%d", listed_names - MAX_LISTED_NAMES);
-        names += " " + LLTrans::getString("AndNMore", args);
-    }
-
-    if (!names.empty()) // show the conirmation
-    {
-        LLSD args;
-        args["AGENT"] = names;
-
-        if (flags & (ESTATE_ACCESS_ALLOWED_AGENT_ADD | ESTATE_ACCESS_ALLOWED_AGENT_REMOVE))
-        {
-            args["LIST_TYPE"] = LLTrans::getString("RegionInfoListTypeAllowedAgents");
-        }
-        else if (flags & (ESTATE_ACCESS_BANNED_AGENT_ADD | ESTATE_ACCESS_BANNED_AGENT_REMOVE))
-        {
-            args["LIST_TYPE"] = LLTrans::getString("RegionInfoListTypeBannedAgents");
-        }
-
-        if (flags & ESTATE_ACCESS_APPLY_TO_ALL_ESTATES)
-        {
-            args["ESTATE"] = LLTrans::getString("RegionInfoAllEstates");
-        }
-        else if (flags & ESTATE_ACCESS_APPLY_TO_MANAGED_ESTATES)
-        {
-            args["ESTATE"] = LLTrans::getString("RegionInfoManagedEstates");
-        }
-        else
-        {
-            args["ESTATE"] = LLTrans::getString("RegionInfoThisEstate");
-        }
-
-        bool single = (listed_names == 1);
-        if (flags & (ESTATE_ACCESS_ALLOWED_AGENT_ADD | ESTATE_ACCESS_BANNED_AGENT_ADD))
-        {
-            LLNotificationsUtil::add(single ? "AgentWasAddedToList" : "AgentsWereAddedToList", args);
-        }
-        else if (flags & (ESTATE_ACCESS_ALLOWED_AGENT_REMOVE | ESTATE_ACCESS_BANNED_AGENT_REMOVE))
-        {
-            LLNotificationsUtil::add(single ? "AgentWasRemovedFromList" : "AgentsWereRemovedFromList", args);
-        }
-    }
-
-    LLPanelEstateAccess* panel = LLFloaterRegionInfo::getPanelAccess();
-    if (panel)
-    {
-        panel->setPendingUpdate(true);
-    }
-
-    return false;
-}
-
-// key = "estateaccessdelta"
-// str(estate_id) will be added to front of list by forward_EstateOwnerRequest_to_dataserver
-// str[0] = str(agent_id) requesting the change
-// str[1] = str(flags) (ESTATE_ACCESS_DELTA_*)
-// str[2] = str(agent_id) to add or remove
-// static
-void LLPanelEstateAccess::sendEstateAccessDelta(U32 flags, const LLUUID& agent_or_group_id)
-{
-    LLMessageSystem* msg = gMessageSystem;
-    msg->newMessage("EstateOwnerMessage");
-    msg->nextBlockFast(_PREHASH_AgentData);
-    msg->addUUIDFast(_PREHASH_AgentID, gAgent.getID());
-    msg->addUUIDFast(_PREHASH_SessionID, gAgent.getSessionID());
-    msg->addUUIDFast(_PREHASH_TransactionID, LLUUID::null); //not used
-
-    msg->nextBlock("MethodData");
-    msg->addString("Method", "estateaccessdelta");
-    msg->addUUID("Invoice", LLFloaterRegionInfo::getLastInvoice());
-
-    std::string buf;
-    gAgent.getID().toString(buf);
-    msg->nextBlock("ParamList");
-    msg->addString("Parameter", buf);
-
-    buf = llformat("%u", flags);
-    msg->nextBlock("ParamList");
-    msg->addString("Parameter", buf);
-
-    agent_or_group_id.toString(buf);
-    msg->nextBlock("ParamList");
-    msg->addString("Parameter", buf);
-
-    gAgent.sendReliableMessage();
-}
-
-void LLPanelEstateAccess::updateChild(LLUICtrl* child_ctrl)
-{
-    // Ensure appropriate state of the management ui.
-    updateControls(gAgent.getRegion());
-}
-
-void LLPanelEstateAccess::updateLists()
-{
-    std::string cap_url = gAgent.getRegionCapability("EstateAccess");
-    if (!cap_url.empty())
-    {
-        LLCoros::instance().launch("LLFloaterRegionInfo::requestEstateGetAccessCoro", boost::bind(LLPanelEstateAccess::requestEstateGetAccessCoro, cap_url));
-    }
-}
-
-void LLPanelEstateAccess::requestEstateGetAccessCoro(std::string url)
-{
-<<<<<<< HEAD
-	LLCore::HttpRequest::policy_t httpPolicy(LLCore::HttpRequest::DEFAULT_POLICY_ID);
-	LLCoreHttpUtil::HttpCoroutineAdapter::ptr_t	httpAdapter(new LLCoreHttpUtil::HttpCoroutineAdapter("requestEstateGetAccessoCoro", httpPolicy));
-	LLCore::HttpRequest::ptr_t httpRequest(new LLCore::HttpRequest);
-
-	LLSD result = httpAdapter->getAndSuspend(httpRequest, url);
-
-	LLSD httpResults = result[LLCoreHttpUtil::HttpCoroutineAdapter::HTTP_RESULTS];
-	LLCore::HttpStatus status = LLCoreHttpUtil::HttpCoroutineAdapter::getStatusFromLLSD(httpResults);
-
-	LLPanelEstateAccess* panel = LLFloaterRegionInfo::getPanelAccess();
-	if (!panel) return;
-	
-	LLNameListCtrl* allowed_agent_name_list	= panel->getChild<LLNameListCtrl>("allowed_avatar_name_list");
-	if (allowed_agent_name_list && result.has("AllowedAgents"))
-	{
-		LLStringUtil::format_map_t args;
-		args["[ALLOWEDAGENTS]"] = llformat("%d", result["AllowedAgents"].size());
-		args["[MAXACCESS]"] = llformat("%d", ESTATE_MAX_ACCESS_IDS);
-		std::string msg = LLTrans::getString("RegionInfoAllowedResidents", args);
-		panel->getChild<LLUICtrl>("allow_resident_label")->setValue(LLSD(msg));
-
-		allowed_agent_name_list->clearSortOrder();
-		allowed_agent_name_list->deleteAllItems();
-		for (LLSD::array_const_iterator it = result["AllowedAgents"].beginArray(); it != result["AllowedAgents"].endArray(); ++it)
-		{ 
-			LLUUID id = (*it)["id"].asUUID(); 
-			allowed_agent_name_list->addNameItem(id);
-		}
-		allowed_agent_name_list->sortByName(true);
-	}
-
-	LLNameListCtrl* banned_agent_name_list = panel->getChild<LLNameListCtrl>("banned_avatar_name_list");
-	if (banned_agent_name_list && result.has("BannedAgents"))
-	{
-		LLStringUtil::format_map_t args;
-		args["[BANNEDAGENTS]"] = llformat("%d", result["BannedAgents"].size());
-		args["[MAXBANNED]"] = llformat("%d", ESTATE_MAX_BANNED_IDS);
-		std::string msg = LLTrans::getString("RegionInfoBannedResidents", args);
-		panel->getChild<LLUICtrl>("ban_resident_label")->setValue(LLSD(msg));
-
-		banned_agent_name_list->clearSortOrder();
-		banned_agent_name_list->deleteAllItems();
-		for (LLSD::array_const_iterator it = result["BannedAgents"].beginArray(); it != result["BannedAgents"].endArray(); ++it)
-		{
-			LLSD item;
-			item["id"] = (*it)["id"].asUUID();
-			LLSD& columns = item["columns"];
-
-			columns[0]["column"] = "name"; // to be populated later
-
-			columns[1]["column"] = "last_login_date";
-			columns[1]["value"] = (*it)["last_login_date"].asString().substr(0, 16); // cut the seconds
-
-			std::string ban_date = (*it)["ban_date"].asString();
-			columns[2]["column"] = "ban_date";
-			columns[2]["value"] = ban_date[0] != '0' ? ban_date.substr(0, 16) : LLTrans::getString("na"); // server returns the "0000-00-00 00:00:00" date in case it doesn't know it
-
-			columns[3]["column"] = "bannedby";
-			LLUUID banning_id = (*it)["banning_id"].asUUID();
-			LLAvatarName av_name;
-			if (banning_id.isNull())
-			{
-				columns[3]["value"] = LLTrans::getString("na");
-			}
-			else if (LLAvatarNameCache::get(banning_id, &av_name))
-			{
-				columns[3]["value"] = av_name.getCompleteName(); //TODO: fetch the name if it wasn't cached
-			}
-
-			banned_agent_name_list->addElement(item);
-		}
-		banned_agent_name_list->sortByName(true);
-	}
-
-	LLNameListCtrl* allowed_group_name_list = panel->getChild<LLNameListCtrl>("allowed_group_name_list");
-	if (allowed_group_name_list && result.has("AllowedGroups"))
-	{
-		LLStringUtil::format_map_t args;
-		args["[ALLOWEDGROUPS]"] = llformat("%d", result["AllowedGroups"].size());
-		args["[MAXACCESS]"] = llformat("%d", ESTATE_MAX_GROUP_IDS);
-		std::string msg = LLTrans::getString("RegionInfoAllowedGroups", args);
-		panel->getChild<LLUICtrl>("allow_group_label")->setValue(LLSD(msg));
-
-		allowed_group_name_list->clearSortOrder();
-		allowed_group_name_list->deleteAllItems();
-		for (LLSD::array_const_iterator it = result["AllowedGroups"].beginArray(); it != result["AllowedGroups"].endArray(); ++it)
-		{
-			LLUUID id = (*it)["id"].asUUID();
-			allowed_group_name_list->addGroupNameItem(id);
-		}
-		allowed_group_name_list->sortByName(true);
-	}
-
-	LLNameListCtrl* estate_manager_name_list = panel->getChild<LLNameListCtrl>("estate_manager_name_list");
-	if (estate_manager_name_list && result.has("Managers"))
-	{
-		LLStringUtil::format_map_t args;
-		args["[ESTATEMANAGERS]"] = llformat("%d", result["Managers"].size());
-		args["[MAXMANAGERS]"] = llformat("%d", ESTATE_MAX_MANAGERS);
-		std::string msg = LLTrans::getString("RegionInfoEstateManagers", args);
-		panel->getChild<LLUICtrl>("estate_manager_label")->setValue(LLSD(msg));
-
-		estate_manager_name_list->clearSortOrder();
-		estate_manager_name_list->deleteAllItems();
-		for (LLSD::array_const_iterator it = result["Managers"].beginArray(); it != result["Managers"].endArray(); ++it)
-		{
-			LLUUID id = (*it)["agent_id"].asUUID();
-			estate_manager_name_list->addNameItem(id);
-		}
-		estate_manager_name_list->sortByName(true);
-	}
-
-
-	panel->updateControls(gAgent.getRegion());
-=======
-    LLCore::HttpRequest::policy_t httpPolicy(LLCore::HttpRequest::DEFAULT_POLICY_ID);
-    LLCoreHttpUtil::HttpCoroutineAdapter::ptr_t httpAdapter(new LLCoreHttpUtil::HttpCoroutineAdapter("requestEstateGetAccessoCoro", httpPolicy));
-    LLCore::HttpRequest::ptr_t httpRequest(new LLCore::HttpRequest);
-
-    LLSD result = httpAdapter->getAndSuspend(httpRequest, url);
-
-    LLSD httpResults = result[LLCoreHttpUtil::HttpCoroutineAdapter::HTTP_RESULTS];
-    LLCore::HttpStatus status = LLCoreHttpUtil::HttpCoroutineAdapter::getStatusFromLLSD(httpResults);
-
-    LLPanelEstateAccess* panel = LLFloaterRegionInfo::getPanelAccess();
-    if (!panel) return;
-
-    LLNameListCtrl* allowed_agent_name_list = panel->getChild<LLNameListCtrl>("allowed_avatar_name_list");
-    if (allowed_agent_name_list && result.has("AllowedAgents"))
-    {
-        LLStringUtil::format_map_t args;
-        args["[ALLOWEDAGENTS]"] = llformat("%d", result["AllowedAgents"].size());
-        args["[MAXACCESS]"] = llformat("%d", ESTATE_MAX_ACCESS_IDS);
-        std::string msg = LLTrans::getString("RegionInfoAllowedResidents", args);
-        panel->getChild<LLUICtrl>("allow_resident_label")->setValue(LLSD(msg));
-
-        allowed_agent_name_list->clearSortOrder();
-        allowed_agent_name_list->deleteAllItems();
-        for (LLSD::array_const_iterator it = result["AllowedAgents"].beginArray(); it != result["AllowedAgents"].endArray(); ++it)
-        {
-            LLUUID id = (*it)["id"].asUUID();
-            allowed_agent_name_list->addNameItem(id);
-        }
-        allowed_agent_name_list->sortByName(TRUE);
-    }
-
-    LLNameListCtrl* banned_agent_name_list = panel->getChild<LLNameListCtrl>("banned_avatar_name_list");
-    if (banned_agent_name_list && result.has("BannedAgents"))
-    {
-        LLStringUtil::format_map_t args;
-        args["[BANNEDAGENTS]"] = llformat("%d", result["BannedAgents"].size());
-        args["[MAXBANNED]"] = llformat("%d", ESTATE_MAX_BANNED_IDS);
-        std::string msg = LLTrans::getString("RegionInfoBannedResidents", args);
-        panel->getChild<LLUICtrl>("ban_resident_label")->setValue(LLSD(msg));
-
-        banned_agent_name_list->clearSortOrder();
-        banned_agent_name_list->deleteAllItems();
-        for (LLSD::array_const_iterator it = result["BannedAgents"].beginArray(); it != result["BannedAgents"].endArray(); ++it)
-        {
-            LLSD item;
-            item["id"] = (*it)["id"].asUUID();
-            LLSD& columns = item["columns"];
-
-            columns[0]["column"] = "name"; // to be populated later
-
-            columns[1]["column"] = "last_login_date";
-            columns[1]["value"] = (*it)["last_login_date"].asString().substr(0, 16); // cut the seconds
-
-            std::string ban_date = (*it)["ban_date"].asString();
-            columns[2]["column"] = "ban_date";
-            columns[2]["value"] = ban_date[0] != '0' ? ban_date.substr(0, 16) : LLTrans::getString("na"); // server returns the "0000-00-00 00:00:00" date in case it doesn't know it
-
-            columns[3]["column"] = "bannedby";
-            LLUUID banning_id = (*it)["banning_id"].asUUID();
-            LLAvatarName av_name;
-            if (banning_id.isNull())
-            {
-                columns[3]["value"] = LLTrans::getString("na");
-            }
-            else if (LLAvatarNameCache::get(banning_id, &av_name))
-            {
-                columns[3]["value"] = av_name.getCompleteName(); //TODO: fetch the name if it wasn't cached
-            }
-
-            banned_agent_name_list->addElement(item);
-        }
-        banned_agent_name_list->sortByName(TRUE);
-    }
-
-    LLNameListCtrl* allowed_group_name_list = panel->getChild<LLNameListCtrl>("allowed_group_name_list");
-    if (allowed_group_name_list && result.has("AllowedGroups"))
-    {
-        LLStringUtil::format_map_t args;
-        args["[ALLOWEDGROUPS]"] = llformat("%d", result["AllowedGroups"].size());
-        args["[MAXACCESS]"] = llformat("%d", ESTATE_MAX_GROUP_IDS);
-        std::string msg = LLTrans::getString("RegionInfoAllowedGroups", args);
-        panel->getChild<LLUICtrl>("allow_group_label")->setValue(LLSD(msg));
-
-        allowed_group_name_list->clearSortOrder();
-        allowed_group_name_list->deleteAllItems();
-        for (LLSD::array_const_iterator it = result["AllowedGroups"].beginArray(); it != result["AllowedGroups"].endArray(); ++it)
-        {
-            LLUUID id = (*it)["id"].asUUID();
-            allowed_group_name_list->addGroupNameItem(id);
-        }
-        allowed_group_name_list->sortByName(TRUE);
-    }
-
-    LLNameListCtrl* estate_manager_name_list = panel->getChild<LLNameListCtrl>("estate_manager_name_list");
-    if (estate_manager_name_list && result.has("Managers"))
-    {
-        LLStringUtil::format_map_t args;
-        args["[ESTATEMANAGERS]"] = llformat("%d", result["Managers"].size());
-        args["[MAXMANAGERS]"] = llformat("%d", ESTATE_MAX_MANAGERS);
-        std::string msg = LLTrans::getString("RegionInfoEstateManagers", args);
-        panel->getChild<LLUICtrl>("estate_manager_label")->setValue(LLSD(msg));
-
-        estate_manager_name_list->clearSortOrder();
-        estate_manager_name_list->deleteAllItems();
-        for (LLSD::array_const_iterator it = result["Managers"].beginArray(); it != result["Managers"].endArray(); ++it)
-        {
-            LLUUID id = (*it)["agent_id"].asUUID();
-            estate_manager_name_list->addNameItem(id);
-        }
-        estate_manager_name_list->sortByName(TRUE);
-    }
-
-
-    panel->updateControls(gAgent.getRegion());
->>>>>>> e1623bb2
-}
-
-//---------------------------------------------------------------------------
-// Access lists search
-//---------------------------------------------------------------------------
-void LLPanelEstateAccess::onAllowedSearchEdit(const std::string& search_string)
-{
-    LLPanelEstateAccess* panel = LLFloaterRegionInfo::getPanelAccess();
-    if (!panel) return;
-    LLNameListCtrl* allowed_agent_name_list = panel->getChild<LLNameListCtrl>("allowed_avatar_name_list");
-    searchAgent(allowed_agent_name_list, search_string);
-}
-
-void LLPanelEstateAccess::onAllowedGroupsSearchEdit(const std::string& search_string)
-{
-    LLPanelEstateAccess* panel = LLFloaterRegionInfo::getPanelAccess();
-    if (!panel) return;
-    LLNameListCtrl* allowed_group_name_list = panel->getChild<LLNameListCtrl>("allowed_group_name_list");
-    searchAgent(allowed_group_name_list, search_string);
-}
-
-void LLPanelEstateAccess::onBannedSearchEdit(const std::string& search_string)
-{
-    LLPanelEstateAccess* panel = LLFloaterRegionInfo::getPanelAccess();
-    if (!panel) return;
-    LLNameListCtrl* banned_agent_name_list = panel->getChild<LLNameListCtrl>("banned_avatar_name_list");
-    searchAgent(banned_agent_name_list, search_string);
-}
-
-void LLPanelEstateAccess::searchAgent(LLNameListCtrl* listCtrl, const std::string& search_string)
-{
-    if (!listCtrl) return;
-
-<<<<<<< HEAD
-	if (!search_string.empty())
-	{
-		listCtrl->setSearchColumn(0); // name column
-		listCtrl->searchItems(search_string, false, true);
-	}
-	else
-	{
-		listCtrl->deselectAllItems(true);
-	}
-=======
-    if (!search_string.empty())
-    {
-        listCtrl->setSearchColumn(0); // name column
-        listCtrl->searchItems(search_string, false, true);
-    }
-    else
-    {
-        listCtrl->deselectAllItems(TRUE);
-    }
->>>>>>> e1623bb2
-}
-
-void LLPanelEstateAccess::copyListToClipboard(std::string list_name)
-{
-    LLPanelEstateAccess* panel = LLFloaterRegionInfo::getPanelAccess();
-    if (!panel) return;
-    LLNameListCtrl* name_list = panel->getChild<LLNameListCtrl>(list_name);
-    if (!name_list) return;
-
-    std::vector<LLScrollListItem*> list_vector = name_list->getAllData();
-    if (list_vector.size() == 0) return;
-
-    LLSD::String list_to_copy;
-    for (std::vector<LLScrollListItem*>::const_iterator iter = list_vector.begin();
-         iter != list_vector.end();
-         iter++)
-    {
-        LLScrollListItem *item = (*iter);
-        if (item)
-        {
-            list_to_copy += item->getColumn(0)->getValue().asString();
-        }
-        if (std::next(iter) != list_vector.end())
-        {
-            list_to_copy += "\n";
-        }
-    }
-
-    LLClipboard::instance().copyToClipboard(utf8str_to_wstring(list_to_copy), 0, list_to_copy.length());
-}
-
-bool LLPanelEstateAccess::refreshFromRegion(LLViewerRegion* region)
-{
-    updateLists();
-    return LLPanelRegionInfo::refreshFromRegion(region);
-}
-
-//=========================================================================
-const U32 LLPanelRegionEnvironment::DIRTY_FLAG_OVERRIDE(0x01 << 4);
-
-LLPanelRegionEnvironment::LLPanelRegionEnvironment():
-    LLPanelEnvironmentInfo(),
-    mAllowOverrideRestore(false)
-{
-}
-
-LLPanelRegionEnvironment::~LLPanelRegionEnvironment()
-{
-    if (mCommitConnect.connected())
-        mCommitConnect.disconnect();
-}
-
-bool LLPanelRegionEnvironment::postBuild()
-{
-    LLEstateInfoModel& estate_info = LLEstateInfoModel::instance();
-
-    if (!LLPanelEnvironmentInfo::postBuild())
-        return false;
-
-    getChild<LLUICtrl>(BTN_USEDEFAULT)->setLabelArg("[USEDEFAULT]", getString(STR_LABEL_USEDEFAULT));
-    getChild<LLUICtrl>(CHK_ALLOWOVERRIDE)->setVisible(true);
-    getChild<LLUICtrl>(PNL_ENVIRONMENT_ALTITUDES)->setVisible(true);
-
-    getChild<LLUICtrl>(CHK_ALLOWOVERRIDE)->setCommitCallback([this](LLUICtrl *, const LLSD &value){ onChkAllowOverride(value.asBoolean()); });
-
-    mCommitConnect = estate_info.setCommitCallback(boost::bind(&LLPanelRegionEnvironment::refreshFromEstate, this));
-    return true;
-}
-
-
-void LLPanelRegionEnvironment::refresh()
-{
-    commitDayLenOffsetChanges(false); // commit unsaved changes if any
-
-    if (!mCurrentEnvironment)
-    {
-        if (mCurEnvVersion <= INVALID_PARCEL_ENVIRONMENT_VERSION)
-        {
-            refreshFromSource(); // will immediately set mCurEnvVersion
-        } // else - already requesting
-        return;
-    }
-
-    LLPanelEnvironmentInfo::refresh();
-
-    getChild<LLUICtrl>(CHK_ALLOWOVERRIDE)->setValue(mAllowOverride);
-}
-
-bool LLPanelRegionEnvironment::refreshFromRegion(LLViewerRegion* region)
-{
-    if (!region)
-    {
-        setNoSelection(true);
-        setControlsEnabled(false);
-        mCurEnvVersion = INVALID_PARCEL_ENVIRONMENT_VERSION;
-        getChild<LLUICtrl>("region_text")->setValue(LLSD(""));
-    }
-    else
-    {
-        getChild<LLUICtrl>("region_text")->setValue(LLSD(region->getName()));
-    }
-    setNoSelection(false);
-
-    if (gAgent.getRegion()->getRegionID() != region->getRegionID())
-    {
-        setCrossRegion(true);
-        mCurEnvVersion = INVALID_PARCEL_ENVIRONMENT_VERSION;
-    }
-    setCrossRegion(false);
-
-    refreshFromSource();
-    return true;
-}
-
-void LLPanelRegionEnvironment::refreshFromSource()
-{
-    LL_DEBUGS("ENVIRONMENT") << "Requesting environment for region, known version " << mCurEnvVersion << LL_ENDL;
-    LLHandle<LLPanel> that_h = getHandle();
-
-    if (mCurEnvVersion < UNSET_PARCEL_ENVIRONMENT_VERSION)
-    {
-        // to mark as requesting
-        mCurEnvVersion = UNSET_PARCEL_ENVIRONMENT_VERSION;
-    }
-
-    LLEnvironment::instance().requestRegion(
-        [that_h](S32 parcel_id, LLEnvironment::EnvironmentInfo::ptr_t envifo) { _onEnvironmentReceived(that_h, parcel_id, envifo); });
-
-    setControlsEnabled(false);
-}
-
-bool LLPanelRegionEnvironment::confirmUpdateEstateEnvironment(const LLSD& notification, const LLSD& response)
-{
-    S32 option = LLNotificationsUtil::getSelectedOption(notification, response);
-
-    switch (option)
-    {
-    case 0:
-    {
-        LLEstateInfoModel& estate_info = LLEstateInfoModel::instance();
-
-        // update model
-        estate_info.setAllowEnvironmentOverride(mAllowOverride);
-        // send the update to sim
-        estate_info.sendEstateInfo();
-        clearDirtyFlag(DIRTY_FLAG_OVERRIDE);
-    }
-    break;
-
-    case 1:
-        mAllowOverride = mAllowOverrideRestore;
-        getChild<LLUICtrl>(CHK_ALLOWOVERRIDE)->setValue(mAllowOverride);
-        break;
-    default:
-        break;
-    }
-    return false;
-}
-
-void LLPanelRegionEnvironment::onChkAllowOverride(bool value)
-{
-    setDirtyFlag(DIRTY_FLAG_OVERRIDE);
-    mAllowOverrideRestore = mAllowOverride;
-    mAllowOverride = value;
-
-
-    std::string notification("EstateParcelEnvironmentOverride");
-    if (LLPanelEstateInfo::isLindenEstate())
-        notification = "ChangeLindenEstate";
-
-    LLSD args;
-    args["ESTATENAME"] = LLEstateInfoModel::instance().getName();
-    LLNotification::Params params(notification);
-    params.substitutions(args);
-    params.functor.function([this](const LLSD& notification, const LLSD& response) { confirmUpdateEstateEnvironment(notification, response); });
-
-    if (!value || LLPanelEstateInfo::isLindenEstate())
-    {   // warn if turning off or a Linden Estate
-        LLNotifications::instance().add(params);
-    }
-    else
-    {
-        LLNotifications::instance().forceResponse(params, 0);
-    }
-
-}+/**
+ * @file llfloaterregioninfo.cpp
+ * @author Aaron Brashears
+ * @brief Implementation of the region info and controls floater and panels.
+ *
+ * $LicenseInfo:firstyear=2004&license=viewerlgpl$
+ * Second Life Viewer Source Code
+ * Copyright (C) 2010, Linden Research, Inc.
+ *
+ * This library is free software; you can redistribute it and/or
+ * modify it under the terms of the GNU Lesser General Public
+ * License as published by the Free Software Foundation;
+ * version 2.1 of the License only.
+ *
+ * This library is distributed in the hope that it will be useful,
+ * but WITHOUT ANY WARRANTY; without even the implied warranty of
+ * MERCHANTABILITY or FITNESS FOR A PARTICULAR PURPOSE.  See the GNU
+ * Lesser General Public License for more details.
+ *
+ * You should have received a copy of the GNU Lesser General Public
+ * License along with this library; if not, write to the Free Software
+ * Foundation, Inc., 51 Franklin Street, Fifth Floor, Boston, MA  02110-1301  USA
+ *
+ * Linden Research, Inc., 945 Battery Street, San Francisco, CA  94111  USA
+ * $/LicenseInfo$
+ */
+
+#include "llviewerprecompiledheaders.h"
+#include "llfloaterregioninfo.h"
+
+#include <algorithm>
+#include <functional>
+
+#include "lldir.h"
+#include "lldispatcher.h"
+#include "llglheaders.h"
+#include "llregionflags.h"
+#include "llstl.h"
+#include "llfilesystem.h"
+#include "llxfermanager.h"
+#include "indra_constants.h"
+#include "message.h"
+#include "llloadingindicator.h"
+#include "llradiogroup.h"
+#include "llsd.h"
+#include "llsdserialize.h"
+
+#include "llagent.h"
+#include "llappviewer.h"
+#include "llavataractions.h"
+#include "llavatarname.h"
+#include "llfloateravatarpicker.h"
+#include "llbutton.h"
+#include "llcheckboxctrl.h"
+#include "llclipboard.h"
+#include "llcombobox.h"
+#include "llestateinfomodel.h"
+#include "llfilepicker.h"
+#include "llfloatergodtools.h"  // for send_sim_wide_deletes()
+#include "llfloatertopobjects.h" // added to fix SL-32336
+#include "llfloatergroups.h"
+#include "llfloaterreg.h"
+#include "llfloaterregiondebugconsole.h"
+#include "llfloatertelehub.h"
+#include "llinventorymodel.h"
+#include "lllineeditor.h"
+#include "llnamelistctrl.h"
+#include "llnotifications.h"
+#include "llnotificationsutil.h"
+#include "llregioninfomodel.h"
+#include "llscrolllistitem.h"
+#include "llsliderctrl.h"
+#include "llslurl.h"
+#include "llspinctrl.h"
+#include "lltabcontainer.h"
+#include "lltextbox.h"
+#include "llinventory.h"
+#include "lltexturectrl.h"
+#include "lltrans.h"
+#include "llviewercontrol.h"
+#include "lluictrlfactory.h"
+#include "llviewerinventory.h"
+#include "llviewertexture.h"
+#include "llviewertexturelist.h"
+#include "llviewerregion.h"
+#include "llviewerstats.h"
+#include "llviewertexteditor.h"
+#include "llviewerwindow.h"
+#include "llvlcomposition.h"
+#include "lltrans.h"
+#include "llagentui.h"
+#include "llmeshrepository.h"
+#include "llfloaterregionrestarting.h"
+#include "llpanelexperiencelisteditor.h"
+#include <boost/function.hpp>
+#include "llpanelexperiencepicker.h"
+#include "llexperiencecache.h"
+#include "llpanelexperiences.h"
+#include "llcorehttputil.h"
+#include "llavatarnamecache.h"
+#include "llenvironment.h"
+
+const S32 TERRAIN_TEXTURE_COUNT = 4;
+const S32 CORNER_COUNT = 4;
+
+const U32 MAX_LISTED_NAMES = 100;
+
+#define TMP_DISABLE_WLES // STORM-1180
+
+///----------------------------------------------------------------------------
+/// Local class declaration
+///----------------------------------------------------------------------------
+
+class LLDispatchEstateUpdateInfo : public LLDispatchHandler
+{
+public:
+    LLDispatchEstateUpdateInfo() {}
+    virtual ~LLDispatchEstateUpdateInfo() {}
+    virtual bool operator()(
+        const LLDispatcher* dispatcher,
+        const std::string& key,
+        const LLUUID& invoice,
+        const sparam_t& strings);
+};
+
+class LLDispatchSetEstateAccess : public LLDispatchHandler
+{
+public:
+    LLDispatchSetEstateAccess() {}
+    virtual ~LLDispatchSetEstateAccess() {}
+    virtual bool operator()(
+        const LLDispatcher* dispatcher,
+        const std::string& key,
+        const LLUUID& invoice,
+        const sparam_t& strings);
+};
+
+class LLDispatchSetEstateExperience : public LLDispatchHandler
+{
+public:
+    virtual bool operator()(
+        const LLDispatcher* dispatcher,
+        const std::string& key,
+        const LLUUID& invoice,
+        const sparam_t& strings);
+
+    static LLSD getIDs( sparam_t::const_iterator it, sparam_t::const_iterator end, S32 count );
+};
+
+
+/*
+void unpack_request_params(
+    LLMessageSystem* msg,
+    LLDispatcher::sparam_t& strings,
+    LLDispatcher::iparam_t& integers)
+{
+    char str_buf[MAX_STRING];
+    S32 str_count = msg->getNumberOfBlocksFast(_PREHASH_StringData);
+    S32 i;
+    for (i = 0; i < str_count; ++i)
+    {
+        // we treat the SParam as binary data (since it might be an
+        // LLUUID in compressed form which may have embedded \0's,)
+        str_buf[0] = '\0';
+        S32 data_size = msg->getSizeFast(_PREHASH_StringData, i, _PREHASH_SParam);
+        if (data_size >= 0)
+        {
+            msg->getBinaryDataFast(_PREHASH_StringData, _PREHASH_SParam,
+                                   str_buf, data_size, i, MAX_STRING - 1);
+            strings.push_back(std::string(str_buf, data_size));
+        }
+    }
+
+    U32 int_buf;
+    S32 int_count = msg->getNumberOfBlocksFast(_PREHASH_IntegerData);
+    for (i = 0; i < int_count; ++i)
+    {
+        msg->getU32("IntegerData", "IParam", int_buf, i);
+        integers.push_back(int_buf);
+    }
+}
+*/
+
+class LLPanelRegionEnvironment : public LLPanelEnvironmentInfo
+{
+public:
+                        LLPanelRegionEnvironment();
+    virtual             ~LLPanelRegionEnvironment();
+
+    virtual void        refresh() override;
+
+    virtual bool        isRegion() const override { return true; }
+    virtual LLParcel *  getParcel() override { return nullptr; }
+    virtual bool        canEdit() override { return LLEnvironment::instance().canAgentUpdateRegionEnvironment(); }
+    virtual bool        isLargeEnough() override { return true; }   // regions are always large enough.
+
+    bool                refreshFromRegion(LLViewerRegion* region);
+
+    virtual bool        postBuild() override;
+    virtual void        onOpen(const LLSD& key) override {};
+
+    virtual S32         getParcelId() override { return INVALID_PARCEL_ID; }
+
+protected:
+    static const U32    DIRTY_FLAG_OVERRIDE;
+
+    virtual void        refreshFromSource() override;
+
+    bool                confirmUpdateEstateEnvironment(const LLSD& notification, const LLSD& response);
+
+    void                onChkAllowOverride(bool value);
+
+private:
+    bool                mAllowOverrideRestore;
+    connection_t        mCommitConnect;
+};
+
+
+
+bool estate_dispatch_initialized = false;
+
+
+///----------------------------------------------------------------------------
+/// LLFloaterRegionInfo
+///----------------------------------------------------------------------------
+
+//S32 LLFloaterRegionInfo::sRequestSerial = 0;
+LLUUID LLFloaterRegionInfo::sRequestInvoice;
+
+
+LLFloaterRegionInfo::LLFloaterRegionInfo(const LLSD& seed)
+    : LLFloater(seed),
+    mEnvironmentPanel(NULL),
+    mRegionChangedCallback()
+{}
+
+bool LLFloaterRegionInfo::postBuild()
+{
+    mTab = getChild<LLTabContainer>("region_panels");
+    mTab->setCommitCallback(boost::bind(&LLFloaterRegionInfo::onTabSelected, this, _2));
+
+    // contruct the panels
+    LLPanelRegionInfo* panel;
+    panel = new LLPanelEstateInfo;
+    mInfoPanels.push_back(panel);
+    panel->buildFromFile("panel_region_estate.xml");
+    mTab->addTabPanel(LLTabContainer::TabPanelParams().panel(panel).select_tab(true));
+
+    panel = new LLPanelEstateAccess;
+    mInfoPanels.push_back(panel);
+    panel->buildFromFile("panel_region_access.xml");
+    mTab->addTabPanel(panel);
+
+    panel = new LLPanelEstateCovenant;
+    mInfoPanels.push_back(panel);
+    panel->buildFromFile("panel_region_covenant.xml");
+    mTab->addTabPanel(panel);
+
+    panel = new LLPanelRegionGeneralInfo;
+    mInfoPanels.push_back(panel);
+    panel->getCommitCallbackRegistrar().add("RegionInfo.ManageTelehub", boost::bind(&LLPanelRegionInfo::onClickManageTelehub, panel));
+    panel->buildFromFile("panel_region_general.xml");
+    mTab->addTabPanel(panel);
+
+    panel = new LLPanelRegionTerrainInfo;
+    mInfoPanels.push_back(panel);
+    panel->buildFromFile("panel_region_terrain.xml");
+    mTab->addTabPanel(panel);
+
+    mEnvironmentPanel = new LLPanelRegionEnvironment;
+    mEnvironmentPanel->buildFromFile("panel_region_environment.xml");
+//  mEnvironmentPanel->configureForRegion();
+    mTab->addTabPanel(mEnvironmentPanel);
+
+    panel = new LLPanelRegionDebugInfo;
+    mInfoPanels.push_back(panel);
+    panel->buildFromFile("panel_region_debug.xml");
+    mTab->addTabPanel(panel);
+
+    if(gDisconnected)
+    {
+        return true;
+    }
+
+    if(!gAgent.getRegionCapability("RegionExperiences").empty())
+    {
+        panel = new LLPanelRegionExperiences;
+        mInfoPanels.push_back(panel);
+        panel->buildFromFile("panel_region_experiences.xml");
+        mTab->addTabPanel(panel);
+    }
+
+    gMessageSystem->setHandlerFunc(
+        "EstateOwnerMessage",
+        &processEstateOwnerRequest);
+
+    // Request region info when agent region changes.
+    mRegionChangedCallback = gAgent.addRegionChangedCallback(boost::bind(&LLFloaterRegionInfo::onRegionChanged, this));
+
+    return true;
+}
+
+LLFloaterRegionInfo::~LLFloaterRegionInfo()
+{
+    if (mRegionChangedCallback.connected())
+    {
+        mRegionChangedCallback.disconnect();
+    }
+}
+
+void LLFloaterRegionInfo::onOpen(const LLSD& key)
+{
+    if(gDisconnected)
+    {
+        disableTabCtrls();
+        return;
+    }
+    refreshFromRegion(gAgent.getRegion());
+    requestRegionInfo();
+
+    if (!mGodLevelChangeSlot.connected())
+    {
+        mGodLevelChangeSlot = gAgent.registerGodLevelChanageListener(boost::bind(&LLFloaterRegionInfo::onGodLevelChange, this, _1));
+    }
+}
+
+void LLFloaterRegionInfo::onClose(bool app_quitting)
+{
+    if (mGodLevelChangeSlot.connected())
+    {
+        mGodLevelChangeSlot.disconnect();
+    }
+}
+
+void LLFloaterRegionInfo::onRegionChanged()
+{
+    if (getVisible()) //otherwise onOpen will do request
+    {
+        requestRegionInfo();
+    }
+}
+
+// static
+void LLFloaterRegionInfo::requestRegionInfo()
+{
+    LLTabContainer* tab = findChild<LLTabContainer>("region_panels");
+    if (tab)
+    {
+        tab->getChild<LLPanel>("General")->setCtrlsEnabled(false);
+        tab->getChild<LLPanel>("Debug")->setCtrlsEnabled(false);
+        tab->getChild<LLPanel>("Terrain")->setCtrlsEnabled(false);
+        tab->getChild<LLPanel>("Estate")->setCtrlsEnabled(false);
+        tab->getChild<LLPanel>("Access")->setCtrlsEnabled(false);
+    }
+
+    // Must allow anyone to request the RegionInfo data
+    // so non-owners/non-gods can see the values.
+    // Therefore can't use an EstateOwnerMessage JC
+    LLMessageSystem* msg = gMessageSystem;
+    msg->newMessage("RequestRegionInfo");
+    msg->nextBlock("AgentData");
+    msg->addUUID("AgentID", gAgent.getID());
+    msg->addUUID("SessionID", gAgent.getSessionID());
+    gAgent.sendReliableMessage();
+}
+
+// static
+void LLFloaterRegionInfo::processEstateOwnerRequest(LLMessageSystem* msg,void**)
+{
+    static LLDispatcher dispatch;
+    LLFloaterRegionInfo* floater = LLFloaterReg::getTypedInstance<LLFloaterRegionInfo>("region_info");
+    if(!floater)
+    {
+        return;
+    }
+
+    if (!estate_dispatch_initialized)
+    {
+        LLPanelEstateInfo::initDispatch(dispatch);
+    }
+
+    LLPanelEstateInfo* panel = LLFloaterRegionInfo::getPanelEstate();
+
+    // unpack the message
+    std::string request;
+    LLUUID invoice;
+    LLDispatcher::sparam_t strings;
+    LLDispatcher::unpackMessage(msg, request, invoice, strings);
+    if(invoice != getLastInvoice())
+    {
+        LL_WARNS() << "Mismatched Estate message: " << request << LL_ENDL;
+        return;
+    }
+
+    //dispatch the message
+    dispatch.dispatch(request, invoice, strings);
+
+    if (panel)
+    {
+        panel->updateControls(gAgent.getRegion());
+    }
+}
+
+
+// static
+void LLFloaterRegionInfo::processRegionInfo(LLMessageSystem* msg)
+{
+    LLPanel* panel;
+    LLFloaterRegionInfo* floater = LLFloaterReg::getTypedInstance<LLFloaterRegionInfo>("region_info");
+    if(!floater)
+    {
+        return;
+    }
+#if 0
+    // We need to re-request environment setting here,
+    // otherwise after we apply (send) updated region settings we won't get them back,
+    // so our environment won't be updated.
+    // This is also the way to know about externally changed region environment.
+    LLEnvManagerNew::instance().requestRegionSettings();
+#endif
+    LLTabContainer* tab = floater->getChild<LLTabContainer>("region_panels");
+
+    LLViewerRegion* region = gAgent.getRegion();
+    bool allow_modify = gAgent.isGodlike() || (region && region->canManageEstate());
+
+    // *TODO: Replace parsing msg with accessing the region info model.
+    LLRegionInfoModel& region_info = LLRegionInfoModel::instance();
+
+    // extract message
+    std::string sim_name;
+    std::string sim_type = LLTrans::getString("land_type_unknown");
+    U64 region_flags;
+    U8 agent_limit;
+    S32 hard_agent_limit;
+    F32 object_bonus_factor;
+    U8 sim_access;
+    F32 water_height;
+    F32 terrain_raise_limit;
+    F32 terrain_lower_limit;
+    bool use_estate_sun;
+    F32 sun_hour;
+    msg->getString("RegionInfo", "SimName", sim_name);
+    msg->getU8("RegionInfo", "MaxAgents", agent_limit);
+    msg->getS32("RegionInfo2", "HardMaxAgents", hard_agent_limit);
+    msg->getF32("RegionInfo", "ObjectBonusFactor", object_bonus_factor);
+    msg->getU8("RegionInfo", "SimAccess", sim_access);
+    msg->getF32Fast(_PREHASH_RegionInfo, _PREHASH_WaterHeight, water_height);
+    msg->getF32Fast(_PREHASH_RegionInfo, _PREHASH_TerrainRaiseLimit, terrain_raise_limit);
+    msg->getF32Fast(_PREHASH_RegionInfo, _PREHASH_TerrainLowerLimit, terrain_lower_limit);
+    msg->getBOOL("RegionInfo", "UseEstateSun", use_estate_sun);
+    // actually the "last set" sun hour, not the current sun hour. JC
+    msg->getF32("RegionInfo", "SunHour", sun_hour);
+    // the only reasonable way to decide if we actually have any data is to
+    // check to see if any of these fields have nonzero sizes
+    if (msg->getSize("RegionInfo2", "ProductSKU") > 0 ||
+        msg->getSize("RegionInfo2", "ProductName") > 0)
+    {
+        msg->getString("RegionInfo2", "ProductName", sim_type);
+        LLTrans::findString(sim_type, sim_type); // try localizing sim product name
+    }
+
+    if (msg->has(_PREHASH_RegionInfo3))
+    {
+        msg->getU64("RegionInfo3", "RegionFlagsExtended", region_flags);
+    }
+    else
+    {
+        U32 flags = 0;
+        msg->getU32("RegionInfo", "RegionFlags", flags);
+        region_flags = flags;
+    }
+
+    if (msg->has(_PREHASH_RegionInfo5))
+    {
+        F32 chat_whisper_range;
+        F32 chat_normal_range;
+        F32 chat_shout_range;
+        F32 chat_whisper_offset;
+        F32 chat_normal_offset;
+        F32 chat_shout_offset;
+        U32 chat_flags;
+
+        msg->getF32Fast(_PREHASH_RegionInfo5, _PREHASH_ChatWhisperRange, chat_whisper_range);
+        msg->getF32Fast(_PREHASH_RegionInfo5, _PREHASH_ChatNormalRange, chat_normal_range);
+        msg->getF32Fast(_PREHASH_RegionInfo5, _PREHASH_ChatShoutRange, chat_shout_range);
+        msg->getF32Fast(_PREHASH_RegionInfo5, _PREHASH_ChatWhisperOffset, chat_whisper_offset);
+        msg->getF32Fast(_PREHASH_RegionInfo5, _PREHASH_ChatNormalOffset, chat_normal_offset);
+        msg->getF32Fast(_PREHASH_RegionInfo5, _PREHASH_ChatShoutOffset, chat_shout_offset);
+        msg->getU32Fast(_PREHASH_RegionInfo5, _PREHASH_ChatFlags, chat_flags);
+
+        LL_INFOS() << "Whisper range: " << chat_whisper_range << " normal range: " << chat_normal_range << " shout range: " << chat_shout_range
+            << " whisper offset: " << chat_whisper_offset << " normal offset: " << chat_normal_offset << " shout offset: " << chat_shout_offset
+            << " chat flags: " << chat_flags << LL_ENDL;
+    }
+
+    // GENERAL PANEL
+    panel = tab->getChild<LLPanel>("General");
+    panel->getChild<LLUICtrl>("region_text")->setValue(LLSD(sim_name));
+    panel->getChild<LLUICtrl>("region_type")->setValue(LLSD(sim_type));
+    panel->getChild<LLUICtrl>("version_channel_text")->setValue(gLastVersionChannel);
+
+    panel->getChild<LLUICtrl>("block_terraform_check")->setValue(is_flag_set(region_flags, REGION_FLAGS_BLOCK_TERRAFORM));
+    panel->getChild<LLUICtrl>("block_fly_check")->setValue(is_flag_set(region_flags, REGION_FLAGS_BLOCK_FLY));
+    panel->getChild<LLUICtrl>("block_fly_over_check")->setValue(is_flag_set(region_flags, REGION_FLAGS_BLOCK_FLYOVER));
+    panel->getChild<LLUICtrl>("allow_damage_check")->setValue(is_flag_set(region_flags, REGION_FLAGS_ALLOW_DAMAGE));
+    panel->getChild<LLUICtrl>("restrict_pushobject")->setValue(is_flag_set(region_flags, REGION_FLAGS_RESTRICT_PUSHOBJECT));
+    panel->getChild<LLUICtrl>("allow_land_resell_check")->setValue(is_flag_set(region_flags, REGION_FLAGS_BLOCK_LAND_RESELL));
+    panel->getChild<LLUICtrl>("allow_parcel_changes_check")->setValue(is_flag_set(region_flags, REGION_FLAGS_ALLOW_PARCEL_CHANGES));
+    panel->getChild<LLUICtrl>("block_parcel_search_check")->setValue(is_flag_set(region_flags, REGION_FLAGS_BLOCK_PARCEL_SEARCH));
+    panel->getChild<LLUICtrl>("agent_limit_spin")->setValue(LLSD((F32)agent_limit));
+    panel->getChild<LLUICtrl>("object_bonus_spin")->setValue(LLSD(object_bonus_factor));
+    panel->getChild<LLUICtrl>("access_combo")->setValue(LLSD(sim_access));
+
+    panel->getChild<LLSpinCtrl>("agent_limit_spin")->setMaxValue(hard_agent_limit);
+
+    LLPanelRegionGeneralInfo* panel_general = LLFloaterRegionInfo::getPanelGeneral();
+    if (panel)
+    {
+        panel_general->setObjBonusFactor(object_bonus_factor);
+    }
+
+    // detect teen grid for maturity
+
+    U32 parent_estate_id;
+    msg->getU32("RegionInfo", "ParentEstateID", parent_estate_id);
+    bool teen_grid = (parent_estate_id == 5);  // *TODO add field to estate table and test that
+    panel->getChildView("access_combo")->setEnabled(gAgent.isGodlike() || (region && region->canManageEstate() && !teen_grid));
+    panel->setCtrlsEnabled(allow_modify);
+
+
+    // DEBUG PANEL
+    panel = tab->getChild<LLPanel>("Debug");
+
+    panel->getChild<LLUICtrl>("region_text")->setValue(LLSD(sim_name) );
+    panel->getChild<LLUICtrl>("disable_scripts_check")->setValue(LLSD((bool)(region_flags & REGION_FLAGS_SKIP_SCRIPTS)));
+    panel->getChild<LLUICtrl>("disable_collisions_check")->setValue(LLSD((bool)(region_flags & REGION_FLAGS_SKIP_COLLISIONS)));
+    panel->getChild<LLUICtrl>("disable_physics_check")->setValue(LLSD((bool)(region_flags & REGION_FLAGS_SKIP_PHYSICS)));
+    panel->setCtrlsEnabled(allow_modify);
+
+    // TERRAIN PANEL
+    panel = tab->getChild<LLPanel>("Terrain");
+
+    panel->getChild<LLUICtrl>("region_text")->setValue(LLSD(sim_name));
+    panel->getChild<LLUICtrl>("water_height_spin")->setValue(region_info.mWaterHeight);
+    panel->getChild<LLUICtrl>("terrain_raise_spin")->setValue(region_info.mTerrainRaiseLimit);
+    panel->getChild<LLUICtrl>("terrain_lower_spin")->setValue(region_info.mTerrainLowerLimit);
+
+    panel->setCtrlsEnabled(allow_modify);
+
+    if (floater->getVisible())
+    {
+        // Note: region info also causes LLRegionInfoModel::instance().update(msg); -> requestRegion(); -> changed message
+        // we need to know env version here and in update(msg) to know when to request and when not to, when to filter 'changed'
+        floater->refreshFromRegion(gAgent.getRegion());
+    } // else will rerequest on onOpen either way
+}
+
+// static
+LLPanelEstateInfo* LLFloaterRegionInfo::getPanelEstate()
+{
+    LLFloaterRegionInfo* floater = LLFloaterReg::getTypedInstance<LLFloaterRegionInfo>("region_info");
+    if (!floater) return NULL;
+    LLTabContainer* tab = floater->getChild<LLTabContainer>("region_panels");
+    LLPanelEstateInfo* panel = (LLPanelEstateInfo*)tab->getChild<LLPanel>("Estate");
+    return panel;
+}
+
+// static
+LLPanelEstateAccess* LLFloaterRegionInfo::getPanelAccess()
+{
+    LLFloaterRegionInfo* floater = LLFloaterReg::getTypedInstance<LLFloaterRegionInfo>("region_info");
+    if (!floater) return NULL;
+    LLTabContainer* tab = floater->getChild<LLTabContainer>("region_panels");
+    LLPanelEstateAccess* panel = (LLPanelEstateAccess*)tab->getChild<LLPanel>("Access");
+    return panel;
+}
+
+// static
+LLPanelEstateCovenant* LLFloaterRegionInfo::getPanelCovenant()
+{
+    LLFloaterRegionInfo* floater = LLFloaterReg::getTypedInstance<LLFloaterRegionInfo>("region_info");
+    if (!floater) return NULL;
+    LLTabContainer* tab = floater->getChild<LLTabContainer>("region_panels");
+    LLPanelEstateCovenant* panel = (LLPanelEstateCovenant*)tab->getChild<LLPanel>("Covenant");
+    return panel;
+}
+
+// static
+LLPanelRegionGeneralInfo* LLFloaterRegionInfo::getPanelGeneral()
+{
+    LLFloaterRegionInfo* floater = LLFloaterReg::getTypedInstance<LLFloaterRegionInfo>("region_info");
+    if (!floater) return NULL;
+    LLTabContainer* tab = floater->getChild<LLTabContainer>("region_panels");
+    LLPanelRegionGeneralInfo* panel = (LLPanelRegionGeneralInfo*)tab->getChild<LLPanel>("General");
+    return panel;
+}
+
+// static
+LLPanelRegionEnvironment* LLFloaterRegionInfo::getPanelEnvironment()
+{
+    LLFloaterRegionInfo* floater = LLFloaterReg::getTypedInstance<LLFloaterRegionInfo>("region_info");
+    if (!floater) return NULL;
+    LLTabContainer* tab = floater->getChild<LLTabContainer>("region_panels");
+    LLPanelRegionEnvironment* panel = (LLPanelRegionEnvironment*)tab->getChild<LLPanel>("panel_env_info");
+    return panel;
+}
+
+// static
+LLPanelRegionTerrainInfo* LLFloaterRegionInfo::getPanelRegionTerrain()
+{
+    LLFloaterRegionInfo* floater = LLFloaterReg::getTypedInstance<LLFloaterRegionInfo>("region_info");
+    if (!floater)
+    {
+        llassert(floater);
+        return NULL;
+    }
+
+    LLTabContainer* tab_container = floater->getChild<LLTabContainer>("region_panels");
+    LLPanelRegionTerrainInfo* panel =
+        dynamic_cast<LLPanelRegionTerrainInfo*>(tab_container->getChild<LLPanel>("Terrain"));
+    llassert(panel);
+    return panel;
+}
+
+LLPanelRegionExperiences* LLFloaterRegionInfo::getPanelExperiences()
+{
+    LLFloaterRegionInfo* floater = LLFloaterReg::getTypedInstance<LLFloaterRegionInfo>("region_info");
+    if (!floater) return NULL;
+    LLTabContainer* tab = floater->getChild<LLTabContainer>("region_panels");
+    return (LLPanelRegionExperiences*)tab->getChild<LLPanel>("Experiences");
+}
+
+void LLFloaterRegionInfo::disableTabCtrls()
+{
+    LLTabContainer* tab = getChild<LLTabContainer>("region_panels");
+
+    tab->getChild<LLPanel>("General")->setCtrlsEnabled(false);
+    tab->getChild<LLPanel>("Debug")->setCtrlsEnabled(false);
+    tab->getChild<LLPanel>("Terrain")->setCtrlsEnabled(false);
+    tab->getChild<LLPanel>("panel_env_info")->setCtrlsEnabled(false);
+    tab->getChild<LLPanel>("Estate")->setCtrlsEnabled(false);
+    tab->getChild<LLPanel>("Access")->setCtrlsEnabled(false);
+}
+
+void LLFloaterRegionInfo::onTabSelected(const LLSD& param)
+{
+    LLPanel* active_panel = getChild<LLPanel>(param.asString());
+    active_panel->onOpen(LLSD());
+}
+
+void LLFloaterRegionInfo::refreshFromRegion(LLViewerRegion* region)
+{
+    if (!region)
+    {
+        return;
+    }
+
+    // call refresh from region on all panels
+    for (const auto& infoPanel : mInfoPanels)
+    {
+        infoPanel->refreshFromRegion(region);
+    }
+    mEnvironmentPanel->refreshFromRegion(region);
+}
+
+// public
+void LLFloaterRegionInfo::refresh()
+{
+    for(info_panels_t::iterator iter = mInfoPanels.begin();
+        iter != mInfoPanels.end(); ++iter)
+    {
+        (*iter)->refresh();
+    }
+    mEnvironmentPanel->refresh();
+}
+
+void LLFloaterRegionInfo::enableTopButtons()
+{
+    getChildView("top_colliders_btn")->setEnabled(true);
+    getChildView("top_scripts_btn")->setEnabled(true);
+}
+
+void LLFloaterRegionInfo::disableTopButtons()
+{
+    getChildView("top_colliders_btn")->setEnabled(false);
+    getChildView("top_scripts_btn")->setEnabled(false);
+}
+
+void LLFloaterRegionInfo::onGodLevelChange(U8 god_level)
+{
+    LLFloaterRegionInfo* floater = LLFloaterReg::getTypedInstance<LLFloaterRegionInfo>("region_info");
+    if (floater && floater->getVisible())
+    {
+        refreshFromRegion(gAgent.getRegion());
+    }
+}
+
+///----------------------------------------------------------------------------
+/// Local class implementation
+///----------------------------------------------------------------------------
+
+//
+// LLPanelRegionInfo
+//
+
+LLPanelRegionInfo::LLPanelRegionInfo()
+    : LLPanel()
+{
+}
+
+void LLPanelRegionInfo::onBtnSet()
+{
+    if (sendUpdate())
+    {
+        disableButton("apply_btn");
+    }
+}
+
+void LLPanelRegionInfo::onChangeChildCtrl(LLUICtrl* ctrl)
+{
+    updateChild(ctrl); // virtual function
+}
+
+// Enables the "set" button if it is not already enabled
+void LLPanelRegionInfo::onChangeAnything()
+{
+    enableButton("apply_btn");
+    refresh();
+}
+
+// static
+// Enables set button on change to line editor
+void LLPanelRegionInfo::onChangeText(LLLineEditor* caller, void* user_data)
+{
+    LLPanelRegionInfo* panel = dynamic_cast<LLPanelRegionInfo*>(caller->getParent());
+    if(panel)
+    {
+        panel->enableButton("apply_btn");
+        panel->refresh();
+    }
+}
+
+
+// virtual
+bool LLPanelRegionInfo::postBuild()
+{
+    // If the panel has an Apply button, set a callback for it.
+    LLUICtrl* apply_btn = findChild<LLUICtrl>("apply_btn");
+    if (apply_btn)
+    {
+        apply_btn->setCommitCallback(boost::bind(&LLPanelRegionInfo::onBtnSet, this));
+    }
+
+    refresh();
+    return true;
+}
+
+// virtual
+void LLPanelRegionInfo::updateChild(LLUICtrl* child_ctr)
+{
+}
+
+// virtual
+bool LLPanelRegionInfo::refreshFromRegion(LLViewerRegion* region)
+{
+    if (region) mHost = region->getHost();
+    return true;
+}
+
+void LLPanelRegionInfo::sendEstateOwnerMessage(
+    LLMessageSystem* msg,
+    const std::string& request,
+    const LLUUID& invoice,
+    const strings_t& strings)
+{
+    LL_INFOS() << "Sending estate request '" << request << "'" << LL_ENDL;
+    msg->newMessage("EstateOwnerMessage");
+    msg->nextBlockFast(_PREHASH_AgentData);
+    msg->addUUIDFast(_PREHASH_AgentID, gAgent.getID());
+    msg->addUUIDFast(_PREHASH_SessionID, gAgent.getSessionID());
+    msg->addUUIDFast(_PREHASH_TransactionID, LLUUID::null); //not used
+    msg->nextBlock("MethodData");
+    msg->addString("Method", request);
+    msg->addUUID("Invoice", invoice);
+    if(strings.empty())
+    {
+        msg->nextBlock("ParamList");
+        msg->addString("Parameter", NULL);
+    }
+    else
+    {
+        strings_t::const_iterator it = strings.begin();
+        strings_t::const_iterator end = strings.end();
+        for(; it != end; ++it)
+        {
+            msg->nextBlock("ParamList");
+            msg->addString("Parameter", *it);
+        }
+    }
+    msg->sendReliable(mHost);
+}
+
+void LLPanelRegionInfo::enableButton(const std::string& btn_name, bool enable)
+{
+    LLView* button = findChildView(btn_name);
+    if (button) button->setEnabled(enable);
+}
+
+void LLPanelRegionInfo::disableButton(const std::string& btn_name)
+{
+    LLView* button = findChildView(btn_name);
+    if (button) button->setEnabled(false);
+}
+
+void LLPanelRegionInfo::initCtrl(const std::string& name)
+{
+    getChild<LLUICtrl>(name)->setCommitCallback(boost::bind(&LLPanelRegionInfo::onChangeAnything, this));
+}
+
+void LLPanelRegionInfo::onClickManageTelehub()
+{
+    LLFloaterReg::hideInstance("region_info");
+    LLFloaterReg::showInstance("telehubs");
+}
+
+/////////////////////////////////////////////////////////////////////////////
+// LLPanelRegionGeneralInfo
+//
+bool LLPanelRegionGeneralInfo::refreshFromRegion(LLViewerRegion* region)
+{
+    bool allow_modify = gAgent.isGodlike() || (region && region->canManageEstate());
+    setCtrlsEnabled(allow_modify);
+    getChildView("apply_btn")->setEnabled(false);
+    getChildView("access_text")->setEnabled(allow_modify);
+    // getChildView("access_combo")->setEnabled(allow_modify);
+    // now set in processRegionInfo for teen grid detection
+    getChildView("kick_btn")->setEnabled(allow_modify);
+    getChildView("kick_all_btn")->setEnabled(allow_modify);
+    getChildView("im_btn")->setEnabled(allow_modify);
+    getChildView("manage_telehub_btn")->setEnabled(allow_modify);
+
+    // Data gets filled in by processRegionInfo
+
+    return LLPanelRegionInfo::refreshFromRegion(region);
+}
+
+bool LLPanelRegionGeneralInfo::postBuild()
+{
+    // Enable the "Apply" button if something is changed. JC
+    initCtrl("block_terraform_check");
+    initCtrl("block_fly_check");
+    initCtrl("block_fly_over_check");
+    initCtrl("allow_damage_check");
+    initCtrl("allow_land_resell_check");
+    initCtrl("allow_parcel_changes_check");
+    initCtrl("agent_limit_spin");
+    initCtrl("object_bonus_spin");
+    initCtrl("access_combo");
+    initCtrl("restrict_pushobject");
+    initCtrl("block_parcel_search_check");
+
+    childSetAction("kick_btn", boost::bind(&LLPanelRegionGeneralInfo::onClickKick, this));
+    childSetAction("kick_all_btn", onClickKickAll, this);
+    childSetAction("im_btn", onClickMessage, this);
+//  childSetAction("manage_telehub_btn", onClickManageTelehub, this);
+
+    LLUICtrl* apply_btn = findChild<LLUICtrl>("apply_btn");
+    if (apply_btn)
+    {
+        apply_btn->setCommitCallback(boost::bind(&LLPanelRegionGeneralInfo::onBtnSet, this));
+    }
+
+    refresh();
+    return true;
+}
+
+void LLPanelRegionGeneralInfo::onBtnSet()
+{
+    if(mObjBonusFactor == getChild<LLUICtrl>("object_bonus_spin")->getValue().asReal())
+    {
+        if (sendUpdate())
+        {
+            disableButton("apply_btn");
+        }
+    }
+    else
+    {
+        LLNotificationsUtil::add("ChangeObjectBonusFactor", LLSD(), LLSD(), boost::bind(&LLPanelRegionGeneralInfo::onChangeObjectBonus, this, _1, _2));
+    }
+}
+
+bool LLPanelRegionGeneralInfo::onChangeObjectBonus(const LLSD& notification, const LLSD& response)
+{
+    S32 option = LLNotificationsUtil::getSelectedOption(notification, response);
+    if (option == 0)
+    {
+        if (sendUpdate())
+        {
+            disableButton("apply_btn");
+        }
+    }
+    return false;
+}
+
+void LLPanelRegionGeneralInfo::onClickKick()
+{
+    LL_INFOS() << "LLPanelRegionGeneralInfo::onClickKick" << LL_ENDL;
+
+    // this depends on the grandparent view being a floater
+    // in order to set up floater dependency
+    LLView * button = findChild<LLButton>("kick_btn");
+    LLFloater* parent_floater = gFloaterView->getParentFloater(this);
+    LLFloater* child_floater = LLFloaterAvatarPicker::show(boost::bind(&LLPanelRegionGeneralInfo::onKickCommit, this, _1),
+                                                                                false, true, false, parent_floater->getName(), button);
+    if (child_floater)
+    {
+        parent_floater->addDependentFloater(child_floater);
+    }
+}
+
+void LLPanelRegionGeneralInfo::onKickCommit(const uuid_vec_t& ids)
+{
+    if (ids.empty()) return;
+    if(ids[0].notNull())
+    {
+        strings_t strings;
+        // [0] = our agent id
+        // [1] = target agent id
+        std::string buffer;
+        gAgent.getID().toString(buffer);
+        strings.push_back(buffer);
+
+        ids[0].toString(buffer);
+        strings.push_back(strings_t::value_type(buffer));
+
+        LLUUID invoice(LLFloaterRegionInfo::getLastInvoice());
+        sendEstateOwnerMessage(gMessageSystem, "teleporthomeuser", invoice, strings);
+    }
+}
+
+// static
+void LLPanelRegionGeneralInfo::onClickKickAll(void* userdata)
+{
+    LL_INFOS() << "LLPanelRegionGeneralInfo::onClickKickAll" << LL_ENDL;
+    LLNotificationsUtil::add("KickUsersFromRegion",
+                                    LLSD(),
+                                    LLSD(),
+                                    boost::bind(&LLPanelRegionGeneralInfo::onKickAllCommit, (LLPanelRegionGeneralInfo*)userdata, _1, _2));
+}
+
+bool LLPanelRegionGeneralInfo::onKickAllCommit(const LLSD& notification, const LLSD& response)
+{
+    S32 option = LLNotificationsUtil::getSelectedOption(notification, response);
+    if (option == 0)
+    {
+        strings_t strings;
+        // [0] = our agent id
+        std::string buffer;
+        gAgent.getID().toString(buffer);
+        strings.push_back(buffer);
+
+        LLUUID invoice(LLFloaterRegionInfo::getLastInvoice());
+        // historical message name
+        sendEstateOwnerMessage(gMessageSystem, "teleporthomeallusers", invoice, strings);
+    }
+    return false;
+}
+
+// static
+void LLPanelRegionGeneralInfo::onClickMessage(void* userdata)
+{
+    LL_INFOS() << "LLPanelRegionGeneralInfo::onClickMessage" << LL_ENDL;
+    LLNotificationsUtil::add("MessageRegion",
+        LLSD(),
+        LLSD(),
+        boost::bind(&LLPanelRegionGeneralInfo::onMessageCommit, (LLPanelRegionGeneralInfo*)userdata, _1, _2));
+}
+
+// static
+bool LLPanelRegionGeneralInfo::onMessageCommit(const LLSD& notification, const LLSD& response)
+{
+    if(LLNotificationsUtil::getSelectedOption(notification, response) != 0) return false;
+
+    std::string text = response["message"].asString();
+    if (text.empty()) return false;
+
+    LL_INFOS() << "Message to everyone: " << text << LL_ENDL;
+    strings_t strings;
+    // [0] grid_x, unused here
+    // [1] grid_y, unused here
+    // [2] agent_id of sender
+    // [3] sender name
+    // [4] message
+    strings.push_back("-1");
+    strings.push_back("-1");
+    std::string buffer;
+    gAgent.getID().toString(buffer);
+    strings.push_back(buffer);
+    std::string name;
+    LLAgentUI::buildFullname(name);
+    strings.push_back(strings_t::value_type(name));
+    strings.push_back(strings_t::value_type(text));
+    LLUUID invoice(LLFloaterRegionInfo::getLastInvoice());
+    sendEstateOwnerMessage(gMessageSystem, "simulatormessage", invoice, strings);
+    return false;
+}
+
+// setregioninfo
+// strings[0] = 'Y' - block terraform, 'N' - not
+// strings[1] = 'Y' - block fly, 'N' - not
+// strings[2] = 'Y' - allow damage, 'N' - not
+// strings[3] = 'Y' - allow land sale, 'N' - not
+// strings[4] = agent limit
+// strings[5] = object bonus
+// strings[6] = sim access (0 = unknown, 13 = PG, 21 = Mature, 42 = Adult)
+// strings[7] = restrict pushobject
+// strings[8] = 'Y' - allow parcel subdivide, 'N' - not
+// strings[9] = 'Y' - block parcel search, 'N' - allow
+bool LLPanelRegionGeneralInfo::sendUpdate()
+{
+    LL_INFOS() << "LLPanelRegionGeneralInfo::sendUpdate()" << LL_ENDL;
+
+    // First try using a Cap.  If that fails use the old method.
+    LLSD body;
+    std::string url = gAgent.getRegionCapability("DispatchRegionInfo");
+    if (!url.empty())
+    {
+        body["block_terraform"] = getChild<LLUICtrl>("block_terraform_check")->getValue();
+        body["block_fly"] = getChild<LLUICtrl>("block_fly_check")->getValue();
+        body["block_fly_over"] = getChild<LLUICtrl>("block_fly_over_check")->getValue();
+        body["allow_damage"] = getChild<LLUICtrl>("allow_damage_check")->getValue();
+        body["allow_land_resell"] = getChild<LLUICtrl>("allow_land_resell_check")->getValue();
+        body["agent_limit"] = getChild<LLUICtrl>("agent_limit_spin")->getValue();
+        body["prim_bonus"] = getChild<LLUICtrl>("object_bonus_spin")->getValue();
+        body["sim_access"] = getChild<LLUICtrl>("access_combo")->getValue();
+        body["restrict_pushobject"] = getChild<LLUICtrl>("restrict_pushobject")->getValue();
+        body["allow_parcel_changes"] = getChild<LLUICtrl>("allow_parcel_changes_check")->getValue();
+        body["block_parcel_search"] = getChild<LLUICtrl>("block_parcel_search_check")->getValue();
+
+        LLCoreHttpUtil::HttpCoroutineAdapter::messageHttpPost(url, body,
+            "Region info update posted.", "Region info update not posted.");
+    }
+    else
+    {
+        strings_t strings;
+        std::string buffer;
+
+        buffer = llformat("%s", (getChild<LLUICtrl>("block_terraform_check")->getValue().asBoolean() ? "Y" : "N"));
+        strings.push_back(strings_t::value_type(buffer));
+
+        buffer = llformat("%s", (getChild<LLUICtrl>("block_fly_check")->getValue().asBoolean() ? "Y" : "N"));
+        strings.push_back(strings_t::value_type(buffer));
+
+        buffer = llformat("%s", (getChild<LLUICtrl>("allow_damage_check")->getValue().asBoolean() ? "Y" : "N"));
+        strings.push_back(strings_t::value_type(buffer));
+
+        buffer = llformat("%s", (getChild<LLUICtrl>("allow_land_resell_check")->getValue().asBoolean() ? "Y" : "N"));
+        strings.push_back(strings_t::value_type(buffer));
+
+        F32 value = (F32)getChild<LLUICtrl>("agent_limit_spin")->getValue().asReal();
+        buffer = llformat("%f", value);
+        strings.push_back(strings_t::value_type(buffer));
+
+        value = (F32)getChild<LLUICtrl>("object_bonus_spin")->getValue().asReal();
+        buffer = llformat("%f", value);
+        strings.push_back(strings_t::value_type(buffer));
+
+        buffer = llformat("%d", getChild<LLUICtrl>("access_combo")->getValue().asInteger());
+        strings.push_back(strings_t::value_type(buffer));
+
+        buffer = llformat("%s", (getChild<LLUICtrl>("restrict_pushobject")->getValue().asBoolean() ? "Y" : "N"));
+        strings.push_back(strings_t::value_type(buffer));
+
+        buffer = llformat("%s", (getChild<LLUICtrl>("allow_parcel_changes_check")->getValue().asBoolean() ? "Y" : "N"));
+        strings.push_back(strings_t::value_type(buffer));
+
+        LLUUID invoice(LLFloaterRegionInfo::getLastInvoice());
+        sendEstateOwnerMessage(gMessageSystem, "setregioninfo", invoice, strings);
+    }
+
+    // if we changed access levels, tell user about it
+    LLViewerRegion* region = gAgent.getRegion();
+    if (region && (getChild<LLUICtrl>("access_combo")->getValue().asInteger() != region->getSimAccess()) )
+    {
+        LLNotificationsUtil::add("RegionMaturityChange");
+    }
+
+    return true;
+}
+
+/////////////////////////////////////////////////////////////////////////////
+// LLPanelRegionDebugInfo
+/////////////////////////////////////////////////////////////////////////////
+bool LLPanelRegionDebugInfo::postBuild()
+{
+    LLPanelRegionInfo::postBuild();
+    initCtrl("disable_scripts_check");
+    initCtrl("disable_collisions_check");
+    initCtrl("disable_physics_check");
+
+    childSetAction("choose_avatar_btn", boost::bind(&LLPanelRegionDebugInfo::onClickChooseAvatar, this));
+    childSetAction("return_btn", onClickReturn, this);
+    childSetAction("top_colliders_btn", onClickTopColliders, this);
+    childSetAction("top_scripts_btn", onClickTopScripts, this);
+    childSetAction("restart_btn", onClickRestart, this);
+    childSetAction("cancel_restart_btn", onClickCancelRestart, this);
+    childSetAction("region_debug_console_btn", onClickDebugConsole, this);
+
+    return true;
+}
+
+// virtual
+bool LLPanelRegionDebugInfo::refreshFromRegion(LLViewerRegion* region)
+{
+    bool allow_modify = gAgent.isGodlike() || (region && region->canManageEstate());
+    setCtrlsEnabled(allow_modify);
+    getChildView("apply_btn")->setEnabled(false);
+    getChildView("target_avatar_name")->setEnabled(false);
+
+    getChildView("choose_avatar_btn")->setEnabled(allow_modify);
+    getChildView("return_scripts")->setEnabled(allow_modify && !mTargetAvatar.isNull());
+    getChildView("return_other_land")->setEnabled(allow_modify && !mTargetAvatar.isNull());
+    getChildView("return_estate_wide")->setEnabled(allow_modify && !mTargetAvatar.isNull());
+    getChildView("return_btn")->setEnabled(allow_modify && !mTargetAvatar.isNull());
+    getChildView("top_colliders_btn")->setEnabled(allow_modify);
+    getChildView("top_scripts_btn")->setEnabled(allow_modify);
+    getChildView("restart_btn")->setEnabled(allow_modify);
+    getChildView("cancel_restart_btn")->setEnabled(allow_modify);
+    getChildView("region_debug_console_btn")->setEnabled(allow_modify);
+
+    return LLPanelRegionInfo::refreshFromRegion(region);
+}
+
+// virtual
+bool LLPanelRegionDebugInfo::sendUpdate()
+{
+    LL_INFOS() << "LLPanelRegionDebugInfo::sendUpdate" << LL_ENDL;
+    strings_t strings;
+    std::string buffer;
+
+    buffer = llformat("%s", (getChild<LLUICtrl>("disable_scripts_check")->getValue().asBoolean() ? "Y" : "N"));
+    strings.push_back(buffer);
+
+    buffer = llformat("%s", (getChild<LLUICtrl>("disable_collisions_check")->getValue().asBoolean() ? "Y" : "N"));
+    strings.push_back(buffer);
+
+    buffer = llformat("%s", (getChild<LLUICtrl>("disable_physics_check")->getValue().asBoolean() ? "Y" : "N"));
+    strings.push_back(buffer);
+
+    LLUUID invoice(LLFloaterRegionInfo::getLastInvoice());
+    sendEstateOwnerMessage(gMessageSystem, "setregiondebug", invoice, strings);
+    return true;
+}
+
+void LLPanelRegionDebugInfo::onClickChooseAvatar()
+{
+    LLView * button = findChild<LLButton>("choose_avatar_btn");
+    LLFloater* parent_floater = gFloaterView->getParentFloater(this);
+    LLFloater * child_floater = LLFloaterAvatarPicker::show(boost::bind(&LLPanelRegionDebugInfo::callbackAvatarID, this, _1, _2),
+                                                                                    false, true, false, parent_floater->getName(), button);
+    if (child_floater)
+    {
+        parent_floater->addDependentFloater(child_floater);
+    }
+}
+
+
+void LLPanelRegionDebugInfo::callbackAvatarID(const uuid_vec_t& ids, const std::vector<LLAvatarName> names)
+{
+    if (ids.empty() || names.empty()) return;
+    mTargetAvatar = ids[0];
+    getChild<LLUICtrl>("target_avatar_name")->setValue(LLSD(names[0].getCompleteName()));
+    refreshFromRegion( gAgent.getRegion() );
+}
+
+// static
+void LLPanelRegionDebugInfo::onClickReturn(void* data)
+{
+    LLPanelRegionDebugInfo* panelp = (LLPanelRegionDebugInfo*) data;
+    if (panelp->mTargetAvatar.isNull()) return;
+
+    LLSD args;
+    args["USER_NAME"] = panelp->getChild<LLUICtrl>("target_avatar_name")->getValue().asString();
+    LLSD payload;
+    payload["avatar_id"] = panelp->mTargetAvatar;
+
+    U32 flags = SWD_ALWAYS_RETURN_OBJECTS;
+
+    if (panelp->getChild<LLUICtrl>("return_scripts")->getValue().asBoolean())
+    {
+        flags |= SWD_SCRIPTED_ONLY;
+    }
+
+    if (panelp->getChild<LLUICtrl>("return_other_land")->getValue().asBoolean())
+    {
+        flags |= SWD_OTHERS_LAND_ONLY;
+    }
+    payload["flags"] = int(flags);
+    payload["return_estate_wide"] = panelp->getChild<LLUICtrl>("return_estate_wide")->getValue().asBoolean();
+    LLNotificationsUtil::add("EstateObjectReturn", args, payload,
+                                    boost::bind(&LLPanelRegionDebugInfo::callbackReturn, panelp, _1, _2));
+}
+
+bool LLPanelRegionDebugInfo::callbackReturn(const LLSD& notification, const LLSD& response)
+{
+    S32 option = LLNotificationsUtil::getSelectedOption(notification, response);
+    if (option != 0) return false;
+
+    LLUUID target_avatar = notification["payload"]["avatar_id"].asUUID();
+    if (!target_avatar.isNull())
+    {
+        U32 flags = notification["payload"]["flags"].asInteger();
+        bool return_estate_wide = notification["payload"]["return_estate_wide"];
+        if (return_estate_wide)
+        {
+            // send as estate message - routed by spaceserver to all regions in estate
+            strings_t strings;
+            strings.push_back(llformat("%d", flags));
+            strings.push_back(target_avatar.asString());
+
+            LLUUID invoice(LLFloaterRegionInfo::getLastInvoice());
+
+            sendEstateOwnerMessage(gMessageSystem, "estateobjectreturn", invoice, strings);
+        }
+        else
+        {
+            // send to this simulator only
+            send_sim_wide_deletes(target_avatar, flags);
+        }
+    }
+    return false;
+}
+
+
+// static
+void LLPanelRegionDebugInfo::onClickTopColliders(void* data)
+{
+    LLPanelRegionDebugInfo* self = (LLPanelRegionDebugInfo*)data;
+    strings_t strings;
+    strings.push_back("1"); // one physics step
+    LLUUID invoice(LLFloaterRegionInfo::getLastInvoice());
+    LLFloaterTopObjects* instance = LLFloaterReg::getTypedInstance<LLFloaterTopObjects>("top_objects");
+    if(!instance) return;
+    LLFloaterReg::showInstance("top_objects");
+    instance->clearList();
+    instance->disableRefreshBtn();
+
+    self->getChildView("top_colliders_btn")->setEnabled(false);
+    self->getChildView("top_scripts_btn")->setEnabled(false);
+
+    self->sendEstateOwnerMessage(gMessageSystem, "colliders", invoice, strings);
+}
+
+// static
+void LLPanelRegionDebugInfo::onClickTopScripts(void* data)
+{
+    LLPanelRegionDebugInfo* self = (LLPanelRegionDebugInfo*)data;
+    strings_t strings;
+    strings.push_back("6"); // top 5 scripts
+    LLUUID invoice(LLFloaterRegionInfo::getLastInvoice());
+    LLFloaterTopObjects* instance = LLFloaterReg::getTypedInstance<LLFloaterTopObjects>("top_objects");
+    if(!instance) return;
+    LLFloaterReg::showInstance("top_objects");
+    instance->clearList();
+    instance->disableRefreshBtn();
+
+    self->getChildView("top_colliders_btn")->setEnabled(false);
+    self->getChildView("top_scripts_btn")->setEnabled(false);
+
+    self->sendEstateOwnerMessage(gMessageSystem, "scripts", invoice, strings);
+}
+
+// static
+void LLPanelRegionDebugInfo::onClickRestart(void* data)
+{
+    LLNotificationsUtil::add("ConfirmRestart", LLSD(), LLSD(),
+        boost::bind(&LLPanelRegionDebugInfo::callbackRestart, (LLPanelRegionDebugInfo*)data, _1, _2));
+}
+
+bool LLPanelRegionDebugInfo::callbackRestart(const LLSD& notification, const LLSD& response)
+{
+    S32 option = LLNotificationsUtil::getSelectedOption(notification, response);
+    if (option != 0) return false;
+
+    strings_t strings;
+    strings.push_back("120");
+    LLUUID invoice(LLFloaterRegionInfo::getLastInvoice());
+    sendEstateOwnerMessage(gMessageSystem, "restart", invoice, strings);
+    return false;
+}
+
+// static
+void LLPanelRegionDebugInfo::onClickCancelRestart(void* data)
+{
+    LLPanelRegionDebugInfo* self = (LLPanelRegionDebugInfo*)data;
+    strings_t strings;
+    strings.push_back("-1");
+    LLUUID invoice(LLFloaterRegionInfo::getLastInvoice());
+    self->sendEstateOwnerMessage(gMessageSystem, "restart", invoice, strings);
+}
+
+// static
+void LLPanelRegionDebugInfo::onClickDebugConsole(void* data)
+{
+    LLFloaterReg::showInstance("region_debug_console");
+}
+
+bool LLPanelRegionTerrainInfo::validateTextureSizes()
+{
+    static const S32 MAX_TERRAIN_TEXTURE_SIZE = 1024;
+    for(S32 i = 0; i < TERRAIN_TEXTURE_COUNT; ++i)
+    {
+        std::string buffer;
+        buffer = llformat("texture_detail_%d", i);
+        LLTextureCtrl* texture_ctrl = getChild<LLTextureCtrl>(buffer);
+        if (!texture_ctrl) continue;
+
+        LLUUID image_asset_id = texture_ctrl->getImageAssetID();
+        LLViewerTexture* img = LLViewerTextureManager::getFetchedTexture(image_asset_id);
+        S32 components = img->getComponents();
+        // Must ask for highest resolution version's width. JC
+        S32 width = img->getFullWidth();
+        S32 height = img->getFullHeight();
+
+        //LL_INFOS() << "texture detail " << i << " is " << width << "x" << height << "x" << components << LL_ENDL;
+
+        if (components != 3)
+        {
+            LLSD args;
+            args["TEXTURE_NUM"] = i+1;
+            args["TEXTURE_BIT_DEPTH"] = llformat("%d",components * 8);
+            args["MAX_SIZE"] = MAX_TERRAIN_TEXTURE_SIZE;
+            LLNotificationsUtil::add("InvalidTerrainBitDepth", args);
+            return false;
+        }
+
+        if (width > MAX_TERRAIN_TEXTURE_SIZE || height > MAX_TERRAIN_TEXTURE_SIZE)
+        {
+
+            LLSD args;
+            args["TEXTURE_NUM"] = i+1;
+            args["TEXTURE_SIZE_X"] = width;
+            args["TEXTURE_SIZE_Y"] = height;
+            args["MAX_SIZE"] = MAX_TERRAIN_TEXTURE_SIZE;
+            LLNotificationsUtil::add("InvalidTerrainSize", args);
+            return false;
+
+        }
+    }
+
+    return true;
+}
+
+bool LLPanelRegionTerrainInfo::validateTextureHeights()
+{
+    for (S32 i = 0; i < CORNER_COUNT; ++i)
+    {
+        std::string low = llformat("height_start_spin_%d", i);
+        std::string high = llformat("height_range_spin_%d", i);
+
+        if (getChild<LLUICtrl>(low)->getValue().asReal() > getChild<LLUICtrl>(high)->getValue().asReal())
+        {
+            return false;
+        }
+    }
+
+    return true;
+}
+
+/////////////////////////////////////////////////////////////////////////////
+// LLPanelRegionTerrainInfo
+/////////////////////////////////////////////////////////////////////////////
+// Initialize statics
+
+bool LLPanelRegionTerrainInfo::postBuild()
+{
+    LLPanelRegionInfo::postBuild();
+
+    initCtrl("water_height_spin");
+    initCtrl("terrain_raise_spin");
+    initCtrl("terrain_lower_spin");
+
+    std::string buffer;
+    for(S32 i = 0; i < TERRAIN_TEXTURE_COUNT; ++i)
+    {
+        buffer = llformat("texture_detail_%d", i);
+        initCtrl(buffer);
+    }
+
+    for(S32 i = 0; i < CORNER_COUNT; ++i)
+    {
+        buffer = llformat("height_start_spin_%d", i);
+        initCtrl(buffer);
+        buffer = llformat("height_range_spin_%d", i);
+        initCtrl(buffer);
+    }
+
+    childSetAction("download_raw_btn", onClickDownloadRaw, this);
+    childSetAction("upload_raw_btn", onClickUploadRaw, this);
+    childSetAction("bake_terrain_btn", onClickBakeTerrain, this);
+
+    mAskedTextureHeights = false;
+    mConfirmedTextureHeights = false;
+
+    return LLPanelRegionInfo::postBuild();
+}
+
+// virtual
+bool LLPanelRegionTerrainInfo::refreshFromRegion(LLViewerRegion* region)
+{
+    bool owner_or_god = gAgent.isGodlike()
+                        || (region && (region->getOwner() == gAgent.getID()));
+    bool owner_or_god_or_manager = owner_or_god
+                        || (region && region->isEstateManager());
+    setCtrlsEnabled(owner_or_god_or_manager);
+
+    getChildView("apply_btn")->setEnabled(false);
+
+    if (region)
+    {
+        getChild<LLUICtrl>("region_text")->setValue(LLSD(region->getName()));
+
+        LLVLComposition* compp = region->getComposition();
+        LLTextureCtrl* texture_ctrl;
+        std::string buffer;
+        for(S32 i = 0; i < TERRAIN_TEXTURE_COUNT; ++i)
+        {
+            buffer = llformat("texture_detail_%d", i);
+            texture_ctrl = getChild<LLTextureCtrl>(buffer);
+            if(texture_ctrl)
+            {
+                LL_DEBUGS() << "Detail Texture " << i << ": "
+                         << compp->getDetailTextureID(i) << LL_ENDL;
+                LLUUID tmp_id(compp->getDetailTextureID(i));
+                texture_ctrl->setImageAssetID(tmp_id);
+            }
+        }
+
+        for(S32 i = 0; i < CORNER_COUNT; ++i)
+        {
+            buffer = llformat("height_start_spin_%d", i);
+            getChild<LLUICtrl>(buffer)->setValue(LLSD(compp->getStartHeight(i)));
+            buffer = llformat("height_range_spin_%d", i);
+            getChild<LLUICtrl>(buffer)->setValue(LLSD(compp->getHeightRange(i)));
+        }
+    }
+    else
+    {
+        LL_DEBUGS() << "no region set" << LL_ENDL;
+        getChild<LLUICtrl>("region_text")->setValue(LLSD(""));
+    }
+
+    getChildView("download_raw_btn")->setEnabled(owner_or_god);
+    getChildView("upload_raw_btn")->setEnabled(owner_or_god);
+    getChildView("bake_terrain_btn")->setEnabled(owner_or_god);
+
+    return LLPanelRegionInfo::refreshFromRegion(region);
+}
+
+
+// virtual
+bool LLPanelRegionTerrainInfo::sendUpdate()
+{
+    LL_INFOS() << "LLPanelRegionTerrainInfo::sendUpdate" << LL_ENDL;
+    std::string buffer;
+    strings_t strings;
+    LLUUID invoice(LLFloaterRegionInfo::getLastInvoice());
+
+    // update the model
+    LLRegionInfoModel& region_info = LLRegionInfoModel::instance();
+    region_info.mWaterHeight = (F32) getChild<LLUICtrl>("water_height_spin")->getValue().asReal();
+    region_info.mTerrainRaiseLimit = (F32) getChild<LLUICtrl>("terrain_raise_spin")->getValue().asReal();
+    region_info.mTerrainLowerLimit = (F32) getChild<LLUICtrl>("terrain_lower_spin")->getValue().asReal();
+
+    // and sync the region with it
+    region_info.sendRegionTerrain(invoice);
+
+    // =======================================
+    // Assemble and send texturedetail message
+
+    // Make sure user hasn't chosen wacky textures.
+    if (!validateTextureSizes())
+    {
+        return false;
+    }
+
+    // Check if terrain Elevation Ranges are correct
+    if (gSavedSettings.getBOOL("RegionCheckTextureHeights") && !validateTextureHeights())
+    {
+        if (!mAskedTextureHeights)
+        {
+            LLNotificationsUtil::add("ConfirmTextureHeights", LLSD(), LLSD(), boost::bind(&LLPanelRegionTerrainInfo::callbackTextureHeights, this, _1, _2));
+            mAskedTextureHeights = true;
+            return false;
+        }
+        else if (!mConfirmedTextureHeights)
+        {
+            return false;
+        }
+    }
+
+    LLTextureCtrl* texture_ctrl;
+    std::string id_str;
+    LLMessageSystem* msg = gMessageSystem;
+
+    for(S32 i = 0; i < TERRAIN_TEXTURE_COUNT; ++i)
+    {
+        buffer = llformat("texture_detail_%d", i);
+        texture_ctrl = getChild<LLTextureCtrl>(buffer);
+        if(texture_ctrl)
+        {
+            LLUUID tmp_id(texture_ctrl->getImageAssetID());
+            tmp_id.toString(id_str);
+            buffer = llformat("%d %s", i, id_str.c_str());
+            strings.push_back(buffer);
+        }
+    }
+    sendEstateOwnerMessage(msg, "texturedetail", invoice, strings);
+    strings.clear();
+
+    // ========================================
+    // Assemble and send textureheights message
+
+    for(S32 i = 0; i < CORNER_COUNT; ++i)
+    {
+        buffer = llformat("height_start_spin_%d", i);
+        std::string buffer2 = llformat("height_range_spin_%d", i);
+        std::string buffer3 = llformat("%d %f %f", i, (F32)getChild<LLUICtrl>(buffer)->getValue().asReal(), (F32)getChild<LLUICtrl>(buffer2)->getValue().asReal());
+        strings.push_back(buffer3);
+    }
+    sendEstateOwnerMessage(msg, "textureheights", invoice, strings);
+    strings.clear();
+
+    // ========================================
+    // Send texturecommit message
+
+    sendEstateOwnerMessage(msg, "texturecommit", invoice, strings);
+
+    return true;
+}
+
+bool LLPanelRegionTerrainInfo::callbackTextureHeights(const LLSD& notification, const LLSD& response)
+{
+    S32 option = LLNotificationsUtil::getSelectedOption(notification, response);
+    if (option == 0) // ok
+    {
+        mConfirmedTextureHeights = true;
+    }
+    else if (option == 1) // cancel
+    {
+        mConfirmedTextureHeights = false;
+    }
+    else if (option == 2) // don't ask
+    {
+        gSavedSettings.setBOOL("RegionCheckTextureHeights", false);
+        mConfirmedTextureHeights = true;
+    }
+
+    onBtnSet();
+
+    mAskedTextureHeights = false;
+    return false;
+}
+
+// static
+void LLPanelRegionTerrainInfo::onClickDownloadRaw(void* data)
+{
+    LLFilePicker& picker = LLFilePicker::instance();
+    if (!picker.getSaveFile(LLFilePicker::FFSAVE_RAW, "terrain.raw"))
+    {
+        LL_WARNS() << "No file" << LL_ENDL;
+        return;
+    }
+    std::string filepath = picker.getFirstFile();
+    gXferManager->expectFileForRequest(filepath);
+
+    LLPanelRegionTerrainInfo* self = (LLPanelRegionTerrainInfo*)data;
+    strings_t strings;
+    strings.push_back("download filename");
+    strings.push_back(filepath);
+    LLUUID invoice(LLFloaterRegionInfo::getLastInvoice());
+    self->sendEstateOwnerMessage(gMessageSystem, "terrain", invoice, strings);
+}
+
+// static
+void LLPanelRegionTerrainInfo::onClickUploadRaw(void* data)
+{
+    LLFilePicker& picker = LLFilePicker::instance();
+    if (!picker.getOpenFile(LLFilePicker::FFLOAD_RAW))
+    {
+        LL_WARNS() << "No file" << LL_ENDL;
+        return;
+    }
+    std::string filepath = picker.getFirstFile();
+    gXferManager->expectFileForTransfer(filepath);
+
+    LLPanelRegionTerrainInfo* self = (LLPanelRegionTerrainInfo*)data;
+    strings_t strings;
+    strings.push_back("upload filename");
+    strings.push_back(filepath);
+    LLUUID invoice(LLFloaterRegionInfo::getLastInvoice());
+    self->sendEstateOwnerMessage(gMessageSystem, "terrain", invoice, strings);
+
+    LLNotificationsUtil::add("RawUploadStarted");
+}
+
+// static
+void LLPanelRegionTerrainInfo::onClickBakeTerrain(void* data)
+{
+    LLNotificationsUtil::add("ConfirmBakeTerrain", LLSD(), LLSD(), boost::bind(&LLPanelRegionTerrainInfo::callbackBakeTerrain, (LLPanelRegionTerrainInfo*)data, _1, _2));
+}
+
+bool LLPanelRegionTerrainInfo::callbackBakeTerrain(const LLSD& notification, const LLSD& response)
+{
+    S32 option = LLNotificationsUtil::getSelectedOption(notification, response);
+    if (option != 0) return false;
+
+    strings_t strings;
+    strings.push_back("bake");
+    LLUUID invoice(LLFloaterRegionInfo::getLastInvoice());
+    sendEstateOwnerMessage(gMessageSystem, "terrain", invoice, strings);
+
+    return false;
+}
+
+/////////////////////////////////////////////////////////////////////////////
+// LLPanelEstateInfo
+//
+
+LLPanelEstateInfo::LLPanelEstateInfo()
+:   LLPanelRegionInfo(),
+    mEstateID(0)    // invalid
+{
+    LLEstateInfoModel& estate_info = LLEstateInfoModel::instance();
+    estate_info.setCommitCallback(boost::bind(&LLPanelEstateInfo::refreshFromEstate, this));
+    estate_info.setUpdateCallback(boost::bind(&LLPanelEstateInfo::refreshFromEstate, this));
+}
+
+// static
+void LLPanelEstateInfo::initDispatch(LLDispatcher& dispatch)
+{
+    std::string name;
+
+    name.assign("estateupdateinfo");
+    static LLDispatchEstateUpdateInfo estate_update_info;
+    dispatch.addHandler(name, &estate_update_info);
+
+    name.assign("setaccess");
+    static LLDispatchSetEstateAccess set_access;
+    dispatch.addHandler(name, &set_access);
+
+    name.assign("setexperience");
+    static LLDispatchSetEstateExperience set_experience;
+    dispatch.addHandler(name, &set_experience);
+
+    estate_dispatch_initialized = true;
+}
+
+//---------------------------------------------------------------------------
+// Kick from estate methods
+//---------------------------------------------------------------------------
+
+void LLPanelEstateInfo::onClickKickUser()
+{
+    // this depends on the grandparent view being a floater
+    // in order to set up floater dependency
+    LLView * button = findChild<LLButton>("kick_user_from_estate_btn");
+    LLFloater* parent_floater = gFloaterView->getParentFloater(this);
+    LLFloater* child_floater = LLFloaterAvatarPicker::show(boost::bind(&LLPanelEstateInfo::onKickUserCommit, this, _1),
+                                                                        false, true, false, parent_floater->getName(), button);
+    if (child_floater)
+    {
+        parent_floater->addDependentFloater(child_floater);
+    }
+}
+
+void LLPanelEstateInfo::onKickUserCommit(const uuid_vec_t& ids)
+{
+    if (ids.empty()) return;
+
+    //Bring up a confirmation dialog
+    LLSD args;
+    args["EVIL_USER"] = LLSLURL("agent", ids[0], "completename").getSLURLString();
+    LLSD payload;
+    payload["agent_id"] = ids[0];
+    LLNotificationsUtil::add("EstateKickUser", args, payload, boost::bind(&LLPanelEstateInfo::kickUserConfirm, this, _1, _2));
+
+}
+
+bool LLPanelEstateInfo::kickUserConfirm(const LLSD& notification, const LLSD& response)
+{
+    S32 option = LLNotificationsUtil::getSelectedOption(notification, response);
+    switch(option)
+    {
+    case 0:
+        {
+            //Kick User
+            strings_t strings;
+            strings.push_back(notification["payload"]["agent_id"].asString());
+
+            sendEstateOwnerMessage(gMessageSystem, "kickestate", LLFloaterRegionInfo::getLastInvoice(), strings);
+            break;
+        }
+    default:
+        break;
+    }
+    return false;
+}
+
+//---------------------------------------------------------------------------
+// Core Add/Remove estate access methods
+// TODO: INTERNATIONAL: don't build message text here;
+// instead, create multiple translatable messages and choose
+// one based on the status.
+//---------------------------------------------------------------------------
+std::string all_estates_text()
+{
+    LLPanelEstateInfo* panel = LLFloaterRegionInfo::getPanelEstate();
+    if (!panel) return "(" + LLTrans::getString("RegionInfoError") + ")";
+
+    LLStringUtil::format_map_t args;
+    std::string owner = panel->getOwnerName();
+
+    LLViewerRegion* region = gAgent.getRegion();
+    if (gAgent.isGodlike())
+    {
+        args["[OWNER]"] = owner.c_str();
+        return LLTrans::getString("RegionInfoAllEstatesOwnedBy", args);
+    }
+    else if (region && region->getOwner() == gAgent.getID())
+    {
+        return LLTrans::getString("RegionInfoAllEstatesYouOwn");
+    }
+    else if (region && region->isEstateManager())
+    {
+        args["[OWNER]"] = owner.c_str();
+        return LLTrans::getString("RegionInfoAllEstatesYouManage", args);
+    }
+    else
+    {
+        return "(" + LLTrans::getString("RegionInfoError") + ")";
+    }
+}
+
+// static
+bool LLPanelEstateInfo::isLindenEstate()
+{
+    U32 estate_id = LLEstateInfoModel::instance().getID();
+    return (estate_id <= ESTATE_LAST_LINDEN);
+}
+
+struct LLEstateAccessChangeInfo
+{
+    LLEstateAccessChangeInfo(const LLSD& sd)
+    {
+        mDialogName = sd["dialog_name"].asString();
+        mOperationFlag = (U32)sd["operation"].asInteger();
+        LLSD::array_const_iterator end_it = sd["allowed_ids"].endArray();
+        for (LLSD::array_const_iterator id_it = sd["allowed_ids"].beginArray();
+            id_it != end_it;
+            ++id_it)
+        {
+            mAgentOrGroupIDs.push_back(id_it->asUUID());
+        }
+    }
+
+    const LLSD asLLSD() const
+    {
+        LLSD sd;
+        sd["name"] = mDialogName;
+        sd["operation"] = (S32)mOperationFlag;
+        for (U32 i = 0; i < mAgentOrGroupIDs.size(); ++i)
+        {
+            sd["allowed_ids"].append(mAgentOrGroupIDs[i]);
+            if (mAgentNames.size() > i)
+            {
+                sd["allowed_names"].append(mAgentNames[i].asLLSD());
+            }
+        }
+        return sd;
+    }
+
+    U32 mOperationFlag; // ESTATE_ACCESS_BANNED_AGENT_ADD, _REMOVE, etc.
+    std::string mDialogName;
+    uuid_vec_t mAgentOrGroupIDs; // List of agent IDs to apply to this change
+    std::vector<LLAvatarName> mAgentNames; // Optional list of the agent names for notifications
+};
+
+// static
+void LLPanelEstateInfo::updateEstateOwnerName(const std::string& name)
+{
+    LLPanelEstateInfo* panelp = LLFloaterRegionInfo::getPanelEstate();
+    if (panelp)
+    {
+        panelp->setOwnerName(name);
+    }
+}
+
+// static
+void LLPanelEstateInfo::updateEstateName(const std::string& name)
+{
+    LLPanelEstateInfo* panelp = LLFloaterRegionInfo::getPanelEstate();
+    if (panelp)
+    {
+        panelp->getChildRef<LLTextBox>("estate_name").setText(name);
+    }
+}
+
+void LLPanelEstateInfo::updateControls(LLViewerRegion* region)
+{
+    bool god = gAgent.isGodlike();
+    bool owner = (region && (region->getOwner() == gAgent.getID()));
+    bool manager = (region && region->isEstateManager());
+    setCtrlsEnabled(god || owner || manager);
+
+    getChildView("apply_btn")->setEnabled(false);
+    getChildView("estate_owner")->setEnabled(true);
+    getChildView("message_estate_btn")->setEnabled(god || owner || manager);
+    getChildView("kick_user_from_estate_btn")->setEnabled(god || owner || manager);
+
+    refresh();
+}
+
+bool LLPanelEstateInfo::refreshFromRegion(LLViewerRegion* region)
+{
+    updateControls(region);
+
+    // let the parent class handle the general data collection.
+    bool rv = LLPanelRegionInfo::refreshFromRegion(region);
+
+    // We want estate info. To make sure it works across region
+    // boundaries and multiple packets, we add a serial number to the
+    // integers and track against that on update.
+    strings_t strings;
+    //integers_t integers;
+    //LLFloaterRegionInfo::incrementSerial();
+    LLFloaterRegionInfo::nextInvoice();
+    LLUUID invoice(LLFloaterRegionInfo::getLastInvoice());
+    //integers.push_back(LLFloaterRegionInfo::());::getPanelEstate();
+
+
+    sendEstateOwnerMessage(gMessageSystem, "getinfo", invoice, strings);
+
+    refresh();
+
+    return rv;
+}
+
+void LLPanelEstateInfo::updateChild(LLUICtrl* child_ctrl)
+{
+    // Ensure appropriate state of the management ui.
+    updateControls(gAgent.getRegion());
+}
+
+bool LLPanelEstateInfo::estateUpdate(LLMessageSystem* msg)
+{
+    LL_INFOS() << "LLPanelEstateInfo::estateUpdate()" << LL_ENDL;
+    return false;
+}
+
+
+bool LLPanelEstateInfo::postBuild()
+{
+    // set up the callbacks for the generic controls
+    initCtrl("externally_visible_radio");
+    initCtrl("allow_direct_teleport");
+    initCtrl("limit_payment");
+    initCtrl("limit_age_verified");
+    initCtrl("limit_bots");
+    initCtrl("voice_chat_check");
+    initCtrl("parcel_access_override");
+
+    childSetAction("message_estate_btn", boost::bind(&LLPanelEstateInfo::onClickMessageEstate, this));
+    childSetAction("kick_user_from_estate_btn", boost::bind(&LLPanelEstateInfo::onClickKickUser, this));
+
+    getChild<LLUICtrl>("parcel_access_override")->setCommitCallback(boost::bind(&LLPanelEstateInfo::onChangeAccessOverride, this));
+
+    getChild<LLUICtrl>("externally_visible_radio")->setFocus(true);
+
+    getChild<LLTextBox>("estate_owner")->setIsFriendCallback(LLAvatarActions::isFriend);
+
+    return LLPanelRegionInfo::postBuild();
+}
+
+void LLPanelEstateInfo::refresh()
+{
+    // Disable access restriction controls if they make no sense.
+    bool public_access = ("estate_public_access" == getChild<LLUICtrl>("externally_visible_radio")->getValue().asString());
+
+    getChildView("Only Allow")->setEnabled(public_access);
+    getChildView("limit_payment")->setEnabled(public_access);
+    getChildView("limit_age_verified")->setEnabled(public_access);
+    getChildView("limit_bots")->setEnabled(public_access);
+
+    // if this is set to false, then the limit fields are meaningless and should be turned off
+    if (!public_access)
+    {
+        getChild<LLUICtrl>("limit_payment")->setValue(false);
+        getChild<LLUICtrl>("limit_age_verified")->setValue(false);
+        getChild<LLUICtrl>("limit_bots")->setValue(false);
+    }
+}
+
+void LLPanelEstateInfo::refreshFromEstate()
+{
+    const LLEstateInfoModel& estate_info = LLEstateInfoModel::instance();
+
+    getChild<LLUICtrl>("estate_name")->setValue(estate_info.getName());
+    setOwnerName(LLSLURL("agent", estate_info.getOwnerID(), "inspect").getSLURLString());
+
+    getChild<LLUICtrl>("externally_visible_radio")->setValue(estate_info.getIsExternallyVisible() ? "estate_public_access" : "estate_restricted_access");
+    getChild<LLUICtrl>("voice_chat_check")->setValue(estate_info.getAllowVoiceChat());
+    getChild<LLUICtrl>("allow_direct_teleport")->setValue(estate_info.getAllowDirectTeleport());
+    getChild<LLUICtrl>("limit_payment")->setValue(estate_info.getDenyAnonymous());
+    getChild<LLUICtrl>("limit_age_verified")->setValue(estate_info.getDenyAgeUnverified());
+    getChild<LLUICtrl>("parcel_access_override")->setValue(estate_info.getAllowAccessOverride());
+    getChild<LLUICtrl>("limit_bots")->setValue(estate_info.getDenyScriptedAgents());
+
+    // Ensure appriopriate state of the management UI
+    updateControls(gAgent.getRegion());
+    refresh();
+}
+
+bool LLPanelEstateInfo::sendUpdate()
+{
+    LL_INFOS() << "LLPanelEsateInfo::sendUpdate()" << LL_ENDL;
+
+    LLNotification::Params params("ChangeLindenEstate");
+    params.functor.function(boost::bind(&LLPanelEstateInfo::callbackChangeLindenEstate, this, _1, _2));
+
+    if (isLindenEstate())
+    {
+        // trying to change reserved estate, warn
+        LLNotifications::instance().add(params);
+    }
+    else
+    {
+        // for normal estates, just make the change
+        LLNotifications::instance().forceResponse(params, 0);
+    }
+    return true;
+}
+
+bool LLPanelEstateInfo::callbackChangeLindenEstate(const LLSD& notification, const LLSD& response)
+{
+    S32 option = LLNotificationsUtil::getSelectedOption(notification, response);
+    switch(option)
+    {
+    case 0:
+        {
+            LLEstateInfoModel& estate_info = LLEstateInfoModel::instance();
+
+            // update model
+            estate_info.setUseFixedSun(false); // we don't support fixed sun estates anymore
+            estate_info.setIsExternallyVisible("estate_public_access" == getChild<LLUICtrl>("externally_visible_radio")->getValue().asString());
+            estate_info.setAllowDirectTeleport(getChild<LLUICtrl>("allow_direct_teleport")->getValue().asBoolean());
+            estate_info.setDenyAnonymous(getChild<LLUICtrl>("limit_payment")->getValue().asBoolean());
+            estate_info.setDenyAgeUnverified(getChild<LLUICtrl>("limit_age_verified")->getValue().asBoolean());
+            estate_info.setAllowVoiceChat(getChild<LLUICtrl>("voice_chat_check")->getValue().asBoolean());
+            estate_info.setAllowAccessOverride(getChild<LLUICtrl>("parcel_access_override")->getValue().asBoolean());
+            estate_info.setDenyScriptedAgents(getChild<LLUICtrl>("limit_bots")->getValue().asBoolean());
+            // JIGGLYPUFF
+            //estate_info.setAllowAccessOverride(getChild<LLUICtrl>("")->getValue().asBoolean());
+            // send the update to sim
+            estate_info.sendEstateInfo();
+        }
+
+        // we don't want to do this because we'll get it automatically from the sim
+        // after the spaceserver processes it
+//      else
+//      {
+//          // caps method does not automatically send this info
+//          LLFloaterRegionInfo::requestRegionInfo();
+//      }
+        break;
+    case 1:
+    default:
+        // do nothing
+        break;
+    }
+    return false;
+}
+
+
+/*
+// Request = "getowner"
+// SParam[0] = "" (empty string)
+// IParam[0] = serial
+void LLPanelEstateInfo::getEstateOwner()
+{
+    // TODO -- disable the panel
+    // and call this function whenever we cross a region boundary
+    // re-enable when owner matches, and get new estate info
+    LLMessageSystem* msg = gMessageSystem;
+    msg->newMessageFast(_PREHASH_EstateOwnerRequest);
+    msg->nextBlockFast(_PREHASH_AgentData);
+    msg->addUUIDFast(_PREHASH_AgentID, gAgent.getID());
+
+    msg->nextBlockFast(_PREHASH_RequestData);
+    msg->addStringFast(_PREHASH_Request, "getowner");
+
+    // we send an empty string so that the variable block is not empty
+    msg->nextBlockFast(_PREHASH_StringData);
+    msg->addStringFast(_PREHASH_SParam, "");
+
+    msg->nextBlockFast(_PREHASH_IntegerData);
+    msg->addS32Fast(_PREHASH_IParam, LLFloaterRegionInfo::getSerial());
+
+    gAgent.sendMessage();
+}
+*/
+
+const std::string LLPanelEstateInfo::getOwnerName() const
+{
+    return getChild<LLUICtrl>("estate_owner")->getValue().asString();
+}
+
+void LLPanelEstateInfo::setOwnerName(const std::string& name)
+{
+    getChild<LLUICtrl>("estate_owner")->setValue(LLSD(name));
+}
+
+// static
+void LLPanelEstateInfo::onClickMessageEstate(void* userdata)
+{
+    LL_INFOS() << "LLPanelEstateInfo::onClickMessageEstate" << LL_ENDL;
+    LLNotificationsUtil::add("MessageEstate", LLSD(), LLSD(), boost::bind(&LLPanelEstateInfo::onMessageCommit, (LLPanelEstateInfo*)userdata, _1, _2));
+}
+
+bool LLPanelEstateInfo::onMessageCommit(const LLSD& notification, const LLSD& response)
+{
+    S32 option = LLNotificationsUtil::getSelectedOption(notification, response);
+    std::string text = response["message"].asString();
+    if(option != 0) return false;
+    if(text.empty()) return false;
+    LL_INFOS() << "Message to everyone: " << text << LL_ENDL;
+    strings_t strings;
+    //integers_t integers;
+    std::string name;
+    LLAgentUI::buildFullname(name);
+    strings.push_back(strings_t::value_type(name));
+    strings.push_back(strings_t::value_type(text));
+    LLUUID invoice(LLFloaterRegionInfo::getLastInvoice());
+    sendEstateOwnerMessage(gMessageSystem, "instantmessage", invoice, strings);
+    return false;
+}
+
+void LLPanelEstateInfo::onChangeAccessOverride()
+{
+    if (!getChild<LLUICtrl>("parcel_access_override")->getValue().asBoolean())
+    {
+        LLNotificationsUtil::add("EstateParcelAccessOverride");
+    }
+}
+
+LLPanelEstateCovenant::LLPanelEstateCovenant()
+    :
+    mCovenantID(LLUUID::null),
+    mAssetStatus(ASSET_ERROR)
+{
+}
+
+// virtual
+bool LLPanelEstateCovenant::refreshFromRegion(LLViewerRegion* region)
+{
+    LLTextBox* region_name = getChild<LLTextBox>("region_name_text");
+    if (region_name)
+    {
+        region_name->setText(region->getName());
+    }
+
+    LLTextBox* resellable_clause = getChild<LLTextBox>("resellable_clause");
+    if (resellable_clause)
+    {
+        if (region->getRegionFlag(REGION_FLAGS_BLOCK_LAND_RESELL))
+        {
+            resellable_clause->setText(getString("can_not_resell"));
+        }
+        else
+        {
+            resellable_clause->setText(getString("can_resell"));
+        }
+    }
+
+    LLTextBox* changeable_clause = getChild<LLTextBox>("changeable_clause");
+    if (changeable_clause)
+    {
+        if (region->getRegionFlag(REGION_FLAGS_ALLOW_PARCEL_CHANGES))
+        {
+            changeable_clause->setText(getString("can_change"));
+        }
+        else
+        {
+            changeable_clause->setText(getString("can_not_change"));
+        }
+    }
+
+    LLTextBox* region_maturity = getChild<LLTextBox>("region_maturity_text");
+    if (region_maturity)
+    {
+        region_maturity->setText(region->getSimAccessString());
+    }
+
+    LLTextBox* region_landtype = getChild<LLTextBox>("region_landtype_text");
+    region_landtype->setText(region->getLocalizedSimProductName());
+
+    getChild<LLButton>("reset_covenant")->setEnabled(gAgent.isGodlike() || (region && region->canManageEstate()));
+
+    // let the parent class handle the general data collection.
+    bool rv = LLPanelRegionInfo::refreshFromRegion(region);
+    LLMessageSystem *msg = gMessageSystem;
+    msg->newMessage("EstateCovenantRequest");
+    msg->nextBlockFast(_PREHASH_AgentData);
+    msg->addUUIDFast(_PREHASH_AgentID,  gAgent.getID());
+    msg->addUUIDFast(_PREHASH_SessionID,gAgent.getSessionID());
+    msg->sendReliable(region->getHost());
+    return rv;
+}
+
+// virtual
+bool LLPanelEstateCovenant::estateUpdate(LLMessageSystem* msg)
+{
+    LL_INFOS() << "LLPanelEstateCovenant::estateUpdate()" << LL_ENDL;
+    return true;
+}
+
+// virtual
+bool LLPanelEstateCovenant::postBuild()
+{
+    mEstateNameText = getChild<LLTextBox>("estate_name_text");
+    mEstateOwnerText = getChild<LLTextBox>("estate_owner_text");
+    mEstateOwnerText->setIsFriendCallback(LLAvatarActions::isFriend);
+    mLastModifiedText = getChild<LLTextBox>("covenant_timestamp_text");
+    mEditor = getChild<LLViewerTextEditor>("covenant_editor");
+    LLButton* reset_button = getChild<LLButton>("reset_covenant");
+    reset_button->setEnabled(gAgent.canManageEstate());
+    reset_button->setClickedCallback(LLPanelEstateCovenant::resetCovenantID, NULL);
+
+    return LLPanelRegionInfo::postBuild();
+}
+
+// virtual
+void LLPanelEstateCovenant::updateChild(LLUICtrl* child_ctrl)
+{
+}
+
+// virtual
+bool LLPanelEstateCovenant::handleDragAndDrop(S32 x, S32 y, MASK mask, bool drop,
+                                  EDragAndDropType cargo_type,
+                                  void* cargo_data,
+                                  EAcceptance* accept,
+                                  std::string& tooltip_msg)
+{
+    LLInventoryItem* item = (LLInventoryItem*)cargo_data;
+
+    if (!gAgent.canManageEstate())
+    {
+        *accept = ACCEPT_NO;
+        return true;
+    }
+
+    switch(cargo_type)
+    {
+    case DAD_NOTECARD:
+        *accept = ACCEPT_YES_COPY_SINGLE;
+        if (item && drop)
+        {
+            LLSD payload;
+            payload["item_id"] = item->getUUID();
+            LLNotificationsUtil::add("EstateChangeCovenant", LLSD(), payload,
+                                    LLPanelEstateCovenant::confirmChangeCovenantCallback);
+        }
+        break;
+    default:
+        *accept = ACCEPT_NO;
+        break;
+    }
+
+    return true;
+}
+
+// static
+bool LLPanelEstateCovenant::confirmChangeCovenantCallback(const LLSD& notification, const LLSD& response)
+{
+    S32 option = LLNotificationsUtil::getSelectedOption(notification, response);
+    LLInventoryItem* item = gInventory.getItem(notification["payload"]["item_id"].asUUID());
+    LLPanelEstateCovenant* self = LLFloaterRegionInfo::getPanelCovenant();
+
+    if (!item || !self) return false;
+
+    switch(option)
+    {
+    case 0:
+        self->loadInvItem(item);
+        break;
+    default:
+        break;
+    }
+    return false;
+}
+
+// static
+void LLPanelEstateCovenant::resetCovenantID(void* userdata)
+{
+    LLNotificationsUtil::add("EstateChangeCovenant", LLSD(), LLSD(), confirmResetCovenantCallback);
+}
+
+// static
+bool LLPanelEstateCovenant::confirmResetCovenantCallback(const LLSD& notification, const LLSD& response)
+{
+    LLPanelEstateCovenant* self = LLFloaterRegionInfo::getPanelCovenant();
+    if (!self) return false;
+
+    S32 option = LLNotificationsUtil::getSelectedOption(notification, response);
+    switch(option)
+    {
+    case 0:
+        self->loadInvItem(NULL);
+        break;
+    default:
+        break;
+    }
+    return false;
+}
+
+void LLPanelEstateCovenant::loadInvItem(LLInventoryItem *itemp)
+{
+    const bool high_priority = true;
+    if (itemp)
+    {
+        gAssetStorage->getInvItemAsset(gAgent.getRegionHost(),
+                                    gAgent.getID(),
+                                    gAgent.getSessionID(),
+                                    itemp->getPermissions().getOwner(),
+                                    LLUUID::null,
+                                    itemp->getUUID(),
+                                    itemp->getAssetUUID(),
+                                    itemp->getType(),
+                                    onLoadComplete,
+                                    (void*)this,
+                                    high_priority);
+        mAssetStatus = ASSET_LOADING;
+    }
+    else
+    {
+        mAssetStatus = ASSET_LOADED;
+        setCovenantTextEditor(LLTrans::getString("RegionNoCovenant"));
+        sendChangeCovenantID(LLUUID::null);
+    }
+}
+
+// static
+void LLPanelEstateCovenant::onLoadComplete(const LLUUID& asset_uuid,
+                                           LLAssetType::EType type,
+                                           void* user_data, S32 status, LLExtStat ext_status)
+{
+    LL_INFOS() << "LLPanelEstateCovenant::onLoadComplete()" << LL_ENDL;
+    LLPanelEstateCovenant* panelp = (LLPanelEstateCovenant*)user_data;
+    if( panelp )
+    {
+        if(0 == status)
+        {
+            LLFileSystem file(asset_uuid, type, LLFileSystem::READ);
+
+            S32 file_length = file.getSize();
+
+            std::vector<char> buffer(file_length+1);
+            file.read((U8*)&buffer[0], file_length);
+            // put a EOS at the end
+            buffer[file_length] = 0;
+
+            if( (file_length > 19) && !strncmp( &buffer[0], "Linden text version", 19 ) )
+            {
+                if( !panelp->mEditor->importBuffer( &buffer[0], file_length+1 ) )
+                {
+                    LL_WARNS() << "Problem importing estate covenant." << LL_ENDL;
+                    LLNotificationsUtil::add("ProblemImportingEstateCovenant");
+                }
+                else
+                {
+                    panelp->sendChangeCovenantID(asset_uuid);
+                }
+            }
+            else
+            {
+                // Version 0 (just text, doesn't include version number)
+                panelp->sendChangeCovenantID(asset_uuid);
+            }
+        }
+        else
+        {
+            if( LL_ERR_ASSET_REQUEST_NOT_IN_DATABASE == status ||
+                LL_ERR_FILE_EMPTY == status)
+            {
+                LLNotificationsUtil::add("MissingNotecardAssetID");
+            }
+            else if (LL_ERR_INSUFFICIENT_PERMISSIONS == status)
+            {
+                LLNotificationsUtil::add("NotAllowedToViewNotecard");
+            }
+            else
+            {
+                LLNotificationsUtil::add("UnableToLoadNotecardAsset");
+            }
+
+            LL_WARNS() << "Problem loading notecard: " << status << LL_ENDL;
+        }
+        panelp->mAssetStatus = ASSET_LOADED;
+        panelp->setCovenantID(asset_uuid);
+    }
+}
+
+// key = "estatechangecovenantid"
+// strings[0] = str(estate_id) (added by simulator before relay - not here)
+// strings[1] = str(covenant_id)
+void LLPanelEstateCovenant::sendChangeCovenantID(const LLUUID &asset_id)
+{
+    if (asset_id != getCovenantID())
+    {
+        setCovenantID(asset_id);
+
+        LLMessageSystem* msg = gMessageSystem;
+        msg->newMessage("EstateOwnerMessage");
+        msg->nextBlockFast(_PREHASH_AgentData);
+        msg->addUUIDFast(_PREHASH_AgentID, gAgent.getID());
+        msg->addUUIDFast(_PREHASH_SessionID, gAgent.getSessionID());
+        msg->addUUIDFast(_PREHASH_TransactionID, LLUUID::null); //not used
+
+        msg->nextBlock("MethodData");
+        msg->addString("Method", "estatechangecovenantid");
+        msg->addUUID("Invoice", LLFloaterRegionInfo::getLastInvoice());
+
+        msg->nextBlock("ParamList");
+        msg->addString("Parameter", getCovenantID().asString());
+        gAgent.sendReliableMessage();
+    }
+}
+
+// virtual
+bool LLPanelEstateCovenant::sendUpdate()
+{
+    return true;
+}
+
+std::string LLPanelEstateCovenant::getEstateName() const
+{
+    return mEstateNameText->getText();
+}
+
+void LLPanelEstateCovenant::setEstateName(const std::string& name)
+{
+    mEstateNameText->setText(name);
+}
+
+// static
+void LLPanelEstateCovenant::updateCovenantText(const std::string& string, const LLUUID& asset_id)
+{
+    LLPanelEstateCovenant* panelp = LLFloaterRegionInfo::getPanelCovenant();
+    if( panelp )
+    {
+        panelp->mEditor->setText(string);
+        panelp->setCovenantID(asset_id);
+    }
+}
+
+// static
+void LLPanelEstateCovenant::updateEstateName(const std::string& name)
+{
+    LLPanelEstateCovenant* panelp = LLFloaterRegionInfo::getPanelCovenant();
+    if( panelp )
+    {
+        panelp->mEstateNameText->setText(name);
+    }
+}
+
+// static
+void LLPanelEstateCovenant::updateLastModified(const std::string& text)
+{
+    LLPanelEstateCovenant* panelp = LLFloaterRegionInfo::getPanelCovenant();
+    if( panelp )
+    {
+        panelp->mLastModifiedText->setText(text);
+    }
+}
+
+// static
+void LLPanelEstateCovenant::updateEstateOwnerName(const std::string& name)
+{
+    LLPanelEstateCovenant* panelp = LLFloaterRegionInfo::getPanelCovenant();
+    if( panelp )
+    {
+        panelp->mEstateOwnerText->setText(name);
+    }
+}
+
+std::string LLPanelEstateCovenant::getOwnerName() const
+{
+    return mEstateOwnerText->getText();
+}
+
+void LLPanelEstateCovenant::setOwnerName(const std::string& name)
+{
+    mEstateOwnerText->setText(name);
+}
+
+void LLPanelEstateCovenant::setCovenantTextEditor(const std::string& text)
+{
+    mEditor->setText(text);
+}
+
+// key = "estateupdateinfo"
+// strings[0] = estate name
+// strings[1] = str(owner_id)
+// strings[2] = str(estate_id)
+// strings[3] = str(estate_flags)
+// strings[4] = str((S32)(sun_hour * 1024))
+// strings[5] = str(parent_estate_id)
+// strings[6] = str(covenant_id)
+// strings[7] = str(covenant_timestamp)
+// strings[8] = str(send_to_agent_only)
+// strings[9] = str(abuse_email_addr)
+bool LLDispatchEstateUpdateInfo::operator()(
+        const LLDispatcher* dispatcher,
+        const std::string& key,
+        const LLUUID& invoice,
+        const sparam_t& strings)
+{
+    LL_DEBUGS() << "Received estate update" << LL_ENDL;
+
+    // Update estate info model.
+    // This will call LLPanelEstateInfo::refreshFromEstate().
+    // *TODO: Move estate message handling stuff to llestateinfomodel.cpp.
+    LLEstateInfoModel::instance().update(strings);
+
+    return true;
+}
+
+bool LLDispatchSetEstateAccess::operator()(
+    const LLDispatcher* dispatcher,
+    const std::string& key,
+    const LLUUID& invoice,
+    const sparam_t& strings)
+{
+    LLPanelEstateAccess* panel = LLFloaterRegionInfo::getPanelAccess();
+    if (panel && panel->getPendingUpdate())
+    {
+        panel->setPendingUpdate(false);
+        panel->updateLists();
+    }
+    return true;
+}
+
+// static
+LLSD LLDispatchSetEstateExperience::getIDs( sparam_t::const_iterator it, sparam_t::const_iterator end, S32 count )
+{
+    LLSD idList = LLSD::emptyArray();
+    LLUUID id;
+    while (count-- > 0 && it < end)
+    {
+        memcpy(id.mData, (*(it++)).data(), UUID_BYTES);
+        idList.append(id);
+    }
+    return idList;
+}
+
+// key = "setexperience"
+// strings[0] = str(estate_id)
+// strings[1] = str(send_to_agent_only)
+// strings[2] = str(num blocked)
+// strings[3] = str(num trusted)
+// strings[4] = str(num allowed)
+// strings[5] = bin(uuid) ...
+// ...
+bool LLDispatchSetEstateExperience::operator()(
+    const LLDispatcher* dispatcher,
+    const std::string& key,
+    const LLUUID& invoice,
+    const sparam_t& strings)
+{
+    LLPanelRegionExperiences* panel = LLFloaterRegionInfo::getPanelExperiences();
+    if (!panel)
+        return true;
+
+    const sparam_t::size_type MIN_SIZE = 5;
+    if (strings.size() < MIN_SIZE)
+        return true;
+
+    // Skip 2 parameters
+    sparam_t::const_iterator it = strings.begin();
+    ++it; // U32 estate_id = strtol((*it).c_str(), NULL, 10);
+    ++it; // U32 send_to_agent_only = strtoul((*(++it)).c_str(), NULL, 10);
+
+    // Read 3 parameters
+    LLUUID id;
+    S32 num_blocked = strtol((*(it++)).c_str(), NULL, 10);
+    S32 num_trusted = strtol((*(it++)).c_str(), NULL, 10);
+    S32 num_allowed = strtol((*(it++)).c_str(), NULL, 10);
+
+    LLSD ids = LLSD::emptyMap()
+        .with("blocked", getIDs(it, strings.end(), num_blocked))
+        .with("trusted", getIDs(it + num_blocked, strings.end(), num_trusted))
+        .with("allowed", getIDs(it + num_blocked + num_trusted, strings.end(), num_allowed));
+
+    panel->processResponse(ids);
+
+    return true;
+}
+
+bool LLPanelRegionExperiences::postBuild()
+{
+    mAllowed = setupList("panel_allowed", ESTATE_EXPERIENCE_ALLOWED_ADD, ESTATE_EXPERIENCE_ALLOWED_REMOVE);
+    mTrusted = setupList("panel_trusted", ESTATE_EXPERIENCE_TRUSTED_ADD, ESTATE_EXPERIENCE_TRUSTED_REMOVE);
+    mBlocked = setupList("panel_blocked", ESTATE_EXPERIENCE_BLOCKED_ADD, ESTATE_EXPERIENCE_BLOCKED_REMOVE);
+
+    getChild<LLLayoutPanel>("trusted_layout_panel")->setVisible(true);
+    getChild<LLTextBox>("experiences_help_text")->setText(getString("estate_caption"));
+    getChild<LLTextBox>("trusted_text_help")->setText(getString("trusted_estate_text"));
+    getChild<LLTextBox>("allowed_text_help")->setText(getString("allowed_estate_text"));
+    getChild<LLTextBox>("blocked_text_help")->setText(getString("blocked_estate_text"));
+
+    return LLPanelRegionInfo::postBuild();
+}
+
+LLPanelExperienceListEditor* LLPanelRegionExperiences::setupList( const char* control_name, U32 add_id, U32 remove_id )
+{
+    LLPanelExperienceListEditor* child = findChild<LLPanelExperienceListEditor>(control_name);
+    if(child)
+    {
+        child->getChild<LLTextBox>("text_name")->setText(child->getString(control_name));
+        child->setMaxExperienceIDs(ESTATE_MAX_EXPERIENCE_IDS);
+        child->setAddedCallback(  boost::bind(&LLPanelRegionExperiences::itemChanged, this, add_id, _1));
+        child->setRemovedCallback(boost::bind(&LLPanelRegionExperiences::itemChanged, this, remove_id, _1));
+    }
+
+    return child;
+}
+
+
+void LLPanelRegionExperiences::processResponse( const LLSD& content )
+{
+    if(content.has("default"))
+    {
+        mDefaultExperience = content["default"].asUUID();
+    }
+
+    mAllowed->setExperienceIds(content["allowed"]);
+    mBlocked->setExperienceIds(content["blocked"]);
+
+    LLSD trusted = content["trusted"];
+    if(mDefaultExperience.notNull())
+    {
+        mTrusted->setStickyFunction(boost::bind(LLPanelExperiencePicker::FilterMatching, _1, mDefaultExperience));
+        trusted.append(mDefaultExperience);
+    }
+
+    mTrusted->setExperienceIds(trusted);
+
+    mAllowed->refreshExperienceCounter();
+    mBlocked->refreshExperienceCounter();
+    mTrusted->refreshExperienceCounter();
+
+}
+
+// Used for both access add and remove operations, depending on the flag
+// passed in (ESTATE_EXPERIENCE_ALLOWED_ADD, ESTATE_EXPERIENCE_ALLOWED_REMOVE, etc.)
+// static
+bool LLPanelRegionExperiences::experienceCoreConfirm(const LLSD& notification, const LLSD& response)
+{
+    S32 option = LLNotificationsUtil::getSelectedOption(notification, response);
+    const U32 originalFlags = (U32)notification["payload"]["operation"].asInteger();
+
+    LLViewerRegion* region = gAgent.getRegion();
+
+    LLSD::array_const_iterator end_it = notification["payload"]["allowed_ids"].endArray();
+
+    for (LLSD::array_const_iterator iter = notification["payload"]["allowed_ids"].beginArray();
+        iter != end_it;
+         iter++)
+    {
+        U32 flags = originalFlags;
+        if (iter + 1 != end_it)
+            flags |= ESTATE_ACCESS_NO_REPLY;
+
+        const LLUUID id = iter->asUUID();
+        switch(option)
+        {
+            case 0:
+                // This estate
+                sendEstateExperienceDelta(flags, id);
+                break;
+            case 1:
+            {
+                // All estates, either than I own or manage for this owner.
+                // This will be verified on simulator. JC
+                if (!region) break;
+                if (region->getOwner() == gAgent.getID()
+                    || gAgent.isGodlike())
+                {
+                    flags |= ESTATE_ACCESS_APPLY_TO_ALL_ESTATES;
+                    sendEstateExperienceDelta(flags, id);
+                }
+                else if (region->isEstateManager())
+                {
+                    flags |= ESTATE_ACCESS_APPLY_TO_MANAGED_ESTATES;
+                    sendEstateExperienceDelta(flags, id);
+                }
+                break;
+            }
+            case 2:
+            default:
+                break;
+        }
+    }
+    return false;
+}
+
+
+// Send the actual "estateexperiencedelta" message
+void LLPanelRegionExperiences::sendEstateExperienceDelta(U32 flags, const LLUUID& experience_id)
+{
+    strings_t str(3, std::string());
+    gAgent.getID().toString(str[0]);
+    str[1] = llformat("%u", flags);
+    experience_id.toString(str[2]);
+
+    LLPanelRegionExperiences* panel = LLFloaterRegionInfo::getPanelExperiences();
+    if (panel)
+    {
+        panel->sendEstateOwnerMessage(gMessageSystem, "estateexperiencedelta", LLFloaterRegionInfo::getLastInvoice(), str);
+    }
+}
+
+
+void LLPanelRegionExperiences::infoCallback(LLHandle<LLPanelRegionExperiences> handle, const LLSD& content)
+{
+    if(handle.isDead())
+        return;
+
+    LLPanelRegionExperiences* floater = handle.get();
+    if (floater)
+    {
+        floater->processResponse(content);
+    }
+}
+
+/*static*/
+std::string LLPanelRegionExperiences::regionCapabilityQuery(LLViewerRegion* region, const std::string &cap)
+{
+    // region->getHandle()  How to get a region * from a handle?
+
+    return region->getCapability(cap);
+}
+
+bool LLPanelRegionExperiences::refreshFromRegion(LLViewerRegion* region)
+{
+    bool allow_modify = gAgent.isGodlike() || (region && region->canManageEstate());
+
+    mAllowed->loading();
+    mAllowed->setReadonly(!allow_modify);
+    // remove grid-wide experiences
+    mAllowed->addFilter(boost::bind(LLPanelExperiencePicker::FilterWithProperty, _1, LLExperienceCache::PROPERTY_GRID));
+    // remove default experience
+    mAllowed->addFilter(boost::bind(LLPanelExperiencePicker::FilterMatching, _1, mDefaultExperience));
+
+    mBlocked->loading();
+    mBlocked->setReadonly(!allow_modify);
+    // only grid-wide experiences
+    mBlocked->addFilter(boost::bind(LLPanelExperiencePicker::FilterWithoutProperty, _1, LLExperienceCache::PROPERTY_GRID));
+    // but not privileged ones
+    mBlocked->addFilter(boost::bind(LLPanelExperiencePicker::FilterWithProperty, _1, LLExperienceCache::PROPERTY_PRIVILEGED));
+    // remove default experience
+    mBlocked->addFilter(boost::bind(LLPanelExperiencePicker::FilterMatching, _1, mDefaultExperience));
+
+    mTrusted->loading();
+    mTrusted->setReadonly(!allow_modify);
+
+    LLExperienceCache::instance().getRegionExperiences(boost::bind(&LLPanelRegionExperiences::regionCapabilityQuery, region, _1),
+        boost::bind(&LLPanelRegionExperiences::infoCallback, getDerivedHandle<LLPanelRegionExperiences>(), _1));
+
+    return LLPanelRegionInfo::refreshFromRegion(region);
+}
+
+LLSD LLPanelRegionExperiences::addIds(LLPanelExperienceListEditor* panel)
+{
+    LLSD ids;
+    const uuid_list_t& id_list = panel->getExperienceIds();
+    for(uuid_list_t::const_iterator it = id_list.begin(); it != id_list.end(); ++it)
+    {
+        ids.append(*it);
+    }
+    return ids;
+}
+
+
+bool LLPanelRegionExperiences::sendUpdate()
+{
+    LLViewerRegion* region = gAgent.getRegion();
+
+    LLSD content;
+
+    content["allowed"]=addIds(mAllowed);
+    content["blocked"]=addIds(mBlocked);
+    content["trusted"]=addIds(mTrusted);
+
+    LLExperienceCache::instance().setRegionExperiences(boost::bind(&LLPanelRegionExperiences::regionCapabilityQuery, region, _1),
+        content, boost::bind(&LLPanelRegionExperiences::infoCallback, getDerivedHandle<LLPanelRegionExperiences>(), _1));
+
+    return true;
+}
+
+void LLPanelRegionExperiences::itemChanged( U32 event_type, const LLUUID& id )
+{
+    std::string dialog_name;
+    switch (event_type)
+    {
+        case ESTATE_EXPERIENCE_ALLOWED_ADD:
+            dialog_name = "EstateAllowedExperienceAdd";
+            break;
+
+        case ESTATE_EXPERIENCE_ALLOWED_REMOVE:
+            dialog_name = "EstateAllowedExperienceRemove";
+            break;
+
+        case ESTATE_EXPERIENCE_TRUSTED_ADD:
+            dialog_name = "EstateTrustedExperienceAdd";
+            break;
+
+        case ESTATE_EXPERIENCE_TRUSTED_REMOVE:
+            dialog_name = "EstateTrustedExperienceRemove";
+            break;
+
+        case ESTATE_EXPERIENCE_BLOCKED_ADD:
+            dialog_name = "EstateBlockedExperienceAdd";
+            break;
+
+        case ESTATE_EXPERIENCE_BLOCKED_REMOVE:
+            dialog_name = "EstateBlockedExperienceRemove";
+            break;
+
+        default:
+            return;
+    }
+
+    LLSD payload;
+    payload["operation"] = (S32)event_type;
+    payload["dialog_name"] = dialog_name;
+    payload["allowed_ids"].append(id);
+
+    LLSD args;
+    args["ALL_ESTATES"] = all_estates_text();
+
+    LLNotification::Params params(dialog_name);
+    params.payload(payload)
+        .substitutions(args)
+        .functor.function(LLPanelRegionExperiences::experienceCoreConfirm);
+    if (LLPanelEstateInfo::isLindenEstate())
+    {
+        LLNotifications::instance().forceResponse(params, 0);
+    }
+    else
+    {
+        LLNotifications::instance().add(params);
+    }
+
+    onChangeAnything();
+}
+
+
+LLPanelEstateAccess::LLPanelEstateAccess()
+: LLPanelRegionInfo(), mPendingUpdate(false)
+{}
+
+bool LLPanelEstateAccess::postBuild()
+{
+    getChild<LLUICtrl>("allowed_avatar_name_list")->setCommitCallback(boost::bind(&LLPanelEstateInfo::onChangeChildCtrl, this, _1));
+    LLNameListCtrl *avatar_name_list = getChild<LLNameListCtrl>("allowed_avatar_name_list");
+    if (avatar_name_list)
+    {
+        avatar_name_list->setCommitOnSelectionChange(true);
+        avatar_name_list->setMaxItemCount(ESTATE_MAX_ACCESS_IDS);
+    }
+
+    getChild<LLUICtrl>("allowed_search_input")->setCommitCallback(boost::bind(&LLPanelEstateAccess::onAllowedSearchEdit, this, _2));
+    childSetAction("add_allowed_avatar_btn", boost::bind(&LLPanelEstateAccess::onClickAddAllowedAgent, this));
+    childSetAction("remove_allowed_avatar_btn", boost::bind(&LLPanelEstateAccess::onClickRemoveAllowedAgent, this));
+    childSetAction("copy_allowed_list_btn", boost::bind(&LLPanelEstateAccess::onClickCopyAllowedList, this));
+
+    getChild<LLUICtrl>("allowed_group_name_list")->setCommitCallback(boost::bind(&LLPanelEstateInfo::onChangeChildCtrl, this, _1));
+    LLNameListCtrl* group_name_list = getChild<LLNameListCtrl>("allowed_group_name_list");
+    if (group_name_list)
+    {
+        group_name_list->setCommitOnSelectionChange(true);
+        group_name_list->setMaxItemCount(ESTATE_MAX_ACCESS_IDS);
+    }
+
+    getChild<LLUICtrl>("allowed_group_search_input")->setCommitCallback(boost::bind(&LLPanelEstateAccess::onAllowedGroupsSearchEdit, this, _2));
+    getChild<LLUICtrl>("add_allowed_group_btn")->setCommitCallback(boost::bind(&LLPanelEstateAccess::onClickAddAllowedGroup, this));
+    childSetAction("remove_allowed_group_btn", boost::bind(&LLPanelEstateAccess::onClickRemoveAllowedGroup, this));
+    childSetAction("copy_allowed_group_list_btn", boost::bind(&LLPanelEstateAccess::onClickCopyAllowedGroupList, this));
+
+    getChild<LLUICtrl>("banned_avatar_name_list")->setCommitCallback(boost::bind(&LLPanelEstateInfo::onChangeChildCtrl, this, _1));
+    LLNameListCtrl* banned_name_list = getChild<LLNameListCtrl>("banned_avatar_name_list");
+    if (banned_name_list)
+    {
+        banned_name_list->setCommitOnSelectionChange(true);
+        banned_name_list->setMaxItemCount(ESTATE_MAX_BANNED_IDS);
+    }
+
+    getChild<LLUICtrl>("banned_search_input")->setCommitCallback(boost::bind(&LLPanelEstateAccess::onBannedSearchEdit, this, _2));
+    childSetAction("add_banned_avatar_btn", boost::bind(&LLPanelEstateAccess::onClickAddBannedAgent, this));
+    childSetAction("remove_banned_avatar_btn", boost::bind(&LLPanelEstateAccess::onClickRemoveBannedAgent, this));
+    childSetAction("copy_banned_list_btn", boost::bind(&LLPanelEstateAccess::onClickCopyBannedList, this));
+
+    getChild<LLUICtrl>("estate_manager_name_list")->setCommitCallback(boost::bind(&LLPanelEstateInfo::onChangeChildCtrl, this, _1));
+    LLNameListCtrl* manager_name_list = getChild<LLNameListCtrl>("estate_manager_name_list");
+    if (manager_name_list)
+    {
+        manager_name_list->setCommitOnSelectionChange(true);
+        manager_name_list->setMaxItemCount(ESTATE_MAX_MANAGERS * 4);    // Allow extras for dupe issue
+    }
+
+    childSetAction("add_estate_manager_btn", boost::bind(&LLPanelEstateAccess::onClickAddEstateManager, this));
+    childSetAction("remove_estate_manager_btn", boost::bind(&LLPanelEstateAccess::onClickRemoveEstateManager, this));
+
+    return true;
+}
+
+void LLPanelEstateAccess::updateControls(LLViewerRegion* region)
+{
+    bool god = gAgent.isGodlike();
+    bool owner = (region && (region->getOwner() == gAgent.getID()));
+    bool manager = (region && region->isEstateManager());
+    bool enable_cotrols = god || owner || manager;
+    setCtrlsEnabled(enable_cotrols);
+
+    LLNameListCtrl* allowedAvatars = getChild<LLNameListCtrl>("allowed_avatar_name_list");
+    LLNameListCtrl* allowedGroups = getChild<LLNameListCtrl>("allowed_group_name_list");
+    LLNameListCtrl* bannedAvatars = getChild<LLNameListCtrl>("banned_avatar_name_list");
+    LLNameListCtrl* estateManagers = getChild<LLNameListCtrl>("estate_manager_name_list");
+
+    bool has_allowed_avatar = allowedAvatars->getFirstSelected();
+    bool has_allowed_group = allowedGroups->getFirstSelected();
+    bool has_banned_agent = bannedAvatars->getFirstSelected();
+    bool has_estate_manager = estateManagers->getFirstSelected();
+
+    getChildView("add_allowed_avatar_btn")->setEnabled(enable_cotrols);
+    getChildView("remove_allowed_avatar_btn")->setEnabled(has_allowed_avatar && enable_cotrols);
+    allowedAvatars->setEnabled(enable_cotrols);
+
+    getChildView("add_allowed_group_btn")->setEnabled(enable_cotrols);
+    getChildView("remove_allowed_group_btn")->setEnabled(has_allowed_group && enable_cotrols);
+    allowedGroups->setEnabled(enable_cotrols);
+
+    // Can't ban people from mainland, orientation islands, etc. because this
+    // creates much network traffic and server load.
+    // Disable their accounts in CSR tool instead.
+    bool linden_estate = LLPanelEstateInfo::isLindenEstate();
+    bool enable_ban = enable_cotrols && !linden_estate;
+    getChildView("add_banned_avatar_btn")->setEnabled(enable_ban);
+    getChildView("remove_banned_avatar_btn")->setEnabled(has_banned_agent && enable_ban);
+    bannedAvatars->setEnabled(enable_cotrols);
+
+    // estate managers can't add estate managers
+    getChildView("add_estate_manager_btn")->setEnabled(god || owner);
+    getChildView("remove_estate_manager_btn")->setEnabled(has_estate_manager && (god || owner));
+    estateManagers->setEnabled(god || owner);
+
+    if (enable_cotrols != mCtrlsEnabled)
+    {
+        mCtrlsEnabled = enable_cotrols;
+        updateLists(); // update the lists on the agent's access level change
+    }
+}
+
+//---------------------------------------------------------------------------
+// Add/Remove estate access button callbacks
+//---------------------------------------------------------------------------
+void LLPanelEstateAccess::onClickAddAllowedAgent()
+{
+    LLCtrlListInterface *list = childGetListInterface("allowed_avatar_name_list");
+    if (!list) return;
+    if (list->getItemCount() >= ESTATE_MAX_ACCESS_IDS)
+    {
+        //args
+
+        LLSD args;
+        args["MAX_AGENTS"] = llformat("%d", ESTATE_MAX_ACCESS_IDS);
+        LLNotificationsUtil::add("MaxAllowedAgentOnRegion", args);
+        return;
+    }
+    accessAddCore(ESTATE_ACCESS_ALLOWED_AGENT_ADD, "EstateAllowedAgentAdd");
+}
+
+void LLPanelEstateAccess::onClickRemoveAllowedAgent()
+{
+    accessRemoveCore(ESTATE_ACCESS_ALLOWED_AGENT_REMOVE, "EstateAllowedAgentRemove", "allowed_avatar_name_list");
+}
+
+void LLPanelEstateAccess::onClickAddAllowedGroup()
+{
+    LLCtrlListInterface *list = childGetListInterface("allowed_group_name_list");
+    if (!list) return;
+    if (list->getItemCount() >= ESTATE_MAX_ACCESS_IDS)
+    {
+        LLSD args;
+        args["MAX_GROUPS"] = llformat("%d", ESTATE_MAX_ACCESS_IDS);
+        LLNotificationsUtil::add("MaxAllowedGroupsOnRegion", args);
+        return;
+    }
+
+    LLNotification::Params params("ChangeLindenAccess");
+    params.functor.function(boost::bind(&LLPanelEstateAccess::addAllowedGroup, this, _1, _2));
+    if (LLPanelEstateInfo::isLindenEstate())
+    {
+        LLNotifications::instance().add(params);
+    }
+    else
+    {
+        LLNotifications::instance().forceResponse(params, 0);
+    }
+}
+
+bool LLPanelEstateAccess::addAllowedGroup(const LLSD& notification, const LLSD& response)
+{
+    S32 option = LLNotificationsUtil::getSelectedOption(notification, response);
+    if (option != 0) return false;
+
+    LLFloater* parent_floater = gFloaterView->getParentFloater(this);
+
+    LLFloaterGroupPicker* widget = LLFloaterReg::showTypedInstance<LLFloaterGroupPicker>("group_picker", LLSD(gAgent.getID()));
+    if (widget)
+    {
+        widget->removeNoneOption();
+        widget->setSelectGroupCallback(boost::bind(&LLPanelEstateAccess::addAllowedGroup2, this, _1));
+        if (parent_floater)
+        {
+            LLRect new_rect = gFloaterView->findNeighboringPosition(parent_floater, widget);
+            widget->setOrigin(new_rect.mLeft, new_rect.mBottom);
+            parent_floater->addDependentFloater(widget);
+        }
+    }
+
+    return false;
+}
+
+void LLPanelEstateAccess::onClickRemoveAllowedGroup()
+{
+    accessRemoveCore(ESTATE_ACCESS_ALLOWED_GROUP_REMOVE, "EstateAllowedGroupRemove", "allowed_group_name_list");
+}
+
+void LLPanelEstateAccess::onClickAddBannedAgent()
+{
+    LLCtrlListInterface *list = childGetListInterface("banned_avatar_name_list");
+    if (!list) return;
+    if (list->getItemCount() >= ESTATE_MAX_BANNED_IDS)
+    {
+        LLSD args;
+        args["MAX_BANNED"] = llformat("%d", ESTATE_MAX_BANNED_IDS);
+        LLNotificationsUtil::add("MaxBannedAgentsOnRegion", args);
+        return;
+    }
+    accessAddCore(ESTATE_ACCESS_BANNED_AGENT_ADD, "EstateBannedAgentAdd");
+}
+
+void LLPanelEstateAccess::onClickRemoveBannedAgent()
+{
+    accessRemoveCore(ESTATE_ACCESS_BANNED_AGENT_REMOVE, "EstateBannedAgentRemove", "banned_avatar_name_list");
+}
+
+void LLPanelEstateAccess::onClickCopyAllowedList()
+{
+    copyListToClipboard("allowed_avatar_name_list");
+}
+
+void LLPanelEstateAccess::onClickCopyAllowedGroupList()
+{
+    copyListToClipboard("allowed_group_name_list");
+}
+
+void LLPanelEstateAccess::onClickCopyBannedList()
+{
+    copyListToClipboard("banned_avatar_name_list");
+}
+
+// static
+void LLPanelEstateAccess::onClickAddEstateManager()
+{
+    LLCtrlListInterface *list = childGetListInterface("estate_manager_name_list");
+    if (!list) return;
+    if (list->getItemCount() >= ESTATE_MAX_MANAGERS)
+    {   // Tell user they can't add more managers
+        LLSD args;
+        args["MAX_MANAGER"] = llformat("%d", ESTATE_MAX_MANAGERS);
+        LLNotificationsUtil::add("MaxManagersOnRegion", args);
+    }
+    else
+    {   // Go pick managers to add
+        accessAddCore(ESTATE_ACCESS_MANAGER_ADD, "EstateManagerAdd");
+    }
+}
+
+// static
+void LLPanelEstateAccess::onClickRemoveEstateManager()
+{
+    accessRemoveCore(ESTATE_ACCESS_MANAGER_REMOVE, "EstateManagerRemove", "estate_manager_name_list");
+}
+
+
+// Special case callback for groups, since it has different callback format than names
+void LLPanelEstateAccess::addAllowedGroup2(LLUUID id)
+{
+    LLPanelEstateAccess* panel = LLFloaterRegionInfo::getPanelAccess();
+    if (panel)
+    {
+        LLNameListCtrl* group_list = panel->getChild<LLNameListCtrl>("allowed_group_name_list");
+        LLScrollListItem* item = group_list->getNameItemByAgentId(id);
+        if (item)
+        {
+            LLSD args;
+            args["GROUP"] = item->getColumn(0)->getValue().asString();
+            LLNotificationsUtil::add("GroupIsAlreadyInList", args);
+            return;
+        }
+    }
+
+    LLSD payload;
+    payload["operation"] = (S32)ESTATE_ACCESS_ALLOWED_GROUP_ADD;
+    payload["dialog_name"] = "EstateAllowedGroupAdd";
+    payload["allowed_ids"].append(id);
+
+    LLSD args;
+    args["ALL_ESTATES"] = all_estates_text();
+
+    LLNotification::Params params("EstateAllowedGroupAdd");
+    params.payload(payload)
+        .substitutions(args)
+        .functor.function(accessCoreConfirm);
+    if (LLPanelEstateInfo::isLindenEstate())
+    {
+        LLNotifications::instance().forceResponse(params, 0);
+    }
+    else
+    {
+        LLNotifications::instance().add(params);
+    }
+}
+
+// static
+void LLPanelEstateAccess::accessAddCore(U32 operation_flag, const std::string& dialog_name)
+{
+    LLSD payload;
+    payload["operation"] = (S32)operation_flag;
+    payload["dialog_name"] = dialog_name;
+    // agent id filled in after avatar picker
+
+    LLNotification::Params params("ChangeLindenAccess");
+    params.payload(payload)
+        .functor.function(accessAddCore2);
+
+    if (LLPanelEstateInfo::isLindenEstate())
+    {
+        LLNotifications::instance().add(params);
+    }
+    else
+    {
+        // same as clicking "OK"
+        LLNotifications::instance().forceResponse(params, 0);
+    }
+}
+
+// static
+bool LLPanelEstateAccess::accessAddCore2(const LLSD& notification, const LLSD& response)
+{
+    S32 option = LLNotificationsUtil::getSelectedOption(notification, response);
+    if (option != 0)
+    {
+        // abort change
+        return false;
+    }
+
+    LLEstateAccessChangeInfo* change_info = new LLEstateAccessChangeInfo(notification["payload"]);
+    //Get parent floater name
+    LLPanelEstateAccess* panel = LLFloaterRegionInfo::getPanelAccess();
+    LLFloater* parent_floater = panel ? gFloaterView->getParentFloater(panel) : NULL;
+    const std::string& parent_floater_name = parent_floater ? parent_floater->getName() : "";
+
+    //Determine the button that triggered opening of the avatar picker
+    //(so that a shadow frustum from the button to the avatar picker can be created)
+    LLView * button = NULL;
+    switch (change_info->mOperationFlag)
+    {
+    case ESTATE_ACCESS_ALLOWED_AGENT_ADD:
+        button = panel->findChild<LLButton>("add_allowed_avatar_btn");
+        break;
+
+    case ESTATE_ACCESS_BANNED_AGENT_ADD:
+        button = panel->findChild<LLButton>("add_banned_avatar_btn");
+        break;
+
+    case ESTATE_ACCESS_MANAGER_ADD:
+        button = panel->findChild<LLButton>("add_estate_manager_btn");
+        break;
+    }
+
+    // avatar picker yes multi-select, yes close-on-select
+    LLFloater* child_floater = LLFloaterAvatarPicker::show(boost::bind(&LLPanelEstateAccess::accessAddCore3, _1, _2, (void*)change_info),
+        true, true, false, parent_floater_name, button);
+
+    //Allows the closed parent floater to close the child floater (avatar picker)
+    if (child_floater)
+    {
+        parent_floater->addDependentFloater(child_floater);
+    }
+
+    return false;
+}
+
+// static
+void LLPanelEstateAccess::accessAddCore3(const uuid_vec_t& ids, std::vector<LLAvatarName> names, void* data)
+{
+    LLEstateAccessChangeInfo* change_info = (LLEstateAccessChangeInfo*)data;
+    if (!change_info) return;
+    if (ids.empty())
+    {
+        // User didn't select a name.
+        delete change_info;
+        change_info = NULL;
+        return;
+    }
+    // User did select a name.
+    change_info->mAgentOrGroupIDs = ids;
+    // Can't put estate owner on ban list
+    LLPanelEstateAccess* panel = LLFloaterRegionInfo::getPanelAccess();
+    if (!panel) return;
+    LLViewerRegion* region = gAgent.getRegion();
+    if (!region) return;
+
+    if (change_info->mOperationFlag & ESTATE_ACCESS_ALLOWED_AGENT_ADD)
+    {
+        LLNameListCtrl* name_list = panel->getChild<LLNameListCtrl>("allowed_avatar_name_list");
+        int currentCount = (name_list ? name_list->getItemCount() : 0);
+        if (ids.size() + currentCount > ESTATE_MAX_ACCESS_IDS)
+        {
+            LLSD args;
+            args["NUM_ADDED"] = llformat("%d", ids.size());
+            args["MAX_AGENTS"] = llformat("%d", ESTATE_MAX_ACCESS_IDS);
+            args["LIST_TYPE"] = LLTrans::getString("RegionInfoListTypeAllowedAgents");
+            args["NUM_EXCESS"] = llformat("%d", (ids.size() + currentCount) - ESTATE_MAX_ACCESS_IDS);
+            LLNotificationsUtil::add("MaxAgentOnRegionBatch", args);
+            delete change_info;
+            return;
+        }
+
+        uuid_vec_t ids_allowed;
+        std::vector<LLAvatarName> names_allowed;
+        std::string already_allowed;
+        bool single = true;
+        for (U32 i = 0; i < ids.size(); ++i)
+        {
+            LLScrollListItem* item = name_list->getNameItemByAgentId(ids[i]);
+            if (item)
+            {
+                if (!already_allowed.empty())
+                {
+                    already_allowed += ", ";
+                    single = false;
+                }
+                already_allowed += item->getColumn(0)->getValue().asString();
+            }
+            else
+            {
+                ids_allowed.push_back(ids[i]);
+                names_allowed.push_back(names[i]);
+            }
+        }
+        if (!already_allowed.empty())
+        {
+            LLSD args;
+            args["AGENT"] = already_allowed;
+            args["LIST_TYPE"] = LLTrans::getString("RegionInfoListTypeAllowedAgents");
+            LLNotificationsUtil::add(single ? "AgentIsAlreadyInList" : "AgentsAreAlreadyInList", args);
+            if (ids_allowed.empty())
+            {
+                delete change_info;
+                return;
+            }
+        }
+        change_info->mAgentOrGroupIDs = ids_allowed;
+        change_info->mAgentNames = names_allowed;
+    }
+    if (change_info->mOperationFlag & ESTATE_ACCESS_BANNED_AGENT_ADD)
+    {
+        LLNameListCtrl* name_list = panel->getChild<LLNameListCtrl>("banned_avatar_name_list");
+        LLNameListCtrl* em_list = panel->getChild<LLNameListCtrl>("estate_manager_name_list");
+        int currentCount = (name_list ? name_list->getItemCount() : 0);
+        if (ids.size() + currentCount > ESTATE_MAX_BANNED_IDS)
+        {
+            LLSD args;
+            args["NUM_ADDED"] = llformat("%d", ids.size());
+            args["MAX_AGENTS"] = llformat("%d", ESTATE_MAX_BANNED_IDS);
+            args["LIST_TYPE"] = LLTrans::getString("RegionInfoListTypeBannedAgents");
+            args["NUM_EXCESS"] = llformat("%d", (ids.size() + currentCount) - ESTATE_MAX_BANNED_IDS);
+            LLNotificationsUtil::add("MaxAgentOnRegionBatch", args);
+            delete change_info;
+            return;
+        }
+
+        uuid_vec_t ids_allowed;
+        std::vector<LLAvatarName> names_allowed;
+        std::string already_banned;
+        std::string em_ban;
+        bool single = true;
+        for (U32 i = 0; i < ids.size(); ++i)
+        {
+            bool is_allowed = true;
+            LLScrollListItem* em_item = em_list->getNameItemByAgentId(ids[i]);
+            if (em_item)
+            {
+                if (!em_ban.empty())
+                {
+                    em_ban += ", ";
+                }
+                em_ban += em_item->getColumn(0)->getValue().asString();
+                is_allowed = false;
+            }
+
+            LLScrollListItem* item = name_list->getNameItemByAgentId(ids[i]);
+            if (item)
+            {
+                if (!already_banned.empty())
+                {
+                    already_banned += ", ";
+                    single = false;
+                }
+                already_banned += item->getColumn(0)->getValue().asString();
+                is_allowed = false;
+            }
+
+            if (is_allowed)
+            {
+                ids_allowed.push_back(ids[i]);
+                names_allowed.push_back(names[i]);
+            }
+        }
+        if (!em_ban.empty())
+        {
+            LLSD args;
+            args["AGENT"] = em_ban;
+            LLNotificationsUtil::add("ProblemBanningEstateManager", args);
+            if (ids_allowed.empty())
+            {
+                delete change_info;
+                return;
+            }
+        }
+        if (!already_banned.empty())
+        {
+            LLSD args;
+            args["AGENT"] = already_banned;
+            args["LIST_TYPE"] = LLTrans::getString("RegionInfoListTypeBannedAgents");
+            LLNotificationsUtil::add(single ? "AgentIsAlreadyInList" : "AgentsAreAlreadyInList", args);
+            if (ids_allowed.empty())
+            {
+                delete change_info;
+                return;
+            }
+        }
+        change_info->mAgentOrGroupIDs = ids_allowed;
+        change_info->mAgentNames = names_allowed;
+    }
+
+    LLSD args;
+    args["ALL_ESTATES"] = all_estates_text();
+    LLNotification::Params params(change_info->mDialogName);
+    params.substitutions(args)
+        .payload(change_info->asLLSD())
+        .functor.function(accessCoreConfirm);
+
+    if (LLPanelEstateInfo::isLindenEstate())
+    {
+        // just apply to this estate
+        LLNotifications::instance().forceResponse(params, 0);
+    }
+    else
+    {
+        // ask if this estate or all estates with this owner
+        LLNotifications::instance().add(params);
+    }
+}
+
+// static
+void LLPanelEstateAccess::accessRemoveCore(U32 operation_flag, const std::string& dialog_name, const std::string& list_ctrl_name)
+{
+    LLPanelEstateAccess* panel = LLFloaterRegionInfo::getPanelAccess();
+    if (!panel) return;
+    LLNameListCtrl* name_list = panel->getChild<LLNameListCtrl>(list_ctrl_name);
+    if (!name_list) return;
+
+    std::vector<LLScrollListItem*> list_vector = name_list->getAllSelected();
+    if (list_vector.size() == 0)
+        return;
+
+    LLSD payload;
+    payload["operation"] = (S32)operation_flag;
+    payload["dialog_name"] = dialog_name;
+
+    for (std::vector<LLScrollListItem*>::const_iterator iter = list_vector.begin();
+        iter != list_vector.end();
+        iter++)
+    {
+        LLScrollListItem *item = (*iter);
+        payload["allowed_ids"].append(item->getUUID());
+    }
+
+    LLNotification::Params params("ChangeLindenAccess");
+    params.payload(payload)
+        .functor.function(accessRemoveCore2);
+
+    if (LLPanelEstateInfo::isLindenEstate())
+    {
+        // warn on change linden estate
+        LLNotifications::instance().add(params);
+    }
+    else
+    {
+        // just proceed, as if clicking OK
+        LLNotifications::instance().forceResponse(params, 0);
+    }
+}
+
+// static
+bool LLPanelEstateAccess::accessRemoveCore2(const LLSD& notification, const LLSD& response)
+{
+    S32 option = LLNotificationsUtil::getSelectedOption(notification, response);
+    if (option != 0)
+    {
+        // abort
+        return false;
+    }
+
+    // If Linden estate, can only apply to "this" estate, not all estates
+    // owned by NULL.
+    if (LLPanelEstateInfo::isLindenEstate())
+    {
+        accessCoreConfirm(notification, response);
+    }
+    else
+    {
+        LLSD args;
+        args["ALL_ESTATES"] = all_estates_text();
+        LLNotificationsUtil::add(notification["payload"]["dialog_name"],
+            args,
+            notification["payload"],
+            accessCoreConfirm);
+    }
+    return false;
+}
+
+// Used for both access add and remove operations, depending on the mOperationFlag
+// passed in (ESTATE_ACCESS_BANNED_AGENT_ADD, ESTATE_ACCESS_ALLOWED_AGENT_REMOVE, etc.)
+// static
+bool LLPanelEstateAccess::accessCoreConfirm(const LLSD& notification, const LLSD& response)
+{
+    S32 option = LLNotificationsUtil::getSelectedOption(notification, response);
+    const U32 originalFlags = (U32)notification["payload"]["operation"].asInteger();
+    U32 flags = originalFlags;
+
+    LLViewerRegion* region = gAgent.getRegion();
+
+    if (option == 2) // cancel
+    {
+        return false;
+    }
+    else if (option == 1)
+    {
+        // All estates, either than I own or manage for this owner.
+        // This will be verified on simulator. JC
+        if (!region) return false;
+        if (region->getOwner() == gAgent.getID()
+            || gAgent.isGodlike())
+        {
+            flags |= ESTATE_ACCESS_APPLY_TO_ALL_ESTATES;
+        }
+        else if (region->isEstateManager())
+        {
+            flags |= ESTATE_ACCESS_APPLY_TO_MANAGED_ESTATES;
+        }
+    }
+
+    std::string names;
+    U32 listed_names = 0;
+    for (U32 i = 0; i < notification["payload"]["allowed_ids"].size(); ++i)
+    {
+        if (i + 1 != notification["payload"]["allowed_ids"].size())
+        {
+            flags |= ESTATE_ACCESS_NO_REPLY;
+        }
+        else
+        {
+            flags &= ~ESTATE_ACCESS_NO_REPLY;
+        }
+
+        const LLUUID id = notification["payload"]["allowed_ids"][i].asUUID();
+        if (((U32)notification["payload"]["operation"].asInteger() & ESTATE_ACCESS_BANNED_AGENT_ADD)
+            && region && (region->getOwner() == id))
+        {
+            LLNotificationsUtil::add("OwnerCanNotBeDenied");
+            break;
+        }
+
+        sendEstateAccessDelta(flags, id);
+
+        if ((flags & (ESTATE_ACCESS_ALLOWED_GROUP_ADD | ESTATE_ACCESS_ALLOWED_GROUP_REMOVE)) == 0)
+        {
+            // fill the name list for confirmation
+            if (listed_names < MAX_LISTED_NAMES)
+            {
+                if (!names.empty())
+                {
+                    names += ", ";
+                }
+                if (!notification["payload"]["allowed_names"][i]["display_name"].asString().empty())
+                {
+                    names += notification["payload"]["allowed_names"][i]["display_name"].asString();
+                }
+                else
+                { //try to get an agent name from cache
+                    LLAvatarName av_name;
+                    if (LLAvatarNameCache::get(id, &av_name))
+                    {
+                        names += av_name.getCompleteName();
+                    }
+                }
+
+            }
+            listed_names++;
+        }
+    }
+    if (listed_names > MAX_LISTED_NAMES)
+    {
+        LLSD args;
+        args["EXTRA_COUNT"] = llformat("%d", listed_names - MAX_LISTED_NAMES);
+        names += " " + LLTrans::getString("AndNMore", args);
+    }
+
+    if (!names.empty()) // show the conirmation
+    {
+        LLSD args;
+        args["AGENT"] = names;
+
+        if (flags & (ESTATE_ACCESS_ALLOWED_AGENT_ADD | ESTATE_ACCESS_ALLOWED_AGENT_REMOVE))
+        {
+            args["LIST_TYPE"] = LLTrans::getString("RegionInfoListTypeAllowedAgents");
+        }
+        else if (flags & (ESTATE_ACCESS_BANNED_AGENT_ADD | ESTATE_ACCESS_BANNED_AGENT_REMOVE))
+        {
+            args["LIST_TYPE"] = LLTrans::getString("RegionInfoListTypeBannedAgents");
+        }
+
+        if (flags & ESTATE_ACCESS_APPLY_TO_ALL_ESTATES)
+        {
+            args["ESTATE"] = LLTrans::getString("RegionInfoAllEstates");
+        }
+        else if (flags & ESTATE_ACCESS_APPLY_TO_MANAGED_ESTATES)
+        {
+            args["ESTATE"] = LLTrans::getString("RegionInfoManagedEstates");
+        }
+        else
+        {
+            args["ESTATE"] = LLTrans::getString("RegionInfoThisEstate");
+        }
+
+        bool single = (listed_names == 1);
+        if (flags & (ESTATE_ACCESS_ALLOWED_AGENT_ADD | ESTATE_ACCESS_BANNED_AGENT_ADD))
+        {
+            LLNotificationsUtil::add(single ? "AgentWasAddedToList" : "AgentsWereAddedToList", args);
+        }
+        else if (flags & (ESTATE_ACCESS_ALLOWED_AGENT_REMOVE | ESTATE_ACCESS_BANNED_AGENT_REMOVE))
+        {
+            LLNotificationsUtil::add(single ? "AgentWasRemovedFromList" : "AgentsWereRemovedFromList", args);
+        }
+    }
+
+    LLPanelEstateAccess* panel = LLFloaterRegionInfo::getPanelAccess();
+    if (panel)
+    {
+        panel->setPendingUpdate(true);
+    }
+
+    return false;
+}
+
+// key = "estateaccessdelta"
+// str(estate_id) will be added to front of list by forward_EstateOwnerRequest_to_dataserver
+// str[0] = str(agent_id) requesting the change
+// str[1] = str(flags) (ESTATE_ACCESS_DELTA_*)
+// str[2] = str(agent_id) to add or remove
+// static
+void LLPanelEstateAccess::sendEstateAccessDelta(U32 flags, const LLUUID& agent_or_group_id)
+{
+    LLMessageSystem* msg = gMessageSystem;
+    msg->newMessage("EstateOwnerMessage");
+    msg->nextBlockFast(_PREHASH_AgentData);
+    msg->addUUIDFast(_PREHASH_AgentID, gAgent.getID());
+    msg->addUUIDFast(_PREHASH_SessionID, gAgent.getSessionID());
+    msg->addUUIDFast(_PREHASH_TransactionID, LLUUID::null); //not used
+
+    msg->nextBlock("MethodData");
+    msg->addString("Method", "estateaccessdelta");
+    msg->addUUID("Invoice", LLFloaterRegionInfo::getLastInvoice());
+
+    std::string buf;
+    gAgent.getID().toString(buf);
+    msg->nextBlock("ParamList");
+    msg->addString("Parameter", buf);
+
+    buf = llformat("%u", flags);
+    msg->nextBlock("ParamList");
+    msg->addString("Parameter", buf);
+
+    agent_or_group_id.toString(buf);
+    msg->nextBlock("ParamList");
+    msg->addString("Parameter", buf);
+
+    gAgent.sendReliableMessage();
+}
+
+void LLPanelEstateAccess::updateChild(LLUICtrl* child_ctrl)
+{
+    // Ensure appropriate state of the management ui.
+    updateControls(gAgent.getRegion());
+}
+
+void LLPanelEstateAccess::updateLists()
+{
+    std::string cap_url = gAgent.getRegionCapability("EstateAccess");
+    if (!cap_url.empty())
+    {
+        LLCoros::instance().launch("LLFloaterRegionInfo::requestEstateGetAccessCoro", boost::bind(LLPanelEstateAccess::requestEstateGetAccessCoro, cap_url));
+    }
+}
+
+void LLPanelEstateAccess::requestEstateGetAccessCoro(std::string url)
+{
+    LLCore::HttpRequest::policy_t httpPolicy(LLCore::HttpRequest::DEFAULT_POLICY_ID);
+    LLCoreHttpUtil::HttpCoroutineAdapter::ptr_t httpAdapter(new LLCoreHttpUtil::HttpCoroutineAdapter("requestEstateGetAccessoCoro", httpPolicy));
+    LLCore::HttpRequest::ptr_t httpRequest(new LLCore::HttpRequest);
+
+    LLSD result = httpAdapter->getAndSuspend(httpRequest, url);
+
+    LLSD httpResults = result[LLCoreHttpUtil::HttpCoroutineAdapter::HTTP_RESULTS];
+    LLCore::HttpStatus status = LLCoreHttpUtil::HttpCoroutineAdapter::getStatusFromLLSD(httpResults);
+
+    LLPanelEstateAccess* panel = LLFloaterRegionInfo::getPanelAccess();
+    if (!panel) return;
+
+    LLNameListCtrl* allowed_agent_name_list = panel->getChild<LLNameListCtrl>("allowed_avatar_name_list");
+    if (allowed_agent_name_list && result.has("AllowedAgents"))
+    {
+        LLStringUtil::format_map_t args;
+        args["[ALLOWEDAGENTS]"] = llformat("%d", result["AllowedAgents"].size());
+        args["[MAXACCESS]"] = llformat("%d", ESTATE_MAX_ACCESS_IDS);
+        std::string msg = LLTrans::getString("RegionInfoAllowedResidents", args);
+        panel->getChild<LLUICtrl>("allow_resident_label")->setValue(LLSD(msg));
+
+        allowed_agent_name_list->clearSortOrder();
+        allowed_agent_name_list->deleteAllItems();
+        for (LLSD::array_const_iterator it = result["AllowedAgents"].beginArray(); it != result["AllowedAgents"].endArray(); ++it)
+        {
+            LLUUID id = (*it)["id"].asUUID();
+            allowed_agent_name_list->addNameItem(id);
+        }
+        allowed_agent_name_list->sortByName(true);
+    }
+
+    LLNameListCtrl* banned_agent_name_list = panel->getChild<LLNameListCtrl>("banned_avatar_name_list");
+    if (banned_agent_name_list && result.has("BannedAgents"))
+    {
+        LLStringUtil::format_map_t args;
+        args["[BANNEDAGENTS]"] = llformat("%d", result["BannedAgents"].size());
+        args["[MAXBANNED]"] = llformat("%d", ESTATE_MAX_BANNED_IDS);
+        std::string msg = LLTrans::getString("RegionInfoBannedResidents", args);
+        panel->getChild<LLUICtrl>("ban_resident_label")->setValue(LLSD(msg));
+
+        banned_agent_name_list->clearSortOrder();
+        banned_agent_name_list->deleteAllItems();
+        for (LLSD::array_const_iterator it = result["BannedAgents"].beginArray(); it != result["BannedAgents"].endArray(); ++it)
+        {
+            LLSD item;
+            item["id"] = (*it)["id"].asUUID();
+            LLSD& columns = item["columns"];
+
+            columns[0]["column"] = "name"; // to be populated later
+
+            columns[1]["column"] = "last_login_date";
+            columns[1]["value"] = (*it)["last_login_date"].asString().substr(0, 16); // cut the seconds
+
+            std::string ban_date = (*it)["ban_date"].asString();
+            columns[2]["column"] = "ban_date";
+            columns[2]["value"] = ban_date[0] != '0' ? ban_date.substr(0, 16) : LLTrans::getString("na"); // server returns the "0000-00-00 00:00:00" date in case it doesn't know it
+
+            columns[3]["column"] = "bannedby";
+            LLUUID banning_id = (*it)["banning_id"].asUUID();
+            LLAvatarName av_name;
+            if (banning_id.isNull())
+            {
+                columns[3]["value"] = LLTrans::getString("na");
+            }
+            else if (LLAvatarNameCache::get(banning_id, &av_name))
+            {
+                columns[3]["value"] = av_name.getCompleteName(); //TODO: fetch the name if it wasn't cached
+            }
+
+            banned_agent_name_list->addElement(item);
+        }
+        banned_agent_name_list->sortByName(true);
+    }
+
+    LLNameListCtrl* allowed_group_name_list = panel->getChild<LLNameListCtrl>("allowed_group_name_list");
+    if (allowed_group_name_list && result.has("AllowedGroups"))
+    {
+        LLStringUtil::format_map_t args;
+        args["[ALLOWEDGROUPS]"] = llformat("%d", result["AllowedGroups"].size());
+        args["[MAXACCESS]"] = llformat("%d", ESTATE_MAX_GROUP_IDS);
+        std::string msg = LLTrans::getString("RegionInfoAllowedGroups", args);
+        panel->getChild<LLUICtrl>("allow_group_label")->setValue(LLSD(msg));
+
+        allowed_group_name_list->clearSortOrder();
+        allowed_group_name_list->deleteAllItems();
+        for (LLSD::array_const_iterator it = result["AllowedGroups"].beginArray(); it != result["AllowedGroups"].endArray(); ++it)
+        {
+            LLUUID id = (*it)["id"].asUUID();
+            allowed_group_name_list->addGroupNameItem(id);
+        }
+        allowed_group_name_list->sortByName(true);
+    }
+
+    LLNameListCtrl* estate_manager_name_list = panel->getChild<LLNameListCtrl>("estate_manager_name_list");
+    if (estate_manager_name_list && result.has("Managers"))
+    {
+        LLStringUtil::format_map_t args;
+        args["[ESTATEMANAGERS]"] = llformat("%d", result["Managers"].size());
+        args["[MAXMANAGERS]"] = llformat("%d", ESTATE_MAX_MANAGERS);
+        std::string msg = LLTrans::getString("RegionInfoEstateManagers", args);
+        panel->getChild<LLUICtrl>("estate_manager_label")->setValue(LLSD(msg));
+
+        estate_manager_name_list->clearSortOrder();
+        estate_manager_name_list->deleteAllItems();
+        for (LLSD::array_const_iterator it = result["Managers"].beginArray(); it != result["Managers"].endArray(); ++it)
+        {
+            LLUUID id = (*it)["agent_id"].asUUID();
+            estate_manager_name_list->addNameItem(id);
+        }
+        estate_manager_name_list->sortByName(true);
+    }
+
+
+    panel->updateControls(gAgent.getRegion());
+}
+
+//---------------------------------------------------------------------------
+// Access lists search
+//---------------------------------------------------------------------------
+void LLPanelEstateAccess::onAllowedSearchEdit(const std::string& search_string)
+{
+    LLPanelEstateAccess* panel = LLFloaterRegionInfo::getPanelAccess();
+    if (!panel) return;
+    LLNameListCtrl* allowed_agent_name_list = panel->getChild<LLNameListCtrl>("allowed_avatar_name_list");
+    searchAgent(allowed_agent_name_list, search_string);
+}
+
+void LLPanelEstateAccess::onAllowedGroupsSearchEdit(const std::string& search_string)
+{
+    LLPanelEstateAccess* panel = LLFloaterRegionInfo::getPanelAccess();
+    if (!panel) return;
+    LLNameListCtrl* allowed_group_name_list = panel->getChild<LLNameListCtrl>("allowed_group_name_list");
+    searchAgent(allowed_group_name_list, search_string);
+}
+
+void LLPanelEstateAccess::onBannedSearchEdit(const std::string& search_string)
+{
+    LLPanelEstateAccess* panel = LLFloaterRegionInfo::getPanelAccess();
+    if (!panel) return;
+    LLNameListCtrl* banned_agent_name_list = panel->getChild<LLNameListCtrl>("banned_avatar_name_list");
+    searchAgent(banned_agent_name_list, search_string);
+}
+
+void LLPanelEstateAccess::searchAgent(LLNameListCtrl* listCtrl, const std::string& search_string)
+{
+    if (!listCtrl) return;
+
+    if (!search_string.empty())
+    {
+        listCtrl->setSearchColumn(0); // name column
+        listCtrl->searchItems(search_string, false, true);
+    }
+    else
+    {
+        listCtrl->deselectAllItems(true);
+    }
+}
+
+void LLPanelEstateAccess::copyListToClipboard(std::string list_name)
+{
+    LLPanelEstateAccess* panel = LLFloaterRegionInfo::getPanelAccess();
+    if (!panel) return;
+    LLNameListCtrl* name_list = panel->getChild<LLNameListCtrl>(list_name);
+    if (!name_list) return;
+
+    std::vector<LLScrollListItem*> list_vector = name_list->getAllData();
+    if (list_vector.size() == 0) return;
+
+    LLSD::String list_to_copy;
+    for (std::vector<LLScrollListItem*>::const_iterator iter = list_vector.begin();
+         iter != list_vector.end();
+         iter++)
+    {
+        LLScrollListItem *item = (*iter);
+        if (item)
+        {
+            list_to_copy += item->getColumn(0)->getValue().asString();
+        }
+        if (std::next(iter) != list_vector.end())
+        {
+            list_to_copy += "\n";
+        }
+    }
+
+    LLClipboard::instance().copyToClipboard(utf8str_to_wstring(list_to_copy), 0, list_to_copy.length());
+}
+
+bool LLPanelEstateAccess::refreshFromRegion(LLViewerRegion* region)
+{
+    updateLists();
+    return LLPanelRegionInfo::refreshFromRegion(region);
+}
+
+//=========================================================================
+const U32 LLPanelRegionEnvironment::DIRTY_FLAG_OVERRIDE(0x01 << 4);
+
+LLPanelRegionEnvironment::LLPanelRegionEnvironment():
+    LLPanelEnvironmentInfo(),
+    mAllowOverrideRestore(false)
+{
+}
+
+LLPanelRegionEnvironment::~LLPanelRegionEnvironment()
+{
+    if (mCommitConnect.connected())
+        mCommitConnect.disconnect();
+}
+
+bool LLPanelRegionEnvironment::postBuild()
+{
+    LLEstateInfoModel& estate_info = LLEstateInfoModel::instance();
+
+    if (!LLPanelEnvironmentInfo::postBuild())
+        return false;
+
+    getChild<LLUICtrl>(BTN_USEDEFAULT)->setLabelArg("[USEDEFAULT]", getString(STR_LABEL_USEDEFAULT));
+    getChild<LLUICtrl>(CHK_ALLOWOVERRIDE)->setVisible(true);
+    getChild<LLUICtrl>(PNL_ENVIRONMENT_ALTITUDES)->setVisible(true);
+
+    getChild<LLUICtrl>(CHK_ALLOWOVERRIDE)->setCommitCallback([this](LLUICtrl *, const LLSD &value){ onChkAllowOverride(value.asBoolean()); });
+
+    mCommitConnect = estate_info.setCommitCallback(boost::bind(&LLPanelRegionEnvironment::refreshFromEstate, this));
+    return true;
+}
+
+
+void LLPanelRegionEnvironment::refresh()
+{
+    commitDayLenOffsetChanges(false); // commit unsaved changes if any
+
+    if (!mCurrentEnvironment)
+    {
+        if (mCurEnvVersion <= INVALID_PARCEL_ENVIRONMENT_VERSION)
+        {
+            refreshFromSource(); // will immediately set mCurEnvVersion
+        } // else - already requesting
+        return;
+    }
+
+    LLPanelEnvironmentInfo::refresh();
+
+    getChild<LLUICtrl>(CHK_ALLOWOVERRIDE)->setValue(mAllowOverride);
+}
+
+bool LLPanelRegionEnvironment::refreshFromRegion(LLViewerRegion* region)
+{
+    if (!region)
+    {
+        setNoSelection(true);
+        setControlsEnabled(false);
+        mCurEnvVersion = INVALID_PARCEL_ENVIRONMENT_VERSION;
+        getChild<LLUICtrl>("region_text")->setValue(LLSD(""));
+    }
+    else
+    {
+        getChild<LLUICtrl>("region_text")->setValue(LLSD(region->getName()));
+    }
+    setNoSelection(false);
+
+    if (gAgent.getRegion()->getRegionID() != region->getRegionID())
+    {
+        setCrossRegion(true);
+        mCurEnvVersion = INVALID_PARCEL_ENVIRONMENT_VERSION;
+    }
+    setCrossRegion(false);
+
+    refreshFromSource();
+    return true;
+}
+
+void LLPanelRegionEnvironment::refreshFromSource()
+{
+    LL_DEBUGS("ENVIRONMENT") << "Requesting environment for region, known version " << mCurEnvVersion << LL_ENDL;
+    LLHandle<LLPanel> that_h = getHandle();
+
+    if (mCurEnvVersion < UNSET_PARCEL_ENVIRONMENT_VERSION)
+    {
+        // to mark as requesting
+        mCurEnvVersion = UNSET_PARCEL_ENVIRONMENT_VERSION;
+    }
+
+    LLEnvironment::instance().requestRegion(
+        [that_h](S32 parcel_id, LLEnvironment::EnvironmentInfo::ptr_t envifo) { _onEnvironmentReceived(that_h, parcel_id, envifo); });
+
+    setControlsEnabled(false);
+}
+
+bool LLPanelRegionEnvironment::confirmUpdateEstateEnvironment(const LLSD& notification, const LLSD& response)
+{
+    S32 option = LLNotificationsUtil::getSelectedOption(notification, response);
+
+    switch (option)
+    {
+    case 0:
+    {
+        LLEstateInfoModel& estate_info = LLEstateInfoModel::instance();
+
+        // update model
+        estate_info.setAllowEnvironmentOverride(mAllowOverride);
+        // send the update to sim
+        estate_info.sendEstateInfo();
+        clearDirtyFlag(DIRTY_FLAG_OVERRIDE);
+    }
+    break;
+
+    case 1:
+        mAllowOverride = mAllowOverrideRestore;
+        getChild<LLUICtrl>(CHK_ALLOWOVERRIDE)->setValue(mAllowOverride);
+        break;
+    default:
+        break;
+    }
+    return false;
+}
+
+void LLPanelRegionEnvironment::onChkAllowOverride(bool value)
+{
+    setDirtyFlag(DIRTY_FLAG_OVERRIDE);
+    mAllowOverrideRestore = mAllowOverride;
+    mAllowOverride = value;
+
+
+    std::string notification("EstateParcelEnvironmentOverride");
+    if (LLPanelEstateInfo::isLindenEstate())
+        notification = "ChangeLindenEstate";
+
+    LLSD args;
+    args["ESTATENAME"] = LLEstateInfoModel::instance().getName();
+    LLNotification::Params params(notification);
+    params.substitutions(args);
+    params.functor.function([this](const LLSD& notification, const LLSD& response) { confirmUpdateEstateEnvironment(notification, response); });
+
+    if (!value || LLPanelEstateInfo::isLindenEstate())
+    {   // warn if turning off or a Linden Estate
+        LLNotifications::instance().add(params);
+    }
+    else
+    {
+        LLNotifications::instance().forceResponse(params, 0);
+    }
+
+}