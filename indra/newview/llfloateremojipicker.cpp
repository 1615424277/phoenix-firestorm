/**
 * @file llfloateremojipicker.cpp
 *
 * $LicenseInfo:firstyear=2003&license=viewerlgpl$
 * Second Life Viewer Source Code
 * Copyright (C) 2010, Linden Research, Inc.
 *
 * This library is free software; you can redistribute it and/or
 * modify it under the terms of the GNU Lesser General Public
 * License as published by the Free Software Foundation;
 * version 2.1 of the License only.
 *
 * This library is distributed in the hope that it will be useful,
 * but WITHOUT ANY WARRANTY; without even the implied warranty of
 * MERCHANTABILITY or FITNESS FOR A PARTICULAR PURPOSE.  See the GNU
 * Lesser General Public License for more details.
 *
 * You should have received a copy of the GNU Lesser General Public
 * License along with this library; if not, write to the Free Software
 * Foundation, Inc., 51 Franklin Street, Fifth Floor, Boston, MA  02110-1301  USA
 *
 * Linden Research, Inc., 945 Battery Street, San Francisco, CA  94111  USA
 * $/LicenseInfo$
 */

#include "llviewerprecompiledheaders.h"

#include "llfloateremojipicker.h"

#include "llappviewer.h"
#include "llbutton.h"
#include "llcombobox.h"
#include "llemojidictionary.h"
#include "llemojihelper.h"
#include "llfloaterreg.h"
#include "llkeyboard.h"
#include "llscrollcontainer.h"
#include "llscrollingpanellist.h"
#include "llscrolllistctrl.h"
#include "llscrolllistitem.h"
#include "llsdserialize.h"
#include "lltextbox.h"
#include "lltrans.h"
#include "llviewerchat.h"
#include "llviewercontrol.h"  // <FS:Beq/> Add B&W emoji font support

LLFloaterEmojiPicker::recent_emojis_updated_callback_t LLFloaterEmojiPicker::sRecentEmojisUpdatedCallback{}; // <FS:Ansariel> Live-update recently used emojis

namespace {
// The following variables and constants are used for storing the floater state
// between different lifecycles of the floater and different sissions of the viewer

// Floater constants
static const S32 ALL_EMOJIS_GROUP_INDEX = -2;
// https://www.compart.com/en/unicode/U+1F50D
static const S32 ALL_EMOJIS_IMAGE_INDEX = 0x1F50D;
static const S32 USED_EMOJIS_GROUP_INDEX = -1;
// https://www.compart.com/en/unicode/U+23F2
static const S32 USED_EMOJIS_IMAGE_INDEX = 0x23F2;
// https://www.compart.com/en/unicode/U+1F6D1
static const S32 EMPTY_LIST_IMAGE_INDEX = 0x1F6D1;
// The following categories should follow the required alphabetic order
static const std::string RECENTLY_USED_CATEGORY = "1 recently used";
static const std::string FREQUENTLY_USED_CATEGORY = "2 frequently used";

// Floater state related variables
static std::list<llwchar> sRecentlyUsed;
static std::list<std::pair<llwchar, U32>> sFrequentlyUsed;

// State file related values
static std::string sStateFileName;
static const std::string sKeyRecentlyUsed("RecentlyUsed");
static const std::string sKeyFrequentlyUsed("FrequentlyUsed");
}

class LLEmojiGridRow : public LLScrollingPanel
{
public:
    LLEmojiGridRow(const LLPanel::Params& panel_params,
        const LLScrollingPanelList::Params& list_params)
        : LLScrollingPanel(panel_params)
        , mList(new LLScrollingPanelList(list_params))
    {
        addChild(mList);
    }

    virtual void updatePanel(bool allow_modify) override {}

public:
    LLScrollingPanelList* mList;
};

class LLEmojiGridDivider : public LLScrollingPanel
{
public:
    LLEmojiGridDivider(const LLPanel::Params& panel_params, std::string text)
        : LLScrollingPanel(panel_params)
        , mText(utf8string_to_wstring(text))
    {
    }

    virtual void draw() override
    {
        LLScrollingPanel::draw();

        F32 x = 4; // padding-left
        F32 y = (F32)(getRect().getHeight() / 2);
        LLFontGL::getFontSansSerif()->render(
            mText,                           // wstr
            0,                               // begin_offset
            x,                               // x
            y,                               // y
            LLColor4::white,                 // color
            LLFontGL::LEFT,                  // halign
            LLFontGL::VCENTER,               // valign
            LLFontGL::NORMAL,                // style
            LLFontGL::DROP_SHADOW_SOFT,      // shadow
            static_cast<S32>(mText.size())); // max_chars
    }

    virtual void updatePanel(bool allow_modify) override {}

private:
    const LLWString mText;
};

class LLEmojiGridIcon : public LLScrollingPanel
{
public:
    LLEmojiGridIcon(
        const LLPanel::Params& panel_params
        , const LLEmojiSearchResult& emoji)
        : LLScrollingPanel(panel_params)
        , mData(emoji)
        , mChar(LLWString(1, emoji.Character))
    {
    }

    virtual void draw() override
    {
        static LLCachedControl<bool> useBWEmojis(gSavedSettings, "FSUseBWEmojis", false); // <FS:Beq/> Add B&W emoji font support
        LLScrollingPanel::draw();

<<<<<<< HEAD
        F32 x = getRect().getWidth() / 2;
        F32 y = getRect().getHeight() / 2;
        // <FS:Beq> Add B&W emoji font support
        // LLFontGL::getFontEmojiLarge()->render( 
        LLFontGL::getFontEmojiLarge(useBWEmojis)->render( 
        // </FS:Beq>
=======
        F32 x = (F32)(getRect().getWidth() / 2);
        F32 y = (F32)(getRect().getHeight() / 2);
        LLFontGL::getFontEmojiLarge()->render(
>>>>>>> cd5d35dd
            mChar,                      // wstr
            0,                          // begin_offset
            x,                          // x
            y,                          // y
            LLColor4::white,            // color
            LLFontGL::HCENTER,          // halign
            LLFontGL::VCENTER,          // valign
            LLFontGL::NORMAL,           // style
            LLFontGL::DROP_SHADOW_SOFT, // shadow
            1);                         // max_chars
    }

    virtual void updatePanel(bool allow_modify) override {}

    const LLEmojiSearchResult& getData() const { return mData; }
    const LLWString& getChar() const { return mChar; }

private:
    const LLEmojiSearchResult mData;
    const LLWString mChar;
};

class LLEmojiPreviewPanel : public LLPanel
{
public:
    LLEmojiPreviewPanel()
        : LLPanel()
    {
    }

    void setIcon(const LLEmojiGridIcon* icon)
    {
        if (icon)
        {
            setData(icon->getData().Character, icon->getData().String, icon->getData().Begin, icon->getData().End);
        }
        else
        {
            setData(0, LLStringUtil::null, 0, 0);
        }
    }

    void setData(llwchar emoji, std::string title, size_t begin, size_t end)
    {
        mWStr = LLWString(1, emoji);
        mEmoji = emoji;
        mTitle = title;
        mBegin = begin;
        mEnd = end;
    }

    virtual void draw() override
    {
        LLPanel::draw();

        S32 clientHeight = getRect().getHeight();
        S32 clientWidth = getRect().getWidth();
        S32 iconWidth = clientHeight;

        F32 centerX = 0.5f * iconWidth;
        F32 centerY = 0.5f * clientHeight;
        drawIcon(centerX, centerY - 1, iconWidth);

        static LLColor4 defaultColor(0.75f, 0.75f, 0.75f, 1.0f);
        LLColor4 textColor = LLUIColorTable::instance().getColor("MenuItemEnabledColor", defaultColor);
        S32 max_pixels = clientWidth - iconWidth;
        drawName((F32)iconWidth, centerY, max_pixels, textColor);
    }

protected:
    void drawIcon(F32 x, F32 y, S32 max_pixels)
    {
        // <FS:Beq> Add B&W emoji font support
        // LLFontGL::getFontEmojiHuge()->render(
        static LLCachedControl<bool> useBWEmojis(gSavedSettings, "FSUseBWEmojis", false);
        LLFontGL::getFontEmojiHuge( useBWEmojis )->render(
        // </FS:Beq>
            mWStr,                      // wstr
            0,                          // begin_offset
            x,                          // x
            y,                          // y
            LLColor4::white,            // color
            LLFontGL::HCENTER,          // halign
            LLFontGL::VCENTER,          // valign
            LLFontGL::NORMAL,           // style
            LLFontGL::DROP_SHADOW_SOFT, // shadow
            1,                          // max_chars
            max_pixels);                // max_pixels
    }

    void drawName(F32 x, F32 y, S32 max_pixels, LLColor4& color)
    {
        static LLCachedControl<bool> useBWEmojis(gSavedSettings, "FSUseBWEmojis", false); // <FS:Beq/> Add B&W emoji font support

        F32 x0 = x;
<<<<<<< HEAD
        F32 x1 = max_pixels;
        LLFontGL* font = LLFontGL::getFontEmojiLarge(useBWEmojis); // <FS:Beq/> Add B&W emoji font support
=======
        F32 x1 = (F32)max_pixels;
        LLFontGL* font = LLFontGL::getFontEmojiLarge();
>>>>>>> cd5d35dd
        if (mBegin)
        {
            std::string text = mTitle.substr(0, mBegin);
            font->renderUTF8(
                text,                          // text
                0,                             // begin_offset
                x0,                            // x
                y,                             // y
                color,                         // color
                LLFontGL::LEFT,                // halign
                LLFontGL::VCENTER,             // valign
                LLFontGL::NORMAL,              // style
                LLFontGL::DROP_SHADOW_SOFT,    // shadow
                static_cast<S32>(text.size()), // max_chars
                (S32)x1);                      // max_pixels
            F32 dx = font->getWidthF32(text);
            x0 += dx;
            x1 -= dx;
        }
        if (x1 > 0 && mEnd > mBegin)
        {
            std::string text = mTitle.substr(mBegin, mEnd - mBegin);
            font->renderUTF8(
                text,                          // text
                0,                             // begin_offset
                x0,                            // x
                y,                             // y
                LLColor4::yellow6,             // color
                LLFontGL::LEFT,                // halign
                LLFontGL::VCENTER,             // valign
                LLFontGL::NORMAL,              // style
                LLFontGL::DROP_SHADOW_SOFT,    // shadow
                static_cast<S32>(text.size()), // max_chars
                (S32)x1);                      // max_pixels
            F32 dx = font->getWidthF32(text);
            x0 += dx;
            x1 -= dx;
        }
        if (x1 > 0 && mEnd < mTitle.size())
        {
            std::string text = mEnd ? mTitle.substr(mEnd) : mTitle;
            font->renderUTF8(
                text,                          // text
                0,                             // begin_offset
                x0,                            // x
                y,                             // y
                color,                         // color
                LLFontGL::LEFT,                // halign
                LLFontGL::VCENTER,             // valign
                LLFontGL::NORMAL,              // style
                LLFontGL::DROP_SHADOW_SOFT,    // shadow
                static_cast<S32>(text.size()), // max_chars
                (S32)x1);                      // max_pixels
        }
    }

private:
    llwchar mEmoji;
    LLWString mWStr;
    std::string mTitle;
    size_t mBegin;
    size_t mEnd;
};

LLFloaterEmojiPicker::LLFloaterEmojiPicker(const LLSD& key)
: super(key)
{
    // This floater should hover on top of our dependent (with the dependent having the focus)
    setFocusStealsFrontmost(false);
    setBackgroundVisible(false);
    setAutoFocus(false);

    loadState();
}

bool LLFloaterEmojiPicker::postBuild()
{
    mGroups = getChild<LLPanel>("Groups");
    mBadge = getChild<LLPanel>("Badge");
    mEmojiScroll = getChild<LLScrollContainer>("EmojiGridContainer");
    mEmojiGrid = getChild<LLScrollingPanelList>("EmojiGrid");
    mDummy = getChild<LLTextBox>("Dummy");

    mPreview = new LLEmojiPreviewPanel();
    mPreview->setVisible(false);
    addChild(mPreview);

    return LLFloater::postBuild();
}

void LLFloaterEmojiPicker::onOpen(const LLSD& key)
{
    mHint = key["hint"].asString();

    LLEmojiHelper::instance().setIsHideDisabled(mHint.empty());
    mFilterPattern = mHint;

    initialize();

    gFloaterView->adjustToFitScreen(this, false);
}

void LLFloaterEmojiPicker::onClose(bool app_quitting)
{
    if (!app_quitting)
    {
        LLEmojiHelper::instance().hideHelper(nullptr, true);
    }
}

void LLFloaterEmojiPicker::dirtyRect()
{
    super::dirtyRect();

    if (!mPreview)
        return;

    const S32 HPADDING = 4;
    const S32 VOFFSET = 12;
    LLRect rect(HPADDING, mDummy->getRect().mTop + 6, getRect().getWidth() - HPADDING, VOFFSET);
    if (mPreview->getRect() != rect)
    {
        mPreview->setRect(rect);
    }

    if (mEmojiScroll && mEmojiGrid)
    {
        S32 outer_width = mEmojiScroll->getRect().getWidth();
        S32 inner_width = mEmojiGrid->getRect().getWidth();
        if (outer_width != inner_width)
        {
            resizeGroupButtons();
            fillEmojis(true);
        }
    }
}

void LLFloaterEmojiPicker::initialize()
{
    S32 groupIndex = mSelectedGroupIndex && mSelectedGroupIndex <= mFilteredEmojiGroups.size() ?
        mFilteredEmojiGroups[mSelectedGroupIndex - 1] : ALL_EMOJIS_GROUP_INDEX;

    fillGroups();

    if (mFilteredEmojis.empty())
    {
        if (!mHint.empty())
        {
            hideFloater();
            return;
        }

        mGroups->setVisible(false);
        mFocusedIconRow = -1;
        mFocusedIconCol = -1;
        mFocusedIcon = nullptr;
        mHoveredIcon = nullptr;
        mEmojiScroll->goToTop();
        mEmojiGrid->clearPanels();

        if (mFilterPattern.empty())
        {
            showPreview(false);
        }
        else
        {
            std::size_t begin, end;
            LLStringUtil::format_map_t args;
            args["[FILTER]"] = mFilterPattern.substr(1);
            std::string title(getString("text_no_emoji_for_filter", args));
            LLEmojiDictionary::searchInShortCode(begin, end, title, mFilterPattern);
            mPreview->setData(EMPTY_LIST_IMAGE_INDEX, title, begin, end);
            showPreview(true);
        }
        return;
    }

    mGroups->setVisible(true);
    mPreview->setIcon(nullptr);
    showPreview(true);

    mSelectedGroupIndex = groupIndex == ALL_EMOJIS_GROUP_INDEX ? 0 :
        static_cast<U32>((1 + std::distance(mFilteredEmojiGroups.begin(),
            std::find(mFilteredEmojiGroups.begin(), mFilteredEmojiGroups.end(), groupIndex))) %
        (1 + mFilteredEmojiGroups.size()));

    mGroupButtons[mSelectedGroupIndex]->setToggleState(true);
    mGroupButtons[mSelectedGroupIndex]->setUseFontColor(true);

    fillEmojis();
}

void LLFloaterEmojiPicker::fillGroups()
{
    static LLCachedControl<bool> useBWEmojis(gSavedSettings, "FSUseBWEmojis", false); // <FS:Beq/> Add B&W emoji font support
    // Do not use deleteAllChildren() because mBadge shouldn't be removed
    for (LLButton* button : mGroupButtons)
    {
        mGroups->removeChild(button);
    }
    mFilteredEmojiGroups.clear();
    mFilteredEmojis.clear();
    mGroupButtons.clear();

    LLButton::Params params;
    params.font = LLFontGL::getFontEmojiLarge(useBWEmojis); // <FS:Beq/> Add B&W emoji font support

    LLRect rect;
    rect.mTop = mGroups->getRect().getHeight();
    rect.mBottom = mBadge->getRect().getHeight();

    // Create button for "All categories"
    params.name = "emojigroup_all_cagetories"; // <FS:Ansariel> Fix mandatory name missing (XUI parser warning)
    createGroupButton(params, rect, ALL_EMOJIS_IMAGE_INDEX);

    // Create group and button for "Recently used" and/or "Frequently used"
    if (!sRecentlyUsed.empty() || !sFrequentlyUsed.empty())
    {
        std::map<std::string, std::vector<LLEmojiSearchResult>> cats;
        fillCategoryRecentlyUsed(cats);
        fillCategoryFrequentlyUsed(cats);

        if (!cats.empty())
        {
            mFilteredEmojiGroups.push_back(USED_EMOJIS_GROUP_INDEX);
            mFilteredEmojis.emplace_back(cats);
            params.name = "emojigroup_recently_frequently"; // <FS:Ansariel> Fix mandatory name missing (XUI parser warning)
            createGroupButton(params, rect, USED_EMOJIS_IMAGE_INDEX);
        }
    }

    const std::vector<LLEmojiGroup>& groups = LLEmojiDictionary::instance().getGroups();

    // List all categories in the dictionary
    for (U32 i = 0; i < groups.size(); ++i)
    {
        std::map<std::string, std::vector<LLEmojiSearchResult>> cats;

        fillGroupEmojis(cats, i);

        if (!cats.empty())
        {
            mFilteredEmojiGroups.push_back(i);
            mFilteredEmojis.emplace_back(cats);
            params.name = "emojigroup_" + std::to_string(i); // <FS:Ansariel> Fix mandatory name missing (XUI parser warning)
            createGroupButton(params, rect, groups[i].Character);
        }
    }

    resizeGroupButtons();
}

void LLFloaterEmojiPicker::fillCategoryRecentlyUsed(std::map<std::string, std::vector<LLEmojiSearchResult>>& cats)
{
    if (sRecentlyUsed.empty())
        return;

    std::vector<LLEmojiSearchResult> emojis;

    // In case of empty mFilterPattern we'd use sRecentlyUsed directly
    if (!mFilterPattern.empty())
    {
        // List all emojis in "Recently used"
        const LLEmojiDictionary::emoji2descr_map_t& emoji2descr = LLEmojiDictionary::instance().getEmoji2Descr();
        std::size_t begin, end;
        for (llwchar emoji : sRecentlyUsed)
        {
            auto e2d = emoji2descr.find(emoji);
            if (e2d != emoji2descr.end() && !e2d->second->ShortCodes.empty())
            {
                for (const std::string& shortcode : e2d->second->ShortCodes)
                {
                if (LLEmojiDictionary::searchInShortCode(begin, end, shortcode, mFilterPattern))
                {
                    emojis.emplace_back(emoji, shortcode, begin, end);
                }
            }
        }
        }
        if (emojis.empty())
            return;
    }

    cats.emplace(std::make_pair(RECENTLY_USED_CATEGORY, emojis));
}

void LLFloaterEmojiPicker::fillCategoryFrequentlyUsed(std::map<std::string, std::vector<LLEmojiSearchResult>>& cats)
{
    if (sFrequentlyUsed.empty())
        return;

    std::vector<LLEmojiSearchResult> emojis;

    // In case of empty mFilterPattern we'd use sFrequentlyUsed directly
    if (!mFilterPattern.empty())
    {
        // List all emojis in "Frequently used"
        const LLEmojiDictionary::emoji2descr_map_t& emoji2descr = LLEmojiDictionary::instance().getEmoji2Descr();
        std::size_t begin, end;
        for (const auto& emoji : sFrequentlyUsed)
        {
            auto e2d = emoji2descr.find(emoji.first);
            if (e2d != emoji2descr.end() && !e2d->second->ShortCodes.empty())
            {
                for (const std::string& shortcode : e2d->second->ShortCodes)
                {
                if (LLEmojiDictionary::searchInShortCode(begin, end, shortcode, mFilterPattern))
                {
                    emojis.emplace_back(emoji.first, shortcode, begin, end);
                }
            }
        }
        }
        if (emojis.empty())
            return;
    }

    cats.emplace(std::make_pair(FREQUENTLY_USED_CATEGORY, emojis));
}

void LLFloaterEmojiPicker::fillGroupEmojis(std::map<std::string, std::vector<LLEmojiSearchResult>>& cats, U32 index)
{
    const std::vector<LLEmojiGroup>& groups = LLEmojiDictionary::instance().getGroups();
    const LLEmojiDictionary::cat2descrs_map_t& category2Descr = LLEmojiDictionary::instance().getCategory2Descrs();

    for (const std::string& category : groups[index].Categories)
    {
        const LLEmojiDictionary::cat2descrs_map_t::const_iterator& c2d = category2Descr.find(category);
        if (c2d == category2Descr.end())
            continue;

        std::vector<LLEmojiSearchResult> emojis;

        // In case of empty mFilterPattern we'd use category2Descr directly
        if (!mFilterPattern.empty())
        {
            // List all emojis in category
            std::size_t begin, end;
            for (const LLEmojiDescriptor* descr : c2d->second)
            {
                if (!descr->ShortCodes.empty())
                {
                    for (const std::string& shortcode : descr->ShortCodes)
                    {
                    if (LLEmojiDictionary::searchInShortCode(begin, end, shortcode, mFilterPattern))
                    {
                        emojis.emplace_back(descr->Character, shortcode, begin, end);
                    }
                }
            }
            }
            if (emojis.empty())
                continue;
        }

        cats.emplace(std::make_pair(category, emojis));
    }
}

void LLFloaterEmojiPicker::createGroupButton(LLButton::Params& params, const LLRect& rect, llwchar emoji)
{
    LLButton* button = LLUICtrlFactory::create<LLButton>(params);
    button->setClickedCallback([this](LLUICtrl* ctrl, const LLSD&) { onGroupButtonClick(ctrl); });
    button->setMouseEnterCallback([this](LLUICtrl* ctrl, const LLSD&) { onGroupButtonMouseEnter(ctrl); });
    button->setMouseLeaveCallback([this](LLUICtrl* ctrl, const LLSD&) { onGroupButtonMouseLeave(ctrl); });

    button->setRect(rect);
    button->setTabStop(false);
    button->setLabel(LLUIString(LLWString(1, emoji)));
    button->setUseFontColor(false);

    mGroupButtons.push_back(button);
    mGroups->addChild(button);
}

void LLFloaterEmojiPicker::resizeGroupButtons()
{
    U32 groupCount = (U32)mGroupButtons.size();
    if (!groupCount)
        return;

    S32 totalWidth = mGroups->getRect().getWidth();
    S32 badgeWidth = totalWidth / groupCount;
    S32 leftOffset = (totalWidth - badgeWidth * groupCount) / 2;

    for (U32 i = 0; i < groupCount; ++i)
    {
        LLRect rect = mGroupButtons[i]->getRect();
        rect.mLeft = leftOffset + badgeWidth * i;
        rect.mRight = rect.mLeft + badgeWidth;
        mGroupButtons[i]->setRect(rect);
    }

    LLRect rect = mBadge->getRect();
    rect.mLeft = leftOffset + badgeWidth * mSelectedGroupIndex;
    rect.mRight = rect.mLeft + badgeWidth;
    mBadge->setRect(rect);
}

void LLFloaterEmojiPicker::selectEmojiGroup(U32 index)
{
    if (index == mSelectedGroupIndex || index >= mGroupButtons.size())
        return;

    if (mSelectedGroupIndex < mGroupButtons.size())
    {
        mGroupButtons[mSelectedGroupIndex]->setUseFontColor(false);
        mGroupButtons[mSelectedGroupIndex]->setToggleState(false);
    }

    mSelectedGroupIndex = index;
    mGroupButtons[mSelectedGroupIndex]->setToggleState(true);
    mGroupButtons[mSelectedGroupIndex]->setUseFontColor(true);

    LLButton* button = mGroupButtons[mSelectedGroupIndex];
    LLRect rect = mBadge->getRect();
    rect.mLeft = button->getRect().mLeft;
    rect.mRight = button->getRect().mRight;
    mBadge->setRect(rect);

    fillEmojis();
}

void LLFloaterEmojiPicker::fillEmojis(bool fromResize)
{
    S32 scrollbar_size = mEmojiScroll->getSize();
    if (scrollbar_size < 0)
    {
        static LLUICachedControl<S32> scrollbar_size_control("UIScrollbarSize", 0);
        scrollbar_size = scrollbar_size_control;
    }

    const S32 scroll_width = mEmojiScroll->getRect().getWidth();
    const S32 client_width = scroll_width - scrollbar_size - mEmojiScroll->getBorderWidth() * 2;
    const S32 grid_padding = mEmojiGrid->getPadding();
    const S32 icon_spacing = mEmojiGrid->getSpacing();
    const S32 row_width = client_width - grid_padding * 2;
    const S32 icon_size = 28; // icon width and height
    const S32 max_icons = llmax(1, (row_width + icon_spacing) / (icon_size + icon_spacing));

    // Optimization: don't rearrange for different widths with the same maxIcons
    if (fromResize && (max_icons == mRecentMaxIcons))
        return;

    mRecentMaxIcons = max_icons;

    mFocusedIconRow = 0;
    mFocusedIconCol = 0;
    mFocusedIcon = nullptr;
    mHoveredIcon = nullptr;
    mEmojiScroll->goToTop();
    mEmojiGrid->clearPanels();
    mPreview->setIcon(nullptr);

    if (mEmojiGrid->getRect().getWidth() != client_width)
    {
        LLRect rect = mEmojiGrid->getRect();
        rect.mRight = rect.mLeft + client_width;
        mEmojiGrid->setRect(rect);
    }

    LLPanel::Params row_panel_params;
    row_panel_params.rect = LLRect(0, icon_size, row_width, 0);

    LLScrollingPanelList::Params row_list_params;
    row_list_params.rect = row_panel_params.rect;
    row_list_params.is_horizontal = true;
    row_list_params.padding = 0;
    row_list_params.spacing = icon_spacing;

    LLPanel::Params icon_params;
    LLRect icon_rect(0, icon_size, icon_size, 0);

    static LLColor4 default_color(0.75f, 0.75f, 0.75f, 1.0f);
    LLColor4 bg_color = LLUIColorTable::instance().getColor("MenuItemHighlightBgColor", default_color);

    if (!mSelectedGroupIndex)
    {
        // List all groups
        for (const auto& group : mFilteredEmojis)
        {
            // List all categories in the group
            for (const auto& category : group)
            {
                // List all emojis in the category
                fillEmojisCategory(category.second, category.first, row_panel_params,
                    row_list_params, icon_params, icon_rect, max_icons, bg_color);
            }
        }
    }
    else
    {
        // List all categories in the selected group
        const auto& group = mFilteredEmojis[mSelectedGroupIndex - 1];
        for (const auto& category : group)
        {
            // List all emojis in the category
            fillEmojisCategory(category.second, category.first, row_panel_params,
                row_list_params, icon_params, icon_rect, max_icons, bg_color);
        }
    }

    if (mEmojiGrid->getPanelList().empty())
    {
        showPreview(false);
        mFocusedIconRow = -1;
        mFocusedIconCol = -1;
        if (!mHint.empty())
        {
            hideFloater();
        }
    }
    else
    {
        showPreview(true);
        mFocusedIconRow = 0;
        mFocusedIconCol = 0;
        moveFocusedIconNext();
    }
}

void LLFloaterEmojiPicker::fillEmojisCategory(const std::vector<LLEmojiSearchResult>& emojis,
    const std::string& category, const LLPanel::Params& row_panel_params, const LLUICtrl::Params& row_list_params,
    const LLPanel::Params& icon_params, const LLRect& icon_rect, S32 max_icons, const LLColor4& bg)
{
    // Place the category title
    std::string title =
        category == RECENTLY_USED_CATEGORY ? getString("title_for_recently_used") :
        category == FREQUENTLY_USED_CATEGORY ? getString("title_for_frequently_used") :
        isupper(category.front()) ? category : LLStringUtil::capitalize(category);
    LLEmojiGridDivider* div = new LLEmojiGridDivider(row_panel_params, title);
    mEmojiGrid->addPanel(div, true);

    int icon_index = 0;
    LLEmojiGridRow* row = nullptr;

    if (mFilterPattern.empty())
    {
        const LLEmojiDictionary::emoji2descr_map_t& emoji2descr = LLEmojiDictionary::instance().getEmoji2Descr();
        LLEmojiSearchResult emoji { 0, "", 0, 0 };
        if (category == RECENTLY_USED_CATEGORY)
        {
            for (llwchar code : sRecentlyUsed)
            {
                const LLEmojiDictionary::emoji2descr_map_t::const_iterator& e2d = emoji2descr.find(code);
                if (e2d != emoji2descr.end() && !e2d->second->ShortCodes.empty())
                {
                    emoji.Character = code;
                    emoji.String = e2d->second->ShortCodes.front();
                    createEmojiIcon(emoji, category, row_panel_params, row_list_params, icon_params,
                        icon_rect, max_icons, bg, row, icon_index);
                }
            }
        }
        else if (category == FREQUENTLY_USED_CATEGORY)
        {
            for (const auto& code : sFrequentlyUsed)
            {
                const LLEmojiDictionary::emoji2descr_map_t::const_iterator& e2d = emoji2descr.find(code.first);
                if (e2d != emoji2descr.end() && !e2d->second->ShortCodes.empty())
                {
                    emoji.Character = code.first;
                    emoji.String = e2d->second->ShortCodes.front();
                    createEmojiIcon(emoji, category, row_panel_params, row_list_params, icon_params,
                        icon_rect, max_icons, bg, row, icon_index);
                }
            }
        }
        else
        {
            const LLEmojiDictionary::cat2descrs_map_t& category2Descr = LLEmojiDictionary::instance().getCategory2Descrs();
            const LLEmojiDictionary::cat2descrs_map_t::const_iterator& c2d = category2Descr.find(category);
            if (c2d != category2Descr.end())
            {
                for (const LLEmojiDescriptor* descr : c2d->second)
                {
                    emoji.Character = descr->Character;
                    emoji.String = descr->ShortCodes.front();
                    createEmojiIcon(emoji, category, row_panel_params, row_list_params, icon_params,
                        icon_rect, max_icons, bg, row, icon_index);
                }
            }
        }
    }
    else
    {
        for (const LLEmojiSearchResult& emoji : emojis)
        {
            createEmojiIcon(emoji, category, row_panel_params, row_list_params, icon_params,
                icon_rect, max_icons, bg, row, icon_index);
        }
    }
}

void LLFloaterEmojiPicker::createEmojiIcon(const LLEmojiSearchResult& emoji,
    const std::string& category, const LLPanel::Params& row_panel_params, const LLUICtrl::Params& row_list_params,
    const LLPanel::Params& icon_params, const LLRect& icon_rect, S32 max_icons, const LLColor4& bg,
    LLEmojiGridRow*& row, int& icon_index)
{
    // Place a new row each (max_icons) icons
    if (!(icon_index % max_icons))
    {
        row = new LLEmojiGridRow(row_panel_params, *(const LLScrollingPanelList::Params*)&row_list_params);
        mEmojiGrid->addPanel(row, true);
    }

    // Place a new icon to the current row
    LLEmojiGridIcon* icon = new LLEmojiGridIcon(icon_params, emoji);
    icon->setMouseEnterCallback([this](LLUICtrl* ctrl, const LLSD&) { onEmojiMouseEnter(ctrl); });
    icon->setMouseLeaveCallback([this](LLUICtrl* ctrl, const LLSD&) { onEmojiMouseLeave(ctrl); });
    icon->setMouseDownCallback([this](LLUICtrl* ctrl, S32, S32, MASK) { onEmojiMouseDown(ctrl); });
    icon->setMouseUpCallback([this](LLUICtrl* ctrl, S32, S32, MASK) { onEmojiMouseUp(ctrl); });
    icon->setBackgroundColor(bg);
    icon->setBackgroundOpaque(1);
    icon->setRect(icon_rect);
    row->mList->addPanel(icon, true);

    icon_index++;
}

void LLFloaterEmojiPicker::showPreview(bool show)
{
    mDummy->setVisible(!show);
    mPreview->setVisible(show);
}

void LLFloaterEmojiPicker::onGroupButtonClick(LLUICtrl* ctrl)
{
    if (LLButton* button = dynamic_cast<LLButton*>(ctrl))
    {
        if (button == mGroupButtons[mSelectedGroupIndex] || button->getToggleState())
            return;

        auto it = std::find(mGroupButtons.begin(), mGroupButtons.end(), button);
        if (it == mGroupButtons.end())
            return;

        selectEmojiGroup((U32)(it - mGroupButtons.begin()));
    }
}

void LLFloaterEmojiPicker::onGroupButtonMouseEnter(LLUICtrl* ctrl)
{
    if (LLButton* button = dynamic_cast<LLButton*>(ctrl))
    {
        button->setUseFontColor(true);
    }
}

void LLFloaterEmojiPicker::onGroupButtonMouseLeave(LLUICtrl* ctrl)
{
    if (LLButton* button = dynamic_cast<LLButton*>(ctrl))
    {
        button->setUseFontColor(button->getToggleState());
    }
}

void LLFloaterEmojiPicker::onEmojiMouseEnter(LLUICtrl* ctrl)
{
    if (LLEmojiGridIcon* icon = dynamic_cast<LLEmojiGridIcon*>(ctrl))
    {
        if (mFocusedIcon && mFocusedIcon != icon && mFocusedIcon->isBackgroundVisible())
        {
            unselectGridIcon(mFocusedIcon);
        }

        if (mHoveredIcon && mHoveredIcon != icon)
        {
            unselectGridIcon(mHoveredIcon);
        }

        selectGridIcon(icon);

        mHoveredIcon = icon;
    }
}

void LLFloaterEmojiPicker::onEmojiMouseLeave(LLUICtrl* ctrl)
{
    if (LLEmojiGridIcon* icon = dynamic_cast<LLEmojiGridIcon*>(ctrl))
    {
        if (icon == mHoveredIcon)
        {
            if (icon != mFocusedIcon)
            {
                unselectGridIcon(icon);
            }
            mHoveredIcon = nullptr;
        }

        if (!mHoveredIcon && mFocusedIcon && !mFocusedIcon->isBackgroundVisible())
        {
            selectGridIcon(mFocusedIcon);
        }
    }
}

void LLFloaterEmojiPicker::onEmojiMouseDown(LLUICtrl* ctrl)
{
    if (getSoundFlags() & MOUSE_DOWN)
    {
        make_ui_sound("UISndClick");
    }
}

void LLFloaterEmojiPicker::onEmojiMouseUp(LLUICtrl* ctrl)
{
    if (getSoundFlags() & MOUSE_UP)
    {
        make_ui_sound("UISndClickRelease");
    }

    if (LLEmojiGridIcon* icon = dynamic_cast<LLEmojiGridIcon*>(ctrl))
    {
        LLSD value(wstring_to_utf8str(icon->getChar()));
        setValue(value);

        onCommit();

        if (!mHint.empty() || !(gKeyboard->currentMask(true) & MASK_SHIFT))
        {
            hideFloater();
        }
    }
}

void LLFloaterEmojiPicker::selectFocusedIcon()
{
    if (mFocusedIcon && mFocusedIcon != mHoveredIcon)
    {
        unselectGridIcon(mFocusedIcon);
    }

    // Both mFocusedIconRow and mFocusedIconCol should be already verified
    LLEmojiGridRow* row = dynamic_cast<LLEmojiGridRow*>(mEmojiGrid->getPanelList()[mFocusedIconRow]);
    mFocusedIcon = row ? dynamic_cast<LLEmojiGridIcon*>(row->mList->getPanelList()[mFocusedIconCol]) : nullptr;

    if (mFocusedIcon && !mHoveredIcon)
    {
        selectGridIcon(mFocusedIcon);
    }
}

bool LLFloaterEmojiPicker::moveFocusedIconUp()
{
    for (S32 i = mFocusedIconRow - 1; i >= 0; --i)
    {
        LLScrollingPanel* panel = mEmojiGrid->getPanelList()[i];
        LLEmojiGridRow* row = dynamic_cast<LLEmojiGridRow*>(panel);
        if (row && row->mList->getPanelList().size() > mFocusedIconCol)
        {
            mEmojiScroll->scrollToShowRect(row->getBoundingRect());
            mFocusedIconRow = i;
            selectFocusedIcon();
            return true;
        }
    }

    return false;
}

bool LLFloaterEmojiPicker::moveFocusedIconDown()
{
    auto rowCount = mEmojiGrid->getPanelList().size();
    for (size_t i = mFocusedIconRow + 1; i < rowCount; ++i)
    {
        LLScrollingPanel* panel = mEmojiGrid->getPanelList()[i];
        LLEmojiGridRow* row = dynamic_cast<LLEmojiGridRow*>(panel);
        if (row && row->mList->getPanelList().size() > mFocusedIconCol)
        {
            mEmojiScroll->scrollToShowRect(row->getBoundingRect());
            mFocusedIconRow = static_cast<S32>(i);
            selectFocusedIcon();
            return true;
        }
    }

    return false;
}

bool LLFloaterEmojiPicker::moveFocusedIconPrev()
{
    if (mHoveredIcon)
        return false;

    if (mFocusedIconCol > 0)
    {
        mFocusedIconCol--;
        selectFocusedIcon();
        return true;
    }

    for (S32 i = mFocusedIconRow - 1; i >= 0; --i)
    {
        LLScrollingPanel* panel = mEmojiGrid->getPanelList()[i];
        LLEmojiGridRow* row = dynamic_cast<LLEmojiGridRow*>(panel);
        if (row && row->mList->getPanelList().size())
        {
            mEmojiScroll->scrollToShowRect(row->getBoundingRect());
            mFocusedIconCol = static_cast<S32>(row->mList->getPanelList().size()) - 1;
            mFocusedIconRow = i;
            selectFocusedIcon();
            return true;
        }
    }

    return false;
}

bool LLFloaterEmojiPicker::moveFocusedIconNext()
{
    if (mHoveredIcon)
        return false;

    LLScrollingPanel* panel = mEmojiGrid->getPanelList()[mFocusedIconRow];
    LLEmojiGridRow* row = dynamic_cast<LLEmojiGridRow*>(panel);
    S32 colCount = row ? static_cast<S32>(row->mList->getPanelList().size()) : 0;
    if (mFocusedIconCol < colCount - 1)
    {
        mFocusedIconCol++;
        selectFocusedIcon();
        return true;
    }

    auto rowCount = mEmojiGrid->getPanelList().size();
    for (size_t i = mFocusedIconRow + 1; i < rowCount; ++i)
    {
        LLScrollingPanel* panel = mEmojiGrid->getPanelList()[i];
        LLEmojiGridRow* row = dynamic_cast<LLEmojiGridRow*>(panel);
        if (row && row->mList->getPanelList().size())
        {
            mEmojiScroll->scrollToShowRect(row->getBoundingRect());
            mFocusedIconCol = 0;
            mFocusedIconRow = static_cast<S32>(i);
            selectFocusedIcon();
            return true;
        }
    }

    return false;
}

void LLFloaterEmojiPicker::selectGridIcon(LLEmojiGridIcon* icon)
{
    icon->setBackgroundVisible(true);
    mPreview->setIcon(icon);
}

void LLFloaterEmojiPicker::unselectGridIcon(LLEmojiGridIcon* icon)
{
    icon->setBackgroundVisible(false);
    mPreview->setIcon(nullptr);
}

// virtual
bool LLFloaterEmojiPicker::handleKey(KEY key, MASK mask, bool called_from_parent)
{
    if (mask == MASK_NONE)
    {
        switch (key)
        {
        case KEY_UP:
            moveFocusedIconUp();
            return true;
        case KEY_DOWN:
            moveFocusedIconDown();
            return true;
        case KEY_LEFT:
            moveFocusedIconPrev();
            return true;
        case KEY_RIGHT:
            moveFocusedIconNext();
            return true;
        case KEY_ESCAPE:
            hideFloater();
            return true;
        }
    }

    if (mask == MASK_ALT)
    {
        switch (key)
        {
        case KEY_LEFT:
            selectEmojiGroup(static_cast<U32>((mSelectedGroupIndex + mFilteredEmojis.size()) % mGroupButtons.size()));
            return true;
        case KEY_RIGHT:
            selectEmojiGroup(static_cast<U32>((mSelectedGroupIndex + 1) % mGroupButtons.size()));
            return true;
        }
    }

    if (key == KEY_RETURN)
    {
        U64 time = totalTime();
        // <Shift+Return> comes twice for unknown reason
        if (mFocusedIcon && (time - mRecentReturnPressedMs > 100000)) // Min interval 0.1 sec.
        {
            onEmojiMouseDown(mFocusedIcon);
            onEmojiMouseUp(mFocusedIcon);
        }
        mRecentReturnPressedMs = time;
        return true;
    }

    if (mHint.empty())
    {
        if (key >= 0x20 && key < 0x80)
        {
            if (!mEmojiGrid->getPanelList().empty())
            {
                if (mFilterPattern.empty())
                {
                    mFilterPattern = ":";
                }
                mFilterPattern += (char)key;
                initialize();
            }
            return true;
        }
        else if (key == KEY_BACKSPACE)
        {
            if (!mFilterPattern.empty())
            {
                mFilterPattern.pop_back();
                if (mFilterPattern == ":")
                {
                    mFilterPattern.clear();
                }
                initialize();
            }
            return true;
        }
    }

    return super::handleKey(key, mask, called_from_parent);
}

// virtual
void LLFloaterEmojiPicker::goneFromFront()
{
    hideFloater();
}

void LLFloaterEmojiPicker::hideFloater() const
{
    LLEmojiHelper::instance().hideHelper(nullptr, true);
}

// static
std::list<llwchar>& LLFloaterEmojiPicker::getRecentlyUsed()
{
    loadState();
    return sRecentlyUsed;
}

// static
void LLFloaterEmojiPicker::onEmojiUsed(llwchar emoji)
{
    // Update sRecentlyUsed
    auto itr = std::find(sRecentlyUsed.begin(), sRecentlyUsed.end(), emoji);
    if (itr == sRecentlyUsed.end())
    {
        sRecentlyUsed.push_front(emoji);
    }
    else if (itr != sRecentlyUsed.begin())
    {
        sRecentlyUsed.erase(itr);
        sRecentlyUsed.push_front(emoji);
    }

    // Increment and reorder sFrequentlyUsed
    auto itf = sFrequentlyUsed.begin();
    while (itf != sFrequentlyUsed.end())
    {
        if (itf->first == emoji)
        {
            itf->second++;
            while (itf != sFrequentlyUsed.begin())
            {
                auto prior = itf;
                prior--;
                if (prior->second > itf->second)
                    break;
                prior->swap(*itf);
                itf = prior;
            }
            break;
        }
        itf++;
    }
    // Append new if not found
    if (itf == sFrequentlyUsed.end())
    {
        // Insert before others with count == 1
        while (itf != sFrequentlyUsed.begin())
        {
            auto prior = itf;
            prior--;
            if (prior->second > 1)
                break;
            itf = prior;
        }
        sFrequentlyUsed.insert(itf, std::make_pair(emoji, 1));
    }

    // <FS:Ansariel> Live-update recently used emoji
    sRecentEmojisUpdatedCallback(sRecentlyUsed);
}

// static
void LLFloaterEmojiPicker::loadState()
{
    if (!sStateFileName.empty())
        return; // Already loaded

    sStateFileName = gDirUtilp->getExpandedFilename(LL_PATH_PER_SL_ACCOUNT, "emoji_floater_state.xml");

    llifstream file;
    file.open(sStateFileName.c_str());
    if (!file.is_open())
    {
        LL_WARNS() << "Emoji floater state file is missing or inaccessible: " << sStateFileName << LL_ENDL;
        return;
    }

    LLSD state;
    LLSDSerialize::fromXML(state, file);
    if (state.isUndefined())
    {
        LL_WARNS() << "Emoji floater state file is missing or ill-formed: " << sStateFileName << LL_ENDL;
        return;
    }

    // Load and parse sRecentlyUsed
    std::string recentlyUsed = state[sKeyRecentlyUsed];
    std::vector<std::string> rtokens = LLStringUtil::getTokens(recentlyUsed, ",");
    int maxCountR = 20;
    for (const std::string& token : rtokens)
    {
        llwchar emoji = (llwchar)atoi(token.c_str());
        if (std::find(sRecentlyUsed.begin(), sRecentlyUsed.end(), emoji) == sRecentlyUsed.end())
        {
            sRecentlyUsed.push_back(emoji);
            if (!--maxCountR)
                break;
        }
    }

    // Load and parse sFrequentlyUsed
    std::string frequentlyUsed = state[sKeyFrequentlyUsed];
    std::vector<std::string> ftokens = LLStringUtil::getTokens(frequentlyUsed, ",");
    int maxCountF = 20;
    for (const std::string& token : ftokens)
    {
        std::vector<std::string> pair = LLStringUtil::getTokens(token, ":");
        if (pair.size() == 2)
        {
            llwchar emoji = (llwchar)atoi(pair[0].c_str());
            if (emoji)
            {
                U32 count = atoi(pair[1].c_str());
                auto it = std::find_if(sFrequentlyUsed.begin(), sFrequentlyUsed.end(),
                    [emoji](std::pair<llwchar, U32>& it) { return it.first == emoji; });
                if (it != sFrequentlyUsed.end())
                {
                    it->second += count;
                }
                else
                {
                    sFrequentlyUsed.push_back(std::make_pair(emoji, count));
                    if (!--maxCountF)
                        break;
                }
            }
        }
    }

    // Normalize by minimum
    if (!sFrequentlyUsed.empty())
    {
        U32 delta = sFrequentlyUsed.back().second - 1;
        for (auto& it : sFrequentlyUsed)
        {
            it.second = std::max((U32)0, it.second - delta);
        }
    }
}

// static
void LLFloaterEmojiPicker::saveState()
{
    if (sStateFileName.empty())
        return; // Not loaded

    if (LLAppViewer::instance()->isSecondInstance())
        return; // Not allowed

    LLSD state = LLSD::emptyMap();

    if (!sRecentlyUsed.empty())
    {
        U32 maxCount = 20;
        std::string recentlyUsed;
        for (llwchar emoji : sRecentlyUsed)
        {
            if (!recentlyUsed.empty())
                recentlyUsed += ",";
            char buffer[32];
            sprintf(buffer, "%u", (U32)emoji);
            recentlyUsed += buffer;
            if (!--maxCount)
                break;
        }
        state[sKeyRecentlyUsed] = recentlyUsed;
    }

    if (!sFrequentlyUsed.empty())
    {
        U32 maxCount = 20;
        std::string frequentlyUsed;
        for (auto& it : sFrequentlyUsed)
        {
            if (!frequentlyUsed.empty())
                frequentlyUsed += ",";
            char buffer[32];
            sprintf(buffer, "%u:%u", (U32)it.first, (U32)it.second);
            frequentlyUsed += buffer;
            if (!--maxCount)
                break;
        }
        state[sKeyFrequentlyUsed] = frequentlyUsed;
    }

    llofstream stream(sStateFileName.c_str());
    LLSDSerialize::toPrettyXML(state, stream);
}<|MERGE_RESOLUTION|>--- conflicted
+++ resolved
@@ -141,18 +141,12 @@
         static LLCachedControl<bool> useBWEmojis(gSavedSettings, "FSUseBWEmojis", false); // <FS:Beq/> Add B&W emoji font support
         LLScrollingPanel::draw();
 
-<<<<<<< HEAD
-        F32 x = getRect().getWidth() / 2;
-        F32 y = getRect().getHeight() / 2;
+        F32 x = (F32)(getRect().getWidth() / 2);
+        F32 y = (F32)(getRect().getHeight() / 2);
         // <FS:Beq> Add B&W emoji font support
         // LLFontGL::getFontEmojiLarge()->render( 
         LLFontGL::getFontEmojiLarge(useBWEmojis)->render( 
         // </FS:Beq>
-=======
-        F32 x = (F32)(getRect().getWidth() / 2);
-        F32 y = (F32)(getRect().getHeight() / 2);
-        LLFontGL::getFontEmojiLarge()->render(
->>>>>>> cd5d35dd
             mChar,                      // wstr
             0,                          // begin_offset
             x,                          // x
@@ -248,13 +242,8 @@
         static LLCachedControl<bool> useBWEmojis(gSavedSettings, "FSUseBWEmojis", false); // <FS:Beq/> Add B&W emoji font support
 
         F32 x0 = x;
-<<<<<<< HEAD
-        F32 x1 = max_pixels;
+        F32 x1 = (F32)max_pixels;
         LLFontGL* font = LLFontGL::getFontEmojiLarge(useBWEmojis); // <FS:Beq/> Add B&W emoji font support
-=======
-        F32 x1 = (F32)max_pixels;
-        LLFontGL* font = LLFontGL::getFontEmojiLarge();
->>>>>>> cd5d35dd
         if (mBegin)
         {
             std::string text = mTitle.substr(0, mBegin);
