/**
 * @file llfloateremojipicker.cpp
 *
 * $LicenseInfo:firstyear=2003&license=viewerlgpl$
 * Second Life Viewer Source Code
 * Copyright (C) 2010, Linden Research, Inc.
 *
 * This library is free software; you can redistribute it and/or
 * modify it under the terms of the GNU Lesser General Public
 * License as published by the Free Software Foundation;
 * version 2.1 of the License only.
 *
 * This library is distributed in the hope that it will be useful,
 * but WITHOUT ANY WARRANTY; without even the implied warranty of
 * MERCHANTABILITY or FITNESS FOR A PARTICULAR PURPOSE.  See the GNU
 * Lesser General Public License for more details.
 *
 * You should have received a copy of the GNU Lesser General Public
 * License along with this library; if not, write to the Free Software
 * Foundation, Inc., 51 Franklin Street, Fifth Floor, Boston, MA  02110-1301  USA
 *
 * Linden Research, Inc., 945 Battery Street, San Francisco, CA  94111  USA
 * $/LicenseInfo$
 */

#include "llviewerprecompiledheaders.h"

#include "llfloateremojipicker.h"

#include "llappviewer.h"
#include "llbutton.h"
#include "llcombobox.h"
#include "llemojidictionary.h"
#include "llemojihelper.h"
#include "llfloaterreg.h"
#include "llkeyboard.h"
#include "llscrollcontainer.h"
#include "llscrollingpanellist.h"
#include "llscrolllistctrl.h"
#include "llscrolllistitem.h"
#include "llsdserialize.h"
#include "lltextbox.h" 
#include "llviewerchat.h" 
#include "llviewercontrol.h"  // <FS:Beq/> Add B&W emoji font support

LLFloaterEmojiPicker::recent_emojis_updated_callback_t LLFloaterEmojiPicker::sRecentEmojisUpdatedCallback{}; // <FS:Ansariel> Live-update recently used emojis

namespace {
// The following variables and constants are used for storing the floater state
// between different lifecycles of the floater and different sissions of the viewer

// Floater constants
static const S32 ALL_EMOJIS_GROUP_INDEX = -2;
// https://www.compart.com/en/unicode/U+1F50D
static const S32 ALL_EMOJIS_IMAGE_INDEX = 0x1F50D;
static const S32 USED_EMOJIS_GROUP_INDEX = -1;
// https://www.compart.com/en/unicode/U+23F2
static const S32 USED_EMOJIS_IMAGE_INDEX = 0x23F2;
// https://www.compart.com/en/unicode/U+1F6D1
static const S32 EMPTY_LIST_IMAGE_INDEX = 0x1F6D1;
// The following categories should follow the required alphabetic order
static const std::string RECENTLY_USED_CATEGORY = "1 recently used";
static const std::string FREQUENTLY_USED_CATEGORY = "2 frequently used";

// Floater state related variables
static std::list<llwchar> sRecentlyUsed;
static std::list<std::pair<llwchar, U32>> sFrequentlyUsed;

// State file related values
static std::string sStateFileName;
static const std::string sKeyRecentlyUsed("RecentlyUsed");
static const std::string sKeyFrequentlyUsed("FrequentlyUsed");
}

class LLEmojiGridRow : public LLScrollingPanel
{
public:
    LLEmojiGridRow(const LLPanel::Params& panel_params,
        const LLScrollingPanelList::Params& list_params)
        : LLScrollingPanel(panel_params)
        , mList(new LLScrollingPanelList(list_params))
    {
        addChild(mList);
    }

    virtual void updatePanel(BOOL allow_modify) override {}

public:
    LLScrollingPanelList* mList;
};

class LLEmojiGridDivider : public LLScrollingPanel
{
public:
    LLEmojiGridDivider(const LLPanel::Params& panel_params, std::string text)
        : LLScrollingPanel(panel_params)
        , mText(utf8string_to_wstring(text))
    {
    }

    virtual void draw() override
    {
        LLScrollingPanel::draw();

        F32 x = 4; // padding-left
        F32 y = getRect().getHeight() / 2;
        LLFontGL::getFontSansSerif()->render(
            mText,                      // wstr
            0,                          // begin_offset
            x,                          // x
            y,                          // y
            LLColor4::white,            // color
            LLFontGL::LEFT,             // halign
            LLFontGL::VCENTER,          // valign
            LLFontGL::NORMAL,           // style
            LLFontGL::DROP_SHADOW_SOFT, // shadow
            mText.size());              // max_chars
    }

    virtual void updatePanel(BOOL allow_modify) override {}

private:
    const LLWString mText;
};

class LLEmojiGridIcon : public LLScrollingPanel
{
public:
    LLEmojiGridIcon(
        const LLPanel::Params& panel_params
        , const LLEmojiSearchResult& emoji)
        : LLScrollingPanel(panel_params)
        , mData(emoji)
        , mText(LLWString(1, emoji.Character))
    {
    }

    virtual void draw() override
    {
        static LLCachedControl<bool> useBWEmojis(gSavedSettings, "FSUseBWEmojis", false); // <FS:Beq/> Add B&W emoji font support
        LLScrollingPanel::draw();

        F32 x = getRect().getWidth() / 2;
        F32 y = getRect().getHeight() / 2;
<<<<<<< HEAD
        LLFontGL::getFontEmojiLarge()->render(
=======
        // <FS:Beq> Add B&W emoji font support
        // LLFontGL::getFontEmoji()->render( 
        LLFontGL::getFontEmoji(useBWEmojis)->render( 
        // </FS:Beq>
>>>>>>> bb970243
            mText,                      // wstr
            0,                          // begin_offset
            x,                          // x
            y,                          // y
            LLColor4::white,            // color
            LLFontGL::HCENTER,          // halign
            LLFontGL::VCENTER,          // valign
            LLFontGL::NORMAL,           // style
            LLFontGL::DROP_SHADOW_SOFT, // shadow
            1);                         // max_chars
    }

    virtual void updatePanel(BOOL allow_modify) override {}

    const LLEmojiSearchResult& getData() const { return mData; }
    LLWString getText() const { return mText; }

private:
    const LLEmojiSearchResult mData;
    const LLWString mText;
};

class LLEmojiPreviewPanel : public LLPanel
{
public:
    LLEmojiPreviewPanel()
        : LLPanel()
    {
    }

    void setIcon(const LLEmojiGridIcon* icon)
    {
        if (icon)
        {
            setData(icon->getData().Character, icon->getData().String, icon->getData().Begin, icon->getData().End);
        }
        else
        {
            setData(0, LLStringUtil::null, 0, 0);
        }
    }

    void setData(llwchar emoji, std::string title, size_t begin, size_t end)
    {
        mWStr = LLWString(1, emoji);
        mEmoji = emoji;
        mTitle = title;
        mBegin = begin;
        mEnd = end;
    }

    virtual void draw() override
    {
        LLPanel::draw();

        S32 clientHeight = getRect().getHeight();
        S32 clientWidth = getRect().getWidth();
        S32 iconWidth = clientHeight;

        F32 centerX = 0.5f * iconWidth;
        F32 centerY = 0.5f * clientHeight;
        drawIcon(centerX, centerY - 1, iconWidth);

        static LLColor4 defaultColor(0.75f, 0.75f, 0.75f, 1.0f);
        LLColor4 textColor = LLUIColorTable::instance().getColor("MenuItemEnabledColor", defaultColor);
        S32 max_pixels = clientWidth - iconWidth;
        drawName(iconWidth, centerY, max_pixels, textColor);
    }

protected:
    void drawIcon(F32 x, F32 y, S32 max_pixels)
    {
        // <FS:Beq> Add B&W emoji font support
        // LLFontGL::getFontEmojiHuge()->render(
        static LLCachedControl<bool> useBWEmojis(gSavedSettings, "FSUseBWEmojis", false);
        LLFontGL::getFontEmojiHuge( useBWEmojis )->render(
        // </FS:Beq>
            mWStr,                      // wstr
            0,                          // begin_offset
            x,                          // x
            y,                          // y
            LLColor4::white,            // color
            LLFontGL::HCENTER,          // halign
            LLFontGL::VCENTER,          // valign
            LLFontGL::NORMAL,           // style
            LLFontGL::DROP_SHADOW_SOFT, // shadow
            1,                          // max_chars
            max_pixels);                // max_pixels
    }

    void drawName(F32 x, F32 y, S32 max_pixels, LLColor4& color)
    {
        static LLCachedControl<bool> useBWEmojis(gSavedSettings, "FSUseBWEmojis", false); // <FS:Beq/> Add B&W emoji font support

        F32 x0 = x;
        F32 x1 = max_pixels;
<<<<<<< HEAD
        LLFontGL* font = LLFontGL::getFontEmojiLarge();
=======
        LLFontGL* font = LLFontGL::getFontEmoji( useBWEmojis ); // <FS:Beq/> Add B&W emoji font support
>>>>>>> bb970243
        if (mBegin)
        {
            std::string text = mTitle.substr(0, mBegin);
            font->renderUTF8(
                text,                       // text
                0,                          // begin_offset
                x0,                         // x
                y,                          // y
                color,                      // color
                LLFontGL::LEFT,             // halign
                LLFontGL::VCENTER,          // valign
                LLFontGL::NORMAL,           // style
                LLFontGL::DROP_SHADOW_SOFT, // shadow
                text.size(),                // max_chars
                x1);                        // max_pixels
            F32 dx = font->getWidthF32(text);
            x0 += dx;
            x1 -= dx;
        }
        if (x1 > 0 && mEnd > mBegin)
        {
            std::string text = mTitle.substr(mBegin, mEnd - mBegin);
            font->renderUTF8(
                text,                       // text
                0,                          // begin_offset
                x0,                         // x
                y,                          // y
                LLColor4::yellow6,          // color
                LLFontGL::LEFT,             // halign
                LLFontGL::VCENTER,          // valign
                LLFontGL::NORMAL,           // style
                LLFontGL::DROP_SHADOW_SOFT, // shadow
                text.size(),                // max_chars
                x1);                        // max_pixels
            F32 dx = font->getWidthF32(text);
            x0 += dx;
            x1 -= dx;
        }
        if (x1 > 0 && mEnd < mTitle.size())
        {
            std::string text = mEnd ? mTitle.substr(mEnd) : mTitle;
            font->renderUTF8(
                text,                       // text
                0,                          // begin_offset
                x0,                         // x
                y,                          // y
                color,                      // color
                LLFontGL::LEFT,             // halign
                LLFontGL::VCENTER,          // valign
                LLFontGL::NORMAL,           // style
                LLFontGL::DROP_SHADOW_SOFT, // shadow
                text.size(),                // max_chars
                x1);                        // max_pixels
        }
    }

private:
    llwchar mEmoji;
    LLWString mWStr;
    std::string mTitle;
    size_t mBegin;
    size_t mEnd;
};

LLFloaterEmojiPicker::LLFloaterEmojiPicker(const LLSD& key)
: super(key)
{
    // This floater should hover on top of our dependent (with the dependent having the focus)
    setFocusStealsFrontmost(FALSE);
    setBackgroundVisible(FALSE);
    setAutoFocus(FALSE);

    loadState();
}

BOOL LLFloaterEmojiPicker::postBuild()
{
    mGroups = getChild<LLPanel>("Groups");
    mBadge = getChild<LLPanel>("Badge");
    mEmojiScroll = getChild<LLScrollContainer>("EmojiGridContainer");
    mEmojiGrid = getChild<LLScrollingPanelList>("EmojiGrid");
    mDummy = getChild<LLTextBox>("Dummy");

    mPreview = new LLEmojiPreviewPanel();
    mPreview->setVisible(FALSE);
    addChild(mPreview);

    return LLFloater::postBuild();
}

void LLFloaterEmojiPicker::onOpen(const LLSD& key)
{
    mHint = key["hint"].asString();

    LLEmojiHelper::instance().setIsHideDisabled(mHint.empty());
    mFilterPattern = mHint;

    initialize();

    gFloaterView->adjustToFitScreen(this, FALSE);
}

void LLFloaterEmojiPicker::dirtyRect()
{
    super::dirtyRect();

    if (!mPreview)
        return;

    const S32 HPADDING = 4;
    const S32 VOFFSET = 12;
    LLRect rect(HPADDING, mDummy->getRect().mTop + 6, getRect().getWidth() - HPADDING, VOFFSET);
    if (mPreview->getRect() != rect)
    {
        mPreview->setRect(rect);
    }

    if (mEmojiScroll && mEmojiGrid)
    {
        S32 outer_width = mEmojiScroll->getRect().getWidth();
        S32 inner_width = mEmojiGrid->getRect().getWidth();
        if (outer_width != inner_width)
        {
            resizeGroupButtons();
            fillEmojis(true);
        }
    }
}

void LLFloaterEmojiPicker::initialize()
{
    S32 groupIndex = mSelectedGroupIndex && mSelectedGroupIndex <= mFilteredEmojiGroups.size() ?
        mFilteredEmojiGroups[mSelectedGroupIndex - 1] : ALL_EMOJIS_GROUP_INDEX;

    fillGroups();

    if (mFilteredEmojis.empty())
    {
        if (!mHint.empty())
        {
            hideFloater();
            return;
        }

        mGroups->setVisible(FALSE);
        mFocusedIconRow = -1;
        mFocusedIconCol = -1;
        mFocusedIcon = nullptr;
        mHoveredIcon = nullptr;
        mEmojiScroll->goToTop();
        mEmojiGrid->clearPanels();

        if (mFilterPattern.empty())
        {
            showPreview(false);
        }
        else
        {
            const std::string prompt("No emoji found for ");
            std::string title(prompt + '"' + mFilterPattern.substr(1) + '"');
            mPreview->setData(EMPTY_LIST_IMAGE_INDEX, title, prompt.size() + 1, title.size() - 1);
            showPreview(true);
        }
        return;
    }

    mGroups->setVisible(TRUE);
    mPreview->setIcon(nullptr);
    showPreview(true);

    mSelectedGroupIndex = groupIndex == ALL_EMOJIS_GROUP_INDEX ? 0 :
        (1 + std::distance(mFilteredEmojiGroups.begin(),
            std::find(mFilteredEmojiGroups.begin(), mFilteredEmojiGroups.end(), groupIndex))) %
        (1 + mFilteredEmojiGroups.size());

    mGroupButtons[mSelectedGroupIndex]->setToggleState(TRUE);
    mGroupButtons[mSelectedGroupIndex]->setUseFontColor(TRUE);

    fillEmojis();
}

void LLFloaterEmojiPicker::fillGroups()
{
    static LLCachedControl<bool> useBWEmojis(gSavedSettings, "FSUseBWEmojis", false); // <FS:Beq/> Add B&W emoji font support
    // Do not use deleteAllChildren() because mBadge shouldn't be removed
    for (LLButton* button : mGroupButtons)
    {
        mGroups->removeChild(button);
    }
    mFilteredEmojiGroups.clear();
    mFilteredEmojis.clear();
    mGroupButtons.clear();

    LLButton::Params params;
<<<<<<< HEAD
    params.font = LLFontGL::getFontEmojiLarge();
=======
    params.font = LLFontGL::getFontEmoji( useBWEmojis ); // <FS:Beq/> Add B&W emoji font support
>>>>>>> bb970243

    LLRect rect;
    rect.mTop = mGroups->getRect().getHeight();
    rect.mBottom = mBadge->getRect().getHeight();

    // Create button for "All categories"
    params.name = "emojigroup_all_cagetories"; // <FS:Ansariel> Fix mandatory name missing (XUI parser warning)
    createGroupButton(params, rect, ALL_EMOJIS_IMAGE_INDEX);

    // Create group and button for "Recently used" and/or "Frequently used"
    if (!sRecentlyUsed.empty() || !sFrequentlyUsed.empty())
    {
        std::map<std::string, std::vector<LLEmojiSearchResult>> cats;
        fillCategoryRecentlyUsed(cats);
        fillCategoryFrequentlyUsed(cats);

        if (!cats.empty())
        {
            mFilteredEmojiGroups.push_back(USED_EMOJIS_GROUP_INDEX);
            mFilteredEmojis.emplace_back(cats);
            params.name = "emojigroup_recently_frequently"; // <FS:Ansariel> Fix mandatory name missing (XUI parser warning)
            createGroupButton(params, rect, USED_EMOJIS_IMAGE_INDEX);
        }
    }

    const std::vector<LLEmojiGroup>& groups = LLEmojiDictionary::instance().getGroups();

    // List all categories in the dictionary
    for (U32 i = 0; i < groups.size(); ++i)
    {
        std::map<std::string, std::vector<LLEmojiSearchResult>> cats;

        fillGroupEmojis(cats, i);

        if (!cats.empty())
        {
            mFilteredEmojiGroups.push_back(i);
            mFilteredEmojis.emplace_back(cats);
            params.name = "emojigroup_" + std::to_string(i); // <FS:Ansariel> Fix mandatory name missing (XUI parser warning)
            createGroupButton(params, rect, groups[i].Character);
        }
    }

    resizeGroupButtons();
}

void LLFloaterEmojiPicker::fillCategoryRecentlyUsed(std::map<std::string, std::vector<LLEmojiSearchResult>>& cats)
{
    if (sRecentlyUsed.empty())
        return;

    std::vector<LLEmojiSearchResult> emojis;

    // In case of empty mFilterPattern we'd use sRecentlyUsed directly
    if (!mFilterPattern.empty())
    {
        // List all emojis in "Recently used"
        const LLEmojiDictionary::emoji2descr_map_t& emoji2descr = LLEmojiDictionary::instance().getEmoji2Descr();
        std::size_t begin, end;
        for (llwchar emoji : sRecentlyUsed)
        {
            auto e2d = emoji2descr.find(emoji);
            if (e2d != emoji2descr.end() && !e2d->second->ShortCodes.empty())
            {
                const std::string shortcode(e2d->second->ShortCodes.front());
                if (LLEmojiDictionary::searchInShortCode(begin, end, shortcode, mFilterPattern))
                {
                    emojis.emplace_back(emoji, shortcode, begin, end);
                }
            }
        }
        if (emojis.empty())
            return;
    }

    cats.emplace(std::make_pair(RECENTLY_USED_CATEGORY, emojis));
}

void LLFloaterEmojiPicker::fillCategoryFrequentlyUsed(std::map<std::string, std::vector<LLEmojiSearchResult>>& cats)
{
    if (sFrequentlyUsed.empty())
        return;

    std::vector<LLEmojiSearchResult> emojis;

    // In case of empty mFilterPattern we'd use sFrequentlyUsed directly
    if (!mFilterPattern.empty())
    {
        // List all emojis in "Frequently used"
        const LLEmojiDictionary::emoji2descr_map_t& emoji2descr = LLEmojiDictionary::instance().getEmoji2Descr();
        std::size_t begin, end;
        for (const auto& emoji : sFrequentlyUsed)
        {
            auto e2d = emoji2descr.find(emoji.first);
            if (e2d != emoji2descr.end() && !e2d->second->ShortCodes.empty())
            {
                const std::string shortcode(e2d->second->ShortCodes.front());
                if (LLEmojiDictionary::searchInShortCode(begin, end, shortcode, mFilterPattern))
                {
                    emojis.emplace_back(emoji.first, shortcode, begin, end);
                }
            }
        }
        if (emojis.empty())
            return;
    }

    cats.emplace(std::make_pair(FREQUENTLY_USED_CATEGORY, emojis));
}

void LLFloaterEmojiPicker::fillGroupEmojis(std::map<std::string, std::vector<LLEmojiSearchResult>>& cats, U32 index)
{
    const std::vector<LLEmojiGroup>& groups = LLEmojiDictionary::instance().getGroups();
    const LLEmojiDictionary::cat2descrs_map_t& category2Descr = LLEmojiDictionary::instance().getCategory2Descrs();

    for (const std::string& category : groups[index].Categories)
    {
        const LLEmojiDictionary::cat2descrs_map_t::const_iterator& c2d = category2Descr.find(category);
        if (c2d == category2Descr.end())
            continue;

        std::vector<LLEmojiSearchResult> emojis;

        // In case of empty mFilterPattern we'd use category2Descr directly
        if (!mFilterPattern.empty())
        {
            // List all emojis in category
            std::size_t begin, end;
            for (const LLEmojiDescriptor* descr : c2d->second)
            {
                if (!descr->ShortCodes.empty())
                {
                    const std::string shortcode(descr->ShortCodes.front());
                    if (LLEmojiDictionary::searchInShortCode(begin, end, shortcode, mFilterPattern))
                    {
                        emojis.emplace_back(descr->Character, shortcode, begin, end);
                    }
                }
            }
            if (emojis.empty())
                continue;
        }

        cats.emplace(std::make_pair(category, emojis));
    }
}

void LLFloaterEmojiPicker::createGroupButton(LLButton::Params& params, const LLRect& rect, llwchar emoji)
{
    LLButton* button = LLUICtrlFactory::create<LLButton>(params);
    button->setClickedCallback([this](LLUICtrl* ctrl, const LLSD&) { onGroupButtonClick(ctrl); });
    button->setMouseEnterCallback([this](LLUICtrl* ctrl, const LLSD&) { onGroupButtonMouseEnter(ctrl); });
    button->setMouseLeaveCallback([this](LLUICtrl* ctrl, const LLSD&) { onGroupButtonMouseLeave(ctrl); });

    button->setRect(rect);
    button->setTabStop(FALSE);
    button->setLabel(LLUIString(LLWString(1, emoji)));
    button->setUseFontColor(FALSE);

    mGroupButtons.push_back(button);
    mGroups->addChild(button);
}

void LLFloaterEmojiPicker::resizeGroupButtons()
{
    U32 groupCount = (U32)mGroupButtons.size();
    if (!groupCount)
        return;

    S32 totalWidth = mGroups->getRect().getWidth();
    S32 badgeWidth = totalWidth / groupCount;
    S32 leftOffset = (totalWidth - badgeWidth * groupCount) / 2;

    for (U32 i = 0; i < groupCount; ++i)
    {
        LLRect rect = mGroupButtons[i]->getRect();
        rect.mLeft = leftOffset + badgeWidth * i;
        rect.mRight = rect.mLeft + badgeWidth;
        mGroupButtons[i]->setRect(rect);
    }

    LLRect rect = mBadge->getRect();
    rect.mLeft = leftOffset + badgeWidth * mSelectedGroupIndex;
    rect.mRight = rect.mLeft + badgeWidth;
    mBadge->setRect(rect);
}

void LLFloaterEmojiPicker::selectEmojiGroup(U32 index)
{
    if (index == mSelectedGroupIndex || index >= mGroupButtons.size())
        return;

    if (mSelectedGroupIndex < mGroupButtons.size())
    {
        mGroupButtons[mSelectedGroupIndex]->setUseFontColor(FALSE);
        mGroupButtons[mSelectedGroupIndex]->setToggleState(FALSE);
    }

    mSelectedGroupIndex = index;
    mGroupButtons[mSelectedGroupIndex]->setToggleState(TRUE);
    mGroupButtons[mSelectedGroupIndex]->setUseFontColor(TRUE);

    LLButton* button = mGroupButtons[mSelectedGroupIndex];
    LLRect rect = mBadge->getRect();
    rect.mLeft = button->getRect().mLeft;
    rect.mRight = button->getRect().mRight;
    mBadge->setRect(rect);

    fillEmojis();
}

void LLFloaterEmojiPicker::fillEmojis(bool fromResize)
{
    S32 scrollbar_size = mEmojiScroll->getSize();
    if (scrollbar_size < 0)
    {
        static LLUICachedControl<S32> scrollbar_size_control("UIScrollbarSize", 0);
        scrollbar_size = scrollbar_size_control;
    }

    const S32 scroll_width = mEmojiScroll->getRect().getWidth();
    const S32 client_width = scroll_width - scrollbar_size - mEmojiScroll->getBorderWidth() * 2;
    const S32 grid_padding = mEmojiGrid->getPadding();
    const S32 icon_spacing = mEmojiGrid->getSpacing();
    const S32 row_width = client_width - grid_padding * 2;
    const S32 icon_size = 28; // icon width and height
    const S32 max_icons = llmax(1, (row_width + icon_spacing) / (icon_size + icon_spacing));

    // Optimization: don't rearrange for different widths with the same maxIcons
    if (fromResize && (max_icons == mRecentMaxIcons))
        return;

    mRecentMaxIcons = max_icons;

    mFocusedIconRow = 0;
    mFocusedIconCol = 0;
    mFocusedIcon = nullptr;
    mHoveredIcon = nullptr;
    mEmojiScroll->goToTop();
    mEmojiGrid->clearPanels();
    mPreview->setIcon(nullptr);

    if (mEmojiGrid->getRect().getWidth() != client_width)
    {
        LLRect rect = mEmojiGrid->getRect();
        rect.mRight = rect.mLeft + client_width;
        mEmojiGrid->setRect(rect);
    }

    LLPanel::Params row_panel_params;
    row_panel_params.rect = LLRect(0, icon_size, row_width, 0);

    LLScrollingPanelList::Params row_list_params;
    row_list_params.rect = row_panel_params.rect;
    row_list_params.is_horizontal = TRUE;
    row_list_params.padding = 0;
    row_list_params.spacing = icon_spacing;

    LLPanel::Params icon_params;
    LLRect icon_rect(0, icon_size, icon_size, 0);

    static LLColor4 default_color(0.75f, 0.75f, 0.75f, 1.0f);
    LLColor4 bg_color = LLUIColorTable::instance().getColor("MenuItemHighlightBgColor", default_color);

    if (!mSelectedGroupIndex)
    {
        // List all groups
        for (const auto& group : mFilteredEmojis)
        {
            // List all categories in the group
            for (const auto& category : group)
            {
                // List all emojis in the category
                fillEmojisCategory(category.second, category.first, row_panel_params,
                    row_list_params, icon_params, icon_rect, max_icons, bg_color);
            }
        }
    }
    else
    {
        // List all categories in the selected group
        const auto& group = mFilteredEmojis[mSelectedGroupIndex - 1];
        for (const auto& category : group)
        {
            // List all emojis in the category
            fillEmojisCategory(category.second, category.first, row_panel_params,
                row_list_params, icon_params, icon_rect, max_icons, bg_color);
        }
    }

    if (mEmojiGrid->getPanelList().empty())
    {
        showPreview(false);
        mFocusedIconRow = -1;
        mFocusedIconCol = -1;
        if (!mHint.empty())
        {
            hideFloater();
        }
    }
    else
    {
        showPreview(true);
        mFocusedIconRow = 0;
        mFocusedIconCol = 0;
        moveFocusedIconNext();
    }
}

void LLFloaterEmojiPicker::fillEmojisCategory(const std::vector<LLEmojiSearchResult>& emojis,
    const std::string& category, const LLPanel::Params& row_panel_params, const LLUICtrl::Params& row_list_params,
    const LLPanel::Params& icon_params, const LLRect& icon_rect, S32 max_icons, const LLColor4& bg)
{
    // Place the category title
    std::string title =
        category == RECENTLY_USED_CATEGORY ? getString("title_for_recently_used") :
        category == FREQUENTLY_USED_CATEGORY ? getString("title_for_frequently_used") :
        isupper(category.front()) ? category : LLStringUtil::capitalize(category);
    LLEmojiGridDivider* div = new LLEmojiGridDivider(row_panel_params, title);
    mEmojiGrid->addPanel(div, true);

    int icon_index = 0;
    LLEmojiGridRow* row = nullptr;

    if (mFilterPattern.empty())
    {
        const LLEmojiDictionary::emoji2descr_map_t& emoji2descr = LLEmojiDictionary::instance().getEmoji2Descr();
        LLEmojiSearchResult emoji { 0, "", 0, 0 };
        if (category == RECENTLY_USED_CATEGORY)
        {
            for (llwchar code : sRecentlyUsed)
            {
                const LLEmojiDictionary::emoji2descr_map_t::const_iterator& e2d = emoji2descr.find(code);
                if (e2d != emoji2descr.end() && !e2d->second->ShortCodes.empty())
                {
                    emoji.Character = code;
                    emoji.String = e2d->second->ShortCodes.front();
                    createEmojiIcon(emoji, category, row_panel_params, row_list_params, icon_params,
                        icon_rect, max_icons, bg, row, icon_index);
                }
            }
        }
        else if (category == FREQUENTLY_USED_CATEGORY)
        {
            for (const auto& code : sFrequentlyUsed)
            {
                const LLEmojiDictionary::emoji2descr_map_t::const_iterator& e2d = emoji2descr.find(code.first);
                if (e2d != emoji2descr.end() && !e2d->second->ShortCodes.empty())
                {
                    emoji.Character = code.first;
                    emoji.String = e2d->second->ShortCodes.front();
                    createEmojiIcon(emoji, category, row_panel_params, row_list_params, icon_params,
                        icon_rect, max_icons, bg, row, icon_index);
                }
            }
        }
        else
        {
            const LLEmojiDictionary::cat2descrs_map_t& category2Descr = LLEmojiDictionary::instance().getCategory2Descrs();
            const LLEmojiDictionary::cat2descrs_map_t::const_iterator& c2d = category2Descr.find(category);
            if (c2d != category2Descr.end())
            {
                for (const LLEmojiDescriptor* descr : c2d->second)
                {
                    emoji.Character = descr->Character;
                    emoji.String = descr->ShortCodes.front();
                    createEmojiIcon(emoji, category, row_panel_params, row_list_params, icon_params,
                        icon_rect, max_icons, bg, row, icon_index);
                }
            }
        }
    }
    else
    {
        for (const LLEmojiSearchResult& emoji : emojis)
        {
            createEmojiIcon(emoji, category, row_panel_params, row_list_params, icon_params,
                icon_rect, max_icons, bg, row, icon_index);
        }
    }
}

void LLFloaterEmojiPicker::createEmojiIcon(const LLEmojiSearchResult& emoji,
    const std::string& category, const LLPanel::Params& row_panel_params, const LLUICtrl::Params& row_list_params,
    const LLPanel::Params& icon_params, const LLRect& icon_rect, S32 max_icons, const LLColor4& bg,
    LLEmojiGridRow*& row, int& icon_index)
{
    // Place a new row each (max_icons) icons
    if (!(icon_index % max_icons))
    {
        row = new LLEmojiGridRow(row_panel_params, *(const LLScrollingPanelList::Params*)&row_list_params);
        mEmojiGrid->addPanel(row, true);
    }

    // Place a new icon to the current row
    LLEmojiGridIcon* icon = new LLEmojiGridIcon(icon_params, emoji);
    icon->setMouseEnterCallback([this](LLUICtrl* ctrl, const LLSD&) { onEmojiMouseEnter(ctrl); });
    icon->setMouseLeaveCallback([this](LLUICtrl* ctrl, const LLSD&) { onEmojiMouseLeave(ctrl); });
    icon->setMouseDownCallback([this](LLUICtrl* ctrl, S32, S32, MASK) { onEmojiMouseDown(ctrl); });
    icon->setMouseUpCallback([this](LLUICtrl* ctrl, S32, S32, MASK) { onEmojiMouseUp(ctrl); });
    icon->setBackgroundColor(bg);
    icon->setBackgroundOpaque(1);
    icon->setRect(icon_rect);
    row->mList->addPanel(icon, true);

    icon_index++;
}

void LLFloaterEmojiPicker::showPreview(bool show)
{
    //mPreview->setIcon(nullptr);
    mDummy->setVisible(show ? FALSE : TRUE);
    mPreview->setVisible(show ? TRUE : FALSE);
}

void LLFloaterEmojiPicker::onGroupButtonClick(LLUICtrl* ctrl)
{
    if (LLButton* button = dynamic_cast<LLButton*>(ctrl))
    {
        if (button == mGroupButtons[mSelectedGroupIndex] || button->getToggleState())
            return;

        auto it = std::find(mGroupButtons.begin(), mGroupButtons.end(), button);
        if (it == mGroupButtons.end())
            return;

        selectEmojiGroup(it - mGroupButtons.begin());
    }
}

void LLFloaterEmojiPicker::onGroupButtonMouseEnter(LLUICtrl* ctrl)
{
    if (LLButton* button = dynamic_cast<LLButton*>(ctrl))
    {
        button->setUseFontColor(TRUE);
    }
}

void LLFloaterEmojiPicker::onGroupButtonMouseLeave(LLUICtrl* ctrl)
{
    if (LLButton* button = dynamic_cast<LLButton*>(ctrl))
    {
        button->setUseFontColor(button->getToggleState());
    }
}

void LLFloaterEmojiPicker::onEmojiMouseEnter(LLUICtrl* ctrl)
{
    if (LLEmojiGridIcon* icon = dynamic_cast<LLEmojiGridIcon*>(ctrl))
    {
        if (mFocusedIcon && mFocusedIcon != icon && mFocusedIcon->isBackgroundVisible())
        {
            unselectGridIcon(mFocusedIcon);
        }

        if (mHoveredIcon && mHoveredIcon != icon)
        {
            unselectGridIcon(mHoveredIcon);
        }

        selectGridIcon(icon);

        mHoveredIcon = icon;
    }
}

void LLFloaterEmojiPicker::onEmojiMouseLeave(LLUICtrl* ctrl)
{
    if (LLEmojiGridIcon* icon = dynamic_cast<LLEmojiGridIcon*>(ctrl))
    {
        if (icon == mHoveredIcon)
        {
            if (icon != mFocusedIcon)
            {
                unselectGridIcon(icon);
            }
            mHoveredIcon = nullptr;
        }

        if (!mHoveredIcon && mFocusedIcon && !mFocusedIcon->isBackgroundVisible())
        {
            selectGridIcon(mFocusedIcon);
        }
    }
}

void LLFloaterEmojiPicker::onEmojiMouseDown(LLUICtrl* ctrl)
{
    if (getSoundFlags() & MOUSE_DOWN)
    {
        make_ui_sound("UISndClick");
    }
}

void LLFloaterEmojiPicker::onEmojiMouseUp(LLUICtrl* ctrl)
{
    if (getSoundFlags() & MOUSE_UP)
    {
        make_ui_sound("UISndClickRelease");
    }

    if (LLEmojiGridIcon* icon = dynamic_cast<LLEmojiGridIcon*>(ctrl))
    {
        LLSD value(wstring_to_utf8str(icon->getText()));
        setValue(value);

        onCommit();

        if (!mHint.empty() || !(gKeyboard->currentMask(TRUE) & MASK_SHIFT))
        {
            hideFloater();
        }
    }
}

void LLFloaterEmojiPicker::selectFocusedIcon()
{
    if (mFocusedIcon && mFocusedIcon != mHoveredIcon)
    {
        unselectGridIcon(mFocusedIcon);
    }

    // Both mFocusedIconRow and mFocusedIconCol should be already verified
    LLEmojiGridRow* row = dynamic_cast<LLEmojiGridRow*>(mEmojiGrid->getPanelList()[mFocusedIconRow]);
    mFocusedIcon = row ? dynamic_cast<LLEmojiGridIcon*>(row->mList->getPanelList()[mFocusedIconCol]) : nullptr;

    if (mFocusedIcon && !mHoveredIcon)
    {
        selectGridIcon(mFocusedIcon);
    }
}

bool LLFloaterEmojiPicker::moveFocusedIconUp()
{
    for (S32 i = mFocusedIconRow - 1; i >= 0; --i)
    {
        LLScrollingPanel* panel = mEmojiGrid->getPanelList()[i];
        LLEmojiGridRow* row = dynamic_cast<LLEmojiGridRow*>(panel);
        if (row && row->mList->getPanelList().size() > mFocusedIconCol)
        {
            mEmojiScroll->scrollToShowRect(row->getBoundingRect());
            mFocusedIconRow = i;
            selectFocusedIcon();
            return true;
        }
    }

    return false;
}

bool LLFloaterEmojiPicker::moveFocusedIconDown()
{
    S32 rowCount = mEmojiGrid->getPanelList().size();
    for (S32 i = mFocusedIconRow + 1; i < rowCount; ++i)
    {
        LLScrollingPanel* panel = mEmojiGrid->getPanelList()[i];
        LLEmojiGridRow* row = dynamic_cast<LLEmojiGridRow*>(panel);
        if (row && row->mList->getPanelList().size() > mFocusedIconCol)
        {
            mEmojiScroll->scrollToShowRect(row->getBoundingRect());
            mFocusedIconRow = i;
            selectFocusedIcon();
            return true;
        }
    }

    return false;
}

bool LLFloaterEmojiPicker::moveFocusedIconPrev()
{
    if (mHoveredIcon)
        return false;

    if (mFocusedIconCol > 0)
    {
        mFocusedIconCol--;
        selectFocusedIcon();
        return true;
    }

    for (S32 i = mFocusedIconRow - 1; i >= 0; --i)
    {
        LLScrollingPanel* panel = mEmojiGrid->getPanelList()[i];
        LLEmojiGridRow* row = dynamic_cast<LLEmojiGridRow*>(panel);
        if (row && row->mList->getPanelList().size())
        {
            mEmojiScroll->scrollToShowRect(row->getBoundingRect());
            mFocusedIconCol = row->mList->getPanelList().size() - 1;
            mFocusedIconRow = i;
            selectFocusedIcon();
            return true;
        }
    }

    return false;
}

bool LLFloaterEmojiPicker::moveFocusedIconNext()
{
    if (mHoveredIcon)
        return false;

    LLScrollingPanel* panel = mEmojiGrid->getPanelList()[mFocusedIconRow];
    LLEmojiGridRow* row = dynamic_cast<LLEmojiGridRow*>(panel);
    S32 colCount = row ? row->mList->getPanelList().size() : 0;
    if (mFocusedIconCol < colCount - 1)
    {
        mFocusedIconCol++;
        selectFocusedIcon();
        return true;
    }

    S32 rowCount = mEmojiGrid->getPanelList().size();
    for (S32 i = mFocusedIconRow + 1; i < rowCount; ++i)
    {
        LLScrollingPanel* panel = mEmojiGrid->getPanelList()[i];
        LLEmojiGridRow* row = dynamic_cast<LLEmojiGridRow*>(panel);
        if (row && row->mList->getPanelList().size())
        {
            mEmojiScroll->scrollToShowRect(row->getBoundingRect());
            mFocusedIconCol = 0;
            mFocusedIconRow = i;
            selectFocusedIcon();
            return true;
        }
    }

    return false;
}

void LLFloaterEmojiPicker::selectGridIcon(LLEmojiGridIcon* icon)
{
    icon->setBackgroundVisible(TRUE);
    mPreview->setIcon(icon);
}

void LLFloaterEmojiPicker::unselectGridIcon(LLEmojiGridIcon* icon)
{
    icon->setBackgroundVisible(FALSE);
    mPreview->setIcon(nullptr);
}

// virtual
BOOL LLFloaterEmojiPicker::handleKey(KEY key, MASK mask, BOOL called_from_parent)
{
    if (mask == MASK_NONE)
    {
        switch (key)
        {
        case KEY_UP:
            moveFocusedIconUp();
            return TRUE;
        case KEY_DOWN:
            moveFocusedIconDown();
            return TRUE;
        case KEY_LEFT:
            moveFocusedIconPrev();
            return TRUE;
        case KEY_RIGHT:
            moveFocusedIconNext();
            return TRUE;
        case KEY_ESCAPE:
            hideFloater();
            return TRUE;
        }
    }

    if (mask == MASK_ALT)
    {
        switch (key)
        {
        case KEY_LEFT:
            selectEmojiGroup((mSelectedGroupIndex + mFilteredEmojis.size()) % mGroupButtons.size());
            return TRUE;
        case KEY_RIGHT:
            selectEmojiGroup((mSelectedGroupIndex + 1) % mGroupButtons.size());
            return TRUE;
        }
    }

    if (key == KEY_RETURN)
    {
        U64 time = totalTime();
        // <Shift+Return> comes twice for unknown reason
        if (mFocusedIcon && (time - mRecentReturnPressedMs > 100000)) // Min interval 0.1 sec.
        {
            onEmojiMouseDown(mFocusedIcon);
            onEmojiMouseUp(mFocusedIcon);
        }
        mRecentReturnPressedMs = time;
        return TRUE;
    }

    if (mHint.empty())
    {
        if (key >= 0x20 && key < 0x80)
        {
            if (!mEmojiGrid->getPanelList().empty())
            {
                if (mFilterPattern.empty())
                {
                    mFilterPattern = ":";
                }
                mFilterPattern += (char)key;
                initialize();
            }
            return TRUE;
        }
        else if (key == KEY_BACKSPACE)
        {
            if (!mFilterPattern.empty())
            {
                mFilterPattern.pop_back();
                if (mFilterPattern == ":")
                {
                    mFilterPattern.clear();
                }
                initialize();
            }
            return TRUE;
        }
    }

    return super::handleKey(key, mask, called_from_parent);
}

// virtual
void LLFloaterEmojiPicker::goneFromFront()
{
    hideFloater();
}

void LLFloaterEmojiPicker::hideFloater() const
{
    LLEmojiHelper::instance().hideHelper(nullptr, true);
}

// static
std::list<llwchar>& LLFloaterEmojiPicker::getRecentlyUsed()
{
    loadState();
    return sRecentlyUsed;
}

// static
void LLFloaterEmojiPicker::onEmojiUsed(llwchar emoji)
{
    // Update sRecentlyUsed
    auto itr = std::find(sRecentlyUsed.begin(), sRecentlyUsed.end(), emoji);
    if (itr == sRecentlyUsed.end())
    {
        sRecentlyUsed.push_front(emoji);
    }
    else if (itr != sRecentlyUsed.begin())
    {
        sRecentlyUsed.erase(itr);
        sRecentlyUsed.push_front(emoji);
    }

    // Increment and reorder sFrequentlyUsed
    auto itf = sFrequentlyUsed.begin();
    while (itf != sFrequentlyUsed.end())
    {
        if (itf->first == emoji)
        {
            itf->second++;
            while (itf != sFrequentlyUsed.begin())
            {
                auto prior = itf;
                prior--;
                if (prior->second > itf->second)
                    break;
                prior->swap(*itf);
                itf = prior;
            }
            break;
        }
        itf++;
    }
    // Append new if not found
    if (itf == sFrequentlyUsed.end())
    {
        // Insert before others with count == 1
        while (itf != sFrequentlyUsed.begin())
        {
            auto prior = itf;
            prior--;
            if (prior->second > 1)
                break;
            itf = prior;
        }
        sFrequentlyUsed.insert(itf, std::make_pair(emoji, 1));
    }

    // <FS:Ansariel> Live-update recently used emoji
    sRecentEmojisUpdatedCallback(sRecentlyUsed);
}

// static
void LLFloaterEmojiPicker::loadState()
{
    if (!sStateFileName.empty())
        return; // Already loaded

    sStateFileName = gDirUtilp->getExpandedFilename(LL_PATH_PER_SL_ACCOUNT, "emoji_floater_state.xml");

    llifstream file;
    file.open(sStateFileName.c_str());
    if (!file.is_open())
    {
        LL_WARNS() << "Emoji floater state file is missing or inaccessible: " << sStateFileName << LL_ENDL;
        return;
    }

    LLSD state;
    LLSDSerialize::fromXML(state, file);
    if (state.isUndefined())
    {
        LL_WARNS() << "Emoji floater state file is missing or ill-formed: " << sStateFileName << LL_ENDL;
        return;
    }

    // Load and parse sRecentlyUsed
    std::string recentlyUsed = state[sKeyRecentlyUsed];
    std::vector<std::string> rtokens = LLStringUtil::getTokens(recentlyUsed, ",");
    int maxCountR = 20;
    for (const std::string& token : rtokens)
    {
        llwchar emoji = (llwchar)atoi(token.c_str());
        if (std::find(sRecentlyUsed.begin(), sRecentlyUsed.end(), emoji) == sRecentlyUsed.end())
        {
            sRecentlyUsed.push_back(emoji);
            if (!--maxCountR)
                break;
        }
    }

    // Load and parse sFrequentlyUsed
    std::string frequentlyUsed = state[sKeyFrequentlyUsed];
    std::vector<std::string> ftokens = LLStringUtil::getTokens(frequentlyUsed, ",");
    int maxCountF = 20;
    for (const std::string& token : ftokens)
    {
        std::vector<std::string> pair = LLStringUtil::getTokens(token, ":");
        if (pair.size() == 2)
        {
            llwchar emoji = (llwchar)atoi(pair[0].c_str());
            if (emoji)
            {
                U32 count = atoi(pair[1].c_str());
                auto it = std::find_if(sFrequentlyUsed.begin(), sFrequentlyUsed.end(),
                    [emoji](std::pair<llwchar, U32>& it) { return it.first == emoji; });
                if (it != sFrequentlyUsed.end())
                {
                    it->second += count;
                }
                else
                {
                    sFrequentlyUsed.push_back(std::make_pair(emoji, count));
                    if (!--maxCountF)
                        break;
                }
            }
        }
    }

    // Normalize by minimum
    if (!sFrequentlyUsed.empty())
    {
        U32 delta = sFrequentlyUsed.back().second - 1;
        for (auto& it : sFrequentlyUsed)
        {
            it.second = std::max((U32)0, it.second - delta);
        }
    }
}

// static
void LLFloaterEmojiPicker::saveState()
{
    if (sStateFileName.empty())
        return; // Not loaded

    if (LLAppViewer::instance()->isSecondInstance())
        return; // Not allowed

    LLSD state = LLSD::emptyMap();

    if (!sRecentlyUsed.empty())
    {
        U32 maxCount = 20;
        std::string recentlyUsed;
        for (llwchar emoji : sRecentlyUsed)
        {
            if (!recentlyUsed.empty())
                recentlyUsed += ",";
            char buffer[32];
            sprintf(buffer, "%u", (U32)emoji);
            recentlyUsed += buffer;
            if (!--maxCount)
                break;
        }
        state[sKeyRecentlyUsed] = recentlyUsed;
    }

    if (!sFrequentlyUsed.empty())
    {
        U32 maxCount = 20;
        std::string frequentlyUsed;
        for (auto& it : sFrequentlyUsed)
        {
            if (!frequentlyUsed.empty())
                frequentlyUsed += ",";
            char buffer[32];
            sprintf(buffer, "%u:%u", (U32)it.first, (U32)it.second);
            frequentlyUsed += buffer;
            if (!--maxCount)
                break;
        }
        state[sKeyFrequentlyUsed] = frequentlyUsed;
    }

    llofstream stream(sStateFileName.c_str());
    LLSDSerialize::toPrettyXML(state, stream);
}<|MERGE_RESOLUTION|>--- conflicted
+++ resolved
@@ -142,14 +142,10 @@
 
         F32 x = getRect().getWidth() / 2;
         F32 y = getRect().getHeight() / 2;
-<<<<<<< HEAD
-        LLFontGL::getFontEmojiLarge()->render(
-=======
         // <FS:Beq> Add B&W emoji font support
-        // LLFontGL::getFontEmoji()->render( 
-        LLFontGL::getFontEmoji(useBWEmojis)->render( 
+        // LLFontGL::getFontEmojiLarge()->render( 
+        LLFontGL::getFontEmojiLarge(useBWEmojis)->render( 
         // </FS:Beq>
->>>>>>> bb970243
             mText,                      // wstr
             0,                          // begin_offset
             x,                          // x
@@ -246,11 +242,7 @@
 
         F32 x0 = x;
         F32 x1 = max_pixels;
-<<<<<<< HEAD
-        LLFontGL* font = LLFontGL::getFontEmojiLarge();
-=======
-        LLFontGL* font = LLFontGL::getFontEmoji( useBWEmojis ); // <FS:Beq/> Add B&W emoji font support
->>>>>>> bb970243
+        LLFontGL* font = LLFontGL::getFontEmojiLarge(useBWEmojis); // <FS:Beq/> Add B&W emoji font support
         if (mBegin)
         {
             std::string text = mTitle.substr(0, mBegin);
@@ -445,11 +437,7 @@
     mGroupButtons.clear();
 
     LLButton::Params params;
-<<<<<<< HEAD
-    params.font = LLFontGL::getFontEmojiLarge();
-=======
-    params.font = LLFontGL::getFontEmoji( useBWEmojis ); // <FS:Beq/> Add B&W emoji font support
->>>>>>> bb970243
+    params.font = LLFontGL::getFontEmojiLarge(useBWEmojis); // <FS:Beq/> Add B&W emoji font support
 
     LLRect rect;
     rect.mTop = mGroups->getRect().getHeight();
