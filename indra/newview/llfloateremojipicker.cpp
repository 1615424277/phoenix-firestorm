/**
 * @file llfloateremojipicker.cpp
 *
 * $LicenseInfo:firstyear=2003&license=viewerlgpl$
 * Second Life Viewer Source Code
 * Copyright (C) 2010, Linden Research, Inc.
 *
 * This library is free software; you can redistribute it and/or
 * modify it under the terms of the GNU Lesser General Public
 * License as published by the Free Software Foundation;
 * version 2.1 of the License only.
 *
 * This library is distributed in the hope that it will be useful,
 * but WITHOUT ANY WARRANTY; without even the implied warranty of
 * MERCHANTABILITY or FITNESS FOR A PARTICULAR PURPOSE.  See the GNU
 * Lesser General Public License for more details.
 *
 * You should have received a copy of the GNU Lesser General Public
 * License along with this library; if not, write to the Free Software
 * Foundation, Inc., 51 Franklin Street, Fifth Floor, Boston, MA  02110-1301  USA
 *
 * Linden Research, Inc., 945 Battery Street, San Francisco, CA  94111  USA
 * $/LicenseInfo$
 */

#include "llviewerprecompiledheaders.h"

#include "llfloateremojipicker.h"

#include "llappviewer.h"
#include "llbutton.h"
#include "llcombobox.h"
#include "llemojidictionary.h"
#include "llemojihelper.h"
#include "llfloaterreg.h"
#include "llkeyboard.h"
#include "llscrollcontainer.h"
#include "llscrollingpanellist.h"
#include "llscrolllistctrl.h"
#include "llscrolllistitem.h"
#include "llsdserialize.h"
#include "lltextbox.h" 
#include "llviewerchat.h" 
#include "llviewercontrol.h"  // <FS:Beq/> Add B&W emoji font support

LLFloaterEmojiPicker::recent_emojis_updated_callback_t LLFloaterEmojiPicker::sRecentEmojisUpdatedCallback{}; // <FS:Ansariel> Live-update recently used emojis

namespace {
// The following variables and constants are used for storing the floater state
// between different lifecycles of the floater and different sissions of the viewer

// Floater constants
static const S32 ALL_EMOJIS_GROUP_INDEX = -2;
// https://www.compart.com/en/unicode/U+1F50D
static const S32 ALL_EMOJIS_IMAGE_INDEX = 0x1F50D;
static const S32 USED_EMOJIS_GROUP_INDEX = -1;
// https://www.compart.com/en/unicode/U+23F2
static const S32 USED_EMOJIS_IMAGE_INDEX = 0x23F2;
// https://www.compart.com/en/unicode/U+1F6D1
static const S32 EMPTY_LIST_IMAGE_INDEX = 0x1F6D1;
// The following categories should follow the required alphabetic order
static const std::string RECENTLY_USED_CATEGORY = "1 recently used";
static const std::string FREQUENTLY_USED_CATEGORY = "2 frequently used";

// Floater state related variables
static std::list<llwchar> sRecentlyUsed;
static std::list<std::pair<llwchar, U32>> sFrequentlyUsed;

// State file related values
static std::string sStateFileName;
static const std::string sKeyRecentlyUsed("RecentlyUsed");
static const std::string sKeyFrequentlyUsed("FrequentlyUsed");
}

class LLEmojiGridRow : public LLScrollingPanel
{
public:
    LLEmojiGridRow(const LLPanel::Params& panel_params,
        const LLScrollingPanelList::Params& list_params)
        : LLScrollingPanel(panel_params)
        , mList(new LLScrollingPanelList(list_params))
    {
        addChild(mList);
    }

    virtual void updatePanel(BOOL allow_modify) override {}

public:
    LLScrollingPanelList* mList;
};

class LLEmojiGridDivider : public LLScrollingPanel
{
public:
    LLEmojiGridDivider(const LLPanel::Params& panel_params, std::string text)
        : LLScrollingPanel(panel_params)
        , mText(utf8string_to_wstring(text))
    {
    }

    virtual void draw() override
    {
        LLScrollingPanel::draw();

        F32 x = 4; // padding-left
        F32 y = getRect().getHeight() / 2;
        LLFontGL::getFontSansSerif()->render(
            mText,                      // wstr
            0,                          // begin_offset
            x,                          // x
            y,                          // y
            LLColor4::white,            // color
            LLFontGL::LEFT,             // halign
            LLFontGL::VCENTER,          // valign
            LLFontGL::NORMAL,           // style
            LLFontGL::DROP_SHADOW_SOFT, // shadow
            mText.size());              // max_chars
    }

    virtual void updatePanel(BOOL allow_modify) override {}

private:
    const LLWString mText;
};

class LLEmojiGridIcon : public LLScrollingPanel
{
public:
    LLEmojiGridIcon(
        const LLPanel::Params& panel_params
        , const LLEmojiSearchResult& emoji)
        : LLScrollingPanel(panel_params)
        , mData(emoji)
        , mChar(LLWString(1, emoji.Character))
    {
    }

    virtual void draw() override
    {
        static LLCachedControl<bool> useBWEmojis(gSavedSettings, "FSUseBWEmojis", false); // <FS:Beq/> Add B&W emoji font support
        LLScrollingPanel::draw();

        F32 x = getRect().getWidth() / 2;
        F32 y = getRect().getHeight() / 2;
<<<<<<< HEAD
        // <FS:Beq> Add B&W emoji font support
        // LLFontGL::getFontEmojiLarge()->render( 
        LLFontGL::getFontEmojiLarge(useBWEmojis)->render( 
        // </FS:Beq>
            mText,                      // wstr
=======
        LLFontGL::getFontEmojiLarge()->render(
            mChar,                      // wstr
>>>>>>> b40ff113
            0,                          // begin_offset
            x,                          // x
            y,                          // y
            LLColor4::white,            // color
            LLFontGL::HCENTER,          // halign
            LLFontGL::VCENTER,          // valign
            LLFontGL::NORMAL,           // style
            LLFontGL::DROP_SHADOW_SOFT, // shadow
            1);                         // max_chars
    }

    virtual void updatePanel(BOOL allow_modify) override {}

    const LLEmojiSearchResult& getData() const { return mData; }
    const LLWString& getChar() const { return mChar; }

private:
    const LLEmojiSearchResult mData;
    const LLWString mChar;
};

class LLEmojiPreviewPanel : public LLPanel
{
public:
    LLEmojiPreviewPanel()
        : LLPanel()
    {
    }

    void setIcon(const LLEmojiGridIcon* icon)
    {
        if (icon)
        {
            setData(icon->getData().Character, icon->getData().String, icon->getData().Begin, icon->getData().End);
        }
        else
        {
            setData(0, LLStringUtil::null, 0, 0);
        }
    }

    void setData(llwchar emoji, std::string title, size_t begin, size_t end)
    {
        mWStr = LLWString(1, emoji);
        mEmoji = emoji;
        mTitle = title;
        mBegin = begin;
        mEnd = end;
    }

    virtual void draw() override
    {
        LLPanel::draw();

        S32 clientHeight = getRect().getHeight();
        S32 clientWidth = getRect().getWidth();
        S32 iconWidth = clientHeight;

        F32 centerX = 0.5f * iconWidth;
        F32 centerY = 0.5f * clientHeight;
        drawIcon(centerX, centerY - 1, iconWidth);

        static LLColor4 defaultColor(0.75f, 0.75f, 0.75f, 1.0f);
        LLColor4 textColor = LLUIColorTable::instance().getColor("MenuItemEnabledColor", defaultColor);
        S32 max_pixels = clientWidth - iconWidth;
        drawName(iconWidth, centerY, max_pixels, textColor);
    }

protected:
    void drawIcon(F32 x, F32 y, S32 max_pixels)
    {
        // <FS:Beq> Add B&W emoji font support
        // LLFontGL::getFontEmojiHuge()->render(
        static LLCachedControl<bool> useBWEmojis(gSavedSettings, "FSUseBWEmojis", false);
        LLFontGL::getFontEmojiHuge( useBWEmojis )->render(
        // </FS:Beq>
            mWStr,                      // wstr
            0,                          // begin_offset
            x,                          // x
            y,                          // y
            LLColor4::white,            // color
            LLFontGL::HCENTER,          // halign
            LLFontGL::VCENTER,          // valign
            LLFontGL::NORMAL,           // style
            LLFontGL::DROP_SHADOW_SOFT, // shadow
            1,                          // max_chars
            max_pixels);                // max_pixels
    }

    void drawName(F32 x, F32 y, S32 max_pixels, LLColor4& color)
    {
        static LLCachedControl<bool> useBWEmojis(gSavedSettings, "FSUseBWEmojis", false); // <FS:Beq/> Add B&W emoji font support

        F32 x0 = x;
        F32 x1 = max_pixels;
        LLFontGL* font = LLFontGL::getFontEmojiLarge(useBWEmojis); // <FS:Beq/> Add B&W emoji font support
        if (mBegin)
        {
            std::string text = mTitle.substr(0, mBegin);
            font->renderUTF8(
                text,                       // text
                0,                          // begin_offset
                x0,                         // x
                y,                          // y
                color,                      // color
                LLFontGL::LEFT,             // halign
                LLFontGL::VCENTER,          // valign
                LLFontGL::NORMAL,           // style
                LLFontGL::DROP_SHADOW_SOFT, // shadow
                text.size(),                // max_chars
                x1);                        // max_pixels
            F32 dx = font->getWidthF32(text);
            x0 += dx;
            x1 -= dx;
        }
        if (x1 > 0 && mEnd > mBegin)
        {
            std::string text = mTitle.substr(mBegin, mEnd - mBegin);
            font->renderUTF8(
                text,                       // text
                0,                          // begin_offset
                x0,                         // x
                y,                          // y
                LLColor4::yellow6,          // color
                LLFontGL::LEFT,             // halign
                LLFontGL::VCENTER,          // valign
                LLFontGL::NORMAL,           // style
                LLFontGL::DROP_SHADOW_SOFT, // shadow
                text.size(),                // max_chars
                x1);                        // max_pixels
            F32 dx = font->getWidthF32(text);
            x0 += dx;
            x1 -= dx;
        }
        if (x1 > 0 && mEnd < mTitle.size())
        {
            std::string text = mEnd ? mTitle.substr(mEnd) : mTitle;
            font->renderUTF8(
                text,                       // text
                0,                          // begin_offset
                x0,                         // x
                y,                          // y
                color,                      // color
                LLFontGL::LEFT,             // halign
                LLFontGL::VCENTER,          // valign
                LLFontGL::NORMAL,           // style
                LLFontGL::DROP_SHADOW_SOFT, // shadow
                text.size(),                // max_chars
                x1);                        // max_pixels
        }
    }

private:
    llwchar mEmoji;
    LLWString mWStr;
    std::string mTitle;
    size_t mBegin;
    size_t mEnd;
};

LLFloaterEmojiPicker::LLFloaterEmojiPicker(const LLSD& key)
: super(key)
{
    // This floater should hover on top of our dependent (with the dependent having the focus)
    setFocusStealsFrontmost(FALSE);
    setBackgroundVisible(FALSE);
    setAutoFocus(FALSE);

    loadState();
}

BOOL LLFloaterEmojiPicker::postBuild()
{
    mGroups = getChild<LLPanel>("Groups");
    mBadge = getChild<LLPanel>("Badge");
    mEmojiScroll = getChild<LLScrollContainer>("EmojiGridContainer");
    mEmojiGrid = getChild<LLScrollingPanelList>("EmojiGrid");
    mDummy = getChild<LLTextBox>("Dummy");

    mPreview = new LLEmojiPreviewPanel();
    mPreview->setVisible(FALSE);
    addChild(mPreview);

    return LLFloater::postBuild();
}

void LLFloaterEmojiPicker::onOpen(const LLSD& key)
{
    mHint = key["hint"].asString();

    LLEmojiHelper::instance().setIsHideDisabled(mHint.empty());
    mFilterPattern = mHint;

    initialize();

    gFloaterView->adjustToFitScreen(this, FALSE);
}

void LLFloaterEmojiPicker::dirtyRect()
{
    super::dirtyRect();

    if (!mPreview)
        return;

    const S32 HPADDING = 4;
    const S32 VOFFSET = 12;
    LLRect rect(HPADDING, mDummy->getRect().mTop + 6, getRect().getWidth() - HPADDING, VOFFSET);
    if (mPreview->getRect() != rect)
    {
        mPreview->setRect(rect);
    }

    if (mEmojiScroll && mEmojiGrid)
    {
        S32 outer_width = mEmojiScroll->getRect().getWidth();
        S32 inner_width = mEmojiGrid->getRect().getWidth();
        if (outer_width != inner_width)
        {
            resizeGroupButtons();
            fillEmojis(true);
        }
    }
}

void LLFloaterEmojiPicker::initialize()
{
    S32 groupIndex = mSelectedGroupIndex && mSelectedGroupIndex <= mFilteredEmojiGroups.size() ?
        mFilteredEmojiGroups[mSelectedGroupIndex - 1] : ALL_EMOJIS_GROUP_INDEX;

    fillGroups();

    if (mFilteredEmojis.empty())
    {
        if (!mHint.empty())
        {
            hideFloater();
            return;
        }

        mGroups->setVisible(FALSE);
        mFocusedIconRow = -1;
        mFocusedIconCol = -1;
        mFocusedIcon = nullptr;
        mHoveredIcon = nullptr;
        mEmojiScroll->goToTop();
        mEmojiGrid->clearPanels();

        if (mFilterPattern.empty())
        {
            showPreview(false);
        }
        else
        {
            const std::string prompt("No emoji found for ");
            std::string title(prompt + '"' + mFilterPattern.substr(1) + '"');
            mPreview->setData(EMPTY_LIST_IMAGE_INDEX, title, prompt.size() + 1, title.size() - 1);
            showPreview(true);
        }
        return;
    }

    mGroups->setVisible(TRUE);
    mPreview->setIcon(nullptr);
    showPreview(true);

    mSelectedGroupIndex = groupIndex == ALL_EMOJIS_GROUP_INDEX ? 0 :
        (1 + std::distance(mFilteredEmojiGroups.begin(),
            std::find(mFilteredEmojiGroups.begin(), mFilteredEmojiGroups.end(), groupIndex))) %
        (1 + mFilteredEmojiGroups.size());

    mGroupButtons[mSelectedGroupIndex]->setToggleState(TRUE);
    mGroupButtons[mSelectedGroupIndex]->setUseFontColor(TRUE);

    fillEmojis();
}

void LLFloaterEmojiPicker::fillGroups()
{
    static LLCachedControl<bool> useBWEmojis(gSavedSettings, "FSUseBWEmojis", false); // <FS:Beq/> Add B&W emoji font support
    // Do not use deleteAllChildren() because mBadge shouldn't be removed
    for (LLButton* button : mGroupButtons)
    {
        mGroups->removeChild(button);
    }
    mFilteredEmojiGroups.clear();
    mFilteredEmojis.clear();
    mGroupButtons.clear();

    LLButton::Params params;
    params.font = LLFontGL::getFontEmojiLarge(useBWEmojis); // <FS:Beq/> Add B&W emoji font support

    LLRect rect;
    rect.mTop = mGroups->getRect().getHeight();
    rect.mBottom = mBadge->getRect().getHeight();

    // Create button for "All categories"
    params.name = "emojigroup_all_cagetories"; // <FS:Ansariel> Fix mandatory name missing (XUI parser warning)
    createGroupButton(params, rect, ALL_EMOJIS_IMAGE_INDEX);

    // Create group and button for "Recently used" and/or "Frequently used"
    if (!sRecentlyUsed.empty() || !sFrequentlyUsed.empty())
    {
        std::map<std::string, std::vector<LLEmojiSearchResult>> cats;
        fillCategoryRecentlyUsed(cats);
        fillCategoryFrequentlyUsed(cats);

        if (!cats.empty())
        {
            mFilteredEmojiGroups.push_back(USED_EMOJIS_GROUP_INDEX);
            mFilteredEmojis.emplace_back(cats);
            params.name = "emojigroup_recently_frequently"; // <FS:Ansariel> Fix mandatory name missing (XUI parser warning)
            createGroupButton(params, rect, USED_EMOJIS_IMAGE_INDEX);
        }
    }

    const std::vector<LLEmojiGroup>& groups = LLEmojiDictionary::instance().getGroups();

    // List all categories in the dictionary
    for (U32 i = 0; i < groups.size(); ++i)
    {
        std::map<std::string, std::vector<LLEmojiSearchResult>> cats;

        fillGroupEmojis(cats, i);

        if (!cats.empty())
        {
            mFilteredEmojiGroups.push_back(i);
            mFilteredEmojis.emplace_back(cats);
            params.name = "emojigroup_" + std::to_string(i); // <FS:Ansariel> Fix mandatory name missing (XUI parser warning)
            createGroupButton(params, rect, groups[i].Character);
        }
    }

    resizeGroupButtons();
}

void LLFloaterEmojiPicker::fillCategoryRecentlyUsed(std::map<std::string, std::vector<LLEmojiSearchResult>>& cats)
{
    if (sRecentlyUsed.empty())
        return;

    std::vector<LLEmojiSearchResult> emojis;

    // In case of empty mFilterPattern we'd use sRecentlyUsed directly
    if (!mFilterPattern.empty())
    {
        // List all emojis in "Recently used"
        const LLEmojiDictionary::emoji2descr_map_t& emoji2descr = LLEmojiDictionary::instance().getEmoji2Descr();
        std::size_t begin, end;
        for (llwchar emoji : sRecentlyUsed)
        {
            auto e2d = emoji2descr.find(emoji);
            if (e2d != emoji2descr.end() && !e2d->second->ShortCodes.empty())
            {
                const std::string shortcode(e2d->second->ShortCodes.front());
                if (LLEmojiDictionary::searchInShortCode(begin, end, shortcode, mFilterPattern))
                {
                    emojis.emplace_back(emoji, shortcode, begin, end);
                }
            }
        }
        if (emojis.empty())
            return;
    }

    cats.emplace(std::make_pair(RECENTLY_USED_CATEGORY, emojis));
}

void LLFloaterEmojiPicker::fillCategoryFrequentlyUsed(std::map<std::string, std::vector<LLEmojiSearchResult>>& cats)
{
    if (sFrequentlyUsed.empty())
        return;

    std::vector<LLEmojiSearchResult> emojis;

    // In case of empty mFilterPattern we'd use sFrequentlyUsed directly
    if (!mFilterPattern.empty())
    {
        // List all emojis in "Frequently used"
        const LLEmojiDictionary::emoji2descr_map_t& emoji2descr = LLEmojiDictionary::instance().getEmoji2Descr();
        std::size_t begin, end;
        for (const auto& emoji : sFrequentlyUsed)
        {
            auto e2d = emoji2descr.find(emoji.first);
            if (e2d != emoji2descr.end() && !e2d->second->ShortCodes.empty())
            {
                const std::string shortcode(e2d->second->ShortCodes.front());
                if (LLEmojiDictionary::searchInShortCode(begin, end, shortcode, mFilterPattern))
                {
                    emojis.emplace_back(emoji.first, shortcode, begin, end);
                }
            }
        }
        if (emojis.empty())
            return;
    }

    cats.emplace(std::make_pair(FREQUENTLY_USED_CATEGORY, emojis));
}

void LLFloaterEmojiPicker::fillGroupEmojis(std::map<std::string, std::vector<LLEmojiSearchResult>>& cats, U32 index)
{
    const std::vector<LLEmojiGroup>& groups = LLEmojiDictionary::instance().getGroups();
    const LLEmojiDictionary::cat2descrs_map_t& category2Descr = LLEmojiDictionary::instance().getCategory2Descrs();

    for (const std::string& category : groups[index].Categories)
    {
        const LLEmojiDictionary::cat2descrs_map_t::const_iterator& c2d = category2Descr.find(category);
        if (c2d == category2Descr.end())
            continue;

        std::vector<LLEmojiSearchResult> emojis;

        // In case of empty mFilterPattern we'd use category2Descr directly
        if (!mFilterPattern.empty())
        {
            // List all emojis in category
            std::size_t begin, end;
            for (const LLEmojiDescriptor* descr : c2d->second)
            {
                if (!descr->ShortCodes.empty())
                {
                    const std::string shortcode(descr->ShortCodes.front());
                    if (LLEmojiDictionary::searchInShortCode(begin, end, shortcode, mFilterPattern))
                    {
                        emojis.emplace_back(descr->Character, shortcode, begin, end);
                    }
                }
            }
            if (emojis.empty())
                continue;
        }

        cats.emplace(std::make_pair(category, emojis));
    }
}

void LLFloaterEmojiPicker::createGroupButton(LLButton::Params& params, const LLRect& rect, llwchar emoji)
{
    LLButton* button = LLUICtrlFactory::create<LLButton>(params);
    button->setClickedCallback([this](LLUICtrl* ctrl, const LLSD&) { onGroupButtonClick(ctrl); });
    button->setMouseEnterCallback([this](LLUICtrl* ctrl, const LLSD&) { onGroupButtonMouseEnter(ctrl); });
    button->setMouseLeaveCallback([this](LLUICtrl* ctrl, const LLSD&) { onGroupButtonMouseLeave(ctrl); });

    button->setRect(rect);
    button->setTabStop(FALSE);
    button->setLabel(LLUIString(LLWString(1, emoji)));
    button->setUseFontColor(FALSE);

    mGroupButtons.push_back(button);
    mGroups->addChild(button);
}

void LLFloaterEmojiPicker::resizeGroupButtons()
{
    U32 groupCount = (U32)mGroupButtons.size();
    if (!groupCount)
        return;

    S32 totalWidth = mGroups->getRect().getWidth();
    S32 badgeWidth = totalWidth / groupCount;
    S32 leftOffset = (totalWidth - badgeWidth * groupCount) / 2;

    for (U32 i = 0; i < groupCount; ++i)
    {
        LLRect rect = mGroupButtons[i]->getRect();
        rect.mLeft = leftOffset + badgeWidth * i;
        rect.mRight = rect.mLeft + badgeWidth;
        mGroupButtons[i]->setRect(rect);
    }

    LLRect rect = mBadge->getRect();
    rect.mLeft = leftOffset + badgeWidth * mSelectedGroupIndex;
    rect.mRight = rect.mLeft + badgeWidth;
    mBadge->setRect(rect);
}

void LLFloaterEmojiPicker::selectEmojiGroup(U32 index)
{
    if (index == mSelectedGroupIndex || index >= mGroupButtons.size())
        return;

    if (mSelectedGroupIndex < mGroupButtons.size())
    {
        mGroupButtons[mSelectedGroupIndex]->setUseFontColor(FALSE);
        mGroupButtons[mSelectedGroupIndex]->setToggleState(FALSE);
    }

    mSelectedGroupIndex = index;
    mGroupButtons[mSelectedGroupIndex]->setToggleState(TRUE);
    mGroupButtons[mSelectedGroupIndex]->setUseFontColor(TRUE);

    LLButton* button = mGroupButtons[mSelectedGroupIndex];
    LLRect rect = mBadge->getRect();
    rect.mLeft = button->getRect().mLeft;
    rect.mRight = button->getRect().mRight;
    mBadge->setRect(rect);

    fillEmojis();
}

void LLFloaterEmojiPicker::fillEmojis(bool fromResize)
{
    S32 scrollbar_size = mEmojiScroll->getSize();
    if (scrollbar_size < 0)
    {
        static LLUICachedControl<S32> scrollbar_size_control("UIScrollbarSize", 0);
        scrollbar_size = scrollbar_size_control;
    }

    const S32 scroll_width = mEmojiScroll->getRect().getWidth();
    const S32 client_width = scroll_width - scrollbar_size - mEmojiScroll->getBorderWidth() * 2;
    const S32 grid_padding = mEmojiGrid->getPadding();
    const S32 icon_spacing = mEmojiGrid->getSpacing();
    const S32 row_width = client_width - grid_padding * 2;
    const S32 icon_size = 28; // icon width and height
    const S32 max_icons = llmax(1, (row_width + icon_spacing) / (icon_size + icon_spacing));

    // Optimization: don't rearrange for different widths with the same maxIcons
    if (fromResize && (max_icons == mRecentMaxIcons))
        return;

    mRecentMaxIcons = max_icons;

    mFocusedIconRow = 0;
    mFocusedIconCol = 0;
    mFocusedIcon = nullptr;
    mHoveredIcon = nullptr;
    mEmojiScroll->goToTop();
    mEmojiGrid->clearPanels();
    mPreview->setIcon(nullptr);

    if (mEmojiGrid->getRect().getWidth() != client_width)
    {
        LLRect rect = mEmojiGrid->getRect();
        rect.mRight = rect.mLeft + client_width;
        mEmojiGrid->setRect(rect);
    }

    LLPanel::Params row_panel_params;
    row_panel_params.rect = LLRect(0, icon_size, row_width, 0);

    LLScrollingPanelList::Params row_list_params;
    row_list_params.rect = row_panel_params.rect;
    row_list_params.is_horizontal = TRUE;
    row_list_params.padding = 0;
    row_list_params.spacing = icon_spacing;

    LLPanel::Params icon_params;
    LLRect icon_rect(0, icon_size, icon_size, 0);

    static LLColor4 default_color(0.75f, 0.75f, 0.75f, 1.0f);
    LLColor4 bg_color = LLUIColorTable::instance().getColor("MenuItemHighlightBgColor", default_color);

    if (!mSelectedGroupIndex)
    {
        // List all groups
        for (const auto& group : mFilteredEmojis)
        {
            // List all categories in the group
            for (const auto& category : group)
            {
                // List all emojis in the category
                fillEmojisCategory(category.second, category.first, row_panel_params,
                    row_list_params, icon_params, icon_rect, max_icons, bg_color);
            }
        }
    }
    else
    {
        // List all categories in the selected group
        const auto& group = mFilteredEmojis[mSelectedGroupIndex - 1];
        for (const auto& category : group)
        {
            // List all emojis in the category
            fillEmojisCategory(category.second, category.first, row_panel_params,
                row_list_params, icon_params, icon_rect, max_icons, bg_color);
        }
    }

    if (mEmojiGrid->getPanelList().empty())
    {
        showPreview(false);
        mFocusedIconRow = -1;
        mFocusedIconCol = -1;
        if (!mHint.empty())
        {
            hideFloater();
        }
    }
    else
    {
        showPreview(true);
        mFocusedIconRow = 0;
        mFocusedIconCol = 0;
        moveFocusedIconNext();
    }
}

void LLFloaterEmojiPicker::fillEmojisCategory(const std::vector<LLEmojiSearchResult>& emojis,
    const std::string& category, const LLPanel::Params& row_panel_params, const LLUICtrl::Params& row_list_params,
    const LLPanel::Params& icon_params, const LLRect& icon_rect, S32 max_icons, const LLColor4& bg)
{
    // Place the category title
    std::string title =
        category == RECENTLY_USED_CATEGORY ? getString("title_for_recently_used") :
        category == FREQUENTLY_USED_CATEGORY ? getString("title_for_frequently_used") :
        isupper(category.front()) ? category : LLStringUtil::capitalize(category);
    LLEmojiGridDivider* div = new LLEmojiGridDivider(row_panel_params, title);
    mEmojiGrid->addPanel(div, true);

    int icon_index = 0;
    LLEmojiGridRow* row = nullptr;

    if (mFilterPattern.empty())
    {
        const LLEmojiDictionary::emoji2descr_map_t& emoji2descr = LLEmojiDictionary::instance().getEmoji2Descr();
        LLEmojiSearchResult emoji { 0, "", 0, 0 };
        if (category == RECENTLY_USED_CATEGORY)
        {
            for (llwchar code : sRecentlyUsed)
            {
                const LLEmojiDictionary::emoji2descr_map_t::const_iterator& e2d = emoji2descr.find(code);
                if (e2d != emoji2descr.end() && !e2d->second->ShortCodes.empty())
                {
                    emoji.Character = code;
                    emoji.String = e2d->second->ShortCodes.front();
                    createEmojiIcon(emoji, category, row_panel_params, row_list_params, icon_params,
                        icon_rect, max_icons, bg, row, icon_index);
                }
            }
        }
        else if (category == FREQUENTLY_USED_CATEGORY)
        {
            for (const auto& code : sFrequentlyUsed)
            {
                const LLEmojiDictionary::emoji2descr_map_t::const_iterator& e2d = emoji2descr.find(code.first);
                if (e2d != emoji2descr.end() && !e2d->second->ShortCodes.empty())
                {
                    emoji.Character = code.first;
                    emoji.String = e2d->second->ShortCodes.front();
                    createEmojiIcon(emoji, category, row_panel_params, row_list_params, icon_params,
                        icon_rect, max_icons, bg, row, icon_index);
                }
            }
        }
        else
        {
            const LLEmojiDictionary::cat2descrs_map_t& category2Descr = LLEmojiDictionary::instance().getCategory2Descrs();
            const LLEmojiDictionary::cat2descrs_map_t::const_iterator& c2d = category2Descr.find(category);
            if (c2d != category2Descr.end())
            {
                for (const LLEmojiDescriptor* descr : c2d->second)
                {
                    emoji.Character = descr->Character;
                    emoji.String = descr->ShortCodes.front();
                    createEmojiIcon(emoji, category, row_panel_params, row_list_params, icon_params,
                        icon_rect, max_icons, bg, row, icon_index);
                }
            }
        }
    }
    else
    {
        for (const LLEmojiSearchResult& emoji : emojis)
        {
            createEmojiIcon(emoji, category, row_panel_params, row_list_params, icon_params,
                icon_rect, max_icons, bg, row, icon_index);
        }
    }
}

void LLFloaterEmojiPicker::createEmojiIcon(const LLEmojiSearchResult& emoji,
    const std::string& category, const LLPanel::Params& row_panel_params, const LLUICtrl::Params& row_list_params,
    const LLPanel::Params& icon_params, const LLRect& icon_rect, S32 max_icons, const LLColor4& bg,
    LLEmojiGridRow*& row, int& icon_index)
{
    // Place a new row each (max_icons) icons
    if (!(icon_index % max_icons))
    {
        row = new LLEmojiGridRow(row_panel_params, *(const LLScrollingPanelList::Params*)&row_list_params);
        mEmojiGrid->addPanel(row, true);
    }

    // Place a new icon to the current row
    LLEmojiGridIcon* icon = new LLEmojiGridIcon(icon_params, emoji);
    icon->setMouseEnterCallback([this](LLUICtrl* ctrl, const LLSD&) { onEmojiMouseEnter(ctrl); });
    icon->setMouseLeaveCallback([this](LLUICtrl* ctrl, const LLSD&) { onEmojiMouseLeave(ctrl); });
    icon->setMouseDownCallback([this](LLUICtrl* ctrl, S32, S32, MASK) { onEmojiMouseDown(ctrl); });
    icon->setMouseUpCallback([this](LLUICtrl* ctrl, S32, S32, MASK) { onEmojiMouseUp(ctrl); });
    icon->setBackgroundColor(bg);
    icon->setBackgroundOpaque(1);
    icon->setRect(icon_rect);
    row->mList->addPanel(icon, true);

    icon_index++;
}

void LLFloaterEmojiPicker::showPreview(bool show)
{
    //mPreview->setIcon(nullptr);
    mDummy->setVisible(show ? FALSE : TRUE);
    mPreview->setVisible(show ? TRUE : FALSE);
}

void LLFloaterEmojiPicker::onGroupButtonClick(LLUICtrl* ctrl)
{
    if (LLButton* button = dynamic_cast<LLButton*>(ctrl))
    {
        if (button == mGroupButtons[mSelectedGroupIndex] || button->getToggleState())
            return;

        auto it = std::find(mGroupButtons.begin(), mGroupButtons.end(), button);
        if (it == mGroupButtons.end())
            return;

        selectEmojiGroup(it - mGroupButtons.begin());
    }
}

void LLFloaterEmojiPicker::onGroupButtonMouseEnter(LLUICtrl* ctrl)
{
    if (LLButton* button = dynamic_cast<LLButton*>(ctrl))
    {
        button->setUseFontColor(TRUE);
    }
}

void LLFloaterEmojiPicker::onGroupButtonMouseLeave(LLUICtrl* ctrl)
{
    if (LLButton* button = dynamic_cast<LLButton*>(ctrl))
    {
        button->setUseFontColor(button->getToggleState());
    }
}

void LLFloaterEmojiPicker::onEmojiMouseEnter(LLUICtrl* ctrl)
{
    if (LLEmojiGridIcon* icon = dynamic_cast<LLEmojiGridIcon*>(ctrl))
    {
        if (mFocusedIcon && mFocusedIcon != icon && mFocusedIcon->isBackgroundVisible())
        {
            unselectGridIcon(mFocusedIcon);
        }

        if (mHoveredIcon && mHoveredIcon != icon)
        {
            unselectGridIcon(mHoveredIcon);
        }

        selectGridIcon(icon);

        mHoveredIcon = icon;
    }
}

void LLFloaterEmojiPicker::onEmojiMouseLeave(LLUICtrl* ctrl)
{
    if (LLEmojiGridIcon* icon = dynamic_cast<LLEmojiGridIcon*>(ctrl))
    {
        if (icon == mHoveredIcon)
        {
            if (icon != mFocusedIcon)
            {
                unselectGridIcon(icon);
            }
            mHoveredIcon = nullptr;
        }

        if (!mHoveredIcon && mFocusedIcon && !mFocusedIcon->isBackgroundVisible())
        {
            selectGridIcon(mFocusedIcon);
        }
    }
}

void LLFloaterEmojiPicker::onEmojiMouseDown(LLUICtrl* ctrl)
{
    if (getSoundFlags() & MOUSE_DOWN)
    {
        make_ui_sound("UISndClick");
    }
}

void LLFloaterEmojiPicker::onEmojiMouseUp(LLUICtrl* ctrl)
{
    if (getSoundFlags() & MOUSE_UP)
    {
        make_ui_sound("UISndClickRelease");
    }

    if (LLEmojiGridIcon* icon = dynamic_cast<LLEmojiGridIcon*>(ctrl))
    {
        LLSD value(wstring_to_utf8str(icon->getChar()));
        setValue(value);

        onCommit();

        if (!mHint.empty() || !(gKeyboard->currentMask(TRUE) & MASK_SHIFT))
        {
            hideFloater();
        }
    }
}

void LLFloaterEmojiPicker::selectFocusedIcon()
{
    if (mFocusedIcon && mFocusedIcon != mHoveredIcon)
    {
        unselectGridIcon(mFocusedIcon);
    }

    // Both mFocusedIconRow and mFocusedIconCol should be already verified
    LLEmojiGridRow* row = dynamic_cast<LLEmojiGridRow*>(mEmojiGrid->getPanelList()[mFocusedIconRow]);
    mFocusedIcon = row ? dynamic_cast<LLEmojiGridIcon*>(row->mList->getPanelList()[mFocusedIconCol]) : nullptr;

    if (mFocusedIcon && !mHoveredIcon)
    {
        selectGridIcon(mFocusedIcon);
    }
}

bool LLFloaterEmojiPicker::moveFocusedIconUp()
{
    for (S32 i = mFocusedIconRow - 1; i >= 0; --i)
    {
        LLScrollingPanel* panel = mEmojiGrid->getPanelList()[i];
        LLEmojiGridRow* row = dynamic_cast<LLEmojiGridRow*>(panel);
        if (row && row->mList->getPanelList().size() > mFocusedIconCol)
        {
            mEmojiScroll->scrollToShowRect(row->getBoundingRect());
            mFocusedIconRow = i;
            selectFocusedIcon();
            return true;
        }
    }

    return false;
}

bool LLFloaterEmojiPicker::moveFocusedIconDown()
{
    S32 rowCount = mEmojiGrid->getPanelList().size();
    for (S32 i = mFocusedIconRow + 1; i < rowCount; ++i)
    {
        LLScrollingPanel* panel = mEmojiGrid->getPanelList()[i];
        LLEmojiGridRow* row = dynamic_cast<LLEmojiGridRow*>(panel);
        if (row && row->mList->getPanelList().size() > mFocusedIconCol)
        {
            mEmojiScroll->scrollToShowRect(row->getBoundingRect());
            mFocusedIconRow = i;
            selectFocusedIcon();
            return true;
        }
    }

    return false;
}

bool LLFloaterEmojiPicker::moveFocusedIconPrev()
{
    if (mHoveredIcon)
        return false;

    if (mFocusedIconCol > 0)
    {
        mFocusedIconCol--;
        selectFocusedIcon();
        return true;
    }

    for (S32 i = mFocusedIconRow - 1; i >= 0; --i)
    {
        LLScrollingPanel* panel = mEmojiGrid->getPanelList()[i];
        LLEmojiGridRow* row = dynamic_cast<LLEmojiGridRow*>(panel);
        if (row && row->mList->getPanelList().size())
        {
            mEmojiScroll->scrollToShowRect(row->getBoundingRect());
            mFocusedIconCol = row->mList->getPanelList().size() - 1;
            mFocusedIconRow = i;
            selectFocusedIcon();
            return true;
        }
    }

    return false;
}

bool LLFloaterEmojiPicker::moveFocusedIconNext()
{
    if (mHoveredIcon)
        return false;

    LLScrollingPanel* panel = mEmojiGrid->getPanelList()[mFocusedIconRow];
    LLEmojiGridRow* row = dynamic_cast<LLEmojiGridRow*>(panel);
    S32 colCount = row ? row->mList->getPanelList().size() : 0;
    if (mFocusedIconCol < colCount - 1)
    {
        mFocusedIconCol++;
        selectFocusedIcon();
        return true;
    }

    S32 rowCount = mEmojiGrid->getPanelList().size();
    for (S32 i = mFocusedIconRow + 1; i < rowCount; ++i)
    {
        LLScrollingPanel* panel = mEmojiGrid->getPanelList()[i];
        LLEmojiGridRow* row = dynamic_cast<LLEmojiGridRow*>(panel);
        if (row && row->mList->getPanelList().size())
        {
            mEmojiScroll->scrollToShowRect(row->getBoundingRect());
            mFocusedIconCol = 0;
            mFocusedIconRow = i;
            selectFocusedIcon();
            return true;
        }
    }

    return false;
}

void LLFloaterEmojiPicker::selectGridIcon(LLEmojiGridIcon* icon)
{
    icon->setBackgroundVisible(TRUE);
    mPreview->setIcon(icon);
}

void LLFloaterEmojiPicker::unselectGridIcon(LLEmojiGridIcon* icon)
{
    icon->setBackgroundVisible(FALSE);
    mPreview->setIcon(nullptr);
}

// virtual
BOOL LLFloaterEmojiPicker::handleKey(KEY key, MASK mask, BOOL called_from_parent)
{
    if (mask == MASK_NONE)
    {
        switch (key)
        {
        case KEY_UP:
            moveFocusedIconUp();
            return TRUE;
        case KEY_DOWN:
            moveFocusedIconDown();
            return TRUE;
        case KEY_LEFT:
            moveFocusedIconPrev();
            return TRUE;
        case KEY_RIGHT:
            moveFocusedIconNext();
            return TRUE;
        case KEY_ESCAPE:
            hideFloater();
            return TRUE;
        }
    }

    if (mask == MASK_ALT)
    {
        switch (key)
        {
        case KEY_LEFT:
            selectEmojiGroup((mSelectedGroupIndex + mFilteredEmojis.size()) % mGroupButtons.size());
            return TRUE;
        case KEY_RIGHT:
            selectEmojiGroup((mSelectedGroupIndex + 1) % mGroupButtons.size());
            return TRUE;
        }
    }

    if (key == KEY_RETURN)
    {
        U64 time = totalTime();
        // <Shift+Return> comes twice for unknown reason
        if (mFocusedIcon && (time - mRecentReturnPressedMs > 100000)) // Min interval 0.1 sec.
        {
            onEmojiMouseDown(mFocusedIcon);
            onEmojiMouseUp(mFocusedIcon);
        }
        mRecentReturnPressedMs = time;
        return TRUE;
    }

    if (mHint.empty())
    {
        if (key >= 0x20 && key < 0x80)
        {
            if (!mEmojiGrid->getPanelList().empty())
            {
                if (mFilterPattern.empty())
                {
                    mFilterPattern = ":";
                }
                mFilterPattern += (char)key;
                initialize();
            }
            return TRUE;
        }
        else if (key == KEY_BACKSPACE)
        {
            if (!mFilterPattern.empty())
            {
                mFilterPattern.pop_back();
                if (mFilterPattern == ":")
                {
                    mFilterPattern.clear();
                }
                initialize();
            }
            return TRUE;
        }
    }

    return super::handleKey(key, mask, called_from_parent);
}

// virtual
void LLFloaterEmojiPicker::goneFromFront()
{
    hideFloater();
}

void LLFloaterEmojiPicker::hideFloater() const
{
    LLEmojiHelper::instance().hideHelper(nullptr, true);
}

// static
std::list<llwchar>& LLFloaterEmojiPicker::getRecentlyUsed()
{
    loadState();
    return sRecentlyUsed;
}

// static
void LLFloaterEmojiPicker::onEmojiUsed(llwchar emoji)
{
    // Update sRecentlyUsed
    auto itr = std::find(sRecentlyUsed.begin(), sRecentlyUsed.end(), emoji);
    if (itr == sRecentlyUsed.end())
    {
        sRecentlyUsed.push_front(emoji);
    }
    else if (itr != sRecentlyUsed.begin())
    {
        sRecentlyUsed.erase(itr);
        sRecentlyUsed.push_front(emoji);
    }

    // Increment and reorder sFrequentlyUsed
    auto itf = sFrequentlyUsed.begin();
    while (itf != sFrequentlyUsed.end())
    {
        if (itf->first == emoji)
        {
            itf->second++;
            while (itf != sFrequentlyUsed.begin())
            {
                auto prior = itf;
                prior--;
                if (prior->second > itf->second)
                    break;
                prior->swap(*itf);
                itf = prior;
            }
            break;
        }
        itf++;
    }
    // Append new if not found
    if (itf == sFrequentlyUsed.end())
    {
        // Insert before others with count == 1
        while (itf != sFrequentlyUsed.begin())
        {
            auto prior = itf;
            prior--;
            if (prior->second > 1)
                break;
            itf = prior;
        }
        sFrequentlyUsed.insert(itf, std::make_pair(emoji, 1));
    }

    // <FS:Ansariel> Live-update recently used emoji
    sRecentEmojisUpdatedCallback(sRecentlyUsed);
}

// static
void LLFloaterEmojiPicker::loadState()
{
    if (!sStateFileName.empty())
        return; // Already loaded

    sStateFileName = gDirUtilp->getExpandedFilename(LL_PATH_PER_SL_ACCOUNT, "emoji_floater_state.xml");

    llifstream file;
    file.open(sStateFileName.c_str());
    if (!file.is_open())
    {
        LL_WARNS() << "Emoji floater state file is missing or inaccessible: " << sStateFileName << LL_ENDL;
        return;
    }

    LLSD state;
    LLSDSerialize::fromXML(state, file);
    if (state.isUndefined())
    {
        LL_WARNS() << "Emoji floater state file is missing or ill-formed: " << sStateFileName << LL_ENDL;
        return;
    }

    // Load and parse sRecentlyUsed
    std::string recentlyUsed = state[sKeyRecentlyUsed];
    std::vector<std::string> rtokens = LLStringUtil::getTokens(recentlyUsed, ",");
    int maxCountR = 20;
    for (const std::string& token : rtokens)
    {
        llwchar emoji = (llwchar)atoi(token.c_str());
        if (std::find(sRecentlyUsed.begin(), sRecentlyUsed.end(), emoji) == sRecentlyUsed.end())
        {
            sRecentlyUsed.push_back(emoji);
            if (!--maxCountR)
                break;
        }
    }

    // Load and parse sFrequentlyUsed
    std::string frequentlyUsed = state[sKeyFrequentlyUsed];
    std::vector<std::string> ftokens = LLStringUtil::getTokens(frequentlyUsed, ",");
    int maxCountF = 20;
    for (const std::string& token : ftokens)
    {
        std::vector<std::string> pair = LLStringUtil::getTokens(token, ":");
        if (pair.size() == 2)
        {
            llwchar emoji = (llwchar)atoi(pair[0].c_str());
            if (emoji)
            {
                U32 count = atoi(pair[1].c_str());
                auto it = std::find_if(sFrequentlyUsed.begin(), sFrequentlyUsed.end(),
                    [emoji](std::pair<llwchar, U32>& it) { return it.first == emoji; });
                if (it != sFrequentlyUsed.end())
                {
                    it->second += count;
                }
                else
                {
                    sFrequentlyUsed.push_back(std::make_pair(emoji, count));
                    if (!--maxCountF)
                        break;
                }
            }
        }
    }

    // Normalize by minimum
    if (!sFrequentlyUsed.empty())
    {
        U32 delta = sFrequentlyUsed.back().second - 1;
        for (auto& it : sFrequentlyUsed)
        {
            it.second = std::max((U32)0, it.second - delta);
        }
    }
}

// static
void LLFloaterEmojiPicker::saveState()
{
    if (sStateFileName.empty())
        return; // Not loaded

    if (LLAppViewer::instance()->isSecondInstance())
        return; // Not allowed

    LLSD state = LLSD::emptyMap();

    if (!sRecentlyUsed.empty())
    {
        U32 maxCount = 20;
        std::string recentlyUsed;
        for (llwchar emoji : sRecentlyUsed)
        {
            if (!recentlyUsed.empty())
                recentlyUsed += ",";
            char buffer[32];
            sprintf(buffer, "%u", (U32)emoji);
            recentlyUsed += buffer;
            if (!--maxCount)
                break;
        }
        state[sKeyRecentlyUsed] = recentlyUsed;
    }

    if (!sFrequentlyUsed.empty())
    {
        U32 maxCount = 20;
        std::string frequentlyUsed;
        for (auto& it : sFrequentlyUsed)
        {
            if (!frequentlyUsed.empty())
                frequentlyUsed += ",";
            char buffer[32];
            sprintf(buffer, "%u:%u", (U32)it.first, (U32)it.second);
            frequentlyUsed += buffer;
            if (!--maxCount)
                break;
        }
        state[sKeyFrequentlyUsed] = frequentlyUsed;
    }

    llofstream stream(sStateFileName.c_str());
    LLSDSerialize::toPrettyXML(state, stream);
}<|MERGE_RESOLUTION|>--- conflicted
+++ resolved
@@ -142,16 +142,11 @@
 
         F32 x = getRect().getWidth() / 2;
         F32 y = getRect().getHeight() / 2;
-<<<<<<< HEAD
         // <FS:Beq> Add B&W emoji font support
         // LLFontGL::getFontEmojiLarge()->render( 
         LLFontGL::getFontEmojiLarge(useBWEmojis)->render( 
         // </FS:Beq>
-            mText,                      // wstr
-=======
-        LLFontGL::getFontEmojiLarge()->render(
             mChar,                      // wstr
->>>>>>> b40ff113
             0,                          // begin_offset
             x,                          // x
             y,                          // y
