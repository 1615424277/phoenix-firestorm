/**
* @file   llmenuoptionpathfindingrebakenavmesh.h
* @brief  Header file for llmenuoptionpathfindingrebakenavmesh
* @author Prep@lindenlab.com
*
* $LicenseInfo:firstyear=2012&license=viewerlgpl$
* Second Life Viewer Source Code
* Copyright (C) 2012, Linden Research, Inc.
*
* This library is free software; you can redistribute it and/or
* modify it under the terms of the GNU Lesser General Public
* License as published by the Free Software Foundation;
* version 2.1 of the License only.
*
* This library is distributed in the hope that it will be useful,
* but WITHOUT ANY WARRANTY; without even the implied warranty of
* MERCHANTABILITY or FITNESS FOR A PARTICULAR PURPOSE.  See the GNU
* Lesser General Public License for more details.
*
* You should have received a copy of the GNU Lesser General Public
* License along with this library; if not, write to the Free Software
* Foundation, Inc., 51 Franklin Street, Fifth Floor, Boston, MA  02110-1301  USA
*
* Linden Research, Inc., 945 Battery Street, San Francisco, CA  94111  USA
* $/LicenseInfo$
*/
#ifndef LL_LLMENUOPTIONPATHFINDINGREBAKENAVMESH_H
#define LL_LLMENUOPTIONPATHFINDINGREBAKENAVMESH_H

#include <boost/signals2.hpp>

#include "llpathfindingmanager.h"
#include "llpathfindingnavmesh.h"
#include "llsingleton.h"

class LLPathfindingNavMeshStatus;

class LLMenuOptionPathfindingRebakeNavmesh : public LLSingleton<LLMenuOptionPathfindingRebakeNavmesh>
{
    LLSINGLETON(LLMenuOptionPathfindingRebakeNavmesh);
    virtual ~LLMenuOptionPathfindingRebakeNavmesh();
    LOG_CLASS(LLMenuOptionPathfindingRebakeNavmesh);

public:
    typedef enum
    {
        kRebakeNavMesh_Available,
        kRebakeNavMesh_RequestSent,
        kRebakeNavMesh_InProgress,
        kRebakeNavMesh_NotAvailable,
        kRebakeNavMesh_Default = kRebakeNavMesh_NotAvailable
    } ERebakeNavMeshMode;


    void               initialize();
    void               quit();

    bool               canRebakeRegion() const;
    ERebakeNavMeshMode getMode() const;

    void               sendRequestRebakeNavmesh();

protected:

private:
    void setMode(ERebakeNavMeshMode pRebakeNavMeshMode);

    void handleAgentState(bool pCanRebakeRegion);
    void handleRebakeNavMeshResponse(bool pResponseStatus);
    void handleNavMeshStatus(const LLPathfindingNavMeshStatus &pNavMeshStatus);
    void handleRegionBoundaryCrossed();

<<<<<<< HEAD
	void handleAgentState(bool pCanRebakeRegion);
	void handleRebakeNavMeshResponse(bool pResponseStatus);
	void handleNavMeshStatus(const LLPathfindingNavMeshStatus &pNavMeshStatus);
	void handleRegionBoundaryCrossed();
=======
    void createNavMeshStatusListenerForCurrentRegion();
>>>>>>> 1a8a5404

    bool                                     mIsInitialized;

    bool                                     mCanRebakeRegion;
    ERebakeNavMeshMode                       mRebakeNavMeshMode;

<<<<<<< HEAD
	bool                                     mCanRebakeRegion;
	ERebakeNavMeshMode                       mRebakeNavMeshMode;
	
	LLPathfindingNavMesh::navmesh_slot_t     mNavMeshSlot;
	boost::signals2::connection              mRegionCrossingSlot;
	LLPathfindingManager::agent_state_slot_t mAgentStateSlot;
=======
    LLPathfindingNavMesh::navmesh_slot_t     mNavMeshSlot;
    boost::signals2::connection              mRegionCrossingSlot;
    LLPathfindingManager::agent_state_slot_t mAgentStateSlot;
>>>>>>> 1a8a5404

// <FS:Zi> Pathfinding rebake functions
//         Public accessor functions for llviewermenu.cpp to minimaze code changes
public:
<<<<<<< HEAD
	bool isRebakeNeeded();
	bool isRebaking();
	void rebakeNavmesh();
=======
    bool isRebakeNeeded();
    bool isRebaking();
    void rebakeNavmesh();
>>>>>>> 1a8a5404
// </FS:Zi>
};

#endif // LL_LLMENUOPTIONPATHFINDINGREBAKENAVMESH_H<|MERGE_RESOLUTION|>--- conflicted
+++ resolved
@@ -70,45 +70,23 @@
     void handleNavMeshStatus(const LLPathfindingNavMeshStatus &pNavMeshStatus);
     void handleRegionBoundaryCrossed();
 
-<<<<<<< HEAD
-	void handleAgentState(bool pCanRebakeRegion);
-	void handleRebakeNavMeshResponse(bool pResponseStatus);
-	void handleNavMeshStatus(const LLPathfindingNavMeshStatus &pNavMeshStatus);
-	void handleRegionBoundaryCrossed();
-=======
     void createNavMeshStatusListenerForCurrentRegion();
->>>>>>> 1a8a5404
 
     bool                                     mIsInitialized;
 
     bool                                     mCanRebakeRegion;
     ERebakeNavMeshMode                       mRebakeNavMeshMode;
 
-<<<<<<< HEAD
-	bool                                     mCanRebakeRegion;
-	ERebakeNavMeshMode                       mRebakeNavMeshMode;
-	
-	LLPathfindingNavMesh::navmesh_slot_t     mNavMeshSlot;
-	boost::signals2::connection              mRegionCrossingSlot;
-	LLPathfindingManager::agent_state_slot_t mAgentStateSlot;
-=======
     LLPathfindingNavMesh::navmesh_slot_t     mNavMeshSlot;
     boost::signals2::connection              mRegionCrossingSlot;
     LLPathfindingManager::agent_state_slot_t mAgentStateSlot;
->>>>>>> 1a8a5404
 
 // <FS:Zi> Pathfinding rebake functions
 //         Public accessor functions for llviewermenu.cpp to minimaze code changes
 public:
-<<<<<<< HEAD
-	bool isRebakeNeeded();
-	bool isRebaking();
-	void rebakeNavmesh();
-=======
     bool isRebakeNeeded();
     bool isRebaking();
     void rebakeNavmesh();
->>>>>>> 1a8a5404
 // </FS:Zi>
 };
 
