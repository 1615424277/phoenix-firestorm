/**
 * @file   llavatarrendernotifier.cpp
 * @author andreykproductengine
 * @date   2015-08-05
 * @brief
 *
 * $LicenseInfo:firstyear=2013&license=viewerlgpl$
 * Second Life Viewer Source Code
 * Copyright (C) 2013, Linden Research, Inc.
 *
 * This library is free software; you can redistribute it and/or
 * modify it under the terms of the GNU Lesser General Public
 * License as published by the Free Software Foundation;
 * version 2.1 of the License only.
 *
 * This library is distributed in the hope that it will be useful,
 * but WITHOUT ANY WARRANTY; without even the implied warranty of
 * MERCHANTABILITY or FITNESS FOR A PARTICULAR PURPOSE.  See the GNU
 * Lesser General Public License for more details.
 *
 * You should have received a copy of the GNU Lesser General Public
 * License along with this library; if not, write to the Free Software
 * Foundation, Inc., 51 Franklin Street, Fifth Floor, Boston, MA  02110-1301  USA
 *
 * Linden Research, Inc., 945 Battery Street, San Francisco, CA  94111  USA
 * $/LicenseInfo$
 */

// Pre-compiled headers
#include "llviewerprecompiledheaders.h"
// STL headers
// std headers
// external library headers
// other Linden headers
#include "llagentwearables.h"
#include "llappearancemgr.h"
#include "llattachmentsmgr.h"
#include "llnotifications.h"
#include "llnotificationsutil.h"
#include "llnotificationtemplate.h"
#include "llslurl.h"
#include "lltimer.h"
#include "llvoavatarself.h"
#include "llviewercontrol.h"
#include "lltrans.h"
#include "llagentcamera.h"
// associated header
#include "llavatarrendernotifier.h"
#include "llresmgr.h"

// when change exceeds this ration, notification is shown
static const F32 RENDER_ALLOWED_CHANGE_PCT = 0.1f;
// wait seconds before processing over limit updates after last complexity change
static const U32 OVER_LIMIT_UPDATE_DELAY = 70;

static const U32 WARN_HUD_OBJECTS_LIMIT = 1000;
static const U32 WARN_HUD_TEXTURES_LIMIT = 200;
static const U32 WARN_HUD_OVERSIZED_TEXTURES_LIMIT = 6;
static const U32 WARN_HUD_TEXTURE_MEMORY_LIMIT = 32000000; // in bytes


LLAvatarRenderNotifier::LLAvatarRenderNotifier() :
mAgentsCount(0),
mOverLimitAgents(0),
mAgentComplexity(0),
mOverLimitPct(0.0f),
mLatestAgentsCount(0),
mLatestOverLimitAgents(0),
mLatestAgentComplexity(0),
mLatestOverLimitPct(0.0f),
mShowOverLimitAgents(false),
mNotifyOutfitLoading(false),
mLastCofVersion(LLViewerInventoryCategory::VERSION_UNKNOWN),
mLastOutfitRezStatus(-1),
mLastSkeletonSerialNum(-1)
{
    mPopUpDelayTimer.resetWithExpiry(OVER_LIMIT_UPDATE_DELAY);
}

std::string LLAvatarRenderNotifier::overLimitMessage()
{
    static const char* everyone_now = "av_render_everyone_now";
    static const char* not_everyone = "av_render_not_everyone";
    static const char* over_half = "av_render_over_half";
    static const char* most = "av_render_most_of";
    static const char* anyone = "av_render_anyone";

    std::string message;
    if ( mLatestOverLimitPct >= 99.0 )
    {
        message = anyone;
    }
    else if ( mLatestOverLimitPct >= 75.0 )
    {
        message = most;
    }
    else if ( mLatestOverLimitPct >= 50.0 )
    {
        message = over_half;
    }
    else if ( mLatestOverLimitPct > 10.0 )
    {
        message = not_everyone;
    }
    else
    {
        // Will be shown only after overlimit was > 0
        message = everyone_now;
    }
    return LLTrans::getString(message);
}

void LLAvatarRenderNotifier::displayNotification(bool show_over_limit)
{
    mAgentComplexity = mLatestAgentComplexity;
    mShowOverLimitAgents = show_over_limit;
    static LLCachedControl<U32> expire_delay(gSavedSettings, "ShowMyComplexityChanges", 20);

<<<<<<< HEAD
	LLDate expire_date(LLDate::now().secondsSinceEpoch() + expire_delay);
	LLSD args;
	// <FS:Ansariel> FIRE-19958: Add digit group separators to avatar complexity notification
	//args["AGENT_COMPLEXITY"] = LLSD::Integer(mLatestAgentComplexity);
	{
		LLLocale locale("");
		std::string complexity_string;
		LLResMgr::getInstance()->getIntegerString(complexity_string, mLatestAgentComplexity);
		args["AGENT_COMPLEXITY"] = complexity_string;
	}
	// </FS:Ansariel>
	std::string notification_name;
=======
    LLDate expire_date(LLDate::now().secondsSinceEpoch() + expire_delay);
    LLSD args;
    args["AGENT_COMPLEXITY"] = LLSD::Integer(mLatestAgentComplexity);
    std::string notification_name;
>>>>>>> 38c2a5bd
    if (mShowOverLimitAgents)
    {
        notification_name = "AgentComplexityWithVisibility";
        args["OVERLIMIT_MSG"] = overLimitMessage();

        // remember what the situation was so that we only notify when it has changed
        mAgentsCount = mLatestAgentsCount;
        mOverLimitAgents = mLatestOverLimitAgents;
        mOverLimitPct = mLatestOverLimitPct;
    }
    else
    {
        // no change in visibility, just update complexity
        notification_name = "AgentComplexity";
    }

    if (mNotificationPtr != NULL && mNotificationPtr->getName() != notification_name)
    {
        // since unique tag works only for same notification,
        // old notification needs to be canceled manually
        LLNotifications::instance().cancel(mNotificationPtr);
    }

    // log unconditionally
    LL_DEBUGS("AvatarRenderInfo") << notification_name << " " << args << LL_ENDL;

    if (   expire_delay // expiration of zero means do not show the notices
        && gAgentCamera.getLastCameraMode() != CAMERA_MODE_MOUSELOOK // don't display notices in Mouselook
        )
    {
        mNotificationPtr = LLNotifications::instance().add(LLNotification::Params()
                                                           .name(notification_name)
                                                           .expiry(expire_date)
                                                           .substitutions(args));
    }
}

bool LLAvatarRenderNotifier::isNotificationVisible()
{
    return mNotificationPtr != NULL && mNotificationPtr->isActive();
}

void LLAvatarRenderNotifier::updateNotificationRegion(U32 agentcount, U32 overLimit)
{
    if (agentcount == 0)
    {
        // Data not ready
        return;
    }

    // save current values for later use
    mLatestAgentsCount = agentcount > overLimit ? agentcount - 1 : agentcount; // subtract self
    mLatestOverLimitAgents = overLimit;
    mLatestOverLimitPct = mLatestAgentsCount != 0 ? ((F32)overLimit / (F32)mLatestAgentsCount) * 100.0 : 0;

    if (mAgentsCount == mLatestAgentsCount
        && mOverLimitAgents == mLatestOverLimitAgents)
    {
        // no changes since last notification
        return;
    }

    if ((mPopUpDelayTimer.hasExpired() || (isNotificationVisible() && mShowOverLimitAgents))
        && (mOverLimitPct > 0 || mLatestOverLimitPct > 0)
        && std::abs(mOverLimitPct - mLatestOverLimitPct) > mLatestOverLimitPct * RENDER_ALLOWED_CHANGE_PCT
        )
    {
        // display in case of drop to/from zero and in case of significant (RENDER_ALLOWED_CHANGE_PCT) changes
        displayNotification(true);

        // default timeout before next notification
        static LLCachedControl<U32> pop_up_delay(gSavedSettings, "ComplexityChangesPopUpDelay", 300);
        mPopUpDelayTimer.resetWithExpiry(pop_up_delay);
    }
}

void LLAvatarRenderNotifier::updateNotificationState()
{
    if (!isAgentAvatarValid())
    {
        // data not ready, nothing to show.
        return;
    }

    // Don't use first provided COF and Sceleton versions - let them load anf 'form' first
    if (mLastCofVersion < 0
        && gAgentWearables.areWearablesLoaded()
        && LLAttachmentsMgr::getInstance()->isAttachmentStateComplete())
    {
        // cof formed
        mLastCofVersion = LLAppearanceMgr::instance().getCOFVersion();
        mLastSkeletonSerialNum = gAgentAvatarp->mLastSkeletonSerialNum;
    }
    else if (mLastCofVersion >= 0
        && (mLastCofVersion != LLAppearanceMgr::instance().getCOFVersion()
        || mLastSkeletonSerialNum != gAgentAvatarp->mLastSkeletonSerialNum))
    {
        // version mismatch in comparison to previous outfit - outfit changed
        mNotifyOutfitLoading = true;
        mLastCofVersion = LLAppearanceMgr::instance().getCOFVersion();
        mLastSkeletonSerialNum = gAgentAvatarp->mLastSkeletonSerialNum;
    }

    if (gAgentAvatarp->mLastRezzedStatus < mLastOutfitRezStatus)
    {
        // rez status decreased - outfit related action was initiated
        mNotifyOutfitLoading = true;
    }

    mLastOutfitRezStatus = gAgentAvatarp->mLastRezzedStatus;
}
void LLAvatarRenderNotifier::updateNotificationAgent(U32 agentComplexity)
{
    // save the value for use in following messages
    mLatestAgentComplexity = agentComplexity;

    static LLCachedControl<U32> show_my_complexity_changes(gSavedSettings, "ShowMyComplexityChanges", 20);
    if (!show_my_complexity_changes)
    {
        return;
    }

    if (!isAgentAvatarValid() || !gAgentWearables.areWearablesLoaded())
    {
        // data not ready, nothing to show.
        return;
    }

    if (!mNotifyOutfitLoading)
    {
        // We should not notify about initial outfit and it's load process without reason
        updateNotificationState();

        if (mLatestOverLimitAgents > 0)
        {
            // Some users can't see agent already, notify user about complexity growth
            mNotifyOutfitLoading = true;
        }

        if (!mNotifyOutfitLoading)
        {
            // avatar or outfit not ready
            mAgentComplexity = mLatestAgentComplexity;
            return;
        }
    }

    if (mAgentComplexity != mLatestAgentComplexity)
    {
        // if we have an agent complexity change, we always display it and hide 'over limit'
        displayNotification(false);

        // next 'over limit' update should be displayed after delay to make sure information got updated at server side
        mPopUpDelayTimer.resetWithExpiry(OVER_LIMIT_UPDATE_DELAY);
    }
}

// LLHUDRenderNotifier

static const char* e_hud_messages[] =
{
    "hud_render_textures_warning",
    "hud_render_cramped_warning",
    "hud_render_heavy_textures_warning",
    "hud_render_cost_warning",
    "hud_render_memory_warning",
};

LLHUDRenderNotifier::LLHUDRenderNotifier() :
mReportedHUDWarning(WARN_NONE),
mHUDsCount(0)
{
}

LLHUDRenderNotifier::~LLHUDRenderNotifier()
{
}

void LLHUDRenderNotifier::updateNotificationHUD(hud_complexity_list_t complexity)
{
    if (!isAgentAvatarValid() || !gAgentWearables.areWearablesLoaded())
    {
        // data not ready.
        return;
    }

    mHUDComplexityList = complexity;
    mHUDsCount = mHUDComplexityList.size();

    static LLCachedControl<U32> show_my_complexity_changes(gSavedSettings, "ShowMyComplexityChanges", 20);
    if (!show_my_complexity_changes)
    {
        return;
    }

    // TODO:
    // Find a way to show message with list of issues, but without making it too large
    // and intrusive.

    LLHUDComplexity new_total_complexity;
    LLHUDComplexity report_complexity;

    hud_complexity_list_t::iterator iter = complexity.begin();
    hud_complexity_list_t::iterator end = complexity.end();
    EWarnLevel warning_level = WARN_NONE;
    for (; iter != end; ++iter)
    {
        LLHUDComplexity object_complexity = *iter;
        EWarnLevel object_level = getWarningType(object_complexity, report_complexity);
        if (object_level >= 0)
        {
            warning_level = object_level;
            report_complexity = object_complexity;
        }
        new_total_complexity.objectsCost += object_complexity.objectsCost;
        new_total_complexity.objectsCount += object_complexity.objectsCount;
        new_total_complexity.texturesCost += object_complexity.texturesCost;
        new_total_complexity.texturesCount += object_complexity.texturesCount;
        new_total_complexity.largeTexturesCount += object_complexity.largeTexturesCount;
        new_total_complexity.texturesMemoryTotal += object_complexity.texturesMemoryTotal;
    }

    if (mHUDPopUpDelayTimer.hasExpired() || isNotificationVisible())
    {
        if (warning_level >= 0)
        {
            // Display info about most complex HUD object
            // make sure it shown only once unless object's complexity or object itself changed
            if (mReportedHUDComplexity.objectId != report_complexity.objectId
                || mReportedHUDWarning != warning_level)
            {
                displayHUDNotification(warning_level, report_complexity.objectId, report_complexity.objectName, report_complexity.jointName);
                mReportedHUDComplexity = report_complexity;
                mReportedHUDWarning = warning_level;
            }
        }
        else
        {
            // Check if total complexity is above threshold and above previous warning
            // Show warning with highest importance (5m delay between warnings by default)
            if (!mReportedHUDComplexity.objectId.isNull())
            {
                mReportedHUDComplexity.reset();
                mReportedHUDWarning = WARN_NONE;
            }

            warning_level = getWarningType(new_total_complexity, mReportedHUDComplexity);
            if (warning_level >= 0 && mReportedHUDWarning != warning_level)
            {
                displayHUDNotification(warning_level);
            }
            mReportedHUDComplexity = new_total_complexity;
            mReportedHUDWarning = warning_level;
        }
    }
    else if (warning_level >= 0)
    {
        LL_DEBUGS("HUDdetail") << "HUD individual warning postponed" << LL_ENDL;
    }

    if (mLatestHUDComplexity.objectsCost != new_total_complexity.objectsCost
        || mLatestHUDComplexity.objectsCount != new_total_complexity.objectsCount
        || mLatestHUDComplexity.texturesCost != new_total_complexity.texturesCost
        || mLatestHUDComplexity.texturesCount != new_total_complexity.texturesCount
        || mLatestHUDComplexity.largeTexturesCount != new_total_complexity.largeTexturesCount
        || mLatestHUDComplexity.texturesMemoryTotal != new_total_complexity.texturesMemoryTotal)
    {
        LL_INFOS("HUDdetail") << "HUD textures count: " << new_total_complexity.texturesCount
            << " HUD textures cost: " << new_total_complexity.texturesCost
            << " Large textures: " << new_total_complexity.largeTexturesCount
            << " HUD objects cost: " << new_total_complexity.objectsCost
            << " HUD objects count: " << new_total_complexity.objectsCount << LL_ENDL;

        mLatestHUDComplexity = new_total_complexity;
    }
}

bool LLHUDRenderNotifier::isNotificationVisible()
{
    return mHUDNotificationPtr != NULL && mHUDNotificationPtr->isActive();
}

// private static
LLHUDRenderNotifier::EWarnLevel LLHUDRenderNotifier::getWarningType(LLHUDComplexity object_complexity, LLHUDComplexity cmp_complexity)
{
    static LLCachedControl<U32> max_render_cost(gSavedSettings, "RenderAvatarMaxComplexity", 0U); // ties max HUD cost to avatar cost
    static LLCachedControl<U32> max_objects_count(gSavedSettings, "RenderHUDObjectsWarning", WARN_HUD_OBJECTS_LIMIT);
    static LLCachedControl<U32> max_textures_count(gSavedSettings, "RenderHUDTexturesWarning", WARN_HUD_TEXTURES_LIMIT);
    static LLCachedControl<U32> max_oversized_count(gSavedSettings, "RenderHUDOversizedTexturesWarning", WARN_HUD_OVERSIZED_TEXTURES_LIMIT);
    static LLCachedControl<U32> max_texture_memory(gSavedSettings, "RenderHUDTexturesMemoryWarning", WARN_HUD_TEXTURE_MEMORY_LIMIT);

    if (cmp_complexity.texturesMemoryTotal < object_complexity.texturesMemoryTotal
        && object_complexity.texturesMemoryTotal > (F64Bytes)max_texture_memory)
    {
        // Note: Memory might not be accurate since texture is still loading or discard level changes

        LL_DEBUGS("HUDdetail") << "HUD " << object_complexity.objectName << " memory usage over limit, "
            << " was " << cmp_complexity.texturesMemoryTotal
            << " is " << object_complexity.texturesMemoryTotal << LL_ENDL;

        return WARN_MEMORY;
    }
    else if ((cmp_complexity.objectsCost < object_complexity.objectsCost
        || cmp_complexity.texturesCost < object_complexity.texturesCost)
        && max_render_cost > 0
        && object_complexity.objectsCost + object_complexity.texturesCost > max_render_cost)
    {
        LL_DEBUGS("HUDdetail") << "HUD " << object_complexity.objectName << " complexity over limit,"
            << " HUD textures cost: " << object_complexity.texturesCost
            << " HUD objects cost: " << object_complexity.objectsCost << LL_ENDL;

        return WARN_COST;
    }
    else if (cmp_complexity.largeTexturesCount < object_complexity.largeTexturesCount
        && object_complexity.largeTexturesCount > max_oversized_count)
    {
        LL_DEBUGS("HUDdetail") << "HUD " << object_complexity.objectName << " contains to many large textures: "
            << object_complexity.largeTexturesCount << LL_ENDL;

        return WARN_HEAVY;
    }
    else if (cmp_complexity.texturesCount < object_complexity.texturesCount
        && object_complexity.texturesCount > max_textures_count)
    {
        LL_DEBUGS("HUDdetail") << "HUD " << object_complexity.objectName << " contains too many textures: "
            << object_complexity.texturesCount << LL_ENDL;

        return WARN_CRAMPED;
    }
    else if (cmp_complexity.objectsCount < object_complexity.objectsCount
        && object_complexity.objectsCount > max_objects_count)
    {
        LL_DEBUGS("HUDdetail") << "HUD " << object_complexity.objectName << " contains too many objects: "
            << object_complexity.objectsCount << LL_ENDL;

        return WARN_TEXTURES;
    }
    return WARN_NONE;
}

void LLHUDRenderNotifier::displayHUDNotification(EWarnLevel warn_type, LLUUID obj_id, std::string obj_name, std::string joint_name)
{
    static LLCachedControl<U32> pop_up_delay(gSavedSettings, "ComplexityChangesPopUpDelay", 300);
    static LLCachedControl<U32> expire_delay(gSavedSettings, "ShowMyComplexityChanges", 20);
    LLDate expire_date(LLDate::now().secondsSinceEpoch() + expire_delay);

    // Since we need working "ignoretext" there is no other way but to
    // use single notification while constructing it from multiple pieces
    LLSD reason_args;
    if (obj_id.isNull())
    {
        reason_args["HUD_DETAILS"] = LLTrans::getString("hud_description_total");
    }
    else
    {
        if (obj_name.empty())
        {
            LL_WARNS("HUDdetail") << "Object name not assigned" << LL_ENDL;
        }
        if (joint_name.empty())
        {
            std::string verb = "select?name=" + LLURI::escape(obj_name);
            reason_args["HUD_DETAILS"] = LLSLURL("inventory", obj_id, verb.c_str()).getSLURLString();
        }
        else
        {
            LLSD object_args;
            std::string verb = "select?name=" + LLURI::escape(obj_name);
            object_args["OBJ_NAME"] = LLSLURL("inventory", obj_id, verb.c_str()).getSLURLString();
            object_args["JNT_NAME"] = LLTrans::getString(joint_name);
            reason_args["HUD_DETAILS"] = LLTrans::getString("hud_name_with_joint", object_args);
        }
    }

    LLSD msg_args;
    msg_args["HUD_REASON"] = LLTrans::getString(e_hud_messages[warn_type], reason_args);

    mHUDNotificationPtr = LLNotifications::instance().add(LLNotification::Params()
        .name("HUDComplexityWarning")
        .expiry(expire_date)
        .substitutions(msg_args));
    mHUDPopUpDelayTimer.resetWithExpiry(pop_up_delay);
}
<|MERGE_RESOLUTION|>--- conflicted
+++ resolved
@@ -116,25 +116,18 @@
     mShowOverLimitAgents = show_over_limit;
     static LLCachedControl<U32> expire_delay(gSavedSettings, "ShowMyComplexityChanges", 20);
 
-<<<<<<< HEAD
-	LLDate expire_date(LLDate::now().secondsSinceEpoch() + expire_delay);
-	LLSD args;
-	// <FS:Ansariel> FIRE-19958: Add digit group separators to avatar complexity notification
-	//args["AGENT_COMPLEXITY"] = LLSD::Integer(mLatestAgentComplexity);
-	{
-		LLLocale locale("");
-		std::string complexity_string;
-		LLResMgr::getInstance()->getIntegerString(complexity_string, mLatestAgentComplexity);
-		args["AGENT_COMPLEXITY"] = complexity_string;
-	}
-	// </FS:Ansariel>
-	std::string notification_name;
-=======
     LLDate expire_date(LLDate::now().secondsSinceEpoch() + expire_delay);
     LLSD args;
-    args["AGENT_COMPLEXITY"] = LLSD::Integer(mLatestAgentComplexity);
+    // <FS:Ansariel> FIRE-19958: Add digit group separators to avatar complexity notification
+    //args["AGENT_COMPLEXITY"] = LLSD::Integer(mLatestAgentComplexity);
+    {
+        LLLocale locale("");
+        std::string complexity_string;
+        LLResMgr::getInstance()->getIntegerString(complexity_string, mLatestAgentComplexity);
+        args["AGENT_COMPLEXITY"] = complexity_string;
+    }
+    // </FS:Ansariel>
     std::string notification_name;
->>>>>>> 38c2a5bd
     if (mShowOverLimitAgents)
     {
         notification_name = "AgentComplexityWithVisibility";
