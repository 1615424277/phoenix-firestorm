--- conflicted
+++ resolved
@@ -590,16 +590,14 @@
 	U32 mModifyMask;
 	changed_items_t mChangedItemIDs;
 	changed_items_t mAddedItemIDs;
-<<<<<<< HEAD
-// [SL:KB] - Patch: UI-Notifications | Checked: Catznip-6.5
-    LLUUID mTransactionId;
-// [/SL:KB]
-=======
     // Fallback when notifyObservers is in progress
     U32 mModifyMaskBacklog;
     changed_items_t mChangedItemIDsBacklog;
     changed_items_t mAddedItemIDsBacklog;
->>>>>>> 8a9889eb
+
+// [SL:KB] - Patch: UI-Notifications | Checked: Catznip-6.5
+    LLUUID mTransactionId;
+// [/SL:KB]
 	
 	
 	//--------------------------------------------------------------------
