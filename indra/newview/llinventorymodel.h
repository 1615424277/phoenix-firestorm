/** 
 * @file llinventorymodel.h
 * @brief LLInventoryModel class header file
 *
 * $LicenseInfo:firstyear=2002&license=viewerlgpl$
 * Second Life Viewer Source Code
 * Copyright (C) 2010, Linden Research, Inc.
 * 
 * This library is free software; you can redistribute it and/or
 * modify it under the terms of the GNU Lesser General Public
 * License as published by the Free Software Foundation;
 * version 2.1 of the License only.
 * 
 * This library is distributed in the hope that it will be useful,
 * but WITHOUT ANY WARRANTY; without even the implied warranty of
 * MERCHANTABILITY or FITNESS FOR A PARTICULAR PURPOSE.  See the GNU
 * Lesser General Public License for more details.
 * 
 * You should have received a copy of the GNU Lesser General Public
 * License along with this library; if not, write to the Free Software
 * Foundation, Inc., 51 Franklin Street, Fifth Floor, Boston, MA  02110-1301  USA
 * 
 * Linden Research, Inc., 945 Battery Street, San Francisco, CA  94111  USA
 * $/LicenseInfo$
 */

#ifndef LL_LLINVENTORYMODEL_H
#define LL_LLINVENTORYMODEL_H

#include <map>
#include <set>
#include <string>
#include <vector>

#include "llassettype.h"
#include "llfoldertype.h"
#include "llframetimer.h"
#include "llcurl.h"
#include "lluuid.h"
#include "llpermissionsflags.h"
#include "llviewerinventory.h"
#include "llstring.h"
#include "llmd5.h"
#include "httpcommon.h"
#include "httprequest.h"
#include "httpoptions.h"
#include "httpheaders.h"
#include "httphandler.h"
// <FS:TT> ReplaceWornItemsOnly
#include "llviewerobjectlist.h"
#include "llvoavatarself.h"
// </FS:TT>

class LLInventoryObserver;
class LLInventoryObject;
class LLInventoryItem;
class LLInventoryCategory;
class LLMessageSystem;
class LLInventoryCollectFunctor;

//~~~~~~~~~~~~~~~~~~~~~~~~~~~~~~~~~~~~~~~~~~~~~~~~~~~~~~~~~~~~~~~~~~~~~~~~~~~~~~~~
// LLInventoryModel
//
// Represents a collection of inventory, and provides efficient ways to access 
// that information.
//   NOTE: This class could in theory be used for any place where you need 
//   inventory, though it optimizes for time efficiency - not space efficiency, 
//   probably making it inappropriate for use on tasks.
//~~~~~~~~~~~~~~~~~~~~~~~~~~~~~~~~~~~~~~~~~~~~~~~~~~~~~~~~~~~~~~~~~~~~~~~~~~~~~~~~
class LLInventoryModel
{
	LOG_CLASS(LLInventoryModel);

public:
	enum EHasChildren
	{
		CHILDREN_NO,
		CHILDREN_YES,
		CHILDREN_MAYBE
	};

	typedef std::vector<LLPointer<LLViewerInventoryCategory> > cat_array_t;
	typedef std::vector<LLPointer<LLViewerInventoryItem> > item_array_t;
	typedef std::set<LLUUID> changed_items_t;

	// HTTP handler for individual item requests (inventory or library).
	// Background item requests are derived from this in the background
	// inventory system.  All folder requests are also located there
	// but have their own handler derived from HttpHandler.
	class FetchItemHttpHandler : public LLCore::HttpHandler
	{
	public:
		LOG_CLASS(FetchItemHttpHandler);

		FetchItemHttpHandler(const LLSD & request_sd);
		virtual ~FetchItemHttpHandler();

	protected:
		FetchItemHttpHandler(const FetchItemHttpHandler &);				// Not defined
		void operator=(const FetchItemHttpHandler &);					// Not defined

	public:
		virtual void onCompleted(LLCore::HttpHandle handle, LLCore::HttpResponse * response);

	private:
		void processData(LLSD & body, LLCore::HttpResponse * response);
		void processFailure(LLCore::HttpStatus status, LLCore::HttpResponse * response);
		void processFailure(const char * const reason, LLCore::HttpResponse * response);

	private:
		LLSD mRequestSD;
	};

/********************************************************************************
 **                                                                            **
 **                    INITIALIZATION/SETUP
 **/

	//--------------------------------------------------------------------
	// Constructors / Destructors
	//--------------------------------------------------------------------
public:
	LLInventoryModel();
	~LLInventoryModel();
	void cleanupInventory();
protected:
	void empty(); // empty the entire contents

	//--------------------------------------------------------------------
	// Initialization
	//--------------------------------------------------------------------
public:
	// The inventory model usage is sensitive to the initial construction of the model
	bool isInventoryUsable() const;
private:
	bool mIsAgentInvUsable; // used to handle an invalid inventory state

	// One-time initialization of HTTP system.
	void initHttpRequest();
	
	//--------------------------------------------------------------------
	// Root Folders
	//--------------------------------------------------------------------
public:
	// The following are set during login with data from the server
	void setRootFolderID(const LLUUID& id);
	void setLibraryOwnerID(const LLUUID& id);
	void setLibraryRootFolderID(const LLUUID& id);

	const LLUUID &getRootFolderID() const;
	const LLUUID &getLibraryOwnerID() const;
	const LLUUID &getLibraryRootFolderID() const;
private:
	LLUUID mRootFolderID;
	LLUUID mLibraryRootFolderID;
	LLUUID mLibraryOwnerID;	

// <FS:TT> ReplaceWornItemsOnly
	item_array_t mItemArray;
	item_array_t mObjArray;
	std::vector<std::string> mAttPoints;
// </FS:TT>
	
	//--------------------------------------------------------------------
	// Structure
	//--------------------------------------------------------------------
public:
	// Methods to load up inventory skeleton & meat. These are used
	// during authentication. Returns true if everything parsed.
	bool loadSkeleton(const LLSD& options, const LLUUID& owner_id);
	void buildParentChildMap(); // brute force method to rebuild the entire parent-child relations
	void createCommonSystemCategories();
	
	// Call on logout to save a terse representation.
	void cache(const LLUUID& parent_folder_id, const LLUUID& agent_id);
private:
	// Information for tracking the actual inventory. We index this
	// information in a lot of different ways so we can access
	// the inventory using several different identifiers.
	// mInventory member data is the 'master' list of inventory, and
	// mCategoryMap and mItemMap store uuid->object mappings. 
	typedef std::map<LLUUID, LLPointer<LLViewerInventoryCategory> > cat_map_t;
	typedef std::map<LLUUID, LLPointer<LLViewerInventoryItem> > item_map_t;
	cat_map_t mCategoryMap;
	item_map_t mItemMap;
	// This last set of indices is used to map parents to children.
	typedef std::map<LLUUID, cat_array_t*> parent_cat_map_t;
	typedef std::map<LLUUID, item_array_t*> parent_item_map_t;
	parent_cat_map_t mParentChildCategoryTree;
	parent_item_map_t mParentChildItemTree;

	// Track links to items and categories. We do not store item or
	// category pointers here, because broken links are also supported.
	typedef std::multimap<LLUUID, LLUUID> backlink_mmap_t;
	backlink_mmap_t mBacklinkMMap; // key = target_id: ID of item, values = link_ids: IDs of item or folder links referencing it.
	// For internal use only
	bool hasBacklinkInfo(const LLUUID& link_id, const LLUUID& target_id) const;
	void addBacklinkInfo(const LLUUID& link_id, const LLUUID& target_id);
	void removeBacklinkInfo(const LLUUID& link_id, const LLUUID& target_id);
	
	//--------------------------------------------------------------------
	// Login
	//--------------------------------------------------------------------
public:
	static BOOL getIsFirstTimeInViewer2();
private:
	static BOOL sFirstTimeInViewer2;
	const static S32 sCurrentInvCacheVersion; // expected inventory cache version

/**                    Initialization/Setup
 **                                                                            **
 *******************************************************************************/

/********************************************************************************
 **                                                                            **
 **                    ACCESSORS
 **/

	//--------------------------------------------------------------------
	// Descendents
	//--------------------------------------------------------------------
public:
	// Make sure we have the descendents in the structure.  Returns true
	// if a fetch was performed.
	bool fetchDescendentsOf(const LLUUID& folder_id) const;

	// Return the direct descendents of the id provided.Set passed
	// in values to NULL if the call fails.
	//    NOTE: The array provided points straight into the guts of
	//    this object, and should only be used for read operations, since
	//    modifications may invalidate the internal state of the inventory.
	void getDirectDescendentsOf(const LLUUID& cat_id,
								cat_array_t*& categories,
								item_array_t*& items) const;

	// Compute a hash of direct descendent names (for detecting child name changes)
	LLMD5 hashDirectDescendentNames(const LLUUID& cat_id) const;
	
	// Starting with the object specified, add its descendents to the
	// array provided, but do not add the inventory object specified
	// by id. There is no guaranteed order. 
	//    NOTE: Neither array will be erased before adding objects to it. 
	//    Do not store a copy of the pointers collected - use them, and 
	//    collect them again later if you need to reference the same objects.
	enum { 
		EXCLUDE_TRASH = FALSE, 
		INCLUDE_TRASH = TRUE 
	};
	// Simpler existence test if matches don't actually need to be collected.
	bool hasMatchingDirectDescendent(const LLUUID& cat_id,
									 LLInventoryCollectFunctor& filter);
	void collectDescendents(const LLUUID& id,
							cat_array_t& categories,
							item_array_t& items,
							BOOL include_trash);
// [RLVa:KB] - Checked: 2013-04-15 (RLVa-1.4.8)
	void collectDescendentsIf(const LLUUID& id,
							  cat_array_t& categories,
							  item_array_t& items,
							  BOOL include_trash,
							  LLInventoryCollectFunctor& add,
<<<<<<< HEAD
							  // <FS:Ansariel> Follow folder links
							  bool follow_folder_links = false);
=======
							  bool follow_folder_links = false);
// [/RLVa:KB]
//	void collectDescendentsIf(const LLUUID& id,
//							  cat_array_t& categories,
//							  item_array_t& items,
//							  BOOL include_trash,
//							  LLInventoryCollectFunctor& add);
>>>>>>> 88c4c832

	// Collect all items in inventory that are linked to item_id.
	// Assumes item_id is itself not a linked item.
	item_array_t collectLinksTo(const LLUUID& item_id);

	// Check if one object has a parent chain up to the category specified by UUID.
	BOOL isObjectDescendentOf(const LLUUID& obj_id, const LLUUID& cat_id) const;

	// Follow parent chain to the top.
	bool getObjectTopmostAncestor(const LLUUID& object_id, LLUUID& result) const;

	// <FS:Ansariel> Re-added because of start folder id
	// Collect all items in inventory that are linked to item_id.
	// Assumes item_id is itself not a linked item.
	item_array_t collectLinkedItems(const LLUUID& item_id,
									const LLUUID& start_folder_id = LLUUID::null);
	// </FS:Ansariel>
	
	//--------------------------------------------------------------------
	// Find
	//--------------------------------------------------------------------
public:
	const LLUUID findCategoryUUIDForTypeInRoot(
		LLFolderType::EType preferred_type,
		bool create_folder,
		const LLUUID& root_id);

	// Returns the uuid of the category that specifies 'type' as what it 
	// defaults to containing. The category is not necessarily only for that type. 
	//    NOTE: If create_folder is true, this will create a new inventory category 
	//    on the fly if one does not exist. *NOTE: if find_in_library is true it 
	//    will search in the user's library folder instead of "My Inventory"
	const LLUUID findCategoryUUIDForType(LLFolderType::EType preferred_type, 
										 bool create_folder = true);
	//    will search in the user's library folder instead of "My Inventory"
	const LLUUID findLibraryCategoryUUIDForType(LLFolderType::EType preferred_type, 
												bool create_folder = true);
	
	// Get whatever special folder this object is a child of, if any.
	const LLViewerInventoryCategory *getFirstNondefaultParent(const LLUUID& obj_id) const;
	
	// Get first descendant of the child object under the specified parent
	const LLViewerInventoryCategory *getFirstDescendantOf(const LLUUID& master_parent_id, const LLUUID& obj_id) const;

	// Get the object by id. Returns NULL if not found.
	//   NOTE: Use the pointer returned for read operations - do
	//   not modify the object values in place or you will break stuff.
	LLInventoryObject* getObject(const LLUUID& id) const;

	// Get the item by id. Returns NULL if not found.
	//    NOTE: Use the pointer for read operations - use the
	//    updateItem() method to actually modify values.
	LLViewerInventoryItem* getItem(const LLUUID& id) const;

	// Get the category by id. Returns NULL if not found.
	//    NOTE: Use the pointer for read operations - use the
	//    updateCategory() method to actually modify values.
	LLViewerInventoryCategory* getCategory(const LLUUID& id) const;

	// Get the inventoryID or item that this item points to, else just return object_id
	const LLUUID& getLinkedItemID(const LLUUID& object_id) const;
	LLViewerInventoryItem* getLinkedItem(const LLUUID& object_id) const;
    
    // Copy content of all folders of type "type" into folder "id" and delete/purge the empty folders
    // Note : This method has been designed for FT_OUTBOX (aka Merchant Outbox) but can be used for other categories
    void consolidateForType(const LLUUID& id, LLFolderType::EType type);
    

// <FS:TT> ReplaceWornItemsOnly
	void wearItemsOnAvatar(LLInventoryCategory* category);
	void wearAttachmentsOnAvatarCheckRemove(LLViewerObject *object, const LLViewerJointAttachment *attachment);

private:
	void wearWearablesOnAvatar(const LLUUID& category_id);
	void wearAttachmentsOnAvatar(const LLUUID& category_id);
	void wearGesturesOnAvatar(const LLUUID& category_id);
// </FS:TT>
private:
	mutable LLPointer<LLViewerInventoryItem> mLastItem; // cache recent lookups	

	//--------------------------------------------------------------------
	// Count
	//--------------------------------------------------------------------
public:
	// Return the number of items or categories
	S32 getItemCount() const;
	S32 getCategoryCount() const;

/**                    Accessors
 **                                                                            **
 *******************************************************************************/

/********************************************************************************
 **                                                                            **
 **                    MUTATORS
 **/

public:
	// Change an existing item with a matching item_id or add the item
	// to the current inventory. Returns the change mask generated by
	// the update. No notification will be sent to observers. This
	// method will only generate network traffic if the item had to be
	// reparented.
	//    NOTE: In usage, you will want to perform cache accounting
	//    operations in LLInventoryModel::accountForUpdate() or
	//    LLViewerInventoryItem::updateServer() before calling this method.
	U32 updateItem(const LLViewerInventoryItem* item, U32 mask = 0);

	// Change an existing item with the matching id or add
	// the category. No notifcation will be sent to observers. This
	// method will only generate network traffic if the item had to be
	// reparented.
	//    NOTE: In usage, you will want to perform cache accounting
	//    operations in accountForUpdate() or LLViewerInventoryCategory::
	//    updateServer() before calling this method.
	void updateCategory(const LLViewerInventoryCategory* cat, U32 mask = 0);

	// Move the specified object id to the specified category and
	// update the internal structures. No cache accounting,
	// observer notification, or server update is performed.
	void moveObject(const LLUUID& object_id, const LLUUID& cat_id);

	// Migrated from llinventoryfunctions
	void changeItemParent(LLViewerInventoryItem* item,
						  const LLUUID& new_parent_id,
						  BOOL restamp);

	// Migrated from llinventoryfunctions
	void changeCategoryParent(LLViewerInventoryCategory* cat,
							  const LLUUID& new_parent_id,
							  BOOL restamp);

	//--------------------------------------------------------------------
	// Delete
	//--------------------------------------------------------------------
public:

	// Update model after an AISv3 update received for any operation.
	void onAISUpdateReceived(const std::string& context, const LLSD& update);
		
	// Update model after an item is confirmed as removed from
	// server. Works for categories or items.
	void onObjectDeletedFromServer(const LLUUID& item_id,
								   bool fix_broken_links = true,
								   bool update_parent_version = true,
								   bool do_notify_observers = true);

	// Update model after all descendents removed from server.
	void onDescendentsPurgedFromServer(const LLUUID& object_id, bool fix_broken_links = true);

	// Update model after an existing item gets updated on server.
	void onItemUpdated(const LLUUID& item_id, const LLSD& updates, bool update_parent_version);

	// Update model after an existing category gets updated on server.
	void onCategoryUpdated(const LLUUID& cat_id, const LLSD& updates);

	// Delete a particular inventory object by ID. Will purge one
	// object from the internal data structures, maintaining a
	// consistent internal state. No cache accounting, observer
	// notification, or server update is performed.
	void deleteObject(const LLUUID& id, bool fix_broken_links = true, bool do_notify_observers = true);
	/// move Item item_id to Trash
	void removeItem(const LLUUID& item_id);
	/// move Category category_id to Trash
	void removeCategory(const LLUUID& category_id);
	/// removeItem() or removeCategory(), whichever is appropriate
	void removeObject(const LLUUID& object_id);

protected:
	void updateLinkedObjectsFromPurge(const LLUUID& baseobj_id);
	
	//--------------------------------------------------------------------
	// Reorder
	//--------------------------------------------------------------------
public:
	// Changes items order by insertion of the item identified by src_item_id
	// before (or after) the item identified by dest_item_id. Both items must exist in items array.
	// Sorting is stored after method is finished. Only src_item_id is moved before (or after) dest_item_id.
	// The parameter "insert_before" controls on which side of dest_item_id src_item_id gets rensinserted.
	static void updateItemsOrder(LLInventoryModel::item_array_t& items, 
								 const LLUUID& src_item_id, 
								 const LLUUID& dest_item_id,
								 bool insert_before = true);
	// Gets an iterator on an item vector knowing only the item UUID.
	// Returns end() of the vector if not found.
	static LLInventoryModel::item_array_t::iterator findItemIterByUUID(LLInventoryModel::item_array_t& items, const LLUUID& id);


	// Rearranges Landmarks inside Favorites folder.
	// Moves source landmark before target one.
	void rearrangeFavoriteLandmarks(const LLUUID& source_item_id, const LLUUID& target_item_id);
	//void saveItemsOrder(const LLInventoryModel::item_array_t& items);

	//--------------------------------------------------------------------
	// Creation
	//--------------------------------------------------------------------
public:
	LLUUID findCategoryByName(std::string name);
	// Returns the UUID of the new category. If you want to use the default 
	// name based on type, pass in a NULL to the 'name' parameter.
	LLUUID createNewCategory(const LLUUID& parent_id,
							 LLFolderType::EType preferred_type,
							 const std::string& name,
							 boost::optional<inventory_func_type> callback = boost::optional<inventory_func_type>());
protected:
	// Internal methods that add inventory and make sure that all of
	// the internal data structures are consistent. These methods
	// should be passed pointers of newly created objects, and the
	// instance will take over the memory management from there.
	void addCategory(LLViewerInventoryCategory* category);
	void addItem(LLViewerInventoryItem* item);
	
/**                    Mutators
 **                                                                            **
 *******************************************************************************/

/********************************************************************************
 **                                                                            **
 **                    CATEGORY ACCOUNTING
 **/

public:
	// Represents the number of items added or removed from a category.
	struct LLCategoryUpdate
	{
		LLCategoryUpdate() : mDescendentDelta(0) {}
		LLCategoryUpdate(const LLUUID& category_id, S32 delta) :
			mCategoryID(category_id),
			mDescendentDelta(delta) {}
		LLUUID mCategoryID;
		S32 mDescendentDelta;
	};
	typedef std::vector<LLCategoryUpdate> update_list_t;

	// This exists to make it easier to account for deltas in a map.
	struct LLInitializedS32
	{
		LLInitializedS32() : mValue(0) {}
		LLInitializedS32(S32 value) : mValue(value) {}
		S32 mValue;
		LLInitializedS32& operator++() { ++mValue; return *this; }
		LLInitializedS32& operator--() { --mValue; return *this; }
	};
	typedef std::map<LLUUID, LLInitializedS32> update_map_t;

	// Call when there are category updates.  Call them *before* the 
	// actual update so the method can do descendent accounting correctly.
	void accountForUpdate(const LLCategoryUpdate& update) const;
	void accountForUpdate(const update_list_t& updates);
	void accountForUpdate(const update_map_t& updates);

	// Return (yes/no/maybe) child status of category children.
	EHasChildren categoryHasChildren(const LLUUID& cat_id) const;

	// Returns true if category version is known and theoretical
	// descendents == actual descendents.
	bool isCategoryComplete(const LLUUID& cat_id) const;
	
/**                    Category Accounting
 **                                                                            **
 *******************************************************************************/

/********************************************************************************
 **                                                                            **
 **                    NOTIFICATIONS
 **/

public:
	// Called by the idle loop.  Only updates if new state is detected.  Call 
	// notifyObservers() manually to update regardless of whether state change 
	// has been indicated.
	void idleNotifyObservers();

	// Call to explicitly update everyone on a new state.
	void notifyObservers();

	// Allows outsiders to tell the inventory if something has
	// been changed 'under the hood', but outside the control of the
	// inventory. The next notify will include that notification.
	void addChangedMask(U32 mask, const LLUUID& referent);
	
	const changed_items_t& getChangedIDs() const { return mChangedItemIDs; }
	const changed_items_t& getAddedIDs() const { return mAddedItemIDs; }
protected:
	// Updates all linked items pointing to this id.
	void addChangedMaskForLinks(const LLUUID& object_id, U32 mask);
private:
	// Flag set when notifyObservers is being called, to look for bugs
	// where it's called recursively.
	BOOL mIsNotifyObservers;
	// Variables used to track what has changed since the last notify.
	U32 mModifyMask;
	changed_items_t mChangedItemIDs;
	changed_items_t mAddedItemIDs;
	
	
	//--------------------------------------------------------------------
	// Observers
	//--------------------------------------------------------------------
public:
	// If the observer is destroyed, be sure to remove it.
	void addObserver(LLInventoryObserver* observer);
	void removeObserver(LLInventoryObserver* observer);
	BOOL containsObserver(LLInventoryObserver* observer) const;
private:
	typedef std::set<LLInventoryObserver*> observer_list_t;
	observer_list_t mObservers;
	
/**                    Notifications
 **                                                                            **
 *******************************************************************************/


/********************************************************************************
 **                                                                            **
 **                    HTTP Transport
 **/
public:
	// Invoke handler completion method (onCompleted) for all
	// requests that are ready.
	void handleResponses(bool foreground);

	// Request an inventory HTTP operation to either the
	// foreground or background processor.  These are actually
	// the same service queue but the background requests are
	// seviced more slowly effectively de-prioritizing new
	// requests.
	LLCore::HttpHandle requestPost(bool foreground,
								   const std::string & url,
								   const LLSD & body,
								   LLCore::HttpHandler * handler,
								   const char * const message);
	
private:
	// Usual plumbing for LLCore:: HTTP operations.
	LLCore::HttpRequest *				mHttpRequestFG;
	LLCore::HttpRequest *				mHttpRequestBG;
	LLCore::HttpOptions *				mHttpOptions;
	LLCore::HttpHeaders *				mHttpHeaders;
	LLCore::HttpRequest::policy_t		mHttpPolicyClass;
	LLCore::HttpRequest::priority_t		mHttpPriorityFG;
	LLCore::HttpRequest::priority_t		mHttpPriorityBG;
	
/**                    HTTP Transport
 **                                                                            **
 *******************************************************************************/


/********************************************************************************
 **                                                                            **
 **                    MISCELLANEOUS
 **/

	//--------------------------------------------------------------------
	// Callbacks
	//--------------------------------------------------------------------
public:
	// Trigger a notification and empty the folder type (FT_TRASH or FT_LOST_AND_FOUND) if confirmed
	void emptyFolderType(const std::string notification, LLFolderType::EType folder_type);
	bool callbackEmptyFolderType(const LLSD& notification, const LLSD& response, LLFolderType::EType preferred_type);
	static void registerCallbacks(LLMessageSystem* msg);

	//--------------------------------------------------------------------
	// File I/O
	//--------------------------------------------------------------------
protected:
	static bool loadFromFile(const std::string& filename,
							 cat_array_t& categories,
							 item_array_t& items,
							 bool& is_cache_obsolete); 
	static bool saveToFile(const std::string& filename,
						   const cat_array_t& categories,
						   const item_array_t& items); 

	//--------------------------------------------------------------------
	// Message handling functionality
	//--------------------------------------------------------------------
public:
	static void processUpdateCreateInventoryItem(LLMessageSystem* msg, void**);
	static void removeInventoryItem(LLUUID agent_id, LLMessageSystem* msg, const char* msg_label);
	static void processRemoveInventoryItem(LLMessageSystem* msg, void**);
	static void processUpdateInventoryFolder(LLMessageSystem* msg, void**);
	static void removeInventoryFolder(LLUUID agent_id, LLMessageSystem* msg);
	static void processRemoveInventoryFolder(LLMessageSystem* msg, void**);
	static void processRemoveInventoryObjects(LLMessageSystem* msg, void**);
	static void processSaveAssetIntoInventory(LLMessageSystem* msg, void**);
	static void processBulkUpdateInventory(LLMessageSystem* msg, void**);
	static void processInventoryDescendents(LLMessageSystem* msg, void**);
	static void processMoveInventoryItem(LLMessageSystem* msg, void**);
	static void processFetchInventoryReply(LLMessageSystem* msg, void**);
protected:
	bool messageUpdateCore(LLMessageSystem* msg, bool do_accounting, U32 mask = 0x0);

	//--------------------------------------------------------------------
	// Locks
	//--------------------------------------------------------------------
public:
	void lockDirectDescendentArrays(const LLUUID& cat_id,
									cat_array_t*& categories,
									item_array_t*& items);
	void unlockDirectDescendentArrays(const LLUUID& cat_id);
protected:
	cat_array_t* getUnlockedCatArray(const LLUUID& id);
	item_array_t* getUnlockedItemArray(const LLUUID& id);
private:
#ifdef LL_DEBUG
	std::map<LLUUID, bool> mCategoryLock;
	std::map<LLUUID, bool> mItemLock;
#endif
	
	//--------------------------------------------------------------------
	// Debugging
	//--------------------------------------------------------------------
public:
	void dumpInventory() const;
#ifdef LL_DEBUG
	bool validate() const;
#endif

/**                    Miscellaneous
 **                                                                            **
 *******************************************************************************/
};

// a special inventory model for the agent
extern LLInventoryModel gInventory;

#endif // LL_LLINVENTORYMODEL_H
<|MERGE_RESOLUTION|>--- conflicted
+++ resolved
@@ -259,10 +259,6 @@
 							  item_array_t& items,
 							  BOOL include_trash,
 							  LLInventoryCollectFunctor& add,
-<<<<<<< HEAD
-							  // <FS:Ansariel> Follow folder links
-							  bool follow_folder_links = false);
-=======
 							  bool follow_folder_links = false);
 // [/RLVa:KB]
 //	void collectDescendentsIf(const LLUUID& id,
@@ -270,7 +266,6 @@
 //							  item_array_t& items,
 //							  BOOL include_trash,
 //							  LLInventoryCollectFunctor& add);
->>>>>>> 88c4c832
 
 	// Collect all items in inventory that are linked to item_id.
 	// Assumes item_id is itself not a linked item.
