/**
 * @file llhudnametag.cpp
 * @brief Name tags for avatars
 * @author James Cook
 *
 * $LicenseInfo:firstyear=2010&license=viewerlgpl$
 * Second Life Viewer Source Code
 * Copyright (C) 2010, Linden Research, Inc.
 *
 * This library is free software; you can redistribute it and/or
 * modify it under the terms of the GNU Lesser General Public
 * License as published by the Free Software Foundation;
 * version 2.1 of the License only.
 *
 * This library is distributed in the hope that it will be useful,
 * but WITHOUT ANY WARRANTY; without even the implied warranty of
 * MERCHANTABILITY or FITNESS FOR A PARTICULAR PURPOSE.  See the GNU
 * Lesser General Public License for more details.
 *
 * You should have received a copy of the GNU Lesser General Public
 * License along with this library; if not, write to the Free Software
 * Foundation, Inc., 51 Franklin Street, Fifth Floor, Boston, MA  02110-1301  USA
 *
 * Linden Research, Inc., 945 Battery Street, San Francisco, CA  94111  USA
 * $/LicenseInfo$
 */

#include "llviewerprecompiledheaders.h"

#include "llhudnametag.h"

#include "llrender.h"
#include "lltracerecording.h"

#include "llagent.h"
#include "llviewercontrol.h"
#include "llcriticaldamp.h"
#include "lldrawable.h"
#include "llfontgl.h"
#include "llglheaders.h"
#include "llhudrender.h"
#include "llui.h"
#include "llviewercamera.h"
#include "llviewertexturelist.h"
#include "llviewerobject.h"
#include "llvovolume.h"
#include "llviewerwindow.h"
#include "llstatusbar.h"
#include "llmenugl.h"
#include "pipeline.h"
#include <boost/tokenizer.hpp>


const F32 SPRING_STRENGTH = 0.7f;
const F32 HORIZONTAL_PADDING = 16.f;
const F32 VERTICAL_PADDING = 12.f;
const F32 LINE_PADDING = 3.f;           // aka "leading"
const F32 BUFFER_SIZE = 2.f;
const S32 NUM_OVERLAP_ITERATIONS = 10;
const F32 POSITION_DAMPING_TC = 0.2f;
const F32 MAX_STABLE_CAMERA_VELOCITY = 0.1f;
const F32 LOD_0_SCREEN_COVERAGE = 0.15f;
const F32 LOD_1_SCREEN_COVERAGE = 0.30f;
const F32 LOD_2_SCREEN_COVERAGE = 0.40f;

std::set<LLPointer<LLHUDNameTag> > LLHUDNameTag::sTextObjects;
std::vector<LLPointer<LLHUDNameTag> > LLHUDNameTag::sVisibleTextObjects;
bool LLHUDNameTag::sDisplayText = true ;
const F32 LLHUDNameTag::NAMETAG_MAX_WIDTH = 298.f;
const F32 LLHUDNameTag::HUD_TEXT_MAX_WIDTH = 190.f;

bool llhudnametag_further_away::operator()(const LLPointer<LLHUDNameTag>& lhs, const LLPointer<LLHUDNameTag>& rhs) const
{
    return lhs->getDistance() > rhs->getDistance();
}


LLHUDNameTag::LLHUDNameTag(const U8 type)
<<<<<<< HEAD
:	LLHUDObject(type),
	mDoFade(true),
	mFadeDistance(8.f),
	mFadeRange(4.f),
	mLastDistance(0.f),
	mZCompare(true),
	mVisibleOffScreen(false),
	mOffscreen(false),
	mColor(1.f, 1.f, 1.f, 1.f),
//	mScale(),
	mWidth(0.f),
	mHeight(0.f),
	mFontp(LLFontGL::getFontSansSerifSmall()),
	mBoldFontp(LLFontGL::getFontSansSerifBold()),
	mSoftScreenRect(),
	mPositionAgent(),
	mPositionOffset(),
	mMass(10.f),
	mMaxLines(10),
	mOffsetY(0),
	mRadius(0.1f),
	mTextSegments(),
	mLabelSegments(),
	mTextAlignment(ALIGN_TEXT_CENTER),
	mVertAlignment(ALIGN_VERT_CENTER),
	mLOD(0),
	mHidden(false)
=======
:   LLHUDObject(type),
    mDoFade(TRUE),
    mFadeDistance(8.f),
    mFadeRange(4.f),
    mLastDistance(0.f),
    mZCompare(TRUE),
    mVisibleOffScreen(FALSE),
    mOffscreen(FALSE),
    mColor(1.f, 1.f, 1.f, 1.f),
//  mScale(),
    mWidth(0.f),
    mHeight(0.f),
    mFontp(LLFontGL::getFontSansSerifSmall()),
    mBoldFontp(LLFontGL::getFontSansSerifBold()),
    mSoftScreenRect(),
    mPositionAgent(),
    mPositionOffset(),
    mMass(10.f),
    mMaxLines(10),
    mOffsetY(0),
    mRadius(0.1f),
    mTextSegments(),
    mLabelSegments(),
    mTextAlignment(ALIGN_TEXT_CENTER),
    mVertAlignment(ALIGN_VERT_CENTER),
    mLOD(0),
    mHidden(FALSE)
>>>>>>> e1623bb2
{
    LLPointer<LLHUDNameTag> ptr(this);
    sTextObjects.insert(ptr);

    mRoundedRectImgp = LLUI::getUIImage("Rounded_Rect");
    mRoundedRectTopImgp = LLUI::getUIImage("Rounded_Rect_Top");
}

LLHUDNameTag::~LLHUDNameTag()
{
}


bool LLHUDNameTag::lineSegmentIntersect(const LLVector4a& start, const LLVector4a& end, LLVector4a& intersection, bool debug_render)
{
<<<<<<< HEAD
	if (!mVisible || mHidden)
	{
		return false;
	}

	// don't pick text that isn't bound to a viewerobject
	if (!mSourceObject || mSourceObject->mDrawable.isNull())
	{
		return false;
	}
	
	F32 alpha_factor = 1.f;
	LLColor4 text_color = mColor;
	if (mDoFade)
	{
		if (mLastDistance > mFadeDistance)
		{
			alpha_factor = llmax(0.f, 1.f - (mLastDistance - mFadeDistance)/mFadeRange);
			text_color.mV[3] = text_color.mV[3]*alpha_factor;
		}
	}
	if (text_color.mV[3] < 0.01f)
	{
		return false;
	}

	mOffsetY = lltrunc(mHeight * ((mVertAlignment == ALIGN_VERT_CENTER) ? 0.5f : 1.f));

	LLVector3 position = mPositionAgent;

	if (mSourceObject)
	{ //get intersection of eye through mPositionAgent to plane of source object
		//using this position keeps the camera from focusing on some seemingly random 
		//point several meters in front of the nametag
		const LLVector3& p = mSourceObject->getPositionAgent();
		const LLVector3& n = LLViewerCamera::getInstance()->getAtAxis();
		const LLVector3& eye = LLViewerCamera::getInstance()->getOrigin();

		LLVector3 ray = position-eye;
		ray.normalize();

		LLVector3 delta = p-position;
		F32 dist = delta*n;
		F32 dt =  dist/(ray*n);
		position += ray*dt;
	}

	// scale screen size of borders down

	LLVector3 x_pixel_vec;
	LLVector3 y_pixel_vec;
	
	LLViewerCamera::getInstance()->getPixelVectors(position, y_pixel_vec, x_pixel_vec);

	LLVector3 width_vec = mWidth * x_pixel_vec;
	LLVector3 height_vec = mHeight * y_pixel_vec;
	
	LLCoordGL screen_pos;
	LLViewerCamera::getInstance()->projectPosAgentToScreen(position, screen_pos, false);

	LLVector2 screen_offset;
	screen_offset = updateScreenPos(mPositionOffset);
	
	LLVector3 render_position = position  
			+ (x_pixel_vec * screen_offset.mV[VX])
			+ (y_pixel_vec * screen_offset.mV[VY]);


	LLVector3 bg_pos = render_position
		+ (F32)mOffsetY * y_pixel_vec
		- (width_vec / 2.f)
		- (height_vec);

	LLVector3 v[] = 
	{
		bg_pos,
		bg_pos + width_vec,
		bg_pos + width_vec + height_vec,
		bg_pos + height_vec,
	};

	LLVector4a dir;
	dir.setSub(end,start);
	F32 a, b, t;

	LLVector4a v0,v1,v2,v3;
	v0.load3(v[0].mV);
	v1.load3(v[1].mV);
	v2.load3(v[2].mV);
	v3.load3(v[3].mV);

	if (LLTriangleRayIntersect(v0, v1, v2, start, dir, a, b, t) ||
		LLTriangleRayIntersect(v2, v3, v0, start, dir, a, b, t) )
	{
		if (t <= 1.f)
		{
			dir.mul(t);
			intersection.setAdd(start, dir);
			return true;
		}
	}

	return false;
=======
    if (!mVisible || mHidden)
    {
        return FALSE;
    }

    // don't pick text that isn't bound to a viewerobject
    if (!mSourceObject || mSourceObject->mDrawable.isNull())
    {
        return FALSE;
    }

    F32 alpha_factor = 1.f;
    LLColor4 text_color = mColor;
    if (mDoFade)
    {
        if (mLastDistance > mFadeDistance)
        {
            alpha_factor = llmax(0.f, 1.f - (mLastDistance - mFadeDistance)/mFadeRange);
            text_color.mV[3] = text_color.mV[3]*alpha_factor;
        }
    }
    if (text_color.mV[3] < 0.01f)
    {
        return FALSE;
    }

    mOffsetY = lltrunc(mHeight * ((mVertAlignment == ALIGN_VERT_CENTER) ? 0.5f : 1.f));

    LLVector3 position = mPositionAgent;

    if (mSourceObject)
    { //get intersection of eye through mPositionAgent to plane of source object
        //using this position keeps the camera from focusing on some seemingly random
        //point several meters in front of the nametag
        const LLVector3& p = mSourceObject->getPositionAgent();
        const LLVector3& n = LLViewerCamera::getInstance()->getAtAxis();
        const LLVector3& eye = LLViewerCamera::getInstance()->getOrigin();

        LLVector3 ray = position-eye;
        ray.normalize();

        LLVector3 delta = p-position;
        F32 dist = delta*n;
        F32 dt =  dist/(ray*n);
        position += ray*dt;
    }

    // scale screen size of borders down

    LLVector3 x_pixel_vec;
    LLVector3 y_pixel_vec;

    LLViewerCamera::getInstance()->getPixelVectors(position, y_pixel_vec, x_pixel_vec);

    LLVector3 width_vec = mWidth * x_pixel_vec;
    LLVector3 height_vec = mHeight * y_pixel_vec;

    LLCoordGL screen_pos;
    LLViewerCamera::getInstance()->projectPosAgentToScreen(position, screen_pos, FALSE);

    LLVector2 screen_offset;
    screen_offset = updateScreenPos(mPositionOffset);

    LLVector3 render_position = position
            + (x_pixel_vec * screen_offset.mV[VX])
            + (y_pixel_vec * screen_offset.mV[VY]);


    LLVector3 bg_pos = render_position
        + (F32)mOffsetY * y_pixel_vec
        - (width_vec / 2.f)
        - (height_vec);

    LLVector3 v[] =
    {
        bg_pos,
        bg_pos + width_vec,
        bg_pos + width_vec + height_vec,
        bg_pos + height_vec,
    };

    LLVector4a dir;
    dir.setSub(end,start);
    F32 a, b, t;

    LLVector4a v0,v1,v2,v3;
    v0.load3(v[0].mV);
    v1.load3(v[1].mV);
    v2.load3(v[2].mV);
    v3.load3(v[3].mV);

    if (LLTriangleRayIntersect(v0, v1, v2, start, dir, a, b, t) ||
        LLTriangleRayIntersect(v2, v3, v0, start, dir, a, b, t) )
    {
        if (t <= 1.f)
        {
            dir.mul(t);
            intersection.setAdd(start, dir);
            return TRUE;
        }
    }

    return FALSE;
>>>>>>> e1623bb2
}

void LLHUDNameTag::render()
{
    LL_PROFILE_ZONE_SCOPED_CATEGORY_UI;
<<<<<<< HEAD
	if (sDisplayText)
	{
		LLGLDepthTest gls_depth(GL_TRUE, GL_FALSE);
		//LLGLDisable gls_stencil(GL_STENCIL_TEST);
		renderText(false);
	}
=======
    if (sDisplayText)
    {
        LLGLDepthTest gls_depth(GL_TRUE, GL_FALSE);
        //LLGLDisable gls_stencil(GL_STENCIL_TEST);
        renderText(FALSE);
    }
>>>>>>> e1623bb2
}

void LLHUDNameTag::renderText(bool for_select)
{
<<<<<<< HEAD
	if (!mVisible || mHidden)
	{
		return;
	}

	// don't pick text that isn't bound to a viewerobject
	if (for_select && 
		(!mSourceObject || mSourceObject->mDrawable.isNull()))
	{
		return;
	}

	if (for_select)
	{
		gGL.getTexUnit(0)->disable();
	}
	else
	{
		gGL.getTexUnit(0)->enable(LLTexUnit::TT_TEXTURE);
	}

	LLGLState gls_blend(GL_BLEND, !for_select);

	LLColor4 shadow_color(0.f, 0.f, 0.f, 1.f);
	F32 alpha_factor = 1.f;
	LLColor4 text_color = mColor;
	if (mDoFade)
	{
		if (mLastDistance > mFadeDistance)
		{
			alpha_factor = llmax(0.f, 1.f - (mLastDistance - mFadeDistance)/mFadeRange);
			text_color.mV[3] = text_color.mV[3]*alpha_factor;
		}
	}
	if (text_color.mV[3] < 0.01f)
	{
		return;
	}
	shadow_color.mV[3] = text_color.mV[3];

	mOffsetY = lltrunc(mHeight * ((mVertAlignment == ALIGN_VERT_CENTER) ? 0.5f : 1.f));

	// *TODO: make this a per-text setting
	LLColor4 bg_color = LLUIColorTable::instance().getColor("NameTagBackground");
	bg_color.setAlpha(gSavedSettings.getF32("ChatBubbleOpacity") * alpha_factor);

	// scale screen size of borders down
	//RN: for now, text on hud objects is never occluded

	LLVector3 x_pixel_vec;
	LLVector3 y_pixel_vec;
	
	LLViewerCamera::getInstance()->getPixelVectors(mPositionAgent, y_pixel_vec, x_pixel_vec);

	LLVector3 width_vec = mWidth * x_pixel_vec;
	LLVector3 height_vec = mHeight * y_pixel_vec;

	mRadius = (width_vec + height_vec).magVec() * 0.5f;

	LLCoordGL screen_pos;
	LLViewerCamera::getInstance()->projectPosAgentToScreen(mPositionAgent, screen_pos, false);

	LLVector2 screen_offset = updateScreenPos(mPositionOffset);

	LLVector3 render_position = mPositionAgent  
			+ (x_pixel_vec * screen_offset.mV[VX])
			+ (y_pixel_vec * screen_offset.mV[VY]);

	LLGLDepthTest gls_depth(GL_TRUE, GL_FALSE);
	LLRect screen_rect;
	screen_rect.setCenterAndSize(0, static_cast<S32>(lltrunc(-mHeight / 2 + mOffsetY)), static_cast<S32>(lltrunc(mWidth)), static_cast<S32>(lltrunc(mHeight)));
=======
    if (!mVisible || mHidden)
    {
        return;
    }

    // don't pick text that isn't bound to a viewerobject
    if (for_select &&
        (!mSourceObject || mSourceObject->mDrawable.isNull()))
    {
        return;
    }

    if (for_select)
    {
        gGL.getTexUnit(0)->disable();
    }
    else
    {
        gGL.getTexUnit(0)->enable(LLTexUnit::TT_TEXTURE);
    }

    LLGLState gls_blend(GL_BLEND, for_select ? FALSE : TRUE);

    LLColor4 shadow_color(0.f, 0.f, 0.f, 1.f);
    F32 alpha_factor = 1.f;
    LLColor4 text_color = mColor;
    if (mDoFade)
    {
        if (mLastDistance > mFadeDistance)
        {
            alpha_factor = llmax(0.f, 1.f - (mLastDistance - mFadeDistance)/mFadeRange);
            text_color.mV[3] = text_color.mV[3]*alpha_factor;
        }
    }
    if (text_color.mV[3] < 0.01f)
    {
        return;
    }
    shadow_color.mV[3] = text_color.mV[3];

    mOffsetY = lltrunc(mHeight * ((mVertAlignment == ALIGN_VERT_CENTER) ? 0.5f : 1.f));

    // *TODO: make this a per-text setting
    LLColor4 bg_color = LLUIColorTable::instance().getColor("NameTagBackground");
    bg_color.setAlpha(gSavedSettings.getF32("ChatBubbleOpacity") * alpha_factor);

    // scale screen size of borders down
    //RN: for now, text on hud objects is never occluded

    LLVector3 x_pixel_vec;
    LLVector3 y_pixel_vec;

    LLViewerCamera::getInstance()->getPixelVectors(mPositionAgent, y_pixel_vec, x_pixel_vec);

    LLVector3 width_vec = mWidth * x_pixel_vec;
    LLVector3 height_vec = mHeight * y_pixel_vec;

    mRadius = (width_vec + height_vec).magVec() * 0.5f;

    LLCoordGL screen_pos;
    LLViewerCamera::getInstance()->projectPosAgentToScreen(mPositionAgent, screen_pos, FALSE);

    LLVector2 screen_offset = updateScreenPos(mPositionOffset);

    LLVector3 render_position = mPositionAgent
            + (x_pixel_vec * screen_offset.mV[VX])
            + (y_pixel_vec * screen_offset.mV[VY]);

    LLGLDepthTest gls_depth(GL_TRUE, GL_FALSE);
    LLRect screen_rect;
    screen_rect.setCenterAndSize(0, static_cast<S32>(lltrunc(-mHeight / 2 + mOffsetY)), static_cast<S32>(lltrunc(mWidth)), static_cast<S32>(lltrunc(mHeight)));
>>>>>>> e1623bb2
    mRoundedRectImgp->draw3D(render_position, x_pixel_vec, y_pixel_vec, screen_rect, bg_color);
    if (mLabelSegments.size())
    {
        LLRect label_top_rect = screen_rect;
        const S32 label_height = ll_round((mFontp->getLineHeight() * (F32)mLabelSegments.size() + (VERTICAL_PADDING / 3.f)));
        label_top_rect.mBottom = label_top_rect.mTop - label_height;
        LLColor4 label_top_color = text_color;
        label_top_color.mV[VALPHA] = gSavedSettings.getF32("ChatBubbleOpacity") * alpha_factor;

        mRoundedRectTopImgp->draw3D(render_position, x_pixel_vec, y_pixel_vec, label_top_rect, label_top_color);
<<<<<<< HEAD
	}

	F32 y_offset = (F32)mOffsetY;
		
	// Render label
	{
		for(std::vector<LLHUDTextSegment>::iterator segment_iter = mLabelSegments.begin();
			segment_iter != mLabelSegments.end(); ++segment_iter )
		{
			// Label segments use default font
			const LLFontGL* fontp = (segment_iter->mStyle == LLFontGL::BOLD) ? mBoldFontp : mFontp;
			y_offset -= fontp->getLineHeight();

			F32 x_offset;
			if (mTextAlignment == ALIGN_TEXT_CENTER)
			{
				x_offset = -0.5f*segment_iter->getWidth(fontp);
			}
			else // ALIGN_LEFT
			{
				x_offset = -0.5f * mWidth + (HORIZONTAL_PADDING / 2.f);
			}

			LLColor4 label_color(0.f, 0.f, 0.f, 1.f);
			label_color.mV[VALPHA] = alpha_factor;
			hud_render_text(segment_iter->getText(), render_position, *fontp, segment_iter->mStyle, LLFontGL::NO_SHADOW, x_offset, y_offset, label_color, false);
		}
	}

	// Render text
	{
		// -1 mMaxLines means unlimited lines.
		S32 start_segment;
		S32 max_lines = getMaxLines();

		if (max_lines < 0) 
		{
			start_segment = 0;
		}
		else 
		{
			start_segment = llmax((S32)0, (S32)mTextSegments.size() - max_lines);
		}

		for (std::vector<LLHUDTextSegment>::iterator segment_iter = mTextSegments.begin() + start_segment;
			 segment_iter != mTextSegments.end(); ++segment_iter )
		{
			const LLFontGL* fontp = segment_iter->mFont;
			y_offset -= fontp->getLineHeight();
			y_offset -= LINE_PADDING;

			U8 style = segment_iter->mStyle;
			LLFontGL::ShadowType shadow = LLFontGL::DROP_SHADOW;
	
			F32 x_offset;
			if (mTextAlignment== ALIGN_TEXT_CENTER)
			{
				x_offset = -0.5f*segment_iter->getWidth(fontp);
			}
			else // ALIGN_LEFT
			{
				x_offset = -0.5f * mWidth + (HORIZONTAL_PADDING / 2.f);

				// *HACK
				x_offset += 1;
			}

			text_color = segment_iter->mColor;
			text_color.mV[VALPHA] *= alpha_factor;

			hud_render_text(segment_iter->getText(), render_position, *fontp, style, shadow, x_offset, y_offset, text_color, false);
		}
	}
	/// Reset the default color to white.  The renderer expects this to be the default. 
	gGL.color4f(1.0f, 1.0f, 1.0f, 1.0f);
	if (for_select)
	{
		gGL.getTexUnit(0)->enable(LLTexUnit::TT_TEXTURE);
	}
=======
    }

    F32 y_offset = (F32)mOffsetY;

    // Render label
    {
        for(std::vector<LLHUDTextSegment>::iterator segment_iter = mLabelSegments.begin();
            segment_iter != mLabelSegments.end(); ++segment_iter )
        {
            // Label segments use default font
            const LLFontGL* fontp = (segment_iter->mStyle == LLFontGL::BOLD) ? mBoldFontp : mFontp;
            y_offset -= fontp->getLineHeight();

            F32 x_offset;
            if (mTextAlignment == ALIGN_TEXT_CENTER)
            {
                x_offset = -0.5f*segment_iter->getWidth(fontp);
            }
            else // ALIGN_LEFT
            {
                x_offset = -0.5f * mWidth + (HORIZONTAL_PADDING / 2.f);
            }

            LLColor4 label_color(0.f, 0.f, 0.f, 1.f);
            label_color.mV[VALPHA] = alpha_factor;
            hud_render_text(segment_iter->getText(), render_position, *fontp, segment_iter->mStyle, LLFontGL::NO_SHADOW, x_offset, y_offset, label_color, FALSE);
        }
    }

    // Render text
    {
        // -1 mMaxLines means unlimited lines.
        S32 start_segment;
        S32 max_lines = getMaxLines();

        if (max_lines < 0)
        {
            start_segment = 0;
        }
        else
        {
            start_segment = llmax((S32)0, (S32)mTextSegments.size() - max_lines);
        }

        for (std::vector<LLHUDTextSegment>::iterator segment_iter = mTextSegments.begin() + start_segment;
             segment_iter != mTextSegments.end(); ++segment_iter )
        {
            const LLFontGL* fontp = segment_iter->mFont;
            y_offset -= fontp->getLineHeight();
            y_offset -= LINE_PADDING;

            U8 style = segment_iter->mStyle;
            LLFontGL::ShadowType shadow = LLFontGL::DROP_SHADOW;

            F32 x_offset;
            if (mTextAlignment== ALIGN_TEXT_CENTER)
            {
                x_offset = -0.5f*segment_iter->getWidth(fontp);
            }
            else // ALIGN_LEFT
            {
                x_offset = -0.5f * mWidth + (HORIZONTAL_PADDING / 2.f);

                // *HACK
                x_offset += 1;
            }

            text_color = segment_iter->mColor;
            text_color.mV[VALPHA] *= alpha_factor;

            hud_render_text(segment_iter->getText(), render_position, *fontp, style, shadow, x_offset, y_offset, text_color, FALSE);
        }
    }
    /// Reset the default color to white.  The renderer expects this to be the default.
    gGL.color4f(1.0f, 1.0f, 1.0f, 1.0f);
    if (for_select)
    {
        gGL.getTexUnit(0)->enable(LLTexUnit::TT_TEXTURE);
    }
>>>>>>> e1623bb2
}

void LLHUDNameTag::setString(const std::string &text_utf8)
{
    mTextSegments.clear();
    addLine(text_utf8, mColor);
}

void LLHUDNameTag::clearString()
{
    mTextSegments.clear();
}


void LLHUDNameTag::addLine(const std::string &text_utf8,
                        const LLColor4& color,
                        const LLFontGL::StyleFlags style,
                        const LLFontGL* font,
                        const bool use_ellipses,
                        F32 max_pixels)
{
    LLWString wline = utf8str_to_wstring(text_utf8);
    if (!wline.empty())
    {
        // use default font for segment if custom font not specified
        if (!font)
        {
            font = mFontp;
        }
        typedef boost::tokenizer<boost::char_separator<llwchar>, LLWString::const_iterator, LLWString > tokenizer;
        LLWString seps(utf8str_to_wstring("\r\n"));
        boost::char_separator<llwchar> sep(seps.c_str());

        tokenizer tokens(wline, sep);
        tokenizer::iterator iter = tokens.begin();

        max_pixels = llmin(max_pixels, NAMETAG_MAX_WIDTH);
        while (iter != tokens.end())
        {
            U32 line_length = 0;
            if (use_ellipses)
            {
                // "QualityAssuranceAssuresQuality1" will end up like "QualityAssuranceAssuresQual..."
                // "QualityAssuranceAssuresQuality QualityAssuranceAssuresQuality" will end up like "QualityAssuranceAssuresQual..."
                // "QualityAssurance AssuresQuality1" will end up as "QualityAssurance AssuresQua..." because we are enforcing single line
                do
                {
                    S32 segment_length = font->maxDrawableChars(iter->substr(line_length).c_str(), max_pixels, wline.length(), LLFontGL::ANYWHERE);
                    if (segment_length + line_length < wline.length()) // since we only draw one string, line_length should be 0
                    {
                        // token does does not fit into signle line, need to draw "...".
                        // Use four dots for ellipsis width to generate padding
                        const LLWString dots_pad(utf8str_to_wstring(std::string("....")));
                        S32 elipses_width = font->getWidthF32(dots_pad.c_str());
                        // truncated string length
                        segment_length = font->maxDrawableChars(iter->substr(line_length).c_str(), max_pixels - elipses_width, wline.length(), LLFontGL::ANYWHERE);
                        const LLWString dots(utf8str_to_wstring(std::string("...")));
                        LLHUDTextSegment segment(iter->substr(line_length, segment_length) + dots, style, color, font);
                        mTextSegments.push_back(segment);
                        break; // consider it to be complete
                    }
                    else
                    {
                        // token fits fully into string
                        LLHUDTextSegment segment(iter->substr(line_length, segment_length), style, color, font);
                        mTextSegments.push_back(segment);
                        line_length += segment_length;
                    }
                } while (line_length != iter->size());
            }
            else
            {
                // "QualityAssuranceAssuresQuality 1" will be split into two lines "QualityAssuranceAssuresQualit" and "y 1"
                // "QualityAssurance AssuresQuality 1" will be split into two lines "QualityAssurance" and "AssuresQuality"
                do
                {
                    S32 segment_length = font->maxDrawableChars(iter->substr(line_length).c_str(), max_pixels, wline.length(), LLFontGL::WORD_BOUNDARY_IF_POSSIBLE);
                    LLHUDTextSegment segment(iter->substr(line_length, segment_length), style, color, font);
                    mTextSegments.push_back(segment);
                    line_length += segment_length;
                } while (line_length != iter->size());
            }
            ++iter;
        }
    }
}

void LLHUDNameTag::setLabel(const std::string &label_utf8)
{
    mLabelSegments.clear();
    addLabel(label_utf8);
}

void LLHUDNameTag::addLabel(const std::string& label_utf8, F32 max_pixels)
{
    LLWString wstr = utf8string_to_wstring(label_utf8);
    if (!wstr.empty())
    {
        LLWString seps(utf8str_to_wstring("\r\n"));
        LLWString empty;

        typedef boost::tokenizer<boost::char_separator<llwchar>, LLWString::const_iterator, LLWString > tokenizer;
        boost::char_separator<llwchar> sep(seps.c_str(), empty.c_str(), boost::keep_empty_tokens);

        tokenizer tokens(wstr, sep);
        tokenizer::iterator iter = tokens.begin();

        max_pixels = llmin(max_pixels, NAMETAG_MAX_WIDTH);

        while (iter != tokens.end())
        {
            U32 line_length = 0;
            do
            {
                S32 segment_length = mFontp->maxDrawableChars(iter->substr(line_length).c_str(),
                    max_pixels, wstr.length(), LLFontGL::WORD_BOUNDARY_IF_POSSIBLE);
                LLHUDTextSegment segment(iter->substr(line_length, segment_length), LLFontGL::NORMAL, mColor, mFontp);
                mLabelSegments.push_back(segment);
                line_length += segment_length;
            }
            while (line_length != iter->size());
            ++iter;
        }
    }
}

void LLHUDNameTag::setZCompare(const bool zcompare)
{
    mZCompare = zcompare;
}

void LLHUDNameTag::setFont(const LLFontGL* font)
{
    mFontp = font;
}


void LLHUDNameTag::setColor(const LLColor4 &color)
{
    mColor = color;
    for (std::vector<LLHUDTextSegment>::iterator segment_iter = mTextSegments.begin();
         segment_iter != mTextSegments.end(); ++segment_iter )
    {
        segment_iter->mColor = color;
    }
}

void LLHUDNameTag::setAlpha(F32 alpha)
{
    mColor.mV[VALPHA] = alpha;
    for (std::vector<LLHUDTextSegment>::iterator segment_iter = mTextSegments.begin();
         segment_iter != mTextSegments.end(); ++segment_iter )
    {
        segment_iter->mColor.mV[VALPHA] = alpha;
    }
}


void LLHUDNameTag::setDoFade(const bool do_fade)
{
    mDoFade = do_fade;
}

void LLHUDNameTag::updateVisibility()
{
<<<<<<< HEAD
	if (mSourceObject)
	{
		mSourceObject->updateText();
	}
	
	mPositionAgent = gAgent.getPosAgentFromGlobal(mPositionGlobal);

	if (!mSourceObject)
	{
		//LL_WARNS() << "LLHUDNameTag::updateScreenPos -- mSourceObject is NULL!" << LL_ENDL;
		mVisible = true;
		sVisibleTextObjects.push_back(LLPointer<LLHUDNameTag> (this));
		return;
	}

	// Not visible if parent object is dead
	if (mSourceObject->isDead())
	{
		mVisible = false;
		return;
	}

	// push text towards camera by radius of object, but not past camera
	LLVector3 vec_from_camera = mPositionAgent - LLViewerCamera::getInstance()->getOrigin();
	LLVector3 dir_from_camera = vec_from_camera;
	dir_from_camera.normVec();

	if (dir_from_camera * LLViewerCamera::getInstance()->getAtAxis() <= 0.f)
	{ //text is behind camera, don't render
		mVisible = false;
		return;
	}
		
	if (vec_from_camera * LLViewerCamera::getInstance()->getAtAxis() <= LLViewerCamera::getInstance()->getNear() + 0.1f + mSourceObject->getVObjRadius())
	{
		mPositionAgent = LLViewerCamera::getInstance()->getOrigin() + vec_from_camera * ((LLViewerCamera::getInstance()->getNear() + 0.1f) / (vec_from_camera * LLViewerCamera::getInstance()->getAtAxis()));
	}
	else
	{
		mPositionAgent -= dir_from_camera * mSourceObject->getVObjRadius();
	}

	mLastDistance = (mPositionAgent - LLViewerCamera::getInstance()->getOrigin()).magVec();

	if (mLOD >= 3 || !mTextSegments.size() || (mDoFade && (mLastDistance > mFadeDistance + mFadeRange)))
	{
		mVisible = false;
		return;
	}

	LLVector3 x_pixel_vec;
	LLVector3 y_pixel_vec;

	LLViewerCamera::getInstance()->getPixelVectors(mPositionAgent, y_pixel_vec, x_pixel_vec);

	LLVector3 render_position = mPositionAgent + 			
			(x_pixel_vec * mPositionOffset.mV[VX]) +
			(y_pixel_vec * mPositionOffset.mV[VY]);

	mOffscreen = false;
	if (!LLViewerCamera::getInstance()->sphereInFrustum(render_position, mRadius))
	{
		if (!mVisibleOffScreen)
		{
			mVisible = false;
			return;
		}
		else
		{
			mOffscreen = true;
		}
	}

	mVisible = true;
	sVisibleTextObjects.push_back(LLPointer<LLHUDNameTag> (this));
=======
    if (mSourceObject)
    {
        mSourceObject->updateText();
    }

    mPositionAgent = gAgent.getPosAgentFromGlobal(mPositionGlobal);

    if (!mSourceObject)
    {
        //LL_WARNS() << "LLHUDNameTag::updateScreenPos -- mSourceObject is NULL!" << LL_ENDL;
        mVisible = TRUE;
        sVisibleTextObjects.push_back(LLPointer<LLHUDNameTag> (this));
        return;
    }

    // Not visible if parent object is dead
    if (mSourceObject->isDead())
    {
        mVisible = FALSE;
        return;
    }

    // push text towards camera by radius of object, but not past camera
    LLVector3 vec_from_camera = mPositionAgent - LLViewerCamera::getInstance()->getOrigin();
    LLVector3 dir_from_camera = vec_from_camera;
    dir_from_camera.normVec();

    if (dir_from_camera * LLViewerCamera::getInstance()->getAtAxis() <= 0.f)
    { //text is behind camera, don't render
        mVisible = FALSE;
        return;
    }

    if (vec_from_camera * LLViewerCamera::getInstance()->getAtAxis() <= LLViewerCamera::getInstance()->getNear() + 0.1f + mSourceObject->getVObjRadius())
    {
        mPositionAgent = LLViewerCamera::getInstance()->getOrigin() + vec_from_camera * ((LLViewerCamera::getInstance()->getNear() + 0.1f) / (vec_from_camera * LLViewerCamera::getInstance()->getAtAxis()));
    }
    else
    {
        mPositionAgent -= dir_from_camera * mSourceObject->getVObjRadius();
    }

    mLastDistance = (mPositionAgent - LLViewerCamera::getInstance()->getOrigin()).magVec();

    if (mLOD >= 3 || !mTextSegments.size() || (mDoFade && (mLastDistance > mFadeDistance + mFadeRange)))
    {
        mVisible = FALSE;
        return;
    }

    LLVector3 x_pixel_vec;
    LLVector3 y_pixel_vec;

    LLViewerCamera::getInstance()->getPixelVectors(mPositionAgent, y_pixel_vec, x_pixel_vec);

    LLVector3 render_position = mPositionAgent +
            (x_pixel_vec * mPositionOffset.mV[VX]) +
            (y_pixel_vec * mPositionOffset.mV[VY]);

    mOffscreen = FALSE;
    if (!LLViewerCamera::getInstance()->sphereInFrustum(render_position, mRadius))
    {
        if (!mVisibleOffScreen)
        {
            mVisible = FALSE;
            return;
        }
        else
        {
            mOffscreen = TRUE;
        }
    }

    mVisible = TRUE;
    sVisibleTextObjects.push_back(LLPointer<LLHUDNameTag> (this));
>>>>>>> e1623bb2
}

LLVector2 LLHUDNameTag::updateScreenPos(LLVector2 &offset)
{
<<<<<<< HEAD
	LLCoordGL screen_pos;
	LLVector2 screen_pos_vec;
	LLVector3 x_pixel_vec;
	LLVector3 y_pixel_vec;
	LLViewerCamera::getInstance()->getPixelVectors(mPositionAgent, y_pixel_vec, x_pixel_vec);
	LLVector3 world_pos = mPositionAgent + (offset.mV[VX] * x_pixel_vec) + (offset.mV[VY] * y_pixel_vec);
	if (!LLViewerCamera::getInstance()->projectPosAgentToScreen(world_pos, screen_pos, false) && mVisibleOffScreen)
	{
		// bubble off-screen, so find a spot for it along screen edge
		LLViewerCamera::getInstance()->projectPosAgentToScreenEdge(world_pos, screen_pos);
	}

	screen_pos_vec.setVec((F32)screen_pos.mX, (F32)screen_pos.mY);

	LLRect world_rect = gViewerWindow->getWorldViewRectScaled();
	S32 bottom = world_rect.mBottom + STATUS_BAR_HEIGHT;

	LLVector2 screen_center;
	screen_center.mV[VX] = llclamp((F32)screen_pos_vec.mV[VX], (F32)world_rect.mLeft + mWidth * 0.5f, (F32)world_rect.mRight - mWidth * 0.5f);

	if(mVertAlignment == ALIGN_VERT_TOP)
	{
		screen_center.mV[VY] = llclamp((F32)screen_pos_vec.mV[VY], 
			(F32)bottom, 
			(F32)world_rect.mTop - mHeight - (F32)MENU_BAR_HEIGHT);
		mSoftScreenRect.setLeftTopAndSize(screen_center.mV[VX] - (mWidth + BUFFER_SIZE) * 0.5f, 
			screen_center.mV[VY] + (mHeight + BUFFER_SIZE), mWidth + BUFFER_SIZE, mHeight + BUFFER_SIZE);
	}
	else
	{
		screen_center.mV[VY] = llclamp((F32)screen_pos_vec.mV[VY], 
			(F32)bottom + mHeight * 0.5f, 
			(F32)world_rect.mTop - mHeight * 0.5f - (F32)MENU_BAR_HEIGHT);
		mSoftScreenRect.setCenterAndSize(screen_center.mV[VX], screen_center.mV[VY], mWidth + BUFFER_SIZE, mHeight + BUFFER_SIZE);
	}

	return offset + (screen_center - LLVector2((F32)screen_pos.mX, (F32)screen_pos.mY));
=======
    LLCoordGL screen_pos;
    LLVector2 screen_pos_vec;
    LLVector3 x_pixel_vec;
    LLVector3 y_pixel_vec;
    LLViewerCamera::getInstance()->getPixelVectors(mPositionAgent, y_pixel_vec, x_pixel_vec);
    LLVector3 world_pos = mPositionAgent + (offset.mV[VX] * x_pixel_vec) + (offset.mV[VY] * y_pixel_vec);
    if (!LLViewerCamera::getInstance()->projectPosAgentToScreen(world_pos, screen_pos, FALSE) && mVisibleOffScreen)
    {
        // bubble off-screen, so find a spot for it along screen edge
        LLViewerCamera::getInstance()->projectPosAgentToScreenEdge(world_pos, screen_pos);
    }

    screen_pos_vec.setVec((F32)screen_pos.mX, (F32)screen_pos.mY);

    LLRect world_rect = gViewerWindow->getWorldViewRectScaled();
    S32 bottom = world_rect.mBottom + STATUS_BAR_HEIGHT;

    LLVector2 screen_center;
    screen_center.mV[VX] = llclamp((F32)screen_pos_vec.mV[VX], (F32)world_rect.mLeft + mWidth * 0.5f, (F32)world_rect.mRight - mWidth * 0.5f);

    if(mVertAlignment == ALIGN_VERT_TOP)
    {
        screen_center.mV[VY] = llclamp((F32)screen_pos_vec.mV[VY],
            (F32)bottom,
            (F32)world_rect.mTop - mHeight - (F32)MENU_BAR_HEIGHT);
        mSoftScreenRect.setLeftTopAndSize(screen_center.mV[VX] - (mWidth + BUFFER_SIZE) * 0.5f,
            screen_center.mV[VY] + (mHeight + BUFFER_SIZE), mWidth + BUFFER_SIZE, mHeight + BUFFER_SIZE);
    }
    else
    {
        screen_center.mV[VY] = llclamp((F32)screen_pos_vec.mV[VY],
            (F32)bottom + mHeight * 0.5f,
            (F32)world_rect.mTop - mHeight * 0.5f - (F32)MENU_BAR_HEIGHT);
        mSoftScreenRect.setCenterAndSize(screen_center.mV[VX], screen_center.mV[VY], mWidth + BUFFER_SIZE, mHeight + BUFFER_SIZE);
    }

    return offset + (screen_center - LLVector2((F32)screen_pos.mX, (F32)screen_pos.mY));
>>>>>>> e1623bb2
}

void LLHUDNameTag::updateSize()
{
    F32 height = 0.f;
    F32 width = 0.f;

    S32 max_lines = getMaxLines();
    //S32 lines = (max_lines < 0) ? (S32)mTextSegments.size() : llmin((S32)mTextSegments.size(), max_lines);
    //F32 height = (F32)mFontp->getLineHeight() * (lines + mLabelSegments.size());

    S32 start_segment;
    if (max_lines < 0) start_segment = 0;
    else start_segment = llmax((S32)0, (S32)mTextSegments.size() - max_lines);

    std::vector<LLHUDTextSegment>::iterator iter = mTextSegments.begin() + start_segment;
    while (iter != mTextSegments.end())
    {
        const LLFontGL* fontp = iter->mFont;
        height += fontp->getLineHeight();
        height += LINE_PADDING;
        width = llmax(width, llmin(iter->getWidth(fontp), NAMETAG_MAX_WIDTH));
        ++iter;
    }

    // Don't want line spacing under the last line
    if (height > 0.f)
    {
        height -= LINE_PADDING;
    }

    iter = mLabelSegments.begin();
    while (iter != mLabelSegments.end())
    {
        height += mFontp->getLineHeight();
        width = llmax(width, llmin(iter->getWidth(mFontp), NAMETAG_MAX_WIDTH));
        ++iter;
    }

    if (width == 0.f)
    {
        return;
    }

    width += HORIZONTAL_PADDING;
    height += VERTICAL_PADDING;

    // *TODO: Could do a timer-based resize here
    //mWidth = llmax(width, lerp(mWidth, (F32)width, u));
    //mHeight = llmax(height, lerp(mHeight, (F32)height, u));
    mWidth = width;
    mHeight = height;
}

void LLHUDNameTag::updateAll()
{
    LL_PROFILE_ZONE_SCOPED_CATEGORY_UI;
    // iterate over all text objects, calculate their restoration forces,
    // and add them to the visible set if they are on screen and close enough
    sVisibleTextObjects.clear();

    TextObjectIterator text_it;
    for (text_it = sTextObjects.begin(); text_it != sTextObjects.end(); ++text_it)
    {
        LLHUDNameTag* textp = (*text_it);
        textp->mTargetPositionOffset.clearVec();
        textp->updateSize();
        textp->updateVisibility();
    }

    // sort back to front for rendering purposes
    std::sort(sVisibleTextObjects.begin(), sVisibleTextObjects.end(), llhudnametag_further_away());

    // iterate from front to back, and set LOD based on current screen coverage
    F32 screen_area = (F32)(gViewerWindow->getWindowWidthScaled() * gViewerWindow->getWindowHeightScaled());
    F32 current_screen_area = 0.f;
    std::vector<LLPointer<LLHUDNameTag> >::reverse_iterator r_it;
    for (r_it = sVisibleTextObjects.rbegin(); r_it != sVisibleTextObjects.rend(); ++r_it)
    {
        LLHUDNameTag* textp = (*r_it);
        if (current_screen_area / screen_area > LOD_2_SCREEN_COVERAGE)
        {
            textp->setLOD(3);
        }
        else if (current_screen_area / screen_area > LOD_1_SCREEN_COVERAGE)
        {
            textp->setLOD(2);
        }
        else if (current_screen_area / screen_area > LOD_0_SCREEN_COVERAGE)
        {
            textp->setLOD(1);
        }
        else
        {
            textp->setLOD(0);
        }
        textp->updateSize();
        // find on-screen position and initialize collision rectangle
        textp->mTargetPositionOffset = textp->updateScreenPos(LLVector2::zero);
        current_screen_area += (F32)(textp->mSoftScreenRect.getWidth() * textp->mSoftScreenRect.getHeight());
    }

    LLTrace::CountStatHandle<>* camera_vel_stat = LLViewerCamera::getVelocityStat();
    F32 camera_vel = LLTrace::get_frame_recording().getLastRecording().getPerSec(*camera_vel_stat);
    if (camera_vel > MAX_STABLE_CAMERA_VELOCITY)
    {
        return;
    }

    VisibleTextObjectIterator src_it;

    for (S32 i = 0; i < NUM_OVERLAP_ITERATIONS; i++)
    {
        for (src_it = sVisibleTextObjects.begin(); src_it != sVisibleTextObjects.end(); ++src_it)
        {
            LLHUDNameTag* src_textp = (*src_it);

            VisibleTextObjectIterator dst_it = src_it;
            ++dst_it;
            for (; dst_it != sVisibleTextObjects.end(); ++dst_it)
            {
                LLHUDNameTag* dst_textp = (*dst_it);

                if (src_textp->mSoftScreenRect.overlaps(dst_textp->mSoftScreenRect))
                {
                    LLRectf intersect_rect = src_textp->mSoftScreenRect;
                    intersect_rect.intersectWith(dst_textp->mSoftScreenRect);
                    intersect_rect.stretch(-BUFFER_SIZE * 0.5f);

                    F32 src_center_x = src_textp->mSoftScreenRect.getCenterX();
                    F32 src_center_y = src_textp->mSoftScreenRect.getCenterY();
                    F32 dst_center_x = dst_textp->mSoftScreenRect.getCenterX();
                    F32 dst_center_y = dst_textp->mSoftScreenRect.getCenterY();
                    F32 intersect_center_x = intersect_rect.getCenterX();
                    F32 intersect_center_y = intersect_rect.getCenterY();
                    LLVector2 force = lerp(LLVector2(dst_center_x - intersect_center_x, dst_center_y - intersect_center_y),
                                        LLVector2(intersect_center_x - src_center_x, intersect_center_y - src_center_y),
                                        0.5f);
                    force.setVec(dst_center_x - src_center_x, dst_center_y - src_center_y);
                    force.normVec();

                    LLVector2 src_force = -1.f * force;
                    LLVector2 dst_force = force;

                    LLVector2 force_strength;
                    F32 src_mult = dst_textp->mMass / (dst_textp->mMass + src_textp->mMass);
                    F32 dst_mult = 1.f - src_mult;
                    F32 src_aspect_ratio = src_textp->mSoftScreenRect.getWidth() / src_textp->mSoftScreenRect.getHeight();
                    F32 dst_aspect_ratio = dst_textp->mSoftScreenRect.getWidth() / dst_textp->mSoftScreenRect.getHeight();
                    src_force.mV[VY] *= src_aspect_ratio;
                    src_force.normVec();
                    dst_force.mV[VY] *= dst_aspect_ratio;
                    dst_force.normVec();

                    src_force.mV[VX] *= llmin(intersect_rect.getWidth() * src_mult, intersect_rect.getHeight() * SPRING_STRENGTH);
                    src_force.mV[VY] *= llmin(intersect_rect.getHeight() * src_mult, intersect_rect.getWidth() * SPRING_STRENGTH);
                    dst_force.mV[VX] *=  llmin(intersect_rect.getWidth() * dst_mult, intersect_rect.getHeight() * SPRING_STRENGTH);
                    dst_force.mV[VY] *=  llmin(intersect_rect.getHeight() * dst_mult, intersect_rect.getWidth() * SPRING_STRENGTH);

                    src_textp->mTargetPositionOffset += src_force;
                    dst_textp->mTargetPositionOffset += dst_force;
                    src_textp->mTargetPositionOffset = src_textp->updateScreenPos(src_textp->mTargetPositionOffset);
                    dst_textp->mTargetPositionOffset = dst_textp->updateScreenPos(dst_textp->mTargetPositionOffset);
                }
            }
        }
    }

    VisibleTextObjectIterator this_object_it;
    for (this_object_it = sVisibleTextObjects.begin(); this_object_it != sVisibleTextObjects.end(); ++this_object_it)
    {
        (*this_object_it)->mPositionOffset = lerp((*this_object_it)->mPositionOffset, (*this_object_it)->mTargetPositionOffset, LLSmoothInterpolation::getInterpolant(POSITION_DAMPING_TC));
    }
}

void LLHUDNameTag::setLOD(S32 lod)
{
    mLOD = lod;
    //RN: uncomment this to visualize LOD levels
    //std::string label = llformat("%d", lod);
    //setLabel(label);
}

S32 LLHUDNameTag::getMaxLines()
{
    switch(mLOD)
    {
    case 0:
        return mMaxLines;
    case 1:
        return mMaxLines > 0 ? mMaxLines / 2 : 5;
    case 2:
        return mMaxLines > 0 ? mMaxLines / 3 : 2;
    default:
        // label only
        return 0;
    }
}

void LLHUDNameTag::markDead()
{
    sTextObjects.erase(LLPointer<LLHUDNameTag>(this));
    LLHUDObject::markDead();
}

void LLHUDNameTag::shiftAll(const LLVector3& offset)
{
    TextObjectIterator text_it;
    for (text_it = sTextObjects.begin(); text_it != sTextObjects.end(); ++text_it)
    {
        LLHUDNameTag *textp = text_it->get();
        textp->shift(offset);
    }
}

void LLHUDNameTag::shift(const LLVector3& offset)
{
    mPositionAgent += offset;
}

F32 LLHUDNameTag::getWorldHeight() const
{
    const LLViewerCamera* camera = LLViewerCamera::getInstance();
    F32 height_meters = mLastDistance * (F32)tan(camera->getView() / 2.f);
    F32 height_pixels = camera->getViewHeightInPixels() / 2.f;
    F32 meters_per_pixel = height_meters / height_pixels;
    return mHeight * meters_per_pixel * gViewerWindow->getDisplayScale().mV[VY];
}

//static
void LLHUDNameTag::addPickable(std::set<LLViewerObject*> &pick_list)
{
    //this might put an object on the pick list a second time, overriding it's mGLName, which is ok
    // *FIX: we should probably cull against pick frustum
    VisibleTextObjectIterator text_it;
    for (text_it = sVisibleTextObjects.begin(); text_it != sVisibleTextObjects.end(); ++text_it)
    {
        pick_list.insert((*text_it)->mSourceObject);
    }
}

//static
// called when UI scale changes, to flush font width caches
void LLHUDNameTag::reshape()
{
    TextObjectIterator text_it;
    for (text_it = sTextObjects.begin(); text_it != sTextObjects.end(); ++text_it)
    {
        LLHUDNameTag* textp = (*text_it);
        std::vector<LLHUDTextSegment>::iterator segment_iter;
        for (segment_iter = textp->mTextSegments.begin();
             segment_iter != textp->mTextSegments.end(); ++segment_iter )
        {
            segment_iter->clearFontWidthMap();
        }
        for(segment_iter = textp->mLabelSegments.begin();
            segment_iter != textp->mLabelSegments.end(); ++segment_iter )
        {
            segment_iter->clearFontWidthMap();
        }
    }
}

//============================================================================

F32 LLHUDNameTag::LLHUDTextSegment::getWidth(const LLFontGL* font)
{
    std::map<const LLFontGL*, F32>::iterator iter = mFontWidthMap.find(font);
    if (iter != mFontWidthMap.end())
    {
        return iter->second;
    }
    else
    {
        F32 width = font->getWidthF32(mText.c_str());
        mFontWidthMap[font] = width;
        return width;
    }
}<|MERGE_RESOLUTION|>--- conflicted
+++ resolved
@@ -1,1377 +1,958 @@
-/**
- * @file llhudnametag.cpp
- * @brief Name tags for avatars
- * @author James Cook
- *
- * $LicenseInfo:firstyear=2010&license=viewerlgpl$
- * Second Life Viewer Source Code
- * Copyright (C) 2010, Linden Research, Inc.
- *
- * This library is free software; you can redistribute it and/or
- * modify it under the terms of the GNU Lesser General Public
- * License as published by the Free Software Foundation;
- * version 2.1 of the License only.
- *
- * This library is distributed in the hope that it will be useful,
- * but WITHOUT ANY WARRANTY; without even the implied warranty of
- * MERCHANTABILITY or FITNESS FOR A PARTICULAR PURPOSE.  See the GNU
- * Lesser General Public License for more details.
- *
- * You should have received a copy of the GNU Lesser General Public
- * License along with this library; if not, write to the Free Software
- * Foundation, Inc., 51 Franklin Street, Fifth Floor, Boston, MA  02110-1301  USA
- *
- * Linden Research, Inc., 945 Battery Street, San Francisco, CA  94111  USA
- * $/LicenseInfo$
- */
-
-#include "llviewerprecompiledheaders.h"
-
-#include "llhudnametag.h"
-
-#include "llrender.h"
-#include "lltracerecording.h"
-
-#include "llagent.h"
-#include "llviewercontrol.h"
-#include "llcriticaldamp.h"
-#include "lldrawable.h"
-#include "llfontgl.h"
-#include "llglheaders.h"
-#include "llhudrender.h"
-#include "llui.h"
-#include "llviewercamera.h"
-#include "llviewertexturelist.h"
-#include "llviewerobject.h"
-#include "llvovolume.h"
-#include "llviewerwindow.h"
-#include "llstatusbar.h"
-#include "llmenugl.h"
-#include "pipeline.h"
-#include <boost/tokenizer.hpp>
-
-
-const F32 SPRING_STRENGTH = 0.7f;
-const F32 HORIZONTAL_PADDING = 16.f;
-const F32 VERTICAL_PADDING = 12.f;
-const F32 LINE_PADDING = 3.f;           // aka "leading"
-const F32 BUFFER_SIZE = 2.f;
-const S32 NUM_OVERLAP_ITERATIONS = 10;
-const F32 POSITION_DAMPING_TC = 0.2f;
-const F32 MAX_STABLE_CAMERA_VELOCITY = 0.1f;
-const F32 LOD_0_SCREEN_COVERAGE = 0.15f;
-const F32 LOD_1_SCREEN_COVERAGE = 0.30f;
-const F32 LOD_2_SCREEN_COVERAGE = 0.40f;
-
-std::set<LLPointer<LLHUDNameTag> > LLHUDNameTag::sTextObjects;
-std::vector<LLPointer<LLHUDNameTag> > LLHUDNameTag::sVisibleTextObjects;
-bool LLHUDNameTag::sDisplayText = true ;
-const F32 LLHUDNameTag::NAMETAG_MAX_WIDTH = 298.f;
-const F32 LLHUDNameTag::HUD_TEXT_MAX_WIDTH = 190.f;
-
-bool llhudnametag_further_away::operator()(const LLPointer<LLHUDNameTag>& lhs, const LLPointer<LLHUDNameTag>& rhs) const
-{
-    return lhs->getDistance() > rhs->getDistance();
-}
-
-
-LLHUDNameTag::LLHUDNameTag(const U8 type)
-<<<<<<< HEAD
-:	LLHUDObject(type),
-	mDoFade(true),
-	mFadeDistance(8.f),
-	mFadeRange(4.f),
-	mLastDistance(0.f),
-	mZCompare(true),
-	mVisibleOffScreen(false),
-	mOffscreen(false),
-	mColor(1.f, 1.f, 1.f, 1.f),
-//	mScale(),
-	mWidth(0.f),
-	mHeight(0.f),
-	mFontp(LLFontGL::getFontSansSerifSmall()),
-	mBoldFontp(LLFontGL::getFontSansSerifBold()),
-	mSoftScreenRect(),
-	mPositionAgent(),
-	mPositionOffset(),
-	mMass(10.f),
-	mMaxLines(10),
-	mOffsetY(0),
-	mRadius(0.1f),
-	mTextSegments(),
-	mLabelSegments(),
-	mTextAlignment(ALIGN_TEXT_CENTER),
-	mVertAlignment(ALIGN_VERT_CENTER),
-	mLOD(0),
-	mHidden(false)
-=======
-:   LLHUDObject(type),
-    mDoFade(TRUE),
-    mFadeDistance(8.f),
-    mFadeRange(4.f),
-    mLastDistance(0.f),
-    mZCompare(TRUE),
-    mVisibleOffScreen(FALSE),
-    mOffscreen(FALSE),
-    mColor(1.f, 1.f, 1.f, 1.f),
-//  mScale(),
-    mWidth(0.f),
-    mHeight(0.f),
-    mFontp(LLFontGL::getFontSansSerifSmall()),
-    mBoldFontp(LLFontGL::getFontSansSerifBold()),
-    mSoftScreenRect(),
-    mPositionAgent(),
-    mPositionOffset(),
-    mMass(10.f),
-    mMaxLines(10),
-    mOffsetY(0),
-    mRadius(0.1f),
-    mTextSegments(),
-    mLabelSegments(),
-    mTextAlignment(ALIGN_TEXT_CENTER),
-    mVertAlignment(ALIGN_VERT_CENTER),
-    mLOD(0),
-    mHidden(FALSE)
->>>>>>> e1623bb2
-{
-    LLPointer<LLHUDNameTag> ptr(this);
-    sTextObjects.insert(ptr);
-
-    mRoundedRectImgp = LLUI::getUIImage("Rounded_Rect");
-    mRoundedRectTopImgp = LLUI::getUIImage("Rounded_Rect_Top");
-}
-
-LLHUDNameTag::~LLHUDNameTag()
-{
-}
-
-
-bool LLHUDNameTag::lineSegmentIntersect(const LLVector4a& start, const LLVector4a& end, LLVector4a& intersection, bool debug_render)
-{
-<<<<<<< HEAD
-	if (!mVisible || mHidden)
-	{
-		return false;
-	}
-
-	// don't pick text that isn't bound to a viewerobject
-	if (!mSourceObject || mSourceObject->mDrawable.isNull())
-	{
-		return false;
-	}
-	
-	F32 alpha_factor = 1.f;
-	LLColor4 text_color = mColor;
-	if (mDoFade)
-	{
-		if (mLastDistance > mFadeDistance)
-		{
-			alpha_factor = llmax(0.f, 1.f - (mLastDistance - mFadeDistance)/mFadeRange);
-			text_color.mV[3] = text_color.mV[3]*alpha_factor;
-		}
-	}
-	if (text_color.mV[3] < 0.01f)
-	{
-		return false;
-	}
-
-	mOffsetY = lltrunc(mHeight * ((mVertAlignment == ALIGN_VERT_CENTER) ? 0.5f : 1.f));
-
-	LLVector3 position = mPositionAgent;
-
-	if (mSourceObject)
-	{ //get intersection of eye through mPositionAgent to plane of source object
-		//using this position keeps the camera from focusing on some seemingly random 
-		//point several meters in front of the nametag
-		const LLVector3& p = mSourceObject->getPositionAgent();
-		const LLVector3& n = LLViewerCamera::getInstance()->getAtAxis();
-		const LLVector3& eye = LLViewerCamera::getInstance()->getOrigin();
-
-		LLVector3 ray = position-eye;
-		ray.normalize();
-
-		LLVector3 delta = p-position;
-		F32 dist = delta*n;
-		F32 dt =  dist/(ray*n);
-		position += ray*dt;
-	}
-
-	// scale screen size of borders down
-
-	LLVector3 x_pixel_vec;
-	LLVector3 y_pixel_vec;
-	
-	LLViewerCamera::getInstance()->getPixelVectors(position, y_pixel_vec, x_pixel_vec);
-
-	LLVector3 width_vec = mWidth * x_pixel_vec;
-	LLVector3 height_vec = mHeight * y_pixel_vec;
-	
-	LLCoordGL screen_pos;
-	LLViewerCamera::getInstance()->projectPosAgentToScreen(position, screen_pos, false);
-
-	LLVector2 screen_offset;
-	screen_offset = updateScreenPos(mPositionOffset);
-	
-	LLVector3 render_position = position  
-			+ (x_pixel_vec * screen_offset.mV[VX])
-			+ (y_pixel_vec * screen_offset.mV[VY]);
-
-
-	LLVector3 bg_pos = render_position
-		+ (F32)mOffsetY * y_pixel_vec
-		- (width_vec / 2.f)
-		- (height_vec);
-
-	LLVector3 v[] = 
-	{
-		bg_pos,
-		bg_pos + width_vec,
-		bg_pos + width_vec + height_vec,
-		bg_pos + height_vec,
-	};
-
-	LLVector4a dir;
-	dir.setSub(end,start);
-	F32 a, b, t;
-
-	LLVector4a v0,v1,v2,v3;
-	v0.load3(v[0].mV);
-	v1.load3(v[1].mV);
-	v2.load3(v[2].mV);
-	v3.load3(v[3].mV);
-
-	if (LLTriangleRayIntersect(v0, v1, v2, start, dir, a, b, t) ||
-		LLTriangleRayIntersect(v2, v3, v0, start, dir, a, b, t) )
-	{
-		if (t <= 1.f)
-		{
-			dir.mul(t);
-			intersection.setAdd(start, dir);
-			return true;
-		}
-	}
-
-	return false;
-=======
-    if (!mVisible || mHidden)
-    {
-        return FALSE;
-    }
-
-    // don't pick text that isn't bound to a viewerobject
-    if (!mSourceObject || mSourceObject->mDrawable.isNull())
-    {
-        return FALSE;
-    }
-
-    F32 alpha_factor = 1.f;
-    LLColor4 text_color = mColor;
-    if (mDoFade)
-    {
-        if (mLastDistance > mFadeDistance)
-        {
-            alpha_factor = llmax(0.f, 1.f - (mLastDistance - mFadeDistance)/mFadeRange);
-            text_color.mV[3] = text_color.mV[3]*alpha_factor;
-        }
-    }
-    if (text_color.mV[3] < 0.01f)
-    {
-        return FALSE;
-    }
-
-    mOffsetY = lltrunc(mHeight * ((mVertAlignment == ALIGN_VERT_CENTER) ? 0.5f : 1.f));
-
-    LLVector3 position = mPositionAgent;
-
-    if (mSourceObject)
-    { //get intersection of eye through mPositionAgent to plane of source object
-        //using this position keeps the camera from focusing on some seemingly random
-        //point several meters in front of the nametag
-        const LLVector3& p = mSourceObject->getPositionAgent();
-        const LLVector3& n = LLViewerCamera::getInstance()->getAtAxis();
-        const LLVector3& eye = LLViewerCamera::getInstance()->getOrigin();
-
-        LLVector3 ray = position-eye;
-        ray.normalize();
-
-        LLVector3 delta = p-position;
-        F32 dist = delta*n;
-        F32 dt =  dist/(ray*n);
-        position += ray*dt;
-    }
-
-    // scale screen size of borders down
-
-    LLVector3 x_pixel_vec;
-    LLVector3 y_pixel_vec;
-
-    LLViewerCamera::getInstance()->getPixelVectors(position, y_pixel_vec, x_pixel_vec);
-
-    LLVector3 width_vec = mWidth * x_pixel_vec;
-    LLVector3 height_vec = mHeight * y_pixel_vec;
-
-    LLCoordGL screen_pos;
-    LLViewerCamera::getInstance()->projectPosAgentToScreen(position, screen_pos, FALSE);
-
-    LLVector2 screen_offset;
-    screen_offset = updateScreenPos(mPositionOffset);
-
-    LLVector3 render_position = position
-            + (x_pixel_vec * screen_offset.mV[VX])
-            + (y_pixel_vec * screen_offset.mV[VY]);
-
-
-    LLVector3 bg_pos = render_position
-        + (F32)mOffsetY * y_pixel_vec
-        - (width_vec / 2.f)
-        - (height_vec);
-
-    LLVector3 v[] =
-    {
-        bg_pos,
-        bg_pos + width_vec,
-        bg_pos + width_vec + height_vec,
-        bg_pos + height_vec,
-    };
-
-    LLVector4a dir;
-    dir.setSub(end,start);
-    F32 a, b, t;
-
-    LLVector4a v0,v1,v2,v3;
-    v0.load3(v[0].mV);
-    v1.load3(v[1].mV);
-    v2.load3(v[2].mV);
-    v3.load3(v[3].mV);
-
-    if (LLTriangleRayIntersect(v0, v1, v2, start, dir, a, b, t) ||
-        LLTriangleRayIntersect(v2, v3, v0, start, dir, a, b, t) )
-    {
-        if (t <= 1.f)
-        {
-            dir.mul(t);
-            intersection.setAdd(start, dir);
-            return TRUE;
-        }
-    }
-
-    return FALSE;
->>>>>>> e1623bb2
-}
-
-void LLHUDNameTag::render()
-{
-    LL_PROFILE_ZONE_SCOPED_CATEGORY_UI;
-<<<<<<< HEAD
-	if (sDisplayText)
-	{
-		LLGLDepthTest gls_depth(GL_TRUE, GL_FALSE);
-		//LLGLDisable gls_stencil(GL_STENCIL_TEST);
-		renderText(false);
-	}
-=======
-    if (sDisplayText)
-    {
-        LLGLDepthTest gls_depth(GL_TRUE, GL_FALSE);
-        //LLGLDisable gls_stencil(GL_STENCIL_TEST);
-        renderText(FALSE);
-    }
->>>>>>> e1623bb2
-}
-
-void LLHUDNameTag::renderText(bool for_select)
-{
-<<<<<<< HEAD
-	if (!mVisible || mHidden)
-	{
-		return;
-	}
-
-	// don't pick text that isn't bound to a viewerobject
-	if (for_select && 
-		(!mSourceObject || mSourceObject->mDrawable.isNull()))
-	{
-		return;
-	}
-
-	if (for_select)
-	{
-		gGL.getTexUnit(0)->disable();
-	}
-	else
-	{
-		gGL.getTexUnit(0)->enable(LLTexUnit::TT_TEXTURE);
-	}
-
-	LLGLState gls_blend(GL_BLEND, !for_select);
-
-	LLColor4 shadow_color(0.f, 0.f, 0.f, 1.f);
-	F32 alpha_factor = 1.f;
-	LLColor4 text_color = mColor;
-	if (mDoFade)
-	{
-		if (mLastDistance > mFadeDistance)
-		{
-			alpha_factor = llmax(0.f, 1.f - (mLastDistance - mFadeDistance)/mFadeRange);
-			text_color.mV[3] = text_color.mV[3]*alpha_factor;
-		}
-	}
-	if (text_color.mV[3] < 0.01f)
-	{
-		return;
-	}
-	shadow_color.mV[3] = text_color.mV[3];
-
-	mOffsetY = lltrunc(mHeight * ((mVertAlignment == ALIGN_VERT_CENTER) ? 0.5f : 1.f));
-
-	// *TODO: make this a per-text setting
-	LLColor4 bg_color = LLUIColorTable::instance().getColor("NameTagBackground");
-	bg_color.setAlpha(gSavedSettings.getF32("ChatBubbleOpacity") * alpha_factor);
-
-	// scale screen size of borders down
-	//RN: for now, text on hud objects is never occluded
-
-	LLVector3 x_pixel_vec;
-	LLVector3 y_pixel_vec;
-	
-	LLViewerCamera::getInstance()->getPixelVectors(mPositionAgent, y_pixel_vec, x_pixel_vec);
-
-	LLVector3 width_vec = mWidth * x_pixel_vec;
-	LLVector3 height_vec = mHeight * y_pixel_vec;
-
-	mRadius = (width_vec + height_vec).magVec() * 0.5f;
-
-	LLCoordGL screen_pos;
-	LLViewerCamera::getInstance()->projectPosAgentToScreen(mPositionAgent, screen_pos, false);
-
-	LLVector2 screen_offset = updateScreenPos(mPositionOffset);
-
-	LLVector3 render_position = mPositionAgent  
-			+ (x_pixel_vec * screen_offset.mV[VX])
-			+ (y_pixel_vec * screen_offset.mV[VY]);
-
-	LLGLDepthTest gls_depth(GL_TRUE, GL_FALSE);
-	LLRect screen_rect;
-	screen_rect.setCenterAndSize(0, static_cast<S32>(lltrunc(-mHeight / 2 + mOffsetY)), static_cast<S32>(lltrunc(mWidth)), static_cast<S32>(lltrunc(mHeight)));
-=======
-    if (!mVisible || mHidden)
-    {
-        return;
-    }
-
-    // don't pick text that isn't bound to a viewerobject
-    if (for_select &&
-        (!mSourceObject || mSourceObject->mDrawable.isNull()))
-    {
-        return;
-    }
-
-    if (for_select)
-    {
-        gGL.getTexUnit(0)->disable();
-    }
-    else
-    {
-        gGL.getTexUnit(0)->enable(LLTexUnit::TT_TEXTURE);
-    }
-
-    LLGLState gls_blend(GL_BLEND, for_select ? FALSE : TRUE);
-
-    LLColor4 shadow_color(0.f, 0.f, 0.f, 1.f);
-    F32 alpha_factor = 1.f;
-    LLColor4 text_color = mColor;
-    if (mDoFade)
-    {
-        if (mLastDistance > mFadeDistance)
-        {
-            alpha_factor = llmax(0.f, 1.f - (mLastDistance - mFadeDistance)/mFadeRange);
-            text_color.mV[3] = text_color.mV[3]*alpha_factor;
-        }
-    }
-    if (text_color.mV[3] < 0.01f)
-    {
-        return;
-    }
-    shadow_color.mV[3] = text_color.mV[3];
-
-    mOffsetY = lltrunc(mHeight * ((mVertAlignment == ALIGN_VERT_CENTER) ? 0.5f : 1.f));
-
-    // *TODO: make this a per-text setting
-    LLColor4 bg_color = LLUIColorTable::instance().getColor("NameTagBackground");
-    bg_color.setAlpha(gSavedSettings.getF32("ChatBubbleOpacity") * alpha_factor);
-
-    // scale screen size of borders down
-    //RN: for now, text on hud objects is never occluded
-
-    LLVector3 x_pixel_vec;
-    LLVector3 y_pixel_vec;
-
-    LLViewerCamera::getInstance()->getPixelVectors(mPositionAgent, y_pixel_vec, x_pixel_vec);
-
-    LLVector3 width_vec = mWidth * x_pixel_vec;
-    LLVector3 height_vec = mHeight * y_pixel_vec;
-
-    mRadius = (width_vec + height_vec).magVec() * 0.5f;
-
-    LLCoordGL screen_pos;
-    LLViewerCamera::getInstance()->projectPosAgentToScreen(mPositionAgent, screen_pos, FALSE);
-
-    LLVector2 screen_offset = updateScreenPos(mPositionOffset);
-
-    LLVector3 render_position = mPositionAgent
-            + (x_pixel_vec * screen_offset.mV[VX])
-            + (y_pixel_vec * screen_offset.mV[VY]);
-
-    LLGLDepthTest gls_depth(GL_TRUE, GL_FALSE);
-    LLRect screen_rect;
-    screen_rect.setCenterAndSize(0, static_cast<S32>(lltrunc(-mHeight / 2 + mOffsetY)), static_cast<S32>(lltrunc(mWidth)), static_cast<S32>(lltrunc(mHeight)));
->>>>>>> e1623bb2
-    mRoundedRectImgp->draw3D(render_position, x_pixel_vec, y_pixel_vec, screen_rect, bg_color);
-    if (mLabelSegments.size())
-    {
-        LLRect label_top_rect = screen_rect;
-        const S32 label_height = ll_round((mFontp->getLineHeight() * (F32)mLabelSegments.size() + (VERTICAL_PADDING / 3.f)));
-        label_top_rect.mBottom = label_top_rect.mTop - label_height;
-        LLColor4 label_top_color = text_color;
-        label_top_color.mV[VALPHA] = gSavedSettings.getF32("ChatBubbleOpacity") * alpha_factor;
-
-        mRoundedRectTopImgp->draw3D(render_position, x_pixel_vec, y_pixel_vec, label_top_rect, label_top_color);
-<<<<<<< HEAD
-	}
-
-	F32 y_offset = (F32)mOffsetY;
-		
-	// Render label
-	{
-		for(std::vector<LLHUDTextSegment>::iterator segment_iter = mLabelSegments.begin();
-			segment_iter != mLabelSegments.end(); ++segment_iter )
-		{
-			// Label segments use default font
-			const LLFontGL* fontp = (segment_iter->mStyle == LLFontGL::BOLD) ? mBoldFontp : mFontp;
-			y_offset -= fontp->getLineHeight();
-
-			F32 x_offset;
-			if (mTextAlignment == ALIGN_TEXT_CENTER)
-			{
-				x_offset = -0.5f*segment_iter->getWidth(fontp);
-			}
-			else // ALIGN_LEFT
-			{
-				x_offset = -0.5f * mWidth + (HORIZONTAL_PADDING / 2.f);
-			}
-
-			LLColor4 label_color(0.f, 0.f, 0.f, 1.f);
-			label_color.mV[VALPHA] = alpha_factor;
-			hud_render_text(segment_iter->getText(), render_position, *fontp, segment_iter->mStyle, LLFontGL::NO_SHADOW, x_offset, y_offset, label_color, false);
-		}
-	}
-
-	// Render text
-	{
-		// -1 mMaxLines means unlimited lines.
-		S32 start_segment;
-		S32 max_lines = getMaxLines();
-
-		if (max_lines < 0) 
-		{
-			start_segment = 0;
-		}
-		else 
-		{
-			start_segment = llmax((S32)0, (S32)mTextSegments.size() - max_lines);
-		}
-
-		for (std::vector<LLHUDTextSegment>::iterator segment_iter = mTextSegments.begin() + start_segment;
-			 segment_iter != mTextSegments.end(); ++segment_iter )
-		{
-			const LLFontGL* fontp = segment_iter->mFont;
-			y_offset -= fontp->getLineHeight();
-			y_offset -= LINE_PADDING;
-
-			U8 style = segment_iter->mStyle;
-			LLFontGL::ShadowType shadow = LLFontGL::DROP_SHADOW;
-	
-			F32 x_offset;
-			if (mTextAlignment== ALIGN_TEXT_CENTER)
-			{
-				x_offset = -0.5f*segment_iter->getWidth(fontp);
-			}
-			else // ALIGN_LEFT
-			{
-				x_offset = -0.5f * mWidth + (HORIZONTAL_PADDING / 2.f);
-
-				// *HACK
-				x_offset += 1;
-			}
-
-			text_color = segment_iter->mColor;
-			text_color.mV[VALPHA] *= alpha_factor;
-
-			hud_render_text(segment_iter->getText(), render_position, *fontp, style, shadow, x_offset, y_offset, text_color, false);
-		}
-	}
-	/// Reset the default color to white.  The renderer expects this to be the default. 
-	gGL.color4f(1.0f, 1.0f, 1.0f, 1.0f);
-	if (for_select)
-	{
-		gGL.getTexUnit(0)->enable(LLTexUnit::TT_TEXTURE);
-	}
-=======
-    }
-
-    F32 y_offset = (F32)mOffsetY;
-
-    // Render label
-    {
-        for(std::vector<LLHUDTextSegment>::iterator segment_iter = mLabelSegments.begin();
-            segment_iter != mLabelSegments.end(); ++segment_iter )
-        {
-            // Label segments use default font
-            const LLFontGL* fontp = (segment_iter->mStyle == LLFontGL::BOLD) ? mBoldFontp : mFontp;
-            y_offset -= fontp->getLineHeight();
-
-            F32 x_offset;
-            if (mTextAlignment == ALIGN_TEXT_CENTER)
-            {
-                x_offset = -0.5f*segment_iter->getWidth(fontp);
-            }
-            else // ALIGN_LEFT
-            {
-                x_offset = -0.5f * mWidth + (HORIZONTAL_PADDING / 2.f);
-            }
-
-            LLColor4 label_color(0.f, 0.f, 0.f, 1.f);
-            label_color.mV[VALPHA] = alpha_factor;
-            hud_render_text(segment_iter->getText(), render_position, *fontp, segment_iter->mStyle, LLFontGL::NO_SHADOW, x_offset, y_offset, label_color, FALSE);
-        }
-    }
-
-    // Render text
-    {
-        // -1 mMaxLines means unlimited lines.
-        S32 start_segment;
-        S32 max_lines = getMaxLines();
-
-        if (max_lines < 0)
-        {
-            start_segment = 0;
-        }
-        else
-        {
-            start_segment = llmax((S32)0, (S32)mTextSegments.size() - max_lines);
-        }
-
-        for (std::vector<LLHUDTextSegment>::iterator segment_iter = mTextSegments.begin() + start_segment;
-             segment_iter != mTextSegments.end(); ++segment_iter )
-        {
-            const LLFontGL* fontp = segment_iter->mFont;
-            y_offset -= fontp->getLineHeight();
-            y_offset -= LINE_PADDING;
-
-            U8 style = segment_iter->mStyle;
-            LLFontGL::ShadowType shadow = LLFontGL::DROP_SHADOW;
-
-            F32 x_offset;
-            if (mTextAlignment== ALIGN_TEXT_CENTER)
-            {
-                x_offset = -0.5f*segment_iter->getWidth(fontp);
-            }
-            else // ALIGN_LEFT
-            {
-                x_offset = -0.5f * mWidth + (HORIZONTAL_PADDING / 2.f);
-
-                // *HACK
-                x_offset += 1;
-            }
-
-            text_color = segment_iter->mColor;
-            text_color.mV[VALPHA] *= alpha_factor;
-
-            hud_render_text(segment_iter->getText(), render_position, *fontp, style, shadow, x_offset, y_offset, text_color, FALSE);
-        }
-    }
-    /// Reset the default color to white.  The renderer expects this to be the default.
-    gGL.color4f(1.0f, 1.0f, 1.0f, 1.0f);
-    if (for_select)
-    {
-        gGL.getTexUnit(0)->enable(LLTexUnit::TT_TEXTURE);
-    }
->>>>>>> e1623bb2
-}
-
-void LLHUDNameTag::setString(const std::string &text_utf8)
-{
-    mTextSegments.clear();
-    addLine(text_utf8, mColor);
-}
-
-void LLHUDNameTag::clearString()
-{
-    mTextSegments.clear();
-}
-
-
-void LLHUDNameTag::addLine(const std::string &text_utf8,
-                        const LLColor4& color,
-                        const LLFontGL::StyleFlags style,
-                        const LLFontGL* font,
-                        const bool use_ellipses,
-                        F32 max_pixels)
-{
-    LLWString wline = utf8str_to_wstring(text_utf8);
-    if (!wline.empty())
-    {
-        // use default font for segment if custom font not specified
-        if (!font)
-        {
-            font = mFontp;
-        }
-        typedef boost::tokenizer<boost::char_separator<llwchar>, LLWString::const_iterator, LLWString > tokenizer;
-        LLWString seps(utf8str_to_wstring("\r\n"));
-        boost::char_separator<llwchar> sep(seps.c_str());
-
-        tokenizer tokens(wline, sep);
-        tokenizer::iterator iter = tokens.begin();
-
-        max_pixels = llmin(max_pixels, NAMETAG_MAX_WIDTH);
-        while (iter != tokens.end())
-        {
-            U32 line_length = 0;
-            if (use_ellipses)
-            {
-                // "QualityAssuranceAssuresQuality1" will end up like "QualityAssuranceAssuresQual..."
-                // "QualityAssuranceAssuresQuality QualityAssuranceAssuresQuality" will end up like "QualityAssuranceAssuresQual..."
-                // "QualityAssurance AssuresQuality1" will end up as "QualityAssurance AssuresQua..." because we are enforcing single line
-                do
-                {
-                    S32 segment_length = font->maxDrawableChars(iter->substr(line_length).c_str(), max_pixels, wline.length(), LLFontGL::ANYWHERE);
-                    if (segment_length + line_length < wline.length()) // since we only draw one string, line_length should be 0
-                    {
-                        // token does does not fit into signle line, need to draw "...".
-                        // Use four dots for ellipsis width to generate padding
-                        const LLWString dots_pad(utf8str_to_wstring(std::string("....")));
-                        S32 elipses_width = font->getWidthF32(dots_pad.c_str());
-                        // truncated string length
-                        segment_length = font->maxDrawableChars(iter->substr(line_length).c_str(), max_pixels - elipses_width, wline.length(), LLFontGL::ANYWHERE);
-                        const LLWString dots(utf8str_to_wstring(std::string("...")));
-                        LLHUDTextSegment segment(iter->substr(line_length, segment_length) + dots, style, color, font);
-                        mTextSegments.push_back(segment);
-                        break; // consider it to be complete
-                    }
-                    else
-                    {
-                        // token fits fully into string
-                        LLHUDTextSegment segment(iter->substr(line_length, segment_length), style, color, font);
-                        mTextSegments.push_back(segment);
-                        line_length += segment_length;
-                    }
-                } while (line_length != iter->size());
-            }
-            else
-            {
-                // "QualityAssuranceAssuresQuality 1" will be split into two lines "QualityAssuranceAssuresQualit" and "y 1"
-                // "QualityAssurance AssuresQuality 1" will be split into two lines "QualityAssurance" and "AssuresQuality"
-                do
-                {
-                    S32 segment_length = font->maxDrawableChars(iter->substr(line_length).c_str(), max_pixels, wline.length(), LLFontGL::WORD_BOUNDARY_IF_POSSIBLE);
-                    LLHUDTextSegment segment(iter->substr(line_length, segment_length), style, color, font);
-                    mTextSegments.push_back(segment);
-                    line_length += segment_length;
-                } while (line_length != iter->size());
-            }
-            ++iter;
-        }
-    }
-}
-
-void LLHUDNameTag::setLabel(const std::string &label_utf8)
-{
-    mLabelSegments.clear();
-    addLabel(label_utf8);
-}
-
-void LLHUDNameTag::addLabel(const std::string& label_utf8, F32 max_pixels)
-{
-    LLWString wstr = utf8string_to_wstring(label_utf8);
-    if (!wstr.empty())
-    {
-        LLWString seps(utf8str_to_wstring("\r\n"));
-        LLWString empty;
-
-        typedef boost::tokenizer<boost::char_separator<llwchar>, LLWString::const_iterator, LLWString > tokenizer;
-        boost::char_separator<llwchar> sep(seps.c_str(), empty.c_str(), boost::keep_empty_tokens);
-
-        tokenizer tokens(wstr, sep);
-        tokenizer::iterator iter = tokens.begin();
-
-        max_pixels = llmin(max_pixels, NAMETAG_MAX_WIDTH);
-
-        while (iter != tokens.end())
-        {
-            U32 line_length = 0;
-            do
-            {
-                S32 segment_length = mFontp->maxDrawableChars(iter->substr(line_length).c_str(),
-                    max_pixels, wstr.length(), LLFontGL::WORD_BOUNDARY_IF_POSSIBLE);
-                LLHUDTextSegment segment(iter->substr(line_length, segment_length), LLFontGL::NORMAL, mColor, mFontp);
-                mLabelSegments.push_back(segment);
-                line_length += segment_length;
-            }
-            while (line_length != iter->size());
-            ++iter;
-        }
-    }
-}
-
-void LLHUDNameTag::setZCompare(const bool zcompare)
-{
-    mZCompare = zcompare;
-}
-
-void LLHUDNameTag::setFont(const LLFontGL* font)
-{
-    mFontp = font;
-}
-
-
-void LLHUDNameTag::setColor(const LLColor4 &color)
-{
-    mColor = color;
-    for (std::vector<LLHUDTextSegment>::iterator segment_iter = mTextSegments.begin();
-         segment_iter != mTextSegments.end(); ++segment_iter )
-    {
-        segment_iter->mColor = color;
-    }
-}
-
-void LLHUDNameTag::setAlpha(F32 alpha)
-{
-    mColor.mV[VALPHA] = alpha;
-    for (std::vector<LLHUDTextSegment>::iterator segment_iter = mTextSegments.begin();
-         segment_iter != mTextSegments.end(); ++segment_iter )
-    {
-        segment_iter->mColor.mV[VALPHA] = alpha;
-    }
-}
-
-
-void LLHUDNameTag::setDoFade(const bool do_fade)
-{
-    mDoFade = do_fade;
-}
-
-void LLHUDNameTag::updateVisibility()
-{
-<<<<<<< HEAD
-	if (mSourceObject)
-	{
-		mSourceObject->updateText();
-	}
-	
-	mPositionAgent = gAgent.getPosAgentFromGlobal(mPositionGlobal);
-
-	if (!mSourceObject)
-	{
-		//LL_WARNS() << "LLHUDNameTag::updateScreenPos -- mSourceObject is NULL!" << LL_ENDL;
-		mVisible = true;
-		sVisibleTextObjects.push_back(LLPointer<LLHUDNameTag> (this));
-		return;
-	}
-
-	// Not visible if parent object is dead
-	if (mSourceObject->isDead())
-	{
-		mVisible = false;
-		return;
-	}
-
-	// push text towards camera by radius of object, but not past camera
-	LLVector3 vec_from_camera = mPositionAgent - LLViewerCamera::getInstance()->getOrigin();
-	LLVector3 dir_from_camera = vec_from_camera;
-	dir_from_camera.normVec();
-
-	if (dir_from_camera * LLViewerCamera::getInstance()->getAtAxis() <= 0.f)
-	{ //text is behind camera, don't render
-		mVisible = false;
-		return;
-	}
-		
-	if (vec_from_camera * LLViewerCamera::getInstance()->getAtAxis() <= LLViewerCamera::getInstance()->getNear() + 0.1f + mSourceObject->getVObjRadius())
-	{
-		mPositionAgent = LLViewerCamera::getInstance()->getOrigin() + vec_from_camera * ((LLViewerCamera::getInstance()->getNear() + 0.1f) / (vec_from_camera * LLViewerCamera::getInstance()->getAtAxis()));
-	}
-	else
-	{
-		mPositionAgent -= dir_from_camera * mSourceObject->getVObjRadius();
-	}
-
-	mLastDistance = (mPositionAgent - LLViewerCamera::getInstance()->getOrigin()).magVec();
-
-	if (mLOD >= 3 || !mTextSegments.size() || (mDoFade && (mLastDistance > mFadeDistance + mFadeRange)))
-	{
-		mVisible = false;
-		return;
-	}
-
-	LLVector3 x_pixel_vec;
-	LLVector3 y_pixel_vec;
-
-	LLViewerCamera::getInstance()->getPixelVectors(mPositionAgent, y_pixel_vec, x_pixel_vec);
-
-	LLVector3 render_position = mPositionAgent + 			
-			(x_pixel_vec * mPositionOffset.mV[VX]) +
-			(y_pixel_vec * mPositionOffset.mV[VY]);
-
-	mOffscreen = false;
-	if (!LLViewerCamera::getInstance()->sphereInFrustum(render_position, mRadius))
-	{
-		if (!mVisibleOffScreen)
-		{
-			mVisible = false;
-			return;
-		}
-		else
-		{
-			mOffscreen = true;
-		}
-	}
-
-	mVisible = true;
-	sVisibleTextObjects.push_back(LLPointer<LLHUDNameTag> (this));
-=======
-    if (mSourceObject)
-    {
-        mSourceObject->updateText();
-    }
-
-    mPositionAgent = gAgent.getPosAgentFromGlobal(mPositionGlobal);
-
-    if (!mSourceObject)
-    {
-        //LL_WARNS() << "LLHUDNameTag::updateScreenPos -- mSourceObject is NULL!" << LL_ENDL;
-        mVisible = TRUE;
-        sVisibleTextObjects.push_back(LLPointer<LLHUDNameTag> (this));
-        return;
-    }
-
-    // Not visible if parent object is dead
-    if (mSourceObject->isDead())
-    {
-        mVisible = FALSE;
-        return;
-    }
-
-    // push text towards camera by radius of object, but not past camera
-    LLVector3 vec_from_camera = mPositionAgent - LLViewerCamera::getInstance()->getOrigin();
-    LLVector3 dir_from_camera = vec_from_camera;
-    dir_from_camera.normVec();
-
-    if (dir_from_camera * LLViewerCamera::getInstance()->getAtAxis() <= 0.f)
-    { //text is behind camera, don't render
-        mVisible = FALSE;
-        return;
-    }
-
-    if (vec_from_camera * LLViewerCamera::getInstance()->getAtAxis() <= LLViewerCamera::getInstance()->getNear() + 0.1f + mSourceObject->getVObjRadius())
-    {
-        mPositionAgent = LLViewerCamera::getInstance()->getOrigin() + vec_from_camera * ((LLViewerCamera::getInstance()->getNear() + 0.1f) / (vec_from_camera * LLViewerCamera::getInstance()->getAtAxis()));
-    }
-    else
-    {
-        mPositionAgent -= dir_from_camera * mSourceObject->getVObjRadius();
-    }
-
-    mLastDistance = (mPositionAgent - LLViewerCamera::getInstance()->getOrigin()).magVec();
-
-    if (mLOD >= 3 || !mTextSegments.size() || (mDoFade && (mLastDistance > mFadeDistance + mFadeRange)))
-    {
-        mVisible = FALSE;
-        return;
-    }
-
-    LLVector3 x_pixel_vec;
-    LLVector3 y_pixel_vec;
-
-    LLViewerCamera::getInstance()->getPixelVectors(mPositionAgent, y_pixel_vec, x_pixel_vec);
-
-    LLVector3 render_position = mPositionAgent +
-            (x_pixel_vec * mPositionOffset.mV[VX]) +
-            (y_pixel_vec * mPositionOffset.mV[VY]);
-
-    mOffscreen = FALSE;
-    if (!LLViewerCamera::getInstance()->sphereInFrustum(render_position, mRadius))
-    {
-        if (!mVisibleOffScreen)
-        {
-            mVisible = FALSE;
-            return;
-        }
-        else
-        {
-            mOffscreen = TRUE;
-        }
-    }
-
-    mVisible = TRUE;
-    sVisibleTextObjects.push_back(LLPointer<LLHUDNameTag> (this));
->>>>>>> e1623bb2
-}
-
-LLVector2 LLHUDNameTag::updateScreenPos(LLVector2 &offset)
-{
-<<<<<<< HEAD
-	LLCoordGL screen_pos;
-	LLVector2 screen_pos_vec;
-	LLVector3 x_pixel_vec;
-	LLVector3 y_pixel_vec;
-	LLViewerCamera::getInstance()->getPixelVectors(mPositionAgent, y_pixel_vec, x_pixel_vec);
-	LLVector3 world_pos = mPositionAgent + (offset.mV[VX] * x_pixel_vec) + (offset.mV[VY] * y_pixel_vec);
-	if (!LLViewerCamera::getInstance()->projectPosAgentToScreen(world_pos, screen_pos, false) && mVisibleOffScreen)
-	{
-		// bubble off-screen, so find a spot for it along screen edge
-		LLViewerCamera::getInstance()->projectPosAgentToScreenEdge(world_pos, screen_pos);
-	}
-
-	screen_pos_vec.setVec((F32)screen_pos.mX, (F32)screen_pos.mY);
-
-	LLRect world_rect = gViewerWindow->getWorldViewRectScaled();
-	S32 bottom = world_rect.mBottom + STATUS_BAR_HEIGHT;
-
-	LLVector2 screen_center;
-	screen_center.mV[VX] = llclamp((F32)screen_pos_vec.mV[VX], (F32)world_rect.mLeft + mWidth * 0.5f, (F32)world_rect.mRight - mWidth * 0.5f);
-
-	if(mVertAlignment == ALIGN_VERT_TOP)
-	{
-		screen_center.mV[VY] = llclamp((F32)screen_pos_vec.mV[VY], 
-			(F32)bottom, 
-			(F32)world_rect.mTop - mHeight - (F32)MENU_BAR_HEIGHT);
-		mSoftScreenRect.setLeftTopAndSize(screen_center.mV[VX] - (mWidth + BUFFER_SIZE) * 0.5f, 
-			screen_center.mV[VY] + (mHeight + BUFFER_SIZE), mWidth + BUFFER_SIZE, mHeight + BUFFER_SIZE);
-	}
-	else
-	{
-		screen_center.mV[VY] = llclamp((F32)screen_pos_vec.mV[VY], 
-			(F32)bottom + mHeight * 0.5f, 
-			(F32)world_rect.mTop - mHeight * 0.5f - (F32)MENU_BAR_HEIGHT);
-		mSoftScreenRect.setCenterAndSize(screen_center.mV[VX], screen_center.mV[VY], mWidth + BUFFER_SIZE, mHeight + BUFFER_SIZE);
-	}
-
-	return offset + (screen_center - LLVector2((F32)screen_pos.mX, (F32)screen_pos.mY));
-=======
-    LLCoordGL screen_pos;
-    LLVector2 screen_pos_vec;
-    LLVector3 x_pixel_vec;
-    LLVector3 y_pixel_vec;
-    LLViewerCamera::getInstance()->getPixelVectors(mPositionAgent, y_pixel_vec, x_pixel_vec);
-    LLVector3 world_pos = mPositionAgent + (offset.mV[VX] * x_pixel_vec) + (offset.mV[VY] * y_pixel_vec);
-    if (!LLViewerCamera::getInstance()->projectPosAgentToScreen(world_pos, screen_pos, FALSE) && mVisibleOffScreen)
-    {
-        // bubble off-screen, so find a spot for it along screen edge
-        LLViewerCamera::getInstance()->projectPosAgentToScreenEdge(world_pos, screen_pos);
-    }
-
-    screen_pos_vec.setVec((F32)screen_pos.mX, (F32)screen_pos.mY);
-
-    LLRect world_rect = gViewerWindow->getWorldViewRectScaled();
-    S32 bottom = world_rect.mBottom + STATUS_BAR_HEIGHT;
-
-    LLVector2 screen_center;
-    screen_center.mV[VX] = llclamp((F32)screen_pos_vec.mV[VX], (F32)world_rect.mLeft + mWidth * 0.5f, (F32)world_rect.mRight - mWidth * 0.5f);
-
-    if(mVertAlignment == ALIGN_VERT_TOP)
-    {
-        screen_center.mV[VY] = llclamp((F32)screen_pos_vec.mV[VY],
-            (F32)bottom,
-            (F32)world_rect.mTop - mHeight - (F32)MENU_BAR_HEIGHT);
-        mSoftScreenRect.setLeftTopAndSize(screen_center.mV[VX] - (mWidth + BUFFER_SIZE) * 0.5f,
-            screen_center.mV[VY] + (mHeight + BUFFER_SIZE), mWidth + BUFFER_SIZE, mHeight + BUFFER_SIZE);
-    }
-    else
-    {
-        screen_center.mV[VY] = llclamp((F32)screen_pos_vec.mV[VY],
-            (F32)bottom + mHeight * 0.5f,
-            (F32)world_rect.mTop - mHeight * 0.5f - (F32)MENU_BAR_HEIGHT);
-        mSoftScreenRect.setCenterAndSize(screen_center.mV[VX], screen_center.mV[VY], mWidth + BUFFER_SIZE, mHeight + BUFFER_SIZE);
-    }
-
-    return offset + (screen_center - LLVector2((F32)screen_pos.mX, (F32)screen_pos.mY));
->>>>>>> e1623bb2
-}
-
-void LLHUDNameTag::updateSize()
-{
-    F32 height = 0.f;
-    F32 width = 0.f;
-
-    S32 max_lines = getMaxLines();
-    //S32 lines = (max_lines < 0) ? (S32)mTextSegments.size() : llmin((S32)mTextSegments.size(), max_lines);
-    //F32 height = (F32)mFontp->getLineHeight() * (lines + mLabelSegments.size());
-
-    S32 start_segment;
-    if (max_lines < 0) start_segment = 0;
-    else start_segment = llmax((S32)0, (S32)mTextSegments.size() - max_lines);
-
-    std::vector<LLHUDTextSegment>::iterator iter = mTextSegments.begin() + start_segment;
-    while (iter != mTextSegments.end())
-    {
-        const LLFontGL* fontp = iter->mFont;
-        height += fontp->getLineHeight();
-        height += LINE_PADDING;
-        width = llmax(width, llmin(iter->getWidth(fontp), NAMETAG_MAX_WIDTH));
-        ++iter;
-    }
-
-    // Don't want line spacing under the last line
-    if (height > 0.f)
-    {
-        height -= LINE_PADDING;
-    }
-
-    iter = mLabelSegments.begin();
-    while (iter != mLabelSegments.end())
-    {
-        height += mFontp->getLineHeight();
-        width = llmax(width, llmin(iter->getWidth(mFontp), NAMETAG_MAX_WIDTH));
-        ++iter;
-    }
-
-    if (width == 0.f)
-    {
-        return;
-    }
-
-    width += HORIZONTAL_PADDING;
-    height += VERTICAL_PADDING;
-
-    // *TODO: Could do a timer-based resize here
-    //mWidth = llmax(width, lerp(mWidth, (F32)width, u));
-    //mHeight = llmax(height, lerp(mHeight, (F32)height, u));
-    mWidth = width;
-    mHeight = height;
-}
-
-void LLHUDNameTag::updateAll()
-{
-    LL_PROFILE_ZONE_SCOPED_CATEGORY_UI;
-    // iterate over all text objects, calculate their restoration forces,
-    // and add them to the visible set if they are on screen and close enough
-    sVisibleTextObjects.clear();
-
-    TextObjectIterator text_it;
-    for (text_it = sTextObjects.begin(); text_it != sTextObjects.end(); ++text_it)
-    {
-        LLHUDNameTag* textp = (*text_it);
-        textp->mTargetPositionOffset.clearVec();
-        textp->updateSize();
-        textp->updateVisibility();
-    }
-
-    // sort back to front for rendering purposes
-    std::sort(sVisibleTextObjects.begin(), sVisibleTextObjects.end(), llhudnametag_further_away());
-
-    // iterate from front to back, and set LOD based on current screen coverage
-    F32 screen_area = (F32)(gViewerWindow->getWindowWidthScaled() * gViewerWindow->getWindowHeightScaled());
-    F32 current_screen_area = 0.f;
-    std::vector<LLPointer<LLHUDNameTag> >::reverse_iterator r_it;
-    for (r_it = sVisibleTextObjects.rbegin(); r_it != sVisibleTextObjects.rend(); ++r_it)
-    {
-        LLHUDNameTag* textp = (*r_it);
-        if (current_screen_area / screen_area > LOD_2_SCREEN_COVERAGE)
-        {
-            textp->setLOD(3);
-        }
-        else if (current_screen_area / screen_area > LOD_1_SCREEN_COVERAGE)
-        {
-            textp->setLOD(2);
-        }
-        else if (current_screen_area / screen_area > LOD_0_SCREEN_COVERAGE)
-        {
-            textp->setLOD(1);
-        }
-        else
-        {
-            textp->setLOD(0);
-        }
-        textp->updateSize();
-        // find on-screen position and initialize collision rectangle
-        textp->mTargetPositionOffset = textp->updateScreenPos(LLVector2::zero);
-        current_screen_area += (F32)(textp->mSoftScreenRect.getWidth() * textp->mSoftScreenRect.getHeight());
-    }
-
-    LLTrace::CountStatHandle<>* camera_vel_stat = LLViewerCamera::getVelocityStat();
-    F32 camera_vel = LLTrace::get_frame_recording().getLastRecording().getPerSec(*camera_vel_stat);
-    if (camera_vel > MAX_STABLE_CAMERA_VELOCITY)
-    {
-        return;
-    }
-
-    VisibleTextObjectIterator src_it;
-
-    for (S32 i = 0; i < NUM_OVERLAP_ITERATIONS; i++)
-    {
-        for (src_it = sVisibleTextObjects.begin(); src_it != sVisibleTextObjects.end(); ++src_it)
-        {
-            LLHUDNameTag* src_textp = (*src_it);
-
-            VisibleTextObjectIterator dst_it = src_it;
-            ++dst_it;
-            for (; dst_it != sVisibleTextObjects.end(); ++dst_it)
-            {
-                LLHUDNameTag* dst_textp = (*dst_it);
-
-                if (src_textp->mSoftScreenRect.overlaps(dst_textp->mSoftScreenRect))
-                {
-                    LLRectf intersect_rect = src_textp->mSoftScreenRect;
-                    intersect_rect.intersectWith(dst_textp->mSoftScreenRect);
-                    intersect_rect.stretch(-BUFFER_SIZE * 0.5f);
-
-                    F32 src_center_x = src_textp->mSoftScreenRect.getCenterX();
-                    F32 src_center_y = src_textp->mSoftScreenRect.getCenterY();
-                    F32 dst_center_x = dst_textp->mSoftScreenRect.getCenterX();
-                    F32 dst_center_y = dst_textp->mSoftScreenRect.getCenterY();
-                    F32 intersect_center_x = intersect_rect.getCenterX();
-                    F32 intersect_center_y = intersect_rect.getCenterY();
-                    LLVector2 force = lerp(LLVector2(dst_center_x - intersect_center_x, dst_center_y - intersect_center_y),
-                                        LLVector2(intersect_center_x - src_center_x, intersect_center_y - src_center_y),
-                                        0.5f);
-                    force.setVec(dst_center_x - src_center_x, dst_center_y - src_center_y);
-                    force.normVec();
-
-                    LLVector2 src_force = -1.f * force;
-                    LLVector2 dst_force = force;
-
-                    LLVector2 force_strength;
-                    F32 src_mult = dst_textp->mMass / (dst_textp->mMass + src_textp->mMass);
-                    F32 dst_mult = 1.f - src_mult;
-                    F32 src_aspect_ratio = src_textp->mSoftScreenRect.getWidth() / src_textp->mSoftScreenRect.getHeight();
-                    F32 dst_aspect_ratio = dst_textp->mSoftScreenRect.getWidth() / dst_textp->mSoftScreenRect.getHeight();
-                    src_force.mV[VY] *= src_aspect_ratio;
-                    src_force.normVec();
-                    dst_force.mV[VY] *= dst_aspect_ratio;
-                    dst_force.normVec();
-
-                    src_force.mV[VX] *= llmin(intersect_rect.getWidth() * src_mult, intersect_rect.getHeight() * SPRING_STRENGTH);
-                    src_force.mV[VY] *= llmin(intersect_rect.getHeight() * src_mult, intersect_rect.getWidth() * SPRING_STRENGTH);
-                    dst_force.mV[VX] *=  llmin(intersect_rect.getWidth() * dst_mult, intersect_rect.getHeight() * SPRING_STRENGTH);
-                    dst_force.mV[VY] *=  llmin(intersect_rect.getHeight() * dst_mult, intersect_rect.getWidth() * SPRING_STRENGTH);
-
-                    src_textp->mTargetPositionOffset += src_force;
-                    dst_textp->mTargetPositionOffset += dst_force;
-                    src_textp->mTargetPositionOffset = src_textp->updateScreenPos(src_textp->mTargetPositionOffset);
-                    dst_textp->mTargetPositionOffset = dst_textp->updateScreenPos(dst_textp->mTargetPositionOffset);
-                }
-            }
-        }
-    }
-
-    VisibleTextObjectIterator this_object_it;
-    for (this_object_it = sVisibleTextObjects.begin(); this_object_it != sVisibleTextObjects.end(); ++this_object_it)
-    {
-        (*this_object_it)->mPositionOffset = lerp((*this_object_it)->mPositionOffset, (*this_object_it)->mTargetPositionOffset, LLSmoothInterpolation::getInterpolant(POSITION_DAMPING_TC));
-    }
-}
-
-void LLHUDNameTag::setLOD(S32 lod)
-{
-    mLOD = lod;
-    //RN: uncomment this to visualize LOD levels
-    //std::string label = llformat("%d", lod);
-    //setLabel(label);
-}
-
-S32 LLHUDNameTag::getMaxLines()
-{
-    switch(mLOD)
-    {
-    case 0:
-        return mMaxLines;
-    case 1:
-        return mMaxLines > 0 ? mMaxLines / 2 : 5;
-    case 2:
-        return mMaxLines > 0 ? mMaxLines / 3 : 2;
-    default:
-        // label only
-        return 0;
-    }
-}
-
-void LLHUDNameTag::markDead()
-{
-    sTextObjects.erase(LLPointer<LLHUDNameTag>(this));
-    LLHUDObject::markDead();
-}
-
-void LLHUDNameTag::shiftAll(const LLVector3& offset)
-{
-    TextObjectIterator text_it;
-    for (text_it = sTextObjects.begin(); text_it != sTextObjects.end(); ++text_it)
-    {
-        LLHUDNameTag *textp = text_it->get();
-        textp->shift(offset);
-    }
-}
-
-void LLHUDNameTag::shift(const LLVector3& offset)
-{
-    mPositionAgent += offset;
-}
-
-F32 LLHUDNameTag::getWorldHeight() const
-{
-    const LLViewerCamera* camera = LLViewerCamera::getInstance();
-    F32 height_meters = mLastDistance * (F32)tan(camera->getView() / 2.f);
-    F32 height_pixels = camera->getViewHeightInPixels() / 2.f;
-    F32 meters_per_pixel = height_meters / height_pixels;
-    return mHeight * meters_per_pixel * gViewerWindow->getDisplayScale().mV[VY];
-}
-
-//static
-void LLHUDNameTag::addPickable(std::set<LLViewerObject*> &pick_list)
-{
-    //this might put an object on the pick list a second time, overriding it's mGLName, which is ok
-    // *FIX: we should probably cull against pick frustum
-    VisibleTextObjectIterator text_it;
-    for (text_it = sVisibleTextObjects.begin(); text_it != sVisibleTextObjects.end(); ++text_it)
-    {
-        pick_list.insert((*text_it)->mSourceObject);
-    }
-}
-
-//static
-// called when UI scale changes, to flush font width caches
-void LLHUDNameTag::reshape()
-{
-    TextObjectIterator text_it;
-    for (text_it = sTextObjects.begin(); text_it != sTextObjects.end(); ++text_it)
-    {
-        LLHUDNameTag* textp = (*text_it);
-        std::vector<LLHUDTextSegment>::iterator segment_iter;
-        for (segment_iter = textp->mTextSegments.begin();
-             segment_iter != textp->mTextSegments.end(); ++segment_iter )
-        {
-            segment_iter->clearFontWidthMap();
-        }
-        for(segment_iter = textp->mLabelSegments.begin();
-            segment_iter != textp->mLabelSegments.end(); ++segment_iter )
-        {
-            segment_iter->clearFontWidthMap();
-        }
-    }
-}
-
-//============================================================================
-
-F32 LLHUDNameTag::LLHUDTextSegment::getWidth(const LLFontGL* font)
-{
-    std::map<const LLFontGL*, F32>::iterator iter = mFontWidthMap.find(font);
-    if (iter != mFontWidthMap.end())
-    {
-        return iter->second;
-    }
-    else
-    {
-        F32 width = font->getWidthF32(mText.c_str());
-        mFontWidthMap[font] = width;
-        return width;
-    }
-}+/**
+ * @file llhudnametag.cpp
+ * @brief Name tags for avatars
+ * @author James Cook
+ *
+ * $LicenseInfo:firstyear=2010&license=viewerlgpl$
+ * Second Life Viewer Source Code
+ * Copyright (C) 2010, Linden Research, Inc.
+ *
+ * This library is free software; you can redistribute it and/or
+ * modify it under the terms of the GNU Lesser General Public
+ * License as published by the Free Software Foundation;
+ * version 2.1 of the License only.
+ *
+ * This library is distributed in the hope that it will be useful,
+ * but WITHOUT ANY WARRANTY; without even the implied warranty of
+ * MERCHANTABILITY or FITNESS FOR A PARTICULAR PURPOSE.  See the GNU
+ * Lesser General Public License for more details.
+ *
+ * You should have received a copy of the GNU Lesser General Public
+ * License along with this library; if not, write to the Free Software
+ * Foundation, Inc., 51 Franklin Street, Fifth Floor, Boston, MA  02110-1301  USA
+ *
+ * Linden Research, Inc., 945 Battery Street, San Francisco, CA  94111  USA
+ * $/LicenseInfo$
+ */
+
+#include "llviewerprecompiledheaders.h"
+
+#include "llhudnametag.h"
+
+#include "llrender.h"
+#include "lltracerecording.h"
+
+#include "llagent.h"
+#include "llviewercontrol.h"
+#include "llcriticaldamp.h"
+#include "lldrawable.h"
+#include "llfontgl.h"
+#include "llglheaders.h"
+#include "llhudrender.h"
+#include "llui.h"
+#include "llviewercamera.h"
+#include "llviewertexturelist.h"
+#include "llviewerobject.h"
+#include "llvovolume.h"
+#include "llviewerwindow.h"
+#include "llstatusbar.h"
+#include "llmenugl.h"
+#include "pipeline.h"
+#include <boost/tokenizer.hpp>
+
+
+const F32 SPRING_STRENGTH = 0.7f;
+const F32 HORIZONTAL_PADDING = 16.f;
+const F32 VERTICAL_PADDING = 12.f;
+const F32 LINE_PADDING = 3.f;           // aka "leading"
+const F32 BUFFER_SIZE = 2.f;
+const S32 NUM_OVERLAP_ITERATIONS = 10;
+const F32 POSITION_DAMPING_TC = 0.2f;
+const F32 MAX_STABLE_CAMERA_VELOCITY = 0.1f;
+const F32 LOD_0_SCREEN_COVERAGE = 0.15f;
+const F32 LOD_1_SCREEN_COVERAGE = 0.30f;
+const F32 LOD_2_SCREEN_COVERAGE = 0.40f;
+
+std::set<LLPointer<LLHUDNameTag> > LLHUDNameTag::sTextObjects;
+std::vector<LLPointer<LLHUDNameTag> > LLHUDNameTag::sVisibleTextObjects;
+bool LLHUDNameTag::sDisplayText = true ;
+const F32 LLHUDNameTag::NAMETAG_MAX_WIDTH = 298.f;
+const F32 LLHUDNameTag::HUD_TEXT_MAX_WIDTH = 190.f;
+
+bool llhudnametag_further_away::operator()(const LLPointer<LLHUDNameTag>& lhs, const LLPointer<LLHUDNameTag>& rhs) const
+{
+    return lhs->getDistance() > rhs->getDistance();
+}
+
+
+LLHUDNameTag::LLHUDNameTag(const U8 type)
+:   LLHUDObject(type),
+    mDoFade(true),
+    mFadeDistance(8.f),
+    mFadeRange(4.f),
+    mLastDistance(0.f),
+    mZCompare(true),
+    mVisibleOffScreen(false),
+    mOffscreen(false),
+    mColor(1.f, 1.f, 1.f, 1.f),
+//  mScale(),
+    mWidth(0.f),
+    mHeight(0.f),
+    mFontp(LLFontGL::getFontSansSerifSmall()),
+    mBoldFontp(LLFontGL::getFontSansSerifBold()),
+    mSoftScreenRect(),
+    mPositionAgent(),
+    mPositionOffset(),
+    mMass(10.f),
+    mMaxLines(10),
+    mOffsetY(0),
+    mRadius(0.1f),
+    mTextSegments(),
+    mLabelSegments(),
+    mTextAlignment(ALIGN_TEXT_CENTER),
+    mVertAlignment(ALIGN_VERT_CENTER),
+    mLOD(0),
+    mHidden(false)
+{
+    LLPointer<LLHUDNameTag> ptr(this);
+    sTextObjects.insert(ptr);
+
+    mRoundedRectImgp = LLUI::getUIImage("Rounded_Rect");
+    mRoundedRectTopImgp = LLUI::getUIImage("Rounded_Rect_Top");
+}
+
+LLHUDNameTag::~LLHUDNameTag()
+{
+}
+
+
+bool LLHUDNameTag::lineSegmentIntersect(const LLVector4a& start, const LLVector4a& end, LLVector4a& intersection, bool debug_render)
+{
+    if (!mVisible || mHidden)
+    {
+        return false;
+    }
+
+    // don't pick text that isn't bound to a viewerobject
+    if (!mSourceObject || mSourceObject->mDrawable.isNull())
+    {
+        return false;
+    }
+
+    F32 alpha_factor = 1.f;
+    LLColor4 text_color = mColor;
+    if (mDoFade)
+    {
+        if (mLastDistance > mFadeDistance)
+        {
+            alpha_factor = llmax(0.f, 1.f - (mLastDistance - mFadeDistance)/mFadeRange);
+            text_color.mV[3] = text_color.mV[3]*alpha_factor;
+        }
+    }
+    if (text_color.mV[3] < 0.01f)
+    {
+        return false;
+    }
+
+    mOffsetY = lltrunc(mHeight * ((mVertAlignment == ALIGN_VERT_CENTER) ? 0.5f : 1.f));
+
+    LLVector3 position = mPositionAgent;
+
+    if (mSourceObject)
+    { //get intersection of eye through mPositionAgent to plane of source object
+        //using this position keeps the camera from focusing on some seemingly random
+        //point several meters in front of the nametag
+        const LLVector3& p = mSourceObject->getPositionAgent();
+        const LLVector3& n = LLViewerCamera::getInstance()->getAtAxis();
+        const LLVector3& eye = LLViewerCamera::getInstance()->getOrigin();
+
+        LLVector3 ray = position-eye;
+        ray.normalize();
+
+        LLVector3 delta = p-position;
+        F32 dist = delta*n;
+        F32 dt =  dist/(ray*n);
+        position += ray*dt;
+    }
+
+    // scale screen size of borders down
+
+    LLVector3 x_pixel_vec;
+    LLVector3 y_pixel_vec;
+
+    LLViewerCamera::getInstance()->getPixelVectors(position, y_pixel_vec, x_pixel_vec);
+
+    LLVector3 width_vec = mWidth * x_pixel_vec;
+    LLVector3 height_vec = mHeight * y_pixel_vec;
+
+    LLCoordGL screen_pos;
+    LLViewerCamera::getInstance()->projectPosAgentToScreen(position, screen_pos, false);
+
+    LLVector2 screen_offset;
+    screen_offset = updateScreenPos(mPositionOffset);
+
+    LLVector3 render_position = position
+            + (x_pixel_vec * screen_offset.mV[VX])
+            + (y_pixel_vec * screen_offset.mV[VY]);
+
+
+    LLVector3 bg_pos = render_position
+        + (F32)mOffsetY * y_pixel_vec
+        - (width_vec / 2.f)
+        - (height_vec);
+
+    LLVector3 v[] =
+    {
+        bg_pos,
+        bg_pos + width_vec,
+        bg_pos + width_vec + height_vec,
+        bg_pos + height_vec,
+    };
+
+    LLVector4a dir;
+    dir.setSub(end,start);
+    F32 a, b, t;
+
+    LLVector4a v0,v1,v2,v3;
+    v0.load3(v[0].mV);
+    v1.load3(v[1].mV);
+    v2.load3(v[2].mV);
+    v3.load3(v[3].mV);
+
+    if (LLTriangleRayIntersect(v0, v1, v2, start, dir, a, b, t) ||
+        LLTriangleRayIntersect(v2, v3, v0, start, dir, a, b, t) )
+    {
+        if (t <= 1.f)
+        {
+            dir.mul(t);
+            intersection.setAdd(start, dir);
+            return true;
+        }
+    }
+
+    return false;
+}
+
+void LLHUDNameTag::render()
+{
+    LL_PROFILE_ZONE_SCOPED_CATEGORY_UI;
+    if (sDisplayText)
+    {
+        LLGLDepthTest gls_depth(GL_TRUE, GL_FALSE);
+        //LLGLDisable gls_stencil(GL_STENCIL_TEST);
+        renderText(false);
+    }
+}
+
+void LLHUDNameTag::renderText(bool for_select)
+{
+    if (!mVisible || mHidden)
+    {
+        return;
+    }
+
+    // don't pick text that isn't bound to a viewerobject
+    if (for_select &&
+        (!mSourceObject || mSourceObject->mDrawable.isNull()))
+    {
+        return;
+    }
+
+    if (for_select)
+    {
+        gGL.getTexUnit(0)->disable();
+    }
+    else
+    {
+        gGL.getTexUnit(0)->enable(LLTexUnit::TT_TEXTURE);
+    }
+
+    LLGLState gls_blend(GL_BLEND, !for_select);
+
+    LLColor4 shadow_color(0.f, 0.f, 0.f, 1.f);
+    F32 alpha_factor = 1.f;
+    LLColor4 text_color = mColor;
+    if (mDoFade)
+    {
+        if (mLastDistance > mFadeDistance)
+        {
+            alpha_factor = llmax(0.f, 1.f - (mLastDistance - mFadeDistance)/mFadeRange);
+            text_color.mV[3] = text_color.mV[3]*alpha_factor;
+        }
+    }
+    if (text_color.mV[3] < 0.01f)
+    {
+        return;
+    }
+    shadow_color.mV[3] = text_color.mV[3];
+
+    mOffsetY = lltrunc(mHeight * ((mVertAlignment == ALIGN_VERT_CENTER) ? 0.5f : 1.f));
+
+    // *TODO: make this a per-text setting
+    LLColor4 bg_color = LLUIColorTable::instance().getColor("NameTagBackground");
+    bg_color.setAlpha(gSavedSettings.getF32("ChatBubbleOpacity") * alpha_factor);
+
+    // scale screen size of borders down
+    //RN: for now, text on hud objects is never occluded
+
+    LLVector3 x_pixel_vec;
+    LLVector3 y_pixel_vec;
+
+    LLViewerCamera::getInstance()->getPixelVectors(mPositionAgent, y_pixel_vec, x_pixel_vec);
+
+    LLVector3 width_vec = mWidth * x_pixel_vec;
+    LLVector3 height_vec = mHeight * y_pixel_vec;
+
+    mRadius = (width_vec + height_vec).magVec() * 0.5f;
+
+    LLCoordGL screen_pos;
+    LLViewerCamera::getInstance()->projectPosAgentToScreen(mPositionAgent, screen_pos, false);
+
+    LLVector2 screen_offset = updateScreenPos(mPositionOffset);
+
+    LLVector3 render_position = mPositionAgent
+            + (x_pixel_vec * screen_offset.mV[VX])
+            + (y_pixel_vec * screen_offset.mV[VY]);
+
+    LLGLDepthTest gls_depth(GL_TRUE, GL_FALSE);
+    LLRect screen_rect;
+    screen_rect.setCenterAndSize(0, static_cast<S32>(lltrunc(-mHeight / 2 + mOffsetY)), static_cast<S32>(lltrunc(mWidth)), static_cast<S32>(lltrunc(mHeight)));
+    mRoundedRectImgp->draw3D(render_position, x_pixel_vec, y_pixel_vec, screen_rect, bg_color);
+    if (mLabelSegments.size())
+    {
+        LLRect label_top_rect = screen_rect;
+        const S32 label_height = ll_round((mFontp->getLineHeight() * (F32)mLabelSegments.size() + (VERTICAL_PADDING / 3.f)));
+        label_top_rect.mBottom = label_top_rect.mTop - label_height;
+        LLColor4 label_top_color = text_color;
+        label_top_color.mV[VALPHA] = gSavedSettings.getF32("ChatBubbleOpacity") * alpha_factor;
+
+        mRoundedRectTopImgp->draw3D(render_position, x_pixel_vec, y_pixel_vec, label_top_rect, label_top_color);
+    }
+
+    F32 y_offset = (F32)mOffsetY;
+
+    // Render label
+    {
+        for(std::vector<LLHUDTextSegment>::iterator segment_iter = mLabelSegments.begin();
+            segment_iter != mLabelSegments.end(); ++segment_iter )
+        {
+            // Label segments use default font
+            const LLFontGL* fontp = (segment_iter->mStyle == LLFontGL::BOLD) ? mBoldFontp : mFontp;
+            y_offset -= fontp->getLineHeight();
+
+            F32 x_offset;
+            if (mTextAlignment == ALIGN_TEXT_CENTER)
+            {
+                x_offset = -0.5f*segment_iter->getWidth(fontp);
+            }
+            else // ALIGN_LEFT
+            {
+                x_offset = -0.5f * mWidth + (HORIZONTAL_PADDING / 2.f);
+            }
+
+            LLColor4 label_color(0.f, 0.f, 0.f, 1.f);
+            label_color.mV[VALPHA] = alpha_factor;
+            hud_render_text(segment_iter->getText(), render_position, *fontp, segment_iter->mStyle, LLFontGL::NO_SHADOW, x_offset, y_offset, label_color, false);
+        }
+    }
+
+    // Render text
+    {
+        // -1 mMaxLines means unlimited lines.
+        S32 start_segment;
+        S32 max_lines = getMaxLines();
+
+        if (max_lines < 0)
+        {
+            start_segment = 0;
+        }
+        else
+        {
+            start_segment = llmax((S32)0, (S32)mTextSegments.size() - max_lines);
+        }
+
+        for (std::vector<LLHUDTextSegment>::iterator segment_iter = mTextSegments.begin() + start_segment;
+             segment_iter != mTextSegments.end(); ++segment_iter )
+        {
+            const LLFontGL* fontp = segment_iter->mFont;
+            y_offset -= fontp->getLineHeight();
+            y_offset -= LINE_PADDING;
+
+            U8 style = segment_iter->mStyle;
+            LLFontGL::ShadowType shadow = LLFontGL::DROP_SHADOW;
+
+            F32 x_offset;
+            if (mTextAlignment== ALIGN_TEXT_CENTER)
+            {
+                x_offset = -0.5f*segment_iter->getWidth(fontp);
+            }
+            else // ALIGN_LEFT
+            {
+                x_offset = -0.5f * mWidth + (HORIZONTAL_PADDING / 2.f);
+
+                // *HACK
+                x_offset += 1;
+            }
+
+            text_color = segment_iter->mColor;
+            text_color.mV[VALPHA] *= alpha_factor;
+
+            hud_render_text(segment_iter->getText(), render_position, *fontp, style, shadow, x_offset, y_offset, text_color, false);
+        }
+    }
+    /// Reset the default color to white.  The renderer expects this to be the default.
+    gGL.color4f(1.0f, 1.0f, 1.0f, 1.0f);
+    if (for_select)
+    {
+        gGL.getTexUnit(0)->enable(LLTexUnit::TT_TEXTURE);
+    }
+}
+
+void LLHUDNameTag::setString(const std::string &text_utf8)
+{
+    mTextSegments.clear();
+    addLine(text_utf8, mColor);
+}
+
+void LLHUDNameTag::clearString()
+{
+    mTextSegments.clear();
+}
+
+
+void LLHUDNameTag::addLine(const std::string &text_utf8,
+                        const LLColor4& color,
+                        const LLFontGL::StyleFlags style,
+                        const LLFontGL* font,
+                        const bool use_ellipses,
+                        F32 max_pixels)
+{
+    LLWString wline = utf8str_to_wstring(text_utf8);
+    if (!wline.empty())
+    {
+        // use default font for segment if custom font not specified
+        if (!font)
+        {
+            font = mFontp;
+        }
+        typedef boost::tokenizer<boost::char_separator<llwchar>, LLWString::const_iterator, LLWString > tokenizer;
+        LLWString seps(utf8str_to_wstring("\r\n"));
+        boost::char_separator<llwchar> sep(seps.c_str());
+
+        tokenizer tokens(wline, sep);
+        tokenizer::iterator iter = tokens.begin();
+
+        max_pixels = llmin(max_pixels, NAMETAG_MAX_WIDTH);
+        while (iter != tokens.end())
+        {
+            U32 line_length = 0;
+            if (use_ellipses)
+            {
+                // "QualityAssuranceAssuresQuality1" will end up like "QualityAssuranceAssuresQual..."
+                // "QualityAssuranceAssuresQuality QualityAssuranceAssuresQuality" will end up like "QualityAssuranceAssuresQual..."
+                // "QualityAssurance AssuresQuality1" will end up as "QualityAssurance AssuresQua..." because we are enforcing single line
+                do
+                {
+                    S32 segment_length = font->maxDrawableChars(iter->substr(line_length).c_str(), max_pixels, wline.length(), LLFontGL::ANYWHERE);
+                    if (segment_length + line_length < wline.length()) // since we only draw one string, line_length should be 0
+                    {
+                        // token does does not fit into signle line, need to draw "...".
+                        // Use four dots for ellipsis width to generate padding
+                        const LLWString dots_pad(utf8str_to_wstring(std::string("....")));
+                        S32 elipses_width = font->getWidthF32(dots_pad.c_str());
+                        // truncated string length
+                        segment_length = font->maxDrawableChars(iter->substr(line_length).c_str(), max_pixels - elipses_width, wline.length(), LLFontGL::ANYWHERE);
+                        const LLWString dots(utf8str_to_wstring(std::string("...")));
+                        LLHUDTextSegment segment(iter->substr(line_length, segment_length) + dots, style, color, font);
+                        mTextSegments.push_back(segment);
+                        break; // consider it to be complete
+                    }
+                    else
+                    {
+                        // token fits fully into string
+                        LLHUDTextSegment segment(iter->substr(line_length, segment_length), style, color, font);
+                        mTextSegments.push_back(segment);
+                        line_length += segment_length;
+                    }
+                } while (line_length != iter->size());
+            }
+            else
+            {
+                // "QualityAssuranceAssuresQuality 1" will be split into two lines "QualityAssuranceAssuresQualit" and "y 1"
+                // "QualityAssurance AssuresQuality 1" will be split into two lines "QualityAssurance" and "AssuresQuality"
+                do
+                {
+                    S32 segment_length = font->maxDrawableChars(iter->substr(line_length).c_str(), max_pixels, wline.length(), LLFontGL::WORD_BOUNDARY_IF_POSSIBLE);
+                    LLHUDTextSegment segment(iter->substr(line_length, segment_length), style, color, font);
+                    mTextSegments.push_back(segment);
+                    line_length += segment_length;
+                } while (line_length != iter->size());
+            }
+            ++iter;
+        }
+    }
+}
+
+void LLHUDNameTag::setLabel(const std::string &label_utf8)
+{
+    mLabelSegments.clear();
+    addLabel(label_utf8);
+}
+
+void LLHUDNameTag::addLabel(const std::string& label_utf8, F32 max_pixels)
+{
+    LLWString wstr = utf8string_to_wstring(label_utf8);
+    if (!wstr.empty())
+    {
+        LLWString seps(utf8str_to_wstring("\r\n"));
+        LLWString empty;
+
+        typedef boost::tokenizer<boost::char_separator<llwchar>, LLWString::const_iterator, LLWString > tokenizer;
+        boost::char_separator<llwchar> sep(seps.c_str(), empty.c_str(), boost::keep_empty_tokens);
+
+        tokenizer tokens(wstr, sep);
+        tokenizer::iterator iter = tokens.begin();
+
+        max_pixels = llmin(max_pixels, NAMETAG_MAX_WIDTH);
+
+        while (iter != tokens.end())
+        {
+            U32 line_length = 0;
+            do
+            {
+                S32 segment_length = mFontp->maxDrawableChars(iter->substr(line_length).c_str(),
+                    max_pixels, wstr.length(), LLFontGL::WORD_BOUNDARY_IF_POSSIBLE);
+                LLHUDTextSegment segment(iter->substr(line_length, segment_length), LLFontGL::NORMAL, mColor, mFontp);
+                mLabelSegments.push_back(segment);
+                line_length += segment_length;
+            }
+            while (line_length != iter->size());
+            ++iter;
+        }
+    }
+}
+
+void LLHUDNameTag::setZCompare(const bool zcompare)
+{
+    mZCompare = zcompare;
+}
+
+void LLHUDNameTag::setFont(const LLFontGL* font)
+{
+    mFontp = font;
+}
+
+
+void LLHUDNameTag::setColor(const LLColor4 &color)
+{
+    mColor = color;
+    for (std::vector<LLHUDTextSegment>::iterator segment_iter = mTextSegments.begin();
+         segment_iter != mTextSegments.end(); ++segment_iter )
+    {
+        segment_iter->mColor = color;
+    }
+}
+
+void LLHUDNameTag::setAlpha(F32 alpha)
+{
+    mColor.mV[VALPHA] = alpha;
+    for (std::vector<LLHUDTextSegment>::iterator segment_iter = mTextSegments.begin();
+         segment_iter != mTextSegments.end(); ++segment_iter )
+    {
+        segment_iter->mColor.mV[VALPHA] = alpha;
+    }
+}
+
+
+void LLHUDNameTag::setDoFade(const bool do_fade)
+{
+    mDoFade = do_fade;
+}
+
+void LLHUDNameTag::updateVisibility()
+{
+    if (mSourceObject)
+    {
+        mSourceObject->updateText();
+    }
+
+    mPositionAgent = gAgent.getPosAgentFromGlobal(mPositionGlobal);
+
+    if (!mSourceObject)
+    {
+        //LL_WARNS() << "LLHUDNameTag::updateScreenPos -- mSourceObject is NULL!" << LL_ENDL;
+        mVisible = true;
+        sVisibleTextObjects.push_back(LLPointer<LLHUDNameTag> (this));
+        return;
+    }
+
+    // Not visible if parent object is dead
+    if (mSourceObject->isDead())
+    {
+        mVisible = false;
+        return;
+    }
+
+    // push text towards camera by radius of object, but not past camera
+    LLVector3 vec_from_camera = mPositionAgent - LLViewerCamera::getInstance()->getOrigin();
+    LLVector3 dir_from_camera = vec_from_camera;
+    dir_from_camera.normVec();
+
+    if (dir_from_camera * LLViewerCamera::getInstance()->getAtAxis() <= 0.f)
+    { //text is behind camera, don't render
+        mVisible = false;
+        return;
+    }
+
+    if (vec_from_camera * LLViewerCamera::getInstance()->getAtAxis() <= LLViewerCamera::getInstance()->getNear() + 0.1f + mSourceObject->getVObjRadius())
+    {
+        mPositionAgent = LLViewerCamera::getInstance()->getOrigin() + vec_from_camera * ((LLViewerCamera::getInstance()->getNear() + 0.1f) / (vec_from_camera * LLViewerCamera::getInstance()->getAtAxis()));
+    }
+    else
+    {
+        mPositionAgent -= dir_from_camera * mSourceObject->getVObjRadius();
+    }
+
+    mLastDistance = (mPositionAgent - LLViewerCamera::getInstance()->getOrigin()).magVec();
+
+    if (mLOD >= 3 || !mTextSegments.size() || (mDoFade && (mLastDistance > mFadeDistance + mFadeRange)))
+    {
+        mVisible = false;
+        return;
+    }
+
+    LLVector3 x_pixel_vec;
+    LLVector3 y_pixel_vec;
+
+    LLViewerCamera::getInstance()->getPixelVectors(mPositionAgent, y_pixel_vec, x_pixel_vec);
+
+    LLVector3 render_position = mPositionAgent +
+            (x_pixel_vec * mPositionOffset.mV[VX]) +
+            (y_pixel_vec * mPositionOffset.mV[VY]);
+
+    mOffscreen = false;
+    if (!LLViewerCamera::getInstance()->sphereInFrustum(render_position, mRadius))
+    {
+        if (!mVisibleOffScreen)
+        {
+            mVisible = false;
+            return;
+        }
+        else
+        {
+            mOffscreen = true;
+        }
+    }
+
+    mVisible = true;
+    sVisibleTextObjects.push_back(LLPointer<LLHUDNameTag> (this));
+}
+
+LLVector2 LLHUDNameTag::updateScreenPos(LLVector2 &offset)
+{
+    LLCoordGL screen_pos;
+    LLVector2 screen_pos_vec;
+    LLVector3 x_pixel_vec;
+    LLVector3 y_pixel_vec;
+    LLViewerCamera::getInstance()->getPixelVectors(mPositionAgent, y_pixel_vec, x_pixel_vec);
+    LLVector3 world_pos = mPositionAgent + (offset.mV[VX] * x_pixel_vec) + (offset.mV[VY] * y_pixel_vec);
+    if (!LLViewerCamera::getInstance()->projectPosAgentToScreen(world_pos, screen_pos, false) && mVisibleOffScreen)
+    {
+        // bubble off-screen, so find a spot for it along screen edge
+        LLViewerCamera::getInstance()->projectPosAgentToScreenEdge(world_pos, screen_pos);
+    }
+
+    screen_pos_vec.setVec((F32)screen_pos.mX, (F32)screen_pos.mY);
+
+    LLRect world_rect = gViewerWindow->getWorldViewRectScaled();
+    S32 bottom = world_rect.mBottom + STATUS_BAR_HEIGHT;
+
+    LLVector2 screen_center;
+    screen_center.mV[VX] = llclamp((F32)screen_pos_vec.mV[VX], (F32)world_rect.mLeft + mWidth * 0.5f, (F32)world_rect.mRight - mWidth * 0.5f);
+
+    if(mVertAlignment == ALIGN_VERT_TOP)
+    {
+        screen_center.mV[VY] = llclamp((F32)screen_pos_vec.mV[VY],
+            (F32)bottom,
+            (F32)world_rect.mTop - mHeight - (F32)MENU_BAR_HEIGHT);
+        mSoftScreenRect.setLeftTopAndSize(screen_center.mV[VX] - (mWidth + BUFFER_SIZE) * 0.5f,
+            screen_center.mV[VY] + (mHeight + BUFFER_SIZE), mWidth + BUFFER_SIZE, mHeight + BUFFER_SIZE);
+    }
+    else
+    {
+        screen_center.mV[VY] = llclamp((F32)screen_pos_vec.mV[VY],
+            (F32)bottom + mHeight * 0.5f,
+            (F32)world_rect.mTop - mHeight * 0.5f - (F32)MENU_BAR_HEIGHT);
+        mSoftScreenRect.setCenterAndSize(screen_center.mV[VX], screen_center.mV[VY], mWidth + BUFFER_SIZE, mHeight + BUFFER_SIZE);
+    }
+
+    return offset + (screen_center - LLVector2((F32)screen_pos.mX, (F32)screen_pos.mY));
+}
+
+void LLHUDNameTag::updateSize()
+{
+    F32 height = 0.f;
+    F32 width = 0.f;
+
+    S32 max_lines = getMaxLines();
+    //S32 lines = (max_lines < 0) ? (S32)mTextSegments.size() : llmin((S32)mTextSegments.size(), max_lines);
+    //F32 height = (F32)mFontp->getLineHeight() * (lines + mLabelSegments.size());
+
+    S32 start_segment;
+    if (max_lines < 0) start_segment = 0;
+    else start_segment = llmax((S32)0, (S32)mTextSegments.size() - max_lines);
+
+    std::vector<LLHUDTextSegment>::iterator iter = mTextSegments.begin() + start_segment;
+    while (iter != mTextSegments.end())
+    {
+        const LLFontGL* fontp = iter->mFont;
+        height += fontp->getLineHeight();
+        height += LINE_PADDING;
+        width = llmax(width, llmin(iter->getWidth(fontp), NAMETAG_MAX_WIDTH));
+        ++iter;
+    }
+
+    // Don't want line spacing under the last line
+    if (height > 0.f)
+    {
+        height -= LINE_PADDING;
+    }
+
+    iter = mLabelSegments.begin();
+    while (iter != mLabelSegments.end())
+    {
+        height += mFontp->getLineHeight();
+        width = llmax(width, llmin(iter->getWidth(mFontp), NAMETAG_MAX_WIDTH));
+        ++iter;
+    }
+
+    if (width == 0.f)
+    {
+        return;
+    }
+
+    width += HORIZONTAL_PADDING;
+    height += VERTICAL_PADDING;
+
+    // *TODO: Could do a timer-based resize here
+    //mWidth = llmax(width, lerp(mWidth, (F32)width, u));
+    //mHeight = llmax(height, lerp(mHeight, (F32)height, u));
+    mWidth = width;
+    mHeight = height;
+}
+
+void LLHUDNameTag::updateAll()
+{
+    LL_PROFILE_ZONE_SCOPED_CATEGORY_UI;
+    // iterate over all text objects, calculate their restoration forces,
+    // and add them to the visible set if they are on screen and close enough
+    sVisibleTextObjects.clear();
+
+    TextObjectIterator text_it;
+    for (text_it = sTextObjects.begin(); text_it != sTextObjects.end(); ++text_it)
+    {
+        LLHUDNameTag* textp = (*text_it);
+        textp->mTargetPositionOffset.clearVec();
+        textp->updateSize();
+        textp->updateVisibility();
+    }
+
+    // sort back to front for rendering purposes
+    std::sort(sVisibleTextObjects.begin(), sVisibleTextObjects.end(), llhudnametag_further_away());
+
+    // iterate from front to back, and set LOD based on current screen coverage
+    F32 screen_area = (F32)(gViewerWindow->getWindowWidthScaled() * gViewerWindow->getWindowHeightScaled());
+    F32 current_screen_area = 0.f;
+    std::vector<LLPointer<LLHUDNameTag> >::reverse_iterator r_it;
+    for (r_it = sVisibleTextObjects.rbegin(); r_it != sVisibleTextObjects.rend(); ++r_it)
+    {
+        LLHUDNameTag* textp = (*r_it);
+        if (current_screen_area / screen_area > LOD_2_SCREEN_COVERAGE)
+        {
+            textp->setLOD(3);
+        }
+        else if (current_screen_area / screen_area > LOD_1_SCREEN_COVERAGE)
+        {
+            textp->setLOD(2);
+        }
+        else if (current_screen_area / screen_area > LOD_0_SCREEN_COVERAGE)
+        {
+            textp->setLOD(1);
+        }
+        else
+        {
+            textp->setLOD(0);
+        }
+        textp->updateSize();
+        // find on-screen position and initialize collision rectangle
+        textp->mTargetPositionOffset = textp->updateScreenPos(LLVector2::zero);
+        current_screen_area += (F32)(textp->mSoftScreenRect.getWidth() * textp->mSoftScreenRect.getHeight());
+    }
+
+    LLTrace::CountStatHandle<>* camera_vel_stat = LLViewerCamera::getVelocityStat();
+    F32 camera_vel = LLTrace::get_frame_recording().getLastRecording().getPerSec(*camera_vel_stat);
+    if (camera_vel > MAX_STABLE_CAMERA_VELOCITY)
+    {
+        return;
+    }
+
+    VisibleTextObjectIterator src_it;
+
+    for (S32 i = 0; i < NUM_OVERLAP_ITERATIONS; i++)
+    {
+        for (src_it = sVisibleTextObjects.begin(); src_it != sVisibleTextObjects.end(); ++src_it)
+        {
+            LLHUDNameTag* src_textp = (*src_it);
+
+            VisibleTextObjectIterator dst_it = src_it;
+            ++dst_it;
+            for (; dst_it != sVisibleTextObjects.end(); ++dst_it)
+            {
+                LLHUDNameTag* dst_textp = (*dst_it);
+
+                if (src_textp->mSoftScreenRect.overlaps(dst_textp->mSoftScreenRect))
+                {
+                    LLRectf intersect_rect = src_textp->mSoftScreenRect;
+                    intersect_rect.intersectWith(dst_textp->mSoftScreenRect);
+                    intersect_rect.stretch(-BUFFER_SIZE * 0.5f);
+
+                    F32 src_center_x = src_textp->mSoftScreenRect.getCenterX();
+                    F32 src_center_y = src_textp->mSoftScreenRect.getCenterY();
+                    F32 dst_center_x = dst_textp->mSoftScreenRect.getCenterX();
+                    F32 dst_center_y = dst_textp->mSoftScreenRect.getCenterY();
+                    F32 intersect_center_x = intersect_rect.getCenterX();
+                    F32 intersect_center_y = intersect_rect.getCenterY();
+                    LLVector2 force = lerp(LLVector2(dst_center_x - intersect_center_x, dst_center_y - intersect_center_y),
+                                        LLVector2(intersect_center_x - src_center_x, intersect_center_y - src_center_y),
+                                        0.5f);
+                    force.setVec(dst_center_x - src_center_x, dst_center_y - src_center_y);
+                    force.normVec();
+
+                    LLVector2 src_force = -1.f * force;
+                    LLVector2 dst_force = force;
+
+                    LLVector2 force_strength;
+                    F32 src_mult = dst_textp->mMass / (dst_textp->mMass + src_textp->mMass);
+                    F32 dst_mult = 1.f - src_mult;
+                    F32 src_aspect_ratio = src_textp->mSoftScreenRect.getWidth() / src_textp->mSoftScreenRect.getHeight();
+                    F32 dst_aspect_ratio = dst_textp->mSoftScreenRect.getWidth() / dst_textp->mSoftScreenRect.getHeight();
+                    src_force.mV[VY] *= src_aspect_ratio;
+                    src_force.normVec();
+                    dst_force.mV[VY] *= dst_aspect_ratio;
+                    dst_force.normVec();
+
+                    src_force.mV[VX] *= llmin(intersect_rect.getWidth() * src_mult, intersect_rect.getHeight() * SPRING_STRENGTH);
+                    src_force.mV[VY] *= llmin(intersect_rect.getHeight() * src_mult, intersect_rect.getWidth() * SPRING_STRENGTH);
+                    dst_force.mV[VX] *=  llmin(intersect_rect.getWidth() * dst_mult, intersect_rect.getHeight() * SPRING_STRENGTH);
+                    dst_force.mV[VY] *=  llmin(intersect_rect.getHeight() * dst_mult, intersect_rect.getWidth() * SPRING_STRENGTH);
+
+                    src_textp->mTargetPositionOffset += src_force;
+                    dst_textp->mTargetPositionOffset += dst_force;
+                    src_textp->mTargetPositionOffset = src_textp->updateScreenPos(src_textp->mTargetPositionOffset);
+                    dst_textp->mTargetPositionOffset = dst_textp->updateScreenPos(dst_textp->mTargetPositionOffset);
+                }
+            }
+        }
+    }
+
+    VisibleTextObjectIterator this_object_it;
+    for (this_object_it = sVisibleTextObjects.begin(); this_object_it != sVisibleTextObjects.end(); ++this_object_it)
+    {
+        (*this_object_it)->mPositionOffset = lerp((*this_object_it)->mPositionOffset, (*this_object_it)->mTargetPositionOffset, LLSmoothInterpolation::getInterpolant(POSITION_DAMPING_TC));
+    }
+}
+
+void LLHUDNameTag::setLOD(S32 lod)
+{
+    mLOD = lod;
+    //RN: uncomment this to visualize LOD levels
+    //std::string label = llformat("%d", lod);
+    //setLabel(label);
+}
+
+S32 LLHUDNameTag::getMaxLines()
+{
+    switch(mLOD)
+    {
+    case 0:
+        return mMaxLines;
+    case 1:
+        return mMaxLines > 0 ? mMaxLines / 2 : 5;
+    case 2:
+        return mMaxLines > 0 ? mMaxLines / 3 : 2;
+    default:
+        // label only
+        return 0;
+    }
+}
+
+void LLHUDNameTag::markDead()
+{
+    sTextObjects.erase(LLPointer<LLHUDNameTag>(this));
+    LLHUDObject::markDead();
+}
+
+void LLHUDNameTag::shiftAll(const LLVector3& offset)
+{
+    TextObjectIterator text_it;
+    for (text_it = sTextObjects.begin(); text_it != sTextObjects.end(); ++text_it)
+    {
+        LLHUDNameTag *textp = text_it->get();
+        textp->shift(offset);
+    }
+}
+
+void LLHUDNameTag::shift(const LLVector3& offset)
+{
+    mPositionAgent += offset;
+}
+
+F32 LLHUDNameTag::getWorldHeight() const
+{
+    const LLViewerCamera* camera = LLViewerCamera::getInstance();
+    F32 height_meters = mLastDistance * (F32)tan(camera->getView() / 2.f);
+    F32 height_pixels = camera->getViewHeightInPixels() / 2.f;
+    F32 meters_per_pixel = height_meters / height_pixels;
+    return mHeight * meters_per_pixel * gViewerWindow->getDisplayScale().mV[VY];
+}
+
+//static
+void LLHUDNameTag::addPickable(std::set<LLViewerObject*> &pick_list)
+{
+    //this might put an object on the pick list a second time, overriding it's mGLName, which is ok
+    // *FIX: we should probably cull against pick frustum
+    VisibleTextObjectIterator text_it;
+    for (text_it = sVisibleTextObjects.begin(); text_it != sVisibleTextObjects.end(); ++text_it)
+    {
+        pick_list.insert((*text_it)->mSourceObject);
+    }
+}
+
+//static
+// called when UI scale changes, to flush font width caches
+void LLHUDNameTag::reshape()
+{
+    TextObjectIterator text_it;
+    for (text_it = sTextObjects.begin(); text_it != sTextObjects.end(); ++text_it)
+    {
+        LLHUDNameTag* textp = (*text_it);
+        std::vector<LLHUDTextSegment>::iterator segment_iter;
+        for (segment_iter = textp->mTextSegments.begin();
+             segment_iter != textp->mTextSegments.end(); ++segment_iter )
+        {
+            segment_iter->clearFontWidthMap();
+        }
+        for(segment_iter = textp->mLabelSegments.begin();
+            segment_iter != textp->mLabelSegments.end(); ++segment_iter )
+        {
+            segment_iter->clearFontWidthMap();
+        }
+    }
+}
+
+//============================================================================
+
+F32 LLHUDNameTag::LLHUDTextSegment::getWidth(const LLFontGL* font)
+{
+    std::map<const LLFontGL*, F32>::iterator iter = mFontWidthMap.find(font);
+    if (iter != mFontWidthMap.end())
+    {
+        return iter->second;
+    }
+    else
+    {
+        F32 width = font->getWidthF32(mText.c_str());
+        mFontWidthMap[font] = width;
+        return width;
+    }
+}