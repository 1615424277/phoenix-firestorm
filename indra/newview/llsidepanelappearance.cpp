/**
 * @file llsidepanelappearance.cpp
 * @brief Side Bar "Appearance" panel
 *
 * $LicenseInfo:firstyear=2009&license=viewerlgpl$
 * Second Life Viewer Source Code
 * Copyright (C) 2010, Linden Research, Inc.
 *
 * This library is free software; you can redistribute it and/or
 * modify it under the terms of the GNU Lesser General Public
 * License as published by the Free Software Foundation;
 * version 2.1 of the License only.
 *
 * This library is distributed in the hope that it will be useful,
 * but WITHOUT ANY WARRANTY; without even the implied warranty of
 * MERCHANTABILITY or FITNESS FOR A PARTICULAR PURPOSE.  See the GNU
 * Lesser General Public License for more details.
 *
 * You should have received a copy of the GNU Lesser General Public
 * License along with this library; if not, write to the Free Software
 * Foundation, Inc., 51 Franklin Street, Fifth Floor, Boston, MA  02110-1301  USA
 *
 * Linden Research, Inc., 945 Battery Street, San Francisco, CA  94111  USA
 * $/LicenseInfo$
 */

#include "llviewerprecompiledheaders.h"
#include "llsidepanelappearance.h"

#include "llaccordionctrltab.h"
#include "llagent.h"
#include "llagentcamera.h"
#include "llagentwearables.h"
#include "llappearancemgr.h"
#include "llfloatersidepanelcontainer.h"
#include "llfolderview.h"
#include "llinventorypanel.h"
#include "llfiltereditor.h"
#include "llfloaterreg.h"
#include "llfloaterworldmap.h"
#include "llfolderviewmodel.h"
#include "lloutfitobserver.h"
#include "llpaneleditwearable.h"
#include "llpaneloutfitsinventory.h"
#include "lltextbox.h"
#include "lluictrlfactory.h"
#include "llviewercontrol.h"
#include "llviewerregion.h"
#include "llvoavatarself.h"
#include "llviewerwearable.h"
#include "fscommon.h"

static LLPanelInjector<LLSidepanelAppearance> t_appearance("sidepanel_appearance");

class LLCurrentlyWornFetchObserver : public LLInventoryFetchItemsObserver
{
public:
    LLCurrentlyWornFetchObserver(const uuid_vec_t &ids,
                                 LLSidepanelAppearance *panel) :
        LLInventoryFetchItemsObserver(ids),
        mPanel(panel)
    {}
    ~LLCurrentlyWornFetchObserver() {}
    virtual void done()
    {
        mPanel->inventoryFetched();
        gInventory.removeObserver(this);
        delete this;
    }
private:
    LLSidepanelAppearance *mPanel;
};

LLSidepanelAppearance::LLSidepanelAppearance() :
<<<<<<< HEAD
	LLPanel(),
	mFilterSubString(LLStringUtil::null),
	mFilterEditor(NULL),
	mOutfitEdit(NULL),
	mCurrOutfitPanel(NULL),
	mOpened(false),
	mLastAvatarComplexity(0) // <FS:Ansariel> Show avatar complexity in appearance floater
=======
    LLPanel(),
    mFilterSubString(LLStringUtil::null),
    mFilterEditor(NULL),
    mOutfitEdit(NULL),
    mCurrOutfitPanel(NULL),
    mOpened(false)
>>>>>>> 38c2a5bd
{
    LLOutfitObserver& outfit_observer =  LLOutfitObserver::instance();
    outfit_observer.addBOFReplacedCallback(boost::bind(&LLSidepanelAppearance::refreshCurrentOutfitName, this, ""));
    outfit_observer.addBOFChangedCallback(boost::bind(&LLSidepanelAppearance::refreshCurrentOutfitName, this, ""));
    outfit_observer.addCOFChangedCallback(boost::bind(&LLSidepanelAppearance::refreshCurrentOutfitName, this, ""));

    gAgentWearables.addLoadingStartedCallback(boost::bind(&LLSidepanelAppearance::setWearablesLoading, this, true));
    gAgentWearables.addLoadedCallback(boost::bind(&LLSidepanelAppearance::setWearablesLoading, this, false));
}

LLSidepanelAppearance::~LLSidepanelAppearance()
{
}

// virtual
BOOL LLSidepanelAppearance::postBuild()
{
    mOpenOutfitBtn = getChild<LLButton>("openoutfit_btn");
    mOpenOutfitBtn->setClickedCallback(boost::bind(&LLSidepanelAppearance::onOpenOutfitButtonClicked, this));

    mEditAppearanceBtn = getChild<LLButton>("editappearance_btn");
    mEditAppearanceBtn->setClickedCallback(boost::bind(&LLSidepanelAppearance::onEditAppearanceButtonClicked, this));

    childSetAction("edit_outfit_btn", boost::bind(&LLSidepanelAppearance::showOutfitEditPanel, this));

    mFilterEditor = getChild<LLFilterEditor>("Filter");
    if (mFilterEditor)
    {
        mFilterEditor->setCommitCallback(boost::bind(&LLSidepanelAppearance::onFilterEdit, this, _2));
    }

    mPanelOutfitsInventory = dynamic_cast<LLPanelOutfitsInventory *>(getChild<LLPanel>("panel_outfits_inventory"));

    mOutfitEdit = dynamic_cast<LLPanelOutfitEdit*>(getChild<LLPanel>("panel_outfit_edit"));
    if (mOutfitEdit)
    {
        LLButton* back_btn = mOutfitEdit->getChild<LLButton>("back_btn");
        if (back_btn)
        {
            back_btn->setClickedCallback(boost::bind(&LLSidepanelAppearance::showOutfitsInventoryPanel, this));
        }

    }

    mEditWearable = dynamic_cast<LLPanelEditWearable*>(getChild<LLPanel>("panel_edit_wearable"));
    if (mEditWearable)
    {
        LLButton* edit_wearable_back_btn = mEditWearable->getChild<LLButton>("back_btn");
        if (edit_wearable_back_btn)
        {
            edit_wearable_back_btn->setClickedCallback(boost::bind(&LLSidepanelAppearance::showOutfitEditPanel, this));
        }
    }

    mCurrentLookName = getChild<LLTextBox>("currentlook_name");

    mOutfitStatus = getChild<LLTextBox>("currentlook_status");

    mCurrOutfitPanel = getChild<LLPanel>("panel_currentlook");


    setVisibleCallback(boost::bind(&LLSidepanelAppearance::onVisibilityChanged,this,_2));

    setWearablesLoading(gAgentWearables.isCOFChangeInProgress());

    return TRUE;
}

// virtual
void LLSidepanelAppearance::onOpen(const LLSD& key)
{
    if (!key.has("type"))
    {
        // No specific panel requested.
        // If we're opened for the first time then show My Outfits.
        // Else do nothing.
        if (!mOpened)
        {
            showOutfitsInventoryPanel();
        }
    }
    else
    {
        // Switch to the requested panel.
        std::string type = key["type"].asString();
        if (type == "my_outfits")
        {
            showOutfitsInventoryPanel("outfitslist_tab");
        }
        else if (type == "now_wearing")
        {
            showOutfitsInventoryPanel("cof_tab");
        }
        else if (type == "edit_outfit")
        {
            showOutfitEditPanel();
        }
        else if (type == "edit_shape")
        {
            showWearableEditPanel();
        }
    }

    mOpened = true;
}

void LLSidepanelAppearance::onVisibilityChanged(const LLSD &new_visibility)
{
    LLSD visibility;
    visibility["visible"] = new_visibility.asBoolean();
    visibility["reset_accordion"] = false;
    updateToVisibility(visibility);
}

void LLSidepanelAppearance::updateToVisibility(const LLSD &new_visibility)
{
    if (new_visibility["visible"].asBoolean())
    {
        const BOOL is_outfit_edit_visible = mOutfitEdit && mOutfitEdit->getVisible();
        const BOOL is_wearable_edit_visible = mEditWearable && mEditWearable->getVisible();

        if (is_outfit_edit_visible || is_wearable_edit_visible)
        {
            const LLViewerWearable *wearable_ptr = mEditWearable ? mEditWearable->getWearable() : NULL;
            if (!wearable_ptr)
            {
                LL_WARNS() << "Visibility change to invalid wearable" << LL_ENDL;
                return;
            }
            // Disable camera switch is currently just for WT_PHYSICS type since we don't want to freeze the avatar
            // when editing its physics.
            if (!gAgentCamera.cameraCustomizeAvatar())
            {
                LLVOAvatarSelf::onCustomizeStart(LLWearableType::getInstance()->getDisableCameraSwitch(wearable_ptr->getType()));
            }
            if (is_wearable_edit_visible)
            {
                U32 index;
                if (!gAgentWearables.getWearableIndex(wearable_ptr,index))
                {
                    // we're no longer wearing the wearable we were last editing, switch back to outfit editor
                    showOutfitEditPanel();
                }
            }

            if (is_outfit_edit_visible && new_visibility["reset_accordion"].asBoolean())
            {
                mOutfitEdit->resetAccordionState();
            }
        }
    }
    else
    {
        if (gAgentCamera.cameraCustomizeAvatar() && gSavedSettings.getBOOL("AppearanceCameraMovement"))
        {
            gAgentCamera.changeCameraToDefault();
            gAgentCamera.resetView();
        }
    }
}

void LLSidepanelAppearance::onFilterEdit(const std::string& search_string)
{
    if (mFilterSubString != search_string)
    {
        mFilterSubString = search_string;

        // Searches are case-insensitive
        // but we don't convert the typed string to upper-case so that it can be fed to the web search as-is.

        mPanelOutfitsInventory->onSearchEdit(mFilterSubString);
    }
}

void LLSidepanelAppearance::onOpenOutfitButtonClicked()
{
    const LLViewerInventoryItem *outfit_link = LLAppearanceMgr::getInstance()->getBaseOutfitLink();
    if (!outfit_link)
        return;
    if (!outfit_link->getIsLinkType())
        return;

    LLAccordionCtrlTab* tab_outfits = mPanelOutfitsInventory->findChild<LLAccordionCtrlTab>("tab_outfits");
    if (tab_outfits)
    {
        tab_outfits->changeOpenClose(FALSE);
        LLInventoryPanel *inventory_panel = tab_outfits->findChild<LLInventoryPanel>("outfitslist_tab");
        if (inventory_panel)
        {
            LLFolderView* root = inventory_panel->getRootFolder();
            LLFolderViewItem *outfit_folder =    inventory_panel->getItemByID(outfit_link->getLinkedUUID());
            if (outfit_folder)
            {
                outfit_folder->setOpen(!outfit_folder->isOpen());
                root->setSelection(outfit_folder,TRUE);
                root->scrollToShowSelection();
            }
        }
    }
}

// *TODO: obsolete?
void LLSidepanelAppearance::onEditAppearanceButtonClicked()
{
    if (gAgentWearables.areWearablesLoaded())
    {
        LLVOAvatarSelf::onCustomizeStart();
    }
}

void LLSidepanelAppearance::showOutfitsInventoryPanel()
{
    toggleWearableEditPanel(FALSE);
    toggleOutfitEditPanel(FALSE);
    toggleMyOutfitsPanel(TRUE, "");
}

void LLSidepanelAppearance::showOutfitsInventoryPanel(const std::string &tab_name)
{
    toggleWearableEditPanel(FALSE);
    toggleOutfitEditPanel(FALSE);
    toggleMyOutfitsPanel(TRUE, tab_name);
}

void LLSidepanelAppearance::showOutfitEditPanel()
{
    if (mOutfitEdit && mOutfitEdit->getVisible()) return;

    // Accordion's state must be reset in all cases except the one when user
    // is returning back to the mOutfitEdit panel from the mEditWearable panel.
    // The simplest way to control this is to check the visibility state of the mEditWearable
    // BEFORE it is changed by the call to the toggleWearableEditPanel(FALSE, NULL, TRUE).
    if (mEditWearable != NULL && !mEditWearable->getVisible() && mOutfitEdit != NULL)
    {
        mOutfitEdit->resetAccordionState();
    }

    // If we're exiting the edit wearable view, and the camera was not focused on the avatar
    // (e.g. such as if we were editing a physics param), then skip the outfits edit mode since
    // otherwise this would trigger the camera focus mode.
    if (mEditWearable != NULL && mEditWearable->getVisible() && !gAgentCamera.cameraCustomizeAvatar())
    {
        showOutfitsInventoryPanel();
        return;
    }

    toggleMyOutfitsPanel(FALSE, "");
    toggleWearableEditPanel(FALSE, NULL, TRUE); // don't switch out of edit appearance mode
    toggleOutfitEditPanel(TRUE);
}

void LLSidepanelAppearance::showWearableEditPanel(LLViewerWearable *wearable /* = NULL*/, BOOL disable_camera_switch)
{
    toggleMyOutfitsPanel(FALSE, "");
    toggleOutfitEditPanel(FALSE, TRUE); // don't switch out of edit appearance mode
    toggleWearableEditPanel(TRUE, wearable, disable_camera_switch);
}

void LLSidepanelAppearance::toggleMyOutfitsPanel(BOOL visible, const std::string& tab_name)
{
    if (!mPanelOutfitsInventory
        || (mPanelOutfitsInventory->getVisible() == visible && tab_name.empty()))
    {
        // visibility isn't changing, hence nothing to do
        return;
    }

    mPanelOutfitsInventory->setVisible(visible);

    // *TODO: Move these controls to panel_outfits_inventory.xml
    // so that we don't need to toggle them explicitly.
    mFilterEditor->setVisible(visible);
    mCurrOutfitPanel->setVisible(visible);

    if (visible)
    {
        mPanelOutfitsInventory->onOpen(LLSD());
        if (!tab_name.empty())
        {
            mPanelOutfitsInventory->openApearanceTab(tab_name);
        }
    }
}

bool LLSidepanelAppearance::isCOFPanelVisible()
{
    if (mPanelOutfitsInventory && mPanelOutfitsInventory->getVisible())
    {
        return mPanelOutfitsInventory->isCOFPanelActive();
    }
    return false;
}

void LLSidepanelAppearance::toggleOutfitEditPanel(BOOL visible, BOOL disable_camera_switch)
{
    if (!mOutfitEdit || mOutfitEdit->getVisible() == visible)
    {
        // visibility isn't changing, hence nothing to do
        return;
    }

    mOutfitEdit->setVisible(visible);

    if (visible)
    {
        mOutfitEdit->onOpen(LLSD());
        LLVOAvatarSelf::onCustomizeStart(disable_camera_switch);
    }
    else
    {
        if (!disable_camera_switch)   // if we're just switching between outfit and wearable editing, don't end customization.
        {
            LLVOAvatarSelf::onCustomizeEnd(disable_camera_switch);
            LLAppearanceMgr::getInstance()->updateIsDirty();
        }
    }
}

void LLSidepanelAppearance::toggleWearableEditPanel(BOOL visible, LLViewerWearable *wearable, BOOL disable_camera_switch)
{
    if (!mEditWearable)
    {
        return;
    }

    if (mEditWearable->getVisible() == visible && (!visible || mEditWearable->getWearable() == wearable))
    {
        // visibility isn't changing and panel doesn't need an update, hence nothing to do
        return;
    }

    // If we're just switching between outfit and wearable editing or updating item,
    // don't end customization and don't switch camera
    // Don't end customization and don't switch camera without visibility change
    BOOL change_state = !disable_camera_switch && mEditWearable->getVisible() != visible;

    if (!wearable)
    {
        wearable = gAgentWearables.getViewerWearable(LLWearableType::WT_SHAPE, 0);
    }
    if (!wearable)
    {
        return;
    }

    // Toggle panel visibility.
    mEditWearable->setVisible(visible);

    if (visible)
    {
        LLVOAvatarSelf::onCustomizeStart(!change_state);
        mEditWearable->setWearable(wearable, !change_state);
        mEditWearable->onOpen(LLSD()); // currently no-op, just for consistency
    }
    else
    {
        // Save changes if closing.
        mEditWearable->saveChanges();
        mEditWearable->setWearable(NULL);
        LLAppearanceMgr::getInstance()->updateIsDirty();
        if (change_state)
        {
            LLVOAvatarSelf::onCustomizeEnd(!change_state);
        }
    }
}

void LLSidepanelAppearance::refreshCurrentOutfitName(const std::string& name)
{
    // Set current outfit status (wearing/unsaved).
    bool dirty = LLAppearanceMgr::getInstance()->isOutfitDirty();
    std::string cof_status_str = getString(dirty ? "Unsaved Changes" : "Now Wearing");
    mOutfitStatus->setText(cof_status_str);

    if (name == "")
    {
        std::string outfit_name;
        if (LLAppearanceMgr::getInstance()->getBaseOutfitName(outfit_name))
        {
                mCurrentLookName->setText(outfit_name);
                return;
        }

        std::string string_name = gAgentWearables.isCOFChangeInProgress() ? "Changing outfits" : "No Outfit";
        mCurrentLookName->setText(getString(string_name));
        mOpenOutfitBtn->setEnabled(FALSE);
    }
    else
    {
        mCurrentLookName->setText(name);
        // Can't just call update verbs since the folder link may not have been created yet.
        mOpenOutfitBtn->setEnabled(TRUE);
    }
}

//static
void LLSidepanelAppearance::editWearable(LLViewerWearable *wearable, LLView *data, BOOL disable_camera_switch)
{
    LLFloaterSidePanelContainer::showPanel("appearance", LLSD());
    LLSidepanelAppearance *panel = dynamic_cast<LLSidepanelAppearance*>(data);
    if (panel)
    {
        panel->showWearableEditPanel(wearable, disable_camera_switch);
    }
}

// Fetch currently worn items and only enable the New Look button after everything's been
// fetched.  Alternatively, we could stuff this logic into llagentwearables::makeNewOutfitLinks.
void LLSidepanelAppearance::fetchInventory()
{
    uuid_vec_t ids;
    LLUUID item_id;
    for(S32 type = (S32)LLWearableType::WT_SHAPE; type < (S32)LLWearableType::WT_COUNT; ++type)
    {
        for (U32 index = 0; index < gAgentWearables.getWearableCount((LLWearableType::EType)type); ++index)
        {
            item_id = gAgentWearables.getWearableItemID((LLWearableType::EType)type, index);
            if(item_id.notNull())
            {
                ids.push_back(item_id);
            }
        }
    }

    if (isAgentAvatarValid())
    {
        for (LLVOAvatar::attachment_map_t::const_iterator iter = gAgentAvatarp->mAttachmentPoints.begin();
             iter != gAgentAvatarp->mAttachmentPoints.end(); ++iter)
        {
            LLViewerJointAttachment* attachment = iter->second;
            if (!attachment) continue;
            for (LLViewerJointAttachment::attachedobjs_vec_t::iterator attachment_iter = attachment->mAttachedObjects.begin();
                 attachment_iter != attachment->mAttachedObjects.end();
                 ++attachment_iter)
            {
                LLViewerObject* attached_object = attachment_iter->get();
                if (!attached_object) continue;
                const LLUUID& item_id = attached_object->getAttachmentItemID();
                if (item_id.isNull()) continue;
                ids.push_back(item_id);
            }
        }
    }

    LLCurrentlyWornFetchObserver *fetch_worn = new LLCurrentlyWornFetchObserver(ids, this);
    fetch_worn->startFetch();
    // If no items to be fetched, done will never be triggered.
    // TODO: Change LLInventoryFetchItemsObserver::fetchItems to trigger done() on this condition.
    if (fetch_worn->isFinished())
    {
        fetch_worn->done();
    }
    else
    {
        gInventory.addObserver(fetch_worn);
    }
}

void LLSidepanelAppearance::inventoryFetched()
{
}

void LLSidepanelAppearance::setWearablesLoading(bool val)
{
    getChildView("wearables_loading_indicator")->setVisible( val);
    getChildView("edit_outfit_btn")->setVisible( !val);

    if (!val)
    {
        // refresh outfit name when COF is already changed.
        refreshCurrentOutfitName();
    }
}

void LLSidepanelAppearance::showDefaultSubpart()
{
    if (mEditWearable->getVisible())
    {
        mEditWearable->showDefaultSubpart();
    }
}

void LLSidepanelAppearance::updateScrollingPanelList()
{
<<<<<<< HEAD
	if (mEditWearable->getVisible())
	{
		mEditWearable->updateScrollingPanelList();
	}
}

// [RLVa:KB] - Checked: 2010-09-16 (RLVa-1.2.1a) | Added: RLVa-1.2.1a
bool LLSidepanelAppearance::isOutfitEditPanelVisible() const
{
	return (mOutfitEdit) && (mOutfitEdit->getVisible());
}

bool LLSidepanelAppearance::isWearableEditPanelVisible() const
{
	return (mEditWearable) && (mEditWearable->getVisible());
}
// [/RLVa:KB]

// <FS:Ansariel> Show avatar complexity in appearance floater
// static
void LLSidepanelAppearance::updateAvatarComplexity(U32 complexity, const std::map<LLUUID, U32>& item_complexity, const std::map<LLUUID, U32>& temp_item_complexity, U32 body_parts_complexity)
{
	LLSidepanelAppearance* instance = LLFloaterSidePanelContainer::getPanel<LLSidepanelAppearance>("appearance");
	if (instance->mLastAvatarComplexity != complexity)
	{
		instance->mPanelOutfitsInventory->updateAvatarComplexity(complexity, item_complexity, temp_item_complexity, body_parts_complexity);
		instance->mOutfitEdit->updateAvatarComplexity(complexity);
	}
	instance->mLastAvatarComplexity = complexity;
}
// </FS:Ansariel>

// <FS:Ansariel> CTRL-F focusses local search editor
BOOL LLSidepanelAppearance::handleKeyHere(KEY key, MASK mask)
{
	if (FSCommon::isFilterEditorKeyCombo(key, mask))
	{
		if (mFilterEditor->getVisible())
		{
			mFilterEditor->setFocus(TRUE);
			return TRUE;
		}
		else if (isOutfitEditPanelVisible() && getChildView("filter_panel")->getVisible())
		{
			getChild<LLFilterEditor>("look_item_filter")->setFocus(TRUE);
			return TRUE;
		}
	}

	return LLPanel::handleKeyHere(key, mask);
}
// </FS:Ansariel>
=======
    if (mEditWearable->getVisible())
    {
        mEditWearable->updateScrollingPanelList();
    }
}
>>>>>>> 38c2a5bd
<|MERGE_RESOLUTION|>--- conflicted
+++ resolved
@@ -72,22 +72,13 @@
 };
 
 LLSidepanelAppearance::LLSidepanelAppearance() :
-<<<<<<< HEAD
-	LLPanel(),
-	mFilterSubString(LLStringUtil::null),
-	mFilterEditor(NULL),
-	mOutfitEdit(NULL),
-	mCurrOutfitPanel(NULL),
-	mOpened(false),
-	mLastAvatarComplexity(0) // <FS:Ansariel> Show avatar complexity in appearance floater
-=======
     LLPanel(),
     mFilterSubString(LLStringUtil::null),
     mFilterEditor(NULL),
     mOutfitEdit(NULL),
     mCurrOutfitPanel(NULL),
-    mOpened(false)
->>>>>>> 38c2a5bd
+    mOpened(false),
+    mLastAvatarComplexity(0) // <FS:Ansariel> Show avatar complexity in appearance floater
 {
     LLOutfitObserver& outfit_observer =  LLOutfitObserver::instance();
     outfit_observer.addBOFReplacedCallback(boost::bind(&LLSidepanelAppearance::refreshCurrentOutfitName, this, ""));
@@ -572,22 +563,21 @@
 
 void LLSidepanelAppearance::updateScrollingPanelList()
 {
-<<<<<<< HEAD
-	if (mEditWearable->getVisible())
-	{
-		mEditWearable->updateScrollingPanelList();
-	}
+    if (mEditWearable->getVisible())
+    {
+        mEditWearable->updateScrollingPanelList();
+    }
 }
 
 // [RLVa:KB] - Checked: 2010-09-16 (RLVa-1.2.1a) | Added: RLVa-1.2.1a
 bool LLSidepanelAppearance::isOutfitEditPanelVisible() const
 {
-	return (mOutfitEdit) && (mOutfitEdit->getVisible());
+    return (mOutfitEdit) && (mOutfitEdit->getVisible());
 }
 
 bool LLSidepanelAppearance::isWearableEditPanelVisible() const
 {
-	return (mEditWearable) && (mEditWearable->getVisible());
+    return (mEditWearable) && (mEditWearable->getVisible());
 }
 // [/RLVa:KB]
 
@@ -595,40 +585,33 @@
 // static
 void LLSidepanelAppearance::updateAvatarComplexity(U32 complexity, const std::map<LLUUID, U32>& item_complexity, const std::map<LLUUID, U32>& temp_item_complexity, U32 body_parts_complexity)
 {
-	LLSidepanelAppearance* instance = LLFloaterSidePanelContainer::getPanel<LLSidepanelAppearance>("appearance");
-	if (instance->mLastAvatarComplexity != complexity)
-	{
-		instance->mPanelOutfitsInventory->updateAvatarComplexity(complexity, item_complexity, temp_item_complexity, body_parts_complexity);
-		instance->mOutfitEdit->updateAvatarComplexity(complexity);
-	}
-	instance->mLastAvatarComplexity = complexity;
+    LLSidepanelAppearance* instance = LLFloaterSidePanelContainer::getPanel<LLSidepanelAppearance>("appearance");
+    if (instance->mLastAvatarComplexity != complexity)
+    {
+        instance->mPanelOutfitsInventory->updateAvatarComplexity(complexity, item_complexity, temp_item_complexity, body_parts_complexity);
+        instance->mOutfitEdit->updateAvatarComplexity(complexity);
+    }
+    instance->mLastAvatarComplexity = complexity;
 }
 // </FS:Ansariel>
 
 // <FS:Ansariel> CTRL-F focusses local search editor
 BOOL LLSidepanelAppearance::handleKeyHere(KEY key, MASK mask)
 {
-	if (FSCommon::isFilterEditorKeyCombo(key, mask))
-	{
-		if (mFilterEditor->getVisible())
-		{
-			mFilterEditor->setFocus(TRUE);
-			return TRUE;
-		}
-		else if (isOutfitEditPanelVisible() && getChildView("filter_panel")->getVisible())
-		{
-			getChild<LLFilterEditor>("look_item_filter")->setFocus(TRUE);
-			return TRUE;
-		}
-	}
-
-	return LLPanel::handleKeyHere(key, mask);
-}
-// </FS:Ansariel>
-=======
-    if (mEditWearable->getVisible())
-    {
-        mEditWearable->updateScrollingPanelList();
-    }
-}
->>>>>>> 38c2a5bd
+    if (FSCommon::isFilterEditorKeyCombo(key, mask))
+    {
+        if (mFilterEditor->getVisible())
+        {
+            mFilterEditor->setFocus(TRUE);
+            return TRUE;
+        }
+        else if (isOutfitEditPanelVisible() && getChildView("filter_panel")->getVisible())
+        {
+            getChild<LLFilterEditor>("look_item_filter")->setFocus(TRUE);
+            return TRUE;
+        }
+    }
+
+    return LLPanel::handleKeyHere(key, mask);
+}
+// </FS:Ansariel>