/**
 * @file llsidepanelappearance.cpp
 * @brief Side Bar "Appearance" panel
 *
 * $LicenseInfo:firstyear=2009&license=viewerlgpl$
 * Second Life Viewer Source Code
 * Copyright (C) 2010, Linden Research, Inc.
 *
 * This library is free software; you can redistribute it and/or
 * modify it under the terms of the GNU Lesser General Public
 * License as published by the Free Software Foundation;
 * version 2.1 of the License only.
 *
 * This library is distributed in the hope that it will be useful,
 * but WITHOUT ANY WARRANTY; without even the implied warranty of
 * MERCHANTABILITY or FITNESS FOR A PARTICULAR PURPOSE.  See the GNU
 * Lesser General Public License for more details.
 *
 * You should have received a copy of the GNU Lesser General Public
 * License along with this library; if not, write to the Free Software
 * Foundation, Inc., 51 Franklin Street, Fifth Floor, Boston, MA  02110-1301  USA
 *
 * Linden Research, Inc., 945 Battery Street, San Francisco, CA  94111  USA
 * $/LicenseInfo$
 */

#include "llviewerprecompiledheaders.h"
#include "llsidepanelappearance.h"

#include "llaccordionctrltab.h"
#include "llagent.h"
#include "llagentcamera.h"
#include "llagentwearables.h"
#include "llappearancemgr.h"
#include "llfloatersidepanelcontainer.h"
#include "llfolderview.h"
#include "llinventorypanel.h"
#include "llfiltereditor.h"
#include "llfloaterreg.h"
#include "llfloaterworldmap.h"
#include "llfolderviewmodel.h"
#include "lloutfitobserver.h"
#include "llpaneleditwearable.h"
#include "llpaneloutfitsinventory.h"
#include "lltextbox.h"
#include "lluictrlfactory.h"
#include "llviewercontrol.h"
#include "llviewerregion.h"
#include "llvoavatarself.h"
#include "llviewerwearable.h"
#include "fscommon.h"

static LLPanelInjector<LLSidepanelAppearance> t_appearance("sidepanel_appearance");

class LLCurrentlyWornFetchObserver : public LLInventoryFetchItemsObserver
{
public:
    LLCurrentlyWornFetchObserver(const uuid_vec_t &ids,
                                 LLSidepanelAppearance *panel) :
        LLInventoryFetchItemsObserver(ids),
        mPanel(panel)
    {}
    ~LLCurrentlyWornFetchObserver() {}
    virtual void done()
    {
        mPanel->inventoryFetched();
        gInventory.removeObserver(this);
        delete this;
    }
private:
    LLSidepanelAppearance *mPanel;
};

LLSidepanelAppearance::LLSidepanelAppearance() :
    LLPanel(),
    mFilterSubString(LLStringUtil::null),
    mFilterEditor(NULL),
    mOutfitEdit(NULL),
    mCurrOutfitPanel(NULL),
    mOpened(false),
    mLastAvatarComplexity(0) // <FS:Ansariel> Show avatar complexity in appearance floater
{
    LLOutfitObserver& outfit_observer =  LLOutfitObserver::instance();
    outfit_observer.addBOFReplacedCallback(boost::bind(&LLSidepanelAppearance::refreshCurrentOutfitName, this, ""));
    outfit_observer.addBOFChangedCallback(boost::bind(&LLSidepanelAppearance::refreshCurrentOutfitName, this, ""));
    outfit_observer.addCOFChangedCallback(boost::bind(&LLSidepanelAppearance::refreshCurrentOutfitName, this, ""));

    gAgentWearables.addLoadingStartedCallback(boost::bind(&LLSidepanelAppearance::setWearablesLoading, this, true));
    gAgentWearables.addLoadedCallback(boost::bind(&LLSidepanelAppearance::setWearablesLoading, this, false));
}

LLSidepanelAppearance::~LLSidepanelAppearance()
{
}

// virtual
bool LLSidepanelAppearance::postBuild()
{
    mOpenOutfitBtn = getChild<LLButton>("openoutfit_btn");
    mOpenOutfitBtn->setClickedCallback(boost::bind(&LLSidepanelAppearance::onOpenOutfitButtonClicked, this));

    mEditAppearanceBtn = getChild<LLButton>("editappearance_btn");
    mEditAppearanceBtn->setClickedCallback(boost::bind(&LLSidepanelAppearance::onEditAppearanceButtonClicked, this));

    childSetAction("edit_outfit_btn", boost::bind(&LLSidepanelAppearance::showOutfitEditPanel, this));

    mFilterEditor = getChild<LLFilterEditor>("Filter");
    if (mFilterEditor)
    {
        mFilterEditor->setCommitCallback(boost::bind(&LLSidepanelAppearance::onFilterEdit, this, _2));
    }

    mPanelOutfitsInventory = dynamic_cast<LLPanelOutfitsInventory *>(getChild<LLPanel>("panel_outfits_inventory"));

    mOutfitEdit = dynamic_cast<LLPanelOutfitEdit*>(getChild<LLPanel>("panel_outfit_edit"));
    if (mOutfitEdit)
    {
        LLButton* back_btn = mOutfitEdit->getChild<LLButton>("back_btn");
        if (back_btn)
        {
            back_btn->setClickedCallback(boost::bind(&LLSidepanelAppearance::showOutfitsInventoryPanel, this));
        }

    }

    mEditWearable = dynamic_cast<LLPanelEditWearable*>(getChild<LLPanel>("panel_edit_wearable"));
    if (mEditWearable)
    {
        LLButton* edit_wearable_back_btn = mEditWearable->getChild<LLButton>("back_btn");
        if (edit_wearable_back_btn)
        {
            edit_wearable_back_btn->setClickedCallback(boost::bind(&LLSidepanelAppearance::showOutfitEditPanel, this));
        }
    }

    mCurrentLookName = getChild<LLTextBox>("currentlook_name");

    mOutfitStatus = getChild<LLTextBox>("currentlook_status");

    mCurrOutfitPanel = getChild<LLPanel>("panel_currentlook");


    setVisibleCallback(boost::bind(&LLSidepanelAppearance::onVisibilityChanged,this,_2));

    setWearablesLoading(gAgentWearables.isCOFChangeInProgress());

    return true;
}

// virtual
void LLSidepanelAppearance::onOpen(const LLSD& key)
{
    if (!key.has("type"))
    {
        // No specific panel requested.
        // If we're opened for the first time then show My Outfits.
        // Else do nothing.
        if (!mOpened)
        {
            showOutfitsInventoryPanel();
        }
    }
    else
    {
        // Switch to the requested panel.
        std::string type = key["type"].asString();
        if (type == "my_outfits")
        {
            showOutfitsInventoryPanel("outfitslist_tab");
        }
        else if (type == "now_wearing")
        {
            showOutfitsInventoryPanel("cof_tab");
        }
        else if (type == "edit_outfit")
        {
            showOutfitEditPanel();
        }
        else if (type == "edit_shape")
        {
            showWearableEditPanel();
        }
    }

    mOpened = true;
}

void LLSidepanelAppearance::onVisibilityChanged(const LLSD &new_visibility)
{
    LLSD visibility;
    visibility["visible"] = new_visibility.asBoolean();
    visibility["reset_accordion"] = false;
    updateToVisibility(visibility);
}

void LLSidepanelAppearance::updateToVisibility(const LLSD &new_visibility)
{
    if (new_visibility["visible"].asBoolean())
    {
        const bool is_outfit_edit_visible = mOutfitEdit && mOutfitEdit->getVisible();
        const bool is_wearable_edit_visible = mEditWearable && mEditWearable->getVisible();

        if (is_outfit_edit_visible || is_wearable_edit_visible)
        {
            const LLViewerWearable *wearable_ptr = mEditWearable ? mEditWearable->getWearable() : NULL;
            if (!wearable_ptr)
            {
                LL_WARNS() << "Visibility change to invalid wearable" << LL_ENDL;
                return;
            }
            // Disable camera switch is currently just for WT_PHYSICS type since we don't want to freeze the avatar
            // when editing its physics.
            if (!gAgentCamera.cameraCustomizeAvatar())
            {
                LLVOAvatarSelf::onCustomizeStart(LLWearableType::getInstance()->getDisableCameraSwitch(wearable_ptr->getType()));
            }
            if (is_wearable_edit_visible)
            {
                U32 index;
                if (!gAgentWearables.getWearableIndex(wearable_ptr,index))
                {
                    // we're no longer wearing the wearable we were last editing, switch back to outfit editor
                    showOutfitEditPanel();
                }
            }

            if (is_outfit_edit_visible && new_visibility["reset_accordion"].asBoolean())
            {
                mOutfitEdit->resetAccordionState();
            }
        }
    }
    else
    {
        if (gAgentCamera.cameraCustomizeAvatar() && gSavedSettings.getBOOL("AppearanceCameraMovement"))
        {
            gAgentCamera.changeCameraToDefault();
            gAgentCamera.resetView();
        }
    }
}

void LLSidepanelAppearance::onFilterEdit(const std::string& search_string)
{
    if (mFilterSubString != search_string)
    {
        mFilterSubString = search_string;

        // Searches are case-insensitive
        // but we don't convert the typed string to upper-case so that it can be fed to the web search as-is.

        mPanelOutfitsInventory->onSearchEdit(mFilterSubString);
    }
}

void LLSidepanelAppearance::onOpenOutfitButtonClicked()
{
    const LLViewerInventoryItem *outfit_link = LLAppearanceMgr::getInstance()->getBaseOutfitLink();
    if (!outfit_link)
        return;
    if (!outfit_link->getIsLinkType())
        return;

    LLAccordionCtrlTab* tab_outfits = mPanelOutfitsInventory->findChild<LLAccordionCtrlTab>("tab_outfits");
    if (tab_outfits)
    {
        tab_outfits->changeOpenClose(false);
        LLInventoryPanel *inventory_panel = tab_outfits->findChild<LLInventoryPanel>("outfitslist_tab");
        if (inventory_panel)
        {
            LLFolderView* root = inventory_panel->getRootFolder();
            LLFolderViewItem *outfit_folder =    inventory_panel->getItemByID(outfit_link->getLinkedUUID());
            if (outfit_folder)
            {
                outfit_folder->setOpen(!outfit_folder->isOpen());
                root->setSelection(outfit_folder,true);
                root->scrollToShowSelection();
            }
        }
    }
}

// *TODO: obsolete?
void LLSidepanelAppearance::onEditAppearanceButtonClicked()
{
    if (gAgentWearables.areWearablesLoaded())
    {
        LLVOAvatarSelf::onCustomizeStart();
    }
}

void LLSidepanelAppearance::showOutfitsInventoryPanel()
{
    toggleWearableEditPanel(false);
    toggleOutfitEditPanel(false);
    toggleMyOutfitsPanel(true, "");
}

void LLSidepanelAppearance::showOutfitsInventoryPanel(const std::string &tab_name)
{
    toggleWearableEditPanel(false);
    toggleOutfitEditPanel(false);
    toggleMyOutfitsPanel(true, tab_name);
}

void LLSidepanelAppearance::showOutfitEditPanel()
{
    if (mOutfitEdit && mOutfitEdit->getVisible()) return;

    // Accordion's state must be reset in all cases except the one when user
    // is returning back to the mOutfitEdit panel from the mEditWearable panel.
    // The simplest way to control this is to check the visibility state of the mEditWearable
    // BEFORE it is changed by the call to the toggleWearableEditPanel(false, NULL, true).
    if (mEditWearable != NULL && !mEditWearable->getVisible() && mOutfitEdit != NULL)
    {
        mOutfitEdit->resetAccordionState();
    }

    // If we're exiting the edit wearable view, and the camera was not focused on the avatar
    // (e.g. such as if we were editing a physics param), then skip the outfits edit mode since
    // otherwise this would trigger the camera focus mode.
    if (mEditWearable != NULL && mEditWearable->getVisible() && !gAgentCamera.cameraCustomizeAvatar())
    {
        showOutfitsInventoryPanel();
        return;
    }

    toggleMyOutfitsPanel(false, "");
    toggleWearableEditPanel(false, NULL, true); // don't switch out of edit appearance mode
    toggleOutfitEditPanel(true);
}

void LLSidepanelAppearance::showWearableEditPanel(LLViewerWearable *wearable /* = NULL*/, bool disable_camera_switch)
{
    toggleMyOutfitsPanel(false, "");
    toggleOutfitEditPanel(false, true); // don't switch out of edit appearance mode
    toggleWearableEditPanel(true, wearable, disable_camera_switch);
}

void LLSidepanelAppearance::toggleMyOutfitsPanel(bool visible, const std::string& tab_name)
{
    if (!mPanelOutfitsInventory
        || (mPanelOutfitsInventory->getVisible() == visible && tab_name.empty()))
    {
        // visibility isn't changing, hence nothing to do
        return;
    }

    mPanelOutfitsInventory->setVisible(visible);

    // *TODO: Move these controls to panel_outfits_inventory.xml
    // so that we don't need to toggle them explicitly.
    mFilterEditor->setVisible(visible);
    mCurrOutfitPanel->setVisible(visible);

    if (visible)
    {
        mPanelOutfitsInventory->onOpen(LLSD());
        if (!tab_name.empty())
        {
            mPanelOutfitsInventory->openApearanceTab(tab_name);
        }
    }
}

bool LLSidepanelAppearance::isCOFPanelVisible()
{
    if (mPanelOutfitsInventory && mPanelOutfitsInventory->getVisible())
    {
        return mPanelOutfitsInventory->isCOFPanelActive();
    }
    return false;
}

void LLSidepanelAppearance::toggleOutfitEditPanel(bool visible, bool disable_camera_switch)
{
    if (!mOutfitEdit || mOutfitEdit->getVisible() == visible)
    {
        // visibility isn't changing, hence nothing to do
        return;
    }

    mOutfitEdit->setVisible(visible);

    if (visible)
    {
        mOutfitEdit->onOpen(LLSD());
        LLVOAvatarSelf::onCustomizeStart(disable_camera_switch);
    }
    else
    {
        if (!disable_camera_switch)   // if we're just switching between outfit and wearable editing, don't end customization.
        {
            LLVOAvatarSelf::onCustomizeEnd(disable_camera_switch);
            LLAppearanceMgr::getInstance()->updateIsDirty();
        }
    }
}

void LLSidepanelAppearance::toggleWearableEditPanel(bool visible, LLViewerWearable *wearable, bool disable_camera_switch)
{
    if (!mEditWearable)
    {
        return;
    }

    if (mEditWearable->getVisible() == visible && (!visible || mEditWearable->getWearable() == wearable))
    {
        // visibility isn't changing and panel doesn't need an update, hence nothing to do
        return;
    }

    // If we're just switching between outfit and wearable editing or updating item,
    // don't end customization and don't switch camera
    // Don't end customization and don't switch camera without visibility change
    bool change_state = !disable_camera_switch && mEditWearable->getVisible() != visible;

    if (!wearable)
    {
        wearable = gAgentWearables.getViewerWearable(LLWearableType::WT_SHAPE, 0);
    }
    if (!wearable)
    {
        return;
    }

    // Toggle panel visibility.
    mEditWearable->setVisible(visible);

    if (visible)
    {
        LLVOAvatarSelf::onCustomizeStart(!change_state);
        mEditWearable->setWearable(wearable, !change_state);
        mEditWearable->onOpen(LLSD()); // currently no-op, just for consistency
    }
    else
    {
        // Save changes if closing.
        mEditWearable->saveChanges();
        mEditWearable->setWearable(NULL);
        LLAppearanceMgr::getInstance()->updateIsDirty();
        if (change_state)
        {
            LLVOAvatarSelf::onCustomizeEnd(!change_state);
        }
    }
}

void LLSidepanelAppearance::refreshCurrentOutfitName(const std::string& name)
{
    // Set current outfit status (wearing/unsaved).
    bool dirty = LLAppearanceMgr::getInstance()->isOutfitDirty();
    std::string cof_status_str = getString(dirty ? "Unsaved Changes" : "Now Wearing");
    mOutfitStatus->setText(cof_status_str);

    if (name == "")
    {
        std::string outfit_name;
        if (LLAppearanceMgr::getInstance()->getBaseOutfitName(outfit_name))
        {
                mCurrentLookName->setText(outfit_name);
                return;
        }

        std::string string_name = gAgentWearables.isCOFChangeInProgress() ? "Changing outfits" : "No Outfit";
        mCurrentLookName->setText(getString(string_name));
        mOpenOutfitBtn->setEnabled(false);
    }
    else
    {
        mCurrentLookName->setText(name);
        // Can't just call update verbs since the folder link may not have been created yet.
        mOpenOutfitBtn->setEnabled(true);
    }
}

//static
void LLSidepanelAppearance::editWearable(LLViewerWearable *wearable, LLView *data, bool disable_camera_switch)
{
    LLFloaterSidePanelContainer::showPanel("appearance", LLSD());
    LLSidepanelAppearance *panel = dynamic_cast<LLSidepanelAppearance*>(data);
    if (panel)
    {
        panel->showWearableEditPanel(wearable, disable_camera_switch);
    }
}

// Fetch currently worn items and only enable the New Look button after everything's been
// fetched.  Alternatively, we could stuff this logic into llagentwearables::makeNewOutfitLinks.
void LLSidepanelAppearance::fetchInventory()
{
    uuid_vec_t ids;
    LLUUID item_id;
    for(S32 type = (S32)LLWearableType::WT_SHAPE; type < (S32)LLWearableType::WT_COUNT; ++type)
    {
        for (U32 index = 0; index < gAgentWearables.getWearableCount((LLWearableType::EType)type); ++index)
        {
            item_id = gAgentWearables.getWearableItemID((LLWearableType::EType)type, index);
            if(item_id.notNull())
            {
                ids.push_back(item_id);
            }
        }
    }

    if (isAgentAvatarValid())
    {
        for (LLVOAvatar::attachment_map_t::const_iterator iter = gAgentAvatarp->mAttachmentPoints.begin();
             iter != gAgentAvatarp->mAttachmentPoints.end(); ++iter)
        {
            LLViewerJointAttachment* attachment = iter->second;
            if (!attachment) continue;
            for (LLViewerJointAttachment::attachedobjs_vec_t::iterator attachment_iter = attachment->mAttachedObjects.begin();
                 attachment_iter != attachment->mAttachedObjects.end();
                 ++attachment_iter)
            {
                LLViewerObject* attached_object = attachment_iter->get();
                if (!attached_object) continue;
                const LLUUID& item_id = attached_object->getAttachmentItemID();
                if (item_id.isNull()) continue;
                ids.push_back(item_id);
            }
        }
    }

    LLCurrentlyWornFetchObserver *fetch_worn = new LLCurrentlyWornFetchObserver(ids, this);
    fetch_worn->startFetch();
    // If no items to be fetched, done will never be triggered.
    // TODO: Change LLInventoryFetchItemsObserver::fetchItems to trigger done() on this condition.
    if (fetch_worn->isFinished())
    {
        fetch_worn->done();
    }
    else
    {
        gInventory.addObserver(fetch_worn);
    }
}

void LLSidepanelAppearance::inventoryFetched()
{
}

void LLSidepanelAppearance::setWearablesLoading(bool val)
{
    getChildView("wearables_loading_indicator")->setVisible( val);
    getChildView("edit_outfit_btn")->setVisible( !val);

    if (!val)
    {
        // refresh outfit name when COF is already changed.
        refreshCurrentOutfitName();
    }
}

void LLSidepanelAppearance::showDefaultSubpart()
{
    if (mEditWearable->getVisible())
    {
        mEditWearable->showDefaultSubpart();
    }
}

void LLSidepanelAppearance::updateScrollingPanelList()
{
    if (mEditWearable->getVisible())
    {
        mEditWearable->updateScrollingPanelList();
    }
}

// [RLVa:KB] - Checked: 2010-09-16 (RLVa-1.2.1a) | Added: RLVa-1.2.1a
bool LLSidepanelAppearance::isOutfitEditPanelVisible() const
{
    return (mOutfitEdit) && (mOutfitEdit->getVisible());
}

bool LLSidepanelAppearance::isWearableEditPanelVisible() const
{
    return (mEditWearable) && (mEditWearable->getVisible());
}
// [/RLVa:KB]

// <FS:Ansariel> Show avatar complexity in appearance floater
// static
void LLSidepanelAppearance::updateAvatarComplexity(U32 complexity, const std::map<LLUUID, U32>& item_complexity, const std::map<LLUUID, U32>& temp_item_complexity, U32 body_parts_complexity)
{
    LLSidepanelAppearance* instance = LLFloaterSidePanelContainer::getPanel<LLSidepanelAppearance>("appearance");
    if (instance->mLastAvatarComplexity != complexity)
    {
        instance->mPanelOutfitsInventory->updateAvatarComplexity(complexity, item_complexity, temp_item_complexity, body_parts_complexity);
        instance->mOutfitEdit->updateAvatarComplexity(complexity);
    }
    instance->mLastAvatarComplexity = complexity;
}
// </FS:Ansariel>

// <FS:Ansariel> CTRL-F focusses local search editor
<<<<<<< HEAD
BOOL LLSidepanelAppearance::handleKeyHere(KEY key, MASK mask)
=======
bool LLSidepanelAppearance::handleKeyHere(KEY key, MASK mask)
>>>>>>> 050d2fef
{
    if (FSCommon::isFilterEditorKeyCombo(key, mask))
    {
        if (mFilterEditor->getVisible())
        {
<<<<<<< HEAD
            mFilterEditor->setFocus(TRUE);
            return TRUE;
        }
        else if (isOutfitEditPanelVisible() && getChildView("filter_panel")->getVisible())
        {
            getChild<LLFilterEditor>("look_item_filter")->setFocus(TRUE);
            return TRUE;
=======
            mFilterEditor->setFocus(true);
            return true;
        }
        else if (isOutfitEditPanelVisible() && getChildView("filter_panel")->getVisible())
        {
            getChild<LLFilterEditor>("look_item_filter")->setFocus(true);
            return true;
>>>>>>> 050d2fef
        }
    }

    return LLPanel::handleKeyHere(key, mask);
}
// </FS:Ansariel><|MERGE_RESOLUTION|>--- conflicted
+++ resolved
@@ -596,25 +596,12 @@
 // </FS:Ansariel>
 
 // <FS:Ansariel> CTRL-F focusses local search editor
-<<<<<<< HEAD
-BOOL LLSidepanelAppearance::handleKeyHere(KEY key, MASK mask)
-=======
 bool LLSidepanelAppearance::handleKeyHere(KEY key, MASK mask)
->>>>>>> 050d2fef
 {
     if (FSCommon::isFilterEditorKeyCombo(key, mask))
     {
         if (mFilterEditor->getVisible())
         {
-<<<<<<< HEAD
-            mFilterEditor->setFocus(TRUE);
-            return TRUE;
-        }
-        else if (isOutfitEditPanelVisible() && getChildView("filter_panel")->getVisible())
-        {
-            getChild<LLFilterEditor>("look_item_filter")->setFocus(TRUE);
-            return TRUE;
-=======
             mFilterEditor->setFocus(true);
             return true;
         }
@@ -622,7 +609,6 @@
         {
             getChild<LLFilterEditor>("look_item_filter")->setFocus(true);
             return true;
->>>>>>> 050d2fef
         }
     }
 
