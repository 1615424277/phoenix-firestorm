--- conflicted
+++ resolved
@@ -413,11 +413,7 @@
 
 	void startRequest() { ++mPendingUploads; }
 	void stopRequest() { --mPendingUploads; }
-<<<<<<< HEAD
-
-=======
-		
->>>>>>> 60d1404b
+
 	bool finished() { return mFinished; }
 	virtual void run();
 	void preStart();
