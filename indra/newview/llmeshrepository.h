--- conflicted
+++ resolved
@@ -564,24 +564,10 @@
         LLViewerFetchedTexture* FindViewerTexture(const LLImportMaterial& material);
 
 private:
-<<<<<<< HEAD
-	LLHandle<LLWholeModelFeeObserver> mFeeObserverHandle;
-	LLHandle<LLWholeModelUploadObserver> mUploadObserverHandle;
-
-	bool mDoUpload; // if false only model data will be requested, otherwise the model will be uploaded
-	LLSD mModelData;
-	
-	// llcorehttp library interface objects.
-	LLCore::HttpStatus					mHttpStatus;
-	LLCore::HttpRequest *				mHttpRequest;
-	LLCore::HttpOptions::ptr_t			mHttpOptions;
-	LLCore::HttpHeaders::ptr_t			mHttpHeaders;
-	LLCore::HttpRequest::policy_t		mHttpPolicyClass;
-=======
     LLHandle<LLWholeModelFeeObserver> mFeeObserverHandle;
     LLHandle<LLWholeModelUploadObserver> mUploadObserverHandle;
 
-    bool mDoUpload; // if FALSE only model data will be requested, otherwise the model will be uploaded
+    bool mDoUpload; // if false only model data will be requested, otherwise the model will be uploaded
     LLSD mModelData;
 
     // llcorehttp library interface objects.
@@ -590,7 +576,6 @@
     LLCore::HttpOptions::ptr_t          mHttpOptions;
     LLCore::HttpHeaders::ptr_t          mHttpHeaders;
     LLCore::HttpRequest::policy_t       mHttpPolicyClass;
->>>>>>> c06fb4e0
 };
 
 // Params related to streaming cost, render cost, and scene complexity tracking.
