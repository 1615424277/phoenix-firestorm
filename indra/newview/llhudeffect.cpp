/**
 * @file llhudeffect.cpp
 * @brief LLHUDEffect class implementation
 *
 * $LicenseInfo:firstyear=2002&license=viewerlgpl$
 * Second Life Viewer Source Code
 * Copyright (C) 2010, Linden Research, Inc.
 *
 * This library is free software; you can redistribute it and/or
 * modify it under the terms of the GNU Lesser General Public
 * License as published by the Free Software Foundation;
 * version 2.1 of the License only.
 *
 * This library is distributed in the hope that it will be useful,
 * but WITHOUT ANY WARRANTY; without even the implied warranty of
 * MERCHANTABILITY or FITNESS FOR A PARTICULAR PURPOSE.  See the GNU
 * Lesser General Public License for more details.
 *
 * You should have received a copy of the GNU Lesser General Public
 * License along with this library; if not, write to the Free Software
 * Foundation, Inc., 51 Franklin Street, Fifth Floor, Boston, MA  02110-1301  USA
 *
 * Linden Research, Inc., 945 Battery Street, San Francisco, CA  94111  USA
 * $/LicenseInfo$
 */

#include "llviewerprecompiledheaders.h"

#include "llhudeffect.h"

#include "message.h"
#include "llgl.h"
#include "llagent.h"
#include "llrendersphere.h"

#include "llviewerobjectlist.h"
#include "lldrawable.h"

LLHUDEffect::LLHUDEffect(const U8 type)
<<<<<<< HEAD
:	LLHUDObject(type),
	mID(),
	mDuration(1.f),
	mColor()
{
	mNeedsSendToSim = false;
	mOriginatedHere = false;
	mDead = false;
=======
:   LLHUDObject(type),
    mID(),
    mDuration(1.f),
    mColor()
{
    mNeedsSendToSim = false;
    mOriginatedHere = false;
    mDead = false;
>>>>>>> 1a8a5404
}

LLHUDEffect::~LLHUDEffect()
{
}


void LLHUDEffect::packData(LLMessageSystem *mesgsys)
{
    mesgsys->addUUIDFast(_PREHASH_ID, mID);
    mesgsys->addUUIDFast(_PREHASH_AgentID, gAgent.getID());
    mesgsys->addU8Fast(_PREHASH_Type, mType);
    mesgsys->addF32Fast(_PREHASH_Duration, mDuration);
    mesgsys->addBinaryData(_PREHASH_Color, mColor.mV, 4);
}

void LLHUDEffect::unpackData(LLMessageSystem *mesgsys, S32 blocknum)
{
    mesgsys->getUUIDFast(_PREHASH_Effect, _PREHASH_ID, mID, blocknum);
    mesgsys->getU8Fast(_PREHASH_Effect, _PREHASH_Type, mType, blocknum);
    mesgsys->getF32Fast(_PREHASH_Effect, _PREHASH_Duration, mDuration, blocknum);
    mesgsys->getBinaryDataFast(_PREHASH_Effect,_PREHASH_Color, mColor.mV, 4, blocknum);
}

void LLHUDEffect::render()
{
    LL_ERRS() << "Never call this!" << LL_ENDL;
}

void LLHUDEffect::setID(const LLUUID &id)
{
    mID = id;
}

const LLUUID &LLHUDEffect::getID() const
{
    return mID;
}

void LLHUDEffect::setColor(const LLColor4U &color)
{
    mColor = color;
}

void LLHUDEffect::setDuration(const F32 duration)
{
    mDuration = duration;
}

void LLHUDEffect::setNeedsSendToSim(const bool send_to_sim)
{
    mNeedsSendToSim = send_to_sim;
}

bool LLHUDEffect::getNeedsSendToSim() const
{
    return mNeedsSendToSim;
}


void LLHUDEffect::setOriginatedHere(const bool orig_here)
{
    mOriginatedHere = orig_here;
}

bool LLHUDEffect::getOriginatedHere() const
{
    return mOriginatedHere;
}

//static
void LLHUDEffect::getIDType(LLMessageSystem *mesgsys, S32 blocknum, LLUUID &id, U8 &type)
{
    mesgsys->getUUIDFast(_PREHASH_Effect, _PREHASH_ID, id, blocknum);
    mesgsys->getU8Fast(_PREHASH_Effect, _PREHASH_Type, type, blocknum);
}

bool LLHUDEffect::isDead() const
{
    return mDead;
}

void LLHUDEffect::update()
{
    // do nothing
}<|MERGE_RESOLUTION|>--- conflicted
+++ resolved
@@ -37,16 +37,6 @@
 #include "lldrawable.h"
 
 LLHUDEffect::LLHUDEffect(const U8 type)
-<<<<<<< HEAD
-:	LLHUDObject(type),
-	mID(),
-	mDuration(1.f),
-	mColor()
-{
-	mNeedsSendToSim = false;
-	mOriginatedHere = false;
-	mDead = false;
-=======
 :   LLHUDObject(type),
     mID(),
     mDuration(1.f),
@@ -55,7 +45,6 @@
     mNeedsSendToSim = false;
     mOriginatedHere = false;
     mDead = false;
->>>>>>> 1a8a5404
 }
 
 LLHUDEffect::~LLHUDEffect()
