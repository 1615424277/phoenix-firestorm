/**
 * @file llconversationloglistitem.cpp
 *
 * $LicenseInfo:firstyear=2012&license=viewerlgpl$
 * Second Life Viewer Source Code
 * Copyright (C) 2012, Linden Research, Inc.
 *
 * This library is free software; you can redistribute it and/or
 * modify it under the terms of the GNU Lesser General Public
 * License as published by the Free Software Foundation;
 * version 2.1 of the License only.
 *
 * This library is distributed in the hope that it will be useful,
 * but WITHOUT ANY WARRANTY; without even the implied warranty of
 * MERCHANTABILITY or FITNESS FOR A PARTICULAR PURPOSE.  See the GNU
 * Lesser General Public License for more details.
 *
 * You should have received a copy of the GNU Lesser General Public
 * License along with this library; if not, write to the Free Software
 * Foundation, Inc., 51 Franklin Street, Fifth Floor, Boston, MA  02110-1301  USA
 *
 * Linden Research, Inc., 945 Battery Street, San Francisco, CA  94111  USA
 * $/LicenseInfo$
 */

#include "llviewerprecompiledheaders.h"

// llui
#include "lliconctrl.h"
#include "lltextbox.h"
#include "lltextutil.h"
#include "llbutton.h"   // <FS:CR>

// newview
#include "llavataractions.h"
#include "llavatariconctrl.h"
#include "llconversationlog.h"
#include "llconversationloglistitem.h"
#include "llgroupactions.h"
#include "llgroupiconctrl.h"
#include "llinventoryicon.h"

LLConversationLogListItem::LLConversationLogListItem(const LLConversation* conversation)
:   LLPanel(),
    mConversation(conversation),
    mConversationName(NULL),
    mConversationDate(NULL)
{
    buildFromFile("panel_conversation_log_list_item.xml");

    // <FS:CR> [Firestorm Communications UI]
    //LLFloaterIMSession* floater = LLFloaterIMSession::findInstance(mConversation->getSessionID());
    FSFloaterIM* floater = FSFloaterIM::findInstance(mConversation->getSessionID());
    //bool ims_are_read = LLFloaterIMSession::isVisible(floater) && floater->hasFocus();
    bool ims_are_read = FSFloaterIM::isVisible(floater) && floater->hasFocus();

    if (mConversation->hasOfflineMessages() && !ims_are_read)
    {
        //mIMFloaterShowedConnection = LLFloaterIMSession::setIMFloaterShowedCallback(boost::bind(&LLConversationLogListItem::onIMFloaterShown, this, _1));
        mIMFloaterShowedConnection = FSFloaterIM::setIMFloaterShowedCallback(boost::bind(&LLConversationLogListItem::onIMFloaterShown, this, _1));
        // </FS:CR>
    }
}

LLConversationLogListItem::~LLConversationLogListItem()
{
    mIMFloaterShowedConnection.disconnect();
}

bool LLConversationLogListItem::postBuild()
{
    initIcons();

    // set conversation name
    mConversationName = getChild<LLTextBox>("conversation_name");
    mConversationName->setValue(mConversation->getConversationName());

    // set conversation date and time
    mConversationDate = getChild<LLTextBox>("date_time");
    mConversationDate->setValue(mConversation->getTimestamp());

    getChild<LLButton>("delete_btn")->setClickedCallback(boost::bind(&LLConversationLogListItem::onRemoveBtnClicked, this));
    setDoubleClickCallback(boost::bind(&LLConversationLogListItem::onDoubleClick, this));

<<<<<<< HEAD
	return true;
=======
    return TRUE;
>>>>>>> c06fb4e0
}

void LLConversationLogListItem::initIcons()
{
<<<<<<< HEAD
	switch (mConversation->getConversationType())
	{
		case LLIMModel::LLIMSession::P2P_SESSION:
		case LLIMModel::LLIMSession::ADHOC_SESSION:
		{
			LLAvatarIconCtrl* avatar_icon = getChild<LLAvatarIconCtrl>("avatar_icon");
			avatar_icon->setVisible(true);
			avatar_icon->setValue(mConversation->getParticipantID());
			break;
		}
		case LLIMModel::LLIMSession::GROUP_SESSION:
		{
			LLGroupIconCtrl* group_icon = getChild<LLGroupIconCtrl>("group_icon");
			group_icon->setVisible(true);
			group_icon->setValue(mConversation->getSessionID());
			break;
		}
		default:
			break;
	}

	if (mConversation->hasOfflineMessages())
	{
			getChild<LLIconCtrl>("unread_ims_icon")->setVisible(true);
	}
=======
    switch (mConversation->getConversationType())
    {
        case LLIMModel::LLIMSession::P2P_SESSION:
        case LLIMModel::LLIMSession::ADHOC_SESSION:
        {
            LLAvatarIconCtrl* avatar_icon = getChild<LLAvatarIconCtrl>("avatar_icon");
            avatar_icon->setVisible(TRUE);
            avatar_icon->setValue(mConversation->getParticipantID());
            break;
        }
        case LLIMModel::LLIMSession::GROUP_SESSION:
        {
            LLGroupIconCtrl* group_icon = getChild<LLGroupIconCtrl>("group_icon");
            group_icon->setVisible(TRUE);
            group_icon->setValue(mConversation->getSessionID());
            break;
        }
        default:
            break;
    }

    if (mConversation->hasOfflineMessages())
    {
            getChild<LLIconCtrl>("unread_ims_icon")->setVisible(TRUE);
    }
>>>>>>> c06fb4e0
}

void LLConversationLogListItem::updateTimestamp()
{
    mConversationDate->setValue(mConversation->getTimestamp());
}

void LLConversationLogListItem::updateName()
{
    mConversationName->setValue(mConversation->getConversationName());
}

void LLConversationLogListItem::updateOfflineIMs()
{
    getChild<LLIconCtrl>("unread_ims_icon")->setVisible(mConversation->hasOfflineMessages());
}

void LLConversationLogListItem::onMouseEnter(S32 x, S32 y, MASK mask)
{
    getChildView("hovered_icon")->setVisible(true);
    LLPanel::onMouseEnter(x, y, mask);
}

void LLConversationLogListItem::onMouseLeave(S32 x, S32 y, MASK mask)
{
    getChildView("hovered_icon")->setVisible(false);
    LLPanel::onMouseLeave(x, y, mask);
}

void LLConversationLogListItem::setValue(const LLSD& value)
{
    if (!value.isMap() || !value.has("selected"))
    {
        return;
    }

    getChildView("selected_icon")->setVisible(value["selected"]);
}

void LLConversationLogListItem::onIMFloaterShown(const LLUUID& session_id)
{
<<<<<<< HEAD
	if (mConversation->getSessionID() == session_id)
	{
		getChild<LLIconCtrl>("unread_ims_icon")->setVisible(false);
	}
=======
    if (mConversation->getSessionID() == session_id)
    {
        getChild<LLIconCtrl>("unread_ims_icon")->setVisible(FALSE);
    }
>>>>>>> c06fb4e0
}

void LLConversationLogListItem::onRemoveBtnClicked()
{
    LLConversationLog::instance().removeConversation(*mConversation);
}

void LLConversationLogListItem::highlightNameDate(const std::string& highlited_text)
{
    LLStyle::Params params;
    LLTextUtil::textboxSetHighlightedVal(mConversationName, params, mConversation->getConversationName(), highlited_text);
    LLTextUtil::textboxSetHighlightedVal(mConversationDate, params, mConversation->getTimestamp(), highlited_text);
}

void LLConversationLogListItem::onDoubleClick()
{
    switch (mConversation->getConversationType())
    {
    case LLIMModel::LLIMSession::P2P_SESSION:
        LLAvatarActions::startIM(mConversation->getParticipantID());
        break;

    case LLIMModel::LLIMSession::GROUP_SESSION:
        LLGroupActions::startIM(mConversation->getSessionID());
        break;

    default:
        break;
    }
}<|MERGE_RESOLUTION|>--- conflicted
+++ resolved
@@ -82,56 +82,25 @@
     getChild<LLButton>("delete_btn")->setClickedCallback(boost::bind(&LLConversationLogListItem::onRemoveBtnClicked, this));
     setDoubleClickCallback(boost::bind(&LLConversationLogListItem::onDoubleClick, this));
 
-<<<<<<< HEAD
-	return true;
-=======
-    return TRUE;
->>>>>>> c06fb4e0
+    return true;
 }
 
 void LLConversationLogListItem::initIcons()
 {
-<<<<<<< HEAD
-	switch (mConversation->getConversationType())
-	{
-		case LLIMModel::LLIMSession::P2P_SESSION:
-		case LLIMModel::LLIMSession::ADHOC_SESSION:
-		{
-			LLAvatarIconCtrl* avatar_icon = getChild<LLAvatarIconCtrl>("avatar_icon");
-			avatar_icon->setVisible(true);
-			avatar_icon->setValue(mConversation->getParticipantID());
-			break;
-		}
-		case LLIMModel::LLIMSession::GROUP_SESSION:
-		{
-			LLGroupIconCtrl* group_icon = getChild<LLGroupIconCtrl>("group_icon");
-			group_icon->setVisible(true);
-			group_icon->setValue(mConversation->getSessionID());
-			break;
-		}
-		default:
-			break;
-	}
-
-	if (mConversation->hasOfflineMessages())
-	{
-			getChild<LLIconCtrl>("unread_ims_icon")->setVisible(true);
-	}
-=======
     switch (mConversation->getConversationType())
     {
         case LLIMModel::LLIMSession::P2P_SESSION:
         case LLIMModel::LLIMSession::ADHOC_SESSION:
         {
             LLAvatarIconCtrl* avatar_icon = getChild<LLAvatarIconCtrl>("avatar_icon");
-            avatar_icon->setVisible(TRUE);
+            avatar_icon->setVisible(true);
             avatar_icon->setValue(mConversation->getParticipantID());
             break;
         }
         case LLIMModel::LLIMSession::GROUP_SESSION:
         {
             LLGroupIconCtrl* group_icon = getChild<LLGroupIconCtrl>("group_icon");
-            group_icon->setVisible(TRUE);
+            group_icon->setVisible(true);
             group_icon->setValue(mConversation->getSessionID());
             break;
         }
@@ -141,9 +110,8 @@
 
     if (mConversation->hasOfflineMessages())
     {
-            getChild<LLIconCtrl>("unread_ims_icon")->setVisible(TRUE);
+            getChild<LLIconCtrl>("unread_ims_icon")->setVisible(true);
     }
->>>>>>> c06fb4e0
 }
 
 void LLConversationLogListItem::updateTimestamp()
@@ -185,17 +153,10 @@
 
 void LLConversationLogListItem::onIMFloaterShown(const LLUUID& session_id)
 {
-<<<<<<< HEAD
-	if (mConversation->getSessionID() == session_id)
-	{
-		getChild<LLIconCtrl>("unread_ims_icon")->setVisible(false);
-	}
-=======
     if (mConversation->getSessionID() == session_id)
     {
-        getChild<LLIconCtrl>("unread_ims_icon")->setVisible(FALSE);
+        getChild<LLIconCtrl>("unread_ims_icon")->setVisible(false);
     }
->>>>>>> c06fb4e0
 }
 
 void LLConversationLogListItem::onRemoveBtnClicked()
