--- conflicted
+++ resolved
@@ -150,10 +150,6 @@
     mCancelBtn = getChild<LLButton>("cancel_btn");
     mCancelBtn->setClickedCallback(  LLProgressView::onCancelButtonClicked, NULL );
 
-    mProgressText=getChild<LLTextBox>("progress_text");
-    mMessageText=getChild<LLTextBox>("message_text");
-
-
     getChild<LLTextBox>("title_text")->setText(LLStringExplicit(LLAppViewer::instance()->getSecondLifeTitle()));
 
     getChild<LLTextBox>("message_text")->setClickedCallback(onClickMessage, this);
@@ -473,12 +469,7 @@
 //#endif // defined(LL_FMODSTUDIO) || defined(LL_HAVOK) // <FS> FIRE-30937: Always needed
 
     // We don't know final screen rect yet, so we can't precalculate position fully
-<<<<<<< HEAD
-    LLTextBox *logos_label = getChild<LLTextBox>("logos_lbl");
-    S32 texture_start_x = (S32)logos_label->getFont()->getWidthF32(logos_label->getText()) + default_pad;
-=======
     S32 texture_start_x = (S32)mLogosLabel->getFont()->getWidthF32(mLogosLabel->getText()) + default_pad;
->>>>>>> 4d7f622a
     S32 texture_start_y = -7;
 
     // Normally we would just preload these textures from textures.xml,
