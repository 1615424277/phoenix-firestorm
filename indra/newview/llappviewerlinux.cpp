/**
 * @file llappviewerlinux.cpp
 * @brief The LLAppViewerLinux class definitions
 *
 * $LicenseInfo:firstyear=2007&license=viewerlgpl$
 * Second Life Viewer Source Code
 * Copyright (C) 2010, Linden Research, Inc.
 *
 * This library is free software; you can redistribute it and/or
 * modify it under the terms of the GNU Lesser General Public
 * License as published by the Free Software Foundation;
 * version 2.1 of the License only.
 *
 * This library is distributed in the hope that it will be useful,
 * but WITHOUT ANY WARRANTY; without even the implied warranty of
 * MERCHANTABILITY or FITNESS FOR A PARTICULAR PURPOSE.  See the GNU
 * Lesser General Public License for more details.
 *
 * You should have received a copy of the GNU Lesser General Public
 * License along with this library; if not, write to the Free Software
 * Foundation, Inc., 51 Franklin Street, Fifth Floor, Boston, MA  02110-1301  USA
 *
 * Linden Research, Inc., 945 Battery Street, San Francisco, CA  94111  USA
 * $/LicenseInfo$
 */

#include "llviewerprecompiledheaders.h"

#include "llappviewerlinux.h"

#include "llcommandlineparser.h"

#include "lldiriterator.h"
#include "llurldispatcher.h"        // SLURL from other app instance
#include "llviewernetwork.h"
#include "llviewercontrol.h"
#include "llwindowsdl.h"
#include "llmd5.h"
#include "llfindlocale.h"

#include <exception>

#include <gio/gio.h>
#include <resolv.h>

#if (__GLIBC__*1000 + __GLIBC_MINOR__) >= 2034
#pragma message "Compiling with libresolv stubs"
extern "C"
{
  int __res_nquery(res_state statep,
                   const char *dname, int qclass, int type,
                   unsigned char *answer, int anslen)
  {
    return res_nquery( statep, dname, qclass, type, answer, anslen );
  }

  int __dn_expand(const unsigned char *msg,
                  const unsigned char *eomorig,
                  const unsigned char *comp_dn, char *exp_dn,
                  int length)
  {
    return dn_expand( msg,eomorig,comp_dn,exp_dn,length);
  }
}
<<<<<<< HEAD
#endif

#if LL_SEND_CRASH_REPORTS
#include "breakpad/client/linux/handler/exception_handler.h"
#include "breakpad/common/linux/http_upload.h"
#include "lldir.h"
#include "../llcrashlogger/llcrashlogger.h"
// <FS:LO> Fix linux compile
#if LL_USESYSTEMLIBS
#include "jsoncpp/reader.h" // JSON
#else
#include "json/reader.h" // JSON
=======
>>>>>>> 1a8a5404
#endif
// </FS:LO>
#endif

#include "fsversionvalues.h"

#define VIEWERAPI_SERVICE "com.secondlife.ViewerAppAPIService"
#define VIEWERAPI_PATH "/com/secondlife/ViewerAppAPI"
#define VIEWERAPI_INTERFACE "com.secondlife.ViewerAppAPI"

static const char * DBUS_SERVER = "<node name=\"/com/secondlife/ViewerAppAPI\">\n"
                                  "  <interface name=\"com.secondlife.ViewerAppAPI\">\n"
                                  "    <annotation name=\"org.freedesktop.DBus.GLib.CSymbol\" value=\"viewer_app_api\"/>\n"
                                  "    <method name=\"GoSLURL\">\n"
                                  "      <annotation name=\"org.freedesktop.DBus.GLib.CSymbol\" value=\"dispatchSLURL\"/>\n"
                                  "      <arg type=\"s\" name=\"slurl\" direction=\"in\" />\n"
                                  "    </method>\n"
                                  "  </interface>\n"
                                  "</node>";

typedef struct
{
    GObject parent;
} ViewerAppAPI;

#if LL_SEND_CRASH_REPORTS
#include "breakpad/client/linux/handler/exception_handler.h"
#include "breakpad/common/linux/http_upload.h"
#include "lldir.h"
#include "../llcrashlogger/llcrashlogger.h"
// <FS:LO> Fix linux compile
#if LL_USESYSTEMLIBS
#include "jsoncpp/reader.h" // JSON
#else
#include "json/reader.h" // JSON
#endif
// </FS:LO>
#endif

#include "fsversionvalues.h"

#define VIEWERAPI_SERVICE "com.secondlife.ViewerAppAPIService"
#define VIEWERAPI_PATH "/com/secondlife/ViewerAppAPI"
#define VIEWERAPI_INTERFACE "com.secondlife.ViewerAppAPI"

static const char * DBUS_SERVER = "<node name=\"/com/secondlife/ViewerAppAPI\">\n"
                                  "  <interface name=\"com.secondlife.ViewerAppAPI\">\n"
                                  "    <annotation name=\"org.freedesktop.DBus.GLib.CSymbol\" value=\"viewer_app_api\"/>\n"
                                  "    <method name=\"GoSLURL\">\n"
                                  "      <annotation name=\"org.freedesktop.DBus.GLib.CSymbol\" value=\"dispatchSLURL\"/>\n"
                                  "      <arg type=\"s\" name=\"slurl\" direction=\"in\" />\n"
                                  "    </method>\n"
                                  "  </interface>\n"
                                  "</node>";

typedef struct
{
    GObject parent;
} ViewerAppAPI;

namespace
{
    int gArgC = 0;
    char **gArgV = NULL;
    void (*gOldTerminateHandler)() = NULL;
}


static void exceptionTerminateHandler()
{
    // reinstall default terminate() handler in case we re-terminate.
    if (gOldTerminateHandler) std::set_terminate(gOldTerminateHandler);
    // treat this like a regular viewer crash, with nice stacktrace etc.
    long *null_ptr;
    null_ptr = 0;
    *null_ptr = 0xDEADBEEF; //Force an exception that will trigger breakpad.
    // we've probably been killed-off before now, but...
    gOldTerminateHandler(); // call old terminate() handler
}

int main( int argc, char **argv )
{
<<<<<<< HEAD
	gArgC = argc;
	gArgV = argv;

	LLAppViewer* viewer_app_ptr = new LLAppViewerLinux();

	// install unexpected exception handler
	gOldTerminateHandler = std::set_terminate(exceptionTerminateHandler);

	unsetenv( "LD_PRELOAD" ); // <FS:ND/> Get rid of any preloading, we do not want this to happen during startup of plugins.
	
	bool ok = viewer_app_ptr->init();
	if(!ok)
	{
		LL_WARNS() << "Application init failed." << LL_ENDL;
		return -1;
	}

		// Run the application main loop
	while (! viewer_app_ptr->frame()) 
	{}

	if (!LLApp::isError())
	{
		//
		// We don't want to do cleanup here if the error handler got called -
		// the assumption is that the error handler is responsible for doing
		// app cleanup if there was a problem.
		//
		viewer_app_ptr->cleanup();
	}
	delete viewer_app_ptr;
	viewer_app_ptr = NULL;
	return 0;
=======
    gArgC = argc;
    gArgV = argv;

    LLAppViewer* viewer_app_ptr = new LLAppViewerLinux();

    // install unexpected exception handler
    gOldTerminateHandler = std::set_terminate(exceptionTerminateHandler);

    unsetenv( "LD_PRELOAD" ); // <FS:ND/> Get rid of any preloading, we do not want this to happen during startup of plugins.

    bool ok = viewer_app_ptr->init();
    if(!ok)
    {
        LL_WARNS() << "Application init failed." << LL_ENDL;
        return -1;
    }

        // Run the application main loop
    while (! viewer_app_ptr->frame())
    {}

    if (!LLApp::isError())
    {
        //
        // We don't want to do cleanup here if the error handler got called -
        // the assumption is that the error handler is responsible for doing
        // app cleanup if there was a problem.
        //
        viewer_app_ptr->cleanup();
    }
    delete viewer_app_ptr;
    viewer_app_ptr = NULL;
    return 0;
>>>>>>> 1a8a5404
}

LLAppViewerLinux::LLAppViewerLinux()
{
}

LLAppViewerLinux::~LLAppViewerLinux()
{
}

#if LL_SEND_CRASH_REPORTS
std::string gCrashLogger;
std::string gVersion;
std::string gBugsplatDB;
std::string gCrashBehavior;

static bool dumpCallback(const google_breakpad::MinidumpDescriptor& descriptor, void* context, bool succeeded)
{
<<<<<<< HEAD
	if( fork() == 0 )
		execl( gCrashLogger.c_str(), gCrashLogger.c_str(), descriptor.path(), gVersion.c_str(), gBugsplatDB.c_str(),  gCrashBehavior.c_str(), nullptr );
=======
    if( fork() == 0 )
        execl( gCrashLogger.c_str(), gCrashLogger.c_str(), descriptor.path(), gVersion.c_str(), gBugsplatDB.c_str(),  gCrashBehavior.c_str(), nullptr );
>>>>>>> 1a8a5404
    return succeeded;
}

void setupBreadpad()
{
    std::string build_data_fname(gDirUtilp->getExpandedFilename(LL_PATH_EXECUTABLE, "build_data.json"));
    gCrashLogger =  gDirUtilp->getExpandedFilename(LL_PATH_EXECUTABLE, "linux-crash-logger.bin");

    llifstream inf(build_data_fname.c_str());
    if(!inf.is_open())
    {
        LL_WARNS("BUGSPLAT") << "Can't initialize BugSplat, can't read '" << build_data_fname << "'" << LL_ENDL;
        return;
    }

    Json::Reader reader;
    Json::Value build_data;
    if(!reader.parse(inf, build_data, false))
    {
        LL_WARNS("BUGSPLAT") << "Can't initialize BugSplat, can't parse '" << build_data_fname << "': "
                             << reader.getFormatedErrorMessages() << LL_ENDL;
        return;
    }

    Json::Value BugSplat_DB = build_data["BugSplat DB"];
    if(!BugSplat_DB)
    {
        LL_WARNS("BUGSPLAT") << "Can't initialize BugSplat, no 'BugSplat DB' entry in '" << build_data_fname
                             << "'" << LL_ENDL;
        return;
    }
    gVersion = STRINGIZE(
            LL_VIEWER_VERSION_MAJOR << '.' << LL_VIEWER_VERSION_MINOR << '.' << LL_VIEWER_VERSION_PATCH
                                    << '.' << LL_VIEWER_VERSION_BUILD);
    gBugsplatDB = BugSplat_DB.asString();

<<<<<<< HEAD
	LL_INFOS("BUGSPLAT") << "Initializing with crash logger: " << gCrashLogger << " database: " << gBugsplatDB << " version: " << gVersion << LL_ENDL;
	
=======
    LL_INFOS("BUGSPLAT") << "Initializing with crash logger: " << gCrashLogger << " database: " << gBugsplatDB << " version: " << gVersion << LL_ENDL;

>>>>>>> 1a8a5404
    google_breakpad::MinidumpDescriptor *descriptor = new google_breakpad::MinidumpDescriptor(gDirUtilp->getExpandedFilename(LL_PATH_DUMP, ""));
    google_breakpad::ExceptionHandler *eh = new google_breakpad::ExceptionHandler(*descriptor, NULL, dumpCallback, NULL, true, -1);
}
#endif

bool LLAppViewerLinux::init()
{
<<<<<<< HEAD
	// g_thread_init() must be called before *any* use of glib, *and*
	// before any mutexes are held, *and* some of our third-party
	// libraries likes to use glib functions; in short, do this here
	// really early in app startup!

	bool success = LLAppViewer::init();
=======
    // g_thread_init() must be called before *any* use of glib, *and*
    // before any mutexes are held, *and* some of our third-party
    // libraries likes to use glib functions; in short, do this here
    // really early in app startup!

    bool success = LLAppViewer::init();
>>>>>>> 1a8a5404

#if LL_SEND_CRASH_REPORTS
    S32 nCrashSubmitBehavior = gCrashSettings.getS32("CrashSubmitBehavior");

<<<<<<< HEAD
	// For the first version we just consider always send and create a nice dialog for CRASH_BEHAVIOR_ASK later.
    if (success && nCrashSubmitBehavior != CRASH_BEHAVIOR_NEVER_SEND )
	{
		if( nCrashSubmitBehavior == CRASH_BEHAVIOR_ASK )
			gCrashBehavior = "ask";
		else
			gCrashBehavior = "send";
        setupBreadpad();
	}
=======
    // For the first version we just consider always send and create a nice dialog for CRASH_BEHAVIOR_ASK later.
    if (success && nCrashSubmitBehavior != CRASH_BEHAVIOR_NEVER_SEND )
    {
        if( nCrashSubmitBehavior == CRASH_BEHAVIOR_ASK )
            gCrashBehavior = "ask";
        else
            gCrashBehavior = "send";
        setupBreadpad();
    }
>>>>>>> 1a8a5404
#endif

    return success;
}

bool LLAppViewerLinux::restoreErrorTrap()
{
    // *NOTE:Mani there is a case for implementing this on the mac.
    // Linux doesn't need it to my knowledge.
    return true;
}

/////////////////////////////////////////
#if LL_GLIB

typedef struct
{
        GObjectClass parent_class;
} ViewerAppAPIClass;

///
<<<<<<< HEAD

static void viewerappapi_init(ViewerAppAPI *server);
static void viewerappapi_class_init(ViewerAppAPIClass *klass);
=======

static void viewerappapi_init(ViewerAppAPI *server);
static void viewerappapi_class_init(ViewerAppAPIClass *klass);

G_DEFINE_TYPE(ViewerAppAPI, viewerappapi, G_TYPE_OBJECT);

void viewerappapi_class_init(ViewerAppAPIClass *klass)
{
}

static void dispatchSLURL(gchar const *slurl)
{
    LL_INFOS() << "Was asked to go to slurl: " << slurl << LL_ENDL;

    std::string url = slurl;
    LLMediaCtrl* web = NULL;
    const bool trusted_browser = false;
    LLURLDispatcher::dispatch(url, "", web, trusted_browser);
}
>>>>>>> 1a8a5404

static void DoMethodeCall (GDBusConnection       *connection,
                                const gchar           *sender,
                                const gchar           *object_path,
                                const gchar           *interface_name,
                                const gchar           *method_name,
                                GVariant              *parameters,
                                GDBusMethodInvocation *invocation,
                                gpointer               user_data)
{
    LL_INFOS() << "DBUS message " << method_name << "  from: " << sender << " interface: " << interface_name << LL_ENDL;
    const gchar *slurl;

<<<<<<< HEAD
static void dispatchSLURL(gchar const *slurl)
{
    LL_INFOS() << "Was asked to go to slurl: " << slurl << LL_ENDL;

    std::string url = slurl;
    LLMediaCtrl* web = NULL;
    const bool trusted_browser = false;
    LLURLDispatcher::dispatch(url, "", web, trusted_browser);
}

static void DoMethodeCall (GDBusConnection       *connection,
                                const gchar           *sender,
                                const gchar           *object_path,
                                const gchar           *interface_name,
                                const gchar           *method_name,
                                GVariant              *parameters,
                                GDBusMethodInvocation *invocation,
                                gpointer               user_data)
{
    LL_INFOS() << "DBUS message " << method_name << "  from: " << sender << " interface: " << interface_name << LL_ENDL;
    const gchar *slurl;

    g_variant_get (parameters, "(&s)", &slurl);
    dispatchSLURL(slurl);
}

GDBusNodeInfo *gBusNodeInfo = nullptr;
static const GDBusInterfaceVTable interface_vtable =
        {
                DoMethodeCall
        };
static void busAcquired(GDBusConnection *connection, const gchar *name, gpointer user_data)
{
    auto id = g_dbus_connection_register_object(connection,
                                                VIEWERAPI_PATH,
                                                gBusNodeInfo->interfaces[0],
                                                &interface_vtable,
                                                NULL,  /* user_data */
                                                             NULL,  /* user_data_free_func */
                                                             NULL); /* GError** */
    g_assert (id > 0);
}

static void nameAcquired(GDBusConnection *connection, const gchar *name, gpointer user_data)
{
=======
    g_variant_get (parameters, "(&s)", &slurl);
    dispatchSLURL(slurl);
}

GDBusNodeInfo *gBusNodeInfo = nullptr;
static const GDBusInterfaceVTable interface_vtable =
        {
                DoMethodeCall
        };
static void busAcquired(GDBusConnection *connection, const gchar *name, gpointer user_data)
{
    auto id = g_dbus_connection_register_object(connection,
                                                VIEWERAPI_PATH,
                                                gBusNodeInfo->interfaces[0],
                                                &interface_vtable,
                                                NULL,  /* user_data */
                                                             NULL,  /* user_data_free_func */
                                                             NULL); /* GError** */
    g_assert (id > 0);
}

static void nameAcquired(GDBusConnection *connection, const gchar *name, gpointer user_data)
{
>>>>>>> 1a8a5404
}

static void nameLost(GDBusConnection *connection, const gchar *name, gpointer user_data)
{

}
void viewerappapi_init(ViewerAppAPI *server)
{
    gBusNodeInfo = g_dbus_node_info_new_for_xml (DBUS_SERVER, NULL);
    g_assert (gBusNodeInfo != NULL);

    g_bus_own_name(G_BUS_TYPE_SESSION,
                   VIEWERAPI_SERVICE,
                   G_BUS_NAME_OWNER_FLAGS_NONE,
                   busAcquired,
                   nameAcquired,
                   nameLost,
                   NULL,
                   NULL);

}

///

//virtual
bool LLAppViewerLinux::initSLURLHandler()
{
<<<<<<< HEAD
	//ViewerAppAPI *api_server = (ViewerAppAPI*)
	g_object_new(viewerappapi_get_type(), NULL);

	return true;
=======
    //ViewerAppAPI *api_server = (ViewerAppAPI*)
    g_object_new(viewerappapi_get_type(), NULL);

    return true;
>>>>>>> 1a8a5404
}

//virtual
bool LLAppViewerLinux::sendURLToOtherInstance(const std::string& url)
{
<<<<<<< HEAD
	auto *pBus = g_bus_get_sync(G_BUS_TYPE_SESSION, NULL, nullptr);
=======
    auto *pBus = g_bus_get_sync(G_BUS_TYPE_SESSION, NULL, nullptr);
>>>>>>> 1a8a5404

    if( !pBus )
    {
        LL_WARNS() << "Getting dbus failed." << LL_ENDL;
        return false;
    }

    auto pProxy = g_dbus_proxy_new_sync(pBus, G_DBUS_PROXY_FLAGS_NONE, nullptr,
                                        VIEWERAPI_SERVICE, VIEWERAPI_PATH,
                                        VIEWERAPI_INTERFACE, nullptr, nullptr);

    if( !pProxy )
    {
        LL_WARNS() << "Cannot create new dbus proxy." << LL_ENDL;
        g_object_unref( pBus );
        return false;
    }

    auto *pArgs = g_variant_new( "(s)", url.c_str() );
    if( !pArgs )
    {
        LL_WARNS() << "Cannot create new variant." << LL_ENDL;
        g_object_unref( pBus );
        return false;
    }

    auto pRes  = g_dbus_proxy_call_sync(pProxy,
                                        "GoSLURL",
                                        pArgs,
                                        G_DBUS_CALL_FLAGS_NONE,
                                        -1, nullptr, nullptr);



    if( pRes )
        g_variant_unref( pRes );
    g_object_unref( pProxy );
    g_object_unref( pBus );
    return true;
}

#else // LL_GLIB
bool LLAppViewerLinux::initSLURLHandler()
{
    return false; // not implemented without dbus
}
bool LLAppViewerLinux::sendURLToOtherInstance(const std::string& url)
{
    return false; // not implemented without dbus
}
#endif // LL_GLIB

void LLAppViewerLinux::initCrashReporting(bool reportFreeze)
{
    std::string cmd =gDirUtilp->getExecutableDir();
    cmd += gDirUtilp->getDirDelimiter();
#if LL_LINUX
    cmd += "linux-crash-logger.bin";
#else
# error Unknown platform
#endif

    std::stringstream pid_str;
    pid_str <<  LLApp::getPid();
    std::string logdir = gDirUtilp->getExpandedFilename(LL_PATH_DUMP, "");
    std::string appname = gDirUtilp->getExecutableFilename();
<<<<<<< HEAD
	std::string grid{ LLGridManager::getInstance()->getGridId() };
	std::string title{ LLAppViewer::instance()->getSecondLifeTitle() };
	std::string pidstr{ pid_str.str() };
	// launch the actual crash logger
	const char * cmdargv[] =
		{cmd.c_str(),
		 "-user",
		 grid.c_str(),
		 "-name",
		 title.c_str(),
		 "-pid", 
		 pidstr.c_str(),
		 "-dumpdir",
		 logdir.c_str(),
		 "-procname",
		 appname.c_str(),
		 NULL};
	fflush(NULL);

	pid_t pid = fork();
	if (pid == 0)
	{ // child
		execv(cmd.c_str(), (char* const*) cmdargv);		/* Flawfinder: ignore */
		LL_WARNS() << "execv failure when trying to start " << cmd << LL_ENDL;
		_exit(1); // avoid atexit()
	} 
	else
	{
		if (pid > 0)
		{
			// DO NOT wait for child proc to die; we want
			// the logger to outlive us while we quit to
			// free up the screen/keyboard/etc.
			////int childExitStatus;
			////waitpid(pid, &childExitStatus, 0);
		} 
		else
		{
			LL_WARNS() << "fork failure." << LL_ENDL;
		}
	}
	// Sometimes signals don't seem to quit the viewer.  Also, we may
	// have been called explicitly instead of from a signal handler.
	// Make sure we exit so as to not totally confuse the user.
	//_exit(1); // avoid atexit(), else we may re-crash in dtors.
=======
    std::string grid{ LLGridManager::getInstance()->getGridId() };
    std::string title{ LLAppViewer::instance()->getSecondLifeTitle() };
    std::string pidstr{ pid_str.str() };
    // launch the actual crash logger
    const char * cmdargv[] =
        {cmd.c_str(),
         "-user",
         grid.c_str(),
         "-name",
         title.c_str(),
         "-pid",
         pidstr.c_str(),
         "-dumpdir",
         logdir.c_str(),
         "-procname",
         appname.c_str(),
         NULL};
    fflush(NULL);

    pid_t pid = fork();
    if (pid == 0)
    { // child
        execv(cmd.c_str(), (char* const*) cmdargv);     /* Flawfinder: ignore */
        LL_WARNS() << "execv failure when trying to start " << cmd << LL_ENDL;
        _exit(1); // avoid atexit()
    }
    else
    {
        if (pid > 0)
        {
            // DO NOT wait for child proc to die; we want
            // the logger to outlive us while we quit to
            // free up the screen/keyboard/etc.
            ////int childExitStatus;
            ////waitpid(pid, &childExitStatus, 0);
        }
        else
        {
            LL_WARNS() << "fork failure." << LL_ENDL;
        }
    }
    // Sometimes signals don't seem to quit the viewer.  Also, we may
    // have been called explicitly instead of from a signal handler.
    // Make sure we exit so as to not totally confuse the user.
    //_exit(1); // avoid atexit(), else we may re-crash in dtors.
>>>>>>> 1a8a5404
}

bool LLAppViewerLinux::beingDebugged()
{
    static enum {unknown, no, yes} debugged = unknown;

    if (debugged == unknown)
    {
        pid_t ppid = getppid();
        char *name;
        int ret;

        ret = asprintf(&name, "/proc/%d/exe", ppid);
        if (ret != -1)
        {
            char buf[1024];
            ssize_t n;

            n = readlink(name, buf, sizeof(buf) - 1);
            if (n != -1)
            {
                char *base = strrchr(buf, '/');
                buf[n + 1] = '\0';
                if (base == NULL)
                {
                    base = buf;
                } else {
                    base += 1;
                }

                if (strcmp(base, "gdb") == 0)
                {
                    debugged = yes;
                }
            }
            free(name);
        }
    }

    return debugged == yes;
}

void LLAppViewerLinux::initLoggingAndGetLastDuration()
{
    // Remove the last stack trace, if any
    // This file is no longer created, since the move to Google Breakpad
    // The code is left here to clean out any old state in the log dir
    std::string old_stack_file =
        gDirUtilp->getExpandedFilename(LL_PATH_LOGS,"stack_trace.log");
    LLFile::remove(old_stack_file);

    LLAppViewer::initLoggingAndGetLastDuration();
}

bool LLAppViewerLinux::initParseCommandLine(LLCommandLineParser& clp)
{
    if (!clp.parseCommandLine(gArgC, gArgV))
    {
        return false;
    }

    // Find the system language.
    FL_Locale *locale = NULL;
    FL_Success success = FL_FindLocale(&locale, FL_MESSAGES);
    if (success != 0)
    {
        if (success >= 2 && locale->lang) // confident!
        {
            LL_INFOS("AppInit") << "Language " << ll_safe_string(locale->lang) << LL_ENDL;
            LL_INFOS("AppInit") << "Location " << ll_safe_string(locale->country) << LL_ENDL;
            LL_INFOS("AppInit") << "Variant " << ll_safe_string(locale->variant) << LL_ENDL;

            LLControlVariable* c = gSavedSettings.getControl("SystemLanguage");
            if(c)
            {
                c->setValue(std::string(locale->lang), false);
            }
        }
    }
    FL_FreeLocale(&locale);

    return true;
}

std::string LLAppViewerLinux::generateSerialNumber()
{
    char serial_md5[MD5HEX_STR_SIZE];
    serial_md5[0] = 0;
    std::string best;
    std::string uuiddir("/dev/disk/by-uuid/");

    // trawl /dev/disk/by-uuid looking for a good-looking UUID to grab
    std::string this_name;

    LLDirIterator iter(uuiddir, "*");
    while (iter.next(this_name))
    {
        if (this_name.length() > best.length() ||
            (this_name.length() == best.length() &&
             this_name > best))
        {
            // longest (and secondarily alphabetically last) so far
            best = this_name;
        }
    }

    // we don't return the actual serial number, just a hash of it.
    LLMD5 md5( reinterpret_cast<const unsigned char*>(best.c_str()) );
    md5.hex_digest(serial_md5);

    return serial_md5;
}<|MERGE_RESOLUTION|>--- conflicted
+++ resolved
@@ -62,45 +62,7 @@
     return dn_expand( msg,eomorig,comp_dn,exp_dn,length);
   }
 }
-<<<<<<< HEAD
 #endif
-
-#if LL_SEND_CRASH_REPORTS
-#include "breakpad/client/linux/handler/exception_handler.h"
-#include "breakpad/common/linux/http_upload.h"
-#include "lldir.h"
-#include "../llcrashlogger/llcrashlogger.h"
-// <FS:LO> Fix linux compile
-#if LL_USESYSTEMLIBS
-#include "jsoncpp/reader.h" // JSON
-#else
-#include "json/reader.h" // JSON
-=======
->>>>>>> 1a8a5404
-#endif
-// </FS:LO>
-#endif
-
-#include "fsversionvalues.h"
-
-#define VIEWERAPI_SERVICE "com.secondlife.ViewerAppAPIService"
-#define VIEWERAPI_PATH "/com/secondlife/ViewerAppAPI"
-#define VIEWERAPI_INTERFACE "com.secondlife.ViewerAppAPI"
-
-static const char * DBUS_SERVER = "<node name=\"/com/secondlife/ViewerAppAPI\">\n"
-                                  "  <interface name=\"com.secondlife.ViewerAppAPI\">\n"
-                                  "    <annotation name=\"org.freedesktop.DBus.GLib.CSymbol\" value=\"viewer_app_api\"/>\n"
-                                  "    <method name=\"GoSLURL\">\n"
-                                  "      <annotation name=\"org.freedesktop.DBus.GLib.CSymbol\" value=\"dispatchSLURL\"/>\n"
-                                  "      <arg type=\"s\" name=\"slurl\" direction=\"in\" />\n"
-                                  "    </method>\n"
-                                  "  </interface>\n"
-                                  "</node>";
-
-typedef struct
-{
-    GObject parent;
-} ViewerAppAPI;
 
 #if LL_SEND_CRASH_REPORTS
 #include "breakpad/client/linux/handler/exception_handler.h"
@@ -159,41 +121,6 @@
 
 int main( int argc, char **argv )
 {
-<<<<<<< HEAD
-	gArgC = argc;
-	gArgV = argv;
-
-	LLAppViewer* viewer_app_ptr = new LLAppViewerLinux();
-
-	// install unexpected exception handler
-	gOldTerminateHandler = std::set_terminate(exceptionTerminateHandler);
-
-	unsetenv( "LD_PRELOAD" ); // <FS:ND/> Get rid of any preloading, we do not want this to happen during startup of plugins.
-	
-	bool ok = viewer_app_ptr->init();
-	if(!ok)
-	{
-		LL_WARNS() << "Application init failed." << LL_ENDL;
-		return -1;
-	}
-
-		// Run the application main loop
-	while (! viewer_app_ptr->frame()) 
-	{}
-
-	if (!LLApp::isError())
-	{
-		//
-		// We don't want to do cleanup here if the error handler got called -
-		// the assumption is that the error handler is responsible for doing
-		// app cleanup if there was a problem.
-		//
-		viewer_app_ptr->cleanup();
-	}
-	delete viewer_app_ptr;
-	viewer_app_ptr = NULL;
-	return 0;
-=======
     gArgC = argc;
     gArgV = argv;
 
@@ -227,7 +154,6 @@
     delete viewer_app_ptr;
     viewer_app_ptr = NULL;
     return 0;
->>>>>>> 1a8a5404
 }
 
 LLAppViewerLinux::LLAppViewerLinux()
@@ -246,13 +172,8 @@
 
 static bool dumpCallback(const google_breakpad::MinidumpDescriptor& descriptor, void* context, bool succeeded)
 {
-<<<<<<< HEAD
-	if( fork() == 0 )
-		execl( gCrashLogger.c_str(), gCrashLogger.c_str(), descriptor.path(), gVersion.c_str(), gBugsplatDB.c_str(),  gCrashBehavior.c_str(), nullptr );
-=======
     if( fork() == 0 )
         execl( gCrashLogger.c_str(), gCrashLogger.c_str(), descriptor.path(), gVersion.c_str(), gBugsplatDB.c_str(),  gCrashBehavior.c_str(), nullptr );
->>>>>>> 1a8a5404
     return succeeded;
 }
 
@@ -289,13 +210,8 @@
                                     << '.' << LL_VIEWER_VERSION_BUILD);
     gBugsplatDB = BugSplat_DB.asString();
 
-<<<<<<< HEAD
-	LL_INFOS("BUGSPLAT") << "Initializing with crash logger: " << gCrashLogger << " database: " << gBugsplatDB << " version: " << gVersion << LL_ENDL;
-	
-=======
     LL_INFOS("BUGSPLAT") << "Initializing with crash logger: " << gCrashLogger << " database: " << gBugsplatDB << " version: " << gVersion << LL_ENDL;
 
->>>>>>> 1a8a5404
     google_breakpad::MinidumpDescriptor *descriptor = new google_breakpad::MinidumpDescriptor(gDirUtilp->getExpandedFilename(LL_PATH_DUMP, ""));
     google_breakpad::ExceptionHandler *eh = new google_breakpad::ExceptionHandler(*descriptor, NULL, dumpCallback, NULL, true, -1);
 }
@@ -303,36 +219,16 @@
 
 bool LLAppViewerLinux::init()
 {
-<<<<<<< HEAD
-	// g_thread_init() must be called before *any* use of glib, *and*
-	// before any mutexes are held, *and* some of our third-party
-	// libraries likes to use glib functions; in short, do this here
-	// really early in app startup!
-
-	bool success = LLAppViewer::init();
-=======
     // g_thread_init() must be called before *any* use of glib, *and*
     // before any mutexes are held, *and* some of our third-party
     // libraries likes to use glib functions; in short, do this here
     // really early in app startup!
 
     bool success = LLAppViewer::init();
->>>>>>> 1a8a5404
 
 #if LL_SEND_CRASH_REPORTS
     S32 nCrashSubmitBehavior = gCrashSettings.getS32("CrashSubmitBehavior");
 
-<<<<<<< HEAD
-	// For the first version we just consider always send and create a nice dialog for CRASH_BEHAVIOR_ASK later.
-    if (success && nCrashSubmitBehavior != CRASH_BEHAVIOR_NEVER_SEND )
-	{
-		if( nCrashSubmitBehavior == CRASH_BEHAVIOR_ASK )
-			gCrashBehavior = "ask";
-		else
-			gCrashBehavior = "send";
-        setupBreadpad();
-	}
-=======
     // For the first version we just consider always send and create a nice dialog for CRASH_BEHAVIOR_ASK later.
     if (success && nCrashSubmitBehavior != CRASH_BEHAVIOR_NEVER_SEND )
     {
@@ -342,7 +238,6 @@
             gCrashBehavior = "send";
         setupBreadpad();
     }
->>>>>>> 1a8a5404
 #endif
 
     return success;
@@ -364,11 +259,6 @@
 } ViewerAppAPIClass;
 
 ///
-<<<<<<< HEAD
-
-static void viewerappapi_init(ViewerAppAPI *server);
-static void viewerappapi_class_init(ViewerAppAPIClass *klass);
-=======
 
 static void viewerappapi_init(ViewerAppAPI *server);
 static void viewerappapi_class_init(ViewerAppAPIClass *klass);
@@ -388,7 +278,6 @@
     const bool trusted_browser = false;
     LLURLDispatcher::dispatch(url, "", web, trusted_browser);
 }
->>>>>>> 1a8a5404
 
 static void DoMethodeCall (GDBusConnection       *connection,
                                 const gchar           *sender,
@@ -402,29 +291,6 @@
     LL_INFOS() << "DBUS message " << method_name << "  from: " << sender << " interface: " << interface_name << LL_ENDL;
     const gchar *slurl;
 
-<<<<<<< HEAD
-static void dispatchSLURL(gchar const *slurl)
-{
-    LL_INFOS() << "Was asked to go to slurl: " << slurl << LL_ENDL;
-
-    std::string url = slurl;
-    LLMediaCtrl* web = NULL;
-    const bool trusted_browser = false;
-    LLURLDispatcher::dispatch(url, "", web, trusted_browser);
-}
-
-static void DoMethodeCall (GDBusConnection       *connection,
-                                const gchar           *sender,
-                                const gchar           *object_path,
-                                const gchar           *interface_name,
-                                const gchar           *method_name,
-                                GVariant              *parameters,
-                                GDBusMethodInvocation *invocation,
-                                gpointer               user_data)
-{
-    LL_INFOS() << "DBUS message " << method_name << "  from: " << sender << " interface: " << interface_name << LL_ENDL;
-    const gchar *slurl;
-
     g_variant_get (parameters, "(&s)", &slurl);
     dispatchSLURL(slurl);
 }
@@ -448,31 +314,6 @@
 
 static void nameAcquired(GDBusConnection *connection, const gchar *name, gpointer user_data)
 {
-=======
-    g_variant_get (parameters, "(&s)", &slurl);
-    dispatchSLURL(slurl);
-}
-
-GDBusNodeInfo *gBusNodeInfo = nullptr;
-static const GDBusInterfaceVTable interface_vtable =
-        {
-                DoMethodeCall
-        };
-static void busAcquired(GDBusConnection *connection, const gchar *name, gpointer user_data)
-{
-    auto id = g_dbus_connection_register_object(connection,
-                                                VIEWERAPI_PATH,
-                                                gBusNodeInfo->interfaces[0],
-                                                &interface_vtable,
-                                                NULL,  /* user_data */
-                                                             NULL,  /* user_data_free_func */
-                                                             NULL); /* GError** */
-    g_assert (id > 0);
-}
-
-static void nameAcquired(GDBusConnection *connection, const gchar *name, gpointer user_data)
-{
->>>>>>> 1a8a5404
 }
 
 static void nameLost(GDBusConnection *connection, const gchar *name, gpointer user_data)
@@ -500,27 +341,16 @@
 //virtual
 bool LLAppViewerLinux::initSLURLHandler()
 {
-<<<<<<< HEAD
-	//ViewerAppAPI *api_server = (ViewerAppAPI*)
-	g_object_new(viewerappapi_get_type(), NULL);
-
-	return true;
-=======
     //ViewerAppAPI *api_server = (ViewerAppAPI*)
     g_object_new(viewerappapi_get_type(), NULL);
 
     return true;
->>>>>>> 1a8a5404
 }
 
 //virtual
 bool LLAppViewerLinux::sendURLToOtherInstance(const std::string& url)
 {
-<<<<<<< HEAD
-	auto *pBus = g_bus_get_sync(G_BUS_TYPE_SESSION, NULL, nullptr);
-=======
     auto *pBus = g_bus_get_sync(G_BUS_TYPE_SESSION, NULL, nullptr);
->>>>>>> 1a8a5404
 
     if( !pBus )
     {
@@ -587,53 +417,6 @@
     pid_str <<  LLApp::getPid();
     std::string logdir = gDirUtilp->getExpandedFilename(LL_PATH_DUMP, "");
     std::string appname = gDirUtilp->getExecutableFilename();
-<<<<<<< HEAD
-	std::string grid{ LLGridManager::getInstance()->getGridId() };
-	std::string title{ LLAppViewer::instance()->getSecondLifeTitle() };
-	std::string pidstr{ pid_str.str() };
-	// launch the actual crash logger
-	const char * cmdargv[] =
-		{cmd.c_str(),
-		 "-user",
-		 grid.c_str(),
-		 "-name",
-		 title.c_str(),
-		 "-pid", 
-		 pidstr.c_str(),
-		 "-dumpdir",
-		 logdir.c_str(),
-		 "-procname",
-		 appname.c_str(),
-		 NULL};
-	fflush(NULL);
-
-	pid_t pid = fork();
-	if (pid == 0)
-	{ // child
-		execv(cmd.c_str(), (char* const*) cmdargv);		/* Flawfinder: ignore */
-		LL_WARNS() << "execv failure when trying to start " << cmd << LL_ENDL;
-		_exit(1); // avoid atexit()
-	} 
-	else
-	{
-		if (pid > 0)
-		{
-			// DO NOT wait for child proc to die; we want
-			// the logger to outlive us while we quit to
-			// free up the screen/keyboard/etc.
-			////int childExitStatus;
-			////waitpid(pid, &childExitStatus, 0);
-		} 
-		else
-		{
-			LL_WARNS() << "fork failure." << LL_ENDL;
-		}
-	}
-	// Sometimes signals don't seem to quit the viewer.  Also, we may
-	// have been called explicitly instead of from a signal handler.
-	// Make sure we exit so as to not totally confuse the user.
-	//_exit(1); // avoid atexit(), else we may re-crash in dtors.
-=======
     std::string grid{ LLGridManager::getInstance()->getGridId() };
     std::string title{ LLAppViewer::instance()->getSecondLifeTitle() };
     std::string pidstr{ pid_str.str() };
@@ -679,7 +462,6 @@
     // have been called explicitly instead of from a signal handler.
     // Make sure we exit so as to not totally confuse the user.
     //_exit(1); // avoid atexit(), else we may re-crash in dtors.
->>>>>>> 1a8a5404
 }
 
 bool LLAppViewerLinux::beingDebugged()
