--- conflicted
+++ resolved
@@ -41,14 +41,10 @@
 
 #include "llagentbenefits.h"
 
-<<<<<<< HEAD
-constexpr S32 MAX_TEXTURE_SIZE = 512 ; //max upload texture size 512 * 512
-=======
 // <FS:Chanayane> 2048x2048 snapshots upload to inventory
 //const S32 MAX_TEXTURE_SIZE = 512 ; //max upload texture size 512 * 512
 const S32 MAX_TEXTURE_SIZE = 2048 ; //max upload texture size 2048 * 2048
 // </FS:Chanayane>
->>>>>>> a3a47788
 
 S32 power_of_two(S32 sz, S32 upper)
 {
