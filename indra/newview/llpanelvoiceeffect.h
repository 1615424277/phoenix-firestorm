/**
 * @file llpanelvoiceeffect.h
 * @author Aimee
 * @brief Panel to select Voice Effects.
 *
 * $LicenseInfo:firstyear=2010&license=viewerlgpl$
 * Second Life Viewer Source Code
 * Copyright (C) 2010, Linden Research, Inc.
 *
 * This library is free software; you can redistribute it and/or
 * modify it under the terms of the GNU Lesser General Public
 * License as published by the Free Software Foundation;
 * version 2.1 of the License only.
 *
 * This library is distributed in the hope that it will be useful,
 * but WITHOUT ANY WARRANTY; without even the implied warranty of
 * MERCHANTABILITY or FITNESS FOR A PARTICULAR PURPOSE.  See the GNU
 * Lesser General Public License for more details.
 *
 * You should have received a copy of the GNU Lesser General Public
 * License along with this library; if not, write to the Free Software
 * Foundation, Inc., 51 Franklin Street, Fifth Floor, Boston, MA  02110-1301  USA
 *
 * Linden Research, Inc., 945 Battery Street, San Francisco, CA  94111  USA
 * $/LicenseInfo$
 */

#ifndef LL_PANELVOICEEFFECT_H
#define LL_PANELVOICEEFFECT_H

#include "llpanel.h"
#include "llvoiceclient.h"

class LLComboBox;

class LLPanelVoiceEffect
    : public LLPanel
    , public LLVoiceEffectObserver
{
public:
    LOG_CLASS(LLPanelVoiceEffect);

    LLPanelVoiceEffect();
    virtual ~LLPanelVoiceEffect();

<<<<<<< HEAD
	bool postBuild() override;
=======
    bool postBuild() override;
>>>>>>> 1a8a5404

private:
    void onCommitVoiceEffect();
    void update(bool list_updated);

<<<<<<< HEAD
	/// Called by voice effect provider when voice effect list is changed.
	void onVoiceEffectChanged(bool effect_list_updated) override;
=======
    /// Called by voice effect provider when voice effect list is changed.
    void onVoiceEffectChanged(bool effect_list_updated) override;
>>>>>>> 1a8a5404

    // Fixed entries in the Voice Morph list
    typedef enum e_voice_effect_combo_items
    {
        NO_VOICE_EFFECT = 0,
        PREVIEW_VOICE_EFFECTS = 1,
        GET_VOICE_EFFECTS = 2
    } EVoiceEffectComboItems;

    LLComboBox* mVoiceEffectCombo;
};


#endif //LL_PANELVOICEEFFECT_H<|MERGE_RESOLUTION|>--- conflicted
+++ resolved
@@ -43,23 +43,14 @@
     LLPanelVoiceEffect();
     virtual ~LLPanelVoiceEffect();
 
-<<<<<<< HEAD
-	bool postBuild() override;
-=======
     bool postBuild() override;
->>>>>>> 1a8a5404
 
 private:
     void onCommitVoiceEffect();
     void update(bool list_updated);
 
-<<<<<<< HEAD
-	/// Called by voice effect provider when voice effect list is changed.
-	void onVoiceEffectChanged(bool effect_list_updated) override;
-=======
     /// Called by voice effect provider when voice effect list is changed.
     void onVoiceEffectChanged(bool effect_list_updated) override;
->>>>>>> 1a8a5404
 
     // Fixed entries in the Voice Morph list
     typedef enum e_voice_effect_combo_items
