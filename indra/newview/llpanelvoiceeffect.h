--- conflicted
+++ resolved
@@ -43,23 +43,14 @@
     LLPanelVoiceEffect();
     virtual ~LLPanelVoiceEffect();
 
-<<<<<<< HEAD
-	bool postBuild() override;
-=======
-    virtual BOOL postBuild();
->>>>>>> c06fb4e0
+    bool postBuild() override;
 
 private:
     void onCommitVoiceEffect();
     void update(bool list_updated);
 
-<<<<<<< HEAD
-	/// Called by voice effect provider when voice effect list is changed.
-	void onVoiceEffectChanged(bool effect_list_updated) override;
-=======
     /// Called by voice effect provider when voice effect list is changed.
-    virtual void onVoiceEffectChanged(bool effect_list_updated);
->>>>>>> c06fb4e0
+    void onVoiceEffectChanged(bool effect_list_updated) override;
 
     // Fixed entries in the Voice Morph list
     typedef enum e_voice_effect_combo_items
