/**
 * @file llgesturemgr.h
 * @brief Manager for playing gestures on the viewer
 *
 * $LicenseInfo:firstyear=2004&license=viewerlgpl$
 * Second Life Viewer Source Code
 * Copyright (C) 2010, Linden Research, Inc.
 *
 * This library is free software; you can redistribute it and/or
 * modify it under the terms of the GNU Lesser General Public
 * License as published by the Free Software Foundation;
 * version 2.1 of the License only.
 *
 * This library is distributed in the hope that it will be useful,
 * but WITHOUT ANY WARRANTY; without even the implied warranty of
 * MERCHANTABILITY or FITNESS FOR A PARTICULAR PURPOSE.  See the GNU
 * Lesser General Public License for more details.
 *
 * You should have received a copy of the GNU Lesser General Public
 * License along with this library; if not, write to the Free Software
 * Foundation, Inc., 51 Franklin Street, Fifth Floor, Boston, MA  02110-1301  USA
 *
 * Linden Research, Inc., 945 Battery Street, San Francisco, CA  94111  USA
 * $/LicenseInfo$
 */

#ifndef LL_LLGESTUREMGR_H
#define LL_LLGESTUREMGR_H

#include <map>
#include <string>
#include <vector>

#include "llassetstorage.h" // LLAssetType
#include "llinventoryobserver.h"
#include "llsingleton.h"
#include "llviewerinventory.h"

class LLMultiGesture;
class LLGestureListener;
class LLGestureStep;
class LLUUID;

class LLGestureManagerObserver
{
public:
    virtual ~LLGestureManagerObserver() { };
    virtual void changed() = 0;
};

class LLGestureMgr : public LLSingleton<LLGestureMgr>, public LLInventoryFetchItemsObserver
{
    LLSINGLETON(LLGestureMgr);
    ~LLGestureMgr();
public:

    typedef boost::function<void (LLMultiGesture* loaded_gesture)> gesture_loaded_callback_t;
    // Maps inventory item_id to gesture
    typedef std::map<LLUUID, LLMultiGesture*> item_map_t;
    typedef std::map<LLUUID, gesture_loaded_callback_t> callback_map_t;


    void init();

    // Call once per frame to manage gestures
    void update();

    // Loads a gesture out of inventory into the in-memory active form
    // Note that the inventory item must exist, so we can look up the
    // asset id.
    void activateGesture(const LLUUID& item_id);

    // Activate a list of gestures
    void activateGestures(LLViewerInventoryItem::item_array_t& items);

    // If you change a gesture, you need to build a new multigesture
    // and call this method.
    void replaceGesture(const LLUUID& item_id, LLMultiGesture* new_gesture, const LLUUID& asset_id);
    void replaceGesture(const LLUUID& item_id, const LLUUID& asset_id);

    // Load gesture into in-memory active form.
    // Can be called even if the inventory item isn't loaded yet.
    // inform_server true will send message upstream to update database
    // user_gesture_active table, which isn't necessary on login.
    // deactivate_similar will cause other gestures with the same trigger phrase
    // or keybinding to be deactivated.
    void activateGestureWithAsset(const LLUUID& item_id, const LLUUID& asset_id, bool inform_server, bool deactivate_similar);

    // Takes gesture out of active list and deletes it.
    void deactivateGesture(const LLUUID& item_id);

    // Deactivates all gestures that match either this trigger phrase,
    // or this hot key.
    void deactivateSimilarGestures(LLMultiGesture* gesture, const LLUUID& in_item_id);

    bool isGestureActive(const LLUUID& item_id);

    bool isGesturePlaying(const LLUUID& item_id);

    bool isGesturePlaying(LLMultiGesture* gesture);

    const item_map_t& getActiveGestures() const { return mActive; }
    // Force a gesture to be played, for example, if it is being
    // previewed.
    void playGesture(LLMultiGesture* gesture, bool fromKeyPress);
    void playGesture(LLMultiGesture* gesture) {
        playGesture(gesture, false);
    }
    void playGesture(const LLUUID& item_id);

    // Stop all requested or playing anims for this gesture
    // Also remove from playing list
    void stopGesture(LLMultiGesture* gesture);
    void stopGesture(const LLUUID& item_id);
    /**
     * Add cb into callbackMap.
     * Note:
     * Manager will call cb after gesture will be loaded and will remove cb automatically.
     */
    void setGestureLoadedCallback(LLUUID inv_item_id, gesture_loaded_callback_t cb)
    {
        mCallbackMap[inv_item_id] = cb;
    }
<<<<<<< HEAD
    // Trigger the first gesture that matches this key.
=======
    // Trigger a random gesture that matches this key.
>>>>>>> e2e37cce
    // Returns true if it finds a gesture bound to that key.
    bool triggerGesture(KEY key, MASK mask);

    // Trigger release wait on all gestures that matches this key.
    // Returns true if it finds a gesture bound to that key.
    bool triggerGestureRelease(KEY key, MASK mask);

    // Trigger all gestures referenced as substrings in this string
    bool triggerAndReviseString(const std::string &str, std::string *revised_string = NULL);

    // Does some gesture have this key bound?
    bool isKeyBound(KEY key, MASK mask);

    S32 getPlayingCount() const;

    void addObserver(LLGestureManagerObserver* observer);
    void removeObserver(LLGestureManagerObserver* observer);
    void notifyObservers();

    // Overriding so we can update active gesture names and notify observers
    void changed(U32 mask) override;

    bool matchPrefix(const std::string& in_str, std::string* out_str);

    // Copy item ids into the vector
    void getItemIDs(uuid_vec_t* ids);

protected:
    // Handle the processing of a single gesture
    void stepGesture(LLMultiGesture* gesture);

    // Do a single step in a gesture
    void runStep(LLMultiGesture* gesture, LLGestureStep* step);

    // LLInventoryCompletionObserver trigger
    void done() override;

    // Used by loadGesture
    static void onLoadComplete(const LLUUID& asset_uuid,
                               LLAssetType::EType type,
                               void* user_data, S32 status, LLExtStat ext_status);

    // Used by playGesture to load an asset file
    // required to play a gesture step
    static void onAssetLoadComplete(const LLUUID& asset_uuid,
                                    LLAssetType::EType type,
                                    void* user_data, S32 status, LLExtStat ext_status);

    // Checks whether all animation and sound assets
    // needed to play a gesture are loaded.
    static bool hasLoadingAssets(LLMultiGesture* gesture);

private:
    // Active gestures.
    // NOTE: The gesture pointer CAN BE NULL.  This means that
    // there is a gesture with that item_id, but the asset data
    // is still on its way down from the server.
    item_map_t mActive;

    S32 mLoadingCount;
    std::string mDeactivateSimilarNames;

    std::vector<LLGestureManagerObserver*> mObservers;
    callback_map_t mCallbackMap;
    std::vector<LLMultiGesture*> mPlaying;
    bool mValid;

    std::set<LLUUID> mLoadingAssets;

    // LLEventHost interface
    std::shared_ptr<LLGestureListener> mListener;
};

#endif<|MERGE_RESOLUTION|>--- conflicted
+++ resolved
@@ -121,11 +121,7 @@
     {
         mCallbackMap[inv_item_id] = cb;
     }
-<<<<<<< HEAD
-    // Trigger the first gesture that matches this key.
-=======
     // Trigger a random gesture that matches this key.
->>>>>>> e2e37cce
     // Returns true if it finds a gesture bound to that key.
     bool triggerGesture(KEY key, MASK mask);
 
