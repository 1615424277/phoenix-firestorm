/** 
 * @file llviewerwearable.h
 * @brief LLViewerWearable class header file
 *
 * $LicenseInfo:firstyear=2012&license=viewerlgpl$
 * Second Life Viewer Source Code
 * Copyright (C) 2010, Linden Research, Inc.
 * 
 * This library is free software; you can redistribute it and/or
 * modify it under the terms of the GNU Lesser General Public
 * License as published by the Free Software Foundation;
 * version 2.1 of the License only.
 * 
 * This library is distributed in the hope that it will be useful,
 * but WITHOUT ANY WARRANTY; without even the implied warranty of
 * MERCHANTABILITY or FITNESS FOR A PARTICULAR PURPOSE.  See the GNU
 * Lesser General Public License for more details.
 * 
 * You should have received a copy of the GNU Lesser General Public
 * License along with this library; if not, write to the Free Software
 * Foundation, Inc., 51 Franklin Street, Fifth Floor, Boston, MA  02110-1301  USA
 * 
 * Linden Research, Inc., 945 Battery Street, San Francisco, CA  94111  USA
 * $/LicenseInfo$
 */

#ifndef LL_VIEWER_WEARABLE_H
#define LL_VIEWER_WEARABLE_H

#include "llwearable.h"
#include "llavatarappearancedefines.h"
#include "llextendedstatus.h"

class LLVOAvatar;

class LLViewerWearable : public LLWearable
{
	friend class LLWearableList;

	//--------------------------------------------------------------------
	// Constructors and destructors
	//--------------------------------------------------------------------
private:
	// Private constructors used by LLViewerWearableList
	LLViewerWearable(const LLTransactionID& transactionID);
	LLViewerWearable(const LLAssetID& assetID);
public:
	virtual ~LLViewerWearable();

	//--------------------------------------------------------------------
	// Accessors
	//--------------------------------------------------------------------
public:
	const LLUUID&				getItemID() const { return mItemID; }
	const LLAssetID&			getAssetID() const { return mAssetID; }
	const LLTransactionID&		getTransactionID() const { return mTransactionID; }
	void						setItemID(const LLUUID& item_id);

public:

	BOOL				isDirty() const;
	BOOL				isOldVersion() const;

	/*virtual*/ void	writeToAvatar(LLAvatarAppearance *avatarp);
	// <FS:Ansariel> [Legacy Bake]
	//void				removeFromAvatar()	{ LLViewerWearable::removeFromAvatar( mType); }
	//static void			removeFromAvatar( LLWearableType::EType type); 
	void				removeFromAvatar( BOOL upload_bake )	{ LLViewerWearable::removeFromAvatar( mType, upload_bake ); }
	static void			removeFromAvatar( LLWearableType::EType type, BOOL upload_bake ); 
	// </FS:Ansariel> [Legacy Bake]

	/*virtual*/ EImportResult	importStream( std::istream& input_stream, LLAvatarAppearance* avatarp );
	
	void				setParamsToDefaults();
	void				setTexturesToDefaults();
	void				setVolatile(BOOL is_volatile) { mVolatile = is_volatile; } // TRUE when doing preview renders, some updates will be suppressed.
	BOOL				getVolatile() { return mVolatile; }

	/*virtual*/ LLUUID	getDefaultTextureImageID(LLAvatarAppearanceDefines::ETextureIndex index) const;


	void				saveNewAsset() const;
	static void			onSaveNewAssetComplete( const LLUUID& asset_uuid, void* user_data, S32 status, LLExtStat ext_status );

	void				copyDataFrom(const LLViewerWearable* src);

	friend std::ostream& operator<<(std::ostream &s, const LLViewerWearable &w);

	/*virtual*/ void	revertValues();
	/*virtual*/ void	saveValues();

	void 				revertValuesWithoutUpdate();

	// Something happened that requires the wearable's label to be updated (e.g. worn/unworn).
	/*virtual*/void		setUpdated() const;

	// the wearable was worn. make sure the name of the wearable object matches the LLViewerInventoryItem,
	// not the wearable asset itself.
	void				refreshName();
<<<<<<< HEAD
	// <FS:Ansariel> [Legacy Bake]
	///*virtual*/void		addToBakedTextureHash(LLMD5& hash) const {}
	/*virtual*/void		addToBakedTextureHash(LLMD5& hash) const;
=======
>>>>>>> d9ef6718

protected:
	LLAssetID			mAssetID;
	LLTransactionID		mTransactionID;

	BOOL 				mVolatile; // True when rendering preview images. Can suppress some updates.

	LLUUID				mItemID;  // ID of the inventory item in the agent's inventory	
};


#endif  // LL_VIEWER_WEARABLE_H
<|MERGE_RESOLUTION|>--- conflicted
+++ resolved
@@ -97,12 +97,8 @@
 	// the wearable was worn. make sure the name of the wearable object matches the LLViewerInventoryItem,
 	// not the wearable asset itself.
 	void				refreshName();
-<<<<<<< HEAD
 	// <FS:Ansariel> [Legacy Bake]
-	///*virtual*/void		addToBakedTextureHash(LLMD5& hash) const {}
 	/*virtual*/void		addToBakedTextureHash(LLMD5& hash) const;
-=======
->>>>>>> d9ef6718
 
 protected:
 	LLAssetID			mAssetID;
