/** 
 * @file llgroupactions.cpp
 * @brief Group-related actions (join, leave, new, delete, etc)
 *
 * $LicenseInfo:firstyear=2009&license=viewerlgpl$
 * Second Life Viewer Source Code
 * Copyright (C) 2010, Linden Research, Inc.
 * 
 * This library is free software; you can redistribute it and/or
 * modify it under the terms of the GNU Lesser General Public
 * License as published by the Free Software Foundation;
 * version 2.1 of the License only.
 * 
 * This library is distributed in the hope that it will be useful,
 * but WITHOUT ANY WARRANTY; without even the implied warranty of
 * MERCHANTABILITY or FITNESS FOR A PARTICULAR PURPOSE.  See the GNU
 * Lesser General Public License for more details.
 * 
 * You should have received a copy of the GNU Lesser General Public
 * License along with this library; if not, write to the Free Software
 * Foundation, Inc., 51 Franklin Street, Fifth Floor, Boston, MA  02110-1301  USA
 * 
 * Linden Research, Inc., 945 Battery Street, San Francisco, CA  94111  USA
 * $/LicenseInfo$
 */


#include "llviewerprecompiledheaders.h"

#include "llgroupactions.h"

#include "message.h"

#include "llagent.h"
#include "llcommandhandler.h"
#include "llfloaterreg.h"
#include "llfloatersidepanelcontainer.h"
#include "llgroupmgr.h"
#include "llfloaterimcontainer.h"
#include "llimview.h" // for gIMMgr
#include "llnotificationsutil.h"
#include "llstartup.h"
#include "llstatusbar.h"	// can_afford_transaction()
#include "groupchatlistener.h"
// [RLVa:KB] - Checked: 2011-03-28 (RLVa-1.3.0)
#include "llslurl.h"
#include "rlvactions.h"
#include "rlvcommon.h"
#include "rlvhandler.h"
// [/RLVa:KB]

// Firestorm includes
#include "exogroupmutelist.h"
#include "fscommon.h"
#include "fsdata.h"
#include "fsfloatercontacts.h"
#include "fsfloatergroup.h"
#include "fsfloaterim.h"
#include "llpanelgroup.h"
#include "llresmgr.h"

//
// Globals
//
static GroupChatListener sGroupChatListener;

class LLGroupHandler : public LLCommandHandler
{
public:
	// requires trusted browser to trigger
	LLGroupHandler() : LLCommandHandler("group", UNTRUSTED_THROTTLE) { }

    virtual bool canHandleUntrusted(
        const LLSD& params,
        const LLSD& query_map,
        LLMediaCtrl* web,
        const std::string& nav_type)
    {
        if (params.size() < 1)
        {
            return true; // don't block, will fail later
        }

        if (nav_type == NAV_TYPE_CLICKED
            || nav_type == NAV_TYPE_EXTERNAL)
        {
            return true;
        }

        const std::string verb = params[0].asString();
        if (verb == "create")
        {
            return false;
        }
        return true;
    }

	bool handle(const LLSD& tokens,
                const LLSD& query_map,
                const std::string& grid,
                LLMediaCtrl* web)
	{
		if (LLStartUp::getStartupState() < STATE_STARTED)
		{
			return true;
		}

		if (!LLUI::getInstance()->mSettingGroups["config"]->getBOOL("EnableGroupInfo"))
		{
			LLNotificationsUtil::add("NoGroupInfo", LLSD(), LLSD(), std::string("SwitchToStandardSkinAndQuit"));
			return true;
		}

		if (tokens.size() < 1)
		{
			return false;
		}

		if (tokens[0].asString() == "create")
		{
			LLGroupActions::createGroup();
			return true;
		}

		if (tokens.size() < 2)
		{
			return false;
		}

		if (tokens[0].asString() == "list")
		{
			if (tokens[1].asString() == "show")
			{
				// <FS:Ansariel> Obey FSUseV2Friends setting where to open the group list
				//LLSD params;
				//params["people_panel_tab_name"] = "groups_panel";
				//LLFloaterSidePanelContainer::showPanel("people", "panel_people", params);
				if (gSavedSettings.getBOOL("FSUseV2Friends") && !FSCommon::isLegacySkin())
				{
					LLSD params;
					params["people_panel_tab_name"] = "groups_panel";
					LLFloaterSidePanelContainer::showPanel("people", "panel_people", params);
				}
				else
				{
					FSFloaterContacts::getInstance()->openTab("groups");
				}
				// </FS:Ansariel>
				return true;
			}
            return false;
		}

		LLUUID group_id;
		if (!group_id.set(tokens[0], FALSE))
		{
			return false;
		}

		if (tokens[1].asString() == "about")
		{
			if (group_id.isNull())
				return true;

			LLGroupActions::show(group_id);

			return true;
		}
		if (tokens[1].asString() == "inspect")
		{
			if (group_id.isNull())
				return true;
			LLGroupActions::inspect(group_id);
			return true;
		}
		return false;
	}
};
LLGroupHandler gGroupHandler;

// This object represents a pending request for specified group member information
// which is needed to check whether avatar can leave group
class LLFetchGroupMemberData : public LLGroupMgrObserver
{
public:
	LLFetchGroupMemberData(const LLUUID& group_id) : 
		mGroupId(group_id),
		mRequestProcessed(false),
		LLGroupMgrObserver(group_id) 
	{
		LL_INFOS() << "Sending new group member request for group_id: "<< group_id << LL_ENDL;
		LLGroupMgr* mgr = LLGroupMgr::getInstance();
		// register ourselves as an observer
		mgr->addObserver(this);
		// send a request
		mgr->sendGroupPropertiesRequest(group_id);
		mgr->sendCapGroupMembersRequest(group_id);
	}

	~LLFetchGroupMemberData()
	{
		if (!mRequestProcessed)
		{
			// Request is pending
			LL_WARNS() << "Destroying pending group member request for group_id: "
				<< mGroupId << LL_ENDL;
		}
		// Remove ourselves as an observer
		LLGroupMgr::getInstance()->removeObserver(this);
	}

	void changed(LLGroupChange gc)
	{
		if (gc == GC_PROPERTIES && !mRequestProcessed)
		{
			LLGroupMgrGroupData* gdatap = LLGroupMgr::getInstance()->getGroupData(mGroupId);
			if (!gdatap)
			{
				LL_WARNS() << "LLGroupMgr::getInstance()->getGroupData() was NULL" << LL_ENDL;
			} 
			else if (!gdatap->isMemberDataComplete())
			{
				LL_WARNS() << "LLGroupMgr::getInstance()->getGroupData()->isMemberDataComplete() was FALSE" << LL_ENDL;
				processGroupData();
				mRequestProcessed = true;
			}
		}
	}

	LLUUID getGroupId() { return mGroupId; }
	virtual void processGroupData() = 0;
protected:
	LLUUID mGroupId;
    bool mRequestProcessed;
};

class LLFetchLeaveGroupData: public LLFetchGroupMemberData
{
public:
	 LLFetchLeaveGroupData(const LLUUID& group_id)
		 : LLFetchGroupMemberData(group_id)
	 {}
	 void processGroupData()
	 {
		 LLGroupActions::processLeaveGroupDataResponse(mGroupId);
	 }
     void changed(LLGroupChange gc)
     {
         if (gc == GC_PROPERTIES && !mRequestProcessed)
         {
             LLGroupMgrGroupData* gdatap = LLGroupMgr::getInstance()->getGroupData(mGroupId);
             if (!gdatap)
             {
                 LL_WARNS() << "GroupData was NULL" << LL_ENDL;
             } 
             else
             {
                 processGroupData();
                 mRequestProcessed = true;
             }
         }
     }
};

LLFetchLeaveGroupData* gFetchLeaveGroupData = NULL;

// static
void LLGroupActions::search()
{
	// <FS:Ansariel> Open groups search panel instead of invoking presumed failed websearch
	//LLFloaterReg::showInstance("search", LLSD().with("collection", "groups"));
	LLFloaterReg::showInstance("search", LLSD().with("tab", "groups"));
	// </FS:Ansariel>
}

// static
void LLGroupActions::startCall(const LLUUID& group_id)
{
	// create a new group voice session
	LLGroupData gdata;

	if (!gAgent.getGroupData(group_id, gdata))
	{
		LL_WARNS() << "Error getting group data" << LL_ENDL;
		return;
	}

<<<<<<< HEAD
// [RLVa:KB] - Checked: 2013-05-09 (RLVa-1.4.9)
	if (!RlvActions::canStartIM(group_id))
	{
		make_ui_sound("UISndInvalidOp");
		RlvUtil::notifyBlocked(RlvStringKeys::Blocked::StartIm, LLSD().with("RECIPIENT", LLSLURL("group", group_id, "about").getSLURLString()));
		return;
	}
// [/RLVa:KB]

	LLUUID session_id = gIMMgr->addSession(gdata.mName, IM_SESSION_GROUP_START, group_id, true);
=======
	LLUUID session_id = gIMMgr->addSession(gdata.mName, IM_SESSION_GROUP_START, group_id, LLSD());
>>>>>>> 410be3b2
	if (session_id == LLUUID::null)
	{
		LL_WARNS() << "Error adding session" << LL_ENDL;
		return;
	}

	// start the call
	gIMMgr->autoStartCallOnStartup(session_id);

	make_ui_sound("UISndStartIM");
}

// static
void LLGroupActions::join(const LLUUID& group_id)
{
	if (!gAgent.canJoinGroups())
	{
		LLNotificationsUtil::add("JoinedTooManyGroups");
		return;
	}

	// <FS:Techwolf Lupindo> fsdata support
	if (FSData::instance().isSupportGroup(group_id) && FSData::instance().isAgentFlag(gAgentID, FSData::NO_SUPPORT))
	{
		return;
	}
	// </FS:Techwolf Lupindo>

	LLGroupMgrGroupData* gdatap = 
		LLGroupMgr::getInstance()->getGroupData(group_id);

	if (gdatap)
	{
		S32 cost = gdatap->mMembershipFee;
		LLSD args;
		args["COST"] = llformat("%d", cost);
		args["NAME"] = gdatap->mName;
		LLSD payload;
		payload["group_id"] = group_id;

		if (can_afford_transaction(cost))
		{
			if(cost > 0)
				LLNotificationsUtil::add("JoinGroupCanAfford", args, payload, onJoinGroup);
			else
				LLNotificationsUtil::add("JoinGroupNoCost", args, payload, onJoinGroup);
				
		}
		else
		{
			LLNotificationsUtil::add("JoinGroupCannotAfford", args, payload);
		}
	}
	else
	{
		LL_WARNS() << "LLGroupMgr::getInstance()->getGroupData(" << group_id 
			<< ") was NULL" << LL_ENDL;
	}
}

// static
bool LLGroupActions::onJoinGroup(const LLSD& notification, const LLSD& response)
{
	S32 option = LLNotificationsUtil::getSelectedOption(notification, response);

	if (option == 1)
	{
		// user clicked cancel
		return false;
	}

	LLGroupMgr::getInstance()->
		sendGroupMemberJoin(notification["payload"]["group_id"].asUUID());
	return false;
}

// static
void LLGroupActions::leave(const LLUUID& group_id)
{
//	if (group_id.isNull())
// [RLVa:KB] - Checked: RLVa-1.3.0
	if ( (group_id.isNull()) || ((gAgent.getGroupID() == group_id) && (!RlvActions::canChangeActiveGroup())) )
// [/RLVa:KB]
	{
		return;
	}

	LLGroupData group_data;
	if (gAgent.getGroupData(group_id, group_data))
	{
		LLGroupMgrGroupData* gdatap = LLGroupMgr::getInstance()->getGroupData(group_id);
		if (!gdatap || !gdatap->isMemberDataComplete())
		{
			if (gFetchLeaveGroupData != NULL)
			{
				delete gFetchLeaveGroupData;
				gFetchLeaveGroupData = NULL;
			}
			gFetchLeaveGroupData = new LLFetchLeaveGroupData(group_id);
		}
		else
		{
			processLeaveGroupDataResponse(group_id);
		}
	}
}

//static
void LLGroupActions::processLeaveGroupDataResponse(const LLUUID group_id)
{
	LLGroupMgrGroupData* gdatap = LLGroupMgr::getInstance()->getGroupData(group_id);
	LLUUID agent_id = gAgent.getID();
	LLGroupMgrGroupData::member_list_t::iterator mit = gdatap->mMembers.find(agent_id);
	//get the member data for the group
	if ( mit != gdatap->mMembers.end() )
	{
		LLGroupMemberData* member_data = (*mit).second;

		if ( member_data && member_data->isOwner() && gdatap->mMemberCount == 1)
		{
			LLNotificationsUtil::add("OwnerCannotLeaveGroup");
			return;
		}
	}
	LLSD args;
	args["GROUP"] = gdatap->mName;
	LLSD payload;
	payload["group_id"] = group_id;
	// <FS:Ansariel> FIRE-17676: Add special group leave notification in case of join fees
	if (gdatap->mMembershipFee > 0)
	{
		args["AMOUNT"] = LLResMgr::getInstance()->getMonetaryString(gdatap->mMembershipFee);
		LLNotificationsUtil::add("GroupLeaveConfirmMemberWithFee", args, payload, onLeaveGroup);
		return;
	}
	// </FS:Ansariel>
	LLNotificationsUtil::add("GroupLeaveConfirmMember", args, payload, onLeaveGroup);
}

// static
void LLGroupActions::activate(const LLUUID& group_id)
{
// [RLVa:KB] - Checked: RLVa-1.3.0
	if ( (!RlvActions::canChangeActiveGroup()) && (gRlvHandler.getAgentGroup() != group_id) )
	{
		return;
	}
// [/RLVa:KB]

	LLMessageSystem* msg = gMessageSystem;
	msg->newMessageFast(_PREHASH_ActivateGroup);
	msg->nextBlockFast(_PREHASH_AgentData);
	msg->addUUIDFast(_PREHASH_AgentID, gAgent.getID());
	msg->addUUIDFast(_PREHASH_SessionID, gAgent.getSessionID());
	msg->addUUIDFast(_PREHASH_GroupID, group_id);
	gAgent.sendReliableMessage();
}

static bool isGroupUIVisible()
{
	static LLPanel* panel = 0;
	if(!panel)
		panel = LLFloaterSidePanelContainer::getPanel("people", "panel_group_info_sidetray");
	if(!panel)
		return false;
	return panel->isInVisibleChain();
}

// static 
void LLGroupActions::inspect(const LLUUID& group_id)
{
	LLFloaterReg::showInstance("inspect_group", LLSD().with("group_id", group_id));
}

// static
void LLGroupActions::show(const LLUUID& group_id)
{
	if (group_id.isNull())
		return;

	LLSD params;
	params["group_id"] = group_id;
	params["open_tab_name"] = "panel_group_info_sidetray";

	// <FS:Ansariel> Standalone group floaters
	//LLFloaterSidePanelContainer::showPanel("people", "panel_group_info_sidetray", params);
    //LLFloater *floater = LLFloaterReg::getTypedInstance<LLFloaterSidePanelContainer>("people");
    //if (!floater->isFrontmost())
    //{
    //    floater->setVisibleAndFrontmost(TRUE, params);
    //}
	LLFloater* floater = NULL;
	if (gSavedSettings.getBOOL("FSUseStandaloneGroupFloater")) 
	{
		floater = FSFloaterGroup::openGroupFloater(group_id);
	}
	else
	{
		LLFloaterSidePanelContainer::showPanel("people", "panel_group_info_sidetray", params);
		LLFloaterSidePanelContainer* floater_people = LLFloaterReg::findTypedInstance<LLFloaterSidePanelContainer>("people");
		if (floater_people)
		{
			LLPanel* group_info_panel = floater_people->getPanel("people", "panel_group_info_sidetray");
			if (group_info_panel && group_info_panel->getVisible())
			{
				floater = floater_people;
			}
		}
	}

	if (floater)
	{
		if (floater->isMinimized())
		{
			floater->setMinimized(FALSE);
		}
		if (!floater->hasFocus())
		{
			floater->setFocus(TRUE);
		}
	}
	// </FS:Ansariel>
}

// static
void LLGroupActions::show(const LLUUID& group_id, const std::string& tab_name)
{
	if (group_id.isNull())
		return;

	LLSD params;
	params["group_id"] = group_id;
	params["open_tab_name"] = tab_name;

	// <FS:Ansariel> Standalone group floaters
	//LLFloaterSidePanelContainer::showPanel("people", "panel_group_info_sidetray", params);
	LLFloater* floater = NULL;
	if (gSavedSettings.getBOOL("FSUseStandaloneGroupFloater")) 
	{
		floater = FSFloaterGroup::openGroupFloater(params);
	}
	else
	{
		LLFloaterSidePanelContainer::showPanel("people", "panel_group_info_sidetray", params);
		LLFloaterSidePanelContainer* floater_people = LLFloaterReg::findTypedInstance<LLFloaterSidePanelContainer>("people");
		if (floater_people)
		{
			LLPanel* group_info_panel = floater_people->getPanel("people", "panel_group_info_sidetray");
			if (group_info_panel && group_info_panel->getVisible())
			{
				floater = floater_people;
			}
		}
	}

	if (floater && floater->isMinimized())
	{
		floater->setMinimized(FALSE);
	}
	// </FS:Ansariel>
}

// <FS:Ansariel> Standalone group floaters
//void LLGroupActions::refresh_notices()
void LLGroupActions::refresh_notices(const LLUUID& group_id /*= LLUUID::null*/)
{
	// <FS:Ansariel> Standalone group floaters
	//if(!isGroupUIVisible())
	//	return;
	// </FS:Ansariel>

	LLSD params;
	params["group_id"] = LLUUID::null;
	params["open_tab_name"] = "panel_group_info_sidetray";
	params["action"] = "refresh_notices";

	// <FS:Ansariel> Standalone group floaters
	//LLFloaterSidePanelContainer::showPanel("people", "panel_group_info_sidetray", params);
	if (gSavedSettings.getBOOL("FSUseStandaloneGroupFloater")) 
	{
		if (FSFloaterGroup::isFloaterVisible(group_id))
		{
			FSFloaterGroup::openGroupFloater(LLSD().with("group_id", group_id).with("open_tab_name", "panel_group_info_sidetray").with("action", "refresh_notices"));
		}
	}
	else
	{
		if (isGroupUIVisible())
		{
			LLFloaterSidePanelContainer::showPanel("people", "panel_group_info_sidetray", params);
		}
	}
	// </FS:Ansariel>
}

//static 
void LLGroupActions::refresh(const LLUUID& group_id)
{
	// <FS:Ansariel> Standalone group floaters
	//if(!isGroupUIVisible())
	//	return;
	// </FS:Ansariel>

	LLSD params;
	params["group_id"] = group_id;
	params["open_tab_name"] = "panel_group_info_sidetray";
	params["action"] = "refresh";

	// <FS:Ansariel> Standalone group floaters
	//LLFloaterSidePanelContainer::showPanel("people", "panel_group_info_sidetray", params);
	if (gSavedSettings.getBOOL("FSUseStandaloneGroupFloater")) 
	{
		if (FSFloaterGroup::isFloaterVisible(group_id))
		{
			FSFloaterGroup::openGroupFloater(params);
		}
	}
	else
	{
		if (isGroupUIVisible())
		{
			LLFloaterSidePanelContainer::showPanel("people", "panel_group_info_sidetray", params);
		}
	}
	// </FS:Ansariel>
}

//static 
void LLGroupActions::createGroup()
{
	LLSD params;
	params["group_id"] = LLUUID::null;
	params["open_tab_name"] = "panel_group_creation_sidetray";
	params["action"] = "create";

	// <FS:Ansariel> Standalone group floaters
	//LLFloaterSidePanelContainer::showPanel("people", "panel_group_creation_sidetray", params);
	if (gSavedSettings.getBOOL("FSUseStandaloneGroupFloater"))
	{
		FSFloaterGroup::openGroupFloater(params);
	}
	else
	{
		LLFloaterSidePanelContainer::showPanel("people", "panel_group_creation_sidetray", params);
	}
	// </FS:Ansariel>
}
//static
void LLGroupActions::closeGroup(const LLUUID& group_id)
{
	// <FS:Ansariel> Standalone group floaters
	//if(!isGroupUIVisible())
	//	return;
	// </FS:Ansariel>

	LLSD params;
	params["group_id"] = group_id;
	params["open_tab_name"] = "panel_group_info_sidetray";
	params["action"] = "close";

	// <FS:Ansariel> Standalone group floaters
	//LLFloaterSidePanelContainer::showPanel("people", "panel_group_info_sidetray", params);
	if (gSavedSettings.getBOOL("FSUseStandaloneGroupFloater")) 
	{
		FSFloaterGroup::closeGroupFloater(group_id);
	}
	else
	{
		if (isGroupUIVisible())
		{
			LLFloaterSidePanelContainer::showPanel("people", "panel_group_info_sidetray", params);
		}
	}
	// </FS:Ansariel>
}

// static
LLUUID LLGroupActions::startIM(const LLUUID& group_id)
{
	if (group_id.isNull()) return LLUUID::null;

// [RLVa:KB] - Checked: 2013-05-09 (RLVa-1.4.9)
	if (!RlvActions::canStartIM(group_id))
	{
		make_ui_sound("UISndInvalidOp");
		RlvUtil::notifyBlocked(RlvStringKeys::Blocked::StartIm, LLSD().with("RECIPIENT", LLSLURL("group", group_id, "about").getSLURLString()));
		return LLUUID::null;
	}
// [/RLVa:KB]

	LLGroupData group_data;
	if (gAgent.getGroupData(group_id, group_data))
	{
		// <exodus>
		// Unmute the group if the user tries to start a session with it.
		exoGroupMuteList::instance().remove(group_id);
		// </exodus>
		LLUUID session_id = gIMMgr->addSession(
			group_data.mName,
			IM_SESSION_GROUP_START,
			group_id);
		if (session_id != LLUUID::null)
		{
			// <FS:Ansariel> [FS communication UI]
			//LLFloaterIMContainer::getInstance()->showConversation(session_id);
			FSFloaterIM::show(session_id);
			// </FS:Ansariel> [FS communication UI]
		}
		make_ui_sound("UISndStartIM");
		return session_id;
	}
	else
	{
		// this should never happen, as starting a group IM session
		// relies on you belonging to the group and hence having the group data
		make_ui_sound("UISndInvalidOp");
		return LLUUID::null;
	}
}

// [SL:KB] - Patch: Chat-GroupSnooze | Checked: 2012-06-17 (Catznip-3.3)
static void snooze_group_im(const LLUUID& group_id, S32 duration = -1)
{
	LLUUID session_id = gIMMgr->computeSessionID(IM_SESSION_GROUP_START, group_id);
	if (session_id.notNull())
	{
		LLIMModel::LLIMSession* session = LLIMModel::instance().findIMSession(session_id);

		if (!session)
		{
			LL_WARNS() << "Empty session." << LL_ENDL;
			return;
		}

		session->mSnoozeTime = duration;
		session->mCloseAction = LLIMModel::LLIMSession::CLOSE_SNOOZE;

		gIMMgr->leaveSession(session_id);
	}
}

static void snooze_group_im_duration_callback(const LLSD& notification, const LLSD& response, const LLUUID& group_id)
{
	S32 option = LLNotificationsUtil::getSelectedOption(notification, response);
	if (0 == option)
	{
		std::istringstream duration_str(response["duration"].asString());
		S32 duration(-1);
		if (duration_str >> duration && duration >= 0)
		{
			snooze_group_im(group_id, duration);
		}
		else
		{
			LLNotificationsUtil::add("SnoozeDurationInvalidInput");
		}
	}
}

static void confirm_group_im_snooze(const LLUUID& group_id)
{
	if (group_id.isNull())
	{
		return;
	}

	if (gSavedSettings.getBOOL("FSEnablePerGroupSnoozeDuration"))
	{
		LLSD args;
		args["DURATION"] = gSavedSettings.getS32("GroupSnoozeTime");

		LLNotificationsUtil::add("SnoozeDuration", args, LLSD(), boost::bind(&snooze_group_im_duration_callback, _1, _2, group_id));
		return;
	}

	snooze_group_im(group_id);
}

static void close_group_im(const LLUUID& group_id, LLIMModel::LLIMSession::SCloseAction close_action)
{
	if (group_id.isNull())
	{
		return;
	}
	
	LLUUID session_id = gIMMgr->computeSessionID(IM_SESSION_GROUP_START, group_id);
	if (session_id.notNull())
	{
		LLIMModel::LLIMSession* pIMSession = LLIMModel::getInstance()->findIMSession(session_id);
		if (pIMSession)
		{
			pIMSession->mCloseAction = close_action;
		}
		gIMMgr->leaveSession(session_id);
	}
}

void LLGroupActions::leaveIM(const LLUUID& group_id)
{
	close_group_im(group_id, LLIMModel::LLIMSession::CLOSE_LEAVE);
}

void LLGroupActions::snoozeIM(const LLUUID& group_id)
{
	confirm_group_im_snooze(group_id);
}

void LLGroupActions::endIM(const LLUUID& group_id)
{
	close_group_im(group_id, LLIMModel::LLIMSession::CLOSE_DEFAULT);
}

// [/SL:KB]
//// static
//void LLGroupActions::endIM(const LLUUID& group_id)
//{
//	if (group_id.isNull())
//		return;
//	
//	LLUUID session_id = gIMMgr->computeSessionID(IM_SESSION_GROUP_START, group_id);
//	if (session_id != LLUUID::null)
//	{
//		gIMMgr->leaveSession(session_id);
//	}
//}

// static
bool LLGroupActions::isInGroup(const LLUUID& group_id)
{
	// *TODO: Move all the LLAgent group stuff into another class, such as
	// this one.
	return gAgent.isInGroup(group_id);
}

// static
bool LLGroupActions::isAvatarMemberOfGroup(const LLUUID& group_id, const LLUUID& avatar_id)
{
	if(group_id.isNull() || avatar_id.isNull())
	{
		return false;
	}

	LLGroupMgrGroupData* group_data = LLGroupMgr::getInstance()->getGroupData(group_id);
	if(!group_data)
	{
		return false;
	}

	if(group_data->mMembers.end() == group_data->mMembers.find(avatar_id))
	{
		return false;
	}

	return true;
}

// [SL:KB] - Patch: Chat-GroupSessionEject | Checked: 2012-02-04 (Catznip-3.2.1) | Added: Catznip-3.2.1
bool LLGroupActions::canEjectFromGroup(const LLUUID& idGroup, const LLUUID& idAgent)
{
	if (gAgent.isGodlike())
	{
		return true;
	}

	if (gAgent.hasPowerInGroup(idGroup, GP_MEMBER_EJECT))
	{
		const LLGroupMgrGroupData* pGroupData = LLGroupMgr::getInstance()->getGroupData(idGroup);
		if ( (!pGroupData) || (!pGroupData->isMemberDataComplete()) )
		{
			// There is no (or not enough) information on this group but the user does have the group eject power
			return true;
		}

		LLGroupMgrGroupData::member_list_t::const_iterator itMember = pGroupData->mMembers.find(idAgent);
		if (pGroupData->mMembers.end() != itMember)
		{
			const LLGroupMemberData* pMemberData = (*itMember).second;
			if ( (pGroupData->isRoleDataComplete()) && (pGroupData->isRoleMemberDataComplete()) )
			{
				for (LLGroupMemberData::role_list_t::const_iterator itRole = pMemberData->roleBegin(); 
						itRole != pMemberData->roleEnd(); ++itRole)
				{
					if ((*itRole).first.notNull())
					{
						// Someone who belongs to any roles other than "Everyone" can't be ejected
						return false;
					}
				}
			}
			// Owners can never be ejected
			return (itMember->second) && (!itMember->second->isOwner());
		}
	}
	return false;
}

void LLGroupActions::ejectFromGroup(const LLUUID& idGroup, const LLUUID& idAgent)
{
	LLSD args;
	LLSD payload;
	payload["avatar_id"] = idAgent;
	payload["group_id"] = idGroup;
	// <FS:Ansariel> Show complete name in eject dialog
	//std::string fullname = LLSLURL("agent", idAgent, "inspect").getSLURLString();
	std::string fullname = LLSLURL("agent", idAgent, "completename").getSLURLString();
	// </FS:Ansariel>
	args["AVATAR_NAME"] = fullname;
	LLNotificationsUtil::add("EjectGroupMemberWarning",
							 args,
							 payload,
							 callbackEject);
}

bool LLGroupActions::callbackEject(const LLSD& notification, const LLSD& response)
{
	S32 option = LLNotificationsUtil::getSelectedOption(notification, response);
	if (2 == option) // Cancel button
	{
		return false;
	}
	if (0 == option) // Eject button
	{
		LLUUID idAgent = notification["payload"]["avatar_id"].asUUID();
		LLUUID idGroup = notification["payload"]["group_id"].asUUID();
		
		if (!canEjectFromGroup(idGroup, idAgent))
			return false;
		
		uuid_vec_t idAgents;
		idAgents.push_back(idAgent);
		LLGroupMgr::instance().sendGroupMemberEjects(idGroup, idAgents);
	}
	return false;
}
// [/SL:KB]

//-- Private methods ----------------------------------------------------------

// static
bool LLGroupActions::onLeaveGroup(const LLSD& notification, const LLSD& response)
{
	S32 option = LLNotificationsUtil::getSelectedOption(notification, response);
	LLUUID group_id = notification["payload"]["group_id"].asUUID();
	if(option == 0)
	{
		// <FS:Ansariel> Standalone group floaters
		if (gSavedSettings.getBOOL("FSUseStandaloneGroupFloater")) 
		{
			FSFloaterGroup::closeGroupFloater(group_id);
		}
		// </FS:Ansariel>
		LLMessageSystem* msg = gMessageSystem;
		msg->newMessageFast(_PREHASH_LeaveGroupRequest);
		msg->nextBlockFast(_PREHASH_AgentData);
		msg->addUUIDFast(_PREHASH_AgentID, gAgent.getID());
		msg->addUUIDFast(_PREHASH_SessionID, gAgent.getSessionID());
		msg->nextBlockFast(_PREHASH_GroupData);
		msg->addUUIDFast(_PREHASH_GroupID, group_id);
		gAgent.sendReliableMessage();
	}
	return false;
}<|MERGE_RESOLUTION|>--- conflicted
+++ resolved
@@ -285,7 +285,6 @@
 		return;
 	}
 
-<<<<<<< HEAD
 // [RLVa:KB] - Checked: 2013-05-09 (RLVa-1.4.9)
 	if (!RlvActions::canStartIM(group_id))
 	{
@@ -295,10 +294,7 @@
 	}
 // [/RLVa:KB]
 
-	LLUUID session_id = gIMMgr->addSession(gdata.mName, IM_SESSION_GROUP_START, group_id, true);
-=======
 	LLUUID session_id = gIMMgr->addSession(gdata.mName, IM_SESSION_GROUP_START, group_id, LLSD());
->>>>>>> 410be3b2
 	if (session_id == LLUUID::null)
 	{
 		LL_WARNS() << "Error adding session" << LL_ENDL;
