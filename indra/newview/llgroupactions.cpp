/**
 * @file llgroupactions.cpp
 * @brief Group-related actions (join, leave, new, delete, etc)
 *
 * $LicenseInfo:firstyear=2009&license=viewerlgpl$
 * Second Life Viewer Source Code
 * Copyright (C) 2010, Linden Research, Inc.
 *
 * This library is free software; you can redistribute it and/or
 * modify it under the terms of the GNU Lesser General Public
 * License as published by the Free Software Foundation;
 * version 2.1 of the License only.
 *
 * This library is distributed in the hope that it will be useful,
 * but WITHOUT ANY WARRANTY; without even the implied warranty of
 * MERCHANTABILITY or FITNESS FOR A PARTICULAR PURPOSE.  See the GNU
 * Lesser General Public License for more details.
 *
 * You should have received a copy of the GNU Lesser General Public
 * License along with this library; if not, write to the Free Software
 * Foundation, Inc., 51 Franklin Street, Fifth Floor, Boston, MA  02110-1301  USA
 *
 * Linden Research, Inc., 945 Battery Street, San Francisco, CA  94111  USA
 * $/LicenseInfo$
 */


#include "llviewerprecompiledheaders.h"

#include "llgroupactions.h"

#include "message.h"

#include "llagent.h"
#include "llcommandhandler.h"
#include "llfloaterreg.h"
#include "llfloatersidepanelcontainer.h"
#include "llgroupmgr.h"
#include "llfloaterimcontainer.h"
#include "llimview.h" // for gIMMgr
#include "llnotificationsutil.h"
#include "llstartup.h"
#include "llstatusbar.h"    // can_afford_transaction()
#include "groupchatlistener.h"
// [RLVa:KB] - Checked: 2011-03-28 (RLVa-1.3.0)
#include "llslurl.h"
#include "rlvactions.h"
#include "rlvcommon.h"
#include "rlvhandler.h"
// [/RLVa:KB]

// Firestorm includes
#include "exogroupmutelist.h"
#include "fscommon.h"
#include "fsdata.h"
#include "fsfloatercontacts.h"
#include "fsfloatergroup.h"
#include "fsfloaterim.h"
#include "llpanelgroup.h"
#include "llresmgr.h"

//
// Globals
//
static GroupChatListener sGroupChatListener;

class LLGroupHandler : public LLCommandHandler
{
public:
    // requires trusted browser to trigger
    LLGroupHandler() : LLCommandHandler("group", UNTRUSTED_THROTTLE) { }

    virtual bool canHandleUntrusted(
        const LLSD& params,
        const LLSD& query_map,
        LLMediaCtrl* web,
        const std::string& nav_type)
    {
        if (params.size() < 1)
        {
            return true; // don't block, will fail later
        }

        if (nav_type == NAV_TYPE_CLICKED
            || nav_type == NAV_TYPE_EXTERNAL)
        {
            return true;
        }

        const std::string verb = params[0].asString();
        if (verb == "create")
        {
            return false;
        }
        return true;
    }

    bool handle(const LLSD& tokens,
                const LLSD& query_map,
                const std::string& grid,
                LLMediaCtrl* web)
    {
        if (LLStartUp::getStartupState() < STATE_STARTED)
        {
            return true;
        }

        if (tokens.size() < 1)
        {
            return false;
        }

        if (tokens[0].asString() == "create")
        {
            LLGroupActions::createGroup();
            return true;
        }

        if (tokens.size() < 2)
        {
            return false;
        }

        if (tokens[0].asString() == "list")
        {
            if (tokens[1].asString() == "show")
            {
                // <FS:Ansariel> Obey FSUseV2Friends setting where to open the group list
                //LLSD params;
                //params["people_panel_tab_name"] = "groups_panel";
                //LLFloaterSidePanelContainer::showPanel("people", "panel_people", params);
                if (gSavedSettings.getBOOL("FSUseV2Friends") && !FSCommon::isLegacySkin())
                {
                    LLSD params;
                    params["people_panel_tab_name"] = "groups_panel";
                    LLFloaterSidePanelContainer::showPanel("people", "panel_people", params);
                }
                else
                {
                    FSFloaterContacts::getInstance()->openTab("groups");
                }
                // </FS:Ansariel>
                return true;
            }
            return false;
        }

        LLUUID group_id;
        if (!group_id.set(tokens[0], false))
        {
            return false;
        }

        if (tokens[1].asString() == "about")
        {
            if (group_id.isNull())
                return true;

            LLGroupActions::show(group_id);

            return true;
        }
        if (tokens[1].asString() == "inspect")
        {
            if (group_id.isNull())
                return true;
            LLGroupActions::inspect(group_id);
            return true;
        }
        return false;
    }
};
LLGroupHandler gGroupHandler;

// This object represents a pending request for specified group member information
// which is needed to check whether avatar can leave group
class LLFetchGroupMemberData : public LLGroupMgrObserver
{
public:
    LLFetchGroupMemberData(const LLUUID& group_id) :
        mGroupId(group_id),
        mRequestProcessed(false),
        LLGroupMgrObserver(group_id)
    {
        LL_INFOS() << "Sending new group member request for group_id: "<< group_id << LL_ENDL;
        LLGroupMgr* mgr = LLGroupMgr::getInstance();
        // register ourselves as an observer
        mgr->addObserver(this);
        // send a request
        mgr->sendGroupPropertiesRequest(group_id);
        mgr->sendCapGroupMembersRequest(group_id);
    }

    ~LLFetchGroupMemberData()
    {
        if (!mRequestProcessed)
        {
            // Request is pending
            LL_WARNS() << "Destroying pending group member request for group_id: "
                << mGroupId << LL_ENDL;
        }
        // Remove ourselves as an observer
        LLGroupMgr::getInstance()->removeObserver(this);
    }

    void changed(LLGroupChange gc)
    {
        if (gc == GC_PROPERTIES && !mRequestProcessed)
        {
            LLGroupMgrGroupData* gdatap = LLGroupMgr::getInstance()->getGroupData(mGroupId);
            if (!gdatap)
            {
                LL_WARNS() << "LLGroupMgr::getInstance()->getGroupData() was NULL" << LL_ENDL;
            }
            else if (!gdatap->isMemberDataComplete())
            {
                LL_WARNS() << "LLGroupMgr::getInstance()->getGroupData()->isMemberDataComplete() was false" << LL_ENDL;
                processGroupData();
                mRequestProcessed = true;
            }
        }
    }

    LLUUID getGroupId() { return mGroupId; }
    virtual void processGroupData() = 0;
protected:
    LLUUID mGroupId;
    bool mRequestProcessed;
};

class LLFetchLeaveGroupData: public LLFetchGroupMemberData
{
public:
     LLFetchLeaveGroupData(const LLUUID& group_id)
         : LLFetchGroupMemberData(group_id)
     {}
     void processGroupData()
     {
         LLGroupActions::processLeaveGroupDataResponse(mGroupId);
     }
     void changed(LLGroupChange gc)
     {
         if (gc == GC_PROPERTIES && !mRequestProcessed)
         {
             LLGroupMgrGroupData* gdatap = LLGroupMgr::getInstance()->getGroupData(mGroupId);
             if (!gdatap)
             {
                 LL_WARNS() << "GroupData was NULL" << LL_ENDL;
             }
             else
             {
                 processGroupData();
                 mRequestProcessed = true;
             }
         }
     }
};

LLFetchLeaveGroupData* gFetchLeaveGroupData = NULL;

// static
void LLGroupActions::search()
{
    // <FS:Ansariel> Open groups search panel instead of invoking presumed failed websearch
    //LLFloaterReg::showInstance("search", LLSD().with("collection", "groups"));
    LLFloaterReg::showInstance("search", LLSD().with("tab", "groups"));
    // </FS:Ansariel>
}

// static
void LLGroupActions::startCall(const LLUUID& group_id)
{
    // create a new group voice session
    LLGroupData gdata;

    if (!gAgent.getGroupData(group_id, gdata))
    {
        LL_WARNS() << "Error getting group data" << LL_ENDL;
        return;
    }

// [RLVa:KB] - Checked: 2013-05-09 (RLVa-1.4.9)
    if (!RlvActions::canStartIM(group_id))
    {
        make_ui_sound("UISndInvalidOp");
        RlvUtil::notifyBlocked(RlvStringKeys::Blocked::StartIm, LLSD().with("RECIPIENT", LLSLURL("group", group_id, "about").getSLURLString()));
        return;
    }
// [/RLVa:KB]

<<<<<<< HEAD
    LLUUID session_id = gIMMgr->addSession(gdata.mName, IM_SESSION_GROUP_START, group_id, LLSD());
=======
    LLUUID session_id = gIMMgr->addSession(gdata.mName, IM_SESSION_GROUP_START, group_id, true);
>>>>>>> 050d2fef
    if (session_id == LLUUID::null)
    {
        LL_WARNS() << "Error adding session" << LL_ENDL;
        return;
    }

    // start the call
    gIMMgr->autoStartCallOnStartup(session_id);

    make_ui_sound("UISndStartIM");
}

// static
void LLGroupActions::join(const LLUUID& group_id)
{
    if (!gAgent.canJoinGroups())
    {
        LLNotificationsUtil::add("JoinedTooManyGroups");
        return;
    }

    // <FS:Techwolf Lupindo> fsdata support
    if (FSData::instance().isSupportGroup(group_id) && FSData::instance().isAgentFlag(gAgentID, FSData::NO_SUPPORT))
    {
        return;
    }
    // </FS:Techwolf Lupindo>

    LLGroupMgrGroupData* gdatap =
        LLGroupMgr::getInstance()->getGroupData(group_id);

    if (gdatap)
    {
        S32 cost = gdatap->mMembershipFee;
        LLSD args;
        args["COST"] = llformat("%d", cost);
        args["NAME"] = gdatap->mName;
        LLSD payload;
        payload["group_id"] = group_id;

        if (can_afford_transaction(cost))
        {
            if(cost > 0)
                LLNotificationsUtil::add("JoinGroupCanAfford", args, payload, onJoinGroup);
            else
                LLNotificationsUtil::add("JoinGroupNoCost", args, payload, onJoinGroup);

        }
        else
        {
            LLNotificationsUtil::add("JoinGroupCannotAfford", args, payload);
        }
    }
    else
    {
        LL_WARNS() << "LLGroupMgr::getInstance()->getGroupData(" << group_id
            << ") was NULL" << LL_ENDL;
    }
}

// static
bool LLGroupActions::onJoinGroup(const LLSD& notification, const LLSD& response)
{
    S32 option = LLNotificationsUtil::getSelectedOption(notification, response);

    if (option == 1)
    {
        // user clicked cancel
        return false;
    }

    LLGroupMgr::getInstance()->
        sendGroupMemberJoin(notification["payload"]["group_id"].asUUID());
    return false;
}

// static
void LLGroupActions::leave(const LLUUID& group_id)
{
//  if (group_id.isNull())
// [RLVa:KB] - Checked: RLVa-1.3.0
    if ( (group_id.isNull()) || ((gAgent.getGroupID() == group_id) && (!RlvActions::canChangeActiveGroup())) )
// [/RLVa:KB]
    {
        return;
    }

    LLGroupData group_data;
    if (gAgent.getGroupData(group_id, group_data))
    {
        LLGroupMgrGroupData* gdatap = LLGroupMgr::getInstance()->getGroupData(group_id);
        if (!gdatap || !gdatap->isMemberDataComplete())
        {
            if (gFetchLeaveGroupData != NULL)
            {
                delete gFetchLeaveGroupData;
                gFetchLeaveGroupData = NULL;
            }
            gFetchLeaveGroupData = new LLFetchLeaveGroupData(group_id);
        }
        else
        {
            processLeaveGroupDataResponse(group_id);
        }
    }
}

//static
void LLGroupActions::processLeaveGroupDataResponse(const LLUUID group_id)
{
    LLGroupMgrGroupData* gdatap = LLGroupMgr::getInstance()->getGroupData(group_id);
    LLUUID agent_id = gAgent.getID();
    LLGroupMgrGroupData::member_list_t::iterator mit = gdatap->mMembers.find(agent_id);
    //get the member data for the group
    if ( mit != gdatap->mMembers.end() )
    {
        LLGroupMemberData* member_data = (*mit).second;

        if ( member_data && member_data->isOwner() && gdatap->mMemberCount == 1)
        {
            LLNotificationsUtil::add("OwnerCannotLeaveGroup");
            return;
        }
    }
    LLSD args;
    args["GROUP"] = gdatap->mName;
    LLSD payload;
    payload["group_id"] = group_id;
    if (gdatap->mMembershipFee > 0)
    {
        args["COST"] = gdatap->mMembershipFee;
    LLNotificationsUtil::add("GroupLeaveConfirmMember", args, payload, onLeaveGroup);
}
    else
    {
        LLNotificationsUtil::add("GroupLeaveConfirmMemberNoFee", args, payload, onLeaveGroup);
    }

}

// static
void LLGroupActions::activate(const LLUUID& group_id)
{
// [RLVa:KB] - Checked: RLVa-1.3.0
    if ( (!RlvActions::canChangeActiveGroup()) && (gRlvHandler.getAgentGroup() != group_id) )
    {
        return;
    }
// [/RLVa:KB]

    LLMessageSystem* msg = gMessageSystem;
    msg->newMessageFast(_PREHASH_ActivateGroup);
    msg->nextBlockFast(_PREHASH_AgentData);
    msg->addUUIDFast(_PREHASH_AgentID, gAgent.getID());
    msg->addUUIDFast(_PREHASH_SessionID, gAgent.getSessionID());
    msg->addUUIDFast(_PREHASH_GroupID, group_id);
    gAgent.sendReliableMessage();
}

static bool isGroupUIVisible()
{
    static LLPanel* panel = 0;
    if(!panel)
        panel = LLFloaterSidePanelContainer::getPanel("people", "panel_group_info_sidetray");
    if(!panel)
        return false;
    return panel->isInVisibleChain();
}

// static
void LLGroupActions::inspect(const LLUUID& group_id)
{
    LLFloaterReg::showInstance("inspect_group", LLSD().with("group_id", group_id));
}

// static
void LLGroupActions::show(const LLUUID &group_id, bool expand_notices_tab)
{
    if (group_id.isNull())
        return;

    LLSD params;
    params["group_id"] = group_id;
    params["open_tab_name"] = "panel_group_info_sidetray";
    if (expand_notices_tab)
    {
        params["action"] = "show_notices";
    }

    // <FS:Ansariel> Standalone group floaters
    //LLFloaterSidePanelContainer::showPanel("people", "panel_group_info_sidetray", params);
    //LLFloater *floater = LLFloaterReg::getTypedInstance<LLFloaterSidePanelContainer>("people");
    //if (!floater->isFrontmost())
    //{
<<<<<<< HEAD
    //    floater->setVisibleAndFrontmost(TRUE, params);
    //}
    LLFloater* floater = nullptr;
    if (gSavedSettings.getBOOL("FSUseStandaloneGroupFloater"))
    {
        if (expand_notices_tab)
            floater = FSFloaterGroup::openGroupFloater(params);
        else
        floater = FSFloaterGroup::openGroupFloater(group_id);
    }
    else
    {
        LLFloaterSidePanelContainer::showPanel("people", "panel_group_info_sidetray", params);
        LLFloaterSidePanelContainer* floater_people = LLFloaterReg::findTypedInstance<LLFloaterSidePanelContainer>("people");
        if (floater_people)
        {
            LLPanel* group_info_panel = floater_people->getPanel("people", "panel_group_info_sidetray");
            if (group_info_panel && group_info_panel->getVisible())
            {
                floater = floater_people;
            }
        }
    }

    if (floater)
    {
        if (floater->isMinimized())
        {
            floater->setMinimized(FALSE);
        }
        if (!floater->hasFocus())
        {
            floater->setFocus(TRUE);
        }
    }
=======
    //    floater->setVisibleAndFrontmost(true, params);
    //}
    LLFloater* floater = nullptr;
    if (gSavedSettings.getBOOL("FSUseStandaloneGroupFloater"))
    {
        if (expand_notices_tab)
            floater = FSFloaterGroup::openGroupFloater(params);
        else
            floater = FSFloaterGroup::openGroupFloater(group_id);
    }
    else
    {
        LLFloaterSidePanelContainer::showPanel("people", "panel_group_info_sidetray", params);
        LLFloaterSidePanelContainer* floater_people = LLFloaterReg::findTypedInstance<LLFloaterSidePanelContainer>("people");
        if (floater_people)
        {
            LLPanel* group_info_panel = floater_people->getPanel("people", "panel_group_info_sidetray");
            if (group_info_panel && group_info_panel->getVisible())
            {
                floater = floater_people;
            }
        }
    }

    if (floater)
    {
        if (floater->isMinimized())
        {
            floater->setMinimized(false);
        }
        if (!floater->hasFocus())
        {
            floater->setFocus(true);
        }
    }
>>>>>>> 050d2fef
    // </FS:Ansariel>
}

// <FS:Ansariel> Standalone group floaters
//void LLGroupActions::refresh_notices()
void LLGroupActions::refresh_notices(const LLUUID& group_id /*= LLUUID::null*/)
{
    // <FS:Ansariel> Standalone group floaters
    //if(!isGroupUIVisible())
    //  return;
    // </FS:Ansariel>

    LLSD params;
    params["group_id"] = LLUUID::null;
    params["open_tab_name"] = "panel_group_info_sidetray";
    params["action"] = "refresh_notices";

    // <FS:Ansariel> Standalone group floaters
    //LLFloaterSidePanelContainer::showPanel("people", "panel_group_info_sidetray", params);
    if (gSavedSettings.getBOOL("FSUseStandaloneGroupFloater"))
    {
        if (FSFloaterGroup::isFloaterVisible(group_id))
        {
            FSFloaterGroup::openGroupFloater(LLSD().with("group_id", group_id).with("open_tab_name", "panel_group_info_sidetray").with("action", "refresh_notices"));
        }
    }
    else
    {
        if (isGroupUIVisible())
        {
            LLFloaterSidePanelContainer::showPanel("people", "panel_group_info_sidetray", params);
        }
    }
    // </FS:Ansariel>
}

//static
void LLGroupActions::refresh(const LLUUID& group_id)
{
    // <FS:Ansariel> Standalone group floaters
    //if(!isGroupUIVisible())
    //  return;
    // </FS:Ansariel>

    LLSD params;
    params["group_id"] = group_id;
    params["open_tab_name"] = "panel_group_info_sidetray";
    params["action"] = "refresh";

    // <FS:Ansariel> Standalone group floaters
    //LLFloaterSidePanelContainer::showPanel("people", "panel_group_info_sidetray", params);
    if (gSavedSettings.getBOOL("FSUseStandaloneGroupFloater"))
    {
        if (FSFloaterGroup::isFloaterVisible(group_id))
        {
            FSFloaterGroup::openGroupFloater(params);
        }
    }
    else
    {
        if (isGroupUIVisible())
        {
            LLFloaterSidePanelContainer::showPanel("people", "panel_group_info_sidetray", params);
        }
    }
    // </FS:Ansariel>
}

//static
void LLGroupActions::createGroup()
{
    LLSD params;
    params["group_id"] = LLUUID::null;
    params["open_tab_name"] = "panel_group_creation_sidetray";
    params["action"] = "create";

    // <FS:Ansariel> Standalone group floaters
    //LLFloaterSidePanelContainer::showPanel("people", "panel_group_creation_sidetray", params);
    if (gSavedSettings.getBOOL("FSUseStandaloneGroupFloater"))
    {
        FSFloaterGroup::openGroupFloater(params);
    }
    else
    {
        LLFloaterSidePanelContainer::showPanel("people", "panel_group_creation_sidetray", params);
    }
    // </FS:Ansariel>
}
//static
void LLGroupActions::closeGroup(const LLUUID& group_id)
{
    // <FS:Ansariel> Standalone group floaters
    //if(!isGroupUIVisible())
    //  return;
    // </FS:Ansariel>

    LLSD params;
    params["group_id"] = group_id;
    params["open_tab_name"] = "panel_group_info_sidetray";
    params["action"] = "close";

    // <FS:Ansariel> Standalone group floaters
    //LLFloaterSidePanelContainer::showPanel("people", "panel_group_info_sidetray", params);
    if (gSavedSettings.getBOOL("FSUseStandaloneGroupFloater"))
    {
        FSFloaterGroup::closeGroupFloater(group_id);
    }
    else
    {
        if (isGroupUIVisible())
        {
            LLFloaterSidePanelContainer::showPanel("people", "panel_group_info_sidetray", params);
        }
    }
    // </FS:Ansariel>
}

// static
LLUUID LLGroupActions::startIM(const LLUUID& group_id)
{
    if (group_id.isNull()) return LLUUID::null;

// [RLVa:KB] - Checked: 2013-05-09 (RLVa-1.4.9)
    if (!RlvActions::canStartIM(group_id))
    {
        make_ui_sound("UISndInvalidOp");
        RlvUtil::notifyBlocked(RlvStringKeys::Blocked::StartIm, LLSD().with("RECIPIENT", LLSLURL("group", group_id, "about").getSLURLString()));
        return LLUUID::null;
    }
// [/RLVa:KB]

    LLGroupData group_data;
    if (gAgent.getGroupData(group_id, group_data))
    {
        // <exodus>
        // Unmute the group if the user tries to start a session with it.
        exoGroupMuteList::instance().remove(group_id);
        // </exodus>
        LLUUID session_id = gIMMgr->addSession(
            group_data.mName,
            IM_SESSION_GROUP_START,
            group_id);
        if (session_id != LLUUID::null)
        {
            // <FS:Ansariel> [FS communication UI]
            //LLFloaterIMContainer::getInstance()->showConversation(session_id);
            FSFloaterIM::show(session_id);
            // </FS:Ansariel> [FS communication UI]
        }
        make_ui_sound("UISndStartIM");
        return session_id;
    }
    else
    {
        // this should never happen, as starting a group IM session
        // relies on you belonging to the group and hence having the group data
        make_ui_sound("UISndInvalidOp");
        return LLUUID::null;
    }
}

// [SL:KB] - Patch: Chat-GroupSnooze | Checked: 2012-06-17 (Catznip-3.3)
static void snooze_group_im(const LLUUID& group_id, S32 duration = -1)
{
    LLUUID session_id = gIMMgr->computeSessionID(IM_SESSION_GROUP_START, group_id);
    if (session_id.notNull())
    {
        LLIMModel::LLIMSession* session = LLIMModel::instance().findIMSession(session_id);

        if (!session)
        {
            LL_WARNS() << "Empty session." << LL_ENDL;
            return;
        }

        session->mSnoozeTime = duration;
        session->mCloseAction = LLIMModel::LLIMSession::CLOSE_SNOOZE;

        gIMMgr->leaveSession(session_id);
    }
}

static void snooze_group_im_duration_callback(const LLSD& notification, const LLSD& response, const LLUUID& group_id)
{
    S32 option = LLNotificationsUtil::getSelectedOption(notification, response);
    if (0 == option)
    {
        std::istringstream duration_str(response["duration"].asString());
        S32 duration(-1);
        if (duration_str >> duration && duration >= 0)
        {
            snooze_group_im(group_id, duration);
        }
        else
        {
            LLNotificationsUtil::add("SnoozeDurationInvalidInput");
        }
    }
}

static void confirm_group_im_snooze(const LLUUID& group_id)
{
    if (group_id.isNull())
    {
<<<<<<< HEAD
        return;
    }

    if (gSavedSettings.getBOOL("FSEnablePerGroupSnoozeDuration"))
    {
        LLSD args;
        args["DURATION"] = gSavedSettings.getS32("GroupSnoozeTime");

        LLNotificationsUtil::add("SnoozeDuration", args, LLSD(), boost::bind(&snooze_group_im_duration_callback, _1, _2, group_id));
        return;
    }

=======
        return;
    }

    if (gSavedSettings.getBOOL("FSEnablePerGroupSnoozeDuration"))
    {
        LLSD args;
        args["DURATION"] = gSavedSettings.getS32("GroupSnoozeTime");

        LLNotificationsUtil::add("SnoozeDuration", args, LLSD(), boost::bind(&snooze_group_im_duration_callback, _1, _2, group_id));
        return;
    }

>>>>>>> 050d2fef
    snooze_group_im(group_id);
}

static void close_group_im(const LLUUID& group_id, LLIMModel::LLIMSession::SCloseAction close_action)
{
    if (group_id.isNull())
    {
        return;
    }

    LLUUID session_id = gIMMgr->computeSessionID(IM_SESSION_GROUP_START, group_id);
    if (session_id.notNull())
    {
        LLIMModel::LLIMSession* pIMSession = LLIMModel::getInstance()->findIMSession(session_id);
        if (pIMSession)
        {
            pIMSession->mCloseAction = close_action;
        }
        gIMMgr->leaveSession(session_id);
    }
}

void LLGroupActions::leaveIM(const LLUUID& group_id)
{
    close_group_im(group_id, LLIMModel::LLIMSession::CLOSE_LEAVE);
}

void LLGroupActions::snoozeIM(const LLUUID& group_id)
{
    confirm_group_im_snooze(group_id);
}

void LLGroupActions::endIM(const LLUUID& group_id)
{
    close_group_im(group_id, LLIMModel::LLIMSession::CLOSE_DEFAULT);
}

// [/SL:KB]
//// static
//void LLGroupActions::endIM(const LLUUID& group_id)
//{
//  if (group_id.isNull())
//      return;
//
//  LLUUID session_id = gIMMgr->computeSessionID(IM_SESSION_GROUP_START, group_id);
//  if (session_id != LLUUID::null)
//  {
//      gIMMgr->leaveSession(session_id);
//  }
//}

// static
bool LLGroupActions::isInGroup(const LLUUID& group_id)
{
    // *TODO: Move all the LLAgent group stuff into another class, such as
    // this one.
    return gAgent.isInGroup(group_id);
}

// static
bool LLGroupActions::isAvatarMemberOfGroup(const LLUUID& group_id, const LLUUID& avatar_id)
{
    if(group_id.isNull() || avatar_id.isNull())
    {
        return false;
    }

    LLGroupMgrGroupData* group_data = LLGroupMgr::getInstance()->getGroupData(group_id);
    if(!group_data)
    {
        return false;
    }

    if(group_data->mMembers.end() == group_data->mMembers.find(avatar_id))
    {
        return false;
    }

    return true;
}

// [SL:KB] - Patch: Chat-GroupSessionEject | Checked: 2012-02-04 (Catznip-3.2.1) | Added: Catznip-3.2.1
bool LLGroupActions::canEjectFromGroup(const LLUUID& idGroup, const LLUUID& idAgent)
{
    if (gAgent.isGodlike())
    {
        return true;
    }

    if (gAgent.hasPowerInGroup(idGroup, GP_MEMBER_EJECT))
    {
        const LLGroupMgrGroupData* pGroupData = LLGroupMgr::getInstance()->getGroupData(idGroup);
        if ( (!pGroupData) || (!pGroupData->isMemberDataComplete()) )
        {
            // There is no (or not enough) information on this group but the user does have the group eject power
            return true;
        }

        LLGroupMgrGroupData::member_list_t::const_iterator itMember = pGroupData->mMembers.find(idAgent);
        if (pGroupData->mMembers.end() != itMember)
        {
            const LLGroupMemberData* pMemberData = (*itMember).second;
            if ( (pGroupData->isRoleDataComplete()) && (pGroupData->isRoleMemberDataComplete()) )
            {
                for (LLGroupMemberData::role_list_t::const_iterator itRole = pMemberData->roleBegin();
                        itRole != pMemberData->roleEnd(); ++itRole)
                {
                    if ((*itRole).first.notNull())
                    {
                        // Someone who belongs to any roles other than "Everyone" can't be ejected
                        return false;
                    }
                }
            }
            // Owners can never be ejected
            return (itMember->second) && (!itMember->second->isOwner());
        }
    }
    return false;
}

void LLGroupActions::ejectFromGroup(const LLUUID& idGroup, const LLUUID& idAgent)
{
    LLSD args;
    LLSD payload;
    payload["avatar_id"] = idAgent;
    payload["group_id"] = idGroup;
    // <FS:Ansariel> Show complete name in eject dialog
    //std::string fullname = LLSLURL("agent", idAgent, "inspect").getSLURLString();
    std::string fullname = LLSLURL("agent", idAgent, "completename").getSLURLString();
    // </FS:Ansariel>
    args["AVATAR_NAME"] = fullname;
    LLNotificationsUtil::add("EjectGroupMemberWarning",
                             args,
                             payload,
                             callbackEject);
}

bool LLGroupActions::callbackEject(const LLSD& notification, const LLSD& response)
{
    S32 option = LLNotificationsUtil::getSelectedOption(notification, response);
    if (2 == option) // Cancel button
    {
        return false;
    }
    if (0 == option) // Eject button
    {
        LLUUID idAgent = notification["payload"]["avatar_id"].asUUID();
        LLUUID idGroup = notification["payload"]["group_id"].asUUID();

        if (!canEjectFromGroup(idGroup, idAgent))
            return false;

        uuid_vec_t idAgents;
        idAgents.push_back(idAgent);
        LLGroupMgr::instance().sendGroupMemberEjects(idGroup, idAgents);
    }
    return false;
}
// [/SL:KB]

//-- Private methods ----------------------------------------------------------

// static
bool LLGroupActions::onLeaveGroup(const LLSD& notification, const LLSD& response)
{
    S32 option = LLNotificationsUtil::getSelectedOption(notification, response);
    LLUUID group_id = notification["payload"]["group_id"].asUUID();
    if(option == 0)
    {
        // <FS:Ansariel> Standalone group floaters
        if (gSavedSettings.getBOOL("FSUseStandaloneGroupFloater"))
        {
            FSFloaterGroup::closeGroupFloater(group_id);
        }
        // </FS:Ansariel>
        LLMessageSystem* msg = gMessageSystem;
        msg->newMessageFast(_PREHASH_LeaveGroupRequest);
        msg->nextBlockFast(_PREHASH_AgentData);
        msg->addUUIDFast(_PREHASH_AgentID, gAgent.getID());
        msg->addUUIDFast(_PREHASH_SessionID, gAgent.getSessionID());
        msg->nextBlockFast(_PREHASH_GroupData);
        msg->addUUIDFast(_PREHASH_GroupID, group_id);
        gAgent.sendReliableMessage();
    }
    return false;
}<|MERGE_RESOLUTION|>--- conflicted
+++ resolved
@@ -288,11 +288,7 @@
     }
 // [/RLVa:KB]
 
-<<<<<<< HEAD
     LLUUID session_id = gIMMgr->addSession(gdata.mName, IM_SESSION_GROUP_START, group_id, LLSD());
-=======
-    LLUUID session_id = gIMMgr->addSession(gdata.mName, IM_SESSION_GROUP_START, group_id, true);
->>>>>>> 050d2fef
     if (session_id == LLUUID::null)
     {
         LL_WARNS() << "Error adding session" << LL_ENDL;
@@ -487,8 +483,7 @@
     //LLFloater *floater = LLFloaterReg::getTypedInstance<LLFloaterSidePanelContainer>("people");
     //if (!floater->isFrontmost())
     //{
-<<<<<<< HEAD
-    //    floater->setVisibleAndFrontmost(TRUE, params);
+    //    floater->setVisibleAndFrontmost(true, params);
     //}
     LLFloater* floater = nullptr;
     if (gSavedSettings.getBOOL("FSUseStandaloneGroupFloater"))
@@ -516,50 +511,13 @@
     {
         if (floater->isMinimized())
         {
-            floater->setMinimized(FALSE);
+            floater->setMinimized(false);
         }
         if (!floater->hasFocus())
         {
-            floater->setFocus(TRUE);
-        }
-    }
-=======
-    //    floater->setVisibleAndFrontmost(true, params);
-    //}
-    LLFloater* floater = nullptr;
-    if (gSavedSettings.getBOOL("FSUseStandaloneGroupFloater"))
-    {
-        if (expand_notices_tab)
-            floater = FSFloaterGroup::openGroupFloater(params);
-        else
-            floater = FSFloaterGroup::openGroupFloater(group_id);
-    }
-    else
-    {
-        LLFloaterSidePanelContainer::showPanel("people", "panel_group_info_sidetray", params);
-        LLFloaterSidePanelContainer* floater_people = LLFloaterReg::findTypedInstance<LLFloaterSidePanelContainer>("people");
-        if (floater_people)
-        {
-            LLPanel* group_info_panel = floater_people->getPanel("people", "panel_group_info_sidetray");
-            if (group_info_panel && group_info_panel->getVisible())
-            {
-                floater = floater_people;
-            }
-        }
-    }
-
-    if (floater)
-    {
-        if (floater->isMinimized())
-        {
-            floater->setMinimized(false);
-        }
-        if (!floater->hasFocus())
-        {
             floater->setFocus(true);
         }
     }
->>>>>>> 050d2fef
     // </FS:Ansariel>
 }
 
@@ -764,7 +722,6 @@
 {
     if (group_id.isNull())
     {
-<<<<<<< HEAD
         return;
     }
 
@@ -777,20 +734,6 @@
         return;
     }
 
-=======
-        return;
-    }
-
-    if (gSavedSettings.getBOOL("FSEnablePerGroupSnoozeDuration"))
-    {
-        LLSD args;
-        args["DURATION"] = gSavedSettings.getS32("GroupSnoozeTime");
-
-        LLNotificationsUtil::add("SnoozeDuration", args, LLSD(), boost::bind(&snooze_group_im_duration_callback, _1, _2, group_id));
-        return;
-    }
-
->>>>>>> 050d2fef
     snooze_group_im(group_id);
 }
 
