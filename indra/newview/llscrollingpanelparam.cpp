/**
 * @file llscrollingpanelparam.cpp
 * @brief UI panel for a list of visual param panels
 *
 * $LicenseInfo:firstyear=2009&license=viewerlgpl$
 * Second Life Viewer Source Code
 * Copyright (C) 2010, Linden Research, Inc.
 *
 * This library is free software; you can redistribute it and/or
 * modify it under the terms of the GNU Lesser General Public
 * License as published by the Free Software Foundation;
 * version 2.1 of the License only.
 *
 * This library is distributed in the hope that it will be useful,
 * but WITHOUT ANY WARRANTY; without even the implied warranty of
 * MERCHANTABILITY or FITNESS FOR A PARTICULAR PURPOSE.  See the GNU
 * Lesser General Public License for more details.
 *
 * You should have received a copy of the GNU Lesser General Public
 * License along with this library; if not, write to the Free Software
 * Foundation, Inc., 51 Franklin Street, Fifth Floor, Boston, MA  02110-1301  USA
 *
 * Linden Research, Inc., 945 Battery Street, San Francisco, CA  94111  USA
 * $/LicenseInfo$
 */

#include "llviewerprecompiledheaders.h"

#include "llscrollingpanelparam.h"
#include "llviewerjointmesh.h"
#include "llviewervisualparam.h"
#include "llwearable.h"
#include "llviewervisualparam.h"
#include "lltoolmorph.h"
#include "lltrans.h"
#include "llbutton.h"
#include "llsliderctrl.h"
#include "llagent.h"
#include "llviewborder.h"
#include "llvoavatarself.h"

// Constants for LLPanelVisualParam
const F32 LLScrollingPanelParam::PARAM_STEP_TIME_THRESHOLD = 0.25f;

const S32 LLScrollingPanelParam::PARAM_HINT_WIDTH = 128;
const S32 LLScrollingPanelParam::PARAM_HINT_HEIGHT = 128;

// LLScrollingPanelParam
//static
S32 LLScrollingPanelParam::sUpdateDelayFrames = 0;

LLScrollingPanelParam::LLScrollingPanelParam( const LLPanel::Params& panel_params,
                          LLViewerJointMesh* mesh, LLViewerVisualParam* param, bool allow_modify, LLWearable* wearable, LLJoint* jointp, bool use_hints )
    : LLScrollingPanelParamBase( panel_params, mesh, param, allow_modify, wearable, jointp, use_hints)
{
    mLessBtn = getChild<LLButton>("less");
    mMoreBtn = getChild<LLButton>("more");
    mLeftBorder = getChild<LLViewBorder>("left_border");
    mRightBorder = getChild<LLViewBorder>("right_border");
    mMinParamText = getChild<LLUICtrl>("min param text");
    mMaxParamText = getChild<LLUICtrl>("max param text");

    // *HACK To avoid hard coding texture position, lets use border's position for texture.
    static LLUICachedControl<S32> slider_ctrl_height ("UISliderctrlHeight", 0);
    S32 pos_x = mLeftBorder->getRect().mLeft + mLeftBorder->getBorderWidth();
    S32 pos_y = mLeftBorder->getRect().mBottom + mLeftBorder->getBorderWidth();
    F32 min_weight = param->getMinWeight();
    F32 max_weight = param->getMaxWeight();

    mHintMin = new LLVisualParamHint( pos_x, pos_y, PARAM_HINT_WIDTH, PARAM_HINT_HEIGHT, mesh, (LLViewerVisualParam*) wearable->getVisualParam(param->getID()), wearable,  min_weight, jointp);
    pos_x = mRightBorder->getRect().mLeft + mLeftBorder->getBorderWidth();
    mHintMax = new LLVisualParamHint( pos_x, pos_y, PARAM_HINT_WIDTH, PARAM_HINT_HEIGHT, mesh, (LLViewerVisualParam*) wearable->getVisualParam(param->getID()), wearable, max_weight, jointp );

    mHintMin->setAllowsUpdates( false );
    mHintMax->setAllowsUpdates( false );

    mMinParamText->setValue(LLTrans::getString(param->getMinDisplayName()));
    mMaxParamText->setValue(LLTrans::getString(param->getMaxDisplayName()));

    mLessBtn->setMouseDownCallback(LLScrollingPanelParam::onHintMinMouseDown, this);
    mLessBtn->setMouseUpCallback(LLScrollingPanelParam::onHintMinMouseUp, this);
    mLessBtn->setHeldDownCallback(LLScrollingPanelParam::onHintMinHeldDown, this);
    mLessBtn->setHeldDownDelay(PARAM_STEP_TIME_THRESHOLD);

    mMoreBtn->setMouseDownCallback(LLScrollingPanelParam::onHintMaxMouseDown, this);
    mMoreBtn->setMouseUpCallback(LLScrollingPanelParam::onHintMaxMouseUp, this);
    mMoreBtn->setHeldDownCallback(LLScrollingPanelParam::onHintMaxHeldDown, this);
    mMoreBtn->setHeldDownDelay(PARAM_STEP_TIME_THRESHOLD);

    setVisible(false);
    setBorderVisible( false );
}

LLScrollingPanelParam::~LLScrollingPanelParam()
{
}
void LLScrollingPanelParam::updatePanel(bool allow_modify)
{
    if (!mWearable)
    {
        // not editing a wearable just now, no update necessary
        return;
    }
    LLScrollingPanelParamBase::updatePanel(allow_modify);

    mHintMin->requestUpdate( sUpdateDelayFrames++ );
    mHintMax->requestUpdate( sUpdateDelayFrames++ );
    mLessBtn->setEnabled(mAllowModify);
    mMoreBtn->setEnabled(mAllowModify);
}

void LLScrollingPanelParam::setVisible( bool visible )
{
    if( getVisible() != visible )
    {
        LLPanel::setVisible( visible );
        if (mHintMin)
            mHintMin->setAllowsUpdates( visible );
        if (mHintMax)
            mHintMax->setAllowsUpdates( visible );

        if( visible )
        {
            if (mHintMin)
                mHintMin->setUpdateDelayFrames( sUpdateDelayFrames++ );
            if (mHintMax)
                mHintMax->setUpdateDelayFrames( sUpdateDelayFrames++ );
        }
    }
}

void LLScrollingPanelParam::draw()
{
    if( !mWearable )
    {
        return;
    }

    mLessBtn->setVisible( mHintMin->getVisible());
    mMoreBtn->setVisible( mHintMax->getVisible());

    // hide borders if texture has been loaded
    mLeftBorder->setVisible( !mHintMin->getVisible());
    mRightBorder->setVisible( !mHintMax->getVisible());

    // Draw all the children except for the labels
    mMinParamText->setVisible( false );
    mMaxParamText->setVisible( false );
    LLPanel::draw();

    // If we're in a focused floater, don't apply the floater's alpha to visual param hint,
    // making its behavior similar to texture controls'.
    F32 alpha = getTransparencyType() == TT_ACTIVE ? 1.0f : getCurrentTransparency();

    // Draw the hints over the "less" and "more" buttons.
    gGL.pushUIMatrix();
    {
        const LLRect& r = mHintMin->getRect();
        gGL.translateUI((F32)r.mLeft, (F32)r.mBottom, 0.f);
        mHintMin->draw(alpha);
    }
    gGL.popUIMatrix();

    gGL.pushUIMatrix();
    {
        const LLRect& r = mHintMax->getRect();
        gGL.translateUI((F32)r.mLeft, (F32)r.mBottom, 0.f);
        mHintMax->draw(alpha);
    }
    gGL.popUIMatrix();


    // Draw labels on top of the buttons
    mMinParamText->setVisible( true );
    drawChild(mMinParamText);

    mMaxParamText->setVisible( true );
    drawChild(mMaxParamText);
}

// static
void LLScrollingPanelParam::onSliderMouseDown(LLUICtrl* ctrl, void* userdata)
{
}

// static
void LLScrollingPanelParam::onSliderMouseUp(LLUICtrl* ctrl, void* userdata)
{
    LLScrollingPanelParam* self = (LLScrollingPanelParam*) userdata;
    LLVisualParamHint::requestHintUpdates( self->mHintMin, self->mHintMax );
}

// static
void LLScrollingPanelParam::onHintMinMouseDown( void* userdata )
{
    LLScrollingPanelParam* self = (LLScrollingPanelParam*) userdata;
    self->onHintMouseDown( self->mHintMin );
}

// static
void LLScrollingPanelParam::onHintMaxMouseDown( void* userdata )
{
    LLScrollingPanelParam* self = (LLScrollingPanelParam*) userdata;
    self->onHintMouseDown( self->mHintMax );
}


void LLScrollingPanelParam::onHintMouseDown( LLVisualParamHint* hint )
{
    // morph towards this result
    F32 current_weight = mWearable->getVisualParamWeight( hint->getVisualParam()->getID() );

    // if we have maxed out on this morph, we shouldn't be able to click it
    if( hint->getVisualParamWeight() != current_weight )
    {
        mMouseDownTimer.reset();
        mLastHeldTime = 0.f;
    }
}

// static
void LLScrollingPanelParam::onHintMinHeldDown( void* userdata )
{
    LLScrollingPanelParam* self = (LLScrollingPanelParam*) userdata;
    self->onHintHeldDown( self->mHintMin );
}

// static
void LLScrollingPanelParam::onHintMaxHeldDown( void* userdata )
{
    LLScrollingPanelParam* self = (LLScrollingPanelParam*) userdata;
    self->onHintHeldDown( self->mHintMax );
}

void LLScrollingPanelParam::onHintHeldDown( LLVisualParamHint* hint )
{
    F32 current_weight = mWearable->getVisualParamWeight( hint->getVisualParam()->getID() );

    if (current_weight != hint->getVisualParamWeight() )
    {
        const F32 FULL_BLEND_TIME = 2.f;
        F32 elapsed_time = mMouseDownTimer.getElapsedTimeF32() - mLastHeldTime;
        mLastHeldTime += elapsed_time;

        F32 new_weight;
        if (current_weight > hint->getVisualParamWeight() )
        {
            new_weight = current_weight - (elapsed_time / FULL_BLEND_TIME);
        }
        else
        {
            new_weight = current_weight + (elapsed_time / FULL_BLEND_TIME);
        }

        // Make sure we're not taking the slider out of bounds
        // (this is where some simple UI limits are stored)
        F32 new_percent = weightToPercent(new_weight);
        LLSliderCtrl* slider = getChild<LLSliderCtrl>("param slider");
        if (slider)
        {
            if (slider->getMinValue() < new_percent
                && new_percent < slider->getMaxValue())
            {
                // <FS:Ansariel> [Legacy Bake]
                //mWearable->setVisualParamWeight( hint->getVisualParam()->getID(), new_weight);
<<<<<<< HEAD
                mWearable->setVisualParamWeight( hint->getVisualParam()->getID(), new_weight, FALSE);
=======
                mWearable->setVisualParamWeight( hint->getVisualParam()->getID(), new_weight, false);
>>>>>>> 050d2fef
                mWearable->writeToAvatar(gAgentAvatarp);
                gAgentAvatarp->updateVisualParams();

                slider->setValue( weightToPercent( new_weight ) );
            }
        }
    }
}

// static
void LLScrollingPanelParam::onHintMinMouseUp( void* userdata )
{
    LLScrollingPanelParam* self = (LLScrollingPanelParam*) userdata;

    F32 elapsed_time = self->mMouseDownTimer.getElapsedTimeF32();

    LLVisualParamHint* hint = self->mHintMin;

    if (elapsed_time < PARAM_STEP_TIME_THRESHOLD)
    {
        // step in direction
        F32 current_weight = self->mWearable->getVisualParamWeight( hint->getVisualParam()->getID() );
        F32 range = self->mHintMax->getVisualParamWeight() - self->mHintMin->getVisualParamWeight();
        // step a fraction in the negative directiona
        F32 new_weight = current_weight - (range / 10.f);
        F32 new_percent = self->weightToPercent(new_weight);
        LLSliderCtrl* slider = self->getChild<LLSliderCtrl>("param slider");
        if (slider)
        {
            if (slider->getMinValue() < new_percent
                && new_percent < slider->getMaxValue())
            {
                // <FS:Ansariel> [Legacy Bake]
                //self->mWearable->setVisualParamWeight(hint->getVisualParam()->getID(), new_weight);
<<<<<<< HEAD
                self->mWearable->setVisualParamWeight(hint->getVisualParam()->getID(), new_weight, FALSE);
=======
                self->mWearable->setVisualParamWeight(hint->getVisualParam()->getID(), new_weight, false);
>>>>>>> 050d2fef
                self->mWearable->writeToAvatar(gAgentAvatarp);
                slider->setValue( self->weightToPercent( new_weight ) );
            }
        }
    }

    LLVisualParamHint::requestHintUpdates( self->mHintMin, self->mHintMax );
}

void LLScrollingPanelParam::onHintMaxMouseUp( void* userdata )
{
    LLScrollingPanelParam* self = (LLScrollingPanelParam*) userdata;

    F32 elapsed_time = self->mMouseDownTimer.getElapsedTimeF32();

    if (isAgentAvatarValid())
    {
        LLVisualParamHint* hint = self->mHintMax;

        if (elapsed_time < PARAM_STEP_TIME_THRESHOLD)
        {
            // step in direction
            F32 current_weight = self->mWearable->getVisualParamWeight( hint->getVisualParam()->getID() );
            F32 range = self->mHintMax->getVisualParamWeight() - self->mHintMin->getVisualParamWeight();
            // step a fraction in the negative direction
            F32 new_weight = current_weight + (range / 10.f);
            F32 new_percent = self->weightToPercent(new_weight);
            LLSliderCtrl* slider = self->getChild<LLSliderCtrl>("param slider");
            if (slider)
            {
                if (slider->getMinValue() < new_percent
                    && new_percent < slider->getMaxValue())
                {
                    // <FS:Ansariel> [Legacy Bake]
                    //self->mWearable->setVisualParamWeight(hint->getVisualParam()->getID(), new_weight);
<<<<<<< HEAD
                    self->mWearable->setVisualParamWeight(hint->getVisualParam()->getID(), new_weight, FALSE);
=======
                    self->mWearable->setVisualParamWeight(hint->getVisualParam()->getID(), new_weight, false);
>>>>>>> 050d2fef
                    self->mWearable->writeToAvatar(gAgentAvatarp);
                    slider->setValue( self->weightToPercent( new_weight ) );
                }
            }
        }
    }

    LLVisualParamHint::requestHintUpdates( self->mHintMin, self->mHintMax );
}


F32 LLScrollingPanelParam::weightToPercent( F32 weight )
{
    LLViewerVisualParam* param = mParam;
    return (weight - param->getMinWeight()) /  (param->getMaxWeight() - param->getMinWeight()) * 100.f;
}

F32 LLScrollingPanelParam::percentToWeight( F32 percent )
{
    LLViewerVisualParam* param = mParam;
    return percent / 100.f * (param->getMaxWeight() - param->getMinWeight()) + param->getMinWeight();
}<|MERGE_RESOLUTION|>--- conflicted
+++ resolved
@@ -263,11 +263,7 @@
             {
                 // <FS:Ansariel> [Legacy Bake]
                 //mWearable->setVisualParamWeight( hint->getVisualParam()->getID(), new_weight);
-<<<<<<< HEAD
-                mWearable->setVisualParamWeight( hint->getVisualParam()->getID(), new_weight, FALSE);
-=======
                 mWearable->setVisualParamWeight( hint->getVisualParam()->getID(), new_weight, false);
->>>>>>> 050d2fef
                 mWearable->writeToAvatar(gAgentAvatarp);
                 gAgentAvatarp->updateVisualParams();
 
@@ -302,11 +298,7 @@
             {
                 // <FS:Ansariel> [Legacy Bake]
                 //self->mWearable->setVisualParamWeight(hint->getVisualParam()->getID(), new_weight);
-<<<<<<< HEAD
-                self->mWearable->setVisualParamWeight(hint->getVisualParam()->getID(), new_weight, FALSE);
-=======
                 self->mWearable->setVisualParamWeight(hint->getVisualParam()->getID(), new_weight, false);
->>>>>>> 050d2fef
                 self->mWearable->writeToAvatar(gAgentAvatarp);
                 slider->setValue( self->weightToPercent( new_weight ) );
             }
@@ -342,11 +334,7 @@
                 {
                     // <FS:Ansariel> [Legacy Bake]
                     //self->mWearable->setVisualParamWeight(hint->getVisualParam()->getID(), new_weight);
-<<<<<<< HEAD
-                    self->mWearable->setVisualParamWeight(hint->getVisualParam()->getID(), new_weight, FALSE);
-=======
                     self->mWearable->setVisualParamWeight(hint->getVisualParam()->getID(), new_weight, false);
->>>>>>> 050d2fef
                     self->mWearable->writeToAvatar(gAgentAvatarp);
                     slider->setValue( self->weightToPercent( new_weight ) );
                 }
