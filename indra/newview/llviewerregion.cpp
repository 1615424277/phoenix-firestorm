--- conflicted
+++ resolved
@@ -1984,14 +1984,7 @@
 	mLastPacketsLost =	mPacketsLost;
 
 	mPacketsIn =				cdp->getPacketsIn();
-<<<<<<< HEAD
-	// <FS:Ansariel> FIRE-17071: UDP network data measuring is wrong
-	//mBitsIn =					8 * cdp->getBytesIn();
 	mBitsIn =					cdp->getBytesIn();
-	// </FS:Ansariel>
-=======
-	mBitsIn =					cdp->getBytesIn();
->>>>>>> 4e1f8165
 	mPacketsOut =				cdp->getPacketsOut();
 	mPacketsLost =				cdp->getPacketsLost();
 	mPingDelay =				cdp->getPingDelay();
