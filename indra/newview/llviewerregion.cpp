/** 
 * @file llviewerregion.cpp
 * @brief Implementation of the LLViewerRegion class.
 *
 * $LicenseInfo:firstyear=2000&license=viewerlgpl$
 * Second Life Viewer Source Code
 * Copyright (C) 2010-2013, Linden Research, Inc.
 * 
 * This library is free software; you can redistribute it and/or
 * modify it under the terms of the GNU Lesser General Public
 * License as published by the Free Software Foundation;
 * version 2.1 of the License only.
 * 
 * This library is distributed in the hope that it will be useful,
 * but WITHOUT ANY WARRANTY; without even the implied warranty of
 * MERCHANTABILITY or FITNESS FOR A PARTICULAR PURPOSE.  See the GNU
 * Lesser General Public License for more details.
 * 
 * You should have received a copy of the GNU Lesser General Public
 * License along with this library; if not, write to the Free Software
 * Foundation, Inc., 51 Franklin Street, Fifth Floor, Boston, MA  02110-1301  USA
 * 
 * Linden Research, Inc., 945 Battery Street, San Francisco, CA  94111  USA
 * $/LicenseInfo$
 */

#include "llviewerprecompiledheaders.h"

#include "llviewerregion.h"

// linden libraries
#include "indra_constants.h"
#include "llaisapi.h"
#include "llavatarnamecache.h"		// name lookup cap url
#include "llfloaterreg.h"
#include "llmath.h"
#include "llregionflags.h"
#include "llregionhandle.h"
#include "llsurface.h"
#include "message.h"
//#include "vmath.h"
#include "v3math.h"
#include "v4math.h"

#include "llagent.h"
#include "llagentcamera.h"
#include "llavatarrenderinfoaccountant.h"
#include "llcallingcard.h"
#include "llcommandhandler.h"
#include "lldir.h"
#include "lleventpoll.h"
#include "llfloatergodtools.h"
#include "llfloaterreporter.h"
#include "llfloaterregioninfo.h"
#include "llhttpnode.h"
#include "llregioninfomodel.h"
#include "llsdutil.h"
#include "llstartup.h"
#include "lltrans.h"
#include "llurldispatcher.h"
#include "llviewerobjectlist.h"
#include "llviewerparceloverlay.h"
#include "llviewerstatsrecorder.h"
#include "llvlmanager.h"
#include "llvlcomposition.h"
#include "llvoavatarself.h"
#include "llvocache.h"
#include "llworld.h"
#include "llspatialpartition.h"
#include "stringize.h"
#include "llviewercontrol.h"
#include "llsdserialize.h"
#include "llfloaterperms.h"
#include "llvieweroctree.h"
#include "llviewerdisplay.h"
#include "llviewerwindow.h"
#include "llprogressview.h"
#include "llcoros.h"
#include "lleventcoro.h"
#include "llcorehttputil.h"
<<<<<<< HEAD

// <FS:CR> Opensim
#include "llviewerparcelmgr.h"	//Aurora Sim
#ifdef OPENSIM
#include "llviewernetwork.h"
#endif
// </FS:CR>
#include "llviewermenu.h"
#include "lfsimfeaturehandler.h"
=======
>>>>>>> 5ae42992

#ifdef LL_WINDOWS
	#pragma warning(disable:4355)
#endif

// When we receive a base grant of capabilities that has a different number of 
// capabilities than the original base grant received for the region, print 
// out the two lists of capabilities for analysis.
//#define DEBUG_CAPS_GRANTS

// The server only keeps our pending agent info for 60 seconds.
// We want to allow for seed cap retry, but its not useful after that 60 seconds.
// Give it 3 chances, each at 18 seconds to give ourselves a few seconds to connect anyways if we give up.
const S32 MAX_SEED_CAP_ATTEMPTS_BEFORE_LOGIN = 3;
// Even though we gave up on login, keep trying for caps after we are logged in:
const S32 MAX_CAP_REQUEST_ATTEMPTS = 30;
const U32 DEFAULT_MAX_REGION_WIDE_PRIM_COUNT = 15000;

BOOL LLViewerRegion::sVOCacheCullingEnabled = FALSE;
S32  LLViewerRegion::sLastCameraUpdated = 0;
S32  LLViewerRegion::sNewObjectCreationThrottle = -1;

typedef std::map<std::string, std::string> CapabilityMap;

static void log_capabilities(const CapabilityMap &capmap);

// support for secondlife:///app/region/{REGION} SLapps
// N.B. this is defined to work exactly like the classic secondlife://{REGION}
// However, the later syntax cannot support spaces in the region name because
// spaces (and %20 chars) are illegal in the hostname of an http URL. Some
// browsers let you get away with this, but some do not (such as Qt's Webkit).
// Hence we introduced the newer secondlife:///app/region alternative.
class LLRegionHandler : public LLCommandHandler
{
public:
    // requests will be throttled from a non-trusted browser
    LLRegionHandler() : LLCommandHandler("region", UNTRUSTED_THROTTLE) {}
       
    bool handle(const LLSD& params, const LLSD& query_map, LLMediaCtrl* web)
    {
        // make sure that we at least have a region name
        int num_params = params.size();
        if (num_params < 1)
        {
            return false;
        }
           
        // build a secondlife://{PLACE} SLurl from this SLapp
        std::string url = "secondlife://";
        for (int i = 0; i < num_params; i++)
        {
            if (i > 0)
            {
                url += "/";
            }
            url += params[i].asString();
        }
           
        // Process the SLapp as if it was a secondlife://{PLACE} SLurl
        LLURLDispatcher::dispatch(url, "clicked", web, true);
        return true;
    }
       
};
LLRegionHandler gRegionHandler;


class LLViewerRegionImpl 
{
public:
	LLViewerRegionImpl(LLViewerRegion * region, LLHost const & host):   
        mHost(host),
        mCompositionp(NULL),
        mEventPoll(NULL),
        mSeedCapMaxAttempts(MAX_CAP_REQUEST_ATTEMPTS),
        mSeedCapMaxAttemptsBeforeLogin(MAX_SEED_CAP_ATTEMPTS_BEFORE_LOGIN),
        mSeedCapAttempts(0),
        mHttpResponderID(0),
        mLastCameraUpdate(0),
        mLastCameraOrigin(),
        mVOCachePartition(NULL),
        mLandp(NULL)
	{}

	void buildCapabilityNames(LLSD& capabilityNames);

	// The surfaces and other layers
	LLSurface*	mLandp;

	// Region geometry data
	LLVector3d	mOriginGlobal;	// Location of southwest corner of region (meters)
	LLVector3d	mCenterGlobal;	// Location of center in world space (meters)
	LLHost		mHost;

	// The unique ID for this region.
	LLUUID mRegionID;

	// region/estate owner - usually null.
	LLUUID mOwnerID;

	// Network statistics for the region's circuit...
	LLTimer mLastNetUpdate;

	// Misc
	LLVLComposition *mCompositionp;		// Composition layer for the surface

	LLVOCacheEntry::vocache_entry_map_t	  mCacheMap; //all cached entries
	LLVOCacheEntry::vocache_entry_set_t   mActiveSet; //all active entries;
	LLVOCacheEntry::vocache_entry_set_t   mWaitingSet; //entries waiting for LLDrawable to be generated.	
	std::set< LLPointer<LLViewerOctreeGroup> >      mVisibleGroups; //visible groupa
	LLVOCachePartition*                   mVOCachePartition;
	LLVOCacheEntry::vocache_entry_set_t   mVisibleEntries; //must-be-created visible entries wait for objects creation.	
	LLVOCacheEntry::vocache_entry_priority_list_t mWaitingList; //transient list storing sorted visible entries waiting for object creation.
	std::set<U32>                          mNonCacheableCreatedList; //list of local ids of all non-cacheable objects

	// time?
	// LRU info?

	// Cache ID is unique per-region, across renames, moving locations,
	// etc.
	LLUUID mCacheID;

	CapabilityMap mCapabilities;
	CapabilityMap mSecondCapabilitiesTracker; 

	LLEventPoll* mEventPoll;

	S32 mSeedCapMaxAttempts;
	S32 mSeedCapMaxAttemptsBeforeLogin;
	S32 mSeedCapAttempts;

	S32 mHttpResponderID;

	//spatial partitions for objects in this region
	std::vector<LLViewerOctreePartition*> mObjectPartition;

	LLVector3   mLastCameraOrigin;
	U32         mLastCameraUpdate;

    void        requestBaseCapabilitiesCoro(U64 regionHandle);
    void        requestBaseCapabilitiesCompleteCoro(U64 regionHandle);
    void        requestSimulatorFeatureCoro(std::string url, U64 regionHandle);
};

void LLViewerRegionImpl::requestBaseCapabilitiesCoro(U64 regionHandle)
{
    LLCore::HttpRequest::policy_t httpPolicy(LLCore::HttpRequest::DEFAULT_POLICY_ID);
    LLCoreHttpUtil::HttpCoroutineAdapter::ptr_t 
        httpAdapter(new LLCoreHttpUtil::HttpCoroutineAdapter("BaseCapabilitiesRequest", httpPolicy));
    LLCore::HttpRequest::ptr_t httpRequest(new LLCore::HttpRequest);

    LLSD result;
    LLViewerRegion *regionp = NULL;

    // This loop is used for retrying a capabilities request.
    do
    {
        regionp = LLWorld::getInstance()->getRegionFromHandle(regionHandle);
        if (!regionp) //region was removed
        {
            LL_WARNS("AppInit", "Capabilities") << "Attempting to get capabilities for region that no longer exists!" << LL_ENDL;
            return; // this error condition is not recoverable.
        }

        std::string url = regionp->getCapability("Seed");
        if (url.empty())
        {
            LL_WARNS("AppInit", "Capabilities") << "Failed to get seed capabilities, and can not determine url!" << LL_ENDL;
            return; // this error condition is not recoverable.
        }

        // After a few attempts, continue login.  But keep trying to get the caps:
        if (mSeedCapAttempts >= mSeedCapMaxAttemptsBeforeLogin &&
            STATE_SEED_GRANTED_WAIT == LLStartUp::getStartupState())
        {
            LLStartUp::setStartupState(STATE_SEED_CAP_GRANTED);
        }

        if (mSeedCapAttempts > mSeedCapMaxAttempts)
        {
            // *TODO: Give a user pop-up about this error?
            LL_WARNS("AppInit", "Capabilities") << "Failed to get seed capabilities from '" << url << "' after " << mSeedCapAttempts << " attempts.  Giving up!" << LL_ENDL;
            return;  // this error condition is not recoverable.
        }

        S32 id = ++mHttpResponderID;
        ++mSeedCapAttempts;

        LLSD capabilityNames = LLSD::emptyArray();
        buildCapabilityNames(capabilityNames);

        LL_INFOS("AppInit", "Capabilities") << "Requesting seed from " << url 
            << " (attempt #" << mSeedCapAttempts << ")" << LL_ENDL;

        regionp = NULL;
        result = httpAdapter->postAndSuspend(httpRequest, url, capabilityNames);

        regionp = LLWorld::getInstance()->getRegionFromHandle(regionHandle);
        if (!regionp) //region was removed
        {
            LL_WARNS("AppInit", "Capabilities") << "Received capabilities for region that no longer exists!" << LL_ENDL;
            return; // this error condition is not recoverable.
        }

        if (id != mHttpResponderID) // region is no longer referring to this request
        {
            LL_WARNS("AppInit", "Capabilities") << "Received results for a stale capabilities request!" << LL_ENDL;
            // setup for retry.
            continue;
        }

        LLSD httpResults = result["http_result"];
        LLCore::HttpStatus status = LLCoreHttpUtil::HttpCoroutineAdapter::getStatusFromLLSD(httpResults);
        if (!status)
        {
            LL_WARNS("AppInit", "Capabilities") << "HttpStatus error " << LL_ENDL;
            // setup for retry.
            continue;
        }

        // remove the http_result from the llsd
        result.erase("http_result");

        LLSD::map_const_iterator iter;
        for (iter = result.beginMap(); iter != result.endMap(); ++iter)
        {
            regionp->setCapability(iter->first, iter->second);

            LL_DEBUGS("AppInit", "Capabilities")
                << "Capability '" << iter->first << "' is '" << iter->second << "'" << LL_ENDL;
        }
<<<<<<< HEAD

#if 0
        log_capabilities(mCapabilities);
#endif

        regionp->setCapabilitiesReceived(true);

        if (STATE_SEED_GRANTED_WAIT == LLStartUp::getStartupState())
        {
            LLStartUp::setStartupState(STATE_SEED_CAP_GRANTED);
        }

        break;
    } 
    while (true);

=======

#if 1
        log_capabilities(mCapabilities);
#endif

        regionp->setCapabilitiesReceived(true);

        if (STATE_SEED_GRANTED_WAIT == LLStartUp::getStartupState())
        {
            LLStartUp::setStartupState(STATE_SEED_CAP_GRANTED);
        }

        break;
    } 
    while (true);

>>>>>>> 5ae42992
    if (regionp && regionp->isCapabilityAvailable("ServerReleaseNotes") &&
            regionp->getReleaseNotesRequested())
    {   // *HACK: we're waiting for the ServerReleaseNotes
        regionp->showReleaseNotes();
    }

}


void LLViewerRegionImpl::requestBaseCapabilitiesCompleteCoro(U64 regionHandle)
{
    LLCore::HttpRequest::policy_t httpPolicy(LLCore::HttpRequest::DEFAULT_POLICY_ID);
    LLCoreHttpUtil::HttpCoroutineAdapter::ptr_t
        httpAdapter(new LLCoreHttpUtil::HttpCoroutineAdapter("BaseCapabilitiesRequest", httpPolicy));
    LLCore::HttpRequest::ptr_t httpRequest(new LLCore::HttpRequest);

    LLSD result;
    LLViewerRegion *regionp = NULL;

    // This loop is used for retrying a capabilities request.
    do
    {
        regionp = LLWorld::getInstance()->getRegionFromHandle(regionHandle);
        if (!regionp) //region was removed
        {
            LL_WARNS("AppInit", "Capabilities") << "Attempting to get capabilities for region that no longer exists!" << LL_ENDL;
            break; // this error condition is not recoverable.
        }

        std::string url = regionp->getCapabilityDebug("Seed");
        if (url.empty())
        {
            LL_WARNS("AppInit", "Capabilities") << "Failed to get seed capabilities, and can not determine url!" << LL_ENDL;
            break; // this error condition is not recoverable.
        }

        LLSD capabilityNames = LLSD::emptyArray();
        buildCapabilityNames(capabilityNames);

        LL_INFOS("AppInit", "Capabilities") << "Requesting second Seed from " << url << LL_ENDL;

        regionp = NULL;
        result = httpAdapter->postAndSuspend(httpRequest, url, capabilityNames);

        LLSD httpResults = result["http_result"];
        LLCore::HttpStatus status = LLCoreHttpUtil::HttpCoroutineAdapter::getStatusFromLLSD(httpResults);
        if (!status)
        {
            LL_WARNS("AppInit", "Capabilities") << "HttpStatus error " << LL_ENDL;
            break;  // no retry
        }

        regionp = LLWorld::getInstance()->getRegionFromHandle(regionHandle);
        if (!regionp) //region was removed
        {
            LL_WARNS("AppInit", "Capabilities") << "Received capabilities for region that no longer exists!" << LL_ENDL;
            break; // this error condition is not recoverable.
        }

        // remove the http_result from the llsd
        result.erase("http_result");

        LLSD::map_const_iterator iter;
        for (iter = result.beginMap(); iter != result.endMap(); ++iter)
        {
            regionp->setCapabilityDebug(iter->first, iter->second);
            //LL_INFOS()<<"BaseCapabilitiesCompleteTracker New Caps "<<iter->first<<" "<< iter->second<<LL_ENDL;
        }

#if 0
        log_capabilities(mCapabilities);
#endif

        if (mCapabilities.size() != mSecondCapabilitiesTracker.size())
        {
            LL_WARNS("AppInit", "Capabilities")
                << "Sim sent duplicate base caps that differ in size from what we initially received - most likely content. "
                << "mCapabilities == " << mCapabilities.size()
                << " mSecondCapabilitiesTracker == " << mSecondCapabilitiesTracker.size()
                << LL_ENDL;
#ifdef DEBUG_CAPS_GRANTS
            LL_WARNS("AppInit", "Capabilities")
                << "Initial Base capabilities: " << LL_ENDL;

            log_capabilities(mCapabilities);

            LL_WARNS("AppInit", "Capabilities")
                << "Latest base capabilities: " << LL_ENDL;

            log_capabilities(mSecondCapabilitiesTracker);

#endif

            if (mSecondCapabilitiesTracker.size() > mCapabilities.size())
            {
                // *HACK Since we were granted more base capabilities in this grant request than the initial, replace
                // the old with the new. This shouldn't happen i.e. we should always get the same capabilities from a
                // sim. The simulator fix from SH-3895 should prevent it from happening, at least in the case of the
                // inventory api capability grants.

                // Need to clear a std::map before copying into it because old keys take precedence.
                mCapabilities.clear();
                mCapabilities = mSecondCapabilitiesTracker;
            }
        }
        else
        {
            LL_DEBUGS("CrossingCaps") << "Sim sent multiple base cap grants with matching sizes." << LL_ENDL;
        }
        mSecondCapabilitiesTracker.clear();
    } 
    while (false);


}

void LLViewerRegionImpl::requestSimulatorFeatureCoro(std::string url, U64 regionHandle)
{
    LLCore::HttpRequest::policy_t httpPolicy(LLCore::HttpRequest::DEFAULT_POLICY_ID);
    LLCoreHttpUtil::HttpCoroutineAdapter::ptr_t
        httpAdapter(new LLCoreHttpUtil::HttpCoroutineAdapter("BaseCapabilitiesRequest", httpPolicy));
    LLCore::HttpRequest::ptr_t httpRequest(new LLCore::HttpRequest);

    LLViewerRegion *regionp = NULL;
    S32 attemptNumber = 0;
    // This loop is used for retrying a capabilities request.
    do
    {
        ++attemptNumber;

        if (attemptNumber > MAX_CAP_REQUEST_ATTEMPTS)
        {
            LL_WARNS("AppInit", "SimulatorFeatures") << "Retries count exceeded attempting to get Simulator feature from " 
                << url << LL_ENDL;
            break;
        }

        regionp = LLWorld::getInstance()->getRegionFromHandle(regionHandle);
        if (!regionp) //region was removed
        {
            LL_WARNS("AppInit", "SimulatorFeatures") << "Attempting to request Sim Feature for region that no longer exists!" << LL_ENDL;
            break; // this error condition is not recoverable.
        }

        regionp = NULL;
        LLSD result = httpAdapter->getAndSuspend(httpRequest, url);

        LLSD httpResults = result["http_result"];
        LLCore::HttpStatus status = LLCoreHttpUtil::HttpCoroutineAdapter::getStatusFromLLSD(httpResults);
        if (!status)
        {
            LL_WARNS("AppInit", "SimulatorFeatures") << "HttpStatus error retrying" << LL_ENDL;
            continue;  
        }

        // remove the http_result from the llsd
        result.erase("http_result");

        regionp = LLWorld::getInstance()->getRegionFromHandle(regionHandle);
        if (!regionp) //region was removed
        {
            LL_WARNS("AppInit", "SimulatorFeatures") << "Attempting to set Sim Feature for region that no longer exists!" << LL_ENDL;
            break; // this error condition is not recoverable.
        }

        regionp->setSimulatorFeatures(result);

        break;
    }
    while (true);

}

LLViewerRegion::LLViewerRegion(const U64 &handle,
							   const LLHost &host,
							   const U32 grids_per_region_edge, 
							   const U32 grids_per_patch_edge, 
							   const F32 region_width_meters)
:	mImpl(new LLViewerRegionImpl(this, host)),
	mHandle(handle),
	mTimeDilation(1.0f),
	mName(""),
	mZoning(""),
	mIsEstateManager(FALSE),
	mRegionFlags( REGION_FLAGS_DEFAULT ),
	mRegionProtocols( 0 ),
	mSimAccess( SIM_ACCESS_MIN ),
	mBillableFactor(1.0),
	mMaxTasks(DEFAULT_MAX_REGION_WIDE_PRIM_COUNT),
	// <FS:Ansariel> [Legacy Bake]
	//mCentralBakeVersion(1),
	mCentralBakeVersion(0),
	// </FS:Ansariel> [Legacy Bake]
	mClassID(0),
	mCPURatio(0),
	mColoName("unknown"),
	mProductSKU("unknown"),
	mProductName("unknown"),
	mHttpUrl(""),
	mCacheLoaded(FALSE),
	mCacheDirty(FALSE),
	mReleaseNotesRequested(FALSE),
	mCapabilitiesReceived(false),
	mSimulatorFeaturesReceived(false),
	mBitsReceived(0.f),
	mPacketsReceived(0.f),
	mDead(FALSE),
	mLastVisitedEntry(NULL),
	mInvisibilityCheckHistory(-1),
	mPaused(FALSE),
	// <FS:CR> Aurora Sim
	mWidth(region_width_meters)
{
	// Moved this up... -> mWidth = region_width_meters;
// </FS:CR>
	mImpl->mOriginGlobal = from_region_handle(handle); 
	updateRenderMatrix();

	mImpl->mLandp = new LLSurface('l', NULL);

	// Create the composition layer for the surface
	mImpl->mCompositionp =
		new LLVLComposition(mImpl->mLandp,
							grids_per_region_edge,
// <FS:CR> Aurora Sim
							//region_width_meters / grids_per_region_edge);
							mWidth / grids_per_region_edge);
// </FS:CR> Aurora Sim
	mImpl->mCompositionp->setSurface(mImpl->mLandp);

	// Create the surfaces
	mImpl->mLandp->setRegion(this);
	mImpl->mLandp->create(grids_per_region_edge,
					grids_per_patch_edge,
					mImpl->mOriginGlobal,
					mWidth);

// <FS:CR> Aurora Sim
	//mParcelOverlay = new LLViewerParcelOverlay(this, region_width_meters);
	mParcelOverlay = new LLViewerParcelOverlay(this, mWidth);
	LLViewerParcelMgr::getInstance()->init(mWidth);
// </FS:CR> Aurora Sim

	setOriginGlobal(from_region_handle(handle));
	calculateCenterGlobal();

	// Create the object lists
	initStats();
// <FS:CR> FIRE-11593: Opensim "4096 Bug" Fix by Latif Khalifa
	initPartitions();
}
void LLViewerRegion::initPartitions()
{
// </FS:CR>

	//create object partitions
	//MUST MATCH declaration of eObjectPartitions
	mImpl->mObjectPartition.push_back(new LLHUDPartition(this));		//PARTITION_HUD
	mImpl->mObjectPartition.push_back(new LLTerrainPartition(this));	//PARTITION_TERRAIN
	mImpl->mObjectPartition.push_back(new LLVoidWaterPartition(this));	//PARTITION_VOIDWATER
	mImpl->mObjectPartition.push_back(new LLWaterPartition(this));		//PARTITION_WATER
	mImpl->mObjectPartition.push_back(new LLTreePartition(this));		//PARTITION_TREE
	mImpl->mObjectPartition.push_back(new LLParticlePartition(this));	//PARTITION_PARTICLE
	mImpl->mObjectPartition.push_back(new LLGrassPartition(this));		//PARTITION_GRASS
	mImpl->mObjectPartition.push_back(new LLVolumePartition(this));	//PARTITION_VOLUME
	mImpl->mObjectPartition.push_back(new LLBridgePartition(this));	//PARTITION_BRIDGE
	mImpl->mObjectPartition.push_back(new LLHUDParticlePartition(this));//PARTITION_HUD_PARTICLE
	mImpl->mObjectPartition.push_back(new LLVOCachePartition(this)); //PARTITION_VO_CACHE
	mImpl->mObjectPartition.push_back(NULL);					//PARTITION_NONE
	mImpl->mVOCachePartition = getVOCachePartition();

	mRenderInfoRequestTimer.resetWithExpiry(0.f);		// Set timer to be expired
	setCapabilitiesReceivedCallback(boost::bind(&LLAvatarRenderInfoAccountant::expireRenderInfoReportTimer, _1));
}

// <FS:CR> FIRE-11593: Opensim "4096 Bug" Fix by Latif Khalifa
void LLViewerRegion::reInitPartitions()
{
	std::for_each(mImpl->mObjectPartition.begin(), mImpl->mObjectPartition.end(), DeletePointer());
	mImpl->mObjectPartition.clear();
	initPartitions();
}
// </FS:CR>

void LLViewerRegion::initStats()
{
	mImpl->mLastNetUpdate.reset();
	mPacketsIn = 0;
	mBitsIn = (U32Bits)0;
	mLastBitsIn = (U32Bits)0;
	mLastPacketsIn = 0;
	mPacketsOut = 0;
	mLastPacketsOut = 0;
	mPacketsLost = 0;
	mLastPacketsLost = 0;
	mPingDelay = (U32Seconds)0;
	mAlive = false;					// can become false if circuit disconnects
}

LLViewerRegion::~LLViewerRegion() 
{
	mDead = TRUE;
	mImpl->mActiveSet.clear();
	mImpl->mVisibleEntries.clear();
	mImpl->mVisibleGroups.clear();
	mImpl->mWaitingSet.clear();

	gVLManager.cleanupData(this);
	// Can't do this on destruction, because the neighbor pointers might be invalid.
	// This should be reference counted...
	disconnectAllNeighbors();
	LLViewerPartSim::getInstance()->cleanupRegion(this);

	gObjectList.killObjects(this);

	delete mImpl->mCompositionp;
	delete mParcelOverlay;
	delete mImpl->mLandp;
	delete mImpl->mEventPoll;
#if 0
	LLHTTPSender::clearSender(mImpl->mHost);
#endif	
	std::for_each(mImpl->mObjectPartition.begin(), mImpl->mObjectPartition.end(), DeletePointer());

	saveObjectCache();

	delete mImpl;
	mImpl = NULL;

<<<<<<< HEAD
// [SL:KB] - Patch: World-MinimapOverlay | Checked: 2012-07-26 (Catznip-3.3)
	for (tex_matrix_t::iterator i = mWorldMapTiles.begin(), iend = mWorldMapTiles.end(); i != iend; ++i)
		(*i)->setBoostLevel(LLViewerTexture::BOOST_NONE);
// [/SL:KB]
}

=======
>>>>>>> 5ae42992
/*virtual*/ 
const LLHost&	LLViewerRegion::getHost() const				
{ 
	return mImpl->mHost; 
}

LLSurface & LLViewerRegion::getLand() const
{
	return *mImpl->mLandp;
}

const LLUUID& LLViewerRegion::getRegionID() const
{
	return mImpl->mRegionID;
}

void LLViewerRegion::setRegionID(const LLUUID& region_id)
{
	mImpl->mRegionID = region_id;
}

void LLViewerRegion::loadObjectCache()
{
	if (mCacheLoaded)
	{
		return;
	}

	// Presume success.  If it fails, we don't want to try again.
	mCacheLoaded = TRUE;

	if(LLVOCache::instanceExists())
	{
		LLVOCache::getInstance()->readFromCache(mHandle, mImpl->mCacheID, mImpl->mCacheMap) ;
		if (mImpl->mCacheMap.empty())
		{
			mCacheDirty = TRUE;
		}
	}
}


void LLViewerRegion::saveObjectCache()
{
	if (!mCacheLoaded)
	{
		return;
	}

	if (mImpl->mCacheMap.empty())
	{
		return;
	}

	if(LLVOCache::instanceExists())
	{
		const F32 start_time_threshold = 600.0f; //seconds
		bool removal_enabled = sVOCacheCullingEnabled && (mRegionTimer.getElapsedTimeF32() > start_time_threshold); //allow to remove invalid objects from object cache file.
		
		LLVOCache::getInstance()->writeToCache(mHandle, mImpl->mCacheID, mImpl->mCacheMap, mCacheDirty, removal_enabled) ;
		mCacheDirty = FALSE;
	}

	mImpl->mCacheMap.clear();
}

void LLViewerRegion::sendMessage()
{
	gMessageSystem->sendMessage(mImpl->mHost);
}

void LLViewerRegion::sendReliableMessage()
{
	gMessageSystem->sendReliable(mImpl->mHost);
}

void LLViewerRegion::setWaterHeight(F32 water_level)
{
	mImpl->mLandp->setWaterHeight(water_level);
}

// <FS:CR> Aurora Sim
void LLViewerRegion::rebuildWater()
{
	mImpl->mLandp->rebuildWater();
}
// <FS:CR> Aurora Sim

F32 LLViewerRegion::getWaterHeight() const
{
	return mImpl->mLandp->getWaterHeight();
}

BOOL LLViewerRegion::isVoiceEnabled() const
{
	return getRegionFlag(REGION_FLAGS_ALLOW_VOICE);
}

void LLViewerRegion::setRegionFlags(U64 flags)
{
	mRegionFlags = flags;
}


void LLViewerRegion::setOriginGlobal(const LLVector3d &origin_global) 
{ 
	mImpl->mOriginGlobal = origin_global; 
	updateRenderMatrix();
	mImpl->mLandp->setOriginGlobal(origin_global);
	mWind.setOriginGlobal(origin_global);
	calculateCenterGlobal();
}

void LLViewerRegion::updateRenderMatrix()
{
	mRenderMatrix.setTranslation(getOriginAgent());
}

void LLViewerRegion::setTimeDilation(F32 time_dilation)
{
	mTimeDilation = time_dilation;
}

const LLVector3d & LLViewerRegion::getOriginGlobal() const
{
	return mImpl->mOriginGlobal;
}

LLVector3 LLViewerRegion::getOriginAgent() const
{
	return gAgent.getPosAgentFromGlobal(mImpl->mOriginGlobal);
}

const LLVector3d & LLViewerRegion::getCenterGlobal() const
{
	return mImpl->mCenterGlobal;
}

LLVector3 LLViewerRegion::getCenterAgent() const
{
	return gAgent.getPosAgentFromGlobal(mImpl->mCenterGlobal);
}

void LLViewerRegion::setOwner(const LLUUID& owner_id)
{
	mImpl->mOwnerID = owner_id;
}

const LLUUID& LLViewerRegion::getOwner() const
{
	return mImpl->mOwnerID;
}

void LLViewerRegion::setRegionNameAndZone	(const std::string& name_zone)
{
	std::string::size_type pipe_pos = name_zone.find('|');
	S32 length   = name_zone.size();
	if (pipe_pos != std::string::npos)
	{
		mName   = name_zone.substr(0, pipe_pos);
		mZoning = name_zone.substr(pipe_pos+1, length-(pipe_pos+1));
	}
	else
	{
		mName   = name_zone;
		mZoning = "";
	}

	LLStringUtil::stripNonprintable(mName);
	LLStringUtil::stripNonprintable(mZoning);
}

BOOL LLViewerRegion::canManageEstate() const
{
	return gAgent.isGodlike()
		|| isEstateManager()
		|| gAgent.getID() == getOwner();
}

const std::string LLViewerRegion::getSimAccessString() const
{
	return accessToString(mSimAccess);
}

std::string LLViewerRegion::getLocalizedSimProductName() const
{
	std::string localized_spn;
	return LLTrans::findString(localized_spn, mProductName) ? localized_spn : mProductName;
}

// static
std::string LLViewerRegion::regionFlagsToString(U64 flags)
{
	std::string result;

	if (flags & REGION_FLAGS_SANDBOX)
	{
		result += "Sandbox";
	}

	if (flags & REGION_FLAGS_ALLOW_DAMAGE)
	{
		result += " Not Safe";
	}

	return result;
}

// static
std::string LLViewerRegion::accessToString(U8 sim_access)
{
	// <FS:ND> Prevent querying LLTrans each frame
	static std::vector< std::string > vcAccess;
	if( vcAccess.empty() )
	{
		vcAccess.push_back( LLTrans::getString("SIM_ACCESS_PG") );
		vcAccess.push_back( LLTrans::getString("SIM_ACCESS_MATURE") );
		vcAccess.push_back( LLTrans::getString("SIM_ACCESS_ADULT") );
		vcAccess.push_back( LLTrans::getString("SIM_ACCESS_DOWN") );
		vcAccess.push_back( LLTrans::getString("SIM_ACCESS_MIN") );
	}
	// </FS:ND>

	switch(sim_access)
	{
	case SIM_ACCESS_PG:
		// <FS:ND> Prevent querying LLTrans each frame
		// return LLTrans::getString("SIM_ACCESS_PG");
		return vcAccess[0];
		// </FS:ND>

	case SIM_ACCESS_MATURE:
		// <FS:ND> Prevent querying LLTrans each frame
		// return LLTrans::getString("SIM_ACCESS_MATURE");
		return vcAccess[1];
		// </FS:ND>

	case SIM_ACCESS_ADULT:
		// <FS:ND> Prevent querying LLTrans each frame
		// return LLTrans::getString("SIM_ACCESS_ADULT");
		return vcAccess[2];
		// </FS:ND>

	case SIM_ACCESS_DOWN:
		// <FS:ND> Prevent querying LLTrans each frame
		// return LLTrans::getString("SIM_ACCESS_DOWN");
		return vcAccess[3];
		// </FS:ND>

	case SIM_ACCESS_MIN:
	default:
		// <FS:ND> Prevent querying LLTrans each frame
		// return LLTrans::getString("SIM_ACCESS_MIN");
		return vcAccess[4];
		// </FS:ND>
	}
}

// static
std::string LLViewerRegion::getAccessIcon(U8 sim_access)
{
	switch(sim_access)
	{
	case SIM_ACCESS_MATURE:
		return "Parcel_M_Dark";

	case SIM_ACCESS_ADULT:
		return "Parcel_R_Light";

	case SIM_ACCESS_PG:
		return "Parcel_PG_Light";

	case SIM_ACCESS_MIN:
	default:
		return "";
	}
}

// static
std::string LLViewerRegion::accessToShortString(U8 sim_access)
{
	switch(sim_access)		/* Flawfinder: ignore */
	{
	case SIM_ACCESS_PG:
		return "PG";

	case SIM_ACCESS_MATURE:
		return "M";

	case SIM_ACCESS_ADULT:
		return "A";

	case SIM_ACCESS_MIN:
	default:
		return "U";
	}
}

// static
U8 LLViewerRegion::shortStringToAccess(const std::string &sim_access)
{
	U8 accessValue;

	if (LLStringUtil::compareStrings(sim_access, "PG") == 0)
	{
		accessValue = SIM_ACCESS_PG;
	}
	else if (LLStringUtil::compareStrings(sim_access, "M") == 0)
	{
		accessValue = SIM_ACCESS_MATURE;
	}
	else if (LLStringUtil::compareStrings(sim_access, "A") == 0)
	{
		accessValue = SIM_ACCESS_ADULT;
	}
	else
	{
		accessValue = SIM_ACCESS_MIN;
	}

	return accessValue;
}

// static
void LLViewerRegion::processRegionInfo(LLMessageSystem* msg, void**)
{
	// send it to 'observers'
	// *TODO: switch the floaters to using LLRegionInfoModel
	LL_INFOS() << "Processing region info" << LL_ENDL;
	LLRegionInfoModel::instance().update(msg);
	LLFloaterGodTools::processRegionInfo(msg);
	LLFloaterRegionInfo::processRegionInfo(msg);
}

void LLViewerRegion::setCacheID(const LLUUID& id)
{
	mImpl->mCacheID = id;
}

S32 LLViewerRegion::renderPropertyLines()
{
	if (mParcelOverlay)
	{
		return mParcelOverlay->renderPropertyLines();
	}
	else
	{
		return 0;
	}
}

// This gets called when the height field changes.
void LLViewerRegion::dirtyHeights()
{
	// Property lines need to be reconstructed when the land changes.
	if (mParcelOverlay)
	{
		mParcelOverlay->setDirty();
	}
}

//physically delete the cache entry
void LLViewerRegion::killCacheEntry(LLVOCacheEntry* entry, bool for_rendering)
{	
	if(!entry || !entry->isValid())
	{
		return;
	}

	if(for_rendering && !entry->isState(LLVOCacheEntry::ACTIVE))
	{
		addNewObject(entry); //force to add to rendering pipeline
	}

	//remove from active list and waiting list
	if(entry->isState(LLVOCacheEntry::ACTIVE))
	{
		mImpl->mActiveSet.erase(entry);
	}
	else
	{
		if(entry->isState(LLVOCacheEntry::WAITING))
		{
			mImpl->mWaitingSet.erase(entry);
		}
		
		//remove from mVOCachePartition
		removeFromVOCacheTree(entry);
	}

	//remove from the forced visible list
	mImpl->mVisibleEntries.erase(entry);

	//disconnect from parent if it is a child
	if(entry->getParentID() > 0)
	{
		LLVOCacheEntry* parent = getCacheEntry(entry->getParentID());
		if(parent)
		{
			parent->removeChild(entry);
		}
	}
	else if(entry->getNumOfChildren() > 0)//remove children from cache if has any
	{
		LLVOCacheEntry* child = entry->getChild();
		while(child != NULL)
		{
			killCacheEntry(child, for_rendering);
			child = entry->getChild();
		}
	}

	//will remove it from the object cache, real deletion
	entry->setState(LLVOCacheEntry::INACTIVE);
	entry->removeOctreeEntry();
	entry->setValid(FALSE);
}

//physically delete the cache entry	
void LLViewerRegion::killCacheEntry(U32 local_id) 
{
	killCacheEntry(getCacheEntry(local_id));
}

U32 LLViewerRegion::getNumOfActiveCachedObjects() const
{
	return  mImpl->mActiveSet.size();
}

void LLViewerRegion::addActiveCacheEntry(LLVOCacheEntry* entry)
{
	if(!entry || mDead)
	{
		return;
	}
	if(entry->isState(LLVOCacheEntry::ACTIVE))
	{
		return; //already inserted.
	}

	if(entry->isState(LLVOCacheEntry::WAITING))
	{
		mImpl->mWaitingSet.erase(entry);
	}

	entry->setState(LLVOCacheEntry::ACTIVE);
	entry->setVisible();

	llassert(entry->getEntry()->hasDrawable());
	mImpl->mActiveSet.insert(entry);
}

void LLViewerRegion::removeActiveCacheEntry(LLVOCacheEntry* entry, LLDrawable* drawablep)
{
	if(mDead || !entry || !entry->isValid())
	{
		return;
	}
	if(!entry->isState(LLVOCacheEntry::ACTIVE))
	{
		return; //not an active entry.
	}

	//shift to the local regional space from agent space
	if(drawablep != NULL && drawablep->getVObj().notNull())
	{
		const LLVector3& pos = drawablep->getVObj()->getPositionRegion();
		LLVector4a shift;
		shift.load3(pos.mV);
		shift.sub(entry->getPositionGroup());
		entry->shift(shift);
	}

	if(entry->getParentID() > 0) //is a child
	{
		LLVOCacheEntry* parent = getCacheEntry(entry->getParentID());
		if(parent)
		{
			parent->addChild(entry);
		}
		else //parent not in cache.
		{
			//this happens only when parent is not cacheable.
			mOrphanMap[entry->getParentID()].push_back(entry->getLocalID());
		}
	}
	else //insert to vo cache tree.
	{		
		entry->updateParentBoundingInfo();
		entry->saveBoundingSphere();
		addToVOCacheTree(entry);
	}

	mImpl->mVisibleEntries.erase(entry);
	mImpl->mActiveSet.erase(entry);
	mImpl->mWaitingSet.erase(entry);
	entry->setState(LLVOCacheEntry::INACTIVE);
}

bool LLViewerRegion::addVisibleGroup(LLViewerOctreeGroup* group)
{
	if(mDead || group->isEmpty())
	{
		return false;
	}
	
	mImpl->mVisibleGroups.insert(group);

	return true;
}

U32 LLViewerRegion::getNumOfVisibleGroups() const
{
	return mImpl ? mImpl->mVisibleGroups.size() : 0;
}

void LLViewerRegion::addToVOCacheTree(LLVOCacheEntry* entry)
{
	if(!sVOCacheCullingEnabled)
	{
		return;
	}

	if(mDead || !entry || !entry->getEntry() || !entry->isValid())
	{
		return;
	}
	if(entry->getParentID() > 0)
	{
		return; //no child prim in cache octree.
	}

	if(entry->hasState(LLVOCacheEntry::IN_VO_TREE))
	{
		return; //already in the tree.
	}	

	llassert_always(!entry->getGroup()); //not in octree.
	llassert(!entry->getEntry()->hasDrawable()); //not have drawables

	if(mImpl->mVOCachePartition->addEntry(entry->getEntry()))
	{
		entry->setState(LLVOCacheEntry::IN_VO_TREE);
	}
}

void LLViewerRegion::removeFromVOCacheTree(LLVOCacheEntry* entry)
{
	if(mDead || !entry || !entry->getEntry())
	{
		return;
	}
	
	if(!entry->hasState(LLVOCacheEntry::IN_VO_TREE))
	{
		return; //not in the tree.
	}
	entry->clearState(LLVOCacheEntry::IN_VO_TREE);

	mImpl->mVOCachePartition->removeEntry(entry->getEntry());	
}

//add child objects as visible entries
void LLViewerRegion::addVisibleChildCacheEntry(LLVOCacheEntry* parent, LLVOCacheEntry* child)
{
	if(mDead)
	{
		return;
	}

	if(parent && (!parent->isValid() || !parent->isState(LLVOCacheEntry::ACTIVE)))
	{
		return; //parent must be valid and in rendering pipeline
	}

	if(child && (!child->getEntry() || !child->isValid() || !child->isState(LLVOCacheEntry::INACTIVE)))
	{
		return; //child must be valid and not in the rendering pipeline
	}

	if(child)
	{
		child->setState(LLVOCacheEntry::IN_QUEUE);
		mImpl->mVisibleEntries.insert(child);
	}	
	else if(parent && parent->getNumOfChildren() > 0) //add all children
	{
		child = parent->getChild();
		while(child != NULL)
		{
			addVisibleChildCacheEntry(NULL, child);
			child = parent->getChild();
		}
	}
}

void LLViewerRegion::updateVisibleEntries(F32 max_time)
{
	if(mDead)
	{
		return;
	}

	if(mImpl->mVisibleGroups.empty() && mImpl->mVisibleEntries.empty())
	{
		return;
	}

	if(!sNewObjectCreationThrottle)
	{
		return;
	}

	const F32 LARGE_SCENE_CONTRIBUTION = 1000.f; //a large number to force to load the object.
	const LLVector3 camera_origin = LLViewerCamera::getInstance()->getOrigin();
	const U32 cur_frame = LLViewerOctreeEntryData::getCurrentFrame();
	bool needs_update = ((cur_frame - mImpl->mLastCameraUpdate) > 5) && ((camera_origin - mImpl->mLastCameraOrigin).lengthSquared() > 10.f);	
	U32 last_update = mImpl->mLastCameraUpdate;
	LLVector4a local_origin;
	local_origin.load3((camera_origin - getOriginAgent()).mV);

	//process visible entries
	for(LLVOCacheEntry::vocache_entry_set_t::iterator iter = mImpl->mVisibleEntries.begin(); iter != mImpl->mVisibleEntries.end();)
	{
		LLVOCacheEntry* vo_entry = *iter;
		
		if(vo_entry->isValid() && vo_entry->getState() < LLVOCacheEntry::WAITING)
		{
			//set a large number to force to load this object.
			vo_entry->setSceneContribution(LARGE_SCENE_CONTRIBUTION);
			
			mImpl->mWaitingList.insert(vo_entry);
			++iter;
		}
		else
		{
			LLVOCacheEntry::vocache_entry_set_t::iterator next_iter = iter;
			++next_iter;
			mImpl->mVisibleEntries.erase(iter);
			iter = next_iter;
		}
	}

	//
	//process visible groups
	//
	//object projected area threshold
	F32 projection_threshold = LLVOCacheEntry::getSquaredPixelThreshold(mImpl->mVOCachePartition->isFrontCull());
	F32 dist_threshold = mImpl->mVOCachePartition->isFrontCull() ? gAgentCamera.mDrawDistance : LLVOCacheEntry::sRearFarRadius;
	
	std::set< LLPointer<LLViewerOctreeGroup> >::iterator group_iter = mImpl->mVisibleGroups.begin();
	for(; group_iter != mImpl->mVisibleGroups.end(); ++group_iter)
	{
		LLPointer<LLViewerOctreeGroup> group = *group_iter;
		if(group->getNumRefs() < 3 || //group to be deleted
			!group->getOctreeNode() || group->isEmpty()) //group empty
{
			continue;
		}

		for (LLViewerOctreeGroup::element_iter i = group->getDataBegin(); i != group->getDataEnd(); ++i)
		{
			if((*i)->hasVOCacheEntry())
			{
				LLVOCacheEntry* vo_entry = (LLVOCacheEntry*)(*i)->getVOCacheEntry();

				if(vo_entry->getParentID() > 0) //is a child
				{
					//child visibility depends on its parent.
					continue;
				}
				if(!vo_entry->isValid())
				{
					continue; //skip invalid entry.
				}

				vo_entry->calcSceneContribution(local_origin, needs_update, last_update, dist_threshold);
				if(vo_entry->getSceneContribution() > projection_threshold)
				{
					mImpl->mWaitingList.insert(vo_entry);			
				}
			}
		}
	}

	if(needs_update)
	{
		mImpl->mLastCameraOrigin = camera_origin;
		mImpl->mLastCameraUpdate = cur_frame;
	}

	return;
}

void LLViewerRegion::createVisibleObjects(F32 max_time)
{
	if(mDead)
	{
		return;
	}
	if(mImpl->mWaitingList.empty())
	{
		mImpl->mVOCachePartition->setCullHistory(FALSE);
		return;
	}	
	
	S32 throttle = sNewObjectCreationThrottle;
	BOOL has_new_obj = FALSE;
	LLTimer update_timer;	
	for(LLVOCacheEntry::vocache_entry_priority_list_t::iterator iter = mImpl->mWaitingList.begin();
		iter != mImpl->mWaitingList.end(); ++iter)
	{
		LLVOCacheEntry* vo_entry = *iter;		

		if(vo_entry->getState() < LLVOCacheEntry::WAITING)
		{
			addNewObject(vo_entry);
			has_new_obj = TRUE;
			if(throttle > 0 && !(--throttle) && update_timer.getElapsedTimeF32() > max_time)
			{
				break;
			}
		}
	}	

	mImpl->mVOCachePartition->setCullHistory(has_new_obj);

	return;
}

void LLViewerRegion::clearCachedVisibleObjects()
{
	mImpl->mWaitingList.clear();
	mImpl->mVisibleGroups.clear();

	//reset all occluders
	mImpl->mVOCachePartition->resetOccluders();
	mPaused = TRUE;

	//clean visible entries
	for(LLVOCacheEntry::vocache_entry_set_t::iterator iter = mImpl->mVisibleEntries.begin(); iter != mImpl->mVisibleEntries.end();)
	{
		LLVOCacheEntry* entry = *iter;
		LLVOCacheEntry* parent = getCacheEntry(entry->getParentID());

		if(!entry->getParentID() || parent) //no child or parent is cache-able
		{
			if(parent) //has a cache-able parent
			{
				parent->addChild(entry);
			}

			LLVOCacheEntry::vocache_entry_set_t::iterator next_iter = iter;
			++next_iter;
			mImpl->mVisibleEntries.erase(iter);
			iter = next_iter;
		}
		else //parent is not cache-able, leave it.
		{
			++iter;
		}
	}

	//remove all visible entries.
	mLastVisitedEntry = NULL;
	std::vector<LLDrawable*> delete_list;
	for(LLVOCacheEntry::vocache_entry_set_t::iterator iter = mImpl->mActiveSet.begin();
		iter != mImpl->mActiveSet.end(); ++iter)
	{
		LLDrawable* drawablep = (LLDrawable*)(*iter)->getEntry()->getDrawable();
	
		if(drawablep && !drawablep->getParent())
		{
			delete_list.push_back(drawablep);
		}
	}

	if(!delete_list.empty())
	{
		for(S32 i = 0; i < delete_list.size(); i++)
		{
			gObjectList.killObject(delete_list[i]->getVObj());
		}
		delete_list.clear();
	}

	return;
}

//perform some necessary but very light updates.
//to replace the function idleUpdate(...) in case there is no enough time.
void LLViewerRegion::lightIdleUpdate()
{
	if(!sVOCacheCullingEnabled)
	{
		return;
	}
	if(mImpl->mCacheMap.empty())
	{
		return;
	}

	//reset all occluders
	mImpl->mVOCachePartition->resetOccluders();	
}

void LLViewerRegion::idleUpdate(F32 max_update_time)
{	
	LLTimer update_timer;
	F32 max_time;

	mLastUpdate = LLViewerOctreeEntryData::getCurrentFrame();

	mImpl->mLandp->idleUpdate(max_update_time);
	
	if (mParcelOverlay)
	{
		// Hopefully not a significant time sink...
		mParcelOverlay->idleUpdate();
	}

	if(!sVOCacheCullingEnabled)
	{
		return;
	}
	if(mImpl->mCacheMap.empty())
	{
		return;
	}	
	if(mPaused)
	{
		mPaused = FALSE; //unpause.
	}

	LLViewerCamera::eCameraID old_camera_id = LLViewerCamera::sCurCameraID;
	LLViewerCamera::sCurCameraID = LLViewerCamera::CAMERA_WORLD;

	//reset all occluders
	mImpl->mVOCachePartition->resetOccluders();	

	max_time = max_update_time - update_timer.getElapsedTimeF32();	

	//kill invisible objects
	killInvisibleObjects(max_time * 0.4f);	
	max_time = max_update_time - update_timer.getElapsedTimeF32();	

	updateVisibleEntries(max_time);
	max_time = max_update_time - update_timer.getElapsedTimeF32();	

	createVisibleObjects(max_time);

	mImpl->mWaitingList.clear();
	mImpl->mVisibleGroups.clear();

	LLViewerCamera::sCurCameraID = old_camera_id;
	return;
}

//update the throttling number for new object creation
void LLViewerRegion::calcNewObjectCreationThrottle()
{
	static LLCachedControl<S32> new_object_creation_throttle(gSavedSettings,"NewObjectCreationThrottle");
	static LLCachedControl<F32> throttle_delay_time(gSavedSettings,"NewObjectCreationThrottleDelayTime");
	static LLFrameTimer timer;

	//
	//sNewObjectCreationThrottle =
	//-2: throttle is disabled because either the screen is showing progress view, or immediate after the screen is not black
	//-1: throttle is disabled by the debug setting
	//0:  no new object creation is allowed
	//>0: valid throttling number
	//

	if(gViewerWindow->getProgressView()->getVisible() && throttle_delay_time > 0.f)
	{
		sNewObjectCreationThrottle = -2; //cancel the throttling
		timer.reset();
	}	
	else if(sNewObjectCreationThrottle < -1) //just recoved from the login/teleport screen
	{
		if(timer.getElapsedTimeF32() > throttle_delay_time) //wait for throttle_delay_time to reset the throttle
		{
			sNewObjectCreationThrottle = new_object_creation_throttle; //reset
			if(sNewObjectCreationThrottle < -1)
			{
				sNewObjectCreationThrottle = -1;
			}
		}
	}

	//update some LLVOCacheEntry debug setting factors.
	LLVOCacheEntry::updateDebugSettings();
}

BOOL LLViewerRegion::isViewerCameraStatic()
{
	return sLastCameraUpdated < LLViewerOctreeEntryData::getCurrentFrame();
}

void LLViewerRegion::killInvisibleObjects(F32 max_time)
{
	if(!sVOCacheCullingEnabled)
	{
		return;
	}
	if(mImpl->mActiveSet.empty())
	{
		return;
	}
	if(sNewObjectCreationThrottle < 0)
	{
		return;
	}

	LLTimer update_timer;
	LLVector4a camera_origin;
	camera_origin.load3(LLViewerCamera::getInstance()->getOrigin().mV);
	LLVector4a local_origin;
	local_origin.load3((LLViewerCamera::getInstance()->getOrigin() - getOriginAgent()).mV);
	F32 back_threshold = LLVOCacheEntry::sRearFarRadius;
	
	size_t max_update = 64; 
	if(!mInvisibilityCheckHistory && isViewerCameraStatic())
	{
		//history is clean, reduce number of checking
		max_update /= 2;
	}
	
	std::vector<LLDrawable*> delete_list;
	S32 update_counter = llmin(max_update, mImpl->mActiveSet.size());
	LLVOCacheEntry::vocache_entry_set_t::iterator iter = mImpl->mActiveSet.upper_bound(mLastVisitedEntry);		

	for(; update_counter > 0; --update_counter, ++iter)
	{	
		if(iter == mImpl->mActiveSet.end())
		{
			iter = mImpl->mActiveSet.begin();
		}
		if((*iter)->getParentID() > 0)
		{
			continue; //skip child objects, they are removed with their parent.
		}

		LLVOCacheEntry* vo_entry = *iter;
		if(!vo_entry->isAnyVisible(camera_origin, local_origin, back_threshold) && vo_entry->mLastCameraUpdated < sLastCameraUpdated)
		{
			killObject(vo_entry, delete_list);
		}

		if(max_time < update_timer.getElapsedTimeF32()) //time out
		{
			break;
		}
	}

	if(iter == mImpl->mActiveSet.end())
	{
		mLastVisitedEntry = NULL;
	}
	else
	{
		mLastVisitedEntry = *iter;
	}

	mInvisibilityCheckHistory <<= 1;
	if(!delete_list.empty())
	{
		mInvisibilityCheckHistory |= 1;
		S32 count = delete_list.size();
		for(S32 i = 0; i < count; i++)
		{
			gObjectList.killObject(delete_list[i]->getVObj());
		}
		delete_list.clear();
	}

	return;
}

void LLViewerRegion::killObject(LLVOCacheEntry* entry, std::vector<LLDrawable*>& delete_list)
{
	//kill the object.
	LLDrawable* drawablep = (LLDrawable*)entry->getEntry()->getDrawable();
	llassert(drawablep);
	llassert(drawablep->getRegion() == this);

	if(drawablep && !drawablep->getParent())
	{
		LLViewerObject* v_obj = drawablep->getVObj();
		if (v_obj->isSelected()
			|| (v_obj->flagAnimSource() && isAgentAvatarValid() && gAgentAvatarp->hasMotionFromSource(v_obj->getID())))
		{
			// do not remove objects user is interacting with
			((LLViewerOctreeEntryData*)drawablep)->setVisible();
			return;
		}
		LLViewerObject::const_child_list_t& child_list = v_obj->getChildren();
		for (LLViewerObject::child_list_t::const_iterator iter = child_list.begin();
			iter != child_list.end(); iter++)
		{
			LLViewerObject* child = *iter;
			if(child->mDrawable)
			{
				if( !child->mDrawable->getEntry()
					|| !child->mDrawable->getEntry()->hasVOCacheEntry()
					|| child->isSelected()
					|| (child->flagAnimSource() && isAgentAvatarValid() && gAgentAvatarp->hasMotionFromSource(child->getID())))
				{
					//do not remove parent if any of its children non-cacheable, animating or selected
					//especially for the case that an avatar sits on a cache-able object
					((LLViewerOctreeEntryData*)drawablep)->setVisible();
					return;
				}

				LLOcclusionCullingGroup* group = (LLOcclusionCullingGroup*)child->mDrawable->getGroup();
				if(group && group->isAnyRecentlyVisible())
				{
					//set the parent visible if any of its children visible.
					((LLViewerOctreeEntryData*)drawablep)->setVisible();
					return;
				}
			}
		}
		delete_list.push_back(drawablep);				
	}				
}

LLViewerObject* LLViewerRegion::addNewObject(LLVOCacheEntry* entry)
{
	if(!entry || !entry->getEntry())
	{
		if(entry)
		{
			mImpl->mVisibleEntries.erase(entry);
			entry->setState(LLVOCacheEntry::INACTIVE);
		}
		return NULL;
	}

	LLViewerObject* obj = NULL;
	if(!entry->getEntry()->hasDrawable()) //not added to the rendering pipeline yet
	{
		//add the object
		obj = gObjectList.processObjectUpdateFromCache(entry, this);
		if(obj)
		{
			if(!entry->isState(LLVOCacheEntry::ACTIVE))
			{
				mImpl->mWaitingSet.insert(entry);
				entry->setState(LLVOCacheEntry::WAITING);
			}
		}
	}
	else
	{
		LLViewerRegion* old_regionp = ((LLDrawable*)entry->getEntry()->getDrawable())->getRegion();
		if(old_regionp != this)
		{
			//this object exists in two regions at the same time;
			//this case can be safely ignored here because
			//server should soon send update message to remove one region for this object.

			LL_WARNS() << "Entry: " << entry->getLocalID() << " exists in two regions at the same time." << LL_ENDL;
			return NULL;
		}
		
		LL_WARNS() << "Entry: " << entry->getLocalID() << " in rendering pipeline but not set to be active." << LL_ENDL;

		//should not hit here any more, but does not hurt either, just put it back to active list
		addActiveCacheEntry(entry);
	}
	return obj;
}

//update object cache if the object receives a full-update or terse update
//update_type == EObjectUpdateType::OUT_TERSE_IMPROVED or EObjectUpdateType::OUT_FULL
LLViewerObject* LLViewerRegion::updateCacheEntry(U32 local_id, LLViewerObject* objectp, U32 update_type)
{
	if(objectp && update_type != (U32)OUT_TERSE_IMPROVED)
	{
		return objectp; //no need to access cache
	}

	LLVOCacheEntry* entry = getCacheEntry(local_id);
	if (!entry)
	{
		return objectp; //not in the cache, do nothing.
	}
	if(!objectp) //object not created
	{
		//create a new object from cache.
		objectp = addNewObject(entry);
	}

	//remove from cache if terse update
	if(update_type == (U32)OUT_TERSE_IMPROVED)
	{
		killCacheEntry(entry, true);
	}

	return objectp;
}

// As above, but forcibly do the update.
void LLViewerRegion::forceUpdate()
{
	mImpl->mLandp->idleUpdate(0.f);

	if (mParcelOverlay)
	{
		mParcelOverlay->idleUpdate(true);
	}
}

void LLViewerRegion::connectNeighbor(LLViewerRegion *neighborp, U32 direction)
{
	mImpl->mLandp->connectNeighbor(neighborp->mImpl->mLandp, direction);
}


void LLViewerRegion::disconnectAllNeighbors()
{
	mImpl->mLandp->disconnectAllNeighbors();
}

LLVLComposition * LLViewerRegion::getComposition() const
{
	return mImpl->mCompositionp;
}

F32 LLViewerRegion::getCompositionXY(const S32 x, const S32 y) const
{
// <FS:CR> Aurora Sim
	//if (x >= 256)
	if (x >= mWidth)
// </FS:CR> Aurora Sim
	{
// <FS:CR> Aurora Sim
		//if (y >= 256)
		if (y >= mWidth)
// </FS:CR> Aurora Sim
		{
// <FS:CR> Aurora Sim
			//LLVector3d center = getCenterGlobal() + LLVector3d(256.f, 256.f, 0.f);
			LLVector3d center = getCenterGlobal() + LLVector3d(mWidth, mWidth, 0.f);
// </FS:CR> Aurora Sim
			LLViewerRegion *regionp = LLWorld::getInstance()->getRegionFromPosGlobal(center);
			if (regionp)
			{
				// OK, we need to do some hackery here - different simulators no longer use
				// the same composition values, necessarily.
				// If we're attempting to blend, then we want to make the fractional part of
				// this region match the fractional of the adjacent.  For now, just minimize
				// the delta.
// <FS:CR> Aurora Sim
				//F32 our_comp = getComposition()->getValueScaled(255, 255);
				//F32 adj_comp = regionp->getComposition()->getValueScaled(x - 256.f, y - 256.f);
				F32 our_comp = getComposition()->getValueScaled(mWidth-1.f, mWidth-1.f);
				F32 adj_comp = regionp->getComposition()->getValueScaled(x - regionp->getWidth(), y - regionp->getWidth());
// </FS:CR> Aurora Sim
				while (llabs(our_comp - adj_comp) >= 1.f)
				{
					if (our_comp > adj_comp)
					{
						adj_comp += 1.f;
					}
					else
					{
						adj_comp -= 1.f;
					}
				}
				return adj_comp;
			}
		}
		else
		{
// <FS:CR> Aurora Sim
			//LLVector3d center = getCenterGlobal() + LLVector3d(256.f, 0, 0.f);
			LLVector3d center = getCenterGlobal() + LLVector3d(mWidth, 0.f, 0.f);
// </FS:CR> Aurora Sim
			LLViewerRegion *regionp = LLWorld::getInstance()->getRegionFromPosGlobal(center);
			if (regionp)
			{
				// OK, we need to do some hackery here - different simulators no longer use
				// the same composition values, necessarily.
				// If we're attempting to blend, then we want to make the fractional part of
				// this region match the fractional of the adjacent.  For now, just minimize
				// the delta.
// <FS:CR> Aurora Sim
				//F32 our_comp = getComposition()->getValueScaled(255.f, (F32)y);
				//F32 adj_comp = regionp->getComposition()->getValueScaled(x - 256.f, (F32)y);
				F32 our_comp = getComposition()->getValueScaled(mWidth-1.f, (F32)y);
				F32 adj_comp = regionp->getComposition()->getValueScaled(x - regionp->getWidth(), (F32)y);
// </FS:CR> Aurora Sim
				while (llabs(our_comp - adj_comp) >= 1.f)
				{
					if (our_comp > adj_comp)
					{
						adj_comp += 1.f;
					}
					else
					{
						adj_comp -= 1.f;
					}
				}
				return adj_comp;
			}
		}
	}
// <FS:CR> Aurora Sim
	//else if (y >= 256)
	else if (y >= mWidth)
// </FS:CR> Aurora Sim
	{
// <FS:CR> Aurora Sim
		//LLVector3d center = getCenterGlobal() + LLVector3d(0.f, 256.f, 0.f);
		LLVector3d center = getCenterGlobal() + LLVector3d(0.f, mWidth, 0.f);
// </FS:CR> Aurora Sim
		LLViewerRegion *regionp = LLWorld::getInstance()->getRegionFromPosGlobal(center);
		if (regionp)
		{
			// OK, we need to do some hackery here - different simulators no longer use
			// the same composition values, necessarily.
			// If we're attempting to blend, then we want to make the fractional part of
			// this region match the fractional of the adjacent.  For now, just minimize
			// the delta.
// <FS:CR> Aurora Sim
			//F32 our_comp = getComposition()->getValueScaled((F32)x, 255.f);
			//F32 adj_comp = regionp->getComposition()->getValueScaled((F32)x, y - 256.f);
			F32 our_comp = getComposition()->getValueScaled((F32)x, mWidth-1.f);
			F32 adj_comp = regionp->getComposition()->getValueScaled((F32)x, y - regionp->getWidth());
// <FS:CR> Aurora Sim
			while (llabs(our_comp - adj_comp) >= 1.f)
			{
				if (our_comp > adj_comp)
				{
					adj_comp += 1.f;
				}
				else
				{
					adj_comp -= 1.f;
				}
			}
			return adj_comp;
		}
	}

	return getComposition()->getValueScaled((F32)x, (F32)y);
}

void LLViewerRegion::calculateCenterGlobal() 
{
	mImpl->mCenterGlobal = mImpl->mOriginGlobal;
	mImpl->mCenterGlobal.mdV[VX] += 0.5 * mWidth;
	mImpl->mCenterGlobal.mdV[VY] += 0.5 * mWidth;
	mImpl->mCenterGlobal.mdV[VZ] = 0.5 * mImpl->mLandp->getMinZ() + mImpl->mLandp->getMaxZ();
}

void LLViewerRegion::calculateCameraDistance()
{
	mCameraDistanceSquared = (F32)(gAgentCamera.getCameraPositionGlobal() - getCenterGlobal()).magVecSquared();
}

std::ostream& operator<<(std::ostream &s, const LLViewerRegion &region)
{
	s << "{ ";
	s << region.mImpl->mHost;
	s << " mOriginGlobal = " << region.getOriginGlobal()<< "\n";
    std::string name(region.getName()), zone(region.getZoning());
    if (! name.empty())
    {
        s << " mName         = " << name << '\n';
    }
    if (! zone.empty())
    {
        s << " mZoning       = " << zone << '\n';
    }
	s << "}";
	return s;
}


// ---------------- Protected Member Functions ----------------

void LLViewerRegion::updateNetStats()
{
	F32 dt = mImpl->mLastNetUpdate.getElapsedTimeAndResetF32();

	LLCircuitData *cdp = gMessageSystem->mCircuitInfo.findCircuit(mImpl->mHost);
	if (!cdp)
	{
		mAlive = false;
		return;
	}

	mAlive = true;
	mDeltaTime = dt;

	mLastPacketsIn =	mPacketsIn;
	mLastBitsIn =		mBitsIn;
	mLastPacketsOut =	mPacketsOut;
	mLastPacketsLost =	mPacketsLost;

	mPacketsIn =				cdp->getPacketsIn();
	// <FS:Ansariel> FIRE-17071: UDP network data measuring is wrong
	//mBitsIn =					8 * cdp->getBytesIn();
	mBitsIn =					cdp->getBytesIn();
	// </FS:Ansariel>
	mPacketsOut =				cdp->getPacketsOut();
	mPacketsLost =				cdp->getPacketsLost();
	mPingDelay =				cdp->getPingDelay();

	mBitsReceived += mBitsIn - mLastBitsIn;
	mPacketsReceived += mPacketsIn - mLastPacketsIn;
}


U32 LLViewerRegion::getPacketsLost() const
{
	LLCircuitData *cdp = gMessageSystem->mCircuitInfo.findCircuit(mImpl->mHost);
	if (!cdp)
	{
		LL_INFOS() << "LLViewerRegion::getPacketsLost couldn't find circuit for " << mImpl->mHost << LL_ENDL;
		return 0;
	}
	else
	{
		return cdp->getPacketsLost();
	}
}

S32 LLViewerRegion::getHttpResponderID() const
{
	return mImpl->mHttpResponderID;
}

BOOL LLViewerRegion::pointInRegionGlobal(const LLVector3d &point_global) const
{
	LLVector3 pos_region = getPosRegionFromGlobal(point_global);

	if (pos_region.mV[VX] < 0)
	{
		return FALSE;
	}
	if (pos_region.mV[VX] >= mWidth)
	{
		return FALSE;
	}
	if (pos_region.mV[VY] < 0)
	{
		return FALSE;
	}
	if (pos_region.mV[VY] >= mWidth)
	{
		return FALSE;
	}
	return TRUE;
}

LLVector3 LLViewerRegion::getPosRegionFromGlobal(const LLVector3d &point_global) const
{
	LLVector3 pos_region;
	pos_region.setVec(point_global - mImpl->mOriginGlobal);
	return pos_region;
}

LLVector3d LLViewerRegion::getPosGlobalFromRegion(const LLVector3 &pos_region) const
{
	LLVector3d pos_region_d;
	pos_region_d.setVec(pos_region);
	return pos_region_d + mImpl->mOriginGlobal;
}

LLVector3 LLViewerRegion::getPosAgentFromRegion(const LLVector3 &pos_region) const
{
	LLVector3d pos_global = getPosGlobalFromRegion(pos_region);

	return gAgent.getPosAgentFromGlobal(pos_global);
}

LLVector3 LLViewerRegion::getPosRegionFromAgent(const LLVector3 &pos_agent) const
{
	return pos_agent - getOriginAgent();
}

F32 LLViewerRegion::getLandHeightRegion(const LLVector3& region_pos)
{
	return mImpl->mLandp->resolveHeightRegion( region_pos );
}

// [SL:KB] - Patch: World-MinimapOverlay | Checked: 2012-06-20 (Catznip-3.3)
const LLViewerRegion::tex_matrix_t& LLViewerRegion::getWorldMapTiles() const
{
	if (mWorldMapTiles.empty())
	{
		U32 gridX, gridY;
		grid_from_region_handle(mHandle, &gridX, &gridY);
		U32 totalX(getWidth() / REGION_WIDTH_U32);
		if (!totalX) ++totalX; // If this region is too small, still get an image.
		/* TODO: Nonsquare regions?
		U32 totalY(getLength()/REGION_WIDTH_U32);
		if (!totalY) ++totalY; // If this region is too small, still get an image.
		*/
		const U32 totalY(totalX);
		mWorldMapTiles.reserve(totalX * totalY);
		for (U32 x = 0; x != totalX; ++x)
			for (U32 y = 0; y != totalY; ++y)
			{
				const std::string map_url = LFSimFeatureHandler::instance().mapServerURL() + llformat("map-1-%d-%d-objects.jpg", gridX + x, gridY + y);
				LLPointer<LLViewerTexture> tex(LLViewerTextureManager::getFetchedTextureFromUrl(map_url, FTT_MAP_TILE, TRUE,
																			LLViewerTexture::BOOST_NONE, LLViewerTexture::LOD_TEXTURE));
				mWorldMapTiles.push_back(tex);
				tex->setBoostLevel(LLViewerTexture::BOOST_MAP);
			}
	}
	return mWorldMapTiles;
}
// [/SL:KB]

//bool LLViewerRegion::isAlive()
// [SL:KB] - Patch: World-MinimapOverlay | Checked: 2012-06-20 (Catznip-3.3)
bool LLViewerRegion::isAlive() const
// [/SL:KB]
{
	return mAlive;
}

//BOOL LLViewerRegion::isOwnedSelf(const LLVector3& pos)
// [SL:KB] - Patch: UI-SidepanelPeople | Checked: 2010-12-02 (Catznip-2.4.0g) | Added: Catznip-2.4.0g
BOOL LLViewerRegion::isOwnedSelf(const LLVector3& pos) const
// [/SL:KB]
{
	if (mParcelOverlay)
	{
		return mParcelOverlay->isOwnedSelf(pos);
	} else {
		return FALSE;
	}
}

// Owned by a group you belong to?  (officer or member)
//BOOL LLViewerRegion::isOwnedGroup(const LLVector3& pos)
// [SL:KB] - Patch: UI-SidepanelPeople | Checked: 2010-12-02 (Catznip-2.4.0g) | Added: Catznip-2.4.0g
BOOL LLViewerRegion::isOwnedGroup(const LLVector3& pos) const
// [/SL:KB]
{
	if (mParcelOverlay)
	{
		return mParcelOverlay->isOwnedGroup(pos);
	} else {
		return FALSE;
	}
}

// the new TCP coarse location handler node
class CoarseLocationUpdate : public LLHTTPNode
{
public:
	virtual void post(
		ResponsePtr responder,
		const LLSD& context,
		const LLSD& input) const
	{
		LLHost host(input["sender"].asString());
		LLViewerRegion* region = LLWorld::getInstance()->getRegion(host);
		if( !region )
		{
			return;
		}

		S32 target_index = input["body"]["Index"][0]["Prey"].asInteger();
		S32 you_index    = input["body"]["Index"][0]["You" ].asInteger();

		std::vector<U32>* avatar_locs = &region->mMapAvatars;
		std::vector<LLUUID>* avatar_ids = &region->mMapAvatarIDs;
		avatar_locs->clear();
		avatar_ids->clear();

		//LL_INFOS() << "coarse locations agent[0] " << input["body"]["AgentData"][0]["AgentID"].asUUID() << LL_ENDL;
		//LL_INFOS() << "my agent id = " << gAgent.getID() << LL_ENDL;
		//LL_INFOS() << ll_pretty_print_sd(input) << LL_ENDL;

		LLSD 
			locs   = input["body"]["Location"],
			agents = input["body"]["AgentData"];
		LLSD::array_iterator 
			locs_it = locs.beginArray(), 
			agents_it = agents.beginArray();
		BOOL has_agent_data = input["body"].has("AgentData");

		for(int i=0; 
			locs_it != locs.endArray(); 
			i++, locs_it++)
		{
			U8 
				x = locs_it->get("X").asInteger(),
				y = locs_it->get("Y").asInteger(),
				z = locs_it->get("Z").asInteger();
			// treat the target specially for the map, and don't add you or the target
			if(i == target_index)
			{
				LLVector3d global_pos(region->getOriginGlobal());
				global_pos.mdV[VX] += (F64)x;
				global_pos.mdV[VY] += (F64)y;
				global_pos.mdV[VZ] += (F64)z * 4.0;
				LLAvatarTracker::instance().setTrackedCoarseLocation(global_pos);
			}
			else if( i != you_index)
			{
				U32 pos = 0x0;
				pos |= x;
				pos <<= 8;
				pos |= y;
				pos <<= 8;
				pos |= z;
				avatar_locs->push_back(pos);
				//LL_INFOS() << "next pos: " << x << "," << y << "," << z << ": " << pos << LL_ENDL;
				if(has_agent_data) // for backwards compatibility with old message format
				{
					LLUUID agent_id(agents_it->get("AgentID").asUUID());
					//LL_INFOS() << "next agent: " << agent_id.asString() << LL_ENDL;
					avatar_ids->push_back(agent_id);
				}
			}
			if (has_agent_data)
			{
				agents_it++;
			}
		}
	}
};

// build the coarse location HTTP node under the "/message" URL
LLHTTPRegistration<CoarseLocationUpdate>
   gHTTPRegistrationCoarseLocationUpdate(
	   "/message/CoarseLocationUpdate");


// the deprecated coarse location handler
void LLViewerRegion::updateCoarseLocations(LLMessageSystem* msg)
{
	//LL_INFOS() << "CoarseLocationUpdate" << LL_ENDL;
	mMapAvatars.clear();
	mMapAvatarIDs.clear(); // only matters in a rare case but it's good to be safe.

	U8 x_pos = 0;
	U8 y_pos = 0;
	U8 z_pos = 0;

	U32 pos = 0x0;

	S16 agent_index;
	S16 target_index;
	msg->getS16Fast(_PREHASH_Index, _PREHASH_You, agent_index);
	msg->getS16Fast(_PREHASH_Index, _PREHASH_Prey, target_index);

	BOOL has_agent_data = msg->has(_PREHASH_AgentData);
	S32 count = msg->getNumberOfBlocksFast(_PREHASH_Location);
	for(S32 i = 0; i < count; i++)
	{
		msg->getU8Fast(_PREHASH_Location, _PREHASH_X, x_pos, i);
		msg->getU8Fast(_PREHASH_Location, _PREHASH_Y, y_pos, i);
		msg->getU8Fast(_PREHASH_Location, _PREHASH_Z, z_pos, i);
		LLUUID agent_id = LLUUID::null;
		if(has_agent_data)
		{
			msg->getUUIDFast(_PREHASH_AgentData, _PREHASH_AgentID, agent_id, i);
		}

		//LL_INFOS() << "  object X: " << (S32)x_pos << " Y: " << (S32)y_pos
		//		<< " Z: " << (S32)(z_pos * 4)
		//		<< LL_ENDL;

		// treat the target specially for the map
		if(i == target_index)
		{
			LLVector3d global_pos(mImpl->mOriginGlobal);
			global_pos.mdV[VX] += (F64)(x_pos);
			global_pos.mdV[VY] += (F64)(y_pos);
			global_pos.mdV[VZ] += (F64)(z_pos) * 4.0;
			LLAvatarTracker::instance().setTrackedCoarseLocation(global_pos);
		}
		
		//don't add you
		if( i != agent_index)
		{
			pos = 0x0;
			pos |= x_pos;
			pos <<= 8;
			pos |= y_pos;
			pos <<= 8;
			pos |= z_pos;
			mMapAvatars.push_back(pos);
			if(has_agent_data)
			{
				mMapAvatarIDs.push_back(agent_id);
			}
		}
	}
}

void LLViewerRegion::getInfo(LLSD& info)
{
	info["Region"]["Host"] = getHost().getIPandPort();
	info["Region"]["Name"] = getName();
	U32 x, y;
	from_region_handle(getHandle(), &x, &y);
	info["Region"]["Handle"]["x"] = (LLSD::Integer)x;
	info["Region"]["Handle"]["y"] = (LLSD::Integer)y;
}

boost::signals2::connection LLViewerRegion::setSimulatorFeaturesReceivedCallback(const caps_received_signal_t::slot_type& cb)
{
	return mSimulatorFeaturesReceivedSignal.connect(cb);
}

void LLViewerRegion::setSimulatorFeaturesReceived(bool received)
{
	mSimulatorFeaturesReceived = received;
	if (received)
	{
		mSimulatorFeaturesReceivedSignal(getRegionID());
		mSimulatorFeaturesReceivedSignal.disconnect_all_slots();
	}
}

bool LLViewerRegion::simulatorFeaturesReceived() const
{
	return mSimulatorFeaturesReceived;
}

void LLViewerRegion::getSimulatorFeatures(LLSD& sim_features) const
{
	sim_features = mSimulatorFeatures;
}

void LLViewerRegion::setSimulatorFeatures(const LLSD& sim_features)
{
	std::stringstream str;
	
	LLSDSerialize::toPrettyXML(sim_features, str);
	LL_INFOS() << str.str() << LL_ENDL;
	mSimulatorFeatures = sim_features;

	setSimulatorFeaturesReceived(true);
	
	
// <FS:CR> Opensim god names
#ifdef OPENSIM
	if (LLGridManager::getInstance()->isInOpenSim())
	{
		mGodNames.clear();
		if (mSimulatorFeatures.has("god_names"))
		{
			if (mSimulatorFeatures["god_names"].has("full_names"))
			{
				LLSD god_names = mSimulatorFeatures["god_names"]["full_names"];
				for (LLSD::array_iterator itr = god_names.beginArray();
					 itr != god_names.endArray();
					 itr++)
				{
					mGodNames.insert((*itr).asString());
				}
			}
			if (mSimulatorFeatures["god_names"].has("last_names"))
			{
				LLSD god_names = mSimulatorFeatures["god_names"]["last_names"];
				for (LLSD::array_iterator itr = god_names.beginArray();
					 itr != god_names.endArray();
					 itr++)
				{
					mGodNames.insert((*itr).asString());
				}
			}
		}
	}
#endif // OPENSIM
// </FS:CR>
}

//this is called when the parent is not cacheable.
//move all orphan children out of cache and insert to rendering octree.
void LLViewerRegion::findOrphans(U32 parent_id)
{
	orphan_list_t::iterator iter = mOrphanMap.find(parent_id);
	if(iter != mOrphanMap.end())
	{
		std::vector<U32>* children = &mOrphanMap[parent_id];
		for(S32 i = 0; i < children->size(); i++)
		{
			//parent is visible, so is the child.
			addVisibleChildCacheEntry(NULL, getCacheEntry((*children)[i]));
		}
		children->clear();
		mOrphanMap.erase(parent_id);
	}
}

void LLViewerRegion::decodeBoundingInfo(LLVOCacheEntry* entry)
{
	if(!sVOCacheCullingEnabled)
	{
		gObjectList.processObjectUpdateFromCache(entry, this);
		return;
	}
	if(!entry || !entry->isValid())
	{
		return;
	}

	if(!entry->getEntry())
	{
		entry->setOctreeEntry(NULL);
	}
		
	if(entry->getEntry()->hasDrawable()) //already in the rendering pipeline
	{
		LLViewerRegion* old_regionp = ((LLDrawable*)entry->getEntry()->getDrawable())->getRegion();
		if(old_regionp != this && old_regionp)
{
			LLViewerObject* obj = ((LLDrawable*)entry->getEntry()->getDrawable())->getVObj();
			if(obj)
			{
				//remove from old region
				old_regionp->killCacheEntry(obj->getLocalID());

				//change region
				obj->setRegion(this);
			}
		}

		addActiveCacheEntry(entry);

		//set parent id
		U32	parent_id = 0;
		LLViewerObject::unpackParentID(entry->getDP(), parent_id);
		if(parent_id != entry->getParentID())
		{				
			entry->setParentID(parent_id);
		}

		//update the object
		gObjectList.processObjectUpdateFromCache(entry, this);
		return; //done
	}
	
	//must not be active.
	llassert_always(!entry->isState(LLVOCacheEntry::ACTIVE));
	removeFromVOCacheTree(entry); //remove from cache octree if it is in.

	LLVector3 pos;
	LLVector3 scale;
	LLQuaternion rot;

	//decode spatial info and parent info
	U32 parent_id = LLViewerObject::extractSpatialExtents(entry->getDP(), pos, scale, rot);
	
	U32 old_parent_id = entry->getParentID();
	bool same_old_parent = false;
	if(parent_id != old_parent_id) //parent changed.
	{
		if(old_parent_id > 0) //has an old parent, disconnect it
		{
			LLVOCacheEntry* old_parent = getCacheEntry(old_parent_id);
			if(old_parent)
			{
				old_parent->removeChild(entry);
				if(!old_parent->isState(LLVOCacheEntry::INACTIVE))
				{
					mImpl->mVisibleEntries.erase(entry);
					entry->setState(LLVOCacheEntry::INACTIVE);
				}
			}
		}
		entry->setParentID(parent_id);
	}
	else
	{
		same_old_parent = true;
	}

	if(parent_id > 0) //has a new parent
	{	
		//1, find the parent in cache
		LLVOCacheEntry* parent = getCacheEntry(parent_id);
		
		//2, parent is not in the cache, put into the orphan list.
		if(!parent)
		{
			if(!same_old_parent)
			{
				//check if parent is non-cacheable and already created
				if(isNonCacheableObjectCreated(parent_id))
				{
					//parent is visible, so is the child.
					addVisibleChildCacheEntry(NULL, entry);
				}
				else
				{
					entry->setBoundingInfo(pos, scale);
					mOrphanMap[parent_id].push_back(entry->getLocalID());
				}
			}
			else
			{
				entry->setBoundingInfo(pos, scale);
			}
		}
		else //parent in cache.
		{
			if(!parent->isState(LLVOCacheEntry::INACTIVE)) 
			{
				//parent is visible, so is the child.
				addVisibleChildCacheEntry(parent, entry);
			}
			else
			{
				entry->setBoundingInfo(pos, scale);
				parent->addChild(entry);

				if(parent->getGroup()) //re-insert parent to vo-cache tree because its bounding info changed.
				{
					removeFromVOCacheTree(parent);
					addToVOCacheTree(parent);
				}
			}
		}

		return;
	}
	
	//
	//no parent
	//
	entry->setBoundingInfo(pos, scale);	

	if(!parent_id) //a potential parent
	{
		//find all children and update their bounding info
		orphan_list_t::iterator iter = mOrphanMap.find(entry->getLocalID());
		if(iter != mOrphanMap.end())
		{			
			std::vector<U32>* orphans = &mOrphanMap[entry->getLocalID()];
			S32 size = orphans->size();
			for(S32 i = 0; i < size; i++)
			{
				LLVOCacheEntry* child = getCacheEntry((*orphans)[i]);
				if(child)
				{
					entry->addChild(child);
				}
			}
			orphans->clear();
			mOrphanMap.erase(entry->getLocalID());
		}
	}
	
	if(!entry->getGroup() && entry->isState(LLVOCacheEntry::INACTIVE))
	{
		addToVOCacheTree(entry);
	}
	return ;
}

LLViewerRegion::eCacheUpdateResult LLViewerRegion::cacheFullUpdate(LLDataPackerBinaryBuffer &dp, U32 flags)
{
	eCacheUpdateResult result;
	U32 crc;
	U32 local_id;

	LLViewerObject::unpackU32(&dp, local_id, "LocalID");
	LLViewerObject::unpackU32(&dp, crc, "CRC");

	LLVOCacheEntry* entry = getCacheEntry(local_id, false);

	if (entry)
	{
		entry->setValid();

		// we've seen this object before
		if (entry->getCRC() == crc)
		{
			// Record a hit
			entry->recordDupe();
			result = CACHE_UPDATE_DUPE;
		}
		else //CRC changed
		{
			// Update the cache entry
			entry->updateEntry(crc, dp);

			decodeBoundingInfo(entry);

			result = CACHE_UPDATE_CHANGED;
		}		
	}
	else
	{
		// we haven't seen this object before
		// Create new entry and add to map
		result = CACHE_UPDATE_ADDED;
		entry = new LLVOCacheEntry(local_id, crc, dp);
		record(LLStatViewer::OBJECT_CACHE_HIT_RATE, LLUnits::Ratio::fromValue(0));
		
		mImpl->mCacheMap[local_id] = entry;
		
		decodeBoundingInfo(entry);
	}
	entry->setUpdateFlags(flags);

	return result;
	}

LLViewerRegion::eCacheUpdateResult LLViewerRegion::cacheFullUpdate(LLViewerObject* objectp, LLDataPackerBinaryBuffer &dp, U32 flags)
{
	eCacheUpdateResult result = cacheFullUpdate(dp, flags);

	return result;
}

LLVOCacheEntry* LLViewerRegion::getCacheEntryForOctree(U32 local_id)
{
	if(!sVOCacheCullingEnabled)
	{
		return NULL;
	}

	LLVOCacheEntry* entry = getCacheEntry(local_id);
	removeFromVOCacheTree(entry);
		
	return entry;
}

LLVOCacheEntry* LLViewerRegion::getCacheEntry(U32 local_id, bool valid)
{
	LLVOCacheEntry::vocache_entry_map_t::iterator iter = mImpl->mCacheMap.find(local_id);
	if(iter != mImpl->mCacheMap.end())
	{
		if(!valid || iter->second->isValid())
		{
			return iter->second;
		}
	}
	return NULL;
	}

void LLViewerRegion::addCacheMiss(U32 id, LLViewerRegion::eCacheMissType miss_type)
{
#if 0
	mCacheMissList.insert(CacheMissItem(id, miss_type));
#else
	mCacheMissList.push_back(CacheMissItem(id, miss_type));
#endif
}

//check if a non-cacheable object is already created.
bool LLViewerRegion::isNonCacheableObjectCreated(U32 local_id)
{
	if(mImpl && local_id > 0 && mImpl->mNonCacheableCreatedList.find(local_id) != mImpl->mNonCacheableCreatedList.end())
	{
		return true;
	}
	return false;
}
		
void LLViewerRegion::removeFromCreatedList(U32 local_id)
{	
	if(mImpl && local_id > 0)
	{
		std::set<U32>::iterator iter = mImpl->mNonCacheableCreatedList.find(local_id);
		if(iter != mImpl->mNonCacheableCreatedList.end())
		{
			mImpl->mNonCacheableCreatedList.erase(iter);
		}
	}
	}

void LLViewerRegion::addToCreatedList(U32 local_id)
{
	if(mImpl && local_id > 0)
	{
		mImpl->mNonCacheableCreatedList.insert(local_id);
	}
}

// Get data packer for this object, if we have cached data
// AND the CRC matches. JC
bool LLViewerRegion::probeCache(U32 local_id, U32 crc, U32 flags, U8 &cache_miss_type)
{
	//llassert(mCacheLoaded);  This assert failes often, changing to early-out -- davep, 2010/10/18

	LLVOCacheEntry* entry = getCacheEntry(local_id, false);

	if (entry)
	{
		// we've seen this object before
		if (entry->getCRC() == crc)
		{
			// Record a hit
			entry->recordHit();
		cache_miss_type = CACHE_MISS_TYPE_NONE;
			entry->setUpdateFlags(flags);
			
			if(entry->isState(LLVOCacheEntry::ACTIVE))
			{
				((LLDrawable*)entry->getEntry()->getDrawable())->getVObj()->loadFlags(flags);
				return true;
			}

			if(entry->isValid())
			{
				return true; //already probed
			}

			entry->setValid();
			decodeBoundingInfo(entry);
			return true;
		}
		else
		{
			// LL_INFOS() << "CRC miss for " << local_id << LL_ENDL;

			addCacheMiss(local_id, CACHE_MISS_TYPE_CRC);
		}
	}
	else
	{
		// LL_INFOS() << "Cache miss for " << local_id << LL_ENDL;
		addCacheMiss(local_id, CACHE_MISS_TYPE_FULL);
	}

	return false;
}

void LLViewerRegion::addCacheMissFull(const U32 local_id)
{
	addCacheMiss(local_id, CACHE_MISS_TYPE_FULL);
}

void LLViewerRegion::requestCacheMisses()
{
	if (!mCacheMissList.size()) 
	{
		return;
	}

	LLMessageSystem* msg = gMessageSystem;
	BOOL start_new_message = TRUE;
	S32 blocks = 0;

	//send requests for all cache-missed objects
	for (CacheMissItem::cache_miss_list_t::iterator iter = mCacheMissList.begin(); iter != mCacheMissList.end(); ++iter)
	{
		if (start_new_message)
		{
			msg->newMessageFast(_PREHASH_RequestMultipleObjects);
			msg->nextBlockFast(_PREHASH_AgentData);
			msg->addUUIDFast(_PREHASH_AgentID, gAgent.getID());
			msg->addUUIDFast(_PREHASH_SessionID, gAgent.getSessionID());
			start_new_message = FALSE;
		}

		msg->nextBlockFast(_PREHASH_ObjectData);
		msg->addU8Fast(_PREHASH_CacheMissType, (*iter).mType);
		msg->addU32Fast(_PREHASH_ID, (*iter).mID);
		blocks++;

		if (blocks >= 255)
		{
			sendReliableMessage();
			start_new_message = TRUE;
			blocks = 0;
		}
	}

	// finish any pending message
	if (!start_new_message)
	{
		sendReliableMessage();
	}

	mCacheDirty = TRUE ;
	// LL_INFOS() << "KILLDEBUG Sent cache miss full " << full_count << " crc " << crc_count << LL_ENDL;
	LLViewerStatsRecorder::instance().requestCacheMissesEvent(mCacheMissList.size());
	LLViewerStatsRecorder::instance().log(0.2f);

	mCacheMissList.clear();
}

void LLViewerRegion::dumpCache()
{
	const S32 BINS = 4;
	S32 hit_bin[BINS];
	S32 change_bin[BINS];

	S32 i;
	for (i = 0; i < BINS; ++i)
	{
		hit_bin[i] = 0;
		change_bin[i] = 0;
	}

	LLVOCacheEntry *entry;
	for(LLVOCacheEntry::vocache_entry_map_t::iterator iter = mImpl->mCacheMap.begin(); iter != mImpl->mCacheMap.end(); ++iter)
	{
		entry = iter->second ;

		S32 hits = entry->getHitCount();
		S32 changes = entry->getCRCChangeCount();

		hits = llclamp(hits, 0, BINS-1);
		changes = llclamp(changes, 0, BINS-1);

		hit_bin[hits]++;
		change_bin[changes]++;
	}

	LL_INFOS() << "Count " << mImpl->mCacheMap.size() << LL_ENDL;
	for (i = 0; i < BINS; i++)
	{
		LL_INFOS() << "Hits " << i << " " << hit_bin[i] << LL_ENDL;
	}
	for (i = 0; i < BINS; i++)
	{
		LL_INFOS() << "Changes " << i << " " << change_bin[i] << LL_ENDL;
	}
}

void LLViewerRegion::unpackRegionHandshake()
{
	LLMessageSystem *msg = gMessageSystem;

	U64 region_flags = 0;
	U64 region_protocols = 0;
	U8 sim_access;
	std::string sim_name;
	LLUUID sim_owner;
	BOOL is_estate_manager;
	F32 water_height;
	F32 billable_factor;
	LLUUID cache_id;

	msg->getU8		("RegionInfo", "SimAccess", sim_access);
	msg->getString	("RegionInfo", "SimName", sim_name);
	msg->getUUID	("RegionInfo", "SimOwner", sim_owner);
	msg->getBOOL	("RegionInfo", "IsEstateManager", is_estate_manager);
	msg->getF32		("RegionInfo", "WaterHeight", water_height);
	msg->getF32		("RegionInfo", "BillableFactor", billable_factor);
	msg->getUUID	("RegionInfo", "CacheID", cache_id );

	if (msg->has(_PREHASH_RegionInfo4))
	{
		msg->getU64Fast(_PREHASH_RegionInfo4, _PREHASH_RegionFlagsExtended, region_flags);
		msg->getU64Fast(_PREHASH_RegionInfo4, _PREHASH_RegionProtocols, region_protocols);
	}
	else
	{
		U32 flags = 0;
		msg->getU32Fast(_PREHASH_RegionInfo, _PREHASH_RegionFlags, flags);
		region_flags = flags;
	}

	setRegionFlags(region_flags);
	setRegionProtocols(region_protocols);
	setSimAccess(sim_access);
	setRegionNameAndZone(sim_name);
	setOwner(sim_owner);
	setIsEstateManager(is_estate_manager);
	setWaterHeight(water_height);
	setBillableFactor(billable_factor);
	setCacheID(cache_id);

	LLUUID region_id;
	msg->getUUID("RegionInfo2", "RegionID", region_id);
	setRegionID(region_id);
	
	// Retrieve the CR-53 (Homestead/Land SKU) information
	S32 classID = 0;
	S32 cpuRatio = 0;
	std::string coloName;
	std::string productSKU;
	std::string productName;

	// the only reasonable way to decide if we actually have any data is to
	// check to see if any of these fields have positive sizes
	if (msg->getSize("RegionInfo3", "ColoName") > 0 ||
	    msg->getSize("RegionInfo3", "ProductSKU") > 0 ||
	    msg->getSize("RegionInfo3", "ProductName") > 0)
	{
		msg->getS32     ("RegionInfo3", "CPUClassID",  classID);
		msg->getS32     ("RegionInfo3", "CPURatio",    cpuRatio);
		msg->getString  ("RegionInfo3", "ColoName",    coloName);
		msg->getString  ("RegionInfo3", "ProductSKU",  productSKU);
		msg->getString  ("RegionInfo3", "ProductName", productName);
		
		mClassID = classID;
		mCPURatio = cpuRatio;
		mColoName = coloName;
		mProductSKU = productSKU;
		mProductName = productName;
	}


	mCentralBakeVersion = region_protocols & 1; // was (S32)gSavedSettings.getBOOL("UseServerTextureBaking");
	LLVLComposition *compp = getComposition();
	if (compp)
	{
		LLUUID tmp_id;

		bool changed = false;

		// Get the 4 textures for land
		msg->getUUID("RegionInfo", "TerrainDetail0", tmp_id);
		changed |= (tmp_id != compp->getDetailTextureID(0));		
		compp->setDetailTextureID(0, tmp_id);

		msg->getUUID("RegionInfo", "TerrainDetail1", tmp_id);
		changed |= (tmp_id != compp->getDetailTextureID(1));		
		compp->setDetailTextureID(1, tmp_id);

		msg->getUUID("RegionInfo", "TerrainDetail2", tmp_id);
		changed |= (tmp_id != compp->getDetailTextureID(2));		
		compp->setDetailTextureID(2, tmp_id);

		msg->getUUID("RegionInfo", "TerrainDetail3", tmp_id);
		changed |= (tmp_id != compp->getDetailTextureID(3));		
		compp->setDetailTextureID(3, tmp_id);

		// Get the start altitude and range values for land textures
		F32 tmp_f32;
		msg->getF32("RegionInfo", "TerrainStartHeight00", tmp_f32);
		changed |= (tmp_f32 != compp->getStartHeight(0));
		compp->setStartHeight(0, tmp_f32);

		msg->getF32("RegionInfo", "TerrainStartHeight01", tmp_f32);
		changed |= (tmp_f32 != compp->getStartHeight(1));
		compp->setStartHeight(1, tmp_f32);

		msg->getF32("RegionInfo", "TerrainStartHeight10", tmp_f32);
		changed |= (tmp_f32 != compp->getStartHeight(2));
		compp->setStartHeight(2, tmp_f32);

		msg->getF32("RegionInfo", "TerrainStartHeight11", tmp_f32);
		changed |= (tmp_f32 != compp->getStartHeight(3));
		compp->setStartHeight(3, tmp_f32);


		msg->getF32("RegionInfo", "TerrainHeightRange00", tmp_f32);
		changed |= (tmp_f32 != compp->getHeightRange(0));
		compp->setHeightRange(0, tmp_f32);

		msg->getF32("RegionInfo", "TerrainHeightRange01", tmp_f32);
		changed |= (tmp_f32 != compp->getHeightRange(1));
		compp->setHeightRange(1, tmp_f32);

		msg->getF32("RegionInfo", "TerrainHeightRange10", tmp_f32);
		changed |= (tmp_f32 != compp->getHeightRange(2));
		compp->setHeightRange(2, tmp_f32);

		msg->getF32("RegionInfo", "TerrainHeightRange11", tmp_f32);
		changed |= (tmp_f32 != compp->getHeightRange(3));
		compp->setHeightRange(3, tmp_f32);

		// If this is an UPDATE (params already ready, we need to regenerate
		// all of our terrain stuff, by
		if (compp->getParamsReady())
		{
			// Update if the land changed
			if (changed)
			{
				getLand().dirtyAllPatches();
			}
		}
		else
		{
			compp->setParamsReady();
		}
	}


	// Now that we have the name, we can load the cache file
	// off disk.
	loadObjectCache();

	// After loading cache, signal that simulator can start
	// sending data.
	// TODO: Send all upstream viewer->sim handshake info here.
	LLHost host = msg->getSender();
	msg->newMessage("RegionHandshakeReply");
	msg->nextBlock("AgentData");
	msg->addUUID("AgentID", gAgent.getID());
	msg->addUUID("SessionID", gAgent.getSessionID());
	msg->nextBlock("RegionInfo");

	U32 flags = 0;
	flags |= REGION_HANDSHAKE_SUPPORTS_SELF_APPEARANCE;

	if(sVOCacheCullingEnabled)
	{
		flags |= 0x00000001; //set the bit 0 to be 1 to ask sim to send all cacheable objects.		
	}
	if(mImpl->mCacheMap.empty())
	{
		flags |= 0x00000002; //set the bit 1 to be 1 to tell sim the cache file is empty, no need to send cache probes.
	}
	msg->addU32("Flags", flags );
	msg->sendReliable(host);

	mRegionTimer.reset(); //reset region timer.
}

void LLViewerRegionImpl::buildCapabilityNames(LLSD& capabilityNames)
{
	capabilityNames.append("AgentPreferences");
	capabilityNames.append("AgentState");
	capabilityNames.append("AttachmentResources");
	capabilityNames.append("AvatarPickerSearch");
	capabilityNames.append("AvatarRenderInfo");
	capabilityNames.append("CharacterProperties");
	capabilityNames.append("ChatSessionRequest");
	capabilityNames.append("CopyInventoryFromNotecard");
	capabilityNames.append("CreateInventoryCategory");
	capabilityNames.append("DispatchRegionInfo");
	capabilityNames.append("DirectDelivery");
	capabilityNames.append("EnvironmentSettings");
// <FS:CR> Aurora Sim
	capabilityNames.append("DispatchOpenRegionSettings");
// </FS:CR> Aurora Sim
	capabilityNames.append("EstateChangeInfo");
	capabilityNames.append("EventQueueGet");
	capabilityNames.append("FacebookConnect");
	capabilityNames.append("FlickrConnect");
	capabilityNames.append("TwitterConnect");

	// <FS:Ansariel> Force HTTP features on SL
	if (use_http_inventory()) {
	// </FS:Ansariel>
	capabilityNames.append("FetchLib2");
	capabilityNames.append("FetchLibDescendents2");
	capabilityNames.append("FetchInventory2");
	capabilityNames.append("FetchInventoryDescendents2");
	capabilityNames.append("IncrementCOFVersion");
	AISAPI::getCapNames(capabilityNames);
<<<<<<< HEAD
	} //</FS:Ansariel>
=======
>>>>>>> 5ae42992

	capabilityNames.append("GetDisplayNames");
	capabilityNames.append("GetExperiences");
	capabilityNames.append("AgentExperiences");
	capabilityNames.append("FindExperienceByName");
	capabilityNames.append("GetExperienceInfo");
	capabilityNames.append("GetAdminExperiences");
	capabilityNames.append("GetCreatorExperiences");
	capabilityNames.append("ExperiencePreferences");
	capabilityNames.append("GroupExperiences");
	capabilityNames.append("UpdateExperience");
	capabilityNames.append("IsExperienceAdmin");
	capabilityNames.append("IsExperienceContributor");
	capabilityNames.append("RegionExperiences");
	capabilityNames.append("GetMesh");
	capabilityNames.append("GetMesh2");
	capabilityNames.append("GetMetadata");
	capabilityNames.append("GetObjectCost");
	capabilityNames.append("GetObjectPhysicsData");
	capabilityNames.append("GetTexture");
	capabilityNames.append("GroupAPIv1");
	capabilityNames.append("GroupMemberData");
	capabilityNames.append("GroupProposalBallot");
	capabilityNames.append("HomeLocation");
	capabilityNames.append("LandResources");
	capabilityNames.append("LSLSyntax");
	capabilityNames.append("MapLayer");
	capabilityNames.append("MapLayerGod");
	capabilityNames.append("MeshUploadFlag");	
	capabilityNames.append("NavMeshGenerationStatus");
	capabilityNames.append("NewFileAgentInventory");
	capabilityNames.append("ObjectMedia");
	capabilityNames.append("ObjectMediaNavigate");
	capabilityNames.append("ObjectNavMeshProperties");
	capabilityNames.append("ParcelPropertiesUpdate");
	capabilityNames.append("ParcelVoiceInfoRequest");
	capabilityNames.append("ProductInfoRequest");
	capabilityNames.append("ProvisionVoiceAccountRequest");
	capabilityNames.append("RemoteParcelRequest");
	capabilityNames.append("RenderMaterials");
	capabilityNames.append("RequestTextureDownload");
	capabilityNames.append("ResourceCostSelected");
	capabilityNames.append("RetrieveNavMeshSrc");
	capabilityNames.append("SearchStatRequest");
	capabilityNames.append("SearchStatTracking");
	capabilityNames.append("SendPostcard");
	capabilityNames.append("SendUserReport");
	capabilityNames.append("SendUserReportWithScreenshot");
	capabilityNames.append("ServerReleaseNotes");
	capabilityNames.append("SetDisplayName");
	capabilityNames.append("SimConsoleAsync");
	capabilityNames.append("SimulatorFeatures");
	capabilityNames.append("StartGroupProposal");
	capabilityNames.append("TerrainNavMeshProperties");
	capabilityNames.append("TextureStats");
	capabilityNames.append("UntrustedSimulatorMessage");
	capabilityNames.append("UpdateAgentInformation");
	capabilityNames.append("UpdateAgentLanguage");
	capabilityNames.append("UpdateAvatarAppearance");
	capabilityNames.append("UpdateGestureAgentInventory");
	capabilityNames.append("UpdateGestureTaskInventory");
	capabilityNames.append("UpdateNotecardAgentInventory");
	capabilityNames.append("UpdateNotecardTaskInventory");
	capabilityNames.append("UpdateScriptAgent");
	capabilityNames.append("UpdateScriptTask");
	capabilityNames.append("UploadBakedTexture");
	capabilityNames.append("ViewerMetrics");
	capabilityNames.append("ViewerStartAuction");
	capabilityNames.append("ViewerStats");

	// Please add new capabilities alphabetically to reduce
	// merge conflicts.
}

void LLViewerRegion::setSeedCapability(const std::string& url)
{
	if (getCapability("Seed") == url)
    {	
		setCapabilityDebug("Seed", url);
		LL_WARNS("CrossingCaps") <<  "Received duplicate seed capability, posting to seed " <<
				url	<< LL_ENDL;

		//Instead of just returning we build up a second set of seed caps and compare them 
		//to the "original" seed cap received and determine why there is problem!
        std::string coroname =
            LLCoros::instance().launch("LLEnvironmentRequest::requestBaseCapabilitiesCompleteCoro",
            boost::bind(&LLViewerRegionImpl::requestBaseCapabilitiesCompleteCoro, mImpl, getHandle()));
		return;
    }
	
	delete mImpl->mEventPoll;
	mImpl->mEventPoll = NULL;
	
	mImpl->mCapabilities.clear();
	setCapability("Seed", url);

    std::string coroname =
        LLCoros::instance().launch("LLViewerRegionImpl::requestBaseCapabilitiesCoro",
        boost::bind(&LLViewerRegionImpl::requestBaseCapabilitiesCoro, mImpl, getHandle()));

    LL_INFOS("AppInit", "Capabilities") << "Launching " << coroname << " requesting seed capabilities from " << url << LL_ENDL;
}

S32 LLViewerRegion::getNumSeedCapRetries()
{
	return mImpl->mSeedCapAttempts;
}

void LLViewerRegion::setCapability(const std::string& name, const std::string& url)
{
	if(name == "EventQueueGet")
	{
		delete mImpl->mEventPoll;
		mImpl->mEventPoll = NULL;
		mImpl->mEventPoll = new LLEventPoll(url, getHost());
	}
	else if(name == "UntrustedSimulatorMessage")
	{
        mImpl->mHost.setUntrustedSimulatorCap(url);
	}
	else if (name == "SimulatorFeatures")
	{
		// kick off a request for simulator features
        std::string coroname =
            LLCoros::instance().launch("LLViewerRegionImpl::requestSimulatorFeatureCoro",
            boost::bind(&LLViewerRegionImpl::requestSimulatorFeatureCoro, mImpl, url, getHandle()));

        LL_INFOS("AppInit", "SimulatorFeatures") << "Launching " << coroname << " requesting simulator features from " << url << LL_ENDL;
	}
	else
	{
		mImpl->mCapabilities[name] = url;
		if(name == "GetTexture")
		{
			mHttpUrl = url ;
		}
	}
}

void LLViewerRegion::setCapabilityDebug(const std::string& name, const std::string& url)
{
	// Continue to not add certain caps, as we do in setCapability. This is so they match up when we check them later.
	if ( ! ( name == "EventQueueGet" || name == "UntrustedSimulatorMessage" || name == "SimulatorFeatures" ) )
	{
		mImpl->mSecondCapabilitiesTracker[name] = url;
		if(name == "GetTexture")
		{
			mHttpUrl = url ;
		}
	}
}

std::string LLViewerRegion::getCapabilityDebug(const std::string& name) const
{
    CapabilityMap::const_iterator iter = mImpl->mSecondCapabilitiesTracker.find(name);
    if (iter == mImpl->mSecondCapabilitiesTracker.end())
    {
        return "";
    }

    return iter->second;
}


bool LLViewerRegion::isSpecialCapabilityName(const std::string &name)
{
	return name == "EventQueueGet" || name == "UntrustedSimulatorMessage";
}

std::string LLViewerRegion::getCapability(const std::string& name) const
{
	if (!capabilitiesReceived() && (name!=std::string("Seed")) && (name!=std::string("ObjectMedia")))
	{
		LL_WARNS() << "getCapability called before caps received for " << name << LL_ENDL;
	}
	
	CapabilityMap::const_iterator iter = mImpl->mCapabilities.find(name);
	if(iter == mImpl->mCapabilities.end())
	{
		return "";
	}

	return iter->second;
}

bool LLViewerRegion::isCapabilityAvailable(const std::string& name) const
{
	if (!capabilitiesReceived() && (name!=std::string("Seed")) && (name!=std::string("ObjectMedia")))
	{
		LL_WARNS() << "isCapabilityAvailable called before caps received for " << name << LL_ENDL;
	}
	
	CapabilityMap::const_iterator iter = mImpl->mCapabilities.find(name);
	if(iter == mImpl->mCapabilities.end())
	{
		return false;
	}

	return true;
}

bool LLViewerRegion::capabilitiesReceived() const
{
	return mCapabilitiesReceived;
}

void LLViewerRegion::setCapabilitiesReceived(bool received)
{
	mCapabilitiesReceived = received;

	// Tell interested parties that we've received capabilities,
	// so that they can safely use getCapability().
	if (received)
	{
		mCapabilitiesReceivedSignal(getRegionID());

		//LLFloaterPermsDefault::sendInitialPerms();

		// This is a single-shot signal. Forget callbacks to save resources.
		mCapabilitiesReceivedSignal.disconnect_all_slots();
	}
}

boost::signals2::connection LLViewerRegion::setCapabilitiesReceivedCallback(const caps_received_signal_t::slot_type& cb)
{
	return mCapabilitiesReceivedSignal.connect(cb);
}

void LLViewerRegion::logActiveCapabilities() const
{
	log_capabilities(mImpl->mCapabilities);
}

LLSpatialPartition* LLViewerRegion::getSpatialPartition(U32 type)
{
	if (type < mImpl->mObjectPartition.size() && type < PARTITION_VO_CACHE)
	{
		return (LLSpatialPartition*)mImpl->mObjectPartition[type];
	}
	return NULL;
}

LLVOCachePartition* LLViewerRegion::getVOCachePartition()
{
	if(PARTITION_VO_CACHE < mImpl->mObjectPartition.size())
	{
		return (LLVOCachePartition*)mImpl->mObjectPartition[PARTITION_VO_CACHE];
	}
	return NULL;
}

// the viewer can not yet distinquish between normal- and estate-owned objects
// so we collapse these two bits and enable the UI if either are set
const U64 ALLOW_RETURN_ENCROACHING_OBJECT = REGION_FLAGS_ALLOW_RETURN_ENCROACHING_OBJECT
											| REGION_FLAGS_ALLOW_RETURN_ENCROACHING_ESTATE_OBJECT;

bool LLViewerRegion::objectIsReturnable(const LLVector3& pos, const std::vector<LLBBox>& boxes) const
{
	return (mParcelOverlay != NULL)
		&& (mParcelOverlay->isOwnedSelf(pos)
			|| mParcelOverlay->isOwnedGroup(pos)
			|| (getRegionFlag(ALLOW_RETURN_ENCROACHING_OBJECT)
				&& mParcelOverlay->encroachesOwned(boxes)) );
}

bool LLViewerRegion::childrenObjectReturnable( const std::vector<LLBBox>& boxes ) const
{
	bool result = false;
	result = ( mParcelOverlay && mParcelOverlay->encroachesOnUnowned( boxes ) ) ? 1 : 0;
	return result;
}

bool LLViewerRegion::objectsCrossParcel(const std::vector<LLBBox>& boxes) const
{
	return mParcelOverlay && mParcelOverlay->encroachesOnNearbyParcel(boxes);
}

void LLViewerRegion::getNeighboringRegions( std::vector<LLViewerRegion*>& uniqueRegions )
{
	mImpl->mLandp->getNeighboringRegions( uniqueRegions );
}
void LLViewerRegion::getNeighboringRegionsStatus( std::vector<S32>& regions )
{
	mImpl->mLandp->getNeighboringRegionsStatus( regions );
}
void LLViewerRegion::showReleaseNotes()
{
	std::string url = this->getCapability("ServerReleaseNotes");

	if (url.empty()) {
		// HACK haven't received the capability yet, we'll wait until
		// it arives.
		mReleaseNotesRequested = TRUE;
		return;
	}

	LLWeb::loadURL(url);
	mReleaseNotesRequested = FALSE;
}

std::string LLViewerRegion::getDescription() const
{
    return stringize(*this);
}

bool LLViewerRegion::meshUploadEnabled() const
{
	return (mSimulatorFeatures.has("MeshUploadEnabled") &&
		mSimulatorFeatures["MeshUploadEnabled"].asBoolean());
}

bool LLViewerRegion::meshRezEnabled() const
{
	return (mSimulatorFeatures.has("MeshRezEnabled") &&
				mSimulatorFeatures["MeshRezEnabled"].asBoolean());
}

bool LLViewerRegion::dynamicPathfindingEnabled() const
{
	return ( mSimulatorFeatures.has("DynamicPathfindingEnabled") &&
			 mSimulatorFeatures["DynamicPathfindingEnabled"].asBoolean());
}

bool LLViewerRegion::avatarHoverHeightEnabled() const
{
	return ( mSimulatorFeatures.has("AvatarHoverHeightEnabled") &&
			 mSimulatorFeatures["AvatarHoverHeightEnabled"].asBoolean());
}
/* Static Functions */

void log_capabilities(const CapabilityMap &capmap)
{
	S32 count = 0;
	CapabilityMap::const_iterator iter;
	for (iter = capmap.begin(); iter != capmap.end(); ++iter, ++count)
	{
		if (!iter->second.empty())
		{
			LL_INFOS() << "log_capabilities: " << iter->first << " URL is " << iter->second << LL_ENDL;
		}
	}
	LL_INFOS() << "log_capabilities: Dumped " << count << " entries." << LL_ENDL;
}
void LLViewerRegion::resetMaterialsCapThrottle()
{
	F32 requests_per_sec = 	1.0f; // original default;
	if (   mSimulatorFeatures.has("RenderMaterialsCapability")
		&& mSimulatorFeatures["RenderMaterialsCapability"].isReal() )
	{
		requests_per_sec = mSimulatorFeatures["RenderMaterialsCapability"].asReal();
		if ( requests_per_sec == 0.0f )
		{
			requests_per_sec = 1.0f;
			LL_WARNS("Materials")
				<< "region '" << getName()
				<< "' returned zero for RenderMaterialsCapability; using default "
				<< requests_per_sec << " per second"
				<< LL_ENDL;
		}
		LL_DEBUGS("Materials") << "region '" << getName()
							   << "' RenderMaterialsCapability " << requests_per_sec
							   << LL_ENDL;
	}
	else
	{
		LL_DEBUGS("Materials")
			<< "region '" << getName()
			<< "' did not return RenderMaterialsCapability, using default "
			<< requests_per_sec << " per second"
			<< LL_ENDL;
	}
	
	mMaterialsCapThrottleTimer.resetWithExpiry( 1.0f / requests_per_sec );
}

U32 LLViewerRegion::getMaxMaterialsPerTransaction() const
{
	U32 max_entries = 50; // original hard coded default
	if (   mSimulatorFeatures.has( "MaxMaterialsPerTransaction" )
		&& mSimulatorFeatures[ "MaxMaterialsPerTransaction" ].isInteger())
	{
		max_entries = mSimulatorFeatures[ "MaxMaterialsPerTransaction" ].asInteger();
	}
	return max_entries;
}
<|MERGE_RESOLUTION|>--- conflicted
+++ resolved
@@ -78,7 +78,6 @@
 #include "llcoros.h"
 #include "lleventcoro.h"
 #include "llcorehttputil.h"
-<<<<<<< HEAD
 
 // <FS:CR> Opensim
 #include "llviewerparcelmgr.h"	//Aurora Sim
@@ -88,8 +87,6 @@
 // </FS:CR>
 #include "llviewermenu.h"
 #include "lfsimfeaturehandler.h"
-=======
->>>>>>> 5ae42992
 
 #ifdef LL_WINDOWS
 	#pragma warning(disable:4355)
@@ -321,9 +318,8 @@
             LL_DEBUGS("AppInit", "Capabilities")
                 << "Capability '" << iter->first << "' is '" << iter->second << "'" << LL_ENDL;
         }
-<<<<<<< HEAD
-
-#if 0
+
+#if 1
         log_capabilities(mCapabilities);
 #endif
 
@@ -338,24 +334,6 @@
     } 
     while (true);
 
-=======
-
-#if 1
-        log_capabilities(mCapabilities);
-#endif
-
-        regionp->setCapabilitiesReceived(true);
-
-        if (STATE_SEED_GRANTED_WAIT == LLStartUp::getStartupState())
-        {
-            LLStartUp::setStartupState(STATE_SEED_CAP_GRANTED);
-        }
-
-        break;
-    } 
-    while (true);
-
->>>>>>> 5ae42992
     if (regionp && regionp->isCapabilityAvailable("ServerReleaseNotes") &&
             regionp->getReleaseNotesRequested())
     {   // *HACK: we're waiting for the ServerReleaseNotes
@@ -685,15 +663,12 @@
 	delete mImpl;
 	mImpl = NULL;
 
-<<<<<<< HEAD
 // [SL:KB] - Patch: World-MinimapOverlay | Checked: 2012-07-26 (Catznip-3.3)
 	for (tex_matrix_t::iterator i = mWorldMapTiles.begin(), iend = mWorldMapTiles.end(); i != iend; ++i)
 		(*i)->setBoostLevel(LLViewerTexture::BOOST_NONE);
 // [/SL:KB]
 }
 
-=======
->>>>>>> 5ae42992
 /*virtual*/ 
 const LLHost&	LLViewerRegion::getHost() const				
 { 
@@ -3037,10 +3012,7 @@
 	capabilityNames.append("FetchInventoryDescendents2");
 	capabilityNames.append("IncrementCOFVersion");
 	AISAPI::getCapNames(capabilityNames);
-<<<<<<< HEAD
 	} //</FS:Ansariel>
-=======
->>>>>>> 5ae42992
 
 	capabilityNames.append("GetDisplayNames");
 	capabilityNames.append("GetExperiences");
