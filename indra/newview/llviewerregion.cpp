--- conflicted
+++ resolved
@@ -375,12 +375,8 @@
 
         impl = regionp->getRegionImplNC();
 
-<<<<<<< HEAD
         // <FS:Ansariel> Fix seed cap retry count
-        //++impl->mSeedCapAttempts;
-=======
-        ++(impl->mSeedCapAttempts);
->>>>>>> 6354a053
+        //++(impl->mSeedCapAttempts);
 
         if (id != impl->mHttpResponderID) // region is no longer referring to this request
         {
@@ -390,30 +386,6 @@
             continue;
         }
 
-<<<<<<< HEAD
-        if (!result.isMap() || result.has("error"))
-        {
-            LL_WARNS("AppInit", "Capabilities") << "Malformed response" << LL_ENDL;
-            // setup for retry.
-            ++(impl->mSeedCapAttempts); // <FS:Ansariel> Fix seed cap retry count
-            continue;
-        }
-
-        LLSD httpResults = result["http_result"];
-        LLCore::HttpStatus status = LLCoreHttpUtil::HttpCoroutineAdapter::getStatusFromLLSD(httpResults);
-        if (!status)
-        {
-            LL_WARNS("AppInit", "Capabilities") << "HttpStatus error " << LL_ENDL;
-            // setup for retry.
-            ++(impl->mSeedCapAttempts); // <FS:Ansariel> Fix seed cap retry count
-            continue;
-        }
-
-        // remove the http_result from the llsd
-        result.erase("http_result");
-
-=======
->>>>>>> 6354a053
         LLSD::map_const_iterator iter;
         for (iter = result.beginMap(); iter != result.endMap(); ++iter)
         {
