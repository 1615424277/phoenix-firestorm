--- conflicted
+++ resolved
@@ -329,11 +329,7 @@
 			/*CapabilityMap::const_iterator iter = regionp->getRegionImpl()->mCapabilities.begin();
 			while (iter!=regionp->getRegionImpl()->mCapabilities.end() )
 			{
-<<<<<<< HEAD
-				llinfos << "BaseCapabilitiesCompleteTracker Original " << iter->first << " " << iter->second<<llendl;
-=======
-				LL_INFOS()<<"BaseCapabilitiesCompleteTracker Original "<<iter->first<<" "<< iter->second<<LL_ENDL;
->>>>>>> d8e92867
+				LL_INFOS() << "BaseCapabilitiesCompleteTracker Original " << iter->first << " " << iter->second<<LL_ENDL;
 				++iter;
 			}
 			*/
