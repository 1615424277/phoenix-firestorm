--- conflicted
+++ resolved
@@ -89,11 +89,7 @@
 #include "lfsimfeaturehandler.h"
 #include "llviewermenu.h"
 #include "llviewernetwork.h"
-<<<<<<< HEAD
 #include "llviewerparcelmgr.h"  //Aurora Sim
-=======
-#include "llviewerparcelmgr.h"	//Aurora Sim
->>>>>>> 31dd2fb6
 
 #ifdef LL_WINDOWS
     #pragma warning(disable:4355)
@@ -629,7 +625,6 @@
 }
 
 LLViewerRegion::LLViewerRegion(const U64 &handle,
-<<<<<<< HEAD
                                const LLHost &host,
                                const U32 grids_per_region_edge,
                                const U32 grids_per_patch_edge,
@@ -719,103 +714,11 @@
     initStats();
 // <FS:CR> FIRE-11593: Opensim "4096 Bug" Fix by Latif Khalifa
     initPartitions();
-=======
-							   const LLHost &host,
-							   const U32 grids_per_region_edge, 
-							   const U32 grids_per_patch_edge, 
-							   const F32 region_width_meters)
-:	mImpl(new LLViewerRegionImpl(this, host)),
-	mHandle(handle),
-	mTimeDilation(1.0f),
-	mName(""),
-	mZoning(""),
-	mIsEstateManager(FALSE),
-	mRegionFlags( REGION_FLAGS_DEFAULT ),
-	mRegionProtocols( 0 ),
-	mSimAccess( SIM_ACCESS_MIN ),
-	mBillableFactor(1.0),
-	mMaxTasks(DEFAULT_MAX_REGION_WIDE_PRIM_COUNT),
-	// <FS:Ansariel> [Legacy Bake]
-	//mCentralBakeVersion(1),
-	mCentralBakeVersion(0),
-	// </FS:Ansariel> [Legacy Bake]
-	mClassID(0),
-	mCPURatio(0),
-	mColoName("unknown"),
-	mProductSKU("unknown"),
-	mProductName("unknown"),
-	mHttpUrl(""), // <FS:Ansariel> [UDP Assets]
-	mViewerAssetUrl(""),
-	mCacheLoaded(FALSE),
-	mCacheDirty(FALSE),
-	mReleaseNotesRequested(FALSE),
-	mCapabilitiesState(CAPABILITIES_STATE_INIT),
-	mSimulatorFeaturesReceived(false),
-	mBitsReceived(0.f),
-	mPacketsReceived(0.f),
-	mDead(FALSE),
-	mLastVisitedEntry(NULL),
-	mInvisibilityCheckHistory(-1),
-	mPaused(FALSE),
-	mRegionCacheHitCount(0),
-	mRegionCacheMissCount(0),
-    mInterestListMode(IL_MODE_DEFAULT),
-// <FS:Beq> BOM tests for OS
-	mMaxBakes(LLGridManager::getInstance()->isInSecondLife()?
-		LLAvatarAppearanceDefines::EBakedTextureIndex::BAKED_NUM_INDICES:
-		LLAvatarAppearanceDefines::EBakedTextureIndex::BAKED_LEFT_ARM),
-	mMaxTEs(LLGridManager::getInstance()->isInSecondLife()?
-		LLAvatarAppearanceDefines::ETextureIndex::TEX_NUM_INDICES:
-		LLAvatarAppearanceDefines::ETextureIndex::TEX_HEAD_UNIVERSAL_TATTOO),
-// </FS:Beq>
-	// <FS:CR> Aurora Sim
-	mWidth(region_width_meters),
-	mWidthScaleFactor(region_width_meters / REGION_WIDTH_METERS) // <FS:Ansariel> FIRE-19563: Scaling for OpenSim VarRegions
-{
-	// Moved this up... -> mWidth = region_width_meters;
+}
+void LLViewerRegion::initPartitions()
+{
 // </FS:CR>
-	mImpl->mOriginGlobal = from_region_handle(handle); 
-	updateRenderMatrix();
-
-	mImpl->mLandp = new LLSurface('l', NULL);
-
-	// Create the composition layer for the surface
-	mImpl->mCompositionp =
-		new LLVLComposition(mImpl->mLandp,
-							grids_per_region_edge,
-// <FS:CR> Aurora Sim
-							//region_width_meters / grids_per_region_edge);
-							mWidth / grids_per_region_edge);
-// </FS:CR> Aurora Sim
-	mImpl->mCompositionp->setSurface(mImpl->mLandp);
-
-	// Create the surfaces
-	mImpl->mLandp->setRegion(this);
-	mImpl->mLandp->create(grids_per_region_edge,
-					grids_per_patch_edge,
-					mImpl->mOriginGlobal,
-					mWidth);
-
-// <FS:CR> Aurora Sim
-	//mParcelOverlay = new LLViewerParcelOverlay(this, region_width_meters);
-	mParcelOverlay = new LLViewerParcelOverlay(this, mWidth);
-	LLViewerParcelMgr::getInstance()->init(mWidth);
-// </FS:CR> Aurora Sim
-
-	setOriginGlobal(from_region_handle(handle));
-	calculateCenterGlobal();
-
-	// Create the object lists
-	initStats();
-// <FS:CR> FIRE-11593: Opensim "4096 Bug" Fix by Latif Khalifa
-	initPartitions();
->>>>>>> 31dd2fb6
-}
-void LLViewerRegion::initPartitions()
-{
-// </FS:CR>
-
-<<<<<<< HEAD
+
     //create object partitions
     //MUST MATCH declaration of eObjectPartitions
     mImpl->mObjectPartition.push_back(new LLHUDPartition(this));        //PARTITION_HUD
@@ -835,41 +738,14 @@
     mImpl->mVOCachePartition = getVOCachePartition();
 
     setCapabilitiesReceivedCallback(boost::bind(&LLAvatarRenderInfoAccountant::scanNewRegion, _1));
-=======
-	//create object partitions
-	//MUST MATCH declaration of eObjectPartitions
-	mImpl->mObjectPartition.push_back(new LLHUDPartition(this));		//PARTITION_HUD
-	mImpl->mObjectPartition.push_back(new LLTerrainPartition(this));	//PARTITION_TERRAIN
-	mImpl->mObjectPartition.push_back(new LLVoidWaterPartition(this));	//PARTITION_VOIDWATER
-	mImpl->mObjectPartition.push_back(new LLWaterPartition(this));		//PARTITION_WATER
-	mImpl->mObjectPartition.push_back(new LLTreePartition(this));		//PARTITION_TREE
-	mImpl->mObjectPartition.push_back(new LLParticlePartition(this));	//PARTITION_PARTICLE
-	mImpl->mObjectPartition.push_back(new LLGrassPartition(this));		//PARTITION_GRASS
-	mImpl->mObjectPartition.push_back(new LLVolumePartition(this));	//PARTITION_VOLUME
-	mImpl->mObjectPartition.push_back(new LLBridgePartition(this));	//PARTITION_BRIDGE
-	mImpl->mObjectPartition.push_back(new LLAvatarPartition(this));	//PARTITION_AVATAR
-	mImpl->mObjectPartition.push_back(new LLControlAVPartition(this));	//PARTITION_CONTROL_AV
-	mImpl->mObjectPartition.push_back(new LLHUDParticlePartition(this));//PARTITION_HUD_PARTICLE
-	mImpl->mObjectPartition.push_back(new LLVOCachePartition(this)); //PARTITION_VO_CACHE
-	mImpl->mObjectPartition.push_back(NULL);					//PARTITION_NONE
-	mImpl->mVOCachePartition = getVOCachePartition();
-
-	setCapabilitiesReceivedCallback(boost::bind(&LLAvatarRenderInfoAccountant::scanNewRegion, _1));
->>>>>>> 31dd2fb6
 }
 
 // <FS:CR> FIRE-11593: Opensim "4096 Bug" Fix by Latif Khalifa
 void LLViewerRegion::reInitPartitions()
 {
-<<<<<<< HEAD
     std::for_each(mImpl->mObjectPartition.begin(), mImpl->mObjectPartition.end(), DeletePointer());
     mImpl->mObjectPartition.clear();
     initPartitions();
-=======
-	std::for_each(mImpl->mObjectPartition.begin(), mImpl->mObjectPartition.end(), DeletePointer());
-	mImpl->mObjectPartition.clear();
-	initPartitions();
->>>>>>> 31dd2fb6
 }
 // </FS:CR>
 
@@ -925,21 +801,12 @@
         saveObjectCache();
     }
 
-<<<<<<< HEAD
     delete mImpl;
     mImpl = NULL;
 
 // [SL:KB] - Patch: World-MinimapOverlay | Checked: 2012-07-26 (Catznip-3.3)
     for (tex_matrix_t::iterator i = mWorldMapTiles.begin(), iend = mWorldMapTiles.end(); i != iend; ++i)
         (*i)->setBoostLevel(LLViewerTexture::BOOST_NONE);
-=======
-	delete mImpl;
-	mImpl = NULL;
-
-// [SL:KB] - Patch: World-MinimapOverlay | Checked: 2012-07-26 (Catznip-3.3)
-	for (tex_matrix_t::iterator i = mWorldMapTiles.begin(), iend = mWorldMapTiles.end(); i != iend; ++i)
-		(*i)->setBoostLevel(LLViewerTexture::BOOST_NONE);
->>>>>>> 31dd2fb6
 // [/SL:KB]
 }
 
@@ -977,7 +844,6 @@
     if(LLVOCache::instanceExists())
     {
         LLVOCache & vocache = LLVOCache::instance();
-<<<<<<< HEAD
         // <FS:Beq> FIRE-33808 - Material Override Cache causes long delays
         // vocache.readFromCache(mHandle, mImpl->mCacheID, mImpl->mCacheMap);
         // vocache.readGenericExtrasFromCache(mHandle, mImpl->mCacheID, mImpl->mGLTFOverridesLLSD);
@@ -991,21 +857,6 @@
             mCacheDirty = TRUE;
         }
     }
-=======
-		// <FS:Beq> FIRE-33808 - Material Override Cache causes long delays
-		// vocache.readFromCache(mHandle, mImpl->mCacheID, mImpl->mCacheMap);
-		// vocache.readGenericExtrasFromCache(mHandle, mImpl->mCacheID, mImpl->mGLTFOverridesLLSD);		
-		// mark as dirty if read fails to force a rewrite.
-		mCacheDirty = !vocache.readFromCache(mHandle, mImpl->mCacheID, mImpl->mCacheMap);
-		vocache.readGenericExtrasFromCache(mHandle, mImpl->mCacheID, mImpl->mGLTFOverridesLLSD, mImpl->mCacheMap);
-		// </FS:Beq>
-
-		if (mImpl->mCacheMap.empty())
-		{
-			mCacheDirty = TRUE;
-		}
-	}
->>>>>>> 31dd2fb6
 }
 
 
@@ -1065,13 +916,6 @@
 void LLViewerRegion::rebuildWater()
 {
     mImpl->mLandp->rebuildWater();
-}
-// <FS:CR> Aurora Sim
-
-// <FS:CR> Aurora Sim
-void LLViewerRegion::rebuildWater()
-{
-	mImpl->mLandp->rebuildWater();
 }
 // <FS:CR> Aurora Sim
 
@@ -1198,7 +1042,6 @@
 // static
 std::string LLViewerRegion::accessToString(U8 sim_access)
 {
-<<<<<<< HEAD
     // <FS:ND> Prevent querying LLTrans each frame
     static std::vector< std::string > vcAccess;
     if( vcAccess.empty() )
@@ -1244,53 +1087,6 @@
         return vcAccess[4];
         // </FS:ND>
     }
-=======
-	// <FS:ND> Prevent querying LLTrans each frame
-	static std::vector< std::string > vcAccess;
-	if( vcAccess.empty() )
-	{
-		vcAccess.push_back( LLTrans::getString("SIM_ACCESS_PG") );
-		vcAccess.push_back( LLTrans::getString("SIM_ACCESS_MATURE") );
-		vcAccess.push_back( LLTrans::getString("SIM_ACCESS_ADULT") );
-		vcAccess.push_back( LLTrans::getString("SIM_ACCESS_DOWN") );
-		vcAccess.push_back( LLTrans::getString("SIM_ACCESS_MIN") );
-	}
-	// </FS:ND>
-
-	switch(sim_access)
-	{
-	case SIM_ACCESS_PG:
-		// <FS:ND> Prevent querying LLTrans each frame
-		// return LLTrans::getString("SIM_ACCESS_PG");
-		return vcAccess[0];
-		// </FS:ND>
-
-	case SIM_ACCESS_MATURE:
-		// <FS:ND> Prevent querying LLTrans each frame
-		// return LLTrans::getString("SIM_ACCESS_MATURE");
-		return vcAccess[1];
-		// </FS:ND>
-
-	case SIM_ACCESS_ADULT:
-		// <FS:ND> Prevent querying LLTrans each frame
-		// return LLTrans::getString("SIM_ACCESS_ADULT");
-		return vcAccess[2];
-		// </FS:ND>
-
-	case SIM_ACCESS_DOWN:
-		// <FS:ND> Prevent querying LLTrans each frame
-		// return LLTrans::getString("SIM_ACCESS_DOWN");
-		return vcAccess[3];
-		// </FS:ND>
-
-	case SIM_ACCESS_MIN:
-	default:
-		// <FS:ND> Prevent querying LLTrans each frame
-		// return LLTrans::getString("SIM_ACCESS_MIN");
-		return vcAccess[4];
-		// </FS:ND>
-	}
->>>>>>> 31dd2fb6
 }
 
 // static
@@ -1403,7 +1199,6 @@
 
 //physically delete the cache entry
 void LLViewerRegion::killCacheEntry(LLVOCacheEntry* entry, bool for_rendering)
-<<<<<<< HEAD
 {
     if(!entry || !entry->isValid())
     {
@@ -1469,73 +1264,6 @@
 void LLViewerRegion::killCacheEntry(U32 local_id)
 {
     killCacheEntry(getCacheEntry(local_id));
-=======
-{	
-	if(!entry || !entry->isValid())
-	{
-		return;
-	}
-
-	if(for_rendering && !entry->isState(LLVOCacheEntry::ACTIVE))
-	{
-		addNewObject(entry); //force to add to rendering pipeline
-	}
-
-	//remove from active list and waiting list
-	if(entry->isState(LLVOCacheEntry::ACTIVE))
-	{
-		mImpl->mActiveSet.erase(entry);
-	}
-	else
-	{
-		if(entry->isState(LLVOCacheEntry::WAITING))
-		{
-			mImpl->mWaitingSet.erase(entry);
-		}
-		
-		//remove from mVOCachePartition
-		removeFromVOCacheTree(entry);
-	}
-
-	//remove from the forced visible list
-	mImpl->mVisibleEntries.erase(entry);
-
-	//disconnect from parent if it is a child
-	if(entry->getParentID() > 0)
-	{
-		LLVOCacheEntry* parent = getCacheEntry(entry->getParentID());
-		if(parent)
-		{
-			parent->removeChild(entry);
-		}
-	}
-	else if(entry->getNumOfChildren() > 0)//remove children from cache if has any
-	{
-		LLVOCacheEntry* child = entry->getChild();
-		while(child != NULL)
-		{
-			killCacheEntry(child, for_rendering);
-			child = entry->getChild();
-		}
-	}
-
-	// <FS:Beq> Fix the missing kill on overrides
-	mImpl->mGLTFOverridesLLSD.erase(entry->getLocalID());
-	// </FS:Beq>
-	//will remove it from the object cache, real deletion
-	entry->setState(LLVOCacheEntry::INACTIVE);
-	entry->removeOctreeEntry();
-	entry->setValid(FALSE);
-	// <FS:Beq/> Fix the missing kill on overrides
-	// // TODO kill extras/material overrides cache too
-	
-}
-
-//physically delete the cache entry	
-void LLViewerRegion::killCacheEntry(U32 local_id) 
-{
-	killCacheEntry(getCacheEntry(local_id));
->>>>>>> 31dd2fb6
 }
 
 U32 LLViewerRegion::getNumOfActiveCachedObjects() const
@@ -2075,7 +1803,6 @@
         // because of this, every time you turn around the simulator sends a swarm of full object update messages from cache
     // probe misses and objects have to be reloaded from scratch.  From some reason, disabling this causes holes to
     // appear in the scene when flying back and forth between regions
-<<<<<<< HEAD
     if(gAgent.getFSAreaSearchActive()){ return; } // <FS:Beq/> FIRE-32668 Area Search improvements (again)
     if(!sVOCacheCullingEnabled)
     {
@@ -2153,85 +1880,6 @@
     }
 
     return;
-=======
-	if(gAgent.getFSAreaSearchActive()){ return; } // <FS:Beq/> FIRE-32668 Area Search improvements (again)
-	if(!sVOCacheCullingEnabled)
-	{
-		return;
-	}
-	if(mImpl->mActiveSet.empty())
-	{
-		return;
-	}
-	if(sNewObjectCreationThrottle < 0)
-	{
-		return;
-	}
-
-	LLTimer update_timer;
-	LLVector4a camera_origin;
-	camera_origin.load3(LLViewerCamera::getInstance()->getOrigin().mV);
-	LLVector4a local_origin;
-	local_origin.load3((LLViewerCamera::getInstance()->getOrigin() - getOriginAgent()).mV);
-	F32 back_threshold = LLVOCacheEntry::sRearFarRadius;
-	
-	size_t max_update = 64; 
-	if(!mInvisibilityCheckHistory && isViewerCameraStatic())
-	{
-		//history is clean, reduce number of checking
-		max_update /= 2;
-	}
-	
-	std::vector<LLDrawable*> delete_list;
-	S32 update_counter = llmin(max_update, mImpl->mActiveSet.size());
-	LLVOCacheEntry::vocache_entry_set_t::iterator iter = mImpl->mActiveSet.upper_bound(mLastVisitedEntry);		
-
-	for(; update_counter > 0; --update_counter, ++iter)
-	{	
-		if(iter == mImpl->mActiveSet.end())
-		{
-			iter = mImpl->mActiveSet.begin();
-		}
-		if((*iter)->getParentID() > 0)
-		{
-			continue; //skip child objects, they are removed with their parent.
-		}
-
-		LLVOCacheEntry* vo_entry = *iter;
-		if(!vo_entry->isAnyVisible(camera_origin, local_origin, back_threshold) && vo_entry->mLastCameraUpdated < sLastCameraUpdated)
-		{
-			killObject(vo_entry, delete_list);
-		}
-
-		if(max_time < update_timer.getElapsedTimeF32()) //time out
-		{
-			break;
-		}
-	}
-
-	if(iter == mImpl->mActiveSet.end())
-	{
-		mLastVisitedEntry = NULL;
-	}
-	else
-	{
-		mLastVisitedEntry = *iter;
-	}
-
-	mInvisibilityCheckHistory <<= 1;
-	if(!delete_list.empty())
-	{
-		mInvisibilityCheckHistory |= 1;
-		S32 count = delete_list.size();
-		for(S32 i = 0; i < count; i++)
-		{
-			gObjectList.killObject(delete_list[i]->getVObj());
-		}
-		delete_list.clear();
-	}
-
-	return;
->>>>>>> 31dd2fb6
 #endif
 }
 
@@ -2382,7 +2030,6 @@
 F32 LLViewerRegion::getCompositionXY(const S32 x, const S32 y) const
 {
 // <FS:CR> Aurora Sim
-<<<<<<< HEAD
     //if (x >= 256)
     if (x >= mWidth)
 // </FS:CR> Aurora Sim
@@ -2506,131 +2153,6 @@
     mImpl->mCenterGlobal.mdV[VX] += 0.5 * mWidth;
     mImpl->mCenterGlobal.mdV[VY] += 0.5 * mWidth;
     mImpl->mCenterGlobal.mdV[VZ] = 0.5 * mImpl->mLandp->getMinZ() + mImpl->mLandp->getMaxZ();
-=======
-	//if (x >= 256)
-	if (x >= mWidth)
-// </FS:CR> Aurora Sim
-	{
-// <FS:CR> Aurora Sim
-		//if (y >= 256)
-		if (y >= mWidth)
-// </FS:CR> Aurora Sim
-		{
-// <FS:CR> Aurora Sim
-			//LLVector3d center = getCenterGlobal() + LLVector3d(256.f, 256.f, 0.f);
-			LLVector3d center = getCenterGlobal() + LLVector3d(mWidth, mWidth, 0.f);
-// </FS:CR> Aurora Sim
-			LLViewerRegion *regionp = LLWorld::getInstance()->getRegionFromPosGlobal(center);
-			if (regionp)
-			{
-				// OK, we need to do some hackery here - different simulators no longer use
-				// the same composition values, necessarily.
-				// If we're attempting to blend, then we want to make the fractional part of
-				// this region match the fractional of the adjacent.  For now, just minimize
-				// the delta.
-// <FS:CR> Aurora Sim
-				//F32 our_comp = getComposition()->getValueScaled(255, 255);
-				//F32 adj_comp = regionp->getComposition()->getValueScaled(x - 256.f, y - 256.f);
-				F32 our_comp = getComposition()->getValueScaled(mWidth-1.f, mWidth-1.f);
-				F32 adj_comp = regionp->getComposition()->getValueScaled(x - regionp->getWidth(), y - regionp->getWidth());
-// </FS:CR> Aurora Sim
-				while (llabs(our_comp - adj_comp) >= 1.f)
-				{
-					if (our_comp > adj_comp)
-					{
-						adj_comp += 1.f;
-					}
-					else
-					{
-						adj_comp -= 1.f;
-					}
-				}
-				return adj_comp;
-			}
-		}
-		else
-		{
-// <FS:CR> Aurora Sim
-			//LLVector3d center = getCenterGlobal() + LLVector3d(256.f, 0, 0.f);
-			LLVector3d center = getCenterGlobal() + LLVector3d(mWidth, 0.f, 0.f);
-// </FS:CR> Aurora Sim
-			LLViewerRegion *regionp = LLWorld::getInstance()->getRegionFromPosGlobal(center);
-			if (regionp)
-			{
-				// OK, we need to do some hackery here - different simulators no longer use
-				// the same composition values, necessarily.
-				// If we're attempting to blend, then we want to make the fractional part of
-				// this region match the fractional of the adjacent.  For now, just minimize
-				// the delta.
-// <FS:CR> Aurora Sim
-				//F32 our_comp = getComposition()->getValueScaled(255.f, (F32)y);
-				//F32 adj_comp = regionp->getComposition()->getValueScaled(x - 256.f, (F32)y);
-				F32 our_comp = getComposition()->getValueScaled(mWidth-1.f, (F32)y);
-				F32 adj_comp = regionp->getComposition()->getValueScaled(x - regionp->getWidth(), (F32)y);
-// </FS:CR> Aurora Sim
-				while (llabs(our_comp - adj_comp) >= 1.f)
-				{
-					if (our_comp > adj_comp)
-					{
-						adj_comp += 1.f;
-					}
-					else
-					{
-						adj_comp -= 1.f;
-					}
-				}
-				return adj_comp;
-			}
-		}
-	}
-// <FS:CR> Aurora Sim
-	//else if (y >= 256)
-	else if (y >= mWidth)
-// </FS:CR> Aurora Sim
-	{
-// <FS:CR> Aurora Sim
-		//LLVector3d center = getCenterGlobal() + LLVector3d(0.f, 256.f, 0.f);
-		LLVector3d center = getCenterGlobal() + LLVector3d(0.f, mWidth, 0.f);
-// </FS:CR> Aurora Sim
-		LLViewerRegion *regionp = LLWorld::getInstance()->getRegionFromPosGlobal(center);
-		if (regionp)
-		{
-			// OK, we need to do some hackery here - different simulators no longer use
-			// the same composition values, necessarily.
-			// If we're attempting to blend, then we want to make the fractional part of
-			// this region match the fractional of the adjacent.  For now, just minimize
-			// the delta.
-// <FS:CR> Aurora Sim
-			//F32 our_comp = getComposition()->getValueScaled((F32)x, 255.f);
-			//F32 adj_comp = regionp->getComposition()->getValueScaled((F32)x, y - 256.f);
-			F32 our_comp = getComposition()->getValueScaled((F32)x, mWidth-1.f);
-			F32 adj_comp = regionp->getComposition()->getValueScaled((F32)x, y - regionp->getWidth());
-// <FS:CR> Aurora Sim
-			while (llabs(our_comp - adj_comp) >= 1.f)
-			{
-				if (our_comp > adj_comp)
-				{
-					adj_comp += 1.f;
-				}
-				else
-				{
-					adj_comp -= 1.f;
-				}
-			}
-			return adj_comp;
-		}
-	}
-
-	return getComposition()->getValueScaled((F32)x, (F32)y);
-}
-
-void LLViewerRegion::calculateCenterGlobal() 
-{
-	mImpl->mCenterGlobal = mImpl->mOriginGlobal;
-	mImpl->mCenterGlobal.mdV[VX] += 0.5 * mWidth;
-	mImpl->mCenterGlobal.mdV[VY] += 0.5 * mWidth;
-	mImpl->mCenterGlobal.mdV[VZ] = 0.5 * mImpl->mLandp->getMinZ() + mImpl->mLandp->getMaxZ();
->>>>>>> 31dd2fb6
 }
 
 void LLViewerRegion::calculateCameraDistance()
@@ -2678,7 +2200,6 @@
     mLastPacketsOut =   mPacketsOut;
     mLastPacketsLost =  mPacketsLost;
 
-<<<<<<< HEAD
     mPacketsIn =                cdp->getPacketsIn();
     // <FS:Ansariel> FIRE-17071: UDP network data measuring is wrong
     //mBitsIn =                 8 * cdp->getBytesIn();
@@ -2687,16 +2208,6 @@
     mPacketsOut =               cdp->getPacketsOut();
     mPacketsLost =              cdp->getPacketsLost();
     mPingDelay =                cdp->getPingDelay();
-=======
-	mPacketsIn =				cdp->getPacketsIn();
-	// <FS:Ansariel> FIRE-17071: UDP network data measuring is wrong
-	//mBitsIn =					8 * cdp->getBytesIn();
-	mBitsIn =					cdp->getBytesIn();
-	// </FS:Ansariel>
-	mPacketsOut =				cdp->getPacketsOut();
-	mPacketsLost =				cdp->getPacketsLost();
-	mPingDelay =				cdp->getPingDelay();
->>>>>>> 31dd2fb6
 
     mBitsReceived += mBitsIn - mLastBitsIn;
     mPacketsReceived += mPacketsIn - mLastPacketsIn;
@@ -2778,40 +2289,6 @@
 
 // [SL:KB] - Patch: World-MinimapOverlay | Checked: 2012-06-20 (Catznip-3.3)
 const LLViewerRegion::tex_matrix_t& LLViewerRegion::getWorldMapTiles() const
-<<<<<<< HEAD
-=======
-{
-	if (mWorldMapTiles.empty())
-	{
-		U32 gridX, gridY;
-		grid_from_region_handle(mHandle, &gridX, &gridY);
-		U32 totalX(getWidth() / REGION_WIDTH_U32);
-		if (!totalX) ++totalX; // If this region is too small, still get an image.
-		/* TODO: Nonsquare regions?
-		U32 totalY(getLength()/REGION_WIDTH_U32);
-		if (!totalY) ++totalY; // If this region is too small, still get an image.
-		*/
-		const U32 totalY(totalX);
-		mWorldMapTiles.reserve(totalX * totalY);
-		for (U32 x = 0; x != totalX; ++x)
-			for (U32 y = 0; y != totalY; ++y)
-			{
-				const std::string map_url = LFSimFeatureHandler::instance().mapServerURL() + llformat("map-1-%d-%d-objects.jpg", gridX + x, gridY + y);
-				LLPointer<LLViewerTexture> tex(LLViewerTextureManager::getFetchedTextureFromUrl(map_url, FTT_MAP_TILE, TRUE,
-																			LLViewerTexture::BOOST_NONE, LLViewerTexture::LOD_TEXTURE));
-				mWorldMapTiles.push_back(tex);
-				tex->setBoostLevel(LLViewerTexture::BOOST_MAP);
-			}
-	}
-	return mWorldMapTiles;
-}
-// [/SL:KB]
-
-//bool LLViewerRegion::isAlive()
-// [SL:KB] - Patch: World-MinimapOverlay | Checked: 2012-06-20 (Catznip-3.3)
-bool LLViewerRegion::isAlive() const
-// [/SL:KB]
->>>>>>> 31dd2fb6
 {
     if (mWorldMapTiles.empty())
     {
@@ -2891,7 +2368,6 @@
             return;
         }
 
-<<<<<<< HEAD
         LLViewerRegion* region = world_inst->getRegion(host);
         if( !region )
         {
@@ -2962,78 +2438,6 @@
             }
         }
     }
-=======
-		LLViewerRegion* region = world_inst->getRegion(host);
-		if( !region )
-		{
-			return;
-		}
-
-		S32 target_index = input["body"]["Index"][0]["Prey"].asInteger();
-		S32 you_index    = input["body"]["Index"][0]["You" ].asInteger();
-
-		std::vector<U32>* avatar_locs = &region->mMapAvatars;
-		std::vector<LLUUID>* avatar_ids = &region->mMapAvatarIDs;
-		avatar_locs->clear();
-		avatar_ids->clear();
-
-		//LL_INFOS() << "coarse locations agent[0] " << input["body"]["AgentData"][0]["AgentID"].asUUID() << LL_ENDL;
-		//LL_INFOS() << "my agent id = " << gAgent.getID() << LL_ENDL;
-		//LL_INFOS() << ll_pretty_print_sd(input) << LL_ENDL;
-
-		LLSD 
-			locs   = input["body"]["Location"],
-			agents = input["body"]["AgentData"];
-		LLSD::array_iterator 
-			locs_it = locs.beginArray(), 
-			agents_it = agents.beginArray();
-		BOOL has_agent_data = input["body"].has("AgentData");
-
-		for(int i=0; 
-			locs_it != locs.endArray(); 
-			i++, locs_it++)
-		{
-			U8 
-				x = locs_it->get("X").asInteger(),
-				y = locs_it->get("Y").asInteger(),
-				z = locs_it->get("Z").asInteger();
-			// treat the target specially for the map, and don't add you or the target
-			if(i == target_index)
-			{
-				LLVector3d global_pos(region->getOriginGlobal());
-				// <FS:Ansariel> FIRE-19563: Scaling for OpenSim VarRegions
-				//global_pos.mdV[VX] += (F64)x;
-				//global_pos.mdV[VY] += (F64)y;
-				global_pos.mdV[VX] += (F64)x * region->getWidthScaleFactor();
-				global_pos.mdV[VY] += (F64)y * region->getWidthScaleFactor();
-				// </FS:Ansariel>
-				global_pos.mdV[VZ] += (F64)z * 4.0;
-				LLAvatarTracker::instance().setTrackedCoarseLocation(global_pos);
-			}
-			else if( i != you_index)
-			{
-				U32 pos = 0x0;
-				pos |= x;
-				pos <<= 8;
-				pos |= y;
-				pos <<= 8;
-				pos |= z;
-				avatar_locs->push_back(pos);
-				//LL_INFOS() << "next pos: " << x << "," << y << "," << z << ": " << pos << LL_ENDL;
-				if(has_agent_data) // for backwards compatibility with old message format
-				{
-					LLUUID agent_id(agents_it->get("AgentID").asUUID());
-					//LL_INFOS() << "next agent: " << agent_id.asString() << LL_ENDL;
-					avatar_ids->push_back(agent_id);
-				}
-			}
-			if (has_agent_data)
-			{
-				agents_it++;
-			}
-		}
-	}
->>>>>>> 31dd2fb6
 };
 
 // build the coarse location HTTP node under the "/message" URL
@@ -3045,7 +2449,6 @@
 // the deprecated coarse location handler
 void LLViewerRegion::updateCoarseLocations(LLMessageSystem* msg)
 {
-<<<<<<< HEAD
     //LL_INFOS() << "CoarseLocationUpdate" << LL_ENDL;
     mMapAvatars.clear();
     mMapAvatarIDs.clear(); // only matters in a rare case but it's good to be safe.
@@ -3108,70 +2511,6 @@
             }
         }
     }
-=======
-	//LL_INFOS() << "CoarseLocationUpdate" << LL_ENDL;
-	mMapAvatars.clear();
-	mMapAvatarIDs.clear(); // only matters in a rare case but it's good to be safe.
-
-	U8 x_pos = 0;
-	U8 y_pos = 0;
-	U8 z_pos = 0;
-
-	U32 pos = 0x0;
-
-	S16 agent_index;
-	S16 target_index;
-	msg->getS16Fast(_PREHASH_Index, _PREHASH_You, agent_index);
-	msg->getS16Fast(_PREHASH_Index, _PREHASH_Prey, target_index);
-
-	BOOL has_agent_data = msg->has(_PREHASH_AgentData);
-	S32 count = msg->getNumberOfBlocksFast(_PREHASH_Location);
-	for(S32 i = 0; i < count; i++)
-	{
-		msg->getU8Fast(_PREHASH_Location, _PREHASH_X, x_pos, i);
-		msg->getU8Fast(_PREHASH_Location, _PREHASH_Y, y_pos, i);
-		msg->getU8Fast(_PREHASH_Location, _PREHASH_Z, z_pos, i);
-		LLUUID agent_id = LLUUID::null;
-		if(has_agent_data)
-		{
-			msg->getUUIDFast(_PREHASH_AgentData, _PREHASH_AgentID, agent_id, i);
-		}
-
-		//LL_INFOS() << "  object X: " << (S32)x_pos << " Y: " << (S32)y_pos
-		//		<< " Z: " << (S32)(z_pos * 4)
-		//		<< LL_ENDL;
-
-		// treat the target specially for the map
-		if(i == target_index)
-		{
-			LLVector3d global_pos(mImpl->mOriginGlobal);
-			// <FS:Ansariel> FIRE-19563: Scaling for OpenSim VarRegions
-			//global_pos.mdV[VX] += (F64)(x_pos);
-			//global_pos.mdV[VY] += (F64)(y_pos);
-			global_pos.mdV[VX] += (F64)(x_pos) * mWidthScaleFactor;
-			global_pos.mdV[VY] += (F64)(y_pos) * mWidthScaleFactor;
-			// </FS:Ansariel>
-			global_pos.mdV[VZ] += (F64)(z_pos) * 4.0;
-			LLAvatarTracker::instance().setTrackedCoarseLocation(global_pos);
-		}
-		
-		//don't add you
-		if( i != agent_index)
-		{
-			pos = 0x0;
-			pos |= x_pos;
-			pos <<= 8;
-			pos |= y_pos;
-			pos <<= 8;
-			pos |= z_pos;
-			mMapAvatars.push_back(pos);
-			if(has_agent_data)
-			{
-				mMapAvatarIDs.push_back(agent_id);
-			}
-		}
-	}
->>>>>>> 31dd2fb6
 }
 
 void LLViewerRegion::getInfo(LLSD& info)
@@ -3231,11 +2570,7 @@
 
 void LLViewerRegion::getSimulatorFeatures(LLSD& sim_features) const
 {
-<<<<<<< HEAD
     sim_features = mSimulatorFeatures;
-=======
-	sim_features = mSimulatorFeatures;
->>>>>>> 31dd2fb6
 }
 
 void LLViewerRegion::setSimulatorFeatures(const LLSD& sim_features)
@@ -3246,7 +2581,6 @@
     LL_INFOS() << "region " << getName() << " "  << str.str() << LL_ENDL;
     mSimulatorFeatures = sim_features;
 
-<<<<<<< HEAD
     setSimulatorFeaturesReceived(true);
 
 
@@ -3279,45 +2613,10 @@
             }
         }
     }
-=======
-	setSimulatorFeaturesReceived(true);
-	
-	
-// <FS:CR> Opensim god names
-#ifdef OPENSIM
-	if (LLGridManager::getInstance()->isInOpenSim())
-	{
-		mGodNames.clear();
-		if (mSimulatorFeatures.has("god_names"))
-		{
-			if (mSimulatorFeatures["god_names"].has("full_names"))
-			{
-				LLSD god_names = mSimulatorFeatures["god_names"]["full_names"];
-				for (LLSD::array_iterator itr = god_names.beginArray();
-					 itr != god_names.endArray();
-					 itr++)
-				{
-					mGodNames.insert((*itr).asString());
-				}
-			}
-			if (mSimulatorFeatures["god_names"].has("last_names"))
-			{
-				LLSD god_names = mSimulatorFeatures["god_names"]["last_names"];
-				for (LLSD::array_iterator itr = god_names.beginArray();
-					 itr != god_names.endArray();
-					 itr++)
-				{
-					mGodNames.insert((*itr).asString());
-				}
-			}
-		}
-	}
->>>>>>> 31dd2fb6
 #endif // OPENSIM
 // </FS:CR>
 // <FS:Beq> limit num bakes by region support
 #ifdef OPENSIM
-<<<<<<< HEAD
     if (mSimulatorFeatures.has("BakesOnMeshEnabled") && (mSimulatorFeatures["BakesOnMeshEnabled"].asBoolean()==true))
     {
         mMaxBakes = LLAvatarAppearanceDefines::EBakedTextureIndex::BAKED_NUM_INDICES;
@@ -3331,21 +2630,6 @@
 #else
     mMaxBakes = LLAvatarAppearanceDefines::EBakedTextureIndex::BAKED_NUM_INDICES;
     mMaxTEs   = LLAvatarAppearanceDefines::ETextureIndex::TEX_NUM_INDICES;
-=======
-	if (mSimulatorFeatures.has("BakesOnMeshEnabled") && (mSimulatorFeatures["BakesOnMeshEnabled"].asBoolean()==true))
-	{
-		mMaxBakes = LLAvatarAppearanceDefines::EBakedTextureIndex::BAKED_NUM_INDICES;
-		mMaxTEs   = LLAvatarAppearanceDefines::ETextureIndex::TEX_NUM_INDICES;
-	}
-	else
-	{
-		mMaxBakes = LLAvatarAppearanceDefines::EBakedTextureIndex::BAKED_LEFT_ARM;
-		mMaxTEs   = LLAvatarAppearanceDefines::ETextureIndex::TEX_HEAD_UNIVERSAL_TATTOO;
-	}
-#else
-	mMaxBakes = LLAvatarAppearanceDefines::EBakedTextureIndex::BAKED_NUM_INDICES;
-	mMaxTEs   = LLAvatarAppearanceDefines::ETextureIndex::TEX_NUM_INDICES;
->>>>>>> 31dd2fb6
 #endif // OPENSIM
 // </FS:Beq>
 }
@@ -3607,8 +2891,8 @@
     U32 local_id = override_data.mLocalId;
     if (override_data.mSides.size() > 0)
     { // empty override means overrides were removed from this object
-        mImpl->mGLTFOverridesLLSD[local_id] = override_data;
-    }
+    mImpl->mGLTFOverridesLLSD[local_id] = override_data;
+}
     else
     {
         mImpl->mGLTFOverridesLLSD.erase(local_id);
@@ -3694,7 +2978,6 @@
             mRegionCacheHitCount++;
             entry->recordHit();
             cache_miss_type = CACHE_MISS_TYPE_NONE;
-<<<<<<< HEAD
             entry->setUpdateFlags(flags);
 
             if(entry->isState(LLVOCacheEntry::ACTIVE))
@@ -3726,39 +3009,6 @@
 
             entry->setValid();
             decodeBoundingInfo(entry);
-=======
-			entry->setUpdateFlags(flags);
-			
-			if(entry->isState(LLVOCacheEntry::ACTIVE))
-			{
-				// <FS:Beq> Bugsplat-fix
-				// ((LLDrawable*)entry->getEntry()->getDrawable())->getVObj()->loadFlags(flags);
-				// split each get...() to include a !null check
-				const auto *octeeEntry = entry->getEntry();
-				if(octeeEntry)
-				{
-					LLDrawable * drawable = (LLDrawable *)octeeEntry->getDrawable();
-					if(drawable)
-					{
-						auto vobj = drawable->getVObj();
-						if(vobj)
-						{
-							vobj->loadFlags(flags);
-						}
-					}
-				}
-				// </FS:Beq>
-				return true;
-			}
-
-			if(entry->isValid())
-			{
-				return true; //already probed
-			}
-
-			entry->setValid();
-			decodeBoundingInfo(entry);
->>>>>>> 31dd2fb6
 
             //loadCacheMiscExtras(local_id, entry, crc);
 
@@ -3886,7 +3136,6 @@
 
 void LLViewerRegion::unpackRegionHandshake()
 {
-<<<<<<< HEAD
     LLMessageSystem *msg = gMessageSystem;
 
     U64 region_flags = 0;
@@ -4080,201 +3329,6 @@
     msg->sendReliable(host);
 
     mRegionTimer.reset(); //reset region timer.
-=======
-	LLMessageSystem *msg = gMessageSystem;
-
-	U64 region_flags = 0;
-	U64 region_protocols = 0;
-	U8 sim_access;
-	std::string sim_name;
-	LLUUID sim_owner;
-	BOOL is_estate_manager;
-	F32 water_height;
-	F32 billable_factor;
-	LLUUID cache_id;
-
-	msg->getU8		("RegionInfo", "SimAccess", sim_access);
-	msg->getString	("RegionInfo", "SimName", sim_name);
-	msg->getUUID	("RegionInfo", "SimOwner", sim_owner);
-	msg->getBOOL	("RegionInfo", "IsEstateManager", is_estate_manager);
-	msg->getF32		("RegionInfo", "WaterHeight", water_height);
-	msg->getF32		("RegionInfo", "BillableFactor", billable_factor);
-	msg->getUUID	("RegionInfo", "CacheID", cache_id );
-
-	if (msg->has(_PREHASH_RegionInfo4))
-	{
-		msg->getU64Fast(_PREHASH_RegionInfo4, _PREHASH_RegionFlagsExtended, region_flags);
-		msg->getU64Fast(_PREHASH_RegionInfo4, _PREHASH_RegionProtocols, region_protocols);
-	}
-	else
-	{
-		U32 flags = 0;
-		msg->getU32Fast(_PREHASH_RegionInfo, _PREHASH_RegionFlags, flags);
-		region_flags = flags;
-	}
-
-	setRegionFlags(region_flags);
-	setRegionProtocols(region_protocols);
-	setSimAccess(sim_access);
-	setRegionNameAndZone(sim_name);
-	setOwner(sim_owner);
-	setIsEstateManager(is_estate_manager);
-	setWaterHeight(water_height);
-	setBillableFactor(billable_factor);
-	setCacheID(cache_id);
-
-	LLUUID region_id;
-	msg->getUUID("RegionInfo2", "RegionID", region_id);
-	setRegionID(region_id);
-	
-	// Retrieve the CR-53 (Homestead/Land SKU) information
-	S32 classID = 0;
-	S32 cpuRatio = 0;
-	std::string coloName;
-	std::string productSKU;
-	std::string productName;
-
-	// the only reasonable way to decide if we actually have any data is to
-	// check to see if any of these fields have positive sizes
-	if (msg->getSize("RegionInfo3", "ColoName") > 0 ||
-	    msg->getSize("RegionInfo3", "ProductSKU") > 0 ||
-	    msg->getSize("RegionInfo3", "ProductName") > 0)
-	{
-		msg->getS32     ("RegionInfo3", "CPUClassID",  classID);
-		msg->getS32     ("RegionInfo3", "CPURatio",    cpuRatio);
-		msg->getString  ("RegionInfo3", "ColoName",    coloName);
-		msg->getString  ("RegionInfo3", "ProductSKU",  productSKU);
-		msg->getString  ("RegionInfo3", "ProductName", productName);
-		
-		mClassID = classID;
-		mCPURatio = cpuRatio;
-		mColoName = coloName;
-		mProductSKU = productSKU;
-		mProductName = productName;
-	}
-
-	mCentralBakeVersion = region_protocols & 1; // was (S32)gSavedSettings.getBOOL("UseServerTextureBaking");
-	// <FS:Beq> Earlier trigger for BOM support on region
-	#ifdef OPENSIM
-	constexpr U64 REGION_SUPPORTS_BOM {(U64)1<<63};
-	if(region_protocols & REGION_SUPPORTS_BOM) // OS sets bit 63 when BOM supported
-	{
-		mMaxBakes = LLAvatarAppearanceDefines::EBakedTextureIndex::BAKED_NUM_INDICES;
-		mMaxTEs   = LLAvatarAppearanceDefines::ETextureIndex::TEX_NUM_INDICES;
-	}
-	else
-	{
-		mMaxBakes = LLAvatarAppearanceDefines::EBakedTextureIndex::BAKED_LEFT_ARM;
-		mMaxTEs   = LLAvatarAppearanceDefines::ETextureIndex::TEX_HEAD_UNIVERSAL_TATTOO;
-	}
-	#endif
-	// </FS:Beq>
-	LLVLComposition *compp = getComposition();
-	if (compp)
-	{
-		LLUUID tmp_id;
-
-		bool changed = false;
-
-		// Get the 4 textures for land
-		msg->getUUID("RegionInfo", "TerrainDetail0", tmp_id);
-		changed |= (tmp_id != compp->getDetailTextureID(0));		
-		compp->setDetailTextureID(0, tmp_id);
-
-		msg->getUUID("RegionInfo", "TerrainDetail1", tmp_id);
-		changed |= (tmp_id != compp->getDetailTextureID(1));		
-		compp->setDetailTextureID(1, tmp_id);
-
-		msg->getUUID("RegionInfo", "TerrainDetail2", tmp_id);
-		changed |= (tmp_id != compp->getDetailTextureID(2));		
-		compp->setDetailTextureID(2, tmp_id);
-
-		msg->getUUID("RegionInfo", "TerrainDetail3", tmp_id);
-		changed |= (tmp_id != compp->getDetailTextureID(3));		
-		compp->setDetailTextureID(3, tmp_id);
-
-		// Get the start altitude and range values for land textures
-		F32 tmp_f32;
-		msg->getF32("RegionInfo", "TerrainStartHeight00", tmp_f32);
-		changed |= (tmp_f32 != compp->getStartHeight(0));
-		compp->setStartHeight(0, tmp_f32);
-
-		msg->getF32("RegionInfo", "TerrainStartHeight01", tmp_f32);
-		changed |= (tmp_f32 != compp->getStartHeight(1));
-		compp->setStartHeight(1, tmp_f32);
-
-		msg->getF32("RegionInfo", "TerrainStartHeight10", tmp_f32);
-		changed |= (tmp_f32 != compp->getStartHeight(2));
-		compp->setStartHeight(2, tmp_f32);
-
-		msg->getF32("RegionInfo", "TerrainStartHeight11", tmp_f32);
-		changed |= (tmp_f32 != compp->getStartHeight(3));
-		compp->setStartHeight(3, tmp_f32);
-
-
-		msg->getF32("RegionInfo", "TerrainHeightRange00", tmp_f32);
-		changed |= (tmp_f32 != compp->getHeightRange(0));
-		compp->setHeightRange(0, tmp_f32);
-
-		msg->getF32("RegionInfo", "TerrainHeightRange01", tmp_f32);
-		changed |= (tmp_f32 != compp->getHeightRange(1));
-		compp->setHeightRange(1, tmp_f32);
-
-		msg->getF32("RegionInfo", "TerrainHeightRange10", tmp_f32);
-		changed |= (tmp_f32 != compp->getHeightRange(2));
-		compp->setHeightRange(2, tmp_f32);
-
-		msg->getF32("RegionInfo", "TerrainHeightRange11", tmp_f32);
-		changed |= (tmp_f32 != compp->getHeightRange(3));
-		compp->setHeightRange(3, tmp_f32);
-
-		// If this is an UPDATE (params already ready, we need to regenerate
-		// all of our terrain stuff, by
-		if (compp->getParamsReady())
-		{
-			// Update if the land changed
-			if (changed)
-			{
-				getLand().dirtyAllPatches();
-			}
-		}
-		else
-		{
-			compp->setParamsReady();
-		}
-	}
-
-
-	// Now that we have the name, we can load the cache file
-	// off disk.
-	loadObjectCache();
-
-	// After loading cache, signal that simulator can start
-	// sending data.
-	// TODO: Send all upstream viewer->sim handshake info here.
-	LLHost host = msg->getSender();
-	msg->newMessage("RegionHandshakeReply");
-	msg->nextBlock("AgentData");
-	msg->addUUID("AgentID", gAgent.getID());
-	msg->addUUID("SessionID", gAgent.getSessionID());
-	msg->nextBlock("RegionInfo");
-
-	U32 flags = 0;
-	flags |= REGION_HANDSHAKE_SUPPORTS_SELF_APPEARANCE;
-
-	if(sVOCacheCullingEnabled)
-	{
-		flags |= 0x00000001; //set the bit 0 to be 1 to ask sim to send all cacheable objects.		
-	}
-	if(mImpl->mCacheMap.empty())
-	{
-		flags |= 0x00000002; //set the bit 1 to be 1 to tell sim the cache file is empty, no need to send cache probes.
-	}
-	msg->addU32("Flags", flags );
-	msg->sendReliable(host);
-
-	mRegionTimer.reset(); //reset region timer.
->>>>>>> 31dd2fb6
 }
 
 // static
@@ -4285,7 +3339,6 @@
     capabilityNames.append("AcceptGroupInvite"); // ReadOfflineMsgs recieved messages only!!!
     capabilityNames.append("AgentPreferences");
     capabilityNames.append("AgentProfile");
-<<<<<<< HEAD
     capabilityNames.append("AgentState");
     capabilityNames.append("AttachmentResources");
     capabilityNames.append("AvatarPickerSearch");
@@ -4317,39 +3370,6 @@
     capabilityNames.append("IncrementCOFVersion");
     AISAPI::getCapNames(capabilityNames);
     } //</FS:Ansariel>
-=======
-	capabilityNames.append("AgentState");
-	capabilityNames.append("AttachmentResources");
-	capabilityNames.append("AvatarPickerSearch");
-	capabilityNames.append("AvatarRenderInfo");
-	capabilityNames.append("CharacterProperties");
-	capabilityNames.append("ChatSessionRequest");
-	capabilityNames.append("CopyInventoryFromNotecard");
-	capabilityNames.append("CreateInventoryCategory");
-	capabilityNames.append("DeclineFriendship");
-	capabilityNames.append("DeclineGroupInvite"); // ReadOfflineMsgs recieved messages only!!!
-	capabilityNames.append("DispatchRegionInfo");
-	capabilityNames.append("DirectDelivery");
-	capabilityNames.append("EnvironmentSettings");
-	capabilityNames.append("EstateAccess");
-// <FS:CR> Aurora Sim
-	capabilityNames.append("DispatchOpenRegionSettings");
-// </FS:CR> Aurora Sim
-	capabilityNames.append("EstateChangeInfo");
-	capabilityNames.append("EventQueueGet");
-    capabilityNames.append("ExtEnvironment");
-
-	// <FS:Ansariel> Force HTTP features on SL
-	if (use_http_inventory()) {
-	// </FS:Ansariel>
-	capabilityNames.append("FetchLib2");
-	capabilityNames.append("FetchLibDescendents2");
-	capabilityNames.append("FetchInventory2");
-	capabilityNames.append("FetchInventoryDescendents2");
-	capabilityNames.append("IncrementCOFVersion");
-	AISAPI::getCapNames(capabilityNames);
-	} //</FS:Ansariel>
->>>>>>> 31dd2fb6
 
     capabilityNames.append("InterestList");
 
@@ -4368,7 +3388,6 @@
     capabilityNames.append("IsExperienceContributor");
     capabilityNames.append("RegionExperiences");
     capabilityNames.append("ExperienceQuery");
-<<<<<<< HEAD
     // <FS:Ansariel> [UDP Assets]
     capabilityNames.append("GetMesh");
     capabilityNames.append("GetMesh2");
@@ -4426,65 +3445,6 @@
     capabilityNames.append("UpdateNotecardTaskInventory");
     capabilityNames.append("UpdateScriptAgent");
     capabilityNames.append("UpdateScriptTask");
-=======
-	// <FS:Ansariel> [UDP Assets]
-	capabilityNames.append("GetMesh");
-	capabilityNames.append("GetMesh2");
-	// </FS:Ansariel> [UDP Assets]
-	capabilityNames.append("GetMetadata");
-	capabilityNames.append("GetObjectCost");
-	capabilityNames.append("GetObjectPhysicsData");
-	capabilityNames.append("GetTexture"); // <FS:Ansariel> [UDP Assets]
-	capabilityNames.append("GroupAPIv1");
-	capabilityNames.append("GroupMemberData");
-	capabilityNames.append("GroupProposalBallot");
-	capabilityNames.append("HomeLocation");
-	capabilityNames.append("LandResources");
-	capabilityNames.append("LSLSyntax");
-	capabilityNames.append("MapLayer");
-	capabilityNames.append("MapLayerGod");
-	capabilityNames.append("MeshUploadFlag");	
-	capabilityNames.append("ModifyMaterialParams");
-	capabilityNames.append("NavMeshGenerationStatus");
-	capabilityNames.append("NewFileAgentInventory");
-	capabilityNames.append("ObjectAnimation");
-	capabilityNames.append("ObjectMedia");
-	capabilityNames.append("ObjectMediaNavigate");
-	capabilityNames.append("ObjectNavMeshProperties");
-	capabilityNames.append("ParcelPropertiesUpdate");
-	capabilityNames.append("ParcelVoiceInfoRequest");
-	capabilityNames.append("ProductInfoRequest");
-	capabilityNames.append("ProvisionVoiceAccountRequest");
-	capabilityNames.append("ReadOfflineMsgs"); // Requires to respond reliably: AcceptFriendship, AcceptGroupInvite, DeclineFriendship, DeclineGroupInvite
-	capabilityNames.append("RegionObjects");
-	capabilityNames.append("RemoteParcelRequest");
-	capabilityNames.append("RenderMaterials");
-	capabilityNames.append("RequestTextureDownload");
-	capabilityNames.append("ResourceCostSelected");
-	capabilityNames.append("RetrieveNavMeshSrc");
-	capabilityNames.append("SearchStatRequest");
-	capabilityNames.append("SearchStatTracking");
-	capabilityNames.append("SendPostcard");
-	capabilityNames.append("SendUserReport");
-	capabilityNames.append("SendUserReportWithScreenshot");
-	capabilityNames.append("ServerReleaseNotes");
-	capabilityNames.append("SetDisplayName");
-	capabilityNames.append("SimConsoleAsync");
-	capabilityNames.append("SimulatorFeatures");
-	capabilityNames.append("StartGroupProposal");
-	capabilityNames.append("TerrainNavMeshProperties");
-	capabilityNames.append("TextureStats");
-	capabilityNames.append("UntrustedSimulatorMessage");
-	capabilityNames.append("UpdateAgentInformation");
-	capabilityNames.append("UpdateAgentLanguage");
-	capabilityNames.append("UpdateAvatarAppearance");
-	capabilityNames.append("UpdateGestureAgentInventory");
-	capabilityNames.append("UpdateGestureTaskInventory");
-	capabilityNames.append("UpdateNotecardAgentInventory");
-	capabilityNames.append("UpdateNotecardTaskInventory");
-	capabilityNames.append("UpdateScriptAgent");
-	capabilityNames.append("UpdateScriptTask");
->>>>>>> 31dd2fb6
     capabilityNames.append("UpdateSettingsAgentInventory");
     capabilityNames.append("UpdateSettingsTaskInventory");
     capabilityNames.append("UploadAgentProfileImage");
@@ -4563,7 +3523,6 @@
     {
         mImpl->mCapabilities["SimulatorFeatures"] = url;
         requestSimulatorFeatures();
-<<<<<<< HEAD
     }
     else
     {
@@ -4590,39 +3549,10 @@
         }
         // </FS:Ansariel> [UDP Assets]
     }
-=======
-	}
-	else
-	{
-		mImpl->mCapabilities[name] = url;
-		if(name == "ViewerAsset")
-		{
-			/*==============================================================*/
-			// The following inserted lines are a hack for testing MAINT-7081,
-			// which is why the indentation and formatting are left ugly.
-			const char* VIEWERASSET = getenv("VIEWERASSET");
-			if (VIEWERASSET)
-			{
-				mImpl->mCapabilities[name] = VIEWERASSET;
-				mViewerAssetUrl = VIEWERASSET;
-			}
-			else
-			/*==============================================================*/
-			mViewerAssetUrl = url;
-		}
-		// <FS:Ansariel> [UDP Assets]
-		else if (name == "GetTexture")
-		{
-			mHttpUrl = url;
-		}
-		// </FS:Ansariel> [UDP Assets]
-	}
->>>>>>> 31dd2fb6
 }
 
 void LLViewerRegion::setCapabilityDebug(const std::string& name, const std::string& url)
 {
-<<<<<<< HEAD
     // Continue to not add certain caps, as we do in setCapability. This is so they match up when we check them later.
     if ( ! ( name == "EventQueueGet" || name == "UntrustedSimulatorMessage" || name == "SimulatorFeatures" ) )
     {
@@ -4649,34 +3579,6 @@
         }
         // </FS:Ansariel> [UDP Assets]
     }
-=======
-	// Continue to not add certain caps, as we do in setCapability. This is so they match up when we check them later.
-	if ( ! ( name == "EventQueueGet" || name == "UntrustedSimulatorMessage" || name == "SimulatorFeatures" ) )
-	{
-		mImpl->mSecondCapabilitiesTracker[name] = url;
-		if(name == "ViewerAsset")
-		{
-			/*==============================================================*/
-			// The following inserted lines are a hack for testing MAINT-7081,
-			// which is why the indentation and formatting are left ugly.
-			const char* VIEWERASSET = getenv("VIEWERASSET");
-			if (VIEWERASSET)
-			{
-				mImpl->mSecondCapabilitiesTracker[name] = VIEWERASSET;
-				mViewerAssetUrl = VIEWERASSET;
-			}
-			else
-			/*==============================================================*/
-			mViewerAssetUrl = url;
-		}
-		// <FS:Ansariel> [UDP Assets]
-		else if (name == "GetTexture")
-		{
-			mHttpUrl = url;
-		}
-		// </FS:Ansariel> [UDP Assets]
-	}
->>>>>>> 31dd2fb6
 }
 
 std::string LLViewerRegion::getCapabilityDebug(const std::string& name) const
@@ -4753,19 +3655,11 @@
         // This is a single-shot signal. Forget callbacks to save resources.
         mCapabilitiesReceivedSignal.disconnect_all_slots();
 
-<<<<<<< HEAD
         // <FS:Beq> 360/AreaSearch fix - Move this to agent callback to avoid premature triggere with null region
         // // Set the region to the desired interest list mode
         // setInterestListMode(gAgent.getInterestListMode());
         // </FS:Beq>
     }
-=======
-		// <FS:Beq> 360/AreaSearch fix - Move this to agent callback to avoid premature triggere with null region
-		// // Set the region to the desired interest list mode
-        // setInterestListMode(gAgent.getInterestListMode());
-		// </FS:Beq>
-	}
->>>>>>> 31dd2fb6
 }
 
 void LLViewerRegion::setCapabilitiesError()
