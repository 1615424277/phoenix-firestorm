/** 
 * @file llviewerregion.cpp
 * @brief Implementation of the LLViewerRegion class.
 *
 * $LicenseInfo:firstyear=2000&license=viewerlgpl$
 * Second Life Viewer Source Code
 * Copyright (C) 2010-2013, Linden Research, Inc.
 * 
 * This library is free software; you can redistribute it and/or
 * modify it under the terms of the GNU Lesser General Public
 * License as published by the Free Software Foundation;
 * version 2.1 of the License only.
 * 
 * This library is distributed in the hope that it will be useful,
 * but WITHOUT ANY WARRANTY; without even the implied warranty of
 * MERCHANTABILITY or FITNESS FOR A PARTICULAR PURPOSE.  See the GNU
 * Lesser General Public License for more details.
 * 
 * You should have received a copy of the GNU Lesser General Public
 * License along with this library; if not, write to the Free Software
 * Foundation, Inc., 51 Franklin Street, Fifth Floor, Boston, MA  02110-1301  USA
 * 
 * Linden Research, Inc., 945 Battery Street, San Francisco, CA  94111  USA
 * $/LicenseInfo$
 */

#include "llviewerprecompiledheaders.h"

#include "llviewerregion.h"

// linden libraries
#include "indra_constants.h"
#include "llaisapi.h"
#include "llavatarnamecache.h"		// name lookup cap url
#include "llfloaterreg.h"
#include "llmath.h"
#include "llregionflags.h"
#include "llregionhandle.h"
#include "llsurface.h"
#include "message.h"
//#include "vmath.h"
#include "v3math.h"
#include "v4math.h"

#include "llagent.h"
#include "llagentcamera.h"
#include "llavatarrenderinfoaccountant.h"
#include "llcallingcard.h"
#include "llcommandhandler.h"
#include "lldir.h"
#include "lleventpoll.h"
#include "llfloatergodtools.h"
#include "llfloaterreporter.h"
#include "llfloaterregioninfo.h"
#include "llhttpnode.h"
#include "llregioninfomodel.h"
#include "llsdutil.h"
#include "llstartup.h"
#include "lltrans.h"
#include "llurldispatcher.h"
#include "llviewerobjectlist.h"
#include "llviewerparceloverlay.h"
#include "llviewerstatsrecorder.h"
#include "llvlmanager.h"
#include "llvlcomposition.h"
#include "llvoavatarself.h"
#include "llvocache.h"
#include "llworld.h"
#include "llspatialpartition.h"
#include "stringize.h"
#include "llviewercontrol.h"
#include "llsdserialize.h"
#include "llfloaterperms.h"
#include "llvieweroctree.h"
#include "llviewerdisplay.h"
#include "llviewerwindow.h"
#include "llprogressview.h"
#include "llcoros.h"
#include "lleventcoro.h"
#include "llcorehttputil.h"
#include "llcallstack.h"

// <FS:CR> Opensim
#include "llviewerparcelmgr.h"	//Aurora Sim
#ifdef OPENSIM
#include "llviewernetwork.h"
#endif
// </FS:CR>
#include "llviewermenu.h"
#include "lfsimfeaturehandler.h"

#ifdef LL_WINDOWS
	#pragma warning(disable:4355)
#endif

// When we receive a base grant of capabilities that has a different number of 
// capabilities than the original base grant received for the region, print 
// out the two lists of capabilities for analysis.
//#define DEBUG_CAPS_GRANTS

// The server only keeps our pending agent info for 60 seconds.
// We want to allow for seed cap retry, but its not useful after that 60 seconds.
// Give it 3 chances, each at 18 seconds to give ourselves a few seconds to connect anyways if we give up.
const S32 MAX_SEED_CAP_ATTEMPTS_BEFORE_LOGIN = 3;
// Even though we gave up on login, keep trying for caps after we are logged in:
const S32 MAX_CAP_REQUEST_ATTEMPTS = 30;
const U32 DEFAULT_MAX_REGION_WIDE_PRIM_COUNT = 15000;

BOOL LLViewerRegion::sVOCacheCullingEnabled = FALSE;
S32  LLViewerRegion::sLastCameraUpdated = 0;
S32  LLViewerRegion::sNewObjectCreationThrottle = -1;

typedef std::map<std::string, std::string> CapabilityMap;

static void log_capabilities(const CapabilityMap &capmap);

// support for secondlife:///app/region/{REGION} SLapps
// N.B. this is defined to work exactly like the classic secondlife://{REGION}
// However, the later syntax cannot support spaces in the region name because
// spaces (and %20 chars) are illegal in the hostname of an http URL. Some
// browsers let you get away with this, but some do not (such as Qt's Webkit).
// Hence we introduced the newer secondlife:///app/region alternative.
class LLRegionHandler : public LLCommandHandler
{
public:
    // requests will be throttled from a non-trusted browser
    LLRegionHandler() : LLCommandHandler("region", UNTRUSTED_THROTTLE) {}
       
    bool handle(const LLSD& params, const LLSD& query_map, LLMediaCtrl* web)
    {
        // make sure that we at least have a region name
        int num_params = params.size();
        if (num_params < 1)
        {
            return false;
        }
           
        // build a secondlife://{PLACE} SLurl from this SLapp
        std::string url = "secondlife://";
        for (int i = 0; i < num_params; i++)
        {
            if (i > 0)
            {
                url += "/";
            }
            url += params[i].asString();
        }
           
        // Process the SLapp as if it was a secondlife://{PLACE} SLurl
        LLURLDispatcher::dispatch(url, "clicked", web, true);
        return true;
    }
       
};
LLRegionHandler gRegionHandler;


class LLViewerRegionImpl 
{
public:
	LLViewerRegionImpl(LLViewerRegion * region, LLHost const & host):   
        mHost(host),
        mCompositionp(NULL),
        mEventPoll(NULL),
        mSeedCapMaxAttempts(MAX_CAP_REQUEST_ATTEMPTS),
        mSeedCapMaxAttemptsBeforeLogin(MAX_SEED_CAP_ATTEMPTS_BEFORE_LOGIN),
        mSeedCapAttempts(0),
        mHttpResponderID(0),
        mLastCameraUpdate(0),
        mLastCameraOrigin(),
        mVOCachePartition(NULL),
        mLandp(NULL)
	{}

	void buildCapabilityNames(LLSD& capabilityNames);

	// The surfaces and other layers
	LLSurface*	mLandp;

	// Region geometry data
	LLVector3d	mOriginGlobal;	// Location of southwest corner of region (meters)
	LLVector3d	mCenterGlobal;	// Location of center in world space (meters)
	LLHost		mHost;

	// The unique ID for this region.
	LLUUID mRegionID;

	// region/estate owner - usually null.
	LLUUID mOwnerID;

	// Network statistics for the region's circuit...
	LLTimer mLastNetUpdate;

	// Misc
	LLVLComposition *mCompositionp;		// Composition layer for the surface

	LLVOCacheEntry::vocache_entry_map_t	  mCacheMap; //all cached entries
	LLVOCacheEntry::vocache_entry_set_t   mActiveSet; //all active entries;
	LLVOCacheEntry::vocache_entry_set_t   mWaitingSet; //entries waiting for LLDrawable to be generated.	
	std::set< LLPointer<LLViewerOctreeGroup> >      mVisibleGroups; //visible groupa
	LLVOCachePartition*                   mVOCachePartition;
	LLVOCacheEntry::vocache_entry_set_t   mVisibleEntries; //must-be-created visible entries wait for objects creation.	
	LLVOCacheEntry::vocache_entry_priority_list_t mWaitingList; //transient list storing sorted visible entries waiting for object creation.
	std::set<U32>                          mNonCacheableCreatedList; //list of local ids of all non-cacheable objects

	// time?
	// LRU info?

	// Cache ID is unique per-region, across renames, moving locations,
	// etc.
	LLUUID mCacheID;

	CapabilityMap mCapabilities;
	CapabilityMap mSecondCapabilitiesTracker; 

	LLEventPoll* mEventPoll;

	S32 mSeedCapMaxAttempts;
	S32 mSeedCapMaxAttemptsBeforeLogin;
	S32 mSeedCapAttempts;

	S32 mHttpResponderID;

	//spatial partitions for objects in this region
	std::vector<LLViewerOctreePartition*> mObjectPartition;

	LLVector3   mLastCameraOrigin;
	U32         mLastCameraUpdate;

    void        requestBaseCapabilitiesCoro(U64 regionHandle);
    void        requestBaseCapabilitiesCompleteCoro(U64 regionHandle);
    void        requestSimulatorFeatureCoro(std::string url, U64 regionHandle);
};

void LLViewerRegionImpl::requestBaseCapabilitiesCoro(U64 regionHandle)
{
    LLCore::HttpRequest::policy_t httpPolicy(LLCore::HttpRequest::DEFAULT_POLICY_ID);
    LLCoreHttpUtil::HttpCoroutineAdapter::ptr_t 
        httpAdapter(new LLCoreHttpUtil::HttpCoroutineAdapter("BaseCapabilitiesRequest", httpPolicy));
    LLCore::HttpRequest::ptr_t httpRequest(new LLCore::HttpRequest);

    LLSD result;
    LLViewerRegion *regionp = NULL;

    // This loop is used for retrying a capabilities request.
    do
    {
        regionp = LLWorld::getInstance()->getRegionFromHandle(regionHandle);
        if (!regionp) //region was removed
        {
            LL_WARNS("AppInit", "Capabilities") << "Attempting to get capabilities for region that no longer exists!" << LL_ENDL;
            return; // this error condition is not recoverable.
        }
        LL_DEBUGS("AppInit", "Capabilities") << "requesting seed caps for handle " << regionHandle 
                                             << " name " << regionp->getName() << LL_ENDL;

        std::string url = regionp->getCapability("Seed");
        if (url.empty())
        {
            LL_WARNS("AppInit", "Capabilities") << "Failed to get seed capabilities, and can not determine url!" << LL_ENDL;
            return; // this error condition is not recoverable.
        }

        // After a few attempts, continue login.  But keep trying to get the caps:
        if (mSeedCapAttempts >= mSeedCapMaxAttemptsBeforeLogin &&
            STATE_SEED_GRANTED_WAIT == LLStartUp::getStartupState())
        {
            LLStartUp::setStartupState(STATE_SEED_CAP_GRANTED);
        }

        if (mSeedCapAttempts > mSeedCapMaxAttempts)
        {
            // *TODO: Give a user pop-up about this error?
            LL_WARNS("AppInit", "Capabilities") << "Failed to get seed capabilities from '" << url << "' after " << mSeedCapAttempts << " attempts.  Giving up!" << LL_ENDL;
            return;  // this error condition is not recoverable.
        }

        S32 id = ++mHttpResponderID;

        LLSD capabilityNames = LLSD::emptyArray();
        buildCapabilityNames(capabilityNames);

        LL_INFOS("AppInit", "Capabilities") << "Requesting seed from " << url 
                                            << " region name " << regionp->getName()
                                            << " (attempt #" << mSeedCapAttempts + 1 << ")" << LL_ENDL;

        regionp = NULL;
        result = httpAdapter->postAndSuspend(httpRequest, url, capabilityNames);

        ++mSeedCapAttempts;

        regionp = LLWorld::getInstance()->getRegionFromHandle(regionHandle);
        if (!regionp) //region was removed
        {
            LL_WARNS("AppInit", "Capabilities") << "Received capabilities for region that no longer exists!" << LL_ENDL;
            return; // this error condition is not recoverable.
        }

        if (id != mHttpResponderID) // region is no longer referring to this request
        {
            LL_WARNS("AppInit", "Capabilities") << "Received results for a stale capabilities request!" << LL_ENDL;
            // setup for retry.
            continue;
        }

        if (!result.isMap() || result.has("error"))
        {
            LL_WARNS("AppInit", "Capabilities") << "Malformed response" << LL_ENDL;
            // setup for retry.
            continue;
        }

        LLSD httpResults = result["http_result"];
        LLCore::HttpStatus status = LLCoreHttpUtil::HttpCoroutineAdapter::getStatusFromLLSD(httpResults);
        if (!status)
        {
            LL_WARNS("AppInit", "Capabilities") << "HttpStatus error " << LL_ENDL;
            // setup for retry.
            continue;
        }

        // remove the http_result from the llsd
        result.erase("http_result");

        LLSD::map_const_iterator iter;
        for (iter = result.beginMap(); iter != result.endMap(); ++iter)
        {
            regionp->setCapability(iter->first, iter->second);

            LL_DEBUGS("AppInit", "Capabilities")
                << "Capability '" << iter->first << "' is '" << iter->second << "'" << LL_ENDL;
        }

#if 0
        log_capabilities(mCapabilities);
#endif

        regionp->setCapabilitiesReceived(true);
        LL_DEBUGS("AppInit", "Capabilities") << "received caps for handle " << regionHandle 
                                             << " region name " << regionp->getName() << LL_ENDL;

        if (STATE_SEED_GRANTED_WAIT == LLStartUp::getStartupState())
        {
            LLStartUp::setStartupState(STATE_SEED_CAP_GRANTED);
        }

        break;
    } 
    while (true);

    if (regionp && regionp->isCapabilityAvailable("ServerReleaseNotes") &&
            regionp->getReleaseNotesRequested())
    {   // *HACK: we're waiting for the ServerReleaseNotes
        regionp->showReleaseNotes();
    }

}


void LLViewerRegionImpl::requestBaseCapabilitiesCompleteCoro(U64 regionHandle)
{
    LLCore::HttpRequest::policy_t httpPolicy(LLCore::HttpRequest::DEFAULT_POLICY_ID);
    LLCoreHttpUtil::HttpCoroutineAdapter::ptr_t
        httpAdapter(new LLCoreHttpUtil::HttpCoroutineAdapter("BaseCapabilitiesRequest", httpPolicy));
    LLCore::HttpRequest::ptr_t httpRequest(new LLCore::HttpRequest);

    LLSD result;
    LLViewerRegion *regionp = NULL;

    // This loop is used for retrying a capabilities request.
    do
    {
        regionp = LLWorld::getInstance()->getRegionFromHandle(regionHandle);
        if (!regionp) //region was removed
        {
            LL_WARNS("AppInit", "Capabilities") << "Attempting to get capabilities for region that no longer exists!" << LL_ENDL;
            break; // this error condition is not recoverable.
        }

        std::string url = regionp->getCapabilityDebug("Seed");
        if (url.empty())
        {
            LL_WARNS("AppInit", "Capabilities") << "Failed to get seed capabilities, and can not determine url!" << LL_ENDL;
            break; // this error condition is not recoverable.
        }

        LLSD capabilityNames = LLSD::emptyArray();
        buildCapabilityNames(capabilityNames);

        LL_INFOS("AppInit", "Capabilities") << "Requesting second Seed from " << url << LL_ENDL;

        regionp = NULL;
        result = httpAdapter->postAndSuspend(httpRequest, url, capabilityNames);

        LLSD httpResults = result["http_result"];
        LLCore::HttpStatus status = LLCoreHttpUtil::HttpCoroutineAdapter::getStatusFromLLSD(httpResults);
        if (!status)
        {
            LL_WARNS("AppInit", "Capabilities") << "HttpStatus error " << LL_ENDL;
            break;  // no retry
        }

        regionp = LLWorld::getInstance()->getRegionFromHandle(regionHandle);
        if (!regionp) //region was removed
        {
            LL_WARNS("AppInit", "Capabilities") << "Received capabilities for region that no longer exists!" << LL_ENDL;
            break; // this error condition is not recoverable.
        }

        // remove the http_result from the llsd
        result.erase("http_result");

        LLSD::map_const_iterator iter;
        for (iter = result.beginMap(); iter != result.endMap(); ++iter)
        {
            regionp->setCapabilityDebug(iter->first, iter->second);
            //LL_INFOS()<<"BaseCapabilitiesCompleteTracker New Caps "<<iter->first<<" "<< iter->second<<LL_ENDL;
        }

#if 0
        log_capabilities(mCapabilities);
#endif

        if (mCapabilities.size() != mSecondCapabilitiesTracker.size())
        {
            LL_WARNS("AppInit", "Capabilities")
                << "Sim sent duplicate base caps that differ in size from what we initially received - most likely content. "
                << "mCapabilities == " << mCapabilities.size()
                << " mSecondCapabilitiesTracker == " << mSecondCapabilitiesTracker.size()
                << LL_ENDL;
#ifdef DEBUG_CAPS_GRANTS
            LL_WARNS("AppInit", "Capabilities")
                << "Initial Base capabilities: " << LL_ENDL;

            log_capabilities(mCapabilities);

            LL_WARNS("AppInit", "Capabilities")
                << "Latest base capabilities: " << LL_ENDL;

            log_capabilities(mSecondCapabilitiesTracker);

#endif

            if (mSecondCapabilitiesTracker.size() > mCapabilities.size())
            {
                // *HACK Since we were granted more base capabilities in this grant request than the initial, replace
                // the old with the new. This shouldn't happen i.e. we should always get the same capabilities from a
                // sim. The simulator fix from SH-3895 should prevent it from happening, at least in the case of the
                // inventory api capability grants.

                // Need to clear a std::map before copying into it because old keys take precedence.
                mCapabilities.clear();
                mCapabilities = mSecondCapabilitiesTracker;
            }
        }
        else
        {
            LL_DEBUGS("CrossingCaps") << "Sim sent multiple base cap grants with matching sizes." << LL_ENDL;
        }
        mSecondCapabilitiesTracker.clear();
    } 
    while (false);


}

void LLViewerRegionImpl::requestSimulatorFeatureCoro(std::string url, U64 regionHandle)
{
    LLCore::HttpRequest::policy_t httpPolicy(LLCore::HttpRequest::DEFAULT_POLICY_ID);
    LLCoreHttpUtil::HttpCoroutineAdapter::ptr_t
        httpAdapter(new LLCoreHttpUtil::HttpCoroutineAdapter("BaseCapabilitiesRequest", httpPolicy));
    LLCore::HttpRequest::ptr_t httpRequest(new LLCore::HttpRequest);

    LLViewerRegion *regionp = NULL;
    S32 attemptNumber = 0;
    // This loop is used for retrying a capabilities request.
    do
    {
        ++attemptNumber;

        if (attemptNumber > MAX_CAP_REQUEST_ATTEMPTS)
        {
            LL_WARNS("AppInit", "SimulatorFeatures") << "Retries count exceeded attempting to get Simulator feature from " 
                << url << LL_ENDL;
            break;
        }

        regionp = LLWorld::getInstance()->getRegionFromHandle(regionHandle);
        if (!regionp) //region was removed
        {
            LL_WARNS("AppInit", "SimulatorFeatures") << "Attempting to request Sim Feature for region that no longer exists!" << LL_ENDL;
            break; // this error condition is not recoverable.
        }

        regionp = NULL;
        LLSD result = httpAdapter->getAndSuspend(httpRequest, url);

        LLSD httpResults = result["http_result"];
        LLCore::HttpStatus status = LLCoreHttpUtil::HttpCoroutineAdapter::getStatusFromLLSD(httpResults);
        if (!status)
        {
            LL_WARNS("AppInit", "SimulatorFeatures") << "HttpStatus error retrying" << LL_ENDL;
            continue;  
        }

        // remove the http_result from the llsd
        result.erase("http_result");

        regionp = LLWorld::getInstance()->getRegionFromHandle(regionHandle);
        if (!regionp) //region was removed
        {
            LL_WARNS("AppInit", "SimulatorFeatures") << "Attempting to set Sim Feature for region that no longer exists!" << LL_ENDL;
            break; // this error condition is not recoverable.
        }

        regionp->setSimulatorFeatures(result);

        break;
    }
    while (true);

}

LLViewerRegion::LLViewerRegion(const U64 &handle,
							   const LLHost &host,
							   const U32 grids_per_region_edge, 
							   const U32 grids_per_patch_edge, 
							   const F32 region_width_meters)
:	mImpl(new LLViewerRegionImpl(this, host)),
	mHandle(handle),
	mTimeDilation(1.0f),
	mName(""),
	mZoning(""),
	mIsEstateManager(FALSE),
	mRegionFlags( REGION_FLAGS_DEFAULT ),
	mRegionProtocols( 0 ),
	mSimAccess( SIM_ACCESS_MIN ),
	mBillableFactor(1.0),
	mMaxTasks(DEFAULT_MAX_REGION_WIDE_PRIM_COUNT),
	// <FS:Ansariel> [Legacy Bake]
	//mCentralBakeVersion(1),
	mCentralBakeVersion(0),
	// </FS:Ansariel> [Legacy Bake]
	mClassID(0),
	mCPURatio(0),
	mColoName("unknown"),
	mProductSKU("unknown"),
	mProductName("unknown"),
	mHttpUrl(""), // <FS:Ansariel> [UDP Assets]
	mViewerAssetUrl(""),
	mCacheLoaded(FALSE),
	mCacheDirty(FALSE),
	mReleaseNotesRequested(FALSE),
	mCapabilitiesReceived(false),
	mSimulatorFeaturesReceived(false),
	mBitsReceived(0.f),
	mPacketsReceived(0.f),
	mDead(FALSE),
	mLastVisitedEntry(NULL),
	mInvisibilityCheckHistory(-1),
	mPaused(FALSE),
	mRegionCacheHitCount(0),
	mRegionCacheMissCount(0),
	// <FS:CR> Aurora Sim
	mWidth(region_width_meters),
	mWidthScaleFactor(region_width_meters / REGION_WIDTH_METERS) // <FS:Ansariel> FIRE-19563: Scaling for OpenSim VarRegions
{
	// Moved this up... -> mWidth = region_width_meters;
// </FS:CR>
	mImpl->mOriginGlobal = from_region_handle(handle); 
	updateRenderMatrix();

	mImpl->mLandp = new LLSurface('l', NULL);

	// Create the composition layer for the surface
	mImpl->mCompositionp =
		new LLVLComposition(mImpl->mLandp,
							grids_per_region_edge,
// <FS:CR> Aurora Sim
							//region_width_meters / grids_per_region_edge);
							mWidth / grids_per_region_edge);
// </FS:CR> Aurora Sim
	mImpl->mCompositionp->setSurface(mImpl->mLandp);

	// Create the surfaces
	mImpl->mLandp->setRegion(this);
	mImpl->mLandp->create(grids_per_region_edge,
					grids_per_patch_edge,
					mImpl->mOriginGlobal,
					mWidth);

// <FS:CR> Aurora Sim
	//mParcelOverlay = new LLViewerParcelOverlay(this, region_width_meters);
	mParcelOverlay = new LLViewerParcelOverlay(this, mWidth);
	LLViewerParcelMgr::getInstance()->init(mWidth);
// </FS:CR> Aurora Sim

	setOriginGlobal(from_region_handle(handle));
	calculateCenterGlobal();

	// Create the object lists
	initStats();
// <FS:CR> FIRE-11593: Opensim "4096 Bug" Fix by Latif Khalifa
	initPartitions();
}
void LLViewerRegion::initPartitions()
{
// </FS:CR>

	//create object partitions
	//MUST MATCH declaration of eObjectPartitions
	mImpl->mObjectPartition.push_back(new LLHUDPartition(this));		//PARTITION_HUD
	mImpl->mObjectPartition.push_back(new LLTerrainPartition(this));	//PARTITION_TERRAIN
	mImpl->mObjectPartition.push_back(new LLVoidWaterPartition(this));	//PARTITION_VOIDWATER
	mImpl->mObjectPartition.push_back(new LLWaterPartition(this));		//PARTITION_WATER
	mImpl->mObjectPartition.push_back(new LLTreePartition(this));		//PARTITION_TREE
	mImpl->mObjectPartition.push_back(new LLParticlePartition(this));	//PARTITION_PARTICLE
	mImpl->mObjectPartition.push_back(new LLGrassPartition(this));		//PARTITION_GRASS
	mImpl->mObjectPartition.push_back(new LLVolumePartition(this));	//PARTITION_VOLUME
	mImpl->mObjectPartition.push_back(new LLBridgePartition(this));	//PARTITION_BRIDGE
	mImpl->mObjectPartition.push_back(new LLHUDParticlePartition(this));//PARTITION_HUD_PARTICLE
	mImpl->mObjectPartition.push_back(new LLVOCachePartition(this)); //PARTITION_VO_CACHE
	mImpl->mObjectPartition.push_back(NULL);					//PARTITION_NONE
	mImpl->mVOCachePartition = getVOCachePartition();

	setCapabilitiesReceivedCallback(boost::bind(&LLAvatarRenderInfoAccountant::scanNewRegion, _1));
}

// <FS:CR> FIRE-11593: Opensim "4096 Bug" Fix by Latif Khalifa
void LLViewerRegion::reInitPartitions()
{
	std::for_each(mImpl->mObjectPartition.begin(), mImpl->mObjectPartition.end(), DeletePointer());
	mImpl->mObjectPartition.clear();
	initPartitions();
}
// </FS:CR>

void LLViewerRegion::initStats()
{
	mImpl->mLastNetUpdate.reset();
	mPacketsIn = 0;
	mBitsIn = (U32Bits)0;
	mLastBitsIn = (U32Bits)0;
	mLastPacketsIn = 0;
	mPacketsOut = 0;
	mLastPacketsOut = 0;
	mPacketsLost = 0;
	mLastPacketsLost = 0;
	mPingDelay = (U32Seconds)0;
	mAlive = false;					// can become false if circuit disconnects
}

LLViewerRegion::~LLViewerRegion() 
{
	mDead = TRUE;
	mImpl->mActiveSet.clear();
	mImpl->mVisibleEntries.clear();
	mImpl->mVisibleGroups.clear();
	mImpl->mWaitingSet.clear();

	gVLManager.cleanupData(this);
	// Can't do this on destruction, because the neighbor pointers might be invalid.
	// This should be reference counted...
	disconnectAllNeighbors();
	LLViewerPartSim::getInstance()->cleanupRegion(this);

	gObjectList.killObjects(this);

	delete mImpl->mCompositionp;
	delete mParcelOverlay;
	delete mImpl->mLandp;
	delete mImpl->mEventPoll;
#if 0
	LLHTTPSender::clearSender(mImpl->mHost);
#endif	
	std::for_each(mImpl->mObjectPartition.begin(), mImpl->mObjectPartition.end(), DeletePointer());

	saveObjectCache();

	delete mImpl;
	mImpl = NULL;

// [SL:KB] - Patch: World-MinimapOverlay | Checked: 2012-07-26 (Catznip-3.3)
	for (tex_matrix_t::iterator i = mWorldMapTiles.begin(), iend = mWorldMapTiles.end(); i != iend; ++i)
		(*i)->setBoostLevel(LLViewerTexture::BOOST_NONE);
// [/SL:KB]
}

/*virtual*/ 
const LLHost&	LLViewerRegion::getHost() const				
{ 
	return mImpl->mHost; 
}

LLSurface & LLViewerRegion::getLand() const
{
	return *mImpl->mLandp;
}

const LLUUID& LLViewerRegion::getRegionID() const
{
	return mImpl->mRegionID;
}

void LLViewerRegion::setRegionID(const LLUUID& region_id)
{
	mImpl->mRegionID = region_id;
}

void LLViewerRegion::loadObjectCache()
{
	if (mCacheLoaded)
	{
		return;
	}

	// Presume success.  If it fails, we don't want to try again.
	mCacheLoaded = TRUE;

	if(LLVOCache::instanceExists())
	{
		LLVOCache::getInstance()->readFromCache(mHandle, mImpl->mCacheID, mImpl->mCacheMap) ;
		if (mImpl->mCacheMap.empty())
		{
			mCacheDirty = TRUE;
		}
	}
}


void LLViewerRegion::saveObjectCache()
{
	if (!mCacheLoaded)
	{
		return;
	}

	if (mImpl->mCacheMap.empty())
	{
		return;
	}

	if(LLVOCache::instanceExists())
	{
		const F32 start_time_threshold = 600.0f; //seconds
		bool removal_enabled = sVOCacheCullingEnabled && (mRegionTimer.getElapsedTimeF32() > start_time_threshold); //allow to remove invalid objects from object cache file.
		
		LLVOCache::getInstance()->writeToCache(mHandle, mImpl->mCacheID, mImpl->mCacheMap, mCacheDirty, removal_enabled) ;
		mCacheDirty = FALSE;
	}

	mImpl->mCacheMap.clear();
}

void LLViewerRegion::sendMessage()
{
	gMessageSystem->sendMessage(mImpl->mHost);
}

void LLViewerRegion::sendReliableMessage()
{
	gMessageSystem->sendReliable(mImpl->mHost);
}

void LLViewerRegion::setWaterHeight(F32 water_level)
{
	mImpl->mLandp->setWaterHeight(water_level);
}

// <FS:CR> Aurora Sim
void LLViewerRegion::rebuildWater()
{
	mImpl->mLandp->rebuildWater();
}
// <FS:CR> Aurora Sim

F32 LLViewerRegion::getWaterHeight() const
{
	return mImpl->mLandp->getWaterHeight();
}

BOOL LLViewerRegion::isVoiceEnabled() const
{
	return getRegionFlag(REGION_FLAGS_ALLOW_VOICE);
}

void LLViewerRegion::setRegionFlags(U64 flags)
{
	mRegionFlags = flags;
}


void LLViewerRegion::setOriginGlobal(const LLVector3d &origin_global) 
{ 
	mImpl->mOriginGlobal = origin_global; 
	updateRenderMatrix();
	mImpl->mLandp->setOriginGlobal(origin_global);
	mWind.setOriginGlobal(origin_global);
	calculateCenterGlobal();
}

void LLViewerRegion::updateRenderMatrix()
{
	mRenderMatrix.setTranslation(getOriginAgent());
}

void LLViewerRegion::setTimeDilation(F32 time_dilation)
{
	mTimeDilation = time_dilation;
}

const LLVector3d & LLViewerRegion::getOriginGlobal() const
{
	return mImpl->mOriginGlobal;
}

LLVector3 LLViewerRegion::getOriginAgent() const
{
	return gAgent.getPosAgentFromGlobal(mImpl->mOriginGlobal);
}

const LLVector3d & LLViewerRegion::getCenterGlobal() const
{
	return mImpl->mCenterGlobal;
}

LLVector3 LLViewerRegion::getCenterAgent() const
{
	return gAgent.getPosAgentFromGlobal(mImpl->mCenterGlobal);
}

void LLViewerRegion::setOwner(const LLUUID& owner_id)
{
	mImpl->mOwnerID = owner_id;
}

const LLUUID& LLViewerRegion::getOwner() const
{
	return mImpl->mOwnerID;
}

void LLViewerRegion::setRegionNameAndZone	(const std::string& name_zone)
{
	std::string::size_type pipe_pos = name_zone.find('|');
	S32 length   = name_zone.size();
	if (pipe_pos != std::string::npos)
	{
		mName   = name_zone.substr(0, pipe_pos);
		mZoning = name_zone.substr(pipe_pos+1, length-(pipe_pos+1));
	}
	else
	{
		mName   = name_zone;
		mZoning = "";
	}

	LLStringUtil::stripNonprintable(mName);
	LLStringUtil::stripNonprintable(mZoning);
}

BOOL LLViewerRegion::canManageEstate() const
{
	return gAgent.isGodlike()
		|| isEstateManager()
		|| gAgent.getID() == getOwner();
}

const std::string LLViewerRegion::getSimAccessString() const
{
	return accessToString(mSimAccess);
}

std::string LLViewerRegion::getLocalizedSimProductName() const
{
	std::string localized_spn;
	return LLTrans::findString(localized_spn, mProductName) ? localized_spn : mProductName;
}

// static
std::string LLViewerRegion::regionFlagsToString(U64 flags)
{
	std::string result;

	if (flags & REGION_FLAGS_SANDBOX)
	{
		result += "Sandbox";
	}

	if (flags & REGION_FLAGS_ALLOW_DAMAGE)
	{
		result += " Not Safe";
	}

	return result;
}

// static
std::string LLViewerRegion::accessToString(U8 sim_access)
{
	// <FS:ND> Prevent querying LLTrans each frame
	static std::vector< std::string > vcAccess;
	if( vcAccess.empty() )
	{
		vcAccess.push_back( LLTrans::getString("SIM_ACCESS_PG") );
		vcAccess.push_back( LLTrans::getString("SIM_ACCESS_MATURE") );
		vcAccess.push_back( LLTrans::getString("SIM_ACCESS_ADULT") );
		vcAccess.push_back( LLTrans::getString("SIM_ACCESS_DOWN") );
		vcAccess.push_back( LLTrans::getString("SIM_ACCESS_MIN") );
	}
	// </FS:ND>

	switch(sim_access)
	{
	case SIM_ACCESS_PG:
		// <FS:ND> Prevent querying LLTrans each frame
		// return LLTrans::getString("SIM_ACCESS_PG");
		return vcAccess[0];
		// </FS:ND>

	case SIM_ACCESS_MATURE:
		// <FS:ND> Prevent querying LLTrans each frame
		// return LLTrans::getString("SIM_ACCESS_MATURE");
		return vcAccess[1];
		// </FS:ND>

	case SIM_ACCESS_ADULT:
		// <FS:ND> Prevent querying LLTrans each frame
		// return LLTrans::getString("SIM_ACCESS_ADULT");
		return vcAccess[2];
		// </FS:ND>

	case SIM_ACCESS_DOWN:
		// <FS:ND> Prevent querying LLTrans each frame
		// return LLTrans::getString("SIM_ACCESS_DOWN");
		return vcAccess[3];
		// </FS:ND>

	case SIM_ACCESS_MIN:
	default:
		// <FS:ND> Prevent querying LLTrans each frame
		// return LLTrans::getString("SIM_ACCESS_MIN");
		return vcAccess[4];
		// </FS:ND>
	}
}

// static
std::string LLViewerRegion::getAccessIcon(U8 sim_access)
{
	switch(sim_access)
	{
	case SIM_ACCESS_MATURE:
		return "Parcel_M_Dark";

	case SIM_ACCESS_ADULT:
		return "Parcel_R_Light";

	case SIM_ACCESS_PG:
		return "Parcel_PG_Light";

	case SIM_ACCESS_MIN:
	default:
		return "";
	}
}

// static
std::string LLViewerRegion::accessToShortString(U8 sim_access)
{
	switch(sim_access)		/* Flawfinder: ignore */
	{
	case SIM_ACCESS_PG:
		return "PG";

	case SIM_ACCESS_MATURE:
		return "M";

	case SIM_ACCESS_ADULT:
		return "A";

	case SIM_ACCESS_MIN:
	default:
		return "U";
	}
}

// static
U8 LLViewerRegion::shortStringToAccess(const std::string &sim_access)
{
	U8 accessValue;

	if (LLStringUtil::compareStrings(sim_access, "PG") == 0)
	{
		accessValue = SIM_ACCESS_PG;
	}
	else if (LLStringUtil::compareStrings(sim_access, "M") == 0)
	{
		accessValue = SIM_ACCESS_MATURE;
	}
	else if (LLStringUtil::compareStrings(sim_access, "A") == 0)
	{
		accessValue = SIM_ACCESS_ADULT;
	}
	else
	{
		accessValue = SIM_ACCESS_MIN;
	}

	return accessValue;
}

// static
void LLViewerRegion::processRegionInfo(LLMessageSystem* msg, void**)
{
	// send it to 'observers'
	// *TODO: switch the floaters to using LLRegionInfoModel
	LL_INFOS() << "Processing region info" << LL_ENDL;
	LLRegionInfoModel::instance().update(msg);
	LLFloaterGodTools::processRegionInfo(msg);
	LLFloaterRegionInfo::processRegionInfo(msg);
}

void LLViewerRegion::setCacheID(const LLUUID& id)
{
	mImpl->mCacheID = id;
}

S32 LLViewerRegion::renderPropertyLines()
{
	if (mParcelOverlay)
	{
		return mParcelOverlay->renderPropertyLines();
	}
	else
	{
		return 0;
	}
}

// This gets called when the height field changes.
void LLViewerRegion::dirtyHeights()
{
	// Property lines need to be reconstructed when the land changes.
	if (mParcelOverlay)
	{
		mParcelOverlay->setDirty();
	}
}

//physically delete the cache entry
void LLViewerRegion::killCacheEntry(LLVOCacheEntry* entry, bool for_rendering)
{	
	if(!entry || !entry->isValid())
	{
		return;
	}

	if(for_rendering && !entry->isState(LLVOCacheEntry::ACTIVE))
	{
		addNewObject(entry); //force to add to rendering pipeline
	}

	//remove from active list and waiting list
	if(entry->isState(LLVOCacheEntry::ACTIVE))
	{
		mImpl->mActiveSet.erase(entry);
	}
	else
	{
		if(entry->isState(LLVOCacheEntry::WAITING))
		{
			mImpl->mWaitingSet.erase(entry);
		}
		
		//remove from mVOCachePartition
		removeFromVOCacheTree(entry);
	}

	//remove from the forced visible list
	mImpl->mVisibleEntries.erase(entry);

	//disconnect from parent if it is a child
	if(entry->getParentID() > 0)
	{
		LLVOCacheEntry* parent = getCacheEntry(entry->getParentID());
		if(parent)
		{
			parent->removeChild(entry);
		}
	}
	else if(entry->getNumOfChildren() > 0)//remove children from cache if has any
	{
		LLVOCacheEntry* child = entry->getChild();
		while(child != NULL)
		{
			killCacheEntry(child, for_rendering);
			child = entry->getChild();
		}
	}

	//will remove it from the object cache, real deletion
	entry->setState(LLVOCacheEntry::INACTIVE);
	entry->removeOctreeEntry();
	entry->setValid(FALSE);
}

//physically delete the cache entry	
void LLViewerRegion::killCacheEntry(U32 local_id) 
{
	killCacheEntry(getCacheEntry(local_id));
}

U32 LLViewerRegion::getNumOfActiveCachedObjects() const
{
	return  mImpl->mActiveSet.size();
}

void LLViewerRegion::addActiveCacheEntry(LLVOCacheEntry* entry)
{
	if(!entry || mDead)
	{
		return;
	}
	if(entry->isState(LLVOCacheEntry::ACTIVE))
	{
		return; //already inserted.
	}

	if(entry->isState(LLVOCacheEntry::WAITING))
	{
		mImpl->mWaitingSet.erase(entry);
	}

	entry->setState(LLVOCacheEntry::ACTIVE);
	entry->setVisible();

	llassert(entry->getEntry()->hasDrawable());
	mImpl->mActiveSet.insert(entry);
}

void LLViewerRegion::removeActiveCacheEntry(LLVOCacheEntry* entry, LLDrawable* drawablep)
{
	if(mDead || !entry || !entry->isValid())
	{
		return;
	}
	if(!entry->isState(LLVOCacheEntry::ACTIVE))
	{
		return; //not an active entry.
	}

	//shift to the local regional space from agent space
	if(drawablep != NULL && drawablep->getVObj().notNull())
	{
		const LLVector3& pos = drawablep->getVObj()->getPositionRegion();
		LLVector4a shift;
		shift.load3(pos.mV);
		shift.sub(entry->getPositionGroup());
		entry->shift(shift);
	}

	if(entry->getParentID() > 0) //is a child
	{
		LLVOCacheEntry* parent = getCacheEntry(entry->getParentID());
		if(parent)
		{
			parent->addChild(entry);
		}
		else //parent not in cache.
		{
			//this happens only when parent is not cacheable.
			mOrphanMap[entry->getParentID()].push_back(entry->getLocalID());
		}
	}
	else //insert to vo cache tree.
	{		
		entry->updateParentBoundingInfo();
		entry->saveBoundingSphere();
		addToVOCacheTree(entry);
	}

	mImpl->mVisibleEntries.erase(entry);
	mImpl->mActiveSet.erase(entry);
	mImpl->mWaitingSet.erase(entry);
	entry->setState(LLVOCacheEntry::INACTIVE);
}

bool LLViewerRegion::addVisibleGroup(LLViewerOctreeGroup* group)
{
	if(mDead || group->isEmpty())
	{
		return false;
	}
	
	mImpl->mVisibleGroups.insert(group);

	return true;
}

U32 LLViewerRegion::getNumOfVisibleGroups() const
{
	return mImpl ? mImpl->mVisibleGroups.size() : 0;
}

void LLViewerRegion::addToVOCacheTree(LLVOCacheEntry* entry)
{
	if(!sVOCacheCullingEnabled)
	{
		return;
	}

	if(mDead || !entry || !entry->getEntry() || !entry->isValid())
	{
		return;
	}
	if(entry->getParentID() > 0)
	{
		return; //no child prim in cache octree.
	}

	if(entry->hasState(LLVOCacheEntry::IN_VO_TREE))
	{
		return; //already in the tree.
	}	

	llassert_always(!entry->getGroup()); //not in octree.
	llassert(!entry->getEntry()->hasDrawable()); //not have drawables

	if(mImpl->mVOCachePartition->addEntry(entry->getEntry()))
	{
		entry->setState(LLVOCacheEntry::IN_VO_TREE);
	}
}

void LLViewerRegion::removeFromVOCacheTree(LLVOCacheEntry* entry)
{
	if(mDead || !entry || !entry->getEntry())
	{
		return;
	}
	
	if(!entry->hasState(LLVOCacheEntry::IN_VO_TREE))
	{
		return; //not in the tree.
	}
	entry->clearState(LLVOCacheEntry::IN_VO_TREE);

	mImpl->mVOCachePartition->removeEntry(entry->getEntry());	
}

//add child objects as visible entries
void LLViewerRegion::addVisibleChildCacheEntry(LLVOCacheEntry* parent, LLVOCacheEntry* child)
{
	if(mDead)
	{
		return;
	}

	if(parent && (!parent->isValid() || !parent->isState(LLVOCacheEntry::ACTIVE)))
	{
		return; //parent must be valid and in rendering pipeline
	}

	if(child && (!child->getEntry() || !child->isValid() || !child->isState(LLVOCacheEntry::INACTIVE)))
	{
		return; //child must be valid and not in the rendering pipeline
	}

	if(child)
	{
		child->setState(LLVOCacheEntry::IN_QUEUE);
		mImpl->mVisibleEntries.insert(child);
	}	
	else if(parent && parent->getNumOfChildren() > 0) //add all children
	{
		child = parent->getChild();
		while(child != NULL)
		{
			addVisibleChildCacheEntry(NULL, child);
			child = parent->getChild();
		}
	}
}

void LLViewerRegion::updateVisibleEntries(F32 max_time)
{
	if(mDead)
	{
		return;
	}

	if(mImpl->mVisibleGroups.empty() && mImpl->mVisibleEntries.empty())
	{
		return;
	}

	if(!sNewObjectCreationThrottle)
	{
		return;
	}

	const F32 LARGE_SCENE_CONTRIBUTION = 1000.f; //a large number to force to load the object.
	const LLVector3 camera_origin = LLViewerCamera::getInstance()->getOrigin();
	const U32 cur_frame = LLViewerOctreeEntryData::getCurrentFrame();
	bool needs_update = ((cur_frame - mImpl->mLastCameraUpdate) > 5) && ((camera_origin - mImpl->mLastCameraOrigin).lengthSquared() > 10.f);	
	U32 last_update = mImpl->mLastCameraUpdate;
	LLVector4a local_origin;
	local_origin.load3((camera_origin - getOriginAgent()).mV);

	//process visible entries
	for(LLVOCacheEntry::vocache_entry_set_t::iterator iter = mImpl->mVisibleEntries.begin(); iter != mImpl->mVisibleEntries.end();)
	{
		LLVOCacheEntry* vo_entry = *iter;
		
		if(vo_entry->isValid() && vo_entry->getState() < LLVOCacheEntry::WAITING)
		{
			//set a large number to force to load this object.
			vo_entry->setSceneContribution(LARGE_SCENE_CONTRIBUTION);
			
			mImpl->mWaitingList.insert(vo_entry);
			++iter;
		}
		else
		{
			LLVOCacheEntry::vocache_entry_set_t::iterator next_iter = iter;
			++next_iter;
			mImpl->mVisibleEntries.erase(iter);
			iter = next_iter;
		}
	}

	//
	//process visible groups
	//
	//object projected area threshold
	F32 projection_threshold = LLVOCacheEntry::getSquaredPixelThreshold(mImpl->mVOCachePartition->isFrontCull());
	F32 dist_threshold = mImpl->mVOCachePartition->isFrontCull() ? gAgentCamera.mDrawDistance : LLVOCacheEntry::sRearFarRadius;
	
	std::set< LLPointer<LLViewerOctreeGroup> >::iterator group_iter = mImpl->mVisibleGroups.begin();
	for(; group_iter != mImpl->mVisibleGroups.end(); ++group_iter)
	{
		LLPointer<LLViewerOctreeGroup> group = *group_iter;
		if(group->getNumRefs() < 3 || //group to be deleted
			!group->getOctreeNode() || group->isEmpty()) //group empty
        {
			continue;
		}

		for (LLViewerOctreeGroup::element_iter i = group->getDataBegin(); i != group->getDataEnd(); ++i)
		{
			if((*i)->hasVOCacheEntry())
			{
				LLVOCacheEntry* vo_entry = (LLVOCacheEntry*)(*i)->getVOCacheEntry();

				if(vo_entry->getParentID() > 0) //is a child
				{
					//child visibility depends on its parent.
					continue;
				}
				if(!vo_entry->isValid())
				{
					continue; //skip invalid entry.
				}

				vo_entry->calcSceneContribution(local_origin, needs_update, last_update, dist_threshold);
				if(vo_entry->getSceneContribution() > projection_threshold)
				{
					mImpl->mWaitingList.insert(vo_entry);			
				}
			}
		}
	}

	if(needs_update)
	{
		mImpl->mLastCameraOrigin = camera_origin;
		mImpl->mLastCameraUpdate = cur_frame;
	}

	return;
}

void LLViewerRegion::createVisibleObjects(F32 max_time)
{
	if(mDead)
	{
		return;
	}
	if(mImpl->mWaitingList.empty())
	{
		mImpl->mVOCachePartition->setCullHistory(FALSE);
		return;
	}	
	
	S32 throttle = sNewObjectCreationThrottle;
	BOOL has_new_obj = FALSE;
	LLTimer update_timer;	
	for(LLVOCacheEntry::vocache_entry_priority_list_t::iterator iter = mImpl->mWaitingList.begin();
		iter != mImpl->mWaitingList.end(); ++iter)
	{
		LLVOCacheEntry* vo_entry = *iter;		

		if(vo_entry->getState() < LLVOCacheEntry::WAITING)
		{
			addNewObject(vo_entry);
			has_new_obj = TRUE;
			if(throttle > 0 && !(--throttle) && update_timer.getElapsedTimeF32() > max_time)
			{
				break;
			}
		}
	}	

	mImpl->mVOCachePartition->setCullHistory(has_new_obj);

	return;
}

void LLViewerRegion::clearCachedVisibleObjects()
{
	mImpl->mWaitingList.clear();
	mImpl->mVisibleGroups.clear();

	//reset all occluders
	mImpl->mVOCachePartition->resetOccluders();
	mPaused = TRUE;

	//clean visible entries
	for(LLVOCacheEntry::vocache_entry_set_t::iterator iter = mImpl->mVisibleEntries.begin(); iter != mImpl->mVisibleEntries.end();)
	{
		LLVOCacheEntry* entry = *iter;
		LLVOCacheEntry* parent = getCacheEntry(entry->getParentID());

		if(!entry->getParentID() || parent) //no child or parent is cache-able
		{
			if(parent) //has a cache-able parent
			{
				parent->addChild(entry);
			}

			LLVOCacheEntry::vocache_entry_set_t::iterator next_iter = iter;
			++next_iter;
			mImpl->mVisibleEntries.erase(iter);
			iter = next_iter;
		}
		else //parent is not cache-able, leave it.
		{
			++iter;
		}
	}

	//remove all visible entries.
	mLastVisitedEntry = NULL;
	std::vector<LLDrawable*> delete_list;
	for(LLVOCacheEntry::vocache_entry_set_t::iterator iter = mImpl->mActiveSet.begin();
		iter != mImpl->mActiveSet.end(); ++iter)
	{
		LLDrawable* drawablep = (LLDrawable*)(*iter)->getEntry()->getDrawable();
	
		if(drawablep && !drawablep->getParent())
		{
			delete_list.push_back(drawablep);
		}
	}

	if(!delete_list.empty())
	{
		for(S32 i = 0; i < delete_list.size(); i++)
		{
			gObjectList.killObject(delete_list[i]->getVObj());
		}
		delete_list.clear();
	}

	return;
}

//perform some necessary but very light updates.
//to replace the function idleUpdate(...) in case there is no enough time.
void LLViewerRegion::lightIdleUpdate()
{
	if(!sVOCacheCullingEnabled)
	{
		return;
	}
	if(mImpl->mCacheMap.empty())
	{
		return;
	}

	//reset all occluders
	mImpl->mVOCachePartition->resetOccluders();	
}

void LLViewerRegion::idleUpdate(F32 max_update_time)
{	
	LLTimer update_timer;
	F32 max_time;

	mLastUpdate = LLViewerOctreeEntryData::getCurrentFrame();

	mImpl->mLandp->idleUpdate(max_update_time);
	
	if (mParcelOverlay)
	{
		// Hopefully not a significant time sink...
		mParcelOverlay->idleUpdate();
	}

	if(!sVOCacheCullingEnabled)
	{
		return;
	}
	if(mImpl->mCacheMap.empty())
	{
		return;
	}	
	if(mPaused)
	{
		mPaused = FALSE; //unpause.
	}

	LLViewerCamera::eCameraID old_camera_id = LLViewerCamera::sCurCameraID;
	LLViewerCamera::sCurCameraID = LLViewerCamera::CAMERA_WORLD;

	//reset all occluders
	mImpl->mVOCachePartition->resetOccluders();	

	max_time = max_update_time - update_timer.getElapsedTimeF32();	

	//kill invisible objects
	killInvisibleObjects(max_time * 0.4f);	
	max_time = max_update_time - update_timer.getElapsedTimeF32();	

	updateVisibleEntries(max_time);
	max_time = max_update_time - update_timer.getElapsedTimeF32();	

	createVisibleObjects(max_time);

	mImpl->mWaitingList.clear();
	mImpl->mVisibleGroups.clear();

	LLViewerCamera::sCurCameraID = old_camera_id;
	return;
}

//update the throttling number for new object creation
void LLViewerRegion::calcNewObjectCreationThrottle()
{
	static LLCachedControl<S32> new_object_creation_throttle(gSavedSettings,"NewObjectCreationThrottle");
	static LLCachedControl<F32> throttle_delay_time(gSavedSettings,"NewObjectCreationThrottleDelayTime");
	static LLFrameTimer timer;

	//
	//sNewObjectCreationThrottle =
	//-2: throttle is disabled because either the screen is showing progress view, or immediate after the screen is not black
	//-1: throttle is disabled by the debug setting
	//0:  no new object creation is allowed
	//>0: valid throttling number
	//

	if(gViewerWindow->getProgressView()->getVisible() && throttle_delay_time > 0.f)
	{
		sNewObjectCreationThrottle = -2; //cancel the throttling
		timer.reset();
	}	
	else if(sNewObjectCreationThrottle < -1) //just recoved from the login/teleport screen
	{
		if(timer.getElapsedTimeF32() > throttle_delay_time) //wait for throttle_delay_time to reset the throttle
		{
			sNewObjectCreationThrottle = new_object_creation_throttle; //reset
			if(sNewObjectCreationThrottle < -1)
			{
				sNewObjectCreationThrottle = -1;
			}
		}
	}

	//update some LLVOCacheEntry debug setting factors.
	LLVOCacheEntry::updateDebugSettings();
}

BOOL LLViewerRegion::isViewerCameraStatic()
{
	return sLastCameraUpdated < LLViewerOctreeEntryData::getCurrentFrame();
}

void LLViewerRegion::killInvisibleObjects(F32 max_time)
{
	if(!sVOCacheCullingEnabled)
	{
		return;
	}
	if(mImpl->mActiveSet.empty())
	{
		return;
	}
	if(sNewObjectCreationThrottle < 0)
	{
		return;
	}

	LLTimer update_timer;
	LLVector4a camera_origin;
	camera_origin.load3(LLViewerCamera::getInstance()->getOrigin().mV);
	LLVector4a local_origin;
	local_origin.load3((LLViewerCamera::getInstance()->getOrigin() - getOriginAgent()).mV);
	F32 back_threshold = LLVOCacheEntry::sRearFarRadius;
	
	size_t max_update = 64; 
	if(!mInvisibilityCheckHistory && isViewerCameraStatic())
	{
		//history is clean, reduce number of checking
		max_update /= 2;
	}
	
	std::vector<LLDrawable*> delete_list;
	S32 update_counter = llmin(max_update, mImpl->mActiveSet.size());
	LLVOCacheEntry::vocache_entry_set_t::iterator iter = mImpl->mActiveSet.upper_bound(mLastVisitedEntry);		

	for(; update_counter > 0; --update_counter, ++iter)
	{	
		if(iter == mImpl->mActiveSet.end())
		{
			iter = mImpl->mActiveSet.begin();
		}
		if((*iter)->getParentID() > 0)
		{
			continue; //skip child objects, they are removed with their parent.
		}

		LLVOCacheEntry* vo_entry = *iter;
		if(!vo_entry->isAnyVisible(camera_origin, local_origin, back_threshold) && vo_entry->mLastCameraUpdated < sLastCameraUpdated)
		{
			killObject(vo_entry, delete_list);
		}

		if(max_time < update_timer.getElapsedTimeF32()) //time out
		{
			break;
		}
	}

	if(iter == mImpl->mActiveSet.end())
	{
		mLastVisitedEntry = NULL;
	}
	else
	{
		mLastVisitedEntry = *iter;
	}

	mInvisibilityCheckHistory <<= 1;
	if(!delete_list.empty())
	{
		mInvisibilityCheckHistory |= 1;
		S32 count = delete_list.size();
		for(S32 i = 0; i < count; i++)
		{
			gObjectList.killObject(delete_list[i]->getVObj());
		}
		delete_list.clear();
	}

	return;
}

void LLViewerRegion::killObject(LLVOCacheEntry* entry, std::vector<LLDrawable*>& delete_list)
{
	//kill the object.
	LLDrawable* drawablep = (LLDrawable*)entry->getEntry()->getDrawable();
	llassert(drawablep);
	llassert(drawablep->getRegion() == this);

	if(drawablep && !drawablep->getParent())
	{
		LLViewerObject* v_obj = drawablep->getVObj();
		if (v_obj->isSelected()
			|| (v_obj->flagAnimSource() && isAgentAvatarValid() && gAgentAvatarp->hasMotionFromSource(v_obj->getID())))
		{
			// do not remove objects user is interacting with
			((LLViewerOctreeEntryData*)drawablep)->setVisible();
			return;
		}
		LLViewerObject::const_child_list_t& child_list = v_obj->getChildren();
		for (LLViewerObject::child_list_t::const_iterator iter = child_list.begin();
			iter != child_list.end(); iter++)
		{
			LLViewerObject* child = *iter;
			if(child->mDrawable)
			{
				if( !child->mDrawable->getEntry()
					|| !child->mDrawable->getEntry()->hasVOCacheEntry()
					|| child->isSelected()
					|| (child->flagAnimSource() && isAgentAvatarValid() && gAgentAvatarp->hasMotionFromSource(child->getID())))
				{
					//do not remove parent if any of its children non-cacheable, animating or selected
					//especially for the case that an avatar sits on a cache-able object
					((LLViewerOctreeEntryData*)drawablep)->setVisible();
					return;
				}

				LLOcclusionCullingGroup* group = (LLOcclusionCullingGroup*)child->mDrawable->getGroup();
				if(group && group->isAnyRecentlyVisible())
				{
					//set the parent visible if any of its children visible.
					((LLViewerOctreeEntryData*)drawablep)->setVisible();
					return;
				}
			}
		}
		delete_list.push_back(drawablep);				
	}				
}

LLViewerObject* LLViewerRegion::addNewObject(LLVOCacheEntry* entry)
{
	if(!entry || !entry->getEntry())
	{
		if(entry)
		{
			mImpl->mVisibleEntries.erase(entry);
			entry->setState(LLVOCacheEntry::INACTIVE);
		}
		return NULL;
	}

	LLViewerObject* obj = NULL;
	if(!entry->getEntry()->hasDrawable()) //not added to the rendering pipeline yet
	{
		//add the object
		obj = gObjectList.processObjectUpdateFromCache(entry, this);
		if(obj)
		{
			if(!entry->isState(LLVOCacheEntry::ACTIVE))
			{
				mImpl->mWaitingSet.insert(entry);
				entry->setState(LLVOCacheEntry::WAITING);
			}
		}
	}
	else
	{
		LLViewerRegion* old_regionp = ((LLDrawable*)entry->getEntry()->getDrawable())->getRegion();
		if(old_regionp != this)
		{
			//this object exists in two regions at the same time;
			//this case can be safely ignored here because
			//server should soon send update message to remove one region for this object.

			LL_WARNS() << "Entry: " << entry->getLocalID() << " exists in two regions at the same time." << LL_ENDL;
			return NULL;
		}
		
		LL_WARNS() << "Entry: " << entry->getLocalID() << " in rendering pipeline but not set to be active." << LL_ENDL;

		//should not hit here any more, but does not hurt either, just put it back to active list
		addActiveCacheEntry(entry);
	}
	return obj;
}

//update object cache if the object receives a full-update or terse update
//update_type == EObjectUpdateType::OUT_TERSE_IMPROVED or EObjectUpdateType::OUT_FULL
LLViewerObject* LLViewerRegion::updateCacheEntry(U32 local_id, LLViewerObject* objectp, U32 update_type)
{
	if(objectp && update_type != (U32)OUT_TERSE_IMPROVED)
	{
		return objectp; //no need to access cache
	}

	LLVOCacheEntry* entry = getCacheEntry(local_id);
	if (!entry)
	{
		return objectp; //not in the cache, do nothing.
	}
	if(!objectp) //object not created
	{
		//create a new object from cache.
		objectp = addNewObject(entry);
	}

	//remove from cache if terse update
	if(update_type == (U32)OUT_TERSE_IMPROVED)
	{
		killCacheEntry(entry, true);
	}

	return objectp;
}

// As above, but forcibly do the update.
void LLViewerRegion::forceUpdate()
{
	mImpl->mLandp->idleUpdate(0.f);

	if (mParcelOverlay)
	{
		mParcelOverlay->idleUpdate(true);
	}
}

void LLViewerRegion::connectNeighbor(LLViewerRegion *neighborp, U32 direction)
{
	mImpl->mLandp->connectNeighbor(neighborp->mImpl->mLandp, direction);
}


void LLViewerRegion::disconnectAllNeighbors()
{
	mImpl->mLandp->disconnectAllNeighbors();
}

LLVLComposition * LLViewerRegion::getComposition() const
{
	return mImpl->mCompositionp;
}

F32 LLViewerRegion::getCompositionXY(const S32 x, const S32 y) const
{
// <FS:CR> Aurora Sim
	//if (x >= 256)
	if (x >= mWidth)
// </FS:CR> Aurora Sim
	{
// <FS:CR> Aurora Sim
		//if (y >= 256)
		if (y >= mWidth)
// </FS:CR> Aurora Sim
		{
// <FS:CR> Aurora Sim
			//LLVector3d center = getCenterGlobal() + LLVector3d(256.f, 256.f, 0.f);
			LLVector3d center = getCenterGlobal() + LLVector3d(mWidth, mWidth, 0.f);
// </FS:CR> Aurora Sim
			LLViewerRegion *regionp = LLWorld::getInstance()->getRegionFromPosGlobal(center);
			if (regionp)
			{
				// OK, we need to do some hackery here - different simulators no longer use
				// the same composition values, necessarily.
				// If we're attempting to blend, then we want to make the fractional part of
				// this region match the fractional of the adjacent.  For now, just minimize
				// the delta.
// <FS:CR> Aurora Sim
				//F32 our_comp = getComposition()->getValueScaled(255, 255);
				//F32 adj_comp = regionp->getComposition()->getValueScaled(x - 256.f, y - 256.f);
				F32 our_comp = getComposition()->getValueScaled(mWidth-1.f, mWidth-1.f);
				F32 adj_comp = regionp->getComposition()->getValueScaled(x - regionp->getWidth(), y - regionp->getWidth());
// </FS:CR> Aurora Sim
				while (llabs(our_comp - adj_comp) >= 1.f)
				{
					if (our_comp > adj_comp)
					{
						adj_comp += 1.f;
					}
					else
					{
						adj_comp -= 1.f;
					}
				}
				return adj_comp;
			}
		}
		else
		{
// <FS:CR> Aurora Sim
			//LLVector3d center = getCenterGlobal() + LLVector3d(256.f, 0, 0.f);
			LLVector3d center = getCenterGlobal() + LLVector3d(mWidth, 0.f, 0.f);
// </FS:CR> Aurora Sim
			LLViewerRegion *regionp = LLWorld::getInstance()->getRegionFromPosGlobal(center);
			if (regionp)
			{
				// OK, we need to do some hackery here - different simulators no longer use
				// the same composition values, necessarily.
				// If we're attempting to blend, then we want to make the fractional part of
				// this region match the fractional of the adjacent.  For now, just minimize
				// the delta.
// <FS:CR> Aurora Sim
				//F32 our_comp = getComposition()->getValueScaled(255.f, (F32)y);
				//F32 adj_comp = regionp->getComposition()->getValueScaled(x - 256.f, (F32)y);
				F32 our_comp = getComposition()->getValueScaled(mWidth-1.f, (F32)y);
				F32 adj_comp = regionp->getComposition()->getValueScaled(x - regionp->getWidth(), (F32)y);
// </FS:CR> Aurora Sim
				while (llabs(our_comp - adj_comp) >= 1.f)
				{
					if (our_comp > adj_comp)
					{
						adj_comp += 1.f;
					}
					else
					{
						adj_comp -= 1.f;
					}
				}
				return adj_comp;
			}
		}
	}
// <FS:CR> Aurora Sim
	//else if (y >= 256)
	else if (y >= mWidth)
// </FS:CR> Aurora Sim
	{
// <FS:CR> Aurora Sim
		//LLVector3d center = getCenterGlobal() + LLVector3d(0.f, 256.f, 0.f);
		LLVector3d center = getCenterGlobal() + LLVector3d(0.f, mWidth, 0.f);
// </FS:CR> Aurora Sim
		LLViewerRegion *regionp = LLWorld::getInstance()->getRegionFromPosGlobal(center);
		if (regionp)
		{
			// OK, we need to do some hackery here - different simulators no longer use
			// the same composition values, necessarily.
			// If we're attempting to blend, then we want to make the fractional part of
			// this region match the fractional of the adjacent.  For now, just minimize
			// the delta.
// <FS:CR> Aurora Sim
			//F32 our_comp = getComposition()->getValueScaled((F32)x, 255.f);
			//F32 adj_comp = regionp->getComposition()->getValueScaled((F32)x, y - 256.f);
			F32 our_comp = getComposition()->getValueScaled((F32)x, mWidth-1.f);
			F32 adj_comp = regionp->getComposition()->getValueScaled((F32)x, y - regionp->getWidth());
// <FS:CR> Aurora Sim
			while (llabs(our_comp - adj_comp) >= 1.f)
			{
				if (our_comp > adj_comp)
				{
					adj_comp += 1.f;
				}
				else
				{
					adj_comp -= 1.f;
				}
			}
			return adj_comp;
		}
	}

	return getComposition()->getValueScaled((F32)x, (F32)y);
}

void LLViewerRegion::calculateCenterGlobal() 
{
	mImpl->mCenterGlobal = mImpl->mOriginGlobal;
	mImpl->mCenterGlobal.mdV[VX] += 0.5 * mWidth;
	mImpl->mCenterGlobal.mdV[VY] += 0.5 * mWidth;
	mImpl->mCenterGlobal.mdV[VZ] = 0.5 * mImpl->mLandp->getMinZ() + mImpl->mLandp->getMaxZ();
}

void LLViewerRegion::calculateCameraDistance()
{
	mCameraDistanceSquared = (F32)(gAgentCamera.getCameraPositionGlobal() - getCenterGlobal()).magVecSquared();
}

std::ostream& operator<<(std::ostream &s, const LLViewerRegion &region)
{
	s << "{ ";
	s << region.mImpl->mHost;
	s << " mOriginGlobal = " << region.getOriginGlobal()<< "\n";
    std::string name(region.getName()), zone(region.getZoning());
    if (! name.empty())
    {
        s << " mName         = " << name << '\n';
    }
    if (! zone.empty())
    {
        s << " mZoning       = " << zone << '\n';
    }
	s << "}";
	return s;
}


// ---------------- Protected Member Functions ----------------

void LLViewerRegion::updateNetStats()
{
	F32 dt = mImpl->mLastNetUpdate.getElapsedTimeAndResetF32();

	LLCircuitData *cdp = gMessageSystem->mCircuitInfo.findCircuit(mImpl->mHost);
	if (!cdp)
	{
		mAlive = false;
		return;
	}

	mAlive = true;
	mDeltaTime = dt;

	mLastPacketsIn =	mPacketsIn;
	mLastBitsIn =		mBitsIn;
	mLastPacketsOut =	mPacketsOut;
	mLastPacketsLost =	mPacketsLost;

	mPacketsIn =				cdp->getPacketsIn();
	// <FS:Ansariel> FIRE-17071: UDP network data measuring is wrong
	//mBitsIn =					8 * cdp->getBytesIn();
	mBitsIn =					cdp->getBytesIn();
	// </FS:Ansariel>
	mPacketsOut =				cdp->getPacketsOut();
	mPacketsLost =				cdp->getPacketsLost();
	mPingDelay =				cdp->getPingDelay();

	mBitsReceived += mBitsIn - mLastBitsIn;
	mPacketsReceived += mPacketsIn - mLastPacketsIn;
}


U32 LLViewerRegion::getPacketsLost() const
{
	LLCircuitData *cdp = gMessageSystem->mCircuitInfo.findCircuit(mImpl->mHost);
	if (!cdp)
	{
		LL_INFOS() << "LLViewerRegion::getPacketsLost couldn't find circuit for " << mImpl->mHost << LL_ENDL;
		return 0;
	}
	else
	{
		return cdp->getPacketsLost();
	}
}

S32 LLViewerRegion::getHttpResponderID() const
{
	return mImpl->mHttpResponderID;
}

BOOL LLViewerRegion::pointInRegionGlobal(const LLVector3d &point_global) const
{
	LLVector3 pos_region = getPosRegionFromGlobal(point_global);

	if (pos_region.mV[VX] < 0)
	{
		return FALSE;
	}
	if (pos_region.mV[VX] >= mWidth)
	{
		return FALSE;
	}
	if (pos_region.mV[VY] < 0)
	{
		return FALSE;
	}
	if (pos_region.mV[VY] >= mWidth)
	{
		return FALSE;
	}
	return TRUE;
}

LLVector3 LLViewerRegion::getPosRegionFromGlobal(const LLVector3d &point_global) const
{
	LLVector3 pos_region;
	pos_region.setVec(point_global - mImpl->mOriginGlobal);
	return pos_region;
}

LLVector3d LLViewerRegion::getPosGlobalFromRegion(const LLVector3 &pos_region) const
{
	LLVector3d pos_region_d;
	pos_region_d.setVec(pos_region);
	return pos_region_d + mImpl->mOriginGlobal;
}

LLVector3 LLViewerRegion::getPosAgentFromRegion(const LLVector3 &pos_region) const
{
	LLVector3d pos_global = getPosGlobalFromRegion(pos_region);

	return gAgent.getPosAgentFromGlobal(pos_global);
}

LLVector3 LLViewerRegion::getPosRegionFromAgent(const LLVector3 &pos_agent) const
{
	return pos_agent - getOriginAgent();
}

F32 LLViewerRegion::getLandHeightRegion(const LLVector3& region_pos)
{
	return mImpl->mLandp->resolveHeightRegion( region_pos );
}

// [SL:KB] - Patch: World-MinimapOverlay | Checked: 2012-06-20 (Catznip-3.3)
const LLViewerRegion::tex_matrix_t& LLViewerRegion::getWorldMapTiles() const
{
	if (mWorldMapTiles.empty())
	{
		U32 gridX, gridY;
		grid_from_region_handle(mHandle, &gridX, &gridY);
		U32 totalX(getWidth() / REGION_WIDTH_U32);
		if (!totalX) ++totalX; // If this region is too small, still get an image.
		/* TODO: Nonsquare regions?
		U32 totalY(getLength()/REGION_WIDTH_U32);
		if (!totalY) ++totalY; // If this region is too small, still get an image.
		*/
		const U32 totalY(totalX);
		mWorldMapTiles.reserve(totalX * totalY);
		for (U32 x = 0; x != totalX; ++x)
			for (U32 y = 0; y != totalY; ++y)
			{
				const std::string map_url = LFSimFeatureHandler::instance().mapServerURL() + llformat("map-1-%d-%d-objects.jpg", gridX + x, gridY + y);
				LLPointer<LLViewerTexture> tex(LLViewerTextureManager::getFetchedTextureFromUrl(map_url, FTT_MAP_TILE, TRUE,
																			LLViewerTexture::BOOST_NONE, LLViewerTexture::LOD_TEXTURE));
				mWorldMapTiles.push_back(tex);
				tex->setBoostLevel(LLViewerTexture::BOOST_MAP);
			}
	}
	return mWorldMapTiles;
}
// [/SL:KB]

//bool LLViewerRegion::isAlive()
// [SL:KB] - Patch: World-MinimapOverlay | Checked: 2012-06-20 (Catznip-3.3)
bool LLViewerRegion::isAlive() const
// [/SL:KB]
{
	return mAlive;
}

//BOOL LLViewerRegion::isOwnedSelf(const LLVector3& pos)
// [SL:KB] - Patch: UI-SidepanelPeople | Checked: 2010-12-02 (Catznip-2.4.0g) | Added: Catznip-2.4.0g
BOOL LLViewerRegion::isOwnedSelf(const LLVector3& pos) const
// [/SL:KB]
{
	if (mParcelOverlay)
	{
		return mParcelOverlay->isOwnedSelf(pos);
	} else {
		return FALSE;
	}
}

// Owned by a group you belong to?  (officer or member)
//BOOL LLViewerRegion::isOwnedGroup(const LLVector3& pos)
// [SL:KB] - Patch: UI-SidepanelPeople | Checked: 2010-12-02 (Catznip-2.4.0g) | Added: Catznip-2.4.0g
BOOL LLViewerRegion::isOwnedGroup(const LLVector3& pos) const
// [/SL:KB]
{
	if (mParcelOverlay)
	{
		return mParcelOverlay->isOwnedGroup(pos);
	} else {
		return FALSE;
	}
}

// the new TCP coarse location handler node
class CoarseLocationUpdate : public LLHTTPNode
{
public:
	virtual void post(
		ResponsePtr responder,
		const LLSD& context,
		const LLSD& input) const
	{
		LLHost host(input["sender"].asString());
		LLViewerRegion* region = LLWorld::getInstance()->getRegion(host);
		if( !region )
		{
			return;
		}

		S32 target_index = input["body"]["Index"][0]["Prey"].asInteger();
		S32 you_index    = input["body"]["Index"][0]["You" ].asInteger();

		std::vector<U32>* avatar_locs = &region->mMapAvatars;
		std::vector<LLUUID>* avatar_ids = &region->mMapAvatarIDs;
		avatar_locs->clear();
		avatar_ids->clear();

		//LL_INFOS() << "coarse locations agent[0] " << input["body"]["AgentData"][0]["AgentID"].asUUID() << LL_ENDL;
		//LL_INFOS() << "my agent id = " << gAgent.getID() << LL_ENDL;
		//LL_INFOS() << ll_pretty_print_sd(input) << LL_ENDL;

		LLSD 
			locs   = input["body"]["Location"],
			agents = input["body"]["AgentData"];
		LLSD::array_iterator 
			locs_it = locs.beginArray(), 
			agents_it = agents.beginArray();
		BOOL has_agent_data = input["body"].has("AgentData");

		for(int i=0; 
			locs_it != locs.endArray(); 
			i++, locs_it++)
		{
			U8 
				x = locs_it->get("X").asInteger(),
				y = locs_it->get("Y").asInteger(),
				z = locs_it->get("Z").asInteger();
			// treat the target specially for the map, and don't add you or the target
			if(i == target_index)
			{
				LLVector3d global_pos(region->getOriginGlobal());
				// <FS:Ansariel> FIRE-19563: Scaling for OpenSim VarRegions
				//global_pos.mdV[VX] += (F64)x;
				//global_pos.mdV[VY] += (F64)y;
				global_pos.mdV[VX] += (F64)x * region->getWidthScaleFactor();
				global_pos.mdV[VY] += (F64)y * region->getWidthScaleFactor();
				// </FS:Ansariel>
				global_pos.mdV[VZ] += (F64)z * 4.0;
				LLAvatarTracker::instance().setTrackedCoarseLocation(global_pos);
			}
			else if( i != you_index)
			{
				U32 pos = 0x0;
				pos |= x;
				pos <<= 8;
				pos |= y;
				pos <<= 8;
				pos |= z;
				avatar_locs->push_back(pos);
				//LL_INFOS() << "next pos: " << x << "," << y << "," << z << ": " << pos << LL_ENDL;
				if(has_agent_data) // for backwards compatibility with old message format
				{
					LLUUID agent_id(agents_it->get("AgentID").asUUID());
					//LL_INFOS() << "next agent: " << agent_id.asString() << LL_ENDL;
					avatar_ids->push_back(agent_id);
				}
			}
			if (has_agent_data)
			{
				agents_it++;
			}
		}
	}
};

// build the coarse location HTTP node under the "/message" URL
LLHTTPRegistration<CoarseLocationUpdate>
   gHTTPRegistrationCoarseLocationUpdate(
	   "/message/CoarseLocationUpdate");


// the deprecated coarse location handler
void LLViewerRegion::updateCoarseLocations(LLMessageSystem* msg)
{
	//LL_INFOS() << "CoarseLocationUpdate" << LL_ENDL;
	mMapAvatars.clear();
	mMapAvatarIDs.clear(); // only matters in a rare case but it's good to be safe.

	U8 x_pos = 0;
	U8 y_pos = 0;
	U8 z_pos = 0;

	U32 pos = 0x0;

	S16 agent_index;
	S16 target_index;
	msg->getS16Fast(_PREHASH_Index, _PREHASH_You, agent_index);
	msg->getS16Fast(_PREHASH_Index, _PREHASH_Prey, target_index);

	BOOL has_agent_data = msg->has(_PREHASH_AgentData);
	S32 count = msg->getNumberOfBlocksFast(_PREHASH_Location);
	for(S32 i = 0; i < count; i++)
	{
		msg->getU8Fast(_PREHASH_Location, _PREHASH_X, x_pos, i);
		msg->getU8Fast(_PREHASH_Location, _PREHASH_Y, y_pos, i);
		msg->getU8Fast(_PREHASH_Location, _PREHASH_Z, z_pos, i);
		LLUUID agent_id = LLUUID::null;
		if(has_agent_data)
		{
			msg->getUUIDFast(_PREHASH_AgentData, _PREHASH_AgentID, agent_id, i);
		}

		//LL_INFOS() << "  object X: " << (S32)x_pos << " Y: " << (S32)y_pos
		//		<< " Z: " << (S32)(z_pos * 4)
		//		<< LL_ENDL;

		// treat the target specially for the map
		if(i == target_index)
		{
			LLVector3d global_pos(mImpl->mOriginGlobal);
			// <FS:Ansariel> FIRE-19563: Scaling for OpenSim VarRegions
			//global_pos.mdV[VX] += (F64)(x_pos);
			//global_pos.mdV[VY] += (F64)(y_pos);
			global_pos.mdV[VX] += (F64)(x_pos) * mWidthScaleFactor;
			global_pos.mdV[VY] += (F64)(y_pos) * mWidthScaleFactor;
			// </FS:Ansariel>
			global_pos.mdV[VZ] += (F64)(z_pos) * 4.0;
			LLAvatarTracker::instance().setTrackedCoarseLocation(global_pos);
		}
		
		//don't add you
		if( i != agent_index)
		{
			pos = 0x0;
			pos |= x_pos;
			pos <<= 8;
			pos |= y_pos;
			pos <<= 8;
			pos |= z_pos;
			mMapAvatars.push_back(pos);
			if(has_agent_data)
			{
				mMapAvatarIDs.push_back(agent_id);
			}
		}
	}
}

void LLViewerRegion::getInfo(LLSD& info)
{
	info["Region"]["Host"] = getHost().getIPandPort();
	info["Region"]["Name"] = getName();
	U32 x, y;
	from_region_handle(getHandle(), &x, &y);
	info["Region"]["Handle"]["x"] = (LLSD::Integer)x;
	info["Region"]["Handle"]["y"] = (LLSD::Integer)y;
}

void LLViewerRegion::requestSimulatorFeatures()
{
    LL_DEBUGS("SimulatorFeatures") << "region " << getName() << " ptr " << this
                                   << " trying to request SimulatorFeatures" << LL_ENDL;
    // kick off a request for simulator features
    std::string url = getCapability("SimulatorFeatures");
    if (!url.empty())
    {
        std::string coroname =
            LLCoros::instance().launch("LLViewerRegionImpl::requestSimulatorFeatureCoro",
                                       boost::bind(&LLViewerRegionImpl::requestSimulatorFeatureCoro, mImpl, url, getHandle()));
        
        LL_INFOS("AppInit", "SimulatorFeatures") << "Launching " << coroname << " requesting simulator features from " << url << LL_ENDL;
    }
    else
    {
        LL_WARNS("AppInit", "SimulatorFeatures") << "SimulatorFeatures cap not set" << LL_ENDL;
    }
}

boost::signals2::connection LLViewerRegion::setSimulatorFeaturesReceivedCallback(const caps_received_signal_t::slot_type& cb)
{
	return mSimulatorFeaturesReceivedSignal.connect(cb);
}

void LLViewerRegion::setSimulatorFeaturesReceived(bool received)
{
	mSimulatorFeaturesReceived = received;
	if (received)
	{
		mSimulatorFeaturesReceivedSignal(getRegionID());
		mSimulatorFeaturesReceivedSignal.disconnect_all_slots();
	}
}

bool LLViewerRegion::simulatorFeaturesReceived() const
{
	return mSimulatorFeaturesReceived;
}

void LLViewerRegion::getSimulatorFeatures(LLSD& sim_features) const
{
	sim_features = mSimulatorFeatures;
}

void LLViewerRegion::setSimulatorFeatures(const LLSD& sim_features)
{
	std::stringstream str;
	
	LLSDSerialize::toPrettyXML(sim_features, str);
<<<<<<< HEAD
	LL_INFOS() << "Region ID " << getRegionID().asString() << ": " << str.str() << LL_ENDL;
=======
	LL_INFOS() << "region " << getName() << " "  << str.str() << LL_ENDL;
>>>>>>> 30182133
	mSimulatorFeatures = sim_features;

	setSimulatorFeaturesReceived(true);
	
	
// <FS:CR> Opensim god names
#ifdef OPENSIM
	if (LLGridManager::getInstance()->isInOpenSim())
	{
		mGodNames.clear();
		if (mSimulatorFeatures.has("god_names"))
		{
			if (mSimulatorFeatures["god_names"].has("full_names"))
			{
				LLSD god_names = mSimulatorFeatures["god_names"]["full_names"];
				for (LLSD::array_iterator itr = god_names.beginArray();
					 itr != god_names.endArray();
					 itr++)
				{
					mGodNames.insert((*itr).asString());
				}
			}
			if (mSimulatorFeatures["god_names"].has("last_names"))
			{
				LLSD god_names = mSimulatorFeatures["god_names"]["last_names"];
				for (LLSD::array_iterator itr = god_names.beginArray();
					 itr != god_names.endArray();
					 itr++)
				{
					mGodNames.insert((*itr).asString());
				}
			}
		}
	}
#endif // OPENSIM
// </FS:CR>
}

//this is called when the parent is not cacheable.
//move all orphan children out of cache and insert to rendering octree.
void LLViewerRegion::findOrphans(U32 parent_id)
{
	orphan_list_t::iterator iter = mOrphanMap.find(parent_id);
	if(iter != mOrphanMap.end())
	{
		std::vector<U32>* children = &mOrphanMap[parent_id];
		for(S32 i = 0; i < children->size(); i++)
		{
			//parent is visible, so is the child.
			addVisibleChildCacheEntry(NULL, getCacheEntry((*children)[i]));
		}
		children->clear();
		mOrphanMap.erase(parent_id);
	}
}

void LLViewerRegion::decodeBoundingInfo(LLVOCacheEntry* entry)
{
	if(!sVOCacheCullingEnabled)
	{
		gObjectList.processObjectUpdateFromCache(entry, this);
		return;
	}
	if(!entry || !entry->isValid())
	{
		return;
	}

	if(!entry->getEntry())
	{
		entry->setOctreeEntry(NULL);
	}
		
	if(entry->getEntry()->hasDrawable()) //already in the rendering pipeline
	{
		LLViewerRegion* old_regionp = ((LLDrawable*)entry->getEntry()->getDrawable())->getRegion();
		if(old_regionp != this && old_regionp)
        {
			LLViewerObject* obj = ((LLDrawable*)entry->getEntry()->getDrawable())->getVObj();
			if(obj)
			{
				//remove from old region
				old_regionp->killCacheEntry(obj->getLocalID());

				//change region
				obj->setRegion(this);
			}
		}

		addActiveCacheEntry(entry);

		//set parent id
		U32	parent_id = 0;
		LLViewerObject::unpackParentID(entry->getDP(), parent_id);
		if(parent_id != entry->getParentID())
		{				
			entry->setParentID(parent_id);
		}

		//update the object
		gObjectList.processObjectUpdateFromCache(entry, this);
		return; //done
	}
	
	//must not be active.
	llassert_always(!entry->isState(LLVOCacheEntry::ACTIVE));
	removeFromVOCacheTree(entry); //remove from cache octree if it is in.

	LLVector3 pos;
	LLVector3 scale;
	LLQuaternion rot;

	//decode spatial info and parent info
	U32 parent_id = LLViewerObject::extractSpatialExtents(entry->getDP(), pos, scale, rot);
	
	U32 old_parent_id = entry->getParentID();
	bool same_old_parent = false;
	if(parent_id != old_parent_id) //parent changed.
	{
		if(old_parent_id > 0) //has an old parent, disconnect it
		{
			LLVOCacheEntry* old_parent = getCacheEntry(old_parent_id);
			if(old_parent)
			{
				old_parent->removeChild(entry);
				if(!old_parent->isState(LLVOCacheEntry::INACTIVE))
				{
					mImpl->mVisibleEntries.erase(entry);
					entry->setState(LLVOCacheEntry::INACTIVE);
				}
			}
		}
		entry->setParentID(parent_id);
	}
	else
	{
		same_old_parent = true;
	}

	if(parent_id > 0) //has a new parent
	{	
		//1, find the parent in cache
		LLVOCacheEntry* parent = getCacheEntry(parent_id);
		
		//2, parent is not in the cache, put into the orphan list.
		if(!parent)
		{
			if(!same_old_parent)
			{
				//check if parent is non-cacheable and already created
				if(isNonCacheableObjectCreated(parent_id))
				{
					//parent is visible, so is the child.
					addVisibleChildCacheEntry(NULL, entry);
				}
				else
				{
					entry->setBoundingInfo(pos, scale);
					mOrphanMap[parent_id].push_back(entry->getLocalID());
				}
			}
			else
			{
				entry->setBoundingInfo(pos, scale);
			}
		}
		else //parent in cache.
		{
			if(!parent->isState(LLVOCacheEntry::INACTIVE)) 
			{
				//parent is visible, so is the child.
				addVisibleChildCacheEntry(parent, entry);
			}
			else
			{
				entry->setBoundingInfo(pos, scale);
				parent->addChild(entry);

				if(parent->getGroup()) //re-insert parent to vo-cache tree because its bounding info changed.
				{
					removeFromVOCacheTree(parent);
					addToVOCacheTree(parent);
				}
			}
		}

		return;
	}
	
	//
	//no parent
	//
	entry->setBoundingInfo(pos, scale);	

	if(!parent_id) //a potential parent
	{
		//find all children and update their bounding info
		orphan_list_t::iterator iter = mOrphanMap.find(entry->getLocalID());
		if(iter != mOrphanMap.end())
		{			
			std::vector<U32>* orphans = &mOrphanMap[entry->getLocalID()];
			S32 size = orphans->size();
			for(S32 i = 0; i < size; i++)
			{
				LLVOCacheEntry* child = getCacheEntry((*orphans)[i]);
				if(child)
				{
					entry->addChild(child);
				}
			}
			orphans->clear();
			mOrphanMap.erase(entry->getLocalID());
		}
	}
	
	if(!entry->getGroup() && entry->isState(LLVOCacheEntry::INACTIVE))
	{
		addToVOCacheTree(entry);
	}
	return ;
}

LLViewerRegion::eCacheUpdateResult LLViewerRegion::cacheFullUpdate(LLDataPackerBinaryBuffer &dp, U32 flags)
{
	eCacheUpdateResult result;
	U32 crc;
	U32 local_id;

	LLViewerObject::unpackU32(&dp, local_id, "LocalID");
	LLViewerObject::unpackU32(&dp, crc, "CRC");

	LLVOCacheEntry* entry = getCacheEntry(local_id, false);

	if (entry)
	{
		entry->setValid();

		// we've seen this object before
		if (entry->getCRC() == crc)
		{
            LL_DEBUGS("AnimatedObjects") << " got dupe for local_id " << local_id << LL_ENDL;
            dumpStack("AnimatedObjectsStack");

			// Record a hit
			entry->recordDupe();
			result = CACHE_UPDATE_DUPE;
		}
		else //CRC changed
		{
            LL_DEBUGS("AnimatedObjects") << " got update for local_id " << local_id << LL_ENDL;
            dumpStack("AnimatedObjectsStack");

			// Update the cache entry
			entry->updateEntry(crc, dp);

			decodeBoundingInfo(entry);

			result = CACHE_UPDATE_CHANGED;
		}		
	}
	else
	{
        LL_DEBUGS("AnimatedObjects") << " got first notification for local_id " << local_id << LL_ENDL;
        dumpStack("AnimatedObjectsStack");

		// we haven't seen this object before
		// Create new entry and add to map
		result = CACHE_UPDATE_ADDED;
		entry = new LLVOCacheEntry(local_id, crc, dp);
		record(LLStatViewer::OBJECT_CACHE_HIT_RATE, LLUnits::Ratio::fromValue(0));
		
		mImpl->mCacheMap[local_id] = entry;
		
		decodeBoundingInfo(entry);
	}
	entry->setUpdateFlags(flags);

	return result;
	}

LLViewerRegion::eCacheUpdateResult LLViewerRegion::cacheFullUpdate(LLViewerObject* objectp, LLDataPackerBinaryBuffer &dp, U32 flags)
{
	eCacheUpdateResult result = cacheFullUpdate(dp, flags);

	return result;
}

LLVOCacheEntry* LLViewerRegion::getCacheEntryForOctree(U32 local_id)
{
	if(!sVOCacheCullingEnabled)
	{
		return NULL;
	}

	LLVOCacheEntry* entry = getCacheEntry(local_id);
	removeFromVOCacheTree(entry);
		
	return entry;
}

LLVOCacheEntry* LLViewerRegion::getCacheEntry(U32 local_id, bool valid)
{
	LLVOCacheEntry::vocache_entry_map_t::iterator iter = mImpl->mCacheMap.find(local_id);
	if(iter != mImpl->mCacheMap.end())
	{
		if(!valid || iter->second->isValid())
		{
			return iter->second;
		}
	}
	return NULL;
	}

void LLViewerRegion::addCacheMiss(U32 id, LLViewerRegion::eCacheMissType miss_type)
{
	mRegionCacheMissCount++;
#if 0
	mCacheMissList.insert(CacheMissItem(id, miss_type));
#else
	mCacheMissList.push_back(CacheMissItem(id, miss_type));
#endif
}

//check if a non-cacheable object is already created.
bool LLViewerRegion::isNonCacheableObjectCreated(U32 local_id)
{
	if(mImpl && local_id > 0 && mImpl->mNonCacheableCreatedList.find(local_id) != mImpl->mNonCacheableCreatedList.end())
	{
		return true;
	}
	return false;
}
		
void LLViewerRegion::removeFromCreatedList(U32 local_id)
{	
	if(mImpl && local_id > 0)
	{
		std::set<U32>::iterator iter = mImpl->mNonCacheableCreatedList.find(local_id);
		if(iter != mImpl->mNonCacheableCreatedList.end())
		{
			mImpl->mNonCacheableCreatedList.erase(iter);
		}
	}
	}

void LLViewerRegion::addToCreatedList(U32 local_id)
{
	if(mImpl && local_id > 0)
	{
		mImpl->mNonCacheableCreatedList.insert(local_id);
	}
}

// Get data packer for this object, if we have cached data
// AND the CRC matches. JC
bool LLViewerRegion::probeCache(U32 local_id, U32 crc, U32 flags, U8 &cache_miss_type)
{
	//llassert(mCacheLoaded);  This assert failes often, changing to early-out -- davep, 2010/10/18

	LLVOCacheEntry* entry = getCacheEntry(local_id, false);

	if (entry)
	{
		// we've seen this object before
		if (entry->getCRC() == crc)
		{
			// Record a hit
			mRegionCacheHitCount++;
			entry->recordHit();
            cache_miss_type = CACHE_MISS_TYPE_NONE;
			entry->setUpdateFlags(flags);
			
			if(entry->isState(LLVOCacheEntry::ACTIVE))
			{
				((LLDrawable*)entry->getEntry()->getDrawable())->getVObj()->loadFlags(flags);
				return true;
			}

			if(entry->isValid())
			{
				return true; //already probed
			}

			entry->setValid();
			decodeBoundingInfo(entry);
			return true;
		}
		else
		{
			// LL_INFOS() << "CRC miss for " << local_id << LL_ENDL;

			addCacheMiss(local_id, CACHE_MISS_TYPE_CRC);
            cache_miss_type = CACHE_MISS_TYPE_CRC;
		}
	}
	else
	{
		// LL_INFOS() << "Cache miss for " << local_id << LL_ENDL;
		addCacheMiss(local_id, CACHE_MISS_TYPE_FULL);
        cache_miss_type = CACHE_MISS_TYPE_FULL;
	}

	return false;
}

void LLViewerRegion::addCacheMissFull(const U32 local_id)
{
	addCacheMiss(local_id, CACHE_MISS_TYPE_FULL);
}

void LLViewerRegion::requestCacheMisses()
{
	if (!mCacheMissList.size()) 
	{
		return;
	}

	LLMessageSystem* msg = gMessageSystem;
	BOOL start_new_message = TRUE;
	S32 blocks = 0;

	//send requests for all cache-missed objects
	for (CacheMissItem::cache_miss_list_t::iterator iter = mCacheMissList.begin(); iter != mCacheMissList.end(); ++iter)
	{
		if (start_new_message)
		{
			msg->newMessageFast(_PREHASH_RequestMultipleObjects);
			msg->nextBlockFast(_PREHASH_AgentData);
			msg->addUUIDFast(_PREHASH_AgentID, gAgent.getID());
			msg->addUUIDFast(_PREHASH_SessionID, gAgent.getSessionID());
			start_new_message = FALSE;
		}

		msg->nextBlockFast(_PREHASH_ObjectData);
		msg->addU8Fast(_PREHASH_CacheMissType, (*iter).mType);
		msg->addU32Fast(_PREHASH_ID, (*iter).mID);

        LL_DEBUGS("AnimatedObjects") << "Requesting cache missed object " << (*iter).mID << LL_ENDL;
        
		blocks++;

		if (blocks >= 255)
		{
			sendReliableMessage();
			start_new_message = TRUE;
			blocks = 0;
		}
	}

	// finish any pending message
	if (!start_new_message)
	{
		sendReliableMessage();
	}

	mCacheDirty = TRUE ;
	// LL_INFOS() << "KILLDEBUG Sent cache miss full " << full_count << " crc " << crc_count << LL_ENDL;
	LLViewerStatsRecorder::instance().requestCacheMissesEvent(mCacheMissList.size());
	LLViewerStatsRecorder::instance().log(0.2f);

	mCacheMissList.clear();
}

void LLViewerRegion::dumpCache()
{
	const S32 BINS = 4;
	S32 hit_bin[BINS];
	S32 change_bin[BINS];

	S32 i;
	for (i = 0; i < BINS; ++i)
	{
		hit_bin[i] = 0;
		change_bin[i] = 0;
	}

	LLVOCacheEntry *entry;
	for(LLVOCacheEntry::vocache_entry_map_t::iterator iter = mImpl->mCacheMap.begin(); iter != mImpl->mCacheMap.end(); ++iter)
	{
		entry = iter->second ;

		S32 hits = entry->getHitCount();
		S32 changes = entry->getCRCChangeCount();

		hits = llclamp(hits, 0, BINS-1);
		changes = llclamp(changes, 0, BINS-1);

		hit_bin[hits]++;
		change_bin[changes]++;
	}

	LL_INFOS() << "Count " << mImpl->mCacheMap.size() << LL_ENDL;
	for (i = 0; i < BINS; i++)
	{
		LL_INFOS() << "Hits " << i << " " << hit_bin[i] << LL_ENDL;
	}
	for (i = 0; i < BINS; i++)
	{
		LL_INFOS() << "Changes " << i << " " << change_bin[i] << LL_ENDL;
	}
}

void LLViewerRegion::unpackRegionHandshake()
{
	LLMessageSystem *msg = gMessageSystem;

	U64 region_flags = 0;
	U64 region_protocols = 0;
	U8 sim_access;
	std::string sim_name;
	LLUUID sim_owner;
	BOOL is_estate_manager;
	F32 water_height;
	F32 billable_factor;
	LLUUID cache_id;

	msg->getU8		("RegionInfo", "SimAccess", sim_access);
	msg->getString	("RegionInfo", "SimName", sim_name);
	msg->getUUID	("RegionInfo", "SimOwner", sim_owner);
	msg->getBOOL	("RegionInfo", "IsEstateManager", is_estate_manager);
	msg->getF32		("RegionInfo", "WaterHeight", water_height);
	msg->getF32		("RegionInfo", "BillableFactor", billable_factor);
	msg->getUUID	("RegionInfo", "CacheID", cache_id );

	if (msg->has(_PREHASH_RegionInfo4))
	{
		msg->getU64Fast(_PREHASH_RegionInfo4, _PREHASH_RegionFlagsExtended, region_flags);
		msg->getU64Fast(_PREHASH_RegionInfo4, _PREHASH_RegionProtocols, region_protocols);
	}
	else
	{
		U32 flags = 0;
		msg->getU32Fast(_PREHASH_RegionInfo, _PREHASH_RegionFlags, flags);
		region_flags = flags;
	}

	setRegionFlags(region_flags);
	setRegionProtocols(region_protocols);
	setSimAccess(sim_access);
	setRegionNameAndZone(sim_name);
	setOwner(sim_owner);
	setIsEstateManager(is_estate_manager);
	setWaterHeight(water_height);
	setBillableFactor(billable_factor);
	setCacheID(cache_id);

	LLUUID region_id;
	msg->getUUID("RegionInfo2", "RegionID", region_id);
	setRegionID(region_id);
	
	// Retrieve the CR-53 (Homestead/Land SKU) information
	S32 classID = 0;
	S32 cpuRatio = 0;
	std::string coloName;
	std::string productSKU;
	std::string productName;

	// the only reasonable way to decide if we actually have any data is to
	// check to see if any of these fields have positive sizes
	if (msg->getSize("RegionInfo3", "ColoName") > 0 ||
	    msg->getSize("RegionInfo3", "ProductSKU") > 0 ||
	    msg->getSize("RegionInfo3", "ProductName") > 0)
	{
		msg->getS32     ("RegionInfo3", "CPUClassID",  classID);
		msg->getS32     ("RegionInfo3", "CPURatio",    cpuRatio);
		msg->getString  ("RegionInfo3", "ColoName",    coloName);
		msg->getString  ("RegionInfo3", "ProductSKU",  productSKU);
		msg->getString  ("RegionInfo3", "ProductName", productName);
		
		mClassID = classID;
		mCPURatio = cpuRatio;
		mColoName = coloName;
		mProductSKU = productSKU;
		mProductName = productName;
	}


	mCentralBakeVersion = region_protocols & 1; // was (S32)gSavedSettings.getBOOL("UseServerTextureBaking");
	LLVLComposition *compp = getComposition();
	if (compp)
	{
		LLUUID tmp_id;

		bool changed = false;

		// Get the 4 textures for land
		msg->getUUID("RegionInfo", "TerrainDetail0", tmp_id);
		changed |= (tmp_id != compp->getDetailTextureID(0));		
		compp->setDetailTextureID(0, tmp_id);

		msg->getUUID("RegionInfo", "TerrainDetail1", tmp_id);
		changed |= (tmp_id != compp->getDetailTextureID(1));		
		compp->setDetailTextureID(1, tmp_id);

		msg->getUUID("RegionInfo", "TerrainDetail2", tmp_id);
		changed |= (tmp_id != compp->getDetailTextureID(2));		
		compp->setDetailTextureID(2, tmp_id);

		msg->getUUID("RegionInfo", "TerrainDetail3", tmp_id);
		changed |= (tmp_id != compp->getDetailTextureID(3));		
		compp->setDetailTextureID(3, tmp_id);

		// Get the start altitude and range values for land textures
		F32 tmp_f32;
		msg->getF32("RegionInfo", "TerrainStartHeight00", tmp_f32);
		changed |= (tmp_f32 != compp->getStartHeight(0));
		compp->setStartHeight(0, tmp_f32);

		msg->getF32("RegionInfo", "TerrainStartHeight01", tmp_f32);
		changed |= (tmp_f32 != compp->getStartHeight(1));
		compp->setStartHeight(1, tmp_f32);

		msg->getF32("RegionInfo", "TerrainStartHeight10", tmp_f32);
		changed |= (tmp_f32 != compp->getStartHeight(2));
		compp->setStartHeight(2, tmp_f32);

		msg->getF32("RegionInfo", "TerrainStartHeight11", tmp_f32);
		changed |= (tmp_f32 != compp->getStartHeight(3));
		compp->setStartHeight(3, tmp_f32);


		msg->getF32("RegionInfo", "TerrainHeightRange00", tmp_f32);
		changed |= (tmp_f32 != compp->getHeightRange(0));
		compp->setHeightRange(0, tmp_f32);

		msg->getF32("RegionInfo", "TerrainHeightRange01", tmp_f32);
		changed |= (tmp_f32 != compp->getHeightRange(1));
		compp->setHeightRange(1, tmp_f32);

		msg->getF32("RegionInfo", "TerrainHeightRange10", tmp_f32);
		changed |= (tmp_f32 != compp->getHeightRange(2));
		compp->setHeightRange(2, tmp_f32);

		msg->getF32("RegionInfo", "TerrainHeightRange11", tmp_f32);
		changed |= (tmp_f32 != compp->getHeightRange(3));
		compp->setHeightRange(3, tmp_f32);

		// If this is an UPDATE (params already ready, we need to regenerate
		// all of our terrain stuff, by
		if (compp->getParamsReady())
		{
			// Update if the land changed
			if (changed)
			{
				getLand().dirtyAllPatches();
			}
		}
		else
		{
			compp->setParamsReady();
		}
	}


	// Now that we have the name, we can load the cache file
	// off disk.
	loadObjectCache();

	// After loading cache, signal that simulator can start
	// sending data.
	// TODO: Send all upstream viewer->sim handshake info here.
	LLHost host = msg->getSender();
	msg->newMessage("RegionHandshakeReply");
	msg->nextBlock("AgentData");
	msg->addUUID("AgentID", gAgent.getID());
	msg->addUUID("SessionID", gAgent.getSessionID());
	msg->nextBlock("RegionInfo");

	U32 flags = 0;
	flags |= REGION_HANDSHAKE_SUPPORTS_SELF_APPEARANCE;

	if(sVOCacheCullingEnabled)
	{
		flags |= 0x00000001; //set the bit 0 to be 1 to ask sim to send all cacheable objects.		
	}
	if(mImpl->mCacheMap.empty())
	{
		flags |= 0x00000002; //set the bit 1 to be 1 to tell sim the cache file is empty, no need to send cache probes.
	}
	msg->addU32("Flags", flags );
	msg->sendReliable(host);

	mRegionTimer.reset(); //reset region timer.
}

void LLViewerRegionImpl::buildCapabilityNames(LLSD& capabilityNames)
{
	capabilityNames.append("AbuseCategories");
	//capabilityNames.append("AcceptFriendship");
	capabilityNames.append("AcceptGroupInvite"); // ReadOfflineMsgs recieved messages only!!!
	capabilityNames.append("AgentPreferences");
	capabilityNames.append("AgentState");
	capabilityNames.append("AttachmentResources");
	capabilityNames.append("AvatarPickerSearch");
	capabilityNames.append("AvatarRenderInfo");
	capabilityNames.append("CharacterProperties");
	capabilityNames.append("ChatSessionRequest");
	capabilityNames.append("CopyInventoryFromNotecard");
	capabilityNames.append("CreateInventoryCategory");
	//capabilityNames.append("DeclineFriendship");
	capabilityNames.append("DeclineGroupInvite"); // ReadOfflineMsgs recieved messages only!!!
	capabilityNames.append("DispatchRegionInfo");
	capabilityNames.append("DirectDelivery");
	capabilityNames.append("EnvironmentSettings");
// <FS:CR> Aurora Sim
	capabilityNames.append("DispatchOpenRegionSettings");
// </FS:CR> Aurora Sim
	capabilityNames.append("EstateChangeInfo");
	capabilityNames.append("EventQueueGet");
	capabilityNames.append("FacebookConnect");
	capabilityNames.append("FlickrConnect");
	capabilityNames.append("TwitterConnect");

	// <FS:Ansariel> Force HTTP features on SL
	if (use_http_inventory()) {
	// </FS:Ansariel>
	capabilityNames.append("FetchLib2");
	capabilityNames.append("FetchLibDescendents2");
	capabilityNames.append("FetchInventory2");
	capabilityNames.append("FetchInventoryDescendents2");
	capabilityNames.append("IncrementCOFVersion");
	AISAPI::getCapNames(capabilityNames);
	} //</FS:Ansariel>

	capabilityNames.append("GetDisplayNames");
	capabilityNames.append("GetExperiences");
	capabilityNames.append("AgentExperiences");
	capabilityNames.append("FindExperienceByName");
	capabilityNames.append("GetExperienceInfo");
	capabilityNames.append("GetAdminExperiences");
	capabilityNames.append("GetCreatorExperiences");
	capabilityNames.append("ExperiencePreferences");
	capabilityNames.append("GroupExperiences");
	capabilityNames.append("UpdateExperience");
	capabilityNames.append("IsExperienceAdmin");
	capabilityNames.append("IsExperienceContributor");
	capabilityNames.append("RegionExperiences");
	// <FS:Ansariel> [UDP Assets]
	capabilityNames.append("GetMesh");
	capabilityNames.append("GetMesh2");
	// </FS:Ansariel> [UDP Assets]
	capabilityNames.append("GetMetadata");
	capabilityNames.append("GetObjectCost");
	capabilityNames.append("GetObjectPhysicsData");
	capabilityNames.append("GetTexture"); // <FS:Ansariel> [UDP Assets]
	capabilityNames.append("GroupAPIv1");
	capabilityNames.append("GroupMemberData");
	capabilityNames.append("GroupProposalBallot");
	capabilityNames.append("HomeLocation");
	capabilityNames.append("LandResources");
	capabilityNames.append("LSLSyntax");
	capabilityNames.append("MapLayer");
	capabilityNames.append("MapLayerGod");
	capabilityNames.append("MeshUploadFlag");	
	capabilityNames.append("NavMeshGenerationStatus");
	capabilityNames.append("NewFileAgentInventory");
	capabilityNames.append("ObjectAnimation");
	capabilityNames.append("ObjectMedia");
	capabilityNames.append("ObjectMediaNavigate");
	capabilityNames.append("ObjectNavMeshProperties");
	capabilityNames.append("ParcelPropertiesUpdate");
	capabilityNames.append("ParcelVoiceInfoRequest");
	capabilityNames.append("ProductInfoRequest");
	capabilityNames.append("ProvisionVoiceAccountRequest");
	capabilityNames.append("ReadOfflineMsgs"); // Only use with AcceptGroupInvite AcceptFriendship
	capabilityNames.append("RemoteParcelRequest");
	capabilityNames.append("RenderMaterials");
	capabilityNames.append("RequestTextureDownload");
	capabilityNames.append("ResourceCostSelected");
	capabilityNames.append("RetrieveNavMeshSrc");
	capabilityNames.append("SearchStatRequest");
	capabilityNames.append("SearchStatTracking");
	capabilityNames.append("SendPostcard");
	capabilityNames.append("SendUserReport");
	capabilityNames.append("SendUserReportWithScreenshot");
	capabilityNames.append("ServerReleaseNotes");
	capabilityNames.append("SetDisplayName");
	capabilityNames.append("SimConsoleAsync");
	capabilityNames.append("SimulatorFeatures");
	capabilityNames.append("StartGroupProposal");
	capabilityNames.append("TerrainNavMeshProperties");
	capabilityNames.append("TextureStats");
	capabilityNames.append("UntrustedSimulatorMessage");
	capabilityNames.append("UpdateAgentInformation");
	capabilityNames.append("UpdateAgentLanguage");
	capabilityNames.append("UpdateAvatarAppearance");
	capabilityNames.append("UpdateGestureAgentInventory");
	capabilityNames.append("UpdateGestureTaskInventory");
	capabilityNames.append("UpdateNotecardAgentInventory");
	capabilityNames.append("UpdateNotecardTaskInventory");
	capabilityNames.append("UpdateScriptAgent");
	capabilityNames.append("UpdateScriptTask");
	capabilityNames.append("UploadBakedTexture");
    capabilityNames.append("UserInfo");
	capabilityNames.append("ViewerAsset"); 
	capabilityNames.append("ViewerMetrics");
	capabilityNames.append("ViewerStartAuction");
	capabilityNames.append("ViewerStats");

	// Please add new capabilities alphabetically to reduce
	// merge conflicts.
}

void LLViewerRegion::setSeedCapability(const std::string& url)
{
	if (getCapability("Seed") == url)
    {	
		setCapabilityDebug("Seed", url);
		LL_WARNS("CrossingCaps") <<  "Received duplicate seed capability, posting to seed " <<
				url	<< LL_ENDL;

		//Instead of just returning we build up a second set of seed caps and compare them 
		//to the "original" seed cap received and determine why there is problem!
        std::string coroname =
            LLCoros::instance().launch("LLEnvironmentRequest::requestBaseCapabilitiesCompleteCoro",
            boost::bind(&LLViewerRegionImpl::requestBaseCapabilitiesCompleteCoro, mImpl, getHandle()));
		return;
    }
	
	delete mImpl->mEventPoll;
	mImpl->mEventPoll = NULL;
	
	mImpl->mCapabilities.clear();
	setCapability("Seed", url);

    std::string coroname =
        LLCoros::instance().launch("LLViewerRegionImpl::requestBaseCapabilitiesCoro",
        boost::bind(&LLViewerRegionImpl::requestBaseCapabilitiesCoro, mImpl, getHandle()));

    LL_INFOS("AppInit", "Capabilities") << "Launching " << coroname << " requesting seed capabilities from " << url << LL_ENDL;
}

S32 LLViewerRegion::getNumSeedCapRetries()
{
	return mImpl->mSeedCapAttempts;
}

void LLViewerRegion::setCapability(const std::string& name, const std::string& url)
{
	if(name == "EventQueueGet")
	{
		delete mImpl->mEventPoll;
		mImpl->mEventPoll = NULL;
		mImpl->mEventPoll = new LLEventPoll(url, getHost());
	}
	else if(name == "UntrustedSimulatorMessage")
	{
        mImpl->mHost.setUntrustedSimulatorCap(url);
	}
	else if (name == "SimulatorFeatures")
	{
        mImpl->mCapabilities["SimulatorFeatures"] = url;
        requestSimulatorFeatures();
	}
	else
	{
		mImpl->mCapabilities[name] = url;
		if(name == "ViewerAsset")
		{
			/*==============================================================*/
			// The following inserted lines are a hack for testing MAINT-7081,
			// which is why the indentation and formatting are left ugly.
			const char* VIEWERASSET = getenv("VIEWERASSET");
			if (VIEWERASSET)
			{
				mImpl->mCapabilities[name] = VIEWERASSET;
				mViewerAssetUrl = VIEWERASSET;
			}
			else
			/*==============================================================*/
			mViewerAssetUrl = url;
		}
		// <FS:Ansariel> [UDP Assets]
		else if (name == "GetTexture")
		{
			mHttpUrl = url;
		}
		// </FS:Ansariel> [UDP Assets]
	}
}

void LLViewerRegion::setCapabilityDebug(const std::string& name, const std::string& url)
{
	// Continue to not add certain caps, as we do in setCapability. This is so they match up when we check them later.
	if ( ! ( name == "EventQueueGet" || name == "UntrustedSimulatorMessage" || name == "SimulatorFeatures" ) )
	{
		mImpl->mSecondCapabilitiesTracker[name] = url;
		if(name == "ViewerAsset")
		{
			/*==============================================================*/
			// The following inserted lines are a hack for testing MAINT-7081,
			// which is why the indentation and formatting are left ugly.
			const char* VIEWERASSET = getenv("VIEWERASSET");
			if (VIEWERASSET)
			{
				mImpl->mSecondCapabilitiesTracker[name] = VIEWERASSET;
				mViewerAssetUrl = VIEWERASSET;
			}
			else
			/*==============================================================*/
			mViewerAssetUrl = url;
		}
		// <FS:Ansariel> [UDP Assets]
		else if (name == "GetTexture")
		{
			mHttpUrl = url;
		}
		// </FS:Ansariel> [UDP Assets]
	}
}

std::string LLViewerRegion::getCapabilityDebug(const std::string& name) const
{
    CapabilityMap::const_iterator iter = mImpl->mSecondCapabilitiesTracker.find(name);
    if (iter == mImpl->mSecondCapabilitiesTracker.end())
    {
        return "";
    }

    return iter->second;
}


bool LLViewerRegion::isSpecialCapabilityName(const std::string &name)
{
	return name == "EventQueueGet" || name == "UntrustedSimulatorMessage";
}

std::string LLViewerRegion::getCapability(const std::string& name) const
{
	if (!capabilitiesReceived() && (name!=std::string("Seed")) && (name!=std::string("ObjectMedia")))
	{
		LL_WARNS() << "getCapability called before caps received for " << name << LL_ENDL;
	}
	
	CapabilityMap::const_iterator iter = mImpl->mCapabilities.find(name);
	if(iter == mImpl->mCapabilities.end())
	{
		return "";
	}

	return iter->second;
}

bool LLViewerRegion::isCapabilityAvailable(const std::string& name) const
{
	if (!capabilitiesReceived() && (name!=std::string("Seed")) && (name!=std::string("ObjectMedia")))
	{
		LL_WARNS() << "isCapabilityAvailable called before caps received for " << name << LL_ENDL;
	}
	
	CapabilityMap::const_iterator iter = mImpl->mCapabilities.find(name);
	if(iter == mImpl->mCapabilities.end())
	{
		return false;
	}

	return true;
}

bool LLViewerRegion::capabilitiesReceived() const
{
	return mCapabilitiesReceived;
}

void LLViewerRegion::setCapabilitiesReceived(bool received)
{
	mCapabilitiesReceived = received;

	// Tell interested parties that we've received capabilities,
	// so that they can safely use getCapability().
	if (received)
	{
		mCapabilitiesReceivedSignal(getRegionID());

		//LLFloaterPermsDefault::sendInitialPerms();

		// This is a single-shot signal. Forget callbacks to save resources.
		mCapabilitiesReceivedSignal.disconnect_all_slots();
	}
}

boost::signals2::connection LLViewerRegion::setCapabilitiesReceivedCallback(const caps_received_signal_t::slot_type& cb)
{
	return mCapabilitiesReceivedSignal.connect(cb);
}

void LLViewerRegion::logActiveCapabilities() const
{
	log_capabilities(mImpl->mCapabilities);
}

LLSpatialPartition* LLViewerRegion::getSpatialPartition(U32 type)
{
	if (type < mImpl->mObjectPartition.size() && type < PARTITION_VO_CACHE)
	{
		return (LLSpatialPartition*)mImpl->mObjectPartition[type];
	}
	return NULL;
}

LLVOCachePartition* LLViewerRegion::getVOCachePartition()
{
	if(PARTITION_VO_CACHE < mImpl->mObjectPartition.size())
	{
		return (LLVOCachePartition*)mImpl->mObjectPartition[PARTITION_VO_CACHE];
	}
	return NULL;
}

// the viewer can not yet distinquish between normal- and estate-owned objects
// so we collapse these two bits and enable the UI if either are set
const U64 ALLOW_RETURN_ENCROACHING_OBJECT = REGION_FLAGS_ALLOW_RETURN_ENCROACHING_OBJECT
											| REGION_FLAGS_ALLOW_RETURN_ENCROACHING_ESTATE_OBJECT;

bool LLViewerRegion::objectIsReturnable(const LLVector3& pos, const std::vector<LLBBox>& boxes) const
{
	return (mParcelOverlay != NULL)
		&& (mParcelOverlay->isOwnedSelf(pos)
			|| mParcelOverlay->isOwnedGroup(pos)
			|| (getRegionFlag(ALLOW_RETURN_ENCROACHING_OBJECT)
				&& mParcelOverlay->encroachesOwned(boxes)) );
}

bool LLViewerRegion::childrenObjectReturnable( const std::vector<LLBBox>& boxes ) const
{
	bool result = false;
	result = ( mParcelOverlay && mParcelOverlay->encroachesOnUnowned( boxes ) ) ? 1 : 0;
	return result;
}

bool LLViewerRegion::objectsCrossParcel(const std::vector<LLBBox>& boxes) const
{
	return mParcelOverlay && mParcelOverlay->encroachesOnNearbyParcel(boxes);
}

void LLViewerRegion::getNeighboringRegions( std::vector<LLViewerRegion*>& uniqueRegions )
{
	mImpl->mLandp->getNeighboringRegions( uniqueRegions );
}
void LLViewerRegion::getNeighboringRegionsStatus( std::vector<S32>& regions )
{
	mImpl->mLandp->getNeighboringRegionsStatus( regions );
}
void LLViewerRegion::showReleaseNotes()
{
	std::string url = this->getCapability("ServerReleaseNotes");

	if (url.empty()) {
		// HACK haven't received the capability yet, we'll wait until
		// it arives.
		mReleaseNotesRequested = TRUE;
		return;
	}

	LLWeb::loadURL(url);
	mReleaseNotesRequested = FALSE;
}

std::string LLViewerRegion::getDescription() const
{
    return stringize(*this);
}

bool LLViewerRegion::meshUploadEnabled() const
{
	return (mSimulatorFeatures.has("MeshUploadEnabled") &&
		mSimulatorFeatures["MeshUploadEnabled"].asBoolean());
}

bool LLViewerRegion::meshRezEnabled() const
{
	return (mSimulatorFeatures.has("MeshRezEnabled") &&
				mSimulatorFeatures["MeshRezEnabled"].asBoolean());
}

bool LLViewerRegion::dynamicPathfindingEnabled() const
{
	return ( mSimulatorFeatures.has("DynamicPathfindingEnabled") &&
			 mSimulatorFeatures["DynamicPathfindingEnabled"].asBoolean());
}

bool LLViewerRegion::avatarHoverHeightEnabled() const
{
	return ( mSimulatorFeatures.has("AvatarHoverHeightEnabled") &&
			 mSimulatorFeatures["AvatarHoverHeightEnabled"].asBoolean());
}
/* Static Functions */

void log_capabilities(const CapabilityMap &capmap)
{
	S32 count = 0;
	CapabilityMap::const_iterator iter;
	for (iter = capmap.begin(); iter != capmap.end(); ++iter, ++count)
	{
		if (!iter->second.empty())
		{
			LL_INFOS() << "log_capabilities: " << iter->first << " URL is " << iter->second << LL_ENDL;
		}
	}
	LL_INFOS() << "log_capabilities: Dumped " << count << " entries." << LL_ENDL;
}
void LLViewerRegion::resetMaterialsCapThrottle()
{
	F32 requests_per_sec = 	1.0f; // original default;
	if (   mSimulatorFeatures.has("RenderMaterialsCapability")
		&& mSimulatorFeatures["RenderMaterialsCapability"].isReal() )
	{
		requests_per_sec = mSimulatorFeatures["RenderMaterialsCapability"].asReal();
		if ( requests_per_sec == 0.0f )
		{
			requests_per_sec = 1.0f;
			LL_WARNS("Materials")
				<< "region '" << getName()
				<< "' returned zero for RenderMaterialsCapability; using default "
				<< requests_per_sec << " per second"
				<< LL_ENDL;
		}
		LL_DEBUGS("Materials") << "region '" << getName()
							   << "' RenderMaterialsCapability " << requests_per_sec
							   << LL_ENDL;
	}
	else
	{
		LL_DEBUGS("Materials")
			<< "region '" << getName()
			<< "' did not return RenderMaterialsCapability, using default "
			<< requests_per_sec << " per second"
			<< LL_ENDL;
	}
	
	mMaterialsCapThrottleTimer.resetWithExpiry( 1.0f / requests_per_sec );
}

U32 LLViewerRegion::getMaxMaterialsPerTransaction() const
{
	U32 max_entries = 50; // original hard coded default
	if (   mSimulatorFeatures.has( "MaxMaterialsPerTransaction" )
		&& mSimulatorFeatures[ "MaxMaterialsPerTransaction" ].isInteger())
	{
		max_entries = mSimulatorFeatures[ "MaxMaterialsPerTransaction" ].asInteger();
	}
	return max_entries;
}
<|MERGE_RESOLUTION|>--- conflicted
+++ resolved
@@ -2355,11 +2355,7 @@
 	std::stringstream str;
 	
 	LLSDSerialize::toPrettyXML(sim_features, str);
-<<<<<<< HEAD
-	LL_INFOS() << "Region ID " << getRegionID().asString() << ": " << str.str() << LL_ENDL;
-=======
 	LL_INFOS() << "region " << getName() << " "  << str.str() << LL_ENDL;
->>>>>>> 30182133
 	mSimulatorFeatures = sim_features;
 
 	setSimulatorFeaturesReceived(true);
