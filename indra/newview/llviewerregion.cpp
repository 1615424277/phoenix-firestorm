/**
 * @file llviewerregion.cpp
 * @brief Implementation of the LLViewerRegion class.
 *
 * $LicenseInfo:firstyear=2000&license=viewerlgpl$
 * Second Life Viewer Source Code
 * Copyright (C) 2010-2013, Linden Research, Inc.
 *
 * This library is free software; you can redistribute it and/or
 * modify it under the terms of the GNU Lesser General Public
 * License as published by the Free Software Foundation;
 * version 2.1 of the License only.
 *
 * This library is distributed in the hope that it will be useful,
 * but WITHOUT ANY WARRANTY; without even the implied warranty of
 * MERCHANTABILITY or FITNESS FOR A PARTICULAR PURPOSE.  See the GNU
 * Lesser General Public License for more details.
 *
 * You should have received a copy of the GNU Lesser General Public
 * License along with this library; if not, write to the Free Software
 * Foundation, Inc., 51 Franklin Street, Fifth Floor, Boston, MA  02110-1301  USA
 *
 * Linden Research, Inc., 945 Battery Street, San Francisco, CA  94111  USA
 * $/LicenseInfo$
 */

#include "llviewerprecompiledheaders.h"

#include "llviewerregion.h"

// linden libraries
#include "indra_constants.h"
#include "llaisapi.h"
#include "llavatarnamecache.h"      // name lookup cap url
#include "llfloaterreg.h"
#include "llmath.h"
#include "llregionflags.h"
#include "llregionhandle.h"
#include "llsurface.h"
#include "message.h"
//#include "vmath.h"
#include "v3math.h"
#include "v4math.h"

#include "llagent.h"
#include "llagentcamera.h"
#include "llappviewer.h"
#include "llavatarrenderinfoaccountant.h"
#include "llavatarappearancedefines.h"
#include "llcallingcard.h"
#include "llcommandhandler.h"
#include "lldir.h"
#include "lleventpoll.h"
#include "llfloatergodtools.h"
#include "llfloaterreporter.h"
#include "llfloaterregioninfo.h"
#include "llgltfmateriallist.h"
#include "llhttpnode.h"
#include "llregioninfomodel.h"
#include "llsdutil.h"
#include "llstartup.h"
#include "lltrans.h"
#include "llurldispatcher.h"
#include "llviewerobjectlist.h"
#include "llviewerparceloverlay.h"
#include "llviewerstatsrecorder.h"
#include "llvlmanager.h"
#include "llvlcomposition.h"
#include "llvoavatarself.h"
#include "llvocache.h"
#include "llworld.h"
#include "llspatialpartition.h"
#include "stringize.h"
#include "llviewercontrol.h"
#include "llsdserialize.h"
#include "llfloaterperms.h"
#include "llvieweroctree.h"
#include "llviewerdisplay.h"
#include "llviewerwindow.h"
#include "llprogressview.h"
#include "llcoros.h"
#include "lleventcoro.h"
#include "llcorehttputil.h"
#include "llcallstack.h"
#include "llsettingsdaycycle.h"
#include <boost/regex.hpp>

// Firestorm includes
#include "lfsimfeaturehandler.h"
#include "llviewermenu.h"
#include "llviewernetwork.h"
#include "llviewerparcelmgr.h"  //Aurora Sim

#ifdef LL_WINDOWS
    #pragma warning(disable:4355)
#endif

// When we receive a base grant of capabilities that has a different number of
// capabilities than the original base grant received for the region, print
// out the two lists of capabilities for analysis.
//#define DEBUG_CAPS_GRANTS

// The server only keeps our pending agent info for 60 seconds.
// We want to allow for seed cap retry, but its not useful after that 60 seconds.
// Even though we gave up on login, keep trying for caps after we are logged in:
const S32 MAX_CAP_REQUEST_ATTEMPTS = 30;
const U32 DEFAULT_MAX_REGION_WIDE_PRIM_COUNT = 15000;

bool LLViewerRegion::sVOCacheCullingEnabled = false;
S32  LLViewerRegion::sLastCameraUpdated = 0;
S32  LLViewerRegion::sNewObjectCreationThrottle = -1;
LLViewerRegion::vocache_entry_map_t LLViewerRegion::sRegionCacheCleanup;

typedef std::map<std::string, std::string> CapabilityMap;

static void log_capabilities(const CapabilityMap &capmap);

namespace
{

void newRegionEntry(LLViewerRegion& region)
{
    LL_INFOS("LLViewerRegion") << "Entering region [" << region.getName() << "]" << LL_ENDL;
    gDebugInfo["CurrentRegion"] = region.getName();
    LLAppViewer::instance()->writeDebugInfo();
}

} // anonymous namespace

// support for secondlife:///app/region/{REGION} SLapps
// N.B. this is defined to work exactly like the classic secondlife://{REGION}
// However, the later syntax cannot support spaces in the region name because
// spaces (and %20 chars) are illegal in the hostname of an http URL. Some
// browsers let you get away with this, but some do not (such as Qt's Webkit).
// Hence we introduced the newer secondlife:///app/region alternative.
class LLRegionHandler : public LLCommandHandler
{
public:
    // requests will be throttled from a non-trusted browser
    LLRegionHandler() : LLCommandHandler("region", UNTRUSTED_THROTTLE) {}

    bool handle(const LLSD& params, const LLSD& query_map, const std::string& grid, LLMediaCtrl* web)
    {
        // make sure that we at least have a region name
        auto num_params = params.size();
        if (num_params < 1)
        {
            return false;
        }

        // build a secondlife://{PLACE} SLurl from this SLapp
        std::string url = "secondlife://";
        if (!grid.empty())
        {
            url += grid + "/secondlife/";
        }
        boost::regex name_rx("[A-Za-z0-9()_%]+");
        boost::regex coord_rx("[0-9]+");
        for (size_t i = 0; i < num_params; i++)
        {
            if (i > 0)
            {
                url += "/";
            }
            if (!boost::regex_match(params[i].asString(), i > 0 ? coord_rx : name_rx))
            {
                return false;
            }

            url += params[i].asString();
        }

        // Process the SLapp as if it was a secondlife://{PLACE} SLurl
        LLURLDispatcher::dispatch(url, LLCommandHandler::NAV_TYPE_CLICKED, web, true);
        return true;
    }

};
LLRegionHandler gRegionHandler;


class LLViewerRegionImpl
{
public:
    LLViewerRegionImpl(LLViewerRegion * region, LLHost const & host):
        mHost(host),
        mCompositionp(NULL),
        mEventPoll(NULL),
        mSeedCapMaxAttempts(MAX_CAP_REQUEST_ATTEMPTS),
        mSeedCapAttempts(0),
        mHttpResponderID(0),
        mLastCameraUpdate(0),
        mLastCameraOrigin(),
        mVOCachePartition(NULL),
        mLandp(NULL)
    {}

    static void buildCapabilityNames(LLSD& capabilityNames);

    // The surfaces and other layers
    LLSurface*  mLandp;

    // Region geometry data
    LLVector3d  mOriginGlobal;  // Location of southwest corner of region (meters)
    LLVector3d  mCenterGlobal;  // Location of center in world space (meters)
    LLHost      mHost;

    // The unique ID for this region.
    LLUUID mRegionID;

    // region/estate owner - usually null.
    LLUUID mOwnerID;

    // Network statistics for the region's circuit...
    LLTimer mLastNetUpdate;

    // Misc
    LLVLComposition *mCompositionp;     // Composition layer for the surface

    LLVOCacheEntry::vocache_entry_map_t   mCacheMap; //all cached entries
    LLVOCacheEntry::vocache_entry_set_t   mActiveSet; //all active entries;
    LLVOCacheEntry::vocache_entry_set_t   mWaitingSet; //entries waiting for LLDrawable to be generated.
    std::set< LLPointer<LLViewerOctreeGroup> >      mVisibleGroups; //visible groupa
    LLVOCachePartition*                   mVOCachePartition;
    LLVOCacheEntry::vocache_entry_set_t   mVisibleEntries; //must-be-created visible entries wait for objects creation.
    LLVOCacheEntry::vocache_entry_priority_list_t mWaitingList; //transient list storing sorted visible entries waiting for object creation.
    std::set<U32>                          mNonCacheableCreatedList; //list of local ids of all non-cacheable objects
    LLVOCacheEntry::vocache_gltf_overrides_map_t mGLTFOverridesLLSD; // for materials

    // time?
    // LRU info?

    // Cache ID is unique per-region, across renames, moving locations,
    // etc.
    LLUUID mCacheID;

    CapabilityMap mCapabilities;
    CapabilityMap mSecondCapabilitiesTracker;

    LLEventPoll* mEventPoll;

    S32 mSeedCapMaxAttempts;
    S32 mSeedCapAttempts;

    S32 mHttpResponderID;

    //spatial partitions for objects in this region
    std::vector<LLViewerOctreePartition*> mObjectPartition;

    LLVector3   mLastCameraOrigin;
    U32         mLastCameraUpdate;

    static void        requestBaseCapabilitiesCoro(U64 regionHandle);
    static void        requestBaseCapabilitiesCompleteCoro(U64 regionHandle);
    static void        requestSimulatorFeatureCoro(std::string url, U64 regionHandle);
};

void LLViewerRegionImpl::requestBaseCapabilitiesCoro(U64 regionHandle)
{
    LLCore::HttpRequest::policy_t httpPolicy(LLCore::HttpRequest::DEFAULT_POLICY_ID);
    LLCoreHttpUtil::HttpCoroutineAdapter::ptr_t
        httpAdapter(new LLCoreHttpUtil::HttpCoroutineAdapter("BaseCapabilitiesRequest", httpPolicy));
    LLCore::HttpRequest::ptr_t httpRequest(new LLCore::HttpRequest);

    LLSD result;
    LLViewerRegion *regionp = NULL;

    // This loop is used for retrying a capabilities request.
    do
    {
        if (STATE_WORLD_INIT > LLStartUp::getStartupState())
        {
            LL_INFOS("AppInit", "Capabilities") << "Aborting capabilities request, reason: returned to login screen" << LL_ENDL;
            return;
        }

        if (!LLWorld::instanceExists())
        {
            LL_WARNS("AppInit", "Capabilities") << "Attempting to get capabilities, but world no longer exists!" << LL_ENDL;
            return;
        }

        regionp = LLWorld::getInstance()->getRegionFromHandle(regionHandle);
        if (!regionp) //region was removed
        {
            LL_WARNS("AppInit", "Capabilities") << "Attempting to get capabilities for region that no longer exists!" << LL_ENDL;
            return; // this error condition is not recoverable.
        }
        LLViewerRegionImpl* impl = regionp->getRegionImplNC();
        LL_DEBUGS("AppInit", "Capabilities") << "requesting seed caps for handle " << regionHandle
                                             << " name " << regionp->getName() << LL_ENDL;

        std::string url = regionp->getCapability("Seed");
        if (url.empty())
        {
            LL_WARNS("AppInit", "Capabilities") << "Failed to get seed capabilities, and can not determine url!" << LL_ENDL;
            regionp->setCapabilitiesError();
            return; // this error condition is not recoverable.
        }

        // record that we just entered a new region
        newRegionEntry(*regionp);

        if (impl->mSeedCapAttempts > impl->mSeedCapMaxAttempts)
        {
            LL_WARNS("AppInit", "Capabilities") << "Failed to get seed capabilities from '" << url << "' after " << impl->mSeedCapAttempts << " attempts.  Giving up!" << LL_ENDL;
            regionp->setCapabilitiesError();
            return;  // this error condition is not recoverable.
        }

        S32 id = ++(impl->mHttpResponderID);

        LLSD capabilityNames = LLSD::emptyArray();
        impl->buildCapabilityNames(capabilityNames);

        LL_INFOS("AppInit", "Capabilities") << "Requesting seed from " << url
                                            << " region name " << regionp->getName()
                                            << " region id " << regionp->getRegionID()
                                            << " handle " << regionp->getHandle()
                                            << " (attempt #" << impl->mSeedCapAttempts + 1 << ")" << LL_ENDL;
        LL_DEBUGS("AppInit", "Capabilities") << "Capabilities requested: " << capabilityNames << LL_ENDL;

        regionp = NULL;
        impl = NULL;
        result = httpAdapter->postAndSuspend(httpRequest, url, capabilityNames);

        if (STATE_WORLD_INIT > LLStartUp::getStartupState())
        {
            LL_INFOS("AppInit", "Capabilities") << "Aborting capabilities request, reason: returned to login screen" << LL_ENDL;
            return;
        }

        if (LLApp::isExiting() || gDisconnected)
        {
            LL_DEBUGS("AppInit", "Capabilities") << "Shutting down" << LL_ENDL;
            return;
        }

        if (!LLWorld::instanceExists())
        {
            LL_WARNS("AppInit", "Capabilities") << "Received capabilities, but world no longer exists!" << LL_ENDL;
            return;
        }

        regionp = LLWorld::getInstance()->getRegionFromHandle(regionHandle);
        if (!regionp) //region was removed
        {
            LL_WARNS("AppInit", "Capabilities") << "Received capabilities for region that no longer exists!" << LL_ENDL;
            return; // this error condition is not recoverable.
        }

        impl = regionp->getRegionImplNC();

        // <FS:Ansariel> Fix seed cap retry count
        //++(impl->mSeedCapAttempts);

        if (!result.isMap() || result.has("error"))
        {
            LL_WARNS("AppInit", "Capabilities") << "Malformed response" << LL_ENDL;
            // setup for retry.
            continue;
        }

        LLSD httpResults = result["http_result"];
        LLCore::HttpStatus status = LLCoreHttpUtil::HttpCoroutineAdapter::getStatusFromLLSD(httpResults);
        if (!status)
        {
            LL_WARNS("AppInit", "Capabilities") << "HttpStatus error " << LL_ENDL;
            // setup for retry.
            continue;
        }

        // remove the http_result from the llsd
        result.erase("http_result");

        if (id != impl->mHttpResponderID) // region is no longer referring to this request
        {
            LL_WARNS("AppInit", "Capabilities") << "Received results for a stale capabilities request!" << LL_ENDL;
            // setup for retry.
            ++(impl->mSeedCapAttempts); // <FS:Ansariel> Fix seed cap retry count
            continue;
        }

        LLSD::map_const_iterator iter;
        for (iter = result.beginMap(); iter != result.endMap(); ++iter)
        {
            regionp->setCapability(iter->first, iter->second);

            LL_DEBUGS("AppInit", "Capabilities")
                << "Capability '" << iter->first << "' is '" << iter->second << "'" << LL_ENDL;
        }

#if 0
        log_capabilities(mCapabilities);
#endif

        LL_DEBUGS("AppInit", "Capabilities", "Teleport") << "received caps for handle " << regionHandle
                                                         << " region name " << regionp->getName() << LL_ENDL;
        regionp->setCapabilitiesReceived(true);

        break;
    }
    while (true);

    if (regionp && regionp->isCapabilityAvailable("ServerReleaseNotes") &&
            regionp->getReleaseNotesRequested())
    {   // *HACK: we're waiting for the ServerReleaseNotes
        regionp->showReleaseNotes();
    }
}


void LLViewerRegionImpl::requestBaseCapabilitiesCompleteCoro(U64 regionHandle)
{
    LLCore::HttpRequest::policy_t httpPolicy(LLCore::HttpRequest::DEFAULT_POLICY_ID);
    LLCoreHttpUtil::HttpCoroutineAdapter::ptr_t
        httpAdapter(new LLCoreHttpUtil::HttpCoroutineAdapter("BaseCapabilitiesRequest", httpPolicy));
    LLCore::HttpRequest::ptr_t httpRequest(new LLCore::HttpRequest);

    LLSD result;
    LLViewerRegion *regionp = NULL;

    // This loop is used for retrying a capabilities request.
    do
    {
        LLWorld *world_inst = LLWorld::getInstance(); // Not a singleton!
        if (!world_inst)
        {
            LL_WARNS("AppInit", "Capabilities") << "Attempting to get capabilities, but world no longer exists!" << LL_ENDL;
            return;
        }

        regionp = world_inst->getRegionFromHandle(regionHandle);
        if (!regionp) //region was removed
        {
            LL_WARNS("AppInit", "Capabilities") << "Attempting to get capabilities for region that no longer exists!" << LL_ENDL;
            break; // this error condition is not recoverable.
        }

        std::string url = regionp->getCapabilityDebug("Seed");
        if (url.empty())
        {
            LL_WARNS("AppInit", "Capabilities") << "Failed to get seed capabilities, and can not determine url!" << LL_ENDL;
            if (regionp->getCapability("Seed").empty())
            {
                // initial attempt failed to get this cap as well
                regionp->setCapabilitiesError();
            }
            break; // this error condition is not recoverable.
        }

        // record that we just entered a new region
        newRegionEntry(*regionp);

        LLSD capabilityNames = LLSD::emptyArray();
        buildCapabilityNames(capabilityNames);

        LL_INFOS("AppInit", "Capabilities") << "Requesting second Seed from " << url << " for region " << regionp->getRegionID() << LL_ENDL;

        regionp = NULL;
        world_inst = NULL;
        result = httpAdapter->postAndSuspend(httpRequest, url, capabilityNames);

        LLSD httpResults = result["http_result"];
        LLCore::HttpStatus status = LLCoreHttpUtil::HttpCoroutineAdapter::getStatusFromLLSD(httpResults);
        if (!status)
        {
            LL_WARNS("AppInit", "Capabilities") << "HttpStatus error " << LL_ENDL;
            break;  // no retry
        }

        if (LLApp::isExiting() || gDisconnected)
        {
            break;
        }

        world_inst = LLWorld::getInstance();
        if (!world_inst)
        {
            LL_WARNS("AppInit", "Capabilities") << "Received capabilities, but world no longer exists!" << LL_ENDL;
            return;
        }

        regionp = world_inst->getRegionFromHandle(regionHandle);
        if (!regionp) //region was removed
        {
            LL_WARNS("AppInit", "Capabilities") << "Received capabilities for region that no longer exists!" << LL_ENDL;
            break; // this error condition is not recoverable.
        }
        LLViewerRegionImpl* impl = regionp->getRegionImplNC();

        // remove the http_result from the llsd
        result.erase("http_result");

        LLSD::map_const_iterator iter;
        for (iter = result.beginMap(); iter != result.endMap(); ++iter)
        {
            regionp->setCapabilityDebug(iter->first, iter->second);
            //LL_INFOS()<<"BaseCapabilitiesCompleteTracker New Caps "<<iter->first<<" "<< iter->second<<LL_ENDL;
        }

#if 0
        log_capabilities(impl->mCapabilities);
#endif

        if (impl->mCapabilities.size() != impl->mSecondCapabilitiesTracker.size())
        {
            LL_WARNS("AppInit", "Capabilities")
                << "Sim sent duplicate base caps that differ in size from what we initially received - most likely content. "
                << "mCapabilities == " << impl->mCapabilities.size()
                << " mSecondCapabilitiesTracker == " << impl->mSecondCapabilitiesTracker.size()
                << LL_ENDL;
#ifdef DEBUG_CAPS_GRANTS
            LL_WARNS("AppInit", "Capabilities")
                << "Initial Base capabilities: " << LL_ENDL;

            log_capabilities(impl->mCapabilities);

            LL_WARNS("AppInit", "Capabilities")
                << "Latest base capabilities: " << LL_ENDL;

            log_capabilities(impl->mSecondCapabilitiesTracker);

#endif

            if (impl->mSecondCapabilitiesTracker.size() > impl->mCapabilities.size())
            {
                // *HACK Since we were granted more base capabilities in this grant request than the initial, replace
                // the old with the new. This shouldn't happen i.e. we should always get the same capabilities from a
                // sim. The simulator fix from SH-3895 should prevent it from happening, at least in the case of the
                // inventory api capability grants.

                // Need to clear a std::map before copying into it because old keys take precedence.
                impl->mCapabilities.clear();
                impl->mCapabilities = impl->mSecondCapabilitiesTracker;
            }
        }
        else
        {
            LL_DEBUGS("CrossingCaps") << "Sim sent multiple base cap grants with matching sizes." << LL_ENDL;
        }
        impl->mSecondCapabilitiesTracker.clear();
    }
    while (false);
}

void LLViewerRegionImpl::requestSimulatorFeatureCoro(std::string url, U64 regionHandle)
{
    LLCore::HttpRequest::policy_t httpPolicy(LLCore::HttpRequest::DEFAULT_POLICY_ID);
    LLCoreHttpUtil::HttpCoroutineAdapter::ptr_t
        httpAdapter(new LLCoreHttpUtil::HttpCoroutineAdapter("BaseCapabilitiesRequest", httpPolicy));
    LLCore::HttpRequest::ptr_t httpRequest(new LLCore::HttpRequest);

    LLViewerRegion *regionp = NULL;
    S32 attemptNumber = 0;
    // This loop is used for retrying a capabilities request.
    do
    {
        ++attemptNumber;

        if (attemptNumber > MAX_CAP_REQUEST_ATTEMPTS)
        {
            LL_WARNS("AppInit", "SimulatorFeatures") << "Retries count exceeded attempting to get Simulator feature from "
                << url << LL_ENDL;
            break;
        }

        LLWorld *world_inst = LLWorld::getInstance(); // Not a singleton!
        if (!world_inst)
        {
            LL_WARNS("AppInit", "Capabilities") << "Attempting to request Sim Feature, but world no longer exists!" << LL_ENDL;
            return;
        }

        regionp = world_inst->getRegionFromHandle(regionHandle);
        if (!regionp) //region was removed
        {
            LL_WARNS("AppInit", "SimulatorFeatures") << "Attempting to request Sim Feature for region that no longer exists!" << LL_ENDL;
            break; // this error condition is not recoverable.
        }

        regionp = NULL;
        world_inst = NULL;
        LLSD result = httpAdapter->getAndSuspend(httpRequest, url);

        LLSD httpResults = result["http_result"];
        LLCore::HttpStatus status = LLCoreHttpUtil::HttpCoroutineAdapter::getStatusFromLLSD(httpResults);
        if (!status)
        {
            LL_WARNS("AppInit", "SimulatorFeatures") << "HttpStatus error retrying" << LL_ENDL;
            continue;
        }

        if (LLApp::isExiting() || gDisconnected)
        {
            break;
        }

        // remove the http_result from the llsd
        result.erase("http_result");

        world_inst = LLWorld::getInstance();
        if (!world_inst)
        {
            LL_WARNS("AppInit", "Capabilities") << "Attempting to request Sim Feature, but world no longer exists!" << LL_ENDL;
            return;
        }

        regionp = world_inst->getRegionFromHandle(regionHandle);
        if (!regionp) //region was removed
        {
            LL_WARNS("AppInit", "SimulatorFeatures") << "Attempting to set Sim Feature for region that no longer exists!" << LL_ENDL;
            break; // this error condition is not recoverable.
        }

        regionp->setSimulatorFeatures(result);

        break;
    }
    while (true);

}

LLViewerRegion::LLViewerRegion(const U64 &handle,
                               const LLHost &host,
                               const U32 grids_per_region_edge,
                               const U32 grids_per_patch_edge,
                               const F32 region_width_meters)
:   mImpl(new LLViewerRegionImpl(this, host)),
    mHandle(handle),
    mTimeDilation(1.0f),
    mName(""),
    mZoning(""),
    mIsEstateManager(false),
    mRegionFlags( REGION_FLAGS_DEFAULT ),
    mRegionProtocols( 0 ),
    mSimAccess( SIM_ACCESS_MIN ),
    mBillableFactor(1.0),
    mMaxTasks(DEFAULT_MAX_REGION_WIDE_PRIM_COUNT),
    // <FS:Ansariel> [Legacy Bake]
    //mCentralBakeVersion(1),
    mCentralBakeVersion(0),
    // </FS:Ansariel> [Legacy Bake]
    mClassID(0),
    mCPURatio(0),
    mColoName("unknown"),
    mProductSKU("unknown"),
    mProductName("unknown"),
    mHttpUrl(""), // <FS:Ansariel> [UDP Assets]
    mViewerAssetUrl(""),
    mCacheLoaded(false),
    mCacheDirty(false),
    mReleaseNotesRequested(false),
    mCapabilitiesState(CAPABILITIES_STATE_INIT),
    mSimulatorFeaturesReceived(false),
    mBitsReceived(0.f),
    mPacketsReceived(0.f),
    mDead(false),
    mLastVisitedEntry(NULL),
    mInvisibilityCheckHistory(-1),
    mPaused(false),
    mRegionCacheHitCount(0),
    mRegionCacheMissCount(0),
    mInterestListMode(IL_MODE_DEFAULT),
// <FS:Beq> BOM tests for OS
    mMaxBakes(LLGridManager::getInstance()->isInSecondLife()?
        LLAvatarAppearanceDefines::EBakedTextureIndex::BAKED_NUM_INDICES:
        LLAvatarAppearanceDefines::EBakedTextureIndex::BAKED_LEFT_ARM),
    mMaxTEs(LLGridManager::getInstance()->isInSecondLife()?
        LLAvatarAppearanceDefines::ETextureIndex::TEX_NUM_INDICES:
        LLAvatarAppearanceDefines::ETextureIndex::TEX_HEAD_UNIVERSAL_TATTOO),
// </FS:Beq>
    // <FS:CR> Aurora Sim
    mWidth(region_width_meters),
    mWidthScaleFactor(region_width_meters / REGION_WIDTH_METERS), // <FS:Ansariel> FIRE-19563: Scaling for OpenSim VarRegions
    mMinSimHeight(0.f) // <FS:humbletim> FIRE-33613: [OpenSim] [PBR] Camera cannot be located at negative Z
{
    // Moved this up... -> mWidth = region_width_meters;
// </FS:CR>
    mImpl->mOriginGlobal = from_region_handle(handle);
    updateRenderMatrix();

    mImpl->mLandp = new LLSurface('l', NULL);

    // Create the composition layer for the surface
    mImpl->mCompositionp =
        new LLVLComposition(mImpl->mLandp,
                            grids_per_region_edge,
// <FS:CR> Aurora Sim
                            //region_width_meters / grids_per_region_edge);
                            mWidth / grids_per_region_edge);
// </FS:CR> Aurora Sim
    mImpl->mCompositionp->setSurface(mImpl->mLandp);

    // Create the surfaces
    mImpl->mLandp->setRegion(this);
    mImpl->mLandp->create(grids_per_region_edge,
                    grids_per_patch_edge,
                    mImpl->mOriginGlobal,
                    mWidth);

// <FS:CR> Aurora Sim
    //mParcelOverlay = new LLViewerParcelOverlay(this, region_width_meters);
    mParcelOverlay = new LLViewerParcelOverlay(this, mWidth);
    LLViewerParcelMgr::getInstance()->init(mWidth);
// </FS:CR> Aurora Sim

    setOriginGlobal(from_region_handle(handle));
    calculateCenterGlobal();

    // Create the object lists
    initStats();
// <FS:CR> FIRE-11593: Opensim "4096 Bug" Fix by Latif Khalifa
    initPartitions();
}
void LLViewerRegion::initPartitions()
{
// </FS:CR>

    //create object partitions
    //MUST MATCH declaration of eObjectPartitions
    mImpl->mObjectPartition.push_back(new LLHUDPartition(this));        //PARTITION_HUD
    mImpl->mObjectPartition.push_back(new LLTerrainPartition(this));    //PARTITION_TERRAIN
    mImpl->mObjectPartition.push_back(new LLVoidWaterPartition(this));  //PARTITION_VOIDWATER
    mImpl->mObjectPartition.push_back(new LLWaterPartition(this));      //PARTITION_WATER
    mImpl->mObjectPartition.push_back(new LLTreePartition(this));       //PARTITION_TREE
    mImpl->mObjectPartition.push_back(new LLParticlePartition(this));   //PARTITION_PARTICLE
    mImpl->mObjectPartition.push_back(new LLGrassPartition(this));      //PARTITION_GRASS
    mImpl->mObjectPartition.push_back(new LLVolumePartition(this)); //PARTITION_VOLUME
    mImpl->mObjectPartition.push_back(new LLBridgePartition(this)); //PARTITION_BRIDGE
    mImpl->mObjectPartition.push_back(new LLAvatarPartition(this)); //PARTITION_AVATAR
    mImpl->mObjectPartition.push_back(new LLControlAVPartition(this));  //PARTITION_CONTROL_AV
    mImpl->mObjectPartition.push_back(new LLHUDParticlePartition(this));//PARTITION_HUD_PARTICLE
    mImpl->mObjectPartition.push_back(new LLVOCachePartition(this)); //PARTITION_VO_CACHE
    mImpl->mObjectPartition.push_back(NULL);                    //PARTITION_NONE
    mImpl->mVOCachePartition = getVOCachePartition();

    setCapabilitiesReceivedCallback(boost::bind(&LLAvatarRenderInfoAccountant::scanNewRegion, _1));
}

// <FS:CR> FIRE-11593: Opensim "4096 Bug" Fix by Latif Khalifa
void LLViewerRegion::reInitPartitions()
{
    std::for_each(mImpl->mObjectPartition.begin(), mImpl->mObjectPartition.end(), DeletePointer());
    mImpl->mObjectPartition.clear();
    initPartitions();
}
// </FS:CR>

void LLViewerRegion::initStats()
{
    mImpl->mLastNetUpdate.reset();
    mPacketsIn = 0;
    mBitsIn = (U32Bits)0;
    mLastBitsIn = (U32Bits)0;
    mLastPacketsIn = 0;
    mPacketsOut = 0;
    mLastPacketsOut = 0;
    mPacketsLost = 0;
    mLastPacketsLost = 0;
    mPingDelay = (U32Seconds)0;
    mAlive = false;                 // can become false if circuit disconnects
}

static LLTrace::BlockTimerStatHandle FTM_CLEANUP_REGION_OBJECTS("Cleanup Region Objects");
static LLTrace::BlockTimerStatHandle FTM_SAVE_REGION_CACHE("Save Region Cache");

LLViewerRegion::~LLViewerRegion()
{
    LL_PROFILE_ZONE_SCOPED;
    mDead = true;
    mImpl->mActiveSet.clear();
    mImpl->mVisibleEntries.clear();
    mImpl->mVisibleGroups.clear();
    mImpl->mWaitingSet.clear();

    gVLManager.cleanupData(this);
    // Can't do this on destruction, because the neighbor pointers might be invalid.
    // This should be reference counted...
    disconnectAllNeighbors();
    LLViewerPartSim::getInstance()->cleanupRegion(this);

    {
        LL_RECORD_BLOCK_TIME(FTM_CLEANUP_REGION_OBJECTS);
        gObjectList.killObjects(this);
    }

    delete mImpl->mCompositionp;
    delete mParcelOverlay;
    delete mImpl->mLandp;
    delete mImpl->mEventPoll;
#if 0
    LLHTTPSender::clearSender(mImpl->mHost);
#endif
    std::for_each(mImpl->mObjectPartition.begin(), mImpl->mObjectPartition.end(), DeletePointer());

    {
        LL_RECORD_BLOCK_TIME(FTM_SAVE_REGION_CACHE);
        saveObjectCache();
    }

    delete mImpl;
    mImpl = NULL;

// [SL:KB] - Patch: World-MinimapOverlay | Checked: 2012-07-26 (Catznip-3.3)
    for (tex_matrix_t::iterator i = mWorldMapTiles.begin(), iend = mWorldMapTiles.end(); i != iend; ++i)
        (*i)->setBoostLevel(LLViewerTexture::BOOST_NONE);
// [/SL:KB]
}

/*virtual*/
const LLHost&   LLViewerRegion::getHost() const
{
    return mImpl->mHost;
}

LLSurface & LLViewerRegion::getLand() const
{
    return *mImpl->mLandp;
}

const LLUUID& LLViewerRegion::getRegionID() const
{
    return mImpl->mRegionID;
}

void LLViewerRegion::setRegionID(const LLUUID& region_id)
{
    mImpl->mRegionID = region_id;
}

void LLViewerRegion::loadObjectCache()
{
	LL_PROFILE_ZONE_SCOPED_CATEGORY_NETWORK;
    if (mCacheLoaded)
    {
        return;
    }

    // Presume success.  If it fails, we don't want to try again.
    mCacheLoaded = true;

    if(LLVOCache::instanceExists())
    {
        LLVOCache & vocache = LLVOCache::instance();
        // Without this a "corrupted" vocache persists until a cache clear or other rewrite. Mark as dirty hereif read fails to force a rewrite.
        mCacheDirty = !vocache.readFromCache(mHandle, mImpl->mCacheID, mImpl->mCacheMap);
        vocache.readGenericExtrasFromCache(mHandle, mImpl->mCacheID, mImpl->mGLTFOverridesLLSD, mImpl->mCacheMap);

        if (mImpl->mCacheMap.empty())
        {
            mCacheDirty = true;
        }
    }
}


void LLViewerRegion::saveObjectCache()
{
    if (!mCacheLoaded)
    {
        return;
    }

    if (mImpl->mCacheMap.empty())
    {
        return;
    }

    if(LLVOCache::instanceExists())
    {
        const F32 start_time_threshold = 600.0f; //seconds
        bool removal_enabled = sVOCacheCullingEnabled && (mRegionTimer.getElapsedTimeF32() > start_time_threshold); //allow to remove invalid objects from object cache file.

        LLVOCache & instance = LLVOCache::instance();

        instance.writeToCache(mHandle, mImpl->mCacheID, mImpl->mCacheMap, mCacheDirty, removal_enabled);
        instance.writeGenericExtrasToCache(mHandle, mImpl->mCacheID, mImpl->mGLTFOverridesLLSD, mCacheDirty, removal_enabled);
        mCacheDirty = false;
    }

    if (LLAppViewer::instance()->isQuitting())
    {
        mImpl->mCacheMap.clear();
    }
    else
    {
        // Map of LLVOCacheEntry takes time to release, store map for cleanup on idle
        sRegionCacheCleanup.insert(mImpl->mCacheMap.begin(), mImpl->mCacheMap.end());
        mImpl->mCacheMap.clear();
        // TODO - probably need to do the same for overrides cache
    }
}

void LLViewerRegion::sendMessage()
{
    gMessageSystem->sendMessage(mImpl->mHost);
}

void LLViewerRegion::sendReliableMessage()
{
    gMessageSystem->sendReliable(mImpl->mHost);
}

void LLViewerRegion::setWaterHeight(F32 water_level)
{
    mImpl->mLandp->setWaterHeight(water_level);
}

// <FS:CR> Aurora Sim
void LLViewerRegion::rebuildWater()
{
    mImpl->mLandp->rebuildWater();
}
// <FS:CR> Aurora Sim

F32 LLViewerRegion::getWaterHeight() const
{
    return mImpl->mLandp->getWaterHeight();
}

bool LLViewerRegion::isVoiceEnabled() const
{
    return getRegionFlag(REGION_FLAGS_ALLOW_VOICE);
}

void LLViewerRegion::setRegionFlags(U64 flags)
{
    mRegionFlags = flags;
}


void LLViewerRegion::setOriginGlobal(const LLVector3d &origin_global)
{
    mImpl->mOriginGlobal = origin_global;
    updateRenderMatrix();
    mImpl->mLandp->setOriginGlobal(origin_global);
    mWind.setOriginGlobal(origin_global);
    calculateCenterGlobal();
}

void LLViewerRegion::updateRenderMatrix()
{
    mRenderMatrix.setTranslation(getOriginAgent());
}

void LLViewerRegion::setTimeDilation(F32 time_dilation)
{
    mTimeDilation = time_dilation;
}

const LLVector3d & LLViewerRegion::getOriginGlobal() const
{
    return mImpl->mOriginGlobal;
}

LLVector3 LLViewerRegion::getOriginAgent() const
{
    return gAgent.getPosAgentFromGlobal(mImpl->mOriginGlobal);
}

const LLVector3d & LLViewerRegion::getCenterGlobal() const
{
    return mImpl->mCenterGlobal;
}

LLVector3 LLViewerRegion::getCenterAgent() const
{
    return gAgent.getPosAgentFromGlobal(mImpl->mCenterGlobal);
}

void LLViewerRegion::setOwner(const LLUUID& owner_id)
{
    mImpl->mOwnerID = owner_id;
}

const LLUUID& LLViewerRegion::getOwner() const
{
    return mImpl->mOwnerID;
}

void LLViewerRegion::setRegionNameAndZone   (const std::string& name_zone)
{
    std::string::size_type pipe_pos = name_zone.find('|');
    auto length   = name_zone.size();
    if (pipe_pos != std::string::npos)
    {
        mName   = name_zone.substr(0, pipe_pos);
        mZoning = name_zone.substr(pipe_pos+1, length-(pipe_pos+1));
    }
    else
    {
        mName   = name_zone;
        mZoning = "";
    }

    LLStringUtil::stripNonprintable(mName);
    LLStringUtil::stripNonprintable(mZoning);
}

bool LLViewerRegion::canManageEstate() const
{
    return gAgent.isGodlike()
        || isEstateManager()
        || gAgent.getID() == getOwner();
}

const std::string LLViewerRegion::getSimAccessString() const
{
    return accessToString(mSimAccess);
}

std::string LLViewerRegion::getLocalizedSimProductName() const
{
    std::string localized_spn;
    return LLTrans::findString(localized_spn, mProductName) ? localized_spn : mProductName;
}

// static
std::string LLViewerRegion::regionFlagsToString(U64 flags)
{
    std::string result;

    if (flags & REGION_FLAGS_SANDBOX)
    {
        result += "Sandbox";
    }

    if (flags & REGION_FLAGS_ALLOW_DAMAGE)
    {
        result += " Not Safe";
    }

    return result;
}

// static
std::string LLViewerRegion::accessToString(U8 sim_access)
{
    // <FS:ND> Prevent querying LLTrans each frame
    static std::vector< std::string > vcAccess;
    if( vcAccess.empty() )
    {
        vcAccess.push_back( LLTrans::getString("SIM_ACCESS_PG") );
        vcAccess.push_back( LLTrans::getString("SIM_ACCESS_MATURE") );
        vcAccess.push_back( LLTrans::getString("SIM_ACCESS_ADULT") );
        vcAccess.push_back( LLTrans::getString("SIM_ACCESS_DOWN") );
        vcAccess.push_back( LLTrans::getString("SIM_ACCESS_MIN") );
    }
    // </FS:ND>

    switch(sim_access)
    {
    case SIM_ACCESS_PG:
        // <FS:ND> Prevent querying LLTrans each frame
        // return LLTrans::getString("SIM_ACCESS_PG");
        return vcAccess[0];
        // </FS:ND>

    case SIM_ACCESS_MATURE:
        // <FS:ND> Prevent querying LLTrans each frame
        // return LLTrans::getString("SIM_ACCESS_MATURE");
        return vcAccess[1];
        // </FS:ND>

    case SIM_ACCESS_ADULT:
        // <FS:ND> Prevent querying LLTrans each frame
        // return LLTrans::getString("SIM_ACCESS_ADULT");
        return vcAccess[2];
        // </FS:ND>

    case SIM_ACCESS_DOWN:
        // <FS:ND> Prevent querying LLTrans each frame
        // return LLTrans::getString("SIM_ACCESS_DOWN");
        return vcAccess[3];
        // </FS:ND>

    case SIM_ACCESS_MIN:
    default:
        // <FS:ND> Prevent querying LLTrans each frame
        // return LLTrans::getString("SIM_ACCESS_MIN");
        return vcAccess[4];
        // </FS:ND>
    }
}

// static
std::string LLViewerRegion::getAccessIcon(U8 sim_access)
{
    switch(sim_access)
    {
    case SIM_ACCESS_MATURE:
        return "Parcel_M_Dark";

    case SIM_ACCESS_ADULT:
        return "Parcel_R_Light";

    case SIM_ACCESS_PG:
        return "Parcel_PG_Light";

    case SIM_ACCESS_MIN:
    default:
        return "";
    }
}

// static
std::string LLViewerRegion::accessToShortString(U8 sim_access)
{
    switch(sim_access)      /* Flawfinder: ignore */
    {
    case SIM_ACCESS_PG:
        return "PG";

    case SIM_ACCESS_MATURE:
        return "M";

    case SIM_ACCESS_ADULT:
        return "A";

    case SIM_ACCESS_MIN:
    default:
        return "U";
    }
}

// static
U8 LLViewerRegion::shortStringToAccess(const std::string &sim_access)
{
    U8 accessValue;

    if (LLStringUtil::compareStrings(sim_access, "PG") == 0)
    {
        accessValue = SIM_ACCESS_PG;
    }
    else if (LLStringUtil::compareStrings(sim_access, "M") == 0)
    {
        accessValue = SIM_ACCESS_MATURE;
    }
    else if (LLStringUtil::compareStrings(sim_access, "A") == 0)
    {
        accessValue = SIM_ACCESS_ADULT;
    }
    else
    {
        accessValue = SIM_ACCESS_MIN;
    }

    return accessValue;
}

// static
void LLViewerRegion::processRegionInfo(LLMessageSystem* msg, void**)
{
    // send it to 'observers'
    // *TODO: switch the floaters to using LLRegionInfoModel
    LL_INFOS() << "Processing region info" << LL_ENDL;
    LLRegionInfoModel::instance().update(msg);
    LLFloaterGodTools::processRegionInfo(msg);
    LLFloaterRegionInfo::processRegionInfo(msg);
}

void LLViewerRegion::setCacheID(const LLUUID& id)
{
    mImpl->mCacheID = id;
}

void LLViewerRegion::renderPropertyLines()
{
    if (mParcelOverlay)
    {
        mParcelOverlay->renderPropertyLines();
    }
}

void LLViewerRegion::renderPropertyLinesOnMinimap(F32 scale_pixels_per_meter, const F32 *parcel_outline_color)
{
    if (mParcelOverlay)
    {
        mParcelOverlay->renderPropertyLinesOnMinimap(scale_pixels_per_meter, parcel_outline_color);
    }
}


// This gets called when the height field changes.
void LLViewerRegion::dirtyHeights()
{
    // Property lines need to be reconstructed when the land changes.
    if (mParcelOverlay)
    {
        mParcelOverlay->setDirty();
    }
}

void LLViewerRegion::dirtyAllPatches()
{
    getLand().dirtyAllPatches();
}

//physically delete the cache entry
void LLViewerRegion::killCacheEntry(LLVOCacheEntry* entry, bool for_rendering)
{
    if(!entry || !entry->isValid())
    {
        return;
    }

    if(for_rendering && !entry->isState(LLVOCacheEntry::ACTIVE))
    {
        addNewObject(entry); //force to add to rendering pipeline
    }

    //remove from active list and waiting list
    if(entry->isState(LLVOCacheEntry::ACTIVE))
    {
        mImpl->mActiveSet.erase(entry);
    }
    else
    {
        if(entry->isState(LLVOCacheEntry::WAITING))
        {
            mImpl->mWaitingSet.erase(entry);
        }

        //remove from mVOCachePartition
        removeFromVOCacheTree(entry);
    }

    //remove from the forced visible list
    mImpl->mVisibleEntries.erase(entry);

    //disconnect from parent if it is a child
    if(entry->getParentID() > 0)
    {
        LLVOCacheEntry* parent = getCacheEntry(entry->getParentID());
        if(parent)
        {
            parent->removeChild(entry);
        }
    }
    else if(entry->getNumOfChildren() > 0)//remove children from cache if has any
    {
        LLVOCacheEntry* child = entry->getChild();
        while(child != NULL)
        {
            killCacheEntry(child, for_rendering);
            child = entry->getChild();
        }
    }
    // Kill the assocaited overrides
    mImpl->mGLTFOverridesLLSD.erase(entry->getLocalID());
    //will remove it from the object cache, real deletion
    entry->setState(LLVOCacheEntry::INACTIVE);
    entry->removeOctreeEntry();
<<<<<<< HEAD
    entry->setValid(false);
    // <FS:Beq/> Fix the missing kill on overrides
    // // TODO kill extras/material overrides cache too
=======
    entry->setValid(FALSE);
>>>>>>> 6fba1530

}

//physically delete the cache entry
void LLViewerRegion::killCacheEntry(U32 local_id)
{
    killCacheEntry(getCacheEntry(local_id));
}

U32 LLViewerRegion::getNumOfActiveCachedObjects() const
{
    return static_cast<U32>(mImpl->mActiveSet.size());
}

void LLViewerRegion::addActiveCacheEntry(LLVOCacheEntry* entry)
{
    if(!entry || mDead)
    {
        return;
    }
    if(entry->isState(LLVOCacheEntry::ACTIVE))
    {
        return; //already inserted.
    }

    if(entry->isState(LLVOCacheEntry::WAITING))
    {
        mImpl->mWaitingSet.erase(entry);
    }

    entry->setState(LLVOCacheEntry::ACTIVE);
    entry->setVisible();

    llassert(entry->getEntry()->hasDrawable());
    mImpl->mActiveSet.insert(entry);
}

void LLViewerRegion::removeActiveCacheEntry(LLVOCacheEntry* entry, LLDrawable* drawablep)
{
    if(mDead || !entry || !entry->isValid())
    {
        return;
    }
    if(!entry->isState(LLVOCacheEntry::ACTIVE))
    {
        return; //not an active entry.
    }

    //shift to the local regional space from agent space
    if(drawablep != NULL && drawablep->getVObj().notNull())
    {
        const LLVector3& pos = drawablep->getVObj()->getPositionRegion();
        LLVector4a shift;
        shift.load3(pos.mV);
        shift.sub(entry->getPositionGroup());
        entry->shift(shift);
    }

    if(entry->getParentID() > 0) //is a child
    {
        LLVOCacheEntry* parent = getCacheEntry(entry->getParentID());
        if(parent)
        {
            parent->addChild(entry);
        }
        else //parent not in cache.
        {
            //this happens only when parent is not cacheable.
            mOrphanMap[entry->getParentID()].push_back(entry->getLocalID());
        }
    }
    else //insert to vo cache tree.
    {
        entry->updateParentBoundingInfo();
        entry->saveBoundingSphere();
        addToVOCacheTree(entry);
    }

    mImpl->mVisibleEntries.erase(entry);
    mImpl->mActiveSet.erase(entry);
    mImpl->mWaitingSet.erase(entry);
    entry->setState(LLVOCacheEntry::INACTIVE);
}

bool LLViewerRegion::addVisibleGroup(LLViewerOctreeGroup* group)
{
    if(mDead || group->isEmpty())
    {
        return false;
    }

    mImpl->mVisibleGroups.insert(group);

    return true;
}

U32 LLViewerRegion::getNumOfVisibleGroups() const
{
    return mImpl ? static_cast<U32>(mImpl->mVisibleGroups.size()) : 0;
}

void LLViewerRegion::updateReflectionProbes()
{
    LL_PROFILE_ZONE_SCOPED_CATEGORY_DISPLAY;
    const F32 probe_spacing = 32.f;
    const F32 probe_radius = sqrtf((probe_spacing * 0.5f) * (probe_spacing * 0.5f) * 3.f);
    const F32 hover_height = 2.f;

    F32 start = probe_spacing * 0.5f;

    U32 grid_width = REGION_WIDTH_METERS / probe_spacing;

    mReflectionMaps.resize(grid_width * grid_width);

    F32 water_height = getWaterHeight();
    LLVector3 origin = getOriginAgent();

    for (U32 i = 0; i < grid_width; ++i)
    {
        F32 x = i * probe_spacing + start;
        for (U32 j = 0; j < grid_width; ++j)
        {
            F32 y = j * probe_spacing + start;

            U32 idx = i * grid_width + j;

            if (mReflectionMaps[idx].isNull())
            {
                mReflectionMaps[idx] = gPipeline.mReflectionMapManager.addProbe();
            }

            LLVector3 probe_origin = LLVector3(x, y, llmax(water_height, mImpl->mLandp->resolveHeightRegion(x, y)));
            probe_origin.mV[2] += hover_height;
            probe_origin += origin;

            mReflectionMaps[idx]->mOrigin.load3(probe_origin.mV);
            mReflectionMaps[idx]->mRadius = probe_radius;
        }
    }
}

void LLViewerRegion::addToVOCacheTree(LLVOCacheEntry* entry)
{
    if(!sVOCacheCullingEnabled)
    {
        return;
    }

    if(mDead || !entry || !entry->getEntry() || !entry->isValid())
    {
        return;
    }
    if(entry->getParentID() > 0)
    {
        return; //no child prim in cache octree.
    }

    if(entry->hasState(LLVOCacheEntry::IN_VO_TREE))
    {
        return; //already in the tree.
    }

    llassert_always(!entry->getGroup()); //not in octree.
    llassert(!entry->getEntry()->hasDrawable()); //not have drawables

    if(mImpl->mVOCachePartition->addEntry(entry->getEntry()))
    {
        entry->setState(LLVOCacheEntry::IN_VO_TREE);
    }
}

void LLViewerRegion::removeFromVOCacheTree(LLVOCacheEntry* entry)
{
    if(mDead || !entry || !entry->getEntry())
    {
        return;
    }

    if(!entry->hasState(LLVOCacheEntry::IN_VO_TREE))
    {
        return; //not in the tree.
    }
    entry->clearState(LLVOCacheEntry::IN_VO_TREE);

    mImpl->mVOCachePartition->removeEntry(entry->getEntry());
}

//add child objects as visible entries
void LLViewerRegion::addVisibleChildCacheEntry(LLVOCacheEntry* parent, LLVOCacheEntry* child)
{
    if(mDead)
    {
        return;
    }

    if(parent && (!parent->isValid() || !parent->isState(LLVOCacheEntry::ACTIVE)))
    {
        return; //parent must be valid and in rendering pipeline
    }

    if(child && (!child->getEntry() || !child->isValid() || !child->isState(LLVOCacheEntry::INACTIVE)))
    {
        return; //child must be valid and not in the rendering pipeline
    }

    if(child)
    {
        child->setState(LLVOCacheEntry::IN_QUEUE);
        mImpl->mVisibleEntries.insert(child);
    }
    else if(parent && parent->getNumOfChildren() > 0) //add all children
    {
        child = parent->getChild();
        while(child != NULL)
        {
            addVisibleChildCacheEntry(NULL, child);
            child = parent->getChild();
        }
    }
}

void LLViewerRegion::updateVisibleEntries(F32 max_time)
{
    if(mDead)
    {
        return;
    }

    if(mImpl->mVisibleGroups.empty() && mImpl->mVisibleEntries.empty())
    {
        return;
    }

    if(!sNewObjectCreationThrottle)
    {
        return;
    }

    const F32 LARGE_SCENE_CONTRIBUTION = 1000.f; //a large number to force to load the object.
    const LLVector3 camera_origin = LLViewerCamera::getInstance()->getOrigin();
    const U32 cur_frame = LLViewerOctreeEntryData::getCurrentFrame();
    bool needs_update = ((cur_frame - mImpl->mLastCameraUpdate) > 5) && ((camera_origin - mImpl->mLastCameraOrigin).lengthSquared() > 10.f);
    U32 last_update = mImpl->mLastCameraUpdate;
    LLVector4a local_origin;
    local_origin.load3((camera_origin - getOriginAgent()).mV);

    //process visible entries
    for(LLVOCacheEntry::vocache_entry_set_t::iterator iter = mImpl->mVisibleEntries.begin(); iter != mImpl->mVisibleEntries.end();)
    {
        LLVOCacheEntry* vo_entry = *iter;

        if(vo_entry->isValid() && vo_entry->getState() < LLVOCacheEntry::WAITING)
        {
            //set a large number to force to load this object.
            vo_entry->setSceneContribution(LARGE_SCENE_CONTRIBUTION);

            mImpl->mWaitingList.insert(vo_entry);
            ++iter;
        }
        else
        {
            LLVOCacheEntry::vocache_entry_set_t::iterator next_iter = iter;
            ++next_iter;
            mImpl->mVisibleEntries.erase(iter);
            iter = next_iter;
        }
    }

    //
    //process visible groups
    //
    //object projected area threshold
    F32 projection_threshold = LLVOCacheEntry::getSquaredPixelThreshold(mImpl->mVOCachePartition->isFrontCull());
    F32 dist_threshold = mImpl->mVOCachePartition->isFrontCull() ? gAgentCamera.mDrawDistance : LLVOCacheEntry::sRearFarRadius;

    std::set< LLPointer<LLViewerOctreeGroup> >::iterator group_iter = mImpl->mVisibleGroups.begin();
    for(; group_iter != mImpl->mVisibleGroups.end(); ++group_iter)
    {
        LLPointer<LLViewerOctreeGroup> group = *group_iter;
        if(group->getNumRefs() < 3 || //group to be deleted
            !group->getOctreeNode() || group->isEmpty()) //group empty
        {
            continue;
        }

        for (LLViewerOctreeGroup::element_iter i = group->getDataBegin(); i != group->getDataEnd(); ++i)
        {
            if((*i)->hasVOCacheEntry())
            {
                LLVOCacheEntry* vo_entry = (LLVOCacheEntry*)(*i)->getVOCacheEntry();

                if(vo_entry->getParentID() > 0) //is a child
                {
                    //child visibility depends on its parent.
                    continue;
                }
                if(!vo_entry->isValid())
                {
                    continue; //skip invalid entry.
                }

                vo_entry->calcSceneContribution(local_origin, needs_update, last_update, dist_threshold);
                if(vo_entry->getSceneContribution() > projection_threshold)
                {
                    mImpl->mWaitingList.insert(vo_entry);
                }
            }
        }
    }

    if(needs_update)
    {
        mImpl->mLastCameraOrigin = camera_origin;
        mImpl->mLastCameraUpdate = cur_frame;
    }

    return;
}

void LLViewerRegion::createVisibleObjects(F32 max_time)
{
    if(mDead)
    {
        return;
    }
    if(mImpl->mWaitingList.empty())
    {
        mImpl->mVOCachePartition->setCullHistory(false);
        return;
    }

    S32 throttle = sNewObjectCreationThrottle;
    bool has_new_obj = false;
    LLTimer update_timer;
    for(LLVOCacheEntry::vocache_entry_priority_list_t::iterator iter = mImpl->mWaitingList.begin();
        iter != mImpl->mWaitingList.end(); ++iter)
    {
        LLVOCacheEntry* vo_entry = *iter;

        if(vo_entry->getState() < LLVOCacheEntry::WAITING)
        {
            addNewObject(vo_entry);
            has_new_obj = true;
            if(throttle > 0 && !(--throttle) && update_timer.getElapsedTimeF32() > max_time)
            {
                break;
            }
        }
    }

    mImpl->mVOCachePartition->setCullHistory(has_new_obj);

    return;
}

void LLViewerRegion::clearCachedVisibleObjects()
{
    mImpl->mWaitingList.clear();
    mImpl->mVisibleGroups.clear();

    //reset all occluders
    mImpl->mVOCachePartition->resetOccluders();
    mPaused = true;

    //clean visible entries
    for(LLVOCacheEntry::vocache_entry_set_t::iterator iter = mImpl->mVisibleEntries.begin(); iter != mImpl->mVisibleEntries.end();)
    {
        LLVOCacheEntry* entry = *iter;
        LLVOCacheEntry* parent = getCacheEntry(entry->getParentID());

        if(!entry->getParentID() || parent) //no child or parent is cache-able
        {
            if(parent) //has a cache-able parent
            {
                parent->addChild(entry);
            }

            LLVOCacheEntry::vocache_entry_set_t::iterator next_iter = iter;
            ++next_iter;
            mImpl->mVisibleEntries.erase(iter);
            iter = next_iter;
        }
        else //parent is not cache-able, leave it.
        {
            ++iter;
        }
    }

    //remove all visible entries.
    mLastVisitedEntry = NULL;
    std::vector<LLDrawable*> delete_list;
    for(LLVOCacheEntry::vocache_entry_set_t::iterator iter = mImpl->mActiveSet.begin();
        iter != mImpl->mActiveSet.end(); ++iter)
    {
        LLVOCacheEntry* vo_entry = *iter;
        if (!vo_entry || !vo_entry->getEntry())
        {
            continue;
        }
        LLDrawable* drawablep = (LLDrawable*)vo_entry->getEntry()->getDrawable();

        if(drawablep && !drawablep->getParent())
        {
            delete_list.push_back(drawablep);
        }
    }

    if(!delete_list.empty())
    {
        for(S32 i = 0; i < delete_list.size(); i++)
        {
            gObjectList.killObject(delete_list[i]->getVObj());
        }
        delete_list.clear();
    }

    return;
}

//perform some necessary but very light updates.
//to replace the function idleUpdate(...) in case there is no enough time.
void LLViewerRegion::lightIdleUpdate()
{
    if(!sVOCacheCullingEnabled)
    {
        return;
    }
    if(mImpl->mCacheMap.empty())
    {
        return;
    }

    //reset all occluders
    mImpl->mVOCachePartition->resetOccluders();
}

void LLViewerRegion::idleUpdate(F32 max_update_time)
{
    LL_PROFILE_ZONE_SCOPED;
    LLTimer update_timer;
    F32 max_time;

    mLastUpdate = LLViewerOctreeEntryData::getCurrentFrame();

    static LLCachedControl<bool> pbr_terrain_enabled(gSavedSettings, "RenderTerrainPBREnabled", false);
    static LLCachedControl<bool> pbr_terrain_experimental_normals(gSavedSettings, "RenderTerrainPBRNormalsEnabled", false);
    bool pbr_material = mImpl->mCompositionp && (mImpl->mCompositionp->getMaterialType() == LLTerrainMaterials::Type::PBR);
    bool pbr_land = pbr_material && pbr_terrain_enabled && pbr_terrain_experimental_normals;

    if (!pbr_land)
    {
        mImpl->mLandp->idleUpdate</*PBR=*/false>(max_update_time);
    }
    else
    {
        mImpl->mLandp->idleUpdate</*PBR=*/true>(max_update_time);
    }

    if (mParcelOverlay)
    {
        // Hopefully not a significant time sink...
        mParcelOverlay->idleUpdate();
    }

    if(!sVOCacheCullingEnabled)
    {
        return;
    }
    if(mImpl->mCacheMap.empty())
    {
        return;
    }
    if(mPaused)
    {
        mPaused = false; //unpause.
    }

    LLViewerCamera::eCameraID old_camera_id = LLViewerCamera::sCurCameraID;
    LLViewerCamera::sCurCameraID = LLViewerCamera::CAMERA_WORLD;

    //reset all occluders
    mImpl->mVOCachePartition->resetOccluders();

    max_time = max_update_time - update_timer.getElapsedTimeF32();

    //kill invisible objects
    killInvisibleObjects(max_time * 0.4f);
    max_time = max_update_time - update_timer.getElapsedTimeF32();

    updateVisibleEntries(max_time);
    max_time = max_update_time - update_timer.getElapsedTimeF32();

    createVisibleObjects(max_time);

    mImpl->mWaitingList.clear();
    mImpl->mVisibleGroups.clear();

    LLViewerCamera::sCurCameraID = old_camera_id;
    return;
}

// static
void LLViewerRegion::idleCleanup(F32 max_update_time)
{
    LLTimer update_timer;
    while (!sRegionCacheCleanup.empty() && (max_update_time - update_timer.getElapsedTimeF32() > 0))
    {
        sRegionCacheCleanup.erase(sRegionCacheCleanup.begin());
    }
}

//update the throttling number for new object creation
void LLViewerRegion::calcNewObjectCreationThrottle()
{
    static LLCachedControl<S32> new_object_creation_throttle(gSavedSettings,"NewObjectCreationThrottle");
    static LLCachedControl<F32> throttle_delay_time(gSavedSettings,"NewObjectCreationThrottleDelayTime");
    static LLFrameTimer timer;

    //
    //sNewObjectCreationThrottle =
    //-2: throttle is disabled because either the screen is showing progress view, or immediate after the screen is not black
    //-1: throttle is disabled by the debug setting
    //0:  no new object creation is allowed
    //>0: valid throttling number
    //

    if(gViewerWindow->getProgressView()->getVisible() && throttle_delay_time > 0.f)
    {
        sNewObjectCreationThrottle = -2; //cancel the throttling
        timer.reset();
    }
    else if(sNewObjectCreationThrottle < -1) //just recoved from the login/teleport screen
    {
        if(timer.getElapsedTimeF32() > throttle_delay_time) //wait for throttle_delay_time to reset the throttle
        {
            sNewObjectCreationThrottle = new_object_creation_throttle; //reset
            if(sNewObjectCreationThrottle < -1)
            {
                sNewObjectCreationThrottle = -1;
            }
        }
    }

    //update some LLVOCacheEntry debug setting factors.
    LLVOCacheEntry::updateDebugSettings();
}

bool LLViewerRegion::isViewerCameraStatic()
{
    return sLastCameraUpdated < LLViewerOctreeEntryData::getCurrentFrame();
}

void LLViewerRegion::killInvisibleObjects(F32 max_time)
{
#if 1 // TODO: kill this.  This is ill-conceived, objects that aren't in the camera frustum should not be deleted from memory.
        // because of this, every time you turn around the simulator sends a swarm of full object update messages from cache
    // probe misses and objects have to be reloaded from scratch.  From some reason, disabling this causes holes to
    // appear in the scene when flying back and forth between regions
    if(gAgent.getFSAreaSearchActive()){ return; } // <FS:Beq/> FIRE-32668 Area Search improvements (again)
    if(!sVOCacheCullingEnabled)
    {
        return;
    }
    if(mImpl->mActiveSet.empty())
    {
        return;
    }
    if(sNewObjectCreationThrottle < 0)
    {
        return;
    }

    LLTimer update_timer;
    LLVector4a camera_origin;
    camera_origin.load3(LLViewerCamera::getInstance()->getOrigin().mV);
    LLVector4a local_origin;
    local_origin.load3((LLViewerCamera::getInstance()->getOrigin() - getOriginAgent()).mV);
    F32 back_threshold = LLVOCacheEntry::sRearFarRadius;

    size_t max_update = 64;
    if(!mInvisibilityCheckHistory && isViewerCameraStatic())
    {
        //history is clean, reduce number of checking
        max_update /= 2;
    }

    std::vector<LLDrawable*> delete_list;
    auto update_counter = llmin(max_update, mImpl->mActiveSet.size());
    LLVOCacheEntry::vocache_entry_set_t::iterator iter = mImpl->mActiveSet.upper_bound(mLastVisitedEntry);

    for(; update_counter > 0; --update_counter, ++iter)
    {
        if(iter == mImpl->mActiveSet.end())
        {
            iter = mImpl->mActiveSet.begin();
        }
        if((*iter)->getParentID() > 0)
        {
            continue; //skip child objects, they are removed with their parent.
        }

        LLVOCacheEntry* vo_entry = *iter;
        if(!vo_entry->isAnyVisible(camera_origin, local_origin, back_threshold) && vo_entry->mLastCameraUpdated < sLastCameraUpdated)
        {
            killObject(vo_entry, delete_list);
        }

        if(max_time < update_timer.getElapsedTimeF32()) //time out
        {
            break;
        }
    }

    if(iter == mImpl->mActiveSet.end())
    {
        mLastVisitedEntry = NULL;
    }
    else
    {
        mLastVisitedEntry = *iter;
    }

    mInvisibilityCheckHistory <<= 1;
    if(!delete_list.empty())
    {
        mInvisibilityCheckHistory |= 1;
        for (auto drawable : delete_list)
        {
            gObjectList.killObject(drawable->getVObj());
        }
        delete_list.clear();
    }

    return;
#endif
}

void LLViewerRegion::killObject(LLVOCacheEntry* entry, std::vector<LLDrawable*>& delete_list)
{
    //kill the object.
    LLDrawable* drawablep = (LLDrawable*)entry->getEntry()->getDrawable();
    llassert(drawablep);
    llassert(drawablep->getRegion() == this);

    if(drawablep && !drawablep->getParent())
    {
        LLViewerObject* v_obj = drawablep->getVObj();
        if (v_obj->isSelected()
            || (v_obj->flagAnimSource() && isAgentAvatarValid() && gAgentAvatarp->hasMotionFromSource(v_obj->getID())))
        {
            // do not remove objects user is interacting with
            ((LLViewerOctreeEntryData*)drawablep)->setVisible();
            return;
        }
        LLViewerObject::const_child_list_t& child_list = v_obj->getChildren();
        for (LLViewerObject::child_list_t::const_iterator iter = child_list.begin();
            iter != child_list.end(); iter++)
        {
            LLViewerObject* child = *iter;
            if(child->mDrawable)
            {
                if( !child->mDrawable->getEntry()
                    || !child->mDrawable->getEntry()->hasVOCacheEntry()
                    || child->isSelected()
                    || (child->flagAnimSource() && isAgentAvatarValid() && gAgentAvatarp->hasMotionFromSource(child->getID())))
                {
                    //do not remove parent if any of its children non-cacheable, animating or selected
                    //especially for the case that an avatar sits on a cache-able object
                    ((LLViewerOctreeEntryData*)drawablep)->setVisible();
                    return;
                }

                LLOcclusionCullingGroup* group = (LLOcclusionCullingGroup*)child->mDrawable->getGroup();
                if(group && group->isAnyRecentlyVisible())
                {
                    //set the parent visible if any of its children visible.
                    ((LLViewerOctreeEntryData*)drawablep)->setVisible();
                    return;
                }
            }
        }
        delete_list.push_back(drawablep);
    }
}

LLViewerObject* LLViewerRegion::addNewObject(LLVOCacheEntry* entry)
{
    if(!entry || !entry->getEntry())
    {
        if(entry)
        {
            mImpl->mVisibleEntries.erase(entry);
            entry->setState(LLVOCacheEntry::INACTIVE);
        }
        return NULL;
    }

    LLViewerObject* obj = NULL;
    if(!entry->getEntry()->hasDrawable()) //not added to the rendering pipeline yet
    {
        //add the object
        obj = gObjectList.processObjectUpdateFromCache(entry, this);
        if(obj)
        {
            if(!entry->isState(LLVOCacheEntry::ACTIVE))
            {
                mImpl->mWaitingSet.insert(entry);
                entry->setState(LLVOCacheEntry::WAITING);
            }
        }
    }
    else
    {
        LLViewerRegion* old_regionp = ((LLDrawable*)entry->getEntry()->getDrawable())->getRegion();
        if(old_regionp != this)
        {
            //this object exists in two regions at the same time;
            //this case can be safely ignored here because
            //server should soon send update message to remove one region for this object.

            LL_WARNS() << "Entry: " << entry->getLocalID() << " exists in two regions at the same time." << LL_ENDL;
            return NULL;
        }

        LL_WARNS() << "Entry: " << entry->getLocalID() << " in rendering pipeline but not set to be active." << LL_ENDL;

        //should not hit here any more, but does not hurt either, just put it back to active list
        addActiveCacheEntry(entry);
    }

    return obj;
}

//update object cache if the object receives a full-update or terse update
//update_type == EObjectUpdateType::OUT_TERSE_IMPROVED or EObjectUpdateType::OUT_FULL
LLViewerObject* LLViewerRegion::updateCacheEntry(U32 local_id, LLViewerObject* objectp)
{
    LLVOCacheEntry* entry = getCacheEntry(local_id);
    if (!entry)
    {
        return objectp; //not in the cache, do nothing.
    }
    if(!objectp) //object not created
    {
        //create a new object from cache.
        objectp = addNewObject(entry);
    }

    //remove from cache.
    killCacheEntry(entry, true);

    return objectp;
}

// As above, but forcibly do the update.
void LLViewerRegion::forceUpdate()
{
    constexpr F32 max_update_time = 0.f;

    static LLCachedControl<bool> pbr_terrain_enabled(gSavedSettings, "RenderTerrainPBREnabled", false);
    static LLCachedControl<bool> pbr_terrain_experimental_normals(gSavedSettings, "RenderTerrainPBRNormalsEnabled", false);
    bool pbr_material = mImpl->mCompositionp && (mImpl->mCompositionp->getMaterialType() == LLTerrainMaterials::Type::PBR);
    bool pbr_land = pbr_material && pbr_terrain_enabled && pbr_terrain_experimental_normals;

    if (!pbr_land)
    {
        mImpl->mLandp->idleUpdate</*PBR=*/false>(max_update_time);
    }
    else
    {
        mImpl->mLandp->idleUpdate</*PBR=*/true>(max_update_time);
    }

    if (mParcelOverlay)
    {
        mParcelOverlay->idleUpdate(true);
    }
}

void LLViewerRegion::connectNeighbor(LLViewerRegion *neighborp, U32 direction)
{
    mImpl->mLandp->connectNeighbor(neighborp->mImpl->mLandp, direction);
}


void LLViewerRegion::disconnectAllNeighbors()
{
    mImpl->mLandp->disconnectAllNeighbors();
}

LLVLComposition * LLViewerRegion::getComposition() const
{
    return mImpl->mCompositionp;
}

F32 LLViewerRegion::getCompositionXY(const S32 x, const S32 y) const
{
// <FS:CR> Aurora Sim
    //if (x >= 256)
    if (x >= mWidth)
// </FS:CR> Aurora Sim
    {
// <FS:CR> Aurora Sim
        //if (y >= 256)
        if (y >= mWidth)
// </FS:CR> Aurora Sim
        {
// <FS:CR> Aurora Sim
            //LLVector3d center = getCenterGlobal() + LLVector3d(256.f, 256.f, 0.f);
            LLVector3d center = getCenterGlobal() + LLVector3d(mWidth, mWidth, 0.f);
// </FS:CR> Aurora Sim
            LLViewerRegion *regionp = LLWorld::getInstance()->getRegionFromPosGlobal(center);
            if (regionp)
            {
                // OK, we need to do some hackery here - different simulators no longer use
                // the same composition values, necessarily.
                // If we're attempting to blend, then we want to make the fractional part of
                // this region match the fractional of the adjacent.  For now, just minimize
                // the delta.
// <FS:CR> Aurora Sim
                //F32 our_comp = getComposition()->getValueScaled(255, 255);
                //F32 adj_comp = regionp->getComposition()->getValueScaled(x - 256.f, y - 256.f);
                F32 our_comp = getComposition()->getValueScaled(mWidth-1.f, mWidth-1.f);
                F32 adj_comp = regionp->getComposition()->getValueScaled(x - regionp->getWidth(), y - regionp->getWidth());
// </FS:CR> Aurora Sim
                while (llabs(our_comp - adj_comp) >= 1.f)
                {
                    if (our_comp > adj_comp)
                    {
                        adj_comp += 1.f;
                    }
                    else
                    {
                        adj_comp -= 1.f;
                    }
                }
                return adj_comp;
            }
        }
        else
        {
// <FS:CR> Aurora Sim
            //LLVector3d center = getCenterGlobal() + LLVector3d(256.f, 0, 0.f);
            LLVector3d center = getCenterGlobal() + LLVector3d(mWidth, 0.f, 0.f);
// </FS:CR> Aurora Sim
            LLViewerRegion *regionp = LLWorld::getInstance()->getRegionFromPosGlobal(center);
            if (regionp)
            {
                // OK, we need to do some hackery here - different simulators no longer use
                // the same composition values, necessarily.
                // If we're attempting to blend, then we want to make the fractional part of
                // this region match the fractional of the adjacent.  For now, just minimize
                // the delta.
// <FS:CR> Aurora Sim
                //F32 our_comp = getComposition()->getValueScaled(255.f, (F32)y);
                //F32 adj_comp = regionp->getComposition()->getValueScaled(x - 256.f, (F32)y);
                F32 our_comp = getComposition()->getValueScaled(mWidth-1.f, (F32)y);
                F32 adj_comp = regionp->getComposition()->getValueScaled(x - regionp->getWidth(), (F32)y);
// </FS:CR> Aurora Sim
                while (llabs(our_comp - adj_comp) >= 1.f)
                {
                    if (our_comp > adj_comp)
                    {
                        adj_comp += 1.f;
                    }
                    else
                    {
                        adj_comp -= 1.f;
                    }
                }
                return adj_comp;
            }
        }
    }
// <FS:CR> Aurora Sim
    //else if (y >= 256)
    else if (y >= mWidth)
// </FS:CR> Aurora Sim
    {
// <FS:CR> Aurora Sim
        //LLVector3d center = getCenterGlobal() + LLVector3d(0.f, 256.f, 0.f);
        LLVector3d center = getCenterGlobal() + LLVector3d(0.f, mWidth, 0.f);
// </FS:CR> Aurora Sim
        LLViewerRegion *regionp = LLWorld::getInstance()->getRegionFromPosGlobal(center);
        if (regionp)
        {
            // OK, we need to do some hackery here - different simulators no longer use
            // the same composition values, necessarily.
            // If we're attempting to blend, then we want to make the fractional part of
            // this region match the fractional of the adjacent.  For now, just minimize
            // the delta.
// <FS:CR> Aurora Sim
            //F32 our_comp = getComposition()->getValueScaled((F32)x, 255.f);
            //F32 adj_comp = regionp->getComposition()->getValueScaled((F32)x, y - 256.f);
            F32 our_comp = getComposition()->getValueScaled((F32)x, mWidth-1.f);
            F32 adj_comp = regionp->getComposition()->getValueScaled((F32)x, y - regionp->getWidth());
// <FS:CR> Aurora Sim
            while (llabs(our_comp - adj_comp) >= 1.f)
            {
                if (our_comp > adj_comp)
                {
                    adj_comp += 1.f;
                }
                else
                {
                    adj_comp -= 1.f;
                }
            }
            return adj_comp;
        }
    }

    return getComposition()->getValueScaled((F32)x, (F32)y);
}

void LLViewerRegion::calculateCenterGlobal()
{
    mImpl->mCenterGlobal = mImpl->mOriginGlobal;
    mImpl->mCenterGlobal.mdV[VX] += 0.5 * mWidth;
    mImpl->mCenterGlobal.mdV[VY] += 0.5 * mWidth;
    mImpl->mCenterGlobal.mdV[VZ] = 0.5 * mImpl->mLandp->getMinZ() + mImpl->mLandp->getMaxZ();
}

void LLViewerRegion::calculateCameraDistance()
{
    mCameraDistanceSquared = (F32)(gAgentCamera.getCameraPositionGlobal() - getCenterGlobal()).magVecSquared();
}

std::ostream& operator<<(std::ostream &s, const LLViewerRegion &region)
{
    s << "{ ";
    s << region.mImpl->mHost;
    s << " mOriginGlobal = " << region.getOriginGlobal()<< "\n";
    std::string name(region.getName()), zone(region.getZoning());
    if (! name.empty())
    {
        s << " mName         = " << name << '\n';
    }
    if (! zone.empty())
    {
        s << " mZoning       = " << zone << '\n';
    }
    s << "}";
    return s;
}


// ---------------- Protected Member Functions ----------------

void LLViewerRegion::updateNetStats()
{
    F32 dt = mImpl->mLastNetUpdate.getElapsedTimeAndResetF32();

    LLCircuitData *cdp = gMessageSystem->mCircuitInfo.findCircuit(mImpl->mHost);
    if (!cdp)
    {
        mAlive = false;
        return;
    }

    mAlive = true;
    mDeltaTime = dt;

    mLastPacketsIn =    mPacketsIn;
    mLastBitsIn =       mBitsIn;
    mLastPacketsOut =   mPacketsOut;
    mLastPacketsLost =  mPacketsLost;

    mPacketsIn =                cdp->getPacketsIn();
    // <FS:Ansariel> FIRE-17071: UDP network data measuring is wrong
    //mBitsIn =                 8 * cdp->getBytesIn();
    mBitsIn =                   cdp->getBytesIn();
    // </FS:Ansariel>
    mPacketsOut =               cdp->getPacketsOut();
    mPacketsLost =              cdp->getPacketsLost();
    mPingDelay =                cdp->getPingDelay();

    mBitsReceived += mBitsIn - mLastBitsIn;
    mPacketsReceived += mPacketsIn - mLastPacketsIn;
}


U32 LLViewerRegion::getPacketsLost() const
{
    LLCircuitData *cdp = gMessageSystem->mCircuitInfo.findCircuit(mImpl->mHost);
    if (!cdp)
    {
        LL_INFOS() << "LLViewerRegion::getPacketsLost couldn't find circuit for " << mImpl->mHost << LL_ENDL;
        return 0;
    }
    else
    {
        return cdp->getPacketsLost();
    }
}

S32 LLViewerRegion::getHttpResponderID() const
{
    return mImpl->mHttpResponderID;
}

bool LLViewerRegion::pointInRegionGlobal(const LLVector3d &point_global) const
{
    LLVector3 pos_region = getPosRegionFromGlobal(point_global);

    if (pos_region.mV[VX] < 0)
    {
        return false;
    }
    if (pos_region.mV[VX] >= mWidth)
    {
        return false;
    }
    if (pos_region.mV[VY] < 0)
    {
        return false;
    }
    if (pos_region.mV[VY] >= mWidth)
    {
        return false;
    }
    return true;
}

LLVector3 LLViewerRegion::getPosRegionFromGlobal(const LLVector3d &point_global) const
{
    LLVector3 pos_region;
    pos_region.setVec(point_global - mImpl->mOriginGlobal);
    return pos_region;
}

LLVector3d LLViewerRegion::getPosGlobalFromRegion(const LLVector3 &pos_region) const
{
    LLVector3d pos_region_d;
    pos_region_d.setVec(pos_region);
    return pos_region_d + mImpl->mOriginGlobal;
}

LLVector3 LLViewerRegion::getPosAgentFromRegion(const LLVector3 &pos_region) const
{
    LLVector3d pos_global = getPosGlobalFromRegion(pos_region);

    return gAgent.getPosAgentFromGlobal(pos_global);
}

LLVector3 LLViewerRegion::getPosRegionFromAgent(const LLVector3 &pos_agent) const
{
    return pos_agent - getOriginAgent();
}

F32 LLViewerRegion::getLandHeightRegion(const LLVector3& region_pos)
{
    return mImpl->mLandp->resolveHeightRegion( region_pos );
}

// [SL:KB] - Patch: World-MinimapOverlay | Checked: 2012-06-20 (Catznip-3.3)
const LLViewerRegion::tex_matrix_t& LLViewerRegion::getWorldMapTiles() const
{
    if (mWorldMapTiles.empty())
    {
        U32 gridX, gridY;
        grid_from_region_handle(mHandle, &gridX, &gridY);
        U32 totalX(getWidth() / REGION_WIDTH_U32);
        if (!totalX) ++totalX; // If this region is too small, still get an image.
        /* TODO: Nonsquare regions?
        U32 totalY(getLength()/REGION_WIDTH_U32);
        if (!totalY) ++totalY; // If this region is too small, still get an image.
        */
        const U32 totalY(totalX);
        mWorldMapTiles.reserve(totalX * totalY);
        for (U32 x = 0; x != totalX; ++x)
            for (U32 y = 0; y != totalY; ++y)
            {
                const std::string map_url = LFSimFeatureHandler::instance().mapServerURL() + llformat("map-1-%d-%d-objects.jpg", gridX + x, gridY + y);
                LLPointer<LLViewerTexture> tex(LLViewerTextureManager::getFetchedTextureFromUrl(map_url, FTT_MAP_TILE, true,
                                                                            LLViewerTexture::BOOST_NONE, LLViewerTexture::LOD_TEXTURE));
                mWorldMapTiles.push_back(tex);
                tex->setBoostLevel(LLViewerTexture::BOOST_MAP);
            }
    }
    return mWorldMapTiles;
}
// [/SL:KB]

//bool LLViewerRegion::isAlive()
// [SL:KB] - Patch: World-MinimapOverlay | Checked: 2012-06-20 (Catznip-3.3)
bool LLViewerRegion::isAlive() const
// [/SL:KB]
{
    return mAlive;
}

//bool LLViewerRegion::isOwnedSelf(const LLVector3& pos)
// [SL:KB] - Patch: UI-SidepanelPeople | Checked: 2010-12-02 (Catznip-2.4.0g) | Added: Catznip-2.4.0g
bool LLViewerRegion::isOwnedSelf(const LLVector3& pos) const
// [/SL:KB]
{
    if (mParcelOverlay)
    {
        return mParcelOverlay->isOwnedSelf(pos);
    } else {
        return false;
    }
}

// Owned by a group you belong to?  (officer or member)
//bool LLViewerRegion::isOwnedGroup(const LLVector3& pos)
// [SL:KB] - Patch: UI-SidepanelPeople | Checked: 2010-12-02 (Catznip-2.4.0g) | Added: Catznip-2.4.0g
bool LLViewerRegion::isOwnedGroup(const LLVector3& pos) const
// [/SL:KB]
{
    if (mParcelOverlay)
    {
        return mParcelOverlay->isOwnedGroup(pos);
    } else {
        return false;
    }
}

// the new TCP coarse location handler node
class CoarseLocationUpdate : public LLHTTPNode
{
public:
    virtual void post(
        ResponsePtr responder,
        const LLSD& context,
        const LLSD& input) const
    {
        LLHost host(input["sender"].asString());

        LLWorld *world_inst = LLWorld::getInstance(); // Not a singleton!
        if (!world_inst)
        {
            return;
        }

        LLViewerRegion* region = world_inst->getRegion(host);
        if( !region )
        {
            return;
        }

        S32 target_index = input["body"]["Index"][0]["Prey"].asInteger();
        S32 you_index    = input["body"]["Index"][0]["You" ].asInteger();

        std::vector<U32>* avatar_locs = &region->mMapAvatars;
        std::vector<LLUUID>* avatar_ids = &region->mMapAvatarIDs;
        avatar_locs->clear();
        avatar_ids->clear();

        //LL_INFOS() << "coarse locations agent[0] " << input["body"]["AgentData"][0]["AgentID"].asUUID() << LL_ENDL;
        //LL_INFOS() << "my agent id = " << gAgent.getID() << LL_ENDL;
        //LL_INFOS() << ll_pretty_print_sd(input) << LL_ENDL;

        LLSD
            locs   = input["body"]["Location"],
            agents = input["body"]["AgentData"];
        LLSD::array_iterator
            locs_it = locs.beginArray(),
            agents_it = agents.beginArray();
        bool has_agent_data = input["body"].has("AgentData");

        for(int i=0;
            locs_it != locs.endArray();
            i++, locs_it++)
        {
            U8
                x = locs_it->get("X").asInteger(),
                y = locs_it->get("Y").asInteger(),
                z = locs_it->get("Z").asInteger();
            // treat the target specially for the map, and don't add you or the target
            if(i == target_index)
            {
                LLVector3d global_pos(region->getOriginGlobal());
                // <FS:Ansariel> FIRE-19563: Scaling for OpenSim VarRegions
                //global_pos.mdV[VX] += (F64)x;
                //global_pos.mdV[VY] += (F64)y;
                global_pos.mdV[VX] += (F64)x * region->getWidthScaleFactor();
                global_pos.mdV[VY] += (F64)y * region->getWidthScaleFactor();
                // </FS:Ansariel>
                global_pos.mdV[VZ] += (F64)z * 4.0;
                LLAvatarTracker::instance().setTrackedCoarseLocation(global_pos);
            }
            else if( i != you_index)
            {
                U32 pos = 0x0;
                pos |= x;
                pos <<= 8;
                pos |= y;
                pos <<= 8;
                pos |= z;
                avatar_locs->push_back(pos);
                //LL_INFOS() << "next pos: " << x << "," << y << "," << z << ": " << pos << LL_ENDL;
                if(has_agent_data) // for backwards compatibility with old message format
                {
                    LLUUID agent_id(agents_it->get("AgentID").asUUID());
                    //LL_INFOS() << "next agent: " << agent_id.asString() << LL_ENDL;
                    avatar_ids->push_back(agent_id);
                }
            }
            if (has_agent_data)
            {
                agents_it++;
            }
        }
    }
};

// build the coarse location HTTP node under the "/message" URL
LLHTTPRegistration<CoarseLocationUpdate>
   gHTTPRegistrationCoarseLocationUpdate(
       "/message/CoarseLocationUpdate");


// the deprecated coarse location handler
void LLViewerRegion::updateCoarseLocations(LLMessageSystem* msg)
{
    //LL_INFOS() << "CoarseLocationUpdate" << LL_ENDL;
    mMapAvatars.clear();
    mMapAvatarIDs.clear(); // only matters in a rare case but it's good to be safe.

    U8 x_pos = 0;
    U8 y_pos = 0;
    U8 z_pos = 0;

    U32 pos = 0x0;

    S16 agent_index;
    S16 target_index;
    msg->getS16Fast(_PREHASH_Index, _PREHASH_You, agent_index);
    msg->getS16Fast(_PREHASH_Index, _PREHASH_Prey, target_index);

    bool has_agent_data = msg->has(_PREHASH_AgentData);
    S32 count = msg->getNumberOfBlocksFast(_PREHASH_Location);
    for(S32 i = 0; i < count; i++)
    {
        msg->getU8Fast(_PREHASH_Location, _PREHASH_X, x_pos, i);
        msg->getU8Fast(_PREHASH_Location, _PREHASH_Y, y_pos, i);
        msg->getU8Fast(_PREHASH_Location, _PREHASH_Z, z_pos, i);
        LLUUID agent_id = LLUUID::null;
        if(has_agent_data)
        {
            msg->getUUIDFast(_PREHASH_AgentData, _PREHASH_AgentID, agent_id, i);
        }

        //LL_INFOS() << "  object X: " << (S32)x_pos << " Y: " << (S32)y_pos
        //      << " Z: " << (S32)(z_pos * 4)
        //      << LL_ENDL;

        // treat the target specially for the map
        if(i == target_index)
        {
            LLVector3d global_pos(mImpl->mOriginGlobal);
            // <FS:Ansariel> FIRE-19563: Scaling for OpenSim VarRegions
            //global_pos.mdV[VX] += (F64)(x_pos);
            //global_pos.mdV[VY] += (F64)(y_pos);
            global_pos.mdV[VX] += (F64)(x_pos) * mWidthScaleFactor;
            global_pos.mdV[VY] += (F64)(y_pos) * mWidthScaleFactor;
            // </FS:Ansariel>
            global_pos.mdV[VZ] += (F64)(z_pos) * 4.0;
            LLAvatarTracker::instance().setTrackedCoarseLocation(global_pos);
        }

        //don't add you
        if( i != agent_index)
        {
            pos = 0x0;
            pos |= x_pos;
            pos <<= 8;
            pos |= y_pos;
            pos <<= 8;
            pos |= z_pos;
            mMapAvatars.push_back(pos);
            if(has_agent_data)
            {
                mMapAvatarIDs.push_back(agent_id);
            }
        }
    }
}

void LLViewerRegion::getInfo(LLSD& info)
{
    info["Region"]["Host"] = getHost().getIPandPort();
    info["Region"]["Name"] = getName();
    U32 x, y;
    from_region_handle(getHandle(), &x, &y);
    info["Region"]["Handle"]["x"] = (LLSD::Integer)x;
    info["Region"]["Handle"]["y"] = (LLSD::Integer)y;
}

void LLViewerRegion::requestSimulatorFeatures()
{
    LL_DEBUGS("SimulatorFeatures") << "region " << getName() << " ptr " << this
                                   << " trying to request SimulatorFeatures" << LL_ENDL;
    // kick off a request for simulator features
    std::string url = getCapability("SimulatorFeatures");
    if (!url.empty())
    {
        std::string coroname =
            LLCoros::instance().launch("LLViewerRegionImpl::requestSimulatorFeatureCoro",
                                       boost::bind(&LLViewerRegionImpl::requestSimulatorFeatureCoro, url, getHandle()));

        // requestSimulatorFeatures can be called from other coros,
        // launch() acts like a suspend()
        // Make sure we are still good to do
        LLCoros::checkStop();

        LL_INFOS("AppInit", "SimulatorFeatures") << "Launching " << coroname << " requesting simulator features from " << url << " for region " << getRegionID() << LL_ENDL;
    }
    else
    {
        LL_WARNS("AppInit", "SimulatorFeatures") << "SimulatorFeatures cap not set" << LL_ENDL;
    }
}

boost::signals2::connection LLViewerRegion::setSimulatorFeaturesReceivedCallback(const caps_received_signal_t::slot_type& cb)
{
    return mSimulatorFeaturesReceivedSignal.connect(cb);
}

void LLViewerRegion::setSimulatorFeaturesReceived(bool received)
{
    mSimulatorFeaturesReceived = received;
    if (received)
    {
        mSimulatorFeaturesReceivedSignal(getRegionID(), this);
        mSimulatorFeaturesReceivedSignal.disconnect_all_slots();
    }
}

bool LLViewerRegion::simulatorFeaturesReceived() const
{
    return mSimulatorFeaturesReceived;
}

void LLViewerRegion::getSimulatorFeatures(LLSD& sim_features) const
{
    sim_features = mSimulatorFeatures;
}

void LLViewerRegion::setSimulatorFeatures(const LLSD& sim_features)
{
    std::stringstream str;

    LLSDSerialize::toPrettyXML(sim_features, str);
    LL_INFOS() << "region " << getName() << " "  << str.str() << LL_ENDL;
    mSimulatorFeatures = sim_features;

    setSimulatorFeaturesReceived(true);

    // WARNING: this is called from a coroutine, and flipping saved settings has a LOT of side effects, shuttle
    // the work below back to the main loop
    //

    // copy features to lambda in case the region is deleted before the lambda is executed
    LLSD features = mSimulatorFeatures;

    auto work = [=]()
        {
            // if region has MaxTextureResolution, set max_texture_dimension settings, otherwise use default
            if (features.has("MaxTextureResolution"))
            {
                S32 max_texture_resolution = features["MaxTextureResolution"].asInteger();
                gSavedSettings.setS32("max_texture_dimension_X", max_texture_resolution);
                gSavedSettings.setS32("max_texture_dimension_Y", max_texture_resolution);
            }
            else
            {
                gSavedSettings.setS32("max_texture_dimension_X", 1024);
                gSavedSettings.setS32("max_texture_dimension_Y", 1024);
            }

            if (features.has("PBRTerrainEnabled"))
            {
                bool enabled = features["PBRTerrainEnabled"];
                gSavedSettings.setBOOL("RenderTerrainPBREnabled", enabled);
            }
            else
            {
                gSavedSettings.setBOOL("RenderTerrainPBREnabled", false);
            }

            if (features.has("PBRMaterialSwatchEnabled"))
            {
                bool enabled = features["PBRMaterialSwatchEnabled"];
                gSavedSettings.setBOOL("UIPreviewMaterial", enabled);
            }
            else
            {
                gSavedSettings.setBOOL("UIPreviewMaterial", false);
            }
        };

    auto workqueue = LL::WorkQueue::getInstance("mainloop");
    if (workqueue)
    {
        LL::WorkQueue::postMaybe(workqueue, work);
    }

// <FS> Opensim
#ifdef OPENSIM
    if (LLGridManager::getInstance()->isInOpenSim())
    {
        mGodNames.clear();
        if (mSimulatorFeatures.has("god_names"))
        {
            if (mSimulatorFeatures["god_names"].has("full_names"))
            {
                for (const auto& item : llsd::inArray(mSimulatorFeatures["god_names"]["full_names"]))
                {
                    mGodNames.emplace(item.asString());
                }
            }
            if (mSimulatorFeatures["god_names"].has("last_names"))
            {
                for (const auto& item : llsd::inArray(mSimulatorFeatures["god_names"]["last_names"]))
                {
                    mGodNames.emplace(item.asString());
                }
            }
        }
    }
#endif

    if (LLGridManager::getInstance()->isInSecondLife() || (mSimulatorFeatures.has("BakesOnMeshEnabled") && mSimulatorFeatures["BakesOnMeshEnabled"].asBoolean()))
    {
        mMaxBakes = LLAvatarAppearanceDefines::EBakedTextureIndex::BAKED_NUM_INDICES;
        mMaxTEs   = LLAvatarAppearanceDefines::ETextureIndex::TEX_NUM_INDICES;
    }
    else
    {
        mMaxBakes = LLAvatarAppearanceDefines::EBakedTextureIndex::BAKED_LEFT_ARM;
        mMaxTEs   = LLAvatarAppearanceDefines::ETextureIndex::TEX_HEAD_UNIVERSAL_TATTOO;
    }
    mMinSimHeight = mSimulatorFeatures.has("OpenSimExtras") && mSimulatorFeatures["OpenSimExtras"].has("MinSimHeight") ? mSimulatorFeatures["OpenSimExtras"]["MinSimHeight"].asReal() : 0.0f;
// </FS>
}

//this is called when the parent is not cacheable.
//move all orphan children out of cache and insert to rendering octree.
void LLViewerRegion::findOrphans(U32 parent_id)
{
    orphan_list_t::iterator iter = mOrphanMap.find(parent_id);
    if(iter != mOrphanMap.end())
    {
        std::vector<U32>* children = &mOrphanMap[parent_id];
        for(S32 i = 0; i < children->size(); i++)
        {
            //parent is visible, so is the child.
            addVisibleChildCacheEntry(NULL, getCacheEntry((*children)[i]));
        }
        children->clear();
        mOrphanMap.erase(parent_id);
    }
}

void LLViewerRegion::decodeBoundingInfo(LLVOCacheEntry* entry)
{
    if(!sVOCacheCullingEnabled)
    {
        gObjectList.processObjectUpdateFromCache(entry, this);
        return;
    }
    if(!entry || !entry->isValid())
    {
        return;
    }

    if(!entry->getEntry())
    {
        entry->setOctreeEntry(NULL);
    }

    if(entry->getEntry()->hasDrawable()) //already in the rendering pipeline
    {
        LLViewerRegion* old_regionp = ((LLDrawable*)entry->getEntry()->getDrawable())->getRegion();
        if(old_regionp != this && old_regionp)
        {
            LLViewerObject* obj = ((LLDrawable*)entry->getEntry()->getDrawable())->getVObj();
            if(obj)
            {
                //remove from old region
                old_regionp->killCacheEntry(obj->getLocalID());

                //change region
                obj->setRegion(this);
            }
        }

        addActiveCacheEntry(entry);

        //set parent id
        U32 parent_id = 0;
        if (entry->getDP()) // NULL if nothing cached
        {
            LLViewerObject::unpackParentID(entry->getDP(), parent_id);
        }
        if(parent_id != entry->getParentID())
        {
            entry->setParentID(parent_id);
        }

        //update the object
        gObjectList.processObjectUpdateFromCache(entry, this);
        return; //done
    }

    //must not be active.
    llassert_always(!entry->isState(LLVOCacheEntry::ACTIVE));
    removeFromVOCacheTree(entry); //remove from cache octree if it is in.

    LLVector3 pos;
    LLVector3 scale;
    LLQuaternion rot;

    //decode spatial info and parent info
    U32 parent_id = entry->getDP() ? LLViewerObject::extractSpatialExtents(entry->getDP(), pos, scale, rot) : entry->getParentID();

    U32 old_parent_id = entry->getParentID();
    bool same_old_parent = false;
    if(parent_id != old_parent_id) //parent changed.
    {
        if(old_parent_id > 0) //has an old parent, disconnect it
        {
            LLVOCacheEntry* old_parent = getCacheEntry(old_parent_id);
            if(old_parent)
            {
                old_parent->removeChild(entry);
                if(!old_parent->isState(LLVOCacheEntry::INACTIVE))
                {
                    mImpl->mVisibleEntries.erase(entry);
                    entry->setState(LLVOCacheEntry::INACTIVE);
                }
            }
        }
        entry->setParentID(parent_id);
    }
    else
    {
        same_old_parent = true;
    }

    if(parent_id > 0) //has a new parent
    {
        //1, find the parent in cache
        LLVOCacheEntry* parent = getCacheEntry(parent_id);

        //2, parent is not in the cache, put into the orphan list.
        if(!parent)
        {
            if(!same_old_parent)
            {
                //check if parent is non-cacheable and already created
                if(isNonCacheableObjectCreated(parent_id))
                {
                    //parent is visible, so is the child.
                    addVisibleChildCacheEntry(NULL, entry);
                }
                else
                {
                    entry->setBoundingInfo(pos, scale);
                    mOrphanMap[parent_id].push_back(entry->getLocalID());
                }
            }
            else
            {
                entry->setBoundingInfo(pos, scale);
            }
        }
        else //parent in cache.
        {
            if(!parent->isState(LLVOCacheEntry::INACTIVE))
            {
                //parent is visible, so is the child.
                addVisibleChildCacheEntry(parent, entry);
            }
            else
            {
                entry->setBoundingInfo(pos, scale);
                parent->addChild(entry);

                if(parent->getGroup()) //re-insert parent to vo-cache tree because its bounding info changed.
                {
                    removeFromVOCacheTree(parent);
                    addToVOCacheTree(parent);
                }
            }
        }

        return;
    }

    //
    //no parent
    //
    entry->setBoundingInfo(pos, scale);

    if(!parent_id) //a potential parent
    {
        //find all children and update their bounding info
        orphan_list_t::iterator iter = mOrphanMap.find(entry->getLocalID());
        if(iter != mOrphanMap.end())
        {
            std::vector<U32>* orphans = &mOrphanMap[entry->getLocalID()];
            for (U32 orphan : *orphans)
            {
                LLVOCacheEntry* child = getCacheEntry(orphan);
                if(child)
                {
                    entry->addChild(child);
                }
            }
            orphans->clear();
            mOrphanMap.erase(entry->getLocalID());
        }
    }

    if(!entry->getGroup() && entry->isState(LLVOCacheEntry::INACTIVE))
    {
        addToVOCacheTree(entry);
    }
    return ;
}

LLViewerRegion::eCacheUpdateResult LLViewerRegion::cacheFullUpdate(LLDataPackerBinaryBuffer &dp, U32 flags)
{
    eCacheUpdateResult result;
    U32 crc;
    U32 local_id;

    LLViewerObject::unpackU32(&dp, local_id, "LocalID");
    LLViewerObject::unpackU32(&dp, crc, "CRC");

    LLVOCacheEntry* entry = getCacheEntry(local_id, false);

    if (entry)
    {
        entry->setValid();

        // we've seen this object before
        if (entry->getCRC() == crc)
        {
            LL_DEBUGS("AnimatedObjects") << " got dupe for local_id " << local_id << LL_ENDL;
            dumpStack("AnimatedObjectsStack");

            // Record a hit
            entry->recordDupe();
            result = CACHE_UPDATE_DUPE;
        }
        else //CRC changed
        {
            LL_DEBUGS("AnimatedObjects") << " got update for local_id " << local_id << LL_ENDL;
            dumpStack("AnimatedObjectsStack");

            // Update the cache entry
            entry->updateEntry(crc, dp);

            decodeBoundingInfo(entry);

            result = CACHE_UPDATE_CHANGED;
        }
    }
    else
    {
        LL_DEBUGS("AnimatedObjects") << " got first notification for local_id " << local_id << LL_ENDL;
        dumpStack("AnimatedObjectsStack");

        // we haven't seen this object before
        // Create new entry and add to map
        result = CACHE_UPDATE_ADDED;
        entry = new LLVOCacheEntry(local_id, crc, dp);
        record(LLStatViewer::OBJECT_CACHE_HIT_RATE, LLUnits::Ratio::fromValue(0));

        mImpl->mCacheMap[local_id] = entry;

        decodeBoundingInfo(entry);
    }
    entry->setUpdateFlags(flags);

    return result;
    }

LLViewerRegion::eCacheUpdateResult LLViewerRegion::cacheFullUpdate(LLViewerObject* objectp, LLDataPackerBinaryBuffer &dp, U32 flags)
{
    eCacheUpdateResult result = cacheFullUpdate(dp, flags);

    return result;
}

void LLViewerRegion::cacheFullUpdateGLTFOverride(const LLGLTFOverrideCacheEntry &override_data)
{
    U32 local_id = override_data.mLocalId;
    if (override_data.mSides.size() > 0)
    { // empty override means overrides were removed from this object
        mImpl->mGLTFOverridesLLSD[local_id] = override_data;
    }
    else
    {
        mImpl->mGLTFOverridesLLSD.erase(local_id);
    }
}

LLVOCacheEntry* LLViewerRegion::getCacheEntryForOctree(U32 local_id)
{
    if(!sVOCacheCullingEnabled)
    {
        return NULL;
    }

    LLVOCacheEntry* entry = getCacheEntry(local_id);
    removeFromVOCacheTree(entry);

    return entry;
}

LLVOCacheEntry* LLViewerRegion::getCacheEntry(U32 local_id, bool valid)
{
    LLVOCacheEntry::vocache_entry_map_t::iterator iter = mImpl->mCacheMap.find(local_id);
    if(iter != mImpl->mCacheMap.end())
    {
        if(!valid || iter->second->isValid())
        {
            return iter->second;
        }
    }
    return NULL;
}

void LLViewerRegion::addCacheMiss(U32 id, LLViewerRegion::eCacheMissType cache_miss_type)
{
    mRegionCacheMissCount++;
    mCacheMissList.push_back(CacheMissItem(id, cache_miss_type));
}

//check if a non-cacheable object is already created.
bool LLViewerRegion::isNonCacheableObjectCreated(U32 local_id)
{
    if(mImpl && local_id > 0 && mImpl->mNonCacheableCreatedList.find(local_id) != mImpl->mNonCacheableCreatedList.end())
    {
        return true;
    }
    return false;
}

void LLViewerRegion::removeFromCreatedList(U32 local_id)
{
    if(mImpl && local_id > 0)
    {
        std::set<U32>::iterator iter = mImpl->mNonCacheableCreatedList.find(local_id);
        if(iter != mImpl->mNonCacheableCreatedList.end())
        {
            mImpl->mNonCacheableCreatedList.erase(iter);
        }
    }
    }

void LLViewerRegion::addToCreatedList(U32 local_id)
{
    if(mImpl && local_id > 0)
    {
        mImpl->mNonCacheableCreatedList.insert(local_id);
    }
}

// Get data packer for this object, if we have cached data
// AND the CRC matches. JC
bool LLViewerRegion::probeCache(U32 local_id, U32 crc, U32 flags, U8 &cache_miss_type)
{
    //llassert(mCacheLoaded);  This assert failes often, changing to early-out -- davep, 2010/10/18

    LLVOCacheEntry* entry = getCacheEntry(local_id, false);

    if (entry)
    {
        // we've seen this object before
        if (entry->getCRC() == crc)
        {
            // Record a hit
            mRegionCacheHitCount++;
            entry->recordHit();
            cache_miss_type = CACHE_MISS_TYPE_NONE;
            entry->setUpdateFlags(flags);

            if(entry->isState(LLVOCacheEntry::ACTIVE))
            {
                // <FS:Beq> Bugsplat-fix
                // ((LLDrawable*)entry->getEntry()->getDrawable())->getVObj()->loadFlags(flags);
                // split each get...() to include a !null check
                const auto *octeeEntry = entry->getEntry();
                if(octeeEntry)
                {
                    LLDrawable * drawable = (LLDrawable *)octeeEntry->getDrawable();
                    if(drawable)
                    {
                        auto vobj = drawable->getVObj();
                        if(vobj)
                        {
                            vobj->loadFlags(flags);
                        }
                    }
                }
                // </FS:Beq>
                return true;
            }

            if(entry->isValid())
            {
                return true; //already probed
            }

            entry->setValid();
            decodeBoundingInfo(entry);

            //loadCacheMiscExtras(local_id, entry, crc);

            return true;
        }
        else
        {
            // LL_INFOS() << "CRC miss for " << local_id << LL_ENDL;

            addCacheMiss(local_id, CACHE_MISS_TYPE_CRC);
            cache_miss_type = CACHE_MISS_TYPE_CRC;
        }
    }
    else
    {   // Total miss, don't have the object in cache
        // LL_INFOS() << "Cache miss for " << local_id << LL_ENDL;
        addCacheMiss(local_id, CACHE_MISS_TYPE_TOTAL);
        cache_miss_type = CACHE_MISS_TYPE_TOTAL;
    }

    return false;
}

void LLViewerRegion::addCacheMissFull(const U32 local_id)
{
    addCacheMiss(local_id, CACHE_MISS_TYPE_TOTAL);
}

void LLViewerRegion::requestCacheMisses()
{
    if (!mCacheMissList.size())
    {
        return;
    }

    LLMessageSystem* msg = gMessageSystem;
    bool start_new_message = true;
    S32 blocks = 0;

    //send requests for all cache-missed objects
    for (CacheMissItem::cache_miss_list_t::iterator iter = mCacheMissList.begin(); iter != mCacheMissList.end(); ++iter)
    {
        if (start_new_message)
        {
            msg->newMessageFast(_PREHASH_RequestMultipleObjects);
            msg->nextBlockFast(_PREHASH_AgentData);
            msg->addUUIDFast(_PREHASH_AgentID, gAgent.getID());
            msg->addUUIDFast(_PREHASH_SessionID, gAgent.getSessionID());
            start_new_message = false;
        }

        msg->nextBlockFast(_PREHASH_ObjectData);
        msg->addU8Fast(_PREHASH_CacheMissType, (*iter).mType);
        msg->addU32Fast(_PREHASH_ID, (*iter).mID);

        LL_DEBUGS("AnimatedObjects") << "Requesting cache missed object " << (*iter).mID << LL_ENDL;

        blocks++;

        if (blocks >= 255)
        {
            sendReliableMessage();
            start_new_message = true;
            blocks = 0;
        }
    }

    // finish any pending message
    if (!start_new_message)
    {
        sendReliableMessage();
    }

    mCacheDirty = true ;
    // LL_INFOS() << "KILLDEBUG Sent cache miss full " << full_count << " crc " << crc_count << LL_ENDL;
    LLViewerStatsRecorder::instance().requestCacheMissesEvent(static_cast<S32>(mCacheMissList.size()));

    mCacheMissList.clear();
}

void LLViewerRegion::dumpCache()
{
    const S32 BINS = 4;
    S32 hit_bin[BINS];
    S32 change_bin[BINS];

    S32 i;
    for (i = 0; i < BINS; ++i)
    {
        hit_bin[i] = 0;
        change_bin[i] = 0;
    }

    LLVOCacheEntry *entry;
    for(LLVOCacheEntry::vocache_entry_map_t::iterator iter = mImpl->mCacheMap.begin(); iter != mImpl->mCacheMap.end(); ++iter)
    {
        entry = iter->second ;

        S32 hits = entry->getHitCount();
        S32 changes = entry->getCRCChangeCount();

        hits = llclamp(hits, 0, BINS-1);
        changes = llclamp(changes, 0, BINS-1);

        hit_bin[hits]++;
        change_bin[changes]++;
    }

    LL_INFOS() << "Count " << mImpl->mCacheMap.size() << LL_ENDL;
    for (i = 0; i < BINS; i++)
    {
        LL_INFOS() << "Hits " << i << " " << hit_bin[i] << LL_ENDL;
    }
    for (i = 0; i < BINS; i++)
    {
        LL_INFOS() << "Changes " << i << " " << change_bin[i] << LL_ENDL;
    }
    // TODO - add overrides cache too
}

void LLViewerRegion::clearVOCacheFromMemory()
{
    mImpl->mCacheMap.clear();
}

void LLViewerRegion::unpackRegionHandshake()
{
	LL_PROFILE_ZONE_SCOPED_CATEGORY_NETWORK;
    LLMessageSystem *msg = gMessageSystem;

    U64 region_flags = 0;
    U64 region_protocols = 0;
    U8 sim_access;
    std::string sim_name;
    LLUUID sim_owner;
    bool is_estate_manager;
    F32 water_height;
    F32 billable_factor;
    LLUUID cache_id;

    msg->getU8      ("RegionInfo", "SimAccess", sim_access);
    msg->getString  ("RegionInfo", "SimName", sim_name);
    msg->getUUID    ("RegionInfo", "SimOwner", sim_owner);
    msg->getBOOL    ("RegionInfo", "IsEstateManager", is_estate_manager);
    msg->getF32     ("RegionInfo", "WaterHeight", water_height);
    msg->getF32     ("RegionInfo", "BillableFactor", billable_factor);
    msg->getUUID    ("RegionInfo", "CacheID", cache_id );

    if (msg->has(_PREHASH_RegionInfo4))
    {
        msg->getU64Fast(_PREHASH_RegionInfo4, _PREHASH_RegionFlagsExtended, region_flags);
        msg->getU64Fast(_PREHASH_RegionInfo4, _PREHASH_RegionProtocols, region_protocols);
    }
    else
    {
        U32 flags = 0;
        msg->getU32Fast(_PREHASH_RegionInfo, _PREHASH_RegionFlags, flags);
        region_flags = flags;
    }

    setRegionFlags(region_flags);
    setRegionProtocols(region_protocols);
    setSimAccess(sim_access);
    setRegionNameAndZone(sim_name);
    setOwner(sim_owner);
    setIsEstateManager(is_estate_manager);
    setWaterHeight(water_height);
    setBillableFactor(billable_factor);
    setCacheID(cache_id);

    LLUUID region_id;
    msg->getUUID("RegionInfo2", "RegionID", region_id);
    setRegionID(region_id);

    // Retrieve the CR-53 (Homestead/Land SKU) information
    S32 classID = 0;
    S32 cpuRatio = 0;
    std::string coloName;
    std::string productSKU;
    std::string productName;

    // the only reasonable way to decide if we actually have any data is to
    // check to see if any of these fields have positive sizes
    if (msg->getSize("RegionInfo3", "ColoName") > 0 ||
        msg->getSize("RegionInfo3", "ProductSKU") > 0 ||
        msg->getSize("RegionInfo3", "ProductName") > 0)
    {
        msg->getS32     ("RegionInfo3", "CPUClassID",  classID);
        msg->getS32     ("RegionInfo3", "CPURatio",    cpuRatio);
        msg->getString  ("RegionInfo3", "ColoName",    coloName);
        msg->getString  ("RegionInfo3", "ProductSKU",  productSKU);
        msg->getString  ("RegionInfo3", "ProductName", productName);

        mClassID = classID;
        mCPURatio = cpuRatio;
        mColoName = coloName;
        mProductSKU = productSKU;
        mProductName = productName;
    }

    mCentralBakeVersion = region_protocols & 1; // was (S32)gSavedSettings.getBOOL("UseServerTextureBaking");
    // <FS:Beq> Earlier trigger for BOM support on region
    constexpr U64 REGION_SUPPORTS_BOM{ 1ULL << 63 };
    if (region_protocols & REGION_SUPPORTS_BOM) // OS sets bit 63 when BOM supported
    {
        mMaxBakes = LLAvatarAppearanceDefines::EBakedTextureIndex::BAKED_NUM_INDICES;
        mMaxTEs   = LLAvatarAppearanceDefines::ETextureIndex::TEX_NUM_INDICES;
    }
    else
    {
        mMaxBakes = LLAvatarAppearanceDefines::EBakedTextureIndex::BAKED_LEFT_ARM;
        mMaxTEs   = LLAvatarAppearanceDefines::ETextureIndex::TEX_HEAD_UNIVERSAL_TATTOO;
    }
    // </FS:Beq>
    LLVLComposition *compp = getComposition();
    if (compp)
    {
        LLUUID tmp_id;

        bool changed = false;

        // Get the 4 textures for land
        msg->getUUID("RegionInfo", "TerrainDetail0", tmp_id);
        changed |= (tmp_id != compp->getDetailAssetID(0));
        compp->setDetailAssetID(0, tmp_id);

        msg->getUUID("RegionInfo", "TerrainDetail1", tmp_id);
        changed |= (tmp_id != compp->getDetailAssetID(1));
        compp->setDetailAssetID(1, tmp_id);

        msg->getUUID("RegionInfo", "TerrainDetail2", tmp_id);
        changed |= (tmp_id != compp->getDetailAssetID(2));
        compp->setDetailAssetID(2, tmp_id);

        msg->getUUID("RegionInfo", "TerrainDetail3", tmp_id);
        changed |= (tmp_id != compp->getDetailAssetID(3));
        compp->setDetailAssetID(3, tmp_id);

        // Get the start altitude and range values for land textures
        F32 tmp_f32;
        msg->getF32("RegionInfo", "TerrainStartHeight00", tmp_f32);
        changed |= (tmp_f32 != compp->getStartHeight(0));
        compp->setStartHeight(0, tmp_f32);

        msg->getF32("RegionInfo", "TerrainStartHeight01", tmp_f32);
        changed |= (tmp_f32 != compp->getStartHeight(1));
        compp->setStartHeight(1, tmp_f32);

        msg->getF32("RegionInfo", "TerrainStartHeight10", tmp_f32);
        changed |= (tmp_f32 != compp->getStartHeight(2));
        compp->setStartHeight(2, tmp_f32);

        msg->getF32("RegionInfo", "TerrainStartHeight11", tmp_f32);
        changed |= (tmp_f32 != compp->getStartHeight(3));
        compp->setStartHeight(3, tmp_f32);


        msg->getF32("RegionInfo", "TerrainHeightRange00", tmp_f32);
        changed |= (tmp_f32 != compp->getHeightRange(0));
        compp->setHeightRange(0, tmp_f32);

        msg->getF32("RegionInfo", "TerrainHeightRange01", tmp_f32);
        changed |= (tmp_f32 != compp->getHeightRange(1));
        compp->setHeightRange(1, tmp_f32);

        msg->getF32("RegionInfo", "TerrainHeightRange10", tmp_f32);
        changed |= (tmp_f32 != compp->getHeightRange(2));
        compp->setHeightRange(2, tmp_f32);

        msg->getF32("RegionInfo", "TerrainHeightRange11", tmp_f32);
        changed |= (tmp_f32 != compp->getHeightRange(3));
        compp->setHeightRange(3, tmp_f32);

        // If this is an UPDATE (params already ready, we need to regenerate
        // all of our terrain stuff, by
        if (compp->getParamsReady())
        {
            // Update if the land changed
            if (changed)
            {
                getLand().dirtyAllPatches();
            }
        }
        else
        {
            compp->setParamsReady();
        }
    }


    // Now that we have the name, we can load the cache file
    // off disk.
    loadObjectCache();

    // After loading cache, signal that simulator can start
    // sending data.
    // TODO: Send all upstream viewer->sim handshake info here.
    LLHost host = msg->getSender();
    msg->newMessage("RegionHandshakeReply");
    msg->nextBlock("AgentData");
    msg->addUUID("AgentID", gAgent.getID());
    msg->addUUID("SessionID", gAgent.getSessionID());
    msg->nextBlock("RegionInfo");

    U32 flags = 0;
    flags |= REGION_HANDSHAKE_SUPPORTS_SELF_APPEARANCE;

    if(sVOCacheCullingEnabled)
    {
        flags |= 0x00000001; //set the bit 0 to be 1 to ask sim to send all cacheable objects.
    }
    if(mImpl->mCacheMap.empty())
    {
        flags |= 0x00000002; //set the bit 1 to be 1 to tell sim the cache file is empty, no need to send cache probes.
    }
    msg->addU32("Flags", flags );
    msg->sendReliable(host);

    mRegionTimer.reset(); //reset region timer.
}

// static
void LLViewerRegionImpl::buildCapabilityNames(LLSD& capabilityNames)
{
    capabilityNames.append("AbuseCategories");
    capabilityNames.append("AcceptFriendship");
    capabilityNames.append("AcceptGroupInvite"); // ReadOfflineMsgs recieved messages only!!!
    capabilityNames.append("AgentPreferences");
    capabilityNames.append("AgentProfile");
    capabilityNames.append("AgentState");
    capabilityNames.append("AttachmentResources");
    capabilityNames.append("AvatarPickerSearch");
    capabilityNames.append("AvatarRenderInfo");
    capabilityNames.append("CharacterProperties");
    capabilityNames.append("ChatSessionRequest");
    capabilityNames.append("CopyInventoryFromNotecard");
    capabilityNames.append("CreateInventoryCategory");
    capabilityNames.append("DeclineFriendship");
    capabilityNames.append("DeclineGroupInvite"); // ReadOfflineMsgs recieved messages only!!!
    capabilityNames.append("DispatchRegionInfo");
    capabilityNames.append("DirectDelivery");
    capabilityNames.append("EnvironmentSettings");
    capabilityNames.append("EstateAccess");
// <FS:CR> Aurora Sim
    capabilityNames.append("DispatchOpenRegionSettings");
// </FS:CR> Aurora Sim
    capabilityNames.append("EstateChangeInfo");
    capabilityNames.append("EventQueueGet");
    capabilityNames.append("ExtEnvironment");

    // <FS:Ansariel> Force HTTP features on SL
    if (use_http_inventory()) {
    // </FS:Ansariel>
    capabilityNames.append("FetchLib2");
    capabilityNames.append("FetchLibDescendents2");
    capabilityNames.append("FetchInventory2");
    capabilityNames.append("FetchInventoryDescendents2");
    capabilityNames.append("IncrementCOFVersion");
    AISAPI::getCapNames(capabilityNames);
    } //</FS:Ansariel>

    capabilityNames.append("InterestList");

    capabilityNames.append("InventoryThumbnailUpload");
    capabilityNames.append("GetDisplayNames");
    capabilityNames.append("GetExperiences");
    capabilityNames.append("AgentExperiences");
    capabilityNames.append("FindExperienceByName");
    capabilityNames.append("GetExperienceInfo");
    capabilityNames.append("GetAdminExperiences");
    capabilityNames.append("GetCreatorExperiences");
    capabilityNames.append("ExperiencePreferences");
    capabilityNames.append("GroupExperiences");
    capabilityNames.append("UpdateExperience");
    capabilityNames.append("IsExperienceAdmin");
    capabilityNames.append("IsExperienceContributor");
    capabilityNames.append("RegionExperiences");
    capabilityNames.append("ExperienceQuery");
    // <FS:Ansariel> [UDP Assets]
    capabilityNames.append("GetMesh");
    capabilityNames.append("GetMesh2");
    // </FS:Ansariel> [UDP Assets]
    capabilityNames.append("GetMetadata");
    capabilityNames.append("GetObjectCost");
    capabilityNames.append("GetObjectPhysicsData");
    capabilityNames.append("GetTexture"); // <FS:Ansariel> [UDP Assets]
    capabilityNames.append("GroupAPIv1");
    capabilityNames.append("GroupMemberData");
    capabilityNames.append("GroupProposalBallot");
    capabilityNames.append("HomeLocation");
    capabilityNames.append("LandResources");
    capabilityNames.append("LSLSyntax");
    capabilityNames.append("MapLayer");
    capabilityNames.append("MapLayerGod");
    capabilityNames.append("MeshUploadFlag");
    capabilityNames.append("ModifyMaterialParams");
    capabilityNames.append("NavMeshGenerationStatus");
    capabilityNames.append("NewFileAgentInventory");
    capabilityNames.append("ObjectAnimation");
    capabilityNames.append("ObjectMedia");
    capabilityNames.append("ObjectMediaNavigate");
    capabilityNames.append("ObjectNavMeshProperties");
    capabilityNames.append("ParcelPropertiesUpdate");
    capabilityNames.append("ParcelVoiceInfoRequest");
    capabilityNames.append("ProductInfoRequest");
    capabilityNames.append("ProvisionVoiceAccountRequest");
    capabilityNames.append("ReadOfflineMsgs"); // Requires to respond reliably: AcceptFriendship, AcceptGroupInvite, DeclineFriendship, DeclineGroupInvite
    capabilityNames.append("RegionObjects");
    capabilityNames.append("RemoteParcelRequest");
    capabilityNames.append("RenderMaterials");
    capabilityNames.append("RequestTextureDownload");
    capabilityNames.append("ResourceCostSelected");
    capabilityNames.append("RetrieveNavMeshSrc");
    capabilityNames.append("SearchStatRequest");
    capabilityNames.append("SearchStatTracking");
    capabilityNames.append("SendPostcard");
    capabilityNames.append("SendUserReport");
    capabilityNames.append("SendUserReportWithScreenshot");
    capabilityNames.append("ServerReleaseNotes");
    capabilityNames.append("SetDisplayName");
    capabilityNames.append("SimConsoleAsync");
    capabilityNames.append("SimulatorFeatures");
    capabilityNames.append("StartGroupProposal");
    capabilityNames.append("TerrainNavMeshProperties");
    capabilityNames.append("TextureStats");
    capabilityNames.append("UntrustedSimulatorMessage");
    capabilityNames.append("UpdateAgentInformation");
    capabilityNames.append("UpdateAgentLanguage");
    capabilityNames.append("UpdateAvatarAppearance");
    capabilityNames.append("UpdateGestureAgentInventory");
    capabilityNames.append("UpdateGestureTaskInventory");
    capabilityNames.append("UpdateNotecardAgentInventory");
    capabilityNames.append("UpdateNotecardTaskInventory");
    capabilityNames.append("UpdateScriptAgent");
    capabilityNames.append("UpdateScriptTask");
    capabilityNames.append("UpdateSettingsAgentInventory");
    capabilityNames.append("UpdateSettingsTaskInventory");
    capabilityNames.append("UploadAgentProfileImage");
    capabilityNames.append("UpdateMaterialAgentInventory");
    capabilityNames.append("UpdateMaterialTaskInventory");
    capabilityNames.append("UploadBakedTexture");
    capabilityNames.append("UserInfo");
    capabilityNames.append("ViewerAsset");
    capabilityNames.append("ViewerBenefits");
    capabilityNames.append("ViewerMetrics");
    capabilityNames.append("ViewerStartAuction");
    capabilityNames.append("ViewerStats");

    // Please add new capabilities alphabetically to reduce
    // merge conflicts.
}

void LLViewerRegion::setSeedCapability(const std::string& url)
{
    if (getCapability("Seed") == url)
    {
        setCapabilityDebug("Seed", url);
        LL_WARNS("CrossingCaps") <<  "Received duplicate seed capability for " << getRegionID() << ", posting to seed " <<
                url << LL_ENDL;

        //Instead of just returning we build up a second set of seed caps and compare them
        //to the "original" seed cap received and determine why there is problem!
        std::string coroname =
            LLCoros::instance().launch("LLEnvironmentRequest::requestBaseCapabilitiesCompleteCoro",
            boost::bind(&LLViewerRegionImpl::requestBaseCapabilitiesCompleteCoro, getHandle()));

        // setSeedCapability can be called from other coros,
        // launch() acts like a suspend()
        // Make sure we are still good to do
        LLCoros::checkStop();

        return;
    }

    delete mImpl->mEventPoll;
    mImpl->mEventPoll = NULL;

    mImpl->mCapabilities.clear();
    setCapability("Seed", url);

    std::string coroname =
        LLCoros::instance().launch("LLViewerRegionImpl::requestBaseCapabilitiesCoro",
        boost::bind(&LLViewerRegionImpl::requestBaseCapabilitiesCoro, getHandle()));

    // setSeedCapability can be called from other coros,
    // launch() acts like a suspend()
    // Make sure we are still good to do
    LLCoros::checkStop();

    LL_INFOS("AppInit", "Capabilities") << "Launching " << coroname << " requesting seed capabilities from " << url << " for region " << getRegionID() << LL_ENDL;
}

S32 LLViewerRegion::getNumSeedCapRetries()
{
    return mImpl->mSeedCapAttempts;
}

void LLViewerRegion::setCapability(const std::string& name, const std::string& url)
{
    if(name == "EventQueueGet")
    {
        delete mImpl->mEventPoll;
        mImpl->mEventPoll = NULL;
        mImpl->mEventPoll = new LLEventPoll(url, getHost());
    }
    else if(name == "UntrustedSimulatorMessage")
    {
        mImpl->mHost.setUntrustedSimulatorCap(url);
    }
    else if (name == "SimulatorFeatures")
    {
        mImpl->mCapabilities["SimulatorFeatures"] = url;
        requestSimulatorFeatures();
    }
    else
    {
        mImpl->mCapabilities[name] = url;
        if(name == "ViewerAsset")
        {
            /*==============================================================*/
            // The following inserted lines are a hack for testing MAINT-7081,
            // which is why the indentation and formatting are left ugly.
            const char* VIEWERASSET = getenv("VIEWERASSET");
            if (VIEWERASSET)
            {
                mImpl->mCapabilities[name] = VIEWERASSET;
                mViewerAssetUrl = VIEWERASSET;
            }
            else
            /*==============================================================*/
            mViewerAssetUrl = url;
        }
        // <FS:Ansariel> [UDP Assets]
        else if (name == "GetTexture")
        {
            mHttpUrl = url;
        }
        // </FS:Ansariel> [UDP Assets]
    }
}

void LLViewerRegion::setCapabilityDebug(const std::string& name, const std::string& url)
{
    // Continue to not add certain caps, as we do in setCapability. This is so they match up when we check them later.
    if ( ! ( name == "EventQueueGet" || name == "UntrustedSimulatorMessage" || name == "SimulatorFeatures" ) )
    {
        mImpl->mSecondCapabilitiesTracker[name] = url;
        if(name == "ViewerAsset")
        {
            /*==============================================================*/
            // The following inserted lines are a hack for testing MAINT-7081,
            // which is why the indentation and formatting are left ugly.
            const char* VIEWERASSET = getenv("VIEWERASSET");
            if (VIEWERASSET)
            {
                mImpl->mSecondCapabilitiesTracker[name] = VIEWERASSET;
                mViewerAssetUrl = VIEWERASSET;
            }
            else
            /*==============================================================*/
            mViewerAssetUrl = url;
        }
        // <FS:Ansariel> [UDP Assets]
        else if (name == "GetTexture")
        {
            mHttpUrl = url;
        }
        // </FS:Ansariel> [UDP Assets]
    }
}

std::string LLViewerRegion::getCapabilityDebug(const std::string& name) const
{
    CapabilityMap::const_iterator iter = mImpl->mSecondCapabilitiesTracker.find(name);
    if (iter == mImpl->mSecondCapabilitiesTracker.end())
    {
        return "";
    }

    return iter->second;
}


bool LLViewerRegion::isSpecialCapabilityName(const std::string &name)
{
    return name == "EventQueueGet" || name == "UntrustedSimulatorMessage";
}

std::string LLViewerRegion::getCapability(const std::string& name) const
{
    if (!capabilitiesReceived() && (name!=std::string("Seed")) && (name!=std::string("ObjectMedia")))
    {
        LL_WARNS() << "getCapability called before caps received for " << name << LL_ENDL;
    }

    CapabilityMap::const_iterator iter = mImpl->mCapabilities.find(name);
    if(iter == mImpl->mCapabilities.end())
    {
        return "";
    }

    return iter->second;
}

bool LLViewerRegion::isCapabilityAvailable(const std::string& name) const
{
    if (!capabilitiesReceived() && (name!=std::string("Seed")) && (name!=std::string("ObjectMedia")))
    {
        LL_WARNS() << "isCapabilityAvailable called before caps received for " << name << LL_ENDL;
    }

    CapabilityMap::const_iterator iter = mImpl->mCapabilities.find(name);
    if(iter == mImpl->mCapabilities.end())
    {
        return false;
    }

    return true;
}

bool LLViewerRegion::capabilitiesReceived() const
{
    return mCapabilitiesState == CAPABILITIES_STATE_RECEIVED;
}

bool LLViewerRegion::capabilitiesError() const
{
    return mCapabilitiesState == CAPABILITIES_STATE_ERROR;
}

void LLViewerRegion::setCapabilitiesReceived(bool received)
{
    mCapabilitiesState = received ? CAPABILITIES_STATE_RECEIVED : CAPABILITIES_STATE_INIT;

    // Tell interested parties that we've received capabilities,
    // so that they can safely use getCapability().
    if (received)
    {
        mCapabilitiesReceivedSignal(getRegionID(), this);

        LLFloaterPermsDefault::sendInitialPerms();

        // This is a single-shot signal. Forget callbacks to save resources.
        mCapabilitiesReceivedSignal.disconnect_all_slots();

        // <FS:Beq> 360/AreaSearch fix - Move this to agent callback to avoid premature triggere with null region
        // // Set the region to the desired interest list mode
        // setInterestListMode(gAgent.getInterestListMode());
        // </FS:Beq>
    }
}

void LLViewerRegion::setCapabilitiesError()
{
    mCapabilitiesState = CAPABILITIES_STATE_ERROR;
}

boost::signals2::connection LLViewerRegion::setCapabilitiesReceivedCallback(const caps_received_signal_t::slot_type& cb)
{
    return mCapabilitiesReceivedSignal.connect(cb);
}

void LLViewerRegion::logActiveCapabilities() const
{
    log_capabilities(mImpl->mCapabilities);
}


bool LLViewerRegion::requestPostCapability(const std::string &capName, LLSD &postData, httpCallback_t cbSuccess, httpCallback_t cbFailure)
{
    std::string url = getCapability(capName);

    if (url.empty())
    {
        LL_WARNS("Region") << "Could not retrieve region " << getRegionID()
            << " POST capability \"" << capName << "\"" << LL_ENDL;
        return false;
    }

    LLCoreHttpUtil::HttpCoroutineAdapter::callbackHttpPost(url, gAgent.getAgentPolicy(), postData, cbSuccess, cbFailure);
    return true;
}

bool LLViewerRegion::requestGetCapability(const std::string &capName, httpCallback_t cbSuccess, httpCallback_t cbFailure)
{
    std::string url;

    url = getCapability(capName);

    if (url.empty())
    {
        LL_WARNS("Region") << "Could not retrieve region " << getRegionID()
                           << " GET capability \"" << capName << "\"" << LL_ENDL;
        return false;
    }

    LLCoreHttpUtil::HttpCoroutineAdapter::callbackHttpGet(url, gAgent.getAgentPolicy(), cbSuccess, cbFailure);
    return true;
}

bool LLViewerRegion::requestDelCapability(const std::string &capName, httpCallback_t cbSuccess, httpCallback_t cbFailure)
{
    std::string url;

    url = getCapability(capName);

    if (url.empty())
    {
        LL_WARNS("Region") << "Could not retrieve region " << getRegionID() << " DEL capability \"" << capName << "\"" << LL_ENDL;
        return false;
    }

    LLCoreHttpUtil::HttpCoroutineAdapter::callbackHttpDel(url, gAgent.getAgentPolicy(), cbSuccess, cbFailure);
    return true;
}

void LLViewerRegion::setInterestListMode(const std::string &new_mode)
{
    if (new_mode != mInterestListMode)
    {
        mInterestListMode = new_mode;

        if (mInterestListMode != IL_MODE_DEFAULT && mInterestListMode != IL_MODE_360)
        {
            LL_WARNS("360Capture") << "Region " << getRegionID() << " setInterestListMode() invalid interest list mode: "
                << mInterestListMode << ", setting to default" << LL_ENDL;
            mInterestListMode = IL_MODE_DEFAULT;
        }

        LLSD body;
        body["mode"] = mInterestListMode;
        if (requestPostCapability("InterestList", body,
                                  [](const LLSD &response) {
                                      LL_DEBUGS("360Capture") << "InterestList capability responded: \n"
                                          << ll_pretty_print_sd(response) << LL_ENDL;
                                  }))
        {
            LL_DEBUGS("360Capture") << "Region " << getRegionID()
                                    << " Successfully posted an InterestList capability request with payload: \n"
                                    << ll_pretty_print_sd(body) << LL_ENDL;
        }
        else
        {
            LL_WARNS("360Capture") << "Region " << getRegionID()
                                   << " Unable to post an InterestList capability request with payload: \n"
                                   << ll_pretty_print_sd(body) << LL_ENDL;
        }
    }
    else
    {
        LL_DEBUGS("360Capture") << "Region " << getRegionID() << "No change, skipping Interest List mode POST to "
                                << new_mode << " mode" << LL_ENDL;
    }
}


void LLViewerRegion::resetInterestList()
{
    if (requestDelCapability("InterestList", [](const LLSD &response) {
                            LL_DEBUGS("360Capture") << "InterestList capability DEL responded: \n" << ll_pretty_print_sd(response) << LL_ENDL;
                        }))
    {
        LL_DEBUGS("360Capture") << "Region " << getRegionID() << " Successfully reset InterestList capability" << LL_ENDL;
    }
    else
    {
        LL_WARNS("360Capture") << "Region " << getRegionID() << " Unable to DEL InterestList capability request" << LL_ENDL;
    }
}


LLSpatialPartition *LLViewerRegion::getSpatialPartition(U32 type)
{
    if (type < mImpl->mObjectPartition.size() && type < PARTITION_VO_CACHE)
    {
        return (LLSpatialPartition*)mImpl->mObjectPartition[type];
    }
    return NULL;
}

LLVOCachePartition* LLViewerRegion::getVOCachePartition()
{
    if(PARTITION_VO_CACHE < mImpl->mObjectPartition.size())
    {
        return (LLVOCachePartition*)mImpl->mObjectPartition[PARTITION_VO_CACHE];
    }
    return NULL;
}

// the viewer can not yet distinquish between normal- and estate-owned objects
// so we collapse these two bits and enable the UI if either are set
const U64 ALLOW_RETURN_ENCROACHING_OBJECT = REGION_FLAGS_ALLOW_RETURN_ENCROACHING_OBJECT
                                            | REGION_FLAGS_ALLOW_RETURN_ENCROACHING_ESTATE_OBJECT;

bool LLViewerRegion::objectIsReturnable(const LLVector3& pos, const std::vector<LLBBox>& boxes) const
{
    return (mParcelOverlay != NULL)
        && (mParcelOverlay->isOwnedSelf(pos)
            || mParcelOverlay->isOwnedGroup(pos)
            || (getRegionFlag(ALLOW_RETURN_ENCROACHING_OBJECT)
                && mParcelOverlay->encroachesOwned(boxes)) );
}

bool LLViewerRegion::childrenObjectReturnable( const std::vector<LLBBox>& boxes ) const
{
    bool result = false;
    result = ( mParcelOverlay && mParcelOverlay->encroachesOnUnowned( boxes ) ) ? 1 : 0;
    return result;
}

bool LLViewerRegion::objectsCrossParcel(const std::vector<LLBBox>& boxes) const
{
    return mParcelOverlay && mParcelOverlay->encroachesOnNearbyParcel(boxes);
}

void LLViewerRegion::getNeighboringRegions( std::vector<LLViewerRegion*>& uniqueRegions )
{
    mImpl->mLandp->getNeighboringRegions( uniqueRegions );
}
void LLViewerRegion::getNeighboringRegionsStatus( std::vector<S32>& regions )
{
    mImpl->mLandp->getNeighboringRegionsStatus( regions );
}
void LLViewerRegion::showReleaseNotes()
{
    std::string url = this->getCapability("ServerReleaseNotes");

    if (url.empty()) {
        // HACK haven't received the capability yet, we'll wait until
        // it arives.
        mReleaseNotesRequested = true;
        return;
    }

    LLWeb::loadURL(url);
    mReleaseNotesRequested = false;
}

std::string LLViewerRegion::getDescription() const
{
    return stringize(*this);
}

bool LLViewerRegion::meshUploadEnabled() const
{
    return (mSimulatorFeatures.has("MeshUploadEnabled") &&
        mSimulatorFeatures["MeshUploadEnabled"].asBoolean());
}

bool LLViewerRegion::bakesOnMeshEnabled() const
{
    return (mSimulatorFeatures.has("BakesOnMeshEnabled") &&
        mSimulatorFeatures["BakesOnMeshEnabled"].asBoolean());
}

bool LLViewerRegion::meshRezEnabled() const
{
    return (mSimulatorFeatures.has("MeshRezEnabled") &&
                mSimulatorFeatures["MeshRezEnabled"].asBoolean());
}

bool LLViewerRegion::dynamicPathfindingEnabled() const
{
    return ( mSimulatorFeatures.has("DynamicPathfindingEnabled") &&
             mSimulatorFeatures["DynamicPathfindingEnabled"].asBoolean());
}

bool LLViewerRegion::avatarHoverHeightEnabled() const
{
    return ( mSimulatorFeatures.has("AvatarHoverHeightEnabled") &&
             mSimulatorFeatures["AvatarHoverHeightEnabled"].asBoolean());
}
/* Static Functions */

void log_capabilities(const CapabilityMap &capmap)
{
    S32 count = 0;
    CapabilityMap::const_iterator iter;
    for (iter = capmap.begin(); iter != capmap.end(); ++iter, ++count)
    {
        if (!iter->second.empty())
        {
            LL_INFOS() << "log_capabilities: " << iter->first << " URL is " << iter->second << LL_ENDL;
        }
    }
    LL_INFOS() << "log_capabilities: Dumped " << count << " entries." << LL_ENDL;
}
void LLViewerRegion::resetMaterialsCapThrottle()
{
    F32 requests_per_sec =  1.0f; // original default;
    if (   mSimulatorFeatures.has("RenderMaterialsCapability")
        && mSimulatorFeatures["RenderMaterialsCapability"].isReal() )
    {
        requests_per_sec = mSimulatorFeatures["RenderMaterialsCapability"].asReal();
        if ( requests_per_sec == 0.0f )
        {
            requests_per_sec = 1.0f;
            LL_WARNS("Materials")
                << "region '" << getName()
                << "' returned zero for RenderMaterialsCapability; using default "
                << requests_per_sec << " per second"
                << LL_ENDL;
        }
        LL_DEBUGS("Materials") << "region '" << getName()
                               << "' RenderMaterialsCapability " << requests_per_sec
                               << LL_ENDL;
    }
    else
    {
        LL_DEBUGS("Materials")
            << "region '" << getName()
            << "' did not return RenderMaterialsCapability, using default "
            << requests_per_sec << " per second"
            << LL_ENDL;
    }

    mMaterialsCapThrottleTimer.resetWithExpiry( 1.0f / requests_per_sec );
}

U32 LLViewerRegion::getMaxMaterialsPerTransaction() const
{
    U32 max_entries = 50; // original hard coded default
    if (   mSimulatorFeatures.has( "MaxMaterialsPerTransaction" )
        && mSimulatorFeatures[ "MaxMaterialsPerTransaction" ].isInteger())
    {
        max_entries = mSimulatorFeatures[ "MaxMaterialsPerTransaction" ].asInteger();
    }
    return max_entries;
}

std::string LLViewerRegion::getSimHostName()
{
    if (mSimulatorFeaturesReceived)
    {
        return mSimulatorFeatures.has("HostName") ? mSimulatorFeatures["HostName"].asString() : getHost().getHostName();
    }
    return std::string("...");
}

void LLViewerRegion::applyCacheMiscExtras(LLViewerObject* obj)
{
    LL_PROFILE_ZONE_SCOPED_CATEGORY_DISPLAY;
    llassert(obj);

    U32 local_id = obj->getLocalID();
    auto iter = mImpl->mGLTFOverridesLLSD.find(local_id);
    if (iter != mImpl->mGLTFOverridesLLSD.end())
    {
        // UUID can be inserted null, so backfill the UUID if it was left empty
        if (iter->second.mObjectId.isNull())
        {
            iter->second.mObjectId = obj->getID();
        }
        llassert(iter->second.mGLTFMaterial.size() == iter->second.mSides.size());

        for (auto& side : iter->second.mGLTFMaterial)
        {
            obj->setTEGLTFMaterialOverride(side.first, side.second);
        }
    }
}
<|MERGE_RESOLUTION|>--- conflicted
+++ resolved
@@ -1252,13 +1252,7 @@
     //will remove it from the object cache, real deletion
     entry->setState(LLVOCacheEntry::INACTIVE);
     entry->removeOctreeEntry();
-<<<<<<< HEAD
     entry->setValid(false);
-    // <FS:Beq/> Fix the missing kill on overrides
-    // // TODO kill extras/material overrides cache too
-=======
-    entry->setValid(FALSE);
->>>>>>> 6fba1530
 
 }
 
