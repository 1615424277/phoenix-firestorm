/**
 * @file llviewerregion.cpp
 * @brief Implementation of the LLViewerRegion class.
 *
 * $LicenseInfo:firstyear=2000&license=viewerlgpl$
 * Second Life Viewer Source Code
 * Copyright (C) 2010-2013, Linden Research, Inc.
 *
 * This library is free software; you can redistribute it and/or
 * modify it under the terms of the GNU Lesser General Public
 * License as published by the Free Software Foundation;
 * version 2.1 of the License only.
 *
 * This library is distributed in the hope that it will be useful,
 * but WITHOUT ANY WARRANTY; without even the implied warranty of
 * MERCHANTABILITY or FITNESS FOR A PARTICULAR PURPOSE.  See the GNU
 * Lesser General Public License for more details.
 *
 * You should have received a copy of the GNU Lesser General Public
 * License along with this library; if not, write to the Free Software
 * Foundation, Inc., 51 Franklin Street, Fifth Floor, Boston, MA  02110-1301  USA
 *
 * Linden Research, Inc., 945 Battery Street, San Francisco, CA  94111  USA
 * $/LicenseInfo$
 */

#include "llviewerprecompiledheaders.h"

#include "llviewerregion.h"

// linden libraries
#include "indra_constants.h"
#include "llaisapi.h"
#include "llavatarnamecache.h"      // name lookup cap url
#include "llfloaterreg.h"
#include "llmath.h"
#include "llregionflags.h"
#include "llregionhandle.h"
#include "llsurface.h"
#include "message.h"
//#include "vmath.h"
#include "v3math.h"
#include "v4math.h"

#include "llagent.h"
#include "llagentcamera.h"
#include "llappviewer.h"
#include "llavatarrenderinfoaccountant.h"
#include "llavatarappearancedefines.h"
#include "llcallingcard.h"
#include "llcommandhandler.h"
#include "lldir.h"
#include "lleventpoll.h"
#include "llfloatergodtools.h"
#include "llfloaterreporter.h"
#include "llfloaterregioninfo.h"
#include "llgltfmateriallist.h"
#include "llhttpnode.h"
#include "llregioninfomodel.h"
#include "llsdutil.h"
#include "llstartup.h"
#include "lltrans.h"
#include "llurldispatcher.h"
#include "llviewerobjectlist.h"
#include "llviewerparceloverlay.h"
#include "llviewerstatsrecorder.h"
#include "llvlmanager.h"
#include "llvlcomposition.h"
#include "llvoavatarself.h"
#include "llvocache.h"
#include "llworld.h"
#include "llspatialpartition.h"
#include "stringize.h"
#include "llviewercontrol.h"
#include "llsdserialize.h"
#include "llfloaterperms.h"
#include "llvieweroctree.h"
#include "llviewerdisplay.h"
#include "llviewerwindow.h"
#include "llprogressview.h"
#include "llcoros.h"
#include "lleventcoro.h"
#include "llcorehttputil.h"
#include "llcallstack.h"
#include "llsettingsdaycycle.h"
#include <boost/regex.hpp>

// Firestorm includes
#include "lfsimfeaturehandler.h"
#include "llviewermenu.h"
#include "llviewernetwork.h"
#include "llviewerparcelmgr.h"  //Aurora Sim

#ifdef LL_WINDOWS
    #pragma warning(disable:4355)
#endif

// When we receive a base grant of capabilities that has a different number of
// capabilities than the original base grant received for the region, print
// out the two lists of capabilities for analysis.
//#define DEBUG_CAPS_GRANTS

// The server only keeps our pending agent info for 60 seconds.
// We want to allow for seed cap retry, but its not useful after that 60 seconds.
// Even though we gave up on login, keep trying for caps after we are logged in:
const S32 MAX_CAP_REQUEST_ATTEMPTS = 30;
const U32 DEFAULT_MAX_REGION_WIDE_PRIM_COUNT = 15000;

bool LLViewerRegion::sVOCacheCullingEnabled = false;
S32  LLViewerRegion::sLastCameraUpdated = 0;
S32  LLViewerRegion::sNewObjectCreationThrottle = -1;
LLViewerRegion::vocache_entry_map_t LLViewerRegion::sRegionCacheCleanup;

typedef std::map<std::string, std::string> CapabilityMap;

static void log_capabilities(const CapabilityMap &capmap);

namespace
{

void newRegionEntry(LLViewerRegion& region)
{
    LL_INFOS("LLViewerRegion") << "Entering region [" << region.getName() << "]" << LL_ENDL;
    gDebugInfo["CurrentRegion"] = region.getName();
    LLAppViewer::instance()->writeDebugInfo();
}

} // anonymous namespace

// support for secondlife:///app/region/{REGION} SLapps
// N.B. this is defined to work exactly like the classic secondlife://{REGION}
// However, the later syntax cannot support spaces in the region name because
// spaces (and %20 chars) are illegal in the hostname of an http URL. Some
// browsers let you get away with this, but some do not (such as Qt's Webkit).
// Hence we introduced the newer secondlife:///app/region alternative.
class LLRegionHandler : public LLCommandHandler
{
public:
    // requests will be throttled from a non-trusted browser
    LLRegionHandler() : LLCommandHandler("region", UNTRUSTED_THROTTLE) {}

    bool handle(const LLSD& params, const LLSD& query_map, const std::string& grid, LLMediaCtrl* web)
    {
        // make sure that we at least have a region name
        int num_params = params.size();
        if (num_params < 1)
        {
            return false;
        }

        // build a secondlife://{PLACE} SLurl from this SLapp
        std::string url = "secondlife://";
        if (!grid.empty())
        {
            url += grid + "/secondlife/";
        }
        boost::regex name_rx("[A-Za-z0-9()_%]+");
        boost::regex coord_rx("[0-9]+");
        for (int i = 0; i < num_params; i++)
        {
            if (i > 0)
            {
                url += "/";
            }
            if (!boost::regex_match(params[i].asString(), i > 0 ? coord_rx : name_rx))
            {
                return false;
            }

            url += params[i].asString();
        }

        // Process the SLapp as if it was a secondlife://{PLACE} SLurl
        LLURLDispatcher::dispatch(url, LLCommandHandler::NAV_TYPE_CLICKED, web, true);
        return true;
    }

};
LLRegionHandler gRegionHandler;


class LLViewerRegionImpl
{
public:
    LLViewerRegionImpl(LLViewerRegion * region, LLHost const & host):
        mHost(host),
        mCompositionp(NULL),
        mEventPoll(NULL),
        mSeedCapMaxAttempts(MAX_CAP_REQUEST_ATTEMPTS),
        mSeedCapAttempts(0),
        mHttpResponderID(0),
        mLastCameraUpdate(0),
        mLastCameraOrigin(),
        mVOCachePartition(NULL),
        mLandp(NULL)
    {}

    static void buildCapabilityNames(LLSD& capabilityNames);

    // The surfaces and other layers
    LLSurface*  mLandp;

    // Region geometry data
    LLVector3d  mOriginGlobal;  // Location of southwest corner of region (meters)
    LLVector3d  mCenterGlobal;  // Location of center in world space (meters)
    LLHost      mHost;

    // The unique ID for this region.
    LLUUID mRegionID;

    // region/estate owner - usually null.
    LLUUID mOwnerID;

    // Network statistics for the region's circuit...
    LLTimer mLastNetUpdate;

    // Misc
    LLVLComposition *mCompositionp;     // Composition layer for the surface

    LLVOCacheEntry::vocache_entry_map_t   mCacheMap; //all cached entries
    LLVOCacheEntry::vocache_entry_set_t   mActiveSet; //all active entries;
    LLVOCacheEntry::vocache_entry_set_t   mWaitingSet; //entries waiting for LLDrawable to be generated.
    std::set< LLPointer<LLViewerOctreeGroup> >      mVisibleGroups; //visible groupa
    LLVOCachePartition*                   mVOCachePartition;
    LLVOCacheEntry::vocache_entry_set_t   mVisibleEntries; //must-be-created visible entries wait for objects creation.
    LLVOCacheEntry::vocache_entry_priority_list_t mWaitingList; //transient list storing sorted visible entries waiting for object creation.
    std::set<U32>                          mNonCacheableCreatedList; //list of local ids of all non-cacheable objects
    LLVOCacheEntry::vocache_gltf_overrides_map_t mGLTFOverridesLLSD; // for materials

    // time?
    // LRU info?

    // Cache ID is unique per-region, across renames, moving locations,
    // etc.
    LLUUID mCacheID;

    CapabilityMap mCapabilities;
    CapabilityMap mSecondCapabilitiesTracker;

    LLEventPoll* mEventPoll;

    S32 mSeedCapMaxAttempts;
    S32 mSeedCapAttempts;

    S32 mHttpResponderID;

    //spatial partitions for objects in this region
    std::vector<LLViewerOctreePartition*> mObjectPartition;

    LLVector3   mLastCameraOrigin;
    U32         mLastCameraUpdate;

    static void        requestBaseCapabilitiesCoro(U64 regionHandle);
    static void        requestBaseCapabilitiesCompleteCoro(U64 regionHandle);
    static void        requestSimulatorFeatureCoro(std::string url, U64 regionHandle);
};

void LLViewerRegionImpl::requestBaseCapabilitiesCoro(U64 regionHandle)
{
    LLCore::HttpRequest::policy_t httpPolicy(LLCore::HttpRequest::DEFAULT_POLICY_ID);
    LLCoreHttpUtil::HttpCoroutineAdapter::ptr_t
        httpAdapter(new LLCoreHttpUtil::HttpCoroutineAdapter("BaseCapabilitiesRequest", httpPolicy));
    LLCore::HttpRequest::ptr_t httpRequest(new LLCore::HttpRequest);

    LLSD result;
    LLViewerRegion *regionp = NULL;

    // This loop is used for retrying a capabilities request.
    do
    {
        if (STATE_WORLD_INIT > LLStartUp::getStartupState())
        {
            LL_INFOS("AppInit", "Capabilities") << "Aborting capabilities request, reason: returned to login screen" << LL_ENDL;
            return;
        }

        if (!LLWorld::instanceExists())
        {
            LL_WARNS("AppInit", "Capabilities") << "Attempting to get capabilities, but world no longer exists!" << LL_ENDL;
            return;
        }

        regionp = LLWorld::getInstance()->getRegionFromHandle(regionHandle);
        if (!regionp) //region was removed
        {
            LL_WARNS("AppInit", "Capabilities") << "Attempting to get capabilities for region that no longer exists!" << LL_ENDL;
            return; // this error condition is not recoverable.
        }
        LLViewerRegionImpl* impl = regionp->getRegionImplNC();
        LL_DEBUGS("AppInit", "Capabilities") << "requesting seed caps for handle " << regionHandle
                                             << " name " << regionp->getName() << LL_ENDL;

        std::string url = regionp->getCapability("Seed");
        if (url.empty())
        {
            LL_WARNS("AppInit", "Capabilities") << "Failed to get seed capabilities, and can not determine url!" << LL_ENDL;
            regionp->setCapabilitiesError();
            return; // this error condition is not recoverable.
        }

        // record that we just entered a new region
        newRegionEntry(*regionp);

        if (impl->mSeedCapAttempts > impl->mSeedCapMaxAttempts)
        {
            LL_WARNS("AppInit", "Capabilities") << "Failed to get seed capabilities from '" << url << "' after " << impl->mSeedCapAttempts << " attempts.  Giving up!" << LL_ENDL;
            regionp->setCapabilitiesError();
            return;  // this error condition is not recoverable.
        }

        S32 id = ++(impl->mHttpResponderID);

        LLSD capabilityNames = LLSD::emptyArray();
        impl->buildCapabilityNames(capabilityNames);

        LL_INFOS("AppInit", "Capabilities") << "Requesting seed from " << url
                                            << " region name " << regionp->getName()
                                            << " region id " << regionp->getRegionID()
                                            << " handle " << regionp->getHandle()
                                            << " (attempt #" << impl->mSeedCapAttempts + 1 << ")" << LL_ENDL;
        LL_DEBUGS("AppInit", "Capabilities") << "Capabilities requested: " << capabilityNames << LL_ENDL;

        regionp = NULL;
        impl = NULL;
        result = httpAdapter->postAndSuspend(httpRequest, url, capabilityNames);

        if (STATE_WORLD_INIT > LLStartUp::getStartupState())
        {
            LL_INFOS("AppInit", "Capabilities") << "Aborting capabilities request, reason: returned to login screen" << LL_ENDL;
            return;
        }

        if (LLApp::isExiting() || gDisconnected)
        {
            LL_DEBUGS("AppInit", "Capabilities") << "Shutting down" << LL_ENDL;
            return;
        }

        if (!LLWorld::instanceExists())
        {
            LL_WARNS("AppInit", "Capabilities") << "Received capabilities, but world no longer exists!" << LL_ENDL;
            return;
        }

        regionp = LLWorld::getInstance()->getRegionFromHandle(regionHandle);
        if (!regionp) //region was removed
        {
            LL_WARNS("AppInit", "Capabilities") << "Received capabilities for region that no longer exists!" << LL_ENDL;
            return; // this error condition is not recoverable.
        }

        impl = regionp->getRegionImplNC();

        // <FS:Ansariel> Fix seed cap retry count
        //++(impl->mSeedCapAttempts);

        if (!result.isMap() || result.has("error"))
        {
            LL_WARNS("AppInit", "Capabilities") << "Malformed response" << LL_ENDL;
            // setup for retry.
            continue;
        }

        LLSD httpResults = result["http_result"];
        LLCore::HttpStatus status = LLCoreHttpUtil::HttpCoroutineAdapter::getStatusFromLLSD(httpResults);
        if (!status)
        {
            LL_WARNS("AppInit", "Capabilities") << "HttpStatus error " << LL_ENDL;
            // setup for retry.
            continue;
        }

        // remove the http_result from the llsd
        result.erase("http_result");

        if (id != impl->mHttpResponderID) // region is no longer referring to this request
        {
            LL_WARNS("AppInit", "Capabilities") << "Received results for a stale capabilities request!" << LL_ENDL;
            // setup for retry.
            ++(impl->mSeedCapAttempts); // <FS:Ansariel> Fix seed cap retry count
            continue;
        }

        LLSD::map_const_iterator iter;
        for (iter = result.beginMap(); iter != result.endMap(); ++iter)
        {
            regionp->setCapability(iter->first, iter->second);

            LL_DEBUGS("AppInit", "Capabilities")
                << "Capability '" << iter->first << "' is '" << iter->second << "'" << LL_ENDL;
        }

#if 0
        log_capabilities(mCapabilities);
#endif

        LL_DEBUGS("AppInit", "Capabilities", "Teleport") << "received caps for handle " << regionHandle
                                                         << " region name " << regionp->getName() << LL_ENDL;
        regionp->setCapabilitiesReceived(true);

        break;
    }
    while (true);

    if (regionp && regionp->isCapabilityAvailable("ServerReleaseNotes") &&
            regionp->getReleaseNotesRequested())
    {   // *HACK: we're waiting for the ServerReleaseNotes
        regionp->showReleaseNotes();
    }
}


void LLViewerRegionImpl::requestBaseCapabilitiesCompleteCoro(U64 regionHandle)
{
    LLCore::HttpRequest::policy_t httpPolicy(LLCore::HttpRequest::DEFAULT_POLICY_ID);
    LLCoreHttpUtil::HttpCoroutineAdapter::ptr_t
        httpAdapter(new LLCoreHttpUtil::HttpCoroutineAdapter("BaseCapabilitiesRequest", httpPolicy));
    LLCore::HttpRequest::ptr_t httpRequest(new LLCore::HttpRequest);

    LLSD result;
    LLViewerRegion *regionp = NULL;

    // This loop is used for retrying a capabilities request.
    do
    {
        LLWorld *world_inst = LLWorld::getInstance(); // Not a singleton!
        if (!world_inst)
        {
            LL_WARNS("AppInit", "Capabilities") << "Attempting to get capabilities, but world no longer exists!" << LL_ENDL;
            return;
        }

        regionp = world_inst->getRegionFromHandle(regionHandle);
        if (!regionp) //region was removed
        {
            LL_WARNS("AppInit", "Capabilities") << "Attempting to get capabilities for region that no longer exists!" << LL_ENDL;
            break; // this error condition is not recoverable.
        }

        std::string url = regionp->getCapabilityDebug("Seed");
        if (url.empty())
        {
            LL_WARNS("AppInit", "Capabilities") << "Failed to get seed capabilities, and can not determine url!" << LL_ENDL;
            if (regionp->getCapability("Seed").empty())
            {
                // initial attempt failed to get this cap as well
                regionp->setCapabilitiesError();
            }
            break; // this error condition is not recoverable.
        }

        // record that we just entered a new region
        newRegionEntry(*regionp);

        LLSD capabilityNames = LLSD::emptyArray();
        buildCapabilityNames(capabilityNames);

        LL_INFOS("AppInit", "Capabilities") << "Requesting second Seed from " << url << " for region " << regionp->getRegionID() << LL_ENDL;

        regionp = NULL;
        world_inst = NULL;
        result = httpAdapter->postAndSuspend(httpRequest, url, capabilityNames);

        LLSD httpResults = result["http_result"];
        LLCore::HttpStatus status = LLCoreHttpUtil::HttpCoroutineAdapter::getStatusFromLLSD(httpResults);
        if (!status)
        {
            LL_WARNS("AppInit", "Capabilities") << "HttpStatus error " << LL_ENDL;
            break;  // no retry
        }

        if (LLApp::isExiting() || gDisconnected)
        {
            break;
        }

        world_inst = LLWorld::getInstance();
        if (!world_inst)
        {
            LL_WARNS("AppInit", "Capabilities") << "Received capabilities, but world no longer exists!" << LL_ENDL;
            return;
        }

        regionp = world_inst->getRegionFromHandle(regionHandle);
        if (!regionp) //region was removed
        {
            LL_WARNS("AppInit", "Capabilities") << "Received capabilities for region that no longer exists!" << LL_ENDL;
            break; // this error condition is not recoverable.
        }
        LLViewerRegionImpl* impl = regionp->getRegionImplNC();

        // remove the http_result from the llsd
        result.erase("http_result");

        LLSD::map_const_iterator iter;
        for (iter = result.beginMap(); iter != result.endMap(); ++iter)
        {
            regionp->setCapabilityDebug(iter->first, iter->second);
            //LL_INFOS()<<"BaseCapabilitiesCompleteTracker New Caps "<<iter->first<<" "<< iter->second<<LL_ENDL;
        }

#if 0
        log_capabilities(impl->mCapabilities);
#endif

        if (impl->mCapabilities.size() != impl->mSecondCapabilitiesTracker.size())
        {
            LL_WARNS("AppInit", "Capabilities")
                << "Sim sent duplicate base caps that differ in size from what we initially received - most likely content. "
                << "mCapabilities == " << impl->mCapabilities.size()
                << " mSecondCapabilitiesTracker == " << impl->mSecondCapabilitiesTracker.size()
                << LL_ENDL;
#ifdef DEBUG_CAPS_GRANTS
            LL_WARNS("AppInit", "Capabilities")
                << "Initial Base capabilities: " << LL_ENDL;

            log_capabilities(impl->mCapabilities);

            LL_WARNS("AppInit", "Capabilities")
                << "Latest base capabilities: " << LL_ENDL;

            log_capabilities(impl->mSecondCapabilitiesTracker);

#endif

            if (impl->mSecondCapabilitiesTracker.size() > impl->mCapabilities.size())
            {
                // *HACK Since we were granted more base capabilities in this grant request than the initial, replace
                // the old with the new. This shouldn't happen i.e. we should always get the same capabilities from a
                // sim. The simulator fix from SH-3895 should prevent it from happening, at least in the case of the
                // inventory api capability grants.

                // Need to clear a std::map before copying into it because old keys take precedence.
                impl->mCapabilities.clear();
                impl->mCapabilities = impl->mSecondCapabilitiesTracker;
            }
        }
        else
        {
            LL_DEBUGS("CrossingCaps") << "Sim sent multiple base cap grants with matching sizes." << LL_ENDL;
        }
        impl->mSecondCapabilitiesTracker.clear();
    }
    while (false);
}

void LLViewerRegionImpl::requestSimulatorFeatureCoro(std::string url, U64 regionHandle)
{
    LLCore::HttpRequest::policy_t httpPolicy(LLCore::HttpRequest::DEFAULT_POLICY_ID);
    LLCoreHttpUtil::HttpCoroutineAdapter::ptr_t
        httpAdapter(new LLCoreHttpUtil::HttpCoroutineAdapter("BaseCapabilitiesRequest", httpPolicy));
    LLCore::HttpRequest::ptr_t httpRequest(new LLCore::HttpRequest);

    LLViewerRegion *regionp = NULL;
    S32 attemptNumber = 0;
    // This loop is used for retrying a capabilities request.
    do
    {
        ++attemptNumber;

        if (attemptNumber > MAX_CAP_REQUEST_ATTEMPTS)
        {
            LL_WARNS("AppInit", "SimulatorFeatures") << "Retries count exceeded attempting to get Simulator feature from "
                << url << LL_ENDL;
            break;
        }

        LLWorld *world_inst = LLWorld::getInstance(); // Not a singleton!
        if (!world_inst)
        {
            LL_WARNS("AppInit", "Capabilities") << "Attempting to request Sim Feature, but world no longer exists!" << LL_ENDL;
            return;
        }

        regionp = world_inst->getRegionFromHandle(regionHandle);
        if (!regionp) //region was removed
        {
            LL_WARNS("AppInit", "SimulatorFeatures") << "Attempting to request Sim Feature for region that no longer exists!" << LL_ENDL;
            break; // this error condition is not recoverable.
        }

        regionp = NULL;
        world_inst = NULL;
        LLSD result = httpAdapter->getAndSuspend(httpRequest, url);

        LLSD httpResults = result["http_result"];
        LLCore::HttpStatus status = LLCoreHttpUtil::HttpCoroutineAdapter::getStatusFromLLSD(httpResults);
        if (!status)
        {
            LL_WARNS("AppInit", "SimulatorFeatures") << "HttpStatus error retrying" << LL_ENDL;
            continue;
        }

        if (LLApp::isExiting() || gDisconnected)
        {
            break;
        }

        // remove the http_result from the llsd
        result.erase("http_result");

        world_inst = LLWorld::getInstance();
        if (!world_inst)
        {
            LL_WARNS("AppInit", "Capabilities") << "Attempting to request Sim Feature, but world no longer exists!" << LL_ENDL;
            return;
        }

        regionp = world_inst->getRegionFromHandle(regionHandle);
        if (!regionp) //region was removed
        {
            LL_WARNS("AppInit", "SimulatorFeatures") << "Attempting to set Sim Feature for region that no longer exists!" << LL_ENDL;
            break; // this error condition is not recoverable.
        }

        regionp->setSimulatorFeatures(result);

        break;
    }
    while (true);

}

LLViewerRegion::LLViewerRegion(const U64 &handle,
<<<<<<< HEAD
							   const LLHost &host,
							   const U32 grids_per_region_edge, 
							   const U32 grids_per_patch_edge, 
							   const F32 region_width_meters)
:	mImpl(new LLViewerRegionImpl(this, host)),
	mHandle(handle),
	mTimeDilation(1.0f),
	mName(""),
	mZoning(""),
	mIsEstateManager(false),
	mRegionFlags( REGION_FLAGS_DEFAULT ),
	mRegionProtocols( 0 ),
	mSimAccess( SIM_ACCESS_MIN ),
	mBillableFactor(1.0),
	mMaxTasks(DEFAULT_MAX_REGION_WIDE_PRIM_COUNT),
	// <FS:Ansariel> [Legacy Bake]
	//mCentralBakeVersion(1),
	mCentralBakeVersion(0),
	// </FS:Ansariel> [Legacy Bake]
	mClassID(0),
	mCPURatio(0),
	mColoName("unknown"),
	mProductSKU("unknown"),
	mProductName("unknown"),
	mHttpUrl(""), // <FS:Ansariel> [UDP Assets]
	mViewerAssetUrl(""),
	mCacheLoaded(false),
	mCacheDirty(false),
	mReleaseNotesRequested(false),
	mCapabilitiesState(CAPABILITIES_STATE_INIT),
	mSimulatorFeaturesReceived(false),
	mBitsReceived(0.f),
	mPacketsReceived(0.f),
	mDead(false),
	mLastVisitedEntry(NULL),
	mInvisibilityCheckHistory(-1),
	mPaused(false),
	mRegionCacheHitCount(0),
	mRegionCacheMissCount(0),
=======
                               const LLHost &host,
                               const U32 grids_per_region_edge,
                               const U32 grids_per_patch_edge,
                               const F32 region_width_meters)
:   mImpl(new LLViewerRegionImpl(this, host)),
    mHandle(handle),
    mTimeDilation(1.0f),
    mName(""),
    mZoning(""),
    mIsEstateManager(FALSE),
    mRegionFlags( REGION_FLAGS_DEFAULT ),
    mRegionProtocols( 0 ),
    mSimAccess( SIM_ACCESS_MIN ),
    mBillableFactor(1.0),
    mMaxTasks(DEFAULT_MAX_REGION_WIDE_PRIM_COUNT),
    // <FS:Ansariel> [Legacy Bake]
    //mCentralBakeVersion(1),
    mCentralBakeVersion(0),
    // </FS:Ansariel> [Legacy Bake]
    mClassID(0),
    mCPURatio(0),
    mColoName("unknown"),
    mProductSKU("unknown"),
    mProductName("unknown"),
    mHttpUrl(""), // <FS:Ansariel> [UDP Assets]
    mViewerAssetUrl(""),
    mCacheLoaded(FALSE),
    mCacheDirty(FALSE),
    mReleaseNotesRequested(FALSE),
    mCapabilitiesState(CAPABILITIES_STATE_INIT),
    mSimulatorFeaturesReceived(false),
    mBitsReceived(0.f),
    mPacketsReceived(0.f),
    mDead(FALSE),
    mLastVisitedEntry(NULL),
    mInvisibilityCheckHistory(-1),
    mPaused(FALSE),
    mRegionCacheHitCount(0),
    mRegionCacheMissCount(0),
>>>>>>> c06fb4e0
    mInterestListMode(IL_MODE_DEFAULT),
// <FS:Beq> BOM tests for OS
    mMaxBakes(LLGridManager::getInstance()->isInSecondLife()?
        LLAvatarAppearanceDefines::EBakedTextureIndex::BAKED_NUM_INDICES:
        LLAvatarAppearanceDefines::EBakedTextureIndex::BAKED_LEFT_ARM),
    mMaxTEs(LLGridManager::getInstance()->isInSecondLife()?
        LLAvatarAppearanceDefines::ETextureIndex::TEX_NUM_INDICES:
        LLAvatarAppearanceDefines::ETextureIndex::TEX_HEAD_UNIVERSAL_TATTOO),
// </FS:Beq>
    // <FS:CR> Aurora Sim
    mWidth(region_width_meters),
    mWidthScaleFactor(region_width_meters / REGION_WIDTH_METERS) // <FS:Ansariel> FIRE-19563: Scaling for OpenSim VarRegions
{
    // Moved this up... -> mWidth = region_width_meters;
// </FS:CR>
    mImpl->mOriginGlobal = from_region_handle(handle);
    updateRenderMatrix();

    mImpl->mLandp = new LLSurface('l', NULL);

    // Create the composition layer for the surface
    mImpl->mCompositionp =
        new LLVLComposition(mImpl->mLandp,
                            grids_per_region_edge,
// <FS:CR> Aurora Sim
                            //region_width_meters / grids_per_region_edge);
                            mWidth / grids_per_region_edge);
// </FS:CR> Aurora Sim
    mImpl->mCompositionp->setSurface(mImpl->mLandp);

    // Create the surfaces
    mImpl->mLandp->setRegion(this);
    mImpl->mLandp->create(grids_per_region_edge,
                    grids_per_patch_edge,
                    mImpl->mOriginGlobal,
                    mWidth);

// <FS:CR> Aurora Sim
    //mParcelOverlay = new LLViewerParcelOverlay(this, region_width_meters);
    mParcelOverlay = new LLViewerParcelOverlay(this, mWidth);
    LLViewerParcelMgr::getInstance()->init(mWidth);
// </FS:CR> Aurora Sim

    setOriginGlobal(from_region_handle(handle));
    calculateCenterGlobal();

    // Create the object lists
    initStats();
// <FS:CR> FIRE-11593: Opensim "4096 Bug" Fix by Latif Khalifa
    initPartitions();
}
void LLViewerRegion::initPartitions()
{
// </FS:CR>

    //create object partitions
    //MUST MATCH declaration of eObjectPartitions
    mImpl->mObjectPartition.push_back(new LLHUDPartition(this));        //PARTITION_HUD
    mImpl->mObjectPartition.push_back(new LLTerrainPartition(this));    //PARTITION_TERRAIN
    mImpl->mObjectPartition.push_back(new LLVoidWaterPartition(this));  //PARTITION_VOIDWATER
    mImpl->mObjectPartition.push_back(new LLWaterPartition(this));      //PARTITION_WATER
    mImpl->mObjectPartition.push_back(new LLTreePartition(this));       //PARTITION_TREE
    mImpl->mObjectPartition.push_back(new LLParticlePartition(this));   //PARTITION_PARTICLE
    mImpl->mObjectPartition.push_back(new LLGrassPartition(this));      //PARTITION_GRASS
    mImpl->mObjectPartition.push_back(new LLVolumePartition(this)); //PARTITION_VOLUME
    mImpl->mObjectPartition.push_back(new LLBridgePartition(this)); //PARTITION_BRIDGE
    mImpl->mObjectPartition.push_back(new LLAvatarPartition(this)); //PARTITION_AVATAR
    mImpl->mObjectPartition.push_back(new LLControlAVPartition(this));  //PARTITION_CONTROL_AV
    mImpl->mObjectPartition.push_back(new LLHUDParticlePartition(this));//PARTITION_HUD_PARTICLE
    mImpl->mObjectPartition.push_back(new LLVOCachePartition(this)); //PARTITION_VO_CACHE
    mImpl->mObjectPartition.push_back(NULL);                    //PARTITION_NONE
    mImpl->mVOCachePartition = getVOCachePartition();

    setCapabilitiesReceivedCallback(boost::bind(&LLAvatarRenderInfoAccountant::scanNewRegion, _1));
}

// <FS:CR> FIRE-11593: Opensim "4096 Bug" Fix by Latif Khalifa
void LLViewerRegion::reInitPartitions()
{
    std::for_each(mImpl->mObjectPartition.begin(), mImpl->mObjectPartition.end(), DeletePointer());
    mImpl->mObjectPartition.clear();
    initPartitions();
}
// </FS:CR>

void LLViewerRegion::initStats()
{
    mImpl->mLastNetUpdate.reset();
    mPacketsIn = 0;
    mBitsIn = (U32Bits)0;
    mLastBitsIn = (U32Bits)0;
    mLastPacketsIn = 0;
    mPacketsOut = 0;
    mLastPacketsOut = 0;
    mPacketsLost = 0;
    mLastPacketsLost = 0;
    mPingDelay = (U32Seconds)0;
    mAlive = false;                 // can become false if circuit disconnects
}

static LLTrace::BlockTimerStatHandle FTM_CLEANUP_REGION_OBJECTS("Cleanup Region Objects");
static LLTrace::BlockTimerStatHandle FTM_SAVE_REGION_CACHE("Save Region Cache");

LLViewerRegion::~LLViewerRegion()
{
    LL_PROFILE_ZONE_SCOPED;
<<<<<<< HEAD
	mDead = true;
	mImpl->mActiveSet.clear();
	mImpl->mVisibleEntries.clear();
	mImpl->mVisibleGroups.clear();
	mImpl->mWaitingSet.clear();

	gVLManager.cleanupData(this);
	// Can't do this on destruction, because the neighbor pointers might be invalid.
	// This should be reference counted...
	disconnectAllNeighbors();
	LLViewerPartSim::getInstance()->cleanupRegion(this);
=======
    mDead = TRUE;
    mImpl->mActiveSet.clear();
    mImpl->mVisibleEntries.clear();
    mImpl->mVisibleGroups.clear();
    mImpl->mWaitingSet.clear();

    gVLManager.cleanupData(this);
    // Can't do this on destruction, because the neighbor pointers might be invalid.
    // This should be reference counted...
    disconnectAllNeighbors();
    LLViewerPartSim::getInstance()->cleanupRegion(this);
>>>>>>> c06fb4e0

    {
        LL_RECORD_BLOCK_TIME(FTM_CLEANUP_REGION_OBJECTS);
        gObjectList.killObjects(this);
    }

    delete mImpl->mCompositionp;
    delete mParcelOverlay;
    delete mImpl->mLandp;
    delete mImpl->mEventPoll;
#if 0
    LLHTTPSender::clearSender(mImpl->mHost);
#endif
    std::for_each(mImpl->mObjectPartition.begin(), mImpl->mObjectPartition.end(), DeletePointer());

    {
        LL_RECORD_BLOCK_TIME(FTM_SAVE_REGION_CACHE);
        saveObjectCache();
    }

    delete mImpl;
    mImpl = NULL;

// [SL:KB] - Patch: World-MinimapOverlay | Checked: 2012-07-26 (Catznip-3.3)
    for (tex_matrix_t::iterator i = mWorldMapTiles.begin(), iend = mWorldMapTiles.end(); i != iend; ++i)
        (*i)->setBoostLevel(LLViewerTexture::BOOST_NONE);
// [/SL:KB]
}

/*virtual*/
const LLHost&   LLViewerRegion::getHost() const
{
    return mImpl->mHost;
}

LLSurface & LLViewerRegion::getLand() const
{
    return *mImpl->mLandp;
}

const LLUUID& LLViewerRegion::getRegionID() const
{
    return mImpl->mRegionID;
}

void LLViewerRegion::setRegionID(const LLUUID& region_id)
{
    mImpl->mRegionID = region_id;
}

void LLViewerRegion::loadObjectCache()
{
    if (mCacheLoaded)
    {
        return;
    }

<<<<<<< HEAD
	// Presume success.  If it fails, we don't want to try again.
	mCacheLoaded = true;
=======
    // Presume success.  If it fails, we don't want to try again.
    mCacheLoaded = TRUE;
>>>>>>> c06fb4e0

    if(LLVOCache::instanceExists())
    {
        LLVOCache & vocache = LLVOCache::instance();
        // <FS:Beq> FIRE-33808 - Material Override Cache causes long delays
        // vocache.readFromCache(mHandle, mImpl->mCacheID, mImpl->mCacheMap);
        // vocache.readGenericExtrasFromCache(mHandle, mImpl->mCacheID, mImpl->mGLTFOverridesLLSD);
        // mark as dirty if read fails to force a rewrite.
        mCacheDirty = !vocache.readFromCache(mHandle, mImpl->mCacheID, mImpl->mCacheMap);
        vocache.readGenericExtrasFromCache(mHandle, mImpl->mCacheID, mImpl->mGLTFOverridesLLSD, mImpl->mCacheMap);
        // </FS:Beq>

<<<<<<< HEAD
		if (mImpl->mCacheMap.empty())
		{
			mCacheDirty = true;
		}
	}
=======
        if (mImpl->mCacheMap.empty())
        {
            mCacheDirty = TRUE;
        }
    }
>>>>>>> c06fb4e0
}


void LLViewerRegion::saveObjectCache()
{
    if (!mCacheLoaded)
    {
        return;
    }

    if (mImpl->mCacheMap.empty())
    {
        return;
    }

    if(LLVOCache::instanceExists())
    {
        const F32 start_time_threshold = 600.0f; //seconds
        bool removal_enabled = sVOCacheCullingEnabled && (mRegionTimer.getElapsedTimeF32() > start_time_threshold); //allow to remove invalid objects from object cache file.

        LLVOCache & instance = LLVOCache::instance();

        instance.writeToCache(mHandle, mImpl->mCacheID, mImpl->mCacheMap, mCacheDirty, removal_enabled);
        instance.writeGenericExtrasToCache(mHandle, mImpl->mCacheID, mImpl->mGLTFOverridesLLSD, mCacheDirty, removal_enabled);
<<<<<<< HEAD
		mCacheDirty = false;
	}
=======
        mCacheDirty = FALSE;
    }
>>>>>>> c06fb4e0

    if (LLAppViewer::instance()->isQuitting())
    {
        mImpl->mCacheMap.clear();
    }
    else
    {
        // Map of LLVOCacheEntry takes time to release, store map for cleanup on idle
        sRegionCacheCleanup.insert(mImpl->mCacheMap.begin(), mImpl->mCacheMap.end());
        mImpl->mCacheMap.clear();
        // TODO - probably need to do the same for overrides cache
    }
}

void LLViewerRegion::sendMessage()
{
    gMessageSystem->sendMessage(mImpl->mHost);
}

void LLViewerRegion::sendReliableMessage()
{
    gMessageSystem->sendReliable(mImpl->mHost);
}

void LLViewerRegion::setWaterHeight(F32 water_level)
{
    mImpl->mLandp->setWaterHeight(water_level);
}

// <FS:CR> Aurora Sim
void LLViewerRegion::rebuildWater()
{
    mImpl->mLandp->rebuildWater();
}
// <FS:CR> Aurora Sim

F32 LLViewerRegion::getWaterHeight() const
{
    return mImpl->mLandp->getWaterHeight();
}

bool LLViewerRegion::isVoiceEnabled() const
{
    return getRegionFlag(REGION_FLAGS_ALLOW_VOICE);
}

void LLViewerRegion::setRegionFlags(U64 flags)
{
    mRegionFlags = flags;
}


void LLViewerRegion::setOriginGlobal(const LLVector3d &origin_global)
{
    mImpl->mOriginGlobal = origin_global;
    updateRenderMatrix();
    mImpl->mLandp->setOriginGlobal(origin_global);
    mWind.setOriginGlobal(origin_global);
    calculateCenterGlobal();
}

void LLViewerRegion::updateRenderMatrix()
{
    mRenderMatrix.setTranslation(getOriginAgent());
}

void LLViewerRegion::setTimeDilation(F32 time_dilation)
{
    mTimeDilation = time_dilation;
}

const LLVector3d & LLViewerRegion::getOriginGlobal() const
{
    return mImpl->mOriginGlobal;
}

LLVector3 LLViewerRegion::getOriginAgent() const
{
    return gAgent.getPosAgentFromGlobal(mImpl->mOriginGlobal);
}

const LLVector3d & LLViewerRegion::getCenterGlobal() const
{
    return mImpl->mCenterGlobal;
}

LLVector3 LLViewerRegion::getCenterAgent() const
{
    return gAgent.getPosAgentFromGlobal(mImpl->mCenterGlobal);
}

void LLViewerRegion::setOwner(const LLUUID& owner_id)
{
    mImpl->mOwnerID = owner_id;
}

const LLUUID& LLViewerRegion::getOwner() const
{
    return mImpl->mOwnerID;
}

void LLViewerRegion::setRegionNameAndZone   (const std::string& name_zone)
{
    std::string::size_type pipe_pos = name_zone.find('|');
    S32 length   = name_zone.size();
    if (pipe_pos != std::string::npos)
    {
        mName   = name_zone.substr(0, pipe_pos);
        mZoning = name_zone.substr(pipe_pos+1, length-(pipe_pos+1));
    }
    else
    {
        mName   = name_zone;
        mZoning = "";
    }

    LLStringUtil::stripNonprintable(mName);
    LLStringUtil::stripNonprintable(mZoning);
}

bool LLViewerRegion::canManageEstate() const
{
    return gAgent.isGodlike()
        || isEstateManager()
        || gAgent.getID() == getOwner();
}

const std::string LLViewerRegion::getSimAccessString() const
{
    return accessToString(mSimAccess);
}

std::string LLViewerRegion::getLocalizedSimProductName() const
{
    std::string localized_spn;
    return LLTrans::findString(localized_spn, mProductName) ? localized_spn : mProductName;
}

// static
std::string LLViewerRegion::regionFlagsToString(U64 flags)
{
    std::string result;

    if (flags & REGION_FLAGS_SANDBOX)
    {
        result += "Sandbox";
    }

    if (flags & REGION_FLAGS_ALLOW_DAMAGE)
    {
        result += " Not Safe";
    }

    return result;
}

// static
std::string LLViewerRegion::accessToString(U8 sim_access)
{
    // <FS:ND> Prevent querying LLTrans each frame
    static std::vector< std::string > vcAccess;
    if( vcAccess.empty() )
    {
        vcAccess.push_back( LLTrans::getString("SIM_ACCESS_PG") );
        vcAccess.push_back( LLTrans::getString("SIM_ACCESS_MATURE") );
        vcAccess.push_back( LLTrans::getString("SIM_ACCESS_ADULT") );
        vcAccess.push_back( LLTrans::getString("SIM_ACCESS_DOWN") );
        vcAccess.push_back( LLTrans::getString("SIM_ACCESS_MIN") );
    }
    // </FS:ND>

    switch(sim_access)
    {
    case SIM_ACCESS_PG:
        // <FS:ND> Prevent querying LLTrans each frame
        // return LLTrans::getString("SIM_ACCESS_PG");
        return vcAccess[0];
        // </FS:ND>

    case SIM_ACCESS_MATURE:
        // <FS:ND> Prevent querying LLTrans each frame
        // return LLTrans::getString("SIM_ACCESS_MATURE");
        return vcAccess[1];
        // </FS:ND>

    case SIM_ACCESS_ADULT:
        // <FS:ND> Prevent querying LLTrans each frame
        // return LLTrans::getString("SIM_ACCESS_ADULT");
        return vcAccess[2];
        // </FS:ND>

    case SIM_ACCESS_DOWN:
        // <FS:ND> Prevent querying LLTrans each frame
        // return LLTrans::getString("SIM_ACCESS_DOWN");
        return vcAccess[3];
        // </FS:ND>

    case SIM_ACCESS_MIN:
    default:
        // <FS:ND> Prevent querying LLTrans each frame
        // return LLTrans::getString("SIM_ACCESS_MIN");
        return vcAccess[4];
        // </FS:ND>
    }
}

// static
std::string LLViewerRegion::getAccessIcon(U8 sim_access)
{
    switch(sim_access)
    {
    case SIM_ACCESS_MATURE:
        return "Parcel_M_Dark";

    case SIM_ACCESS_ADULT:
        return "Parcel_R_Light";

    case SIM_ACCESS_PG:
        return "Parcel_PG_Light";

    case SIM_ACCESS_MIN:
    default:
        return "";
    }
}

// static
std::string LLViewerRegion::accessToShortString(U8 sim_access)
{
    switch(sim_access)      /* Flawfinder: ignore */
    {
    case SIM_ACCESS_PG:
        return "PG";

    case SIM_ACCESS_MATURE:
        return "M";

    case SIM_ACCESS_ADULT:
        return "A";

    case SIM_ACCESS_MIN:
    default:
        return "U";
    }
}

// static
U8 LLViewerRegion::shortStringToAccess(const std::string &sim_access)
{
    U8 accessValue;

    if (LLStringUtil::compareStrings(sim_access, "PG") == 0)
    {
        accessValue = SIM_ACCESS_PG;
    }
    else if (LLStringUtil::compareStrings(sim_access, "M") == 0)
    {
        accessValue = SIM_ACCESS_MATURE;
    }
    else if (LLStringUtil::compareStrings(sim_access, "A") == 0)
    {
        accessValue = SIM_ACCESS_ADULT;
    }
    else
    {
        accessValue = SIM_ACCESS_MIN;
    }

    return accessValue;
}

// static
void LLViewerRegion::processRegionInfo(LLMessageSystem* msg, void**)
{
    // send it to 'observers'
    // *TODO: switch the floaters to using LLRegionInfoModel
    LL_INFOS() << "Processing region info" << LL_ENDL;
    LLRegionInfoModel::instance().update(msg);
    LLFloaterGodTools::processRegionInfo(msg);
    LLFloaterRegionInfo::processRegionInfo(msg);
}

void LLViewerRegion::setCacheID(const LLUUID& id)
{
    mImpl->mCacheID = id;
}

void LLViewerRegion::renderPropertyLines()
{
    if (mParcelOverlay)
    {
        mParcelOverlay->renderPropertyLines();
    }
}

void LLViewerRegion::renderPropertyLinesOnMinimap(F32 scale_pixels_per_meter, const F32 *parcel_outline_color)
{
    if (mParcelOverlay)
    {
        mParcelOverlay->renderPropertyLinesOnMinimap(scale_pixels_per_meter, parcel_outline_color);
    }
}


// This gets called when the height field changes.
void LLViewerRegion::dirtyHeights()
{
    // Property lines need to be reconstructed when the land changes.
    if (mParcelOverlay)
    {
        mParcelOverlay->setDirty();
    }
}

//physically delete the cache entry
void LLViewerRegion::killCacheEntry(LLVOCacheEntry* entry, bool for_rendering)
<<<<<<< HEAD
{	
	if(!entry || !entry->isValid())
	{
		return;
	}

	if(for_rendering && !entry->isState(LLVOCacheEntry::ACTIVE))
	{
		addNewObject(entry); //force to add to rendering pipeline
	}

	//remove from active list and waiting list
	if(entry->isState(LLVOCacheEntry::ACTIVE))
	{
		mImpl->mActiveSet.erase(entry);
	}
	else
	{
		if(entry->isState(LLVOCacheEntry::WAITING))
		{
			mImpl->mWaitingSet.erase(entry);
		}
		
		//remove from mVOCachePartition
		removeFromVOCacheTree(entry);
	}

	//remove from the forced visible list
	mImpl->mVisibleEntries.erase(entry);

	//disconnect from parent if it is a child
	if(entry->getParentID() > 0)
	{
		LLVOCacheEntry* parent = getCacheEntry(entry->getParentID());
		if(parent)
		{
			parent->removeChild(entry);
		}
	}
	else if(entry->getNumOfChildren() > 0)//remove children from cache if has any
	{
		LLVOCacheEntry* child = entry->getChild();
		while(child != NULL)
		{
			killCacheEntry(child, for_rendering);
			child = entry->getChild();
		}
	}

	// <FS:Beq> Fix the missing kill on overrides
	mImpl->mGLTFOverridesLLSD.erase(entry->getLocalID());
	// </FS:Beq>
	//will remove it from the object cache, real deletion
	entry->setState(LLVOCacheEntry::INACTIVE);
	entry->removeOctreeEntry();
	entry->setValid(false);
	// <FS:Beq/> Fix the missing kill on overrides
	// // TODO kill extras/material overrides cache too
	
}

//physically delete the cache entry	
void LLViewerRegion::killCacheEntry(U32 local_id) 
{
	killCacheEntry(getCacheEntry(local_id));
=======
{
    if(!entry || !entry->isValid())
    {
        return;
    }

    if(for_rendering && !entry->isState(LLVOCacheEntry::ACTIVE))
    {
        addNewObject(entry); //force to add to rendering pipeline
    }

    //remove from active list and waiting list
    if(entry->isState(LLVOCacheEntry::ACTIVE))
    {
        mImpl->mActiveSet.erase(entry);
    }
    else
    {
        if(entry->isState(LLVOCacheEntry::WAITING))
        {
            mImpl->mWaitingSet.erase(entry);
        }

        //remove from mVOCachePartition
        removeFromVOCacheTree(entry);
    }

    //remove from the forced visible list
    mImpl->mVisibleEntries.erase(entry);

    //disconnect from parent if it is a child
    if(entry->getParentID() > 0)
    {
        LLVOCacheEntry* parent = getCacheEntry(entry->getParentID());
        if(parent)
        {
            parent->removeChild(entry);
        }
    }
    else if(entry->getNumOfChildren() > 0)//remove children from cache if has any
    {
        LLVOCacheEntry* child = entry->getChild();
        while(child != NULL)
        {
            killCacheEntry(child, for_rendering);
            child = entry->getChild();
        }
    }

    // <FS:Beq> Fix the missing kill on overrides
    mImpl->mGLTFOverridesLLSD.erase(entry->getLocalID());
    // </FS:Beq>
    //will remove it from the object cache, real deletion
    entry->setState(LLVOCacheEntry::INACTIVE);
    entry->removeOctreeEntry();
    entry->setValid(FALSE);
    // <FS:Beq/> Fix the missing kill on overrides
    // // TODO kill extras/material overrides cache too

}

//physically delete the cache entry
void LLViewerRegion::killCacheEntry(U32 local_id)
{
    killCacheEntry(getCacheEntry(local_id));
>>>>>>> c06fb4e0
}

U32 LLViewerRegion::getNumOfActiveCachedObjects() const
{
    return  mImpl->mActiveSet.size();
}

void LLViewerRegion::addActiveCacheEntry(LLVOCacheEntry* entry)
{
    if(!entry || mDead)
    {
        return;
    }
    if(entry->isState(LLVOCacheEntry::ACTIVE))
    {
        return; //already inserted.
    }

    if(entry->isState(LLVOCacheEntry::WAITING))
    {
        mImpl->mWaitingSet.erase(entry);
    }

    entry->setState(LLVOCacheEntry::ACTIVE);
    entry->setVisible();

    llassert(entry->getEntry()->hasDrawable());
    mImpl->mActiveSet.insert(entry);
}

void LLViewerRegion::removeActiveCacheEntry(LLVOCacheEntry* entry, LLDrawable* drawablep)
{
    if(mDead || !entry || !entry->isValid())
    {
        return;
    }
    if(!entry->isState(LLVOCacheEntry::ACTIVE))
    {
        return; //not an active entry.
    }

    //shift to the local regional space from agent space
    if(drawablep != NULL && drawablep->getVObj().notNull())
    {
        const LLVector3& pos = drawablep->getVObj()->getPositionRegion();
        LLVector4a shift;
        shift.load3(pos.mV);
        shift.sub(entry->getPositionGroup());
        entry->shift(shift);
    }

    if(entry->getParentID() > 0) //is a child
    {
        LLVOCacheEntry* parent = getCacheEntry(entry->getParentID());
        if(parent)
        {
            parent->addChild(entry);
        }
        else //parent not in cache.
        {
            //this happens only when parent is not cacheable.
            mOrphanMap[entry->getParentID()].push_back(entry->getLocalID());
        }
    }
    else //insert to vo cache tree.
    {
        entry->updateParentBoundingInfo();
        entry->saveBoundingSphere();
        addToVOCacheTree(entry);
    }

    mImpl->mVisibleEntries.erase(entry);
    mImpl->mActiveSet.erase(entry);
    mImpl->mWaitingSet.erase(entry);
    entry->setState(LLVOCacheEntry::INACTIVE);
}

bool LLViewerRegion::addVisibleGroup(LLViewerOctreeGroup* group)
{
    if(mDead || group->isEmpty())
    {
        return false;
    }

    mImpl->mVisibleGroups.insert(group);

    return true;
}

U32 LLViewerRegion::getNumOfVisibleGroups() const
{
    return mImpl ? mImpl->mVisibleGroups.size() : 0;
}

void LLViewerRegion::updateReflectionProbes()
{
    LL_PROFILE_ZONE_SCOPED_CATEGORY_DISPLAY;
    const F32 probe_spacing = 32.f;
    const F32 probe_radius = sqrtf((probe_spacing * 0.5f) * (probe_spacing * 0.5f) * 3.f);
    const F32 hover_height = 2.f;

    F32 start = probe_spacing * 0.5f;

    U32 grid_width = REGION_WIDTH_METERS / probe_spacing;

    mReflectionMaps.resize(grid_width * grid_width);

    F32 water_height = getWaterHeight();
    LLVector3 origin = getOriginAgent();

    for (U32 i = 0; i < grid_width; ++i)
    {
        F32 x = i * probe_spacing + start;
        for (U32 j = 0; j < grid_width; ++j)
        {
            F32 y = j * probe_spacing + start;

            U32 idx = i * grid_width + j;

            if (mReflectionMaps[idx].isNull())
            {
                mReflectionMaps[idx] = gPipeline.mReflectionMapManager.addProbe();
            }

            LLVector3 probe_origin = LLVector3(x, y, llmax(water_height, mImpl->mLandp->resolveHeightRegion(x, y)));
            probe_origin.mV[2] += hover_height;
            probe_origin += origin;

            mReflectionMaps[idx]->mOrigin.load3(probe_origin.mV);
            mReflectionMaps[idx]->mRadius = probe_radius;
        }
    }
}

void LLViewerRegion::addToVOCacheTree(LLVOCacheEntry* entry)
{
    if(!sVOCacheCullingEnabled)
    {
        return;
    }

    if(mDead || !entry || !entry->getEntry() || !entry->isValid())
    {
        return;
    }
    if(entry->getParentID() > 0)
    {
        return; //no child prim in cache octree.
    }

    if(entry->hasState(LLVOCacheEntry::IN_VO_TREE))
    {
        return; //already in the tree.
    }

    llassert_always(!entry->getGroup()); //not in octree.
    llassert(!entry->getEntry()->hasDrawable()); //not have drawables

    if(mImpl->mVOCachePartition->addEntry(entry->getEntry()))
    {
        entry->setState(LLVOCacheEntry::IN_VO_TREE);
    }
}

void LLViewerRegion::removeFromVOCacheTree(LLVOCacheEntry* entry)
{
    if(mDead || !entry || !entry->getEntry())
    {
        return;
    }

    if(!entry->hasState(LLVOCacheEntry::IN_VO_TREE))
    {
        return; //not in the tree.
    }
    entry->clearState(LLVOCacheEntry::IN_VO_TREE);

    mImpl->mVOCachePartition->removeEntry(entry->getEntry());
}

//add child objects as visible entries
void LLViewerRegion::addVisibleChildCacheEntry(LLVOCacheEntry* parent, LLVOCacheEntry* child)
{
    if(mDead)
    {
        return;
    }

    if(parent && (!parent->isValid() || !parent->isState(LLVOCacheEntry::ACTIVE)))
    {
        return; //parent must be valid and in rendering pipeline
    }

    if(child && (!child->getEntry() || !child->isValid() || !child->isState(LLVOCacheEntry::INACTIVE)))
    {
        return; //child must be valid and not in the rendering pipeline
    }

    if(child)
    {
        child->setState(LLVOCacheEntry::IN_QUEUE);
        mImpl->mVisibleEntries.insert(child);
    }
    else if(parent && parent->getNumOfChildren() > 0) //add all children
    {
        child = parent->getChild();
        while(child != NULL)
        {
            addVisibleChildCacheEntry(NULL, child);
            child = parent->getChild();
        }
    }
}

void LLViewerRegion::updateVisibleEntries(F32 max_time)
{
    if(mDead)
    {
        return;
    }

    if(mImpl->mVisibleGroups.empty() && mImpl->mVisibleEntries.empty())
    {
        return;
    }

    if(!sNewObjectCreationThrottle)
    {
        return;
    }

    const F32 LARGE_SCENE_CONTRIBUTION = 1000.f; //a large number to force to load the object.
    const LLVector3 camera_origin = LLViewerCamera::getInstance()->getOrigin();
    const U32 cur_frame = LLViewerOctreeEntryData::getCurrentFrame();
    bool needs_update = ((cur_frame - mImpl->mLastCameraUpdate) > 5) && ((camera_origin - mImpl->mLastCameraOrigin).lengthSquared() > 10.f);
    U32 last_update = mImpl->mLastCameraUpdate;
    LLVector4a local_origin;
    local_origin.load3((camera_origin - getOriginAgent()).mV);

    //process visible entries
    for(LLVOCacheEntry::vocache_entry_set_t::iterator iter = mImpl->mVisibleEntries.begin(); iter != mImpl->mVisibleEntries.end();)
    {
        LLVOCacheEntry* vo_entry = *iter;

        if(vo_entry->isValid() && vo_entry->getState() < LLVOCacheEntry::WAITING)
        {
            //set a large number to force to load this object.
            vo_entry->setSceneContribution(LARGE_SCENE_CONTRIBUTION);

            mImpl->mWaitingList.insert(vo_entry);
            ++iter;
        }
        else
        {
            LLVOCacheEntry::vocache_entry_set_t::iterator next_iter = iter;
            ++next_iter;
            mImpl->mVisibleEntries.erase(iter);
            iter = next_iter;
        }
    }

    //
    //process visible groups
    //
    //object projected area threshold
    F32 projection_threshold = LLVOCacheEntry::getSquaredPixelThreshold(mImpl->mVOCachePartition->isFrontCull());
    F32 dist_threshold = mImpl->mVOCachePartition->isFrontCull() ? gAgentCamera.mDrawDistance : LLVOCacheEntry::sRearFarRadius;

    std::set< LLPointer<LLViewerOctreeGroup> >::iterator group_iter = mImpl->mVisibleGroups.begin();
    for(; group_iter != mImpl->mVisibleGroups.end(); ++group_iter)
    {
        LLPointer<LLViewerOctreeGroup> group = *group_iter;
        if(group->getNumRefs() < 3 || //group to be deleted
            !group->getOctreeNode() || group->isEmpty()) //group empty
        {
            continue;
        }

        for (LLViewerOctreeGroup::element_iter i = group->getDataBegin(); i != group->getDataEnd(); ++i)
        {
            if((*i)->hasVOCacheEntry())
            {
                LLVOCacheEntry* vo_entry = (LLVOCacheEntry*)(*i)->getVOCacheEntry();

                if(vo_entry->getParentID() > 0) //is a child
                {
                    //child visibility depends on its parent.
                    continue;
                }
                if(!vo_entry->isValid())
                {
                    continue; //skip invalid entry.
                }

                vo_entry->calcSceneContribution(local_origin, needs_update, last_update, dist_threshold);
                if(vo_entry->getSceneContribution() > projection_threshold)
                {
                    mImpl->mWaitingList.insert(vo_entry);
                }
            }
        }
    }

    if(needs_update)
    {
        mImpl->mLastCameraOrigin = camera_origin;
        mImpl->mLastCameraUpdate = cur_frame;
    }

    return;
}

void LLViewerRegion::createVisibleObjects(F32 max_time)
{
<<<<<<< HEAD
	if(mDead)
	{
		return;
	}
	if(mImpl->mWaitingList.empty())
	{
		mImpl->mVOCachePartition->setCullHistory(false);
		return;
	}	
	
	S32 throttle = sNewObjectCreationThrottle;
	bool has_new_obj = false;
	LLTimer update_timer;	
	for(LLVOCacheEntry::vocache_entry_priority_list_t::iterator iter = mImpl->mWaitingList.begin();
		iter != mImpl->mWaitingList.end(); ++iter)
	{
		LLVOCacheEntry* vo_entry = *iter;		

		if(vo_entry->getState() < LLVOCacheEntry::WAITING)
		{
			addNewObject(vo_entry);
			has_new_obj = true;
			if(throttle > 0 && !(--throttle) && update_timer.getElapsedTimeF32() > max_time)
			{
				break;
			}
		}
	}	

	mImpl->mVOCachePartition->setCullHistory(has_new_obj);

	return;
=======
    if(mDead)
    {
        return;
    }
    if(mImpl->mWaitingList.empty())
    {
        mImpl->mVOCachePartition->setCullHistory(FALSE);
        return;
    }

    S32 throttle = sNewObjectCreationThrottle;
    BOOL has_new_obj = FALSE;
    LLTimer update_timer;
    for(LLVOCacheEntry::vocache_entry_priority_list_t::iterator iter = mImpl->mWaitingList.begin();
        iter != mImpl->mWaitingList.end(); ++iter)
    {
        LLVOCacheEntry* vo_entry = *iter;

        if(vo_entry->getState() < LLVOCacheEntry::WAITING)
        {
            addNewObject(vo_entry);
            has_new_obj = TRUE;
            if(throttle > 0 && !(--throttle) && update_timer.getElapsedTimeF32() > max_time)
            {
                break;
            }
        }
    }

    mImpl->mVOCachePartition->setCullHistory(has_new_obj);

    return;
>>>>>>> c06fb4e0
}

void LLViewerRegion::clearCachedVisibleObjects()
{
<<<<<<< HEAD
	mImpl->mWaitingList.clear();
	mImpl->mVisibleGroups.clear();

	//reset all occluders
	mImpl->mVOCachePartition->resetOccluders();
	mPaused = true;

	//clean visible entries
	for(LLVOCacheEntry::vocache_entry_set_t::iterator iter = mImpl->mVisibleEntries.begin(); iter != mImpl->mVisibleEntries.end();)
	{
		LLVOCacheEntry* entry = *iter;
		LLVOCacheEntry* parent = getCacheEntry(entry->getParentID());

		if(!entry->getParentID() || parent) //no child or parent is cache-able
		{
			if(parent) //has a cache-able parent
			{
				parent->addChild(entry);
			}

			LLVOCacheEntry::vocache_entry_set_t::iterator next_iter = iter;
			++next_iter;
			mImpl->mVisibleEntries.erase(iter);
			iter = next_iter;
		}
		else //parent is not cache-able, leave it.
		{
			++iter;
		}
	}

	//remove all visible entries.
	mLastVisitedEntry = NULL;
	std::vector<LLDrawable*> delete_list;
	for(LLVOCacheEntry::vocache_entry_set_t::iterator iter = mImpl->mActiveSet.begin();
		iter != mImpl->mActiveSet.end(); ++iter)
	{
=======
    mImpl->mWaitingList.clear();
    mImpl->mVisibleGroups.clear();

    //reset all occluders
    mImpl->mVOCachePartition->resetOccluders();
    mPaused = TRUE;

    //clean visible entries
    for(LLVOCacheEntry::vocache_entry_set_t::iterator iter = mImpl->mVisibleEntries.begin(); iter != mImpl->mVisibleEntries.end();)
    {
        LLVOCacheEntry* entry = *iter;
        LLVOCacheEntry* parent = getCacheEntry(entry->getParentID());

        if(!entry->getParentID() || parent) //no child or parent is cache-able
        {
            if(parent) //has a cache-able parent
            {
                parent->addChild(entry);
            }

            LLVOCacheEntry::vocache_entry_set_t::iterator next_iter = iter;
            ++next_iter;
            mImpl->mVisibleEntries.erase(iter);
            iter = next_iter;
        }
        else //parent is not cache-able, leave it.
        {
            ++iter;
        }
    }

    //remove all visible entries.
    mLastVisitedEntry = NULL;
    std::vector<LLDrawable*> delete_list;
    for(LLVOCacheEntry::vocache_entry_set_t::iterator iter = mImpl->mActiveSet.begin();
        iter != mImpl->mActiveSet.end(); ++iter)
    {
>>>>>>> c06fb4e0
        LLVOCacheEntry* vo_entry = *iter;
        if (!vo_entry || !vo_entry->getEntry())
        {
            continue;
        }
        LLDrawable* drawablep = (LLDrawable*)vo_entry->getEntry()->getDrawable();

        if(drawablep && !drawablep->getParent())
        {
            delete_list.push_back(drawablep);
        }
    }

    if(!delete_list.empty())
    {
        for(S32 i = 0; i < delete_list.size(); i++)
        {
            gObjectList.killObject(delete_list[i]->getVObj());
        }
        delete_list.clear();
    }

    return;
}

//perform some necessary but very light updates.
//to replace the function idleUpdate(...) in case there is no enough time.
void LLViewerRegion::lightIdleUpdate()
{
    if(!sVOCacheCullingEnabled)
    {
        return;
    }
    if(mImpl->mCacheMap.empty())
    {
        return;
    }

    //reset all occluders
    mImpl->mVOCachePartition->resetOccluders();
}

void LLViewerRegion::idleUpdate(F32 max_update_time)
{
    LL_PROFILE_ZONE_SCOPED;
    LLTimer update_timer;
    F32 max_time;

    mLastUpdate = LLViewerOctreeEntryData::getCurrentFrame();

    mImpl->mLandp->idleUpdate(max_update_time);

<<<<<<< HEAD
	if(!sVOCacheCullingEnabled)
	{
		return;
	}
	if(mImpl->mCacheMap.empty())
	{
		return;
	}	
	if(mPaused)
	{
		mPaused = false; //unpause.
	}
=======
    if (mParcelOverlay)
    {
        // Hopefully not a significant time sink...
        mParcelOverlay->idleUpdate();
    }

    if(!sVOCacheCullingEnabled)
    {
        return;
    }
    if(mImpl->mCacheMap.empty())
    {
        return;
    }
    if(mPaused)
    {
        mPaused = FALSE; //unpause.
    }
>>>>>>> c06fb4e0

    LLViewerCamera::eCameraID old_camera_id = LLViewerCamera::sCurCameraID;
    LLViewerCamera::sCurCameraID = LLViewerCamera::CAMERA_WORLD;

    //reset all occluders
    mImpl->mVOCachePartition->resetOccluders();

    max_time = max_update_time - update_timer.getElapsedTimeF32();

    //kill invisible objects
    killInvisibleObjects(max_time * 0.4f);
    max_time = max_update_time - update_timer.getElapsedTimeF32();

    updateVisibleEntries(max_time);
    max_time = max_update_time - update_timer.getElapsedTimeF32();

    createVisibleObjects(max_time);

    mImpl->mWaitingList.clear();
    mImpl->mVisibleGroups.clear();

    LLViewerCamera::sCurCameraID = old_camera_id;
    return;
}

// static
void LLViewerRegion::idleCleanup(F32 max_update_time)
{
    LLTimer update_timer;
    while (!sRegionCacheCleanup.empty() && (max_update_time - update_timer.getElapsedTimeF32() > 0))
    {
        sRegionCacheCleanup.erase(sRegionCacheCleanup.begin());
    }
}

//update the throttling number for new object creation
void LLViewerRegion::calcNewObjectCreationThrottle()
{
    static LLCachedControl<S32> new_object_creation_throttle(gSavedSettings,"NewObjectCreationThrottle");
    static LLCachedControl<F32> throttle_delay_time(gSavedSettings,"NewObjectCreationThrottleDelayTime");
    static LLFrameTimer timer;

    //
    //sNewObjectCreationThrottle =
    //-2: throttle is disabled because either the screen is showing progress view, or immediate after the screen is not black
    //-1: throttle is disabled by the debug setting
    //0:  no new object creation is allowed
    //>0: valid throttling number
    //

    if(gViewerWindow->getProgressView()->getVisible() && throttle_delay_time > 0.f)
    {
        sNewObjectCreationThrottle = -2; //cancel the throttling
        timer.reset();
    }
    else if(sNewObjectCreationThrottle < -1) //just recoved from the login/teleport screen
    {
        if(timer.getElapsedTimeF32() > throttle_delay_time) //wait for throttle_delay_time to reset the throttle
        {
            sNewObjectCreationThrottle = new_object_creation_throttle; //reset
            if(sNewObjectCreationThrottle < -1)
            {
                sNewObjectCreationThrottle = -1;
            }
        }
    }

    //update some LLVOCacheEntry debug setting factors.
    LLVOCacheEntry::updateDebugSettings();
}

bool LLViewerRegion::isViewerCameraStatic()
{
    return sLastCameraUpdated < LLViewerOctreeEntryData::getCurrentFrame();
}

void LLViewerRegion::killInvisibleObjects(F32 max_time)
{
#if 1 // TODO: kill this.  This is ill-conceived, objects that aren't in the camera frustum should not be deleted from memory.
        // because of this, every time you turn around the simulator sends a swarm of full object update messages from cache
    // probe misses and objects have to be reloaded from scratch.  From some reason, disabling this causes holes to
    // appear in the scene when flying back and forth between regions
    if(gAgent.getFSAreaSearchActive()){ return; } // <FS:Beq/> FIRE-32668 Area Search improvements (again)
    if(!sVOCacheCullingEnabled)
    {
        return;
    }
    if(mImpl->mActiveSet.empty())
    {
        return;
    }
    if(sNewObjectCreationThrottle < 0)
    {
        return;
    }

    LLTimer update_timer;
    LLVector4a camera_origin;
    camera_origin.load3(LLViewerCamera::getInstance()->getOrigin().mV);
    LLVector4a local_origin;
    local_origin.load3((LLViewerCamera::getInstance()->getOrigin() - getOriginAgent()).mV);
    F32 back_threshold = LLVOCacheEntry::sRearFarRadius;

    size_t max_update = 64;
    if(!mInvisibilityCheckHistory && isViewerCameraStatic())
    {
        //history is clean, reduce number of checking
        max_update /= 2;
    }

    std::vector<LLDrawable*> delete_list;
    S32 update_counter = llmin(max_update, mImpl->mActiveSet.size());
    LLVOCacheEntry::vocache_entry_set_t::iterator iter = mImpl->mActiveSet.upper_bound(mLastVisitedEntry);

    for(; update_counter > 0; --update_counter, ++iter)
    {
        if(iter == mImpl->mActiveSet.end())
        {
            iter = mImpl->mActiveSet.begin();
        }
        if((*iter)->getParentID() > 0)
        {
            continue; //skip child objects, they are removed with their parent.
        }

        LLVOCacheEntry* vo_entry = *iter;
        if(!vo_entry->isAnyVisible(camera_origin, local_origin, back_threshold) && vo_entry->mLastCameraUpdated < sLastCameraUpdated)
        {
            killObject(vo_entry, delete_list);
        }

        if(max_time < update_timer.getElapsedTimeF32()) //time out
        {
            break;
        }
    }

    if(iter == mImpl->mActiveSet.end())
    {
        mLastVisitedEntry = NULL;
    }
    else
    {
        mLastVisitedEntry = *iter;
    }

    mInvisibilityCheckHistory <<= 1;
    if(!delete_list.empty())
    {
        mInvisibilityCheckHistory |= 1;
        S32 count = delete_list.size();
        for(S32 i = 0; i < count; i++)
        {
            gObjectList.killObject(delete_list[i]->getVObj());
        }
        delete_list.clear();
    }

    return;
#endif
}

void LLViewerRegion::killObject(LLVOCacheEntry* entry, std::vector<LLDrawable*>& delete_list)
{
    //kill the object.
    LLDrawable* drawablep = (LLDrawable*)entry->getEntry()->getDrawable();
    llassert(drawablep);
    llassert(drawablep->getRegion() == this);

    if(drawablep && !drawablep->getParent())
    {
        LLViewerObject* v_obj = drawablep->getVObj();
        if (v_obj->isSelected()
            || (v_obj->flagAnimSource() && isAgentAvatarValid() && gAgentAvatarp->hasMotionFromSource(v_obj->getID())))
        {
            // do not remove objects user is interacting with
            ((LLViewerOctreeEntryData*)drawablep)->setVisible();
            return;
        }
        LLViewerObject::const_child_list_t& child_list = v_obj->getChildren();
        for (LLViewerObject::child_list_t::const_iterator iter = child_list.begin();
            iter != child_list.end(); iter++)
        {
            LLViewerObject* child = *iter;
            if(child->mDrawable)
            {
                if( !child->mDrawable->getEntry()
                    || !child->mDrawable->getEntry()->hasVOCacheEntry()
                    || child->isSelected()
                    || (child->flagAnimSource() && isAgentAvatarValid() && gAgentAvatarp->hasMotionFromSource(child->getID())))
                {
                    //do not remove parent if any of its children non-cacheable, animating or selected
                    //especially for the case that an avatar sits on a cache-able object
                    ((LLViewerOctreeEntryData*)drawablep)->setVisible();
                    return;
                }

                LLOcclusionCullingGroup* group = (LLOcclusionCullingGroup*)child->mDrawable->getGroup();
                if(group && group->isAnyRecentlyVisible())
                {
                    //set the parent visible if any of its children visible.
                    ((LLViewerOctreeEntryData*)drawablep)->setVisible();
                    return;
                }
            }
        }
        delete_list.push_back(drawablep);
    }
}

LLViewerObject* LLViewerRegion::addNewObject(LLVOCacheEntry* entry)
{
    if(!entry || !entry->getEntry())
    {
        if(entry)
        {
            mImpl->mVisibleEntries.erase(entry);
            entry->setState(LLVOCacheEntry::INACTIVE);
        }
        return NULL;
    }

    LLViewerObject* obj = NULL;
    if(!entry->getEntry()->hasDrawable()) //not added to the rendering pipeline yet
    {
        //add the object
        obj = gObjectList.processObjectUpdateFromCache(entry, this);
        if(obj)
        {
            if(!entry->isState(LLVOCacheEntry::ACTIVE))
            {
                mImpl->mWaitingSet.insert(entry);
                entry->setState(LLVOCacheEntry::WAITING);
            }
        }
    }
    else
    {
        LLViewerRegion* old_regionp = ((LLDrawable*)entry->getEntry()->getDrawable())->getRegion();
        if(old_regionp != this)
        {
            //this object exists in two regions at the same time;
            //this case can be safely ignored here because
            //server should soon send update message to remove one region for this object.

            LL_WARNS() << "Entry: " << entry->getLocalID() << " exists in two regions at the same time." << LL_ENDL;
            return NULL;
        }

        LL_WARNS() << "Entry: " << entry->getLocalID() << " in rendering pipeline but not set to be active." << LL_ENDL;

        //should not hit here any more, but does not hurt either, just put it back to active list
        addActiveCacheEntry(entry);
    }

    return obj;
}

//update object cache if the object receives a full-update or terse update
//update_type == EObjectUpdateType::OUT_TERSE_IMPROVED or EObjectUpdateType::OUT_FULL
LLViewerObject* LLViewerRegion::updateCacheEntry(U32 local_id, LLViewerObject* objectp)
{
    LLVOCacheEntry* entry = getCacheEntry(local_id);
    if (!entry)
    {
        return objectp; //not in the cache, do nothing.
    }
    if(!objectp) //object not created
    {
        //create a new object from cache.
        objectp = addNewObject(entry);
    }

    //remove from cache.
    killCacheEntry(entry, true);

    return objectp;
}

// As above, but forcibly do the update.
void LLViewerRegion::forceUpdate()
{
    mImpl->mLandp->idleUpdate(0.f);

    if (mParcelOverlay)
    {
        mParcelOverlay->idleUpdate(true);
    }
}

void LLViewerRegion::connectNeighbor(LLViewerRegion *neighborp, U32 direction)
{
    mImpl->mLandp->connectNeighbor(neighborp->mImpl->mLandp, direction);
}


void LLViewerRegion::disconnectAllNeighbors()
{
    mImpl->mLandp->disconnectAllNeighbors();
}

LLVLComposition * LLViewerRegion::getComposition() const
{
    return mImpl->mCompositionp;
}

F32 LLViewerRegion::getCompositionXY(const S32 x, const S32 y) const
{
// <FS:CR> Aurora Sim
    //if (x >= 256)
    if (x >= mWidth)
// </FS:CR> Aurora Sim
    {
// <FS:CR> Aurora Sim
        //if (y >= 256)
        if (y >= mWidth)
// </FS:CR> Aurora Sim
        {
// <FS:CR> Aurora Sim
            //LLVector3d center = getCenterGlobal() + LLVector3d(256.f, 256.f, 0.f);
            LLVector3d center = getCenterGlobal() + LLVector3d(mWidth, mWidth, 0.f);
// </FS:CR> Aurora Sim
            LLViewerRegion *regionp = LLWorld::getInstance()->getRegionFromPosGlobal(center);
            if (regionp)
            {
                // OK, we need to do some hackery here - different simulators no longer use
                // the same composition values, necessarily.
                // If we're attempting to blend, then we want to make the fractional part of
                // this region match the fractional of the adjacent.  For now, just minimize
                // the delta.
// <FS:CR> Aurora Sim
                //F32 our_comp = getComposition()->getValueScaled(255, 255);
                //F32 adj_comp = regionp->getComposition()->getValueScaled(x - 256.f, y - 256.f);
                F32 our_comp = getComposition()->getValueScaled(mWidth-1.f, mWidth-1.f);
                F32 adj_comp = regionp->getComposition()->getValueScaled(x - regionp->getWidth(), y - regionp->getWidth());
// </FS:CR> Aurora Sim
                while (llabs(our_comp - adj_comp) >= 1.f)
                {
                    if (our_comp > adj_comp)
                    {
                        adj_comp += 1.f;
                    }
                    else
                    {
                        adj_comp -= 1.f;
                    }
                }
                return adj_comp;
            }
        }
        else
        {
// <FS:CR> Aurora Sim
            //LLVector3d center = getCenterGlobal() + LLVector3d(256.f, 0, 0.f);
            LLVector3d center = getCenterGlobal() + LLVector3d(mWidth, 0.f, 0.f);
// </FS:CR> Aurora Sim
            LLViewerRegion *regionp = LLWorld::getInstance()->getRegionFromPosGlobal(center);
            if (regionp)
            {
                // OK, we need to do some hackery here - different simulators no longer use
                // the same composition values, necessarily.
                // If we're attempting to blend, then we want to make the fractional part of
                // this region match the fractional of the adjacent.  For now, just minimize
                // the delta.
// <FS:CR> Aurora Sim
                //F32 our_comp = getComposition()->getValueScaled(255.f, (F32)y);
                //F32 adj_comp = regionp->getComposition()->getValueScaled(x - 256.f, (F32)y);
                F32 our_comp = getComposition()->getValueScaled(mWidth-1.f, (F32)y);
                F32 adj_comp = regionp->getComposition()->getValueScaled(x - regionp->getWidth(), (F32)y);
// </FS:CR> Aurora Sim
                while (llabs(our_comp - adj_comp) >= 1.f)
                {
                    if (our_comp > adj_comp)
                    {
                        adj_comp += 1.f;
                    }
                    else
                    {
                        adj_comp -= 1.f;
                    }
                }
                return adj_comp;
            }
        }
    }
// <FS:CR> Aurora Sim
    //else if (y >= 256)
    else if (y >= mWidth)
// </FS:CR> Aurora Sim
    {
// <FS:CR> Aurora Sim
        //LLVector3d center = getCenterGlobal() + LLVector3d(0.f, 256.f, 0.f);
        LLVector3d center = getCenterGlobal() + LLVector3d(0.f, mWidth, 0.f);
// </FS:CR> Aurora Sim
        LLViewerRegion *regionp = LLWorld::getInstance()->getRegionFromPosGlobal(center);
        if (regionp)
        {
            // OK, we need to do some hackery here - different simulators no longer use
            // the same composition values, necessarily.
            // If we're attempting to blend, then we want to make the fractional part of
            // this region match the fractional of the adjacent.  For now, just minimize
            // the delta.
// <FS:CR> Aurora Sim
            //F32 our_comp = getComposition()->getValueScaled((F32)x, 255.f);
            //F32 adj_comp = regionp->getComposition()->getValueScaled((F32)x, y - 256.f);
            F32 our_comp = getComposition()->getValueScaled((F32)x, mWidth-1.f);
            F32 adj_comp = regionp->getComposition()->getValueScaled((F32)x, y - regionp->getWidth());
// <FS:CR> Aurora Sim
            while (llabs(our_comp - adj_comp) >= 1.f)
            {
                if (our_comp > adj_comp)
                {
                    adj_comp += 1.f;
                }
                else
                {
                    adj_comp -= 1.f;
                }
            }
            return adj_comp;
        }
    }

    return getComposition()->getValueScaled((F32)x, (F32)y);
}

void LLViewerRegion::calculateCenterGlobal()
{
    mImpl->mCenterGlobal = mImpl->mOriginGlobal;
    mImpl->mCenterGlobal.mdV[VX] += 0.5 * mWidth;
    mImpl->mCenterGlobal.mdV[VY] += 0.5 * mWidth;
    mImpl->mCenterGlobal.mdV[VZ] = 0.5 * mImpl->mLandp->getMinZ() + mImpl->mLandp->getMaxZ();
}

void LLViewerRegion::calculateCameraDistance()
{
    mCameraDistanceSquared = (F32)(gAgentCamera.getCameraPositionGlobal() - getCenterGlobal()).magVecSquared();
}

std::ostream& operator<<(std::ostream &s, const LLViewerRegion &region)
{
    s << "{ ";
    s << region.mImpl->mHost;
    s << " mOriginGlobal = " << region.getOriginGlobal()<< "\n";
    std::string name(region.getName()), zone(region.getZoning());
    if (! name.empty())
    {
        s << " mName         = " << name << '\n';
    }
    if (! zone.empty())
    {
        s << " mZoning       = " << zone << '\n';
    }
    s << "}";
    return s;
}


// ---------------- Protected Member Functions ----------------

void LLViewerRegion::updateNetStats()
{
    F32 dt = mImpl->mLastNetUpdate.getElapsedTimeAndResetF32();

    LLCircuitData *cdp = gMessageSystem->mCircuitInfo.findCircuit(mImpl->mHost);
    if (!cdp)
    {
        mAlive = false;
        return;
    }

    mAlive = true;
    mDeltaTime = dt;

    mLastPacketsIn =    mPacketsIn;
    mLastBitsIn =       mBitsIn;
    mLastPacketsOut =   mPacketsOut;
    mLastPacketsLost =  mPacketsLost;

    mPacketsIn =                cdp->getPacketsIn();
    // <FS:Ansariel> FIRE-17071: UDP network data measuring is wrong
    //mBitsIn =                 8 * cdp->getBytesIn();
    mBitsIn =                   cdp->getBytesIn();
    // </FS:Ansariel>
    mPacketsOut =               cdp->getPacketsOut();
    mPacketsLost =              cdp->getPacketsLost();
    mPingDelay =                cdp->getPingDelay();

    mBitsReceived += mBitsIn - mLastBitsIn;
    mPacketsReceived += mPacketsIn - mLastPacketsIn;
}


U32 LLViewerRegion::getPacketsLost() const
{
    LLCircuitData *cdp = gMessageSystem->mCircuitInfo.findCircuit(mImpl->mHost);
    if (!cdp)
    {
        LL_INFOS() << "LLViewerRegion::getPacketsLost couldn't find circuit for " << mImpl->mHost << LL_ENDL;
        return 0;
    }
    else
    {
        return cdp->getPacketsLost();
    }
}

S32 LLViewerRegion::getHttpResponderID() const
{
    return mImpl->mHttpResponderID;
}

bool LLViewerRegion::pointInRegionGlobal(const LLVector3d &point_global) const
{
<<<<<<< HEAD
	LLVector3 pos_region = getPosRegionFromGlobal(point_global);

	if (pos_region.mV[VX] < 0)
	{
		return false;
	}
	if (pos_region.mV[VX] >= mWidth)
	{
		return false;
	}
	if (pos_region.mV[VY] < 0)
	{
		return false;
	}
	if (pos_region.mV[VY] >= mWidth)
	{
		return false;
	}
	return true;
=======
    LLVector3 pos_region = getPosRegionFromGlobal(point_global);

    if (pos_region.mV[VX] < 0)
    {
        return FALSE;
    }
    if (pos_region.mV[VX] >= mWidth)
    {
        return FALSE;
    }
    if (pos_region.mV[VY] < 0)
    {
        return FALSE;
    }
    if (pos_region.mV[VY] >= mWidth)
    {
        return FALSE;
    }
    return TRUE;
>>>>>>> c06fb4e0
}

LLVector3 LLViewerRegion::getPosRegionFromGlobal(const LLVector3d &point_global) const
{
    LLVector3 pos_region;
    pos_region.setVec(point_global - mImpl->mOriginGlobal);
    return pos_region;
}

LLVector3d LLViewerRegion::getPosGlobalFromRegion(const LLVector3 &pos_region) const
{
    LLVector3d pos_region_d;
    pos_region_d.setVec(pos_region);
    return pos_region_d + mImpl->mOriginGlobal;
}

LLVector3 LLViewerRegion::getPosAgentFromRegion(const LLVector3 &pos_region) const
{
    LLVector3d pos_global = getPosGlobalFromRegion(pos_region);

    return gAgent.getPosAgentFromGlobal(pos_global);
}

LLVector3 LLViewerRegion::getPosRegionFromAgent(const LLVector3 &pos_agent) const
{
    return pos_agent - getOriginAgent();
}

F32 LLViewerRegion::getLandHeightRegion(const LLVector3& region_pos)
{
    return mImpl->mLandp->resolveHeightRegion( region_pos );
}

// [SL:KB] - Patch: World-MinimapOverlay | Checked: 2012-06-20 (Catznip-3.3)
const LLViewerRegion::tex_matrix_t& LLViewerRegion::getWorldMapTiles() const
{
<<<<<<< HEAD
	if (mWorldMapTiles.empty())
	{
		U32 gridX, gridY;
		grid_from_region_handle(mHandle, &gridX, &gridY);
		U32 totalX(getWidth() / REGION_WIDTH_U32);
		if (!totalX) ++totalX; // If this region is too small, still get an image.
		/* TODO: Nonsquare regions?
		U32 totalY(getLength()/REGION_WIDTH_U32);
		if (!totalY) ++totalY; // If this region is too small, still get an image.
		*/
		const U32 totalY(totalX);
		mWorldMapTiles.reserve(totalX * totalY);
		for (U32 x = 0; x != totalX; ++x)
			for (U32 y = 0; y != totalY; ++y)
			{
				const std::string map_url = LFSimFeatureHandler::instance().mapServerURL() + llformat("map-1-%d-%d-objects.jpg", gridX + x, gridY + y);
				LLPointer<LLViewerTexture> tex(LLViewerTextureManager::getFetchedTextureFromUrl(map_url, FTT_MAP_TILE, true,
																			LLViewerTexture::BOOST_NONE, LLViewerTexture::LOD_TEXTURE));
				mWorldMapTiles.push_back(tex);
				tex->setBoostLevel(LLViewerTexture::BOOST_MAP);
			}
	}
	return mWorldMapTiles;
=======
    if (mWorldMapTiles.empty())
    {
        U32 gridX, gridY;
        grid_from_region_handle(mHandle, &gridX, &gridY);
        U32 totalX(getWidth() / REGION_WIDTH_U32);
        if (!totalX) ++totalX; // If this region is too small, still get an image.
        /* TODO: Nonsquare regions?
        U32 totalY(getLength()/REGION_WIDTH_U32);
        if (!totalY) ++totalY; // If this region is too small, still get an image.
        */
        const U32 totalY(totalX);
        mWorldMapTiles.reserve(totalX * totalY);
        for (U32 x = 0; x != totalX; ++x)
            for (U32 y = 0; y != totalY; ++y)
            {
                const std::string map_url = LFSimFeatureHandler::instance().mapServerURL() + llformat("map-1-%d-%d-objects.jpg", gridX + x, gridY + y);
                LLPointer<LLViewerTexture> tex(LLViewerTextureManager::getFetchedTextureFromUrl(map_url, FTT_MAP_TILE, TRUE,
                                                                            LLViewerTexture::BOOST_NONE, LLViewerTexture::LOD_TEXTURE));
                mWorldMapTiles.push_back(tex);
                tex->setBoostLevel(LLViewerTexture::BOOST_MAP);
            }
    }
    return mWorldMapTiles;
>>>>>>> c06fb4e0
}
// [/SL:KB]

//bool LLViewerRegion::isAlive()
// [SL:KB] - Patch: World-MinimapOverlay | Checked: 2012-06-20 (Catznip-3.3)
bool LLViewerRegion::isAlive() const
// [/SL:KB]
{
    return mAlive;
}

//bool LLViewerRegion::isOwnedSelf(const LLVector3& pos)
// [SL:KB] - Patch: UI-SidepanelPeople | Checked: 2010-12-02 (Catznip-2.4.0g) | Added: Catznip-2.4.0g
bool LLViewerRegion::isOwnedSelf(const LLVector3& pos) const
// [/SL:KB]
{
<<<<<<< HEAD
	if (mParcelOverlay)
	{
		return mParcelOverlay->isOwnedSelf(pos);
	} else {
		return false;
	}
=======
    if (mParcelOverlay)
    {
        return mParcelOverlay->isOwnedSelf(pos);
    } else {
        return FALSE;
    }
>>>>>>> c06fb4e0
}

// Owned by a group you belong to?  (officer or member)
//bool LLViewerRegion::isOwnedGroup(const LLVector3& pos)
// [SL:KB] - Patch: UI-SidepanelPeople | Checked: 2010-12-02 (Catznip-2.4.0g) | Added: Catznip-2.4.0g
bool LLViewerRegion::isOwnedGroup(const LLVector3& pos) const
// [/SL:KB]
{
<<<<<<< HEAD
	if (mParcelOverlay)
	{
		return mParcelOverlay->isOwnedGroup(pos);
	} else {
		return false;
	}
=======
    if (mParcelOverlay)
    {
        return mParcelOverlay->isOwnedGroup(pos);
    } else {
        return FALSE;
    }
>>>>>>> c06fb4e0
}

// the new TCP coarse location handler node
class CoarseLocationUpdate : public LLHTTPNode
{
public:
    virtual void post(
        ResponsePtr responder,
        const LLSD& context,
        const LLSD& input) const
    {
        LLHost host(input["sender"].asString());

        LLWorld *world_inst = LLWorld::getInstance(); // Not a singleton!
        if (!world_inst)
        {
            return;
        }

<<<<<<< HEAD
		LLViewerRegion* region = world_inst->getRegion(host);
		if( !region )
		{
			return;
		}

		S32 target_index = input["body"]["Index"][0]["Prey"].asInteger();
		S32 you_index    = input["body"]["Index"][0]["You" ].asInteger();

		std::vector<U32>* avatar_locs = &region->mMapAvatars;
		std::vector<LLUUID>* avatar_ids = &region->mMapAvatarIDs;
		avatar_locs->clear();
		avatar_ids->clear();

		//LL_INFOS() << "coarse locations agent[0] " << input["body"]["AgentData"][0]["AgentID"].asUUID() << LL_ENDL;
		//LL_INFOS() << "my agent id = " << gAgent.getID() << LL_ENDL;
		//LL_INFOS() << ll_pretty_print_sd(input) << LL_ENDL;

		LLSD 
			locs   = input["body"]["Location"],
			agents = input["body"]["AgentData"];
		LLSD::array_iterator 
			locs_it = locs.beginArray(), 
			agents_it = agents.beginArray();
		bool has_agent_data = input["body"].has("AgentData");

		for(int i=0; 
			locs_it != locs.endArray(); 
			i++, locs_it++)
		{
			U8 
				x = locs_it->get("X").asInteger(),
				y = locs_it->get("Y").asInteger(),
				z = locs_it->get("Z").asInteger();
			// treat the target specially for the map, and don't add you or the target
			if(i == target_index)
			{
				LLVector3d global_pos(region->getOriginGlobal());
				// <FS:Ansariel> FIRE-19563: Scaling for OpenSim VarRegions
				//global_pos.mdV[VX] += (F64)x;
				//global_pos.mdV[VY] += (F64)y;
				global_pos.mdV[VX] += (F64)x * region->getWidthScaleFactor();
				global_pos.mdV[VY] += (F64)y * region->getWidthScaleFactor();
				// </FS:Ansariel>
				global_pos.mdV[VZ] += (F64)z * 4.0;
				LLAvatarTracker::instance().setTrackedCoarseLocation(global_pos);
			}
			else if( i != you_index)
			{
				U32 pos = 0x0;
				pos |= x;
				pos <<= 8;
				pos |= y;
				pos <<= 8;
				pos |= z;
				avatar_locs->push_back(pos);
				//LL_INFOS() << "next pos: " << x << "," << y << "," << z << ": " << pos << LL_ENDL;
				if(has_agent_data) // for backwards compatibility with old message format
				{
					LLUUID agent_id(agents_it->get("AgentID").asUUID());
					//LL_INFOS() << "next agent: " << agent_id.asString() << LL_ENDL;
					avatar_ids->push_back(agent_id);
				}
			}
			if (has_agent_data)
			{
				agents_it++;
			}
		}
	}
=======
        LLViewerRegion* region = world_inst->getRegion(host);
        if( !region )
        {
            return;
        }

        S32 target_index = input["body"]["Index"][0]["Prey"].asInteger();
        S32 you_index    = input["body"]["Index"][0]["You" ].asInteger();

        std::vector<U32>* avatar_locs = &region->mMapAvatars;
        std::vector<LLUUID>* avatar_ids = &region->mMapAvatarIDs;
        avatar_locs->clear();
        avatar_ids->clear();

        //LL_INFOS() << "coarse locations agent[0] " << input["body"]["AgentData"][0]["AgentID"].asUUID() << LL_ENDL;
        //LL_INFOS() << "my agent id = " << gAgent.getID() << LL_ENDL;
        //LL_INFOS() << ll_pretty_print_sd(input) << LL_ENDL;

        LLSD
            locs   = input["body"]["Location"],
            agents = input["body"]["AgentData"];
        LLSD::array_iterator
            locs_it = locs.beginArray(),
            agents_it = agents.beginArray();
        BOOL has_agent_data = input["body"].has("AgentData");

        for(int i=0;
            locs_it != locs.endArray();
            i++, locs_it++)
        {
            U8
                x = locs_it->get("X").asInteger(),
                y = locs_it->get("Y").asInteger(),
                z = locs_it->get("Z").asInteger();
            // treat the target specially for the map, and don't add you or the target
            if(i == target_index)
            {
                LLVector3d global_pos(region->getOriginGlobal());
                // <FS:Ansariel> FIRE-19563: Scaling for OpenSim VarRegions
                //global_pos.mdV[VX] += (F64)x;
                //global_pos.mdV[VY] += (F64)y;
                global_pos.mdV[VX] += (F64)x * region->getWidthScaleFactor();
                global_pos.mdV[VY] += (F64)y * region->getWidthScaleFactor();
                // </FS:Ansariel>
                global_pos.mdV[VZ] += (F64)z * 4.0;
                LLAvatarTracker::instance().setTrackedCoarseLocation(global_pos);
            }
            else if( i != you_index)
            {
                U32 pos = 0x0;
                pos |= x;
                pos <<= 8;
                pos |= y;
                pos <<= 8;
                pos |= z;
                avatar_locs->push_back(pos);
                //LL_INFOS() << "next pos: " << x << "," << y << "," << z << ": " << pos << LL_ENDL;
                if(has_agent_data) // for backwards compatibility with old message format
                {
                    LLUUID agent_id(agents_it->get("AgentID").asUUID());
                    //LL_INFOS() << "next agent: " << agent_id.asString() << LL_ENDL;
                    avatar_ids->push_back(agent_id);
                }
            }
            if (has_agent_data)
            {
                agents_it++;
            }
        }
    }
>>>>>>> c06fb4e0
};

// build the coarse location HTTP node under the "/message" URL
LLHTTPRegistration<CoarseLocationUpdate>
   gHTTPRegistrationCoarseLocationUpdate(
       "/message/CoarseLocationUpdate");


// the deprecated coarse location handler
void LLViewerRegion::updateCoarseLocations(LLMessageSystem* msg)
{
<<<<<<< HEAD
	//LL_INFOS() << "CoarseLocationUpdate" << LL_ENDL;
	mMapAvatars.clear();
	mMapAvatarIDs.clear(); // only matters in a rare case but it's good to be safe.

	U8 x_pos = 0;
	U8 y_pos = 0;
	U8 z_pos = 0;

	U32 pos = 0x0;

	S16 agent_index;
	S16 target_index;
	msg->getS16Fast(_PREHASH_Index, _PREHASH_You, agent_index);
	msg->getS16Fast(_PREHASH_Index, _PREHASH_Prey, target_index);

	bool has_agent_data = msg->has(_PREHASH_AgentData);
	S32 count = msg->getNumberOfBlocksFast(_PREHASH_Location);
	for(S32 i = 0; i < count; i++)
	{
		msg->getU8Fast(_PREHASH_Location, _PREHASH_X, x_pos, i);
		msg->getU8Fast(_PREHASH_Location, _PREHASH_Y, y_pos, i);
		msg->getU8Fast(_PREHASH_Location, _PREHASH_Z, z_pos, i);
		LLUUID agent_id = LLUUID::null;
		if(has_agent_data)
		{
			msg->getUUIDFast(_PREHASH_AgentData, _PREHASH_AgentID, agent_id, i);
		}

		//LL_INFOS() << "  object X: " << (S32)x_pos << " Y: " << (S32)y_pos
		//		<< " Z: " << (S32)(z_pos * 4)
		//		<< LL_ENDL;

		// treat the target specially for the map
		if(i == target_index)
		{
			LLVector3d global_pos(mImpl->mOriginGlobal);
			// <FS:Ansariel> FIRE-19563: Scaling for OpenSim VarRegions
			//global_pos.mdV[VX] += (F64)(x_pos);
			//global_pos.mdV[VY] += (F64)(y_pos);
			global_pos.mdV[VX] += (F64)(x_pos) * mWidthScaleFactor;
			global_pos.mdV[VY] += (F64)(y_pos) * mWidthScaleFactor;
			// </FS:Ansariel>
			global_pos.mdV[VZ] += (F64)(z_pos) * 4.0;
			LLAvatarTracker::instance().setTrackedCoarseLocation(global_pos);
		}
		
		//don't add you
		if( i != agent_index)
		{
			pos = 0x0;
			pos |= x_pos;
			pos <<= 8;
			pos |= y_pos;
			pos <<= 8;
			pos |= z_pos;
			mMapAvatars.push_back(pos);
			if(has_agent_data)
			{
				mMapAvatarIDs.push_back(agent_id);
			}
		}
	}
=======
    //LL_INFOS() << "CoarseLocationUpdate" << LL_ENDL;
    mMapAvatars.clear();
    mMapAvatarIDs.clear(); // only matters in a rare case but it's good to be safe.

    U8 x_pos = 0;
    U8 y_pos = 0;
    U8 z_pos = 0;

    U32 pos = 0x0;

    S16 agent_index;
    S16 target_index;
    msg->getS16Fast(_PREHASH_Index, _PREHASH_You, agent_index);
    msg->getS16Fast(_PREHASH_Index, _PREHASH_Prey, target_index);

    BOOL has_agent_data = msg->has(_PREHASH_AgentData);
    S32 count = msg->getNumberOfBlocksFast(_PREHASH_Location);
    for(S32 i = 0; i < count; i++)
    {
        msg->getU8Fast(_PREHASH_Location, _PREHASH_X, x_pos, i);
        msg->getU8Fast(_PREHASH_Location, _PREHASH_Y, y_pos, i);
        msg->getU8Fast(_PREHASH_Location, _PREHASH_Z, z_pos, i);
        LLUUID agent_id = LLUUID::null;
        if(has_agent_data)
        {
            msg->getUUIDFast(_PREHASH_AgentData, _PREHASH_AgentID, agent_id, i);
        }

        //LL_INFOS() << "  object X: " << (S32)x_pos << " Y: " << (S32)y_pos
        //      << " Z: " << (S32)(z_pos * 4)
        //      << LL_ENDL;

        // treat the target specially for the map
        if(i == target_index)
        {
            LLVector3d global_pos(mImpl->mOriginGlobal);
            // <FS:Ansariel> FIRE-19563: Scaling for OpenSim VarRegions
            //global_pos.mdV[VX] += (F64)(x_pos);
            //global_pos.mdV[VY] += (F64)(y_pos);
            global_pos.mdV[VX] += (F64)(x_pos) * mWidthScaleFactor;
            global_pos.mdV[VY] += (F64)(y_pos) * mWidthScaleFactor;
            // </FS:Ansariel>
            global_pos.mdV[VZ] += (F64)(z_pos) * 4.0;
            LLAvatarTracker::instance().setTrackedCoarseLocation(global_pos);
        }

        //don't add you
        if( i != agent_index)
        {
            pos = 0x0;
            pos |= x_pos;
            pos <<= 8;
            pos |= y_pos;
            pos <<= 8;
            pos |= z_pos;
            mMapAvatars.push_back(pos);
            if(has_agent_data)
            {
                mMapAvatarIDs.push_back(agent_id);
            }
        }
    }
>>>>>>> c06fb4e0
}

void LLViewerRegion::getInfo(LLSD& info)
{
    info["Region"]["Host"] = getHost().getIPandPort();
    info["Region"]["Name"] = getName();
    U32 x, y;
    from_region_handle(getHandle(), &x, &y);
    info["Region"]["Handle"]["x"] = (LLSD::Integer)x;
    info["Region"]["Handle"]["y"] = (LLSD::Integer)y;
}

void LLViewerRegion::requestSimulatorFeatures()
{
    LL_DEBUGS("SimulatorFeatures") << "region " << getName() << " ptr " << this
                                   << " trying to request SimulatorFeatures" << LL_ENDL;
    // kick off a request for simulator features
    std::string url = getCapability("SimulatorFeatures");
    if (!url.empty())
    {
        std::string coroname =
            LLCoros::instance().launch("LLViewerRegionImpl::requestSimulatorFeatureCoro",
                                       boost::bind(&LLViewerRegionImpl::requestSimulatorFeatureCoro, url, getHandle()));

        // requestSimulatorFeatures can be called from other coros,
        // launch() acts like a suspend()
        // Make sure we are still good to do
        LLCoros::checkStop();

        LL_INFOS("AppInit", "SimulatorFeatures") << "Launching " << coroname << " requesting simulator features from " << url << " for region " << getRegionID() << LL_ENDL;
    }
    else
    {
        LL_WARNS("AppInit", "SimulatorFeatures") << "SimulatorFeatures cap not set" << LL_ENDL;
    }
}

boost::signals2::connection LLViewerRegion::setSimulatorFeaturesReceivedCallback(const caps_received_signal_t::slot_type& cb)
{
    return mSimulatorFeaturesReceivedSignal.connect(cb);
}

void LLViewerRegion::setSimulatorFeaturesReceived(bool received)
{
    mSimulatorFeaturesReceived = received;
    if (received)
    {
        mSimulatorFeaturesReceivedSignal(getRegionID(), this);
        mSimulatorFeaturesReceivedSignal.disconnect_all_slots();
    }
}

bool LLViewerRegion::simulatorFeaturesReceived() const
{
    return mSimulatorFeaturesReceived;
}

void LLViewerRegion::getSimulatorFeatures(LLSD& sim_features) const
{
    sim_features = mSimulatorFeatures;
}

void LLViewerRegion::setSimulatorFeatures(const LLSD& sim_features)
{
    std::stringstream str;

    LLSDSerialize::toPrettyXML(sim_features, str);
    LL_INFOS() << "region " << getName() << " "  << str.str() << LL_ENDL;
    mSimulatorFeatures = sim_features;

    setSimulatorFeaturesReceived(true);


// <FS:CR> Opensim god names
#ifdef OPENSIM
    if (LLGridManager::getInstance()->isInOpenSim())
    {
        mGodNames.clear();
        if (mSimulatorFeatures.has("god_names"))
        {
            if (mSimulatorFeatures["god_names"].has("full_names"))
            {
                LLSD god_names = mSimulatorFeatures["god_names"]["full_names"];
                for (LLSD::array_iterator itr = god_names.beginArray();
                     itr != god_names.endArray();
                     itr++)
                {
                    mGodNames.insert((*itr).asString());
                }
            }
            if (mSimulatorFeatures["god_names"].has("last_names"))
            {
                LLSD god_names = mSimulatorFeatures["god_names"]["last_names"];
                for (LLSD::array_iterator itr = god_names.beginArray();
                     itr != god_names.endArray();
                     itr++)
                {
                    mGodNames.insert((*itr).asString());
                }
            }
        }
    }
#endif // OPENSIM
// </FS:CR>
// <FS:Beq> limit num bakes by region support
#ifdef OPENSIM
    if (mSimulatorFeatures.has("BakesOnMeshEnabled") && (mSimulatorFeatures["BakesOnMeshEnabled"].asBoolean()==true))
    {
        mMaxBakes = LLAvatarAppearanceDefines::EBakedTextureIndex::BAKED_NUM_INDICES;
        mMaxTEs   = LLAvatarAppearanceDefines::ETextureIndex::TEX_NUM_INDICES;
    }
    else
    {
        mMaxBakes = LLAvatarAppearanceDefines::EBakedTextureIndex::BAKED_LEFT_ARM;
        mMaxTEs   = LLAvatarAppearanceDefines::ETextureIndex::TEX_HEAD_UNIVERSAL_TATTOO;
    }
#else
    mMaxBakes = LLAvatarAppearanceDefines::EBakedTextureIndex::BAKED_NUM_INDICES;
    mMaxTEs   = LLAvatarAppearanceDefines::ETextureIndex::TEX_NUM_INDICES;
#endif // OPENSIM
// </FS:Beq>
}

//this is called when the parent is not cacheable.
//move all orphan children out of cache and insert to rendering octree.
void LLViewerRegion::findOrphans(U32 parent_id)
{
    orphan_list_t::iterator iter = mOrphanMap.find(parent_id);
    if(iter != mOrphanMap.end())
    {
        std::vector<U32>* children = &mOrphanMap[parent_id];
        for(S32 i = 0; i < children->size(); i++)
        {
            //parent is visible, so is the child.
            addVisibleChildCacheEntry(NULL, getCacheEntry((*children)[i]));
        }
        children->clear();
        mOrphanMap.erase(parent_id);
    }
}

void LLViewerRegion::decodeBoundingInfo(LLVOCacheEntry* entry)
{
    if(!sVOCacheCullingEnabled)
    {
        gObjectList.processObjectUpdateFromCache(entry, this);
        return;
    }
    if(!entry || !entry->isValid())
    {
        return;
    }

    if(!entry->getEntry())
    {
        entry->setOctreeEntry(NULL);
    }

    if(entry->getEntry()->hasDrawable()) //already in the rendering pipeline
    {
        LLViewerRegion* old_regionp = ((LLDrawable*)entry->getEntry()->getDrawable())->getRegion();
        if(old_regionp != this && old_regionp)
        {
            LLViewerObject* obj = ((LLDrawable*)entry->getEntry()->getDrawable())->getVObj();
            if(obj)
            {
                //remove from old region
                old_regionp->killCacheEntry(obj->getLocalID());

                //change region
                obj->setRegion(this);
            }
        }

        addActiveCacheEntry(entry);

        //set parent id
        U32 parent_id = 0;
        if (entry->getDP()) // NULL if nothing cached
        {
            LLViewerObject::unpackParentID(entry->getDP(), parent_id);
        }
        if(parent_id != entry->getParentID())
        {
            entry->setParentID(parent_id);
        }

        //update the object
        gObjectList.processObjectUpdateFromCache(entry, this);
        return; //done
    }

    //must not be active.
    llassert_always(!entry->isState(LLVOCacheEntry::ACTIVE));
    removeFromVOCacheTree(entry); //remove from cache octree if it is in.

    LLVector3 pos;
    LLVector3 scale;
    LLQuaternion rot;

    //decode spatial info and parent info
    U32 parent_id = entry->getDP() ? LLViewerObject::extractSpatialExtents(entry->getDP(), pos, scale, rot) : entry->getParentID();

    U32 old_parent_id = entry->getParentID();
    bool same_old_parent = false;
    if(parent_id != old_parent_id) //parent changed.
    {
        if(old_parent_id > 0) //has an old parent, disconnect it
        {
            LLVOCacheEntry* old_parent = getCacheEntry(old_parent_id);
            if(old_parent)
            {
                old_parent->removeChild(entry);
                if(!old_parent->isState(LLVOCacheEntry::INACTIVE))
                {
                    mImpl->mVisibleEntries.erase(entry);
                    entry->setState(LLVOCacheEntry::INACTIVE);
                }
            }
        }
        entry->setParentID(parent_id);
    }
    else
    {
        same_old_parent = true;
    }

    if(parent_id > 0) //has a new parent
    {
        //1, find the parent in cache
        LLVOCacheEntry* parent = getCacheEntry(parent_id);

        //2, parent is not in the cache, put into the orphan list.
        if(!parent)
        {
            if(!same_old_parent)
            {
                //check if parent is non-cacheable and already created
                if(isNonCacheableObjectCreated(parent_id))
                {
                    //parent is visible, so is the child.
                    addVisibleChildCacheEntry(NULL, entry);
                }
                else
                {
                    entry->setBoundingInfo(pos, scale);
                    mOrphanMap[parent_id].push_back(entry->getLocalID());
                }
            }
            else
            {
                entry->setBoundingInfo(pos, scale);
            }
        }
        else //parent in cache.
        {
            if(!parent->isState(LLVOCacheEntry::INACTIVE))
            {
                //parent is visible, so is the child.
                addVisibleChildCacheEntry(parent, entry);
            }
            else
            {
                entry->setBoundingInfo(pos, scale);
                parent->addChild(entry);

                if(parent->getGroup()) //re-insert parent to vo-cache tree because its bounding info changed.
                {
                    removeFromVOCacheTree(parent);
                    addToVOCacheTree(parent);
                }
            }
        }

        return;
    }

    //
    //no parent
    //
    entry->setBoundingInfo(pos, scale);

    if(!parent_id) //a potential parent
    {
        //find all children and update their bounding info
        orphan_list_t::iterator iter = mOrphanMap.find(entry->getLocalID());
        if(iter != mOrphanMap.end())
        {
            std::vector<U32>* orphans = &mOrphanMap[entry->getLocalID()];
            S32 size = orphans->size();
            for(S32 i = 0; i < size; i++)
            {
                LLVOCacheEntry* child = getCacheEntry((*orphans)[i]);
                if(child)
                {
                    entry->addChild(child);
                }
            }
            orphans->clear();
            mOrphanMap.erase(entry->getLocalID());
        }
    }

    if(!entry->getGroup() && entry->isState(LLVOCacheEntry::INACTIVE))
    {
        addToVOCacheTree(entry);
    }
    return ;
}

LLViewerRegion::eCacheUpdateResult LLViewerRegion::cacheFullUpdate(LLDataPackerBinaryBuffer &dp, U32 flags)
{
    eCacheUpdateResult result;
    U32 crc;
    U32 local_id;

    LLViewerObject::unpackU32(&dp, local_id, "LocalID");
    LLViewerObject::unpackU32(&dp, crc, "CRC");

    LLVOCacheEntry* entry = getCacheEntry(local_id, false);

    if (entry)
    {
        entry->setValid();

        // we've seen this object before
        if (entry->getCRC() == crc)
        {
            LL_DEBUGS("AnimatedObjects") << " got dupe for local_id " << local_id << LL_ENDL;
            dumpStack("AnimatedObjectsStack");

            // Record a hit
            entry->recordDupe();
            result = CACHE_UPDATE_DUPE;
        }
        else //CRC changed
        {
            LL_DEBUGS("AnimatedObjects") << " got update for local_id " << local_id << LL_ENDL;
            dumpStack("AnimatedObjectsStack");

            // Update the cache entry
            entry->updateEntry(crc, dp);

            decodeBoundingInfo(entry);

            result = CACHE_UPDATE_CHANGED;
        }
    }
    else
    {
        LL_DEBUGS("AnimatedObjects") << " got first notification for local_id " << local_id << LL_ENDL;
        dumpStack("AnimatedObjectsStack");

        // we haven't seen this object before
        // Create new entry and add to map
        result = CACHE_UPDATE_ADDED;
        entry = new LLVOCacheEntry(local_id, crc, dp);
        record(LLStatViewer::OBJECT_CACHE_HIT_RATE, LLUnits::Ratio::fromValue(0));

        mImpl->mCacheMap[local_id] = entry;

        decodeBoundingInfo(entry);
    }
    entry->setUpdateFlags(flags);

    return result;
    }

LLViewerRegion::eCacheUpdateResult LLViewerRegion::cacheFullUpdate(LLViewerObject* objectp, LLDataPackerBinaryBuffer &dp, U32 flags)
{
    eCacheUpdateResult result = cacheFullUpdate(dp, flags);

    return result;
}

void LLViewerRegion::cacheFullUpdateGLTFOverride(const LLGLTFOverrideCacheEntry &override_data)
{
    U32 local_id = override_data.mLocalId;
    if (override_data.mSides.size() > 0)
    { // empty override means overrides were removed from this object
    mImpl->mGLTFOverridesLLSD[local_id] = override_data;
}
    else
    {
        mImpl->mGLTFOverridesLLSD.erase(local_id);
    }
}

LLVOCacheEntry* LLViewerRegion::getCacheEntryForOctree(U32 local_id)
{
    if(!sVOCacheCullingEnabled)
    {
        return NULL;
    }

    LLVOCacheEntry* entry = getCacheEntry(local_id);
    removeFromVOCacheTree(entry);

    return entry;
}

LLVOCacheEntry* LLViewerRegion::getCacheEntry(U32 local_id, bool valid)
{
    LLVOCacheEntry::vocache_entry_map_t::iterator iter = mImpl->mCacheMap.find(local_id);
    if(iter != mImpl->mCacheMap.end())
    {
        if(!valid || iter->second->isValid())
        {
            return iter->second;
        }
    }
    return NULL;
}

void LLViewerRegion::addCacheMiss(U32 id, LLViewerRegion::eCacheMissType cache_miss_type)
{
    mRegionCacheMissCount++;
    mCacheMissList.push_back(CacheMissItem(id, cache_miss_type));
}

//check if a non-cacheable object is already created.
bool LLViewerRegion::isNonCacheableObjectCreated(U32 local_id)
{
    if(mImpl && local_id > 0 && mImpl->mNonCacheableCreatedList.find(local_id) != mImpl->mNonCacheableCreatedList.end())
    {
        return true;
    }
    return false;
}

void LLViewerRegion::removeFromCreatedList(U32 local_id)
{
    if(mImpl && local_id > 0)
    {
        std::set<U32>::iterator iter = mImpl->mNonCacheableCreatedList.find(local_id);
        if(iter != mImpl->mNonCacheableCreatedList.end())
        {
            mImpl->mNonCacheableCreatedList.erase(iter);
        }
    }
    }

void LLViewerRegion::addToCreatedList(U32 local_id)
{
    if(mImpl && local_id > 0)
    {
        mImpl->mNonCacheableCreatedList.insert(local_id);
    }
}

// Get data packer for this object, if we have cached data
// AND the CRC matches. JC
bool LLViewerRegion::probeCache(U32 local_id, U32 crc, U32 flags, U8 &cache_miss_type)
{
    //llassert(mCacheLoaded);  This assert failes often, changing to early-out -- davep, 2010/10/18

    LLVOCacheEntry* entry = getCacheEntry(local_id, false);

    if (entry)
    {
        // we've seen this object before
        if (entry->getCRC() == crc)
        {
            // Record a hit
            mRegionCacheHitCount++;
            entry->recordHit();
            cache_miss_type = CACHE_MISS_TYPE_NONE;
            entry->setUpdateFlags(flags);

            if(entry->isState(LLVOCacheEntry::ACTIVE))
            {
                // <FS:Beq> Bugsplat-fix
                // ((LLDrawable*)entry->getEntry()->getDrawable())->getVObj()->loadFlags(flags);
                // split each get...() to include a !null check
                const auto *octeeEntry = entry->getEntry();
                if(octeeEntry)
                {
                    LLDrawable * drawable = (LLDrawable *)octeeEntry->getDrawable();
                    if(drawable)
                    {
                        auto vobj = drawable->getVObj();
                        if(vobj)
                        {
                            vobj->loadFlags(flags);
                        }
                    }
                }
                // </FS:Beq>
                return true;
            }

            if(entry->isValid())
            {
                return true; //already probed
            }

            entry->setValid();
            decodeBoundingInfo(entry);

            //loadCacheMiscExtras(local_id, entry, crc);

            return true;
        }
        else
        {
            // LL_INFOS() << "CRC miss for " << local_id << LL_ENDL;

            addCacheMiss(local_id, CACHE_MISS_TYPE_CRC);
            cache_miss_type = CACHE_MISS_TYPE_CRC;
        }
    }
    else
    {   // Total miss, don't have the object in cache
        // LL_INFOS() << "Cache miss for " << local_id << LL_ENDL;
        addCacheMiss(local_id, CACHE_MISS_TYPE_TOTAL);
        cache_miss_type = CACHE_MISS_TYPE_TOTAL;
    }

    return false;
}

void LLViewerRegion::addCacheMissFull(const U32 local_id)
{
    addCacheMiss(local_id, CACHE_MISS_TYPE_TOTAL);
}

void LLViewerRegion::requestCacheMisses()
{
<<<<<<< HEAD
	if (!mCacheMissList.size()) 
	{
		return;
	}

	LLMessageSystem* msg = gMessageSystem;
	bool start_new_message = true;
	S32 blocks = 0;

	//send requests for all cache-missed objects
	for (CacheMissItem::cache_miss_list_t::iterator iter = mCacheMissList.begin(); iter != mCacheMissList.end(); ++iter)
	{
		if (start_new_message)
		{
			msg->newMessageFast(_PREHASH_RequestMultipleObjects);
			msg->nextBlockFast(_PREHASH_AgentData);
			msg->addUUIDFast(_PREHASH_AgentID, gAgent.getID());
			msg->addUUIDFast(_PREHASH_SessionID, gAgent.getSessionID());
			start_new_message = false;
		}

		msg->nextBlockFast(_PREHASH_ObjectData);
		msg->addU8Fast(_PREHASH_CacheMissType, (*iter).mType);
		msg->addU32Fast(_PREHASH_ID, (*iter).mID);
=======
    if (!mCacheMissList.size())
    {
        return;
    }

    LLMessageSystem* msg = gMessageSystem;
    BOOL start_new_message = TRUE;
    S32 blocks = 0;

    //send requests for all cache-missed objects
    for (CacheMissItem::cache_miss_list_t::iterator iter = mCacheMissList.begin(); iter != mCacheMissList.end(); ++iter)
    {
        if (start_new_message)
        {
            msg->newMessageFast(_PREHASH_RequestMultipleObjects);
            msg->nextBlockFast(_PREHASH_AgentData);
            msg->addUUIDFast(_PREHASH_AgentID, gAgent.getID());
            msg->addUUIDFast(_PREHASH_SessionID, gAgent.getSessionID());
            start_new_message = FALSE;
        }

        msg->nextBlockFast(_PREHASH_ObjectData);
        msg->addU8Fast(_PREHASH_CacheMissType, (*iter).mType);
        msg->addU32Fast(_PREHASH_ID, (*iter).mID);
>>>>>>> c06fb4e0

        LL_DEBUGS("AnimatedObjects") << "Requesting cache missed object " << (*iter).mID << LL_ENDL;

<<<<<<< HEAD
		if (blocks >= 255)
		{
			sendReliableMessage();
			start_new_message = true;
			blocks = 0;
		}
	}
=======
        blocks++;
>>>>>>> c06fb4e0

        if (blocks >= 255)
        {
            sendReliableMessage();
            start_new_message = TRUE;
            blocks = 0;
        }
    }

<<<<<<< HEAD
	mCacheDirty = true ;
	// LL_INFOS() << "KILLDEBUG Sent cache miss full " << full_count << " crc " << crc_count << LL_ENDL;
	LLViewerStatsRecorder::instance().requestCacheMissesEvent(mCacheMissList.size());
=======
    // finish any pending message
    if (!start_new_message)
    {
        sendReliableMessage();
    }
>>>>>>> c06fb4e0

    mCacheDirty = TRUE ;
    // LL_INFOS() << "KILLDEBUG Sent cache miss full " << full_count << " crc " << crc_count << LL_ENDL;
    LLViewerStatsRecorder::instance().requestCacheMissesEvent(mCacheMissList.size());

    mCacheMissList.clear();
}

void LLViewerRegion::dumpCache()
{
    const S32 BINS = 4;
    S32 hit_bin[BINS];
    S32 change_bin[BINS];

    S32 i;
    for (i = 0; i < BINS; ++i)
    {
        hit_bin[i] = 0;
        change_bin[i] = 0;
    }

    LLVOCacheEntry *entry;
    for(LLVOCacheEntry::vocache_entry_map_t::iterator iter = mImpl->mCacheMap.begin(); iter != mImpl->mCacheMap.end(); ++iter)
    {
        entry = iter->second ;

        S32 hits = entry->getHitCount();
        S32 changes = entry->getCRCChangeCount();

        hits = llclamp(hits, 0, BINS-1);
        changes = llclamp(changes, 0, BINS-1);

        hit_bin[hits]++;
        change_bin[changes]++;
    }

    LL_INFOS() << "Count " << mImpl->mCacheMap.size() << LL_ENDL;
    for (i = 0; i < BINS; i++)
    {
        LL_INFOS() << "Hits " << i << " " << hit_bin[i] << LL_ENDL;
    }
    for (i = 0; i < BINS; i++)
    {
        LL_INFOS() << "Changes " << i << " " << change_bin[i] << LL_ENDL;
    }
    // TODO - add overrides cache too
}

void LLViewerRegion::clearVOCacheFromMemory()
{
    mImpl->mCacheMap.clear();
}

void LLViewerRegion::unpackRegionHandshake()
{
<<<<<<< HEAD
	LLMessageSystem *msg = gMessageSystem;

	U64 region_flags = 0;
	U64 region_protocols = 0;
	U8 sim_access;
	std::string sim_name;
	LLUUID sim_owner;
	bool is_estate_manager;
	F32 water_height;
	F32 billable_factor;
	LLUUID cache_id;

	msg->getU8		("RegionInfo", "SimAccess", sim_access);
	msg->getString	("RegionInfo", "SimName", sim_name);
	msg->getUUID	("RegionInfo", "SimOwner", sim_owner);
	msg->getBOOL	("RegionInfo", "IsEstateManager", is_estate_manager);
	msg->getF32		("RegionInfo", "WaterHeight", water_height);
	msg->getF32		("RegionInfo", "BillableFactor", billable_factor);
	msg->getUUID	("RegionInfo", "CacheID", cache_id );

	if (msg->has(_PREHASH_RegionInfo4))
	{
		msg->getU64Fast(_PREHASH_RegionInfo4, _PREHASH_RegionFlagsExtended, region_flags);
		msg->getU64Fast(_PREHASH_RegionInfo4, _PREHASH_RegionProtocols, region_protocols);
	}
	else
	{
		U32 flags = 0;
		msg->getU32Fast(_PREHASH_RegionInfo, _PREHASH_RegionFlags, flags);
		region_flags = flags;
	}

	setRegionFlags(region_flags);
	setRegionProtocols(region_protocols);
	setSimAccess(sim_access);
	setRegionNameAndZone(sim_name);
	setOwner(sim_owner);
	setIsEstateManager(is_estate_manager);
	setWaterHeight(water_height);
	setBillableFactor(billable_factor);
	setCacheID(cache_id);

	LLUUID region_id;
	msg->getUUID("RegionInfo2", "RegionID", region_id);
	setRegionID(region_id);
	
	// Retrieve the CR-53 (Homestead/Land SKU) information
	S32 classID = 0;
	S32 cpuRatio = 0;
	std::string coloName;
	std::string productSKU;
	std::string productName;

	// the only reasonable way to decide if we actually have any data is to
	// check to see if any of these fields have positive sizes
	if (msg->getSize("RegionInfo3", "ColoName") > 0 ||
	    msg->getSize("RegionInfo3", "ProductSKU") > 0 ||
	    msg->getSize("RegionInfo3", "ProductName") > 0)
	{
		msg->getS32     ("RegionInfo3", "CPUClassID",  classID);
		msg->getS32     ("RegionInfo3", "CPURatio",    cpuRatio);
		msg->getString  ("RegionInfo3", "ColoName",    coloName);
		msg->getString  ("RegionInfo3", "ProductSKU",  productSKU);
		msg->getString  ("RegionInfo3", "ProductName", productName);
		
		mClassID = classID;
		mCPURatio = cpuRatio;
		mColoName = coloName;
		mProductSKU = productSKU;
		mProductName = productName;
	}

	mCentralBakeVersion = region_protocols & 1; // was (S32)gSavedSettings.getBOOL("UseServerTextureBaking");
	// <FS:Beq> Earlier trigger for BOM support on region
	#ifdef OPENSIM
	constexpr U64 REGION_SUPPORTS_BOM {(U64)1<<63};
	if(region_protocols & REGION_SUPPORTS_BOM) // OS sets bit 63 when BOM supported
	{
		mMaxBakes = LLAvatarAppearanceDefines::EBakedTextureIndex::BAKED_NUM_INDICES;
		mMaxTEs   = LLAvatarAppearanceDefines::ETextureIndex::TEX_NUM_INDICES;
	}
	else
	{
		mMaxBakes = LLAvatarAppearanceDefines::EBakedTextureIndex::BAKED_LEFT_ARM;
		mMaxTEs   = LLAvatarAppearanceDefines::ETextureIndex::TEX_HEAD_UNIVERSAL_TATTOO;
	}
	#endif
	// </FS:Beq>
	LLVLComposition *compp = getComposition();
	if (compp)
	{
		LLUUID tmp_id;

		bool changed = false;

		// Get the 4 textures for land
		msg->getUUID("RegionInfo", "TerrainDetail0", tmp_id);
		changed |= (tmp_id != compp->getDetailTextureID(0));		
		compp->setDetailTextureID(0, tmp_id);

		msg->getUUID("RegionInfo", "TerrainDetail1", tmp_id);
		changed |= (tmp_id != compp->getDetailTextureID(1));		
		compp->setDetailTextureID(1, tmp_id);

		msg->getUUID("RegionInfo", "TerrainDetail2", tmp_id);
		changed |= (tmp_id != compp->getDetailTextureID(2));		
		compp->setDetailTextureID(2, tmp_id);

		msg->getUUID("RegionInfo", "TerrainDetail3", tmp_id);
		changed |= (tmp_id != compp->getDetailTextureID(3));		
		compp->setDetailTextureID(3, tmp_id);

		// Get the start altitude and range values for land textures
		F32 tmp_f32;
		msg->getF32("RegionInfo", "TerrainStartHeight00", tmp_f32);
		changed |= (tmp_f32 != compp->getStartHeight(0));
		compp->setStartHeight(0, tmp_f32);

		msg->getF32("RegionInfo", "TerrainStartHeight01", tmp_f32);
		changed |= (tmp_f32 != compp->getStartHeight(1));
		compp->setStartHeight(1, tmp_f32);

		msg->getF32("RegionInfo", "TerrainStartHeight10", tmp_f32);
		changed |= (tmp_f32 != compp->getStartHeight(2));
		compp->setStartHeight(2, tmp_f32);

		msg->getF32("RegionInfo", "TerrainStartHeight11", tmp_f32);
		changed |= (tmp_f32 != compp->getStartHeight(3));
		compp->setStartHeight(3, tmp_f32);


		msg->getF32("RegionInfo", "TerrainHeightRange00", tmp_f32);
		changed |= (tmp_f32 != compp->getHeightRange(0));
		compp->setHeightRange(0, tmp_f32);

		msg->getF32("RegionInfo", "TerrainHeightRange01", tmp_f32);
		changed |= (tmp_f32 != compp->getHeightRange(1));
		compp->setHeightRange(1, tmp_f32);

		msg->getF32("RegionInfo", "TerrainHeightRange10", tmp_f32);
		changed |= (tmp_f32 != compp->getHeightRange(2));
		compp->setHeightRange(2, tmp_f32);

		msg->getF32("RegionInfo", "TerrainHeightRange11", tmp_f32);
		changed |= (tmp_f32 != compp->getHeightRange(3));
		compp->setHeightRange(3, tmp_f32);

		// If this is an UPDATE (params already ready, we need to regenerate
		// all of our terrain stuff, by
		if (compp->getParamsReady())
		{
			// Update if the land changed
			if (changed)
			{
				getLand().dirtyAllPatches();
			}
		}
		else
		{
			compp->setParamsReady();
		}
	}


	// Now that we have the name, we can load the cache file
	// off disk.
	loadObjectCache();

	// After loading cache, signal that simulator can start
	// sending data.
	// TODO: Send all upstream viewer->sim handshake info here.
	LLHost host = msg->getSender();
	msg->newMessage("RegionHandshakeReply");
	msg->nextBlock("AgentData");
	msg->addUUID("AgentID", gAgent.getID());
	msg->addUUID("SessionID", gAgent.getSessionID());
	msg->nextBlock("RegionInfo");

	U32 flags = 0;
	flags |= REGION_HANDSHAKE_SUPPORTS_SELF_APPEARANCE;

	if(sVOCacheCullingEnabled)
	{
		flags |= 0x00000001; //set the bit 0 to be 1 to ask sim to send all cacheable objects.		
	}
	if(mImpl->mCacheMap.empty())
	{
		flags |= 0x00000002; //set the bit 1 to be 1 to tell sim the cache file is empty, no need to send cache probes.
	}
	msg->addU32("Flags", flags );
	msg->sendReliable(host);

	mRegionTimer.reset(); //reset region timer.
=======
    LLMessageSystem *msg = gMessageSystem;

    U64 region_flags = 0;
    U64 region_protocols = 0;
    U8 sim_access;
    std::string sim_name;
    LLUUID sim_owner;
    BOOL is_estate_manager;
    F32 water_height;
    F32 billable_factor;
    LLUUID cache_id;

    msg->getU8      ("RegionInfo", "SimAccess", sim_access);
    msg->getString  ("RegionInfo", "SimName", sim_name);
    msg->getUUID    ("RegionInfo", "SimOwner", sim_owner);
    msg->getBOOL    ("RegionInfo", "IsEstateManager", is_estate_manager);
    msg->getF32     ("RegionInfo", "WaterHeight", water_height);
    msg->getF32     ("RegionInfo", "BillableFactor", billable_factor);
    msg->getUUID    ("RegionInfo", "CacheID", cache_id );

    if (msg->has(_PREHASH_RegionInfo4))
    {
        msg->getU64Fast(_PREHASH_RegionInfo4, _PREHASH_RegionFlagsExtended, region_flags);
        msg->getU64Fast(_PREHASH_RegionInfo4, _PREHASH_RegionProtocols, region_protocols);
    }
    else
    {
        U32 flags = 0;
        msg->getU32Fast(_PREHASH_RegionInfo, _PREHASH_RegionFlags, flags);
        region_flags = flags;
    }

    setRegionFlags(region_flags);
    setRegionProtocols(region_protocols);
    setSimAccess(sim_access);
    setRegionNameAndZone(sim_name);
    setOwner(sim_owner);
    setIsEstateManager(is_estate_manager);
    setWaterHeight(water_height);
    setBillableFactor(billable_factor);
    setCacheID(cache_id);

    LLUUID region_id;
    msg->getUUID("RegionInfo2", "RegionID", region_id);
    setRegionID(region_id);

    // Retrieve the CR-53 (Homestead/Land SKU) information
    S32 classID = 0;
    S32 cpuRatio = 0;
    std::string coloName;
    std::string productSKU;
    std::string productName;

    // the only reasonable way to decide if we actually have any data is to
    // check to see if any of these fields have positive sizes
    if (msg->getSize("RegionInfo3", "ColoName") > 0 ||
        msg->getSize("RegionInfo3", "ProductSKU") > 0 ||
        msg->getSize("RegionInfo3", "ProductName") > 0)
    {
        msg->getS32     ("RegionInfo3", "CPUClassID",  classID);
        msg->getS32     ("RegionInfo3", "CPURatio",    cpuRatio);
        msg->getString  ("RegionInfo3", "ColoName",    coloName);
        msg->getString  ("RegionInfo3", "ProductSKU",  productSKU);
        msg->getString  ("RegionInfo3", "ProductName", productName);

        mClassID = classID;
        mCPURatio = cpuRatio;
        mColoName = coloName;
        mProductSKU = productSKU;
        mProductName = productName;
    }

    mCentralBakeVersion = region_protocols & 1; // was (S32)gSavedSettings.getBOOL("UseServerTextureBaking");
    // <FS:Beq> Earlier trigger for BOM support on region
    #ifdef OPENSIM
    constexpr U64 REGION_SUPPORTS_BOM {(U64)1<<63};
    if(region_protocols & REGION_SUPPORTS_BOM) // OS sets bit 63 when BOM supported
    {
        mMaxBakes = LLAvatarAppearanceDefines::EBakedTextureIndex::BAKED_NUM_INDICES;
        mMaxTEs   = LLAvatarAppearanceDefines::ETextureIndex::TEX_NUM_INDICES;
    }
    else
    {
        mMaxBakes = LLAvatarAppearanceDefines::EBakedTextureIndex::BAKED_LEFT_ARM;
        mMaxTEs   = LLAvatarAppearanceDefines::ETextureIndex::TEX_HEAD_UNIVERSAL_TATTOO;
    }
    #endif
    // </FS:Beq>
    LLVLComposition *compp = getComposition();
    if (compp)
    {
        LLUUID tmp_id;

        bool changed = false;

        // Get the 4 textures for land
        msg->getUUID("RegionInfo", "TerrainDetail0", tmp_id);
        changed |= (tmp_id != compp->getDetailTextureID(0));
        compp->setDetailTextureID(0, tmp_id);

        msg->getUUID("RegionInfo", "TerrainDetail1", tmp_id);
        changed |= (tmp_id != compp->getDetailTextureID(1));
        compp->setDetailTextureID(1, tmp_id);

        msg->getUUID("RegionInfo", "TerrainDetail2", tmp_id);
        changed |= (tmp_id != compp->getDetailTextureID(2));
        compp->setDetailTextureID(2, tmp_id);

        msg->getUUID("RegionInfo", "TerrainDetail3", tmp_id);
        changed |= (tmp_id != compp->getDetailTextureID(3));
        compp->setDetailTextureID(3, tmp_id);

        // Get the start altitude and range values for land textures
        F32 tmp_f32;
        msg->getF32("RegionInfo", "TerrainStartHeight00", tmp_f32);
        changed |= (tmp_f32 != compp->getStartHeight(0));
        compp->setStartHeight(0, tmp_f32);

        msg->getF32("RegionInfo", "TerrainStartHeight01", tmp_f32);
        changed |= (tmp_f32 != compp->getStartHeight(1));
        compp->setStartHeight(1, tmp_f32);

        msg->getF32("RegionInfo", "TerrainStartHeight10", tmp_f32);
        changed |= (tmp_f32 != compp->getStartHeight(2));
        compp->setStartHeight(2, tmp_f32);

        msg->getF32("RegionInfo", "TerrainStartHeight11", tmp_f32);
        changed |= (tmp_f32 != compp->getStartHeight(3));
        compp->setStartHeight(3, tmp_f32);


        msg->getF32("RegionInfo", "TerrainHeightRange00", tmp_f32);
        changed |= (tmp_f32 != compp->getHeightRange(0));
        compp->setHeightRange(0, tmp_f32);

        msg->getF32("RegionInfo", "TerrainHeightRange01", tmp_f32);
        changed |= (tmp_f32 != compp->getHeightRange(1));
        compp->setHeightRange(1, tmp_f32);

        msg->getF32("RegionInfo", "TerrainHeightRange10", tmp_f32);
        changed |= (tmp_f32 != compp->getHeightRange(2));
        compp->setHeightRange(2, tmp_f32);

        msg->getF32("RegionInfo", "TerrainHeightRange11", tmp_f32);
        changed |= (tmp_f32 != compp->getHeightRange(3));
        compp->setHeightRange(3, tmp_f32);

        // If this is an UPDATE (params already ready, we need to regenerate
        // all of our terrain stuff, by
        if (compp->getParamsReady())
        {
            // Update if the land changed
            if (changed)
            {
                getLand().dirtyAllPatches();
            }
        }
        else
        {
            compp->setParamsReady();
        }
    }


    // Now that we have the name, we can load the cache file
    // off disk.
    loadObjectCache();

    // After loading cache, signal that simulator can start
    // sending data.
    // TODO: Send all upstream viewer->sim handshake info here.
    LLHost host = msg->getSender();
    msg->newMessage("RegionHandshakeReply");
    msg->nextBlock("AgentData");
    msg->addUUID("AgentID", gAgent.getID());
    msg->addUUID("SessionID", gAgent.getSessionID());
    msg->nextBlock("RegionInfo");

    U32 flags = 0;
    flags |= REGION_HANDSHAKE_SUPPORTS_SELF_APPEARANCE;

    if(sVOCacheCullingEnabled)
    {
        flags |= 0x00000001; //set the bit 0 to be 1 to ask sim to send all cacheable objects.
    }
    if(mImpl->mCacheMap.empty())
    {
        flags |= 0x00000002; //set the bit 1 to be 1 to tell sim the cache file is empty, no need to send cache probes.
    }
    msg->addU32("Flags", flags );
    msg->sendReliable(host);

    mRegionTimer.reset(); //reset region timer.
>>>>>>> c06fb4e0
}

// static
void LLViewerRegionImpl::buildCapabilityNames(LLSD& capabilityNames)
{
    capabilityNames.append("AbuseCategories");
    capabilityNames.append("AcceptFriendship");
    capabilityNames.append("AcceptGroupInvite"); // ReadOfflineMsgs recieved messages only!!!
    capabilityNames.append("AgentPreferences");
    capabilityNames.append("AgentProfile");
    capabilityNames.append("AgentState");
    capabilityNames.append("AttachmentResources");
    capabilityNames.append("AvatarPickerSearch");
    capabilityNames.append("AvatarRenderInfo");
    capabilityNames.append("CharacterProperties");
    capabilityNames.append("ChatSessionRequest");
    capabilityNames.append("CopyInventoryFromNotecard");
    capabilityNames.append("CreateInventoryCategory");
    capabilityNames.append("DeclineFriendship");
    capabilityNames.append("DeclineGroupInvite"); // ReadOfflineMsgs recieved messages only!!!
    capabilityNames.append("DispatchRegionInfo");
    capabilityNames.append("DirectDelivery");
    capabilityNames.append("EnvironmentSettings");
    capabilityNames.append("EstateAccess");
// <FS:CR> Aurora Sim
    capabilityNames.append("DispatchOpenRegionSettings");
// </FS:CR> Aurora Sim
    capabilityNames.append("EstateChangeInfo");
    capabilityNames.append("EventQueueGet");
    capabilityNames.append("ExtEnvironment");

    // <FS:Ansariel> Force HTTP features on SL
    if (use_http_inventory()) {
    // </FS:Ansariel>
    capabilityNames.append("FetchLib2");
    capabilityNames.append("FetchLibDescendents2");
    capabilityNames.append("FetchInventory2");
    capabilityNames.append("FetchInventoryDescendents2");
    capabilityNames.append("IncrementCOFVersion");
    AISAPI::getCapNames(capabilityNames);
    } //</FS:Ansariel>

    capabilityNames.append("InterestList");

    capabilityNames.append("InventoryThumbnailUpload");
    capabilityNames.append("GetDisplayNames");
    capabilityNames.append("GetExperiences");
    capabilityNames.append("AgentExperiences");
    capabilityNames.append("FindExperienceByName");
    capabilityNames.append("GetExperienceInfo");
    capabilityNames.append("GetAdminExperiences");
    capabilityNames.append("GetCreatorExperiences");
    capabilityNames.append("ExperiencePreferences");
    capabilityNames.append("GroupExperiences");
    capabilityNames.append("UpdateExperience");
    capabilityNames.append("IsExperienceAdmin");
    capabilityNames.append("IsExperienceContributor");
    capabilityNames.append("RegionExperiences");
    capabilityNames.append("ExperienceQuery");
    // <FS:Ansariel> [UDP Assets]
    capabilityNames.append("GetMesh");
    capabilityNames.append("GetMesh2");
    // </FS:Ansariel> [UDP Assets]
    capabilityNames.append("GetMetadata");
    capabilityNames.append("GetObjectCost");
    capabilityNames.append("GetObjectPhysicsData");
    capabilityNames.append("GetTexture"); // <FS:Ansariel> [UDP Assets]
    capabilityNames.append("GroupAPIv1");
    capabilityNames.append("GroupMemberData");
    capabilityNames.append("GroupProposalBallot");
    capabilityNames.append("HomeLocation");
    capabilityNames.append("LandResources");
    capabilityNames.append("LSLSyntax");
    capabilityNames.append("MapLayer");
    capabilityNames.append("MapLayerGod");
    capabilityNames.append("MeshUploadFlag");
    capabilityNames.append("ModifyMaterialParams");
    capabilityNames.append("NavMeshGenerationStatus");
    capabilityNames.append("NewFileAgentInventory");
    capabilityNames.append("ObjectAnimation");
    capabilityNames.append("ObjectMedia");
    capabilityNames.append("ObjectMediaNavigate");
    capabilityNames.append("ObjectNavMeshProperties");
    capabilityNames.append("ParcelPropertiesUpdate");
    capabilityNames.append("ParcelVoiceInfoRequest");
    capabilityNames.append("ProductInfoRequest");
    capabilityNames.append("ProvisionVoiceAccountRequest");
    capabilityNames.append("ReadOfflineMsgs"); // Requires to respond reliably: AcceptFriendship, AcceptGroupInvite, DeclineFriendship, DeclineGroupInvite
    capabilityNames.append("RegionObjects");
    capabilityNames.append("RemoteParcelRequest");
    capabilityNames.append("RenderMaterials");
    capabilityNames.append("RequestTextureDownload");
    capabilityNames.append("ResourceCostSelected");
    capabilityNames.append("RetrieveNavMeshSrc");
    capabilityNames.append("SearchStatRequest");
    capabilityNames.append("SearchStatTracking");
    capabilityNames.append("SendPostcard");
    capabilityNames.append("SendUserReport");
    capabilityNames.append("SendUserReportWithScreenshot");
    capabilityNames.append("ServerReleaseNotes");
    capabilityNames.append("SetDisplayName");
    capabilityNames.append("SimConsoleAsync");
    capabilityNames.append("SimulatorFeatures");
    capabilityNames.append("StartGroupProposal");
    capabilityNames.append("TerrainNavMeshProperties");
    capabilityNames.append("TextureStats");
    capabilityNames.append("UntrustedSimulatorMessage");
    capabilityNames.append("UpdateAgentInformation");
    capabilityNames.append("UpdateAgentLanguage");
    capabilityNames.append("UpdateAvatarAppearance");
    capabilityNames.append("UpdateGestureAgentInventory");
    capabilityNames.append("UpdateGestureTaskInventory");
    capabilityNames.append("UpdateNotecardAgentInventory");
    capabilityNames.append("UpdateNotecardTaskInventory");
    capabilityNames.append("UpdateScriptAgent");
    capabilityNames.append("UpdateScriptTask");
    capabilityNames.append("UpdateSettingsAgentInventory");
    capabilityNames.append("UpdateSettingsTaskInventory");
    capabilityNames.append("UploadAgentProfileImage");
    capabilityNames.append("UpdateMaterialAgentInventory");
    capabilityNames.append("UpdateMaterialTaskInventory");
    capabilityNames.append("UploadBakedTexture");
    capabilityNames.append("UserInfo");
    capabilityNames.append("ViewerAsset");
    capabilityNames.append("ViewerBenefits");
    capabilityNames.append("ViewerMetrics");
    capabilityNames.append("ViewerStartAuction");
    capabilityNames.append("ViewerStats");

    // Please add new capabilities alphabetically to reduce
    // merge conflicts.
}

void LLViewerRegion::setSeedCapability(const std::string& url)
{
    if (getCapability("Seed") == url)
    {
        setCapabilityDebug("Seed", url);
        LL_WARNS("CrossingCaps") <<  "Received duplicate seed capability for " << getRegionID() << ", posting to seed " <<
                url << LL_ENDL;

        //Instead of just returning we build up a second set of seed caps and compare them
        //to the "original" seed cap received and determine why there is problem!
        std::string coroname =
            LLCoros::instance().launch("LLEnvironmentRequest::requestBaseCapabilitiesCompleteCoro",
            boost::bind(&LLViewerRegionImpl::requestBaseCapabilitiesCompleteCoro, getHandle()));

        // setSeedCapability can be called from other coros,
        // launch() acts like a suspend()
        // Make sure we are still good to do
        LLCoros::checkStop();

        return;
    }

    delete mImpl->mEventPoll;
    mImpl->mEventPoll = NULL;

    mImpl->mCapabilities.clear();
    setCapability("Seed", url);

    std::string coroname =
        LLCoros::instance().launch("LLViewerRegionImpl::requestBaseCapabilitiesCoro",
        boost::bind(&LLViewerRegionImpl::requestBaseCapabilitiesCoro, getHandle()));

    // setSeedCapability can be called from other coros,
    // launch() acts like a suspend()
    // Make sure we are still good to do
    LLCoros::checkStop();

    LL_INFOS("AppInit", "Capabilities") << "Launching " << coroname << " requesting seed capabilities from " << url << " for region " << getRegionID() << LL_ENDL;
}

S32 LLViewerRegion::getNumSeedCapRetries()
{
    return mImpl->mSeedCapAttempts;
}

void LLViewerRegion::setCapability(const std::string& name, const std::string& url)
{
    if(name == "EventQueueGet")
    {
        delete mImpl->mEventPoll;
        mImpl->mEventPoll = NULL;
        mImpl->mEventPoll = new LLEventPoll(url, getHost());
    }
    else if(name == "UntrustedSimulatorMessage")
    {
        mImpl->mHost.setUntrustedSimulatorCap(url);
    }
    else if (name == "SimulatorFeatures")
    {
        mImpl->mCapabilities["SimulatorFeatures"] = url;
        requestSimulatorFeatures();
    }
    else
    {
        mImpl->mCapabilities[name] = url;
        if(name == "ViewerAsset")
        {
            /*==============================================================*/
            // The following inserted lines are a hack for testing MAINT-7081,
            // which is why the indentation and formatting are left ugly.
            const char* VIEWERASSET = getenv("VIEWERASSET");
            if (VIEWERASSET)
            {
                mImpl->mCapabilities[name] = VIEWERASSET;
                mViewerAssetUrl = VIEWERASSET;
            }
            else
            /*==============================================================*/
            mViewerAssetUrl = url;
        }
        // <FS:Ansariel> [UDP Assets]
        else if (name == "GetTexture")
        {
            mHttpUrl = url;
        }
        // </FS:Ansariel> [UDP Assets]
    }
}

void LLViewerRegion::setCapabilityDebug(const std::string& name, const std::string& url)
{
    // Continue to not add certain caps, as we do in setCapability. This is so they match up when we check them later.
    if ( ! ( name == "EventQueueGet" || name == "UntrustedSimulatorMessage" || name == "SimulatorFeatures" ) )
    {
        mImpl->mSecondCapabilitiesTracker[name] = url;
        if(name == "ViewerAsset")
        {
            /*==============================================================*/
            // The following inserted lines are a hack for testing MAINT-7081,
            // which is why the indentation and formatting are left ugly.
            const char* VIEWERASSET = getenv("VIEWERASSET");
            if (VIEWERASSET)
            {
                mImpl->mSecondCapabilitiesTracker[name] = VIEWERASSET;
                mViewerAssetUrl = VIEWERASSET;
            }
            else
            /*==============================================================*/
            mViewerAssetUrl = url;
        }
        // <FS:Ansariel> [UDP Assets]
        else if (name == "GetTexture")
        {
            mHttpUrl = url;
        }
        // </FS:Ansariel> [UDP Assets]
    }
}

std::string LLViewerRegion::getCapabilityDebug(const std::string& name) const
{
    CapabilityMap::const_iterator iter = mImpl->mSecondCapabilitiesTracker.find(name);
    if (iter == mImpl->mSecondCapabilitiesTracker.end())
    {
        return "";
    }

    return iter->second;
}


bool LLViewerRegion::isSpecialCapabilityName(const std::string &name)
{
    return name == "EventQueueGet" || name == "UntrustedSimulatorMessage";
}

std::string LLViewerRegion::getCapability(const std::string& name) const
{
    if (!capabilitiesReceived() && (name!=std::string("Seed")) && (name!=std::string("ObjectMedia")))
    {
        LL_WARNS() << "getCapability called before caps received for " << name << LL_ENDL;
    }

    CapabilityMap::const_iterator iter = mImpl->mCapabilities.find(name);
    if(iter == mImpl->mCapabilities.end())
    {
        return "";
    }

    return iter->second;
}

bool LLViewerRegion::isCapabilityAvailable(const std::string& name) const
{
    if (!capabilitiesReceived() && (name!=std::string("Seed")) && (name!=std::string("ObjectMedia")))
    {
        LL_WARNS() << "isCapabilityAvailable called before caps received for " << name << LL_ENDL;
    }

    CapabilityMap::const_iterator iter = mImpl->mCapabilities.find(name);
    if(iter == mImpl->mCapabilities.end())
    {
        return false;
    }

    return true;
}

bool LLViewerRegion::capabilitiesReceived() const
{
    return mCapabilitiesState == CAPABILITIES_STATE_RECEIVED;
}

bool LLViewerRegion::capabilitiesError() const
{
    return mCapabilitiesState == CAPABILITIES_STATE_ERROR;
}

void LLViewerRegion::setCapabilitiesReceived(bool received)
{
    mCapabilitiesState = received ? CAPABILITIES_STATE_RECEIVED : CAPABILITIES_STATE_INIT;

    // Tell interested parties that we've received capabilities,
    // so that they can safely use getCapability().
    if (received)
    {
        mCapabilitiesReceivedSignal(getRegionID(), this);

        LLFloaterPermsDefault::sendInitialPerms();

        // This is a single-shot signal. Forget callbacks to save resources.
        mCapabilitiesReceivedSignal.disconnect_all_slots();

        // <FS:Beq> 360/AreaSearch fix - Move this to agent callback to avoid premature triggere with null region
        // // Set the region to the desired interest list mode
        // setInterestListMode(gAgent.getInterestListMode());
        // </FS:Beq>
    }
}

void LLViewerRegion::setCapabilitiesError()
{
    mCapabilitiesState = CAPABILITIES_STATE_ERROR;
}

boost::signals2::connection LLViewerRegion::setCapabilitiesReceivedCallback(const caps_received_signal_t::slot_type& cb)
{
    return mCapabilitiesReceivedSignal.connect(cb);
}

void LLViewerRegion::logActiveCapabilities() const
{
    log_capabilities(mImpl->mCapabilities);
}


bool LLViewerRegion::requestPostCapability(const std::string &capName, LLSD &postData, httpCallback_t cbSuccess, httpCallback_t cbFailure)
{
    std::string url = getCapability(capName);

    if (url.empty())
    {
        LL_WARNS("Region") << "Could not retrieve region " << getRegionID()
            << " POST capability \"" << capName << "\"" << LL_ENDL;
        return false;
    }

    LLCoreHttpUtil::HttpCoroutineAdapter::callbackHttpPost(url, gAgent.getAgentPolicy(), postData, cbSuccess, cbFailure);
    return true;
}

bool LLViewerRegion::requestGetCapability(const std::string &capName, httpCallback_t cbSuccess, httpCallback_t cbFailure)
{
    std::string url;

    url = getCapability(capName);

    if (url.empty())
    {
        LL_WARNS("Region") << "Could not retrieve region " << getRegionID()
                           << " GET capability \"" << capName << "\"" << LL_ENDL;
        return false;
    }

    LLCoreHttpUtil::HttpCoroutineAdapter::callbackHttpGet(url, gAgent.getAgentPolicy(), cbSuccess, cbFailure);
    return true;
}

bool LLViewerRegion::requestDelCapability(const std::string &capName, httpCallback_t cbSuccess, httpCallback_t cbFailure)
{
    std::string url;

    url = getCapability(capName);

    if (url.empty())
    {
        LL_WARNS("Region") << "Could not retrieve region " << getRegionID() << " DEL capability \"" << capName << "\"" << LL_ENDL;
        return false;
    }

    LLCoreHttpUtil::HttpCoroutineAdapter::callbackHttpDel(url, gAgent.getAgentPolicy(), cbSuccess, cbFailure);
    return true;
}

void LLViewerRegion::setInterestListMode(const std::string &new_mode)
{
    if (new_mode != mInterestListMode)
    {
        mInterestListMode = new_mode;

<<<<<<< HEAD
		if (mInterestListMode != IL_MODE_DEFAULT && mInterestListMode != IL_MODE_360)
		{
			LL_WARNS("360Capture") << "Region " << getRegionID() << " setInterestListMode() invalid interest list mode: " 
				<< mInterestListMode << ", setting to default" << LL_ENDL;
=======
        if (mInterestListMode != std::string(IL_MODE_DEFAULT) && mInterestListMode != std::string(IL_MODE_360))
        {
            LL_WARNS("360Capture") << "Region " << getRegionID() << " setInterestListMode() invalid interest list mode: "
                << mInterestListMode << ", setting to default" << LL_ENDL;
>>>>>>> c06fb4e0
            mInterestListMode = IL_MODE_DEFAULT;
        }

        LLSD body;
        body["mode"] = mInterestListMode;
        if (requestPostCapability("InterestList", body,
                                  [](const LLSD &response) {
                                      LL_DEBUGS("360Capture") << "InterestList capability responded: \n"
                                          << ll_pretty_print_sd(response) << LL_ENDL;
                                  }))
        {
            LL_DEBUGS("360Capture") << "Region " << getRegionID()
                                    << " Successfully posted an InterestList capability request with payload: \n"
                                    << ll_pretty_print_sd(body) << LL_ENDL;
        }
        else
        {
            LL_WARNS("360Capture") << "Region " << getRegionID()
                                   << " Unable to post an InterestList capability request with payload: \n"
                                   << ll_pretty_print_sd(body) << LL_ENDL;
        }
    }
    else
    {
        LL_DEBUGS("360Capture") << "Region " << getRegionID() << "No change, skipping Interest List mode POST to "
                                << new_mode << " mode" << LL_ENDL;
    }
}


void LLViewerRegion::resetInterestList()
{
    if (requestDelCapability("InterestList", [](const LLSD &response) {
                            LL_DEBUGS("360Capture") << "InterestList capability DEL responded: \n" << ll_pretty_print_sd(response) << LL_ENDL;
                        }))
    {
        LL_DEBUGS("360Capture") << "Region " << getRegionID() << " Successfully reset InterestList capability" << LL_ENDL;
    }
    else
    {
        LL_WARNS("360Capture") << "Region " << getRegionID() << " Unable to DEL InterestList capability request" << LL_ENDL;
    }
}


LLSpatialPartition *LLViewerRegion::getSpatialPartition(U32 type)
{
    if (type < mImpl->mObjectPartition.size() && type < PARTITION_VO_CACHE)
    {
        return (LLSpatialPartition*)mImpl->mObjectPartition[type];
    }
    return NULL;
}

LLVOCachePartition* LLViewerRegion::getVOCachePartition()
{
    if(PARTITION_VO_CACHE < mImpl->mObjectPartition.size())
    {
        return (LLVOCachePartition*)mImpl->mObjectPartition[PARTITION_VO_CACHE];
    }
    return NULL;
}

// the viewer can not yet distinquish between normal- and estate-owned objects
// so we collapse these two bits and enable the UI if either are set
const U64 ALLOW_RETURN_ENCROACHING_OBJECT = REGION_FLAGS_ALLOW_RETURN_ENCROACHING_OBJECT
                                            | REGION_FLAGS_ALLOW_RETURN_ENCROACHING_ESTATE_OBJECT;

bool LLViewerRegion::objectIsReturnable(const LLVector3& pos, const std::vector<LLBBox>& boxes) const
{
    return (mParcelOverlay != NULL)
        && (mParcelOverlay->isOwnedSelf(pos)
            || mParcelOverlay->isOwnedGroup(pos)
            || (getRegionFlag(ALLOW_RETURN_ENCROACHING_OBJECT)
                && mParcelOverlay->encroachesOwned(boxes)) );
}

bool LLViewerRegion::childrenObjectReturnable( const std::vector<LLBBox>& boxes ) const
{
    bool result = false;
    result = ( mParcelOverlay && mParcelOverlay->encroachesOnUnowned( boxes ) ) ? 1 : 0;
    return result;
}

bool LLViewerRegion::objectsCrossParcel(const std::vector<LLBBox>& boxes) const
{
    return mParcelOverlay && mParcelOverlay->encroachesOnNearbyParcel(boxes);
}

void LLViewerRegion::getNeighboringRegions( std::vector<LLViewerRegion*>& uniqueRegions )
{
    mImpl->mLandp->getNeighboringRegions( uniqueRegions );
}
void LLViewerRegion::getNeighboringRegionsStatus( std::vector<S32>& regions )
{
    mImpl->mLandp->getNeighboringRegionsStatus( regions );
}
void LLViewerRegion::showReleaseNotes()
{
    std::string url = this->getCapability("ServerReleaseNotes");

<<<<<<< HEAD
	if (url.empty()) {
		// HACK haven't received the capability yet, we'll wait until
		// it arives.
		mReleaseNotesRequested = true;
		return;
	}

	LLWeb::loadURL(url);
	mReleaseNotesRequested = false;
=======
    if (url.empty()) {
        // HACK haven't received the capability yet, we'll wait until
        // it arives.
        mReleaseNotesRequested = TRUE;
        return;
    }

    LLWeb::loadURL(url);
    mReleaseNotesRequested = FALSE;
>>>>>>> c06fb4e0
}

std::string LLViewerRegion::getDescription() const
{
    return stringize(*this);
}

bool LLViewerRegion::meshUploadEnabled() const
{
    return (mSimulatorFeatures.has("MeshUploadEnabled") &&
        mSimulatorFeatures["MeshUploadEnabled"].asBoolean());
}

bool LLViewerRegion::bakesOnMeshEnabled() const
{
    return (mSimulatorFeatures.has("BakesOnMeshEnabled") &&
        mSimulatorFeatures["BakesOnMeshEnabled"].asBoolean());
}

bool LLViewerRegion::meshRezEnabled() const
{
    return (mSimulatorFeatures.has("MeshRezEnabled") &&
                mSimulatorFeatures["MeshRezEnabled"].asBoolean());
}

bool LLViewerRegion::dynamicPathfindingEnabled() const
{
    return ( mSimulatorFeatures.has("DynamicPathfindingEnabled") &&
             mSimulatorFeatures["DynamicPathfindingEnabled"].asBoolean());
}

bool LLViewerRegion::avatarHoverHeightEnabled() const
{
    return ( mSimulatorFeatures.has("AvatarHoverHeightEnabled") &&
             mSimulatorFeatures["AvatarHoverHeightEnabled"].asBoolean());
}
/* Static Functions */

void log_capabilities(const CapabilityMap &capmap)
{
    S32 count = 0;
    CapabilityMap::const_iterator iter;
    for (iter = capmap.begin(); iter != capmap.end(); ++iter, ++count)
    {
        if (!iter->second.empty())
        {
            LL_INFOS() << "log_capabilities: " << iter->first << " URL is " << iter->second << LL_ENDL;
        }
    }
    LL_INFOS() << "log_capabilities: Dumped " << count << " entries." << LL_ENDL;
}
void LLViewerRegion::resetMaterialsCapThrottle()
{
    F32 requests_per_sec =  1.0f; // original default;
    if (   mSimulatorFeatures.has("RenderMaterialsCapability")
        && mSimulatorFeatures["RenderMaterialsCapability"].isReal() )
    {
        requests_per_sec = mSimulatorFeatures["RenderMaterialsCapability"].asReal();
        if ( requests_per_sec == 0.0f )
        {
            requests_per_sec = 1.0f;
            LL_WARNS("Materials")
                << "region '" << getName()
                << "' returned zero for RenderMaterialsCapability; using default "
                << requests_per_sec << " per second"
                << LL_ENDL;
        }
        LL_DEBUGS("Materials") << "region '" << getName()
                               << "' RenderMaterialsCapability " << requests_per_sec
                               << LL_ENDL;
    }
    else
    {
        LL_DEBUGS("Materials")
            << "region '" << getName()
            << "' did not return RenderMaterialsCapability, using default "
            << requests_per_sec << " per second"
            << LL_ENDL;
    }

    mMaterialsCapThrottleTimer.resetWithExpiry( 1.0f / requests_per_sec );
}

U32 LLViewerRegion::getMaxMaterialsPerTransaction() const
{
    U32 max_entries = 50; // original hard coded default
    if (   mSimulatorFeatures.has( "MaxMaterialsPerTransaction" )
        && mSimulatorFeatures[ "MaxMaterialsPerTransaction" ].isInteger())
    {
        max_entries = mSimulatorFeatures[ "MaxMaterialsPerTransaction" ].asInteger();
    }
    return max_entries;
}

std::string LLViewerRegion::getSimHostName()
{
    if (mSimulatorFeaturesReceived)
    {
        return mSimulatorFeatures.has("HostName") ? mSimulatorFeatures["HostName"].asString() : getHost().getHostName();
    }
    return std::string("...");
}

void LLViewerRegion::applyCacheMiscExtras(LLViewerObject* obj)
{
    LL_PROFILE_ZONE_SCOPED_CATEGORY_DISPLAY;
    llassert(obj);

    U32 local_id = obj->getLocalID();
    auto iter = mImpl->mGLTFOverridesLLSD.find(local_id);
    if (iter != mImpl->mGLTFOverridesLLSD.end())
    {
        // <FS:Beq> backfill the UUID if it was left empty
        if (iter->second.mObjectId.isNull())
        {
            iter->second.mObjectId = obj->getID();
        }
        // </FS:Beq>
        llassert(iter->second.mGLTFMaterial.size() == iter->second.mSides.size());

        for (auto& side : iter->second.mGLTFMaterial)
        {
            obj->setTEGLTFMaterialOverride(side.first, side.second);
        }
    }
}
<|MERGE_RESOLUTION|>--- conflicted
+++ resolved
@@ -622,47 +622,6 @@
 }
 
 LLViewerRegion::LLViewerRegion(const U64 &handle,
-<<<<<<< HEAD
-							   const LLHost &host,
-							   const U32 grids_per_region_edge, 
-							   const U32 grids_per_patch_edge, 
-							   const F32 region_width_meters)
-:	mImpl(new LLViewerRegionImpl(this, host)),
-	mHandle(handle),
-	mTimeDilation(1.0f),
-	mName(""),
-	mZoning(""),
-	mIsEstateManager(false),
-	mRegionFlags( REGION_FLAGS_DEFAULT ),
-	mRegionProtocols( 0 ),
-	mSimAccess( SIM_ACCESS_MIN ),
-	mBillableFactor(1.0),
-	mMaxTasks(DEFAULT_MAX_REGION_WIDE_PRIM_COUNT),
-	// <FS:Ansariel> [Legacy Bake]
-	//mCentralBakeVersion(1),
-	mCentralBakeVersion(0),
-	// </FS:Ansariel> [Legacy Bake]
-	mClassID(0),
-	mCPURatio(0),
-	mColoName("unknown"),
-	mProductSKU("unknown"),
-	mProductName("unknown"),
-	mHttpUrl(""), // <FS:Ansariel> [UDP Assets]
-	mViewerAssetUrl(""),
-	mCacheLoaded(false),
-	mCacheDirty(false),
-	mReleaseNotesRequested(false),
-	mCapabilitiesState(CAPABILITIES_STATE_INIT),
-	mSimulatorFeaturesReceived(false),
-	mBitsReceived(0.f),
-	mPacketsReceived(0.f),
-	mDead(false),
-	mLastVisitedEntry(NULL),
-	mInvisibilityCheckHistory(-1),
-	mPaused(false),
-	mRegionCacheHitCount(0),
-	mRegionCacheMissCount(0),
-=======
                                const LLHost &host,
                                const U32 grids_per_region_edge,
                                const U32 grids_per_patch_edge,
@@ -672,7 +631,7 @@
     mTimeDilation(1.0f),
     mName(""),
     mZoning(""),
-    mIsEstateManager(FALSE),
+    mIsEstateManager(false),
     mRegionFlags( REGION_FLAGS_DEFAULT ),
     mRegionProtocols( 0 ),
     mSimAccess( SIM_ACCESS_MIN ),
@@ -689,20 +648,19 @@
     mProductName("unknown"),
     mHttpUrl(""), // <FS:Ansariel> [UDP Assets]
     mViewerAssetUrl(""),
-    mCacheLoaded(FALSE),
-    mCacheDirty(FALSE),
-    mReleaseNotesRequested(FALSE),
+    mCacheLoaded(false),
+    mCacheDirty(false),
+    mReleaseNotesRequested(false),
     mCapabilitiesState(CAPABILITIES_STATE_INIT),
     mSimulatorFeaturesReceived(false),
     mBitsReceived(0.f),
     mPacketsReceived(0.f),
-    mDead(FALSE),
+    mDead(false),
     mLastVisitedEntry(NULL),
     mInvisibilityCheckHistory(-1),
-    mPaused(FALSE),
+    mPaused(false),
     mRegionCacheHitCount(0),
     mRegionCacheMissCount(0),
->>>>>>> c06fb4e0
     mInterestListMode(IL_MODE_DEFAULT),
 // <FS:Beq> BOM tests for OS
     mMaxBakes(LLGridManager::getInstance()->isInSecondLife()?
@@ -809,20 +767,7 @@
 LLViewerRegion::~LLViewerRegion()
 {
     LL_PROFILE_ZONE_SCOPED;
-<<<<<<< HEAD
-	mDead = true;
-	mImpl->mActiveSet.clear();
-	mImpl->mVisibleEntries.clear();
-	mImpl->mVisibleGroups.clear();
-	mImpl->mWaitingSet.clear();
-
-	gVLManager.cleanupData(this);
-	// Can't do this on destruction, because the neighbor pointers might be invalid.
-	// This should be reference counted...
-	disconnectAllNeighbors();
-	LLViewerPartSim::getInstance()->cleanupRegion(this);
-=======
-    mDead = TRUE;
+    mDead = true;
     mImpl->mActiveSet.clear();
     mImpl->mVisibleEntries.clear();
     mImpl->mVisibleGroups.clear();
@@ -833,7 +778,6 @@
     // This should be reference counted...
     disconnectAllNeighbors();
     LLViewerPartSim::getInstance()->cleanupRegion(this);
->>>>>>> c06fb4e0
 
     {
         LL_RECORD_BLOCK_TIME(FTM_CLEANUP_REGION_OBJECTS);
@@ -891,13 +835,8 @@
         return;
     }
 
-<<<<<<< HEAD
-	// Presume success.  If it fails, we don't want to try again.
-	mCacheLoaded = true;
-=======
     // Presume success.  If it fails, we don't want to try again.
-    mCacheLoaded = TRUE;
->>>>>>> c06fb4e0
+    mCacheLoaded = true;
 
     if(LLVOCache::instanceExists())
     {
@@ -910,19 +849,11 @@
         vocache.readGenericExtrasFromCache(mHandle, mImpl->mCacheID, mImpl->mGLTFOverridesLLSD, mImpl->mCacheMap);
         // </FS:Beq>
 
-<<<<<<< HEAD
-		if (mImpl->mCacheMap.empty())
-		{
-			mCacheDirty = true;
-		}
-	}
-=======
         if (mImpl->mCacheMap.empty())
         {
-            mCacheDirty = TRUE;
-        }
-    }
->>>>>>> c06fb4e0
+            mCacheDirty = true;
+        }
+    }
 }
 
 
@@ -947,13 +878,8 @@
 
         instance.writeToCache(mHandle, mImpl->mCacheID, mImpl->mCacheMap, mCacheDirty, removal_enabled);
         instance.writeGenericExtrasToCache(mHandle, mImpl->mCacheID, mImpl->mGLTFOverridesLLSD, mCacheDirty, removal_enabled);
-<<<<<<< HEAD
-		mCacheDirty = false;
-	}
-=======
-        mCacheDirty = FALSE;
-    }
->>>>>>> c06fb4e0
+        mCacheDirty = false;
+    }
 
     if (LLAppViewer::instance()->isQuitting())
     {
@@ -1270,73 +1196,6 @@
 
 //physically delete the cache entry
 void LLViewerRegion::killCacheEntry(LLVOCacheEntry* entry, bool for_rendering)
-<<<<<<< HEAD
-{	
-	if(!entry || !entry->isValid())
-	{
-		return;
-	}
-
-	if(for_rendering && !entry->isState(LLVOCacheEntry::ACTIVE))
-	{
-		addNewObject(entry); //force to add to rendering pipeline
-	}
-
-	//remove from active list and waiting list
-	if(entry->isState(LLVOCacheEntry::ACTIVE))
-	{
-		mImpl->mActiveSet.erase(entry);
-	}
-	else
-	{
-		if(entry->isState(LLVOCacheEntry::WAITING))
-		{
-			mImpl->mWaitingSet.erase(entry);
-		}
-		
-		//remove from mVOCachePartition
-		removeFromVOCacheTree(entry);
-	}
-
-	//remove from the forced visible list
-	mImpl->mVisibleEntries.erase(entry);
-
-	//disconnect from parent if it is a child
-	if(entry->getParentID() > 0)
-	{
-		LLVOCacheEntry* parent = getCacheEntry(entry->getParentID());
-		if(parent)
-		{
-			parent->removeChild(entry);
-		}
-	}
-	else if(entry->getNumOfChildren() > 0)//remove children from cache if has any
-	{
-		LLVOCacheEntry* child = entry->getChild();
-		while(child != NULL)
-		{
-			killCacheEntry(child, for_rendering);
-			child = entry->getChild();
-		}
-	}
-
-	// <FS:Beq> Fix the missing kill on overrides
-	mImpl->mGLTFOverridesLLSD.erase(entry->getLocalID());
-	// </FS:Beq>
-	//will remove it from the object cache, real deletion
-	entry->setState(LLVOCacheEntry::INACTIVE);
-	entry->removeOctreeEntry();
-	entry->setValid(false);
-	// <FS:Beq/> Fix the missing kill on overrides
-	// // TODO kill extras/material overrides cache too
-	
-}
-
-//physically delete the cache entry	
-void LLViewerRegion::killCacheEntry(U32 local_id) 
-{
-	killCacheEntry(getCacheEntry(local_id));
-=======
 {
     if(!entry || !entry->isValid())
     {
@@ -1392,7 +1251,7 @@
     //will remove it from the object cache, real deletion
     entry->setState(LLVOCacheEntry::INACTIVE);
     entry->removeOctreeEntry();
-    entry->setValid(FALSE);
+    entry->setValid(false);
     // <FS:Beq/> Fix the missing kill on overrides
     // // TODO kill extras/material overrides cache too
 
@@ -1402,7 +1261,6 @@
 void LLViewerRegion::killCacheEntry(U32 local_id)
 {
     killCacheEntry(getCacheEntry(local_id));
->>>>>>> c06fb4e0
 }
 
 U32 LLViewerRegion::getNumOfActiveCachedObjects() const
@@ -1717,52 +1575,18 @@
 
 void LLViewerRegion::createVisibleObjects(F32 max_time)
 {
-<<<<<<< HEAD
-	if(mDead)
-	{
-		return;
-	}
-	if(mImpl->mWaitingList.empty())
-	{
-		mImpl->mVOCachePartition->setCullHistory(false);
-		return;
-	}	
-	
-	S32 throttle = sNewObjectCreationThrottle;
-	bool has_new_obj = false;
-	LLTimer update_timer;	
-	for(LLVOCacheEntry::vocache_entry_priority_list_t::iterator iter = mImpl->mWaitingList.begin();
-		iter != mImpl->mWaitingList.end(); ++iter)
-	{
-		LLVOCacheEntry* vo_entry = *iter;		
-
-		if(vo_entry->getState() < LLVOCacheEntry::WAITING)
-		{
-			addNewObject(vo_entry);
-			has_new_obj = true;
-			if(throttle > 0 && !(--throttle) && update_timer.getElapsedTimeF32() > max_time)
-			{
-				break;
-			}
-		}
-	}	
-
-	mImpl->mVOCachePartition->setCullHistory(has_new_obj);
-
-	return;
-=======
     if(mDead)
     {
         return;
     }
     if(mImpl->mWaitingList.empty())
     {
-        mImpl->mVOCachePartition->setCullHistory(FALSE);
+        mImpl->mVOCachePartition->setCullHistory(false);
         return;
     }
 
     S32 throttle = sNewObjectCreationThrottle;
-    BOOL has_new_obj = FALSE;
+    bool has_new_obj = false;
     LLTimer update_timer;
     for(LLVOCacheEntry::vocache_entry_priority_list_t::iterator iter = mImpl->mWaitingList.begin();
         iter != mImpl->mWaitingList.end(); ++iter)
@@ -1772,7 +1596,7 @@
         if(vo_entry->getState() < LLVOCacheEntry::WAITING)
         {
             addNewObject(vo_entry);
-            has_new_obj = TRUE;
+            has_new_obj = true;
             if(throttle > 0 && !(--throttle) && update_timer.getElapsedTimeF32() > max_time)
             {
                 break;
@@ -1783,56 +1607,16 @@
     mImpl->mVOCachePartition->setCullHistory(has_new_obj);
 
     return;
->>>>>>> c06fb4e0
 }
 
 void LLViewerRegion::clearCachedVisibleObjects()
 {
-<<<<<<< HEAD
-	mImpl->mWaitingList.clear();
-	mImpl->mVisibleGroups.clear();
-
-	//reset all occluders
-	mImpl->mVOCachePartition->resetOccluders();
-	mPaused = true;
-
-	//clean visible entries
-	for(LLVOCacheEntry::vocache_entry_set_t::iterator iter = mImpl->mVisibleEntries.begin(); iter != mImpl->mVisibleEntries.end();)
-	{
-		LLVOCacheEntry* entry = *iter;
-		LLVOCacheEntry* parent = getCacheEntry(entry->getParentID());
-
-		if(!entry->getParentID() || parent) //no child or parent is cache-able
-		{
-			if(parent) //has a cache-able parent
-			{
-				parent->addChild(entry);
-			}
-
-			LLVOCacheEntry::vocache_entry_set_t::iterator next_iter = iter;
-			++next_iter;
-			mImpl->mVisibleEntries.erase(iter);
-			iter = next_iter;
-		}
-		else //parent is not cache-able, leave it.
-		{
-			++iter;
-		}
-	}
-
-	//remove all visible entries.
-	mLastVisitedEntry = NULL;
-	std::vector<LLDrawable*> delete_list;
-	for(LLVOCacheEntry::vocache_entry_set_t::iterator iter = mImpl->mActiveSet.begin();
-		iter != mImpl->mActiveSet.end(); ++iter)
-	{
-=======
     mImpl->mWaitingList.clear();
     mImpl->mVisibleGroups.clear();
 
     //reset all occluders
     mImpl->mVOCachePartition->resetOccluders();
-    mPaused = TRUE;
+    mPaused = true;
 
     //clean visible entries
     for(LLVOCacheEntry::vocache_entry_set_t::iterator iter = mImpl->mVisibleEntries.begin(); iter != mImpl->mVisibleEntries.end();)
@@ -1864,7 +1648,6 @@
     for(LLVOCacheEntry::vocache_entry_set_t::iterator iter = mImpl->mActiveSet.begin();
         iter != mImpl->mActiveSet.end(); ++iter)
     {
->>>>>>> c06fb4e0
         LLVOCacheEntry* vo_entry = *iter;
         if (!vo_entry || !vo_entry->getEntry())
         {
@@ -1917,20 +1700,6 @@
 
     mImpl->mLandp->idleUpdate(max_update_time);
 
-<<<<<<< HEAD
-	if(!sVOCacheCullingEnabled)
-	{
-		return;
-	}
-	if(mImpl->mCacheMap.empty())
-	{
-		return;
-	}	
-	if(mPaused)
-	{
-		mPaused = false; //unpause.
-	}
-=======
     if (mParcelOverlay)
     {
         // Hopefully not a significant time sink...
@@ -1947,9 +1716,8 @@
     }
     if(mPaused)
     {
-        mPaused = FALSE; //unpause.
-    }
->>>>>>> c06fb4e0
+        mPaused = false; //unpause.
+    }
 
     LLViewerCamera::eCameraID old_camera_id = LLViewerCamera::sCurCameraID;
     LLViewerCamera::sCurCameraID = LLViewerCamera::CAMERA_WORLD;
@@ -2464,47 +2232,25 @@
 
 bool LLViewerRegion::pointInRegionGlobal(const LLVector3d &point_global) const
 {
-<<<<<<< HEAD
-	LLVector3 pos_region = getPosRegionFromGlobal(point_global);
-
-	if (pos_region.mV[VX] < 0)
-	{
-		return false;
-	}
-	if (pos_region.mV[VX] >= mWidth)
-	{
-		return false;
-	}
-	if (pos_region.mV[VY] < 0)
-	{
-		return false;
-	}
-	if (pos_region.mV[VY] >= mWidth)
-	{
-		return false;
-	}
-	return true;
-=======
     LLVector3 pos_region = getPosRegionFromGlobal(point_global);
 
     if (pos_region.mV[VX] < 0)
     {
-        return FALSE;
+        return false;
     }
     if (pos_region.mV[VX] >= mWidth)
     {
-        return FALSE;
+        return false;
     }
     if (pos_region.mV[VY] < 0)
     {
-        return FALSE;
+        return false;
     }
     if (pos_region.mV[VY] >= mWidth)
     {
-        return FALSE;
-    }
-    return TRUE;
->>>>>>> c06fb4e0
+        return false;
+    }
+    return true;
 }
 
 LLVector3 LLViewerRegion::getPosRegionFromGlobal(const LLVector3d &point_global) const
@@ -2541,31 +2287,6 @@
 // [SL:KB] - Patch: World-MinimapOverlay | Checked: 2012-06-20 (Catznip-3.3)
 const LLViewerRegion::tex_matrix_t& LLViewerRegion::getWorldMapTiles() const
 {
-<<<<<<< HEAD
-	if (mWorldMapTiles.empty())
-	{
-		U32 gridX, gridY;
-		grid_from_region_handle(mHandle, &gridX, &gridY);
-		U32 totalX(getWidth() / REGION_WIDTH_U32);
-		if (!totalX) ++totalX; // If this region is too small, still get an image.
-		/* TODO: Nonsquare regions?
-		U32 totalY(getLength()/REGION_WIDTH_U32);
-		if (!totalY) ++totalY; // If this region is too small, still get an image.
-		*/
-		const U32 totalY(totalX);
-		mWorldMapTiles.reserve(totalX * totalY);
-		for (U32 x = 0; x != totalX; ++x)
-			for (U32 y = 0; y != totalY; ++y)
-			{
-				const std::string map_url = LFSimFeatureHandler::instance().mapServerURL() + llformat("map-1-%d-%d-objects.jpg", gridX + x, gridY + y);
-				LLPointer<LLViewerTexture> tex(LLViewerTextureManager::getFetchedTextureFromUrl(map_url, FTT_MAP_TILE, true,
-																			LLViewerTexture::BOOST_NONE, LLViewerTexture::LOD_TEXTURE));
-				mWorldMapTiles.push_back(tex);
-				tex->setBoostLevel(LLViewerTexture::BOOST_MAP);
-			}
-	}
-	return mWorldMapTiles;
-=======
     if (mWorldMapTiles.empty())
     {
         U32 gridX, gridY;
@@ -2582,14 +2303,13 @@
             for (U32 y = 0; y != totalY; ++y)
             {
                 const std::string map_url = LFSimFeatureHandler::instance().mapServerURL() + llformat("map-1-%d-%d-objects.jpg", gridX + x, gridY + y);
-                LLPointer<LLViewerTexture> tex(LLViewerTextureManager::getFetchedTextureFromUrl(map_url, FTT_MAP_TILE, TRUE,
+                LLPointer<LLViewerTexture> tex(LLViewerTextureManager::getFetchedTextureFromUrl(map_url, FTT_MAP_TILE, true,
                                                                             LLViewerTexture::BOOST_NONE, LLViewerTexture::LOD_TEXTURE));
                 mWorldMapTiles.push_back(tex);
                 tex->setBoostLevel(LLViewerTexture::BOOST_MAP);
             }
     }
     return mWorldMapTiles;
->>>>>>> c06fb4e0
 }
 // [/SL:KB]
 
@@ -2606,21 +2326,12 @@
 bool LLViewerRegion::isOwnedSelf(const LLVector3& pos) const
 // [/SL:KB]
 {
-<<<<<<< HEAD
-	if (mParcelOverlay)
-	{
-		return mParcelOverlay->isOwnedSelf(pos);
-	} else {
-		return false;
-	}
-=======
     if (mParcelOverlay)
     {
         return mParcelOverlay->isOwnedSelf(pos);
     } else {
-        return FALSE;
-    }
->>>>>>> c06fb4e0
+        return false;
+    }
 }
 
 // Owned by a group you belong to?  (officer or member)
@@ -2629,21 +2340,12 @@
 bool LLViewerRegion::isOwnedGroup(const LLVector3& pos) const
 // [/SL:KB]
 {
-<<<<<<< HEAD
-	if (mParcelOverlay)
-	{
-		return mParcelOverlay->isOwnedGroup(pos);
-	} else {
-		return false;
-	}
-=======
     if (mParcelOverlay)
     {
         return mParcelOverlay->isOwnedGroup(pos);
     } else {
-        return FALSE;
-    }
->>>>>>> c06fb4e0
+        return false;
+    }
 }
 
 // the new TCP coarse location handler node
@@ -2663,78 +2365,6 @@
             return;
         }
 
-<<<<<<< HEAD
-		LLViewerRegion* region = world_inst->getRegion(host);
-		if( !region )
-		{
-			return;
-		}
-
-		S32 target_index = input["body"]["Index"][0]["Prey"].asInteger();
-		S32 you_index    = input["body"]["Index"][0]["You" ].asInteger();
-
-		std::vector<U32>* avatar_locs = &region->mMapAvatars;
-		std::vector<LLUUID>* avatar_ids = &region->mMapAvatarIDs;
-		avatar_locs->clear();
-		avatar_ids->clear();
-
-		//LL_INFOS() << "coarse locations agent[0] " << input["body"]["AgentData"][0]["AgentID"].asUUID() << LL_ENDL;
-		//LL_INFOS() << "my agent id = " << gAgent.getID() << LL_ENDL;
-		//LL_INFOS() << ll_pretty_print_sd(input) << LL_ENDL;
-
-		LLSD 
-			locs   = input["body"]["Location"],
-			agents = input["body"]["AgentData"];
-		LLSD::array_iterator 
-			locs_it = locs.beginArray(), 
-			agents_it = agents.beginArray();
-		bool has_agent_data = input["body"].has("AgentData");
-
-		for(int i=0; 
-			locs_it != locs.endArray(); 
-			i++, locs_it++)
-		{
-			U8 
-				x = locs_it->get("X").asInteger(),
-				y = locs_it->get("Y").asInteger(),
-				z = locs_it->get("Z").asInteger();
-			// treat the target specially for the map, and don't add you or the target
-			if(i == target_index)
-			{
-				LLVector3d global_pos(region->getOriginGlobal());
-				// <FS:Ansariel> FIRE-19563: Scaling for OpenSim VarRegions
-				//global_pos.mdV[VX] += (F64)x;
-				//global_pos.mdV[VY] += (F64)y;
-				global_pos.mdV[VX] += (F64)x * region->getWidthScaleFactor();
-				global_pos.mdV[VY] += (F64)y * region->getWidthScaleFactor();
-				// </FS:Ansariel>
-				global_pos.mdV[VZ] += (F64)z * 4.0;
-				LLAvatarTracker::instance().setTrackedCoarseLocation(global_pos);
-			}
-			else if( i != you_index)
-			{
-				U32 pos = 0x0;
-				pos |= x;
-				pos <<= 8;
-				pos |= y;
-				pos <<= 8;
-				pos |= z;
-				avatar_locs->push_back(pos);
-				//LL_INFOS() << "next pos: " << x << "," << y << "," << z << ": " << pos << LL_ENDL;
-				if(has_agent_data) // for backwards compatibility with old message format
-				{
-					LLUUID agent_id(agents_it->get("AgentID").asUUID());
-					//LL_INFOS() << "next agent: " << agent_id.asString() << LL_ENDL;
-					avatar_ids->push_back(agent_id);
-				}
-			}
-			if (has_agent_data)
-			{
-				agents_it++;
-			}
-		}
-	}
-=======
         LLViewerRegion* region = world_inst->getRegion(host);
         if( !region )
         {
@@ -2759,7 +2389,7 @@
         LLSD::array_iterator
             locs_it = locs.beginArray(),
             agents_it = agents.beginArray();
-        BOOL has_agent_data = input["body"].has("AgentData");
+        bool has_agent_data = input["body"].has("AgentData");
 
         for(int i=0;
             locs_it != locs.endArray();
@@ -2805,7 +2435,6 @@
             }
         }
     }
->>>>>>> c06fb4e0
 };
 
 // build the coarse location HTTP node under the "/message" URL
@@ -2817,70 +2446,6 @@
 // the deprecated coarse location handler
 void LLViewerRegion::updateCoarseLocations(LLMessageSystem* msg)
 {
-<<<<<<< HEAD
-	//LL_INFOS() << "CoarseLocationUpdate" << LL_ENDL;
-	mMapAvatars.clear();
-	mMapAvatarIDs.clear(); // only matters in a rare case but it's good to be safe.
-
-	U8 x_pos = 0;
-	U8 y_pos = 0;
-	U8 z_pos = 0;
-
-	U32 pos = 0x0;
-
-	S16 agent_index;
-	S16 target_index;
-	msg->getS16Fast(_PREHASH_Index, _PREHASH_You, agent_index);
-	msg->getS16Fast(_PREHASH_Index, _PREHASH_Prey, target_index);
-
-	bool has_agent_data = msg->has(_PREHASH_AgentData);
-	S32 count = msg->getNumberOfBlocksFast(_PREHASH_Location);
-	for(S32 i = 0; i < count; i++)
-	{
-		msg->getU8Fast(_PREHASH_Location, _PREHASH_X, x_pos, i);
-		msg->getU8Fast(_PREHASH_Location, _PREHASH_Y, y_pos, i);
-		msg->getU8Fast(_PREHASH_Location, _PREHASH_Z, z_pos, i);
-		LLUUID agent_id = LLUUID::null;
-		if(has_agent_data)
-		{
-			msg->getUUIDFast(_PREHASH_AgentData, _PREHASH_AgentID, agent_id, i);
-		}
-
-		//LL_INFOS() << "  object X: " << (S32)x_pos << " Y: " << (S32)y_pos
-		//		<< " Z: " << (S32)(z_pos * 4)
-		//		<< LL_ENDL;
-
-		// treat the target specially for the map
-		if(i == target_index)
-		{
-			LLVector3d global_pos(mImpl->mOriginGlobal);
-			// <FS:Ansariel> FIRE-19563: Scaling for OpenSim VarRegions
-			//global_pos.mdV[VX] += (F64)(x_pos);
-			//global_pos.mdV[VY] += (F64)(y_pos);
-			global_pos.mdV[VX] += (F64)(x_pos) * mWidthScaleFactor;
-			global_pos.mdV[VY] += (F64)(y_pos) * mWidthScaleFactor;
-			// </FS:Ansariel>
-			global_pos.mdV[VZ] += (F64)(z_pos) * 4.0;
-			LLAvatarTracker::instance().setTrackedCoarseLocation(global_pos);
-		}
-		
-		//don't add you
-		if( i != agent_index)
-		{
-			pos = 0x0;
-			pos |= x_pos;
-			pos <<= 8;
-			pos |= y_pos;
-			pos <<= 8;
-			pos |= z_pos;
-			mMapAvatars.push_back(pos);
-			if(has_agent_data)
-			{
-				mMapAvatarIDs.push_back(agent_id);
-			}
-		}
-	}
-=======
     //LL_INFOS() << "CoarseLocationUpdate" << LL_ENDL;
     mMapAvatars.clear();
     mMapAvatarIDs.clear(); // only matters in a rare case but it's good to be safe.
@@ -2896,7 +2461,7 @@
     msg->getS16Fast(_PREHASH_Index, _PREHASH_You, agent_index);
     msg->getS16Fast(_PREHASH_Index, _PREHASH_Prey, target_index);
 
-    BOOL has_agent_data = msg->has(_PREHASH_AgentData);
+    bool has_agent_data = msg->has(_PREHASH_AgentData);
     S32 count = msg->getNumberOfBlocksFast(_PREHASH_Location);
     for(S32 i = 0; i < count; i++)
     {
@@ -2943,7 +2508,6 @@
             }
         }
     }
->>>>>>> c06fb4e0
 }
 
 void LLViewerRegion::getInfo(LLSD& info)
@@ -3324,8 +2888,8 @@
     U32 local_id = override_data.mLocalId;
     if (override_data.mSides.size() > 0)
     { // empty override means overrides were removed from this object
-    mImpl->mGLTFOverridesLLSD[local_id] = override_data;
-}
+        mImpl->mGLTFOverridesLLSD[local_id] = override_data;
+    }
     else
     {
         mImpl->mGLTFOverridesLLSD.erase(local_id);
@@ -3472,39 +3036,13 @@
 
 void LLViewerRegion::requestCacheMisses()
 {
-<<<<<<< HEAD
-	if (!mCacheMissList.size()) 
-	{
-		return;
-	}
-
-	LLMessageSystem* msg = gMessageSystem;
-	bool start_new_message = true;
-	S32 blocks = 0;
-
-	//send requests for all cache-missed objects
-	for (CacheMissItem::cache_miss_list_t::iterator iter = mCacheMissList.begin(); iter != mCacheMissList.end(); ++iter)
-	{
-		if (start_new_message)
-		{
-			msg->newMessageFast(_PREHASH_RequestMultipleObjects);
-			msg->nextBlockFast(_PREHASH_AgentData);
-			msg->addUUIDFast(_PREHASH_AgentID, gAgent.getID());
-			msg->addUUIDFast(_PREHASH_SessionID, gAgent.getSessionID());
-			start_new_message = false;
-		}
-
-		msg->nextBlockFast(_PREHASH_ObjectData);
-		msg->addU8Fast(_PREHASH_CacheMissType, (*iter).mType);
-		msg->addU32Fast(_PREHASH_ID, (*iter).mID);
-=======
     if (!mCacheMissList.size())
     {
         return;
     }
 
     LLMessageSystem* msg = gMessageSystem;
-    BOOL start_new_message = TRUE;
+    bool start_new_message = true;
     S32 blocks = 0;
 
     //send requests for all cache-missed objects
@@ -3516,49 +3054,32 @@
             msg->nextBlockFast(_PREHASH_AgentData);
             msg->addUUIDFast(_PREHASH_AgentID, gAgent.getID());
             msg->addUUIDFast(_PREHASH_SessionID, gAgent.getSessionID());
-            start_new_message = FALSE;
+            start_new_message = false;
         }
 
         msg->nextBlockFast(_PREHASH_ObjectData);
         msg->addU8Fast(_PREHASH_CacheMissType, (*iter).mType);
         msg->addU32Fast(_PREHASH_ID, (*iter).mID);
->>>>>>> c06fb4e0
 
         LL_DEBUGS("AnimatedObjects") << "Requesting cache missed object " << (*iter).mID << LL_ENDL;
 
-<<<<<<< HEAD
-		if (blocks >= 255)
-		{
-			sendReliableMessage();
-			start_new_message = true;
-			blocks = 0;
-		}
-	}
-=======
         blocks++;
->>>>>>> c06fb4e0
 
         if (blocks >= 255)
         {
             sendReliableMessage();
-            start_new_message = TRUE;
+            start_new_message = true;
             blocks = 0;
         }
     }
 
-<<<<<<< HEAD
-	mCacheDirty = true ;
-	// LL_INFOS() << "KILLDEBUG Sent cache miss full " << full_count << " crc " << crc_count << LL_ENDL;
-	LLViewerStatsRecorder::instance().requestCacheMissesEvent(mCacheMissList.size());
-=======
     // finish any pending message
     if (!start_new_message)
     {
         sendReliableMessage();
     }
->>>>>>> c06fb4e0
-
-    mCacheDirty = TRUE ;
+
+    mCacheDirty = true ;
     // LL_INFOS() << "KILLDEBUG Sent cache miss full " << full_count << " crc " << crc_count << LL_ENDL;
     LLViewerStatsRecorder::instance().requestCacheMissesEvent(mCacheMissList.size());
 
@@ -3612,201 +3133,6 @@
 
 void LLViewerRegion::unpackRegionHandshake()
 {
-<<<<<<< HEAD
-	LLMessageSystem *msg = gMessageSystem;
-
-	U64 region_flags = 0;
-	U64 region_protocols = 0;
-	U8 sim_access;
-	std::string sim_name;
-	LLUUID sim_owner;
-	bool is_estate_manager;
-	F32 water_height;
-	F32 billable_factor;
-	LLUUID cache_id;
-
-	msg->getU8		("RegionInfo", "SimAccess", sim_access);
-	msg->getString	("RegionInfo", "SimName", sim_name);
-	msg->getUUID	("RegionInfo", "SimOwner", sim_owner);
-	msg->getBOOL	("RegionInfo", "IsEstateManager", is_estate_manager);
-	msg->getF32		("RegionInfo", "WaterHeight", water_height);
-	msg->getF32		("RegionInfo", "BillableFactor", billable_factor);
-	msg->getUUID	("RegionInfo", "CacheID", cache_id );
-
-	if (msg->has(_PREHASH_RegionInfo4))
-	{
-		msg->getU64Fast(_PREHASH_RegionInfo4, _PREHASH_RegionFlagsExtended, region_flags);
-		msg->getU64Fast(_PREHASH_RegionInfo4, _PREHASH_RegionProtocols, region_protocols);
-	}
-	else
-	{
-		U32 flags = 0;
-		msg->getU32Fast(_PREHASH_RegionInfo, _PREHASH_RegionFlags, flags);
-		region_flags = flags;
-	}
-
-	setRegionFlags(region_flags);
-	setRegionProtocols(region_protocols);
-	setSimAccess(sim_access);
-	setRegionNameAndZone(sim_name);
-	setOwner(sim_owner);
-	setIsEstateManager(is_estate_manager);
-	setWaterHeight(water_height);
-	setBillableFactor(billable_factor);
-	setCacheID(cache_id);
-
-	LLUUID region_id;
-	msg->getUUID("RegionInfo2", "RegionID", region_id);
-	setRegionID(region_id);
-	
-	// Retrieve the CR-53 (Homestead/Land SKU) information
-	S32 classID = 0;
-	S32 cpuRatio = 0;
-	std::string coloName;
-	std::string productSKU;
-	std::string productName;
-
-	// the only reasonable way to decide if we actually have any data is to
-	// check to see if any of these fields have positive sizes
-	if (msg->getSize("RegionInfo3", "ColoName") > 0 ||
-	    msg->getSize("RegionInfo3", "ProductSKU") > 0 ||
-	    msg->getSize("RegionInfo3", "ProductName") > 0)
-	{
-		msg->getS32     ("RegionInfo3", "CPUClassID",  classID);
-		msg->getS32     ("RegionInfo3", "CPURatio",    cpuRatio);
-		msg->getString  ("RegionInfo3", "ColoName",    coloName);
-		msg->getString  ("RegionInfo3", "ProductSKU",  productSKU);
-		msg->getString  ("RegionInfo3", "ProductName", productName);
-		
-		mClassID = classID;
-		mCPURatio = cpuRatio;
-		mColoName = coloName;
-		mProductSKU = productSKU;
-		mProductName = productName;
-	}
-
-	mCentralBakeVersion = region_protocols & 1; // was (S32)gSavedSettings.getBOOL("UseServerTextureBaking");
-	// <FS:Beq> Earlier trigger for BOM support on region
-	#ifdef OPENSIM
-	constexpr U64 REGION_SUPPORTS_BOM {(U64)1<<63};
-	if(region_protocols & REGION_SUPPORTS_BOM) // OS sets bit 63 when BOM supported
-	{
-		mMaxBakes = LLAvatarAppearanceDefines::EBakedTextureIndex::BAKED_NUM_INDICES;
-		mMaxTEs   = LLAvatarAppearanceDefines::ETextureIndex::TEX_NUM_INDICES;
-	}
-	else
-	{
-		mMaxBakes = LLAvatarAppearanceDefines::EBakedTextureIndex::BAKED_LEFT_ARM;
-		mMaxTEs   = LLAvatarAppearanceDefines::ETextureIndex::TEX_HEAD_UNIVERSAL_TATTOO;
-	}
-	#endif
-	// </FS:Beq>
-	LLVLComposition *compp = getComposition();
-	if (compp)
-	{
-		LLUUID tmp_id;
-
-		bool changed = false;
-
-		// Get the 4 textures for land
-		msg->getUUID("RegionInfo", "TerrainDetail0", tmp_id);
-		changed |= (tmp_id != compp->getDetailTextureID(0));		
-		compp->setDetailTextureID(0, tmp_id);
-
-		msg->getUUID("RegionInfo", "TerrainDetail1", tmp_id);
-		changed |= (tmp_id != compp->getDetailTextureID(1));		
-		compp->setDetailTextureID(1, tmp_id);
-
-		msg->getUUID("RegionInfo", "TerrainDetail2", tmp_id);
-		changed |= (tmp_id != compp->getDetailTextureID(2));		
-		compp->setDetailTextureID(2, tmp_id);
-
-		msg->getUUID("RegionInfo", "TerrainDetail3", tmp_id);
-		changed |= (tmp_id != compp->getDetailTextureID(3));		
-		compp->setDetailTextureID(3, tmp_id);
-
-		// Get the start altitude and range values for land textures
-		F32 tmp_f32;
-		msg->getF32("RegionInfo", "TerrainStartHeight00", tmp_f32);
-		changed |= (tmp_f32 != compp->getStartHeight(0));
-		compp->setStartHeight(0, tmp_f32);
-
-		msg->getF32("RegionInfo", "TerrainStartHeight01", tmp_f32);
-		changed |= (tmp_f32 != compp->getStartHeight(1));
-		compp->setStartHeight(1, tmp_f32);
-
-		msg->getF32("RegionInfo", "TerrainStartHeight10", tmp_f32);
-		changed |= (tmp_f32 != compp->getStartHeight(2));
-		compp->setStartHeight(2, tmp_f32);
-
-		msg->getF32("RegionInfo", "TerrainStartHeight11", tmp_f32);
-		changed |= (tmp_f32 != compp->getStartHeight(3));
-		compp->setStartHeight(3, tmp_f32);
-
-
-		msg->getF32("RegionInfo", "TerrainHeightRange00", tmp_f32);
-		changed |= (tmp_f32 != compp->getHeightRange(0));
-		compp->setHeightRange(0, tmp_f32);
-
-		msg->getF32("RegionInfo", "TerrainHeightRange01", tmp_f32);
-		changed |= (tmp_f32 != compp->getHeightRange(1));
-		compp->setHeightRange(1, tmp_f32);
-
-		msg->getF32("RegionInfo", "TerrainHeightRange10", tmp_f32);
-		changed |= (tmp_f32 != compp->getHeightRange(2));
-		compp->setHeightRange(2, tmp_f32);
-
-		msg->getF32("RegionInfo", "TerrainHeightRange11", tmp_f32);
-		changed |= (tmp_f32 != compp->getHeightRange(3));
-		compp->setHeightRange(3, tmp_f32);
-
-		// If this is an UPDATE (params already ready, we need to regenerate
-		// all of our terrain stuff, by
-		if (compp->getParamsReady())
-		{
-			// Update if the land changed
-			if (changed)
-			{
-				getLand().dirtyAllPatches();
-			}
-		}
-		else
-		{
-			compp->setParamsReady();
-		}
-	}
-
-
-	// Now that we have the name, we can load the cache file
-	// off disk.
-	loadObjectCache();
-
-	// After loading cache, signal that simulator can start
-	// sending data.
-	// TODO: Send all upstream viewer->sim handshake info here.
-	LLHost host = msg->getSender();
-	msg->newMessage("RegionHandshakeReply");
-	msg->nextBlock("AgentData");
-	msg->addUUID("AgentID", gAgent.getID());
-	msg->addUUID("SessionID", gAgent.getSessionID());
-	msg->nextBlock("RegionInfo");
-
-	U32 flags = 0;
-	flags |= REGION_HANDSHAKE_SUPPORTS_SELF_APPEARANCE;
-
-	if(sVOCacheCullingEnabled)
-	{
-		flags |= 0x00000001; //set the bit 0 to be 1 to ask sim to send all cacheable objects.		
-	}
-	if(mImpl->mCacheMap.empty())
-	{
-		flags |= 0x00000002; //set the bit 1 to be 1 to tell sim the cache file is empty, no need to send cache probes.
-	}
-	msg->addU32("Flags", flags );
-	msg->sendReliable(host);
-
-	mRegionTimer.reset(); //reset region timer.
-=======
     LLMessageSystem *msg = gMessageSystem;
 
     U64 region_flags = 0;
@@ -3814,7 +3140,7 @@
     U8 sim_access;
     std::string sim_name;
     LLUUID sim_owner;
-    BOOL is_estate_manager;
+    bool is_estate_manager;
     F32 water_height;
     F32 billable_factor;
     LLUUID cache_id;
@@ -4000,7 +3326,6 @@
     msg->sendReliable(host);
 
     mRegionTimer.reset(); //reset region timer.
->>>>>>> c06fb4e0
 }
 
 // static
@@ -4404,17 +3729,10 @@
     {
         mInterestListMode = new_mode;
 
-<<<<<<< HEAD
-		if (mInterestListMode != IL_MODE_DEFAULT && mInterestListMode != IL_MODE_360)
-		{
-			LL_WARNS("360Capture") << "Region " << getRegionID() << " setInterestListMode() invalid interest list mode: " 
-				<< mInterestListMode << ", setting to default" << LL_ENDL;
-=======
-        if (mInterestListMode != std::string(IL_MODE_DEFAULT) && mInterestListMode != std::string(IL_MODE_360))
+        if (mInterestListMode != IL_MODE_DEFAULT && mInterestListMode != IL_MODE_360)
         {
             LL_WARNS("360Capture") << "Region " << getRegionID() << " setInterestListMode() invalid interest list mode: "
                 << mInterestListMode << ", setting to default" << LL_ENDL;
->>>>>>> c06fb4e0
             mInterestListMode = IL_MODE_DEFAULT;
         }
 
@@ -4516,27 +3834,15 @@
 {
     std::string url = this->getCapability("ServerReleaseNotes");
 
-<<<<<<< HEAD
-	if (url.empty()) {
-		// HACK haven't received the capability yet, we'll wait until
-		// it arives.
-		mReleaseNotesRequested = true;
-		return;
-	}
-
-	LLWeb::loadURL(url);
-	mReleaseNotesRequested = false;
-=======
     if (url.empty()) {
         // HACK haven't received the capability yet, we'll wait until
         // it arives.
-        mReleaseNotesRequested = TRUE;
+        mReleaseNotesRequested = true;
         return;
     }
 
     LLWeb::loadURL(url);
-    mReleaseNotesRequested = FALSE;
->>>>>>> c06fb4e0
+    mReleaseNotesRequested = false;
 }
 
 std::string LLViewerRegion::getDescription() const
