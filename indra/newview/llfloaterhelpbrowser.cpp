--- conflicted
+++ resolved
@@ -55,13 +55,8 @@
 
     childSetAction("open_browser", onClickOpenWebBrowser, this);
 
-<<<<<<< HEAD
-	buildURLHistory();
-	return true;
-=======
     buildURLHistory();
     return true;
->>>>>>> 1a8a5404
 }
 
 void LLFloaterHelpBrowser::buildURLHistory()
@@ -79,11 +74,7 @@
 
 void LLFloaterHelpBrowser::onOpen(const LLSD& key)
 {
-<<<<<<< HEAD
-	gSavedSettings.setBOOL("HelpFloaterOpen", true);
-=======
     gSavedSettings.setBOOL("HelpFloaterOpen", true);
->>>>>>> 1a8a5404
 
     std::string topic = key.asString();
     mBrowser->navigateTo(LLViewerHelp::instance().getURL(topic));
@@ -92,21 +83,12 @@
 //virtual
 void LLFloaterHelpBrowser::onClose(bool app_quitting)
 {
-<<<<<<< HEAD
-	if (!app_quitting)
-	{
-		gSavedSettings.setBOOL("HelpFloaterOpen", false);
-	}
-	// really really destroy the help browser when it's closed, it'll be recreated.
-	destroy(); // really destroy this dialog on closure, it's relatively heavyweight.
-=======
     if (!app_quitting)
     {
         gSavedSettings.setBOOL("HelpFloaterOpen", false);
     }
     // really really destroy the help browser when it's closed, it'll be recreated.
     destroy(); // really destroy this dialog on closure, it's relatively heavyweight.
->>>>>>> 1a8a5404
 }
 
 void LLFloaterHelpBrowser::handleMediaEvent(LLPluginClassMedia* self, EMediaEvent event)
