--- conflicted
+++ resolved
@@ -66,11 +66,8 @@
 
     std::set<LLTextureEntry*> mTextureEntires;
 
-<<<<<<< HEAD
-=======
     // default material for when assets don't have one
     static LLFetchedGLTFMaterial sDefault;
->>>>>>> 86c0c1d5
 protected:
     // Lifetime management
     
