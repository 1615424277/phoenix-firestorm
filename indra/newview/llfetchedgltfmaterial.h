/**
 * @file   llfetchedgltfmaterial.h
 *
 * $LicenseInfo:firstyear=2022&license=viewerlgpl$
 * Second Life Viewer Source Code
 * Copyright (C) 2022, Linden Research, Inc.
 *
 * This library is free software; you can redistribute it and/or
 * modify it under the terms of the GNU Lesser General Public
 * License as published by the Free Software Foundation;
 * version 2.1 of the License only.
 *
 * This library is distributed in the hope that it will be useful,
 * but WITHOUT ANY WARRANTY; without even the implied warranty of
 * MERCHANTABILITY or FITNESS FOR A PARTICULAR PURPOSE.  See the GNU
 * Lesser General Public License for more details.
 *
 * You should have received a copy of the GNU Lesser General Public
 * License along with this library; if not, write to the Free Software
 * Foundation, Inc., 51 Franklin Street, Fifth Floor, Boston, MA  02110-1301  USA
 *
 * Linden Research, Inc., 945 Battery Street, San Francisco, CA  94111  USA
 * $/LicenseInfo$
 */


#pragma once

#include "llgltfmaterial.h"
#include "llpointer.h"
#include "llviewertexture.h"

class LLGLSLShader;

class LLFetchedGLTFMaterial: public LLGLTFMaterial
{
    friend class LLGLTFMaterialList; // for lifetime management
public:
    LLFetchedGLTFMaterial();
    virtual ~LLFetchedGLTFMaterial();

    LLFetchedGLTFMaterial& operator=(const LLFetchedGLTFMaterial& rhs);

    // If this material is loaded, fire the given function
    void onMaterialComplete(std::function<void()> material_complete);

    // bind this material for rendering
    //   media_tex - optional media texture that may override the base color texture
    void bind(LLViewerTexture* media_tex = nullptr);

    bool isFetching() const { return mFetching; }

<<<<<<< HEAD
    LLPointer<LLViewerFetchedTexture> getUITexture();
=======
    void addTextureEntry(LLTextureEntry* te) override;
    void removeTextureEntry(LLTextureEntry* te) override;
    virtual bool replaceLocalTexture(const LLUUID& tracking_id, const LLUUID& old_id, const LLUUID& new_id) override;
    virtual void updateTextureTracking() override;
>>>>>>> 843866d1

    // Textures used for fetching/rendering
    LLPointer<LLViewerFetchedTexture> mBaseColorTexture;
    LLPointer<LLViewerFetchedTexture> mNormalTexture;
    LLPointer<LLViewerFetchedTexture> mMetallicRoughnessTexture;
    LLPointer<LLViewerFetchedTexture> mEmissiveTexture;

<<<<<<< HEAD
    // Texture used for previewing the material in the UI
    LLPointer<LLViewerFetchedTexture> mPreviewTexture;
=======
    std::set<LLTextureEntry*> mTextureEntires;
>>>>>>> 843866d1

protected:
    // Lifetime management
    
    void materialBegin();
    void materialComplete();

    F64 mExpectedFlusTime; // since epoch in seconds
    bool mActive;
    bool mFetching;
    std::vector<std::function<void()>> materialCompleteCallbacks;
};
<|MERGE_RESOLUTION|>--- conflicted
+++ resolved
@@ -50,14 +50,12 @@
 
     bool isFetching() const { return mFetching; }
 
-<<<<<<< HEAD
     LLPointer<LLViewerFetchedTexture> getUITexture();
-=======
+
     void addTextureEntry(LLTextureEntry* te) override;
     void removeTextureEntry(LLTextureEntry* te) override;
     virtual bool replaceLocalTexture(const LLUUID& tracking_id, const LLUUID& old_id, const LLUUID& new_id) override;
     virtual void updateTextureTracking() override;
->>>>>>> 843866d1
 
     // Textures used for fetching/rendering
     LLPointer<LLViewerFetchedTexture> mBaseColorTexture;
@@ -65,12 +63,10 @@
     LLPointer<LLViewerFetchedTexture> mMetallicRoughnessTexture;
     LLPointer<LLViewerFetchedTexture> mEmissiveTexture;
 
-<<<<<<< HEAD
+    std::set<LLTextureEntry*> mTextureEntires;
+
     // Texture used for previewing the material in the UI
     LLPointer<LLViewerFetchedTexture> mPreviewTexture;
-=======
-    std::set<LLTextureEntry*> mTextureEntires;
->>>>>>> 843866d1
 
 protected:
     // Lifetime management
