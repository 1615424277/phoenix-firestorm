--- conflicted
+++ resolved
@@ -1739,17 +1739,10 @@
 		llinfos << "Radar initialized" << llendl;
 		// </FS:Ansariel>
 
-<<<<<<< HEAD
-=======
 		// <FS:Techwolf Lupindo> fsdata support
 		FSData::instance().addAgents();
 		// </FS:Techwolf Lupindo>
 
-		//gCacheName is required for nearby chat history loading
-		//so I just moved nearby history loading a few states further
-		if (gSavedPerAccountSettings.getBOOL("LogShowHistory"))
-		{
->>>>>>> 7ed9711e
 			// <FS:Ansariel> [FS communication UI]
 			//LLFloaterNearbyChat* nearby_chat = LLFloaterNearbyChat::getInstance();
 			//FSFloaterNearbyChat* nearby_chat = FSFloaterNearbyChat::getInstance(); <FSTM> CHUI Merge LL removed this, needs checking
