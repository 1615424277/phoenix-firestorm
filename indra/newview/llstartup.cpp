--- conflicted
+++ resolved
@@ -3087,17 +3087,6 @@
 
 	if (STATE_CLEANUP == LLStartUp::getStartupState())
 	{
-<<<<<<< HEAD
-		// <FS:Ansariel> Disable this in favor of FS performance floater customization
-        //if (gAgent.isFirstLogin())
-        //{
-        //    gSavedSettings.setBOOL("AutoTuneLock", TRUE);
-        //    gSavedSettings.setBOOL("KeepAutoTuneLock", TRUE);
-        //    gSavedSettings.setBOOL("AutoTuneFPS", TRUE);
-        //}
-		// </FS:Ansariel>
-=======
->>>>>>> 7298a049
         set_startup_status(1.0, "", "");
 		display_startup();
 
