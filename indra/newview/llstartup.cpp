--- conflicted
+++ resolved
@@ -4747,8 +4747,6 @@
 		LLViewerMedia::getInstance()->openIDSetup(openid_url, openid_token);
 	}
 
-<<<<<<< HEAD
-=======
 
 	// Only save mfa_hash for future logins if the user wants their info remembered.
 	if(response.has("mfa_hash") && gSavedSettings.getBOOL("RememberUser") && gSavedSettings.getBOOL("RememberPassword"))
@@ -4760,7 +4758,6 @@
 		gSecAPIHandler->syncProtectedMap();
 	}
 
->>>>>>> c142812f
 	// <FS:Ansariel> OpenSim legacy economy support
 #ifdef OPENSIM
 	if (!LLGridManager::instance().isInSecondLife())
