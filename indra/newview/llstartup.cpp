--- conflicted
+++ resolved
@@ -1086,13 +1086,12 @@
 		else if (gSavedSettings.getBOOL("AutoLogin"))  
 		{
 			// Log into last account
-<<<<<<< HEAD
 			// <FS:Ansariel> Option to not save password if using login cmdline switch;
-			//               gLoginHandler.initializeLoginInfo() sets AutoLogin to TRUE,
+			//               gLoginHandler.initializeLoginInfo() sets AutoLogin to true,
 			//               so we end up here!
 			//gRememberPassword = true;
 			//gRememberUser = true;
-			//gSavedSettings.setBOOL("RememberPassword", TRUE);                                                      
+			//gSavedSettings.setBOOL("RememberPassword", true);
 			//gRememberUser = gSavedSettings.getBOOL("RememberUser");
 			if (gSavedSettings.getBOOL("FSLoginDontSavePassword"))
 			{
@@ -1101,16 +1100,10 @@
 			else
 			{
 				gRememberPassword = true;
-				gSavedSettings.setBOOL("RememberPassword", TRUE);
+				gSavedSettings.setBOOL("RememberPassword", true);
 			}
 			// </FS:Ansariel>
 
-=======
-			gRememberPassword = true;
-			gRememberUser = true;
-			gSavedSettings.setBOOL("RememberPassword", true);
-			gSavedSettings.setBOOL("RememberUser", true);
->>>>>>> 0fb52bd3
 			show_connect_box = false;    			
 		}
 		// <FS:Ansariel> Handled via FSLoginDontSavePassword debug setting
@@ -1841,17 +1834,11 @@
 								LLNotificationsUtil::add("GeneralCertificateError", args, response,
 														 general_cert_done);
 								
-<<<<<<< HEAD
 								// <FS:Ansariel> Not needed here - done below & in transition_back_to_login_panel()
 								//reset_login();
-								//gSavedSettings.setBOOL("AutoLogin", FALSE);
+								//gSavedSettings.setBOOL("AutoLogin", false);
 								//show_connect_box = true;
 								// </FS:Ansariel>
-=======
-								reset_login();
-								gSavedSettings.setBOOL("AutoLogin", false);
-								show_connect_box = true;
->>>>>>> 0fb52bd3
 								
 							}
 
@@ -2825,12 +2812,7 @@
 
 			// Set the show start location to true, now that the user has logged
 			// on with this install.
-<<<<<<< HEAD
-			gSavedSettings.setBOOL("ShowStartLocation", TRUE);
-=======
 			gSavedSettings.setBOOL("ShowStartLocation", true);
-		}
->>>>>>> 0fb52bd3
 
 			// <FS:Ansariel> [FS Communication UI]
 			LLFloaterReg::toggleInstanceOrBringToFront("fs_im_container");
@@ -4381,18 +4363,12 @@
 			break;
 		}
 		case OPT_CANCEL_TRUST:
-<<<<<<< HEAD
 			// <FS:Ansariel> That's what transition_back_to_login_panel is for and does!
 			//reset_login();
-			//gSavedSettings.setBOOL("AutoLogin", FALSE);			
-			//LLStartUp::setStartupState( STATE_LOGIN_SHOW );				
+			//gSavedSettings.setBOOL("AutoLogin", false);
+			//LLStartUp::setStartupState( STATE_LOGIN_SHOW );
 			transition_back_to_login_panel(std::string());
 			// </FS:Ansariel>
-=======
-			reset_login();
-			gSavedSettings.setBOOL("AutoLogin", false);
-			LLStartUp::setStartupState( STATE_LOGIN_SHOW );
->>>>>>> 0fb52bd3
 		default:
 			// <FS:Ansariel> [FS Login Panel]
 			//LLPanelLogin::giveFocus();
