/** 
 * @file llstartup.cpp
 * @brief startup routines.
 *
 * $LicenseInfo:firstyear=2004&license=viewerlgpl$
 * Second Life Viewer Source Code
 * Copyright (C) 2010, Linden Research, Inc.
 * 
 * This library is free software; you can redistribute it and/or
 * modify it under the terms of the GNU Lesser General Public
 * License as published by the Free Software Foundation;
 * version 2.1 of the License only.
 * 
 * This library is distributed in the hope that it will be useful,
 * but WITHOUT ANY WARRANTY; without even the implied warranty of
 * MERCHANTABILITY or FITNESS FOR A PARTICULAR PURPOSE.  See the GNU
 * Lesser General Public License for more details.
 * 
 * You should have received a copy of the GNU Lesser General Public
 * License along with this library; if not, write to the Free Software
 * Foundation, Inc., 51 Franklin Street, Fifth Floor, Boston, MA  02110-1301  USA
 * 
 * Linden Research, Inc., 945 Battery Street, San Francisco, CA  94111  USA
 * $/LicenseInfo$
 */

#include "llviewerprecompiledheaders.h"

#include "llappviewer.h"
#include "llstartup.h"
#include "llcallstack.h"

#if LL_WINDOWS
#	include <process.h>		// _spawnl()
#else
#	include <sys/stat.h>		// mkdir()
#endif

#include "llviewermedia_streamingaudio.h"
#include "llaudioengine.h"

#ifdef LL_FMODSTUDIO
# include "llaudioengine_fmodstudio.h"
#endif

#ifdef LL_FMODEX
# include "llaudioengine_fmodex.h"
#endif

#ifdef LL_OPENAL
#include "llaudioengine_openal.h"
#endif

#include "llavatarnamecache.h"
#include "llexperiencecache.h"
#include "lllandmark.h"
#include "llcachename.h"
#include "lldir.h"
#include "lldonotdisturbnotificationstorage.h"
#include "llerrorcontrol.h"
#include "llfloaterreg.h"
#include "llfocusmgr.h"
#include "llfloatergridstatus.h"
#include "llfloaterimsession.h"
#include "lllocationhistory.h"
#include "llimageworker.h"

#include "llloginflags.h"
#include "llmd5.h"
#include "llmemorystream.h"
#include "llmessageconfig.h"
#include "llmoveview.h"
#include "llfloaterimcontainer.h"
#include "llfloaterimnearbychat.h"
#include "llnotifications.h"
#include "llnotificationsutil.h"
#include "llpersistentnotificationstorage.h"
#include "llteleporthistory.h"
#include "llregionhandle.h"
#include "llsd.h"
#include "llsdserialize.h"
#include "llsdutil_math.h"
#include "llstring.h"
#include "lluserrelations.h"
#include "llversioninfo.h"
#include "llviewercontrol.h"
#include "llviewerhelp.h"
#include "llvfs.h"
#include "llxorcipher.h"	// saved password, MAC address
#include "llwindow.h"
#include "message.h"
#include "v3math.h"

#include "llagent.h"
#include "llagentbenefits.h"
#include "llagentcamera.h"
#include "llagentpicksinfo.h"
#include "llagentwearables.h"
#include "llagentpilot.h"
#include "llfloateravatarpicker.h"
#include "llcallbacklist.h"
#include "llcallingcard.h"
#include "llconsole.h"
#include "llcontainerview.h"
#include "llconversationlog.h"
#include "lldebugview.h"
#include "lldrawable.h"
#include "lleventnotifier.h"
#include "llface.h"
#include "llfeaturemanager.h"
//#include "llfirstuse.h"
#include "llfloaterhud.h"
#include "llfloaterland.h"
#include "llfloaterpreference.h"
#include "llfloatertopobjects.h"
#include "llfloaterworldmap.h"
#include "llgesturemgr.h"
#include "llgroupmgr.h"
#include "llhudeffecttrail.h"
#include "llhudmanager.h"
#include "llbufferstream.h" // <FS:PP> For SL Grid Status
#include "llimage.h"
#include "llinventorybridge.h"
#include "llinventorymodel.h"
#include "llinventorymodelbackgroundfetch.h"
#include "llkeyboard.h"
#include "llloginhandler.h"			// gLoginHandler, SLURL support
#include "lllogininstance.h" // Host the login module.
// <FS:Ansariel> [FS Login Panel]
//#include "llpanellogin.h"
#include "fspanellogin.h"
// <FS:Ansariel> [FS Login Panel]
#include "llmutelist.h"
#include "llavatarpropertiesprocessor.h"
#include "llpanelclassified.h"
#include "llpanelpick.h"
#include "llpanelgrouplandmoney.h"
#include "llpanelgroupnotices.h"
#include "llpreview.h"
#include "llpreviewscript.h"
#include "llproxy.h"
#include "llproductinforequest.h"
#include "llselectmgr.h"
#include "llsky.h"
#include "llstatview.h"
#include "llstatusbar.h"		// sendMoneyBalanceRequest(), owns L$ balance
#include "llsurface.h"
#include "lltexturecache.h"
#include "lltexturefetch.h"
#include "lltoolmgr.h"
#include "lltrans.h"
#include "llui.h"
#include "llurldispatcher.h"
#include "llurlentry.h"
#include "llslurl.h"
#include "llurlhistory.h"
#include "llurlwhitelist.h"
#include "llvieweraudio.h"
#include "llviewerassetstorage.h"
#include "llviewercamera.h"
#include "llviewerdisplay.h"
#include "llviewergenericmessage.h"
#include "llviewergesture.h"
#include "llviewertexturelist.h"
#include "llviewermedia.h"
#include "llviewermenu.h"
#include "llviewermessage.h"
#include "llviewernetwork.h"
#include "llviewerobjectlist.h"
#include "llviewerparcelaskplay.h"
#include "llviewerparcelmedia.h"
#include "llviewerparcelmgr.h"
#include "llviewerregion.h"
#include "llviewerstats.h"
#include "llviewerstatsrecorder.h"
#include "llviewerthrottle.h"
#include "llviewerwindow.h"
#include "llvoavatar.h"
#include "llvoavatarself.h"
#include "llweb.h"
#include "llworld.h"
#include "llworldmapmessage.h"
#include "llxfermanager.h"
#include "pipeline.h"
#include "llappviewer.h"
#include "llfasttimerview.h"
#include "llfloatermap.h"
#include "llweb.h"
#include "llvoiceclient.h"
#include "llnamelistctrl.h"
#include "llnamebox.h"
#include "llnameeditor.h"
#include "llpostprocess.h"
#include "llwlparammanager.h"
#include "llwaterparammanager.h"
#include "llagentlanguage.h"
#include "llwearable.h"
#include "llinventorybridge.h"
#include "llappearancemgr.h"
#include "llavatariconctrl.h"
#include "llvoicechannel.h"
#include "llpathfindingmanager.h"
// [RLVa:KB] - Checked: RLVa-1.2.0
#include "rlvhandler.h"
// [/RLVa:KB]

#include "lllogin.h"
#include "llevents.h"
#include "llstartuplistener.h"
#include "lltoolbarview.h"
#include "llexperiencelog.h"
#include "llcleanup.h"

#include "llstacktrace.h"

#if LL_WINDOWS
#include "lldxhardware.h"
#endif

// Firestorm includes
// <FS:Ansariel> [FS communication UI]
//#include "llfloaterimsession.h"
#include "fsfloaterim.h"
// </FS:Ansariel> [FS communication UI]
#if HAS_GROWL
#include "growlmanager.h"
#endif

#include "fsassetblacklist.h"
#include "fsavatarrenderpersistence.h"
#include "fscommon.h"
#include "fscorehttputil.h"
#include "fsdata.h"
#include "fsfloatercontacts.h"
#include "fsfloaterimcontainer.h"
#include "fsfloaternearbychat.h"
#include "fsfloatersearch.h"
#include "fslslbridge.h"
#include "fsradar.h"
#include "fsregistrarutils.h"
#include "fsscriptlibrary.h"
#include "lfsimfeaturehandler.h"
#include "lggcontactsets.h"
#include "llfloatersearch.h"
#include "llfloatersidepanelcontainer.h"
#include "llfriendcard.h"
#include "llnotificationmanager.h"
#include "llpresetsmanager.h"
#include "llprogressview.h"
#include "lltoolbarview.h"
#include "NACLantispam.h"
#include "streamtitledisplay.h"
#include "tea.h"

//
// exported globals
//
bool gAgentMovementCompleted = false;
<<<<<<< HEAD
S32  gMaxAgentGroups; // <FS:Ansariel> OpenSim legacy economy support
=======
>>>>>>> 05e2efb2

const std::string SCREEN_HOME_FILENAME = "screen_home%s.png";
const std::string SCREEN_LAST_FILENAME = "screen_last%s.png";

LLPointer<LLViewerTexture> gStartTexture;

//
// Imported globals
//
extern S32 gStartImageWidth;
extern S32 gStartImageHeight;
extern std::string gWindowTitle;

//
// local globals
//
static bool gGotUseCircuitCodeAck = false;
static std::string sInitialOutfit;
static std::string sInitialOutfitGender;	// "male" or "female"
static boost::signals2::connection sWearablesLoadedCon;

static bool gUseCircuitCallbackCalled = false;

EStartupState LLStartUp::gStartupState = STATE_FIRST;
LLSLURL LLStartUp::sStartSLURL;
std::string LLStartUp::sStartSLURLString;

static LLPointer<LLCredential> gUserCredential;
static std::string gDisplayName;
static bool gRememberPassword = true;
static bool gRememberUser = true;

static U64 gFirstSimHandle = 0;
static LLHost gFirstSim;
static std::string gFirstSimSeedCap;
static LLVector3 gAgentStartLookAt(1.0f, 0.f, 0.f);
static std::string gAgentStartLocation = "safe";
static bool mLoginStatePastUI = false;
static bool mBenefitsSuccessfullyInit = false;

const F32 STATE_AGENT_WAIT_TIMEOUT = 240; //seconds

boost::scoped_ptr<LLEventPump> LLStartUp::sStateWatcher(new LLEventStream("StartupState"));
boost::scoped_ptr<LLStartupListener> LLStartUp::sListener(new LLStartupListener());
boost::scoped_ptr<LLViewerStats::PhaseMap> LLStartUp::sPhases(new LLViewerStats::PhaseMap);

//
// local function declaration
//

void login_show();
void login_callback(S32 option, void* userdata);
void show_release_notes_if_required();
//void show_first_run_dialog();	// <FS:CR> Unused in Firestorm
bool first_run_dialog_callback(const LLSD& notification, const LLSD& response);
void set_startup_status(const F32 frac, const std::string& string, const std::string& msg);
bool login_alert_status(const LLSD& notification, const LLSD& response);
void login_packet_failed(void**, S32 result);
void use_circuit_callback(void**, S32 result);
void register_viewer_callbacks(LLMessageSystem* msg);
void asset_callback_nothing(LLVFS*, const LLUUID&, LLAssetType::EType, void*, S32);
bool callback_choose_gender(const LLSD& notification, const LLSD& response);
void init_start_screen(S32 location_id);
void release_start_screen();
void reset_login();
LLSD transform_cert_args(LLPointer<LLCertificate> cert);
void general_cert_done(const LLSD& notification, const LLSD& response);
void trust_cert_done(const LLSD& notification, const LLSD& response);
void apply_udp_blacklist(const std::string& csv);
<<<<<<< HEAD
// <FS:CR> Aurora Sim
//bool process_login_success_response();
bool process_login_success_response(U32 &first_sim_size_x, U32 &first_sim_size_y);
// </FS:CR> Aurora Sim
=======
bool process_login_success_response();
>>>>>>> 05e2efb2
void on_benefits_failed_callback(const LLSD& notification, const LLSD& response);
void transition_back_to_login_panel(const std::string& emsg);
// <FS:KC> FIRE-18250: Option to disable default eye movement
void update_static_eyes();
// </FS:KC> FIRE-18250

void callback_cache_name(const LLUUID& id, const std::string& full_name, bool is_group)
{
	LLNameBox::refreshAll(id, full_name, is_group);
	LLNameEditor::refreshAll(id, full_name, is_group);
	
	// TODO: Actually be intelligent about the refresh.
	// For now, just brute force refresh the dialogs.
	dialog_refresh_all();
}

//
// exported functionality
//

//
// local classes
//

// <AW: opensim>
static bool sGridListRequestReady = false;
void downloadGridlistComplete( LLSD const &aData )
{
	LL_DEBUGS() << aData << LL_ENDL;
	
	LLSD header = aData[ LLCoreHttpUtil::HttpCoroutineAdapter::HTTP_RESULTS ][ LLCoreHttpUtil::HttpCoroutineAdapter::HTTP_RESULTS_HEADERS];

	LLDate lastModified;
	if (header.has("last-modified"))
	{
		lastModified.secondsSinceEpoch( FSCommon::secondsSinceEpochFromString( "%a, %d %b %Y %H:%M:%S %ZP", header["last-modified"].asString() ) );
	}

	LLSD data = aData;
	data.erase( LLCoreHttpUtil::HttpCoroutineAdapter::HTTP_RESULTS );
	
	std::string filename = gDirUtilp->getExpandedFilename(LL_PATH_USER_SETTINGS, "grids.remote.xml");

	llofstream out_file;
	out_file.open(filename.c_str());
	LLSDSerialize::toPrettyXML( data, out_file);
	out_file.close();
	LL_INFOS() << "GridListRequest: got new list." << LL_ENDL;
	sGridListRequestReady = true;
}

void downloadGridlistError( LLSD const &aData, std::string const &aURL )
{
	LLCore::HttpStatus status = LLCoreHttpUtil::HttpCoroutineAdapter::getStatusFromLLSD(aData);

	if (status.getType() == HTTP_NOT_MODIFIED)
	{
		LL_INFOS("fsdata") << "Didn't download grid list from " << aURL << " - no newer version available" << LL_ENDL;
	}
	else
	{
		LL_WARNS() << "Failed to download grid list from " << aURL << LL_ENDL;
	}

	sGridListRequestReady = true;
}

 void downloadGridstatusComplete(LLSD const &aData)
{
	LLSD header = aData[ LLCoreHttpUtil::HttpCoroutineAdapter::HTTP_RESULTS ][ LLCoreHttpUtil::HttpCoroutineAdapter::HTTP_RESULTS_HEADERS];
	const LLSD::Binary &rawData = aData[LLCoreHttpUtil::HttpCoroutineAdapter::HTTP_RESULTS_RAW].asBinary();

	if (rawData.size() == 0)
	{
		report_to_nearby_chat(LLTrans::getString("SLGridStatusInvalidMsg"));
		LL_WARNS("SLGridStatusResponder") << "Error - empty output" << LL_ENDL;
		return;
	}

	std::string fetchedNews;
	fetchedNews.assign( rawData.begin(), rawData.end() );

	size_t itemStart = fetchedNews.find("<item>");
	size_t itemEnd = fetchedNews.find("</item>");
	if (itemEnd != std::string::npos && itemStart != std::string::npos)
	{
		// Isolate latest news data
		itemStart += 6;
		std::string theNews = fetchedNews.substr(itemStart, itemEnd - itemStart);

		// Check for and remove CDATA characters if they're present
		size_t titleStart = theNews.find("<title><![CDATA[");
		if (titleStart != std::string::npos)
		{
			theNews.replace(titleStart, 16, "<title>");
		}
		size_t titleEnd = theNews.find("]]></title>");
		if (titleEnd != std::string::npos)
		{
			theNews.replace(titleEnd, 11, "</title>");
		}
		size_t descStart = theNews.find("<description><![CDATA[");
		if (descStart != std::string::npos)
		{
			theNews.replace(descStart, 22, "<description>");
		}
		size_t descEnd = theNews.find("]]></description>");
		if (descEnd != std::string::npos)
		{
			theNews.replace(descEnd, 17, "</description>");
		}
		size_t linkStart = theNews.find("<link><![CDATA[");
		if (linkStart != std::string::npos)
		{
			theNews.replace(linkStart, 15, "<link>");
		}
		size_t linkEnd = theNews.find("]]></link>");
		if (linkEnd != std::string::npos)
		{
			theNews.replace(linkEnd, 10, "</link>");
		}

		// Get indexes
		titleStart = theNews.find("<title>");
		descStart = theNews.find("<description>");
		linkStart = theNews.find("<link>");
		titleEnd = theNews.find("</title>");
		descEnd = theNews.find("</description>");
		linkEnd = theNews.find("</link>");

		if (titleStart != std::string::npos &&
			descStart != std::string::npos &&
			linkStart != std::string::npos &&
			titleEnd != std::string::npos &&
			descEnd != std::string::npos &&
			linkEnd != std::string::npos)
		{
			titleStart += 7;
			descStart += 13;
			linkStart += 6;
			std::string newsTitle = theNews.substr(titleStart, titleEnd - titleStart);
			std::string newsDesc = theNews.substr(descStart, descEnd - descStart);
			std::string newsLink = theNews.substr(linkStart, linkEnd - linkStart);
			LLStringUtil::trim(newsTitle);
			LLStringUtil::trim(newsDesc);
			LLStringUtil::trim(newsLink);
			report_to_nearby_chat("[ " + newsTitle + " ] " + newsDesc + " [ " + newsLink + " ]");
		}
		else
		{
			report_to_nearby_chat(LLTrans::getString("SLGridStatusInvalidMsg"));
			LL_WARNS("SLGridStatusResponder") << "Error - inner tag(s) missing" << LL_ENDL;
		}
	}
	else
	{
		report_to_nearby_chat(LLTrans::getString("SLGridStatusInvalidMsg"));
		LL_WARNS("SLGridStatusResponder") << "Error - output without </item>" << LL_ENDL;
	}
}

void downloadGridstatusError(LLSD const &aData, std::string const &aURL)
{
	LLCore::HttpStatus status = LLCoreHttpUtil::HttpCoroutineAdapter::getStatusFromLLSD(aData);
	LL_WARNS("SLGridStatusResponder") << "Error - status " << status.getType() << LL_ENDL;

	if (status.getType() == HTTP_INTERNAL_ERROR)
	{
		report_to_nearby_chat(LLTrans::getString("SLGridStatusTimedOut"));
	}
	else
	{
		LLStringUtil::format_map_t args;
		args["STATUS"] = llformat("%d", status.getType());
		report_to_nearby_chat(LLTrans::getString("SLGridStatusOtherError", args));
	}
}
// </FS:PP>

// <FS:Ansariel> Check for test build expiration
bool is_testbuild_expired()
{
#if TESTBUILD
	std::string datestr = __DATE__;

	std::istringstream iss_date(datestr);
	std::string str_month;
	S32 day;
	S32 year;
	S32 month = 1;
	iss_date >> str_month >> day >> year;

	if (str_month == "Jan") month = 1;
	else if (str_month == "Feb") month = 2;
	else if (str_month == "Mar") month = 3;
	else if (str_month == "Apr") month = 4;
	else if (str_month == "May") month = 5;
	else if (str_month == "Jun") month = 6;
	else if (str_month == "Jul") month = 7;
	else if (str_month == "Aug") month = 8;
	else if (str_month == "Sep") month = 9;
	else if (str_month == "Oct") month = 10;
	else if (str_month == "Nov") month = 11;
	else if (str_month == "Dec") month = 12;

	tm t = {0};
	t.tm_mon = month - 1;
	t.tm_mday = day;
	t.tm_year = year - 1900;
	t.tm_hour = 0;
	t.tm_min = 0;
	t.tm_sec = 0;

	time_t expiry_time = mktime(&t) + (S32(TESTBUILDPERIOD) + 1) * 24 * 60 * 60;
	time_t current_time = time(NULL);

	return current_time > expiry_time;
#else
	return false;
#endif
}
// </FS:Ansariel>

void update_texture_fetch()
{
	LLAppViewer::getTextureCache()->update(1); // unpauses the texture cache thread
	LLAppViewer::getImageDecodeThread()->update(1); // unpauses the image thread
	LLAppViewer::getTextureFetch()->update(1); // unpauses the texture fetch thread
	gTextureList.updateImages(0.10f);
}

void set_flags_and_update_appearance()
{
	LLAppearanceMgr::instance().setAttachmentInvLinkEnable(true);
	LLAppearanceMgr::instance().updateAppearanceFromCOF(true, true, no_op);
}

// Returns false to skip other idle processing. Should only return
// true when all initialization done.
bool idle_startup()
{
	if (gViewerWindow == NULL)
	{
		// We expect window to be initialized
		LL_WARNS_ONCE() << "gViewerWindow is not initialized" << LL_ENDL;
		return false; // No world yet
	}

	const F32 PRECACHING_DELAY = gSavedSettings.getF32("PrecachingDelay");
	static LLTimer timeout;

	static LLTimer login_time;

	// until this is encapsulated, this little hack for the
	// auth/transform loop will do.
	static F32 progress = 0.10f;

	static std::string auth_desc;
	static std::string auth_message;

// <FS:CR> Aurora Sim
	static U32 first_sim_size_x = 256;
	static U32 first_sim_size_y = 256;
// </FS:CR> Aurora Sim
	static LLVector3 initial_sun_direction(1.f, 0.f, 0.f);
	static LLVector3 agent_start_position_region(10.f, 10.f, 10.f);		// default for when no space server

	// last location by default
	static S32  agent_location_id = START_LOCATION_ID_LAST;

	static bool show_connect_box = true;

	//static bool stipend_since_login = false;

	// HACK: These are things from the main loop that usually aren't done
	// until initialization is complete, but need to be done here for things
	// to work.
	gIdleCallbacks.callFunctions();
	gViewerWindow->updateUI();

	LLMortician::updateClass();

	const std::string delims (" ");
	std::string system;
	int begIdx, endIdx;
	std::string osString = LLOSInfo::instance().getOSStringSimple();

	begIdx = osString.find_first_not_of (delims);
	endIdx = osString.find_first_of (delims, begIdx);
	system = osString.substr (begIdx, endIdx - begIdx);
	system += "Locale";

	LLStringUtil::setLocale (LLTrans::getString(system));

	//note: Removing this line will cause incorrect button size in the login screen. -- bao.
	gTextureList.updateImages(0.01f) ;

	if ( STATE_FIRST == LLStartUp::getStartupState() )
	{
		static bool first_call = true;
		if (first_call)
		{
			// Other phases get handled when startup state changes,
			// need to capture the initial state as well.
			LLStartUp::getPhases().startPhase(LLStartUp::getStartupStateString());
			first_call = false;
		}

		gViewerWindow->showCursor(); 
		gViewerWindow->getWindow()->setCursor(UI_CURSOR_WAIT);

		std::string beamsFolder(gDirUtilp->getExpandedFilename(LL_PATH_USER_SETTINGS, "beams",""));
		LLFile::mkdir(beamsFolder.c_str());
		
		std::string beamsColorsFolder(gDirUtilp->getExpandedFilename(LL_PATH_USER_SETTINGS, "beamsColors",""));
		LLFile::mkdir(beamsColorsFolder.c_str());


		/////////////////////////////////////////////////
		//
		// Initialize stuff that doesn't need data from simulators
		//
		std::string lastGPU = gSavedSettings.getString("LastGPUString");
		std::string thisGPU = LLFeatureManager::getInstance()->getGPUString();
		
#if HAS_GROWL
		GrowlManager::initiateManager();
#endif

		// <FS:Ansariel> Store current font and skin for system info (FIRE-6806)
		gSavedSettings.setString("FSInternalFontSettingsFile", gSavedSettings.getString("FSFontSettingsFile"));
		gSavedSettings.setString("FSInternalSkinCurrent", gSavedSettings.getString("FSSkinCurrentReadableName"));
		gSavedSettings.setString("FSInternalSkinCurrentTheme", gSavedSettings.getString("FSSkinCurrentThemeReadableName"));
		// </FS:Ansariel>

		// <FS:Ansariel> Notification not showing if hiding the UI
		gSavedSettings.setBOOL("FSInternalShowNavbarNavigationPanel", gSavedSettings.getBOOL("ShowNavbarNavigationPanel"));
		gSavedSettings.setBOOL("FSInternalShowNavbarFavoritesPanel", gSavedSettings.getBOOL("ShowNavbarFavoritesPanel"));
		// </FS:Ansariel>

		if (LLFeatureManager::getInstance()->isSafe())
		{
			LLNotificationsUtil::add("DisplaySetToSafe");
		}
		else if ((gSavedSettings.getS32("LastFeatureVersion") < LLFeatureManager::getInstance()->getVersion()) &&
				 (gSavedSettings.getS32("LastFeatureVersion") != 0))
		{
			LLNotificationsUtil::add("DisplaySetToRecommendedFeatureChange");
		}
		else if ( ! lastGPU.empty() && (lastGPU != thisGPU))
		{
			LLSD subs;
			subs["LAST_GPU"] = lastGPU;
			subs["THIS_GPU"] = thisGPU;
			LLNotificationsUtil::add("DisplaySetToRecommendedGPUChange", subs);
		}
		else if (!gViewerWindow->getInitAlert().empty())
		{
			LLNotificationsUtil::add(gViewerWindow->getInitAlert());
		}
			
		//-------------------------------------------------
		// Init the SOCKS 5 proxy if the user has configured
		// one. We need to do this early in case the user
		// is using SOCKS for HTTP so we get the login
		// screen and HTTP tables via SOCKS.
		//-------------------------------------------------
		LLStartUp::startLLProxy();

		gSavedSettings.setS32("LastFeatureVersion", LLFeatureManager::getInstance()->getVersion());
		gSavedSettings.setString("LastGPUString", thisGPU);

		std::string xml_file = LLUI::locateSkin("xui_version.xml");
		LLXMLNodePtr root;
		bool xml_ok = false;
		if (LLXMLNode::parseFile(xml_file, root, NULL))
		{
			if( (root->hasName("xui_version") ) )
			{
				std::string value = root->getValue();
				F32 version = 0.0f;
				LLStringUtil::convertToF32(value, version);
				if (version >= 1.0f)
				{
					xml_ok = true;
				}
			}
		}
		if (!xml_ok)
		{
			// If XML is bad, there's a good possibility that notifications.xml is ALSO bad.
			// If that's so, then we'll get a fatal error on attempting to load it, 
			// which will display a nontranslatable error message that says so.
			// Otherwise, we'll display a reasonable error message that IS translatable.
			LLAppViewer::instance()->earlyExit("BadInstallation");
		}
		//
		// Statistics stuff
		//

		// Load autopilot and stats stuff
		gAgentPilot.load();

		//gErrorStream.setTime(gSavedSettings.getBOOL("LogTimestamps"));

		// Load the throttle settings
		gViewerThrottle.load();

		//
		// Initialize messaging system
		//
		LL_DEBUGS("AppInit") << "Initializing messaging system..." << LL_ENDL;

		std::string message_template_path = gDirUtilp->getExpandedFilename(LL_PATH_APP_SETTINGS,"message_template.msg");

		LLFILE* found_template = NULL;
		found_template = LLFile::fopen(message_template_path, "r");		/* Flawfinder: ignore */
		
		#if LL_WINDOWS
			// On the windows dev builds, unpackaged, the message_template.msg 
			// file will be located in:
			// build-vc**/newview/<config>/app_settings
			if (!found_template)
			{
				message_template_path = gDirUtilp->getExpandedFilename(LL_PATH_EXECUTABLE, "app_settings", "message_template.msg");
				found_template = LLFile::fopen(message_template_path.c_str(), "r");		/* Flawfinder: ignore */
			}	
		#elif LL_DARWIN
			// On Mac dev builds, message_template.msg lives in:
			// indra/build-*/newview/<config>/Second Life/Contents/Resources/app_settings
			if (!found_template)
			{
				message_template_path =
					gDirUtilp->getExpandedFilename(LL_PATH_APP_SETTINGS,
												   "message_template.msg");
				found_template = LLFile::fopen(message_template_path.c_str(), "r");		/* Flawfinder: ignore */
			}		
		#endif

		if (found_template)
		{
			fclose(found_template);

			U32 port = gSavedSettings.getU32("UserConnectionPort");

			if ((NET_USE_OS_ASSIGNED_PORT == port) &&   // if nothing specified on command line (-port)
			    (gSavedSettings.getBOOL("ConnectionPortEnabled")))
			  {
			    port = gSavedSettings.getU32("ConnectionPort");
			  }

			// TODO parameterize 
			const F32 circuit_heartbeat_interval = 5;
			const F32 circuit_timeout = 100;

			const LLUseCircuitCodeResponder* responder = NULL;
			bool failure_is_fatal = true;
			
			if(!start_messaging_system(
				   message_template_path,
				   port,
				   LLVersionInfo::getMajor(),
				   LLVersionInfo::getMinor(),
				   LLVersionInfo::getPatch(),
				   FALSE,
				   std::string(),
				   responder,
				   failure_is_fatal,
				   circuit_heartbeat_interval,
				   circuit_timeout))
			{
				std::string diagnostic = llformat(" Error: %d", gMessageSystem->getErrorCode());
				LL_WARNS("AppInit") << diagnostic << LL_ENDL;
				LLAppViewer::instance()->earlyExit("LoginFailedNoNetwork", LLSD().with("DIAGNOSTIC", diagnostic));
			}

			#if LL_WINDOWS
				// On the windows dev builds, unpackaged, the message.xml file will 
				// be located in indra/build-vc**/newview/<config>/app_settings.
				std::string message_path = gDirUtilp->getExpandedFilename(LL_PATH_APP_SETTINGS,"message.xml");
							
				if (!LLFile::isfile(message_path.c_str())) 
				{
					LLMessageConfig::initClass("viewer", gDirUtilp->getExpandedFilename(LL_PATH_EXECUTABLE, "app_settings", ""));
				}
				else
				{
					LLMessageConfig::initClass("viewer", gDirUtilp->getExpandedFilename(LL_PATH_APP_SETTINGS, ""));
				}
			#else			
				LLMessageConfig::initClass("viewer", gDirUtilp->getExpandedFilename(LL_PATH_APP_SETTINGS, ""));
			#endif

		}
		else
		{
			LLAppViewer::instance()->earlyExit("MessageTemplateNotFound", LLSD().with("PATH", message_template_path));
		}

		if(gMessageSystem && gMessageSystem->isOK())
		{
			// Initialize all of the callbacks in case of bad message
			// system data
			LLMessageSystem* msg = gMessageSystem;
			msg->setExceptionFunc(MX_UNREGISTERED_MESSAGE,
								  invalid_message_callback,
								  NULL);
			msg->setExceptionFunc(MX_PACKET_TOO_SHORT,
								  invalid_message_callback,
								  NULL);

			// running off end of a packet is now valid in the case
			// when a reader has a newer message template than
			// the sender
			/*msg->setExceptionFunc(MX_RAN_OFF_END_OF_PACKET,
								  invalid_message_callback,
								  NULL);*/
			msg->setExceptionFunc(MX_WROTE_PAST_BUFFER_SIZE,
								  invalid_message_callback,
								  NULL);

			if (gSavedSettings.getBOOL("LogMessages"))
			{
				LL_DEBUGS("AppInit") << "Message logging activated!" << LL_ENDL;
				msg->startLogging();
			}

			// start the xfer system. by default, choke the downloads
			// a lot...
			const S32 VIEWER_MAX_XFER = 3;
			start_xfer_manager(gVFS);
			gXferManager->setMaxIncomingXfers(VIEWER_MAX_XFER);
			F32 xfer_throttle_bps = gSavedSettings.getF32("XferThrottle");
			if (xfer_throttle_bps > 1.f)
			{
				gXferManager->setUseAckThrottling(TRUE);
				gXferManager->setAckThrottleBPS(xfer_throttle_bps);
			}
			gAssetStorage = new LLViewerAssetStorage(msg, gXferManager, gVFS, gStaticVFS);


			F32 dropPercent = gSavedSettings.getF32("PacketDropPercentage");
			msg->mPacketRing.setDropPercentage(dropPercent);

            F32 inBandwidth = gSavedSettings.getF32("InBandwidth"); 
            F32 outBandwidth = gSavedSettings.getF32("OutBandwidth"); 
			if (inBandwidth != 0.f)
			{
				LL_DEBUGS("AppInit") << "Setting packetring incoming bandwidth to " << inBandwidth << LL_ENDL;
				msg->mPacketRing.setUseInThrottle(TRUE);
				msg->mPacketRing.setInBandwidth(inBandwidth);
			}
			if (outBandwidth != 0.f)
			{
				LL_DEBUGS("AppInit") << "Setting packetring outgoing bandwidth to " << outBandwidth << LL_ENDL;
				msg->mPacketRing.setUseOutThrottle(TRUE);
				msg->mPacketRing.setOutBandwidth(outBandwidth);
			}
		}

		LL_INFOS("AppInit") << "Message System Initialized." << LL_ENDL;

		// <FS:Techwolf Lupindo> load global xml data
		FSData::instance().startDownload();
		// </FS:Techwolf Lupindo>

// <AW: opensim>
#ifndef SINGLEGRID
		if(!gSavedSettings.getBOOL("GridListDownload"))
		{
			sGridListRequestReady = true;
		}
		else
		{
			std::string filename = gDirUtilp->getExpandedFilename(LL_PATH_USER_SETTINGS, "grids.remote.xml");

			llstat file_stat; //platform independent wrapper for stat
			time_t last_modified = 0;

			if(!LLFile::stat(filename, &file_stat))//exists
			{
				last_modified = file_stat.st_mtime;
			}

			std::string url = gSavedSettings.getString("GridListDownloadURL");
			FSCoreHttpUtil::callbackHttpGet(url, last_modified, boost::bind(downloadGridlistComplete, _1), boost::bind(downloadGridlistError, _1, url));
		}
#else
		sGridListRequestReady = true;
#endif

#ifdef OPENSIM // <FS:AW optional opensim support>
		// Fetch grid infos as needed
		LLGridManager::getInstance()->initGrids();
		LLStartUp::setStartupState( STATE_FETCH_GRID_INFO );
// <FS:AW optional opensim support>
#else
		LLGridManager::getInstance()->initialize(std::string());
		// <FS:Techwolf Lupindo> fsdata support
		//LLStartUp::setStartupState( STATE_AUDIO_INIT );
		LLStartUp::setStartupState( STATE_FETCH_GRID_INFO );
		// </FS:Techwolf Lupindo>
#endif // OPENSIM 
// </FS:AW optional opensim support>
	}

	if (STATE_FETCH_GRID_INFO == LLStartUp::getStartupState())
	{
 // <FS:AW optional opensim support>
		static LLFrameTimer grid_timer;

		const F32 grid_time = grid_timer.getElapsedTimeF32();
		const F32 MAX_WAIT_TIME = 15.f;//don't wait forever

		if(grid_time > MAX_WAIT_TIME ||
#ifdef OPENSIM
			( sGridListRequestReady && LLGridManager::getInstance()->isReadyToLogin() &&
#endif 		// <FS:Techwolf Lupindo> fsdata support
		    FSData::instance().getFSDataDone())
#ifdef OPENSIM
						      )
#endif		// </FS:Techwolf Lupindo>
		{
			LLStartUp::setStartupState( STATE_AUDIO_INIT );
		}
		else
		{
			ms_sleep(1);
			return FALSE;
		}
// <FS:AW optional opensim support>
	}

	if (STATE_AUDIO_INIT == LLStartUp::getStartupState())
	{

		// parsing slurls depending on the grid obviously 
		// only works after we have a grid list
		// Anyway this belongs into the gridmanager as soon as 
		// it is cleaner
		
		if(!LLStartUp::getStartSLURLString().empty())
		{
			LLStartUp::setStartSLURL(LLStartUp::getStartSLURLString());
		}		
// </AW: opensim>

		//-------------------------------------------------
		// Init audio, which may be needed for prefs dialog
		// or audio cues in connection UI.
		//-------------------------------------------------

		if (FALSE == gSavedSettings.getBOOL("NoAudio"))
		{
			delete gAudiop;
			gAudiop = NULL;

#ifdef LL_FMODSTUDIO
#if !LL_WINDOWS
			if (NULL == getenv("LL_BAD_FMODSTUDIO_DRIVER"))
#endif // !LL_WINDOWS
			{
				gAudiop = (LLAudioEngine *) new LLAudioEngine_FMODSTUDIO(gSavedSettings.getBOOL("FMODProfilerEnable"), gSavedSettings.getU32("FMODResampleMethod"));
			}
#endif

#ifdef LL_FMODEX
#if !LL_WINDOWS
			if (NULL == getenv("LL_BAD_FMODEX_DRIVER"))
#endif // !LL_WINDOWS
			{
				gAudiop = (LLAudioEngine *) new LLAudioEngine_FMODEX(gSavedSettings.getBOOL("FMODProfilerEnable"));
			}
#endif

#ifdef LL_OPENAL
#if !LL_WINDOWS
			// if (NULL == getenv("LL_BAD_OPENAL_DRIVER"))
			if (!gAudiop && NULL == getenv("LL_BAD_OPENAL_DRIVER"))
#endif // !LL_WINDOWS
			{
				gAudiop = (LLAudioEngine *) new LLAudioEngine_OpenAL();
			}
#endif
            
			if (gAudiop)
			{
#if LL_WINDOWS
				// FMOD Studio and FMOD Ex on Windows needs the window handle to stop playing audio
				// when window is minimized. JC
				void* window_handle = (HWND)gViewerWindow->getPlatformWindow();
#else
				void* window_handle = NULL;
#endif
				bool init = gAudiop->init(kAUDIO_NUM_SOURCES, window_handle);
				if(init)
				{
					// <FS:Ansariel> Output device selection
					gAudiop->setDevice(LLUUID(gSavedSettings.getString("FSOutputDeviceUUID")));

					gAudiop->setMuted(TRUE);
				}
				else
				{
					LL_WARNS("AppInit") << "Unable to initialize audio engine" << LL_ENDL;
					delete gAudiop;
					gAudiop = NULL;
				}

				if (gAudiop)
				{
					// if the audio engine hasn't set up its own preferred handler for streaming audio then set up the generic streaming audio implementation which uses media plugins
					if (NULL == gAudiop->getStreamingAudioImpl())
					{
						LL_INFOS("AppInit") << "Using media plugins to render streaming audio" << LL_ENDL;
						gAudiop->setStreamingAudioImpl(new LLStreamingAudio_MediaPlugins());
					}
				}
			}
		}
		
		LL_INFOS("AppInit") << "Audio Engine Initialized." << LL_ENDL;
		
		if (LLTimer::knownBadTimer())
		{
			LL_WARNS("AppInit") << "Unreliable timers detected (may be bad PCI chipset)!!" << LL_ENDL;
		}

		//
		// Log on to system
		//
		if (gUserCredential.isNull())
		{
			gUserCredential = gLoginHandler.initializeLoginInfo();
		}
		// Previous initializeLoginInfo may have generated user credentials.  Re-check them.
		if (gUserCredential.isNull())
		{
			show_connect_box = TRUE;
		}
		else if (gSavedSettings.getBOOL("AutoLogin"))  
		{
			// Log into last account
			// <FS:Ansariel> Option to not save password if using login cmdline switch;
			//               gLoginHandler.initializeLoginInfo() sets AutoLogin to TRUE,
			//               so we end up here!
			//gRememberPassword = true;
			//gRememberUser = true;
			//gSavedSettings.setBOOL("RememberPassword", TRUE);                                                      
			//gRememberUser = gSavedSettings.getBOOL("RememberUser");
			if (gSavedSettings.getBOOL("FSLoginDontSavePassword"))
			{
				gRememberPassword = false;
			}
			else
			{
				gRememberPassword = true;
				gSavedSettings.setBOOL("RememberPassword", TRUE);
			}
			// </FS:Ansariel>

			show_connect_box = false;    			
		}
		// <FS:Ansariel> Handled via FSLoginDontSavePassword debug setting
		//else if (gSavedSettings.getLLSD("UserLoginInfo").size() == 3)
		//{
		//	// Console provided login&password
		//	gRememberPassword = gSavedSettings.getBOOL("RememberPassword");
		//	gRememberUser = gSavedSettings.getBOOL("RememberUser");
		//	show_connect_box = false;
		//}
		// </FS:Ansariel>
		else 
		{
			gRememberPassword = gSavedSettings.getBOOL("RememberPassword");
			gRememberUser = gSavedSettings.getBOOL("RememberUser");
			show_connect_box = TRUE;
		}

// [RLVa:KB] - Patch: RLVa-2.1.0
		if (gSavedSettings.getBOOL(RLV_SETTING_MAIN))
		{
			show_connect_box = TRUE;
		}
// [/RVA:KB]

		//setup map of datetime strings to codes and slt & local time offset from utc
		// *TODO: Does this need to be here?
		LLStringOps::setupDatetimeInfo(false);

		// <FS:Beq> [FIRE-22130] for LOD Factors > 4 reset to the detected dafault 
		if (gSavedSettings.getF32("RenderVolumeLODFactor") > 4.f)
		{
			bool feature_table_success = false;
			LLFeatureManager& feature_manager = LLFeatureManager::instance();
			U32 level = gSavedSettings.getU32("RenderQualityPerformance");
			if (feature_manager.isValidGraphicsLevel(level))
			{
				std::string level_name = feature_manager.getNameForGraphicsLevel(level);
				LLFeatureList* feature_list = feature_manager.findMask(level_name);
				if (feature_list)
				{
					F32 new_val = feature_list->getRecommendedValue("RenderVolumeLODFactor");
					if (new_val > 0.f && new_val <= 4.f)
					{
						feature_table_success = true;
						gSavedSettings.setF32("RenderVolumeLODFactor", new_val);
						LL_INFOS("AppInit") << "LOD Factor too high. Resetting to recommended value for graphics level '" << level_name << "': " << new_val << LL_ENDL;
					}
				}
			}

			if (!feature_table_success)
			{
				gSavedSettings.getControl("RenderVolumeLODFactor")->resetToDefault(true);
				if (gSavedSettings.getF32("RenderVolumeLODFactor") > 4.f)
				{
					gSavedSettings.setF32("RenderVolumeLODFactor", 2.f);
				}
				LL_INFOS("AppInit") << "LOD Factor too high. Resetting to recommended value for global default: " << gSavedSettings.getF32("RenderVolumeLODFactor") << LL_ENDL;
			}
		}
		// </FS:Beq>

		// Go to the next startup state
		LLStartUp::setStartupState( STATE_BROWSER_INIT );
		return FALSE;
	}

	
	if (STATE_BROWSER_INIT == LLStartUp::getStartupState())
	{
		LL_DEBUGS("AppInit") << "STATE_BROWSER_INIT" << LL_ENDL;
		std::string msg = LLTrans::getString("LoginInitializingBrowser");
		set_startup_status(0.03f, msg.c_str(), gAgent.mMOTD.c_str());
		display_startup();
		// LLViewerMedia::initBrowser();
		LLStartUp::setStartupState( STATE_LOGIN_SHOW );
		return FALSE;
	}


	if (STATE_LOGIN_SHOW == LLStartUp::getStartupState())
	{
		LL_DEBUGS("AppInit") << "Initializing Window, show_connect_box = "
							 << show_connect_box << LL_ENDL;

		// if we've gone backwards in the login state machine, to this state where we show the UI
		// AND the debug setting to exit in this case is true, then go ahead and bail quickly
		if ( mLoginStatePastUI && gSavedSettings.getBOOL("QuitOnLoginActivated") )
		{
			LL_DEBUGS("AppInit") << "taking QuitOnLoginActivated exit" << LL_ENDL;
			// no requirement for notification here - just exit
			LLAppViewer::instance()->earlyExitNoNotify();
		}

		gViewerWindow->getWindow()->setCursor(UI_CURSOR_ARROW);

		// Login screen needs menus for preferences, but we can enter
		// this startup phase more than once.
		if (gLoginMenuBarView == NULL)
		{
			// <FS:Zi> Moved this to initBase() in llviewerwindow.cpp to get the edit menu set up
			//         before any text widget uses it
			// initialize_spellcheck_menu();
			// </FS:Zi>
			init_menus();
		}
		show_release_notes_if_required();

		if (show_connect_box)
		{
			LL_DEBUGS("AppInit") << "show_connect_box on" << LL_ENDL;
			// Load all the name information out of the login view
			// NOTE: Hits "Attempted getFields with no login view shown" warning, since we don't
			// show the login view until login_show() is called below.  
			if (gUserCredential.isNull())                                                                          
			{                                                  
				LL_DEBUGS("AppInit") << "loading credentials from gLoginHandler" << LL_ENDL;
				gUserCredential = gLoginHandler.initializeLoginInfo();                 
			}     
			// Make sure the process dialog doesn't hide things
			gViewerWindow->setShowProgress(FALSE,FALSE);
			// Show the login dialog
			login_show();
			// connect dialog is already shown, so fill in the names
			// <FS:CR>
			//LLPanelLogin::populateFields( gUserCredential, gRememberUser, gRememberPassword);
			if (gUserCredential.notNull() && !FSPanelLogin::isCredentialSet())
			{
				FSPanelLogin::setFields(gUserCredential, true);
			}
			// </FS:CR>
			// <FS:Ansariel> [FS Login Panel]
			//LLPanelLogin::giveFocus();
			FSPanelLogin::giveFocus();
			// </FS:Ansariel> [FS Login Panel]

			// MAINT-3231 Show first run dialog only for Desura viewer
			if (gSavedSettings.getString("sourceid") == "1208_desura")
			{
				if (gSavedSettings.getBOOL("FirstLoginThisInstall"))
				{
					LL_INFOS("AppInit") << "FirstLoginThisInstall, calling show_first_run_dialog()" << LL_ENDL;
				// <FS:CR> Don't show first run dialog, ever, at all.
				//	show_first_run_dialog();
				}
				else
				{
					LL_DEBUGS("AppInit") << "FirstLoginThisInstall off" << LL_ENDL;
				}
			}
			display_startup();
			LLStartUp::setStartupState( STATE_LOGIN_WAIT );		// Wait for user input
		}
		else
		{
			LL_DEBUGS("AppInit") << "show_connect_box off, skipping to STATE_LOGIN_CLEANUP" << LL_ENDL;
			// skip directly to message template verification
			LLStartUp::setStartupState( STATE_LOGIN_CLEANUP );
		}

		gViewerWindow->setNormalControlsVisible( FALSE );	
		gLoginMenuBarView->setVisible( TRUE );
		gLoginMenuBarView->setEnabled( TRUE );
		
		LLNotificationsUI::LLScreenChannelBase* chat_channel = LLNotificationsUI::LLChannelManager::getInstance()->findChannelByID(LLUUID(gSavedSettings.getString("NearByChatChannelUUID")));
		if(chat_channel)
		{
			chat_channel->removeToastsFromChannel();
		}

		show_debug_menus();

		// Hide the splash screen
		LLSplashScreen::hide();
		// Push our window frontmost
		gViewerWindow->getWindow()->show();

		// DEV-16927.  The following code removes errant keystrokes that happen while the window is being 
		// first made visible.
#ifdef _WIN32
		MSG msg;
		while( PeekMessage( &msg, /*All hWnds owned by this thread */ NULL, WM_KEYFIRST, WM_KEYLAST, PM_REMOVE ) )
		{ }
#endif
        display_startup();
        timeout.reset();
		return FALSE;
	}

	if (STATE_LOGIN_WAIT == LLStartUp::getStartupState())
	{
		// when we get to this state, we've already been past the login UI
		// (possiblely automatically) - flag this so we can test in the 
		// STATE_LOGIN_SHOW state if we've gone backwards
		mLoginStatePastUI = true;

		// Don't do anything.  Wait for the login view to call the login_callback,
		// which will push us to the next state.

		// display() function will be the one to run display_startup()
		// Sleep so we don't spin the CPU
		ms_sleep(1);
		return FALSE;
	}

	if (STATE_LOGIN_CLEANUP == LLStartUp::getStartupState())
	{
		// <FS:Ansariel> Check for test build expiration
		if (is_testbuild_expired())
		{
			LL_INFOS() << "This test version has expired and cannot be used any further." << LL_ENDL;
			LLNotificationsUtil::add("TestversionExpired", LLSD(), LLSD(), login_alert_done);
			LLStartUp::setStartupState(STATE_LOGIN_CONFIRM_NOTIFICATON);
			show_connect_box = true;
			return FALSE;
		}
		// </FS:Ansariel>

		// <FS:Ansariel> Login block
		LLSD blocked = FSData::instance().allowedLogin();
		if (blocked.isMap()) //hack for testing for an empty LLSD
		{
			LLNotificationsUtil::add("BlockLoginInfo", blocked, LLSD(), login_alert_done);
			LLStartUp::setStartupState(STATE_LOGIN_CONFIRM_NOTIFICATON);
			show_connect_box = true;
			return FALSE;
		}
		// </FS:Ansariel>

		// Post login screen, we should see if any settings have changed that may
		// require us to either start/stop or change the socks proxy. As various communications
		// past this point may require the proxy to be up.
		if (!LLStartUp::startLLProxy())
		{
			// Proxy start up failed, we should now bail the state machine
			// startLLProxy() will have reported an error to the user
			// already, so we just go back to the login screen. The user
			// could then change the preferences to fix the issue.

			LLStartUp::setStartupState(STATE_LOGIN_SHOW);
			return FALSE;
		}

// [RLVa:KB] - Checked: RLVa-0.2.1
		if (gSavedSettings.getBOOL(RLV_SETTING_MAIN))
		{
			RlvHandler::setEnabled(true);
		}
// [/RLVa:KB]

		// reset the values that could have come in from a slurl
		// DEV-42215: Make sure they're not empty -- gUserCredential
		// might already have been set from gSavedSettings, and it's too bad
		// to overwrite valid values with empty strings.

		if (show_connect_box)
		{
			// TODO if not use viewer auth
			// Load all the name information out of the login view
			// <FS:Ansariel> [FS Login Panel]
			//LLPanelLogin::getFields(gUserCredential, gRememberUser, gRememberPassword);
			FSPanelLogin::getFields(gUserCredential, gRememberPassword); 
			// </FS:Ansariel> [FS Login Panel]
			// end TODO
	 
			// HACK: Try to make not jump on login
			gKeyboard->resetKeys();
		}

		// when we get to this state, we've already been past the login UI
		// (possiblely automatically) - flag this so we can test in the 
		// STATE_LOGIN_SHOW state if we've gone backwards
		mLoginStatePastUI = true;

		// save the credentials
		std::string userid = "unknown";
        if (gUserCredential.notNull())
        {
            userid = gUserCredential->userID();
            // <FS:Ansariel> [FS Login Panel]
            //if (gRememberUser)
            //{
            //    gSecAPIHandler->addToCredentialMap("login_list", gUserCredential, gRememberPassword);
            //    // Legacy viewers use this method to store user credentials, newer viewers
            //    // reuse it to be compatible and to remember last session
            //    gSecAPIHandler->saveCredential(gUserCredential, gRememberPassword);
            //}
            // </FS:Ansariel> [FS Login Panel]
        }
		// <FS:Ansariel> Option to not save password if using login cmdline switch
		//gSavedSettings.setBOOL("RememberPassword", gRememberPassword);                                                 
		//gSavedSettings.setBOOL("RememberUser", gRememberUser);
		if (!gSavedSettings.getBOOL("FSLoginDontSavePassword"))
		{
			gSavedSettings.setBOOL("RememberPassword", gRememberPassword);
		}
		// </FS:Ansariel>
		LL_INFOS("AppInit") << "Attempting login as: " << userid << LL_ENDL;                                           
//		gDebugInfo["LoginName"] = userid;                                                                              
// [SL:KB] - Patch: Viewer-CrashReporting | Checked: 2010-11-16 (Catznip-2.6.0a) | Added: Catznip-2.4.0b
		if (gCrashSettings.getBOOL("CrashSubmitName"))
		{
			// Only include the agent name if the user consented
			gDebugInfo["LoginName"] = userid;                                                                              
		}
// [/SL:KB]

		// We don't save this version of the title because it'll
		//  be replaced later, we hope. -- TS
		size_t underscore_pos = userid.find_first_of('_');
		std::string display_id = userid.substr(0,underscore_pos);
		if ((underscore_pos != std::string::npos) &&
			(underscore_pos < userid.length()-1))
		{
			std::string id_last = userid.substr(underscore_pos+1);
			if (id_last.compare("Resident") != 0)
			{
				display_id = display_id + " " + id_last;
			}
		}
		std::string window_title = gWindowTitle + " - " + display_id;
		LLStringUtil::truncate(window_title, 255);
		gViewerWindow->setTitle(window_title);

		// create necessary directories
		// *FIX: these mkdir's should error check
// <FS:CR> Seperate user directories per grid
		//gDirUtilp->setLindenUserDir(userid, gridlabel);
		std::string gridlabel = LLGridManager::getInstance()->getGridLabel();
		gDirUtilp->setLindenUserDir(userid, LLGridManager::getInstance()->getGridLabel());
// </FS:CR>
		LLFile::mkdir(gDirUtilp->getLindenUserDir());

		// As soon as directories are ready initialize notification storages
		if (!LLPersistentNotificationStorage::instanceExists())
		{
			// check existance since this part of code can be reached
			// twice due to login failures
			LLPersistentNotificationStorage::initParamSingleton();
			LLDoNotDisturbNotificationStorage::initParamSingleton();
		}

		// Set PerAccountSettingsFile to the default value.
		gSavedSettings.setString("PerAccountSettingsFile",
			gDirUtilp->getExpandedFilename(LL_PATH_PER_SL_ACCOUNT, 
				LLAppViewer::instance()->getSettingsFilename("Default", "PerAccount")));

		// Note: can't store warnings files per account because some come up before login
		
		// Overwrite default user settings with user settings								 
		LLAppViewer::instance()->loadSettingsFromDirectory("Account");

		// <FS:Ansariel> Restore bottom toolbar layout now he have the user settings
		LLLayoutStack* chat_bar_stack = gToolBarView->findChild<LLLayoutStack>("chat_bar_stack");
		if (chat_bar_stack)
		{
			chat_bar_stack->refreshFromSettings();
		}
		// </FS:Ansariel>

		// Convert 'LogInstantMessages' into 'KeepConversationLogTranscripts' for backward compatibility (CHUI-743).
		// <FS:CR> FIRE-11410 - Don't do this, handle it in settings restore and first run
		//LLControlVariablePtr logInstantMessagesControl = gSavedPerAccountSettings.getControl("LogInstantMessages");
		//if (logInstantMessagesControl.notNull())
		//{
		//	gSavedPerAccountSettings.setS32("KeepConversationLogTranscripts", logInstantMessagesControl->getValue() ? 2 : 1);
		//}

		// Need to set the LastLogoff time here if we don't have one.  LastLogoff is used for "Recent Items" calculation
		// and startup time is close enough if we don't have a real value.
		if (gSavedPerAccountSettings.getU32("LastLogoff") == 0)
		{
			gSavedPerAccountSettings.setU32("LastLogoff", time_corrected());
		}

		//Default the path if one isn't set.
		// *NOTE: unable to check variable differ from "InstantMessageLogPath" because it was
		// provided in pre 2.0 viewer. See EXT-6661
		if (gSavedPerAccountSettings.getString("InstantMessageLogPath").empty())
		{
			gDirUtilp->setChatLogsDir(gDirUtilp->getOSUserAppDir());
			gSavedPerAccountSettings.setString("InstantMessageLogPath", gDirUtilp->getChatLogsDir());
		}
		else
		{
			gDirUtilp->setChatLogsDir(gSavedPerAccountSettings.getString("InstantMessageLogPath"));		
		}
		// <FS:KC> FIRE-18247: Handle non-existent chat log location
		if (!gDirUtilp->fileExists(gSavedPerAccountSettings.getString("InstantMessageLogPath")))
		{
			gDirUtilp->setChatLogsDir(gDirUtilp->getOSUserAppDir());
			gSavedPerAccountSettings.setString("InstantMessageLogPath", gDirUtilp->getChatLogsDir());
		}
		// </FS:KC>

		// <FS:LO> FIRE-22853 Make snapshots to disk not remember path and filename if the user doesnt want them to.
		if (!gSavedPerAccountSettings.getBOOL("FSRememberSnapshotPathSessions"))
		{
			gSavedPerAccountSettings.setString("SnapshotBaseDir", gSavedPerAccountSettings.getControl("SnapshotBaseDir")->getDefault().asString());
			gSavedPerAccountSettings.setString("SnapshotBaseName", gSavedPerAccountSettings.getControl("SnapshotBaseName")->getDefault().asString());
		}
		// </FS:LO>
// <FS:CR> Seperate user directories per grid
		//gDirUtilp->setPerAccountChatLogsDir(userid);
		gDirUtilp->setPerAccountChatLogsDir(userid, gridlabel);
// </FS:CR>
		LLFile::mkdir(gDirUtilp->getChatLogsDir());
		LLFile::mkdir(gDirUtilp->getPerAccountChatLogsDir());

		// NaCl - Antispam
		NACLAntiSpamRegistry::instance();
		// NaCl End

		//good a place as any to create user windlight directories
		std::string user_windlight_path_name(gDirUtilp->getExpandedFilename( LL_PATH_USER_SETTINGS , "windlight", ""));
		LLFile::mkdir(user_windlight_path_name.c_str());		

		std::string user_windlight_skies_path_name(gDirUtilp->getExpandedFilename( LL_PATH_USER_SETTINGS , "windlight/skies", ""));
		LLFile::mkdir(user_windlight_skies_path_name.c_str());

		std::string user_windlight_water_path_name(gDirUtilp->getExpandedFilename( LL_PATH_USER_SETTINGS , "windlight/water", ""));
		LLFile::mkdir(user_windlight_water_path_name.c_str());

		std::string user_windlight_days_path_name(gDirUtilp->getExpandedFilename( LL_PATH_USER_SETTINGS , "windlight/days", ""));
		LLFile::mkdir(user_windlight_days_path_name.c_str());

		// <FS:Ansariel> Create user fonts directory
		std::string user_fonts_path_name(gDirUtilp->getExpandedFilename( LL_PATH_USER_SETTINGS , "fonts", ""));
		LLFile::mkdir(user_fonts_path_name.c_str());

		// <FS:WS> Initalize Account based asset_blacklist
		FSAssetBlacklist::getInstance()->init();

		// <FS:Techwolf Lupindo> load per grid data
		FSData::instance().downloadAgents();
		// </FS:Techwolf Lupindo>

		if (show_connect_box)
		{
			LLSLURL slurl;
			// WS: Close the Panel only, if we have DisableLoginScreens enabled. Else fade away.
			if(gSavedSettings.getBOOL("FSDisableLoginScreens"))
				// <FS:Ansariel> [FS Login Panel]
				//LLPanelLogin::closePanel();
				FSPanelLogin::closePanel();
				// </FS:Ansariel> [FS Login Panel]
		}

		
		// Load URL History File
		LLURLHistory::loadFile("url_history.xml");
		// Load location history 
		LLLocationHistory::getInstance()->load();

		// Load Avatars icons cache
		LLAvatarIconIDCache::getInstance()->load();
		
		// <FS:Ansariel> [FS Persisted Avatar Render Settings]
		//LLRenderMuteList::getInstance()->loadFromFile();

		//-------------------------------------------------
		// Handle startup progress screen
		//-------------------------------------------------

		// on startup the user can request to go to their home,
		// their last location, or some URL "-url //sim/x/y[/z]"
		// All accounts have both a home and a last location, and we don't support
		// more locations than that.  Choose the appropriate one.  JC
// [RLVa:KB] - Checked: RLVa-0.2.1
		if ( (RlvHandler::isEnabled()) && (RlvSettings::getLoginLastLocation()) )
		{
			// Force login at the last location
			LLStartUp::setStartSLURL(LLSLURL(LLSLURL::SIM_LOCATION_LAST));
		}
// [/RLVa:KB]

		switch (LLStartUp::getStartSLURL().getType())
		  {
		  case LLSLURL::LOCATION:
		    agent_location_id = START_LOCATION_ID_URL;
		    break;
		  case LLSLURL::LAST_LOCATION:
		    agent_location_id = START_LOCATION_ID_LAST;
		    break;
		  default:
		    agent_location_id = START_LOCATION_ID_HOME;
		    break;
		  }

		gViewerWindow->getWindow()->setCursor(UI_CURSOR_WAIT);

		init_start_screen(agent_location_id);

		// Display the startup progress bar.
		gViewerWindow->setShowProgress(TRUE,!gSavedSettings.getBOOL("FSDisableLoginScreens"));
		gViewerWindow->setProgressCancelButtonVisible(TRUE, LLTrans::getString("Quit"));

		gViewerWindow->revealIntroPanel();

		// Ansariel: Update viewer help menu; Needed if logging
		//           in by autologin or on SL it would show
		//           the non-functional "About [CURRENT_GRID]"
		//           and "[CURRENT_GRID] Help" menu entries
		update_grid_help();

		// Poke the VFS, which could potentially block for a while if
		// Windows XP is acting up
		set_startup_status(0.07f, LLTrans::getString("LoginVerifyingCache"), LLStringUtil::null);
		display_startup();

		gVFS->pokeFiles();

		// <FS:Techwolf Lupindo> fsdata agents support
		//LLStartUp::setStartupState( STATE_LOGIN_AUTH_INIT );
		LLStartUp::setStartupState(STATE_AGENTS_WAIT);
		// </FS:Techwolf Lupindo>

		return FALSE;
	}

	// <FS:Techwolf Lupindo> fsdata support
	if (STATE_AGENTS_WAIT == LLStartUp::getStartupState())
	{
		static LLFrameTimer agents_timer;
		const F32 agents_time = agents_timer.getElapsedTimeF32();
		const F32 MAX_AGENTS_TIME = 15.f;

		if(agents_time > MAX_AGENTS_TIME || FSData::instance().getAgentsDone())
		{
			LLStartUp::setStartupState(STATE_LOGIN_AUTH_INIT);
		}
		else
		{
			ms_sleep(1);
			return FALSE;
		}
	}
	// </FS:Techwolf Lupindo>
	
	if(STATE_LOGIN_AUTH_INIT == LLStartUp::getStartupState())
	{
		gDebugInfo["GridName"] = LLGridManager::getInstance()->getGridId();

		// Update progress status and the display loop.
		auth_desc = LLTrans::getString("LoginInProgress");
		set_startup_status(progress, auth_desc, auth_message);
		progress += 0.02f;
		display_startup();

		// <FS:Ansariel> FIRE-17287: Force HttpPipelining off on OpenSim
		LLAppViewer::instance()->getAppCoreHttp().refreshSettings(false);

// <AW: crash report grid correctness>
		eLastExecEvent last_exec_event = gLastExecEvent;
		const std::string current_grid = LLGridManager::getInstance()->getGrid();
		const std::string last_grid = gSavedSettings.getString("LastConnectedGrid");
		if (!last_grid.empty() && last_grid != current_grid)
		{
			// don't report crashes on a different grid than the one connecting to,
			// since a bad OpenSim setup can crash the viewer a lot
			last_exec_event = LAST_EXEC_NORMAL;
		}
		LLTrans::setDefaultArg("CURRENT_GRID", LLGridManager::getInstance()->getGridLabel());
// </AW: crash report grid correctness>

		// Setting initial values...
		LLLoginInstance* login = LLLoginInstance::getInstance();
		login->setNotificationsInterface(LLNotifications::getInstance());

		login->setSerialNumber(LLAppViewer::instance()->getSerialNumber());
// <AW: crash report grid correctness>
//		login->setLastExecEvent(gLastExecEvent);
		login->setLastExecDuration(gLastExecDuration);
		login->setLastExecEvent(last_exec_event);
// </AW: crash report grid correctness>


		// This call to LLLoginInstance::connect() starts the 
		// authentication process.
		login->connect(gUserCredential);
#if defined(OPENSIM) && !defined(SINGLEGRID) // <FS:AW optional opensim support>
// <AW: opensim>
		LLGridManager::getInstance()->saveGridList();
// </AW: opensim>
#endif // OPENSIM // <FS:AW optional opensim support>
		LLStartUp::setStartupState( STATE_LOGIN_CURL_UNSTUCK );
		return FALSE;
	}

	if(STATE_LOGIN_CURL_UNSTUCK == LLStartUp::getStartupState())
	{
		// If we get here we have gotten past the potential stall
		// in curl, so take "may appear frozen" out of progress bar. JC
		auth_desc = LLTrans::getString("LoginInProgressNoFrozen");
		set_startup_status(progress, auth_desc, auth_message);

		LLStartUp::setStartupState( STATE_LOGIN_PROCESS_RESPONSE );
		return FALSE;
	}

	if(STATE_LOGIN_PROCESS_RESPONSE == LLStartUp::getStartupState()) 
	{
		// Generic failure message
		std::ostringstream emsg;
		emsg << LLTrans::getString("LoginFailed") << "\n";
		if(LLLoginInstance::getInstance()->authFailure())
		{
			LL_INFOS("LLStartup") << "Login failed, LLLoginInstance::getResponse(): "
			                      << LLLoginInstance::getInstance()->getResponse() << LL_ENDL;
			LLSD response = LLLoginInstance::getInstance()->getResponse();
			// Still have error conditions that may need some 
			// sort of handling - dig up specific message
			std::string reason_response = response["reason"];
			std::string message_response = response["message"];
			std::string message_id = response["message_id"];
			std::string message; // actual string to show the user

			if(!message_id.empty() && LLTrans::findString(message, message_id, response["message_args"]))
			{
				// message will be filled in with the template and arguments
			}
			else if(!message_response.empty())
			{
				// *HACK: "no_inventory_host" sent as the message itself.
				// Remove this clause when server is sending message_id as well.
				message = LLAgent::sTeleportErrorMessages[ message_response ];
			}

			if (message.empty())
			{
				// Fallback to server-supplied string; necessary since server
				// may add strings that this viewer is not yet aware of
				message = message_response;
			}

			emsg << message;


			if(reason_response == "key")
			{
				// Couldn't login because user/password is wrong
				// Clear the credential
				gUserCredential->clearAuthenticator();
			}

			if(reason_response == "update" 
				|| reason_response == "optional")
			{
				// In the case of a needed update, quit.
				// Its either downloading or declined.
				// If optional was skipped this case shouldn't 
				// be reached.
				LLLoginInstance::getInstance()->disconnect();
				LLAppViewer::instance()->forceQuit();
			}
			else 
			{
				if (reason_response != "tos") 
				{
					// Don't pop up a notification in the TOS case because
					// LLFloaterTOS::onCancel() already scolded the user.
					std::string error_code;
					if(response.has("errorcode"))
					{
						error_code = response["errorcode"].asString();
					}
					if ((reason_response == "CURLError") && 
						(error_code == "SSL_CACERT" || error_code == "SSL_PEER_CERTIFICATE") && 
						response.has("certificate"))
					{
						// This was a certificate error, so grab the certificate
						// and throw up the appropriate dialog.
						LLPointer<LLCertificate> certificate = gSecAPIHandler->getCertificate(response["certificate"]);
						if(certificate)
						{
							LLSD args = transform_cert_args(certificate);

							if(error_code == "SSL_CACERT")
							{
								// if we are handling an untrusted CA, throw up the dialog                             
								// with the 'trust this CA' button.                                                    
								LLNotificationsUtil::add("TrustCertificateError", args, response,
														trust_cert_done);
								
								// <FS:Ansariel> Not needed here - done below
								//show_connect_box = true;
							}
							else
							{
								// the certificate exception returns a unique string for each type of exception.       
								// we grab this string via the LLUserAuth object, and use that to grab the localized   
								// string.                                                                             
								args["REASON"] = LLTrans::getString(message_response);
								
								LLNotificationsUtil::add("GeneralCertificateError", args, response,
														 general_cert_done);
								
								// <FS:Ansariel> Not needed here - done below & in transition_back_to_login_panel()
								//reset_login();
								//gSavedSettings.setBOOL("AutoLogin", FALSE);
								//show_connect_box = true;
								// </FS:Ansariel>
								
							}

						}
					}
					else if (!message.empty())
					{
						// This wasn't a certificate error, so throw up the normal
						// notificatioin message.
						LLSD args;
						args["ERROR_MESSAGE"] = emsg.str();
						LL_INFOS("LLStartup") << "Notification: " << args << LL_ENDL;
						LLNotificationsUtil::add("ErrorMessage", args, LLSD(), login_alert_done);
					}
				}
				// <FS:Ansariel> Wait for notification confirmation
				//transition_back_to_login_panel(emsg.str());
				LLStartUp::setStartupState(STATE_LOGIN_CONFIRM_NOTIFICATON);
				// </FS:Ansariel>
				show_connect_box = true;
			}
		}
		else if(LLLoginInstance::getInstance()->authSuccess())
		{
// <FS:CR> Aurora Sim
			//if(process_login_success_response())
			if(process_login_success_response(first_sim_size_x,first_sim_size_y))
// </FS:CR> Aurora Sim
			{
// <AW: crash report grid correctness>
				const std::string current_grid = LLGridManager::getInstance()->getGrid();
				gSavedSettings.setString("LastConnectedGrid", current_grid);
// </AW: crash report grid correctness>

				// Pass the user information to the voice chat server interface.
				LLVoiceClient::getInstance()->userAuthorized(gUserCredential->userID(), gAgentID);
				// create the default proximal channel
				LLVoiceChannel::initClass();
				
				if (gSavedSettings.getBOOL("FSRememberUsername"))
				{
					gSecAPIHandler->saveCredential(gUserCredential, gRememberPassword);
				}
				FSPanelLogin::clearPassword();
				LLStartUp::setStartupState( STATE_WORLD_INIT);
				LLTrace::get_frame_recording().reset();
			}
			else
			{
				LLSD args;
				args["ERROR_MESSAGE"] = emsg.str();
				LL_INFOS("LLStartup") << "Notification: " << args << LL_ENDL;
				LLNotificationsUtil::add("ErrorMessage", args, LLSD(), login_alert_done);
				// <FS:Ansariel> Wait for notification confirmation
				//transition_back_to_login_panel(emsg.str());
				LLStartUp::setStartupState(STATE_LOGIN_CONFIRM_NOTIFICATON);
				// </FS:Ansariel>
				show_connect_box = true;
				return FALSE;
			}
		}
		return FALSE;
	}

	// <FS:Ansariel> Wait for notification confirmation
	if (STATE_LOGIN_CONFIRM_NOTIFICATON == LLStartUp::getStartupState())
	{
		display_startup();
		gViewerWindow->getProgressView()->setVisible(FALSE);
		display_startup();
		ms_sleep(1);
		return FALSE;
	}
	// </FS:Ansariel>

	//---------------------------------------------------------------------
	// World Init
	//---------------------------------------------------------------------
	if (STATE_WORLD_INIT == LLStartUp::getStartupState())
	{
		set_startup_status(0.30f, LLTrans::getString("LoginInitializingWorld"), gAgent.mMOTD);
		display_startup();
		// We should have an agent id by this point.
		llassert(!(gAgentID == LLUUID::null));

		// <FS:Ansariel> Force HTTP inventory enabled on Second Life
#ifdef OPENSIM
		if (LLGridManager::getInstance()->isInSecondLife())
#endif
		{
			gMenuBarView->getChild<LLMenuItemGL>("HTTP Textures")->setVisible(FALSE);
			gMenuBarView->getChild<LLMenuItemGL>("HTTP Inventory")->setVisible(FALSE);
		}
		// </FS:Ansariel>

		// <FS:Ansariel> Restore original LLMessageSystem HTTP options for OpenSim
		gMessageSystem->setIsInSecondLife(LLGridManager::getInstance()->isInSecondLife());

		// Finish agent initialization.  (Requires gSavedSettings, builds camera)
		gAgent.init();
		display_startup();
		gAgentCamera.init();
		display_startup();
		set_underclothes_menu_options();
		display_startup();

		// Since we connected, save off the settings so the user doesn't have to
		// type the name/password again if we crash.
		gSavedSettings.saveToFile(gSavedSettings.getString("ClientSettingsFile"), TRUE);
		LLUIColorTable::instance().saveUserSettings();

		display_startup();

		//
		// Initialize classes w/graphics stuff.
		//
		LLViewerStatsRecorder::instance(); // Since textures work in threads
		gTextureList.doPrefetchImages();		
		display_startup();

		LLSurface::initClasses();
		display_startup();

		display_startup();

		LLDrawable::initClass();
		display_startup();

		// init the shader managers
		LLPostProcess::initClass();
		display_startup();

        LLAvatarAppearance::initClass("avatar_lad.xml","avatar_skeleton.xml");
		display_startup();

		LLViewerObject::initVOClasses();
		display_startup();

		// Initialize all our tools.  Must be done after saved settings loaded.
		// NOTE: This also is where gToolMgr used to be instantiated before being turned into a singleton.
		LLToolMgr::getInstance()->initTools();
		display_startup();

		// Pre-load floaters, like the world map, that are slow to spawn
		// due to XML complexity.
		gViewerWindow->initWorldUI();
		
		display_startup();

		// This is where we used to initialize gWorldp. Original comment said:
		// World initialization must be done after above window init

		// User might have overridden far clip
		LLWorld::getInstance()->setLandFarClip(gAgentCamera.mDrawDistance);
		display_startup();
		// Before we create the first region, we need to set the agent's mOriginGlobal
		// This is necessary because creating objects before this is set will result in a
		// bad mPositionAgent cache.

		gAgent.initOriginGlobal(from_region_handle(gFirstSimHandle));
		display_startup();

// <FS:CR> Aurora Sim
		//LLWorld::getInstance()->addRegion(gFirstSimHandle, gFirstSim);
		LLWorld::getInstance()->addRegion(gFirstSimHandle, gFirstSim, first_sim_size_x, first_sim_size_y);
// </FS:CR> Aurora Sim
		display_startup();

		LLViewerRegion *regionp = LLWorld::getInstance()->getRegionFromHandle(gFirstSimHandle);
		LL_INFOS("AppInit") << "Adding initial simulator " << regionp->getOriginGlobal() << LL_ENDL;
		
		LL_DEBUGS("CrossingCaps") << "Calling setSeedCapability from init_idle(). Seed cap == "
		<< gFirstSimSeedCap << LL_ENDL;
		regionp->setSeedCapability(gFirstSimSeedCap);
		LL_DEBUGS("AppInit") << "Waiting for seed grant ...." << LL_ENDL;
		display_startup();
		// Set agent's initial region to be the one we just created.
		gAgent.setRegion(regionp);
		display_startup();
		// Set agent's initial position, which will be read by LLVOAvatar when the avatar
		// object is created.  I think this must be done after setting the region.  JC
		gAgent.setPositionAgent(agent_start_position_region);

		display_startup();
		LLStartUp::initExperiences();

		display_startup();

		// If logging should be enebled, turns it on and loads history from disk
		// Note: does not happen on init of singleton because preferences can use
		// this instance without logging in
		LLConversationLog::getInstance()->initLoggingState();

		LLStartUp::setStartupState( STATE_MULTIMEDIA_INIT );

		return FALSE;
	}


	//---------------------------------------------------------------------
	// Load QuickTime/GStreamer and other multimedia engines, can be slow.
	// Do it while we're waiting on the network for our seed capability. JC
	//---------------------------------------------------------------------
	if (STATE_MULTIMEDIA_INIT == LLStartUp::getStartupState())
	{
		LLStartUp::multimediaInit();
		LLStartUp::setStartupState( STATE_FONT_INIT );
		display_startup();
		return FALSE;
	}

	// Loading fonts takes several seconds
	if (STATE_FONT_INIT == LLStartUp::getStartupState())
	{
		LLStartUp::fontInit();
		LLStartUp::setStartupState( STATE_SEED_GRANTED_WAIT );
		display_startup();
		return FALSE;
	}

	//---------------------------------------------------------------------
	// Wait for Seed Cap Grant
	//---------------------------------------------------------------------
	if(STATE_SEED_GRANTED_WAIT == LLStartUp::getStartupState())
	{
		LLViewerRegion *regionp = LLWorld::getInstance()->getRegionFromHandle(gFirstSimHandle);
		if (regionp->capabilitiesReceived())
		{
			LLStartUp::setStartupState( STATE_SEED_CAP_GRANTED );
		}
		else
		{
			U32 num_retries = regionp->getNumSeedCapRetries();
			if (num_retries > 0)
			{
				LLStringUtil::format_map_t args;
				args["[NUMBER]"] = llformat("%d", num_retries + 1);
				set_startup_status(0.4f, LLTrans::getString("LoginRetrySeedCapGrant", args), gAgent.mMOTD.c_str());
			}
			else
			{
				set_startup_status(0.4f, LLTrans::getString("LoginRequestSeedCapGrant"), gAgent.mMOTD.c_str());
			}
		}
		display_startup();
		return FALSE;
	}


	//---------------------------------------------------------------------
	// Seed Capability Granted
	// no newMessage calls should happen before this point
	//---------------------------------------------------------------------
	if (STATE_SEED_CAP_GRANTED == LLStartUp::getStartupState())
	{
		display_startup();
		update_texture_fetch();
		display_startup();

		if ( gViewerWindow != NULL)
		{	// This isn't the first logon attempt, so show the UI
			gViewerWindow->setNormalControlsVisible( TRUE );
		}	
		gLoginMenuBarView->setVisible( FALSE );
		gLoginMenuBarView->setEnabled( FALSE );
		display_startup();

		// direct logging to the debug console's line buffer
		LLError::logToFixedBuffer(gDebugView->mDebugConsolep);
		display_startup();
		
		// set initial visibility of debug console
		gDebugView->mDebugConsolep->setVisible(gSavedSettings.getBOOL("ShowDebugConsole"));
		display_startup();

		//
		// Set message handlers
		//
		LL_INFOS("AppInit") << "Initializing communications..." << LL_ENDL;

		// register callbacks for messages. . . do this after initial handshake to make sure that we don't catch any unwanted
		register_viewer_callbacks(gMessageSystem);
		display_startup();

		// Debugging info parameters
		gMessageSystem->setMaxMessageTime( 0.5f );			// Spam if decoding all msgs takes more than 500 ms
		display_startup();

		#ifndef	LL_RELEASE_FOR_DOWNLOAD
			gMessageSystem->setTimeDecodes( TRUE );				// Time the decode of each msg
			gMessageSystem->setTimeDecodesSpamThreshold( 0.05f );  // Spam if a single msg takes over 50ms to decode
		#endif
		display_startup();

		gXferManager->registerCallbacks(gMessageSystem);
		display_startup();

		LLStartUp::initNameCache();
		display_startup();

		// update the voice settings *after* gCacheName initialization
		// so that we can construct voice UI that relies on the name cache
		LLVoiceClient::getInstance()->updateSettings();
		display_startup();

		// <FS:Ansariel> OpenSim support: Init with defaults - we get the OpenSimExtras later during login
		LFSimFeatureHandler::instance();

		// create a container's instance for start a controlling conversation windows
		// by the voice's events
		// <FS:Ansariel> [FS communication UI]
		//LLFloaterIMContainer::getInstance();
		FSFloaterIMContainer* floater_imcontainer = FSFloaterIMContainer::getInstance();
		floater_imcontainer->initTabs();

		if (gSavedSettings.getS32("ParcelMediaAutoPlayEnable") == 2)
		{
			LLViewerParcelAskPlay::getInstance()->loadSettings();
		}

		// <FS:ND> FIRE-3066: Force creation or FSFLoaterContacts here, this way it will register with LLAvatarTracker early enough.
		// Otherwise it is only create if isChatMultriTab() == true and LLIMFloaterContainer::getInstance is called
		// Moved here from llfloaternearbyvchat.cpp by Zi, to make this work even if LogShowHistory is FALSE
		LLFloater *pContacts(FSFloaterContacts::getInstance());

		// <FS:Ansariel> Load persisted avatar render settings
		FSAvatarRenderPersistence::instance().init();
		
		// Do something with pContacts so no overzealous optimizer optimzes our neat little call to FSFloaterContacts::getInstance() away.
		if( pContacts )
			LL_INFOS("AppInit") << "Constructed " <<  pContacts->getName() << LL_ENDL;
		// </FS:ND>

		// <FS:Ansariel> FIRE-8560/FIRE-8592: We neet to create the instance of the radar
		//               for the radar functions and the V2 friendlist here.
		//               This is because of the standalone group panels that will
		//               prevent doing this at login when receiving the agent group
		//               data update.
		LLFloaterSidePanelContainer::getPanel("people", "panel_people");
		FSRadar::instance();
		LL_INFOS("AppInit") << "Radar initialized" << LL_ENDL;
		// </FS:Ansariel>

		// <FS:Ansariel> Register check function for registrar enable checks
		gFSRegistrarUtils.setEnableCheckFunction(boost::bind(&FSCommon::checkIsActionEnabled, _1, _2));

		// <FS:Techwolf Lupindo> fsdata support
		FSData::instance().addAgents();
		// </FS:Techwolf Lupindo>

		// <FS:Ansariel> [FS communication UI]
		//gCacheName is required for nearby chat history loading
		//so I just moved nearby history loading a few states further
		if (gSavedPerAccountSettings.getBOOL("LogShowHistory"))
		{
			FSFloaterNearbyChat* nearby_chat = FSFloaterNearbyChat::getInstance();
			if (nearby_chat) nearby_chat->loadHistory();
		}
		display_startup();
		// </FS:Ansariel> [FS communication UI]

		// <FS:KC> FIRE-18250: Option to disable default eye movement
		gAgent.addRegionChangedCallback(boost::bind(&update_static_eyes));
		update_static_eyes();
		// </FS:KC>

		// *Note: this is where gWorldMap used to be initialized.

		// register null callbacks for audio until the audio system is initialized
		gMessageSystem->setHandlerFuncFast(_PREHASH_SoundTrigger, null_message_callback, NULL);
		gMessageSystem->setHandlerFuncFast(_PREHASH_AttachedSound, null_message_callback, NULL);
		display_startup();

		//reset statistics
		LLViewerStats::instance().resetStats();

		display_startup();
		//
		// Set up region and surface defaults
		//


		// Sets up the parameters for the first simulator

		LL_DEBUGS("AppInit") << "Initializing camera..." << LL_ENDL;
		gFrameTime    = totalTime();
		F32Seconds last_time = gFrameTimeSeconds;
		gFrameTimeSeconds = (gFrameTime - gStartTime);

		gFrameIntervalSeconds = gFrameTimeSeconds - last_time;
		if (gFrameIntervalSeconds < 0.f)
		{
			gFrameIntervalSeconds = 0.f;
		}

		// Make sure agent knows correct aspect ratio
		// FOV limits depend upon aspect ratio so this needs to happen before initializing the FOV below
		LLViewerCamera::getInstance()->setViewHeightInPixels(gViewerWindow->getWorldViewHeightRaw());
		LLViewerCamera::getInstance()->setAspect(gViewerWindow->getWorldViewAspectRatio());
		// Initialize FOV
		LLViewerCamera::getInstance()->setDefaultFOV(gSavedSettings.getF32("CameraAngle")); 
		display_startup();

		// Move agent to starting location. The position handed to us by
		// the space server is in global coordinates, but the agent frame
		// is in region local coordinates. Therefore, we need to adjust
		// the coordinates handed to us to fit in the local region.

		gAgent.setPositionAgent(agent_start_position_region);
		gAgent.resetAxes(gAgentStartLookAt);
		gAgentCamera.stopCameraAnimation();
		gAgentCamera.resetCamera();
		display_startup();

		// Initialize global class data needed for surfaces (i.e. textures)
		LL_DEBUGS("AppInit") << "Initializing sky..." << LL_ENDL;
		// Initialize all of the viewer object classes for the first time (doing things like texture fetches.
		LLGLState::checkStates();
		LLGLState::checkTextureChannels();

		LLEnvManagerNew::getInstance()->usePrefs(); // Load all presets and settings
		gSky.init(initial_sun_direction);

		LLGLState::checkStates();
		LLGLState::checkTextureChannels();

		display_startup();

		LL_DEBUGS("AppInit") << "Decoding images..." << LL_ENDL;
		// For all images pre-loaded into viewer cache, decode them.
		// Need to do this AFTER we init the sky
		const S32 DECODE_TIME_SEC = 2;
		for (int i = 0; i < DECODE_TIME_SEC; i++)
		{
			F32 frac = (F32)i / (F32)DECODE_TIME_SEC;
			set_startup_status(0.45f + frac*0.1f, LLTrans::getString("LoginDecodingImages"), gAgent.mMOTD);
			display_startup();
			gTextureList.decodeAllImages(1.f);
		}
		LLStartUp::setStartupState( STATE_WORLD_WAIT );

		display_startup();

		// JC - Do this as late as possible to increase likelihood Purify
		// will run.
		LLMessageSystem* msg = gMessageSystem;
		if (!msg->mOurCircuitCode)
		{
			LL_WARNS("AppInit") << "Attempting to connect to simulator with a zero circuit code!" << LL_ENDL;
		}

		gUseCircuitCallbackCalled = false;

		msg->enableCircuit(gFirstSim, TRUE);
		// now, use the circuit info to tell simulator about us!
		LL_INFOS("AppInit") << "viewer: UserLoginLocationReply() Enabling " << gFirstSim << " with code " << msg->mOurCircuitCode << LL_ENDL;
		msg->newMessageFast(_PREHASH_UseCircuitCode);
		msg->nextBlockFast(_PREHASH_CircuitCode);
		msg->addU32Fast(_PREHASH_Code, msg->mOurCircuitCode);
		msg->addUUIDFast(_PREHASH_SessionID, gAgent.getSessionID());
		msg->addUUIDFast(_PREHASH_ID, gAgent.getID());
		msg->sendReliable(
			gFirstSim,
			gSavedSettings.getS32("UseCircuitCodeMaxRetries"),
			FALSE,
			(F32Seconds)gSavedSettings.getF32("UseCircuitCodeTimeout"),
			use_circuit_callback,
			NULL);

		timeout.reset();
		display_startup();

		return FALSE;
	}

	//---------------------------------------------------------------------
	// World Wait
	//---------------------------------------------------------------------
	if(STATE_WORLD_WAIT == LLStartUp::getStartupState())
	{
		LL_DEBUGS("AppInit") << "Waiting for simulator ack...." << LL_ENDL;
		set_startup_status(0.59f, LLTrans::getString("LoginWaitingForRegionHandshake"), gAgent.mMOTD);
		if(gGotUseCircuitCodeAck)
		{
			LLStartUp::setStartupState( STATE_AGENT_SEND );
		}
		LLMessageSystem* msg = gMessageSystem;
		while (msg->checkAllMessages(gFrameCount, gServicePump))
		{
			display_startup();
		}
		msg->processAcks();
		display_startup();
		return FALSE;
	}

	//---------------------------------------------------------------------
	// Agent Send
	//---------------------------------------------------------------------
	if (STATE_AGENT_SEND == LLStartUp::getStartupState())
	{
		LL_DEBUGS("AppInit") << "Connecting to region..." << LL_ENDL;
		set_startup_status(0.60f, LLTrans::getString("LoginConnectingToRegion"), gAgent.mMOTD);
		display_startup();
		// register with the message system so it knows we're
		// expecting this message
		LLMessageSystem* msg = gMessageSystem;
		msg->setHandlerFuncFast(
			_PREHASH_AgentMovementComplete,
			process_agent_movement_complete);
		LLViewerRegion* regionp = gAgent.getRegion();
		if(regionp)
		{
			send_complete_agent_movement(regionp->getHost());
			gAssetStorage->setUpstream(regionp->getHost());
			gCacheName->setUpstream(regionp->getHost());
<<<<<<< HEAD
			// <FS:Ansariel> OpenSim legacy economy support
#ifdef OPENSIM
			if (!LLGridManager::instance().isInSecondLife())
			{
				msg->newMessageFast(_PREHASH_EconomyDataRequest);
				gAgent.sendReliableMessage();
			}
#endif
			// </FS:Ansariel>
=======
>>>>>>> 05e2efb2
		}
		display_startup();

		// Create login effect
		// But not on first login, because you can't see your avatar then
		if (!gAgent.isFirstLogin())
		{
			LLHUDEffectSpiral *effectp = (LLHUDEffectSpiral *)LLHUDManager::getInstance()->createViewerEffect(LLHUDObject::LL_HUD_EFFECT_POINT, TRUE);
			effectp->setPositionGlobal(gAgent.getPositionGlobal());
			effectp->setColor(LLColor4U(gAgent.getEffectColor()));
			LLHUDManager::getInstance()->sendEffects();
		}

		LLStartUp::setStartupState( STATE_AGENT_WAIT );		// Go to STATE_AGENT_WAIT

		timeout.reset();
		display_startup();
		return FALSE;
	}

	//---------------------------------------------------------------------
	// Agent Wait
	//---------------------------------------------------------------------
	if (STATE_AGENT_WAIT == LLStartUp::getStartupState())
	{
		LLMessageSystem* msg = gMessageSystem;
		while (msg->checkAllMessages(gFrameCount, gServicePump))
		{
			if (gAgentMovementCompleted)
			{
				// Sometimes we have more than one message in the
				// queue. break out of this loop and continue
				// processing. If we don't, then this could skip one
				// or more login steps.
				break;
			}
			else
			{
				LL_DEBUGS("AppInit") << "Awaiting AvatarInitComplete, got "
				<< msg->getMessageName() << LL_ENDL;
			}
			display_startup();
		}
		msg->processAcks();

		display_startup();

		if (gAgentMovementCompleted)
		{
			LLStartUp::setStartupState( STATE_INVENTORY_SEND );
		}
		display_startup();

		if (!gAgentMovementCompleted && timeout.getElapsedTimeF32() > STATE_AGENT_WAIT_TIMEOUT)
		{
			LL_WARNS("AppInit") << "Backing up to login screen!" << LL_ENDL;
			if (gRememberPassword)
			{
				LLNotificationsUtil::add("LoginPacketNeverReceived", LLSD(), LLSD(), login_alert_status);
			}
			else
			{
				LLNotificationsUtil::add("LoginPacketNeverReceivedNoTP", LLSD(), LLSD(), login_alert_status);
			}
			reset_login();
		}
		return FALSE;
	}

	//---------------------------------------------------------------------
	// Inventory Send
	//---------------------------------------------------------------------
	if (STATE_INVENTORY_SEND == LLStartUp::getStartupState())
	{
		// <FS:Ansariel> Moved before inventory creation. Otherwise the responses
		//               from the money balance request and mutelist request
		//               seem to get lost under certain conditions
		// request mute list
		LL_INFOS() << "Requesting Mute List" << LL_ENDL;
		LLMuteList::getInstance()->requestFromServer(gAgent.getID());
		display_startup();
		// Get L$ and ownership credit information
		LL_INFOS() << "Requesting Money Balance" << LL_ENDL;
		LLStatusBar::sendMoneyBalanceRequest();

		display_startup();

		// request all group information
		LL_INFOS("Agent_GroupData") << "GROUPDEBUG: Requesting Agent Data during startup" << LL_ENDL;
		gAgent.sendAgentDataUpdateRequest();
		display_startup();
		// </FS:Ansariel>

		display_startup();
		// Inform simulator of our language preference
		LLAgentLanguage::update();
		display_startup();
		// unpack thin inventory
		LLSD response = LLLoginInstance::getInstance()->getResponse();
		//bool dump_buffer = false;

		LLSD inv_lib_root = response["inventory-lib-root"];
		if(inv_lib_root.isDefined())
		{
			// should only be one
			LLSD id = inv_lib_root[0]["folder_id"];
			if(id.isDefined())
			{
				gInventory.setLibraryRootFolderID(id.asUUID());
			}
		}
		display_startup();
 		
		LLSD inv_lib_owner = response["inventory-lib-owner"];
		if(inv_lib_owner.isDefined())
		{
			// should only be one
			LLSD id = inv_lib_owner[0]["agent_id"];
			if(id.isDefined())
			{
				gInventory.setLibraryOwnerID( LLUUID(id.asUUID()));
			}
		}
		display_startup();

		LLSD inv_skel_lib = response["inventory-skel-lib"];
 		if(inv_skel_lib.isDefined() && gInventory.getLibraryOwnerID().notNull())
 		{
 			if(!gInventory.loadSkeleton(inv_skel_lib, gInventory.getLibraryOwnerID()))
 			{
 				LL_WARNS("AppInit") << "Problem loading inventory-skel-lib" << LL_ENDL;
 			}
 		}
		display_startup();

		LLSD inv_skeleton = response["inventory-skeleton"];
 		if(inv_skeleton.isDefined())
 		{
 			if(!gInventory.loadSkeleton(inv_skeleton, gAgent.getID()))
 			{
 				LL_WARNS("AppInit") << "Problem loading inventory-skel-targets" << LL_ENDL;
 			}
 		}
		display_startup();

		LLSD inv_basic = response["inventory-basic"];
 		if(inv_basic.isDefined())
 		{
			LL_INFOS() << "Basic inventory root folder id is " << inv_basic["folder_id"] << LL_ENDL;
 		}

		LLSD buddy_list = response["buddy-list"];
 		if(buddy_list.isDefined())
 		{
			LLAvatarTracker::buddy_map_t list;
			// <FS:Ansariel> Reset on each iteration
			//LLUUID agent_id;
			//S32 has_rights = 0, given_rights = 0;
			// </FS:Ansariel>
			for(LLSD::array_const_iterator it = buddy_list.beginArray(),
				end = buddy_list.endArray(); it != end; ++it)
			{
				// <FS:Ansariel> Reset on each iteration
				LLUUID agent_id;
				S32 has_rights = 0, given_rights = 0;
				// </FS:Ansariel>

				LLSD buddy_id = (*it)["buddy_id"];
				if(buddy_id.isDefined())
				{
					agent_id = buddy_id.asUUID();
				}
				// <FS:Ansariel> Can't add "friends" that have no ID
				else continue;

				LLSD buddy_rights_has = (*it)["buddy_rights_has"];
				if(buddy_rights_has.isDefined())
				{
					has_rights = buddy_rights_has.asInteger();
				}

				LLSD buddy_rights_given = (*it)["buddy_rights_given"];
				if(buddy_rights_given.isDefined())
				{
					given_rights = buddy_rights_given.asInteger();
				}

				list[agent_id] = new LLRelationship(given_rights, has_rights, false);
			}
			LLAvatarTracker::instance().addBuddyList(list);
			display_startup();
 		}
		
		LGGContactSets::getInstance()->loadFromDisk();	// [FS:CR] Load contact sets

		bool show_hud = false;
		LLSD tutorial_setting = response["tutorial_setting"];
		if(tutorial_setting.isDefined())
		{
			for(LLSD::array_const_iterator it = tutorial_setting.beginArray(),
				end = tutorial_setting.endArray(); it != end; ++it)
			{
				LLSD tutorial_url = (*it)["tutorial_url"];
				if(tutorial_url.isDefined())
				{
					// Tutorial floater will append language code
					gSavedSettings.setString("TutorialURL", tutorial_url.asString());
				}
				
				// For Viewer 2.0 we are not using the web-based tutorial
				// If we reverse that decision, put this code back and use
				// login.cgi to send a different URL with content that matches
				// the Viewer 2.0 UI.
				//LLSD use_tutorial = (*it)["use_tutorial"];
				//if(use_tutorial.asString() == "true")
				//{
				//	show_hud = true;
				//}
			}
		}
		display_startup();

		// Either we want to show tutorial because this is the first login
		// to a Linden Help Island or the user quit with the tutorial
		// visible.  JC
		if (show_hud || gSavedSettings.getBOOL("ShowTutorial"))
		{
			LLFloaterReg::showInstance("hud", LLSD(), FALSE);
		}
		display_startup();

		LLSD event_notifications = response["event_notifications"];
		if(event_notifications.isDefined())
		{
			gEventNotifier.load(event_notifications);
		}
		display_startup();

		LLSD classified_categories = response["classified_categories"];
		if(classified_categories.isDefined())
		{
			LLClassifiedInfo::loadCategories(classified_categories);
		}
		display_startup();

		// This method MUST be called before gInventory.findCategoryUUIDForType because of 
		// gInventory.mIsAgentInvUsable is set to true in the gInventory.buildParentChildMap.
		gInventory.buildParentChildMap();
		gInventory.createCommonSystemCategories();

		// It's debatable whether this flag is a good idea - sets all
		// bits, and in general it isn't true that inventory
		// initialization generates all types of changes. Maybe add an
		// INITIALIZE mask bit instead?
		gInventory.addChangedMask(LLInventoryObserver::ALL, LLUUID::null);
		gInventory.notifyObservers();
		
		display_startup();

		//all categories loaded. lets create "My Favorites" category
		gInventory.findCategoryUUIDForType(LLFolderType::FT_FAVORITE,true);

		// set up callbacks
		LL_INFOS() << "Registering Callbacks" << LL_ENDL;
		LLMessageSystem* msg = gMessageSystem;
		LL_INFOS() << " Inventory" << LL_ENDL;
		LLInventoryModel::registerCallbacks(msg);
		LL_INFOS() << " AvatarTracker" << LL_ENDL;
		LLAvatarTracker::instance().registerCallbacks(msg);
		LL_INFOS() << " Landmark" << LL_ENDL;
		LLLandmark::registerCallbacks(msg);
		display_startup();

		// <FS:Ansariel> Moved before inventory creation. Otherwise the responses
		//               from the money balance request and mutelist request
		//               seem to get lost under certain conditions
		//// request mute list
		//LL_INFOS() << "Requesting Mute List" << LL_ENDL;
		//LLMuteList::getInstance()->requestFromServer(gAgent.getID());
		//display_startup();
		//// Get L$ and ownership credit information
		//LL_INFOS() << "Requesting Money Balance" << LL_ENDL;
		//LLStatusBar::sendMoneyBalanceRequest();
		//display_startup();
		//// request all group information
		//LL_INFOS() << "Requesting Agent Data" << LL_ENDL;
		//gAgent.sendAgentDataUpdateRequest();
		//display_startup();
		// </FS:Ansariel>
		// Create the inventory views
		LL_INFOS() << "Creating Inventory Views" << LL_ENDL;
		LLFloaterReg::getInstance("inventory");
		//display_startup();

// [RLVa:KB] - Checked: RLVa-1.1.0
		if (RlvHandler::isEnabled())
		{
			// Regularly process a select subset of retained commands during logon
			gIdleCallbacks.addFunction(RlvHandler::onIdleStartup, new LLTimer());
		}
// [/RLVa:KB]

		LLStartUp::setStartupState( STATE_MISC );
		display_startup();
		return FALSE;
	}


	//---------------------------------------------------------------------
	// Misc
	//---------------------------------------------------------------------
	if (STATE_MISC == LLStartUp::getStartupState())
	{
		// We have a region, and just did a big inventory download.
		// We can estimate the user's connection speed, and set their
		// max bandwidth accordingly.  JC
		if (gSavedSettings.getBOOL("FirstLoginThisInstall"))
		{
			// This is actually a pessimistic computation, because TCP may not have enough
			// time to ramp up on the (small) default inventory file to truly measure max
			// bandwidth. JC
			F64 rate_bps = LLLoginInstance::getInstance()->getLastTransferRateBPS();
			const F32 FAST_RATE_BPS = 600.f * 1024.f;
			const F32 FASTER_RATE_BPS = 750.f * 1024.f;
			F32 max_bandwidth = gViewerThrottle.getMaxBandwidth();
			if (rate_bps > FASTER_RATE_BPS
				&& rate_bps > max_bandwidth)
			{
				LL_DEBUGS("AppInit") << "Fast network connection, increasing max bandwidth to " 
					<< FASTER_RATE_BPS/1024.f 
					<< " kbps" << LL_ENDL;
				gViewerThrottle.setMaxBandwidth(FASTER_RATE_BPS / 1024.f);
			}
			else if (rate_bps > FAST_RATE_BPS
				&& rate_bps > max_bandwidth)
			{
				LL_DEBUGS("AppInit") << "Fast network connection, increasing max bandwidth to " 
					<< FAST_RATE_BPS/1024.f 
					<< " kbps" << LL_ENDL;
				gViewerThrottle.setMaxBandwidth(FAST_RATE_BPS / 1024.f);
			}

			if (gSavedSettings.getBOOL("ShowHelpOnFirstLogin"))
			{
				gSavedSettings.setBOOL("HelpFloaterOpen", TRUE);
			}

			// Set the show start location to true, now that the user has logged
			// on with this install.
			gSavedSettings.setBOOL("ShowStartLocation", TRUE);

			// Open Conversation floater on first login.
			// <FS:Ansariel> [FS Communication UI]
			//LLFloaterReg::toggleInstanceOrBringToFront("im_container");
			LLFloaterReg::toggleInstanceOrBringToFront("fs_im_container");
			// </FS:Ansariel> [FS Communication UI]

		}
		
		display_startup();
        
        // *TODO : Uncomment that line once the whole grid migrated to SLM and suppress it from LLAgent::handleTeleportFinished() (llagent.cpp)
        //check_merchant_status();

		display_startup();

		// <FS:CR> Compatibility with old backups
		// Put gSavedPerAccountSettings here, put gSavedSettings in llappviewer.cpp
		// *TODO: Should we keep these around forever or just three release cycles?
		if (gSavedSettings.getBOOL("FSFirstRunAfterSettingsRestore"))
		{
			// Post-chui merge logging change
			if (gSavedPerAccountSettings.getBOOL("LogInstantMessages"))
				gSavedPerAccountSettings.setS32("KeepConversationLogTranscript", 2);
			else
				gSavedPerAccountSettings.setS32("KeepConversationLogTranscript", 0);
			
			//ok, we're done, set it back to false.
			gSavedSettings.setBOOL("FSFirstRunAfterSettingsRestore", FALSE);
		}
		display_startup();
		// </FS:CR>

		if (gSavedSettings.getBOOL("HelpFloaterOpen"))
		{
			// show default topic
			LLViewerHelp::instance().showTopic("");
		}

		display_startup();

		// We're successfully logged in.
		gSavedSettings.setBOOL("FirstLoginThisInstall", FALSE);

		LLFloaterReg::showInitialVisibleInstances();

		LLFloaterGridStatus::getInstance()->startGridStatusTimer();

		display_startup();

		// <FS:Ansariel> [FS Login Panel]
		// based on the comments, we've successfully logged in so we can delete the 'forced'
		// URL that the updater set in settings.ini (in a mostly paranoid fashion)
		std::string nextLoginLocation = gSavedSettings.getString( "NextLoginLocation" );
		if ( nextLoginLocation.length() )
		{
			// clear it
			gSavedSettings.setString( "NextLoginLocation", "" );

			// and make sure it's saved
			gSavedSettings.saveToFile( gSavedSettings.getString("ClientSettingsFile") , TRUE );
			LLUIColorTable::instance().saveUserSettings();
		};
		// </FS:Ansariel> [FS Login Panel]

		display_startup();
		// JC: Initializing audio requests many sounds for download.
		init_audio();
		display_startup();

		// JC: Initialize "active" gestures.  This may also trigger
		// many gesture downloads, if this is the user's first
		// time on this machine or -purge has been run.
		LLSD gesture_options 
			= LLLoginInstance::getInstance()->getResponse("gestures");
		if (gesture_options.isDefined())
		{
			LL_DEBUGS("AppInit") << "Gesture Manager loading " << gesture_options.size()
				<< LL_ENDL;
			uuid_vec_t item_ids;
			for(LLSD::array_const_iterator resp_it = gesture_options.beginArray(),
				end = gesture_options.endArray(); resp_it != end; ++resp_it)
			{
				// If the id is not specifed in the LLSD,
				// the LLSD operator[]() will return a null LLUUID. 
				LLUUID item_id = (*resp_it)["item_id"];
				LLUUID asset_id = (*resp_it)["asset_id"];

				if (item_id.notNull() && asset_id.notNull())
				{
					// Could schedule and delay these for later.
					const BOOL no_inform_server = FALSE;
					const BOOL no_deactivate_similar = FALSE;
					LLGestureMgr::instance().activateGestureWithAsset(item_id, asset_id,
										 no_inform_server,
										 no_deactivate_similar);
					// We need to fetch the inventory items for these gestures
					// so we have the names to populate the UI.
					item_ids.push_back(item_id);
				}
			}
			// no need to add gesture to inventory observer, it's already made in constructor 
			LLGestureMgr::instance().setFetchIDs(item_ids);
			LLGestureMgr::instance().startFetch();
		}
		gDisplaySwapBuffers = TRUE;
		display_startup();

		LLMessageSystem* msg = gMessageSystem;
		msg->setHandlerFuncFast(_PREHASH_SoundTrigger,				process_sound_trigger);
		msg->setHandlerFuncFast(_PREHASH_PreloadSound,				process_preload_sound);
		msg->setHandlerFuncFast(_PREHASH_AttachedSound,				process_attached_sound);
		msg->setHandlerFuncFast(_PREHASH_AttachedSoundGainChange,	process_attached_sound_gain_change);

		LL_DEBUGS("AppInit") << "Initialization complete" << LL_ENDL;

		LL_DEBUGS("SceneLoadTiming", "Start") << "Scene Load Started " << LL_ENDL;
		gRenderStartTime.reset();
		gForegroundTime.reset();

		// HACK: Inform simulator of window size.
		// Do this here so it's less likely to race with RegisterNewAgent.
		// TODO: Put this into RegisterNewAgent
		// JC - 7/20/2002
		gViewerWindow->sendShapeToSim();

		// The reason we show the alert is because we want to
		// reduce confusion for when you log in and your provided
		// location is not your expected location. So, if this is
		// your first login, then you do not have an expectation,
		// thus, do not show this alert.
		if (!gAgent.isFirstLogin())
		{
			LL_INFOS() << "gAgentStartLocation : " << gAgentStartLocation << LL_ENDL;
			LLSLURL start_slurl = LLStartUp::getStartSLURL();
			LL_DEBUGS("AppInit") << "start slurl "<<start_slurl.asString()<<LL_ENDL;
			
			if (((start_slurl.getType() == LLSLURL::LOCATION) && (gAgentStartLocation == "url")) ||
				((start_slurl.getType() == LLSLURL::LAST_LOCATION) && (gAgentStartLocation == "last")) ||
				((start_slurl.getType() == LLSLURL::HOME_LOCATION) && (gAgentStartLocation == "home")))
			{
				if (start_slurl.getType() == LLSLURL::LAST_LOCATION 
					&& gAgentStartLocation == "last" 
					&& gSavedSettings.getBOOL("RestoreCameraPosOnLogin"))
				{
					// restore old camera pos
					gAgentCamera.setFocusOnAvatar(FALSE, FALSE);
					gAgentCamera.setCameraPosAndFocusGlobal(gSavedSettings.getVector3d("CameraPosOnLogout"), gSavedSettings.getVector3d("FocusPosOnLogout"), LLUUID::null);
					BOOL limit_hit = FALSE;
					gAgentCamera.calcCameraPositionTargetGlobal(&limit_hit);
					if (limit_hit)
					{
						gAgentCamera.setFocusOnAvatar(TRUE, FALSE);
					}
					gAgentCamera.stopCameraAnimation();
				}
			}
			else
			{
				std::string msg;
				switch(start_slurl.getType())
				{
					case LLSLURL::LOCATION:
					{
						
						msg = "AvatarMovedDesired";
						break;
					}
					case LLSLURL::HOME_LOCATION:
					{
						msg = "AvatarMovedHome";
						break;
					}
					default:
					{
						msg = "AvatarMovedLast";
					}
				}
				LLNotificationsUtil::add(msg);
			}
		}

		display_startup();
        //DEV-17797.  get null folder.  Any items found here moved to Lost and Found
        LLInventoryModelBackgroundFetch::instance().findLostItems();
		display_startup();
		
		// <FS:CR> Load dynamic script library from xml
#ifdef OPENSIM
		if (LLGridManager::getInstance()->isInOpenSim())
		{
			if (!gScriptLibrary.loadLibrary(gDirUtilp->getExpandedFilename(LL_PATH_USER_SETTINGS, "scriptlibrary_ossl.xml")))
			{
				gScriptLibrary.loadLibrary(gDirUtilp->getExpandedFilename(LL_PATH_APP_SETTINGS, "scriptlibrary_ossl.xml"));
			}
		}
		if (LLGridManager::getInstance()->isInAuroraSim())
		{
			if (!gScriptLibrary.loadLibrary(gDirUtilp->getExpandedFilename(LL_PATH_USER_SETTINGS, "scriptlibrary_aa.xml")))
			{
				gScriptLibrary.loadLibrary(gDirUtilp->getExpandedFilename(LL_PATH_APP_SETTINGS, "scriptlibrary_aa.xml"));
			}
		}
#endif // OPENSIM
		display_startup();
		// </FS:CR>

		LLStartUp::setStartupState( STATE_PRECACHE );
		timeout.reset();
		return FALSE;
	}

	if (STATE_PRECACHE == LLStartUp::getStartupState())
	{
		display_startup();
		F32 timeout_frac = timeout.getElapsedTimeF32()/PRECACHING_DELAY;
		
		// We now have an inventory skeleton, so if this is a user's first
		// login, we can start setting up their clothing and avatar 
		// appearance.  This helps to avoid the generic "Ruth" avatar in
		// the orientation island tutorial experience. JC
		if (gAgent.isFirstLogin()
			&& !sInitialOutfit.empty()    // registration set up an outfit
			&& !sInitialOutfitGender.empty() // and a gender
			&& isAgentAvatarValid()	  // can't wear clothes without object
			&& !gAgent.isOutfitChosen()) // nothing already loading
		{
			// Start loading the wearables, textures, gestures
			LLStartUp::loadInitialOutfit( sInitialOutfit, sInitialOutfitGender );
		}
		// If not first login, we need to fetch COF contents and
		// compute appearance from that.
		if (isAgentAvatarValid() && !gAgent.isFirstLogin() && !gAgent.isOutfitChosen())
		{
			gAgentWearables.notifyLoadingStarted();
			gAgent.setOutfitChosen(TRUE);
// <FS:Ansariel> [Legacy Bake]
			//gAgentWearables.sendDummyAgentWearablesUpdate();
			if (LLGridManager::getInstance()->isInSecondLife())
			{
				gAgentWearables.sendDummyAgentWearablesUpdate();
			}
// </FS:Ansariel> [Legacy Bake]
			callAfterCategoryFetch(LLAppearanceMgr::instance().getCOF(), set_flags_and_update_appearance);
		}

		display_startup();

		// wait precache-delay and for agent's avatar or a lot longer.
		if ((timeout_frac > 1.f) && isAgentAvatarValid())
		{
			LLStartUp::setStartupState( STATE_WEARABLES_WAIT );
		}
		else if (timeout_frac > 10.f) 
		{
			// If we exceed the wait above while isAgentAvatarValid is
			// not true yet, we will change startup state and
			// eventually (once avatar does get created) wind up at
			// the gender chooser. This should occur only in very
			// unusual circumstances, so set the timeout fairly high
			// to minimize mistaken hits here.
			LL_WARNS() << "Wait for valid avatar state exceeded " 
					<< timeout.getElapsedTimeF32() << " will invoke gender chooser" << LL_ENDL; 
			LLStartUp::setStartupState( STATE_WEARABLES_WAIT );
		}
		else
		{
			update_texture_fetch();
			set_startup_status(0.60f + 0.30f * timeout_frac,
				LLTrans::getString("LoginPrecaching"),
					gAgent.mMOTD.c_str());
			display_startup();
		}
		
		return TRUE;
	}

	if (STATE_WEARABLES_WAIT == LLStartUp::getStartupState())
	{
		static LLFrameTimer wearables_timer;

		const F32 wearables_time = wearables_timer.getElapsedTimeF32();
		static LLCachedControl<F32> max_wearables_time(gSavedSettings, "ClothingLoadingDelay");

		if (!gAgent.isOutfitChosen() && isAgentAvatarValid())
		{
			// No point in waiting for clothing, we don't even know
			// what outfit we want.  Pop up a gender chooser dialog to
			// ask and proceed to draw the world. JC
			//
			// *NOTE: We might hit this case even if we have an
			// initial outfit, but if the load hasn't started
			// already then something is wrong so fall back
			// to generic outfits. JC
			LLNotificationsUtil::add("WelcomeChooseSex", LLSD(), LLSD(),
				callback_choose_gender);
			LLStartUp::setStartupState( STATE_CLEANUP );
		}
		
		display_startup();

		if (gAgent.isOutfitChosen() && (wearables_time > max_wearables_time))
		{
			LLNotificationsUtil::add("ClothingLoading");
			record(LLStatViewer::LOADING_WEARABLES_LONG_DELAY, wearables_time);
			LLStartUp::setStartupState( STATE_CLEANUP );
		}
		else if (gAgent.isFirstLogin()
				&& isAgentAvatarValid()
				&& gAgentAvatarp->isFullyLoaded())
		{
			// wait for avatar to be completely loaded
			if (isAgentAvatarValid()
				&& gAgentAvatarp->isFullyLoaded())
			{
				LL_DEBUGS("Avatar") << "avatar fully loaded" << LL_ENDL;
				LLStartUp::setStartupState( STATE_CLEANUP );
				return TRUE;
			}
		}
		else
		{
			// OK to just get the wearables
			if ( gAgentWearables.areWearablesLoaded() )
			{
				// We have our clothing, proceed.
				LL_DEBUGS("Avatar") << "wearables loaded" << LL_ENDL;
				LLStartUp::setStartupState( STATE_CLEANUP );
				return TRUE;
			}

			// <FS:Ansariel> Can't fall through here, so return
			return TRUE;
		}
		//fall through this frame to STATE_CLEANUP
	}

	if (STATE_CLEANUP == LLStartUp::getStartupState())
	{
		set_startup_status(1.0, "", "");
		display_startup();

		if (!mBenefitsSuccessfullyInit)
		{
			LLNotificationsUtil::add("FailedToGetBenefits", LLSD(), LLSD(), boost::bind(on_benefits_failed_callback, _1, _2));
		}

<<<<<<< HEAD
		// <FS:TT> Client LSL Bridge
		if (gSavedSettings.getBOOL("UseLSLBridge"))
		{
			if (!FSLSLBridge::instance().getBridgeCreating())
			{
				FSLSLBridge::instance().initBridge();
			}
			else
			{
				LL_INFOS("FSLSLBridge") << "LSL bridge already getting created - skipping bridge init" << LL_ENDL;
			}
		}
		// </FS:TT>

		// <FS:Ansariel> Bypass the calling card sync-crap to create the agent's calling card
		LLFriendCardsManager::createAgentCallingCard();

=======
>>>>>>> 05e2efb2
		// Let the map know about the inventory.
		LLFloaterWorldMap* floater_world_map = LLFloaterWorldMap::getInstance();
		if(floater_world_map)
		{
			floater_world_map->observeInventory(&gInventory);
			floater_world_map->observeFriends();
		}
		gViewerWindow->showCursor();
		gViewerWindow->getWindow()->resetBusyCount();
		gViewerWindow->getWindow()->setCursor(UI_CURSOR_ARROW);
		LL_DEBUGS("AppInit") << "Done releasing bitmap" << LL_ENDL;
		//gViewerWindow->revealIntroPanel();
		gViewerWindow->setStartupComplete(); 
		gViewerWindow->setProgressCancelButtonVisible(FALSE);
		display_startup();

		// We're not away from keyboard, even though login might have taken
		// a while. JC
		gAgent.clearAFK();

		// Have the agent start watching the friends list so we can update proxies
		gAgent.observeFriends();
		if (gSavedSettings.getBOOL("LoginAsGod"))
		{
			gAgent.requestEnterGodMode();
		}
		
		// Start automatic replay if the flag is set.
		if (gSavedSettings.getBOOL("StatsAutoRun") || gAgentPilot.getReplaySession())
		{
			LL_DEBUGS("AppInit") << "Starting automatic playback" << LL_ENDL;
			gAgentPilot.startPlayback();
		}

		show_debug_menus(); // Debug menu visiblity and First Use trigger
		
		// If we've got a startup URL, dispatch it
		//LLStartUp::dispatchURL();

		// Retrieve information about the land data
		// (just accessing this the first time will fetch it,
		// then the data is cached for the viewer's lifetime)
		LLProductInfoRequestManager::instance();
		
		// *FIX:Mani - What do I do here?
		// Need we really clear the Auth response data?
		// Clean up the userauth stuff.
		// LLUserAuth::getInstance()->reset();

		LLStartUp::setStartupState( STATE_STARTED );
		display_startup();

		// <FS:Ansariel> Draw Distance stepping; originally based on SpeedRez by Henri Beauchamp, licensed under LGPL
		if (gSavedSettings.getBOOL("FSRenderFarClipStepping"))
		{
			// progressive draw distance stepping if requested.
			LLPresetsManager::instance().setIsDrawDistanceSteppingActive(true);
			F32 dist1 = gSavedSettings.getF32("RenderFarClip");
			F32 dist2 = gSavedSettings.getF32("FSSavedRenderFarClip");
			gSavedDrawDistance = (dist1 >= dist2 ? dist1 : dist2);
			gSavedSettings.setF32("FSSavedRenderFarClip", gSavedDrawDistance);
			gSavedSettings.setF32("RenderFarClip", 32.0f);
			gLastDrawDistanceStep = 32.0f;
		}
		// </FS:Ansariel>

		// Unmute audio if desired and setup volumes.
		// This is a not-uncommon crash site, so surround it with
		// LL_INFOS() output to aid diagnosis.
		LL_INFOS("AppInit") << "Doing first audio_update_volume..." << LL_ENDL;
		audio_update_volume();
		LL_INFOS("AppInit") << "Done first audio_update_volume." << LL_ENDL;

		// reset keyboard focus to sane state of pointing at world
		gFocusMgr.setKeyboardFocus(NULL);

		LLAppViewer::instance()->handleLoginComplete();

		LLAgentPicksInfo::getInstance()->requestNumberOfPicks();

		// <FS:Ansariel> [FS communication UI]
		FSFloaterIM::initIMFloater();
		// </FS:Ansariel> [FS communication UI]
		display_startup();

		llassert(LLPathfindingManager::getInstance() != NULL);
		LLPathfindingManager::getInstance()->initSystem();

		gAgentAvatarp->sendHoverHeight();

		// <FS:Techwolf Lupindo> FIRE-6643 Display MOTD when login screens are disabled
		if (gSavedSettings.getBOOL("FSDisableLoginScreens"))
		{
			report_to_nearby_chat(gAgent.mMOTD);
		}
		// </FS:Techwolf Lupindo>
		// <FS:PP>
		if (gSavedSettings.getBOOL("AutoQueryGridStatus"))
		{
			FSCoreHttpUtil::callbackHttpGetRaw(gSavedSettings.getString("AutoQueryGridStatusURL"),
				downloadGridstatusComplete, [](const LLSD& data) { downloadGridstatusError(data, gSavedSettings.getString("AutoQueryGridStatusURL")); });
		}
		// </FS:PP>

		return TRUE;
	}

	return TRUE;
}

//
// local function definition
//

void login_show()
{
	LL_INFOS("AppInit") << "Initializing Login Screen" << LL_ENDL;

	// Hide the toolbars: may happen to come back here if login fails after login agent but before login in region
	if (gToolBarView)
	{
		gToolBarView->setVisible(FALSE);
	}
	
	// <FS:Ansariel> [FS Login Panel]
	//LLPanelLogin::show(	gViewerWindow->getWindowRectScaled(), login_callback, NULL );
	FSPanelLogin::show(	gViewerWindow->getWindowRectScaled(), login_callback, NULL );
	// </FS:Ansariel> [FS Login Panel]
}

// Callback for when login screen is closed.  Option 0 = connect, option 1 = quit.
void login_callback(S32 option, void *userdata)
{
	const S32 CONNECT_OPTION = 0;
	const S32 QUIT_OPTION = 1;

	if (CONNECT_OPTION == option)
	{
		LLStartUp::setStartupState( STATE_LOGIN_CLEANUP );
		return;
	}
	else if (QUIT_OPTION == option) // *TODO: THIS CODE SEEMS TO BE UNREACHABLE!!!!! login_callback is never called with option equal to QUIT_OPTION
	{
		if (!gSavedSettings.getBOOL("RememberPassword"))
		{
			// turn off the setting and write out to disk
			gSavedSettings.saveToFile( gSavedSettings.getString("ClientSettingsFile") , TRUE );
			LLUIColorTable::instance().saveUserSettings();
		}

		// Next iteration through main loop should shut down the app cleanly.
		LLAppViewer::instance()->userQuit();
		
		if (LLAppViewer::instance()->quitRequested())
		{
			// <FS:Ansariel> [FS Login Panel]
			//LLPanelLogin::closePanel();
			FSPanelLogin::closePanel();
			// </FS:Ansariel> [FS Login Panel]
		}
		return;
	}
	else
	{
		LL_WARNS("AppInit") << "Unknown login button clicked" << LL_ENDL;
	}
}

/**
* Check if user is running a new version of the viewer.
* Display the Release Notes if it's not overriden by the "UpdaterShowReleaseNotes" setting.
*/
void show_release_notes_if_required()
{
    static bool release_notes_shown = false;
    if (!release_notes_shown && (LLVersionInfo::getChannelAndVersion() != gLastRunVersion)
        && LLVersionInfo::getViewerMaturity() != LLVersionInfo::TEST_VIEWER // don't show Release Notes for the test builds
        && gSavedSettings.getBOOL("UpdaterShowReleaseNotes")
        && !gSavedSettings.getBOOL("FirstLoginThisInstall"))
    {
        LLSD info(LLAppViewer::instance()->getViewerInfo());
        LLWeb::loadURLInternal(info["VIEWER_RELEASE_NOTES_URL"]);
        release_notes_shown = true;
    }
}

// <FS:CR> Ditch the first run modal. Assume the user already has an account.
//void show_first_run_dialog()
//{
//	LLNotificationsUtil::add("FirstRun", LLSD(), LLSD(), first_run_dialog_callback);
//}

bool first_run_dialog_callback(const LLSD& notification, const LLSD& response)
{
	S32 option = LLNotificationsUtil::getSelectedOption(notification, response);
	if (0 == option)
	{
		LL_DEBUGS("AppInit") << "First run dialog cancelling" << LL_ENDL;
		LLWeb::loadURLExternal(LLTrans::getString("create_account_url") );
	}

	// <FS:Ansariel> [FS Login Panel]
	//LLPanelLogin::giveFocus();
	FSPanelLogin::giveFocus();
	// </FS:Ansariel> [FS Login Panel]
	return false;
}



void set_startup_status(const F32 frac, const std::string& string, const std::string& msg)
{
	gViewerWindow->setProgressPercent(frac*100);
	gViewerWindow->setProgressString(string);

	gViewerWindow->setProgressMessage(msg);
}

bool login_alert_status(const LLSD& notification, const LLSD& response)
{
	S32 option = LLNotificationsUtil::getSelectedOption(notification, response);
    // Buttons
    switch( option )
    {
        case 0:     // OK
            break;
      //  case 1:     // Help
      //      LLWeb::loadURL(LLNotifications::instance().getGlobalString("SUPPORT_URL") );
      //      break;
        case 2:     // Teleport
            // Restart the login process, starting at our home locaton
	  LLStartUp::setStartSLURL(LLSLURL(LLSLURL::SIM_LOCATION_HOME));
            LLStartUp::setStartupState( STATE_LOGIN_CLEANUP );
            break;
        default:
            LL_WARNS("AppInit") << "Missing case in login_alert_status switch" << LL_ENDL;
    }

	// <FS:Ansariel> [FS Login Panel]
	//LLPanelLogin::giveFocus();
	FSPanelLogin::giveFocus();
	// </FS:Ansariel> [FS Login Panel]
	return false;
}


void use_circuit_callback(void**, S32 result)
{
	// bail if we're quitting.
	if(LLApp::isExiting()) return;
	if( !gUseCircuitCallbackCalled )
	{
		gUseCircuitCallbackCalled = true;
		if (result)
		{
			// Make sure user knows something bad happened. JC
			LL_WARNS("AppInit") << "Backing up to login screen!" << LL_ENDL;
			if (gRememberPassword)
			{
				LLNotificationsUtil::add("LoginPacketNeverReceived", LLSD(), LLSD(), login_alert_status);
			}
			else
			{
				LLNotificationsUtil::add("LoginPacketNeverReceivedNoTP", LLSD(), LLSD(), login_alert_status);
			}
			reset_login();
		}
		else
		{
			gGotUseCircuitCodeAck = true;
		}
	}
}

void register_viewer_callbacks(LLMessageSystem* msg)
{
	msg->setHandlerFuncFast(_PREHASH_LayerData,				process_layer_data );
	msg->setHandlerFuncFast(_PREHASH_ImageData,				LLViewerTextureList::receiveImageHeader );
	msg->setHandlerFuncFast(_PREHASH_ImagePacket,				LLViewerTextureList::receiveImagePacket );
	msg->setHandlerFuncFast(_PREHASH_ObjectUpdate,				process_object_update );
	msg->setHandlerFunc("ObjectUpdateCompressed",				process_compressed_object_update );
	msg->setHandlerFunc("ObjectUpdateCached",					process_cached_object_update );
	msg->setHandlerFuncFast(_PREHASH_ImprovedTerseObjectUpdate, process_terse_object_update_improved );
	msg->setHandlerFunc("SimStats",				process_sim_stats);
	msg->setHandlerFuncFast(_PREHASH_HealthMessage,			process_health_message );
	msg->setHandlerFuncFast(_PREHASH_EconomyData,				process_economy_data);
	msg->setHandlerFunc("RegionInfo", LLViewerRegion::processRegionInfo);

	msg->setHandlerFuncFast(_PREHASH_ChatFromSimulator,		process_chat_from_simulator);
	msg->setHandlerFuncFast(_PREHASH_KillObject,				process_kill_object,	NULL);
	msg->setHandlerFuncFast(_PREHASH_SimulatorViewerTimeMessage,	process_time_synch,		NULL);
	msg->setHandlerFuncFast(_PREHASH_EnableSimulator,			process_enable_simulator);
	msg->setHandlerFuncFast(_PREHASH_DisableSimulator,			process_disable_simulator);
	msg->setHandlerFuncFast(_PREHASH_KickUser,					process_kick_user,		NULL);

	msg->setHandlerFunc("CrossedRegion", process_crossed_region);
	msg->setHandlerFuncFast(_PREHASH_TeleportFinish, process_teleport_finish);

	msg->setHandlerFuncFast(_PREHASH_AlertMessage,             process_alert_message);
	msg->setHandlerFunc("AgentAlertMessage", process_agent_alert_message);
	msg->setHandlerFuncFast(_PREHASH_MeanCollisionAlert,             process_mean_collision_alert_message,  NULL);
	msg->setHandlerFunc("ViewerFrozenMessage",             process_frozen_message);

	msg->setHandlerFuncFast(_PREHASH_NameValuePair,			process_name_value);
	msg->setHandlerFuncFast(_PREHASH_RemoveNameValuePair,	process_remove_name_value);
	msg->setHandlerFuncFast(_PREHASH_AvatarAnimation,		process_avatar_animation);
	msg->setHandlerFuncFast(_PREHASH_ObjectAnimation,		process_object_animation);
	msg->setHandlerFuncFast(_PREHASH_AvatarAppearance,		process_avatar_appearance);
	// <FS:Ansariel> [Legacy Bake]
	msg->setHandlerFunc("AgentCachedTextureResponse",	LLAgent::processAgentCachedTextureResponse);
	msg->setHandlerFunc("RebakeAvatarTextures", LLVOAvatarSelf::processRebakeAvatarTextures);
	// </FS:Ansariel> [Legacy Bake]
	msg->setHandlerFuncFast(_PREHASH_CameraConstraint,		process_camera_constraint);
	msg->setHandlerFuncFast(_PREHASH_AvatarSitResponse,		process_avatar_sit_response);
	msg->setHandlerFunc("SetFollowCamProperties",			process_set_follow_cam_properties);
	msg->setHandlerFunc("ClearFollowCamProperties",			process_clear_follow_cam_properties);

	msg->setHandlerFuncFast(_PREHASH_ImprovedInstantMessage,	process_improved_im);
	msg->setHandlerFuncFast(_PREHASH_ScriptQuestion,			process_script_question);
	// <FS:Techwolf Lupindo> area search
	//msg->setHandlerFuncFast(_PREHASH_ObjectProperties,			LLSelectMgr::processObjectProperties, NULL);
	msg->setHandlerFuncFast(_PREHASH_ObjectProperties,			process_object_properties, NULL);
	// </FS:Techwolf Lupindo> area search
	// <FS:Ansariel> Anti spam
	//msg->setHandlerFuncFast(_PREHASH_ObjectPropertiesFamily,	LLSelectMgr::processObjectPropertiesFamily, NULL);
	msg->setHandlerFuncFast(_PREHASH_ObjectPropertiesFamily,	process_object_properties_family, NULL);
	// </FS:Ansariel>
	msg->setHandlerFunc("ForceObjectSelect", LLSelectMgr::processForceObjectSelect);

	msg->setHandlerFuncFast(_PREHASH_MoneyBalanceReply,		process_money_balance_reply,	NULL);
	msg->setHandlerFuncFast(_PREHASH_CoarseLocationUpdate,		LLWorld::processCoarseUpdate, NULL);
	msg->setHandlerFuncFast(_PREHASH_ReplyTaskInventory, 		LLViewerObject::processTaskInv,	NULL);
	msg->setHandlerFuncFast(_PREHASH_DerezContainer,			process_derez_container, NULL);
	msg->setHandlerFuncFast(_PREHASH_ScriptRunningReply,
						&LLLiveLSLEditor::processScriptRunningReply);

	msg->setHandlerFuncFast(_PREHASH_DeRezAck, process_derez_ack);

	msg->setHandlerFunc("LogoutReply", process_logout_reply);

	//msg->setHandlerFuncFast(_PREHASH_AddModifyAbility,
	//					&LLAgent::processAddModifyAbility);
	//msg->setHandlerFuncFast(_PREHASH_RemoveModifyAbility,
	//					&LLAgent::processRemoveModifyAbility);
	msg->setHandlerFuncFast(_PREHASH_AgentDataUpdate,
						&LLAgent::processAgentDataUpdate);
	msg->setHandlerFuncFast(_PREHASH_AgentGroupDataUpdate,
						&LLAgent::processAgentGroupDataUpdate);
	msg->setHandlerFunc("AgentDropGroup",
						&LLAgent::processAgentDropGroup);
	// land ownership messages
	msg->setHandlerFuncFast(_PREHASH_ParcelOverlay,
						LLViewerParcelMgr::processParcelOverlay);
	msg->setHandlerFuncFast(_PREHASH_ParcelProperties,
						LLViewerParcelMgr::processParcelProperties);
	msg->setHandlerFunc("ParcelAccessListReply",
		LLViewerParcelMgr::processParcelAccessListReply);
	msg->setHandlerFunc("ParcelDwellReply",
		LLViewerParcelMgr::processParcelDwellReply);

	msg->setHandlerFunc("AvatarPropertiesReply",
						&LLAvatarPropertiesProcessor::processAvatarPropertiesReply);
	msg->setHandlerFunc("AvatarInterestsReply",
						&LLAvatarPropertiesProcessor::processAvatarInterestsReply);
	msg->setHandlerFunc("AvatarGroupsReply",
						&LLAvatarPropertiesProcessor::processAvatarGroupsReply);
	// ratings deprecated
	//msg->setHandlerFuncFast(_PREHASH_AvatarStatisticsReply,
	//					LLPanelAvatar::processAvatarStatisticsReply);
	msg->setHandlerFunc("AvatarNotesReply",
						&LLAvatarPropertiesProcessor::processAvatarNotesReply);
	msg->setHandlerFunc("AvatarPicksReply",
						&LLAvatarPropertiesProcessor::processAvatarPicksReply);
 	msg->setHandlerFunc("AvatarClassifiedReply",
 						&LLAvatarPropertiesProcessor::processAvatarClassifiedsReply);

	msg->setHandlerFuncFast(_PREHASH_CreateGroupReply,
						LLGroupMgr::processCreateGroupReply);
	msg->setHandlerFuncFast(_PREHASH_JoinGroupReply,
						LLGroupMgr::processJoinGroupReply);
	msg->setHandlerFuncFast(_PREHASH_EjectGroupMemberReply,
						LLGroupMgr::processEjectGroupMemberReply);
	msg->setHandlerFuncFast(_PREHASH_LeaveGroupReply,
						LLGroupMgr::processLeaveGroupReply);
	msg->setHandlerFuncFast(_PREHASH_GroupProfileReply,
						LLGroupMgr::processGroupPropertiesReply);

	// ratings deprecated
	// msg->setHandlerFuncFast(_PREHASH_ReputationIndividualReply,
	//					LLFloaterRate::processReputationIndividualReply);

	// <FS:Ansariel> [Legacy Bake]
	msg->setHandlerFuncFast(_PREHASH_AgentWearablesUpdate, LLAgentWearables::processAgentInitialWearablesUpdate );

	msg->setHandlerFunc("ScriptControlChange",
						LLAgent::processScriptControlChange );

	msg->setHandlerFuncFast(_PREHASH_ViewerEffect, LLHUDManager::processViewerEffect);

	msg->setHandlerFuncFast(_PREHASH_GrantGodlikePowers, process_grant_godlike_powers);

	msg->setHandlerFuncFast(_PREHASH_GroupAccountSummaryReply,
							LLPanelGroupLandMoney::processGroupAccountSummaryReply);
	msg->setHandlerFuncFast(_PREHASH_GroupAccountDetailsReply,
							LLPanelGroupLandMoney::processGroupAccountDetailsReply);
	msg->setHandlerFuncFast(_PREHASH_GroupAccountTransactionsReply,
							LLPanelGroupLandMoney::processGroupAccountTransactionsReply);

	msg->setHandlerFuncFast(_PREHASH_UserInfoReply,
		process_user_info_reply);

	msg->setHandlerFunc("RegionHandshake", process_region_handshake, NULL);

	msg->setHandlerFunc("TeleportStart", process_teleport_start );
	msg->setHandlerFunc("TeleportProgress", process_teleport_progress);
	msg->setHandlerFunc("TeleportFailed", process_teleport_failed, NULL);
	msg->setHandlerFunc("TeleportLocal", process_teleport_local, NULL);

	msg->setHandlerFunc("ImageNotInDatabase", LLViewerTextureList::processImageNotInDatabase, NULL);

	msg->setHandlerFuncFast(_PREHASH_GroupMembersReply,
						LLGroupMgr::processGroupMembersReply);
	msg->setHandlerFunc("GroupRoleDataReply",
						LLGroupMgr::processGroupRoleDataReply);
	msg->setHandlerFunc("GroupRoleMembersReply",
						LLGroupMgr::processGroupRoleMembersReply);
	msg->setHandlerFunc("GroupTitlesReply",
						LLGroupMgr::processGroupTitlesReply);
	// Special handler as this message is sometimes used for group land.
	msg->setHandlerFunc("PlacesReply", process_places_reply);
	msg->setHandlerFunc("GroupNoticesListReply", LLPanelGroupNotices::processGroupNoticesListReply);

// <FS:CR> FIRE-6310 - Legacy search handlers
	msg->setHandlerFunc("DirPeopleReply", FSPanelSearchPeople::processSearchReply);
	msg->setHandlerFunc("DirPlacesReply", FSPanelSearchPlaces::processSearchReply);
	msg->setHandlerFunc("DirGroupsReply", FSPanelSearchGroups::processSearchReply);
	msg->setHandlerFunc("DirEventsReply", FSPanelSearchEvents::processSearchReply);
	msg->setHandlerFunc("DirLandReply",   FSPanelSearchLand::processSearchReply);
	msg->setHandlerFunc("DirClassifiedReply",  FSPanelSearchClassifieds::processSearchReply);
// </FS:CR> FIRE-6310
	msg->setHandlerFunc("AvatarPickerReply", LLFloaterAvatarPicker::processAvatarPickerReply);

	msg->setHandlerFunc("MapBlockReply", LLWorldMapMessage::processMapBlockReply);
	msg->setHandlerFunc("MapItemReply", LLWorldMapMessage::processMapItemReply);
	msg->setHandlerFunc("EventInfoReply", LLEventNotifier::processEventInfoReply);
	
	msg->setHandlerFunc("PickInfoReply", &LLAvatarPropertiesProcessor::processPickInfoReply);
//	msg->setHandlerFunc("ClassifiedInfoReply", LLPanelClassified::processClassifiedInfoReply);
	msg->setHandlerFunc("ClassifiedInfoReply", LLAvatarPropertiesProcessor::processClassifiedInfoReply);
	msg->setHandlerFunc("ParcelInfoReply", LLRemoteParcelInfoProcessor::processParcelInfoReply);
	msg->setHandlerFunc("ScriptDialog", process_script_dialog);
	msg->setHandlerFunc("LoadURL", process_load_url);
	msg->setHandlerFunc("ScriptTeleportRequest", process_script_teleport_request);
	msg->setHandlerFunc("EstateCovenantReply", process_covenant_reply);

	// calling cards
	msg->setHandlerFunc("OfferCallingCard", process_offer_callingcard);
	msg->setHandlerFunc("AcceptCallingCard", process_accept_callingcard);
	msg->setHandlerFunc("DeclineCallingCard", process_decline_callingcard);

	msg->setHandlerFunc("ParcelObjectOwnersReply", LLPanelLandObjects::processParcelObjectOwnersReply);

	msg->setHandlerFunc("InitiateDownload", process_initiate_download);
	msg->setHandlerFunc("LandStatReply", LLFloaterTopObjects::handle_land_reply);
	msg->setHandlerFunc("GenericMessage", process_generic_message);

	msg->setHandlerFuncFast(_PREHASH_FeatureDisabled, process_feature_disabled_message);
}

void asset_callback_nothing(LLVFS*, const LLUUID&, LLAssetType::EType, void*, S32)
{
	// nothing
}

const S32 OPT_CLOSED_WINDOW = -1;
const S32 OPT_MALE = 0;
const S32 OPT_FEMALE = 1;
const S32 OPT_TRUST_CERT = 0;
const S32 OPT_CANCEL_TRUST = 1;
	
bool callback_choose_gender(const LLSD& notification, const LLSD& response)
{
	
    // These defaults are returned from the server on login.  They are set in login.xml.                  
    // If no default is returned from the server, they are retrieved from settings.xml.                   
	
	S32 option = LLNotification::getSelectedOption(notification, response);
	switch(option)
	{
		case OPT_MALE:
			LLStartUp::loadInitialOutfit( gSavedSettings.getString("DefaultMaleAvatar"), "male" );
			break;
			
        case OPT_FEMALE:
        case OPT_CLOSED_WINDOW:
        default:
			LLStartUp::loadInitialOutfit( gSavedSettings.getString("DefaultFemaleAvatar"), "female" );
			break;
	}
	return false;
}

std::string get_screen_filename(const std::string& pattern)
{
    // <FS:Ansariel> OpenSim support
    //if (LLGridManager::getInstance()->isInProductionGrid())
    if (LLGridManager::getInstance()->isInSLMain())
    // </FS:Ansariel>
    {
        return llformat(pattern.c_str(), "");
    }
    else
    {
        const std::string& grid_id_str = LLGridManager::getInstance()->getGridId();
        const std::string& grid_id_lower = utf8str_tolower(grid_id_str);
        std::string grid = "." + grid_id_lower;
        return llformat(pattern.c_str(), grid.c_str());
    }
}

//static
std::string LLStartUp::getScreenLastFilename()
{
    return get_screen_filename(SCREEN_LAST_FILENAME);
}

//static
std::string LLStartUp::getScreenHomeFilename()
{
    return get_screen_filename(SCREEN_HOME_FILENAME);
}

//static
void LLStartUp::loadInitialOutfit( const std::string& outfit_folder_name,
								   const std::string& gender_name )
{
	LL_DEBUGS() << "starting" << LL_ENDL;

	// Not going through the processAgentInitialWearables path, so need to set this here.
	LLAppearanceMgr::instance().setAttachmentInvLinkEnable(true);
	// Initiate creation of COF, since we're also bypassing that.
	gInventory.findCategoryUUIDForType(LLFolderType::FT_CURRENT_OUTFIT);
	
	ESex gender;
	if (gender_name == "male")
	{
		LL_DEBUGS() << "male" << LL_ENDL;
		gender = SEX_MALE;
	}
	else
	{
		LL_DEBUGS() << "female" << LL_ENDL;
		gender = SEX_FEMALE;
	}

	if (!isAgentAvatarValid())
	{
		LL_WARNS() << "Trying to load an initial outfit for an invalid agent avatar" << LL_ENDL;
		return;
	}

	gAgentAvatarp->setSex(gender);

	// try to find the outfit - if not there, create some default
	// wearables.
	LLUUID cat_id = findDescendentCategoryIDByName(
		gInventory.getLibraryRootFolderID(),
		outfit_folder_name);
	if (cat_id.isNull())
	{
		LL_DEBUGS() << "standard wearables" << LL_ENDL;
		gAgentWearables.createStandardWearables();
	}
	else
	{
		// FIXME SH-3860 - this creates a race condition, where COF
		// changes (base outfit link added) after appearance update
		// request has been submitted.
		sWearablesLoadedCon = gAgentWearables.addLoadedCallback(LLStartUp::saveInitialOutfit);

		bool do_copy = true;
		bool do_append = false;
		LLViewerInventoryCategory *cat = gInventory.getCategory(cat_id);
		// Need to fetch cof contents before we can wear.
		callAfterCategoryFetch(LLAppearanceMgr::instance().getCOF(),
							   boost::bind(&LLAppearanceMgr::wearInventoryCategory, LLAppearanceMgr::getInstance(), cat, do_copy, do_append));
		LL_DEBUGS() << "initial outfit category id: " << cat_id << LL_ENDL;
	}

	gAgent.setOutfitChosen(TRUE);
// <FS:Ansariel> [Legacy Bake]
#ifdef OPENSIM
	if (LLGridManager::getInstance()->isInSecondLife())
#endif
// </FS:Ansariel> [Legacy Bake]
	gAgentWearables.sendDummyAgentWearablesUpdate();
}

//static
void LLStartUp::saveInitialOutfit()
{
	if (sInitialOutfit.empty()) {
		LL_DEBUGS() << "sInitialOutfit is empty" << LL_ENDL;
		return;
	}
	
	if (sWearablesLoadedCon.connected())
	{
		LL_DEBUGS("Avatar") << "sWearablesLoadedCon is connected, disconnecting" << LL_ENDL;
		sWearablesLoadedCon.disconnect();
	}
	LL_DEBUGS("Avatar") << "calling makeNewOutfitLinks( \"" << sInitialOutfit << "\" )" << LL_ENDL;
	LLAppearanceMgr::getInstance()->makeNewOutfitLinks(sInitialOutfit,false);
}

std::string& LLStartUp::getInitialOutfitName()
{
	return sInitialOutfit;
}

std::string LLStartUp::getUserId()
{
    if (gUserCredential.isNull())
    {
        return "";
    }
    return gUserCredential->userID();
}

// Loads a bitmap to display during load
void init_start_screen(S32 location_id)
{
	if (gStartTexture.notNull())
	{
		gStartTexture = NULL;
		LL_INFOS("AppInit") << "re-initializing start screen" << LL_ENDL;
	}

	LL_DEBUGS("AppInit") << "Loading startup bitmap..." << LL_ENDL;

	U8 image_codec = IMG_CODEC_PNG;
	std::string temp_str = gDirUtilp->getLindenUserDir() + gDirUtilp->getDirDelimiter();

	if ((S32)START_LOCATION_ID_LAST == location_id)
	{
		temp_str += LLStartUp::getScreenLastFilename();
	}
	else
	{
		std::string path = temp_str + LLStartUp::getScreenHomeFilename();
		
		// <FS:Ansariel> OpenSim support
		//if (!gDirUtilp->fileExists(path) && LLGridManager::getInstance()->isInProductionGrid())
		if (!gDirUtilp->fileExists(path) && LLGridManager::getInstance()->isInSLMain())
		// </FS:Ansariel>
		{
			// Fallback to old file, can be removed later
			// Home image only sets when user changes home, so it will take time for users to switch to pngs
			temp_str += "screen_home.bmp";
			image_codec = IMG_CODEC_BMP;
		}
		else
		{
			temp_str = path;
		}
	}

	LLPointer<LLImageFormatted> start_image_frmted = LLImageFormatted::createFromType(image_codec);

	// Turn off start screen to get around the occasional readback 
	// driver bug
	if(!gSavedSettings.getBOOL("UseStartScreen"))
	{
		LL_INFOS("AppInit")  << "Bitmap load disabled" << LL_ENDL;
		return;
	}
	else if(!start_image_frmted->load(temp_str) )
	{
		LL_WARNS("AppInit") << "Bitmap load failed" << LL_ENDL;
		gStartTexture = NULL;
	}
	else
	{
		gStartImageWidth = start_image_frmted->getWidth();
		gStartImageHeight = start_image_frmted->getHeight();

		LLPointer<LLImageRaw> raw = new LLImageRaw;
		if (!start_image_frmted->decode(raw, 0.0f))
		{
			LL_WARNS("AppInit") << "Bitmap decode failed" << LL_ENDL;
			gStartTexture = NULL;
		}
		else
		{
			raw->expandToPowerOfTwo();
			gStartTexture = LLViewerTextureManager::getLocalTexture(raw.get(), FALSE) ;
		}
	}

	if(gStartTexture.isNull())
	{
		gStartTexture = LLViewerTexture::sBlackImagep ;
		gStartImageWidth = gStartTexture->getWidth() ;
		gStartImageHeight = gStartTexture->getHeight() ;
	}
}


// frees the bitmap
void release_start_screen()
{
	LL_DEBUGS("AppInit") << "Releasing bitmap..." << LL_ENDL;
	gStartTexture = NULL;
}


// static
std::string LLStartUp::startupStateToString(EStartupState state)
{
#define RTNENUM(E) case E: return #E
	switch(state){
		RTNENUM( STATE_FIRST );
		RTNENUM( STATE_BROWSER_INIT );
		RTNENUM( STATE_LOGIN_SHOW );
		RTNENUM( STATE_LOGIN_WAIT );
		RTNENUM( STATE_LOGIN_CLEANUP );
		RTNENUM( STATE_LOGIN_AUTH_INIT );
		RTNENUM( STATE_LOGIN_CURL_UNSTUCK );
		RTNENUM( STATE_LOGIN_PROCESS_RESPONSE );
		RTNENUM( STATE_WORLD_INIT );
		RTNENUM( STATE_MULTIMEDIA_INIT );
		RTNENUM( STATE_FONT_INIT );
		RTNENUM( STATE_SEED_GRANTED_WAIT );
		RTNENUM( STATE_SEED_CAP_GRANTED );
		RTNENUM( STATE_WORLD_WAIT );
		RTNENUM( STATE_AGENT_SEND );
		RTNENUM( STATE_AGENT_WAIT );
		RTNENUM( STATE_INVENTORY_SEND );
		RTNENUM( STATE_MISC );
		RTNENUM( STATE_PRECACHE );
		RTNENUM( STATE_WEARABLES_WAIT );
		RTNENUM( STATE_CLEANUP );
		RTNENUM( STATE_STARTED );
		// <FS:Ansariel> Add FS-specific startup states
		RTNENUM( STATE_FETCH_GRID_INFO );
		RTNENUM( STATE_AUDIO_INIT);
		RTNENUM( STATE_AGENTS_WAIT );
		RTNENUM( STATE_LOGIN_CONFIRM_NOTIFICATON );
		// </FS:Ansariel>
	default:
		return llformat("(state #%d)", state);
	}
#undef RTNENUM
}

// static
void LLStartUp::setStartupState( EStartupState state )
{
	LL_INFOS("AppInit") << "Startup state changing from " <<  
		getStartupStateString() << " to " <<  
		startupStateToString(state) << LL_ENDL;

	getPhases().stopPhase(getStartupStateString());
	gStartupState = state;
	getPhases().startPhase(getStartupStateString());

	postStartupState();
}

void LLStartUp::postStartupState()
{
	LLSD stateInfo;
	stateInfo["str"] = getStartupStateString();
	stateInfo["enum"] = gStartupState;
	sStateWatcher->post(stateInfo);
	gDebugInfo["StartupState"] = getStartupStateString();
}


void reset_login()
{
	gAgentWearables.cleanup();
	gAgentCamera.cleanup();
	gAgent.cleanup();
	LLWorld::getInstance()->destroyClass();

	if ( gViewerWindow )
	{	// Hide menus and normal buttons
		gViewerWindow->setNormalControlsVisible( FALSE );
		gLoginMenuBarView->setVisible( TRUE );
		gLoginMenuBarView->setEnabled( TRUE );
	}

	// Hide any other stuff
	LLNotificationsUI::LLScreenChannelBase* chat_channel = LLNotificationsUI::LLChannelManager::getInstance()->findChannelByID(LLUUID(gSavedSettings.getString("NearByChatChannelUUID")));
	if(chat_channel)
	{
		chat_channel->removeToastsFromChannel();
	}
	LLFloaterReg::hideVisibleInstances();
    LLStartUp::setStartupState( STATE_BROWSER_INIT );
}

//---------------------------------------------------------------------------

// Initialize all plug-ins except the web browser (which was initialized
// early, before the login screen). JC
void LLStartUp::multimediaInit()
{
	LL_DEBUGS("AppInit") << "Initializing Multimedia...." << LL_ENDL;
	std::string msg = LLTrans::getString("LoginInitializingMultimedia");
	set_startup_status(0.42f, msg.c_str(), gAgent.mMOTD.c_str());
	display_startup();

	// Also initialise the stream titles.
	new StreamTitleDisplay();
}

void LLStartUp::fontInit()
{
	LL_DEBUGS("AppInit") << "Initializing fonts...." << LL_ENDL;
	std::string msg = LLTrans::getString("LoginInitializingFonts");
	set_startup_status(0.45f, msg.c_str(), gAgent.mMOTD.c_str());
	display_startup();

	LLFontGL::loadDefaultFonts();
}

void LLStartUp::initNameCache()
{
	// Can be called multiple times
	if ( gCacheName ) return;

	gCacheName = new LLCacheName(gMessageSystem);
	gCacheName->addObserver(&callback_cache_name);
	gCacheName->localizeCacheName("waiting", LLTrans::getString("AvatarNameWaiting"));
	gCacheName->localizeCacheName("nobody", LLTrans::getString("AvatarNameNobody"));
	gCacheName->localizeCacheName("none", LLTrans::getString("GroupNameNone"));
	// Load stored cache if possible
	LLAppViewer::instance()->loadNameCache();

	// Start cache in not-running state until we figure out if we have
	// capabilities for display name lookup
	LLAvatarNameCache* cache_inst = LLAvatarNameCache::getInstance();
	cache_inst->setUsePeopleAPI(gSavedSettings.getBOOL("UsePeopleAPI"));
	cache_inst->setUseDisplayNames(gSavedSettings.getBOOL("UseDisplayNames"));
	cache_inst->setUseUsernames(gSavedSettings.getBOOL("NameTagShowUsernames"));

	// <FS:CR> Legacy name/Username format
	LLAvatarName::setUseLegacyFormat(gSavedSettings.getBOOL("FSNameTagShowLegacyUsernames"));
	// <FS:CR> FIRE-6659: Legacy "Resident" name toggle
	LLAvatarName::setTrimResidentSurname(gSavedSettings.getBOOL("FSTrimLegacyNames"));
}


void LLStartUp::initExperiences()
{   
    // Should trigger loading the cache.
    LLExperienceCache::instance().setCapabilityQuery(
        boost::bind(&LLAgent::getRegionCapability, &gAgent, _1));

	LLExperienceLog::instance().initialize();
}

void LLStartUp::cleanupNameCache()
{
	delete gCacheName;
	gCacheName = NULL;
}

bool LLStartUp::dispatchURL()
{
	// ok, if we've gotten this far and have a startup URL
    if (!getStartSLURL().isValid())
	{
	  return false;
	}
    if(getStartSLURL().getType() != LLSLURL::APP)
	{
	    
		// If we started with a location, but we're already
		// at that location, don't pop dialogs open.
		LLVector3 pos = gAgent.getPositionAgent();
		LLVector3 slurlpos = getStartSLURL().getPosition();
		F32 dx = pos.mV[VX] - slurlpos.mV[VX];
		F32 dy = pos.mV[VY] - slurlpos.mV[VY];
		const F32 SLOP = 2.f;	// meters

		if( getStartSLURL().getRegion() != gAgent.getRegion()->getName()
			|| (dx*dx > SLOP*SLOP)
			|| (dy*dy > SLOP*SLOP) )
		{
			LLURLDispatcher::dispatch(getStartSLURL().getSLURLString(), "clicked",
						  NULL, false);
		}
		return true;
	}
	return false;
}

void LLStartUp::setStartSLURL(const LLSLURL& slurl) 
{
  sStartSLURL = slurl;
  switch(slurl.getType())
    {
    case LLSLURL::HOME_LOCATION:
      {
		  gSavedSettings.setString("LoginLocation", LLSLURL::SIM_LOCATION_HOME);
	break;
      }
    case LLSLURL::LAST_LOCATION:
      {
	gSavedSettings.setString("LoginLocation", LLSLURL::SIM_LOCATION_LAST);
	break;
      }
    default:
			LLGridManager::getInstance()->setGridChoice(slurl.getGrid());
			break;
    }
}

// static
LLSLURL& LLStartUp::getStartSLURL()
{
	return sStartSLURL;
} 

/**
 * Read all proxy configuration settings and set up both the HTTP proxy and
 * SOCKS proxy as needed.
 *
 * Any errors that are encountered will result in showing the user a notification.
 * When an error is encountered,
 *
 * @return Returns true if setup was successful, false if an error was encountered.
 */
bool LLStartUp::startLLProxy()
{
	bool proxy_ok = true;
	std::string httpProxyType = gSavedSettings.getString("HttpProxyType");

	// Set up SOCKS proxy (if needed)
	if (gSavedSettings.getBOOL("Socks5ProxyEnabled"))
	{	
		// Determine and update LLProxy with the saved authentication system
		std::string auth_type = gSavedSettings.getString("Socks5AuthType");

		if (auth_type.compare("UserPass") == 0)
		{
			LLPointer<LLCredential> socks_cred = gSecAPIHandler->loadCredential("SOCKS5");
			std::string socks_user = socks_cred->getIdentifier()["username"].asString();
			std::string socks_password = socks_cred->getAuthenticator()["creds"].asString();

			bool ok = LLProxy::getInstance()->setAuthPassword(socks_user, socks_password);

			if (!ok)
			{
				LLNotificationsUtil::add("SOCKS_BAD_CREDS");
				proxy_ok = false;
			}
		}
		else if (auth_type.compare("None") == 0)
		{
			LLProxy::getInstance()->setAuthNone();
		}
		else
		{
			LL_WARNS("Proxy") << "Invalid SOCKS 5 authentication type."<< LL_ENDL;

			// Unknown or missing setting.
			gSavedSettings.setString("Socks5AuthType", "None");

			// Clear the SOCKS credentials.
			LLPointer<LLCredential> socks_cred = new LLCredential("SOCKS5");
			gSecAPIHandler->deleteCredential(socks_cred);

			LLProxy::getInstance()->setAuthNone();
		}

		if (proxy_ok)
		{
			// Start the proxy and check for errors
			// If status != SOCKS_OK, stopSOCKSProxy() will already have been called when startSOCKSProxy() returns.
			LLHost socks_host;
			socks_host.setHostByName(gSavedSettings.getString("Socks5ProxyHost"));
			socks_host.setPort(gSavedSettings.getU32("Socks5ProxyPort"));
			int status = LLProxy::getInstance()->startSOCKSProxy(socks_host);

			if (status != SOCKS_OK)
			{
				LLSD subs;
				subs["HOST"] = gSavedSettings.getString("Socks5ProxyHost");
				subs["PORT"] = (S32)gSavedSettings.getU32("Socks5ProxyPort");

				std::string error_string;

				switch(status)
				{
					case SOCKS_CONNECT_ERROR: // TCP Fail
						error_string = "SOCKS_CONNECT_ERROR";
						break;

					case SOCKS_NOT_PERMITTED: // SOCKS 5 server rule set refused connection
						error_string = "SOCKS_NOT_PERMITTED";
						break;

					case SOCKS_NOT_ACCEPTABLE: // Selected authentication is not acceptable to server
						error_string = "SOCKS_NOT_ACCEPTABLE";
						break;

					case SOCKS_AUTH_FAIL: // Authentication failed
						error_string = "SOCKS_AUTH_FAIL";
						break;

					case SOCKS_UDP_FWD_NOT_GRANTED: // UDP forward request failed
						error_string = "SOCKS_UDP_FWD_NOT_GRANTED";
						break;

					case SOCKS_HOST_CONNECT_FAILED: // Failed to open a TCP channel to the socks server
						error_string = "SOCKS_HOST_CONNECT_FAILED";
						break;

					case SOCKS_INVALID_HOST: // Improperly formatted host address or port.
						error_string = "SOCKS_INVALID_HOST";
						break;

					default:
						error_string = "SOCKS_UNKNOWN_STATUS"; // Something strange happened,
						LL_WARNS("Proxy") << "Unknown return from LLProxy::startProxy(): " << status << LL_ENDL;
						break;
				}

				LLNotificationsUtil::add(error_string, subs);
				proxy_ok = false;
			}
		}
	}
	else
	{
		LLProxy::getInstance()->stopSOCKSProxy(); // ensure no UDP proxy is running and it's all cleaned up
	}

	if (proxy_ok)
	{
		// Determine the HTTP proxy type (if any)
		if ((httpProxyType.compare("Web") == 0) && gSavedSettings.getBOOL("BrowserProxyEnabled"))
		{
			LLHost http_host;
			http_host.setHostByName(gSavedSettings.getString("BrowserProxyAddress"));
			http_host.setPort(gSavedSettings.getS32("BrowserProxyPort"));
			if (!LLProxy::getInstance()->enableHTTPProxy(http_host, LLPROXY_HTTP))
			{
				LLSD subs;
				subs["HOST"] = http_host.getIPString();
				subs["PORT"] = (S32)http_host.getPort();
				LLNotificationsUtil::add("PROXY_INVALID_HTTP_HOST", subs);
				proxy_ok = false;
			}
		}
		else if ((httpProxyType.compare("Socks") == 0) && gSavedSettings.getBOOL("Socks5ProxyEnabled"))
		{
			LLHost socks_host;
			socks_host.setHostByName(gSavedSettings.getString("Socks5ProxyHost"));
			socks_host.setPort(gSavedSettings.getU32("Socks5ProxyPort"));
			if (!LLProxy::getInstance()->enableHTTPProxy(socks_host, LLPROXY_SOCKS))
			{
				LLSD subs;
				subs["HOST"] = socks_host.getIPString();
				subs["PORT"] = (S32)socks_host.getPort();
				LLNotificationsUtil::add("PROXY_INVALID_SOCKS_HOST", subs);
				proxy_ok = false;
			}
		}
		else if (httpProxyType.compare("None") == 0)
		{
			LLProxy::getInstance()->disableHTTPProxy();
		}
		else
		{
			LL_WARNS("Proxy") << "Invalid other HTTP proxy configuration: " << httpProxyType << LL_ENDL;

			// Set the missing or wrong configuration back to something valid.
			gSavedSettings.setString("HttpProxyType", "None");
			LLProxy::getInstance()->disableHTTPProxy();

			// Leave proxy_ok alone, since this isn't necessarily fatal.
		}
	}

	return proxy_ok;
}

bool login_alert_done(const LLSD& notification, const LLSD& response)
{
	// <FS:Ansariel> [FS Login Panel]
	//LLPanelLogin::giveFocus();
	transition_back_to_login_panel(std::string());
	// </FS:Ansariel> [FS Login Panel]
	return false;
}

// parse the certificate information into args for the 
// certificate notifications
LLSD transform_cert_args(LLPointer<LLCertificate> cert)
{
	LLSD args = LLSD::emptyMap();
	std::string value;
	LLSD cert_info;
	cert->getLLSD(cert_info);
	// convert all of the elements in the cert into                                        
	// args for the xml dialog, so we have flexability to                                  
	// display various parts of the cert by only modifying                                 
	// the cert alert dialog xml.                                                          
	for(LLSD::map_iterator iter = cert_info.beginMap();
		iter != cert_info.endMap();
		iter++)
	{
		// key usage and extended key usage                                            
		// are actually arrays, and we want to format them as comma separated          
		// strings, so special case those.                                             
		LLSDSerialize::toXML(cert_info[iter->first], std::cout);
		if((iter->first== std::string(CERT_KEY_USAGE)) |
		   (iter->first == std::string(CERT_EXTENDED_KEY_USAGE)))
		{
			value = "";
			LLSD usage = cert_info[iter->first];
			for (LLSD::array_iterator usage_iter = usage.beginArray();
				 usage_iter != usage.endArray();
				 usage_iter++)
			{
				
				if(usage_iter != usage.beginArray())
				{
					value += ", ";
				}
				
				value += (*usage_iter).asString();
			}
			
		}
		else
		{
			value = iter->second.asString();
		}
		
		std::string name = iter->first;
		std::transform(name.begin(), name.end(), name.begin(),
					   (int(*)(int))toupper);
		args[name.c_str()] = value;
	}
	return args;
}


// when we handle a cert error, give focus back to the login panel
void general_cert_done(const LLSD& notification, const LLSD& response)
{
	// <FS:Ansariel> [FS Login Panel]
	//LLStartUp::setStartupState( STATE_LOGIN_SHOW );			
	//LLPanelLogin::giveFocus();
	transition_back_to_login_panel(std::string());
	// </FS:Ansariel> [FS Login Panel]
}

// check to see if the user wants to trust the cert.
// if they do, add it to the cert store and 
void trust_cert_done(const LLSD& notification, const LLSD& response)
{
	S32 option = LLNotification::getSelectedOption(notification, response);	
	switch(option)
	{
		case OPT_TRUST_CERT:
		{
			LLPointer<LLCertificate> cert = gSecAPIHandler->getCertificate(notification["payload"]["certificate"]);
			LLPointer<LLCertificateStore> store = gSecAPIHandler->getCertificateStore(gSavedSettings.getString("CertStore"));			
			store->add(cert);
			store->save();
			LLStartUp::setStartupState( STATE_LOGIN_CLEANUP );	
			break;
		}
		case OPT_CANCEL_TRUST:
			// <FS:Ansariel> That's what transition_back_to_login_panel is for and does!
			//reset_login();
			//gSavedSettings.setBOOL("AutoLogin", FALSE);			
			//LLStartUp::setStartupState( STATE_LOGIN_SHOW );				
			transition_back_to_login_panel(std::string());
			// </FS:Ansariel>
		default:
			// <FS:Ansariel> [FS Login Panel]
			//LLPanelLogin::giveFocus();
			transition_back_to_login_panel(std::string());
			// </FS:Ansariel> [FS Login Panel]
			break;
	}

}

void apply_udp_blacklist(const std::string& csv)
{

	std::string::size_type start = 0;
	std::string::size_type comma = 0;
	do 
	{
		comma = csv.find(",", start);
		if (comma == std::string::npos)
		{
			comma = csv.length();
		}
		std::string item(csv, start, comma-start);

		LL_DEBUGS() << "udp_blacklist " << item << LL_ENDL;
		gMessageSystem->banUdpMessage(item);
		
		start = comma + 1;

	}
	while(comma < csv.length());
	
}

void on_benefits_failed_callback(const LLSD& notification, const LLSD& response)
{
	LL_WARNS("Benefits") << "Failed to load benefits information" << LL_ENDL; 
}

bool init_benefits(LLSD& response)
{
<<<<<<< HEAD
	LL_DEBUGS("Benefits") << "login success response:" << response << LL_ENDL;

=======
>>>>>>> 05e2efb2
	bool succ = true;

	std::string package_name = response["account_type"].asString();
	const LLSD& benefits_sd = response["account_level_benefits"];
	if (!LLAgentBenefitsMgr::init(package_name, benefits_sd) ||
		!LLAgentBenefitsMgr::initCurrent(package_name, benefits_sd))
	{
		succ = false;
	}
	else
	{
		LL_DEBUGS("Benefits") << "Initialized current benefits, level " << package_name << " from " << benefits_sd << LL_ENDL;
	}
	const LLSD& packages_sd = response["premium_packages"];
	for(LLSD::map_const_iterator package_iter = packages_sd.beginMap();
		package_iter != packages_sd.endMap();
		++package_iter)
	{
		std::string package_name = package_iter->first;
		const LLSD& benefits_sd = package_iter->second["benefits"];
		if (LLAgentBenefitsMgr::init(package_name, benefits_sd))
		{
			LL_DEBUGS("Benefits") << "Initialized benefits for package " << package_name << " from " << benefits_sd << LL_ENDL;
		}
		else
		{
			LL_WARNS("Benefits") << "Failed init for package " << package_name << " from " << benefits_sd << LL_ENDL;
			succ = false;
		}
	}

	if (!LLAgentBenefitsMgr::has("Base"))
	{
		LL_WARNS("Benefits") << "Benefits info did not include required package Base" << LL_ENDL;
		succ = false;
	}
	if (!LLAgentBenefitsMgr::has("Premium"))
	{
		LL_WARNS("Benefits") << "Benefits info did not include required package Premium" << LL_ENDL;
		succ = false;
	}

	// FIXME PREMIUM - for testing if login does not yet provide Premium Plus. Should be removed thereafter.
	//if (succ && !LLAgentBenefitsMgr::has("Premium Plus"))
	//{
	//	LLAgentBenefitsMgr::init("Premium Plus", packages_sd["Premium"]["benefits"]);
	//	llassert(LLAgentBenefitsMgr::has("Premium Plus"));
	//}
	return succ;
}

<<<<<<< HEAD
// <FS:CR> Aurora Sim
//bool process_login_success_response()
bool process_login_success_response(U32 &first_sim_size_x, U32 &first_sim_size_y)
// </FS:CR> Aurora Sim
{
	LLSD response = LLLoginInstance::getInstance()->getResponse();

	// <FS:Ansariel> OpenSim legacy economy support
	//mBenefitsSuccessfullyInit = init_benefits(response);
	if (LLGridManager::instance().isInSecondLife())
	{
		mBenefitsSuccessfullyInit = init_benefits(response);
	}
	else
	{
		mBenefitsSuccessfullyInit = true;
	}
	// </FS:Ansariel>
=======
bool process_login_success_response()
{
	LLSD response = LLLoginInstance::getInstance()->getResponse();

	mBenefitsSuccessfullyInit = init_benefits(response);
>>>>>>> 05e2efb2

	std::string text(response["udp_blacklist"]);
	if(!text.empty())
	{
		apply_udp_blacklist(text);
	}

	// unpack login data needed by the application
	text = response["agent_id"].asString();
	if(!text.empty()) gAgentID.set(text);
//	gDebugInfo["AgentID"] = text;
// [SL:KB] - Patch: Viewer-CrashReporting | Checked: 2010-11-16 (Catznip-2.6.0a) | Added: Catznip-2.4.0b
	if (gCrashSettings.getBOOL("CrashSubmitName"))
	{
		// Only include the agent UUID if the user consented
		gDebugInfo["AgentID"] = text;
	}
// [/SL:KB]
	
	// Agent id needed for parcel info request in LLUrlEntryParcel
	// to resolve parcel name.
	LLUrlEntryParcel::setAgentID(gAgentID);

	text = response["session_id"].asString();
	if(!text.empty()) gAgentSessionID.set(text);
//	gDebugInfo["SessionID"] = text;

	// Session id needed for parcel info request in LLUrlEntryParcel
	// to resolve parcel name.
	LLUrlEntryParcel::setSessionID(gAgentSessionID);
	
	text = response["secure_session_id"].asString();
	if(!text.empty()) gAgent.mSecureSessionID.set(text);

	// if the response contains a display name, use that,
	// otherwise if the response contains a first and/or last name,
	// use those.  Otherwise use the credential identifier

	gDisplayName = "";
	if (response.has("display_name"))
	{
		gDisplayName.assign(response["display_name"].asString());
		if(!gDisplayName.empty())
		{
			// Remove quotes from string.  Login.cgi sends these to force
			// names that look like numbers into strings.
			LLStringUtil::replaceChar(gDisplayName, '"', ' ');
			LLStringUtil::trim(gDisplayName);
		}
	}
	std::string first_name;
	if(response.has("first_name"))
	{
		first_name = response["first_name"].asString();
		LLStringUtil::replaceChar(first_name, '"', ' ');
		LLStringUtil::trim(first_name);
		gAgentUsername = first_name;
	}

	if(response.has("last_name") && !gAgentUsername.empty())
	{
		std::string last_name = response["last_name"].asString();
		if (last_name != "Resident")
		{
		    LLStringUtil::replaceChar(last_name, '"', ' ');
		    LLStringUtil::trim(last_name);
		    gAgentUsername = gAgentUsername + " " + last_name;
		}
	}

	if(gDisplayName.empty())
	{
		if(response.has("first_name"))
		{
			gDisplayName.assign(response["first_name"].asString());
			LLStringUtil::replaceChar(gDisplayName, '"', ' ');
			LLStringUtil::trim(gDisplayName);
		}
		if(response.has("last_name"))
		{
			text.assign(response["last_name"].asString());
			LLStringUtil::replaceChar(text, '"', ' ');
			LLStringUtil::trim(text);
			if(!gDisplayName.empty())
			{
				gDisplayName += " ";
			}
			gDisplayName += text;
		}
	}

	if(gDisplayName.empty())
	{
		gDisplayName.assign(gUserCredential->asString());
	}

	// this is their actual ability to access content
	text = response["agent_access_max"].asString();
	if (!text.empty())
	{
		// agent_access can be 'A', 'M', and 'PG'.
		gAgent.setMaturity(text[0]);
		//<FS:TS> FIRE-8854: Set the preferred maturity here to the maximum
		//        in case the sim doesn't send it at login, like OpenSim 
		//        doesn't. If it does, it'll get overridden below.
		U32 preferredMaturity = (U32)LLAgent::convertTextToMaturity(text[0]);
		gSavedSettings.setU32("PreferredMaturity", preferredMaturity);
	}
	
	// this is the value of their preference setting for that content
	// which will always be <= agent_access_max
	text = response["agent_region_access"].asString();
	if (!text.empty())
	{
		U32 preferredMaturity = (U32)LLAgent::convertTextToMaturity(text[0]);
		gSavedSettings.setU32("PreferredMaturity", preferredMaturity);
	}

	text = response["start_location"].asString();
	if(!text.empty()) 
	{
		gAgentStartLocation.assign(text);
	}

	text = response["circuit_code"].asString();
	if(!text.empty())
	{
		gMessageSystem->mOurCircuitCode = strtoul(text.c_str(), NULL, 10);
	}
	std::string sim_ip_str = response["sim_ip"];
	std::string sim_port_str = response["sim_port"];
	if(!sim_ip_str.empty() && !sim_port_str.empty())
	{
		U32 sim_port = strtoul(sim_port_str.c_str(), NULL, 10);
		gFirstSim.set(sim_ip_str, sim_port);
		if (gFirstSim.isOk())
		{
			gMessageSystem->enableCircuit(gFirstSim, TRUE);
		}
	}
	std::string region_x_str = response["region_x"];
	std::string region_y_str = response["region_y"];
	if(!region_x_str.empty() && !region_y_str.empty())
	{
		U32 region_x = strtoul(region_x_str.c_str(), NULL, 10);
		U32 region_y = strtoul(region_y_str.c_str(), NULL, 10);
		gFirstSimHandle = to_region_handle(region_x, region_y);
	}
	
// <FS:CR> Aurora Sim
	text = response["region_size_x"].asString();
	if(!text.empty()) {
		first_sim_size_x = strtoul(text.c_str(), NULL, 10);
		LLViewerParcelMgr::getInstance()->init(first_sim_size_x);
	}

	//region Y size is currently unused, major refactoring required. - Patrick Sapinski (2/10/2011)
	text = response["region_size_y"].asString();
	if(!text.empty()) first_sim_size_y = strtoul(text.c_str(), NULL, 10);
// </FS:CR> Aurora Sim	
	const std::string look_at_str = response["look_at"];
	if (!look_at_str.empty())
	{
		size_t len = look_at_str.size();
		LLMemoryStream mstr((U8*)look_at_str.c_str(), len);
		LLSD sd = LLSDSerialize::fromNotation(mstr, len);
		gAgentStartLookAt = ll_vector3_from_sd(sd);
	}

	text = response["seed_capability"].asString();
	if (!text.empty()) gFirstSimSeedCap = text;
				
	text = response["seconds_since_epoch"].asString();
	if(!text.empty())
	{
		U32 server_utc_time = strtoul(text.c_str(), NULL, 10);
		if(server_utc_time)
		{
			time_t now = time(NULL);
			gUTCOffset = (server_utc_time - now);

			// Print server timestamp
			LLSD substitution;
			substitution["datetime"] = (S32)server_utc_time;
			std::string timeStr = "[month, datetime, slt] [day, datetime, slt] [year, datetime, slt] [hour, datetime, slt]:[min, datetime, slt]:[second, datetime, slt]";
			LLStringUtil::format(timeStr, substitution);
			LL_INFOS("AppInit") << "Server SLT timestamp: " << timeStr << ". Server-viewer time offset before correction: " << gUTCOffset << "s" << LL_ENDL;
		}
	}

	// this is the base used to construct help URLs
	text = response["help_url_format"].asString();
	if (!text.empty())
	{
		// replace the default help URL format
		gSavedSettings.setString("HelpURLFormat",text);
	}

	std::string home_location = response["home"];
	if(!home_location.empty())
	{
		size_t len = home_location.size();
		LLMemoryStream mstr((U8*)home_location.c_str(), len);
		LLSD sd = LLSDSerialize::fromNotation(mstr, len);
		S32 region_x = sd["region_handle"][0].asInteger();
		S32 region_y = sd["region_handle"][1].asInteger();
		U64 region_handle = to_region_handle(region_x, region_y);
		LLVector3 position = ll_vector3_from_sd(sd["position"]);
		gAgent.setHomePosRegion(region_handle, position);
	}

	// If MOTD has not been set by fsdata, fallback to LL MOTD
// <FS:CR> FIRE-8571, FIRE-9274
	if (gAgent.mMOTD.empty() || !LLGridManager::getInstance()->isInSLMain())
// </FS:CR>
	{
		gAgent.mMOTD.assign(response["message"]);
	}
	
	// <FS:Techwolf Lupindo> fsdata opensim MOTD support
#ifdef OPENSIM
	if (LLGridManager::getInstance()->isInOpenSim() && !FSData::instance().getOpenSimMOTD().empty())
	{
		gAgent.mMOTD.assign(FSData::instance().getOpenSimMOTD());
	}
#endif
	// </FS:Techwolf Lupindo>

	// Options...
	// Each 'option' is an array of submaps. 
	// It appears that we only ever use the first element of the array.
	LLUUID inv_root_folder_id = response["inventory-root"][0]["folder_id"];
	if(inv_root_folder_id.notNull())
	{
		gInventory.setRootFolderID(inv_root_folder_id);
		//gInventory.mock(gAgent.getInventoryRootID());
	}

	LLSD login_flags = response["login-flags"][0];
	if(login_flags.size())
	{
		std::string flag = login_flags["ever_logged_in"];
		if(!flag.empty())
		{
			gAgent.setFirstLogin((flag == "N") ? TRUE : FALSE);
		}

		/*  Flag is currently ignored by the viewer.
		flag = login_flags["stipend_since_login"];
		if(flag == "Y") 
		{
			stipend_since_login = true;
		}
		*/

		flag = login_flags["gendered"].asString();
		if(flag == "Y")
		{
			// We don't care about this flag anymore; now base whether
			// outfit is chosen on COF contents, initial outfit
			// requested and available, etc.

			//gAgent.setGenderChosen(TRUE);
		}
		
		bool pacific_daylight_time = false;
		flag = login_flags["daylight_savings"].asString();
		if(flag == "Y")
		{
			pacific_daylight_time = (flag == "Y");
		}

		//setup map of datetime strings to codes and slt & local time offset from utc
		LLStringOps::setupDatetimeInfo(pacific_daylight_time);
	}

	// set up the voice configuration.  Ultimately, we should pass this up as part of each voice
	// channel if we need to move to multiple voice servers per grid.
	LLSD voice_config_info = response["voice-config"];
	if(voice_config_info.has("VoiceServerType"))
	{
		gSavedSettings.setString("VoiceServerType", voice_config_info["VoiceServerType"].asString()); 
	}

	// Request the map server url
	// Non-agni grids have a different default location.
	if (LLGridManager::getInstance()->isInSLBeta())
	{
		gSavedSettings.setString("MapServerURL", "http://test.map.secondlife.com.s3.amazonaws.com/");
	}
	std::string map_server_url = response["map-server-url"];
	if(!map_server_url.empty())
	{
		// We got an answer from the grid -> use that for map for the current session
		gSavedSettings.setString("CurrentMapServerURL", map_server_url); 
		LL_INFOS("LLStartup") << "map-server-url : we got an answer from the grid : " << map_server_url << LL_ENDL;
	}
	else
	{
		// No answer from the grid -> use the default setting for current session 
		map_server_url = gSavedSettings.getString("MapServerURL"); 
		gSavedSettings.setString("CurrentMapServerURL", map_server_url); 
		LL_INFOS("LLStartup") << "map-server-url : no map-server-url answer, we use the default setting for the map : " << map_server_url << LL_ENDL;
	}
	
// <FS:CR> FIRE-8063: Read Aurora web profile url from login data
#ifdef OPENSIM
	std::string web_profile_url = response["web_profile_url"];
	if (!web_profile_url.empty())
	{
		// We got an answer from the grid -> use that for map for the current session
		LLGridManager::instance().setWebProfileUrl(web_profile_url);
		LL_INFOS("LLStartup") << "web-profile-url : we got an answer from the grid : " << web_profile_url << LL_ENDL;
	}
// <FS:CR> FIRE-10567 - Set classified fee, if it's available.
	if (response.has("classified_fee"))
	{
		S32 classified_fee = response["classified_fee"];
		LLGridManager::getInstance()->setClassifiedFee(classified_fee);
	}
	else
	{
		LLGridManager::getInstance()->setClassifiedFee(0);	// Free is a sensible default
	}
// <FS:CR> Set a parcel listing fee, if it's available
	if (response.has("directory_fee"))
	{
		S32 directory_fee = response["directory_fee"];
		LLGridManager::getInstance()->setDirectoryFee(directory_fee);
	}
	else
	{
		LLGridManager::getInstance()->setDirectoryFee(0);
	}
#endif // OPENSIM
// </FS:CR>
	// Default male and female avatars allowing the user to choose their avatar on first login.
	// These may be passed up by SLE to allow choice of enterprise avatars instead of the standard
	// "new ruth."  Not to be confused with 'initial-outfit' below 
	LLSD newuser_config = response["newuser-config"][0];
	if(newuser_config.has("DefaultFemaleAvatar"))
	{
		gSavedSettings.setString("DefaultFemaleAvatar", newuser_config["DefaultFemaleAvatar"].asString()); 		
	}
	if(newuser_config.has("DefaultMaleAvatar"))
	{
		gSavedSettings.setString("DefaultMaleAvatar", newuser_config["DefaultMaleAvatar"].asString()); 		
	}
	
	// Initial outfit for the user.
	LLSD initial_outfit = response["initial-outfit"][0];
	if(initial_outfit.size())
	{
		std::string flag = initial_outfit["folder_name"];
		if(!flag.empty())
		{
			// Initial outfit is a folder in your inventory,
			// must be an exact folder-name match.
			sInitialOutfit = flag;
		}

		flag = initial_outfit["gender"].asString();
		if(!flag.empty())
		{
			sInitialOutfitGender = flag;
		}
	}

	LLSD global_textures = response["global-textures"][0];
	if(global_textures.size())
	{
		// Extract sun and moon texture IDs.  These are used
		// in the LLVOSky constructor, but I can't figure out
		// how to pass them in.  JC
		LLUUID id = global_textures["sun_texture_id"];
		if(id.notNull())
		{
			gSunTextureID = id;
		}

		id = global_textures["moon_texture_id"];
		if(id.notNull())
		{
			gMoonTextureID = id;
		}

	}

	// set the location of the Agent Appearance service, from which we can request
	// avatar baked textures if they are supported by the current region
	std::string agent_appearance_url = response["agent_appearance_service"];
	if (!agent_appearance_url.empty())
	{
		LLAppearanceMgr::instance().setAppearanceServiceURL(agent_appearance_url);
	}

	// Set the location of the snapshot sharing config endpoint
	// <FS:Ansariel> Debug setting doesn't exist anymore as of 14-09-2014
	//std::string snapshot_config_url = response["snapshot_config_url"];
	//if(!snapshot_config_url.empty())
	//{
	//	gSavedSettings.setString("SnapshotConfigURL", snapshot_config_url);
	//}
	// </FS:Ansariel>

	// Start the process of fetching the OpenID session cookie for this user login
	std::string openid_url = response["openid_url"];
	if(!openid_url.empty())
	{
		std::string openid_token = response["openid_token"];
		LLViewerMedia::getInstance()->openIDSetup(openid_url, openid_token);
	}

<<<<<<< HEAD
	// <FS:Ansariel> OpenSim legacy economy support
#ifdef OPENSIM
	if (!LLGridManager::instance().isInSecondLife())
	{
		if (response.has("max-agent-groups") || response.has("max_groups"))
		{
			std::string max_agent_groups;
			response.has("max_groups") ?
				max_agent_groups = response["max_groups"].asString()
				: max_agent_groups = response["max-agent-groups"].asString();

			gMaxAgentGroups = atoi(max_agent_groups.c_str());
			LL_INFOS("LLStartup") << "gMaxAgentGroups read from login.cgi: "
				<< gMaxAgentGroups << LL_ENDL;
		}
		else
		{
			gMaxAgentGroups = 0;
			LL_INFOS("LLStartup") << "did not receive max-agent-groups. unlimited groups activated" << LL_ENDL;
		}
	}
#endif
	// </FS:Ansariel>

	// <COLOSI opensim multi-currency support>
	std::string prev_currency_symbol = Tea::getCurrency();
	// </COLOSI opensim multi-currency support>

// <FS:AW opensim currency support>
	std::string currency = "L$";
#ifdef OPENSIM // <FS:AW optional opensim support>
	if(response.has("currency"))
	{
		currency = response["currency"].asString();
		LL_DEBUGS("OS_SETTINGS") << "currency " << currency << LL_ENDL;
	}
	else if (LLGridManager::getInstance()->isInOpenSim())
	{
		currency = "OS$";
		LL_DEBUGS("OS_SETTINGS") << "no currency in login response" << LL_ENDL;
	}
	Tea::setCurrency(currency);
// </FS:AW opensim currency support>

	// <COLOSI  opensim multi-currency support>
	// Blank out the region currency which is set in in lfsimfeatureshandler
	Tea::setRegionCurrency(LLStringUtil::null);
	std::string new_currency_symbol = Tea::getCurrency();
	// If currency symbol has changed, update currency symbols where manually necessary.
	if (new_currency_symbol != prev_currency_symbol)
	{
		LFSimFeatureHandler::updateCurrencySymbols();
	}
	// </COLOSI opensim multi-currency support>

// <FS:AW  opensim destinations and avatar picker>
	if(response.has("avatar_picker_url"))
	{
		LL_DEBUGS("OS_SETTINGS") << "avatar_picker_url " << response["avatar_picker_url"] << LL_ENDL;
	}
	else if (LLGridManager::getInstance()->isInOpenSim())
	{
		LL_DEBUGS("OS_SETTINGS") << "no avatar_picker_url in login response" << LL_ENDL;
	}

	if(response.has("destination_guide_url"))
	{
		LL_DEBUGS("OS_SETTINGS") << "destination_guide_url " << response["destination_guide_url"] << LL_ENDL;
	}
	else if (LLGridManager::getInstance()->isInOpenSim())
	{
		LL_DEBUGS("OS_SETTINGS") << "no destination_guide_url in login response" << LL_ENDL;
	}
// </FS:AW  opensim destinations and avatar picker>
	
// <FS:CR> Legacy search killswitch!
	if (LLGridManager::getInstance()->isInOpenSim())
	{
		LLFloaterReg::add("search", "floater_fs_search.xml", (LLFloaterBuildFunc)&LLFloaterReg::build<FSFloaterSearch>);
	}
	else
#endif // OPENSIM
	{
		if (FSData::instance().enableLegacySearch())
		{
			LLFloaterReg::add("search", "floater_fs_search.xml", (LLFloaterBuildFunc)&LLFloaterReg::build<FSFloaterSearch>);
		}
		else
		{
			LLFloaterReg::add("search", "floater_search.xml", (LLFloaterBuildFunc)&LLFloaterReg::build<LLFloaterSearch>);
		}
	}
// </FS:CR>

	// <FS:Techwolf Lupindo> fsdata support
	if (FSData::instance().isAgentFlag(gAgentID, FSData::NO_USE))
	{
		gAgentID.setNull();
	}
	// </FS:Techwolf Lupindo>

=======
>>>>>>> 05e2efb2
	bool success = false;
	// JC: gesture loading done below, when we have an asset system
	// in place.  Don't delete/clear gUserCredentials until then.
	if(gAgentID.notNull()
	   && gAgentSessionID.notNull()
	   && gMessageSystem->mOurCircuitCode
	   && gFirstSim.isOk()
	   && gInventory.getRootFolderID().notNull())
	{
		success = true;
	}
    LLAppViewer* pApp = LLAppViewer::instance();
	pApp->writeDebugInfo();     //Write our static data now that we have username, session_id, etc.
	return success;
}

void transition_back_to_login_panel(const std::string& emsg)
{
	// Bounce back to the login screen.
	reset_login(); // calls LLStartUp::setStartupState( STATE_LOGIN_SHOW );
	gSavedSettings.setBOOL("AutoLogin", FALSE);
}

// <FS:KC> FIRE-18250: Option to disable default eye movement
//static
void update_static_eyes()
{
	if (gSavedPerAccountSettings.getBOOL("FSStaticEyes"))
	{
		LLUUID anim_id(gSavedSettings.getString("FSStaticEyesUUID"));
		gAgent.sendAnimationRequest(anim_id, ANIM_REQUEST_START);
	}
}
// </FS:KC><|MERGE_RESOLUTION|>--- conflicted
+++ resolved
@@ -256,10 +256,7 @@
 // exported globals
 //
 bool gAgentMovementCompleted = false;
-<<<<<<< HEAD
 S32  gMaxAgentGroups; // <FS:Ansariel> OpenSim legacy economy support
-=======
->>>>>>> 05e2efb2
 
 const std::string SCREEN_HOME_FILENAME = "screen_home%s.png";
 const std::string SCREEN_LAST_FILENAME = "screen_last%s.png";
@@ -329,14 +326,10 @@
 void general_cert_done(const LLSD& notification, const LLSD& response);
 void trust_cert_done(const LLSD& notification, const LLSD& response);
 void apply_udp_blacklist(const std::string& csv);
-<<<<<<< HEAD
 // <FS:CR> Aurora Sim
 //bool process_login_success_response();
 bool process_login_success_response(U32 &first_sim_size_x, U32 &first_sim_size_y);
 // </FS:CR> Aurora Sim
-=======
-bool process_login_success_response();
->>>>>>> 05e2efb2
 void on_benefits_failed_callback(const LLSD& notification, const LLSD& response);
 void transition_back_to_login_panel(const std::string& emsg);
 // <FS:KC> FIRE-18250: Option to disable default eye movement
@@ -2317,7 +2310,6 @@
 			send_complete_agent_movement(regionp->getHost());
 			gAssetStorage->setUpstream(regionp->getHost());
 			gCacheName->setUpstream(regionp->getHost());
-<<<<<<< HEAD
 			// <FS:Ansariel> OpenSim legacy economy support
 #ifdef OPENSIM
 			if (!LLGridManager::instance().isInSecondLife())
@@ -2327,8 +2319,6 @@
 			}
 #endif
 			// </FS:Ansariel>
-=======
->>>>>>> 05e2efb2
 		}
 		display_startup();
 
@@ -3026,7 +3016,6 @@
 			LLNotificationsUtil::add("FailedToGetBenefits", LLSD(), LLSD(), boost::bind(on_benefits_failed_callback, _1, _2));
 		}
 
-<<<<<<< HEAD
 		// <FS:TT> Client LSL Bridge
 		if (gSavedSettings.getBOOL("UseLSLBridge"))
 		{
@@ -3044,8 +3033,6 @@
 		// <FS:Ansariel> Bypass the calling card sync-crap to create the agent's calling card
 		LLFriendCardsManager::createAgentCallingCard();
 
-=======
->>>>>>> 05e2efb2
 		// Let the map know about the inventory.
 		LLFloaterWorldMap* floater_world_map = LLFloaterWorldMap::getInstance();
 		if(floater_world_map)
@@ -4274,11 +4261,6 @@
 
 bool init_benefits(LLSD& response)
 {
-<<<<<<< HEAD
-	LL_DEBUGS("Benefits") << "login success response:" << response << LL_ENDL;
-
-=======
->>>>>>> 05e2efb2
 	bool succ = true;
 
 	std::string package_name = response["account_type"].asString();
@@ -4330,7 +4312,6 @@
 	return succ;
 }
 
-<<<<<<< HEAD
 // <FS:CR> Aurora Sim
 //bool process_login_success_response()
 bool process_login_success_response(U32 &first_sim_size_x, U32 &first_sim_size_y)
@@ -4349,13 +4330,6 @@
 		mBenefitsSuccessfullyInit = true;
 	}
 	// </FS:Ansariel>
-=======
-bool process_login_success_response()
-{
-	LLSD response = LLLoginInstance::getInstance()->getResponse();
-
-	mBenefitsSuccessfullyInit = init_benefits(response);
->>>>>>> 05e2efb2
 
 	std::string text(response["udp_blacklist"]);
 	if(!text.empty())
@@ -4769,7 +4743,6 @@
 		LLViewerMedia::getInstance()->openIDSetup(openid_url, openid_token);
 	}
 
-<<<<<<< HEAD
 	// <FS:Ansariel> OpenSim legacy economy support
 #ifdef OPENSIM
 	if (!LLGridManager::instance().isInSecondLife())
@@ -4871,8 +4844,6 @@
 	}
 	// </FS:Techwolf Lupindo>
 
-=======
->>>>>>> 05e2efb2
 	bool success = false;
 	// JC: gesture loading done below, when we have an asset system
 	// in place.  Don't delete/clear gUserCredentials until then.
