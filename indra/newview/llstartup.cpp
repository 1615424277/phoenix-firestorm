--- conflicted
+++ resolved
@@ -1124,16 +1124,9 @@
 			}
 			else
 			{
-<<<<<<< HEAD
 				// Don't pop up a notification in the TOS case because
 				// LLFloaterTOS::onCancel() already scolded the user.
 				if (reason_response != "tos")
-=======
-				// Don't leave password from previous session sitting around
-				// during this login session.
-				LLStartUp::deletePasswordFromDisk();
-			}
-
 			// this is the base used to construct help URLs
 			text = LLUserAuth::getInstance()->getResponse("help_url_format");
 			if (!text.empty())
@@ -1145,30 +1138,6 @@
 				gSavedSettings.setBOOL("HelpUseLocal", false);
 			}
 			
-			// this is their actual ability to access content
-			text = LLUserAuth::getInstance()->getResponse("agent_access_max");
-			if (!text.empty())
-			{
-				// agent_access can be 'A', 'M', and 'PG'.
-				gAgent.setMaturity(text[0]);
-			}
-			
-			// this is the value of their preference setting for that content
-			// which will always be <= agent_access_max
-			text = LLUserAuth::getInstance()->getResponse("agent_region_access");
-			if (!text.empty())
-			{
-				int preferredMaturity = LLAgent::convertTextToMaturity(text[0]);
-				gSavedSettings.setU32("PreferredMaturity", preferredMaturity);
-			}
-			// During the AO transition, this flag will be true. Then the flag will
-			// go away. After the AO transition, this code and all the code that
-			// uses it can be deleted.
-			text = LLUserAuth::getInstance()->getResponse("ao_transition");
-			if (!text.empty())
-			{
-				if (text == "1")
->>>>>>> dde21530
 				{
 					LLSD args;
 					args["ERROR_MESSAGE"] = emsg.str();
