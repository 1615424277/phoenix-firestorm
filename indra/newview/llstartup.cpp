/** 
 * @file llstartup.cpp
 * @brief startup routines.
 *
 * $LicenseInfo:firstyear=2004&license=viewerlgpl$
 * Second Life Viewer Source Code
 * Copyright (C) 2010, Linden Research, Inc.
 * 
 * This library is free software; you can redistribute it and/or
 * modify it under the terms of the GNU Lesser General Public
 * License as published by the Free Software Foundation;
 * version 2.1 of the License only.
 * 
 * This library is distributed in the hope that it will be useful,
 * but WITHOUT ANY WARRANTY; without even the implied warranty of
 * MERCHANTABILITY or FITNESS FOR A PARTICULAR PURPOSE.  See the GNU
 * Lesser General Public License for more details.
 * 
 * You should have received a copy of the GNU Lesser General Public
 * License along with this library; if not, write to the Free Software
 * Foundation, Inc., 51 Franklin Street, Fifth Floor, Boston, MA  02110-1301  USA
 * 
 * Linden Research, Inc., 945 Battery Street, San Francisco, CA  94111  USA
 * $/LicenseInfo$
 */

#include "llviewerprecompiledheaders.h"

#include "llappviewer.h"
#include "llstartup.h"
#include "llcallstack.h"

#if LL_WINDOWS
#	include <process.h>		// _spawnl()
#else
#	include <sys/stat.h>		// mkdir()
#endif

#include "llviewermedia_streamingaudio.h"
#include "llaudioengine.h"

#ifdef LL_FMODSTUDIO
# include "llaudioengine_fmodstudio.h"
#endif

#ifdef LL_OPENAL
#include "llaudioengine_openal.h"
#endif

#include "llavatarnamecache.h"
#include "llexperiencecache.h"
#include "lllandmark.h"
#include "llcachename.h"
#include "lldir.h"
#include "lldonotdisturbnotificationstorage.h"
#include "llerrorcontrol.h"
#include "llfloaterreg.h"
#include "llfocusmgr.h"
#include "llfloatergridstatus.h"
#include "llfloaterimsession.h"
#include "lllocationhistory.h"
#include "llimageworker.h"

#include "llloginflags.h"
#include "llmd5.h"
#include "llmemorystream.h"
#include "llmessageconfig.h"
#include "llmoveview.h"
#include "llfloaterimcontainer.h"
#include "llfloaterimnearbychat.h"
#include "llnotifications.h"
#include "llnotificationsutil.h"
#include "llpersistentnotificationstorage.h"
#include "llpresetsmanager.h"
#include "llteleporthistory.h"
#include "llregionhandle.h"
#include "llsd.h"
#include "llsdserialize.h"
#include "llsdutil_math.h"
#include "llstring.h"
#include "lluserrelations.h"
#include "llversioninfo.h"
#include "llviewercontrol.h"
#include "llviewerhelp.h"
#include "llxorcipher.h"	// saved password, MAC address
#include "llwindow.h"
#include "message.h"
#include "v3math.h"

#include "llagent.h"
#include "llagentbenefits.h"
#include "llagentcamera.h"
#include "llagentpicksinfo.h"
#include "llagentwearables.h"
#include "llagentpilot.h"
#include "llfloateravatarpicker.h"
#include "llcallbacklist.h"
#include "llcallingcard.h"
#include "llconsole.h"
#include "llcontainerview.h"
#include "llconversationlog.h"
#include "lldebugview.h"
#include "lldrawable.h"
#include "lleventnotifier.h"
#include "llface.h"
#include "llfeaturemanager.h"
//#include "llfirstuse.h"
#include "llfloaterhud.h"
#include "llfloaterland.h"
#include "llfloatertopobjects.h"
#include "llfloaterworldmap.h"
#include "llgesturemgr.h"
#include "llgroupmgr.h"
#include "llhudeffecttrail.h"
#include "llhudmanager.h"
#include "llbufferstream.h" // <FS:PP> For SL Grid Status
#include "llimage.h"
#include "llinventorybridge.h"
#include "llinventorymodel.h"
#include "llinventorymodelbackgroundfetch.h"
#include "llkeyboard.h"
#include "llloginhandler.h"			// gLoginHandler, SLURL support
#include "lllogininstance.h" // Host the login module.
// <FS:Ansariel> [FS Login Panel]
//#include "llpanellogin.h"
#include "fspanellogin.h"
// <FS:Ansariel> [FS Login Panel]
#include "llmutelist.h"
#include "llavatarpropertiesprocessor.h"
#include "llpanelclassified.h"
#include "llpanelpick.h"
#include "llpanelgrouplandmoney.h"
#include "llpanelgroupnotices.h"
#include "llparcel.h"
#include "llpreview.h"
#include "llpreviewscript.h"
#include "llproxy.h"
#include "llproductinforequest.h"
#include "llqueryflags.h"
#include "llselectmgr.h"
#include "llsky.h"
#include "llstatview.h"
#include "llstatusbar.h"		// sendMoneyBalanceRequest(), owns L$ balance
#include "llsurface.h"
#include "lltexturecache.h"
#include "lltexturefetch.h"
#include "lltoolmgr.h"
#include "lltrans.h"
#include "llui.h"
#include "llurldispatcher.h"
#include "llurlentry.h"
#include "llslurl.h"
#include "llurlhistory.h"
#include "llurlwhitelist.h"
#include "llvieweraudio.h"
#include "llviewerassetstorage.h"
#include "llviewercamera.h"
#include "llviewerdisplay.h"
#include "llviewergenericmessage.h"
#include "llviewergesture.h"
#include "llviewertexturelist.h"
#include "llviewermedia.h"
#include "llviewermenu.h"
#include "llviewermessage.h"
#include "llviewernetwork.h"
#include "llviewerobjectlist.h"
#include "llviewerparcelaskplay.h"
#include "llviewerparcelmedia.h"
#include "llviewerparcelmgr.h"
#include "llviewerregion.h"
#include "llviewerstats.h"
#include "llviewerstatsrecorder.h"
#include "llviewerthrottle.h"
#include "llviewerwindow.h"
#include "llvoavatar.h"
#include "llvoavatarself.h"
#include "llweb.h"
#include "llworld.h"
#include "llworldmapmessage.h"
#include "llxfermanager.h"
#include "pipeline.h"
#include "llappviewer.h"
#include "llfasttimerview.h"
#include "llfloatermap.h"
#include "llweb.h"
#include "llvoiceclient.h"
#include "llnamelistctrl.h"
#include "llnamebox.h"
#include "llnameeditor.h"
#include "llpostprocess.h"
#include "llagentlanguage.h"
#include "llwearable.h"
#include "llinventorybridge.h"
#include "llappearancemgr.h"
#include "llavatariconctrl.h"
#include "llvoicechannel.h"
#include "llpathfindingmanager.h"
// [RLVa:KB] - Checked: RLVa-1.2.0
#include "rlvhandler.h"
// [/RLVa:KB]

#include "lllogin.h"
#include "llevents.h"
#include "llstartuplistener.h"
#include "lltoolbarview.h"
#include "llexperiencelog.h"
#include "llcleanup.h"

#include "llenvironment.h"

#include "llstacktrace.h"

#if LL_WINDOWS
#include "lldxhardware.h"
#endif

// Firestorm includes
// <FS:Ansariel> [FS communication UI]
//#include "llfloaterimsession.h"
#include "fsfloaterim.h"
// </FS:Ansariel> [FS communication UI]
#if HAS_GROWL
#include "growlmanager.h"
#endif

#include "fsassetblacklist.h"
#include "fsavatarrenderpersistence.h"
#include "fscommon.h"
#include "fscorehttputil.h"
#include "fsdata.h"
#include "fsfloatercontacts.h"
#include "fsfloaterimcontainer.h"
#include "fsfloaternearbychat.h"
#include "fsfloatersearch.h"
#include "fsfloaterwearablefavorites.h"
#include "fslslbridge.h"
#include "fsradar.h"
#include "fsregistrarutils.h"
#include "fsscriptlibrary.h"
#include "lfsimfeaturehandler.h"
#include "lggcontactsets.h"
#include "llfloatersearch.h"
#include "llfloatersidepanelcontainer.h"
#include "llfriendcard.h"
#include "llnotificationmanager.h"
#include "llpresetsmanager.h"
#include "llprogressview.h"
#include "lltoolbarview.h"
#include "NACLantispam.h"
#include "streamtitledisplay.h"
#include "tea.h"

//
// exported globals
//
bool gAgentMovementCompleted = false;
S32  gMaxAgentGroups; // <FS:Ansariel> OpenSim legacy economy support

const std::string SCREEN_HOME_FILENAME = "screen_home%s.png";
const std::string SCREEN_LAST_FILENAME = "screen_last%s.png";

LLPointer<LLViewerTexture> gStartTexture;

//
// Imported globals
//
extern S32 gStartImageWidth;
extern S32 gStartImageHeight;
extern std::string gWindowTitle;

//
// local globals
//
static bool gGotUseCircuitCodeAck = false;
static std::string sInitialOutfit;
static std::string sInitialOutfitGender;	// "male" or "female"

static bool gUseCircuitCallbackCalled = false;

EStartupState LLStartUp::gStartupState = STATE_FIRST;
LLSLURL LLStartUp::sStartSLURL;
std::string LLStartUp::sStartSLURLString;

static LLPointer<LLCredential> gUserCredential;
static std::string gDisplayName;
static bool gRememberPassword = true;
static bool gRememberUser = true;

static U64 gFirstSimHandle = 0;
static LLHost gFirstSim;
static std::string gFirstSimSeedCap;
static LLVector3 gAgentStartLookAt(1.0f, 0.f, 0.f);
static std::string gAgentStartLocation = "safe";
static bool mLoginStatePastUI = false;
static bool mBenefitsSuccessfullyInit = false;

const F32 STATE_AGENT_WAIT_TIMEOUT = 240; //seconds

boost::scoped_ptr<LLEventPump> LLStartUp::sStateWatcher(new LLEventStream("StartupState"));
boost::scoped_ptr<LLStartupListener> LLStartUp::sListener(new LLStartupListener());
boost::scoped_ptr<LLViewerStats::PhaseMap> LLStartUp::sPhases(new LLViewerStats::PhaseMap);

//
// local function declaration
//

void login_show();
void login_callback(S32 option, void* userdata);
void show_release_notes_if_required();
//void show_first_run_dialog();	// <FS:CR> Unused in Firestorm
bool first_run_dialog_callback(const LLSD& notification, const LLSD& response);
void set_startup_status(const F32 frac, const std::string& string, const std::string& msg);
bool login_alert_status(const LLSD& notification, const LLSD& response);
void login_packet_failed(void**, S32 result);
void use_circuit_callback(void**, S32 result);
void register_viewer_callbacks(LLMessageSystem* msg);
void asset_callback_nothing(const LLUUID&, LLAssetType::EType, void*, S32);
bool callback_choose_gender(const LLSD& notification, const LLSD& response);
void init_start_screen(S32 location_id);
void release_start_screen();
void reset_login();
LLSD transform_cert_args(LLPointer<LLCertificate> cert);
void general_cert_done(const LLSD& notification, const LLSD& response);
void trust_cert_done(const LLSD& notification, const LLSD& response);
void apply_udp_blacklist(const std::string& csv);
// <FS:CR> Aurora Sim
//bool process_login_success_response();
bool process_login_success_response(U32 &first_sim_size_x, U32 &first_sim_size_y);
// </FS:CR> Aurora Sim
void on_benefits_failed_callback(const LLSD& notification, const LLSD& response);
void transition_back_to_login_panel(const std::string& emsg);
// <FS:KC> FIRE-18250: Option to disable default eye movement
void update_static_eyes();
// </FS:KC> FIRE-18250

void callback_cache_name(const LLUUID& id, const std::string& full_name, bool is_group)
{
	LLNameBox::refreshAll(id, full_name, is_group);
	LLNameEditor::refreshAll(id, full_name, is_group);
	
	// TODO: Actually be intelligent about the refresh.
	// For now, just brute force refresh the dialogs.
	dialog_refresh_all();
}

//
// exported functionality
//

//
// local classes
//

// <AW: opensim>
static bool sGridListRequestReady = false;
void downloadGridlistComplete( LLSD const &aData )
{
	LL_DEBUGS() << aData << LL_ENDL;
	
	LLSD header = aData[ LLCoreHttpUtil::HttpCoroutineAdapter::HTTP_RESULTS ][ LLCoreHttpUtil::HttpCoroutineAdapter::HTTP_RESULTS_HEADERS];

	LLDate lastModified;
	if (header.has("last-modified"))
	{
		lastModified.secondsSinceEpoch( FSCommon::secondsSinceEpochFromString( "%a, %d %b %Y %H:%M:%S %ZP", header["last-modified"].asString() ) );
	}

	LLSD data = aData;
	data.erase( LLCoreHttpUtil::HttpCoroutineAdapter::HTTP_RESULTS );
	
	std::string filename = gDirUtilp->getExpandedFilename(LL_PATH_USER_SETTINGS, "grids.remote.xml");

	llofstream out_file;
	out_file.open(filename.c_str());
	LLSDSerialize::toPrettyXML( data, out_file);
	out_file.close();
	LL_INFOS() << "GridListRequest: got new list." << LL_ENDL;
	sGridListRequestReady = true;
}

void downloadGridlistError( LLSD const &aData, std::string const &aURL )
{
	LLCore::HttpStatus status = LLCoreHttpUtil::HttpCoroutineAdapter::getStatusFromLLSD(aData);

	if (status.getType() == HTTP_NOT_MODIFIED)
	{
		LL_INFOS("fsdata") << "Didn't download grid list from " << aURL << " - no newer version available" << LL_ENDL;
	}
	else
	{
		LL_WARNS() << "Failed to download grid list from " << aURL << LL_ENDL;
	}

	sGridListRequestReady = true;
}

 void downloadGridstatusComplete(LLSD const &aData)
{
	LLSD header = aData[ LLCoreHttpUtil::HttpCoroutineAdapter::HTTP_RESULTS ][ LLCoreHttpUtil::HttpCoroutineAdapter::HTTP_RESULTS_HEADERS];
	const LLSD::Binary &rawData = aData[LLCoreHttpUtil::HttpCoroutineAdapter::HTTP_RESULTS_RAW].asBinary();

	if (rawData.size() == 0)
	{
		report_to_nearby_chat(LLTrans::getString("SLGridStatusInvalidMsg"));
		LL_WARNS("SLGridStatusResponder") << "Error - empty output" << LL_ENDL;
		return;
	}

	std::string fetchedNews;
	fetchedNews.assign( rawData.begin(), rawData.end() );

	size_t itemStart = fetchedNews.find("<item>");
	size_t itemEnd = fetchedNews.find("</item>");
	if (itemEnd != std::string::npos && itemStart != std::string::npos)
	{
		// Isolate latest news data
		itemStart += 6;
		std::string theNews = fetchedNews.substr(itemStart, itemEnd - itemStart);

		// Check for and remove CDATA characters if they're present
		size_t titleStart = theNews.find("<title><![CDATA[");
		if (titleStart != std::string::npos)
		{
			theNews.replace(titleStart, 16, "<title>");
		}
		size_t titleEnd = theNews.find("]]></title>");
		if (titleEnd != std::string::npos)
		{
			theNews.replace(titleEnd, 11, "</title>");
		}
		size_t descStart = theNews.find("<description><![CDATA[");
		if (descStart != std::string::npos)
		{
			theNews.replace(descStart, 22, "<description>");
		}
		size_t descEnd = theNews.find("]]></description>");
		if (descEnd != std::string::npos)
		{
			theNews.replace(descEnd, 17, "</description>");
		}
		size_t linkStart = theNews.find("<link><![CDATA[");
		if (linkStart != std::string::npos)
		{
			theNews.replace(linkStart, 15, "<link>");
		}
		size_t linkEnd = theNews.find("]]></link>");
		if (linkEnd != std::string::npos)
		{
			theNews.replace(linkEnd, 10, "</link>");
		}

		// Get indexes
		titleStart = theNews.find("<title>");
		descStart = theNews.find("<description>");
		linkStart = theNews.find("<link>");
		titleEnd = theNews.find("</title>");
		descEnd = theNews.find("</description>");
		linkEnd = theNews.find("</link>");

		if (titleStart != std::string::npos &&
			descStart != std::string::npos &&
			linkStart != std::string::npos &&
			titleEnd != std::string::npos &&
			descEnd != std::string::npos &&
			linkEnd != std::string::npos)
		{
			titleStart += 7;
			descStart += 13;
			linkStart += 6;
			std::string newsTitle = theNews.substr(titleStart, titleEnd - titleStart);
			std::string newsDesc = theNews.substr(descStart, descEnd - descStart);
			std::string newsLink = theNews.substr(linkStart, linkEnd - linkStart);
			LLStringUtil::trim(newsTitle);
			LLStringUtil::trim(newsDesc);
			LLStringUtil::trim(newsLink);
			report_to_nearby_chat("[ " + newsTitle + " ] " + newsDesc + " [ " + newsLink + " ]");
		}
		else
		{
			report_to_nearby_chat(LLTrans::getString("SLGridStatusInvalidMsg"));
			LL_WARNS("SLGridStatusResponder") << "Error - inner tag(s) missing" << LL_ENDL;
		}
	}
	else
	{
		report_to_nearby_chat(LLTrans::getString("SLGridStatusInvalidMsg"));
		LL_WARNS("SLGridStatusResponder") << "Error - output without </item>" << LL_ENDL;
	}
}

void downloadGridstatusError(LLSD const &aData, std::string const &aURL)
{
	LLCore::HttpStatus status = LLCoreHttpUtil::HttpCoroutineAdapter::getStatusFromLLSD(aData);
	LL_WARNS("SLGridStatusResponder") << "Error - status " << status.getType() << LL_ENDL;

	if (status.getType() == HTTP_INTERNAL_ERROR)
	{
		report_to_nearby_chat(LLTrans::getString("SLGridStatusTimedOut"));
	}
	else
	{
		LLStringUtil::format_map_t args;
		args["STATUS"] = llformat("%d", status.getType());
		report_to_nearby_chat(LLTrans::getString("SLGridStatusOtherError", args));
	}
}
// </FS:PP>

// <FS:Ansariel> Check for test build expiration
bool is_testbuild_expired()
{
#if TESTBUILD
	std::string datestr = __DATE__;

	std::istringstream iss_date(datestr);
	std::string str_month;
	S32 day;
	S32 year;
	S32 month = 1;
	iss_date >> str_month >> day >> year;

	if (str_month == "Jan") month = 1;
	else if (str_month == "Feb") month = 2;
	else if (str_month == "Mar") month = 3;
	else if (str_month == "Apr") month = 4;
	else if (str_month == "May") month = 5;
	else if (str_month == "Jun") month = 6;
	else if (str_month == "Jul") month = 7;
	else if (str_month == "Aug") month = 8;
	else if (str_month == "Sep") month = 9;
	else if (str_month == "Oct") month = 10;
	else if (str_month == "Nov") month = 11;
	else if (str_month == "Dec") month = 12;

	tm t = {0};
	t.tm_mon = month - 1;
	t.tm_mday = day;
	t.tm_year = year - 1900;
	t.tm_hour = 0;
	t.tm_min = 0;
	t.tm_sec = 0;

	time_t expiry_time = mktime(&t) + (S32(TESTBUILDPERIOD) + 1) * 24 * 60 * 60;
	time_t current_time = time(NULL);

	return current_time > expiry_time;
#else
	return false;
#endif
}
// </FS:Ansariel>

void update_texture_fetch()
{
	LLAppViewer::getTextureCache()->update(1); // unpauses the texture cache thread
	LLAppViewer::getImageDecodeThread()->update(1); // unpauses the image thread
	LLAppViewer::getTextureFetch()->update(1); // unpauses the texture fetch thread
	gTextureList.updateImages(0.10f);
}

void set_flags_and_update_appearance()
{
	LLAppearanceMgr::instance().setAttachmentInvLinkEnable(true);
	LLAppearanceMgr::instance().updateAppearanceFromCOF(true, true, no_op);
}

// Returns false to skip other idle processing. Should only return
// true when all initialization done.
bool idle_startup()
{
	if (gViewerWindow == NULL)
	{
		// We expect window to be initialized
		LL_WARNS_ONCE() << "gViewerWindow is not initialized" << LL_ENDL;
		return false; // No world yet
	}

	const F32 PRECACHING_DELAY = gSavedSettings.getF32("PrecachingDelay");
	static LLTimer timeout;

	static LLTimer login_time;

	// until this is encapsulated, this little hack for the
	// auth/transform loop will do.
	static F32 progress = 0.10f;

	static std::string auth_desc;
	static std::string auth_message;

// <FS:CR> Aurora Sim
	static U32 first_sim_size_x = 256;
	static U32 first_sim_size_y = 256;
// </FS:CR> Aurora Sim
	static LLVector3 agent_start_position_region(10.f, 10.f, 10.f);		// default for when no space server

	// last location by default
	static S32  agent_location_id = START_LOCATION_ID_LAST;

	static bool show_connect_box = true;

	//static bool stipend_since_login = false;

	// HACK: These are things from the main loop that usually aren't done
	// until initialization is complete, but need to be done here for things
	// to work.
	gIdleCallbacks.callFunctions();
	gViewerWindow->updateUI();

	LLMortician::updateClass();

	const std::string delims (" ");
	std::string system;
	int begIdx, endIdx;
	std::string osString = LLOSInfo::instance().getOSStringSimple();

	begIdx = osString.find_first_not_of (delims);
	endIdx = osString.find_first_of (delims, begIdx);
	system = osString.substr (begIdx, endIdx - begIdx);
	system += "Locale";

	LLStringUtil::setLocale (LLTrans::getString(system));

	//note: Removing this line will cause incorrect button size in the login screen. -- bao.
	gTextureList.updateImages(0.01f) ;

	if ( STATE_FIRST == LLStartUp::getStartupState() )
	{
		static bool first_call = true;
		if (first_call)
		{
			// Other phases get handled when startup state changes,
			// need to capture the initial state as well.
			LLStartUp::getPhases().startPhase(LLStartUp::getStartupStateString());
			first_call = false;
		}

		gViewerWindow->showCursor(); 
		gViewerWindow->getWindow()->setCursor(UI_CURSOR_WAIT);

		std::string beamsFolder(gDirUtilp->getExpandedFilename(LL_PATH_USER_SETTINGS, "beams",""));
		LLFile::mkdir(beamsFolder.c_str());
		
		std::string beamsColorsFolder(gDirUtilp->getExpandedFilename(LL_PATH_USER_SETTINGS, "beamsColors",""));
		LLFile::mkdir(beamsColorsFolder.c_str());


		/////////////////////////////////////////////////
		//
		// Initialize stuff that doesn't need data from simulators
		//
		std::string lastGPU = gSavedSettings.getString("LastGPUString");
		std::string thisGPU = LLFeatureManager::getInstance()->getGPUString();
		
#if HAS_GROWL
		GrowlManager::initiateManager();
#endif

		// <FS:Ansariel> Store current font and skin for system info (FIRE-6806)
		gSavedSettings.setString("FSInternalFontSettingsFile", gSavedSettings.getString("FSFontSettingsFile"));
		gSavedSettings.setString("FSInternalSkinCurrent", gSavedSettings.getString("FSSkinCurrentReadableName"));
		gSavedSettings.setString("FSInternalSkinCurrentTheme", gSavedSettings.getString("FSSkinCurrentThemeReadableName"));
		// </FS:Ansariel>

		// <FS:Ansariel> Notification not showing if hiding the UI
		gSavedSettings.setBOOL("FSInternalShowNavbarNavigationPanel", gSavedSettings.getBOOL("ShowNavbarNavigationPanel"));
		gSavedSettings.setBOOL("FSInternalShowNavbarFavoritesPanel", gSavedSettings.getBOOL("ShowNavbarFavoritesPanel"));
		// </FS:Ansariel>

		if (LLFeatureManager::getInstance()->isSafe())
		{
			LLNotificationsUtil::add("DisplaySetToSafe");
		}
		else if ((gSavedSettings.getS32("LastFeatureVersion") < LLFeatureManager::getInstance()->getVersion()) &&
				 (gSavedSettings.getS32("LastFeatureVersion") != 0))
		{
			LLNotificationsUtil::add("DisplaySetToRecommendedFeatureChange");
		}
		else if ( ! lastGPU.empty() && (lastGPU != thisGPU))
		{
			LLSD subs;
			subs["LAST_GPU"] = lastGPU;
			subs["THIS_GPU"] = thisGPU;
			LLNotificationsUtil::add("DisplaySetToRecommendedGPUChange", subs);
		}
		else if (!gViewerWindow->getInitAlert().empty())
		{
			LLNotificationsUtil::add(gViewerWindow->getInitAlert());
		}
			
		//-------------------------------------------------
		// Init the SOCKS 5 proxy if the user has configured
		// one. We need to do this early in case the user
		// is using SOCKS for HTTP so we get the login
		// screen and HTTP tables via SOCKS.
		//-------------------------------------------------
		LLStartUp::startLLProxy();

		gSavedSettings.setS32("LastFeatureVersion", LLFeatureManager::getInstance()->getVersion());
		gSavedSettings.setString("LastGPUString", thisGPU);

		std::string xml_file = LLUI::locateSkin("xui_version.xml");
		LLXMLNodePtr root;
		bool xml_ok = false;
		if (LLXMLNode::parseFile(xml_file, root, NULL))
		{
			if( (root->hasName("xui_version") ) )
			{
				std::string value = root->getValue();
				F32 version = 0.0f;
				LLStringUtil::convertToF32(value, version);
				if (version >= 1.0f)
				{
					xml_ok = true;
				}
			}
		}
		if (!xml_ok)
		{
			// If XML is bad, there's a good possibility that notifications.xml is ALSO bad.
			// If that's so, then we'll get a fatal error on attempting to load it, 
			// which will display a nontranslatable error message that says so.
			// Otherwise, we'll display a reasonable error message that IS translatable.
			LLAppViewer::instance()->earlyExit("BadInstallation");
		}
		//
		// Statistics stuff
		//

		// Load autopilot and stats stuff
		gAgentPilot.load();

		//gErrorStream.setTime(gSavedSettings.getBOOL("LogTimestamps"));

		// Load the throttle settings
		gViewerThrottle.load();

		//
		// Initialize messaging system
		//
		LL_DEBUGS("AppInit") << "Initializing messaging system..." << LL_ENDL;

		std::string message_template_path = gDirUtilp->getExpandedFilename(LL_PATH_APP_SETTINGS,"message_template.msg");

		LLFILE* found_template = NULL;
		found_template = LLFile::fopen(message_template_path, "r");		/* Flawfinder: ignore */
		
		#if LL_WINDOWS
			// On the windows dev builds, unpackaged, the message_template.msg 
			// file will be located in:
			// build-vc**/newview/<config>/app_settings
			if (!found_template)
			{
				message_template_path = gDirUtilp->getExpandedFilename(LL_PATH_EXECUTABLE, "app_settings", "message_template.msg");
				found_template = LLFile::fopen(message_template_path.c_str(), "r");		/* Flawfinder: ignore */
			}	
		#elif LL_DARWIN
			// On Mac dev builds, message_template.msg lives in:
			// indra/build-*/newview/<config>/Second Life/Contents/Resources/app_settings
			if (!found_template)
			{
				message_template_path =
					gDirUtilp->getExpandedFilename(LL_PATH_APP_SETTINGS,
												   "message_template.msg");
				found_template = LLFile::fopen(message_template_path.c_str(), "r");		/* Flawfinder: ignore */
			}		
		#endif

		if (found_template)
		{
			fclose(found_template);

			U32 port = gSavedSettings.getU32("UserConnectionPort");

			if ((NET_USE_OS_ASSIGNED_PORT == port) &&   // if nothing specified on command line (-port)
			    (gSavedSettings.getBOOL("ConnectionPortEnabled")))
			  {
			    port = gSavedSettings.getU32("ConnectionPort");
			  }

			// TODO parameterize 
			const F32 circuit_heartbeat_interval = 5;
			const F32 circuit_timeout = 100;

			const LLUseCircuitCodeResponder* responder = NULL;
			bool failure_is_fatal = true;
			
			if(!start_messaging_system(
				   message_template_path,
				   port,
				   LLVersionInfo::instance().getMajor(),
				   LLVersionInfo::instance().getMinor(),
				   LLVersionInfo::instance().getPatch(),
				   FALSE,
				   std::string(),
				   responder,
				   failure_is_fatal,
				   circuit_heartbeat_interval,
				   circuit_timeout))
			{
				std::string diagnostic = llformat(" Error: %d", gMessageSystem->getErrorCode());
				LL_WARNS("AppInit") << diagnostic << LL_ENDL;
				LLAppViewer::instance()->earlyExit("LoginFailedNoNetwork", LLSD().with("DIAGNOSTIC", diagnostic));
			}

			#if LL_WINDOWS
				// On the windows dev builds, unpackaged, the message.xml file will 
				// be located in indra/build-vc**/newview/<config>/app_settings.
				std::string message_path = gDirUtilp->getExpandedFilename(LL_PATH_APP_SETTINGS,"message.xml");
							
				if (!LLFile::isfile(message_path.c_str())) 
				{
					LLMessageConfig::initClass("viewer", gDirUtilp->getExpandedFilename(LL_PATH_EXECUTABLE, "app_settings", ""));
				}
				else
				{
					LLMessageConfig::initClass("viewer", gDirUtilp->getExpandedFilename(LL_PATH_APP_SETTINGS, ""));
				}
			#else			
				LLMessageConfig::initClass("viewer", gDirUtilp->getExpandedFilename(LL_PATH_APP_SETTINGS, ""));
			#endif

		}
		else
		{
			LLAppViewer::instance()->earlyExit("MessageTemplateNotFound", LLSD().with("PATH", message_template_path));
		}

		if(gMessageSystem && gMessageSystem->isOK())
		{
			// Initialize all of the callbacks in case of bad message
			// system data
			LLMessageSystem* msg = gMessageSystem;
			msg->setExceptionFunc(MX_UNREGISTERED_MESSAGE,
								  invalid_message_callback,
								  NULL);
			msg->setExceptionFunc(MX_PACKET_TOO_SHORT,
								  invalid_message_callback,
								  NULL);

			// running off end of a packet is now valid in the case
			// when a reader has a newer message template than
			// the sender
			/*msg->setExceptionFunc(MX_RAN_OFF_END_OF_PACKET,
								  invalid_message_callback,
								  NULL);*/
			msg->setExceptionFunc(MX_WROTE_PAST_BUFFER_SIZE,
								  invalid_message_callback,
								  NULL);

			if (gSavedSettings.getBOOL("LogMessages"))
			{
				LL_DEBUGS("AppInit") << "Message logging activated!" << LL_ENDL;
				msg->startLogging();
			}

			// start the xfer system. by default, choke the downloads
			// a lot...
			const S32 VIEWER_MAX_XFER = 3;
			start_xfer_manager();
			gXferManager->setMaxIncomingXfers(VIEWER_MAX_XFER);
			F32 xfer_throttle_bps = gSavedSettings.getF32("XferThrottle");
			if (xfer_throttle_bps > 1.f)
			{
				gXferManager->setUseAckThrottling(TRUE);
				gXferManager->setAckThrottleBPS(xfer_throttle_bps);
			}
			gAssetStorage = new LLViewerAssetStorage(msg, gXferManager);


			F32 dropPercent = gSavedSettings.getF32("PacketDropPercentage");
			msg->mPacketRing.setDropPercentage(dropPercent);

            F32 inBandwidth = gSavedSettings.getF32("InBandwidth"); 
            F32 outBandwidth = gSavedSettings.getF32("OutBandwidth"); 
			if (inBandwidth != 0.f)
			{
				LL_DEBUGS("AppInit") << "Setting packetring incoming bandwidth to " << inBandwidth << LL_ENDL;
				msg->mPacketRing.setUseInThrottle(TRUE);
				msg->mPacketRing.setInBandwidth(inBandwidth);
			}
			if (outBandwidth != 0.f)
			{
				LL_DEBUGS("AppInit") << "Setting packetring outgoing bandwidth to " << outBandwidth << LL_ENDL;
				msg->mPacketRing.setUseOutThrottle(TRUE);
				msg->mPacketRing.setOutBandwidth(outBandwidth);
			}
		}

		LL_INFOS("AppInit") << "Message System Initialized." << LL_ENDL;

		// <FS:Techwolf Lupindo> load global xml data
		FSData::instance().startDownload();
		// </FS:Techwolf Lupindo>

// <AW: opensim>
#ifndef SINGLEGRID
		if(!gSavedSettings.getBOOL("GridListDownload"))
		{
			sGridListRequestReady = true;
		}
		else
		{
			std::string filename = gDirUtilp->getExpandedFilename(LL_PATH_USER_SETTINGS, "grids.remote.xml");

			llstat file_stat; //platform independent wrapper for stat
			time_t last_modified = 0;

			if(!LLFile::stat(filename, &file_stat))//exists
			{
				last_modified = file_stat.st_mtime;
			}

			std::string url = gSavedSettings.getString("GridListDownloadURL");
			FSCoreHttpUtil::callbackHttpGet(url, last_modified, boost::bind(downloadGridlistComplete, _1), boost::bind(downloadGridlistError, _1, url));
		}
#else
		sGridListRequestReady = true;
#endif

#ifdef OPENSIM // <FS:AW optional opensim support>
		// Fetch grid infos as needed
		LLGridManager::getInstance()->initGrids();
		LLStartUp::setStartupState( STATE_FETCH_GRID_INFO );
// <FS:AW optional opensim support>
#else
		LLGridManager::getInstance()->initialize(std::string());
		// <FS:Techwolf Lupindo> fsdata support
		//LLStartUp::setStartupState( STATE_AUDIO_INIT );
		LLStartUp::setStartupState( STATE_FETCH_GRID_INFO );
		// </FS:Techwolf Lupindo>
#endif // OPENSIM 
// </FS:AW optional opensim support>
	}

	if (STATE_FETCH_GRID_INFO == LLStartUp::getStartupState())
	{
 // <FS:AW optional opensim support>
		static LLFrameTimer grid_timer;

		const F32 grid_time = grid_timer.getElapsedTimeF32();
		const F32 MAX_WAIT_TIME = 15.f;//don't wait forever

		if(grid_time > MAX_WAIT_TIME ||
#ifdef OPENSIM
			( sGridListRequestReady && LLGridManager::getInstance()->isReadyToLogin() &&
#endif 		// <FS:Techwolf Lupindo> fsdata support
		    FSData::instance().getFSDataDone())
#ifdef OPENSIM
						      )
#endif		// </FS:Techwolf Lupindo>
		{
			LLStartUp::setStartupState( STATE_AUDIO_INIT );
		}
		else
		{
			ms_sleep(1);
			return FALSE;
		}
// <FS:AW optional opensim support>
	}

	if (STATE_AUDIO_INIT == LLStartUp::getStartupState())
	{

		// parsing slurls depending on the grid obviously 
		// only works after we have a grid list
		// Anyway this belongs into the gridmanager as soon as 
		// it is cleaner
		
		if(!LLStartUp::getStartSLURLString().empty())
		{
			LLStartUp::setStartSLURL(LLStartUp::getStartSLURLString());
		}		
// </AW: opensim>

		//-------------------------------------------------
		// Init audio, which may be needed for prefs dialog
		// or audio cues in connection UI.
		//-------------------------------------------------

		if (FALSE == gSavedSettings.getBOOL("NoAudio"))
		{
			delete gAudiop;
			gAudiop = NULL;

#ifdef LL_FMODSTUDIO
#if !LL_WINDOWS
            if (NULL == getenv("LL_BAD_FMODSTUDIO_DRIVER"))
#endif // !LL_WINDOWS
            {
                gAudiop = (LLAudioEngine *) new LLAudioEngine_FMODSTUDIO(gSavedSettings.getBOOL("FMODProfilerEnable"), gSavedSettings.getU32("FMODResampleMethod"));
            }
#endif

#ifdef LL_OPENAL
#if !LL_WINDOWS
			// if (NULL == getenv("LL_BAD_OPENAL_DRIVER"))
			if (!gAudiop && NULL == getenv("LL_BAD_OPENAL_DRIVER"))
#endif // !LL_WINDOWS
			{
				gAudiop = (LLAudioEngine *) new LLAudioEngine_OpenAL();
			}
#endif
            
			if (gAudiop)
			{
#if LL_WINDOWS
				// FMOD Studio and FMOD Ex on Windows needs the window handle to stop playing audio
				// when window is minimized. JC
				void* window_handle = (HWND)gViewerWindow->getPlatformWindow();
#else
				void* window_handle = NULL;
#endif
				bool init = gAudiop->init(kAUDIO_NUM_SOURCES, window_handle, LLAppViewer::instance()->getSecondLifeTitle());
				if(init)
				{
					// <FS:Ansariel> Output device selection
					gAudiop->setDevice(LLUUID(gSavedSettings.getString("FSOutputDeviceUUID")));

					gAudiop->setMuted(TRUE);
				}
				else
				{
					LL_WARNS("AppInit") << "Unable to initialize audio engine" << LL_ENDL;
					delete gAudiop;
					gAudiop = NULL;
				}

				if (gAudiop)
				{
					// if the audio engine hasn't set up its own preferred handler for streaming audio then set up the generic streaming audio implementation which uses media plugins
					if (NULL == gAudiop->getStreamingAudioImpl())
					{
						LL_INFOS("AppInit") << "Using media plugins to render streaming audio" << LL_ENDL;
						gAudiop->setStreamingAudioImpl(new LLStreamingAudio_MediaPlugins());
					}
				}
			}
		}
		
		LL_INFOS("AppInit") << "Audio Engine Initialized." << LL_ENDL;
		
		if (LLTimer::knownBadTimer())
		{
			LL_WARNS("AppInit") << "Unreliable timers detected (may be bad PCI chipset)!!" << LL_ENDL;
		}

		//
		// Log on to system
		//
		if (gUserCredential.isNull())
		{
			gUserCredential = gLoginHandler.initializeLoginInfo();
		}
		// Previous initializeLoginInfo may have generated user credentials.  Re-check them.
		if (gUserCredential.isNull())
		{
			show_connect_box = TRUE;
		}
		else if (gSavedSettings.getBOOL("AutoLogin"))  
		{
			// Log into last account
			// <FS:Ansariel> Option to not save password if using login cmdline switch;
			//               gLoginHandler.initializeLoginInfo() sets AutoLogin to TRUE,
			//               so we end up here!
			//gRememberPassword = true;
			//gRememberUser = true;
			//gSavedSettings.setBOOL("RememberPassword", TRUE);                                                      
			//gRememberUser = gSavedSettings.getBOOL("RememberUser");
			if (gSavedSettings.getBOOL("FSLoginDontSavePassword"))
			{
				gRememberPassword = false;
			}
			else
			{
				gRememberPassword = true;
				gSavedSettings.setBOOL("RememberPassword", TRUE);
			}
			// </FS:Ansariel>

			show_connect_box = false;    			
		}
		// <FS:Ansariel> Handled via FSLoginDontSavePassword debug setting
		//else if (gSavedSettings.getLLSD("UserLoginInfo").size() == 3)
		//{
		//	// Console provided login&password
		//	gRememberPassword = gSavedSettings.getBOOL("RememberPassword");
		//	gRememberUser = gSavedSettings.getBOOL("RememberUser");
		//	show_connect_box = false;
		//}
		// </FS:Ansariel>
		else 
		{
			gRememberPassword = gSavedSettings.getBOOL("RememberPassword");
			gRememberUser = gSavedSettings.getBOOL("RememberUser");
			show_connect_box = TRUE;
		}

// [RLVa:KB] - Patch: RLVa-2.1.0
		if (gSavedSettings.get<bool>(RlvSettingNames::Main))
		{
			show_connect_box = TRUE;
		}
// [/RVA:KB]

		//setup map of datetime strings to codes and slt & local time offset from utc
		// *TODO: Does this need to be here?
		LLStringOps::setupDatetimeInfo(false);

		// <FS:Beq> [FIRE-22130] for LOD Factors > 4 reset to the detected dafault 
		if (gSavedSettings.getF32("RenderVolumeLODFactor") > 4.f)
		{
			bool feature_table_success = false;
			LLFeatureManager& feature_manager = LLFeatureManager::instance();
			U32 level = gSavedSettings.getU32("RenderQualityPerformance");
			if (feature_manager.isValidGraphicsLevel(level))
			{
				std::string level_name = feature_manager.getNameForGraphicsLevel(level);
				LLFeatureList* feature_list = feature_manager.findMask(level_name);
				if (feature_list)
				{
					F32 new_val = feature_list->getRecommendedValue("RenderVolumeLODFactor");
					if (new_val > 0.f && new_val <= 4.f)
					{
						feature_table_success = true;
						gSavedSettings.setF32("RenderVolumeLODFactor", new_val);
						LL_INFOS("AppInit") << "LOD Factor too high. Resetting to recommended value for graphics level '" << level_name << "': " << new_val << LL_ENDL;
					}
				}
			}

			if (!feature_table_success)
			{
				gSavedSettings.getControl("RenderVolumeLODFactor")->resetToDefault(true);
				if (gSavedSettings.getF32("RenderVolumeLODFactor") > 4.f)
				{
					gSavedSettings.setF32("RenderVolumeLODFactor", 2.f);
				}
				LL_INFOS("AppInit") << "LOD Factor too high. Resetting to recommended value for global default: " << gSavedSettings.getF32("RenderVolumeLODFactor") << LL_ENDL;
			}
		}
		// </FS:Beq>

		// Go to the next startup state
		LLStartUp::setStartupState( STATE_BROWSER_INIT );
		return FALSE;
	}

	
	if (STATE_BROWSER_INIT == LLStartUp::getStartupState())
	{
		LL_DEBUGS("AppInit") << "STATE_BROWSER_INIT" << LL_ENDL;
		std::string msg = LLTrans::getString("LoginInitializingBrowser");
		set_startup_status(0.03f, msg.c_str(), gAgent.mMOTD.c_str());
		display_startup();
		// LLViewerMedia::initBrowser();
		LLStartUp::setStartupState( STATE_LOGIN_SHOW );
		return FALSE;
	}


	if (STATE_LOGIN_SHOW == LLStartUp::getStartupState())
	{
		LL_DEBUGS("AppInit") << "Initializing Window, show_connect_box = "
							 << show_connect_box << LL_ENDL;

		// if we've gone backwards in the login state machine, to this state where we show the UI
		// AND the debug setting to exit in this case is true, then go ahead and bail quickly
		if ( mLoginStatePastUI && gSavedSettings.getBOOL("QuitOnLoginActivated") )
		{
			LL_DEBUGS("AppInit") << "taking QuitOnLoginActivated exit" << LL_ENDL;
			// no requirement for notification here - just exit
			LLAppViewer::instance()->earlyExitNoNotify();
		}

		gViewerWindow->getWindow()->setCursor(UI_CURSOR_ARROW);

		// Login screen needs menus for preferences, but we can enter
		// this startup phase more than once.
		if (gLoginMenuBarView == NULL)
		{
			// <FS:Zi> Moved this to initBase() in llviewerwindow.cpp to get the edit menu set up
			//         before any text widget uses it
			// initialize_spellcheck_menu();
			// </FS:Zi>
			init_menus();
		}
		show_release_notes_if_required();

		if (show_connect_box)
		{
			LL_DEBUGS("AppInit") << "show_connect_box on" << LL_ENDL;
			// Load all the name information out of the login view
			// NOTE: Hits "Attempted getFields with no login view shown" warning, since we don't
			// show the login view until login_show() is called below.  
			if (gUserCredential.isNull())                                                                          
			{                                                  
				LL_DEBUGS("AppInit") << "loading credentials from gLoginHandler" << LL_ENDL;
				gUserCredential = gLoginHandler.initializeLoginInfo();                 
			}     
			// Make sure the process dialog doesn't hide things
			gViewerWindow->setShowProgress(FALSE,FALSE);
			// Show the login dialog
			login_show();
			// connect dialog is already shown, so fill in the names
			// <FS:CR>
			//LLPanelLogin::populateFields( gUserCredential, gRememberUser, gRememberPassword);
			if (gUserCredential.notNull() && !FSPanelLogin::isCredentialSet())
			{
				FSPanelLogin::setFields(gUserCredential, true);
			}
			// </FS:CR>
			// <FS:Ansariel> [FS Login Panel]
			//LLPanelLogin::giveFocus();
			FSPanelLogin::giveFocus();
			// </FS:Ansariel> [FS Login Panel]

			// MAINT-3231 Show first run dialog only for Desura viewer
			if (gSavedSettings.getString("sourceid") == "1208_desura")
			{
				if (gSavedSettings.getBOOL("FirstLoginThisInstall"))
				{
					LL_INFOS("AppInit") << "FirstLoginThisInstall, calling show_first_run_dialog()" << LL_ENDL;
				// <FS:CR> Don't show first run dialog, ever, at all.
				//	show_first_run_dialog();
				}
				else
				{
					LL_DEBUGS("AppInit") << "FirstLoginThisInstall off" << LL_ENDL;
				}
			}
			display_startup();
			LLStartUp::setStartupState( STATE_LOGIN_WAIT );		// Wait for user input
		}
		else
		{
			LL_DEBUGS("AppInit") << "show_connect_box off, skipping to STATE_LOGIN_CLEANUP" << LL_ENDL;
			// skip directly to message template verification
			LLStartUp::setStartupState( STATE_LOGIN_CLEANUP );
		}

		gViewerWindow->setNormalControlsVisible( FALSE );	
		gLoginMenuBarView->setVisible( TRUE );
		gLoginMenuBarView->setEnabled( TRUE );
		
		LLNotificationsUI::LLScreenChannelBase* chat_channel = LLNotificationsUI::LLChannelManager::getInstance()->findChannelByID(LLUUID(gSavedSettings.getString("NearByChatChannelUUID")));
		if(chat_channel)
		{
			chat_channel->removeToastsFromChannel();
		}

		show_debug_menus();

		// Hide the splash screen
		LL_DEBUGS("AppInit") << "Hide the splash screen and show window" << LL_ENDL;
		LLSplashScreen::hide();
		// Push our window frontmost
		gViewerWindow->getWindow()->show();

		// DEV-16927.  The following code removes errant keystrokes that happen while the window is being 
		// first made visible.
#ifdef _WIN32
        LL_DEBUGS("AppInit") << "Processing PeekMessage" << LL_ENDL;
		MSG msg;
		while( PeekMessage( &msg, /*All hWnds owned by this thread */ NULL, WM_KEYFIRST, WM_KEYLAST, PM_REMOVE ) )
        {
        }
        LL_DEBUGS("AppInit") << "PeekMessage processed" << LL_ENDL;
#endif
        display_startup();
        timeout.reset();
		return FALSE;
	}

	if (STATE_LOGIN_WAIT == LLStartUp::getStartupState())
	{
		// when we get to this state, we've already been past the login UI
		// (possiblely automatically) - flag this so we can test in the 
		// STATE_LOGIN_SHOW state if we've gone backwards
		mLoginStatePastUI = true;

		// Don't do anything.  Wait for the login view to call the login_callback,
		// which will push us to the next state.

		// display() function will be the one to run display_startup()
		// Sleep so we don't spin the CPU
		ms_sleep(1);
		return FALSE;
	}

	if (STATE_LOGIN_CLEANUP == LLStartUp::getStartupState())
	{
		// <FS:Ansariel> Check for test build expiration
		if (is_testbuild_expired())
		{
			LL_INFOS() << "This test version has expired and cannot be used any further." << LL_ENDL;
			LLNotificationsUtil::add("TestversionExpired", LLSD(), LLSD(), login_alert_done);
			LLStartUp::setStartupState(STATE_LOGIN_CONFIRM_NOTIFICATON);
			show_connect_box = true;
			return FALSE;
		}
		// </FS:Ansariel>

		// <FS:Ansariel> Login block
		LLSD blocked = FSData::instance().allowedLogin();
		if (blocked.isMap()) //hack for testing for an empty LLSD
		{
			LLNotificationsUtil::add("BlockLoginInfo", blocked, LLSD(), login_alert_done);
			LLStartUp::setStartupState(STATE_LOGIN_CONFIRM_NOTIFICATON);
			show_connect_box = true;
			return FALSE;
		}
		// </FS:Ansariel>

		// Post login screen, we should see if any settings have changed that may
		// require us to either start/stop or change the socks proxy. As various communications
		// past this point may require the proxy to be up.
		if (!LLStartUp::startLLProxy())
		{
			// Proxy start up failed, we should now bail the state machine
			// startLLProxy() will have reported an error to the user
			// already, so we just go back to the login screen. The user
			// could then change the preferences to fix the issue.

			LLStartUp::setStartupState(STATE_LOGIN_SHOW);
			return FALSE;
		}

// [RLVa:KB] - Checked: RLVa-0.2.1
		if (gSavedSettings.get<bool>(RlvSettingNames::Main))
		{
			RlvHandler::setEnabled(true);
		}
// [/RLVa:KB]

		// reset the values that could have come in from a slurl
		// DEV-42215: Make sure they're not empty -- gUserCredential
		// might already have been set from gSavedSettings, and it's too bad
		// to overwrite valid values with empty strings.

		if (show_connect_box)
		{
			// TODO if not use viewer auth
			// Load all the name information out of the login view
			// <FS:Ansariel> [FS Login Panel]
			//LLPanelLogin::getFields(gUserCredential, gRememberUser, gRememberPassword);
			FSPanelLogin::getFields(gUserCredential, gRememberPassword); 
			// </FS:Ansariel> [FS Login Panel]
			// end TODO
	 
			// HACK: Try to make not jump on login
			gKeyboard->resetKeys();
		}

		// when we get to this state, we've already been past the login UI
		// (possiblely automatically) - flag this so we can test in the 
		// STATE_LOGIN_SHOW state if we've gone backwards
		mLoginStatePastUI = true;

		// save the credentials
		std::string userid = "unknown";
        if (gUserCredential.notNull())
        {
            userid = gUserCredential->userID();
            // <FS:Ansariel> [FS Login Panel]
            //if (gRememberUser)
            //{
            //    gSecAPIHandler->addToCredentialMap("login_list", gUserCredential, gRememberPassword);
            //    // Legacy viewers use this method to store user credentials, newer viewers
            //    // reuse it to be compatible and to remember last session
            //    gSecAPIHandler->saveCredential(gUserCredential, gRememberPassword);
            //}
            // </FS:Ansariel> [FS Login Panel]
        }
		// <FS:Ansariel> Option to not save password if using login cmdline switch
		//gSavedSettings.setBOOL("RememberPassword", gRememberPassword);                                                 
		//gSavedSettings.setBOOL("RememberUser", gRememberUser);
		if (!gSavedSettings.getBOOL("FSLoginDontSavePassword"))
		{
			gSavedSettings.setBOOL("RememberPassword", gRememberPassword);
		}
		// </FS:Ansariel>
		LL_INFOS("AppInit") << "Attempting login as: " << userid << LL_ENDL;                                           
//		gDebugInfo["LoginName"] = userid;                                                                              
// [SL:KB] - Patch: Viewer-CrashReporting | Checked: 2010-11-16 (Catznip-2.6.0a) | Added: Catznip-2.4.0b
		if (gCrashSettings.getBOOL("CrashSubmitName"))
		{
			// Only include the agent name if the user consented
			gDebugInfo["LoginName"] = userid;                                                                              
		}
// [/SL:KB]

		// We don't save this version of the title because it'll
		//  be replaced later, we hope. -- TS
		size_t underscore_pos = userid.find_first_of('_');
		std::string display_id = userid.substr(0,underscore_pos);
		if ((underscore_pos != std::string::npos) &&
			(underscore_pos < userid.length()-1))
		{
			std::string id_last = userid.substr(underscore_pos+1);
			if (id_last.compare("Resident") != 0)
			{
				display_id = display_id + " " + id_last;
			}
		}
		std::string window_title = gWindowTitle + " - " + display_id;
		LLStringUtil::truncate(window_title, 255);
		gViewerWindow->setTitle(window_title);

		// create necessary directories
		// *FIX: these mkdir's should error check
// <FS:CR> Seperate user directories per grid
		//gDirUtilp->setLindenUserDir(userid, gridlabel);
		std::string gridlabel = LLGridManager::getInstance()->getGridLabel();
		gDirUtilp->setLindenUserDir(userid, LLGridManager::getInstance()->getGridLabel());
// </FS:CR>
		LLFile::mkdir(gDirUtilp->getLindenUserDir());

		// As soon as directories are ready initialize notification storages
		if (!LLPersistentNotificationStorage::instanceExists())
		{
			// check existance since this part of code can be reached
			// twice due to login failures
			LLPersistentNotificationStorage::initParamSingleton();
			LLDoNotDisturbNotificationStorage::initParamSingleton();
		}

		// Set PerAccountSettingsFile to the default value.
		std::string settings_per_account = gDirUtilp->getExpandedFilename(LL_PATH_PER_SL_ACCOUNT, LLAppViewer::instance()->getSettingsFilename("Default", "PerAccount"));
		gSavedSettings.setString("PerAccountSettingsFile", settings_per_account);
		gDebugInfo["PerAccountSettingsFilename"] = settings_per_account;

		// Note: can't store warnings files per account because some come up before login
		
		// Overwrite default user settings with user settings								 
		LLAppViewer::instance()->loadSettingsFromDirectory("Account");

		// <FS:Ansariel> Restore bottom toolbar layout now he have the user settings
		LLLayoutStack* chat_bar_stack = gToolBarView->findChild<LLLayoutStack>("chat_bar_stack");
		if (chat_bar_stack)
		{
			chat_bar_stack->refreshFromSettings();
		}
		// </FS:Ansariel>

		// Convert 'LogInstantMessages' into 'KeepConversationLogTranscripts' for backward compatibility (CHUI-743).
		// <FS:CR> FIRE-11410 - Don't do this, handle it in settings restore and first run
		//LLControlVariablePtr logInstantMessagesControl = gSavedPerAccountSettings.getControl("LogInstantMessages");
		//if (logInstantMessagesControl.notNull())
		//{
		//	gSavedPerAccountSettings.setS32("KeepConversationLogTranscripts", logInstantMessagesControl->getValue() ? 2 : 1);
		//}

		// Need to set the LastLogoff time here if we don't have one.  LastLogoff is used for "Recent Items" calculation
		// and startup time is close enough if we don't have a real value.
		if (gSavedPerAccountSettings.getU32("LastLogoff") == 0)
		{
			gSavedPerAccountSettings.setU32("LastLogoff", time_corrected());
		}

		//Default the path if one isn't set.
		// *NOTE: unable to check variable differ from "InstantMessageLogPath" because it was
		// provided in pre 2.0 viewer. See EXT-6661
		if (gSavedPerAccountSettings.getString("InstantMessageLogPath").empty())
		{
			gDirUtilp->setChatLogsDir(gDirUtilp->getOSUserAppDir());
			gSavedPerAccountSettings.setString("InstantMessageLogPath", gDirUtilp->getChatLogsDir());
		}
		else
		{
			gDirUtilp->setChatLogsDir(gSavedPerAccountSettings.getString("InstantMessageLogPath"));		
		}
		// <FS:KC> FIRE-18247: Handle non-existent chat log location
		if (!gDirUtilp->fileExists(gSavedPerAccountSettings.getString("InstantMessageLogPath")))
		{
			gDirUtilp->setChatLogsDir(gDirUtilp->getOSUserAppDir());
			gSavedPerAccountSettings.setString("InstantMessageLogPath", gDirUtilp->getChatLogsDir());
		}
		// </FS:KC>

		// <FS:LO> FIRE-22853 Make snapshots to disk not remember path and filename if the user doesnt want them to.
		if (!gSavedPerAccountSettings.getBOOL("FSRememberSnapshotPathSessions"))
		{
			gSavedPerAccountSettings.setString("SnapshotBaseDir", gSavedPerAccountSettings.getControl("SnapshotBaseDir")->getDefault().asString());
			gSavedPerAccountSettings.setString("SnapshotBaseName", gSavedPerAccountSettings.getControl("SnapshotBaseName")->getDefault().asString());
		}
		// </FS:LO>
// <FS:CR> Seperate user directories per grid
		//gDirUtilp->setPerAccountChatLogsDir(userid);
		gDirUtilp->setPerAccountChatLogsDir(userid, gridlabel);
// </FS:CR>
		LLFile::mkdir(gDirUtilp->getChatLogsDir());
		LLFile::mkdir(gDirUtilp->getPerAccountChatLogsDir());

		// NaCl - Antispam
		NACLAntiSpamRegistry::instance();
		// NaCl End
		// <FS:Ansariel> Create user fonts directory
		std::string user_fonts_path_name(gDirUtilp->getExpandedFilename( LL_PATH_USER_SETTINGS , "fonts", ""));
		LLFile::mkdir(user_fonts_path_name.c_str());

		// <FS:WS> Initalize Account based asset_blacklist
		FSAssetBlacklist::getInstance()->init();

		// <FS:Techwolf Lupindo> load per grid data
		FSData::instance().downloadAgents();
		// </FS:Techwolf Lupindo>
		if (show_connect_box)
		{
			LLSLURL slurl;
			// WS: Close the Panel only, if we have DisableLoginScreens enabled. Else fade away.
			if(gSavedSettings.getBOOL("FSDisableLoginScreens"))
				// <FS:Ansariel> [FS Login Panel]
				//LLPanelLogin::closePanel();
				FSPanelLogin::closePanel();
				// </FS:Ansariel> [FS Login Panel]
		}

		
		// Load URL History File
		LLURLHistory::loadFile("url_history.xml");
		// Load location history 
		LLLocationHistory::getInstance()->load();

		// <FS:Ansariel> FIRE-10607: Avatar icon controls show wrong picture when switching between SL main/beta grid
		// Moved further down until we know what grid we are connecting to
		// Load Avatars icons cache
		//LLAvatarIconIDCache::getInstance()->load();
		// </FS:Ansariel>
		
		// <FS:Ansariel> [FS Persisted Avatar Render Settings]
		//LLRenderMuteList::getInstance()->loadFromFile();

		//-------------------------------------------------
		// Handle startup progress screen
		//-------------------------------------------------

		// on startup the user can request to go to their home,
		// their last location, or some URL "-url //sim/x/y[/z]"
		// All accounts have both a home and a last location, and we don't support
		// more locations than that.  Choose the appropriate one.  JC
// [RLVa:KB] - Checked: RLVa-0.2.1
		if ( (RlvHandler::isEnabled()) && (RlvSettings::getLoginLastLocation()) )
		{
			// Force login at the last location
			LLStartUp::setStartSLURL(LLSLURL(LLSLURL::SIM_LOCATION_LAST));
		}
// [/RLVa:KB]

		switch (LLStartUp::getStartSLURL().getType())
		  {
		  case LLSLURL::LOCATION:
		    agent_location_id = START_LOCATION_ID_URL;
		    break;
		  case LLSLURL::LAST_LOCATION:
		    agent_location_id = START_LOCATION_ID_LAST;
		    break;
		  default:
		    agent_location_id = START_LOCATION_ID_HOME;
		    break;
		  }

		gViewerWindow->getWindow()->setCursor(UI_CURSOR_WAIT);

		// Display the startup progress bar.
		gViewerWindow->initTextures(agent_location_id);
		gViewerWindow->setShowProgress(TRUE,!gSavedSettings.getBOOL("FSDisableLoginScreens"));
		gViewerWindow->setProgressCancelButtonVisible(TRUE, LLTrans::getString("Quit"));

		gViewerWindow->revealIntroPanel();

		// Ansariel: Update viewer help menu; Needed if logging
		//           in by autologin or on SL it would show
		//           the non-functional "About [CURRENT_GRID]"
		//           and "[CURRENT_GRID] Help" menu entries
		update_grid_help();

		// <FS:Techwolf Lupindo> fsdata agents support
		//LLStartUp::setStartupState( STATE_LOGIN_AUTH_INIT );
		LLStartUp::setStartupState(STATE_AGENTS_WAIT);
		// </FS:Techwolf Lupindo>

		return FALSE;
	}

	// <FS:Techwolf Lupindo> fsdata support
	if (STATE_AGENTS_WAIT == LLStartUp::getStartupState())
	{
		static LLFrameTimer agents_timer;
		const F32 agents_time = agents_timer.getElapsedTimeF32();
		const F32 MAX_AGENTS_TIME = 15.f;

		if(agents_time > MAX_AGENTS_TIME || FSData::instance().getAgentsDone())
		{
			LLStartUp::setStartupState(STATE_LOGIN_AUTH_INIT);
		}
		else
		{
			ms_sleep(1);
			return FALSE;
		}
	}
	// </FS:Techwolf Lupindo>
	
	if(STATE_LOGIN_AUTH_INIT == LLStartUp::getStartupState())
	{
		gDebugInfo["GridName"] = LLGridManager::getInstance()->getGridId();

		// Update progress status and the display loop.
		auth_desc = LLTrans::getString("LoginInProgress");
		set_startup_status(progress, auth_desc, auth_message);
		progress += 0.02f;
		display_startup();

// <AW: crash report grid correctness>
		eLastExecEvent last_exec_event = gLastExecEvent;
		const std::string current_grid = LLGridManager::getInstance()->getGrid();
		const std::string last_grid = gSavedSettings.getString("LastConnectedGrid");
		if (!last_grid.empty() && last_grid != current_grid)
		{
			// don't report crashes on a different grid than the one connecting to,
			// since a bad OpenSim setup can crash the viewer a lot
			last_exec_event = LAST_EXEC_NORMAL;
		}
		LLTrans::setDefaultArg("CURRENT_GRID", LLGridManager::getInstance()->getGridLabel());
// </AW: crash report grid correctness>

		// Setting initial values...
		LLLoginInstance* login = LLLoginInstance::getInstance();
		login->setNotificationsInterface(LLNotifications::getInstance());

		login->setSerialNumber(LLAppViewer::instance()->getSerialNumber());
// <AW: crash report grid correctness>
//		login->setLastExecEvent(gLastExecEvent);
		login->setLastExecDuration(gLastExecDuration);
		login->setLastExecEvent(last_exec_event);
// </AW: crash report grid correctness>


		// This call to LLLoginInstance::connect() starts the 
		// authentication process.
		login->connect(gUserCredential);
#if defined(OPENSIM) && !defined(SINGLEGRID) // <FS:AW optional opensim support>
// <AW: opensim>
		LLGridManager::getInstance()->saveGridList();
// </AW: opensim>
#endif // OPENSIM // <FS:AW optional opensim support>
		LLStartUp::setStartupState( STATE_LOGIN_CURL_UNSTUCK );
		return FALSE;
	}

	if(STATE_LOGIN_CURL_UNSTUCK == LLStartUp::getStartupState())
	{
		// If we get here we have gotten past the potential stall
		// in curl, so take "may appear frozen" out of progress bar. JC
		auth_desc = LLTrans::getString("LoginInProgressNoFrozen");
		set_startup_status(progress, auth_desc, auth_message);

		LLStartUp::setStartupState( STATE_LOGIN_PROCESS_RESPONSE );
		return FALSE;
	}

	if(STATE_LOGIN_PROCESS_RESPONSE == LLStartUp::getStartupState()) 
	{
		// Generic failure message
		std::ostringstream emsg;
		emsg << LLTrans::getString("LoginFailed") << "\n";
		if(LLLoginInstance::getInstance()->authFailure())
		{
			LL_INFOS("LLStartup") << "Login failed, LLLoginInstance::getResponse(): "
			                      << LLLoginInstance::getInstance()->getResponse() << LL_ENDL;
			LLSD response = LLLoginInstance::getInstance()->getResponse();
			// Still have error conditions that may need some 
			// sort of handling - dig up specific message
			std::string reason_response = response["reason"];
			std::string message_response = response["message"];
			std::string message_id = response["message_id"];
			std::string message; // actual string to show the user

			if(!message_id.empty() && LLTrans::findString(message, message_id, response["message_args"]))
			{
				// message will be filled in with the template and arguments
			}
			else if(!message_response.empty())
			{
				// *HACK: "no_inventory_host" sent as the message itself.
				// Remove this clause when server is sending message_id as well.
				message = LLAgent::sTeleportErrorMessages[ message_response ];
			}

			if (message.empty())
			{
				// Fallback to server-supplied string; necessary since server
				// may add strings that this viewer is not yet aware of
				message = message_response;
			}

			emsg << message;


			if(reason_response == "key")
			{
				// Couldn't login because user/password is wrong
				// Clear the credential
				gUserCredential->clearAuthenticator();
			}

			if(reason_response == "update" 
				|| reason_response == "optional")
			{
				// In the case of a needed update, quit.
				// Its either downloading or declined.
				// If optional was skipped this case shouldn't 
				// be reached.

				LL_INFOS("LLStartup") << "Forcing a quit due to update." << LL_ENDL;
				LLLoginInstance::getInstance()->disconnect();
				LLAppViewer::instance()->forceQuit();
			}
			else 
			{
				if (reason_response != "tos") 
				{
					// Don't pop up a notification in the TOS case because
					// LLFloaterTOS::onCancel() already scolded the user.
					std::string error_code;
					if(response.has("errorcode"))
					{
						error_code = response["errorcode"].asString();
					}
					if ((reason_response == "CURLError") && 
						(error_code == "SSL_CACERT" || error_code == "SSL_PEER_CERTIFICATE") && 
						response.has("certificate"))
					{
						// This was a certificate error, so grab the certificate
						// and throw up the appropriate dialog.
                        LLPointer<LLCertificate> certificate;
                        try
                        {
                            certificate = gSecAPIHandler->getCertificate(response["certificate"]);
                        }
                        catch (LLCertException &cert_exception)
                        {
                            LL_WARNS("LLStartup", "SECAPI") << "Caught " << cert_exception.what() << " certificate expception on getCertificate("<< response["certificate"] << ")" << LL_ENDL;
                            LLSD args;
                            args["REASON"] = LLTrans::getString(cert_exception.what());

                            LLNotificationsUtil::add("GeneralCertificateErrorShort", args, response,
                                general_cert_done);

                            reset_login();
                            gSavedSettings.setBOOL("AutoLogin", FALSE);
                            show_connect_box = true;
                        }
						if(certificate)
						{
							LLSD args = transform_cert_args(certificate);

							if(error_code == "SSL_CACERT")
							{
								// if we are handling an untrusted CA, throw up the dialog                             
								// with the 'trust this CA' button.                                                    
								LLNotificationsUtil::add("TrustCertificateError", args, response,
														trust_cert_done);
								
								// <FS:Ansariel> Not needed here - done below
								//show_connect_box = true;
							}
							else
							{
								// the certificate exception returns a unique string for each type of exception.       
								// we grab this string via the LLUserAuth object, and use that to grab the localized   
								// string.                                                                             
								args["REASON"] = LLTrans::getString(message_response);
								
								LLNotificationsUtil::add("GeneralCertificateError", args, response,
														 general_cert_done);
								
								// <FS:Ansariel> Not needed here - done below & in transition_back_to_login_panel()
								//reset_login();
								//gSavedSettings.setBOOL("AutoLogin", FALSE);
								//show_connect_box = true;
								// </FS:Ansariel>
								
							}

						}
					}
					else if (!message.empty())
					{
						// This wasn't a certificate error, so throw up the normal
						// notificatioin message.
						LLSD args;
						args["ERROR_MESSAGE"] = emsg.str();
						LL_INFOS("LLStartup") << "Notification: " << args << LL_ENDL;
						LLNotificationsUtil::add("ErrorMessage", args, LLSD(), login_alert_done);
					}
				}
				// <FS:Ansariel> Wait for notification confirmation
				//transition_back_to_login_panel(emsg.str());
				LLStartUp::setStartupState(STATE_LOGIN_CONFIRM_NOTIFICATON);
				// </FS:Ansariel>
				show_connect_box = true;
			}
		}
		else if(LLLoginInstance::getInstance()->authSuccess())
		{
// <FS:CR> Aurora Sim
			//if(process_login_success_response())
			if(process_login_success_response(first_sim_size_x,first_sim_size_y))
// </FS:CR> Aurora Sim
			{
// <AW: crash report grid correctness>
				const std::string current_grid = LLGridManager::getInstance()->getGrid();
				gSavedSettings.setString("LastConnectedGrid", current_grid);
// </AW: crash report grid correctness>

				// Pass the user information to the voice chat server interface.
				LLVoiceClient::getInstance()->userAuthorized(gUserCredential->userID(), gAgentID);
				// create the default proximal channel
				LLVoiceChannel::initClass();
				
				if (gSavedSettings.getBOOL("FSRememberUsername"))
				{
					gSecAPIHandler->saveCredential(gUserCredential, gRememberPassword);
				}
				FSPanelLogin::clearPassword();
				LLStartUp::setStartupState( STATE_WORLD_INIT);
				LLTrace::get_frame_recording().reset();
			}
			else
			{
				LLSD args;
				args["ERROR_MESSAGE"] = emsg.str();
				LL_INFOS("LLStartup") << "Notification: " << args << LL_ENDL;
				LLNotificationsUtil::add("ErrorMessage", args, LLSD(), login_alert_done);
				// <FS:Ansariel> Wait for notification confirmation
				//transition_back_to_login_panel(emsg.str());
				LLStartUp::setStartupState(STATE_LOGIN_CONFIRM_NOTIFICATON);
				// </FS:Ansariel>
				show_connect_box = true;
				return FALSE;
			}
		}
		return FALSE;
	}

	// <FS:Ansariel> Wait for notification confirmation
	if (STATE_LOGIN_CONFIRM_NOTIFICATON == LLStartUp::getStartupState())
	{
		display_startup();
		gViewerWindow->getProgressView()->setVisible(FALSE);
		display_startup();
		ms_sleep(1);
		return FALSE;
	}
	// </FS:Ansariel>

	//---------------------------------------------------------------------
	// World Init
	//---------------------------------------------------------------------
	if (STATE_WORLD_INIT == LLStartUp::getStartupState())
	{
		set_startup_status(0.30f, LLTrans::getString("LoginInitializingWorld"), gAgent.mMOTD);
		display_startup();
		// We should have an agent id by this point.
		llassert(!(gAgentID == LLUUID::null));

		// <FS:Ansariel> Force HTTP inventory enabled on Second Life
#ifdef OPENSIM
		if (LLGridManager::getInstance()->isInSecondLife())
#endif
		{
			gMenuBarView->getChild<LLMenuItemGL>("HTTP Textures")->setVisible(FALSE);
			gMenuBarView->getChild<LLMenuItemGL>("HTTP Inventory")->setVisible(FALSE);
		}
		// </FS:Ansariel>

		// <FS:Ansariel> FIRE-10607: Avatar icon controls show wrong picture when switching between SL main/beta grid
		// Load Avatars icons cache - once we know the grid we are connecting to
		LLAvatarIconIDCache::getInstance()->load();
		// </FS:Ansariel>

		// <FS:Ansariel> Restore original LLMessageSystem HTTP options for OpenSim
		gMessageSystem->setIsInSecondLife(LLGridManager::getInstance()->isInSecondLife());

		// Finish agent initialization.  (Requires gSavedSettings, builds camera)
		gAgent.init();
		display_startup();
		gAgentCamera.init();
		display_startup();
		display_startup();

		// Since we connected, save off the settings so the user doesn't have to
		// type the name/password again if we crash.
		gSavedSettings.saveToFile(gSavedSettings.getString("ClientSettingsFile"), TRUE);
		LLUIColorTable::instance().saveUserSettings();

		display_startup();

		//
		// Initialize classes w/graphics stuff.
		//
		LLViewerStatsRecorder::instance(); // Since textures work in threads
		gTextureList.doPrefetchImages();		
		display_startup();

		LLSurface::initClasses();
		display_startup();

		display_startup();

		LLDrawable::initClass();
		display_startup();

		// init the shader managers
		LLPostProcess::initClass();
		display_startup();

        LLAvatarAppearance::initClass("avatar_lad.xml","avatar_skeleton.xml");
		display_startup();

		LLViewerObject::initVOClasses();
		display_startup();

		// Initialize all our tools.  Must be done after saved settings loaded.
		// NOTE: This also is where gToolMgr used to be instantiated before being turned into a singleton.
		LLToolMgr::getInstance()->initTools();
		display_startup();

		// Pre-load floaters, like the world map, that are slow to spawn
		// due to XML complexity.
		gViewerWindow->initWorldUI();
		
		display_startup();

		// This is where we used to initialize gWorldp. Original comment said:
		// World initialization must be done after above window init

		// User might have overridden far clip
		LLWorld::getInstance()->setLandFarClip(gAgentCamera.mDrawDistance);
		display_startup();
		// Before we create the first region, we need to set the agent's mOriginGlobal
		// This is necessary because creating objects before this is set will result in a
		// bad mPositionAgent cache.

		gAgent.initOriginGlobal(from_region_handle(gFirstSimHandle));
		display_startup();

// <FS:CR> Aurora Sim
		//LLWorld::getInstance()->addRegion(gFirstSimHandle, gFirstSim);
		LLWorld::getInstance()->addRegion(gFirstSimHandle, gFirstSim, first_sim_size_x, first_sim_size_y);
// </FS:CR> Aurora Sim
		display_startup();

		LLViewerRegion *regionp = LLWorld::getInstance()->getRegionFromHandle(gFirstSimHandle);
		LL_INFOS("AppInit") << "Adding initial simulator " << regionp->getOriginGlobal() << LL_ENDL;
		
		LL_DEBUGS("CrossingCaps") << "Calling setSeedCapability from init_idle(). Seed cap == "
		<< gFirstSimSeedCap << LL_ENDL;
		regionp->setSeedCapability(gFirstSimSeedCap);
		LL_DEBUGS("AppInit") << "Waiting for seed grant ...." << LL_ENDL;
		display_startup();
		// Set agent's initial region to be the one we just created.
		gAgent.setRegion(regionp);
		display_startup();
		// Set agent's initial position, which will be read by LLVOAvatar when the avatar
		// object is created.  I think this must be done after setting the region.  JC
		gAgent.setPositionAgent(agent_start_position_region);

		display_startup();
		LLStartUp::initExperiences();

		display_startup();

		// If logging should be enebled, turns it on and loads history from disk
		// Note: does not happen on init of singleton because preferences can use
		// this instance without logging in
		LLConversationLog::getInstance()->initLoggingState();

		LLStartUp::setStartupState( STATE_MULTIMEDIA_INIT );

		return FALSE;
	}


	//---------------------------------------------------------------------
	// Load QuickTime/GStreamer and other multimedia engines, can be slow.
	// Do it while we're waiting on the network for our seed capability. JC
	//---------------------------------------------------------------------
	if (STATE_MULTIMEDIA_INIT == LLStartUp::getStartupState())
	{
		LLStartUp::multimediaInit();
		LLStartUp::setStartupState( STATE_FONT_INIT );
		display_startup();
		return FALSE;
	}

	// Loading fonts takes several seconds
	if (STATE_FONT_INIT == LLStartUp::getStartupState())
	{
		LLStartUp::fontInit();
		LLStartUp::setStartupState( STATE_SEED_GRANTED_WAIT );
		display_startup();
		return FALSE;
	}

	//---------------------------------------------------------------------
	// Wait for Seed Cap Grant
	//---------------------------------------------------------------------
	if(STATE_SEED_GRANTED_WAIT == LLStartUp::getStartupState())
	{
		LLViewerRegion *regionp = LLWorld::getInstance()->getRegionFromHandle(gFirstSimHandle);
		if (regionp->capabilitiesReceived())
		{
			LLStartUp::setStartupState( STATE_SEED_CAP_GRANTED );
		}
		else
		{
			U32 num_retries = regionp->getNumSeedCapRetries();
			if (num_retries > 0)
			{
				LLStringUtil::format_map_t args;
				args["[NUMBER]"] = llformat("%d", num_retries + 1);
				set_startup_status(0.4f, LLTrans::getString("LoginRetrySeedCapGrant", args), gAgent.mMOTD.c_str());
			}
			else
			{
				set_startup_status(0.4f, LLTrans::getString("LoginRequestSeedCapGrant"), gAgent.mMOTD.c_str());
			}
		}
		display_startup();
		return FALSE;
	}


	//---------------------------------------------------------------------
	// Seed Capability Granted
	// no newMessage calls should happen before this point
	//---------------------------------------------------------------------
	if (STATE_SEED_CAP_GRANTED == LLStartUp::getStartupState())
	{
		display_startup();
		update_texture_fetch();
		display_startup();

		if ( gViewerWindow != NULL)
		{	// This isn't the first logon attempt, so show the UI
			gViewerWindow->setNormalControlsVisible( TRUE );
		}	
		gLoginMenuBarView->setVisible( FALSE );
		gLoginMenuBarView->setEnabled( FALSE );
		display_startup();

		// direct logging to the debug console's line buffer
		LLError::logToFixedBuffer(gDebugView->mDebugConsolep);
		display_startup();
		
		// set initial visibility of debug console
		gDebugView->mDebugConsolep->setVisible(gSavedSettings.getBOOL("ShowDebugConsole"));
		display_startup();

		//
		// Set message handlers
		//
		LL_INFOS("AppInit") << "Initializing communications..." << LL_ENDL;

		// register callbacks for messages. . . do this after initial handshake to make sure that we don't catch any unwanted
		register_viewer_callbacks(gMessageSystem);
		display_startup();

		// Debugging info parameters
		gMessageSystem->setMaxMessageTime( 0.5f );			// Spam if decoding all msgs takes more than 500 ms
		display_startup();

		#ifndef	LL_RELEASE_FOR_DOWNLOAD
			gMessageSystem->setTimeDecodes( TRUE );				// Time the decode of each msg
			gMessageSystem->setTimeDecodesSpamThreshold( 0.05f );  // Spam if a single msg takes over 50ms to decode
		#endif
		display_startup();

		gXferManager->registerCallbacks(gMessageSystem);
		display_startup();

		LLStartUp::initNameCache();
		display_startup();

		// update the voice settings *after* gCacheName initialization
		// so that we can construct voice UI that relies on the name cache
		if (LLVoiceClient::instanceExists())
		{
			LLVoiceClient::getInstance()->updateSettings();
		}
		display_startup();

		// <FS:Ansariel> OpenSim support: Init with defaults - we get the OpenSimExtras later during login
		LFSimFeatureHandler::instance();

		// create a container's instance for start a controlling conversation windows
		// by the voice's events
		// <FS:Ansariel> [FS communication UI]
		//LLFloaterIMContainer::getInstance();
		FSFloaterIMContainer* floater_imcontainer = FSFloaterIMContainer::getInstance();
		floater_imcontainer->initTabs();

		if (gSavedSettings.getS32("ParcelMediaAutoPlayEnable") == 2)
		{
			LLViewerParcelAskPlay::getInstance()->loadSettings();
		}

		// <FS:ND> FIRE-3066: Force creation or FSFLoaterContacts here, this way it will register with LLAvatarTracker early enough.
		// Otherwise it is only create if isChatMultriTab() == true and LLIMFloaterContainer::getInstance is called
		// Moved here from llfloaternearbyvchat.cpp by Zi, to make this work even if LogShowHistory is FALSE
		LLFloater *pContacts(FSFloaterContacts::getInstance());

		// <FS:Ansariel> Load persisted avatar render settings
		FSAvatarRenderPersistence::instance().init();
		
		// Do something with pContacts so no overzealous optimizer optimzes our neat little call to FSFloaterContacts::getInstance() away.
		if( pContacts )
			LL_INFOS("AppInit") << "Constructed " <<  pContacts->getName() << LL_ENDL;
		// </FS:ND>

		// <FS:Ansariel> FIRE-8560/FIRE-8592: We neet to create the instance of the radar
		//               for the radar functions and the V2 friendlist here.
		//               This is because of the standalone group panels that will
		//               prevent doing this at login when receiving the agent group
		//               data update.
		LLFloaterSidePanelContainer::getPanel("people", "panel_people");
		FSRadar::instance();
		LL_INFOS("AppInit") << "Radar initialized" << LL_ENDL;
		// </FS:Ansariel>

		// <FS:Ansariel> Register check function for registrar enable checks
		gFSRegistrarUtils.setEnableCheckFunction(boost::bind(&FSCommon::checkIsActionEnabled, _1, _2));

		// <FS:Techwolf Lupindo> fsdata support
		FSData::instance().addAgents();
		// </FS:Techwolf Lupindo>

		// <FS:Ansariel> [FS communication UI]
		//gCacheName is required for nearby chat history loading
		//so I just moved nearby history loading a few states further
		if (gSavedPerAccountSettings.getBOOL("LogShowHistory"))
		{
			FSFloaterNearbyChat* nearby_chat = FSFloaterNearbyChat::getInstance();
			if (nearby_chat) nearby_chat->loadHistory();
		}
		display_startup();
		// </FS:Ansariel> [FS communication UI]

		// <FS:KC> FIRE-18250: Option to disable default eye movement
		gAgent.addRegionChangedCallback(boost::bind(&update_static_eyes));
		update_static_eyes();
		// </FS:KC>

		// *Note: this is where gWorldMap used to be initialized.

		// register null callbacks for audio until the audio system is initialized
		gMessageSystem->setHandlerFuncFast(_PREHASH_SoundTrigger, null_message_callback, NULL);
		gMessageSystem->setHandlerFuncFast(_PREHASH_AttachedSound, null_message_callback, NULL);
		display_startup();

		//reset statistics
		LLViewerStats::instance().resetStats();

		display_startup();
		//
		// Set up region and surface defaults
		//


		// Sets up the parameters for the first simulator

		LL_DEBUGS("AppInit") << "Initializing camera..." << LL_ENDL;
		gFrameTime    = totalTime();
		F32Seconds last_time = gFrameTimeSeconds;
		gFrameTimeSeconds = (gFrameTime - gStartTime);

		gFrameIntervalSeconds = gFrameTimeSeconds - last_time;
		if (gFrameIntervalSeconds < 0.f)
		{
			gFrameIntervalSeconds = 0.f;
		}

		// Make sure agent knows correct aspect ratio
		// FOV limits depend upon aspect ratio so this needs to happen before initializing the FOV below
		LLViewerCamera::getInstance()->setViewHeightInPixels(gViewerWindow->getWorldViewHeightRaw());
		LLViewerCamera::getInstance()->setAspect(gViewerWindow->getWorldViewAspectRatio());
		// Initialize FOV
		LLViewerCamera::getInstance()->setDefaultFOV(gSavedSettings.getF32("CameraAngle")); 
		display_startup();

		// Move agent to starting location. The position handed to us by
		// the space server is in global coordinates, but the agent frame
		// is in region local coordinates. Therefore, we need to adjust
		// the coordinates handed to us to fit in the local region.

		gAgent.setPositionAgent(agent_start_position_region);
		gAgent.resetAxes(gAgentStartLookAt);
		gAgentCamera.stopCameraAnimation();
		gAgentCamera.resetCamera();
		display_startup();

		// Initialize global class data needed for surfaces (i.e. textures)
		LL_DEBUGS("AppInit") << "Initializing sky..." << LL_ENDL;
		// Initialize all of the viewer object classes for the first time (doing things like texture fetches.
		LLGLState::checkStates();
		LLGLState::checkTextureChannels();

		gSky.init();

		LLGLState::checkStates();
		LLGLState::checkTextureChannels();

		display_startup();

		LL_DEBUGS("AppInit") << "Decoding images..." << LL_ENDL;
		// For all images pre-loaded into viewer cache, decode them.
		// Need to do this AFTER we init the sky
		const S32 DECODE_TIME_SEC = 2;
		for (int i = 0; i < DECODE_TIME_SEC; i++)
		{
			F32 frac = (F32)i / (F32)DECODE_TIME_SEC;
			set_startup_status(0.45f + frac*0.1f, LLTrans::getString("LoginDecodingImages"), gAgent.mMOTD);
			display_startup();
			gTextureList.decodeAllImages(1.f);
		}
		LLStartUp::setStartupState( STATE_WORLD_WAIT );

		display_startup();

		// JC - Do this as late as possible to increase likelihood Purify
		// will run.
		LLMessageSystem* msg = gMessageSystem;
		if (!msg->mOurCircuitCode)
		{
			LL_WARNS("AppInit") << "Attempting to connect to simulator with a zero circuit code!" << LL_ENDL;
		}

		gUseCircuitCallbackCalled = false;

		msg->enableCircuit(gFirstSim, TRUE);
		// now, use the circuit info to tell simulator about us!
		LL_INFOS("AppInit") << "viewer: UserLoginLocationReply() Enabling " << gFirstSim << " with code " << msg->mOurCircuitCode << LL_ENDL;
		msg->newMessageFast(_PREHASH_UseCircuitCode);
		msg->nextBlockFast(_PREHASH_CircuitCode);
		msg->addU32Fast(_PREHASH_Code, msg->mOurCircuitCode);
		msg->addUUIDFast(_PREHASH_SessionID, gAgent.getSessionID());
		msg->addUUIDFast(_PREHASH_ID, gAgent.getID());
		msg->sendReliable(
			gFirstSim,
			gSavedSettings.getS32("UseCircuitCodeMaxRetries"),
			FALSE,
			(F32Seconds)gSavedSettings.getF32("UseCircuitCodeTimeout"),
			use_circuit_callback,
			NULL);

		timeout.reset();
		display_startup();

		return FALSE;
	}

	//---------------------------------------------------------------------
	// World Wait
	//---------------------------------------------------------------------
	if(STATE_WORLD_WAIT == LLStartUp::getStartupState())
	{
		LL_DEBUGS("AppInit") << "Waiting for simulator ack...." << LL_ENDL;
		set_startup_status(0.59f, LLTrans::getString("LoginWaitingForRegionHandshake"), gAgent.mMOTD);
		if(gGotUseCircuitCodeAck)
		{
			LLStartUp::setStartupState( STATE_AGENT_SEND );
		}
		{
			LockMessageChecker lmc(gMessageSystem);
			while (lmc.checkAllMessages(gFrameCount, gServicePump))
			{
				display_startup();
			}
			lmc.processAcks();
		}
		display_startup();
		return FALSE;
	}

	//---------------------------------------------------------------------
	// Agent Send
	//---------------------------------------------------------------------
	if (STATE_AGENT_SEND == LLStartUp::getStartupState())
	{
		LL_DEBUGS("AppInit") << "Connecting to region..." << LL_ENDL;
		set_startup_status(0.60f, LLTrans::getString("LoginConnectingToRegion"), gAgent.mMOTD);
		display_startup();
		// register with the message system so it knows we're
		// expecting this message
		LLMessageSystem* msg = gMessageSystem;
		msg->setHandlerFuncFast(
			_PREHASH_AgentMovementComplete,
			process_agent_movement_complete);
		LLViewerRegion* regionp = gAgent.getRegion();
		if(regionp)
		{
			send_complete_agent_movement(regionp->getHost());
			gAssetStorage->setUpstream(regionp->getHost());
			gCacheName->setUpstream(regionp->getHost());
			// <FS:Ansariel> OpenSim legacy economy support
#ifdef OPENSIM
			if (!LLGridManager::instance().isInSecondLife())
			{
				msg->newMessageFast(_PREHASH_EconomyDataRequest);
				gAgent.sendReliableMessage();
			}
#endif
			// </FS:Ansariel>
		}
		display_startup();

		// Create login effect
		// But not on first login, because you can't see your avatar then
		if (!gAgent.isFirstLogin())
		{
			LLHUDEffectSpiral *effectp = (LLHUDEffectSpiral *)LLHUDManager::getInstance()->createViewerEffect(LLHUDObject::LL_HUD_EFFECT_POINT, TRUE);
			effectp->setPositionGlobal(gAgent.getPositionGlobal());
			effectp->setColor(LLColor4U(gAgent.getEffectColor()));
			LLHUDManager::getInstance()->sendEffects();
		}

		LLStartUp::setStartupState( STATE_AGENT_WAIT );		// Go to STATE_AGENT_WAIT

		timeout.reset();
		display_startup();
		return FALSE;
	}

	//---------------------------------------------------------------------
	// Agent Wait
	//---------------------------------------------------------------------
	if (STATE_AGENT_WAIT == LLStartUp::getStartupState())
	{
		{
			LockMessageChecker lmc(gMessageSystem);
			while (lmc.checkAllMessages(gFrameCount, gServicePump))
			{
				if (gAgentMovementCompleted)
				{
					// Sometimes we have more than one message in the
					// queue. break out of this loop and continue
					// processing. If we don't, then this could skip one
					// or more login steps.
					break;
				}
				else
				{
					LL_DEBUGS("AppInit") << "Awaiting AvatarInitComplete, got "
										 << gMessageSystem->getMessageName() << LL_ENDL;
				}
				display_startup();
			}
			lmc.processAcks();
		}

		display_startup();

		if (gAgentMovementCompleted)
		{
			LLStartUp::setStartupState( STATE_INVENTORY_SEND );
		}
		display_startup();

		if (!gAgentMovementCompleted && timeout.getElapsedTimeF32() > STATE_AGENT_WAIT_TIMEOUT)
		{
			LL_WARNS("AppInit") << "Backing up to login screen!" << LL_ENDL;
			if (gRememberPassword)
			{
				LLNotificationsUtil::add("LoginPacketNeverReceived", LLSD(), LLSD(), login_alert_status);
			}
			else
			{
				LLNotificationsUtil::add("LoginPacketNeverReceivedNoTP", LLSD(), LLSD(), login_alert_status);
			}
			reset_login();
		}
		return FALSE;
	}

	//---------------------------------------------------------------------
	// Inventory Send
	//---------------------------------------------------------------------
	if (STATE_INVENTORY_SEND == LLStartUp::getStartupState())
	{
		display_startup();

        // request mute list
        LL_INFOS() << "Requesting Mute List" << LL_ENDL;
        LLMuteList::getInstance()->requestFromServer(gAgent.getID());

        // Get L$ and ownership credit information
        LL_INFOS() << "Requesting Money Balance" << LL_ENDL;
        LLStatusBar::sendMoneyBalanceRequest();

        display_startup();
		// <FS:Ansariel> Moved before inventory creation.
		// request all group information
		LL_INFOS("Agent_GroupData") << "GROUPDEBUG: Requesting Agent Data during startup" << LL_ENDL;
		gAgent.sendAgentDataUpdateRequest();
		display_startup();
		// </FS:Ansariel>
		// Inform simulator of our language preference
		LLAgentLanguage::update();

		display_startup();
		// unpack thin inventory
		LLSD response = LLLoginInstance::getInstance()->getResponse();
		//bool dump_buffer = false;

		LLSD inv_lib_root = response["inventory-lib-root"];
		if(inv_lib_root.isDefined())
		{
			// should only be one
			LLSD id = inv_lib_root[0]["folder_id"];
			if(id.isDefined())
			{
				gInventory.setLibraryRootFolderID(id.asUUID());
			}
		}
		display_startup();
 		
		LLSD inv_lib_owner = response["inventory-lib-owner"];
		if(inv_lib_owner.isDefined())
		{
			// should only be one
			LLSD id = inv_lib_owner[0]["agent_id"];
			if(id.isDefined())
			{
				gInventory.setLibraryOwnerID( LLUUID(id.asUUID()));
			}
		}
		display_startup();

		LLSD inv_skel_lib = response["inventory-skel-lib"];
 		if(inv_skel_lib.isDefined() && gInventory.getLibraryOwnerID().notNull())
 		{
 			if(!gInventory.loadSkeleton(inv_skel_lib, gInventory.getLibraryOwnerID()))
 			{
 				LL_WARNS("AppInit") << "Problem loading inventory-skel-lib" << LL_ENDL;
 			}
 		}
		display_startup();

		LLSD inv_skeleton = response["inventory-skeleton"];
 		if(inv_skeleton.isDefined())
 		{
 			if(!gInventory.loadSkeleton(inv_skeleton, gAgent.getID()))
 			{
 				LL_WARNS("AppInit") << "Problem loading inventory-skel-targets" << LL_ENDL;
 			}
 		}
		display_startup();

		LLSD inv_basic = response["inventory-basic"];
 		if(inv_basic.isDefined())
 		{
			LL_INFOS() << "Basic inventory root folder id is " << inv_basic["folder_id"] << LL_ENDL;
 		}

		LLSD buddy_list = response["buddy-list"];
 		if(buddy_list.isDefined())
 		{
			LLAvatarTracker::buddy_map_t list;
			// <FS:Ansariel> Reset on each iteration
			//LLUUID agent_id;
			//S32 has_rights = 0, given_rights = 0;
			// </FS:Ansariel>
			for(LLSD::array_const_iterator it = buddy_list.beginArray(),
				end = buddy_list.endArray(); it != end; ++it)
			{
				// <FS:Ansariel> Reset on each iteration
				LLUUID agent_id;
				S32 has_rights = 0, given_rights = 0;
				// </FS:Ansariel>

				LLSD buddy_id = (*it)["buddy_id"];
				if(buddy_id.isDefined())
				{
					agent_id = buddy_id.asUUID();
				}
				// <FS:Ansariel> Can't add "friends" that have no ID
				else continue;

				LLSD buddy_rights_has = (*it)["buddy_rights_has"];
				if(buddy_rights_has.isDefined())
				{
					has_rights = buddy_rights_has.asInteger();
				}

				LLSD buddy_rights_given = (*it)["buddy_rights_given"];
				if(buddy_rights_given.isDefined())
				{
					given_rights = buddy_rights_given.asInteger();
				}

				list[agent_id] = new LLRelationship(given_rights, has_rights, false);
			}
			LLAvatarTracker::instance().addBuddyList(list);
			display_startup();
 		}

		// <FS:Ansariel> Contact sets
		LGGContactSets* cs_instance = LGGContactSets::getInstance();
		cs_instance->loadFromDisk();
		LLAvatarNameCache::instance().setCustomNameCheckCallback(boost::bind(&LGGContactSets::checkCustomName, cs_instance, _1, _2, _3));
		// </FS:Ansariel>

		bool show_hud = false;
		LLSD tutorial_setting = response["tutorial_setting"];
		if(tutorial_setting.isDefined())
		{
			for(LLSD::array_const_iterator it = tutorial_setting.beginArray(),
				end = tutorial_setting.endArray(); it != end; ++it)
			{
				LLSD tutorial_url = (*it)["tutorial_url"];
				if(tutorial_url.isDefined())
				{
					// Tutorial floater will append language code
					gSavedSettings.setString("TutorialURL", tutorial_url.asString());
				}
				
				// For Viewer 2.0 we are not using the web-based tutorial
				// If we reverse that decision, put this code back and use
				// login.cgi to send a different URL with content that matches
				// the Viewer 2.0 UI.
				//LLSD use_tutorial = (*it)["use_tutorial"];
				//if(use_tutorial.asString() == "true")
				//{
				//	show_hud = true;
				//}
			}
		}
		display_startup();

		// Either we want to show tutorial because this is the first login
		// to a Linden Help Island or the user quit with the tutorial
		// visible.  JC
		if (show_hud || gSavedSettings.getBOOL("ShowTutorial"))
		{
			LLFloaterReg::showInstance("hud", LLSD(), FALSE);
		}
		display_startup();

		LLSD event_notifications = response["event_notifications"];
		if(event_notifications.isDefined())
		{
			gEventNotifier.load(event_notifications);
		}
		display_startup();

		LLSD classified_categories = response["classified_categories"];
		if(classified_categories.isDefined())
		{
			LLClassifiedInfo::loadCategories(classified_categories);
		}
		display_startup();

		// This method MUST be called before gInventory.findCategoryUUIDForType because of 
		// gInventory.mIsAgentInvUsable is set to true in the gInventory.buildParentChildMap.
		gInventory.buildParentChildMap();
		gInventory.createCommonSystemCategories();

		// It's debatable whether this flag is a good idea - sets all
		// bits, and in general it isn't true that inventory
		// initialization generates all types of changes. Maybe add an
		// INITIALIZE mask bit instead?
		gInventory.addChangedMask(LLInventoryObserver::ALL, LLUUID::null);
		gInventory.notifyObservers();
		
		display_startup();

		//all categories loaded. lets create "My Favorites" category
		gInventory.findCategoryUUIDForType(LLFolderType::FT_FAVORITE,true);

		// set up callbacks
		LL_INFOS() << "Registering Callbacks" << LL_ENDL;
		LLMessageSystem* msg = gMessageSystem;
		LL_INFOS() << " Inventory" << LL_ENDL;
		LLInventoryModel::registerCallbacks(msg);
		LL_INFOS() << " AvatarTracker" << LL_ENDL;
		LLAvatarTracker::instance().registerCallbacks(msg);
		LL_INFOS() << " Landmark" << LL_ENDL;
		LLLandmark::registerCallbacks(msg);
		display_startup();

		// <FS:Ansariel> Moved before inventory creation.
		//// request all group information
		//LL_INFOS() << "Requesting Agent Data" << LL_ENDL;
		//gAgent.sendAgentDataUpdateRequest();
		//display_startup();
		// </FS:Ansariel>
		// Create the inventory views
		LL_INFOS() << "Creating Inventory Views" << LL_ENDL;
		LLFloaterReg::getInstance("inventory");
		//display_startup();

// [RLVa:KB] - Checked: RLVa-1.1.0
		if (RlvHandler::isEnabled())
		{
			// Regularly process a select subset of retained commands during logon
			gIdleCallbacks.addFunction(RlvHandler::onIdleStartup, new LLTimer());
		}
// [/RLVa:KB]

		LLStartUp::setStartupState( STATE_MISC );
		display_startup();
		return FALSE;
	}


	//---------------------------------------------------------------------
	// Misc
	//---------------------------------------------------------------------
	if (STATE_MISC == LLStartUp::getStartupState())
	{
		// We have a region, and just did a big inventory download.
		// We can estimate the user's connection speed, and set their
		// max bandwidth accordingly.  JC
		if (gSavedSettings.getBOOL("FirstLoginThisInstall"))
		{
			// This is actually a pessimistic computation, because TCP may not have enough
			// time to ramp up on the (small) default inventory file to truly measure max
			// bandwidth. JC
			F64 rate_bps = LLLoginInstance::getInstance()->getLastTransferRateBPS();
			const F32 FAST_RATE_BPS = 600.f * 1024.f;
			const F32 FASTER_RATE_BPS = 750.f * 1024.f;
			F32 max_bandwidth = gViewerThrottle.getMaxBandwidth();
			if (rate_bps > FASTER_RATE_BPS
				&& rate_bps > max_bandwidth)
			{
				LL_DEBUGS("AppInit") << "Fast network connection, increasing max bandwidth to " 
					<< FASTER_RATE_BPS/1024.f 
					<< " kbps" << LL_ENDL;
				gViewerThrottle.setMaxBandwidth(FASTER_RATE_BPS / 1024.f);
			}
			else if (rate_bps > FAST_RATE_BPS
				&& rate_bps > max_bandwidth)
			{
				LL_DEBUGS("AppInit") << "Fast network connection, increasing max bandwidth to " 
					<< FAST_RATE_BPS/1024.f 
					<< " kbps" << LL_ENDL;
				gViewerThrottle.setMaxBandwidth(FAST_RATE_BPS / 1024.f);
			}

			if (gSavedSettings.getBOOL("ShowHelpOnFirstLogin"))
			{
				gSavedSettings.setBOOL("HelpFloaterOpen", TRUE);
			}

			// Set the show start location to true, now that the user has logged
			// on with this install.
			gSavedSettings.setBOOL("ShowStartLocation", TRUE);

<<<<<<< HEAD
			// Open Conversation floater on first login.
			// <FS:Ansariel> [FS Communication UI]
			//LLFloaterReg::toggleInstanceOrBringToFront("im_container");
			LLFloaterReg::toggleInstanceOrBringToFront("fs_im_container");
			// </FS:Ansariel> [FS Communication UI]

=======
            LLFloaterReg::toggleInstanceOrBringToFront("how_to");
>>>>>>> 0ed270a0
		}
		
		display_startup();

        // Load stored local environment if needed.
        LLEnvironment::instance().loadFromSettings();

        // *TODO : Uncomment that line once the whole grid migrated to SLM and suppress it from LLAgent::handleTeleportFinished() (llagent.cpp)
        //check_merchant_status();

		display_startup();

		// <FS:CR> Compatibility with old backups
		// Put gSavedPerAccountSettings here, put gSavedSettings in llappviewer.cpp
		// *TODO: Should we keep these around forever or just three release cycles?
		if (gSavedSettings.getBOOL("FSFirstRunAfterSettingsRestore"))
		{
			// Post-chui merge logging change
			if (gSavedPerAccountSettings.getBOOL("LogInstantMessages"))
				gSavedPerAccountSettings.setS32("KeepConversationLogTranscript", 2);
			else
				gSavedPerAccountSettings.setS32("KeepConversationLogTranscript", 0);
			
			//ok, we're done, set it back to false.
			gSavedSettings.setBOOL("FSFirstRunAfterSettingsRestore", FALSE);
		}
		display_startup();
		// </FS:CR>

		if (gSavedSettings.getBOOL("HelpFloaterOpen"))
		{
			// show default topic
			LLViewerHelp::instance().showTopic("");
		}

		display_startup();

		// We're successfully logged in.
		gSavedSettings.setBOOL("FirstLoginThisInstall", FALSE);

		LLFloaterReg::showInitialVisibleInstances();

		LLFloaterGridStatus::getInstance()->startGridStatusTimer();

		display_startup();

		// <FS:Ansariel> [FS Login Panel]
		// based on the comments, we've successfully logged in so we can delete the 'forced'
		// URL that the updater set in settings.ini (in a mostly paranoid fashion)
		std::string nextLoginLocation = gSavedSettings.getString( "NextLoginLocation" );
		if ( nextLoginLocation.length() )
		{
			// clear it
			gSavedSettings.setString( "NextLoginLocation", "" );

			// and make sure it's saved
			gSavedSettings.saveToFile( gSavedSettings.getString("ClientSettingsFile") , TRUE );
			LLUIColorTable::instance().saveUserSettings();
		};
		// </FS:Ansariel> [FS Login Panel]

		display_startup();
		// JC: Initializing audio requests many sounds for download.
		init_audio();
		display_startup();

		// JC: Initialize "active" gestures.  This may also trigger
		// many gesture downloads, if this is the user's first
		// time on this machine or -purge has been run.
		LLSD gesture_options 
			= LLLoginInstance::getInstance()->getResponse("gestures");
		if (gesture_options.isDefined())
		{
			LL_DEBUGS("AppInit") << "Gesture Manager loading " << gesture_options.size()
				<< LL_ENDL;
			uuid_vec_t item_ids;
			for(LLSD::array_const_iterator resp_it = gesture_options.beginArray(),
				end = gesture_options.endArray(); resp_it != end; ++resp_it)
			{
				// If the id is not specifed in the LLSD,
				// the LLSD operator[]() will return a null LLUUID. 
				LLUUID item_id = (*resp_it)["item_id"];
				LLUUID asset_id = (*resp_it)["asset_id"];

				if (item_id.notNull() && asset_id.notNull())
				{
					// Could schedule and delay these for later.
					const BOOL no_inform_server = FALSE;
					const BOOL no_deactivate_similar = FALSE;
					LLGestureMgr::instance().activateGestureWithAsset(item_id, asset_id,
										 no_inform_server,
										 no_deactivate_similar);
					// We need to fetch the inventory items for these gestures
					// so we have the names to populate the UI.
					item_ids.push_back(item_id);
				}
			}
			// no need to add gesture to inventory observer, it's already made in constructor 
			LLGestureMgr::instance().setFetchIDs(item_ids);
			LLGestureMgr::instance().startFetch();
		}
		gDisplaySwapBuffers = TRUE;
		display_startup();

		LLMessageSystem* msg = gMessageSystem;
		msg->setHandlerFuncFast(_PREHASH_SoundTrigger,				process_sound_trigger);
		msg->setHandlerFuncFast(_PREHASH_PreloadSound,				process_preload_sound);
		msg->setHandlerFuncFast(_PREHASH_AttachedSound,				process_attached_sound);
		msg->setHandlerFuncFast(_PREHASH_AttachedSoundGainChange,	process_attached_sound_gain_change);

		LL_DEBUGS("AppInit") << "Initialization complete" << LL_ENDL;

		LL_DEBUGS("SceneLoadTiming", "Start") << "Scene Load Started " << LL_ENDL;
		gRenderStartTime.reset();
		gForegroundTime.reset();

		// HACK: Inform simulator of window size.
		// Do this here so it's less likely to race with RegisterNewAgent.
		// TODO: Put this into RegisterNewAgent
		// JC - 7/20/2002
		gViewerWindow->sendShapeToSim();

		LLPresetsManager::getInstance()->createMissingDefault(PRESETS_CAMERA);

		// The reason we show the alert is because we want to
		// reduce confusion for when you log in and your provided
		// location is not your expected location. So, if this is
		// your first login, then you do not have an expectation,
		// thus, do not show this alert.
		if (!gAgent.isFirstLogin())
		{
			LL_INFOS() << "gAgentStartLocation : " << gAgentStartLocation << LL_ENDL;
			LLSLURL start_slurl = LLStartUp::getStartSLURL();
			LL_DEBUGS("AppInit") << "start slurl "<<start_slurl.asString()<<LL_ENDL;
			
			if (((start_slurl.getType() == LLSLURL::LOCATION) && (gAgentStartLocation == "url")) ||
				((start_slurl.getType() == LLSLURL::LAST_LOCATION) && (gAgentStartLocation == "last")) ||
				((start_slurl.getType() == LLSLURL::HOME_LOCATION) && (gAgentStartLocation == "home")))
			{
				if (start_slurl.getType() == LLSLURL::LAST_LOCATION 
					&& gAgentStartLocation == "last" 
					&& gSavedSettings.getBOOL("RestoreCameraPosOnLogin"))
				{
					// restore old camera pos
					gAgentCamera.setFocusOnAvatar(FALSE, FALSE);
					gAgentCamera.setCameraPosAndFocusGlobal(gSavedSettings.getVector3d("CameraPosOnLogout"), gSavedSettings.getVector3d("FocusPosOnLogout"), LLUUID::null);
					BOOL limit_hit = FALSE;
					gAgentCamera.calcCameraPositionTargetGlobal(&limit_hit);
					if (limit_hit)
					{
						gAgentCamera.setFocusOnAvatar(TRUE, FALSE);
					}
					gAgentCamera.stopCameraAnimation();
				}
			}
			else
			{
				std::string msg;
				switch(start_slurl.getType())
				{
					case LLSLURL::LOCATION:
					{
						
						msg = "AvatarMovedDesired";
						break;
					}
					case LLSLURL::HOME_LOCATION:
					{
						msg = "AvatarMovedHome";
						break;
					}
					default:
					{
						msg = "AvatarMovedLast";
					}
				}
				LLNotificationsUtil::add(msg);
			}
		}

		display_startup();
        //DEV-17797.  get null folder.  Any items found here moved to Lost and Found
        LLInventoryModelBackgroundFetch::instance().findLostItems();
		display_startup();
		
		// <FS:CR> Load dynamic script library from xml
#ifdef OPENSIM
		if (LLGridManager::getInstance()->isInOpenSim())
		{
			if (!gScriptLibrary.loadLibrary(gDirUtilp->getExpandedFilename(LL_PATH_USER_SETTINGS, "scriptlibrary_ossl.xml")))
			{
				gScriptLibrary.loadLibrary(gDirUtilp->getExpandedFilename(LL_PATH_APP_SETTINGS, "scriptlibrary_ossl.xml"));
			}
		}
		if (LLGridManager::getInstance()->isInAuroraSim())
		{
			if (!gScriptLibrary.loadLibrary(gDirUtilp->getExpandedFilename(LL_PATH_USER_SETTINGS, "scriptlibrary_aa.xml")))
			{
				gScriptLibrary.loadLibrary(gDirUtilp->getExpandedFilename(LL_PATH_APP_SETTINGS, "scriptlibrary_aa.xml"));
			}
		}
#endif // OPENSIM
		display_startup();
		// </FS:CR>

		LLStartUp::setStartupState( STATE_PRECACHE );
		timeout.reset();
		return FALSE;
	}

	if (STATE_PRECACHE == LLStartUp::getStartupState())
	{
		display_startup();
		F32 timeout_frac = timeout.getElapsedTimeF32()/PRECACHING_DELAY;
		
		// We now have an inventory skeleton, so if this is a user's first
		// login, we can start setting up their clothing and avatar 
		// appearance.  This helps to avoid the generic "Ruth" avatar in
		// the orientation island tutorial experience. JC
		if (gAgent.isFirstLogin()
			&& !sInitialOutfit.empty()    // registration set up an outfit
			&& !sInitialOutfitGender.empty() // and a gender
			&& isAgentAvatarValid()	  // can't wear clothes without object
			&& !gAgent.isOutfitChosen()) // nothing already loading
		{
			// Start loading the wearables, textures, gestures
			LLStartUp::loadInitialOutfit( sInitialOutfit, sInitialOutfitGender );
		}
		// If not first login, we need to fetch COF contents and
		// compute appearance from that.
		if (isAgentAvatarValid() && !gAgent.isFirstLogin() && !gAgent.isOutfitChosen())
		{
			gAgentWearables.notifyLoadingStarted();
			gAgent.setOutfitChosen(TRUE);
// <FS:Ansariel> [Legacy Bake]
			//gAgentWearables.sendDummyAgentWearablesUpdate();
			if (LLGridManager::getInstance()->isInSecondLife())
			{
				gAgentWearables.sendDummyAgentWearablesUpdate();
			}
// </FS:Ansariel> [Legacy Bake]
			callAfterCategoryFetch(LLAppearanceMgr::instance().getCOF(), set_flags_and_update_appearance);
		}

		display_startup();

		// wait precache-delay and for agent's avatar or a lot longer.
		if ((timeout_frac > 1.f) && isAgentAvatarValid())
		{
			LLStartUp::setStartupState( STATE_WEARABLES_WAIT );
		}
		else if (timeout_frac > 10.f) 
		{
			// If we exceed the wait above while isAgentAvatarValid is
			// not true yet, we will change startup state and
			// eventually (once avatar does get created) wind up at
			// the gender chooser. This should occur only in very
			// unusual circumstances, so set the timeout fairly high
			// to minimize mistaken hits here.
			LL_WARNS() << "Wait for valid avatar state exceeded " 
					<< timeout.getElapsedTimeF32() << " will invoke gender chooser" << LL_ENDL; 
			LLStartUp::setStartupState( STATE_WEARABLES_WAIT );
		}
		else
		{
			update_texture_fetch();
			set_startup_status(0.60f + 0.30f * timeout_frac,
				LLTrans::getString("LoginPrecaching"),
					gAgent.mMOTD.c_str());
			display_startup();
		}
		
		return TRUE;
	}

	if (STATE_WEARABLES_WAIT == LLStartUp::getStartupState())
	{
		static LLFrameTimer wearables_timer;

		const F32 wearables_time = wearables_timer.getElapsedTimeF32();
		static LLCachedControl<F32> max_wearables_time(gSavedSettings, "ClothingLoadingDelay");

		if (!gAgent.isOutfitChosen() && isAgentAvatarValid())
		{
			// No point in waiting for clothing, we don't even know
			// what outfit we want.  Pop up a gender chooser dialog to
			// ask and proceed to draw the world. JC
			//
			// *NOTE: We might hit this case even if we have an
			// initial outfit, but if the load hasn't started
			// already then something is wrong so fall back
			// to generic outfits. JC
			LLNotificationsUtil::add("WelcomeChooseSex", LLSD(), LLSD(),
				callback_choose_gender);
			LLStartUp::setStartupState( STATE_CLEANUP );
		}
		
		display_startup();

		if (gAgent.isOutfitChosen() && (wearables_time > max_wearables_time))
		{
			LLNotificationsUtil::add("ClothingLoading");
			record(LLStatViewer::LOADING_WEARABLES_LONG_DELAY, wearables_time);
			LLStartUp::setStartupState( STATE_CLEANUP );
		}
		else if (gAgent.isFirstLogin()
				&& isAgentAvatarValid()
				&& gAgentAvatarp->isFullyLoaded())
		{
			// wait for avatar to be completely loaded
			if (isAgentAvatarValid()
				&& gAgentAvatarp->isFullyLoaded())
			{
				LL_DEBUGS("Avatar") << "avatar fully loaded" << LL_ENDL;
				LLStartUp::setStartupState( STATE_CLEANUP );
				return TRUE;
			}
		}
		else
		{
			// OK to just get the wearables
			if ( gAgentWearables.areWearablesLoaded() )
			{
				// We have our clothing, proceed.
				LL_DEBUGS("Avatar") << "wearables loaded" << LL_ENDL;
				LLStartUp::setStartupState( STATE_CLEANUP );
				return TRUE;
			}

			// <FS:Ansariel> Can't fall through here, so return
			return TRUE;
		}
		//fall through this frame to STATE_CLEANUP
	}

	if (STATE_CLEANUP == LLStartUp::getStartupState())
	{
		set_startup_status(1.0, "", "");
		display_startup();

		if (!mBenefitsSuccessfullyInit)
		{
			LLNotificationsUtil::add("FailedToGetBenefits", LLSD(), LLSD(), boost::bind(on_benefits_failed_callback, _1, _2));
		}

		// <FS:TT> Client LSL Bridge
		if (gSavedSettings.getBOOL("UseLSLBridge"))
		{
			if (!FSLSLBridge::instance().getBridgeCreating())
			{
				FSLSLBridge::instance().initBridge();
			}
			else
			{
				LL_INFOS("FSLSLBridge") << "LSL bridge already getting created - skipping bridge init" << LL_ENDL;
			}
		}
		// </FS:TT>

		// <FS:Ansariel> Favorite Wearables
		FSFloaterWearableFavorites::initCategory();

		// <FS:Ansariel> Bypass the calling card sync-crap to create the agent's calling card
		LLFriendCardsManager::createAgentCallingCard();

		// Let the map know about the inventory.
		LLFloaterWorldMap* floater_world_map = LLFloaterWorldMap::getInstance();
		if(floater_world_map)
		{
			floater_world_map->observeInventory(&gInventory);
			floater_world_map->observeFriends();
		}
		gViewerWindow->showCursor();
		gViewerWindow->getWindow()->resetBusyCount();
		gViewerWindow->getWindow()->setCursor(UI_CURSOR_ARROW);
		LL_DEBUGS("AppInit") << "Done releasing bitmap" << LL_ENDL;
		//gViewerWindow->revealIntroPanel();
		gViewerWindow->setStartupComplete(); 
		gViewerWindow->setProgressCancelButtonVisible(FALSE);
		display_startup();

		// We're not away from keyboard, even though login might have taken
		// a while. JC
		gAgent.clearAFK();

		// Have the agent start watching the friends list so we can update proxies
		gAgent.observeFriends();
		if (gSavedSettings.getBOOL("LoginAsGod"))
		{
			gAgent.requestEnterGodMode();
		}
		
		// Start automatic replay if the flag is set.
		if (gSavedSettings.getBOOL("StatsAutoRun") || gAgentPilot.getReplaySession())
		{
			LL_DEBUGS("AppInit") << "Starting automatic playback" << LL_ENDL;
			gAgentPilot.startPlayback();
		}

		show_debug_menus(); // Debug menu visiblity and First Use trigger
		
		// If we've got a startup URL, dispatch it
		//LLStartUp::dispatchURL();

		// Retrieve information about the land data
		// (just accessing this the first time will fetch it,
		// then the data is cached for the viewer's lifetime)
		LLProductInfoRequestManager::instance();
		
		// *FIX:Mani - What do I do here?
		// Need we really clear the Auth response data?
		// Clean up the userauth stuff.
		// LLUserAuth::getInstance()->reset();

		LLStartUp::setStartupState( STATE_STARTED );
		display_startup();

		// <FS:Ansariel> Draw Distance stepping; originally based on SpeedRez by Henri Beauchamp, licensed under LGPL
		if (gSavedSettings.getBOOL("FSRenderFarClipStepping"))
		{
			// progressive draw distance stepping if requested.
			LLPresetsManager::instance().setIsDrawDistanceSteppingActive(true);
			F32 dist1 = gSavedSettings.getF32("RenderFarClip");
			F32 dist2 = gSavedSettings.getF32("FSSavedRenderFarClip");
			gSavedDrawDistance = (dist1 >= dist2 ? dist1 : dist2);
			gSavedSettings.setF32("FSSavedRenderFarClip", gSavedDrawDistance);
			gSavedSettings.setF32("RenderFarClip", 32.0f);
			gLastDrawDistanceStep = 32.0f;
		}
		// </FS:Ansariel>

		// Unmute audio if desired and setup volumes.
		// This is a not-uncommon crash site, so surround it with
		// LL_INFOS() output to aid diagnosis.
		LL_INFOS("AppInit") << "Doing first audio_update_volume..." << LL_ENDL;
		audio_update_volume();
		LL_INFOS("AppInit") << "Done first audio_update_volume." << LL_ENDL;

		// reset keyboard focus to sane state of pointing at world
		gFocusMgr.setKeyboardFocus(NULL);

		LLAppViewer::instance()->handleLoginComplete();

		LLAgentPicksInfo::getInstance()->requestNumberOfPicks();

		// <FS:Ansariel> [FS communication UI]
		FSFloaterIM::initIMFloater();
		// </FS:Ansariel> [FS communication UI]
		display_startup();

		llassert(LLPathfindingManager::getInstance() != NULL);
		LLPathfindingManager::getInstance()->initSystem();

		gAgentAvatarp->sendHoverHeight();

		// look for parcels we own
		send_places_query(LLUUID::null,
			LLUUID::null,
			"",
			DFQ_AGENT_OWNED,
			LLParcel::C_ANY,
			"");

		// <FS:Techwolf Lupindo> FIRE-6643 Display MOTD when login screens are disabled
		if (gSavedSettings.getBOOL("FSDisableLoginScreens"))
		{
			report_to_nearby_chat(gAgent.mMOTD);
		}
		// </FS:Techwolf Lupindo>
		// <FS:PP>
		if (gSavedSettings.getBOOL("AutoQueryGridStatus"))
		{
			FSCoreHttpUtil::callbackHttpGetRaw(gSavedSettings.getString("AutoQueryGridStatusURL"),
				downloadGridstatusComplete, [](const LLSD& data) { downloadGridstatusError(data, gSavedSettings.getString("AutoQueryGridStatusURL")); });
		}
		// </FS:PP>

		return TRUE;
	}

	return TRUE;
}

//
// local function definition
//

void login_show()
{
	LL_INFOS("AppInit") << "Initializing Login Screen" << LL_ENDL;

	// Hide the toolbars: may happen to come back here if login fails after login agent but before login in region
	if (gToolBarView)
	{
		gToolBarView->setVisible(FALSE);
	}
	
	// <FS:Ansariel> [FS Login Panel]
	//LLPanelLogin::show(	gViewerWindow->getWindowRectScaled(), login_callback, NULL );
	FSPanelLogin::show(	gViewerWindow->getWindowRectScaled(), login_callback, NULL );
	// </FS:Ansariel> [FS Login Panel]
}

// Callback for when login screen is closed.  Option 0 = connect, option 1 = quit.
void login_callback(S32 option, void *userdata)
{
	const S32 CONNECT_OPTION = 0;
	const S32 QUIT_OPTION = 1;

	if (CONNECT_OPTION == option)
	{
		LLStartUp::setStartupState( STATE_LOGIN_CLEANUP );
		return;
	}
	else if (QUIT_OPTION == option) // *TODO: THIS CODE SEEMS TO BE UNREACHABLE!!!!! login_callback is never called with option equal to QUIT_OPTION
	{
		if (!gSavedSettings.getBOOL("RememberPassword"))
		{
			// turn off the setting and write out to disk
			gSavedSettings.saveToFile( gSavedSettings.getString("ClientSettingsFile") , TRUE );
			LLUIColorTable::instance().saveUserSettings();
		}

		// Next iteration through main loop should shut down the app cleanly.
		LLAppViewer::instance()->userQuit();
		
		if (LLAppViewer::instance()->quitRequested())
		{
			// <FS:Ansariel> [FS Login Panel]
			//LLPanelLogin::closePanel();
			FSPanelLogin::closePanel();
			// </FS:Ansariel> [FS Login Panel]
		}
		return;
	}
	else
	{
		LL_WARNS("AppInit") << "Unknown login button clicked" << LL_ENDL;
	}
}

/**
* Check if user is running a new version of the viewer.
* Display the Release Notes if it's not overriden by the "UpdaterShowReleaseNotes" setting.
*/
void show_release_notes_if_required()
{
    static bool release_notes_shown = false;
    if (!release_notes_shown && (LLVersionInfo::instance().getChannelAndVersion() != gLastRunVersion)
        && LLVersionInfo::instance().getViewerMaturity() != LLVersionInfo::TEST_VIEWER // don't show Release Notes for the test builds
        && gSavedSettings.getBOOL("UpdaterShowReleaseNotes")
        && !gSavedSettings.getBOOL("FirstLoginThisInstall"))
    {
        LLSD info(LLAppViewer::instance()->getViewerInfo());
        LLWeb::loadURLInternal(info["VIEWER_RELEASE_NOTES_URL"]);
        release_notes_shown = true;
    }
}

// <FS:CR> Ditch the first run modal. Assume the user already has an account.
//void show_first_run_dialog()
//{
//	LLNotificationsUtil::add("FirstRun", LLSD(), LLSD(), first_run_dialog_callback);
//}

bool first_run_dialog_callback(const LLSD& notification, const LLSD& response)
{
	S32 option = LLNotificationsUtil::getSelectedOption(notification, response);
	if (0 == option)
	{
		LL_DEBUGS("AppInit") << "First run dialog cancelling" << LL_ENDL;
		LLWeb::loadURLExternal(LLTrans::getString("create_account_url") );
	}

	// <FS:Ansariel> [FS Login Panel]
	//LLPanelLogin::giveFocus();
	FSPanelLogin::giveFocus();
	// </FS:Ansariel> [FS Login Panel]
	return false;
}



void set_startup_status(const F32 frac, const std::string& string, const std::string& msg)
{
	gViewerWindow->setProgressPercent(frac*100);
	gViewerWindow->setProgressString(string);

	gViewerWindow->setProgressMessage(msg);
}

bool login_alert_status(const LLSD& notification, const LLSD& response)
{
	S32 option = LLNotificationsUtil::getSelectedOption(notification, response);
    // Buttons
    switch( option )
    {
        case 0:     // OK
            break;
      //  case 1:     // Help
      //      LLWeb::loadURL(LLNotifications::instance().getGlobalString("SUPPORT_URL") );
      //      break;
        case 2:     // Teleport
            // Restart the login process, starting at our home locaton
	  LLStartUp::setStartSLURL(LLSLURL(LLSLURL::SIM_LOCATION_HOME));
            LLStartUp::setStartupState( STATE_LOGIN_CLEANUP );
            break;
        default:
            LL_WARNS("AppInit") << "Missing case in login_alert_status switch" << LL_ENDL;
    }

	// <FS:Ansariel> [FS Login Panel]
	//LLPanelLogin::giveFocus();
	FSPanelLogin::giveFocus();
	// </FS:Ansariel> [FS Login Panel]
	return false;
}


void use_circuit_callback(void**, S32 result)
{
	// bail if we're quitting.
	if(LLApp::isExiting()) return;
	if( !gUseCircuitCallbackCalled )
	{
		gUseCircuitCallbackCalled = true;
		if (result)
		{
			// Make sure user knows something bad happened. JC
			LL_WARNS("AppInit") << "Backing up to login screen!" << LL_ENDL;
			if (gRememberPassword)
			{
				LLNotificationsUtil::add("LoginPacketNeverReceived", LLSD(), LLSD(), login_alert_status);
			}
			else
			{
				LLNotificationsUtil::add("LoginPacketNeverReceivedNoTP", LLSD(), LLSD(), login_alert_status);
			}
			reset_login();
		}
		else
		{
			gGotUseCircuitCodeAck = true;
		}
	}
}

void register_viewer_callbacks(LLMessageSystem* msg)
{
	msg->setHandlerFuncFast(_PREHASH_LayerData,				process_layer_data );
	msg->setHandlerFuncFast(_PREHASH_ImageData,				LLViewerTextureList::receiveImageHeader );
	msg->setHandlerFuncFast(_PREHASH_ImagePacket,				LLViewerTextureList::receiveImagePacket );
	msg->setHandlerFuncFast(_PREHASH_ObjectUpdate,				process_object_update );
	msg->setHandlerFunc("ObjectUpdateCompressed",				process_compressed_object_update );
	msg->setHandlerFunc("ObjectUpdateCached",					process_cached_object_update );
	msg->setHandlerFuncFast(_PREHASH_ImprovedTerseObjectUpdate, process_terse_object_update_improved );
	msg->setHandlerFunc("SimStats",				process_sim_stats);
	msg->setHandlerFuncFast(_PREHASH_HealthMessage,			process_health_message );
	msg->setHandlerFuncFast(_PREHASH_EconomyData,				process_economy_data);
	msg->setHandlerFunc("RegionInfo", LLViewerRegion::processRegionInfo);

	msg->setHandlerFuncFast(_PREHASH_ChatFromSimulator,		process_chat_from_simulator);
	msg->setHandlerFuncFast(_PREHASH_KillObject,				process_kill_object,	NULL);
	msg->setHandlerFuncFast(_PREHASH_SimulatorViewerTimeMessage,	process_time_synch,		NULL);
	msg->setHandlerFuncFast(_PREHASH_EnableSimulator,			process_enable_simulator);
	msg->setHandlerFuncFast(_PREHASH_DisableSimulator,			process_disable_simulator);
	msg->setHandlerFuncFast(_PREHASH_KickUser,					process_kick_user,		NULL);

	msg->setHandlerFunc("CrossedRegion", process_crossed_region);
	msg->setHandlerFuncFast(_PREHASH_TeleportFinish, process_teleport_finish);

	msg->setHandlerFuncFast(_PREHASH_AlertMessage,             process_alert_message);
	msg->setHandlerFunc("AgentAlertMessage", process_agent_alert_message);
	msg->setHandlerFuncFast(_PREHASH_MeanCollisionAlert,             process_mean_collision_alert_message,  NULL);
	msg->setHandlerFunc("ViewerFrozenMessage",             process_frozen_message);

	msg->setHandlerFuncFast(_PREHASH_NameValuePair,			process_name_value);
	msg->setHandlerFuncFast(_PREHASH_RemoveNameValuePair,	process_remove_name_value);
	msg->setHandlerFuncFast(_PREHASH_AvatarAnimation,		process_avatar_animation);
	msg->setHandlerFuncFast(_PREHASH_ObjectAnimation,		process_object_animation);
	msg->setHandlerFuncFast(_PREHASH_AvatarAppearance,		process_avatar_appearance);
	// <FS:Ansariel> [Legacy Bake]
	msg->setHandlerFunc("AgentCachedTextureResponse",	LLAgent::processAgentCachedTextureResponse);
	msg->setHandlerFunc("RebakeAvatarTextures", LLVOAvatarSelf::processRebakeAvatarTextures);
	// </FS:Ansariel> [Legacy Bake]
	msg->setHandlerFuncFast(_PREHASH_CameraConstraint,		process_camera_constraint);
	msg->setHandlerFuncFast(_PREHASH_AvatarSitResponse,		process_avatar_sit_response);
	msg->setHandlerFunc("SetFollowCamProperties",			process_set_follow_cam_properties);
	msg->setHandlerFunc("ClearFollowCamProperties",			process_clear_follow_cam_properties);

	msg->setHandlerFuncFast(_PREHASH_ImprovedInstantMessage,	process_improved_im);
	msg->setHandlerFuncFast(_PREHASH_ScriptQuestion,			process_script_question);
	// <FS:Techwolf Lupindo> area search
	//msg->setHandlerFuncFast(_PREHASH_ObjectProperties,			LLSelectMgr::processObjectProperties, NULL);
	msg->setHandlerFuncFast(_PREHASH_ObjectProperties,			process_object_properties, NULL);
	// </FS:Techwolf Lupindo> area search
	// <FS:Ansariel> Anti spam
	//msg->setHandlerFuncFast(_PREHASH_ObjectPropertiesFamily,	LLSelectMgr::processObjectPropertiesFamily, NULL);
	msg->setHandlerFuncFast(_PREHASH_ObjectPropertiesFamily,	process_object_properties_family, NULL);
	// </FS:Ansariel>
	msg->setHandlerFunc("ForceObjectSelect", LLSelectMgr::processForceObjectSelect);

	msg->setHandlerFuncFast(_PREHASH_MoneyBalanceReply,		process_money_balance_reply,	NULL);
	msg->setHandlerFuncFast(_PREHASH_CoarseLocationUpdate,		LLWorld::processCoarseUpdate, NULL);
	msg->setHandlerFuncFast(_PREHASH_ReplyTaskInventory, 		LLViewerObject::processTaskInv,	NULL);
	msg->setHandlerFuncFast(_PREHASH_DerezContainer,			process_derez_container, NULL);
	msg->setHandlerFuncFast(_PREHASH_ScriptRunningReply,
						&LLLiveLSLEditor::processScriptRunningReply);

	msg->setHandlerFuncFast(_PREHASH_DeRezAck, process_derez_ack);

	msg->setHandlerFunc("LogoutReply", process_logout_reply);

	//msg->setHandlerFuncFast(_PREHASH_AddModifyAbility,
	//					&LLAgent::processAddModifyAbility);
	//msg->setHandlerFuncFast(_PREHASH_RemoveModifyAbility,
	//					&LLAgent::processRemoveModifyAbility);
	msg->setHandlerFuncFast(_PREHASH_AgentDataUpdate,
						&LLAgent::processAgentDataUpdate);
	msg->setHandlerFuncFast(_PREHASH_AgentGroupDataUpdate,
						&LLAgent::processAgentGroupDataUpdate);
	msg->setHandlerFunc("AgentDropGroup",
						&LLAgent::processAgentDropGroup);
	// land ownership messages
	msg->setHandlerFuncFast(_PREHASH_ParcelOverlay,
						LLViewerParcelMgr::processParcelOverlay);
	msg->setHandlerFuncFast(_PREHASH_ParcelProperties,
						LLViewerParcelMgr::processParcelProperties);
	msg->setHandlerFunc("ParcelAccessListReply",
		LLViewerParcelMgr::processParcelAccessListReply);
	msg->setHandlerFunc("ParcelDwellReply",
		LLViewerParcelMgr::processParcelDwellReply);

	msg->setHandlerFunc("AvatarPropertiesReply",
						&LLAvatarPropertiesProcessor::processAvatarPropertiesReply);
	msg->setHandlerFunc("AvatarInterestsReply",
						&LLAvatarPropertiesProcessor::processAvatarInterestsReply);
	msg->setHandlerFunc("AvatarGroupsReply",
						&LLAvatarPropertiesProcessor::processAvatarGroupsReply);
	// ratings deprecated
	//msg->setHandlerFuncFast(_PREHASH_AvatarStatisticsReply,
	//					LLPanelAvatar::processAvatarStatisticsReply);
	msg->setHandlerFunc("AvatarNotesReply",
						&LLAvatarPropertiesProcessor::processAvatarNotesReply);
	msg->setHandlerFunc("AvatarPicksReply",
						&LLAvatarPropertiesProcessor::processAvatarPicksReply);
 	msg->setHandlerFunc("AvatarClassifiedReply",
 						&LLAvatarPropertiesProcessor::processAvatarClassifiedsReply);

	msg->setHandlerFuncFast(_PREHASH_CreateGroupReply,
						LLGroupMgr::processCreateGroupReply);
	msg->setHandlerFuncFast(_PREHASH_JoinGroupReply,
						LLGroupMgr::processJoinGroupReply);
	msg->setHandlerFuncFast(_PREHASH_EjectGroupMemberReply,
						LLGroupMgr::processEjectGroupMemberReply);
	msg->setHandlerFuncFast(_PREHASH_LeaveGroupReply,
						LLGroupMgr::processLeaveGroupReply);
	msg->setHandlerFuncFast(_PREHASH_GroupProfileReply,
						LLGroupMgr::processGroupPropertiesReply);

	// ratings deprecated
	// msg->setHandlerFuncFast(_PREHASH_ReputationIndividualReply,
	//					LLFloaterRate::processReputationIndividualReply);

	// <FS:Ansariel> [Legacy Bake]
	msg->setHandlerFuncFast(_PREHASH_AgentWearablesUpdate, LLAgentWearables::processAgentInitialWearablesUpdate );

	msg->setHandlerFunc("ScriptControlChange",
						LLAgent::processScriptControlChange );

	msg->setHandlerFuncFast(_PREHASH_ViewerEffect, LLHUDManager::processViewerEffect);

	msg->setHandlerFuncFast(_PREHASH_GrantGodlikePowers, process_grant_godlike_powers);

	msg->setHandlerFuncFast(_PREHASH_GroupAccountSummaryReply,
							LLPanelGroupLandMoney::processGroupAccountSummaryReply);
	msg->setHandlerFuncFast(_PREHASH_GroupAccountDetailsReply,
							LLPanelGroupLandMoney::processGroupAccountDetailsReply);
	msg->setHandlerFuncFast(_PREHASH_GroupAccountTransactionsReply,
							LLPanelGroupLandMoney::processGroupAccountTransactionsReply);

	msg->setHandlerFuncFast(_PREHASH_UserInfoReply,
		process_user_info_reply);

	msg->setHandlerFunc("RegionHandshake", process_region_handshake, NULL);

	msg->setHandlerFunc("TeleportStart", process_teleport_start );
	msg->setHandlerFunc("TeleportProgress", process_teleport_progress);
	msg->setHandlerFunc("TeleportFailed", process_teleport_failed, NULL);
	msg->setHandlerFunc("TeleportLocal", process_teleport_local, NULL);

	msg->setHandlerFunc("ImageNotInDatabase", LLViewerTextureList::processImageNotInDatabase, NULL);

	msg->setHandlerFuncFast(_PREHASH_GroupMembersReply,
						LLGroupMgr::processGroupMembersReply);
	msg->setHandlerFunc("GroupRoleDataReply",
						LLGroupMgr::processGroupRoleDataReply);
	msg->setHandlerFunc("GroupRoleMembersReply",
						LLGroupMgr::processGroupRoleMembersReply);
	msg->setHandlerFunc("GroupTitlesReply",
						LLGroupMgr::processGroupTitlesReply);
	// Special handler as this message is sometimes used for group land.
	msg->setHandlerFunc("PlacesReply", process_places_reply);
	msg->setHandlerFunc("GroupNoticesListReply", LLPanelGroupNotices::processGroupNoticesListReply);

// <FS:CR> FIRE-6310 - Legacy search handlers
	msg->setHandlerFunc("DirPeopleReply", FSPanelSearchPeople::processSearchReply);
	msg->setHandlerFunc("DirPlacesReply", FSPanelSearchPlaces::processSearchReply);
	msg->setHandlerFunc("DirGroupsReply", FSPanelSearchGroups::processSearchReply);
	msg->setHandlerFunc("DirEventsReply", FSPanelSearchEvents::processSearchReply);
	msg->setHandlerFunc("DirLandReply",   FSPanelSearchLand::processSearchReply);
	msg->setHandlerFunc("DirClassifiedReply",  FSPanelSearchClassifieds::processSearchReply);
// </FS:CR> FIRE-6310
	msg->setHandlerFunc("AvatarPickerReply", LLFloaterAvatarPicker::processAvatarPickerReply);

	msg->setHandlerFunc("MapBlockReply", LLWorldMapMessage::processMapBlockReply);
	msg->setHandlerFunc("MapItemReply", LLWorldMapMessage::processMapItemReply);
	msg->setHandlerFunc("EventInfoReply", LLEventNotifier::processEventInfoReply);
	
	msg->setHandlerFunc("PickInfoReply", &LLAvatarPropertiesProcessor::processPickInfoReply);
//	msg->setHandlerFunc("ClassifiedInfoReply", LLPanelClassified::processClassifiedInfoReply);
	msg->setHandlerFunc("ClassifiedInfoReply", LLAvatarPropertiesProcessor::processClassifiedInfoReply);
	msg->setHandlerFunc("ParcelInfoReply", LLRemoteParcelInfoProcessor::processParcelInfoReply);
	msg->setHandlerFunc("ScriptDialog", process_script_dialog);
	msg->setHandlerFunc("LoadURL", process_load_url);
	msg->setHandlerFunc("ScriptTeleportRequest", process_script_teleport_request);
	msg->setHandlerFunc("EstateCovenantReply", process_covenant_reply);

	// calling cards
	msg->setHandlerFunc("OfferCallingCard", process_offer_callingcard);
	msg->setHandlerFunc("AcceptCallingCard", process_accept_callingcard);
	msg->setHandlerFunc("DeclineCallingCard", process_decline_callingcard);

	msg->setHandlerFunc("ParcelObjectOwnersReply", LLPanelLandObjects::processParcelObjectOwnersReply);

	msg->setHandlerFunc("InitiateDownload", process_initiate_download);
	msg->setHandlerFunc("LandStatReply", LLFloaterTopObjects::handle_land_reply);
    msg->setHandlerFunc("GenericMessage", process_generic_message);
    msg->setHandlerFunc("LargeGenericMessage", process_large_generic_message);

	msg->setHandlerFuncFast(_PREHASH_FeatureDisabled, process_feature_disabled_message);
}

void asset_callback_nothing(const LLUUID&, LLAssetType::EType, void*, S32)
{
	// nothing
}

const S32 OPT_CLOSED_WINDOW = -1;
const S32 OPT_MALE = 0;
const S32 OPT_FEMALE = 1;
const S32 OPT_TRUST_CERT = 0;
const S32 OPT_CANCEL_TRUST = 1;
	
bool callback_choose_gender(const LLSD& notification, const LLSD& response)
{
	
    // These defaults are returned from the server on login.  They are set in login.xml.                  
    // If no default is returned from the server, they are retrieved from settings.xml.                   
	
	S32 option = LLNotification::getSelectedOption(notification, response);
	switch(option)
	{
		case OPT_MALE:
			LLStartUp::loadInitialOutfit( gSavedSettings.getString("DefaultMaleAvatar"), "male" );
			break;
			
        case OPT_FEMALE:
        case OPT_CLOSED_WINDOW:
        default:
			LLStartUp::loadInitialOutfit( gSavedSettings.getString("DefaultFemaleAvatar"), "female" );
			break;
	}
	return false;
}

std::string get_screen_filename(const std::string& pattern)
{
    // <FS:Ansariel> OpenSim support
    //if (LLGridManager::getInstance()->isInProductionGrid())
    if (LLGridManager::getInstance()->isInSLMain())
    // </FS:Ansariel>
    {
        return llformat(pattern.c_str(), "");
    }
    else
    {
        const std::string& grid_id_str = LLGridManager::getInstance()->getGridId();
        const std::string& grid_id_lower = utf8str_tolower(grid_id_str);
        std::string grid = "." + grid_id_lower;
        return llformat(pattern.c_str(), grid.c_str());
    }
}

//static
std::string LLStartUp::getScreenLastFilename()
{
    return get_screen_filename(SCREEN_LAST_FILENAME);
}

//static
std::string LLStartUp::getScreenHomeFilename()
{
    return get_screen_filename(SCREEN_HOME_FILENAME);
}

//static
void LLStartUp::loadInitialOutfit( const std::string& outfit_folder_name,
								   const std::string& gender_name )
{
	LL_DEBUGS() << "starting" << LL_ENDL;

	// Not going through the processAgentInitialWearables path, so need to set this here.
	LLAppearanceMgr::instance().setAttachmentInvLinkEnable(true);
	// Initiate creation of COF, since we're also bypassing that.
	gInventory.findCategoryUUIDForType(LLFolderType::FT_CURRENT_OUTFIT);
	
	ESex gender;
	if (gender_name == "male")
	{
		LL_DEBUGS() << "male" << LL_ENDL;
		gender = SEX_MALE;
	}
	else
	{
		LL_DEBUGS() << "female" << LL_ENDL;
		gender = SEX_FEMALE;
	}

	if (!isAgentAvatarValid())
	{
		LL_WARNS() << "Trying to load an initial outfit for an invalid agent avatar" << LL_ENDL;
		return;
	}

	gAgentAvatarp->setSex(gender);

	// try to find the outfit - if not there, create some default
	// wearables.
	LLUUID cat_id = findDescendentCategoryIDByName(
		gInventory.getLibraryRootFolderID(),
		outfit_folder_name);
	if (cat_id.isNull())
	{
		LL_DEBUGS() << "standard wearables" << LL_ENDL;
		gAgentWearables.createStandardWearables();
	}
	else
	{
		bool do_copy = true;
		bool do_append = false;
		LLViewerInventoryCategory *cat = gInventory.getCategory(cat_id);
		// Need to fetch cof contents before we can wear.
		callAfterCategoryFetch(LLAppearanceMgr::instance().getCOF(),
							   boost::bind(&LLAppearanceMgr::wearInventoryCategory, LLAppearanceMgr::getInstance(), cat, do_copy, do_append));
		LL_DEBUGS() << "initial outfit category id: " << cat_id << LL_ENDL;
	}

	gAgent.setOutfitChosen(TRUE);
// <FS:Ansariel> [Legacy Bake]
#ifdef OPENSIM
	if (LLGridManager::getInstance()->isInSecondLife())
#endif
// </FS:Ansariel> [Legacy Bake]
	gAgentWearables.sendDummyAgentWearablesUpdate();
}

std::string& LLStartUp::getInitialOutfitName()
{
	return sInitialOutfit;
}

std::string LLStartUp::getUserId()
{
    if (gUserCredential.isNull())
    {
        return "";
    }
    return gUserCredential->userID();
}


// frees the bitmap
void release_start_screen()
{
	LL_DEBUGS("AppInit") << "Releasing bitmap..." << LL_ENDL;
	gStartTexture = NULL;
}


// static
std::string LLStartUp::startupStateToString(EStartupState state)
{
#define RTNENUM(E) case E: return #E
	switch(state){
		RTNENUM( STATE_FIRST );
		RTNENUM( STATE_BROWSER_INIT );
		RTNENUM( STATE_LOGIN_SHOW );
		RTNENUM( STATE_LOGIN_WAIT );
		RTNENUM( STATE_LOGIN_CLEANUP );
		RTNENUM( STATE_LOGIN_AUTH_INIT );
		RTNENUM( STATE_LOGIN_CURL_UNSTUCK );
		RTNENUM( STATE_LOGIN_PROCESS_RESPONSE );
		RTNENUM( STATE_WORLD_INIT );
		RTNENUM( STATE_MULTIMEDIA_INIT );
		RTNENUM( STATE_FONT_INIT );
		RTNENUM( STATE_SEED_GRANTED_WAIT );
		RTNENUM( STATE_SEED_CAP_GRANTED );
		RTNENUM( STATE_WORLD_WAIT );
		RTNENUM( STATE_AGENT_SEND );
		RTNENUM( STATE_AGENT_WAIT );
		RTNENUM( STATE_INVENTORY_SEND );
		RTNENUM( STATE_MISC );
		RTNENUM( STATE_PRECACHE );
		RTNENUM( STATE_WEARABLES_WAIT );
		RTNENUM( STATE_CLEANUP );
		RTNENUM( STATE_STARTED );
		// <FS:Ansariel> Add FS-specific startup states
		RTNENUM( STATE_FETCH_GRID_INFO );
		RTNENUM( STATE_AUDIO_INIT);
		RTNENUM( STATE_AGENTS_WAIT );
		RTNENUM( STATE_LOGIN_CONFIRM_NOTIFICATON );
		// </FS:Ansariel>
	default:
		return llformat("(state #%d)", state);
	}
#undef RTNENUM
}

// static
void LLStartUp::setStartupState( EStartupState state )
{
	LL_INFOS("AppInit") << "Startup state changing from " <<  
		getStartupStateString() << " to " <<  
		startupStateToString(state) << LL_ENDL;

	getPhases().stopPhase(getStartupStateString());
	gStartupState = state;
	getPhases().startPhase(getStartupStateString());

	postStartupState();
}

void LLStartUp::postStartupState()
{
	LLSD stateInfo;
	stateInfo["str"] = getStartupStateString();
	stateInfo["enum"] = gStartupState;
	sStateWatcher->post(stateInfo);
	gDebugInfo["StartupState"] = getStartupStateString();
}


void reset_login()
{
	gAgentWearables.cleanup();
	gAgentCamera.cleanup();
	gAgent.cleanup();
	LLWorld::getInstance()->destroyClass();

	if ( gViewerWindow )
	{	// Hide menus and normal buttons
		gViewerWindow->setNormalControlsVisible( FALSE );
		gLoginMenuBarView->setVisible( TRUE );
		gLoginMenuBarView->setEnabled( TRUE );
	}

	// Hide any other stuff
	LLNotificationsUI::LLScreenChannelBase* chat_channel = LLNotificationsUI::LLChannelManager::getInstance()->findChannelByID(LLUUID(gSavedSettings.getString("NearByChatChannelUUID")));
	if(chat_channel)
	{
		chat_channel->removeToastsFromChannel();
	}
	LLFloaterReg::hideVisibleInstances();
    LLStartUp::setStartupState( STATE_BROWSER_INIT );
}

//---------------------------------------------------------------------------

// Initialize all plug-ins except the web browser (which was initialized
// early, before the login screen). JC
void LLStartUp::multimediaInit()
{
	LL_DEBUGS("AppInit") << "Initializing Multimedia...." << LL_ENDL;
	std::string msg = LLTrans::getString("LoginInitializingMultimedia");
	set_startup_status(0.42f, msg.c_str(), gAgent.mMOTD.c_str());
	display_startup();

	// Also initialise the stream titles.
	new StreamTitleDisplay();
}

void LLStartUp::fontInit()
{
	LL_DEBUGS("AppInit") << "Initializing fonts...." << LL_ENDL;
	std::string msg = LLTrans::getString("LoginInitializingFonts");
	set_startup_status(0.45f, msg.c_str(), gAgent.mMOTD.c_str());
	display_startup();

	LLFontGL::loadDefaultFonts();
}

void LLStartUp::initNameCache()
{
	// Can be called multiple times
	if ( gCacheName ) return;

	gCacheName = new LLCacheName(gMessageSystem);
	gCacheName->addObserver(&callback_cache_name);
	gCacheName->localizeCacheName("waiting", LLTrans::getString("AvatarNameWaiting"));
	gCacheName->localizeCacheName("nobody", LLTrans::getString("AvatarNameNobody"));
	gCacheName->localizeCacheName("none", LLTrans::getString("GroupNameNone"));
	// Load stored cache if possible
	LLAppViewer::instance()->loadNameCache();

	// Start cache in not-running state until we figure out if we have
	// capabilities for display name lookup
	LLAvatarNameCache* cache_inst = LLAvatarNameCache::getInstance();
	cache_inst->setUsePeopleAPI(gSavedSettings.getBOOL("UsePeopleAPI"));
	cache_inst->setUseDisplayNames(gSavedSettings.getBOOL("UseDisplayNames"));
	cache_inst->setUseUsernames(gSavedSettings.getBOOL("NameTagShowUsernames"));

	// <FS:CR> Legacy name/Username format
	LLAvatarName::setUseLegacyFormat(gSavedSettings.getBOOL("FSNameTagShowLegacyUsernames"));
	// <FS:CR> FIRE-6659: Legacy "Resident" name toggle
	LLAvatarName::setTrimResidentSurname(gSavedSettings.getBOOL("FSTrimLegacyNames"));
}


void LLStartUp::initExperiences()
{   
    // Should trigger loading the cache.
    LLExperienceCache::instance().setCapabilityQuery(
        boost::bind(&LLAgent::getRegionCapability, &gAgent, _1));

	LLExperienceLog::instance().initialize();
}

void LLStartUp::cleanupNameCache()
{
	delete gCacheName;
	gCacheName = NULL;
}

bool LLStartUp::dispatchURL()
{
	// ok, if we've gotten this far and have a startup URL
    if (!getStartSLURL().isValid())
	{
	  return false;
	}
    if(getStartSLURL().getType() != LLSLURL::APP)
	{
	    
		// If we started with a location, but we're already
		// at that location, don't pop dialogs open.
		LLVector3 pos = gAgent.getPositionAgent();
		LLVector3 slurlpos = getStartSLURL().getPosition();
		F32 dx = pos.mV[VX] - slurlpos.mV[VX];
		F32 dy = pos.mV[VY] - slurlpos.mV[VY];
		const F32 SLOP = 2.f;	// meters

		if( getStartSLURL().getRegion() != gAgent.getRegion()->getName()
			|| (dx*dx > SLOP*SLOP)
			|| (dy*dy > SLOP*SLOP) )
		{
			LLURLDispatcher::dispatch(getStartSLURL().getSLURLString(), "clicked",
						  NULL, false);
		}
		return true;
	}
	return false;
}

void LLStartUp::setStartSLURL(const LLSLURL& slurl) 
{
  sStartSLURL = slurl;
  switch(slurl.getType())
    {
    case LLSLURL::HOME_LOCATION:
      {
		  gSavedSettings.setString("LoginLocation", LLSLURL::SIM_LOCATION_HOME);
	break;
      }
    case LLSLURL::LAST_LOCATION:
      {
	gSavedSettings.setString("LoginLocation", LLSLURL::SIM_LOCATION_LAST);
	break;
      }
    default:
			LLGridManager::getInstance()->setGridChoice(slurl.getGrid());
			break;
    }

  // <FS:Ansariel> FIRE-29994: Start location doesn't get updated when selection a destination from the login splash screen
  FSPanelLogin::onUpdateStartSLURL(sStartSLURL);
}

// static
LLSLURL& LLStartUp::getStartSLURL()
{
	return sStartSLURL;
} 

/**
 * Read all proxy configuration settings and set up both the HTTP proxy and
 * SOCKS proxy as needed.
 *
 * Any errors that are encountered will result in showing the user a notification.
 * When an error is encountered,
 *
 * @return Returns true if setup was successful, false if an error was encountered.
 */
bool LLStartUp::startLLProxy()
{
	bool proxy_ok = true;
	std::string httpProxyType = gSavedSettings.getString("HttpProxyType");

	// Set up SOCKS proxy (if needed)
	if (gSavedSettings.getBOOL("Socks5ProxyEnabled"))
	{	
		// Determine and update LLProxy with the saved authentication system
		std::string auth_type = gSavedSettings.getString("Socks5AuthType");

		if (auth_type.compare("UserPass") == 0)
		{
			LLPointer<LLCredential> socks_cred = gSecAPIHandler->loadCredential("SOCKS5");
			std::string socks_user = socks_cred->getIdentifier()["username"].asString();
			std::string socks_password = socks_cred->getAuthenticator()["creds"].asString();

			bool ok = LLProxy::getInstance()->setAuthPassword(socks_user, socks_password);

			if (!ok)
			{
				LLNotificationsUtil::add("SOCKS_BAD_CREDS");
				proxy_ok = false;
			}
		}
		else if (auth_type.compare("None") == 0)
		{
			LLProxy::getInstance()->setAuthNone();
		}
		else
		{
			LL_WARNS("Proxy") << "Invalid SOCKS 5 authentication type."<< LL_ENDL;

			// Unknown or missing setting.
			gSavedSettings.setString("Socks5AuthType", "None");

			// Clear the SOCKS credentials.
			LLPointer<LLCredential> socks_cred = new LLCredential("SOCKS5");
			gSecAPIHandler->deleteCredential(socks_cred);

			LLProxy::getInstance()->setAuthNone();
		}

		if (proxy_ok)
		{
			// Start the proxy and check for errors
			// If status != SOCKS_OK, stopSOCKSProxy() will already have been called when startSOCKSProxy() returns.
			LLHost socks_host;
			socks_host.setHostByName(gSavedSettings.getString("Socks5ProxyHost"));
			socks_host.setPort(gSavedSettings.getU32("Socks5ProxyPort"));
			int status = LLProxy::getInstance()->startSOCKSProxy(socks_host);

			if (status != SOCKS_OK)
			{
				LLSD subs;
				subs["HOST"] = gSavedSettings.getString("Socks5ProxyHost");
				subs["PORT"] = (S32)gSavedSettings.getU32("Socks5ProxyPort");

				std::string error_string;

				switch(status)
				{
					case SOCKS_CONNECT_ERROR: // TCP Fail
						error_string = "SOCKS_CONNECT_ERROR";
						break;

					case SOCKS_NOT_PERMITTED: // SOCKS 5 server rule set refused connection
						error_string = "SOCKS_NOT_PERMITTED";
						break;

					case SOCKS_NOT_ACCEPTABLE: // Selected authentication is not acceptable to server
						error_string = "SOCKS_NOT_ACCEPTABLE";
						break;

					case SOCKS_AUTH_FAIL: // Authentication failed
						error_string = "SOCKS_AUTH_FAIL";
						break;

					case SOCKS_UDP_FWD_NOT_GRANTED: // UDP forward request failed
						error_string = "SOCKS_UDP_FWD_NOT_GRANTED";
						break;

					case SOCKS_HOST_CONNECT_FAILED: // Failed to open a TCP channel to the socks server
						error_string = "SOCKS_HOST_CONNECT_FAILED";
						break;

					case SOCKS_INVALID_HOST: // Improperly formatted host address or port.
						error_string = "SOCKS_INVALID_HOST";
						break;

					default:
						error_string = "SOCKS_UNKNOWN_STATUS"; // Something strange happened,
						LL_WARNS("Proxy") << "Unknown return from LLProxy::startProxy(): " << status << LL_ENDL;
						break;
				}

				LLNotificationsUtil::add(error_string, subs);
				proxy_ok = false;
			}
		}
	}
	else
	{
		LLProxy::getInstance()->stopSOCKSProxy(); // ensure no UDP proxy is running and it's all cleaned up
	}

	if (proxy_ok)
	{
		// Determine the HTTP proxy type (if any)
		if ((httpProxyType.compare("Web") == 0) && gSavedSettings.getBOOL("BrowserProxyEnabled"))
		{
			LLHost http_host;
			http_host.setHostByName(gSavedSettings.getString("BrowserProxyAddress"));
			http_host.setPort(gSavedSettings.getS32("BrowserProxyPort"));
			if (!LLProxy::getInstance()->enableHTTPProxy(http_host, LLPROXY_HTTP))
			{
				LLSD subs;
				subs["HOST"] = http_host.getIPString();
				subs["PORT"] = (S32)http_host.getPort();
				LLNotificationsUtil::add("PROXY_INVALID_HTTP_HOST", subs);
				proxy_ok = false;
			}
		}
		else if ((httpProxyType.compare("Socks") == 0) && gSavedSettings.getBOOL("Socks5ProxyEnabled"))
		{
			LLHost socks_host;
			socks_host.setHostByName(gSavedSettings.getString("Socks5ProxyHost"));
			socks_host.setPort(gSavedSettings.getU32("Socks5ProxyPort"));
			if (!LLProxy::getInstance()->enableHTTPProxy(socks_host, LLPROXY_SOCKS))
			{
				LLSD subs;
				subs["HOST"] = socks_host.getIPString();
				subs["PORT"] = (S32)socks_host.getPort();
				LLNotificationsUtil::add("PROXY_INVALID_SOCKS_HOST", subs);
				proxy_ok = false;
			}
		}
		else if (httpProxyType.compare("None") == 0)
		{
			LLProxy::getInstance()->disableHTTPProxy();
		}
		else
		{
			LL_WARNS("Proxy") << "Invalid other HTTP proxy configuration: " << httpProxyType << LL_ENDL;

			// Set the missing or wrong configuration back to something valid.
			gSavedSettings.setString("HttpProxyType", "None");
			LLProxy::getInstance()->disableHTTPProxy();

			// Leave proxy_ok alone, since this isn't necessarily fatal.
		}
	}

	return proxy_ok;
}

bool login_alert_done(const LLSD& notification, const LLSD& response)
{
	// <FS:Ansariel> [FS Login Panel]
	//LLPanelLogin::giveFocus();
	transition_back_to_login_panel(std::string());
	// </FS:Ansariel> [FS Login Panel]
	return false;
}

// parse the certificate information into args for the 
// certificate notifications
LLSD transform_cert_args(LLPointer<LLCertificate> cert)
{
	LLSD args = LLSD::emptyMap();
	std::string value;
	LLSD cert_info;
	cert->getLLSD(cert_info);
	// convert all of the elements in the cert into                                        
	// args for the xml dialog, so we have flexability to                                  
	// display various parts of the cert by only modifying                                 
	// the cert alert dialog xml.                                                          
	for(LLSD::map_iterator iter = cert_info.beginMap();
		iter != cert_info.endMap();
		iter++)
	{
		// key usage and extended key usage                                            
		// are actually arrays, and we want to format them as comma separated          
		// strings, so special case those.                                             
		LLSDSerialize::toXML(cert_info[iter->first], std::cout);
		if((iter->first== std::string(CERT_KEY_USAGE)) |
		   (iter->first == std::string(CERT_EXTENDED_KEY_USAGE)))
		{
			value = "";
			LLSD usage = cert_info[iter->first];
			for (LLSD::array_iterator usage_iter = usage.beginArray();
				 usage_iter != usage.endArray();
				 usage_iter++)
			{
				
				if(usage_iter != usage.beginArray())
				{
					value += ", ";
				}
				
				value += (*usage_iter).asString();
			}
			
		}
		else
		{
			value = iter->second.asString();
		}
		
		std::string name = iter->first;
		std::transform(name.begin(), name.end(), name.begin(),
					   (int(*)(int))toupper);
		args[name.c_str()] = value;
	}
	return args;
}


// when we handle a cert error, give focus back to the login panel
void general_cert_done(const LLSD& notification, const LLSD& response)
{
	// <FS:Ansariel> [FS Login Panel]
	//LLStartUp::setStartupState( STATE_LOGIN_SHOW );			
	//LLPanelLogin::giveFocus();
	transition_back_to_login_panel(std::string());
	// </FS:Ansariel> [FS Login Panel]
}

// check to see if the user wants to trust the cert.
// if they do, add it to the cert store and 
void trust_cert_done(const LLSD& notification, const LLSD& response)
{
	S32 option = LLNotification::getSelectedOption(notification, response);	
	switch(option)
	{
		case OPT_TRUST_CERT:
		{
			LLPointer<LLCertificate> cert = gSecAPIHandler->getCertificate(notification["payload"]["certificate"]);
			LLPointer<LLCertificateStore> store = gSecAPIHandler->getCertificateStore(gSavedSettings.getString("CertStore"));			
			store->add(cert);
			store->save();
			LLStartUp::setStartupState( STATE_LOGIN_CLEANUP );	
			break;
		}
		case OPT_CANCEL_TRUST:
			// <FS:Ansariel> That's what transition_back_to_login_panel is for and does!
			//reset_login();
			//gSavedSettings.setBOOL("AutoLogin", FALSE);			
			//LLStartUp::setStartupState( STATE_LOGIN_SHOW );				
			transition_back_to_login_panel(std::string());
			// </FS:Ansariel>
		default:
			// <FS:Ansariel> [FS Login Panel]
			//LLPanelLogin::giveFocus();
			transition_back_to_login_panel(std::string());
			// </FS:Ansariel> [FS Login Panel]
			break;
	}

}

void apply_udp_blacklist(const std::string& csv)
{

	std::string::size_type start = 0;
	std::string::size_type comma = 0;
	do 
	{
		comma = csv.find(",", start);
		if (comma == std::string::npos)
		{
			comma = csv.length();
		}
		std::string item(csv, start, comma-start);

		LL_DEBUGS() << "udp_blacklist " << item << LL_ENDL;
		gMessageSystem->banUdpMessage(item);
		
		start = comma + 1;

	}
	while(comma < csv.length());
	
}

void on_benefits_failed_callback(const LLSD& notification, const LLSD& response)
{
	LL_WARNS("Benefits") << "Failed to load benefits information" << LL_ENDL; 
}

bool init_benefits(LLSD& response)
{
	bool succ = true;

	std::string package_name = response["account_type"].asString();
	const LLSD& benefits_sd = response["account_level_benefits"];
	if (!LLAgentBenefitsMgr::init(package_name, benefits_sd) ||
		!LLAgentBenefitsMgr::initCurrent(package_name, benefits_sd))
	{
		succ = false;
	}
	else
	{
		LL_DEBUGS("Benefits") << "Initialized current benefits, level " << package_name << " from " << benefits_sd << LL_ENDL;
	}
	const LLSD& packages_sd = response["premium_packages"];
	for(LLSD::map_const_iterator package_iter = packages_sd.beginMap();
		package_iter != packages_sd.endMap();
		++package_iter)
	{
		std::string package_name = package_iter->first;
		const LLSD& benefits_sd = package_iter->second["benefits"];
		if (LLAgentBenefitsMgr::init(package_name, benefits_sd))
		{
			LL_DEBUGS("Benefits") << "Initialized benefits for package " << package_name << " from " << benefits_sd << LL_ENDL;
		}
		else
		{
			LL_WARNS("Benefits") << "Failed init for package " << package_name << " from " << benefits_sd << LL_ENDL;
			succ = false;
		}
	}

	if (!LLAgentBenefitsMgr::has("Base"))
	{
		LL_WARNS("Benefits") << "Benefits info did not include required package Base" << LL_ENDL;
		succ = false;
	}
	if (!LLAgentBenefitsMgr::has("Premium"))
	{
		LL_WARNS("Benefits") << "Benefits info did not include required package Premium" << LL_ENDL;
		succ = false;
	}

	// FIXME PREMIUM - for testing if login does not yet provide Premium Plus. Should be removed thereafter.
	//if (succ && !LLAgentBenefitsMgr::has("Premium Plus"))
	//{
	//	LLAgentBenefitsMgr::init("Premium Plus", packages_sd["Premium"]["benefits"]);
	//	llassert(LLAgentBenefitsMgr::has("Premium Plus"));
	//}
	return succ;
}

// <FS:CR> Aurora Sim
//bool process_login_success_response()
bool process_login_success_response(U32 &first_sim_size_x, U32 &first_sim_size_y)
// </FS:CR> Aurora Sim
{
	LLSD response = LLLoginInstance::getInstance()->getResponse();

	// <FS:Ansariel> OpenSim legacy economy support
	//mBenefitsSuccessfullyInit = init_benefits(response);
	if (LLGridManager::instance().isInSecondLife())
	{
		mBenefitsSuccessfullyInit = init_benefits(response);
	}
	else
	{
		mBenefitsSuccessfullyInit = true;
	}
	// </FS:Ansariel>

	std::string text(response["udp_blacklist"]);
	if(!text.empty())
	{
		apply_udp_blacklist(text);
	}

	// unpack login data needed by the application
	text = response["agent_id"].asString();
	if(!text.empty()) gAgentID.set(text);
//	gDebugInfo["AgentID"] = text;
// [SL:KB] - Patch: Viewer-CrashReporting | Checked: 2010-11-16 (Catznip-2.6.0a) | Added: Catznip-2.4.0b
	if (gCrashSettings.getBOOL("CrashSubmitName"))
	{
		// Only include the agent UUID if the user consented
		gDebugInfo["AgentID"] = text;
	}
// [/SL:KB]
	
	// Agent id needed for parcel info request in LLUrlEntryParcel
	// to resolve parcel name.
	LLUrlEntryParcel::setAgentID(gAgentID);

	text = response["session_id"].asString();
	if(!text.empty()) gAgentSessionID.set(text);
//	gDebugInfo["SessionID"] = text;

	// Session id needed for parcel info request in LLUrlEntryParcel
	// to resolve parcel name.
	LLUrlEntryParcel::setSessionID(gAgentSessionID);
	
	text = response["secure_session_id"].asString();
	if(!text.empty()) gAgent.mSecureSessionID.set(text);

	// if the response contains a display name, use that,
	// otherwise if the response contains a first and/or last name,
	// use those.  Otherwise use the credential identifier

	gDisplayName = "";
	if (response.has("display_name"))
	{
		gDisplayName.assign(response["display_name"].asString());
		if(!gDisplayName.empty())
		{
			// Remove quotes from string.  Login.cgi sends these to force
			// names that look like numbers into strings.
			LLStringUtil::replaceChar(gDisplayName, '"', ' ');
			LLStringUtil::trim(gDisplayName);
		}
	}
	std::string first_name;
	if(response.has("first_name"))
	{
		first_name = response["first_name"].asString();
		LLStringUtil::replaceChar(first_name, '"', ' ');
		LLStringUtil::trim(first_name);
		gAgentUsername = first_name;
	}

	if(response.has("last_name") && !gAgentUsername.empty())
	{
		std::string last_name = response["last_name"].asString();
		if (last_name != "Resident")
		{
		    LLStringUtil::replaceChar(last_name, '"', ' ');
		    LLStringUtil::trim(last_name);
		    gAgentUsername = gAgentUsername + " " + last_name;
		}
	}

	if(gDisplayName.empty())
	{
		if(response.has("first_name"))
		{
			gDisplayName.assign(response["first_name"].asString());
			LLStringUtil::replaceChar(gDisplayName, '"', ' ');
			LLStringUtil::trim(gDisplayName);
		}
		if(response.has("last_name"))
		{
			text.assign(response["last_name"].asString());
			LLStringUtil::replaceChar(text, '"', ' ');
			LLStringUtil::trim(text);
			if(!gDisplayName.empty())
			{
				gDisplayName += " ";
			}
			gDisplayName += text;
		}
	}

	if(gDisplayName.empty())
	{
		gDisplayName.assign(gUserCredential->asString());
	}

	// this is their actual ability to access content
	text = response["agent_access_max"].asString();
	if (!text.empty())
	{
		// agent_access can be 'A', 'M', and 'PG'.
		gAgent.setMaturity(text[0]);
		//<FS:TS> FIRE-8854: Set the preferred maturity here to the maximum
		//        in case the sim doesn't send it at login, like OpenSim 
		//        doesn't. If it does, it'll get overridden below.
		U32 preferredMaturity = (U32)LLAgent::convertTextToMaturity(text[0]);
		gSavedSettings.setU32("PreferredMaturity", preferredMaturity);
	}
	
	// this is the value of their preference setting for that content
	// which will always be <= agent_access_max
	text = response["agent_region_access"].asString();
	if (!text.empty())
	{
		U32 preferredMaturity = (U32)LLAgent::convertTextToMaturity(text[0]);
		gSavedSettings.setU32("PreferredMaturity", preferredMaturity);
	}

	text = response["start_location"].asString();
	if(!text.empty()) 
	{
		gAgentStartLocation.assign(text);
	}

	text = response["circuit_code"].asString();
	if(!text.empty())
	{
		gMessageSystem->mOurCircuitCode = strtoul(text.c_str(), NULL, 10);
	}
	std::string sim_ip_str = response["sim_ip"];
	std::string sim_port_str = response["sim_port"];
	if(!sim_ip_str.empty() && !sim_port_str.empty())
	{
		U32 sim_port = strtoul(sim_port_str.c_str(), NULL, 10);
		gFirstSim.set(sim_ip_str, sim_port);
		if (gFirstSim.isOk())
		{
			gMessageSystem->enableCircuit(gFirstSim, TRUE);
		}
	}
	std::string region_x_str = response["region_x"];
	std::string region_y_str = response["region_y"];
	if(!region_x_str.empty() && !region_y_str.empty())
	{
		U32 region_x = strtoul(region_x_str.c_str(), NULL, 10);
		U32 region_y = strtoul(region_y_str.c_str(), NULL, 10);
		gFirstSimHandle = to_region_handle(region_x, region_y);
	}
	
// <FS:CR> Aurora Sim
	text = response["region_size_x"].asString();
	if(!text.empty()) {
		first_sim_size_x = strtoul(text.c_str(), NULL, 10);
		LLViewerParcelMgr::getInstance()->init(first_sim_size_x);
	}

	//region Y size is currently unused, major refactoring required. - Patrick Sapinski (2/10/2011)
	text = response["region_size_y"].asString();
	if(!text.empty()) first_sim_size_y = strtoul(text.c_str(), NULL, 10);
// </FS:CR> Aurora Sim	
	const std::string look_at_str = response["look_at"];
	if (!look_at_str.empty())
	{
		size_t len = look_at_str.size();
		LLMemoryStream mstr((U8*)look_at_str.c_str(), len);
		LLSD sd = LLSDSerialize::fromNotation(mstr, len);
		gAgentStartLookAt = ll_vector3_from_sd(sd);
	}

	text = response["seed_capability"].asString();
	if (!text.empty()) gFirstSimSeedCap = text;
				
	text = response["seconds_since_epoch"].asString();
	if(!text.empty())
	{
		U32 server_utc_time = strtoul(text.c_str(), NULL, 10);
		if(server_utc_time)
		{
			time_t now = time(NULL);
			gUTCOffset = (server_utc_time - now);

			// Print server timestamp
			LLSD substitution;
			substitution["datetime"] = (S32)server_utc_time;
			std::string timeStr = "[month, datetime, slt] [day, datetime, slt] [year, datetime, slt] [hour, datetime, slt]:[min, datetime, slt]:[second, datetime, slt]";
			LLStringUtil::format(timeStr, substitution);
			LL_INFOS("AppInit") << "Server SLT timestamp: " << timeStr << ". Server-viewer time offset before correction: " << gUTCOffset << "s" << LL_ENDL;
		}
	}

	// this is the base used to construct help URLs
	text = response["help_url_format"].asString();
	if (!text.empty())
	{
		// replace the default help URL format
		gSavedSettings.setString("HelpURLFormat",text);
	}

	std::string home_location = response["home"];
	if(!home_location.empty())
	{
		size_t len = home_location.size();
		LLMemoryStream mstr((U8*)home_location.c_str(), len);
		LLSD sd = LLSDSerialize::fromNotation(mstr, len);
		S32 region_x = sd["region_handle"][0].asInteger();
		S32 region_y = sd["region_handle"][1].asInteger();
		U64 region_handle = to_region_handle(region_x, region_y);
		LLVector3 position = ll_vector3_from_sd(sd["position"]);
		gAgent.setHomePosRegion(region_handle, position);
	}

	// If MOTD has not been set by fsdata, fallback to LL MOTD
// <FS:CR> FIRE-8571, FIRE-9274
	if (gAgent.mMOTD.empty() || !LLGridManager::getInstance()->isInSLMain())
// </FS:CR>
	{
		gAgent.mMOTD.assign(response["message"]);
	}
	
	// <FS:Techwolf Lupindo> fsdata opensim MOTD support
#ifdef OPENSIM
	if (LLGridManager::getInstance()->isInOpenSim() && !FSData::instance().getOpenSimMOTD().empty())
	{
		gAgent.mMOTD.assign(FSData::instance().getOpenSimMOTD());
	}
#endif
	// </FS:Techwolf Lupindo>

	// Options...
	// Each 'option' is an array of submaps. 
	// It appears that we only ever use the first element of the array.
	LLUUID inv_root_folder_id = response["inventory-root"][0]["folder_id"];
	if(inv_root_folder_id.notNull())
	{
		gInventory.setRootFolderID(inv_root_folder_id);
		//gInventory.mock(gAgent.getInventoryRootID());
	}

	LLSD login_flags = response["login-flags"][0];
	if(login_flags.size())
	{
		std::string flag = login_flags["ever_logged_in"];
		if(!flag.empty())
		{
			gAgent.setFirstLogin((flag == "N") ? TRUE : FALSE);
		}

		/*  Flag is currently ignored by the viewer.
		flag = login_flags["stipend_since_login"];
		if(flag == "Y") 
		{
			stipend_since_login = true;
		}
		*/

		flag = login_flags["gendered"].asString();
		if(flag == "Y")
		{
			// We don't care about this flag anymore; now base whether
			// outfit is chosen on COF contents, initial outfit
			// requested and available, etc.

			//gAgent.setGenderChosen(TRUE);
		}
		
		bool pacific_daylight_time = false;
		flag = login_flags["daylight_savings"].asString();
		if(flag == "Y")
		{
			pacific_daylight_time = (flag == "Y");
		}

		//setup map of datetime strings to codes and slt & local time offset from utc
		LLStringOps::setupDatetimeInfo(pacific_daylight_time);
	}

	// set up the voice configuration.  Ultimately, we should pass this up as part of each voice
	// channel if we need to move to multiple voice servers per grid.
	LLSD voice_config_info = response["voice-config"];
	if(voice_config_info.has("VoiceServerType"))
	{
		gSavedSettings.setString("VoiceServerType", voice_config_info["VoiceServerType"].asString()); 
	}

	// Request the map server url
	// Non-agni grids have a different default location.
	if (LLGridManager::getInstance()->isInSLBeta())
	{
		gSavedSettings.setString("MapServerURL", "http://test.map.secondlife.com.s3.amazonaws.com/");
	}
	std::string map_server_url = response["map-server-url"];
	if(!map_server_url.empty())
	{
		// We got an answer from the grid -> use that for map for the current session
		gSavedSettings.setString("CurrentMapServerURL", map_server_url); 
		LL_INFOS("LLStartup") << "map-server-url : we got an answer from the grid : " << map_server_url << LL_ENDL;
	}
	else
	{
		// No answer from the grid -> use the default setting for current session 
		map_server_url = gSavedSettings.getString("MapServerURL"); 
		gSavedSettings.setString("CurrentMapServerURL", map_server_url); 
		LL_INFOS("LLStartup") << "map-server-url : no map-server-url answer, we use the default setting for the map : " << map_server_url << LL_ENDL;
	}
	
// <FS:CR> FIRE-8063: Read Aurora web profile url from login data
#ifdef OPENSIM
	std::string web_profile_url = response["web_profile_url"];
	if (!web_profile_url.empty())
	{
		// We got an answer from the grid -> use that for map for the current session
		LLGridManager::instance().setWebProfileUrl(web_profile_url);
		LL_INFOS("LLStartup") << "web-profile-url : we got an answer from the grid : " << web_profile_url << LL_ENDL;
	}
// <FS:CR> FIRE-10567 - Set classified fee, if it's available.
	if (response.has("classified_fee"))
	{
		S32 classified_fee = response["classified_fee"];
		LLGridManager::getInstance()->setClassifiedFee(classified_fee);
	}
	else
	{
		LLGridManager::getInstance()->setClassifiedFee(0);	// Free is a sensible default
	}
// <FS:CR> Set a parcel listing fee, if it's available
	if (response.has("directory_fee"))
	{
		S32 directory_fee = response["directory_fee"];
		LLGridManager::getInstance()->setDirectoryFee(directory_fee);
	}
	else
	{
		LLGridManager::getInstance()->setDirectoryFee(0);
	}
#endif // OPENSIM
// </FS:CR>
	// Default male and female avatars allowing the user to choose their avatar on first login.
	// These may be passed up by SLE to allow choice of enterprise avatars instead of the standard
	// "new ruth."  Not to be confused with 'initial-outfit' below 
	LLSD newuser_config = response["newuser-config"][0];
	if(newuser_config.has("DefaultFemaleAvatar"))
	{
		gSavedSettings.setString("DefaultFemaleAvatar", newuser_config["DefaultFemaleAvatar"].asString()); 		
	}
	if(newuser_config.has("DefaultMaleAvatar"))
	{
		gSavedSettings.setString("DefaultMaleAvatar", newuser_config["DefaultMaleAvatar"].asString()); 		
	}
	
	// Initial outfit for the user.
	LLSD initial_outfit = response["initial-outfit"][0];
	if(initial_outfit.size())
	{
		std::string flag = initial_outfit["folder_name"];
		if(!flag.empty())
		{
			// Initial outfit is a folder in your inventory,
			// must be an exact folder-name match.
			sInitialOutfit = flag;
		}

		flag = initial_outfit["gender"].asString();
		if(!flag.empty())
		{
			sInitialOutfitGender = flag;
		}
	}

	// set the location of the Agent Appearance service, from which we can request
	// avatar baked textures if they are supported by the current region
	std::string agent_appearance_url = response["agent_appearance_service"];
	if (!agent_appearance_url.empty())
	{
		LLAppearanceMgr::instance().setAppearanceServiceURL(agent_appearance_url);
	}

	// Set the location of the snapshot sharing config endpoint
	// <FS:Ansariel> Debug setting doesn't exist anymore as of 14-09-2014
	//std::string snapshot_config_url = response["snapshot_config_url"];
	//if(!snapshot_config_url.empty())
	//{
	//	gSavedSettings.setString("SnapshotConfigURL", snapshot_config_url);
	//}
	// </FS:Ansariel>

	// Start the process of fetching the OpenID session cookie for this user login
	std::string openid_url = response["openid_url"];
	if(!openid_url.empty())
	{
		std::string openid_token = response["openid_token"];
		LLViewerMedia::getInstance()->openIDSetup(openid_url, openid_token);
	}

	// <FS:Ansariel> OpenSim legacy economy support
#ifdef OPENSIM
	if (!LLGridManager::instance().isInSecondLife())
	{
		if (response.has("max-agent-groups") || response.has("max_groups"))
		{
			std::string max_agent_groups;
			response.has("max_groups") ?
				max_agent_groups = response["max_groups"].asString()
				: max_agent_groups = response["max-agent-groups"].asString();

			gMaxAgentGroups = atoi(max_agent_groups.c_str());
			LL_INFOS("LLStartup") << "gMaxAgentGroups read from login.cgi: "
				<< gMaxAgentGroups << LL_ENDL;
		}
		else
		{
			gMaxAgentGroups = 0;
			LL_INFOS("LLStartup") << "did not receive max-agent-groups. unlimited groups activated" << LL_ENDL;
		}
	}
#endif
	// </FS:Ansariel>

	// <COLOSI opensim multi-currency support>
	std::string prev_currency_symbol = Tea::getCurrency();
	// </COLOSI opensim multi-currency support>

// <FS:AW opensim currency support>
	std::string currency = "L$";
#ifdef OPENSIM // <FS:AW optional opensim support>
	if(response.has("currency"))
	{
		currency = response["currency"].asString();
		LL_DEBUGS("OS_SETTINGS") << "currency " << currency << LL_ENDL;
	}
	else if (LLGridManager::getInstance()->isInOpenSim())
	{
		currency = "OS$";
		LL_DEBUGS("OS_SETTINGS") << "no currency in login response" << LL_ENDL;
	}
	Tea::setCurrency(currency);
// </FS:AW opensim currency support>

	// <COLOSI  opensim multi-currency support>
	// Blank out the region currency which is set in in lfsimfeatureshandler
	Tea::setRegionCurrency(LLStringUtil::null);
	std::string new_currency_symbol = Tea::getCurrency();
	// If currency symbol has changed, update currency symbols where manually necessary.
	if (new_currency_symbol != prev_currency_symbol)
	{
		LFSimFeatureHandler::updateCurrencySymbols();
	}
	// </COLOSI opensim multi-currency support>

// <FS:AW  opensim destinations and avatar picker>
	if(response.has("avatar_picker_url"))
	{
		LL_DEBUGS("OS_SETTINGS") << "avatar_picker_url " << response["avatar_picker_url"] << LL_ENDL;
	}
	else if (LLGridManager::getInstance()->isInOpenSim())
	{
		LL_DEBUGS("OS_SETTINGS") << "no avatar_picker_url in login response" << LL_ENDL;
	}

	if(response.has("destination_guide_url"))
	{
		LL_DEBUGS("OS_SETTINGS") << "destination_guide_url " << response["destination_guide_url"] << LL_ENDL;
	}
	else if (LLGridManager::getInstance()->isInOpenSim())
	{
		LL_DEBUGS("OS_SETTINGS") << "no destination_guide_url in login response" << LL_ENDL;
	}
// </FS:AW  opensim destinations and avatar picker>
	
// <FS:CR> Legacy search killswitch!
	if (LLGridManager::getInstance()->isInOpenSim())
	{
		LLFloaterReg::add("search", "floater_fs_search.xml", (LLFloaterBuildFunc)&LLFloaterReg::build<FSFloaterSearch>);
	}
	else
#endif // OPENSIM
	{
		if (FSData::instance().enableLegacySearch())
		{
			LLFloaterReg::add("search", "floater_fs_search.xml", (LLFloaterBuildFunc)&LLFloaterReg::build<FSFloaterSearch>);
		}
		else
		{
			LLFloaterReg::add("search", "floater_search.xml", (LLFloaterBuildFunc)&LLFloaterReg::build<LLFloaterSearch>);
		}
	}
// </FS:CR>

	// <FS:Techwolf Lupindo> fsdata support
	if (FSData::instance().isAgentFlag(gAgentID, FSData::NO_USE))
	{
		gAgentID.setNull();
	}
	// </FS:Techwolf Lupindo>

	bool success = false;
	// JC: gesture loading done below, when we have an asset system
	// in place.  Don't delete/clear gUserCredentials until then.
	if(gAgentID.notNull()
	   && gAgentSessionID.notNull()
	   && gMessageSystem->mOurCircuitCode
	   && gFirstSim.isOk()
	   && gInventory.getRootFolderID().notNull())
	{
		success = true;
	}
    LLAppViewer* pApp = LLAppViewer::instance();
	pApp->writeDebugInfo();     //Write our static data now that we have username, session_id, etc.
	return success;
}

void transition_back_to_login_panel(const std::string& emsg)
{
	// Bounce back to the login screen.
	reset_login(); // calls LLStartUp::setStartupState( STATE_LOGIN_SHOW );
	gSavedSettings.setBOOL("AutoLogin", FALSE);
}

// <FS:KC> FIRE-18250: Option to disable default eye movement
//static
void update_static_eyes()
{
	if (gSavedPerAccountSettings.getBOOL("FSStaticEyes"))
	{
		LLUUID anim_id(gSavedSettings.getString("FSStaticEyesUUID"));
		gAgent.sendAnimationRequest(anim_id, ANIM_REQUEST_START);
	}
}
// </FS:KC><|MERGE_RESOLUTION|>--- conflicted
+++ resolved
@@ -2659,16 +2659,13 @@
 			// on with this install.
 			gSavedSettings.setBOOL("ShowStartLocation", TRUE);
 
-<<<<<<< HEAD
-			// Open Conversation floater on first login.
+            // <FS:Ansariel> Disabled...
+            //LLFloaterReg::toggleInstanceOrBringToFront("how_to");
+
 			// <FS:Ansariel> [FS Communication UI]
-			//LLFloaterReg::toggleInstanceOrBringToFront("im_container");
 			LLFloaterReg::toggleInstanceOrBringToFront("fs_im_container");
 			// </FS:Ansariel> [FS Communication UI]
 
-=======
-            LLFloaterReg::toggleInstanceOrBringToFront("how_to");
->>>>>>> 0ed270a0
 		}
 		
 		display_startup();
