/** 
 * @file llstartup.cpp
 * @brief startup routines.
 *
 * $LicenseInfo:firstyear=2004&license=viewerlgpl$
 * Second Life Viewer Source Code
 * Copyright (C) 2010, Linden Research, Inc.
 * 
 * This library is free software; you can redistribute it and/or
 * modify it under the terms of the GNU Lesser General Public
 * License as published by the Free Software Foundation;
 * version 2.1 of the License only.
 * 
 * This library is distributed in the hope that it will be useful,
 * but WITHOUT ANY WARRANTY; without even the implied warranty of
 * MERCHANTABILITY or FITNESS FOR A PARTICULAR PURPOSE.  See the GNU
 * Lesser General Public License for more details.
 * 
 * You should have received a copy of the GNU Lesser General Public
 * License along with this library; if not, write to the Free Software
 * Foundation, Inc., 51 Franklin Street, Fifth Floor, Boston, MA  02110-1301  USA
 * 
 * Linden Research, Inc., 945 Battery Street, San Francisco, CA  94111  USA
 * $/LicenseInfo$
 */

#include "llviewerprecompiledheaders.h"

#include "llappviewer.h"
#include "llstartup.h"
#include "llcallstack.h"

#if LL_WINDOWS
#	include <process.h>		// _spawnl()
#else
#	include <sys/stat.h>		// mkdir()
#endif
#include <memory>                   // std::unique_ptr

#include "llviewermedia_streamingaudio.h"
#include "llaudioengine.h"

#ifdef LL_FMODSTUDIO
# include "llaudioengine_fmodstudio.h"
#endif

#ifdef LL_OPENAL
#include "llaudioengine_openal.h"
#endif

#include "llavatarnamecache.h"
#include "llexperiencecache.h"
#include "lllandmark.h"
#include "llcachename.h"
#include "lldir.h"
#include "lldonotdisturbnotificationstorage.h"
#include "llerrorcontrol.h"
#include "llfloaterreg.h"
#include "llfocusmgr.h"
#include "llfloatergridstatus.h"
#include "llfloaterimsession.h"
#include "lllocationhistory.h"
#include "llimageworker.h"

#include "llloginflags.h"
#include "llmd5.h"
#include "llmemorystream.h"
#include "llmessageconfig.h"
#include "llmoveview.h"
#include "llfloaterimcontainer.h"
#include "llfloaterimnearbychat.h"
#include "llnotifications.h"
#include "llnotificationsutil.h"
#include "llpersistentnotificationstorage.h"
#include "llpresetsmanager.h"
#include "llteleporthistory.h"
#include "llregionhandle.h"
#include "llsd.h"
#include "llsdserialize.h"
#include "llsdutil_math.h"
#include "llstring.h"
#include "lluserrelations.h"
#include "llversioninfo.h"
#include "llviewercontrol.h"
#include "llviewerhelp.h"
#include "llxorcipher.h"	// saved password, MAC address
#include "llwindow.h"
#include "message.h"
#include "v3math.h"

#include "llagent.h"
#include "llagentbenefits.h"
#include "llagentcamera.h"
#include "llagentpicksinfo.h"
#include "llagentwearables.h"
#include "llagentpilot.h"
#include "llfloateravatarpicker.h"
#include "llcallbacklist.h"
#include "llcallingcard.h"
#include "llconsole.h"
#include "llcontainerview.h"
#include "llconversationlog.h"
#include "lldebugview.h"
#include "lldrawable.h"
#include "lleventnotifier.h"
#include "llface.h"
#include "llfeaturemanager.h"
//#include "llfirstuse.h"
#include "llfloaterhud.h"
#include "llfloaterland.h"
#include "llfloatertopobjects.h"
#include "llfloaterworldmap.h"
#include "llgesturemgr.h"
#include "llgroupmgr.h"
#include "llhudeffecttrail.h"
#include "llhudmanager.h"
#include "llbufferstream.h" // <FS:PP> For SL Grid Status
#include "llimage.h"
#include "llinventorybridge.h"
#include "llinventorymodel.h"
#include "llinventorymodelbackgroundfetch.h"
#include "llkeyboard.h"
#include "llloginhandler.h"			// gLoginHandler, SLURL support
#include "lllogininstance.h" // Host the login module.
// <FS:Ansariel> [FS Login Panel]
//#include "llpanellogin.h"
#include "fspanellogin.h"
// <FS:Ansariel> [FS Login Panel]
#include "llmutelist.h"
#include "llavatarpropertiesprocessor.h"
#include "llpanelclassified.h"
#include "llpanelpick.h"
#include "llpanelgrouplandmoney.h"
#include "llpanelgroupnotices.h"
#include "llparcel.h"
#include "llpreview.h"
#include "llpreviewscript.h"
#include "llproxy.h"
#include "llproductinforequest.h"
#include "llqueryflags.h"
#include "llselectmgr.h"
#include "llsky.h"
#include "llstatview.h"
#include "llstatusbar.h"		// sendMoneyBalanceRequest(), owns L$ balance
#include "llsurface.h"
#include "lltexturecache.h"
#include "lltexturefetch.h"
#include "lltoolmgr.h"
#include "lltrans.h"
#include "llui.h"
#include "lluiusage.h"
#include "llurldispatcher.h"
#include "llurlentry.h"
#include "llslurl.h"
#include "llurlhistory.h"
#include "llurlwhitelist.h"
#include "llvieweraudio.h"
#include "llviewerassetstorage.h"
#include "llviewercamera.h"
#include "llviewerdisplay.h"
#include "llviewergenericmessage.h"
#include "llviewergesture.h"
#include "llviewertexturelist.h"
#include "llviewermedia.h"
#include "llviewermenu.h"
#include "llviewermessage.h"
#include "llviewernetwork.h"
#include "llviewerobjectlist.h"
#include "llviewerparcelaskplay.h"
#include "llviewerparcelmedia.h"
#include "llviewerparcelmgr.h"
#include "llviewerregion.h"
#include "llviewerstats.h"
#include "llviewerstatsrecorder.h"
#include "llviewerthrottle.h"
#include "llviewerwindow.h"
#include "llvoavatar.h"
#include "llvoavatarself.h"
#include "llweb.h"
#include "llworld.h"
#include "llworldmapmessage.h"
#include "llxfermanager.h"
#include "pipeline.h"
#include "llappviewer.h"
#include "llfasttimerview.h"
#include "llfloatermap.h"
#include "llweb.h"
#include "llvoiceclient.h"
#include "llnamelistctrl.h"
#include "llnamebox.h"
#include "llnameeditor.h"
#include "llpostprocess.h"
#include "llagentlanguage.h"
#include "llwearable.h"
#include "llinventorybridge.h"
#include "llappearancemgr.h"
#include "llavatariconctrl.h"
#include "llvoicechannel.h"
#include "llpathfindingmanager.h"
// [RLVa:KB] - Checked: RLVa-1.2.0
#include "rlvhandler.h"
// [/RLVa:KB]

#include "lllogin.h"
#include "llevents.h"
#include "llstartuplistener.h"
#include "lltoolbarview.h"
#include "llexperiencelog.h"
#include "llcleanup.h"

#include "llenvironment.h"

#include "llstacktrace.h"
<<<<<<< HEAD
#include "fsperfstats.h"
=======

#include "threadpool.h"


>>>>>>> 7a0ca277
#if LL_WINDOWS
#include "lldxhardware.h"
#endif

// Firestorm includes
// <FS:Ansariel> [FS communication UI]
//#include "llfloaterimsession.h"
#include "fsfloaterim.h"
// </FS:Ansariel> [FS communication UI]
#if HAS_GROWL
#include "growlmanager.h"
#endif

#include "fsassetblacklist.h"
#include "fsavatarrenderpersistence.h"
#include "fscommon.h"
#include "fscorehttputil.h"
#include "fsdata.h"
#include "fsfloatercontacts.h"
#include "fsfloaterimcontainer.h"
#include "fsfloaternearbychat.h"
#include "fsfloatersearch.h"
#include "fsfloaterwearablefavorites.h"
#include "fslslbridge.h"
#include "fsradar.h"
#include "fsregistrarutils.h"
#include "fsscriptlibrary.h"
#include "lfsimfeaturehandler.h"
#include "lggcontactsets.h"
#include "llfloatersearch.h"
#include "llfloatersidepanelcontainer.h"
#include "llfriendcard.h"
#include "llnotificationmanager.h"
#include "llpresetsmanager.h"
#include "llprogressview.h"
#include "lltoolbarview.h"
#include "NACLantispam.h"
#include "streamtitledisplay.h"
#include "tea.h"

//
// exported globals
//
bool gAgentMovementCompleted = false;
S32  gMaxAgentGroups; // <FS:Ansariel> OpenSim legacy economy support

const std::string SCREEN_HOME_FILENAME = "screen_home%s.png";
const std::string SCREEN_LAST_FILENAME = "screen_last%s.png";

LLPointer<LLViewerTexture> gStartTexture;

//
// Imported globals
//
extern S32 gStartImageWidth;
extern S32 gStartImageHeight;
extern std::string gWindowTitle;

//
// local globals
//
static bool gGotUseCircuitCodeAck = false;
static std::string sInitialOutfit;
static std::string sInitialOutfitGender;	// "male" or "female"

static bool gUseCircuitCallbackCalled = false;

EStartupState LLStartUp::gStartupState = STATE_FIRST;
LLSLURL LLStartUp::sStartSLURL;
std::string LLStartUp::sStartSLURLString;

static LLPointer<LLCredential> gUserCredential;
static std::string gDisplayName;
static bool gRememberPassword = true;
static bool gRememberUser = true;

static U64 gFirstSimHandle = 0;
static LLHost gFirstSim;
static std::string gFirstSimSeedCap;
static LLVector3 gAgentStartLookAt(1.0f, 0.f, 0.f);
static std::string gAgentStartLocation = "safe";
static bool mLoginStatePastUI = false;
static bool mBenefitsSuccessfullyInit = false;

const F32 STATE_AGENT_WAIT_TIMEOUT = 240; //seconds

std::unique_ptr<LLEventPump> LLStartUp::sStateWatcher(new LLEventStream("StartupState"));
std::unique_ptr<LLStartupListener> LLStartUp::sListener(new LLStartupListener());
std::unique_ptr<LLViewerStats::PhaseMap> LLStartUp::sPhases(new LLViewerStats::PhaseMap);
std::unique_ptr<LL::ThreadPool> gGeneralThreadPool;

//
// local function declaration
//

void login_show();
void login_callback(S32 option, void* userdata);
void show_release_notes_if_required();
//void show_first_run_dialog();	// <FS:CR> Unused in Firestorm
bool first_run_dialog_callback(const LLSD& notification, const LLSD& response);
void set_startup_status(const F32 frac, const std::string& string, const std::string& msg);
bool login_alert_status(const LLSD& notification, const LLSD& response);
void login_packet_failed(void**, S32 result);
void use_circuit_callback(void**, S32 result);
void register_viewer_callbacks(LLMessageSystem* msg);
void asset_callback_nothing(const LLUUID&, LLAssetType::EType, void*, S32);
bool callback_choose_gender(const LLSD& notification, const LLSD& response);
void init_start_screen(S32 location_id);
void release_start_screen();
void reset_login();
LLSD transform_cert_args(LLPointer<LLCertificate> cert);
void general_cert_done(const LLSD& notification, const LLSD& response);
void trust_cert_done(const LLSD& notification, const LLSD& response);
void apply_udp_blacklist(const std::string& csv);
// <FS:CR> Aurora Sim
//bool process_login_success_response();
bool process_login_success_response(U32 &first_sim_size_x, U32 &first_sim_size_y);
// </FS:CR> Aurora Sim
void on_benefits_failed_callback(const LLSD& notification, const LLSD& response);
void transition_back_to_login_panel(const std::string& emsg);
// <FS:KC> FIRE-18250: Option to disable default eye movement
void update_static_eyes();
// </FS:KC> FIRE-18250

void callback_cache_name(const LLUUID& id, const std::string& full_name, bool is_group)
{
	LLNameBox::refreshAll(id, full_name, is_group);
	LLNameEditor::refreshAll(id, full_name, is_group);
	
	// TODO: Actually be intelligent about the refresh.
	// For now, just brute force refresh the dialogs.
	dialog_refresh_all();
}

//
// exported functionality
//

//
// local classes
//

// <AW: opensim>
static bool sGridListRequestReady = false;
void downloadGridlistComplete( LLSD const &aData )
{
	LL_DEBUGS() << aData << LL_ENDL;
	
	LLSD header = aData[ LLCoreHttpUtil::HttpCoroutineAdapter::HTTP_RESULTS ][ LLCoreHttpUtil::HttpCoroutineAdapter::HTTP_RESULTS_HEADERS];

	LLDate lastModified;
	if (header.has("last-modified"))
	{
		lastModified.secondsSinceEpoch( FSCommon::secondsSinceEpochFromString( "%a, %d %b %Y %H:%M:%S %ZP", header["last-modified"].asString() ) );
	}

	LLSD data = aData;
	data.erase( LLCoreHttpUtil::HttpCoroutineAdapter::HTTP_RESULTS );
	
	std::string filename = gDirUtilp->getExpandedFilename(LL_PATH_USER_SETTINGS, "grids.remote.xml");

	llofstream out_file;
	out_file.open(filename.c_str());
	LLSDSerialize::toPrettyXML( data, out_file);
	out_file.close();
	LL_INFOS() << "GridListRequest: got new list." << LL_ENDL;
	sGridListRequestReady = true;
}

void downloadGridlistError( LLSD const &aData, std::string const &aURL )
{
	LLCore::HttpStatus status = LLCoreHttpUtil::HttpCoroutineAdapter::getStatusFromLLSD(aData);

	if (status.getType() == HTTP_NOT_MODIFIED)
	{
		LL_INFOS("fsdata") << "Didn't download grid list from " << aURL << " - no newer version available" << LL_ENDL;
	}
	else
	{
		LL_WARNS() << "Failed to download grid list from " << aURL << LL_ENDL;
	}

	sGridListRequestReady = true;
}

 void downloadGridstatusComplete(LLSD const &aData)
{
	LLSD header = aData[ LLCoreHttpUtil::HttpCoroutineAdapter::HTTP_RESULTS ][ LLCoreHttpUtil::HttpCoroutineAdapter::HTTP_RESULTS_HEADERS];
	const LLSD::Binary &rawData = aData[LLCoreHttpUtil::HttpCoroutineAdapter::HTTP_RESULTS_RAW].asBinary();

	if (rawData.size() == 0)
	{
		report_to_nearby_chat(LLTrans::getString("SLGridStatusInvalidMsg"));
		LL_WARNS("SLGridStatusResponder") << "Error - empty output" << LL_ENDL;
		return;
	}

	std::string fetchedNews;
	fetchedNews.assign( rawData.begin(), rawData.end() );

	size_t itemStart = fetchedNews.find("<item>");
	size_t itemEnd = fetchedNews.find("</item>");
	if (itemEnd != std::string::npos && itemStart != std::string::npos)
	{
		// Isolate latest news data
		itemStart += 6;
		std::string theNews = fetchedNews.substr(itemStart, itemEnd - itemStart);

		// Check for and remove CDATA characters if they're present
		size_t titleStart = theNews.find("<title><![CDATA[");
		if (titleStart != std::string::npos)
		{
			theNews.replace(titleStart, 16, "<title>");
		}
		size_t titleEnd = theNews.find("]]></title>");
		if (titleEnd != std::string::npos)
		{
			theNews.replace(titleEnd, 11, "</title>");
		}
		size_t descStart = theNews.find("<description><![CDATA[");
		if (descStart != std::string::npos)
		{
			theNews.replace(descStart, 22, "<description>");
		}
		size_t descEnd = theNews.find("]]></description>");
		if (descEnd != std::string::npos)
		{
			theNews.replace(descEnd, 17, "</description>");
		}
		size_t linkStart = theNews.find("<link><![CDATA[");
		if (linkStart != std::string::npos)
		{
			theNews.replace(linkStart, 15, "<link>");
		}
		size_t linkEnd = theNews.find("]]></link>");
		if (linkEnd != std::string::npos)
		{
			theNews.replace(linkEnd, 10, "</link>");
		}

		// Get indexes
		titleStart = theNews.find("<title>");
		descStart = theNews.find("<description>");
		linkStart = theNews.find("<link>");
		titleEnd = theNews.find("</title>");
		descEnd = theNews.find("</description>");
		linkEnd = theNews.find("</link>");

		if (titleStart != std::string::npos &&
			descStart != std::string::npos &&
			linkStart != std::string::npos &&
			titleEnd != std::string::npos &&
			descEnd != std::string::npos &&
			linkEnd != std::string::npos)
		{
			titleStart += 7;
			descStart += 13;
			linkStart += 6;
			std::string newsTitle = theNews.substr(titleStart, titleEnd - titleStart);
			std::string newsDesc = theNews.substr(descStart, descEnd - descStart);
			std::string newsLink = theNews.substr(linkStart, linkEnd - linkStart);
			LLStringUtil::trim(newsTitle);
			LLStringUtil::trim(newsDesc);
			LLStringUtil::trim(newsLink);
			report_to_nearby_chat("[ " + newsTitle + " ] " + newsDesc + " [ " + newsLink + " ]");
		}
		else
		{
			report_to_nearby_chat(LLTrans::getString("SLGridStatusInvalidMsg"));
			LL_WARNS("SLGridStatusResponder") << "Error - inner tag(s) missing" << LL_ENDL;
		}
	}
	else
	{
		report_to_nearby_chat(LLTrans::getString("SLGridStatusInvalidMsg"));
		LL_WARNS("SLGridStatusResponder") << "Error - output without </item>" << LL_ENDL;
	}
}

void downloadGridstatusError(LLSD const &aData, std::string const &aURL)
{
	LLCore::HttpStatus status = LLCoreHttpUtil::HttpCoroutineAdapter::getStatusFromLLSD(aData);
	LL_WARNS("SLGridStatusResponder") << "Error - status " << status.getType() << LL_ENDL;

	if (status.getType() == HTTP_INTERNAL_ERROR)
	{
		report_to_nearby_chat(LLTrans::getString("SLGridStatusTimedOut"));
	}
	else
	{
		LLStringUtil::format_map_t args;
		args["STATUS"] = llformat("%d", status.getType());
		report_to_nearby_chat(LLTrans::getString("SLGridStatusOtherError", args));
	}
}
// </FS:PP>

// <FS:Ansariel> Check for test build expiration
bool is_testbuild_expired()
{
#if TESTBUILD
	std::string datestr = __DATE__;

	std::istringstream iss_date(datestr);
	std::string str_month;
	S32 day;
	S32 year;
	S32 month = 1;
	iss_date >> str_month >> day >> year;

	if (str_month == "Jan") month = 1;
	else if (str_month == "Feb") month = 2;
	else if (str_month == "Mar") month = 3;
	else if (str_month == "Apr") month = 4;
	else if (str_month == "May") month = 5;
	else if (str_month == "Jun") month = 6;
	else if (str_month == "Jul") month = 7;
	else if (str_month == "Aug") month = 8;
	else if (str_month == "Sep") month = 9;
	else if (str_month == "Oct") month = 10;
	else if (str_month == "Nov") month = 11;
	else if (str_month == "Dec") month = 12;

	tm t = {0};
	t.tm_mon = month - 1;
	t.tm_mday = day;
	t.tm_year = year - 1900;
	t.tm_hour = 0;
	t.tm_min = 0;
	t.tm_sec = 0;

	time_t expiry_time = mktime(&t) + (S32(TESTBUILDPERIOD) + 1) * 24 * 60 * 60;
	time_t current_time = time(NULL);

	return current_time > expiry_time;
#else
	return false;
#endif
}
// </FS:Ansariel>

void update_texture_fetch()
{
	LLAppViewer::getTextureCache()->update(1); // unpauses the texture cache thread
	LLAppViewer::getImageDecodeThread()->update(1); // unpauses the image thread
	LLAppViewer::getTextureFetch()->update(1); // unpauses the texture fetch thread
	gTextureList.updateImages(0.10f);
}

void set_flags_and_update_appearance()
{
	LLAppearanceMgr::instance().setAttachmentInvLinkEnable(true);
	LLAppearanceMgr::instance().updateAppearanceFromCOF(true, true, no_op);
}

// Returns false to skip other idle processing. Should only return
// true when all initialization done.
bool idle_startup()
{
	if (gViewerWindow == NULL)
	{
		// We expect window to be initialized
		LL_WARNS_ONCE() << "gViewerWindow is not initialized" << LL_ENDL;
		return false; // No world yet
	}

	const F32 PRECACHING_DELAY = gSavedSettings.getF32("PrecachingDelay");
	static LLTimer timeout;

	static LLTimer login_time;

	// until this is encapsulated, this little hack for the
	// auth/transform loop will do.
	static F32 progress = 0.10f;

	static std::string auth_desc;
	static std::string auth_message;

// <FS:CR> Aurora Sim
	static U32 first_sim_size_x = 256;
	static U32 first_sim_size_y = 256;
// </FS:CR> Aurora Sim
	static LLVector3 agent_start_position_region(10.f, 10.f, 10.f);		// default for when no space server

	// last location by default
	static S32  agent_location_id = START_LOCATION_ID_LAST;

	static bool show_connect_box = true;

	//static bool stipend_since_login = false;

	// HACK: These are things from the main loop that usually aren't done
	// until initialization is complete, but need to be done here for things
	// to work.
	gIdleCallbacks.callFunctions();
	gViewerWindow->updateUI();

	LLMortician::updateClass();

	const std::string delims (" ");
	std::string system;
	int begIdx, endIdx;
	std::string osString = LLOSInfo::instance().getOSStringSimple();

	begIdx = osString.find_first_not_of (delims);
	endIdx = osString.find_first_of (delims, begIdx);
	system = osString.substr (begIdx, endIdx - begIdx);
	system += "Locale";

	LLStringUtil::setLocale (LLTrans::getString(system));

	//note: Removing this line will cause incorrect button size in the login screen. -- bao.
	gTextureList.updateImages(0.01f) ;

	if ( STATE_FIRST == LLStartUp::getStartupState() )
	{
		static bool first_call = true;
		if (first_call)
		{
			// Other phases get handled when startup state changes,
			// need to capture the initial state as well.
			LLStartUp::getPhases().startPhase(LLStartUp::getStartupStateString());
			first_call = false;
		}

		gViewerWindow->showCursor(); 
		gViewerWindow->getWindow()->setCursor(UI_CURSOR_WAIT);

		std::string beamsFolder(gDirUtilp->getExpandedFilename(LL_PATH_USER_SETTINGS, "beams",""));
		LLFile::mkdir(beamsFolder.c_str());
		
		std::string beamsColorsFolder(gDirUtilp->getExpandedFilename(LL_PATH_USER_SETTINGS, "beamsColors",""));
		LLFile::mkdir(beamsColorsFolder.c_str());


		/////////////////////////////////////////////////
		//
		// Initialize stuff that doesn't need data from simulators
		//
		std::string lastGPU = gSavedSettings.getString("LastGPUString");
		std::string thisGPU = LLFeatureManager::getInstance()->getGPUString();
		
#if HAS_GROWL
		GrowlManager::initiateManager();
#endif

		// <FS:Ansariel> Store current font and skin for system info (FIRE-6806)
		gSavedSettings.setString("FSInternalFontSettingsFile", gSavedSettings.getString("FSFontSettingsFile"));
		gSavedSettings.setString("FSInternalSkinCurrent", gSavedSettings.getString("FSSkinCurrentReadableName"));
		gSavedSettings.setString("FSInternalSkinCurrentTheme", gSavedSettings.getString("FSSkinCurrentThemeReadableName"));
		// </FS:Ansariel>

		// <FS:Ansariel> Notification not showing if hiding the UI
		gSavedSettings.setBOOL("FSInternalShowNavbarNavigationPanel", gSavedSettings.getBOOL("ShowNavbarNavigationPanel"));
		gSavedSettings.setBOOL("FSInternalShowNavbarFavoritesPanel", gSavedSettings.getBOOL("ShowNavbarFavoritesPanel"));
		// </FS:Ansariel>

		if (LLFeatureManager::getInstance()->isSafe())
		{
			LLNotificationsUtil::add("DisplaySetToSafe");
		}
		else if ((gSavedSettings.getS32("LastFeatureVersion") < LLFeatureManager::getInstance()->getVersion()) &&
				 (gSavedSettings.getS32("LastFeatureVersion") != 0))
		{
			LLNotificationsUtil::add("DisplaySetToRecommendedFeatureChange");
		}
		else if ( ! lastGPU.empty() && (lastGPU != thisGPU))
		{
			LLSD subs;
			subs["LAST_GPU"] = lastGPU;
			subs["THIS_GPU"] = thisGPU;
			LLNotificationsUtil::add("DisplaySetToRecommendedGPUChange", subs);
		}
		else if (!gViewerWindow->getInitAlert().empty())
		{
			LLNotificationsUtil::add(gViewerWindow->getInitAlert());
		}
			
		//-------------------------------------------------
		// Init the SOCKS 5 proxy if the user has configured
		// one. We need to do this early in case the user
		// is using SOCKS for HTTP so we get the login
		// screen and HTTP tables via SOCKS.
		//-------------------------------------------------
		LLStartUp::startLLProxy();

		gSavedSettings.setS32("LastFeatureVersion", LLFeatureManager::getInstance()->getVersion());
		gSavedSettings.setString("LastGPUString", thisGPU);

		std::string xml_file = LLUI::locateSkin("xui_version.xml");
		LLXMLNodePtr root;
		bool xml_ok = false;
		if (LLXMLNode::parseFile(xml_file, root, NULL))
		{
			if( (root->hasName("xui_version") ) )
			{
				std::string value = root->getValue();
				F32 version = 0.0f;
				LLStringUtil::convertToF32(value, version);
				if (version >= 1.0f)
				{
					xml_ok = true;
				}
			}
		}
		if (!xml_ok)
		{
			// If XML is bad, there's a good possibility that notifications.xml is ALSO bad.
			// If that's so, then we'll get a fatal error on attempting to load it, 
			// which will display a nontranslatable error message that says so.
			// Otherwise, we'll display a reasonable error message that IS translatable.
			LLAppViewer::instance()->earlyExit("BadInstallation");
		}
		//
		// Statistics stuff
		//

		// Load autopilot and stats stuff
		gAgentPilot.load();

		//gErrorStream.setTime(gSavedSettings.getBOOL("LogTimestamps"));

		// Load the throttle settings
		gViewerThrottle.load();

		//
		// Initialize messaging system
		//
		LL_DEBUGS("AppInit") << "Initializing messaging system..." << LL_ENDL;

		std::string message_template_path = gDirUtilp->getExpandedFilename(LL_PATH_APP_SETTINGS,"message_template.msg");

		LLFILE* found_template = NULL;
		found_template = LLFile::fopen(message_template_path, "r");		/* Flawfinder: ignore */
		
		#if LL_WINDOWS
			// On the windows dev builds, unpackaged, the message_template.msg 
			// file will be located in:
			// build-vc**/newview/<config>/app_settings
			if (!found_template)
			{
				message_template_path = gDirUtilp->getExpandedFilename(LL_PATH_EXECUTABLE, "app_settings", "message_template.msg");
				found_template = LLFile::fopen(message_template_path.c_str(), "r");		/* Flawfinder: ignore */
			}	
		#elif LL_DARWIN
			// On Mac dev builds, message_template.msg lives in:
			// indra/build-*/newview/<config>/Second Life/Contents/Resources/app_settings
			if (!found_template)
			{
				message_template_path =
					gDirUtilp->getExpandedFilename(LL_PATH_APP_SETTINGS,
												   "message_template.msg");
				found_template = LLFile::fopen(message_template_path.c_str(), "r");		/* Flawfinder: ignore */
			}		
		#endif

		if (found_template)
		{
			fclose(found_template);

			U32 port = gSavedSettings.getU32("UserConnectionPort");

			if ((NET_USE_OS_ASSIGNED_PORT == port) &&   // if nothing specified on command line (-port)
			    (gSavedSettings.getBOOL("ConnectionPortEnabled")))
			  {
			    port = gSavedSettings.getU32("ConnectionPort");
			  }

			// TODO parameterize 
			const F32 circuit_heartbeat_interval = 5;
			const F32 circuit_timeout = 100;

			const LLUseCircuitCodeResponder* responder = NULL;
			bool failure_is_fatal = true;
			
			if(!start_messaging_system(
				   message_template_path,
				   port,
				   LLVersionInfo::instance().getMajor(),
				   LLVersionInfo::instance().getMinor(),
				   LLVersionInfo::instance().getPatch(),
				   FALSE,
				   std::string(),
				   responder,
				   failure_is_fatal,
				   circuit_heartbeat_interval,
				   circuit_timeout))
			{
				std::string diagnostic = llformat(" Error: %d", gMessageSystem->getErrorCode());
				LL_WARNS("AppInit") << diagnostic << LL_ENDL;
				LLAppViewer::instance()->earlyExit("LoginFailedNoNetwork", LLSD().with("DIAGNOSTIC", diagnostic));
			}

			#if LL_WINDOWS
				// On the windows dev builds, unpackaged, the message.xml file will 
				// be located in indra/build-vc**/newview/<config>/app_settings.
				std::string message_path = gDirUtilp->getExpandedFilename(LL_PATH_APP_SETTINGS,"message.xml");
							
				if (!LLFile::isfile(message_path.c_str())) 
				{
					LLMessageConfig::initClass("viewer", gDirUtilp->getExpandedFilename(LL_PATH_EXECUTABLE, "app_settings", ""));
				}
				else
				{
					LLMessageConfig::initClass("viewer", gDirUtilp->getExpandedFilename(LL_PATH_APP_SETTINGS, ""));
				}
			#else			
				LLMessageConfig::initClass("viewer", gDirUtilp->getExpandedFilename(LL_PATH_APP_SETTINGS, ""));
			#endif

		}
		else
		{
			LLAppViewer::instance()->earlyExit("MessageTemplateNotFound", LLSD().with("PATH", message_template_path));
		}

		if(gMessageSystem && gMessageSystem->isOK())
		{
			// Initialize all of the callbacks in case of bad message
			// system data
			LLMessageSystem* msg = gMessageSystem;
			msg->setExceptionFunc(MX_UNREGISTERED_MESSAGE,
								  invalid_message_callback,
								  NULL);
			msg->setExceptionFunc(MX_PACKET_TOO_SHORT,
								  invalid_message_callback,
								  NULL);

			// running off end of a packet is now valid in the case
			// when a reader has a newer message template than
			// the sender
			/*msg->setExceptionFunc(MX_RAN_OFF_END_OF_PACKET,
								  invalid_message_callback,
								  NULL);*/
			msg->setExceptionFunc(MX_WROTE_PAST_BUFFER_SIZE,
								  invalid_message_callback,
								  NULL);

			if (gSavedSettings.getBOOL("LogMessages"))
			{
				LL_DEBUGS("AppInit") << "Message logging activated!" << LL_ENDL;
				msg->startLogging();
			}

			// start the xfer system. by default, choke the downloads
			// a lot...
			const S32 VIEWER_MAX_XFER = 3;
			start_xfer_manager();
			gXferManager->setMaxIncomingXfers(VIEWER_MAX_XFER);
			F32 xfer_throttle_bps = gSavedSettings.getF32("XferThrottle");
			if (xfer_throttle_bps > 1.f)
			{
				gXferManager->setUseAckThrottling(TRUE);
				gXferManager->setAckThrottleBPS(xfer_throttle_bps);
			}
			gAssetStorage = new LLViewerAssetStorage(msg, gXferManager);


			F32 dropPercent = gSavedSettings.getF32("PacketDropPercentage");
			msg->mPacketRing.setDropPercentage(dropPercent);

            F32 inBandwidth = gSavedSettings.getF32("InBandwidth"); 
            F32 outBandwidth = gSavedSettings.getF32("OutBandwidth"); 
			if (inBandwidth != 0.f)
			{
				LL_DEBUGS("AppInit") << "Setting packetring incoming bandwidth to " << inBandwidth << LL_ENDL;
				msg->mPacketRing.setUseInThrottle(TRUE);
				msg->mPacketRing.setInBandwidth(inBandwidth);
			}
			if (outBandwidth != 0.f)
			{
				LL_DEBUGS("AppInit") << "Setting packetring outgoing bandwidth to " << outBandwidth << LL_ENDL;
				msg->mPacketRing.setUseOutThrottle(TRUE);
				msg->mPacketRing.setOutBandwidth(outBandwidth);
			}
		}

		LL_INFOS("AppInit") << "Message System Initialized." << LL_ENDL;

		// <FS:Techwolf Lupindo> load global xml data
		FSData::instance().startDownload();
		// </FS:Techwolf Lupindo>

// <AW: opensim>
#ifndef SINGLEGRID
		if(!gSavedSettings.getBOOL("GridListDownload"))
		{
			sGridListRequestReady = true;
		}
		else
		{
			std::string filename = gDirUtilp->getExpandedFilename(LL_PATH_USER_SETTINGS, "grids.remote.xml");

			llstat file_stat; //platform independent wrapper for stat
			time_t last_modified = 0;

			if(!LLFile::stat(filename, &file_stat))//exists
			{
				last_modified = file_stat.st_mtime;
			}

			std::string url = gSavedSettings.getString("GridListDownloadURL");
			FSCoreHttpUtil::callbackHttpGet(url, last_modified, boost::bind(downloadGridlistComplete, _1), boost::bind(downloadGridlistError, _1, url));
		}
#else
		sGridListRequestReady = true;
#endif

#ifdef OPENSIM // <FS:AW optional opensim support>
		// Fetch grid infos as needed
		LLGridManager::getInstance()->initGrids();
		LLStartUp::setStartupState( STATE_FETCH_GRID_INFO );
// <FS:AW optional opensim support>
#else
		LLGridManager::getInstance()->initialize(std::string());
		// <FS:Techwolf Lupindo> fsdata support
		//LLStartUp::setStartupState( STATE_AUDIO_INIT );
		LLStartUp::setStartupState( STATE_FETCH_GRID_INFO );
		// </FS:Techwolf Lupindo>
#endif // OPENSIM 
// </FS:AW optional opensim support>
	}

	if (STATE_FETCH_GRID_INFO == LLStartUp::getStartupState())
	{
 // <FS:AW optional opensim support>
		static LLFrameTimer grid_timer;

		const F32 grid_time = grid_timer.getElapsedTimeF32();
		const F32 MAX_WAIT_TIME = 15.f;//don't wait forever

		if(grid_time > MAX_WAIT_TIME ||
#ifdef OPENSIM
			( sGridListRequestReady && LLGridManager::getInstance()->isReadyToLogin() &&
#endif 		// <FS:Techwolf Lupindo> fsdata support
		    FSData::instance().getFSDataDone())
#ifdef OPENSIM
						      )
#endif		// </FS:Techwolf Lupindo>
		{
			LLStartUp::setStartupState( STATE_AUDIO_INIT );
		}
		else
		{
			ms_sleep(1);
			return FALSE;
		}
// <FS:AW optional opensim support>
	}

	if (STATE_AUDIO_INIT == LLStartUp::getStartupState())
	{

		// parsing slurls depending on the grid obviously 
		// only works after we have a grid list
		// Anyway this belongs into the gridmanager as soon as 
		// it is cleaner
		
		if(!LLStartUp::getStartSLURLString().empty())
		{
			LLStartUp::setStartSLURL(LLStartUp::getStartSLURLString());
		}		
// </AW: opensim>

		//-------------------------------------------------
		// Init audio, which may be needed for prefs dialog
		// or audio cues in connection UI.
		//-------------------------------------------------

		if (FALSE == gSavedSettings.getBOOL("NoAudio"))
		{
			delete gAudiop;
			gAudiop = NULL;

#ifdef LL_FMODSTUDIO
#if !LL_WINDOWS
            if (NULL == getenv("LL_BAD_FMODSTUDIO_DRIVER"))
#endif // !LL_WINDOWS
            {
                gAudiop = (LLAudioEngine *) new LLAudioEngine_FMODSTUDIO(gSavedSettings.getBOOL("FMODProfilerEnable"), gSavedSettings.getU32("FMODResampleMethod"));
            }
#endif

#ifdef LL_OPENAL
#if !LL_WINDOWS
			// if (NULL == getenv("LL_BAD_OPENAL_DRIVER"))
			if (!gAudiop && NULL == getenv("LL_BAD_OPENAL_DRIVER"))
#endif // !LL_WINDOWS
			{
				gAudiop = (LLAudioEngine *) new LLAudioEngine_OpenAL();
			}
#endif
            
			if (gAudiop)
			{
#if LL_WINDOWS
				// FMOD Studio and FMOD Ex on Windows needs the window handle to stop playing audio
				// when window is minimized. JC
				void* window_handle = (HWND)gViewerWindow->getPlatformWindow();
#else
				void* window_handle = NULL;
#endif
				bool init = gAudiop->init(kAUDIO_NUM_SOURCES, window_handle, LLAppViewer::instance()->getSecondLifeTitle());
				if(init)
				{
					// <FS:Ansariel> Output device selection
					gAudiop->setDevice(LLUUID(gSavedSettings.getString("FSOutputDeviceUUID")));

					gAudiop->setMuted(TRUE);
				}
				else
				{
					LL_WARNS("AppInit") << "Unable to initialize audio engine" << LL_ENDL;
					delete gAudiop;
					gAudiop = NULL;
				}

				if (gAudiop)
				{
					// if the audio engine hasn't set up its own preferred handler for streaming audio then set up the generic streaming audio implementation which uses media plugins
					if (NULL == gAudiop->getStreamingAudioImpl())
					{
						LL_INFOS("AppInit") << "Using media plugins to render streaming audio" << LL_ENDL;
						gAudiop->setStreamingAudioImpl(new LLStreamingAudio_MediaPlugins());
					}
				}
			}
		}
		
		LL_INFOS("AppInit") << "Audio Engine Initialized." << LL_ENDL;
		
		if (LLTimer::knownBadTimer())
		{
			LL_WARNS("AppInit") << "Unreliable timers detected (may be bad PCI chipset)!!" << LL_ENDL;
		}

		//
		// Log on to system
		//
		if (gUserCredential.isNull())
		{
			gUserCredential = gLoginHandler.initializeLoginInfo();
		}
		// Previous initializeLoginInfo may have generated user credentials.  Re-check them.
		if (gUserCredential.isNull())
		{
			show_connect_box = TRUE;
		}
		else if (gSavedSettings.getBOOL("AutoLogin"))  
		{
			// Log into last account
			// <FS:Ansariel> Option to not save password if using login cmdline switch;
			//               gLoginHandler.initializeLoginInfo() sets AutoLogin to TRUE,
			//               so we end up here!
			//gRememberPassword = true;
			//gRememberUser = true;
			//gSavedSettings.setBOOL("RememberPassword", TRUE);                                                      
			//gRememberUser = gSavedSettings.getBOOL("RememberUser");
			if (gSavedSettings.getBOOL("FSLoginDontSavePassword"))
			{
				gRememberPassword = false;
			}
			else
			{
				gRememberPassword = true;
				gSavedSettings.setBOOL("RememberPassword", TRUE);
			}
			// </FS:Ansariel>

			show_connect_box = false;    			
		}
		// <FS:Ansariel> Handled via FSLoginDontSavePassword debug setting
		//else if (gSavedSettings.getLLSD("UserLoginInfo").size() == 3)
		//{
		//	// Console provided login&password
		//	gRememberPassword = gSavedSettings.getBOOL("RememberPassword");
		//	gRememberUser = gSavedSettings.getBOOL("RememberUser");
		//	show_connect_box = false;
		//}
		// </FS:Ansariel>
		else 
		{
			gRememberPassword = gSavedSettings.getBOOL("RememberPassword");
			gRememberUser = gSavedSettings.getBOOL("RememberUser");
			show_connect_box = TRUE;
		}

// [RLVa:KB] - Patch: RLVa-2.1.0
		if (gSavedSettings.get<bool>(RlvSettingNames::Main))
		{
			show_connect_box = TRUE;
		}
// [/RVA:KB]

		//setup map of datetime strings to codes and slt & local time offset from utc
		// *TODO: Does this need to be here?
		LLStringOps::setupDatetimeInfo(false);

		// <FS:Beq> [FIRE-22130] for LOD Factors > 4 reset to the detected dafault 
		if (gSavedSettings.getF32("RenderVolumeLODFactor") > 4.f)
		{
			bool feature_table_success = false;
			LLFeatureManager& feature_manager = LLFeatureManager::instance();
			U32 level = gSavedSettings.getU32("RenderQualityPerformance");
			if (feature_manager.isValidGraphicsLevel(level))
			{
				std::string level_name = feature_manager.getNameForGraphicsLevel(level);
				LLFeatureList* feature_list = feature_manager.findMask(level_name);
				if (feature_list)
				{
					F32 new_val = feature_list->getRecommendedValue("RenderVolumeLODFactor");
					if (new_val > 0.f && new_val <= 4.f)
					{
						feature_table_success = true;
						gSavedSettings.setF32("RenderVolumeLODFactor", new_val);
						LL_INFOS("AppInit") << "LOD Factor too high. Resetting to recommended value for graphics level '" << level_name << "': " << new_val << LL_ENDL;
					}
				}
			}

			if (!feature_table_success)
			{
				gSavedSettings.getControl("RenderVolumeLODFactor")->resetToDefault(true);
				if (gSavedSettings.getF32("RenderVolumeLODFactor") > 4.f)
				{
					gSavedSettings.setF32("RenderVolumeLODFactor", 2.f);
				}
				LL_INFOS("AppInit") << "LOD Factor too high. Resetting to recommended value for global default: " << gSavedSettings.getF32("RenderVolumeLODFactor") << LL_ENDL;
			}
		}
		// </FS:Beq>

		// Go to the next startup state
		LLStartUp::setStartupState( STATE_BROWSER_INIT );
		return FALSE;
	}

	
	if (STATE_BROWSER_INIT == LLStartUp::getStartupState())
	{
		LL_DEBUGS("AppInit") << "STATE_BROWSER_INIT" << LL_ENDL;
		std::string msg = LLTrans::getString("LoginInitializingBrowser");
		set_startup_status(0.03f, msg.c_str(), gAgent.mMOTD.c_str());
		display_startup();
		// LLViewerMedia::initBrowser();
		LLStartUp::setStartupState( STATE_LOGIN_SHOW );
		return FALSE;
	}


	if (STATE_LOGIN_SHOW == LLStartUp::getStartupState())
	{
		LL_DEBUGS("AppInit") << "Initializing Window, show_connect_box = "
							 << show_connect_box << LL_ENDL;

		// if we've gone backwards in the login state machine, to this state where we show the UI
		// AND the debug setting to exit in this case is true, then go ahead and bail quickly
		if ( mLoginStatePastUI && gSavedSettings.getBOOL("QuitOnLoginActivated") )
		{
			LL_DEBUGS("AppInit") << "taking QuitOnLoginActivated exit" << LL_ENDL;
			// no requirement for notification here - just exit
			LLAppViewer::instance()->earlyExitNoNotify();
		}

		gViewerWindow->getWindow()->setCursor(UI_CURSOR_ARROW);

		// Login screen needs menus for preferences, but we can enter
		// this startup phase more than once.
		if (gLoginMenuBarView == NULL)
		{
			// <FS:Zi> Moved this to initBase() in llviewerwindow.cpp to get the edit menu set up
			//         before any text widget uses it
			// initialize_spellcheck_menu();
			// </FS:Zi>
			init_menus();
		}
		show_release_notes_if_required();

		if (show_connect_box)
		{
			LL_DEBUGS("AppInit") << "show_connect_box on" << LL_ENDL;
			// Load all the name information out of the login view
			// NOTE: Hits "Attempted getFields with no login view shown" warning, since we don't
			// show the login view until login_show() is called below.  
			if (gUserCredential.isNull())                                                                          
			{                                                  
				LL_DEBUGS("AppInit") << "loading credentials from gLoginHandler" << LL_ENDL;
				gUserCredential = gLoginHandler.initializeLoginInfo();                 
			}     
			// Make sure the process dialog doesn't hide things
			gViewerWindow->setShowProgress(FALSE,FALSE);
			// Show the login dialog
			login_show();
			// connect dialog is already shown, so fill in the names
			// <FS:CR>
			//LLPanelLogin::populateFields( gUserCredential, gRememberUser, gRememberPassword);
			if (gUserCredential.notNull() && !FSPanelLogin::isCredentialSet())
			{
				FSPanelLogin::setFields(gUserCredential, true);
			}
			// </FS:CR>
			// <FS:Ansariel> [FS Login Panel]
			//LLPanelLogin::giveFocus();
			FSPanelLogin::giveFocus();
			// </FS:Ansariel> [FS Login Panel]

			// MAINT-3231 Show first run dialog only for Desura viewer
			if (gSavedSettings.getString("sourceid") == "1208_desura")
			{
				if (gSavedSettings.getBOOL("FirstLoginThisInstall"))
				{
					LL_INFOS("AppInit") << "FirstLoginThisInstall, calling show_first_run_dialog()" << LL_ENDL;
				// <FS:CR> Don't show first run dialog, ever, at all.
				//	show_first_run_dialog();
				}
				else
				{
					LL_DEBUGS("AppInit") << "FirstLoginThisInstall off" << LL_ENDL;
				}
			}
			display_startup();
			LLStartUp::setStartupState( STATE_LOGIN_WAIT );		// Wait for user input
		}
		else
		{
			LL_DEBUGS("AppInit") << "show_connect_box off, skipping to STATE_LOGIN_CLEANUP" << LL_ENDL;
			// skip directly to message template verification
			LLStartUp::setStartupState( STATE_LOGIN_CLEANUP );
		}

		gViewerWindow->setNormalControlsVisible( FALSE );	
		gLoginMenuBarView->setVisible( TRUE );
		gLoginMenuBarView->setEnabled( TRUE );
		
		LLNotificationsUI::LLScreenChannelBase* chat_channel = LLNotificationsUI::LLChannelManager::getInstance()->findChannelByID(LLUUID(gSavedSettings.getString("NearByChatChannelUUID")));
		if(chat_channel)
		{
			chat_channel->removeToastsFromChannel();
		}

		show_debug_menus();

		// Hide the splash screen
		LL_DEBUGS("AppInit") << "Hide the splash screen and show window" << LL_ENDL;
		LLSplashScreen::hide();
		// Push our window frontmost
		gViewerWindow->getWindow()->show();

		// DEV-16927.  The following code removes errant keystrokes that happen while the window is being 
		// first made visible.
#ifdef _WIN32
        LL_DEBUGS("AppInit") << "Processing PeekMessage" << LL_ENDL;
		MSG msg;
		while( PeekMessage( &msg, /*All hWnds owned by this thread */ NULL, WM_KEYFIRST, WM_KEYLAST, PM_REMOVE ) )
        {
        }
        LL_DEBUGS("AppInit") << "PeekMessage processed" << LL_ENDL;
#endif
        display_startup();
        timeout.reset();
		return FALSE;
	}

	if (STATE_LOGIN_WAIT == LLStartUp::getStartupState())
	{
		// when we get to this state, we've already been past the login UI
		// (possiblely automatically) - flag this so we can test in the 
		// STATE_LOGIN_SHOW state if we've gone backwards
		mLoginStatePastUI = true;

		// Don't do anything.  Wait for the login view to call the login_callback,
		// which will push us to the next state.

		// display() function will be the one to run display_startup()
		// Sleep so we don't spin the CPU
		ms_sleep(1);
		return FALSE;
	}

	if (STATE_LOGIN_CLEANUP == LLStartUp::getStartupState())
	{
		// <FS:Ansariel> Check for test build expiration
		if (is_testbuild_expired())
		{
			LL_INFOS() << "This test version has expired and cannot be used any further." << LL_ENDL;
			LLNotificationsUtil::add("TestversionExpired", LLSD(), LLSD(), login_alert_done);
			LLStartUp::setStartupState(STATE_LOGIN_CONFIRM_NOTIFICATON);
			show_connect_box = true;
			return FALSE;
		}
		// </FS:Ansariel>

		// <FS:Ansariel> Login block
		LLSD blocked = FSData::instance().allowedLogin();
		if (blocked.isMap()) //hack for testing for an empty LLSD
		{
			LLNotificationsUtil::add("BlockLoginInfo", blocked, LLSD(), login_alert_done);
			LLStartUp::setStartupState(STATE_LOGIN_CONFIRM_NOTIFICATON);
			show_connect_box = true;
			return FALSE;
		}
		// </FS:Ansariel>

		// Post login screen, we should see if any settings have changed that may
		// require us to either start/stop or change the socks proxy. As various communications
		// past this point may require the proxy to be up.
		if (!LLStartUp::startLLProxy())
		{
			// Proxy start up failed, we should now bail the state machine
			// startLLProxy() will have reported an error to the user
			// already, so we just go back to the login screen. The user
			// could then change the preferences to fix the issue.

			LLStartUp::setStartupState(STATE_LOGIN_SHOW);
			return FALSE;
		}

// [RLVa:KB] - Checked: RLVa-0.2.1
		if (gSavedSettings.get<bool>(RlvSettingNames::Main))
		{
			RlvHandler::setEnabled(true);
		}
// [/RLVa:KB]

		// reset the values that could have come in from a slurl
		// DEV-42215: Make sure they're not empty -- gUserCredential
		// might already have been set from gSavedSettings, and it's too bad
		// to overwrite valid values with empty strings.

		if (show_connect_box)
		{
			// TODO if not use viewer auth
			// Load all the name information out of the login view
			// <FS:Ansariel> [FS Login Panel]
			//LLPanelLogin::getFields(gUserCredential, gRememberUser, gRememberPassword);
			FSPanelLogin::getFields(gUserCredential, gRememberPassword); 
			// </FS:Ansariel> [FS Login Panel]
			// end TODO
	 
			// HACK: Try to make not jump on login
			gKeyboard->resetKeys();
		}

		// when we get to this state, we've already been past the login UI
		// (possiblely automatically) - flag this so we can test in the 
		// STATE_LOGIN_SHOW state if we've gone backwards
		mLoginStatePastUI = true;

		// save the credentials
		std::string userid = "unknown";
        if (gUserCredential.notNull())
        {
            userid = gUserCredential->userID();
            // <FS:Ansariel> [FS Login Panel]
            //if (gRememberUser)
            //{
            //    gSecAPIHandler->addToCredentialMap("login_list", gUserCredential, gRememberPassword);
            //    // Legacy viewers use this method to store user credentials, newer viewers
            //    // reuse it to be compatible and to remember last session
            //    gSecAPIHandler->saveCredential(gUserCredential, gRememberPassword);
            //}
            // </FS:Ansariel> [FS Login Panel]
        }
		// <FS:Ansariel> Option to not save password if using login cmdline switch
		//gSavedSettings.setBOOL("RememberPassword", gRememberPassword);                                                 
		//gSavedSettings.setBOOL("RememberUser", gRememberUser);
		if (!gSavedSettings.getBOOL("FSLoginDontSavePassword"))
		{
			gSavedSettings.setBOOL("RememberPassword", gRememberPassword);
		}
		// </FS:Ansariel>
		LL_INFOS("AppInit") << "Attempting login as: " << userid << LL_ENDL;                                           
//		gDebugInfo["LoginName"] = userid;                                                                              
// [SL:KB] - Patch: Viewer-CrashReporting | Checked: 2010-11-16 (Catznip-2.6.0a) | Added: Catznip-2.4.0b
		if (gCrashSettings.getBOOL("CrashSubmitName"))
		{
			// Only include the agent name if the user consented
			gDebugInfo["LoginName"] = userid;                                                                              
		}
// [/SL:KB]

		// We don't save this version of the title because it'll
		//  be replaced later, we hope. -- TS
		size_t underscore_pos = userid.find_first_of('_');
		std::string display_id = userid.substr(0,underscore_pos);
		if ((underscore_pos != std::string::npos) &&
			(underscore_pos < userid.length()-1))
		{
			std::string id_last = userid.substr(underscore_pos+1);
			if (id_last.compare("Resident") != 0)
			{
				display_id = display_id + " " + id_last;
			}
		}
		std::string window_title = gWindowTitle + " - " + display_id;
		LLStringUtil::truncate(window_title, 255);
		gViewerWindow->setTitle(window_title);

		// create necessary directories
		// *FIX: these mkdir's should error check
// <FS:CR> Seperate user directories per grid
		//gDirUtilp->setLindenUserDir(userid, gridlabel);
		std::string gridlabel = LLGridManager::getInstance()->getGridLabel();
		gDirUtilp->setLindenUserDir(userid, LLGridManager::getInstance()->getGridLabel());
// </FS:CR>
		LLFile::mkdir(gDirUtilp->getLindenUserDir());

		// As soon as directories are ready initialize notification storages
		if (!LLPersistentNotificationStorage::instanceExists())
		{
			// check existance since this part of code can be reached
			// twice due to login failures
			LLPersistentNotificationStorage::initParamSingleton();
			LLDoNotDisturbNotificationStorage::initParamSingleton();
		}

		// Set PerAccountSettingsFile to the default value.
		std::string settings_per_account = gDirUtilp->getExpandedFilename(LL_PATH_PER_SL_ACCOUNT, LLAppViewer::instance()->getSettingsFilename("Default", "PerAccount"));
		gSavedSettings.setString("PerAccountSettingsFile", settings_per_account);
		gDebugInfo["PerAccountSettingsFilename"] = settings_per_account;

		// Note: can't store warnings files per account because some come up before login
		
		// Overwrite default user settings with user settings								 
		LLAppViewer::instance()->loadSettingsFromDirectory("Account");

		// <FS:Ansariel> Restore bottom toolbar layout now he have the user settings
		LLLayoutStack* chat_bar_stack = gToolBarView->findChild<LLLayoutStack>("chat_bar_stack");
		if (chat_bar_stack)
		{
			chat_bar_stack->refreshFromSettings();
		}
		// </FS:Ansariel>

		// Convert 'LogInstantMessages' into 'KeepConversationLogTranscripts' for backward compatibility (CHUI-743).
		// <FS:CR> FIRE-11410 - Don't do this, handle it in settings restore and first run
		//LLControlVariablePtr logInstantMessagesControl = gSavedPerAccountSettings.getControl("LogInstantMessages");
		//if (logInstantMessagesControl.notNull())
		//{
		//	gSavedPerAccountSettings.setS32("KeepConversationLogTranscripts", logInstantMessagesControl->getValue() ? 2 : 1);
		//}

		// Need to set the LastLogoff time here if we don't have one.  LastLogoff is used for "Recent Items" calculation
		// and startup time is close enough if we don't have a real value.
		if (gSavedPerAccountSettings.getU32("LastLogoff") == 0)
		{
			gSavedPerAccountSettings.setU32("LastLogoff", time_corrected());
		}

		//Default the path if one isn't set.
		// *NOTE: unable to check variable differ from "InstantMessageLogPath" because it was
		// provided in pre 2.0 viewer. See EXT-6661
		if (gSavedPerAccountSettings.getString("InstantMessageLogPath").empty())
		{
			gDirUtilp->setChatLogsDir(gDirUtilp->getOSUserAppDir());
			gSavedPerAccountSettings.setString("InstantMessageLogPath", gDirUtilp->getChatLogsDir());
		}
		else
		{
			gDirUtilp->setChatLogsDir(gSavedPerAccountSettings.getString("InstantMessageLogPath"));		
		}
		// <FS:KC> FIRE-18247: Handle non-existent chat log location
		if (!gDirUtilp->fileExists(gSavedPerAccountSettings.getString("InstantMessageLogPath")))
		{
			gDirUtilp->setChatLogsDir(gDirUtilp->getOSUserAppDir());
			gSavedPerAccountSettings.setString("InstantMessageLogPath", gDirUtilp->getChatLogsDir());
		}
		// </FS:KC>

		// <FS:LO> FIRE-22853 Make snapshots to disk not remember path and filename if the user doesnt want them to.
		if (!gSavedPerAccountSettings.getBOOL("FSRememberSnapshotPathSessions"))
		{
			gSavedPerAccountSettings.setString("SnapshotBaseDir", gSavedPerAccountSettings.getControl("SnapshotBaseDir")->getDefault().asString());
			gSavedPerAccountSettings.setString("SnapshotBaseName", gSavedPerAccountSettings.getControl("SnapshotBaseName")->getDefault().asString());
		}
		// </FS:LO>
// <FS:CR> Seperate user directories per grid
		//gDirUtilp->setPerAccountChatLogsDir(userid);
		gDirUtilp->setPerAccountChatLogsDir(userid, gridlabel);
// </FS:CR>
		LLFile::mkdir(gDirUtilp->getChatLogsDir());
		LLFile::mkdir(gDirUtilp->getPerAccountChatLogsDir());

		// NaCl - Antispam
		NACLAntiSpamRegistry::instance();
		// NaCl End
		// <FS:Ansariel> Create user fonts directory
		std::string user_fonts_path_name(gDirUtilp->getExpandedFilename( LL_PATH_USER_SETTINGS , "fonts", ""));
		LLFile::mkdir(user_fonts_path_name.c_str());

		// <FS:WS> Initalize Account based asset_blacklist
		FSAssetBlacklist::getInstance()->init();

		// <FS:Techwolf Lupindo> load per grid data
		FSData::instance().downloadAgents();
		// </FS:Techwolf Lupindo>
		if (show_connect_box)
		{
			LLSLURL slurl;
			// WS: Close the Panel only, if we have DisableLoginScreens enabled. Else fade away.
			if(gSavedSettings.getBOOL("FSDisableLoginScreens"))
				// <FS:Ansariel> [FS Login Panel]
				//LLPanelLogin::closePanel();
				FSPanelLogin::closePanel();
				// </FS:Ansariel> [FS Login Panel]
		}

		
		// Load URL History File
		LLURLHistory::loadFile("url_history.xml");
		// Load location history 
		LLLocationHistory::getInstance()->load();

		// <FS:Ansariel> FIRE-10607: Avatar icon controls show wrong picture when switching between SL main/beta grid
		// Moved further down until we know what grid we are connecting to
		// Load Avatars icons cache
		//LLAvatarIconIDCache::getInstance()->load();
		// </FS:Ansariel>
		
		// <FS:Ansariel> [FS Persisted Avatar Render Settings]
		//LLRenderMuteList::getInstance()->loadFromFile();

		//-------------------------------------------------
		// Handle startup progress screen
		//-------------------------------------------------

		// on startup the user can request to go to their home,
		// their last location, or some URL "-url //sim/x/y[/z]"
		// All accounts have both a home and a last location, and we don't support
		// more locations than that.  Choose the appropriate one.  JC
// [RLVa:KB] - Checked: RLVa-0.2.1
		if ( (RlvHandler::isEnabled()) && (RlvSettings::getLoginLastLocation()) )
		{
			// Force login at the last location
			LLStartUp::setStartSLURL(LLSLURL(LLSLURL::SIM_LOCATION_LAST));
		}
// [/RLVa:KB]

		switch (LLStartUp::getStartSLURL().getType())
		  {
		  case LLSLURL::LOCATION:
		    agent_location_id = START_LOCATION_ID_URL;
		    break;
		  case LLSLURL::LAST_LOCATION:
		    agent_location_id = START_LOCATION_ID_LAST;
		    break;
		  default:
		    agent_location_id = START_LOCATION_ID_HOME;
		    break;
		  }

		gViewerWindow->getWindow()->setCursor(UI_CURSOR_WAIT);

		// Display the startup progress bar.
		gViewerWindow->initTextures(agent_location_id);
		gViewerWindow->setShowProgress(TRUE,!gSavedSettings.getBOOL("FSDisableLoginScreens"));
		gViewerWindow->setProgressCancelButtonVisible(TRUE, LLTrans::getString("Quit"));

		gViewerWindow->revealIntroPanel();

		// Ansariel: Update viewer help menu; Needed if logging
		//           in by autologin or on SL it would show
		//           the non-functional "About [CURRENT_GRID]"
		//           and "[CURRENT_GRID] Help" menu entries
		update_grid_help();

		// <FS:Techwolf Lupindo> fsdata agents support
		//LLStartUp::setStartupState( STATE_LOGIN_AUTH_INIT );
		LLStartUp::setStartupState(STATE_AGENTS_WAIT);
		// </FS:Techwolf Lupindo>

		return FALSE;
	}

	// <FS:Techwolf Lupindo> fsdata support
	if (STATE_AGENTS_WAIT == LLStartUp::getStartupState())
	{
		static LLFrameTimer agents_timer;
		const F32 agents_time = agents_timer.getElapsedTimeF32();
		const F32 MAX_AGENTS_TIME = 15.f;

		if(agents_time > MAX_AGENTS_TIME || FSData::instance().getAgentsDone())
		{
			LLStartUp::setStartupState(STATE_LOGIN_AUTH_INIT);
		}
		else
		{
			ms_sleep(1);
			return FALSE;
		}
	}
	// </FS:Techwolf Lupindo>
	
	if(STATE_LOGIN_AUTH_INIT == LLStartUp::getStartupState())
	{
		gDebugInfo["GridName"] = LLGridManager::getInstance()->getGridId();

		// Update progress status and the display loop.
		auth_desc = LLTrans::getString("LoginInProgress");
		set_startup_status(progress, auth_desc, auth_message);
		progress += 0.02f;
		display_startup();

// <AW: crash report grid correctness>
		eLastExecEvent last_exec_event = gLastExecEvent;
		const std::string current_grid = LLGridManager::getInstance()->getGrid();
		const std::string last_grid = gSavedSettings.getString("LastConnectedGrid");
		if (!last_grid.empty() && last_grid != current_grid)
		{
			// don't report crashes on a different grid than the one connecting to,
			// since a bad OpenSim setup can crash the viewer a lot
			last_exec_event = LAST_EXEC_NORMAL;
		}
		LLTrans::setDefaultArg("CURRENT_GRID", LLGridManager::getInstance()->getGridLabel());
// </AW: crash report grid correctness>

		// Setting initial values...
		LLLoginInstance* login = LLLoginInstance::getInstance();
		login->setNotificationsInterface(LLNotifications::getInstance());

		login->setSerialNumber(LLAppViewer::instance()->getSerialNumber());
// <AW: crash report grid correctness>
//		login->setLastExecEvent(gLastExecEvent);
		login->setLastExecDuration(gLastExecDuration);
		login->setLastExecEvent(last_exec_event);
// </AW: crash report grid correctness>


		// This call to LLLoginInstance::connect() starts the 
		// authentication process.
		login->connect(gUserCredential);
#if defined(OPENSIM) && !defined(SINGLEGRID) // <FS:AW optional opensim support>
// <AW: opensim>
		LLGridManager::getInstance()->saveGridList();
// </AW: opensim>
#endif // OPENSIM // <FS:AW optional opensim support>
		LLStartUp::setStartupState( STATE_LOGIN_CURL_UNSTUCK );
		return FALSE;
	}

	if(STATE_LOGIN_CURL_UNSTUCK == LLStartUp::getStartupState())
	{
		// If we get here we have gotten past the potential stall
		// in curl, so take "may appear frozen" out of progress bar. JC
		auth_desc = LLTrans::getString("LoginInProgressNoFrozen");
		set_startup_status(progress, auth_desc, auth_message);

		LLStartUp::setStartupState( STATE_LOGIN_PROCESS_RESPONSE );
		return FALSE;
	}

	if(STATE_LOGIN_PROCESS_RESPONSE == LLStartUp::getStartupState()) 
	{
		// Generic failure message
		std::ostringstream emsg;
		emsg << LLTrans::getString("LoginFailed") << "\n";
		if(LLLoginInstance::getInstance()->authFailure())
		{
			LL_INFOS("LLStartup") << "Login failed, LLLoginInstance::getResponse(): "
			                      << LLLoginInstance::getInstance()->getResponse() << LL_ENDL;
			LLSD response = LLLoginInstance::getInstance()->getResponse();
			// Still have error conditions that may need some 
			// sort of handling - dig up specific message
			std::string reason_response = response["reason"];
			std::string message_response = response["message"];
			std::string message_id = response["message_id"];
			std::string message; // actual string to show the user

			if(!message_id.empty() && LLTrans::findString(message, message_id, response["message_args"]))
			{
				// message will be filled in with the template and arguments
			}
			else if(!message_response.empty())
			{
				// *HACK: "no_inventory_host" sent as the message itself.
				// Remove this clause when server is sending message_id as well.
				message = LLAgent::sTeleportErrorMessages[ message_response ];
			}

			if (message.empty())
			{
				// Fallback to server-supplied string; necessary since server
				// may add strings that this viewer is not yet aware of
				message = message_response;
			}

			emsg << message;


			if(reason_response == "key")
			{
				// Couldn't login because user/password is wrong
				// Clear the credential
				gUserCredential->clearAuthenticator();
			}

			if(reason_response == "update" 
				|| reason_response == "optional")
			{
				// In the case of a needed update, quit.
				// Its either downloading or declined.
				// If optional was skipped this case shouldn't 
				// be reached.

				LL_INFOS("LLStartup") << "Forcing a quit due to update." << LL_ENDL;
				LLLoginInstance::getInstance()->disconnect();
				LLAppViewer::instance()->forceQuit();
			}
			else 
			{
				if (reason_response != "tos") 
				{
					// Don't pop up a notification in the TOS case because
					// LLFloaterTOS::onCancel() already scolded the user.
					std::string error_code;
					if(response.has("errorcode"))
					{
						error_code = response["errorcode"].asString();
					}
					if ((reason_response == "CURLError") && 
						(error_code == "SSL_CACERT" || error_code == "SSL_PEER_CERTIFICATE") && 
						response.has("certificate"))
					{
						// This was a certificate error, so grab the certificate
						// and throw up the appropriate dialog.
                        LLPointer<LLCertificate> certificate;
                        try
                        {
                            certificate = gSecAPIHandler->getCertificate(response["certificate"]);
                        }
                        catch (LLCertException &cert_exception)
                        {
                            LL_WARNS("LLStartup", "SECAPI") << "Caught " << cert_exception.what() << " certificate expception on getCertificate("<< response["certificate"] << ")" << LL_ENDL;
                            LLSD args;
                            args["REASON"] = LLTrans::getString(cert_exception.what());

                            LLNotificationsUtil::add("GeneralCertificateErrorShort", args, response,
                                general_cert_done);

                            reset_login();
                            gSavedSettings.setBOOL("AutoLogin", FALSE);
                            show_connect_box = true;
                        }
						if(certificate)
						{
							LLSD args = transform_cert_args(certificate);

							if(error_code == "SSL_CACERT")
							{
								// if we are handling an untrusted CA, throw up the dialog                             
								// with the 'trust this CA' button.                                                    
								LLNotificationsUtil::add("TrustCertificateError", args, response,
														trust_cert_done);
								
								// <FS:Ansariel> Not needed here - done below
								//show_connect_box = true;
							}
							else
							{
								// the certificate exception returns a unique string for each type of exception.       
								// we grab this string via the LLUserAuth object, and use that to grab the localized   
								// string.                                                                             
								args["REASON"] = LLTrans::getString(message_response);
								
								LLNotificationsUtil::add("GeneralCertificateError", args, response,
														 general_cert_done);
								
								// <FS:Ansariel> Not needed here - done below & in transition_back_to_login_panel()
								//reset_login();
								//gSavedSettings.setBOOL("AutoLogin", FALSE);
								//show_connect_box = true;
								// </FS:Ansariel>
								
							}

						}
					}
					else if (!message.empty())
					{
						// This wasn't a certificate error, so throw up the normal
						// notificatioin message.
						LLSD args;
						args["ERROR_MESSAGE"] = emsg.str();
						LL_INFOS("LLStartup") << "Notification: " << args << LL_ENDL;
						LLNotificationsUtil::add("ErrorMessage", args, LLSD(), login_alert_done);
					}
				}
				// <FS:Ansariel> Wait for notification confirmation
				//transition_back_to_login_panel(emsg.str());
				LLStartUp::setStartupState(STATE_LOGIN_CONFIRM_NOTIFICATON);
				// </FS:Ansariel>
				show_connect_box = true;
			}
		}
		else if(LLLoginInstance::getInstance()->authSuccess())
		{
// <FS:CR> Aurora Sim
			//if(process_login_success_response())
			if(process_login_success_response(first_sim_size_x,first_sim_size_y))
// </FS:CR> Aurora Sim
			{
// <AW: crash report grid correctness>
				const std::string current_grid = LLGridManager::getInstance()->getGrid();
				gSavedSettings.setString("LastConnectedGrid", current_grid);
// </AW: crash report grid correctness>

				// Pass the user information to the voice chat server interface.
				LLVoiceClient::getInstance()->userAuthorized(gUserCredential->userID(), gAgentID);
				// create the default proximal channel
				LLVoiceChannel::initClass();
				
				if (gSavedSettings.getBOOL("FSRememberUsername"))
				{
					gSecAPIHandler->saveCredential(gUserCredential, gRememberPassword);
				}
				FSPanelLogin::clearPassword();
				LLStartUp::setStartupState( STATE_WORLD_INIT);
				LLTrace::get_frame_recording().reset();
			}
			else
			{
				LLSD args;
				args["ERROR_MESSAGE"] = emsg.str();
				LL_INFOS("LLStartup") << "Notification: " << args << LL_ENDL;
				LLNotificationsUtil::add("ErrorMessage", args, LLSD(), login_alert_done);
				// <FS:Ansariel> Wait for notification confirmation
				//transition_back_to_login_panel(emsg.str());
				LLStartUp::setStartupState(STATE_LOGIN_CONFIRM_NOTIFICATON);
				// </FS:Ansariel>
				show_connect_box = true;
				return FALSE;
			}
		}
		return FALSE;
	}

	// <FS:Ansariel> Wait for notification confirmation
	if (STATE_LOGIN_CONFIRM_NOTIFICATON == LLStartUp::getStartupState())
	{
		display_startup();
		gViewerWindow->getProgressView()->setVisible(FALSE);
		display_startup();
		ms_sleep(1);
		return FALSE;
	}
	// </FS:Ansariel>

	//---------------------------------------------------------------------
	// World Init
	//---------------------------------------------------------------------
	if (STATE_WORLD_INIT == LLStartUp::getStartupState())
	{
		set_startup_status(0.30f, LLTrans::getString("LoginInitializingWorld"), gAgent.mMOTD);
		display_startup();
		// We should have an agent id by this point.
		llassert(!(gAgentID == LLUUID::null));

		// <FS:Ansariel> Force HTTP inventory enabled on Second Life
#ifdef OPENSIM
		if (LLGridManager::getInstance()->isInSecondLife())
#endif
		{
			gMenuBarView->getChild<LLMenuItemGL>("HTTP Textures")->setVisible(FALSE);
			gMenuBarView->getChild<LLMenuItemGL>("HTTP Inventory")->setVisible(FALSE);
		}
		// </FS:Ansariel>

		// <FS:Ansariel> FIRE-10607: Avatar icon controls show wrong picture when switching between SL main/beta grid
		// Load Avatars icons cache - once we know the grid we are connecting to
		LLAvatarIconIDCache::getInstance()->load();
		// </FS:Ansariel>

		// <FS:Ansariel> Restore original LLMessageSystem HTTP options for OpenSim
		gMessageSystem->setIsInSecondLife(LLGridManager::getInstance()->isInSecondLife());

		// Finish agent initialization.  (Requires gSavedSettings, builds camera)
		gAgent.init();
		display_startup();
		gAgentCamera.init();
		display_startup();
		display_startup();

		// Since we connected, save off the settings so the user doesn't have to
		// type the name/password again if we crash.
		gSavedSettings.saveToFile(gSavedSettings.getString("ClientSettingsFile"), TRUE);
		LLUIColorTable::instance().saveUserSettings();

		display_startup();

		//
		// Initialize classes w/graphics stuff.
		//
		LLViewerStatsRecorder::instance(); // Since textures work in threads
		gTextureList.doPrefetchImages();		
		display_startup();

		LLSurface::initClasses();
		display_startup();

		display_startup();

		LLDrawable::initClass();
		display_startup();

		// init the shader managers
		LLPostProcess::initClass();
		display_startup();

        LLAvatarAppearance::initClass("avatar_lad.xml","avatar_skeleton.xml");
		display_startup();

		LLViewerObject::initVOClasses();
		display_startup();

		// Initialize all our tools.  Must be done after saved settings loaded.
		// NOTE: This also is where gToolMgr used to be instantiated before being turned into a singleton.
		LLToolMgr::getInstance()->initTools();
		display_startup();

		// Pre-load floaters, like the world map, that are slow to spawn
		// due to XML complexity.
		gViewerWindow->initWorldUI();
		
		display_startup();

		// This is where we used to initialize gWorldp. Original comment said:
		// World initialization must be done after above window init

		// User might have overridden far clip
		LLWorld::getInstance()->setLandFarClip(gAgentCamera.mDrawDistance);
		display_startup();
		// Before we create the first region, we need to set the agent's mOriginGlobal
		// This is necessary because creating objects before this is set will result in a
		// bad mPositionAgent cache.

		gAgent.initOriginGlobal(from_region_handle(gFirstSimHandle));
		display_startup();

// <FS:CR> Aurora Sim
		//LLWorld::getInstance()->addRegion(gFirstSimHandle, gFirstSim);
		LLWorld::getInstance()->addRegion(gFirstSimHandle, gFirstSim, first_sim_size_x, first_sim_size_y);
// </FS:CR> Aurora Sim
		display_startup();

		LLViewerRegion *regionp = LLWorld::getInstance()->getRegionFromHandle(gFirstSimHandle);
		LL_INFOS("AppInit") << "Adding initial simulator " << regionp->getOriginGlobal() << LL_ENDL;
		
		LL_DEBUGS("CrossingCaps") << "Calling setSeedCapability from init_idle(). Seed cap == "
		<< gFirstSimSeedCap << LL_ENDL;
		regionp->setSeedCapability(gFirstSimSeedCap);
		LL_DEBUGS("AppInit") << "Waiting for seed grant ...." << LL_ENDL;
		display_startup();
		// Set agent's initial region to be the one we just created.
		gAgent.setRegion(regionp);
		display_startup();
		// Set agent's initial position, which will be read by LLVOAvatar when the avatar
		// object is created.  I think this must be done after setting the region.  JC
		gAgent.setPositionAgent(agent_start_position_region);

		display_startup();
		LLStartUp::initExperiences();

		display_startup();

		// If logging should be enebled, turns it on and loads history from disk
		// Note: does not happen on init of singleton because preferences can use
		// this instance without logging in
		LLConversationLog::getInstance()->initLoggingState();

		LLStartUp::setStartupState( STATE_MULTIMEDIA_INIT );

		return FALSE;
	}


	//---------------------------------------------------------------------
	// Load QuickTime/GStreamer and other multimedia engines, can be slow.
	// Do it while we're waiting on the network for our seed capability. JC
	//---------------------------------------------------------------------
	if (STATE_MULTIMEDIA_INIT == LLStartUp::getStartupState())
	{
		LLStartUp::multimediaInit();
		LLStartUp::setStartupState( STATE_FONT_INIT );
		display_startup();
		return FALSE;
	}

	// Loading fonts takes several seconds
	if (STATE_FONT_INIT == LLStartUp::getStartupState())
	{
		LLStartUp::fontInit();
		LLStartUp::setStartupState( STATE_SEED_GRANTED_WAIT );
		display_startup();
		return FALSE;
	}

	//---------------------------------------------------------------------
	// Wait for Seed Cap Grant
	//---------------------------------------------------------------------
	if(STATE_SEED_GRANTED_WAIT == LLStartUp::getStartupState())
	{
		LLViewerRegion *regionp = LLWorld::getInstance()->getRegionFromHandle(gFirstSimHandle);
		if (regionp->capabilitiesReceived())
		{
			LLStartUp::setStartupState( STATE_SEED_CAP_GRANTED );
		}
		else
		{
			U32 num_retries = regionp->getNumSeedCapRetries();
			if (num_retries > 0)
			{
				LLStringUtil::format_map_t args;
				args["[NUMBER]"] = llformat("%d", num_retries + 1);
				set_startup_status(0.4f, LLTrans::getString("LoginRetrySeedCapGrant", args), gAgent.mMOTD.c_str());
			}
			else
			{
				set_startup_status(0.4f, LLTrans::getString("LoginRequestSeedCapGrant"), gAgent.mMOTD.c_str());
			}
		}
		display_startup();
		return FALSE;
	}


	//---------------------------------------------------------------------
	// Seed Capability Granted
	// no newMessage calls should happen before this point
	//---------------------------------------------------------------------
	if (STATE_SEED_CAP_GRANTED == LLStartUp::getStartupState())
	{
		display_startup();
		update_texture_fetch();
		display_startup();

		if ( gViewerWindow != NULL)
		{	// This isn't the first logon attempt, so show the UI
			gViewerWindow->setNormalControlsVisible( TRUE );
		}	
		gLoginMenuBarView->setVisible( FALSE );
		gLoginMenuBarView->setEnabled( FALSE );
		display_startup();

		// direct logging to the debug console's line buffer
		LLError::logToFixedBuffer(gDebugView->mDebugConsolep);
		display_startup();
		
		// set initial visibility of debug console
		gDebugView->mDebugConsolep->setVisible(gSavedSettings.getBOOL("ShowDebugConsole"));
		display_startup();

		//
		// Set message handlers
		//
		LL_INFOS("AppInit") << "Initializing communications..." << LL_ENDL;

		// register callbacks for messages. . . do this after initial handshake to make sure that we don't catch any unwanted
		register_viewer_callbacks(gMessageSystem);
		display_startup();

		// Debugging info parameters
		gMessageSystem->setMaxMessageTime( 0.5f );			// Spam if decoding all msgs takes more than 500 ms
		display_startup();

		#ifndef	LL_RELEASE_FOR_DOWNLOAD
			gMessageSystem->setTimeDecodes( TRUE );				// Time the decode of each msg
			gMessageSystem->setTimeDecodesSpamThreshold( 0.05f );  // Spam if a single msg takes over 50ms to decode
		#endif
		display_startup();

		gXferManager->registerCallbacks(gMessageSystem);
		display_startup();

		LLStartUp::initNameCache();
		display_startup();

		// update the voice settings *after* gCacheName initialization
		// so that we can construct voice UI that relies on the name cache
		if (LLVoiceClient::instanceExists())
		{
			LLVoiceClient::getInstance()->updateSettings();
		}
		display_startup();

		// <FS:Ansariel> OpenSim support: Init with defaults - we get the OpenSimExtras later during login
		LFSimFeatureHandler::instance();

		// create a container's instance for start a controlling conversation windows
		// by the voice's events
		// <FS:Ansariel> [FS communication UI]
		//LLFloaterIMContainer::getInstance();
		FSFloaterIMContainer* floater_imcontainer = FSFloaterIMContainer::getInstance();
		floater_imcontainer->initTabs();

		if (gSavedSettings.getS32("ParcelMediaAutoPlayEnable") == 2)
		{
			LLViewerParcelAskPlay::getInstance()->loadSettings();
		}

		// <FS:ND> FIRE-3066: Force creation or FSFLoaterContacts here, this way it will register with LLAvatarTracker early enough.
		// Otherwise it is only create if isChatMultriTab() == true and LLIMFloaterContainer::getInstance is called
		// Moved here from llfloaternearbyvchat.cpp by Zi, to make this work even if LogShowHistory is FALSE
		LLFloater *pContacts(FSFloaterContacts::getInstance());

		// <FS:Ansariel> Load persisted avatar render settings
		FSAvatarRenderPersistence::instance().init();
		
		// Do something with pContacts so no overzealous optimizer optimzes our neat little call to FSFloaterContacts::getInstance() away.
		if( pContacts )
			LL_INFOS("AppInit") << "Constructed " <<  pContacts->getName() << LL_ENDL;
		// </FS:ND>

		// <FS:Ansariel> FIRE-8560/FIRE-8592: We neet to create the instance of the radar
		//               for the radar functions and the V2 friendlist here.
		//               This is because of the standalone group panels that will
		//               prevent doing this at login when receiving the agent group
		//               data update.
		LLFloaterSidePanelContainer::getPanel("people", "panel_people");
		FSRadar::instance();
		LL_INFOS("AppInit") << "Radar initialized" << LL_ENDL;
		// </FS:Ansariel>

		// <FS:Ansariel> Register check function for registrar enable checks
		gFSRegistrarUtils.setEnableCheckFunction(boost::bind(&FSCommon::checkIsActionEnabled, _1, _2));

		// <FS:Techwolf Lupindo> fsdata support
		FSData::instance().addAgents();
		// </FS:Techwolf Lupindo>

		// <FS:Ansariel> [FS communication UI]
		//gCacheName is required for nearby chat history loading
		//so I just moved nearby history loading a few states further
		if (gSavedPerAccountSettings.getBOOL("LogShowHistory"))
		{
			FSFloaterNearbyChat* nearby_chat = FSFloaterNearbyChat::getInstance();
			if (nearby_chat) nearby_chat->loadHistory();
		}
		display_startup();
		// </FS:Ansariel> [FS communication UI]

		// <FS:KC> FIRE-18250: Option to disable default eye movement
		gAgent.addRegionChangedCallback(boost::bind(&update_static_eyes));
		update_static_eyes();
		// </FS:KC>

		// <FS:Beq>
		gAgent.addRegionChangedCallback(boost::bind(&FSPerfStats::StatsRecorder::clearStats));
		// </FS:Beq>

		// *Note: this is where gWorldMap used to be initialized.

		// register null callbacks for audio until the audio system is initialized
		gMessageSystem->setHandlerFuncFast(_PREHASH_SoundTrigger, null_message_callback, NULL);
		gMessageSystem->setHandlerFuncFast(_PREHASH_AttachedSound, null_message_callback, NULL);
		display_startup();

		//reset statistics
		LLViewerStats::instance().resetStats();

		display_startup();
		//
		// Set up region and surface defaults
		//


		// Sets up the parameters for the first simulator

		LL_DEBUGS("AppInit") << "Initializing camera..." << LL_ENDL;
		gFrameTime    = totalTime();
		F32Seconds last_time = gFrameTimeSeconds;
		gFrameTimeSeconds = (gFrameTime - gStartTime);

		gFrameIntervalSeconds = gFrameTimeSeconds - last_time;
		if (gFrameIntervalSeconds < 0.f)
		{
			gFrameIntervalSeconds = 0.f;
		}

		// Make sure agent knows correct aspect ratio
		// FOV limits depend upon aspect ratio so this needs to happen before initializing the FOV below
		LLViewerCamera::getInstance()->setViewHeightInPixels(gViewerWindow->getWorldViewHeightRaw());
		LLViewerCamera::getInstance()->setAspect(gViewerWindow->getWorldViewAspectRatio());
		// Initialize FOV
		LLViewerCamera::getInstance()->setDefaultFOV(gSavedSettings.getF32("CameraAngle")); 
		display_startup();

		// Move agent to starting location. The position handed to us by
		// the space server is in global coordinates, but the agent frame
		// is in region local coordinates. Therefore, we need to adjust
		// the coordinates handed to us to fit in the local region.

		gAgent.setPositionAgent(agent_start_position_region);
		gAgent.resetAxes(gAgentStartLookAt);
		gAgentCamera.stopCameraAnimation();
		gAgentCamera.resetCamera();
		display_startup();

		// start up the ThreadPool we'll use for textures et al.
		LLSD poolSizes{ gSavedSettings.getLLSD("ThreadPoolSizes") };
		LLSD sizeSpec{ poolSizes["General"] };
		LLSD::Integer poolSize{ sizeSpec.isInteger()? sizeSpec.asInteger() : 3 };
		LL_DEBUGS("ThreadPool") << "Instantiating General pool with "
								<< poolSize << " threads" << LL_ENDL;
		// We don't want anyone, especially the main thread, to have to block
		// due to this ThreadPool being full.
		gGeneralThreadPool.reset(new LL::ThreadPool("General", poolSize, 1024*1024));
		gGeneralThreadPool->start();

		// Initialize global class data needed for surfaces (i.e. textures)
		LL_DEBUGS("AppInit") << "Initializing sky..." << LL_ENDL;
		// Initialize all of the viewer object classes for the first time (doing things like texture fetches.
		LLGLState::checkStates();
		LLGLState::checkTextureChannels();

		gSky.init();

		LLGLState::checkStates();
		LLGLState::checkTextureChannels();

		display_startup();

		LL_DEBUGS("AppInit") << "Decoding images..." << LL_ENDL;
		// For all images pre-loaded into viewer cache, decode them.
		// Need to do this AFTER we init the sky
		const S32 DECODE_TIME_SEC = 2;
		for (int i = 0; i < DECODE_TIME_SEC; i++)
		{
			F32 frac = (F32)i / (F32)DECODE_TIME_SEC;
			set_startup_status(0.45f + frac*0.1f, LLTrans::getString("LoginDecodingImages"), gAgent.mMOTD);
			display_startup();
			gTextureList.decodeAllImages(1.f);
		}
		LLStartUp::setStartupState( STATE_WORLD_WAIT );

		display_startup();

		// JC - Do this as late as possible to increase likelihood Purify
		// will run.
		LLMessageSystem* msg = gMessageSystem;
		if (!msg->mOurCircuitCode)
		{
			LL_WARNS("AppInit") << "Attempting to connect to simulator with a zero circuit code!" << LL_ENDL;
		}

		gUseCircuitCallbackCalled = false;

		msg->enableCircuit(gFirstSim, TRUE);
		// now, use the circuit info to tell simulator about us!
		LL_INFOS("AppInit") << "viewer: UserLoginLocationReply() Enabling " << gFirstSim << " with code " << msg->mOurCircuitCode << LL_ENDL;
		msg->newMessageFast(_PREHASH_UseCircuitCode);
		msg->nextBlockFast(_PREHASH_CircuitCode);
		msg->addU32Fast(_PREHASH_Code, msg->mOurCircuitCode);
		msg->addUUIDFast(_PREHASH_SessionID, gAgent.getSessionID());
		msg->addUUIDFast(_PREHASH_ID, gAgent.getID());
		msg->sendReliable(
			gFirstSim,
			gSavedSettings.getS32("UseCircuitCodeMaxRetries"),
			FALSE,
			(F32Seconds)gSavedSettings.getF32("UseCircuitCodeTimeout"),
			use_circuit_callback,
			NULL);

		timeout.reset();
		display_startup();

		return FALSE;
	}

	//---------------------------------------------------------------------
	// World Wait
	//---------------------------------------------------------------------
	if(STATE_WORLD_WAIT == LLStartUp::getStartupState())
	{
		LL_DEBUGS("AppInit") << "Waiting for simulator ack...." << LL_ENDL;
		set_startup_status(0.59f, LLTrans::getString("LoginWaitingForRegionHandshake"), gAgent.mMOTD);
		if(gGotUseCircuitCodeAck)
		{
			LLStartUp::setStartupState( STATE_AGENT_SEND );
		}
		{
			LockMessageChecker lmc(gMessageSystem);
			while (lmc.checkAllMessages(gFrameCount, gServicePump))
			{
				display_startup();
			}
			lmc.processAcks();
		}
		display_startup();
		return FALSE;
	}

	//---------------------------------------------------------------------
	// Agent Send
	//---------------------------------------------------------------------
	if (STATE_AGENT_SEND == LLStartUp::getStartupState())
	{
		LL_DEBUGS("AppInit") << "Connecting to region..." << LL_ENDL;
		set_startup_status(0.60f, LLTrans::getString("LoginConnectingToRegion"), gAgent.mMOTD);
		display_startup();
		// register with the message system so it knows we're
		// expecting this message
		LLMessageSystem* msg = gMessageSystem;
		msg->setHandlerFuncFast(
			_PREHASH_AgentMovementComplete,
			process_agent_movement_complete);
		LLViewerRegion* regionp = gAgent.getRegion();
		if(regionp)
		{
			send_complete_agent_movement(regionp->getHost());
			gAssetStorage->setUpstream(regionp->getHost());
			gCacheName->setUpstream(regionp->getHost());
			// <FS:Ansariel> OpenSim legacy economy support
#ifdef OPENSIM
			if (!LLGridManager::instance().isInSecondLife())
			{
				msg->newMessageFast(_PREHASH_EconomyDataRequest);
				gAgent.sendReliableMessage();
			}
#endif
			// </FS:Ansariel>
		}
		display_startup();

		// Create login effect
		// But not on first login, because you can't see your avatar then
		if (!gAgent.isFirstLogin())
		{
			LLHUDEffectSpiral *effectp = (LLHUDEffectSpiral *)LLHUDManager::getInstance()->createViewerEffect(LLHUDObject::LL_HUD_EFFECT_POINT, TRUE);
			effectp->setPositionGlobal(gAgent.getPositionGlobal());
			effectp->setColor(LLColor4U(gAgent.getEffectColor()));
			LLHUDManager::getInstance()->sendEffects();
		}

		LLStartUp::setStartupState( STATE_AGENT_WAIT );		// Go to STATE_AGENT_WAIT

		timeout.reset();
		display_startup();
		return FALSE;
	}

	//---------------------------------------------------------------------
	// Agent Wait
	//---------------------------------------------------------------------
	if (STATE_AGENT_WAIT == LLStartUp::getStartupState())
	{
		{
			LockMessageChecker lmc(gMessageSystem);
			while (lmc.checkAllMessages(gFrameCount, gServicePump))
			{
				if (gAgentMovementCompleted)
				{
					// Sometimes we have more than one message in the
					// queue. break out of this loop and continue
					// processing. If we don't, then this could skip one
					// or more login steps.
					break;
				}
				else
				{
					LL_DEBUGS("AppInit") << "Awaiting AvatarInitComplete, got "
										 << gMessageSystem->getMessageName() << LL_ENDL;
				}
				display_startup();
			}
			lmc.processAcks();
		}

		display_startup();

		if (gAgentMovementCompleted)
		{
			LLStartUp::setStartupState( STATE_INVENTORY_SEND );
		}
		display_startup();

		if (!gAgentMovementCompleted && timeout.getElapsedTimeF32() > STATE_AGENT_WAIT_TIMEOUT)
		{
			LL_WARNS("AppInit") << "Backing up to login screen!" << LL_ENDL;
			if (gRememberPassword)
			{
				LLNotificationsUtil::add("LoginPacketNeverReceived", LLSD(), LLSD(), login_alert_status);
			}
			else
			{
				LLNotificationsUtil::add("LoginPacketNeverReceivedNoTP", LLSD(), LLSD(), login_alert_status);
			}
			reset_login();
		}
		return FALSE;
	}

	//---------------------------------------------------------------------
	// Inventory Send
	//---------------------------------------------------------------------
	if (STATE_INVENTORY_SEND == LLStartUp::getStartupState())
	{
		display_startup();

        // request mute list
        LL_INFOS() << "Requesting Mute List" << LL_ENDL;
        LLMuteList::getInstance()->requestFromServer(gAgent.getID());

        // Get L$ and ownership credit information
        LL_INFOS() << "Requesting Money Balance" << LL_ENDL;
        LLStatusBar::sendMoneyBalanceRequest();

        display_startup();
		// <FS:Ansariel> Moved before inventory creation.
		// request all group information
		LL_INFOS("Agent_GroupData") << "GROUPDEBUG: Requesting Agent Data during startup" << LL_ENDL;
		gAgent.sendAgentDataUpdateRequest();
		display_startup();
		// </FS:Ansariel>
		// Inform simulator of our language preference
		LLAgentLanguage::update();

		display_startup();
		// unpack thin inventory
		LLSD response = LLLoginInstance::getInstance()->getResponse();
		//bool dump_buffer = false;

		LLSD inv_lib_root = response["inventory-lib-root"];
		if(inv_lib_root.isDefined())
		{
			// should only be one
			LLSD id = inv_lib_root[0]["folder_id"];
			if(id.isDefined())
			{
				gInventory.setLibraryRootFolderID(id.asUUID());
			}
		}
		display_startup();
 		
		LLSD inv_lib_owner = response["inventory-lib-owner"];
		if(inv_lib_owner.isDefined())
		{
			// should only be one
			LLSD id = inv_lib_owner[0]["agent_id"];
			if(id.isDefined())
			{
				gInventory.setLibraryOwnerID( LLUUID(id.asUUID()));
			}
		}
		display_startup();

		LLSD inv_skel_lib = response["inventory-skel-lib"];
 		if(inv_skel_lib.isDefined() && gInventory.getLibraryOwnerID().notNull())
 		{
 			if(!gInventory.loadSkeleton(inv_skel_lib, gInventory.getLibraryOwnerID()))
 			{
 				LL_WARNS("AppInit") << "Problem loading inventory-skel-lib" << LL_ENDL;
 			}
 		}
		display_startup();

		LLSD inv_skeleton = response["inventory-skeleton"];
 		if(inv_skeleton.isDefined())
 		{
 			if(!gInventory.loadSkeleton(inv_skeleton, gAgent.getID()))
 			{
 				LL_WARNS("AppInit") << "Problem loading inventory-skel-targets" << LL_ENDL;
 			}
 		}
		display_startup();

		LLSD inv_basic = response["inventory-basic"];
 		if(inv_basic.isDefined())
 		{
			LL_INFOS() << "Basic inventory root folder id is " << inv_basic["folder_id"] << LL_ENDL;
 		}

		LLSD buddy_list = response["buddy-list"];
 		if(buddy_list.isDefined())
 		{
			LLAvatarTracker::buddy_map_t list;
			// <FS:Ansariel> Reset on each iteration
			//LLUUID agent_id;
			//S32 has_rights = 0, given_rights = 0;
			// </FS:Ansariel>
			for(LLSD::array_const_iterator it = buddy_list.beginArray(),
				end = buddy_list.endArray(); it != end; ++it)
			{
				// <FS:Ansariel> Reset on each iteration
				LLUUID agent_id;
				S32 has_rights = 0, given_rights = 0;
				// </FS:Ansariel>

				LLSD buddy_id = (*it)["buddy_id"];
				if(buddy_id.isDefined())
				{
					agent_id = buddy_id.asUUID();
				}
				// <FS:Ansariel> Can't add "friends" that have no ID
				else continue;

				LLSD buddy_rights_has = (*it)["buddy_rights_has"];
				if(buddy_rights_has.isDefined())
				{
					has_rights = buddy_rights_has.asInteger();
				}

				LLSD buddy_rights_given = (*it)["buddy_rights_given"];
				if(buddy_rights_given.isDefined())
				{
					given_rights = buddy_rights_given.asInteger();
				}

				list[agent_id] = new LLRelationship(given_rights, has_rights, false);
			}
			LLAvatarTracker::instance().addBuddyList(list);
			display_startup();
 		}

		// <FS:Ansariel> Contact sets
		LGGContactSets* cs_instance = LGGContactSets::getInstance();
		cs_instance->loadFromDisk();
		LLAvatarNameCache::instance().setCustomNameCheckCallback(boost::bind(&LGGContactSets::checkCustomName, cs_instance, _1, _2, _3));
		// </FS:Ansariel>

		bool show_hud = false;
		LLSD tutorial_setting = response["tutorial_setting"];
		if(tutorial_setting.isDefined())
		{
			for(LLSD::array_const_iterator it = tutorial_setting.beginArray(),
				end = tutorial_setting.endArray(); it != end; ++it)
			{
				LLSD tutorial_url = (*it)["tutorial_url"];
				if(tutorial_url.isDefined())
				{
					// Tutorial floater will append language code
					gSavedSettings.setString("TutorialURL", tutorial_url.asString());
				}
				
				// For Viewer 2.0 we are not using the web-based tutorial
				// If we reverse that decision, put this code back and use
				// login.cgi to send a different URL with content that matches
				// the Viewer 2.0 UI.
				//LLSD use_tutorial = (*it)["use_tutorial"];
				//if(use_tutorial.asString() == "true")
				//{
				//	show_hud = true;
				//}
			}
		}
		display_startup();

		// Either we want to show tutorial because this is the first login
		// to a Linden Help Island or the user quit with the tutorial
		// visible.  JC
		if (show_hud || gSavedSettings.getBOOL("ShowTutorial"))
		{
			LLFloaterReg::showInstance("hud", LLSD(), FALSE);
		}
		display_startup();

		LLSD event_notifications = response["event_notifications"];
		if(event_notifications.isDefined())
		{
			gEventNotifier.load(event_notifications);
		}
		display_startup();

		LLSD classified_categories = response["classified_categories"];
		if(classified_categories.isDefined())
		{
			LLClassifiedInfo::loadCategories(classified_categories);
		}
		display_startup();

		// This method MUST be called before gInventory.findCategoryUUIDForType because of 
		// gInventory.mIsAgentInvUsable is set to true in the gInventory.buildParentChildMap.
		gInventory.buildParentChildMap();
		gInventory.createCommonSystemCategories();

		// It's debatable whether this flag is a good idea - sets all
		// bits, and in general it isn't true that inventory
		// initialization generates all types of changes. Maybe add an
		// INITIALIZE mask bit instead?
		gInventory.addChangedMask(LLInventoryObserver::ALL, LLUUID::null);
		gInventory.notifyObservers();
		
		display_startup();

		// set up callbacks
		LL_INFOS() << "Registering Callbacks" << LL_ENDL;
		LLMessageSystem* msg = gMessageSystem;
		LL_INFOS() << " Inventory" << LL_ENDL;
		LLInventoryModel::registerCallbacks(msg);
		LL_INFOS() << " AvatarTracker" << LL_ENDL;
		LLAvatarTracker::instance().registerCallbacks(msg);
		LL_INFOS() << " Landmark" << LL_ENDL;
		LLLandmark::registerCallbacks(msg);
		display_startup();

		// <FS:Ansariel> Moved before inventory creation.
		//// request all group information
		//LL_INFOS() << "Requesting Agent Data" << LL_ENDL;
		//gAgent.sendAgentDataUpdateRequest();
		//display_startup();
		// </FS:Ansariel>
		// Create the inventory views
		LL_INFOS() << "Creating Inventory Views" << LL_ENDL;
		LLFloaterReg::getInstance("inventory");
		//display_startup();

// [RLVa:KB] - Checked: RLVa-1.1.0
		if (RlvHandler::isEnabled())
		{
			// Regularly process a select subset of retained commands during logon
			gIdleCallbacks.addFunction(RlvHandler::onIdleStartup, new LLTimer());
		}
// [/RLVa:KB]

		LLStartUp::setStartupState( STATE_MISC );
		display_startup();
		return FALSE;
	}


	//---------------------------------------------------------------------
	// Misc
	//---------------------------------------------------------------------
	if (STATE_MISC == LLStartUp::getStartupState())
	{
		// We have a region, and just did a big inventory download.
		// We can estimate the user's connection speed, and set their
		// max bandwidth accordingly.  JC
		if (gSavedSettings.getBOOL("FirstLoginThisInstall"))
		{
			// This is actually a pessimistic computation, because TCP may not have enough
			// time to ramp up on the (small) default inventory file to truly measure max
			// bandwidth. JC
			F64 rate_bps = LLLoginInstance::getInstance()->getLastTransferRateBPS();
			const F32 FAST_RATE_BPS = 600.f * 1024.f;
			const F32 FASTER_RATE_BPS = 750.f * 1024.f;
			F32 max_bandwidth = gViewerThrottle.getMaxBandwidth();
			if (rate_bps > FASTER_RATE_BPS
				&& rate_bps > max_bandwidth)
			{
				LL_DEBUGS("AppInit") << "Fast network connection, increasing max bandwidth to " 
					<< FASTER_RATE_BPS/1024.f 
					<< " kbps" << LL_ENDL;
				gViewerThrottle.setMaxBandwidth(FASTER_RATE_BPS / 1024.f);
			}
			else if (rate_bps > FAST_RATE_BPS
				&& rate_bps > max_bandwidth)
			{
				LL_DEBUGS("AppInit") << "Fast network connection, increasing max bandwidth to " 
					<< FAST_RATE_BPS/1024.f 
					<< " kbps" << LL_ENDL;
				gViewerThrottle.setMaxBandwidth(FAST_RATE_BPS / 1024.f);
			}

			if (gSavedSettings.getBOOL("ShowHelpOnFirstLogin"))
			{
				gSavedSettings.setBOOL("HelpFloaterOpen", TRUE);
			}

			// Set the show start location to true, now that the user has logged
			// on with this install.
			gSavedSettings.setBOOL("ShowStartLocation", TRUE);

			// <FS:Ansariel> [FS Communication UI]
			LLFloaterReg::toggleInstanceOrBringToFront("fs_im_container");
			// </FS:Ansariel> [FS Communication UI]

		}
		
		display_startup();

        // Load stored local environment if needed.
        LLEnvironment::instance().loadFromSettings();

        // *TODO : Uncomment that line once the whole grid migrated to SLM and suppress it from LLAgent::handleTeleportFinished() (llagent.cpp)
        //check_merchant_status();

		display_startup();

		// <FS:CR> Compatibility with old backups
		// Put gSavedPerAccountSettings here, put gSavedSettings in llappviewer.cpp
		// *TODO: Should we keep these around forever or just three release cycles?
		if (gSavedSettings.getBOOL("FSFirstRunAfterSettingsRestore"))
		{
			// Post-chui merge logging change
			if (gSavedPerAccountSettings.getBOOL("LogInstantMessages"))
				gSavedPerAccountSettings.setS32("KeepConversationLogTranscript", 2);
			else
				gSavedPerAccountSettings.setS32("KeepConversationLogTranscript", 0);
			
			//ok, we're done, set it back to false.
			gSavedSettings.setBOOL("FSFirstRunAfterSettingsRestore", FALSE);
		}
		display_startup();
		// </FS:CR>

		if (gSavedSettings.getBOOL("HelpFloaterOpen"))
		{
			// show default topic
			LLViewerHelp::instance().showTopic("");
		}

		display_startup();

		// We're successfully logged in.
		gSavedSettings.setBOOL("FirstLoginThisInstall", FALSE);

		LLFloaterReg::showInitialVisibleInstances();

		LLFloaterGridStatus::getInstance()->startGridStatusTimer();

		display_startup();

		// <FS:Ansariel> [FS Login Panel]
		// based on the comments, we've successfully logged in so we can delete the 'forced'
		// URL that the updater set in settings.ini (in a mostly paranoid fashion)
		std::string nextLoginLocation = gSavedSettings.getString( "NextLoginLocation" );
		if ( nextLoginLocation.length() )
		{
			// clear it
			gSavedSettings.setString( "NextLoginLocation", "" );

			// and make sure it's saved
			gSavedSettings.saveToFile( gSavedSettings.getString("ClientSettingsFile") , TRUE );
			LLUIColorTable::instance().saveUserSettings();
		};
		// </FS:Ansariel> [FS Login Panel]

		display_startup();
		// JC: Initializing audio requests many sounds for download.
		init_audio();
		display_startup();

		// JC: Initialize "active" gestures.  This may also trigger
		// many gesture downloads, if this is the user's first
		// time on this machine or -purge has been run.
		LLSD gesture_options 
			= LLLoginInstance::getInstance()->getResponse("gestures");
		if (gesture_options.isDefined())
		{
			LL_DEBUGS("AppInit") << "Gesture Manager loading " << gesture_options.size()
				<< LL_ENDL;
			uuid_vec_t item_ids;
			for(LLSD::array_const_iterator resp_it = gesture_options.beginArray(),
				end = gesture_options.endArray(); resp_it != end; ++resp_it)
			{
				// If the id is not specifed in the LLSD,
				// the LLSD operator[]() will return a null LLUUID. 
				LLUUID item_id = (*resp_it)["item_id"];
				LLUUID asset_id = (*resp_it)["asset_id"];

				if (item_id.notNull() && asset_id.notNull())
				{
					// Could schedule and delay these for later.
					const BOOL no_inform_server = FALSE;
					const BOOL no_deactivate_similar = FALSE;
					LLGestureMgr::instance().activateGestureWithAsset(item_id, asset_id,
										 no_inform_server,
										 no_deactivate_similar);
					// We need to fetch the inventory items for these gestures
					// so we have the names to populate the UI.
					item_ids.push_back(item_id);
				}
			}
			// no need to add gesture to inventory observer, it's already made in constructor 
			LLGestureMgr::instance().setFetchIDs(item_ids);
			LLGestureMgr::instance().startFetch();
		}
		gDisplaySwapBuffers = TRUE;
		display_startup();

		LLMessageSystem* msg = gMessageSystem;
		msg->setHandlerFuncFast(_PREHASH_SoundTrigger,				process_sound_trigger);
		msg->setHandlerFuncFast(_PREHASH_PreloadSound,				process_preload_sound);
		msg->setHandlerFuncFast(_PREHASH_AttachedSound,				process_attached_sound);
		msg->setHandlerFuncFast(_PREHASH_AttachedSoundGainChange,	process_attached_sound_gain_change);

		LL_DEBUGS("AppInit") << "Initialization complete" << LL_ENDL;

		LL_DEBUGS("SceneLoadTiming", "Start") << "Scene Load Started " << LL_ENDL;
		gRenderStartTime.reset();
		gForegroundTime.reset();

		// HACK: Inform simulator of window size.
		// Do this here so it's less likely to race with RegisterNewAgent.
		// TODO: Put this into RegisterNewAgent
		// JC - 7/20/2002
		gViewerWindow->sendShapeToSim();

		LLPresetsManager::getInstance()->createMissingDefault(PRESETS_CAMERA);

		// The reason we show the alert is because we want to
		// reduce confusion for when you log in and your provided
		// location is not your expected location. So, if this is
		// your first login, then you do not have an expectation,
		// thus, do not show this alert.
		if (!gAgent.isFirstLogin())
		{
			LL_INFOS() << "gAgentStartLocation : " << gAgentStartLocation << LL_ENDL;
			LLSLURL start_slurl = LLStartUp::getStartSLURL();
			LL_DEBUGS("AppInit") << "start slurl "<<start_slurl.asString()<<LL_ENDL;
			
			if (((start_slurl.getType() == LLSLURL::LOCATION) && (gAgentStartLocation == "url")) ||
				((start_slurl.getType() == LLSLURL::LAST_LOCATION) && (gAgentStartLocation == "last")) ||
				((start_slurl.getType() == LLSLURL::HOME_LOCATION) && (gAgentStartLocation == "home")))
			{
				if (start_slurl.getType() == LLSLURL::LAST_LOCATION 
					&& gAgentStartLocation == "last" 
					&& gSavedSettings.getBOOL("RestoreCameraPosOnLogin"))
				{
					// restore old camera pos
					gAgentCamera.setFocusOnAvatar(FALSE, FALSE);
					gAgentCamera.setCameraPosAndFocusGlobal(gSavedSettings.getVector3d("CameraPosOnLogout"), gSavedSettings.getVector3d("FocusPosOnLogout"), LLUUID::null);
					BOOL limit_hit = FALSE;
					gAgentCamera.calcCameraPositionTargetGlobal(&limit_hit);
					if (limit_hit)
					{
						gAgentCamera.setFocusOnAvatar(TRUE, FALSE);
					}
					gAgentCamera.stopCameraAnimation();
				}
			}
			else
			{
				std::string msg;
				switch(start_slurl.getType())
				{
					case LLSLURL::LOCATION:
					{
						
						msg = "AvatarMovedDesired";
						break;
					}
					case LLSLURL::HOME_LOCATION:
					{
						msg = "AvatarMovedHome";
						break;
					}
					default:
					{
						msg = "AvatarMovedLast";
					}
				}
				LLNotificationsUtil::add(msg);
			}
		}

		display_startup();
        //DEV-17797.  get null folder.  Any items found here moved to Lost and Found
        LLInventoryModelBackgroundFetch::instance().findLostItems();
		display_startup();
		
		// <FS:CR> Load dynamic script library from xml
#ifdef OPENSIM
		if (LLGridManager::getInstance()->isInOpenSim())
		{
			if (!gScriptLibrary.loadLibrary(gDirUtilp->getExpandedFilename(LL_PATH_USER_SETTINGS, "scriptlibrary_ossl.xml")))
			{
				gScriptLibrary.loadLibrary(gDirUtilp->getExpandedFilename(LL_PATH_APP_SETTINGS, "scriptlibrary_ossl.xml"));
			}
		}
		if (LLGridManager::getInstance()->isInAuroraSim())
		{
			if (!gScriptLibrary.loadLibrary(gDirUtilp->getExpandedFilename(LL_PATH_USER_SETTINGS, "scriptlibrary_aa.xml")))
			{
				gScriptLibrary.loadLibrary(gDirUtilp->getExpandedFilename(LL_PATH_APP_SETTINGS, "scriptlibrary_aa.xml"));
			}
		}
#endif // OPENSIM
		display_startup();
		// </FS:CR>

		LLStartUp::setStartupState( STATE_PRECACHE );
		timeout.reset();
		return FALSE;
	}

	if (STATE_PRECACHE == LLStartUp::getStartupState())
	{
		display_startup();
		F32 timeout_frac = timeout.getElapsedTimeF32()/PRECACHING_DELAY;
		
		// We now have an inventory skeleton, so if this is a user's first
		// login, we can start setting up their clothing and avatar 
		// appearance.  This helps to avoid the generic "Ruth" avatar in
		// the orientation island tutorial experience. JC
		if (gAgent.isFirstLogin()
			&& !sInitialOutfit.empty()    // registration set up an outfit
			&& !sInitialOutfitGender.empty() // and a gender
			&& isAgentAvatarValid()	  // can't wear clothes without object
			&& !gAgent.isOutfitChosen()) // nothing already loading
		{
			// Start loading the wearables, textures, gestures
			LLStartUp::loadInitialOutfit( sInitialOutfit, sInitialOutfitGender );
		}
		// If not first login, we need to fetch COF contents and
		// compute appearance from that.
		if (isAgentAvatarValid() && !gAgent.isFirstLogin() && !gAgent.isOutfitChosen())
		{
			gAgentWearables.notifyLoadingStarted();
			gAgent.setOutfitChosen(TRUE);
// <FS:Ansariel> [Legacy Bake]
			//gAgentWearables.sendDummyAgentWearablesUpdate();
			if (LLGridManager::getInstance()->isInSecondLife())
			{
				gAgentWearables.sendDummyAgentWearablesUpdate();
			}
// </FS:Ansariel> [Legacy Bake]
			callAfterCategoryFetch(LLAppearanceMgr::instance().getCOF(), set_flags_and_update_appearance);
		}

		display_startup();

		// wait precache-delay and for agent's avatar or a lot longer.
		if ((timeout_frac > 1.f) && isAgentAvatarValid())
		{
			LLStartUp::setStartupState( STATE_WEARABLES_WAIT );
		}
		else if (timeout_frac > 10.f) 
		{
			// If we exceed the wait above while isAgentAvatarValid is
			// not true yet, we will change startup state and
			// eventually (once avatar does get created) wind up at
			// the gender chooser. This should occur only in very
			// unusual circumstances, so set the timeout fairly high
			// to minimize mistaken hits here.
			LL_WARNS() << "Wait for valid avatar state exceeded " 
					<< timeout.getElapsedTimeF32() << " will invoke gender chooser" << LL_ENDL; 
			LLStartUp::setStartupState( STATE_WEARABLES_WAIT );
		}
		else
		{
			update_texture_fetch();
			set_startup_status(0.60f + 0.30f * timeout_frac,
				LLTrans::getString("LoginPrecaching"),
					gAgent.mMOTD.c_str());
			display_startup();
		}
		
		return TRUE;
	}

	if (STATE_WEARABLES_WAIT == LLStartUp::getStartupState())
	{
		static LLFrameTimer wearables_timer;

		const F32 wearables_time = wearables_timer.getElapsedTimeF32();
		static LLCachedControl<F32> max_wearables_time(gSavedSettings, "ClothingLoadingDelay");

		if (!gAgent.isOutfitChosen() && isAgentAvatarValid())
		{
			// No point in waiting for clothing, we don't even know
			// what outfit we want.  Pop up a gender chooser dialog to
			// ask and proceed to draw the world. JC
			//
			// *NOTE: We might hit this case even if we have an
			// initial outfit, but if the load hasn't started
			// already then something is wrong so fall back
			// to generic outfits. JC
			LLNotificationsUtil::add("WelcomeChooseSex", LLSD(), LLSD(),
				callback_choose_gender);
			LLStartUp::setStartupState( STATE_CLEANUP );
		}
		
		display_startup();

		if (gAgent.isOutfitChosen() && (wearables_time > max_wearables_time))
		{
			LLNotificationsUtil::add("ClothingLoading");
			record(LLStatViewer::LOADING_WEARABLES_LONG_DELAY, wearables_time);
			LLStartUp::setStartupState( STATE_CLEANUP );
		}
		else if (gAgent.isFirstLogin()
				&& isAgentAvatarValid()
				&& gAgentAvatarp->isFullyLoaded())
		{
			// wait for avatar to be completely loaded
			if (isAgentAvatarValid()
				&& gAgentAvatarp->isFullyLoaded())
			{
				LL_DEBUGS("Avatar") << "avatar fully loaded" << LL_ENDL;
				LLStartUp::setStartupState( STATE_CLEANUP );
				return TRUE;
			}
		}
		else
		{
			// OK to just get the wearables
			if ( gAgentWearables.areWearablesLoaded() )
			{
				// We have our clothing, proceed.
				LL_DEBUGS("Avatar") << "wearables loaded" << LL_ENDL;
				LLStartUp::setStartupState( STATE_CLEANUP );
				return TRUE;
			}

			// <FS:Ansariel> Can't fall through here, so return
			return TRUE;
		}
		//fall through this frame to STATE_CLEANUP
	}

	if (STATE_CLEANUP == LLStartUp::getStartupState())
	{
		set_startup_status(1.0, "", "");
		display_startup();

		if (!mBenefitsSuccessfullyInit)
		{
			LLNotificationsUtil::add("FailedToGetBenefits", LLSD(), LLSD(), boost::bind(on_benefits_failed_callback, _1, _2));
		}

		// <FS:TT> Client LSL Bridge
		if (gSavedSettings.getBOOL("UseLSLBridge"))
		{
			if (!FSLSLBridge::instance().getBridgeCreating())
			{
				FSLSLBridge::instance().initBridge();
			}
			else
			{
				LL_INFOS("FSLSLBridge") << "LSL bridge already getting created - skipping bridge init" << LL_ENDL;
			}
		}
		// </FS:TT>

		// <FS:Ansariel> Favorite Wearables
		FSFloaterWearableFavorites::initCategory();

		// <FS:Ansariel> Bypass the calling card sync-crap to create the agent's calling card
		LLFriendCardsManager::createAgentCallingCard();

		// Let the map know about the inventory.
		LLFloaterWorldMap* floater_world_map = LLFloaterWorldMap::getInstance();
		if(floater_world_map)
		{
			floater_world_map->observeInventory(&gInventory);
			floater_world_map->observeFriends();
		}
		gViewerWindow->showCursor();
		gViewerWindow->getWindow()->resetBusyCount();
		gViewerWindow->getWindow()->setCursor(UI_CURSOR_ARROW);
		LL_DEBUGS("AppInit") << "Done releasing bitmap" << LL_ENDL;
		//gViewerWindow->revealIntroPanel();
		gViewerWindow->setStartupComplete(); 
		gViewerWindow->setProgressCancelButtonVisible(FALSE);
		display_startup();

		// We're not away from keyboard, even though login might have taken
		// a while. JC
		gAgent.clearAFK();

		// Have the agent start watching the friends list so we can update proxies
		gAgent.observeFriends();
		if (gSavedSettings.getBOOL("LoginAsGod"))
		{
			gAgent.requestEnterGodMode();
		}
		
		// Start automatic replay if the flag is set.
		if (gSavedSettings.getBOOL("StatsAutoRun") || gAgentPilot.getReplaySession())
		{
			LL_DEBUGS("AppInit") << "Starting automatic playback" << LL_ENDL;
			gAgentPilot.startPlayback();
		}

		show_debug_menus(); // Debug menu visiblity and First Use trigger
		
		// If we've got a startup URL, dispatch it
		//LLStartUp::dispatchURL();

		// Retrieve information about the land data
		// (just accessing this the first time will fetch it,
		// then the data is cached for the viewer's lifetime)
		LLProductInfoRequestManager::instance();
		
		// *FIX:Mani - What do I do here?
		// Need we really clear the Auth response data?
		// Clean up the userauth stuff.
		// LLUserAuth::getInstance()->reset();

		LLStartUp::setStartupState( STATE_STARTED );
		display_startup();

		// <FS:Ansariel> Draw Distance stepping; originally based on SpeedRez by Henri Beauchamp, licensed under LGPL
		if (gSavedSettings.getBOOL("FSRenderFarClipStepping"))
		{
			// progressive draw distance stepping if requested.
			LLPresetsManager::instance().setIsDrawDistanceSteppingActive(true);
			F32 dist1 = gSavedSettings.getF32("RenderFarClip");
			F32 dist2 = gSavedSettings.getF32("FSSavedRenderFarClip");
			gSavedDrawDistance = (dist1 >= dist2 ? dist1 : dist2);
			gSavedSettings.setF32("FSSavedRenderFarClip", gSavedDrawDistance);
			gSavedSettings.setF32("RenderFarClip", 32.0f);
			gLastDrawDistanceStep = 32.0f;
		}
		// </FS:Ansariel>

		// Unmute audio if desired and setup volumes.
		// This is a not-uncommon crash site, so surround it with
		// LL_INFOS() output to aid diagnosis.
		LL_INFOS("AppInit") << "Doing first audio_update_volume..." << LL_ENDL;
		audio_update_volume();
		LL_INFOS("AppInit") << "Done first audio_update_volume." << LL_ENDL;

		// reset keyboard focus to sane state of pointing at world
		gFocusMgr.setKeyboardFocus(NULL);

		LLAppViewer::instance()->handleLoginComplete();

		LLAgentPicksInfo::getInstance()->requestNumberOfPicks();

		// <FS:Ansariel> [FS communication UI]
		FSFloaterIM::initIMFloater();
		// </FS:Ansariel> [FS communication UI]
		display_startup();

		llassert(LLPathfindingManager::getInstance() != NULL);
		LLPathfindingManager::getInstance()->initSystem();

		gAgentAvatarp->sendHoverHeight();

		// look for parcels we own
		send_places_query(LLUUID::null,
			LLUUID::null,
			"",
			DFQ_AGENT_OWNED,
			LLParcel::C_ANY,
			"");

		LLUIUsage::instance().clear();

		// <FS:Techwolf Lupindo> FIRE-6643 Display MOTD when login screens are disabled
		if (gSavedSettings.getBOOL("FSDisableLoginScreens"))
		{
			report_to_nearby_chat(gAgent.mMOTD);
		}
		// </FS:Techwolf Lupindo>
		// <FS:PP>
		if (gSavedSettings.getBOOL("AutoQueryGridStatus"))
		{
			FSCoreHttpUtil::callbackHttpGetRaw(gSavedSettings.getString("AutoQueryGridStatusURL"),
				downloadGridstatusComplete, [](const LLSD& data) { downloadGridstatusError(data, gSavedSettings.getString("AutoQueryGridStatusURL")); });
		}
		// </FS:PP>

		return TRUE;
	}

	return TRUE;
}

//
// local function definition
//

void login_show()
{
	LL_INFOS("AppInit") << "Initializing Login Screen" << LL_ENDL;

	// Hide the toolbars: may happen to come back here if login fails after login agent but before login in region
	if (gToolBarView)
	{
		gToolBarView->setVisible(FALSE);
	}
	
	// <FS:Ansariel> [FS Login Panel]
	//LLPanelLogin::show(	gViewerWindow->getWindowRectScaled(), login_callback, NULL );
	FSPanelLogin::show(	gViewerWindow->getWindowRectScaled(), login_callback, NULL );
	// </FS:Ansariel> [FS Login Panel]
}

// Callback for when login screen is closed.  Option 0 = connect, option 1 = quit.
void login_callback(S32 option, void *userdata)
{
	const S32 CONNECT_OPTION = 0;
	const S32 QUIT_OPTION = 1;

	if (CONNECT_OPTION == option)
	{
		LLStartUp::setStartupState( STATE_LOGIN_CLEANUP );
		return;
	}
	else if (QUIT_OPTION == option) // *TODO: THIS CODE SEEMS TO BE UNREACHABLE!!!!! login_callback is never called with option equal to QUIT_OPTION
	{
		if (!gSavedSettings.getBOOL("RememberPassword"))
		{
			// turn off the setting and write out to disk
			gSavedSettings.saveToFile( gSavedSettings.getString("ClientSettingsFile") , TRUE );
			LLUIColorTable::instance().saveUserSettings();
		}

		// Next iteration through main loop should shut down the app cleanly.
		LLAppViewer::instance()->userQuit();
		
		if (LLAppViewer::instance()->quitRequested())
		{
			// <FS:Ansariel> [FS Login Panel]
			//LLPanelLogin::closePanel();
			FSPanelLogin::closePanel();
			// </FS:Ansariel> [FS Login Panel]
		}
		return;
	}
	else
	{
		LL_WARNS("AppInit") << "Unknown login button clicked" << LL_ENDL;
	}
}

/**
* Check if user is running a new version of the viewer.
* Display the Release Notes if it's not overriden by the "UpdaterShowReleaseNotes" setting.
*/
void show_release_notes_if_required()
{
    static bool release_notes_shown = false;
    if (!release_notes_shown && (LLVersionInfo::instance().getChannelAndVersion() != gLastRunVersion)
        && LLVersionInfo::instance().getViewerMaturity() != LLVersionInfo::TEST_VIEWER // don't show Release Notes for the test builds
        && gSavedSettings.getBOOL("UpdaterShowReleaseNotes")
        && !gSavedSettings.getBOOL("FirstLoginThisInstall"))
    {
        LLSD info(LLAppViewer::instance()->getViewerInfo());
        LLWeb::loadURLInternal(info["VIEWER_RELEASE_NOTES_URL"]);
        release_notes_shown = true;
    }
}

// <FS:CR> Ditch the first run modal. Assume the user already has an account.
//void show_first_run_dialog()
//{
//	LLNotificationsUtil::add("FirstRun", LLSD(), LLSD(), first_run_dialog_callback);
//}

bool first_run_dialog_callback(const LLSD& notification, const LLSD& response)
{
	S32 option = LLNotificationsUtil::getSelectedOption(notification, response);
	if (0 == option)
	{
		LL_DEBUGS("AppInit") << "First run dialog cancelling" << LL_ENDL;
		LLWeb::loadURLExternal(LLTrans::getString("create_account_url") );
	}

	// <FS:Ansariel> [FS Login Panel]
	//LLPanelLogin::giveFocus();
	FSPanelLogin::giveFocus();
	// </FS:Ansariel> [FS Login Panel]
	return false;
}



void set_startup_status(const F32 frac, const std::string& string, const std::string& msg)
{
	gViewerWindow->setProgressPercent(frac*100);
	gViewerWindow->setProgressString(string);

	gViewerWindow->setProgressMessage(msg);
}

bool login_alert_status(const LLSD& notification, const LLSD& response)
{
	S32 option = LLNotificationsUtil::getSelectedOption(notification, response);
    // Buttons
    switch( option )
    {
        case 0:     // OK
            break;
      //  case 1:     // Help
      //      LLWeb::loadURL(LLNotifications::instance().getGlobalString("SUPPORT_URL") );
      //      break;
        case 2:     // Teleport
            // Restart the login process, starting at our home locaton
	  LLStartUp::setStartSLURL(LLSLURL(LLSLURL::SIM_LOCATION_HOME));
            LLStartUp::setStartupState( STATE_LOGIN_CLEANUP );
            break;
        default:
            LL_WARNS("AppInit") << "Missing case in login_alert_status switch" << LL_ENDL;
    }

	// <FS:Ansariel> [FS Login Panel]
	//LLPanelLogin::giveFocus();
	FSPanelLogin::giveFocus();
	// </FS:Ansariel> [FS Login Panel]
	return false;
}


void use_circuit_callback(void**, S32 result)
{
	// bail if we're quitting.
	if(LLApp::isExiting()) return;
	if( !gUseCircuitCallbackCalled )
	{
		gUseCircuitCallbackCalled = true;
		if (result)
		{
			// Make sure user knows something bad happened. JC
			LL_WARNS("AppInit") << "Backing up to login screen!" << LL_ENDL;
			if (gRememberPassword)
			{
				LLNotificationsUtil::add("LoginPacketNeverReceived", LLSD(), LLSD(), login_alert_status);
			}
			else
			{
				LLNotificationsUtil::add("LoginPacketNeverReceivedNoTP", LLSD(), LLSD(), login_alert_status);
			}
			reset_login();
		}
		else
		{
			gGotUseCircuitCodeAck = true;
		}
	}
}

void register_viewer_callbacks(LLMessageSystem* msg)
{
	msg->setHandlerFuncFast(_PREHASH_LayerData,				process_layer_data );
	msg->setHandlerFuncFast(_PREHASH_ImageData,				LLViewerTextureList::receiveImageHeader );
	msg->setHandlerFuncFast(_PREHASH_ImagePacket,				LLViewerTextureList::receiveImagePacket );
	msg->setHandlerFuncFast(_PREHASH_ObjectUpdate,				process_object_update );
	msg->setHandlerFunc("ObjectUpdateCompressed",				process_compressed_object_update );
	msg->setHandlerFunc("ObjectUpdateCached",					process_cached_object_update );
	msg->setHandlerFuncFast(_PREHASH_ImprovedTerseObjectUpdate, process_terse_object_update_improved );
	msg->setHandlerFunc("SimStats",				process_sim_stats);
	msg->setHandlerFuncFast(_PREHASH_HealthMessage,			process_health_message );
	msg->setHandlerFuncFast(_PREHASH_EconomyData,				process_economy_data);
	msg->setHandlerFunc("RegionInfo", LLViewerRegion::processRegionInfo);

	msg->setHandlerFuncFast(_PREHASH_ChatFromSimulator,		process_chat_from_simulator);
	msg->setHandlerFuncFast(_PREHASH_KillObject,				process_kill_object,	NULL);
	msg->setHandlerFuncFast(_PREHASH_SimulatorViewerTimeMessage,	process_time_synch,		NULL);
	msg->setHandlerFuncFast(_PREHASH_EnableSimulator,			process_enable_simulator);
	msg->setHandlerFuncFast(_PREHASH_DisableSimulator,			process_disable_simulator);
	msg->setHandlerFuncFast(_PREHASH_KickUser,					process_kick_user,		NULL);

	msg->setHandlerFunc("CrossedRegion", process_crossed_region);
	msg->setHandlerFuncFast(_PREHASH_TeleportFinish, process_teleport_finish);

	msg->setHandlerFuncFast(_PREHASH_AlertMessage,             process_alert_message);
	msg->setHandlerFunc("AgentAlertMessage", process_agent_alert_message);
	msg->setHandlerFuncFast(_PREHASH_MeanCollisionAlert,             process_mean_collision_alert_message,  NULL);
	msg->setHandlerFunc("ViewerFrozenMessage",             process_frozen_message);

	msg->setHandlerFuncFast(_PREHASH_NameValuePair,			process_name_value);
	msg->setHandlerFuncFast(_PREHASH_RemoveNameValuePair,	process_remove_name_value);
	msg->setHandlerFuncFast(_PREHASH_AvatarAnimation,		process_avatar_animation);
	msg->setHandlerFuncFast(_PREHASH_ObjectAnimation,		process_object_animation);
	msg->setHandlerFuncFast(_PREHASH_AvatarAppearance,		process_avatar_appearance);
	// <FS:Ansariel> [Legacy Bake]
	msg->setHandlerFunc("AgentCachedTextureResponse",	LLAgent::processAgentCachedTextureResponse);
	msg->setHandlerFunc("RebakeAvatarTextures", LLVOAvatarSelf::processRebakeAvatarTextures);
	// </FS:Ansariel> [Legacy Bake]
	msg->setHandlerFuncFast(_PREHASH_CameraConstraint,		process_camera_constraint);
	msg->setHandlerFuncFast(_PREHASH_AvatarSitResponse,		process_avatar_sit_response);
	msg->setHandlerFunc("SetFollowCamProperties",			process_set_follow_cam_properties);
	msg->setHandlerFunc("ClearFollowCamProperties",			process_clear_follow_cam_properties);

	msg->setHandlerFuncFast(_PREHASH_ImprovedInstantMessage,	process_improved_im);
	msg->setHandlerFuncFast(_PREHASH_ScriptQuestion,			process_script_question);
	// <FS:Techwolf Lupindo> area search
	//msg->setHandlerFuncFast(_PREHASH_ObjectProperties,			LLSelectMgr::processObjectProperties, NULL);
	msg->setHandlerFuncFast(_PREHASH_ObjectProperties,			process_object_properties, NULL);
	// </FS:Techwolf Lupindo> area search
	// <FS:Ansariel> Anti spam
	//msg->setHandlerFuncFast(_PREHASH_ObjectPropertiesFamily,	LLSelectMgr::processObjectPropertiesFamily, NULL);
	msg->setHandlerFuncFast(_PREHASH_ObjectPropertiesFamily,	process_object_properties_family, NULL);
	// </FS:Ansariel>
	msg->setHandlerFunc("ForceObjectSelect", LLSelectMgr::processForceObjectSelect);

	msg->setHandlerFuncFast(_PREHASH_MoneyBalanceReply,		process_money_balance_reply,	NULL);
	msg->setHandlerFuncFast(_PREHASH_CoarseLocationUpdate,		LLWorld::processCoarseUpdate, NULL);
	msg->setHandlerFuncFast(_PREHASH_ReplyTaskInventory, 		LLViewerObject::processTaskInv,	NULL);
	msg->setHandlerFuncFast(_PREHASH_DerezContainer,			process_derez_container, NULL);
	msg->setHandlerFuncFast(_PREHASH_ScriptRunningReply,
						&LLLiveLSLEditor::processScriptRunningReply);

	msg->setHandlerFuncFast(_PREHASH_DeRezAck, process_derez_ack);

	msg->setHandlerFunc("LogoutReply", process_logout_reply);

	//msg->setHandlerFuncFast(_PREHASH_AddModifyAbility,
	//					&LLAgent::processAddModifyAbility);
	//msg->setHandlerFuncFast(_PREHASH_RemoveModifyAbility,
	//					&LLAgent::processRemoveModifyAbility);
	msg->setHandlerFuncFast(_PREHASH_AgentDataUpdate,
						&LLAgent::processAgentDataUpdate);
	msg->setHandlerFuncFast(_PREHASH_AgentGroupDataUpdate,
						&LLAgent::processAgentGroupDataUpdate);
	msg->setHandlerFunc("AgentDropGroup",
						&LLAgent::processAgentDropGroup);
	// land ownership messages
	msg->setHandlerFuncFast(_PREHASH_ParcelOverlay,
						LLViewerParcelMgr::processParcelOverlay);
	msg->setHandlerFuncFast(_PREHASH_ParcelProperties,
						LLViewerParcelMgr::processParcelProperties);
	msg->setHandlerFunc("ParcelAccessListReply",
		LLViewerParcelMgr::processParcelAccessListReply);
	msg->setHandlerFunc("ParcelDwellReply",
		LLViewerParcelMgr::processParcelDwellReply);

	msg->setHandlerFunc("AvatarPropertiesReply",
						&LLAvatarPropertiesProcessor::processAvatarPropertiesReply);
	msg->setHandlerFunc("AvatarInterestsReply",
						&LLAvatarPropertiesProcessor::processAvatarInterestsReply);
	msg->setHandlerFunc("AvatarGroupsReply",
						&LLAvatarPropertiesProcessor::processAvatarGroupsReply);
	// ratings deprecated
	//msg->setHandlerFuncFast(_PREHASH_AvatarStatisticsReply,
	//					LLPanelAvatar::processAvatarStatisticsReply);
	msg->setHandlerFunc("AvatarNotesReply",
						&LLAvatarPropertiesProcessor::processAvatarNotesReply);
	msg->setHandlerFunc("AvatarPicksReply",
						&LLAvatarPropertiesProcessor::processAvatarPicksReply);
 	msg->setHandlerFunc("AvatarClassifiedReply",
 						&LLAvatarPropertiesProcessor::processAvatarClassifiedsReply);

	msg->setHandlerFuncFast(_PREHASH_CreateGroupReply,
						LLGroupMgr::processCreateGroupReply);
	msg->setHandlerFuncFast(_PREHASH_JoinGroupReply,
						LLGroupMgr::processJoinGroupReply);
	msg->setHandlerFuncFast(_PREHASH_EjectGroupMemberReply,
						LLGroupMgr::processEjectGroupMemberReply);
	msg->setHandlerFuncFast(_PREHASH_LeaveGroupReply,
						LLGroupMgr::processLeaveGroupReply);
	msg->setHandlerFuncFast(_PREHASH_GroupProfileReply,
						LLGroupMgr::processGroupPropertiesReply);

	// ratings deprecated
	// msg->setHandlerFuncFast(_PREHASH_ReputationIndividualReply,
	//					LLFloaterRate::processReputationIndividualReply);

	// <FS:Ansariel> [Legacy Bake]
	msg->setHandlerFuncFast(_PREHASH_AgentWearablesUpdate, LLAgentWearables::processAgentInitialWearablesUpdate );

	msg->setHandlerFunc("ScriptControlChange",
						LLAgent::processScriptControlChange );

	msg->setHandlerFuncFast(_PREHASH_ViewerEffect, LLHUDManager::processViewerEffect);

	msg->setHandlerFuncFast(_PREHASH_GrantGodlikePowers, process_grant_godlike_powers);

	msg->setHandlerFuncFast(_PREHASH_GroupAccountSummaryReply,
							LLPanelGroupLandMoney::processGroupAccountSummaryReply);
	msg->setHandlerFuncFast(_PREHASH_GroupAccountDetailsReply,
							LLPanelGroupLandMoney::processGroupAccountDetailsReply);
	msg->setHandlerFuncFast(_PREHASH_GroupAccountTransactionsReply,
							LLPanelGroupLandMoney::processGroupAccountTransactionsReply);

	msg->setHandlerFuncFast(_PREHASH_UserInfoReply,
		process_user_info_reply);

	msg->setHandlerFunc("RegionHandshake", process_region_handshake, NULL);

	msg->setHandlerFunc("TeleportStart", process_teleport_start );
	msg->setHandlerFunc("TeleportProgress", process_teleport_progress);
	msg->setHandlerFunc("TeleportFailed", process_teleport_failed, NULL);
	msg->setHandlerFunc("TeleportLocal", process_teleport_local, NULL);

	msg->setHandlerFunc("ImageNotInDatabase", LLViewerTextureList::processImageNotInDatabase, NULL);

	msg->setHandlerFuncFast(_PREHASH_GroupMembersReply,
						LLGroupMgr::processGroupMembersReply);
	msg->setHandlerFunc("GroupRoleDataReply",
						LLGroupMgr::processGroupRoleDataReply);
	msg->setHandlerFunc("GroupRoleMembersReply",
						LLGroupMgr::processGroupRoleMembersReply);
	msg->setHandlerFunc("GroupTitlesReply",
						LLGroupMgr::processGroupTitlesReply);
	// Special handler as this message is sometimes used for group land.
	msg->setHandlerFunc("PlacesReply", process_places_reply);
	msg->setHandlerFunc("GroupNoticesListReply", LLPanelGroupNotices::processGroupNoticesListReply);

// <FS:CR> FIRE-6310 - Legacy search handlers
	msg->setHandlerFunc("DirPeopleReply", FSPanelSearchPeople::processSearchReply);
	msg->setHandlerFunc("DirPlacesReply", FSPanelSearchPlaces::processSearchReply);
	msg->setHandlerFunc("DirGroupsReply", FSPanelSearchGroups::processSearchReply);
	msg->setHandlerFunc("DirEventsReply", FSPanelSearchEvents::processSearchReply);
	msg->setHandlerFunc("DirLandReply",   FSPanelSearchLand::processSearchReply);
	msg->setHandlerFunc("DirClassifiedReply",  FSPanelSearchClassifieds::processSearchReply);
// </FS:CR> FIRE-6310
	msg->setHandlerFunc("AvatarPickerReply", LLFloaterAvatarPicker::processAvatarPickerReply);

	msg->setHandlerFunc("MapBlockReply", LLWorldMapMessage::processMapBlockReply);
	msg->setHandlerFunc("MapItemReply", LLWorldMapMessage::processMapItemReply);
	msg->setHandlerFunc("EventInfoReply", LLEventNotifier::processEventInfoReply);
	
	msg->setHandlerFunc("PickInfoReply", &LLAvatarPropertiesProcessor::processPickInfoReply);
//	msg->setHandlerFunc("ClassifiedInfoReply", LLPanelClassified::processClassifiedInfoReply);
	msg->setHandlerFunc("ClassifiedInfoReply", LLAvatarPropertiesProcessor::processClassifiedInfoReply);
	msg->setHandlerFunc("ParcelInfoReply", LLRemoteParcelInfoProcessor::processParcelInfoReply);
	msg->setHandlerFunc("ScriptDialog", process_script_dialog);
	msg->setHandlerFunc("LoadURL", process_load_url);
	msg->setHandlerFunc("ScriptTeleportRequest", process_script_teleport_request);
	msg->setHandlerFunc("EstateCovenantReply", process_covenant_reply);

	// calling cards
	msg->setHandlerFunc("OfferCallingCard", process_offer_callingcard);
	msg->setHandlerFunc("AcceptCallingCard", process_accept_callingcard);
	msg->setHandlerFunc("DeclineCallingCard", process_decline_callingcard);

	msg->setHandlerFunc("ParcelObjectOwnersReply", LLPanelLandObjects::processParcelObjectOwnersReply);

	msg->setHandlerFunc("InitiateDownload", process_initiate_download);
	msg->setHandlerFunc("LandStatReply", LLFloaterTopObjects::handle_land_reply);
    msg->setHandlerFunc("GenericMessage", process_generic_message);
    msg->setHandlerFunc("LargeGenericMessage", process_large_generic_message);

	msg->setHandlerFuncFast(_PREHASH_FeatureDisabled, process_feature_disabled_message);
}

void asset_callback_nothing(const LLUUID&, LLAssetType::EType, void*, S32)
{
	// nothing
}

const S32 OPT_CLOSED_WINDOW = -1;
const S32 OPT_MALE = 0;
const S32 OPT_FEMALE = 1;
const S32 OPT_TRUST_CERT = 0;
const S32 OPT_CANCEL_TRUST = 1;
	
bool callback_choose_gender(const LLSD& notification, const LLSD& response)
{
	
    // These defaults are returned from the server on login.  They are set in login.xml.                  
    // If no default is returned from the server, they are retrieved from settings.xml.                   
	
	S32 option = LLNotification::getSelectedOption(notification, response);
	switch(option)
	{
		case OPT_MALE:
			LLStartUp::loadInitialOutfit( gSavedSettings.getString("DefaultMaleAvatar"), "male" );
			break;
			
        case OPT_FEMALE:
        case OPT_CLOSED_WINDOW:
        default:
			LLStartUp::loadInitialOutfit( gSavedSettings.getString("DefaultFemaleAvatar"), "female" );
			break;
	}
	return false;
}

std::string get_screen_filename(const std::string& pattern)
{
    // <FS:Ansariel> OpenSim support
    //if (LLGridManager::getInstance()->isInProductionGrid())
    if (LLGridManager::getInstance()->isInSLMain())
    // </FS:Ansariel>
    {
        return llformat(pattern.c_str(), "");
    }
    else
    {
        const std::string& grid_id_str = LLGridManager::getInstance()->getGridId();
        const std::string& grid_id_lower = utf8str_tolower(grid_id_str);
        std::string grid = "." + grid_id_lower;
        return llformat(pattern.c_str(), grid.c_str());
    }
}

//static
std::string LLStartUp::getScreenLastFilename()
{
    return get_screen_filename(SCREEN_LAST_FILENAME);
}

//static
std::string LLStartUp::getScreenHomeFilename()
{
    return get_screen_filename(SCREEN_HOME_FILENAME);
}

//static
void LLStartUp::loadInitialOutfit( const std::string& outfit_folder_name,
								   const std::string& gender_name )
{
	LL_DEBUGS() << "starting" << LL_ENDL;

	// Not going through the processAgentInitialWearables path, so need to set this here.
	LLAppearanceMgr::instance().setAttachmentInvLinkEnable(true);
	// Initiate creation of COF, since we're also bypassing that.
	gInventory.findCategoryUUIDForType(LLFolderType::FT_CURRENT_OUTFIT);
	
	ESex gender;
	if (gender_name == "male")
	{
		LL_DEBUGS() << "male" << LL_ENDL;
		gender = SEX_MALE;
	}
	else
	{
		LL_DEBUGS() << "female" << LL_ENDL;
		gender = SEX_FEMALE;
	}

	if (!isAgentAvatarValid())
	{
		LL_WARNS() << "Trying to load an initial outfit for an invalid agent avatar" << LL_ENDL;
		return;
	}

	gAgentAvatarp->setSex(gender);

	// try to find the outfit - if not there, create some default
	// wearables.
	LLUUID cat_id = findDescendentCategoryIDByName(
		gInventory.getLibraryRootFolderID(),
		outfit_folder_name);
	if (cat_id.isNull())
	{
		LL_DEBUGS() << "standard wearables" << LL_ENDL;
		gAgentWearables.createStandardWearables();
	}
	else
	{
		bool do_copy = true;
		bool do_append = false;
		LLViewerInventoryCategory *cat = gInventory.getCategory(cat_id);
		// Need to fetch cof contents before we can wear.
		callAfterCategoryFetch(LLAppearanceMgr::instance().getCOF(),
							   boost::bind(&LLAppearanceMgr::wearInventoryCategory, LLAppearanceMgr::getInstance(), cat, do_copy, do_append));
		LL_DEBUGS() << "initial outfit category id: " << cat_id << LL_ENDL;
	}

	gAgent.setOutfitChosen(TRUE);
// <FS:Ansariel> [Legacy Bake]
#ifdef OPENSIM
	if (LLGridManager::getInstance()->isInSecondLife())
#endif
// </FS:Ansariel> [Legacy Bake]
	gAgentWearables.sendDummyAgentWearablesUpdate();
}

std::string& LLStartUp::getInitialOutfitName()
{
	return sInitialOutfit;
}

std::string LLStartUp::getUserId()
{
    if (gUserCredential.isNull())
    {
        return "";
    }
    return gUserCredential->userID();
}


// frees the bitmap
void release_start_screen()
{
	LL_DEBUGS("AppInit") << "Releasing bitmap..." << LL_ENDL;
	gStartTexture = NULL;
}


// static
std::string LLStartUp::startupStateToString(EStartupState state)
{
#define RTNENUM(E) case E: return #E
	switch(state){
		RTNENUM( STATE_FIRST );
		RTNENUM( STATE_BROWSER_INIT );
		RTNENUM( STATE_LOGIN_SHOW );
		RTNENUM( STATE_LOGIN_WAIT );
		RTNENUM( STATE_LOGIN_CLEANUP );
		RTNENUM( STATE_LOGIN_AUTH_INIT );
		RTNENUM( STATE_LOGIN_CURL_UNSTUCK );
		RTNENUM( STATE_LOGIN_PROCESS_RESPONSE );
		RTNENUM( STATE_WORLD_INIT );
		RTNENUM( STATE_MULTIMEDIA_INIT );
		RTNENUM( STATE_FONT_INIT );
		RTNENUM( STATE_SEED_GRANTED_WAIT );
		RTNENUM( STATE_SEED_CAP_GRANTED );
		RTNENUM( STATE_WORLD_WAIT );
		RTNENUM( STATE_AGENT_SEND );
		RTNENUM( STATE_AGENT_WAIT );
		RTNENUM( STATE_INVENTORY_SEND );
		RTNENUM( STATE_MISC );
		RTNENUM( STATE_PRECACHE );
		RTNENUM( STATE_WEARABLES_WAIT );
		RTNENUM( STATE_CLEANUP );
		RTNENUM( STATE_STARTED );
		// <FS:Ansariel> Add FS-specific startup states
		RTNENUM( STATE_FETCH_GRID_INFO );
		RTNENUM( STATE_AUDIO_INIT);
		RTNENUM( STATE_AGENTS_WAIT );
		RTNENUM( STATE_LOGIN_CONFIRM_NOTIFICATON );
		// </FS:Ansariel>
	default:
		return llformat("(state #%d)", state);
	}
#undef RTNENUM
}

// static
void LLStartUp::setStartupState( EStartupState state )
{
	LL_INFOS("AppInit") << "Startup state changing from " <<  
		getStartupStateString() << " to " <<  
		startupStateToString(state) << LL_ENDL;

	getPhases().stopPhase(getStartupStateString());
	gStartupState = state;
	getPhases().startPhase(getStartupStateString());

	postStartupState();
}

void LLStartUp::postStartupState()
{
	LLSD stateInfo;
	stateInfo["str"] = getStartupStateString();
	stateInfo["enum"] = gStartupState;
	sStateWatcher->post(stateInfo);
	gDebugInfo["StartupState"] = getStartupStateString();
}


void reset_login()
{
	gAgentWearables.cleanup();
	gAgentCamera.cleanup();
	gAgent.cleanup();
	LLWorld::getInstance()->destroyClass();

	if ( gViewerWindow )
	{	// Hide menus and normal buttons
		gViewerWindow->setNormalControlsVisible( FALSE );
		gLoginMenuBarView->setVisible( TRUE );
		gLoginMenuBarView->setEnabled( TRUE );
	}

	// Hide any other stuff
	LLNotificationsUI::LLScreenChannelBase* chat_channel = LLNotificationsUI::LLChannelManager::getInstance()->findChannelByID(LLUUID(gSavedSettings.getString("NearByChatChannelUUID")));
	if(chat_channel)
	{
		chat_channel->removeToastsFromChannel();
	}
	LLFloaterReg::hideVisibleInstances();
    LLStartUp::setStartupState( STATE_BROWSER_INIT );

    // Clear any verified certs and verify them again on next login
    // to ensure cert matches server instead of just getting reused
    LLPointer<LLCertificateStore> store = gSecAPIHandler->getCertificateStore("");
    store->clearSertCache();
}

//---------------------------------------------------------------------------

// Initialize all plug-ins except the web browser (which was initialized
// early, before the login screen). JC
void LLStartUp::multimediaInit()
{
	LL_DEBUGS("AppInit") << "Initializing Multimedia...." << LL_ENDL;
	std::string msg = LLTrans::getString("LoginInitializingMultimedia");
	set_startup_status(0.42f, msg.c_str(), gAgent.mMOTD.c_str());
	display_startup();

	// Also initialise the stream titles.
	new StreamTitleDisplay();
}

void LLStartUp::fontInit()
{
	LL_DEBUGS("AppInit") << "Initializing fonts...." << LL_ENDL;
	std::string msg = LLTrans::getString("LoginInitializingFonts");
	set_startup_status(0.45f, msg.c_str(), gAgent.mMOTD.c_str());
	display_startup();

	LLFontGL::loadDefaultFonts();
}

void LLStartUp::initNameCache()
{
	// Can be called multiple times
	if ( gCacheName ) return;

	gCacheName = new LLCacheName(gMessageSystem);
	gCacheName->addObserver(&callback_cache_name);
	gCacheName->localizeCacheName("waiting", LLTrans::getString("AvatarNameWaiting"));
	gCacheName->localizeCacheName("nobody", LLTrans::getString("AvatarNameNobody"));
	gCacheName->localizeCacheName("none", LLTrans::getString("GroupNameNone"));
	// Load stored cache if possible
	LLAppViewer::instance()->loadNameCache();

	// Start cache in not-running state until we figure out if we have
	// capabilities for display name lookup
	LLAvatarNameCache* cache_inst = LLAvatarNameCache::getInstance();
	cache_inst->setUsePeopleAPI(gSavedSettings.getBOOL("UsePeopleAPI"));
	cache_inst->setUseDisplayNames(gSavedSettings.getBOOL("UseDisplayNames"));
	cache_inst->setUseUsernames(gSavedSettings.getBOOL("NameTagShowUsernames"));

	// <FS:CR> Legacy name/Username format
	LLAvatarName::setUseLegacyFormat(gSavedSettings.getBOOL("FSNameTagShowLegacyUsernames"));
	// <FS:CR> FIRE-6659: Legacy "Resident" name toggle
	LLAvatarName::setTrimResidentSurname(gSavedSettings.getBOOL("FSTrimLegacyNames"));
}


void LLStartUp::initExperiences()
{   
    // Should trigger loading the cache.
    LLExperienceCache::instance().setCapabilityQuery(
        boost::bind(&LLAgent::getRegionCapability, &gAgent, _1));

	LLExperienceLog::instance().initialize();
}

void LLStartUp::cleanupNameCache()
{
	delete gCacheName;
	gCacheName = NULL;
}

bool LLStartUp::dispatchURL()
{
	// ok, if we've gotten this far and have a startup URL
    if (!getStartSLURL().isValid())
	{
	  return false;
	}
    if(getStartSLURL().getType() != LLSLURL::APP)
	{
	    
		// If we started with a location, but we're already
		// at that location, don't pop dialogs open.
		LLVector3 pos = gAgent.getPositionAgent();
		LLVector3 slurlpos = getStartSLURL().getPosition();
		F32 dx = pos.mV[VX] - slurlpos.mV[VX];
		F32 dy = pos.mV[VY] - slurlpos.mV[VY];
		const F32 SLOP = 2.f;	// meters

		if( getStartSLURL().getRegion() != gAgent.getRegion()->getName()
			|| (dx*dx > SLOP*SLOP)
			|| (dy*dy > SLOP*SLOP) )
		{
			LLURLDispatcher::dispatch(getStartSLURL().getSLURLString(), "clicked",
						  NULL, false);
		}
		return true;
	}
	return false;
}

void LLStartUp::setStartSLURL(const LLSLURL& slurl) 
{
  sStartSLURL = slurl;
  switch(slurl.getType())
    {
    case LLSLURL::HOME_LOCATION:
      {
		  gSavedSettings.setString("LoginLocation", LLSLURL::SIM_LOCATION_HOME);
	break;
      }
    case LLSLURL::LAST_LOCATION:
      {
	gSavedSettings.setString("LoginLocation", LLSLURL::SIM_LOCATION_LAST);
	break;
      }
	// <FS:Ansariel> Support adding grids via SLURL
#if OPENSIM && !SINGLEGRID
	case LLSLURL::APP:
		if (slurl.getAppCmd() == "gridmanager")
		{
			LLURLDispatcher::dispatch(getStartSLURL().getSLURLString(), "clicked", NULL, false);
			break;
		}
#endif
	// </FS:Ansariel>
    default:
			LLGridManager::getInstance()->setGridChoice(slurl.getGrid());
			break;
    }

  // <FS:Ansariel> FIRE-29994: Start location doesn't get updated when selection a destination from the login splash screen
  FSPanelLogin::onUpdateStartSLURL(sStartSLURL);
}

// static
LLSLURL& LLStartUp::getStartSLURL()
{
	return sStartSLURL;
} 

/**
 * Read all proxy configuration settings and set up both the HTTP proxy and
 * SOCKS proxy as needed.
 *
 * Any errors that are encountered will result in showing the user a notification.
 * When an error is encountered,
 *
 * @return Returns true if setup was successful, false if an error was encountered.
 */
bool LLStartUp::startLLProxy()
{
	bool proxy_ok = true;
	std::string httpProxyType = gSavedSettings.getString("HttpProxyType");

	// Set up SOCKS proxy (if needed)
	if (gSavedSettings.getBOOL("Socks5ProxyEnabled"))
	{	
		// Determine and update LLProxy with the saved authentication system
		std::string auth_type = gSavedSettings.getString("Socks5AuthType");

		if (auth_type.compare("UserPass") == 0)
		{
			LLPointer<LLCredential> socks_cred = gSecAPIHandler->loadCredential("SOCKS5");
			std::string socks_user = socks_cred->getIdentifier()["username"].asString();
			std::string socks_password = socks_cred->getAuthenticator()["creds"].asString();

			bool ok = LLProxy::getInstance()->setAuthPassword(socks_user, socks_password);

			if (!ok)
			{
				LLNotificationsUtil::add("SOCKS_BAD_CREDS");
				proxy_ok = false;
			}
		}
		else if (auth_type.compare("None") == 0)
		{
			LLProxy::getInstance()->setAuthNone();
		}
		else
		{
			LL_WARNS("Proxy") << "Invalid SOCKS 5 authentication type."<< LL_ENDL;

			// Unknown or missing setting.
			gSavedSettings.setString("Socks5AuthType", "None");

			// Clear the SOCKS credentials.
			LLPointer<LLCredential> socks_cred = new LLCredential("SOCKS5");
			gSecAPIHandler->deleteCredential(socks_cred);

			LLProxy::getInstance()->setAuthNone();
		}

		if (proxy_ok)
		{
			// Start the proxy and check for errors
			// If status != SOCKS_OK, stopSOCKSProxy() will already have been called when startSOCKSProxy() returns.
			LLHost socks_host;
			socks_host.setHostByName(gSavedSettings.getString("Socks5ProxyHost"));
			socks_host.setPort(gSavedSettings.getU32("Socks5ProxyPort"));
			int status = LLProxy::getInstance()->startSOCKSProxy(socks_host);

			if (status != SOCKS_OK)
			{
				LLSD subs;
				subs["HOST"] = gSavedSettings.getString("Socks5ProxyHost");
				subs["PORT"] = (S32)gSavedSettings.getU32("Socks5ProxyPort");

				std::string error_string;

				switch(status)
				{
					case SOCKS_CONNECT_ERROR: // TCP Fail
						error_string = "SOCKS_CONNECT_ERROR";
						break;

					case SOCKS_NOT_PERMITTED: // SOCKS 5 server rule set refused connection
						error_string = "SOCKS_NOT_PERMITTED";
						break;

					case SOCKS_NOT_ACCEPTABLE: // Selected authentication is not acceptable to server
						error_string = "SOCKS_NOT_ACCEPTABLE";
						break;

					case SOCKS_AUTH_FAIL: // Authentication failed
						error_string = "SOCKS_AUTH_FAIL";
						break;

					case SOCKS_UDP_FWD_NOT_GRANTED: // UDP forward request failed
						error_string = "SOCKS_UDP_FWD_NOT_GRANTED";
						break;

					case SOCKS_HOST_CONNECT_FAILED: // Failed to open a TCP channel to the socks server
						error_string = "SOCKS_HOST_CONNECT_FAILED";
						break;

					case SOCKS_INVALID_HOST: // Improperly formatted host address or port.
						error_string = "SOCKS_INVALID_HOST";
						break;

					default:
						error_string = "SOCKS_UNKNOWN_STATUS"; // Something strange happened,
						LL_WARNS("Proxy") << "Unknown return from LLProxy::startProxy(): " << status << LL_ENDL;
						break;
				}

				LLNotificationsUtil::add(error_string, subs);
				proxy_ok = false;
			}
		}
	}
	else
	{
		LLProxy::getInstance()->stopSOCKSProxy(); // ensure no UDP proxy is running and it's all cleaned up
	}

	if (proxy_ok)
	{
		// Determine the HTTP proxy type (if any)
		if ((httpProxyType.compare("Web") == 0) && gSavedSettings.getBOOL("BrowserProxyEnabled"))
		{
			LLHost http_host;
			http_host.setHostByName(gSavedSettings.getString("BrowserProxyAddress"));
			http_host.setPort(gSavedSettings.getS32("BrowserProxyPort"));
			if (!LLProxy::getInstance()->enableHTTPProxy(http_host, LLPROXY_HTTP))
			{
				LLSD subs;
				subs["HOST"] = http_host.getIPString();
				subs["PORT"] = (S32)http_host.getPort();
				LLNotificationsUtil::add("PROXY_INVALID_HTTP_HOST", subs);
				proxy_ok = false;
			}
		}
		else if ((httpProxyType.compare("Socks") == 0) && gSavedSettings.getBOOL("Socks5ProxyEnabled"))
		{
			LLHost socks_host;
			socks_host.setHostByName(gSavedSettings.getString("Socks5ProxyHost"));
			socks_host.setPort(gSavedSettings.getU32("Socks5ProxyPort"));
			if (!LLProxy::getInstance()->enableHTTPProxy(socks_host, LLPROXY_SOCKS))
			{
				LLSD subs;
				subs["HOST"] = socks_host.getIPString();
				subs["PORT"] = (S32)socks_host.getPort();
				LLNotificationsUtil::add("PROXY_INVALID_SOCKS_HOST", subs);
				proxy_ok = false;
			}
		}
		else if (httpProxyType.compare("None") == 0)
		{
			LLProxy::getInstance()->disableHTTPProxy();
		}
		else
		{
			LL_WARNS("Proxy") << "Invalid other HTTP proxy configuration: " << httpProxyType << LL_ENDL;

			// Set the missing or wrong configuration back to something valid.
			gSavedSettings.setString("HttpProxyType", "None");
			LLProxy::getInstance()->disableHTTPProxy();

			// Leave proxy_ok alone, since this isn't necessarily fatal.
		}
	}

	return proxy_ok;
}

bool login_alert_done(const LLSD& notification, const LLSD& response)
{
	// <FS:Ansariel> [FS Login Panel]
	//LLPanelLogin::giveFocus();
	transition_back_to_login_panel(std::string());
	// </FS:Ansariel> [FS Login Panel]
	return false;
}

// parse the certificate information into args for the 
// certificate notifications
LLSD transform_cert_args(LLPointer<LLCertificate> cert)
{
	LLSD args = LLSD::emptyMap();
	std::string value;
	LLSD cert_info;
	cert->getLLSD(cert_info);
	// convert all of the elements in the cert into                                        
	// args for the xml dialog, so we have flexability to                                  
	// display various parts of the cert by only modifying                                 
	// the cert alert dialog xml.                                                          
	for(LLSD::map_iterator iter = cert_info.beginMap();
		iter != cert_info.endMap();
		iter++)
	{
		// key usage and extended key usage                                            
		// are actually arrays, and we want to format them as comma separated          
		// strings, so special case those.                                             
		LLSDSerialize::toXML(cert_info[iter->first], std::cout);
		if((iter->first== std::string(CERT_KEY_USAGE)) |
		   (iter->first == std::string(CERT_EXTENDED_KEY_USAGE)))
		{
			value = "";
			LLSD usage = cert_info[iter->first];
			for (LLSD::array_iterator usage_iter = usage.beginArray();
				 usage_iter != usage.endArray();
				 usage_iter++)
			{
				
				if(usage_iter != usage.beginArray())
				{
					value += ", ";
				}
				
				value += (*usage_iter).asString();
			}
			
		}
		else
		{
			value = iter->second.asString();
		}
		
		std::string name = iter->first;
		std::transform(name.begin(), name.end(), name.begin(),
					   (int(*)(int))toupper);
		args[name.c_str()] = value;
	}
	return args;
}


// when we handle a cert error, give focus back to the login panel
void general_cert_done(const LLSD& notification, const LLSD& response)
{
	// <FS:Ansariel> [FS Login Panel]
	//LLStartUp::setStartupState( STATE_LOGIN_SHOW );			
	//LLPanelLogin::giveFocus();
	transition_back_to_login_panel(std::string());
	// </FS:Ansariel> [FS Login Panel]
}

// check to see if the user wants to trust the cert.
// if they do, add it to the cert store and 
void trust_cert_done(const LLSD& notification, const LLSD& response)
{
	S32 option = LLNotification::getSelectedOption(notification, response);	
	switch(option)
	{
		case OPT_TRUST_CERT:
		{
			LLPointer<LLCertificate> cert = gSecAPIHandler->getCertificate(notification["payload"]["certificate"]);
			LLPointer<LLCertificateStore> store = gSecAPIHandler->getCertificateStore(gSavedSettings.getString("CertStore"));			
			store->add(cert);
			store->save();
			LLStartUp::setStartupState( STATE_LOGIN_CLEANUP );	
			break;
		}
		case OPT_CANCEL_TRUST:
			// <FS:Ansariel> That's what transition_back_to_login_panel is for and does!
			//reset_login();
			//gSavedSettings.setBOOL("AutoLogin", FALSE);			
			//LLStartUp::setStartupState( STATE_LOGIN_SHOW );				
			transition_back_to_login_panel(std::string());
			// </FS:Ansariel>
		default:
			// <FS:Ansariel> [FS Login Panel]
			//LLPanelLogin::giveFocus();
			transition_back_to_login_panel(std::string());
			// </FS:Ansariel> [FS Login Panel]
			break;
	}

}

void apply_udp_blacklist(const std::string& csv)
{

	std::string::size_type start = 0;
	std::string::size_type comma = 0;
	do 
	{
		comma = csv.find(",", start);
		if (comma == std::string::npos)
		{
			comma = csv.length();
		}
		std::string item(csv, start, comma-start);

		LL_DEBUGS() << "udp_blacklist " << item << LL_ENDL;
		gMessageSystem->banUdpMessage(item);
		
		start = comma + 1;

	}
	while(comma < csv.length());
	
}

void on_benefits_failed_callback(const LLSD& notification, const LLSD& response)
{
	LL_WARNS("Benefits") << "Failed to load benefits information" << LL_ENDL; 
}

bool init_benefits(LLSD& response)
{
	bool succ = true;

	std::string package_name = response["account_type"].asString();
	const LLSD& benefits_sd = response["account_level_benefits"];
	if (!LLAgentBenefitsMgr::init(package_name, benefits_sd) ||
		!LLAgentBenefitsMgr::initCurrent(package_name, benefits_sd))
	{
		succ = false;
	}
	else
	{
		LL_DEBUGS("Benefits") << "Initialized current benefits, level " << package_name << " from " << benefits_sd << LL_ENDL;
	}
	const LLSD& packages_sd = response["premium_packages"];
	for(LLSD::map_const_iterator package_iter = packages_sd.beginMap();
		package_iter != packages_sd.endMap();
		++package_iter)
	{
		std::string package_name = package_iter->first;
		const LLSD& benefits_sd = package_iter->second["benefits"];
		if (LLAgentBenefitsMgr::init(package_name, benefits_sd))
		{
			LL_DEBUGS("Benefits") << "Initialized benefits for package " << package_name << " from " << benefits_sd << LL_ENDL;
		}
		else
		{
			LL_WARNS("Benefits") << "Failed init for package " << package_name << " from " << benefits_sd << LL_ENDL;
			succ = false;
		}
	}

	if (!LLAgentBenefitsMgr::has("Base"))
	{
		LL_WARNS("Benefits") << "Benefits info did not include required package Base" << LL_ENDL;
		succ = false;
	}
	if (!LLAgentBenefitsMgr::has("Premium"))
	{
		LL_WARNS("Benefits") << "Benefits info did not include required package Premium" << LL_ENDL;
		succ = false;
	}

	// FIXME PREMIUM - for testing if login does not yet provide Premium Plus. Should be removed thereafter.
	//if (succ && !LLAgentBenefitsMgr::has("Premium Plus"))
	//{
	//	LLAgentBenefitsMgr::init("Premium Plus", packages_sd["Premium"]["benefits"]);
	//	llassert(LLAgentBenefitsMgr::has("Premium Plus"));
	//}
	return succ;
}

// <FS:CR> Aurora Sim
//bool process_login_success_response()
bool process_login_success_response(U32 &first_sim_size_x, U32 &first_sim_size_y)
// </FS:CR> Aurora Sim
{
	LLSD response = LLLoginInstance::getInstance()->getResponse();

	// <FS:Ansariel> OpenSim legacy economy support
	//mBenefitsSuccessfullyInit = init_benefits(response);
	if (LLGridManager::instance().isInSecondLife())
	{
		mBenefitsSuccessfullyInit = init_benefits(response);
	}
	else
	{
		mBenefitsSuccessfullyInit = true;
	}
	// </FS:Ansariel>

	std::string text(response["udp_blacklist"]);
	if(!text.empty())
	{
		apply_udp_blacklist(text);
	}

	// unpack login data needed by the application
	text = response["agent_id"].asString();
	if(!text.empty()) gAgentID.set(text);
	// <FS:Beq> Performance floater initialisation
	FSPerfStats::StatsRecorder::setEnabled(gSavedSettings.getBOOL("FSPerfStatsCaptureEnabled"));
    FSPerfStats::StatsRecorder::setFocusAv(gAgentID);
	// </FS:Beq>
//	gDebugInfo["AgentID"] = text;
// [SL:KB] - Patch: Viewer-CrashReporting | Checked: 2010-11-16 (Catznip-2.6.0a) | Added: Catznip-2.4.0b
	if (gCrashSettings.getBOOL("CrashSubmitName"))
	{
		// Only include the agent UUID if the user consented
		gDebugInfo["AgentID"] = text;
	}
// [/SL:KB]
	
	// Agent id needed for parcel info request in LLUrlEntryParcel
	// to resolve parcel name.
	LLUrlEntryParcel::setAgentID(gAgentID);

	text = response["session_id"].asString();
	if(!text.empty()) gAgentSessionID.set(text);
//	gDebugInfo["SessionID"] = text;

	// Session id needed for parcel info request in LLUrlEntryParcel
	// to resolve parcel name.
	LLUrlEntryParcel::setSessionID(gAgentSessionID);
	
	text = response["secure_session_id"].asString();
	if(!text.empty()) gAgent.mSecureSessionID.set(text);

	// if the response contains a display name, use that,
	// otherwise if the response contains a first and/or last name,
	// use those.  Otherwise use the credential identifier

	gDisplayName = "";
	if (response.has("display_name"))
	{
		gDisplayName.assign(response["display_name"].asString());
		if(!gDisplayName.empty())
		{
			// Remove quotes from string.  Login.cgi sends these to force
			// names that look like numbers into strings.
			LLStringUtil::replaceChar(gDisplayName, '"', ' ');
			LLStringUtil::trim(gDisplayName);
		}
	}
	std::string first_name;
	if(response.has("first_name"))
	{
		first_name = response["first_name"].asString();
		LLStringUtil::replaceChar(first_name, '"', ' ');
		LLStringUtil::trim(first_name);
		gAgentUsername = first_name;
	}

	if(response.has("last_name") && !gAgentUsername.empty())
	{
		std::string last_name = response["last_name"].asString();
		if (last_name != "Resident")
		{
		    LLStringUtil::replaceChar(last_name, '"', ' ');
		    LLStringUtil::trim(last_name);
		    gAgentUsername = gAgentUsername + " " + last_name;
		}
	}

	if(gDisplayName.empty())
	{
		if(response.has("first_name"))
		{
			gDisplayName.assign(response["first_name"].asString());
			LLStringUtil::replaceChar(gDisplayName, '"', ' ');
			LLStringUtil::trim(gDisplayName);
		}
		if(response.has("last_name"))
		{
			text.assign(response["last_name"].asString());
			LLStringUtil::replaceChar(text, '"', ' ');
			LLStringUtil::trim(text);
			if(!gDisplayName.empty())
			{
				gDisplayName += " ";
			}
			gDisplayName += text;
		}
	}

	if(gDisplayName.empty())
	{
		gDisplayName.assign(gUserCredential->asString());
	}

	// this is their actual ability to access content
	text = response["agent_access_max"].asString();
	if (!text.empty())
	{
		// agent_access can be 'A', 'M', and 'PG'.
		gAgent.setMaturity(text[0]);
		//<FS:TS> FIRE-8854: Set the preferred maturity here to the maximum
		//        in case the sim doesn't send it at login, like OpenSim 
		//        doesn't. If it does, it'll get overridden below.
		U32 preferredMaturity = (U32)LLAgent::convertTextToMaturity(text[0]);
		gSavedSettings.setU32("PreferredMaturity", preferredMaturity);
	}
	
	// this is the value of their preference setting for that content
	// which will always be <= agent_access_max
	text = response["agent_region_access"].asString();
	if (!text.empty())
	{
		U32 preferredMaturity = (U32)LLAgent::convertTextToMaturity(text[0]);
		gSavedSettings.setU32("PreferredMaturity", preferredMaturity);
	}

	text = response["start_location"].asString();
	if(!text.empty()) 
	{
		gAgentStartLocation.assign(text);
	}

	text = response["circuit_code"].asString();
	if(!text.empty())
	{
		gMessageSystem->mOurCircuitCode = strtoul(text.c_str(), NULL, 10);
	}
	std::string sim_ip_str = response["sim_ip"];
	std::string sim_port_str = response["sim_port"];
	if(!sim_ip_str.empty() && !sim_port_str.empty())
	{
		U32 sim_port = strtoul(sim_port_str.c_str(), NULL, 10);
		gFirstSim.set(sim_ip_str, sim_port);
		if (gFirstSim.isOk())
		{
			gMessageSystem->enableCircuit(gFirstSim, TRUE);
		}
	}
	std::string region_x_str = response["region_x"];
	std::string region_y_str = response["region_y"];
	if(!region_x_str.empty() && !region_y_str.empty())
	{
		U32 region_x = strtoul(region_x_str.c_str(), NULL, 10);
		U32 region_y = strtoul(region_y_str.c_str(), NULL, 10);
		gFirstSimHandle = to_region_handle(region_x, region_y);
	}
	
// <FS:CR> Aurora Sim
	text = response["region_size_x"].asString();
	if(!text.empty()) {
		first_sim_size_x = strtoul(text.c_str(), NULL, 10);
		LLViewerParcelMgr::getInstance()->init(first_sim_size_x);
	}

	//region Y size is currently unused, major refactoring required. - Patrick Sapinski (2/10/2011)
	text = response["region_size_y"].asString();
	if(!text.empty()) first_sim_size_y = strtoul(text.c_str(), NULL, 10);
// </FS:CR> Aurora Sim	
	const std::string look_at_str = response["look_at"];
	if (!look_at_str.empty())
	{
		size_t len = look_at_str.size();
		LLMemoryStream mstr((U8*)look_at_str.c_str(), len);
		LLSD sd = LLSDSerialize::fromNotation(mstr, len);
		gAgentStartLookAt = ll_vector3_from_sd(sd);
	}

	text = response["seed_capability"].asString();
	if (!text.empty()) gFirstSimSeedCap = text;
				
	text = response["seconds_since_epoch"].asString();
	if(!text.empty())
	{
		U32 server_utc_time = strtoul(text.c_str(), NULL, 10);
		if(server_utc_time)
		{
			time_t now = time(NULL);
			gUTCOffset = (server_utc_time - now);

			// Print server timestamp
			LLSD substitution;
			substitution["datetime"] = (S32)server_utc_time;
			std::string timeStr = "[month, datetime, slt] [day, datetime, slt] [year, datetime, slt] [hour, datetime, slt]:[min, datetime, slt]:[second, datetime, slt]";
			LLStringUtil::format(timeStr, substitution);
			LL_INFOS("AppInit") << "Server SLT timestamp: " << timeStr << ". Server-viewer time offset before correction: " << gUTCOffset << "s" << LL_ENDL;
		}
	}

	// this is the base used to construct help URLs
	text = response["help_url_format"].asString();
	if (!text.empty())
	{
		// replace the default help URL format
		gSavedSettings.setString("HelpURLFormat",text);
	}

	std::string home_location = response["home"];
	if(!home_location.empty())
	{
		size_t len = home_location.size();
		LLMemoryStream mstr((U8*)home_location.c_str(), len);
		LLSD sd = LLSDSerialize::fromNotation(mstr, len);
		S32 region_x = sd["region_handle"][0].asInteger();
		S32 region_y = sd["region_handle"][1].asInteger();
		U64 region_handle = to_region_handle(region_x, region_y);
		LLVector3 position = ll_vector3_from_sd(sd["position"]);
		gAgent.setHomePosRegion(region_handle, position);
	}

	// If MOTD has not been set by fsdata, fallback to LL MOTD
// <FS:CR> FIRE-8571, FIRE-9274
	if (gAgent.mMOTD.empty() || !LLGridManager::getInstance()->isInSLMain())
// </FS:CR>
	{
		gAgent.mMOTD.assign(response["message"]);
	}
	
	// <FS:Techwolf Lupindo> fsdata opensim MOTD support
#ifdef OPENSIM
	if (LLGridManager::getInstance()->isInOpenSim() && !FSData::instance().getOpenSimMOTD().empty())
	{
		gAgent.mMOTD.assign(FSData::instance().getOpenSimMOTD());
	}
#endif
	// </FS:Techwolf Lupindo>

	// Options...
	// Each 'option' is an array of submaps. 
	// It appears that we only ever use the first element of the array.
	LLUUID inv_root_folder_id = response["inventory-root"][0]["folder_id"];
	if(inv_root_folder_id.notNull())
	{
		gInventory.setRootFolderID(inv_root_folder_id);
		//gInventory.mock(gAgent.getInventoryRootID());
	}

	LLSD login_flags = response["login-flags"][0];
	if(login_flags.size())
	{
		std::string flag = login_flags["ever_logged_in"];
		if(!flag.empty())
		{
			gAgent.setFirstLogin((flag == "N") ? TRUE : FALSE);
		}

		/*  Flag is currently ignored by the viewer.
		flag = login_flags["stipend_since_login"];
		if(flag == "Y") 
		{
			stipend_since_login = true;
		}
		*/

		flag = login_flags["gendered"].asString();
		if(flag == "Y")
		{
			// We don't care about this flag anymore; now base whether
			// outfit is chosen on COF contents, initial outfit
			// requested and available, etc.

			//gAgent.setGenderChosen(TRUE);
		}
		
		bool pacific_daylight_time = false;
		flag = login_flags["daylight_savings"].asString();
		if(flag == "Y")
		{
			pacific_daylight_time = (flag == "Y");
		}

		//setup map of datetime strings to codes and slt & local time offset from utc
		LLStringOps::setupDatetimeInfo(pacific_daylight_time);
	}

	// set up the voice configuration.  Ultimately, we should pass this up as part of each voice
	// channel if we need to move to multiple voice servers per grid.
	LLSD voice_config_info = response["voice-config"];
	if(voice_config_info.has("VoiceServerType"))
	{
		gSavedSettings.setString("VoiceServerType", voice_config_info["VoiceServerType"].asString()); 
	}

	// Request the map server url
	std::string map_server_url = response["map-server-url"];
	if(!map_server_url.empty())
	{
		// We got an answer from the grid -> use that for map for the current session
		gSavedSettings.setString("CurrentMapServerURL", map_server_url); 
		LL_INFOS("LLStartup") << "map-server-url : we got an answer from the grid : " << map_server_url << LL_ENDL;
	}
	else
	{
		// No answer from the grid -> use the default setting for current session 
		map_server_url = gSavedSettings.getString("MapServerURL"); 
		gSavedSettings.setString("CurrentMapServerURL", map_server_url); 
		LL_INFOS("LLStartup") << "map-server-url : no map-server-url answer, we use the default setting for the map : " << map_server_url << LL_ENDL;
	}
	
// <FS:CR> FIRE-8063: Read Aurora web profile url from login data
#ifdef OPENSIM
	std::string web_profile_url = response["web_profile_url"];
	if (!web_profile_url.empty())
	{
		// We got an answer from the grid -> use that for map for the current session
		LLGridManager::instance().setWebProfileUrl(web_profile_url);
		LL_INFOS("LLStartup") << "web-profile-url : we got an answer from the grid : " << web_profile_url << LL_ENDL;
	}
// <FS:CR> FIRE-10567 - Set classified fee, if it's available.
	if (response.has("classified_fee"))
	{
		S32 classified_fee = response["classified_fee"];
		LLGridManager::getInstance()->setClassifiedFee(classified_fee);
	}
	else
	{
		LLGridManager::getInstance()->setClassifiedFee(0);	// Free is a sensible default
	}
// <FS:CR> Set a parcel listing fee, if it's available
	if (response.has("directory_fee"))
	{
		S32 directory_fee = response["directory_fee"];
		LLGridManager::getInstance()->setDirectoryFee(directory_fee);
	}
	else
	{
		LLGridManager::getInstance()->setDirectoryFee(0);
	}
#endif // OPENSIM
// </FS:CR>
	// Default male and female avatars allowing the user to choose their avatar on first login.
	// These may be passed up by SLE to allow choice of enterprise avatars instead of the standard
	// "new ruth."  Not to be confused with 'initial-outfit' below 
	LLSD newuser_config = response["newuser-config"][0];
	if(newuser_config.has("DefaultFemaleAvatar"))
	{
		gSavedSettings.setString("DefaultFemaleAvatar", newuser_config["DefaultFemaleAvatar"].asString()); 		
	}
	if(newuser_config.has("DefaultMaleAvatar"))
	{
		gSavedSettings.setString("DefaultMaleAvatar", newuser_config["DefaultMaleAvatar"].asString()); 		
	}
	
	// Initial outfit for the user.
	LLSD initial_outfit = response["initial-outfit"][0];
	if(initial_outfit.size())
	{
		std::string flag = initial_outfit["folder_name"];
		if(!flag.empty())
		{
			// Initial outfit is a folder in your inventory,
			// must be an exact folder-name match.
			sInitialOutfit = flag;
		}

		flag = initial_outfit["gender"].asString();
		if(!flag.empty())
		{
			sInitialOutfitGender = flag;
		}
	}

	// set the location of the Agent Appearance service, from which we can request
	// avatar baked textures if they are supported by the current region
	std::string agent_appearance_url = response["agent_appearance_service"];
	if (!agent_appearance_url.empty())
	{
		LLAppearanceMgr::instance().setAppearanceServiceURL(agent_appearance_url);
	}

	// Set the location of the snapshot sharing config endpoint
	// <FS:Ansariel> Debug setting doesn't exist anymore as of 14-09-2014
	//std::string snapshot_config_url = response["snapshot_config_url"];
	//if(!snapshot_config_url.empty())
	//{
	//	gSavedSettings.setString("SnapshotConfigURL", snapshot_config_url);
	//}
	// </FS:Ansariel>

	// Start the process of fetching the OpenID session cookie for this user login
	std::string openid_url = response["openid_url"];
	if(!openid_url.empty())
	{
		std::string openid_token = response["openid_token"];
		LLViewerMedia::getInstance()->openIDSetup(openid_url, openid_token);
	}

	// <FS:Ansariel> OpenSim legacy economy support
#ifdef OPENSIM
	if (!LLGridManager::instance().isInSecondLife())
	{
		if (response.has("max-agent-groups") || response.has("max_groups"))
		{
			std::string max_agent_groups;
			response.has("max_groups") ?
				max_agent_groups = response["max_groups"].asString()
				: max_agent_groups = response["max-agent-groups"].asString();

			gMaxAgentGroups = atoi(max_agent_groups.c_str());
			LL_INFOS("LLStartup") << "gMaxAgentGroups read from login.cgi: "
				<< gMaxAgentGroups << LL_ENDL;
		}
		else
		{
			gMaxAgentGroups = 0;
			LL_INFOS("LLStartup") << "did not receive max-agent-groups. unlimited groups activated" << LL_ENDL;
		}
	}
#endif
	// </FS:Ansariel>

	// <COLOSI opensim multi-currency support>
	std::string prev_currency_symbol = Tea::getCurrency();
	// </COLOSI opensim multi-currency support>

// <FS:AW opensim currency support>
	std::string currency = "L$";
#ifdef OPENSIM // <FS:AW optional opensim support>
	if(response.has("currency"))
	{
		currency = response["currency"].asString();
		LL_DEBUGS("OS_SETTINGS") << "currency " << currency << LL_ENDL;
	}
	else if (LLGridManager::getInstance()->isInOpenSim())
	{
		currency = "OS$";
		LL_DEBUGS("OS_SETTINGS") << "no currency in login response" << LL_ENDL;
	}
	Tea::setCurrency(currency);
// </FS:AW opensim currency support>

	// <COLOSI  opensim multi-currency support>
	// Blank out the region currency which is set in in lfsimfeatureshandler
	Tea::setRegionCurrency(LLStringUtil::null);
	std::string new_currency_symbol = Tea::getCurrency();
	// If currency symbol has changed, update currency symbols where manually necessary.
	if (new_currency_symbol != prev_currency_symbol)
	{
		LFSimFeatureHandler::updateCurrencySymbols();
	}
	// </COLOSI opensim multi-currency support>

// <FS:AW  opensim destinations and avatar picker>
	if(response.has("avatar_picker_url"))
	{
		LL_DEBUGS("OS_SETTINGS") << "avatar_picker_url " << response["avatar_picker_url"] << LL_ENDL;
	}
	else if (LLGridManager::getInstance()->isInOpenSim())
	{
		LL_DEBUGS("OS_SETTINGS") << "no avatar_picker_url in login response" << LL_ENDL;
	}

	if(response.has("destination_guide_url"))
	{
		LL_DEBUGS("OS_SETTINGS") << "destination_guide_url " << response["destination_guide_url"] << LL_ENDL;
	}
	else if (LLGridManager::getInstance()->isInOpenSim())
	{
		LL_DEBUGS("OS_SETTINGS") << "no destination_guide_url in login response" << LL_ENDL;
	}
// </FS:AW  opensim destinations and avatar picker>
	
// <FS:CR> Legacy search killswitch!
	if (LLGridManager::getInstance()->isInOpenSim())
	{
		LLFloaterReg::add("search", "floater_fs_search.xml", (LLFloaterBuildFunc)&LLFloaterReg::build<FSFloaterSearch>);
	}
	else
#endif // OPENSIM
	{
		if (FSData::instance().enableLegacySearch())
		{
			LLFloaterReg::add("search", "floater_fs_search.xml", (LLFloaterBuildFunc)&LLFloaterReg::build<FSFloaterSearch>);
		}
		else
		{
			LLFloaterReg::add("search", "floater_search.xml", (LLFloaterBuildFunc)&LLFloaterReg::build<LLFloaterSearch>);
		}
	}
// </FS:CR>

	// <FS:Techwolf Lupindo> fsdata support
	if (FSData::instance().isAgentFlag(gAgentID, FSData::NO_USE))
	{
		gAgentID.setNull();
	}
	// </FS:Techwolf Lupindo>

	bool success = false;
	// JC: gesture loading done below, when we have an asset system
	// in place.  Don't delete/clear gUserCredentials until then.
	if(gAgentID.notNull()
	   && gAgentSessionID.notNull()
	   && gMessageSystem->mOurCircuitCode
	   && gFirstSim.isOk()
	   && gInventory.getRootFolderID().notNull())
	{
		success = true;
	}
    LLAppViewer* pApp = LLAppViewer::instance();
	pApp->writeDebugInfo();     //Write our static data now that we have username, session_id, etc.
	return success;
}

void transition_back_to_login_panel(const std::string& emsg)
{
	// Bounce back to the login screen.
	reset_login(); // calls LLStartUp::setStartupState( STATE_LOGIN_SHOW );
	gSavedSettings.setBOOL("AutoLogin", FALSE);
}

// <FS:KC> FIRE-18250: Option to disable default eye movement
//static
void update_static_eyes()
{
	if (gSavedPerAccountSettings.getBOOL("FSStaticEyes"))
	{
		LLUUID anim_id(gSavedSettings.getString("FSStaticEyesUUID"));
		gAgent.sendAnimationRequest(anim_id, ANIM_REQUEST_START);
	}
}
// </FS:KC><|MERGE_RESOLUTION|>--- conflicted
+++ resolved
@@ -211,14 +211,10 @@
 #include "llenvironment.h"
 
 #include "llstacktrace.h"
-<<<<<<< HEAD
 #include "fsperfstats.h"
-=======
-
 #include "threadpool.h"
 
 
->>>>>>> 7a0ca277
 #if LL_WINDOWS
 #include "lldxhardware.h"
 #endif
