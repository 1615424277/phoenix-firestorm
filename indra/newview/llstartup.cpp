--- conflicted
+++ resolved
@@ -1961,15 +1961,10 @@
             display_startup();
             return FALSE;
         }
-<<<<<<< HEAD
-        LLInventoryModelBackgroundFetch::instance().start();
-        LLUUID cof_id = gInventory.findCategoryUUIDForType(LLFolderType::FT_CURRENT_OUTFIT);
-=======
 
         LLInventoryModelBackgroundFetch::instance().start();
         LLAppearanceMgr::instance().initCOFID();
         LLUUID cof_id = LLAppearanceMgr::instance().getCOF();
->>>>>>> 33ad8db7
         LLViewerInventoryCategory* cof = gInventory.getCategory(cof_id);
         if (cof
             && cof->getVersion() == LLViewerInventoryCategory::VERSION_UNKNOWN)
@@ -2280,11 +2275,7 @@
         static LLFrameTimer wearables_timer;
 
         const F32 wearables_time = wearables_timer.getElapsedTimeF32();
-<<<<<<< HEAD
-        static LLCachedControl<F32> max_wearables_time(gSavedSettings, "ClothingLoadingDelay");
-=======
         const F32 MAX_WEARABLES_TIME = 10.f;
->>>>>>> 33ad8db7
 
         if (!gAgent.isOutfitChosen() && isAgentAvatarValid())
         {
@@ -2303,11 +2294,7 @@
 
         display_startup();
 
-<<<<<<< HEAD
-        if (gAgent.isOutfitChosen() && (wearables_time > max_wearables_time))
-=======
         if (gAgent.isOutfitChosen() && (wearables_time > MAX_WEARABLES_TIME))
->>>>>>> 33ad8db7
         {
             if (gInventory.isInventoryUsable())
             {
@@ -2328,7 +2315,6 @@
                 LLStartUp::setStartupState( STATE_CLEANUP );
                 return TRUE;
             }
-<<<<<<< HEAD
         }
         else
         {
@@ -2341,20 +2327,6 @@
                 return TRUE;
             }
         }
-=======
-        }
-        else
-        {
-            // OK to just get the wearables
-            if ( gAgentWearables.areWearablesLoaded() )
-            {
-                // We have our clothing, proceed.
-                LL_DEBUGS("Avatar") << "wearables loaded" << LL_ENDL;
-                LLStartUp::setStartupState( STATE_CLEANUP );
-                return TRUE;
-            }
-        }
->>>>>>> 33ad8db7
         //fall through this frame to STATE_CLEANUP
     }
 
@@ -2740,21 +2712,11 @@
         LLViewerParcelMgr::processParcelDwellReply);
 
     msg->setHandlerFunc("AvatarPropertiesReply",
-<<<<<<< HEAD
-                        &LLAvatarPropertiesProcessor::processAvatarPropertiesReply);
-=======
                         &LLAvatarPropertiesProcessor::processAvatarLegacyPropertiesReply);
->>>>>>> 33ad8db7
     msg->setHandlerFunc("AvatarInterestsReply",
                         &LLAvatarPropertiesProcessor::processAvatarInterestsReply);
     msg->setHandlerFunc("AvatarGroupsReply",
                         &LLAvatarPropertiesProcessor::processAvatarGroupsReply);
-<<<<<<< HEAD
-    // ratings deprecated
-    //msg->setHandlerFuncFast(_PREHASH_AvatarStatisticsReply,
-    //                  LLPanelAvatar::processAvatarStatisticsReply);
-=======
->>>>>>> 33ad8db7
     msg->setHandlerFunc("AvatarNotesReply",
                         &LLAvatarPropertiesProcessor::processAvatarNotesReply);
     msg->setHandlerFunc("AvatarPicksReply",
@@ -2915,10 +2877,7 @@
     LLAppearanceMgr::instance().setAttachmentInvLinkEnable(true);
     // Initiate creation of COF, since we're also bypassing that.
     gInventory.ensureCategoryForTypeExists(LLFolderType::FT_CURRENT_OUTFIT);
-<<<<<<< HEAD
-=======
     LLAppearanceMgr::getInstance()->initCOFID();
->>>>>>> 33ad8db7
 
     ESex gender;
     if (gender_name == "male")
@@ -3031,13 +2990,9 @@
         RTNENUM( STATE_AGENT_SEND );
         RTNENUM( STATE_AGENT_WAIT );
         RTNENUM( STATE_INVENTORY_SEND );
-<<<<<<< HEAD
-        RTNENUM(STATE_INVENTORY_CALLBACKS );
-=======
         RTNENUM( STATE_INVENTORY_CALLBACKS );
         RTNENUM( STATE_INVENTORY_SKEL );
         RTNENUM( STATE_INVENTORY_SEND2 );
->>>>>>> 33ad8db7
         RTNENUM( STATE_MISC );
         RTNENUM( STATE_PRECACHE );
         RTNENUM( STATE_WEARABLES_WAIT );
@@ -3080,10 +3035,7 @@
     gAgent.cleanup();
     gSky.cleanup(); // mVOSkyp is an inworld object.
     LLWorld::getInstance()->resetClass();
-<<<<<<< HEAD
-=======
     LLAppearanceMgr::getInstance()->cleanup();
->>>>>>> 33ad8db7
 
     if ( gViewerWindow )
     {   // Hide menus and normal buttons
