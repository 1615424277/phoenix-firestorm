--- conflicted
+++ resolved
@@ -1169,16 +1169,10 @@
 		// this startup phase more than once.
 		if (gLoginMenuBarView == NULL)
 		{
-<<<<<<< HEAD
 			// <FS:Zi> Moved this to initBase() in llviewerwindow.cpp to get the edit menu set up
 			//         before any text widget uses it
 			// initialize_spellcheck_menu();
-			// initialize_edit_menu();
 			// </FS:Zi>
-=======
-			LL_DEBUGS("AppInit") << "initializing menu bar" << LL_ENDL;
-			initialize_spellcheck_menu();
->>>>>>> 4e1f8165
 			init_menus();
 		}
 		show_release_notes_if_required();
