/** 
 * @file llstartup.cpp
 * @brief startup routines.
 *
 * $LicenseInfo:firstyear=2004&license=viewerlgpl$
 * Second Life Viewer Source Code
 * Copyright (C) 2010, Linden Research, Inc.
 * 
 * This library is free software; you can redistribute it and/or
 * modify it under the terms of the GNU Lesser General Public
 * License as published by the Free Software Foundation;
 * version 2.1 of the License only.
 * 
 * This library is distributed in the hope that it will be useful,
 * but WITHOUT ANY WARRANTY; without even the implied warranty of
 * MERCHANTABILITY or FITNESS FOR A PARTICULAR PURPOSE.  See the GNU
 * Lesser General Public License for more details.
 * 
 * You should have received a copy of the GNU Lesser General Public
 * License along with this library; if not, write to the Free Software
 * Foundation, Inc., 51 Franklin Street, Fifth Floor, Boston, MA  02110-1301  USA
 * 
 * Linden Research, Inc., 945 Battery Street, San Francisco, CA  94111  USA
 * $/LicenseInfo$
 */

#include "llviewerprecompiledheaders.h"

#include "llappviewer.h"
#include "llstartup.h"
#include "llcallstack.h"

#if LL_WINDOWS
#	include <process.h>		// _spawnl()
#else
#	include <sys/stat.h>		// mkdir()
#endif

#include "llviewermedia_streamingaudio.h"
#include "llaudioengine.h"

#ifdef LL_FMODSTUDIO
# include "llaudioengine_fmodstudio.h"
#endif

#ifdef LL_OPENAL
#include "llaudioengine_openal.h"
#endif

#include "llavatarnamecache.h"
#include "llexperiencecache.h"
#include "lllandmark.h"
#include "llcachename.h"
#include "lldir.h"
#include "lldonotdisturbnotificationstorage.h"
#include "llerrorcontrol.h"
#include "llfloaterreg.h"
#include "llfocusmgr.h"
#include "llfloatergridstatus.h"
#include "llfloaterimsession.h"
#include "lllocationhistory.h"
#include "llimageworker.h"

#include "llloginflags.h"
#include "llmd5.h"
#include "llmemorystream.h"
#include "llmessageconfig.h"
#include "llmoveview.h"
#include "llfloaterimcontainer.h"
#include "llfloaterimnearbychat.h"
#include "llnotifications.h"
#include "llnotificationsutil.h"
#include "llpersistentnotificationstorage.h"
#include "llpresetsmanager.h"
#include "llteleporthistory.h"
#include "llregionhandle.h"
#include "llsd.h"
#include "llsdserialize.h"
#include "llsdutil_math.h"
#include "llstring.h"
#include "lluserrelations.h"
#include "llversioninfo.h"
#include "llviewercontrol.h"
#include "llviewerhelp.h"
#include "llxorcipher.h"	// saved password, MAC address
#include "llwindow.h"
#include "message.h"
#include "v3math.h"

#include "llagent.h"
#include "llagentbenefits.h"
#include "llagentcamera.h"
#include "llagentpicksinfo.h"
#include "llagentwearables.h"
#include "llagentpilot.h"
#include "llfloateravatarpicker.h"
#include "llcallbacklist.h"
#include "llcallingcard.h"
#include "llconsole.h"
#include "llcontainerview.h"
#include "llconversationlog.h"
#include "lldebugview.h"
#include "lldrawable.h"
#include "lleventnotifier.h"
#include "llface.h"
#include "llfeaturemanager.h"
//#include "llfirstuse.h"
#include "llfloaterhud.h"
#include "llfloaterland.h"
#include "llfloatertopobjects.h"
#include "llfloaterworldmap.h"
#include "llgesturemgr.h"
#include "llgroupmgr.h"
#include "llhudeffecttrail.h"
#include "llhudmanager.h"
#include "llbufferstream.h" // <FS:PP> For SL Grid Status
#include "llimage.h"
#include "llinventorybridge.h"
#include "llinventorymodel.h"
#include "llinventorymodelbackgroundfetch.h"
#include "llkeyboard.h"
#include "llloginhandler.h"			// gLoginHandler, SLURL support
#include "lllogininstance.h" // Host the login module.
// <FS:Ansariel> [FS Login Panel]
//#include "llpanellogin.h"
#include "fspanellogin.h"
// <FS:Ansariel> [FS Login Panel]
#include "llmutelist.h"
#include "llavatarpropertiesprocessor.h"
#include "llpanelclassified.h"
#include "llpanelpick.h"
#include "llpanelgrouplandmoney.h"
#include "llpanelgroupnotices.h"
#include "llparcel.h"
#include "llpreview.h"
#include "llpreviewscript.h"
#include "llproxy.h"
#include "llproductinforequest.h"
#include "llqueryflags.h"
#include "llsecapi.h"
#include "llselectmgr.h"
#include "llsky.h"
#include "llstatview.h"
#include "llstatusbar.h"		// sendMoneyBalanceRequest(), owns L$ balance
#include "llsurface.h"
#include "lltexturecache.h"
#include "lltexturefetch.h"
#include "lltoolmgr.h"
#include "lltrans.h"
#include "llui.h"
#include "lluiusage.h"
#include "llurldispatcher.h"
#include "llurlentry.h"
#include "llslurl.h"
#include "llurlhistory.h"
#include "llurlwhitelist.h"
#include "llvieweraudio.h"
#include "llviewerassetstorage.h"
#include "llviewercamera.h"
#include "llviewerdisplay.h"
#include "llviewergenericmessage.h"
#include "llviewergesture.h"
#include "llviewertexturelist.h"
#include "llviewermedia.h"
#include "llviewermenu.h"
#include "llviewermessage.h"
#include "llviewernetwork.h"
#include "llviewerobjectlist.h"
#include "llviewerparcelaskplay.h"
#include "llviewerparcelmedia.h"
#include "llviewerparcelmgr.h"
#include "llviewerregion.h"
#include "llviewerstats.h"
#include "llviewerstatsrecorder.h"
#include "llviewerthrottle.h"
#include "llviewerwindow.h"
#include "llvoavatar.h"
#include "llvoavatarself.h"
#include "llweb.h"
#include "llworld.h"
#include "llworldmapmessage.h"
#include "llxfermanager.h"
#include "pipeline.h"
#include "llappviewer.h"
#include "llfasttimerview.h"
#include "lltelemetry.h"
#include "llfloatermap.h"
#include "llweb.h"
#include "llvoiceclient.h"
#include "llnamelistctrl.h"
#include "llnamebox.h"
#include "llnameeditor.h"
#include "llpostprocess.h"
#include "llagentlanguage.h"
#include "llwearable.h"
#include "llinventorybridge.h"
#include "llappearancemgr.h"
#include "llavatariconctrl.h"
#include "llvoicechannel.h"
#include "llpathfindingmanager.h"
// [RLVa:KB] - Checked: RLVa-1.2.0
#include "rlvhandler.h"
// [/RLVa:KB]

#include "lllogin.h"
#include "llevents.h"
#include "llstartuplistener.h"
#include "lltoolbarview.h"
#include "llexperiencelog.h"
#include "llcleanup.h"

#include "llenvironment.h"

#include "llstacktrace.h"
#include "fsperfstats.h"
#if LL_WINDOWS
#include "lldxhardware.h"
#endif

// Firestorm includes
// <FS:Ansariel> [FS communication UI]
//#include "llfloaterimsession.h"
#include "fsfloaterim.h"
// </FS:Ansariel> [FS communication UI]
#if HAS_GROWL
#include "growlmanager.h"
#endif

#include "fsassetblacklist.h"
#include "fsavatarrenderpersistence.h"
#include "fscommon.h"
#include "fscorehttputil.h"
#include "fsdata.h"
#include "fsfloatercontacts.h"
#include "fsfloaterimcontainer.h"
#include "fsfloaternearbychat.h"
#include "fsfloatersearch.h"
#include "fsfloaterwearablefavorites.h"
#include "fslslbridge.h"
#include "fsradar.h"
#include "fsregistrarutils.h"
#include "fsscriptlibrary.h"
#include "lfsimfeaturehandler.h"
#include "lggcontactsets.h"
#include "llfloatersearch.h"
#include "llfloatersidepanelcontainer.h"
#include "llfriendcard.h"
#include "llnotificationmanager.h"
#include "llpresetsmanager.h"
#include "llprogressview.h"
#include "lltoolbarview.h"
#include "NACLantispam.h"
#include "streamtitledisplay.h"
#include "tea.h"

//
// exported globals
//
bool gAgentMovementCompleted = false;
S32  gMaxAgentGroups; // <FS:Ansariel> OpenSim legacy economy support

const std::string SCREEN_HOME_FILENAME = "screen_home%s.png";
const std::string SCREEN_LAST_FILENAME = "screen_last%s.png";

LLPointer<LLViewerTexture> gStartTexture;

//
// Imported globals
//
extern S32 gStartImageWidth;
extern S32 gStartImageHeight;
extern std::string gWindowTitle;

//
// local globals
//
static bool gGotUseCircuitCodeAck = false;
static std::string sInitialOutfit;
static std::string sInitialOutfitGender;	// "male" or "female"

static bool gUseCircuitCallbackCalled = false;

EStartupState LLStartUp::gStartupState = STATE_FIRST;
LLSLURL LLStartUp::sStartSLURL;
std::string LLStartUp::sStartSLURLString;

static LLPointer<LLCredential> gUserCredential;
static std::string gDisplayName;
static bool gRememberPassword = true;
static bool gRememberUser = true;

static U64 gFirstSimHandle = 0;
static LLHost gFirstSim;
static std::string gFirstSimSeedCap;
static LLVector3 gAgentStartLookAt(1.0f, 0.f, 0.f);
static std::string gAgentStartLocation = "safe";
static bool mLoginStatePastUI = false;
static bool mBenefitsSuccessfullyInit = false;

const F32 STATE_AGENT_WAIT_TIMEOUT = 240; //seconds

boost::scoped_ptr<LLEventPump> LLStartUp::sStateWatcher(new LLEventStream("StartupState"));
boost::scoped_ptr<LLStartupListener> LLStartUp::sListener(new LLStartupListener());
boost::scoped_ptr<LLViewerStats::PhaseMap> LLStartUp::sPhases(new LLViewerStats::PhaseMap);

//
// local function declaration
//

void login_show();
void login_callback(S32 option, void* userdata);
void show_release_notes_if_required();
//void show_first_run_dialog();	// <FS:CR> Unused in Firestorm
bool first_run_dialog_callback(const LLSD& notification, const LLSD& response);
void set_startup_status(const F32 frac, const std::string& string, const std::string& msg);
bool login_alert_status(const LLSD& notification, const LLSD& response);
void login_packet_failed(void**, S32 result);
void use_circuit_callback(void**, S32 result);
void register_viewer_callbacks(LLMessageSystem* msg);
void asset_callback_nothing(const LLUUID&, LLAssetType::EType, void*, S32);
bool callback_choose_gender(const LLSD& notification, const LLSD& response);
void init_start_screen(S32 location_id);
void release_start_screen();
void reset_login();
LLSD transform_cert_args(LLPointer<LLCertificate> cert);
void general_cert_done(const LLSD& notification, const LLSD& response);
void trust_cert_done(const LLSD& notification, const LLSD& response);
void apply_udp_blacklist(const std::string& csv);
// <FS:CR> Aurora Sim
//bool process_login_success_response();
bool process_login_success_response(U32 &first_sim_size_x, U32 &first_sim_size_y);
// </FS:CR> Aurora Sim
void on_benefits_failed_callback(const LLSD& notification, const LLSD& response);
void transition_back_to_login_panel(const std::string& emsg);
// <FS:KC> FIRE-18250: Option to disable default eye movement
void update_static_eyes();
// </FS:KC> FIRE-18250

void callback_cache_name(const LLUUID& id, const std::string& full_name, bool is_group)
{
	LLNameBox::refreshAll(id, full_name, is_group);
	LLNameEditor::refreshAll(id, full_name, is_group);
	
	// TODO: Actually be intelligent about the refresh.
	// For now, just brute force refresh the dialogs.
	dialog_refresh_all();
}

//
// exported functionality
//

//
// local classes
//

// <AW: opensim>
static bool sGridListRequestReady = false;
void downloadGridlistComplete( LLSD const &aData )
{
	LL_DEBUGS() << aData << LL_ENDL;
	
	LLSD header = aData[ LLCoreHttpUtil::HttpCoroutineAdapter::HTTP_RESULTS ][ LLCoreHttpUtil::HttpCoroutineAdapter::HTTP_RESULTS_HEADERS];

	LLDate lastModified;
	if (header.has("last-modified"))
	{
		lastModified.secondsSinceEpoch( FSCommon::secondsSinceEpochFromString( "%a, %d %b %Y %H:%M:%S %ZP", header["last-modified"].asString() ) );
	}

	LLSD data = aData;
	data.erase( LLCoreHttpUtil::HttpCoroutineAdapter::HTTP_RESULTS );
	
	std::string filename = gDirUtilp->getExpandedFilename(LL_PATH_USER_SETTINGS, "grids.remote.xml");

	llofstream out_file;
	out_file.open(filename.c_str());
	LLSDSerialize::toPrettyXML( data, out_file);
	out_file.close();
	LL_INFOS() << "GridListRequest: got new list." << LL_ENDL;
	sGridListRequestReady = true;
}

void downloadGridlistError( LLSD const &aData, std::string const &aURL )
{
	LLCore::HttpStatus status = LLCoreHttpUtil::HttpCoroutineAdapter::getStatusFromLLSD(aData);

	if (status.getType() == HTTP_NOT_MODIFIED)
	{
		LL_INFOS("fsdata") << "Didn't download grid list from " << aURL << " - no newer version available" << LL_ENDL;
	}
	else
	{
		LL_WARNS() << "Failed to download grid list from " << aURL << LL_ENDL;
	}

	sGridListRequestReady = true;
}

 void downloadGridstatusComplete(LLSD const &aData)
{
	LLSD header = aData[ LLCoreHttpUtil::HttpCoroutineAdapter::HTTP_RESULTS ][ LLCoreHttpUtil::HttpCoroutineAdapter::HTTP_RESULTS_HEADERS];
	const LLSD::Binary &rawData = aData[LLCoreHttpUtil::HttpCoroutineAdapter::HTTP_RESULTS_RAW].asBinary();

	if (rawData.size() == 0)
	{
		report_to_nearby_chat(LLTrans::getString("SLGridStatusInvalidMsg"));
		LL_WARNS("SLGridStatusResponder") << "Error - empty output" << LL_ENDL;
		return;
	}

	std::string fetchedNews;
	fetchedNews.assign( rawData.begin(), rawData.end() );

	size_t itemStart = fetchedNews.find("<item>");
	size_t itemEnd = fetchedNews.find("</item>");
	if (itemEnd != std::string::npos && itemStart != std::string::npos)
	{
		// Isolate latest news data
		itemStart += 6;
		std::string theNews = fetchedNews.substr(itemStart, itemEnd - itemStart);

		// Check for and remove CDATA characters if they're present
		size_t titleStart = theNews.find("<title><![CDATA[");
		if (titleStart != std::string::npos)
		{
			theNews.replace(titleStart, 16, "<title>");
		}
		size_t titleEnd = theNews.find("]]></title>");
		if (titleEnd != std::string::npos)
		{
			theNews.replace(titleEnd, 11, "</title>");
		}
		size_t descStart = theNews.find("<description><![CDATA[");
		if (descStart != std::string::npos)
		{
			theNews.replace(descStart, 22, "<description>");
		}
		size_t descEnd = theNews.find("]]></description>");
		if (descEnd != std::string::npos)
		{
			theNews.replace(descEnd, 17, "</description>");
		}
		size_t linkStart = theNews.find("<link><![CDATA[");
		if (linkStart != std::string::npos)
		{
			theNews.replace(linkStart, 15, "<link>");
		}
		size_t linkEnd = theNews.find("]]></link>");
		if (linkEnd != std::string::npos)
		{
			theNews.replace(linkEnd, 10, "</link>");
		}

		// Get indexes
		titleStart = theNews.find("<title>");
		descStart = theNews.find("<description>");
		linkStart = theNews.find("<link>");
		titleEnd = theNews.find("</title>");
		descEnd = theNews.find("</description>");
		linkEnd = theNews.find("</link>");

		if (titleStart != std::string::npos &&
			descStart != std::string::npos &&
			linkStart != std::string::npos &&
			titleEnd != std::string::npos &&
			descEnd != std::string::npos &&
			linkEnd != std::string::npos)
		{
			titleStart += 7;
			descStart += 13;
			linkStart += 6;
			std::string newsTitle = theNews.substr(titleStart, titleEnd - titleStart);
			std::string newsDesc = theNews.substr(descStart, descEnd - descStart);
			std::string newsLink = theNews.substr(linkStart, linkEnd - linkStart);
			LLStringUtil::trim(newsTitle);
			LLStringUtil::trim(newsDesc);
			LLStringUtil::trim(newsLink);
			report_to_nearby_chat("[ " + newsTitle + " ] " + newsDesc + " [ " + newsLink + " ]");
		}
		else
		{
			report_to_nearby_chat(LLTrans::getString("SLGridStatusInvalidMsg"));
			LL_WARNS("SLGridStatusResponder") << "Error - inner tag(s) missing" << LL_ENDL;
		}
	}
	else
	{
		report_to_nearby_chat(LLTrans::getString("SLGridStatusInvalidMsg"));
		LL_WARNS("SLGridStatusResponder") << "Error - output without </item>" << LL_ENDL;
	}
}

void downloadGridstatusError(LLSD const &aData, std::string const &aURL)
{
	LLCore::HttpStatus status = LLCoreHttpUtil::HttpCoroutineAdapter::getStatusFromLLSD(aData);
	LL_WARNS("SLGridStatusResponder") << "Error - status " << status.getType() << LL_ENDL;

	if (status.getType() == HTTP_INTERNAL_ERROR)
	{
		report_to_nearby_chat(LLTrans::getString("SLGridStatusTimedOut"));
	}
	else
	{
		LLStringUtil::format_map_t args;
		args["STATUS"] = llformat("%d", status.getType());
		report_to_nearby_chat(LLTrans::getString("SLGridStatusOtherError", args));
	}
}
// </FS:PP>

// <FS:Ansariel> Check for test build expiration
bool is_testbuild_expired()
{
#if TESTBUILD
	std::string datestr = __DATE__;

	std::istringstream iss_date(datestr);
	std::string str_month;
	S32 day;
	S32 year;
	S32 month = 1;
	iss_date >> str_month >> day >> year;

	if (str_month == "Jan") month = 1;
	else if (str_month == "Feb") month = 2;
	else if (str_month == "Mar") month = 3;
	else if (str_month == "Apr") month = 4;
	else if (str_month == "May") month = 5;
	else if (str_month == "Jun") month = 6;
	else if (str_month == "Jul") month = 7;
	else if (str_month == "Aug") month = 8;
	else if (str_month == "Sep") month = 9;
	else if (str_month == "Oct") month = 10;
	else if (str_month == "Nov") month = 11;
	else if (str_month == "Dec") month = 12;

	tm t = {0};
	t.tm_mon = month - 1;
	t.tm_mday = day;
	t.tm_year = year - 1900;
	t.tm_hour = 0;
	t.tm_min = 0;
	t.tm_sec = 0;

	time_t expiry_time = mktime(&t) + (S32(TESTBUILDPERIOD) + 1) * 24 * 60 * 60;
	time_t current_time = time(NULL);

	return current_time > expiry_time;
#else
	return false;
#endif
}
// </FS:Ansariel>

void update_texture_fetch()
{
	LLAppViewer::getTextureCache()->update(1); // unpauses the texture cache thread
	LLAppViewer::getImageDecodeThread()->update(1); // unpauses the image thread
	LLAppViewer::getTextureFetch()->update(1); // unpauses the texture fetch thread
	gTextureList.updateImages(0.10f);
}

void set_flags_and_update_appearance()
{
	LLAppearanceMgr::instance().setAttachmentInvLinkEnable(true);
	LLAppearanceMgr::instance().updateAppearanceFromCOF(true, true, no_op);
}

// Returns false to skip other idle processing. Should only return
// true when all initialization done.
bool idle_startup()
{
	if (gViewerWindow == NULL)
	{
		// We expect window to be initialized
		LL_WARNS_ONCE() << "gViewerWindow is not initialized" << LL_ENDL;
		return false; // No world yet
	}

	const F32 PRECACHING_DELAY = gSavedSettings.getF32("PrecachingDelay");
	static LLTimer timeout;

	static LLTimer login_time;

	// until this is encapsulated, this little hack for the
	// auth/transform loop will do.
	static F32 progress = 0.10f;

	static std::string auth_desc;
	static std::string auth_message;

// <FS:CR> Aurora Sim
	static U32 first_sim_size_x = 256;
	static U32 first_sim_size_y = 256;
// </FS:CR> Aurora Sim
	static LLVector3 agent_start_position_region(10.f, 10.f, 10.f);		// default for when no space server

	// last location by default
	static S32  agent_location_id = START_LOCATION_ID_LAST;

	static bool show_connect_box = true;

	//static bool stipend_since_login = false;

	// HACK: These are things from the main loop that usually aren't done
	// until initialization is complete, but need to be done here for things
	// to work.
	gIdleCallbacks.callFunctions();
	gViewerWindow->updateUI();

	LLMortician::updateClass();

	const std::string delims (" ");
	std::string system;
	int begIdx, endIdx;
	std::string osString = LLOSInfo::instance().getOSStringSimple();

	begIdx = osString.find_first_not_of (delims);
	endIdx = osString.find_first_of (delims, begIdx);
	system = osString.substr (begIdx, endIdx - begIdx);
	system += "Locale";

	LLStringUtil::setLocale (LLTrans::getString(system));

	//note: Removing this line will cause incorrect button size in the login screen. -- bao.
	gTextureList.updateImages(0.01f) ;

	if ( STATE_FIRST == LLStartUp::getStartupState() )
	{
		static bool first_call = true;
		if (first_call)
		{
			// Other phases get handled when startup state changes,
			// need to capture the initial state as well.
			LLStartUp::getPhases().startPhase(LLStartUp::getStartupStateString());
			first_call = false;
		}

		gViewerWindow->showCursor(); 
		gViewerWindow->getWindow()->setCursor(UI_CURSOR_WAIT);

		std::string beamsFolder(gDirUtilp->getExpandedFilename(LL_PATH_USER_SETTINGS, "beams",""));
		LLFile::mkdir(beamsFolder.c_str());
		
		std::string beamsColorsFolder(gDirUtilp->getExpandedFilename(LL_PATH_USER_SETTINGS, "beamsColors",""));
		LLFile::mkdir(beamsColorsFolder.c_str());


		/////////////////////////////////////////////////
		//
		// Initialize stuff that doesn't need data from simulators
		//
		std::string lastGPU = gSavedSettings.getString("LastGPUString");
		std::string thisGPU = LLFeatureManager::getInstance()->getGPUString();
		
#if HAS_GROWL
		GrowlManager::initiateManager();
#endif

		// <FS:Ansariel> Store current font and skin for system info (FIRE-6806)
		gSavedSettings.setString("FSInternalFontSettingsFile", gSavedSettings.getString("FSFontSettingsFile"));
		gSavedSettings.setString("FSInternalSkinCurrent", gSavedSettings.getString("FSSkinCurrentReadableName"));
		gSavedSettings.setString("FSInternalSkinCurrentTheme", gSavedSettings.getString("FSSkinCurrentThemeReadableName"));
		// </FS:Ansariel>

		// <FS:Ansariel> Notification not showing if hiding the UI
		gSavedSettings.setBOOL("FSInternalShowNavbarNavigationPanel", gSavedSettings.getBOOL("ShowNavbarNavigationPanel"));
		gSavedSettings.setBOOL("FSInternalShowNavbarFavoritesPanel", gSavedSettings.getBOOL("ShowNavbarFavoritesPanel"));
		// </FS:Ansariel>

		if (LLFeatureManager::getInstance()->isSafe())
		{
			LLNotificationsUtil::add("DisplaySetToSafe");
		}
		else if ((gSavedSettings.getS32("LastFeatureVersion") < LLFeatureManager::getInstance()->getVersion()) &&
				 (gSavedSettings.getS32("LastFeatureVersion") != 0))
		{
			LLNotificationsUtil::add("DisplaySetToRecommendedFeatureChange");
		}
		else if ( ! lastGPU.empty() && (lastGPU != thisGPU))
		{
			LLSD subs;
			subs["LAST_GPU"] = lastGPU;
			subs["THIS_GPU"] = thisGPU;
			LLNotificationsUtil::add("DisplaySetToRecommendedGPUChange", subs);
		}
		else if (!gViewerWindow->getInitAlert().empty())
		{
			LLNotificationsUtil::add(gViewerWindow->getInitAlert());
		}
			
		//-------------------------------------------------
		// Init the SOCKS 5 proxy if the user has configured
		// one. We need to do this early in case the user
		// is using SOCKS for HTTP so we get the login
		// screen and HTTP tables via SOCKS.
		//-------------------------------------------------
		LLStartUp::startLLProxy();

		gSavedSettings.setS32("LastFeatureVersion", LLFeatureManager::getInstance()->getVersion());
		gSavedSettings.setString("LastGPUString", thisGPU);

		std::string xml_file = LLUI::locateSkin("xui_version.xml");
		LLXMLNodePtr root;
		bool xml_ok = false;
		if (LLXMLNode::parseFile(xml_file, root, NULL))
		{
			if( (root->hasName("xui_version") ) )
			{
				std::string value = root->getValue();
				F32 version = 0.0f;
				LLStringUtil::convertToF32(value, version);
				if (version >= 1.0f)
				{
					xml_ok = true;
				}
			}
		}
		if (!xml_ok)
		{
			// If XML is bad, there's a good possibility that notifications.xml is ALSO bad.
			// If that's so, then we'll get a fatal error on attempting to load it, 
			// which will display a nontranslatable error message that says so.
			// Otherwise, we'll display a reasonable error message that IS translatable.
			LLAppViewer::instance()->earlyExit("BadInstallation");
		}
		//
		// Statistics stuff
		//

		// Load autopilot and stats stuff
		gAgentPilot.load();

		//gErrorStream.setTime(gSavedSettings.getBOOL("LogTimestamps"));

		// Load the throttle settings
		gViewerThrottle.load();

		//
		// Initialize messaging system
		//
		LL_DEBUGS("AppInit") << "Initializing messaging system..." << LL_ENDL;

		std::string message_template_path = gDirUtilp->getExpandedFilename(LL_PATH_APP_SETTINGS,"message_template.msg");

		LLFILE* found_template = NULL;
		found_template = LLFile::fopen(message_template_path, "r");		/* Flawfinder: ignore */
		
		#if LL_WINDOWS
			// On the windows dev builds, unpackaged, the message_template.msg 
			// file will be located in:
			// build-vc**/newview/<config>/app_settings
			if (!found_template)
			{
				message_template_path = gDirUtilp->getExpandedFilename(LL_PATH_EXECUTABLE, "app_settings", "message_template.msg");
				found_template = LLFile::fopen(message_template_path.c_str(), "r");		/* Flawfinder: ignore */
			}	
		#elif LL_DARWIN
			// On Mac dev builds, message_template.msg lives in:
			// indra/build-*/newview/<config>/Second Life/Contents/Resources/app_settings
			if (!found_template)
			{
				message_template_path =
					gDirUtilp->getExpandedFilename(LL_PATH_APP_SETTINGS,
												   "message_template.msg");
				found_template = LLFile::fopen(message_template_path.c_str(), "r");		/* Flawfinder: ignore */
			}		
		#endif

		if (found_template)
		{
			fclose(found_template);

			U32 port = gSavedSettings.getU32("UserConnectionPort");

			if ((NET_USE_OS_ASSIGNED_PORT == port) &&   // if nothing specified on command line (-port)
			    (gSavedSettings.getBOOL("ConnectionPortEnabled")))
			  {
			    port = gSavedSettings.getU32("ConnectionPort");
			  }

			// TODO parameterize 
			const F32 circuit_heartbeat_interval = 5;
			const F32 circuit_timeout = 100;

			const LLUseCircuitCodeResponder* responder = NULL;
			bool failure_is_fatal = true;
			
			if(!start_messaging_system(
				   message_template_path,
				   port,
				   LLVersionInfo::instance().getMajor(),
				   LLVersionInfo::instance().getMinor(),
				   LLVersionInfo::instance().getPatch(),
				   FALSE,
				   std::string(),
				   responder,
				   failure_is_fatal,
				   circuit_heartbeat_interval,
				   circuit_timeout))
			{
				std::string diagnostic = llformat(" Error: %d", gMessageSystem->getErrorCode());
				LL_WARNS("AppInit") << diagnostic << LL_ENDL;
				LLAppViewer::instance()->earlyExit("LoginFailedNoNetwork", LLSD().with("DIAGNOSTIC", diagnostic));
			}

			#if LL_WINDOWS
                LLPROFILE_STARTUP();

				// On the windows dev builds, unpackaged, the message.xml file will 
				// be located in indra/build-vc**/newview/<config>/app_settings.
				std::string message_path = gDirUtilp->getExpandedFilename(LL_PATH_APP_SETTINGS,"message.xml");
							
				if (!LLFile::isfile(message_path.c_str())) 
				{
					LLMessageConfig::initClass("viewer", gDirUtilp->getExpandedFilename(LL_PATH_EXECUTABLE, "app_settings", ""));
				}
				else
				{
					LLMessageConfig::initClass("viewer", gDirUtilp->getExpandedFilename(LL_PATH_APP_SETTINGS, ""));
				}
			#else			
				LLMessageConfig::initClass("viewer", gDirUtilp->getExpandedFilename(LL_PATH_APP_SETTINGS, ""));
			#endif

		}
		else
		{
			LLAppViewer::instance()->earlyExit("MessageTemplateNotFound", LLSD().with("PATH", message_template_path));
		}

		if(gMessageSystem && gMessageSystem->isOK())
		{
			// Initialize all of the callbacks in case of bad message
			// system data
			LLMessageSystem* msg = gMessageSystem;
			msg->setExceptionFunc(MX_UNREGISTERED_MESSAGE,
								  invalid_message_callback,
								  NULL);
			msg->setExceptionFunc(MX_PACKET_TOO_SHORT,
								  invalid_message_callback,
								  NULL);

			// running off end of a packet is now valid in the case
			// when a reader has a newer message template than
			// the sender
			/*msg->setExceptionFunc(MX_RAN_OFF_END_OF_PACKET,
								  invalid_message_callback,
								  NULL);*/
			msg->setExceptionFunc(MX_WROTE_PAST_BUFFER_SIZE,
								  invalid_message_callback,
								  NULL);

			if (gSavedSettings.getBOOL("LogMessages"))
			{
				LL_DEBUGS("AppInit") << "Message logging activated!" << LL_ENDL;
				msg->startLogging();
			}

			// start the xfer system. by default, choke the downloads
			// a lot...
			const S32 VIEWER_MAX_XFER = 3;
			start_xfer_manager();
			gXferManager->setMaxIncomingXfers(VIEWER_MAX_XFER);
			F32 xfer_throttle_bps = gSavedSettings.getF32("XferThrottle");
			if (xfer_throttle_bps > 1.f)
			{
				gXferManager->setUseAckThrottling(TRUE);
				gXferManager->setAckThrottleBPS(xfer_throttle_bps);
			}
			gAssetStorage = new LLViewerAssetStorage(msg, gXferManager);


			F32 dropPercent = gSavedSettings.getF32("PacketDropPercentage");
			msg->mPacketRing.setDropPercentage(dropPercent);

            F32 inBandwidth = gSavedSettings.getF32("InBandwidth"); 
            F32 outBandwidth = gSavedSettings.getF32("OutBandwidth"); 
			if (inBandwidth != 0.f)
			{
				LL_DEBUGS("AppInit") << "Setting packetring incoming bandwidth to " << inBandwidth << LL_ENDL;
				msg->mPacketRing.setUseInThrottle(TRUE);
				msg->mPacketRing.setInBandwidth(inBandwidth);
			}
			if (outBandwidth != 0.f)
			{
				LL_DEBUGS("AppInit") << "Setting packetring outgoing bandwidth to " << outBandwidth << LL_ENDL;
				msg->mPacketRing.setUseOutThrottle(TRUE);
				msg->mPacketRing.setOutBandwidth(outBandwidth);
			}
		}

		LL_INFOS("AppInit") << "Message System Initialized." << LL_ENDL;

		// <FS:Techwolf Lupindo> load global xml data
		FSData::instance().startDownload();
		// </FS:Techwolf Lupindo>

// <AW: opensim>
#ifndef SINGLEGRID
		if(!gSavedSettings.getBOOL("GridListDownload"))
		{
			sGridListRequestReady = true;
		}
		else
		{
			std::string filename = gDirUtilp->getExpandedFilename(LL_PATH_USER_SETTINGS, "grids.remote.xml");

			llstat file_stat; //platform independent wrapper for stat
			time_t last_modified = 0;

			if(!LLFile::stat(filename, &file_stat))//exists
			{
				last_modified = file_stat.st_mtime;
			}

			std::string url = gSavedSettings.getString("GridListDownloadURL");
			FSCoreHttpUtil::callbackHttpGet(url, last_modified, boost::bind(downloadGridlistComplete, _1), boost::bind(downloadGridlistError, _1, url));
		}
#else
		sGridListRequestReady = true;
#endif

#ifdef OPENSIM // <FS:AW optional opensim support>
		// Fetch grid infos as needed
		LLGridManager::getInstance()->initGrids();
		LLStartUp::setStartupState( STATE_FETCH_GRID_INFO );
// <FS:AW optional opensim support>
#else
		LLGridManager::getInstance()->initialize(std::string());
		// <FS:Techwolf Lupindo> fsdata support
		//LLStartUp::setStartupState( STATE_AUDIO_INIT );
		LLStartUp::setStartupState( STATE_FETCH_GRID_INFO );
		// </FS:Techwolf Lupindo>
#endif // OPENSIM 
// </FS:AW optional opensim support>
	}

	if (STATE_FETCH_GRID_INFO == LLStartUp::getStartupState())
	{
 // <FS:AW optional opensim support>
		static LLFrameTimer grid_timer;

		const F32 grid_time = grid_timer.getElapsedTimeF32();
		const F32 MAX_WAIT_TIME = 15.f;//don't wait forever

		if(grid_time > MAX_WAIT_TIME ||
#ifdef OPENSIM
			( sGridListRequestReady && LLGridManager::getInstance()->isReadyToLogin() &&
#endif 		// <FS:Techwolf Lupindo> fsdata support
		    FSData::instance().getFSDataDone())
#ifdef OPENSIM
						      )
#endif		// </FS:Techwolf Lupindo>
		{
			LLStartUp::setStartupState( STATE_AUDIO_INIT );
		}
		else
		{
			ms_sleep(1);
			return FALSE;
		}
// <FS:AW optional opensim support>
	}

	if (STATE_AUDIO_INIT == LLStartUp::getStartupState())
	{

		// parsing slurls depending on the grid obviously 
		// only works after we have a grid list
		// Anyway this belongs into the gridmanager as soon as 
		// it is cleaner
		
		if(!LLStartUp::getStartSLURLString().empty())
		{
			LLStartUp::setStartSLURL(LLStartUp::getStartSLURLString());
		}		
// </AW: opensim>

		//-------------------------------------------------
		// Init audio, which may be needed for prefs dialog
		// or audio cues in connection UI.
		//-------------------------------------------------

		if (FALSE == gSavedSettings.getBOOL("NoAudio"))
		{
			delete gAudiop;
			gAudiop = NULL;

#ifdef LL_FMODSTUDIO
#if !LL_WINDOWS
            if (NULL == getenv("LL_BAD_FMODSTUDIO_DRIVER"))
#endif // !LL_WINDOWS
            {
                gAudiop = (LLAudioEngine *) new LLAudioEngine_FMODSTUDIO(gSavedSettings.getBOOL("FMODProfilerEnable"), gSavedSettings.getU32("FMODResampleMethod"));
            }
#endif

#ifdef LL_OPENAL
#if !LL_WINDOWS
			// if (NULL == getenv("LL_BAD_OPENAL_DRIVER"))
			if (!gAudiop && NULL == getenv("LL_BAD_OPENAL_DRIVER"))
#endif // !LL_WINDOWS
			{
				gAudiop = (LLAudioEngine *) new LLAudioEngine_OpenAL();
			}
#endif
            
			if (gAudiop)
			{
#if LL_WINDOWS
				// FMOD Studio and FMOD Ex on Windows needs the window handle to stop playing audio
				// when window is minimized. JC
				void* window_handle = (HWND)gViewerWindow->getPlatformWindow();
#else
				void* window_handle = NULL;
#endif
				bool init = gAudiop->init(kAUDIO_NUM_SOURCES, window_handle, LLAppViewer::instance()->getSecondLifeTitle());
				if(init)
				{
					// <FS:Ansariel> Output device selection
					gAudiop->setDevice(LLUUID(gSavedSettings.getString("FSOutputDeviceUUID")));

					gAudiop->setMuted(TRUE);
				}
				else
				{
					LL_WARNS("AppInit") << "Unable to initialize audio engine" << LL_ENDL;
					delete gAudiop;
					gAudiop = NULL;
				}

				if (gAudiop)
				{
					// if the audio engine hasn't set up its own preferred handler for streaming audio then set up the generic streaming audio implementation which uses media plugins
					if (NULL == gAudiop->getStreamingAudioImpl())
					{
						LL_INFOS("AppInit") << "Using media plugins to render streaming audio" << LL_ENDL;
						gAudiop->setStreamingAudioImpl(new LLStreamingAudio_MediaPlugins());
					}
				}
			}
		}
		
		LL_INFOS("AppInit") << "Audio Engine Initialized." << LL_ENDL;
		
		if (LLTimer::knownBadTimer())
		{
			LL_WARNS("AppInit") << "Unreliable timers detected (may be bad PCI chipset)!!" << LL_ENDL;
		}

		//
		// Log on to system
		//
		if (gUserCredential.isNull())
		{
			gUserCredential = gLoginHandler.initializeLoginInfo();
		}
		// Previous initializeLoginInfo may have generated user credentials.  Re-check them.
		if (gUserCredential.isNull())
		{
			show_connect_box = TRUE;
		}
		else if (gSavedSettings.getBOOL("AutoLogin"))  
		{
			// Log into last account
			// <FS:Ansariel> Option to not save password if using login cmdline switch;
			//               gLoginHandler.initializeLoginInfo() sets AutoLogin to TRUE,
			//               so we end up here!
			//gRememberPassword = true;
			//gRememberUser = true;
			//gSavedSettings.setBOOL("RememberPassword", TRUE);                                                      
			//gRememberUser = gSavedSettings.getBOOL("RememberUser");
			if (gSavedSettings.getBOOL("FSLoginDontSavePassword"))
			{
				gRememberPassword = false;
			}
			else
			{
				gRememberPassword = true;
				gSavedSettings.setBOOL("RememberPassword", TRUE);
			}
			// </FS:Ansariel>

			show_connect_box = false;    			
		}
		// <FS:Ansariel> Handled via FSLoginDontSavePassword debug setting
		//else if (gSavedSettings.getLLSD("UserLoginInfo").size() == 3)
		//{
		//	// Console provided login&password
		//	gRememberPassword = gSavedSettings.getBOOL("RememberPassword");
		//	gRememberUser = gSavedSettings.getBOOL("RememberUser");
		//	show_connect_box = false;
		//}
		// </FS:Ansariel>
		else 
		{
			gRememberPassword = gSavedSettings.getBOOL("RememberPassword");
			gRememberUser = gSavedSettings.getBOOL("RememberUser");
			show_connect_box = TRUE;
		}

// [RLVa:KB] - Patch: RLVa-2.1.0
		if (gSavedSettings.get<bool>(RlvSettingNames::Main))
		{
			show_connect_box = TRUE;
		}
// [/RVA:KB]

		//setup map of datetime strings to codes and slt & local time offset from utc
		// *TODO: Does this need to be here?
		LLStringOps::setupDatetimeInfo(false);

		// <FS:Beq> [FIRE-22130] for LOD Factors > 4 reset to the detected dafault 
		if (gSavedSettings.getF32("RenderVolumeLODFactor") > 4.f)
		{
			bool feature_table_success = false;
			LLFeatureManager& feature_manager = LLFeatureManager::instance();
			U32 level = gSavedSettings.getU32("RenderQualityPerformance");
			if (feature_manager.isValidGraphicsLevel(level))
			{
				std::string level_name = feature_manager.getNameForGraphicsLevel(level);
				LLFeatureList* feature_list = feature_manager.findMask(level_name);
				if (feature_list)
				{
					F32 new_val = feature_list->getRecommendedValue("RenderVolumeLODFactor");
					if (new_val > 0.f && new_val <= 4.f)
					{
						feature_table_success = true;
						gSavedSettings.setF32("RenderVolumeLODFactor", new_val);
						LL_INFOS("AppInit") << "LOD Factor too high. Resetting to recommended value for graphics level '" << level_name << "': " << new_val << LL_ENDL;
					}
				}
			}

			if (!feature_table_success)
			{
				gSavedSettings.getControl("RenderVolumeLODFactor")->resetToDefault(true);
				if (gSavedSettings.getF32("RenderVolumeLODFactor") > 4.f)
				{
					gSavedSettings.setF32("RenderVolumeLODFactor", 2.f);
				}
				LL_INFOS("AppInit") << "LOD Factor too high. Resetting to recommended value for global default: " << gSavedSettings.getF32("RenderVolumeLODFactor") << LL_ENDL;
			}
		}
		// </FS:Beq>

		// Go to the next startup state
		LLStartUp::setStartupState( STATE_BROWSER_INIT );
		return FALSE;
	}

	
	if (STATE_BROWSER_INIT == LLStartUp::getStartupState())
	{
		LL_DEBUGS("AppInit") << "STATE_BROWSER_INIT" << LL_ENDL;
		std::string msg = LLTrans::getString("LoginInitializingBrowser");
		set_startup_status(0.03f, msg.c_str(), gAgent.mMOTD.c_str());
		display_startup();
		// LLViewerMedia::initBrowser();
		LLStartUp::setStartupState( STATE_LOGIN_SHOW );
		return FALSE;
	}


	if (STATE_LOGIN_SHOW == LLStartUp::getStartupState())
	{
		LL_DEBUGS("AppInit") << "Initializing Window, show_connect_box = "
							 << show_connect_box << LL_ENDL;

		// if we've gone backwards in the login state machine, to this state where we show the UI
		// AND the debug setting to exit in this case is true, then go ahead and bail quickly
		if ( mLoginStatePastUI && gSavedSettings.getBOOL("QuitOnLoginActivated") )
		{
			LL_DEBUGS("AppInit") << "taking QuitOnLoginActivated exit" << LL_ENDL;
			// no requirement for notification here - just exit
			LLAppViewer::instance()->earlyExitNoNotify();
		}

		gViewerWindow->getWindow()->setCursor(UI_CURSOR_ARROW);

		// Login screen needs menus for preferences, but we can enter
		// this startup phase more than once.
		if (gLoginMenuBarView == NULL)
		{
			// <FS:Zi> Moved this to initBase() in llviewerwindow.cpp to get the edit menu set up
			//         before any text widget uses it
			// initialize_spellcheck_menu();
			// </FS:Zi>
			init_menus();
		}
		show_release_notes_if_required();

		if (show_connect_box)
		{
			LL_DEBUGS("AppInit") << "show_connect_box on" << LL_ENDL;
			// Load all the name information out of the login view
			// NOTE: Hits "Attempted getFields with no login view shown" warning, since we don't
			// show the login view until login_show() is called below.  
			if (gUserCredential.isNull())                                                                          
			{                                                  
				LL_DEBUGS("AppInit") << "loading credentials from gLoginHandler" << LL_ENDL;
				gUserCredential = gLoginHandler.initializeLoginInfo();                 
			}     
			// Make sure the process dialog doesn't hide things
			gViewerWindow->setShowProgress(FALSE,FALSE);
			// Show the login dialog
			login_show();
			// connect dialog is already shown, so fill in the names
			// <FS:CR>
			//LLPanelLogin::populateFields( gUserCredential, gRememberUser, gRememberPassword);
			if (gUserCredential.notNull() && !FSPanelLogin::isCredentialSet())
			{
				FSPanelLogin::setFields(gUserCredential, true);
			}
			// </FS:CR>
			// <FS:Ansariel> [FS Login Panel]
			//LLPanelLogin::giveFocus();
			FSPanelLogin::giveFocus();
			// </FS:Ansariel> [FS Login Panel]

			// MAINT-3231 Show first run dialog only for Desura viewer
			if (gSavedSettings.getString("sourceid") == "1208_desura")
			{
				if (gSavedSettings.getBOOL("FirstLoginThisInstall"))
				{
					LL_INFOS("AppInit") << "FirstLoginThisInstall, calling show_first_run_dialog()" << LL_ENDL;
				// <FS:CR> Don't show first run dialog, ever, at all.
				//	show_first_run_dialog();
				}
				else
				{
					LL_DEBUGS("AppInit") << "FirstLoginThisInstall off" << LL_ENDL;
				}
			}
			display_startup();
			LLStartUp::setStartupState( STATE_LOGIN_WAIT );		// Wait for user input
		}
		else
		{
			LL_DEBUGS("AppInit") << "show_connect_box off, skipping to STATE_LOGIN_CLEANUP" << LL_ENDL;
			// skip directly to message template verification
			LLStartUp::setStartupState( STATE_LOGIN_CLEANUP );
		}

		gViewerWindow->setNormalControlsVisible( FALSE );	
		gLoginMenuBarView->setVisible( TRUE );
		gLoginMenuBarView->setEnabled( TRUE );
		
		LLNotificationsUI::LLScreenChannelBase* chat_channel = LLNotificationsUI::LLChannelManager::getInstance()->findChannelByID(LLUUID(gSavedSettings.getString("NearByChatChannelUUID")));
		if(chat_channel)
		{
			chat_channel->removeToastsFromChannel();
		}

		show_debug_menus();

		// Hide the splash screen
		LL_DEBUGS("AppInit") << "Hide the splash screen and show window" << LL_ENDL;
		LLSplashScreen::hide();
		// Push our window frontmost
		gViewerWindow->getWindow()->show();

		// DEV-16927.  The following code removes errant keystrokes that happen while the window is being 
		// first made visible.
#ifdef _WIN32
        LL_DEBUGS("AppInit") << "Processing PeekMessage" << LL_ENDL;
		MSG msg;
		while( PeekMessage( &msg, /*All hWnds owned by this thread */ NULL, WM_KEYFIRST, WM_KEYLAST, PM_REMOVE ) )
        {
        }
        LL_DEBUGS("AppInit") << "PeekMessage processed" << LL_ENDL;
#endif
        display_startup();
        timeout.reset();
		return FALSE;
	}

	if (STATE_LOGIN_WAIT == LLStartUp::getStartupState())
	{
		// when we get to this state, we've already been past the login UI
		// (possiblely automatically) - flag this so we can test in the 
		// STATE_LOGIN_SHOW state if we've gone backwards
		mLoginStatePastUI = true;

		// Don't do anything.  Wait for the login view to call the login_callback,
		// which will push us to the next state.

		// display() function will be the one to run display_startup()
		// Sleep so we don't spin the CPU
		ms_sleep(1);
		return FALSE;
	}

	if (STATE_LOGIN_CLEANUP == LLStartUp::getStartupState())
	{
		// <FS:Ansariel> Check for test build expiration
		if (is_testbuild_expired())
		{
			LL_INFOS() << "This test version has expired and cannot be used any further." << LL_ENDL;
			LLNotificationsUtil::add("TestversionExpired", LLSD(), LLSD(), login_alert_done);
			LLStartUp::setStartupState(STATE_LOGIN_CONFIRM_NOTIFICATON);
			show_connect_box = true;
			return FALSE;
		}
		// </FS:Ansariel>

		// <FS:Ansariel> Login block
		LLSD blocked = FSData::instance().allowedLogin();
		if (blocked.isMap()) //hack for testing for an empty LLSD
		{
			LLNotificationsUtil::add("BlockLoginInfo", blocked, LLSD(), login_alert_done);
			LLStartUp::setStartupState(STATE_LOGIN_CONFIRM_NOTIFICATON);
			show_connect_box = true;
			return FALSE;
		}
		// </FS:Ansariel>

		// Post login screen, we should see if any settings have changed that may
		// require us to either start/stop or change the socks proxy. As various communications
		// past this point may require the proxy to be up.
		if (!LLStartUp::startLLProxy())
		{
			// Proxy start up failed, we should now bail the state machine
			// startLLProxy() will have reported an error to the user
			// already, so we just go back to the login screen. The user
			// could then change the preferences to fix the issue.

			LLStartUp::setStartupState(STATE_LOGIN_SHOW);
			return FALSE;
		}

// [RLVa:KB] - Checked: RLVa-0.2.1
		if (gSavedSettings.get<bool>(RlvSettingNames::Main))
		{
			RlvHandler::setEnabled(true);
		}
// [/RLVa:KB]

		// reset the values that could have come in from a slurl
		// DEV-42215: Make sure they're not empty -- gUserCredential
		// might already have been set from gSavedSettings, and it's too bad
		// to overwrite valid values with empty strings.

		if (show_connect_box)
		{
			// TODO if not use viewer auth
			// Load all the name information out of the login view
			// <FS:Ansariel> [FS Login Panel]
			//LLPanelLogin::getFields(gUserCredential, gRememberUser, gRememberPassword);
			FSPanelLogin::getFields(gUserCredential, gRememberPassword); 
			// </FS:Ansariel> [FS Login Panel]
			// end TODO
	 
			// HACK: Try to make not jump on login
			gKeyboard->resetKeys();
		}

		// when we get to this state, we've already been past the login UI
		// (possiblely automatically) - flag this so we can test in the 
		// STATE_LOGIN_SHOW state if we've gone backwards
		mLoginStatePastUI = true;

		// save the credentials
		std::string userid = "unknown";
        if (gUserCredential.notNull())
        {
            userid = gUserCredential->userID();
            // <FS:Ansariel> [FS Login Panel]
            //if (gRememberUser)
            //{
            //    gSecAPIHandler->addToCredentialMap("login_list", gUserCredential, gRememberPassword);
            //    // Legacy viewers use this method to store user credentials, newer viewers
            //    // reuse it to be compatible and to remember last session
            //    gSecAPIHandler->saveCredential(gUserCredential, gRememberPassword);
            //}
            // </FS:Ansariel> [FS Login Panel]
        }
		// <FS:Ansariel> Option to not save password if using login cmdline switch
		//gSavedSettings.setBOOL("RememberPassword", gRememberPassword);                                                 
		//gSavedSettings.setBOOL("RememberUser", gRememberUser);
		if (!gSavedSettings.getBOOL("FSLoginDontSavePassword"))
		{
			gSavedSettings.setBOOL("RememberPassword", gRememberPassword);
		}
		// </FS:Ansariel>
		LL_INFOS("AppInit") << "Attempting login as: " << userid << LL_ENDL;                                           
//		gDebugInfo["LoginName"] = userid;                                                                              
// [SL:KB] - Patch: Viewer-CrashReporting | Checked: 2010-11-16 (Catznip-2.6.0a) | Added: Catznip-2.4.0b
		if (gCrashSettings.getBOOL("CrashSubmitName"))
		{
			// Only include the agent name if the user consented
			gDebugInfo["LoginName"] = userid;                                                                              
		}
// [/SL:KB]

		// We don't save this version of the title because it'll
		//  be replaced later, we hope. -- TS
		size_t underscore_pos = userid.find_first_of('_');
		std::string display_id = userid.substr(0,underscore_pos);
		if ((underscore_pos != std::string::npos) &&
			(underscore_pos < userid.length()-1))
		{
			std::string id_last = userid.substr(underscore_pos+1);
			if (id_last.compare("Resident") != 0)
			{
				display_id = display_id + " " + id_last;
			}
		}
		std::string window_title = gWindowTitle + " - " + display_id;
		LLStringUtil::truncate(window_title, 255);
		gViewerWindow->setTitle(window_title);

		// create necessary directories
		// *FIX: these mkdir's should error check
// <FS:CR> Seperate user directories per grid
		//gDirUtilp->setLindenUserDir(userid, gridlabel);
		std::string gridlabel = LLGridManager::getInstance()->getGridLabel();
		gDirUtilp->setLindenUserDir(userid, LLGridManager::getInstance()->getGridLabel());
// </FS:CR>
		LLFile::mkdir(gDirUtilp->getLindenUserDir());

		// As soon as directories are ready initialize notification storages
		if (!LLPersistentNotificationStorage::instanceExists())
		{
			// check existance since this part of code can be reached
			// twice due to login failures
			LLPersistentNotificationStorage::initParamSingleton();
			LLDoNotDisturbNotificationStorage::initParamSingleton();
		}

		// Set PerAccountSettingsFile to the default value.
		std::string settings_per_account = gDirUtilp->getExpandedFilename(LL_PATH_PER_SL_ACCOUNT, LLAppViewer::instance()->getSettingsFilename("Default", "PerAccount"));
		gSavedSettings.setString("PerAccountSettingsFile", settings_per_account);
		gDebugInfo["PerAccountSettingsFilename"] = settings_per_account;

		// Note: can't store warnings files per account because some come up before login
		
		// Overwrite default user settings with user settings								 
		LLAppViewer::instance()->loadSettingsFromDirectory("Account");

		// <FS:Ansariel> Restore bottom toolbar layout now he have the user settings
		LLLayoutStack* chat_bar_stack = gToolBarView->findChild<LLLayoutStack>("chat_bar_stack");
		if (chat_bar_stack)
		{
			chat_bar_stack->refreshFromSettings();
		}
		// </FS:Ansariel>

		// Convert 'LogInstantMessages' into 'KeepConversationLogTranscripts' for backward compatibility (CHUI-743).
		// <FS:CR> FIRE-11410 - Don't do this, handle it in settings restore and first run
		//LLControlVariablePtr logInstantMessagesControl = gSavedPerAccountSettings.getControl("LogInstantMessages");
		//if (logInstantMessagesControl.notNull())
		//{
		//	gSavedPerAccountSettings.setS32("KeepConversationLogTranscripts", logInstantMessagesControl->getValue() ? 2 : 1);
		//}

		// Need to set the LastLogoff time here if we don't have one.  LastLogoff is used for "Recent Items" calculation
		// and startup time is close enough if we don't have a real value.
		if (gSavedPerAccountSettings.getU32("LastLogoff") == 0)
		{
			gSavedPerAccountSettings.setU32("LastLogoff", time_corrected());
		}

		//Default the path if one isn't set.
		// *NOTE: unable to check variable differ from "InstantMessageLogPath" because it was
		// provided in pre 2.0 viewer. See EXT-6661
		if (gSavedPerAccountSettings.getString("InstantMessageLogPath").empty())
		{
			gDirUtilp->setChatLogsDir(gDirUtilp->getOSUserAppDir());
			gSavedPerAccountSettings.setString("InstantMessageLogPath", gDirUtilp->getChatLogsDir());
		}
		else
		{
			gDirUtilp->setChatLogsDir(gSavedPerAccountSettings.getString("InstantMessageLogPath"));		
		}
		// <FS:KC> FIRE-18247: Handle non-existent chat log location
		if (!gDirUtilp->fileExists(gSavedPerAccountSettings.getString("InstantMessageLogPath")))
		{
			gDirUtilp->setChatLogsDir(gDirUtilp->getOSUserAppDir());
			gSavedPerAccountSettings.setString("InstantMessageLogPath", gDirUtilp->getChatLogsDir());
		}
		// </FS:KC>

		// <FS:LO> FIRE-22853 Make snapshots to disk not remember path and filename if the user doesnt want them to.
		if (!gSavedPerAccountSettings.getBOOL("FSRememberSnapshotPathSessions"))
		{
			gSavedPerAccountSettings.setString("SnapshotBaseDir", gSavedPerAccountSettings.getControl("SnapshotBaseDir")->getDefault().asString());
			gSavedPerAccountSettings.setString("SnapshotBaseName", gSavedPerAccountSettings.getControl("SnapshotBaseName")->getDefault().asString());
		}
		// </FS:LO>
// <FS:CR> Seperate user directories per grid
		//gDirUtilp->setPerAccountChatLogsDir(userid);
		gDirUtilp->setPerAccountChatLogsDir(userid, gridlabel);
// </FS:CR>
		LLFile::mkdir(gDirUtilp->getChatLogsDir());
		LLFile::mkdir(gDirUtilp->getPerAccountChatLogsDir());

		// NaCl - Antispam
		NACLAntiSpamRegistry::instance();
		// NaCl End
		// <FS:Ansariel> Create user fonts directory
		std::string user_fonts_path_name(gDirUtilp->getExpandedFilename( LL_PATH_USER_SETTINGS , "fonts", ""));
		LLFile::mkdir(user_fonts_path_name.c_str());

		// <FS:WS> Initalize Account based asset_blacklist
		FSAssetBlacklist::getInstance()->init();

		// <FS:Techwolf Lupindo> load per grid data
		FSData::instance().downloadAgents();
		// </FS:Techwolf Lupindo>
		if (show_connect_box)
		{
			LLSLURL slurl;
			// WS: Close the Panel only, if we have DisableLoginScreens enabled. Else fade away.
			if(gSavedSettings.getBOOL("FSDisableLoginScreens"))
				// <FS:Ansariel> [FS Login Panel]
				//LLPanelLogin::closePanel();
				FSPanelLogin::closePanel();
				// </FS:Ansariel> [FS Login Panel]
		}

		
		// Load URL History File
		LLURLHistory::loadFile("url_history.xml");
		// Load location history 
		LLLocationHistory::getInstance()->load();

		// <FS:Ansariel> FIRE-10607: Avatar icon controls show wrong picture when switching between SL main/beta grid
		// Moved further down until we know what grid we are connecting to
		// Load Avatars icons cache
		//LLAvatarIconIDCache::getInstance()->load();
		// </FS:Ansariel>
		
		// <FS:Ansariel> [FS Persisted Avatar Render Settings]
		//LLRenderMuteList::getInstance()->loadFromFile();

		//-------------------------------------------------
		// Handle startup progress screen
		//-------------------------------------------------

		// on startup the user can request to go to their home,
		// their last location, or some URL "-url //sim/x/y[/z]"
		// All accounts have both a home and a last location, and we don't support
		// more locations than that.  Choose the appropriate one.  JC
// [RLVa:KB] - Checked: RLVa-0.2.1
		if ( (RlvHandler::isEnabled()) && (RlvSettings::getLoginLastLocation()) )
		{
			// Force login at the last location
			LLStartUp::setStartSLURL(LLSLURL(LLSLURL::SIM_LOCATION_LAST));
		}
// [/RLVa:KB]

		switch (LLStartUp::getStartSLURL().getType())
		  {
		  case LLSLURL::LOCATION:
		    agent_location_id = START_LOCATION_ID_URL;
		    break;
		  case LLSLURL::LAST_LOCATION:
		    agent_location_id = START_LOCATION_ID_LAST;
		    break;
		  default:
		    agent_location_id = START_LOCATION_ID_HOME;
		    break;
		  }

		gViewerWindow->getWindow()->setCursor(UI_CURSOR_WAIT);

		// Display the startup progress bar.
		gViewerWindow->initTextures(agent_location_id);
		gViewerWindow->setShowProgress(TRUE,!gSavedSettings.getBOOL("FSDisableLoginScreens"));
		gViewerWindow->setProgressCancelButtonVisible(TRUE, LLTrans::getString("Quit"));

		gViewerWindow->revealIntroPanel();

		// Ansariel: Update viewer help menu; Needed if logging
		//           in by autologin or on SL it would show
		//           the non-functional "About [CURRENT_GRID]"
		//           and "[CURRENT_GRID] Help" menu entries
		update_grid_help();

		// <FS:Techwolf Lupindo> fsdata agents support
		//LLStartUp::setStartupState( STATE_LOGIN_AUTH_INIT );
		LLStartUp::setStartupState(STATE_AGENTS_WAIT);
		// </FS:Techwolf Lupindo>

		return FALSE;
	}

	// <FS:Techwolf Lupindo> fsdata support
	if (STATE_AGENTS_WAIT == LLStartUp::getStartupState())
	{
		static LLFrameTimer agents_timer;
		const F32 agents_time = agents_timer.getElapsedTimeF32();
		const F32 MAX_AGENTS_TIME = 15.f;

		if(agents_time > MAX_AGENTS_TIME || FSData::instance().getAgentsDone())
		{
			LLStartUp::setStartupState(STATE_LOGIN_AUTH_INIT);
		}
		else
		{
			ms_sleep(1);
			return FALSE;
		}
	}
	// </FS:Techwolf Lupindo>
	
	if(STATE_LOGIN_AUTH_INIT == LLStartUp::getStartupState())
	{
		gDebugInfo["GridName"] = LLGridManager::getInstance()->getGridId();

		// Update progress status and the display loop.
		auth_desc = LLTrans::getString("LoginInProgress");
		set_startup_status(progress, auth_desc, auth_message);
		progress += 0.02f;
		display_startup();

// <AW: crash report grid correctness>
		eLastExecEvent last_exec_event = gLastExecEvent;
		const std::string current_grid = LLGridManager::getInstance()->getGrid();
		const std::string last_grid = gSavedSettings.getString("LastConnectedGrid");
		if (!last_grid.empty() && last_grid != current_grid)
		{
			// don't report crashes on a different grid than the one connecting to,
			// since a bad OpenSim setup can crash the viewer a lot
			last_exec_event = LAST_EXEC_NORMAL;
		}
		LLTrans::setDefaultArg("CURRENT_GRID", LLGridManager::getInstance()->getGridLabel());
// </AW: crash report grid correctness>

		// Setting initial values...
		LLLoginInstance* login = LLLoginInstance::getInstance();
		login->setNotificationsInterface(LLNotifications::getInstance());

		login->setSerialNumber(LLAppViewer::instance()->getSerialNumber());
// <AW: crash report grid correctness>
//		login->setLastExecEvent(gLastExecEvent);
		login->setLastExecDuration(gLastExecDuration);
		login->setLastExecEvent(last_exec_event);
// </AW: crash report grid correctness>


		// This call to LLLoginInstance::connect() starts the 
		// authentication process.
		login->connect(gUserCredential);
#if defined(OPENSIM) && !defined(SINGLEGRID) // <FS:AW optional opensim support>
// <AW: opensim>
		LLGridManager::getInstance()->saveGridList();
// </AW: opensim>
#endif // OPENSIM // <FS:AW optional opensim support>
		LLStartUp::setStartupState( STATE_LOGIN_CURL_UNSTUCK );
		return FALSE;
	}

	if(STATE_LOGIN_CURL_UNSTUCK == LLStartUp::getStartupState())
	{
		// If we get here we have gotten past the potential stall
		// in curl, so take "may appear frozen" out of progress bar. JC
		auth_desc = LLTrans::getString("LoginInProgressNoFrozen");
		set_startup_status(progress, auth_desc, auth_message);

		LLStartUp::setStartupState( STATE_LOGIN_PROCESS_RESPONSE );
		return FALSE;
	}

	if(STATE_LOGIN_PROCESS_RESPONSE == LLStartUp::getStartupState()) 
	{
		// Generic failure message
		std::ostringstream emsg;
		emsg << LLTrans::getString("LoginFailed") << "\n";
		if(LLLoginInstance::getInstance()->authFailure())
		{
			LL_INFOS("LLStartup") << "Login failed, LLLoginInstance::getResponse(): "
			                      << LLLoginInstance::getInstance()->getResponse() << LL_ENDL;
			LLSD response = LLLoginInstance::getInstance()->getResponse();
			// Still have error conditions that may need some 
			// sort of handling - dig up specific message
			std::string reason_response = response["reason"];
			std::string message_response = response["message"];
			std::string message_id = response["message_id"];
			std::string message; // actual string to show the user

			if(!message_id.empty() && LLTrans::findString(message, message_id, response["message_args"]))
			{
				// message will be filled in with the template and arguments
			}
			else if(!message_response.empty())
			{
				// *HACK: "no_inventory_host" sent as the message itself.
				// Remove this clause when server is sending message_id as well.
				message = LLAgent::sTeleportErrorMessages[ message_response ];
			}

			if (message.empty())
			{
				// Fallback to server-supplied string; necessary since server
				// may add strings that this viewer is not yet aware of
				message = message_response;
			}

			emsg << message;


			if(reason_response == "key")
			{
				// Couldn't login because user/password is wrong
				// Clear the credential
				gUserCredential->clearAuthenticator();
			}

			if(reason_response == "update" 
				|| reason_response == "optional")
			{
				// In the case of a needed update, quit.
				// Its either downloading or declined.
				// If optional was skipped this case shouldn't 
				// be reached.

				LL_INFOS("LLStartup") << "Forcing a quit due to update." << LL_ENDL;
				LLLoginInstance::getInstance()->disconnect();
				LLAppViewer::instance()->forceQuit();
			}
			else 
			{
				if (reason_response != "tos"  && reason_response != "mfa_challenge")
				{
					// Don't pop up a notification in the TOS or MFA cases because
					// the specialized floater has already scolded the user.
					std::string error_code;
					if(response.has("errorcode"))
					{
						error_code = response["errorcode"].asString();
					}
					if ((reason_response == "CURLError") && 
						(error_code == "SSL_CACERT" || error_code == "SSL_PEER_CERTIFICATE") && 
						response.has("certificate"))
					{
						// This was a certificate error, so grab the certificate
						// and throw up the appropriate dialog.
                        LLPointer<LLCertificate> certificate;
                        try
                        {
                            certificate = gSecAPIHandler->getCertificate(response["certificate"]);
                        }
                        catch (LLCertException &cert_exception)
                        {
                            LL_WARNS("LLStartup", "SECAPI") << "Caught " << cert_exception.what() << " certificate expception on getCertificate("<< response["certificate"] << ")" << LL_ENDL;
                            LLSD args;
                            args["REASON"] = LLTrans::getString(cert_exception.what());

                            LLNotificationsUtil::add("GeneralCertificateErrorShort", args, response,
                                general_cert_done);

                            reset_login();
                            gSavedSettings.setBOOL("AutoLogin", FALSE);
                            show_connect_box = true;
                        }
						if(certificate)
						{
							LLSD args = transform_cert_args(certificate);

							if(error_code == "SSL_CACERT")
							{
								// if we are handling an untrusted CA, throw up the dialog                             
								// with the 'trust this CA' button.                                                    
								LLNotificationsUtil::add("TrustCertificateError", args, response,
														trust_cert_done);
								
								// <FS:Ansariel> Not needed here - done below
								//show_connect_box = true;
							}
							else
							{
								// the certificate exception returns a unique string for each type of exception.       
								// we grab this string via the LLUserAuth object, and use that to grab the localized   
								// string.                                                                             
								args["REASON"] = LLTrans::getString(message_response);
								
								LLNotificationsUtil::add("GeneralCertificateError", args, response,
														 general_cert_done);
								
								// <FS:Ansariel> Not needed here - done below & in transition_back_to_login_panel()
								//reset_login();
								//gSavedSettings.setBOOL("AutoLogin", FALSE);
								//show_connect_box = true;
								// </FS:Ansariel>
								
							}

						}
					}
                    else if (reason_response == "BadType")
                    {
                        LLNotificationsUtil::add("LoginFailedToParse", LLSD(), LLSD(), login_alert_done);
                    }
					else if (!message.empty())
					{
						// This wasn't a certificate error, so throw up the normal
						// notificatioin message.
						LLSD args;
						args["ERROR_MESSAGE"] = emsg.str();
						LL_INFOS("LLStartup") << "Notification: " << args << LL_ENDL;
						LLNotificationsUtil::add("ErrorMessage", args, LLSD(), login_alert_done);
					}
				}
				// <FS:Ansariel> Wait for notification confirmation
				//transition_back_to_login_panel(emsg.str());
				LLStartUp::setStartupState(STATE_LOGIN_CONFIRM_NOTIFICATON);
				// </FS:Ansariel>
				show_connect_box = true;
			}
		}
		else if(LLLoginInstance::getInstance()->authSuccess())
		{
// <FS:CR> Aurora Sim
			//if(process_login_success_response())
			if(process_login_success_response(first_sim_size_x,first_sim_size_y))
// </FS:CR> Aurora Sim
			{
// <AW: crash report grid correctness>
				const std::string current_grid = LLGridManager::getInstance()->getGrid();
				gSavedSettings.setString("LastConnectedGrid", current_grid);
// </AW: crash report grid correctness>

				// Pass the user information to the voice chat server interface.
				LLVoiceClient::getInstance()->userAuthorized(gUserCredential->userID(), gAgentID);
				// create the default proximal channel
				LLVoiceChannel::initClass();
				
				if (gSavedSettings.getBOOL("FSRememberUsername"))
				{
					gSecAPIHandler->saveCredential(gUserCredential, gRememberPassword);
				}
				FSPanelLogin::clearPassword();
				LLStartUp::setStartupState( STATE_WORLD_INIT);
				LLTrace::get_frame_recording().reset();
			}
			else
			{
				LLSD args;
				args["ERROR_MESSAGE"] = emsg.str();
				LL_INFOS("LLStartup") << "Notification: " << args << LL_ENDL;
				LLNotificationsUtil::add("ErrorMessage", args, LLSD(), login_alert_done);
				// <FS:Ansariel> Wait for notification confirmation
				//transition_back_to_login_panel(emsg.str());
				LLStartUp::setStartupState(STATE_LOGIN_CONFIRM_NOTIFICATON);
				// </FS:Ansariel>
				show_connect_box = true;
				return FALSE;
			}
		}
		return FALSE;
	}

	// <FS:Ansariel> Wait for notification confirmation
	if (STATE_LOGIN_CONFIRM_NOTIFICATON == LLStartUp::getStartupState())
	{
		display_startup();
		gViewerWindow->getProgressView()->setVisible(FALSE);
		display_startup();
		ms_sleep(1);
		return FALSE;
	}
	// </FS:Ansariel>

	//---------------------------------------------------------------------
	// World Init
	//---------------------------------------------------------------------
	if (STATE_WORLD_INIT == LLStartUp::getStartupState())
	{
		set_startup_status(0.30f, LLTrans::getString("LoginInitializingWorld"), gAgent.mMOTD);
		display_startup();
		// We should have an agent id by this point.
		llassert(!(gAgentID == LLUUID::null));

		// <FS:Ansariel> Force HTTP inventory enabled on Second Life
#ifdef OPENSIM
		if (LLGridManager::getInstance()->isInSecondLife())
#endif
		{
			gMenuBarView->getChild<LLMenuItemGL>("HTTP Textures")->setVisible(FALSE);
			gMenuBarView->getChild<LLMenuItemGL>("HTTP Inventory")->setVisible(FALSE);
		}
		// </FS:Ansariel>

		// <FS:Ansariel> FIRE-10607: Avatar icon controls show wrong picture when switching between SL main/beta grid
		// Load Avatars icons cache - once we know the grid we are connecting to
		LLAvatarIconIDCache::getInstance()->load();
		// </FS:Ansariel>

		// <FS:Ansariel> Restore original LLMessageSystem HTTP options for OpenSim
		gMessageSystem->setIsInSecondLife(LLGridManager::getInstance()->isInSecondLife());

		// Finish agent initialization.  (Requires gSavedSettings, builds camera)
		gAgent.init();
		display_startup();
		gAgentCamera.init();
		display_startup();
		display_startup();

		// Since we connected, save off the settings so the user doesn't have to
		// type the name/password again if we crash.
		gSavedSettings.saveToFile(gSavedSettings.getString("ClientSettingsFile"), TRUE);
		LLUIColorTable::instance().saveUserSettings();

		display_startup();

		//
		// Initialize classes w/graphics stuff.
		//
		LLViewerStatsRecorder::instance(); // Since textures work in threads
		gTextureList.doPrefetchImages();		
		display_startup();

		LLSurface::initClasses();
		display_startup();

		display_startup();

		LLDrawable::initClass();
		display_startup();

		// init the shader managers
		LLPostProcess::initClass();
		display_startup();

        LLAvatarAppearance::initClass("avatar_lad.xml","avatar_skeleton.xml");
		display_startup();

		LLViewerObject::initVOClasses();
		display_startup();

		// Initialize all our tools.  Must be done after saved settings loaded.
		// NOTE: This also is where gToolMgr used to be instantiated before being turned into a singleton.
		LLToolMgr::getInstance()->initTools();
		display_startup();

		// Pre-load floaters, like the world map, that are slow to spawn
		// due to XML complexity.
		gViewerWindow->initWorldUI();
		
		display_startup();

		// This is where we used to initialize gWorldp. Original comment said:
		// World initialization must be done after above window init

		// User might have overridden far clip
		LLWorld::getInstance()->setLandFarClip(gAgentCamera.mDrawDistance);
		display_startup();
		// Before we create the first region, we need to set the agent's mOriginGlobal
		// This is necessary because creating objects before this is set will result in a
		// bad mPositionAgent cache.

		gAgent.initOriginGlobal(from_region_handle(gFirstSimHandle));
		display_startup();

// <FS:CR> Aurora Sim
		//LLWorld::getInstance()->addRegion(gFirstSimHandle, gFirstSim);
		LLWorld::getInstance()->addRegion(gFirstSimHandle, gFirstSim, first_sim_size_x, first_sim_size_y);
// </FS:CR> Aurora Sim
		display_startup();

		LLViewerRegion *regionp = LLWorld::getInstance()->getRegionFromHandle(gFirstSimHandle);
		LL_INFOS("AppInit") << "Adding initial simulator " << regionp->getOriginGlobal() << LL_ENDL;
		
		LL_DEBUGS("CrossingCaps") << "Calling setSeedCapability from init_idle(). Seed cap == "
		<< gFirstSimSeedCap << LL_ENDL;
		regionp->setSeedCapability(gFirstSimSeedCap);
		LL_DEBUGS("AppInit") << "Waiting for seed grant ...." << LL_ENDL;
		display_startup();
		// Set agent's initial region to be the one we just created.
		gAgent.setRegion(regionp);
		display_startup();
		// Set agent's initial position, which will be read by LLVOAvatar when the avatar
		// object is created.  I think this must be done after setting the region.  JC
		gAgent.setPositionAgent(agent_start_position_region);

		display_startup();
		LLStartUp::initExperiences();

		display_startup();

		// If logging should be enebled, turns it on and loads history from disk
		// Note: does not happen on init of singleton because preferences can use
		// this instance without logging in
		LLConversationLog::getInstance()->initLoggingState();

		LLStartUp::setStartupState( STATE_MULTIMEDIA_INIT );

		return FALSE;
	}


	//---------------------------------------------------------------------
	// Load QuickTime/GStreamer and other multimedia engines, can be slow.
	// Do it while we're waiting on the network for our seed capability. JC
	//---------------------------------------------------------------------
	if (STATE_MULTIMEDIA_INIT == LLStartUp::getStartupState())
	{
		LLStartUp::multimediaInit();
		LLStartUp::setStartupState( STATE_FONT_INIT );
		display_startup();
		return FALSE;
	}

	// Loading fonts takes several seconds
	if (STATE_FONT_INIT == LLStartUp::getStartupState())
	{
		LLStartUp::fontInit();
		LLStartUp::setStartupState( STATE_SEED_GRANTED_WAIT );
		display_startup();
		return FALSE;
	}

	//---------------------------------------------------------------------
	// Wait for Seed Cap Grant
	//---------------------------------------------------------------------
	if(STATE_SEED_GRANTED_WAIT == LLStartUp::getStartupState())
	{
		LLViewerRegion *regionp = LLWorld::getInstance()->getRegionFromHandle(gFirstSimHandle);
		if (regionp->capabilitiesReceived())
		{
			LLStartUp::setStartupState( STATE_SEED_CAP_GRANTED );
		}
		else
		{
			U32 num_retries = regionp->getNumSeedCapRetries();
			if (num_retries > 0)
			{
				LLStringUtil::format_map_t args;
				args["[NUMBER]"] = llformat("%d", num_retries + 1);
				set_startup_status(0.4f, LLTrans::getString("LoginRetrySeedCapGrant", args), gAgent.mMOTD.c_str());
			}
			else
			{
				set_startup_status(0.4f, LLTrans::getString("LoginRequestSeedCapGrant"), gAgent.mMOTD.c_str());
			}
		}
		display_startup();
		return FALSE;
	}


	//---------------------------------------------------------------------
	// Seed Capability Granted
	// no newMessage calls should happen before this point
	//---------------------------------------------------------------------
	if (STATE_SEED_CAP_GRANTED == LLStartUp::getStartupState())
	{
		display_startup();
		update_texture_fetch();
		display_startup();

		if ( gViewerWindow != NULL)
		{	// This isn't the first logon attempt, so show the UI
			gViewerWindow->setNormalControlsVisible( TRUE );
		}	
		gLoginMenuBarView->setVisible( FALSE );
		gLoginMenuBarView->setEnabled( FALSE );
		display_startup();

		// direct logging to the debug console's line buffer
		LLError::logToFixedBuffer(gDebugView->mDebugConsolep);
		display_startup();
		
		// set initial visibility of debug console
		gDebugView->mDebugConsolep->setVisible(gSavedSettings.getBOOL("ShowDebugConsole"));
		display_startup();

		//
		// Set message handlers
		//
		LL_INFOS("AppInit") << "Initializing communications..." << LL_ENDL;

		// register callbacks for messages. . . do this after initial handshake to make sure that we don't catch any unwanted
		register_viewer_callbacks(gMessageSystem);
		display_startup();

		// Debugging info parameters
		gMessageSystem->setMaxMessageTime( 0.5f );			// Spam if decoding all msgs takes more than 500 ms
		display_startup();

		#ifndef	LL_RELEASE_FOR_DOWNLOAD
			gMessageSystem->setTimeDecodes( TRUE );				// Time the decode of each msg
			gMessageSystem->setTimeDecodesSpamThreshold( 0.05f );  // Spam if a single msg takes over 50ms to decode
		#endif
		display_startup();

		gXferManager->registerCallbacks(gMessageSystem);
		display_startup();

		LLStartUp::initNameCache();
		display_startup();

		// update the voice settings *after* gCacheName initialization
		// so that we can construct voice UI that relies on the name cache
		if (LLVoiceClient::instanceExists())
		{
			LLVoiceClient::getInstance()->updateSettings();
		}
		display_startup();

		// <FS:Ansariel> OpenSim support: Init with defaults - we get the OpenSimExtras later during login
		LFSimFeatureHandler::instance();

		// create a container's instance for start a controlling conversation windows
		// by the voice's events
		// <FS:Ansariel> [FS communication UI]
		//LLFloaterIMContainer::getInstance();
		FSFloaterIMContainer* floater_imcontainer = FSFloaterIMContainer::getInstance();
		floater_imcontainer->initTabs();

		if (gSavedSettings.getS32("ParcelMediaAutoPlayEnable") == 2)
		{
			LLViewerParcelAskPlay::getInstance()->loadSettings();
		}

		// <FS:ND> FIRE-3066: Force creation or FSFLoaterContacts here, this way it will register with LLAvatarTracker early enough.
		// Otherwise it is only create if isChatMultriTab() == true and LLIMFloaterContainer::getInstance is called
		// Moved here from llfloaternearbyvchat.cpp by Zi, to make this work even if LogShowHistory is FALSE
		LLFloater *pContacts(FSFloaterContacts::getInstance());

		// <FS:Ansariel> Load persisted avatar render settings
		FSAvatarRenderPersistence::instance().init();
		
		// Do something with pContacts so no overzealous optimizer optimzes our neat little call to FSFloaterContacts::getInstance() away.
		if( pContacts )
			LL_INFOS("AppInit") << "Constructed " <<  pContacts->getName() << LL_ENDL;
		// </FS:ND>

		// <FS:Ansariel> FIRE-8560/FIRE-8592: We neet to create the instance of the radar
		//               for the radar functions and the V2 friendlist here.
		//               This is because of the standalone group panels that will
		//               prevent doing this at login when receiving the agent group
		//               data update.
		LLFloaterSidePanelContainer::getPanel("people", "panel_people");
		FSRadar::instance();
		LL_INFOS("AppInit") << "Radar initialized" << LL_ENDL;
		// </FS:Ansariel>

		// <FS:Ansariel> Register check function for registrar enable checks
		gFSRegistrarUtils.setEnableCheckFunction(boost::bind(&FSCommon::checkIsActionEnabled, _1, _2));

		// <FS:Techwolf Lupindo> fsdata support
		FSData::instance().addAgents();
		// </FS:Techwolf Lupindo>

		// <FS:Ansariel> [FS communication UI]
		//gCacheName is required for nearby chat history loading
		//so I just moved nearby history loading a few states further
		if (gSavedPerAccountSettings.getBOOL("LogShowHistory"))
		{
			FSFloaterNearbyChat* nearby_chat = FSFloaterNearbyChat::getInstance();
			if (nearby_chat) nearby_chat->loadHistory();
		}
		display_startup();
		// </FS:Ansariel> [FS communication UI]

		// <FS:KC> FIRE-18250: Option to disable default eye movement
		gAgent.addRegionChangedCallback(boost::bind(&update_static_eyes));
		update_static_eyes();
		// </FS:KC>

		// <FS:Beq>
		gAgent.addRegionChangedCallback(boost::bind(&FSPerfStats::StatsRecorder::clearStats));
		// </FS:Beq>

		// *Note: this is where gWorldMap used to be initialized.

		// register null callbacks for audio until the audio system is initialized
		gMessageSystem->setHandlerFuncFast(_PREHASH_SoundTrigger, null_message_callback, NULL);
		gMessageSystem->setHandlerFuncFast(_PREHASH_AttachedSound, null_message_callback, NULL);
		display_startup();

		//reset statistics
		LLViewerStats::instance().resetStats();

		display_startup();
		//
		// Set up region and surface defaults
		//


		// Sets up the parameters for the first simulator

		LL_DEBUGS("AppInit") << "Initializing camera..." << LL_ENDL;
		gFrameTime    = totalTime();
		F32Seconds last_time = gFrameTimeSeconds;
		gFrameTimeSeconds = (gFrameTime - gStartTime);

		gFrameIntervalSeconds = gFrameTimeSeconds - last_time;
		if (gFrameIntervalSeconds < 0.f)
		{
			gFrameIntervalSeconds = 0.f;
		}

		// Make sure agent knows correct aspect ratio
		// FOV limits depend upon aspect ratio so this needs to happen before initializing the FOV below
		LLViewerCamera::getInstance()->setViewHeightInPixels(gViewerWindow->getWorldViewHeightRaw());
		LLViewerCamera::getInstance()->setAspect(gViewerWindow->getWorldViewAspectRatio());
		// Initialize FOV
		LLViewerCamera::getInstance()->setDefaultFOV(gSavedSettings.getF32("CameraAngle")); 
		display_startup();

		// Move agent to starting location. The position handed to us by
		// the space server is in global coordinates, but the agent frame
		// is in region local coordinates. Therefore, we need to adjust
		// the coordinates handed to us to fit in the local region.

		gAgent.setPositionAgent(agent_start_position_region);
		gAgent.resetAxes(gAgentStartLookAt);
		gAgentCamera.stopCameraAnimation();
		gAgentCamera.resetCamera();
		display_startup();

		// Initialize global class data needed for surfaces (i.e. textures)
		LL_DEBUGS("AppInit") << "Initializing sky..." << LL_ENDL;
		// Initialize all of the viewer object classes for the first time (doing things like texture fetches.
		LLGLState::checkStates();
		LLGLState::checkTextureChannels();

		gSky.init();

		LLGLState::checkStates();
		LLGLState::checkTextureChannels();

		display_startup();

		LL_DEBUGS("AppInit") << "Decoding images..." << LL_ENDL;
		// For all images pre-loaded into viewer cache, decode them.
		// Need to do this AFTER we init the sky
		const S32 DECODE_TIME_SEC = 2;
		for (int i = 0; i < DECODE_TIME_SEC; i++)
		{
			F32 frac = (F32)i / (F32)DECODE_TIME_SEC;
			set_startup_status(0.45f + frac*0.1f, LLTrans::getString("LoginDecodingImages"), gAgent.mMOTD);
			display_startup();
			gTextureList.decodeAllImages(1.f);
		}
		LLStartUp::setStartupState( STATE_WORLD_WAIT );

		display_startup();

		// JC - Do this as late as possible to increase likelihood Purify
		// will run.
		LLMessageSystem* msg = gMessageSystem;
		if (!msg->mOurCircuitCode)
		{
			LL_WARNS("AppInit") << "Attempting to connect to simulator with a zero circuit code!" << LL_ENDL;
		}

		gUseCircuitCallbackCalled = false;

		msg->enableCircuit(gFirstSim, TRUE);
		// now, use the circuit info to tell simulator about us!
		LL_INFOS("AppInit") << "viewer: UserLoginLocationReply() Enabling " << gFirstSim << " with code " << msg->mOurCircuitCode << LL_ENDL;
		msg->newMessageFast(_PREHASH_UseCircuitCode);
		msg->nextBlockFast(_PREHASH_CircuitCode);
		msg->addU32Fast(_PREHASH_Code, msg->mOurCircuitCode);
		msg->addUUIDFast(_PREHASH_SessionID, gAgent.getSessionID());
		msg->addUUIDFast(_PREHASH_ID, gAgent.getID());
		msg->sendReliable(
			gFirstSim,
			gSavedSettings.getS32("UseCircuitCodeMaxRetries"),
			FALSE,
			(F32Seconds)gSavedSettings.getF32("UseCircuitCodeTimeout"),
			use_circuit_callback,
			NULL);

		timeout.reset();
		display_startup();

		return FALSE;
	}

	//---------------------------------------------------------------------
	// World Wait
	//---------------------------------------------------------------------
	if(STATE_WORLD_WAIT == LLStartUp::getStartupState())
	{
		LL_DEBUGS("AppInit") << "Waiting for simulator ack...." << LL_ENDL;
		set_startup_status(0.59f, LLTrans::getString("LoginWaitingForRegionHandshake"), gAgent.mMOTD);
		if(gGotUseCircuitCodeAck)
		{
			LLStartUp::setStartupState( STATE_AGENT_SEND );
		}
		{
			LockMessageChecker lmc(gMessageSystem);
			while (lmc.checkAllMessages(gFrameCount, gServicePump))
			{
				display_startup();
			}
			lmc.processAcks();
		}
		display_startup();
		return FALSE;
	}

	//---------------------------------------------------------------------
	// Agent Send
	//---------------------------------------------------------------------
	if (STATE_AGENT_SEND == LLStartUp::getStartupState())
	{
		LL_DEBUGS("AppInit") << "Connecting to region..." << LL_ENDL;
		set_startup_status(0.60f, LLTrans::getString("LoginConnectingToRegion"), gAgent.mMOTD);
		display_startup();
		// register with the message system so it knows we're
		// expecting this message
		LLMessageSystem* msg = gMessageSystem;
		msg->setHandlerFuncFast(
			_PREHASH_AgentMovementComplete,
			process_agent_movement_complete);
		LLViewerRegion* regionp = gAgent.getRegion();
		if(regionp)
		{
			send_complete_agent_movement(regionp->getHost());
			gAssetStorage->setUpstream(regionp->getHost());
			gCacheName->setUpstream(regionp->getHost());
			// <FS:Ansariel> OpenSim legacy economy support
#ifdef OPENSIM
			if (!LLGridManager::instance().isInSecondLife())
			{
				msg->newMessageFast(_PREHASH_EconomyDataRequest);
				gAgent.sendReliableMessage();
			}
#endif
			// </FS:Ansariel>
		}
		display_startup();

		// Create login effect
		// But not on first login, because you can't see your avatar then
		if (!gAgent.isFirstLogin())
		{
			LLHUDEffectSpiral *effectp = (LLHUDEffectSpiral *)LLHUDManager::getInstance()->createViewerEffect(LLHUDObject::LL_HUD_EFFECT_POINT, TRUE);
			effectp->setPositionGlobal(gAgent.getPositionGlobal());
			effectp->setColor(LLColor4U(gAgent.getEffectColor()));
			LLHUDManager::getInstance()->sendEffects();
		}

		LLStartUp::setStartupState( STATE_AGENT_WAIT );		// Go to STATE_AGENT_WAIT

		timeout.reset();
		display_startup();
		return FALSE;
	}

	//---------------------------------------------------------------------
	// Agent Wait
	//---------------------------------------------------------------------
	if (STATE_AGENT_WAIT == LLStartUp::getStartupState())
	{
		{
			LockMessageChecker lmc(gMessageSystem);
			while (lmc.checkAllMessages(gFrameCount, gServicePump))
			{
				if (gAgentMovementCompleted)
				{
					// Sometimes we have more than one message in the
					// queue. break out of this loop and continue
					// processing. If we don't, then this could skip one
					// or more login steps.
					break;
				}
				else
				{
					LL_DEBUGS("AppInit") << "Awaiting AvatarInitComplete, got "
										 << gMessageSystem->getMessageName() << LL_ENDL;
				}
				display_startup();
			}
			lmc.processAcks();
		}

		display_startup();

		if (gAgentMovementCompleted)
		{
			LLStartUp::setStartupState( STATE_INVENTORY_SEND );
		}
		display_startup();

		if (!gAgentMovementCompleted && timeout.getElapsedTimeF32() > STATE_AGENT_WAIT_TIMEOUT)
		{
			LL_WARNS("AppInit") << "Backing up to login screen!" << LL_ENDL;
			if (gRememberPassword)
			{
				LLNotificationsUtil::add("LoginPacketNeverReceived", LLSD(), LLSD(), login_alert_status);
			}
			else
			{
				LLNotificationsUtil::add("LoginPacketNeverReceivedNoTP", LLSD(), LLSD(), login_alert_status);
			}
			reset_login();
		}
		return FALSE;
	}

	//---------------------------------------------------------------------
	// Inventory Send
	//---------------------------------------------------------------------
	if (STATE_INVENTORY_SEND == LLStartUp::getStartupState())
	{
		display_startup();

        // request mute list
        LL_INFOS() << "Requesting Mute List" << LL_ENDL;
        LLMuteList::getInstance()->requestFromServer(gAgent.getID());

        // Get L$ and ownership credit information
        LL_INFOS() << "Requesting Money Balance" << LL_ENDL;
        LLStatusBar::sendMoneyBalanceRequest();

        display_startup();
		// <FS:Ansariel> Moved before inventory creation.
		// request all group information
		LL_INFOS("Agent_GroupData") << "GROUPDEBUG: Requesting Agent Data during startup" << LL_ENDL;
		gAgent.sendAgentDataUpdateRequest();
		display_startup();
		// </FS:Ansariel>
		// Inform simulator of our language preference
		LLAgentLanguage::update();

		display_startup();
		// unpack thin inventory
		LLSD response = LLLoginInstance::getInstance()->getResponse();
		//bool dump_buffer = false;

		LLSD inv_lib_root = response["inventory-lib-root"];
		if(inv_lib_root.isDefined())
		{
			// should only be one
			LLSD id = inv_lib_root[0]["folder_id"];
			if(id.isDefined())
			{
				gInventory.setLibraryRootFolderID(id.asUUID());
			}
		}
		display_startup();
 		
		LLSD inv_lib_owner = response["inventory-lib-owner"];
		if(inv_lib_owner.isDefined())
		{
			// should only be one
			LLSD id = inv_lib_owner[0]["agent_id"];
			if(id.isDefined())
			{
				gInventory.setLibraryOwnerID( LLUUID(id.asUUID()));
			}
		}
		display_startup();

		LLSD inv_skel_lib = response["inventory-skel-lib"];
 		if(inv_skel_lib.isDefined() && gInventory.getLibraryOwnerID().notNull())
 		{
 			if(!gInventory.loadSkeleton(inv_skel_lib, gInventory.getLibraryOwnerID()))
 			{
 				LL_WARNS("AppInit") << "Problem loading inventory-skel-lib" << LL_ENDL;
 			}
 		}
		display_startup();

		LLSD inv_skeleton = response["inventory-skeleton"];
 		if(inv_skeleton.isDefined())
 		{
 			if(!gInventory.loadSkeleton(inv_skeleton, gAgent.getID()))
 			{
 				LL_WARNS("AppInit") << "Problem loading inventory-skel-targets" << LL_ENDL;
 			}
 		}
		display_startup();

		LLSD inv_basic = response["inventory-basic"];
 		if(inv_basic.isDefined())
 		{
			LL_INFOS() << "Basic inventory root folder id is " << inv_basic["folder_id"] << LL_ENDL;
 		}

		LLSD buddy_list = response["buddy-list"];
 		if(buddy_list.isDefined())
 		{
			LLAvatarTracker::buddy_map_t list;
			// <FS:Ansariel> Reset on each iteration
			//LLUUID agent_id;
			//S32 has_rights = 0, given_rights = 0;
			// </FS:Ansariel>
			for(LLSD::array_const_iterator it = buddy_list.beginArray(),
				end = buddy_list.endArray(); it != end; ++it)
			{
				// <FS:Ansariel> Reset on each iteration
				LLUUID agent_id;
				S32 has_rights = 0, given_rights = 0;
				// </FS:Ansariel>

				LLSD buddy_id = (*it)["buddy_id"];
				if(buddy_id.isDefined())
				{
					agent_id = buddy_id.asUUID();
				}
				// <FS:Ansariel> Can't add "friends" that have no ID
				else continue;

				LLSD buddy_rights_has = (*it)["buddy_rights_has"];
				if(buddy_rights_has.isDefined())
				{
					has_rights = buddy_rights_has.asInteger();
				}

				LLSD buddy_rights_given = (*it)["buddy_rights_given"];
				if(buddy_rights_given.isDefined())
				{
					given_rights = buddy_rights_given.asInteger();
				}

				list[agent_id] = new LLRelationship(given_rights, has_rights, false);
			}
			LLAvatarTracker::instance().addBuddyList(list);
			display_startup();
 		}

		// <FS:Ansariel> Contact sets
		LGGContactSets* cs_instance = LGGContactSets::getInstance();
		cs_instance->loadFromDisk();
		LLAvatarNameCache::instance().setCustomNameCheckCallback(boost::bind(&LGGContactSets::checkCustomName, cs_instance, _1, _2, _3));
		// </FS:Ansariel>

		bool show_hud = false;
		LLSD tutorial_setting = response["tutorial_setting"];
		if(tutorial_setting.isDefined())
		{
			for(LLSD::array_const_iterator it = tutorial_setting.beginArray(),
				end = tutorial_setting.endArray(); it != end; ++it)
			{
				LLSD tutorial_url = (*it)["tutorial_url"];
				if(tutorial_url.isDefined())
				{
					// Tutorial floater will append language code
					gSavedSettings.setString("TutorialURL", tutorial_url.asString());
				}
				
				// For Viewer 2.0 we are not using the web-based tutorial
				// If we reverse that decision, put this code back and use
				// login.cgi to send a different URL with content that matches
				// the Viewer 2.0 UI.
				//LLSD use_tutorial = (*it)["use_tutorial"];
				//if(use_tutorial.asString() == "true")
				//{
				//	show_hud = true;
				//}
			}
		}
		display_startup();

		// Either we want to show tutorial because this is the first login
		// to a Linden Help Island or the user quit with the tutorial
		// visible.  JC
		if (show_hud || gSavedSettings.getBOOL("ShowTutorial"))
		{
			LLFloaterReg::showInstance("hud", LLSD(), FALSE);
		}
		display_startup();

		LLSD event_notifications = response["event_notifications"];
		if(event_notifications.isDefined())
		{
			gEventNotifier.load(event_notifications);
		}
		display_startup();

		LLSD classified_categories = response["classified_categories"];
		if(classified_categories.isDefined())
		{
			LLClassifiedInfo::loadCategories(classified_categories);
		}
		display_startup();

		// This method MUST be called before gInventory.findCategoryUUIDForType because of 
		// gInventory.mIsAgentInvUsable is set to true in the gInventory.buildParentChildMap.
		gInventory.buildParentChildMap();

		// If buildParentChildMap succeeded, inventory will now be in
		// a usable state and gInventory.isInventoryUsable() will be
		// true.

		// if inventory is unusable, show warning.
		if (!gInventory.isInventoryUsable())
		{
			LLNotificationsUtil::add("InventoryUnusable");
		}
		
		gInventory.createCommonSystemCategories();

		// It's debatable whether this flag is a good idea - sets all
		// bits, and in general it isn't true that inventory
		// initialization generates all types of changes. Maybe add an
		// INITIALIZE mask bit instead?
		gInventory.addChangedMask(LLInventoryObserver::ALL, LLUUID::null);
		gInventory.notifyObservers();
		
		display_startup();

		// set up callbacks
		LL_INFOS() << "Registering Callbacks" << LL_ENDL;
		LLMessageSystem* msg = gMessageSystem;
		LL_INFOS() << " Inventory" << LL_ENDL;
		LLInventoryModel::registerCallbacks(msg);
		LL_INFOS() << " AvatarTracker" << LL_ENDL;
		LLAvatarTracker::instance().registerCallbacks(msg);
		LL_INFOS() << " Landmark" << LL_ENDL;
		LLLandmark::registerCallbacks(msg);
		display_startup();

		// <FS:Ansariel> Moved before inventory creation.
		//// request all group information
		//LL_INFOS() << "Requesting Agent Data" << LL_ENDL;
		//gAgent.sendAgentDataUpdateRequest();
		//display_startup();
		// </FS:Ansariel>
		// Create the inventory views
		LL_INFOS() << "Creating Inventory Views" << LL_ENDL;
		LLFloaterReg::getInstance("inventory");
		//display_startup();

// [RLVa:KB] - Checked: RLVa-1.1.0
		if (RlvHandler::isEnabled())
		{
			// Regularly process a select subset of retained commands during logon
			gIdleCallbacks.addFunction(RlvHandler::onIdleStartup, new LLTimer());
		}
// [/RLVa:KB]

		LLStartUp::setStartupState( STATE_MISC );
		display_startup();

		return FALSE;
	}


	//---------------------------------------------------------------------
	// Misc
	//---------------------------------------------------------------------
	if (STATE_MISC == LLStartUp::getStartupState())
	{
		// We have a region, and just did a big inventory download.
		// We can estimate the user's connection speed, and set their
		// max bandwidth accordingly.  JC
		if (gSavedSettings.getBOOL("FirstLoginThisInstall"))
		{
			// This is actually a pessimistic computation, because TCP may not have enough
			// time to ramp up on the (small) default inventory file to truly measure max
			// bandwidth. JC
			F64 rate_bps = LLLoginInstance::getInstance()->getLastTransferRateBPS();
			const F32 FAST_RATE_BPS = 600.f * 1024.f;
			const F32 FASTER_RATE_BPS = 750.f * 1024.f;
			F32 max_bandwidth = gViewerThrottle.getMaxBandwidth();
			if (rate_bps > FASTER_RATE_BPS
				&& rate_bps > max_bandwidth)
			{
				LL_DEBUGS("AppInit") << "Fast network connection, increasing max bandwidth to " 
					<< FASTER_RATE_BPS/1024.f 
					<< " kbps" << LL_ENDL;
				gViewerThrottle.setMaxBandwidth(FASTER_RATE_BPS / 1024.f);
			}
			else if (rate_bps > FAST_RATE_BPS
				&& rate_bps > max_bandwidth)
			{
				LL_DEBUGS("AppInit") << "Fast network connection, increasing max bandwidth to " 
					<< FAST_RATE_BPS/1024.f 
					<< " kbps" << LL_ENDL;
				gViewerThrottle.setMaxBandwidth(FAST_RATE_BPS / 1024.f);
			}

			if (gSavedSettings.getBOOL("ShowHelpOnFirstLogin"))
			{
				gSavedSettings.setBOOL("HelpFloaterOpen", TRUE);
			}

			// Set the show start location to true, now that the user has logged
			// on with this install.
			gSavedSettings.setBOOL("ShowStartLocation", TRUE);

			// <FS:Ansariel> [FS Communication UI]
			LLFloaterReg::toggleInstanceOrBringToFront("fs_im_container");
			// </FS:Ansariel> [FS Communication UI]

		}
		
		display_startup();

        // Load stored local environment if needed.
        LLEnvironment::instance().loadFromSettings();

        // *TODO : Uncomment that line once the whole grid migrated to SLM and suppress it from LLAgent::handleTeleportFinished() (llagent.cpp)
        //check_merchant_status();

		display_startup();

		// <FS:CR> Compatibility with old backups
		// Put gSavedPerAccountSettings here, put gSavedSettings in llappviewer.cpp
		// *TODO: Should we keep these around forever or just three release cycles?
		if (gSavedSettings.getBOOL("FSFirstRunAfterSettingsRestore"))
		{
			// Post-chui merge logging change
			if (gSavedPerAccountSettings.getBOOL("LogInstantMessages"))
				gSavedPerAccountSettings.setS32("KeepConversationLogTranscript", 2);
			else
				gSavedPerAccountSettings.setS32("KeepConversationLogTranscript", 0);
			
			//ok, we're done, set it back to false.
			gSavedSettings.setBOOL("FSFirstRunAfterSettingsRestore", FALSE);
		}
		display_startup();
		// </FS:CR>

		if (gSavedSettings.getBOOL("HelpFloaterOpen"))
		{
			// show default topic
			LLViewerHelp::instance().showTopic("");
		}

		display_startup();

		// We're successfully logged in.
		gSavedSettings.setBOOL("FirstLoginThisInstall", FALSE);

		LLFloaterReg::showInitialVisibleInstances();

		LLFloaterGridStatus::getInstance()->startGridStatusTimer();

		display_startup();

		// <FS:Ansariel> [FS Login Panel]
		// based on the comments, we've successfully logged in so we can delete the 'forced'
		// URL that the updater set in settings.ini (in a mostly paranoid fashion)
		std::string nextLoginLocation = gSavedSettings.getString( "NextLoginLocation" );
		if ( nextLoginLocation.length() )
		{
			// clear it
			gSavedSettings.setString( "NextLoginLocation", "" );

			// and make sure it's saved
			gSavedSettings.saveToFile( gSavedSettings.getString("ClientSettingsFile") , TRUE );
			LLUIColorTable::instance().saveUserSettings();
		};
		// </FS:Ansariel> [FS Login Panel]

		display_startup();
		// JC: Initializing audio requests many sounds for download.
		init_audio();
		display_startup();

		// JC: Initialize "active" gestures.  This may also trigger
		// many gesture downloads, if this is the user's first
		// time on this machine or -purge has been run.
		LLSD gesture_options 
			= LLLoginInstance::getInstance()->getResponse("gestures");
		if (gesture_options.isDefined())
		{
			LL_DEBUGS("AppInit") << "Gesture Manager loading " << gesture_options.size()
				<< LL_ENDL;
			uuid_vec_t item_ids;
			for(LLSD::array_const_iterator resp_it = gesture_options.beginArray(),
				end = gesture_options.endArray(); resp_it != end; ++resp_it)
			{
				// If the id is not specifed in the LLSD,
				// the LLSD operator[]() will return a null LLUUID. 
				LLUUID item_id = (*resp_it)["item_id"];
				LLUUID asset_id = (*resp_it)["asset_id"];

				if (item_id.notNull() && asset_id.notNull())
				{
					// Could schedule and delay these for later.
					const BOOL no_inform_server = FALSE;
					const BOOL no_deactivate_similar = FALSE;
					LLGestureMgr::instance().activateGestureWithAsset(item_id, asset_id,
										 no_inform_server,
										 no_deactivate_similar);
					// We need to fetch the inventory items for these gestures
					// so we have the names to populate the UI.
					item_ids.push_back(item_id);
				}
			}
			// no need to add gesture to inventory observer, it's already made in constructor 
			LLGestureMgr::instance().setFetchIDs(item_ids);
			LLGestureMgr::instance().startFetch();
		}
		gDisplaySwapBuffers = TRUE;
		display_startup();

		LLMessageSystem* msg = gMessageSystem;
		msg->setHandlerFuncFast(_PREHASH_SoundTrigger,				process_sound_trigger);
		msg->setHandlerFuncFast(_PREHASH_PreloadSound,				process_preload_sound);
		msg->setHandlerFuncFast(_PREHASH_AttachedSound,				process_attached_sound);
		msg->setHandlerFuncFast(_PREHASH_AttachedSoundGainChange,	process_attached_sound_gain_change);

		LL_DEBUGS("AppInit") << "Initialization complete" << LL_ENDL;

		LL_DEBUGS("SceneLoadTiming", "Start") << "Scene Load Started " << LL_ENDL;
		gRenderStartTime.reset();
		gForegroundTime.reset();

		// HACK: Inform simulator of window size.
		// Do this here so it's less likely to race with RegisterNewAgent.
		// TODO: Put this into RegisterNewAgent
		// JC - 7/20/2002
		gViewerWindow->sendShapeToSim();

		LLPresetsManager::getInstance()->createMissingDefault(PRESETS_CAMERA);

		// The reason we show the alert is because we want to
		// reduce confusion for when you log in and your provided
		// location is not your expected location. So, if this is
		// your first login, then you do not have an expectation,
		// thus, do not show this alert.
		if (!gAgent.isFirstLogin())
		{
			LL_INFOS() << "gAgentStartLocation : " << gAgentStartLocation << LL_ENDL;
			LLSLURL start_slurl = LLStartUp::getStartSLURL();
			LL_DEBUGS("AppInit") << "start slurl "<<start_slurl.asString()<<LL_ENDL;
			
			if (((start_slurl.getType() == LLSLURL::LOCATION) && (gAgentStartLocation == "url")) ||
				((start_slurl.getType() == LLSLURL::LAST_LOCATION) && (gAgentStartLocation == "last")) ||
				((start_slurl.getType() == LLSLURL::HOME_LOCATION) && (gAgentStartLocation == "home")))
			{
				if (start_slurl.getType() == LLSLURL::LAST_LOCATION 
					&& gAgentStartLocation == "last" 
					&& gSavedSettings.getBOOL("RestoreCameraPosOnLogin"))
				{
					// restore old camera pos
					gAgentCamera.setFocusOnAvatar(FALSE, FALSE);
					gAgentCamera.setCameraPosAndFocusGlobal(gSavedSettings.getVector3d("CameraPosOnLogout"), gSavedSettings.getVector3d("FocusPosOnLogout"), LLUUID::null);
					BOOL limit_hit = FALSE;
					gAgentCamera.calcCameraPositionTargetGlobal(&limit_hit);
					if (limit_hit)
					{
						gAgentCamera.setFocusOnAvatar(TRUE, FALSE);
					}
					gAgentCamera.stopCameraAnimation();
				}
			}
			else
			{
				std::string msg;
				switch(start_slurl.getType())
				{
					case LLSLURL::LOCATION:
					{
						
						msg = "AvatarMovedDesired";
						break;
					}
					case LLSLURL::HOME_LOCATION:
					{
						msg = "AvatarMovedHome";
						break;
					}
					default:
					{
						msg = "AvatarMovedLast";
					}
				}
				LLNotificationsUtil::add(msg);
			}
		}

		display_startup();
        //DEV-17797.  get null folder.  Any items found here moved to Lost and Found
        LLInventoryModelBackgroundFetch::instance().findLostItems();
		display_startup();
		
		// <FS:CR> Load dynamic script library from xml
#ifdef OPENSIM
		if (LLGridManager::getInstance()->isInOpenSim())
		{
			if (!gScriptLibrary.loadLibrary(gDirUtilp->getExpandedFilename(LL_PATH_USER_SETTINGS, "scriptlibrary_ossl.xml")))
			{
				gScriptLibrary.loadLibrary(gDirUtilp->getExpandedFilename(LL_PATH_APP_SETTINGS, "scriptlibrary_ossl.xml"));
			}
		}
		if (LLGridManager::getInstance()->isInAuroraSim())
		{
			if (!gScriptLibrary.loadLibrary(gDirUtilp->getExpandedFilename(LL_PATH_USER_SETTINGS, "scriptlibrary_aa.xml")))
			{
				gScriptLibrary.loadLibrary(gDirUtilp->getExpandedFilename(LL_PATH_APP_SETTINGS, "scriptlibrary_aa.xml"));
			}
		}
#endif // OPENSIM
		display_startup();
		// </FS:CR>

		LLStartUp::setStartupState( STATE_PRECACHE );
		timeout.reset();
		return FALSE;
	}

	if (STATE_PRECACHE == LLStartUp::getStartupState())
	{
		display_startup();
		F32 timeout_frac = timeout.getElapsedTimeF32()/PRECACHING_DELAY;
		
		// We now have an inventory skeleton, so if this is a user's first
		// login, we can start setting up their clothing and avatar 
		// appearance.  This helps to avoid the generic "Ruth" avatar in
		// the orientation island tutorial experience. JC
		if (gAgent.isFirstLogin()
			&& !sInitialOutfit.empty()    // registration set up an outfit
			&& !sInitialOutfitGender.empty() // and a gender
			&& isAgentAvatarValid()	  // can't wear clothes without object
			&& !gAgent.isOutfitChosen()) // nothing already loading
		{
			// Start loading the wearables, textures, gestures
			LLStartUp::loadInitialOutfit( sInitialOutfit, sInitialOutfitGender );
		}
		// If not first login, we need to fetch COF contents and
		// compute appearance from that.
		if (isAgentAvatarValid() && !gAgent.isFirstLogin() && !gAgent.isOutfitChosen())
		{
			gAgentWearables.notifyLoadingStarted();
			gAgent.setOutfitChosen(TRUE);
// <FS:Ansariel> [Legacy Bake]
			//gAgentWearables.sendDummyAgentWearablesUpdate();
			if (LLGridManager::getInstance()->isInSecondLife())
			{
				gAgentWearables.sendDummyAgentWearablesUpdate();
			}
// </FS:Ansariel> [Legacy Bake]
			callAfterCategoryFetch(LLAppearanceMgr::instance().getCOF(), set_flags_and_update_appearance);
		}

		display_startup();

		// wait precache-delay and for agent's avatar or a lot longer.
		if ((timeout_frac > 1.f) && isAgentAvatarValid())
		{
			LLStartUp::setStartupState( STATE_WEARABLES_WAIT );
		}
		else if (timeout_frac > 10.f) 
		{
			// If we exceed the wait above while isAgentAvatarValid is
			// not true yet, we will change startup state and
			// eventually (once avatar does get created) wind up at
			// the gender chooser. This should occur only in very
			// unusual circumstances, so set the timeout fairly high
			// to minimize mistaken hits here.
			LL_WARNS() << "Wait for valid avatar state exceeded " 
					<< timeout.getElapsedTimeF32() << " will invoke gender chooser" << LL_ENDL; 
			LLStartUp::setStartupState( STATE_WEARABLES_WAIT );
		}
		else
		{
			update_texture_fetch();
			set_startup_status(0.60f + 0.30f * timeout_frac,
				LLTrans::getString("LoginPrecaching"),
					gAgent.mMOTD.c_str());
			display_startup();
		}
		
		return TRUE;
	}

	if (STATE_WEARABLES_WAIT == LLStartUp::getStartupState())
	{
		static LLFrameTimer wearables_timer;

		const F32 wearables_time = wearables_timer.getElapsedTimeF32();
		static LLCachedControl<F32> max_wearables_time(gSavedSettings, "ClothingLoadingDelay");

		if (!gAgent.isOutfitChosen() && isAgentAvatarValid())
		{
			// No point in waiting for clothing, we don't even know
			// what outfit we want.  Pop up a gender chooser dialog to
			// ask and proceed to draw the world. JC
			//
			// *NOTE: We might hit this case even if we have an
			// initial outfit, but if the load hasn't started
			// already then something is wrong so fall back
			// to generic outfits. JC
			LLNotificationsUtil::add("WelcomeChooseSex", LLSD(), LLSD(),
				callback_choose_gender);
			LLStartUp::setStartupState( STATE_CLEANUP );
		}
		
		display_startup();

		if (gAgent.isOutfitChosen() && (wearables_time > max_wearables_time))
		{
			if (gInventory.isInventoryUsable())
			{
				LLNotificationsUtil::add("ClothingLoading");
			}			
			record(LLStatViewer::LOADING_WEARABLES_LONG_DELAY, wearables_time);
			LLStartUp::setStartupState( STATE_CLEANUP );
		}
		else if (gAgent.isFirstLogin()
				&& isAgentAvatarValid()
				&& gAgentAvatarp->isFullyLoaded())
		{
			// wait for avatar to be completely loaded
			if (isAgentAvatarValid()
				&& gAgentAvatarp->isFullyLoaded())
			{
				LL_DEBUGS("Avatar") << "avatar fully loaded" << LL_ENDL;
				LLStartUp::setStartupState( STATE_CLEANUP );
				return TRUE;
			}
		}
		else
		{
			// OK to just get the wearables
			if ( gAgentWearables.areWearablesLoaded() )
			{
				// We have our clothing, proceed.
				LL_DEBUGS("Avatar") << "wearables loaded" << LL_ENDL;
				LLStartUp::setStartupState( STATE_CLEANUP );
				return TRUE;
			}

			// <FS:Ansariel> Can't fall through here, so return
			return TRUE;
		}
		//fall through this frame to STATE_CLEANUP
	}

	if (STATE_CLEANUP == LLStartUp::getStartupState())
	{
		set_startup_status(1.0, "", "");
		display_startup();

		if (!mBenefitsSuccessfullyInit)
		{
			LLNotificationsUtil::add("FailedToGetBenefits", LLSD(), LLSD(), boost::bind(on_benefits_failed_callback, _1, _2));
		}

		// <FS:TT> Client LSL Bridge
		if (gSavedSettings.getBOOL("UseLSLBridge"))
		{
			if (!FSLSLBridge::instance().getBridgeCreating())
			{
				FSLSLBridge::instance().initBridge();
			}
			else
			{
				LL_INFOS("FSLSLBridge") << "LSL bridge already getting created - skipping bridge init" << LL_ENDL;
			}
		}
		// </FS:TT>

		// <FS:Ansariel> Favorite Wearables
		FSFloaterWearableFavorites::initCategory();

		// <FS:Ansariel> Bypass the calling card sync-crap to create the agent's calling card
		LLFriendCardsManager::createAgentCallingCard();

		// Let the map know about the inventory.
		LLFloaterWorldMap* floater_world_map = LLFloaterWorldMap::getInstance();
		if(floater_world_map)
		{
			floater_world_map->observeInventory(&gInventory);
			floater_world_map->observeFriends();
		}
		gViewerWindow->showCursor();
		gViewerWindow->getWindow()->resetBusyCount();
		gViewerWindow->getWindow()->setCursor(UI_CURSOR_ARROW);
		LL_DEBUGS("AppInit") << "Done releasing bitmap" << LL_ENDL;
		//gViewerWindow->revealIntroPanel();
		gViewerWindow->setStartupComplete(); 
		gViewerWindow->setProgressCancelButtonVisible(FALSE);
		display_startup();

		// We're not away from keyboard, even though login might have taken
		// a while. JC
		gAgent.clearAFK();

		// Have the agent start watching the friends list so we can update proxies
		gAgent.observeFriends();
		if (gSavedSettings.getBOOL("LoginAsGod"))
		{
			gAgent.requestEnterGodMode();
		}
		
		// Start automatic replay if the flag is set.
		if (gSavedSettings.getBOOL("StatsAutoRun") || gAgentPilot.getReplaySession())
		{
			LL_DEBUGS("AppInit") << "Starting automatic playback" << LL_ENDL;
			gAgentPilot.startPlayback();
		}

		show_debug_menus(); // Debug menu visiblity and First Use trigger
		
		// If we've got a startup URL, dispatch it
		//LLStartUp::dispatchURL();

		// Retrieve information about the land data
		// (just accessing this the first time will fetch it,
		// then the data is cached for the viewer's lifetime)
		LLProductInfoRequestManager::instance();
		
		// *FIX:Mani - What do I do here?
		// Need we really clear the Auth response data?
		// Clean up the userauth stuff.
		// LLUserAuth::getInstance()->reset();

		LLStartUp::setStartupState( STATE_STARTED );
		display_startup();

		// <FS:Ansariel> Draw Distance stepping; originally based on SpeedRez by Henri Beauchamp, licensed under LGPL
		if (gSavedSettings.getBOOL("FSRenderFarClipStepping"))
		{
			// progressive draw distance stepping if requested.
			LLPresetsManager::instance().setIsDrawDistanceSteppingActive(true);
			F32 dist1 = gSavedSettings.getF32("RenderFarClip");
			F32 dist2 = gSavedSettings.getF32("FSSavedRenderFarClip");
			gSavedDrawDistance = (dist1 >= dist2 ? dist1 : dist2);
			gSavedSettings.setF32("FSSavedRenderFarClip", gSavedDrawDistance);
			gSavedSettings.setF32("RenderFarClip", 32.0f);
			gLastDrawDistanceStep = 32.0f;
		}
		// </FS:Ansariel>

		// Unmute audio if desired and setup volumes.
		// This is a not-uncommon crash site, so surround it with
		// LL_INFOS() output to aid diagnosis.
		LL_INFOS("AppInit") << "Doing first audio_update_volume..." << LL_ENDL;
		audio_update_volume();
		LL_INFOS("AppInit") << "Done first audio_update_volume." << LL_ENDL;

		// reset keyboard focus to sane state of pointing at world
		gFocusMgr.setKeyboardFocus(NULL);

		LLAppViewer::instance()->handleLoginComplete();

		LLAgentPicksInfo::getInstance()->requestNumberOfPicks();

		// <FS:Ansariel> [FS communication UI]
		FSFloaterIM::initIMFloater();
		// </FS:Ansariel> [FS communication UI]
		display_startup();

		llassert(LLPathfindingManager::getInstance() != NULL);
		LLPathfindingManager::getInstance()->initSystem();

		gAgentAvatarp->sendHoverHeight();

		// look for parcels we own
		send_places_query(LLUUID::null,
			LLUUID::null,
			"",
			DFQ_AGENT_OWNED,
			LLParcel::C_ANY,
			"");

		LLUIUsage::instance().clear();

		// <FS:Techwolf Lupindo> FIRE-6643 Display MOTD when login screens are disabled
		if (gSavedSettings.getBOOL("FSDisableLoginScreens"))
		{
			report_to_nearby_chat(gAgent.mMOTD);
		}
		// </FS:Techwolf Lupindo>
		// <FS:PP>
		if (gSavedSettings.getBOOL("AutoQueryGridStatus"))
		{
			FSCoreHttpUtil::callbackHttpGetRaw(gSavedSettings.getString("AutoQueryGridStatusURL"),
				downloadGridstatusComplete, [](const LLSD& data) { downloadGridstatusError(data, gSavedSettings.getString("AutoQueryGridStatusURL")); });
		}
		// </FS:PP>

		return TRUE;
	}

	return TRUE;
}

//
// local function definition
//

void login_show()
{
	LL_INFOS("AppInit") << "Initializing Login Screen" << LL_ENDL;

	// Hide the toolbars: may happen to come back here if login fails after login agent but before login in region
	if (gToolBarView)
	{
		gToolBarView->setVisible(FALSE);
	}
	
	// <FS:Ansariel> [FS Login Panel]
	//LLPanelLogin::show(	gViewerWindow->getWindowRectScaled(), login_callback, NULL );
	FSPanelLogin::show(	gViewerWindow->getWindowRectScaled(), login_callback, NULL );
	// </FS:Ansariel> [FS Login Panel]
}

// Callback for when login screen is closed.  Option 0 = connect, option 1 = quit.
void login_callback(S32 option, void *userdata)
{
	const S32 CONNECT_OPTION = 0;
	const S32 QUIT_OPTION = 1;

	if (CONNECT_OPTION == option)
	{
		LLStartUp::setStartupState( STATE_LOGIN_CLEANUP );
		return;
	}
	else if (QUIT_OPTION == option) // *TODO: THIS CODE SEEMS TO BE UNREACHABLE!!!!! login_callback is never called with option equal to QUIT_OPTION
	{
		if (!gSavedSettings.getBOOL("RememberPassword"))
		{
			// turn off the setting and write out to disk
			gSavedSettings.saveToFile( gSavedSettings.getString("ClientSettingsFile") , TRUE );
			LLUIColorTable::instance().saveUserSettings();
		}

		// Next iteration through main loop should shut down the app cleanly.
		LLAppViewer::instance()->userQuit();
		
		if (LLAppViewer::instance()->quitRequested())
		{
			// <FS:Ansariel> [FS Login Panel]
			//LLPanelLogin::closePanel();
			FSPanelLogin::closePanel();
			// </FS:Ansariel> [FS Login Panel]
		}
		return;
	}
	else
	{
		LL_WARNS("AppInit") << "Unknown login button clicked" << LL_ENDL;
	}
}

/**
* Check if user is running a new version of the viewer.
* Display the Release Notes if it's not overriden by the "UpdaterShowReleaseNotes" setting.
*/
void show_release_notes_if_required()
{
    static bool release_notes_shown = false;
    if (!release_notes_shown && (LLVersionInfo::instance().getChannelAndVersion() != gLastRunVersion)
        && LLVersionInfo::instance().getViewerMaturity() != LLVersionInfo::TEST_VIEWER // don't show Release Notes for the test builds
        && gSavedSettings.getBOOL("UpdaterShowReleaseNotes")
        && !gSavedSettings.getBOOL("FirstLoginThisInstall"))
    {
        LLSD info(LLAppViewer::instance()->getViewerInfo());
        LLWeb::loadURLInternal(info["VIEWER_RELEASE_NOTES_URL"]);
        release_notes_shown = true;
    }
}

// <FS:CR> Ditch the first run modal. Assume the user already has an account.
//void show_first_run_dialog()
//{
//	LLNotificationsUtil::add("FirstRun", LLSD(), LLSD(), first_run_dialog_callback);
//}

bool first_run_dialog_callback(const LLSD& notification, const LLSD& response)
{
	S32 option = LLNotificationsUtil::getSelectedOption(notification, response);
	if (0 == option)
	{
		LL_DEBUGS("AppInit") << "First run dialog cancelling" << LL_ENDL;
		LLWeb::loadURLExternal(LLTrans::getString("create_account_url") );
	}

	// <FS:Ansariel> [FS Login Panel]
	//LLPanelLogin::giveFocus();
	FSPanelLogin::giveFocus();
	// </FS:Ansariel> [FS Login Panel]
	return false;
}



void set_startup_status(const F32 frac, const std::string& string, const std::string& msg)
{
	gViewerWindow->setProgressPercent(frac*100);
	gViewerWindow->setProgressString(string);

	gViewerWindow->setProgressMessage(msg);
}

bool login_alert_status(const LLSD& notification, const LLSD& response)
{
	S32 option = LLNotificationsUtil::getSelectedOption(notification, response);
    // Buttons
    switch( option )
    {
        case 0:     // OK
            break;
      //  case 1:     // Help
      //      LLWeb::loadURL(LLNotifications::instance().getGlobalString("SUPPORT_URL") );
      //      break;
        case 2:     // Teleport
            // Restart the login process, starting at our home locaton
	  LLStartUp::setStartSLURL(LLSLURL(LLSLURL::SIM_LOCATION_HOME));
            LLStartUp::setStartupState( STATE_LOGIN_CLEANUP );
            break;
        default:
            LL_WARNS("AppInit") << "Missing case in login_alert_status switch" << LL_ENDL;
    }

	// <FS:Ansariel> [FS Login Panel]
	//LLPanelLogin::giveFocus();
	FSPanelLogin::giveFocus();
	// </FS:Ansariel> [FS Login Panel]
	return false;
}


void use_circuit_callback(void**, S32 result)
{
	// bail if we're quitting.
	if(LLApp::isExiting()) return;
	if( !gUseCircuitCallbackCalled )
	{
		gUseCircuitCallbackCalled = true;
		if (result)
		{
			// Make sure user knows something bad happened. JC
			LL_WARNS("AppInit") << "Backing up to login screen!" << LL_ENDL;
			if (gRememberPassword)
			{
				LLNotificationsUtil::add("LoginPacketNeverReceived", LLSD(), LLSD(), login_alert_status);
			}
			else
			{
				LLNotificationsUtil::add("LoginPacketNeverReceivedNoTP", LLSD(), LLSD(), login_alert_status);
			}
			reset_login();
		}
		else
		{
			gGotUseCircuitCodeAck = true;
		}
	}
}

void register_viewer_callbacks(LLMessageSystem* msg)
{
	msg->setHandlerFuncFast(_PREHASH_LayerData,				process_layer_data );
	msg->setHandlerFuncFast(_PREHASH_ImageData,				LLViewerTextureList::receiveImageHeader );
	msg->setHandlerFuncFast(_PREHASH_ImagePacket,				LLViewerTextureList::receiveImagePacket );
	msg->setHandlerFuncFast(_PREHASH_ObjectUpdate,				process_object_update );
	msg->setHandlerFunc("ObjectUpdateCompressed",				process_compressed_object_update );
	msg->setHandlerFunc("ObjectUpdateCached",					process_cached_object_update );
	msg->setHandlerFuncFast(_PREHASH_ImprovedTerseObjectUpdate, process_terse_object_update_improved );
	msg->setHandlerFunc("SimStats",				process_sim_stats);
	msg->setHandlerFuncFast(_PREHASH_HealthMessage,			process_health_message );
	msg->setHandlerFuncFast(_PREHASH_EconomyData,				process_economy_data);
	msg->setHandlerFunc("RegionInfo", LLViewerRegion::processRegionInfo);

	msg->setHandlerFuncFast(_PREHASH_ChatFromSimulator,		process_chat_from_simulator);
	msg->setHandlerFuncFast(_PREHASH_KillObject,				process_kill_object,	NULL);
	msg->setHandlerFuncFast(_PREHASH_SimulatorViewerTimeMessage,	process_time_synch,		NULL);
	msg->setHandlerFuncFast(_PREHASH_EnableSimulator,			process_enable_simulator);
	msg->setHandlerFuncFast(_PREHASH_DisableSimulator,			process_disable_simulator);
	msg->setHandlerFuncFast(_PREHASH_KickUser,					process_kick_user,		NULL);

	msg->setHandlerFunc("CrossedRegion", process_crossed_region);
	msg->setHandlerFuncFast(_PREHASH_TeleportFinish, process_teleport_finish);

	msg->setHandlerFuncFast(_PREHASH_AlertMessage,             process_alert_message);
	msg->setHandlerFunc("AgentAlertMessage", process_agent_alert_message);
	msg->setHandlerFuncFast(_PREHASH_MeanCollisionAlert,             process_mean_collision_alert_message,  NULL);
	msg->setHandlerFunc("ViewerFrozenMessage",             process_frozen_message);

	msg->setHandlerFuncFast(_PREHASH_NameValuePair,			process_name_value);
	msg->setHandlerFuncFast(_PREHASH_RemoveNameValuePair,	process_remove_name_value);
	msg->setHandlerFuncFast(_PREHASH_AvatarAnimation,		process_avatar_animation);
	msg->setHandlerFuncFast(_PREHASH_ObjectAnimation,		process_object_animation);
	msg->setHandlerFuncFast(_PREHASH_AvatarAppearance,		process_avatar_appearance);
	// <FS:Ansariel> [Legacy Bake]
	msg->setHandlerFunc("AgentCachedTextureResponse",	LLAgent::processAgentCachedTextureResponse);
	msg->setHandlerFunc("RebakeAvatarTextures", LLVOAvatarSelf::processRebakeAvatarTextures);
	// </FS:Ansariel> [Legacy Bake]
	msg->setHandlerFuncFast(_PREHASH_CameraConstraint,		process_camera_constraint);
	msg->setHandlerFuncFast(_PREHASH_AvatarSitResponse,		process_avatar_sit_response);
	msg->setHandlerFunc("SetFollowCamProperties",			process_set_follow_cam_properties);
	msg->setHandlerFunc("ClearFollowCamProperties",			process_clear_follow_cam_properties);

	msg->setHandlerFuncFast(_PREHASH_ImprovedInstantMessage,	process_improved_im);
	msg->setHandlerFuncFast(_PREHASH_ScriptQuestion,			process_script_question);
	// <FS:Techwolf Lupindo> area search
	//msg->setHandlerFuncFast(_PREHASH_ObjectProperties,			LLSelectMgr::processObjectProperties, NULL);
	msg->setHandlerFuncFast(_PREHASH_ObjectProperties,			process_object_properties, NULL);
	// </FS:Techwolf Lupindo> area search
	// <FS:Ansariel> Anti spam
	//msg->setHandlerFuncFast(_PREHASH_ObjectPropertiesFamily,	LLSelectMgr::processObjectPropertiesFamily, NULL);
	msg->setHandlerFuncFast(_PREHASH_ObjectPropertiesFamily,	process_object_properties_family, NULL);
	// </FS:Ansariel>
	msg->setHandlerFunc("ForceObjectSelect", LLSelectMgr::processForceObjectSelect);

	msg->setHandlerFuncFast(_PREHASH_MoneyBalanceReply,		process_money_balance_reply,	NULL);
	msg->setHandlerFuncFast(_PREHASH_CoarseLocationUpdate,		LLWorld::processCoarseUpdate, NULL);
	msg->setHandlerFuncFast(_PREHASH_ReplyTaskInventory, 		LLViewerObject::processTaskInv,	NULL);
	msg->setHandlerFuncFast(_PREHASH_DerezContainer,			process_derez_container, NULL);
	msg->setHandlerFuncFast(_PREHASH_ScriptRunningReply,
						&LLLiveLSLEditor::processScriptRunningReply);

	msg->setHandlerFuncFast(_PREHASH_DeRezAck, process_derez_ack);

	msg->setHandlerFunc("LogoutReply", process_logout_reply);

	//msg->setHandlerFuncFast(_PREHASH_AddModifyAbility,
	//					&LLAgent::processAddModifyAbility);
	//msg->setHandlerFuncFast(_PREHASH_RemoveModifyAbility,
	//					&LLAgent::processRemoveModifyAbility);
	msg->setHandlerFuncFast(_PREHASH_AgentDataUpdate,
						&LLAgent::processAgentDataUpdate);
	msg->setHandlerFuncFast(_PREHASH_AgentGroupDataUpdate,
						&LLAgent::processAgentGroupDataUpdate);
	msg->setHandlerFunc("AgentDropGroup",
						&LLAgent::processAgentDropGroup);
	// land ownership messages
	msg->setHandlerFuncFast(_PREHASH_ParcelOverlay,
						LLViewerParcelMgr::processParcelOverlay);
	msg->setHandlerFuncFast(_PREHASH_ParcelProperties,
						LLViewerParcelMgr::processParcelProperties);
	msg->setHandlerFunc("ParcelAccessListReply",
		LLViewerParcelMgr::processParcelAccessListReply);
	msg->setHandlerFunc("ParcelDwellReply",
		LLViewerParcelMgr::processParcelDwellReply);

	msg->setHandlerFunc("AvatarPropertiesReply",
						&LLAvatarPropertiesProcessor::processAvatarPropertiesReply);
	msg->setHandlerFunc("AvatarInterestsReply",
						&LLAvatarPropertiesProcessor::processAvatarInterestsReply);
	msg->setHandlerFunc("AvatarGroupsReply",
						&LLAvatarPropertiesProcessor::processAvatarGroupsReply);
	// ratings deprecated
	//msg->setHandlerFuncFast(_PREHASH_AvatarStatisticsReply,
	//					LLPanelAvatar::processAvatarStatisticsReply);
	msg->setHandlerFunc("AvatarNotesReply",
						&LLAvatarPropertiesProcessor::processAvatarNotesReply);
	msg->setHandlerFunc("AvatarPicksReply",
						&LLAvatarPropertiesProcessor::processAvatarPicksReply);
 	msg->setHandlerFunc("AvatarClassifiedReply",
 						&LLAvatarPropertiesProcessor::processAvatarClassifiedsReply);

	msg->setHandlerFuncFast(_PREHASH_CreateGroupReply,
						LLGroupMgr::processCreateGroupReply);
	msg->setHandlerFuncFast(_PREHASH_JoinGroupReply,
						LLGroupMgr::processJoinGroupReply);
	msg->setHandlerFuncFast(_PREHASH_EjectGroupMemberReply,
						LLGroupMgr::processEjectGroupMemberReply);
	msg->setHandlerFuncFast(_PREHASH_LeaveGroupReply,
						LLGroupMgr::processLeaveGroupReply);
	msg->setHandlerFuncFast(_PREHASH_GroupProfileReply,
						LLGroupMgr::processGroupPropertiesReply);

	// ratings deprecated
	// msg->setHandlerFuncFast(_PREHASH_ReputationIndividualReply,
	//					LLFloaterRate::processReputationIndividualReply);

	// <FS:Ansariel> [Legacy Bake]
	msg->setHandlerFuncFast(_PREHASH_AgentWearablesUpdate, LLAgentWearables::processAgentInitialWearablesUpdate );

	msg->setHandlerFunc("ScriptControlChange",
						LLAgent::processScriptControlChange );

	msg->setHandlerFuncFast(_PREHASH_ViewerEffect, LLHUDManager::processViewerEffect);

	msg->setHandlerFuncFast(_PREHASH_GrantGodlikePowers, process_grant_godlike_powers);

	msg->setHandlerFuncFast(_PREHASH_GroupAccountSummaryReply,
							LLPanelGroupLandMoney::processGroupAccountSummaryReply);
	msg->setHandlerFuncFast(_PREHASH_GroupAccountDetailsReply,
							LLPanelGroupLandMoney::processGroupAccountDetailsReply);
	msg->setHandlerFuncFast(_PREHASH_GroupAccountTransactionsReply,
							LLPanelGroupLandMoney::processGroupAccountTransactionsReply);

	msg->setHandlerFuncFast(_PREHASH_UserInfoReply,
		process_user_info_reply);

	msg->setHandlerFunc("RegionHandshake", process_region_handshake, NULL);

	msg->setHandlerFunc("TeleportStart", process_teleport_start );
	msg->setHandlerFunc("TeleportProgress", process_teleport_progress);
	msg->setHandlerFunc("TeleportFailed", process_teleport_failed, NULL);
	msg->setHandlerFunc("TeleportLocal", process_teleport_local, NULL);

	msg->setHandlerFunc("ImageNotInDatabase", LLViewerTextureList::processImageNotInDatabase, NULL);

	msg->setHandlerFuncFast(_PREHASH_GroupMembersReply,
						LLGroupMgr::processGroupMembersReply);
	msg->setHandlerFunc("GroupRoleDataReply",
						LLGroupMgr::processGroupRoleDataReply);
	msg->setHandlerFunc("GroupRoleMembersReply",
						LLGroupMgr::processGroupRoleMembersReply);
	msg->setHandlerFunc("GroupTitlesReply",
						LLGroupMgr::processGroupTitlesReply);
	// Special handler as this message is sometimes used for group land.
	msg->setHandlerFunc("PlacesReply", process_places_reply);
	msg->setHandlerFunc("GroupNoticesListReply", LLPanelGroupNotices::processGroupNoticesListReply);

// <FS:CR> FIRE-6310 - Legacy search handlers
	msg->setHandlerFunc("DirPeopleReply", FSPanelSearchPeople::processSearchReply);
	msg->setHandlerFunc("DirPlacesReply", FSPanelSearchPlaces::processSearchReply);
	msg->setHandlerFunc("DirGroupsReply", FSPanelSearchGroups::processSearchReply);
	msg->setHandlerFunc("DirEventsReply", FSPanelSearchEvents::processSearchReply);
	msg->setHandlerFunc("DirLandReply",   FSPanelSearchLand::processSearchReply);
	msg->setHandlerFunc("DirClassifiedReply",  FSPanelSearchClassifieds::processSearchReply);
// </FS:CR> FIRE-6310
	msg->setHandlerFunc("AvatarPickerReply", LLFloaterAvatarPicker::processAvatarPickerReply);

	msg->setHandlerFunc("MapBlockReply", LLWorldMapMessage::processMapBlockReply);
	msg->setHandlerFunc("MapItemReply", LLWorldMapMessage::processMapItemReply);
	msg->setHandlerFunc("EventInfoReply", LLEventNotifier::processEventInfoReply);
	
	msg->setHandlerFunc("PickInfoReply", &LLAvatarPropertiesProcessor::processPickInfoReply);
//	msg->setHandlerFunc("ClassifiedInfoReply", LLPanelClassified::processClassifiedInfoReply);
	msg->setHandlerFunc("ClassifiedInfoReply", LLAvatarPropertiesProcessor::processClassifiedInfoReply);
	msg->setHandlerFunc("ParcelInfoReply", LLRemoteParcelInfoProcessor::processParcelInfoReply);
	msg->setHandlerFunc("ScriptDialog", process_script_dialog);
	msg->setHandlerFunc("LoadURL", process_load_url);
	msg->setHandlerFunc("ScriptTeleportRequest", process_script_teleport_request);
	msg->setHandlerFunc("EstateCovenantReply", process_covenant_reply);

	// calling cards
	msg->setHandlerFunc("OfferCallingCard", process_offer_callingcard);
	msg->setHandlerFunc("AcceptCallingCard", process_accept_callingcard);
	msg->setHandlerFunc("DeclineCallingCard", process_decline_callingcard);

	msg->setHandlerFunc("ParcelObjectOwnersReply", LLPanelLandObjects::processParcelObjectOwnersReply);

	msg->setHandlerFunc("InitiateDownload", process_initiate_download);
	msg->setHandlerFunc("LandStatReply", LLFloaterTopObjects::handle_land_reply);
    msg->setHandlerFunc("GenericMessage", process_generic_message);
    msg->setHandlerFunc("LargeGenericMessage", process_large_generic_message);

	msg->setHandlerFuncFast(_PREHASH_FeatureDisabled, process_feature_disabled_message);
}

void asset_callback_nothing(const LLUUID&, LLAssetType::EType, void*, S32)
{
	// nothing
}

const S32 OPT_CLOSED_WINDOW = -1;
const S32 OPT_MALE = 0;
const S32 OPT_FEMALE = 1;
const S32 OPT_TRUST_CERT = 0;
const S32 OPT_CANCEL_TRUST = 1;
	
bool callback_choose_gender(const LLSD& notification, const LLSD& response)
{
	
    // These defaults are returned from the server on login.  They are set in login.xml.                  
    // If no default is returned from the server, they are retrieved from settings.xml.                   
	
	S32 option = LLNotification::getSelectedOption(notification, response);
	switch(option)
	{
		case OPT_MALE:
			LLStartUp::loadInitialOutfit( gSavedSettings.getString("DefaultMaleAvatar"), "male" );
			break;
			
        case OPT_FEMALE:
        case OPT_CLOSED_WINDOW:
        default:
			LLStartUp::loadInitialOutfit( gSavedSettings.getString("DefaultFemaleAvatar"), "female" );
			break;
	}
	return false;
}

std::string get_screen_filename(const std::string& pattern)
{
    // <FS:Ansariel> OpenSim support
    //if (LLGridManager::getInstance()->isInProductionGrid())
    if (LLGridManager::getInstance()->isInSLMain())
    // </FS:Ansariel>
    {
        return llformat(pattern.c_str(), "");
    }
    else
    {
        const std::string& grid_id_str = LLGridManager::getInstance()->getGridId();
        const std::string& grid_id_lower = utf8str_tolower(grid_id_str);
        std::string grid = "." + grid_id_lower;
        return llformat(pattern.c_str(), grid.c_str());
    }
}

//static
std::string LLStartUp::getScreenLastFilename()
{
    return get_screen_filename(SCREEN_LAST_FILENAME);
}

//static
std::string LLStartUp::getScreenHomeFilename()
{
    return get_screen_filename(SCREEN_HOME_FILENAME);
}

//static
void LLStartUp::loadInitialOutfit( const std::string& outfit_folder_name,
								   const std::string& gender_name )
{
	LL_DEBUGS() << "starting" << LL_ENDL;

	// Not going through the processAgentInitialWearables path, so need to set this here.
	LLAppearanceMgr::instance().setAttachmentInvLinkEnable(true);
	// Initiate creation of COF, since we're also bypassing that.
	gInventory.findCategoryUUIDForType(LLFolderType::FT_CURRENT_OUTFIT);
	
	ESex gender;
	if (gender_name == "male")
	{
		LL_DEBUGS() << "male" << LL_ENDL;
		gender = SEX_MALE;
	}
	else
	{
		LL_DEBUGS() << "female" << LL_ENDL;
		gender = SEX_FEMALE;
	}

	if (!isAgentAvatarValid())
	{
		LL_WARNS() << "Trying to load an initial outfit for an invalid agent avatar" << LL_ENDL;
		return;
	}

	gAgentAvatarp->setSex(gender);

	// try to find the outfit - if not there, create some default
	// wearables.
	LLUUID cat_id = findDescendentCategoryIDByName(
		gInventory.getLibraryRootFolderID(),
		outfit_folder_name);
	if (cat_id.isNull())
	{
		LL_DEBUGS() << "standard wearables" << LL_ENDL;
		gAgentWearables.createStandardWearables();
	}
	else
	{
		bool do_copy = true;
		bool do_append = false;
		LLViewerInventoryCategory *cat = gInventory.getCategory(cat_id);
		// Need to fetch cof contents before we can wear.
		callAfterCategoryFetch(LLAppearanceMgr::instance().getCOF(),
							   boost::bind(&LLAppearanceMgr::wearInventoryCategory, LLAppearanceMgr::getInstance(), cat, do_copy, do_append));
		LL_DEBUGS() << "initial outfit category id: " << cat_id << LL_ENDL;
	}

	gAgent.setOutfitChosen(TRUE);
// <FS:Ansariel> [Legacy Bake]
#ifdef OPENSIM
	if (LLGridManager::getInstance()->isInSecondLife())
#endif
// </FS:Ansariel> [Legacy Bake]
	gAgentWearables.sendDummyAgentWearablesUpdate();
}

std::string& LLStartUp::getInitialOutfitName()
{
	return sInitialOutfit;
}

std::string LLStartUp::getUserId()
{
    if (gUserCredential.isNull())
    {
        return "";
    }
    return gUserCredential->userID();
}


// frees the bitmap
void release_start_screen()
{
	LL_DEBUGS("AppInit") << "Releasing bitmap..." << LL_ENDL;
	gStartTexture = NULL;
}


// static
std::string LLStartUp::startupStateToString(EStartupState state)
{
#define RTNENUM(E) case E: return #E
	switch(state){
		RTNENUM( STATE_FIRST );
		RTNENUM( STATE_BROWSER_INIT );
		RTNENUM( STATE_LOGIN_SHOW );
		RTNENUM( STATE_LOGIN_WAIT );
		RTNENUM( STATE_LOGIN_CLEANUP );
		RTNENUM( STATE_LOGIN_AUTH_INIT );
		RTNENUM( STATE_LOGIN_CURL_UNSTUCK );
		RTNENUM( STATE_LOGIN_PROCESS_RESPONSE );
		RTNENUM( STATE_WORLD_INIT );
		RTNENUM( STATE_MULTIMEDIA_INIT );
		RTNENUM( STATE_FONT_INIT );
		RTNENUM( STATE_SEED_GRANTED_WAIT );
		RTNENUM( STATE_SEED_CAP_GRANTED );
		RTNENUM( STATE_WORLD_WAIT );
		RTNENUM( STATE_AGENT_SEND );
		RTNENUM( STATE_AGENT_WAIT );
		RTNENUM( STATE_INVENTORY_SEND );
		RTNENUM( STATE_MISC );
		RTNENUM( STATE_PRECACHE );
		RTNENUM( STATE_WEARABLES_WAIT );
		RTNENUM( STATE_CLEANUP );
		RTNENUM( STATE_STARTED );
		// <FS:Ansariel> Add FS-specific startup states
		RTNENUM( STATE_FETCH_GRID_INFO );
		RTNENUM( STATE_AUDIO_INIT);
		RTNENUM( STATE_AGENTS_WAIT );
		RTNENUM( STATE_LOGIN_CONFIRM_NOTIFICATON );
		// </FS:Ansariel>
	default:
		return llformat("(state #%d)", state);
	}
#undef RTNENUM
}

// static
void LLStartUp::setStartupState( EStartupState state )
{
	LL_INFOS("AppInit") << "Startup state changing from " <<  
		getStartupStateString() << " to " <<  
		startupStateToString(state) << LL_ENDL;

	getPhases().stopPhase(getStartupStateString());
	gStartupState = state;
	getPhases().startPhase(getStartupStateString());

	postStartupState();
}

void LLStartUp::postStartupState()
{
	LLSD stateInfo;
	stateInfo["str"] = getStartupStateString();
	stateInfo["enum"] = gStartupState;
	sStateWatcher->post(stateInfo);
	gDebugInfo["StartupState"] = getStartupStateString();
}


void reset_login()
{
	gAgentWearables.cleanup();
	gAgentCamera.cleanup();
	gAgent.cleanup();
	LLWorld::getInstance()->destroyClass();

	if ( gViewerWindow )
	{	// Hide menus and normal buttons
		gViewerWindow->setNormalControlsVisible( FALSE );
		gLoginMenuBarView->setVisible( TRUE );
		gLoginMenuBarView->setEnabled( TRUE );
	}

	// Hide any other stuff
	LLNotificationsUI::LLScreenChannelBase* chat_channel = LLNotificationsUI::LLChannelManager::getInstance()->findChannelByID(LLUUID(gSavedSettings.getString("NearByChatChannelUUID")));
	if(chat_channel)
	{
		chat_channel->removeToastsFromChannel();
	}
	LLFloaterReg::hideVisibleInstances();
    LLStartUp::setStartupState( STATE_BROWSER_INIT );

    // Clear any verified certs and verify them again on next login
    // to ensure cert matches server instead of just getting reused
    LLPointer<LLCertificateStore> store = gSecAPIHandler->getCertificateStore("");
    store->clearSertCache();
}

//---------------------------------------------------------------------------

// Initialize all plug-ins except the web browser (which was initialized
// early, before the login screen). JC
void LLStartUp::multimediaInit()
{
	LL_DEBUGS("AppInit") << "Initializing Multimedia...." << LL_ENDL;
	std::string msg = LLTrans::getString("LoginInitializingMultimedia");
	set_startup_status(0.42f, msg.c_str(), gAgent.mMOTD.c_str());
	display_startup();

	// Also initialise the stream titles.
	new StreamTitleDisplay();
}

void LLStartUp::fontInit()
{
	LL_DEBUGS("AppInit") << "Initializing fonts...." << LL_ENDL;
	std::string msg = LLTrans::getString("LoginInitializingFonts");
	set_startup_status(0.45f, msg.c_str(), gAgent.mMOTD.c_str());
	display_startup();

	LLFontGL::loadDefaultFonts();
}

void LLStartUp::initNameCache()
{
	// Can be called multiple times
	if ( gCacheName ) return;

	gCacheName = new LLCacheName(gMessageSystem);
	gCacheName->addObserver(&callback_cache_name);
	gCacheName->localizeCacheName("waiting", LLTrans::getString("AvatarNameWaiting"));
	gCacheName->localizeCacheName("nobody", LLTrans::getString("AvatarNameNobody"));
	gCacheName->localizeCacheName("none", LLTrans::getString("GroupNameNone"));
	// Load stored cache if possible
	LLAppViewer::instance()->loadNameCache();

	// Start cache in not-running state until we figure out if we have
	// capabilities for display name lookup
	LLAvatarNameCache* cache_inst = LLAvatarNameCache::getInstance();
	cache_inst->setUsePeopleAPI(gSavedSettings.getBOOL("UsePeopleAPI"));
	cache_inst->setUseDisplayNames(gSavedSettings.getBOOL("UseDisplayNames"));
	cache_inst->setUseUsernames(gSavedSettings.getBOOL("NameTagShowUsernames"));

	// <FS:CR> Legacy name/Username format
	LLAvatarName::setUseLegacyFormat(gSavedSettings.getBOOL("FSNameTagShowLegacyUsernames"));
	// <FS:CR> FIRE-6659: Legacy "Resident" name toggle
	LLAvatarName::setTrimResidentSurname(gSavedSettings.getBOOL("FSTrimLegacyNames"));
}


void LLStartUp::initExperiences()
{   
    // Should trigger loading the cache.
    LLExperienceCache::instance().setCapabilityQuery(
        boost::bind(&LLAgent::getRegionCapability, &gAgent, _1));

	LLExperienceLog::instance().initialize();
}

void LLStartUp::cleanupNameCache()
{
	delete gCacheName;
	gCacheName = NULL;
}

bool LLStartUp::dispatchURL()
{
	// ok, if we've gotten this far and have a startup URL
    if (!getStartSLURL().isValid())
	{
	  return false;
	}
    if(getStartSLURL().getType() != LLSLURL::APP)
	{
	    
		// If we started with a location, but we're already
		// at that location, don't pop dialogs open.
		LLVector3 pos = gAgent.getPositionAgent();
		LLVector3 slurlpos = getStartSLURL().getPosition();
		F32 dx = pos.mV[VX] - slurlpos.mV[VX];
		F32 dy = pos.mV[VY] - slurlpos.mV[VY];
		const F32 SLOP = 2.f;	// meters

		if( getStartSLURL().getRegion() != gAgent.getRegion()->getName()
			|| (dx*dx > SLOP*SLOP)
			|| (dy*dy > SLOP*SLOP) )
		{
			LLURLDispatcher::dispatch(getStartSLURL().getSLURLString(), "clicked",
						  NULL, false);
		}
		return true;
	}
	return false;
}

void LLStartUp::setStartSLURL(const LLSLURL& slurl) 
{
  sStartSLURL = slurl;
  switch(slurl.getType())
    {
    case LLSLURL::HOME_LOCATION:
      {
		  gSavedSettings.setString("LoginLocation", LLSLURL::SIM_LOCATION_HOME);
	break;
      }
    case LLSLURL::LAST_LOCATION:
      {
	gSavedSettings.setString("LoginLocation", LLSLURL::SIM_LOCATION_LAST);
	break;
      }
	// <FS:Ansariel> Support adding grids via SLURL
#if OPENSIM && !SINGLEGRID
	case LLSLURL::APP:
		if (slurl.getAppCmd() == "gridmanager")
		{
			LLURLDispatcher::dispatch(getStartSLURL().getSLURLString(), "clicked", NULL, false);
			break;
		}
#endif
	// </FS:Ansariel>
    default:
			LLGridManager::getInstance()->setGridChoice(slurl.getGrid());
			break;
    }

  // <FS:Ansariel> FIRE-29994: Start location doesn't get updated when selection a destination from the login splash screen
  FSPanelLogin::onUpdateStartSLURL(sStartSLURL);
}

// static
LLSLURL& LLStartUp::getStartSLURL()
{
	return sStartSLURL;
} 

/**
 * Read all proxy configuration settings and set up both the HTTP proxy and
 * SOCKS proxy as needed.
 *
 * Any errors that are encountered will result in showing the user a notification.
 * When an error is encountered,
 *
 * @return Returns true if setup was successful, false if an error was encountered.
 */
bool LLStartUp::startLLProxy()
{
	bool proxy_ok = true;
	std::string httpProxyType = gSavedSettings.getString("HttpProxyType");

	// Set up SOCKS proxy (if needed)
	if (gSavedSettings.getBOOL("Socks5ProxyEnabled"))
	{	
		// Determine and update LLProxy with the saved authentication system
		std::string auth_type = gSavedSettings.getString("Socks5AuthType");

		if (auth_type.compare("UserPass") == 0)
		{
			LLPointer<LLCredential> socks_cred = gSecAPIHandler->loadCredential("SOCKS5");
			std::string socks_user = socks_cred->getIdentifier()["username"].asString();
			std::string socks_password = socks_cred->getAuthenticator()["creds"].asString();

			bool ok = LLProxy::getInstance()->setAuthPassword(socks_user, socks_password);

			if (!ok)
			{
				LLNotificationsUtil::add("SOCKS_BAD_CREDS");
				proxy_ok = false;
			}
		}
		else if (auth_type.compare("None") == 0)
		{
			LLProxy::getInstance()->setAuthNone();
		}
		else
		{
			LL_WARNS("Proxy") << "Invalid SOCKS 5 authentication type."<< LL_ENDL;

			// Unknown or missing setting.
			gSavedSettings.setString("Socks5AuthType", "None");

			// Clear the SOCKS credentials.
			LLPointer<LLCredential> socks_cred = new LLCredential("SOCKS5");
			gSecAPIHandler->deleteCredential(socks_cred);

			LLProxy::getInstance()->setAuthNone();
		}

		if (proxy_ok)
		{
			// Start the proxy and check for errors
			// If status != SOCKS_OK, stopSOCKSProxy() will already have been called when startSOCKSProxy() returns.
			LLHost socks_host;
			socks_host.setHostByName(gSavedSettings.getString("Socks5ProxyHost"));
			socks_host.setPort(gSavedSettings.getU32("Socks5ProxyPort"));
			int status = LLProxy::getInstance()->startSOCKSProxy(socks_host);

			if (status != SOCKS_OK)
			{
				LLSD subs;
				subs["HOST"] = gSavedSettings.getString("Socks5ProxyHost");
				subs["PORT"] = (S32)gSavedSettings.getU32("Socks5ProxyPort");

				std::string error_string;

				switch(status)
				{
					case SOCKS_CONNECT_ERROR: // TCP Fail
						error_string = "SOCKS_CONNECT_ERROR";
						break;

					case SOCKS_NOT_PERMITTED: // SOCKS 5 server rule set refused connection
						error_string = "SOCKS_NOT_PERMITTED";
						break;

					case SOCKS_NOT_ACCEPTABLE: // Selected authentication is not acceptable to server
						error_string = "SOCKS_NOT_ACCEPTABLE";
						break;

					case SOCKS_AUTH_FAIL: // Authentication failed
						error_string = "SOCKS_AUTH_FAIL";
						break;

					case SOCKS_UDP_FWD_NOT_GRANTED: // UDP forward request failed
						error_string = "SOCKS_UDP_FWD_NOT_GRANTED";
						break;

					case SOCKS_HOST_CONNECT_FAILED: // Failed to open a TCP channel to the socks server
						error_string = "SOCKS_HOST_CONNECT_FAILED";
						break;

					case SOCKS_INVALID_HOST: // Improperly formatted host address or port.
						error_string = "SOCKS_INVALID_HOST";
						break;

					default:
						error_string = "SOCKS_UNKNOWN_STATUS"; // Something strange happened,
						LL_WARNS("Proxy") << "Unknown return from LLProxy::startProxy(): " << status << LL_ENDL;
						break;
				}

				LLNotificationsUtil::add(error_string, subs);
				proxy_ok = false;
			}
		}
	}
	else
	{
		LLProxy::getInstance()->stopSOCKSProxy(); // ensure no UDP proxy is running and it's all cleaned up
	}

	if (proxy_ok)
	{
		// Determine the HTTP proxy type (if any)
		if ((httpProxyType.compare("Web") == 0) && gSavedSettings.getBOOL("BrowserProxyEnabled"))
		{
			LLHost http_host;
			http_host.setHostByName(gSavedSettings.getString("BrowserProxyAddress"));
			http_host.setPort(gSavedSettings.getS32("BrowserProxyPort"));
			if (!LLProxy::getInstance()->enableHTTPProxy(http_host, LLPROXY_HTTP))
			{
				LLSD subs;
				subs["HOST"] = http_host.getIPString();
				subs["PORT"] = (S32)http_host.getPort();
				LLNotificationsUtil::add("PROXY_INVALID_HTTP_HOST", subs);
				proxy_ok = false;
			}
		}
		else if ((httpProxyType.compare("Socks") == 0) && gSavedSettings.getBOOL("Socks5ProxyEnabled"))
		{
			LLHost socks_host;
			socks_host.setHostByName(gSavedSettings.getString("Socks5ProxyHost"));
			socks_host.setPort(gSavedSettings.getU32("Socks5ProxyPort"));
			if (!LLProxy::getInstance()->enableHTTPProxy(socks_host, LLPROXY_SOCKS))
			{
				LLSD subs;
				subs["HOST"] = socks_host.getIPString();
				subs["PORT"] = (S32)socks_host.getPort();
				LLNotificationsUtil::add("PROXY_INVALID_SOCKS_HOST", subs);
				proxy_ok = false;
			}
		}
		else if (httpProxyType.compare("None") == 0)
		{
			LLProxy::getInstance()->disableHTTPProxy();
		}
		else
		{
			LL_WARNS("Proxy") << "Invalid other HTTP proxy configuration: " << httpProxyType << LL_ENDL;

			// Set the missing or wrong configuration back to something valid.
			gSavedSettings.setString("HttpProxyType", "None");
			LLProxy::getInstance()->disableHTTPProxy();

			// Leave proxy_ok alone, since this isn't necessarily fatal.
		}
	}

	return proxy_ok;
}

bool login_alert_done(const LLSD& notification, const LLSD& response)
{
	// <FS:Ansariel> [FS Login Panel]
	//LLPanelLogin::giveFocus();
	transition_back_to_login_panel(std::string());
	// </FS:Ansariel> [FS Login Panel]
	return false;
}

// parse the certificate information into args for the 
// certificate notifications
LLSD transform_cert_args(LLPointer<LLCertificate> cert)
{
	LLSD args = LLSD::emptyMap();
	std::string value;
	LLSD cert_info;
	cert->getLLSD(cert_info);
	// convert all of the elements in the cert into                                        
	// args for the xml dialog, so we have flexability to                                  
	// display various parts of the cert by only modifying                                 
	// the cert alert dialog xml.                                                          
	for(LLSD::map_iterator iter = cert_info.beginMap();
		iter != cert_info.endMap();
		iter++)
	{
		// key usage and extended key usage                                            
		// are actually arrays, and we want to format them as comma separated          
		// strings, so special case those.                                             
		LLSDSerialize::toXML(cert_info[iter->first], std::cout);
		if((iter->first== std::string(CERT_KEY_USAGE)) |
		   (iter->first == std::string(CERT_EXTENDED_KEY_USAGE)))
		{
			value = "";
			LLSD usage = cert_info[iter->first];
			for (LLSD::array_iterator usage_iter = usage.beginArray();
				 usage_iter != usage.endArray();
				 usage_iter++)
			{
				
				if(usage_iter != usage.beginArray())
				{
					value += ", ";
				}
				
				value += (*usage_iter).asString();
			}
			
		}
		else
		{
			value = iter->second.asString();
		}
		
		std::string name = iter->first;
		std::transform(name.begin(), name.end(), name.begin(),
					   (int(*)(int))toupper);
		args[name.c_str()] = value;
	}
	return args;
}


// when we handle a cert error, give focus back to the login panel
void general_cert_done(const LLSD& notification, const LLSD& response)
{
	// <FS:Ansariel> [FS Login Panel]
	//LLStartUp::setStartupState( STATE_LOGIN_SHOW );			
	//LLPanelLogin::giveFocus();
	transition_back_to_login_panel(std::string());
	// </FS:Ansariel> [FS Login Panel]
}

// check to see if the user wants to trust the cert.
// if they do, add it to the cert store and 
void trust_cert_done(const LLSD& notification, const LLSD& response)
{
	S32 option = LLNotification::getSelectedOption(notification, response);	
	switch(option)
	{
		case OPT_TRUST_CERT:
		{
			LLPointer<LLCertificate> cert = gSecAPIHandler->getCertificate(notification["payload"]["certificate"]);
			LLPointer<LLCertificateStore> store = gSecAPIHandler->getCertificateStore(gSavedSettings.getString("CertStore"));			
			store->add(cert);
			store->save();
			LLStartUp::setStartupState( STATE_LOGIN_CLEANUP );	
			break;
		}
		case OPT_CANCEL_TRUST:
			// <FS:Ansariel> That's what transition_back_to_login_panel is for and does!
			//reset_login();
			//gSavedSettings.setBOOL("AutoLogin", FALSE);			
			//LLStartUp::setStartupState( STATE_LOGIN_SHOW );				
			transition_back_to_login_panel(std::string());
			// </FS:Ansariel>
		default:
			// <FS:Ansariel> [FS Login Panel]
			//LLPanelLogin::giveFocus();
			transition_back_to_login_panel(std::string());
			// </FS:Ansariel> [FS Login Panel]
			break;
	}

}

void apply_udp_blacklist(const std::string& csv)
{

	std::string::size_type start = 0;
	std::string::size_type comma = 0;
	do 
	{
		comma = csv.find(",", start);
		if (comma == std::string::npos)
		{
			comma = csv.length();
		}
		std::string item(csv, start, comma-start);

		LL_DEBUGS() << "udp_blacklist " << item << LL_ENDL;
		gMessageSystem->banUdpMessage(item);
		
		start = comma + 1;

	}
	while(comma < csv.length());
	
}

void on_benefits_failed_callback(const LLSD& notification, const LLSD& response)
{
	LL_WARNS("Benefits") << "Failed to load benefits information" << LL_ENDL; 
}

bool init_benefits(LLSD& response)
{
	bool succ = true;

	std::string package_name = response["account_type"].asString();
	const LLSD& benefits_sd = response["account_level_benefits"];
	if (!LLAgentBenefitsMgr::init(package_name, benefits_sd) ||
		!LLAgentBenefitsMgr::initCurrent(package_name, benefits_sd))
	{
		succ = false;
	}
	else
	{
		LL_DEBUGS("Benefits") << "Initialized current benefits, level " << package_name << " from " << benefits_sd << LL_ENDL;
	}
	const LLSD& packages_sd = response["premium_packages"];
	for(LLSD::map_const_iterator package_iter = packages_sd.beginMap();
		package_iter != packages_sd.endMap();
		++package_iter)
	{
		std::string package_name = package_iter->first;
		const LLSD& benefits_sd = package_iter->second["benefits"];
		if (LLAgentBenefitsMgr::init(package_name, benefits_sd))
		{
			LL_DEBUGS("Benefits") << "Initialized benefits for package " << package_name << " from " << benefits_sd << LL_ENDL;
		}
		else
		{
			LL_WARNS("Benefits") << "Failed init for package " << package_name << " from " << benefits_sd << LL_ENDL;
			succ = false;
		}
	}

	if (!LLAgentBenefitsMgr::has("Base"))
	{
		LL_WARNS("Benefits") << "Benefits info did not include required package Base" << LL_ENDL;
		succ = false;
	}
	if (!LLAgentBenefitsMgr::has("Premium"))
	{
		LL_WARNS("Benefits") << "Benefits info did not include required package Premium" << LL_ENDL;
		succ = false;
	}

	// FIXME PREMIUM - for testing if login does not yet provide Premium Plus. Should be removed thereafter.
	//if (succ && !LLAgentBenefitsMgr::has("Premium Plus"))
	//{
	//	LLAgentBenefitsMgr::init("Premium Plus", packages_sd["Premium"]["benefits"]);
	//	llassert(LLAgentBenefitsMgr::has("Premium Plus"));
	//}
	return succ;
}

// <FS:CR> Aurora Sim
//bool process_login_success_response()
bool process_login_success_response(U32 &first_sim_size_x, U32 &first_sim_size_y)
// </FS:CR> Aurora Sim
{
	LLSD response = LLLoginInstance::getInstance()->getResponse();

	// <FS:Ansariel> OpenSim legacy economy support
	//mBenefitsSuccessfullyInit = init_benefits(response);
	if (LLGridManager::instance().isInSecondLife())
	{
		mBenefitsSuccessfullyInit = init_benefits(response);
	}
	else
	{
		mBenefitsSuccessfullyInit = true;
	}
	// </FS:Ansariel>

	std::string text(response["udp_blacklist"]);
	if(!text.empty())
	{
		apply_udp_blacklist(text);
	}

	// unpack login data needed by the application
	text = response["agent_id"].asString();
	if(!text.empty()) gAgentID.set(text);
	// <FS:Beq> Performance floater initialisation
	FSPerfStats::StatsRecorder::setEnabled(gSavedSettings.getBOOL("FSPerfStatsCaptureEnabled"));
    FSPerfStats::StatsRecorder::setFocusAv(gAgentID);
	// </FS:Beq>
//	gDebugInfo["AgentID"] = text;
// [SL:KB] - Patch: Viewer-CrashReporting | Checked: 2010-11-16 (Catznip-2.6.0a) | Added: Catznip-2.4.0b
	if (gCrashSettings.getBOOL("CrashSubmitName"))
	{
		// Only include the agent UUID if the user consented
		gDebugInfo["AgentID"] = text;
	}
// [/SL:KB]
	
	// Agent id needed for parcel info request in LLUrlEntryParcel
	// to resolve parcel name.
	LLUrlEntryParcel::setAgentID(gAgentID);

	text = response["session_id"].asString();
	if(!text.empty()) gAgentSessionID.set(text);
//	gDebugInfo["SessionID"] = text;

	// Session id needed for parcel info request in LLUrlEntryParcel
	// to resolve parcel name.
	LLUrlEntryParcel::setSessionID(gAgentSessionID);
	
	text = response["secure_session_id"].asString();
	if(!text.empty()) gAgent.mSecureSessionID.set(text);

	// if the response contains a display name, use that,
	// otherwise if the response contains a first and/or last name,
	// use those.  Otherwise use the credential identifier

	gDisplayName = "";
	if (response.has("display_name"))
	{
		gDisplayName.assign(response["display_name"].asString());
		if(!gDisplayName.empty())
		{
			// Remove quotes from string.  Login.cgi sends these to force
			// names that look like numbers into strings.
			LLStringUtil::replaceChar(gDisplayName, '"', ' ');
			LLStringUtil::trim(gDisplayName);
		}
	}
	std::string first_name;
	if(response.has("first_name"))
	{
		first_name = response["first_name"].asString();
		LLStringUtil::replaceChar(first_name, '"', ' ');
		LLStringUtil::trim(first_name);
		gAgentUsername = first_name;
	}

	if(response.has("last_name") && !gAgentUsername.empty())
	{
		std::string last_name = response["last_name"].asString();
		if (last_name != "Resident")
		{
		    LLStringUtil::replaceChar(last_name, '"', ' ');
		    LLStringUtil::trim(last_name);
		    gAgentUsername = gAgentUsername + " " + last_name;
		}
	}

	if(gDisplayName.empty())
	{
		if(response.has("first_name"))
		{
			gDisplayName.assign(response["first_name"].asString());
			LLStringUtil::replaceChar(gDisplayName, '"', ' ');
			LLStringUtil::trim(gDisplayName);
		}
		if(response.has("last_name"))
		{
			text.assign(response["last_name"].asString());
			LLStringUtil::replaceChar(text, '"', ' ');
			LLStringUtil::trim(text);
			if(!gDisplayName.empty())
			{
				gDisplayName += " ";
			}
			gDisplayName += text;
		}
	}

	if(gDisplayName.empty())
	{
		gDisplayName.assign(gUserCredential->asString());
	}

	// this is their actual ability to access content
	text = response["agent_access_max"].asString();
	if (!text.empty())
	{
		// agent_access can be 'A', 'M', and 'PG'.
		gAgent.setMaturity(text[0]);
		//<FS:TS> FIRE-8854: Set the preferred maturity here to the maximum
		//        in case the sim doesn't send it at login, like OpenSim 
		//        doesn't. If it does, it'll get overridden below.
		U32 preferredMaturity = (U32)LLAgent::convertTextToMaturity(text[0]);
		gSavedSettings.setU32("PreferredMaturity", preferredMaturity);
	}
	
	// this is the value of their preference setting for that content
	// which will always be <= agent_access_max
	text = response["agent_region_access"].asString();
	if (!text.empty())
	{
		U32 preferredMaturity = (U32)LLAgent::convertTextToMaturity(text[0]);
		gSavedSettings.setU32("PreferredMaturity", preferredMaturity);
	}

	text = response["start_location"].asString();
	if(!text.empty()) 
	{
		gAgentStartLocation.assign(text);
	}

	text = response["circuit_code"].asString();
	if(!text.empty())
	{
		gMessageSystem->mOurCircuitCode = strtoul(text.c_str(), NULL, 10);
	}
	std::string sim_ip_str = response["sim_ip"];
	std::string sim_port_str = response["sim_port"];
	if(!sim_ip_str.empty() && !sim_port_str.empty())
	{
		U32 sim_port = strtoul(sim_port_str.c_str(), NULL, 10);
		gFirstSim.set(sim_ip_str, sim_port);
		if (gFirstSim.isOk())
		{
			gMessageSystem->enableCircuit(gFirstSim, TRUE);
		}
	}
	std::string region_x_str = response["region_x"];
	std::string region_y_str = response["region_y"];
	if(!region_x_str.empty() && !region_y_str.empty())
	{
		U32 region_x = strtoul(region_x_str.c_str(), NULL, 10);
		U32 region_y = strtoul(region_y_str.c_str(), NULL, 10);
		gFirstSimHandle = to_region_handle(region_x, region_y);
	}
	
// <FS:CR> Aurora Sim
	text = response["region_size_x"].asString();
	if(!text.empty()) {
		first_sim_size_x = strtoul(text.c_str(), NULL, 10);
		LLViewerParcelMgr::getInstance()->init(first_sim_size_x);
	}

	//region Y size is currently unused, major refactoring required. - Patrick Sapinski (2/10/2011)
	text = response["region_size_y"].asString();
	if(!text.empty()) first_sim_size_y = strtoul(text.c_str(), NULL, 10);
// </FS:CR> Aurora Sim	
	const std::string look_at_str = response["look_at"];
	if (!look_at_str.empty())
	{
		size_t len = look_at_str.size();
		LLMemoryStream mstr((U8*)look_at_str.c_str(), len);
		LLSD sd = LLSDSerialize::fromNotation(mstr, len);
		gAgentStartLookAt = ll_vector3_from_sd(sd);
	}

	text = response["seed_capability"].asString();
	if (!text.empty()) gFirstSimSeedCap = text;
				
	text = response["seconds_since_epoch"].asString();
	if(!text.empty())
	{
		U32 server_utc_time = strtoul(text.c_str(), NULL, 10);
		if(server_utc_time)
		{
			time_t now = time(NULL);
			gUTCOffset = (server_utc_time - now);

			// Print server timestamp
			LLSD substitution;
			substitution["datetime"] = (S32)server_utc_time;
			std::string timeStr = "[month, datetime, slt] [day, datetime, slt] [year, datetime, slt] [hour, datetime, slt]:[min, datetime, slt]:[second, datetime, slt]";
			LLStringUtil::format(timeStr, substitution);
			LL_INFOS("AppInit") << "Server SLT timestamp: " << timeStr << ". Server-viewer time offset before correction: " << gUTCOffset << "s" << LL_ENDL;
		}
	}

	// this is the base used to construct help URLs
	text = response["help_url_format"].asString();
	if (!text.empty())
	{
		// replace the default help URL format
		gSavedSettings.setString("HelpURLFormat",text);
	}

	std::string home_location = response["home"];
	if(!home_location.empty())
	{
		size_t len = home_location.size();
		LLMemoryStream mstr((U8*)home_location.c_str(), len);
		LLSD sd = LLSDSerialize::fromNotation(mstr, len);
		S32 region_x = sd["region_handle"][0].asInteger();
		S32 region_y = sd["region_handle"][1].asInteger();
		U64 region_handle = to_region_handle(region_x, region_y);
		LLVector3 position = ll_vector3_from_sd(sd["position"]);
		gAgent.setHomePosRegion(region_handle, position);
	}

	// If MOTD has not been set by fsdata, fallback to LL MOTD
// <FS:CR> FIRE-8571, FIRE-9274
	if (gAgent.mMOTD.empty() || !LLGridManager::getInstance()->isInSLMain())
// </FS:CR>
	{
		gAgent.mMOTD.assign(response["message"]);
	}
	
	// <FS:Techwolf Lupindo> fsdata opensim MOTD support
#ifdef OPENSIM
	if (LLGridManager::getInstance()->isInOpenSim() && !FSData::instance().getOpenSimMOTD().empty())
	{
		gAgent.mMOTD.assign(FSData::instance().getOpenSimMOTD());
	}
#endif
	// </FS:Techwolf Lupindo>

	// Options...
	// Each 'option' is an array of submaps. 
	// It appears that we only ever use the first element of the array.
	LLUUID inv_root_folder_id = response["inventory-root"][0]["folder_id"];
	if(inv_root_folder_id.notNull())
	{
		gInventory.setRootFolderID(inv_root_folder_id);
		//gInventory.mock(gAgent.getInventoryRootID());
	}

	LLSD login_flags = response["login-flags"][0];
	if(login_flags.size())
	{
		std::string flag = login_flags["ever_logged_in"];
		if(!flag.empty())
		{
			gAgent.setFirstLogin((flag == "N") ? TRUE : FALSE);
		}

		/*  Flag is currently ignored by the viewer.
		flag = login_flags["stipend_since_login"];
		if(flag == "Y") 
		{
			stipend_since_login = true;
		}
		*/

		flag = login_flags["gendered"].asString();
		if(flag == "Y")
		{
			// We don't care about this flag anymore; now base whether
			// outfit is chosen on COF contents, initial outfit
			// requested and available, etc.

			//gAgent.setGenderChosen(TRUE);
		}
		
		bool pacific_daylight_time = false;
		flag = login_flags["daylight_savings"].asString();
		if(flag == "Y")
		{
			pacific_daylight_time = (flag == "Y");
		}

		//setup map of datetime strings to codes and slt & local time offset from utc
		LLStringOps::setupDatetimeInfo(pacific_daylight_time);
	}

	// set up the voice configuration.  Ultimately, we should pass this up as part of each voice
	// channel if we need to move to multiple voice servers per grid.
	LLSD voice_config_info = response["voice-config"];
	if(voice_config_info.has("VoiceServerType"))
	{
		gSavedSettings.setString("VoiceServerType", voice_config_info["VoiceServerType"].asString()); 
	}

	// Request the map server url
	std::string map_server_url = response["map-server-url"];
	if(!map_server_url.empty())
	{
		// We got an answer from the grid -> use that for map for the current session
		gSavedSettings.setString("CurrentMapServerURL", map_server_url); 
		LL_INFOS("LLStartup") << "map-server-url : we got an answer from the grid : " << map_server_url << LL_ENDL;
	}
	else
	{
		// No answer from the grid -> use the default setting for current session 
		map_server_url = gSavedSettings.getString("MapServerURL"); 
		gSavedSettings.setString("CurrentMapServerURL", map_server_url); 
		LL_INFOS("LLStartup") << "map-server-url : no map-server-url answer, we use the default setting for the map : " << map_server_url << LL_ENDL;
	}
	
// <FS:CR> FIRE-8063: Read Aurora web profile url from login data
#ifdef OPENSIM
	std::string web_profile_url = response["web_profile_url"];
	if (!web_profile_url.empty())
	{
		// We got an answer from the grid -> use that for map for the current session
		LLGridManager::instance().setWebProfileUrl(web_profile_url);
		LL_INFOS("LLStartup") << "web-profile-url : we got an answer from the grid : " << web_profile_url << LL_ENDL;
	}
// <FS:CR> FIRE-10567 - Set classified fee, if it's available.
	if (response.has("classified_fee"))
	{
		S32 classified_fee = response["classified_fee"];
		LLGridManager::getInstance()->setClassifiedFee(classified_fee);
	}
	else
	{
		LLGridManager::getInstance()->setClassifiedFee(0);	// Free is a sensible default
	}
// <FS:CR> Set a parcel listing fee, if it's available
	if (response.has("directory_fee"))
	{
		S32 directory_fee = response["directory_fee"];
		LLGridManager::getInstance()->setDirectoryFee(directory_fee);
	}
	else
	{
		LLGridManager::getInstance()->setDirectoryFee(0);
	}
#endif // OPENSIM
// </FS:CR>
	// Default male and female avatars allowing the user to choose their avatar on first login.
	// These may be passed up by SLE to allow choice of enterprise avatars instead of the standard
	// "new ruth."  Not to be confused with 'initial-outfit' below 
	LLSD newuser_config = response["newuser-config"][0];
	if(newuser_config.has("DefaultFemaleAvatar"))
	{
		gSavedSettings.setString("DefaultFemaleAvatar", newuser_config["DefaultFemaleAvatar"].asString()); 		
	}
	if(newuser_config.has("DefaultMaleAvatar"))
	{
		gSavedSettings.setString("DefaultMaleAvatar", newuser_config["DefaultMaleAvatar"].asString()); 		
	}
	
	// Initial outfit for the user.
	LLSD initial_outfit = response["initial-outfit"][0];
	if(initial_outfit.size())
	{
		std::string flag = initial_outfit["folder_name"];
		if(!flag.empty())
		{
			// Initial outfit is a folder in your inventory,
			// must be an exact folder-name match.
			sInitialOutfit = flag;
		}

		flag = initial_outfit["gender"].asString();
		if(!flag.empty())
		{
			sInitialOutfitGender = flag;
		}
	}

	// set the location of the Agent Appearance service, from which we can request
	// avatar baked textures if they are supported by the current region
	std::string agent_appearance_url = response["agent_appearance_service"];
	if (!agent_appearance_url.empty())
	{
		LLAppearanceMgr::instance().setAppearanceServiceURL(agent_appearance_url);
	}

	// Set the location of the snapshot sharing config endpoint
	// <FS:Ansariel> Debug setting doesn't exist anymore as of 14-09-2014
	//std::string snapshot_config_url = response["snapshot_config_url"];
	//if(!snapshot_config_url.empty())
	//{
	//	gSavedSettings.setString("SnapshotConfigURL", snapshot_config_url);
	//}
	// </FS:Ansariel>

	// Start the process of fetching the OpenID session cookie for this user login
	std::string openid_url = response["openid_url"];
	if(!openid_url.empty())
	{
		std::string openid_token = response["openid_token"];
		LLViewerMedia::getInstance()->openIDSetup(openid_url, openid_token);
	}

<<<<<<< HEAD
	// <FS:Ansariel> OpenSim legacy economy support
#ifdef OPENSIM
	if (!LLGridManager::instance().isInSecondLife())
	{
		if (response.has("max-agent-groups") || response.has("max_groups"))
		{
			std::string max_agent_groups;
			response.has("max_groups") ?
				max_agent_groups = response["max_groups"].asString()
				: max_agent_groups = response["max-agent-groups"].asString();

			gMaxAgentGroups = atoi(max_agent_groups.c_str());
			LL_INFOS("LLStartup") << "gMaxAgentGroups read from login.cgi: "
				<< gMaxAgentGroups << LL_ENDL;
		}
		else
		{
			gMaxAgentGroups = 0;
			LL_INFOS("LLStartup") << "did not receive max-agent-groups. unlimited groups activated" << LL_ENDL;
		}
	}
#endif
	// </FS:Ansariel>

	// <COLOSI opensim multi-currency support>
	std::string prev_currency_symbol = Tea::getCurrency();
	// </COLOSI opensim multi-currency support>

// <FS:AW opensim currency support>
	std::string currency = "L$";
#ifdef OPENSIM // <FS:AW optional opensim support>
	if(response.has("currency"))
	{
		currency = response["currency"].asString();
		LL_DEBUGS("OS_SETTINGS") << "currency " << currency << LL_ENDL;
	}
	else if (LLGridManager::getInstance()->isInOpenSim())
	{
		currency = "OS$";
		LL_DEBUGS("OS_SETTINGS") << "no currency in login response" << LL_ENDL;
	}
	Tea::setCurrency(currency);
// </FS:AW opensim currency support>

	// <COLOSI  opensim multi-currency support>
	// Blank out the region currency which is set in in lfsimfeatureshandler
	Tea::setRegionCurrency(LLStringUtil::null);
	std::string new_currency_symbol = Tea::getCurrency();
	// If currency symbol has changed, update currency symbols where manually necessary.
	if (new_currency_symbol != prev_currency_symbol)
	{
		LFSimFeatureHandler::updateCurrencySymbols();
	}
	// </COLOSI opensim multi-currency support>

// <FS:AW  opensim destinations and avatar picker>
	if(response.has("avatar_picker_url"))
	{
		LL_DEBUGS("OS_SETTINGS") << "avatar_picker_url " << response["avatar_picker_url"] << LL_ENDL;
	}
	else if (LLGridManager::getInstance()->isInOpenSim())
	{
		LL_DEBUGS("OS_SETTINGS") << "no avatar_picker_url in login response" << LL_ENDL;
	}

	if(response.has("destination_guide_url"))
	{
		LL_DEBUGS("OS_SETTINGS") << "destination_guide_url " << response["destination_guide_url"] << LL_ENDL;
	}
	else if (LLGridManager::getInstance()->isInOpenSim())
	{
		LL_DEBUGS("OS_SETTINGS") << "no destination_guide_url in login response" << LL_ENDL;
	}
// </FS:AW  opensim destinations and avatar picker>
	
// <FS:CR> Legacy search killswitch!
	if (LLGridManager::getInstance()->isInOpenSim())
	{
		LLFloaterReg::add("search", "floater_fs_search.xml", (LLFloaterBuildFunc)&LLFloaterReg::build<FSFloaterSearch>);
	}
	else
#endif // OPENSIM
	{
		if (FSData::instance().enableLegacySearch())
		{
			LLFloaterReg::add("search", "floater_fs_search.xml", (LLFloaterBuildFunc)&LLFloaterReg::build<FSFloaterSearch>);
		}
		else
		{
			LLFloaterReg::add("search", "floater_search.xml", (LLFloaterBuildFunc)&LLFloaterReg::build<LLFloaterSearch>);
		}
	}
// </FS:CR>

	// <FS:Techwolf Lupindo> fsdata support
	if (FSData::instance().isAgentFlag(gAgentID, FSData::NO_USE))
	{
		gAgentID.setNull();
	}
	// </FS:Techwolf Lupindo>
=======

	// Only save mfa_hash for future logins if the user wants their info remembered.
	if(response.has("mfa_hash") && gSavedSettings.getBOOL("RememberUser") && gSavedSettings.getBOOL("RememberPassword"))
	{
		std::string grid(LLGridManager::getInstance()->getGridId());
		std::string user_id(gUserCredential->userID());
		gSecAPIHandler->addToProtectedMap("mfa_hash", grid, user_id, response["mfa_hash"]);
	}
>>>>>>> 22a22d17

	bool success = false;
	// JC: gesture loading done below, when we have an asset system
	// in place.  Don't delete/clear gUserCredentials until then.
	if(gAgentID.notNull()
	   && gAgentSessionID.notNull()
	   && gMessageSystem->mOurCircuitCode
	   && gFirstSim.isOk()
	   && gInventory.getRootFolderID().notNull())
	{
		success = true;
	}
    LLAppViewer* pApp = LLAppViewer::instance();
	pApp->writeDebugInfo();     //Write our static data now that we have username, session_id, etc.
	return success;
}

void transition_back_to_login_panel(const std::string& emsg)
{
	// Bounce back to the login screen.
	reset_login(); // calls LLStartUp::setStartupState( STATE_LOGIN_SHOW );
	gSavedSettings.setBOOL("AutoLogin", FALSE);
}

// <FS:KC> FIRE-18250: Option to disable default eye movement
//static
void update_static_eyes()
{
	if (gSavedPerAccountSettings.getBOOL("FSStaticEyes"))
	{
		LLUUID anim_id(gSavedSettings.getString("FSStaticEyesUUID"));
		gAgent.sendAnimationRequest(anim_id, ANIM_REQUEST_START);
	}
}
// </FS:KC><|MERGE_RESOLUTION|>--- conflicted
+++ resolved
@@ -4671,7 +4671,15 @@
 		LLViewerMedia::getInstance()->openIDSetup(openid_url, openid_token);
 	}
 
-<<<<<<< HEAD
+
+	// Only save mfa_hash for future logins if the user wants their info remembered.
+	if(response.has("mfa_hash") && gSavedSettings.getBOOL("RememberUser") && gSavedSettings.getBOOL("RememberPassword"))
+	{
+		std::string grid(LLGridManager::getInstance()->getGridId());
+		std::string user_id(gUserCredential->userID());
+		gSecAPIHandler->addToProtectedMap("mfa_hash", grid, user_id, response["mfa_hash"]);
+	}
+
 	// <FS:Ansariel> OpenSim legacy economy support
 #ifdef OPENSIM
 	if (!LLGridManager::instance().isInSecondLife())
@@ -4772,16 +4780,6 @@
 		gAgentID.setNull();
 	}
 	// </FS:Techwolf Lupindo>
-=======
-
-	// Only save mfa_hash for future logins if the user wants their info remembered.
-	if(response.has("mfa_hash") && gSavedSettings.getBOOL("RememberUser") && gSavedSettings.getBOOL("RememberPassword"))
-	{
-		std::string grid(LLGridManager::getInstance()->getGridId());
-		std::string user_id(gUserCredential->userID());
-		gSecAPIHandler->addToProtectedMap("mfa_hash", grid, user_id, response["mfa_hash"]);
-	}
->>>>>>> 22a22d17
 
 	bool success = false;
 	// JC: gesture loading done below, when we have an asset system
