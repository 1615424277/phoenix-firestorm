--- conflicted
+++ resolved
@@ -2200,7 +2200,6 @@
 
         // create a container's instance for start a controlling conversation windows
         // by the voice's events
-<<<<<<< HEAD
         // <FS:Ansariel> [FS communication UI]
         //LLFloaterIMContainer *im_inst = LLFloaterIMContainer::getInstance();
         //if(gAgent.isFirstLogin())
@@ -2210,13 +2209,6 @@
         FSFloaterIMContainer* floater_imcontainer = FSFloaterIMContainer::getInstance();
         floater_imcontainer->initTabs();
 
-=======
-        LLFloaterIMContainer *im_inst = LLFloaterIMContainer::getInstance();
-        if(gAgent.isFirstLogin())
-        {
-            im_inst->openFloater(im_inst->getKey());
-        }
->>>>>>> 50dc4cbd
         if (gSavedSettings.getS32("ParcelMediaAutoPlayEnable") == 2)
         {
             LLViewerParcelAskPlay::getInstance()->loadSettings();
