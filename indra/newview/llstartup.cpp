/** 
 * @file llstartup.cpp
 * @brief startup routines.
 *
 * $LicenseInfo:firstyear=2004&license=viewerlgpl$
 * Second Life Viewer Source Code
 * Copyright (C) 2010, Linden Research, Inc.
 * 
 * This library is free software; you can redistribute it and/or
 * modify it under the terms of the GNU Lesser General Public
 * License as published by the Free Software Foundation;
 * version 2.1 of the License only.
 * 
 * This library is distributed in the hope that it will be useful,
 * but WITHOUT ANY WARRANTY; without even the implied warranty of
 * MERCHANTABILITY or FITNESS FOR A PARTICULAR PURPOSE.  See the GNU
 * Lesser General Public License for more details.
 * 
 * You should have received a copy of the GNU Lesser General Public
 * License along with this library; if not, write to the Free Software
 * Foundation, Inc., 51 Franklin Street, Fifth Floor, Boston, MA  02110-1301  USA
 * 
 * Linden Research, Inc., 945 Battery Street, San Francisco, CA  94111  USA
 * $/LicenseInfo$
 */

#include "llviewerprecompiledheaders.h"

#include "llappviewer.h"
#include "llstartup.h"
#include "llcallstack.h"

#if LL_WINDOWS
#	include <process.h>		// _spawnl()
#else
#	include <sys/stat.h>		// mkdir()
#endif

#include "llviewermedia_streamingaudio.h"
#include "llaudioengine.h"

#ifdef LL_FMODSTUDIO
# include "llaudioengine_fmodstudio.h"
#endif

#ifdef LL_FMODEX
# include "llaudioengine_fmodex.h"
#endif

#ifdef LL_OPENAL
#include "llaudioengine_openal.h"
#endif

#include "llavatarnamecache.h"
#include "llexperiencecache.h"
#include "lllandmark.h"
#include "llcachename.h"
#include "lldir.h"
#include "lldonotdisturbnotificationstorage.h"
#include "llerrorcontrol.h"
#include "llfloaterreg.h"
#include "llfocusmgr.h"
#include "llfloatergridstatus.h"
#include "llfloaterimsession.h"
#include "lllocationhistory.h"
#include "llimageworker.h"

#include "llloginflags.h"
#include "llmd5.h"
#include "llmemorystream.h"
#include "llmessageconfig.h"
#include "llmoveview.h"
#include "llfloaterimcontainer.h"
#include "llfloaterimnearbychat.h"
#include "llnotifications.h"
#include "llnotificationsutil.h"
#include "llpersistentnotificationstorage.h"
#include "llteleporthistory.h"
#include "llregionhandle.h"
#include "llsd.h"
#include "llsdserialize.h"
#include "llsdutil_math.h"
#include "llstring.h"
#include "lluserrelations.h"
#include "llversioninfo.h"
#include "llviewercontrol.h"
#include "llviewerhelp.h"
#include "llvfs.h"
#include "llxorcipher.h"	// saved password, MAC address
#include "llwindow.h"
#include "message.h"
#include "v3math.h"

#include "llagent.h"
#include "llagentcamera.h"
#include "llagentpicksinfo.h"
#include "llagentwearables.h"
#include "llagentpilot.h"
#include "llfloateravatarpicker.h"
#include "llcallbacklist.h"
#include "llcallingcard.h"
#include "llconsole.h"
#include "llcontainerview.h"
#include "llconversationlog.h"
#include "lldebugview.h"
#include "lldrawable.h"
#include "lleventnotifier.h"
#include "llface.h"
#include "llfeaturemanager.h"
//#include "llfirstuse.h"
#include "llfloaterhud.h"
#include "llfloaterland.h"
#include "llfloaterpreference.h"
#include "llfloatertopobjects.h"
#include "llfloaterworldmap.h"
#include "llgesturemgr.h"
#include "llgroupmgr.h"
#include "llhudeffecttrail.h"
#include "llhudmanager.h"
#include "llbufferstream.h" // <FS:PP> For SL Grid Status
#include "llimage.h"
#include "llinventorybridge.h"
#include "llinventorymodel.h"
#include "llinventorymodelbackgroundfetch.h"
#include "llkeyboard.h"
#include "llloginhandler.h"			// gLoginHandler, SLURL support
#include "lllogininstance.h" // Host the login module.
// <FS:Ansariel> [FS Login Panel]
//#include "llpanellogin.h"
#include "fspanellogin.h"
// <FS:Ansariel> [FS Login Panel]
#include "llmutelist.h"
#include "llavatarpropertiesprocessor.h"
#include "llpanelclassified.h"
#include "llpanelpick.h"
#include "llpanelgrouplandmoney.h"
#include "llpanelgroupnotices.h"
#include "llpreview.h"
#include "llpreviewscript.h"
#include "llproxy.h"
#include "llproductinforequest.h"
#include "llselectmgr.h"
#include "llsky.h"
#include "llstatview.h"
#include "llstatusbar.h"		// sendMoneyBalanceRequest(), owns L$ balance
#include "llsurface.h"
#include "lltexturecache.h"
#include "lltexturefetch.h"
#include "lltoolmgr.h"
#include "lltrans.h"
#include "llui.h"
#include "llurldispatcher.h"
#include "llurlentry.h"
#include "llslurl.h"
#include "llurlhistory.h"
#include "llurlwhitelist.h"
#include "llvieweraudio.h"
#include "llviewerassetstorage.h"
#include "llviewercamera.h"
#include "llviewerdisplay.h"
#include "llviewergenericmessage.h"
#include "llviewergesture.h"
#include "llviewertexturelist.h"
#include "llviewermedia.h"
#include "llviewermenu.h"
#include "llviewermessage.h"
#include "llviewernetwork.h"
#include "llviewerobjectlist.h"
#include "llviewerparcelaskplay.h"
#include "llviewerparcelmedia.h"
#include "llviewerparcelmgr.h"
#include "llviewerregion.h"
#include "llviewerstats.h"
#include "llviewerstatsrecorder.h"
#include "llviewerthrottle.h"
#include "llviewerwindow.h"
#include "llvoavatar.h"
#include "llvoavatarself.h"
#include "llweb.h"
#include "llworld.h"
#include "llworldmapmessage.h"
#include "llxfermanager.h"
#include "pipeline.h"
#include "llappviewer.h"
#include "llfasttimerview.h"
#include "llfloatermap.h"
#include "llweb.h"
#include "llvoiceclient.h"
#include "llnamelistctrl.h"
#include "llnamebox.h"
#include "llnameeditor.h"
#include "llpostprocess.h"
#include "llwlparammanager.h"
#include "llwaterparammanager.h"
#include "llagentlanguage.h"
#include "llwearable.h"
#include "llinventorybridge.h"
#include "llappearancemgr.h"
#include "llavatariconctrl.h"
#include "llvoicechannel.h"
#include "llpathfindingmanager.h"
// [RLVa:KB] - Checked: RLVa-1.2.0
#include "rlvhandler.h"
// [/RLVa:KB]

#include "lllogin.h"
#include "llevents.h"
#include "llstartuplistener.h"
#include "lltoolbarview.h"
#include "llexperiencelog.h"
#include "llcleanup.h"

#include "llstacktrace.h"

#if LL_WINDOWS
#include "lldxhardware.h"
#endif

// Firestorm includes
// <FS:Ansariel> [FS communication UI]
//#include "llfloaterimsession.h"
#include "fsfloaterim.h"
// </FS:Ansariel> [FS communication UI]
#if HAS_GROWL
#include "growlmanager.h"
#endif

#include "fsassetblacklist.h"
#include "fsavatarrenderpersistence.h"
#include "fscommon.h"
#include "fscorehttputil.h"
#include "fsdata.h"
#include "fsfloatercontacts.h"
#include "fsfloaterimcontainer.h"
#include "fsfloaternearbychat.h"
#include "fsfloatersearch.h"
#include "fslslbridge.h"
#include "fsradar.h"
#include "fsregistrarutils.h"
#include "fsscriptlibrary.h"
#include "lfsimfeaturehandler.h"
#include "lggcontactsets.h"
#include "llfloatersearch.h"
#include "llfloatersidepanelcontainer.h"
#include "llfriendcard.h"
#include "llnotificationmanager.h"
#include "llpresetsmanager.h"
#include "llprogressview.h"
#include "lltoolbarview.h"
#include "NACLantispam.h"
#include "streamtitledisplay.h"
#include "tea.h"

//
// exported globals
//
bool gAgentMovementCompleted = false;
S32  gMaxAgentGroups;

const std::string SCREEN_HOME_FILENAME = "screen_home%s.png";
const std::string SCREEN_LAST_FILENAME = "screen_last%s.png";

LLPointer<LLViewerTexture> gStartTexture;

//
// Imported globals
//
extern S32 gStartImageWidth;
extern S32 gStartImageHeight;
extern std::string gWindowTitle;

//
// local globals
//
static bool gGotUseCircuitCodeAck = false;
static std::string sInitialOutfit;
static std::string sInitialOutfitGender;	// "male" or "female"
static boost::signals2::connection sWearablesLoadedCon;

static bool gUseCircuitCallbackCalled = false;

EStartupState LLStartUp::gStartupState = STATE_FIRST;
LLSLURL LLStartUp::sStartSLURL;
std::string LLStartUp::sStartSLURLString;

static LLPointer<LLCredential> gUserCredential;
static std::string gDisplayName;
static bool gRememberPassword = true;
static bool gRememberUser = true;

static U64 gFirstSimHandle = 0;
static LLHost gFirstSim;
static std::string gFirstSimSeedCap;
static LLVector3 gAgentStartLookAt(1.0f, 0.f, 0.f);
static std::string gAgentStartLocation = "safe";
static bool mLoginStatePastUI = false;

const S32 DEFAULT_MAX_AGENT_GROUPS = 42;
const S32 ALLOWED_MAX_AGENT_GROUPS = 500;
const F32 STATE_AGENT_WAIT_TIMEOUT = 240; //seconds

boost::scoped_ptr<LLEventPump> LLStartUp::sStateWatcher(new LLEventStream("StartupState"));
boost::scoped_ptr<LLStartupListener> LLStartUp::sListener(new LLStartupListener());
boost::scoped_ptr<LLViewerStats::PhaseMap> LLStartUp::sPhases(new LLViewerStats::PhaseMap);

//
// local function declaration
//

void login_show();
void login_callback(S32 option, void* userdata);
void show_release_notes_if_required();
//void show_first_run_dialog();	// <FS:CR> Unused in Firestorm
bool first_run_dialog_callback(const LLSD& notification, const LLSD& response);
void set_startup_status(const F32 frac, const std::string& string, const std::string& msg);
bool login_alert_status(const LLSD& notification, const LLSD& response);
void login_packet_failed(void**, S32 result);
void use_circuit_callback(void**, S32 result);
void register_viewer_callbacks(LLMessageSystem* msg);
void asset_callback_nothing(LLVFS*, const LLUUID&, LLAssetType::EType, void*, S32);
bool callback_choose_gender(const LLSD& notification, const LLSD& response);
void init_start_screen(S32 location_id);
void release_start_screen();
void reset_login();
LLSD transform_cert_args(LLPointer<LLCertificate> cert);
void general_cert_done(const LLSD& notification, const LLSD& response);
void trust_cert_done(const LLSD& notification, const LLSD& response);
void apply_udp_blacklist(const std::string& csv);
// <FS:CR> Aurora Sim
//bool process_login_success_response();
bool process_login_success_response(U32 &first_sim_size_x, U32 &first_sim_size_y);
// </FS:CR> Aurora Sim
void transition_back_to_login_panel(const std::string& emsg);
// <FS:KC> FIRE-18250: Option to disable default eye movement
void update_static_eyes();
// </FS:KC> FIRE-18250

void callback_cache_name(const LLUUID& id, const std::string& full_name, bool is_group)
{
	LLNameBox::refreshAll(id, full_name, is_group);
	LLNameEditor::refreshAll(id, full_name, is_group);
	
	// TODO: Actually be intelligent about the refresh.
	// For now, just brute force refresh the dialogs.
	dialog_refresh_all();
}

//
// exported functionality
//

//
// local classes
//

// <AW: opensim>
static bool sGridListRequestReady = false;
void downloadGridlistComplete( LLSD const &aData )
{
	LL_DEBUGS() << aData << LL_ENDL;
	
	LLSD header = aData[ LLCoreHttpUtil::HttpCoroutineAdapter::HTTP_RESULTS ][ LLCoreHttpUtil::HttpCoroutineAdapter::HTTP_RESULTS_HEADERS];

	LLDate lastModified;
	if (header.has("last-modified"))
	{
		lastModified.secondsSinceEpoch( FSCommon::secondsSinceEpochFromString( "%a, %d %b %Y %H:%M:%S %ZP", header["last-modified"].asString() ) );
	}

	LLSD data = aData;
	data.erase( LLCoreHttpUtil::HttpCoroutineAdapter::HTTP_RESULTS );
	
	std::string filename = gDirUtilp->getExpandedFilename(LL_PATH_USER_SETTINGS, "grids.remote.xml");

	llofstream out_file;
	out_file.open(filename.c_str());
	LLSDSerialize::toPrettyXML( data, out_file);
	out_file.close();
	LL_INFOS() << "GridListRequest: got new list." << LL_ENDL;
	sGridListRequestReady = true;
}

void downloadGridlistError( LLSD const &aData, std::string const &aURL )
{
	LLCore::HttpStatus status = LLCoreHttpUtil::HttpCoroutineAdapter::getStatusFromLLSD(aData);

	if (status.getType() == HTTP_NOT_MODIFIED)
	{
		LL_INFOS("fsdata") << "Didn't download grid list from " << aURL << " - no newer version available" << LL_ENDL;
	}
	else
	{
		LL_WARNS() << "Failed to download grid list from " << aURL << LL_ENDL;
	}

	sGridListRequestReady = true;
}

 void downloadGridstatusComplete(LLSD const &aData)
{
	LLSD header = aData[ LLCoreHttpUtil::HttpCoroutineAdapter::HTTP_RESULTS ][ LLCoreHttpUtil::HttpCoroutineAdapter::HTTP_RESULTS_HEADERS];
	const LLSD::Binary &rawData = aData[LLCoreHttpUtil::HttpCoroutineAdapter::HTTP_RESULTS_RAW].asBinary();

	if (rawData.size() == 0)
	{
		report_to_nearby_chat(LLTrans::getString("SLGridStatusInvalidMsg"));
		LL_WARNS("SLGridStatusResponder") << "Error - empty output" << LL_ENDL;
		return;
	}

	std::string fetchedNews;
	fetchedNews.assign( rawData.begin(), rawData.end() );

	size_t itemStart = fetchedNews.find("<item>");
	size_t itemEnd = fetchedNews.find("</item>");
	if (itemEnd != std::string::npos && itemStart != std::string::npos)
	{
		// Isolate latest news data
		itemStart += 6;
		std::string theNews = fetchedNews.substr(itemStart, itemEnd - itemStart);

		// Check for and remove CDATA characters if they're present
		size_t titleStart = theNews.find("<title><![CDATA[");
		if (titleStart != std::string::npos)
		{
			theNews.replace(titleStart, 16, "<title>");
		}
		size_t titleEnd = theNews.find("]]></title>");
		if (titleEnd != std::string::npos)
		{
			theNews.replace(titleEnd, 11, "</title>");
		}
		size_t descStart = theNews.find("<description><![CDATA[");
		if (descStart != std::string::npos)
		{
			theNews.replace(descStart, 22, "<description>");
		}
		size_t descEnd = theNews.find("]]></description>");
		if (descEnd != std::string::npos)
		{
			theNews.replace(descEnd, 17, "</description>");
		}
		size_t linkStart = theNews.find("<link><![CDATA[");
		if (linkStart != std::string::npos)
		{
			theNews.replace(linkStart, 15, "<link>");
		}
		size_t linkEnd = theNews.find("]]></link>");
		if (linkEnd != std::string::npos)
		{
			theNews.replace(linkEnd, 10, "</link>");
		}

		// Get indexes
		titleStart = theNews.find("<title>");
		descStart = theNews.find("<description>");
		linkStart = theNews.find("<link>");
		titleEnd = theNews.find("</title>");
		descEnd = theNews.find("</description>");
		linkEnd = theNews.find("</link>");

		if (titleStart != std::string::npos &&
			descStart != std::string::npos &&
			linkStart != std::string::npos &&
			titleEnd != std::string::npos &&
			descEnd != std::string::npos &&
			linkEnd != std::string::npos)
		{
			titleStart += 7;
			descStart += 13;
			linkStart += 6;
			std::string newsTitle = theNews.substr(titleStart, titleEnd - titleStart);
			std::string newsDesc = theNews.substr(descStart, descEnd - descStart);
			std::string newsLink = theNews.substr(linkStart, linkEnd - linkStart);
			LLStringUtil::trim(newsTitle);
			LLStringUtil::trim(newsDesc);
			LLStringUtil::trim(newsLink);
			report_to_nearby_chat("[ " + newsTitle + " ] " + newsDesc + " [ " + newsLink + " ]");
		}
		else
		{
			report_to_nearby_chat(LLTrans::getString("SLGridStatusInvalidMsg"));
			LL_WARNS("SLGridStatusResponder") << "Error - inner tag(s) missing" << LL_ENDL;
		}
	}
	else
	{
		report_to_nearby_chat(LLTrans::getString("SLGridStatusInvalidMsg"));
		LL_WARNS("SLGridStatusResponder") << "Error - output without </item>" << LL_ENDL;
	}
}

void downloadGridstatusError(LLSD const &aData, std::string const &aURL)
{
	LLCore::HttpStatus status = LLCoreHttpUtil::HttpCoroutineAdapter::getStatusFromLLSD(aData);
	LL_WARNS("SLGridStatusResponder") << "Error - status " << status.getType() << LL_ENDL;

	if (status.getType() == HTTP_INTERNAL_ERROR)
	{
		report_to_nearby_chat(LLTrans::getString("SLGridStatusTimedOut"));
	}
	else
	{
		LLStringUtil::format_map_t args;
		args["STATUS"] = llformat("%d", status.getType());
		report_to_nearby_chat(LLTrans::getString("SLGridStatusOtherError", args));
	}
}
// </FS:PP>

// <FS:Ansariel> Check for test build expiration
bool is_testbuild_expired()
{
#if TESTBUILD
	std::string datestr = __DATE__;

	std::istringstream iss_date(datestr);
	std::string str_month;
	S32 day;
	S32 year;
	S32 month = 1;
	iss_date >> str_month >> day >> year;

	if (str_month == "Jan") month = 1;
	else if (str_month == "Feb") month = 2;
	else if (str_month == "Mar") month = 3;
	else if (str_month == "Apr") month = 4;
	else if (str_month == "May") month = 5;
	else if (str_month == "Jun") month = 6;
	else if (str_month == "Jul") month = 7;
	else if (str_month == "Aug") month = 8;
	else if (str_month == "Sep") month = 9;
	else if (str_month == "Oct") month = 10;
	else if (str_month == "Nov") month = 11;
	else if (str_month == "Dec") month = 12;

	tm t = {0};
	t.tm_mon = month - 1;
	t.tm_mday = day;
	t.tm_year = year - 1900;
	t.tm_hour = 0;
	t.tm_min = 0;
	t.tm_sec = 0;

	time_t expiry_time = mktime(&t) + (S32(TESTBUILDPERIOD) + 1) * 24 * 60 * 60;
	time_t current_time = time(NULL);

	return current_time > expiry_time;
#else
	return false;
#endif
}
// </FS:Ansariel>

void update_texture_fetch()
{
	LLAppViewer::getTextureCache()->update(1); // unpauses the texture cache thread
	LLAppViewer::getImageDecodeThread()->update(1); // unpauses the image thread
	LLAppViewer::getTextureFetch()->update(1); // unpauses the texture fetch thread
	gTextureList.updateImages(0.10f);
}

void set_flags_and_update_appearance()
{
	LLAppearanceMgr::instance().setAttachmentInvLinkEnable(true);
	LLAppearanceMgr::instance().updateAppearanceFromCOF(true, true, no_op);
}

// Returns false to skip other idle processing. Should only return
// true when all initialization done.
bool idle_startup()
{
	if (gViewerWindow == NULL)
	{
		// We expect window to be initialized
		LL_WARNS_ONCE() << "gViewerWindow is not initialized" << LL_ENDL;
		return false; // No world yet
	}

	const F32 PRECACHING_DELAY = gSavedSettings.getF32("PrecachingDelay");
	static LLTimer timeout;

	static LLTimer login_time;

	// until this is encapsulated, this little hack for the
	// auth/transform loop will do.
	static F32 progress = 0.10f;

	static std::string auth_desc;
	static std::string auth_message;

// <FS:CR> Aurora Sim
	static U32 first_sim_size_x = 256;
	static U32 first_sim_size_y = 256;
// </FS:CR> Aurora Sim
	static LLVector3 initial_sun_direction(1.f, 0.f, 0.f);
	static LLVector3 agent_start_position_region(10.f, 10.f, 10.f);		// default for when no space server

	// last location by default
	static S32  agent_location_id = START_LOCATION_ID_LAST;

	static bool show_connect_box = true;

	//static bool stipend_since_login = false;

	// HACK: These are things from the main loop that usually aren't done
	// until initialization is complete, but need to be done here for things
	// to work.
	gIdleCallbacks.callFunctions();
	gViewerWindow->updateUI();

	LLMortician::updateClass();

	const std::string delims (" ");
	std::string system;
	int begIdx, endIdx;
	std::string osString = LLOSInfo::instance().getOSStringSimple();

	begIdx = osString.find_first_not_of (delims);
	endIdx = osString.find_first_of (delims, begIdx);
	system = osString.substr (begIdx, endIdx - begIdx);
	system += "Locale";

	LLStringUtil::setLocale (LLTrans::getString(system));

	//note: Removing this line will cause incorrect button size in the login screen. -- bao.
	gTextureList.updateImages(0.01f) ;

	if ( STATE_FIRST == LLStartUp::getStartupState() )
	{
		static bool first_call = true;
		if (first_call)
		{
			// Other phases get handled when startup state changes,
			// need to capture the initial state as well.
			LLStartUp::getPhases().startPhase(LLStartUp::getStartupStateString());
			first_call = false;
		}

		gViewerWindow->showCursor(); 
		gViewerWindow->getWindow()->setCursor(UI_CURSOR_WAIT);

		std::string beamsFolder(gDirUtilp->getExpandedFilename(LL_PATH_USER_SETTINGS, "beams",""));
		LLFile::mkdir(beamsFolder.c_str());
		
		std::string beamsColorsFolder(gDirUtilp->getExpandedFilename(LL_PATH_USER_SETTINGS, "beamsColors",""));
		LLFile::mkdir(beamsColorsFolder.c_str());


		/////////////////////////////////////////////////
		//
		// Initialize stuff that doesn't need data from simulators
		//
		std::string lastGPU = gSavedSettings.getString("LastGPUString");
		std::string thisGPU = LLFeatureManager::getInstance()->getGPUString();
		
#if HAS_GROWL
		GrowlManager::initiateManager();
#endif

		// <FS:Ansariel> Store current font and skin for system info (FIRE-6806)
		gSavedSettings.setString("FSInternalFontSettingsFile", gSavedSettings.getString("FSFontSettingsFile"));
		gSavedSettings.setString("FSInternalSkinCurrent", gSavedSettings.getString("FSSkinCurrentReadableName"));
		gSavedSettings.setString("FSInternalSkinCurrentTheme", gSavedSettings.getString("FSSkinCurrentThemeReadableName"));
		// </FS:Ansariel>

		// <FS:Ansariel> Notification not showing if hiding the UI
		gSavedSettings.setBOOL("FSInternalShowNavbarNavigationPanel", gSavedSettings.getBOOL("ShowNavbarNavigationPanel"));
		gSavedSettings.setBOOL("FSInternalShowNavbarFavoritesPanel", gSavedSettings.getBOOL("ShowNavbarFavoritesPanel"));
		// </FS:Ansariel>

		if (LLFeatureManager::getInstance()->isSafe())
		{
			LLNotificationsUtil::add("DisplaySetToSafe");
		}
		else if ((gSavedSettings.getS32("LastFeatureVersion") < LLFeatureManager::getInstance()->getVersion()) &&
				 (gSavedSettings.getS32("LastFeatureVersion") != 0))
		{
			LLNotificationsUtil::add("DisplaySetToRecommendedFeatureChange");
		}
		else if ( ! lastGPU.empty() && (lastGPU != thisGPU))
		{
			LLSD subs;
			subs["LAST_GPU"] = lastGPU;
			subs["THIS_GPU"] = thisGPU;
			LLNotificationsUtil::add("DisplaySetToRecommendedGPUChange", subs);
		}
		else if (!gViewerWindow->getInitAlert().empty())
		{
			LLNotificationsUtil::add(gViewerWindow->getInitAlert());
		}
			
		//-------------------------------------------------
		// Init the SOCKS 5 proxy if the user has configured
		// one. We need to do this early in case the user
		// is using SOCKS for HTTP so we get the login
		// screen and HTTP tables via SOCKS.
		//-------------------------------------------------
		LLStartUp::startLLProxy();

		gSavedSettings.setS32("LastFeatureVersion", LLFeatureManager::getInstance()->getVersion());
		gSavedSettings.setString("LastGPUString", thisGPU);

		std::string xml_file = LLUI::locateSkin("xui_version.xml");
		LLXMLNodePtr root;
		bool xml_ok = false;
		if (LLXMLNode::parseFile(xml_file, root, NULL))
		{
			if( (root->hasName("xui_version") ) )
			{
				std::string value = root->getValue();
				F32 version = 0.0f;
				LLStringUtil::convertToF32(value, version);
				if (version >= 1.0f)
				{
					xml_ok = true;
				}
			}
		}
		if (!xml_ok)
		{
			// If XML is bad, there's a good possibility that notifications.xml is ALSO bad.
			// If that's so, then we'll get a fatal error on attempting to load it, 
			// which will display a nontranslatable error message that says so.
			// Otherwise, we'll display a reasonable error message that IS translatable.
			LLAppViewer::instance()->earlyExit("BadInstallation");
		}
		//
		// Statistics stuff
		//

		// Load autopilot and stats stuff
		gAgentPilot.load();

		//gErrorStream.setTime(gSavedSettings.getBOOL("LogTimestamps"));

		// Load the throttle settings
		gViewerThrottle.load();

		//
		// Initialize messaging system
		//
		LL_DEBUGS("AppInit") << "Initializing messaging system..." << LL_ENDL;

		std::string message_template_path = gDirUtilp->getExpandedFilename(LL_PATH_APP_SETTINGS,"message_template.msg");

		LLFILE* found_template = NULL;
		found_template = LLFile::fopen(message_template_path, "r");		/* Flawfinder: ignore */
		
		#if LL_WINDOWS
			// On the windows dev builds, unpackaged, the message_template.msg 
			// file will be located in:
			// build-vc**/newview/<config>/app_settings
			if (!found_template)
			{
				message_template_path = gDirUtilp->getExpandedFilename(LL_PATH_EXECUTABLE, "app_settings", "message_template.msg");
				found_template = LLFile::fopen(message_template_path.c_str(), "r");		/* Flawfinder: ignore */
			}	
		#elif LL_DARWIN
			// On Mac dev builds, message_template.msg lives in:
			// indra/build-*/newview/<config>/Second Life/Contents/Resources/app_settings
			if (!found_template)
			{
				message_template_path =
					gDirUtilp->getExpandedFilename(LL_PATH_APP_SETTINGS,
												   "message_template.msg");
				found_template = LLFile::fopen(message_template_path.c_str(), "r");		/* Flawfinder: ignore */
			}		
		#endif

		if (found_template)
		{
			fclose(found_template);

			U32 port = gSavedSettings.getU32("UserConnectionPort");

			if ((NET_USE_OS_ASSIGNED_PORT == port) &&   // if nothing specified on command line (-port)
			    (gSavedSettings.getBOOL("ConnectionPortEnabled")))
			  {
			    port = gSavedSettings.getU32("ConnectionPort");
			  }

			// TODO parameterize 
			const F32 circuit_heartbeat_interval = 5;
			const F32 circuit_timeout = 100;

			const LLUseCircuitCodeResponder* responder = NULL;
			bool failure_is_fatal = true;
			
			if(!start_messaging_system(
				   message_template_path,
				   port,
				   LLVersionInfo::getMajor(),
				   LLVersionInfo::getMinor(),
				   LLVersionInfo::getPatch(),
				   FALSE,
				   std::string(),
				   responder,
				   failure_is_fatal,
				   circuit_heartbeat_interval,
				   circuit_timeout))
			{
				std::string diagnostic = llformat(" Error: %d", gMessageSystem->getErrorCode());
				LL_WARNS("AppInit") << diagnostic << LL_ENDL;
				LLAppViewer::instance()->earlyExit("LoginFailedNoNetwork", LLSD().with("DIAGNOSTIC", diagnostic));
			}

			#if LL_WINDOWS
				// On the windows dev builds, unpackaged, the message.xml file will 
				// be located in indra/build-vc**/newview/<config>/app_settings.
				std::string message_path = gDirUtilp->getExpandedFilename(LL_PATH_APP_SETTINGS,"message.xml");
							
				if (!LLFile::isfile(message_path.c_str())) 
				{
					LLMessageConfig::initClass("viewer", gDirUtilp->getExpandedFilename(LL_PATH_EXECUTABLE, "app_settings", ""));
				}
				else
				{
					LLMessageConfig::initClass("viewer", gDirUtilp->getExpandedFilename(LL_PATH_APP_SETTINGS, ""));
				}
			#else			
				LLMessageConfig::initClass("viewer", gDirUtilp->getExpandedFilename(LL_PATH_APP_SETTINGS, ""));
			#endif

		}
		else
		{
			LLAppViewer::instance()->earlyExit("MessageTemplateNotFound", LLSD().with("PATH", message_template_path));
		}

		if(gMessageSystem && gMessageSystem->isOK())
		{
			// Initialize all of the callbacks in case of bad message
			// system data
			LLMessageSystem* msg = gMessageSystem;
			msg->setExceptionFunc(MX_UNREGISTERED_MESSAGE,
								  invalid_message_callback,
								  NULL);
			msg->setExceptionFunc(MX_PACKET_TOO_SHORT,
								  invalid_message_callback,
								  NULL);

			// running off end of a packet is now valid in the case
			// when a reader has a newer message template than
			// the sender
			/*msg->setExceptionFunc(MX_RAN_OFF_END_OF_PACKET,
								  invalid_message_callback,
								  NULL);*/
			msg->setExceptionFunc(MX_WROTE_PAST_BUFFER_SIZE,
								  invalid_message_callback,
								  NULL);

			if (gSavedSettings.getBOOL("LogMessages"))
			{
				LL_DEBUGS("AppInit") << "Message logging activated!" << LL_ENDL;
				msg->startLogging();
			}

			// start the xfer system. by default, choke the downloads
			// a lot...
			const S32 VIEWER_MAX_XFER = 3;
			start_xfer_manager(gVFS);
			gXferManager->setMaxIncomingXfers(VIEWER_MAX_XFER);
			F32 xfer_throttle_bps = gSavedSettings.getF32("XferThrottle");
			if (xfer_throttle_bps > 1.f)
			{
				gXferManager->setUseAckThrottling(TRUE);
				gXferManager->setAckThrottleBPS(xfer_throttle_bps);
			}
			gAssetStorage = new LLViewerAssetStorage(msg, gXferManager, gVFS, gStaticVFS);


			F32 dropPercent = gSavedSettings.getF32("PacketDropPercentage");
			msg->mPacketRing.setDropPercentage(dropPercent);

            F32 inBandwidth = gSavedSettings.getF32("InBandwidth"); 
            F32 outBandwidth = gSavedSettings.getF32("OutBandwidth"); 
			if (inBandwidth != 0.f)
			{
				LL_DEBUGS("AppInit") << "Setting packetring incoming bandwidth to " << inBandwidth << LL_ENDL;
				msg->mPacketRing.setUseInThrottle(TRUE);
				msg->mPacketRing.setInBandwidth(inBandwidth);
			}
			if (outBandwidth != 0.f)
			{
				LL_DEBUGS("AppInit") << "Setting packetring outgoing bandwidth to " << outBandwidth << LL_ENDL;
				msg->mPacketRing.setUseOutThrottle(TRUE);
				msg->mPacketRing.setOutBandwidth(outBandwidth);
			}
		}

		LL_INFOS("AppInit") << "Message System Initialized." << LL_ENDL;

		// <FS:Techwolf Lupindo> load global xml data
		FSData::instance().startDownload();
		// </FS:Techwolf Lupindo>

// <AW: opensim>
#ifndef SINGLEGRID
		if(!gSavedSettings.getBOOL("GridListDownload"))
		{
			sGridListRequestReady = true;
		}
		else
		{
			std::string filename = gDirUtilp->getExpandedFilename(LL_PATH_USER_SETTINGS, "grids.remote.xml");

			llstat file_stat; //platform independent wrapper for stat
			time_t last_modified = 0;

			if(!LLFile::stat(filename, &file_stat))//exists
			{
				last_modified = file_stat.st_mtime;
			}

			std::string url = gSavedSettings.getString("GridListDownloadURL");
			FSCoreHttpUtil::callbackHttpGet(url, last_modified, boost::bind(downloadGridlistComplete, _1), boost::bind(downloadGridlistError, _1, url));
		}
#else
		sGridListRequestReady = true;
#endif

#ifdef OPENSIM // <FS:AW optional opensim support>
		// Fetch grid infos as needed
		LLGridManager::getInstance()->initGrids();
		LLStartUp::setStartupState( STATE_FETCH_GRID_INFO );
// <FS:AW optional opensim support>
#else
		LLGridManager::getInstance()->initialize(std::string());
		// <FS:Techwolf Lupindo> fsdata support
		//LLStartUp::setStartupState( STATE_AUDIO_INIT );
		LLStartUp::setStartupState( STATE_FETCH_GRID_INFO );
		// </FS:Techwolf Lupindo>
#endif // OPENSIM 
// </FS:AW optional opensim support>
	}

	if (STATE_FETCH_GRID_INFO == LLStartUp::getStartupState())
	{
 // <FS:AW optional opensim support>
		static LLFrameTimer grid_timer;

		const F32 grid_time = grid_timer.getElapsedTimeF32();
		const F32 MAX_WAIT_TIME = 15.f;//don't wait forever

		if(grid_time > MAX_WAIT_TIME ||
#ifdef OPENSIM
			( sGridListRequestReady && LLGridManager::getInstance()->isReadyToLogin() &&
#endif 		// <FS:Techwolf Lupindo> fsdata support
		    FSData::instance().getFSDataDone())
#ifdef OPENSIM
						      )
#endif		// </FS:Techwolf Lupindo>
		{
			LLStartUp::setStartupState( STATE_AUDIO_INIT );
		}
		else
		{
			ms_sleep(1);
			return FALSE;
		}
// <FS:AW optional opensim support>
	}

	if (STATE_AUDIO_INIT == LLStartUp::getStartupState())
	{

		// parsing slurls depending on the grid obviously 
		// only works after we have a grid list
		// Anyway this belongs into the gridmanager as soon as 
		// it is cleaner
		
		if(!LLStartUp::getStartSLURLString().empty())
		{
			LLStartUp::setStartSLURL(LLStartUp::getStartSLURLString());
		}		
// </AW: opensim>

		//-------------------------------------------------
		// Init audio, which may be needed for prefs dialog
		// or audio cues in connection UI.
		//-------------------------------------------------

		if (FALSE == gSavedSettings.getBOOL("NoAudio"))
		{
			delete gAudiop;
			gAudiop = NULL;

#ifdef LL_FMODSTUDIO
#if !LL_WINDOWS
			if (NULL == getenv("LL_BAD_FMODSTUDIO_DRIVER"))
#endif // !LL_WINDOWS
			{
				gAudiop = (LLAudioEngine *) new LLAudioEngine_FMODSTUDIO(gSavedSettings.getBOOL("FMODProfilerEnable"), gSavedSettings.getU32("FMODResampleMethod"));
			}
#endif

#ifdef LL_FMODEX
#if !LL_WINDOWS
			if (NULL == getenv("LL_BAD_FMODEX_DRIVER"))
#endif // !LL_WINDOWS
			{
				gAudiop = (LLAudioEngine *) new LLAudioEngine_FMODEX(gSavedSettings.getBOOL("FMODProfilerEnable"));
			}
#endif

#ifdef LL_OPENAL
#if !LL_WINDOWS
			// if (NULL == getenv("LL_BAD_OPENAL_DRIVER"))
			if (!gAudiop && NULL == getenv("LL_BAD_OPENAL_DRIVER"))
#endif // !LL_WINDOWS
			{
				gAudiop = (LLAudioEngine *) new LLAudioEngine_OpenAL();
			}
#endif
            
			if (gAudiop)
			{
#if LL_WINDOWS
				// FMOD Studio and FMOD Ex on Windows needs the window handle to stop playing audio
				// when window is minimized. JC
				void* window_handle = (HWND)gViewerWindow->getPlatformWindow();
#else
				void* window_handle = NULL;
#endif
				bool init = gAudiop->init(kAUDIO_NUM_SOURCES, window_handle);
				if(init)
				{
					// <FS:Ansariel> Output device selection
					gAudiop->setDevice(LLUUID(gSavedSettings.getString("FSOutputDeviceUUID")));

					gAudiop->setMuted(TRUE);
				}
				else
				{
					LL_WARNS("AppInit") << "Unable to initialize audio engine" << LL_ENDL;
					delete gAudiop;
					gAudiop = NULL;
				}

				if (gAudiop)
				{
					// if the audio engine hasn't set up its own preferred handler for streaming audio then set up the generic streaming audio implementation which uses media plugins
					if (NULL == gAudiop->getStreamingAudioImpl())
					{
						LL_INFOS("AppInit") << "Using media plugins to render streaming audio" << LL_ENDL;
						gAudiop->setStreamingAudioImpl(new LLStreamingAudio_MediaPlugins());
					}
				}
			}
		}
		
		LL_INFOS("AppInit") << "Audio Engine Initialized." << LL_ENDL;
		
		if (LLTimer::knownBadTimer())
		{
			LL_WARNS("AppInit") << "Unreliable timers detected (may be bad PCI chipset)!!" << LL_ENDL;
		}

		//
		// Log on to system
		//
		if (gUserCredential.isNull())
		{
			gUserCredential = gLoginHandler.initializeLoginInfo();
		}
		// Previous initializeLoginInfo may have generated user credentials.  Re-check them.
		if (gUserCredential.isNull())
		{
			show_connect_box = TRUE;
		}
		else if (gSavedSettings.getBOOL("AutoLogin"))  
		{
			// Log into last account
<<<<<<< HEAD
			// <FS:Ansariel> Option to not save password if using login cmdline switch;
			//               gLoginHandler.initializeLoginInfo() sets AutoLogin to TRUE,
			//               so we end up here!
			//gRememberPassword = true;
			//gRememberUser = true;
			//gSavedSettings.setBOOL("RememberPassword", TRUE);                                                      
			//gRememberUser = gSavedSettings.getBOOL("RememberUser");
			if (gSavedSettings.getBOOL("FSLoginDontSavePassword"))
			{
				gRememberPassword = false;
			}
			else
			{
				gRememberPassword = true;
				gSavedSettings.setBOOL("RememberPassword", TRUE);
			}
			// </FS:Ansariel>

=======
			gRememberPassword = true;
			gRememberUser = true;
			gSavedSettings.setBOOL("RememberPassword", TRUE);
			gSavedSettings.setBOOL("RememberUser", TRUE);
>>>>>>> 2d69438e
			show_connect_box = false;    			
		}
		// <FS:Ansariel> Handled via FSLoginDontSavePassword debug setting
		//else if (gSavedSettings.getLLSD("UserLoginInfo").size() == 3)
		//{
		//	// Console provided login&password
		//	gRememberPassword = gSavedSettings.getBOOL("RememberPassword");
		//	gRememberUser = gSavedSettings.getBOOL("RememberUser");
		//	show_connect_box = false;
		//}
		// </FS:Ansariel>
		else 
		{
			gRememberPassword = gSavedSettings.getBOOL("RememberPassword");
			gRememberUser = gSavedSettings.getBOOL("RememberUser");
<<<<<<< HEAD
			show_connect_box = TRUE;
=======
			show_connect_box = false;
>>>>>>> 2d69438e
		}

// [RLVa:KB] - Patch: RLVa-2.1.0
		if (gSavedSettings.getBOOL(RLV_SETTING_MAIN))
		{
<<<<<<< HEAD
=======
			gRememberPassword = gSavedSettings.getBOOL("RememberPassword");
			gRememberUser = gSavedSettings.getBOOL("RememberUser");
>>>>>>> 2d69438e
			show_connect_box = TRUE;
		}
// [/RVA:KB]

		//setup map of datetime strings to codes and slt & local time offset from utc
		// *TODO: Does this need to be here?
		LLStringOps::setupDatetimeInfo(false);

		// <FS:Beq> [FIRE-22130] for LOD Factors > 4 reset to the detected dafault 
		if (gSavedSettings.getF32("RenderVolumeLODFactor") > 4.f)
		{
			bool feature_table_success = false;
			LLFeatureManager& feature_manager = LLFeatureManager::instance();
			U32 level = gSavedSettings.getU32("RenderQualityPerformance");
			if (feature_manager.isValidGraphicsLevel(level))
			{
				std::string level_name = feature_manager.getNameForGraphicsLevel(level);
				LLFeatureList* feature_list = feature_manager.findMask(level_name);
				if (feature_list)
				{
					F32 new_val = feature_list->getRecommendedValue("RenderVolumeLODFactor");
					if (new_val > 0.f && new_val <= 4.f)
					{
						feature_table_success = true;
						gSavedSettings.setF32("RenderVolumeLODFactor", new_val);
						LL_INFOS("AppInit") << "LOD Factor too high. Resetting to recommended value for graphics level '" << level_name << "': " << new_val << LL_ENDL;
					}
				}
			}

			if (!feature_table_success)
			{
				gSavedSettings.getControl("RenderVolumeLODFactor")->resetToDefault(true);
				if (gSavedSettings.getF32("RenderVolumeLODFactor") > 4.f)
				{
					gSavedSettings.setF32("RenderVolumeLODFactor", 2.f);
				}
				LL_INFOS("AppInit") << "LOD Factor too high. Resetting to recommended value for global default: " << gSavedSettings.getF32("RenderVolumeLODFactor") << LL_ENDL;
			}
		}
		// </FS:Beq>

		// Go to the next startup state
		LLStartUp::setStartupState( STATE_BROWSER_INIT );
		return FALSE;
	}

	
	if (STATE_BROWSER_INIT == LLStartUp::getStartupState())
	{
		LL_DEBUGS("AppInit") << "STATE_BROWSER_INIT" << LL_ENDL;
		std::string msg = LLTrans::getString("LoginInitializingBrowser");
		set_startup_status(0.03f, msg.c_str(), gAgent.mMOTD.c_str());
		display_startup();
		// LLViewerMedia::initBrowser();
		LLStartUp::setStartupState( STATE_LOGIN_SHOW );
		return FALSE;
	}


	if (STATE_LOGIN_SHOW == LLStartUp::getStartupState())
	{
		LL_DEBUGS("AppInit") << "Initializing Window, show_connect_box = "
							 << show_connect_box << LL_ENDL;

		// if we've gone backwards in the login state machine, to this state where we show the UI
		// AND the debug setting to exit in this case is true, then go ahead and bail quickly
		if ( mLoginStatePastUI && gSavedSettings.getBOOL("QuitOnLoginActivated") )
		{
			LL_DEBUGS("AppInit") << "taking QuitOnLoginActivated exit" << LL_ENDL;
			// no requirement for notification here - just exit
			LLAppViewer::instance()->earlyExitNoNotify();
		}

		gViewerWindow->getWindow()->setCursor(UI_CURSOR_ARROW);

		// Login screen needs menus for preferences, but we can enter
		// this startup phase more than once.
		if (gLoginMenuBarView == NULL)
		{
			// <FS:Zi> Moved this to initBase() in llviewerwindow.cpp to get the edit menu set up
			//         before any text widget uses it
			// initialize_spellcheck_menu();
			// </FS:Zi>
			init_menus();
		}
		show_release_notes_if_required();

		if (show_connect_box)
		{
			LL_DEBUGS("AppInit") << "show_connect_box on" << LL_ENDL;
			// Load all the name information out of the login view
			// NOTE: Hits "Attempted getFields with no login view shown" warning, since we don't
			// show the login view until login_show() is called below.  
			if (gUserCredential.isNull())                                                                          
			{                                                  
				LL_DEBUGS("AppInit") << "loading credentials from gLoginHandler" << LL_ENDL;
				gUserCredential = gLoginHandler.initializeLoginInfo();                 
			}     
			// Make sure the process dialog doesn't hide things
			gViewerWindow->setShowProgress(FALSE,FALSE);
			// Show the login dialog
			login_show();
			// connect dialog is already shown, so fill in the names
<<<<<<< HEAD
			// <FS:CR>
			//LLPanelLogin::populateFields( gUserCredential, gRememberUser, gRememberPassword);
			if (gUserCredential.notNull() && !FSPanelLogin::isCredentialSet())
			{
				FSPanelLogin::setFields(gUserCredential, true);
			}
			// </FS:CR>
			// <FS:Ansariel> [FS Login Panel]
			//LLPanelLogin::giveFocus();
			FSPanelLogin::giveFocus();
			// </FS:Ansariel> [FS Login Panel]
=======
			LLPanelLogin::populateFields( gUserCredential, gRememberUser, gRememberPassword);
			LLPanelLogin::giveFocus();
>>>>>>> 2d69438e

			// MAINT-3231 Show first run dialog only for Desura viewer
			if (gSavedSettings.getString("sourceid") == "1208_desura")
			{
				if (gSavedSettings.getBOOL("FirstLoginThisInstall"))
				{
					LL_INFOS("AppInit") << "FirstLoginThisInstall, calling show_first_run_dialog()" << LL_ENDL;
				// <FS:CR> Don't show first run dialog, ever, at all.
				//	show_first_run_dialog();
				}
				else
				{
					LL_DEBUGS("AppInit") << "FirstLoginThisInstall off" << LL_ENDL;
				}
			}
			display_startup();
			LLStartUp::setStartupState( STATE_LOGIN_WAIT );		// Wait for user input
		}
		else
		{
			LL_DEBUGS("AppInit") << "show_connect_box off, skipping to STATE_LOGIN_CLEANUP" << LL_ENDL;
			// skip directly to message template verification
			LLStartUp::setStartupState( STATE_LOGIN_CLEANUP );
		}

		gViewerWindow->setNormalControlsVisible( FALSE );	
		gLoginMenuBarView->setVisible( TRUE );
		gLoginMenuBarView->setEnabled( TRUE );
		
		LLNotificationsUI::LLScreenChannelBase* chat_channel = LLNotificationsUI::LLChannelManager::getInstance()->findChannelByID(LLUUID(gSavedSettings.getString("NearByChatChannelUUID")));
		if(chat_channel)
		{
			chat_channel->removeToastsFromChannel();
		}

		show_debug_menus();

		// Hide the splash screen
		LLSplashScreen::hide();
		// Push our window frontmost
		gViewerWindow->getWindow()->show();

		// DEV-16927.  The following code removes errant keystrokes that happen while the window is being 
		// first made visible.
#ifdef _WIN32
		MSG msg;
		while( PeekMessage( &msg, /*All hWnds owned by this thread */ NULL, WM_KEYFIRST, WM_KEYLAST, PM_REMOVE ) )
		{ }
#endif
        display_startup();
        timeout.reset();
		return FALSE;
	}

	if (STATE_LOGIN_WAIT == LLStartUp::getStartupState())
	{
		// when we get to this state, we've already been past the login UI
		// (possiblely automatically) - flag this so we can test in the 
		// STATE_LOGIN_SHOW state if we've gone backwards
		mLoginStatePastUI = true;

		// Don't do anything.  Wait for the login view to call the login_callback,
		// which will push us to the next state.

		// display() function will be the one to run display_startup()
		// Sleep so we don't spin the CPU
		ms_sleep(1);
		return FALSE;
	}

	if (STATE_LOGIN_CLEANUP == LLStartUp::getStartupState())
	{
		// <FS:Ansariel> Check for test build expiration
		if (is_testbuild_expired())
		{
			LL_INFOS() << "This test version has expired and cannot be used any further." << LL_ENDL;
			LLNotificationsUtil::add("TestversionExpired", LLSD(), LLSD(), login_alert_done);
			LLStartUp::setStartupState(STATE_LOGIN_CONFIRM_NOTIFICATON);
			show_connect_box = true;
			return FALSE;
		}
		// </FS:Ansariel>

		// <FS:Ansariel> Login block
		LLSD blocked = FSData::instance().allowedLogin();
		if (blocked.isMap()) //hack for testing for an empty LLSD
		{
			LLNotificationsUtil::add("BlockLoginInfo", blocked, LLSD(), login_alert_done);
			LLStartUp::setStartupState(STATE_LOGIN_CONFIRM_NOTIFICATON);
			show_connect_box = true;
			return FALSE;
		}
		// </FS:Ansariel>

		// Post login screen, we should see if any settings have changed that may
		// require us to either start/stop or change the socks proxy. As various communications
		// past this point may require the proxy to be up.
		if (!LLStartUp::startLLProxy())
		{
			// Proxy start up failed, we should now bail the state machine
			// startLLProxy() will have reported an error to the user
			// already, so we just go back to the login screen. The user
			// could then change the preferences to fix the issue.

			LLStartUp::setStartupState(STATE_LOGIN_SHOW);
			return FALSE;
		}

// [RLVa:KB] - Checked: RLVa-0.2.1
		if (gSavedSettings.getBOOL(RLV_SETTING_MAIN))
		{
			RlvHandler::setEnabled(true);
		}
// [/RLVa:KB]

		// reset the values that could have come in from a slurl
		// DEV-42215: Make sure they're not empty -- gUserCredential
		// might already have been set from gSavedSettings, and it's too bad
		// to overwrite valid values with empty strings.

		if (show_connect_box)
		{
			// TODO if not use viewer auth
			// Load all the name information out of the login view
<<<<<<< HEAD
			// <FS:Ansariel> [FS Login Panel]
			//LLPanelLogin::getFields(gUserCredential, gRememberUser, gRememberPassword);
			FSPanelLogin::getFields(gUserCredential, gRememberPassword); 
			// </FS:Ansariel> [FS Login Panel]
=======
			LLPanelLogin::getFields(gUserCredential, gRememberUser, gRememberPassword);
>>>>>>> 2d69438e
			// end TODO
	 
			// HACK: Try to make not jump on login
			gKeyboard->resetKeys();
		}

		// when we get to this state, we've already been past the login UI
		// (possiblely automatically) - flag this so we can test in the 
		// STATE_LOGIN_SHOW state if we've gone backwards
		mLoginStatePastUI = true;

		// save the credentials
		std::string userid = "unknown";
        if (gUserCredential.notNull())
        {
            userid = gUserCredential->userID();
<<<<<<< HEAD
            // <FS:Ansariel> [FS Login Panel]
            //if (gRememberUser)
            //{
            //    gSecAPIHandler->addToCredentialMap("login_list", gUserCredential, gRememberPassword);
            //    // Legacy viewers use this method to store user credentials, newer viewers
            //    // reuse it to be compatible and to remember last session
            //    gSecAPIHandler->saveCredential(gUserCredential, gRememberPassword);
            //}
            // </FS:Ansariel> [FS Login Panel]
        }
		// <FS:Ansariel> Option to not save password if using login cmdline switch
		//gSavedSettings.setBOOL("RememberPassword", gRememberPassword);                                                 
		//gSavedSettings.setBOOL("RememberUser", gRememberUser);
		if (!gSavedSettings.getBOOL("FSLoginDontSavePassword"))
		{
			gSavedSettings.setBOOL("RememberPassword", gRememberPassword);
		}
		// </FS:Ansariel>
=======
            if (gRememberUser)
            {
                gSecAPIHandler->addToCredentialMap("login_list", gUserCredential, gRememberPassword);
                // Legacy viewers use this method to store user credentials, newer viewers
                // reuse it to be compatible and to remember last session
                gSecAPIHandler->saveCredential(gUserCredential, gRememberPassword);
            }
        }
		gSavedSettings.setBOOL("RememberPassword", gRememberPassword);
		gSavedSettings.setBOOL("RememberUser", gRememberUser);
>>>>>>> 2d69438e
		LL_INFOS("AppInit") << "Attempting login as: " << userid << LL_ENDL;                                           
//		gDebugInfo["LoginName"] = userid;                                                                              
// [SL:KB] - Patch: Viewer-CrashReporting | Checked: 2010-11-16 (Catznip-2.6.0a) | Added: Catznip-2.4.0b
		if (gCrashSettings.getBOOL("CrashSubmitName"))
		{
			// Only include the agent name if the user consented
			gDebugInfo["LoginName"] = userid;                                                                              
		}
// [/SL:KB]

		// We don't save this version of the title because it'll
		//  be replaced later, we hope. -- TS
		size_t underscore_pos = userid.find_first_of('_');
		std::string display_id = userid.substr(0,underscore_pos);
		if ((underscore_pos != std::string::npos) &&
			(underscore_pos < userid.length()-1))
		{
			std::string id_last = userid.substr(underscore_pos+1);
			if (id_last.compare("Resident") != 0)
			{
				display_id = display_id + " " + id_last;
			}
		}
		std::string window_title = gWindowTitle + " - " + display_id;
		LLStringUtil::truncate(window_title, 255);
		gViewerWindow->setTitle(window_title);

		// create necessary directories
		// *FIX: these mkdir's should error check
// <FS:CR> Seperate user directories per grid
		//gDirUtilp->setLindenUserDir(userid, gridlabel);
		std::string gridlabel = LLGridManager::getInstance()->getGridLabel();
		gDirUtilp->setLindenUserDir(userid, LLGridManager::getInstance()->getGridLabel());
// </FS:CR>
		LLFile::mkdir(gDirUtilp->getLindenUserDir());

		// As soon as directories are ready initialize notification storages
		LLPersistentNotificationStorage::getInstance()->initialize();
		LLDoNotDisturbNotificationStorage::getInstance()->initialize();

		// Set PerAccountSettingsFile to the default value.
		gSavedSettings.setString("PerAccountSettingsFile",
			gDirUtilp->getExpandedFilename(LL_PATH_PER_SL_ACCOUNT, 
				LLAppViewer::instance()->getSettingsFilename("Default", "PerAccount")));

		// Note: can't store warnings files per account because some come up before login
		
		// Overwrite default user settings with user settings								 
		LLAppViewer::instance()->loadSettingsFromDirectory("Account");

		// <FS:Ansariel> Restore bottom toolbar layout now he have the user settings
		LLLayoutStack* chat_bar_stack = gToolBarView->findChild<LLLayoutStack>("chat_bar_stack");
		if (chat_bar_stack)
		{
			chat_bar_stack->refreshFromSettings();
		}
		// </FS:Ansariel>

		// Convert 'LogInstantMessages' into 'KeepConversationLogTranscripts' for backward compatibility (CHUI-743).
		// <FS:CR> FIRE-11410 - Don't do this, handle it in settings restore and first run
		//LLControlVariablePtr logInstantMessagesControl = gSavedPerAccountSettings.getControl("LogInstantMessages");
		//if (logInstantMessagesControl.notNull())
		//{
		//	gSavedPerAccountSettings.setS32("KeepConversationLogTranscripts", logInstantMessagesControl->getValue() ? 2 : 1);
		//}

		// Need to set the LastLogoff time here if we don't have one.  LastLogoff is used for "Recent Items" calculation
		// and startup time is close enough if we don't have a real value.
		if (gSavedPerAccountSettings.getU32("LastLogoff") == 0)
		{
			gSavedPerAccountSettings.setU32("LastLogoff", time_corrected());
		}

		//Default the path if one isn't set.
		// *NOTE: unable to check variable differ from "InstantMessageLogPath" because it was
		// provided in pre 2.0 viewer. See EXT-6661
		if (gSavedPerAccountSettings.getString("InstantMessageLogPath").empty())
		{
			gDirUtilp->setChatLogsDir(gDirUtilp->getOSUserAppDir());
			gSavedPerAccountSettings.setString("InstantMessageLogPath", gDirUtilp->getChatLogsDir());
		}
		else
		{
			gDirUtilp->setChatLogsDir(gSavedPerAccountSettings.getString("InstantMessageLogPath"));		
		}
		// <FS:KC> FIRE-18247: Handle non-existent chat log location
		if (!gDirUtilp->fileExists(gSavedPerAccountSettings.getString("InstantMessageLogPath")))
		{
			gDirUtilp->setChatLogsDir(gDirUtilp->getOSUserAppDir());
			gSavedPerAccountSettings.setString("InstantMessageLogPath", gDirUtilp->getChatLogsDir());
		}
		// </FS:KC>

		// <FS:LO> FIRE-22853 Make snapshots to disk not remember path and filename if the user doesnt want them to.
		if (!gSavedPerAccountSettings.getBOOL("FSRememberSnapshotPathSessions"))
		{
			gSavedPerAccountSettings.setString("SnapshotBaseDir", gSavedPerAccountSettings.getControl("SnapshotBaseDir")->getDefault().asString());
			gSavedPerAccountSettings.setString("SnapshotBaseName", gSavedPerAccountSettings.getControl("SnapshotBaseName")->getDefault().asString());
		}
		// </FS:LO>
// <FS:CR> Seperate user directories per grid
		//gDirUtilp->setPerAccountChatLogsDir(userid);
		gDirUtilp->setPerAccountChatLogsDir(userid, gridlabel);
// </FS:CR>
		LLFile::mkdir(gDirUtilp->getChatLogsDir());
		LLFile::mkdir(gDirUtilp->getPerAccountChatLogsDir());

		// NaCl - Antispam
		NACLAntiSpamRegistry::instance();
		// NaCl End

		//good a place as any to create user windlight directories
		std::string user_windlight_path_name(gDirUtilp->getExpandedFilename( LL_PATH_USER_SETTINGS , "windlight", ""));
		LLFile::mkdir(user_windlight_path_name.c_str());		

		std::string user_windlight_skies_path_name(gDirUtilp->getExpandedFilename( LL_PATH_USER_SETTINGS , "windlight/skies", ""));
		LLFile::mkdir(user_windlight_skies_path_name.c_str());

		std::string user_windlight_water_path_name(gDirUtilp->getExpandedFilename( LL_PATH_USER_SETTINGS , "windlight/water", ""));
		LLFile::mkdir(user_windlight_water_path_name.c_str());

		std::string user_windlight_days_path_name(gDirUtilp->getExpandedFilename( LL_PATH_USER_SETTINGS , "windlight/days", ""));
		LLFile::mkdir(user_windlight_days_path_name.c_str());

		// <FS:Ansariel> Create user fonts directory
		std::string user_fonts_path_name(gDirUtilp->getExpandedFilename( LL_PATH_USER_SETTINGS , "fonts", ""));
		LLFile::mkdir(user_fonts_path_name.c_str());

		// <FS:WS> Initalize Account based asset_blacklist
		FSAssetBlacklist::getInstance()->init();

		// <FS:Techwolf Lupindo> load per grid data
		FSData::instance().downloadAgents();
		// </FS:Techwolf Lupindo>

		if (show_connect_box)
		{
			LLSLURL slurl;
			// WS: Close the Panel only, if we have DisableLoginScreens enabled. Else fade away.
			if(gSavedSettings.getBOOL("FSDisableLoginScreens"))
				// <FS:Ansariel> [FS Login Panel]
				//LLPanelLogin::closePanel();
				FSPanelLogin::closePanel();
				// </FS:Ansariel> [FS Login Panel]
		}

		
		// Load URL History File
		LLURLHistory::loadFile("url_history.xml");
		// Load location history 
		LLLocationHistory::getInstance()->load();

		// Load Avatars icons cache
		LLAvatarIconIDCache::getInstance()->load();
		
		// <FS:Ansariel> [FS Persisted Avatar Render Settings]
		//LLRenderMuteList::getInstance()->loadFromFile();

		//-------------------------------------------------
		// Handle startup progress screen
		//-------------------------------------------------

		// on startup the user can request to go to their home,
		// their last location, or some URL "-url //sim/x/y[/z]"
		// All accounts have both a home and a last location, and we don't support
		// more locations than that.  Choose the appropriate one.  JC
// [RLVa:KB] - Checked: RLVa-0.2.1
		if ( (RlvHandler::isEnabled()) && (RlvSettings::getLoginLastLocation()) )
		{
			// Force login at the last location
			LLStartUp::setStartSLURL(LLSLURL(LLSLURL::SIM_LOCATION_LAST));
		}
// [/RLVa:KB]

		switch (LLStartUp::getStartSLURL().getType())
		  {
		  case LLSLURL::LOCATION:
		    agent_location_id = START_LOCATION_ID_URL;
		    break;
		  case LLSLURL::LAST_LOCATION:
		    agent_location_id = START_LOCATION_ID_LAST;
		    break;
		  default:
		    agent_location_id = START_LOCATION_ID_HOME;
		    break;
		  }

		gViewerWindow->getWindow()->setCursor(UI_CURSOR_WAIT);

		init_start_screen(agent_location_id);

		// Display the startup progress bar.
		gViewerWindow->setShowProgress(TRUE,!gSavedSettings.getBOOL("FSDisableLoginScreens"));
		gViewerWindow->setProgressCancelButtonVisible(TRUE, LLTrans::getString("Quit"));

		gViewerWindow->revealIntroPanel();

		// Ansariel: Update viewer help menu; Needed if logging
		//           in by autologin or on SL it would show
		//           the non-functional "About [CURRENT_GRID]"
		//           and "[CURRENT_GRID] Help" menu entries
		update_grid_help();

		// Poke the VFS, which could potentially block for a while if
		// Windows XP is acting up
		set_startup_status(0.07f, LLTrans::getString("LoginVerifyingCache"), LLStringUtil::null);
		display_startup();

		gVFS->pokeFiles();

		// <FS:Techwolf Lupindo> fsdata agents support
		//LLStartUp::setStartupState( STATE_LOGIN_AUTH_INIT );
		LLStartUp::setStartupState(STATE_AGENTS_WAIT);
		// </FS:Techwolf Lupindo>

		return FALSE;
	}

	// <FS:Techwolf Lupindo> fsdata support
	if (STATE_AGENTS_WAIT == LLStartUp::getStartupState())
	{
		static LLFrameTimer agents_timer;
		const F32 agents_time = agents_timer.getElapsedTimeF32();
		const F32 MAX_AGENTS_TIME = 15.f;

		if(agents_time > MAX_AGENTS_TIME || FSData::instance().getAgentsDone())
		{
			LLStartUp::setStartupState(STATE_LOGIN_AUTH_INIT);
		}
		else
		{
			ms_sleep(1);
			return FALSE;
		}
	}
	// </FS:Techwolf Lupindo>
	
	if(STATE_LOGIN_AUTH_INIT == LLStartUp::getStartupState())
	{
		gDebugInfo["GridName"] = LLGridManager::getInstance()->getGridId();

		// Update progress status and the display loop.
		auth_desc = LLTrans::getString("LoginInProgress");
		set_startup_status(progress, auth_desc, auth_message);
		progress += 0.02f;
		display_startup();

		// <FS:Ansariel> FIRE-17287: Force HttpPipelining off on OpenSim
		LLAppViewer::instance()->getAppCoreHttp().refreshSettings(false);

// <AW: crash report grid correctness>
		eLastExecEvent last_exec_event = gLastExecEvent;
		const std::string current_grid = LLGridManager::getInstance()->getGrid();
		const std::string last_grid = gSavedSettings.getString("LastConnectedGrid");
		if (!last_grid.empty() && last_grid != current_grid)
		{
			// don't report crashes on a different grid than the one connecting to,
			// since a bad OpenSim setup can crash the viewer a lot
			last_exec_event = LAST_EXEC_NORMAL;
		}
		LLTrans::setDefaultArg("CURRENT_GRID", LLGridManager::getInstance()->getGridLabel());
// </AW: crash report grid correctness>

		// Setting initial values...
		LLLoginInstance* login = LLLoginInstance::getInstance();
		login->setNotificationsInterface(LLNotifications::getInstance());

		login->setSerialNumber(LLAppViewer::instance()->getSerialNumber());
// <AW: crash report grid correctness>
//		login->setLastExecEvent(gLastExecEvent);
		login->setLastExecDuration(gLastExecDuration);
		login->setLastExecEvent(last_exec_event);
// </AW: crash report grid correctness>


		// This call to LLLoginInstance::connect() starts the 
		// authentication process.
		login->connect(gUserCredential);
#if defined(OPENSIM) && !defined(SINGLEGRID) // <FS:AW optional opensim support>
// <AW: opensim>
		LLGridManager::getInstance()->saveGridList();
// </AW: opensim>
#endif // OPENSIM // <FS:AW optional opensim support>
		LLStartUp::setStartupState( STATE_LOGIN_CURL_UNSTUCK );
		return FALSE;
	}

	if(STATE_LOGIN_CURL_UNSTUCK == LLStartUp::getStartupState())
	{
		// If we get here we have gotten past the potential stall
		// in curl, so take "may appear frozen" out of progress bar. JC
		auth_desc = LLTrans::getString("LoginInProgressNoFrozen");
		set_startup_status(progress, auth_desc, auth_message);

		LLStartUp::setStartupState( STATE_LOGIN_PROCESS_RESPONSE );
		return FALSE;
	}

	if(STATE_LOGIN_PROCESS_RESPONSE == LLStartUp::getStartupState()) 
	{
		// Generic failure message
		std::ostringstream emsg;
		emsg << LLTrans::getString("LoginFailed") << "\n";
		if(LLLoginInstance::getInstance()->authFailure())
		{
			LL_INFOS("LLStartup") << "Login failed, LLLoginInstance::getResponse(): "
			                      << LLLoginInstance::getInstance()->getResponse() << LL_ENDL;
			LLSD response = LLLoginInstance::getInstance()->getResponse();
			// Still have error conditions that may need some 
			// sort of handling - dig up specific message
			std::string reason_response = response["reason"];
			std::string message_response = response["message"];
			std::string message_id = response["message_id"];
			std::string message; // actual string to show the user

			if(!message_id.empty() && LLTrans::findString(message, message_id, response["message_args"]))
			{
				// message will be filled in with the template and arguments
			}
			else if(!message_response.empty())
			{
				// *HACK: "no_inventory_host" sent as the message itself.
				// Remove this clause when server is sending message_id as well.
				message = LLAgent::sTeleportErrorMessages[ message_response ];
			}

			if (message.empty())
			{
				// Fallback to server-supplied string; necessary since server
				// may add strings that this viewer is not yet aware of
				message = message_response;
			}

			emsg << message;


			if(reason_response == "key")
			{
				// Couldn't login because user/password is wrong
				// Clear the credential
				gUserCredential->clearAuthenticator();
			}

			if(reason_response == "update" 
				|| reason_response == "optional")
			{
				// In the case of a needed update, quit.
				// Its either downloading or declined.
				// If optional was skipped this case shouldn't 
				// be reached.
				LLLoginInstance::getInstance()->disconnect();
				LLAppViewer::instance()->forceQuit();
			}
			else 
			{
				if (reason_response != "tos") 
				{
					// Don't pop up a notification in the TOS case because
					// LLFloaterTOS::onCancel() already scolded the user.
					std::string error_code;
					if(response.has("errorcode"))
					{
						error_code = response["errorcode"].asString();
					}
					if ((reason_response == "CURLError") && 
						(error_code == "SSL_CACERT" || error_code == "SSL_PEER_CERTIFICATE") && 
						response.has("certificate"))
					{
						// This was a certificate error, so grab the certificate
						// and throw up the appropriate dialog.
						LLPointer<LLCertificate> certificate = gSecAPIHandler->getCertificate(response["certificate"]);
						if(certificate)
						{
							LLSD args = transform_cert_args(certificate);

							if(error_code == "SSL_CACERT")
							{
								// if we are handling an untrusted CA, throw up the dialog                             
								// with the 'trust this CA' button.                                                    
								LLNotificationsUtil::add("TrustCertificateError", args, response,
														trust_cert_done);
								
								// <FS:Ansariel> Not needed here - done below
								//show_connect_box = true;
							}
							else
							{
								// the certificate exception returns a unique string for each type of exception.       
								// we grab this string via the LLUserAuth object, and use that to grab the localized   
								// string.                                                                             
								args["REASON"] = LLTrans::getString(message_response);
								
								LLNotificationsUtil::add("GeneralCertificateError", args, response,
														 general_cert_done);
								
								// <FS:Ansariel> Not needed here - done below & in transition_back_to_login_panel()
								//reset_login();
								//gSavedSettings.setBOOL("AutoLogin", FALSE);
								//show_connect_box = true;
								// </FS:Ansariel>
								
							}

						}
					}
					else if (!message.empty())
					{
						// This wasn't a certificate error, so throw up the normal
						// notificatioin message.
						LLSD args;
						args["ERROR_MESSAGE"] = emsg.str();
						LL_INFOS("LLStartup") << "Notification: " << args << LL_ENDL;
						LLNotificationsUtil::add("ErrorMessage", args, LLSD(), login_alert_done);
					}
				}
				// <FS:Ansariel> Wait for notification confirmation
				//transition_back_to_login_panel(emsg.str());
				LLStartUp::setStartupState(STATE_LOGIN_CONFIRM_NOTIFICATON);
				// </FS:Ansariel>
				show_connect_box = true;
			}
		}
		else if(LLLoginInstance::getInstance()->authSuccess())
		{
// <FS:CR> Aurora Sim
			//if(process_login_success_response())
			if(process_login_success_response(first_sim_size_x,first_sim_size_y))
// </FS:CR> Aurora Sim
			{
// <AW: crash report grid correctness>
				const std::string current_grid = LLGridManager::getInstance()->getGrid();
				gSavedSettings.setString("LastConnectedGrid", current_grid);
// </AW: crash report grid correctness>

				// Pass the user information to the voice chat server interface.
				LLVoiceClient::getInstance()->userAuthorized(gUserCredential->userID(), gAgentID);
				// create the default proximal channel
				LLVoiceChannel::initClass();
				
				if (gSavedSettings.getBOOL("FSRememberUsername"))
				{
					gSecAPIHandler->saveCredential(gUserCredential, gRememberPassword);
				}
				FSPanelLogin::clearPassword();
				LLStartUp::setStartupState( STATE_WORLD_INIT);
				LLTrace::get_frame_recording().reset();
			}
			else
			{
				LLSD args;
				args["ERROR_MESSAGE"] = emsg.str();
				LL_INFOS("LLStartup") << "Notification: " << args << LL_ENDL;
				LLNotificationsUtil::add("ErrorMessage", args, LLSD(), login_alert_done);
				// <FS:Ansariel> Wait for notification confirmation
				//transition_back_to_login_panel(emsg.str());
				LLStartUp::setStartupState(STATE_LOGIN_CONFIRM_NOTIFICATON);
				// </FS:Ansariel>
				show_connect_box = true;
				return FALSE;
			}
		}
		return FALSE;
	}

	// <FS:Ansariel> Wait for notification confirmation
	if (STATE_LOGIN_CONFIRM_NOTIFICATON == LLStartUp::getStartupState())
	{
		display_startup();
		gViewerWindow->getProgressView()->setVisible(FALSE);
		display_startup();
		ms_sleep(1);
		return FALSE;
	}
	// </FS:Ansariel>

	//---------------------------------------------------------------------
	// World Init
	//---------------------------------------------------------------------
	if (STATE_WORLD_INIT == LLStartUp::getStartupState())
	{
		set_startup_status(0.30f, LLTrans::getString("LoginInitializingWorld"), gAgent.mMOTD);
		display_startup();
		// We should have an agent id by this point.
		llassert(!(gAgentID == LLUUID::null));

		// <FS:Ansariel> Force HTTP inventory enabled on Second Life
#ifdef OPENSIM
		if (LLGridManager::getInstance()->isInSecondLife())
#endif
		{
			gMenuBarView->getChild<LLMenuItemGL>("HTTP Textures")->setVisible(FALSE);
			gMenuBarView->getChild<LLMenuItemGL>("HTTP Inventory")->setVisible(FALSE);
		}
		// </FS:Ansariel>

		// <FS:Ansariel> Restore original LLMessageSystem HTTP options for OpenSim
		gMessageSystem->setIsInSecondLife(LLGridManager::getInstance()->isInSecondLife());

		// Finish agent initialization.  (Requires gSavedSettings, builds camera)
		gAgent.init();
		display_startup();
		gAgentCamera.init();
		display_startup();
		set_underclothes_menu_options();
		display_startup();

		// Since we connected, save off the settings so the user doesn't have to
		// type the name/password again if we crash.
		gSavedSettings.saveToFile(gSavedSettings.getString("ClientSettingsFile"), TRUE);
		LLUIColorTable::instance().saveUserSettings();

		display_startup();

		//
		// Initialize classes w/graphics stuff.
		//
		LLViewerStatsRecorder::instance(); // Since textures work in threads
		gTextureList.doPrefetchImages();		
		display_startup();

		LLSurface::initClasses();
		display_startup();


		LLFace::initClass();
		display_startup();

		LLDrawable::initClass();
		display_startup();

		// init the shader managers
		LLPostProcess::initClass();
		display_startup();

        LLAvatarAppearance::initClass("avatar_lad.xml","avatar_skeleton.xml");
		display_startup();

		LLViewerObject::initVOClasses();
		display_startup();

		// Initialize all our tools.  Must be done after saved settings loaded.
		// NOTE: This also is where gToolMgr used to be instantiated before being turned into a singleton.
		LLToolMgr::getInstance()->initTools();
		display_startup();

		// Pre-load floaters, like the world map, that are slow to spawn
		// due to XML complexity.
		gViewerWindow->initWorldUI();
		
		display_startup();

		// This is where we used to initialize gWorldp. Original comment said:
		// World initialization must be done after above window init

		// User might have overridden far clip
		LLWorld::getInstance()->setLandFarClip(gAgentCamera.mDrawDistance);
		display_startup();
		// Before we create the first region, we need to set the agent's mOriginGlobal
		// This is necessary because creating objects before this is set will result in a
		// bad mPositionAgent cache.

		gAgent.initOriginGlobal(from_region_handle(gFirstSimHandle));
		display_startup();

// <FS:CR> Aurora Sim
		//LLWorld::getInstance()->addRegion(gFirstSimHandle, gFirstSim);
		LLWorld::getInstance()->addRegion(gFirstSimHandle, gFirstSim, first_sim_size_x, first_sim_size_y);
// </FS:CR> Aurora Sim
		display_startup();

		LLViewerRegion *regionp = LLWorld::getInstance()->getRegionFromHandle(gFirstSimHandle);
		LL_INFOS("AppInit") << "Adding initial simulator " << regionp->getOriginGlobal() << LL_ENDL;
		
		LL_DEBUGS("CrossingCaps") << "Calling setSeedCapability from init_idle(). Seed cap == "
		<< gFirstSimSeedCap << LL_ENDL;
		regionp->setSeedCapability(gFirstSimSeedCap);
		LL_DEBUGS("AppInit") << "Waiting for seed grant ...." << LL_ENDL;
		display_startup();
		// Set agent's initial region to be the one we just created.
		gAgent.setRegion(regionp);
		display_startup();
		// Set agent's initial position, which will be read by LLVOAvatar when the avatar
		// object is created.  I think this must be done after setting the region.  JC
		gAgent.setPositionAgent(agent_start_position_region);

		display_startup();
		LLStartUp::initExperiences();

		display_startup();
		LLStartUp::setStartupState( STATE_MULTIMEDIA_INIT );
		
		LLConversationLog::getInstance();

		return FALSE;
	}


	//---------------------------------------------------------------------
	// Load QuickTime/GStreamer and other multimedia engines, can be slow.
	// Do it while we're waiting on the network for our seed capability. JC
	//---------------------------------------------------------------------
	if (STATE_MULTIMEDIA_INIT == LLStartUp::getStartupState())
	{
		LLStartUp::multimediaInit();
		LLStartUp::setStartupState( STATE_FONT_INIT );
		display_startup();
		return FALSE;
	}

	// Loading fonts takes several seconds
	if (STATE_FONT_INIT == LLStartUp::getStartupState())
	{
		LLStartUp::fontInit();
		LLStartUp::setStartupState( STATE_SEED_GRANTED_WAIT );
		display_startup();
		return FALSE;
	}

	//---------------------------------------------------------------------
	// Wait for Seed Cap Grant
	//---------------------------------------------------------------------
	if(STATE_SEED_GRANTED_WAIT == LLStartUp::getStartupState())
	{
		LLViewerRegion *regionp = LLWorld::getInstance()->getRegionFromHandle(gFirstSimHandle);
		if (regionp->capabilitiesReceived())
		{
			LLStartUp::setStartupState( STATE_SEED_CAP_GRANTED );
		}
		else
		{
			U32 num_retries = regionp->getNumSeedCapRetries();
			if (num_retries > 0)
			{
				LLStringUtil::format_map_t args;
				args["[NUMBER]"] = llformat("%d", num_retries + 1);
				set_startup_status(0.4f, LLTrans::getString("LoginRetrySeedCapGrant", args), gAgent.mMOTD.c_str());
			}
			else
			{
				set_startup_status(0.4f, LLTrans::getString("LoginRequestSeedCapGrant"), gAgent.mMOTD.c_str());
			}
		}
		display_startup();
		return FALSE;
	}


	//---------------------------------------------------------------------
	// Seed Capability Granted
	// no newMessage calls should happen before this point
	//---------------------------------------------------------------------
	if (STATE_SEED_CAP_GRANTED == LLStartUp::getStartupState())
	{
		display_startup();
		update_texture_fetch();
		display_startup();

		if ( gViewerWindow != NULL)
		{	// This isn't the first logon attempt, so show the UI
			gViewerWindow->setNormalControlsVisible( TRUE );
		}	
		gLoginMenuBarView->setVisible( FALSE );
		gLoginMenuBarView->setEnabled( FALSE );
		display_startup();

		// direct logging to the debug console's line buffer
		LLError::logToFixedBuffer(gDebugView->mDebugConsolep);
		display_startup();
		
		// set initial visibility of debug console
		gDebugView->mDebugConsolep->setVisible(gSavedSettings.getBOOL("ShowDebugConsole"));
		display_startup();

		//
		// Set message handlers
		//
		LL_INFOS("AppInit") << "Initializing communications..." << LL_ENDL;

		// register callbacks for messages. . . do this after initial handshake to make sure that we don't catch any unwanted
		register_viewer_callbacks(gMessageSystem);
		display_startup();

		// Debugging info parameters
		gMessageSystem->setMaxMessageTime( 0.5f );			// Spam if decoding all msgs takes more than 500 ms
		display_startup();

		#ifndef	LL_RELEASE_FOR_DOWNLOAD
			gMessageSystem->setTimeDecodes( TRUE );				// Time the decode of each msg
			gMessageSystem->setTimeDecodesSpamThreshold( 0.05f );  // Spam if a single msg takes over 50ms to decode
		#endif
		display_startup();

		gXferManager->registerCallbacks(gMessageSystem);
		display_startup();

		LLStartUp::initNameCache();
		display_startup();

		// update the voice settings *after* gCacheName initialization
		// so that we can construct voice UI that relies on the name cache
		LLVoiceClient::getInstance()->updateSettings();
		display_startup();

		// <FS:Ansariel> OpenSim support: Init with defaults - we get the OpenSimExtras later during login
		LFSimFeatureHandler::instance();

		// create a container's instance for start a controlling conversation windows
		// by the voice's events
<<<<<<< HEAD
		// <FS:Ansariel> [FS communication UI]
		//LLFloaterIMContainer::getInstance();
		FSFloaterIMContainer* floater_imcontainer = FSFloaterIMContainer::getInstance();
		floater_imcontainer->initTabs();

=======
		LLFloaterIMContainer::getInstance();
>>>>>>> 2d69438e
		if (gSavedSettings.getS32("ParcelMediaAutoPlayEnable") == 2)
		{
			LLViewerParcelAskPlay::getInstance()->loadSettings();
		}
<<<<<<< HEAD

		// <FS:ND> FIRE-3066: Force creation or FSFLoaterContacts here, this way it will register with LLAvatarTracker early enough.
		// Otherwise it is only create if isChatMultriTab() == true and LLIMFloaterContainer::getInstance is called
		// Moved here from llfloaternearbyvchat.cpp by Zi, to make this work even if LogShowHistory is FALSE
		LLFloater *pContacts(FSFloaterContacts::getInstance());

		// <FS:Ansariel> Load persisted avatar render settings
		FSAvatarRenderPersistence::instance().init();
		
		// Do something with pContacts so no overzealous optimizer optimzes our neat little call to FSFloaterContacts::getInstance() away.
		if( pContacts )
			LL_INFOS("AppInit") << "Constructed " <<  pContacts->getName() << LL_ENDL;
		// </FS:ND>

		// <FS:Ansariel> FIRE-8560/FIRE-8592: We neet to create the instance of the radar
		//               for the radar functions and the V2 friendlist here.
		//               This is because of the standalone group panels that will
		//               prevent doing this at login when receiving the agent group
		//               data update.
		LLFloaterSidePanelContainer::getPanel("people", "panel_people");
		FSRadar::instance();
		LL_INFOS("AppInit") << "Radar initialized" << LL_ENDL;
		// </FS:Ansariel>

		// <FS:Ansariel> Register check function for registrar enable checks
		gFSRegistrarUtils.setEnableCheckFunction(boost::bind(&FSCommon::checkIsActionEnabled, _1, _2));

		// <FS:Techwolf Lupindo> fsdata support
		FSData::instance().addAgents();
		// </FS:Techwolf Lupindo>

		// <FS:Ansariel> [FS communication UI]
		//gCacheName is required for nearby chat history loading
		//so I just moved nearby history loading a few states further
		if (gSavedPerAccountSettings.getBOOL("LogShowHistory"))
		{
			FSFloaterNearbyChat* nearby_chat = FSFloaterNearbyChat::getInstance();
			if (nearby_chat) nearby_chat->loadHistory();
		}
		display_startup();
		// </FS:Ansariel> [FS communication UI]

		// <FS:KC> FIRE-18250: Option to disable default eye movement
		gAgent.addRegionChangedCallback(boost::bind(&update_static_eyes));
		update_static_eyes();
		// </FS:KC>
=======
>>>>>>> 2d69438e

		// *Note: this is where gWorldMap used to be initialized.

		// register null callbacks for audio until the audio system is initialized
		gMessageSystem->setHandlerFuncFast(_PREHASH_SoundTrigger, null_message_callback, NULL);
		gMessageSystem->setHandlerFuncFast(_PREHASH_AttachedSound, null_message_callback, NULL);
		display_startup();

		//reset statistics
		LLViewerStats::instance().resetStats();

		display_startup();
		//
		// Set up region and surface defaults
		//


		// Sets up the parameters for the first simulator

		LL_DEBUGS("AppInit") << "Initializing camera..." << LL_ENDL;
		gFrameTime    = totalTime();
		F32Seconds last_time = gFrameTimeSeconds;
		gFrameTimeSeconds = (gFrameTime - gStartTime);

		gFrameIntervalSeconds = gFrameTimeSeconds - last_time;
		if (gFrameIntervalSeconds < 0.f)
		{
			gFrameIntervalSeconds = 0.f;
		}

		// Make sure agent knows correct aspect ratio
		// FOV limits depend upon aspect ratio so this needs to happen before initializing the FOV below
		LLViewerCamera::getInstance()->setViewHeightInPixels(gViewerWindow->getWorldViewHeightRaw());
		LLViewerCamera::getInstance()->setAspect(gViewerWindow->getWorldViewAspectRatio());
		// Initialize FOV
		LLViewerCamera::getInstance()->setDefaultFOV(gSavedSettings.getF32("CameraAngle")); 
		display_startup();

		// Move agent to starting location. The position handed to us by
		// the space server is in global coordinates, but the agent frame
		// is in region local coordinates. Therefore, we need to adjust
		// the coordinates handed to us to fit in the local region.

		gAgent.setPositionAgent(agent_start_position_region);
		gAgent.resetAxes(gAgentStartLookAt);
		gAgentCamera.stopCameraAnimation();
		gAgentCamera.resetCamera();
		display_startup();

		// Initialize global class data needed for surfaces (i.e. textures)
		LL_DEBUGS("AppInit") << "Initializing sky..." << LL_ENDL;
		// Initialize all of the viewer object classes for the first time (doing things like texture fetches.
		LLGLState::checkStates();
		LLGLState::checkTextureChannels();

		LLEnvManagerNew::getInstance()->usePrefs(); // Load all presets and settings
		gSky.init(initial_sun_direction);

		LLGLState::checkStates();
		LLGLState::checkTextureChannels();

		display_startup();

		LL_DEBUGS("AppInit") << "Decoding images..." << LL_ENDL;
		// For all images pre-loaded into viewer cache, decode them.
		// Need to do this AFTER we init the sky
		const S32 DECODE_TIME_SEC = 2;
		for (int i = 0; i < DECODE_TIME_SEC; i++)
		{
			F32 frac = (F32)i / (F32)DECODE_TIME_SEC;
			set_startup_status(0.45f + frac*0.1f, LLTrans::getString("LoginDecodingImages"), gAgent.mMOTD);
			display_startup();
			gTextureList.decodeAllImages(1.f);
		}
		LLStartUp::setStartupState( STATE_WORLD_WAIT );

		display_startup();

		// JC - Do this as late as possible to increase likelihood Purify
		// will run.
		LLMessageSystem* msg = gMessageSystem;
		if (!msg->mOurCircuitCode)
		{
			LL_WARNS("AppInit") << "Attempting to connect to simulator with a zero circuit code!" << LL_ENDL;
		}

		gUseCircuitCallbackCalled = false;

		msg->enableCircuit(gFirstSim, TRUE);
		// now, use the circuit info to tell simulator about us!
		LL_INFOS("AppInit") << "viewer: UserLoginLocationReply() Enabling " << gFirstSim << " with code " << msg->mOurCircuitCode << LL_ENDL;
		msg->newMessageFast(_PREHASH_UseCircuitCode);
		msg->nextBlockFast(_PREHASH_CircuitCode);
		msg->addU32Fast(_PREHASH_Code, msg->mOurCircuitCode);
		msg->addUUIDFast(_PREHASH_SessionID, gAgent.getSessionID());
		msg->addUUIDFast(_PREHASH_ID, gAgent.getID());
		msg->sendReliable(
			gFirstSim,
			gSavedSettings.getS32("UseCircuitCodeMaxRetries"),
			FALSE,
			(F32Seconds)gSavedSettings.getF32("UseCircuitCodeTimeout"),
			use_circuit_callback,
			NULL);

		timeout.reset();
		display_startup();

		return FALSE;
	}

	//---------------------------------------------------------------------
	// World Wait
	//---------------------------------------------------------------------
	if(STATE_WORLD_WAIT == LLStartUp::getStartupState())
	{
		LL_DEBUGS("AppInit") << "Waiting for simulator ack...." << LL_ENDL;
		set_startup_status(0.59f, LLTrans::getString("LoginWaitingForRegionHandshake"), gAgent.mMOTD);
		if(gGotUseCircuitCodeAck)
		{
			LLStartUp::setStartupState( STATE_AGENT_SEND );
		}
		LLMessageSystem* msg = gMessageSystem;
		while (msg->checkAllMessages(gFrameCount, gServicePump))
		{
			display_startup();
		}
		msg->processAcks();
		display_startup();
		return FALSE;
	}

	//---------------------------------------------------------------------
	// Agent Send
	//---------------------------------------------------------------------
	if (STATE_AGENT_SEND == LLStartUp::getStartupState())
	{
		LL_DEBUGS("AppInit") << "Connecting to region..." << LL_ENDL;
		set_startup_status(0.60f, LLTrans::getString("LoginConnectingToRegion"), gAgent.mMOTD);
		display_startup();
		// register with the message system so it knows we're
		// expecting this message
		LLMessageSystem* msg = gMessageSystem;
		msg->setHandlerFuncFast(
			_PREHASH_AgentMovementComplete,
			process_agent_movement_complete);
		LLViewerRegion* regionp = gAgent.getRegion();
		if(regionp)
		{
			send_complete_agent_movement(regionp->getHost());
			gAssetStorage->setUpstream(regionp->getHost());
			gCacheName->setUpstream(regionp->getHost());
			msg->newMessageFast(_PREHASH_EconomyDataRequest);
			gAgent.sendReliableMessage();
		}
		display_startup();

		// Create login effect
		// But not on first login, because you can't see your avatar then
		if (!gAgent.isFirstLogin())
		{
			LLHUDEffectSpiral *effectp = (LLHUDEffectSpiral *)LLHUDManager::getInstance()->createViewerEffect(LLHUDObject::LL_HUD_EFFECT_POINT, TRUE);
			effectp->setPositionGlobal(gAgent.getPositionGlobal());
			effectp->setColor(LLColor4U(gAgent.getEffectColor()));
			LLHUDManager::getInstance()->sendEffects();
		}

		LLStartUp::setStartupState( STATE_AGENT_WAIT );		// Go to STATE_AGENT_WAIT

		timeout.reset();
		display_startup();
		return FALSE;
	}

	//---------------------------------------------------------------------
	// Agent Wait
	//---------------------------------------------------------------------
	if (STATE_AGENT_WAIT == LLStartUp::getStartupState())
	{
		LLMessageSystem* msg = gMessageSystem;
		while (msg->checkAllMessages(gFrameCount, gServicePump))
		{
			if (gAgentMovementCompleted)
			{
				// Sometimes we have more than one message in the
				// queue. break out of this loop and continue
				// processing. If we don't, then this could skip one
				// or more login steps.
				break;
			}
			else
			{
				LL_DEBUGS("AppInit") << "Awaiting AvatarInitComplete, got "
				<< msg->getMessageName() << LL_ENDL;
			}
			display_startup();
		}
		msg->processAcks();

		display_startup();

		if (gAgentMovementCompleted)
		{
			LLStartUp::setStartupState( STATE_INVENTORY_SEND );
		}
		display_startup();

		if (!gAgentMovementCompleted && timeout.getElapsedTimeF32() > STATE_AGENT_WAIT_TIMEOUT)
		{
			LL_WARNS("AppInit") << "Backing up to login screen!" << LL_ENDL;
			if (gRememberPassword)
			{
				LLNotificationsUtil::add("LoginPacketNeverReceived", LLSD(), LLSD(), login_alert_status);
			}
			else
			{
				LLNotificationsUtil::add("LoginPacketNeverReceivedNoTP", LLSD(), LLSD(), login_alert_status);
			}
			reset_login();
		}
		return FALSE;
	}

	//---------------------------------------------------------------------
	// Inventory Send
	//---------------------------------------------------------------------
	if (STATE_INVENTORY_SEND == LLStartUp::getStartupState())
	{
		// <FS:Ansariel> Moved before inventory creation. Otherwise the responses
		//               from the money balance request and mutelist request
		//               seem to get lost under certain conditions
		// request mute list
		LL_INFOS() << "Requesting Mute List" << LL_ENDL;
		LLMuteList::getInstance()->requestFromServer(gAgent.getID());
		display_startup();
		// Get L$ and ownership credit information
		LL_INFOS() << "Requesting Money Balance" << LL_ENDL;
		LLStatusBar::sendMoneyBalanceRequest();

		display_startup();

		// request all group information
		LL_INFOS("Agent_GroupData") << "GROUPDEBUG: Requesting Agent Data during startup" << LL_ENDL;
		gAgent.sendAgentDataUpdateRequest();
		display_startup();
		// </FS:Ansariel>

		display_startup();
		// Inform simulator of our language preference
		LLAgentLanguage::update();
		display_startup();
		// unpack thin inventory
		LLSD response = LLLoginInstance::getInstance()->getResponse();
		//bool dump_buffer = false;

		LLSD inv_lib_root = response["inventory-lib-root"];
		if(inv_lib_root.isDefined())
		{
			// should only be one
			LLSD id = inv_lib_root[0]["folder_id"];
			if(id.isDefined())
			{
				gInventory.setLibraryRootFolderID(id.asUUID());
			}
		}
		display_startup();
 		
		LLSD inv_lib_owner = response["inventory-lib-owner"];
		if(inv_lib_owner.isDefined())
		{
			// should only be one
			LLSD id = inv_lib_owner[0]["agent_id"];
			if(id.isDefined())
			{
				gInventory.setLibraryOwnerID( LLUUID(id.asUUID()));
			}
		}
		display_startup();

		LLSD inv_skel_lib = response["inventory-skel-lib"];
 		if(inv_skel_lib.isDefined() && gInventory.getLibraryOwnerID().notNull())
 		{
 			if(!gInventory.loadSkeleton(inv_skel_lib, gInventory.getLibraryOwnerID()))
 			{
 				LL_WARNS("AppInit") << "Problem loading inventory-skel-lib" << LL_ENDL;
 			}
 		}
		display_startup();

		LLSD inv_skeleton = response["inventory-skeleton"];
 		if(inv_skeleton.isDefined())
 		{
 			if(!gInventory.loadSkeleton(inv_skeleton, gAgent.getID()))
 			{
 				LL_WARNS("AppInit") << "Problem loading inventory-skel-targets" << LL_ENDL;
 			}
 		}
		display_startup();

		LLSD inv_basic = response["inventory-basic"];
 		if(inv_basic.isDefined())
 		{
			LL_INFOS() << "Basic inventory root folder id is " << inv_basic["folder_id"] << LL_ENDL;
 		}

		LLSD buddy_list = response["buddy-list"];
 		if(buddy_list.isDefined())
 		{
			LLAvatarTracker::buddy_map_t list;
			// <FS:Ansariel> Reset on each iteration
			//LLUUID agent_id;
			//S32 has_rights = 0, given_rights = 0;
			// </FS:Ansariel>
			for(LLSD::array_const_iterator it = buddy_list.beginArray(),
				end = buddy_list.endArray(); it != end; ++it)
			{
				// <FS:Ansariel> Reset on each iteration
				LLUUID agent_id;
				S32 has_rights = 0, given_rights = 0;
				// </FS:Ansariel>

				LLSD buddy_id = (*it)["buddy_id"];
				if(buddy_id.isDefined())
				{
					agent_id = buddy_id.asUUID();
				}
				// <FS:Ansariel> Can't add "friends" that have no ID
				else continue;

				LLSD buddy_rights_has = (*it)["buddy_rights_has"];
				if(buddy_rights_has.isDefined())
				{
					has_rights = buddy_rights_has.asInteger();
				}

				LLSD buddy_rights_given = (*it)["buddy_rights_given"];
				if(buddy_rights_given.isDefined())
				{
					given_rights = buddy_rights_given.asInteger();
				}

				list[agent_id] = new LLRelationship(given_rights, has_rights, false);
			}
			LLAvatarTracker::instance().addBuddyList(list);
			display_startup();
 		}
		
		LGGContactSets::getInstance()->loadFromDisk();	// [FS:CR] Load contact sets

		bool show_hud = false;
		LLSD tutorial_setting = response["tutorial_setting"];
		if(tutorial_setting.isDefined())
		{
			for(LLSD::array_const_iterator it = tutorial_setting.beginArray(),
				end = tutorial_setting.endArray(); it != end; ++it)
			{
				LLSD tutorial_url = (*it)["tutorial_url"];
				if(tutorial_url.isDefined())
				{
					// Tutorial floater will append language code
					gSavedSettings.setString("TutorialURL", tutorial_url.asString());
				}
				
				// For Viewer 2.0 we are not using the web-based tutorial
				// If we reverse that decision, put this code back and use
				// login.cgi to send a different URL with content that matches
				// the Viewer 2.0 UI.
				//LLSD use_tutorial = (*it)["use_tutorial"];
				//if(use_tutorial.asString() == "true")
				//{
				//	show_hud = true;
				//}
			}
		}
		display_startup();

		// Either we want to show tutorial because this is the first login
		// to a Linden Help Island or the user quit with the tutorial
		// visible.  JC
		if (show_hud || gSavedSettings.getBOOL("ShowTutorial"))
		{
			LLFloaterReg::showInstance("hud", LLSD(), FALSE);
		}
		display_startup();

		LLSD event_notifications = response["event_notifications"];
		if(event_notifications.isDefined())
		{
			gEventNotifier.load(event_notifications);
		}
		display_startup();

		LLSD classified_categories = response["classified_categories"];
		if(classified_categories.isDefined())
		{
			LLClassifiedInfo::loadCategories(classified_categories);
		}
		display_startup();

		// This method MUST be called before gInventory.findCategoryUUIDForType because of 
		// gInventory.mIsAgentInvUsable is set to true in the gInventory.buildParentChildMap.
		gInventory.buildParentChildMap();
		gInventory.createCommonSystemCategories();

		// It's debatable whether this flag is a good idea - sets all
		// bits, and in general it isn't true that inventory
		// initialization generates all types of changes. Maybe add an
		// INITIALIZE mask bit instead?
		gInventory.addChangedMask(LLInventoryObserver::ALL, LLUUID::null);
		gInventory.notifyObservers();
		
		display_startup();

		//all categories loaded. lets create "My Favorites" category
		gInventory.findCategoryUUIDForType(LLFolderType::FT_FAVORITE,true);

		// set up callbacks
		LL_INFOS() << "Registering Callbacks" << LL_ENDL;
		LLMessageSystem* msg = gMessageSystem;
		LL_INFOS() << " Inventory" << LL_ENDL;
		LLInventoryModel::registerCallbacks(msg);
		LL_INFOS() << " AvatarTracker" << LL_ENDL;
		LLAvatarTracker::instance().registerCallbacks(msg);
		LL_INFOS() << " Landmark" << LL_ENDL;
		LLLandmark::registerCallbacks(msg);
		display_startup();

		// <FS:Ansariel> Moved before inventory creation. Otherwise the responses
		//               from the money balance request and mutelist request
		//               seem to get lost under certain conditions
		//// request mute list
		//LL_INFOS() << "Requesting Mute List" << LL_ENDL;
		//LLMuteList::getInstance()->requestFromServer(gAgent.getID());
		//display_startup();
		//// Get L$ and ownership credit information
		//LL_INFOS() << "Requesting Money Balance" << LL_ENDL;
		//LLStatusBar::sendMoneyBalanceRequest();
		//display_startup();
		//// request all group information
		//LL_INFOS() << "Requesting Agent Data" << LL_ENDL;
		//gAgent.sendAgentDataUpdateRequest();
		//display_startup();
		// </FS:Ansariel>
		// Create the inventory views
		LL_INFOS() << "Creating Inventory Views" << LL_ENDL;
		LLFloaterReg::getInstance("inventory");
		//display_startup();

// [RLVa:KB] - Checked: RLVa-1.1.0
		if (RlvHandler::isEnabled())
		{
			// Regularly process a select subset of retained commands during logon
			gIdleCallbacks.addFunction(RlvHandler::onIdleStartup, new LLTimer());
		}
// [/RLVa:KB]

		LLStartUp::setStartupState( STATE_MISC );
		display_startup();
		return FALSE;
	}


	//---------------------------------------------------------------------
	// Misc
	//---------------------------------------------------------------------
	if (STATE_MISC == LLStartUp::getStartupState())
	{
		// We have a region, and just did a big inventory download.
		// We can estimate the user's connection speed, and set their
		// max bandwidth accordingly.  JC
		if (gSavedSettings.getBOOL("FirstLoginThisInstall"))
		{
			// This is actually a pessimistic computation, because TCP may not have enough
			// time to ramp up on the (small) default inventory file to truly measure max
			// bandwidth. JC
			F64 rate_bps = LLLoginInstance::getInstance()->getLastTransferRateBPS();
			const F32 FAST_RATE_BPS = 600.f * 1024.f;
			const F32 FASTER_RATE_BPS = 750.f * 1024.f;
			F32 max_bandwidth = gViewerThrottle.getMaxBandwidth();
			if (rate_bps > FASTER_RATE_BPS
				&& rate_bps > max_bandwidth)
			{
				LL_DEBUGS("AppInit") << "Fast network connection, increasing max bandwidth to " 
					<< FASTER_RATE_BPS/1024.f 
					<< " kbps" << LL_ENDL;
				gViewerThrottle.setMaxBandwidth(FASTER_RATE_BPS / 1024.f);
			}
			else if (rate_bps > FAST_RATE_BPS
				&& rate_bps > max_bandwidth)
			{
				LL_DEBUGS("AppInit") << "Fast network connection, increasing max bandwidth to " 
					<< FAST_RATE_BPS/1024.f 
					<< " kbps" << LL_ENDL;
				gViewerThrottle.setMaxBandwidth(FAST_RATE_BPS / 1024.f);
			}

			if (gSavedSettings.getBOOL("ShowHelpOnFirstLogin"))
			{
				gSavedSettings.setBOOL("HelpFloaterOpen", TRUE);
			}

			// Set the show start location to true, now that the user has logged
			// on with this install.
			gSavedSettings.setBOOL("ShowStartLocation", TRUE);

			// Open Conversation floater on first login.
			// <FS:Ansariel> [FS Communication UI]
			//LLFloaterReg::toggleInstanceOrBringToFront("im_container");
			LLFloaterReg::toggleInstanceOrBringToFront("fs_im_container");
			// </FS:Ansariel> [FS Communication UI]

		}
		
		display_startup();
        
        // *TODO : Uncomment that line once the whole grid migrated to SLM and suppress it from LLAgent::handleTeleportFinished() (llagent.cpp)
        //check_merchant_status();

		display_startup();

		// <FS:CR> Compatibility with old backups
		// Put gSavedPerAccountSettings here, put gSavedSettings in llappviewer.cpp
		// *TODO: Should we keep these around forever or just three release cycles?
		if (gSavedSettings.getBOOL("FSFirstRunAfterSettingsRestore"))
		{
			// Post-chui merge logging change
			if (gSavedPerAccountSettings.getBOOL("LogInstantMessages"))
				gSavedPerAccountSettings.setS32("KeepConversationLogTranscript", 2);
			else
				gSavedPerAccountSettings.setS32("KeepConversationLogTranscript", 0);
			
			//ok, we're done, set it back to false.
			gSavedSettings.setBOOL("FSFirstRunAfterSettingsRestore", FALSE);
		}
		display_startup();
		// </FS:CR>

		if (gSavedSettings.getBOOL("HelpFloaterOpen"))
		{
			// show default topic
			LLViewerHelp::instance().showTopic("");
		}

		display_startup();

		// We're successfully logged in.
		gSavedSettings.setBOOL("FirstLoginThisInstall", FALSE);

		LLFloaterReg::showInitialVisibleInstances();

		LLFloaterGridStatus::getInstance()->startGridStatusTimer();

		display_startup();

		// <FS:Ansariel> [FS Login Panel]
		// based on the comments, we've successfully logged in so we can delete the 'forced'
		// URL that the updater set in settings.ini (in a mostly paranoid fashion)
		std::string nextLoginLocation = gSavedSettings.getString( "NextLoginLocation" );
		if ( nextLoginLocation.length() )
		{
			// clear it
			gSavedSettings.setString( "NextLoginLocation", "" );

			// and make sure it's saved
			gSavedSettings.saveToFile( gSavedSettings.getString("ClientSettingsFile") , TRUE );
			LLUIColorTable::instance().saveUserSettings();
		};
		// </FS:Ansariel> [FS Login Panel]

		display_startup();
		// JC: Initializing audio requests many sounds for download.
		init_audio();
		display_startup();

		// JC: Initialize "active" gestures.  This may also trigger
		// many gesture downloads, if this is the user's first
		// time on this machine or -purge has been run.
		LLSD gesture_options 
			= LLLoginInstance::getInstance()->getResponse("gestures");
		if (gesture_options.isDefined())
		{
			LL_DEBUGS("AppInit") << "Gesture Manager loading " << gesture_options.size()
				<< LL_ENDL;
			uuid_vec_t item_ids;
			for(LLSD::array_const_iterator resp_it = gesture_options.beginArray(),
				end = gesture_options.endArray(); resp_it != end; ++resp_it)
			{
				// If the id is not specifed in the LLSD,
				// the LLSD operator[]() will return a null LLUUID. 
				LLUUID item_id = (*resp_it)["item_id"];
				LLUUID asset_id = (*resp_it)["asset_id"];

				if (item_id.notNull() && asset_id.notNull())
				{
					// Could schedule and delay these for later.
					const BOOL no_inform_server = FALSE;
					const BOOL no_deactivate_similar = FALSE;
					LLGestureMgr::instance().activateGestureWithAsset(item_id, asset_id,
										 no_inform_server,
										 no_deactivate_similar);
					// We need to fetch the inventory items for these gestures
					// so we have the names to populate the UI.
					item_ids.push_back(item_id);
				}
			}
			// no need to add gesture to inventory observer, it's already made in constructor 
			LLGestureMgr::instance().setFetchIDs(item_ids);
			LLGestureMgr::instance().startFetch();
		}
		gDisplaySwapBuffers = TRUE;
		display_startup();

		LLMessageSystem* msg = gMessageSystem;
		msg->setHandlerFuncFast(_PREHASH_SoundTrigger,				process_sound_trigger);
		msg->setHandlerFuncFast(_PREHASH_PreloadSound,				process_preload_sound);
		msg->setHandlerFuncFast(_PREHASH_AttachedSound,				process_attached_sound);
		msg->setHandlerFuncFast(_PREHASH_AttachedSoundGainChange,	process_attached_sound_gain_change);

		LL_DEBUGS("AppInit") << "Initialization complete" << LL_ENDL;

		LL_DEBUGS("SceneLoadTiming", "Start") << "Scene Load Started " << LL_ENDL;
		gRenderStartTime.reset();
		gForegroundTime.reset();

		// HACK: Inform simulator of window size.
		// Do this here so it's less likely to race with RegisterNewAgent.
		// TODO: Put this into RegisterNewAgent
		// JC - 7/20/2002
		gViewerWindow->sendShapeToSim();

		// The reason we show the alert is because we want to
		// reduce confusion for when you log in and your provided
		// location is not your expected location. So, if this is
		// your first login, then you do not have an expectation,
		// thus, do not show this alert.
		if (!gAgent.isFirstLogin())
		{
			LL_INFOS() << "gAgentStartLocation : " << gAgentStartLocation << LL_ENDL;
			LLSLURL start_slurl = LLStartUp::getStartSLURL();
			LL_DEBUGS("AppInit") << "start slurl "<<start_slurl.asString()<<LL_ENDL;
			
			if (((start_slurl.getType() == LLSLURL::LOCATION) && (gAgentStartLocation == "url")) ||
				((start_slurl.getType() == LLSLURL::LAST_LOCATION) && (gAgentStartLocation == "last")) ||
				((start_slurl.getType() == LLSLURL::HOME_LOCATION) && (gAgentStartLocation == "home")))
			{
				if (start_slurl.getType() == LLSLURL::LAST_LOCATION 
					&& gAgentStartLocation == "last" 
					&& gSavedSettings.getBOOL("RestoreCameraPosOnLogin"))
				{
					// restore old camera pos
					gAgentCamera.setFocusOnAvatar(FALSE, FALSE);
					gAgentCamera.setCameraPosAndFocusGlobal(gSavedSettings.getVector3d("CameraPosOnLogout"), gSavedSettings.getVector3d("FocusPosOnLogout"), LLUUID::null);
					BOOL limit_hit = FALSE;
					gAgentCamera.calcCameraPositionTargetGlobal(&limit_hit);
					if (limit_hit)
					{
						gAgentCamera.setFocusOnAvatar(TRUE, FALSE);
					}
					gAgentCamera.stopCameraAnimation();
				}
			}
			else
			{
				std::string msg;
				switch(start_slurl.getType())
				{
					case LLSLURL::LOCATION:
					{
						
						msg = "AvatarMovedDesired";
						break;
					}
					case LLSLURL::HOME_LOCATION:
					{
						msg = "AvatarMovedHome";
						break;
					}
					default:
					{
						msg = "AvatarMovedLast";
					}
				}
				LLNotificationsUtil::add(msg);
			}
		}

		display_startup();
        //DEV-17797.  get null folder.  Any items found here moved to Lost and Found
        LLInventoryModelBackgroundFetch::instance().findLostItems();
		display_startup();
		
		// <FS:CR> Load dynamic script library from xml
#ifdef OPENSIM
		if (LLGridManager::getInstance()->isInOpenSim())
		{
			if (!gScriptLibrary.loadLibrary(gDirUtilp->getExpandedFilename(LL_PATH_USER_SETTINGS, "scriptlibrary_ossl.xml")))
			{
				gScriptLibrary.loadLibrary(gDirUtilp->getExpandedFilename(LL_PATH_APP_SETTINGS, "scriptlibrary_ossl.xml"));
			}
		}
		if (LLGridManager::getInstance()->isInAuroraSim())
		{
			if (!gScriptLibrary.loadLibrary(gDirUtilp->getExpandedFilename(LL_PATH_USER_SETTINGS, "scriptlibrary_aa.xml")))
			{
				gScriptLibrary.loadLibrary(gDirUtilp->getExpandedFilename(LL_PATH_APP_SETTINGS, "scriptlibrary_aa.xml"));
			}
		}
#endif // OPENSIM
		display_startup();
		// </FS:CR>

		LLStartUp::setStartupState( STATE_PRECACHE );
		timeout.reset();
		return FALSE;
	}

	if (STATE_PRECACHE == LLStartUp::getStartupState())
	{
		display_startup();
		F32 timeout_frac = timeout.getElapsedTimeF32()/PRECACHING_DELAY;
		
		// We now have an inventory skeleton, so if this is a user's first
		// login, we can start setting up their clothing and avatar 
		// appearance.  This helps to avoid the generic "Ruth" avatar in
		// the orientation island tutorial experience. JC
		if (gAgent.isFirstLogin()
			&& !sInitialOutfit.empty()    // registration set up an outfit
			&& !sInitialOutfitGender.empty() // and a gender
			&& isAgentAvatarValid()	  // can't wear clothes without object
			&& !gAgent.isOutfitChosen()) // nothing already loading
		{
			// Start loading the wearables, textures, gestures
			LLStartUp::loadInitialOutfit( sInitialOutfit, sInitialOutfitGender );
		}
		// If not first login, we need to fetch COF contents and
		// compute appearance from that.
		if (isAgentAvatarValid() && !gAgent.isFirstLogin() && !gAgent.isOutfitChosen())
		{
			gAgentWearables.notifyLoadingStarted();
			gAgent.setOutfitChosen(TRUE);
// <FS:Ansariel> [Legacy Bake]
			//gAgentWearables.sendDummyAgentWearablesUpdate();
			if (LLGridManager::getInstance()->isInSecondLife())
			{
				gAgentWearables.sendDummyAgentWearablesUpdate();
			}
// </FS:Ansariel> [Legacy Bake]
			callAfterCategoryFetch(LLAppearanceMgr::instance().getCOF(), set_flags_and_update_appearance);
		}

		display_startup();

		// wait precache-delay and for agent's avatar or a lot longer.
		if ((timeout_frac > 1.f) && isAgentAvatarValid())
		{
			LLStartUp::setStartupState( STATE_WEARABLES_WAIT );
		}
		else if (timeout_frac > 10.f) 
		{
			// If we exceed the wait above while isAgentAvatarValid is
			// not true yet, we will change startup state and
			// eventually (once avatar does get created) wind up at
			// the gender chooser. This should occur only in very
			// unusual circumstances, so set the timeout fairly high
			// to minimize mistaken hits here.
			LL_WARNS() << "Wait for valid avatar state exceeded " 
					<< timeout.getElapsedTimeF32() << " will invoke gender chooser" << LL_ENDL; 
			LLStartUp::setStartupState( STATE_WEARABLES_WAIT );
		}
		else
		{
			update_texture_fetch();
			set_startup_status(0.60f + 0.30f * timeout_frac,
				LLTrans::getString("LoginPrecaching"),
					gAgent.mMOTD.c_str());
			display_startup();
		}
		
		return TRUE;
	}

	if (STATE_WEARABLES_WAIT == LLStartUp::getStartupState())
	{
		static LLFrameTimer wearables_timer;

		const F32 wearables_time = wearables_timer.getElapsedTimeF32();
		static LLCachedControl<F32> max_wearables_time(gSavedSettings, "ClothingLoadingDelay");

		if (!gAgent.isOutfitChosen() && isAgentAvatarValid())
		{
			// No point in waiting for clothing, we don't even know
			// what outfit we want.  Pop up a gender chooser dialog to
			// ask and proceed to draw the world. JC
			//
			// *NOTE: We might hit this case even if we have an
			// initial outfit, but if the load hasn't started
			// already then something is wrong so fall back
			// to generic outfits. JC
			LLNotificationsUtil::add("WelcomeChooseSex", LLSD(), LLSD(),
				callback_choose_gender);
			LLStartUp::setStartupState( STATE_CLEANUP );
		}
		
		display_startup();

		if (gAgent.isOutfitChosen() && (wearables_time > max_wearables_time))
		{
			LLNotificationsUtil::add("ClothingLoading");
			record(LLStatViewer::LOADING_WEARABLES_LONG_DELAY, wearables_time);
			LLStartUp::setStartupState( STATE_CLEANUP );
		}
		else if (gAgent.isFirstLogin()
				&& isAgentAvatarValid()
				&& gAgentAvatarp->isFullyLoaded())
		{
			// wait for avatar to be completely loaded
			if (isAgentAvatarValid()
				&& gAgentAvatarp->isFullyLoaded())
			{
				LL_DEBUGS("Avatar") << "avatar fully loaded" << LL_ENDL;
				LLStartUp::setStartupState( STATE_CLEANUP );
				return TRUE;
			}
		}
		else
		{
			// OK to just get the wearables
			if ( gAgentWearables.areWearablesLoaded() )
			{
				// We have our clothing, proceed.
				LL_DEBUGS("Avatar") << "wearables loaded" << LL_ENDL;
				LLStartUp::setStartupState( STATE_CLEANUP );
				return TRUE;
			}

			// <FS:Ansariel> Can't fall through here, so return
			return TRUE;
		}
		//fall through this frame to STATE_CLEANUP
	}

	if (STATE_CLEANUP == LLStartUp::getStartupState())
	{
		set_startup_status(1.0, "", "");
		display_startup();

		// <FS:TT> Client LSL Bridge
		if (gSavedSettings.getBOOL("UseLSLBridge"))
		{
			if (!FSLSLBridge::instance().getBridgeCreating())
			{
				FSLSLBridge::instance().initBridge();
			}
			else
			{
				LL_INFOS("FSLSLBridge") << "LSL bridge already getting created - skipping bridge init" << LL_ENDL;
			}
		}
		// </FS:TT>

		// <FS:Ansariel> Bypass the calling card sync-crap to create the agent's calling card
		LLFriendCardsManager::createAgentCallingCard();

		// Let the map know about the inventory.
		LLFloaterWorldMap* floater_world_map = LLFloaterWorldMap::getInstance();
		if(floater_world_map)
		{
			floater_world_map->observeInventory(&gInventory);
			floater_world_map->observeFriends();
		}
		gViewerWindow->showCursor();
		gViewerWindow->getWindow()->resetBusyCount();
		gViewerWindow->getWindow()->setCursor(UI_CURSOR_ARROW);
		LL_DEBUGS("AppInit") << "Done releasing bitmap" << LL_ENDL;
		//gViewerWindow->revealIntroPanel();
		gViewerWindow->setStartupComplete(); 
		gViewerWindow->setProgressCancelButtonVisible(FALSE);
		display_startup();

		// We're not away from keyboard, even though login might have taken
		// a while. JC
		gAgent.clearAFK();

		// Have the agent start watching the friends list so we can update proxies
		gAgent.observeFriends();
		if (gSavedSettings.getBOOL("LoginAsGod"))
		{
			gAgent.requestEnterGodMode();
		}
		
		// Start automatic replay if the flag is set.
		if (gSavedSettings.getBOOL("StatsAutoRun") || gAgentPilot.getReplaySession())
		{
			LL_DEBUGS("AppInit") << "Starting automatic playback" << LL_ENDL;
			gAgentPilot.startPlayback();
		}

		show_debug_menus(); // Debug menu visiblity and First Use trigger
		
		// If we've got a startup URL, dispatch it
		//LLStartUp::dispatchURL();

		// Retrieve information about the land data
		// (just accessing this the first time will fetch it,
		// then the data is cached for the viewer's lifetime)
		LLProductInfoRequestManager::instance();
		
		// *FIX:Mani - What do I do here?
		// Need we really clear the Auth response data?
		// Clean up the userauth stuff.
		// LLUserAuth::getInstance()->reset();

		LLStartUp::setStartupState( STATE_STARTED );
		display_startup();

		// <FS:Ansariel> Draw Distance stepping; originally based on SpeedRez by Henri Beauchamp, licensed under LGPL
		if (gSavedSettings.getBOOL("FSRenderFarClipStepping"))
		{
			// progressive draw distance stepping if requested.
			LLPresetsManager::instance().setIsDrawDistanceSteppingActive(true);
			F32 dist1 = gSavedSettings.getF32("RenderFarClip");
			F32 dist2 = gSavedSettings.getF32("FSSavedRenderFarClip");
			gSavedDrawDistance = (dist1 >= dist2 ? dist1 : dist2);
			gSavedSettings.setF32("FSSavedRenderFarClip", gSavedDrawDistance);
			gSavedSettings.setF32("RenderFarClip", 32.0f);
			gLastDrawDistanceStep = 32.0f;
		}
		// </FS:Ansariel>

		// Unmute audio if desired and setup volumes.
		// This is a not-uncommon crash site, so surround it with
		// LL_INFOS() output to aid diagnosis.
		LL_INFOS("AppInit") << "Doing first audio_update_volume..." << LL_ENDL;
		audio_update_volume();
		LL_INFOS("AppInit") << "Done first audio_update_volume." << LL_ENDL;

		// reset keyboard focus to sane state of pointing at world
		gFocusMgr.setKeyboardFocus(NULL);

		LLAppViewer::instance()->handleLoginComplete();

		LLAgentPicksInfo::getInstance()->requestNumberOfPicks();

		// <FS:Ansariel> [FS communication UI]
		FSFloaterIM::initIMFloater();
		// </FS:Ansariel> [FS communication UI]
		display_startup();

		llassert(LLPathfindingManager::getInstance() != NULL);
		LLPathfindingManager::getInstance()->initSystem();

		gAgentAvatarp->sendHoverHeight();

		// <FS:Techwolf Lupindo> FIRE-6643 Display MOTD when login screens are disabled
		if (gSavedSettings.getBOOL("FSDisableLoginScreens"))
		{
			report_to_nearby_chat(gAgent.mMOTD);
		}
		// </FS:Techwolf Lupindo>
		// <FS:PP>
		if (gSavedSettings.getBOOL("AutoQueryGridStatus"))
		{
			FSCoreHttpUtil::callbackHttpGetRaw(gSavedSettings.getString("AutoQueryGridStatusURL"),
				downloadGridstatusComplete, [](const LLSD& data) { downloadGridstatusError(data, gSavedSettings.getString("AutoQueryGridStatusURL")); });
		}
		// </FS:PP>

		return TRUE;
	}

	return TRUE;
}

//
// local function definition
//

void login_show()
{
	LL_INFOS("AppInit") << "Initializing Login Screen" << LL_ENDL;

	// Hide the toolbars: may happen to come back here if login fails after login agent but before login in region
	if (gToolBarView)
	{
		gToolBarView->setVisible(FALSE);
	}
	
	// <FS:Ansariel> [FS Login Panel]
	//LLPanelLogin::show(	gViewerWindow->getWindowRectScaled(), login_callback, NULL );
	FSPanelLogin::show(	gViewerWindow->getWindowRectScaled(), login_callback, NULL );
	// </FS:Ansariel> [FS Login Panel]
}

// Callback for when login screen is closed.  Option 0 = connect, option 1 = quit.
void login_callback(S32 option, void *userdata)
{
	const S32 CONNECT_OPTION = 0;
	const S32 QUIT_OPTION = 1;

	if (CONNECT_OPTION == option)
	{
		LLStartUp::setStartupState( STATE_LOGIN_CLEANUP );
		return;
	}
	else if (QUIT_OPTION == option) // *TODO: THIS CODE SEEMS TO BE UNREACHABLE!!!!! login_callback is never called with option equal to QUIT_OPTION
	{
		if (!gSavedSettings.getBOOL("RememberPassword"))
		{
			// turn off the setting and write out to disk
			gSavedSettings.saveToFile( gSavedSettings.getString("ClientSettingsFile") , TRUE );
			LLUIColorTable::instance().saveUserSettings();
		}

		// Next iteration through main loop should shut down the app cleanly.
		LLAppViewer::instance()->userQuit();
		
		if (LLAppViewer::instance()->quitRequested())
		{
			// <FS:Ansariel> [FS Login Panel]
			//LLPanelLogin::closePanel();
			FSPanelLogin::closePanel();
			// </FS:Ansariel> [FS Login Panel]
		}
		return;
	}
	else
	{
		LL_WARNS("AppInit") << "Unknown login button clicked" << LL_ENDL;
	}
}

/**
* Check if user is running a new version of the viewer.
* Display the Release Notes if it's not overriden by the "UpdaterShowReleaseNotes" setting.
*/
void show_release_notes_if_required()
{
    static bool release_notes_shown = false;
    if (!release_notes_shown && (LLVersionInfo::getChannelAndVersion() != gLastRunVersion)
        && LLVersionInfo::getViewerMaturity() != LLVersionInfo::TEST_VIEWER // don't show Release Notes for the test builds
        && gSavedSettings.getBOOL("UpdaterShowReleaseNotes")
        && !gSavedSettings.getBOOL("FirstLoginThisInstall"))
    {
        LLSD info(LLAppViewer::instance()->getViewerInfo());
        LLWeb::loadURLInternal(info["VIEWER_RELEASE_NOTES_URL"]);
        release_notes_shown = true;
    }
}

// <FS:CR> Ditch the first run modal. Assume the user already has an account.
//void show_first_run_dialog()
//{
//	LLNotificationsUtil::add("FirstRun", LLSD(), LLSD(), first_run_dialog_callback);
//}

bool first_run_dialog_callback(const LLSD& notification, const LLSD& response)
{
	S32 option = LLNotificationsUtil::getSelectedOption(notification, response);
	if (0 == option)
	{
		LL_DEBUGS("AppInit") << "First run dialog cancelling" << LL_ENDL;
		LLWeb::loadURLExternal(LLTrans::getString("create_account_url") );
	}

	// <FS:Ansariel> [FS Login Panel]
	//LLPanelLogin::giveFocus();
	FSPanelLogin::giveFocus();
	// </FS:Ansariel> [FS Login Panel]
	return false;
}



void set_startup_status(const F32 frac, const std::string& string, const std::string& msg)
{
	gViewerWindow->setProgressPercent(frac*100);
	gViewerWindow->setProgressString(string);

	gViewerWindow->setProgressMessage(msg);
}

bool login_alert_status(const LLSD& notification, const LLSD& response)
{
	S32 option = LLNotificationsUtil::getSelectedOption(notification, response);
    // Buttons
    switch( option )
    {
        case 0:     // OK
            break;
      //  case 1:     // Help
      //      LLWeb::loadURL(LLNotifications::instance().getGlobalString("SUPPORT_URL") );
      //      break;
        case 2:     // Teleport
            // Restart the login process, starting at our home locaton
	  LLStartUp::setStartSLURL(LLSLURL(LLSLURL::SIM_LOCATION_HOME));
            LLStartUp::setStartupState( STATE_LOGIN_CLEANUP );
            break;
        default:
            LL_WARNS("AppInit") << "Missing case in login_alert_status switch" << LL_ENDL;
    }

	// <FS:Ansariel> [FS Login Panel]
	//LLPanelLogin::giveFocus();
	FSPanelLogin::giveFocus();
	// </FS:Ansariel> [FS Login Panel]
	return false;
}


void use_circuit_callback(void**, S32 result)
{
	// bail if we're quitting.
	if(LLApp::isExiting()) return;
	if( !gUseCircuitCallbackCalled )
	{
		gUseCircuitCallbackCalled = true;
		if (result)
		{
			// Make sure user knows something bad happened. JC
			LL_WARNS("AppInit") << "Backing up to login screen!" << LL_ENDL;
			if (gRememberPassword)
			{
				LLNotificationsUtil::add("LoginPacketNeverReceived", LLSD(), LLSD(), login_alert_status);
			}
			else
			{
				LLNotificationsUtil::add("LoginPacketNeverReceivedNoTP", LLSD(), LLSD(), login_alert_status);
			}
			reset_login();
		}
		else
		{
			gGotUseCircuitCodeAck = true;
		}
	}
}

void register_viewer_callbacks(LLMessageSystem* msg)
{
	msg->setHandlerFuncFast(_PREHASH_LayerData,				process_layer_data );
	msg->setHandlerFuncFast(_PREHASH_ImageData,				LLViewerTextureList::receiveImageHeader );
	msg->setHandlerFuncFast(_PREHASH_ImagePacket,				LLViewerTextureList::receiveImagePacket );
	msg->setHandlerFuncFast(_PREHASH_ObjectUpdate,				process_object_update );
	msg->setHandlerFunc("ObjectUpdateCompressed",				process_compressed_object_update );
	msg->setHandlerFunc("ObjectUpdateCached",					process_cached_object_update );
	msg->setHandlerFuncFast(_PREHASH_ImprovedTerseObjectUpdate, process_terse_object_update_improved );
	msg->setHandlerFunc("SimStats",				process_sim_stats);
	msg->setHandlerFuncFast(_PREHASH_HealthMessage,			process_health_message );
	msg->setHandlerFuncFast(_PREHASH_EconomyData,				process_economy_data);
	msg->setHandlerFunc("RegionInfo", LLViewerRegion::processRegionInfo);

	msg->setHandlerFuncFast(_PREHASH_ChatFromSimulator,		process_chat_from_simulator);
	msg->setHandlerFuncFast(_PREHASH_KillObject,				process_kill_object,	NULL);
	msg->setHandlerFuncFast(_PREHASH_SimulatorViewerTimeMessage,	process_time_synch,		NULL);
	msg->setHandlerFuncFast(_PREHASH_EnableSimulator,			process_enable_simulator);
	msg->setHandlerFuncFast(_PREHASH_DisableSimulator,			process_disable_simulator);
	msg->setHandlerFuncFast(_PREHASH_KickUser,					process_kick_user,		NULL);

	msg->setHandlerFunc("CrossedRegion", process_crossed_region);
	msg->setHandlerFuncFast(_PREHASH_TeleportFinish, process_teleport_finish);

	msg->setHandlerFuncFast(_PREHASH_AlertMessage,             process_alert_message);
	msg->setHandlerFunc("AgentAlertMessage", process_agent_alert_message);
	msg->setHandlerFuncFast(_PREHASH_MeanCollisionAlert,             process_mean_collision_alert_message,  NULL);
	msg->setHandlerFunc("ViewerFrozenMessage",             process_frozen_message);

	msg->setHandlerFuncFast(_PREHASH_NameValuePair,			process_name_value);
	msg->setHandlerFuncFast(_PREHASH_RemoveNameValuePair,	process_remove_name_value);
	msg->setHandlerFuncFast(_PREHASH_AvatarAnimation,		process_avatar_animation);
	msg->setHandlerFuncFast(_PREHASH_ObjectAnimation,		process_object_animation);
	msg->setHandlerFuncFast(_PREHASH_AvatarAppearance,		process_avatar_appearance);
	// <FS:Ansariel> [Legacy Bake]
	msg->setHandlerFunc("AgentCachedTextureResponse",	LLAgent::processAgentCachedTextureResponse);
	msg->setHandlerFunc("RebakeAvatarTextures", LLVOAvatarSelf::processRebakeAvatarTextures);
	// </FS:Ansariel> [Legacy Bake]
	msg->setHandlerFuncFast(_PREHASH_CameraConstraint,		process_camera_constraint);
	msg->setHandlerFuncFast(_PREHASH_AvatarSitResponse,		process_avatar_sit_response);
	msg->setHandlerFunc("SetFollowCamProperties",			process_set_follow_cam_properties);
	msg->setHandlerFunc("ClearFollowCamProperties",			process_clear_follow_cam_properties);

	msg->setHandlerFuncFast(_PREHASH_ImprovedInstantMessage,	process_improved_im);
	msg->setHandlerFuncFast(_PREHASH_ScriptQuestion,			process_script_question);
	// <FS:Techwolf Lupindo> area search
	//msg->setHandlerFuncFast(_PREHASH_ObjectProperties,			LLSelectMgr::processObjectProperties, NULL);
	msg->setHandlerFuncFast(_PREHASH_ObjectProperties,			process_object_properties, NULL);
	// </FS:Techwolf Lupindo> area search
	// <FS:Ansariel> Anti spam
	//msg->setHandlerFuncFast(_PREHASH_ObjectPropertiesFamily,	LLSelectMgr::processObjectPropertiesFamily, NULL);
	msg->setHandlerFuncFast(_PREHASH_ObjectPropertiesFamily,	process_object_properties_family, NULL);
	// </FS:Ansariel>
	msg->setHandlerFunc("ForceObjectSelect", LLSelectMgr::processForceObjectSelect);

	msg->setHandlerFuncFast(_PREHASH_MoneyBalanceReply,		process_money_balance_reply,	NULL);
	msg->setHandlerFuncFast(_PREHASH_CoarseLocationUpdate,		LLWorld::processCoarseUpdate, NULL);
	msg->setHandlerFuncFast(_PREHASH_ReplyTaskInventory, 		LLViewerObject::processTaskInv,	NULL);
	msg->setHandlerFuncFast(_PREHASH_DerezContainer,			process_derez_container, NULL);
	msg->setHandlerFuncFast(_PREHASH_ScriptRunningReply,
						&LLLiveLSLEditor::processScriptRunningReply);

	msg->setHandlerFuncFast(_PREHASH_DeRezAck, process_derez_ack);

	msg->setHandlerFunc("LogoutReply", process_logout_reply);

	//msg->setHandlerFuncFast(_PREHASH_AddModifyAbility,
	//					&LLAgent::processAddModifyAbility);
	//msg->setHandlerFuncFast(_PREHASH_RemoveModifyAbility,
	//					&LLAgent::processRemoveModifyAbility);
	msg->setHandlerFuncFast(_PREHASH_AgentDataUpdate,
						&LLAgent::processAgentDataUpdate);
	msg->setHandlerFuncFast(_PREHASH_AgentGroupDataUpdate,
						&LLAgent::processAgentGroupDataUpdate);
	msg->setHandlerFunc("AgentDropGroup",
						&LLAgent::processAgentDropGroup);
	// land ownership messages
	msg->setHandlerFuncFast(_PREHASH_ParcelOverlay,
						LLViewerParcelMgr::processParcelOverlay);
	msg->setHandlerFuncFast(_PREHASH_ParcelProperties,
						LLViewerParcelMgr::processParcelProperties);
	msg->setHandlerFunc("ParcelAccessListReply",
		LLViewerParcelMgr::processParcelAccessListReply);
	msg->setHandlerFunc("ParcelDwellReply",
		LLViewerParcelMgr::processParcelDwellReply);

	msg->setHandlerFunc("AvatarPropertiesReply",
						&LLAvatarPropertiesProcessor::processAvatarPropertiesReply);
	msg->setHandlerFunc("AvatarInterestsReply",
						&LLAvatarPropertiesProcessor::processAvatarInterestsReply);
	msg->setHandlerFunc("AvatarGroupsReply",
						&LLAvatarPropertiesProcessor::processAvatarGroupsReply);
	// ratings deprecated
	//msg->setHandlerFuncFast(_PREHASH_AvatarStatisticsReply,
	//					LLPanelAvatar::processAvatarStatisticsReply);
	msg->setHandlerFunc("AvatarNotesReply",
						&LLAvatarPropertiesProcessor::processAvatarNotesReply);
	msg->setHandlerFunc("AvatarPicksReply",
						&LLAvatarPropertiesProcessor::processAvatarPicksReply);
 	msg->setHandlerFunc("AvatarClassifiedReply",
 						&LLAvatarPropertiesProcessor::processAvatarClassifiedsReply);

	msg->setHandlerFuncFast(_PREHASH_CreateGroupReply,
						LLGroupMgr::processCreateGroupReply);
	msg->setHandlerFuncFast(_PREHASH_JoinGroupReply,
						LLGroupMgr::processJoinGroupReply);
	msg->setHandlerFuncFast(_PREHASH_EjectGroupMemberReply,
						LLGroupMgr::processEjectGroupMemberReply);
	msg->setHandlerFuncFast(_PREHASH_LeaveGroupReply,
						LLGroupMgr::processLeaveGroupReply);
	msg->setHandlerFuncFast(_PREHASH_GroupProfileReply,
						LLGroupMgr::processGroupPropertiesReply);

	// ratings deprecated
	// msg->setHandlerFuncFast(_PREHASH_ReputationIndividualReply,
	//					LLFloaterRate::processReputationIndividualReply);

	// <FS:Ansariel> [Legacy Bake]
	msg->setHandlerFuncFast(_PREHASH_AgentWearablesUpdate, LLAgentWearables::processAgentInitialWearablesUpdate );

	msg->setHandlerFunc("ScriptControlChange",
						LLAgent::processScriptControlChange );

	msg->setHandlerFuncFast(_PREHASH_ViewerEffect, LLHUDManager::processViewerEffect);

	msg->setHandlerFuncFast(_PREHASH_GrantGodlikePowers, process_grant_godlike_powers);

	msg->setHandlerFuncFast(_PREHASH_GroupAccountSummaryReply,
							LLPanelGroupLandMoney::processGroupAccountSummaryReply);
	msg->setHandlerFuncFast(_PREHASH_GroupAccountDetailsReply,
							LLPanelGroupLandMoney::processGroupAccountDetailsReply);
	msg->setHandlerFuncFast(_PREHASH_GroupAccountTransactionsReply,
							LLPanelGroupLandMoney::processGroupAccountTransactionsReply);

	msg->setHandlerFuncFast(_PREHASH_UserInfoReply,
		process_user_info_reply);

	msg->setHandlerFunc("RegionHandshake", process_region_handshake, NULL);

	msg->setHandlerFunc("TeleportStart", process_teleport_start );
	msg->setHandlerFunc("TeleportProgress", process_teleport_progress);
	msg->setHandlerFunc("TeleportFailed", process_teleport_failed, NULL);
	msg->setHandlerFunc("TeleportLocal", process_teleport_local, NULL);

	msg->setHandlerFunc("ImageNotInDatabase", LLViewerTextureList::processImageNotInDatabase, NULL);

	msg->setHandlerFuncFast(_PREHASH_GroupMembersReply,
						LLGroupMgr::processGroupMembersReply);
	msg->setHandlerFunc("GroupRoleDataReply",
						LLGroupMgr::processGroupRoleDataReply);
	msg->setHandlerFunc("GroupRoleMembersReply",
						LLGroupMgr::processGroupRoleMembersReply);
	msg->setHandlerFunc("GroupTitlesReply",
						LLGroupMgr::processGroupTitlesReply);
	// Special handler as this message is sometimes used for group land.
	msg->setHandlerFunc("PlacesReply", process_places_reply);
	msg->setHandlerFunc("GroupNoticesListReply", LLPanelGroupNotices::processGroupNoticesListReply);

// <FS:CR> FIRE-6310 - Legacy search handlers
	msg->setHandlerFunc("DirPeopleReply", FSPanelSearchPeople::processSearchReply);
	msg->setHandlerFunc("DirPlacesReply", FSPanelSearchPlaces::processSearchReply);
	msg->setHandlerFunc("DirGroupsReply", FSPanelSearchGroups::processSearchReply);
	msg->setHandlerFunc("DirEventsReply", FSPanelSearchEvents::processSearchReply);
	msg->setHandlerFunc("DirLandReply",   FSPanelSearchLand::processSearchReply);
	msg->setHandlerFunc("DirClassifiedReply",  FSPanelSearchClassifieds::processSearchReply);
// </FS:CR> FIRE-6310
	msg->setHandlerFunc("AvatarPickerReply", LLFloaterAvatarPicker::processAvatarPickerReply);

	msg->setHandlerFunc("MapBlockReply", LLWorldMapMessage::processMapBlockReply);
	msg->setHandlerFunc("MapItemReply", LLWorldMapMessage::processMapItemReply);
	msg->setHandlerFunc("EventInfoReply", LLEventNotifier::processEventInfoReply);
	
	msg->setHandlerFunc("PickInfoReply", &LLAvatarPropertiesProcessor::processPickInfoReply);
//	msg->setHandlerFunc("ClassifiedInfoReply", LLPanelClassified::processClassifiedInfoReply);
	msg->setHandlerFunc("ClassifiedInfoReply", LLAvatarPropertiesProcessor::processClassifiedInfoReply);
	msg->setHandlerFunc("ParcelInfoReply", LLRemoteParcelInfoProcessor::processParcelInfoReply);
	msg->setHandlerFunc("ScriptDialog", process_script_dialog);
	msg->setHandlerFunc("LoadURL", process_load_url);
	msg->setHandlerFunc("ScriptTeleportRequest", process_script_teleport_request);
	msg->setHandlerFunc("EstateCovenantReply", process_covenant_reply);

	// calling cards
	msg->setHandlerFunc("OfferCallingCard", process_offer_callingcard);
	msg->setHandlerFunc("AcceptCallingCard", process_accept_callingcard);
	msg->setHandlerFunc("DeclineCallingCard", process_decline_callingcard);

	msg->setHandlerFunc("ParcelObjectOwnersReply", LLPanelLandObjects::processParcelObjectOwnersReply);

	msg->setHandlerFunc("InitiateDownload", process_initiate_download);
	msg->setHandlerFunc("LandStatReply", LLFloaterTopObjects::handle_land_reply);
	msg->setHandlerFunc("GenericMessage", process_generic_message);

	msg->setHandlerFuncFast(_PREHASH_FeatureDisabled, process_feature_disabled_message);
}

void asset_callback_nothing(LLVFS*, const LLUUID&, LLAssetType::EType, void*, S32)
{
	// nothing
}

const S32 OPT_CLOSED_WINDOW = -1;
const S32 OPT_MALE = 0;
const S32 OPT_FEMALE = 1;
const S32 OPT_TRUST_CERT = 0;
const S32 OPT_CANCEL_TRUST = 1;
	
bool callback_choose_gender(const LLSD& notification, const LLSD& response)
{
	
    // These defaults are returned from the server on login.  They are set in login.xml.                  
    // If no default is returned from the server, they are retrieved from settings.xml.                   
	
	S32 option = LLNotification::getSelectedOption(notification, response);
	switch(option)
	{
		case OPT_MALE:
			LLStartUp::loadInitialOutfit( gSavedSettings.getString("DefaultMaleAvatar"), "male" );
			break;
			
        case OPT_FEMALE:
        case OPT_CLOSED_WINDOW:
        default:
			LLStartUp::loadInitialOutfit( gSavedSettings.getString("DefaultFemaleAvatar"), "female" );
			break;
	}
	return false;
}

std::string get_screen_filename(const std::string& pattern)
{
    // <FS:Ansariel> OpenSim support
    //if (LLGridManager::getInstance()->isInProductionGrid())
    if (LLGridManager::getInstance()->isInSLMain())
    // </FS:Ansariel>
    {
        return llformat(pattern.c_str(), "");
    }
    else
    {
        const std::string& grid_id_str = LLGridManager::getInstance()->getGridId();
        const std::string& grid_id_lower = utf8str_tolower(grid_id_str);
        std::string grid = "." + grid_id_lower;
        return llformat(pattern.c_str(), grid.c_str());
    }
}

//static
std::string LLStartUp::getScreenLastFilename()
{
    return get_screen_filename(SCREEN_LAST_FILENAME);
}

//static
std::string LLStartUp::getScreenHomeFilename()
{
    return get_screen_filename(SCREEN_HOME_FILENAME);
}

//static
void LLStartUp::loadInitialOutfit( const std::string& outfit_folder_name,
								   const std::string& gender_name )
{
	LL_DEBUGS() << "starting" << LL_ENDL;

	// Not going through the processAgentInitialWearables path, so need to set this here.
	LLAppearanceMgr::instance().setAttachmentInvLinkEnable(true);
	// Initiate creation of COF, since we're also bypassing that.
	gInventory.findCategoryUUIDForType(LLFolderType::FT_CURRENT_OUTFIT);
	
	ESex gender;
	if (gender_name == "male")
	{
		LL_DEBUGS() << "male" << LL_ENDL;
		gender = SEX_MALE;
	}
	else
	{
		LL_DEBUGS() << "female" << LL_ENDL;
		gender = SEX_FEMALE;
	}

	if (!isAgentAvatarValid())
	{
		LL_WARNS() << "Trying to load an initial outfit for an invalid agent avatar" << LL_ENDL;
		return;
	}

	gAgentAvatarp->setSex(gender);

	// try to find the outfit - if not there, create some default
	// wearables.
	LLUUID cat_id = findDescendentCategoryIDByName(
		gInventory.getLibraryRootFolderID(),
		outfit_folder_name);
	if (cat_id.isNull())
	{
		LL_DEBUGS() << "standard wearables" << LL_ENDL;
		gAgentWearables.createStandardWearables();
	}
	else
	{
		// FIXME SH-3860 - this creates a race condition, where COF
		// changes (base outfit link added) after appearance update
		// request has been submitted.
		sWearablesLoadedCon = gAgentWearables.addLoadedCallback(LLStartUp::saveInitialOutfit);

		bool do_copy = true;
		bool do_append = false;
		LLViewerInventoryCategory *cat = gInventory.getCategory(cat_id);
		// Need to fetch cof contents before we can wear.
		callAfterCategoryFetch(LLAppearanceMgr::instance().getCOF(),
							   boost::bind(&LLAppearanceMgr::wearInventoryCategory, LLAppearanceMgr::getInstance(), cat, do_copy, do_append));
		LL_DEBUGS() << "initial outfit category id: " << cat_id << LL_ENDL;
	}

	gAgent.setOutfitChosen(TRUE);
// <FS:Ansariel> [Legacy Bake]
#ifdef OPENSIM
	if (LLGridManager::getInstance()->isInSecondLife())
#endif
// </FS:Ansariel> [Legacy Bake]
	gAgentWearables.sendDummyAgentWearablesUpdate();
}

//static
void LLStartUp::saveInitialOutfit()
{
	if (sInitialOutfit.empty()) {
		LL_DEBUGS() << "sInitialOutfit is empty" << LL_ENDL;
		return;
	}
	
	if (sWearablesLoadedCon.connected())
	{
		LL_DEBUGS("Avatar") << "sWearablesLoadedCon is connected, disconnecting" << LL_ENDL;
		sWearablesLoadedCon.disconnect();
	}
	LL_DEBUGS("Avatar") << "calling makeNewOutfitLinks( \"" << sInitialOutfit << "\" )" << LL_ENDL;
	LLAppearanceMgr::getInstance()->makeNewOutfitLinks(sInitialOutfit,false);
}

std::string& LLStartUp::getInitialOutfitName()
{
	return sInitialOutfit;
}

// Loads a bitmap to display during load
void init_start_screen(S32 location_id)
{
	if (gStartTexture.notNull())
	{
		gStartTexture = NULL;
		LL_INFOS("AppInit") << "re-initializing start screen" << LL_ENDL;
	}

	LL_DEBUGS("AppInit") << "Loading startup bitmap..." << LL_ENDL;

	U8 image_codec = IMG_CODEC_PNG;
	std::string temp_str = gDirUtilp->getLindenUserDir() + gDirUtilp->getDirDelimiter();

	if ((S32)START_LOCATION_ID_LAST == location_id)
	{
		temp_str += LLStartUp::getScreenLastFilename();
	}
	else
	{
		std::string path = temp_str + LLStartUp::getScreenHomeFilename();
		
		// <FS:Ansariel> OpenSim support
		//if (!gDirUtilp->fileExists(path) && LLGridManager::getInstance()->isInProductionGrid())
		if (!gDirUtilp->fileExists(path) && LLGridManager::getInstance()->isInSLMain())
		// </FS:Ansariel>
		{
			// Fallback to old file, can be removed later
			// Home image only sets when user changes home, so it will take time for users to switch to pngs
			temp_str += "screen_home.bmp";
			image_codec = IMG_CODEC_BMP;
		}
		else
		{
			temp_str = path;
		}
	}

	LLPointer<LLImageFormatted> start_image_frmted = LLImageFormatted::createFromType(image_codec);

	// Turn off start screen to get around the occasional readback 
	// driver bug
	if(!gSavedSettings.getBOOL("UseStartScreen"))
	{
		LL_INFOS("AppInit")  << "Bitmap load disabled" << LL_ENDL;
		return;
	}
	else if(!start_image_frmted->load(temp_str) )
	{
		LL_WARNS("AppInit") << "Bitmap load failed" << LL_ENDL;
		gStartTexture = NULL;
	}
	else
	{
		gStartImageWidth = start_image_frmted->getWidth();
		gStartImageHeight = start_image_frmted->getHeight();

		LLPointer<LLImageRaw> raw = new LLImageRaw;
		if (!start_image_frmted->decode(raw, 0.0f))
		{
			LL_WARNS("AppInit") << "Bitmap decode failed" << LL_ENDL;
			gStartTexture = NULL;
		}
		else
		{
			raw->expandToPowerOfTwo();
			gStartTexture = LLViewerTextureManager::getLocalTexture(raw.get(), FALSE) ;
		}
	}

	if(gStartTexture.isNull())
	{
		gStartTexture = LLViewerTexture::sBlackImagep ;
		gStartImageWidth = gStartTexture->getWidth() ;
		gStartImageHeight = gStartTexture->getHeight() ;
	}
}


// frees the bitmap
void release_start_screen()
{
	LL_DEBUGS("AppInit") << "Releasing bitmap..." << LL_ENDL;
	gStartTexture = NULL;
}


// static
std::string LLStartUp::startupStateToString(EStartupState state)
{
#define RTNENUM(E) case E: return #E
	switch(state){
		RTNENUM( STATE_FIRST );
		RTNENUM( STATE_BROWSER_INIT );
		RTNENUM( STATE_LOGIN_SHOW );
		RTNENUM( STATE_LOGIN_WAIT );
		RTNENUM( STATE_LOGIN_CLEANUP );
		RTNENUM( STATE_LOGIN_AUTH_INIT );
		RTNENUM( STATE_LOGIN_CURL_UNSTUCK );
		RTNENUM( STATE_LOGIN_PROCESS_RESPONSE );
		RTNENUM( STATE_WORLD_INIT );
		RTNENUM( STATE_MULTIMEDIA_INIT );
		RTNENUM( STATE_FONT_INIT );
		RTNENUM( STATE_SEED_GRANTED_WAIT );
		RTNENUM( STATE_SEED_CAP_GRANTED );
		RTNENUM( STATE_WORLD_WAIT );
		RTNENUM( STATE_AGENT_SEND );
		RTNENUM( STATE_AGENT_WAIT );
		RTNENUM( STATE_INVENTORY_SEND );
		RTNENUM( STATE_MISC );
		RTNENUM( STATE_PRECACHE );
		RTNENUM( STATE_WEARABLES_WAIT );
		RTNENUM( STATE_CLEANUP );
		RTNENUM( STATE_STARTED );
		// <FS:Ansariel> Add FS-specific startup states
		RTNENUM( STATE_FETCH_GRID_INFO );
		RTNENUM( STATE_AUDIO_INIT);
		RTNENUM( STATE_AGENTS_WAIT );
		RTNENUM( STATE_LOGIN_CONFIRM_NOTIFICATON );
		// </FS:Ansariel>
	default:
		return llformat("(state #%d)", state);
	}
#undef RTNENUM
}

// static
void LLStartUp::setStartupState( EStartupState state )
{
	LL_INFOS("AppInit") << "Startup state changing from " <<  
		getStartupStateString() << " to " <<  
		startupStateToString(state) << LL_ENDL;

	getPhases().stopPhase(getStartupStateString());
	gStartupState = state;
	getPhases().startPhase(getStartupStateString());

	postStartupState();
}

void LLStartUp::postStartupState()
{
	LLSD stateInfo;
	stateInfo["str"] = getStartupStateString();
	stateInfo["enum"] = gStartupState;
	sStateWatcher->post(stateInfo);
	gDebugInfo["StartupState"] = getStartupStateString();
}


void reset_login()
{
	gAgentWearables.cleanup();
	gAgentCamera.cleanup();
	gAgent.cleanup();
	LLWorld::getInstance()->destroyClass();

	if ( gViewerWindow )
	{	// Hide menus and normal buttons
		gViewerWindow->setNormalControlsVisible( FALSE );
		gLoginMenuBarView->setVisible( TRUE );
		gLoginMenuBarView->setEnabled( TRUE );
	}

	// Hide any other stuff
	LLNotificationsUI::LLScreenChannelBase* chat_channel = LLNotificationsUI::LLChannelManager::getInstance()->findChannelByID(LLUUID(gSavedSettings.getString("NearByChatChannelUUID")));
	if(chat_channel)
	{
		chat_channel->removeToastsFromChannel();
	}
	LLFloaterReg::hideVisibleInstances();
    LLStartUp::setStartupState( STATE_BROWSER_INIT );
}

//---------------------------------------------------------------------------

// Initialize all plug-ins except the web browser (which was initialized
// early, before the login screen). JC
void LLStartUp::multimediaInit()
{
	LL_DEBUGS("AppInit") << "Initializing Multimedia...." << LL_ENDL;
	std::string msg = LLTrans::getString("LoginInitializingMultimedia");
	set_startup_status(0.42f, msg.c_str(), gAgent.mMOTD.c_str());
	display_startup();

	// LLViewerMedia::initClass();
	LLViewerParcelMedia::initClass();

	// Also initialise the stream titles.
	new StreamTitleDisplay();
}

void LLStartUp::fontInit()
{
	LL_DEBUGS("AppInit") << "Initializing fonts...." << LL_ENDL;
	std::string msg = LLTrans::getString("LoginInitializingFonts");
	set_startup_status(0.45f, msg.c_str(), gAgent.mMOTD.c_str());
	display_startup();

	LLFontGL::loadDefaultFonts();
}

void LLStartUp::initNameCache()
{
	// Can be called multiple times
	if ( gCacheName ) return;

	gCacheName = new LLCacheName(gMessageSystem);
	gCacheName->addObserver(&callback_cache_name);
	gCacheName->localizeCacheName("waiting", LLTrans::getString("AvatarNameWaiting"));
	gCacheName->localizeCacheName("nobody", LLTrans::getString("AvatarNameNobody"));
	gCacheName->localizeCacheName("none", LLTrans::getString("GroupNameNone"));
	// Load stored cache if possible
	LLAppViewer::instance()->loadNameCache();

	// Start cache in not-running state until we figure out if we have
	// capabilities for display name lookup
	LLAvatarNameCache::initClass(false,gSavedSettings.getBOOL("UsePeopleAPI"));
	LLAvatarNameCache::setUseDisplayNames(gSavedSettings.getBOOL("UseDisplayNames"));
	LLAvatarNameCache::setUseUsernames(gSavedSettings.getBOOL("NameTagShowUsernames"));

	// <FS:CR> Legacy name/Username format
	LLAvatarName::setUseLegacyFormat(gSavedSettings.getBOOL("FSNameTagShowLegacyUsernames"));
	// <FS:CR> FIRE-6659: Legacy "Resident" name toggle
	LLAvatarName::setTrimResidentSurname(gSavedSettings.getBOOL("FSTrimLegacyNames"));
}


void LLStartUp::initExperiences()
{   
    // Should trigger loading the cache.
    LLExperienceCache::instance().setCapabilityQuery(
        boost::bind(&LLAgent::getRegionCapability, &gAgent, _1));

	LLExperienceLog::instance().initialize();
}

void LLStartUp::cleanupNameCache()
{
	SUBSYSTEM_CLEANUP(LLAvatarNameCache);

	delete gCacheName;
	gCacheName = NULL;
}

bool LLStartUp::dispatchURL()
{
	// ok, if we've gotten this far and have a startup URL
    if (!getStartSLURL().isValid())
	{
	  return false;
	}
    if(getStartSLURL().getType() != LLSLURL::APP)
	{
	    
		// If we started with a location, but we're already
		// at that location, don't pop dialogs open.
		LLVector3 pos = gAgent.getPositionAgent();
		LLVector3 slurlpos = getStartSLURL().getPosition();
		F32 dx = pos.mV[VX] - slurlpos.mV[VX];
		F32 dy = pos.mV[VY] - slurlpos.mV[VY];
		const F32 SLOP = 2.f;	// meters

		if( getStartSLURL().getRegion() != gAgent.getRegion()->getName()
			|| (dx*dx > SLOP*SLOP)
			|| (dy*dy > SLOP*SLOP) )
		{
			LLURLDispatcher::dispatch(getStartSLURL().getSLURLString(), "clicked",
						  NULL, false);
		}
		return true;
	}
	return false;
}

void LLStartUp::setStartSLURL(const LLSLURL& slurl) 
{
  sStartSLURL = slurl;
  switch(slurl.getType())
    {
    case LLSLURL::HOME_LOCATION:
      {
		  gSavedSettings.setString("LoginLocation", LLSLURL::SIM_LOCATION_HOME);
	break;
      }
    case LLSLURL::LAST_LOCATION:
      {
	gSavedSettings.setString("LoginLocation", LLSLURL::SIM_LOCATION_LAST);
	break;
      }
    default:
			LLGridManager::getInstance()->setGridChoice(slurl.getGrid());
			break;
    }
}

// static
LLSLURL& LLStartUp::getStartSLURL()
{
	return sStartSLURL;
} 

/**
 * Read all proxy configuration settings and set up both the HTTP proxy and
 * SOCKS proxy as needed.
 *
 * Any errors that are encountered will result in showing the user a notification.
 * When an error is encountered,
 *
 * @return Returns true if setup was successful, false if an error was encountered.
 */
bool LLStartUp::startLLProxy()
{
	bool proxy_ok = true;
	std::string httpProxyType = gSavedSettings.getString("HttpProxyType");

	// Set up SOCKS proxy (if needed)
	if (gSavedSettings.getBOOL("Socks5ProxyEnabled"))
	{	
		// Determine and update LLProxy with the saved authentication system
		std::string auth_type = gSavedSettings.getString("Socks5AuthType");

		if (auth_type.compare("UserPass") == 0)
		{
			LLPointer<LLCredential> socks_cred = gSecAPIHandler->loadCredential("SOCKS5");
			std::string socks_user = socks_cred->getIdentifier()["username"].asString();
			std::string socks_password = socks_cred->getAuthenticator()["creds"].asString();

			bool ok = LLProxy::getInstance()->setAuthPassword(socks_user, socks_password);

			if (!ok)
			{
				LLNotificationsUtil::add("SOCKS_BAD_CREDS");
				proxy_ok = false;
			}
		}
		else if (auth_type.compare("None") == 0)
		{
			LLProxy::getInstance()->setAuthNone();
		}
		else
		{
			LL_WARNS("Proxy") << "Invalid SOCKS 5 authentication type."<< LL_ENDL;

			// Unknown or missing setting.
			gSavedSettings.setString("Socks5AuthType", "None");

			// Clear the SOCKS credentials.
			LLPointer<LLCredential> socks_cred = new LLCredential("SOCKS5");
			gSecAPIHandler->deleteCredential(socks_cred);

			LLProxy::getInstance()->setAuthNone();
		}

		if (proxy_ok)
		{
			// Start the proxy and check for errors
			// If status != SOCKS_OK, stopSOCKSProxy() will already have been called when startSOCKSProxy() returns.
			LLHost socks_host;
			socks_host.setHostByName(gSavedSettings.getString("Socks5ProxyHost"));
			socks_host.setPort(gSavedSettings.getU32("Socks5ProxyPort"));
			int status = LLProxy::getInstance()->startSOCKSProxy(socks_host);

			if (status != SOCKS_OK)
			{
				LLSD subs;
				subs["HOST"] = gSavedSettings.getString("Socks5ProxyHost");
				subs["PORT"] = (S32)gSavedSettings.getU32("Socks5ProxyPort");

				std::string error_string;

				switch(status)
				{
					case SOCKS_CONNECT_ERROR: // TCP Fail
						error_string = "SOCKS_CONNECT_ERROR";
						break;

					case SOCKS_NOT_PERMITTED: // SOCKS 5 server rule set refused connection
						error_string = "SOCKS_NOT_PERMITTED";
						break;

					case SOCKS_NOT_ACCEPTABLE: // Selected authentication is not acceptable to server
						error_string = "SOCKS_NOT_ACCEPTABLE";
						break;

					case SOCKS_AUTH_FAIL: // Authentication failed
						error_string = "SOCKS_AUTH_FAIL";
						break;

					case SOCKS_UDP_FWD_NOT_GRANTED: // UDP forward request failed
						error_string = "SOCKS_UDP_FWD_NOT_GRANTED";
						break;

					case SOCKS_HOST_CONNECT_FAILED: // Failed to open a TCP channel to the socks server
						error_string = "SOCKS_HOST_CONNECT_FAILED";
						break;

					case SOCKS_INVALID_HOST: // Improperly formatted host address or port.
						error_string = "SOCKS_INVALID_HOST";
						break;

					default:
						error_string = "SOCKS_UNKNOWN_STATUS"; // Something strange happened,
						LL_WARNS("Proxy") << "Unknown return from LLProxy::startProxy(): " << status << LL_ENDL;
						break;
				}

				LLNotificationsUtil::add(error_string, subs);
				proxy_ok = false;
			}
		}
	}
	else
	{
		LLProxy::getInstance()->stopSOCKSProxy(); // ensure no UDP proxy is running and it's all cleaned up
	}

	if (proxy_ok)
	{
		// Determine the HTTP proxy type (if any)
		if ((httpProxyType.compare("Web") == 0) && gSavedSettings.getBOOL("BrowserProxyEnabled"))
		{
			LLHost http_host;
			http_host.setHostByName(gSavedSettings.getString("BrowserProxyAddress"));
			http_host.setPort(gSavedSettings.getS32("BrowserProxyPort"));
			if (!LLProxy::getInstance()->enableHTTPProxy(http_host, LLPROXY_HTTP))
			{
				LLSD subs;
				subs["HOST"] = http_host.getIPString();
				subs["PORT"] = (S32)http_host.getPort();
				LLNotificationsUtil::add("PROXY_INVALID_HTTP_HOST", subs);
				proxy_ok = false;
			}
		}
		else if ((httpProxyType.compare("Socks") == 0) && gSavedSettings.getBOOL("Socks5ProxyEnabled"))
		{
			LLHost socks_host;
			socks_host.setHostByName(gSavedSettings.getString("Socks5ProxyHost"));
			socks_host.setPort(gSavedSettings.getU32("Socks5ProxyPort"));
			if (!LLProxy::getInstance()->enableHTTPProxy(socks_host, LLPROXY_SOCKS))
			{
				LLSD subs;
				subs["HOST"] = socks_host.getIPString();
				subs["PORT"] = (S32)socks_host.getPort();
				LLNotificationsUtil::add("PROXY_INVALID_SOCKS_HOST", subs);
				proxy_ok = false;
			}
		}
		else if (httpProxyType.compare("None") == 0)
		{
			LLProxy::getInstance()->disableHTTPProxy();
		}
		else
		{
			LL_WARNS("Proxy") << "Invalid other HTTP proxy configuration: " << httpProxyType << LL_ENDL;

			// Set the missing or wrong configuration back to something valid.
			gSavedSettings.setString("HttpProxyType", "None");
			LLProxy::getInstance()->disableHTTPProxy();

			// Leave proxy_ok alone, since this isn't necessarily fatal.
		}
	}

	return proxy_ok;
}

bool login_alert_done(const LLSD& notification, const LLSD& response)
{
	// <FS:Ansariel> [FS Login Panel]
	//LLPanelLogin::giveFocus();
	transition_back_to_login_panel(std::string());
	// </FS:Ansariel> [FS Login Panel]
	return false;
}

// parse the certificate information into args for the 
// certificate notifications
LLSD transform_cert_args(LLPointer<LLCertificate> cert)
{
	LLSD args = LLSD::emptyMap();
	std::string value;
	LLSD cert_info;
	cert->getLLSD(cert_info);
	// convert all of the elements in the cert into                                        
	// args for the xml dialog, so we have flexability to                                  
	// display various parts of the cert by only modifying                                 
	// the cert alert dialog xml.                                                          
	for(LLSD::map_iterator iter = cert_info.beginMap();
		iter != cert_info.endMap();
		iter++)
	{
		// key usage and extended key usage                                            
		// are actually arrays, and we want to format them as comma separated          
		// strings, so special case those.                                             
		LLSDSerialize::toXML(cert_info[iter->first], std::cout);
		if((iter->first== std::string(CERT_KEY_USAGE)) |
		   (iter->first == std::string(CERT_EXTENDED_KEY_USAGE)))
		{
			value = "";
			LLSD usage = cert_info[iter->first];
			for (LLSD::array_iterator usage_iter = usage.beginArray();
				 usage_iter != usage.endArray();
				 usage_iter++)
			{
				
				if(usage_iter != usage.beginArray())
				{
					value += ", ";
				}
				
				value += (*usage_iter).asString();
			}
			
		}
		else
		{
			value = iter->second.asString();
		}
		
		std::string name = iter->first;
		std::transform(name.begin(), name.end(), name.begin(),
					   (int(*)(int))toupper);
		args[name.c_str()] = value;
	}
	return args;
}


// when we handle a cert error, give focus back to the login panel
void general_cert_done(const LLSD& notification, const LLSD& response)
{
	// <FS:Ansariel> [FS Login Panel]
	//LLStartUp::setStartupState( STATE_LOGIN_SHOW );			
	//LLPanelLogin::giveFocus();
	transition_back_to_login_panel(std::string());
	// </FS:Ansariel> [FS Login Panel]
}

// check to see if the user wants to trust the cert.
// if they do, add it to the cert store and 
void trust_cert_done(const LLSD& notification, const LLSD& response)
{
	S32 option = LLNotification::getSelectedOption(notification, response);	
	switch(option)
	{
		case OPT_TRUST_CERT:
		{
			LLPointer<LLCertificate> cert = gSecAPIHandler->getCertificate(notification["payload"]["certificate"]);
			LLPointer<LLCertificateStore> store = gSecAPIHandler->getCertificateStore(gSavedSettings.getString("CertStore"));			
			store->add(cert);
			store->save();
			LLStartUp::setStartupState( STATE_LOGIN_CLEANUP );	
			break;
		}
		case OPT_CANCEL_TRUST:
			// <FS:Ansariel> That's what transition_back_to_login_panel is for and does!
			//reset_login();
			//gSavedSettings.setBOOL("AutoLogin", FALSE);			
			//LLStartUp::setStartupState( STATE_LOGIN_SHOW );				
			transition_back_to_login_panel(std::string());
			// </FS:Ansariel>
		default:
			// <FS:Ansariel> [FS Login Panel]
			//LLPanelLogin::giveFocus();
			transition_back_to_login_panel(std::string());
			// </FS:Ansariel> [FS Login Panel]
			break;
	}

}

void apply_udp_blacklist(const std::string& csv)
{

	std::string::size_type start = 0;
	std::string::size_type comma = 0;
	do 
	{
		comma = csv.find(",", start);
		if (comma == std::string::npos)
		{
			comma = csv.length();
		}
		std::string item(csv, start, comma-start);

		LL_DEBUGS() << "udp_blacklist " << item << LL_ENDL;
		gMessageSystem->banUdpMessage(item);
		
		start = comma + 1;

	}
	while(comma < csv.length());
	
}

// <FS:CR> Aurora Sim
//bool process_login_success_response()
bool process_login_success_response(U32 &first_sim_size_x, U32 &first_sim_size_y)
// </FS:CR> Aurora Sim
{
	LLSD response = LLLoginInstance::getInstance()->getResponse();

	std::string text(response["udp_blacklist"]);
	if(!text.empty())
	{
		apply_udp_blacklist(text);
	}

	// unpack login data needed by the application
	text = response["agent_id"].asString();
	if(!text.empty()) gAgentID.set(text);
//	gDebugInfo["AgentID"] = text;
// [SL:KB] - Patch: Viewer-CrashReporting | Checked: 2010-11-16 (Catznip-2.6.0a) | Added: Catznip-2.4.0b
	if (gCrashSettings.getBOOL("CrashSubmitName"))
	{
		// Only include the agent UUID if the user consented
		gDebugInfo["AgentID"] = text;
	}
// [/SL:KB]
	
	// Agent id needed for parcel info request in LLUrlEntryParcel
	// to resolve parcel name.
	LLUrlEntryParcel::setAgentID(gAgentID);

	text = response["session_id"].asString();
	if(!text.empty()) gAgentSessionID.set(text);
//	gDebugInfo["SessionID"] = text;

	// Session id needed for parcel info request in LLUrlEntryParcel
	// to resolve parcel name.
	LLUrlEntryParcel::setSessionID(gAgentSessionID);
	
	text = response["secure_session_id"].asString();
	if(!text.empty()) gAgent.mSecureSessionID.set(text);

	// if the response contains a display name, use that,
	// otherwise if the response contains a first and/or last name,
	// use those.  Otherwise use the credential identifier

	gDisplayName = "";
	if (response.has("display_name"))
	{
		gDisplayName.assign(response["display_name"].asString());
		if(!gDisplayName.empty())
		{
			// Remove quotes from string.  Login.cgi sends these to force
			// names that look like numbers into strings.
			LLStringUtil::replaceChar(gDisplayName, '"', ' ');
			LLStringUtil::trim(gDisplayName);
		}
	}
	std::string first_name;
	if(response.has("first_name"))
	{
		first_name = response["first_name"].asString();
		LLStringUtil::replaceChar(first_name, '"', ' ');
		LLStringUtil::trim(first_name);
		gAgentUsername = first_name;
	}

	if(response.has("last_name") && !gAgentUsername.empty())
	{
		std::string last_name = response["last_name"].asString();
		if (last_name != "Resident")
		{
		    LLStringUtil::replaceChar(last_name, '"', ' ');
		    LLStringUtil::trim(last_name);
		    gAgentUsername = gAgentUsername + " " + last_name;
		}
	}

	if(gDisplayName.empty())
	{
		if(response.has("first_name"))
		{
			gDisplayName.assign(response["first_name"].asString());
			LLStringUtil::replaceChar(gDisplayName, '"', ' ');
			LLStringUtil::trim(gDisplayName);
		}
		if(response.has("last_name"))
		{
			text.assign(response["last_name"].asString());
			LLStringUtil::replaceChar(text, '"', ' ');
			LLStringUtil::trim(text);
			if(!gDisplayName.empty())
			{
				gDisplayName += " ";
			}
			gDisplayName += text;
		}
	}

	if(gDisplayName.empty())
	{
		gDisplayName.assign(gUserCredential->asString());
	}

	// this is their actual ability to access content
	text = response["agent_access_max"].asString();
	if (!text.empty())
	{
		// agent_access can be 'A', 'M', and 'PG'.
		gAgent.setMaturity(text[0]);
		//<FS:TS> FIRE-8854: Set the preferred maturity here to the maximum
		//        in case the sim doesn't send it at login, like OpenSim 
		//        doesn't. If it does, it'll get overridden below.
		U32 preferredMaturity = (U32)LLAgent::convertTextToMaturity(text[0]);
		gSavedSettings.setU32("PreferredMaturity", preferredMaturity);
	}
	
	// this is the value of their preference setting for that content
	// which will always be <= agent_access_max
	text = response["agent_region_access"].asString();
	if (!text.empty())
	{
		U32 preferredMaturity = (U32)LLAgent::convertTextToMaturity(text[0]);
		gSavedSettings.setU32("PreferredMaturity", preferredMaturity);
	}

	text = response["start_location"].asString();
	if(!text.empty()) 
	{
		gAgentStartLocation.assign(text);
	}

	text = response["circuit_code"].asString();
	if(!text.empty())
	{
		gMessageSystem->mOurCircuitCode = strtoul(text.c_str(), NULL, 10);
	}
	std::string sim_ip_str = response["sim_ip"];
	std::string sim_port_str = response["sim_port"];
	if(!sim_ip_str.empty() && !sim_port_str.empty())
	{
		U32 sim_port = strtoul(sim_port_str.c_str(), NULL, 10);
		gFirstSim.set(sim_ip_str, sim_port);
		if (gFirstSim.isOk())
		{
			gMessageSystem->enableCircuit(gFirstSim, TRUE);
		}
	}
	std::string region_x_str = response["region_x"];
	std::string region_y_str = response["region_y"];
	if(!region_x_str.empty() && !region_y_str.empty())
	{
		U32 region_x = strtoul(region_x_str.c_str(), NULL, 10);
		U32 region_y = strtoul(region_y_str.c_str(), NULL, 10);
		gFirstSimHandle = to_region_handle(region_x, region_y);
	}
	
// <FS:CR> Aurora Sim
	text = response["region_size_x"].asString();
	if(!text.empty()) {
		first_sim_size_x = strtoul(text.c_str(), NULL, 10);
		LLViewerParcelMgr::getInstance()->init(first_sim_size_x);
	}

	//region Y size is currently unused, major refactoring required. - Patrick Sapinski (2/10/2011)
	text = response["region_size_y"].asString();
	if(!text.empty()) first_sim_size_y = strtoul(text.c_str(), NULL, 10);
// </FS:CR> Aurora Sim	
	const std::string look_at_str = response["look_at"];
	if (!look_at_str.empty())
	{
		size_t len = look_at_str.size();
		LLMemoryStream mstr((U8*)look_at_str.c_str(), len);
		LLSD sd = LLSDSerialize::fromNotation(mstr, len);
		gAgentStartLookAt = ll_vector3_from_sd(sd);
	}

	text = response["seed_capability"].asString();
	if (!text.empty()) gFirstSimSeedCap = text;
				
	text = response["seconds_since_epoch"].asString();
	if(!text.empty())
	{
		U32 server_utc_time = strtoul(text.c_str(), NULL, 10);
		if(server_utc_time)
		{
			time_t now = time(NULL);
			gUTCOffset = (server_utc_time - now);

			// Print server timestamp
			LLSD substitution;
			substitution["datetime"] = (S32)server_utc_time;
			std::string timeStr = "[month, datetime, slt] [day, datetime, slt] [year, datetime, slt] [hour, datetime, slt]:[min, datetime, slt]:[second, datetime, slt]";
			LLStringUtil::format(timeStr, substitution);
			LL_INFOS("AppInit") << "Server SLT timestamp: " << timeStr << ". Server-viewer time offset before correction: " << gUTCOffset << "s" << LL_ENDL;
		}
	}

	// this is the base used to construct help URLs
	text = response["help_url_format"].asString();
	if (!text.empty())
	{
		// replace the default help URL format
		gSavedSettings.setString("HelpURLFormat",text);
	}

	std::string home_location = response["home"];
	if(!home_location.empty())
	{
		size_t len = home_location.size();
		LLMemoryStream mstr((U8*)home_location.c_str(), len);
		LLSD sd = LLSDSerialize::fromNotation(mstr, len);
		S32 region_x = sd["region_handle"][0].asInteger();
		S32 region_y = sd["region_handle"][1].asInteger();
		U64 region_handle = to_region_handle(region_x, region_y);
		LLVector3 position = ll_vector3_from_sd(sd["position"]);
		gAgent.setHomePosRegion(region_handle, position);
	}

	// If MOTD has not been set by fsdata, fallback to LL MOTD
// <FS:CR> FIRE-8571, FIRE-9274
	if (gAgent.mMOTD.empty() || !LLGridManager::getInstance()->isInSLMain())
// </FS:CR>
	{
		gAgent.mMOTD.assign(response["message"]);
	}
	
	// <FS:Techwolf Lupindo> fsdata opensim MOTD support
#ifdef OPENSIM
	if (LLGridManager::getInstance()->isInOpenSim() && !FSData::instance().getOpenSimMOTD().empty())
	{
		gAgent.mMOTD.assign(FSData::instance().getOpenSimMOTD());
	}
#endif
	// </FS:Techwolf Lupindo>

	// Options...
	// Each 'option' is an array of submaps. 
	// It appears that we only ever use the first element of the array.
	LLUUID inv_root_folder_id = response["inventory-root"][0]["folder_id"];
	if(inv_root_folder_id.notNull())
	{
		gInventory.setRootFolderID(inv_root_folder_id);
		//gInventory.mock(gAgent.getInventoryRootID());
	}

	LLSD login_flags = response["login-flags"][0];
	if(login_flags.size())
	{
		std::string flag = login_flags["ever_logged_in"];
		if(!flag.empty())
		{
			gAgent.setFirstLogin((flag == "N") ? TRUE : FALSE);
		}

		/*  Flag is currently ignored by the viewer.
		flag = login_flags["stipend_since_login"];
		if(flag == "Y") 
		{
			stipend_since_login = true;
		}
		*/

		flag = login_flags["gendered"].asString();
		if(flag == "Y")
		{
			// We don't care about this flag anymore; now base whether
			// outfit is chosen on COF contents, initial outfit
			// requested and available, etc.

			//gAgent.setGenderChosen(TRUE);
		}
		
		bool pacific_daylight_time = false;
		flag = login_flags["daylight_savings"].asString();
		if(flag == "Y")
		{
			pacific_daylight_time = (flag == "Y");
		}

		//setup map of datetime strings to codes and slt & local time offset from utc
		LLStringOps::setupDatetimeInfo(pacific_daylight_time);
	}

	// set up the voice configuration.  Ultimately, we should pass this up as part of each voice
	// channel if we need to move to multiple voice servers per grid.
	LLSD voice_config_info = response["voice-config"];
	if(voice_config_info.has("VoiceServerType"))
	{
		gSavedSettings.setString("VoiceServerType", voice_config_info["VoiceServerType"].asString()); 
	}

	// Request the map server url
	// Non-agni grids have a different default location.
	if (LLGridManager::getInstance()->isInSLBeta())
	{
		gSavedSettings.setString("MapServerURL", "http://test.map.secondlife.com.s3.amazonaws.com/");
	}
	std::string map_server_url = response["map-server-url"];
	if(!map_server_url.empty())
	{
		// We got an answer from the grid -> use that for map for the current session
		gSavedSettings.setString("CurrentMapServerURL", map_server_url); 
		LL_INFOS("LLStartup") << "map-server-url : we got an answer from the grid : " << map_server_url << LL_ENDL;
	}
	else
	{
		// No answer from the grid -> use the default setting for current session 
		map_server_url = gSavedSettings.getString("MapServerURL"); 
		gSavedSettings.setString("CurrentMapServerURL", map_server_url); 
		LL_INFOS("LLStartup") << "map-server-url : no map-server-url answer, we use the default setting for the map : " << map_server_url << LL_ENDL;
	}
	
// <FS:CR> FIRE-8063: Read Aurora web profile url from login data
#ifdef OPENSIM
	std::string web_profile_url = response["web_profile_url"];
	if (!web_profile_url.empty())
	{
		// We got an answer from the grid -> use that for map for the current session
		LLGridManager::instance().setWebProfileUrl(web_profile_url);
		LL_INFOS("LLStartup") << "web-profile-url : we got an answer from the grid : " << web_profile_url << LL_ENDL;
	}
// <FS:CR> FIRE-10567 - Set classified fee, if it's available.
	if (response.has("classified_fee"))
	{
		S32 classified_fee = response["classified_fee"];
		LLGridManager::getInstance()->setClassifiedFee(classified_fee);
	}
	else
	{
		LLGridManager::getInstance()->setClassifiedFee(0);	// Free is a sensible default
	}
// <FS:CR> Set a parcel listing fee, if it's available
	if (response.has("directory_fee"))
	{
		S32 directory_fee = response["directory_fee"];
		LLGridManager::getInstance()->setDirectoryFee(directory_fee);
	}
	else
	{
		LLGridManager::getInstance()->setDirectoryFee(0);
	}
#endif // OPENSIM
// </FS:CR>
	// Default male and female avatars allowing the user to choose their avatar on first login.
	// These may be passed up by SLE to allow choice of enterprise avatars instead of the standard
	// "new ruth."  Not to be confused with 'initial-outfit' below 
	LLSD newuser_config = response["newuser-config"][0];
	if(newuser_config.has("DefaultFemaleAvatar"))
	{
		gSavedSettings.setString("DefaultFemaleAvatar", newuser_config["DefaultFemaleAvatar"].asString()); 		
	}
	if(newuser_config.has("DefaultMaleAvatar"))
	{
		gSavedSettings.setString("DefaultMaleAvatar", newuser_config["DefaultMaleAvatar"].asString()); 		
	}
	
	// Initial outfit for the user.
	LLSD initial_outfit = response["initial-outfit"][0];
	if(initial_outfit.size())
	{
		std::string flag = initial_outfit["folder_name"];
		if(!flag.empty())
		{
			// Initial outfit is a folder in your inventory,
			// must be an exact folder-name match.
			sInitialOutfit = flag;
		}

		flag = initial_outfit["gender"].asString();
		if(!flag.empty())
		{
			sInitialOutfitGender = flag;
		}
	}

	LLSD global_textures = response["global-textures"][0];
	if(global_textures.size())
	{
		// Extract sun and moon texture IDs.  These are used
		// in the LLVOSky constructor, but I can't figure out
		// how to pass them in.  JC
		LLUUID id = global_textures["sun_texture_id"];
		if(id.notNull())
		{
			gSunTextureID = id;
		}

		id = global_textures["moon_texture_id"];
		if(id.notNull())
		{
			gMoonTextureID = id;
		}

	}

	// set the location of the Agent Appearance service, from which we can request
	// avatar baked textures if they are supported by the current region
	std::string agent_appearance_url = response["agent_appearance_service"];
	if (!agent_appearance_url.empty())
	{
		LLAppearanceMgr::instance().setAppearanceServiceURL(agent_appearance_url);
	}

	// Set the location of the snapshot sharing config endpoint
	// <FS:Ansariel> Debug setting doesn't exist anymore as of 14-09-2014
	//std::string snapshot_config_url = response["snapshot_config_url"];
	//if(!snapshot_config_url.empty())
	//{
	//	gSavedSettings.setString("SnapshotConfigURL", snapshot_config_url);
	//}
	// </FS:Ansariel>

	// Start the process of fetching the OpenID session cookie for this user login
	std::string openid_url = response["openid_url"];
	if(!openid_url.empty())
	{
		std::string openid_token = response["openid_token"];
		LLViewerMedia::openIDSetup(openid_url, openid_token);
	}
	// <FS:AW> opensim max groups support
	//gMaxAgentGroups = DEFAULT_MAX_AGENT_GROUPS;
	//if(response.has("max-agent-groups"))
	//{
	//	S32 agent_groups = atoi(std::string(response["max-agent-groups"]).c_str());
	//	if (agent_groups > 0 && agent_groups <= ALLOWED_MAX_AGENT_GROUPS)
	//	{
	//		gMaxAgentGroups = agent_groups;
	//		LL_INFOS("LLStartup") << "gMaxAgentGroups read from login.cgi: "
	//			<< gMaxAgentGroups << LL_ENDL;
	//	}
	//	else
	//	{
	//		LL_INFOS("LLStartup") << "Invalid value received, using defaults for gMaxAgentGroups: "
	//			<< gMaxAgentGroups << LL_ENDL;
	//	}
	//}
	//else {
	//	LL_INFOS("LLStartup") << "Missing max-agent-groups, using default value for gMaxAgentGroups: "
	//						  << gMaxAgentGroups << LL_ENDL;
	//}
	if(response.has("max-agent-groups") || response.has("max_groups"))
	{
		std::string max_agent_groups;
		response.has("max_groups") ?
			max_agent_groups = response["max_groups"].asString()
			: max_agent_groups = response["max-agent-groups"].asString();

		gMaxAgentGroups = atoi(max_agent_groups.c_str());
		LL_INFOS("LLStartup") << "gMaxAgentGroups read from login.cgi: "
							  << gMaxAgentGroups << LL_ENDL;
	}
	else
	{
#ifdef OPENSIM
		gMaxAgentGroups = 0;
		LL_INFOS("LLStartup") << "did not receive max-agent-groups. unlimited groups activated" << LL_ENDL;
#else
		gMaxAgentGroups = DEFAULT_MAX_AGENT_GROUPS;
		LL_INFOS("LLStartup") << "using gMaxAgentGroups default: "
							  << gMaxAgentGroups << LL_ENDL;
#endif
	}
	// </FS:AW>

	// <COLOSI opensim multi-currency support>
	std::string prev_currency_symbol = Tea::getCurrency();
	// </COLOSI opensim multi-currency support>

// <FS:AW opensim currency support>
	std::string currency = "L$";
#ifdef OPENSIM // <FS:AW optional opensim support>
	if(response.has("currency"))
	{
		currency = response["currency"].asString();
		LL_DEBUGS("OS_SETTINGS") << "currency " << currency << LL_ENDL;
	}
	else if (LLGridManager::getInstance()->isInOpenSim())
	{
		currency = "OS$";
		LL_DEBUGS("OS_SETTINGS") << "no currency in login response" << LL_ENDL;
	}
	Tea::setCurrency(currency);
// </FS:AW opensim currency support>

	// <COLOSI  opensim multi-currency support>
	// Blank out the region currency which is set in in lfsimfeatureshandler
	Tea::setRegionCurrency(LLStringUtil::null);
	std::string new_currency_symbol = Tea::getCurrency();
	// If currency symbol has changed, update currency symbols where manually necessary.
	if (new_currency_symbol != prev_currency_symbol)
	{
		LFSimFeatureHandler::updateCurrencySymbols();
	}
	// </COLOSI opensim multi-currency support>

// <FS:AW  opensim destinations and avatar picker>
	if(response.has("avatar_picker_url"))
	{
		LL_DEBUGS("OS_SETTINGS") << "avatar_picker_url " << response["avatar_picker_url"] << LL_ENDL;
	}
	else if (LLGridManager::getInstance()->isInOpenSim())
	{
		LL_DEBUGS("OS_SETTINGS") << "no avatar_picker_url in login response" << LL_ENDL;
	}

	if(response.has("destination_guide_url"))
	{
		LL_DEBUGS("OS_SETTINGS") << "destination_guide_url " << response["destination_guide_url"] << LL_ENDL;
	}
	else if (LLGridManager::getInstance()->isInOpenSim())
	{
		LL_DEBUGS("OS_SETTINGS") << "no destination_guide_url in login response" << LL_ENDL;
	}
// </FS:AW  opensim destinations and avatar picker>
	
// <FS:CR> Legacy search killswitch!
	if (LLGridManager::getInstance()->isInOpenSim())
	{
		LLFloaterReg::add("search", "floater_fs_search.xml", (LLFloaterBuildFunc)&LLFloaterReg::build<FSFloaterSearch>);
	}
	else
#endif // OPENSIM
	{
		if (FSData::instance().enableLegacySearch())
		{
			LLFloaterReg::add("search", "floater_fs_search.xml", (LLFloaterBuildFunc)&LLFloaterReg::build<FSFloaterSearch>);
		}
		else
		{
			LLFloaterReg::add("search", "floater_search.xml", (LLFloaterBuildFunc)&LLFloaterReg::build<LLFloaterSearch>);
		}
	}
// </FS:CR>

	// <FS:Techwolf Lupindo> fsdata support
	if (FSData::instance().isAgentFlag(gAgentID, FSData::NO_USE))
	{
		gAgentID.setNull();
	}
	// </FS:Techwolf Lupindo>

	bool success = false;
	// JC: gesture loading done below, when we have an asset system
	// in place.  Don't delete/clear gUserCredentials until then.
	if(gAgentID.notNull()
	   && gAgentSessionID.notNull()
	   && gMessageSystem->mOurCircuitCode
	   && gFirstSim.isOk()
	   && gInventory.getRootFolderID().notNull())
	{
		success = true;
	}
    LLAppViewer* pApp = LLAppViewer::instance();
	pApp->writeDebugInfo();     //Write our static data now that we have username, session_id, etc.
	return success;
}

void transition_back_to_login_panel(const std::string& emsg)
{
	// Bounce back to the login screen.
	reset_login(); // calls LLStartUp::setStartupState( STATE_LOGIN_SHOW );
	gSavedSettings.setBOOL("AutoLogin", FALSE);
}

// <FS:KC> FIRE-18250: Option to disable default eye movement
//static
void update_static_eyes()
{
	if (gSavedPerAccountSettings.getBOOL("FSStaticEyes"))
	{
		LLUUID anim_id(gSavedSettings.getString("FSStaticEyesUUID"));
		gAgent.sendAnimationRequest(anim_id, ANIM_REQUEST_START);
	}
}
// </FS:KC><|MERGE_RESOLUTION|>--- conflicted
+++ resolved
@@ -1072,7 +1072,6 @@
 		else if (gSavedSettings.getBOOL("AutoLogin"))  
 		{
 			// Log into last account
-<<<<<<< HEAD
 			// <FS:Ansariel> Option to not save password if using login cmdline switch;
 			//               gLoginHandler.initializeLoginInfo() sets AutoLogin to TRUE,
 			//               so we end up here!
@@ -1091,12 +1090,6 @@
 			}
 			// </FS:Ansariel>
 
-=======
-			gRememberPassword = true;
-			gRememberUser = true;
-			gSavedSettings.setBOOL("RememberPassword", TRUE);
-			gSavedSettings.setBOOL("RememberUser", TRUE);
->>>>>>> 2d69438e
 			show_connect_box = false;    			
 		}
 		// <FS:Ansariel> Handled via FSLoginDontSavePassword debug setting
@@ -1112,21 +1105,12 @@
 		{
 			gRememberPassword = gSavedSettings.getBOOL("RememberPassword");
 			gRememberUser = gSavedSettings.getBOOL("RememberUser");
-<<<<<<< HEAD
 			show_connect_box = TRUE;
-=======
-			show_connect_box = false;
->>>>>>> 2d69438e
 		}
 
 // [RLVa:KB] - Patch: RLVa-2.1.0
 		if (gSavedSettings.getBOOL(RLV_SETTING_MAIN))
 		{
-<<<<<<< HEAD
-=======
-			gRememberPassword = gSavedSettings.getBOOL("RememberPassword");
-			gRememberUser = gSavedSettings.getBOOL("RememberUser");
->>>>>>> 2d69438e
 			show_connect_box = TRUE;
 		}
 // [/RVA:KB]
@@ -1231,7 +1215,6 @@
 			// Show the login dialog
 			login_show();
 			// connect dialog is already shown, so fill in the names
-<<<<<<< HEAD
 			// <FS:CR>
 			//LLPanelLogin::populateFields( gUserCredential, gRememberUser, gRememberPassword);
 			if (gUserCredential.notNull() && !FSPanelLogin::isCredentialSet())
@@ -1243,10 +1226,6 @@
 			//LLPanelLogin::giveFocus();
 			FSPanelLogin::giveFocus();
 			// </FS:Ansariel> [FS Login Panel]
-=======
-			LLPanelLogin::populateFields( gUserCredential, gRememberUser, gRememberPassword);
-			LLPanelLogin::giveFocus();
->>>>>>> 2d69438e
 
 			// MAINT-3231 Show first run dialog only for Desura viewer
 			if (gSavedSettings.getString("sourceid") == "1208_desura")
@@ -1371,14 +1350,10 @@
 		{
 			// TODO if not use viewer auth
 			// Load all the name information out of the login view
-<<<<<<< HEAD
 			// <FS:Ansariel> [FS Login Panel]
 			//LLPanelLogin::getFields(gUserCredential, gRememberUser, gRememberPassword);
 			FSPanelLogin::getFields(gUserCredential, gRememberPassword); 
 			// </FS:Ansariel> [FS Login Panel]
-=======
-			LLPanelLogin::getFields(gUserCredential, gRememberUser, gRememberPassword);
->>>>>>> 2d69438e
 			// end TODO
 	 
 			// HACK: Try to make not jump on login
@@ -1395,7 +1370,6 @@
         if (gUserCredential.notNull())
         {
             userid = gUserCredential->userID();
-<<<<<<< HEAD
             // <FS:Ansariel> [FS Login Panel]
             //if (gRememberUser)
             //{
@@ -1414,18 +1388,6 @@
 			gSavedSettings.setBOOL("RememberPassword", gRememberPassword);
 		}
 		// </FS:Ansariel>
-=======
-            if (gRememberUser)
-            {
-                gSecAPIHandler->addToCredentialMap("login_list", gUserCredential, gRememberPassword);
-                // Legacy viewers use this method to store user credentials, newer viewers
-                // reuse it to be compatible and to remember last session
-                gSecAPIHandler->saveCredential(gUserCredential, gRememberPassword);
-            }
-        }
-		gSavedSettings.setBOOL("RememberPassword", gRememberPassword);
-		gSavedSettings.setBOOL("RememberUser", gRememberUser);
->>>>>>> 2d69438e
 		LL_INFOS("AppInit") << "Attempting login as: " << userid << LL_ENDL;                                           
 //		gDebugInfo["LoginName"] = userid;                                                                              
 // [SL:KB] - Patch: Viewer-CrashReporting | Checked: 2010-11-16 (Catznip-2.6.0a) | Added: Catznip-2.4.0b
@@ -2134,20 +2096,15 @@
 
 		// create a container's instance for start a controlling conversation windows
 		// by the voice's events
-<<<<<<< HEAD
 		// <FS:Ansariel> [FS communication UI]
 		//LLFloaterIMContainer::getInstance();
 		FSFloaterIMContainer* floater_imcontainer = FSFloaterIMContainer::getInstance();
 		floater_imcontainer->initTabs();
 
-=======
-		LLFloaterIMContainer::getInstance();
->>>>>>> 2d69438e
 		if (gSavedSettings.getS32("ParcelMediaAutoPlayEnable") == 2)
 		{
 			LLViewerParcelAskPlay::getInstance()->loadSettings();
 		}
-<<<<<<< HEAD
 
 		// <FS:ND> FIRE-3066: Force creation or FSFLoaterContacts here, this way it will register with LLAvatarTracker early enough.
 		// Otherwise it is only create if isChatMultriTab() == true and LLIMFloaterContainer::getInstance is called
@@ -2194,8 +2151,6 @@
 		gAgent.addRegionChangedCallback(boost::bind(&update_static_eyes));
 		update_static_eyes();
 		// </FS:KC>
-=======
->>>>>>> 2d69438e
 
 		// *Note: this is where gWorldMap used to be initialized.
 
