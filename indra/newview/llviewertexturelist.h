--- conflicted
+++ resolved
@@ -34,7 +34,6 @@
 #include "llui.h"
 #include <list>
 #include <set>
-#include <deque>
 #include "lluiimage.h"
 
 const U32 LL_IMAGE_REZ_LOSSLESS_CUTOFF = 128;
@@ -127,41 +126,18 @@
 
 	S32 getNumImages()					{ return mImageList.size(); }
 
-<<<<<<< HEAD
-	void updateMaxResidentTexMem(S32Megabytes mem);
-	// <FS:Ansariel> Dynamic texture memory calculation
-	void updateTexMemDynamic();
-	static bool canUseDynamicTextureMemory();
-	// </FS:Ansariel>
-	
-=======
->>>>>>> f4473528
 	void doPreloadImages();
 	void doPrefetchImages();
 
 	void clearFetchingRequests();
 	void setDebugFetching(LLViewerFetchedTexture* tex, S32 debug_level);
 
-<<<<<<< HEAD
-	static S32Megabytes getMinVideoRamSetting();
-	// <FS:Ansariel> Proper texture memory calculation
-	//static S32Megabytes getMaxVideoRamSetting(bool get_recommended, float mem_multiplier);
-	static S32Megabytes getMaxVideoRamSetting(bool get_recommended, float mem_multiplier, bool clamp_upper_limit = true);
-
-	static bool isPrioRequestsFetched();
-	
-private:
-	void updateImagesDecodePriorities();
-	// <FS:Beq/> FIRE-30559 texture fetch speedup for user previews (based on patches from Oren Hurvitz)
-	void updateOneImageDecodePriority(LLPointer<LLViewerFetchedTexture> imagep);
-=======
 private:
     // do some book keeping on the specified texture
     // - updates decode priority
     // - updates desired discard level
     // - cleans up textures that haven't been referenced in awhile
     void updateImageDecodePriority(LLViewerFetchedTexture* imagep);
->>>>>>> f4473528
 	F32  updateImagesCreateTextures(F32 max_time);
 	F32  updateImagesFetchTextures(F32 max_time);
 	void updateImagesUpdateStats();
@@ -234,12 +210,7 @@
 
 	// <FS:Ansariel> Fast cache stats
 	static U32 sNumFastCacheReads;
-	// <FS:Beq> FIRE-30559 texture fetch speedup for user previews (based on patches from Oren Hurvitz)
-	// Recalculate the image's Decode Priority.
-	// (We'll get to the image eventually even if this method isn't called, but this way it goes
-	// to the head(-ish) of the line.)
-	void recalcImageDecodePriority(LLPointer<LLViewerFetchedTexture> image);
-	// </FS:Beq>
+
 private:
     typedef std::map< LLTextureKey, LLPointer<LLViewerFetchedTexture> > uuid_map_t;
     uuid_map_t mUUIDMap;
@@ -247,11 +218,7 @@
 	
     typedef std::set < LLPointer<LLViewerFetchedTexture> > image_priority_list_t;
 	image_priority_list_t mImageList;
-	// <FS:Beq> FIRE-30559 texture fetch speedup for user previews (based on patches from Oren Hurvitz)
-	// Images that should be handled first in updateImagesDecodePriorities()
-	image_list_t mImagesWithChangedPriorities;
-	// </FS:Beq>
-	
+
 	// simply holds on to LLViewerFetchedTexture references to stop them from being purged too soon
 	std::set<LLPointer<LLViewerFetchedTexture> > mImagePreloads;
 
