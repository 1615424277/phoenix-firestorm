--- conflicted
+++ resolved
@@ -51,15 +51,6 @@
 class LLMessageSystem;
 class LLTextureView;
 
-<<<<<<< HEAD
-typedef	void (*LLImageCallback)(bool success,
-								LLViewerFetchedTexture *src_vi,
-								LLImageRaw* src,
-								LLImageRaw* src_aux,
-								S32 discard_level,
-								bool final,
-								void* userdata);
-=======
 typedef void (*LLImageCallback)(bool success,
                                 LLViewerFetchedTexture *src_vi,
                                 LLImageRaw* src,
@@ -67,7 +58,6 @@
                                 S32 discard_level,
                                 bool final,
                                 void* userdata);
->>>>>>> 1a8a5404
 
 enum ETexListType
 {
@@ -116,39 +106,22 @@
                                                      const S32 max_image_dimentions = LLViewerFetchedTexture::MAX_IMAGE_SIZE_DEFAULT,
                                                      bool force_square = false,
                                                      bool force_lossless = false);
-<<<<<<< HEAD
-	static void processImageNotInDatabase( LLMessageSystem *msg, void **user_data );
-	// <FS:Ansariel> OpenSim compatibility
-	static void receiveImageHeader(LLMessageSystem *msg, void **user_data);
-	static void receiveImagePacket(LLMessageSystem *msg, void **user_data);
-	// </FS:Ansariel>
-=======
     static void processImageNotInDatabase( LLMessageSystem *msg, void **user_data );
     // <FS:Ansariel> OpenSim compatibility
     static void receiveImageHeader(LLMessageSystem *msg, void **user_data);
     static void receiveImagePacket(LLMessageSystem *msg, void **user_data);
     // </FS:Ansariel>
->>>>>>> 1a8a5404
 
 public:
     LLViewerTextureList();
     ~LLViewerTextureList();
 
-<<<<<<< HEAD
-	void init();
-	void shutdown();
-	void dump();
-	void destroyGL(bool save_state = true);
-	void restoreGL();
-	bool isInitialized() const {return mInitialized;}
-=======
     void init();
     void shutdown();
     void dump();
     void destroyGL(bool save_state = true);
     void restoreGL();
     bool isInitialized() const {return mInitialized;}
->>>>>>> 1a8a5404
 
     void findTexturesByID(const LLUUID &image_id, std::vector<LLViewerFetchedTexture*> &output);
     LLViewerFetchedTexture *findImage(const LLUUID &image_id, ETexListType tex_type);
@@ -182,80 +155,6 @@
     // - updates desired discard level
     // - cleans up textures that haven't been referenced in awhile
     void updateImageDecodePriority(LLViewerFetchedTexture* imagep);
-<<<<<<< HEAD
-	F32  updateImagesCreateTextures(F32 max_time);
-	F32  updateImagesFetchTextures(F32 max_time);
-	void updateImagesUpdateStats();
-	F32  updateImagesLoadingFastCache(F32 max_time);
-
-	void addImage(LLViewerFetchedTexture *image, ETexListType tex_type);
-	void deleteImage(LLViewerFetchedTexture *image);
-
-	void addImageToList(LLViewerFetchedTexture *image);
-	void removeImageFromList(LLViewerFetchedTexture *image);
-
-public: 	// PoundLife - Improved Object Inspect
-	LLViewerFetchedTexture * getImage(const LLUUID &image_id,									 
-									 FTType f_type = FTT_DEFAULT,
-									 bool usemipmap = true,
-									 LLViewerTexture::EBoostLevel boost_priority = LLGLTexture::BOOST_NONE,		// Get the requested level immediately upon creation.
-									 S8 texture_type = LLViewerTexture::FETCHED_TEXTURE,
-									 LLGLint internal_format = 0,
-									 LLGLenum primary_format = 0,
-									 LLHost request_from_host = LLHost()
-									 );
-	
-private:	// PoundLife - Improved Object Inspect
-	LLViewerFetchedTexture * getImageFromFile(const std::string& filename,									 
-									 FTType f_type = FTT_LOCAL_FILE,
-									 bool usemipmap = true,
-									 LLViewerTexture::EBoostLevel boost_priority = LLGLTexture::BOOST_NONE,		// Get the requested level immediately upon creation.
-									 S8 texture_type = LLViewerTexture::FETCHED_TEXTURE,
-									 LLGLint internal_format = 0,
-									 LLGLenum primary_format = 0,
-									 const LLUUID& force_id = LLUUID::null
-									 );
-	
-	LLViewerFetchedTexture* getImageFromUrl(const std::string& url,
-									 FTType f_type,
-									 bool usemipmap = true,
-									 LLViewerTexture::EBoostLevel boost_priority = LLGLTexture::BOOST_NONE,		// Get the requested level immediately upon creation.
-									 S8 texture_type = LLViewerTexture::FETCHED_TEXTURE,
-									 LLGLint internal_format = 0,
-									 LLGLenum primary_format = 0,
-									 const LLUUID& force_id = LLUUID::null
-									 );
-
-	LLViewerFetchedTexture* createImage(const LLUUID &image_id,
-									 FTType f_type,
-									 bool usemipmap = true,
-									 LLViewerTexture::EBoostLevel boost_priority = LLGLTexture::BOOST_NONE,		// Get the requested level immediately upon creation.
-									 S8 texture_type = LLViewerTexture::FETCHED_TEXTURE,
-									 LLGLint internal_format = 0,
-									 LLGLenum primary_format = 0,
-									 LLHost request_from_host = LLHost()
-									 );
-	
-	// Request image from a specific host, used for baked avatar textures.
-	// Implemented in header in case someone changes default params above. JC
-	LLViewerFetchedTexture* getImageFromHost(const LLUUID& image_id, FTType f_type, LLHost host)
-	{ return getImage(image_id, f_type, true, LLGLTexture::BOOST_NONE, LLViewerTexture::LOD_TEXTURE, 0, 0, host); }	
-
-public:
-	typedef std::set<LLPointer<LLViewerFetchedTexture> > image_list_t;	
-	image_list_t mLoadingStreamList;
-	image_list_t mCreateTextureList;
-	image_list_t mCallbackList;
-	image_list_t mFastCacheList;
-
-	// Note: just raw pointers because they are never referenced, just compared against
-	std::set<LLViewerFetchedTexture*> mDirtyTextureList;
-	
-	bool mForceResetTextureStats;
-
-	// <FS:Ansariel> Fast cache stats
-	static U32 sNumFastCacheReads;
-=======
     F32  updateImagesCreateTextures(F32 max_time);
     F32  updateImagesFetchTextures(F32 max_time);
     void updateImagesUpdateStats();
@@ -328,7 +227,6 @@
 
     // <FS:Ansariel> Fast cache stats
     static U32 sNumFastCacheReads;
->>>>>>> 1a8a5404
 
 private:
     typedef std::map< LLTextureKey, LLPointer<LLViewerFetchedTexture> > uuid_map_t;
@@ -344,12 +242,6 @@
     bool mInitialized ;
     LLFrameTimer mForceDecodeTimer;
 
-<<<<<<< HEAD
-	bool mInitialized ;
-	LLFrameTimer mForceDecodeTimer;
-	
-=======
->>>>>>> 1a8a5404
 private:
     static S32 sNumImages;
     static void (*sUUIDCallback)(void**, const LLUUID &);
@@ -369,40 +261,6 @@
 
     LLPointer<LLUIImage> preloadUIImage(const std::string& name, const std::string& filename, bool use_mips, const LLRect& scale_rect, const LLRect& clip_rect, LLUIImage::EScaleStyle stype);
 
-<<<<<<< HEAD
-	LLPointer<LLUIImage> preloadUIImage(const std::string& name, const std::string& filename, bool use_mips, const LLRect& scale_rect, const LLRect& clip_rect, LLUIImage::EScaleStyle stype);
-	
-	static void onUIImageLoaded( bool success, LLViewerFetchedTexture *src_vi, LLImageRaw* src, LLImageRaw* src_aux, S32 discard_level, bool final, void* userdata );
-private:
-	LLPointer<LLUIImage> loadUIImageByName(const std::string& name, const std::string& filename,
-		                           bool use_mips = false, const LLRect& scale_rect = LLRect::null, 
-								   const LLRect& clip_rect = LLRect::null,
-		                           LLViewerTexture::EBoostLevel boost_priority = LLGLTexture::BOOST_UI,
-								   LLUIImage::EScaleStyle = LLUIImage::SCALE_INNER);
-	LLPointer<LLUIImage> loadUIImageByID(const LLUUID& id,
-								 bool use_mips = false, const LLRect& scale_rect = LLRect::null, 
-								 const LLRect& clip_rect = LLRect::null,
-								 LLViewerTexture::EBoostLevel boost_priority = LLGLTexture::BOOST_UI,
-								 LLUIImage::EScaleStyle = LLUIImage::SCALE_INNER);
-
-	LLPointer<LLUIImage> loadUIImage(LLViewerFetchedTexture* imagep, const std::string& name, bool use_mips = false, const LLRect& scale_rect = LLRect::null, const LLRect& clip_rect = LLRect::null, LLUIImage::EScaleStyle = LLUIImage::SCALE_INNER);
-
-
-	struct LLUIImageLoadData
-	{
-		std::string mImageName;
-		LLRect mImageScaleRegion;
-		LLRect mImageClipRegion;
-	};
-
-	typedef std::map< std::string, LLPointer<LLUIImage> > uuid_ui_image_map_t;
-	uuid_ui_image_map_t mUIImages;
-
-	//
-	//keep a copy of UI textures to prevent them to be deleted.
-	//mGLTexturep of each UI texture equals to some LLUIImage.mImage.
-	std::list< LLPointer<LLViewerFetchedTexture> > mUITextureList ;
-=======
     static void onUIImageLoaded( bool success, LLViewerFetchedTexture *src_vi, LLImageRaw* src, LLImageRaw* src_aux, S32 discard_level, bool final, void* userdata );
 private:
     LLPointer<LLUIImage> loadUIImageByName(const std::string& name, const std::string& filename,
@@ -433,7 +291,6 @@
     //keep a copy of UI textures to prevent them to be deleted.
     //mGLTexturep of each UI texture equals to some LLUIImage.mImage.
     std::list< LLPointer<LLViewerFetchedTexture> > mUITextureList ;
->>>>>>> 1a8a5404
 };
 
 const bool GLTEXTURE_TRUE = true;
