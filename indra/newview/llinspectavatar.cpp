/** 
 * @file llinspectavatar.cpp
 *
 * $LicenseInfo:firstyear=2009&license=viewerlgpl$
 * Second Life Viewer Source Code
 * Copyright (C) 2010, Linden Research, Inc.
 * 
 * This library is free software; you can redistribute it and/or
 * modify it under the terms of the GNU Lesser General Public
 * License as published by the Free Software Foundation;
 * version 2.1 of the License only.
 * 
 * This library is distributed in the hope that it will be useful,
 * but WITHOUT ANY WARRANTY; without even the implied warranty of
 * MERCHANTABILITY or FITNESS FOR A PARTICULAR PURPOSE.  See the GNU
 * Lesser General Public License for more details.
 * 
 * You should have received a copy of the GNU Lesser General Public
 * License along with this library; if not, write to the Free Software
 * Foundation, Inc., 51 Franklin Street, Fifth Floor, Boston, MA  02110-1301  USA
 * 
 * Linden Research, Inc., 945 Battery Street, San Francisco, CA  94111  USA
 * $/LicenseInfo$
 */

#include "llviewerprecompiledheaders.h"

#include "llinspectavatar.h"

// viewer files
#include "llagent.h"
#include "llavataractions.h"
#include "llavatariconctrl.h"
#include "llavatarnamecache.h"
#include "llavatarpropertiesprocessor.h"
#include "lldateutil.h"
#include "llinspect.h"
#include "llmutelist.h"
#include "llslurl.h"
#include "llstartup.h"
#include "llvoiceclient.h"
#include "lltransientfloatermgr.h"

// Linden libraries
#include "llfloater.h"
#include "llfloaterreg.h"
#include "lltextbox.h"
#include "lltrans.h"

// <FS:Ansariel> Undo CHUI-90 and make avatar inspector useful again
#include "llagentdata.h"
#include "llcallingcard.h"
#include "llfloaterreporter.h"
#include "llfloaterworldmap.h"
#include "llimview.h"
#include "llpanelblockedlist.h"
#include "llspeakers.h"
#include "llviewermenu.h"
#include "llviewerobjectlist.h"
#include "llnotificationsutil.h"
#include "llmenubutton.h"
#include "lltoggleablemenu.h"
#include "lluictrl.h"
#include "llviewerregion.h"
// </FS:Ansariel>

class LLFetchAvatarData;


//////////////////////////////////////////////////////////////////////////////
// LLInspectAvatar
//////////////////////////////////////////////////////////////////////////////

// Avatar Inspector, a small information window used when clicking
// on avatar names in the 2D UI and in the ambient inspector widget for
// the 3D world.
class LLInspectAvatar : public LLInspect, LLTransientFloater
{
	friend class LLFloaterReg;
	
public:
	// avatar_id - Avatar ID for which to show information
	// Inspector will be positioned relative to current mouse position
	LLInspectAvatar(const LLSD& avatar_id);
	virtual ~LLInspectAvatar();

	/*virtual*/ BOOL postBuild(void);
	
	// Because floater is single instance, need to re-parse data on each spawn
	// (for example, inspector about same avatar but in different position)
	/*virtual*/ void onOpen(const LLSD& avatar_id);

	// Update view based on information from avatar properties processor
	void processAvatarData(LLAvatarData* data);
	
	virtual LLTransientFloaterMgr::ETransientGroup getGroup() { return LLTransientFloaterMgr::GLOBAL; }
	
	// <FS:Ansariel> Undo CHUI-90 and make avatar inspector useful again
	// When closing they should close their gear menu 
	/*virtual*/ void onClose(bool app_quitting);
	
	// override the inspector mouse leave so timer is only paused if 
	// gear menu is not open
	/* virtual */ void onMouseLeave(S32 x, S32 y, MASK mask);
	// </FS:Ansariel>

private:
	// Make network requests for all the data to display in this view.
	// Used on construction and if avatar id changes.
	void requestUpdate();

	// Set the volume slider to this user's current client-side volume setting,
	// hiding/disabling if the user is not nearby.
	void updateVolumeSlider();

	// <FS:Ansariel> Undo CHUI-90 and make avatar inspector useful again
	// Shows/hides moderator panel depending on voice state 
	void updateModeratorPanel();

	// Moderator ability to enable/disable voice chat for avatar
	void toggleSelectedVoice(bool enabled);
	// </FS:Ansariel>

	// Button callbacks
	void onClickMuteVolume();
	void onVolumeChange(const LLSD& data);

	// <FS:Ansariel> Undo CHUI-90 and make avatar inspector useful again
	void onClickAddFriend();
	void onClickViewProfile();
	void onClickIM();
	void onClickCall();
	void onClickTeleport();
	void onClickTeleportRequest();
	void onClickInviteToGroup();
	void onClickPay();
	void onClickShare();
	void onToggleMute();
	void onClickReport();
	void onClickFreeze();
	void onClickEject();
	void onClickKick();
	void onClickCSR();
	void onClickZoomIn();  
	void onClickFindOnMap();
	bool onVisibleFindOnMap();
	bool onVisibleEject();
	bool onVisibleFreeze();
	bool onVisibleZoomIn();
	bool enableMute();
	bool enableUnmute();
	bool enableTeleportOffer();
	bool enableTeleportRequest();
	bool godModeEnabled();

	// Is used to determine if "Add friend" option should be enabled in gear menu
	bool isNotFriend();

	void moderationActionCoro(std::string url, LLSD action);

	// </FS:Ansariel>

	void onAvatarNameCache(const LLUUID& agent_id,
						   const LLAvatarName& av_name);
	
private:
	LLUUID				mAvatarID;
	// Need avatar name information to spawn friend add request
	LLAvatarName		mAvatarName;
	// an in-flight request for avatar properties from LLAvatarPropertiesProcessor
	// is represented by this object
	LLFetchAvatarData*	mPropertiesRequest;
	boost::signals2::connection mAvatarNameCacheConnection;
};

//////////////////////////////////////////////////////////////////////////////
// LLFetchAvatarData
//////////////////////////////////////////////////////////////////////////////

// This object represents a pending request for avatar properties information
class LLFetchAvatarData : public LLAvatarPropertiesObserver
{
public:
	// If the inspector closes it will delete the pending request object, so the
	// inspector pointer will be valid for the lifetime of this object
	LLFetchAvatarData(const LLUUID& avatar_id, LLInspectAvatar* inspector)
	:	mAvatarID(avatar_id),
		mInspector(inspector)
	{
		LLAvatarPropertiesProcessor* processor = 
			LLAvatarPropertiesProcessor::getInstance();
		// register ourselves as an observer
		processor->addObserver(mAvatarID, this);
		// send a request (duplicates will be suppressed inside the avatar
		// properties processor)
		processor->sendAvatarPropertiesRequest(mAvatarID);
	}
	
	~LLFetchAvatarData()
	{
		// remove ourselves as an observer
		LLAvatarPropertiesProcessor::getInstance()->
		removeObserver(mAvatarID, this);
	}
	
	void processProperties(void* data, EAvatarProcessorType type)
	{
		// route the data to the inspector
		if (data
			&& type == APT_PROPERTIES)
		{
			LLAvatarData* avatar_data = static_cast<LLAvatarData*>(data);
			mInspector->processAvatarData(avatar_data);
		}
	}
	
	// Store avatar ID so we can un-register the observer on destruction
	LLUUID mAvatarID;
	LLInspectAvatar* mInspector;
};

LLInspectAvatar::LLInspectAvatar(const LLSD& sd)
:	LLInspect( LLSD() ),	// single_instance, doesn't really need key
	mAvatarID(),			// set in onOpen()  *Note: we used to show partner's name but we dont anymore --angela 3rd Dec* 
	mAvatarName(),
	mPropertiesRequest(NULL),
	mAvatarNameCacheConnection()
{
	// <FS:Ansariel> Undo CHUI-90 and make avatar inspector useful again
	mCommitCallbackRegistrar.add("InspectAvatar.ViewProfile",					boost::bind(&LLInspectAvatar::onClickViewProfile, this));
	mCommitCallbackRegistrar.add("InspectAvatar.AddFriend",						boost::bind(&LLInspectAvatar::onClickAddFriend, this));
	mCommitCallbackRegistrar.add("InspectAvatar.IM",							boost::bind(&LLInspectAvatar::onClickIM, this));
	mCommitCallbackRegistrar.add("InspectAvatar.Call",							boost::bind(&LLInspectAvatar::onClickCall, this));
	mCommitCallbackRegistrar.add("InspectAvatar.Teleport",						boost::bind(&LLInspectAvatar::onClickTeleport, this));
	mCommitCallbackRegistrar.add("InspectAvatar.TeleportRequest",				boost::bind(&LLInspectAvatar::onClickTeleportRequest, this));
	mCommitCallbackRegistrar.add("InspectAvatar.InviteToGroup",					boost::bind(&LLInspectAvatar::onClickInviteToGroup, this));
	mCommitCallbackRegistrar.add("InspectAvatar.Pay",							boost::bind(&LLInspectAvatar::onClickPay, this));
	mCommitCallbackRegistrar.add("InspectAvatar.Share",							boost::bind(&LLInspectAvatar::onClickShare, this));
	mCommitCallbackRegistrar.add("InspectAvatar.ToggleMute",					boost::bind(&LLInspectAvatar::onToggleMute, this));
	mCommitCallbackRegistrar.add("InspectAvatar.Freeze",						boost::bind(&LLInspectAvatar::onClickFreeze, this));
	mCommitCallbackRegistrar.add("InspectAvatar.Eject",							boost::bind(&LLInspectAvatar::onClickEject, this));
	mCommitCallbackRegistrar.add("InspectAvatar.Kick",							boost::bind(&LLInspectAvatar::onClickKick, this));
	mCommitCallbackRegistrar.add("InspectAvatar.CSR",							boost::bind(&LLInspectAvatar::onClickCSR, this));
	mCommitCallbackRegistrar.add("InspectAvatar.Report",						boost::bind(&LLInspectAvatar::onClickReport, this));
	mCommitCallbackRegistrar.add("InspectAvatar.FindOnMap",						boost::bind(&LLInspectAvatar::onClickFindOnMap, this));
	mCommitCallbackRegistrar.add("InspectAvatar.ZoomIn",						boost::bind(&LLInspectAvatar::onClickZoomIn, this));
	mCommitCallbackRegistrar.add("InspectAvatar.DisableVoice",					boost::bind(&LLInspectAvatar::toggleSelectedVoice, this, false));
	mCommitCallbackRegistrar.add("InspectAvatar.EnableVoice",					boost::bind(&LLInspectAvatar::toggleSelectedVoice, this, true));

	mEnableCallbackRegistrar.add("InspectAvatar.EnableGod",						boost::bind(&LLInspectAvatar::godModeEnabled, this));
	mEnableCallbackRegistrar.add("InspectAvatar.VisibleFindOnMap",				boost::bind(&LLInspectAvatar::onVisibleFindOnMap, this));
	mEnableCallbackRegistrar.add("InspectAvatar.VisibleEject",					boost::bind(&LLInspectAvatar::onVisibleEject, this));
	mEnableCallbackRegistrar.add("InspectAvatar.VisibleFreeze",					boost::bind(&LLInspectAvatar::onVisibleFreeze, this));
	mEnableCallbackRegistrar.add("InspectAvatar.VisibleZoomIn",					boost::bind(&LLInspectAvatar::onVisibleZoomIn, this));
	mEnableCallbackRegistrar.add("InspectAvatar.Gear.Enable",					boost::bind(&LLInspectAvatar::isNotFriend, this));
	mEnableCallbackRegistrar.add("InspectAvatar.Gear.EnableCall",				boost::bind(&LLAvatarActions::canCall));
	mEnableCallbackRegistrar.add("InspectAvatar.Gear.EnableTeleportOffer",		boost::bind(&LLInspectAvatar::enableTeleportOffer, this));
	mEnableCallbackRegistrar.add("InspectAvatar.Gear.EnableTeleportRequest",	boost::bind(&LLInspectAvatar::enableTeleportRequest, this));
	mEnableCallbackRegistrar.add("InspectAvatar.EnableMute",					boost::bind(&LLInspectAvatar::enableMute, this));
	mEnableCallbackRegistrar.add("InspectAvatar.EnableUnmute",					boost::bind(&LLInspectAvatar::enableUnmute, this));
	// </FS:Ansariel>

	// can't make the properties request until the widgets are constructed
	// as it might return immediately, so do it in onOpen.

	LLTransientFloaterMgr::getInstance()->addControlView(LLTransientFloaterMgr::GLOBAL, this);
	LLTransientFloater::init(this);
}

LLInspectAvatar::~LLInspectAvatar()
{
	if (mAvatarNameCacheConnection.connected())
	{
		mAvatarNameCacheConnection.disconnect();
	}
	// clean up any pending requests so they don't call back into a deleted
	// view
	delete mPropertiesRequest;
	mPropertiesRequest = NULL;

	LLTransientFloaterMgr::getInstance()->removeControlView(this);
}

/*virtual*/
BOOL LLInspectAvatar::postBuild(void)
{
	// <FS:Ansariel> Undo CHUI-90 and make avatar inspector useful again
	getChild<LLUICtrl>("add_friend_btn")->setCommitCallback(
		boost::bind(&LLInspectAvatar::onClickAddFriend, this) );

	getChild<LLUICtrl>("view_profile_btn")->setCommitCallback(
		boost::bind(&LLInspectAvatar::onClickViewProfile, this) );
	// </FS:Ansariel>

	getChild<LLUICtrl>("mute_btn")->setCommitCallback(
		boost::bind(&LLInspectAvatar::onClickMuteVolume, this) );

	getChild<LLUICtrl>("volume_slider")->setCommitCallback(
		boost::bind(&LLInspectAvatar::onVolumeChange, this, _2));

	return TRUE;
}

// Multiple calls to showInstance("inspect_avatar", foo) will provide different
// LLSD for foo, which we will catch here.
//virtual
void LLInspectAvatar::onOpen(const LLSD& data)
{
	// Start open animation
	LLInspect::onOpen(data);

	// Extract appropriate avatar id
	mAvatarID = data["avatar_id"];

<<<<<<< HEAD
	// <FS:Ansariel> Undo CHUI-90 and make avatar inspector useful again
	BOOL self = mAvatarID == gAgent.getID();
	
	getChild<LLUICtrl>("gear_self_btn")->setVisible(self);
	getChild<LLUICtrl>("gear_btn")->setVisible(!self);
	// </FS:Ansariel>

	// Position the inspector relative to the mouse cursor
	// Similar to how tooltips are positioned
	// See LLToolTipMgr::createToolTip
	if (data.has("pos"))
	{
		LLUI::positionViewNearMouse(this, data["pos"]["x"].asInteger(), data["pos"]["y"].asInteger());
	}
	else
	{
		LLUI::positionViewNearMouse(this);
	}
=======
	LLInspect::repositionInspector(data);
>>>>>>> c7e9bbc2

	// Generate link to avatar profile.
	// <FS:Ansariel> Undo CHUI-90 and make avatar inspector useful again
	//LLTextBase* avatar_profile_link = getChild<LLTextBase>("avatar_profile_link");
	//avatar_profile_link->setTextArg("[LINK]", LLSLURL("agent", mAvatarID, "about").getSLURLString());
	//avatar_profile_link->setIsFriendCallback(LLAvatarActions::isFriend);
	// </FS:Ansariel>

	// can't call from constructor as widgets are not built yet
	requestUpdate();

	updateVolumeSlider();

	// <FS:Ansariel> Undo CHUI-90 and make avatar inspector useful again
	updateModeratorPanel();
}

// <FS:Ansariel> Undo CHUI-90 and make avatar inspector useful again
// virtual
void LLInspectAvatar::onClose(bool app_quitting)
{
	getChild<LLMenuButton>("gear_btn")->hideMenu();
}
// </FS:Ansariel>

void LLInspectAvatar::requestUpdate()
{
	// Don't make network requests when spawning from the debug menu at the
	// login screen (which is useful to work on the layout).
	if (mAvatarID.isNull())
	{
		if (LLStartUp::getStartupState() >= STATE_STARTED)
		{
			// once we're running we don't want to show the test floater
			// for bogus LLUUID::null links
			closeFloater();
		}
		return;
	}

	// Clear out old data so it doesn't flash between old and new
	getChild<LLUICtrl>("user_name")->setValue("");
	getChild<LLUICtrl>("user_name_small")->setValue("");
	getChild<LLUICtrl>("user_slid")->setValue("");
	getChild<LLUICtrl>("user_subtitle")->setValue("");
	getChild<LLUICtrl>("user_details")->setValue("");
	
	// Make a new request for properties
	delete mPropertiesRequest;
	mPropertiesRequest = new LLFetchAvatarData(mAvatarID, this);

	// <FS:Ansariel> Undo CHUI-90 and make avatar inspector useful again
	// You can't re-add someone as a friend if they are already your friend
	bool is_friend = LLAvatarTracker::instance().getBuddyInfo(mAvatarID) != NULL;
	bool is_self = (mAvatarID == gAgentID);
	if (is_self)
	{
		getChild<LLUICtrl>("add_friend_btn")->setVisible(false);
		getChild<LLUICtrl>("im_btn")->setVisible(false);
	}
	else if (is_friend)
	{
		getChild<LLUICtrl>("add_friend_btn")->setVisible(false);
		getChild<LLUICtrl>("im_btn")->setVisible(true);
	}
	else
	{
		getChild<LLUICtrl>("add_friend_btn")->setVisible(true);
		getChild<LLUICtrl>("im_btn")->setVisible(false);
	}
	// </FS:Ansariel>

	// Use an avatar_icon even though the image id will come down with the
	// avatar properties because the avatar_icon code maintains a cache of icons
	// and this may result in the image being visible sooner.
	// *NOTE: This may generate a duplicate avatar properties request, but that
	// will be suppressed internally in the avatar properties processor.
	
	//remove avatar id from cache to get fresh info
	LLAvatarIconIDCache::getInstance()->remove(mAvatarID);

	getChild<LLUICtrl>("avatar_icon")->setValue(LLSD(mAvatarID) );

	if (mAvatarNameCacheConnection.connected())
	{
		mAvatarNameCacheConnection.disconnect();
	}
	mAvatarNameCacheConnection = LLAvatarNameCache::get(mAvatarID,boost::bind(&LLInspectAvatar::onAvatarNameCache,this, _1, _2));
}

void LLInspectAvatar::processAvatarData(LLAvatarData* data)
{
	LLStringUtil::format_map_t args;
	{
		std::string birth_date = LLTrans::getString("AvatarBirthDateFormat");
		LLStringUtil::format(birth_date, LLSD().with("datetime", (S32) data->born_on.secondsSinceEpoch()));
		args["[BORN_ON]"] = birth_date;
	}
	args["[AGE]"] = LLDateUtil::ageFromDate(data->born_on, LLDate::now());
	args["[SL_PROFILE]"] = data->about_text;
	args["[RW_PROFILE"] = data->fl_about_text;
	args["[ACCTTYPE]"] = LLAvatarPropertiesProcessor::accountType(data);
	std::string payment_info = LLAvatarPropertiesProcessor::paymentInfo(data);
	args["[PAYMENTINFO]"] = payment_info;
	args["[COMMA]"] = (payment_info.empty() ? "" : ",");

	std::string subtitle = getString("Subtitle", args);
	getChild<LLUICtrl>("user_subtitle")->setValue( LLSD(subtitle) );
	std::string details = getString("Details", args);
	getChild<LLUICtrl>("user_details")->setValue( LLSD(details) );

	// Delete the request object as it has been satisfied
	delete mPropertiesRequest;
	mPropertiesRequest = NULL;
}

void LLInspectAvatar::updateVolumeSlider()
{
	bool voice_enabled = LLVoiceClient::getInstance()->getVoiceEnabled(mAvatarID);

	// Do not display volume slider and mute button if it 
	// is ourself or we are not in a voice channel together
	if (!voice_enabled || (mAvatarID == gAgent.getID()))
	{
		getChild<LLUICtrl>("mute_btn")->setVisible(false);
		getChild<LLUICtrl>("volume_slider")->setVisible(false);
	}

	else 
	{
		getChild<LLUICtrl>("mute_btn")->setVisible(true);
		getChild<LLUICtrl>("volume_slider")->setVisible(true);

		// By convention, we only display and toggle voice mutes, not all mutes
		bool is_muted = LLAvatarActions::isVoiceMuted(mAvatarID);

		LLUICtrl* mute_btn = getChild<LLUICtrl>("mute_btn");

		bool is_linden = LLStringUtil::endsWith(mAvatarName.getDisplayName(), " Linden");

		mute_btn->setEnabled( !is_linden);
		mute_btn->setValue( is_muted );

		LLUICtrl* volume_slider = getChild<LLUICtrl>("volume_slider");
		volume_slider->setEnabled( !is_muted );

		F32 volume;
		
		if (is_muted)
		{
			// it's clearer to display their volume as zero
			volume = 0.f;
		}
		else
		{
			// actual volume
			volume = LLVoiceClient::getInstance()->getUserVolume(mAvatarID);
		}
		volume_slider->setValue( (F64)volume );
	}

}

void LLInspectAvatar::onClickMuteVolume()
{
	// By convention, we only display and toggle voice mutes, not all mutes
	LLMuteList* mute_list = LLMuteList::getInstance();
	bool is_muted = mute_list->isMuted(mAvatarID, LLMute::flagVoiceChat);

	LLMute mute(mAvatarID, mAvatarName.getDisplayName(), LLMute::AGENT);
	if (!is_muted)
	{
		mute_list->add(mute, LLMute::flagVoiceChat);
	}
	else
	{
		mute_list->remove(mute, LLMute::flagVoiceChat);
	}

	updateVolumeSlider();
}

void LLInspectAvatar::onVolumeChange(const LLSD& data)
{
	F32 volume = (F32)data.asReal();
	LLVoiceClient::getInstance()->setUserVolume(mAvatarID, volume);
}

void LLInspectAvatar::onAvatarNameCache(
		const LLUUID& agent_id,
		const LLAvatarName& av_name)
{
	mAvatarNameCacheConnection.disconnect();

	if (agent_id == mAvatarID)
	{
		getChild<LLUICtrl>("user_name")->setValue(av_name.getDisplayName());
		getChild<LLUICtrl>("user_name_small")->setValue(av_name.getDisplayName());
		getChild<LLUICtrl>("user_slid")->setValue(av_name.getUserName());
		mAvatarName = av_name;
		
		// show smaller display name if too long to display in regular size
		if (getChild<LLTextBox>("user_name")->getTextPixelWidth() > getChild<LLTextBox>("user_name")->getRect().getWidth())
		{
			getChild<LLUICtrl>("user_name_small")->setVisible( true );
			getChild<LLUICtrl>("user_name")->setVisible( false );
		}
		else
		{
			getChild<LLUICtrl>("user_name_small")->setVisible( false );
			getChild<LLUICtrl>("user_name")->setVisible( true );

		}

	}
}

// <FS:Ansariel> Undo CHUI-90 and make avatar inspector useful again
// For the avatar inspector, we only want to unpause the fade timer 
// if neither the gear menu or self gear menu are open
void LLInspectAvatar::onMouseLeave(S32 x, S32 y, MASK mask)
{
	LLToggleableMenu* gear_menu = getChild<LLMenuButton>("gear_btn")->getMenu();
	LLToggleableMenu* gear_menu_self = getChild<LLMenuButton>("gear_self_btn")->getMenu();
	if ( gear_menu && gear_menu->getVisible() &&
		 gear_menu_self && gear_menu_self->getVisible() )
	{
		return;
	}

	if(childHasVisiblePopupMenu())
	{
		return;
	}

	mOpenTimer.unpause();
}

void LLInspectAvatar::updateModeratorPanel()
{
	bool enable_moderator_panel = false;

    if (LLVoiceChannel::getCurrentVoiceChannel() &&
		mAvatarID != gAgent.getID())
    {
		LLUUID session_id = LLVoiceChannel::getCurrentVoiceChannel()->getSessionID();

		if (session_id != LLUUID::null)
		{
			LLIMSpeakerMgr* speaker_mgr = LLIMModel::getInstance()->getSpeakerManager(session_id);

			if (speaker_mgr)
			{
				LLPointer<LLSpeaker> self_speakerp = speaker_mgr->findSpeaker(gAgent.getID());
				LLPointer<LLSpeaker> selected_speakerp = speaker_mgr->findSpeaker(mAvatarID);
				
				if(speaker_mgr->isVoiceActive() && selected_speakerp && 
					selected_speakerp->isInVoiceChannel() &&
					((self_speakerp && self_speakerp->mIsModerator) || gAgent.isGodlike()))
				{
					getChild<LLUICtrl>("enable_voice")->setVisible(selected_speakerp->mModeratorMutedVoice);
					getChild<LLUICtrl>("disable_voice")->setVisible(!selected_speakerp->mModeratorMutedVoice);

					enable_moderator_panel = true;
				}
			}
		}
	}

	if (enable_moderator_panel)
	{
		if (!getChild<LLUICtrl>("moderator_panel")->getVisible())
		{
			getChild<LLUICtrl>("moderator_panel")->setVisible(true);
			// stretch the floater so it can accommodate the moderator panel
			reshape(getRect().getWidth(), getRect().getHeight() + getChild<LLUICtrl>("moderator_panel")->getRect().getHeight());
		}
	}
	else if (getChild<LLUICtrl>("moderator_panel")->getVisible())
	{
		getChild<LLUICtrl>("moderator_panel")->setVisible(false);
		// shrink the inspector floater back to original size
		reshape(getRect().getWidth(), getRect().getHeight() - getChild<LLUICtrl>("moderator_panel")->getRect().getHeight());					
	}
}

void LLInspectAvatar::toggleSelectedVoice(bool enabled)
{
	LLUUID session_id = LLVoiceChannel::getCurrentVoiceChannel()->getSessionID();
	LLIMSpeakerMgr* speaker_mgr = LLIMModel::getInstance()->getSpeakerManager(session_id);

	if (speaker_mgr)
	{
		std::string url = gAgent.getRegionCapability("ChatSessionRequest");
		if (!url.empty())
		{
			LLSD data;
			data["method"] = "mute update";
			data["session-id"] = session_id;
			data["params"] = LLSD::emptyMap();
			data["params"]["agent_id"] = mAvatarID;
			data["params"]["mute_info"] = LLSD::emptyMap();
			// ctrl value represents ability to type, so invert
			data["params"]["mute_info"]["voice"] = !enabled;

			LLCoros::instance().launch("LLIMSpeakerMgr::moderationActionCoro",
				boost::bind(&LLInspectAvatar::moderationActionCoro, this, url, data));
		}
	}

	closeFloater();
}

void LLInspectAvatar::onClickAddFriend()
{
	LLAvatarActions::requestFriendshipDialog(mAvatarID, mAvatarName.getDisplayName());
	closeFloater();
}

void LLInspectAvatar::onClickViewProfile()
{
	LLAvatarActions::showProfile(mAvatarID);
	closeFloater();
}

bool LLInspectAvatar::isNotFriend()
{
	return !LLAvatarActions::isFriend(mAvatarID);
}

bool LLInspectAvatar::onVisibleFindOnMap()
{
	return gAgent.isGodlike() || is_agent_mappable(mAvatarID);
}

bool LLInspectAvatar::onVisibleEject()
{
	return enable_freeze_eject( LLSD(mAvatarID) );
}

bool LLInspectAvatar::onVisibleFreeze()
{
	// either user is a god and can do long distance freeze
	// or check for target proximity and permissions
	return gAgent.isGodlike() || enable_freeze_eject(LLSD(mAvatarID));
}

bool LLInspectAvatar::onVisibleZoomIn()
{
	return gObjectList.findObject(mAvatarID);
}

void LLInspectAvatar::onClickIM()
{ 
	LLAvatarActions::startIM(mAvatarID);
	closeFloater();
}

void LLInspectAvatar::onClickCall()
{ 
	LLAvatarActions::startCall(mAvatarID);
	closeFloater();
}

void LLInspectAvatar::onClickTeleport()
{
	LLAvatarActions::offerTeleport(mAvatarID);
	closeFloater();
}

void LLInspectAvatar::onClickTeleportRequest()
{
	LLAvatarActions::teleportRequest(mAvatarID);
	closeFloater();
}

void LLInspectAvatar::onClickInviteToGroup()
{
	LLAvatarActions::inviteToGroup(mAvatarID);
	closeFloater();
}

void LLInspectAvatar::onClickPay()
{
	LLAvatarActions::pay(mAvatarID);
	closeFloater();
}

void LLInspectAvatar::onClickShare()
{
	LLAvatarActions::share(mAvatarID);
	closeFloater();
}

void LLInspectAvatar::onToggleMute()
{
	LLMute mute(mAvatarID, mAvatarName.getDisplayName(), LLMute::AGENT);

	if (LLMuteList::getInstance()->isMuted(mute.mID, mute.mName))
	{
		LLMuteList::getInstance()->remove(mute);
	}
	else
	{
		LLMuteList::getInstance()->add(mute);
	}

	LLPanelBlockedList::showPanelAndSelect(mute.mID);
	closeFloater();
}

void LLInspectAvatar::onClickReport()
{
	LLFloaterReporter::showFromAvatar(mAvatarID, mAvatarName.getCompleteName());
	closeFloater();
}

bool godlike_freeze(const LLSD& notification, const LLSD& response)
{
	LLUUID avatar_id = notification["payload"]["avatar_id"].asUUID();
	S32 option = LLNotificationsUtil::getSelectedOption(notification, response);

	switch (option)
	{
	case 0:
		LLAvatarActions::freeze(avatar_id);
		break;
	case 1:
		LLAvatarActions::unfreeze(avatar_id);
		break;
	default:
		break;
	}

	return false;
}

void LLInspectAvatar::onClickFreeze()
{
	if (gAgent.isGodlike())
	{
		// use godlike freeze-at-a-distance, with confirmation
		LLNotificationsUtil::add("FreezeAvatar",
			LLSD(),
			LLSD().with("avatar_id", mAvatarID),
			godlike_freeze);
	}
	else
	{
		// use default "local" version of freezing that requires avatar to be in range
		handle_avatar_freeze( LLSD(mAvatarID) );
	}
	closeFloater();
}

void LLInspectAvatar::onClickEject()
{
	handle_avatar_eject( LLSD(mAvatarID) );
	closeFloater();
}

void LLInspectAvatar::onClickKick()
{
	LLAvatarActions::kick(mAvatarID);
	closeFloater();
}

void LLInspectAvatar::onClickCSR()
{
	LLAvatarName av_name;
	LLAvatarNameCache::get(mAvatarID, &av_name);
	std::string name = av_name.getUserName();
	LLAvatarActions::csr(mAvatarID, name);
	closeFloater();
}

void LLInspectAvatar::onClickZoomIn() 
{
	handle_zoom_to_object(mAvatarID);
	closeFloater();
}

void LLInspectAvatar::onClickFindOnMap()
{
	gFloaterWorldMap->trackAvatar(mAvatarID, mAvatarName.getDisplayName());
	LLFloaterReg::showInstance("world_map");
}

bool LLInspectAvatar::enableMute()
{
	bool is_linden = LLStringUtil::endsWith(mAvatarName.getDisplayName(), " Linden");
	bool is_self = mAvatarID == gAgent.getID();

	if (!is_linden && !is_self && !LLMuteList::getInstance()->isMuted(mAvatarID, mAvatarName.getDisplayName()))
	{
		return true;
	}
	else
	{
		return false;
	}
}

bool LLInspectAvatar::enableUnmute()
{
	bool is_linden = LLStringUtil::endsWith(mAvatarName.getDisplayName(), " Linden");
	bool is_self = mAvatarID == gAgent.getID();

	if (!is_linden && !is_self && LLMuteList::getInstance()->isMuted(mAvatarID, mAvatarName.getDisplayName()))
	{
		return true;
	}
	else
	{
		return false;
	}
}

bool LLInspectAvatar::enableTeleportOffer()
{
	return LLAvatarActions::canOfferTeleport(mAvatarID);
}

bool LLInspectAvatar::enableTeleportRequest()
{
	return LLAvatarActions::canRequestTeleport(mAvatarID);
}

bool LLInspectAvatar::godModeEnabled()
{
	return gAgent.isGodlike();
}

void LLInspectAvatar::moderationActionCoro(std::string url, LLSD action)
{
	LLCore::HttpRequest::policy_t httpPolicy(LLCore::HttpRequest::DEFAULT_POLICY_ID);
	LLCoreHttpUtil::HttpCoroutineAdapter::ptr_t httpAdapter(new LLCoreHttpUtil::HttpCoroutineAdapter("moderationActionCoro", httpPolicy));
	LLCore::HttpRequest::ptr_t httpRequest(new LLCore::HttpRequest);
	LLCore::HttpOptions::ptr_t httpOpts = LLCore::HttpOptions::ptr_t(new LLCore::HttpOptions);

	httpOpts->setWantHeaders(true);

	LLUUID sessionId = action["session-id"];

	LLSD result = httpAdapter->postAndSuspend(httpRequest, url, action, httpOpts);
	LLSD httpResults = result[LLCoreHttpUtil::HttpCoroutineAdapter::HTTP_RESULTS];
	LLCore::HttpStatus status = LLCoreHttpUtil::HttpCoroutineAdapter::getStatusFromLLSD(httpResults);

	if (!status)
	{
		if (gIMMgr)
		{
			//403 == you're not a mod
			//should be disabled if you're not a moderator
			if (status == LLCore::HttpStatus(HTTP_FORBIDDEN))
			{
				gIMMgr->showSessionEventError(
					"mute",
					"not_a_mod_error",
					sessionId);
			}
			else
			{
				gIMMgr->showSessionEventError(
					"mute",
					"generic_request_error",
					sessionId);
			}
		}
	}
}
// </FS:Ansariel>

//////////////////////////////////////////////////////////////////////////////
// LLInspectAvatarUtil
//////////////////////////////////////////////////////////////////////////////
void LLInspectAvatarUtil::registerFloater()
{
	LLFloaterReg::add("inspect_avatar", "inspect_avatar.xml",
					  &LLFloaterReg::build<LLInspectAvatar>);
}<|MERGE_RESOLUTION|>--- conflicted
+++ resolved
@@ -312,7 +312,6 @@
 	// Extract appropriate avatar id
 	mAvatarID = data["avatar_id"];
 
-<<<<<<< HEAD
 	// <FS:Ansariel> Undo CHUI-90 and make avatar inspector useful again
 	BOOL self = mAvatarID == gAgent.getID();
 	
@@ -320,20 +319,7 @@
 	getChild<LLUICtrl>("gear_btn")->setVisible(!self);
 	// </FS:Ansariel>
 
-	// Position the inspector relative to the mouse cursor
-	// Similar to how tooltips are positioned
-	// See LLToolTipMgr::createToolTip
-	if (data.has("pos"))
-	{
-		LLUI::positionViewNearMouse(this, data["pos"]["x"].asInteger(), data["pos"]["y"].asInteger());
-	}
-	else
-	{
-		LLUI::positionViewNearMouse(this);
-	}
-=======
 	LLInspect::repositionInspector(data);
->>>>>>> c7e9bbc2
 
 	// Generate link to avatar profile.
 	// <FS:Ansariel> Undo CHUI-90 and make avatar inspector useful again
