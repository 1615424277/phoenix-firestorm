/** 
 * @file llinspectavatar.cpp
 *
 * $LicenseInfo:firstyear=2009&license=viewergpl$
 * 
 * Copyright (c) 2009, Linden Research, Inc.
 * 
 * Second Life Viewer Source Code
 * The source code in this file ("Source Code") is provided by Linden Lab
 * to you under the terms of the GNU General Public License, version 2.0
 * ("GPL"), unless you have obtained a separate licensing agreement
 * ("Other License"), formally executed by you and Linden Lab.  Terms of
 * the GPL can be found in doc/GPL-license.txt in this distribution, or
 * online at http://secondlifegrid.net/programs/open_source/licensing/gplv2
 * 
 * There are special exceptions to the terms and conditions of the GPL as
 * it is applied to this Source Code. View the full text of the exception
 * in the file doc/FLOSS-exception.txt in this software distribution, or
 * online at
 * http://secondlifegrid.net/programs/open_source/licensing/flossexception
 * 
 * By copying, modifying or distributing this software, you acknowledge
 * that you have read and understood your obligations described above,
 * and agree to abide by those obligations.
 * 
 * ALL LINDEN LAB SOURCE CODE IS PROVIDED "AS IS." LINDEN LAB MAKES NO
 * WARRANTIES, EXPRESS, IMPLIED OR OTHERWISE, REGARDING ITS ACCURACY,
 * COMPLETENESS OR PERFORMANCE.
 * $/LicenseInfo$
 */

#include "llviewerprecompiledheaders.h"

#include "llinspectavatar.h"

// viewer files
#include "llagent.h"
#include "llagentdata.h"
#include "llavataractions.h"
#include "llavatarnamecache.h"
#include "llavatarpropertiesprocessor.h"
#include "llcallingcard.h"
#include "lldateutil.h"
#include "llfloaterreporter.h"
#include "llfloaterworldmap.h"
#include "llimview.h"
#include "llinspect.h"
#include "llmutelist.h"
#include "llpanelblockedlist.h"
#include "llstartup.h"
#include "llspeakers.h"
#include "llviewermenu.h"
#include "llvoiceclient.h"
#include "llviewerobjectlist.h"
#include "lltransientfloatermgr.h"

// Linden libraries
#include "llfloater.h"
#include "llfloaterreg.h"
#include "llmenubutton.h"
#include "lltextbox.h"
#include "lltooltip.h"	// positionViewNearMouse()
#include "lltrans.h"
#include "lluictrl.h"

#include "llavatariconctrl.h"

class LLFetchAvatarData;


//////////////////////////////////////////////////////////////////////////////
// LLInspectAvatar
//////////////////////////////////////////////////////////////////////////////

// Avatar Inspector, a small information window used when clicking
// on avatar names in the 2D UI and in the ambient inspector widget for
// the 3D world.
class LLInspectAvatar : public LLInspect, LLTransientFloater
{
	friend class LLFloaterReg;
	
public:
	// avatar_id - Avatar ID for which to show information
	// Inspector will be positioned relative to current mouse position
	LLInspectAvatar(const LLSD& avatar_id);
	virtual ~LLInspectAvatar();
	
	/*virtual*/ BOOL postBuild(void);
	
	// Because floater is single instance, need to re-parse data on each spawn
	// (for example, inspector about same avatar but in different position)
	/*virtual*/ void onOpen(const LLSD& avatar_id);

	// When closing they should close their gear menu 
	/*virtual*/ void onClose(bool app_quitting);
	
	// Update view based on information from avatar properties processor
	void processAvatarData(LLAvatarData* data);
	
	// override the inspector mouse leave so timer is only paused if 
	// gear menu is not open
	/* virtual */ void onMouseLeave(S32 x, S32 y, MASK mask);
	
	virtual LLTransientFloaterMgr::ETransientGroup getGroup() { return LLTransientFloaterMgr::GLOBAL; }

private:
	// Make network requests for all the data to display in this view.
	// Used on construction and if avatar id changes.
	void requestUpdate();
	
	// Set the volume slider to this user's current client-side volume setting,
	// hiding/disabling if the user is not nearby.
	void updateVolumeSlider();

	// Shows/hides moderator panel depending on voice state 
	void updateModeratorPanel();

	// Moderator ability to enable/disable voice chat for avatar
	void toggleSelectedVoice(bool enabled);
	
	// Button callbacks
	void onClickAddFriend();
	void onClickViewProfile();
	void onClickIM();
	void onClickCall();
	void onClickTeleport();
	void onClickInviteToGroup();
	void onClickPay();
	void onClickShare();
	void onToggleMute();
	void onClickReport();
	void onClickFreeze();
	void onClickEject();
	void onClickZoomIn();  
	void onClickFindOnMap();
	bool onVisibleFindOnMap();
	bool onVisibleFreezeEject();
	bool onVisibleZoomIn();
	void onClickMuteVolume();
	void onVolumeChange(const LLSD& data);
	bool enableMute();
	bool enableUnmute();
	bool enableTeleportOffer();

	// Is used to determine if "Add friend" option should be enabled in gear menu
	bool isNotFriend();
	
	void onAvatarNameCache(const LLUUID& agent_id,
						   const LLAvatarName& av_name);
	
private:
	LLUUID				mAvatarID;
	// Need avatar name information to spawn friend add request
	LLAvatarName		mAvatarName;
	// an in-flight request for avatar properties from LLAvatarPropertiesProcessor
	// is represented by this object
	LLFetchAvatarData*	mPropertiesRequest;
};

//////////////////////////////////////////////////////////////////////////////
// LLFetchAvatarData
//////////////////////////////////////////////////////////////////////////////

// This object represents a pending request for avatar properties information
class LLFetchAvatarData : public LLAvatarPropertiesObserver
{
public:
	// If the inspector closes it will delete the pending request object, so the
	// inspector pointer will be valid for the lifetime of this object
	LLFetchAvatarData(const LLUUID& avatar_id, LLInspectAvatar* inspector)
	:	mAvatarID(avatar_id),
		mInspector(inspector)
	{
		LLAvatarPropertiesProcessor* processor = 
			LLAvatarPropertiesProcessor::getInstance();
		// register ourselves as an observer
		processor->addObserver(mAvatarID, this);
		// send a request (duplicates will be suppressed inside the avatar
		// properties processor)
		processor->sendAvatarPropertiesRequest(mAvatarID);
	}
	
	~LLFetchAvatarData()
	{
		// remove ourselves as an observer
		LLAvatarPropertiesProcessor::getInstance()->
		removeObserver(mAvatarID, this);
	}
	
	void processProperties(void* data, EAvatarProcessorType type)
	{
		// route the data to the inspector
		if (data
			&& type == APT_PROPERTIES)
		{
			LLAvatarData* avatar_data = static_cast<LLAvatarData*>(data);
			mInspector->processAvatarData(avatar_data);
		}
	}
	
	// Store avatar ID so we can un-register the observer on destruction
	LLUUID mAvatarID;
	LLInspectAvatar* mInspector;
};

LLInspectAvatar::LLInspectAvatar(const LLSD& sd)
:	LLInspect( LLSD() ),	// single_instance, doesn't really need key
	mAvatarID(),			// set in onOpen()  *Note: we used to show partner's name but we dont anymore --angela 3rd Dec* 
	mAvatarName(),
	mPropertiesRequest(NULL)
{
	mCommitCallbackRegistrar.add("InspectAvatar.ViewProfile",	boost::bind(&LLInspectAvatar::onClickViewProfile, this));	
	mCommitCallbackRegistrar.add("InspectAvatar.AddFriend",	boost::bind(&LLInspectAvatar::onClickAddFriend, this));	
	mCommitCallbackRegistrar.add("InspectAvatar.IM",
		boost::bind(&LLInspectAvatar::onClickIM, this));	
	mCommitCallbackRegistrar.add("InspectAvatar.Call",		boost::bind(&LLInspectAvatar::onClickCall, this));	
	mCommitCallbackRegistrar.add("InspectAvatar.Teleport",	boost::bind(&LLInspectAvatar::onClickTeleport, this));	
	mCommitCallbackRegistrar.add("InspectAvatar.InviteToGroup",	boost::bind(&LLInspectAvatar::onClickInviteToGroup, this));	
	mCommitCallbackRegistrar.add("InspectAvatar.Pay",	boost::bind(&LLInspectAvatar::onClickPay, this));	
	mCommitCallbackRegistrar.add("InspectAvatar.Share",	boost::bind(&LLInspectAvatar::onClickShare, this));
	mCommitCallbackRegistrar.add("InspectAvatar.ToggleMute",	boost::bind(&LLInspectAvatar::onToggleMute, this));	
	mCommitCallbackRegistrar.add("InspectAvatar.Freeze",
		boost::bind(&LLInspectAvatar::onClickFreeze, this));	
	mCommitCallbackRegistrar.add("InspectAvatar.Eject",
		boost::bind(&LLInspectAvatar::onClickEject, this));	
	mCommitCallbackRegistrar.add("InspectAvatar.Report",	boost::bind(&LLInspectAvatar::onClickReport, this));	
	mCommitCallbackRegistrar.add("InspectAvatar.FindOnMap",	boost::bind(&LLInspectAvatar::onClickFindOnMap, this));	
	mCommitCallbackRegistrar.add("InspectAvatar.ZoomIn", boost::bind(&LLInspectAvatar::onClickZoomIn, this));
	mCommitCallbackRegistrar.add("InspectAvatar.DisableVoice", boost::bind(&LLInspectAvatar::toggleSelectedVoice, this, false));
	mCommitCallbackRegistrar.add("InspectAvatar.EnableVoice", boost::bind(&LLInspectAvatar::toggleSelectedVoice, this, true));
	mEnableCallbackRegistrar.add("InspectAvatar.VisibleFindOnMap",	boost::bind(&LLInspectAvatar::onVisibleFindOnMap, this));	
	mEnableCallbackRegistrar.add("InspectAvatar.VisibleFreezeEject",	
		boost::bind(&LLInspectAvatar::onVisibleFreezeEject, this));	
	mEnableCallbackRegistrar.add("InspectAvatar.VisibleZoomIn", 
		boost::bind(&LLInspectAvatar::onVisibleZoomIn, this));
	mEnableCallbackRegistrar.add("InspectAvatar.Gear.Enable", boost::bind(&LLInspectAvatar::isNotFriend, this));
	mEnableCallbackRegistrar.add("InspectAvatar.Gear.EnableCall", boost::bind(&LLAvatarActions::canCall));
	mEnableCallbackRegistrar.add("InspectAvatar.Gear.EnableTeleportOffer", boost::bind(&LLInspectAvatar::enableTeleportOffer, this));
	mEnableCallbackRegistrar.add("InspectAvatar.EnableMute", boost::bind(&LLInspectAvatar::enableMute, this));
	mEnableCallbackRegistrar.add("InspectAvatar.EnableUnmute", boost::bind(&LLInspectAvatar::enableUnmute, this));

	// can't make the properties request until the widgets are constructed
	// as it might return immediately, so do it in postBuild.

	LLTransientFloaterMgr::getInstance()->addControlView(LLTransientFloaterMgr::GLOBAL, this);
	LLTransientFloater::init(this);
}

LLInspectAvatar::~LLInspectAvatar()
{
	// clean up any pending requests so they don't call back into a deleted
	// view
	delete mPropertiesRequest;
	mPropertiesRequest = NULL;

	LLTransientFloaterMgr::getInstance()->removeControlView(this);
}

/*virtual*/
BOOL LLInspectAvatar::postBuild(void)
{
	getChild<LLUICtrl>("add_friend_btn")->setCommitCallback(
		boost::bind(&LLInspectAvatar::onClickAddFriend, this) );

	getChild<LLUICtrl>("view_profile_btn")->setCommitCallback(
		boost::bind(&LLInspectAvatar::onClickViewProfile, this) );

	getChild<LLUICtrl>("mute_btn")->setCommitCallback(
		boost::bind(&LLInspectAvatar::onClickMuteVolume, this) );

	getChild<LLUICtrl>("volume_slider")->setCommitCallback(
		boost::bind(&LLInspectAvatar::onVolumeChange, this, _2));

	return TRUE;
}


// Multiple calls to showInstance("inspect_avatar", foo) will provide different
// LLSD for foo, which we will catch here.
//virtual
void LLInspectAvatar::onOpen(const LLSD& data)
{
	// Start open animation
	LLInspect::onOpen(data);

	// Extract appropriate avatar id
	mAvatarID = data["avatar_id"];

	BOOL self = mAvatarID == gAgent.getID();
	
	getChild<LLUICtrl>("gear_self_btn")->setVisible(self);
	getChild<LLUICtrl>("gear_btn")->setVisible(!self);

	// Position the inspector relative to the mouse cursor
	// Similar to how tooltips are positioned
	// See LLToolTipMgr::createToolTip
	if (data.has("pos"))
	{
		LLUI::positionViewNearMouse(this, data["pos"]["x"].asInteger(), data["pos"]["y"].asInteger());
	}
	else
	{
		LLUI::positionViewNearMouse(this);
	}

	// can't call from constructor as widgets are not built yet
	requestUpdate();

	updateVolumeSlider();

	updateModeratorPanel();
}

// virtual
void LLInspectAvatar::onClose(bool app_quitting)
{  
  getChild<LLMenuButton>("gear_btn")->hideMenu();
}	

void LLInspectAvatar::requestUpdate()
{
	// Don't make network requests when spawning from the debug menu at the
	// login screen (which is useful to work on the layout).
	if (mAvatarID.isNull())
	{
		if (LLStartUp::getStartupState() >= STATE_STARTED)
		{
			// once we're running we don't want to show the test floater
			// for bogus LLUUID::null links
			closeFloater();
		}
		return;
	}

	// Clear out old data so it doesn't flash between old and new
	getChild<LLUICtrl>("user_name")->setValue("");
	getChild<LLUICtrl>("user_name_small")->setValue("");
	getChild<LLUICtrl>("user_slid")->setValue("");
	getChild<LLUICtrl>("user_subtitle")->setValue("");
	getChild<LLUICtrl>("user_details")->setValue("");
	
	// Make a new request for properties
	delete mPropertiesRequest;
	mPropertiesRequest = new LLFetchAvatarData(mAvatarID, this);

	// You can't re-add someone as a friend if they are already your friend
	bool is_friend = LLAvatarTracker::instance().getBuddyInfo(mAvatarID) != NULL;
	bool is_self = (mAvatarID == gAgentID);
	if (is_self)
	{
		getChild<LLUICtrl>("add_friend_btn")->setVisible(false);
		getChild<LLUICtrl>("im_btn")->setVisible(false);
	}
	else if (is_friend)
	{
		getChild<LLUICtrl>("add_friend_btn")->setVisible(false);
		getChild<LLUICtrl>("im_btn")->setVisible(true);
	}
	else
	{
		getChild<LLUICtrl>("add_friend_btn")->setVisible(true);
		getChild<LLUICtrl>("im_btn")->setVisible(false);
	}

	// Use an avatar_icon even though the image id will come down with the
	// avatar properties because the avatar_icon code maintains a cache of icons
	// and this may result in the image being visible sooner.
	// *NOTE: This may generate a duplicate avatar properties request, but that
	// will be suppressed internally in the avatar properties processor.
	
	//remove avatar id from cache to get fresh info
	LLAvatarIconIDCache::getInstance()->remove(mAvatarID);

	getChild<LLUICtrl>("avatar_icon")->setValue(LLSD(mAvatarID) );

	LLAvatarNameCache::get(mAvatarID,
			boost::bind(&LLInspectAvatar::onAvatarNameCache,
				this, _1, _2));
}

void LLInspectAvatar::processAvatarData(LLAvatarData* data)
{
	LLStringUtil::format_map_t args;
	{
		std::string birth_date = LLTrans::getString("AvatarBirthDateFormat");
		LLStringUtil::format(birth_date, LLSD().with("datetime", (S32) data->born_on.secondsSinceEpoch()));
		args["[BORN_ON]"] = birth_date;
	}
	args["[AGE]"] = LLDateUtil::ageFromDate(data->born_on, LLDate::now());
	args["[SL_PROFILE]"] = data->about_text;
	args["[RW_PROFILE"] = data->fl_about_text;
	args["[ACCTTYPE]"] = LLAvatarPropertiesProcessor::accountType(data);
	std::string payment_info = LLAvatarPropertiesProcessor::paymentInfo(data);
	args["[PAYMENTINFO]"] = payment_info;
	args["[COMMA]"] = (payment_info.empty() ? "" : ",");

	std::string subtitle = getString("Subtitle", args);
	getChild<LLUICtrl>("user_subtitle")->setValue( LLSD(subtitle) );
	std::string details = getString("Details", args);
	getChild<LLUICtrl>("user_details")->setValue( LLSD(details) );

	// Delete the request object as it has been satisfied
	delete mPropertiesRequest;
	mPropertiesRequest = NULL;
}

// For the avatar inspector, we only want to unpause the fade timer 
// if neither the gear menu or self gear menu are open
void LLInspectAvatar::onMouseLeave(S32 x, S32 y, MASK mask)
{
	LLMenuGL* gear_menu = getChild<LLMenuButton>("gear_btn")->getMenu();
	LLMenuGL* gear_menu_self = getChild<LLMenuButton>("gear_self_btn")->getMenu();
	if ( gear_menu && gear_menu->getVisible() &&
		 gear_menu_self && gear_menu_self->getVisible() )
	{
		return;
	}

	if(childHasVisiblePopupMenu())
	{
		return;
	}

	mOpenTimer.unpause();
}

void LLInspectAvatar::updateModeratorPanel()
{
	bool enable_moderator_panel = false;

    if (LLVoiceChannel::getCurrentVoiceChannel() &&
		mAvatarID != gAgent.getID())
    {
		LLUUID session_id = LLVoiceChannel::getCurrentVoiceChannel()->getSessionID();

		if (session_id != LLUUID::null)
		{
			LLIMSpeakerMgr* speaker_mgr = LLIMModel::getInstance()->getSpeakerManager(session_id);

			if (speaker_mgr)
			{
				LLPointer<LLSpeaker> self_speakerp = speaker_mgr->findSpeaker(gAgent.getID());
				LLPointer<LLSpeaker> selected_speakerp = speaker_mgr->findSpeaker(mAvatarID);
				
				if(speaker_mgr->isVoiceActive() && selected_speakerp && 
					selected_speakerp->isInVoiceChannel() &&
					((self_speakerp && self_speakerp->mIsModerator) || gAgent.isGodlike()))
				{
					getChild<LLUICtrl>("enable_voice")->setVisible(selected_speakerp->mModeratorMutedVoice);
					getChild<LLUICtrl>("disable_voice")->setVisible(!selected_speakerp->mModeratorMutedVoice);

					enable_moderator_panel = true;
				}
			}
		}
	}

	if (enable_moderator_panel)
	{
		if (!getChild<LLUICtrl>("moderator_panel")->getVisible())
		{
			getChild<LLUICtrl>("moderator_panel")->setVisible(true);
			// stretch the floater so it can accommodate the moderator panel
			reshape(getRect().getWidth(), getRect().getHeight() + getChild<LLUICtrl>("moderator_panel")->getRect().getHeight());
		}
	}
	else if (getChild<LLUICtrl>("moderator_panel")->getVisible())
	{
		getChild<LLUICtrl>("moderator_panel")->setVisible(false);
		// shrink the inspector floater back to original size
		reshape(getRect().getWidth(), getRect().getHeight() - getChild<LLUICtrl>("moderator_panel")->getRect().getHeight());					
	}
}

void LLInspectAvatar::toggleSelectedVoice(bool enabled)
{
	LLUUID session_id = LLVoiceChannel::getCurrentVoiceChannel()->getSessionID();
	LLIMSpeakerMgr* speaker_mgr = LLIMModel::getInstance()->getSpeakerManager(session_id);

	if (speaker_mgr)
	{
		if (!gAgent.getRegion())
			return;

		std::string url = gAgent.getRegion()->getCapability("ChatSessionRequest");
		LLSD data;
		data["method"] = "mute update";
		data["session-id"] = session_id;
		data["params"] = LLSD::emptyMap();
		data["params"]["agent_id"] = mAvatarID;
		data["params"]["mute_info"] = LLSD::emptyMap();
		// ctrl value represents ability to type, so invert
		data["params"]["mute_info"]["voice"] = !enabled;

		class MuteVoiceResponder : public LLHTTPClient::Responder
		{
		public:
			MuteVoiceResponder(const LLUUID& session_id)
			{
				mSessionID = session_id;
			}

			virtual void error(U32 status, const std::string& reason)
			{
				llwarns << status << ": " << reason << llendl;

				if ( gIMMgr )
				{
					//403 == you're not a mod
					//should be disabled if you're not a moderator
					if ( 403 == status )
					{
						gIMMgr->showSessionEventError(
							"mute",
							"not_a_moderator",
							mSessionID);
					}
					else
					{
						gIMMgr->showSessionEventError(
							"mute",
							"generic",
							mSessionID);
					}
				}
			}

		private:
			LLUUID mSessionID;
		};

		LLHTTPClient::post(
			url,
			data,
			new MuteVoiceResponder(speaker_mgr->getSessionID()));
	}

	closeFloater();

}

void LLInspectAvatar::updateVolumeSlider()
{
	bool voice_enabled = LLVoiceClient::getInstance()->getVoiceEnabled(mAvatarID);

	// Do not display volume slider and mute button if it 
	// is ourself or we are not in a voice channel together
	if (!voice_enabled || (mAvatarID == gAgent.getID()))
	{
		getChild<LLUICtrl>("mute_btn")->setVisible(false);
		getChild<LLUICtrl>("volume_slider")->setVisible(false);
	}

	else 
	{
		getChild<LLUICtrl>("mute_btn")->setVisible(true);
		getChild<LLUICtrl>("volume_slider")->setVisible(true);

		// By convention, we only display and toggle voice mutes, not all mutes
		bool is_muted = LLMuteList::getInstance()->
							isMuted(mAvatarID, LLMute::flagVoiceChat);

		LLUICtrl* mute_btn = getChild<LLUICtrl>("mute_btn");

		bool is_linden = LLStringUtil::endsWith(mAvatarName.getLegacyName(), " Linden");

		mute_btn->setEnabled( !is_linden);
		mute_btn->setValue( is_muted );

		LLUICtrl* volume_slider = getChild<LLUICtrl>("volume_slider");
		volume_slider->setEnabled( !is_muted );

		F32 volume;
		
		if (is_muted)
		{
			// it's clearer to display their volume as zero
			volume = 0.f;
		}
		else
		{
			// actual volume
			volume = LLVoiceClient::getInstance()->getUserVolume(mAvatarID);
		}
		volume_slider->setValue( (F64)volume );
	}

}

void LLInspectAvatar::onClickMuteVolume()
{
	// By convention, we only display and toggle voice mutes, not all mutes
	LLMuteList* mute_list = LLMuteList::getInstance();
	bool is_muted = mute_list->isMuted(mAvatarID, LLMute::flagVoiceChat);

	LLMute mute(mAvatarID, mAvatarName.getLegacyName(), LLMute::AGENT);
	if (!is_muted)
	{
		mute_list->add(mute, LLMute::flagVoiceChat);
	}
	else
	{
		mute_list->remove(mute, LLMute::flagVoiceChat);
	}

	updateVolumeSlider();
}

void LLInspectAvatar::onVolumeChange(const LLSD& data)
{
	F32 volume = (F32)data.asReal();
	LLVoiceClient::getInstance()->setUserVolume(mAvatarID, volume);
}

void LLInspectAvatar::onAvatarNameCache(
		const LLUUID& agent_id,
		const LLAvatarName& av_name)
{
	if (agent_id == mAvatarID)
	{
<<<<<<< HEAD
		mAvatarName = first + " " + last;
		getChild<LLUICtrl>("user_name")->setValue(LLSD(mAvatarName) );
=======
		getChild<LLUICtrl>("user_name")->setValue(av_name.mDisplayName);
		getChild<LLUICtrl>("user_name_small")->setValue(av_name.mDisplayName);
		getChild<LLUICtrl>("user_slid")->setValue(av_name.mUsername);
		mAvatarName = av_name;
		
		// show smaller display name if too long to display in regular size
		if (getChild<LLTextBox>("user_name")->getTextPixelWidth() > getChild<LLTextBox>("user_name")->getRect().getWidth())
		{
			getChild<LLUICtrl>("user_name_small")->setVisible( true );
			getChild<LLUICtrl>("user_name")->setVisible( false );
		}
		else
		{
			getChild<LLUICtrl>("user_name_small")->setVisible( false );
			getChild<LLUICtrl>("user_name")->setVisible( true );

		}

>>>>>>> 54b9992e
	}
}

void LLInspectAvatar::onClickAddFriend()
{
	LLAvatarActions::requestFriendshipDialog(mAvatarID, mAvatarName.getLegacyName());
	closeFloater();
}

void LLInspectAvatar::onClickViewProfile()
{
	LLAvatarActions::showProfile(mAvatarID);
	closeFloater();
}

bool LLInspectAvatar::isNotFriend()
{
	return !LLAvatarActions::isFriend(mAvatarID);
}

bool LLInspectAvatar::onVisibleFindOnMap()
{
	return gAgent.isGodlike() || is_agent_mappable(mAvatarID);
}

bool LLInspectAvatar::onVisibleFreezeEject()
{
	return enable_freeze_eject( LLSD(mAvatarID) );
}

bool LLInspectAvatar::onVisibleZoomIn()
{
	return gObjectList.findObject(mAvatarID);
}

void LLInspectAvatar::onClickIM()
{ 
	LLAvatarActions::startIM(mAvatarID);
	closeFloater();
}

void LLInspectAvatar::onClickCall()
{ 
	LLAvatarActions::startCall(mAvatarID);
	closeFloater();
}

void LLInspectAvatar::onClickTeleport()
{
	LLAvatarActions::offerTeleport(mAvatarID);
	closeFloater();
}

void LLInspectAvatar::onClickInviteToGroup()
{
	LLAvatarActions::inviteToGroup(mAvatarID);
	closeFloater();
}

void LLInspectAvatar::onClickPay()
{
	LLAvatarActions::pay(mAvatarID);
	closeFloater();
}

void LLInspectAvatar::onClickShare()
{
	LLAvatarActions::share(mAvatarID);
	closeFloater();
}

void LLInspectAvatar::onToggleMute()
{
	LLMute mute(mAvatarID, mAvatarName.getLegacyName(), LLMute::AGENT);

	if (LLMuteList::getInstance()->isMuted(mute.mID, mute.mName))
	{
		LLMuteList::getInstance()->remove(mute);
	}
	else
	{
		LLMuteList::getInstance()->add(mute);
	}

	LLPanelBlockedList::showPanelAndSelect(mute.mID);
	closeFloater();
}

void LLInspectAvatar::onClickReport()
{
	LLFloaterReporter::showFromAvatar(mAvatarID, mAvatarName.getCompleteName());
	closeFloater();
}

void LLInspectAvatar::onClickFreeze()
{
	handle_avatar_freeze( LLSD(mAvatarID) );
	closeFloater();
}

void LLInspectAvatar::onClickEject()
{
	handle_avatar_eject( LLSD(mAvatarID) );
	closeFloater();
}

void LLInspectAvatar::onClickZoomIn() 
{
	handle_zoom_to_object(mAvatarID);
	closeFloater();
}

void LLInspectAvatar::onClickFindOnMap()
{
	gFloaterWorldMap->trackAvatar(mAvatarID, mAvatarName.mDisplayName);
	LLFloaterReg::showInstance("world_map");
}


bool LLInspectAvatar::enableMute()
{
		bool is_linden = LLStringUtil::endsWith(mAvatarName.getLegacyName(), " Linden");
		bool is_self = mAvatarID == gAgent.getID();

		if (!is_linden && !is_self && !LLMuteList::getInstance()->isMuted(mAvatarID, mAvatarName.getLegacyName()))
		{
			return true;
		}
		else
		{
			return false;
		}
}

bool LLInspectAvatar::enableUnmute()
{
		bool is_linden = LLStringUtil::endsWith(mAvatarName.getLegacyName(), " Linden");
		bool is_self = mAvatarID == gAgent.getID();

		if (!is_linden && !is_self && LLMuteList::getInstance()->isMuted(mAvatarID, mAvatarName.getLegacyName()))
		{
			return true;
		}
		else
		{
			return false;
		}
}

bool LLInspectAvatar::enableTeleportOffer()
{
	return LLAvatarActions::canOfferTeleport(mAvatarID);
}

//////////////////////////////////////////////////////////////////////////////
// LLInspectAvatarUtil
//////////////////////////////////////////////////////////////////////////////
void LLInspectAvatarUtil::registerFloater()
{
	LLFloaterReg::add("inspect_avatar", "inspect_avatar.xml",
					  &LLFloaterReg::build<LLInspectAvatar>);
}<|MERGE_RESOLUTION|>--- conflicted
+++ resolved
@@ -618,10 +618,6 @@
 {
 	if (agent_id == mAvatarID)
 	{
-<<<<<<< HEAD
-		mAvatarName = first + " " + last;
-		getChild<LLUICtrl>("user_name")->setValue(LLSD(mAvatarName) );
-=======
 		getChild<LLUICtrl>("user_name")->setValue(av_name.mDisplayName);
 		getChild<LLUICtrl>("user_name_small")->setValue(av_name.mDisplayName);
 		getChild<LLUICtrl>("user_slid")->setValue(av_name.mUsername);
@@ -640,7 +636,6 @@
 
 		}
 
->>>>>>> 54b9992e
 	}
 }
 
