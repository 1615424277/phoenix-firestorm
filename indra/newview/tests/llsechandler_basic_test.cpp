--- conflicted
+++ resolved
@@ -1,1653 +1,1418 @@
-/**
- * @file llsechandler_basic_test.cpp
- * @author Roxie
- * @date 2009-02-10
- * @brief Test the 'basic' sec handler functions
- *
- * $LicenseInfo:firstyear=2005&license=viewerlgpl$
- * Second Life Viewer Source Code
- * Copyright (C) 2010, Linden Research, Inc.
- *
- * This library is free software; you can redistribute it and/or
- * modify it under the terms of the GNU Lesser General Public
- * License as published by the Free Software Foundation;
- * version 2.1 of the License only.
- *
- * This library is distributed in the hope that it will be useful,
- * but WITHOUT ANY WARRANTY; without even the implied warranty of
- * MERCHANTABILITY or FITNESS FOR A PARTICULAR PURPOSE.  See the GNU
- * Lesser General Public License for more details.
- *
- * You should have received a copy of the GNU Lesser General Public
- * License along with this library; if not, write to the Free Software
- * Foundation, Inc., 51 Franklin Street, Fifth Floor, Boston, MA  02110-1301  USA
- *
- * Linden Research, Inc., 945 Battery Street, San Francisco, CA  94111  USA
- * $/LicenseInfo$
- */
-#include "../llviewerprecompiledheaders.h"
-#include "../test/lltut.h"
-#include "../llsecapi.h"
-#include "../llsechandler_basic.h"
-#include "../../llxml/llcontrol.h"
-#include "../llviewernetwork.h"
-#include "lluuid.h"
-#include "lldate.h"
-#include "llxorcipher.h"
-#include "apr_base64.h"
-#include <vector>
-#include <ios>
-#include <llsdserialize.h>
-#include <openssl/pem.h>
-#include <openssl/err.h>
-#include <openssl/evp.h>
-#include "llxorcipher.h"
-#include <openssl/ossl_typ.h>
-#include <openssl/x509.h>
-#include <openssl/x509v3.h>
-#include <openssl/pem.h>
-#include <openssl/asn1.h>
-#include <openssl/rand.h>
-#include <openssl/err.h>
-#include "../llmachineid.h"
-
-#define ensure_throws(str, exc_type, cert, func, ...) \
-try \
-{ \
-func(__VA_ARGS__); \
-fail("throws, " str); \
-} \
-catch(exc_type& except) \
-{ \
-LLSD cert_data; \
-cert->getLLSD(cert_data); \
-ensure("Exception cert is incorrect for " str, valueCompareLLSD(except.getCertData(), cert_data)); \
-}
-
-extern bool _cert_hostname_wildcard_match(const std::string& hostname, const std::string& wildcard_string);
-
-//----------------------------------------------------------------------------
-// Mock objects for the dependencies of the code we're testing
-
-std::string gFirstName;
-std::string gLastName;
-LLControlGroup::LLControlGroup(const std::string& name)
-: LLInstanceTracker<LLControlGroup, std::string>(name) {}
-LLControlGroup::~LLControlGroup() {}
-LLControlVariable* LLControlGroup::declareString(const std::string& name,
-                                   const std::string& initial_val,
-                                   const std::string& comment,
-                                   LLControlVariable::ePersist persist) {return NULL;}
-void LLControlGroup::setString(std::string_view name, const std::string& val){}
-std::string LLControlGroup::getString(std::string_view name)
-{
-
-    if (name == "FirstName")
-        return gFirstName;
-    else if (name == "LastName")
-        return gLastName;
-    return "";
-}
-
-// Stub for --no-verify-ssl-cert
-bool LLControlGroup::getBOOL(std::string_view name) { return false; }
-
-LLSD LLCredential::getLoginParams()
-{
-    LLSD result = LLSD::emptyMap();
-
-    // legacy credential
-    result["passwd"] = "$1$testpasssd";
-    result["first"] = "myfirst";
-    result["last"] ="mylast";
-    return result;
-}
-
-void LLCredential::identifierType(std::string &idType)
-{
-}
-
-void LLCredential::authenticatorType(std::string &idType)
-{
-}
-
-
-LLControlGroup gSavedSettings("test");
-unsigned char gMACAddress[MAC_ADDRESS_BYTES] = {77,21,46,31,89,2};
-
-
-S32 LLMachineID::getUniqueID(unsigned char *unique_id, size_t len)
-{
-    memcpy(unique_id, gMACAddress, len);
-    return 1;
-}
-S32 LLMachineID::getLegacyID(unsigned char *unique_id, size_t len)
-{
-    return 0;
-}
-S32 LLMachineID::init() { return 1; }
-
-
-LLCertException::LLCertException(const LLSD& cert_data, const std::string& msg)
-    : LLException(msg),
-    mCertData(cert_data)
-{
-    LL_WARNS("SECAPI") << "Certificate Error: " << msg << LL_ENDL;
-}
-
-
-// -------------------------------------------------------------------------------------------
-// TUT
-// -------------------------------------------------------------------------------------------
-namespace tut
-{
-    const std::string mPemTestCert(
-        "Certificate:\n"
-        "    Data:\n"
-        "        Version: 3 (0x2)\n"
-        "        Serial Number:\n"
-        "            04:00:00:00:00:01:15:4b:5a:c3:94\n"
-        "    Signature Algorithm: sha1WithRSAEncryption\n"
-        "        Issuer: C=BE, O=GlobalSign nv-sa, OU=Root CA, CN=GlobalSign Root CA\n"
-        "        Validity\n"
-        "            Not Before: Sep  1 12:00:00 1998 GMT\n"
-        "            Not After : Jan 28 12:00:00 2028 GMT\n"
-        "        Subject: C=BE, O=GlobalSign nv-sa, OU=Root CA, CN=GlobalSign Root CA\n"
-        "        Subject Public Key Info:\n"
-        "            Public Key Algorithm: rsaEncryption\n"
-        "                Public-Key: (2048 bit)\n"
-        "                Modulus:\n"
-        "                    00:da:0e:e6:99:8d:ce:a3:e3:4f:8a:7e:fb:f1:8b:\n"
-        "                    83:25:6b:ea:48:1f:f1:2a:b0:b9:95:11:04:bd:f0:\n"
-        "                    63:d1:e2:67:66:cf:1c:dd:cf:1b:48:2b:ee:8d:89:\n"
-        "                    8e:9a:af:29:80:65:ab:e9:c7:2d:12:cb:ab:1c:4c:\n"
-        "                    70:07:a1:3d:0a:30:cd:15:8d:4f:f8:dd:d4:8c:50:\n"
-        "                    15:1c:ef:50:ee:c4:2e:f7:fc:e9:52:f2:91:7d:e0:\n"
-        "                    6d:d5:35:30:8e:5e:43:73:f2:41:e9:d5:6a:e3:b2:\n"
-        "                    89:3a:56:39:38:6f:06:3c:88:69:5b:2a:4d:c5:a7:\n"
-        "                    54:b8:6c:89:cc:9b:f9:3c:ca:e5:fd:89:f5:12:3c:\n"
-        "                    92:78:96:d6:dc:74:6e:93:44:61:d1:8d:c7:46:b2:\n"
-        "                    75:0e:86:e8:19:8a:d5:6d:6c:d5:78:16:95:a2:e9:\n"
-        "                    c8:0a:38:eb:f2:24:13:4f:73:54:93:13:85:3a:1b:\n"
-        "                    bc:1e:34:b5:8b:05:8c:b9:77:8b:b1:db:1f:20:91:\n"
-        "                    ab:09:53:6e:90:ce:7b:37:74:b9:70:47:91:22:51:\n"
-        "                    63:16:79:ae:b1:ae:41:26:08:c8:19:2b:d1:46:aa:\n"
-        "                    48:d6:64:2a:d7:83:34:ff:2c:2a:c1:6c:19:43:4a:\n"
-        "                    07:85:e7:d3:7c:f6:21:68:ef:ea:f2:52:9f:7f:93:\n"
-        "                    90:cf\n"
-        "                Exponent: 65537 (0x10001)\n"
-        "        X509v3 extensions:\n"
-        "            X509v3 Key Usage: critical\n"
-        "                Certificate Sign, CRL Sign\n"
-        "            X509v3 Basic Constraints: critical\n"
-        "                CA:TRUE\n"
-        "            X509v3 Subject Key Identifier: \n"
-        "                60:7B:66:1A:45:0D:97:CA:89:50:2F:7D:04:CD:34:A8:FF:FC:FD:4B\n"
-        "    Signature Algorithm: sha1WithRSAEncryption\n"
-        "         d6:73:e7:7c:4f:76:d0:8d:bf:ec:ba:a2:be:34:c5:28:32:b5:\n"
-        "         7c:fc:6c:9c:2c:2b:bd:09:9e:53:bf:6b:5e:aa:11:48:b6:e5:\n"
-        "         08:a3:b3:ca:3d:61:4d:d3:46:09:b3:3e:c3:a0:e3:63:55:1b:\n"
-        "         f2:ba:ef:ad:39:e1:43:b9:38:a3:e6:2f:8a:26:3b:ef:a0:50:\n"
-        "         56:f9:c6:0a:fd:38:cd:c4:0b:70:51:94:97:98:04:df:c3:5f:\n"
-        "         94:d5:15:c9:14:41:9c:c4:5d:75:64:15:0d:ff:55:30:ec:86:\n"
-        "         8f:ff:0d:ef:2c:b9:63:46:f6:aa:fc:df:bc:69:fd:2e:12:48:\n"
-        "         64:9a:e0:95:f0:a6:ef:29:8f:01:b1:15:b5:0c:1d:a5:fe:69:\n"
-        "         2c:69:24:78:1e:b3:a7:1c:71:62:ee:ca:c8:97:ac:17:5d:8a:\n"
-        "         c2:f8:47:86:6e:2a:c4:56:31:95:d0:67:89:85:2b:f9:6c:a6:\n"
-        "         5d:46:9d:0c:aa:82:e4:99:51:dd:70:b7:db:56:3d:61:e4:6a:\n"
-        "         e1:5c:d6:f6:fe:3d:de:41:cc:07:ae:63:52:bf:53:53:f4:2b:\n"
-        "         e9:c7:fd:b6:f7:82:5f:85:d2:41:18:db:81:b3:04:1c:c5:1f:\n"
-        "         a4:80:6f:15:20:c9:de:0c:88:0a:1d:d6:66:55:e2:fc:48:c9:\n"
-        "         29:26:69:e0\n"
-        "-----BEGIN CERTIFICATE-----\n"
-        "MIIDdTCCAl2gAwIBAgILBAAAAAABFUtaw5QwDQYJKoZIhvcNAQEFBQAwVzELMAkG\n"
-        "A1UEBhMCQkUxGTAXBgNVBAoTEEdsb2JhbFNpZ24gbnYtc2ExEDAOBgNVBAsTB1Jv\n"
-        "b3QgQ0ExGzAZBgNVBAMTEkdsb2JhbFNpZ24gUm9vdCBDQTAeFw05ODA5MDExMjAw\n"
-        "MDBaFw0yODAxMjgxMjAwMDBaMFcxCzAJBgNVBAYTAkJFMRkwFwYDVQQKExBHbG9i\n"
-        "YWxTaWduIG52LXNhMRAwDgYDVQQLEwdSb290IENBMRswGQYDVQQDExJHbG9iYWxT\n"
-        "aWduIFJvb3QgQ0EwggEiMA0GCSqGSIb3DQEBAQUAA4IBDwAwggEKAoIBAQDaDuaZ\n"
-        "jc6j40+Kfvvxi4Mla+pIH/EqsLmVEQS98GPR4mdmzxzdzxtIK+6NiY6arymAZavp\n"
-        "xy0Sy6scTHAHoT0KMM0VjU/43dSMUBUc71DuxC73/OlS8pF94G3VNTCOXkNz8kHp\n"
-        "1Wrjsok6Vjk4bwY8iGlbKk3Fp1S4bInMm/k8yuX9ifUSPJJ4ltbcdG6TRGHRjcdG\n"
-        "snUOhugZitVtbNV4FpWi6cgKOOvyJBNPc1STE4U6G7weNLWLBYy5d4ux2x8gkasJ\n"
-        "U26Qzns3dLlwR5EiUWMWea6xrkEmCMgZK9FGqkjWZCrXgzT/LCrBbBlDSgeF59N8\n"
-        "9iFo7+ryUp9/k5DPAgMBAAGjQjBAMA4GA1UdDwEB/wQEAwIBBjAPBgNVHRMBAf8E\n"
-        "BTADAQH/MB0GA1UdDgQWBBRge2YaRQ2XyolQL30EzTSo//z9SzANBgkqhkiG9w0B\n"
-        "AQUFAAOCAQEA1nPnfE920I2/7LqivjTFKDK1fPxsnCwrvQmeU79rXqoRSLblCKOz\n"
-        "yj1hTdNGCbM+w6DjY1Ub8rrvrTnhQ7k4o+YviiY776BQVvnGCv04zcQLcFGUl5gE\n"
-        "38NflNUVyRRBnMRddWQVDf9VMOyGj/8N7yy5Y0b2qvzfvGn9LhJIZJrglfCm7ymP\n"
-        "AbEVtQwdpf5pLGkkeB6zpxxxYu7KyJesF12KwvhHhm4qxFYxldBniYUr+WymXUad\n"
-        "DKqC5JlR3XC321Y9YeRq4VzW9v493kHMB65jUr9TU/Qr6cf9tveCX4XSQRjbgbME\n"
-        "HMUfpIBvFSDJ3gyICh3WZlXi/EjJKSZp4A==\n"
-        "-----END CERTIFICATE-----\n"
-                                   );
-
-    /*
-     * The following certificates were generated using the instructions at
-     * https://jamielinux.com/docs/openssl-certificate-authority/sign-server-and-client-certificates.html
-     * with the exception that the server certificate has a longer expiration time, and the full text
-     * expansion was included in the certificates.
-     */
-    const std::string mPemRootCert(
-        "Certificate:\n"
-        "    Data:\n"
-        "        Version: 3 (0x2)\n"
-        "        Serial Number:\n"
-        "            82:2f:8f:eb:8d:06:24:b0\n"
-        "    Signature Algorithm: sha256WithRSAEncryption\n"
-        "        Issuer: C=US, ST=California, L=San Francisco, O=Linden Lab, OU=Second Life Engineering, CN=Integration Test Root CA/emailAddress=noreply@lindenlab.com\n"
-        "        Validity\n"
-        "            Not Before: May 22 22:19:45 2018 GMT\n"
-        "            Not After : May 17 22:19:45 2038 GMT\n"
-        "        Subject: C=US, ST=California, L=San Francisco, O=Linden Lab, OU=Second Life Engineering, CN=Integration Test Root CA/emailAddress=noreply@lindenlab.com\n"
-        "        Subject Public Key Info:\n"
-        "            Public Key Algorithm: rsaEncryption\n"
-        "                Public-Key: (4096 bit)\n"
-        "                Modulus:\n"
-        "                    00:bd:e0:79:dd:3b:a6:ac:87:d0:39:f0:58:c7:a4:\n"
-        "                    42:42:f6:5f:93:b0:36:04:b5:e2:d5:f7:2a:c0:6c:\n"
-        "                    a0:13:d2:1e:02:81:57:02:50:4c:57:b7:ef:27:9e:\n"
-        "                    f6:f1:f1:30:30:72:1e:57:34:e5:3f:82:3c:21:c4:\n"
-        "                    66:d2:73:63:6c:91:e6:dd:49:9e:9c:b1:34:6a:81:\n"
-        "                    45:a1:6e:c4:50:28:f2:d8:e3:fe:80:2f:83:aa:28:\n"
-        "                    91:b4:8c:57:c9:f1:16:d9:0c:87:3c:25:80:a0:81:\n"
-        "                    8d:71:f2:96:e2:16:f1:97:c4:b0:d8:53:bb:13:6c:\n"
-        "                    73:54:2f:29:94:85:cf:86:6e:75:71:ad:39:e3:fc:\n"
-        "                    39:12:53:93:1c:ce:39:e0:33:da:49:b7:3d:af:b0:\n"
-        "                    37:ce:77:09:03:27:32:70:c0:9c:7f:9c:89:ce:90:\n"
-        "                    45:b0:7d:94:8b:ff:13:27:ba:88:7f:ae:c4:aa:73:\n"
-        "                    d5:47:b8:87:69:89:80:0c:c1:22:18:78:c2:0d:47:\n"
-        "                    d9:10:ff:80:79:0d:46:71:ec:d9:ba:c9:f3:77:fd:\n"
-        "                    92:6d:1f:0f:d9:54:18:6d:f6:72:24:5c:5c:3d:43:\n"
-        "                    49:35:3e:1c:28:de:7e:44:dc:29:c3:9f:62:04:46:\n"
-        "                    aa:c4:e6:69:6a:15:f8:e3:74:1c:14:e9:f4:97:7c:\n"
-        "                    30:6c:d4:28:fc:2a:0e:1d:6d:39:2e:1d:f9:17:43:\n"
-        "                    35:5d:23:e7:ba:e3:a8:e9:97:6b:3c:3e:23:ef:d8:\n"
-        "                    bc:fb:7a:57:37:39:93:59:03:fc:78:ca:b1:31:ef:\n"
-        "                    26:19:ed:56:e1:63:c3:ad:99:80:5b:47:b5:03:35:\n"
-        "                    5f:fe:6a:a6:21:63:ec:50:fb:4e:c9:f9:ae:a5:66:\n"
-        "                    d0:55:33:8d:e6:c5:50:5a:c6:8f:5c:34:45:a7:72:\n"
-        "                    da:50:f6:66:4c:19:f5:d1:e4:fb:11:8b:a1:b5:4e:\n"
-        "                    09:43:81:3d:39:28:86:3b:fe:07:28:97:02:b5:3a:\n"
-        "                    07:5f:4a:20:80:1a:7d:a4:8c:f7:6c:f6:c5:9b:f6:\n"
-        "                    61:e5:c7:b0:c3:d5:58:38:7b:bb:47:1e:34:d6:16:\n"
-        "                    55:c5:d2:6c:b0:93:77:b1:90:69:06:b1:53:cb:1b:\n"
-        "                    84:71:cf:b8:87:1b:1e:44:35:b4:2b:bb:04:59:58:\n"
-        "                    0b:e8:93:d8:ae:21:9b:b1:1c:89:30:ae:11:80:77:\n"
-        "                    cc:16:f3:d6:35:ed:a1:b3:70:b3:4f:cd:a1:56:99:\n"
-        "                    ee:0e:c0:00:a4:09:70:c3:5b:0b:be:a1:07:18:dd:\n"
-        "                    c6:f4:6d:8b:58:bc:f9:bb:4b:01:2c:f6:cc:2c:9b:\n"
-        "                    87:0e:b1:4f:9c:10:be:fc:45:e2:a4:ec:7e:fc:ff:\n"
-        "                    45:b8:53\n"
-        "                Exponent: 65537 (0x10001)\n"
-        "        X509v3 extensions:\n"
-        "            X509v3 Subject Key Identifier: \n"
-        "                8A:22:C6:9C:2E:11:F3:40:0C:CE:82:0C:22:59:FF:F8:7F:D0:B9:13\n"
-        "            X509v3 Authority Key Identifier: \n"
-        "                keyid:8A:22:C6:9C:2E:11:F3:40:0C:CE:82:0C:22:59:FF:F8:7F:D0:B9:13\n"
-        "\n"
-        "            X509v3 Basic Constraints: critical\n"
-        "                CA:TRUE\n"
-        "            X509v3 Key Usage: critical\n"
-        "                Digital Signature, Certificate Sign, CRL Sign\n"
-        "    Signature Algorithm: sha256WithRSAEncryption\n"
-        "         b3:cb:33:eb:0e:02:64:f4:55:9a:3d:03:9a:cf:6a:4c:18:43:\n"
-        "         f7:42:cb:65:dc:61:52:e5:9f:2f:42:97:3c:93:16:22:d4:af:\n"
-        "         ae:b2:0f:c3:9b:ef:e0:cc:ee:b6:b1:69:a3:d8:da:26:c3:ad:\n"
-        "         3b:c5:64:dc:9f:d4:c2:53:4b:91:6d:c4:92:09:0b:ac:f0:99:\n"
-        "         be:6f:b9:3c:03:4a:6d:9f:01:5d:ec:5a:9a:f3:a7:e5:3b:2c:\n"
-        "         99:57:7d:7e:25:15:68:20:12:30:96:16:86:f5:db:74:90:60:\n"
-        "         fe:8b:df:99:f6:f7:62:49:9f:bc:8d:45:23:0a:c8:73:b8:79:\n"
-        "         80:3c:b9:e5:72:85:4b:b3:81:66:74:a2:72:92:4c:44:fd:7b:\n"
-        "         46:2e:21:a2:a9:81:a2:f3:26:4d:e3:89:7d:78:b0:c6:6f:b5:\n"
-        "         87:cb:ee:25:ed:27:1f:75:13:fa:6d:e9:37:73:ad:07:bb:af:\n"
-        "         d3:6c:87:ea:02:01:70:bd:53:aa:ce:39:2c:d4:66:39:33:aa:\n"
-        "         d1:9c:ee:67:e3:a9:45:d2:7b:2e:54:09:af:70:5f:3f:5a:67:\n"
-        "         2e:6c:72:ef:e0:9d:92:28:4a:df:ba:0b:b7:23:ca:5b:04:11:\n"
-        "         45:d1:51:e9:ea:c9:ec:54:fa:34:46:ae:fc:dc:6c:f8:1e:2c:\n"
-        "         9e:f4:71:51:8d:b5:a1:26:9a:13:30:be:1e:41:25:59:58:05:\n"
-        "         2c:64:c8:f9:5e:38:ae:dc:93:b0:8a:d6:38:74:02:cb:ce:ce:\n"
-        "         95:31:76:f6:7c:bf:a4:a1:8e:27:fd:ca:74:82:d1:e1:4d:b6:\n"
-        "         48:51:fa:c5:17:59:22:a3:84:be:82:c8:83:ec:61:a0:f4:ee:\n"
-        "         2c:e3:a3:ea:e5:51:c9:d3:4f:db:85:bd:ba:7a:52:14:b6:03:\n"
-        "         ed:43:17:d8:d7:1c:22:5e:c9:56:d9:d6:81:96:11:e3:5e:01:\n"
-        "         40:91:30:09:da:a3:5f:d3:27:60:e5:9d:6c:da:d0:f0:39:01:\n"
-        "         23:4a:a6:15:7a:4a:82:eb:ec:72:4a:1d:36:dc:6f:83:c4:85:\n"
-        "         84:b5:8d:cd:09:e5:12:63:f3:21:56:c8:64:6b:db:b8:cf:d4:\n"
-        "         df:ca:a8:24:8e:df:8d:63:a5:96:84:bf:ff:8b:7e:46:7a:f0:\n"
-        "         c7:73:7c:70:8a:f5:17:d0:ac:c8:89:1e:d7:89:42:0f:4d:66:\n"
-        "         c4:d8:bb:36:a8:ae:ca:e1:cf:e2:88:f6:cf:b0:44:4a:5f:81:\n"
-        "         50:4b:d6:28:81:cd:6c:f0:ec:e6:09:08:f2:59:91:a2:69:ac:\n"
-        "         c7:81:fa:ab:61:3e:db:6f:f6:7f:db:1a:9e:b9:5d:cc:cc:33:\n"
-        "         fa:95:c6:f7:8d:4b:30:f3\n"
-        "-----BEGIN CERTIFICATE-----\n"
-        "MIIGXDCCBESgAwIBAgIJAIIvj+uNBiSwMA0GCSqGSIb3DQEBCwUAMIG6MQswCQYD\n"
-        "VQQGEwJVUzETMBEGA1UECAwKQ2FsaWZvcm5pYTEWMBQGA1UEBwwNU2FuIEZyYW5j\n"
-        "aXNjbzETMBEGA1UECgwKTGluZGVuIExhYjEgMB4GA1UECwwXU2Vjb25kIExpZmUg\n"
-        "RW5naW5lZXJpbmcxITAfBgNVBAMMGEludGVncmF0aW9uIFRlc3QgUm9vdCBDQTEk\n"
-        "MCIGCSqGSIb3DQEJARYVbm9yZXBseUBsaW5kZW5sYWIuY29tMB4XDTE4MDUyMjIy\n"
-        "MTk0NVoXDTM4MDUxNzIyMTk0NVowgboxCzAJBgNVBAYTAlVTMRMwEQYDVQQIDApD\n"
-        "YWxpZm9ybmlhMRYwFAYDVQQHDA1TYW4gRnJhbmNpc2NvMRMwEQYDVQQKDApMaW5k\n"
-        "ZW4gTGFiMSAwHgYDVQQLDBdTZWNvbmQgTGlmZSBFbmdpbmVlcmluZzEhMB8GA1UE\n"
-        "AwwYSW50ZWdyYXRpb24gVGVzdCBSb290IENBMSQwIgYJKoZIhvcNAQkBFhVub3Jl\n"
-        "cGx5QGxpbmRlbmxhYi5jb20wggIiMA0GCSqGSIb3DQEBAQUAA4ICDwAwggIKAoIC\n"
-        "AQC94HndO6ash9A58FjHpEJC9l+TsDYEteLV9yrAbKAT0h4CgVcCUExXt+8nnvbx\n"
-        "8TAwch5XNOU/gjwhxGbSc2NskebdSZ6csTRqgUWhbsRQKPLY4/6AL4OqKJG0jFfJ\n"
-        "8RbZDIc8JYCggY1x8pbiFvGXxLDYU7sTbHNULymUhc+GbnVxrTnj/DkSU5Mczjng\n"
-        "M9pJtz2vsDfOdwkDJzJwwJx/nInOkEWwfZSL/xMnuoh/rsSqc9VHuIdpiYAMwSIY\n"
-        "eMINR9kQ/4B5DUZx7Nm6yfN3/ZJtHw/ZVBht9nIkXFw9Q0k1Phwo3n5E3CnDn2IE\n"
-        "RqrE5mlqFfjjdBwU6fSXfDBs1Cj8Kg4dbTkuHfkXQzVdI+e646jpl2s8PiPv2Lz7\n"
-        "elc3OZNZA/x4yrEx7yYZ7VbhY8OtmYBbR7UDNV/+aqYhY+xQ+07J+a6lZtBVM43m\n"
-        "xVBaxo9cNEWnctpQ9mZMGfXR5PsRi6G1TglDgT05KIY7/gcolwK1OgdfSiCAGn2k\n"
-        "jPds9sWb9mHlx7DD1Vg4e7tHHjTWFlXF0mywk3exkGkGsVPLG4Rxz7iHGx5ENbQr\n"
-        "uwRZWAvok9iuIZuxHIkwrhGAd8wW89Y17aGzcLNPzaFWme4OwACkCXDDWwu+oQcY\n"
-        "3cb0bYtYvPm7SwEs9swsm4cOsU+cEL78ReKk7H78/0W4UwIDAQABo2MwYTAdBgNV\n"
-        "HQ4EFgQUiiLGnC4R80AMzoIMIln/+H/QuRMwHwYDVR0jBBgwFoAUiiLGnC4R80AM\n"
-        "zoIMIln/+H/QuRMwDwYDVR0TAQH/BAUwAwEB/zAOBgNVHQ8BAf8EBAMCAYYwDQYJ\n"
-        "KoZIhvcNAQELBQADggIBALPLM+sOAmT0VZo9A5rPakwYQ/dCy2XcYVLlny9ClzyT\n"
-        "FiLUr66yD8Ob7+DM7raxaaPY2ibDrTvFZNyf1MJTS5FtxJIJC6zwmb5vuTwDSm2f\n"
-        "AV3sWprzp+U7LJlXfX4lFWggEjCWFob123SQYP6L35n292JJn7yNRSMKyHO4eYA8\n"
-        "ueVyhUuzgWZ0onKSTET9e0YuIaKpgaLzJk3jiX14sMZvtYfL7iXtJx91E/pt6Tdz\n"
-        "rQe7r9Nsh+oCAXC9U6rOOSzUZjkzqtGc7mfjqUXSey5UCa9wXz9aZy5scu/gnZIo\n"
-        "St+6C7cjylsEEUXRUenqyexU+jRGrvzcbPgeLJ70cVGNtaEmmhMwvh5BJVlYBSxk\n"
-        "yPleOK7ck7CK1jh0AsvOzpUxdvZ8v6Shjif9ynSC0eFNtkhR+sUXWSKjhL6CyIPs\n"
-        "YaD07izjo+rlUcnTT9uFvbp6UhS2A+1DF9jXHCJeyVbZ1oGWEeNeAUCRMAnao1/T\n"
-        "J2DlnWza0PA5ASNKphV6SoLr7HJKHTbcb4PEhYS1jc0J5RJj8yFWyGRr27jP1N/K\n"
-        "qCSO341jpZaEv/+LfkZ68MdzfHCK9RfQrMiJHteJQg9NZsTYuzaorsrhz+KI9s+w\n"
-        "REpfgVBL1iiBzWzw7OYJCPJZkaJprMeB+qthPttv9n/bGp65XczMM/qVxveNSzDz\n"
-        "-----END CERTIFICATE-----\n"
-                                   );
-
-    const std::string mPemIntermediateCert(
-        "Certificate:\n"
-        "    Data:\n"
-        "        Version: 3 (0x2)\n"
-        "        Serial Number: 4096 (0x1000)\n"
-        "    Signature Algorithm: sha256WithRSAEncryption\n"
-        "        Issuer: C=US, ST=California, L=San Francisco, O=Linden Lab, OU=Second Life Engineering, CN=Integration Test Root CA/emailAddress=noreply@lindenlab.com\n"
-        "        Validity\n"
-        "            Not Before: May 22 22:39:08 2018 GMT\n"
-        "            Not After : May 19 22:39:08 2028 GMT\n"
-        "        Subject: C=US, ST=California, O=Linden Lab, OU=Second Life Engineering, CN=Integration Test Intermediate CA/emailAddress=noreply@lindenlab.com\n"
-        "        Subject Public Key Info:\n"
-        "            Public Key Algorithm: rsaEncryption\n"
-        "                Public-Key: (4096 bit)\n"
-        "                Modulus:\n"
-        "                    00:ce:a3:70:e2:c4:fb:4b:97:90:a1:30:bb:c1:1b:\n"
-        "                    13:b9:aa:7e:46:17:a3:26:8d:69:3f:5e:73:95:e8:\n"
-        "                    6a:b1:0a:b4:8f:50:65:e3:c6:5c:39:24:34:df:0b:\n"
-        "                    b7:cc:ce:62:0c:36:5a:12:2c:fe:35:4c:e9:1c:ac:\n"
-        "                    80:5e:24:99:d7:aa:bd:be:48:c0:62:64:77:36:88:\n"
-        "                    66:ce:f4:a8:dd:d2:76:24:62:90:55:41:fc:1d:13:\n"
-        "                    4e:a7:4e:57:bc:a8:a4:59:4b:2c:5a:1c:d8:cc:16:\n"
-        "                    de:e8:88:30:c9:95:df:2f:a6:14:28:0f:eb:34:46:\n"
-        "                    12:58:ba:da:0e:e6:de:9c:15:f6:f4:e3:9f:74:aa:\n"
-        "                    70:89:79:8b:e9:5a:7b:18:54:15:94:3a:23:0a:65:\n"
-        "                    78:05:d9:33:90:2a:ce:15:18:0d:52:fc:5c:31:65:\n"
-        "                    20:d0:12:37:8c:11:80:ba:d4:b0:82:73:00:4b:49:\n"
-        "                    be:cb:d6:bc:e7:cd:61:f3:00:98:99:74:5a:37:81:\n"
-        "                    49:96:7e:14:01:1b:86:d2:d0:06:94:40:63:63:46:\n"
-        "                    11:fc:33:5c:bd:3a:5e:d4:e5:44:47:64:50:bd:a6:\n"
-        "                    97:55:70:64:9b:26:cc:de:20:82:90:6a:83:41:9c:\n"
-        "                    6f:71:47:14:be:cb:68:7c:85:be:ef:2e:76:12:19:\n"
-        "                    d3:c9:87:32:b4:ac:60:20:16:28:2d:af:bc:e8:01:\n"
-        "                    c6:7f:fb:d8:11:d5:f4:b7:14:bd:27:08:5b:72:be:\n"
-        "                    09:e0:91:c8:9c:7b:b4:b3:12:ef:32:36:be:b1:b9:\n"
-        "                    a2:b7:e3:69:47:30:76:ba:9c:9b:19:99:4d:53:dd:\n"
-        "                    5c:e8:2c:f1:b2:64:69:cf:15:bd:f8:bb:58:95:73:\n"
-        "                    58:38:95:b4:7a:cf:84:29:a6:c2:db:f0:bd:ef:97:\n"
-        "                    26:d4:99:ac:d7:c7:be:b0:0d:11:f4:26:86:2d:77:\n"
-        "                    42:52:25:d7:56:c7:e3:97:b1:36:5c:97:71:d0:9b:\n"
-        "                    f5:b5:50:8d:f9:ff:fb:10:77:3c:b5:53:6d:a1:43:\n"
-        "                    35:a9:03:32:05:ab:d7:f5:d1:19:bd:5f:92:a3:00:\n"
-        "                    2a:79:37:a4:76:4f:e9:32:0d:e4:86:bb:ea:c3:1a:\n"
-        "                    c5:33:e8:16:d4:a5:d8:e0:e8:bb:c2:f0:22:15:e2:\n"
-        "                    d9:8c:ae:ac:7d:2b:bf:eb:a3:4c:3b:29:1d:94:ac:\n"
-        "                    a3:bb:6d:ba:6d:03:91:03:cf:46:12:c4:66:21:c5:\n"
-        "                    c6:67:d8:11:19:79:01:0e:6e:84:1c:76:6f:11:3d:\n"
-        "                    eb:94:89:c5:6a:26:1f:cd:e0:11:8b:51:ee:99:35:\n"
-        "                    69:e5:7f:0b:77:2a:94:e4:4b:64:b9:83:04:30:05:\n"
-        "                    e4:a2:e3\n"
-        "                Exponent: 65537 (0x10001)\n"
-        "        X509v3 extensions:\n"
-        "            X509v3 Subject Key Identifier: \n"
-        "                83:21:DE:EC:C0:79:03:6D:1E:83:F3:E5:97:29:D5:5A:C0:96:40:FA\n"
-        "            X509v3 Authority Key Identifier: \n"
-        "                keyid:8A:22:C6:9C:2E:11:F3:40:0C:CE:82:0C:22:59:FF:F8:7F:D0:B9:13\n"
-        "\n"
-        "            X509v3 Basic Constraints: critical\n"
-        "                CA:TRUE, pathlen:0\n"
-        "            X509v3 Key Usage: critical\n"
-        "                Digital Signature, Certificate Sign, CRL Sign\n"
-        "    Signature Algorithm: sha256WithRSAEncryption\n"
-        "         a3:6c:85:9a:2e:4e:7e:5d:83:63:0f:f5:4f:a9:7d:ec:0e:6f:\n"
-        "         ae:d7:ba:df:64:e0:46:0e:3d:da:18:15:2c:f3:73:ca:81:b1:\n"
-        "         10:d9:53:14:21:7d:72:5c:94:88:a5:9d:ad:ab:45:42:c6:64:\n"
-        "         a9:d9:2e:4e:29:47:2c:b1:95:07:b7:62:48:68:1f:68:13:1c:\n"
-        "         d2:a0:fb:5e:38:24:4a:82:0a:87:c9:93:20:43:7e:e9:f9:79:\n"
-        "         ef:03:a2:bd:9e:24:6b:0a:01:5e:4a:36:c5:7d:7a:fe:d6:aa:\n"
-        "         2f:c2:8c:38:8a:99:3c:b0:6a:e5:60:be:56:d6:eb:60:03:55:\n"
-        "         24:42:a0:1a:fa:91:24:a3:53:15:75:5d:c8:eb:7c:1e:68:5a:\n"
-        "         7e:13:34:e3:85:37:1c:76:3f:77:67:1b:ed:1b:52:17:fc:4a:\n"
-        "         a3:e2:74:84:80:2c:69:fc:dd:7d:26:97:c4:2a:69:7d:9c:dc:\n"
-        "         61:97:70:29:a7:3f:2b:5b:2b:22:51:fd:fe:6a:5d:f9:e7:14:\n"
-        "         48:b7:2d:c8:33:58:fc:f2:5f:27:f7:26:16:be:be:b5:aa:a2:\n"
-        "         64:53:3c:69:e8:b5:61:eb:ab:91:a5:b4:09:9b:f6:98:b8:5c:\n"
-        "         5b:24:2f:93:f5:2b:9c:8c:58:fb:26:3f:67:53:d7:42:64:e8:\n"
-        "         79:77:73:41:4e:e3:02:39:0b:b6:68:97:8b:84:e8:1d:83:a8:\n"
-        "         15:f1:06:46:47:80:42:5e:14:e2:61:8a:76:84:d5:d4:71:7f:\n"
-        "         4e:ff:d9:74:87:ff:32:c5:87:20:0a:d4:59:40:3e:d8:17:ef:\n"
-        "         da:65:e9:0a:51:fe:1e:c3:46:91:d2:ee:e4:23:57:97:87:d4:\n"
-        "         a6:a5:eb:ef:81:6a:d8:8c:d6:1f:8e:b1:18:4c:6b:89:32:55:\n"
-        "         53:68:26:9e:bb:03:be:2c:e9:8b:ff:97:9c:1c:ac:28:c3:9f:\n"
-        "         0b:b7:93:23:24:31:63:e4:19:13:f2:bb:08:71:b7:c5:c5:c4:\n"
-        "         10:ff:dc:fc:33:54:a4:5e:ec:a3:fe:0a:80:ca:9c:bc:95:6f:\n"
-        "         5f:39:91:3b:61:69:16:94:0f:57:4b:fc:4b:b1:be:72:98:5d:\n"
-        "         10:f9:08:a7:d6:e0:e8:3d:5d:54:7d:fa:4b:6a:dd:98:41:ed:\n"
-        "         84:a1:39:67:5c:6c:7f:0c:b0:e1:98:c1:14:ed:fe:1e:e8:05:\n"
-        "         8d:7f:6a:24:cb:1b:05:42:0d:7f:13:ba:ca:b5:91:db:a5:f0:\n"
-        "         40:2b:70:7a:2a:a5:5d:ed:56:0c:f0:c2:72:ee:63:dd:cb:5d:\n"
-        "         76:f6:08:e6:e6:30:ef:3a:b2:16:34:41:a4:e1:30:14:bc:c7:\n"
-        "         f9:23:3a:1a:70:df:b8:cc\n"
-        "-----BEGIN CERTIFICATE-----\n"
-        "MIIGSDCCBDCgAwIBAgICEAAwDQYJKoZIhvcNAQELBQAwgboxCzAJBgNVBAYTAlVT\n"
-        "MRMwEQYDVQQIDApDYWxpZm9ybmlhMRYwFAYDVQQHDA1TYW4gRnJhbmNpc2NvMRMw\n"
-        "EQYDVQQKDApMaW5kZW4gTGFiMSAwHgYDVQQLDBdTZWNvbmQgTGlmZSBFbmdpbmVl\n"
-        "cmluZzEhMB8GA1UEAwwYSW50ZWdyYXRpb24gVGVzdCBSb290IENBMSQwIgYJKoZI\n"
-        "hvcNAQkBFhVub3JlcGx5QGxpbmRlbmxhYi5jb20wHhcNMTgwNTIyMjIzOTA4WhcN\n"
-        "MjgwNTE5MjIzOTA4WjCBqjELMAkGA1UEBhMCVVMxEzARBgNVBAgMCkNhbGlmb3Ju\n"
-        "aWExEzARBgNVBAoMCkxpbmRlbiBMYWIxIDAeBgNVBAsMF1NlY29uZCBMaWZlIEVu\n"
-        "Z2luZWVyaW5nMSkwJwYDVQQDDCBJbnRlZ3JhdGlvbiBUZXN0IEludGVybWVkaWF0\n"
-        "ZSBDQTEkMCIGCSqGSIb3DQEJARYVbm9yZXBseUBsaW5kZW5sYWIuY29tMIICIjAN\n"
-        "BgkqhkiG9w0BAQEFAAOCAg8AMIICCgKCAgEAzqNw4sT7S5eQoTC7wRsTuap+Rhej\n"
-        "Jo1pP15zlehqsQq0j1Bl48ZcOSQ03wu3zM5iDDZaEiz+NUzpHKyAXiSZ16q9vkjA\n"
-        "YmR3NohmzvSo3dJ2JGKQVUH8HRNOp05XvKikWUssWhzYzBbe6IgwyZXfL6YUKA/r\n"
-        "NEYSWLraDubenBX29OOfdKpwiXmL6Vp7GFQVlDojCmV4BdkzkCrOFRgNUvxcMWUg\n"
-        "0BI3jBGAutSwgnMAS0m+y9a8581h8wCYmXRaN4FJln4UARuG0tAGlEBjY0YR/DNc\n"
-        "vTpe1OVER2RQvaaXVXBkmybM3iCCkGqDQZxvcUcUvstofIW+7y52EhnTyYcytKxg\n"
-        "IBYoLa+86AHGf/vYEdX0txS9Jwhbcr4J4JHInHu0sxLvMja+sbmit+NpRzB2upyb\n"
-        "GZlNU91c6CzxsmRpzxW9+LtYlXNYOJW0es+EKabC2/C975cm1Jms18e+sA0R9CaG\n"
-        "LXdCUiXXVsfjl7E2XJdx0Jv1tVCN+f/7EHc8tVNtoUM1qQMyBavX9dEZvV+SowAq\n"
-        "eTekdk/pMg3khrvqwxrFM+gW1KXY4Oi7wvAiFeLZjK6sfSu/66NMOykdlKyju226\n"
-        "bQORA89GEsRmIcXGZ9gRGXkBDm6EHHZvET3rlInFaiYfzeARi1HumTVp5X8LdyqU\n"
-        "5EtkuYMEMAXkouMCAwEAAaNmMGQwHQYDVR0OBBYEFIMh3uzAeQNtHoPz5Zcp1VrA\n"
-        "lkD6MB8GA1UdIwQYMBaAFIoixpwuEfNADM6CDCJZ//h/0LkTMBIGA1UdEwEB/wQI\n"
-        "MAYBAf8CAQAwDgYDVR0PAQH/BAQDAgGGMA0GCSqGSIb3DQEBCwUAA4ICAQCjbIWa\n"
-        "Lk5+XYNjD/VPqX3sDm+u17rfZOBGDj3aGBUs83PKgbEQ2VMUIX1yXJSIpZ2tq0VC\n"
-        "xmSp2S5OKUcssZUHt2JIaB9oExzSoPteOCRKggqHyZMgQ37p+XnvA6K9niRrCgFe\n"
-        "SjbFfXr+1qovwow4ipk8sGrlYL5W1utgA1UkQqAa+pEko1MVdV3I63weaFp+EzTj\n"
-        "hTccdj93ZxvtG1IX/Eqj4nSEgCxp/N19JpfEKml9nNxhl3Appz8rWysiUf3+al35\n"
-        "5xRIty3IM1j88l8n9yYWvr61qqJkUzxp6LVh66uRpbQJm/aYuFxbJC+T9SucjFj7\n"
-        "Jj9nU9dCZOh5d3NBTuMCOQu2aJeLhOgdg6gV8QZGR4BCXhTiYYp2hNXUcX9O/9l0\n"
-        "h/8yxYcgCtRZQD7YF+/aZekKUf4ew0aR0u7kI1eXh9SmpevvgWrYjNYfjrEYTGuJ\n"
-        "MlVTaCaeuwO+LOmL/5ecHKwow58Lt5MjJDFj5BkT8rsIcbfFxcQQ/9z8M1SkXuyj\n"
-        "/gqAypy8lW9fOZE7YWkWlA9XS/xLsb5ymF0Q+Qin1uDoPV1UffpLat2YQe2EoTln\n"
-        "XGx/DLDhmMEU7f4e6AWNf2okyxsFQg1/E7rKtZHbpfBAK3B6KqVd7VYM8MJy7mPd\n"
-        "y1129gjm5jDvOrIWNEGk4TAUvMf5IzoacN+4zA==\n"
-        "-----END CERTIFICATE-----\n"
-                                           );
-
-    const std::string mPemChildCert(
-        "Certificate:\n"
-        "    Data:\n"
-        "        Version: 3 (0x2)\n"
-        "        Serial Number: 4096 (0x1000)\n"
-        "    Signature Algorithm: sha256WithRSAEncryption\n"
-        "        Issuer: C=US, ST=California, O=Linden Lab, OU=Second Life Engineering, CN=Integration Test Intermediate CA/emailAddress=noreply@lindenlab.com\n"
-        "        Validity\n"
-        "            Not Before: May 22 22:58:15 2018 GMT\n"
-        "            Not After : Jul 19 22:58:15 2024 GMT\n"
-        "        Subject: C=US, ST=California, L=San Francisco, O=Linden Lab, OU=Second Life Engineering, CN=Integration Test Server Cert/emailAddress=noreply@lindenlab.com\n"
-        "        Subject Public Key Info:\n"
-        "            Public Key Algorithm: rsaEncryption\n"
-        "                Public-Key: (2048 bit)\n"
-        "                Modulus:\n"
-        "                    00:bf:a1:1c:76:82:4a:10:1d:25:0e:02:e2:7a:64:\n"
-        "                    54:c7:94:c5:c0:98:d5:35:f3:cb:cb:30:ba:31:9c:\n"
-        "                    bd:4c:2f:4a:4e:24:03:4b:87:5c:c1:5c:fe:d9:89:\n"
-        "                    3b:cb:01:bc:eb:a5:b7:78:dc:b3:58:e5:78:a7:15:\n"
-        "                    34:50:30:aa:16:3a:b2:94:17:6d:1e:7f:b2:70:1e:\n"
-        "                    96:41:bb:1d:e3:22:80:fa:dc:00:6a:fb:34:3e:67:\n"
-        "                    e7:c2:21:2f:1b:d3:af:04:49:91:eb:bb:60:e0:26:\n"
-        "                    52:75:28:8a:08:5b:91:56:4e:51:50:40:51:70:af:\n"
-        "                    cb:80:66:c8:59:e9:e2:48:a8:62:d0:26:67:80:0a:\n"
-        "                    12:16:d1:f6:15:9e:1f:f5:92:37:f3:c9:2f:03:9e:\n"
-        "                    22:f6:60:5a:76:45:8c:01:2c:99:54:72:19:db:b7:\n"
-        "                    72:e6:5a:69:f3:e9:31:65:5d:0f:c7:5c:9c:17:29:\n"
-        "                    71:14:7f:db:47:c9:1e:65:a2:41:b0:2f:14:17:ec:\n"
-        "                    4b:25:f2:43:8f:b4:a3:8d:37:1a:07:34:b3:29:bb:\n"
-        "                    8a:44:8e:84:08:a2:1b:76:7a:cb:c2:39:2f:6e:e3:\n"
-        "                    fc:d6:91:b5:1f:ce:58:91:57:70:35:6e:25:a9:48:\n"
-        "                    0e:07:cf:4e:dd:16:42:65:cf:8a:42:b3:27:e6:fe:\n"
-        "                    6a:e3\n"
-        "                Exponent: 65537 (0x10001)\n"
-        "        X509v3 extensions:\n"
-        "            X509v3 Basic Constraints: \n"
-        "                CA:FALSE\n"
-        "            Netscape Cert Type: \n"
-        "                SSL Server\n"
-        "            Netscape Comment: \n"
-        "                OpenSSL Generated Server Certificate\n"
-        "            X509v3 Subject Key Identifier: \n"
-        "                BB:59:9F:DE:6B:51:A7:6C:B3:6D:5B:8B:42:F7:B1:65:77:17:A4:E4\n"
-        "            X509v3 Authority Key Identifier: \n"
-        "                keyid:83:21:DE:EC:C0:79:03:6D:1E:83:F3:E5:97:29:D5:5A:C0:96:40:FA\n"
-        "                DirName:/C=US/ST=California/L=San Francisco/O=Linden Lab/OU=Second Life Engineering/CN=Integration Test Root CA/emailAddress=noreply@lindenlab.com\n"
-        "                serial:10:00\n"
-        "\n"
-        "            X509v3 Key Usage: critical\n"
-        "                Digital Signature, Key Encipherment\n"
-        "            X509v3 Extended Key Usage: \n"
-        "                TLS Web Server Authentication\n"
-        "    Signature Algorithm: sha256WithRSAEncryption\n"
-        "         18:a6:58:55:9b:d4:af:7d:8a:27:d3:28:3a:4c:4b:42:4e:f0:\n"
-        "         30:d6:d9:95:11:48:12:0a:96:40:d9:2b:21:39:c5:d4:8d:e5:\n"
-        "         10:bc:68:78:69:0b:9f:15:4a:0b:f1:ab:99:45:0c:20:5f:27:\n"
-        "         df:e7:14:2d:4a:30:f2:c2:8d:37:73:36:1a:27:55:5a:08:5f:\n"
-        "         71:a1:5e:05:83:b2:59:fe:02:5e:d7:4a:30:15:23:58:04:cf:\n"
-        "         48:cc:b0:71:88:9c:6b:57:f0:04:0a:d3:a0:64:6b:ee:f3:5f:\n"
-        "         ea:ac:e1:2b:b9:7f:79:b8:db:ce:72:48:72:db:c8:5c:38:72:\n"
-        "         31:55:d0:ff:6b:bd:73:23:a7:30:18:5d:ed:47:18:0a:67:8e:\n"
-        "         53:32:0e:99:9b:96:72:45:7f:c6:00:2c:5d:1a:97:53:75:3a:\n"
-        "         0b:49:3d:3a:00:37:14:67:0c:28:97:34:87:aa:c5:32:e4:ae:\n"
-        "         34:83:12:4a:10:f7:0e:74:d4:5f:73:bd:ef:0c:b7:d8:0a:7d:\n"
-        "         8e:8d:5a:48:bd:f4:8e:7b:f9:4a:15:3b:61:c9:5e:40:59:6e:\n"
-        "         c7:a8:a4:02:28:72:c5:54:8c:77:f4:55:a7:86:c0:38:a0:68:\n"
-        "         19:da:0f:72:5a:a9:7e:69:9f:9c:3a:d6:66:aa:e1:f4:fd:f9:\n"
-        "         b8:4b:6c:71:9e:f0:38:02:c7:6a:9e:dc:e6:fb:ef:23:59:4f:\n"
-        "         5c:84:0a:df:ea:86:1f:fd:0e:5c:fa:c4:e5:50:1c:10:cf:89:\n"
-        "         4e:08:0e:4c:4b:61:1a:49:12:f7:e9:4b:17:71:43:7b:6d:b6:\n"
-        "         b5:9f:d4:3b:c7:88:53:48:63:b6:00:80:8f:49:0a:c5:7e:58:\n"
-        "         ac:78:d8:b9:06:b0:bc:86:e2:2e:48:5b:c3:24:fa:aa:72:d8:\n"
-        "         ec:f6:c7:91:9f:0f:c8:b5:fd:2b:b2:a7:bc:2f:40:20:2b:47:\n"
-        "         e0:d1:1d:94:52:6f:6b:be:12:b6:8c:dc:11:db:71:e6:19:ef:\n"
-        "         a8:71:8b:ad:d3:32:c0:1c:a4:3f:b3:0f:af:e5:50:e1:ff:41:\n"
-        "         a4:b7:6f:57:71:af:fd:16:4c:e8:24:b3:99:1b:cf:12:8f:43:\n"
-        "         05:80:ba:18:19:0a:a5:ec:49:81:41:4c:7e:28:b2:21:f2:59:\n"
-        "         6e:4a:ed:de:f9:fa:99:85:60:1f:e6:c2:42:5c:08:00:3c:84:\n"
-        "         06:a9:24:d4:cf:7b:6e:1b:59:1d:f4:70:16:03:a1:e0:0b:00:\n"
-        "         95:5c:39:03:fc:9d:1c:8e:f7:59:0c:61:47:f6:7f:07:22:48:\n"
-        "         83:40:ac:e1:98:5f:c7:be:05:d5:29:2b:bf:0d:03:0e:e9:5e:\n"
-        "         2b:dd:09:18:fe:5e:30:61\n"
-        "-----BEGIN CERTIFICATE-----\n"
-        "MIIGbjCCBFagAwIBAgICEAAwDQYJKoZIhvcNAQELBQAwgaoxCzAJBgNVBAYTAlVT\n"
-        "MRMwEQYDVQQIDApDYWxpZm9ybmlhMRMwEQYDVQQKDApMaW5kZW4gTGFiMSAwHgYD\n"
-        "VQQLDBdTZWNvbmQgTGlmZSBFbmdpbmVlcmluZzEpMCcGA1UEAwwgSW50ZWdyYXRp\n"
-        "b24gVGVzdCBJbnRlcm1lZGlhdGUgQ0ExJDAiBgkqhkiG9w0BCQEWFW5vcmVwbHlA\n"
-        "bGluZGVubGFiLmNvbTAeFw0xODA1MjIyMjU4MTVaFw0yNDA3MTkyMjU4MTVaMIG+\n"
-        "MQswCQYDVQQGEwJVUzETMBEGA1UECAwKQ2FsaWZvcm5pYTEWMBQGA1UEBwwNU2Fu\n"
-        "IEZyYW5jaXNjbzETMBEGA1UECgwKTGluZGVuIExhYjEgMB4GA1UECwwXU2Vjb25k\n"
-        "IExpZmUgRW5naW5lZXJpbmcxJTAjBgNVBAMMHEludGVncmF0aW9uIFRlc3QgU2Vy\n"
-        "dmVyIENlcnQxJDAiBgkqhkiG9w0BCQEWFW5vcmVwbHlAbGluZGVubGFiLmNvbTCC\n"
-        "ASIwDQYJKoZIhvcNAQEBBQADggEPADCCAQoCggEBAL+hHHaCShAdJQ4C4npkVMeU\n"
-        "xcCY1TXzy8swujGcvUwvSk4kA0uHXMFc/tmJO8sBvOult3jcs1jleKcVNFAwqhY6\n"
-        "spQXbR5/snAelkG7HeMigPrcAGr7ND5n58IhLxvTrwRJkeu7YOAmUnUoighbkVZO\n"
-        "UVBAUXCvy4BmyFnp4kioYtAmZ4AKEhbR9hWeH/WSN/PJLwOeIvZgWnZFjAEsmVRy\n"
-        "Gdu3cuZaafPpMWVdD8dcnBcpcRR/20fJHmWiQbAvFBfsSyXyQ4+0o403Ggc0sym7\n"
-        "ikSOhAiiG3Z6y8I5L27j/NaRtR/OWJFXcDVuJalIDgfPTt0WQmXPikKzJ+b+auMC\n"
-        "AwEAAaOCAYYwggGCMAkGA1UdEwQCMAAwEQYJYIZIAYb4QgEBBAQDAgZAMDMGCWCG\n"
-        "SAGG+EIBDQQmFiRPcGVuU1NMIEdlbmVyYXRlZCBTZXJ2ZXIgQ2VydGlmaWNhdGUw\n"
-        "HQYDVR0OBBYEFLtZn95rUadss21bi0L3sWV3F6TkMIHoBgNVHSMEgeAwgd2AFIMh\n"
-        "3uzAeQNtHoPz5Zcp1VrAlkD6oYHApIG9MIG6MQswCQYDVQQGEwJVUzETMBEGA1UE\n"
-        "CAwKQ2FsaWZvcm5pYTEWMBQGA1UEBwwNU2FuIEZyYW5jaXNjbzETMBEGA1UECgwK\n"
-        "TGluZGVuIExhYjEgMB4GA1UECwwXU2Vjb25kIExpZmUgRW5naW5lZXJpbmcxITAf\n"
-        "BgNVBAMMGEludGVncmF0aW9uIFRlc3QgUm9vdCBDQTEkMCIGCSqGSIb3DQEJARYV\n"
-        "bm9yZXBseUBsaW5kZW5sYWIuY29tggIQADAOBgNVHQ8BAf8EBAMCBaAwEwYDVR0l\n"
-        "BAwwCgYIKwYBBQUHAwEwDQYJKoZIhvcNAQELBQADggIBABimWFWb1K99iifTKDpM\n"
-        "S0JO8DDW2ZURSBIKlkDZKyE5xdSN5RC8aHhpC58VSgvxq5lFDCBfJ9/nFC1KMPLC\n"
-        "jTdzNhonVVoIX3GhXgWDsln+Al7XSjAVI1gEz0jMsHGInGtX8AQK06Bka+7zX+qs\n"
-        "4Su5f3m4285ySHLbyFw4cjFV0P9rvXMjpzAYXe1HGApnjlMyDpmblnJFf8YALF0a\n"
-        "l1N1OgtJPToANxRnDCiXNIeqxTLkrjSDEkoQ9w501F9zve8Mt9gKfY6NWki99I57\n"
-        "+UoVO2HJXkBZbseopAIocsVUjHf0VaeGwDigaBnaD3JaqX5pn5w61maq4fT9+bhL\n"
-        "bHGe8DgCx2qe3Ob77yNZT1yECt/qhh/9Dlz6xOVQHBDPiU4IDkxLYRpJEvfpSxdx\n"
-        "Q3tttrWf1DvHiFNIY7YAgI9JCsV+WKx42LkGsLyG4i5IW8Mk+qpy2Oz2x5GfD8i1\n"
-        "/Suyp7wvQCArR+DRHZRSb2u+EraM3BHbceYZ76hxi63TMsAcpD+zD6/lUOH/QaS3\n"
-        "b1dxr/0WTOgks5kbzxKPQwWAuhgZCqXsSYFBTH4osiHyWW5K7d75+pmFYB/mwkJc\n"
-        "CAA8hAapJNTPe24bWR30cBYDoeALAJVcOQP8nRyO91kMYUf2fwciSINArOGYX8e+\n"
-        "BdUpK78NAw7pXivdCRj+XjBh\n"
-        "-----END CERTIFICATE-----\n"
-                                    );
-
-    // Test wrapper declaration : wrapping nothing for the moment
-    struct sechandler_basic_test
-    {
-        X509 *mX509TestCert, *mX509RootCert, *mX509IntermediateCert, *mX509ChildCert;
-        LLSD mValidationDate;
-
-        sechandler_basic_test()
-        {
-            LLMachineID::init();
-            OpenSSL_add_all_algorithms();
-            OpenSSL_add_all_ciphers();
-            OpenSSL_add_all_digests();
-            ERR_load_crypto_strings();
-            gFirstName = "";
-            gLastName = "";
-            mValidationDate[CERT_VALIDATION_DATE] = LLDate("2017-04-11T00:00:00.00Z");
-            LLFile::remove("test_password.dat");
-            LLFile::remove("sechandler_settings.tmp");
-
-            mX509TestCert = NULL;
-            mX509RootCert = NULL;
-            mX509IntermediateCert = NULL;
-            mX509ChildCert = NULL;
-
-            // Read each of the 4 Pem certs and store in mX509*Cert pointers
-            BIO * validation_bio;
-            validation_bio = BIO_new_mem_buf((void*)mPemTestCert.c_str(), mPemTestCert.length());
-            PEM_read_bio_X509(validation_bio, &mX509TestCert, 0, NULL);
-            BIO_free(validation_bio);
-
-            validation_bio = BIO_new_mem_buf((void*)mPemRootCert.c_str(), mPemRootCert.length());
-            PEM_read_bio_X509(validation_bio, &mX509RootCert, 0, NULL);
-            BIO_free(validation_bio);
-
-            validation_bio = BIO_new_mem_buf((void*)mPemIntermediateCert.c_str(), mPemIntermediateCert.length());
-            PEM_read_bio_X509(validation_bio, &mX509IntermediateCert, 0, NULL);
-            BIO_free(validation_bio);
-
-            validation_bio = BIO_new_mem_buf((void*)mPemChildCert.c_str(), mPemChildCert.length());
-            PEM_read_bio_X509(validation_bio, &mX509ChildCert, 0, NULL);
-            BIO_free(validation_bio);
-        }
-        ~sechandler_basic_test()
-        {
-            LLFile::remove("test_password.dat");
-            LLFile::remove("sechandler_settings.tmp");
-            LLFile::remove("mycertstore.pem");
-            X509_free(mX509TestCert);
-            X509_free(mX509RootCert);
-            X509_free(mX509IntermediateCert);
-            X509_free(mX509ChildCert);
-        }
-    };
-
-    // Tut templating thingamagic: test group, object and test instance
-    typedef test_group<sechandler_basic_test> sechandler_basic_test_factory;
-    typedef sechandler_basic_test_factory::object sechandler_basic_test_object;
-    tut::sechandler_basic_test_factory tut_test("LLSecHandler");
-
-    // ---------------------------------------------------------------------------------------
-    // Test functions
-    // ---------------------------------------------------------------------------------------
-    // test cert data retrieval
-    template<> template<>
-    void sechandler_basic_test_object::test<1>()
-    {
-        try
-        {
-            LLPointer<LLBasicCertificate> test_cert(new LLBasicCertificate(mPemTestCert, &mValidationDate));
-            LL_INFOS() << "ok" << LL_ENDL;
-        }
-        catch (LLCertException& cert_exception)
-        {
-            LL_INFOS() << "cert ex: " << cert_exception.getCertData() << LL_ENDL;
-            fail("cert exception");
-        }
-        catch (...)
-        {
-            LOG_UNHANDLED_EXCEPTION("test 1");
-            fail("other exception");
-        }
-    }
-
-    template<> template<>
-    void sechandler_basic_test_object::test<2>()
-    {
-        LLPointer<LLCertificate> test_cert(new LLBasicCertificate(mPemChildCert, &mValidationDate));
-
-        LLSD llsd_cert;
-        test_cert->getLLSD(llsd_cert);
-        //std::ostringstream llsd_value;
-        //llsd_value << LLSDOStreamer<LLSDNotationFormatter>(llsd_cert) << std::endl;
-        LL_DEBUGS() << "test 1 cert " << llsd_cert << LL_ENDL;
-
-        ensure_equals("Issuer Name/commonName", (std::string)llsd_cert["issuer_name"]["commonName"], "Integration Test Intermediate CA");
-        ensure_equals("Issuer Name/countryName", (std::string)llsd_cert["issuer_name"]["countryName"], "US");
-        ensure_equals("Issuer Name/state", (std::string)llsd_cert["issuer_name"]["stateOrProvinceName"], "California");
-        ensure_equals("Issuer Name/org name", (std::string)llsd_cert["issuer_name"]["organizationName"], "Linden Lab");
-        ensure_equals("Issuer Name/org unit", (std::string)llsd_cert["issuer_name"]["organizationalUnitName"], "Second Life Engineering");
-        ensure_equals("Issuer name string", (std::string)llsd_cert["issuer_name_string"],
-                      "emailAddress=noreply@lindenlab.com,CN=Integration Test Intermediate CA,OU=Second Life Engineering,O=Linden Lab,ST=California,C=US");
-        ensure_equals("subject Name/commonName", (std::string)llsd_cert["subject_name"]["commonName"],
-                      "Integration Test Server Cert");
-        ensure_equals("subject Name/countryName", (std::string)llsd_cert["subject_name"]["countryName"], "US");
-        ensure_equals("subject Name/state", (std::string)llsd_cert["subject_name"]["stateOrProvinceName"], "California");
-        ensure_equals("subject Name/localityName", (std::string)llsd_cert["subject_name"]["localityName"], "San Francisco");
-        ensure_equals("subject Name/org name", (std::string)llsd_cert["subject_name"]["organizationName"], "Linden Lab");
-        ensure_equals("subjectName/org unit",
-               (std::string)llsd_cert["subject_name"]["organizationalUnitName"], "Second Life Engineering");
-
-        ensure_equals("subject name string",
-               (std::string)llsd_cert["subject_name_string"],
-                      "emailAddress=noreply@lindenlab.com,CN=Integration Test Server Cert,OU=Second Life Engineering,O=Linden Lab,L=San Francisco,ST=California,C=US");
-        ensure_equals("serial number", (std::string)llsd_cert["serial_number"], "1000");
-        ensure_equals("valid from", (std::string)llsd_cert["valid_from"], "2018-05-22T22:58:15Z");
-        ensure_equals("valid to", (std::string)llsd_cert["valid_to"], "2024-07-19T22:58:15Z");
-        LLSD expectedKeyUsage = LLSD::emptyArray();
-        expectedKeyUsage.append(LLSD((std::string)"digitalSignature"));
-        expectedKeyUsage.append(LLSD((std::string)"keyEncipherment"));
-        ensure("key usage", valueCompareLLSD(llsd_cert["keyUsage"], expectedKeyUsage));
-        ensure_equals("basic constraints", llsd_cert["basicConstraints"]["CA"].asInteger(), 0);
-
-        ensure("x509 is equal", !X509_cmp(mX509ChildCert, test_cert->getOpenSSLX509()));
-    }
-
-
-    // test protected data
-    template<> template<>
-    void sechandler_basic_test_object::test<3>()
-    {
-        std::string protected_data = "sUSh3wj77NG9oAMyt3XIhaej3KLZhLZWFZvI6rIGmwUUOmmelrRg0NI9rkOj8ZDpTPxpwToaBT5u"
-        "GQhakdaGLJznr9bHr4/6HIC1bouKj4n2rs4TL6j2WSjto114QdlNfLsE8cbbE+ghww58g8SeyLQO"
-        "nyzXoz+/PBz0HD5SMFDuObccoPW24gmqYySz8YoEWhSwO0pUtEEqOjVRsAJgF5wLAtJZDeuilGsq"
-        "4ZT9Y4wZ9Rh8nnF3fDUL6IGamHe1ClXM1jgBu10F6UMhZbnH4C3aJ2E9+LiOntU+l3iCb2MpkEpr"
-        "82r2ZAMwIrpnirL/xoYoyz7MJQYwUuMvBPToZJrxNSsjI+S2Z+I3iEJAELMAAA==";
-
-        std::vector<U8> binary_data(apr_base64_decode_len(protected_data.c_str()));
-        apr_base64_decode_binary(&binary_data[0], protected_data.c_str());
-
-        LLXORCipher cipher(gMACAddress, MAC_ADDRESS_BYTES);
-        cipher.decrypt(&binary_data[0], 16);
-        unsigned char unique_id[MAC_ADDRESS_BYTES];
-        LLMachineID::getUniqueID(unique_id, sizeof(unique_id));
-<<<<<<< HEAD
-		LLXORCipher cipher2(unique_id, sizeof(unique_id));
-		cipher2.encrypt(&binary_data[0], 16);
-		std::ofstream temp_file("sechandler_settings.tmp", std::ofstream::binary);
-		temp_file.write((const char *)&binary_data[0], binary_data.size());
-		temp_file.close();
-
-		LLPointer<LLSecAPIBasicHandler> handler = new LLSecAPIBasicHandler("sechandler_settings.tmp",
-																		   "test_password.dat");
-		handler->init();																		
-		// data retrieval for existing data
-		LLSD data = handler->getProtectedData("test_data_type", "test_data_id");
-
-
-		ensure_equals("retrieve existing data1", (std::string)data["data1"], "test_data_1");
-		ensure_equals("retrieve existing data2", (std::string)data["data2"], "test_data_2");
-		ensure_equals("retrieve existing data3", (std::string)data["data3"]["elem1"], "test element1");
-		
-		// data storage
-		LLSD store_data = LLSD::emptyMap();
-		store_data["store_data1"] = "test_store_data1";
-		store_data["store_data2"] = 27;
-		store_data["store_data3"] = LLSD::emptyMap();
-		store_data["store_data3"]["subelem1"] = "test_subelem1";
-		
-		handler->setProtectedData("test_data_type", "test_data_id1", store_data);
-		data = handler->getProtectedData("test_data_type", "test_data_id");
-		
-		data = handler->getProtectedData("test_data_type", "test_data_id");
-		// verify no overwrite of existing data
-		ensure_equals("verify no overwrite 1", (std::string)data["data1"], "test_data_1");
-		ensure_equals("verify no overwrite 2", (std::string)data["data2"], "test_data_2");
-		ensure_equals("verify no overwrite 3", (std::string)data["data3"]["elem1"], "test element1");
-		
-		// verify written data is good
-		data = handler->getProtectedData("test_data_type", "test_data_id1");
-		ensure_equals("verify stored data1", (std::string)data["store_data1"], "test_store_data1");
-		ensure_equals("verify stored data2", (int)data["store_data2"], 27);
-		ensure_equals("verify stored data3", (std::string)data["store_data3"]["subelem1"], "test_subelem1");
-		
-		// verify overwrite works
-		handler->setProtectedData("test_data_type", "test_data_id", store_data);	
-		data = handler->getProtectedData("test_data_type", "test_data_id");
-		ensure_equals("verify overwrite stored data1", (std::string)data["store_data1"], "test_store_data1");
-		ensure_equals("verify overwrite stored data2", (int)data["store_data2"], 27);
-		ensure_equals("verify overwrite stored data3", (std::string)data["store_data3"]["subelem1"], "test_subelem1");
-		
-		// verify other datatype doesn't conflict
-		store_data["store_data3"] = "test_store_data3";
-		store_data["store_data4"] = 28;
-		store_data["store_data5"] = LLSD::emptyMap();
-		store_data["store_data5"]["subelem2"] = "test_subelem2";
-		
-		handler->setProtectedData("test_data_type1", "test_data_id", store_data);	
-		data = handler->getProtectedData("test_data_type1", "test_data_id");
-		ensure_equals("verify datatype stored data3", (std::string)data["store_data3"], "test_store_data3");
-		ensure_equals("verify datatype stored data4", (int)data["store_data4"], 28);
-		ensure_equals("verify datatype stored data5", (std::string)data["store_data5"]["subelem2"], "test_subelem2");	
-		
-		// test data not found
-
-		data = handler->getProtectedData("test_data_type1", "test_data_not_found");
-		ensure("not found", data.isUndefined());
-
-		// cause a 'write' by using 'LLPointer' to delete then instantiate a handler
-		handler = NULL;
-		handler = new LLSecAPIBasicHandler("sechandler_settings.tmp", "test_password.dat");
-		handler->init();
-
-		data = handler->getProtectedData("test_data_type1", "test_data_id");
-		ensure_equals("verify datatype stored data3a", (std::string)data["store_data3"], "test_store_data3");
-		ensure_equals("verify datatype stored data4a", (int)data["store_data4"], 28);
-		ensure_equals("verify datatype stored data5a", (std::string)data["store_data5"]["subelem2"], "test_subelem2");	
-		
-		// rewrite the initial file to verify reloads
-		handler = NULL;
-		std::ofstream temp_file2("sechandler_settings.tmp", std::ofstream::binary);
-		temp_file2.write((const char *)&binary_data[0], binary_data.size());
-		temp_file2.close();
-		
-		// cause a 'write'
-		handler = new LLSecAPIBasicHandler("sechandler_settings.tmp", "test_password.dat");
-		handler->init();		
-		data = handler->getProtectedData("test_data_type1", "test_data_id");
-		ensure("not found", data.isUndefined());
-		
-		handler->deleteProtectedData("test_data_type", "test_data_id");
-		ensure("Deleted data not found", handler->getProtectedData("test_data_type", "test_data_id").isUndefined());
-		
-		LLFile::remove("sechandler_settings.tmp");
-		handler = new LLSecAPIBasicHandler("sechandler_settings.tmp", "test_password.dat");
-		handler->init();		
-		data = handler->getProtectedData("test_data_type1", "test_data_id");
-		ensure("not found", data.isUndefined());
-		handler = NULL;
-		
-		ensure(LLFile::isfile("sechandler_settings.tmp"));
-	}
-	
-	// test credenitals
-	template<> template<>
-	void sechandler_basic_test_object::test<4>()
-	{
-		LLPointer<LLSecAPIBasicHandler> handler = new LLSecAPIBasicHandler("sechandler_settings.tmp", "test_password.dat");
-		handler->init();
-
-		LLSD my_id = LLSD::emptyMap();
-		LLSD my_authenticator = LLSD::emptyMap();
-		my_id["type"] = "test_type";
-		my_id["username"] = "testuser@lindenlab.com";
-		my_authenticator["type"] = "test_auth";
-		my_authenticator["creds"] = "12345";
-
-		// test creation of credentials		
-		LLPointer<LLCredential> my_cred = handler->createCredential("my_grid", my_id, my_authenticator);
-
-		// test retrieval of credential components
-		ensure_equals("basic credential creation: identifier", my_id, my_cred->getIdentifier());
-		ensure_equals("basic credential creation: authenticator", my_authenticator, my_cred->getAuthenticator());
-		ensure_equals("basic credential creation: grid", "my_grid", my_cred->getGrid());
-		
-		// test setting/overwriting of credential components
-		my_id["first_name"] = "firstname";
-		my_id.erase("username");
-		my_authenticator.erase("creds");
-		my_authenticator["hash"] = "6563245";
-		
-		my_cred->setCredentialData(my_id, my_authenticator);
-		ensure_equals("set credential data: identifier", my_id, my_cred->getIdentifier());
-		ensure_equals("set credential data: authenticator", my_authenticator, my_cred->getAuthenticator());
-		ensure_equals("set credential data: grid", "my_grid", my_cred->getGrid());		
-			
-		// test loading of a credential, that hasn't been saved, without
-		// any legacy saved credential data
-		LLPointer<LLCredential> my_new_cred = handler->loadCredential("my_grid2");
-		ensure("unknown credential load test", my_new_cred->getIdentifier().isMap());
-		ensure("unknown credential load test", !my_new_cred->getIdentifier().has("type"));		
-		ensure("unknown credential load test", my_new_cred->getAuthenticator().isMap());
-		ensure("unknown credential load test", !my_new_cred->getAuthenticator().has("type"));	
-		// test saving of a credential
-		handler->saveCredential(my_cred, true);
-
-		// test loading of a known credential
-		my_new_cred = handler->loadCredential("my_grid");
-		ensure_equals("load a known credential: identifier", my_id, my_new_cred->getIdentifier());
-		ensure_equals("load a known credential: authenticator",my_authenticator, my_new_cred->getAuthenticator());
-		ensure_equals("load a known credential: grid", "my_grid", my_cred->getGrid());
-	
-		// test deletion of a credential
-		handler->deleteCredential(my_new_cred);
-
-		ensure("delete credential: identifier", my_new_cred->getIdentifier().isUndefined());
-		ensure("delete credentialt: authenticator", my_new_cred->getIdentifier().isUndefined());
-		ensure_equals("delete credential: grid", "my_grid", my_cred->getGrid());		
-		// load unknown cred
-		
-		my_new_cred = handler->loadCredential("my_grid");
-		ensure("deleted credential load test", my_new_cred->getIdentifier().isMap());
-		ensure("deleted credential load test", !my_new_cred->getIdentifier().has("type"));		
-		ensure("deleted credential load test", my_new_cred->getAuthenticator().isMap());
-		ensure("deleted credential load test", !my_new_cred->getAuthenticator().has("type"));
-		
-		// test loading of an unknown credential with legacy saved username, but without
-		// saved password
-		gFirstName = "myfirstname";
-		gLastName = "mylastname";
-		my_new_cred = handler->loadCredential("my_legacy_grid");
-		ensure_equals("legacy credential with no password: type", 
-					  (const std::string)my_new_cred->getIdentifier()["type"], "agent");
-		ensure_equals("legacy credential with no password: first_name", 
-					  (const std::string)my_new_cred->getIdentifier()["first_name"], "myfirstname");
-		ensure_equals("legacy credential with no password: last_name",
-					  (const std::string)my_new_cred->getIdentifier()["last_name"], "mylastname");
-		
-		ensure("legacy credential with no password: no authenticator", my_new_cred->getAuthenticator().isUndefined());
-		
-		// test loading of an unknown credential with legacy saved password and username
-
-		std::string hashed_password = "fSQcLG03eyIWJmkzfyYaKm81dSweLmsxeSAYKGE7fSQ=";		
-		int length = apr_base64_decode_len(hashed_password.c_str());
-		std::vector<char> decoded_password(length);
-		apr_base64_decode(&decoded_password[0], hashed_password.c_str());
-		LLXORCipher cipher(gMACAddress, MAC_ADDRESS_BYTES);
-		cipher.decrypt((U8*)&decoded_password[0], length);
-		unsigned char unique_id[MAC_ADDRESS_BYTES];
-		LLMachineID::getUniqueID(unique_id, sizeof(unique_id));
-		LLXORCipher cipher2(unique_id, sizeof(unique_id));
-		cipher2.encrypt((U8*)&decoded_password[0], length);
-		llofstream password_file("test_password.dat", std::ofstream::binary);
-		password_file.write(&decoded_password[0], length); 
-		password_file.close();
-		
-		my_new_cred = handler->loadCredential("my_legacy_grid2");		
-		ensure_equals("legacy credential with password: type", 
-					  (const std::string)my_new_cred->getIdentifier()["type"], "agent");
-		ensure_equals("legacy credential with password: first_name", 
-					  (const std::string)my_new_cred->getIdentifier()["first_name"], "myfirstname");
-		ensure_equals("legacy credential with password: last_name",
-					  (const std::string)my_new_cred->getIdentifier()["last_name"], "mylastname");
-		
-		LLSD legacy_authenticator = my_new_cred->getAuthenticator();
-		ensure_equals("legacy credential with password: type", 
-					  (std::string)legacy_authenticator["type"], 
-					  "hash");
-		ensure_equals("legacy credential with password: algorithm", 
-					  (std::string)legacy_authenticator["algorithm"], 
-					  "md5");	
-		ensure_equals("legacy credential with password: algorithm", 
-					  (std::string)legacy_authenticator["secret"], 
-					  "01234567890123456789012345678901");
-		
-		// test creation of credentials		
-		my_cred = handler->createCredential("mysavedgrid", my_id, my_authenticator);
-		// test save without saving authenticator. 		
-		handler->saveCredential(my_cred, false);
-		my_new_cred = handler->loadCredential("mysavedgrid");	
-		ensure_equals("saved credential without auth", 
-					  (const std::string)my_new_cred->getIdentifier()["type"], "test_type");
-		ensure("no authenticator values were saved", my_new_cred->getAuthenticator().isUndefined());
-	}
-
-	// test cert vector
-	template<> template<>
-	void sechandler_basic_test_object::test<5>()
-	{
-		// validate create from empty vector
-		LLPointer<LLBasicCertificateVector> test_vector = new LLBasicCertificateVector();
-		ensure_equals("when loading with nothing, we should result in no certs in vector", test_vector->size(), 0);
-		
-		test_vector->add(new LLBasicCertificate(mPemTestCert, &mValidationDate));
-		ensure_equals("one element in vector", test_vector->size(), 1);
-		test_vector->add(new LLBasicCertificate(mPemChildCert, &mValidationDate));
-		ensure_equals("two elements in vector after add", test_vector->size(), 2);
-		
-=======
-        LLXORCipher cipher2(unique_id, sizeof(unique_id));
-        cipher2.encrypt(&binary_data[0], 16);
-        std::ofstream temp_file("sechandler_settings.tmp", std::ofstream::binary);
-        temp_file.write((const char *)&binary_data[0], binary_data.size());
-        temp_file.close();
-
-        LLPointer<LLSecAPIBasicHandler> handler = new LLSecAPIBasicHandler("sechandler_settings.tmp",
-                                                                           "test_password.dat");
-        handler->init();
-        // data retrieval for existing data
-        LLSD data = handler->getProtectedData("test_data_type", "test_data_id");
-
-
-        ensure_equals("retrieve existing data1", (std::string)data["data1"], "test_data_1");
-        ensure_equals("retrieve existing data2", (std::string)data["data2"], "test_data_2");
-        ensure_equals("retrieve existing data3", (std::string)data["data3"]["elem1"], "test element1");
-
-        // data storage
-        LLSD store_data = LLSD::emptyMap();
-        store_data["store_data1"] = "test_store_data1";
-        store_data["store_data2"] = 27;
-        store_data["store_data3"] = LLSD::emptyMap();
-        store_data["store_data3"]["subelem1"] = "test_subelem1";
-
-        handler->setProtectedData("test_data_type", "test_data_id1", store_data);
-        data = handler->getProtectedData("test_data_type", "test_data_id");
-
-        data = handler->getProtectedData("test_data_type", "test_data_id");
-        // verify no overwrite of existing data
-        ensure_equals("verify no overwrite 1", (std::string)data["data1"], "test_data_1");
-        ensure_equals("verify no overwrite 2", (std::string)data["data2"], "test_data_2");
-        ensure_equals("verify no overwrite 3", (std::string)data["data3"]["elem1"], "test element1");
-
-        // verify written data is good
-        data = handler->getProtectedData("test_data_type", "test_data_id1");
-        ensure_equals("verify stored data1", (std::string)data["store_data1"], "test_store_data1");
-        ensure_equals("verify stored data2", (int)data["store_data2"], 27);
-        ensure_equals("verify stored data3", (std::string)data["store_data3"]["subelem1"], "test_subelem1");
-
-        // verify overwrite works
-        handler->setProtectedData("test_data_type", "test_data_id", store_data);
-        data = handler->getProtectedData("test_data_type", "test_data_id");
-        ensure_equals("verify overwrite stored data1", (std::string)data["store_data1"], "test_store_data1");
-        ensure_equals("verify overwrite stored data2", (int)data["store_data2"], 27);
-        ensure_equals("verify overwrite stored data3", (std::string)data["store_data3"]["subelem1"], "test_subelem1");
-
-        // verify other datatype doesn't conflict
-        store_data["store_data3"] = "test_store_data3";
-        store_data["store_data4"] = 28;
-        store_data["store_data5"] = LLSD::emptyMap();
-        store_data["store_data5"]["subelem2"] = "test_subelem2";
-
-        handler->setProtectedData("test_data_type1", "test_data_id", store_data);
-        data = handler->getProtectedData("test_data_type1", "test_data_id");
-        ensure_equals("verify datatype stored data3", (std::string)data["store_data3"], "test_store_data3");
-        ensure_equals("verify datatype stored data4", (int)data["store_data4"], 28);
-        ensure_equals("verify datatype stored data5", (std::string)data["store_data5"]["subelem2"], "test_subelem2");
-
-        // test data not found
-
-        data = handler->getProtectedData("test_data_type1", "test_data_not_found");
-        ensure("not found", data.isUndefined());
-
-        // cause a 'write' by using 'LLPointer' to delete then instantiate a handler
-        handler = NULL;
-        handler = new LLSecAPIBasicHandler("sechandler_settings.tmp", "test_password.dat");
-        handler->init();
-
-        data = handler->getProtectedData("test_data_type1", "test_data_id");
-        ensure_equals("verify datatype stored data3a", (std::string)data["store_data3"], "test_store_data3");
-        ensure_equals("verify datatype stored data4a", (int)data["store_data4"], 28);
-        ensure_equals("verify datatype stored data5a", (std::string)data["store_data5"]["subelem2"], "test_subelem2");
-
-        // rewrite the initial file to verify reloads
-        handler = NULL;
-        std::ofstream temp_file2("sechandler_settings.tmp", std::ofstream::binary);
-        temp_file2.write((const char *)&binary_data[0], binary_data.size());
-        temp_file2.close();
-
-        // cause a 'write'
-        handler = new LLSecAPIBasicHandler("sechandler_settings.tmp", "test_password.dat");
-        handler->init();
-        data = handler->getProtectedData("test_data_type1", "test_data_id");
-        ensure("not found", data.isUndefined());
-
-        handler->deleteProtectedData("test_data_type", "test_data_id");
-        ensure("Deleted data not found", handler->getProtectedData("test_data_type", "test_data_id").isUndefined());
-
-        LLFile::remove("sechandler_settings.tmp");
-        handler = new LLSecAPIBasicHandler("sechandler_settings.tmp", "test_password.dat");
-        handler->init();
-        data = handler->getProtectedData("test_data_type1", "test_data_id");
-        ensure("not found", data.isUndefined());
-        handler = NULL;
-
-        ensure(LLFile::isfile("sechandler_settings.tmp"));
-    }
-
-    // test credenitals
-    template<> template<>
-    void sechandler_basic_test_object::test<4>()
-    {
-        LLPointer<LLSecAPIBasicHandler> handler = new LLSecAPIBasicHandler("sechandler_settings.tmp", "test_password.dat");
-        handler->init();
-
-        LLSD my_id = LLSD::emptyMap();
-        LLSD my_authenticator = LLSD::emptyMap();
-        my_id["type"] = "test_type";
-        my_id["username"] = "testuser@lindenlab.com";
-        my_authenticator["type"] = "test_auth";
-        my_authenticator["creds"] = "12345";
-
-        // test creation of credentials
-        LLPointer<LLCredential> my_cred = handler->createCredential("my_grid", my_id, my_authenticator);
-
-        // test retrieval of credential components
-        ensure_equals("basic credential creation: identifier", my_id, my_cred->getIdentifier());
-        ensure_equals("basic credential creation: authenticator", my_authenticator, my_cred->getAuthenticator());
-        ensure_equals("basic credential creation: grid", "my_grid", my_cred->getGrid());
-
-        // test setting/overwriting of credential components
-        my_id["first_name"] = "firstname";
-        my_id.erase("username");
-        my_authenticator.erase("creds");
-        my_authenticator["hash"] = "6563245";
-
-        my_cred->setCredentialData(my_id, my_authenticator);
-        ensure_equals("set credential data: identifier", my_id, my_cred->getIdentifier());
-        ensure_equals("set credential data: authenticator", my_authenticator, my_cred->getAuthenticator());
-        ensure_equals("set credential data: grid", "my_grid", my_cred->getGrid());
-
-        // test loading of a credential, that hasn't been saved, without
-        // any legacy saved credential data
-        LLPointer<LLCredential> my_new_cred = handler->loadCredential("my_grid2");
-        ensure("unknown credential load test", my_new_cred->getIdentifier().isMap());
-        ensure("unknown credential load test", !my_new_cred->getIdentifier().has("type"));
-        ensure("unknown credential load test", my_new_cred->getAuthenticator().isMap());
-        ensure("unknown credential load test", !my_new_cred->getAuthenticator().has("type"));
-        // test saving of a credential
-        handler->saveCredential(my_cred, true);
-
-        // test loading of a known credential
-        my_new_cred = handler->loadCredential("my_grid");
-        ensure_equals("load a known credential: identifier", my_id, my_new_cred->getIdentifier());
-        ensure_equals("load a known credential: authenticator",my_authenticator, my_new_cred->getAuthenticator());
-        ensure_equals("load a known credential: grid", "my_grid", my_cred->getGrid());
-
-        // test deletion of a credential
-        handler->deleteCredential(my_new_cred);
-
-        ensure("delete credential: identifier", my_new_cred->getIdentifier().isUndefined());
-        ensure("delete credentialt: authenticator", my_new_cred->getIdentifier().isUndefined());
-        ensure_equals("delete credential: grid", "my_grid", my_cred->getGrid());
-        // load unknown cred
-
-        my_new_cred = handler->loadCredential("my_grid");
-        ensure("deleted credential load test", my_new_cred->getIdentifier().isMap());
-        ensure("deleted credential load test", !my_new_cred->getIdentifier().has("type"));
-        ensure("deleted credential load test", my_new_cred->getAuthenticator().isMap());
-        ensure("deleted credential load test", !my_new_cred->getAuthenticator().has("type"));
-
-        // test loading of an unknown credential with legacy saved username, but without
-        // saved password
-        gFirstName = "myfirstname";
-        gLastName = "mylastname";
-        my_new_cred = handler->loadCredential("my_legacy_grid");
-        ensure_equals("legacy credential with no password: type",
-                      (const std::string)my_new_cred->getIdentifier()["type"], "agent");
-        ensure_equals("legacy credential with no password: first_name",
-                      (const std::string)my_new_cred->getIdentifier()["first_name"], "myfirstname");
-        ensure_equals("legacy credential with no password: last_name",
-                      (const std::string)my_new_cred->getIdentifier()["last_name"], "mylastname");
-
-        ensure("legacy credential with no password: no authenticator", my_new_cred->getAuthenticator().isUndefined());
-
-        // test loading of an unknown credential with legacy saved password and username
-
-        std::string hashed_password = "fSQcLG03eyIWJmkzfyYaKm81dSweLmsxeSAYKGE7fSQ=";
-        int length = apr_base64_decode_len(hashed_password.c_str());
-        std::vector<char> decoded_password(length);
-        apr_base64_decode(&decoded_password[0], hashed_password.c_str());
-        LLXORCipher cipher(gMACAddress, MAC_ADDRESS_BYTES);
-        cipher.decrypt((U8*)&decoded_password[0], length);
-        unsigned char unique_id[MAC_ADDRESS_BYTES];
-        LLMachineID::getUniqueID(unique_id, sizeof(unique_id));
-        LLXORCipher cipher2(unique_id, sizeof(unique_id));
-        cipher2.encrypt((U8*)&decoded_password[0], length);
-        llofstream password_file("test_password.dat", std::ofstream::binary);
-        password_file.write(&decoded_password[0], length);
-        password_file.close();
-
-        my_new_cred = handler->loadCredential("my_legacy_grid2");
-        ensure_equals("legacy credential with password: type",
-                      (const std::string)my_new_cred->getIdentifier()["type"], "agent");
-        ensure_equals("legacy credential with password: first_name",
-                      (const std::string)my_new_cred->getIdentifier()["first_name"], "myfirstname");
-        ensure_equals("legacy credential with password: last_name",
-                      (const std::string)my_new_cred->getIdentifier()["last_name"], "mylastname");
-
-        LLSD legacy_authenticator = my_new_cred->getAuthenticator();
-        ensure_equals("legacy credential with password: type",
-                      (std::string)legacy_authenticator["type"],
-                      "hash");
-        ensure_equals("legacy credential with password: algorithm",
-                      (std::string)legacy_authenticator["algorithm"],
-                      "md5");
-        ensure_equals("legacy credential with password: algorithm",
-                      (std::string)legacy_authenticator["secret"],
-                      "01234567890123456789012345678901");
-
-        // test creation of credentials
-        my_cred = handler->createCredential("mysavedgrid", my_id, my_authenticator);
-        // test save without saving authenticator.
-        handler->saveCredential(my_cred, FALSE);
-        my_new_cred = handler->loadCredential("mysavedgrid");
-        ensure_equals("saved credential without auth",
-                      (const std::string)my_new_cred->getIdentifier()["type"], "test_type");
-        ensure("no authenticator values were saved", my_new_cred->getAuthenticator().isUndefined());
-    }
-
-    // test cert vector
-    template<> template<>
-    void sechandler_basic_test_object::test<5>()
-    {
-        // validate create from empty vector
-        LLPointer<LLBasicCertificateVector> test_vector = new LLBasicCertificateVector();
-        ensure_equals("when loading with nothing, we should result in no certs in vector", test_vector->size(), 0);
-
-        test_vector->add(new LLBasicCertificate(mPemTestCert, &mValidationDate));
-        ensure_equals("one element in vector", test_vector->size(), 1);
-        test_vector->add(new LLBasicCertificate(mPemChildCert, &mValidationDate));
-        ensure_equals("two elements in vector after add", test_vector->size(), 2);
-
->>>>>>> e1623bb2
-        // add duplicate; should be a no-op (and log at DEBUG level)
-        test_vector->add(new LLBasicCertificate(mPemChildCert, &mValidationDate));
-        ensure_equals("two elements in vector after re-add", test_vector->size(), 2);
-
-        // validate order
-        X509* test_cert = (*test_vector)[0]->getOpenSSLX509();
-        ensure("first cert added remains first cert", !X509_cmp(test_cert, mX509TestCert));
-        X509_free(test_cert);
-
-        test_cert = (*test_vector)[1]->getOpenSSLX509();
-        ensure("second cert is second cert", !X509_cmp(test_cert, mX509ChildCert));
-        X509_free(test_cert);
-
-        //
-        // validate iterator
-        //
-        LLBasicCertificateVector::iterator current_cert = test_vector->begin();
-        LLBasicCertificateVector::iterator copy_current_cert = current_cert;
-        // operator++(int)
-        ensure("validate iterator++ element in vector is expected cert", *current_cert++ == (*test_vector)[0]);
-        ensure("validate 2nd iterator++ element in vector is expected cert", *current_cert++ == (*test_vector)[1]);
-        ensure("validate end iterator++", current_cert == test_vector->end());
-
-        // copy
-        ensure("validate copy iterator element in vector is expected cert", *copy_current_cert == (*test_vector)[0]);
-
-        // operator--(int)
-        current_cert--;
-        ensure("validate iterator-- element in vector is expected cert", *current_cert-- == (*test_vector)[1]);
-        ensure("validate iterator-- element in vector is expected cert", *current_cert == (*test_vector)[0]);
-
-        ensure("begin iterator is equal", current_cert == test_vector->begin());
-
-        // operator++
-        ensure("validate ++iterator element in vector is expected cert", *++current_cert == (*test_vector)[1]);
-        ensure("end of cert vector after ++iterator", ++current_cert == test_vector->end());
-        // operator--
-        ensure("validate --iterator element in vector is expected cert", *--current_cert == (*test_vector)[1]);
-        ensure("validate 2nd --iterator element in vector is expected cert", *--current_cert == (*test_vector)[0]);
-
-        test_vector->erase(test_vector->begin());
-        ensure_equals("one element in store after remove", test_vector->size(), 1);
-        test_cert = (*test_vector)[0]->getOpenSSLX509();
-        ensure("Child cert remains", !X509_cmp(test_cert, mX509ChildCert));
-        X509_free(test_cert);
-
-        // validate insert
-        test_vector->insert(test_vector->begin(), new LLBasicCertificate(mPemIntermediateCert, &mValidationDate));
-        test_cert = (*test_vector)[0]->getOpenSSLX509();
-        ensure_equals("two elements in store after insert", test_vector->size(), 2);
-        ensure("validate intermediate cert was inserted at first position", !X509_cmp(test_cert, mX509IntermediateCert));
-        X509_free(test_cert);
-        test_cert = (*test_vector)[1]->getOpenSSLX509();
-        ensure("validate child cert still there", !X509_cmp(test_cert, mX509ChildCert));
-        X509_free(test_cert);
-
-        //validate find
-        LLSD find_info = LLSD::emptyMap();
-        find_info["subjectKeyIdentifier"] = "bb:59:9f:de:6b:51:a7:6c:b3:6d:5b:8b:42:f7:b1:65:77:17:a4:e4";
-        LLBasicCertificateVector::iterator found_cert = test_vector->find(find_info);
-        ensure("found some cert", found_cert != test_vector->end());
-        X509* found_x509 = (*found_cert).get()->getOpenSSLX509();
-        ensure("child cert was found", !X509_cmp(found_x509, mX509ChildCert));
-        X509_free(found_x509);
-
-        find_info["subjectKeyIdentifier"] = "00:00:00:00"; // bogus
-        current_cert =test_vector->find(find_info);
-        ensure("didn't find cert", current_cert == test_vector->end());
-    }
-
-    // test cert store
-    template<> template<>
-    void sechandler_basic_test_object::test<6>()
-    {
-        // validate load with nothing
-        LLFile::remove("mycertstore.pem");
-        LLPointer<LLBasicCertificateStore> test_store = new LLBasicCertificateStore("mycertstore.pem");
-        ensure_equals("when loading with nothing, we should result in no certs in store", test_store->size(), 0);
-
-        // validate load with empty file
-        test_store->save();
-        test_store = NULL;
-        test_store = new LLBasicCertificateStore("mycertstore.pem");
-        ensure_equals("when loading with nothing, we should result in no certs in store", test_store->size(), 0);
-        test_store=NULL;
-
-        // instantiate a cert store from a file
-        llofstream certstorefile("mycertstore.pem", std::ios::out);
-        certstorefile << mPemChildCert << std::endl << mPemTestCert << std::endl;
-        certstorefile.close();
-        // validate loaded certs
-        test_store = new LLBasicCertificateStore("mycertstore.pem");
-        ensure_equals("two elements in store", test_store->size(), 2);
-
-        // operator[]
-        X509* test_cert = (*test_store)[0]->getOpenSSLX509();
-
-        ensure("validate first element in store is expected cert", !X509_cmp(test_cert, mX509ChildCert));
-        X509_free(test_cert);
-        test_cert = (*test_store)[1]->getOpenSSLX509();
-        ensure("validate second element in store is expected cert", !X509_cmp(test_cert, mX509TestCert));
-        X509_free(test_cert);
-
-
-        // validate save
-        LLFile::remove("mycertstore.pem");
-        test_store->save();
-        test_store = NULL;
-        test_store = new LLBasicCertificateStore("mycertstore.pem");
-        ensure_equals("two elements in store after save", test_store->size(), 2);
-        LLCertificateStore::iterator current_cert = test_store->begin();
-        test_cert = (*current_cert)->getOpenSSLX509();
-        ensure("validate first element in store is expected cert", !X509_cmp(test_cert, mX509ChildCert));
-        current_cert++;
-        X509_free(test_cert);
-        test_cert = (*current_cert)->getOpenSSLX509();
-        ensure("validate second element in store is expected cert", !X509_cmp(test_cert, mX509TestCert));
-        X509_free(test_cert);
-        current_cert++;
-        ensure("end of cert store", current_cert == test_store->end());
-
-    }
-
-    // cert name wildcard matching
-    template<> template<>
-    void sechandler_basic_test_object::test<7>()
-    {
-        ensure("simple name match",
-               _cert_hostname_wildcard_match("foo", "foo"));
-
-        ensure("simple name match, with end period",
-               _cert_hostname_wildcard_match("foo.", "foo."));
-
-        ensure("simple name match, with begin period",
-               _cert_hostname_wildcard_match(".foo", ".foo"));
-
-        ensure("simple name match, with mismatched period cn",
-               _cert_hostname_wildcard_match("foo.", "foo"));
-
-        ensure("simple name match, with mismatched period hostname",
-               _cert_hostname_wildcard_match("foo", "foo."));
-
-        ensure("simple name match, with subdomain",
-               _cert_hostname_wildcard_match("foo.bar", "foo.bar"));
-
-        ensure("stutter name match",
-               _cert_hostname_wildcard_match("foobbbbfoo", "foo*bbbfoo"));
-
-        ensure("simple name match, with beginning wildcard",
-               _cert_hostname_wildcard_match("foobar", "*bar"));
-
-        ensure("simple name match, with ending wildcard",
-               _cert_hostname_wildcard_match("foobar", "foo*"));
-
-        ensure("simple name match, with beginning null wildcard",
-               _cert_hostname_wildcard_match("foobar", "*foobar"));
-
-        ensure("simple name match, with ending null wildcard",
-               _cert_hostname_wildcard_match("foobar", "foobar*"));
-
-        ensure("simple name match, with embedded wildcard",
-               _cert_hostname_wildcard_match("foobar", "f*r"));
-
-        ensure("simple name match, with embedded null wildcard",
-               _cert_hostname_wildcard_match("foobar", "foo*bar"));
-
-        ensure("simple name match, with dual embedded wildcard",
-               _cert_hostname_wildcard_match("foobar", "f*o*ar"));
-
-        ensure("simple name mismatch",
-               !_cert_hostname_wildcard_match("bar", "foo"));
-
-        ensure("simple name mismatch, with end period",
-               !_cert_hostname_wildcard_match("foobar.", "foo."));
-
-        ensure("simple name mismatch, with begin period",
-               !_cert_hostname_wildcard_match(".foobar", ".foo"));
-
-        ensure("simple name mismatch, with subdomain",
-               !_cert_hostname_wildcard_match("foobar.bar", "foo.bar"));
-
-        ensure("simple name mismatch, with beginning wildcard",
-               !_cert_hostname_wildcard_match("foobara", "*bar"));
-
-        ensure("simple name mismatch, with ending wildcard",
-               !_cert_hostname_wildcard_match("oobar", "foo*"));
-
-        ensure("simple name mismatch, with embedded wildcard",
-               !_cert_hostname_wildcard_match("oobar", "f*r"));
-
-        ensure("simple name mismatch, with dual embedded wildcard",
-               !_cert_hostname_wildcard_match("foobar", "f*d*ar"));
-
-        ensure("simple wildcard",
-               _cert_hostname_wildcard_match("foobar", "*"));
-
-        ensure("long domain",
-               _cert_hostname_wildcard_match("foo.bar.com", "foo.bar.com"));
-
-        ensure("long domain with multiple wildcards",
-               _cert_hostname_wildcard_match("foo.bar.com", "*.b*r.com"));
-
-        ensure("end periods",
-               _cert_hostname_wildcard_match("foo.bar.com.", "*.b*r.com."));
-
-        ensure("match end period",
-               _cert_hostname_wildcard_match("foo.bar.com.", "*.b*r.com"));
-
-        ensure("match end period2",
-               _cert_hostname_wildcard_match("foo.bar.com", "*.b*r.com."));
-
-        ensure("wildcard mismatch",
-               !_cert_hostname_wildcard_match("bar.com", "*.bar.com"));
-
-        ensure("wildcard match",
-               _cert_hostname_wildcard_match("foo.bar.com", "*.bar.com"));
-
-        ensure("wildcard match",
-               _cert_hostname_wildcard_match("foo.foo.bar.com", "*.bar.com"));
-
-        ensure("wildcard match",
-               _cert_hostname_wildcard_match("foo.foo.bar.com", "*.*.com"));
-
-        ensure("wildcard mismatch",
-               !_cert_hostname_wildcard_match("foo.foo.bar.com", "*.foo.com"));
-    }
-
-    // test cert chain
-    template<> template<>
-    void sechandler_basic_test_object::test<8>()
-    {
-        // validate create from empty chain
-        LLPointer<LLBasicCertificateChain> test_chain = new LLBasicCertificateChain(NULL);
-        ensure_equals("when loading with nothing, we should result in no certs in chain", test_chain->size(), 0);
-
-        // Single cert in the chain.
-        X509_STORE_CTX *test_store = X509_STORE_CTX_new();
-        X509_STORE_CTX_set_cert(test_store, mX509ChildCert);
-        X509_STORE_CTX_set0_untrusted(test_store, NULL);
-        test_chain = new LLBasicCertificateChain(test_store);
-        X509_STORE_CTX_free(test_store);
-        ensure_equals("two elements in store", test_chain->size(), 1);
-        X509* test_cert = (*test_chain)[0]->getOpenSSLX509();
-        ensure("validate first element in store is expected cert", !X509_cmp(test_cert, mX509ChildCert));
-        X509_free(test_cert);
-
-        // cert + CA
-
-        test_store = X509_STORE_CTX_new();
-        X509_STORE_CTX_set_cert(test_store, mX509ChildCert);
-        X509_STORE_CTX_set0_untrusted(test_store, sk_X509_new_null());
-        sk_X509_push(X509_STORE_CTX_get0_untrusted(test_store), mX509IntermediateCert);
-        test_chain = new LLBasicCertificateChain(test_store);
-        X509_STORE_CTX_free(test_store);
-        ensure_equals("two elements in store", test_chain->size(), 2);
-        test_cert = (*test_chain)[0]->getOpenSSLX509();
-        ensure("validate first element in store is expected cert", !X509_cmp(test_cert, mX509ChildCert));
-        X509_free(test_cert);
-        test_cert = (*test_chain)[1]->getOpenSSLX509();
-        ensure("validate second element in store is expected cert", !X509_cmp(test_cert, mX509IntermediateCert));
-        X509_free(test_cert);
-
-        // cert + nonrelated
-
-        test_store = X509_STORE_CTX_new();
-        X509_STORE_CTX_set_cert(test_store, mX509ChildCert);
-        X509_STORE_CTX_set0_untrusted(test_store, sk_X509_new_null());
-        sk_X509_push(X509_STORE_CTX_get0_untrusted(test_store), mX509TestCert);
-        test_chain = new LLBasicCertificateChain(test_store);
-        X509_STORE_CTX_free(test_store);
-        ensure_equals("two elements in store", test_chain->size(), 1);
-        test_cert = (*test_chain)[0]->getOpenSSLX509();
-        ensure("validate first element in store is expected cert", !X509_cmp(test_cert, mX509ChildCert));
-        X509_free(test_cert);
-
-        // cert + CA + nonrelated
-        test_store = X509_STORE_CTX_new();
-        X509_STORE_CTX_set_cert(test_store, mX509ChildCert);
-        X509_STORE_CTX_set0_untrusted(test_store, sk_X509_new_null());
-        sk_X509_push(X509_STORE_CTX_get0_untrusted(test_store), mX509IntermediateCert);
-        sk_X509_push(X509_STORE_CTX_get0_untrusted(test_store), mX509TestCert);
-        test_chain = new LLBasicCertificateChain(test_store);
-        X509_STORE_CTX_free(test_store);
-        ensure_equals("two elements in store", test_chain->size(), 2);
-        test_cert = (*test_chain)[0]->getOpenSSLX509();
-        ensure("validate first element in store is expected cert", !X509_cmp(test_cert, mX509ChildCert));
-        X509_free(test_cert);
-        test_cert = (*test_chain)[1]->getOpenSSLX509();
-        ensure("validate second element in store is expected cert", !X509_cmp(test_cert, mX509IntermediateCert));
-        X509_free(test_cert);
-
-        // cert + intermediate + CA
-        test_store = X509_STORE_CTX_new();
-        X509_STORE_CTX_set_cert(test_store, mX509ChildCert);
-        X509_STORE_CTX_set0_untrusted(test_store, sk_X509_new_null());
-        sk_X509_push(X509_STORE_CTX_get0_untrusted(test_store), mX509IntermediateCert);
-        sk_X509_push(X509_STORE_CTX_get0_untrusted(test_store), mX509RootCert);
-        test_chain = new LLBasicCertificateChain(test_store);
-        X509_STORE_CTX_free(test_store);
-        ensure_equals("three elements in store", test_chain->size(), 3);
-        test_cert = (*test_chain)[0]->getOpenSSLX509();
-        ensure("validate first element in store is expected cert", !X509_cmp(test_cert, mX509ChildCert));
-        X509_free(test_cert);
-        test_cert = (*test_chain)[1]->getOpenSSLX509();
-        ensure("validate second element in store is expected cert", !X509_cmp(test_cert, mX509IntermediateCert));
-        X509_free(test_cert);
-
-        test_cert = (*test_chain)[2]->getOpenSSLX509();
-        ensure("validate second element in store is expected cert", !X509_cmp(test_cert, mX509RootCert));
-        X509_free(test_cert);
-    }
-
-    // test cert validation
-    template<> template<>
-    void sechandler_basic_test_object::test<9>()
-    {
-        // start with a trusted store with our known root cert
-        LLFile::remove("mycertstore.pem");
-        LLPointer<LLBasicCertificateStore> test_store = new LLBasicCertificateStore("mycertstore.pem");
-        test_store->add(new LLBasicCertificate(mX509RootCert, &mValidationDate));
-        LLSD validation_params;
-
-        // validate basic trust for a chain containing only the intermediate cert.  (1 deep)
-        LLPointer<LLBasicCertificateChain> test_chain = new LLBasicCertificateChain(NULL);
-
-        test_chain->add(new LLBasicCertificate(mX509IntermediateCert, &mValidationDate));
-
-        test_store->validate(0, test_chain, validation_params);
-
-        // add the root certificate to the chain and revalidate
-        test_chain->add(new LLBasicCertificate(mX509RootCert, &mValidationDate));
-        test_store->validate(0, test_chain, validation_params);
-
-        // add the child cert at the head of the chain, and revalidate (3 deep chain)
-        test_chain->insert(test_chain->begin(), new LLBasicCertificate(mX509ChildCert, &mValidationDate));
-        test_store->validate(0, test_chain, validation_params);
-
-        // basic failure cases
-        test_chain = new LLBasicCertificateChain(NULL);
-        //validate with only the child cert in chain, but child cert was previously
-        // trusted
-        test_chain->add(new LLBasicCertificate(mX509ChildCert, &mValidationDate));
-
-        // validate without the trust flag.
-        test_store->validate(VALIDATION_POLICY_TRUSTED, test_chain, validation_params);
-
-        // Validate with child cert but no parent, and no parent in CA store
-        test_store = new LLBasicCertificateStore("mycertstore.pem");
-        ensure_throws("no CA, with only a child cert",
-                      LLCertValidationTrustException,
-                      (*test_chain)[0],
-                      test_store->validate,
-                      VALIDATION_POLICY_TRUSTED,
-                      test_chain,
-                      validation_params);
-
-
-        // validate without the trust flag.
-        test_store->validate(0, test_chain, validation_params);
-
-        // clear out the store
-        test_store = new LLBasicCertificateStore("mycertstore.pem");
-        // append the intermediate cert
-        test_chain->add(new LLBasicCertificate(mX509IntermediateCert, &mValidationDate));
-        ensure_throws("no CA, with child and intermediate certs",
-                      LLCertValidationTrustException,
-                      (*test_chain)[1],
-                      test_store->validate,
-                      VALIDATION_POLICY_TRUSTED | VALIDATION_POLICY_TRUSTED,
-                      test_chain,
-                      validation_params);
-        // validate without the trust flag
-        test_store->validate(0, test_chain, validation_params);
-
-        // Test time validity
-        LLSD child_info;
-        ((*test_chain)[0])->getLLSD(child_info);
-        validation_params = LLSD::emptyMap();
-        validation_params[CERT_VALIDATION_DATE] = LLDate(child_info[CERT_VALID_FROM].asDate().secondsSinceEpoch() + 1.0);
-        test_store->validate(VALIDATION_POLICY_TIME | VALIDATION_POLICY_TRUSTED,
-                             test_chain, validation_params);
-
-        validation_params = LLSD::emptyMap();
-        validation_params[CERT_VALIDATION_DATE] = child_info[CERT_VALID_FROM].asDate();
-
-        validation_params[CERT_VALIDATION_DATE] = LLDate(child_info[CERT_VALID_FROM].asDate().secondsSinceEpoch() - 1.0);
-
-        // test not yet valid
-        ensure_throws("Child cert not yet valid" ,
-                      LLCertValidationExpirationException,
-                      (*test_chain)[0],
-                      test_store->validate,
-                      VALIDATION_POLICY_TIME | VALIDATION_POLICY_TRUSTED,
-                      test_chain,
-                      validation_params);
-        validation_params = LLSD::emptyMap();
-        validation_params[CERT_VALIDATION_DATE] = LLDate(child_info[CERT_VALID_TO].asDate().secondsSinceEpoch() + 1.0);
-
-        // test cert expired
-        ensure_throws("Child cert expired",
-                      LLCertValidationExpirationException,
-                      (*test_chain)[0],
-                      test_store->validate,
-                      VALIDATION_POLICY_TIME | VALIDATION_POLICY_TRUSTED,
-                      test_chain,
-                      validation_params);
-
-        // test SSL KU
-        // validate basic trust for a chain containing child and intermediate.
-        test_chain = new LLBasicCertificateChain(NULL);
-        test_chain->add(new LLBasicCertificate(mX509ChildCert, &mValidationDate));
-        test_chain->add(new LLBasicCertificate(mX509IntermediateCert, &mValidationDate));
-        test_store->validate(VALIDATION_POLICY_SSL_KU | VALIDATION_POLICY_TRUSTED,
-                             test_chain, validation_params);
-
-        test_chain = new LLBasicCertificateChain(NULL);
-        test_chain->add(new LLBasicCertificate(mX509TestCert, &mValidationDate));
-
-        test_store = new LLBasicCertificateStore("mycertstore.pem");
-        ensure_throws("Cert doesn't have ku",
-                      LLCertKeyUsageValidationException,
-                      (*test_chain)[0],
-                      test_store->validate,
-                      VALIDATION_POLICY_SSL_KU | VALIDATION_POLICY_TRUSTED,
-                      test_chain,
-                      validation_params);
-
-        test_store->validate(0, test_chain, validation_params);
-    }
-
-};
+/**
+ * @file llsechandler_basic_test.cpp
+ * @author Roxie
+ * @date 2009-02-10
+ * @brief Test the 'basic' sec handler functions
+ *
+ * $LicenseInfo:firstyear=2005&license=viewerlgpl$
+ * Second Life Viewer Source Code
+ * Copyright (C) 2010, Linden Research, Inc.
+ *
+ * This library is free software; you can redistribute it and/or
+ * modify it under the terms of the GNU Lesser General Public
+ * License as published by the Free Software Foundation;
+ * version 2.1 of the License only.
+ *
+ * This library is distributed in the hope that it will be useful,
+ * but WITHOUT ANY WARRANTY; without even the implied warranty of
+ * MERCHANTABILITY or FITNESS FOR A PARTICULAR PURPOSE.  See the GNU
+ * Lesser General Public License for more details.
+ *
+ * You should have received a copy of the GNU Lesser General Public
+ * License along with this library; if not, write to the Free Software
+ * Foundation, Inc., 51 Franklin Street, Fifth Floor, Boston, MA  02110-1301  USA
+ *
+ * Linden Research, Inc., 945 Battery Street, San Francisco, CA  94111  USA
+ * $/LicenseInfo$
+ */
+#include "../llviewerprecompiledheaders.h"
+#include "../test/lltut.h"
+#include "../llsecapi.h"
+#include "../llsechandler_basic.h"
+#include "../../llxml/llcontrol.h"
+#include "../llviewernetwork.h"
+#include "lluuid.h"
+#include "lldate.h"
+#include "llxorcipher.h"
+#include "apr_base64.h"
+#include <vector>
+#include <ios>
+#include <llsdserialize.h>
+#include <openssl/pem.h>
+#include <openssl/err.h>
+#include <openssl/evp.h>
+#include "llxorcipher.h"
+#include <openssl/ossl_typ.h>
+#include <openssl/x509.h>
+#include <openssl/x509v3.h>
+#include <openssl/pem.h>
+#include <openssl/asn1.h>
+#include <openssl/rand.h>
+#include <openssl/err.h>
+#include "../llmachineid.h"
+
+#define ensure_throws(str, exc_type, cert, func, ...) \
+try \
+{ \
+func(__VA_ARGS__); \
+fail("throws, " str); \
+} \
+catch(exc_type& except) \
+{ \
+LLSD cert_data; \
+cert->getLLSD(cert_data); \
+ensure("Exception cert is incorrect for " str, valueCompareLLSD(except.getCertData(), cert_data)); \
+}
+
+extern bool _cert_hostname_wildcard_match(const std::string& hostname, const std::string& wildcard_string);
+
+//----------------------------------------------------------------------------
+// Mock objects for the dependencies of the code we're testing
+
+std::string gFirstName;
+std::string gLastName;
+LLControlGroup::LLControlGroup(const std::string& name)
+: LLInstanceTracker<LLControlGroup, std::string>(name) {}
+LLControlGroup::~LLControlGroup() {}
+LLControlVariable* LLControlGroup::declareString(const std::string& name,
+                                   const std::string& initial_val,
+                                   const std::string& comment,
+                                   LLControlVariable::ePersist persist) {return NULL;}
+void LLControlGroup::setString(std::string_view name, const std::string& val){}
+std::string LLControlGroup::getString(std::string_view name)
+{
+
+    if (name == "FirstName")
+        return gFirstName;
+    else if (name == "LastName")
+        return gLastName;
+    return "";
+}
+
+// Stub for --no-verify-ssl-cert
+bool LLControlGroup::getBOOL(std::string_view name) { return false; }
+
+LLSD LLCredential::getLoginParams()
+{
+    LLSD result = LLSD::emptyMap();
+
+    // legacy credential
+    result["passwd"] = "$1$testpasssd";
+    result["first"] = "myfirst";
+    result["last"] ="mylast";
+    return result;
+}
+
+void LLCredential::identifierType(std::string &idType)
+{
+}
+
+void LLCredential::authenticatorType(std::string &idType)
+{
+}
+
+
+LLControlGroup gSavedSettings("test");
+unsigned char gMACAddress[MAC_ADDRESS_BYTES] = {77,21,46,31,89,2};
+
+
+S32 LLMachineID::getUniqueID(unsigned char *unique_id, size_t len)
+{
+    memcpy(unique_id, gMACAddress, len);
+    return 1;
+}
+S32 LLMachineID::getLegacyID(unsigned char *unique_id, size_t len)
+{
+    return 0;
+}
+S32 LLMachineID::init() { return 1; }
+
+
+LLCertException::LLCertException(const LLSD& cert_data, const std::string& msg)
+    : LLException(msg),
+    mCertData(cert_data)
+{
+    LL_WARNS("SECAPI") << "Certificate Error: " << msg << LL_ENDL;
+}
+
+
+// -------------------------------------------------------------------------------------------
+// TUT
+// -------------------------------------------------------------------------------------------
+namespace tut
+{
+    const std::string mPemTestCert(
+        "Certificate:\n"
+        "    Data:\n"
+        "        Version: 3 (0x2)\n"
+        "        Serial Number:\n"
+        "            04:00:00:00:00:01:15:4b:5a:c3:94\n"
+        "    Signature Algorithm: sha1WithRSAEncryption\n"
+        "        Issuer: C=BE, O=GlobalSign nv-sa, OU=Root CA, CN=GlobalSign Root CA\n"
+        "        Validity\n"
+        "            Not Before: Sep  1 12:00:00 1998 GMT\n"
+        "            Not After : Jan 28 12:00:00 2028 GMT\n"
+        "        Subject: C=BE, O=GlobalSign nv-sa, OU=Root CA, CN=GlobalSign Root CA\n"
+        "        Subject Public Key Info:\n"
+        "            Public Key Algorithm: rsaEncryption\n"
+        "                Public-Key: (2048 bit)\n"
+        "                Modulus:\n"
+        "                    00:da:0e:e6:99:8d:ce:a3:e3:4f:8a:7e:fb:f1:8b:\n"
+        "                    83:25:6b:ea:48:1f:f1:2a:b0:b9:95:11:04:bd:f0:\n"
+        "                    63:d1:e2:67:66:cf:1c:dd:cf:1b:48:2b:ee:8d:89:\n"
+        "                    8e:9a:af:29:80:65:ab:e9:c7:2d:12:cb:ab:1c:4c:\n"
+        "                    70:07:a1:3d:0a:30:cd:15:8d:4f:f8:dd:d4:8c:50:\n"
+        "                    15:1c:ef:50:ee:c4:2e:f7:fc:e9:52:f2:91:7d:e0:\n"
+        "                    6d:d5:35:30:8e:5e:43:73:f2:41:e9:d5:6a:e3:b2:\n"
+        "                    89:3a:56:39:38:6f:06:3c:88:69:5b:2a:4d:c5:a7:\n"
+        "                    54:b8:6c:89:cc:9b:f9:3c:ca:e5:fd:89:f5:12:3c:\n"
+        "                    92:78:96:d6:dc:74:6e:93:44:61:d1:8d:c7:46:b2:\n"
+        "                    75:0e:86:e8:19:8a:d5:6d:6c:d5:78:16:95:a2:e9:\n"
+        "                    c8:0a:38:eb:f2:24:13:4f:73:54:93:13:85:3a:1b:\n"
+        "                    bc:1e:34:b5:8b:05:8c:b9:77:8b:b1:db:1f:20:91:\n"
+        "                    ab:09:53:6e:90:ce:7b:37:74:b9:70:47:91:22:51:\n"
+        "                    63:16:79:ae:b1:ae:41:26:08:c8:19:2b:d1:46:aa:\n"
+        "                    48:d6:64:2a:d7:83:34:ff:2c:2a:c1:6c:19:43:4a:\n"
+        "                    07:85:e7:d3:7c:f6:21:68:ef:ea:f2:52:9f:7f:93:\n"
+        "                    90:cf\n"
+        "                Exponent: 65537 (0x10001)\n"
+        "        X509v3 extensions:\n"
+        "            X509v3 Key Usage: critical\n"
+        "                Certificate Sign, CRL Sign\n"
+        "            X509v3 Basic Constraints: critical\n"
+        "                CA:TRUE\n"
+        "            X509v3 Subject Key Identifier: \n"
+        "                60:7B:66:1A:45:0D:97:CA:89:50:2F:7D:04:CD:34:A8:FF:FC:FD:4B\n"
+        "    Signature Algorithm: sha1WithRSAEncryption\n"
+        "         d6:73:e7:7c:4f:76:d0:8d:bf:ec:ba:a2:be:34:c5:28:32:b5:\n"
+        "         7c:fc:6c:9c:2c:2b:bd:09:9e:53:bf:6b:5e:aa:11:48:b6:e5:\n"
+        "         08:a3:b3:ca:3d:61:4d:d3:46:09:b3:3e:c3:a0:e3:63:55:1b:\n"
+        "         f2:ba:ef:ad:39:e1:43:b9:38:a3:e6:2f:8a:26:3b:ef:a0:50:\n"
+        "         56:f9:c6:0a:fd:38:cd:c4:0b:70:51:94:97:98:04:df:c3:5f:\n"
+        "         94:d5:15:c9:14:41:9c:c4:5d:75:64:15:0d:ff:55:30:ec:86:\n"
+        "         8f:ff:0d:ef:2c:b9:63:46:f6:aa:fc:df:bc:69:fd:2e:12:48:\n"
+        "         64:9a:e0:95:f0:a6:ef:29:8f:01:b1:15:b5:0c:1d:a5:fe:69:\n"
+        "         2c:69:24:78:1e:b3:a7:1c:71:62:ee:ca:c8:97:ac:17:5d:8a:\n"
+        "         c2:f8:47:86:6e:2a:c4:56:31:95:d0:67:89:85:2b:f9:6c:a6:\n"
+        "         5d:46:9d:0c:aa:82:e4:99:51:dd:70:b7:db:56:3d:61:e4:6a:\n"
+        "         e1:5c:d6:f6:fe:3d:de:41:cc:07:ae:63:52:bf:53:53:f4:2b:\n"
+        "         e9:c7:fd:b6:f7:82:5f:85:d2:41:18:db:81:b3:04:1c:c5:1f:\n"
+        "         a4:80:6f:15:20:c9:de:0c:88:0a:1d:d6:66:55:e2:fc:48:c9:\n"
+        "         29:26:69:e0\n"
+        "-----BEGIN CERTIFICATE-----\n"
+        "MIIDdTCCAl2gAwIBAgILBAAAAAABFUtaw5QwDQYJKoZIhvcNAQEFBQAwVzELMAkG\n"
+        "A1UEBhMCQkUxGTAXBgNVBAoTEEdsb2JhbFNpZ24gbnYtc2ExEDAOBgNVBAsTB1Jv\n"
+        "b3QgQ0ExGzAZBgNVBAMTEkdsb2JhbFNpZ24gUm9vdCBDQTAeFw05ODA5MDExMjAw\n"
+        "MDBaFw0yODAxMjgxMjAwMDBaMFcxCzAJBgNVBAYTAkJFMRkwFwYDVQQKExBHbG9i\n"
+        "YWxTaWduIG52LXNhMRAwDgYDVQQLEwdSb290IENBMRswGQYDVQQDExJHbG9iYWxT\n"
+        "aWduIFJvb3QgQ0EwggEiMA0GCSqGSIb3DQEBAQUAA4IBDwAwggEKAoIBAQDaDuaZ\n"
+        "jc6j40+Kfvvxi4Mla+pIH/EqsLmVEQS98GPR4mdmzxzdzxtIK+6NiY6arymAZavp\n"
+        "xy0Sy6scTHAHoT0KMM0VjU/43dSMUBUc71DuxC73/OlS8pF94G3VNTCOXkNz8kHp\n"
+        "1Wrjsok6Vjk4bwY8iGlbKk3Fp1S4bInMm/k8yuX9ifUSPJJ4ltbcdG6TRGHRjcdG\n"
+        "snUOhugZitVtbNV4FpWi6cgKOOvyJBNPc1STE4U6G7weNLWLBYy5d4ux2x8gkasJ\n"
+        "U26Qzns3dLlwR5EiUWMWea6xrkEmCMgZK9FGqkjWZCrXgzT/LCrBbBlDSgeF59N8\n"
+        "9iFo7+ryUp9/k5DPAgMBAAGjQjBAMA4GA1UdDwEB/wQEAwIBBjAPBgNVHRMBAf8E\n"
+        "BTADAQH/MB0GA1UdDgQWBBRge2YaRQ2XyolQL30EzTSo//z9SzANBgkqhkiG9w0B\n"
+        "AQUFAAOCAQEA1nPnfE920I2/7LqivjTFKDK1fPxsnCwrvQmeU79rXqoRSLblCKOz\n"
+        "yj1hTdNGCbM+w6DjY1Ub8rrvrTnhQ7k4o+YviiY776BQVvnGCv04zcQLcFGUl5gE\n"
+        "38NflNUVyRRBnMRddWQVDf9VMOyGj/8N7yy5Y0b2qvzfvGn9LhJIZJrglfCm7ymP\n"
+        "AbEVtQwdpf5pLGkkeB6zpxxxYu7KyJesF12KwvhHhm4qxFYxldBniYUr+WymXUad\n"
+        "DKqC5JlR3XC321Y9YeRq4VzW9v493kHMB65jUr9TU/Qr6cf9tveCX4XSQRjbgbME\n"
+        "HMUfpIBvFSDJ3gyICh3WZlXi/EjJKSZp4A==\n"
+        "-----END CERTIFICATE-----\n"
+                                   );
+
+    /*
+     * The following certificates were generated using the instructions at
+     * https://jamielinux.com/docs/openssl-certificate-authority/sign-server-and-client-certificates.html
+     * with the exception that the server certificate has a longer expiration time, and the full text
+     * expansion was included in the certificates.
+     */
+    const std::string mPemRootCert(
+        "Certificate:\n"
+        "    Data:\n"
+        "        Version: 3 (0x2)\n"
+        "        Serial Number:\n"
+        "            82:2f:8f:eb:8d:06:24:b0\n"
+        "    Signature Algorithm: sha256WithRSAEncryption\n"
+        "        Issuer: C=US, ST=California, L=San Francisco, O=Linden Lab, OU=Second Life Engineering, CN=Integration Test Root CA/emailAddress=noreply@lindenlab.com\n"
+        "        Validity\n"
+        "            Not Before: May 22 22:19:45 2018 GMT\n"
+        "            Not After : May 17 22:19:45 2038 GMT\n"
+        "        Subject: C=US, ST=California, L=San Francisco, O=Linden Lab, OU=Second Life Engineering, CN=Integration Test Root CA/emailAddress=noreply@lindenlab.com\n"
+        "        Subject Public Key Info:\n"
+        "            Public Key Algorithm: rsaEncryption\n"
+        "                Public-Key: (4096 bit)\n"
+        "                Modulus:\n"
+        "                    00:bd:e0:79:dd:3b:a6:ac:87:d0:39:f0:58:c7:a4:\n"
+        "                    42:42:f6:5f:93:b0:36:04:b5:e2:d5:f7:2a:c0:6c:\n"
+        "                    a0:13:d2:1e:02:81:57:02:50:4c:57:b7:ef:27:9e:\n"
+        "                    f6:f1:f1:30:30:72:1e:57:34:e5:3f:82:3c:21:c4:\n"
+        "                    66:d2:73:63:6c:91:e6:dd:49:9e:9c:b1:34:6a:81:\n"
+        "                    45:a1:6e:c4:50:28:f2:d8:e3:fe:80:2f:83:aa:28:\n"
+        "                    91:b4:8c:57:c9:f1:16:d9:0c:87:3c:25:80:a0:81:\n"
+        "                    8d:71:f2:96:e2:16:f1:97:c4:b0:d8:53:bb:13:6c:\n"
+        "                    73:54:2f:29:94:85:cf:86:6e:75:71:ad:39:e3:fc:\n"
+        "                    39:12:53:93:1c:ce:39:e0:33:da:49:b7:3d:af:b0:\n"
+        "                    37:ce:77:09:03:27:32:70:c0:9c:7f:9c:89:ce:90:\n"
+        "                    45:b0:7d:94:8b:ff:13:27:ba:88:7f:ae:c4:aa:73:\n"
+        "                    d5:47:b8:87:69:89:80:0c:c1:22:18:78:c2:0d:47:\n"
+        "                    d9:10:ff:80:79:0d:46:71:ec:d9:ba:c9:f3:77:fd:\n"
+        "                    92:6d:1f:0f:d9:54:18:6d:f6:72:24:5c:5c:3d:43:\n"
+        "                    49:35:3e:1c:28:de:7e:44:dc:29:c3:9f:62:04:46:\n"
+        "                    aa:c4:e6:69:6a:15:f8:e3:74:1c:14:e9:f4:97:7c:\n"
+        "                    30:6c:d4:28:fc:2a:0e:1d:6d:39:2e:1d:f9:17:43:\n"
+        "                    35:5d:23:e7:ba:e3:a8:e9:97:6b:3c:3e:23:ef:d8:\n"
+        "                    bc:fb:7a:57:37:39:93:59:03:fc:78:ca:b1:31:ef:\n"
+        "                    26:19:ed:56:e1:63:c3:ad:99:80:5b:47:b5:03:35:\n"
+        "                    5f:fe:6a:a6:21:63:ec:50:fb:4e:c9:f9:ae:a5:66:\n"
+        "                    d0:55:33:8d:e6:c5:50:5a:c6:8f:5c:34:45:a7:72:\n"
+        "                    da:50:f6:66:4c:19:f5:d1:e4:fb:11:8b:a1:b5:4e:\n"
+        "                    09:43:81:3d:39:28:86:3b:fe:07:28:97:02:b5:3a:\n"
+        "                    07:5f:4a:20:80:1a:7d:a4:8c:f7:6c:f6:c5:9b:f6:\n"
+        "                    61:e5:c7:b0:c3:d5:58:38:7b:bb:47:1e:34:d6:16:\n"
+        "                    55:c5:d2:6c:b0:93:77:b1:90:69:06:b1:53:cb:1b:\n"
+        "                    84:71:cf:b8:87:1b:1e:44:35:b4:2b:bb:04:59:58:\n"
+        "                    0b:e8:93:d8:ae:21:9b:b1:1c:89:30:ae:11:80:77:\n"
+        "                    cc:16:f3:d6:35:ed:a1:b3:70:b3:4f:cd:a1:56:99:\n"
+        "                    ee:0e:c0:00:a4:09:70:c3:5b:0b:be:a1:07:18:dd:\n"
+        "                    c6:f4:6d:8b:58:bc:f9:bb:4b:01:2c:f6:cc:2c:9b:\n"
+        "                    87:0e:b1:4f:9c:10:be:fc:45:e2:a4:ec:7e:fc:ff:\n"
+        "                    45:b8:53\n"
+        "                Exponent: 65537 (0x10001)\n"
+        "        X509v3 extensions:\n"
+        "            X509v3 Subject Key Identifier: \n"
+        "                8A:22:C6:9C:2E:11:F3:40:0C:CE:82:0C:22:59:FF:F8:7F:D0:B9:13\n"
+        "            X509v3 Authority Key Identifier: \n"
+        "                keyid:8A:22:C6:9C:2E:11:F3:40:0C:CE:82:0C:22:59:FF:F8:7F:D0:B9:13\n"
+        "\n"
+        "            X509v3 Basic Constraints: critical\n"
+        "                CA:TRUE\n"
+        "            X509v3 Key Usage: critical\n"
+        "                Digital Signature, Certificate Sign, CRL Sign\n"
+        "    Signature Algorithm: sha256WithRSAEncryption\n"
+        "         b3:cb:33:eb:0e:02:64:f4:55:9a:3d:03:9a:cf:6a:4c:18:43:\n"
+        "         f7:42:cb:65:dc:61:52:e5:9f:2f:42:97:3c:93:16:22:d4:af:\n"
+        "         ae:b2:0f:c3:9b:ef:e0:cc:ee:b6:b1:69:a3:d8:da:26:c3:ad:\n"
+        "         3b:c5:64:dc:9f:d4:c2:53:4b:91:6d:c4:92:09:0b:ac:f0:99:\n"
+        "         be:6f:b9:3c:03:4a:6d:9f:01:5d:ec:5a:9a:f3:a7:e5:3b:2c:\n"
+        "         99:57:7d:7e:25:15:68:20:12:30:96:16:86:f5:db:74:90:60:\n"
+        "         fe:8b:df:99:f6:f7:62:49:9f:bc:8d:45:23:0a:c8:73:b8:79:\n"
+        "         80:3c:b9:e5:72:85:4b:b3:81:66:74:a2:72:92:4c:44:fd:7b:\n"
+        "         46:2e:21:a2:a9:81:a2:f3:26:4d:e3:89:7d:78:b0:c6:6f:b5:\n"
+        "         87:cb:ee:25:ed:27:1f:75:13:fa:6d:e9:37:73:ad:07:bb:af:\n"
+        "         d3:6c:87:ea:02:01:70:bd:53:aa:ce:39:2c:d4:66:39:33:aa:\n"
+        "         d1:9c:ee:67:e3:a9:45:d2:7b:2e:54:09:af:70:5f:3f:5a:67:\n"
+        "         2e:6c:72:ef:e0:9d:92:28:4a:df:ba:0b:b7:23:ca:5b:04:11:\n"
+        "         45:d1:51:e9:ea:c9:ec:54:fa:34:46:ae:fc:dc:6c:f8:1e:2c:\n"
+        "         9e:f4:71:51:8d:b5:a1:26:9a:13:30:be:1e:41:25:59:58:05:\n"
+        "         2c:64:c8:f9:5e:38:ae:dc:93:b0:8a:d6:38:74:02:cb:ce:ce:\n"
+        "         95:31:76:f6:7c:bf:a4:a1:8e:27:fd:ca:74:82:d1:e1:4d:b6:\n"
+        "         48:51:fa:c5:17:59:22:a3:84:be:82:c8:83:ec:61:a0:f4:ee:\n"
+        "         2c:e3:a3:ea:e5:51:c9:d3:4f:db:85:bd:ba:7a:52:14:b6:03:\n"
+        "         ed:43:17:d8:d7:1c:22:5e:c9:56:d9:d6:81:96:11:e3:5e:01:\n"
+        "         40:91:30:09:da:a3:5f:d3:27:60:e5:9d:6c:da:d0:f0:39:01:\n"
+        "         23:4a:a6:15:7a:4a:82:eb:ec:72:4a:1d:36:dc:6f:83:c4:85:\n"
+        "         84:b5:8d:cd:09:e5:12:63:f3:21:56:c8:64:6b:db:b8:cf:d4:\n"
+        "         df:ca:a8:24:8e:df:8d:63:a5:96:84:bf:ff:8b:7e:46:7a:f0:\n"
+        "         c7:73:7c:70:8a:f5:17:d0:ac:c8:89:1e:d7:89:42:0f:4d:66:\n"
+        "         c4:d8:bb:36:a8:ae:ca:e1:cf:e2:88:f6:cf:b0:44:4a:5f:81:\n"
+        "         50:4b:d6:28:81:cd:6c:f0:ec:e6:09:08:f2:59:91:a2:69:ac:\n"
+        "         c7:81:fa:ab:61:3e:db:6f:f6:7f:db:1a:9e:b9:5d:cc:cc:33:\n"
+        "         fa:95:c6:f7:8d:4b:30:f3\n"
+        "-----BEGIN CERTIFICATE-----\n"
+        "MIIGXDCCBESgAwIBAgIJAIIvj+uNBiSwMA0GCSqGSIb3DQEBCwUAMIG6MQswCQYD\n"
+        "VQQGEwJVUzETMBEGA1UECAwKQ2FsaWZvcm5pYTEWMBQGA1UEBwwNU2FuIEZyYW5j\n"
+        "aXNjbzETMBEGA1UECgwKTGluZGVuIExhYjEgMB4GA1UECwwXU2Vjb25kIExpZmUg\n"
+        "RW5naW5lZXJpbmcxITAfBgNVBAMMGEludGVncmF0aW9uIFRlc3QgUm9vdCBDQTEk\n"
+        "MCIGCSqGSIb3DQEJARYVbm9yZXBseUBsaW5kZW5sYWIuY29tMB4XDTE4MDUyMjIy\n"
+        "MTk0NVoXDTM4MDUxNzIyMTk0NVowgboxCzAJBgNVBAYTAlVTMRMwEQYDVQQIDApD\n"
+        "YWxpZm9ybmlhMRYwFAYDVQQHDA1TYW4gRnJhbmNpc2NvMRMwEQYDVQQKDApMaW5k\n"
+        "ZW4gTGFiMSAwHgYDVQQLDBdTZWNvbmQgTGlmZSBFbmdpbmVlcmluZzEhMB8GA1UE\n"
+        "AwwYSW50ZWdyYXRpb24gVGVzdCBSb290IENBMSQwIgYJKoZIhvcNAQkBFhVub3Jl\n"
+        "cGx5QGxpbmRlbmxhYi5jb20wggIiMA0GCSqGSIb3DQEBAQUAA4ICDwAwggIKAoIC\n"
+        "AQC94HndO6ash9A58FjHpEJC9l+TsDYEteLV9yrAbKAT0h4CgVcCUExXt+8nnvbx\n"
+        "8TAwch5XNOU/gjwhxGbSc2NskebdSZ6csTRqgUWhbsRQKPLY4/6AL4OqKJG0jFfJ\n"
+        "8RbZDIc8JYCggY1x8pbiFvGXxLDYU7sTbHNULymUhc+GbnVxrTnj/DkSU5Mczjng\n"
+        "M9pJtz2vsDfOdwkDJzJwwJx/nInOkEWwfZSL/xMnuoh/rsSqc9VHuIdpiYAMwSIY\n"
+        "eMINR9kQ/4B5DUZx7Nm6yfN3/ZJtHw/ZVBht9nIkXFw9Q0k1Phwo3n5E3CnDn2IE\n"
+        "RqrE5mlqFfjjdBwU6fSXfDBs1Cj8Kg4dbTkuHfkXQzVdI+e646jpl2s8PiPv2Lz7\n"
+        "elc3OZNZA/x4yrEx7yYZ7VbhY8OtmYBbR7UDNV/+aqYhY+xQ+07J+a6lZtBVM43m\n"
+        "xVBaxo9cNEWnctpQ9mZMGfXR5PsRi6G1TglDgT05KIY7/gcolwK1OgdfSiCAGn2k\n"
+        "jPds9sWb9mHlx7DD1Vg4e7tHHjTWFlXF0mywk3exkGkGsVPLG4Rxz7iHGx5ENbQr\n"
+        "uwRZWAvok9iuIZuxHIkwrhGAd8wW89Y17aGzcLNPzaFWme4OwACkCXDDWwu+oQcY\n"
+        "3cb0bYtYvPm7SwEs9swsm4cOsU+cEL78ReKk7H78/0W4UwIDAQABo2MwYTAdBgNV\n"
+        "HQ4EFgQUiiLGnC4R80AMzoIMIln/+H/QuRMwHwYDVR0jBBgwFoAUiiLGnC4R80AM\n"
+        "zoIMIln/+H/QuRMwDwYDVR0TAQH/BAUwAwEB/zAOBgNVHQ8BAf8EBAMCAYYwDQYJ\n"
+        "KoZIhvcNAQELBQADggIBALPLM+sOAmT0VZo9A5rPakwYQ/dCy2XcYVLlny9ClzyT\n"
+        "FiLUr66yD8Ob7+DM7raxaaPY2ibDrTvFZNyf1MJTS5FtxJIJC6zwmb5vuTwDSm2f\n"
+        "AV3sWprzp+U7LJlXfX4lFWggEjCWFob123SQYP6L35n292JJn7yNRSMKyHO4eYA8\n"
+        "ueVyhUuzgWZ0onKSTET9e0YuIaKpgaLzJk3jiX14sMZvtYfL7iXtJx91E/pt6Tdz\n"
+        "rQe7r9Nsh+oCAXC9U6rOOSzUZjkzqtGc7mfjqUXSey5UCa9wXz9aZy5scu/gnZIo\n"
+        "St+6C7cjylsEEUXRUenqyexU+jRGrvzcbPgeLJ70cVGNtaEmmhMwvh5BJVlYBSxk\n"
+        "yPleOK7ck7CK1jh0AsvOzpUxdvZ8v6Shjif9ynSC0eFNtkhR+sUXWSKjhL6CyIPs\n"
+        "YaD07izjo+rlUcnTT9uFvbp6UhS2A+1DF9jXHCJeyVbZ1oGWEeNeAUCRMAnao1/T\n"
+        "J2DlnWza0PA5ASNKphV6SoLr7HJKHTbcb4PEhYS1jc0J5RJj8yFWyGRr27jP1N/K\n"
+        "qCSO341jpZaEv/+LfkZ68MdzfHCK9RfQrMiJHteJQg9NZsTYuzaorsrhz+KI9s+w\n"
+        "REpfgVBL1iiBzWzw7OYJCPJZkaJprMeB+qthPttv9n/bGp65XczMM/qVxveNSzDz\n"
+        "-----END CERTIFICATE-----\n"
+                                   );
+
+    const std::string mPemIntermediateCert(
+        "Certificate:\n"
+        "    Data:\n"
+        "        Version: 3 (0x2)\n"
+        "        Serial Number: 4096 (0x1000)\n"
+        "    Signature Algorithm: sha256WithRSAEncryption\n"
+        "        Issuer: C=US, ST=California, L=San Francisco, O=Linden Lab, OU=Second Life Engineering, CN=Integration Test Root CA/emailAddress=noreply@lindenlab.com\n"
+        "        Validity\n"
+        "            Not Before: May 22 22:39:08 2018 GMT\n"
+        "            Not After : May 19 22:39:08 2028 GMT\n"
+        "        Subject: C=US, ST=California, O=Linden Lab, OU=Second Life Engineering, CN=Integration Test Intermediate CA/emailAddress=noreply@lindenlab.com\n"
+        "        Subject Public Key Info:\n"
+        "            Public Key Algorithm: rsaEncryption\n"
+        "                Public-Key: (4096 bit)\n"
+        "                Modulus:\n"
+        "                    00:ce:a3:70:e2:c4:fb:4b:97:90:a1:30:bb:c1:1b:\n"
+        "                    13:b9:aa:7e:46:17:a3:26:8d:69:3f:5e:73:95:e8:\n"
+        "                    6a:b1:0a:b4:8f:50:65:e3:c6:5c:39:24:34:df:0b:\n"
+        "                    b7:cc:ce:62:0c:36:5a:12:2c:fe:35:4c:e9:1c:ac:\n"
+        "                    80:5e:24:99:d7:aa:bd:be:48:c0:62:64:77:36:88:\n"
+        "                    66:ce:f4:a8:dd:d2:76:24:62:90:55:41:fc:1d:13:\n"
+        "                    4e:a7:4e:57:bc:a8:a4:59:4b:2c:5a:1c:d8:cc:16:\n"
+        "                    de:e8:88:30:c9:95:df:2f:a6:14:28:0f:eb:34:46:\n"
+        "                    12:58:ba:da:0e:e6:de:9c:15:f6:f4:e3:9f:74:aa:\n"
+        "                    70:89:79:8b:e9:5a:7b:18:54:15:94:3a:23:0a:65:\n"
+        "                    78:05:d9:33:90:2a:ce:15:18:0d:52:fc:5c:31:65:\n"
+        "                    20:d0:12:37:8c:11:80:ba:d4:b0:82:73:00:4b:49:\n"
+        "                    be:cb:d6:bc:e7:cd:61:f3:00:98:99:74:5a:37:81:\n"
+        "                    49:96:7e:14:01:1b:86:d2:d0:06:94:40:63:63:46:\n"
+        "                    11:fc:33:5c:bd:3a:5e:d4:e5:44:47:64:50:bd:a6:\n"
+        "                    97:55:70:64:9b:26:cc:de:20:82:90:6a:83:41:9c:\n"
+        "                    6f:71:47:14:be:cb:68:7c:85:be:ef:2e:76:12:19:\n"
+        "                    d3:c9:87:32:b4:ac:60:20:16:28:2d:af:bc:e8:01:\n"
+        "                    c6:7f:fb:d8:11:d5:f4:b7:14:bd:27:08:5b:72:be:\n"
+        "                    09:e0:91:c8:9c:7b:b4:b3:12:ef:32:36:be:b1:b9:\n"
+        "                    a2:b7:e3:69:47:30:76:ba:9c:9b:19:99:4d:53:dd:\n"
+        "                    5c:e8:2c:f1:b2:64:69:cf:15:bd:f8:bb:58:95:73:\n"
+        "                    58:38:95:b4:7a:cf:84:29:a6:c2:db:f0:bd:ef:97:\n"
+        "                    26:d4:99:ac:d7:c7:be:b0:0d:11:f4:26:86:2d:77:\n"
+        "                    42:52:25:d7:56:c7:e3:97:b1:36:5c:97:71:d0:9b:\n"
+        "                    f5:b5:50:8d:f9:ff:fb:10:77:3c:b5:53:6d:a1:43:\n"
+        "                    35:a9:03:32:05:ab:d7:f5:d1:19:bd:5f:92:a3:00:\n"
+        "                    2a:79:37:a4:76:4f:e9:32:0d:e4:86:bb:ea:c3:1a:\n"
+        "                    c5:33:e8:16:d4:a5:d8:e0:e8:bb:c2:f0:22:15:e2:\n"
+        "                    d9:8c:ae:ac:7d:2b:bf:eb:a3:4c:3b:29:1d:94:ac:\n"
+        "                    a3:bb:6d:ba:6d:03:91:03:cf:46:12:c4:66:21:c5:\n"
+        "                    c6:67:d8:11:19:79:01:0e:6e:84:1c:76:6f:11:3d:\n"
+        "                    eb:94:89:c5:6a:26:1f:cd:e0:11:8b:51:ee:99:35:\n"
+        "                    69:e5:7f:0b:77:2a:94:e4:4b:64:b9:83:04:30:05:\n"
+        "                    e4:a2:e3\n"
+        "                Exponent: 65537 (0x10001)\n"
+        "        X509v3 extensions:\n"
+        "            X509v3 Subject Key Identifier: \n"
+        "                83:21:DE:EC:C0:79:03:6D:1E:83:F3:E5:97:29:D5:5A:C0:96:40:FA\n"
+        "            X509v3 Authority Key Identifier: \n"
+        "                keyid:8A:22:C6:9C:2E:11:F3:40:0C:CE:82:0C:22:59:FF:F8:7F:D0:B9:13\n"
+        "\n"
+        "            X509v3 Basic Constraints: critical\n"
+        "                CA:TRUE, pathlen:0\n"
+        "            X509v3 Key Usage: critical\n"
+        "                Digital Signature, Certificate Sign, CRL Sign\n"
+        "    Signature Algorithm: sha256WithRSAEncryption\n"
+        "         a3:6c:85:9a:2e:4e:7e:5d:83:63:0f:f5:4f:a9:7d:ec:0e:6f:\n"
+        "         ae:d7:ba:df:64:e0:46:0e:3d:da:18:15:2c:f3:73:ca:81:b1:\n"
+        "         10:d9:53:14:21:7d:72:5c:94:88:a5:9d:ad:ab:45:42:c6:64:\n"
+        "         a9:d9:2e:4e:29:47:2c:b1:95:07:b7:62:48:68:1f:68:13:1c:\n"
+        "         d2:a0:fb:5e:38:24:4a:82:0a:87:c9:93:20:43:7e:e9:f9:79:\n"
+        "         ef:03:a2:bd:9e:24:6b:0a:01:5e:4a:36:c5:7d:7a:fe:d6:aa:\n"
+        "         2f:c2:8c:38:8a:99:3c:b0:6a:e5:60:be:56:d6:eb:60:03:55:\n"
+        "         24:42:a0:1a:fa:91:24:a3:53:15:75:5d:c8:eb:7c:1e:68:5a:\n"
+        "         7e:13:34:e3:85:37:1c:76:3f:77:67:1b:ed:1b:52:17:fc:4a:\n"
+        "         a3:e2:74:84:80:2c:69:fc:dd:7d:26:97:c4:2a:69:7d:9c:dc:\n"
+        "         61:97:70:29:a7:3f:2b:5b:2b:22:51:fd:fe:6a:5d:f9:e7:14:\n"
+        "         48:b7:2d:c8:33:58:fc:f2:5f:27:f7:26:16:be:be:b5:aa:a2:\n"
+        "         64:53:3c:69:e8:b5:61:eb:ab:91:a5:b4:09:9b:f6:98:b8:5c:\n"
+        "         5b:24:2f:93:f5:2b:9c:8c:58:fb:26:3f:67:53:d7:42:64:e8:\n"
+        "         79:77:73:41:4e:e3:02:39:0b:b6:68:97:8b:84:e8:1d:83:a8:\n"
+        "         15:f1:06:46:47:80:42:5e:14:e2:61:8a:76:84:d5:d4:71:7f:\n"
+        "         4e:ff:d9:74:87:ff:32:c5:87:20:0a:d4:59:40:3e:d8:17:ef:\n"
+        "         da:65:e9:0a:51:fe:1e:c3:46:91:d2:ee:e4:23:57:97:87:d4:\n"
+        "         a6:a5:eb:ef:81:6a:d8:8c:d6:1f:8e:b1:18:4c:6b:89:32:55:\n"
+        "         53:68:26:9e:bb:03:be:2c:e9:8b:ff:97:9c:1c:ac:28:c3:9f:\n"
+        "         0b:b7:93:23:24:31:63:e4:19:13:f2:bb:08:71:b7:c5:c5:c4:\n"
+        "         10:ff:dc:fc:33:54:a4:5e:ec:a3:fe:0a:80:ca:9c:bc:95:6f:\n"
+        "         5f:39:91:3b:61:69:16:94:0f:57:4b:fc:4b:b1:be:72:98:5d:\n"
+        "         10:f9:08:a7:d6:e0:e8:3d:5d:54:7d:fa:4b:6a:dd:98:41:ed:\n"
+        "         84:a1:39:67:5c:6c:7f:0c:b0:e1:98:c1:14:ed:fe:1e:e8:05:\n"
+        "         8d:7f:6a:24:cb:1b:05:42:0d:7f:13:ba:ca:b5:91:db:a5:f0:\n"
+        "         40:2b:70:7a:2a:a5:5d:ed:56:0c:f0:c2:72:ee:63:dd:cb:5d:\n"
+        "         76:f6:08:e6:e6:30:ef:3a:b2:16:34:41:a4:e1:30:14:bc:c7:\n"
+        "         f9:23:3a:1a:70:df:b8:cc\n"
+        "-----BEGIN CERTIFICATE-----\n"
+        "MIIGSDCCBDCgAwIBAgICEAAwDQYJKoZIhvcNAQELBQAwgboxCzAJBgNVBAYTAlVT\n"
+        "MRMwEQYDVQQIDApDYWxpZm9ybmlhMRYwFAYDVQQHDA1TYW4gRnJhbmNpc2NvMRMw\n"
+        "EQYDVQQKDApMaW5kZW4gTGFiMSAwHgYDVQQLDBdTZWNvbmQgTGlmZSBFbmdpbmVl\n"
+        "cmluZzEhMB8GA1UEAwwYSW50ZWdyYXRpb24gVGVzdCBSb290IENBMSQwIgYJKoZI\n"
+        "hvcNAQkBFhVub3JlcGx5QGxpbmRlbmxhYi5jb20wHhcNMTgwNTIyMjIzOTA4WhcN\n"
+        "MjgwNTE5MjIzOTA4WjCBqjELMAkGA1UEBhMCVVMxEzARBgNVBAgMCkNhbGlmb3Ju\n"
+        "aWExEzARBgNVBAoMCkxpbmRlbiBMYWIxIDAeBgNVBAsMF1NlY29uZCBMaWZlIEVu\n"
+        "Z2luZWVyaW5nMSkwJwYDVQQDDCBJbnRlZ3JhdGlvbiBUZXN0IEludGVybWVkaWF0\n"
+        "ZSBDQTEkMCIGCSqGSIb3DQEJARYVbm9yZXBseUBsaW5kZW5sYWIuY29tMIICIjAN\n"
+        "BgkqhkiG9w0BAQEFAAOCAg8AMIICCgKCAgEAzqNw4sT7S5eQoTC7wRsTuap+Rhej\n"
+        "Jo1pP15zlehqsQq0j1Bl48ZcOSQ03wu3zM5iDDZaEiz+NUzpHKyAXiSZ16q9vkjA\n"
+        "YmR3NohmzvSo3dJ2JGKQVUH8HRNOp05XvKikWUssWhzYzBbe6IgwyZXfL6YUKA/r\n"
+        "NEYSWLraDubenBX29OOfdKpwiXmL6Vp7GFQVlDojCmV4BdkzkCrOFRgNUvxcMWUg\n"
+        "0BI3jBGAutSwgnMAS0m+y9a8581h8wCYmXRaN4FJln4UARuG0tAGlEBjY0YR/DNc\n"
+        "vTpe1OVER2RQvaaXVXBkmybM3iCCkGqDQZxvcUcUvstofIW+7y52EhnTyYcytKxg\n"
+        "IBYoLa+86AHGf/vYEdX0txS9Jwhbcr4J4JHInHu0sxLvMja+sbmit+NpRzB2upyb\n"
+        "GZlNU91c6CzxsmRpzxW9+LtYlXNYOJW0es+EKabC2/C975cm1Jms18e+sA0R9CaG\n"
+        "LXdCUiXXVsfjl7E2XJdx0Jv1tVCN+f/7EHc8tVNtoUM1qQMyBavX9dEZvV+SowAq\n"
+        "eTekdk/pMg3khrvqwxrFM+gW1KXY4Oi7wvAiFeLZjK6sfSu/66NMOykdlKyju226\n"
+        "bQORA89GEsRmIcXGZ9gRGXkBDm6EHHZvET3rlInFaiYfzeARi1HumTVp5X8LdyqU\n"
+        "5EtkuYMEMAXkouMCAwEAAaNmMGQwHQYDVR0OBBYEFIMh3uzAeQNtHoPz5Zcp1VrA\n"
+        "lkD6MB8GA1UdIwQYMBaAFIoixpwuEfNADM6CDCJZ//h/0LkTMBIGA1UdEwEB/wQI\n"
+        "MAYBAf8CAQAwDgYDVR0PAQH/BAQDAgGGMA0GCSqGSIb3DQEBCwUAA4ICAQCjbIWa\n"
+        "Lk5+XYNjD/VPqX3sDm+u17rfZOBGDj3aGBUs83PKgbEQ2VMUIX1yXJSIpZ2tq0VC\n"
+        "xmSp2S5OKUcssZUHt2JIaB9oExzSoPteOCRKggqHyZMgQ37p+XnvA6K9niRrCgFe\n"
+        "SjbFfXr+1qovwow4ipk8sGrlYL5W1utgA1UkQqAa+pEko1MVdV3I63weaFp+EzTj\n"
+        "hTccdj93ZxvtG1IX/Eqj4nSEgCxp/N19JpfEKml9nNxhl3Appz8rWysiUf3+al35\n"
+        "5xRIty3IM1j88l8n9yYWvr61qqJkUzxp6LVh66uRpbQJm/aYuFxbJC+T9SucjFj7\n"
+        "Jj9nU9dCZOh5d3NBTuMCOQu2aJeLhOgdg6gV8QZGR4BCXhTiYYp2hNXUcX9O/9l0\n"
+        "h/8yxYcgCtRZQD7YF+/aZekKUf4ew0aR0u7kI1eXh9SmpevvgWrYjNYfjrEYTGuJ\n"
+        "MlVTaCaeuwO+LOmL/5ecHKwow58Lt5MjJDFj5BkT8rsIcbfFxcQQ/9z8M1SkXuyj\n"
+        "/gqAypy8lW9fOZE7YWkWlA9XS/xLsb5ymF0Q+Qin1uDoPV1UffpLat2YQe2EoTln\n"
+        "XGx/DLDhmMEU7f4e6AWNf2okyxsFQg1/E7rKtZHbpfBAK3B6KqVd7VYM8MJy7mPd\n"
+        "y1129gjm5jDvOrIWNEGk4TAUvMf5IzoacN+4zA==\n"
+        "-----END CERTIFICATE-----\n"
+                                           );
+
+    const std::string mPemChildCert(
+        "Certificate:\n"
+        "    Data:\n"
+        "        Version: 3 (0x2)\n"
+        "        Serial Number: 4096 (0x1000)\n"
+        "    Signature Algorithm: sha256WithRSAEncryption\n"
+        "        Issuer: C=US, ST=California, O=Linden Lab, OU=Second Life Engineering, CN=Integration Test Intermediate CA/emailAddress=noreply@lindenlab.com\n"
+        "        Validity\n"
+        "            Not Before: May 22 22:58:15 2018 GMT\n"
+        "            Not After : Jul 19 22:58:15 2024 GMT\n"
+        "        Subject: C=US, ST=California, L=San Francisco, O=Linden Lab, OU=Second Life Engineering, CN=Integration Test Server Cert/emailAddress=noreply@lindenlab.com\n"
+        "        Subject Public Key Info:\n"
+        "            Public Key Algorithm: rsaEncryption\n"
+        "                Public-Key: (2048 bit)\n"
+        "                Modulus:\n"
+        "                    00:bf:a1:1c:76:82:4a:10:1d:25:0e:02:e2:7a:64:\n"
+        "                    54:c7:94:c5:c0:98:d5:35:f3:cb:cb:30:ba:31:9c:\n"
+        "                    bd:4c:2f:4a:4e:24:03:4b:87:5c:c1:5c:fe:d9:89:\n"
+        "                    3b:cb:01:bc:eb:a5:b7:78:dc:b3:58:e5:78:a7:15:\n"
+        "                    34:50:30:aa:16:3a:b2:94:17:6d:1e:7f:b2:70:1e:\n"
+        "                    96:41:bb:1d:e3:22:80:fa:dc:00:6a:fb:34:3e:67:\n"
+        "                    e7:c2:21:2f:1b:d3:af:04:49:91:eb:bb:60:e0:26:\n"
+        "                    52:75:28:8a:08:5b:91:56:4e:51:50:40:51:70:af:\n"
+        "                    cb:80:66:c8:59:e9:e2:48:a8:62:d0:26:67:80:0a:\n"
+        "                    12:16:d1:f6:15:9e:1f:f5:92:37:f3:c9:2f:03:9e:\n"
+        "                    22:f6:60:5a:76:45:8c:01:2c:99:54:72:19:db:b7:\n"
+        "                    72:e6:5a:69:f3:e9:31:65:5d:0f:c7:5c:9c:17:29:\n"
+        "                    71:14:7f:db:47:c9:1e:65:a2:41:b0:2f:14:17:ec:\n"
+        "                    4b:25:f2:43:8f:b4:a3:8d:37:1a:07:34:b3:29:bb:\n"
+        "                    8a:44:8e:84:08:a2:1b:76:7a:cb:c2:39:2f:6e:e3:\n"
+        "                    fc:d6:91:b5:1f:ce:58:91:57:70:35:6e:25:a9:48:\n"
+        "                    0e:07:cf:4e:dd:16:42:65:cf:8a:42:b3:27:e6:fe:\n"
+        "                    6a:e3\n"
+        "                Exponent: 65537 (0x10001)\n"
+        "        X509v3 extensions:\n"
+        "            X509v3 Basic Constraints: \n"
+        "                CA:FALSE\n"
+        "            Netscape Cert Type: \n"
+        "                SSL Server\n"
+        "            Netscape Comment: \n"
+        "                OpenSSL Generated Server Certificate\n"
+        "            X509v3 Subject Key Identifier: \n"
+        "                BB:59:9F:DE:6B:51:A7:6C:B3:6D:5B:8B:42:F7:B1:65:77:17:A4:E4\n"
+        "            X509v3 Authority Key Identifier: \n"
+        "                keyid:83:21:DE:EC:C0:79:03:6D:1E:83:F3:E5:97:29:D5:5A:C0:96:40:FA\n"
+        "                DirName:/C=US/ST=California/L=San Francisco/O=Linden Lab/OU=Second Life Engineering/CN=Integration Test Root CA/emailAddress=noreply@lindenlab.com\n"
+        "                serial:10:00\n"
+        "\n"
+        "            X509v3 Key Usage: critical\n"
+        "                Digital Signature, Key Encipherment\n"
+        "            X509v3 Extended Key Usage: \n"
+        "                TLS Web Server Authentication\n"
+        "    Signature Algorithm: sha256WithRSAEncryption\n"
+        "         18:a6:58:55:9b:d4:af:7d:8a:27:d3:28:3a:4c:4b:42:4e:f0:\n"
+        "         30:d6:d9:95:11:48:12:0a:96:40:d9:2b:21:39:c5:d4:8d:e5:\n"
+        "         10:bc:68:78:69:0b:9f:15:4a:0b:f1:ab:99:45:0c:20:5f:27:\n"
+        "         df:e7:14:2d:4a:30:f2:c2:8d:37:73:36:1a:27:55:5a:08:5f:\n"
+        "         71:a1:5e:05:83:b2:59:fe:02:5e:d7:4a:30:15:23:58:04:cf:\n"
+        "         48:cc:b0:71:88:9c:6b:57:f0:04:0a:d3:a0:64:6b:ee:f3:5f:\n"
+        "         ea:ac:e1:2b:b9:7f:79:b8:db:ce:72:48:72:db:c8:5c:38:72:\n"
+        "         31:55:d0:ff:6b:bd:73:23:a7:30:18:5d:ed:47:18:0a:67:8e:\n"
+        "         53:32:0e:99:9b:96:72:45:7f:c6:00:2c:5d:1a:97:53:75:3a:\n"
+        "         0b:49:3d:3a:00:37:14:67:0c:28:97:34:87:aa:c5:32:e4:ae:\n"
+        "         34:83:12:4a:10:f7:0e:74:d4:5f:73:bd:ef:0c:b7:d8:0a:7d:\n"
+        "         8e:8d:5a:48:bd:f4:8e:7b:f9:4a:15:3b:61:c9:5e:40:59:6e:\n"
+        "         c7:a8:a4:02:28:72:c5:54:8c:77:f4:55:a7:86:c0:38:a0:68:\n"
+        "         19:da:0f:72:5a:a9:7e:69:9f:9c:3a:d6:66:aa:e1:f4:fd:f9:\n"
+        "         b8:4b:6c:71:9e:f0:38:02:c7:6a:9e:dc:e6:fb:ef:23:59:4f:\n"
+        "         5c:84:0a:df:ea:86:1f:fd:0e:5c:fa:c4:e5:50:1c:10:cf:89:\n"
+        "         4e:08:0e:4c:4b:61:1a:49:12:f7:e9:4b:17:71:43:7b:6d:b6:\n"
+        "         b5:9f:d4:3b:c7:88:53:48:63:b6:00:80:8f:49:0a:c5:7e:58:\n"
+        "         ac:78:d8:b9:06:b0:bc:86:e2:2e:48:5b:c3:24:fa:aa:72:d8:\n"
+        "         ec:f6:c7:91:9f:0f:c8:b5:fd:2b:b2:a7:bc:2f:40:20:2b:47:\n"
+        "         e0:d1:1d:94:52:6f:6b:be:12:b6:8c:dc:11:db:71:e6:19:ef:\n"
+        "         a8:71:8b:ad:d3:32:c0:1c:a4:3f:b3:0f:af:e5:50:e1:ff:41:\n"
+        "         a4:b7:6f:57:71:af:fd:16:4c:e8:24:b3:99:1b:cf:12:8f:43:\n"
+        "         05:80:ba:18:19:0a:a5:ec:49:81:41:4c:7e:28:b2:21:f2:59:\n"
+        "         6e:4a:ed:de:f9:fa:99:85:60:1f:e6:c2:42:5c:08:00:3c:84:\n"
+        "         06:a9:24:d4:cf:7b:6e:1b:59:1d:f4:70:16:03:a1:e0:0b:00:\n"
+        "         95:5c:39:03:fc:9d:1c:8e:f7:59:0c:61:47:f6:7f:07:22:48:\n"
+        "         83:40:ac:e1:98:5f:c7:be:05:d5:29:2b:bf:0d:03:0e:e9:5e:\n"
+        "         2b:dd:09:18:fe:5e:30:61\n"
+        "-----BEGIN CERTIFICATE-----\n"
+        "MIIGbjCCBFagAwIBAgICEAAwDQYJKoZIhvcNAQELBQAwgaoxCzAJBgNVBAYTAlVT\n"
+        "MRMwEQYDVQQIDApDYWxpZm9ybmlhMRMwEQYDVQQKDApMaW5kZW4gTGFiMSAwHgYD\n"
+        "VQQLDBdTZWNvbmQgTGlmZSBFbmdpbmVlcmluZzEpMCcGA1UEAwwgSW50ZWdyYXRp\n"
+        "b24gVGVzdCBJbnRlcm1lZGlhdGUgQ0ExJDAiBgkqhkiG9w0BCQEWFW5vcmVwbHlA\n"
+        "bGluZGVubGFiLmNvbTAeFw0xODA1MjIyMjU4MTVaFw0yNDA3MTkyMjU4MTVaMIG+\n"
+        "MQswCQYDVQQGEwJVUzETMBEGA1UECAwKQ2FsaWZvcm5pYTEWMBQGA1UEBwwNU2Fu\n"
+        "IEZyYW5jaXNjbzETMBEGA1UECgwKTGluZGVuIExhYjEgMB4GA1UECwwXU2Vjb25k\n"
+        "IExpZmUgRW5naW5lZXJpbmcxJTAjBgNVBAMMHEludGVncmF0aW9uIFRlc3QgU2Vy\n"
+        "dmVyIENlcnQxJDAiBgkqhkiG9w0BCQEWFW5vcmVwbHlAbGluZGVubGFiLmNvbTCC\n"
+        "ASIwDQYJKoZIhvcNAQEBBQADggEPADCCAQoCggEBAL+hHHaCShAdJQ4C4npkVMeU\n"
+        "xcCY1TXzy8swujGcvUwvSk4kA0uHXMFc/tmJO8sBvOult3jcs1jleKcVNFAwqhY6\n"
+        "spQXbR5/snAelkG7HeMigPrcAGr7ND5n58IhLxvTrwRJkeu7YOAmUnUoighbkVZO\n"
+        "UVBAUXCvy4BmyFnp4kioYtAmZ4AKEhbR9hWeH/WSN/PJLwOeIvZgWnZFjAEsmVRy\n"
+        "Gdu3cuZaafPpMWVdD8dcnBcpcRR/20fJHmWiQbAvFBfsSyXyQ4+0o403Ggc0sym7\n"
+        "ikSOhAiiG3Z6y8I5L27j/NaRtR/OWJFXcDVuJalIDgfPTt0WQmXPikKzJ+b+auMC\n"
+        "AwEAAaOCAYYwggGCMAkGA1UdEwQCMAAwEQYJYIZIAYb4QgEBBAQDAgZAMDMGCWCG\n"
+        "SAGG+EIBDQQmFiRPcGVuU1NMIEdlbmVyYXRlZCBTZXJ2ZXIgQ2VydGlmaWNhdGUw\n"
+        "HQYDVR0OBBYEFLtZn95rUadss21bi0L3sWV3F6TkMIHoBgNVHSMEgeAwgd2AFIMh\n"
+        "3uzAeQNtHoPz5Zcp1VrAlkD6oYHApIG9MIG6MQswCQYDVQQGEwJVUzETMBEGA1UE\n"
+        "CAwKQ2FsaWZvcm5pYTEWMBQGA1UEBwwNU2FuIEZyYW5jaXNjbzETMBEGA1UECgwK\n"
+        "TGluZGVuIExhYjEgMB4GA1UECwwXU2Vjb25kIExpZmUgRW5naW5lZXJpbmcxITAf\n"
+        "BgNVBAMMGEludGVncmF0aW9uIFRlc3QgUm9vdCBDQTEkMCIGCSqGSIb3DQEJARYV\n"
+        "bm9yZXBseUBsaW5kZW5sYWIuY29tggIQADAOBgNVHQ8BAf8EBAMCBaAwEwYDVR0l\n"
+        "BAwwCgYIKwYBBQUHAwEwDQYJKoZIhvcNAQELBQADggIBABimWFWb1K99iifTKDpM\n"
+        "S0JO8DDW2ZURSBIKlkDZKyE5xdSN5RC8aHhpC58VSgvxq5lFDCBfJ9/nFC1KMPLC\n"
+        "jTdzNhonVVoIX3GhXgWDsln+Al7XSjAVI1gEz0jMsHGInGtX8AQK06Bka+7zX+qs\n"
+        "4Su5f3m4285ySHLbyFw4cjFV0P9rvXMjpzAYXe1HGApnjlMyDpmblnJFf8YALF0a\n"
+        "l1N1OgtJPToANxRnDCiXNIeqxTLkrjSDEkoQ9w501F9zve8Mt9gKfY6NWki99I57\n"
+        "+UoVO2HJXkBZbseopAIocsVUjHf0VaeGwDigaBnaD3JaqX5pn5w61maq4fT9+bhL\n"
+        "bHGe8DgCx2qe3Ob77yNZT1yECt/qhh/9Dlz6xOVQHBDPiU4IDkxLYRpJEvfpSxdx\n"
+        "Q3tttrWf1DvHiFNIY7YAgI9JCsV+WKx42LkGsLyG4i5IW8Mk+qpy2Oz2x5GfD8i1\n"
+        "/Suyp7wvQCArR+DRHZRSb2u+EraM3BHbceYZ76hxi63TMsAcpD+zD6/lUOH/QaS3\n"
+        "b1dxr/0WTOgks5kbzxKPQwWAuhgZCqXsSYFBTH4osiHyWW5K7d75+pmFYB/mwkJc\n"
+        "CAA8hAapJNTPe24bWR30cBYDoeALAJVcOQP8nRyO91kMYUf2fwciSINArOGYX8e+\n"
+        "BdUpK78NAw7pXivdCRj+XjBh\n"
+        "-----END CERTIFICATE-----\n"
+                                    );
+
+    // Test wrapper declaration : wrapping nothing for the moment
+    struct sechandler_basic_test
+    {
+        X509 *mX509TestCert, *mX509RootCert, *mX509IntermediateCert, *mX509ChildCert;
+        LLSD mValidationDate;
+
+        sechandler_basic_test()
+        {
+            LLMachineID::init();
+            OpenSSL_add_all_algorithms();
+            OpenSSL_add_all_ciphers();
+            OpenSSL_add_all_digests();
+            ERR_load_crypto_strings();
+            gFirstName = "";
+            gLastName = "";
+            mValidationDate[CERT_VALIDATION_DATE] = LLDate("2017-04-11T00:00:00.00Z");
+            LLFile::remove("test_password.dat");
+            LLFile::remove("sechandler_settings.tmp");
+
+            mX509TestCert = NULL;
+            mX509RootCert = NULL;
+            mX509IntermediateCert = NULL;
+            mX509ChildCert = NULL;
+
+            // Read each of the 4 Pem certs and store in mX509*Cert pointers
+            BIO * validation_bio;
+            validation_bio = BIO_new_mem_buf((void*)mPemTestCert.c_str(), mPemTestCert.length());
+            PEM_read_bio_X509(validation_bio, &mX509TestCert, 0, NULL);
+            BIO_free(validation_bio);
+
+            validation_bio = BIO_new_mem_buf((void*)mPemRootCert.c_str(), mPemRootCert.length());
+            PEM_read_bio_X509(validation_bio, &mX509RootCert, 0, NULL);
+            BIO_free(validation_bio);
+
+            validation_bio = BIO_new_mem_buf((void*)mPemIntermediateCert.c_str(), mPemIntermediateCert.length());
+            PEM_read_bio_X509(validation_bio, &mX509IntermediateCert, 0, NULL);
+            BIO_free(validation_bio);
+
+            validation_bio = BIO_new_mem_buf((void*)mPemChildCert.c_str(), mPemChildCert.length());
+            PEM_read_bio_X509(validation_bio, &mX509ChildCert, 0, NULL);
+            BIO_free(validation_bio);
+        }
+        ~sechandler_basic_test()
+        {
+            LLFile::remove("test_password.dat");
+            LLFile::remove("sechandler_settings.tmp");
+            LLFile::remove("mycertstore.pem");
+            X509_free(mX509TestCert);
+            X509_free(mX509RootCert);
+            X509_free(mX509IntermediateCert);
+            X509_free(mX509ChildCert);
+        }
+    };
+
+    // Tut templating thingamagic: test group, object and test instance
+    typedef test_group<sechandler_basic_test> sechandler_basic_test_factory;
+    typedef sechandler_basic_test_factory::object sechandler_basic_test_object;
+    tut::sechandler_basic_test_factory tut_test("LLSecHandler");
+
+    // ---------------------------------------------------------------------------------------
+    // Test functions
+    // ---------------------------------------------------------------------------------------
+    // test cert data retrieval
+    template<> template<>
+    void sechandler_basic_test_object::test<1>()
+    {
+        try
+        {
+            LLPointer<LLBasicCertificate> test_cert(new LLBasicCertificate(mPemTestCert, &mValidationDate));
+            LL_INFOS() << "ok" << LL_ENDL;
+        }
+        catch (LLCertException& cert_exception)
+        {
+            LL_INFOS() << "cert ex: " << cert_exception.getCertData() << LL_ENDL;
+            fail("cert exception");
+        }
+        catch (...)
+        {
+            LOG_UNHANDLED_EXCEPTION("test 1");
+            fail("other exception");
+        }
+    }
+
+    template<> template<>
+    void sechandler_basic_test_object::test<2>()
+    {
+        LLPointer<LLCertificate> test_cert(new LLBasicCertificate(mPemChildCert, &mValidationDate));
+
+        LLSD llsd_cert;
+        test_cert->getLLSD(llsd_cert);
+        //std::ostringstream llsd_value;
+        //llsd_value << LLSDOStreamer<LLSDNotationFormatter>(llsd_cert) << std::endl;
+        LL_DEBUGS() << "test 1 cert " << llsd_cert << LL_ENDL;
+
+        ensure_equals("Issuer Name/commonName", (std::string)llsd_cert["issuer_name"]["commonName"], "Integration Test Intermediate CA");
+        ensure_equals("Issuer Name/countryName", (std::string)llsd_cert["issuer_name"]["countryName"], "US");
+        ensure_equals("Issuer Name/state", (std::string)llsd_cert["issuer_name"]["stateOrProvinceName"], "California");
+        ensure_equals("Issuer Name/org name", (std::string)llsd_cert["issuer_name"]["organizationName"], "Linden Lab");
+        ensure_equals("Issuer Name/org unit", (std::string)llsd_cert["issuer_name"]["organizationalUnitName"], "Second Life Engineering");
+        ensure_equals("Issuer name string", (std::string)llsd_cert["issuer_name_string"],
+                      "emailAddress=noreply@lindenlab.com,CN=Integration Test Intermediate CA,OU=Second Life Engineering,O=Linden Lab,ST=California,C=US");
+        ensure_equals("subject Name/commonName", (std::string)llsd_cert["subject_name"]["commonName"],
+                      "Integration Test Server Cert");
+        ensure_equals("subject Name/countryName", (std::string)llsd_cert["subject_name"]["countryName"], "US");
+        ensure_equals("subject Name/state", (std::string)llsd_cert["subject_name"]["stateOrProvinceName"], "California");
+        ensure_equals("subject Name/localityName", (std::string)llsd_cert["subject_name"]["localityName"], "San Francisco");
+        ensure_equals("subject Name/org name", (std::string)llsd_cert["subject_name"]["organizationName"], "Linden Lab");
+        ensure_equals("subjectName/org unit",
+               (std::string)llsd_cert["subject_name"]["organizationalUnitName"], "Second Life Engineering");
+
+        ensure_equals("subject name string",
+               (std::string)llsd_cert["subject_name_string"],
+                      "emailAddress=noreply@lindenlab.com,CN=Integration Test Server Cert,OU=Second Life Engineering,O=Linden Lab,L=San Francisco,ST=California,C=US");
+        ensure_equals("serial number", (std::string)llsd_cert["serial_number"], "1000");
+        ensure_equals("valid from", (std::string)llsd_cert["valid_from"], "2018-05-22T22:58:15Z");
+        ensure_equals("valid to", (std::string)llsd_cert["valid_to"], "2024-07-19T22:58:15Z");
+        LLSD expectedKeyUsage = LLSD::emptyArray();
+        expectedKeyUsage.append(LLSD((std::string)"digitalSignature"));
+        expectedKeyUsage.append(LLSD((std::string)"keyEncipherment"));
+        ensure("key usage", valueCompareLLSD(llsd_cert["keyUsage"], expectedKeyUsage));
+        ensure_equals("basic constraints", llsd_cert["basicConstraints"]["CA"].asInteger(), 0);
+
+        ensure("x509 is equal", !X509_cmp(mX509ChildCert, test_cert->getOpenSSLX509()));
+    }
+
+
+    // test protected data
+    template<> template<>
+    void sechandler_basic_test_object::test<3>()
+    {
+        std::string protected_data = "sUSh3wj77NG9oAMyt3XIhaej3KLZhLZWFZvI6rIGmwUUOmmelrRg0NI9rkOj8ZDpTPxpwToaBT5u"
+        "GQhakdaGLJznr9bHr4/6HIC1bouKj4n2rs4TL6j2WSjto114QdlNfLsE8cbbE+ghww58g8SeyLQO"
+        "nyzXoz+/PBz0HD5SMFDuObccoPW24gmqYySz8YoEWhSwO0pUtEEqOjVRsAJgF5wLAtJZDeuilGsq"
+        "4ZT9Y4wZ9Rh8nnF3fDUL6IGamHe1ClXM1jgBu10F6UMhZbnH4C3aJ2E9+LiOntU+l3iCb2MpkEpr"
+        "82r2ZAMwIrpnirL/xoYoyz7MJQYwUuMvBPToZJrxNSsjI+S2Z+I3iEJAELMAAA==";
+
+        std::vector<U8> binary_data(apr_base64_decode_len(protected_data.c_str()));
+        apr_base64_decode_binary(&binary_data[0], protected_data.c_str());
+
+        LLXORCipher cipher(gMACAddress, MAC_ADDRESS_BYTES);
+        cipher.decrypt(&binary_data[0], 16);
+        unsigned char unique_id[MAC_ADDRESS_BYTES];
+        LLMachineID::getUniqueID(unique_id, sizeof(unique_id));
+        LLXORCipher cipher2(unique_id, sizeof(unique_id));
+        cipher2.encrypt(&binary_data[0], 16);
+        std::ofstream temp_file("sechandler_settings.tmp", std::ofstream::binary);
+        temp_file.write((const char *)&binary_data[0], binary_data.size());
+        temp_file.close();
+
+        LLPointer<LLSecAPIBasicHandler> handler = new LLSecAPIBasicHandler("sechandler_settings.tmp",
+                                                                           "test_password.dat");
+        handler->init();
+        // data retrieval for existing data
+        LLSD data = handler->getProtectedData("test_data_type", "test_data_id");
+
+
+        ensure_equals("retrieve existing data1", (std::string)data["data1"], "test_data_1");
+        ensure_equals("retrieve existing data2", (std::string)data["data2"], "test_data_2");
+        ensure_equals("retrieve existing data3", (std::string)data["data3"]["elem1"], "test element1");
+
+        // data storage
+        LLSD store_data = LLSD::emptyMap();
+        store_data["store_data1"] = "test_store_data1";
+        store_data["store_data2"] = 27;
+        store_data["store_data3"] = LLSD::emptyMap();
+        store_data["store_data3"]["subelem1"] = "test_subelem1";
+
+        handler->setProtectedData("test_data_type", "test_data_id1", store_data);
+        data = handler->getProtectedData("test_data_type", "test_data_id");
+
+        data = handler->getProtectedData("test_data_type", "test_data_id");
+        // verify no overwrite of existing data
+        ensure_equals("verify no overwrite 1", (std::string)data["data1"], "test_data_1");
+        ensure_equals("verify no overwrite 2", (std::string)data["data2"], "test_data_2");
+        ensure_equals("verify no overwrite 3", (std::string)data["data3"]["elem1"], "test element1");
+
+        // verify written data is good
+        data = handler->getProtectedData("test_data_type", "test_data_id1");
+        ensure_equals("verify stored data1", (std::string)data["store_data1"], "test_store_data1");
+        ensure_equals("verify stored data2", (int)data["store_data2"], 27);
+        ensure_equals("verify stored data3", (std::string)data["store_data3"]["subelem1"], "test_subelem1");
+
+        // verify overwrite works
+        handler->setProtectedData("test_data_type", "test_data_id", store_data);
+        data = handler->getProtectedData("test_data_type", "test_data_id");
+        ensure_equals("verify overwrite stored data1", (std::string)data["store_data1"], "test_store_data1");
+        ensure_equals("verify overwrite stored data2", (int)data["store_data2"], 27);
+        ensure_equals("verify overwrite stored data3", (std::string)data["store_data3"]["subelem1"], "test_subelem1");
+
+        // verify other datatype doesn't conflict
+        store_data["store_data3"] = "test_store_data3";
+        store_data["store_data4"] = 28;
+        store_data["store_data5"] = LLSD::emptyMap();
+        store_data["store_data5"]["subelem2"] = "test_subelem2";
+
+        handler->setProtectedData("test_data_type1", "test_data_id", store_data);
+        data = handler->getProtectedData("test_data_type1", "test_data_id");
+        ensure_equals("verify datatype stored data3", (std::string)data["store_data3"], "test_store_data3");
+        ensure_equals("verify datatype stored data4", (int)data["store_data4"], 28);
+        ensure_equals("verify datatype stored data5", (std::string)data["store_data5"]["subelem2"], "test_subelem2");
+
+        // test data not found
+
+        data = handler->getProtectedData("test_data_type1", "test_data_not_found");
+        ensure("not found", data.isUndefined());
+
+        // cause a 'write' by using 'LLPointer' to delete then instantiate a handler
+        handler = NULL;
+        handler = new LLSecAPIBasicHandler("sechandler_settings.tmp", "test_password.dat");
+        handler->init();
+
+        data = handler->getProtectedData("test_data_type1", "test_data_id");
+        ensure_equals("verify datatype stored data3a", (std::string)data["store_data3"], "test_store_data3");
+        ensure_equals("verify datatype stored data4a", (int)data["store_data4"], 28);
+        ensure_equals("verify datatype stored data5a", (std::string)data["store_data5"]["subelem2"], "test_subelem2");
+
+        // rewrite the initial file to verify reloads
+        handler = NULL;
+        std::ofstream temp_file2("sechandler_settings.tmp", std::ofstream::binary);
+        temp_file2.write((const char *)&binary_data[0], binary_data.size());
+        temp_file2.close();
+
+        // cause a 'write'
+        handler = new LLSecAPIBasicHandler("sechandler_settings.tmp", "test_password.dat");
+        handler->init();
+        data = handler->getProtectedData("test_data_type1", "test_data_id");
+        ensure("not found", data.isUndefined());
+
+        handler->deleteProtectedData("test_data_type", "test_data_id");
+        ensure("Deleted data not found", handler->getProtectedData("test_data_type", "test_data_id").isUndefined());
+
+        LLFile::remove("sechandler_settings.tmp");
+        handler = new LLSecAPIBasicHandler("sechandler_settings.tmp", "test_password.dat");
+        handler->init();
+        data = handler->getProtectedData("test_data_type1", "test_data_id");
+        ensure("not found", data.isUndefined());
+        handler = NULL;
+
+        ensure(LLFile::isfile("sechandler_settings.tmp"));
+    }
+
+    // test credenitals
+    template<> template<>
+    void sechandler_basic_test_object::test<4>()
+    {
+        LLPointer<LLSecAPIBasicHandler> handler = new LLSecAPIBasicHandler("sechandler_settings.tmp", "test_password.dat");
+        handler->init();
+
+        LLSD my_id = LLSD::emptyMap();
+        LLSD my_authenticator = LLSD::emptyMap();
+        my_id["type"] = "test_type";
+        my_id["username"] = "testuser@lindenlab.com";
+        my_authenticator["type"] = "test_auth";
+        my_authenticator["creds"] = "12345";
+
+        // test creation of credentials
+        LLPointer<LLCredential> my_cred = handler->createCredential("my_grid", my_id, my_authenticator);
+
+        // test retrieval of credential components
+        ensure_equals("basic credential creation: identifier", my_id, my_cred->getIdentifier());
+        ensure_equals("basic credential creation: authenticator", my_authenticator, my_cred->getAuthenticator());
+        ensure_equals("basic credential creation: grid", "my_grid", my_cred->getGrid());
+
+        // test setting/overwriting of credential components
+        my_id["first_name"] = "firstname";
+        my_id.erase("username");
+        my_authenticator.erase("creds");
+        my_authenticator["hash"] = "6563245";
+
+        my_cred->setCredentialData(my_id, my_authenticator);
+        ensure_equals("set credential data: identifier", my_id, my_cred->getIdentifier());
+        ensure_equals("set credential data: authenticator", my_authenticator, my_cred->getAuthenticator());
+        ensure_equals("set credential data: grid", "my_grid", my_cred->getGrid());
+
+        // test loading of a credential, that hasn't been saved, without
+        // any legacy saved credential data
+        LLPointer<LLCredential> my_new_cred = handler->loadCredential("my_grid2");
+        ensure("unknown credential load test", my_new_cred->getIdentifier().isMap());
+        ensure("unknown credential load test", !my_new_cred->getIdentifier().has("type"));
+        ensure("unknown credential load test", my_new_cred->getAuthenticator().isMap());
+        ensure("unknown credential load test", !my_new_cred->getAuthenticator().has("type"));
+        // test saving of a credential
+        handler->saveCredential(my_cred, true);
+
+        // test loading of a known credential
+        my_new_cred = handler->loadCredential("my_grid");
+        ensure_equals("load a known credential: identifier", my_id, my_new_cred->getIdentifier());
+        ensure_equals("load a known credential: authenticator",my_authenticator, my_new_cred->getAuthenticator());
+        ensure_equals("load a known credential: grid", "my_grid", my_cred->getGrid());
+
+        // test deletion of a credential
+        handler->deleteCredential(my_new_cred);
+
+        ensure("delete credential: identifier", my_new_cred->getIdentifier().isUndefined());
+        ensure("delete credentialt: authenticator", my_new_cred->getIdentifier().isUndefined());
+        ensure_equals("delete credential: grid", "my_grid", my_cred->getGrid());
+        // load unknown cred
+
+        my_new_cred = handler->loadCredential("my_grid");
+        ensure("deleted credential load test", my_new_cred->getIdentifier().isMap());
+        ensure("deleted credential load test", !my_new_cred->getIdentifier().has("type"));
+        ensure("deleted credential load test", my_new_cred->getAuthenticator().isMap());
+        ensure("deleted credential load test", !my_new_cred->getAuthenticator().has("type"));
+
+        // test loading of an unknown credential with legacy saved username, but without
+        // saved password
+        gFirstName = "myfirstname";
+        gLastName = "mylastname";
+        my_new_cred = handler->loadCredential("my_legacy_grid");
+        ensure_equals("legacy credential with no password: type",
+                      (const std::string)my_new_cred->getIdentifier()["type"], "agent");
+        ensure_equals("legacy credential with no password: first_name",
+                      (const std::string)my_new_cred->getIdentifier()["first_name"], "myfirstname");
+        ensure_equals("legacy credential with no password: last_name",
+                      (const std::string)my_new_cred->getIdentifier()["last_name"], "mylastname");
+
+        ensure("legacy credential with no password: no authenticator", my_new_cred->getAuthenticator().isUndefined());
+
+        // test loading of an unknown credential with legacy saved password and username
+
+        std::string hashed_password = "fSQcLG03eyIWJmkzfyYaKm81dSweLmsxeSAYKGE7fSQ=";
+        int length = apr_base64_decode_len(hashed_password.c_str());
+        std::vector<char> decoded_password(length);
+        apr_base64_decode(&decoded_password[0], hashed_password.c_str());
+        LLXORCipher cipher(gMACAddress, MAC_ADDRESS_BYTES);
+        cipher.decrypt((U8*)&decoded_password[0], length);
+        unsigned char unique_id[MAC_ADDRESS_BYTES];
+        LLMachineID::getUniqueID(unique_id, sizeof(unique_id));
+        LLXORCipher cipher2(unique_id, sizeof(unique_id));
+        cipher2.encrypt((U8*)&decoded_password[0], length);
+        llofstream password_file("test_password.dat", std::ofstream::binary);
+        password_file.write(&decoded_password[0], length);
+        password_file.close();
+
+        my_new_cred = handler->loadCredential("my_legacy_grid2");
+        ensure_equals("legacy credential with password: type",
+                      (const std::string)my_new_cred->getIdentifier()["type"], "agent");
+        ensure_equals("legacy credential with password: first_name",
+                      (const std::string)my_new_cred->getIdentifier()["first_name"], "myfirstname");
+        ensure_equals("legacy credential with password: last_name",
+                      (const std::string)my_new_cred->getIdentifier()["last_name"], "mylastname");
+
+        LLSD legacy_authenticator = my_new_cred->getAuthenticator();
+        ensure_equals("legacy credential with password: type",
+                      (std::string)legacy_authenticator["type"],
+                      "hash");
+        ensure_equals("legacy credential with password: algorithm",
+                      (std::string)legacy_authenticator["algorithm"],
+                      "md5");
+        ensure_equals("legacy credential with password: algorithm",
+                      (std::string)legacy_authenticator["secret"],
+                      "01234567890123456789012345678901");
+
+        // test creation of credentials
+        my_cred = handler->createCredential("mysavedgrid", my_id, my_authenticator);
+        // test save without saving authenticator.
+        handler->saveCredential(my_cred, false);
+        my_new_cred = handler->loadCredential("mysavedgrid");
+        ensure_equals("saved credential without auth",
+                      (const std::string)my_new_cred->getIdentifier()["type"], "test_type");
+        ensure("no authenticator values were saved", my_new_cred->getAuthenticator().isUndefined());
+    }
+
+    // test cert vector
+    template<> template<>
+    void sechandler_basic_test_object::test<5>()
+    {
+        // validate create from empty vector
+        LLPointer<LLBasicCertificateVector> test_vector = new LLBasicCertificateVector();
+        ensure_equals("when loading with nothing, we should result in no certs in vector", test_vector->size(), 0);
+
+        test_vector->add(new LLBasicCertificate(mPemTestCert, &mValidationDate));
+        ensure_equals("one element in vector", test_vector->size(), 1);
+        test_vector->add(new LLBasicCertificate(mPemChildCert, &mValidationDate));
+        ensure_equals("two elements in vector after add", test_vector->size(), 2);
+
+        // add duplicate; should be a no-op (and log at DEBUG level)
+        test_vector->add(new LLBasicCertificate(mPemChildCert, &mValidationDate));
+        ensure_equals("two elements in vector after re-add", test_vector->size(), 2);
+
+        // validate order
+        X509* test_cert = (*test_vector)[0]->getOpenSSLX509();
+        ensure("first cert added remains first cert", !X509_cmp(test_cert, mX509TestCert));
+        X509_free(test_cert);
+
+        test_cert = (*test_vector)[1]->getOpenSSLX509();
+        ensure("second cert is second cert", !X509_cmp(test_cert, mX509ChildCert));
+        X509_free(test_cert);
+
+        //
+        // validate iterator
+        //
+        LLBasicCertificateVector::iterator current_cert = test_vector->begin();
+        LLBasicCertificateVector::iterator copy_current_cert = current_cert;
+        // operator++(int)
+        ensure("validate iterator++ element in vector is expected cert", *current_cert++ == (*test_vector)[0]);
+        ensure("validate 2nd iterator++ element in vector is expected cert", *current_cert++ == (*test_vector)[1]);
+        ensure("validate end iterator++", current_cert == test_vector->end());
+
+        // copy
+        ensure("validate copy iterator element in vector is expected cert", *copy_current_cert == (*test_vector)[0]);
+
+        // operator--(int)
+        current_cert--;
+        ensure("validate iterator-- element in vector is expected cert", *current_cert-- == (*test_vector)[1]);
+        ensure("validate iterator-- element in vector is expected cert", *current_cert == (*test_vector)[0]);
+
+        ensure("begin iterator is equal", current_cert == test_vector->begin());
+
+        // operator++
+        ensure("validate ++iterator element in vector is expected cert", *++current_cert == (*test_vector)[1]);
+        ensure("end of cert vector after ++iterator", ++current_cert == test_vector->end());
+        // operator--
+        ensure("validate --iterator element in vector is expected cert", *--current_cert == (*test_vector)[1]);
+        ensure("validate 2nd --iterator element in vector is expected cert", *--current_cert == (*test_vector)[0]);
+
+        test_vector->erase(test_vector->begin());
+        ensure_equals("one element in store after remove", test_vector->size(), 1);
+        test_cert = (*test_vector)[0]->getOpenSSLX509();
+        ensure("Child cert remains", !X509_cmp(test_cert, mX509ChildCert));
+        X509_free(test_cert);
+
+        // validate insert
+        test_vector->insert(test_vector->begin(), new LLBasicCertificate(mPemIntermediateCert, &mValidationDate));
+        test_cert = (*test_vector)[0]->getOpenSSLX509();
+        ensure_equals("two elements in store after insert", test_vector->size(), 2);
+        ensure("validate intermediate cert was inserted at first position", !X509_cmp(test_cert, mX509IntermediateCert));
+        X509_free(test_cert);
+        test_cert = (*test_vector)[1]->getOpenSSLX509();
+        ensure("validate child cert still there", !X509_cmp(test_cert, mX509ChildCert));
+        X509_free(test_cert);
+
+        //validate find
+        LLSD find_info = LLSD::emptyMap();
+        find_info["subjectKeyIdentifier"] = "bb:59:9f:de:6b:51:a7:6c:b3:6d:5b:8b:42:f7:b1:65:77:17:a4:e4";
+        LLBasicCertificateVector::iterator found_cert = test_vector->find(find_info);
+        ensure("found some cert", found_cert != test_vector->end());
+        X509* found_x509 = (*found_cert).get()->getOpenSSLX509();
+        ensure("child cert was found", !X509_cmp(found_x509, mX509ChildCert));
+        X509_free(found_x509);
+
+        find_info["subjectKeyIdentifier"] = "00:00:00:00"; // bogus
+        current_cert =test_vector->find(find_info);
+        ensure("didn't find cert", current_cert == test_vector->end());
+    }
+
+    // test cert store
+    template<> template<>
+    void sechandler_basic_test_object::test<6>()
+    {
+        // validate load with nothing
+        LLFile::remove("mycertstore.pem");
+        LLPointer<LLBasicCertificateStore> test_store = new LLBasicCertificateStore("mycertstore.pem");
+        ensure_equals("when loading with nothing, we should result in no certs in store", test_store->size(), 0);
+
+        // validate load with empty file
+        test_store->save();
+        test_store = NULL;
+        test_store = new LLBasicCertificateStore("mycertstore.pem");
+        ensure_equals("when loading with nothing, we should result in no certs in store", test_store->size(), 0);
+        test_store=NULL;
+
+        // instantiate a cert store from a file
+        llofstream certstorefile("mycertstore.pem", std::ios::out);
+        certstorefile << mPemChildCert << std::endl << mPemTestCert << std::endl;
+        certstorefile.close();
+        // validate loaded certs
+        test_store = new LLBasicCertificateStore("mycertstore.pem");
+        ensure_equals("two elements in store", test_store->size(), 2);
+
+        // operator[]
+        X509* test_cert = (*test_store)[0]->getOpenSSLX509();
+
+        ensure("validate first element in store is expected cert", !X509_cmp(test_cert, mX509ChildCert));
+        X509_free(test_cert);
+        test_cert = (*test_store)[1]->getOpenSSLX509();
+        ensure("validate second element in store is expected cert", !X509_cmp(test_cert, mX509TestCert));
+        X509_free(test_cert);
+
+
+        // validate save
+        LLFile::remove("mycertstore.pem");
+        test_store->save();
+        test_store = NULL;
+        test_store = new LLBasicCertificateStore("mycertstore.pem");
+        ensure_equals("two elements in store after save", test_store->size(), 2);
+        LLCertificateStore::iterator current_cert = test_store->begin();
+        test_cert = (*current_cert)->getOpenSSLX509();
+        ensure("validate first element in store is expected cert", !X509_cmp(test_cert, mX509ChildCert));
+        current_cert++;
+        X509_free(test_cert);
+        test_cert = (*current_cert)->getOpenSSLX509();
+        ensure("validate second element in store is expected cert", !X509_cmp(test_cert, mX509TestCert));
+        X509_free(test_cert);
+        current_cert++;
+        ensure("end of cert store", current_cert == test_store->end());
+
+    }
+
+    // cert name wildcard matching
+    template<> template<>
+    void sechandler_basic_test_object::test<7>()
+    {
+        ensure("simple name match",
+               _cert_hostname_wildcard_match("foo", "foo"));
+
+        ensure("simple name match, with end period",
+               _cert_hostname_wildcard_match("foo.", "foo."));
+
+        ensure("simple name match, with begin period",
+               _cert_hostname_wildcard_match(".foo", ".foo"));
+
+        ensure("simple name match, with mismatched period cn",
+               _cert_hostname_wildcard_match("foo.", "foo"));
+
+        ensure("simple name match, with mismatched period hostname",
+               _cert_hostname_wildcard_match("foo", "foo."));
+
+        ensure("simple name match, with subdomain",
+               _cert_hostname_wildcard_match("foo.bar", "foo.bar"));
+
+        ensure("stutter name match",
+               _cert_hostname_wildcard_match("foobbbbfoo", "foo*bbbfoo"));
+
+        ensure("simple name match, with beginning wildcard",
+               _cert_hostname_wildcard_match("foobar", "*bar"));
+
+        ensure("simple name match, with ending wildcard",
+               _cert_hostname_wildcard_match("foobar", "foo*"));
+
+        ensure("simple name match, with beginning null wildcard",
+               _cert_hostname_wildcard_match("foobar", "*foobar"));
+
+        ensure("simple name match, with ending null wildcard",
+               _cert_hostname_wildcard_match("foobar", "foobar*"));
+
+        ensure("simple name match, with embedded wildcard",
+               _cert_hostname_wildcard_match("foobar", "f*r"));
+
+        ensure("simple name match, with embedded null wildcard",
+               _cert_hostname_wildcard_match("foobar", "foo*bar"));
+
+        ensure("simple name match, with dual embedded wildcard",
+               _cert_hostname_wildcard_match("foobar", "f*o*ar"));
+
+        ensure("simple name mismatch",
+               !_cert_hostname_wildcard_match("bar", "foo"));
+
+        ensure("simple name mismatch, with end period",
+               !_cert_hostname_wildcard_match("foobar.", "foo."));
+
+        ensure("simple name mismatch, with begin period",
+               !_cert_hostname_wildcard_match(".foobar", ".foo"));
+
+        ensure("simple name mismatch, with subdomain",
+               !_cert_hostname_wildcard_match("foobar.bar", "foo.bar"));
+
+        ensure("simple name mismatch, with beginning wildcard",
+               !_cert_hostname_wildcard_match("foobara", "*bar"));
+
+        ensure("simple name mismatch, with ending wildcard",
+               !_cert_hostname_wildcard_match("oobar", "foo*"));
+
+        ensure("simple name mismatch, with embedded wildcard",
+               !_cert_hostname_wildcard_match("oobar", "f*r"));
+
+        ensure("simple name mismatch, with dual embedded wildcard",
+               !_cert_hostname_wildcard_match("foobar", "f*d*ar"));
+
+        ensure("simple wildcard",
+               _cert_hostname_wildcard_match("foobar", "*"));
+
+        ensure("long domain",
+               _cert_hostname_wildcard_match("foo.bar.com", "foo.bar.com"));
+
+        ensure("long domain with multiple wildcards",
+               _cert_hostname_wildcard_match("foo.bar.com", "*.b*r.com"));
+
+        ensure("end periods",
+               _cert_hostname_wildcard_match("foo.bar.com.", "*.b*r.com."));
+
+        ensure("match end period",
+               _cert_hostname_wildcard_match("foo.bar.com.", "*.b*r.com"));
+
+        ensure("match end period2",
+               _cert_hostname_wildcard_match("foo.bar.com", "*.b*r.com."));
+
+        ensure("wildcard mismatch",
+               !_cert_hostname_wildcard_match("bar.com", "*.bar.com"));
+
+        ensure("wildcard match",
+               _cert_hostname_wildcard_match("foo.bar.com", "*.bar.com"));
+
+        ensure("wildcard match",
+               _cert_hostname_wildcard_match("foo.foo.bar.com", "*.bar.com"));
+
+        ensure("wildcard match",
+               _cert_hostname_wildcard_match("foo.foo.bar.com", "*.*.com"));
+
+        ensure("wildcard mismatch",
+               !_cert_hostname_wildcard_match("foo.foo.bar.com", "*.foo.com"));
+    }
+
+    // test cert chain
+    template<> template<>
+    void sechandler_basic_test_object::test<8>()
+    {
+        // validate create from empty chain
+        LLPointer<LLBasicCertificateChain> test_chain = new LLBasicCertificateChain(NULL);
+        ensure_equals("when loading with nothing, we should result in no certs in chain", test_chain->size(), 0);
+
+        // Single cert in the chain.
+        X509_STORE_CTX *test_store = X509_STORE_CTX_new();
+        X509_STORE_CTX_set_cert(test_store, mX509ChildCert);
+        X509_STORE_CTX_set0_untrusted(test_store, NULL);
+        test_chain = new LLBasicCertificateChain(test_store);
+        X509_STORE_CTX_free(test_store);
+        ensure_equals("two elements in store", test_chain->size(), 1);
+        X509* test_cert = (*test_chain)[0]->getOpenSSLX509();
+        ensure("validate first element in store is expected cert", !X509_cmp(test_cert, mX509ChildCert));
+        X509_free(test_cert);
+
+        // cert + CA
+
+        test_store = X509_STORE_CTX_new();
+        X509_STORE_CTX_set_cert(test_store, mX509ChildCert);
+        X509_STORE_CTX_set0_untrusted(test_store, sk_X509_new_null());
+        sk_X509_push(X509_STORE_CTX_get0_untrusted(test_store), mX509IntermediateCert);
+        test_chain = new LLBasicCertificateChain(test_store);
+        X509_STORE_CTX_free(test_store);
+        ensure_equals("two elements in store", test_chain->size(), 2);
+        test_cert = (*test_chain)[0]->getOpenSSLX509();
+        ensure("validate first element in store is expected cert", !X509_cmp(test_cert, mX509ChildCert));
+        X509_free(test_cert);
+        test_cert = (*test_chain)[1]->getOpenSSLX509();
+        ensure("validate second element in store is expected cert", !X509_cmp(test_cert, mX509IntermediateCert));
+        X509_free(test_cert);
+
+        // cert + nonrelated
+
+        test_store = X509_STORE_CTX_new();
+        X509_STORE_CTX_set_cert(test_store, mX509ChildCert);
+        X509_STORE_CTX_set0_untrusted(test_store, sk_X509_new_null());
+        sk_X509_push(X509_STORE_CTX_get0_untrusted(test_store), mX509TestCert);
+        test_chain = new LLBasicCertificateChain(test_store);
+        X509_STORE_CTX_free(test_store);
+        ensure_equals("two elements in store", test_chain->size(), 1);
+        test_cert = (*test_chain)[0]->getOpenSSLX509();
+        ensure("validate first element in store is expected cert", !X509_cmp(test_cert, mX509ChildCert));
+        X509_free(test_cert);
+
+        // cert + CA + nonrelated
+        test_store = X509_STORE_CTX_new();
+        X509_STORE_CTX_set_cert(test_store, mX509ChildCert);
+        X509_STORE_CTX_set0_untrusted(test_store, sk_X509_new_null());
+        sk_X509_push(X509_STORE_CTX_get0_untrusted(test_store), mX509IntermediateCert);
+        sk_X509_push(X509_STORE_CTX_get0_untrusted(test_store), mX509TestCert);
+        test_chain = new LLBasicCertificateChain(test_store);
+        X509_STORE_CTX_free(test_store);
+        ensure_equals("two elements in store", test_chain->size(), 2);
+        test_cert = (*test_chain)[0]->getOpenSSLX509();
+        ensure("validate first element in store is expected cert", !X509_cmp(test_cert, mX509ChildCert));
+        X509_free(test_cert);
+        test_cert = (*test_chain)[1]->getOpenSSLX509();
+        ensure("validate second element in store is expected cert", !X509_cmp(test_cert, mX509IntermediateCert));
+        X509_free(test_cert);
+
+        // cert + intermediate + CA
+        test_store = X509_STORE_CTX_new();
+        X509_STORE_CTX_set_cert(test_store, mX509ChildCert);
+        X509_STORE_CTX_set0_untrusted(test_store, sk_X509_new_null());
+        sk_X509_push(X509_STORE_CTX_get0_untrusted(test_store), mX509IntermediateCert);
+        sk_X509_push(X509_STORE_CTX_get0_untrusted(test_store), mX509RootCert);
+        test_chain = new LLBasicCertificateChain(test_store);
+        X509_STORE_CTX_free(test_store);
+        ensure_equals("three elements in store", test_chain->size(), 3);
+        test_cert = (*test_chain)[0]->getOpenSSLX509();
+        ensure("validate first element in store is expected cert", !X509_cmp(test_cert, mX509ChildCert));
+        X509_free(test_cert);
+        test_cert = (*test_chain)[1]->getOpenSSLX509();
+        ensure("validate second element in store is expected cert", !X509_cmp(test_cert, mX509IntermediateCert));
+        X509_free(test_cert);
+
+        test_cert = (*test_chain)[2]->getOpenSSLX509();
+        ensure("validate second element in store is expected cert", !X509_cmp(test_cert, mX509RootCert));
+        X509_free(test_cert);
+    }
+
+    // test cert validation
+    template<> template<>
+    void sechandler_basic_test_object::test<9>()
+    {
+        // start with a trusted store with our known root cert
+        LLFile::remove("mycertstore.pem");
+        LLPointer<LLBasicCertificateStore> test_store = new LLBasicCertificateStore("mycertstore.pem");
+        test_store->add(new LLBasicCertificate(mX509RootCert, &mValidationDate));
+        LLSD validation_params;
+
+        // validate basic trust for a chain containing only the intermediate cert.  (1 deep)
+        LLPointer<LLBasicCertificateChain> test_chain = new LLBasicCertificateChain(NULL);
+
+        test_chain->add(new LLBasicCertificate(mX509IntermediateCert, &mValidationDate));
+
+        test_store->validate(0, test_chain, validation_params);
+
+        // add the root certificate to the chain and revalidate
+        test_chain->add(new LLBasicCertificate(mX509RootCert, &mValidationDate));
+        test_store->validate(0, test_chain, validation_params);
+
+        // add the child cert at the head of the chain, and revalidate (3 deep chain)
+        test_chain->insert(test_chain->begin(), new LLBasicCertificate(mX509ChildCert, &mValidationDate));
+        test_store->validate(0, test_chain, validation_params);
+
+        // basic failure cases
+        test_chain = new LLBasicCertificateChain(NULL);
+        //validate with only the child cert in chain, but child cert was previously
+        // trusted
+        test_chain->add(new LLBasicCertificate(mX509ChildCert, &mValidationDate));
+
+        // validate without the trust flag.
+        test_store->validate(VALIDATION_POLICY_TRUSTED, test_chain, validation_params);
+
+        // Validate with child cert but no parent, and no parent in CA store
+        test_store = new LLBasicCertificateStore("mycertstore.pem");
+        ensure_throws("no CA, with only a child cert",
+                      LLCertValidationTrustException,
+                      (*test_chain)[0],
+                      test_store->validate,
+                      VALIDATION_POLICY_TRUSTED,
+                      test_chain,
+                      validation_params);
+
+
+        // validate without the trust flag.
+        test_store->validate(0, test_chain, validation_params);
+
+        // clear out the store
+        test_store = new LLBasicCertificateStore("mycertstore.pem");
+        // append the intermediate cert
+        test_chain->add(new LLBasicCertificate(mX509IntermediateCert, &mValidationDate));
+        ensure_throws("no CA, with child and intermediate certs",
+                      LLCertValidationTrustException,
+                      (*test_chain)[1],
+                      test_store->validate,
+                      VALIDATION_POLICY_TRUSTED | VALIDATION_POLICY_TRUSTED,
+                      test_chain,
+                      validation_params);
+        // validate without the trust flag
+        test_store->validate(0, test_chain, validation_params);
+
+        // Test time validity
+        LLSD child_info;
+        ((*test_chain)[0])->getLLSD(child_info);
+        validation_params = LLSD::emptyMap();
+        validation_params[CERT_VALIDATION_DATE] = LLDate(child_info[CERT_VALID_FROM].asDate().secondsSinceEpoch() + 1.0);
+        test_store->validate(VALIDATION_POLICY_TIME | VALIDATION_POLICY_TRUSTED,
+                             test_chain, validation_params);
+
+        validation_params = LLSD::emptyMap();
+        validation_params[CERT_VALIDATION_DATE] = child_info[CERT_VALID_FROM].asDate();
+
+        validation_params[CERT_VALIDATION_DATE] = LLDate(child_info[CERT_VALID_FROM].asDate().secondsSinceEpoch() - 1.0);
+
+        // test not yet valid
+        ensure_throws("Child cert not yet valid" ,
+                      LLCertValidationExpirationException,
+                      (*test_chain)[0],
+                      test_store->validate,
+                      VALIDATION_POLICY_TIME | VALIDATION_POLICY_TRUSTED,
+                      test_chain,
+                      validation_params);
+        validation_params = LLSD::emptyMap();
+        validation_params[CERT_VALIDATION_DATE] = LLDate(child_info[CERT_VALID_TO].asDate().secondsSinceEpoch() + 1.0);
+
+        // test cert expired
+        ensure_throws("Child cert expired",
+                      LLCertValidationExpirationException,
+                      (*test_chain)[0],
+                      test_store->validate,
+                      VALIDATION_POLICY_TIME | VALIDATION_POLICY_TRUSTED,
+                      test_chain,
+                      validation_params);
+
+        // test SSL KU
+        // validate basic trust for a chain containing child and intermediate.
+        test_chain = new LLBasicCertificateChain(NULL);
+        test_chain->add(new LLBasicCertificate(mX509ChildCert, &mValidationDate));
+        test_chain->add(new LLBasicCertificate(mX509IntermediateCert, &mValidationDate));
+        test_store->validate(VALIDATION_POLICY_SSL_KU | VALIDATION_POLICY_TRUSTED,
+                             test_chain, validation_params);
+
+        test_chain = new LLBasicCertificateChain(NULL);
+        test_chain->add(new LLBasicCertificate(mX509TestCert, &mValidationDate));
+
+        test_store = new LLBasicCertificateStore("mycertstore.pem");
+        ensure_throws("Cert doesn't have ku",
+                      LLCertKeyUsageValidationException,
+                      (*test_chain)[0],
+                      test_store->validate,
+                      VALIDATION_POLICY_SSL_KU | VALIDATION_POLICY_TRUSTED,
+                      test_chain,
+                      validation_params);
+
+        test_store->validate(0, test_chain, validation_params);
+    }
+
+};
+