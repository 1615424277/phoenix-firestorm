--- conflicted
+++ resolved
@@ -1,170 +1,165 @@
-/**
- * @file llworldmipmap_test.cpp
- * @author Merov Linden
- * @date 2009-02-03
- *
- * $LicenseInfo:firstyear=2006&license=viewerlgpl$
- * Second Life Viewer Source Code
- * Copyright (C) 2010, Linden Research, Inc.
- *
- * This library is free software; you can redistribute it and/or
- * modify it under the terms of the GNU Lesser General Public
- * License as published by the Free Software Foundation;
- * version 2.1 of the License only.
- *
- * This library is distributed in the hope that it will be useful,
- * but WITHOUT ANY WARRANTY; without even the implied warranty of
- * MERCHANTABILITY or FITNESS FOR A PARTICULAR PURPOSE.  See the GNU
- * Lesser General Public License for more details.
- *
- * You should have received a copy of the GNU Lesser General Public
- * License along with this library; if not, write to the Free Software
- * Foundation, Inc., 51 Franklin Street, Fifth Floor, Boston, MA  02110-1301  USA
- *
- * Linden Research, Inc., 945 Battery Street, San Francisco, CA  94111  USA
- * $/LicenseInfo$
- */
-
-// Dependencies
-#include "linden_common.h"
-#include "../llviewertexture.h"
-#include "../llviewercontrol.h"
-// Class to test
-#include "../llworldmipmap.h"
-// Tut header
-#include "../test/lltut.h"
-
-// -------------------------------------------------------------------------------------------
-// Stubbing: Declarations required to link and run the class being tested
-// Notes:
-// * Add here stubbed implementation of the few classes and methods used in the class to be tested
-// * Add as little as possible (let the link errors guide you)
-// * Do not make any assumption as to how those classes or methods work (i.e. don't copy/paste code)
-// * A simulator for a class can be implemented here. Please comment and document thoroughly.
-
-void LLGLTexture::setBoostLevel(S32 ) { }
-<<<<<<< HEAD
-LLViewerFetchedTexture* LLViewerTextureManager::getFetchedTextureFromUrl(const std::string&, FTType, bool, LLGLTexture::EBoostLevel, S8, 
-																		 LLGLint, LLGLenum, const LLUUID& ) { return NULL; }
-=======
-LLViewerFetchedTexture* LLViewerTextureManager::getFetchedTextureFromUrl(const std::string&, FTType, BOOL, LLGLTexture::EBoostLevel, S8,
-                                                                         LLGLint, LLGLenum, const LLUUID& ) { return NULL; }
->>>>>>> e1623bb2
-
-LLControlGroup::LLControlGroup(const std::string& name) : LLInstanceTracker<LLControlGroup, std::string>(name) { }
-LLControlGroup::~LLControlGroup() { }
-std::string LLControlGroup::getString(std::string_view) { return std::string("test_url"); }
-LLControlGroup gSavedSettings("test_settings");
-
-// End Stubbing
-// -------------------------------------------------------------------------------------------
-
-// -------------------------------------------------------------------------------------------
-// TUT
-// -------------------------------------------------------------------------------------------
-namespace tut
-{
-    // Test wrapper declaration
-    struct worldmipmap_test
-    {
-        // Derived test class
-        class LLTestWorldMipmap : public LLWorldMipmap
-        {
-            // Put here stubbs of virtual methods we shouldn't call all the way down
-        };
-        // Instance to be tested
-        LLTestWorldMipmap* mMap;
-
-        // Constructor and destructor of the test wrapper
-        worldmipmap_test()
-        {
-            mMap = new LLTestWorldMipmap;
-        }
-        ~worldmipmap_test()
-        {
-            delete mMap;
-        }
-    };
-
-    // Tut templating thingamagic: test group, object and test instance
-    typedef test_group<worldmipmap_test> worldmipmap_t;
-    typedef worldmipmap_t::object worldmipmap_object_t;
-    tut::worldmipmap_t tut_worldmipmap("LLWorldMipmap");
-
-    // ---------------------------------------------------------------------------------------
-    // Test functions
-    // Notes:
-    // * Test as many as you possibly can without requiring a full blown simulation of everything
-    // * The tests are executed in sequence so the test instance state may change between calls
-    // * Remember that you cannot test private methods with tut
-    // ---------------------------------------------------------------------------------------
-    // Test static methods
-    // Test 1 : scaleToLevel()
-    template<> template<>
-    void worldmipmap_object_t::test<1>()
-    {
-        S32 level = mMap->scaleToLevel(0.0);
-        ensure("scaleToLevel() test 1 failed", level == LLWorldMipmap::MAP_LEVELS);
-        level = mMap->scaleToLevel((F32)LLWorldMipmap::MAP_TILE_SIZE);
-        ensure("scaleToLevel() test 2 failed", level == 1);
-        level = mMap->scaleToLevel(10.f * LLWorldMipmap::MAP_TILE_SIZE);
-        ensure("scaleToLevel() test 3 failed", level == 1);
-    }
-    // Test 2 : globalToMipmap()
-    template<> template<>
-    void worldmipmap_object_t::test<2>()
-    {
-        U32 grid_x, grid_y;
-        mMap->globalToMipmap(1000.f*REGION_WIDTH_METERS, 1000.f*REGION_WIDTH_METERS, 1, &grid_x, &grid_y);
-        ensure("globalToMipmap() test 1 failed", (grid_x == 1000) && (grid_y == 1000));
-        mMap->globalToMipmap(0.0, 0.0, LLWorldMipmap::MAP_LEVELS, &grid_x, &grid_y);
-        ensure("globalToMipmap() test 2 failed", (grid_x == 0) && (grid_y == 0));
-    }
-    // Test 3 : getObjectsTile()
-    template<> template<>
-    void worldmipmap_object_t::test<3>()
-    {
-        // Depends on some inline methods in LLViewerImage... Thinking about how to make this work
-        // LLPointer<LLViewerImage> img = mMap->getObjectsTile(0, 0, 1);
-        // ensure("getObjectsTile() test failed", img.isNull());
-    }
-    // Test 4 : equalizeBoostLevels()
-    template<> template<>
-    void worldmipmap_object_t::test<4>()
-    {
-        try
-        {
-            mMap->equalizeBoostLevels();
-        }
-        catch (...)
-        {
-            fail("equalizeBoostLevels() test failed");
-        }
-    }
-    // Test 5 : dropBoostLevels()
-    template<> template<>
-    void worldmipmap_object_t::test<5>()
-    {
-        try
-        {
-            mMap->dropBoostLevels();
-        }
-        catch (...)
-        {
-            fail("dropBoostLevels() test failed");
-        }
-    }
-    // Test 6 : reset()
-    template<> template<>
-    void worldmipmap_object_t::test<6>()
-    {
-        try
-        {
-            mMap->reset();
-        }
-        catch (...)
-        {
-            fail("reset() test failed");
-        }
-    }
-}+/**
+ * @file llworldmipmap_test.cpp
+ * @author Merov Linden
+ * @date 2009-02-03
+ *
+ * $LicenseInfo:firstyear=2006&license=viewerlgpl$
+ * Second Life Viewer Source Code
+ * Copyright (C) 2010, Linden Research, Inc.
+ *
+ * This library is free software; you can redistribute it and/or
+ * modify it under the terms of the GNU Lesser General Public
+ * License as published by the Free Software Foundation;
+ * version 2.1 of the License only.
+ *
+ * This library is distributed in the hope that it will be useful,
+ * but WITHOUT ANY WARRANTY; without even the implied warranty of
+ * MERCHANTABILITY or FITNESS FOR A PARTICULAR PURPOSE.  See the GNU
+ * Lesser General Public License for more details.
+ *
+ * You should have received a copy of the GNU Lesser General Public
+ * License along with this library; if not, write to the Free Software
+ * Foundation, Inc., 51 Franklin Street, Fifth Floor, Boston, MA  02110-1301  USA
+ *
+ * Linden Research, Inc., 945 Battery Street, San Francisco, CA  94111  USA
+ * $/LicenseInfo$
+ */
+
+// Dependencies
+#include "linden_common.h"
+#include "../llviewertexture.h"
+#include "../llviewercontrol.h"
+// Class to test
+#include "../llworldmipmap.h"
+// Tut header
+#include "../test/lltut.h"
+
+// -------------------------------------------------------------------------------------------
+// Stubbing: Declarations required to link and run the class being tested
+// Notes:
+// * Add here stubbed implementation of the few classes and methods used in the class to be tested
+// * Add as little as possible (let the link errors guide you)
+// * Do not make any assumption as to how those classes or methods work (i.e. don't copy/paste code)
+// * A simulator for a class can be implemented here. Please comment and document thoroughly.
+
+void LLGLTexture::setBoostLevel(S32 ) { }
+LLViewerFetchedTexture* LLViewerTextureManager::getFetchedTextureFromUrl(const std::string&, FTType, bool, LLGLTexture::EBoostLevel, S8,
+                                                                         LLGLint, LLGLenum, const LLUUID& ) { return NULL; }
+
+LLControlGroup::LLControlGroup(const std::string& name) : LLInstanceTracker<LLControlGroup, std::string>(name) { }
+LLControlGroup::~LLControlGroup() { }
+std::string LLControlGroup::getString(std::string_view) { return std::string("test_url"); }
+LLControlGroup gSavedSettings("test_settings");
+
+// End Stubbing
+// -------------------------------------------------------------------------------------------
+
+// -------------------------------------------------------------------------------------------
+// TUT
+// -------------------------------------------------------------------------------------------
+namespace tut
+{
+    // Test wrapper declaration
+    struct worldmipmap_test
+    {
+        // Derived test class
+        class LLTestWorldMipmap : public LLWorldMipmap
+        {
+            // Put here stubbs of virtual methods we shouldn't call all the way down
+        };
+        // Instance to be tested
+        LLTestWorldMipmap* mMap;
+
+        // Constructor and destructor of the test wrapper
+        worldmipmap_test()
+        {
+            mMap = new LLTestWorldMipmap;
+        }
+        ~worldmipmap_test()
+        {
+            delete mMap;
+        }
+    };
+
+    // Tut templating thingamagic: test group, object and test instance
+    typedef test_group<worldmipmap_test> worldmipmap_t;
+    typedef worldmipmap_t::object worldmipmap_object_t;
+    tut::worldmipmap_t tut_worldmipmap("LLWorldMipmap");
+
+    // ---------------------------------------------------------------------------------------
+    // Test functions
+    // Notes:
+    // * Test as many as you possibly can without requiring a full blown simulation of everything
+    // * The tests are executed in sequence so the test instance state may change between calls
+    // * Remember that you cannot test private methods with tut
+    // ---------------------------------------------------------------------------------------
+    // Test static methods
+    // Test 1 : scaleToLevel()
+    template<> template<>
+    void worldmipmap_object_t::test<1>()
+    {
+        S32 level = mMap->scaleToLevel(0.0);
+        ensure("scaleToLevel() test 1 failed", level == LLWorldMipmap::MAP_LEVELS);
+        level = mMap->scaleToLevel((F32)LLWorldMipmap::MAP_TILE_SIZE);
+        ensure("scaleToLevel() test 2 failed", level == 1);
+        level = mMap->scaleToLevel(10.f * LLWorldMipmap::MAP_TILE_SIZE);
+        ensure("scaleToLevel() test 3 failed", level == 1);
+    }
+    // Test 2 : globalToMipmap()
+    template<> template<>
+    void worldmipmap_object_t::test<2>()
+    {
+        U32 grid_x, grid_y;
+        mMap->globalToMipmap(1000.f*REGION_WIDTH_METERS, 1000.f*REGION_WIDTH_METERS, 1, &grid_x, &grid_y);
+        ensure("globalToMipmap() test 1 failed", (grid_x == 1000) && (grid_y == 1000));
+        mMap->globalToMipmap(0.0, 0.0, LLWorldMipmap::MAP_LEVELS, &grid_x, &grid_y);
+        ensure("globalToMipmap() test 2 failed", (grid_x == 0) && (grid_y == 0));
+    }
+    // Test 3 : getObjectsTile()
+    template<> template<>
+    void worldmipmap_object_t::test<3>()
+    {
+        // Depends on some inline methods in LLViewerImage... Thinking about how to make this work
+        // LLPointer<LLViewerImage> img = mMap->getObjectsTile(0, 0, 1);
+        // ensure("getObjectsTile() test failed", img.isNull());
+    }
+    // Test 4 : equalizeBoostLevels()
+    template<> template<>
+    void worldmipmap_object_t::test<4>()
+    {
+        try
+        {
+            mMap->equalizeBoostLevels();
+        }
+        catch (...)
+        {
+            fail("equalizeBoostLevels() test failed");
+        }
+    }
+    // Test 5 : dropBoostLevels()
+    template<> template<>
+    void worldmipmap_object_t::test<5>()
+    {
+        try
+        {
+            mMap->dropBoostLevels();
+        }
+        catch (...)
+        {
+            fail("dropBoostLevels() test failed");
+        }
+    }
+    // Test 6 : reset()
+    template<> template<>
+    void worldmipmap_object_t::test<6>()
+    {
+        try
+        {
+            mMap->reset();
+        }
+        catch (...)
+        {
+            fail("reset() test failed");
+        }
+    }
+}