--- conflicted
+++ resolved
@@ -107,13 +107,8 @@
 
 LLPointer<LLControlVariable> LLControlGroup::getControl(std::string_view name)
 {
-<<<<<<< HEAD
-	ctrl_name_table_t::iterator iter = mNameTable.find(name.data());
-	return iter == mNameTable.end() ? LLPointer<LLControlVariable>() : iter->second;
-=======
     ctrl_name_table_t::iterator iter = mNameTable.find(name.data());
     return iter == mNameTable.end() ? LLPointer<LLControlVariable>() : iter->second;
->>>>>>> 1a8a5404
 }
 
 LLControlGroup gSavedSettings("test");
