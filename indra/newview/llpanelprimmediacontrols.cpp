/** 
 * @file llpanelprimmediacontrols.cpp
 * @brief media controls popup panel
 *
 * $LicenseInfo:firstyear=2003&license=viewerlgpl$
 * Second Life Viewer Source Code
 * Copyright (C) 2010, Linden Research, Inc.
 * 
 * This library is free software; you can redistribute it and/or
 * modify it under the terms of the GNU Lesser General Public
 * License as published by the Free Software Foundation;
 * version 2.1 of the License only.
 * 
 * This library is distributed in the hope that it will be useful,
 * but WITHOUT ANY WARRANTY; without even the implied warranty of
 * MERCHANTABILITY or FITNESS FOR A PARTICULAR PURPOSE.  See the GNU
 * Lesser General Public License for more details.
 * 
 * You should have received a copy of the GNU Lesser General Public
 * License along with this library; if not, write to the Free Software
 * Foundation, Inc., 51 Franklin Street, Fifth Floor, Boston, MA  02110-1301  USA
 * 
 * Linden Research, Inc., 945 Battery Street, San Francisco, CA  94111  USA
 * $/LicenseInfo$
 */

#include "llviewerprecompiledheaders.h"

#include "llagent.h"
#include "llagentcamera.h"
#include "llparcel.h"
#include "llpanel.h"
#include "llselectmgr.h"
#include "llmediaentry.h"
#include "llrender.h"
#include "lldrawable.h"
#include "llviewerwindow.h"
#include "lluictrlfactory.h"
#include "llbutton.h"
#include "llface.h"
#include "llcombobox.h"
#include "lllayoutstack.h"
#include "llslider.h"
#include "llhudview.h"
#include "lliconctrl.h"
#include "lltoolpie.h"
#include "llviewercamera.h"
#include "llviewerobjectlist.h"
#include "llpanelprimmediacontrols.h"
#include "llpluginclassmedia.h"
#include "llprogressbar.h"
#include "llsliderctrl.h"
#include "llstring.h"
#include "llviewercontrol.h"
#include "llviewerdisplay.h"
#include "llviewerparcelmgr.h"
#include "llviewermedia.h"
#include "llviewermediafocus.h"
#include "llvovolume.h"
#include "llweb.h"
#include "llwindow.h"
#include "llwindowshade.h"
#include "llfloatertools.h"  // to enable hide if build tools are up
#include "llvector4a.h"

// Functions pulled from pipeline.cpp
glh::matrix4f get_current_modelview();
glh::matrix4f get_current_projection();
// Functions pulled from llviewerdisplay.cpp
bool get_hud_matrices(glh::matrix4f &proj, glh::matrix4f &model);

// Warning: make sure these two match!
const LLPanelPrimMediaControls::EZoomLevel LLPanelPrimMediaControls::kZoomLevels[] = { ZOOM_NONE, ZOOM_MEDIUM };
const int LLPanelPrimMediaControls::kNumZoomLevels = 2;

<<<<<<< HEAD
const S32 ADDR_LEFT_PAD = 3;

=======
const F32 EXCEEDING_ZOOM_DISTANCE = 0.5f;
>>>>>>> 4b06f8fd
//
// LLPanelPrimMediaControls
//

LLPanelPrimMediaControls::LLPanelPrimMediaControls() : 
	mAlpha(1.f),
	mCurrentURL(""),
	mPreviousURL(""),
	mPauseFadeout(false),
	mUpdateSlider(true),
	mClearFaceOnFade(false),
	mCurrentRate(0.0),
	mMovieDuration(0.0),
	mTargetObjectID(LLUUID::null),
	mTargetObjectFace(0),
	mTargetImplID(LLUUID::null),
	mTargetObjectNormal(LLVector3::zero),
	mZoomObjectID(LLUUID::null),
	mZoomObjectFace(0),
	mVolumeSliderVisible(0),
	mZoomedCameraPos(),
	mWindowShade(NULL),
	mHideImmediately(false),
    mSecureURL(false),
	mMediaPlaySliderCtrlMouseDownValue(0.0)
{
	mCommitCallbackRegistrar.add("MediaCtrl.Close",		boost::bind(&LLPanelPrimMediaControls::onClickClose, this));
	mCommitCallbackRegistrar.add("MediaCtrl.Back",		boost::bind(&LLPanelPrimMediaControls::onClickBack, this));
	mCommitCallbackRegistrar.add("MediaCtrl.Forward",	boost::bind(&LLPanelPrimMediaControls::onClickForward, this));
	mCommitCallbackRegistrar.add("MediaCtrl.Home",		boost::bind(&LLPanelPrimMediaControls::onClickHome, this));
	mCommitCallbackRegistrar.add("MediaCtrl.Stop",		boost::bind(&LLPanelPrimMediaControls::onClickStop, this));
	mCommitCallbackRegistrar.add("MediaCtrl.MediaStop",		boost::bind(&LLPanelPrimMediaControls::onClickMediaStop, this));
	mCommitCallbackRegistrar.add("MediaCtrl.Reload",	boost::bind(&LLPanelPrimMediaControls::onClickReload, this));
	mCommitCallbackRegistrar.add("MediaCtrl.Play",		boost::bind(&LLPanelPrimMediaControls::onClickPlay, this));
	mCommitCallbackRegistrar.add("MediaCtrl.Pause",		boost::bind(&LLPanelPrimMediaControls::onClickPause, this));
	mCommitCallbackRegistrar.add("MediaCtrl.Open",		boost::bind(&LLPanelPrimMediaControls::onClickOpen, this));
	mCommitCallbackRegistrar.add("MediaCtrl.Zoom",		boost::bind(&LLPanelPrimMediaControls::onClickZoom, this));
	mCommitCallbackRegistrar.add("MediaCtrl.CommitURL",	boost::bind(&LLPanelPrimMediaControls::onCommitURL, this));
	mCommitCallbackRegistrar.add("MediaCtrl.MouseDown", boost::bind(&LLPanelPrimMediaControls::onMediaPlaySliderCtrlMouseDown, this));
	mCommitCallbackRegistrar.add("MediaCtrl.MouseUp", boost::bind(&LLPanelPrimMediaControls::onMediaPlaySliderCtrlMouseUp, this));
	mCommitCallbackRegistrar.add("MediaCtrl.CommitVolumeUp",	boost::bind(&LLPanelPrimMediaControls::onCommitVolumeUp, this));
	mCommitCallbackRegistrar.add("MediaCtrl.CommitVolumeDown",	boost::bind(&LLPanelPrimMediaControls::onCommitVolumeDown, this));
	mCommitCallbackRegistrar.add("MediaCtrl.Volume",	boost::bind(&LLPanelPrimMediaControls::onCommitVolumeSlider, this));
	mCommitCallbackRegistrar.add("MediaCtrl.ToggleMute",		boost::bind(&LLPanelPrimMediaControls::onToggleMute, this));
	mCommitCallbackRegistrar.add("MediaCtrl.ShowVolumeSlider",		boost::bind(&LLPanelPrimMediaControls::showVolumeSlider, this));
	mCommitCallbackRegistrar.add("MediaCtrl.HideVolumeSlider",		boost::bind(&LLPanelPrimMediaControls::hideVolumeSlider, this));
	mCommitCallbackRegistrar.add("MediaCtrl.SkipBack",		boost::bind(&LLPanelPrimMediaControls::onClickSkipBack, this));
	mCommitCallbackRegistrar.add("MediaCtrl.SkipForward",	boost::bind(&LLPanelPrimMediaControls::onClickSkipForward, this));
	
	buildFromFile( "panel_prim_media_controls.xml");
	mInactivityTimer.reset();
	mFadeTimer.stop();
	mCurrentZoom = ZOOM_NONE;
	mScrollState = SCROLL_NONE;

	mPanelHandle.bind(this);
	
	mInactiveTimeout = gSavedSettings.getF32("MediaControlTimeout");
	mControlFadeTime = gSavedSettings.getF32("MediaControlFadeTime");
}

LLPanelPrimMediaControls::~LLPanelPrimMediaControls()
{
}

BOOL LLPanelPrimMediaControls::postBuild()
{
	mMediaRegion			= getChild<LLView>("media_region");
	mBackCtrl				= getChild<LLUICtrl>("back");
	mFwdCtrl				= getChild<LLUICtrl>("fwd");
	mReloadCtrl				= getChild<LLUICtrl>("reload");
	mPlayCtrl				= getChild<LLUICtrl>("play");
	mPauseCtrl				= getChild<LLUICtrl>("pause");
	mStopCtrl				= getChild<LLUICtrl>("stop");
	mMediaStopCtrl			= getChild<LLUICtrl>("media_stop");
	mHomeCtrl				= getChild<LLUICtrl>("home");
	mUnzoomCtrl				= getChild<LLUICtrl>("close"); // This is actually "unzoom" 
	mOpenCtrl				= getChild<LLUICtrl>("new_window");
	mZoomCtrl				= getChild<LLUICtrl>("zoom_frame");
	mMediaProgressPanel		= getChild<LLPanel>("media_progress_indicator");
	mMediaProgressBar		= getChild<LLProgressBar>("media_progress_bar");
	mMediaAddressCtrl		= getChild<LLUICtrl>("media_address");
	mMediaAddress			= getChild<LLLineEditor>("media_address_url");
	mMediaPlaySliderPanel	= getChild<LLUICtrl>("media_play_position");
	mMediaPlaySliderCtrl	= getChild<LLUICtrl>("media_play_slider");
	mSkipFwdCtrl			= getChild<LLUICtrl>("skip_forward");
	mSkipBackCtrl			= getChild<LLUICtrl>("skip_back");
	mVolumeCtrl				= getChild<LLUICtrl>("media_volume");
	mMuteBtn				= getChild<LLButton>("media_mute_button");
	mVolumeSliderCtrl       = getChild<LLSliderCtrl>("volume_slider");
	mWhitelistIcon			= getChild<LLIconCtrl>("media_whitelist_flag");
	mSecureLockIcon			= getChild<LLIconCtrl>("media_secure_lock_flag");
	mMediaControlsStack		= getChild<LLLayoutStack>("media_controls");
	mLeftBookend			= getChild<LLUICtrl>("left_bookend");
	mRightBookend			= getChild<LLUICtrl>("right_bookend");
	mBackgroundImage		= LLUI::getUIImage(getString("control_background_image_name"));
	mVolumeSliderBackgroundImage		= LLUI::getUIImage(getString("control_background_image_name"));
	LLStringUtil::convertToF32(getString("skip_step"), mSkipStep);
	LLStringUtil::convertToS32(getString("min_width"), mMinWidth);
	LLStringUtil::convertToS32(getString("min_height"), mMinHeight);
	LLStringUtil::convertToF32(getString("zoom_near_padding"), mZoomNearPadding);
	LLStringUtil::convertToF32(getString("zoom_medium_padding"), mZoomMediumPadding);
	LLStringUtil::convertToF32(getString("zoom_far_padding"), mZoomFarPadding);
	LLStringUtil::convertToS32(getString("top_world_view_avoid_zone"), mTopWorldViewAvoidZone);

	// These are currently removed...but getChild creates a "dummy" widget.
	// This class handles them missing.
	mMediaPanelScroll		= findChild<LLUICtrl>("media_panel_scroll");
	mScrollUpCtrl			= findChild<LLButton>("scrollup");
	mScrollLeftCtrl			= findChild<LLButton>("scrollleft");
	mScrollRightCtrl		= findChild<LLButton>("scrollright");
	mScrollDownCtrl			= findChild<LLButton>("scrolldown");	
	
	if (mScrollUpCtrl)
	{
		mScrollUpCtrl->setClickedCallback(onScrollUp, this);
		mScrollUpCtrl->setHeldDownCallback(onScrollUpHeld, this);
		mScrollUpCtrl->setMouseUpCallback(onScrollStop, this);
	}
	if (mScrollLeftCtrl)
	{
		mScrollLeftCtrl->setClickedCallback(onScrollLeft, this);
		mScrollLeftCtrl->setHeldDownCallback(onScrollLeftHeld, this);
		mScrollLeftCtrl->setMouseUpCallback(onScrollStop, this);
	}
	if (mScrollRightCtrl)
	{
		mScrollRightCtrl->setClickedCallback(onScrollRight, this);
		mScrollRightCtrl->setHeldDownCallback(onScrollRightHeld, this);
		mScrollRightCtrl->setMouseUpCallback(onScrollStop, this);
	}
	if (mScrollDownCtrl)
	{
		mScrollDownCtrl->setClickedCallback(onScrollDown, this);
		mScrollDownCtrl->setHeldDownCallback(onScrollDownHeld, this);
		mScrollDownCtrl->setMouseUpCallback(onScrollStop, this);
	}
		
	mMediaAddress->setFocusReceivedCallback(boost::bind(&LLPanelPrimMediaControls::onInputURL, _1, this ));
	
	gAgent.setMouselookModeInCallback(boost::bind(&LLPanelPrimMediaControls::onMouselookModeIn, this));

	LLWindowShade::Params window_shade_params;
	window_shade_params.name = "window_shade";

	mCurrentZoom = ZOOM_NONE;
	// clicks on buttons do not remove keyboard focus from media
	setIsChrome(TRUE);
	return TRUE;
}

void LLPanelPrimMediaControls::setMediaFace(LLPointer<LLViewerObject> objectp, S32 face, viewer_media_t media_impl, LLVector3 pick_normal)
{
	if (media_impl.notNull() && objectp.notNull())
	{
		LLUUID prev_id = mTargetImplID;
		mTargetImplID = media_impl->getMediaTextureID();
		mTargetObjectID = objectp->getID();
		mTargetObjectFace = face;
		mTargetObjectNormal = pick_normal;
		mClearFaceOnFade = false;
		
		if (prev_id != mTargetImplID)
			mVolumeSliderCtrl->setValue(media_impl->getVolume());
	}
	else
	{
		// This happens on a timer now.
//		mTargetImplID = LLUUID::null;
//		mTargetObjectID = LLUUID::null;
//		mTargetObjectFace = 0;
		mClearFaceOnFade = true;
	}

	updateShape();
}

void LLPanelPrimMediaControls::focusOnTarget()
{
	// Sets the media focus to the current target of the LLPanelPrimMediaControls.
	// This is how we transition from hover to focus when the user clicks on a control.
	LLViewerMediaImpl* media_impl = getTargetMediaImpl();
	if(media_impl)
	{
		if (!media_impl->hasFocus())
		{	
			// The current target doesn't have media focus -- focus on it.
			LLViewerObject* objectp = getTargetObject();
			LLViewerMediaFocus::getInstance()->setFocusFace(objectp, mTargetObjectFace, media_impl, mTargetObjectNormal);
		}
	}	
}

LLViewerMediaImpl* LLPanelPrimMediaControls::getTargetMediaImpl()
{
	return LLViewerMedia::getInstance()->getMediaImplFromTextureID(mTargetImplID);
}

LLViewerObject* LLPanelPrimMediaControls::getTargetObject()
{
	return gObjectList.findObject(mTargetObjectID);
}

LLPluginClassMedia* LLPanelPrimMediaControls::getTargetMediaPlugin()
{
	LLViewerMediaImpl* impl = getTargetMediaImpl();
	if(impl && impl->hasMedia())
	{
		return impl->getMediaPlugin();
	}
	
	return NULL;
}

void LLPanelPrimMediaControls::updateShape()
{
	LLViewerMediaImpl* media_impl = getTargetMediaImpl();
	LLViewerObject* objectp = getTargetObject();
	
	if(!media_impl || gFloaterTools->getVisible())
	{
		setVisible(FALSE);
		return;
	}

	LLPluginClassMedia* media_plugin = NULL;
	if(media_impl->hasMedia())
	{
		media_plugin = media_impl->getMediaPlugin();
	}
	
	LLParcel *parcel = LLViewerParcelMgr::getInstance()->getAgentParcel();

	bool can_navigate = parcel->getMediaAllowNavigate();
	bool enabled = false;
	bool is_zoomed = (mCurrentZoom != ZOOM_NONE) && (mTargetObjectID == mZoomObjectID) && (mTargetObjectFace == mZoomObjectFace) && !isZoomDistExceeding();
	
	// There is no such thing as "has_focus" being different from normal controls set
	// anymore (as of user feedback from bri 10/09).  So we cheat here and force 'has_focus'
	// to 'true' (or, actually, we use a setting)
	bool has_focus = (gSavedSettings.getBOOL("PrimMediaControlsUseHoverControlSet")) ? media_impl->hasFocus() : true;
	setVisible(enabled);

	if (objectp)
	{
		bool hasPermsControl = true;
		bool mini_controls = false;
		LLMediaEntry *media_data = objectp->getTEref(mTargetObjectFace).getMediaData();
		if (media_data && NULL != dynamic_cast<LLVOVolume*>(objectp))
		{
			// Don't show the media controls if we do not have permissions
			enabled = dynamic_cast<LLVOVolume*>(objectp)->hasMediaPermission(media_data, LLVOVolume::MEDIA_PERM_CONTROL);
			hasPermsControl = dynamic_cast<LLVOVolume*>(objectp)->hasMediaPermission(media_data, LLVOVolume::MEDIA_PERM_CONTROL);
			mini_controls = (LLMediaEntry::MINI == media_data->getControls());
		}
		const bool is_hud = objectp->isHUDAttachment();
		
		//
		// Set the state of the buttons
		//
		
		// XXX RSP: TODO: FIXME: clean this up so that it is clearer what mode we are in,
		// and that only the proper controls get made visible/enabled according to that mode. 
		mBackCtrl->setVisible(has_focus);
		mFwdCtrl->setVisible(has_focus);
		mReloadCtrl->setVisible(has_focus);
		mStopCtrl->setVisible(false);
		mHomeCtrl->setVisible(has_focus);
		mZoomCtrl->setVisible(!is_zoomed);
		mUnzoomCtrl->setVisible(is_zoomed);
		mOpenCtrl->setVisible(true);
		mMediaAddressCtrl->setVisible(has_focus && !mini_controls);
		mMediaPlaySliderPanel->setVisible(has_focus && !mini_controls);
		mVolumeCtrl->setVisible(false);
		
		mWhitelistIcon->setVisible(!mini_controls && (media_data)?media_data->getWhiteListEnable():false);
		// Disable zoom if HUD
		mZoomCtrl->setEnabled(!is_hud);
		mUnzoomCtrl->setEnabled(!is_hud);
        mSecureURL = false;
		mCurrentURL = media_impl->getCurrentMediaURL();
		
		mBackCtrl->setEnabled((media_impl != NULL) && media_impl->canNavigateBack() && can_navigate);
		mFwdCtrl->setEnabled((media_impl != NULL) && media_impl->canNavigateForward() && can_navigate);
		mStopCtrl->setEnabled(has_focus && can_navigate);
		mHomeCtrl->setEnabled(has_focus && can_navigate);
		LLPluginClassMediaOwner::EMediaStatus result = ((media_impl != NULL) && media_impl->hasMedia()) ? media_plugin->getStatus() : LLPluginClassMediaOwner::MEDIA_NONE;
		
		mVolumeCtrl->setVisible(has_focus);
		mVolumeCtrl->setEnabled(has_focus);
		mVolumeSliderCtrl->setEnabled(has_focus && shouldVolumeSliderBeVisible());
		mVolumeSliderCtrl->setVisible(has_focus && shouldVolumeSliderBeVisible());

		if(media_plugin && media_plugin->pluginSupportsMediaTime())
		{
			mReloadCtrl->setEnabled(false);
			mReloadCtrl->setVisible(false);
			mMediaStopCtrl->setVisible(has_focus);
			mHomeCtrl->setVisible(has_focus);
			mBackCtrl->setVisible(false);
			mFwdCtrl->setVisible(false);
			mMediaAddressCtrl->setVisible(false);
			mMediaAddressCtrl->setEnabled(false);
			mMediaPlaySliderPanel->setVisible(has_focus && !mini_controls);
			mMediaPlaySliderPanel->setEnabled(has_focus && !mini_controls);
			mSkipFwdCtrl->setVisible(has_focus && !mini_controls);
			mSkipFwdCtrl->setEnabled(has_focus && !mini_controls);
			mSkipBackCtrl->setVisible(has_focus && !mini_controls);
			mSkipBackCtrl->setEnabled(has_focus && !mini_controls);
			
			mVolumeCtrl->setVisible(has_focus);
			mVolumeCtrl->setEnabled(has_focus);
			mVolumeSliderCtrl->setEnabled(has_focus && shouldVolumeSliderBeVisible());
			mVolumeSliderCtrl->setVisible(has_focus && shouldVolumeSliderBeVisible());
			
			mWhitelistIcon->setVisible(false);
            mSecureURL = false;
			if (mMediaPanelScroll)
			{
				mMediaPanelScroll->setVisible(false);
				mScrollUpCtrl->setVisible(false);
				mScrollDownCtrl->setVisible(false);
				mScrollRightCtrl->setVisible(false);
				mScrollDownCtrl->setVisible(false);
			}
			
			F32 volume = media_impl->getVolume();
			// movie's url changed
			if(mCurrentURL!=mPreviousURL)
			{
				mMovieDuration = media_plugin->getDuration();
				mPreviousURL = mCurrentURL;
			}
			
			if(mMovieDuration == 0) 
			{
				mMovieDuration = media_plugin->getDuration();
				mMediaPlaySliderCtrl->setValue(0);
				mMediaPlaySliderCtrl->setEnabled(false);
			}
			// TODO: What if it's not fully loaded
			
			if(mUpdateSlider && mMovieDuration!= 0)
			{
				F64 current_time =  media_plugin->getCurrentTime();
				F32 percent = current_time / mMovieDuration;
				mMediaPlaySliderCtrl->setValue(percent);
				mMediaPlaySliderCtrl->setEnabled(true);
			}
			
			// video volume
			if(volume <= 0.0)
			{
				mMuteBtn->setToggleState(true);
			}
			else if (volume >= 1.0)
			{
				mMuteBtn->setToggleState(false);
			}
			else
			{
				mMuteBtn->setToggleState(false);
			}
			
			switch(result)
			{
				case LLPluginClassMediaOwner::MEDIA_PLAYING:
					mPlayCtrl->setEnabled(FALSE);
					mPlayCtrl->setVisible(FALSE);
					mPauseCtrl->setEnabled(TRUE);
					mPauseCtrl->setVisible(has_focus);
					
					break;
				case LLPluginClassMediaOwner::MEDIA_PAUSED:
				default:
					mPauseCtrl->setEnabled(FALSE);
					mPauseCtrl->setVisible(FALSE);
					mPlayCtrl->setEnabled(TRUE);
					mPlayCtrl->setVisible(has_focus);
					break;
			}
		}
		else   // web based
		{
			if(media_plugin)
			{
				mCurrentURL = media_plugin->getLocation();
			}
			else
			{
				mCurrentURL.clear();
			}
			
			mPlayCtrl->setVisible(FALSE);
			mPauseCtrl->setVisible(FALSE);
			mMediaStopCtrl->setVisible(FALSE);
			mMediaAddressCtrl->setVisible(has_focus && !mini_controls);
			mMediaAddressCtrl->setEnabled(has_focus && !mini_controls);
			mMediaPlaySliderPanel->setVisible(FALSE);
			mMediaPlaySliderPanel->setEnabled(FALSE);
			mSkipFwdCtrl->setVisible(FALSE);
			mSkipFwdCtrl->setEnabled(FALSE);
			mSkipBackCtrl->setVisible(FALSE);
			mSkipBackCtrl->setEnabled(FALSE);
			
			if(media_impl->getVolume() <= 0.0)
			{
				mMuteBtn->setToggleState(true);
			}
			else
			{
				mMuteBtn->setToggleState(false);
			}

			if (mMediaPanelScroll)
			{
				mMediaPanelScroll->setVisible(has_focus);
				mScrollUpCtrl->setVisible(has_focus);
				mScrollDownCtrl->setVisible(has_focus);
				mScrollRightCtrl->setVisible(has_focus);
				mScrollDownCtrl->setVisible(has_focus);
			}
			// TODO: get the secure lock bool from media plug in
			std::string prefix =  std::string("https://");
			std::string test_prefix = mCurrentURL.substr(0, prefix.length());
			LLStringUtil::toLower(test_prefix);
            mSecureURL = has_focus && (test_prefix == prefix);

			S32 left_pad = mSecureURL ? mSecureLockIcon->getRect().getWidth() : ADDR_LEFT_PAD;
			mMediaAddress->setTextPadding(left_pad, 0);

			if(mCurrentURL!=mPreviousURL)
			{
				setCurrentURL();
				mPreviousURL = mCurrentURL;
			}
			
			if(result == LLPluginClassMediaOwner::MEDIA_LOADING)
			{
				mReloadCtrl->setEnabled(FALSE);
				mReloadCtrl->setVisible(FALSE);
				mStopCtrl->setEnabled(TRUE);
				mStopCtrl->setVisible(has_focus);
			}
			else
			{
				mReloadCtrl->setEnabled(TRUE);
				mReloadCtrl->setVisible(has_focus);
				mStopCtrl->setEnabled(FALSE);
				mStopCtrl->setVisible(FALSE);
			}
		}
		
		
		if(media_plugin)
		{
			//
			// Handle progress bar
			//
			if(LLPluginClassMediaOwner::MEDIA_LOADING == media_plugin->getStatus())
			{	
				mMediaProgressPanel->setVisible(true);
				mMediaProgressBar->setValue(media_plugin->getProgressPercent());
			}
			else
			{
				mMediaProgressPanel->setVisible(false);
			}
		}
		
		if(media_impl)
		{
			//
			// Handle Scrolling
			//
			switch (mScrollState) 
			{
				case SCROLL_UP:
					media_impl->scrollWheel(0, 0, 0, -1, MASK_NONE);
					break;
				case SCROLL_DOWN:
					media_impl->scrollWheel(0, 0, 0, 1, MASK_NONE);
					break;
				case SCROLL_LEFT:
					media_impl->scrollWheel(0, 0, 1, 0, MASK_NONE);
					//				media_impl->handleKeyHere(KEY_LEFT, MASK_NONE);
					break;
				case SCROLL_RIGHT:
					media_impl->scrollWheel(0, 0, -1, 0, MASK_NONE);
					//				media_impl->handleKeyHere(KEY_RIGHT, MASK_NONE);
					break;
				case SCROLL_NONE:
				default:
					break;
			}
		}
		
		// Web plugins and HUD may have media controls invisible for user, but still need scroll mouse events.
		// LLView checks for visibleEnabledAndContains() and won't pass events to invisible panel, so instead
		// of hiding whole panel hide each control instead (if user has no perms).
		// Note: It might be beneficial to keep panel visible for all plugins to make behavior consistent, but 
		// for now limiting change to cases that need events.

		if (!is_hud && (!media_plugin || media_plugin->pluginSupportsMediaTime()))
		{
			setVisible(enabled);
		}
		else
		{
			if( !hasPermsControl )
			{
				mBackCtrl->setVisible(false);
				mFwdCtrl->setVisible(false);
				mReloadCtrl->setVisible(false);
				mStopCtrl->setVisible(false);
				mHomeCtrl->setVisible(false);
				mZoomCtrl->setVisible(false);
				mUnzoomCtrl->setVisible(false);
				mOpenCtrl->setVisible(false);
				mMediaAddressCtrl->setVisible(false);
				mMediaPlaySliderPanel->setVisible(false);
				mVolumeCtrl->setVisible(false);
				mMediaProgressPanel->setVisible(false);
				mVolumeSliderCtrl->setVisible(false);
			}

			setVisible(true);
		}
		
		// </FS:ND>

		//
		// Calculate position and shape of the controls
		//
		std::vector<LLVector3>::iterator vert_it;
		std::vector<LLVector3>::iterator vert_end;
		std::vector<LLVector3> vect_face;
		
		LLVolume* volume = objectp->getVolume();
		
		if (volume)
		{
			const LLVolumeFace& vf = volume->getVolumeFace(mTargetObjectFace);
			
			LLVector3 ext[2];
			ext[0].set(vf.mExtents[0].getF32ptr());
			ext[1].set(vf.mExtents[1].getF32ptr());
			
			LLVector3 center = (ext[0]+ext[1])*0.5f;
			LLVector3 size = (ext[1]-ext[0])*0.5f;
			LLVector3 vert[] =
			{
				center + size.scaledVec(LLVector3(1,1,1)),
				center + size.scaledVec(LLVector3(-1,1,1)),
				center + size.scaledVec(LLVector3(1,-1,1)),
				center + size.scaledVec(LLVector3(-1,-1,1)),
				center + size.scaledVec(LLVector3(1,1,-1)),
				center + size.scaledVec(LLVector3(-1,1,-1)),
				center + size.scaledVec(LLVector3(1,-1,-1)),
				center + size.scaledVec(LLVector3(-1,-1,-1)),
			};
			
			LLVOVolume* vo = (LLVOVolume*) objectp;
			
			for (U32 i = 0; i < 8; i++)
			{
				vect_face.push_back(vo->volumePositionToAgent(vert[i]));
			}
		}
		vert_it = vect_face.begin();
		vert_end = vect_face.end();
		
		glh::matrix4f mat;
		if (!is_hud) 
		{
			mat = get_current_projection() * get_current_modelview();
		}
		else {
			glh::matrix4f proj, modelview;
			if (get_hud_matrices(proj, modelview))
				mat = proj * modelview;
		}
		LLVector3 min = LLVector3(1,1,1);
		LLVector3 max = LLVector3(-1,-1,-1);
		for(; vert_it != vert_end; ++vert_it)
		{
			// project silhouette vertices into screen space
			glh::vec3f screen_vert = glh::vec3f(vert_it->mV); 
			mat.mult_matrix_vec(screen_vert);
			
			// add to screenspace bounding box
			update_min_max(min, max, LLVector3(screen_vert.v));
		}
		
		// convert screenspace bbox to pixels (in screen coords)
		LLRect window_rect = gViewerWindow->getWorldViewRectScaled();
		LLCoordGL screen_min;
		screen_min.mX = ll_round((F32)window_rect.mLeft + (F32)window_rect.getWidth() * (min.mV[VX] + 1.f) * 0.5f);
		screen_min.mY = ll_round((F32)window_rect.mBottom + (F32)window_rect.getHeight() * (min.mV[VY] + 1.f) * 0.5f);
		
		LLCoordGL screen_max;
		screen_max.mX = ll_round((F32)window_rect.mLeft + (F32)window_rect.getWidth() * (max.mV[VX] + 1.f) * 0.5f);
		screen_max.mY = ll_round((F32)window_rect.mBottom + (F32)window_rect.getHeight() * (max.mV[VY] + 1.f) * 0.5f);
		
		// grow panel so that screenspace bounding box fits inside "media_region" element of panel
		LLRect media_panel_rect;
		// Get the height of the controls (less the volume slider)
		S32 controls_height = mMediaControlsStack->getRect().getHeight() - mVolumeSliderCtrl->getRect().getHeight();
		getParent()->screenRectToLocal(LLRect(screen_min.mX, screen_max.mY, screen_max.mX, screen_min.mY), &media_panel_rect);
		media_panel_rect.mTop += controls_height;
		
		// keep all parts of panel on-screen
		// Area of the top of the world view to avoid putting the controls
		window_rect.mTop -= mTopWorldViewAvoidZone;
		// Don't include "spacing" bookends on left & right of the media controls
		window_rect.mLeft -= mLeftBookend->getRect().getWidth();
		window_rect.mRight += mRightBookend->getRect().getWidth();
		// Don't include the volume slider
		window_rect.mBottom -= mVolumeSliderCtrl->getRect().getHeight();
		media_panel_rect.intersectWith(window_rect);
		
		// clamp to minimum size, keeping rect inside window
		S32 centerX = media_panel_rect.getCenterX();
		S32 centerY = media_panel_rect.getCenterY();
		// Shrink screen rect by min width and height, to ensure containment
		window_rect.stretch(-mMinWidth/2, -mMinHeight/2);
		window_rect.clampPointToRect(centerX, centerY);
		media_panel_rect.setCenterAndSize(centerX, centerY, 
										  llmax(mMinWidth, media_panel_rect.getWidth()),
										  llmax(mMinHeight, media_panel_rect.getHeight()));
		
		// Finally set the size of the panel
		setShape(media_panel_rect, true);
		
		// Test mouse position to see if the cursor is stationary
		LLCoordWindow cursor_pos_window;
		getWindow()->getCursorPosition(&cursor_pos_window);
		
		// If last pos is not equal to current pos, the mouse has moved
		// We need to reset the timer, and make sure the panel is visible
		if(cursor_pos_window.mX != mLastCursorPos.mX ||
		   cursor_pos_window.mY != mLastCursorPos.mY ||
		   mScrollState != SCROLL_NONE)
		{
			mInactivityTimer.start();
			mLastCursorPos = cursor_pos_window;
		}
		
		if(isMouseOver() || hasFocus())
		{
			// Never fade the controls if the mouse is over them or they have keyboard focus.
			mFadeTimer.stop();
		}
		else if(!mClearFaceOnFade && (mInactivityTimer.getElapsedTimeF32() < mInactiveTimeout))
		{
			// Mouse is over the object, but has not been stationary for long enough to fade the UI
			mFadeTimer.stop();
		}
		else if(! mFadeTimer.getStarted() )
		{
			// we need to start fading the UI (and we have not already started)
			mFadeTimer.reset();
			mFadeTimer.start();
		}
		else
		{
			// I don't think this is correct anymore.  This is done in draw() after the fade has completed.
			//			setVisible(FALSE);
		}
	}
}

/*virtual*/
void LLPanelPrimMediaControls::draw()
{
	LLViewerMediaImpl* impl = getTargetMediaImpl();
	if (impl)
	{
		LLNotificationPtr notification = impl->getCurrentNotification();
		if (notification != mActiveNotification)
		{
			mActiveNotification = notification;
			if (notification)
			{
				showNotification(notification);
			}
			else
			{
				hideNotification();
			}
		}
	}

	F32 alpha = getDrawContext().mAlpha;
	if(mHideImmediately)
	{
		//hide this panel
		clearFaceOnFade();

		mHideImmediately = false;
	}
	else if(mFadeTimer.getStarted())
	{
		F32 time = mFadeTimer.getElapsedTimeF32();
		alpha *= llmax(lerp(1.0, 0.0, time / mControlFadeTime), 0.0f);

		if(time >= mControlFadeTime)
		{
			//hide this panel
			clearFaceOnFade();
		}
	}

    // Show/hide the lock icon for secure browsing
    mSecureLockIcon->setVisible(mSecureURL && !mMediaAddress->hasFocus());
	
	// Build rect for icon area in coord system of this panel
	// Assumes layout_stack is a direct child of this panel
	mMediaControlsStack->updateLayout();
	
	// adjust for layout stack spacing
	S32 space = mMediaControlsStack->getPanelSpacing() + 2;
	LLRect controls_bg_area = mMediaControlsStack->getRect();
	
	controls_bg_area.mTop += space + 2;
	
	// adjust to ignore space from volume slider
	controls_bg_area.mBottom += mVolumeSliderCtrl->getRect().getHeight();
	
	// adjust to ignore space from left bookend padding
	controls_bg_area.mLeft += mLeftBookend->getRect().getWidth() - space;
	
	// ignore space from right bookend padding
	controls_bg_area.mRight -= mRightBookend->getRect().getWidth() - space - 2;

	// draw control background UI image
	
	LLViewerObject* objectp = getTargetObject();
	LLMediaEntry *media_data(0);

	if( objectp )
		media_data = objectp->getTEref(mTargetObjectFace).getMediaData();

	if( !dynamic_cast<LLVOVolume*>(objectp) || !media_data || dynamic_cast<LLVOVolume*>(objectp)->hasMediaPermission(media_data, LLVOVolume::MEDIA_PERM_CONTROL) )
		mBackgroundImage->draw( controls_bg_area, UI_VERTEX_COLOR % alpha);

	// draw volume slider background UI image
	if (mVolumeSliderCtrl->getVisible())
	{
		LLRect volume_slider_rect;
		screenRectToLocal(mVolumeSliderCtrl->calcScreenRect(), &volume_slider_rect);
		mVolumeSliderBackgroundImage->draw(volume_slider_rect, UI_VERTEX_COLOR % alpha);
	}
	
	{
		LLViewDrawContext context(alpha);
		LLPanel::draw();
	}
}

BOOL LLPanelPrimMediaControls::handleScrollWheel(S32 x, S32 y, S32 clicks)
{
    mInactivityTimer.start();
    BOOL res = FALSE;

    // Unlike other mouse events, we need to handle scroll here otherwise
    // it will be intercepted by camera and won't reach toolpie
    if (LLViewerMediaFocus::getInstance()->isHoveringOverFocused())
    {
        // either let toolpie handle this or expose mHoverPick.mUVCoords in some way
        res = LLToolPie::getInstance()->handleScrollWheel(x, y, clicks);
    }

    return res;
}

BOOL LLPanelPrimMediaControls::handleScrollHWheel(S32 x, S32 y, S32 clicks)
{
    mInactivityTimer.start();
    BOOL res = FALSE;

    if (LLViewerMediaFocus::getInstance()->isHoveringOverFocused())
    {
        // either let toolpie handle this or expose mHoverPick.mUVCoords in some way
        res = LLToolPie::getInstance()->handleScrollHWheel(x, y, clicks);
    }

    return res;
}

BOOL LLPanelPrimMediaControls::handleMouseDown(S32 x, S32 y, MASK mask)
{
	mInactivityTimer.start();
	return LLPanel::handleMouseDown(x, y, mask);
}

BOOL LLPanelPrimMediaControls::handleMouseUp(S32 x, S32 y, MASK mask)
{
	mInactivityTimer.start();
	return LLPanel::handleMouseUp(x, y, mask);
}

BOOL LLPanelPrimMediaControls::handleKeyHere( KEY key, MASK mask )
{
	mInactivityTimer.start();
	return LLPanel::handleKeyHere(key, mask);
}

bool LLPanelPrimMediaControls::isMouseOver()
{
	bool result = false;
	
	if( getVisible() )
	{
		LLCoordWindow cursor_pos_window;
		LLCoordScreen cursor_pos_screen;
		LLCoordGL cursor_pos_gl;
		S32 x, y;
		getWindow()->getCursorPosition(&cursor_pos_window);
		cursor_pos_gl = cursor_pos_window.convert();
				
		if(mMediaControlsStack->getVisible())
		{
			mMediaControlsStack->screenPointToLocal(cursor_pos_gl.mX, cursor_pos_gl.mY, &x, &y);

			LLView *hit_child = mMediaControlsStack->childFromPoint(x, y);
			if(hit_child && hit_child->getVisible())
			{
				// This was useful for debugging both coordinate translation and view hieararchy problems...
				// LL_INFOS() << "mouse coords: " << x << ", " << y << " hit child " << hit_child->getName() << LL_ENDL;

				// This will be a direct child of the LLLayoutStack, which should be a layout_panel.
				// These may not shown/hidden by the logic in updateShape(), so we need to do another hit test on the children of the layout panel,
				// which are the actual controls.
				hit_child->screenPointToLocal(cursor_pos_gl.mX, cursor_pos_gl.mY, &x, &y);
				
				LLView *hit_child_2 = hit_child->childFromPoint(x, y);
				if(hit_child_2 && hit_child_2->getVisible())
				{
					// This was useful for debugging both coordinate translation and view hieararchy problems...
					// LL_INFOS() << "    mouse coords: " << x << ", " << y << " hit child 2 " << hit_child_2->getName() << LL_ENDL;
					result = true;
				}
			}
		}
	}

	return result;
}


void LLPanelPrimMediaControls::onClickClose()
{
	close();
}

void LLPanelPrimMediaControls::close()
{
	resetZoomLevel(true);
	LLViewerMediaFocus::getInstance()->clearFocus();
	setVisible(FALSE);
}


void LLPanelPrimMediaControls::onClickBack()
{
	focusOnTarget();

	LLViewerMediaImpl* impl =getTargetMediaImpl();
	
	if (impl)
	{
		impl->navigateBack();
	}
}

void LLPanelPrimMediaControls::onClickForward()
{
	focusOnTarget();

	LLViewerMediaImpl* impl = getTargetMediaImpl();

	if (impl)
	{
		impl->navigateForward();
	}
}

void LLPanelPrimMediaControls::onClickHome()
{
	focusOnTarget();

	LLViewerMediaImpl* impl = getTargetMediaImpl();

	if(impl)
	{
		impl->navigateHome();
	}
}

void LLPanelPrimMediaControls::onClickOpen()
{
	LLViewerMediaImpl* impl = getTargetMediaImpl();
	if(impl)
	{
		LLWeb::loadURL(impl->getCurrentMediaURL());
	}	
}

void LLPanelPrimMediaControls::onClickReload()
{
	focusOnTarget();

	//LLViewerMedia::navigateHome();
	LLViewerMediaImpl* impl = getTargetMediaImpl();

	if(impl)
	{
		impl->navigateReload();
	}
}

void LLPanelPrimMediaControls::onClickPlay()
{
	focusOnTarget();

	LLViewerMediaImpl* impl = getTargetMediaImpl();

	if(impl)
	{
		impl->play();
	}
}

void LLPanelPrimMediaControls::onClickPause()
{
	focusOnTarget();

	LLViewerMediaImpl* impl = getTargetMediaImpl();

	if(impl)
	{
		impl->pause();
	}
}

void LLPanelPrimMediaControls::onClickStop()
{
	focusOnTarget();

	LLViewerMediaImpl* impl = getTargetMediaImpl();

	if(impl)
	{
		impl->navigateStop();
	}
}

void LLPanelPrimMediaControls::onClickMediaStop()
{
	focusOnTarget();

	LLViewerMediaImpl* impl = getTargetMediaImpl();

	if(impl)
	{
		impl->stop();
	}
}

void LLPanelPrimMediaControls::onClickSkipBack()
{
	focusOnTarget();

	LLViewerMediaImpl* impl =getTargetMediaImpl();
	
	if (impl)
	{
		impl->skipBack(mSkipStep);
	}
}

void LLPanelPrimMediaControls::onClickSkipForward()
{
	focusOnTarget();

	LLViewerMediaImpl* impl = getTargetMediaImpl();

	if (impl)
	{
		impl->skipForward(mSkipStep);
	}
}

void LLPanelPrimMediaControls::onClickZoom()
{
	focusOnTarget();
	
	if(mCurrentZoom == ZOOM_NONE)
	{
		nextZoomLevel();
	}
}

void LLPanelPrimMediaControls::nextZoomLevel()
{
	LLViewerObject* objectp = getTargetObject();
	if(objectp && objectp->isHUDAttachment())
	{
		// Never allow zooming on HUD attachments.
		return;
	}
	
	int index = 0;
	while (index < kNumZoomLevels)
	{
		if (kZoomLevels[index] == mCurrentZoom) 
		{
			index++;
			break;
		}
		index++;
	}
	mCurrentZoom = kZoomLevels[index % kNumZoomLevels];
	updateZoom();
}

void LLPanelPrimMediaControls::resetZoomLevel(bool reset_camera)
{
	if(mCurrentZoom != ZOOM_NONE)
	{
		mCurrentZoom = ZOOM_NONE;
		if(reset_camera)
		{
			updateZoom();
		}
	}
}

void LLPanelPrimMediaControls::updateZoom()
{
	F32 zoom_padding = 0.0f;
	switch (mCurrentZoom)
	{
	case ZOOM_NONE:
		{
			gAgentCamera.setFocusOnAvatar(TRUE, ANIMATE);
			break;
		}
	case ZOOM_FAR:
		{
			zoom_padding = mZoomFarPadding;
			break;
		}
	case ZOOM_MEDIUM:
		{
			zoom_padding = mZoomMediumPadding;
			break;
		}
	case ZOOM_NEAR:
		{
			zoom_padding = mZoomNearPadding;
			break;
		}
	default:
		{
			gAgentCamera.setFocusOnAvatar(TRUE, ANIMATE);
			break;
		}
	}

	if (zoom_padding > 0.0f)
	{	
		// since we only zoom into medium for now, always set zoom_in constraint to true
		mZoomedCameraPos = LLViewerMediaFocus::setCameraZoom(getTargetObject(), mTargetObjectNormal, zoom_padding, true);
	}
	
	// Remember the object ID/face we zoomed into, so we can update the zoom icon appropriately
	mZoomObjectID = mTargetObjectID;
	mZoomObjectFace = mTargetObjectFace;
}

void LLPanelPrimMediaControls::onScrollUp(void* user_data)
{
	LLPanelPrimMediaControls* this_panel = static_cast<LLPanelPrimMediaControls*> (user_data);
	this_panel->focusOnTarget();

	LLViewerMediaImpl* impl = this_panel->getTargetMediaImpl();
	
	if(impl)
	{
		impl->scrollWheel(0, 0, 0, -1, MASK_NONE);
	}
}
void LLPanelPrimMediaControls::onScrollUpHeld(void* user_data)
{
	LLPanelPrimMediaControls* this_panel = static_cast<LLPanelPrimMediaControls*> (user_data);
	this_panel->mScrollState = SCROLL_UP;
}
void LLPanelPrimMediaControls::onScrollRight(void* user_data)
{
	LLPanelPrimMediaControls* this_panel = static_cast<LLPanelPrimMediaControls*> (user_data);
	this_panel->focusOnTarget();

	LLViewerMediaImpl* impl = this_panel->getTargetMediaImpl();

	if(impl)
	{
		impl->scrollWheel(0, 0, -1, 0, MASK_NONE);
//		impl->handleKeyHere(KEY_RIGHT, MASK_NONE);
	}
}
void LLPanelPrimMediaControls::onScrollRightHeld(void* user_data)
{
	LLPanelPrimMediaControls* this_panel = static_cast<LLPanelPrimMediaControls*> (user_data);
	this_panel->mScrollState = SCROLL_RIGHT;
}

void LLPanelPrimMediaControls::onScrollLeft(void* user_data)
{
	LLPanelPrimMediaControls* this_panel = static_cast<LLPanelPrimMediaControls*> (user_data);
	this_panel->focusOnTarget();

	LLViewerMediaImpl* impl = this_panel->getTargetMediaImpl();

	if(impl)
	{
		impl->scrollWheel(0, 0, 1, 0, MASK_NONE);
//		impl->handleKeyHere(KEY_LEFT, MASK_NONE);
	}
}
void LLPanelPrimMediaControls::onScrollLeftHeld(void* user_data)
{
	LLPanelPrimMediaControls* this_panel = static_cast<LLPanelPrimMediaControls*> (user_data);
	this_panel->mScrollState = SCROLL_LEFT;
}

void LLPanelPrimMediaControls::onScrollDown(void* user_data)
{
	LLPanelPrimMediaControls* this_panel = static_cast<LLPanelPrimMediaControls*> (user_data);
	this_panel->focusOnTarget();

	LLViewerMediaImpl* impl = this_panel->getTargetMediaImpl();
	
	if(impl)
	{
		impl->scrollWheel(0, 0, 0, 1, MASK_NONE);
	}
}
void LLPanelPrimMediaControls::onScrollDownHeld(void* user_data)
{
	LLPanelPrimMediaControls* this_panel = static_cast<LLPanelPrimMediaControls*> (user_data);
	this_panel->mScrollState = SCROLL_DOWN;
}

void LLPanelPrimMediaControls::onScrollStop(void* user_data)
{
	LLPanelPrimMediaControls* this_panel = static_cast<LLPanelPrimMediaControls*> (user_data);
	this_panel->mScrollState = SCROLL_NONE;
}

void LLPanelPrimMediaControls::onCommitURL()
{
	focusOnTarget();

	std::string url = mMediaAddress->getValue().asString();
	if(getTargetMediaImpl() && !url.empty())
	{
		getTargetMediaImpl()->navigateTo( url, "", true);

		// Make sure keyboard focus is set to the media focus object.
		gFocusMgr.setKeyboardFocus(LLViewerMediaFocus::getInstance());
			
	}
	mPauseFadeout = false;
	mFadeTimer.start();
}


void LLPanelPrimMediaControls::onInputURL(LLFocusableElement* caller, void *userdata)
{

	LLPanelPrimMediaControls* this_panel = static_cast<LLPanelPrimMediaControls*> (userdata);
	this_panel->focusOnTarget();

	this_panel->mPauseFadeout = true;
	this_panel->mFadeTimer.stop();
	this_panel->mFadeTimer.reset();
	
}

void LLPanelPrimMediaControls::setCurrentURL()
{	
#ifdef USE_COMBO_BOX_FOR_MEDIA_URL
//	LLComboBox* media_address_combo	= getChild<LLComboBox>("media_address_combo");
//	// redirects will navigate momentarily to about:blank, don't add to history
//	if (media_address_combo && mCurrentURL != "about:blank")
//	{
//		media_address_combo->remove(mCurrentURL);
//		media_address_combo->add(mCurrentURL);
//		media_address_combo->selectByValue(mCurrentURL);
//	}
#else   // USE_COMBO_BOX_FOR_MEDIA_URL
	if (mMediaAddress && mCurrentURL != "about:blank")
	{
		mMediaAddress->setValue(mCurrentURL);
	}
#endif	// USE_COMBO_BOX_FOR_MEDIA_URL
}


void LLPanelPrimMediaControls::onMediaPlaySliderCtrlMouseDown()
{
	mMediaPlaySliderCtrlMouseDownValue = mMediaPlaySliderCtrl->getValue().asReal();

	mUpdateSlider = false;
}

void LLPanelPrimMediaControls::onMediaPlaySliderCtrlMouseUp()
{
	F64 cur_value = mMediaPlaySliderCtrl->getValue().asReal();

	if (mMediaPlaySliderCtrlMouseDownValue != cur_value)
	{
		focusOnTarget();

		LLViewerMediaImpl* media_impl = getTargetMediaImpl();
		if (media_impl)
		{
			if (cur_value <= 0.0)
			{
				media_impl->stop();
			}
			else
			{
				media_impl->seek(cur_value * mMovieDuration);
			}
		}

		mUpdateSlider = true;
	}
}

void LLPanelPrimMediaControls::onCommitVolumeUp()
{
	focusOnTarget();

	LLViewerMediaImpl* media_impl = getTargetMediaImpl();
	if (media_impl) 
	{
		F32 volume = media_impl->getVolume();
		
		volume += 0.1f;
		if(volume >= 1.0f)
		{
			volume = 1.0f;
		}
		
		media_impl->setVolume(volume);
		mMuteBtn->setToggleState(false);
	}
}		

void LLPanelPrimMediaControls::onCommitVolumeDown()
{
	focusOnTarget();

	LLViewerMediaImpl* media_impl = getTargetMediaImpl();
	if (media_impl) 
	{
		F32 volume = media_impl->getVolume();
		
		volume -= 0.1f;
		if(volume <= 0.0f)
		{
			volume = 0.0f;
		}

		media_impl->setVolume(volume);
		mMuteBtn->setToggleState(false);
	}
}		

void LLPanelPrimMediaControls::onCommitVolumeSlider()
{
	focusOnTarget();

	LLViewerMediaImpl* media_impl = getTargetMediaImpl();
	if (media_impl) 
	{
		media_impl->setVolume(mVolumeSliderCtrl->getValueF32());
	}
}

void LLPanelPrimMediaControls::onToggleMute()
{
	focusOnTarget();

	LLViewerMediaImpl* media_impl = getTargetMediaImpl();
	if (media_impl) 
	{
		F32 volume = media_impl->getVolume();
		
		if(volume > 0.0)
		{
			media_impl->setVolume(0.0);
		}
		else if (mVolumeSliderCtrl->getValueF32() == 0.0)
		{
			media_impl->setVolume(1.0);
			mVolumeSliderCtrl->setValue(1.0);
		}
		else 
		{
			media_impl->setVolume(mVolumeSliderCtrl->getValueF32());
		}
	}
}

void LLPanelPrimMediaControls::showVolumeSlider()
{
	mVolumeSliderVisible++;
}

void LLPanelPrimMediaControls::hideVolumeSlider()
{
	mVolumeSliderVisible--;
}

bool LLPanelPrimMediaControls::shouldVolumeSliderBeVisible()
{
	return mVolumeSliderVisible > 0;
}

bool LLPanelPrimMediaControls::isZoomDistExceeding()
{
	return (gAgentCamera.getCameraPositionGlobal() - mZoomedCameraPos).normalize() >= EXCEEDING_ZOOM_DISTANCE;
}

void LLPanelPrimMediaControls::clearFaceOnFade()
{
	if(mClearFaceOnFade)
	{
		// Hiding this object makes scroll events go missing after it fades out
		// (see DEV-41755 for a full description of the train wreck).
		// Only hide the controls when we're untargeting.
		setVisible(FALSE);

		mClearFaceOnFade = false;
		mVolumeSliderVisible = 0;
		mTargetImplID = LLUUID::null;
		mTargetObjectID = LLUUID::null;
		mTargetObjectFace = 0;
	}
}

void LLPanelPrimMediaControls::onMouselookModeIn()
{
	LLViewerMediaFocus::getInstance()->clearHover();
	mHideImmediately = true;
}

void LLPanelPrimMediaControls::showNotification(LLNotificationPtr notify)
{
	delete mWindowShade;
	LLWindowShade::Params params;
	params.rect = mMediaRegion->getLocalRect();
	params.follows.flags = FOLLOWS_ALL;

	//HACK: don't hardcode this
	if (notify->getIcon() == "Popup_Caution")
	{
		params.bg_image.name = "Yellow_Gradient";
		params.text_color = LLColor4::black;
	}
	else
	{
		//HACK: make this a property of the notification itself, "cancellable"
		params.can_close = false;
		params.text_color.control = "LabelTextColor";
	}

	mWindowShade = LLUICtrlFactory::create<LLWindowShade>(params);

	mMediaRegion->addChild(mWindowShade);
	mWindowShade->show(notify);
}

void LLPanelPrimMediaControls::hideNotification()
{
	if (mWindowShade)
	{
		mWindowShade->hide();
	}
}<|MERGE_RESOLUTION|>--- conflicted
+++ resolved
@@ -73,12 +73,9 @@
 const LLPanelPrimMediaControls::EZoomLevel LLPanelPrimMediaControls::kZoomLevels[] = { ZOOM_NONE, ZOOM_MEDIUM };
 const int LLPanelPrimMediaControls::kNumZoomLevels = 2;
 
-<<<<<<< HEAD
+const F32 EXCEEDING_ZOOM_DISTANCE = 0.5f;
 const S32 ADDR_LEFT_PAD = 3;
 
-=======
-const F32 EXCEEDING_ZOOM_DISTANCE = 0.5f;
->>>>>>> 4b06f8fd
 //
 // LLPanelPrimMediaControls
 //
