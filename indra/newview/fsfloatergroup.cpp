--- conflicted
+++ resolved
@@ -47,49 +47,18 @@
 
 bool FSFloaterGroup::postBuild()
 {
-<<<<<<< HEAD
-	mGroupPanel = findChild<LLPanelGroup>("panel_group_info_sidetray");
-	mGroupCreatePanel = findChild<LLPanelGroupCreate>("panel_group_creation_sidetray");
-	if (!mGroupPanel || !mGroupCreatePanel)
-	{
-		return false;
-	}
-
-	return true;
-=======
     mGroupPanel = findChild<LLPanelGroup>("panel_group_info_sidetray");
     mGroupCreatePanel = findChild<LLPanelGroupCreate>("panel_group_creation_sidetray");
     if (!mGroupPanel || !mGroupCreatePanel)
     {
-        return FALSE;
+        return false;
     }
 
-    return TRUE;
->>>>>>> c06fb4e0
+    return true;
 }
 
 void FSFloaterGroup::onOpen(const LLSD& key)
 {
-<<<<<<< HEAD
-	// openFloater() sets the key again - we only want the group id as key, so set it again!
-	setKey(LLSD().with("group_id", key.get("group_id").asUUID()));
-	mIsCreateGroup = (key.has("action") && key.get("action").asString() == "create");
-
-	if (mIsCreateGroup)
-	{
-		mGroupCreatePanel->onOpen(key);
-		mGroupCreatePanel->setVisible(true);
-		mGroupPanel->setVisible(false);
-		setTitle(getString("title_create_group"));
-	}
-	else
-	{
-		mGroupPanel->onOpen(key);
-		mGroupPanel->setVisible(true);
-		mGroupCreatePanel->setVisible(false);
-		mGroupPanel->getChildView("header_container")->setVisible(false);
-	}
-=======
     // openFloater() sets the key again - we only want the group id as key, so set it again!
     setKey(LLSD().with("group_id", key.get("group_id").asUUID()));
     mIsCreateGroup = (key.has("action") && key.get("action").asString() == "create");
@@ -97,18 +66,17 @@
     if (mIsCreateGroup)
     {
         mGroupCreatePanel->onOpen(key);
-        mGroupCreatePanel->setVisible(TRUE);
-        mGroupPanel->setVisible(FALSE);
+        mGroupCreatePanel->setVisible(true);
+        mGroupPanel->setVisible(false);
         setTitle(getString("title_create_group"));
     }
     else
     {
         mGroupPanel->onOpen(key);
-        mGroupPanel->setVisible(TRUE);
-        mGroupCreatePanel->setVisible(FALSE);
-        mGroupPanel->getChildView("header_container")->setVisible(FALSE);
+        mGroupPanel->setVisible(true);
+        mGroupCreatePanel->setVisible(false);
+        mGroupPanel->getChildView("header_container")->setVisible(false);
     }
->>>>>>> c06fb4e0
 }
 
 void FSFloaterGroup::setGroup(const LLUUID& group_id)
