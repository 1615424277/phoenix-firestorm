/**
 * @file llviewerthrottle.h
 * @brief LLViewerThrottle class header file
 *
 * $LicenseInfo:firstyear=2002&license=viewerlgpl$
 * Second Life Viewer Source Code
 * Copyright (C) 2010, Linden Research, Inc.
 *
 * This library is free software; you can redistribute it and/or
 * modify it under the terms of the GNU Lesser General Public
 * License as published by the Free Software Foundation;
 * version 2.1 of the License only.
 *
 * This library is distributed in the hope that it will be useful,
 * but WITHOUT ANY WARRANTY; without even the implied warranty of
 * MERCHANTABILITY or FITNESS FOR A PARTICULAR PURPOSE.  See the GNU
 * Lesser General Public License for more details.
 *
 * You should have received a copy of the GNU Lesser General Public
 * License along with this library; if not, write to the Free Software
 * Foundation, Inc., 51 Franklin Street, Fifth Floor, Boston, MA  02110-1301  USA
 *
 * Linden Research, Inc., 945 Battery Street, San Francisco, CA  94111  USA
 * $/LicenseInfo$
 */

#ifndef LL_LLVIEWERTHROTTLE_H
#define LL_LLVIEWERTHROTTLE_H

#include <vector>

#include "llstring.h"
#include "llframetimer.h"
#include "llthrottle.h"

class LLViewerThrottleGroup
{
    LLViewerThrottleGroup();
    LLViewerThrottleGroup(const F32 settings[TC_EOF]);

    LLViewerThrottleGroup operator*(const F32 frac) const;
    LLViewerThrottleGroup operator+(const LLViewerThrottleGroup &b) const;
    LLViewerThrottleGroup operator-(const LLViewerThrottleGroup &b) const;

    F32 getTotal()          { return mThrottleTotal; }
    void sendToSim() const;

    void dump();

    friend class LLViewerThrottle;
protected:
    F32 mThrottles[TC_EOF];
    F32 mThrottleTotal;
};

class LLViewerThrottle
{
public:
    LLViewerThrottle();

<<<<<<< HEAD
	void setMaxBandwidth(F32 kbits_per_second, bool from_event = false);
=======
    void setMaxBandwidth(F32 kbits_per_second, bool from_event = false);
>>>>>>> 1a8a5404

    void load();
    void save() const;
    void sendToSim() const;

    F32 getMaxBandwidth()const          { return mMaxBandwidth; }
    F32 getCurrentBandwidth() const     { return mCurrentBandwidth; }

    void updateDynamicThrottle();
    void resetDynamicThrottle();

    LLViewerThrottleGroup getThrottleGroup(const F32 bandwidth_kbps);

    static const std::string sNames[TC_EOF];
protected:
    F32 mMaxBandwidth;
    F32 mCurrentBandwidth;

    LLViewerThrottleGroup mCurrent;

    std::vector<LLViewerThrottleGroup> mPresets;

    LLFrameTimer mUpdateTimer;
    F32 mThrottleFrac;
};

extern LLViewerThrottle gViewerThrottle;

#endif // LL_LLVIEWERTHROTTLE_H<|MERGE_RESOLUTION|>--- conflicted
+++ resolved
@@ -58,11 +58,7 @@
 public:
     LLViewerThrottle();
 
-<<<<<<< HEAD
-	void setMaxBandwidth(F32 kbits_per_second, bool from_event = false);
-=======
     void setMaxBandwidth(F32 kbits_per_second, bool from_event = false);
->>>>>>> 1a8a5404
 
     void load();
     void save() const;
