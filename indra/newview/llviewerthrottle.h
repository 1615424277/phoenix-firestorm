/**
 * @file llviewerthrottle.h
 * @brief LLViewerThrottle class header file
 *
 * $LicenseInfo:firstyear=2002&license=viewerlgpl$
 * Second Life Viewer Source Code
 * Copyright (C) 2010, Linden Research, Inc.
 *
 * This library is free software; you can redistribute it and/or
 * modify it under the terms of the GNU Lesser General Public
 * License as published by the Free Software Foundation;
 * version 2.1 of the License only.
 *
 * This library is distributed in the hope that it will be useful,
 * but WITHOUT ANY WARRANTY; without even the implied warranty of
 * MERCHANTABILITY or FITNESS FOR A PARTICULAR PURPOSE.  See the GNU
 * Lesser General Public License for more details.
 *
 * You should have received a copy of the GNU Lesser General Public
 * License along with this library; if not, write to the Free Software
 * Foundation, Inc., 51 Franklin Street, Fifth Floor, Boston, MA  02110-1301  USA
 *
 * Linden Research, Inc., 945 Battery Street, San Francisco, CA  94111  USA
 * $/LicenseInfo$
 */

#ifndef LL_LLVIEWERTHROTTLE_H
#define LL_LLVIEWERTHROTTLE_H

#include <vector>

#include "llstring.h"
#include "llframetimer.h"
#include "llthrottle.h"

class LLViewerThrottleGroup
{
    LLViewerThrottleGroup();
    LLViewerThrottleGroup(const F32 settings[TC_EOF]);

    LLViewerThrottleGroup operator*(const F32 frac) const;
    LLViewerThrottleGroup operator+(const LLViewerThrottleGroup &b) const;
    LLViewerThrottleGroup operator-(const LLViewerThrottleGroup &b) const;

    F32 getTotal()          { return mThrottleTotal; }
    void sendToSim() const;

    void dump();

    friend class LLViewerThrottle;
protected:
    F32 mThrottles[TC_EOF];
    F32 mThrottleTotal;
};

class LLViewerThrottle
{
public:
    LLViewerThrottle();

<<<<<<< HEAD
	void setMaxBandwidth(F32 kbits_per_second, bool from_event = false);
=======
    void setMaxBandwidth(F32 kbits_per_second, BOOL from_event = FALSE);
>>>>>>> c06fb4e0

    void load();
    void save() const;
    void sendToSim() const;

    F32 getMaxBandwidth()const          { return mMaxBandwidth; }
    F32 getCurrentBandwidth() const     { return mCurrentBandwidth; }

    void updateDynamicThrottle();
    void resetDynamicThrottle();

    LLViewerThrottleGroup getThrottleGroup(const F32 bandwidth_kbps);

    static const std::string sNames[TC_EOF];
protected:
    F32 mMaxBandwidth;
    F32 mCurrentBandwidth;

    LLViewerThrottleGroup mCurrent;

    std::vector<LLViewerThrottleGroup> mPresets;

    LLFrameTimer mUpdateTimer;
    F32 mThrottleFrac;
};

extern LLViewerThrottle gViewerThrottle;

#endif // LL_LLVIEWERTHROTTLE_H<|MERGE_RESOLUTION|>--- conflicted
+++ resolved
@@ -58,11 +58,7 @@
 public:
     LLViewerThrottle();
 
-<<<<<<< HEAD
-	void setMaxBandwidth(F32 kbits_per_second, bool from_event = false);
-=======
-    void setMaxBandwidth(F32 kbits_per_second, BOOL from_event = FALSE);
->>>>>>> c06fb4e0
+    void setMaxBandwidth(F32 kbits_per_second, bool from_event = false);
 
     void load();
     void save() const;
