/**
 * @file   llavatarrenderinfoaccountant.cpp
 * @author Dave Simmons
 * @date   2013-02-28
 * @brief  
 * 
 * $LicenseInfo:firstyear=2013&license=viewerlgpl$
 * Second Life Viewer Source Code
 * Copyright (C) 2013, Linden Research, Inc.
 * 
 * This library is free software; you can redistribute it and/or
 * modify it under the terms of the GNU Lesser General Public
 * License as published by the Free Software Foundation;
 * version 2.1 of the License only.
 * 
 * This library is distributed in the hope that it will be useful,
 * but WITHOUT ANY WARRANTY; without even the implied warranty of
 * MERCHANTABILITY or FITNESS FOR A PARTICULAR PURPOSE.  See the GNU
 * Lesser General Public License for more details.
 * 
 * You should have received a copy of the GNU Lesser General Public
 * License along with this library; if not, write to the Free Software
 * Foundation, Inc., 51 Franklin Street, Fifth Floor, Boston, MA  02110-1301  USA
 * 
 * Linden Research, Inc., 945 Battery Street, San Francisco, CA  94111  USA
 * $/LicenseInfo$
 */

// Precompiled header
#include "llviewerprecompiledheaders.h"
// associated header
#include "llavatarrenderinfoaccountant.h"
// STL headers
// std headers
// external library headers
// other Linden headers
#include "llcharacter.h"
#include "lltimer.h"
#include "llviewercontrol.h"
#include "llviewermenu.h"
#include "llviewerobjectlist.h"
#include "llviewerregion.h"
#include "llvoavatar.h"
#include "llworld.h"
#include "llhttpsdhandler.h"
#include "httpheaders.h"
#include "httpoptions.h"
#include "llcorehttputil.h"

static	const std::string KEY_AGENTS = "agents";			// map
static 	const std::string KEY_WEIGHT = "weight";			// integer

static	const std::string KEY_IDENTIFIER = "identifier";
static	const std::string KEY_MESSAGE = "message";
static	const std::string KEY_ERROR = "error";


// Send data updates about once per minute, only need per-frame resolution
LLFrameTimer LLAvatarRenderInfoAccountant::sRenderInfoReportTimer;
//LLCore::HttpRequest::ptr_t LLAvatarRenderInfoAccountant::sHttpRequest;

//=========================================================================
void LLAvatarRenderInfoAccountant::avatarRenderInfoGetCoro(std::string url, U64 regionHandle)
{
<<<<<<< HEAD
public:
	LLAvatarRenderInfoGetResponder(U64 region_handle) : mRegionHandle(region_handle)
	{
	}

	// <FS:Ansariel> Fix cURL API
	//virtual void error(U32 statusNum, const std::string& reason)
	//{
	virtual void httpFailure()
	{
		S32 statusNum = getStatus();
		std::string reason = getReason();
	// </FS:Ansariel>
		LLViewerRegion * regionp = LLWorld::getInstance()->getRegionFromHandle(mRegionHandle);
		if (regionp)
		{
			LL_WARNS() << "HTTP error result for avatar weight GET: " << statusNum 
				<< ", " << reason
				<< " returned by region " << regionp->getName()
				<< LL_ENDL;
		}
		else
		{
			LL_WARNS() << "Avatar render weight GET error recieved but region not found for " 
				<< mRegionHandle 
				<< ", error " << statusNum 
				<< ", " << reason
				<< LL_ENDL;
		}

	}

	// <FS:Ansariel> Fix cURL API
	//virtual void result(const LLSD& content)
	//{
	virtual void httpSuccess()
	{
		LLSD content = getContent();
	// </FS:Ansariel>
		LLViewerRegion * regionp = LLWorld::getInstance()->getRegionFromHandle(mRegionHandle);
		if (regionp)
		{
			if (LLAvatarRenderInfoAccountant::logRenderInfo())
			{
				LL_INFOS() << "LRI: Result for avatar weights request for region " << regionp->getName() << ":" << LL_ENDL;
			}

			if (content.isMap())
			{
				if (content.has(KEY_AGENTS))
				{
					const LLSD & agents = content[KEY_AGENTS];
					if (agents.isMap())
					{
						LLSD::map_const_iterator	report_iter = agents.beginMap();
						while (report_iter != agents.endMap())
						{
							LLUUID target_agent_id = LLUUID(report_iter->first);
							const LLSD & agent_info_map = report_iter->second;
							LLViewerObject* avatarp = gObjectList.findObject(target_agent_id);
							if (avatarp && 
								avatarp->isAvatar() &&
								agent_info_map.isMap())
							{	// Extract the data for this avatar

								if (LLAvatarRenderInfoAccountant::logRenderInfo())
								{
									LL_INFOS() << "LRI:  Agent " << target_agent_id 
										<< ": " << agent_info_map << LL_ENDL;
								}

								if (agent_info_map.has(KEY_WEIGHT))
								{
									((LLVOAvatar *) avatarp)->setReportedVisualComplexity(agent_info_map[KEY_WEIGHT].asInteger());
								}
							}
							report_iter++;
						}
					}
				}	// has "agents"
				else if (content.has(KEY_ERROR))
				{
					const LLSD & error = content[KEY_ERROR];
					LL_WARNS() << "Avatar render info GET error: "
						<< error[KEY_IDENTIFIER]
						<< ": " << error[KEY_MESSAGE] 
						<< " from region " << regionp->getName()
						<< LL_ENDL;
				}
			}
		}
		else
		{
			LL_INFOS() << "Avatar render weight info recieved but region not found for " 
				<< mRegionHandle << LL_ENDL;
		}
	}

private:
	U64		mRegionHandle;
};
=======
    LLCore::HttpRequest::policy_t httpPolicy(LLCore::HttpRequest::DEFAULT_POLICY_ID);
    LLCoreHttpUtil::HttpCoroutineAdapter::ptr_t 
        httpAdapter(new LLCoreHttpUtil::HttpCoroutineAdapter("AvatarRenderInfoAccountant", httpPolicy));
    LLCore::HttpRequest::ptr_t httpRequest(new LLCore::HttpRequest);

    LLSD result = httpAdapter->getAndSuspend(httpRequest, url);

    LLViewerRegion * regionp = LLWorld::getInstance()->getRegionFromHandle(regionHandle);
    if (!regionp)
    {
        LL_WARNS("AvatarRenderInfoAccountant") << "Avatar render weight info received but region not found for " 
                << regionHandle << LL_ENDL;
        return;
    }

    LLSD httpResults = result["http_result"];
    LLCore::HttpStatus status = LLCoreHttpUtil::HttpCoroutineAdapter::getStatusFromLLSD(httpResults);

    if (!status)
    {
        LL_WARNS("AvatarRenderInfoAccountant") << "HTTP status, " << status.toTerseString() << LL_ENDL;
        return;
    }

    if (result.has(KEY_AGENTS))
    {
        const LLSD & agents = result[KEY_AGENTS];
        if (agents.isMap())
        {
            LLSD::map_const_iterator	report_iter = agents.beginMap();
            while (report_iter != agents.endMap())
            {
                LLUUID target_agent_id = LLUUID(report_iter->first);
                const LLSD & agent_info_map = report_iter->second;
                LLViewerObject* avatarp = gObjectList.findObject(target_agent_id);
                if (avatarp && 
                    avatarp->isAvatar() &&
                    agent_info_map.isMap())
                {	// Extract the data for this avatar

                    if (LLAvatarRenderInfoAccountant::logRenderInfo())
                    {
                        LL_INFOS() << "LRI:  Agent " << target_agent_id 
                            << ": " << agent_info_map << LL_ENDL;
                    }

                    if (agent_info_map.has(KEY_WEIGHT))
                    {
                        ((LLVOAvatar *) avatarp)->setReportedVisualComplexity(agent_info_map[KEY_WEIGHT].asInteger());
                    }
                }
                report_iter++;
            }
        }
    }	// has "agents"
    else if (result.has(KEY_ERROR))
    {
        const LLSD & error = result[KEY_ERROR];
        LL_WARNS() << "Avatar render info GET error: "
            << error[KEY_IDENTIFIER]
            << ": " << error[KEY_MESSAGE] 
            << " from region " << regionp->getName()
            << LL_ENDL;
    }
>>>>>>> abf9ccb0

}

//-------------------------------------------------------------------------
void LLAvatarRenderInfoAccountant::avatarRenderInfoReportCoro(std::string url, U64 regionHandle)
{
    LLCore::HttpRequest::policy_t httpPolicy(LLCore::HttpRequest::DEFAULT_POLICY_ID);
    LLCoreHttpUtil::HttpCoroutineAdapter::ptr_t
        httpAdapter(new LLCoreHttpUtil::HttpCoroutineAdapter("AvatarRenderInfoAccountant", httpPolicy));
    LLCore::HttpRequest::ptr_t httpRequest(new LLCore::HttpRequest);

    LLViewerRegion * regionp = LLWorld::getInstance()->getRegionFromHandle(regionHandle);
    if (!regionp)
    {
        LL_WARNS("AvatarRenderInfoAccountant") << "Avatar render weight calculation but region not found for "
            << regionHandle << LL_ENDL;
        return;
    }

    if (logRenderInfo())
    {
        LL_INFOS("AvatarRenderInfoAccountant") << "LRI: Sending avatar render info to region " << regionp->getName()
                << " from " << url << LL_ENDL;
    }

    // Build the render info to POST to the region
    LLSD report = LLSD::emptyMap();
    LLSD agents = LLSD::emptyMap();

    std::vector<LLCharacter*>::iterator iter = LLCharacter::sInstances.begin();
    while( iter != LLCharacter::sInstances.end() )
    {
        LLVOAvatar* avatar = dynamic_cast<LLVOAvatar*>(*iter);
        if (avatar &&
            avatar->getRezzedStatus() >= 2 &&					// Mostly rezzed (maybe without baked textures downloaded)
            !avatar->isDead() &&								// Not dead yet
            avatar->getObjectHost() == regionp->getHost())		// Ensure it's on the same region
        {
            avatar->calculateUpdateRenderCost();			// Make sure the numbers are up-to-date

            LLSD info = LLSD::emptyMap();
            if (avatar->getVisualComplexity() > 0)
            {
                info[KEY_WEIGHT] = avatar->getVisualComplexity();
                agents[avatar->getID().asString()] = info;

                if (logRenderInfo())
                {
                    LL_INFOS("AvatarRenderInfoAccountant") << "LRI: Sending avatar render info for " << avatar->getID()
                            << ": " << info << LL_ENDL;
                    LL_INFOS("AvatarRenderInfoAccountant") << "LRI: other info geometry " << avatar->getAttachmentGeometryBytes()
                            << ", area " << avatar->getAttachmentSurfaceArea()
                            << LL_ENDL;
                }
            }
        }
        iter++;
    }

    if (agents.size() == 0)
        return;

    report[KEY_AGENTS] = agents;
    regionp = NULL;
    LLSD result = httpAdapter->postAndSuspend(httpRequest, url, report);

    regionp = LLWorld::getInstance()->getRegionFromHandle(regionHandle);
    if (!regionp)
    {
        LL_INFOS("AvatarRenderInfoAccountant") << "Avatar render weight POST result received but region not found for "
                << regionHandle << LL_ENDL;
        return;
    }

    LLSD httpResults = result["http_result"];
    LLCore::HttpStatus status = LLCoreHttpUtil::HttpCoroutineAdapter::getStatusFromLLSD(httpResults);
    if (!status)
    {
        LL_WARNS("AvatarRenderInfoAccountant") << "HTTP status, " << status.toTerseString() << LL_ENDL;
        return;
    }

    if (LLAvatarRenderInfoAccountant::logRenderInfo())
    {
        LL_INFOS("AvatarRenderInfoAccountant") << "LRI: Result for avatar weights POST for region " << regionp->getName()
            << ": " << result << LL_ENDL;
    }

    if (result.isMap())
    {
        if (result.has(KEY_ERROR))
        {
            const LLSD & error = result[KEY_ERROR];
            LL_WARNS("AvatarRenderInfoAccountant") << "Avatar render info POST error: "
                << error[KEY_IDENTIFIER]
                << ": " << error[KEY_MESSAGE] 
                << " from region " << regionp->getName()
                << LL_ENDL;
        }
    }

<<<<<<< HEAD
	// <FS:Ansariel> Fix cURL API
	//virtual void error(U32 statusNum, const std::string& reason)
	//{
	virtual void httpFailure()
	{
		S32 statusNum = getStatus();
		std::string reason = getReason();
	// </FS:Ansariel>
		LLViewerRegion * regionp = LLWorld::getInstance()->getRegionFromHandle(mRegionHandle);
		if (regionp)
		{
			LL_WARNS() << "HTTP error result for avatar weight POST: " << statusNum 
				<< ", " << reason
				<< " returned by region " << regionp->getName()
				<< LL_ENDL;
		}
		else
		{
			LL_WARNS() << "Avatar render weight POST error recieved but region not found for " 
				<< mRegionHandle 
				<< ", error " << statusNum 
				<< ", " << reason
				<< LL_ENDL;
		}
	}

	// <FS:Ansariel> Fix cURL API
	//virtual void result(const LLSD& content)
	//{
	virtual void httpSuccess()
	{
		LLSD content = getContent();
	// </FS:Ansariel>
		LLViewerRegion * regionp = LLWorld::getInstance()->getRegionFromHandle(mRegionHandle);
		if (regionp)
		{
			if (LLAvatarRenderInfoAccountant::logRenderInfo())
			{
				LL_INFOS() << "LRI: Result for avatar weights POST for region " << regionp->getName()
					<< ": " << content << LL_ENDL;
			}

			if (content.isMap())
			{
				if (content.has(KEY_ERROR))
				{
					const LLSD & error = content[KEY_ERROR];
					LL_WARNS() << "Avatar render info POST error: "
						<< error[KEY_IDENTIFIER]
						<< ": " << error[KEY_MESSAGE] 
						<< " from region " << regionp->getName()
						<< LL_ENDL;
				}
			}
		}
		else
		{
			LL_INFOS() << "Avatar render weight POST result recieved but region not found for " 
				<< mRegionHandle << LL_ENDL;
		}
	}

private:
	U64		mRegionHandle;
};
=======
>>>>>>> abf9ccb0

}

// static 
// Send request for one region, no timer checks
void LLAvatarRenderInfoAccountant::sendRenderInfoToRegion(LLViewerRegion * regionp)
{
	std::string url = regionp->getCapability("AvatarRenderInfo");
	if (!url.empty())
	{
        std::string coroname =
            LLCoros::instance().launch("LLAvatarRenderInfoAccountant::avatarRenderInfoReportCoro",
            boost::bind(&LLAvatarRenderInfoAccountant::avatarRenderInfoReportCoro, url, regionp->getHandle()));
	}
}




// static 
// Send request for one region, no timer checks
void LLAvatarRenderInfoAccountant::getRenderInfoFromRegion(LLViewerRegion * regionp)
{
	std::string url = regionp->getCapability("AvatarRenderInfo");
	if (!url.empty())
	{
		if (logRenderInfo())
		{
			LL_INFOS() << "LRI: Requesting avatar render info for region "
				<< regionp->getName() 
				<< " from " << url
				<< LL_ENDL;
		}

		// First send a request to get the latest data
        std::string coroname =
            LLCoros::instance().launch("LLAvatarRenderInfoAccountant::avatarRenderInfoGetCoro",
            boost::bind(&LLAvatarRenderInfoAccountant::avatarRenderInfoGetCoro, url, regionp->getHandle()));
	}
}


// static
// Called every frame - send render weight requests to every region
void LLAvatarRenderInfoAccountant::idle()
{
//	if (!LLAvatarRenderInfoAccountant::sHttpRequest)
//		sHttpRequest = LLCore::HttpRequest::ptr_t(new LLCore::HttpRequest());

	if (sRenderInfoReportTimer.hasExpired())
	{
		const F32 SECS_BETWEEN_REGION_SCANS   =  5.f;		// Scan the region list every 5 seconds
		const F32 SECS_BETWEEN_REGION_REQUEST = 60.0;		// Update each region every 60 seconds
	
		S32 num_avs = LLCharacter::sInstances.size();

		if (logRenderInfo())
		{
			LL_INFOS() << "LRI: Scanning all regions and checking for render info updates"
				<< LL_ENDL;
		}

		// Check all regions and see if it's time to fetch/send data
		for (LLWorld::region_list_t::const_iterator iter = LLWorld::getInstance()->getRegionList().begin();
				iter != LLWorld::getInstance()->getRegionList().end(); ++iter)
		{
			LLViewerRegion* regionp = *iter;
			if (regionp &&
				regionp->isAlive() &&
				regionp->capabilitiesReceived() &&						// Region has capability URLs available
				regionp->getRenderInfoRequestTimer().hasExpired())		// Time to make request
			{
				sendRenderInfoToRegion(regionp);
				getRenderInfoFromRegion(regionp);

				// Reset this regions timer, moving to longer intervals if there are lots of avatars around
				regionp->getRenderInfoRequestTimer().resetWithExpiry(SECS_BETWEEN_REGION_REQUEST + (2.f * num_avs));
			}
		}

		// We scanned all the regions, reset the request timer.
		sRenderInfoReportTimer.resetWithExpiry(SECS_BETWEEN_REGION_SCANS);
	}

	static LLCachedControl<U32> render_auto_mute_functions(gSavedSettings, "RenderAutoMuteFunctions", 0);
	static U32 prev_render_auto_mute_functions = (U32) -1;
	if (prev_render_auto_mute_functions != render_auto_mute_functions)
	{
		prev_render_auto_mute_functions = render_auto_mute_functions;

		// Adjust menus
		BOOL show_items = (BOOL)(render_auto_mute_functions & 0x04);
		gMenuAvatarOther->setItemVisible( std::string("Normal"), show_items);
		gMenuAvatarOther->setItemVisible( std::string("Always use impostor"), show_items);
		gMenuAvatarOther->setItemVisible( std::string("Never use impostor"), show_items);
		gMenuAvatarOther->setItemVisible( std::string("Impostor seperator"), show_items);
		
		gMenuAttachmentOther->setItemVisible( std::string("Normal"), show_items);
		gMenuAttachmentOther->setItemVisible( std::string("Always use impostor"), show_items);
		gMenuAttachmentOther->setItemVisible( std::string("Never use impostor"), show_items);
		gMenuAttachmentOther->setItemVisible( std::string("Impostor seperator"), show_items);

		if (!show_items)
		{	// Turning off visual muting
			for (std::vector<LLCharacter*>::iterator iter = LLCharacter::sInstances.begin();
					iter != LLCharacter::sInstances.end(); ++iter)
			{	// Make sure all AVs have the setting cleared
				LLVOAvatar* inst = (LLVOAvatar*) *iter;
				inst->setCachedVisualMute(false);
			}
		}
	}
}


// static
// Make sRenderInfoReportTimer expire so the next call to idle() will scan and query a new region
// called via LLViewerRegion::setCapabilitiesReceived() boost signals when the capabilities
// are returned for a new LLViewerRegion, and is the earliest time to get render info
void LLAvatarRenderInfoAccountant::expireRenderInfoReportTimer(const LLUUID& region_id)
{
	if (logRenderInfo())
	{
		LL_INFOS() << "LRI: Viewer has new region capabilities, clearing global render info timer" 
			<< " and timer for region " << region_id
			<< LL_ENDL;
	}

	// Reset the global timer so it will scan regions immediately
	sRenderInfoReportTimer.reset();
	
	LLViewerRegion* regionp = LLWorld::instance().getRegionFromID(region_id);
	if (regionp)
	{	// Reset the region's timer so it will request data immediately
		regionp->getRenderInfoRequestTimer().reset();
	}
}

// static 
bool LLAvatarRenderInfoAccountant::logRenderInfo()
{
    return true;
// 	static LLCachedControl<bool> render_mute_logging_enabled(gSavedSettings, "RenderAutoMuteLogging", false);
// 	return render_mute_logging_enabled;
}<|MERGE_RESOLUTION|>--- conflicted
+++ resolved
@@ -62,109 +62,6 @@
 //=========================================================================
 void LLAvatarRenderInfoAccountant::avatarRenderInfoGetCoro(std::string url, U64 regionHandle)
 {
-<<<<<<< HEAD
-public:
-	LLAvatarRenderInfoGetResponder(U64 region_handle) : mRegionHandle(region_handle)
-	{
-	}
-
-	// <FS:Ansariel> Fix cURL API
-	//virtual void error(U32 statusNum, const std::string& reason)
-	//{
-	virtual void httpFailure()
-	{
-		S32 statusNum = getStatus();
-		std::string reason = getReason();
-	// </FS:Ansariel>
-		LLViewerRegion * regionp = LLWorld::getInstance()->getRegionFromHandle(mRegionHandle);
-		if (regionp)
-		{
-			LL_WARNS() << "HTTP error result for avatar weight GET: " << statusNum 
-				<< ", " << reason
-				<< " returned by region " << regionp->getName()
-				<< LL_ENDL;
-		}
-		else
-		{
-			LL_WARNS() << "Avatar render weight GET error recieved but region not found for " 
-				<< mRegionHandle 
-				<< ", error " << statusNum 
-				<< ", " << reason
-				<< LL_ENDL;
-		}
-
-	}
-
-	// <FS:Ansariel> Fix cURL API
-	//virtual void result(const LLSD& content)
-	//{
-	virtual void httpSuccess()
-	{
-		LLSD content = getContent();
-	// </FS:Ansariel>
-		LLViewerRegion * regionp = LLWorld::getInstance()->getRegionFromHandle(mRegionHandle);
-		if (regionp)
-		{
-			if (LLAvatarRenderInfoAccountant::logRenderInfo())
-			{
-				LL_INFOS() << "LRI: Result for avatar weights request for region " << regionp->getName() << ":" << LL_ENDL;
-			}
-
-			if (content.isMap())
-			{
-				if (content.has(KEY_AGENTS))
-				{
-					const LLSD & agents = content[KEY_AGENTS];
-					if (agents.isMap())
-					{
-						LLSD::map_const_iterator	report_iter = agents.beginMap();
-						while (report_iter != agents.endMap())
-						{
-							LLUUID target_agent_id = LLUUID(report_iter->first);
-							const LLSD & agent_info_map = report_iter->second;
-							LLViewerObject* avatarp = gObjectList.findObject(target_agent_id);
-							if (avatarp && 
-								avatarp->isAvatar() &&
-								agent_info_map.isMap())
-							{	// Extract the data for this avatar
-
-								if (LLAvatarRenderInfoAccountant::logRenderInfo())
-								{
-									LL_INFOS() << "LRI:  Agent " << target_agent_id 
-										<< ": " << agent_info_map << LL_ENDL;
-								}
-
-								if (agent_info_map.has(KEY_WEIGHT))
-								{
-									((LLVOAvatar *) avatarp)->setReportedVisualComplexity(agent_info_map[KEY_WEIGHT].asInteger());
-								}
-							}
-							report_iter++;
-						}
-					}
-				}	// has "agents"
-				else if (content.has(KEY_ERROR))
-				{
-					const LLSD & error = content[KEY_ERROR];
-					LL_WARNS() << "Avatar render info GET error: "
-						<< error[KEY_IDENTIFIER]
-						<< ": " << error[KEY_MESSAGE] 
-						<< " from region " << regionp->getName()
-						<< LL_ENDL;
-				}
-			}
-		}
-		else
-		{
-			LL_INFOS() << "Avatar render weight info recieved but region not found for " 
-				<< mRegionHandle << LL_ENDL;
-		}
-	}
-
-private:
-	U64		mRegionHandle;
-};
-=======
     LLCore::HttpRequest::policy_t httpPolicy(LLCore::HttpRequest::DEFAULT_POLICY_ID);
     LLCoreHttpUtil::HttpCoroutineAdapter::ptr_t 
         httpAdapter(new LLCoreHttpUtil::HttpCoroutineAdapter("AvatarRenderInfoAccountant", httpPolicy));
@@ -229,7 +126,6 @@
             << " from region " << regionp->getName()
             << LL_ENDL;
     }
->>>>>>> abf9ccb0
 
 }
 
@@ -331,74 +227,6 @@
         }
     }
 
-<<<<<<< HEAD
-	// <FS:Ansariel> Fix cURL API
-	//virtual void error(U32 statusNum, const std::string& reason)
-	//{
-	virtual void httpFailure()
-	{
-		S32 statusNum = getStatus();
-		std::string reason = getReason();
-	// </FS:Ansariel>
-		LLViewerRegion * regionp = LLWorld::getInstance()->getRegionFromHandle(mRegionHandle);
-		if (regionp)
-		{
-			LL_WARNS() << "HTTP error result for avatar weight POST: " << statusNum 
-				<< ", " << reason
-				<< " returned by region " << regionp->getName()
-				<< LL_ENDL;
-		}
-		else
-		{
-			LL_WARNS() << "Avatar render weight POST error recieved but region not found for " 
-				<< mRegionHandle 
-				<< ", error " << statusNum 
-				<< ", " << reason
-				<< LL_ENDL;
-		}
-	}
-
-	// <FS:Ansariel> Fix cURL API
-	//virtual void result(const LLSD& content)
-	//{
-	virtual void httpSuccess()
-	{
-		LLSD content = getContent();
-	// </FS:Ansariel>
-		LLViewerRegion * regionp = LLWorld::getInstance()->getRegionFromHandle(mRegionHandle);
-		if (regionp)
-		{
-			if (LLAvatarRenderInfoAccountant::logRenderInfo())
-			{
-				LL_INFOS() << "LRI: Result for avatar weights POST for region " << regionp->getName()
-					<< ": " << content << LL_ENDL;
-			}
-
-			if (content.isMap())
-			{
-				if (content.has(KEY_ERROR))
-				{
-					const LLSD & error = content[KEY_ERROR];
-					LL_WARNS() << "Avatar render info POST error: "
-						<< error[KEY_IDENTIFIER]
-						<< ": " << error[KEY_MESSAGE] 
-						<< " from region " << regionp->getName()
-						<< LL_ENDL;
-				}
-			}
-		}
-		else
-		{
-			LL_INFOS() << "Avatar render weight POST result recieved but region not found for " 
-				<< mRegionHandle << LL_ENDL;
-		}
-	}
-
-private:
-	U64		mRegionHandle;
-};
-=======
->>>>>>> abf9ccb0
 
 }
 
