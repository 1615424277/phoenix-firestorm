--- conflicted
+++ resolved
@@ -1549,13 +1549,7 @@
                 libfile = "libllcommon.dylib"
                 dylibs = []
                 for libfile in (
-<<<<<<< HEAD
-                                "libapr-1.0.dylib",
-                                "libaprutil-1.0.dylib",
-                                "libexpat.1.dylib",
                                 "libGLOD.dylib",
-=======
->>>>>>> fe0f1be1
                                 # libnghttp2.dylib is a symlink to
                                 # libnghttp2.major.dylib, which is a symlink
                                 # to libnghttp2.version.dylib. Get all of them.
@@ -2267,11 +2261,7 @@
 
         with self.prefix(src=relpkgdir, dst="lib"):
             self.path("libdb*.so")
-<<<<<<< HEAD
-            self.path("libexpat.so.*")
             self.path("libGLOD.so")
-=======
->>>>>>> fe0f1be1
             self.path("libuuid.so*")
             self.path("libSDL-1.2.so.*")
             self.path("libdirectfb-1.*.so.*")
