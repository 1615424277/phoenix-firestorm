#!/usr/bin/env python
"""\
@file viewer_manifest.py
@author Ryan Williams
@brief Description of all installer viewer files, and methods for packaging
       them into installers for all supported platforms.

$LicenseInfo:firstyear=2006&license=viewerlgpl$
Second Life Viewer Source Code
Copyright (C) 2006-2014, Linden Research, Inc.

This library is free software; you can redistribute it and/or
modify it under the terms of the GNU Lesser General Public
License as published by the Free Software Foundation;
version 2.1 of the License only.

This library is distributed in the hope that it will be useful,
but WITHOUT ANY WARRANTY; without even the implied warranty of
MERCHANTABILITY or FITNESS FOR A PARTICULAR PURPOSE.  See the GNU
Lesser General Public License for more details.

You should have received a copy of the GNU Lesser General Public
License along with this library; if not, write to the Free Software
Foundation, Inc., 51 Franklin Street, Fifth Floor, Boston, MA  02110-1301  USA

Linden Research, Inc., 945 Battery Street, San Francisco, CA  94111  USA
$/LicenseInfo$
"""
import sys
import os.path
import shutil
import errno
import json
import re
import tarfile
import time
import random
#AO
import os
import shlex
import subprocess
import zipfile
#/AO

from fs_viewer_manifest import FSViewerManifest #<FS:ND/> Manifest extensions for Firestorm

viewer_dir = os.path.dirname(__file__)
# Add indra/lib/python to our path so we don't have to muck with PYTHONPATH.
# Put it FIRST because some of our build hosts have an ancient install of
# indra.util.llmanifest under their system Python!
sys.path.insert(0, os.path.join(viewer_dir, os.pardir, "lib", "python"))
from indra.util.llmanifest import LLManifest, main, path_ancestors, CHANNEL_VENDOR_BASE, RELEASE_CHANNEL, ManifestError
from llbase import llsd

class ViewerManifest(LLManifest,FSViewerManifest):
    def is_packaging_viewer(self):
        # Some commands, files will only be included
        # if we are packaging the viewer on windows.
        # This manifest is also used to copy
        # files during the build (see copy_w_viewer_manifest
        # and copy_l_viewer_manifest targets)
        return 'package' in self.args['actions']
    
    def construct(self):
        super(ViewerManifest, self).construct()
        self.path(src="../../scripts/messages/message_template.msg", dst="app_settings/message_template.msg")
        self.path(src="../../etc/message.xml", dst="app_settings/message.xml")
        
        # <FS:LO> Copy dictionaries to a place where the viewer can find them if ran from visual studio
        if self.prefix(src="app_settings"):
            # ... and the included spell checking dictionaries
            pkgdir = os.path.join(self.args['build'], os.pardir, 'packages')
            if self.prefix(src=pkgdir,dst=""):
                self.path("dictionaries")
                self.end_prefix(pkgdir)
            self.end_prefix("app_settings")
        # </FS:LO>

        if self.is_packaging_viewer():
            if self.prefix(src="app_settings"):
                self.exclude("logcontrol.xml")
                self.exclude("logcontrol-dev.xml")
                self.path("*.pem")
                self.path("*.ini")
                self.path("*.xml")
                self.path("*.db2")

                # include the entire shaders directory recursively
                self.path("shaders")
                # include the extracted list of contributors
                contributions_path = "../../doc/contributions.txt"
                contributor_names = self.extract_names(contributions_path)
                self.put_in_file(contributor_names, "contributors.txt", src=contributions_path)

                # ... and the entire windlight directory
                self.path("windlight")

                # ... and the entire image filters directory
                self.path("filters")
            
                # <FS:LO> Copy dictionaries to a place where the viewer can find them if ran from visual studio
                # ... and the included spell checking dictionaries
#                pkgdir = os.path.join(self.args['build'], os.pardir, 'packages')
#                if self.prefix(src=pkgdir,dst=""):
#                    self.path("dictionaries")
#                    self.end_prefix(pkgdir)
                # </FS:LO>
                # include the entire beams directory
                self.path("beams")
                self.path("beamsColors")

                # include the extracted packages information (see BuildPackagesInfo.cmake)
                self.path(src=os.path.join(self.args['build'],"packages-info.txt"), dst="packages-info.txt")

                # CHOP-955: If we have "sourceid" or "viewer_channel" in the
                # build process environment, generate it into
                # settings_install.xml.
                settings_template = dict(
                    sourceid=dict(Comment='Identify referring agency to Linden web servers',
                                  Persist=1,
                                  Type='String',
                                  Value=''),
                    CmdLineGridChoice=dict(Comment='Default grid',
                                  Persist=0,
                                  Type='String',
                                  Value=''),
                    CmdLineChannel=dict(Comment='Command line specified channel name',
                                        Persist=0,
                                        Type='String',
                                        Value=''))
                settings_install = {}
                if 'sourceid' in self.args and self.args['sourceid']:
                    settings_install['sourceid'] = settings_template['sourceid'].copy()
                    settings_install['sourceid']['Value'] = self.args['sourceid']
                    print "Set sourceid in settings_install.xml to '%s'" % self.args['sourceid']

                if 'channel_suffix' in self.args and self.args['channel_suffix']:
                    settings_install['CmdLineChannel'] = settings_template['CmdLineChannel'].copy()
                    settings_install['CmdLineChannel']['Value'] = self.channel_with_pkg_suffix()
                    print "Set CmdLineChannel in settings_install.xml to '%s'" % self.channel_with_pkg_suffix()

                if 'grid' in self.args and self.args['grid']:
                    settings_install['CmdLineGridChoice'] = settings_template['CmdLineGridChoice'].copy()
                    settings_install['CmdLineGridChoice']['Value'] = self.grid()
                    print "Set CmdLineGridChoice in settings_install.xml to '%s'" % self.grid()

                # put_in_file(src=) need not be an actual pathname; it
                # only needs to be non-empty
                self.put_in_file(llsd.format_pretty_xml(settings_install),
                                 "settings_install.xml",
                                 src="environment")

                self.end_prefix("app_settings")

            if self.prefix(src="character"):
                self.path("*.llm")
                self.path("*.xml")
                self.path("*.tga")
                self.end_prefix("character")

            # Include our fonts
            if self.prefix(src="fonts"):
                self.path("*.ttf")
                self.path("*.txt")
                self.path("*.xml")
                self.end_prefix("fonts")
                
            # <FS:AO> Include firestorm resources
            if self.prefix(src="fs_resources"):
                self.path("*.txt")
                self.path("*.lsl")
                self.path("*.lsltxt")
                self.end_prefix("fs_resources");

            # skins
            if self.prefix(src="skins"):
                self.path("skins.xml")
                # include the entire textures directory recursively
                if self.prefix(src="*/textures"):
                    self.path("*/*.tga")
                    self.path("*/*.j2c")
                    self.path("*/*.jpg")
                    self.path("*/*.png")
                    self.path("*.tga")
                    self.path("*.j2c")
                    self.path("*.jpg")
                    self.path("*.png")
                    self.path("textures.xml")
                    self.end_prefix("*/textures")
                self.path("*/xui/*/*.xml")
                self.path("*/xui/*/widgets/*.xml")
                self.path("*/themes/*/colors.xml")
                if self.prefix(src="*/themes/*/textures"):
                    self.path("*/*.tga")
                    self.path("*/*.j2c")
                    self.path("*/*.jpg")
                    self.path("*/*.png")
                    self.path("*.tga")
                    self.path("*.j2c")
                    self.path("*.jpg")
                    self.path("*.png")
                    self.end_prefix("*/themes/*/textures")
                    self.path("*/*.xml")

                    # Local HTML files (e.g. loading screen)
                    # The claim is that we never use local html files any
                    # longer. But rather than commenting out this block, let's
                    # rename every html subdirectory as html.old. That way, if
                    # we're wrong, a user actually does have the relevant
                    # files; s/he just needs to rename every html.old
                    # directory back to html to recover them.
                    if self.prefix(src="*/html", dst="*/html.old"):
                            self.path("*.png")
                            self.path("*/*/*.html")
                            self.path("*/*/*.gif")
                            self.end_prefix("*/html")

                    self.end_prefix("skins")

            # local_assets dir (for pre-cached textures)
            if self.prefix(src="local_assets"):
                self.path("*.j2c")
                self.path("*.tga")
                self.end_prefix("local_assets")

            # File in the newview/ directory
            self.path("gpu_table.txt")

            #summary.json.  Standard with exception handling is fine.  If we can't open a new file for writing, we have worse problems
            summary_dict = {"Type":"viewer","Version":'.'.join(self.args['version']),"Channel":self.channel_with_pkg_suffix()}
            with open(os.path.join(os.pardir,'summary.json'), 'w') as summary_handle:
                json.dump(summary_dict,summary_handle)

            #we likely no longer need the test, since we will throw an exception above, but belt and suspenders and we get the
            #return code for free.
            if not self.path2basename(os.pardir, "summary.json"):
                print "No summary.json file"

    def grid(self):
        return self.args['grid']

    def channel(self):
        return self.args['channel']

    def channel_with_pkg_suffix(self):
        fullchannel=self.channel()
        if 'channel_suffix' in self.args and self.args['channel_suffix']:
            fullchannel+=' '+self.args['channel_suffix']
        return fullchannel

    def channel_variant(self):
        global CHANNEL_VENDOR_BASE
        return self.channel().replace(CHANNEL_VENDOR_BASE, "").strip()

    def channel_type(self): # returns 'release', 'beta', 'project', or 'test'
        global CHANNEL_VENDOR_BASE
        channel_qualifier=self.channel().replace(CHANNEL_VENDOR_BASE, "").lower().strip()
        if channel_qualifier.startswith('release'):
            channel_type='release'
        elif channel_qualifier.startswith('beta'):
            channel_type='beta'
        elif channel_qualifier.startswith('project'):
            channel_type='project'
        else:
            channel_type='test'
        return channel_type

    def channel_variant_app_suffix(self):
        # get any part of the compiled channel name after the CHANNEL_VENDOR_BASE
        suffix=self.channel_variant()
        # by ancient convention, we don't use Release in the app name
        if self.channel_type() == 'release':
            suffix=suffix.replace('Release', '').strip()
        # for the base release viewer, suffix will now be null - for any other, append what remains
        if len(suffix) > 0:
            suffix = "_"+ ("_".join(suffix.split()))
        # the additional_packages mechanism adds more to the installer name (but not to the app name itself)
        if 'channel_suffix' in self.args and self.args['channel_suffix']:
            suffix+='_'+("_".join(self.args['channel_suffix'].split()))
        return suffix

    def installer_base_name(self):
        global CHANNEL_VENDOR_BASE
        # a standard map of strings for replacing in the templates
        substitution_strings = {
            'channel_vendor_base' : '_'.join(CHANNEL_VENDOR_BASE.split()),
            'channel_variant_underscores':self.channel_variant_app_suffix(),
            'version_underscores' : '_'.join(self.args['version']),
            'arch':self.args['arch']
            }
        return "%(channel_vendor_base)s%(channel_variant_underscores)s_%(version_underscores)s_%(arch)s" % substitution_strings

    def app_name(self):
        global CHANNEL_VENDOR_BASE
        channel_type=self.channel_type()
        if channel_type == 'release':
            app_suffix='Viewer'
        else:
            app_suffix=self.channel_variant()
			
        #<FS:ND> tag "OS" after CHANNEL_VENDOR_BASE and before any suffix
        if self.fs_flavor() == 'oss':
		      app_suffix = "OS" + app_suffix
        #</FS:ND>

        #<FS:ND> Don't separate name by whitespace. This break a lot of things in the old FS installer logic.
        #return CHANNEL_VENDOR_BASE + ' ' + app_suffix
        return CHANNEL_VENDOR_BASE + app_suffix
        #</FS:ND>

    def app_name_oneword(self):
        return ''.join(self.app_name().split())
    
    def icon_path(self):
        # <FS:ND> Add -os for oss builds
        if self.fs_flavor() == 'oss':
            return "icons/" + self.channel_type() + "-os"
        # </FS:ND>
        return "icons/" + self.channel_type()

    def extract_names(self,src):
        try:
            contrib_file = open(src,'r')
        except IOError:
            print "Failed to open '%s'" % src
            raise
        lines = contrib_file.readlines()
        contrib_file.close()

        # All lines up to and including the first blank line are the file header; skip them
        lines.reverse() # so that pop will pull from first to last line
        while not re.match("\s*$", lines.pop()) :
            pass # do nothing

        # A line that starts with a non-whitespace character is a name; all others describe contributions, so collect the names
        names = []
        for line in lines :
            if re.match("\S", line) :
                names.append(line.rstrip())
        # It's not fair to always put the same people at the head of the list
        random.shuffle(names)
        return ', '.join(names)


class WindowsManifest(ViewerManifest):
    def final_exe(self):
        return self.app_name_oneword()+".exe"

    def test_msvcrt_and_copy_action(self, src, dst):
        # This is used to test a dll manifest.
        # It is used as a temporary override during the construct method
        from test_win32_manifest import test_assembly_binding
        if src and (os.path.exists(src) or os.path.islink(src)):
            # ensure that destination path exists
            self.cmakedirs(os.path.dirname(dst))
            self.created_paths.append(dst)
            if not os.path.isdir(src):
                if(self.args['configuration'].lower() == 'debug'):
                    test_assembly_binding(src, "Microsoft.VC80.DebugCRT", "8.0.50727.4053")
                else:
                    test_assembly_binding(src, "Microsoft.VC80.CRT", "8.0.50727.4053")
                self.ccopy(src,dst)
            else:
                raise Exception("Directories are not supported by test_CRT_and_copy_action()")
        else:
            print "Doesn't exist:", src

    def test_for_no_msvcrt_manifest_and_copy_action(self, src, dst):
        # This is used to test that no manifest for the msvcrt exists.
        # It is used as a temporary override during the construct method
        from test_win32_manifest import test_assembly_binding
        from test_win32_manifest import NoManifestException, NoMatchingAssemblyException
        if src and (os.path.exists(src) or os.path.islink(src)):
            # ensure that destination path exists
            self.cmakedirs(os.path.dirname(dst))
            self.created_paths.append(dst)
            if not os.path.isdir(src):
                try:
                    if(self.args['configuration'].lower() == 'debug'):
                        test_assembly_binding(src, "Microsoft.VC80.DebugCRT", "")
                    else:
                        test_assembly_binding(src, "Microsoft.VC80.CRT", "")
                    raise Exception("Unknown condition")
                except NoManifestException, err:
                    pass
                except NoMatchingAssemblyException, err:
                    pass
                    
                self.ccopy(src,dst)
            else:
                raise Exception("Directories are not supported by test_CRT_and_copy_action()")
        else:
            print "Doesn't exist:", src
        
    def construct(self):
        super(WindowsManifest, self).construct()

        pkgdir = os.path.join(self.args['build'], os.pardir, 'packages')
        relpkgdir = os.path.join(pkgdir, "lib", "release")
        debpkgdir = os.path.join(pkgdir, "lib", "debug")

        if self.is_packaging_viewer():
            # Find secondlife-bin.exe in the 'configuration' dir, then rename it to the result of final_exe.
            self.path(src='%s/firestorm-bin.exe' % self.args['configuration'], dst=self.final_exe())

        # Plugin host application
        self.path2basename(os.path.join(os.pardir,
                                        'llplugin', 'slplugin', self.args['configuration']),
                           "slplugin.exe")
        
        self.path2basename("../viewer_components/updater/scripts/windows", "update_install.bat")
        # Get shared libs from the shared libs staging directory
        if self.prefix(src=os.path.join(os.pardir, 'sharedlibs', self.args['configuration']),
                       dst=""):

            # Get llcommon and deps. If missing assume static linkage and continue.
            try:
                self.path('llcommon.dll')
                self.path('libapr-1.dll')
                self.path('libaprutil-1.dll')
                self.path('libapriconv-1.dll')
                
            except RuntimeError, err:
                print err.message
                print "Skipping llcommon.dll (assuming llcommon was linked statically)"

            # Mesh 3rd party libs needed for auto LOD and collada reading
            try:
                self.path("glod.dll")
            except RuntimeError, err:
                print err.message
                print "Skipping GLOD library (assumming linked statically)"

            # Get fmodex dll, continue if missing
            try:
                if(self.args['arch'].lower() == 'x86_64'):
                    self.path("fmodex64.dll")
                else:
                    self.path("fmodex.dll")
            except:
                print "Skipping fmodex audio library(assuming other audio engine)"
<<<<<<< HEAD
			
=======
>>>>>>> 2c750fb7

            # For textures
            self.path("openjpeg.dll")
            self.path("openjp2.dll") # <FS:ND/> OpenJPEG2 if used

            # These need to be installed as a SxS assembly, currently a 'private' assembly.
            # See http://msdn.microsoft.com/en-us/library/ms235291(VS.80).aspx
            if self.args['configuration'].lower() == 'debug':
                 self.path("msvcr120d.dll")
                 self.path("msvcp120d.dll")
            else:
                 self.path("msvcr120.dll")
                 self.path("msvcp120.dll")

            # Vivox runtimes
            self.path("SLVoice.exe")
            self.path("vivoxsdk.dll")
            self.path("ortp.dll")
            self.path("libsndfile-1.dll")
            self.path("vivoxoal.dll")
            self.path("ca-bundle.crt")
            
            # Security
            self.path("ssleay32.dll")
            self.path("libeay32.dll")

            # Hunspell
            self.path("libhunspell.dll")

            # Growl
            self.path("growl.dll")
            self.path("growl++.dll")

            # <FS:ND> Copy symbols for breakpad
            self.path("ssleay32.pdb")
            self.path("libeay32.pdb")
            #self.path("growl.pdb")
            #self.path("growl++.pdb")
            self.path('apr-1.pdb', 'libarp.pdb')
            self.path('aprutil-1.pdb', 'libaprutil.pdb')
            # </FS:ND>

            # For google-perftools tcmalloc allocator.
            try:
                if self.args['configuration'].lower() == 'debug':
                    self.path('libtcmalloc_minimal-debug.dll')
                else:
                    self.path('libtcmalloc_minimal.dll')
            except:
                print "Skipping libtcmalloc_minimal.dll"

            self.end_prefix()

        self.path(src="licenses-win32.txt", dst="licenses.txt")
        self.path("featuretable.txt")
        self.path("VivoxAUP.txt")

        # Media plugins - CEF
        if self.prefix(src='../media_plugins/cef/%s' % self.args['configuration'], dst="llplugin"):
            self.path("media_plugin_cef.dll")
            self.end_prefix()

        # Media plugins - LibVLC
        if self.prefix(src='../media_plugins/libvlc/%s' % self.args['configuration'], dst="llplugin"):
            self.path("media_plugin_libvlc.dll")
            self.end_prefix()

        # Media plugins - GStreamer
        if self.prefix(src='../media_plugins/gstreamer10/%s' % self.args['configuration'], dst="llplugin"):
            self.path("media_plugin_gstreamer10.dll")
            self.end_prefix()

        # Media plugins - LibVLC
        if self.prefix(src='../media_plugins/libvlc/%s' % self.args['configuration'], dst="llplugin"):
            self.path("media_plugin_libvlc.dll")
            self.end_prefix()

        # Media plugins - Example (useful for debugging - not shipped with release viewer)
        if self.channel_type() != 'release':
            if self.prefix(src='../media_plugins/example/%s' % self.args['configuration'], dst="llplugin"):
                self.path("media_plugin_example.dll")
                self.end_prefix()

        # CEF runtime files - debug
        if self.args['configuration'].lower() == 'debug':
            if self.prefix(src=os.path.join(os.pardir, 'packages', 'bin', 'debug'), dst="llplugin"):
                self.path("chrome_elf.dll")
                self.path("d3dcompiler_43.dll")
                self.path("d3dcompiler_47.dll")
                self.path("libcef.dll")
                self.path("libEGL.dll")
                self.path("libGLESv2.dll")
                self.path("dullahan_host.exe")
                self.path("natives_blob.bin")
                self.path("snapshot_blob.bin")
                self.path("widevinecdmadapter.dll")
                self.end_prefix()
        else:
        # CEF runtime files - not debug (release, relwithdebinfo etc.)
            if self.prefix(src=os.path.join(os.pardir, 'packages', 'bin', 'release'), dst="llplugin"):
                self.path("chrome_elf.dll")
                self.path("d3dcompiler_43.dll")
                self.path("d3dcompiler_47.dll")
                self.path("libcef.dll")
                self.path("libEGL.dll")
                self.path("libGLESv2.dll")
                self.path("dullahan_host.exe")
                self.path("natives_blob.bin")
                self.path("snapshot_blob.bin")
                self.path("widevinecdmadapter.dll")
                self.end_prefix()

        # MSVC DLLs needed for CEF and have to be in same directory as plugin
        if self.prefix(src=os.path.join(os.pardir, 'sharedlibs', 'Release'), dst="llplugin"):
            self.path("msvcp120.dll")
            self.path("msvcr120.dll")
            self.end_prefix()

        # CEF files common to all configurations
        if self.prefix(src=os.path.join(os.pardir, 'packages', 'resources'), dst="llplugin"):
            self.path("cef.pak")
            self.path("cef_100_percent.pak")
            self.path("cef_200_percent.pak")
            self.path("cef_extensions.pak")
            self.path("devtools_resources.pak")
            self.path("icudtl.dat")
            self.end_prefix()

        if self.prefix(src=os.path.join(os.pardir, 'packages', 'resources', 'locales'), dst=os.path.join('llplugin', 'locales')):
            self.path("am.pak")
            self.path("ar.pak")
            self.path("bg.pak")
            self.path("bn.pak")
            self.path("ca.pak")
            self.path("cs.pak")
            self.path("da.pak")
            self.path("de.pak")
            self.path("el.pak")
            self.path("en-GB.pak")
            self.path("en-US.pak")
            self.path("es-419.pak")
            self.path("es.pak")
            self.path("et.pak")
            self.path("fa.pak")
            self.path("fi.pak")
            self.path("fil.pak")
            self.path("fr.pak")
            self.path("gu.pak")
            self.path("he.pak")
            self.path("hi.pak")
            self.path("hr.pak")
            self.path("hu.pak")
            self.path("id.pak")
            self.path("it.pak")
            self.path("ja.pak")
            self.path("kn.pak")
            self.path("ko.pak")
            self.path("lt.pak")
            self.path("lv.pak")
            self.path("ml.pak")
            self.path("mr.pak")
            self.path("ms.pak")
            self.path("nb.pak")
            self.path("nl.pak")
            self.path("pl.pak")
            self.path("pt-BR.pak")
            self.path("pt-PT.pak")
            self.path("ro.pak")
            self.path("ru.pak")
            self.path("sk.pak")
            self.path("sl.pak")
            self.path("sr.pak")
            self.path("sv.pak")
            self.path("sw.pak")
            self.path("ta.pak")
            self.path("te.pak")
            self.path("th.pak")
            self.path("tr.pak")
            self.path("uk.pak")
            self.path("vi.pak")
            self.path("zh-CN.pak")
            self.path("zh-TW.pak")
            self.end_prefix()

            if self.prefix(src=os.path.join(os.pardir, 'packages', 'bin', 'release'), dst="llplugin"):
                self.path("libvlc.dll")
                self.path("libvlccore.dll")
                self.path("plugins/")
                self.end_prefix()

        # pull in the crash logger and updater from other projects
        # tag:"crash-logger" here as a cue to the exporter
        self.path(src='../win_crash_logger/%s/windows-crash-logger.exe' % self.args['configuration'],
                  dst="win_crash_logger.exe")


        if self.fs_is_64bit_build():
            if self.prefix(src=os.path.join(os.pardir, '..', 'indra', 'newview', 'installers', 'windows_x64'), dst="llplugin"):
                self.path("msvcp120.dll")
                self.path("msvcr120.dll")
                self.end_prefix()
            if self.prefix(src=os.path.join(os.pardir, '..', 'indra', 'newview', 'installers', 'windows_x64'), dst=""):
                self.path("msvcp120.dll")
                self.path("msvcr120.dll")
                self.end_prefix()

        if not self.is_packaging_viewer():
            self.package_file = "copied_deps"    

        self.fs_copy_windows_manifest( )

    def nsi_file_commands(self, install=True):
        def wpath(path):
            if path.endswith('/') or path.endswith(os.path.sep):
                path = path[:-1]
            path = path.replace('/', '\\')
            return path

        result = ""
        dest_files = [pair[1] for pair in self.file_list if pair[0] and os.path.isfile(pair[1]) and not pair[1].endswith(".pdb") ] #<FS:ND/> Don't include pdb files.
        # sort deepest hierarchy first
        dest_files.sort(lambda a,b: cmp(a.count(os.path.sep),b.count(os.path.sep)) or cmp(a,b))
        dest_files.reverse()
        out_path = None
        for pkg_file in dest_files:
            rel_file = os.path.normpath(pkg_file.replace(self.get_dst_prefix()+os.path.sep,''))
            installed_dir = wpath(os.path.join('$INSTDIR', os.path.dirname(rel_file)))
            pkg_file = wpath(os.path.normpath(pkg_file))
            if installed_dir != out_path:
                if install:
                    out_path = installed_dir
                    result += 'SetOutPath ' + out_path + '\n'
            if install:
                result += 'File ' + pkg_file + '\n'
            else:
                result += 'Delete ' + wpath(os.path.join('$INSTDIR', rel_file)) + '\n'

        # at the end of a delete, just rmdir all the directories
        if not install:
            deleted_file_dirs = [os.path.dirname(pair[1].replace(self.get_dst_prefix()+os.path.sep,'')) for pair in self.file_list]
            # find all ancestors so that we don't skip any dirs that happened to have no non-dir children
            deleted_dirs = []
            for d in deleted_file_dirs:
                deleted_dirs.extend(path_ancestors(d))
            # sort deepest hierarchy first
            deleted_dirs.sort(lambda a,b: cmp(a.count(os.path.sep),b.count(os.path.sep)) or cmp(a,b))
            deleted_dirs.reverse()
            prev = None
            for d in deleted_dirs:
                if d != prev:   # skip duplicates
                    result += 'RMDir ' + wpath(os.path.join('$INSTDIR', os.path.normpath(d))) + '\n'
                prev = d

        return result

    def package_finish(self):
        # a standard map of strings for replacing in the templates
        substitution_strings = {
            'version' : '.'.join(self.args['version']),
            'version_short' : '.'.join(self.args['version'][:-1]),
            'version_dashes' : '-'.join(self.args['version']),
            'final_exe' : self.final_exe(),
            'flags':'',
            'app_name':self.app_name(),
            'app_name_oneword':self.app_name_oneword()
            }

        substitution_strings = self.fs_splice_grid_substitution_strings( substitution_strings ) #<FS:ND/> Add grid args

        # <FS:ND> Properly name OS version, also add Phoenix- in front of installer name
        #installer_file = self.installer_base_name() + '_Setup.exe'
        installer_file = "Phoenix-%(app_name)s-%(version_dashes)s_Setup.exe" % substitution_strings
        # </FS:ND>
        
        substitution_strings['installer_file'] = installer_file
        substitution_strings['fs64bit'] = ( 1 if self.fs_is_64bit_build() else 0 )


        version_vars = """
        !define INSTEXE  "%(final_exe)s"
        !define VERSION "%(version_short)s"
        !define VERSION_LONG "%(version)s"
        !define VERSION_DASHES "%(version_dashes)s"
        """ % substitution_strings
        
        if self.channel_type() == 'release':
            substitution_strings['caption'] = CHANNEL_VENDOR_BASE
        else:
            substitution_strings['caption'] = self.app_name() + ' ${VERSION}'

        inst_vars_template = """
            OutFile "%(installer_file)s"
            !define INSTNAME   "%(app_name_oneword)s"
            !define SHORTCUT   "%(app_name)s"
            !define URLNAME   "secondlife"
            !define FS64BIT "%(fs64bit)d"
            Caption "%(caption)s"
            """

        if(self.args['arch'].lower() == 'x86_64'):
            engage_registry="SetRegView 64"
            program_files="$PROGRAMFILES64"
        else:
            engage_registry="SetRegView 32"
            program_files="$PROGRAMFILES32"

        tempfile = "secondlife_setup_tmp.nsi"

        install_dir = "PROGRAMFILES"
        install_dir_regkey = "SOFTWARE\\The Phoenix Firestorm Project\\${INSTNAME}" ""

        if self.fs_is_64bit_build():
            install_dir += "64"
            install_dir_regkey = "WOW3264Node\\SOFTWARE\\The Phoenix Firestorm Project\\${INSTNAME}" ""
        
        self.fs_sign_win_binaries() # <FS:ND/> Sign files, step one. Sign compiled binaries

        # the following replaces strings in the nsi template
        # it also does python-style % substitution
        self.replace_in("installers/windows/installer_template.nsi", tempfile, {
                "%%VERSION%%":version_vars,
                "%%SOURCE%%":self.get_src_prefix(),
                "%%INST_VARS%%":inst_vars_template % substitution_strings,
                "%%INSTALL_FILES%%":self.nsi_file_commands(True),
                "%%PROGRAMFILES%%":program_files,
                "%%ENGAGEREGISTRY%%":engage_registry,
                "%%INSTALL_DIR%%": install_dir,
                "%%INSTALL_DIR_REGKEY%%": install_dir_regkey,
                "%%DELETE_FILES%%":self.nsi_file_commands(False)})

        # We use the Unicode version of NSIS, available from
        # http://www.scratchpaper.com/
        # Check two paths, one for Program Files, and one for Program Files (x86).
        # Yay 64bit windows.
        NSIS_path = os.path.expandvars('${ProgramFiles}\\NSIS\\Unicode\\makensis.exe')
        if not os.path.exists(NSIS_path):
            NSIS_path = os.path.expandvars('${ProgramFiles(x86)}\\NSIS\\Unicode\\makensis.exe')
        installer_created=False
        nsis_attempts=3
        nsis_retry_wait=15
        while (not installer_created) and (nsis_attempts > 0):
            try:
                nsis_attempts-=1;
                self.run_command('"' + NSIS_path + '" /V2 ' + self.dst_path_of(tempfile))
                installer_created=True # if no exception was raised, the codesign worked
            except ManifestError, err:
                if nsis_attempts:
                    print >> sys.stderr, "nsis failed, waiting %d seconds before retrying" % nsis_retry_wait
                    time.sleep(nsis_retry_wait)
                    nsis_retry_wait*=2
                else:
                    print >> sys.stderr, "Maximum nsis attempts exceeded; giving up"
                    raise
        # self.remove(self.dst_path_of(tempfile))

        self.fs_sign_win_installer( substitution_strings ) # <FS:ND/> Sign files, step two. Sign installer.

        self.fs_save_windows_symbols( substitution_strings )


# If we're on a build machine, sign the code using our Authenticode certificate. JC
 
#        sign_py = os.path.expandvars("${SIGN}")
#        if not sign_py or sign_py == "${SIGN}":
#            sign_py = 'C:\\buildscripts\\code-signing\\sign.py'
#        else:
#            sign_py = sign_py.replace('\\', '\\\\\\\\')
#        python = os.path.expandvars("${PYTHON}")
#        if not python or python == "${PYTHON}":
#            python = 'python'
#        if os.path.exists(sign_py):
#            self.run_command("%s %s %s" % (python, sign_py, self.dst_path_of(installer_file).replace('\\', '\\\\\\\\')))
#        else:
#            print "Skipping code signing,", sign_py, "does not exist"


        self.created_path(self.dst_path_of(installer_file))
        self.package_file = installer_file


class Windows_i686_Manifest(WindowsManifest):
    # specialize when we must
    pass


class Windows_x86_64_Manifest(WindowsManifest):
    # specialize when we must
    pass


class DarwinManifest(ViewerManifest):
    def is_packaging_viewer(self):
        # darwin requires full app bundle packaging even for debugging.
        return True

    def construct(self):
        # copy over the build result (this is a no-op if run within the xcode script)
        self.path(self.args['configuration'] + "/Firestorm.app", dst="")

        pkgdir = os.path.join(self.args['build'], os.pardir, 'packages')
        relpkgdir = os.path.join(pkgdir, "lib", "release")
        debpkgdir = os.path.join(pkgdir, "lib", "debug")

        if self.prefix(src="", dst="Contents"):  # everything goes in Contents
            self.path("Info.plist", dst="Info.plist")

            # copy additional libs in <bundle>/Contents/MacOS/
            self.path(os.path.join(relpkgdir, "libndofdev.dylib"), dst="Resources/libndofdev.dylib")
            self.path(os.path.join(relpkgdir, "libhunspell-1.3.0.dylib"), dst="Resources/libhunspell-1.3.0.dylib")

            if self.prefix(dst="MacOS"):
                self.path2basename("../viewer_components/updater/scripts/darwin", "*.py")
                self.end_prefix()

            # Growl Frameworks
            self.path("../packages/Frameworks/Growl", dst="Frameworks/Growl")

            # most everything goes in the Resources directory
            if self.prefix(src="", dst="Resources"):
                super(DarwinManifest, self).construct()

                if self.prefix("cursors_mac"):
                    self.path("*.tif")
                    self.end_prefix("cursors_mac")

                self.path("licenses-mac.txt", dst="licenses.txt")
                self.path("featuretable_mac.txt")
                self.path("VivoxAUP.txt")

                icon_path = self.icon_path()
                if self.prefix(src=icon_path, dst="") :
                    self.path("firestorm_icon.icns")
                    self.end_prefix(icon_path)

                self.path("Firestorm.nib")
                
                # Translations
                self.path("English.lproj/language.txt")
                self.replace_in(src="English.lproj/InfoPlist.strings",
                                dst="English.lproj/InfoPlist.strings",
                                searchdict={'%%VERSION%%':'.'.join(self.args['version'])}
                                )
                self.path("German.lproj")
                self.path("Japanese.lproj")
                self.path("Korean.lproj")
                self.path("da.lproj")
                self.path("es.lproj")
                self.path("fr.lproj")
                self.path("hu.lproj")
                self.path("it.lproj")
                self.path("nl.lproj")
                self.path("pl.lproj")
                self.path("pt.lproj")
                self.path("ru.lproj")
                self.path("tr.lproj")
                self.path("uk.lproj")
                self.path("zh-Hans.lproj")

                def path_optional(src, dst):
                    """
                    For a number of our self.path() calls, not only do we want
                    to deal with the absence of src, we also want to remember
                    which were present. Return either an empty list (absent)
                    or a list containing dst (present). Concatenate these
                    return values to get a list of all libs that are present.
                    """
                    if self.path(src, dst):
                        return [dst]
                    print "Skipping %s" % dst
                    return []

                # dylibs is a list of all the .dylib files we expect to need
                # in our bundled sub-apps. For each of these we'll create a
                # symlink from sub-app/Contents/Resources to the real .dylib.
                # Need to get the llcommon dll from any of the build directories as well.
                libfile = "libllcommon.dylib"
                dylibs = path_optional(self.find_existing_file(os.path.join(os.pardir,
                                                               "llcommon",
                                                               self.args['configuration'],
                                                               libfile),
                                                               os.path.join(relpkgdir, libfile)),
                                       dst=libfile)

                for libfile in (
                                "libapr-1.0.dylib",
                                "libaprutil-1.0.dylib",
                                "libcollada14dom.dylib",
                                "libexpat.1.dylib",
                                "libexception_handler.dylib",
                                "libGLOD.dylib",
                                "libgrowl.dylib",
                                "libgrowl++.dylib",
                                "libLeap.dylib",
                                ):
                    dylibs += path_optional(os.path.join(relpkgdir, libfile), libfile)

                # SLVoice and vivox lols, no symlinks needed
                for libfile in (
                                'libalut.dylib',
                                'libopenal.dylib',
                                'libortp.dylib',
                                'libsndfile.dylib',
                                'libvivoxoal.dylib',
                                'libvivoxsdk.dylib',
                                'libvivoxplatform.dylib',
                                'ca-bundle.crt',
                                'SLVoice',
                                ):
                     self.path2basename(relpkgdir, libfile)

                # dylibs that vary based on configuration
                if self.args['configuration'].lower() == 'debug':
                    for libfile in (
                                "libfmodexL.dylib",
                                ):
                        dylibs += path_optional(os.path.join(debpkgdir, libfile), libfile)
                else:
                    for libfile in (
                                "libfmodex.dylib",
                                ):
                        dylibs += path_optional(os.path.join(relpkgdir, libfile), libfile)
                
                # our apps
                for app_bld_dir, app in (("mac_crash_logger", "mac-crash-logger.app"),
                                         # plugin launcher
                                         (os.path.join("llplugin", "slplugin"), "SLPlugin.app"),
                                         ):
                    self.path2basename(os.path.join(os.pardir,
                                                    app_bld_dir, self.args['configuration']),
                                       app)

                    # our apps dependencies on shared libs
                    # for each app, for each dylib we collected in dylibs,
                    # create a symlink to the real copy of the dylib.
                    resource_path = self.dst_path_of(os.path.join(app, "Contents", "Resources"))
                    for libfile in dylibs:
                        src = os.path.join(os.pardir, os.pardir, os.pardir, libfile)
                        dst = os.path.join(resource_path, libfile)
                        try:
                            symlinkf(src, dst)
                        except OSError as err:
                            print "Can't symlink %s -> %s: %s" % (src, dst, err)

                #<FS:TS> Moved from the x86_64 specific version because code
                # below that does symlinking and path fixup depends on it.
                if(self.prefix(src="../packages/bin_x86", dst="")):
                    self.path("SLPlugin.app", "SLPlugin.app")
	
                    if self.prefix(src = "llplugin", dst="llplugin"):
                        self.path("media_plugin_quicktime.dylib", "media_plugin_quicktime.dylib")
                        self.path("media_plugin_cef.dylib", "media_plugin_cef.dylib")
                        self.end_prefix("llplugin")

                    self.end_prefix();

                # Dullahan helper apps go inside SLPlugin.app
                if self.prefix(src="", dst="SLPlugin.app/Contents/Frameworks"):
                    for helperappfile in ('DullahanHelper.app'):
                        self.path2basename(relpkgdir, helperappfile)

                    pluginframeworkpath = self.dst_path_of('Chromium Embedded Framework.framework');
                    # Putting a Frameworks directory under Contents/MacOS
                    # isn't canonical, but the path baked into Dullahan
                    # Helper.app/Contents/MacOS/DullahanHelper is:
                    # @executable_path/Frameworks/Chromium Embedded Framework.framework/Chromium Embedded Framework
                    # (notice, not @executable_path/../Frameworks/etc.)
                    # So we'll create a symlink (below) from there back to the
                    # Frameworks directory nested under SLPlugin.app.
                    helperframeworkpath = \
                        self.dst_path_of('DullahanHelper.app/Contents/MacOS/'
                                         'Frameworks/Chromium Embedded Framework.framework')

                    self.end_prefix()

                    helperexecutablepath = self.dst_path_of('SLPlugin.app/Contents/Frameworks/DullahanHelper.app/Contents/MacOS/DullahanHelper')
                    self.run_command('install_name_tool -change '
                                     '"@rpath/Frameworks/Chromium Embedded Framework.framework/Chromium Embedded Framework" '
                                     '"@executable_path/Frameworks/Chromium Embedded Framework.framework/Chromium Embedded Framework" "%s"' % helperexecutablepath)

                # SLPlugin plugins
                if self.prefix(src="", dst="llplugin"):
                    self.path2basename("../media_plugins/cef/" + self.args['configuration'],
                                       "media_plugin_cef.dylib")

                    # copy LibVLC plugin itself
                    self.path2basename("../media_plugins/libvlc/" + self.args['configuration'],
                                       "media_plugin_libvlc.dylib")

                    # copy LibVLC dynamic libraries
                    if self.prefix(src=os.path.join(os.pardir, 'packages', 'lib', 'release' ), dst="lib"):
                        self.path( "libvlc*.dylib*" )
                        self.end_prefix()

                    # copy LibVLC plugins folder
                    if self.prefix(src=os.path.join(os.pardir, 'packages', 'lib', 'release', 'plugins' ), dst="lib"):
                        self.path( "*.dylib" )
                        self.path( "plugins.dat" )
                        self.end_prefix()

                    self.end_prefix("llplugin")

                    # do this install_name_tool *after* media plugin is copied over
                    dylibexecutablepath = self.dst_path_of('llplugin/media_plugin_cef.dylib')
                    self.run_command('install_name_tool -change '
                                     '"@rpath/Frameworks/Chromium Embedded Framework.framework/Chromium Embedded Framework" '
                                     '"@executable_path/../Frameworks/Chromium Embedded Framework.framework/Chromium Embedded Framework" "%s"' % dylibexecutablepath)

                self.end_prefix("Resources")

                #<FS:TS> Copy in prebuilt framework if it's there
                if self.prefix(src="../packages/bin_x86/Frameworks", dst="Frameworks"):
                    self.path("Chromium Embedded Framework.framework")
                    self.end_prefix()

                # CEF framework goes inside Second Life.app/Contents/Frameworks
                if self.prefix(src="", dst="Frameworks"):
                    frameworkfile="Chromium Embedded Framework.framework"
                    self.path2basename(relpkgdir, frameworkfile)
                    self.end_prefix("Frameworks")

                # This code constructs a relative path from the
                # target framework folder back to the location of the symlink.
                # It needs to be relative so that the symlink still works when
                # (as is normal) the user moves the app bundle out of the DMG
                # and into the /Applications folder. Note we also call 'raise'
                # to terminate the process if we get an error since without
                # this symlink, Second Life web media can't possibly work.
                # Real Framework folder:
                #   Second Life.app/Contents/Frameworks/Chromium Embedded Framework.framework/
                # Location of symlink and why it's relative 
                #   Second Life.app/Contents/Resources/SLPlugin.app/Contents/Frameworks/Chromium Embedded Framework.framework/
                # Real Frameworks folder, with the symlink inside the bundled SLPlugin.app (and why it's relative)
                #   <top level>.app/Contents/Frameworks/Chromium Embedded Framework.framework/
                #   <top level>.app/Contents/Resources/SLPlugin.app/Contents/Frameworks/Chromium Embedded Framework.framework ->
                # It might seem simpler just to create a symlink Frameworks to
                # the parent of Chromimum Embedded Framework.framework. But
                # that would create a symlink cycle, which breaks our
                # packaging step. So make a symlink from Chromium Embedded
                # Framework.framework to the directory of the same name, which
                # is NOT an ancestor of the symlink.
                frameworkpath = os.path.join(os.pardir, os.pardir, os.pardir,
                                             os.pardir, "Frameworks",
                                             "Chromium Embedded Framework.framework")
                try:
                    # from SLPlugin.app/Contents/Frameworks/Chromium Embedded
                    # Framework.framework back to Second
                    # Life.app/Contents/Frameworks/Chromium Embedded Framework.framework
                    origin, target = pluginframeworkpath, frameworkpath
                    symlinkf(target, origin)
                    # from SLPlugin.app/Contents/Frameworks/Dullahan
                    # Helper.app/Contents/MacOS/Frameworks/Chromium Embedded
                    # Framework.framework back to
                    # SLPlugin.app/Contents/Frameworks/Chromium Embedded Framework.framework
                    self.cmakedirs(os.path.dirname(helperframeworkpath))
                    origin = helperframeworkpath
                    target = os.path.join(os.pardir, frameworkpath)
                    symlinkf(target, origin)
                except OSError as err:
                    print "Can't symlink %s -> %s: %s" % (origin, target, err)
                    raise

            self.end_prefix("Contents")

        # NOTE: the -S argument to strip causes it to keep enough info for
        # annotated backtraces (i.e. function names in the crash log).  'strip' with no
        # arguments yields a slightly smaller binary but makes crash logs mostly useless.
        # This may be desirable for the final release.  Or not.
        if ("package" in self.args['actions'] or 
            "unpacked" in self.args['actions']):
            self.run_command('strip -S %(viewer_binary)r' %
                             { 'viewer_binary' : self.dst_path_of('Contents/MacOS/Firestorm')})

    def copy_finish(self):
        # Force executable permissions to be set for scripts
        # see CHOP-223 and http://mercurial.selenic.com/bts/issue1802
        for script in 'Contents/MacOS/update_install.py',:
            self.run_command("chmod +x %r" % os.path.join(self.get_dst_prefix(), script))

    def package_finish(self):
        global CHANNEL_VENDOR_BASE
        substitution_strings = self.fs_get_substitution_strings()         # <FS:AO> Copied from windows manifest, since we're starting to use many of the same vars

        imagename = ("Phoenix-" + self.app_name() + '-' + '-'.join(self.args['version']))

        # MBW -- If the mounted volume name changes, it breaks the .DS_Store's background image and icon positioning.
        #  If we really need differently named volumes, we'll need to create multiple DS_Store file images, or use some other trick.

        #volname=CHANNEL_VENDOR_BASE+" Installer"  # DO NOT CHANGE without understanding comment above
        #[FS:CR] Understood and disregarded!
        volname = (self.app_name() + " " + '.'.join(self.args['version']) + " Installer")

        #imagename = self.installer_base_name()

        sparsename = imagename + ".sparseimage"
        finalname = imagename + ".dmg"
        # make sure we don't have stale files laying about
        self.remove(sparsename, finalname)

        self.run_command('hdiutil create %(sparse)r -volname %(vol)r -fs HFS+ -type SPARSE -megabytes 1300 -layout SPUD' % {
                'sparse':sparsename,
                'vol':volname})

        # mount the image and get the name of the mount point and device node
        hdi_output = self.run_command('hdiutil attach -private %r' % sparsename)
        try:
            devfile = re.search("/dev/disk([0-9]+)[^s]", hdi_output).group(0).strip()
            volpath = re.search('HFS\s+(.+)', hdi_output).group(1).strip()

            if devfile != '/dev/disk1':
                # adding more debugging info based upon nat's hunches to the
                # logs to help track down 'SetFile -a V' failures -brad
                print "WARNING: 'SetFile -a V' command below is probably gonna fail"

            # Copy everything in to the mounted .dmg

            app_name = self.app_name()

            # Hack:
            # Because there is no easy way to coerce the Finder into positioning
            # the app bundle in the same place with different app names, we are
            # adding multiple .DS_Store files to svn. There is one for release,
            # one for release candidate and one for first look. Any other channels
            # will use the release .DS_Store, and will look broken.
            # - Ambroff 2008-08-20
            # If the channel is "firestorm-private-"anything, then use the
            #  private folder for .DS_Store and the background image. -- TS
            template_chan = app_name.lower()
            if template_chan.startswith("firestorm-private"):
                template_chan = "firestorm-private"
            elif template_chan.startswith("firestormos-private"):
                template_chan = "firestormos-private"
            dmg_template = os.path.join(
                'installers', 'darwin', '%s-dmg' % template_chan)

            if not os.path.exists (self.src_path_of(dmg_template)):
                dmg_template = os.path.join ('installers', 'darwin', 'firestorm-release-dmg')

            for s,d in {self.get_dst_prefix():app_name + ".app",
                        os.path.join(dmg_template, "_VolumeIcon.icns"): ".VolumeIcon.icns",
                        os.path.join(dmg_template, "background.png"): "background.png",
                        os.path.join(dmg_template, "VivoxAUP.txt"): "Vivox Acceptable Use Policy.txt",
                        os.path.join(dmg_template, "LGPL-license.txt"): "LGPL License.txt"}.items():
                        #os.path.join(dmg_template, "_DS_Store"): ".DS_Store"}.items():
                print "Copying to dmg", s, d
                self.copy_action(self.src_path_of(s), os.path.join(volpath, d))

            # <FS:TS> The next two commands *MUST* execute before the loop
            #         that hides the files. If not, packaging will fail.
            #         YOU HAVE BEEN WARNED. 
            # Create the alias file (which is a resource file) from the .r
            self.run_command('Rez %r -o %r' %
                             (self.src_path_of("installers/darwin/firestorm-release-dmg/Applications-alias.r"),
                              os.path.join(volpath, "Applications")))

            # Set up the installer disk image: set icon positions, folder view
            #  options, and icon label colors. This must be done before the
            #  files are hidden.
            self.run_command('osascript %r %r' % 
                             (self.src_path_of("installers/darwin/installer-dmg.applescript"),
                             volname))

            # Hide the background image, DS_Store file, and volume icon file (set their "visible" bit)
            for f in ".VolumeIcon.icns", "background.png", ".DS_Store":
                pathname = os.path.join(volpath, f)
                # We've observed mysterious "no such file" failures of the SetFile
                # command, especially on the first file listed above -- yet
                # subsequent inspection of the target directory confirms it's
                # there. Timing problem with copy command? Try to handle.
                for x in xrange(3):
                    if os.path.exists(pathname):
                        print "Confirmed existence: %r" % pathname
                        break
                    print "Waiting for %s copy command to complete (%s)..." % (f, x+1)
                    sys.stdout.flush()
                    time.sleep(1)
                # If we fall out of the loop above without a successful break, oh
                # well, possibly we've mistaken the nature of the problem. In any
                # case, don't hang up the whole build looping indefinitely, let
                # the original problem manifest by executing the desired command.
                self.run_command('SetFile -a V %r' % pathname)

            # Set the alias file's alias and custom icon bits
            self.run_command('SetFile -a AC %r' % os.path.join(volpath, "Applications"))

            # Set the disk image root's custom icon bit
            self.run_command('SetFile -a C %r' % volpath)

            # Sign the app if requested; 
            # do this in the copy that's in the .dmg so that the extended attributes used by 
            # the signature are preserved; moving the files using python will leave them behind
            # and invalidate the signatures.
            if 'signature' in self.args:
                app_in_dmg=os.path.join(volpath,self.app_name()+".app")
                print "Attempting to sign '%s'" % app_in_dmg
                identity = self.args['signature']
                if identity == '':
                    identity = 'Developer ID Application'

                # Look for an environment variable set via build.sh when running in Team City.
                try:
                    build_secrets_checkout = os.environ['build_secrets_checkout']
                except KeyError:
                    pass
                else:
                    # variable found so use it to unlock keychain followed by codesign
                    home_path = os.environ['HOME']
                    keychain_pwd_path = os.path.join(build_secrets_checkout,'code-signing-osx','password.txt')
                    keychain_pwd = open(keychain_pwd_path).read().rstrip()

                    self.run_command('security unlock-keychain -p "%s" "%s/Library/Keychains/viewer.keychain"' % ( keychain_pwd, home_path ) )
                    signed=False
                    sign_attempts=3
                    sign_retry_wait=15
                    while (not signed) and (sign_attempts > 0):
                        try:
                            sign_attempts-=1;
                            self.run_command(
                               'codesign --verbose --deep --force --keychain "%(home_path)s/Library/Keychains/viewer.keychain" --sign %(identity)r %(bundle)r' % {
                                   'home_path' : home_path,
                                   'identity': identity,
                                   'bundle': app_in_dmg
                                   })
                            signed=True # if no exception was raised, the codesign worked
                        except ManifestError, err:
                            if sign_attempts:
                                print >> sys.stderr, "codesign failed, waiting %d seconds before retrying" % sign_retry_wait
                                time.sleep(sign_retry_wait)
                                sign_retry_wait*=2
                            else:
                                print >> sys.stderr, "Maximum codesign attempts exceeded; giving up"
                                raise
                    self.run_command('spctl -a -texec -vv %(bundle)r' % { 'bundle': app_in_dmg })

            imagename="SecondLife_" + '_'.join(self.args['version'])


        finally:
            # Unmount the image even if exceptions from any of the above 
            self.run_command('hdiutil detach -force %r' % devfile)

        print "Converting temp disk image to final disk image"
        self.run_command('hdiutil convert %(sparse)r -format UDZO -imagekey zlib-level=9 -o %(final)r' % {'sparse':sparsename, 'final':finalname})
        self.run_command('hdiutil internet-enable -yes %(final)r' % {'final':finalname})
        # get rid of the temp file
        self.package_file = finalname
        self.remove(sparsename)

        #AO: Try to package up symbols
        # New Method, for reading cross platform stack traces on a linux/mac host
        if (os.path.exists("%s/firestorm-symbols-darwin.tar.bz2" % self.args['configuration'].lower())):
            # Rename to add version numbers
            os.rename("%s/firestorm-symbols-darwin.tar.bz2" % self.args['configuration'].lower(),
                      "%s/Phoenix_%s_%s_%s_symbols-darwin.tar.bz2" % (self.args['configuration'].lower(),
                                                                      self.fs_channel_legacy_oneword(),
                                                                      substitution_strings['version_dashes'],
                                                                      self.args['viewer_flavor']))


class Darwin_i386_Manifest(DarwinManifest):
    pass


class Darwin_i686_Manifest(DarwinManifest):
    """alias in case arch is passed as i686 instead of i386"""
    pass


class Darwin_x86_64_Manifest(DarwinManifest):
    pass


class LinuxManifest(ViewerManifest):
    def construct(self):
        super(LinuxManifest, self).construct()

        pkgdir = os.path.join(self.args['build'], os.pardir, 'packages')
        relpkgdir = os.path.join(pkgdir, "lib", "release")
        debpkgdir = os.path.join(pkgdir, "lib", "debug")

        self.path("licenses-linux.txt","licenses.txt")
        self.path("VivoxAUP.txt")
        self.path("res/firestorm_icon.png","firestorm_icon.png")
        if self.prefix("linux_tools", dst=""):
            self.path("client-readme.txt","README-linux.txt")
	    self.path("FIRESTORM_DESKTOPINSTALL.txt","FIRESTORM_DESKTOPINSTALL.txt")
            self.path("client-readme-voice.txt","README-linux-voice.txt")
            self.path("client-readme-joystick.txt","README-linux-joystick.txt")
            self.path("wrapper.sh","firestorm")
            if self.prefix(src="", dst="etc"):
                self.path("handle_secondlifeprotocol.sh")
                self.path("register_secondlifeprotocol.sh")
                self.path("refresh_desktop_app_entry.sh")
                self.path("launch_url.sh")
                self.end_prefix("etc")
            self.path("install.sh")
            self.end_prefix("linux_tools")

        if self.prefix(src="", dst="bin"):
            self.path("firestorm-bin","do-not-directly-run-firestorm-bin")
            self.path("../linux_crash_logger/linux-crash-logger","linux-crash-logger.bin")
            self.path2basename("../llplugin/slplugin", "SLPlugin")
            self.path2basename("../viewer_components/updater/scripts/linux", "update_install")
            self.end_prefix("bin")

        if self.prefix("res-sdl"):
            self.path("*")
            # recurse
            self.end_prefix("res-sdl")

        # Get the icons based on the channel type
        icon_path = self.icon_path()
        print "DEBUG: icon_path '%s'" % icon_path
        if self.prefix(src=icon_path, dst="") :
            self.path("firestorm_256.png","firestorm_48.png")
            if self.prefix(src="",dst="res-sdl") :
                self.path("firestorm_256.BMP","ll_icon.BMP")
                self.end_prefix("res-sdl")
            self.end_prefix(icon_path)

        # plugins
        if self.prefix(src="", dst="bin/llplugin"):
            self.path("../media_plugins/gstreamer010/libmedia_plugin_gstreamer010.so", "libmedia_plugin_gstreamer.so")
            self.path("../media_plugins/cef/libmedia_plugin_cef.so", "libmedia_plugin_cef.so" )
            self.path("../media_plugins/libvlc/libmedia_plugin_libvlc.so", "libmedia_plugin_libvlc.so")
            self.path("../media_plugins/gstreamer10/libmedia_plugin_gstreamer10.so", "libmedia_plugin_gstreamer10.so")
            self.end_prefix("bin/llplugin")

        if self.prefix(src=os.path.join(os.pardir, 'packages', 'lib', 'vlc', 'plugins'), dst="bin/llplugin/vlc/plugins"):
            self.path( "plugins.dat" )
            self.path( "*/*.so" )
            self.end_prefix()

        if self.prefix(src=os.path.join(os.pardir, 'packages', 'lib' ), dst="lib"):
            self.path( "libvlc*.so*" )
            self.end_prefix()

        if self.prefix(src=os.path.join(os.pardir, 'packages', 'lib', 'vlc', 'plugins'), dst="bin/llplugin/vlc/plugins"):
            self.path( "plugins.dat" )
            self.path( "*/*.so" )
            self.end_prefix()

        if self.prefix(src=os.path.join(os.pardir, 'packages', 'lib' ), dst="lib"):
            self.path( "libvlc*.so*" )
            self.end_prefix()

        # CEF files 
        if self.prefix(src=os.path.join(os.pardir, 'packages', 'lib', 'release'), dst="lib"):
            self.path( "libcef.so" )
            self.path( "libllceflib.so" )
            self.end_prefix()

        if self.prefix(src=os.path.join(os.pardir, 'packages', 'bin', 'release'), dst="bin"):
            self.path( "chrome-sandbox" )
            self.path( "llceflib_host" )
            self.path( "natives_blob.bin" )
            self.path( "snapshot_blob.bin" )
            self.path( "libffmpegsumo.so" )
            self.end_prefix()

        if self.prefix(src=os.path.join(os.pardir, 'packages', 'resources'), dst="bin"):
            self.path( "cef.pak" )
            self.path( "cef_extensions.pak" )
            self.path( "cef_100_percent.pak" )
            self.path( "cef_200_percent.pak" )
            self.path( "devtools_resources.pak" )
            self.path( "icudtl.dat" )
            self.end_prefix()

        if self.prefix(src=os.path.join(os.pardir, 'packages', 'resources', 'locales'), dst=os.path.join('bin', 'locales')):
            self.path("am.pak")
            self.path("ar.pak")
            self.path("bg.pak")
            self.path("bn.pak")
            self.path("ca.pak")
            self.path("cs.pak")
            self.path("da.pak")
            self.path("de.pak")
            self.path("el.pak")
            self.path("en-GB.pak")
            self.path("en-US.pak")
            self.path("es-419.pak")
            self.path("es.pak")
            self.path("et.pak")
            self.path("fa.pak")
            self.path("fi.pak")
            self.path("fil.pak")
            self.path("fr.pak")
            self.path("gu.pak")
            self.path("he.pak")
            self.path("hi.pak")
            self.path("hr.pak")
            self.path("hu.pak")
            self.path("id.pak")
            self.path("it.pak")
            self.path("ja.pak")
            self.path("kn.pak")
            self.path("ko.pak")
            self.path("lt.pak")
            self.path("lv.pak")
            self.path("ml.pak")
            self.path("mr.pak")
            self.path("ms.pak")
            self.path("nb.pak")
            self.path("nl.pak")
            self.path("pl.pak")
            self.path("pt-BR.pak")
            self.path("pt-PT.pak")
            self.path("ro.pak")
            self.path("ru.pak")
            self.path("sk.pak")
            self.path("sl.pak")
            self.path("sr.pak")
            self.path("sv.pak")
            self.path("sw.pak")
            self.path("ta.pak")
            self.path("te.pak")
            self.path("th.pak")
            self.path("tr.pak")
            self.path("uk.pak")
            self.path("vi.pak")
            self.path("zh-CN.pak")
            self.path("zh-TW.pak")
            self.end_prefix()

        # llcommon
        if not self.path("../llcommon/libllcommon.so", "lib/libllcommon.so"):
            print "Skipping llcommon.so (assuming llcommon was linked statically)"

        self.path("featuretable_linux.txt")
        
        if self.is_packaging_viewer():
          if self.prefix("../packages/lib/release", dst="lib"):
            self.path("libapr-1.so*")
            self.path("libaprutil-1.so*")
            self.path("libboost_context-mt.so*")
            self.path("libboost_filesystem-mt.so*")
            self.path("libboost_program_options-mt.so*")
            self.path("libboost_regex-mt.so*")
            self.path("libboost_signals-mt.so*")
            self.path("libboost_system-mt.so*")
            self.path("libboost_thread-mt.so*")
            self.path("libboost_chrono-mt.so*") #<FS:TM> FS spcific
            self.path("libboost_date_time-mt.so*") #<FS:TM> FS spcific
            self.path("libboost_wave-mt.so*") #<FS:TM> FS spcific
            self.path("libcollada14dom.so*")
            self.path("libdb*.so*")
            self.path("libcrypto.so*")
            self.path("libexpat.so*")
            self.path("libssl.so*")
            self.path("libGLOD.so")
            self.path("libminizip.so")
            self.path("libuuid.so*")
            self.path("libSDL-1.2.so*")
            self.path("libdirectfb*.so*")
            self.path("libfusion*.so*")
            self.path("libdirect*.so*")
            self.path("libopenjpeg.so*")
            self.path("libhunspell-1.3.so*")
            self.path("libalut.so*")
            self.path("libpng15.so.15") #use provided libpng to workaround incompatible system versions on some distros
            self.path("libpng15.so.15.13.0") #use provided libpng to workaround incompatible system versions on some distros
            self.path("libpng15.so.15.1.0") #use provided libpng to workaround incompatible system versions on some distros
            self.path("libopenal.so", "libopenal.so.1") # Install as versioned file in case it's missing from the 3p- and won't get copied below
            self.path("libopenal.so*")
            #self.path("libnotify.so.1.1.2", "libnotify.so.1") # LO - uncomment when testing libnotify(growl) on linux
            self.path("libpangox-1.0.so*")

            # KLUDGE: As of 2012-04-11, the 'fontconfig' package installs
            # libfontconfig.so.1.4.4, along with symlinks libfontconfig.so.1
            # and libfontconfig.so. Before we added support for library-file
            # wildcards, though, this self.path() call specifically named
            # libfontconfig.so.1.4.4 WITHOUT also copying the symlinks. When I
            # (nat) changed the call to self.path("libfontconfig.so.*"), we
            # ended up with the libfontconfig.so.1 symlink in the target
            # directory as well. But guess what! At least on Ubuntu 10.04,
            # certain viewer fonts look terrible with libfontconfig.so.1
            # present in the target directory. Removing that symlink suffices
            # to improve them. I suspect that means we actually do better when
            # the viewer fails to find our packaged libfontconfig.so*, falling
            # back on the system one instead -- but diagnosing and fixing that
            # is a bit out of scope for the present project. Meanwhile, this
            # particular wildcard specification gets us exactly what the
            # previous call did, without having to explicitly state the
            # version number.
            self.path("libfontconfig.so.*.*")

            try:
                self.path("libtcmalloc.so*") #formerly called google perf tools
                pass
            except:
                print "tcmalloc files not found, skipping"
                pass

            self.end_prefix("lib")

            # Vivox runtimes
            # Currentelly, the 32-bit ones will work with a 64-bit client.
            if self.prefix(src="../packages/lib/release", dst="bin"):
                    self.path("SLVoice")
                    self.path("win32")
                    self.end_prefix()
            if self.prefix(src="../packages/lib/release", dst="lib"):
                    self.path("libortp.so")
                    self.path("libsndfile.so.1")
                    # <FS:TS> Vivox wants this library even if it's present already in the viewer
                    self.path("libvivoxoal.so.1")
                    self.path("libvivoxsdk.so")
                    self.path("libvivoxplatform.so")
                    self.end_prefix("lib")

    def copy_finish(self):
        # Force executable permissions to be set for scripts
        # see CHOP-223 and http://mercurial.selenic.com/bts/issue1802
        for script in 'firestorm', 'bin/update_install':
            self.run_command("chmod +x %r" % os.path.join(self.get_dst_prefix(), script))

    def package_finish(self):
        # a standard map of strings for replacing in the templates
        installer_name_components = ['Phoenix',self.app_name(),self.args.get('arch'),'.'.join(self.args['version'])]
        installer_name = "_".join(installer_name_components)
        #installer_name = self.installer_base_name()

        self.fs_delete_linux_symbols() # <FS:ND/> Delete old syms
        self.strip_binaries()
        self.fs_save_linux_symbols() # <FS:ND/> Package symbols, add debug link
        self.fs_setuid_chromesandbox() # <FS:ND/> Chown chrome-sandbox to root:root and set the setuid bit

        # Fix access permissions
        self.run_command("""
                find %(dst)s -type d | xargs --no-run-if-empty chmod 755;
                find %(dst)s -type f -perm 0700 | xargs --no-run-if-empty chmod 0755;
                find %(dst)s -type f -perm 0500 | xargs --no-run-if-empty chmod 0555;
                find %(dst)s -type f -perm 0600 | xargs --no-run-if-empty chmod 0644;
                find %(dst)s -type f -perm 0400 | xargs --no-run-if-empty chmod 0444;
                true""" %  {'dst':self.get_dst_prefix() })
        self.package_file = installer_name + '.tar.xz'

        # temporarily move directory tree so that it has the right
        # name in the tarfile
        self.run_command("mv %(dst)s %(inst)s" % {
            'dst': self.get_dst_prefix(),
            'inst': self.build_path_of(installer_name)})
        try:
            # only create tarball if it's a release build.
            if self.args['buildtype'].lower() == 'release':
                # --numeric-owner hides the username of the builder for
                # security etc.
                self.run_command('tar -C %(dir)s --numeric-owner %(fs_excludes)s -cJf '
                                 '%(inst_path)s.tar.xz %(inst_name)s' % {
                        'dir': self.get_build_prefix(),
                        'inst_name': installer_name,
                        'inst_path':self.build_path_of(installer_name),
                        'fs_excludes':self.fs_linux_tar_excludes()
                        })
            else:
                print "Skipping %s.tar.xz for non-Release build (%s)" % \
                      (installer_name, self.args['buildtype'])
        finally:
            self.run_command("mv %(inst)s %(dst)s" % {
                'dst': self.get_dst_prefix(),
                'inst': self.build_path_of(installer_name)})

    def strip_binaries(self):
        if self.args['buildtype'].lower() == 'release' and self.is_packaging_viewer():
            print "* Going strip-crazy on the packaged binaries, since this is a RELEASE build"
            self.run_command(r"find %(d)r/bin %(d)r/lib -type f \! -name update_install \! -name *.pak \! -name *.dat \! -name *.bin \! -name core \! -path '*win32*' | xargs --no-run-if-empty strip -S" % {'d': self.get_dst_prefix()} ) # makes some small assumptions about our packaged dir structure

class Linux_i686_Manifest(LinuxManifest):
    def construct(self):
        super(Linux_i686_Manifest, self).construct()

        pkgdir = os.path.join(self.args['build'], os.pardir, 'packages')
        relpkgdir = os.path.join(pkgdir, "lib", "release")
        debpkgdir = os.path.join(pkgdir, "lib", "debug")

        if self.prefix(relpkgdir, dst="lib"):
            self.path("libapr-1.so")
            self.path("libapr-1.so.0")
            self.path("libapr-1.so.0.4.5")
            self.path("libaprutil-1.so")
            self.path("libaprutil-1.so.0")
            self.path("libaprutil-1.so.0.4.1")
            self.path("libdb*.so")
            self.path("libexpat.so.*")
            self.path("libGLOD.so")
            self.path("libuuid.so*")
            self.path("libSDL-1.2.so.*")
            self.path("libdirectfb-1.*.so.*")
            self.path("libfusion-1.*.so.*")
            self.path("libdirect-1.*.so.*")
            self.path("libopenjpeg.so*")
            self.path("libdirectfb-1.4.so.5")
            self.path("libfusion-1.4.so.5")
            self.path("libdirect-1.4.so.5*")
            self.path("libhunspell-1.3.so*")
            self.path("libalut.so*")
            self.path("libopenal.so*")

            # <FS:ND> Linking this breaks voice as stock openal.so does not have alcGetMixedBuffer
            #self.path("libopenal.so", "libvivoxoal.so.1") # vivox's sdk expects this soname
            # </FS:ND>
            
            # KLUDGE: As of 2012-04-11, the 'fontconfig' package installs
            # libfontconfig.so.1.4.4, along with symlinks libfontconfig.so.1
            # and libfontconfig.so. Before we added support for library-file
            # wildcards, though, this self.path() call specifically named
            # libfontconfig.so.1.4.4 WITHOUT also copying the symlinks. When I
            # (nat) changed the call to self.path("libfontconfig.so.*"), we
            # ended up with the libfontconfig.so.1 symlink in the target
            # directory as well. But guess what! At least on Ubuntu 10.04,
            # certain viewer fonts look terrible with libfontconfig.so.1
            # present in the target directory. Removing that symlink suffices
            # to improve them. I suspect that means we actually do better when
            # the viewer fails to find our packaged libfontconfig.so*, falling
            # back on the system one instead -- but diagnosing and fixing that
            # is a bit out of scope for the present project. Meanwhile, this
            # particular wildcard specification gets us exactly what the
            # previous call did, without having to explicitly state the
            # version number.
            self.path("libfontconfig.so.*.*")

            # Include libfreetype.so. but have it work as libfontconfig does.
            self.path("libfreetype.so.*.*")

            try:
                self.path("libtcmalloc.so*") #formerly called google perf tools
                pass
            except:
                print "tcmalloc files not found, skipping"
                pass

            try:
                self.path("libfmodex-*.so")
                self.path("libfmodex.so")
                pass
            except:
                print "Skipping libfmodex.so - not found"
                pass

            self.end_prefix("lib")

            # Vivox runtimes
            if self.prefix(src=relpkgdir, dst="bin"):
                self.path("SLVoice")
                self.end_prefix()
            if self.prefix(src=relpkgdir, dst="lib"):
                self.path("libortp.so")
                self.path("libsndfile.so.1")
                #self.path("libvivoxoal.so.1") # no - we'll re-use the viewer's own OpenAL lib
                self.path("libvivoxsdk.so")
                self.path("libvivoxplatform.so")
                self.end_prefix("lib")

            self.fs_delete_linux_symbols() # <FS:ND/> Delete old syms
            self.strip_binaries()


class Linux_x86_64_Manifest(LinuxManifest):
    def construct(self):
        super(Linux_x86_64_Manifest, self).construct()

        if self.is_packaging_viewer():
          if self.prefix("../packages/lib/release", dst="lib"):
            self.path("libffi*.so*")

            # vivox 32-bit hack.
            # one has to extract libopenal.so from the 32-bit openal package, or official LL viewer, and rename it to libopenal32.so
            # and place it in the prebuilt lib/release directory
            # <FS:TS> No, we don't need to dink with this. A usable library
            # is now in the slvoice package, and we need to just use it as is.
            # self.path("libopenal32.so", "libvivoxoal.so.1") # vivox's sdk expects this soname

            try:
                    self.path("libfmodex64-*.so")
                    self.path("libfmodex64.so")
                    pass
            except:
                    print "Skipping libfmodex.so - not found"
                    pass

            self.end_prefix("lib")

          self.prefix(src="../packages/lib/release/x64", dst="lib")
          try:
              self.path("libLeap.so")
          except:
              print "Leap Motion library not found"
          self.end_prefix("lib")

        if self.prefix(src="", dst="bin"):
            self.path2basename("../llplugin/slplugin", "SLPlugin")
            self.end_prefix("bin")        # support file for valgrind debug tool

        # plugins
        if self.prefix(src="", dst="bin/llplugin"):
            self.path2basename("../media_plugins/webkit", "libmedia_plugin_webkit.so")
            self.path("../media_plugins/gstreamer010/libmedia_plugin_gstreamer010.so", "libmedia_plugin_gstreamer.so")
            self.end_prefix("bin/llplugin")
                                                        
            
        self.path("secondlife-i686.supp")

################################################################

def symlinkf(src, dst):
    """
    Like ln -sf, but uses os.symlink() instead of running ln.
    """
    try:
        os.symlink(src, dst)
    except OSError, err:
        if err.errno != errno.EEXIST:
            raise
        # We could just blithely attempt to remove and recreate the target
        # file, but that strategy doesn't work so well if we don't have
        # permissions to remove it. Check to see if it's already the
        # symlink we want, which is the usual reason for EEXIST.
        elif os.path.islink(dst):
            if os.readlink(dst) == src:
                # the requested link already exists
                pass
            else:
                # dst is the wrong symlink; attempt to remove and recreate it
                os.remove(dst)
                os.symlink(src, dst)
        elif os.path.isdir(dst):
            print "Requested symlink (%s) exists but is a directory; replacing" % dst
            shutil.rmtree(dst)
            os.symlink(src, dst)
        elif os.path.exists(dst):
            print "Requested symlink (%s) exists but is a file; replacing" % dst
            os.remove(dst)
            os.symlink(src, dst)
        else:
            # see if the problem is that the parent directory does not exist
            # and try to explain what is missing
            (parent, tail) = os.path.split(dst)
            while not os.path.exists(parent):
                (parent, tail) = os.path.split(parent)
            if tail:
                raise Exception("Requested symlink (%s) cannot be created because %s does not exist"
                                % os.path.join(parent, tail))
            else:
                raise

if __name__ == "__main__":
    main()<|MERGE_RESOLUTION|>--- conflicted
+++ resolved
@@ -439,10 +439,6 @@
                     self.path("fmodex.dll")
             except:
                 print "Skipping fmodex audio library(assuming other audio engine)"
-<<<<<<< HEAD
-			
-=======
->>>>>>> 2c750fb7
 
             # For textures
             self.path("openjpeg.dll")
