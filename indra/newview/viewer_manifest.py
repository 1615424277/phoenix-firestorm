--- conflicted
+++ resolved
@@ -4,31 +4,36 @@
 # @brief Description of all installer viewer files, and methods for packaging
 #        them into installers for all supported platforms.
 #
-# $LicenseInfo:firstyear=2006&license=viewerlgpl$
+# $LicenseInfo:firstyear=2006&license=viewergpl$
+# 
+# Copyright (c) 2006-2009, Linden Research, Inc.
+# 
 # Second Life Viewer Source Code
-# Copyright (C) 2010, Linden Research, Inc.
+# The source code in this file ("Source Code") is provided by Linden Lab
+# to you under the terms of the GNU General Public License, version 2.0
+# ("GPL"), unless you have obtained a separate licensing agreement
+# ("Other License"), formally executed by you and Linden Lab.  Terms of
+# the GPL can be found in doc/GPL-license.txt in this distribution, or
+# online at http://secondlifegrid.net/programs/open_source/licensing/gplv2
 # 
-# This library is free software; you can redistribute it and/or
-# modify it under the terms of the GNU Lesser General Public
-# License as published by the Free Software Foundation;
-# version 2.1 of the License only.
+# There are special exceptions to the terms and conditions of the GPL as
+# it is applied to this Source Code. View the full text of the exception
+# in the file doc/FLOSS-exception.txt in this software distribution, or
+# online at
+# http://secondlifegrid.net/programs/open_source/licensing/flossexception
 # 
-# This library is distributed in the hope that it will be useful,
-# but WITHOUT ANY WARRANTY; without even the implied warranty of
-# MERCHANTABILITY or FITNESS FOR A PARTICULAR PURPOSE.  See the GNU
-# Lesser General Public License for more details.
+# By copying, modifying or distributing this software, you acknowledge
+# that you have read and understood your obligations described above,
+# and agree to abide by those obligations.
 # 
-# You should have received a copy of the GNU Lesser General Public
-# License along with this library; if not, write to the Free Software
-# Foundation, Inc., 51 Franklin Street, Fifth Floor, Boston, MA  02110-1301  USA
-# 
-# Linden Research, Inc., 945 Battery Street, San Francisco, CA  94111  USA
+# ALL LINDEN LAB SOURCE CODE IS PROVIDED "AS IS." LINDEN LAB MAKES NO
+# WARRANTIES, EXPRESS, IMPLIED OR OTHERWISE, REGARDING ITS ACCURACY,
+# COMPLETENESS OR PERFORMANCE.
 # $/LicenseInfo$
 import sys
 import os.path
 import re
 import tarfile
-import time
 viewer_dir = os.path.dirname(__file__)
 # add llmanifest library to our path so we don't have to muck with PYTHONPATH
 sys.path.append(os.path.join(viewer_dir, '../lib/python/indra/util'))
@@ -36,12 +41,9 @@
 
 class ViewerManifest(LLManifest):
     def is_packaging_viewer(self):
-        # Some commands, files will only be included
-        # if we are packaging the viewer on windows.
-        # This manifest is also used to copy
-        # files during the build (see copy_w_viewer_manifest
-        # and copy_l_viewer_manifest targets)
-        return 'package' in self.args['actions']
+        # This is overridden by the WindowsManifest sub-class,
+        # which has different behavior if it is not packaging the viewer.
+        return True
     
     def construct(self):
         super(ViewerManifest, self).construct()
@@ -172,6 +174,13 @@
                 return "SecondLifePreview.exe"
         else:
             return ''.join(self.channel().split()) + '.exe'
+
+    def is_packaging_viewer(self):
+        # Some commands, files will only be included
+        # if we are packaging the viewer on windows.
+        # This manifest is also used to copy
+        # files during the build.
+        return 'package' in self.args['actions']
 
     def test_msvcrt_and_copy_action(self, src, dst):
         # This is used to test a dll manifest.
@@ -251,15 +260,13 @@
         if self.prefix(src=os.path.join(os.pardir, 'sharedlibs', self.args['configuration']),
                        dst=""):
 
-            self.enable_no_crt_manifest_check()
-
+            self.enable_crt_manifest_check()
+            
             # Get kdu dll, continue if missing.
             try:
                 self.path('llkdu.dll', dst='llkdu.dll')
             except RuntimeError:
                 print "Skipping llkdu.dll"
-
-            self.enable_crt_manifest_check()
 
             # Get llcommon and deps. If missing assume static linkage and continue.
             try:
@@ -325,18 +332,9 @@
         # For use in crash reporting (generates minidumps)
         self.path("dbghelp.dll")
 
-<<<<<<< HEAD
         # For using FMOD for sound... DJS
         self.path("fmod.dll")
        
-=======
-        try:
-            # FMOD for sound
-            self.path("fmod.dll")
-        except:
-            print "Skipping FMOD - not found"
-
->>>>>>> 48809cb3
         self.enable_no_crt_manifest_check()
 
         # Media plugins - QuickTime
@@ -574,10 +572,6 @@
 
 
 class DarwinManifest(ViewerManifest):
-    def is_packaging_viewer(self):
-        # darwin requires full app bundle packaging even for debugging.
-        return True
-
     def construct(self):
         # copy over the build result (this is a no-op if run within the xcode script)
         self.path(self.args['configuration'] + "/Second Life.app", dst="")
@@ -656,16 +650,11 @@
                 if dylibs["llcommon"]:
                     for libfile in ("libapr-1.0.3.7.dylib",
                                     "libaprutil-1.0.3.8.dylib",
-                                    "libexpat.0.5.0.dylib",
-                                    "libexception_handler.dylib",
-                                    ):
+                                    "libexpat.0.5.0.dylib"):
                         self.path(os.path.join(libdir, libfile), libfile)
 
-                try:
-                    # FMOD for sound
-                    self.path(self.args['configuration'] + "/libfmodwrapper.dylib", "libfmodwrapper.dylib")
-                except:
-                    print "Skipping FMOD - not found"
+                #libfmodwrapper.dylib
+                self.path(self.args['configuration'] + "/libfmodwrapper.dylib", "libfmodwrapper.dylib")
                 
                 # our apps
                 self.path("../mac_crash_logger/" + self.args['configuration'] + "/mac-crash-logger.app", "mac-crash-logger.app")
@@ -682,9 +671,7 @@
                     for libfile in ("libllcommon.dylib",
                                     "libapr-1.0.3.7.dylib",
                                     "libaprutil-1.0.3.8.dylib",
-                                    "libexpat.0.5.0.dylib",
-                                    "libexception_handler.dylib",
-                                    ):
+                                    "libexpat.0.5.0.dylib"):
                         target_lib = os.path.join('../../..', libfile)
                         self.run_command("ln -sf %(target)r %(link)r" % 
                                          {'target': target_lib,
@@ -755,72 +742,55 @@
 
         # mount the image and get the name of the mount point and device node
         hdi_output = self.run_command('hdiutil attach -private %r' % sparsename)
-        try:
-            devfile = re.search("/dev/disk([0-9]+)[^s]", hdi_output).group(0).strip()
-            volpath = re.search('HFS\s+(.+)', hdi_output).group(1).strip()
-
-            # Copy everything in to the mounted .dmg
-
-            if self.default_channel() and not self.default_grid():
-                app_name = "Second Life " + self.args['grid']
-            else:
-                app_name = channel_standin.strip()
-
-            # Hack:
-            # Because there is no easy way to coerce the Finder into positioning
-            # the app bundle in the same place with different app names, we are
-            # adding multiple .DS_Store files to svn. There is one for release,
-            # one for release candidate and one for first look. Any other channels
-            # will use the release .DS_Store, and will look broken.
-            # - Ambroff 2008-08-20
-            dmg_template = os.path.join(
-                'installers', 
-                'darwin',
-                '%s-dmg' % "".join(self.channel_unique().split()).lower())
-
-            if not os.path.exists (self.src_path_of(dmg_template)):
-                dmg_template = os.path.join ('installers', 'darwin', 'release-dmg')
-
-            for s,d in {self.get_dst_prefix():app_name + ".app",
-                        os.path.join(dmg_template, "_VolumeIcon.icns"): ".VolumeIcon.icns",
-                        os.path.join(dmg_template, "background.jpg"): "background.jpg",
-                        os.path.join(dmg_template, "_DS_Store"): ".DS_Store"}.items():
-                print "Copying to dmg", s, d
-                self.copy_action(self.src_path_of(s), os.path.join(volpath, d))
-
-            # Hide the background image, DS_Store file, and volume icon file (set their "visible" bit)
-            for f in ".VolumeIcon.icns", "background.jpg", ".DS_Store":
-                pathname = os.path.join(volpath, f)
-                # We've observed mysterious "no such file" failures of the SetFile
-                # command, especially on the first file listed above -- yet
-                # subsequent inspection of the target directory confirms it's
-                # there. Timing problem with copy command? Try to handle.
-                for x in xrange(3):
-                    if os.path.exists(pathname):
-                        print "Confirmed existence: %r" % pathname
-                        break
-                    print "Waiting for %s copy command to complete (%s)..." % (f, x+1)
-                    sys.stdout.flush()
-                    time.sleep(1)
-                # If we fall out of the loop above without a successful break, oh
-                # well, possibly we've mistaken the nature of the problem. In any
-                # case, don't hang up the whole build looping indefinitely, let
-                # the original problem manifest by executing the desired command.
-                self.run_command('SetFile -a V %r' % pathname)
-
-            # Create the alias file (which is a resource file) from the .r
-            self.run_command('rez %r -o %r' %
-                             (self.src_path_of("installers/darwin/release-dmg/Applications-alias.r"),
-                              os.path.join(volpath, "Applications")))
-
-            # Set the alias file's alias and custom icon bits
-            self.run_command('SetFile -a AC %r' % os.path.join(volpath, "Applications"))
-
-            # Set the disk image root's custom icon bit
-            self.run_command('SetFile -a C %r' % volpath)
-        finally:
-            # Unmount the image even if exceptions from any of the above 
-            self.run_command('hdiutil detach -force %r' % devfile)
+        devfile = re.search("/dev/disk([0-9]+)[^s]", hdi_output).group(0).strip()
+        volpath = re.search('HFS\s+(.+)', hdi_output).group(1).strip()
+
+        # Copy everything in to the mounted .dmg
+
+        if self.default_channel() and not self.default_grid():
+            app_name = "Second Life " + self.args['grid']
+        else:
+            app_name = channel_standin.strip()
+
+        # Hack:
+        # Because there is no easy way to coerce the Finder into positioning
+        # the app bundle in the same place with different app names, we are
+        # adding multiple .DS_Store files to svn. There is one for release,
+        # one for release candidate and one for first look. Any other channels
+        # will use the release .DS_Store, and will look broken.
+        # - Ambroff 2008-08-20
+        dmg_template = os.path.join(
+            'installers', 
+            'darwin',
+            '%s-dmg' % "".join(self.channel_unique().split()).lower())
+
+        if not os.path.exists (self.src_path_of(dmg_template)):
+            dmg_template = os.path.join ('installers', 'darwin', 'release-dmg')
+
+        for s,d in {self.get_dst_prefix():app_name + ".app",
+                    os.path.join(dmg_template, "_VolumeIcon.icns"): ".VolumeIcon.icns",
+                    os.path.join(dmg_template, "background.jpg"): "background.jpg",
+                    os.path.join(dmg_template, "_DS_Store"): ".DS_Store"}.items():
+            print "Copying to dmg", s, d
+            self.copy_action(self.src_path_of(s), os.path.join(volpath, d))
+
+        # Hide the background image, DS_Store file, and volume icon file (set their "visible" bit)
+        for f in ".VolumeIcon.icns", "background.jpg", ".DS_Store":
+            self.run_command('SetFile -a V %r' % os.path.join(volpath, f))
+
+        # Create the alias file (which is a resource file) from the .r
+        self.run_command('rez %r -o %r' %
+                         (self.src_path_of("installers/darwin/release-dmg/Applications-alias.r"),
+                          os.path.join(volpath, "Applications")))
+
+        # Set the alias file's alias and custom icon bits
+        self.run_command('SetFile -a AC %r' % os.path.join(volpath, "Applications"))
+
+        # Set the disk image root's custom icon bit
+        self.run_command('SetFile -a C %r' % volpath)
+
+        # Unmount the image
+        self.run_command('hdiutil detach -force %r' % devfile)
 
         print "Converting temp disk image to final disk image"
         self.run_command('hdiutil convert %(sparse)r -format UDZO -imagekey zlib-level=9 -o %(final)r' % {'sparse':sparsename, 'final':finalname})
@@ -848,28 +818,6 @@
         # Create an appropriate gridargs.dat for this package, denoting required grid.
         self.put_in_file(self.flags_list(), 'etc/gridargs.dat')
 
-        self.path("secondlife-bin","bin/do-not-directly-run-secondlife-bin")
-        self.path("../linux_crash_logger/linux-crash-logger","bin/linux-crash-logger.bin")
-        self.path("../linux_updater/linux-updater", "bin/linux-updater.bin")
-        self.path("../llplugin/slplugin/SLPlugin", "bin/SLPlugin")
-
-        if self.prefix("res-sdl"):
-            self.path("*")
-            # recurse
-            self.end_prefix("res-sdl")
-
-        # plugins
-        if self.prefix(src="", dst="bin/llplugin"):
-            self.path("../media_plugins/webkit/libmedia_plugin_webkit.so", "libmedia_plugin_webkit.so")
-            self.path("../media_plugins/gstreamer010/libmedia_plugin_gstreamer010.so", "libmedia_plugin_gstreamer.so")
-            self.end_prefix("bin/llplugin")
-
-        try:
-            self.path("../llcommon/libllcommon.so", "lib/libllcommon.so")
-        except:
-            print "Skipping llcommon.so (assuming llcommon was linked statically)"
-
-        self.path("featuretable_linux.txt")
 
     def package_finish(self):
         if 'installer_name' in self.args:
@@ -883,10 +831,6 @@
                     installer_name += '_' + self.args['grid'].upper()
             else:
                 installer_name += '_' + self.channel_oneword().upper()
-
-        if self.args['buildtype'].lower() == 'release' and self.is_packaging_viewer():
-            print "* Going strip-crazy on the packaged binaries, since this is a RELEASE build"
-            self.run_command("find %(d)r/bin %(d)r/lib -type f | xargs --no-run-if-empty strip -S" % {'d': self.get_dst_prefix()} ) # makes some small assumptions about our packaged dir structure
 
         # Fix access permissions
         self.run_command("""
@@ -924,17 +868,40 @@
 
         # install either the libllkdu we just built, or a prebuilt one, in
         # decreasing order of preference.  for linux package, this goes to bin/
-        try:
-            self.path(self.find_existing_file('../llkdu/libllkdu.so',
-                '../../libraries/i686-linux/lib_release_client/libllkdu.so'),
-                  dst='bin/libllkdu.so')
-        except:
-            print "Skipping libllkdu.so - not found"
+        for lib, destdir in ("llkdu", "bin"), ("llcommon", "lib"):
+            libfile = "lib%s.so" % lib
+            try:
+                self.path(self.find_existing_file(os.path.join(os.pardir, lib, libfile),
+                    '../../libraries/i686-linux/lib_release_client/%s' % libfile), 
+                      dst=os.path.join(destdir, libfile))
+                # keep this one to preserve syntax, open source mangling removes previous lines
+                pass
+            except RuntimeError:
+                print "Skipping %s - not found" % libfile
+                pass
+
+        self.path("secondlife-bin","bin/do-not-directly-run-secondlife-bin")
+
+        self.path("../linux_crash_logger/linux-crash-logger","bin/linux-crash-logger.bin")
+        self.path("../linux_updater/linux-updater", "bin/linux-updater.bin")
+        self.path("../llplugin/slplugin/SLPlugin", "bin/SLPlugin")
+        if self.prefix("res-sdl"):
+            self.path("*")
+            # recurse
+            self.end_prefix("res-sdl")
+
+        # plugins
+        if self.prefix(src="", dst="bin/llplugin"):
+            self.path("../media_plugins/webkit/libmedia_plugin_webkit.so", "libmedia_plugin_webkit.so")
+            self.path("../media_plugins/gstreamer010/libmedia_plugin_gstreamer010.so", "libmedia_plugin_gstreamer.so")
+            self.end_prefix("bin/llplugin")
+
+        self.path("featuretable_linux.txt")
+        #self.path("secondlife-i686.supp")
 
         if self.prefix("../../libraries/i686-linux/lib_release_client", dst="lib"):
             self.path("libapr-1.so.0")
             self.path("libaprutil-1.so.0")
-            self.path("libbreakpad_client.so.0.0.0", "libbreakpad_client.so.0")
             self.path("libdb-4.2.so")
             self.path("libcrypto.so.0.9.7")
             self.path("libexpat.so.1")
@@ -956,7 +923,7 @@
                     self.path("libfmod-3.75.so")
                     pass
             except:
-                    print "Skipping libfmod-3.75.so - not found"
+                    print "Skipping libkdu_v42R.so - not found"
                     pass
             self.end_prefix("lib")
 
@@ -972,6 +939,10 @@
                     self.path("libvivoxplatform.so")
                     self.end_prefix("lib")
 
+        if self.args['buildtype'].lower() == 'release':
+            print "* Going strip-crazy on the packaged binaries, since this is a RELEASE build"
+            self.run_command("find %(d)r/bin %(d)r/lib -type f | xargs --no-run-if-empty strip -S" % {'d': self.get_dst_prefix()} ) # makes some small assumptions about our packaged dir structure
+
 ################################################################
 
 if __name__ == "__main__":
