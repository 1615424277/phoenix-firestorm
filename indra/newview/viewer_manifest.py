--- conflicted
+++ resolved
@@ -1168,6 +1168,12 @@
                 # with self.prefix(src=relpkgdir, dst=""):
                     # self.path("libndofdev.dylib")
                     # self.path("libhunspell-1.3.a")   
+                    # self.path("libIex-3_2.dylib")
+                    # self.path("libIlmThread-3_2.dylib")
+                    # self.path("libImath-3_1.dylib")
+                    # self.path("libOpenEXR-3_2.dylib")
+                    # self.path("libOpenEXRCore-3_2.dylib")
+                    # self.path("libOpenEXRUtil-3_2.dylib")
 
                 # with self.prefix(src_dst="cursors_mac"):
                     # self.path("*.tif")
@@ -1444,6 +1450,12 @@
             # copy additional libs in <bundle>/Contents/MacOS/
             self.path(os.path.join(relpkgdir, "libndofdev.dylib"), dst="Resources/libndofdev.dylib")
             self.path(os.path.join(relpkgdir, "libhunspell-1.3.0.dylib"), dst="Resources/libhunspell-1.3.0.dylib")   
+            self.path(os.path.join(relpkgdir, "libIex-3_2.dylib"), dst="Resources/libIex-3_2.dylib")   
+            self.path(os.path.join(relpkgdir, "libIlmThread-3_2.dylib"), dst="Resources/libIlmThread-3_2.dylib")   
+            self.path(os.path.join(relpkgdir, "libImath-3_1.dylib"), dst="Resources/libImath-3_1.dylib")   
+            self.path(os.path.join(relpkgdir, "libOpenEXR-3_2.dylib"), dst="Resources/libOpenEXR-3_2.dylib")   
+            self.path(os.path.join(relpkgdir, "libOpenEXRCore-3_2.dylib"), dst="Resources/libOpenEXRCore-3_2.dylib")   
+            self.path(os.path.join(relpkgdir, "libOpenEXRUtil-3_2.dylib"), dst="Resources/libOpenEXRUtil-3_2.dylib")   
 
             # CEF framework goes inside Contents/Frameworks.
             # Remember where we parked this car.
@@ -1459,32 +1471,6 @@
             with self.prefix(dst="Resources"):
                 super().construct()
 
-<<<<<<< HEAD
-=======
-                # need .icns file referenced by Info.plist
-                with self.prefix(src=self.icon_path(), dst="") :
-                    self.path("secondlife.icns")
-
-                # Copy in the updater script and helper modules
-                self.path(src=os.path.join(pkgdir, 'VMP'), dst="updater")
-
-                with self.prefix(src="", dst=os.path.join("updater", "icons")):
-                    self.path2basename(self.icon_path(), "secondlife.ico")
-                    with self.prefix(src="vmp_icons", dst=""):
-                        self.path("*.png")
-                        self.path("*.gif")
-
-                with self.prefix(src=relpkgdir, dst=""):
-                    self.path("libndofdev.dylib")
-                    self.path("libhunspell-*.dylib")   
-                    self.path("libIex-3_2.dylib")
-                    self.path("libIlmThread-3_2.dylib")
-                    self.path("libImath-3_1.dylib")
-                    self.path("libOpenEXR-3_2.dylib")
-                    self.path("libOpenEXRCore-3_2.dylib")
-                    self.path("libOpenEXRUtil-3_2.dylib")
-
->>>>>>> c1bde757
                 with self.prefix(src_dst="cursors_mac"):
                     self.path("*.tif")
 
