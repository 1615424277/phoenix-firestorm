#!/usr/bin/env python
"""\
@file viewer_manifest.py
@author Ryan Williams
@brief Description of all installer viewer files, and methods for packaging
       them into installers for all supported platforms.

$LicenseInfo:firstyear=2006&license=viewerlgpl$
Second Life Viewer Source Code
Copyright (C) 2006-2011, Linden Research, Inc.

This library is free software; you can redistribute it and/or
modify it under the terms of the GNU Lesser General Public
License as published by the Free Software Foundation;
version 2.1 of the License only.

This library is distributed in the hope that it will be useful,
but WITHOUT ANY WARRANTY; without even the implied warranty of
MERCHANTABILITY or FITNESS FOR A PARTICULAR PURPOSE.  See the GNU
Lesser General Public License for more details.

You should have received a copy of the GNU Lesser General Public
License along with this library; if not, write to the Free Software
Foundation, Inc., 51 Franklin Street, Fifth Floor, Boston, MA  02110-1301  USA

Linden Research, Inc., 945 Battery Street, San Francisco, CA  94111  USA
$/LicenseInfo$
"""
import sys
import os.path
import re
import tarfile
import time
#AO
import os
import shlex
import subprocess
#/AO

viewer_dir = os.path.dirname(__file__)
# add llmanifest library to our path so we don't have to muck with PYTHONPATH
sys.path.append(os.path.join(viewer_dir, '../lib/python/indra/util'))
from llmanifest import LLManifest, main, proper_windows_path, path_ancestors

class ViewerManifest(LLManifest):
    def is_packaging_viewer(self):
        # Some commands, files will only be included
        # if we are packaging the viewer on windows.
        # This manifest is also used to copy
        # files during the build (see copy_w_viewer_manifest
        # and copy_l_viewer_manifest targets)
        return 'package' in self.args['actions']
    
    def construct(self):
        super(ViewerManifest, self).construct()
        self.exclude("*.svn*")
        self.path(src="../../scripts/messages/message_template.msg", dst="app_settings/message_template.msg")
        self.path(src="../../etc/message.xml", dst="app_settings/message.xml")

        if self.is_packaging_viewer():
            if self.prefix(src="app_settings"):
                self.exclude("logcontrol.xml")
                self.exclude("logcontrol-dev.xml")
                self.path("*.pem")
                self.path("*.ini")
                self.path("*.xml")
                self.path("*.db2")

                # include the entire shaders directory recursively
                self.path("shaders")
                # ... and the entire windlight directory
                self.path("windlight")

                # include the entire beams directory
                self.path("beams")
                self.path("beamsColors")

                self.end_prefix("app_settings")

            if self.prefix(src="character"):
                self.path("*.llm")
                self.path("*.xml")
                self.path("*.tga")
                self.end_prefix("character")

            # Include our fonts
            if self.prefix(src="fonts"):
                self.path("*.ttf")
                self.path("*.txt")
                self.end_prefix("fonts")
                
            # AO: Include firestorm resources
            if self.prefix(src="fs_resources"):
				self.path("*.txt")
				self.path("*.lsl")
				self.path("*.lsltxt")
				self.end_prefix("fs_resources");

            # skins
            if self.prefix(src="skins"):
                    self.path("paths.xml")
		    self.path("skins.xml")
                    # include the entire textures directory recursively
                    if self.prefix(src="*/textures"):
                            self.path("*/*.tga")
                            self.path("*/*.j2c")
                            self.path("*/*.jpg")
                            self.path("*/*.png")
                            self.path("*.tga")
                            self.path("*.j2c")
                            self.path("*.jpg")
                            self.path("*.png")
                            self.path("textures.xml")
                            self.end_prefix("*/textures")
                    self.path("*/xui/*/*.xml")
                    self.path("*/xui/*/widgets/*.xml")
		    self.path("*/themes/*/colors.xml")
		    if self.prefix(src="*/themes/*/textures"):
                            self.path("*/*.tga")
                            self.path("*/*.j2c")
                            self.path("*/*.jpg")
                            self.path("*/*.png")
                            self.path("*.tga")
                            self.path("*.j2c")
                            self.path("*.jpg")
                            self.path("*.png")
                            self.end_prefix("*/themes/*/textures")

                    self.path("*/*.xml")

                    # Local HTML files (e.g. loading screen)
                    if self.prefix(src="*/html"):
                            self.path("*.png")
                            self.path("*/*/*.html")
                            self.path("*/*/*.gif")
                            self.end_prefix("*/html")
                    self.end_prefix("skins")

            # local_assets dir (for pre-cached textures)
            if self.prefix(src="local_assets"):
                self.path("*.j2c")
                self.path("*.tga")
                self.end_prefix("local_assets")

            # Files in the newview/ directory
            self.path("gpu_table.txt")

            # The summary.json file gets left in the base checkout dir by
            # build.sh. It's only created for a build.sh build, therefore we
            # have to check whether it exists.  :-P
            summary_json = "summary.json"
            summary_json_path = os.path.join(os.pardir, os.pardir, summary_json)
            if os.path.exists(os.path.join(self.get_src_prefix(), summary_json_path)):
                self.path(summary_json_path, summary_json)
            else:
                print "No %s" % os.path.join(self.get_src_prefix(), summary_json_path)

    def login_channel(self):
        """Channel reported for login and upgrade purposes ONLY;
        used for A/B testing"""
        # NOTE: Do not return the normal channel if login_channel
        # is not specified, as some code may branch depending on
        # whether or not this is present
        return self.args.get('login_channel')

    def grid(self):
        return self.args['grid']
    def channel(self):
        return self.args['channel']
    def channel_unique(self):
        return self.channel().replace("Second Life", "").strip()
    def channel_oneword(self):
        return "".join(self.channel_unique().split())
    def channel_lowerword(self):
        return self.channel_oneword().lower()

    def flags_list(self):
        """ Convenience function that returns the command-line flags
        for the grid"""

        # Set command line flags relating to the target grid
        grid_flags = ''
        if not self.default_grid():
            grid_flags = "--grid %(grid)s "\
                         "--helperuri http://preview-%(grid)s.secondlife.com/helpers/" %\
                           {'grid':self.grid()}

        # set command line flags for channel
        channel_flags = ''
        if self.login_channel() and self.login_channel() != self.channel():
            # Report a special channel during login, but use default
            channel_flags = '--channel "%s"' % (self.login_channel())
        elif not self.default_channel():
            channel_flags = '--channel "%s"' % self.channel()

        # Deal with settings 
        setting_flags = ''
        if not self.default_channel() or not self.default_grid():
            if self.default_grid():
                setting_flags = '--settings settings_%s.xml'\
                                % self.channel_lowerword()
            else:
                setting_flags = '--settings settings_%s_%s.xml'\
                                % (self.grid(), self.channel_lowerword())
                                                
        return " ".join((channel_flags, grid_flags, setting_flags)).strip()


class WindowsManifest(ViewerManifest):
    def final_exe(self):
        if self.default_channel():
            if self.default_grid():
                return "SecondLife.exe"
            else:
                return "SecondLifePreview.exe"
        else:
            return ''.join(self.channel().split()) + '.exe'

    def test_msvcrt_and_copy_action(self, src, dst):
        # This is used to test a dll manifest.
        # It is used as a temporary override during the construct method
        from test_win32_manifest import test_assembly_binding
        if src and (os.path.exists(src) or os.path.islink(src)):
            # ensure that destination path exists
            self.cmakedirs(os.path.dirname(dst))
            self.created_paths.append(dst)
            if not os.path.isdir(src):
                if(self.args['configuration'].lower() == 'debug'):
                    test_assembly_binding(src, "Microsoft.VC80.DebugCRT", "8.0.50727.4053")
                else:
                    test_assembly_binding(src, "Microsoft.VC80.CRT", "8.0.50727.4053")
                self.ccopy(src,dst)
            else:
                raise Exception("Directories are not supported by test_CRT_and_copy_action()")
        else:
            print "Doesn't exist:", src

    def test_for_no_msvcrt_manifest_and_copy_action(self, src, dst):
        # This is used to test that no manifest for the msvcrt exists.
        # It is used as a temporary override during the construct method
        from test_win32_manifest import test_assembly_binding
        from test_win32_manifest import NoManifestException, NoMatchingAssemblyException
        if src and (os.path.exists(src) or os.path.islink(src)):
            # ensure that destination path exists
            self.cmakedirs(os.path.dirname(dst))
            self.created_paths.append(dst)
            if not os.path.isdir(src):
                try:
                    if(self.args['configuration'].lower() == 'debug'):
                        test_assembly_binding(src, "Microsoft.VC80.DebugCRT", "")
                    else:
                        test_assembly_binding(src, "Microsoft.VC80.CRT", "")
                    raise Exception("Unknown condition")
                except NoManifestException, err:
                    pass
                except NoMatchingAssemblyException, err:
                    pass
                    
                self.ccopy(src,dst)
            else:
                raise Exception("Directories are not supported by test_CRT_and_copy_action()")
        else:
            print "Doesn't exist:", src
        
    ### DISABLED MANIFEST CHECKING for vs2010.  we may need to reenable this
    # shortly.  If this hasn't been reenabled by the 2.9 viewer release then it
    # should be deleted -brad
    #def enable_crt_manifest_check(self):
    #    if self.is_packaging_viewer():
    #       WindowsManifest.copy_action = WindowsManifest.test_msvcrt_and_copy_action

    #def enable_no_crt_manifest_check(self):
    #    if self.is_packaging_viewer():
    #        WindowsManifest.copy_action = WindowsManifest.test_for_no_msvcrt_manifest_and_copy_action

    #def disable_manifest_check(self):
    #    if self.is_packaging_viewer():
    #        del WindowsManifest.copy_action

    def construct(self):
        super(WindowsManifest, self).construct()

        #self.enable_crt_manifest_check()

        if self.is_packaging_viewer():
            # Find secondlife-bin.exe in the 'configuration' dir, then rename it to the result of final_exe.
            self.path(src='%s/firestorm-bin.exe' % self.args['configuration'], dst=self.final_exe())

        # Plugin host application
        self.path(os.path.join(os.pardir,
                               'llplugin', 'slplugin', self.args['configuration'], "slplugin.exe"),
                  "slplugin.exe")
        
        #self.disable_manifest_check()

        self.path(src="../viewer_components/updater/scripts/windows/update_install.bat", dst="update_install.bat")

        # Get shared libs from the shared libs staging directory
        if self.prefix(src=os.path.join(os.pardir, 'sharedlibs', self.args['configuration']),
                       dst=""):

            #self.enable_crt_manifest_check()

            # Get llcommon and deps. If missing assume static linkage and continue.
            try:
                self.path('llcommon.dll')
                self.path('libapr-1.dll')
                self.path('libaprutil-1.dll')
                self.path('libapriconv-1.dll')
            except RuntimeError, err:
                print err.message
                print "Skipping llcommon.dll (assuming llcommon was linked statically)"

            #self.disable_manifest_check()

            # Get fmod dll, continue if missing
            try:
                self.path("fmod.dll")
            except:
                print "Skipping fmod.dll"

            # For textures
            if self.args['configuration'].lower() == 'debug':
                self.path("openjpegd.dll")
            else:
                self.path("openjpeg.dll")

<<<<<<< HEAD
            try:
                # These need to be installed as a SxS assembly, currently a 'private' assembly.
                # See http://msdn.microsoft.com/en-us/library/ms235291(VS.80).aspx
                if self.args['configuration'].lower() == 'debug':
                    self.path("msvcr80d.dll")
                    self.path("msvcp80d.dll")
                    self.path("Microsoft.VC80.DebugCRT.manifest")
                else:
                    self.path("msvcr80.dll")
                    self.path("msvcp80.dll")
                    self.path("Microsoft.VC80.CRT.manifest")
            except RuntimeError:
                print "WARNING: not copying VC runtimes to staging area, this will fail if you make an installer from this staging"
=======
            # These need to be installed as a SxS assembly, currently a 'private' assembly.
            # See http://msdn.microsoft.com/en-us/library/ms235291(VS.80).aspx
            if self.args['configuration'].lower() == 'debug':
                 self.path("msvcr100d.dll")
                 self.path("msvcp100d.dll")
            else:
                 self.path("msvcr100.dll")
                 self.path("msvcp100.dll")
>>>>>>> 113f532e

            # Vivox runtimes
            self.path("SLVoice.exe")
            self.path("vivoxsdk.dll")
            self.path("ortp.dll")
<<<<<<< HEAD
	    self.path("alut.dll")
	    self.path("wrap_oal.dll")
=======
            self.path("libsndfile-1.dll")
            self.path("zlib1.dll")
            self.path("vivoxplatform.dll")
            self.path("vivoxoal.dll")
            
            # Security
            self.path("ssleay32.dll")
            self.path("libeay32.dll")
>>>>>>> 113f532e

            # For google-perftools tcmalloc allocator.
            try:
                if self.args['configuration'].lower() == 'debug':
                    self.path('libtcmalloc_minimal-debug.dll')
                else:
                    self.path('libtcmalloc_minimal.dll')
            except:
                print "Skipping libtcmalloc_minimal.dll"

            self.end_prefix()

        self.path(src="licenses-win32.txt", dst="licenses.txt")
        self.path("featuretable.txt")
        self.path("featuretable_xp.txt")
        self.path("VivoxAUP.txt")

        #self.enable_no_crt_manifest_check()
        
        # Media plugins - QuickTime
        if self.prefix(src='../media_plugins/quicktime/%s' % self.args['configuration'], dst="llplugin"):
            self.path("media_plugin_quicktime.dll")
            self.end_prefix()

        # Media plugins - WebKit/Qt
        if self.prefix(src='../media_plugins/webkit/%s' % self.args['configuration'], dst="llplugin"):
            self.path("media_plugin_webkit.dll")
            self.end_prefix()

        # winmm.dll shim
        if self.prefix(src='../media_plugins/winmmshim/%s' % self.args['configuration'], dst=""):
            self.path("winmm.dll")
            self.end_prefix()


        if self.args['configuration'].lower() == 'debug':
            if self.prefix(src=os.path.join(os.pardir, 'packages', 'lib', 'debug'),
                           dst="llplugin"):
                self.path("libeay32.dll")
                self.path("qtcored4.dll")
                self.path("qtguid4.dll")
                self.path("qtnetworkd4.dll")
                self.path("qtopengld4.dll")
                self.path("qtwebkitd4.dll")
                self.path("qtxmlpatternsd4.dll")
                self.path("ssleay32.dll")

                # For WebKit/Qt plugin runtimes (image format plugins)
                if self.prefix(src="imageformats", dst="imageformats"):
                    self.path("qgifd4.dll")
                    self.path("qicod4.dll")
                    self.path("qjpegd4.dll")
                    self.path("qmngd4.dll")
                    self.path("qsvgd4.dll")
                    self.path("qtiffd4.dll")
                    self.end_prefix()

                # For WebKit/Qt plugin runtimes (codec/character encoding plugins)
                if self.prefix(src="codecs", dst="codecs"):
                    self.path("qcncodecsd4.dll")
                    self.path("qjpcodecsd4.dll")
                    self.path("qkrcodecsd4.dll")
                    self.path("qtwcodecsd4.dll")
                    self.end_prefix()

                self.end_prefix()
        else:
            if self.prefix(src=os.path.join(os.pardir, 'packages', 'lib', 'release'),
                           dst="llplugin"):
                self.path("libeay32.dll")
                self.path("qtcore4.dll")
                self.path("qtgui4.dll")
                self.path("qtnetwork4.dll")
                self.path("qtopengl4.dll")
                self.path("qtwebkit4.dll")
                self.path("qtxmlpatterns4.dll")
                self.path("ssleay32.dll")

                # For WebKit/Qt plugin runtimes (image format plugins)
                if self.prefix(src="imageformats", dst="imageformats"):
                    self.path("qgif4.dll")
                    self.path("qico4.dll")
                    self.path("qjpeg4.dll")
                    self.path("qmng4.dll")
                    self.path("qsvg4.dll")
                    self.path("qtiff4.dll")
                    self.end_prefix()

                # For WebKit/Qt plugin runtimes (codec/character encoding plugins)
                if self.prefix(src="codecs", dst="codecs"):
                    self.path("qcncodecs4.dll")
                    self.path("qjpcodecs4.dll")
                    self.path("qkrcodecs4.dll")
                    self.path("qtwcodecs4.dll")
                    self.end_prefix()

                self.end_prefix()

        #self.disable_manifest_check()

        # pull in the crash logger and updater from other projects
        # tag:"crash-logger" here as a cue to the exporter
        self.path(src='../win_crash_logger/%s/windows-crash-logger.exe' % self.args['configuration'],
                  dst="win_crash_logger.exe")
        self.path(src='../win_updater/%s/windows-updater.exe' % self.args['configuration'],
                  dst="updater.exe")

        if not self.is_packaging_viewer():
            self.package_file = "copied_deps"    

    def nsi_file_commands(self, install=True):
        def wpath(path):
            if path.endswith('/') or path.endswith(os.path.sep):
                path = path[:-1]
            path = path.replace('/', '\\')
            return path

        result = ""
        dest_files = [pair[1] for pair in self.file_list if pair[0] and os.path.isfile(pair[1])]
        # sort deepest hierarchy first
        dest_files.sort(lambda a,b: cmp(a.count(os.path.sep),b.count(os.path.sep)) or cmp(a,b))
        dest_files.reverse()
        out_path = None
        for pkg_file in dest_files:
            rel_file = os.path.normpath(pkg_file.replace(self.get_dst_prefix()+os.path.sep,''))
            installed_dir = wpath(os.path.join('$INSTDIR', os.path.dirname(rel_file)))
            pkg_file = wpath(os.path.normpath(pkg_file))
            if installed_dir != out_path:
                if install:
                    out_path = installed_dir
                    result += 'SetOutPath ' + out_path + '\n'
            if install:
                result += 'File ' + pkg_file + '\n'
            else:
                result += 'Delete ' + wpath(os.path.join('$INSTDIR', rel_file)) + '\n'
        # at the end of a delete, just rmdir all the directories
        if not install:
            deleted_file_dirs = [os.path.dirname(pair[1].replace(self.get_dst_prefix()+os.path.sep,'')) for pair in self.file_list]
            # find all ancestors so that we don't skip any dirs that happened to have no non-dir children
            deleted_dirs = []
            for d in deleted_file_dirs:
                deleted_dirs.extend(path_ancestors(d))
            # sort deepest hierarchy first
            deleted_dirs.sort(lambda a,b: cmp(a.count(os.path.sep),b.count(os.path.sep)) or cmp(a,b))
            deleted_dirs.reverse()
            prev = None
            for d in deleted_dirs:
                if d != prev:   # skip duplicates
                    result += 'RMDir ' + wpath(os.path.join('$INSTDIR', os.path.normpath(d))) + '\n'
                prev = d

        return result

    def package_finish(self):
        # a standard map of strings for replacing in the templates
        substitution_strings = {
            'version' : '.'.join(self.args['version']),
            'version_short' : '.'.join(self.args['version'][:-1]),
            'version_dashes' : '-'.join(self.args['version']),
            'final_exe' : self.final_exe(),
            'grid':self.args['grid'],
            'grid_caps':self.args['grid'].upper(),
            # escape quotes becase NSIS doesn't handle them well
            'flags':self.flags_list().replace('"', '$\\"'),
            'channel':self.channel(),
            'channel_oneword':self.channel_oneword(),
            'channel_unique':self.channel_unique(),
            }

        version_vars = """
        !define INSTEXE  "%(final_exe)s"
        !define VERSION "%(version_short)s"
        !define VERSION_LONG "%(version)s"
        !define VERSION_DASHES "%(version_dashes)s"
        """ % substitution_strings
        if self.default_channel():
            if self.default_grid():
                # release viewer
                installer_file = "Phoenix_Firestorm_%(version_dashes)s_Setup.exe"
                grid_vars_template = """
                OutFile "%(installer_file)s"
                !define INSTFLAGS "%(flags)s"
                !define INSTNAME   "Firestorm"
                !define SHORTCUT   "Firestorm"
                !define URLNAME   "secondlife"
                Caption "Firestorm ${VERSION}"
                """
            else:
                # beta grid viewer
                installer_file = "Phoenix_Firestorm_%(version_dashes)s_(%(grid_caps)s)_Setup.exe"
                grid_vars_template = """
                OutFile "%(installer_file)s"
                !define INSTFLAGS "%(flags)s"
                !define INSTNAME   "Firestorm%(grid_caps)s"
                !define SHORTCUT   "Firestorm (%(grid_caps)s)"
                !define URLNAME   "secondlife%(grid)s"
                !define UNINSTALL_SETTINGS 1
                Caption "Firestorm %(grid)s ${VERSION}"
                """
        else:
            # some other channel on some grid
            installer_file = "Phoenix_%(channel_oneword)s_%(version_dashes)s_Setup.exe"
            grid_vars_template = """
            OutFile "%(installer_file)s"
            !define INSTFLAGS "%(flags)s"
            !define INSTNAME   "%(channel_oneword)s"
            !define SHORTCUT   "%(channel)s"
            !define URLNAME   "secondlife"
            !define UNINSTALL_SETTINGS 1
            Caption "%(channel)s ${VERSION}"
            """
        if 'installer_name' in self.args:
            installer_file = self.args['installer_name']
        else:
            installer_file = installer_file % substitution_strings
        substitution_strings['installer_file'] = installer_file

        tempfile = "secondlife_setup_tmp.nsi"
        
        #AO: Try to sign original executable first, if we can, using best available signing cert.
        try:
            subprocess.check_call(["signtool.exe","sign","/a","/d","Firestorm","/du","http://www.phoenixviewer.com",self.args['configuration']+"\\firestorm-bin.exe"])
            subprocess.check_call(["signtool.exe","sign","/a","/d","Firestorm","/du","http://www.phoenixviewer.com",self.args['configuration']+"\\"+self.final_exe()])
        except Exception, e:
            print "Couldn't sign final binary. Tried to sign %s" % self.args['configuration']+"\\"+self.final_exe()
            
        # the following replaces strings in the nsi template
        # it also does python-style % substitution
        self.replace_in("installers/windows/installer_template.nsi", tempfile, {
                "%%VERSION%%":version_vars,
                "%%SOURCE%%":self.get_src_prefix(),
                "%%GRID_VARS%%":grid_vars_template % substitution_strings,
                "%%INSTALL_FILES%%":self.nsi_file_commands(True),
                "%%DELETE_FILES%%":self.nsi_file_commands(False)})

        # We use the Unicode version of NSIS, available from
        # http://www.scratchpaper.com/
        # Check two paths, one for Program Files, and one for Program Files (x86).
        # Yay 64bit windows.
        NSIS_path = os.path.expandvars('${ProgramFiles}\\NSIS\\Unicode\\makensis.exe')
        if not os.path.exists(NSIS_path):
            NSIS_path = os.path.expandvars('${ProgramFiles(x86)}\\NSIS\\Unicode\\makensis.exe')
        self.run_command('"' + proper_windows_path(NSIS_path) + '" ' + self.dst_path_of(tempfile))
        # self.remove(self.dst_path_of(tempfile))

        #AO: Try to sign installer next, if we can, using best available signing cert.
        try:
            subprocess.check_call(["signtool.exe","sign","/a","/d","Firestorm","/du","http://www.phoenixviewer.com",self.args['configuration']+"\\"+substitution_strings['installer_file']])
        except Exception, e:
            print "Working directory: %s" % os.getcwd()
            print "Couldn't sign windows installer. Tried to sign %s" % self.args['configuration']+"\\"+substitution_strings['installer_file']


# If we're on a build machine, sign the code using our Authenticode certificate. JC
 
#        sign_py = os.path.expandvars("${SIGN}")
#        if not sign_py or sign_py == "${SIGN}":
#            sign_py = 'C:\\buildscripts\\code-signing\\sign.py'
#        else:
#            sign_py = sign_py.replace('\\', '\\\\\\\\')
#        python = os.path.expandvars("${PYTHON}")
#        if not python or python == "${PYTHON}":
#            python = 'python'
#        if os.path.exists(sign_py):
#            self.run_command("%s %s %s" % (python, sign_py, self.dst_path_of(installer_file).replace('\\', '\\\\\\\\')))
#        else:
#            print "Skipping code signing,", sign_py, "does not exist"


        self.created_path(self.dst_path_of(installer_file))
        self.package_file = installer_file


class DarwinManifest(ViewerManifest):
    def is_packaging_viewer(self):
        # darwin requires full app bundle packaging even for debugging.
        return True

    def construct(self):
        # copy over the build result (this is a no-op if run within the xcode script)
        self.path(self.args['configuration'] + "/Firestorm.app", dst="")

        if self.prefix(src="", dst="Contents"):  # everything goes in Contents
            self.path("Info-Firestorm.plist", dst="Info.plist")

            # copy additional libs in <bundle>/Contents/MacOS/
            self.path("../packages/lib/release/libndofdev.dylib", dst="Resources/libndofdev.dylib")

            self.path("../viewer_components/updater/scripts/darwin/update_install", "MacOS/update_install")

            # most everything goes in the Resources directory
            if self.prefix(src="", dst="Resources"):
                super(DarwinManifest, self).construct()

                if self.prefix("cursors_mac"):
                    self.path("*.tif")
                    self.end_prefix("cursors_mac")

                self.path("licenses-mac.txt", dst="licenses.txt")
                self.path("featuretable_mac.txt")
                self.path("Firestorm.nib")
		self.path("VivoxAUP.txt")

                # If we are not using the default channel, use the 'Firstlook
                # icon' to show that it isn't a stable release.
                if self.default_channel() and self.default_grid():
                    self.path("phoenix_icon.icns")
                else:
                    self.path("phoenix_icon.icns", "phoenix_icon.icns") # Does nothing, but we could change it to use a beta icon later. - AO
                self.path("Firestorm.nib")
                
                # Translations
                self.path("English.lproj")
                self.path("German.lproj")
                self.path("Japanese.lproj")
                self.path("Korean.lproj")
                self.path("da.lproj")
                self.path("es.lproj")
                self.path("fr.lproj")
                self.path("hu.lproj")
                self.path("it.lproj")
                self.path("nl.lproj")
                self.path("pl.lproj")
                self.path("pt.lproj")
                self.path("ru.lproj")
                self.path("tr.lproj")
                self.path("uk.lproj")
                self.path("zh-Hans.lproj")

<<<<<<< HEAD
                # SLVoice and vivox lols
                self.path("vivox-runtime/universal-darwin/libalut.dylib", "libalut.dylib")
                self.path("vivox-runtime/universal-darwin/libopenal.dylib", "libopenal.dylib")
                self.path("vivox-runtime/universal-darwin/libortp.dylib", "libortp.dylib")
                self.path("vivox-runtime/universal-darwin/libvivoxsdk.dylib", "libvivoxsdk.dylib")
                self.path("vivox-runtime/universal-darwin/SLVoice", "SLVoice")

                libdir = "../../libraries/universal-darwin/lib_release"
=======
                libdir = "../packages/lib/release"
>>>>>>> 113f532e
                dylibs = {}

                # Need to get the llcommon dll from any of the build directories as well
                lib = "llcommon"
                libfile = "lib%s.dylib" % lib
                try:
                    self.path(self.find_existing_file(os.path.join(os.pardir,
                                                                    lib,
                                                                    self.args['configuration'],
                                                                    libfile),
                                                      os.path.join(libdir, libfile)),
                                                      dst=libfile)
                except RuntimeError:
                    print "Skipping %s" % libfile
                    dylibs[lib] = False
                else:
                    dylibs[lib] = True

                if dylibs["llcommon"]:
                    for libfile in ("libapr-1.0.dylib",
                                    "libaprutil-1.0.dylib",
                                    "libexpat.1.5.2.dylib",
                                    "libexception_handler.dylib",
                                    ):
                        self.path(os.path.join(libdir, libfile), libfile)

                # SLVoice and vivox lols
                for libfile in ('libsndfile.dylib', 'libvivoxoal.dylib', 'libortp.dylib', \
                    'libvivoxsdk.dylib', 'libvivoxplatform.dylib', 'SLVoice') :
                     self.path(os.path.join(libdir, libfile), libfile)
                
                try:
                    # FMOD for sound
                    self.path(self.args['configuration'] + "/libfmodwrapper.dylib", "libfmodwrapper.dylib")
                except:
                    print "Skipping FMOD - not found"
                
                # our apps
                self.path("../mac_crash_logger/" + self.args['configuration'] + "/mac-crash-logger.app", "mac-crash-logger.app")
                self.path("../mac_updater/" + self.args['configuration'] + "/mac-updater.app", "mac-updater.app")

                # plugin launcher
                self.path("../llplugin/slplugin/" + self.args['configuration'] + "/SLPlugin.app", "SLPlugin.app")

                # our apps dependencies on shared libs
                if dylibs["llcommon"]:
                    mac_crash_logger_res_path = self.dst_path_of("mac-crash-logger.app/Contents/Resources")
                    mac_updater_res_path = self.dst_path_of("mac-updater.app/Contents/Resources")
                    slplugin_res_path = self.dst_path_of("SLPlugin.app/Contents/Resources")
                    for libfile in ("libllcommon.dylib",
                                    "libapr-1.0.dylib",
                                    "libaprutil-1.0.dylib",
                                    "libexpat.1.5.2.dylib",
                                    "libexception_handler.dylib",
                                    ):
                        target_lib = os.path.join('../../..', libfile)
                        self.run_command("ln -sf %(target)r %(link)r" % 
                                         {'target': target_lib,
                                          'link' : os.path.join(mac_crash_logger_res_path, libfile)}
                                         )
                        self.run_command("ln -sf %(target)r %(link)r" % 
                                         {'target': target_lib,
                                          'link' : os.path.join(mac_updater_res_path, libfile)}
                                         )
                        self.run_command("ln -sf %(target)r %(link)r" % 
                                         {'target': target_lib,
                                          'link' : os.path.join(slplugin_res_path, libfile)}
                                         )

                # plugins
                if self.prefix(src="", dst="llplugin"):
                    self.path("../media_plugins/quicktime/" + self.args['configuration'] + "/media_plugin_quicktime.dylib", "media_plugin_quicktime.dylib")
                    self.path("../media_plugins/webkit/" + self.args['configuration'] + "/media_plugin_webkit.dylib", "media_plugin_webkit.dylib")
                    self.path("../packages/lib/release/libllqtwebkit.dylib", "libllqtwebkit.dylib")

                    self.end_prefix("llplugin")

                # command line arguments for connecting to the proper grid
                self.put_in_file(self.flags_list(), 'arguments.txt')

                self.end_prefix("Resources")

            self.end_prefix("Contents")

        # NOTE: the -S argument to strip causes it to keep enough info for
        # annotated backtraces (i.e. function names in the crash log).  'strip' with no
        # arguments yields a slightly smaller binary but makes crash logs mostly useless.
        # This may be desirable for the final release.  Or not.
        if ("package" in self.args['actions'] or 
            "unpacked" in self.args['actions']):
            self.run_command('strip -S %(viewer_binary)r' %
                             { 'viewer_binary' : self.dst_path_of('Contents/MacOS/Firestorm')})

    def copy_finish(self):
        # Force executable permissions to be set for scripts
        # see CHOP-223 and http://mercurial.selenic.com/bts/issue1802
        for script in 'Contents/MacOS/update_install',:
            self.run_command("chmod +x %r" % os.path.join(self.get_dst_prefix(), script))

    def package_finish(self):
        channel_standin = 'Firestorm'  # hah, our default channel is not usable on its own
        if not self.default_channel():
            channel_standin = self.channel()

        imagename="Phoenix_" + self.channel_oneword() + '_' + '_'.join(self.args['version'])

        # MBW -- If the mounted volume name changes, it breaks the .DS_Store's background image and icon positioning.
        #  If we really need differently named volumes, we'll need to create multiple DS_Store file images, or use some other trick.

        volname="Firestorm Installer"  # DO NOT CHANGE without understanding comment above

        #if self.default_channel():
        #    if not self.default_grid():
        #        # beta case
        #        imagename = imagename + '_' + self.args['grid'].upper()
        #else:
        #    # first look, etc
        #    imagename = imagename + '_' + self.channel_oneword().upper()

        sparsename = imagename + ".sparseimage"
        finalname = imagename + ".dmg"
        # make sure we don't have stale files laying about
        self.remove(sparsename, finalname)

        self.run_command('hdiutil create %(sparse)r -volname %(vol)r -fs HFS+ -type SPARSE -megabytes 700 -layout SPUD' % {
                'sparse':sparsename,
                'vol':volname})

        # mount the image and get the name of the mount point and device node
        hdi_output = self.run_command('hdiutil attach -private %r' % sparsename)
        try:
            devfile = re.search("/dev/disk([0-9]+)[^s]", hdi_output).group(0).strip()
            volpath = re.search('HFS\s+(.+)', hdi_output).group(1).strip()

            if devfile != '/dev/disk1':
                # adding more debugging info based upon nat's hunches to the
                # logs to help track down 'SetFile -a V' failures -brad
                print "WARNING: 'SetFile -a V' command below is probably gonna fail"

            # Copy everything in to the mounted .dmg

            if self.default_channel() and not self.default_grid():
                app_name = "Firestorm " + self.args['grid']
            else:
                app_name = channel_standin.strip()

            # Hack:
            # Because there is no easy way to coerce the Finder into positioning
            # the app bundle in the same place with different app names, we are
            # adding multiple .DS_Store files to svn. There is one for release,
            # one for release candidate and one for first look. Any other channels
            # will use the release .DS_Store, and will look broken.
            # - Ambroff 2008-08-20
            dmg_template = os.path.join(
                'installers', 
                'darwin',
                '%s-dmg' % "".join(self.channel_unique().split()).lower())

            if not os.path.exists (self.src_path_of(dmg_template)):
                dmg_template = os.path.join ('installers', 'darwin', 'release-dmg')

            for s,d in {self.get_dst_prefix():app_name + ".app",
                        os.path.join(dmg_template, "_VolumeIcon.icns"): ".VolumeIcon.icns",
                        os.path.join(dmg_template, "background.jpg"): "background.jpg",
			os.path.join(dmg_template, "VivoxAUP.txt"): "Vivox (Voice Services) Usage Policy.txt",
                        os.path.join(dmg_template, "_DS_Store"): ".DS_Store"}.items():
                print "Copying to dmg", s, d
                self.copy_action(self.src_path_of(s), os.path.join(volpath, d))

            # Hide the background image, DS_Store file, and volume icon file (set their "visible" bit)
            for f in ".VolumeIcon.icns", "background.jpg", ".DS_Store":
                pathname = os.path.join(volpath, f)
                # We've observed mysterious "no such file" failures of the SetFile
                # command, especially on the first file listed above -- yet
                # subsequent inspection of the target directory confirms it's
                # there. Timing problem with copy command? Try to handle.
                for x in xrange(3):
                    if os.path.exists(pathname):
                        print "Confirmed existence: %r" % pathname
                        break
                    print "Waiting for %s copy command to complete (%s)..." % (f, x+1)
                    sys.stdout.flush()
                    time.sleep(1)
                # If we fall out of the loop above without a successful break, oh
                # well, possibly we've mistaken the nature of the problem. In any
                # case, don't hang up the whole build looping indefinitely, let
                # the original problem manifest by executing the desired command.
                self.run_command('SetFile -a V %r' % pathname)

            # Create the alias file (which is a resource file) from the .r
            self.run_command('Rez %r -o %r' %
                             (self.src_path_of("installers/darwin/release-dmg/Applications-alias.r"),
                              os.path.join(volpath, "Applications")))

            # Set the alias file's alias and custom icon bits
            self.run_command('SetFile -a AC %r' % os.path.join(volpath, "Applications"))

            # Set the disk image root's custom icon bit
            self.run_command('SetFile -a C %r' % volpath)
        finally:
            # Unmount the image even if exceptions from any of the above 
            self.run_command('hdiutil detach -force %r' % devfile)

        print "Converting temp disk image to final disk image"
        self.run_command('hdiutil convert %(sparse)r -format UDZO -imagekey zlib-level=9 -o %(final)r' % {'sparse':sparsename, 'final':finalname})
        # get rid of the temp file
        self.package_file = finalname
        self.remove(sparsename)

class LinuxManifest(ViewerManifest):
    def construct(self):
        super(LinuxManifest, self).construct()
        self.path("licenses-linux.txt","licenses.txt")
        self.path("VivoxAUP.txt")
        self.path("res/firestorm_icon.png","secondlife_icon.png")
        if self.prefix("linux_tools", dst=""):
            self.path("client-readme.txt","README-linux.txt")
            self.path("client-readme-voice.txt","README-linux-voice.txt")
            self.path("client-readme-joystick.txt","README-linux-joystick.txt")
            self.path("wrapper.sh","firestorm")
            self.path("handle_secondlifeprotocol.sh", "etc/handle_secondlifeprotocol.sh")
            self.path("register_secondlifeprotocol.sh", "etc/register_secondlifeprotocol.sh")
            self.path("refresh_desktop_app_entry.sh", "etc/refresh_desktop_app_entry.sh")
            self.path("launch_url.sh","etc/launch_url.sh")
            self.path("install.sh")
            self.end_prefix("linux_tools")

        # Create an appropriate gridargs.dat for this package, denoting required grid.
        self.put_in_file(self.flags_list(), 'etc/gridargs.dat')

        self.path("firestorm-bin","bin/do-not-directly-run-firestorm-bin")
        self.path("../linux_crash_logger/linux-crash-logger","bin/linux-crash-logger.bin")
        self.path("../linux_updater/linux-updater", "bin/linux-updater.bin")
        self.path("../llplugin/slplugin/SLPlugin", "bin/SLPlugin")

        if self.prefix("res-sdl"):
            self.path("*")
            # recurse
            self.end_prefix("res-sdl")

        self.path("../viewer_components/updater/scripts/linux/update_install", "bin/update_install")

        # plugins
        if self.prefix(src="", dst="bin/llplugin"):
            self.path("../media_plugins/webkit/libmedia_plugin_webkit.so", "libmedia_plugin_webkit.so")
            self.path("../media_plugins/gstreamer010/libmedia_plugin_gstreamer010.so", "libmedia_plugin_gstreamer.so")
            self.end_prefix("bin/llplugin")

        try:
            self.path("../llcommon/libllcommon.so", "lib/libllcommon.so")
        except:
            print "Skipping llcommon.so (assuming llcommon was linked statically)"

        self.path("featuretable_linux.txt")

    def copy_finish(self):
        # Force executable permissions to be set for scripts
        # see CHOP-223 and http://mercurial.selenic.com/bts/issue1802
        for script in 'firestorm', 'bin/update_install':
            self.run_command("chmod +x %r" % os.path.join(self.get_dst_prefix(), script))

    def package_finish(self):
        # a standard map of strings for replacing in the templates
        installer_name_components = ['Phoenix',self.channel_oneword(),self.args.get('arch'),'.'.join(self.args['version'])]
        installer_name = "_".join(installer_name_components)
        #if self.default_channel():
        #    if not self.default_grid():
        #        installer_name += '_' + self.args['grid'].upper()
        #else:
        #    installer_name += '_' + self.channel_oneword().upper()
	print "installer name=%s" % installer_name

        if self.args['buildtype'].lower() == 'release' and self.is_packaging_viewer():
            print "* Going strip-crazy on the packaged binaries, since this is a RELEASE build"
            self.run_command("find %(d)r/bin %(d)r/lib -type f \\! -name update_install | xargs --no-run-if-empty strip -S" % {'d': self.get_dst_prefix()} ) # makes some small assumptions about our packaged dir structure

        # Fix access permissions
        self.run_command("""
                find %(dst)s -type d | xargs --no-run-if-empty chmod 755;
                find %(dst)s -type f -perm 0700 | xargs --no-run-if-empty chmod 0755;
                find %(dst)s -type f -perm 0500 | xargs --no-run-if-empty chmod 0555;
                find %(dst)s -type f -perm 0600 | xargs --no-run-if-empty chmod 0644;
                find %(dst)s -type f -perm 0400 | xargs --no-run-if-empty chmod 0444;
                true""" %  {'dst':self.get_dst_prefix() })
        self.package_file = installer_name + '.tar.bz2'

        # temporarily move directory tree so that it has the right
        # name in the tarfile
        self.run_command("mv %(dst)s %(inst)s" % {
            'dst': self.get_dst_prefix(),
            'inst': self.build_path_of(installer_name)})
        try:
            # only create tarball if it's a release build.
            if self.args['buildtype'].lower() == 'release':
                # --numeric-owner hides the username of the builder for
                # security etc.
                self.run_command('tar -C %(dir)s --numeric-owner -cjf '
                                 '%(inst_path)s.tar.bz2 %(inst_name)s' % {
                        'dir': self.get_build_prefix(),
                        'inst_name': installer_name,
                        'inst_path':self.build_path_of(installer_name)})
            else:
                print "Skipping %s.tar.bz2 for non-Release build (%s)" % \
                      (installer_name, self.args['buildtype'])
        finally:
            self.run_command("mv %(inst)s %(dst)s" % {
                'dst': self.get_dst_prefix(),
                'inst': self.build_path_of(installer_name)})

class Linux_i686Manifest(LinuxManifest):
    def construct(self):
        super(Linux_i686Manifest, self).construct()

        if self.prefix("../packages/lib/release", dst="lib"):
            self.path("libapr-1.so")
            self.path("libapr-1.so.0")
            self.path("libapr-1.so.0.4.2")
            self.path("libaprutil-1.so")
            self.path("libaprutil-1.so.0")
<<<<<<< HEAD
            self.path("libbreakpad_client.so.0.0.0", "libbreakpad_client.so.0")
            self.path("libdb-4.2.so")
            self.path("libcrypto.so.0.9.7")
            self.path("libexpat.so.1")
            self.path("libssl.so.0.9.7")
            self.path("libuuid.so.1")
            self.path("libSDL-1.2.so.0")
            self.path("libELFIO.so")
	    #self.path("libopenjpeg.so.1.4.0","libopenjpeg.so.1.4.0")
            #self.path("libopenjpeg.so.1.4", "libopenjpeg.so.1.4")
	    #self.path("libopenjpeg.so.1", "libopenjpeg.so.1")
            self.path("libopenjpeg.so.1.3.0", "libopenjpeg.so.1.3")
=======
            self.path("libaprutil-1.so.0.3.10")
            self.path("libbreakpad_client.so.0.0.0")
            self.path("libbreakpad_client.so.0")
            self.path("libbreakpad_client.so")
            self.path("libdb-5.1.so")
            self.path("libdb-5.so")
            self.path("libdb.so")
            self.path("libcrypto.so.1.0.0")
            self.path("libexpat.so.1.5.2")
            self.path("libssl.so.1.0.0")
            self.path("libuuid.so")
            self.path("libuuid.so.16")
            self.path("libuuid.so.16.0.22")
            self.path("libSDL-1.2.so.0.11.3")
            self.path("libdirectfb-1.4.so.5.0.4")
            self.path("libfusion-1.4.so.5.0.4")
            self.path("libdirect-1.4.so.5.0.4")
            self.path("libopenjpeg.so.1.4.0")
            self.path("libopenjpeg.so.1")
            self.path("libopenjpeg.so")
>>>>>>> 113f532e
            self.path("libalut.so")
            self.path("libopenal.so", "libopenal.so.1")
            self.path("libopenal.so", "libvivoxoal.so.1") # vivox's sdk expects this soname
            self.path("libfontconfig.so.1.4.4")
            try:
                    self.path("libfmod-3.75.so")
                    pass
            except:
                    print "Skipping libfmod-3.75.so - not found"
                    pass
            self.end_prefix("lib")

            # Vivox runtimes
            if self.prefix(src="../packages/lib/release", dst="bin"):
                    self.path("SLVoice")
                    self.end_prefix()
            if self.prefix(src="../packages/lib/release", dst="lib"):
                    self.path("libortp.so")
                    self.path("libsndfile.so.1")
                    #self.path("libvivoxoal.so.1") # no - we'll re-use the viewer's own OpenAL lib
                    self.path("libvivoxsdk.so")
                    self.path("libvivoxplatform.so")
                    self.end_prefix("lib")

class Linux_x86_64Manifest(LinuxManifest):
    def construct(self):
        super(Linux_x86_64Manifest, self).construct()

        # support file for valgrind debug tool
        self.path("secondlife-i686.supp")

################################################################

if __name__ == "__main__":
    main()<|MERGE_RESOLUTION|>--- conflicted
+++ resolved
@@ -325,21 +325,6 @@
             else:
                 self.path("openjpeg.dll")
 
-<<<<<<< HEAD
-            try:
-                # These need to be installed as a SxS assembly, currently a 'private' assembly.
-                # See http://msdn.microsoft.com/en-us/library/ms235291(VS.80).aspx
-                if self.args['configuration'].lower() == 'debug':
-                    self.path("msvcr80d.dll")
-                    self.path("msvcp80d.dll")
-                    self.path("Microsoft.VC80.DebugCRT.manifest")
-                else:
-                    self.path("msvcr80.dll")
-                    self.path("msvcp80.dll")
-                    self.path("Microsoft.VC80.CRT.manifest")
-            except RuntimeError:
-                print "WARNING: not copying VC runtimes to staging area, this will fail if you make an installer from this staging"
-=======
             # These need to be installed as a SxS assembly, currently a 'private' assembly.
             # See http://msdn.microsoft.com/en-us/library/ms235291(VS.80).aspx
             if self.args['configuration'].lower() == 'debug':
@@ -348,16 +333,13 @@
             else:
                  self.path("msvcr100.dll")
                  self.path("msvcp100.dll")
->>>>>>> 113f532e
 
             # Vivox runtimes
             self.path("SLVoice.exe")
             self.path("vivoxsdk.dll")
             self.path("ortp.dll")
-<<<<<<< HEAD
-	    self.path("alut.dll")
-	    self.path("wrap_oal.dll")
-=======
+            self.path("alut.dll")
+            self.path("wrap_oal.dll")
             self.path("libsndfile-1.dll")
             self.path("zlib1.dll")
             self.path("vivoxplatform.dll")
@@ -366,7 +348,6 @@
             # Security
             self.path("ssleay32.dll")
             self.path("libeay32.dll")
->>>>>>> 113f532e
 
             # For google-perftools tcmalloc allocator.
             try:
@@ -535,6 +516,9 @@
             'channel_oneword':self.channel_oneword(),
             'channel_unique':self.channel_unique(),
             }
+            
+        print "DEBUG , version= %s" % self.args['version']
+        print substitution_strings
 
         version_vars = """
         !define INSTEXE  "%(final_exe)s"
@@ -609,7 +593,7 @@
         NSIS_path = os.path.expandvars('${ProgramFiles}\\NSIS\\Unicode\\makensis.exe')
         if not os.path.exists(NSIS_path):
             NSIS_path = os.path.expandvars('${ProgramFiles(x86)}\\NSIS\\Unicode\\makensis.exe')
-        self.run_command('"' + proper_windows_path(NSIS_path) + '" ' + self.dst_path_of(tempfile))
+        self.run_command('"' + proper_windows_path(NSIS_path) + '" /V2 ' + self.dst_path_of(tempfile))
         # self.remove(self.dst_path_of(tempfile))
 
         #AO: Try to sign installer next, if we can, using best available signing cert.
@@ -696,18 +680,7 @@
                 self.path("uk.lproj")
                 self.path("zh-Hans.lproj")
 
-<<<<<<< HEAD
-                # SLVoice and vivox lols
-                self.path("vivox-runtime/universal-darwin/libalut.dylib", "libalut.dylib")
-                self.path("vivox-runtime/universal-darwin/libopenal.dylib", "libopenal.dylib")
-                self.path("vivox-runtime/universal-darwin/libortp.dylib", "libortp.dylib")
-                self.path("vivox-runtime/universal-darwin/libvivoxsdk.dylib", "libvivoxsdk.dylib")
-                self.path("vivox-runtime/universal-darwin/SLVoice", "SLVoice")
-
-                libdir = "../../libraries/universal-darwin/lib_release"
-=======
                 libdir = "../packages/lib/release"
->>>>>>> 113f532e
                 dylibs = {}
 
                 # Need to get the llcommon dll from any of the build directories as well
@@ -735,7 +708,7 @@
                         self.path(os.path.join(libdir, libfile), libfile)
 
                 # SLVoice and vivox lols
-                for libfile in ('libsndfile.dylib', 'libvivoxoal.dylib', 'libortp.dylib', \
+                for libfile in ('libsndfile.dylib', 'libalut.dylib', 'libopenal.dylib', 'libvivoxoal.dylib', 'libortp.dylib', \
                     'libvivoxsdk.dylib', 'libvivoxplatform.dylib', 'SLVoice') :
                      self.path(os.path.join(libdir, libfile), libfile)
                 
@@ -1027,20 +1000,6 @@
             self.path("libapr-1.so.0.4.2")
             self.path("libaprutil-1.so")
             self.path("libaprutil-1.so.0")
-<<<<<<< HEAD
-            self.path("libbreakpad_client.so.0.0.0", "libbreakpad_client.so.0")
-            self.path("libdb-4.2.so")
-            self.path("libcrypto.so.0.9.7")
-            self.path("libexpat.so.1")
-            self.path("libssl.so.0.9.7")
-            self.path("libuuid.so.1")
-            self.path("libSDL-1.2.so.0")
-            self.path("libELFIO.so")
-	    #self.path("libopenjpeg.so.1.4.0","libopenjpeg.so.1.4.0")
-            #self.path("libopenjpeg.so.1.4", "libopenjpeg.so.1.4")
-	    #self.path("libopenjpeg.so.1", "libopenjpeg.so.1")
-            self.path("libopenjpeg.so.1.3.0", "libopenjpeg.so.1.3")
-=======
             self.path("libaprutil-1.so.0.3.10")
             self.path("libbreakpad_client.so.0.0.0")
             self.path("libbreakpad_client.so.0")
@@ -1061,7 +1020,6 @@
             self.path("libopenjpeg.so.1.4.0")
             self.path("libopenjpeg.so.1")
             self.path("libopenjpeg.so")
->>>>>>> 113f532e
             self.path("libalut.so")
             self.path("libopenal.so", "libopenal.so.1")
             self.path("libopenal.so", "libvivoxoal.so.1") # vivox's sdk expects this soname
