--- conflicted
+++ resolved
@@ -1197,15 +1197,19 @@
 
                 # # our apps
                 # executable_path = {}
-                # self.path2basename(os.path.join(os.pardir, os.path.join("llplugin", "slplugin"), self.args['configuration']), "SLPlugin.app")
-                # executable_path["SLPlugin.app"] = \
-                    # self.dst_path_of(os.path.join("SLPlugin.app", "Contents", "MacOS"))
-
-                # # our apps dependencies on shared libs
-                # # for each app, for each dylib we collected in dylibs,
-                # # create a symlink to the real copy of the dylib.
-                # with self.prefix(dst=os.path.join("SLPlugin.app", "Contents", "Resources")):
-                    # for libfile in dylibs:
+                # embedded_apps = [ (os.path.join("llplugin", "slplugin"), "SLPlugin.app") ]
+                # for app_bld_dir, app in embedded_apps:
+                    # self.path2basename(os.path.join(os.pardir,
+                                                    # app_bld_dir, self.args['configuration']),
+                                       # app)
+                    # executable_path[app] = \
+                        # self.dst_path_of(os.path.join(app, "Contents", "MacOS"))
+
+                    # our apps dependencies on shared libs
+                    # for each app, for each dylib we collected in dylibs,
+                    # create a symlink to the real copy of the dylib.
+                    with self.prefix(dst=os.path.join(app, "Contents", "Resources")):
+                        for libfile in dylibs:
                             # self.relsymlinkf(os.path.join(libfile_parent, libfile))
 
                 # # Dullahan helper apps go inside SLPlugin.app
@@ -1486,23 +1490,6 @@
 
                 # our apps
                 executable_path = {}
-<<<<<<< HEAD
-                self.path2basename(os.path.join(os.pardir, os.path.join("llplugin", "slplugin"), self.args['configuration']), "SLPlugin.app")
-                executable_path["SLPlugin.app"] = \
-                    self.dst_path_of(os.path.join("SLPlugin.app", "Contents", "MacOS"))
-
-                # our apps dependencies on shared libs
-                # for each app, for each dylib we collected in dylibs,
-                # create a symlink to the real copy of the dylib.
-                resource_path = self.dst_path_of(os.path.join("SLPlugin.app", "Contents", "Resources"))
-                for libfile in dylibs:
-                    src = os.path.join(os.pardir, os.pardir, os.pardir, libfile)
-                    dst = os.path.join(resource_path, libfile)
-                    try:
-                        symlinkf(src, dst)
-                    except OSError as err:
-                        print ("Can't symlink %s -> %s: %s" % (src, dst, err))
-=======
                 embedded_apps = [ (os.path.join("llplugin", "slplugin"), "SLPlugin.app") ]
                 for app_bld_dir, app in embedded_apps:
                     self.path2basename(os.path.join(os.pardir,
@@ -1517,7 +1504,6 @@
                     with self.prefix(dst=os.path.join(app, "Contents", "Resources")):
                         for libfile in dylibs:
                             self.relsymlinkf(os.path.join(libfile_parent, libfile))
->>>>>>> 717fe2cc
 
                 # Dullahan helper apps go inside SLPlugin.app
                 with self.prefix(dst=os.path.join(
@@ -1775,7 +1761,7 @@
                             self.run_command(['codesign', '--force', '--timestamp','--keychain', viewer_keychain, '--sign', identity, libvlc_path])
                             self.run_command(['codesign', '--force', '--timestamp', '--keychain', viewer_keychain, '--sign', identity, cef_path])
                             self.run_command(['codesign', '--force', '--timestamp', '--keychain', viewer_keychain, '--sign', identity, greenlet_path])
-                            self.run_command(['codesign', '--verbose', '--deep', '--force', '--entitlements', self.src_path_of("slplugin.entitlements"), '--options', 'runtime', '--keychain', viewer_keychain, '--sign', identity, slplugin_path])
+                            self.run_command(['codesign', '--verbose', '--deep', '--force', '--options', 'runtime', '--keychain', viewer_keychain, '--sign', identity, slplugin_path])
                             self.run_command(['codesign', '--verbose', '--deep', '--force', '--options', 'runtime', '--keychain', viewer_keychain, '--sign', identity, app_in_dmg])
                             signed=True # if no exception was raised, the codesign worked
                         except ManifestError as err:
