--- conflicted
+++ resolved
@@ -723,15 +723,9 @@
 
             # MSVC DLLs needed for CEF and have to be in same directory as plugin
             with self.prefix(src=os.path.join(self.args['build'], os.pardir,
-<<<<<<< HEAD
-                                              'sharedlibs', 'Release')):
+                                              'sharedlibs', self.args['buildtype'])):
                 self.path("msvcp140.dll")
                 self.path("vcruntime140.dll")
-=======
-                                              'sharedlibs', self.args['buildtype'])):
-                self.path_optional("msvcp140.dll")
-                self.path_optional("vcruntime140.dll")
->>>>>>> 3ec348dc
                 self.path_optional("vcruntime140_1.dll")
 
             # CEF files common to all configurations
