#!/usr/bin/env python3
"""\
@file viewer_manifest.py
@author Ryan Williams
@brief Description of all installer viewer files, and methods for packaging
       them into installers for all supported platforms.

$LicenseInfo:firstyear=2006&license=viewerlgpl$
Second Life Viewer Source Code
Copyright (C) 2006-2014, Linden Research, Inc.

This library is free software; you can redistribute it and/or
modify it under the terms of the GNU Lesser General Public
License as published by the Free Software Foundation;
version 2.1 of the License only.

This library is distributed in the hope that it will be useful,
but WITHOUT ANY WARRANTY; without even the implied warranty of
MERCHANTABILITY or FITNESS FOR A PARTICULAR PURPOSE.  See the GNU
Lesser General Public License for more details.

You should have received a copy of the GNU Lesser General Public
License along with this library; if not, write to the Free Software
Foundation, Inc., 51 Franklin Street, Fifth Floor, Boston, MA  02110-1301  USA

Linden Research, Inc., 945 Battery Street, San Francisco, CA  94111  USA
$/LicenseInfo$
"""
#<FS:TS> Remove this line if Python 2 compatibility is not needed.
#        Note that, as is, the script works under both versions, so no
#        matter what version "/usr/bin/env python" returns, it'll run.
from __future__ import print_function, division

import errno
import glob
import itertools
import json
import os
import os.path
import plistlib
import random
import re
import shutil
import stat
import subprocess
import sys
import tarfile
import time
import zipfile

#<FS:AO>
import shlex
import zipfile
#</FS:AO>

from fs_viewer_manifest import FSViewerManifest #<FS:ND/> Manifest extensions for Firestorm

viewer_dir = os.path.dirname(__file__)
# Add indra/lib/python to our path so we don't have to muck with PYTHONPATH.
# Put it FIRST because some of our build hosts have an ancient install of
# indra.util.llmanifest under their system Python!
sys.path.insert(0, os.path.join(viewer_dir, os.pardir, "lib", "python"))
from indra.util.llmanifest import LLManifest, main, path_ancestors, CHANNEL_VENDOR_BASE, RELEASE_CHANNEL, ManifestError, MissingError
from llbase import llsd

class ViewerManifest(LLManifest,FSViewerManifest):
    def is_packaging_viewer(self):
        # Some commands, files will only be included
        # if we are packaging the viewer on windows.
        # This manifest is also used to copy
        # files during the build (see copy_w_viewer_manifest
        # and copy_l_viewer_manifest targets)
        return 'package' in self.args['actions']
    
    def construct(self):
        super(ViewerManifest, self).construct()
        self.path(src="../../scripts/messages/message_template.msg", dst="app_settings/message_template.msg")
        self.path(src="../../etc/message.xml", dst="app_settings/message.xml")
        
        # <FS:LO> Copy dictionaries to a place where the viewer can find them if ran from visual studio
        pkgdir = os.path.join(self.args['build'], os.pardir, 'packages')
        with self.prefix(src=pkgdir, dst="app_settings"):
            self.path("dictionaries")

        # <FS:Ansariel> Copy 360 snapshot JavaScripts
        with self.prefix(src=pkgdir, dst="skins/default/html/common/equirectangular"):
            self.path("js")
        # </FS:LO>

        if self.is_packaging_viewer():
            with self.prefix(src_dst="app_settings"):
                self.exclude("logcontrol.xml")
                self.exclude("logcontrol-dev.xml")
                self.path("*.ini")
                self.path("*.xml")

                # include the entire shaders directory recursively
                self.path("shaders")
                # include the extracted list of contributors
                contributions_path = "../../doc/contributions.txt"
                contributor_names = self.extract_names(contributions_path)
                self.put_in_file(contributor_names.encode(), "contributors.txt", src=contributions_path)

                # ... and the default camera position settings
                self.path("camera")

                # ... and the entire windlight directory
                self.path("windlight")

                # ... and the entire image filters directory
                self.path("filters")
            
                # ... and the included spell checking dictionaries
                # <FS:LO> Copy dictionaries to a place where the viewer can find them if ran from visual studio
                # ... and the included spell checking dictionaries
#                pkgdir = os.path.join(self.args['build'], os.pardir, 'packages')
#                with self.prefix(src=pkgdir):
#                    self.path("dictionaries")
                # </FS:LO>

                # include the entire beams directory
                self.path("beams")
                self.path("beamsColors")

                # <FS:Beq> package static_assets folder
                if self.fs_is_opensim():
                    self.path("static_assets")
                self.path("fs_static_assets")
                # </FS:Beq>

                # include the extracted packages information (see BuildPackagesInfo.cmake)
                self.path(src=os.path.join(self.args['build'],"packages-info.txt"), dst="packages-info.txt")
                # CHOP-955: If we have "sourceid" or "viewer_channel" in the
                # build process environment, generate it into
                # settings_install.xml.
                settings_template = dict(
                    sourceid=dict(Comment='Identify referring agency to Linden web servers',
                                  Persist=1,
                                  Type='String',
                                  Value=''),
                    CmdLineGridChoice=dict(Comment='Default grid',
                                  Persist=0,
                                  Type='String',
                                  Value=''),
                    CmdLineChannel=dict(Comment='Command line specified channel name',
                                        Persist=0,
                                        Type='String',
                                        Value=''))
                settings_install = {}
                sourceid = self.args.get('sourceid')
                if sourceid:
                    settings_install['sourceid'] = settings_template['sourceid'].copy()
                    settings_install['sourceid']['Value'] = sourceid
                    print("Set sourceid in settings_install.xml to '%s'" % sourceid)

                if self.args.get('channel_suffix'):
                    settings_install['CmdLineChannel'] = settings_template['CmdLineChannel'].copy()
                    settings_install['CmdLineChannel']['Value'] = self.channel_with_pkg_suffix()
                    print("Set CmdLineChannel in settings_install.xml to '%s'" % self.channel_with_pkg_suffix())

                if self.args.get('grid'):
                    settings_install['CmdLineGridChoice'] = settings_template['CmdLineGridChoice'].copy()
                    settings_install['CmdLineGridChoice']['Value'] = self.grid()
                    print("Set CmdLineGridChoice in settings_install.xml to '%s'" % self.grid())

                # put_in_file(src=) need not be an actual pathname; it
                # only needs to be non-empty
                self.put_in_file(llsd.format_pretty_xml(settings_install),
                                 "settings_install.xml",
                                 src="environment")


            with self.prefix(src_dst="character"):
                self.path("*.llm")
                self.path("*.xml")
                self.path("*.tga")

            # Include our fonts
            with self.prefix(src_dst="fonts"):
                self.path("*.ttf")
                self.path("*.txt")
                self.path("*.xml")
                
            # <FS:AO> Include firestorm resources
            with self.prefix(src_dst="fs_resources"):
                self.path("*.lsltxt")
                self.path("*.dae") # <FS:Beq> FIRE-30963 - better physics defaults

            # skins
            with self.prefix(src_dst="skins"):
                    self.path("skins.xml")
                    # include the entire textures directory recursively
                    with self.prefix(src_dst="*/textures"):
                            self.path("*/*.tga") # <FS:Ansariel> Needed for legacy icons
                            self.path("*/*.jpg")
                            self.path("*/*.png")
                            self.path("*.tga")
                            self.path("*.j2c")
                            self.path("*.jpg") # <FS:Ansariel> Needed for Firestorm
                            self.path("*.png")
                            self.path("textures.xml")
                    self.path("*/xui/*/*.xml")
                    self.path("*/xui/*/widgets/*.xml")
                    self.path("*/themes/*/colors.xml")
                    with self.prefix(src_dst="*/themes/*/textures"):
                        self.path("*/*.tga")
                        self.path("*/*.jpg")
                        self.path("*/*.png")
                        self.path("*.tga")
                        self.path("*.j2c")
                        self.path("*.png")
                    self.path("*/*.xml")

                    # Update: 2017-11-01 CP Now we store app code in the html folder
                    #         Initially the HTML/JS code to render equirectangular
                    #         images for the 360 capture feature but more to follow.
                    with self.prefix(src="*/html", dst="*/html"):
                        #self.path("*/*/*/*.js") # <FS:Ansariel> Copied outside packaging and from packages directory already
                        self.path("*/*/*.html")

            #build_data.json.  Standard with exception handling is fine.  If we can't open a new file for writing, we have worse problems
            #platform is computed above with other arg parsing
            build_data_dict = {"Type":"viewer","Version":'.'.join(self.args['version']),
                            "Channel Base": CHANNEL_VENDOR_BASE,
                            "Channel":self.channel_with_pkg_suffix(),
                            "Platform":self.build_data_json_platform,
                            "Address Size":self.address_size,
                            "Update Service":"https://update.secondlife.com/update",
                            }
            # Only store this if it's both present and non-empty
            bugsplat_db = self.args.get('bugsplat')
            if bugsplat_db:
                build_data_dict["BugSplat DB"] = bugsplat_db
            build_data_dict = self.finish_build_data_dict(build_data_dict)
            with open(os.path.join(os.pardir,'build_data.json'), 'w') as build_data_handle:
                json.dump(build_data_dict,build_data_handle)

            #we likely no longer need the test, since we will throw an exception above, but belt and suspenders and we get the
            #return code for free.
            if not self.path2basename(os.pardir, "build_data.json"):
                print("No build_data.json file")

    def finish_build_data_dict(self, build_data_dict):
        return build_data_dict

    def grid(self):
        return self.args['grid']

    def channel(self):
        return self.args['channel']

    def channel_with_pkg_suffix(self):
        fullchannel=self.channel()
        channel_suffix = self.args.get('channel_suffix')
        if channel_suffix:
            fullchannel+=' '+channel_suffix
        return fullchannel

    def channel_variant(self):
        global CHANNEL_VENDOR_BASE
        return self.channel().replace(CHANNEL_VENDOR_BASE, "").strip()

    def channel_type(self): # returns 'release', 'beta', 'project', or 'test'
        channel_qualifier=self.channel_variant().lower()
        #<FS:TS> Somehow, we started leaving the - separating the variant from the app name
        # on the beginning of the channel qualifier. This screws up later processing that
        # depends on the channel type. If it's there, we chop it off.
        if channel_qualifier[0] == '-':
            channel_qualifier = channel_qualifier[1:]
        if channel_qualifier.startswith('release'):
            channel_type='release'
        elif channel_qualifier.startswith('beta'):
            channel_type='beta'
        #<FS:TS> Use our more-or-less-standard channel types instead of LL's
        #elif channel_qualifier.startswith('project'):
        #    channel_type='project'
        #else:
        #    channel_type='test'
        elif channel_qualifier.startswith('nightly'):
            channel_type='nightly'
        else:
            channel_type='private'
        return channel_type

    def channel_variant_app_suffix(self):
        # get any part of the channel name after the CHANNEL_VENDOR_BASE
        suffix=self.channel_variant()
        # by ancient convention, we don't use Release in the app name
        #<FS:TS> Well, LL doesn't, but we do. Don't remove it.
        #if self.channel_type() == 'release':
        #    suffix=suffix.replace('Release', '').strip()
        # for the base release viewer, suffix will now be null - for any other, append what remains
        if suffix:
            #suffix = "_".join([''] + suffix.split())
            suffix = "_".join(suffix.split()) # <FS> Don't prepend underscore before suffix
        # the additional_packages mechanism adds more to the installer name (but not to the app name itself)
        # ''.split() produces empty list, so suffix only changes if
        # channel_suffix is non-empty
        suffix = "_".join([suffix] + self.args.get('channel_suffix', '').split())
        return suffix

    def installer_base_name(self):
        global CHANNEL_VENDOR_BASE
        # a standard map of strings for replacing in the templates
        #<FS:TS> tag "OS" after CHANNEL_VENDOR_BASE and before any suffix
        channel_base = "Phoenix-" + CHANNEL_VENDOR_BASE
        if self.fs_is_opensim():
            channel_base = channel_base + "OS"
        #</FS:TS>
        substitution_strings = {
            'channel_vendor_base' : '_'.join(channel_base.split()),
            'channel_variant_underscores':self.channel_variant_app_suffix(),
            'version_underscores' : '_'.join(self.args['version']),
            'arch':self.args['arch']
            }
        return "%(channel_vendor_base)s%(channel_variant_underscores)s_%(version_underscores)s_%(arch)s" % substitution_strings

    def app_name(self):
        global CHANNEL_VENDOR_BASE
        channel_type=self.channel_type()
        #<FS:TS> LL uses "Viewer" in the name of their release package. We use "Release".
        #if channel_type == 'release':
        #    app_suffix='Viewer'
        #else:
        #    app_suffix=self.channel_variant()
        app_suffix=self.channel_variant()

        #<FS:ND> tag "OS" after CHANNEL_VENDOR_BASE and before any suffix
        if self.fs_is_opensim():
            app_suffix = "OS" + app_suffix
        #</FS:ND>

        #<FS:ND> Don't separate name by whitespace. This break a lot of things in the old FS installer logic.
        #return CHANNEL_VENDOR_BASE + ' ' + app_suffix
        return CHANNEL_VENDOR_BASE + app_suffix
        #</FS:ND>

    def exec_name(self):
        # <FS:Ansariel> Same as app_name_oneword()
        #return "SecondLifeViewer"
        return ''.join(self.app_name().split())

    def app_name_oneword(self):
        return ''.join(self.app_name().split())

    # <FS:Ansariel> FIRE-30446: Set FriendlyAppName for protocol registrations
    def friendly_app_name(self):
        global CHANNEL_VENDOR_BASE
        return CHANNEL_VENDOR_BASE
    # </FS:Ansariel>

    def icon_path(self):
        # <FS:ND> Add -os for oss builds
        if self.fs_is_opensim():
            return "icons/" + self.channel_type() + "-os"
        # </FS:ND>
        return "icons/" + self.channel_type()

    def extract_names(self,src):
        """Extract contributor names from source file, returns string"""
        try:
            with open(src, 'r') as contrib_file: 
                lines = contrib_file.readlines()
        except IOError:
            print("Failed to open '%s'" % src)
            raise

        # All lines up to and including the first blank line are the file header; skip them
        lines.reverse() # so that pop will pull from first to last line
        while not re.match(r"\s*$", lines.pop()) :
            pass # do nothing

        # A line that starts with a non-whitespace character is a name; all others describe contributions, so collect the names
        names = []
        for line in lines :
            if re.match(r"\S", line) :
                names.append(line.rstrip())
        # It's not fair to always put the same people at the head of the list
        random.shuffle(names)
        return ', '.join(names)

    def relsymlinkf(self, src, dst=None, catch=True):
        """
        relsymlinkf() is just like symlinkf(), but instead of requiring the
        caller to pass 'src' as a relative pathname, this method expects 'src'
        to be absolute, and creates a symlink whose target is the relative
        path from 'src' to dirname(dst).
        """
        dstdir, dst = self._symlinkf_prep_dst(src, dst)

        # Determine the relative path starting from the directory containing
        # dst to the intended src.
        src = self.relpath(src, dstdir)

        self._symlinkf(src, dst, catch)
        return dst

    def symlinkf(self, src, dst=None, catch=True):
        """
        Like ln -sf, but uses os.symlink() instead of running ln. This creates
        a symlink at 'dst' that points to 'src' -- see:
        https://docs.python.org/3/library/os.html#os.symlink

        If you omit 'dst', this creates a symlink with basename(src) at
        get_dst_prefix() -- in other words: put a symlink to this pathname
        here at the current dst prefix.

        'src' must specifically be a *relative* symlink. It makes no sense to
        create an absolute symlink pointing to some path on the build machine!

        Also:
        - We prepend 'dst' with the current get_dst_prefix(), so it has similar
          meaning to associated self.path() calls.
        - We ensure that the containing directory os.path.dirname(dst) exists
          before attempting the symlink.

        If you pass catch=False, exceptions will be propagated instead of
        caught.
        """
        dstdir, dst = self._symlinkf_prep_dst(src, dst)
        self._symlinkf(src, dst, catch)
        return dst

    def _symlinkf_prep_dst(self, src, dst):
        # helper for relsymlinkf() and symlinkf()
        if dst is None:
            dst = os.path.basename(src)
        dst = os.path.join(self.get_dst_prefix(), dst)
        # Seems silly to prepend get_dst_prefix() to dst only to call
        # os.path.dirname() on it again, but this works even when the passed
        # 'dst' is itself a pathname.
        dstdir = os.path.dirname(dst)
        self.cmakedirs(dstdir)
        return (dstdir, dst)

    def _symlinkf(self, src, dst, catch):
        # helper for relsymlinkf() and symlinkf()
        # the passed src must be relative
        if os.path.isabs(src):
            raise ManifestError("Do not symlinkf(absolute %r, asis=True)" % src)

        # The outer catch is the one that reports failure even after attempted
        # recovery.
        try:
            # At the inner layer, recovery may be possible.
            try:
                os.symlink(src, dst)
            except OSError as err:
                if err.errno != errno.EEXIST:
                    raise
                # We could just blithely attempt to remove and recreate the target
                # file, but that strategy doesn't work so well if we don't have
                # permissions to remove it. Check to see if it's already the
                # symlink we want, which is the usual reason for EEXIST.
                elif os.path.islink(dst):
                    if os.readlink(dst) == src:
                        # the requested link already exists
                        pass
                    else:
                        # dst is the wrong symlink; attempt to remove and recreate it
                        os.remove(dst)
                        os.symlink(src, dst)
                elif os.path.isdir(dst):
                    print("Requested symlink (%s) exists but is a directory; replacing" % dst)
                    shutil.rmtree(dst)
                    os.symlink(src, dst)
                elif os.path.exists(dst):
                    print("Requested symlink (%s) exists but is a file; replacing" % dst)
                    os.remove(dst)
                    os.symlink(src, dst)
                else:
                    # out of ideas
                    raise
        except Exception as err:
            # report
            print("Can't symlink %r -> %r: %s: %s" % \
                  (dst, src, err.__class__.__name__, err))
            # if caller asked us not to catch, re-raise this exception
            if not catch:
                raise

    def relpath(self, path, base=None, symlink=False):
        """
        Return the relative path from 'base' to the passed 'path'. If base is
        omitted, self.get_dst_prefix() is assumed. In other words: make a
        same-name symlink to this path right here in the current dest prefix.

        Normally we resolve symlinks. To retain symlinks, pass symlink=True.
        """
        if base is None:
            base = self.get_dst_prefix()

        # Since we use os.path.relpath() for this, which is purely textual, we
        # must ensure that both pathnames are absolute.
        if symlink:
            # symlink=True means: we know path is (or indirects through) a
            # symlink, don't resolve, we want to use the symlink.
            abspath = os.path.abspath
        else:
            # symlink=False means to resolve any symlinks we may find
            abspath = os.path.realpath

        return os.path.relpath(abspath(path), abspath(base))


class WindowsManifest(ViewerManifest):
    # We want the platform, per se, for every Windows build to be 'win'. The
    # VMP will concatenate that with the address_size.
    build_data_json_platform = 'win'

    def final_exe(self):
        return self.exec_name()+".exe"

    def finish_build_data_dict(self, build_data_dict):
        build_data_dict['Executable'] = self.final_exe()
        build_data_dict['AppName']    = self.app_name()
        return build_data_dict

    def test_msvcrt_and_copy_action(self, src, dst):
        # This is used to test a dll manifest.
        # It is used as a temporary override during the construct method
        from test_win32_manifest import test_assembly_binding
        # TODO: This is redundant with LLManifest.copy_action(). Why aren't we
        # calling copy_action() in conjunction with test_assembly_binding()?
        if src and (os.path.exists(src) or os.path.islink(src)):
            # ensure that destination path exists
            self.cmakedirs(os.path.dirname(dst))
            self.created_paths.append(dst)
            if not os.path.isdir(src):
                if(self.args['configuration'].lower() == 'debug'):
                    test_assembly_binding(src, "Microsoft.VC80.DebugCRT", "8.0.50727.4053")
                else:
                    test_assembly_binding(src, "Microsoft.VC80.CRT", "8.0.50727.4053")
                self.ccopy(src,dst)
            else:
                raise Exception("Directories are not supported by test_CRT_and_copy_action()")
        else:
            print("Doesn't exist:", src)

    def test_for_no_msvcrt_manifest_and_copy_action(self, src, dst):
        # This is used to test that no manifest for the msvcrt exists.
        # It is used as a temporary override during the construct method
        from test_win32_manifest import test_assembly_binding
        from test_win32_manifest import NoManifestException, NoMatchingAssemblyException
        # TODO: This is redundant with LLManifest.copy_action(). Why aren't we
        # calling copy_action() in conjunction with test_assembly_binding()?
        if src and (os.path.exists(src) or os.path.islink(src)):
            # ensure that destination path exists
            self.cmakedirs(os.path.dirname(dst))
            self.created_paths.append(dst)
            if not os.path.isdir(src):
                try:
                    if(self.args['configuration'].lower() == 'debug'):
                        test_assembly_binding(src, "Microsoft.VC80.DebugCRT", "")
                    else:
                        test_assembly_binding(src, "Microsoft.VC80.CRT", "")
                    raise Exception("Unknown condition")
                except NoManifestException as err:
                    pass
                except NoMatchingAssemblyException as err:
                    pass

                self.ccopy(src,dst)
            else:
                raise Exception("Directories are not supported by test_CRT_and_copy_action()")
        else:
            print("Doesn't exist:", src)
        
    def construct(self):
        super(WindowsManifest, self).construct()

        pkgdir = os.path.join(self.args['build'], os.pardir, 'packages')
        relpkgdir = os.path.join(pkgdir, "lib", "release")
        debpkgdir = os.path.join(pkgdir, "lib", "debug")

        if self.is_packaging_viewer():
            # Find firestorm-bin.exe in the 'configuration' dir, then rename it to the result of final_exe.
            self.path(src='%s/firestorm-bin.exe' % self.args['configuration'], dst=self.final_exe())

            # <FS:Ansariel> Remove VMP
            #with self.prefix(src=os.path.join(pkgdir, "VMP")):
                # include the compiled launcher scripts so that it gets included in the file_list
            #    self.path('SLVersionChecker.exe')

            #with self.prefix(dst="vmp_icons"):
            #    with self.prefix(src=self.icon_path()):
            #        self.path("secondlife.ico")
                #VMP  Tkinter icons
            #    with self.prefix(src="vmp_icons"):
            #        self.path("*.png")
            #        self.path("*.gif")

            # </FS:Ansariel> Remove VMP

        # Plugin host application
        self.path2basename(os.path.join(os.pardir,
                                        'llplugin', 'slplugin', self.args['configuration']),
                           "slplugin.exe")
        
        # Get shared libs from the shared libs staging directory
        with self.prefix(src=os.path.join(self.args['build'], os.pardir,
                                          'sharedlibs', self.args['configuration'])):

            # Mesh 3rd party libs needed for auto LOD and collada reading
            try:
                self.path("glod.dll")
            except RuntimeError as err:
                print (err.message)
                print ("Skipping GLOD library (assumming linked statically)")

            # Get fmodstudio dll if needed
            if self.args['fmodstudio'] == 'ON':
                if(self.args['configuration'].lower() == 'debug'):
                    self.path("fmodL.dll")
                else:
                    self.path("fmod.dll")

            if self.args['openal'] == 'ON':
                # Get openal dll
                self.path("OpenAL32.dll")
                self.path("alut.dll")

            # For textures
<<<<<<< HEAD
            self.path_optional("openjp2.dll")
=======
            self.path("openjp2.dll")
>>>>>>> d6e8a910

            # Uriparser
            self.path("uriparser.dll")

            # These need to be installed as a SxS assembly, currently a 'private' assembly.
            # See http://msdn.microsoft.com/en-us/library/ms235291(VS.80).aspx
            self.path_optional("msvcp140.dll") # FS:ND make them optional to be able to build with VS2022, on a developer PC this will not be harmful
            self.path_optional("vcruntime140.dll") # FS:ND make them optional to be able to build with VS2022, on a developer PC this will not be harmful
            self.path_optional("vcruntime140_1.dll")

            # SLVoice executable
            with self.prefix(src=os.path.join(pkgdir, 'bin', 'release')):
                self.path("SLVoice.exe")

            # Vivox libraries
            if (self.address_size == 64):
                self.path("vivoxsdk_x64.dll")
                self.path("ortp_x64.dll")
            else:
                self.path("vivoxsdk.dll")
                self.path("ortp.dll")
            
            # OpenSSL
            if (self.address_size == 64):
                self.path("libcrypto-1_1-x64.dll")
                self.path("libssl-1_1-x64.dll")
            else:
                self.path("libcrypto-1_1.dll")
                self.path("libssl-1_1.dll")

            # HTTP/2
            self.path("nghttp2.dll")

            # Hunspell
            self.path("libhunspell.dll")

            # BugSplat
            if self.args.get('bugsplat'):
                if(self.address_size == 64):
                    self.path("BsSndRpt64.exe")
                    self.path("BugSplat64.dll")
                    self.path("BugSplatRc64.dll")
                else:
                    self.path("BsSndRpt.exe")
                    self.path("BugSplat.dll")
                    self.path("BugSplatRc.dll")

            # Growl
            self.path("growl.dll")
            self.path("growl++.dll")

            # <FS:ND> Copy symbols for breakpad
            #self.path("ssleay32.pdb")
            #self.path("libeay32.pdb")
            #self.path("growl.pdb")
            #self.path("growl++.pdb")
            #self.path('apr-1.pdb', 'libarp.pdb')
            #self.path('aprutil-1.pdb', 'libaprutil.pdb')
            # </FS:ND>

        self.path(src="licenses-win32.txt", dst="licenses.txt")
        self.path("featuretable.txt")

        with self.prefix(src=pkgdir):
            self.path("ca-bundle.crt")
        self.path("VivoxAUP.txt")

        # Media plugins - CEF
        with self.prefix(dst="llplugin"):
            with self.prefix(src=os.path.join(self.args['build'], os.pardir, 'media_plugins')):
                with self.prefix(src=os.path.join('cef', self.args['configuration'])):
                    self.path("media_plugin_cef.dll")

                # Media plugins - LibVLC
                with self.prefix(src=os.path.join('libvlc', self.args['configuration'])):
                    self.path("media_plugin_libvlc.dll")

                # Media plugins - Example (useful for debugging - not shipped with release viewer)
                # <FS:Ansariel> Don't package example plugin
                #if self.channel_type() != 'release':
                #    with self.prefix(src=os.path.join('example', self.args['configuration'])):
                #        self.path("media_plugin_example.dll")

            # CEF runtime files - debug
            # CEF runtime files - not debug (release, relwithdebinfo etc.)
            config = 'debug' if self.args['configuration'].lower() == 'debug' else 'release'
            with self.prefix(src=os.path.join(pkgdir, 'bin', config)):
                self.path("chrome_elf.dll")
                self.path("d3dcompiler_47.dll")
                self.path("libcef.dll")
                self.path("libEGL.dll")
                self.path("libGLESv2.dll")
                self.path("dullahan_host.exe")
                self.path("snapshot_blob.bin")
                self.path("v8_context_snapshot.bin")

            # MSVC DLLs needed for CEF and have to be in same directory as plugin
            # FS:ND They are all optional, as when compilig with VS2022 they won't be available'
            with self.prefix(src=os.path.join(self.args['build'], os.pardir,
                                              'sharedlibs', 'Release')):
                self.path_optional("msvcp140.dll")
                self.path_optional("vcruntime140.dll")
                self.path_optional("vcruntime140_1.dll")

            # CEF files common to all configurations
            with self.prefix(src=os.path.join(pkgdir, 'resources')):
                self.path("chrome_100_percent.pak")
                self.path("chrome_200_percent.pak")
                self.path("resources.pak")
                self.path("icudtl.dat")

            with self.prefix(src=os.path.join(pkgdir, 'resources', 'locales'), dst='locales'):
                self.path("am.pak")
                self.path("ar.pak")
                self.path("bg.pak")
                self.path("bn.pak")
                self.path("ca.pak")
                self.path("cs.pak")
                self.path("da.pak")
                self.path("de.pak")
                self.path("el.pak")
                self.path("en-GB.pak")
                self.path("en-US.pak")
                self.path("es-419.pak")
                self.path("es.pak")
                self.path("et.pak")
                self.path("fa.pak")
                self.path("fi.pak")
                self.path("fil.pak")
                self.path("fr.pak")
                self.path("gu.pak")
                self.path("he.pak")
                self.path("hi.pak")
                self.path("hr.pak")
                self.path("hu.pak")
                self.path("id.pak")
                self.path("it.pak")
                self.path("ja.pak")
                self.path("kn.pak")
                self.path("ko.pak")
                self.path("lt.pak")
                self.path("lv.pak")
                self.path("ml.pak")
                self.path("mr.pak")
                self.path("ms.pak")
                self.path("nb.pak")
                self.path("nl.pak")
                self.path("pl.pak")
                self.path("pt-BR.pak")
                self.path("pt-PT.pak")
                self.path("ro.pak")
                self.path("ru.pak")
                self.path("sk.pak")
                self.path("sl.pak")
                self.path("sr.pak")
                self.path("sv.pak")
                self.path("sw.pak")
                self.path("ta.pak")
                self.path("te.pak")
                self.path("th.pak")
                self.path("tr.pak")
                self.path("uk.pak")
                self.path("vi.pak")
                self.path("zh-CN.pak")
                self.path("zh-TW.pak")

            with self.prefix(src=os.path.join(pkgdir, 'bin', 'release')):
                self.path("libvlc.dll")
                self.path("libvlccore.dll")
                self.path("plugins/")

        if not self.is_packaging_viewer():
            self.package_file = "copied_deps"    

        self.fs_copy_windows_manifest( )

    def nsi_file_commands(self, install=True):
        def wpath(path):
            if path.endswith('/') or path.endswith(os.path.sep):
                path = path[:-1]
            path = path.replace('/', '\\')
            return path

        result = ""
        dest_files = [pair[1] for pair in self.file_list if pair[0] and os.path.isfile(pair[1]) and not pair[1].endswith(".pdb") ] #<FS:ND/> Don't include pdb files.
        # sort deepest hierarchy first
        dest_files.sort(key=lambda f: (f.count(os.path.sep), f), reverse=True)
        out_path = None
        for pkg_file in dest_files:
            rel_file = os.path.normpath(pkg_file.replace(self.get_dst_prefix()+os.path.sep,''))
            installed_dir = wpath(os.path.join('$INSTDIR', os.path.dirname(rel_file)))
            pkg_file = wpath(os.path.normpath(pkg_file))
            if installed_dir != out_path:
                if install:
                    out_path = installed_dir
                    result += 'SetOutPath ' + out_path + '\n'
            if install:
                result += 'File ' + pkg_file + '\n'
            else:
                result += 'Delete ' + wpath(os.path.join('$INSTDIR', rel_file)) + '\n'

        # at the end of a delete, just rmdir all the directories
        if not install:
            deleted_file_dirs = [os.path.dirname(pair[1].replace(self.get_dst_prefix()+os.path.sep,'')) for pair in self.file_list]
            # find all ancestors so that we don't skip any dirs that happened to have no non-dir children
            deleted_dirs = []
            for d in deleted_file_dirs:
                deleted_dirs.extend(path_ancestors(d))
            # sort deepest hierarchy first
            deleted_dirs.sort(key=lambda f: (f.count(os.path.sep), f), reverse=True)
            prev = None
            for d in deleted_dirs:
                if d != prev:   # skip duplicates
                    result += 'RMDir ' + wpath(os.path.join('$INSTDIR', os.path.normpath(d))) + '\n'
                prev = d

        return result

    def package_finish(self):
        # a standard map of strings for replacing in the templates
        substitution_strings = {
            'version' : '.'.join(self.args['version']),
            'version_short' : '.'.join(self.args['version'][:-1]),
            'version_dashes' : '-'.join(self.args['version']),
            'version_registry' : '%s(%s)' %
            ('.'.join(self.args['version']), self.address_size),
            'final_exe' : self.final_exe(),
            'flags':'',
            'app_name':self.app_name(),
            'app_name_oneword':self.app_name_oneword()
            }

        substitution_strings = self.fs_splice_grid_substitution_strings( substitution_strings ) #<FS:ND/> Add grid args

        # <FS:ND> Properly name OS version, also add Phoenix- in front of installer name
        #installer_file = self.installer_base_name() + '_Setup.exe'
        installer_file = self.fs_installer_basename() + "_Setup.exe"
        # </FS:ND>
        
        substitution_strings['installer_file'] = installer_file
        substitution_strings['is64bit'] = (1 if (self.address_size == 64) else 0)
        substitution_strings['is_opensim'] = self.fs_is_opensim() # <FS:Ansariel> FIRE-30446: Register hop-protocol for OS version only
        substitution_strings['friendly_app_name'] = self.friendly_app_name() # <FS:Ansariel> FIRE-30446: Set FriendlyAppName for protocol registrations
        substitution_strings['icon_suffix'] = ("_os" if (self.fs_is_opensim()) else "") # <FS:Ansariel> FIRE-24335: Use different icon for OpenSim version

        version_vars = """
        !define INSTEXE "SLVersionChecker.exe"
        !define VERSION "%(version_short)s"
        !define VERSION_LONG "%(version)s"
        !define VERSION_DASHES "%(version_dashes)s"
        !define VERSION_REGISTRY "%(version_registry)s"
        !define VIEWER_EXE "%(final_exe)s"
        """ % substitution_strings
        
        if self.channel_type() == 'release':
            substitution_strings['caption'] = CHANNEL_VENDOR_BASE
        else:
            substitution_strings['caption'] = self.app_name() + ' ${VERSION}'

        inst_vars_template = """
            OutFile "%(installer_file)s"
            !define INSTNAME   "%(app_name_oneword)s"
            !define SHORTCUT   "%(app_name)s"
            !define URLNAME   "secondlife"
            !define IS64BIT   "%(is64bit)d"
            !define ISOPENSIM   "%(is_opensim)d"
            !define APPNAME   "%(friendly_app_name)s"
            !define ICON_SUFFIX   "%(icon_suffix)s"
            Caption "%(caption)s"
            """

        if(self.address_size == 64):
            engage_registry="SetRegView 64"
            program_files="!define MULTIUSER_USE_PROGRAMFILES64"
        else:
            engage_registry="SetRegView 32"
            program_files=""

        tempfile = "firestorm_setup_tmp.nsi"

        self.fs_sign_win_binaries() # <FS:ND/> Sign files, step one. Sign compiled binaries

        # the following replaces strings in the nsi template
        # it also does python-style % substitution
        self.replace_in("installers/windows/installer_template.nsi", tempfile, {
                "%%VERSION%%":version_vars,
                "%%SOURCE%%":self.get_src_prefix(),
                "%%INST_VARS%%":inst_vars_template % substitution_strings,
                "%%INSTALL_FILES%%":self.nsi_file_commands(True),
                "%%PROGRAMFILES%%":program_files,
                "%%ENGAGEREGISTRY%%":engage_registry,
                "%%DELETE_FILES%%":self.nsi_file_commands(False)})

        # If we're on a build machine, sign the code using our Authenticode certificate. JC
        # note that the enclosing setup exe is signed later, after the makensis makes it.
        # Unlike the viewer binary, the VMP filenames are invariant with respect to version, os, etc.
        #for exe in (
        #    self.final_exe(),
        #    "SLVersionChecker.exe",
        #    "llplugin/dullahan_host.exe",
        #    ):
        #    self.sign(exe)
            
        # Check two paths, one for Program Files, and one for Program Files (x86).
        # Yay 64bit windows.
        for ProgramFiles in 'ProgramFiles', 'ProgramFiles(x86)':
            NSIS_path = os.path.expandvars(r'${%s}\NSIS\makensis.exe' % ProgramFiles)
            if os.path.exists(NSIS_path):
                break
        installer_created=False
        nsis_attempts=3
        nsis_retry_wait=15
        for attempt in range(nsis_attempts):
            try:
                self.run_command([NSIS_path, '/V2', self.dst_path_of(tempfile)])
            except ManifestError as err:
                if attempt+1 < nsis_attempts:
                    print("nsis failed, waiting %d seconds before retrying" % nsis_retry_wait, file=sys.stderr)
                    time.sleep(nsis_retry_wait)
                    nsis_retry_wait*=2
            else:
                # NSIS worked! Done!
                break
        else:
            print("Maximum nsis attempts exceeded; giving up", file=sys.stderr)
            raise

        self.fs_sign_win_installer(substitution_strings) # <FS:ND/> Sign files, step two. Sign installer.
        self.fs_save_windows_symbols()

        self.created_path(self.dst_path_of(installer_file))
        self.package_file = installer_file

    def sign(self, exe):
        sign_py = os.environ.get('SIGN', r'C:\buildscripts\code-signing\sign.py')
        python  = os.environ.get('PYTHON', sys.executable)
        if os.path.exists(sign_py):
            dst_path = self.dst_path_of(exe)
            print("about to run signing of: ", dst_path)
            self.run_command([python, sign_py, dst_path])
        else:
            print("Skipping code signing of %s %s: %s not found" % (self.dst_path_of(exe), exe, sign_py))

    def escape_slashes(self, path):
        return path.replace('\\', '\\\\\\\\')

class Windows_i686_Manifest(WindowsManifest):
    # Although we aren't literally passed ADDRESS_SIZE, we can infer it from
    # the passed 'arch', which is used to select the specific subclass.
    address_size = 32

class Windows_x86_64_Manifest(WindowsManifest):
    address_size = 64


class DarwinManifest(ViewerManifest):
    build_data_json_platform = 'mac'

    def finish_build_data_dict(self, build_data_dict):
        build_data_dict.update({'Bundle Id':self.args['bundleid']})
        return build_data_dict

    def is_packaging_viewer(self):
        # darwin requires full app bundle packaging even for debugging.
        return True

# <FS:Ansariel> construct method VMP trampoline crazy VMP launcher juggling shamelessly replaced with old version
    # def is_rearranging(self):
        # # That said, some stuff should still only be performed once.
        # # Are either of these actions in 'actions'? Is the set intersection
        # # non-empty?
        # return bool(set(["package", "unpacked"]).intersection(self.args['actions']))

    # def construct(self):
        # # copy over the build result (this is a no-op if run within the xcode script)
        # self.path(os.path.join(self.args['configuration'], self.channel()+".app"), dst="")

        # pkgdir = os.path.join(self.args['build'], os.pardir, 'packages')
        # relpkgdir = os.path.join(pkgdir, "lib", "release")
        # debpkgdir = os.path.join(pkgdir, "lib", "debug")

        # with self.prefix(src="", dst="Contents"):  # everything goes in Contents
            # bugsplat_db = self.args.get('bugsplat')
            # if bugsplat_db:
                # # Inject BugsplatServerURL into Info.plist if provided.
                # Info_plist = self.dst_path_of("Info.plist")
                # Info = plistlib.readPlist(Info_plist)
                # # https://www.bugsplat.com/docs/platforms/os-x#configuration
                # Info["BugsplatServerURL"] = \
                    # "https://{}.bugsplat.com/".format(bugsplat_db)
                # self.put_in_file(
                    # plistlib.writePlistToString(Info),
                    # os.path.basename(Info_plist),
                    # "Info.plist")

            # # CEF framework goes inside Contents/Frameworks.
            # # Remember where we parked this car.
            # with self.prefix(src="", dst="Frameworks"):
                # CEF_framework = "Chromium Embedded Framework.framework"
                # self.path2basename(relpkgdir, CEF_framework)
                # CEF_framework = self.dst_path_of(CEF_framework)

                # if self.args.get('bugsplat'):
                    # self.path2basename(relpkgdir, "BugsplatMac.framework")

            # with self.prefix(dst="MacOS"):
                # executable = self.dst_path_of(self.channel())
                # if self.args.get('bugsplat'):
                    # # According to Apple Technical Note TN2206:
                    # # https://developer.apple.com/library/archive/technotes/tn2206/_index.html#//apple_ref/doc/uid/DTS40007919-CH1-TNTAG207
                    # # "If an app uses @rpath or an absolute path to link to a
                    # # dynamic library outside of the app, the app will be
                    # # rejected by Gatekeeper. ... Neither the codesign nor the
                    # # spctl tool will show the error."
                    # # (Thanks, Apple. Maybe fix spctl to warn?)
                    # # The BugsplatMac framework embeds @rpath, which is
                    # # causing scary Gatekeeper popups at viewer start. Work
                    # # around this by changing the reference baked into our
                    # # viewer. The install_name_tool -change option needs the
                    # # previous value. Instead of guessing -- which might
                    # # silently be defeated by a BugSplat SDK update that
                    # # changes their baked-in @rpath -- ask for the path
                    # # stamped into the framework.
                    # # Let exception, if any, propagate -- if this doesn't
                    # # work, we need the build to noisily fail!
                    # oldpath = subprocess.check_output(
                        # ['objdump', '-macho', '-dylib-id', '-non-verbose',
                         # os.path.join(relpkgdir, "BugsplatMac.framework", "BugsplatMac")]
                        # ).splitlines()[-1]  # take the last line of output
                    # self.run_command(
                        # ['install_name_tool', '-change', oldpath,
                         # '@executable_path/../Frameworks/BugsplatMac.framework/BugsplatMac',
                         # executable])

                # # NOTE: the -S argument to strip causes it to keep
                # # enough info for annotated backtraces (i.e. function
                # # names in the crash log). 'strip' with no arguments
                # # yields a slightly smaller binary but makes crash
                # # logs mostly useless. This may be desirable for the
                # # final release. Or not.
                # if ("package" in self.args['actions'] or 
                    # "unpacked" in self.args['actions']):
                    # self.run_command(
                        # ['strip', '-S', executable])

            # with self.prefix(dst="Resources"):
                # # defer cross-platform file copies until we're in the
                # # nested Resources directory
                # super(DarwinManifest, self).construct()

                # # need .icns file referenced by Info.plist
                # with self.prefix(src=self.icon_path(), dst="") :
                    # self.path("secondlife.icns")

                # # Copy in the updater script and helper modules
                # self.path(src=os.path.join(pkgdir, 'VMP'), dst="updater")

                # with self.prefix(src="", dst=os.path.join("updater", "icons")):
                    # self.path2basename(self.icon_path(), "secondlife.ico")
                    # with self.prefix(src="vmp_icons", dst=""):
                        # self.path("*.png")
                        # self.path("*.gif")

                # with self.prefix(src=relpkgdir, dst=""):
                    # self.path("libndofdev.dylib")
                    # self.path("libhunspell-1.3.a")   

                # with self.prefix(src_dst="cursors_mac"):
                    # self.path("*.tif")

                # self.path("licenses-mac.txt", dst="licenses.txt")
                # self.path("featuretable_mac.txt")
                # self.path("SecondLife.nib")

                # with self.prefix(src=pkgdir,dst=""):
                    # self.path("ca-bundle.crt")

                # # Translations
                # self.path("English.lproj/language.txt")
                # self.replace_in(src="English.lproj/InfoPlist.strings",
                                # dst="English.lproj/InfoPlist.strings",
                                # searchdict={'%%VERSION%%':'.'.join(self.args['version'])}
                                # )
                # self.path("German.lproj")
                # self.path("Japanese.lproj")
                # self.path("Korean.lproj")
                # self.path("da.lproj")
                # self.path("es.lproj")
                # self.path("fr.lproj")
                # self.path("hu.lproj")
                # self.path("it.lproj")
                # self.path("nl.lproj")
                # self.path("pl.lproj")
                # self.path("pt.lproj")
                # self.path("ru.lproj")
                # self.path("tr.lproj")
                # self.path("uk.lproj")
                # self.path("zh-Hans.lproj")

                # def path_optional(src, dst):
                    # """
                    # For a number of our self.path() calls, not only do we want
                    # to deal with the absence of src, we also want to remember
                    # which were present. Return either an empty list (absent)
                    # or a list containing dst (present). Concatenate these
                    # return values to get a list of all libs that are present.
                    # """
                    # # This was simple before we started needing to pass
                    # # wildcards. Fortunately, self.path() ends up appending a
                    # # (source, dest) pair to self.file_list for every expanded
                    # # file processed. Remember its size before the call.
                    # oldlen = len(self.file_list)
                    # try:
                        # self.path(src, dst)
                        # # The dest appended to self.file_list has been prepended
                        # # with self.get_dst_prefix(). Strip it off again.
                        # added = [os.path.relpath(d, self.get_dst_prefix())
                                 # for s, d in self.file_list[oldlen:]]
                    # except MissingError as err:
                        # print >> sys.stderr, "Warning: "+err.msg
                        # added = []
                    # if not added:
                        # print "Skipping %s" % dst
                    # return added

                # # dylibs is a list of all the .dylib files we expect to need
                # # in our bundled sub-apps. For each of these we'll create a
                # # symlink from sub-app/Contents/Resources to the real .dylib.
                # # Need to get the llcommon dll from any of the build directories as well.
                # libfile_parent = self.get_dst_prefix()
                # libfile = "libllcommon.dylib"
                # dylibs=[]
                # for libfile in (
                                # "libapr-1.0.dylib",
                                # "libaprutil-1.0.dylib",
                                # "libexpat.1.dylib",
                                # "libGLOD.dylib",
                                # # libnghttp2.dylib is a symlink to
                                # # libnghttp2.major.dylib, which is a symlink to
                                # # libnghttp2.version.dylib. Get all of them.
                                # "libnghttp2.*dylib",
                                # ):
                    # dylibs += path_optional(os.path.join(relpkgdir, libfile), libfile)

                # # SLVoice executable
                # with self.prefix(src=os.path.join(pkgdir, 'bin', 'release')):
                    # self.path("SLVoice")

                # # Vivox libraries
                # for libfile in (
                                # 'libortp.dylib',
                                # 'libvivoxsdk.dylib',
                                # ):
                    # self.path2basename(relpkgdir, libfile)

                # # Fmod studio dylibs (vary based on configuration)
                # if self.args['fmodstudio'] == 'ON':
                    # if self.args['configuration'].lower() == 'debug':
                        # for libfile in (
                                    # "libfmodL.dylib",
                                    # ):
                            # dylibs += path_optional(os.path.join(debpkgdir, libfile), libfile)
                    # else:
                        # for libfile in (
                                    # "libfmod.dylib",
                                    # ):
                            # dylibs += path_optional(os.path.join(relpkgdir, libfile), libfile)

                # # our apps
                # executable_path = {}
                # embedded_apps = [ (os.path.join("llplugin", "slplugin"), "SLPlugin.app") ]
                # for app_bld_dir, app in embedded_apps:
                    # self.path2basename(os.path.join(os.pardir,
                                                    # app_bld_dir, self.args['configuration']),
                                       # app)
                    # executable_path[app] = \
                        # self.dst_path_of(os.path.join(app, "Contents", "MacOS"))

                    # our apps dependencies on shared libs
                    # for each app, for each dylib we collected in dylibs,
                    # create a symlink to the real copy of the dylib.
                    # with self.prefix(dst=os.path.join(app, "Contents", "Resources")):
                        # for libfile in dylibs:
                            # self.relsymlinkf(os.path.join(libfile_parent, libfile))

                # # Dullahan helper apps go inside SLPlugin.app
                # with self.prefix(dst=os.path.join(
                    # "SLPlugin.app", "Contents", "Frameworks")):

                    # frameworkname = 'Chromium Embedded Framework'

                    # # This code constructs a relative symlink from the
                    # # target framework folder back to the real CEF framework.
                    # # It needs to be relative so that the symlink still works when
                    # # (as is normal) the user moves the app bundle out of the DMG
                    # # and into the /Applications folder. Note we pass catch=False,
                    # # letting the uncaught exception terminate the process, since
                    # # without this symlink, Second Life web media can't possibly work.

                    # # It might seem simpler just to symlink Frameworks back to
                    # # the parent of Chromimum Embedded Framework.framework. But
                    # # that would create a symlink cycle, which breaks our
                    # # packaging step. So make a symlink from Chromium Embedded
                    # # Framework.framework to the directory of the same name, which
                    # # is NOT an ancestor of the symlink.

                    # # from SLPlugin.app/Contents/Frameworks/Chromium Embedded
                    # # Framework.framework back to
                    # # $viewer_app/Contents/Frameworks/Chromium Embedded Framework.framework
                    # SLPlugin_framework = self.relsymlinkf(CEF_framework, catch=False)


                    # It might seem simpler just to symlink Frameworks back to
                    # the parent of Chromimum Embedded Framework.framework. But
                    # that would create a symlink cycle, which breaks our
                    # packaging step. So make a symlink from Chromium Embedded
                    # Framework.framework to the directory of the same name, which
                    # is NOT an ancestor of the symlink.

                    # from SLPlugin.app/Contents/Frameworks/Chromium Embedded
                    # Framework.framework back to
                    # $viewer_app/Contents/Frameworks/Chromium Embedded Framework.framework
                    # SLPlugin_framework = self.relsymlinkf(CEF_framework, catch=False)

                    # # for all the multiple CEF/Dullahan (as of CEF 76) helper app bundles we need:
                    # for helper in (
                        # "DullahanHelper",
                        # "DullahanHelper (GPU)",
                        # "DullahanHelper (Renderer)",
                        # "DullahanHelper (Plugin)",
                    # ):
                        # # app is the directory name of the app bundle, with app/Contents/MacOS/helper as the executable
                        # app = helper + ".app"

                        # # copy DullahanHelper.app
                        # self.path2basename(relpkgdir, app)

                        # # and fix that up with a Frameworks/CEF symlink too
                        # with self.prefix(dst=os.path.join(
                                # app, 'Contents', 'Frameworks')):
                            # # from Dullahan Helper *.app/Contents/Frameworks/Chromium Embedded
                            # # Framework.framework back to
                            # # SLPlugin.app/Contents/Frameworks/Chromium Embedded Framework.framework
                            # # Since SLPlugin_framework is itself a
                            # # symlink, don't let relsymlinkf() resolve --
                            # # explicitly call relpath(symlink=True) and
                            # # create that symlink here.
                            # helper_framework = \
                            # self.symlinkf(self.relpath(SLPlugin_framework, symlink=True), catch=False)

                        # # change_command includes install_name_tool, the
                        # # -change subcommand and the old framework rpath
                        # # stamped into the executable. To use it with
                        # # run_command(), we must still append the new
                        # # framework path and the pathname of the
                        # # executable to change.
                        # change_command = [
                            # 'install_name_tool', '-change',
                            # '@rpath/Frameworks/Chromium Embedded Framework.framework/Chromium Embedded Framework']

                        # with self.prefix(dst=os.path.join(
                                # app, 'Contents', 'MacOS')):
                            # # Now self.get_dst_prefix() is, at runtime,
                            # # @executable_path. Locate the helper app
                            # # framework (which is a symlink) from here.
                            # newpath = os.path.join(
                                # '@executable_path',
                                    # self.relpath(helper_framework, symlink=True),
                                # frameworkname)
                                # # and restamp the Dullahan Helper executable itself
                            # self.run_command(
                                # change_command +
                                    # [newpath, self.dst_path_of(helper)])

                # # SLPlugin plugins
                # with self.prefix(dst="llplugin"):
                    # dylibexecutable = 'media_plugin_cef.dylib'
                    # self.path2basename("../media_plugins/cef/" + self.args['configuration'],
                                       # dylibexecutable)

                    # # Do this install_name_tool *after* media plugin is copied over.
                    # # Locate the framework lib executable -- relative to
                    # # SLPlugin.app/Contents/MacOS, which will be our
                    # # @executable_path at runtime!
                    # newpath = os.path.join(
                        # '@executable_path',
                        # self.relpath(SLPlugin_framework, executable_path["SLPlugin.app"],
                                     # symlink=True),
                        # frameworkname)
                    # # restamp media_plugin_cef.dylib
                    # self.run_command(
                        # change_command +
                        # [newpath, self.dst_path_of(dylibexecutable)])

                    # # copy LibVLC plugin itself
                    # self.path2basename("../media_plugins/libvlc/" + self.args['configuration'],
                                       # "media_plugin_libvlc.dylib")

                    # # copy LibVLC dynamic libraries
                    # with self.prefix(src=relpkgdir, dst="lib"):
                        # self.path( "libvlc*.dylib*" )
                        # # copy LibVLC plugins folder
                        # with self.prefix(src='plugins', dst=""):
                            # self.path( "*.dylib" )
                            # self.path( "plugins.dat" )

    def construct(self):
        # copy over the build result (this is a no-op if run within the xcode script)
        # self.path(os.path.join(self.args['configuration'], self.channel()+".app"), dst="")
        self.path(os.path.join(self.args['configuration'], "Firestorm.app"), dst="")

        pkgdir = os.path.join(self.args['build'], os.pardir, 'packages')
        relpkgdir = os.path.join(pkgdir, "lib", "release")
        debpkgdir = os.path.join(pkgdir, "lib", "debug")
        requestsdir = os.path.join(pkgdir, "lib", "python", "requests")
        urllib3dir = os.path.join(pkgdir, "lib", "python", "urllib3")
        chardetdir = os.path.join(pkgdir, "lib", "python", "chardet")
        idnadir = os.path.join(pkgdir, "lib", "python", "idna")

        with self.prefix(src="", dst="Contents"):  # everything goes in Contents
            bugsplat_db = self.args.get('bugsplat')
            if bugsplat_db:
                # Inject BugsplatServerURL into Info.plist if provided.
                Info_plist = self.dst_path_of("Info.plist")
                with open(Info_plist, 'rb') as f:
                    Info = plistlib.load(f)
                    # https://www.bugsplat.com/docs/platforms/os-x#configuration
                    Info["BugsplatServerURL"] = \
                        "https://{}.bugsplat.com/".format(bugsplat_db)
                    self.put_in_file(
                        plistlib.dumps(Info),
                        os.path.basename(Info_plist),
                        "Info.plist")

        with self.prefix(dst="Contents"):  # everything goes in Contents
            # self.path("Info.plist", dst="Info.plist")

            # copy additional libs in <bundle>/Contents/MacOS/
            self.path(os.path.join(relpkgdir, "libndofdev.dylib"), dst="Resources/libndofdev.dylib")
            self.path(os.path.join(relpkgdir, "libhunspell-1.3.0.dylib"), dst="Resources/libhunspell-1.3.0.dylib")   

            # CEF framework goes inside Contents/Frameworks.
            # Remember where we parked this car.
            with self.prefix(src="", dst="Frameworks"):
                CEF_framework = "Chromium Embedded Framework.framework"
                self.path2basename(relpkgdir, CEF_framework)
                CEF_framework = self.dst_path_of(CEF_framework)
                if self.args.get('bugsplat'):
                    self.path2basename(relpkgdir, "BugsplatMac.framework")


            # most everything goes in the Resources directory
            with self.prefix(dst="Resources"):
                super(DarwinManifest, self).construct()

                with self.prefix(src_dst="cursors_mac"):
                    self.path("*.tif")

                self.path("licenses-mac.txt", dst="licenses.txt")
                self.path("featuretable_mac.txt")
                self.path("VivoxAUP.txt")
                self.path("LGPL-license.txt")
                with self.prefix(src=pkgdir,dst=""):
                    self.path("ca-bundle.crt")

                icon_path = self.icon_path()
                with self.prefix(src=icon_path) :
                    self.path("firestorm_icon.icns")

                self.path("Firestorm.nib")
                # Translations
                self.path("English.lproj/language.txt")
                self.replace_in(src="English.lproj/InfoPlist.strings",
                                dst="English.lproj/InfoPlist.strings",
                                searchdict={'%%VERSION%%':'.'.join(self.args['version'])}
                                )
                self.path("German.lproj")
                self.path("Japanese.lproj")
                self.path("Korean.lproj")
                self.path("da.lproj")
                self.path("es.lproj")
                self.path("fr.lproj")
                self.path("hu.lproj")
                self.path("it.lproj")
                self.path("nl.lproj")
                self.path("pl.lproj")
                self.path("pt.lproj")
                self.path("ru.lproj")
                self.path("tr.lproj")
                self.path("uk.lproj")
                self.path("zh-Hans.lproj")

                def path_optional(src, dst):
                    """
                    For a number of our self.path() calls, not only do we want
                    to deal with the absence of src, we also want to remember
                    which were present. Return either an empty list (absent)
                    or a list containing dst (present). Concatenate these
                    return values to get a list of all libs that are present.
                    """
                    # This was simple before we started needing to pass
                    # wildcards. Fortunately, self.path() ends up appending a
                    # (source, dest) pair to self.file_list for every expanded
                    # file processed. Remember its size before the call.
                    oldlen = len(self.file_list)
                    try:
                        self.path(src, dst)
                        # The dest appended to self.file_list has been prepended
                        # with self.get_dst_prefix(). Strip it off again.
                        added = [os.path.relpath(d, self.get_dst_prefix())
                                 for s, d in self.file_list[oldlen:]]
                    except MissingError as err:
                        print("Warning: "+err.msg, file=sys.stderr)
                        added = []
                    if not added:
                        print("Skipping %s" % dst)
                    return added

                # dylibs is a list of all the .dylib files we expect to need
                # in our bundled sub-apps. For each of these we'll create a
                # symlink from sub-app/Contents/Resources to the real .dylib.
                # Need to get the llcommon dll from any of the build directories as well.
                libfile_parent = self.get_dst_prefix()
                libfile = "libllcommon.dylib"
                dylibs = []
                for libfile in (
                                "libapr-1.0.dylib",
                                "libaprutil-1.0.dylib",
                                "libexpat.1.dylib",
                                "libGLOD.dylib",
                                # libnghttp2.dylib is a symlink to
                                # libnghttp2.major.dylib, which is a symlink
                                # to libnghttp2.version.dylib. Get all of them.
                                "libnghttp2.*dylib",
                                "liburiparser.*dylib",
                                "libgrowl.dylib",
                                "libgrowl++.dylib",
                                ):
                    dylibs += path_optional(os.path.join(relpkgdir, libfile), libfile)

                # SLVoice executable
                with self.prefix(src=os.path.join(pkgdir, 'bin', 'release')):
                    self.path("SLVoice")

                # Vivox libraries
                for libfile in (
                                'libortp.dylib',
                                'libvivoxsdk.dylib',
                                ):
                    self.path2basename(relpkgdir, libfile)

                # Fmod studio dylibs (vary based on configuration)
                if self.args['fmodstudio'] == 'ON':
                    if self.args['configuration'].lower() == 'debug':
                        for libfile in (
                                    "libfmodL.dylib",
                                    ):
                            dylibs += path_optional(os.path.join(debpkgdir, libfile), libfile)
                    else:
                        for libfile in (
                                    "libfmod.dylib",
                                    ):
                            dylibs += path_optional(os.path.join(relpkgdir, libfile), libfile)

                # our apps
                executable_path = {}
                embedded_apps = [ (os.path.join("llplugin", "slplugin"), "SLPlugin.app") ]
                for app_bld_dir, app in embedded_apps:
                    self.path2basename(os.path.join(os.pardir,
                                                    app_bld_dir, self.args['configuration']),
                                       app)
                    executable_path[app] = \
                        self.dst_path_of(os.path.join(app, "Contents", "MacOS"))

                    # our apps dependencies on shared libs
                    # for each app, for each dylib we collected in dylibs,
                    # create a symlink to the real copy of the dylib.
                    with self.prefix(dst=os.path.join(app, "Contents", "Resources")):
                        for libfile in dylibs:
                            self.relsymlinkf(os.path.join(libfile_parent, libfile))

                # Dullahan helper apps go inside SLPlugin.app
                with self.prefix(dst=os.path.join(
                    "SLPlugin.app", "Contents", "Frameworks")):

                    frameworkname = 'Chromium Embedded Framework'

                    # This code constructs a relative symlink from the
                    # target framework folder back to the real CEF framework.
                    # It needs to be relative so that the symlink still works when
                    # (as is normal) the user moves the app bundle out of the DMG
                    # and into the /Applications folder. Note we pass catch=False,
                    # letting the uncaught exception terminate the process, since
                    # without this symlink, Second Life web media can't possibly work.

                    # It might seem simpler just to symlink Frameworks back to
                    # the parent of Chromimum Embedded Framework.framework. But
                    # that would create a symlink cycle, which breaks our
                    # packaging step. So make a symlink from Chromium Embedded
                    # Framework.framework to the directory of the same name, which
                    # is NOT an ancestor of the symlink.

                    # from SLPlugin.app/Contents/Frameworks/Chromium Embedded
                    # Framework.framework back to
                    # $viewer_app/Contents/Frameworks/Chromium Embedded Framework.framework
                    SLPlugin_framework = self.relsymlinkf(CEF_framework, catch=False)

                    # for all the multiple CEF/Dullahan (as of CEF 76) helper app bundles we need:
                    for helper in (
                        "DullahanHelper",
                        "DullahanHelper (GPU)",
                        "DullahanHelper (Renderer)",
                        "DullahanHelper (Plugin)",
                    ):
                        # app is the directory name of the app bundle, with app/Contents/MacOS/helper as the executable
                        app = helper + ".app"

                        # copy DullahanHelper.app
                        self.path2basename(relpkgdir, app)

                        # and fix that up with a Frameworks/CEF symlink too
                        with self.prefix(dst=os.path.join(
                                app, 'Contents', 'Frameworks')):
                            # from Dullahan Helper *.app/Contents/Frameworks/Chromium Embedded
                            # Framework.framework back to
                            # SLPlugin.app/Contents/Frameworks/Chromium Embedded Framework.framework
                            # Since SLPlugin_framework is itself a
                            # symlink, don't let relsymlinkf() resolve --
                            # explicitly call relpath(symlink=True) and
                            # create that symlink here.
                            helper_framework = \
                            self.symlinkf(self.relpath(SLPlugin_framework, symlink=True), catch=False)

                        # change_command includes install_name_tool, the
                        # -change subcommand and the old framework rpath
                        # stamped into the executable. To use it with
                        # run_command(), we must still append the new
                        # framework path and the pathname of the
                        # executable to change.
                        change_command = [
                            'install_name_tool', '-change',
                            '@rpath/Frameworks/Chromium Embedded Framework.framework/Chromium Embedded Framework']

                        with self.prefix(dst=os.path.join(
                                app, 'Contents', 'MacOS')):
                            # Now self.get_dst_prefix() is, at runtime,
                            # @executable_path. Locate the helper app
                            # framework (which is a symlink) from here.
                            newpath = os.path.join(
                                '@executable_path',
                                    self.relpath(helper_framework, symlink=True),
                                frameworkname)
                                # and restamp the Dullahan Helper executable itself
                            self.run_command(
                                change_command +
                                    [newpath, self.dst_path_of(helper)])

                # SLPlugin plugins
                with self.prefix(dst="llplugin"):
                    dylibexecutable = 'media_plugin_cef.dylib'
                    self.path2basename("../media_plugins/cef/" + self.args['configuration'],
                                       dylibexecutable)

                    # copy LibVLC plugin itself
                    dylibexecutable = 'media_plugin_libvlc.dylib'
                    self.path2basename("../media_plugins/libvlc/" + self.args['configuration'], dylibexecutable)
                    # add @rpath for the correct LibVLC subfolder
                    self.run_command(['install_name_tool', '-add_rpath', '@loader_path/lib', self.dst_path_of(dylibexecutable)])

                    # copy LibVLC dynamic libraries
                    with self.prefix(src=os.path.join(self.args['build'], os.pardir, 'packages', 'lib', 'release' ), dst="lib"):
                        self.path( "libvlc*.dylib*" )

                    # copy LibVLC plugins folder
                    with self.prefix(src=os.path.join(self.args['build'], os.pardir, 'packages', 'lib', 'release', 'plugins' ), dst="lib"):
                        self.path("*.dylib")
                        self.path("plugins.dat")

                # do this install_name_tool *after* media plugin is copied over
                dylibexecutablepath = self.dst_path_of('llplugin/media_plugin_cef.dylib')
                self.run_command_shell('install_name_tool -change '
                                 '"@rpath/Frameworks/Chromium Embedded Framework.framework/Chromium Embedded Framework" '
                                 '"@executable_path/../Frameworks/Chromium Embedded Framework.framework/Chromium Embedded Framework" "%s"' % dylibexecutablepath)

        # NOTE: the -S argument to strip causes it to keep enough info for
        # annotated backtraces (i.e. function names in the crash log).  'strip' with no
        # arguments yields a slightly smaller binary but makes crash logs mostly useless.
        # This may be desirable for the final release.  Or not.
        if ("package" in self.args['actions'] or 
            "unpacked" in self.args['actions']):
            self.run_command_shell('strip -S %(viewer_binary)r' %
                            { 'viewer_binary' : self.dst_path_of('Contents/MacOS/Firestorm')})
# </FS:Ansariel> construct method VMP trampoline crazy VMP launcher juggling shamelessly replaced with old version

    def package_finish(self):
        global CHANNEL_VENDOR_BASE
        # MBW -- If the mounted volume name changes, it breaks the .DS_Store's background image and icon positioning.
        #  If we really need differently named volumes, we'll need to create multiple DS_Store file images, or use some other trick.

        volname=CHANNEL_VENDOR_BASE+" Installer"  # DO NOT CHANGE without understanding comment above

        # <FS:ND> Make sure all our package names look similar 
        #imagename = self.installer_base_name()
        imagename = self.fs_installer_basename()
        # </FS:ND>
        
        sparsename = imagename + ".sparseimage"
        finalname = imagename + ".dmg"
        # make sure we don't have stale files laying about
        self.remove(sparsename, finalname)

        self.run_command(['hdiutil', 'create', sparsename,
                          '-volname', volname, '-fs', 'HFS+',
                          '-type', 'SPARSE', '-megabytes', '1300',
                          '-layout', 'SPUD'])

        # mount the image and get the name of the mount point and device node
        try:
            hdi_output = subprocess.check_output(['hdiutil', 'attach', '-private', sparsename], text=True)
        except subprocess.CalledProcessError as err:
            sys.exit("failed to mount image at '%s'" % sparsename)
            
        try:
            devfile = re.search(r"/dev/disk([0-9]+)[^s]", hdi_output).group(0).strip()
            volpath = re.search(r'HFS\s+(.+)', hdi_output).group(1).strip()

            # Copy everything in to the mounted .dmg

            app_name = self.app_name()

            # Hack:
            # Because there is no easy way to coerce the Finder into positioning
            # the app bundle in the same place with different app names, we are
            # adding multiple .DS_Store files to svn. There is one for release,
            # one for release candidate and one for first look. Any other channels
            # will use the release .DS_Store, and will look broken.
            # - Ambroff 2008-08-20
            #<FS:TS> Select proper directory based on flavor and build type
            dmg_template_prefix = 'firestorm'
            if self.fs_is_opensim():
                dmg_template_prefix = 'firestormos'
            dmg_template = os.path.join(
                'installers', 'darwin', '%s-%s-dmg' % (dmg_template_prefix, self.channel_type()))
            print ("Trying template directory", dmg_template)

            if not os.path.exists (self.src_path_of(dmg_template)):
                dmg_template = os.path.join ('installers', 'darwin', 'release-dmg')
                print ("Not found, trying template directory", dmg_template)

            for s,d in list({self.get_dst_prefix():app_name + ".app",
                        #os.path.join(dmg_template, "_VolumeIcon.icns"): ".VolumeIcon.icns",
                        os.path.join(dmg_template, "background.png"): "background.png",
                        os.path.join(dmg_template, "_DS_Store"): ".DS_Store"}.items()):
                print("Copying to dmg", s, d)
                self.copy_action(self.src_path_of(s), os.path.join(volpath, d))

            # <FS:TS> The next two commands *MUST* execute before the loop
            #         that hides the files. If not, packaging will fail.
            #         YOU HAVE BEEN WARNED.
            # Create the alias file (which is a resource file) from the .r
            self.run_command(
                ['Rez', self.src_path_of("%s/Applications-alias.r" % dmg_template),
                 '-o', os.path.join(volpath, "Applications")])

            # Set up the installer disk image: set icon positions, folder view
            #  options, and icon label colors. This must be done before the
            #  files are hidden.
            self.run_command(
                ['osascript',
                 self.src_path_of("installers/darwin/installer-dmg.applescript"),
                 volname])

            # <FS:TS> ARGH! osascript clobbers the volume icon file, for no
            #        reason I can find anywhere. So we need to copy it after
            #        running the script to set everything else up.
            print ("Copying volume icon to dmg")
            self.copy_action(self.src_path_of(os.path.join(dmg_template, "_VolumeIcon.icns")),
                os.path.join(volpath, ".VolumeIcon.icns"))

            # Hide the background image, DS_Store file, and volume icon file (set their "visible" bit)
            for f in ".VolumeIcon.icns", "background.png", ".DS_Store":
                pathname = os.path.join(volpath, f)
                self.run_command(['SetFile', '-a', 'V', pathname])

            # Set the alias file's alias and custom icon bits
            self.run_command(['SetFile', '-a', 'AC', os.path.join(volpath, "Applications")])

            # Set the disk image root's custom icon bit
            self.run_command(['SetFile', '-a', 'C', volpath])

            # Sign the app if requested; 
            # do this in the copy that's in the .dmg so that the extended attributes used by 
            # the signature are preserved; moving the files using python will leave them behind
            # and invalidate the signatures.
            if 'signature' in self.args:
                app_in_dmg=os.path.join(volpath,self.app_name()+".app")
                print("Attempting to sign '%s'" % app_in_dmg)
                identity = self.args['signature']
                if identity == '':
                    identity = 'Developer ID Application'

                # Look for an environment variable set via build.sh when running in Team City.
                try:
                    build_secrets_checkout = os.environ['build_secrets_checkout']
                except KeyError:
                    pass
                else:
                    # variable found so use it to unlock keychain followed by codesign
                    home_path = os.environ['HOME']
                    keychain_pwd_path = os.path.join(build_secrets_checkout,'code-signing-osx','password.txt')
                    keychain_pwd = open(keychain_pwd_path).read().rstrip()

                    # Note: As of macOS Sierra, keychains are created with
                    #       names postfixed with '-db' so for example, the SL
                    #       Viewer keychain would by default be found in
                    #       ~/Library/Keychains/viewer.keychain-db instead of
                    #       just ~/Library/Keychains/viewer.keychain in
                    #       earlier versions.
                    #
                    #       Because we have old OS files from previous
                    #       versions of macOS on the build hosts, the
                    #       configurations are different on each host. Some
                    #       have viewer.keychain, some have viewer.keychain-db
                    #       and some have both. As you can see in the line
                    #       below, this script expects the Linden Developer
                    #       cert/keys to be in viewer.keychain.
                    #
                    #       To correctly sign builds you need to make sure
                    #       ~/Library/Keychains/viewer.keychain exists on the
                    #       host and that it contains the correct cert/key. If
                    #       a build host is set up with a clean version of
                    #       macOS Sierra (or later) then you will need to
                    #       change this line (and the one for 'codesign'
                    #       command below) to point to right place or else
                    #       pull in the cert/key into the default viewer
                    #       keychain 'viewer.keychain-db' and export it to
                    #       'viewer.keychain'
                    viewer_keychain = os.path.join(home_path, 'Library',
                                                   'Keychains', 'viewer.keychain')
                    if not os.path.isfile( viewer_keychain ):
                        viewer_keychain += "-db"

                    if not os.path.isfile( viewer_keychain ):
                        raise "No keychain named viewer found"
                    
                    self.run_command(['security', 'unlock-keychain',
                                      '-p', keychain_pwd, viewer_keychain])
                    sign_retry_wait=15
                    resources = app_in_dmg + "/Contents/Resources/"
                    plain_sign = glob.glob(resources + "llplugin/*.dylib")

                    # <FS:ND> Even though we got some dylibs in Resources signed by LL, we also got some there that are *NOT*
                    # At least: fmod, growl, GLOD
                    # We could selectively sign those, or repackage them and then sign them. For an easy clean sweet we just resign them al
                    plain_sign += glob.glob(resources + "*.dylib")
                    plain_sign += glob.glob(resources + "llplugin/lib/*.dylib")
                    plain_sign += glob.glob( app_in_dmg + "/Contents/Frameworks/Chromium Embedded Framework.framework/Libraries/*.dylib" )

                    deep_sign = [
                        # <FS:ND> Firestorm does not ship SLVersionChecker
                        #resources + "updater/SLVersionChecker",
                        resources + "SLPlugin.app/Contents/MacOS/SLPlugin",
                        resources + "SLVoice",
                        app_in_dmg,
                        ]
                    for attempt in range(3):
                        if attempt: # second or subsequent iteration
                            print("codesign failed, waiting {:d} seconds before retrying".format(sign_retry_wait),
                                  file=sys.stderr)
                            time.sleep(sign_retry_wait)
                            sign_retry_wait*=2

                        try:
                            # Note: See blurb above about names of keychains
                            for signee in plain_sign:
                                self.run_command(
                                    ['codesign',
                                     '--force',
                                     '--timestamp',
                                     '--keychain', viewer_keychain,
                                     '--sign', identity,
                                     signee])
                            for signee in deep_sign:
                                self.run_command(
                                    ['codesign',
                                     '--verbose',
                                     '--deep',
                                     '--force',
                                     '--entitlements', self.src_path_of("slplugin.entitlements"),
                                     '--options', 'runtime',
                                     '--keychain', viewer_keychain,
                                     '--sign', identity,
                                     signee])
                            break # if no exception was raised, the codesign worked
                        except ManifestError as err:
                            # 'err' goes out of scope
                            sign_failed = err
                    else:
                        print("Maximum codesign attempts exceeded; giving up", file=sys.stderr)
                        raise sign_failed
                    # <FS:ND> This fails sometimes and works other times. Even when notarization (down below) is a success
                    # Remove it for now and investigate after we did notarize  a few times
                    #self.run_command(['spctl', '-a', '-texec', '-vvvv', app_in_dmg])
                    self.run_command([self.src_path_of("installers/darwin/apple-notarize.sh"), app_in_dmg])

        finally:
            # Unmount the image even if exceptions from any of the above 
            self.run_command(['hdiutil', 'detach', '-force', devfile])

        print("Converting temp disk image to final disk image")
        self.run_command(['hdiutil', 'convert', sparsename, '-format', 'UDZO',
                          '-imagekey', 'zlib-level=9', '-o', finalname])
        # get rid of the temp file
        self.package_file = finalname
        self.remove(sparsename)
        self.fs_save_osx_symbols()

class Darwin_i386_Manifest(DarwinManifest):
    address_size = 32


class Darwin_i686_Manifest(DarwinManifest):
    """alias in case arch is passed as i686 instead of i386"""
    pass


class Darwin_x86_64_Manifest(DarwinManifest):
    address_size = 64


class LinuxManifest(ViewerManifest):
    build_data_json_platform = 'lnx'

    def construct(self):
        # <FS:ND> HACK! Force parent to always copy XML/... even when not having configured with --package.
        # This allows build result to be started without always having to --package and thus waiting for the length tar ball generation --package incurs
        savedActions = self.args['actions']
        self.args["actions"].append("package")

        super(LinuxManifest, self).construct()

        self.args["actions"] = savedActions # Restore old actions

        pkgdir = os.path.join(self.args['build'], os.pardir, 'packages')
        relpkgdir = os.path.join(pkgdir, "lib", "release")
        debpkgdir = os.path.join(pkgdir, "lib", "debug")

        self.path("licenses-linux.txt","licenses.txt")
        self.path("VivoxAUP.txt")
        self.path("LGPL-license.txt")
        self.path("res/firestorm_icon.png","firestorm_icon.png")
        with self.prefix("linux_tools"):
            self.path("client-readme.txt","README-linux.txt")
            self.path("FIRESTORM_DESKTOPINSTALL.txt","FIRESTORM_DESKTOPINSTALL.txt")
            self.path("client-readme-voice.txt","README-linux-voice.txt")
            self.path("client-readme-joystick.txt","README-linux-joystick.txt")
            self.path("wrapper.sh","firestorm")
            with self.prefix(dst="etc"):
                self.path("handle_secondlifeprotocol.sh")
                self.path("register_secondlifeprotocol.sh")
                self.path("refresh_desktop_app_entry.sh")
                self.path("launch_url.sh")
            self.path("install.sh")

        with self.prefix(dst="bin"):
            self.path( os.path.join(os.pardir,'build_data.json'), "build_data.json" )
            self.path("firestorm-bin","do-not-directly-run-firestorm-bin")
            self.path("../linux_crash_logger/linux-crash-logger","linux-crash-logger.bin")
            self.path2basename("../llplugin/slplugin", "SLPlugin")
            #this copies over the python wrapper script, associated utilities and required libraries, see SL-321, SL-322 and SL-323
            # <FS:Ansariel> Remove VMP
            # with self.prefix(src="../viewer_components/manager", dst=""):
            #     self.path("*.py")
            # </FS:Ansariel> Remove VMP

        # recurses, packaged again
        self.path("res-sdl")

        # Get the icons based on the channel type
        icon_path = self.icon_path()
        print("DEBUG: icon_path '%s'" % icon_path)
        with self.prefix(src=icon_path) :
            self.path("firestorm_256.png","firestorm_48.png")
            #with self.prefix(dst="res-sdl") :
            #    self.path("firestorm_256.bmp","ll_icon.BMP")

        # plugins
        with self.prefix(src=os.path.join(self.args['build'], os.pardir, 'media_plugins'), dst="bin/llplugin"):
            self.path("gstreamer10/libmedia_plugin_gstreamer10.so", "libmedia_plugin_gstreamer.so")
            self.path("cef/libmedia_plugin_cef.so", "libmedia_plugin_cef.so" )

        # CEF files 
        with self.prefix(src=os.path.join(pkgdir, 'lib', 'release'), dst="lib"):
            self.path( "libcef.so" )
            self.path_optional( "libminigbm.so" )
            
        with self.prefix(src=os.path.join(pkgdir, 'lib', 'release', 'swiftshader'), dst=os.path.join("bin", "swiftshader") ):
            self.path( "*.so" )
        with self.prefix(src=os.path.join(pkgdir, 'lib', 'release', 'swiftshader'), dst=os.path.join("lib", "swiftshader") ):
            self.path( "*.so" )

        with self.prefix(src=os.path.join(pkgdir, 'bin', 'release'), dst="bin"):
            self.path( "chrome-sandbox" )
            self.path( "dullahan_host" )
            self.path( "snapshot_blob.bin" )
            self.path( "v8_context_snapshot.bin" )
        with self.prefix(src=os.path.join(pkgdir, 'bin', 'release'), dst="lib"):
            self.path( "snapshot_blob.bin" )
            self.path( "v8_context_snapshot.bin" )

        with self.prefix(src=os.path.join(pkgdir, 'resources'), dst="bin"):
            self.path( "chrome_100_percent.pak" )
            self.path( "chrome_200_percent.pak" )
            self.path( "resources.pak" )
            self.path( "icudtl.dat" )
        with self.prefix(src=os.path.join(pkgdir, 'resources'), dst="lib"):
            self.path( "chrome_100_percent.pak" )
            self.path( "chrome_200_percent.pak" )
            self.path( "resources.pak" )
            self.path( "icudtl.dat" )

        with self.prefix(src=os.path.join(pkgdir, 'resources', 'locales'), dst=os.path.join('bin', 'locales')):
            self.path("am.pak")
            self.path("ar.pak")
            self.path("bg.pak")
            self.path("bn.pak")
            self.path("ca.pak")
            self.path("cs.pak")
            self.path("da.pak")
            self.path("de.pak")
            self.path("el.pak")
            self.path("en-GB.pak")
            self.path("en-US.pak")
            self.path("es-419.pak")
            self.path("es.pak")
            self.path("et.pak")
            self.path("fa.pak")
            self.path("fi.pak")
            self.path("fil.pak")
            self.path("fr.pak")
            self.path("gu.pak")
            self.path("he.pak")
            self.path("hi.pak")
            self.path("hr.pak")
            self.path("hu.pak")
            self.path("id.pak")
            self.path("it.pak")
            self.path("ja.pak")
            self.path("kn.pak")
            self.path("ko.pak")
            self.path("lt.pak")
            self.path("lv.pak")
            self.path("ml.pak")
            self.path("mr.pak")
            self.path("ms.pak")
            self.path("nb.pak")
            self.path("nl.pak")
            self.path("pl.pak")
            self.path("pt-BR.pak")
            self.path("pt-PT.pak")
            self.path("ro.pak")
            self.path("ru.pak")
            self.path("sk.pak")
            self.path("sl.pak")
            self.path("sr.pak")
            self.path("sv.pak")
            self.path("sw.pak")
            self.path("ta.pak")
            self.path("te.pak")
            self.path("th.pak")
            self.path("tr.pak")
            self.path("uk.pak")
            self.path("vi.pak")
            self.path("zh-CN.pak")
            self.path("zh-TW.pak")

        # llcommon
        #if not self.path("../llcommon/libllcommon.so", "lib/libllcommon.so"):
        #    print("Skipping llcommon.so (assuming llcommon was linked statically))"

        self.path("featuretable_linux.txt")

        with self.prefix(src=pkgdir, dst="bin"):
            self.path("ca-bundle.crt")

        with self.prefix(src=os.path.join(pkgdir, 'lib', 'release'), dst="lib"):
            self.path("libapr-1.so*")
            self.path("libaprutil-1.so*")
            #self.path("libboost_context-mt.so*")
            #self.path("libboost_filesystem-mt.so*")
            #self.path("libboost_program_options-mt.so*")
            #self.path("libboost_regex-mt.so*")
            #self.path("libboost_signals-mt.so*")
            #self.path("libboost_system-mt.so*")
            #self.path("libboost_thread-mt.so*")
            #self.path("libboost_chrono-mt.so*") #<FS:TM> FS spcific
            #self.path("libboost_date_time-mt.so*") #<FS:TM> FS spcific
            #self.path("libboost_wave-mt.so*") #<FS:TM> FS spcific
            #self.path("libcollada14dom.so*")
            #self.path("libdb*.so*")
            #self.path("libcrypto.so*")
            self.path("libexpat.so*")
            #self.path("libssl.so*")
            #self.path("libGLOD.so")
            #self.fs_path("libminizip.so")
            self.path("libuuid.so*")
            self.path("libSDL*.so*")
            self.path_optional("libdirectfb*.so*")
            self.path_optional("libfusion*.so*")
            self.path_optional("libdirect*.so*")
            self.path_optional("libopenjpeg.so*")
            self.path("libhunspell-1.3.so*")
            self.path("libalut.so*")
            #self.path("libpng15.so.15") #use provided libpng to workaround incompatible system versions on some distros
            #self.path("libpng15.so.15.13.0") #use provided libpng to workaround incompatible system versions on some distros
            #self.path("libpng15.so.15.1.0") #use provided libpng to workaround incompatible system versions on some distros
            self.path("libopenal.so", "libopenal.so.1") # Install as versioned file in case it's missing from the 3p- and won't get copied below
            self.path("libopenal.so*")
            #self.path("libnotify.so.1.1.2", "libnotify.so.1") # LO - uncomment when testing libnotify(growl) on linux
            #self.path("libpangox-1.0.so*")
            # KLUDGE: As of 2012-04-11, the 'fontconfig' package installs
            # libfontconfig.so.1.4.4, along with symlinks libfontconfig.so.1
            # and libfontconfig.so. Before we added support for library-file
            # wildcards, though, this self.path() call specifically named
            # libfontconfig.so.1.4.4 WITHOUT also copying the symlinks. When I
            # (nat) changed the call to self.path("libfontconfig.so.*"), we
            # ended up with the libfontconfig.so.1 symlink in the target
            # directory as well. But guess what! At least on Ubuntu 10.04,
            # certain viewer fonts look terrible with libfontconfig.so.1
            # present in the target directory. Removing that symlink suffices
            # to improve them. I suspect that means we actually do better when
            # the viewer fails to find our packaged libfontconfig.so*, falling
            # back on the system one instead -- but diagnosing and fixing that
            # is a bit out of scope for the present project. Meanwhile, this
            # particular wildcard specification gets us exactly what the
            # previous call did, without having to explicitly state the
            # version number.
            #self.path("libfontconfig.so.*.*")

            self.path_optional("libjemalloc.so*")

            # Vivox runtimes
            # Currentelly, the 32-bit ones will work with a 64-bit client.
        with self.prefix(src=os.path.join(pkgdir, 'bin32' ), dst="bin"):
            self.path("SLVoice")
        with self.prefix(src=os.path.join(pkgdir ), dst="bin"):
            self.path("win32")
            self.path("win64")

        with self.prefix(src=os.path.join(pkgdir, 'lib32' ), dst="lib32"):
            self.path("libvivox*")
            self.path("libortp*")
            self.path("libsndfile*")
            self.path("*.crt")

    def package_finish(self):
        # a standard map of strings for replacing in the templates

        #installer_name = self.installer_base_name()
        installer_name = self.fs_installer_basename()

        self.fs_save_breakpad_symbols("linux")
        self.fs_delete_linux_symbols() # <FS:ND/> Delete old syms
        self.strip_binaries()
        self.fs_save_linux_symbols() # <FS:ND/> Package symbols, add debug link

        # Fix access permissions
        self.run_command(['find', self.get_dst_prefix(),
                          '-type', 'd', '-exec', 'chmod', '755', '{}', ';'])
        for old, new in ('0700', '0755'), ('0500', '0555'), ('0600', '0644'), ('0400', '0444'):
            self.run_command(['find', self.get_dst_prefix(),
                              '-type', 'f', '-perm', old,
                              '-exec', 'chmod', new, '{}', ';'])
        self.package_file = installer_name + '.tar.xz'

        # temporarily move directory tree so that it has the right
        # name in the tarfile
        realname = self.get_dst_prefix()
        tempname = self.build_path_of(installer_name)
        self.run_command(["mv", realname, tempname])
        try:
            # only create tarball if it's a release build.
            if self.args['buildtype'].lower() == 'release':
                # --numeric-owner hides the username of the builder for
                # security etc.
                self.run_command(['tar', '-C', self.get_build_prefix(),
                                  '--numeric-owner', self.fs_linux_tar_excludes(), '-caf',
                                 tempname + '.tar.xz', installer_name])
            else:
                print("Skipping %s.tar.xz for non-Release build (%s)" % \
                      (installer_name, self.args['buildtype']))
        finally:
            self.run_command(["mv", tempname, realname])

    def strip_binaries(self):
        if self.args['buildtype'].lower() == 'release' and self.is_packaging_viewer():
            print("* Going strip-crazy on the packaged binaries, since this is a RELEASE build")
            # makes some small assumptions about our packaged dir structure
            self.run_command(
                ["find"] +
                [os.path.join(self.get_dst_prefix(), dir) for dir in ('bin', 'lib')] +
                # <FS:Ansariel> Remove VMP
                # ['-type', 'f', '!', '-name', '*.py',
                ['-type', 'f', "!", "-name", "*.dat", "!", "-name", "*.pak", "!", "-name", "*.bin", "!", "-name", "*.lib", "!", "-name", "*.pdb",
                # </FS:Ansariel> Remove VMP
                 '!', '-name', 'update_install', '-exec', 'strip', '-S', '{}', ';'])

class Linux_i686_Manifest(LinuxManifest):
    address_size = 32

    def construct(self):
        super(Linux_i686_Manifest, self).construct()

        pkgdir = os.path.join(self.args['build'], os.pardir, 'packages')
        relpkgdir = os.path.join(pkgdir, "lib", "release")
        debpkgdir = os.path.join(pkgdir, "lib", "debug")

        with self.prefix(src=relpkgdir, dst="lib"):
            self.path("libapr-1.so")
            self.path("libapr-1.so.0")
            self.path("libapr-1.so.0.4.5")
            self.path("libaprutil-1.so")
            self.path("libaprutil-1.so.0")
            self.path("libaprutil-1.so.0.4.1")
            self.path("libdb*.so")
            self.path("libexpat.so.*")
            self.path("libGLOD.so")
            self.path("libuuid.so*")
            self.path("libSDL-1.2.so.*")
            self.path("libdirectfb-1.*.so.*")
            self.path("libfusion-1.*.so.*")
            self.path("libdirect-1.*.so.*")
            self.path("libopenjp2.so*")
            self.path("libdirectfb-1.4.so.5")
            self.path("libfusion-1.4.so.5")
            self.path("libdirect-1.4.so.5*")
            self.path("libhunspell-1.3.so*")
            self.path("libalut.so*")
            self.path("libopenal.so*")

            # <FS:ND> Linking this breaks voice as stock openal.so does not have alcGetMixedBuffer
            #self.path("libopenal.so", "libvivoxoal.so.1") # vivox's sdk expects this soname
            # </FS:ND>
            
            # KLUDGE: As of 2012-04-11, the 'fontconfig' package installs
            # libfontconfig.so.1.4.4, along with symlinks libfontconfig.so.1
            # and libfontconfig.so. Before we added support for library-file
            # wildcards, though, this self.path() call specifically named
            # libfontconfig.so.1.4.4 WITHOUT also copying the symlinks. When I
            # (nat) changed the call to self.path("libfontconfig.so.*"), we
            # ended up with the libfontconfig.so.1 symlink in the target
            # directory as well. But guess what! At least on Ubuntu 10.04,
            # certain viewer fonts look terrible with libfontconfig.so.1
            # present in the target directory. Removing that symlink suffices
            # to improve them. I suspect that means we actually do better when
            # the viewer fails to find our packaged libfontconfig.so*, falling
            # back on the system one instead -- but diagnosing and fixing that
            # is a bit out of scope for the present project. Meanwhile, this
            # particular wildcard specification gets us exactly what the
            # previous call did, without having to explicitly state the
            # version number.
            self.path("libfontconfig.so.*.*")

            # Include libfreetype.so. but have it work as libfontconfig does.
            self.path("libfreetype.so.*.*")

            try:
                self.path("libtcmalloc.so*") #formerly called google perf tools
                pass
            except:
                print("tcmalloc files not found, skipping")
                pass

            if self.args['fmodstudio'] == 'ON':
                try:
                    self.path("libfmod.so")
                    self.path("libfmod.so*")
                    pass
                except:
                    print("Skipping libfmod.so - not found")
                    pass

        # Vivox runtimes
        with self.prefix(src=relpkgdir, dst="bin"):
            self.path("SLVoice")
        with self.prefix(src=relpkgdir, dst="lib"):
            self.path("libortp.so")
            self.path("libsndfile.so.1")
            #self.path("libvivoxoal.so.1") # no - we'll re-use the viewer's own OpenAL lib
            self.path("libvivoxsdk.so")

        self.fs_delete_linux_symbols() # <FS:ND/> Delete old syms
        self.strip_binaries()


class Linux_x86_64_Manifest(LinuxManifest):
    address_size = 64

    def construct(self):
        super(Linux_x86_64_Manifest, self).construct()

        pkgdir = os.path.join(self.args['build'], os.pardir, 'packages')
        relpkgdir = os.path.join(pkgdir, "lib", "release")
        debpkgdir = os.path.join(pkgdir, "lib", "debug")

        with self.prefix(src=os.path.join(pkgdir, 'lib', 'release'), dst="lib"):
            #self.path("libffi*.so*")
            # vivox 32-bit hack.
            # one has to extract libopenal.so from the 32-bit openal package, or official LL viewer, and rename it to libopenal32.so
            # and place it in the prebuilt lib/release directory
            # <FS:TS> No, we don't need to dink with this. A usable library
            # is now in the slvoice package, and we need to just use it as is.
            # self.path("libopenal32.so", "libvivoxoal.so.1") # vivox's sdk expects this soname

            if self.args['fmodstudio'] == 'ON':
                try:
                    self.path("libfmod.so")
                    self.path("libfmod.so*")
                    pass
                except:
                    print ("Skipping libfmod.so - not found")
                    pass

        with self.prefix(dst="bin"):
            self.path2basename("../llplugin/slplugin", "SLPlugin")

        self.path("secondlife-i686.supp")

################################################################
# <FS:Ansariel> Added back for Mac compatibility reason
def symlinkf(src, dst):
    """
    Like ln -sf, but uses os.symlink() instead of running ln.
    """
    try:
        os.symlink(src, dst)
    except OSError as err:
        if err.errno != errno.EEXIST:
            raise
        # We could just blithely attempt to remove and recreate the target
        # file, but that strategy doesn't work so well if we don't have
        # permissions to remove it. Check to see if it's already the
        # symlink we want, which is the usual reason for EEXIST.
        elif os.path.islink(dst):
            if os.readlink(dst) == src:
                # the requested link already exists
                pass
            else:
                # dst is the wrong symlink; attempt to remove and recreate it
                os.remove(dst)
                os.symlink(src, dst)
        elif os.path.isdir(dst):
            print ("Requested symlink (%s) exists but is a directory; replacing" % dst)
            shutil.rmtree(dst)
            os.symlink(src, dst)
        elif os.path.exists(dst):
            print ("Requested symlink (%s) exists but is a file; replacing" % dst)
            os.remove(dst)
            os.symlink(src, dst)
        else:
            # see if the problem is that the parent directory does not exist
            # and try to explain what is missing
            (parent, tail) = os.path.split(dst)
            while not os.path.exists(parent):
                (parent, tail) = os.path.split(parent)
            if tail:
                raise Exception("Requested symlink (%s) cannot be created because %s does not exist"
                                % os.path.join(parent, tail))
            else:
                raise
# </FS:Ansariel> Added back for Mac compatibility reason

if __name__ == "__main__":
    # Report our own command line so that, in case of trouble, a developer can
    # manually rerun the same command.
    print(('%s \\\n%s' %
          (sys.executable,
           ' '.join((("'%s'" % arg) if ' ' in arg else arg) for arg in sys.argv))))
    # fmodstudio and openal can be used simultaneously and controled by environment
    extra_arguments = [
        dict(name='bugsplat', description="""BugSplat database to which to post crashes,
             if BugSplat crash reporting is desired""", default=''),
        dict(name='fmodstudio', description="""Indication if fmod studio libraries are needed""", default='OFF'),
        dict(name='openal', description="""Indication openal libraries are needed""", default='OFF')
        ]
    try:
        main(extra=extra_arguments)
    except (ManifestError, MissingError) as err:
        sys.exit("\nviewer_manifest.py failed: "+err.msg)
    except:
        raise<|MERGE_RESOLUTION|>--- conflicted
+++ resolved
@@ -621,11 +621,7 @@
                 self.path("alut.dll")
 
             # For textures
-<<<<<<< HEAD
             self.path_optional("openjp2.dll")
-=======
-            self.path("openjp2.dll")
->>>>>>> d6e8a910
 
             # Uriparser
             self.path("uriparser.dll")
