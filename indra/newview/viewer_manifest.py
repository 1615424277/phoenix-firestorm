--- conflicted
+++ resolved
@@ -733,7 +733,6 @@
             """
 
         tempfile = "secondlife_setup_tmp.nsi"
-<<<<<<< HEAD
         
         self.fs_sign_win_binaries() # <FS:ND/> Sign files, step one. Sign compiled binaries
 
@@ -754,32 +753,13 @@
           NSIS_path = os.path.expandvars('${ProgramFiles}\\NSIS\\Unicode\\makensis.exe')
           if not os.path.exists(NSIS_path):
               NSIS_path = os.path.expandvars('${ProgramFiles(x86)}\\NSIS\\Unicode\\makensis.exe')
-          self.run_command('"' + proper_windows_path(NSIS_path) + '" /V2 ' + self.dst_path_of(tempfile))
-          # self.remove(self.dst_path_of(tempfile))
-=======
-        # the following replaces strings in the nsi template
-        # it also does python-style % substitution
-        self.replace_in("installers/windows/installer_template.nsi", tempfile, {
-                "%%VERSION%%":version_vars,
-                "%%SOURCE%%":self.get_src_prefix(),
-                "%%INST_VARS%%":inst_vars_template % substitution_strings,
-                "%%INSTALL_FILES%%":self.nsi_file_commands(True),
-                "%%DELETE_FILES%%":self.nsi_file_commands(False)})
-
-        # We use the Unicode version of NSIS, available from
-        # http://www.scratchpaper.com/
-        # Check two paths, one for Program Files, and one for Program Files (x86).
-        # Yay 64bit windows.
-        NSIS_path = os.path.expandvars('${ProgramFiles}\\NSIS\\Unicode\\makensis.exe')
-        if not os.path.exists(NSIS_path):
-            NSIS_path = os.path.expandvars('${ProgramFiles(x86)}\\NSIS\\Unicode\\makensis.exe')
         installer_created=False
         nsis_attempts=3
         nsis_retry_wait=15
         while (not installer_created) and (nsis_attempts > 0):
             try:
                 nsis_attempts-=1;
-                self.run_command('"' + proper_windows_path(NSIS_path) + '" ' + self.dst_path_of(tempfile))
+                self.run_command('"' + proper_windows_path(NSIS_path) + '" /V2 ' + self.dst_path_of(tempfile))
                 installer_created=True # if no exception was raised, the codesign worked
             except ManifestError, err:
                 if nsis_attempts:
@@ -789,19 +769,7 @@
                 else:
                     print >> sys.stderr, "Maximum nsis attempts exceeded; giving up"
                     raise
-        # self.remove(self.dst_path_of(tempfile))
-        # If we're on a build machine, sign the code using our Authenticode certificate. JC
-        sign_py = os.path.expandvars("${SIGN}")
-        if not sign_py or sign_py == "${SIGN}":
-            sign_py = 'C:\\buildscripts\\code-signing\\sign.py'
-        else:
-            sign_py = sign_py.replace('\\', '\\\\\\\\')
-        python = os.path.expandvars("${PYTHON}")
-        if not python or python == "${PYTHON}":
-            python = 'python'
-        if os.path.exists(sign_py):
-            self.run_command("%s %s %s" % (python, sign_py, self.dst_path_of(installer_file).replace('\\', '\\\\\\\\')))
->>>>>>> cb917083
+          # self.remove(self.dst_path_of(tempfile))
         else:
           installer_file = "Phoenix-%(app_name)s-%(version_dashes)s_Setup.msi" % substitution_strings
           createMSI = "installers/windows_x64/build.bat"
