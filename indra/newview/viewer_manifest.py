#!/usr/bin/env python
"""\
@file viewer_manifest.py
@author Ryan Williams
@brief Description of all installer viewer files, and methods for packaging
       them into installers for all supported platforms.

$LicenseInfo:firstyear=2006&license=viewerlgpl$
Second Life Viewer Source Code
Copyright (C) 2006-2014, Linden Research, Inc.

This library is free software; you can redistribute it and/or
modify it under the terms of the GNU Lesser General Public
License as published by the Free Software Foundation;
version 2.1 of the License only.

This library is distributed in the hope that it will be useful,
but WITHOUT ANY WARRANTY; without even the implied warranty of
MERCHANTABILITY or FITNESS FOR A PARTICULAR PURPOSE.  See the GNU
Lesser General Public License for more details.

You should have received a copy of the GNU Lesser General Public
License along with this library; if not, write to the Free Software
Foundation, Inc., 51 Franklin Street, Fifth Floor, Boston, MA  02110-1301  USA

Linden Research, Inc., 945 Battery Street, San Francisco, CA  94111  USA
$/LicenseInfo$
"""
import sys
import os.path
import errno
import re
import tarfile
import time
import random
#AO
import os
import shlex
import subprocess
import zipfile
#/AO

from fs_viewer_manifest import FSViewerManifest #<FS:ND/> Manifest extensions for Firestorm

viewer_dir = os.path.dirname(__file__)
# Add indra/lib/python to our path so we don't have to muck with PYTHONPATH.
# Put it FIRST because some of our build hosts have an ancient install of
# indra.util.llmanifest under their system Python!
sys.path.insert(0, os.path.join(viewer_dir, os.pardir, "lib", "python"))
from indra.util.llmanifest import LLManifest, main, path_ancestors, CHANNEL_VENDOR_BASE, RELEASE_CHANNEL, ManifestError
try:
    from llbase import llsd
except ImportError:
    from indra.base import llsd

class ViewerManifest(LLManifest,FSViewerManifest):
    def is_packaging_viewer(self):
        # Some commands, files will only be included
        # if we are packaging the viewer on windows.
        # This manifest is also used to copy
        # files during the build (see copy_w_viewer_manifest
        # and copy_l_viewer_manifest targets)
        return 'package' in self.args['actions']

    def do_copy_artwork( self ):
        return self.args.has_key( 'copy_artwork' )

    def construct(self):
        super(ViewerManifest, self).construct()
        self.path(src="../../scripts/messages/message_template.msg", dst="app_settings/message_template.msg")
        self.path(src="../../etc/message.xml", dst="app_settings/message.xml")
        
        # <FS:LO> Copy dictionaries to a place where the viewer can find them if ran from visual studio
        if self.prefix(src="app_settings"):
            # ... and the included spell checking dictionaries
            pkgdir = os.path.join(self.args['build'], os.pardir, 'packages')
            if self.prefix(src=pkgdir,dst=""):
                self.path("dictionaries")
                self.end_prefix(pkgdir)
            self.end_prefix("app_settings")
        # </FS:LO>

        if self.is_packaging_viewer() or self.do_copy_artwork():
            if self.prefix(src="app_settings"):
                self.exclude("logcontrol.xml")
                self.exclude("logcontrol-dev.xml")
                self.path("*.pem")
                self.path("*.ini")
                self.path("*.xml")
                self.path("*.db2")

                # include the entire shaders directory recursively
                self.path("shaders")
                # include the extracted list of contributors
                contributions_path = "../../doc/contributions.txt"
                contributor_names = self.extract_names(contributions_path)
                self.put_in_file(contributor_names, "contributors.txt", src=contributions_path)

                # ... and the entire windlight directory
                self.path("windlight")

                # ... and the entire image filters directory
                self.path("filters")
            
                # <FS:LO> Copy dictionaries to a place where the viewer can find them if ran from visual studio
                # ... and the included spell checking dictionaries
#                pkgdir = os.path.join(self.args['build'], os.pardir, 'packages')
#                if self.prefix(src=pkgdir,dst=""):
#                    self.path("dictionaries")
#                    self.end_prefix(pkgdir)
                # </FS:LO>
                # include the entire beams directory
                self.path("beams")
                self.path("beamsColors")

                # include the extracted packages information (see BuildPackagesInfo.cmake)
                self.path(src=os.path.join(self.args['build'],"packages-info.txt"), dst="packages-info.txt")

                # CHOP-955: If we have "sourceid" or "viewer_channel" in the
                # build process environment, generate it into
                # settings_install.xml.
                settings_template = dict(
                    sourceid=dict(Comment='Identify referring agency to Linden web servers',
                                  Persist=1,
                                  Type='String',
                                  Value=''),
                    CmdLineGridChoice=dict(Comment='Default grid',
                                  Persist=0,
                                  Type='String',
                                  Value=''),
                    CmdLineChannel=dict(Comment='Command line specified channel name',
                                        Persist=0,
                                        Type='String',
                                        Value=''))
                settings_install = {}
                if 'sourceid' in self.args and self.args['sourceid']:
                    settings_install['sourceid'] = settings_template['sourceid'].copy()
                    settings_install['sourceid']['Value'] = self.args['sourceid']
                    print "Set sourceid in settings_install.xml to '%s'" % self.args['sourceid']

                if 'channel_suffix' in self.args and self.args['channel_suffix']:
                    settings_install['CmdLineChannel'] = settings_template['CmdLineChannel'].copy()
                    settings_install['CmdLineChannel']['Value'] = self.channel_with_pkg_suffix()
                    print "Set CmdLineChannel in settings_install.xml to '%s'" % self.channel_with_pkg_suffix()

                if 'grid' in self.args and self.args['grid']:
                    settings_install['CmdLineGridChoice'] = settings_template['CmdLineGridChoice'].copy()
                    settings_install['CmdLineGridChoice']['Value'] = self.grid()
                    print "Set CmdLineGridChoice in settings_install.xml to '%s'" % self.grid()

                # put_in_file(src=) need not be an actual pathname; it
                # only needs to be non-empty
                self.put_in_file(llsd.format_pretty_xml(settings_install),
                                 "settings_install.xml",
                                 src="environment")

                self.end_prefix("app_settings")

            if self.prefix(src="character"):
                self.path("*.llm")
                self.path("*.xml")
                self.path("*.tga")
                self.end_prefix("character")

            # Include our fonts
            if self.prefix(src="fonts"):
                self.path("*.ttf")
                self.path("*.txt")
                self.path("*.xml")
                self.end_prefix("fonts")
                
            # AO: Include firestorm resources
            if self.prefix(src="fs_resources"):
				self.path("*.txt")
				self.path("*.lsl")
				self.path("*.lsltxt")
				self.end_prefix("fs_resources");

            # skins
            if self.prefix(src="skins"):
                self.path("skins.xml")
                # include the entire textures directory recursively
                if self.prefix(src="*/textures"):
                    self.path("*/*.tga")
                    self.path("*/*.j2c")
                    self.path("*/*.jpg")
                    self.path("*/*.png")
                    self.path("*.tga")
                    self.path("*.j2c")
                    self.path("*.jpg")
                    self.path("*.png")
                    self.path("textures.xml")
                    self.end_prefix("*/textures")
                self.path("*/xui/*/*.xml")
                self.path("*/xui/*/widgets/*.xml")
                self.path("*/themes/*/colors.xml")
                if self.prefix(src="*/themes/*/textures"):
                    self.path("*/*.tga")
                    self.path("*/*.j2c")
                    self.path("*/*.jpg")
                    self.path("*/*.png")
                    self.path("*.tga")
                    self.path("*.j2c")
                    self.path("*.jpg")
                    self.path("*.png")
                    self.end_prefix("*/themes/*/textures")

            # <FS:AO> - We intentionally do not package xui for themes, the reasoning is: 
            #         Themes are defined as color/texture mods, not structual mods. Structural changes are done as "skins".
            #         If a color is mentioned in xui, it can be refactored to use a more generic reference color, and
            #         then overwritten by the theme-specific colors.xml. This saves us from having to maintain more XUI 
            #         in more places than needed, and over time allows more and more of the viewer to be adjusted using
            #         only color definitions.
	 	
            ## FS:Ansariel: Fix packaging for xui folders in themes (FIRE-6859)
            #if self.prefix(src="*/themes/*/xui"):
            #        self.path("*/*.xml")
            #        self.path("*/widgets/*.xml")
            #        self.end_prefix("*/themes/*/xui")
            # </FS:AO>

                    self.path("*/*.xml")

                    # Local HTML files (e.g. loading screen)
                    # The claim is that we never use local html files any
                    # longer. But rather than commenting out this block, let's
                    # rename every html subdirectory as html.old. That way, if
                    # we're wrong, a user actually does have the relevant
                    # files; s/he just needs to rename every html.old
                    # directory back to html to recover them.
                    if self.prefix(src="*/html", dst="*/html.old"):
                            self.path("*.png")
                            self.path("*/*/*.html")
                            self.path("*/*/*.gif")
                            self.end_prefix("*/html")

                    self.end_prefix("skins")

            # local_assets dir (for pre-cached textures)
            if self.prefix(src="local_assets"):
                self.path("*.j2c")
                self.path("*.tga")
                self.end_prefix("local_assets")

            # Files in the newview/ directory
            self.path("gpu_table.txt")
            # The summary.json file gets left in the build directory by newview/CMakeLists.txt.
            if not self.path2basename(os.pardir, "summary.json"):
                print "No summary.json file"

    def grid(self):
        return self.args['grid']

    def channel(self):
        return self.args['channel']

    def channel_with_pkg_suffix(self):
        fullchannel=self.channel()
        if 'channel_suffix' in self.args and self.args['channel_suffix']:
            fullchannel+=' '+self.args['channel_suffix']
        return fullchannel

    def channel_variant(self):
        global CHANNEL_VENDOR_BASE
        return self.channel().replace(CHANNEL_VENDOR_BASE, "").strip()

    def channel_type(self): # returns 'release', 'beta', 'project', or 'test'
        global CHANNEL_VENDOR_BASE
        channel_qualifier=self.channel().replace(CHANNEL_VENDOR_BASE, "").lower().strip()
        if channel_qualifier.startswith('release'):
            channel_type='release'
        elif channel_qualifier.startswith('beta'):
            channel_type='beta'
        elif channel_qualifier.startswith('project'):
            channel_type='project'
        else:
            channel_type='test'
        return channel_type

    def channel_variant_app_suffix(self):
        # get any part of the compiled channel name after the CHANNEL_VENDOR_BASE
        suffix=self.channel_variant()
        # by ancient convention, we don't use Release in the app name
        if self.channel_type() == 'release':
            suffix=suffix.replace('Release', '').strip()
        # for the base release viewer, suffix will now be null - for any other, append what remains
        if len(suffix) > 0:
            suffix = "_"+ ("_".join(suffix.split()))
        # the additional_packages mechanism adds more to the installer name (but not to the app name itself)
        if 'channel_suffix' in self.args and self.args['channel_suffix']:
            suffix+='_'+("_".join(self.args['channel_suffix'].split()))
        return suffix

    def installer_base_name(self):
        global CHANNEL_VENDOR_BASE
        # a standard map of strings for replacing in the templates
        substitution_strings = {
            'channel_vendor_base' : '_'.join(CHANNEL_VENDOR_BASE.split()),
            'channel_variant_underscores':self.channel_variant_app_suffix(),
            'version_underscores' : '_'.join(self.args['version']),
            'arch':self.args['arch']
            }
        return "%(channel_vendor_base)s%(channel_variant_underscores)s_%(version_underscores)s_%(arch)s" % substitution_strings

    def app_name(self):
        global CHANNEL_VENDOR_BASE
        channel_type=self.channel_type()
        if channel_type == 'release':
            app_suffix='Viewer'
        else:
            app_suffix=self.channel_variant()
			
        #<FS:ND> tag "OS" after CHANNEL_VENDOR_BASE and before any suffix
        if self.fs_flavor() == 'oss':
		      app_suffix = "OS" + app_suffix
        #</FS:ND>

        #<FS:ND> Don't separate name by whitespace. This break a lot of things in the old FS installer logic.
        #return CHANNEL_VENDOR_BASE + ' ' + app_suffix
        return CHANNEL_VENDOR_BASE + app_suffix
        #</FS:ND>

    def app_name_oneword(self):
        return ''.join(self.app_name().split())
        

    def icon_path(self):
        # <FS:ND> Add -os for oss builds
        if self.fs_flavor() == 'oss':
            return "icons/" + self.channel_type() + "-os"
        # </FS:ND>
        return "icons/" + self.channel_type()

        
    def extract_names(self,src):
        try:
            contrib_file = open(src,'r')
        except IOError:
            print "Failed to open '%s'" % src
            raise
        lines = contrib_file.readlines()
        contrib_file.close()

        # All lines up to and including the first blank line are the file header; skip them
        lines.reverse() # so that pop will pull from first to last line
        while not re.match("\s*$", lines.pop()) :
            pass # do nothing

        # A line that starts with a non-whitespace character is a name; all others describe contributions, so collect the names
        names = []
        for line in lines :
            if re.match("\S", line) :
                names.append(line.rstrip())
        # It's not fair to always put the same people at the head of the list
        random.shuffle(names)
        return ', '.join(names)

class Windows_i686_Manifest(ViewerManifest):
    def final_exe(self):
        return self.app_name_oneword()+".exe"

    def test_msvcrt_and_copy_action(self, src, dst):
        # This is used to test a dll manifest.
        # It is used as a temporary override during the construct method
        from test_win32_manifest import test_assembly_binding
        if src and (os.path.exists(src) or os.path.islink(src)):
            # ensure that destination path exists
            self.cmakedirs(os.path.dirname(dst))
            self.created_paths.append(dst)
            if not os.path.isdir(src):
                if(self.args['configuration'].lower() == 'debug'):
                    test_assembly_binding(src, "Microsoft.VC80.DebugCRT", "8.0.50727.4053")
                else:
                    test_assembly_binding(src, "Microsoft.VC80.CRT", "8.0.50727.4053")
                self.ccopy(src,dst)
            else:
                raise Exception("Directories are not supported by test_CRT_and_copy_action()")
        else:
            print "Doesn't exist:", src

    def test_for_no_msvcrt_manifest_and_copy_action(self, src, dst):
        # This is used to test that no manifest for the msvcrt exists.
        # It is used as a temporary override during the construct method
        from test_win32_manifest import test_assembly_binding
        from test_win32_manifest import NoManifestException, NoMatchingAssemblyException
        if src and (os.path.exists(src) or os.path.islink(src)):
            # ensure that destination path exists
            self.cmakedirs(os.path.dirname(dst))
            self.created_paths.append(dst)
            if not os.path.isdir(src):
                try:
                    if(self.args['configuration'].lower() == 'debug'):
                        test_assembly_binding(src, "Microsoft.VC80.DebugCRT", "")
                    else:
                        test_assembly_binding(src, "Microsoft.VC80.CRT", "")
                    raise Exception("Unknown condition")
                except NoManifestException, err:
                    pass
                except NoMatchingAssemblyException, err:
                    pass
                    
                self.ccopy(src,dst)
            else:
                raise Exception("Directories are not supported by test_CRT_and_copy_action()")
        else:
            print "Doesn't exist:", src
        
    def construct(self):
        super(Windows_i686_Manifest, self).construct()

        pkgdir = os.path.join(self.args['build'], os.pardir, 'packages')
        relpkgdir = os.path.join(pkgdir, "lib", "release")
        debpkgdir = os.path.join(pkgdir, "lib", "debug")

        if self.is_packaging_viewer():
            # Find secondlife-bin.exe in the 'configuration' dir, then rename it to the result of final_exe.
            self.path(src='%s/firestorm-bin.exe' % self.args['configuration'], dst=self.final_exe())

        # Plugin host application
        self.path2basename(os.path.join(os.pardir,
                                        'llplugin', 'slplugin', self.args['configuration']),
                           "slplugin.exe")
        
        self.path2basename("../viewer_components/updater/scripts/windows", "update_install.bat")

        # Get shared libs from the shared libs staging directory
        if self.prefix(src=os.path.join(os.pardir, 'sharedlibs', self.args['configuration']),
                       dst=""):

            # Get llcommon and deps. If missing assume static linkage and continue.
            try:
                self.path('llcommon.dll')
                self.path('libapr-1.dll')
                self.path('libaprutil-1.dll')
                self.path('libapriconv-1.dll')
                
            except RuntimeError, err:
                print err.message
                print "Skipping llcommon.dll (assuming llcommon was linked statically)"

            # Mesh 3rd party libs needed for auto LOD and collada reading
            try:
                self.path("glod.dll")
            except RuntimeError, err:
                print err.message
                print "Skipping GLOD library (assumming linked statically)"

            # Get fmodex dll, continue if missing
            try:
                if self.args['configuration'].lower() == 'debug':
                    self.path("fmodexL.dll")
                    self.path("fmodexL64.dll")
                else:
                    self.path("fmodex.dll")
                    self.path("fmodex64.dll")
            except:
                print "Skipping fmodex audio library(assuming other audio engine)"
			
            # Get Leap Motion SDK
            try:
                if self.args['configuration'].lower() == 'debug':
                    self.path("Leapd.dll")
                else:
                    self.path("Leap.dll")
            except:
                print "Leap Motion library was not found"

            # For textures
            if self.args['configuration'].lower() == 'debug':
                self.path("openjpegd.dll")
            else:
                self.path("openjpeg.dll")

            # These need to be installed as a SxS assembly, currently a 'private' assembly.
            # See http://msdn.microsoft.com/en-us/library/ms235291(VS.80).aspx
            if self.args['configuration'].lower() == 'debug':
                 self.path("msvcr120d.dll")
                 self.path("msvcp120d.dll")
                 self.path("msvcr100d.dll")
                 self.path("msvcp100d.dll")
            else:
                 self.path("msvcr120.dll")
                 self.path("msvcp120.dll")
                 self.path("msvcr100.dll")
                 self.path("msvcp100.dll")

            # Vivox runtimes
            self.path("SLVoice.exe")
            self.path("vivoxsdk.dll")
            self.path("ortp.dll")
            self.path("libsndfile-1.dll")
            self.path("zlib1.dll")
            self.path("vivoxplatform.dll")
            self.path("vivoxoal.dll")
            self.path("ca-bundle.crt")
            
            # Security
            self.path("ssleay32.dll")
            self.path("libeay32.dll")

            # Hunspell
            self.path("libhunspell.dll")

            # Growl
            self.path("growl.dll")
            self.path("growl++.dll")

            # <FS:ND> Copy symbols for breakpad
            self.path("ssleay32.pdb")
            self.path("libeay32.pdb")
            #self.path("growl.pdb")
            #self.path("growl++.pdb")
            self.path('apr-1.pdb', 'libarp.pdb')
            self.path('aprutil-1.pdb', 'libaprutil.pdb')
            # </FS:ND>

            # For google-perftools tcmalloc allocator.
            try:
                if self.args['configuration'].lower() == 'debug':
                    self.path('libtcmalloc_minimal-debug.dll')
                else:
                    self.path('libtcmalloc_minimal.dll')
            except:
                print "Skipping libtcmalloc_minimal.dll"

            self.end_prefix()

        self.path(src="licenses-win32.txt", dst="licenses.txt")
        self.path("featuretable.txt")
        self.path("featuretable_xp.txt")
        self.path("VivoxAUP.txt")

        # Media plugins - QuickTime
        if self.prefix(src='../media_plugins/quicktime/%s' % self.args['configuration'], dst="llplugin"):
            self.path("media_plugin_quicktime.dll")
<<<<<<< HEAD
            self.path("media_plugin_webkit.dll")
            self.path("qtcore4.dll")
            self.path("qtgui4.dll")
            self.path("qtnetwork4.dll")
            self.path("qtopengl4.dll")
            self.path("qtwebkit4.dll")
            self.path("qtxmlpatterns4.dll")

            # <FS:ND> we need 32 bit openssl from the pre build plugins
            self.path("ssleay32.dll")
            self.path("libeay32.dll")
            # </FS:ND>

            # For WebKit/Qt plugin runtimes (image format plugins)
            if self.prefix(src="imageformats", dst="imageformats"):
                self.path("qgif4.dll")
                self.path("qico4.dll")
                self.path("qjpeg4.dll")
                self.path("qmng4.dll")
                self.path("qsvg4.dll")
                self.path("qtiff4.dll")
                self.end_prefix()

            # For WebKit/Qt plugin runtimes (codec/character encoding plugins)
            if self.prefix(src="codecs", dst="codecs"):
                self.path("qcncodecs4.dll")
                self.path("qjpcodecs4.dll")
                self.path("qkrcodecs4.dll")
                self.path("qtwcodecs4.dll")
                self.end_prefix()
=======
            self.end_prefix()
>>>>>>> 33da4d9d

        # Media plugins - CEF
        if self.prefix(src='../media_plugins/cef/%s' % self.args['configuration'], dst="llplugin"):
            self.path("media_plugin_cef.dll")
            self.end_prefix()

        # winmm.dll shim
        if self.prefix(src='../media_plugins/winmmshim/%s' % self.args['configuration'], dst=""):
            self.path("winmm.dll")
            self.end_prefix()

<<<<<<< HEAD

        """
        <FS:ND> This would clobber the 32 bit openssl dlls with 64 bit ones from a 64 bit viewer, skip this step.

=======
        # CEF runtime files - debug
>>>>>>> 33da4d9d
        if self.args['configuration'].lower() == 'debug':
            if self.prefix(src=os.path.join(os.pardir, 'packages', 'bin', 'debug'), dst="llplugin"):
                self.path("d3dcompiler_43.dll")
                self.path("d3dcompiler_47.dll")
                self.path("ffmpegsumo.dll")
                self.path("libcef.dll")
                self.path("libEGL.dll")
                self.path("libGLESv2.dll")
                self.path("llceflib_host.exe")
                self.path("natives_blob.bin")
                self.path("snapshot_blob.bin")
                self.path("wow_helper.exe")
                self.end_prefix()
        else:
        # CEF runtime files - not debug (release, relwithdebinfo etc.)
            if self.prefix(src=os.path.join(os.pardir, 'packages', 'bin', 'release'), dst="llplugin"):
                self.path("d3dcompiler_43.dll")
                self.path("d3dcompiler_47.dll")
                self.path("ffmpegsumo.dll")
                self.path("libcef.dll")
                self.path("libEGL.dll")
                self.path("libGLESv2.dll")
                self.path("llceflib_host.exe")
                self.path("natives_blob.bin")
                self.path("snapshot_blob.bin")
                self.path("wow_helper.exe")
                self.end_prefix()
<<<<<<< HEAD
        """
            
=======

        # CEF files common to all configurations
        if self.prefix(src=os.path.join(os.pardir, 'packages', 'resources'), dst="llplugin"):
            self.path("cef.pak")
            self.path("cef_100_percent.pak")
            self.path("cef_200_percent.pak")
            self.path("devtools_resources.pak")
            self.path("icudtl.dat")
            self.end_prefix()

        if self.prefix(src=os.path.join(os.pardir, 'packages', 'resources', 'locales'), dst=os.path.join('llplugin', 'locales')):
            self.path("am.pak")
            self.path("ar.pak")
            self.path("bg.pak")
            self.path("bn.pak")
            self.path("ca.pak")
            self.path("cs.pak")
            self.path("da.pak")
            self.path("de.pak")
            self.path("el.pak")
            self.path("en-GB.pak")
            self.path("en-US.pak")
            self.path("es-419.pak")
            self.path("es.pak")
            self.path("et.pak")
            self.path("fa.pak")
            self.path("fi.pak")
            self.path("fil.pak")
            self.path("fr.pak")
            self.path("gu.pak")
            self.path("he.pak")
            self.path("hi.pak")
            self.path("hr.pak")
            self.path("hu.pak")
            self.path("id.pak")
            self.path("it.pak")
            self.path("ja.pak")
            self.path("kn.pak")
            self.path("ko.pak")
            self.path("lt.pak")
            self.path("lv.pak")
            self.path("ml.pak")
            self.path("mr.pak")
            self.path("ms.pak")
            self.path("nb.pak")
            self.path("nl.pak")
            self.path("pl.pak")
            self.path("pt-BR.pak")
            self.path("pt-PT.pak")
            self.path("ro.pak")
            self.path("ru.pak")
            self.path("sk.pak")
            self.path("sl.pak")
            self.path("sr.pak")
            self.path("sv.pak")
            self.path("sw.pak")
            self.path("ta.pak")
            self.path("te.pak")
            self.path("th.pak")
            self.path("tr.pak")
            self.path("uk.pak")
            self.path("vi.pak")
            self.path("zh-CN.pak")
            self.path("zh-TW.pak")
            self.end_prefix()

>>>>>>> 33da4d9d
        # pull in the crash logger and updater from other projects
        # tag:"crash-logger" here as a cue to the exporter
        self.path(src='../win_crash_logger/%s/windows-crash-logger.exe' % self.args['configuration'],
                  dst="win_crash_logger.exe")

        if not self.is_packaging_viewer():
            self.package_file = "copied_deps"    

    def nsi_file_commands(self, install=True):
        def wpath(path):
            if path.endswith('/') or path.endswith(os.path.sep):
                path = path[:-1]
            path = path.replace('/', '\\')
            return path

        result = ""
        dest_files = [pair[1] for pair in self.file_list if pair[0] and os.path.isfile(pair[1]) and not pair[1].endswith(".pdb") ] #<FS:ND/> Don't include pdb files.
        # sort deepest hierarchy first
        dest_files.sort(lambda a,b: cmp(a.count(os.path.sep),b.count(os.path.sep)) or cmp(a,b))
        dest_files.reverse()
        out_path = None
        for pkg_file in dest_files:
            rel_file = os.path.normpath(pkg_file.replace(self.get_dst_prefix()+os.path.sep,''))
            installed_dir = wpath(os.path.join('$INSTDIR', os.path.dirname(rel_file)))
            pkg_file = wpath(os.path.normpath(pkg_file))
            if installed_dir != out_path:
                if install:
                    out_path = installed_dir
                    result += 'SetOutPath ' + out_path + '\n'
            if install:
                result += 'File ' + pkg_file + '\n'
            else:
                result += 'Delete ' + wpath(os.path.join('$INSTDIR', rel_file)) + '\n'

        # at the end of a delete, just rmdir all the directories
        if not install:
            deleted_file_dirs = [os.path.dirname(pair[1].replace(self.get_dst_prefix()+os.path.sep,'')) for pair in self.file_list]
            # find all ancestors so that we don't skip any dirs that happened to have no non-dir children
            deleted_dirs = []
            for d in deleted_file_dirs:
                deleted_dirs.extend(path_ancestors(d))
            # sort deepest hierarchy first
            deleted_dirs.sort(lambda a,b: cmp(a.count(os.path.sep),b.count(os.path.sep)) or cmp(a,b))
            deleted_dirs.reverse()
            prev = None
            for d in deleted_dirs:
                if d != prev:   # skip duplicates
                    result += 'RMDir ' + wpath(os.path.join('$INSTDIR', os.path.normpath(d))) + '\n'
                prev = d

        return result

    def package_finish(self):
        # a standard map of strings for replacing in the templates
        substitution_strings = {
            'version' : '.'.join(self.args['version']),
            'version_short' : '.'.join(self.args['version'][:-1]),
            'version_dashes' : '-'.join(self.args['version']),
            'final_exe' : self.final_exe(),
            'flags':'',
            'app_name':self.app_name(),
            'app_name_oneword':self.app_name_oneword()
            }

        substitution_strings = self.fs_splice_grid_substitution_strings( substitution_strings ) #<FS:ND/> Add grid args

        # <FS:ND> Properly name OS version, also add Phoenix- in front of installer name
        #installer_file = self.installer_base_name() + '_Setup.exe'
        installer_file = "Phoenix-%(app_name)s-%(version_dashes)s_Setup.exe" % substitution_strings
        # </FS:ND>
        
        substitution_strings['installer_file'] = installer_file
        
        version_vars = """
        !define INSTEXE  "%(final_exe)s"
        !define VERSION "%(version_short)s"
        !define VERSION_LONG "%(version)s"
        !define VERSION_DASHES "%(version_dashes)s"
        """ % substitution_strings
        
        if self.channel_type() == 'release':
            substitution_strings['caption'] = CHANNEL_VENDOR_BASE
        else:
            substitution_strings['caption'] = self.app_name() + ' ${VERSION}'

        inst_vars_template = """
            OutFile "%(installer_file)s"
            !define INSTNAME   "%(app_name_oneword)s"
            !define SHORTCUT   "%(app_name)s"
            !define URLNAME   "secondlife"
            Caption "%(caption)s"
            """

        tempfile = "secondlife_setup_tmp.nsi"
        
        self.fs_sign_win_binaries() # <FS:ND/> Sign files, step one. Sign compiled binaries

        if not self.fs_is_64bit_build():
          # the following replaces strings in the nsi template
          # it also does python-style % substitution
          self.replace_in("installers/windows/installer_template.nsi", tempfile, {
                  "%%VERSION%%":version_vars,
                  "%%SOURCE%%":self.get_src_prefix(),
                  "%%INST_VARS%%":inst_vars_template % substitution_strings,
                  "%%INSTALL_FILES%%":self.nsi_file_commands(True),
                  "%%DELETE_FILES%%":self.nsi_file_commands(False)})

          # We use the Unicode version of NSIS, available from
          # http://www.scratchpaper.com/
          # Check two paths, one for Program Files, and one for Program Files (x86).
          # Yay 64bit windows.
          NSIS_path = os.path.expandvars('${ProgramFiles}\\NSIS\\Unicode\\makensis.exe')
          if not os.path.exists(NSIS_path):
              NSIS_path = os.path.expandvars('${ProgramFiles(x86)}\\NSIS\\Unicode\\makensis.exe')

          installer_created=False
          nsis_attempts=3
          nsis_retry_wait=15
          while (not installer_created) and (nsis_attempts > 0):
            try:
                nsis_attempts-=1;
                self.run_command('"' + NSIS_path + '" /V2 ' + self.dst_path_of(tempfile))
                installer_created=True # if no exception was raised, the codesign worked
            except ManifestError, err:
                if nsis_attempts:
                    print >> sys.stderr, "nsis failed, waiting %d seconds before retrying" % nsis_retry_wait
                    time.sleep(nsis_retry_wait)
                    nsis_retry_wait*=2
                else:
                    print >> sys.stderr, "Maximum nsis attempts exceeded; giving up"
                    raise
          # self.remove(self.dst_path_of(tempfile))
        else:
          installer_file = "Phoenix-%(app_name)s-%(version_dashes)s_Setup.msi" % substitution_strings
          createMSI = "installers/windows_x64/build.bat"
          createMSI  = self.dst_path_of( "../../../indra/newview/" + createMSI)
          settingsFile = "settings_%s_v4.xml" % self.app_name()

          substitution_strings['installer_file'] = installer_file

          channelSuffix = self.channel().replace( CHANNEL_VENDOR_BASE, "" ).strip()

          self.run_command('"' + createMSI + '" ' + self.dst_path_of( "" ) +
                           " " + self.channel() + " " + substitution_strings[ 'version' ] +
                           " " + settingsFile + " " + installer_file[:-4] + " " + " ".join( substitution_strings[ 'version' ].split(".") ) +
                           " " + self.args['upgradecodes'].split(",")[0] + " " + self.args['upgradecodes'].split(",")[1] + " " + channelSuffix  )
        self.fs_sign_win_installer( substitution_strings ) # <FS:ND/> Sign files, step two. Sign installer.

        self.fs_save_windows_symbols( substitution_strings )


# If we're on a build machine, sign the code using our Authenticode certificate. JC
 
#        sign_py = os.path.expandvars("${SIGN}")
#        if not sign_py or sign_py == "${SIGN}":
#            sign_py = 'C:\\buildscripts\\code-signing\\sign.py'
#        else:
#            sign_py = sign_py.replace('\\', '\\\\\\\\')
#        python = os.path.expandvars("${PYTHON}")
#        if not python or python == "${PYTHON}":
#            python = 'python'
#        if os.path.exists(sign_py):
#            self.run_command("%s %s %s" % (python, sign_py, self.dst_path_of(installer_file).replace('\\', '\\\\\\\\')))
#        else:
#            print "Skipping code signing,", sign_py, "does not exist"


        self.created_path(self.dst_path_of(installer_file))
        self.package_file = installer_file


class DarwinManifest(ViewerManifest):
    def is_packaging_viewer(self):
        # darwin requires full app bundle packaging even for debugging.
        return True

    def construct(self):
        # copy over the build result (this is a no-op if run within the xcode script)
        self.path(self.args['configuration'] + "/Firestorm.app", dst="")

        pkgdir = os.path.join(self.args['build'], os.pardir, 'packages')
        relpkgdir = os.path.join(pkgdir, "lib", "release")
        debpkgdir = os.path.join(pkgdir, "lib", "debug")

        if self.prefix(src="", dst="Contents"):  # everything goes in Contents
            self.path("Info.plist", dst="Info.plist")

            # copy additional libs in <bundle>/Contents/MacOS/
            self.path(os.path.join(relpkgdir, "libndofdev.dylib"), dst="Resources/libndofdev.dylib")
            self.path(os.path.join(relpkgdir, "libhunspell-1.3.0.dylib"), dst="Resources/libhunspell-1.3.0.dylib")

            if self.prefix(dst="MacOS"):
                self.path2basename("../viewer_components/updater/scripts/darwin", "*.py")
                self.end_prefix()

            # Growl Frameworks
            self.path("../packages/Frameworks/Growl", dst="Frameworks/Growl")

            # most everything goes in the Resources directory
            if self.prefix(src="", dst="Resources"):
                super(DarwinManifest, self).construct()

                if self.prefix("cursors_mac"):
                    self.path("*.tif")
                    self.end_prefix("cursors_mac")

                self.path("licenses-mac.txt", dst="licenses.txt")
                self.path("featuretable_mac.txt")
                self.path("VivoxAUP.txt")

                icon_path = self.icon_path()
                if self.prefix(src=icon_path, dst="") :
                    self.path("firestorm_icon.icns")
                    self.end_prefix(icon_path)

                self.path("Firestorm.nib")
                
                # Translations
                self.path("English.lproj/language.txt")
                self.replace_in(src="English.lproj/InfoPlist.strings",
                                dst="English.lproj/InfoPlist.strings",
                                searchdict={'%%VERSION%%':'.'.join(self.args['version'])}
                                )
                self.path("German.lproj")
                self.path("Japanese.lproj")
                self.path("Korean.lproj")
                self.path("da.lproj")
                self.path("es.lproj")
                self.path("fr.lproj")
                self.path("hu.lproj")
                self.path("it.lproj")
                self.path("nl.lproj")
                self.path("pl.lproj")
                self.path("pt.lproj")
                self.path("ru.lproj")
                self.path("tr.lproj")
                self.path("uk.lproj")
                self.path("zh-Hans.lproj")

                def path_optional(src, dst):
                    """
                    For a number of our self.path() calls, not only do we want
                    to deal with the absence of src, we also want to remember
                    which were present. Return either an empty list (absent)
                    or a list containing dst (present). Concatenate these
                    return values to get a list of all libs that are present.
                    """
                    if self.path(src, dst):
                        return [dst]
                    print "Skipping %s" % dst
                    return []

                # dylibs is a list of all the .dylib files we expect to need
                # in our bundled sub-apps. For each of these we'll create a
                # symlink from sub-app/Contents/Resources to the real .dylib.
                # Need to get the llcommon dll from any of the build directories as well.
                libfile = "libllcommon.dylib"
                dylibs = path_optional(self.find_existing_file(os.path.join(os.pardir,
                                                               "llcommon",
                                                               self.args['configuration'],
                                                               libfile),
                                                               os.path.join(relpkgdir, libfile)),
                                       dst=libfile)

                for libfile in (
                                "libapr-1.0.dylib",
                                "libaprutil-1.0.dylib",
                                "libcollada14dom.dylib",
                                "libexpat.1.5.2.dylib",
                                "libexception_handler.dylib",
                                "libGLOD.dylib",
                                "libgrowl.dylib",
                                "libgrowl++.dylib",
                                "libLeap.dylib",
                                ):
                    dylibs += path_optional(os.path.join(relpkgdir, libfile), libfile)

                # SLVoice and vivox lols, no symlinks needed
                for libfile in (
                                'libalut.dylib',
                                'libopenal.dylib',
                                'libortp.dylib',
                                'libsndfile.dylib',
                                'libvivoxoal.dylib',
                                'libvivoxsdk.dylib',
                                'libvivoxplatform.dylib',
                                'ca-bundle.crt',
                                'SLVoice',
                                ):
                     self.path2basename(relpkgdir, libfile)

                # dylibs that vary based on configuration
                if self.args['configuration'].lower() == 'debug':
                    for libfile in (
                                "libfmodexL.dylib",
                                ):
                        dylibs += path_optional(os.path.join(debpkgdir, libfile), libfile)
                else:
                    for libfile in (
                                "libfmodex.dylib",
                                ):
                        dylibs += path_optional(os.path.join(relpkgdir, libfile), libfile)
                
                # our apps
                for app_bld_dir, app in (("mac_crash_logger", "mac-crash-logger.app"),
                                         # plugin launcher
                                         (os.path.join("llplugin", "slplugin"), "SLPlugin.app"),
                                         ):
                    self.path2basename(os.path.join(os.pardir,
                                                    app_bld_dir, self.args['configuration']),
                                       app)

                    # our apps dependencies on shared libs
                    # for each app, for each dylib we collected in dylibs,
                    # create a symlink to the real copy of the dylib.
                    resource_path = self.dst_path_of(os.path.join(app, "Contents", "Resources"))
                    for libfile in dylibs:
                        src = os.path.join(os.pardir, os.pardir, os.pardir, libfile)
                        dst = os.path.join(resource_path, libfile)
                        try:
                            symlinkf(src, dst)
                        except OSError as err:
                            print "Can't symlink %s -> %s: %s" % (src, dst, err)

                # LLCefLib helper apps go inside SLPlugin.app
                if self.prefix(src="", dst="SLPlugin.app/Contents/Frameworks"):
                    for helperappfile in ('LLCefLib Helper.app',
                                          'LLCefLib Helper EH.app'):
                        self.path2basename(relpkgdir, helperappfile)

                    pluginframeworkpath = self.dst_path_of('Chromium Embedded Framework.framework');

                    self.end_prefix()

                # SLPlugin plugins
                if self.prefix(src="", dst="llplugin"):
                    self.path2basename("../media_plugins/quicktime/" + self.args['configuration'],
                                       "media_plugin_quicktime.dylib")
                    self.path2basename("../media_plugins/cef/" + self.args['configuration'],
                                       "media_plugin_cef.dylib")
                    self.end_prefix("llplugin")

                self.end_prefix("Resources")

                # CEF framework goes inside Second Life.app/Contents/Frameworks
                if self.prefix(src="", dst="Frameworks"):
                    frameworkfile="Chromium Embedded Framework.framework"
                    self.path2basename(relpkgdir, frameworkfile)
                    self.end_prefix("Frameworks")

                # This code constructs a relative path from the
                # target framework folder back to the location of the symlink.
                # It needs to be relative so that the symlink still works when
                # (as is normal) the user moves the app bunlde out of the DMG
                # and into the /Applications folder. Note we also call 'raise'
                # to terminate the process if we get an error since without
                # this symlink, Second Life web media can't possibly work.
                # Real Framework folder:
                #   Second Life.app/Contents/Frameworks/Chromium Embedded Framework.framework/
                # Location of symlink and why it'ds relavie 
                #   Second Life.app/Contents/Resources/SLPlugin.app/Contents/Frameworks/Chromium Embedded Framework.framework/
                frameworkpath = os.path.join(os.pardir, os.pardir, os.pardir, os.pardir, "Frameworks", "Chromium Embedded Framework.framework")
                try:
                    symlinkf(frameworkpath, pluginframeworkpath)
                except OSError as err:
                    print "Can't symlink %s -> %s: %s" % (frameworkpath, pluginframeworkpath, err)
                    raise

            self.end_prefix("Contents")

        # fix up media_plugin.dylib so it knows where to look for CEF files it needs
        self.run_command('install_name_tool -change "@executable_path/Chromium Embedded Framework" "@executable_path/../Frameworks/Chromium Embedded Framework.framework/Chromium Embedded Framework" "%(config)s/Second Life.app/Contents/Resources/llplugin/media_plugin_cef.dylib"' %
                        { 'config' : self.args['configuration'] })

        # NOTE: the -S argument to strip causes it to keep enough info for
        # annotated backtraces (i.e. function names in the crash log).  'strip' with no
        # arguments yields a slightly smaller binary but makes crash logs mostly useless.
        # This may be desirable for the final release.  Or not.
        if ("package" in self.args['actions'] or 
            "unpacked" in self.args['actions']):
            self.run_command('strip -S %(viewer_binary)r' %
                             { 'viewer_binary' : self.dst_path_of('Contents/MacOS/Firestorm')})

    def copy_finish(self):
        # Force executable permissions to be set for scripts
        # see CHOP-223 and http://mercurial.selenic.com/bts/issue1802
        for script in 'Contents/MacOS/update_install.py',:
            self.run_command("chmod +x %r" % os.path.join(self.get_dst_prefix(), script))

    def package_finish(self):
        global CHANNEL_VENDOR_BASE
        substitution_strings = self.fs_get_substitution_strings()         # <FS:AO> Copied from windows manifest, since we're starting to use many of the same vars

        imagename = ("Phoenix-" + self.app_name() + '-' + '-'.join(self.args['version']))

        # MBW -- If the mounted volume name changes, it breaks the .DS_Store's background image and icon positioning.
        #  If we really need differently named volumes, we'll need to create multiple DS_Store file images, or use some other trick.

        #volname=CHANNEL_VENDOR_BASE+" Installer"  # DO NOT CHANGE without understanding comment above
        #[FS:CR] Understood and disregarded!
        volname = (self.app_name() + " " + '.'.join(self.args['version']) + " Installer")

        #imagename = self.installer_base_name()

        sparsename = imagename + ".sparseimage"
        finalname = imagename + ".dmg"
        # make sure we don't have stale files laying about
        self.remove(sparsename, finalname)

        self.run_command('hdiutil create %(sparse)r -volname %(vol)r -fs HFS+ -type SPARSE -megabytes 1000 -layout SPUD' % {
                'sparse':sparsename,
                'vol':volname})

        # mount the image and get the name of the mount point and device node
        hdi_output = self.run_command('hdiutil attach -private %r' % sparsename)
        try:
            devfile = re.search("/dev/disk([0-9]+)[^s]", hdi_output).group(0).strip()
            volpath = re.search('HFS\s+(.+)', hdi_output).group(1).strip()

            if devfile != '/dev/disk1':
                # adding more debugging info based upon nat's hunches to the
                # logs to help track down 'SetFile -a V' failures -brad
                print "WARNING: 'SetFile -a V' command below is probably gonna fail"

            # Copy everything in to the mounted .dmg

            app_name = self.app_name()

            # Hack:
            # Because there is no easy way to coerce the Finder into positioning
            # the app bundle in the same place with different app names, we are
            # adding multiple .DS_Store files to svn. There is one for release,
            # one for release candidate and one for first look. Any other channels
            # will use the release .DS_Store, and will look broken.
            # - Ambroff 2008-08-20
            # If the channel is "firestorm-private-"anything, then use the
            #  private folder for .DS_Store and the background image. -- TS
            template_chan = app_name.lower()
            if template_chan.startswith("firestorm-private"):
                template_chan = "firestorm-private"
            elif template_chan.startswith("firestormos-private"):
                template_chan = "firestormos-private"
            dmg_template = os.path.join(
                'installers', 'darwin', '%s-dmg' % template_chan)

            if not os.path.exists (self.src_path_of(dmg_template)):
                dmg_template = os.path.join ('installers', 'darwin', 'firestorm-release-dmg')

            for s,d in {self.get_dst_prefix():app_name + ".app",
                        os.path.join(dmg_template, "_VolumeIcon.icns"): ".VolumeIcon.icns",
                        os.path.join(dmg_template, "background.png"): "background.png",
                        os.path.join(dmg_template, "VivoxAUP.txt"): "Vivox Acceptable Use Policy.txt",
                        os.path.join(dmg_template, "LGPL-license.txt"): "LGPL License.txt"}.items():
                        #os.path.join(dmg_template, "_DS_Store"): ".DS_Store"}.items():
                print "Copying to dmg", s, d
                self.copy_action(self.src_path_of(s), os.path.join(volpath, d))

            # <FS:TS> The next two commands *MUST* execute before the loop
            #         that hides the files. If not, packaging will fail.
            #         YOU HAVE BEEN WARNED. 
            # Create the alias file (which is a resource file) from the .r
            self.run_command('Rez %r -o %r' %
                             (self.src_path_of("installers/darwin/firestorm-release-dmg/Applications-alias.r"),
                              os.path.join(volpath, "Applications")))

            # Set up the installer disk image: set icon positions, folder view
            #  options, and icon label colors. This must be done before the
            #  files are hidden.
            self.run_command('osascript %r %r' % 
                             (self.src_path_of("installers/darwin/installer-dmg.applescript"),
                             volname))

            # Hide the background image, DS_Store file, and volume icon file (set their "visible" bit)
            for f in ".VolumeIcon.icns", "background.png", ".DS_Store":
                pathname = os.path.join(volpath, f)
                # We've observed mysterious "no such file" failures of the SetFile
                # command, especially on the first file listed above -- yet
                # subsequent inspection of the target directory confirms it's
                # there. Timing problem with copy command? Try to handle.
                for x in xrange(3):
                    if os.path.exists(pathname):
                        print "Confirmed existence: %r" % pathname
                        break
                    print "Waiting for %s copy command to complete (%s)..." % (f, x+1)
                    sys.stdout.flush()
                    time.sleep(1)
                # If we fall out of the loop above without a successful break, oh
                # well, possibly we've mistaken the nature of the problem. In any
                # case, don't hang up the whole build looping indefinitely, let
                # the original problem manifest by executing the desired command.
                self.run_command('SetFile -a V %r' % pathname)

            # Set the alias file's alias and custom icon bits
            self.run_command('SetFile -a AC %r' % os.path.join(volpath, "Applications"))

            # Set the disk image root's custom icon bit
            self.run_command('SetFile -a C %r' % volpath)

            # Sign the app if requested; 
            # do this in the copy that's in the .dmg so that the extended attributes used by 
            # the signature are preserved; moving the files using python will leave them behind
            # and invalidate the signatures.
            if 'signature' in self.args:
                app_in_dmg=os.path.join(volpath,self.app_name()+".app")
                print "Attempting to sign '%s'" % app_in_dmg
                identity = self.args['signature']
                if identity == '':
                    identity = 'Developer ID Application'

                # Look for an environment variable set via build.sh when running in Team City.
                try:
                    build_secrets_checkout = os.environ['build_secrets_checkout']
                except KeyError:
                    pass
                else:
                    # variable found so use it to unlock keychain followed by codesign
                    home_path = os.environ['HOME']
                    keychain_pwd_path = os.path.join(build_secrets_checkout,'code-signing-osx','password.txt')
                    keychain_pwd = open(keychain_pwd_path).read().rstrip()

                    self.run_command('security unlock-keychain -p "%s" "%s/Library/Keychains/viewer.keychain"' % ( keychain_pwd, home_path ) )
                    signed=False
                    sign_attempts=3
                    sign_retry_wait=15
                    while (not signed) and (sign_attempts > 0):
                        try:
                            sign_attempts-=1;
                            self.run_command(
                               'codesign --verbose --deep --force --keychain "%(home_path)s/Library/Keychains/viewer.keychain" --sign %(identity)r %(bundle)r' % {
                                   'home_path' : home_path,
                                   'identity': identity,
                                   'bundle': app_in_dmg
                                   })
                            signed=True # if no exception was raised, the codesign worked
                        except ManifestError, err:
                            if sign_attempts:
                                print >> sys.stderr, "codesign failed, waiting %d seconds before retrying" % sign_retry_wait
                                time.sleep(sign_retry_wait)
                                sign_retry_wait*=2
                            else:
                                print >> sys.stderr, "Maximum codesign attempts exceeded; giving up"
                                raise
                    self.run_command('spctl -a -texec -vv %(bundle)r' % { 'bundle': app_in_dmg })

            imagename="SecondLife_" + '_'.join(self.args['version'])


        finally:
            # Unmount the image even if exceptions from any of the above 
            self.run_command('hdiutil detach -force %r' % devfile)

        print "Converting temp disk image to final disk image"
        self.run_command('hdiutil convert %(sparse)r -format UDZO -imagekey zlib-level=9 -o %(final)r' % {'sparse':sparsename, 'final':finalname})
        self.run_command('hdiutil internet-enable -yes %(final)r' % {'final':finalname})
        # get rid of the temp file
        self.package_file = finalname
        self.remove(sparsename)

        #AO: Try to package up symbols
        # New Method, for reading cross platform stack traces on a linux/mac host
        if (os.path.exists("%s/firestorm-symbols-darwin.tar.bz2" % self.args['configuration'].lower())):
            # Rename to add version numbers
            os.rename("%s/firestorm-symbols-darwin.tar.bz2" % self.args['configuration'].lower(),
                      "%s/Phoenix_%s_%s_%s_symbols-darwin.tar.bz2" % (self.args['configuration'].lower(),
                                                                      self.fs_channel_legacy_oneword(),
                                                                      substitution_strings['version_dashes'],
                                                                      self.args['viewer_flavor']))


class Darwin_i386_Manifest(DarwinManifest):
    def construct(self):
        super(Darwin_i386_Manifest, self).construct()


class Darwin_universal_Manifest(DarwinManifest):
    def construct(self):
        super(Darwin_universal_Manifest, self).construct()

        if(self.prefix(src="../packages/bin_x86", dst="Contents/Resources/")):
            self.path("slplugin.app")
			
            if self.prefix(src = "llplugin", dst="llplugin"):
                self.path("media_plugin_quicktime.dylib")
                self.path("media_plugin_webkit.dylib")
                self.path("libllqtwebkit.dylib")
            self.end_prefix("llplugin")

        self.end_prefix("../packages/bin_x86");


class Darwin_x86_64_Manifest(DarwinManifest):
    def construct(self):
        super(Darwin_x86_64_Manifest, self).construct()

        if(self.prefix("../packages/bin_x86", dst="Contents/Resources/")):
            self.path("slplugin.app", "slplugin.app")
	
            if self.prefix(src = "llplugin", dst="llplugin"):
                self.path("media_plugin_quicktime.dylib", "media_plugin_quicktime.dylib")
                self.path("media_plugin_webkit.dylib", "media_plugin_webkit.dylib")
                self.path("libllqtwebkit.dylib", "libllqtwebkit.dylib")
            self.end_prefix("llplugin")

        self.end_prefix("../packages/bin_x86");


class LinuxManifest(ViewerManifest):
    def construct(self):
        super(LinuxManifest, self).construct()

        pkgdir = os.path.join(self.args['build'], os.pardir, 'packages')
        relpkgdir = os.path.join(pkgdir, "lib", "release")
        debpkgdir = os.path.join(pkgdir, "lib", "debug")

        self.path("licenses-linux.txt","licenses.txt")
        self.path("VivoxAUP.txt")
        self.path("res/firestorm_icon.png","firestorm_icon.png")
        if self.prefix("linux_tools", dst=""):
            self.path("client-readme.txt","README-linux.txt")
	    self.path("FIRESTORM_DESKTOPINSTALL.txt","FIRESTORM_DESKTOPINSTALL.txt")
            self.path("client-readme-voice.txt","README-linux-voice.txt")
            self.path("client-readme-joystick.txt","README-linux-joystick.txt")
            self.path("wrapper.sh","firestorm")
            if self.prefix(src="", dst="etc"):
                self.path("handle_secondlifeprotocol.sh")
                self.path("register_secondlifeprotocol.sh")
                self.path("refresh_desktop_app_entry.sh")
                self.path("launch_url.sh")
                self.end_prefix("etc")
            self.path("install.sh")
            self.end_prefix("linux_tools")

        if self.prefix(src="", dst="bin"):
            self.path("firestorm-bin","do-not-directly-run-firestorm-bin")
            self.path("../linux_crash_logger/linux-crash-logger","linux-crash-logger.bin")
            self.path2basename("../llplugin/slplugin", "SLPlugin")
            self.path2basename("../viewer_components/updater/scripts/linux", "update_install")
            self.end_prefix("bin")

        if self.prefix("res-sdl"):
            self.path("*")
            # recurse
            self.end_prefix("res-sdl")

        # Get the icons based on the channel type
        icon_path = self.icon_path()
        print "DEBUG: icon_path '%s'" % icon_path
        if self.prefix(src=icon_path, dst="") :
            self.path("firestorm_256.png","firestorm_48.png")
            if self.prefix(src="",dst="res-sdl") :
                self.path("firestorm_256.BMP","ll_icon.BMP")
                self.end_prefix("res-sdl")
            self.end_prefix(icon_path)

        # plugins
        if self.prefix(src="", dst="bin/llplugin"):
            self.path2basename("../media_plugins/webkit", "libmedia_plugin_webkit.so")
            self.path("../media_plugins/gstreamer010/libmedia_plugin_gstreamer010.so", "libmedia_plugin_gstreamer.so")
            self.end_prefix("bin/llplugin")

        # llcommon
        if not self.path("../llcommon/libllcommon.so", "lib/libllcommon.so"):
            print "Skipping llcommon.so (assuming llcommon was linked statically)"

        self.path("featuretable_linux.txt")
        
        if self.is_packaging_viewer():
          if self.prefix("../packages/lib/release", dst="lib"):
            self.path("libapr-1.so*")
            self.path("libaprutil-1.so*")
            self.path("libboost_context-mt.so*")
            self.path("libboost_filesystem-mt.so*")
            self.path("libboost_program_options-mt.so*")
            self.path("libboost_regex-mt.so*")
            self.path("libboost_signals-mt.so*")
            self.path("libboost_system-mt.so*")
            self.path("libboost_thread-mt.so*")
            self.path("libboost_chrono-mt.so*") #<FS:TM> FS spcific
            self.path("libboost_date_time-mt.so*") #<FS:TM> FS spcific
            self.path("libboost_wave-mt.so*") #<FS:TM> FS spcific
            self.path("libcollada14dom.so*")
            self.path("libdb*.so*")
            self.path("libcrypto.so*")
            self.path("libexpat.so*")
            self.path("libssl.so*")
            self.path("libGLOD.so")
            self.path("libminizip.so")
            self.path("libuuid.so*")
            self.path("libSDL-1.2.so*")
            self.path("libdirectfb*.so*")
            self.path("libfusion*.so*")
            self.path("libdirect*.so*")
            self.path("libopenjpeg.so*")
            self.path("libhunspell-1.3.so*")
            self.path("libalut.so*")
            self.path("libpng15.so.15") #use provided libpng to workaround incompatible system versions on some distros
            self.path("libpng15.so.15.13.0") #use provided libpng to workaround incompatible system versions on some distros
            self.path("libpng15.so.15.1.0") #use provided libpng to workaround incompatible system versions on some distros
            self.path("libopenal.so", "libopenal.so.1") # Install as versioned file in case it's missing from the 3p- and won't get copied below
            self.path("libopenal.so*")
            #self.path("libnotify.so.1.1.2", "libnotify.so.1") # LO - uncomment when testing libnotify(growl) on linux
            self.path("libpangox-1.0.so*")

            # KLUDGE: As of 2012-04-11, the 'fontconfig' package installs
            # libfontconfig.so.1.4.4, along with symlinks libfontconfig.so.1
            # and libfontconfig.so. Before we added support for library-file
            # wildcards, though, this self.path() call specifically named
            # libfontconfig.so.1.4.4 WITHOUT also copying the symlinks. When I
            # (nat) changed the call to self.path("libfontconfig.so.*"), we
            # ended up with the libfontconfig.so.1 symlink in the target
            # directory as well. But guess what! At least on Ubuntu 10.04,
            # certain viewer fonts look terrible with libfontconfig.so.1
            # present in the target directory. Removing that symlink suffices
            # to improve them. I suspect that means we actually do better when
            # the viewer fails to find our packaged libfontconfig.so*, falling
            # back on the system one instead -- but diagnosing and fixing that
            # is a bit out of scope for the present project. Meanwhile, this
            # particular wildcard specification gets us exactly what the
            # previous call did, without having to explicitly state the
            # version number.
            self.path("libfontconfig.so.*.*")

            try:
                self.path("libtcmalloc.so*") #formerly called google perf tools
                pass
            except:
                print "tcmalloc files not found, skipping"
                pass

            self.end_prefix("lib")

            # Vivox runtimes
            # Currentelly, the 32-bit ones will work with a 64-bit client.
            if self.prefix(src="../packages/lib/release", dst="bin"):
                    self.path("SLVoice")
                    self.end_prefix()
            if self.prefix(src="../packages/lib/release", dst="lib"):
                    self.path("libortp.so")
                    self.path("libsndfile.so.1")
                    # <FS:TS> Vivox wants this library even if it's present already in the viewer
                    self.path("libvivoxoal.so.1")
                    self.path("libvivoxsdk.so")
                    self.path("libvivoxplatform.so")
                    self.end_prefix("lib")

    def copy_finish(self):
        # Force executable permissions to be set for scripts
        # see CHOP-223 and http://mercurial.selenic.com/bts/issue1802
        for script in 'firestorm', 'bin/update_install':
            self.run_command("chmod +x %r" % os.path.join(self.get_dst_prefix(), script))

    def package_finish(self):
        # a standard map of strings for replacing in the templates
        installer_name_components = ['Phoenix',self.app_name(),self.args.get('arch'),'.'.join(self.args['version'])]
        installer_name = "_".join(installer_name_components)
        #installer_name = self.installer_base_name()

        self.fs_delete_linux_symbols() # <FS:ND/> Delete old syms
        self.strip_binaries()
        self.fs_save_linux_symbols() # <FS:ND/> Package symbols, add debug link

        # Fix access permissions
        self.run_command("""
                find %(dst)s -type d | xargs --no-run-if-empty chmod 755;
                find %(dst)s -type f -perm 0700 | xargs --no-run-if-empty chmod 0755;
                find %(dst)s -type f -perm 0500 | xargs --no-run-if-empty chmod 0555;
                find %(dst)s -type f -perm 0600 | xargs --no-run-if-empty chmod 0644;
                find %(dst)s -type f -perm 0400 | xargs --no-run-if-empty chmod 0444;
                true""" %  {'dst':self.get_dst_prefix() })
        self.package_file = installer_name + '.tar.xz'

        # temporarily move directory tree so that it has the right
        # name in the tarfile
        self.run_command("mv %(dst)s %(inst)s" % {
            'dst': self.get_dst_prefix(),
            'inst': self.build_path_of(installer_name)})
        try:
            # only create tarball if it's a release build.
            if self.args['buildtype'].lower() == 'release':
                # --numeric-owner hides the username of the builder for
                # security etc.
                self.run_command('tar -C %(dir)s --numeric-owner %(fs_excludes)s -cJf '
                                 '%(inst_path)s.tar.xz %(inst_name)s' % {
                        'dir': self.get_build_prefix(),
                        'inst_name': installer_name,
                        'inst_path':self.build_path_of(installer_name),
                        'fs_excludes':self.fs_linux_tar_excludes()
                        })
            else:
                print "Skipping %s.tar.xz for non-Release build (%s)" % \
                      (installer_name, self.args['buildtype'])
        finally:
            self.run_command("mv %(inst)s %(dst)s" % {
                'dst': self.get_dst_prefix(),
                'inst': self.build_path_of(installer_name)})

    def strip_binaries(self):
        if self.args['buildtype'].lower() == 'release' and self.is_packaging_viewer():
            print "* Going strip-crazy on the packaged binaries, since this is a RELEASE build"
            self.run_command(r"find %(d)r/bin %(d)r/lib -type f \! -name update_install | xargs --no-run-if-empty strip -S" % {'d': self.get_dst_prefix()} ) # makes some small assumptions about our packaged dir structure

class Linux_i686_Manifest(LinuxManifest):
    def construct(self):
        super(Linux_i686_Manifest, self).construct()

        pkgdir = os.path.join(self.args['build'], os.pardir, 'packages')
        relpkgdir = os.path.join(pkgdir, "lib", "release")
        debpkgdir = os.path.join(pkgdir, "lib", "debug")

        if self.prefix(relpkgdir, dst="lib"):
            self.path("libapr-1.so")
            self.path("libapr-1.so.0")
            self.path("libapr-1.so.0.4.5")
            self.path("libaprutil-1.so")
            self.path("libaprutil-1.so.0")
            self.path("libaprutil-1.so.0.4.1")
            self.path("libdb*.so")
            self.path("libexpat.so.*")
            self.path("libGLOD.so")
            self.path("libuuid.so*")
            self.path("libSDL-1.2.so.*")
            self.path("libdirectfb-1.*.so.*")
            self.path("libfusion-1.*.so.*")
            self.path("libdirect-1.*.so.*")
            self.path("libopenjpeg.so*")
            self.path("libdirectfb-1.4.so.5")
            self.path("libfusion-1.4.so.5")
            self.path("libdirect-1.4.so.5*")
            self.path("libhunspell-1.3.so*")
            self.path("libalut.so*")
            self.path("libopenal.so*")

            # <FS:ND> Linking this breaks voice as stock openal.so does not have alcGetMixedBuffer
            #self.path("libopenal.so", "libvivoxoal.so.1") # vivox's sdk expects this soname
            # </FS:ND>
            
            # KLUDGE: As of 2012-04-11, the 'fontconfig' package installs
            # libfontconfig.so.1.4.4, along with symlinks libfontconfig.so.1
            # and libfontconfig.so. Before we added support for library-file
            # wildcards, though, this self.path() call specifically named
            # libfontconfig.so.1.4.4 WITHOUT also copying the symlinks. When I
            # (nat) changed the call to self.path("libfontconfig.so.*"), we
            # ended up with the libfontconfig.so.1 symlink in the target
            # directory as well. But guess what! At least on Ubuntu 10.04,
            # certain viewer fonts look terrible with libfontconfig.so.1
            # present in the target directory. Removing that symlink suffices
            # to improve them. I suspect that means we actually do better when
            # the viewer fails to find our packaged libfontconfig.so*, falling
            # back on the system one instead -- but diagnosing and fixing that
            # is a bit out of scope for the present project. Meanwhile, this
            # particular wildcard specification gets us exactly what the
            # previous call did, without having to explicitly state the
            # version number.
            self.path("libfontconfig.so.*.*")

            # Include libfreetype.so. but have it work as libfontconfig does.
            self.path("libfreetype.so.*.*")

            try:
                self.path("libtcmalloc.so*") #formerly called google perf tools
                pass
            except:
                print "tcmalloc files not found, skipping"
                pass

            try:
                self.path("libfmodex-*.so")
                self.path("libfmodex.so")
                pass
            except:
                print "Skipping libfmodex.so - not found"
                pass

            self.end_prefix("lib")

            # Vivox runtimes
            if self.prefix(src=relpkgdir, dst="bin"):
                self.path("SLVoice")
                self.end_prefix()
            if self.prefix(src=relpkgdir, dst="lib"):
                self.path("libortp.so")
                self.path("libsndfile.so.1")
                #self.path("libvivoxoal.so.1") # no - we'll re-use the viewer's own OpenAL lib
                self.path("libvivoxsdk.so")
                self.path("libvivoxplatform.so")
                self.end_prefix("lib")

            # plugin runtime
            if self.prefix(src=os.path.join(pkgdir, "lib"), dst="lib"):
                self.path("libQtCore.so*")
                self.path("libQtGui.so*")
                self.path("libQtNetwork.so*")
                self.path("libQtOpenGL.so*")
                self.path("libQtSvg.so*")
                self.path("libQtWebKit.so*")
                self.path("libQtXml.so*")
                self.end_prefix("lib")

            # For WebKit/Qt plugin runtimes (image format plugins)
            if self.prefix(src=os.path.join(pkgdir, "llplugin", "imageformats"),
                           dst="bin/llplugin/imageformats"):
                self.path("libqgif.so")
                self.path("libqico.so")
                self.path("libqjpeg.so")
                self.path("libqmng.so")
                self.path("libqsvg.so")
                self.path("libqtiff.so")
                self.end_prefix("bin/llplugin/imageformats")

            # For WebKit/Qt plugin runtimes (codec/character encoding plugins)
            if self.prefix(src=os.path.join(pkgdir, "llplugin", "codecs"),
                           dst="bin/llplugin/codecs"):
                self.path("libqcncodecs.so")
                self.path("libqjpcodecs.so")
                self.path("libqkrcodecs.so")
                self.path("libqtwcodecs.so")
                self.end_prefix("bin/llplugin/codecs")

            self.fs_delete_linux_symbols() # <FS:ND/> Delete old syms
            self.strip_binaries()


class Linux_x86_64_Manifest(LinuxManifest):
    def construct(self):
        super(Linux_x86_64_Manifest, self).construct()

        if self.is_packaging_viewer():
          if self.prefix("../packages/lib/release", dst="lib"):
            self.path("libffi*.so*")

            # vivox 32-bit hack.
            # one has to extract libopenal.so from the 32-bit openal package, or official LL viewer, and rename it to libopenal32.so
            # and place it in the prebuilt lib/release directory
            # <FS:TS> No, we don't need to dink with this. A usable library
            # is now in the slvoice package, and we need to just use it as is.
            # self.path("libopenal32.so", "libvivoxoal.so.1") # vivox's sdk expects this soname

            try:
                    self.path("libfmodex64-*.so")
                    self.path("libfmodex64.so")
                    pass
            except:
                    print "Skipping libfmodex.so - not found"
                    pass

            self.end_prefix("lib")

          self.prefix(src="../packages/lib/release/x64", dst="lib")
          try:
              self.path("libLeap.so")
          except:
              print "Leap Motion library not found"
          self.end_prefix("lib")

        if self.prefix(src="", dst="bin"):
            self.path2basename("../llplugin/slplugin", "SLPlugin")
            self.end_prefix("bin")        # support file for valgrind debug tool

        # plugins
        if self.prefix(src="", dst="bin/llplugin"):
            self.path2basename("../media_plugins/webkit", "libmedia_plugin_webkit.so")
            self.path("../media_plugins/gstreamer010/libmedia_plugin_gstreamer010.so", "libmedia_plugin_gstreamer.so")
            self.end_prefix("bin/llplugin")
                                                        
            
        self.path("secondlife-i686.supp")

################################################################

def symlinkf(src, dst):
    """
    Like ln -sf, but uses os.symlink() instead of running ln.
    """
    try:
        os.symlink(src, dst)
    except OSError, err:
        if err.errno != errno.EEXIST:
            raise
        # We could just blithely attempt to remove and recreate the target
        # file, but that strategy doesn't work so well if we don't have
        # permissions to remove it. Check to see if it's already the
        # symlink we want, which is the usual reason for EEXIST.
        if not (os.path.islink(dst) and os.readlink(dst) == src):
            # Here either dst isn't a symlink or it's the wrong symlink.
            # Remove and recreate. Caller will just have to deal with any
            # exceptions at this stage.
            os.remove(dst)
            os.symlink(src, dst)

if __name__ == "__main__":
    main()<|MERGE_RESOLUTION|>--- conflicted
+++ resolved
@@ -533,40 +533,7 @@
         # Media plugins - QuickTime
         if self.prefix(src='../media_plugins/quicktime/%s' % self.args['configuration'], dst="llplugin"):
             self.path("media_plugin_quicktime.dll")
-<<<<<<< HEAD
-            self.path("media_plugin_webkit.dll")
-            self.path("qtcore4.dll")
-            self.path("qtgui4.dll")
-            self.path("qtnetwork4.dll")
-            self.path("qtopengl4.dll")
-            self.path("qtwebkit4.dll")
-            self.path("qtxmlpatterns4.dll")
-
-            # <FS:ND> we need 32 bit openssl from the pre build plugins
-            self.path("ssleay32.dll")
-            self.path("libeay32.dll")
-            # </FS:ND>
-
-            # For WebKit/Qt plugin runtimes (image format plugins)
-            if self.prefix(src="imageformats", dst="imageformats"):
-                self.path("qgif4.dll")
-                self.path("qico4.dll")
-                self.path("qjpeg4.dll")
-                self.path("qmng4.dll")
-                self.path("qsvg4.dll")
-                self.path("qtiff4.dll")
-                self.end_prefix()
-
-            # For WebKit/Qt plugin runtimes (codec/character encoding plugins)
-            if self.prefix(src="codecs", dst="codecs"):
-                self.path("qcncodecs4.dll")
-                self.path("qjpcodecs4.dll")
-                self.path("qkrcodecs4.dll")
-                self.path("qtwcodecs4.dll")
-                self.end_prefix()
-=======
             self.end_prefix()
->>>>>>> 33da4d9d
 
         # Media plugins - CEF
         if self.prefix(src='../media_plugins/cef/%s' % self.args['configuration'], dst="llplugin"):
@@ -578,14 +545,7 @@
             self.path("winmm.dll")
             self.end_prefix()
 
-<<<<<<< HEAD
-
-        """
-        <FS:ND> This would clobber the 32 bit openssl dlls with 64 bit ones from a 64 bit viewer, skip this step.
-
-=======
         # CEF runtime files - debug
->>>>>>> 33da4d9d
         if self.args['configuration'].lower() == 'debug':
             if self.prefix(src=os.path.join(os.pardir, 'packages', 'bin', 'debug'), dst="llplugin"):
                 self.path("d3dcompiler_43.dll")
@@ -613,10 +573,6 @@
                 self.path("snapshot_blob.bin")
                 self.path("wow_helper.exe")
                 self.end_prefix()
-<<<<<<< HEAD
-        """
-            
-=======
 
         # CEF files common to all configurations
         if self.prefix(src=os.path.join(os.pardir, 'packages', 'resources'), dst="llplugin"):
@@ -683,7 +639,6 @@
             self.path("zh-TW.pak")
             self.end_prefix()
 
->>>>>>> 33da4d9d
         # pull in the crash logger and updater from other projects
         # tag:"crash-logger" here as a cue to the exporter
         self.path(src='../win_crash_logger/%s/windows-crash-logger.exe' % self.args['configuration'],
@@ -1340,9 +1295,88 @@
 
         # plugins
         if self.prefix(src="", dst="bin/llplugin"):
-            self.path2basename("../media_plugins/webkit", "libmedia_plugin_webkit.so")
+            #self.path2basename("../media_plugins/webkit", "libmedia_plugin_webkit.so")
             self.path("../media_plugins/gstreamer010/libmedia_plugin_gstreamer010.so", "libmedia_plugin_gstreamer.so")
+            self.path( "../media_plugins/cef/libmedia_plugin_cef.so", "libmedia_plugin_cef.so" )
             self.end_prefix("bin/llplugin")
+
+        # CEF files 
+        if self.prefix(src=os.path.join(os.pardir, 'packages', 'lib', 'release'), dst="lib"):
+            self.path( "libcef.so" )
+            self.path( "libllceflib.so" )
+            self.end_prefix()
+
+        if self.prefix(src=os.path.join(os.pardir, 'packages', 'bin', 'release'), dst="bin"):
+            self.path( "chrome-sandbox" )
+            self.path( "llceflib_host" )
+            self.path( "natives_blob.bin" )
+            self.path( "snapshot_blob.bin" )
+            self.path( "libffmpegsumo.so" )
+            self.end_prefix()
+
+        if self.prefix(src=os.path.join(os.pardir, 'packages', 'resources'), dst="bin"):
+            self.path( "cef.pak" )
+            self.path( "cef_100_percent.pak" )
+            self.path( "cef_200_percent.pak" )
+            self.path( "devtools_resources.pak" )
+            self.path( "icudtl.dat" )
+            self.end_prefix()
+
+        if self.prefix(src=os.path.join(os.pardir, 'packages', 'resources', 'locales'), dst=os.path.join('bin', 'locales')):
+            self.path("am.pak")
+            self.path("ar.pak")
+            self.path("bg.pak")
+            self.path("bn.pak")
+            self.path("ca.pak")
+            self.path("cs.pak")
+            self.path("da.pak")
+            self.path("de.pak")
+            self.path("el.pak")
+            self.path("en-GB.pak")
+            self.path("en-US.pak")
+            self.path("es-419.pak")
+            self.path("es.pak")
+            self.path("et.pak")
+            self.path("fa.pak")
+            self.path("fi.pak")
+            self.path("fil.pak")
+            self.path("fr.pak")
+            self.path("gu.pak")
+            self.path("he.pak")
+            self.path("hi.pak")
+            self.path("hr.pak")
+            self.path("hu.pak")
+            self.path("id.pak")
+            self.path("it.pak")
+            self.path("ja.pak")
+            self.path("kn.pak")
+            self.path("ko.pak")
+            self.path("lt.pak")
+            self.path("lv.pak")
+            self.path("ml.pak")
+            self.path("mr.pak")
+            self.path("ms.pak")
+            self.path("nb.pak")
+            self.path("nl.pak")
+            self.path("pl.pak")
+            self.path("pt-BR.pak")
+            self.path("pt-PT.pak")
+            self.path("ro.pak")
+            self.path("ru.pak")
+            self.path("sk.pak")
+            self.path("sl.pak")
+            self.path("sr.pak")
+            self.path("sv.pak")
+            self.path("sw.pak")
+            self.path("ta.pak")
+            self.path("te.pak")
+            self.path("th.pak")
+            self.path("tr.pak")
+            self.path("uk.pak")
+            self.path("vi.pak")
+            self.path("zh-CN.pak")
+            self.path("zh-TW.pak")
+            self.end_prefix()
 
         # llcommon
         if not self.path("../llcommon/libllcommon.so", "lib/libllcommon.so"):
@@ -1483,7 +1517,7 @@
     def strip_binaries(self):
         if self.args['buildtype'].lower() == 'release' and self.is_packaging_viewer():
             print "* Going strip-crazy on the packaged binaries, since this is a RELEASE build"
-            self.run_command(r"find %(d)r/bin %(d)r/lib -type f \! -name update_install | xargs --no-run-if-empty strip -S" % {'d': self.get_dst_prefix()} ) # makes some small assumptions about our packaged dir structure
+            self.run_command(r"find %(d)r/bin %(d)r/lib -type f \! -name update_install \! -name *.pak \! -name *.dat \! -name *.bin | xargs --no-run-if-empty strip -S" % {'d': self.get_dst_prefix()} ) # makes some small assumptions about our packaged dir structure
 
 class Linux_i686_Manifest(LinuxManifest):
     def construct(self):
