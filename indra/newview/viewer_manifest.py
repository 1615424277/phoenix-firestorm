#!/usr/bin/env python
"""\
@file viewer_manifest.py
@author Ryan Williams
@brief Description of all installer viewer files, and methods for packaging
       them into installers for all supported platforms.

$LicenseInfo:firstyear=2006&license=viewerlgpl$
Second Life Viewer Source Code
Copyright (C) 2006-2014, Linden Research, Inc.

This library is free software; you can redistribute it and/or
modify it under the terms of the GNU Lesser General Public
License as published by the Free Software Foundation;
version 2.1 of the License only.

This library is distributed in the hope that it will be useful,
but WITHOUT ANY WARRANTY; without even the implied warranty of
MERCHANTABILITY or FITNESS FOR A PARTICULAR PURPOSE.  See the GNU
Lesser General Public License for more details.

You should have received a copy of the GNU Lesser General Public
License along with this library; if not, write to the Free Software
Foundation, Inc., 51 Franklin Street, Fifth Floor, Boston, MA  02110-1301  USA

Linden Research, Inc., 945 Battery Street, San Francisco, CA  94111  USA
$/LicenseInfo$
"""
import sys
import os.path
import shutil
import errno
import re
import tarfile
import time
import random
#AO
import os
import shlex
import subprocess
import zipfile
#/AO

from fs_viewer_manifest import FSViewerManifest #<FS:ND/> Manifest extensions for Firestorm

viewer_dir = os.path.dirname(__file__)
# Add indra/lib/python to our path so we don't have to muck with PYTHONPATH.
# Put it FIRST because some of our build hosts have an ancient install of
# indra.util.llmanifest under their system Python!
sys.path.insert(0, os.path.join(viewer_dir, os.pardir, "lib", "python"))
from indra.util.llmanifest import LLManifest, main, path_ancestors, CHANNEL_VENDOR_BASE, RELEASE_CHANNEL, ManifestError
try:
    from llbase import llsd
except ImportError:
    from indra.base import llsd

class ViewerManifest(LLManifest,FSViewerManifest):
    def is_packaging_viewer(self):
        # Some commands, files will only be included
        # if we are packaging the viewer on windows.
        # This manifest is also used to copy
        # files during the build (see copy_w_viewer_manifest
        # and copy_l_viewer_manifest targets)
        return 'package' in self.args['actions']

    def do_copy_artwork( self ):
        return self.args.has_key( 'copy_artwork' )

    def construct(self):
        super(ViewerManifest, self).construct()
        self.path(src="../../scripts/messages/message_template.msg", dst="app_settings/message_template.msg")
        self.path(src="../../etc/message.xml", dst="app_settings/message.xml")
        
        # <FS:LO> Copy dictionaries to a place where the viewer can find them if ran from visual studio
        if self.prefix(src="app_settings"):
            # ... and the included spell checking dictionaries
            pkgdir = os.path.join(self.args['build'], os.pardir, 'packages')
            if self.prefix(src=pkgdir,dst=""):
                self.path("dictionaries")
                self.end_prefix(pkgdir)
            self.end_prefix("app_settings")
        # </FS:LO>

        if self.is_packaging_viewer() or self.do_copy_artwork():
            if self.prefix(src="app_settings"):
                self.exclude("logcontrol.xml")
                self.exclude("logcontrol-dev.xml")
                self.path("*.pem")
                self.path("*.ini")
                self.path("*.xml")
                self.path("*.db2")

                # include the entire shaders directory recursively
                self.path("shaders")
                # include the extracted list of contributors
                contributions_path = "../../doc/contributions.txt"
                contributor_names = self.extract_names(contributions_path)
                self.put_in_file(contributor_names, "contributors.txt", src=contributions_path)

                # ... and the entire windlight directory
                self.path("windlight")

                # ... and the entire image filters directory
                self.path("filters")
            
                # <FS:LO> Copy dictionaries to a place where the viewer can find them if ran from visual studio
                # ... and the included spell checking dictionaries
#                pkgdir = os.path.join(self.args['build'], os.pardir, 'packages')
#                if self.prefix(src=pkgdir,dst=""):
#                    self.path("dictionaries")
#                    self.end_prefix(pkgdir)
                # </FS:LO>
                # include the entire beams directory
                self.path("beams")
                self.path("beamsColors")

                # include the extracted packages information (see BuildPackagesInfo.cmake)
                self.path(src=os.path.join(self.args['build'],"packages-info.txt"), dst="packages-info.txt")

                # CHOP-955: If we have "sourceid" or "viewer_channel" in the
                # build process environment, generate it into
                # settings_install.xml.
                settings_template = dict(
                    sourceid=dict(Comment='Identify referring agency to Linden web servers',
                                  Persist=1,
                                  Type='String',
                                  Value=''),
                    CmdLineGridChoice=dict(Comment='Default grid',
                                  Persist=0,
                                  Type='String',
                                  Value=''),
                    CmdLineChannel=dict(Comment='Command line specified channel name',
                                        Persist=0,
                                        Type='String',
                                        Value=''))
                settings_install = {}
                if 'sourceid' in self.args and self.args['sourceid']:
                    settings_install['sourceid'] = settings_template['sourceid'].copy()
                    settings_install['sourceid']['Value'] = self.args['sourceid']
                    print "Set sourceid in settings_install.xml to '%s'" % self.args['sourceid']

                if 'channel_suffix' in self.args and self.args['channel_suffix']:
                    settings_install['CmdLineChannel'] = settings_template['CmdLineChannel'].copy()
                    settings_install['CmdLineChannel']['Value'] = self.channel_with_pkg_suffix()
                    print "Set CmdLineChannel in settings_install.xml to '%s'" % self.channel_with_pkg_suffix()

                if 'grid' in self.args and self.args['grid']:
                    settings_install['CmdLineGridChoice'] = settings_template['CmdLineGridChoice'].copy()
                    settings_install['CmdLineGridChoice']['Value'] = self.grid()
                    print "Set CmdLineGridChoice in settings_install.xml to '%s'" % self.grid()

                # put_in_file(src=) need not be an actual pathname; it
                # only needs to be non-empty
                self.put_in_file(llsd.format_pretty_xml(settings_install),
                                 "settings_install.xml",
                                 src="environment")

                self.end_prefix("app_settings")

            if self.prefix(src="character"):
                self.path("*.llm")
                self.path("*.xml")
                self.path("*.tga")
                self.end_prefix("character")

            # Include our fonts
            if self.prefix(src="fonts"):
                self.path("*.ttf")
                self.path("*.txt")
                self.path("*.xml")
                self.end_prefix("fonts")
                
            # AO: Include firestorm resources
            if self.prefix(src="fs_resources"):
				self.path("*.txt")
				self.path("*.lsl")
				self.path("*.lsltxt")
				self.end_prefix("fs_resources");

            # skins
            if self.prefix(src="skins"):
                self.path("skins.xml")
                # include the entire textures directory recursively
                if self.prefix(src="*/textures"):
                    self.path("*/*.tga")
                    self.path("*/*.j2c")
                    self.path("*/*.jpg")
                    self.path("*/*.png")
                    self.path("*.tga")
                    self.path("*.j2c")
                    self.path("*.jpg")
                    self.path("*.png")
                    self.path("textures.xml")
                    self.end_prefix("*/textures")
                self.path("*/xui/*/*.xml")
                self.path("*/xui/*/widgets/*.xml")
                self.path("*/themes/*/colors.xml")
                if self.prefix(src="*/themes/*/textures"):
                    self.path("*/*.tga")
                    self.path("*/*.j2c")
                    self.path("*/*.jpg")
                    self.path("*/*.png")
                    self.path("*.tga")
                    self.path("*.j2c")
                    self.path("*.jpg")
                    self.path("*.png")
                    self.end_prefix("*/themes/*/textures")

            # <FS:AO> - We intentionally do not package xui for themes, the reasoning is: 
            #         Themes are defined as color/texture mods, not structual mods. Structural changes are done as "skins".
            #         If a color is mentioned in xui, it can be refactored to use a more generic reference color, and
            #         then overwritten by the theme-specific colors.xml. This saves us from having to maintain more XUI 
            #         in more places than needed, and over time allows more and more of the viewer to be adjusted using
            #         only color definitions.
	 	
            ## FS:Ansariel: Fix packaging for xui folders in themes (FIRE-6859)
            #if self.prefix(src="*/themes/*/xui"):
            #        self.path("*/*.xml")
            #        self.path("*/widgets/*.xml")
            #        self.end_prefix("*/themes/*/xui")
            # </FS:AO>

                    self.path("*/*.xml")

                    # Local HTML files (e.g. loading screen)
                    # The claim is that we never use local html files any
                    # longer. But rather than commenting out this block, let's
                    # rename every html subdirectory as html.old. That way, if
                    # we're wrong, a user actually does have the relevant
                    # files; s/he just needs to rename every html.old
                    # directory back to html to recover them.
                    if self.prefix(src="*/html", dst="*/html.old"):
                            self.path("*.png")
                            self.path("*/*/*.html")
                            self.path("*/*/*.gif")
                            self.end_prefix("*/html")

                    self.end_prefix("skins")

            # local_assets dir (for pre-cached textures)
            if self.prefix(src="local_assets"):
                self.path("*.j2c")
                self.path("*.tga")
                self.end_prefix("local_assets")

            # Files in the newview/ directory
            self.path("gpu_table.txt")
            # The summary.json file gets left in the build directory by newview/CMakeLists.txt.
            if not self.path2basename(os.pardir, "summary.json"):
                print "No summary.json file"

    def grid(self):
        return self.args['grid']

    def channel(self):
        return self.args['channel']

    def channel_with_pkg_suffix(self):
        fullchannel=self.channel()
        if 'channel_suffix' in self.args and self.args['channel_suffix']:
            fullchannel+=' '+self.args['channel_suffix']
        return fullchannel

    def channel_variant(self):
        global CHANNEL_VENDOR_BASE
        return self.channel().replace(CHANNEL_VENDOR_BASE, "").strip()

    def channel_type(self): # returns 'release', 'beta', 'project', or 'test'
        global CHANNEL_VENDOR_BASE
        channel_qualifier=self.channel().replace(CHANNEL_VENDOR_BASE, "").lower().strip()
        if channel_qualifier.startswith('release'):
            channel_type='release'
        elif channel_qualifier.startswith('beta'):
            channel_type='beta'
        elif channel_qualifier.startswith('project'):
            channel_type='project'
        else:
            channel_type='test'
        return channel_type

    def channel_variant_app_suffix(self):
        # get any part of the compiled channel name after the CHANNEL_VENDOR_BASE
        suffix=self.channel_variant()
        # by ancient convention, we don't use Release in the app name
        if self.channel_type() == 'release':
            suffix=suffix.replace('Release', '').strip()
        # for the base release viewer, suffix will now be null - for any other, append what remains
        if len(suffix) > 0:
            suffix = "_"+ ("_".join(suffix.split()))
        # the additional_packages mechanism adds more to the installer name (but not to the app name itself)
        if 'channel_suffix' in self.args and self.args['channel_suffix']:
            suffix+='_'+("_".join(self.args['channel_suffix'].split()))
        return suffix

    def installer_base_name(self):
        global CHANNEL_VENDOR_BASE
        # a standard map of strings for replacing in the templates
        substitution_strings = {
            'channel_vendor_base' : '_'.join(CHANNEL_VENDOR_BASE.split()),
            'channel_variant_underscores':self.channel_variant_app_suffix(),
            'version_underscores' : '_'.join(self.args['version']),
            'arch':self.args['arch']
            }
        return "%(channel_vendor_base)s%(channel_variant_underscores)s_%(version_underscores)s_%(arch)s" % substitution_strings

    def app_name(self):
        global CHANNEL_VENDOR_BASE
        channel_type=self.channel_type()
        if channel_type == 'release':
            app_suffix='Viewer'
        else:
            app_suffix=self.channel_variant()
			
        #<FS:ND> tag "OS" after CHANNEL_VENDOR_BASE and before any suffix
        if self.fs_flavor() == 'oss':
		      app_suffix = "OS" + app_suffix
        #</FS:ND>

        #<FS:ND> Don't separate name by whitespace. This break a lot of things in the old FS installer logic.
        #return CHANNEL_VENDOR_BASE + ' ' + app_suffix
        return CHANNEL_VENDOR_BASE + app_suffix
        #</FS:ND>

    def app_name_oneword(self):
        return ''.join(self.app_name().split())
        

    def icon_path(self):
        # <FS:ND> Add -os for oss builds
        if self.fs_flavor() == 'oss':
            return "icons/" + self.channel_type() + "-os"
        # </FS:ND>
        return "icons/" + self.channel_type()

        
    def extract_names(self,src):
        try:
            contrib_file = open(src,'r')
        except IOError:
            print "Failed to open '%s'" % src
            raise
        lines = contrib_file.readlines()
        contrib_file.close()

        # All lines up to and including the first blank line are the file header; skip them
        lines.reverse() # so that pop will pull from first to last line
        while not re.match("\s*$", lines.pop()) :
            pass # do nothing

        # A line that starts with a non-whitespace character is a name; all others describe contributions, so collect the names
        names = []
        for line in lines :
            if re.match("\S", line) :
                names.append(line.rstrip())
        # It's not fair to always put the same people at the head of the list
        random.shuffle(names)
        return ', '.join(names)

class Windows_i686_Manifest(ViewerManifest):
    def final_exe(self):
        return self.app_name_oneword()+".exe"

    def test_msvcrt_and_copy_action(self, src, dst):
        # This is used to test a dll manifest.
        # It is used as a temporary override during the construct method
        from test_win32_manifest import test_assembly_binding
        if src and (os.path.exists(src) or os.path.islink(src)):
            # ensure that destination path exists
            self.cmakedirs(os.path.dirname(dst))
            self.created_paths.append(dst)
            if not os.path.isdir(src):
                if(self.args['configuration'].lower() == 'debug'):
                    test_assembly_binding(src, "Microsoft.VC80.DebugCRT", "8.0.50727.4053")
                else:
                    test_assembly_binding(src, "Microsoft.VC80.CRT", "8.0.50727.4053")
                self.ccopy(src,dst)
            else:
                raise Exception("Directories are not supported by test_CRT_and_copy_action()")
        else:
            print "Doesn't exist:", src

    def test_for_no_msvcrt_manifest_and_copy_action(self, src, dst):
        # This is used to test that no manifest for the msvcrt exists.
        # It is used as a temporary override during the construct method
        from test_win32_manifest import test_assembly_binding
        from test_win32_manifest import NoManifestException, NoMatchingAssemblyException
        if src and (os.path.exists(src) or os.path.islink(src)):
            # ensure that destination path exists
            self.cmakedirs(os.path.dirname(dst))
            self.created_paths.append(dst)
            if not os.path.isdir(src):
                try:
                    if(self.args['configuration'].lower() == 'debug'):
                        test_assembly_binding(src, "Microsoft.VC80.DebugCRT", "")
                    else:
                        test_assembly_binding(src, "Microsoft.VC80.CRT", "")
                    raise Exception("Unknown condition")
                except NoManifestException, err:
                    pass
                except NoMatchingAssemblyException, err:
                    pass
                    
                self.ccopy(src,dst)
            else:
                raise Exception("Directories are not supported by test_CRT_and_copy_action()")
        else:
            print "Doesn't exist:", src
        
    def construct(self):
        super(Windows_i686_Manifest, self).construct()

        pkgdir = os.path.join(self.args['build'], os.pardir, 'packages')
        relpkgdir = os.path.join(pkgdir, "lib", "release")
        debpkgdir = os.path.join(pkgdir, "lib", "debug")

        if self.is_packaging_viewer():
            # Find secondlife-bin.exe in the 'configuration' dir, then rename it to the result of final_exe.
            self.path(src='%s/firestorm-bin.exe' % self.args['configuration'], dst=self.final_exe())

        # Plugin host application
        self.path2basename(os.path.join(os.pardir,
                                        'llplugin', 'slplugin', self.args['configuration']),
                           "slplugin.exe")
        
        self.path2basename("../viewer_components/updater/scripts/windows", "update_install.bat")

        # Get shared libs from the shared libs staging directory
        if self.prefix(src=os.path.join(os.pardir, 'sharedlibs', self.args['configuration']),
                       dst=""):

            # Get llcommon and deps. If missing assume static linkage and continue.
            try:
                self.path('llcommon.dll')
                self.path('libapr-1.dll')
                self.path('libaprutil-1.dll')
                self.path('libapriconv-1.dll')
                
            except RuntimeError, err:
                print err.message
                print "Skipping llcommon.dll (assuming llcommon was linked statically)"

            # Mesh 3rd party libs needed for auto LOD and collada reading
            try:
                self.path("glod.dll")
            except RuntimeError, err:
                print err.message
                print "Skipping GLOD library (assumming linked statically)"

            # Get fmodex dll, continue if missing
            try:
                if self.args['configuration'].lower() == 'debug':
                    self.path("fmodexL.dll")
                    self.path("fmodexL64.dll")
                else:
                    self.path("fmodex.dll")
                    self.path("fmodex64.dll")
            except:
                print "Skipping fmodex audio library(assuming other audio engine)"
			
            # Get Leap Motion SDK
            try:
                if self.args['configuration'].lower() == 'debug':
                    self.path("Leapd.dll")
                else:
                    self.path("Leap.dll")
            except:
                print "Leap Motion library was not found"

            # For textures
            if self.args['configuration'].lower() == 'debug':
                self.path("openjpegd.dll")
            else:
                self.path("openjpeg.dll")
            self.path("openjp2.dll") # <FS:ND/> OpenJPEG2 if used

            # These need to be installed as a SxS assembly, currently a 'private' assembly.
            # See http://msdn.microsoft.com/en-us/library/ms235291(VS.80).aspx
            if self.args['configuration'].lower() == 'debug':
                 self.path("msvcr120d.dll")
                 self.path("msvcp120d.dll")
                 self.path("msvcr100d.dll")
                 self.path("msvcp100d.dll")
            else:
                 self.path("msvcr120.dll")
                 self.path("msvcp120.dll")
                 self.path("msvcr100.dll")
                 self.path("msvcp100.dll")

            # Vivox runtimes
            self.path("SLVoice.exe")
            self.path("vivoxsdk.dll")
            self.path("ortp.dll")
            self.path("libsndfile-1.dll")
            self.path("vivoxoal.dll")
            self.path("ca-bundle.crt")
            
            # Security
            self.path("ssleay32.dll")
            self.path("libeay32.dll")

            # Hunspell
            self.path("libhunspell.dll")

            # Growl
            self.path("growl.dll")
            self.path("growl++.dll")

            # <FS:ND> Copy symbols for breakpad
            self.path("ssleay32.pdb")
            self.path("libeay32.pdb")
            #self.path("growl.pdb")
            #self.path("growl++.pdb")
            self.path('apr-1.pdb', 'libarp.pdb')
            self.path('aprutil-1.pdb', 'libaprutil.pdb')
            # </FS:ND>

            # For google-perftools tcmalloc allocator.
            try:
                if self.args['configuration'].lower() == 'debug':
                    self.path('libtcmalloc_minimal-debug.dll')
                else:
                    self.path('libtcmalloc_minimal.dll')
            except:
                print "Skipping libtcmalloc_minimal.dll"

            self.end_prefix()

        self.path(src="licenses-win32.txt", dst="licenses.txt")
        self.path("featuretable.txt")
        self.path("VivoxAUP.txt")

        # Media plugins - QuickTime
        if self.prefix(src='../media_plugins/quicktime/%s' % self.args['configuration'], dst="llplugin"):
            self.path("media_plugin_quicktime.dll")
            self.end_prefix()

        # Media plugins - CEF
        if self.prefix(src='../media_plugins/cef/%s' % self.args['configuration'], dst="llplugin"):
            self.path("media_plugin_cef.dll")
            self.end_prefix()

        # Media plugins - LibVLC
        if self.prefix(src='../media_plugins/libvlc/%s' % self.args['configuration'], dst="llplugin"):
            self.path("media_plugin_libvlc.dll")
            self.end_prefix()

        # winmm.dll shim
        if self.prefix(src='../media_plugins/winmmshim/%s' % self.args['configuration'], dst=""):
            self.path("winmm.dll")
            self.end_prefix()

        # CEF runtime files - debug
        if self.args['configuration'].lower() == 'debug':
            if self.prefix(src=os.path.join(os.pardir, 'packages', 'bin', 'debug'), dst="llplugin"):
                self.path("d3dcompiler_43.dll")
                self.path("d3dcompiler_47.dll")
                self.path("libcef.dll")
                self.path("libEGL.dll")
                self.path("libGLESv2.dll")
                self.path("llceflib_host.exe")
                self.path("natives_blob.bin")
                self.path("snapshot_blob.bin")
                self.path("widevinecdmadapter.dll")
                self.path("wow_helper.exe")
                self.end_prefix()
        else:
        # CEF runtime files - not debug (release, relwithdebinfo etc.)
            if self.prefix(src=os.path.join(os.pardir, 'packages', 'bin', 'release'), dst="llplugin"):
                self.path("d3dcompiler_43.dll")
                self.path("d3dcompiler_47.dll")
                self.path("libcef.dll")
                self.path("libEGL.dll")
                self.path("libGLESv2.dll")
                self.path("llceflib_host.exe")
                self.path("natives_blob.bin")
                self.path("snapshot_blob.bin")
                self.path("widevinecdmadapter.dll")
                self.path("wow_helper.exe")
                self.end_prefix()

        # MSVC DLLs needed for CEF and have to be in same directory as plugin
        if self.prefix(src=os.path.join(os.pardir, 'sharedlibs', 'Release'), dst="llplugin"):
            self.path("msvcp120.dll")
            self.path("msvcr120.dll")
            self.end_prefix()

        # CEF files common to all configurations
        if self.prefix(src=os.path.join(os.pardir, 'packages', 'resources'), dst="llplugin"):
            self.path("cef.pak")
            self.path("cef_100_percent.pak")
            self.path("cef_200_percent.pak")
            self.path("cef_extensions.pak")
            self.path("devtools_resources.pak")
            self.path("icudtl.dat")
            self.end_prefix()

        if self.prefix(src=os.path.join(os.pardir, 'packages', 'resources', 'locales'), dst=os.path.join('llplugin', 'locales')):
            self.path("am.pak")
            self.path("ar.pak")
            self.path("bg.pak")
            self.path("bn.pak")
            self.path("ca.pak")
            self.path("cs.pak")
            self.path("da.pak")
            self.path("de.pak")
            self.path("el.pak")
            self.path("en-GB.pak")
            self.path("en-US.pak")
            self.path("es-419.pak")
            self.path("es.pak")
            self.path("et.pak")
            self.path("fa.pak")
            self.path("fi.pak")
            self.path("fil.pak")
            self.path("fr.pak")
            self.path("gu.pak")
            self.path("he.pak")
            self.path("hi.pak")
            self.path("hr.pak")
            self.path("hu.pak")
            self.path("id.pak")
            self.path("it.pak")
            self.path("ja.pak")
            self.path("kn.pak")
            self.path("ko.pak")
            self.path("lt.pak")
            self.path("lv.pak")
            self.path("ml.pak")
            self.path("mr.pak")
            self.path("ms.pak")
            self.path("nb.pak")
            self.path("nl.pak")
            self.path("pl.pak")
            self.path("pt-BR.pak")
            self.path("pt-PT.pak")
            self.path("ro.pak")
            self.path("ru.pak")
            self.path("sk.pak")
            self.path("sl.pak")
            self.path("sr.pak")
            self.path("sv.pak")
            self.path("sw.pak")
            self.path("ta.pak")
            self.path("te.pak")
            self.path("th.pak")
            self.path("tr.pak")
            self.path("uk.pak")
            self.path("vi.pak")
            self.path("zh-CN.pak")
            self.path("zh-TW.pak")
            self.end_prefix()

            if self.prefix(src=os.path.join(os.pardir, 'packages', 'bin', 'release'), dst="llplugin"):
                self.path("libvlc.dll")
                self.path("libvlccore.dll")
                self.path("plugins/")
                self.end_prefix()

        # pull in the crash logger and updater from other projects
        # tag:"crash-logger" here as a cue to the exporter
        self.path(src='../win_crash_logger/%s/windows-crash-logger.exe' % self.args['configuration'],
                  dst="win_crash_logger.exe")

        if not self.is_packaging_viewer():
            self.package_file = "copied_deps"    

        if self.fs_is_64bit_build():
            if self.prefix(src=os.path.join(os.pardir, 'packages', 'bin_x86', 'slplugin'), dst=""):
               self.path( "slplugin.exe" )
               self.end_prefix()
            if self.prefix(src=os.path.join(os.pardir, 'packages', 'bin_x86', 'slplugin', 'llplugin'), dst="llplugin"):
               self.path( "*.*" )
               self.end_prefix()
            if self.prefix(src=os.path.join(os.pardir, 'packages', 'bin_x86', 'slplugin', 'llplugin', 'locales'), dst=os.path.join( "llplugin", "locales" ) ):
               self.path( "*.*" )
               self.end_prefix()

        self.fs_copy_windows_manifest( )

    def nsi_file_commands(self, install=True):
        def wpath(path):
            if path.endswith('/') or path.endswith(os.path.sep):
                path = path[:-1]
            path = path.replace('/', '\\')
            return path

        result = ""
        dest_files = [pair[1] for pair in self.file_list if pair[0] and os.path.isfile(pair[1]) and not pair[1].endswith(".pdb") ] #<FS:ND/> Don't include pdb files.
        # sort deepest hierarchy first
        dest_files.sort(lambda a,b: cmp(a.count(os.path.sep),b.count(os.path.sep)) or cmp(a,b))
        dest_files.reverse()
        out_path = None
        for pkg_file in dest_files:
            rel_file = os.path.normpath(pkg_file.replace(self.get_dst_prefix()+os.path.sep,''))
            installed_dir = wpath(os.path.join('$INSTDIR', os.path.dirname(rel_file)))
            pkg_file = wpath(os.path.normpath(pkg_file))
            if installed_dir != out_path:
                if install:
                    out_path = installed_dir
                    result += 'SetOutPath ' + out_path + '\n'
            if install:
                result += 'File ' + pkg_file + '\n'
            else:
                result += 'Delete ' + wpath(os.path.join('$INSTDIR', rel_file)) + '\n'

        # at the end of a delete, just rmdir all the directories
        if not install:
            deleted_file_dirs = [os.path.dirname(pair[1].replace(self.get_dst_prefix()+os.path.sep,'')) for pair in self.file_list]
            # find all ancestors so that we don't skip any dirs that happened to have no non-dir children
            deleted_dirs = []
            for d in deleted_file_dirs:
                deleted_dirs.extend(path_ancestors(d))
            # sort deepest hierarchy first
            deleted_dirs.sort(lambda a,b: cmp(a.count(os.path.sep),b.count(os.path.sep)) or cmp(a,b))
            deleted_dirs.reverse()
            prev = None
            for d in deleted_dirs:
                if d != prev:   # skip duplicates
                    result += 'RMDir ' + wpath(os.path.join('$INSTDIR', os.path.normpath(d))) + '\n'
                prev = d

        return result

    def package_finish(self):
        # a standard map of strings for replacing in the templates
        substitution_strings = {
            'version' : '.'.join(self.args['version']),
            'version_short' : '.'.join(self.args['version'][:-1]),
            'version_dashes' : '-'.join(self.args['version']),
            'final_exe' : self.final_exe(),
            'flags':'',
            'app_name':self.app_name(),
            'app_name_oneword':self.app_name_oneword()
            }

        substitution_strings = self.fs_splice_grid_substitution_strings( substitution_strings ) #<FS:ND/> Add grid args

        # <FS:ND> Properly name OS version, also add Phoenix- in front of installer name
        #installer_file = self.installer_base_name() + '_Setup.exe'
        installer_file = "Phoenix-%(app_name)s-%(version_dashes)s_Setup.exe" % substitution_strings
        # </FS:ND>
        
        substitution_strings['installer_file'] = installer_file
        
        version_vars = """
        !define INSTEXE  "%(final_exe)s"
        !define VERSION "%(version_short)s"
        !define VERSION_LONG "%(version)s"
        !define VERSION_DASHES "%(version_dashes)s"
        """ % substitution_strings
        
        if self.channel_type() == 'release':
            substitution_strings['caption'] = CHANNEL_VENDOR_BASE
        else:
            substitution_strings['caption'] = self.app_name() + ' ${VERSION}'

        inst_vars_template = """
            OutFile "%(installer_file)s"
            !define INSTNAME   "%(app_name_oneword)s"
            !define SHORTCUT   "%(app_name)s"
            !define URLNAME   "secondlife"
            Caption "%(caption)s"
            """

        tempfile = "secondlife_setup_tmp.nsi"
        
        self.fs_sign_win_binaries() # <FS:ND/> Sign files, step one. Sign compiled binaries

        if not self.fs_is_64bit_build():
          # the following replaces strings in the nsi template
          # it also does python-style % substitution
          self.replace_in("installers/windows/installer_template.nsi", tempfile, {
                  "%%VERSION%%":version_vars,
                  "%%SOURCE%%":self.get_src_prefix(),
                  "%%INST_VARS%%":inst_vars_template % substitution_strings,
                  "%%INSTALL_FILES%%":self.nsi_file_commands(True),
                  "%%DELETE_FILES%%":self.nsi_file_commands(False)})

          # We use the Unicode version of NSIS, available from
          # http://www.scratchpaper.com/
          # Check two paths, one for Program Files, and one for Program Files (x86).
          # Yay 64bit windows.
          NSIS_path = os.path.expandvars('${ProgramFiles}\\NSIS\\Unicode\\makensis.exe')
          if not os.path.exists(NSIS_path):
              NSIS_path = os.path.expandvars('${ProgramFiles(x86)}\\NSIS\\Unicode\\makensis.exe')

          installer_created=False
          nsis_attempts=3
          nsis_retry_wait=15
          while (not installer_created) and (nsis_attempts > 0):
            try:
                nsis_attempts-=1;
                self.run_command('"' + NSIS_path + '" /V2 ' + self.dst_path_of(tempfile))
                installer_created=True # if no exception was raised, the codesign worked
            except ManifestError, err:
                if nsis_attempts:
                    print >> sys.stderr, "nsis failed, waiting %d seconds before retrying" % nsis_retry_wait
                    time.sleep(nsis_retry_wait)
                    nsis_retry_wait*=2
                else:
                    print >> sys.stderr, "Maximum nsis attempts exceeded; giving up"
                    raise
          # self.remove(self.dst_path_of(tempfile))
        else:
          installer_file = "Phoenix-%(app_name)s-%(version_dashes)s_Setup.msi" % substitution_strings
          createMSI = "installers/windows_x64/build.bat"
          createMSI  = self.dst_path_of( "../../../indra/newview/" + createMSI)
          settingsFile = "settings_%s_v4.xml" % self.app_name()

          substitution_strings['installer_file'] = installer_file

          channelSuffix = self.channel().replace( CHANNEL_VENDOR_BASE, "" ).strip()

          self.run_command('"' + createMSI + '" ' + self.dst_path_of( "" ) +
                           " " + self.channel() + " " + substitution_strings[ 'version' ] +
                           " " + settingsFile + " " + installer_file[:-4] + " " + " ".join( substitution_strings[ 'version' ].split(".") ) +
                           " " + self.args['upgradecodes'].split(",")[0] + " " + self.args['upgradecodes'].split(",")[1] + " " + channelSuffix  )
        self.fs_sign_win_installer( substitution_strings ) # <FS:ND/> Sign files, step two. Sign installer.

        self.fs_save_windows_symbols( substitution_strings )


# If we're on a build machine, sign the code using our Authenticode certificate. JC
 
#        sign_py = os.path.expandvars("${SIGN}")
#        if not sign_py or sign_py == "${SIGN}":
#            sign_py = 'C:\\buildscripts\\code-signing\\sign.py'
#        else:
#            sign_py = sign_py.replace('\\', '\\\\\\\\')
#        python = os.path.expandvars("${PYTHON}")
#        if not python or python == "${PYTHON}":
#            python = 'python'
#        if os.path.exists(sign_py):
#            self.run_command("%s %s %s" % (python, sign_py, self.dst_path_of(installer_file).replace('\\', '\\\\\\\\')))
#        else:
#            print "Skipping code signing,", sign_py, "does not exist"


        self.created_path(self.dst_path_of(installer_file))
        self.package_file = installer_file


class DarwinManifest(ViewerManifest):
    def is_packaging_viewer(self):
        # darwin requires full app bundle packaging even for debugging.
        return True

    def construct(self):
        # copy over the build result (this is a no-op if run within the xcode script)
        self.path(self.args['configuration'] + "/Firestorm.app", dst="")

        pkgdir = os.path.join(self.args['build'], os.pardir, 'packages')
        relpkgdir = os.path.join(pkgdir, "lib", "release")
        debpkgdir = os.path.join(pkgdir, "lib", "debug")

        if self.prefix(src="", dst="Contents"):  # everything goes in Contents
            self.path("Info.plist", dst="Info.plist")

            # copy additional libs in <bundle>/Contents/MacOS/
            self.path(os.path.join(relpkgdir, "libndofdev.dylib"), dst="Resources/libndofdev.dylib")
            self.path(os.path.join(relpkgdir, "libhunspell-1.3.0.dylib"), dst="Resources/libhunspell-1.3.0.dylib")

            if self.prefix(dst="MacOS"):
                self.path2basename("../viewer_components/updater/scripts/darwin", "*.py")
                self.end_prefix()

            # Growl Frameworks
            self.path("../packages/Frameworks/Growl", dst="Frameworks/Growl")

            # most everything goes in the Resources directory
            if self.prefix(src="", dst="Resources"):
                super(DarwinManifest, self).construct()

                if self.prefix("cursors_mac"):
                    self.path("*.tif")
                    self.end_prefix("cursors_mac")

                self.path("licenses-mac.txt", dst="licenses.txt")
                self.path("featuretable_mac.txt")
                self.path("VivoxAUP.txt")

                icon_path = self.icon_path()
                if self.prefix(src=icon_path, dst="") :
                    self.path("firestorm_icon.icns")
                    self.end_prefix(icon_path)

                self.path("Firestorm.nib")
                
                # Translations
                self.path("English.lproj/language.txt")
                self.replace_in(src="English.lproj/InfoPlist.strings",
                                dst="English.lproj/InfoPlist.strings",
                                searchdict={'%%VERSION%%':'.'.join(self.args['version'])}
                                )
                self.path("German.lproj")
                self.path("Japanese.lproj")
                self.path("Korean.lproj")
                self.path("da.lproj")
                self.path("es.lproj")
                self.path("fr.lproj")
                self.path("hu.lproj")
                self.path("it.lproj")
                self.path("nl.lproj")
                self.path("pl.lproj")
                self.path("pt.lproj")
                self.path("ru.lproj")
                self.path("tr.lproj")
                self.path("uk.lproj")
                self.path("zh-Hans.lproj")

                def path_optional(src, dst):
                    """
                    For a number of our self.path() calls, not only do we want
                    to deal with the absence of src, we also want to remember
                    which were present. Return either an empty list (absent)
                    or a list containing dst (present). Concatenate these
                    return values to get a list of all libs that are present.
                    """
                    if self.path(src, dst):
                        return [dst]
                    print "Skipping %s" % dst
                    return []

                # dylibs is a list of all the .dylib files we expect to need
                # in our bundled sub-apps. For each of these we'll create a
                # symlink from sub-app/Contents/Resources to the real .dylib.
                # Need to get the llcommon dll from any of the build directories as well.
                libfile = "libllcommon.dylib"
                dylibs = path_optional(self.find_existing_file(os.path.join(os.pardir,
                                                               "llcommon",
                                                               self.args['configuration'],
                                                               libfile),
                                                               os.path.join(relpkgdir, libfile)),
                                       dst=libfile)

                for libfile in (
                                "libapr-1.0.dylib",
                                "libaprutil-1.0.dylib",
                                "libcollada14dom.dylib",
                                "libexpat.1.5.2.dylib",
                                "libexception_handler.dylib",
                                "libGLOD.dylib",
                                "libgrowl.dylib",
                                "libgrowl++.dylib",
                                "libLeap.dylib",
                                ):
                    dylibs += path_optional(os.path.join(relpkgdir, libfile), libfile)

                # SLVoice and vivox lols, no symlinks needed
                for libfile in (
                                'libalut.dylib',
                                'libopenal.dylib',
                                'libortp.dylib',
                                'libsndfile.dylib',
                                'libvivoxoal.dylib',
                                'libvivoxsdk.dylib',
                                'libvivoxplatform.dylib',
                                'ca-bundle.crt',
                                'SLVoice',
                                ):
                     self.path2basename(relpkgdir, libfile)

                # dylibs that vary based on configuration
                if self.args['configuration'].lower() == 'debug':
                    for libfile in (
                                "libfmodexL.dylib",
                                ):
                        dylibs += path_optional(os.path.join(debpkgdir, libfile), libfile)
                else:
                    for libfile in (
                                "libfmodex.dylib",
                                ):
                        dylibs += path_optional(os.path.join(relpkgdir, libfile), libfile)
                
                # our apps
                for app_bld_dir, app in (("mac_crash_logger", "mac-crash-logger.app"),
                                         # plugin launcher
                                         (os.path.join("llplugin", "slplugin"), "SLPlugin.app"),
                                         ):
                    self.path2basename(os.path.join(os.pardir,
                                                    app_bld_dir, self.args['configuration']),
                                       app)

                    # our apps dependencies on shared libs
                    # for each app, for each dylib we collected in dylibs,
                    # create a symlink to the real copy of the dylib.
                    resource_path = self.dst_path_of(os.path.join(app, "Contents", "Resources"))
                    for libfile in dylibs:
                        src = os.path.join(os.pardir, os.pardir, os.pardir, libfile)
                        dst = os.path.join(resource_path, libfile)
                        try:
                            symlinkf(src, dst)
                        except OSError as err:
                            print "Can't symlink %s -> %s: %s" % (src, dst, err)

                #<FS:TS> Moved from the x86_64 specific version because code
                # below that does symlinking and path fixup depends on it.
                if(self.prefix(src="../packages/bin_x86", dst="")):
                    self.path("SLPlugin.app", "SLPlugin.app")
	
                    if self.prefix(src = "llplugin", dst="llplugin"):
                        self.path("media_plugin_quicktime.dylib", "media_plugin_quicktime.dylib")
                        self.path("media_plugin_cef.dylib", "media_plugin_cef.dylib")
                        self.end_prefix("llplugin")

                    self.end_prefix();

                # LLCefLib helper apps go inside SLPlugin.app
                if self.prefix(src="", dst="SLPlugin.app/Contents/Frameworks"):
                    for helperappfile in ('LLCefLib Helper.app',
                                          'LLCefLib Helper EH.app'):
                        self.path2basename(relpkgdir, helperappfile)

                    pluginframeworkpath = self.dst_path_of('Chromium Embedded Framework.framework');

                    self.end_prefix()

                # SLPlugin plugins
                if self.prefix(src="", dst="llplugin"):
                    self.path2basename("../media_plugins/quicktime/" + self.args['configuration'],
                                       "media_plugin_quicktime.dylib")
                    self.path2basename("../media_plugins/cef/" + self.args['configuration'],
                                       "media_plugin_cef.dylib")
                    self.end_prefix("llplugin")

                self.end_prefix("Resources")

                #<FS:TS> Copy in prebuilt framework if it's there
                if self.prefix(src="../packages/bin_x86/Frameworks", dst="Frameworks"):
                    self.path("Chromium Embedded Framework.framework")
                    self.end_prefix()

                # CEF framework goes inside Second Life.app/Contents/Frameworks
                if self.prefix(src="", dst="Frameworks"):
                    frameworkfile="Chromium Embedded Framework.framework"
                    self.path2basename(relpkgdir, frameworkfile)
                    self.end_prefix("Frameworks")

                # This code constructs a relative path from the
                # target framework folder back to the location of the symlink.
                # It needs to be relative so that the symlink still works when
                # (as is normal) the user moves the app bundle out of the DMG
                # and into the /Applications folder. Note we also call 'raise'
                # to terminate the process if we get an error since without
                # this symlink, Second Life web media can't possibly work.
                # Real Framework folder:
                #   Second Life.app/Contents/Frameworks/Chromium Embedded Framework.framework/
                # Location of symlink and why it'ds relative 
                #   Second Life.app/Contents/Resources/SLPlugin.app/Contents/Frameworks/Chromium Embedded Framework.framework/
                # Real Frameworks folder, with the symlink inside the bundled SLPlugin.app (and why it's relative)
                #   <top level>.app/Contents/Frameworks/Chromium Embedded Framework.framework/
                #   <top level>.app/Contents/Resources/SLPlugin.app/Contents/Frameworks/Chromium Embedded Framework.framework ->
                frameworkpath = os.path.join(os.pardir, os.pardir, os.pardir, os.pardir, "Frameworks", "Chromium Embedded Framework.framework")
                try:
                    symlinkf(frameworkpath, pluginframeworkpath)
                except OSError as err:
                    print "Can't symlink %s -> %s: %s" % (frameworkpath, pluginframeworkpath, err)
                    raise

            self.end_prefix("Contents")

        # NOTE: the -S argument to strip causes it to keep enough info for
        # annotated backtraces (i.e. function names in the crash log).  'strip' with no
        # arguments yields a slightly smaller binary but makes crash logs mostly useless.
        # This may be desirable for the final release.  Or not.
        if ("package" in self.args['actions'] or 
            "unpacked" in self.args['actions']):
            self.run_command('strip -S %(viewer_binary)r' %
                             { 'viewer_binary' : self.dst_path_of('Contents/MacOS/Firestorm')})

    def copy_finish(self):
        # Force executable permissions to be set for scripts
        # see CHOP-223 and http://mercurial.selenic.com/bts/issue1802
        for script in 'Contents/MacOS/update_install.py',:
            self.run_command("chmod +x %r" % os.path.join(self.get_dst_prefix(), script))

    def package_finish(self):
        global CHANNEL_VENDOR_BASE
        substitution_strings = self.fs_get_substitution_strings()         # <FS:AO> Copied from windows manifest, since we're starting to use many of the same vars

        imagename = ("Phoenix-" + self.app_name() + '-' + '-'.join(self.args['version']))

        # MBW -- If the mounted volume name changes, it breaks the .DS_Store's background image and icon positioning.
        #  If we really need differently named volumes, we'll need to create multiple DS_Store file images, or use some other trick.

        #volname=CHANNEL_VENDOR_BASE+" Installer"  # DO NOT CHANGE without understanding comment above
        #[FS:CR] Understood and disregarded!
        volname = (self.app_name() + " " + '.'.join(self.args['version']) + " Installer")

        #imagename = self.installer_base_name()

        sparsename = imagename + ".sparseimage"
        finalname = imagename + ".dmg"
        # make sure we don't have stale files laying about
        self.remove(sparsename, finalname)

        self.run_command('hdiutil create %(sparse)r -volname %(vol)r -fs HFS+ -type SPARSE -megabytes 1000 -layout SPUD' % {
                'sparse':sparsename,
                'vol':volname})

        # mount the image and get the name of the mount point and device node
        hdi_output = self.run_command('hdiutil attach -private %r' % sparsename)
        try:
            devfile = re.search("/dev/disk([0-9]+)[^s]", hdi_output).group(0).strip()
            volpath = re.search('HFS\s+(.+)', hdi_output).group(1).strip()

            if devfile != '/dev/disk1':
                # adding more debugging info based upon nat's hunches to the
                # logs to help track down 'SetFile -a V' failures -brad
                print "WARNING: 'SetFile -a V' command below is probably gonna fail"

            # Copy everything in to the mounted .dmg

            app_name = self.app_name()

            # Hack:
            # Because there is no easy way to coerce the Finder into positioning
            # the app bundle in the same place with different app names, we are
            # adding multiple .DS_Store files to svn. There is one for release,
            # one for release candidate and one for first look. Any other channels
            # will use the release .DS_Store, and will look broken.
            # - Ambroff 2008-08-20
            # If the channel is "firestorm-private-"anything, then use the
            #  private folder for .DS_Store and the background image. -- TS
            template_chan = app_name.lower()
            if template_chan.startswith("firestorm-private"):
                template_chan = "firestorm-private"
            elif template_chan.startswith("firestormos-private"):
                template_chan = "firestormos-private"
            dmg_template = os.path.join(
                'installers', 'darwin', '%s-dmg' % template_chan)

            if not os.path.exists (self.src_path_of(dmg_template)):
                dmg_template = os.path.join ('installers', 'darwin', 'firestorm-release-dmg')

            for s,d in {self.get_dst_prefix():app_name + ".app",
                        os.path.join(dmg_template, "_VolumeIcon.icns"): ".VolumeIcon.icns",
                        os.path.join(dmg_template, "background.png"): "background.png",
                        os.path.join(dmg_template, "VivoxAUP.txt"): "Vivox Acceptable Use Policy.txt",
                        os.path.join(dmg_template, "LGPL-license.txt"): "LGPL License.txt"}.items():
                        #os.path.join(dmg_template, "_DS_Store"): ".DS_Store"}.items():
                print "Copying to dmg", s, d
                self.copy_action(self.src_path_of(s), os.path.join(volpath, d))

            # <FS:TS> The next two commands *MUST* execute before the loop
            #         that hides the files. If not, packaging will fail.
            #         YOU HAVE BEEN WARNED. 
            # Create the alias file (which is a resource file) from the .r
            self.run_command('Rez %r -o %r' %
                             (self.src_path_of("installers/darwin/firestorm-release-dmg/Applications-alias.r"),
                              os.path.join(volpath, "Applications")))

            # Set up the installer disk image: set icon positions, folder view
            #  options, and icon label colors. This must be done before the
            #  files are hidden.
            self.run_command('osascript %r %r' % 
                             (self.src_path_of("installers/darwin/installer-dmg.applescript"),
                             volname))

            # Hide the background image, DS_Store file, and volume icon file (set their "visible" bit)
            for f in ".VolumeIcon.icns", "background.png", ".DS_Store":
                pathname = os.path.join(volpath, f)
                # We've observed mysterious "no such file" failures of the SetFile
                # command, especially on the first file listed above -- yet
                # subsequent inspection of the target directory confirms it's
                # there. Timing problem with copy command? Try to handle.
                for x in xrange(3):
                    if os.path.exists(pathname):
                        print "Confirmed existence: %r" % pathname
                        break
                    print "Waiting for %s copy command to complete (%s)..." % (f, x+1)
                    sys.stdout.flush()
                    time.sleep(1)
                # If we fall out of the loop above without a successful break, oh
                # well, possibly we've mistaken the nature of the problem. In any
                # case, don't hang up the whole build looping indefinitely, let
                # the original problem manifest by executing the desired command.
                self.run_command('SetFile -a V %r' % pathname)

            # Set the alias file's alias and custom icon bits
            self.run_command('SetFile -a AC %r' % os.path.join(volpath, "Applications"))

            # Set the disk image root's custom icon bit
            self.run_command('SetFile -a C %r' % volpath)

            # Sign the app if requested; 
            # do this in the copy that's in the .dmg so that the extended attributes used by 
            # the signature are preserved; moving the files using python will leave them behind
            # and invalidate the signatures.
            if 'signature' in self.args:
                app_in_dmg=os.path.join(volpath,self.app_name()+".app")
                print "Attempting to sign '%s'" % app_in_dmg
                identity = self.args['signature']
                if identity == '':
                    identity = 'Developer ID Application'

                # Look for an environment variable set via build.sh when running in Team City.
                try:
                    build_secrets_checkout = os.environ['build_secrets_checkout']
                except KeyError:
                    pass
                else:
                    # variable found so use it to unlock keychain followed by codesign
                    home_path = os.environ['HOME']
                    keychain_pwd_path = os.path.join(build_secrets_checkout,'code-signing-osx','password.txt')
                    keychain_pwd = open(keychain_pwd_path).read().rstrip()

                    self.run_command('security unlock-keychain -p "%s" "%s/Library/Keychains/viewer.keychain"' % ( keychain_pwd, home_path ) )
                    signed=False
                    sign_attempts=3
                    sign_retry_wait=15
                    while (not signed) and (sign_attempts > 0):
                        try:
                            sign_attempts-=1;
                            self.run_command(
                               'codesign --verbose --deep --force --keychain "%(home_path)s/Library/Keychains/viewer.keychain" --sign %(identity)r %(bundle)r' % {
                                   'home_path' : home_path,
                                   'identity': identity,
                                   'bundle': app_in_dmg
                                   })
                            signed=True # if no exception was raised, the codesign worked
                        except ManifestError, err:
                            if sign_attempts:
                                print >> sys.stderr, "codesign failed, waiting %d seconds before retrying" % sign_retry_wait
                                time.sleep(sign_retry_wait)
                                sign_retry_wait*=2
                            else:
                                print >> sys.stderr, "Maximum codesign attempts exceeded; giving up"
                                raise
                    self.run_command('spctl -a -texec -vv %(bundle)r' % { 'bundle': app_in_dmg })

            imagename="SecondLife_" + '_'.join(self.args['version'])


        finally:
            # Unmount the image even if exceptions from any of the above 
            self.run_command('hdiutil detach -force %r' % devfile)

        print "Converting temp disk image to final disk image"
        self.run_command('hdiutil convert %(sparse)r -format UDZO -imagekey zlib-level=9 -o %(final)r' % {'sparse':sparsename, 'final':finalname})
        self.run_command('hdiutil internet-enable -yes %(final)r' % {'final':finalname})
        # get rid of the temp file
        self.package_file = finalname
        self.remove(sparsename)

        #AO: Try to package up symbols
        # New Method, for reading cross platform stack traces on a linux/mac host
        if (os.path.exists("%s/firestorm-symbols-darwin.tar.bz2" % self.args['configuration'].lower())):
            # Rename to add version numbers
            os.rename("%s/firestorm-symbols-darwin.tar.bz2" % self.args['configuration'].lower(),
                      "%s/Phoenix_%s_%s_%s_symbols-darwin.tar.bz2" % (self.args['configuration'].lower(),
                                                                      self.fs_channel_legacy_oneword(),
                                                                      substitution_strings['version_dashes'],
                                                                      self.args['viewer_flavor']))


class Darwin_i386_Manifest(DarwinManifest):
    def construct(self):
        super(Darwin_i386_Manifest, self).construct()


class Darwin_universal_Manifest(DarwinManifest):
    def construct(self):
        super(Darwin_universal_Manifest, self).construct()

        if(self.prefix(src="../packages/bin_x86", dst="Contents/Resources/")):
            self.path("SLPlugin.app")
			
            if self.prefix(src = "llplugin", dst="llplugin"):
                self.path("media_plugin_quicktime.dylib")
                self.path("media_plugin_cef.dylib")
            self.end_prefix("llplugin")

        self.end_prefix("../packages/bin_x86");


class Darwin_x86_64_Manifest(DarwinManifest):
    def construct(self):
        super(Darwin_x86_64_Manifest, self).construct()

        #<FS:TS> This had to be moved to the main manifest routine because
        # there's too much that depends on having these files in there before
        # this point is ever reached.
        #if(self.prefix("../packages/bin_x86", dst="Contents/Resources/")):
        #    self.path("SLPlugin.app", "SLPlugin.app")
        #
        #    if self.prefix(src = "llplugin", dst="llplugin"):
        #        self.path("media_plugin_quicktime.dylib", "media_plugin_quicktime.dylib")
        #        self.path("media_plugin_cef.dylib", "media_plugin_cef.dylib")
        #    self.end_prefix("llplugin")

        #self.end_prefix("../packages/bin_x86");


class LinuxManifest(ViewerManifest):
    def construct(self):
        super(LinuxManifest, self).construct()

        pkgdir = os.path.join(self.args['build'], os.pardir, 'packages')
        relpkgdir = os.path.join(pkgdir, "lib", "release")
        debpkgdir = os.path.join(pkgdir, "lib", "debug")

        self.path("licenses-linux.txt","licenses.txt")
        self.path("VivoxAUP.txt")
        self.path("res/firestorm_icon.png","firestorm_icon.png")
        if self.prefix("linux_tools", dst=""):
            self.path("client-readme.txt","README-linux.txt")
	    self.path("FIRESTORM_DESKTOPINSTALL.txt","FIRESTORM_DESKTOPINSTALL.txt")
            self.path("client-readme-voice.txt","README-linux-voice.txt")
            self.path("client-readme-joystick.txt","README-linux-joystick.txt")
            self.path("wrapper.sh","firestorm")
            if self.prefix(src="", dst="etc"):
                self.path("handle_secondlifeprotocol.sh")
                self.path("register_secondlifeprotocol.sh")
                self.path("refresh_desktop_app_entry.sh")
                self.path("launch_url.sh")
                self.end_prefix("etc")
            self.path("install.sh")
            self.end_prefix("linux_tools")

        if self.prefix(src="", dst="bin"):
            self.path("firestorm-bin","do-not-directly-run-firestorm-bin")
            self.path("../linux_crash_logger/linux-crash-logger","linux-crash-logger.bin")
            self.path2basename("../llplugin/slplugin", "SLPlugin")
            self.path2basename("../viewer_components/updater/scripts/linux", "update_install")
            self.end_prefix("bin")

        if self.prefix("res-sdl"):
            self.path("*")
            # recurse
            self.end_prefix("res-sdl")

        # Get the icons based on the channel type
        icon_path = self.icon_path()
        print "DEBUG: icon_path '%s'" % icon_path
        if self.prefix(src=icon_path, dst="") :
            self.path("firestorm_256.png","firestorm_48.png")
            if self.prefix(src="",dst="res-sdl") :
                self.path("firestorm_256.BMP","ll_icon.BMP")
                self.end_prefix("res-sdl")
            self.end_prefix(icon_path)

        # plugins
        if self.prefix(src="", dst="bin/llplugin"):
            self.path("../media_plugins/gstreamer010/libmedia_plugin_gstreamer010.so", "libmedia_plugin_gstreamer.so")
<<<<<<< HEAD
            self.path( "../media_plugins/cef/libmedia_plugin_cef.so", "libmedia_plugin_cef.so" )
            self.end_prefix("bin/llplugin")

        # CEF files 
        if self.prefix(src=os.path.join(os.pardir, 'packages', 'lib', 'release'), dst="lib"):
            self.path( "libcef.so" )
            self.path( "libllceflib.so" )
            self.end_prefix()

        if self.prefix(src=os.path.join(os.pardir, 'packages', 'bin', 'release'), dst="bin"):
            self.path( "chrome-sandbox" )
            self.path( "llceflib_host" )
            self.path( "natives_blob.bin" )
            self.path( "snapshot_blob.bin" )
            self.path( "libffmpegsumo.so" )
            self.end_prefix()

        if self.prefix(src=os.path.join(os.pardir, 'packages', 'resources'), dst="bin"):
            self.path( "cef.pak" )
            self.path( "cef_extensions.pak" )
            self.path( "cef_100_percent.pak" )
            self.path( "cef_200_percent.pak" )
            self.path( "devtools_resources.pak" )
            self.path( "icudtl.dat" )
            self.end_prefix()

        if self.prefix(src=os.path.join(os.pardir, 'packages', 'resources', 'locales'), dst=os.path.join('bin', 'locales')):
            self.path("am.pak")
            self.path("ar.pak")
            self.path("bg.pak")
            self.path("bn.pak")
            self.path("ca.pak")
            self.path("cs.pak")
            self.path("da.pak")
            self.path("de.pak")
            self.path("el.pak")
            self.path("en-GB.pak")
            self.path("en-US.pak")
            self.path("es-419.pak")
            self.path("es.pak")
            self.path("et.pak")
            self.path("fa.pak")
            self.path("fi.pak")
            self.path("fil.pak")
            self.path("fr.pak")
            self.path("gu.pak")
            self.path("he.pak")
            self.path("hi.pak")
            self.path("hr.pak")
            self.path("hu.pak")
            self.path("id.pak")
            self.path("it.pak")
            self.path("ja.pak")
            self.path("kn.pak")
            self.path("ko.pak")
            self.path("lt.pak")
            self.path("lv.pak")
            self.path("ml.pak")
            self.path("mr.pak")
            self.path("ms.pak")
            self.path("nb.pak")
            self.path("nl.pak")
            self.path("pl.pak")
            self.path("pt-BR.pak")
            self.path("pt-PT.pak")
            self.path("ro.pak")
            self.path("ru.pak")
            self.path("sk.pak")
            self.path("sl.pak")
            self.path("sr.pak")
            self.path("sv.pak")
            self.path("sw.pak")
            self.path("ta.pak")
            self.path("te.pak")
            self.path("th.pak")
            self.path("tr.pak")
            self.path("uk.pak")
            self.path("vi.pak")
            self.path("zh-CN.pak")
            self.path("zh-TW.pak")
=======
            self.path("../media_plugins/libvlc/libmedia_plugin_libvlc.so", "libmedia_plugin_libvlc.so")
            self.end_prefix("bin/llplugin")

        if self.prefix(src=os.path.join(os.pardir, 'packages', 'lib', 'vlc', 'plugins'), dst="bin/llplugin/vlc/plugins"):
            self.path( "plugins.dat" )
            self.path( "*/*.so" )
            self.end_prefix()

        if self.prefix(src=os.path.join(os.pardir, 'packages', 'lib' ), dst="lib"):
            self.path( "libvlc*.so*" )
>>>>>>> 53cc5ba2
            self.end_prefix()

        # llcommon
        if not self.path("../llcommon/libllcommon.so", "lib/libllcommon.so"):
            print "Skipping llcommon.so (assuming llcommon was linked statically)"

        self.path("featuretable_linux.txt")
        
        if self.is_packaging_viewer():
          if self.prefix("../packages/lib/release", dst="lib"):
            self.path("libapr-1.so*")
            self.path("libaprutil-1.so*")
            self.path("libboost_context-mt.so*")
            self.path("libboost_filesystem-mt.so*")
            self.path("libboost_program_options-mt.so*")
            self.path("libboost_regex-mt.so*")
            self.path("libboost_signals-mt.so*")
            self.path("libboost_system-mt.so*")
            self.path("libboost_thread-mt.so*")
            self.path("libboost_chrono-mt.so*") #<FS:TM> FS spcific
            self.path("libboost_date_time-mt.so*") #<FS:TM> FS spcific
            self.path("libboost_wave-mt.so*") #<FS:TM> FS spcific
            self.path("libcollada14dom.so*")
            self.path("libdb*.so*")
            self.path("libcrypto.so*")
            self.path("libexpat.so*")
            self.path("libssl.so*")
            self.path("libGLOD.so")
            self.path("libminizip.so")
            self.path("libuuid.so*")
            self.path("libSDL-1.2.so*")
            self.path("libdirectfb*.so*")
            self.path("libfusion*.so*")
            self.path("libdirect*.so*")
            self.path("libopenjpeg.so*")
            self.path("libhunspell-1.3.so*")
            self.path("libalut.so*")
            self.path("libpng15.so.15") #use provided libpng to workaround incompatible system versions on some distros
            self.path("libpng15.so.15.13.0") #use provided libpng to workaround incompatible system versions on some distros
            self.path("libpng15.so.15.1.0") #use provided libpng to workaround incompatible system versions on some distros
            self.path("libopenal.so", "libopenal.so.1") # Install as versioned file in case it's missing from the 3p- and won't get copied below
            self.path("libopenal.so*")
            #self.path("libnotify.so.1.1.2", "libnotify.so.1") # LO - uncomment when testing libnotify(growl) on linux
            self.path("libpangox-1.0.so*")

            # KLUDGE: As of 2012-04-11, the 'fontconfig' package installs
            # libfontconfig.so.1.4.4, along with symlinks libfontconfig.so.1
            # and libfontconfig.so. Before we added support for library-file
            # wildcards, though, this self.path() call specifically named
            # libfontconfig.so.1.4.4 WITHOUT also copying the symlinks. When I
            # (nat) changed the call to self.path("libfontconfig.so.*"), we
            # ended up with the libfontconfig.so.1 symlink in the target
            # directory as well. But guess what! At least on Ubuntu 10.04,
            # certain viewer fonts look terrible with libfontconfig.so.1
            # present in the target directory. Removing that symlink suffices
            # to improve them. I suspect that means we actually do better when
            # the viewer fails to find our packaged libfontconfig.so*, falling
            # back on the system one instead -- but diagnosing and fixing that
            # is a bit out of scope for the present project. Meanwhile, this
            # particular wildcard specification gets us exactly what the
            # previous call did, without having to explicitly state the
            # version number.
            self.path("libfontconfig.so.*.*")

            try:
                self.path("libtcmalloc.so*") #formerly called google perf tools
                pass
            except:
                print "tcmalloc files not found, skipping"
                pass

            self.end_prefix("lib")

            # Vivox runtimes
            # Currentelly, the 32-bit ones will work with a 64-bit client.
            if self.prefix(src="../packages/lib/release", dst="bin"):
                    self.path("SLVoice")
                    self.end_prefix()
            if self.prefix(src="../packages/lib/release", dst="lib"):
                    self.path("libortp.so")
                    self.path("libsndfile.so.1")
                    # <FS:TS> Vivox wants this library even if it's present already in the viewer
                    self.path("libvivoxoal.so.1")
                    self.path("libvivoxsdk.so")
                    self.path("libvivoxplatform.so")
                    self.end_prefix("lib")

    def copy_finish(self):
        # Force executable permissions to be set for scripts
        # see CHOP-223 and http://mercurial.selenic.com/bts/issue1802
        for script in 'firestorm', 'bin/update_install':
            self.run_command("chmod +x %r" % os.path.join(self.get_dst_prefix(), script))

    def package_finish(self):
        # a standard map of strings for replacing in the templates
        installer_name_components = ['Phoenix',self.app_name(),self.args.get('arch'),'.'.join(self.args['version'])]
        installer_name = "_".join(installer_name_components)
        #installer_name = self.installer_base_name()

        self.fs_delete_linux_symbols() # <FS:ND/> Delete old syms
        self.strip_binaries()
        self.fs_save_linux_symbols() # <FS:ND/> Package symbols, add debug link
        self.fs_setuid_chromesandbox() # <FS:ND/> Chown chrome-sandbox to root:root and set the setuid bit

        # Fix access permissions
        self.run_command("""
                find %(dst)s -type d | xargs --no-run-if-empty chmod 755;
                find %(dst)s -type f -perm 0700 | xargs --no-run-if-empty chmod 0755;
                find %(dst)s -type f -perm 0500 | xargs --no-run-if-empty chmod 0555;
                find %(dst)s -type f -perm 0600 | xargs --no-run-if-empty chmod 0644;
                find %(dst)s -type f -perm 0400 | xargs --no-run-if-empty chmod 0444;
                true""" %  {'dst':self.get_dst_prefix() })
        self.package_file = installer_name + '.tar.xz'

        # temporarily move directory tree so that it has the right
        # name in the tarfile
        self.run_command("mv %(dst)s %(inst)s" % {
            'dst': self.get_dst_prefix(),
            'inst': self.build_path_of(installer_name)})
        try:
            # only create tarball if it's a release build.
            if self.args['buildtype'].lower() == 'release':
                # --numeric-owner hides the username of the builder for
                # security etc.
                self.run_command('tar -C %(dir)s --numeric-owner %(fs_excludes)s -cJf '
                                 '%(inst_path)s.tar.xz %(inst_name)s' % {
                        'dir': self.get_build_prefix(),
                        'inst_name': installer_name,
                        'inst_path':self.build_path_of(installer_name),
                        'fs_excludes':self.fs_linux_tar_excludes()
                        })
            else:
                print "Skipping %s.tar.xz for non-Release build (%s)" % \
                      (installer_name, self.args['buildtype'])
        finally:
            self.run_command("mv %(inst)s %(dst)s" % {
                'dst': self.get_dst_prefix(),
                'inst': self.build_path_of(installer_name)})

    def strip_binaries(self):
        if self.args['buildtype'].lower() == 'release' and self.is_packaging_viewer():
            print "* Going strip-crazy on the packaged binaries, since this is a RELEASE build"
<<<<<<< HEAD
            self.run_command(r"find %(d)r/bin %(d)r/lib -type f \! -name update_install \! -name *.pak \! -name *.dat \! -name *.bin \! -name core | xargs --no-run-if-empty strip -S" % {'d': self.get_dst_prefix()} ) # makes some small assumptions about our packaged dir structure
=======
            self.run_command(r"find %(d)r/bin %(d)r/lib -type f \! -name update_install \! -name *.dat | xargs --no-run-if-empty strip -S" % {'d': self.get_dst_prefix()} ) # makes some small assumptions about our packaged dir structure
>>>>>>> 53cc5ba2

class Linux_i686_Manifest(LinuxManifest):
    def construct(self):
        super(Linux_i686_Manifest, self).construct()

        pkgdir = os.path.join(self.args['build'], os.pardir, 'packages')
        relpkgdir = os.path.join(pkgdir, "lib", "release")
        debpkgdir = os.path.join(pkgdir, "lib", "debug")

        if self.prefix(relpkgdir, dst="lib"):
            self.path("libapr-1.so")
            self.path("libapr-1.so.0")
            self.path("libapr-1.so.0.4.5")
            self.path("libaprutil-1.so")
            self.path("libaprutil-1.so.0")
            self.path("libaprutil-1.so.0.4.1")
            self.path("libdb*.so")
            self.path("libexpat.so.*")
            self.path("libGLOD.so")
            self.path("libuuid.so*")
            self.path("libSDL-1.2.so.*")
            self.path("libdirectfb-1.*.so.*")
            self.path("libfusion-1.*.so.*")
            self.path("libdirect-1.*.so.*")
            self.path("libopenjpeg.so*")
            self.path("libdirectfb-1.4.so.5")
            self.path("libfusion-1.4.so.5")
            self.path("libdirect-1.4.so.5*")
            self.path("libhunspell-1.3.so*")
            self.path("libalut.so*")
            self.path("libopenal.so*")

            # <FS:ND> Linking this breaks voice as stock openal.so does not have alcGetMixedBuffer
            #self.path("libopenal.so", "libvivoxoal.so.1") # vivox's sdk expects this soname
            # </FS:ND>
            
            # KLUDGE: As of 2012-04-11, the 'fontconfig' package installs
            # libfontconfig.so.1.4.4, along with symlinks libfontconfig.so.1
            # and libfontconfig.so. Before we added support for library-file
            # wildcards, though, this self.path() call specifically named
            # libfontconfig.so.1.4.4 WITHOUT also copying the symlinks. When I
            # (nat) changed the call to self.path("libfontconfig.so.*"), we
            # ended up with the libfontconfig.so.1 symlink in the target
            # directory as well. But guess what! At least on Ubuntu 10.04,
            # certain viewer fonts look terrible with libfontconfig.so.1
            # present in the target directory. Removing that symlink suffices
            # to improve them. I suspect that means we actually do better when
            # the viewer fails to find our packaged libfontconfig.so*, falling
            # back on the system one instead -- but diagnosing and fixing that
            # is a bit out of scope for the present project. Meanwhile, this
            # particular wildcard specification gets us exactly what the
            # previous call did, without having to explicitly state the
            # version number.
            self.path("libfontconfig.so.*.*")

            # Include libfreetype.so. but have it work as libfontconfig does.
            self.path("libfreetype.so.*.*")

            try:
                self.path("libtcmalloc.so*") #formerly called google perf tools
                pass
            except:
                print "tcmalloc files not found, skipping"
                pass

            try:
                self.path("libfmodex-*.so")
                self.path("libfmodex.so")
                pass
            except:
                print "Skipping libfmodex.so - not found"
                pass

            self.end_prefix("lib")

            # Vivox runtimes
            if self.prefix(src=relpkgdir, dst="bin"):
                self.path("SLVoice")
                self.end_prefix()
            if self.prefix(src=relpkgdir, dst="lib"):
                self.path("libortp.so")
                self.path("libsndfile.so.1")
                #self.path("libvivoxoal.so.1") # no - we'll re-use the viewer's own OpenAL lib
                self.path("libvivoxsdk.so")
                self.path("libvivoxplatform.so")
                self.end_prefix("lib")

            self.fs_delete_linux_symbols() # <FS:ND/> Delete old syms
            self.strip_binaries()


class Linux_x86_64_Manifest(LinuxManifest):
    def construct(self):
        super(Linux_x86_64_Manifest, self).construct()

        if self.is_packaging_viewer():
          if self.prefix("../packages/lib/release", dst="lib"):
            self.path("libffi*.so*")

            # vivox 32-bit hack.
            # one has to extract libopenal.so from the 32-bit openal package, or official LL viewer, and rename it to libopenal32.so
            # and place it in the prebuilt lib/release directory
            # <FS:TS> No, we don't need to dink with this. A usable library
            # is now in the slvoice package, and we need to just use it as is.
            # self.path("libopenal32.so", "libvivoxoal.so.1") # vivox's sdk expects this soname

            try:
                    self.path("libfmodex64-*.so")
                    self.path("libfmodex64.so")
                    pass
            except:
                    print "Skipping libfmodex.so - not found"
                    pass

            self.end_prefix("lib")

          self.prefix(src="../packages/lib/release/x64", dst="lib")
          try:
              self.path("libLeap.so")
          except:
              print "Leap Motion library not found"
          self.end_prefix("lib")

        if self.prefix(src="", dst="bin"):
            self.path2basename("../llplugin/slplugin", "SLPlugin")
            self.end_prefix("bin")        # support file for valgrind debug tool

        # plugins
        if self.prefix(src="", dst="bin/llplugin"):
            self.path2basename("../media_plugins/webkit", "libmedia_plugin_webkit.so")
            self.path("../media_plugins/gstreamer010/libmedia_plugin_gstreamer010.so", "libmedia_plugin_gstreamer.so")
            self.end_prefix("bin/llplugin")
                                                        
            
        self.path("secondlife-i686.supp")

################################################################

def symlinkf(src, dst):
    """
    Like ln -sf, but uses os.symlink() instead of running ln.
    """
    try:
        os.symlink(src, dst)
    except OSError, err:
        if err.errno != errno.EEXIST:
            raise
        # We could just blithely attempt to remove and recreate the target
        # file, but that strategy doesn't work so well if we don't have
        # permissions to remove it. Check to see if it's already the
        # symlink we want, which is the usual reason for EEXIST.
        elif os.path.islink(dst):
            if os.readlink(dst) == src:
                # the requested link already exists
                pass
            else:
                # dst is the wrong symlink; attempt to remove and recreate it
                os.remove(dst)
                os.symlink(src, dst)
        elif os.path.isdir(dst):
            print "Requested symlink (%s) exists but is a directory; replacing" % dst
            shutil.rmtree(dst)
            os.symlink(src, dst)
        elif os.path.exists(dst):
            print "Requested symlink (%s) exists but is a file; replacing" % dst
            os.remove(dst)
            os.symlink(src, dst)
        else:
            # see if the problem is that the parent directory does not exist
            # and try to explain what is missing
            (parent, tail) = os.path.split(dst)
            while not os.path.exists(parent):
                (parent, tail) = os.path.split(parent)
            if tail:
                raise Exception("Requested symlink (%s) cannot be created because %s does not exist"
                                % os.path.join(parent, tail))
            else:
                raise

if __name__ == "__main__":
    main()<|MERGE_RESOLUTION|>--- conflicted
+++ resolved
@@ -1343,9 +1343,18 @@
         # plugins
         if self.prefix(src="", dst="bin/llplugin"):
             self.path("../media_plugins/gstreamer010/libmedia_plugin_gstreamer010.so", "libmedia_plugin_gstreamer.so")
-<<<<<<< HEAD
             self.path( "../media_plugins/cef/libmedia_plugin_cef.so", "libmedia_plugin_cef.so" )
+            self.path("../media_plugins/libvlc/libmedia_plugin_libvlc.so", "libmedia_plugin_libvlc.so")
             self.end_prefix("bin/llplugin")
+
+        if self.prefix(src=os.path.join(os.pardir, 'packages', 'lib', 'vlc', 'plugins'), dst="bin/llplugin/vlc/plugins"):
+            self.path( "plugins.dat" )
+            self.path( "*/*.so" )
+            self.end_prefix()
+
+        if self.prefix(src=os.path.join(os.pardir, 'packages', 'lib' ), dst="lib"):
+            self.path( "libvlc*.so*" )
+            self.end_prefix()
 
         # CEF files 
         if self.prefix(src=os.path.join(os.pardir, 'packages', 'lib', 'release'), dst="lib"):
@@ -1424,18 +1433,6 @@
             self.path("vi.pak")
             self.path("zh-CN.pak")
             self.path("zh-TW.pak")
-=======
-            self.path("../media_plugins/libvlc/libmedia_plugin_libvlc.so", "libmedia_plugin_libvlc.so")
-            self.end_prefix("bin/llplugin")
-
-        if self.prefix(src=os.path.join(os.pardir, 'packages', 'lib', 'vlc', 'plugins'), dst="bin/llplugin/vlc/plugins"):
-            self.path( "plugins.dat" )
-            self.path( "*/*.so" )
-            self.end_prefix()
-
-        if self.prefix(src=os.path.join(os.pardir, 'packages', 'lib' ), dst="lib"):
-            self.path( "libvlc*.so*" )
->>>>>>> 53cc5ba2
             self.end_prefix()
 
         # llcommon
@@ -1578,11 +1575,7 @@
     def strip_binaries(self):
         if self.args['buildtype'].lower() == 'release' and self.is_packaging_viewer():
             print "* Going strip-crazy on the packaged binaries, since this is a RELEASE build"
-<<<<<<< HEAD
             self.run_command(r"find %(d)r/bin %(d)r/lib -type f \! -name update_install \! -name *.pak \! -name *.dat \! -name *.bin \! -name core | xargs --no-run-if-empty strip -S" % {'d': self.get_dst_prefix()} ) # makes some small assumptions about our packaged dir structure
-=======
-            self.run_command(r"find %(d)r/bin %(d)r/lib -type f \! -name update_install \! -name *.dat | xargs --no-run-if-empty strip -S" % {'d': self.get_dst_prefix()} ) # makes some small assumptions about our packaged dir structure
->>>>>>> 53cc5ba2
 
 class Linux_i686_Manifest(LinuxManifest):
     def construct(self):
