#!/usr/bin/python
# @file viewer_manifest.py
# @author Ryan Williams
# @brief Description of all installer viewer files, and methods for packaging
#        them into installers for all supported platforms.
#
# $LicenseInfo:firstyear=2006&license=viewergpl$
# 
# Copyright (c) 2006-2009, Linden Research, Inc.
# 
# Second Life Viewer Source Code
# The source code in this file ("Source Code") is provided by Linden Lab
# to you under the terms of the GNU General Public License, version 2.0
# ("GPL"), unless you have obtained a separate licensing agreement
# ("Other License"), formally executed by you and Linden Lab.  Terms of
# the GPL can be found in doc/GPL-license.txt in this distribution, or
# online at http://secondlifegrid.net/programs/open_source/licensing/gplv2
# 
# There are special exceptions to the terms and conditions of the GPL as
# it is applied to this Source Code. View the full text of the exception
# in the file doc/FLOSS-exception.txt in this software distribution, or
# online at
# http://secondlifegrid.net/programs/open_source/licensing/flossexception
# 
# By copying, modifying or distributing this software, you acknowledge
# that you have read and understood your obligations described above,
# and agree to abide by those obligations.
# 
# ALL LINDEN LAB SOURCE CODE IS PROVIDED "AS IS." LINDEN LAB MAKES NO
# WARRANTIES, EXPRESS, IMPLIED OR OTHERWISE, REGARDING ITS ACCURACY,
# COMPLETENESS OR PERFORMANCE.
# $/LicenseInfo$
import sys
import os.path
import re
import tarfile
viewer_dir = os.path.dirname(__file__)
# add llmanifest library to our path so we don't have to muck with PYTHONPATH
sys.path.append(os.path.join(viewer_dir, '../lib/python/indra/util'))
from llmanifest import LLManifest, main, proper_windows_path, path_ancestors

class ViewerManifest(LLManifest):
    def construct(self):
        super(ViewerManifest, self).construct()
        self.exclude("*.svn*")
        self.path(src="../../scripts/messages/message_template.msg", dst="app_settings/message_template.msg")
        self.path(src="../../etc/message.xml", dst="app_settings/message.xml")

        if self.prefix(src="app_settings"):
            self.exclude("logcontrol.xml")
            self.exclude("logcontrol-dev.xml")
            self.path("*.pem")
            self.path("*.ini")
            self.path("*.xml")
            self.path("*.db2")

            # include the entire shaders directory recursively
            self.path("shaders")
            # ... and the entire windlight directory
            self.path("windlight")
            self.end_prefix("app_settings")

        if self.prefix(src="character"):
            self.path("*.llm")
            self.path("*.xml")
            self.path("*.tga")
            self.end_prefix("character")

        # Include our fonts
        if self.prefix(src="fonts"):
            self.path("*.ttf")
            self.path("*.txt")
            self.end_prefix("fonts")

        # skins
        if self.prefix(src="skins"):
                self.path("paths.xml")
                # include the entire textures directory recursively
                if self.prefix(src="*/textures"):
                        self.path("*/*.tga")
                        self.path("*/*.j2c")
                        self.path("*/*.jpg")
                        self.path("*/*.png")
                        self.path("*.tga")
                        self.path("*.j2c")
                        self.path("*.jpg")
                        self.path("*.png")
                        self.path("textures.xml")
                        self.end_prefix("*/textures")
                self.path("*/xui/*/*.xml")
                self.path("*/xui/*/widgets/*.xml")
                self.path("*/*.xml")
                
                # Local HTML files (e.g. loading screen)
                if self.prefix(src="*/html"):
                        self.path("*.png")
                        self.path("*/*/*.html")
                        self.path("*/*/*.gif")
                        self.end_prefix("*/html")
                self.end_prefix("skins")
        
        # Files in the newview/ directory
        self.path("gpu_table.txt")

    def login_channel(self):
        """Channel reported for login and upgrade purposes ONLY;
        used for A/B testing"""
        # NOTE: Do not return the normal channel if login_channel
        # is not specified, as some code may branch depending on
        # whether or not this is present
        return self.args.get('login_channel')

    def grid(self):
        return self.args['grid']
    def channel(self):
        return self.args['channel']
    def channel_unique(self):
        return self.channel().replace("Second Life", "").strip()
    def channel_oneword(self):
        return "".join(self.channel_unique().split())
    def channel_lowerword(self):
        return self.channel_oneword().lower()

    def flags_list(self):
        """ Convenience function that returns the command-line flags
        for the grid"""

        # Set command line flags relating to the target grid
        grid_flags = ''
        if not self.default_grid():
            grid_flags = "--grid %(grid)s "\
                         "--helperuri http://preview-%(grid)s.secondlife.com/helpers/" %\
                           {'grid':self.grid()}

        # set command line flags for channel
        channel_flags = ''
        if self.login_channel() and self.login_channel() != self.channel():
            # Report a special channel during login, but use default
            channel_flags = '--channel "%s"' % (self.login_channel())
        elif not self.default_channel():
            channel_flags = '--channel "%s"' % self.channel()

        # Deal with settings 
        setting_flags = ''
        if not self.default_channel() or not self.default_grid():
            if self.default_grid():
                setting_flags = '--settings settings_%s.xml'\
                                % self.channel_lowerword()
            else:
                setting_flags = '--settings settings_%s_%s.xml'\
                                % (self.grid(), self.channel_lowerword())
                                                
        return " ".join((channel_flags, grid_flags, setting_flags)).strip()


class WindowsManifest(ViewerManifest):
    def final_exe(self):
        if self.default_channel():
            if self.default_grid():
                return "SecondLife.exe"
            else:
                return "SecondLifePreview.exe"
        else:
            return ''.join(self.channel().split()) + '.exe'


    def test_msvcrt_and_copy_action(self, src, dst):
        # This is used to test a dll manifest.
        # It is used as a temporary override during the construct method
        from test_win32_manifest import test_assembly_binding
        if src and (os.path.exists(src) or os.path.islink(src)):
            # ensure that destination path exists
            self.cmakedirs(os.path.dirname(dst))
            self.created_paths.append(dst)
            if not os.path.isdir(src):
                if(self.args['configuration'].lower() == 'debug'):
                    test_assembly_binding(src, "Microsoft.VC80.DebugCRT", "8.0.50727.4053")
                else:
                    test_assembly_binding(src, "Microsoft.VC80.CRT", "8.0.50727.4053")
                self.ccopy(src,dst)
            else:
                raise Exception("Directories are not supported by test_CRT_and_copy_action()")
        else:
            print "Doesn't exist:", src

    def test_for_no_msvcrt_manifest_and_copy_action(self, src, dst):
        # This is used to test that no manifest for the msvcrt exists.
        # It is used as a temporary override during the construct method
        from test_win32_manifest import test_assembly_binding
        from test_win32_manifest import NoManifestException, NoMatchingAssemblyException
        if src and (os.path.exists(src) or os.path.islink(src)):
            # ensure that destination path exists
            self.cmakedirs(os.path.dirname(dst))
            self.created_paths.append(dst)
            if not os.path.isdir(src):
                try:
                    if(self.args['configuration'].lower() == 'debug'):
                        test_assembly_binding(src, "Microsoft.VC80.DebugCRT", "")
                    else:
                        test_assembly_binding(src, "Microsoft.VC80.CRT", "")
                    raise Exception("Unknown condition")
                except NoManifestException, err:
                    pass
                except NoMatchingAssemblyException, err:
                    pass
                    
                self.ccopy(src,dst)
            else:
                raise Exception("Directories are not supported by test_CRT_and_copy_action()")
        else:
            print "Doesn't exist:", src
        
    def enable_crt_manifest_check(self):
        WindowsManifest.copy_action = WindowsManifest.test_msvcrt_and_copy_action

    def enable_no_crt_manifest_check(self):
        WindowsManifest.copy_action = WindowsManifest.test_for_no_msvcrt_manifest_and_copy_action

    def disable_manifest_check(self):
        del WindowsManifest.copy_action

    def construct(self):
        super(WindowsManifest, self).construct()
        # Find secondlife-bin.exe in the 'configuration' dir, then rename it to the result of final_exe.
        self.path(src='%s/secondlife-bin.exe' % self.args['configuration'], dst=self.final_exe())

        self.enable_crt_manifest_check()

        # Plugin host application
        self.path(os.path.join(os.pardir,
                               'llplugin', 'slplugin', self.args['configuration'], "slplugin.exe"),
                  "slplugin.exe")
        
        # need to get the llcommon.dll from the build directory as well
        if self.prefix(src=self.args['configuration'], dst=""):
            try:
                self.path('llcommon.dll')
                self.path('libapr-1.dll')
                self.path('libaprutil-1.dll')
                self.path('libapriconv-1.dll')
            except RuntimeError, err:
                print err.message
                print "Skipping llcommon.dll (assuming llcommon was linked statically)"

            self.end_prefix()

        # need to get the kdu dll from the build directory as well
        try:
            self.path('%s/llkdu.dll' % self.args['configuration'], dst='llkdu.dll')
        except RuntimeError:
            print "Skipping llkdu.dll"

        self.disable_manifest_check()

        # For textures
        if self.prefix(src=self.args['configuration'], dst=""):
            if(self.args['configuration'].lower() == 'debug'):
                self.path("openjpegd.dll")
            else:
                self.path("openjpeg.dll")
            self.end_prefix()

        self.path(src="licenses-win32.txt", dst="licenses.txt")
        self.path("featuretable.txt")

        # For use in crash reporting (generates minidumps)
        self.path("dbghelp.dll")

        # For using FMOD for sound... DJS
        self.path("fmod.dll")

<<<<<<< HEAD
        # For automatic level of detail generation in mesh importer
        self.path("glod.dll")

        # For reading collada files
        self.path("libcollada14dom21.dll")

        # For textures
        if self.prefix(src="../../libraries/i686-win32/lib/release", dst=""):
            self.path("openjpeg.dll")
            self.end_prefix()

=======
        self.enable_no_crt_manifest_check()
>>>>>>> 74dda61d
        # Media plugins - QuickTime
        if self.prefix(src='../media_plugins/quicktime/%s' % self.args['configuration'], dst="llplugin"):
            self.path("media_plugin_quicktime.dll")
            self.end_prefix()

        # Media plugins - WebKit/Qt
        if self.prefix(src='../media_plugins/webkit/%s' % self.args['configuration'], dst="llplugin"):
            self.path("media_plugin_webkit.dll")
            self.end_prefix()
            
        if self.prefix(src="../../libraries/i686-win32/lib/release", dst="llplugin"):
            self.path("libeay32.dll")
            self.path("qtcore4.dll")
            self.path("qtgui4.dll")
            self.path("qtnetwork4.dll")
            self.path("qtopengl4.dll")
            self.path("qtwebkit4.dll")
            self.path("ssleay32.dll")
            self.end_prefix()

        # For WebKit/Qt plugin runtimes (image format plugins)
        if self.prefix(src="../../libraries/i686-win32/lib/release/imageformats", dst="llplugin/imageformats"):
            self.path("qgif4.dll")
            self.path("qico4.dll")
            self.path("qjpeg4.dll")
            self.path("qmng4.dll")
            self.path("qsvg4.dll")
            self.path("qtiff4.dll")
            self.end_prefix()

        self.disable_manifest_check()

        # These need to be installed as a SxS assembly, currently a 'private' assembly.
        # See http://msdn.microsoft.com/en-us/library/ms235291(VS.80).aspx
        if self.prefix(src=self.args['configuration'], dst=""):
            if self.args['configuration'] == 'Debug':
                self.path("msvcr80d.dll")
                self.path("msvcp80d.dll")
                self.path("Microsoft.VC80.DebugCRT.manifest")
            else:
                self.path("msvcr80.dll")
                self.path("msvcp80.dll")
                self.path("Microsoft.VC80.CRT.manifest")
            self.end_prefix()

        # Vivox runtimes
        if self.prefix(src=self.args['configuration'], dst=""):
            self.path("SLVoice.exe")
            self.path("alut.dll")
            self.path("vivoxsdk.dll")
            self.path("ortp.dll")
            self.path("wrap_oal.dll")
            self.end_prefix()

        # pull in the crash logger and updater from other projects
        # tag:"crash-logger" here as a cue to the exporter
        self.path(src='../win_crash_logger/%s/windows-crash-logger.exe' % self.args['configuration'],
                  dst="win_crash_logger.exe")
        self.path(src='../win_updater/%s/windows-updater.exe' % self.args['configuration'],
                  dst="updater.exe")

        # For google-perftools tcmalloc allocator.
        if self.prefix(src=self.args['configuration'], dst=""):
            try:
                if self.args['configuration'] == 'Debug':
                    self.path('libtcmalloc_minimal-debug.dll')
                else:
                    self.path('libtcmalloc_minimal.dll')
            except:
                print "Skipping libtcmalloc_minimal.dll"
            self.end_prefix()

    def nsi_file_commands(self, install=True):
        def wpath(path):
            if path.endswith('/') or path.endswith(os.path.sep):
                path = path[:-1]
            path = path.replace('/', '\\')
            return path

        result = ""
        dest_files = [pair[1] for pair in self.file_list if pair[0] and os.path.isfile(pair[1])]
        # sort deepest hierarchy first
        dest_files.sort(lambda a,b: cmp(a.count(os.path.sep),b.count(os.path.sep)) or cmp(a,b))
        dest_files.reverse()
        out_path = None
        for pkg_file in dest_files:
            rel_file = os.path.normpath(pkg_file.replace(self.get_dst_prefix()+os.path.sep,''))
            installed_dir = wpath(os.path.join('$INSTDIR', os.path.dirname(rel_file)))
            pkg_file = wpath(os.path.normpath(pkg_file))
            if installed_dir != out_path:
                if install:
                    out_path = installed_dir
                    result += 'SetOutPath ' + out_path + '\n'
            if install:
                result += 'File ' + pkg_file + '\n'
            else:
                result += 'Delete ' + wpath(os.path.join('$INSTDIR', rel_file)) + '\n'
        # at the end of a delete, just rmdir all the directories
        if not install:
            deleted_file_dirs = [os.path.dirname(pair[1].replace(self.get_dst_prefix()+os.path.sep,'')) for pair in self.file_list]
            # find all ancestors so that we don't skip any dirs that happened to have no non-dir children
            deleted_dirs = []
            for d in deleted_file_dirs:
                deleted_dirs.extend(path_ancestors(d))
            # sort deepest hierarchy first
            deleted_dirs.sort(lambda a,b: cmp(a.count(os.path.sep),b.count(os.path.sep)) or cmp(a,b))
            deleted_dirs.reverse()
            prev = None
            for d in deleted_dirs:
                if d != prev:   # skip duplicates
                    result += 'RMDir ' + wpath(os.path.join('$INSTDIR', os.path.normpath(d))) + '\n'
                prev = d

        return result

    def package_finish(self):
        # a standard map of strings for replacing in the templates
        substitution_strings = {
            'version' : '.'.join(self.args['version']),
            'version_short' : '.'.join(self.args['version'][:-1]),
            'version_dashes' : '-'.join(self.args['version']),
            'final_exe' : self.final_exe(),
            'grid':self.args['grid'],
            'grid_caps':self.args['grid'].upper(),
            # escape quotes becase NSIS doesn't handle them well
            'flags':self.flags_list().replace('"', '$\\"'),
            'channel':self.channel(),
            'channel_oneword':self.channel_oneword(),
            'channel_unique':self.channel_unique(),
            }

        version_vars = """
        !define INSTEXE  "%(final_exe)s"
        !define VERSION "%(version_short)s"
        !define VERSION_LONG "%(version)s"
        !define VERSION_DASHES "%(version_dashes)s"
        """ % substitution_strings
        if self.default_channel():
            if self.default_grid():
                # release viewer
                installer_file = "Second_Life_%(version_dashes)s_Setup.exe"
                grid_vars_template = """
                OutFile "%(installer_file)s"
                !define INSTFLAGS "%(flags)s"
                !define INSTNAME   "SecondLife"
                !define SHORTCUT   "Second Life"
                !define URLNAME   "secondlife"
                Caption "Second Life ${VERSION}"
                """
            else:
                # beta grid viewer
                installer_file = "Second_Life_%(version_dashes)s_(%(grid_caps)s)_Setup.exe"
                grid_vars_template = """
                OutFile "%(installer_file)s"
                !define INSTFLAGS "%(flags)s"
                !define INSTNAME   "SecondLife%(grid_caps)s"
                !define SHORTCUT   "Second Life (%(grid_caps)s)"
                !define URLNAME   "secondlife%(grid)s"
                !define UNINSTALL_SETTINGS 1
                Caption "Second Life %(grid)s ${VERSION}"
                """
        else:
            # some other channel on some grid
            installer_file = "Second_Life_%(version_dashes)s_%(channel_oneword)s_Setup.exe"
            grid_vars_template = """
            OutFile "%(installer_file)s"
            !define INSTFLAGS "%(flags)s"
            !define INSTNAME   "SecondLife%(channel_oneword)s"
            !define SHORTCUT   "%(channel)s"
            !define URLNAME   "secondlife"
            !define UNINSTALL_SETTINGS 1
            Caption "%(channel)s ${VERSION}"
            """
        if 'installer_name' in self.args:
            installer_file = self.args['installer_name']
        else:
            installer_file = installer_file % substitution_strings
        substitution_strings['installer_file'] = installer_file

        tempfile = "secondlife_setup_tmp.nsi"
        # the following replaces strings in the nsi template
        # it also does python-style % substitution
        self.replace_in("installers/windows/installer_template.nsi", tempfile, {
                "%%VERSION%%":version_vars,
                "%%SOURCE%%":self.get_src_prefix(),
                "%%GRID_VARS%%":grid_vars_template % substitution_strings,
                "%%INSTALL_FILES%%":self.nsi_file_commands(True),
                "%%DELETE_FILES%%":self.nsi_file_commands(False)})

        # We use the Unicode version of NSIS, available from
        # http://www.scratchpaper.com/
        # Check two paths, one for Program Files, and one for Program Files (x86).
        # Yay 64bit windows.
        NSIS_path = os.path.expandvars('${ProgramFiles}\\NSIS\\Unicode\\makensis.exe')
        if not os.path.exists(NSIS_path):
            NSIS_path = os.path.expandvars('${ProgramFiles(x86)}\\NSIS\\Unicode\\makensis.exe')
        self.run_command('"' + proper_windows_path(NSIS_path) + '" ' + self.dst_path_of(tempfile))
        # self.remove(self.dst_path_of(tempfile))
        # If we're on a build machine, sign the code using our Authenticode certificate. JC
        sign_py = os.path.expandvars("${SIGN}")
        if not sign_py or sign_py == "${SIGN}":
            sign_py = 'C:\\buildscripts\\code-signing\\sign.py'
        else:
            sign_py = sign_py.replace('\\', '\\\\\\\\')
        python = os.path.expandvars("${PYTHON}")
        if not python or python == "${PYTHON}":
            python = 'python'
        if os.path.exists(sign_py):
            self.run_command("%s %s %s" % (python, sign_py, self.dst_path_of(installer_file).replace('\\', '\\\\\\\\')))
        else:
            print "Skipping code signing,", sign_py, "does not exist"
        self.created_path(self.dst_path_of(installer_file))
        self.package_file = installer_file


class DarwinManifest(ViewerManifest):
    def construct(self):
        # copy over the build result (this is a no-op if run within the xcode script)
        self.path(self.args['configuration'] + "/Second Life.app", dst="")

        if self.prefix(src="", dst="Contents"):  # everything goes in Contents
            self.path("Info-SecondLife.plist", dst="Info.plist")

            # copy additional libs in <bundle>/Contents/MacOS/
            self.path("../../libraries/universal-darwin/lib_release/libndofdev.dylib", dst="MacOS/libndofdev.dylib")

            # most everything goes in the Resources directory
            if self.prefix(src="", dst="Resources"):
                super(DarwinManifest, self).construct()

                if self.prefix("cursors_mac"):
                    self.path("*.tif")
                    self.end_prefix("cursors_mac")

                self.path("licenses-mac.txt", dst="licenses.txt")
                self.path("featuretable_mac.txt")
                self.path("SecondLife.nib")

                # If we are not using the default channel, use the 'Firstlook
                # icon' to show that it isn't a stable release.
                if self.default_channel() and self.default_grid():
                    self.path("secondlife.icns")
                else:
                    self.path("secondlife_firstlook.icns", "secondlife.icns")
                self.path("SecondLife.nib")
                
                # Translations
                self.path("English.lproj")
                self.path("German.lproj")
                self.path("Japanese.lproj")
                self.path("Korean.lproj")
                self.path("da.lproj")
                self.path("es.lproj")
                self.path("fr.lproj")
                self.path("hu.lproj")
                self.path("it.lproj")
                self.path("nl.lproj")
                self.path("pl.lproj")
                self.path("pt.lproj")
                self.path("ru.lproj")
                self.path("tr.lproj")
                self.path("uk.lproj")
                self.path("zh-Hans.lproj")

                # SLVoice and vivox lols
                self.path("vivox-runtime/universal-darwin/libalut.dylib", "libalut.dylib")
                self.path("vivox-runtime/universal-darwin/libopenal.dylib", "libopenal.dylib")
                self.path("vivox-runtime/universal-darwin/libortp.dylib", "libortp.dylib")
                self.path("vivox-runtime/universal-darwin/libvivoxsdk.dylib", "libvivoxsdk.dylib")
                self.path("vivox-runtime/universal-darwin/SLVoice", "SLVoice")

                libdir = "../../libraries/universal-darwin/lib_release"
                dylibs = {}

                # need to get the kdu dll from any of the build directories as well
                for lib in "llkdu", "llcommon":
                    libfile = "lib%s.dylib" % lib
                    try:
                        self.path(self.find_existing_file(os.path.join(os.pardir,
                                                                       lib,
                                                                       self.args['configuration'],
                                                                       libfile),
                                                          os.path.join(libdir, libfile)),
                                  dst=libfile)
                    except RuntimeError:
                        print "Skipping %s" % libfile
                        dylibs[lib] = False
                    else:
                        dylibs[lib] = True

                if dylibs["llcommon"]:
                    for libfile in ("libapr-1.0.3.7.dylib",
                                    "libaprutil-1.0.3.8.dylib",
                                    "libexpat.0.5.0.dylib"):
                        self.path(os.path.join(libdir, libfile), libfile)

                #libfmodwrapper.dylib
                self.path(self.args['configuration'] + "/libfmodwrapper.dylib", "libfmodwrapper.dylib")
                
                # our apps
                self.path("../mac_crash_logger/" + self.args['configuration'] + "/mac-crash-logger.app", "mac-crash-logger.app")
                self.path("../mac_updater/" + self.args['configuration'] + "/mac-updater.app", "mac-updater.app")

                # our apps dependencies on shared libs
                if dylibs["llcommon"]:
                    mac_crash_logger_res_path = self.dst_path_of("mac-crash-logger.app/Contents/Resources")
                    mac_updater_res_path = self.dst_path_of("mac-updater.app/Contents/Resources")
                    for libfile in ("libllcommon.dylib",
                                    "libapr-1.0.3.7.dylib",
                                    "libaprutil-1.0.3.8.dylib",
                                    "libexpat.0.5.0.dylib"):
                        target_lib = os.path.join('../../..', libfile)
                        self.run_command("ln -sf %(target)r %(link)r" % 
                                         {'target': target_lib,
                                          'link' : os.path.join(mac_crash_logger_res_path, libfile)}
                                         )
                        self.run_command("ln -sf %(target)r %(link)r" % 
                                         {'target': target_lib,
                                          'link' : os.path.join(mac_updater_res_path, libfile)}
                                         )

                # plugin launcher
                self.path("../llplugin/slplugin/" + self.args['configuration'] + "/SLPlugin", "SLPlugin")

                # plugins
                if self.prefix(src="", dst="llplugin"):
                    self.path("../media_plugins/quicktime/" + self.args['configuration'] + "/media_plugin_quicktime.dylib", "media_plugin_quicktime.dylib")
                    self.path("../media_plugins/webkit/" + self.args['configuration'] + "/media_plugin_webkit.dylib", "media_plugin_webkit.dylib")
                    self.path("../../libraries/universal-darwin/lib_release/libllqtwebkit.dylib", "libllqtwebkit.dylib")

                    self.end_prefix("llplugin")

                # command line arguments for connecting to the proper grid
                self.put_in_file(self.flags_list(), 'arguments.txt')

                self.end_prefix("Resources")

            self.end_prefix("Contents")

        # NOTE: the -S argument to strip causes it to keep enough info for
        # annotated backtraces (i.e. function names in the crash log).  'strip' with no
        # arguments yields a slightly smaller binary but makes crash logs mostly useless.
        # This may be desirable for the final release.  Or not.
        if ("package" in self.args['actions'] or 
            "unpacked" in self.args['actions']):
            self.run_command('strip -S %(viewer_binary)r' %
                             { 'viewer_binary' : self.dst_path_of('Contents/MacOS/Second Life')})


    def package_finish(self):
        channel_standin = 'Second Life'  # hah, our default channel is not usable on its own
        if not self.default_channel():
            channel_standin = self.channel()

        imagename="SecondLife_" + '_'.join(self.args['version'])

        # MBW -- If the mounted volume name changes, it breaks the .DS_Store's background image and icon positioning.
        #  If we really need differently named volumes, we'll need to create multiple DS_Store file images, or use some other trick.

        volname="Second Life Installer"  # DO NOT CHANGE without understanding comment above

        if self.default_channel():
            if not self.default_grid():
                # beta case
                imagename = imagename + '_' + self.args['grid'].upper()
        else:
            # first look, etc
            imagename = imagename + '_' + self.channel_oneword().upper()

        sparsename = imagename + ".sparseimage"
        finalname = imagename + ".dmg"
        # make sure we don't have stale files laying about
        self.remove(sparsename, finalname)

        self.run_command('hdiutil create %(sparse)r -volname %(vol)r -fs HFS+ -type SPARSE -megabytes 700 -layout SPUD' % {
                'sparse':sparsename,
                'vol':volname})

        # mount the image and get the name of the mount point and device node
        hdi_output = self.run_command('hdiutil attach -private %r' % sparsename)
        devfile = re.search("/dev/disk([0-9]+)[^s]", hdi_output).group(0).strip()
        volpath = re.search('HFS\s+(.+)', hdi_output).group(1).strip()

        # Copy everything in to the mounted .dmg

        if self.default_channel() and not self.default_grid():
            app_name = "Second Life " + self.args['grid']
        else:
            app_name = channel_standin.strip()

        # Hack:
        # Because there is no easy way to coerce the Finder into positioning
        # the app bundle in the same place with different app names, we are
        # adding multiple .DS_Store files to svn. There is one for release,
        # one for release candidate and one for first look. Any other channels
        # will use the release .DS_Store, and will look broken.
        # - Ambroff 2008-08-20
        dmg_template = os.path.join(
            'installers', 
            'darwin',
            '%s-dmg' % "".join(self.channel_unique().split()).lower())

        if not os.path.exists (self.src_path_of(dmg_template)):
            dmg_template = os.path.join ('installers', 'darwin', 'release-dmg')

        for s,d in {self.get_dst_prefix():app_name + ".app",
                    os.path.join(dmg_template, "_VolumeIcon.icns"): ".VolumeIcon.icns",
                    os.path.join(dmg_template, "background.jpg"): "background.jpg",
                    os.path.join(dmg_template, "_DS_Store"): ".DS_Store"}.items():
            print "Copying to dmg", s, d
            self.copy_action(self.src_path_of(s), os.path.join(volpath, d))

        # Hide the background image, DS_Store file, and volume icon file (set their "visible" bit)
        for f in ".VolumeIcon.icns", "background.jpg", ".DS_Store":
            self.run_command('SetFile -a V %r' % os.path.join(volpath, f))

        # Create the alias file (which is a resource file) from the .r
        self.run_command('rez %r -o %r' %
                         (self.src_path_of("installers/darwin/release-dmg/Applications-alias.r"),
                          os.path.join(volpath, "Applications")))

        # Set the alias file's alias and custom icon bits
        self.run_command('SetFile -a AC %r' % os.path.join(volpath, "Applications"))

        # Set the disk image root's custom icon bit
        self.run_command('SetFile -a C %r' % volpath)

        # Unmount the image
        self.run_command('hdiutil detach -force %r' % devfile)

        print "Converting temp disk image to final disk image"
        self.run_command('hdiutil convert %(sparse)r -format UDZO -imagekey zlib-level=9 -o %(final)r' % {'sparse':sparsename, 'final':finalname})
        # get rid of the temp file
        self.package_file = finalname
        self.remove(sparsename)

class LinuxManifest(ViewerManifest):
    def construct(self):
        super(LinuxManifest, self).construct()
        self.path("licenses-linux.txt","licenses.txt")
        self.path("res/ll_icon.png","secondlife_icon.png")
        if self.prefix("linux_tools", dst=""):
            self.path("client-readme.txt","README-linux.txt")
            self.path("client-readme-voice.txt","README-linux-voice.txt")
            self.path("client-readme-joystick.txt","README-linux-joystick.txt")
            self.path("wrapper.sh","secondlife")
            self.path("handle_secondlifeprotocol.sh", "etc/handle_secondlifeprotocol.sh")
            self.path("register_secondlifeprotocol.sh", "etc/register_secondlifeprotocol.sh")
            self.path("refresh_desktop_app_entry.sh", "etc/refresh_desktop_app_entry.sh")
            self.path("launch_url.sh","etc/launch_url.sh")
            self.path("install.sh")
            self.end_prefix("linux_tools")

        # Create an appropriate gridargs.dat for this package, denoting required grid.
        self.put_in_file(self.flags_list(), 'etc/gridargs.dat')


    def package_finish(self):
        if 'installer_name' in self.args:
            installer_name = self.args['installer_name']
        else:
            installer_name_components = ['SecondLife_', self.args.get('arch')]
            installer_name_components.extend(self.args['version'])
            installer_name = "_".join(installer_name_components)
            if self.default_channel():
                if not self.default_grid():
                    installer_name += '_' + self.args['grid'].upper()
            else:
                installer_name += '_' + self.channel_oneword().upper()

        # Fix access permissions
        self.run_command("""
                find %(dst)s -type d | xargs --no-run-if-empty chmod 755;
                find %(dst)s -type f -perm 0700 | xargs --no-run-if-empty chmod 0755;
                find %(dst)s -type f -perm 0500 | xargs --no-run-if-empty chmod 0555;
                find %(dst)s -type f -perm 0600 | xargs --no-run-if-empty chmod 0644;
                find %(dst)s -type f -perm 0400 | xargs --no-run-if-empty chmod 0444;
                true""" %  {'dst':self.get_dst_prefix() })
        self.package_file = installer_name + '.tar.bz2'

        # temporarily move directory tree so that it has the right
        # name in the tarfile
        self.run_command("mv %(dst)s %(inst)s" % {
            'dst': self.get_dst_prefix(),
            'inst': self.build_path_of(installer_name)})
        try:
            # --numeric-owner hides the username of the builder for
            # security etc.
            self.run_command('tar -C %(dir)s --numeric-owner -cjf '
                             '%(inst_path)s.tar.bz2 %(inst_name)s' % {
                'dir': self.get_build_prefix(),
                'inst_name': installer_name,
                'inst_path':self.build_path_of(installer_name)})
        finally:
            self.run_command("mv %(inst)s %(dst)s" % {
                'dst': self.get_dst_prefix(),
                'inst': self.build_path_of(installer_name)})

class Linux_i686Manifest(LinuxManifest):
    def construct(self):
        super(Linux_i686Manifest, self).construct()

        # install either the libllkdu we just built, or a prebuilt one, in
        # decreasing order of preference.  for linux package, this goes to bin/
        for lib, destdir in ("llkdu", "bin"), ("llcommon", "lib"):
            libfile = "lib%s.so" % lib
            try:
                self.path(self.find_existing_file(os.path.join(os.pardir, lib, libfile),
                    '../../libraries/i686-linux/lib_release_client/%s' % libfile), 
                      dst=os.path.join(destdir, libfile))
                # keep this one to preserve syntax, open source mangling removes previous lines
                pass
            except RuntimeError:
                print "Skipping %s - not found" % libfile
                pass

        self.path("secondlife-stripped","bin/do-not-directly-run-secondlife-bin")
        self.path("../linux_crash_logger/linux-crash-logger-stripped","bin/linux-crash-logger.bin")
        self.path("../linux_updater/linux-updater-stripped", "bin/linux-updater.bin")
        self.path("../llplugin/slplugin/SLPlugin", "bin/SLPlugin")
        if self.prefix("res-sdl"):
            self.path("*")
            # recurse
            self.end_prefix("res-sdl")

        # plugins
        if self.prefix(src="", dst="bin/llplugin"):
            self.path("../media_plugins/webkit/libmedia_plugin_webkit.so", "libmedia_plugin_webkit.so")
            self.path("../media_plugins/gstreamer010/libmedia_plugin_gstreamer010.so", "libmedia_plugin_quicktime.so")
            self.end_prefix("bin/llplugin")

        self.path("featuretable_linux.txt")
        #self.path("secondlife-i686.supp")

        if self.prefix("../../libraries/i686-linux/lib_release_client", dst="lib"):
            self.path("libapr-1.so.0")
            self.path("libaprutil-1.so.0")
            self.path("libdb-4.2.so")
            self.path("libcrypto.so.0.9.7")
            self.path("libexpat.so.1")
            self.path("libssl.so.0.9.7")
            self.path("libuuid.so.1")
            self.path("libSDL-1.2.so.0")
            self.path("libELFIO.so")
            self.path("libopenjpeg.so.1.3.0", "libopenjpeg.so.1.3")
            self.path("libalut.so")
            self.path("libopenal.so", "libopenal.so.1")
            try:
                    self.path("libkdu_v42R.so", "libkdu.so")
                    pass
            except:
                    print "Skipping libkdu_v42R.so - not found"
                    pass
            try:
                    self.path("libfmod-3.75.so")
                    pass
            except:
                    print "Skipping libkdu_v42R.so - not found"
                    pass
            self.end_prefix("lib")

            # Vivox runtimes
            if self.prefix(src="vivox-runtime/i686-linux", dst="bin"):
                    self.path("SLVoice")
                    self.end_prefix()
            if self.prefix(src="vivox-runtime/i686-linux", dst="lib"):
                    self.path("libortp.so")
                    self.path("libvivoxsdk.so")
                    self.end_prefix("lib")

class Linux_x86_64Manifest(LinuxManifest):
    def construct(self):
        super(Linux_x86_64Manifest, self).construct()
        self.path("secondlife-stripped","bin/do-not-directly-run-secondlife-bin")
        self.path("../linux_crash_logger/linux-crash-logger-stripped","linux-crash-logger.bin")
        if self.prefix("res-sdl"):
            self.path("*")
            # recurse
            self.end_prefix("res-sdl")

        self.path("featuretable_linux.txt")
        self.path("secondlife-i686.supp")

if __name__ == "__main__":
    main()<|MERGE_RESOLUTION|>--- conflicted
+++ resolved
@@ -268,22 +268,15 @@
 
         # For using FMOD for sound... DJS
         self.path("fmod.dll")
-
-<<<<<<< HEAD
+       
         # For automatic level of detail generation in mesh importer
         self.path("glod.dll")
 
         # For reading collada files
         self.path("libcollada14dom21.dll")
 
-        # For textures
-        if self.prefix(src="../../libraries/i686-win32/lib/release", dst=""):
-            self.path("openjpeg.dll")
-            self.end_prefix()
-
-=======
         self.enable_no_crt_manifest_check()
->>>>>>> 74dda61d
+
         # Media plugins - QuickTime
         if self.prefix(src='../media_plugins/quicktime/%s' % self.args['configuration'], dst="llplugin"):
             self.path("media_plugin_quicktime.dll")
