#!/usr/bin/env python
"""\
@file viewer_manifest.py
@author Ryan Williams
@brief Description of all installer viewer files, and methods for packaging
       them into installers for all supported platforms.

$LicenseInfo:firstyear=2006&license=viewerlgpl$
Second Life Viewer Source Code
Copyright (C) 2006-2014, Linden Research, Inc.

This library is free software; you can redistribute it and/or
modify it under the terms of the GNU Lesser General Public
License as published by the Free Software Foundation;
version 2.1 of the License only.

This library is distributed in the hope that it will be useful,
but WITHOUT ANY WARRANTY; without even the implied warranty of
MERCHANTABILITY or FITNESS FOR A PARTICULAR PURPOSE.  See the GNU
Lesser General Public License for more details.

You should have received a copy of the GNU Lesser General Public
License along with this library; if not, write to the Free Software
Foundation, Inc., 51 Franklin Street, Fifth Floor, Boston, MA  02110-1301  USA

Linden Research, Inc., 945 Battery Street, San Francisco, CA  94111  USA
$/LicenseInfo$
"""
import errno
import json
import os
import os.path
import plistlib
import random
import re
import shutil
import stat
import subprocess
import sys
import tarfile
import time
import zipfile

#<FS:AO>
import shlex
import zipfile
#</FS:AO>

from fs_viewer_manifest import FSViewerManifest #<FS:ND/> Manifest extensions for Firestorm

viewer_dir = os.path.dirname(__file__)
# Add indra/lib/python to our path so we don't have to muck with PYTHONPATH.
# Put it FIRST because some of our build hosts have an ancient install of
# indra.util.llmanifest under their system Python!
sys.path.insert(0, os.path.join(viewer_dir, os.pardir, "lib", "python"))
from indra.util.llmanifest import LLManifest, main, path_ancestors, CHANNEL_VENDOR_BASE, RELEASE_CHANNEL, ManifestError, MissingError
from llbase import llsd

class ViewerManifest(LLManifest,FSViewerManifest):
    def is_packaging_viewer(self):
        # Some commands, files will only be included
        # if we are packaging the viewer on windows.
        # This manifest is also used to copy
        # files during the build (see copy_w_viewer_manifest
        # and copy_l_viewer_manifest targets)
        return 'package' in self.args['actions']
    
    def construct(self):
        super(ViewerManifest, self).construct()
        self.path(src="../../scripts/messages/message_template.msg", dst="app_settings/message_template.msg")
        self.path(src="../../etc/message.xml", dst="app_settings/message.xml")
        
        # <FS:LO> Copy dictionaries to a place where the viewer can find them if ran from visual studio
        pkgdir = os.path.join(self.args['build'], os.pardir, 'packages')
        with self.prefix(src=pkgdir, dst="app_settings"):
            self.path("dictionaries")
        # </FS:LO>

        if self.is_packaging_viewer():
            with self.prefix(src_dst="app_settings"):
                self.exclude("logcontrol.xml")
                self.exclude("logcontrol-dev.xml")
                self.path("*.ini")
                self.path("*.xml")
                self.path("*.db2")

                # include the entire shaders directory recursively
                self.path("shaders")
                # include the extracted list of contributors
                contributions_path = "../../doc/contributions.txt"
                contributor_names = self.extract_names(contributions_path)
                self.put_in_file(contributor_names, "contributors.txt", src=contributions_path)

                # ... and the default camera position settings
                self.path("camera")

                # ... and the entire windlight directory
                self.path("windlight")

                # ... and the entire image filters directory
                self.path("filters")
            
                # ... and the included spell checking dictionaries
                # <FS:LO> Copy dictionaries to a place where the viewer can find them if ran from visual studio
                # ... and the included spell checking dictionaries
#                pkgdir = os.path.join(self.args['build'], os.pardir, 'packages')
#                with self.prefix(src=pkgdir):
#                    self.path("dictionaries")
                # </FS:LO>

                # include the entire beams directory
                self.path("beams")
                self.path("beamsColors")

                # include the extracted packages information (see BuildPackagesInfo.cmake)
                self.path(src=os.path.join(self.args['build'],"packages-info.txt"), dst="packages-info.txt")
                # CHOP-955: If we have "sourceid" or "viewer_channel" in the
                # build process environment, generate it into
                # settings_install.xml.
                settings_template = dict(
                    sourceid=dict(Comment='Identify referring agency to Linden web servers',
                                  Persist=1,
                                  Type='String',
                                  Value=''),
                    CmdLineGridChoice=dict(Comment='Default grid',
                                  Persist=0,
                                  Type='String',
                                  Value=''),
                    CmdLineChannel=dict(Comment='Command line specified channel name',
                                        Persist=0,
                                        Type='String',
                                        Value=''))
                settings_install = {}
                sourceid = self.args.get('sourceid')
                if sourceid:
                    settings_install['sourceid'] = settings_template['sourceid'].copy()
                    settings_install['sourceid']['Value'] = sourceid
                    print "Set sourceid in settings_install.xml to '%s'" % sourceid

                if self.args.get('channel_suffix'):
                    settings_install['CmdLineChannel'] = settings_template['CmdLineChannel'].copy()
                    settings_install['CmdLineChannel']['Value'] = self.channel_with_pkg_suffix()
                    print "Set CmdLineChannel in settings_install.xml to '%s'" % self.channel_with_pkg_suffix()

                if self.args.get('grid'):
                    settings_install['CmdLineGridChoice'] = settings_template['CmdLineGridChoice'].copy()
                    settings_install['CmdLineGridChoice']['Value'] = self.grid()
                    print "Set CmdLineGridChoice in settings_install.xml to '%s'" % self.grid()

                # put_in_file(src=) need not be an actual pathname; it
                # only needs to be non-empty
                self.put_in_file(llsd.format_pretty_xml(settings_install),
                                 "settings_install.xml",
                                 src="environment")


            with self.prefix(src_dst="character"):
                self.path("*.llm")
                self.path("*.xml")
                self.path("*.tga")

            # Include our fonts
            with self.prefix(src_dst="fonts"):
                self.path("*.ttf")
                self.path("*.txt")
                self.path("*.xml")
                
            # <FS:AO> Include firestorm resources
            with self.prefix(src_dst="fs_resources"):
                self.path("*.lsltxt")

            # skins
            with self.prefix(src_dst="skins"):
                    self.path("skins.xml")
                    # include the entire textures directory recursively
                    with self.prefix(src_dst="*/textures"):
                            self.path("*/*.tga") # <FS:Ansariel> Needed for legacy icons
                            self.path("*/*.jpg")
                            self.path("*/*.png")
                            self.path("*.tga")
                            self.path("*.j2c")
                            self.path("*.jpg") # <FS:Ansariel> Needed for Firestorm
                            self.path("*.png")
                            self.path("textures.xml")
                    self.path("*/xui/*/*.xml")
                    self.path("*/xui/*/widgets/*.xml")
                    self.path("*/themes/*/colors.xml")
                    with self.prefix(src_dst="*/themes/*/textures"):
                        self.path("*/*.tga")
                        self.path("*/*.jpg")
                        self.path("*/*.png")
                        self.path("*.tga")
                        self.path("*.j2c")
                        self.path("*.png")
                    self.path("*/*.xml")

                    # Local HTML files (e.g. loading screen)
                    # The claim is that we never use local html files any
                    # longer. But rather than commenting out this block, let's
                    # rename every html subdirectory as html.old. That way, if
                    # we're wrong, a user actually does have the relevant
                    # files; s/he just needs to rename every html.old
                    # directory back to html to recover them.
                    with self.prefix(src="*/html", dst="*/html.old"):
                            self.path("*.png")
                            self.path("*/*/*.html")
                            self.path("*/*/*.gif")


            #build_data.json.  Standard with exception handling is fine.  If we can't open a new file for writing, we have worse problems
            #platform is computed above with other arg parsing
            build_data_dict = {"Type":"viewer","Version":'.'.join(self.args['version']),
                            "Channel Base": CHANNEL_VENDOR_BASE,
                            "Channel":self.channel_with_pkg_suffix(),
                            "Platform":self.build_data_json_platform,
                            "Address Size":self.address_size,
                            "Update Service":"https://update.secondlife.com/update",
                            }
            # Only store this if it's both present and non-empty
            bugsplat_db = self.args.get('bugsplat')
            if bugsplat_db:
                build_data_dict["BugSplat DB"] = bugsplat_db
            build_data_dict = self.finish_build_data_dict(build_data_dict)
            with open(os.path.join(os.pardir,'build_data.json'), 'w') as build_data_handle:
                json.dump(build_data_dict,build_data_handle)

            #we likely no longer need the test, since we will throw an exception above, but belt and suspenders and we get the
            #return code for free.
            if not self.path2basename(os.pardir, "build_data.json"):
                print "No build_data.json file"

    def finish_build_data_dict(self, build_data_dict):
        return build_data_dict

    def grid(self):
        return self.args['grid']

    def channel(self):
        return self.args['channel']

    def channel_with_pkg_suffix(self):
        fullchannel=self.channel()
        channel_suffix = self.args.get('channel_suffix')
        if channel_suffix:
            fullchannel+=' '+channel_suffix
        return fullchannel

    def channel_variant(self):
        global CHANNEL_VENDOR_BASE
        return self.channel().replace(CHANNEL_VENDOR_BASE, "").strip()

    def channel_type(self): # returns 'release', 'beta', 'project', or 'test'
        channel_qualifier=self.channel_variant().lower()
        #<FS:TS> Somehow, we started leaving the - separating the variant from the app name
        # on the beginning of the channel qualifier. This screws up later processing that
        # depends on the channel type. If it's there, we chop it off.
        if channel_qualifier[0] == '-':
            channel_qualifier = channel_qualifier[1:]
        if channel_qualifier.startswith('release'):
            channel_type='release'
        elif channel_qualifier.startswith('beta'):
            channel_type='beta'
        #<FS:TS> Use our more-or-less-standard channel types instead of LL's
        #elif channel_qualifier.startswith('project'):
        #    channel_type='project'
        #else:
        #    channel_type='test'
        elif channel_qualifier.startswith('nightly'):
            channel_type='nightly'
        else:
            channel_type='private'
        return channel_type

    def channel_variant_app_suffix(self):
        # get any part of the channel name after the CHANNEL_VENDOR_BASE
        suffix=self.channel_variant()
        # by ancient convention, we don't use Release in the app name
        #<FS:TS> Well, LL doesn't, but we do. Don't remove it.
        #if self.channel_type() == 'release':
        #    suffix=suffix.replace('Release', '').strip()
        # for the base release viewer, suffix will now be null - for any other, append what remains
        if suffix:
            #suffix = "_".join([''] + suffix.split())
            suffix = "_".join(suffix.split()) # <FS> Don't prepend underscore before suffix
        # the additional_packages mechanism adds more to the installer name (but not to the app name itself)
        # ''.split() produces empty list, so suffix only changes if
        # channel_suffix is non-empty
        suffix = "_".join([suffix] + self.args.get('channel_suffix', '').split())
        return suffix

    def installer_base_name(self):
        global CHANNEL_VENDOR_BASE
        # a standard map of strings for replacing in the templates
        #<FS:TS> tag "OS" after CHANNEL_VENDOR_BASE and before any suffix
        channel_base = "Phoenix-" + CHANNEL_VENDOR_BASE
        if self.fs_is_opensim():
            channel_base = channel_base + "OS"
        #</FS:TS>
        substitution_strings = {
            'channel_vendor_base' : '_'.join(channel_base.split()),
            'channel_variant_underscores':self.channel_variant_app_suffix(),
            'version_underscores' : '_'.join(self.args['version']),
            'arch':self.args['arch']
            }
        return "%(channel_vendor_base)s%(channel_variant_underscores)s_%(version_underscores)s_%(arch)s" % substitution_strings

    def app_name(self):
        global CHANNEL_VENDOR_BASE
        channel_type=self.channel_type()
        #<FS:TS> LL uses "Viewer" in the name of their release package. We use "Release".
        #if channel_type == 'release':
        #    app_suffix='Viewer'
        #else:
        #    app_suffix=self.channel_variant()
        app_suffix=self.channel_variant()

        #<FS:ND> tag "OS" after CHANNEL_VENDOR_BASE and before any suffix
        if self.fs_is_opensim():
            app_suffix = "OS" + app_suffix
        #</FS:ND>

        #<FS:ND> Don't separate name by whitespace. This break a lot of things in the old FS installer logic.
        #return CHANNEL_VENDOR_BASE + ' ' + app_suffix
        return CHANNEL_VENDOR_BASE + app_suffix
        #</FS:ND>

    def app_name_oneword(self):
        return ''.join(self.app_name().split())
    
    def icon_path(self):
        # <FS:ND> Add -os for oss builds
        if self.fs_is_opensim():
            return "icons/" + self.channel_type() + "-os"
        # </FS:ND>
        return "icons/" + self.channel_type()

    def extract_names(self,src):
        try:
            contrib_file = open(src,'r')
        except IOError:
            print "Failed to open '%s'" % src
            raise
        lines = contrib_file.readlines()
        contrib_file.close()

        # All lines up to and including the first blank line are the file header; skip them
        lines.reverse() # so that pop will pull from first to last line
        while not re.match("\s*$", lines.pop()) :
            pass # do nothing

        # A line that starts with a non-whitespace character is a name; all others describe contributions, so collect the names
        names = []
        for line in lines :
            if re.match("\S", line) :
                names.append(line.rstrip())
        # It's not fair to always put the same people at the head of the list
        random.shuffle(names)
        return ', '.join(names)

    def relsymlinkf(self, src, dst=None, catch=True):
        """
        relsymlinkf() is just like symlinkf(), but instead of requiring the
        caller to pass 'src' as a relative pathname, this method expects 'src'
        to be absolute, and creates a symlink whose target is the relative
        path from 'src' to dirname(dst).
        """
        dstdir, dst = self._symlinkf_prep_dst(src, dst)

        # Determine the relative path starting from the directory containing
        # dst to the intended src.
        src = self.relpath(src, dstdir)

        self._symlinkf(src, dst, catch)
        return dst

    def symlinkf(self, src, dst=None, catch=True):
        """
        Like ln -sf, but uses os.symlink() instead of running ln. This creates
        a symlink at 'dst' that points to 'src' -- see:
        https://docs.python.org/2/library/os.html#os.symlink

        If you omit 'dst', this creates a symlink with basename(src) at
        get_dst_prefix() -- in other words: put a symlink to this pathname
        here at the current dst prefix.

        'src' must specifically be a *relative* symlink. It makes no sense to
        create an absolute symlink pointing to some path on the build machine!

        Also:
        - We prepend 'dst' with the current get_dst_prefix(), so it has similar
          meaning to associated self.path() calls.
        - We ensure that the containing directory os.path.dirname(dst) exists
          before attempting the symlink.

        If you pass catch=False, exceptions will be propagated instead of
        caught.
        """
        dstdir, dst = self._symlinkf_prep_dst(src, dst)
        self._symlinkf(src, dst, catch)
        return dst

    def _symlinkf_prep_dst(self, src, dst):
        # helper for relsymlinkf() and symlinkf()
        if dst is None:
            dst = os.path.basename(src)
        dst = os.path.join(self.get_dst_prefix(), dst)
        # Seems silly to prepend get_dst_prefix() to dst only to call
        # os.path.dirname() on it again, but this works even when the passed
        # 'dst' is itself a pathname.
        dstdir = os.path.dirname(dst)
        self.cmakedirs(dstdir)
        return (dstdir, dst)

    def _symlinkf(self, src, dst, catch):
        # helper for relsymlinkf() and symlinkf()
        # the passed src must be relative
        if os.path.isabs(src):
            raise ManifestError("Do not symlinkf(absolute %r, asis=True)" % src)

        # The outer catch is the one that reports failure even after attempted
        # recovery.
        try:
            # At the inner layer, recovery may be possible.
            try:
                os.symlink(src, dst)
            except OSError as err:
                if err.errno != errno.EEXIST:
                    raise
                # We could just blithely attempt to remove and recreate the target
                # file, but that strategy doesn't work so well if we don't have
                # permissions to remove it. Check to see if it's already the
                # symlink we want, which is the usual reason for EEXIST.
                elif os.path.islink(dst):
                    if os.readlink(dst) == src:
                        # the requested link already exists
                        pass
                    else:
                        # dst is the wrong symlink; attempt to remove and recreate it
                        os.remove(dst)
                        os.symlink(src, dst)
                elif os.path.isdir(dst):
                    print "Requested symlink (%s) exists but is a directory; replacing" % dst
                    shutil.rmtree(dst)
                    os.symlink(src, dst)
                elif os.path.exists(dst):
                    print "Requested symlink (%s) exists but is a file; replacing" % dst
                    os.remove(dst)
                    os.symlink(src, dst)
                else:
                    # out of ideas
                    raise
        except Exception as err:
            # report
            print "Can't symlink %r -> %r: %s: %s" % \
                  (dst, src, err.__class__.__name__, err)
            # if caller asked us not to catch, re-raise this exception
            if not catch:
                raise

    def relpath(self, path, base=None, symlink=False):
        """
        Return the relative path from 'base' to the passed 'path'. If base is
        omitted, self.get_dst_prefix() is assumed. In other words: make a
        same-name symlink to this path right here in the current dest prefix.

        Normally we resolve symlinks. To retain symlinks, pass symlink=True.
        """
        if base is None:
            base = self.get_dst_prefix()

        # Since we use os.path.relpath() for this, which is purely textual, we
        # must ensure that both pathnames are absolute.
        if symlink:
            # symlink=True means: we know path is (or indirects through) a
            # symlink, don't resolve, we want to use the symlink.
            abspath = os.path.abspath
        else:
            # symlink=False means to resolve any symlinks we may find
            abspath = os.path.realpath

        return os.path.relpath(abspath(path), abspath(base))


class WindowsManifest(ViewerManifest):
    # We want the platform, per se, for every Windows build to be 'win'. The
    # VMP will concatenate that with the address_size.
    build_data_json_platform = 'win'

    def final_exe(self):
        return self.app_name_oneword()+".exe"

    def finish_build_data_dict(self, build_data_dict):
        #MAINT-7294: Windows exe names depend on channel name, so write that in also
        build_data_dict['Executable'] = self.final_exe()
        build_data_dict['AppName']    = self.app_name()
        return build_data_dict

    def test_msvcrt_and_copy_action(self, src, dst):
        # This is used to test a dll manifest.
        # It is used as a temporary override during the construct method
        from test_win32_manifest import test_assembly_binding
        # TODO: This is redundant with LLManifest.copy_action(). Why aren't we
        # calling copy_action() in conjunction with test_assembly_binding()?
        if src and (os.path.exists(src) or os.path.islink(src)):
            # ensure that destination path exists
            self.cmakedirs(os.path.dirname(dst))
            self.created_paths.append(dst)
            if not os.path.isdir(src):
                if(self.args['configuration'].lower() == 'debug'):
                    test_assembly_binding(src, "Microsoft.VC80.DebugCRT", "8.0.50727.4053")
                else:
                    test_assembly_binding(src, "Microsoft.VC80.CRT", "8.0.50727.4053")
                self.ccopy(src,dst)
            else:
                raise Exception("Directories are not supported by test_CRT_and_copy_action()")
        else:
            print "Doesn't exist:", src

    def test_for_no_msvcrt_manifest_and_copy_action(self, src, dst):
        # This is used to test that no manifest for the msvcrt exists.
        # It is used as a temporary override during the construct method
        from test_win32_manifest import test_assembly_binding
        from test_win32_manifest import NoManifestException, NoMatchingAssemblyException
        # TODO: This is redundant with LLManifest.copy_action(). Why aren't we
        # calling copy_action() in conjunction with test_assembly_binding()?
        if src and (os.path.exists(src) or os.path.islink(src)):
            # ensure that destination path exists
            self.cmakedirs(os.path.dirname(dst))
            self.created_paths.append(dst)
            if not os.path.isdir(src):
                try:
                    if(self.args['configuration'].lower() == 'debug'):
                        test_assembly_binding(src, "Microsoft.VC80.DebugCRT", "")
                    else:
                        test_assembly_binding(src, "Microsoft.VC80.CRT", "")
                    raise Exception("Unknown condition")
                except NoManifestException as err:
                    pass
                except NoMatchingAssemblyException as err:
                    pass

                self.ccopy(src,dst)
            else:
                raise Exception("Directories are not supported by test_CRT_and_copy_action()")
        else:
            print "Doesn't exist:", src
        
    def construct(self):
        super(WindowsManifest, self).construct()

        pkgdir = os.path.join(self.args['build'], os.pardir, 'packages')
        relpkgdir = os.path.join(pkgdir, "lib", "release")
        debpkgdir = os.path.join(pkgdir, "lib", "debug")

        if self.is_packaging_viewer():
            # Find secondlife-bin.exe in the 'configuration' dir, then rename it to the result of final_exe.
            self.path(src='%s/firestorm-bin.exe' % self.args['configuration'], dst=self.final_exe())

            # <FS:Ansariel> Remove VMP
            #with self.prefix(src=os.path.join(pkgdir, "VMP")):
                # include the compiled launcher scripts so that it gets included in the file_list
            #    self.path('SLVersionChecker.exe')

            #with self.prefix(dst="vmp_icons"):
            #    with self.prefix(src=self.icon_path()):
            #        self.path("secondlife.ico")
                #VMP  Tkinter icons
            #    with self.prefix(src="vmp_icons"):
            #        self.path("*.png")
            #        self.path("*.gif")

            # </FS:Ansariel> Remove VMP

        # Plugin host application
        self.path2basename(os.path.join(os.pardir,
                                        'llplugin', 'slplugin', self.args['configuration']),
                           "slplugin.exe")
        
        # Get shared libs from the shared libs staging directory
        with self.prefix(src=os.path.join(self.args['build'], os.pardir,
                                          'sharedlibs', self.args['configuration'])):

            # Mesh 3rd party libs needed for auto LOD and collada reading
            try:
                self.path("glod.dll")
            except RuntimeError as err:
                print err.message
                print "Skipping GLOD library (assumming linked statically)"

            # Get fmodstudio dll if needed
            if self.args['fmodstudio'] == 'ON':
                if(self.args['configuration'].lower() == 'debug'):
                    self.path("fmodL.dll")
                else:
                    self.path("fmod.dll")

            # Get openal dll if needed
            if self.args.get('openal') == 'ON':
                self.path("OpenAL32.dll")
                self.path("alut.dll")

            # For textures
            self.path("openjpeg.dll")

            # These need to be installed as a SxS assembly, currently a 'private' assembly.
            # See http://msdn.microsoft.com/en-us/library/ms235291(VS.80).aspx
            self.path("msvcp140.dll")
            self.path("vcruntime140.dll")

            # SLVoice executable
            with self.prefix(src=os.path.join(pkgdir, 'bin', 'release')):
                self.path("SLVoice.exe")

            # Vivox libraries
            if (self.address_size == 64):
                self.path("vivoxsdk_x64.dll")
                self.path("ortp_x64.dll")
            else:
                self.path("vivoxsdk.dll")
                self.path("ortp.dll")
            
            # Security
            self.path("ssleay32.dll")
            self.path("libeay32.dll")

            # HTTP/2
            self.path("nghttp2.dll")

            # Hunspell
            self.path("libhunspell.dll")

            # BugSplat
            if self.args.get('bugsplat'):
                if(self.address_size == 64):
                    self.path("BsSndRpt64.exe")
                    self.path("BugSplat64.dll")
                    self.path("BugSplatRc64.dll")
                else:
                    self.path("BsSndRpt.exe")
                    self.path("BugSplat.dll")
                    self.path("BugSplatRc.dll")

            # Growl
            self.path("growl.dll")
            self.path("growl++.dll")

            # <FS:ND> Copy symbols for breakpad
            #self.path("ssleay32.pdb")
            #self.path("libeay32.pdb")
            #self.path("growl.pdb")
            #self.path("growl++.pdb")
            #self.path('apr-1.pdb', 'libarp.pdb')
            #self.path('aprutil-1.pdb', 'libaprutil.pdb')
            # </FS:ND>

        self.path(src="licenses-win32.txt", dst="licenses.txt")
        self.path("featuretable.txt")

        with self.prefix(src=pkgdir):
            self.path("ca-bundle.crt")
        self.path("VivoxAUP.txt")

        # Media plugins - CEF
        with self.prefix(dst="llplugin"):
            with self.prefix(src=os.path.join(self.args['build'], os.pardir, 'media_plugins')):
                with self.prefix(src=os.path.join('cef', self.args['configuration'])):
                    self.path("media_plugin_cef.dll")

                # Media plugins - LibVLC
                with self.prefix(src=os.path.join('libvlc', self.args['configuration'])):
                    self.path("media_plugin_libvlc.dll")

                # Media plugins - Example (useful for debugging - not shipped with release viewer)
                if self.channel_type() != 'release':
                    with self.prefix(src=os.path.join('example', self.args['configuration'])):
                        self.path("media_plugin_example.dll")

            # CEF runtime files - debug
            # CEF runtime files - not debug (release, relwithdebinfo etc.)
            config = 'debug' if self.args['configuration'].lower() == 'debug' else 'release'
            with self.prefix(src=os.path.join(pkgdir, 'bin', config)):
                self.path("chrome_elf.dll")
                self.path("d3dcompiler_47.dll")
                self.path("libcef.dll")
                self.path("libEGL.dll")
                self.path("libGLESv2.dll")
                self.path("dullahan_host.exe")
                self.path("snapshot_blob.bin")
                self.path("v8_context_snapshot.bin")

            # MSVC DLLs needed for CEF and have to be in same directory as plugin
            with self.prefix(src=os.path.join(self.args['build'], os.pardir,
                                              'sharedlibs', 'Release')):
                self.path("msvcp140.dll")
                self.path("vcruntime140.dll")

            # CEF files common to all configurations
            with self.prefix(src=os.path.join(pkgdir, 'resources')):
                self.path("cef.pak")
                self.path("cef_100_percent.pak")
                self.path("cef_200_percent.pak")
                self.path("cef_extensions.pak")
                self.path("devtools_resources.pak")
                self.path("icudtl.dat")

            with self.prefix(src=os.path.join(pkgdir, 'resources', 'locales'), dst='locales'):
                self.path("am.pak")
                self.path("ar.pak")
                self.path("bg.pak")
                self.path("bn.pak")
                self.path("ca.pak")
                self.path("cs.pak")
                self.path("da.pak")
                self.path("de.pak")
                self.path("el.pak")
                self.path("en-GB.pak")
                self.path("en-US.pak")
                self.path("es-419.pak")
                self.path("es.pak")
                self.path("et.pak")
                self.path("fa.pak")
                self.path("fi.pak")
                self.path("fil.pak")
                self.path("fr.pak")
                self.path("gu.pak")
                self.path("he.pak")
                self.path("hi.pak")
                self.path("hr.pak")
                self.path("hu.pak")
                self.path("id.pak")
                self.path("it.pak")
                self.path("ja.pak")
                self.path("kn.pak")
                self.path("ko.pak")
                self.path("lt.pak")
                self.path("lv.pak")
                self.path("ml.pak")
                self.path("mr.pak")
                self.path("ms.pak")
                self.path("nb.pak")
                self.path("nl.pak")
                self.path("pl.pak")
                self.path("pt-BR.pak")
                self.path("pt-PT.pak")
                self.path("ro.pak")
                self.path("ru.pak")
                self.path("sk.pak")
                self.path("sl.pak")
                self.path("sr.pak")
                self.path("sv.pak")
                self.path("sw.pak")
                self.path("ta.pak")
                self.path("te.pak")
                self.path("th.pak")
                self.path("tr.pak")
                self.path("uk.pak")
                self.path("vi.pak")
                self.path("zh-CN.pak")
                self.path("zh-TW.pak")

            with self.prefix(src=os.path.join(pkgdir, 'bin', 'release')):
                self.path("libvlc.dll")
                self.path("libvlccore.dll")
                self.path("plugins/")

        # pull in the crash logger from other projects
        # tag:"crash-logger" here as a cue to the exporter
        self.path(src='../win_crash_logger/%s/windows-crash-logger.exe' % self.args['configuration'],
                  dst="win_crash_logger.exe")

        # <FS:Ansariel> This is still needed! The method to copy the Visual C++ Runtime files
        #               in Copy3rdPartyLibs is copying the wrong files for 64bit because Autobuild
        #               is a 32bit process and Windows will silently copy the 32bit versions from
        #               the SysWOW64 folder, even if explicitly trying to copy from System32!
        if (self.address_size == 64):
            with self.prefix(src=os.path.join(self.args['build'], os.pardir, os.pardir, 'indra', 'newview', 'installers', 'windows_x64'), dst="llplugin"):
                self.path("msvcp120.dll")
                self.path("msvcr120.dll")
            with self.prefix(src=os.path.join(self.args['build'], os.pardir, os.pardir, 'indra', 'newview', 'installers', 'windows_x64')):
                self.path("msvcp120.dll")
                self.path("msvcr120.dll")

        if not self.is_packaging_viewer():
            self.package_file = "copied_deps"    

        self.fs_copy_windows_manifest( )

    def nsi_file_commands(self, install=True):
        def wpath(path):
            if path.endswith('/') or path.endswith(os.path.sep):
                path = path[:-1]
            path = path.replace('/', '\\')
            return path

        result = ""
        dest_files = [pair[1] for pair in self.file_list if pair[0] and os.path.isfile(pair[1]) and not pair[1].endswith(".pdb") ] #<FS:ND/> Don't include pdb files.
        # sort deepest hierarchy first
        dest_files.sort(lambda a,b: cmp(a.count(os.path.sep),b.count(os.path.sep)) or cmp(a,b))
        dest_files.reverse()
        out_path = None
        for pkg_file in dest_files:
            rel_file = os.path.normpath(pkg_file.replace(self.get_dst_prefix()+os.path.sep,''))
            installed_dir = wpath(os.path.join('$INSTDIR', os.path.dirname(rel_file)))
            pkg_file = wpath(os.path.normpath(pkg_file))
            if installed_dir != out_path:
                if install:
                    out_path = installed_dir
                    result += 'SetOutPath ' + out_path + '\n'
            if install:
                result += 'File ' + pkg_file + '\n'
            else:
                result += 'Delete ' + wpath(os.path.join('$INSTDIR', rel_file)) + '\n'

        # at the end of a delete, just rmdir all the directories
        if not install:
            deleted_file_dirs = [os.path.dirname(pair[1].replace(self.get_dst_prefix()+os.path.sep,'')) for pair in self.file_list]
            # find all ancestors so that we don't skip any dirs that happened to have no non-dir children
            deleted_dirs = []
            for d in deleted_file_dirs:
                deleted_dirs.extend(path_ancestors(d))
            # sort deepest hierarchy first
            deleted_dirs.sort(lambda a,b: cmp(a.count(os.path.sep),b.count(os.path.sep)) or cmp(a,b))
            deleted_dirs.reverse()
            prev = None
            for d in deleted_dirs:
                if d != prev:   # skip duplicates
                    result += 'RMDir ' + wpath(os.path.join('$INSTDIR', os.path.normpath(d))) + '\n'
                prev = d

        return result

    def package_finish(self):
        # a standard map of strings for replacing in the templates
        substitution_strings = {
            'version' : '.'.join(self.args['version']),
            'version_short' : '.'.join(self.args['version'][:-1]),
            'version_dashes' : '-'.join(self.args['version']),
            'version_registry' : '%s(%s)' %
            ('.'.join(self.args['version']), self.address_size),
            'final_exe' : self.final_exe(),
            'flags':'',
            'app_name':self.app_name(),
            'app_name_oneword':self.app_name_oneword()
            }

        substitution_strings = self.fs_splice_grid_substitution_strings( substitution_strings ) #<FS:ND/> Add grid args

        # <FS:ND> Properly name OS version, also add Phoenix- in front of installer name
        #installer_file = self.installer_base_name() + '_Setup.exe'
        installer_file = "Phoenix-%(app_name)s-%(version_dashes)s_Setup.exe" % substitution_strings
        # </FS:ND>
        
        substitution_strings['installer_file'] = installer_file
        substitution_strings['is64bit'] = (1 if (self.address_size == 64) else 0)

        version_vars = """
        !define INSTEXE "SLVersionChecker.exe"
        !define VERSION "%(version_short)s"
        !define VERSION_LONG "%(version)s"
        !define VERSION_DASHES "%(version_dashes)s"
        !define VERSION_REGISTRY "%(version_registry)s"
        !define VIEWER_EXE "%(final_exe)s"
        """ % substitution_strings
        
        if self.channel_type() == 'release':
            substitution_strings['caption'] = CHANNEL_VENDOR_BASE
        else:
            substitution_strings['caption'] = self.app_name() + ' ${VERSION}'

        inst_vars_template = """
            OutFile "%(installer_file)s"
            !define INSTNAME   "%(app_name_oneword)s"
            !define SHORTCUT   "%(app_name)s"
            !define URLNAME   "secondlife"
            !define IS64BIT   "%(is64bit)d"
            Caption "%(caption)s"
            """

        if(self.address_size == 64):
            engage_registry="SetRegView 64"
            program_files="!define MULTIUSER_USE_PROGRAMFILES64"
        else:
            engage_registry="SetRegView 32"
            program_files=""

        tempfile = "firestorm_setup_tmp.nsi"

        self.fs_sign_win_binaries() # <FS:ND/> Sign files, step one. Sign compiled binaries

        # the following replaces strings in the nsi template
        # it also does python-style % substitution
        self.replace_in("installers/windows/installer_template.nsi", tempfile, {
                "%%VERSION%%":version_vars,
                "%%SOURCE%%":self.get_src_prefix(),
                "%%INST_VARS%%":inst_vars_template % substitution_strings,
                "%%INSTALL_FILES%%":self.nsi_file_commands(True),
                "%%PROGRAMFILES%%":program_files,
                "%%ENGAGEREGISTRY%%":engage_registry,
                "%%DELETE_FILES%%":self.nsi_file_commands(False)})

        # If we're on a build machine, sign the code using our Authenticode certificate. JC
        # note that the enclosing setup exe is signed later, after the makensis makes it.
        # Unlike the viewer binary, the VMP filenames are invariant with respect to version, os, etc.
        #for exe in (
        #    self.final_exe(),
        #    "SLVersionChecker.exe",
        #    "llplugin/dullahan_host.exe",
        #    ):
        #    self.sign(exe)
            
        # Check two paths, one for Program Files, and one for Program Files (x86).
        # Yay 64bit windows.
        for ProgramFiles in 'ProgramFiles', 'ProgramFiles(x86)':
            NSIS_path = os.path.expandvars(r'${%s}\NSIS\makensis.exe' % ProgramFiles)
            if os.path.exists(NSIS_path):
                break
        installer_created=False
        nsis_attempts=3
        nsis_retry_wait=15
        for attempt in xrange(nsis_attempts):
            try:
                self.run_command([NSIS_path, '/V2', self.dst_path_of(tempfile)])
            except ManifestError as err:
                if attempt+1 < nsis_attempts:
                    print >> sys.stderr, "nsis failed, waiting %d seconds before retrying" % nsis_retry_wait
                    time.sleep(nsis_retry_wait)
                    nsis_retry_wait*=2
            else:
                # NSIS worked! Done!
                break
        else:
            print >> sys.stderr, "Maximum nsis attempts exceeded; giving up"
            raise

        self.fs_sign_win_installer(substitution_strings) # <FS:ND/> Sign files, step two. Sign installer.
        self.fs_save_windows_symbols()

        self.created_path(self.dst_path_of(installer_file))
        self.package_file = installer_file

    def sign(self, exe):
        sign_py = os.environ.get('SIGN', r'C:\buildscripts\code-signing\sign.py')
        python  = os.environ.get('PYTHON', sys.executable)
        if os.path.exists(sign_py):
            dst_path = self.dst_path_of(exe)
            print "about to run signing of: ", dst_path
            self.run_command([python, sign_py, dst_path])
        else:
            print "Skipping code signing of %s %s: %s not found" % (self.dst_path_of(exe), exe, sign_py)

    def escape_slashes(self, path):
        return path.replace('\\', '\\\\\\\\')

class Windows_i686_Manifest(WindowsManifest):
    # Although we aren't literally passed ADDRESS_SIZE, we can infer it from
    # the passed 'arch', which is used to select the specific subclass.
    address_size = 32

class Windows_x86_64_Manifest(WindowsManifest):
    address_size = 64


class DarwinManifest(ViewerManifest):
    build_data_json_platform = 'mac'

    def finish_build_data_dict(self, build_data_dict):
        build_data_dict.update({'Bundle Id':self.args['bundleid']})
        return build_data_dict

    def is_packaging_viewer(self):
        # darwin requires full app bundle packaging even for debugging.
        return True

# <FS:Ansariel> construct method VMP trampoline crazy VMP launcher juggling shamelessly replaced with old version
    # def is_rearranging(self):
        # # That said, some stuff should still only be performed once.
        # # Are either of these actions in 'actions'? Is the set intersection
        # # non-empty?
        # return bool(set(["package", "unpacked"]).intersection(self.args['actions']))

    # def construct(self):
        # # copy over the build result (this is a no-op if run within the xcode script)
        # self.path(os.path.join(self.args['configuration'], self.channel()+".app"), dst="")

        # pkgdir = os.path.join(self.args['build'], os.pardir, 'packages')
        # relpkgdir = os.path.join(pkgdir, "lib", "release")
        # debpkgdir = os.path.join(pkgdir, "lib", "debug")

        # with self.prefix(src="", dst="Contents"):  # everything goes in Contents
            # bugsplat_db = self.args.get('bugsplat')
            # if bugsplat_db:
                # # Inject BugsplatServerURL into Info.plist if provided.
                # Info_plist = self.dst_path_of("Info.plist")
                # Info = plistlib.readPlist(Info_plist)
                # # https://www.bugsplat.com/docs/platforms/os-x#configuration
                # Info["BugsplatServerURL"] = \
                    # "https://{}.bugsplat.com/".format(bugsplat_db)
                # self.put_in_file(
                    # plistlib.writePlistToString(Info),
                    # os.path.basename(Info_plist),
                    # "Info.plist")

            # # CEF framework goes inside Contents/Frameworks.
            # # Remember where we parked this car.
            # with self.prefix(src="", dst="Frameworks"):
                # CEF_framework = "Chromium Embedded Framework.framework"
                # self.path2basename(relpkgdir, CEF_framework)
                # CEF_framework = self.dst_path_of(CEF_framework)

                # if self.args.get('bugsplat'):
                    # self.path2basename(relpkgdir, "BugsplatMac.framework")

            # with self.prefix(dst="MacOS"):
                # executable = self.dst_path_of(self.channel())
                # if self.args.get('bugsplat'):
                    # # According to Apple Technical Note TN2206:
                    # # https://developer.apple.com/library/archive/technotes/tn2206/_index.html#//apple_ref/doc/uid/DTS40007919-CH1-TNTAG207
                    # # "If an app uses @rpath or an absolute path to link to a
                    # # dynamic library outside of the app, the app will be
                    # # rejected by Gatekeeper. ... Neither the codesign nor the
                    # # spctl tool will show the error."
                    # # (Thanks, Apple. Maybe fix spctl to warn?)
                    # # The BugsplatMac framework embeds @rpath, which is
                    # # causing scary Gatekeeper popups at viewer start. Work
                    # # around this by changing the reference baked into our
                    # # viewer. The install_name_tool -change option needs the
                    # # previous value. Instead of guessing -- which might
                    # # silently be defeated by a BugSplat SDK update that
                    # # changes their baked-in @rpath -- ask for the path
                    # # stamped into the framework.
                    # # Let exception, if any, propagate -- if this doesn't
                    # # work, we need the build to noisily fail!
                    # oldpath = subprocess.check_output(
                        # ['objdump', '-macho', '-dylib-id', '-non-verbose',
                         # os.path.join(relpkgdir, "BugsplatMac.framework", "BugsplatMac")]
                        # ).splitlines()[-1]  # take the last line of output
                    # self.run_command(
                        # ['install_name_tool', '-change', oldpath,
                         # '@executable_path/../Frameworks/BugsplatMac.framework/BugsplatMac',
                         # executable])

                # # NOTE: the -S argument to strip causes it to keep
                # # enough info for annotated backtraces (i.e. function
                # # names in the crash log). 'strip' with no arguments
                # # yields a slightly smaller binary but makes crash
                # # logs mostly useless. This may be desirable for the
                # # final release. Or not.
                # if ("package" in self.args['actions'] or 
                    # "unpacked" in self.args['actions']):
                    # self.run_command(
                        # ['strip', '-S', executable])

            # with self.prefix(dst="Resources"):
                # # defer cross-platform file copies until we're in the
                # # nested Resources directory
                # super(DarwinManifest, self).construct()

                # # need .icns file referenced by Info.plist
                # with self.prefix(src=self.icon_path(), dst="") :
                    # self.path("secondlife.icns")

                # # Copy in the updater script and helper modules
                # self.path(src=os.path.join(pkgdir, 'VMP'), dst="updater")

                # with self.prefix(src="", dst=os.path.join("updater", "icons")):
                    # self.path2basename(self.icon_path(), "secondlife.ico")
                    # with self.prefix(src="vmp_icons", dst=""):
                        # self.path("*.png")
                        # self.path("*.gif")

                # with self.prefix(src=relpkgdir, dst=""):
                    # self.path("libndofdev.dylib")
                    # self.path("libhunspell-1.3.a")   

                # with self.prefix(src_dst="cursors_mac"):
                    # self.path("*.tif")

                # self.path("licenses-mac.txt", dst="licenses.txt")
                # self.path("featuretable_mac.txt")
                # self.path("SecondLife.nib")

                # with self.prefix(src=pkgdir,dst=""):
                    # self.path("ca-bundle.crt")

                # # Translations
                # self.path("English.lproj/language.txt")
                # self.replace_in(src="English.lproj/InfoPlist.strings",
                                # dst="English.lproj/InfoPlist.strings",
                                # searchdict={'%%VERSION%%':'.'.join(self.args['version'])}
                                # )
                # self.path("German.lproj")
                # self.path("Japanese.lproj")
                # self.path("Korean.lproj")
                # self.path("da.lproj")
                # self.path("es.lproj")
                # self.path("fr.lproj")
                # self.path("hu.lproj")
                # self.path("it.lproj")
                # self.path("nl.lproj")
                # self.path("pl.lproj")
                # self.path("pt.lproj")
                # self.path("ru.lproj")
                # self.path("tr.lproj")
                # self.path("uk.lproj")
                # self.path("zh-Hans.lproj")

                # def path_optional(src, dst):
                    # """
                    # For a number of our self.path() calls, not only do we want
                    # to deal with the absence of src, we also want to remember
                    # which were present. Return either an empty list (absent)
                    # or a list containing dst (present). Concatenate these
                    # return values to get a list of all libs that are present.
                    # """
                    # # This was simple before we started needing to pass
                    # # wildcards. Fortunately, self.path() ends up appending a
                    # # (source, dest) pair to self.file_list for every expanded
                    # # file processed. Remember its size before the call.
                    # oldlen = len(self.file_list)
                    # try:
                        # self.path(src, dst)
                        # # The dest appended to self.file_list has been prepended
                        # # with self.get_dst_prefix(). Strip it off again.
                        # added = [os.path.relpath(d, self.get_dst_prefix())
                                 # for s, d in self.file_list[oldlen:]]
                    # except MissingError as err:
                        # print >> sys.stderr, "Warning: "+err.msg
                        # added = []
                    # if not added:
                        # print "Skipping %s" % dst
                    # return added

                # # dylibs is a list of all the .dylib files we expect to need
                # # in our bundled sub-apps. For each of these we'll create a
                # # symlink from sub-app/Contents/Resources to the real .dylib.
                # # Need to get the llcommon dll from any of the build directories as well.
                # libfile_parent = self.get_dst_prefix()
                # libfile = "libllcommon.dylib"
                # dylibs=[]
                # for libfile in (
                                # "libapr-1.0.dylib",
                                # "libaprutil-1.0.dylib",
                                # "libexpat.1.dylib",
                                # "libexception_handler.dylib",
                                # "libGLOD.dylib",
                                # # libnghttp2.dylib is a symlink to
                                # # libnghttp2.major.dylib, which is a symlink to
                                # # libnghttp2.version.dylib. Get all of them.
                                # "libnghttp2.*dylib",
                                # ):
                    # dylibs += path_optional(os.path.join(relpkgdir, libfile), libfile)

                # # SLVoice executable
                # with self.prefix(src=os.path.join(pkgdir, 'bin', 'release')):
                    # self.path("SLVoice")

                # # Vivox libraries
                # for libfile in (
                                # 'libortp.dylib',
                                # 'libvivoxsdk.dylib',
                                # ):
                    # self.path2basename(relpkgdir, libfile)

                # # Fmod studio dylibs (vary based on configuration)
                # if self.args['fmodstudio'] == 'ON':
                    # if self.args['configuration'].lower() == 'debug':
                        # for libfile in (
                                    # "libfmodL.dylib",
                                    # ):
                            # dylibs += path_optional(os.path.join(debpkgdir, libfile), libfile)
                    # else:
                        # for libfile in (
                                    # "libfmod.dylib",
                                    # ):
                            # dylibs += path_optional(os.path.join(relpkgdir, libfile), libfile)

                # # our apps
                # executable_path = {}
                # for app_bld_dir, app in (("mac_crash_logger", "mac-crash-logger.app"),
                                         # # plugin launcher
                                         # (os.path.join("llplugin", "slplugin"), "SLPlugin.app"),
                                         # ):
                    # self.path2basename(os.path.join(os.pardir,
                                                    # app_bld_dir, self.args['configuration']),
                                       # app)
                    # executable_path[app] = \
                        # self.dst_path_of(os.path.join(app, "Contents", "MacOS"))

                    # # our apps dependencies on shared libs
                    # # for each app, for each dylib we collected in dylibs,
                    # # create a symlink to the real copy of the dylib.
                    # with self.prefix(dst=os.path.join(app, "Contents", "Resources")):
                        # for libfile in dylibs:
                            # self.relsymlinkf(os.path.join(libfile_parent, libfile))

                # # Dullahan helper apps go inside SLPlugin.app
                # with self.prefix(dst=os.path.join(
                    # "SLPlugin.app", "Contents", "Frameworks")):

                    # frameworkname = 'Chromium Embedded Framework'

                    # # This code constructs a relative symlink from the
                    # # target framework folder back to the real CEF framework.
                    # # It needs to be relative so that the symlink still works when
                    # # (as is normal) the user moves the app bundle out of the DMG
                    # # and into the /Applications folder. Note we pass catch=False,
                    # # letting the uncaught exception terminate the process, since
                    # # without this symlink, Second Life web media can't possibly work.

                    # # It might seem simpler just to symlink Frameworks back to
                    # # the parent of Chromimum Embedded Framework.framework. But
                    # # that would create a symlink cycle, which breaks our
                    # # packaging step. So make a symlink from Chromium Embedded
                    # # Framework.framework to the directory of the same name, which
                    # # is NOT an ancestor of the symlink.

                    # # from SLPlugin.app/Contents/Frameworks/Chromium Embedded
                    # # Framework.framework back to
                    # # $viewer_app/Contents/Frameworks/Chromium Embedded Framework.framework
                    # SLPlugin_framework = self.relsymlinkf(CEF_framework, catch=False)


                    # It might seem simpler just to symlink Frameworks back to
                    # the parent of Chromimum Embedded Framework.framework. But
                    # that would create a symlink cycle, which breaks our
                    # packaging step. So make a symlink from Chromium Embedded
                    # Framework.framework to the directory of the same name, which
                    # is NOT an ancestor of the symlink.

                    # from SLPlugin.app/Contents/Frameworks/Chromium Embedded
                    # Framework.framework back to
                    # $viewer_app/Contents/Frameworks/Chromium Embedded Framework.framework
                    # SLPlugin_framework = self.relsymlinkf(CEF_framework, catch=False)

                    # # for all the multiple CEF/Dullahan (as of CEF 76) helper app bundles we need:
                    # for helper in (
                        # "DullahanHelper",
                        # "DullahanHelper (GPU)",
                        # "DullahanHelper (Renderer)",
                        # "DullahanHelper (Plugin)",
                    # ):
                        # # app is the directory name of the app bundle, with app/Contents/MacOS/helper as the executable
                        # app = helper + ".app"

                        # # copy DullahanHelper.app
                        # self.path2basename(relpkgdir, app)

                        # # and fix that up with a Frameworks/CEF symlink too
                        # with self.prefix(dst=os.path.join(
                                # app, 'Contents', 'Frameworks')):
                            # # from Dullahan Helper *.app/Contents/Frameworks/Chromium Embedded
                            # # Framework.framework back to
                            # # SLPlugin.app/Contents/Frameworks/Chromium Embedded Framework.framework
                            # # Since SLPlugin_framework is itself a
                            # # symlink, don't let relsymlinkf() resolve --
                            # # explicitly call relpath(symlink=True) and
                            # # create that symlink here.
                            # helper_framework = \
                            # self.symlinkf(self.relpath(SLPlugin_framework, symlink=True), catch=False)

                        # # change_command includes install_name_tool, the
                        # # -change subcommand and the old framework rpath
                        # # stamped into the executable. To use it with
                        # # run_command(), we must still append the new
                        # # framework path and the pathname of the
                        # # executable to change.
                        # change_command = [
                            # 'install_name_tool', '-change',
                            # '@rpath/Frameworks/Chromium Embedded Framework.framework/Chromium Embedded Framework']

                        # with self.prefix(dst=os.path.join(
                                # app, 'Contents', 'MacOS')):
                            # # Now self.get_dst_prefix() is, at runtime,
                            # # @executable_path. Locate the helper app
                            # # framework (which is a symlink) from here.
                            # newpath = os.path.join(
                                # '@executable_path',
                                    # self.relpath(helper_framework, symlink=True),
                                # frameworkname)
                                # # and restamp the Dullahan Helper executable itself
                            # self.run_command(
                                # change_command +
                                    # [newpath, self.dst_path_of(helper)])

                # # SLPlugin plugins
                # with self.prefix(dst="llplugin"):
                    # dylibexecutable = 'media_plugin_cef.dylib'
                    # self.path2basename("../media_plugins/cef/" + self.args['configuration'],
                                       # dylibexecutable)

                    # # Do this install_name_tool *after* media plugin is copied over.
                    # # Locate the framework lib executable -- relative to
                    # # SLPlugin.app/Contents/MacOS, which will be our
                    # # @executable_path at runtime!
                    # newpath = os.path.join(
                        # '@executable_path',
                        # self.relpath(SLPlugin_framework, executable_path["SLPlugin.app"],
                                     # symlink=True),
                        # frameworkname)
                    # # restamp media_plugin_cef.dylib
                    # self.run_command(
                        # change_command +
                        # [newpath, self.dst_path_of(dylibexecutable)])

                    # # copy LibVLC plugin itself
                    # self.path2basename("../media_plugins/libvlc/" + self.args['configuration'],
                                       # "media_plugin_libvlc.dylib")

                    # # copy LibVLC dynamic libraries
                    # with self.prefix(src=relpkgdir, dst="lib"):
                        # self.path( "libvlc*.dylib*" )
                        # # copy LibVLC plugins folder
                        # with self.prefix(src='plugins', dst=""):
                            # self.path( "*.dylib" )
                            # self.path( "plugins.dat" )

    def construct(self):
        # copy over the build result (this is a no-op if run within the xcode script)
        # self.path(os.path.join(self.args['configuration'], self.channel()+".app"), dst="")
        self.path(os.path.join(self.args['configuration'], "Firestorm.app"), dst="")

        pkgdir = os.path.join(self.args['build'], os.pardir, 'packages')
        relpkgdir = os.path.join(pkgdir, "lib", "release")
        debpkgdir = os.path.join(pkgdir, "lib", "debug")
        requestsdir = os.path.join(pkgdir, "lib", "python", "requests")
        urllib3dir = os.path.join(pkgdir, "lib", "python", "urllib3")
        chardetdir = os.path.join(pkgdir, "lib", "python", "chardet")
        idnadir = os.path.join(pkgdir, "lib", "python", "idna")

        with self.prefix(dst="Contents"):  # everything goes in Contents
            # self.path("Info.plist", dst="Info.plist")

            # copy additional libs in <bundle>/Contents/MacOS/
            self.path(os.path.join(relpkgdir, "libndofdev.dylib"), dst="Resources/libndofdev.dylib")
            # self.path(os.path.join(relpkgdir, "libhunspell-1.3.0.dylib"), dst="Resources/libhunspell-1.3.0.dylib")   

            # CEF framework goes inside Contents/Frameworks.
            # Remember where we parked this car.
            with self.prefix(src="", dst="Frameworks"):
                CEF_framework = "Chromium Embedded Framework.framework"
                self.path2basename(relpkgdir, CEF_framework)
                CEF_framework = self.dst_path_of(CEF_framework)

            # most everything goes in the Resources directory
            with self.prefix(dst="Resources"):
                super(DarwinManifest, self).construct()

                with self.prefix(src_dst="cursors_mac"):
                    self.path("*.tif")

                self.path("licenses-mac.txt", dst="licenses.txt")
                self.path("featuretable_mac.txt")
                self.path("VivoxAUP.txt")

                with self.prefix(src=pkgdir,dst=""):
                    self.path("ca-bundle.crt")

                icon_path = self.icon_path()
                with self.prefix(src=icon_path) :
                    self.path("firestorm_icon.icns")

                self.path("Firestorm.nib")
                # Translations
                self.path("English.lproj/language.txt")
                self.replace_in(src="English.lproj/InfoPlist.strings",
                                dst="English.lproj/InfoPlist.strings",
                                searchdict={'%%VERSION%%':'.'.join(self.args['version'])}
                                )
                self.path("German.lproj")
                self.path("Japanese.lproj")
                self.path("Korean.lproj")
                self.path("da.lproj")
                self.path("es.lproj")
                self.path("fr.lproj")
                self.path("hu.lproj")
                self.path("it.lproj")
                self.path("nl.lproj")
                self.path("pl.lproj")
                self.path("pt.lproj")
                self.path("ru.lproj")
                self.path("tr.lproj")
                self.path("uk.lproj")
                self.path("zh-Hans.lproj")

                def path_optional(src, dst):
                    """
                    For a number of our self.path() calls, not only do we want
                    to deal with the absence of src, we also want to remember
                    which were present. Return either an empty list (absent)
                    or a list containing dst (present). Concatenate these
                    return values to get a list of all libs that are present.
                    """
                    # This was simple before we started needing to pass
                    # wildcards. Fortunately, self.path() ends up appending a
                    # (source, dest) pair to self.file_list for every expanded
                    # file processed. Remember its size before the call.
                    oldlen = len(self.file_list)
                    try:
                        self.path(src, dst)
                        # The dest appended to self.file_list has been prepended
                        # with self.get_dst_prefix(). Strip it off again.
                        added = [os.path.relpath(d, self.get_dst_prefix())
                                 for s, d in self.file_list[oldlen:]]
                    except MissingError as err:
                        print >> sys.stderr, "Warning: "+err.msg
                        added = []
                    if not added:
                        print "Skipping %s" % dst
                    return added

                # dylibs is a list of all the .dylib files we expect to need
                # in our bundled sub-apps. For each of these we'll create a
                # symlink from sub-app/Contents/Resources to the real .dylib.
                # Need to get the llcommon dll from any of the build directories as well.
                dylibs = []
                for libfile in (
                                "libapr-1.0.dylib",
                                "libaprutil-1.0.dylib",
                                "libexpat.1.dylib",
                                "libexception_handler.dylib",
                                "libGLOD.dylib",
                                # libnghttp2.dylib is a symlink to
                                # libnghttp2.major.dylib, which is a symlink
                                # to libnghttp2.version.dylib. Get all of them.
                                "libnghttp2.*dylib",
                                "libgrowl.dylib",
                                "libgrowl++.dylib",
                                ):
                    dylibs += path_optional(os.path.join(relpkgdir, libfile), libfile)

                # SLVoice executable
                with self.prefix(src=os.path.join(pkgdir, 'bin', 'release')):
                    self.path("SLVoice")

                # Vivox libraries
                for libfile in (
                                'libortp.dylib',
                                'libvivoxsdk.dylib',
                                ):
                    self.path2basename(relpkgdir, libfile)

                # Fmod studio dylibs (vary based on configuration)
                if self.args['fmodstudio'] == 'ON':
                    if self.args['configuration'].lower() == 'debug':
                        for libfile in (
                                    "libfmodL.dylib",
                                    ):
                            dylibs += path_optional(os.path.join(debpkgdir, libfile), libfile)
                    else:
                        for libfile in (
                                    "libfmod.dylib",
                                    ):
                            dylibs += path_optional(os.path.join(relpkgdir, libfile), libfile)

                # our apps
                executable_path = {}
                for app_bld_dir, app in (("mac_crash_logger", "mac-crash-logger.app"),
                                         # plugin launcher
                                         (os.path.join("llplugin", "slplugin"), "SLPlugin.app"),
                                         ):
                    self.path2basename(os.path.join(os.pardir,
                                                    app_bld_dir, self.args['configuration']),
                                       app)
                    executable_path[app] = \
                        self.dst_path_of(os.path.join(app, "Contents", "MacOS"))

                    # our apps dependencies on shared libs
                    # for each app, for each dylib we collected in dylibs,
                    # create a symlink to the real copy of the dylib.
                    resource_path = self.dst_path_of(os.path.join(app, "Contents", "Resources"))
                    for libfile in dylibs:
                        src = os.path.join(os.pardir, os.pardir, os.pardir, libfile)
                        dst = os.path.join(resource_path, libfile)
                        try:
                            symlinkf(src, dst)
                        except OSError as err:
                            print "Can't symlink %s -> %s: %s" % (src, dst, err)

                # Dullahan helper apps go inside SLPlugin.app
                with self.prefix(dst=os.path.join(
                    "SLPlugin.app", "Contents", "Frameworks")):

                    frameworkname = 'Chromium Embedded Framework'

                    # This code constructs a relative symlink from the
                    # target framework folder back to the real CEF framework.
                    # It needs to be relative so that the symlink still works when
                    # (as is normal) the user moves the app bundle out of the DMG
                    # and into the /Applications folder. Note we pass catch=False,
                    # letting the uncaught exception terminate the process, since
                    # without this symlink, Second Life web media can't possibly work.

                    # It might seem simpler just to symlink Frameworks back to
                    # the parent of Chromimum Embedded Framework.framework. But
                    # that would create a symlink cycle, which breaks our
                    # packaging step. So make a symlink from Chromium Embedded
                    # Framework.framework to the directory of the same name, which
                    # is NOT an ancestor of the symlink.

                    # from SLPlugin.app/Contents/Frameworks/Chromium Embedded
                    # Framework.framework back to
                    # $viewer_app/Contents/Frameworks/Chromium Embedded Framework.framework
                    SLPlugin_framework = self.relsymlinkf(CEF_framework, catch=False)

                    # for all the multiple CEF/Dullahan (as of CEF 76) helper app bundles we need:
                    for helper in (
                        "DullahanHelper",
                        "DullahanHelper (GPU)",
                        "DullahanHelper (Renderer)",
                        "DullahanHelper (Plugin)",
                    ):
                        # app is the directory name of the app bundle, with app/Contents/MacOS/helper as the executable
                        app = helper + ".app"

                        # copy DullahanHelper.app
                        self.path2basename(relpkgdir, app)

                        # and fix that up with a Frameworks/CEF symlink too
                        with self.prefix(dst=os.path.join(
                                app, 'Contents', 'Frameworks')):
                            # from Dullahan Helper *.app/Contents/Frameworks/Chromium Embedded
                            # Framework.framework back to
                            # SLPlugin.app/Contents/Frameworks/Chromium Embedded Framework.framework
                            # Since SLPlugin_framework is itself a
                            # symlink, don't let relsymlinkf() resolve --
                            # explicitly call relpath(symlink=True) and
                            # create that symlink here.
                            helper_framework = \
                            self.symlinkf(self.relpath(SLPlugin_framework, symlink=True), catch=False)

                        # change_command includes install_name_tool, the
                        # -change subcommand and the old framework rpath
                        # stamped into the executable. To use it with
                        # run_command(), we must still append the new
                        # framework path and the pathname of the
                        # executable to change.
                        change_command = [
                            'install_name_tool', '-change',
                            '@rpath/Frameworks/Chromium Embedded Framework.framework/Chromium Embedded Framework']

                        with self.prefix(dst=os.path.join(
                                app, 'Contents', 'MacOS')):
                            # Now self.get_dst_prefix() is, at runtime,
                            # @executable_path. Locate the helper app
                            # framework (which is a symlink) from here.
                            newpath = os.path.join(
                                '@executable_path',
                                    self.relpath(helper_framework, symlink=True),
                                frameworkname)
                                # and restamp the Dullahan Helper executable itself
                            self.run_command(
                                change_command +
                                    [newpath, self.dst_path_of(helper)])

                # SLPlugin plugins
                with self.prefix(dst="llplugin"):
                    dylibexecutable = 'media_plugin_cef.dylib'
                    self.path2basename("../media_plugins/cef/" + self.args['configuration'],
                                       dylibexecutable)

                    # copy LibVLC plugin itself
                    self.path2basename("../media_plugins/libvlc/" + self.args['configuration'],
                                       "media_plugin_libvlc.dylib")

                    # copy LibVLC dynamic libraries
                    with self.prefix(src=os.path.join(self.args['build'], os.pardir, 'packages', 'lib', 'release' ), dst="lib"):
                        self.path( "libvlc*.dylib*" )

                    # copy LibVLC plugins folder
                    with self.prefix(src=os.path.join(self.args['build'], os.pardir, 'packages', 'lib', 'release', 'plugins' ), dst="lib"):
                        self.path("*.dylib")
                        self.path("plugins.dat")

                # do this install_name_tool *after* media plugin is copied over
                dylibexecutablepath = self.dst_path_of('llplugin/media_plugin_cef.dylib')
                self.run_command_shell('install_name_tool -change '
                                 '"@rpath/Frameworks/Chromium Embedded Framework.framework/Chromium Embedded Framework" '
                                 '"@executable_path/../Frameworks/Chromium Embedded Framework.framework/Chromium Embedded Framework" "%s"' % dylibexecutablepath)

        # NOTE: the -S argument to strip causes it to keep enough info for
        # annotated backtraces (i.e. function names in the crash log).  'strip' with no
        # arguments yields a slightly smaller binary but makes crash logs mostly useless.
        # This may be desirable for the final release.  Or not.
        if ("package" in self.args['actions'] or 
            "unpacked" in self.args['actions']):
            self.run_command_shell('strip -S %(viewer_binary)r' %
                             { 'viewer_binary' : self.dst_path_of('Contents/MacOS/Firestorm')})
# </FS:Ansariel> construct method VMP trampoline crazy VMP launcher juggling shamelessly replaced with old version

    def package_finish(self):
        global CHANNEL_VENDOR_BASE
        # MBW -- If the mounted volume name changes, it breaks the .DS_Store's background image and icon positioning.
        #  If we really need differently named volumes, we'll need to create multiple DS_Store file images, or use some other trick.

        volname=CHANNEL_VENDOR_BASE+" Installer"  # DO NOT CHANGE without understanding comment above

        imagename = self.installer_base_name()

        sparsename = imagename + ".sparseimage"
        finalname = imagename + ".dmg"
        # make sure we don't have stale files laying about
        self.remove(sparsename, finalname)

        self.run_command(['hdiutil', 'create', sparsename,
                          '-volname', volname, '-fs', 'HFS+',
                          '-type', 'SPARSE', '-megabytes', '1300',
                          '-layout', 'SPUD'])

        # mount the image and get the name of the mount point and device node
        try:
            hdi_output = subprocess.check_output(['hdiutil', 'attach', '-private', sparsename])
        except subprocess.CalledProcessError as err:
            sys.exit("failed to mount image at '%s'" % sparsename)
            
        try:
            devfile = re.search("/dev/disk([0-9]+)[^s]", hdi_output).group(0).strip()
            volpath = re.search('HFS\s+(.+)', hdi_output).group(1).strip()

            # Copy everything in to the mounted .dmg

            app_name = self.app_name()

            # Hack:
            # Because there is no easy way to coerce the Finder into positioning
            # the app bundle in the same place with different app names, we are
            # adding multiple .DS_Store files to svn. There is one for release,
            # one for release candidate and one for first look. Any other channels
            # will use the release .DS_Store, and will look broken.
            # - Ambroff 2008-08-20
            #<FS:TS> Select proper directory based on flavor and build type
            dmg_template_prefix = 'firestorm'
            if self.fs_is_opensim():
                dmg_template_prefix = 'firestormos'
            dmg_template = os.path.join(
                'installers', 'darwin', '%s-%s-dmg' % (dmg_template_prefix, self.channel_type()))
            print "Trying template directory", dmg_template

            if not os.path.exists (self.src_path_of(dmg_template)):
                dmg_template = os.path.join ('installers', 'darwin', 'release-dmg')
                print "Not found, trying template directory", dmg_template

            for s,d in {self.get_dst_prefix():app_name + ".app",
                        #os.path.join(dmg_template, "_VolumeIcon.icns"): ".VolumeIcon.icns",
                        os.path.join(dmg_template, "background.png"): "background.png",
                        os.path.join(dmg_template, "LGPL-license.txt"): "LGPL License.txt",
                        os.path.join(dmg_template, "VivoxAUP.txt"): "Vivox Acceptable Use Policy.txt",
                        os.path.join(dmg_template, "_DS_Store"): ".DS_Store"}.items():
                print "Copying to dmg", s, d
                self.copy_action(self.src_path_of(s), os.path.join(volpath, d))

            # <FS:TS> The next two commands *MUST* execute before the loop
            #         that hides the files. If not, packaging will fail.
            #         YOU HAVE BEEN WARNED.
            # Create the alias file (which is a resource file) from the .r
            self.run_command(
                ['Rez', self.src_path_of("%s/Applications-alias.r" % dmg_template),
                 '-o', os.path.join(volpath, "Applications")])

            # Set up the installer disk image: set icon positions, folder view
            #  options, and icon label colors. This must be done before the
            #  files are hidden.
            self.run_command(
                ['osascript',
                 self.src_path_of("installers/darwin/installer-dmg.applescript"),
                 volname])

            # <FS:TS> ARGH! osascript clobbers the volume icon file, for no
            #        reason I can find anywhere. So we need to copy it after
            #        running the script to set everything else up.
            print "Copying volume icon to dmg"
            self.copy_action(self.src_path_of(os.path.join(dmg_template, "_VolumeIcon.icns")),
                os.path.join(volpath, ".VolumeIcon.icns"))

            # Hide the background image, DS_Store file, and volume icon file (set their "visible" bit)
            for f in ".VolumeIcon.icns", "background.png", ".DS_Store":
                pathname = os.path.join(volpath, f)
                self.run_command(['SetFile', '-a', 'V', pathname])

            # Set the alias file's alias and custom icon bits
            self.run_command(['SetFile', '-a', 'AC', os.path.join(volpath, "Applications")])

            # Set the disk image root's custom icon bit
            self.run_command(['SetFile', '-a', 'C', volpath])

            # Sign the app if requested; 
            # do this in the copy that's in the .dmg so that the extended attributes used by 
            # the signature are preserved; moving the files using python will leave them behind
            # and invalidate the signatures.
            if 'signature' in self.args:
                app_in_dmg=os.path.join(volpath,self.app_name()+".app")
                print "Attempting to sign '%s'" % app_in_dmg
                identity = self.args['signature']
                if identity == '':
                    identity = 'Developer ID Application'

                # Look for an environment variable set via build.sh when running in Team City.
                try:
                    build_secrets_checkout = os.environ['build_secrets_checkout']
                except KeyError:
                    pass
                else:
                    # variable found so use it to unlock keychain followed by codesign
                    home_path = os.environ['HOME']
                    keychain_pwd_path = os.path.join(build_secrets_checkout,'code-signing-osx','password.txt')
                    keychain_pwd = open(keychain_pwd_path).read().rstrip()

                    # Note: As of macOS Sierra, keychains are created with names postfixed with '-db' so for example, the
                    #       SL Viewer keychain would by default be found in ~/Library/Keychains/viewer.keychain-db instead of
                    #       just ~/Library/Keychains/viewer.keychain in earlier versions.
                    #
                    #       Because we have old OS files from previous versions of macOS on the build hosts, the configurations
                    #       are different on each host. Some have viewer.keychain, some have viewer.keychain-db and some have both.
                    #       As you can see in the line below, this script expects the Linden Developer cert/keys to be in viewer.keychain.
                    #
                    #       To correctly sign builds you need to make sure ~/Library/Keychains/viewer.keychain exists on the host
                    #       and that it contains the correct cert/key. If a build host is set up with a clean version of macOS Sierra (or later)
                    #       then you will need to change this line (and the one for 'codesign' command below) to point to right place or else
                    #       pull in the cert/key into the default viewer keychain 'viewer.keychain-db' and export it to 'viewer.keychain'
                    viewer_keychain = os.path.join(home_path, 'Library',
                                                   'Keychains', 'viewer.keychain')
                    self.run_command(['security', 'unlock-keychain',
                                      '-p', keychain_pwd, viewer_keychain])
                    signed=False
                    sign_attempts=3
                    sign_retry_wait=15
                    #<FS:TS> The order of these is critical. When two things need signing and one is contained within the
                    # other, they must be signed from the innermost out.
                    things_to_sign = ['Frameworks/Chromium Embedded Framework.framework/Chromium Embedded Framework',
                                        'Resources/SLPlugin.app/Contents/Frameworks/DullahanHelper.app',
                                        'Resources/SLPlugin.app',
                                        'Resources/SLVoice',
                                        'Resources/mac-crash-logger.app']
                    while (not signed) and (sign_attempts > 0):
                        try:
                            sign_attempts-=1
                            #<FS:TS> This is ugly as hell, but it's the only way to make sure that every dylib in the
                            # entire package gets signed, as required for notarization. Apparently the --deep option
                            # isn't sufficient any more. Don't ask me why.
                            contents_dir = os.path.join(app_in_dmg, 'Contents')
                            try:
                                all_dylibs = subprocess.check_output(['find', contents_dir, '-name', '*.dylib', '-print'])
                            except subprocess.CalledProcessError as err:
                                sys.exit("failed to get list of dylib files")
                            for dylib in all_dylibs.split('\n'):
                                if dylib: # ignore any empty lines
                                    self.run_command(
                                       ['codesign', '--verbose', '--deep', '--force', '--option=runtime',
                                        '--keychain', viewer_keychain, '--sign', identity,
                                        dylib])
                            for item in things_to_sign:
                                # Note: See blurb above about names of keychains
                                sign_path = os.path.join(contents_dir, item)
                                print "Signing %s" % sign_path
                                self.run_command(
                                   ['codesign', '--verbose', '--deep', '--force', '--option=runtime',
                                    '--keychain', viewer_keychain, '--sign', identity,
                                    sign_path])
                            print "Signing main app bundle %s" % app_in_dmg
                            self.run_command(
                               ['codesign', '--verbose', '--deep', '--force', '--option=runtime',
                                '--keychain', viewer_keychain, '--sign', identity,
                                app_in_dmg])
                            signed=True # if no exception was raised, the codesign worked
                        except ManifestError as err:
                            if sign_attempts:
                                print >> sys.stderr, "codesign failed, waiting %d seconds before retrying" % sign_retry_wait
                                time.sleep(sign_retry_wait)
                                sign_retry_wait*=2
                            else:
                                print >> sys.stderr, "Maximum codesign attempts exceeded; giving up"
                                raise
                    self.run_command(['spctl', '-a', '-texec', '-vvvv', app_in_dmg])

        finally:
            # Unmount the image even if exceptions from any of the above 
            self.run_command(['hdiutil', 'detach', '-force', devfile])

        print "Converting temp disk image to final disk image"
        self.run_command(['hdiutil', 'convert', sparsename, '-format', 'UDZO',
                          '-imagekey', 'zlib-level=9', '-o', finalname])
        # get rid of the temp file
        self.package_file = finalname
        self.remove(sparsename)
        self.fs_save_osx_symbols()

class Darwin_i386_Manifest(DarwinManifest):
    address_size = 32


class Darwin_i686_Manifest(DarwinManifest):
    """alias in case arch is passed as i686 instead of i386"""
    pass


class Darwin_x86_64_Manifest(DarwinManifest):
    address_size = 64


class LinuxManifest(ViewerManifest):
    build_data_json_platform = 'lnx'

    def construct(self):
        super(LinuxManifest, self).construct()

        pkgdir = os.path.join(self.args['build'], os.pardir, 'packages')
        relpkgdir = os.path.join(pkgdir, "lib", "release")
        debpkgdir = os.path.join(pkgdir, "lib", "debug")

        self.path("licenses-linux.txt","licenses.txt")
        self.path("VivoxAUP.txt")
        self.path("res/firestorm_icon.png","firestorm_icon.png")
        with self.prefix("linux_tools"):
            self.path("client-readme.txt","README-linux.txt")
            self.path("FIRESTORM_DESKTOPINSTALL.txt","FIRESTORM_DESKTOPINSTALL.txt")
            self.path("client-readme-voice.txt","README-linux-voice.txt")
            self.path("client-readme-joystick.txt","README-linux-joystick.txt")
            self.path("wrapper.sh","firestorm")
            with self.prefix(dst="etc"):
                self.path("handle_secondlifeprotocol.sh")
                self.path("register_secondlifeprotocol.sh")
                self.path("refresh_desktop_app_entry.sh")
                self.path("launch_url.sh")
            self.path("install.sh")

        with self.prefix(dst="bin"):
            self.path("firestorm-bin","do-not-directly-run-firestorm-bin")
            self.path("../linux_crash_logger/linux-crash-logger","linux-crash-logger.bin")
            self.path2basename("../llplugin/slplugin", "SLPlugin") 
            #this copies over the python wrapper script, associated utilities and required libraries, see SL-321, SL-322 and SL-323
            # <FS:Ansariel> Remove VMP
            # with self.prefix(src="../viewer_components/manager", dst=""):
            #     self.path("*.py")
            # </FS:Ansariel> Remove VMP

        # recurses, packaged again
        self.path("res-sdl")

        # Get the icons based on the channel type
        icon_path = self.icon_path()
        print "DEBUG: icon_path '%s'" % icon_path
        with self.prefix(src=icon_path) :
            self.path("firestorm_256.png","firestorm_48.png")
            #with self.prefix(dst="res-sdl") :
            #    self.path("firestorm_256.bmp","ll_icon.BMP")

        # plugins
        with self.prefix(src=os.path.join(self.args['build'], os.pardir, 'media_plugins'), dst="bin/llplugin"):
            #self.path("gstreamer010/libmedia_plugin_gstreamer010.so", "libmedia_plugin_gstreamer.so")
            #self.path2basename("libvlc", "libmedia_plugin_libvlc.so")
            self.path("cef/libmedia_plugin_cef.so", "libmedia_plugin_cef.so" )


        #with self.prefix(src=os.path.join(pkgdir, 'lib', 'vlc', 'plugins'), dst="bin/llplugin/vlc/plugins"):
        #    self.path( "plugins.dat" )
        #    self.path( "*/*.so" )

        #with self.prefix(src=os.path.join(pkgdir, 'lib' ), dst="lib"):
        #    self.path( "libvlc*.so*" )

        #with self.prefix(src=os.path.join(pkgdir, 'lib', 'vlc', 'plugins'), dst="bin/llplugin/vlc/plugins"):
        #    self.path( "plugins.dat" )
        #    self.path( "*/*.so" )

        #with self.prefix(src=os.path.join(pkgdir, 'lib' ), dst="lib"):
        #    self.path( "libvlc*.so*" )

        snapStage = os.environ.get( "SNAPCRAFT_STAGE" )
        if snapStage != None:
            print( "Building snap package" )
        else:
            snapStage = os.environ.get( "FLATPAK_DEST" )
            if snapStage != None:
                print( "Building flatpak package" )

        if snapStage == None:
            data = open( "/proc/1/cgroup", "r" ).readlines()[0]
            if "docker" in data:
                snapStage = "/usr"

        pkgBase = os.path.join( pkgdir, 'lib', 'release')
        if snapStage != None:
            pkgBase = os.path.join( snapStage, "lib" )
            
        # CEF files 
        with self.prefix(src=pkgBase, dst="lib"):
            self.path( "libcef.so" )
            self.fs_try_path( "libminigbm.so" )
            
        pkgBase = os.path.join( pkgBase, "swiftshader" )
        with self.prefix(src=pkgBase, dst=os.path.join("bin", "swiftshader") ):
            self.path( "*.so" )
        with self.prefix(src=os.path.join(pkgdir, 'lib', 'release', 'swiftshader'), dst=os.path.join("lib", "swiftshader") ):
            self.path( "*.so" )

        pkgBase = os.path.join(pkgdir, 'bin', 'release')
        if snapStage != None:
            pkgBase = os.path.join( snapStage, "lib" )
        with self.prefix(pkgBase, dst="bin"):
            self.path( "chrome-sandbox" )
            self.path( "dullahan_host" )
            self.fs_try_path( "natives_blob.bin" )
            self.path( "snapshot_blob.bin" )
            self.path( "v8_context_snapshot.bin" )
        with self.prefix(src=os.path.join(pkgdir, 'bin', 'release'), dst="lib"):
            self.fs_try_path( "natives_blob.bin" )
            self.path( "snapshot_blob.bin" )
            self.path( "v8_context_snapshot.bin" )

        pkgBase = os.path.join(pkgdir, 'resources')
        if snapStage != None:
            pkgBase = os.path.join( snapStage, "resources" )

        with self.prefix(src=pkgBase, dst="bin"):
            self.path( "cef.pak" )
            self.path( "cef_extensions.pak" )
            self.path( "cef_100_percent.pak" )
            self.path( "cef_200_percent.pak" )
            self.path( "devtools_resources.pak" )
            self.path( "icudtl.dat" )
        with self.prefix(src=os.path.join(pkgdir, 'resources'), dst="lib"):
            self.path( "cef.pak" )
            self.path( "cef_extensions.pak" )
            self.path( "cef_100_percent.pak" )
            self.path( "cef_200_percent.pak" )
            self.path( "devtools_resources.pak" )
            self.path( "icudtl.dat" )

        pkgBase = os.path.join( pkgBase, "locales" )

        with self.prefix(src=pkgBase, dst=os.path.join('bin', 'locales')):
            self.path("am.pak")
            self.path("ar.pak")
            self.path("bg.pak")
            self.path("bn.pak")
            self.path("ca.pak")
            self.path("cs.pak")
            self.path("da.pak")
            self.path("de.pak")
            self.path("el.pak")
            self.path("en-GB.pak")
            self.path("en-US.pak")
            self.path("es-419.pak")
            self.path("es.pak")
            self.path("et.pak")
            self.path("fa.pak")
            self.path("fi.pak")
            self.path("fil.pak")
            self.path("fr.pak")
            self.path("gu.pak")
            self.path("he.pak")
            self.path("hi.pak")
            self.path("hr.pak")
            self.path("hu.pak")
            self.path("id.pak")
            self.path("it.pak")
            self.path("ja.pak")
            self.path("kn.pak")
            self.path("ko.pak")
            self.path("lt.pak")
            self.path("lv.pak")
            self.path("ml.pak")
            self.path("mr.pak")
            self.path("ms.pak")
            self.path("nb.pak")
            self.path("nl.pak")
            self.path("pl.pak")
            self.path("pt-BR.pak")
            self.path("pt-PT.pak")
            self.path("ro.pak")
            self.path("ru.pak")
            self.path("sk.pak")
            self.path("sl.pak")
            self.path("sr.pak")
            self.path("sv.pak")
            self.path("sw.pak")
            self.path("ta.pak")
            self.path("te.pak")
            self.path("th.pak")
            self.path("tr.pak")
            self.path("uk.pak")
            self.path("vi.pak")
            self.path("zh-CN.pak")
            self.path("zh-TW.pak")

        # llcommon
        #if not self.path("../llcommon/libllcommon.so", "lib/libllcommon.so"):
        #    print "Skipping llcommon.so (assuming llcommon was linked statically)"

        self.path("featuretable_linux.txt")

        with self.prefix(src=pkgdir, dst="bin"):
            self.path("ca-bundle.crt")

        if self.is_packaging_viewer():
          with self.prefix(src=os.path.join(pkgdir, 'lib', 'release'), dst="lib"):
            self.path("libapr-1.so*")
            self.path("libaprutil-1.so*")
            #self.path("libboost_context-mt.so*")
            #self.path("libboost_filesystem-mt.so*")
            #self.path("libboost_program_options-mt.so*")
            #self.path("libboost_regex-mt.so*")
            #self.path("libboost_signals-mt.so*")
            #self.path("libboost_system-mt.so*")
            #self.path("libboost_thread-mt.so*")
            #self.path("libboost_chrono-mt.so*") #<FS:TM> FS spcific
            #self.path("libboost_date_time-mt.so*") #<FS:TM> FS spcific
            #self.path("libboost_wave-mt.so*") #<FS:TM> FS spcific
            #self.path("libcollada14dom.so*")
            #self.path("libdb*.so*")
            #self.path("libcrypto.so*")
            self.path("libexpat.so*")
            #self.path("libssl.so*")
            #self.path("libGLOD.so")
            #self.fs_path("libminizip.so")
            self.path("libuuid.so*")
            self.path("libSDL*")
            #self.path("libdirectfb*.so*")
            #self.path("libfusion*.so*")
            #self.path("libdirect*.so*")
            self.fs_try_path("libopenjpeg.so*")
            self.path("libhunspell-1.3.so*")
            self.path("libalut.so*")
            #self.path("libpng15.so.15") #use provided libpng to workaround incompatible system versions on some distros
            #self.path("libpng15.so.15.13.0") #use provided libpng to workaround incompatible system versions on some distros
            #self.path("libpng15.so.15.1.0") #use provided libpng to workaround incompatible system versions on some distros
            self.path("libopenal.so", "libopenal.so.1") # Install as versioned file in case it's missing from the 3p- and won't get copied below
            self.path("libopenal.so*")
            #self.path("libnotify.so.1.1.2", "libnotify.so.1") # LO - uncomment when testing libnotify(growl) on linux
            self.path("libpangox-1.0.so*")
            # KLUDGE: As of 2012-04-11, the 'fontconfig' package installs
            # libfontconfig.so.1.4.4, along with symlinks libfontconfig.so.1
            # and libfontconfig.so. Before we added support for library-file
            # wildcards, though, this self.path() call specifically named
            # libfontconfig.so.1.4.4 WITHOUT also copying the symlinks. When I
            # (nat) changed the call to self.path("libfontconfig.so.*"), we
            # ended up with the libfontconfig.so.1 symlink in the target
            # directory as well. But guess what! At least on Ubuntu 10.04,
            # certain viewer fonts look terrible with libfontconfig.so.1
            # present in the target directory. Removing that symlink suffices
            # to improve them. I suspect that means we actually do better when
            # the viewer fails to find our packaged libfontconfig.so*, falling
            # back on the system one instead -- but diagnosing and fixing that
            # is a bit out of scope for the present project. Meanwhile, this
            # particular wildcard specification gets us exactly what the
            # previous call did, without having to explicitly state the
            # version number.
            self.path("libfontconfig.so.*.*")

            self.fs_try_path("libjemalloc.so*")

          # Vivox runtimes
          # Currentelly, the 32-bit ones will work with a 64-bit client.
          with self.prefix(src=os.path.join(pkgdir, 'lib', 'release'), dst="bin"):
                  self.path("SLVoice")
                  self.path("win32")

          with self.prefix(src=os.path.join(pkgdir, 'lib', 'release'), dst="lib"):
                  self.path("libortp.so")
                  self.path("libsndfile.so.1")
                  # <FS:TS> Vivox wants this library even if it's present already in the viewer
                  self.path("libvivoxoal.so.1")
                  self.path("libvivoxsdk.so")
                  self.path("libvivoxplatform.so")


    def package_finish(self):
        # a standard map of strings for replacing in the templates
        installer_name_components = ['Phoenix',self.app_name(),self.args.get('arch'),'.'.join(self.args['version'])]
        installer_name = "_".join(installer_name_components)
        #installer_name = self.installer_base_name()

<<<<<<< HEAD
        createTar = True
        if os.environ.get( "FS_CREATE_NO_TAR" ): 
            createTar = False

            
        if createTar:
            self.fs_delete_linux_symbols() # <FS:ND/> Delete old syms
            self.strip_binaries()
            self.fs_save_linux_symbols() # <FS:ND/> Package symbols, add debug link
            self.fs_setuid_chromesandbox() # <FS:ND/> Chown chrome-sandbox to root:root and set the setuid bit
=======
        self.fs_delete_linux_symbols() # <FS:ND/> Delete old syms
        self.strip_binaries()
        self.fs_save_linux_symbols() # <FS:ND/> Package symbols, add debug link
>>>>>>> f2a26807

        # Fix access permissions
        self.run_command(['find', self.get_dst_prefix(),
                          '-type', 'd', '-exec', 'chmod', '755', '{}', ';'])
        for old, new in ('0700', '0755'), ('0500', '0555'), ('0600', '0644'), ('0400', '0444'):
            self.run_command(['find', self.get_dst_prefix(),
                              '-type', 'f', '-perm', old,
                              '-exec', 'chmod', new, '{}', ';'])

        if os.environ.get( "SNAPCRAFT_STAGE" ) or os.environ.get( "FLATPAK_DEST" ):
            print( "Building snap package, not calling tar to bundle" )
            self.package_file = "<none>"
            return

        self.package_file = installer_name + '.tar.xz'

        if createTar:
            # temporarily move directory tree so that it has the right
            # name in the tarfile
            realname = self.get_dst_prefix()
            tempname = self.build_path_of(installer_name)
            self.run_command(["mv", realname, tempname])
            try:
                # only create tarball if it's a release build.
                if self.args['buildtype'].lower() == 'release':
                    # --numeric-owner hides the username of the builder for
                    # security etc.
                    self.run_command(['tar', '-C', self.get_build_prefix(),
                                      '--numeric-owner', self.fs_linux_tar_excludes(), '-caf',
                                      tempname + '.tar.xz', installer_name])
                else:
                    print "Skipping %s.tar.xz for non-Release build (%s)" % \
                        (installer_name, self.args['buildtype'])
            finally:
                self.run_command(["mv", tempname, realname])

    def strip_binaries(self):
        if self.args['buildtype'].lower() == 'release' and self.is_packaging_viewer():
            print "* Going strip-crazy on the packaged binaries, since this is a RELEASE build"
            if not os.path.isdir( os.path.join( self.get_dst_prefix(), "lib") ):
                os.mkdir( os.path.join( self.get_dst_prefix(), "lib") )
            # makes some small assumptions about our packaged dir structure
            self.run_command(
                ["find"] +
                [os.path.join(self.get_dst_prefix(), dir) for dir in ('bin', 'lib')] +
                # <FS:Ansariel> Remove VMP
                # ['-type', 'f', '!', '-name', '*.py',
                ['-type', 'f', "!", "-name", "*.dat", "!", "-name", "*.pak", "!", "-name", "*.bin",
                # </FS:Ansariel> Remove VMP
                 '!', '-name', 'update_install', '-exec', 'strip', '-S', '{}', ';'])

class Linux_i686_Manifest(LinuxManifest):
    address_size = 32

    def construct(self):
        super(Linux_i686_Manifest, self).construct()

        pkgdir = os.path.join(self.args['build'], os.pardir, 'packages')
        relpkgdir = os.path.join(pkgdir, "lib", "release")
        debpkgdir = os.path.join(pkgdir, "lib", "debug")

        with self.prefix(src=relpkgdir, dst="lib"):
            self.path("libapr-1.so")
            self.path("libapr-1.so.0")
            self.path("libapr-1.so.0.4.5")
            self.path("libaprutil-1.so")
            self.path("libaprutil-1.so.0")
            self.path("libaprutil-1.so.0.4.1")
            self.path("libdb*.so")
            self.path("libexpat.so.*")
            self.path("libGLOD.so")
            self.path("libuuid.so*")
            self.path("libSDL*")
            self.path("libdirectfb-1.*.so.*")
            self.path("libfusion-1.*.so.*")
            self.path("libdirect-1.*.so.*")
            self.path("libopenjpeg.so*")
            self.path("libdirectfb-1.4.so.5")
            self.path("libfusion-1.4.so.5")
            self.path("libdirect-1.4.so.5*")
            self.path("libhunspell-1.3.so*")
            self.path("libalut.so*")
            self.path("libopenal.so*")

            # <FS:ND> Linking this breaks voice as stock openal.so does not have alcGetMixedBuffer
            #self.path("libopenal.so", "libvivoxoal.so.1") # vivox's sdk expects this soname
            # </FS:ND>
            
            # KLUDGE: As of 2012-04-11, the 'fontconfig' package installs
            # libfontconfig.so.1.4.4, along with symlinks libfontconfig.so.1
            # and libfontconfig.so. Before we added support for library-file
            # wildcards, though, this self.path() call specifically named
            # libfontconfig.so.1.4.4 WITHOUT also copying the symlinks. When I
            # (nat) changed the call to self.path("libfontconfig.so.*"), we
            # ended up with the libfontconfig.so.1 symlink in the target
            # directory as well. But guess what! At least on Ubuntu 10.04,
            # certain viewer fonts look terrible with libfontconfig.so.1
            # present in the target directory. Removing that symlink suffices
            # to improve them. I suspect that means we actually do better when
            # the viewer fails to find our packaged libfontconfig.so*, falling
            # back on the system one instead -- but diagnosing and fixing that
            # is a bit out of scope for the present project. Meanwhile, this
            # particular wildcard specification gets us exactly what the
            # previous call did, without having to explicitly state the
            # version number.
            self.path("libfontconfig.so.*.*")

            # Include libfreetype.so. but have it work as libfontconfig does.
            self.path("libfreetype.so.*.*")

            try:
                self.path("libtcmalloc.so*") #formerly called google perf tools
                pass
            except:
                print "tcmalloc files not found, skipping"
                pass

            if self.args['fmodstudio'] == 'ON':
                try:
                    self.path("libfmod.so")
                    self.path("libfmod.so*")
                    pass
                except:
                    print "Skipping libfmod.so - not found"
                    pass


        # Vivox runtimes
        with self.prefix(src=relpkgdir, dst="bin"):
            self.path("SLVoice")
        with self.prefix(src=relpkgdir, dst="lib"):
            self.path("libortp.so")
            self.path("libsndfile.so.1")
            #self.path("libvivoxoal.so.1") # no - we'll re-use the viewer's own OpenAL lib
            self.path("libvivoxsdk.so")

        self.fs_delete_linux_symbols() # <FS:ND/> Delete old syms
        self.strip_binaries()


class Linux_x86_64_Manifest(LinuxManifest):
    address_size = 64

    def construct(self):
        super(Linux_x86_64_Manifest, self).construct()

        pkgdir = os.path.join(self.args['build'], os.pardir, 'packages')
        relpkgdir = os.path.join(pkgdir, "lib", "release")
        debpkgdir = os.path.join(pkgdir, "lib", "debug")

        if self.is_packaging_viewer():
          with self.prefix(src=os.path.join(pkgdir, 'lib', 'release'), dst="lib"):
            self.path("libffi*.so*")
            # vivox 32-bit hack.
            # one has to extract libopenal.so from the 32-bit openal package, or official LL viewer, and rename it to libopenal32.so
            # and place it in the prebuilt lib/release directory
            # <FS:TS> No, we don't need to dink with this. A usable library
            # is now in the slvoice package, and we need to just use it as is.
            # self.path("libopenal32.so", "libvivoxoal.so.1") # vivox's sdk expects this soname

            if self.args['fmodstudio'] == 'ON':
                try:
                    self.path("libfmod.so")
                    self.path("libfmod.so*")
                    pass
                except:
                    print "Skipping libfmod.so - not found"
                    pass

        with self.prefix(dst="bin"):
            self.path2basename("../llplugin/slplugin", "SLPlugin")
	

        self.path("secondlife-i686.supp")

################################################################
# <FS:Ansariel> Added back for Mac compatibility reason
def symlinkf(src, dst):
    """
    Like ln -sf, but uses os.symlink() instead of running ln.
    """
    try:
        os.symlink(src, dst)
    except OSError as err:
        if err.errno != errno.EEXIST:
            raise
        # We could just blithely attempt to remove and recreate the target
        # file, but that strategy doesn't work so well if we don't have
        # permissions to remove it. Check to see if it's already the
        # symlink we want, which is the usual reason for EEXIST.
        elif os.path.islink(dst):
            if os.readlink(dst) == src:
                # the requested link already exists
                pass
            else:
                # dst is the wrong symlink; attempt to remove and recreate it
                os.remove(dst)
                os.symlink(src, dst)
        elif os.path.isdir(dst):
            print "Requested symlink (%s) exists but is a directory; replacing" % dst
            shutil.rmtree(dst)
            os.symlink(src, dst)
        elif os.path.exists(dst):
            print "Requested symlink (%s) exists but is a file; replacing" % dst
            os.remove(dst)
            os.symlink(src, dst)
        else:
            # see if the problem is that the parent directory does not exist
            # and try to explain what is missing
            (parent, tail) = os.path.split(dst)
            while not os.path.exists(parent):
                (parent, tail) = os.path.split(parent)
            if tail:
                raise Exception("Requested symlink (%s) cannot be created because %s does not exist"
                                % os.path.join(parent, tail))
            else:
                raise
# </FS:Ansariel> Added back for Mac compatibility reason

if __name__ == "__main__":
    # Report our own command line so that, in case of trouble, a developer can
    # manually rerun the same command.
    print('%s \\\n%s' %
          (sys.executable,
           ' '.join((("'%s'" % arg) if ' ' in arg else arg) for arg in sys.argv)))
    extra_arguments = [
        dict(name='bugsplat', description="""BugSplat database to which to post crashes,
             if BugSplat crash reporting is desired""", default=''),
        dict(name='fmodstudio', description="""Indication if fmod studio libraries are needed""", default='OFF'),
        dict(name='openal', description="""Indication openal libraries are needed""", default='OFF')
        ]
    try:
        main(extra=extra_arguments)
    except (ManifestError, MissingError) as err:
        sys.exit("\nviewer_manifest.py failed: "+err.msg)
    except:
        raise<|MERGE_RESOLUTION|>--- conflicted
+++ resolved
@@ -2069,7 +2069,6 @@
         installer_name = "_".join(installer_name_components)
         #installer_name = self.installer_base_name()
 
-<<<<<<< HEAD
         createTar = True
         if os.environ.get( "FS_CREATE_NO_TAR" ): 
             createTar = False
@@ -2079,12 +2078,6 @@
             self.fs_delete_linux_symbols() # <FS:ND/> Delete old syms
             self.strip_binaries()
             self.fs_save_linux_symbols() # <FS:ND/> Package symbols, add debug link
-            self.fs_setuid_chromesandbox() # <FS:ND/> Chown chrome-sandbox to root:root and set the setuid bit
-=======
-        self.fs_delete_linux_symbols() # <FS:ND/> Delete old syms
-        self.strip_binaries()
-        self.fs_save_linux_symbols() # <FS:ND/> Package symbols, add debug link
->>>>>>> f2a26807
 
         # Fix access permissions
         self.run_command(['find', self.get_dst_prefix(),
