#!/usr/bin/env python
"""\
@file viewer_manifest.py
@author Ryan Williams
@brief Description of all installer viewer files, and methods for packaging
       them into installers for all supported platforms.

$LicenseInfo:firstyear=2006&license=viewerlgpl$
Second Life Viewer Source Code
Copyright (C) 2006-2014, Linden Research, Inc.

This library is free software; you can redistribute it and/or
modify it under the terms of the GNU Lesser General Public
License as published by the Free Software Foundation;
version 2.1 of the License only.

This library is distributed in the hope that it will be useful,
but WITHOUT ANY WARRANTY; without even the implied warranty of
MERCHANTABILITY or FITNESS FOR A PARTICULAR PURPOSE.  See the GNU
Lesser General Public License for more details.

You should have received a copy of the GNU Lesser General Public
License along with this library; if not, write to the Free Software
Foundation, Inc., 51 Franklin Street, Fifth Floor, Boston, MA  02110-1301  USA

Linden Research, Inc., 945 Battery Street, San Francisco, CA  94111  USA
$/LicenseInfo$
"""
import sys
import os.path
import errno
import re
import tarfile
import time
import random
#AO
import os
import shlex
import subprocess
import zipfile
#/AO

from fs_viewer_manifest import FSViewerManifest #<FS:ND/> Manifest extensions for Firestorm

viewer_dir = os.path.dirname(__file__)
# Add indra/lib/python to our path so we don't have to muck with PYTHONPATH.
# Put it FIRST because some of our build hosts have an ancient install of
# indra.util.llmanifest under their system Python!
sys.path.insert(0, os.path.join(viewer_dir, os.pardir, "lib", "python"))
from indra.util.llmanifest import LLManifest, main, proper_windows_path, path_ancestors, CHANNEL_VENDOR_BASE, RELEASE_CHANNEL, ManifestError
try:
    from llbase import llsd
except ImportError:
    from indra.base import llsd

class ViewerManifest(LLManifest,FSViewerManifest):
    def is_packaging_viewer(self):
        # Some commands, files will only be included
        # if we are packaging the viewer on windows.
        # This manifest is also used to copy
        # files during the build (see copy_w_viewer_manifest
        # and copy_l_viewer_manifest targets)
        return 'package' in self.args['actions']

    def do_copy_artwork( self ):
        return self.args.has_key( 'copy_artwork' )

    def construct(self):
        super(ViewerManifest, self).construct()
        self.exclude("*.svn*")
        self.path(src="../../scripts/messages/message_template.msg", dst="app_settings/message_template.msg")
        self.path(src="../../etc/message.xml", dst="app_settings/message.xml")
        
        # <FS:LO> Copy dictionaries to a place where the viewer can find them if ran from visual studio
        if self.prefix(src="app_settings"):
            # ... and the included spell checking dictionaries
            pkgdir = os.path.join(self.args['build'], os.pardir, 'packages')
            if self.prefix(src=pkgdir,dst=""):
                self.path("dictionaries")
                self.end_prefix(pkgdir)
            self.end_prefix("app_settings")
        # </FS:LO>

        if self.is_packaging_viewer() or self.do_copy_artwork():
            if self.prefix(src="app_settings"):
                self.exclude("logcontrol.xml")
                self.exclude("logcontrol-dev.xml")
                self.path("*.pem")
                self.path("*.ini")
                self.path("*.xml")
                self.path("*.db2")

                # include the entire shaders directory recursively
                self.path("shaders")
                # include the extracted list of contributors
                contributions_path = "../../doc/contributions.txt"
                contributor_names = self.extract_names(contributions_path)
                self.put_in_file(contributor_names, "contributors.txt", src=contributions_path)
                # include the extracted list of translators
                translations_path = "../../doc/translations.txt"
                translator_names = self.extract_names(translations_path)
                self.put_in_file(translator_names, "translators.txt", src=translations_path)
                # include the list of Lindens (if any)
                #   see https://wiki.lindenlab.com/wiki/Generated_Linden_Credits
                linden_names_path = os.getenv("LINDEN_CREDITS")
                if not linden_names_path :
                    print "No 'LINDEN_CREDITS' specified in environment, using built-in list"
                else:
                    try:
                        linden_file = open(linden_names_path,'r')
                    except IOError:
                        print "No Linden names found at '%s', using built-in list" % linden_names_path
                    else:
                         # all names should be one line, but the join below also converts to a string
                        linden_names = ', '.join(linden_file.readlines())
                        self.put_in_file(linden_names, "lindens.txt", src=linden_names_path)
                        linden_file.close()
                        print "Linden names extracted from '%s'" % linden_names_path

                # ... and the entire windlight directory
                self.path("windlight")

<<<<<<< HEAD
                # <FS:LO> Copy dictionaries to a place where the viewer can find them if ran from visual studio
=======
                # ... and the entire image filters directory
                self.path("filters")
            
>>>>>>> 00b4a714
                # ... and the included spell checking dictionaries
#                pkgdir = os.path.join(self.args['build'], os.pardir, 'packages')
#                if self.prefix(src=pkgdir,dst=""):
#                    self.path("dictionaries")
#                    self.end_prefix(pkgdir)
                # </FS:LO>
                # include the entire beams directory
                self.path("beams")
                self.path("beamsColors")


                # CHOP-955: If we have "sourceid" or "viewer_channel" in the
                # build process environment, generate it into
                # settings_install.xml.
                settings_template = dict(
                    sourceid=dict(Comment='Identify referring agency to Linden web servers',
                                  Persist=1,
                                  Type='String',
                                  Value=''),
                    CmdLineGridChoice=dict(Comment='Default grid',
                                  Persist=0,
                                  Type='String',
                                  Value=''),
                    CmdLineChannel=dict(Comment='Command line specified channel name',
                                        Persist=0,
                                        Type='String',
                                        Value=''))
                settings_install = {}
                if 'sourceid' in self.args and self.args['sourceid']:
                    settings_install['sourceid'] = settings_template['sourceid'].copy()
                    settings_install['sourceid']['Value'] = self.args['sourceid']
                    print "Set sourceid in settings_install.xml to '%s'" % self.args['sourceid']

                if 'channel_suffix' in self.args and self.args['channel_suffix']:
                    settings_install['CmdLineChannel'] = settings_template['CmdLineChannel'].copy()
                    settings_install['CmdLineChannel']['Value'] = self.channel_with_pkg_suffix()
                    print "Set CmdLineChannel in settings_install.xml to '%s'" % self.channel_with_pkg_suffix()

                if 'grid' in self.args and self.args['grid']:
                    settings_install['CmdLineGridChoice'] = settings_template['CmdLineGridChoice'].copy()
                    settings_install['CmdLineGridChoice']['Value'] = self.grid()
                    print "Set CmdLineGridChoice in settings_install.xml to '%s'" % self.grid()

                # put_in_file(src=) need not be an actual pathname; it
                # only needs to be non-empty
                self.put_in_file(llsd.format_pretty_xml(settings_install),
                                 "settings_install.xml",
                                 src="environment")

                self.end_prefix("app_settings")

            if self.prefix(src="character"):
                self.path("*.llm")
                self.path("*.xml")
                self.path("*.tga")
                self.end_prefix("character")

            # Include our fonts
            if self.prefix(src="fonts"):
                self.path("*.ttf")
                self.path("*.txt")
                self.path("*.xml")
                self.end_prefix("fonts")
                
            # AO: Include firestorm resources
            if self.prefix(src="fs_resources"):
				self.path("*.txt")
				self.path("*.lsl")
				self.path("*.lsltxt")
				self.end_prefix("fs_resources");

            # skins
            if self.prefix(src="skins"):
		    self.path("skins.xml")
                    # include the entire textures directory recursively
                    if self.prefix(src="*/textures"):
                            self.path("*/*.tga")
                            self.path("*/*.j2c")
                            self.path("*/*.jpg")
                            self.path("*/*.png")
                            self.path("*.tga")
                            self.path("*.j2c")
                            self.path("*.jpg")
                            self.path("*.png")
                            self.path("textures.xml")
                            self.end_prefix("*/textures")
                    self.path("*/xui/*/*.xml")
                    self.path("*/xui/*/widgets/*.xml")
		    self.path("*/themes/*/colors.xml")
		    if self.prefix(src="*/themes/*/textures"):
                            self.path("*/*.tga")
                            self.path("*/*.j2c")
                            self.path("*/*.jpg")
                            self.path("*/*.png")
                            self.path("*.tga")
                            self.path("*.j2c")
                            self.path("*.jpg")
                            self.path("*.png")
                            self.end_prefix("*/themes/*/textures")

            # <FS:AO> - We intentionally do not package xui for themes, the reasoning is: 
            #         Themes are defined as color/texture mods, not structual mods. Structural changes are done as "skins".
            #         If a color is mentioned in xui, it can be refactored to use a more generic reference color, and
            #         then overwritten by the theme-specific colors.xml. This saves us from having to maintain more XUI 
            #         in more places than needed, and over time allows more and more of the viewer to be adjusted using
            #         only color definitions.
	 	
            ## FS:Ansariel: Fix packaging for xui folders in themes (FIRE-6859)
            #if self.prefix(src="*/themes/*/xui"):
            #        self.path("*/*.xml")
            #        self.path("*/widgets/*.xml")
            #        self.end_prefix("*/themes/*/xui")
            # </FS:AO>

                    self.path("*/*.xml")

                    # Local HTML files (e.g. loading screen)
                    # The claim is that we never use local html files any
                    # longer. But rather than commenting out this block, let's
                    # rename every html subdirectory as html.old. That way, if
                    # we're wrong, a user actually does have the relevant
                    # files; s/he just needs to rename every html.old
                    # directory back to html to recover them.
                    if self.prefix(src="*/html", dst="*/html.old"):
                            self.path("*.png")
                            self.path("*/*/*.html")
                            self.path("*/*/*.gif")
                            self.end_prefix("*/html")

                    self.end_prefix("skins")

            # local_assets dir (for pre-cached textures)
            if self.prefix(src="local_assets"):
                self.path("*.j2c")
                self.path("*.tga")
                self.end_prefix("local_assets")

            # Files in the newview/ directory
            self.path("gpu_table.txt")
            # The summary.json file gets left in the build directory by newview/CMakeLists.txt.
            if not self.path2basename(os.pardir, "summary.json"):
                print "No summary.json file"

    def grid(self):
        return self.args['grid']

    def channel(self):
        return self.args['channel']

    def channel_with_pkg_suffix(self):
        fullchannel=self.channel()
        if 'channel_suffix' in self.args and self.args['channel_suffix']:
            fullchannel+=' '+self.args['channel_suffix']
        return fullchannel

    def channel_variant(self):
        global CHANNEL_VENDOR_BASE
        return self.channel().replace(CHANNEL_VENDOR_BASE, "").strip()

    def channel_type(self): # returns 'release', 'beta', 'project', or 'test'
        global CHANNEL_VENDOR_BASE
        channel_qualifier=self.channel().replace(CHANNEL_VENDOR_BASE, "").lower().strip()
        if channel_qualifier.startswith('release'):
            channel_type='release'
        elif channel_qualifier.startswith('beta'):
            channel_type='beta'
        elif channel_qualifier.startswith('project'):
            channel_type='project'
        else:
            channel_type='test'
        return channel_type

    def channel_variant_app_suffix(self):
        # get any part of the compiled channel name after the CHANNEL_VENDOR_BASE
        suffix=self.channel_variant()
        # by ancient convention, we don't use Release in the app name
        if self.channel_type() == 'release':
            suffix=suffix.replace('Release', '').strip()
        # for the base release viewer, suffix will now be null - for any other, append what remains
        if len(suffix) > 0:
            suffix = "_"+ ("_".join(suffix.split()))
        # the additional_packages mechanism adds more to the installer name (but not to the app name itself)
        if 'channel_suffix' in self.args and self.args['channel_suffix']:
            suffix+='_'+("_".join(self.args['channel_suffix'].split()))
        return suffix

    def installer_base_name(self):
        global CHANNEL_VENDOR_BASE
        # a standard map of strings for replacing in the templates
        substitution_strings = {
            'channel_vendor_base' : '_'.join(CHANNEL_VENDOR_BASE.split()),
            'channel_variant_underscores':self.channel_variant_app_suffix(),
            'version_underscores' : '_'.join(self.args['version']),
            'arch':self.args['arch']
            }
        return "%(channel_vendor_base)s%(channel_variant_underscores)s_%(version_underscores)s_%(arch)s" % substitution_strings

    def app_name(self):
        global CHANNEL_VENDOR_BASE
        channel_type=self.channel_type()
        if channel_type == 'release':
            app_suffix='Viewer'
        else:
            app_suffix=self.channel_variant()
			
        #<FS:ND> tag "OS" after CHANNEL_VENDOR_BASE and before any suffix
        if self.fs_flavor() == 'oss':
		      app_suffix = "OS" + app_suffix
        #</FS:ND>

        #<FS:ND> Don't separate name by whitespace. This break a lot of things in the old FS installer logic.
        #return CHANNEL_VENDOR_BASE + ' ' + app_suffix
        return CHANNEL_VENDOR_BASE + app_suffix
        #</FS:ND>

    def app_name_oneword(self):
        return ''.join(self.app_name().split())
        

    def icon_path(self):
        # <FS:ND> Add -os for oss builds
        if self.fs_flavor() == 'oss':
            return "icons/" + self.channel_type() + "-os"
        # </FS:ND>
        return "icons/" + self.channel_type()

        
    def extract_names(self,src):
        try:
            contrib_file = open(src,'r')
        except IOError:
            print "Failed to open '%s'" % src
            raise
        lines = contrib_file.readlines()
        contrib_file.close()

        # All lines up to and including the first blank line are the file header; skip them
        lines.reverse() # so that pop will pull from first to last line
        while not re.match("\s*$", lines.pop()) :
            pass # do nothing

        # A line that starts with a non-whitespace character is a name; all others describe contributions, so collect the names
        names = []
        for line in lines :
            if re.match("\S", line) :
                names.append(line.rstrip())
        # It's not fair to always put the same people at the head of the list
        random.shuffle(names)
        return ', '.join(names)

class Windows_i686_Manifest(ViewerManifest):
    def final_exe(self):
        return self.app_name_oneword()+".exe"

    def test_msvcrt_and_copy_action(self, src, dst):
        # This is used to test a dll manifest.
        # It is used as a temporary override during the construct method
        from test_win32_manifest import test_assembly_binding
        if src and (os.path.exists(src) or os.path.islink(src)):
            # ensure that destination path exists
            self.cmakedirs(os.path.dirname(dst))
            self.created_paths.append(dst)
            if not os.path.isdir(src):
                if(self.args['configuration'].lower() == 'debug'):
                    test_assembly_binding(src, "Microsoft.VC80.DebugCRT", "8.0.50727.4053")
                else:
                    test_assembly_binding(src, "Microsoft.VC80.CRT", "8.0.50727.4053")
                self.ccopy(src,dst)
            else:
                raise Exception("Directories are not supported by test_CRT_and_copy_action()")
        else:
            print "Doesn't exist:", src

    def test_for_no_msvcrt_manifest_and_copy_action(self, src, dst):
        # This is used to test that no manifest for the msvcrt exists.
        # It is used as a temporary override during the construct method
        from test_win32_manifest import test_assembly_binding
        from test_win32_manifest import NoManifestException, NoMatchingAssemblyException
        if src and (os.path.exists(src) or os.path.islink(src)):
            # ensure that destination path exists
            self.cmakedirs(os.path.dirname(dst))
            self.created_paths.append(dst)
            if not os.path.isdir(src):
                try:
                    if(self.args['configuration'].lower() == 'debug'):
                        test_assembly_binding(src, "Microsoft.VC80.DebugCRT", "")
                    else:
                        test_assembly_binding(src, "Microsoft.VC80.CRT", "")
                    raise Exception("Unknown condition")
                except NoManifestException, err:
                    pass
                except NoMatchingAssemblyException, err:
                    pass
                    
                self.ccopy(src,dst)
            else:
                raise Exception("Directories are not supported by test_CRT_and_copy_action()")
        else:
            print "Doesn't exist:", src
        
    def construct(self):
        super(Windows_i686_Manifest, self).construct()

        if self.is_packaging_viewer():
            # Find secondlife-bin.exe in the 'configuration' dir, then rename it to the result of final_exe.
            self.path(src='%s/firestorm-bin.exe' % self.args['configuration'], dst=self.final_exe())

        # Plugin host application
        self.path2basename(os.path.join(os.pardir,
                                        'llplugin', 'slplugin', self.args['configuration']),
                           "slplugin.exe")
        
        self.path2basename("../viewer_components/updater/scripts/windows", "update_install.bat")

        # Get shared libs from the shared libs staging directory
        if self.prefix(src=os.path.join(os.pardir, 'sharedlibs', self.args['configuration']),
                       dst=""):

            # Get llcommon and deps. If missing assume static linkage and continue.
            try:
                self.path('llcommon.dll')
                self.path('libapr-1.dll')
                self.path('libaprutil-1.dll')
                self.path('libapriconv-1.dll')
                
            except RuntimeError, err:
                print err.message
                print "Skipping llcommon.dll (assuming llcommon was linked statically)"

            # Mesh 3rd party libs needed for auto LOD and collada reading
            try:
                if self.args['configuration'].lower() == 'debug':
                    self.path("libcollada14dom22-d.dll")
                else:
                    self.path("libcollada14dom22.dll")
                    
                self.path("glod.dll")
            except RuntimeError, err:
                print err.message
                print "Skipping COLLADA and GLOD libraries (assumming linked statically)"

            # Get fmodex dll, continue if missing
            try:
                if self.args['configuration'].lower() == 'debug':
                    self.path("fmodexL.dll")
                    self.path("fmodexL64.dll")
                else:
                    self.path("fmodex.dll")
                    self.path("fmodex64.dll")
            except:
                print "Skipping fmodex audio library(assuming other audio engine)"
			
            # Get Leap Motion SDK
            try:
                if self.args['configuration'].lower() == 'debug':
                    self.path("Leapd.dll")
                else:
                    self.path("Leap.dll")
            except:
                print "Leap Motion library was not found"

            # For textures
            if self.args['configuration'].lower() == 'debug':
                self.path("openjpegd.dll")
            else:
                self.path("openjpeg.dll")

            # These need to be installed as a SxS assembly, currently a 'private' assembly.
            # See http://msdn.microsoft.com/en-us/library/ms235291(VS.80).aspx
            if self.args['configuration'].lower() == 'debug':
                 self.path("msvcr100d.dll")
                 self.path("msvcp100d.dll")
            else:
                 self.path("msvcr100.dll")
                 self.path("msvcp100.dll")

            # Vivox runtimes
            self.path("SLVoice.exe")
            self.path("vivoxsdk.dll")
            self.path("ortp.dll")
            self.path("libsndfile-1.dll")
            self.path("zlib1.dll")
            self.path("vivoxplatform.dll")
            self.path("vivoxoal.dll")
            self.path("ca-bundle.crt")
            
            # Security
            self.path("ssleay32.dll")
            self.path("libeay32.dll")

            # Hunspell
            self.path("libhunspell.dll")

            # Growl
            self.path("growl.dll")
            self.path("growl++.dll")

            # <FS:ND> Copy symbols for breakpad
            self.path("ssleay32.pdb")
            self.path("libeay32.pdb")
            self.path("growl.pdb")
            self.path("growl++.pdb")
            self.path('apr-1.pdb', 'libarp.pdb')
            self.path('aprutil-1.pdb', 'libaprutil.pdb')
            # </FS:ND>

            # For google-perftools tcmalloc allocator.
            try:
                if self.args['configuration'].lower() == 'debug':
                    self.path('libtcmalloc_minimal-debug.dll')
                else:
                    self.path('libtcmalloc_minimal.dll')
            except:
                print "Skipping libtcmalloc_minimal.dll"

            self.end_prefix()

        self.path(src="licenses-win32.txt", dst="licenses.txt")
        self.path("featuretable.txt")
        self.path("featuretable_xp.txt")
        self.path("VivoxAUP.txt")

        # Media plugins - QuickTime
        if self.prefix(src='../media_plugins/quicktime/%s' % self.args['configuration'], dst="llplugin"):
            self.path("media_plugin_quicktime.dll")
            self.end_prefix()

        # Media plugins - WebKit/Qt
        if self.prefix(src='../media_plugins/webkit/%s' % self.args['configuration'], dst="llplugin"):
            self.path("media_plugin_webkit.dll")
            self.end_prefix()

        # winmm.dll shim
        if self.prefix(src='../media_plugins/winmmshim/%s' % self.args['configuration'], dst=""):
            self.path("winmm.dll")
            self.end_prefix()


        if self.args['configuration'].lower() == 'debug' and not self.fs_is_64bit_build():
            if self.prefix(src=os.path.join(os.pardir, 'packages', 'lib', 'debug'),
                           dst="llplugin"):
                self.path("libeay32.dll")
                self.path("qtcored4.dll")
                self.path("qtguid4.dll")
                self.path("qtnetworkd4.dll")
                self.path("qtopengld4.dll")
                self.path("qtwebkitd4.dll")
                self.path("qtxmlpatternsd4.dll")
                self.path("ssleay32.dll")

                # For WebKit/Qt plugin runtimes (image format plugins)
                if self.prefix(src="imageformats", dst="imageformats"):
                    self.path("qgifd4.dll")
                    self.path("qicod4.dll")
                    self.path("qjpegd4.dll")
                    self.path("qmngd4.dll")
                    self.path("qsvgd4.dll")
                    self.path("qtiffd4.dll")
                    self.end_prefix()

                # For WebKit/Qt plugin runtimes (codec/character encoding plugins)
                if self.prefix(src="codecs", dst="codecs"):
                    self.path("qcncodecsd4.dll")
                    self.path("qjpcodecsd4.dll")
                    self.path("qkrcodecsd4.dll")
                    self.path("qtwcodecsd4.dll")
                    self.end_prefix()

                self.end_prefix()
        elif not self.fs_is_64bit_build():
            if self.prefix(src=os.path.join(os.pardir, 'packages', 'lib', 'release'),
                           dst="llplugin"):
                self.path("libeay32.dll")
                self.path("qtcore4.dll")
                self.path("qtgui4.dll")
                self.path("qtnetwork4.dll")
                self.path("qtopengl4.dll")
                self.path("qtwebkit4.dll")
                self.path("qtxmlpatterns4.dll")
                self.path("ssleay32.dll")

                # For WebKit/Qt plugin runtimes (image format plugins)
                if self.prefix(src="imageformats", dst="imageformats"):
                    self.path("qgif4.dll")
                    self.path("qico4.dll")
                    self.path("qjpeg4.dll")
                    self.path("qmng4.dll")
                    self.path("qsvg4.dll")
                    self.path("qtiff4.dll")
                    self.end_prefix()

                # For WebKit/Qt plugin runtimes (codec/character encoding plugins)
                if self.prefix(src="codecs", dst="codecs"):
                    self.path("qcncodecs4.dll")
                    self.path("qjpcodecs4.dll")
                    self.path("qkrcodecs4.dll")
                    self.path("qtwcodecs4.dll")
                    self.end_prefix()

                self.end_prefix()
        elif self.fs_is_64bit_build() and self.prefix( src = "../packages/bin_x86/slplugin", dst="" ):
            self.path( "slplugin.exe" )

            if self.prefix( src = "llplugin", dst="llplugin" ):
              self.path( "*.dll" )

              if self.prefix( src = "imageformats", dst="imageformats" ):
                self.path( "*.dll" )
                self.end_prefix()
              if self.prefix( src = "codecs", dst="codecs" ):
                self.path( "*.dll" )
                self.end_prefix()

              self.end_prefix()

            self.end_prefix()


        # pull in the crash logger and updater from other projects
        # tag:"crash-logger" here as a cue to the exporter
        self.path(src='../win_crash_logger/%s/windows-crash-logger.exe' % self.args['configuration'],
                  dst="win_crash_logger.exe")

        if not self.is_packaging_viewer():
            self.package_file = "copied_deps"    

    def nsi_file_commands(self, install=True):
        def wpath(path):
            if path.endswith('/') or path.endswith(os.path.sep):
                path = path[:-1]
            path = path.replace('/', '\\')
            return path

        result = ""
        dest_files = [pair[1] for pair in self.file_list if pair[0] and os.path.isfile(pair[1]) and not pair[1].endswith(".pdb") ] #<FS:ND/> Don't include pdb files.
        # sort deepest hierarchy first
        dest_files.sort(lambda a,b: cmp(a.count(os.path.sep),b.count(os.path.sep)) or cmp(a,b))
        dest_files.reverse()
        out_path = None
        for pkg_file in dest_files:
            rel_file = os.path.normpath(pkg_file.replace(self.get_dst_prefix()+os.path.sep,''))
            installed_dir = wpath(os.path.join('$INSTDIR', os.path.dirname(rel_file)))
            pkg_file = wpath(os.path.normpath(pkg_file))
            if installed_dir != out_path:
                if install:
                    out_path = installed_dir
                    result += 'SetOutPath ' + out_path + '\n'
            if install:
                result += 'File ' + pkg_file + '\n'
            else:
                result += 'Delete ' + wpath(os.path.join('$INSTDIR', rel_file)) + '\n'

        # at the end of a delete, just rmdir all the directories
        if not install:
            deleted_file_dirs = [os.path.dirname(pair[1].replace(self.get_dst_prefix()+os.path.sep,'')) for pair in self.file_list]
            # find all ancestors so that we don't skip any dirs that happened to have no non-dir children
            deleted_dirs = []
            for d in deleted_file_dirs:
                deleted_dirs.extend(path_ancestors(d))
            # sort deepest hierarchy first
            deleted_dirs.sort(lambda a,b: cmp(a.count(os.path.sep),b.count(os.path.sep)) or cmp(a,b))
            deleted_dirs.reverse()
            prev = None
            for d in deleted_dirs:
                if d != prev:   # skip duplicates
                    result += 'RMDir ' + wpath(os.path.join('$INSTDIR', os.path.normpath(d))) + '\n'
                prev = d

        return result

    def package_finish(self):
        # a standard map of strings for replacing in the templates
        substitution_strings = {
            'version' : '.'.join(self.args['version']),
            'version_short' : '.'.join(self.args['version'][:-1]),
            'version_dashes' : '-'.join(self.args['version']),
            'final_exe' : self.final_exe(),
            'flags':'',
            'app_name':self.app_name(),
            'app_name_oneword':self.app_name_oneword()
            }

        substitution_strings = self.fs_splice_grid_substitution_strings( substitution_strings ) #<FS:ND/> Add grid args

        # <FS:ND> Properly name OS version, also add Phoenix- in front of installer name
        #installer_file = self.installer_base_name() + '_Setup.exe'
        installer_file = "Phoenix-%(app_name)s-%(version_dashes)s_Setup.exe" % substitution_strings
        # </FS:ND>
        
        substitution_strings['installer_file'] = installer_file
        
        version_vars = """
        !define INSTEXE  "%(final_exe)s"
        !define VERSION "%(version_short)s"
        !define VERSION_LONG "%(version)s"
        !define VERSION_DASHES "%(version_dashes)s"
        """ % substitution_strings
        
        if self.channel_type() == 'release':
            substitution_strings['caption'] = CHANNEL_VENDOR_BASE
        else:
            substitution_strings['caption'] = self.app_name() + ' ${VERSION}'

        inst_vars_template = """
            OutFile "%(installer_file)s"
            !define INSTNAME   "%(app_name_oneword)s"
            !define SHORTCUT   "%(app_name)s"
            !define URLNAME   "secondlife"
            Caption "%(caption)s"
            """

        tempfile = "secondlife_setup_tmp.nsi"
        
        self.fs_sign_win_binaries() # <FS:ND/> Sign files, step one. Sign compiled binaries

        if not self.fs_is_64bit_build():
          # the following replaces strings in the nsi template
          # it also does python-style % substitution
          self.replace_in("installers/windows/installer_template.nsi", tempfile, {
                  "%%VERSION%%":version_vars,
                  "%%SOURCE%%":self.get_src_prefix(),
                  "%%INST_VARS%%":inst_vars_template % substitution_strings,
                  "%%INSTALL_FILES%%":self.nsi_file_commands(True),
                  "%%DELETE_FILES%%":self.nsi_file_commands(False)})

          # We use the Unicode version of NSIS, available from
          # http://www.scratchpaper.com/
          # Check two paths, one for Program Files, and one for Program Files (x86).
          # Yay 64bit windows.
          NSIS_path = os.path.expandvars('${ProgramFiles}\\NSIS\\Unicode\\makensis.exe')
          if not os.path.exists(NSIS_path):
              NSIS_path = os.path.expandvars('${ProgramFiles(x86)}\\NSIS\\Unicode\\makensis.exe')

          installer_created=False
          nsis_attempts=3
          nsis_retry_wait=15
          while (not installer_created) and (nsis_attempts > 0):
            try:
                nsis_attempts-=1;
                self.run_command('"' + proper_windows_path(NSIS_path) + '" /V2 ' + self.dst_path_of(tempfile))
                installer_created=True # if no exception was raised, the codesign worked
            except ManifestError, err:
                if nsis_attempts:
                    print >> sys.stderr, "nsis failed, waiting %d seconds before retrying" % nsis_retry_wait
                    time.sleep(nsis_retry_wait)
                    nsis_retry_wait*=2
                else:
                    print >> sys.stderr, "Maximum nsis attempts exceeded; giving up"
                    raise
          # self.remove(self.dst_path_of(tempfile))
        else:
          installer_file = "Phoenix-%(app_name)s-%(version_dashes)s_Setup.msi" % substitution_strings
          createMSI = "installers/windows_x64/build.bat"
          createMSI  = self.dst_path_of( "../../../indra/newview/" + createMSI)
          settingsFile = "settings_%s_v4.xml" % self.app_name()

          substitution_strings['installer_file'] = installer_file

          channelSuffix = self.channel().replace( CHANNEL_VENDOR_BASE, "" ).strip()

          self.run_command('"' + createMSI + '" ' + self.dst_path_of( "" ) +
                           " " + self.channel() + " " + substitution_strings[ 'version' ] +
                           " " + settingsFile + " " + installer_file[:-4] + " " + " ".join( substitution_strings[ 'version' ].split(".") ) +
                           " " + self.args['upgradecodes'].split(",")[0] + " " + self.args['upgradecodes'].split(",")[1] + " " + channelSuffix  )
        self.fs_sign_win_installer( substitution_strings ) # <FS:ND/> Sign files, step two. Sign installer.

        self.fs_save_windows_symbols( substitution_strings )


# If we're on a build machine, sign the code using our Authenticode certificate. JC
 
#        sign_py = os.path.expandvars("${SIGN}")
#        if not sign_py or sign_py == "${SIGN}":
#            sign_py = 'C:\\buildscripts\\code-signing\\sign.py'
#        else:
#            sign_py = sign_py.replace('\\', '\\\\\\\\')
#        python = os.path.expandvars("${PYTHON}")
#        if not python or python == "${PYTHON}":
#            python = 'python'
#        if os.path.exists(sign_py):
#            self.run_command("%s %s %s" % (python, sign_py, self.dst_path_of(installer_file).replace('\\', '\\\\\\\\')))
#        else:
#            print "Skipping code signing,", sign_py, "does not exist"


        self.created_path(self.dst_path_of(installer_file))
        self.package_file = installer_file


class DarwinManifest(ViewerManifest):
    def is_packaging_viewer(self):
        # darwin requires full app bundle packaging even for debugging.
        return True

    def construct(self):
        # copy over the build result (this is a no-op if run within the xcode script)
        self.path(self.args['configuration'] + "/Firestorm.app", dst="")

        if self.prefix(src="", dst="Contents"):  # everything goes in Contents
            self.path("Info.plist", dst="Info.plist")

            # copy additional libs in <bundle>/Contents/MacOS/
            self.path("../packages/lib/release/libndofdev.dylib", dst="Resources/libndofdev.dylib")
            self.path("../packages/lib/release/libhunspell-1.3.0.dylib", dst="Resources/libhunspell-1.3.0.dylib")

            if self.prefix(dst="MacOS"):
                self.path2basename("../viewer_components/updater/scripts/darwin", "*.py")
                self.end_prefix()

            # Growl Frameworks
            self.path("../packages/Frameworks/Growl", dst="Frameworks/Growl")

            # most everything goes in the Resources directory
            if self.prefix(src="", dst="Resources"):
                super(DarwinManifest, self).construct()

                if self.prefix("cursors_mac"):
                    self.path("*.tif")
                    self.end_prefix("cursors_mac")

                self.path("licenses-mac.txt", dst="licenses.txt")
                self.path("featuretable_mac.txt")
                self.path("VivoxAUP.txt")

                icon_path = self.icon_path()
                if self.prefix(src=icon_path, dst="") :
                    self.path("firestorm_icon.icns")
                    self.end_prefix(icon_path)

                self.path("Firestorm.nib")
                
                # Translations
                self.path("English.lproj/language.txt")
                self.replace_in(src="English.lproj/InfoPlist.strings",
                                dst="English.lproj/InfoPlist.strings",
                                searchdict={'%%VERSION%%':'.'.join(self.args['version'])}
                                )
                self.path("German.lproj")
                self.path("Japanese.lproj")
                self.path("Korean.lproj")
                self.path("da.lproj")
                self.path("es.lproj")
                self.path("fr.lproj")
                self.path("hu.lproj")
                self.path("it.lproj")
                self.path("nl.lproj")
                self.path("pl.lproj")
                self.path("pt.lproj")
                self.path("ru.lproj")
                self.path("tr.lproj")
                self.path("uk.lproj")
                self.path("zh-Hans.lproj")

                def path_optional(src, dst):
                    """
                    For a number of our self.path() calls, not only do we want
                    to deal with the absence of src, we also want to remember
                    which were present. Return either an empty list (absent)
                    or a list containing dst (present). Concatenate these
                    return values to get a list of all libs that are present.
                    """
                    if self.path(src, dst):
                        return [dst]
                    print "Skipping %s" % dst
                    return []

                libdir = "../packages/lib/release"
                # dylibs is a list of all the .dylib files we expect to need
                # in our bundled sub-apps. For each of these we'll create a
                # symlink from sub-app/Contents/Resources to the real .dylib.
                # Need to get the llcommon dll from any of the build directories as well.
                libfile = "libllcommon.dylib"
                dylibs = path_optional(self.find_existing_file(os.path.join(os.pardir,
                                                               "llcommon",
                                                               self.args['configuration'],
                                                               libfile),
                                                               os.path.join(libdir, libfile)),
                                       dst=libfile)

                for libfile in (
                                "libcollada14dom.dylib",
                                "libapr-1.0.dylib",
                                "libaprutil-1.0.dylib",
                                "libexpat.1.5.2.dylib",
                                "libexception_handler.dylib",
                                "libfmodexL.dylib",
                                "libGLOD.dylib",
                                "libgrowl.dylib",
                                "libgrowl++.dylib",
                                "libLeap.dylib",
                                ):
                    dylibs += path_optional(os.path.join(libdir, libfile), libfile)

                # SLVoice and vivox lols, no symlinks needed
                for libfile in (
                                'libalut.dylib',
                                'libopenal.dylib',
                                'libortp.dylib',
                                'libsndfile.dylib',
                                'libvivoxoal.dylib',
                                'libvivoxsdk.dylib',
                                'libvivoxplatform.dylib',
                                'ca-bundle.crt',
                                'SLVoice',
                                ):
                     self.path2basename(libdir, libfile)

                # dylibs that vary based on configuration
                if self.args['configuration'].lower() == 'debug':
                    for libfile in (
                                "libfmodexL.dylib",
                                ):
                        dylibs += path_optional(os.path.join("../packages/lib/debug",
                                                             libfile), libfile)
                else:
                    for libfile in (
                                "libfmodex.dylib",
                                ):
                        dylibs += path_optional(os.path.join("../packages/lib/release",
                                                             libfile), libfile)
                
                # our apps
                for app_bld_dir, app in (("mac_crash_logger", "mac-crash-logger.app"),
                                         # plugin launcher
                                         (os.path.join("llplugin", "slplugin"), "SLPlugin.app"),
                                         ):
                    self.path2basename(os.path.join(os.pardir,
                                                    app_bld_dir, self.args['configuration']),
                                       app)

                    # our apps dependencies on shared libs
                    # for each app, for each dylib we collected in dylibs,
                    # create a symlink to the real copy of the dylib.
                    resource_path = self.dst_path_of(os.path.join(app, "Contents", "Resources"))
                    for libfile in dylibs:
                        symlinkf(os.path.join(os.pardir, os.pardir, os.pardir, libfile),
                                 os.path.join(resource_path, libfile))

                # SLPlugin.app/Contents/Resources gets those Qt4 libraries it needs.
                if self.prefix(src="", dst="SLPlugin.app/Contents/Resources"):
                    for libfile in ('libQtCore.4.dylib',
                                    'libQtCore.4.7.1.dylib',
                                    'libQtGui.4.dylib',
                                    'libQtGui.4.7.1.dylib',
                                    'libQtNetwork.4.dylib',
                                    'libQtNetwork.4.7.1.dylib',
                                    'libQtOpenGL.4.dylib',
                                    'libQtOpenGL.4.7.1.dylib',
                                    'libQtSvg.4.dylib',
                                    'libQtSvg.4.7.1.dylib',
                                    'libQtWebKit.4.dylib',
                                    'libQtWebKit.4.7.1.dylib',
                                    'libQtXml.4.dylib',
                                    'libQtXml.4.7.1.dylib'):
                        self.path2basename("../packages/lib/release", libfile)
                    self.end_prefix("SLPlugin.app/Contents/Resources")

                # Qt4 codecs go to llplugin.  Not certain why but this is the first
                # location probed according to dtruss so we'll go with that.
                if self.prefix(src="../packages/plugins/codecs/", dst="llplugin/codecs"):
                    self.path("libq*.dylib")
                    self.end_prefix("llplugin/codecs")

                # Similarly for imageformats.
                if self.prefix(src="../packages/plugins/imageformats/", dst="llplugin/imageformats"):
                    self.path("libq*.dylib")
                    self.end_prefix("llplugin/imageformats")

                # SLPlugin plugins proper
                if self.prefix(src="", dst="llplugin"):
                    self.path2basename("../media_plugins/quicktime/" + self.args['configuration'],
                                       "media_plugin_quicktime.dylib")
                    self.path2basename("../media_plugins/webkit/" + self.args['configuration'],
                                       "media_plugin_webkit.dylib")

                    self.end_prefix("llplugin")

                self.end_prefix("Resources")

            self.end_prefix("Contents")

        # NOTE: the -S argument to strip causes it to keep enough info for
        # annotated backtraces (i.e. function names in the crash log).  'strip' with no
        # arguments yields a slightly smaller binary but makes crash logs mostly useless.
        # This may be desirable for the final release.  Or not.
        if ("package" in self.args['actions'] or 
            "unpacked" in self.args['actions']):
            self.run_command('strip -S %(viewer_binary)r' %
                             { 'viewer_binary' : self.dst_path_of('Contents/MacOS/Firestorm')})


    def copy_finish(self):
        # Force executable permissions to be set for scripts
        # see CHOP-223 and http://mercurial.selenic.com/bts/issue1802
        for script in 'Contents/MacOS/update_install.py',:
            self.run_command("chmod +x %r" % os.path.join(self.get_dst_prefix(), script))

    def package_finish(self):
        global CHANNEL_VENDOR_BASE
        substitution_strings = self.fs_get_substitution_strings()         # <FS:AO> Copied from windows manifest, since we're starting to use many of the same vars

#Comment out for now. FS:TM
#Added from LL signing for OSX 10.8 
#        # Sign the app if requested.
#        if 'signature' in self.args:
#            identity = self.args['signature']
#            if identity == '':
#                identity = 'Developer ID Application'
#
#            # Look for an environment variable set via build.sh when running in Team City.
#            try:
#                build_secrets_checkout = os.environ['build_secrets_checkout']
#            except KeyError:
#                pass
#            else:
#                # variable found so use it to unlock keyvchain followed by codesign
#                home_path = os.environ['HOME']
#                keychain_pwd_path = os.path.join(build_secrets_checkout,'code-signing-osx','password.txt')
#                keychain_pwd = open(keychain_pwd_path).read().rstrip()
#
#                self.run_command('security unlock-keychain -p "%s" "%s/Library/Keychains/viewer.keychain"' % ( keychain_pwd, home_path ) )
#                signed=False
#                sign_attempts=3
#                sign_retry_wait=15
#                while (not signed) and (sign_attempts > 0):
#                    try:
#                        sign_attempts-=1;
#                        self.run_command(
#                           'codesign --verbose --force --keychain "%(home_path)s/Library/Keychains/viewer.keychain" --sign %(identity)r %(bundle)r' % {
#                               'home_path' : home_path,
#                               'identity': identity,
#                               'bundle': self.get_dst_prefix()
#                               })
#                        signed=True # if no exception was raised, the codesign worked
#                    except ManifestError, err:
#                        if sign_attempts:
#                            print >> sys.stderr, "codesign failed, waiting %d seconds before retrying" % sign_retry_wait
#                            time.sleep(sign_retry_wait)
#                            sign_retry_wait*=2
#                        else:
#                            print >> sys.stderr, "Maximum codesign attempts exceeded; giving up"
#                            raise

        imagename = ("Phoenix-" + self.app_name() + '-' + '-'.join(self.args['version']))

        # MBW -- If the mounted volume name changes, it breaks the .DS_Store's background image and icon positioning.
        #  If we really need differently named volumes, we'll need to create multiple DS_Store file images, or use some other trick.

        #volname=CHANNEL_VENDOR_BASE+" Installer"  # DO NOT CHANGE without understanding comment above
        #[FS:CR] Understood and disregarded!
        volname = (self.app_name() + " " + '.'.join(self.args['version']) + " Installer")

        #imagename = self.installer_base_name()

        sparsename = imagename + ".sparseimage"
        finalname = imagename + ".dmg"
        # make sure we don't have stale files laying about
        self.remove(sparsename, finalname)

        self.run_command('hdiutil create %(sparse)r -volname %(vol)r -fs HFS+ -type SPARSE -megabytes 1000 -layout SPUD' % {
                'sparse':sparsename,
                'vol':volname})

        # mount the image and get the name of the mount point and device node
        hdi_output = self.run_command('hdiutil attach -private %r' % sparsename)
        try:
            devfile = re.search("/dev/disk([0-9]+)[^s]", hdi_output).group(0).strip()
            volpath = re.search('HFS\s+(.+)', hdi_output).group(1).strip()

            if devfile != '/dev/disk1':
                # adding more debugging info based upon nat's hunches to the
                # logs to help track down 'SetFile -a V' failures -brad
                print "WARNING: 'SetFile -a V' command below is probably gonna fail"

            # Copy everything in to the mounted .dmg

            app_name = self.app_name()

            # Hack:
            # Because there is no easy way to coerce the Finder into positioning
            # the app bundle in the same place with different app names, we are
            # adding multiple .DS_Store files to svn. There is one for release,
            # one for release candidate and one for first look. Any other channels
            # will use the release .DS_Store, and will look broken.
            # - Ambroff 2008-08-20
            # If the channel is "firestorm-private-"anything, then use the
            #  private folder for .DS_Store and the background image. -- TS
            template_chan = app_name.lower()
            if template_chan.startswith("firestorm-private"):
                template_chan = "firestorm-private"
            elif template_chan.startswith("firestormos-private"):
                template_chan = "firestormos-private"
            dmg_template = os.path.join(
                'installers', 'darwin', '%s-dmg' % template_chan)

            if not os.path.exists (self.src_path_of(dmg_template)):
                dmg_template = os.path.join ('installers', 'darwin', 'firestorm-release-dmg')

            for s,d in {self.get_dst_prefix():app_name + ".app",
                        os.path.join(dmg_template, "_VolumeIcon.icns"): ".VolumeIcon.icns",
                        os.path.join(dmg_template, "background.png"): "background.png",
                        os.path.join(dmg_template, "VivoxAUP.txt"): "Vivox Acceptable Use Policy.txt",
                        os.path.join(dmg_template, "LGPL-license.txt"): "LGPL License.txt"}.items():
                        #os.path.join(dmg_template, "_DS_Store"): ".DS_Store"}.items():
                print "Copying to dmg", s, d
                self.copy_action(self.src_path_of(s), os.path.join(volpath, d))

            # <FS:TS> The next two commands *MUST* execute before the loop
            #         that hides the files. If not, packaging will fail.
            #         YOU HAVE BEEN WARNED. 
            # Create the alias file (which is a resource file) from the .r
            self.run_command('Rez %r -o %r' %
                             (self.src_path_of("installers/darwin/firestorm-release-dmg/Applications-alias.r"),
                              os.path.join(volpath, "Applications")))

            # Set up the installer disk image: set icon positions, folder view
            #  options, and icon label colors. This must be done before the
            #  files are hidden.
            self.run_command('osascript %r %r' % 
                             (self.src_path_of("installers/darwin/installer-dmg.applescript"),
                             volname))

            # Hide the background image, DS_Store file, and volume icon file (set their "visible" bit)
            for f in ".VolumeIcon.icns", "background.png", ".DS_Store":
                pathname = os.path.join(volpath, f)
                # We've observed mysterious "no such file" failures of the SetFile
                # command, especially on the first file listed above -- yet
                # subsequent inspection of the target directory confirms it's
                # there. Timing problem with copy command? Try to handle.
                for x in xrange(3):
                    if os.path.exists(pathname):
                        print "Confirmed existence: %r" % pathname
                        break
                    print "Waiting for %s copy command to complete (%s)..." % (f, x+1)
                    sys.stdout.flush()
                    time.sleep(1)
                # If we fall out of the loop above without a successful break, oh
                # well, possibly we've mistaken the nature of the problem. In any
                # case, don't hang up the whole build looping indefinitely, let
                # the original problem manifest by executing the desired command.
                self.run_command('SetFile -a V %r' % pathname)

            # Set the alias file's alias and custom icon bits
            self.run_command('SetFile -a AC %r' % os.path.join(volpath, "Applications"))

            # Set the disk image root's custom icon bit
            self.run_command('SetFile -a C %r' % volpath)
        finally:
            # Unmount the image even if exceptions from any of the above 
            self.run_command('hdiutil detach -force %r' % devfile)

        print "Converting temp disk image to final disk image"
        self.run_command('hdiutil convert %(sparse)r -format UDZO -imagekey zlib-level=9 -o %(final)r' % {'sparse':sparsename, 'final':finalname})
        self.run_command('hdiutil internet-enable -yes %(final)r' % {'final':finalname})
        # get rid of the temp file
        self.package_file = finalname
        self.remove(sparsename)

        #AO: Try to package up symbols
        # New Method, for reading cross platform stack traces on a linux/mac host
        if (os.path.exists("%s/firestorm-symbols-darwin.tar.bz2" % self.args['configuration'].lower())):
            # Rename to add version numbers
            os.rename("%s/firestorm-symbols-darwin.tar.bz2" % self.args['configuration'].lower(),
                      "%s/Phoenix_%s_%s_%s_symbols-darwin.tar.bz2" % (self.args['configuration'].lower(),
                                                                      self.fs_channel_legacy_oneword(),
                                                                      substitution_strings['version_dashes'],
                                                                      self.args['viewer_flavor']))


class Darwin_i386_Manifest(DarwinManifest):
    def construct(self):
        super(Darwin_i386_Manifest, self).construct()


class Darwin_universal_Manifest(DarwinManifest):
    def construct(self):
        super(Darwin_universal_Manifest, self).construct()

        if(self.prefix(src="../packages/bin_x86", dst="Contents/Resources/")):
            self.path("slplugin.app")
			
            if self.prefix(src = "llplugin", dst="llplugin"):
                self.path("media_plugin_quicktime.dylib")
                self.path("media_plugin_webkit.dylib")
                self.path("libllqtwebkit.dylib")
            self.end_prefix("llplugin")

        self.end_prefix("../packages/bin_x86");


class Darwin_x86_64_Manifest(DarwinManifest):
    def construct(self):
        super(Darwin_x86_64_Manifest, self).construct()

        if(self.prefix("../packages/bin_x86", dst="Contents/Resources/")):
            self.path("slplugin.app", "slplugin.app")
	
            if self.prefix(src = "llplugin", dst="llplugin"):
                self.path("media_plugin_quicktime.dylib", "media_plugin_quicktime.dylib")
                self.path("media_plugin_webkit.dylib", "media_plugin_webkit.dylib")
                self.path("libllqtwebkit.dylib", "libllqtwebkit.dylib")
            self.end_prefix("llplugin")

        self.end_prefix("../packages/bin_x86");


class LinuxManifest(ViewerManifest):
    def construct(self):
        super(LinuxManifest, self).construct()
        self.path("licenses-linux.txt","licenses.txt")
        self.path("VivoxAUP.txt")
        self.path("res/firestorm_icon.png","firestorm_icon.png")
        if self.prefix("linux_tools", dst=""):
            self.path("client-readme.txt","README-linux.txt")
	    self.path("FIRESTORM_DESKTOPINSTALL.txt","FIRESTORM_DESKTOPINSTALL.txt")
            self.path("client-readme-voice.txt","README-linux-voice.txt")
            self.path("client-readme-joystick.txt","README-linux-joystick.txt")
            self.path("wrapper.sh","firestorm")
            if self.prefix(src="", dst="etc"):
                self.path("handle_secondlifeprotocol.sh")
                self.path("register_secondlifeprotocol.sh")
                self.path("refresh_desktop_app_entry.sh")
                self.path("launch_url.sh")
                self.end_prefix("etc")
            self.path("install.sh")
            self.end_prefix("linux_tools")

        if self.prefix(src="", dst="bin"):
            self.path("firestorm-bin","do-not-directly-run-firestorm-bin")
            self.path("../linux_crash_logger/linux-crash-logger","linux-crash-logger.bin")
            self.path2basename("../llplugin/slplugin", "SLPlugin")
            self.path2basename("../viewer_components/updater/scripts/linux", "update_install")
            self.end_prefix("bin")

        if self.prefix("res-sdl"):
            self.path("*")
            # recurse
            self.end_prefix("res-sdl")

        # Get the icons based on the channel type
        icon_path = self.icon_path()
        print "DEBUG: icon_path '%s'" % icon_path
        if self.prefix(src=icon_path, dst="") :
            self.path("firestorm_256.png","firestorm_48.png")
            if self.prefix(src="",dst="res-sdl") :
                self.path("firestorm_256.BMP","ll_icon.BMP")
                self.end_prefix("res-sdl")
            self.end_prefix(icon_path)

        # plugins
        if self.prefix(src="", dst="bin/llplugin"):
            self.path2basename("../media_plugins/webkit", "libmedia_plugin_webkit.so")
            self.path("../media_plugins/gstreamer010/libmedia_plugin_gstreamer010.so", "libmedia_plugin_gstreamer.so")
            self.end_prefix("bin/llplugin")

        if not self.path("../llcommon/libllcommon.so", "lib/libllcommon.so"):
            print "Skipping llcommon.so (assuming llcommon was linked statically)"

        self.path("featuretable_linux.txt")
        
        if self.is_packaging_viewer():
          if self.prefix("../packages/lib/release", dst="lib"):
            self.path("libapr-1.so*")
            self.path("libaprutil-1.so*")
            self.path("libboost_context-mt.so*")
            self.path("libboost_filesystem-mt.so*")
            self.path("libboost_program_options-mt.so*")
            self.path("libboost_regex-mt.so*")
            self.path("libboost_signals-mt.so*")
            self.path("libboost_system-mt.so*")
            self.path("libboost_thread-mt.so*")
            self.path("libboost_chrono-mt.so*") #<FS:TM> FS spcific
            self.path("libboost_date_time-mt.so*") #<FS:TM> FS spcific
            self.path("libboost_wave-mt.so*") #<FS:TM> FS spcific
            self.path("libcollada14dom.so*")
            self.path("libdb*.so*")
            self.path("libcrypto.so*")
            self.path("libexpat.so*")
            self.path("libssl.so*")
            self.path("libGLOD.so")
            self.path("libminizip.so")
            self.path("libuuid.so*")
            self.path("libSDL-1.2.so*")
            self.path("libdirectfb*.so*")
            self.path("libfusion*.so*")
            self.path("libdirect*.so*")
            self.path("libopenjpeg.so*")
            self.path("libhunspell-1.3.so*")
            self.path("libalut.so*")
            self.path("libpng15.so.15") #use provided libpng to workaround incompatible system versions on some distros
            self.path("libpng15.so.15.13.0") #use provided libpng to workaround incompatible system versions on some distros
            self.path("libpng15.so.15.1.0") #use provided libpng to workaround incompatible system versions on some distros
            self.path("libopenal.so", "libopenal.so.1") # Install as versioned file in case it's missing from the 3p- and won't get copied below
            self.path("libopenal.so*")
            #self.path("libnotify.so.1.1.2", "libnotify.so.1") # LO - uncomment when testing libnotify(growl) on linux
            self.path("libpangox-1.0.so*")

            # KLUDGE: As of 2012-04-11, the 'fontconfig' package installs
            # libfontconfig.so.1.4.4, along with symlinks libfontconfig.so.1
            # and libfontconfig.so. Before we added support for library-file
            # wildcards, though, this self.path() call specifically named
            # libfontconfig.so.1.4.4 WITHOUT also copying the symlinks. When I
            # (nat) changed the call to self.path("libfontconfig.so.*"), we
            # ended up with the libfontconfig.so.1 symlink in the target
            # directory as well. But guess what! At least on Ubuntu 10.04,
            # certain viewer fonts look terrible with libfontconfig.so.1
            # present in the target directory. Removing that symlink suffices
            # to improve them. I suspect that means we actually do better when
            # the viewer fails to find our packaged libfontconfig.so*, falling
            # back on the system one instead -- but diagnosing and fixing that
            # is a bit out of scope for the present project. Meanwhile, this
            # particular wildcard specification gets us exactly what the
            # previous call did, without having to explicitly state the
            # version number.
            self.path("libfontconfig.so.*.*")

            try:
                self.path("libtcmalloc.so*") #formerly called google perf tools
                pass
            except:
                print "tcmalloc files not found, skipping"
                pass

            self.end_prefix("lib")

            # Vivox runtimes
            # Currentelly, the 32-bit ones will work with a 64-bit client.
            if self.prefix(src="../packages/lib/release", dst="bin"):
                    self.path("SLVoice")
                    self.end_prefix()
            if self.prefix(src="../packages/lib/release", dst="lib"):
                    self.path("libortp.so")
                    self.path("libsndfile.so.1")
                    #self.path("libvivoxoal.so.1") # no - we'll re-use the viewer's own OpenAL lib
                    self.path("libvivoxsdk.so")
                    self.path("libvivoxplatform.so")
                    self.end_prefix("lib")

    def copy_finish(self):
        # Force executable permissions to be set for scripts
        # see CHOP-223 and http://mercurial.selenic.com/bts/issue1802
        for script in 'firestorm', 'bin/update_install':
            self.run_command("chmod +x %r" % os.path.join(self.get_dst_prefix(), script))

    def package_finish(self):
        # a standard map of strings for replacing in the templates
        installer_name_components = ['Phoenix',self.app_name(),self.args.get('arch'),'.'.join(self.args['version'])]
        installer_name = "_".join(installer_name_components)
        #installer_name = self.installer_base_name()

        self.fs_delete_linux_symbols() # <FS:ND/> Delete old syms
        self.strip_binaries()
        self.fs_save_linux_symbols() # <FS:ND/> Package symbols, add debug link

        # Fix access permissions
        self.run_command("""
                find %(dst)s -type d | xargs --no-run-if-empty chmod 755;
                find %(dst)s -type f -perm 0700 | xargs --no-run-if-empty chmod 0755;
                find %(dst)s -type f -perm 0500 | xargs --no-run-if-empty chmod 0555;
                find %(dst)s -type f -perm 0600 | xargs --no-run-if-empty chmod 0644;
                find %(dst)s -type f -perm 0400 | xargs --no-run-if-empty chmod 0444;
                true""" %  {'dst':self.get_dst_prefix() })
        self.package_file = installer_name + '.tar.bz2'

        # temporarily move directory tree so that it has the right
        # name in the tarfile
        self.run_command("mv %(dst)s %(inst)s" % {
            'dst': self.get_dst_prefix(),
            'inst': self.build_path_of(installer_name)})
        try:
            # only create tarball if it's a release build.
            if self.args['buildtype'].lower() == 'release':
                # --numeric-owner hides the username of the builder for
                # security etc.
                self.run_command('tar -C %(dir)s --numeric-owner %(fs_excludes)s -cjf '
                                 '%(inst_path)s.tar.bz2 %(inst_name)s' % {
                        'dir': self.get_build_prefix(),
                        'inst_name': installer_name,
                        'inst_path':self.build_path_of(installer_name),
                        'fs_excludes':self.fs_linux_tar_excludes()
                        })
            else:
                print "Skipping %s.tar.bz2 for non-Release build (%s)" % \
                      (installer_name, self.args['buildtype'])
        finally:
            self.run_command("mv %(inst)s %(dst)s" % {
                'dst': self.get_dst_prefix(),
                'inst': self.build_path_of(installer_name)})

    def strip_binaries(self):
        if self.args['buildtype'].lower() == 'release' and self.is_packaging_viewer():
            print "* Going strip-crazy on the packaged binaries, since this is a RELEASE build"
            self.run_command(r"find %(d)r/bin %(d)r/lib -type f \! -name update_install | xargs --no-run-if-empty strip -S" % {'d': self.get_dst_prefix()} ) # makes some small assumptions about our packaged dir structure


class Linux_i686_Manifest(LinuxManifest):
    def construct(self):
        super(Linux_i686_Manifest, self).construct()

        if self.is_packaging_viewer():
          if self.prefix("../packages/lib/release", dst="lib"):

            self.path("libopenal.so", "libvivoxoal.so.1") # vivox's sdk expects this soname

            try:
                    self.path("libfmodex-*.so")
                    self.path("libfmodex.so")
                    pass
            except:
                    print "Skipping libfmodex.so - not found"
                    pass

            self.end_prefix("lib")

          self.prefix(src="../packages/lib/release/x86", dst="lib")
          try:
              self.path("libLeap.so")
          except:
              print "Leap Motion library not found"
          self.end_prefix("lib")
          open( os.path.join(self.get_dst_prefix(), "FS_No_LD_Hacks.txt" ), "w" ).write( "1" )


class Linux_x86_64_Manifest(LinuxManifest):
    def construct(self):
        super(Linux_x86_64_Manifest, self).construct()

        if self.is_packaging_viewer():
          if self.prefix("../packages/lib/release", dst="lib"):

            # vivox 32-bit hack.
            # one has to extract libopenal.so from the 32-bit openal package, or official LL viewer, and rename it to libopenal32.so
            # and place it in the prebuilt lib/release directory
            self.path("libopenal32.so", "libvivoxoal.so.1") # vivox's sdk expects this soname

            try:
                    self.path("libfmodex64-*.so")
                    self.path("libfmodex64.so")
                    pass
            except:
                    print "Skipping libfmodex.so - not found"
                    pass

            self.end_prefix("lib")

          self.prefix(src="../packages/lib/release/x64", dst="lib")
          try:
              self.path("libLeap.so")
          except:
              print "Leap Motion library not found"
          self.end_prefix("lib")

        # support file for valgrind debug tool
        self.path("secondlife-i686.supp")

################################################################

def symlinkf(src, dst):
    """
    Like ln -sf, but uses os.symlink() instead of running ln.
    """
    try:
        os.symlink(src, dst)
    except OSError, err:
        if err.errno != errno.EEXIST:
            raise
        # We could just blithely attempt to remove and recreate the target
        # file, but that strategy doesn't work so well if we don't have
        # permissions to remove it. Check to see if it's already the
        # symlink we want, which is the usual reason for EEXIST.
        if not (os.path.islink(dst) and os.readlink(dst) == src):
            # Here either dst isn't a symlink or it's the wrong symlink.
            # Remove and recreate. Caller will just have to deal with any
            # exceptions at this stage.
            os.remove(dst)
            os.symlink(src, dst)

if __name__ == "__main__":
    main()<|MERGE_RESOLUTION|>--- conflicted
+++ resolved
@@ -120,13 +120,10 @@
                 # ... and the entire windlight directory
                 self.path("windlight")
 
-<<<<<<< HEAD
-                # <FS:LO> Copy dictionaries to a place where the viewer can find them if ran from visual studio
-=======
                 # ... and the entire image filters directory
                 self.path("filters")
             
->>>>>>> 00b4a714
+                # <FS:LO> Copy dictionaries to a place where the viewer can find them if ran from visual studio
                 # ... and the included spell checking dictionaries
 #                pkgdir = os.path.join(self.args['build'], os.pardir, 'packages')
 #                if self.prefix(src=pkgdir,dst=""):
