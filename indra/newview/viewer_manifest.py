--- conflicted
+++ resolved
@@ -539,15 +539,12 @@
             self.path("media_plugin_cef.dll")
             self.end_prefix()
 
-<<<<<<< HEAD
         # Media plugins - LibVLC
         if self.prefix(src='../media_plugins/libvlc/%s' % self.args['configuration'], dst="llplugin"):
             self.path("media_plugin_libvlc.dll")
-=======
         # Media plugins - GStreamer
         if self.prefix(src='../media_plugins/gstreamer10/%s' % self.args['configuration'], dst="llplugin"):
             self.path("media_plugin_gstreamer10.dll")
->>>>>>> 28ae5916
             self.end_prefix()
 
         # winmm.dll shim
@@ -1340,8 +1337,6 @@
             self.path("../media_plugins/gstreamer010/libmedia_plugin_gstreamer010.so", "libmedia_plugin_gstreamer.so")
             self.path( "../media_plugins/cef/libmedia_plugin_cef.so", "libmedia_plugin_cef.so" )
             self.path("../media_plugins/libvlc/libmedia_plugin_libvlc.so", "libmedia_plugin_libvlc.so")
-            self.end_prefix("bin/llplugin")
-        if self.prefix(src="", dst="bin/llplugin"):
             self.path("../media_plugins/gstreamer10/libmedia_plugin_gstreamer10.so", "libmedia_plugin_gstreamer10.so")
             self.end_prefix("bin/llplugin")
 
