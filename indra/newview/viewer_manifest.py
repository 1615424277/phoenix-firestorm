--- conflicted
+++ resolved
@@ -1899,29 +1899,13 @@
                 self.path("firestorm_256.BMP","ll_icon.BMP")
 
         # plugins
-<<<<<<< HEAD
         with self.prefix(src=os.path.join(self.args['build'], os.pardir, 'media_plugins'), dst="bin/llplugin"):
-            self.path("gstreamer010/libmedia_plugin_gstreamer010.so",
-                      "libmedia_plugin_gstreamer.so")
-            self.path2basename("libvlc", "libmedia_plugin_libvlc.so")
-            self.path("cef/libmedia_plugin_cef.so", "libmedia_plugin_cef.so" )
-
-
-        with self.prefix(src=os.path.join(pkgdir, 'lib', 'vlc', 'plugins'), dst="bin/llplugin/vlc/plugins"):
-            self.path( "plugins.dat" )
-            self.path( "*/*.so" )
-
-        with self.prefix(src=os.path.join(pkgdir, 'lib' ), dst="lib"):
-            self.path( "libvlc*.so*" )
-
-=======
-        with self.prefix(src="../media_plugins", dst="bin/llplugin"):
             self.path("gstreamer10/libmedia_plugin_gstreamer10.so",
                       "libmedia_plugin_gstreamer.so")
             self.path2basename("libvlc", "libmedia_plugin_libvlc.so")
             self.path("cef/libmedia_plugin_cef.so", "libmedia_plugin_cef.so" )
-            
->>>>>>> ec56ad95
+
+
         with self.prefix(src=os.path.join(pkgdir, 'lib', 'vlc', 'plugins'), dst="bin/llplugin/vlc/plugins"):
             self.path( "plugins.dat" )
             self.path( "*/*.so" )
@@ -1929,7 +1913,13 @@
         with self.prefix(src=os.path.join(pkgdir, 'lib' ), dst="lib"):
             self.path( "libvlc*.so*" )
 
-<<<<<<< HEAD
+        with self.prefix(src=os.path.join(pkgdir, 'lib', 'vlc', 'plugins'), dst="bin/llplugin/vlc/plugins"):
+            self.path( "plugins.dat" )
+            self.path( "*/*.so" )
+
+        with self.prefix(src=os.path.join(pkgdir, 'lib' ), dst="lib"):
+            self.path( "libvlc*.so*" )
+
         # CEF files 
         with self.prefix(src=os.path.join(pkgdir, 'lib', 'release'), dst="lib"):
             self.path( "libcef.so" )
@@ -1939,40 +1929,6 @@
             self.path( "*.so" )
 
         with self.prefix(src=os.path.join(pkgdir, 'bin', 'release'), dst="bin"):
-=======
-        snapStage = os.environ.get( "SNAPCRAFT_STAGE" )
-        if snapStage != None:
-            print( "Building snap package" )
-        else:
-            snapStage = os.environ.get( "FLATPAK_DEST" )
-            if snapStage != None:
-                print( "Building flatpak package" )
-
-        if snapStage == None:
-            data = open( "/proc/1/cgroup", "r" ).readlines()[0]
-            if "docker" in data:
-                snapStage = "/usr"
-
-        pkgBase = os.path.join(os.pardir, 'packages', 'lib', 'release')
-        if snapStage != None:
-            pkgBase = os.path.join( snapStage, "lib" )
-
-        # CEF files 
-        with self.prefix(src=pkgBase, dst="lib"):
-            self.path( "libcef.so" )
-            self.path( "libllceflib.so" )
-            
-        pkgBase = os.path.join( pkgBase, "swiftshader" )
-
-        with self.prefix(src=pkgBase, dst=os.path.join("bin", "swiftshader") ):
-            self.path( "*.so" )
-
-        pkgBase = os.path.join(os.pardir, 'packages', 'bin', 'release')
-        if snapStage != None:
-            pkgBase = os.path.join( snapStage, "lib" )
-
-        with self.prefix(src=pkgBase, dst="bin"):
->>>>>>> ec56ad95
             self.path( "chrome-sandbox" )
             self.path( "dullahan_host" )
             self.path( "natives_blob.bin" )
@@ -1980,15 +1936,7 @@
             self.path( "v8_context_snapshot.bin" )
             self.path( "libffmpegsumo.so" )
 
-<<<<<<< HEAD
         with self.prefix(src=os.path.join(pkgdir, 'resources'), dst="bin"):
-=======
-        pkgBase = os.path.join(os.pardir, 'packages', 'resources')
-        if snapStage != None:
-            pkgBase = os.path.join( snapStage, "resources" )
-
-        with self.prefix(src=pkgBase, dst="bin"):
->>>>>>> ec56ad95
             self.path( "cef.pak" )
             self.path( "cef_extensions.pak" )
             self.path( "cef_100_percent.pak" )
@@ -1996,13 +1944,7 @@
             self.path( "devtools_resources.pak" )
             self.path( "icudtl.dat" )
 
-<<<<<<< HEAD
         with self.prefix(src=os.path.join(pkgdir, 'resources', 'locales'), dst=os.path.join('bin', 'locales')):
-=======
-        pkgBase = os.path.join( pkgBase, "locales" )
-
-        with self.prefix(src=pkgBase, dst=os.path.join('bin', 'locales')):
->>>>>>> ec56ad95
             self.path("am.pak")
             self.path("ar.pak")
             self.path("bg.pak")
@@ -2056,11 +1998,7 @@
             self.path("vi.pak")
             self.path("zh-CN.pak")
             self.path("zh-TW.pak")
-<<<<<<< HEAD
-
-=======
-            
->>>>>>> ec56ad95
+
         # llcommon
         if not self.path("../llcommon/libllcommon.so", "lib/libllcommon.so"):
             print "Skipping llcommon.so (assuming llcommon was linked statically)"
@@ -2169,17 +2107,7 @@
             self.run_command(['find', self.get_dst_prefix(),
                               '-type', 'f', '-perm', old,
                               '-exec', 'chmod', new, '{}', ';'])
-<<<<<<< HEAD
         self.package_file = installer_name + '.tar.xz'
-=======
-
-        if os.environ.get( "SNAPCRAFT_STAGE" ) or os.environ.get( "FLATPAK_DEST" ):
-            print( "Building snap package, not calling tar to bundle" )
-            self.package_file = "<none>"
-            return
-
-        self.package_file = installer_name + '.tar.bz2'
->>>>>>> ec56ad95
 
         # temporarily move directory tree so that it has the right
         # name in the tarfile
@@ -2209,16 +2137,11 @@
             self.run_command(
                 ["find"] +
                 [os.path.join(self.get_dst_prefix(), dir) for dir in ('bin', 'lib')] +
-<<<<<<< HEAD
                 # <FS:Ansariel> Remove VMP
                 # ['-type', 'f', '!', '-name', '*.py',
                 ['-type', 'f', "!", "-name", "*.dat", "!", "-name", "*.pak", "!", "-name", "*.bin",
                 # </FS:Ansariel> Remove VMP
                  '!', '-name', 'update_install', '-exec', 'strip', '-S', '{}', ';'])
-=======
-                ['-type', 'f', '!', '-name', '*.py',
-                 '!', '-name', 'update_install', '!', '-name', '*.bin', '!', '-name', '*.pak', '!', '-name', '*.dat', '-exec', 'strip', '-S', '{}', ';'])
->>>>>>> ec56ad95
 
 class Linux_i686_Manifest(LinuxManifest):
     address_size = 32
