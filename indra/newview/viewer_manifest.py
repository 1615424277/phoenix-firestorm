--- conflicted
+++ resolved
@@ -1160,7 +1160,6 @@
 
                 # with self.prefix(src=relpkgdir, dst=""):
                     # self.path("libndofdev.dylib")
-                    # self.path("libhunspell-1.3.a")   
 
                 # with self.prefix(src_dst="cursors_mac"):
                     # self.path("*.tif")
@@ -1447,7 +1446,6 @@
 
             # copy additional libs in <bundle>/Contents/MacOS/
             self.path(os.path.join(relpkgdir, "libndofdev.dylib"), dst="Resources/libndofdev.dylib")
-            self.path(os.path.join(relpkgdir, "libhunspell-1.3.0.dylib"), dst="Resources/libhunspell-1.3.0.dylib")   
 
             # CEF framework goes inside Contents/Frameworks.
             # Remember where we parked this car.
@@ -1463,25 +1461,6 @@
             with self.prefix(dst="Resources"):
                 super().construct()
 
-<<<<<<< HEAD
-=======
-                # need .icns file referenced by Info.plist
-                with self.prefix(src=self.icon_path(), dst="") :
-                    self.path("secondlife.icns")
-
-                # Copy in the updater script and helper modules
-                self.path(src=os.path.join(pkgdir, 'VMP'), dst="updater")
-
-                with self.prefix(src="", dst=os.path.join("updater", "icons")):
-                    self.path2basename(self.icon_path(), "secondlife.ico")
-                    with self.prefix(src="vmp_icons", dst=""):
-                        self.path("*.png")
-                        self.path("*.gif")
-
-                with self.prefix(src=relpkgdir, dst=""):
-                    self.path("libndofdev.dylib")
-
->>>>>>> db8adab2
                 with self.prefix(src_dst="cursors_mac"):
                     self.path("*.tif")
 
@@ -2168,7 +2147,6 @@
             self.path_optional("libfusion*.so*")
             self.path_optional("libdirect*.so*")
             self.path_optional("libopenjpeg.so*")
-            self.path("libhunspell-1.3.so*")
             self.path("libalut.so*")
             #self.path("libpng15.so.15") #use provided libpng to workaround incompatible system versions on some distros
             #self.path("libpng15.so.15.13.0") #use provided libpng to workaround incompatible system versions on some distros
