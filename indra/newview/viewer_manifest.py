--- conflicted
+++ resolved
@@ -563,15 +563,13 @@
             #        self.path("*.png")
             #        self.path("*.gif")
 
-<<<<<<< HEAD
             # </FS:Ansariel> Remove VMP
-=======
+
         # Copy 3p icons
         with self.prefix(src=os.path.join(pkgdir, "icons"), dst="3p_icons"):
             if self.args['fmodstudio'] == 'ON':
                 self.path("fmod.png")
 
->>>>>>> 2542a3ed
         # Plugin host application
         self.path2basename(os.path.join(os.pardir,
                                         'llplugin', 'slplugin', self.args['configuration']),
@@ -594,14 +592,11 @@
                     self.path("fmodL.dll")
                 else:
                     self.path("fmod.dll")
-<<<<<<< HEAD
 
             # Get openal dll if needed
             if self.args.get('openal') == 'ON':
                 self.path("OpenAL32.dll")
                 self.path("alut.dll")
-=======
->>>>>>> 2542a3ed
 
             # For textures
             self.path("openjpeg.dll")
@@ -1335,19 +1330,16 @@
                 with self.prefix(src=pkgdir,dst=""):
                     self.path("ca-bundle.crt")
 
-<<<<<<< HEAD
-                icon_path = self.icon_path()
-                with self.prefix(src=icon_path) :
-                    self.path("firestorm_icon.icns")
-
-                self.path("Firestorm.nib")
-=======
                 # Copy 3p icons
                 with self.prefix(src=os.path.join(pkgdir, "icons"), dst="3p_icons"):
                     if self.args['fmodstudio'] == 'ON':
                         self.path("fmod.png")
 
->>>>>>> 2542a3ed
+                icon_path = self.icon_path()
+                with self.prefix(src=icon_path) :
+                    self.path("firestorm_icon.icns")
+
+                self.path("Firestorm.nib")
                 # Translations
                 self.path("English.lproj/language.txt")
                 self.replace_in(src="English.lproj/InfoPlist.strings",
@@ -2165,14 +2157,8 @@
 
             if self.args['fmodstudio'] == 'ON':
                 try:
-<<<<<<< HEAD
                     self.path("libfmod.so")
                     self.path("libfmod.so*")
-=======
-                    self.path("libfmod.so.11.7")
-                    self.path("libfmod.so.11")
-                    self.path("libfmod.so")
->>>>>>> 2542a3ed
                     pass
                 except:
                     print "Skipping libfmod.so - not found"
@@ -2275,10 +2261,7 @@
         dict(name='bugsplat', description="""BugSplat database to which to post crashes,
              if BugSplat crash reporting is desired""", default=''),
         dict(name='fmodstudio', description="""Indication if fmod studio libraries are needed""", default='OFF'),
-<<<<<<< HEAD
         dict(name='openal', description="""Indication openal libraries are needed""", default='OFF')
-=======
->>>>>>> 2542a3ed
         ]
     try:
         main(extra=extra_arguments)
