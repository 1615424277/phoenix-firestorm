--- conflicted
+++ resolved
@@ -191,12 +191,8 @@
                     self.path("skins.xml")
                     # include the entire textures directory recursively
                     with self.prefix(src_dst="*/textures"):
-<<<<<<< HEAD
                             self.path("*/*.tga") # <FS:Ansariel> Needed for legacy icons
-                            self.path("*/*.jpg") # <FS:Ansariel> Needed for skin previews
-=======
                             self.path("*/*.jpg")
->>>>>>> 3f6c9e2f
                             self.path("*/*.png")
                             self.path("*.tga")
                             self.path("*.j2c")
