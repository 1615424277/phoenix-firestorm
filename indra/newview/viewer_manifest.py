#!/usr/bin/env python
"""\
@file viewer_manifest.py
@author Ryan Williams
@brief Description of all installer viewer files, and methods for packaging
       them into installers for all supported platforms.

$LicenseInfo:firstyear=2006&license=viewerlgpl$
Second Life Viewer Source Code
Copyright (C) 2006-2011, Linden Research, Inc.

This library is free software; you can redistribute it and/or
modify it under the terms of the GNU Lesser General Public
License as published by the Free Software Foundation;
version 2.1 of the License only.

This library is distributed in the hope that it will be useful,
but WITHOUT ANY WARRANTY; without even the implied warranty of
MERCHANTABILITY or FITNESS FOR A PARTICULAR PURPOSE.  See the GNU
Lesser General Public License for more details.

You should have received a copy of the GNU Lesser General Public
License along with this library; if not, write to the Free Software
Foundation, Inc., 51 Franklin Street, Fifth Floor, Boston, MA  02110-1301  USA

Linden Research, Inc., 945 Battery Street, San Francisco, CA  94111  USA
$/LicenseInfo$
"""
import sys
import os.path
import re
import tarfile
import time
import random
#AO
import os
import shlex
import subprocess
#/AO

viewer_dir = os.path.dirname(__file__)
# add llmanifest library to our path so we don't have to muck with PYTHONPATH
sys.path.append(os.path.join(viewer_dir, '../lib/python/indra/util'))
from llmanifest import LLManifest, main, proper_windows_path, path_ancestors

class ViewerManifest(LLManifest):
    def is_packaging_viewer(self):
        # Some commands, files will only be included
        # if we are packaging the viewer on windows.
        # This manifest is also used to copy
        # files during the build (see copy_w_viewer_manifest
        # and copy_l_viewer_manifest targets)
        return 'package' in self.args['actions']
    
    def construct(self):
        super(ViewerManifest, self).construct()
        self.exclude("*.svn*")
        self.path(src="../../scripts/messages/message_template.msg", dst="app_settings/message_template.msg")
        self.path(src="../../etc/message.xml", dst="app_settings/message.xml")

        if self.is_packaging_viewer():
            if self.prefix(src="app_settings"):
                self.exclude("logcontrol.xml")
                self.exclude("logcontrol-dev.xml")
                self.path("*.pem")
                self.path("*.ini")
                self.path("*.xml")
                self.path("*.db2")

                # include the entire shaders directory recursively
                self.path("shaders")
                # include the extracted list of contributors
                contributor_names = self.extract_names("../../doc/contributions.txt")
                self.put_in_file(contributor_names, "contributors.txt")
                self.file_list.append(["../../doc/contributions.txt",self.dst_path_of("contributors.txt")])
                # include the extracted list of translators
                translator_names = self.extract_names("../../doc/translations.txt")
                self.put_in_file(translator_names, "translators.txt")
                self.file_list.append(["../../doc/translations.txt",self.dst_path_of("translators.txt")])
                # include the list of Lindens (if any)
                #   see https://wiki.lindenlab.com/wiki/Generated_Linden_Credits
                linden_names_path = os.getenv("LINDEN_CREDITS")
                if linden_names_path :
                    try:
                        linden_file = open(linden_names_path,'r')
                         # all names should be one line, but the join below also converts to a string
                        linden_names = ', '.join(linden_file.readlines())
                        self.put_in_file(linden_names, "lindens.txt")
                        linden_file.close()
                        print "Linden names extracted from '%s'" % linden_names_path
                        self.file_list.append([linden_names_path,self.dst_path_of("lindens.txt")])
                    except IOError:
                        print "No Linden names found at '%s', using built-in list" % linden_names_path
                        pass
                else :
                    print "No 'LINDEN_CREDITS' specified in environment, using built-in list"

                # ... and the entire windlight directory
                self.path("windlight")
                # ... and the pre-installed spell checking dictionaries
                self.path("dictionaries")
                # include the entire beams directory
                self.path("beams")
                self.path("beamsColors")

                self.end_prefix("app_settings")

            if self.prefix(src="character"):
                self.path("*.llm")
                self.path("*.xml")
                self.path("*.tga")
                self.end_prefix("character")

            # Include our fonts
            if self.prefix(src="fonts"):
                self.path("*.ttf")
                self.path("*.txt")
                self.end_prefix("fonts")
                
            # AO: Include firestorm resources
            if self.prefix(src="fs_resources"):
				self.path("*.txt")
				self.path("*.lsl")
				self.path("*.lsltxt")
				self.end_prefix("fs_resources");

            # skins
            if self.prefix(src="skins"):
                    self.path("paths.xml")
		    self.path("skins.xml")
                    # include the entire textures directory recursively
                    if self.prefix(src="*/textures"):
                            self.path("*/*.tga")
                            self.path("*/*.j2c")
                            self.path("*/*.jpg")
                            self.path("*/*.png")
                            self.path("*.tga")
                            self.path("*.j2c")
                            self.path("*.jpg")
                            self.path("*.png")
                            self.path("textures.xml")
                            self.end_prefix("*/textures")
                    self.path("*/xui/*/*.xml")
                    self.path("*/xui/*/widgets/*.xml")
		    self.path("*/themes/*/colors.xml")
		    if self.prefix(src="*/themes/*/textures"):
                            self.path("*/*.tga")
                            self.path("*/*.j2c")
                            self.path("*/*.jpg")
                            self.path("*/*.png")
                            self.path("*.tga")
                            self.path("*.j2c")
                            self.path("*.jpg")
                            self.path("*.png")
                            self.end_prefix("*/themes/*/textures")

                    self.path("*/*.xml")

                    # Local HTML files (e.g. loading screen)
                    if self.prefix(src="*/html"):
                            self.path("*.png")
                            self.path("*/*/*.html")
                            self.path("*/*/*.gif")
                            self.end_prefix("*/html")
                    self.end_prefix("skins")

            # local_assets dir (for pre-cached textures)
            if self.prefix(src="local_assets"):
                self.path("*.j2c")
                self.path("*.tga")
                self.end_prefix("local_assets")

            # Files in the newview/ directory
            self.path("gpu_table.txt")

            # The summary.json file gets left in the base checkout dir by
            # build.sh. It's only created for a build.sh build, therefore we
            # have to check whether it exists.  :-P
            summary_json = "summary.json"
            summary_json_path = os.path.join(os.pardir, os.pardir, summary_json)
            if os.path.exists(os.path.join(self.get_src_prefix(), summary_json_path)):
                self.path(summary_json_path, summary_json)
            else:
                print "No %s" % os.path.join(self.get_src_prefix(), summary_json_path)

    def login_channel(self):
        """Channel reported for login and upgrade purposes ONLY;
        used for A/B testing"""
        # NOTE: Do not return the normal channel if login_channel
        # is not specified, as some code may branch depending on
        # whether or not this is present
        return self.args.get('login_channel')

    def grid(self):
        return self.args['grid']
    def channel(self):
        return self.args['channel']
    def channel_unique(self):
        return self.channel().replace("Second Life", "").strip()
    def channel_oneword(self):
        return "".join(self.channel_unique().split())
    def channel_lowerword(self):
        return self.channel_oneword().lower()

    def icon_path(self):
        icon_path="icons/"
        channel_type=self.channel_lowerword()
        print "DEBUG: channel_type= %s" % channel_type # AO, for further refining
        if channel_type == 'release' \
        or channel_type == 'development' \
        :
            icon_path += channel_type
        elif channel_type == 'betaviewer' :
            icon_path += 'beta'
        elif re.match('project.*',channel_type) :
            icon_path += 'project'
        else :
            icon_path += 'private' # FS default
        return icon_path

    def flags_list(self):
        """ Convenience function that returns the command-line flags
        for the grid"""

        # Set command line flags relating to the target grid
        grid_flags = ''
        if not self.default_grid():
            grid_flags = "--grid %(grid)s "\
                         "--helperuri http://preview-%(grid)s.secondlife.com/helpers/" %\
                           {'grid':self.grid()}

        # set command line flags for channel
        channel_flags = ''
        if self.login_channel() and self.login_channel() != self.channel():
            # Report a special channel during login, but use default
            channel_flags = '--channel "%s"' % (self.login_channel())
        elif not self.default_channel():
            channel_flags = '--channel "%s"' % self.channel()

        # Deal with settings 
        setting_flags = ''
        if not self.default_channel() or not self.default_grid():
            if self.default_grid():
                setting_flags = '--settings settings_%s.xml'\
                                % self.channel_lowerword()
            else:
                setting_flags = '--settings settings_%s_%s.xml'\
                                % (self.grid(), self.channel_lowerword())
                                                
        return " ".join((channel_flags, grid_flags, setting_flags)).strip()

    def extract_names(self,src):
        try:
            contrib_file = open(src,'r')
        except IOError:
            print "Failed to open '%s'" % src
            raise
        lines = contrib_file.readlines()
        contrib_file.close()

        # All lines up to and including the first blank line are the file header; skip them
        lines.reverse() # so that pop will pull from first to last line
        while not re.match("\s*$", lines.pop()) :
            pass # do nothing

        # A line that starts with a non-whitespace character is a name; all others describe contributions, so collect the names
        names = []
        for line in lines :
            if re.match("\S", line) :
                names.append(line.rstrip())
        # It's not fair to always put the same people at the head of the list
        random.shuffle(names)
        return ', '.join(names)

class WindowsManifest(ViewerManifest):
    def final_exe(self):
        if self.default_channel():
            if self.default_grid():
                return "SecondLife.exe"
            else:
                return "SecondLifePreview.exe"
        else:
            return ''.join(self.channel().split()) + '.exe'

    def test_msvcrt_and_copy_action(self, src, dst):
        # This is used to test a dll manifest.
        # It is used as a temporary override during the construct method
        from test_win32_manifest import test_assembly_binding
        if src and (os.path.exists(src) or os.path.islink(src)):
            # ensure that destination path exists
            self.cmakedirs(os.path.dirname(dst))
            self.created_paths.append(dst)
            if not os.path.isdir(src):
                if(self.args['configuration'].lower() == 'debug'):
                    test_assembly_binding(src, "Microsoft.VC80.DebugCRT", "8.0.50727.4053")
                else:
                    test_assembly_binding(src, "Microsoft.VC80.CRT", "8.0.50727.4053")
                self.ccopy(src,dst)
            else:
                raise Exception("Directories are not supported by test_CRT_and_copy_action()")
        else:
            print "Doesn't exist:", src

    def test_for_no_msvcrt_manifest_and_copy_action(self, src, dst):
        # This is used to test that no manifest for the msvcrt exists.
        # It is used as a temporary override during the construct method
        from test_win32_manifest import test_assembly_binding
        from test_win32_manifest import NoManifestException, NoMatchingAssemblyException
        if src and (os.path.exists(src) or os.path.islink(src)):
            # ensure that destination path exists
            self.cmakedirs(os.path.dirname(dst))
            self.created_paths.append(dst)
            if not os.path.isdir(src):
                try:
                    if(self.args['configuration'].lower() == 'debug'):
                        test_assembly_binding(src, "Microsoft.VC80.DebugCRT", "")
                    else:
                        test_assembly_binding(src, "Microsoft.VC80.CRT", "")
                    raise Exception("Unknown condition")
                except NoManifestException, err:
                    pass
                except NoMatchingAssemblyException, err:
                    pass
                    
                self.ccopy(src,dst)
            else:
                raise Exception("Directories are not supported by test_CRT_and_copy_action()")
        else:
            print "Doesn't exist:", src
        
    ### DISABLED MANIFEST CHECKING for vs2010.  we may need to reenable this
    # shortly.  If this hasn't been reenabled by the 2.9 viewer release then it
    # should be deleted -brad
    #def enable_crt_manifest_check(self):
    #    if self.is_packaging_viewer():
    #       WindowsManifest.copy_action = WindowsManifest.test_msvcrt_and_copy_action

    #def enable_no_crt_manifest_check(self):
    #    if self.is_packaging_viewer():
    #        WindowsManifest.copy_action = WindowsManifest.test_for_no_msvcrt_manifest_and_copy_action

    #def disable_manifest_check(self):
    #    if self.is_packaging_viewer():
    #        del WindowsManifest.copy_action

    def construct(self):
        super(WindowsManifest, self).construct()

        #self.enable_crt_manifest_check()

        if self.is_packaging_viewer():
            # Find secondlife-bin.exe in the 'configuration' dir, then rename it to the result of final_exe.
            self.path(src='%s/firestorm-bin.exe' % self.args['configuration'], dst=self.final_exe())

        # Plugin host application
        self.path(os.path.join(os.pardir,
                               'llplugin', 'slplugin', self.args['configuration'], "slplugin.exe"),
                  "slplugin.exe")
        
        #self.disable_manifest_check()

        self.path(src="../viewer_components/updater/scripts/windows/update_install.bat", dst="update_install.bat")
        # Get shared libs from the shared libs staging directory
        if self.prefix(src=os.path.join(os.pardir, 'sharedlibs', self.args['configuration']),
                       dst=""):

            #self.enable_crt_manifest_check()
            
            # Get llcommon and deps. If missing assume static linkage and continue.
            try:
                self.path('llcommon.dll')
                self.path('libapr-1.dll')
                self.path('libaprutil-1.dll')
                self.path('libapriconv-1.dll')
                
            except RuntimeError, err:
                print err.message
                print "Skipping llcommon.dll (assuming llcommon was linked statically)"

            #self.disable_manifest_check()

            # Mesh 3rd party libs needed for auto LOD and collada reading
            try:
                if self.args['configuration'].lower() == 'debug':
                    self.path("libcollada14dom22-d.dll")
                else:
                    self.path("libcollada14dom22.dll")
                    
                self.path("glod.dll")
            except RuntimeError, err:
                print err.message
                print "Skipping COLLADA and GLOD libraries (assumming linked statically)"


            # Get fmod dll, continue if missing
            try:
                self.path("fmod.dll")
            except:
                print "Skipping fmod.dll"

            # For textures
            if self.args['configuration'].lower() == 'debug':
                self.path("openjpegd.dll")
            else:
                self.path("openjpeg.dll")

            # These need to be installed as a SxS assembly, currently a 'private' assembly.
            # See http://msdn.microsoft.com/en-us/library/ms235291(VS.80).aspx
            if self.args['configuration'].lower() == 'debug':
                 self.path("msvcr100d.dll")
                 self.path("msvcp100d.dll")
            else:
                 self.path("msvcr100.dll")
                 self.path("msvcp100.dll")

            # Vivox runtimes
            self.path("SLVoice.exe")
            self.path("vivoxsdk.dll")
            self.path("ortp.dll")
            self.path("alut.dll")
            self.path("wrap_oal.dll")
            self.path("libsndfile-1.dll")
            self.path("zlib1.dll")
            self.path("vivoxplatform.dll")
            self.path("vivoxoal.dll")
            
            # Security
            self.path("ssleay32.dll")
            self.path("libeay32.dll")

            # Hunspell
            self.path("libhunspell.dll")

            # For google-perftools tcmalloc allocator.
            try:
                if self.args['configuration'].lower() == 'debug':
                    self.path('libtcmalloc_minimal-debug.dll')
                else:
                    self.path('libtcmalloc_minimal.dll')
            except:
                print "Skipping libtcmalloc_minimal.dll"

            self.end_prefix()

        self.path(src="licenses-win32.txt", dst="licenses.txt")
        self.path("featuretable.txt")
        self.path("featuretable_xp.txt")
        self.path("VivoxAUP.txt")

        #self.enable_no_crt_manifest_check()

        # Media plugins - QuickTime
        if self.prefix(src='../media_plugins/quicktime/%s' % self.args['configuration'], dst="llplugin"):
            self.path("media_plugin_quicktime.dll")
            self.end_prefix()

        # Media plugins - WebKit/Qt
        if self.prefix(src='../media_plugins/webkit/%s' % self.args['configuration'], dst="llplugin"):
            self.path("media_plugin_webkit.dll")
            self.end_prefix()

        # winmm.dll shim
        if self.prefix(src='../media_plugins/winmmshim/%s' % self.args['configuration'], dst=""):
            self.path("winmm.dll")
            self.end_prefix()


        if self.args['configuration'].lower() == 'debug':
            if self.prefix(src=os.path.join(os.pardir, 'packages', 'lib', 'debug'),
                           dst="llplugin"):
                self.path("libeay32.dll")
                self.path("qtcored4.dll")
                self.path("qtguid4.dll")
                self.path("qtnetworkd4.dll")
                self.path("qtopengld4.dll")
                self.path("qtwebkitd4.dll")
                self.path("qtxmlpatternsd4.dll")
                self.path("ssleay32.dll")

                # For WebKit/Qt plugin runtimes (image format plugins)
                if self.prefix(src="imageformats", dst="imageformats"):
                    self.path("qgifd4.dll")
                    self.path("qicod4.dll")
                    self.path("qjpegd4.dll")
                    self.path("qmngd4.dll")
                    self.path("qsvgd4.dll")
                    self.path("qtiffd4.dll")
                    self.end_prefix()

                # For WebKit/Qt plugin runtimes (codec/character encoding plugins)
                if self.prefix(src="codecs", dst="codecs"):
                    self.path("qcncodecsd4.dll")
                    self.path("qjpcodecsd4.dll")
                    self.path("qkrcodecsd4.dll")
                    self.path("qtwcodecsd4.dll")
                    self.end_prefix()

                self.end_prefix()
        else:
            if self.prefix(src=os.path.join(os.pardir, 'packages', 'lib', 'release'),
                           dst="llplugin"):
                self.path("libeay32.dll")
                self.path("qtcore4.dll")
                self.path("qtgui4.dll")
                self.path("qtnetwork4.dll")
                self.path("qtopengl4.dll")
                self.path("qtwebkit4.dll")
                self.path("qtxmlpatterns4.dll")
                self.path("ssleay32.dll")

                # For WebKit/Qt plugin runtimes (image format plugins)
                if self.prefix(src="imageformats", dst="imageformats"):
                    self.path("qgif4.dll")
                    self.path("qico4.dll")
                    self.path("qjpeg4.dll")
                    self.path("qmng4.dll")
                    self.path("qsvg4.dll")
                    self.path("qtiff4.dll")
                    self.end_prefix()

                # For WebKit/Qt plugin runtimes (codec/character encoding plugins)
                if self.prefix(src="codecs", dst="codecs"):
                    self.path("qcncodecs4.dll")
                    self.path("qjpcodecs4.dll")
                    self.path("qkrcodecs4.dll")
                    self.path("qtwcodecs4.dll")
                    self.end_prefix()

                self.end_prefix()

        #self.disable_manifest_check()

        # pull in the crash logger and updater from other projects
        # tag:"crash-logger" here as a cue to the exporter
        self.path(src='../win_crash_logger/%s/windows-crash-logger.exe' % self.args['configuration'],
                  dst="win_crash_logger.exe")
# For CHOP-397, windows updater no longer used.
#        self.path(src='../win_updater/%s/windows-updater.exe' % self.args['configuration'],
#                  dst="updater.exe")

        if not self.is_packaging_viewer():
            self.package_file = "copied_deps"    

    def nsi_file_commands(self, install=True):
        def wpath(path):
            if path.endswith('/') or path.endswith(os.path.sep):
                path = path[:-1]
            path = path.replace('/', '\\')
            return path

        result = ""
        dest_files = [pair[1] for pair in self.file_list if pair[0] and os.path.isfile(pair[1])]
        # sort deepest hierarchy first
        dest_files.sort(lambda a,b: cmp(a.count(os.path.sep),b.count(os.path.sep)) or cmp(a,b))
        dest_files.reverse()
        out_path = None
        for pkg_file in dest_files:
            rel_file = os.path.normpath(pkg_file.replace(self.get_dst_prefix()+os.path.sep,''))
            installed_dir = wpath(os.path.join('$INSTDIR', os.path.dirname(rel_file)))
            pkg_file = wpath(os.path.normpath(pkg_file))
            if installed_dir != out_path:
                if install:
                    out_path = installed_dir
                    result += 'SetOutPath ' + out_path + '\n'
            if install:
                result += 'File ' + pkg_file + '\n'
            else:
                result += 'Delete ' + wpath(os.path.join('$INSTDIR', rel_file)) + '\n'
        # at the end of a delete, just rmdir all the directories
        if not install:
            deleted_file_dirs = [os.path.dirname(pair[1].replace(self.get_dst_prefix()+os.path.sep,'')) for pair in self.file_list]
            # find all ancestors so that we don't skip any dirs that happened to have no non-dir children
            deleted_dirs = []
            for d in deleted_file_dirs:
                deleted_dirs.extend(path_ancestors(d))
            # sort deepest hierarchy first
            deleted_dirs.sort(lambda a,b: cmp(a.count(os.path.sep),b.count(os.path.sep)) or cmp(a,b))
            deleted_dirs.reverse()
            prev = None
            for d in deleted_dirs:
                if d != prev:   # skip duplicates
                    result += 'RMDir ' + wpath(os.path.join('$INSTDIR', os.path.normpath(d))) + '\n'
                prev = d

        return result

    def package_finish(self):
        # a standard map of strings for replacing in the templates
        substitution_strings = {
            'version' : '.'.join(self.args['version']),
            'version_short' : '.'.join(self.args['version'][:-1]),
            'version_dashes' : '-'.join(self.args['version']),
            'final_exe' : self.final_exe(),
            'grid':self.args['grid'],
            'grid_caps':self.args['grid'].upper(),
            # escape quotes becase NSIS doesn't handle them well
            'flags':self.flags_list().replace('"', '$\\"'),
            'channel':self.channel(),
            'channel_oneword':self.channel_oneword(),
            'channel_unique':self.channel_unique(),
            }
            
        print "DEBUG , version= %s" % self.args['version']
        print substitution_strings

        version_vars = """
        !define INSTEXE  "%(final_exe)s"
        !define VERSION "%(version_short)s"
        !define VERSION_LONG "%(version)s"
        !define VERSION_DASHES "%(version_dashes)s"
        """ % substitution_strings
        if self.default_channel():
            if self.default_grid():
                # release viewer
                installer_file = "Phoenix_Firestorm_%(version_dashes)s_Setup.exe"
                grid_vars_template = """
                OutFile "%(installer_file)s"
                !define INSTFLAGS "%(flags)s"
<<<<<<< HEAD
                !define INSTNAME   "Firestorm"
                !define SHORTCUT   "Firestorm"
                !define URLNAME   "secondlife"
                Caption "Firestorm ${VERSION}"
=======
                !define INSTNAME   "SecondLifeViewer"
                !define SHORTCUT   "Second Life Viewer"
                !define URLNAME   "secondlife"
                Caption "Second Life"
>>>>>>> f6b8bfd3
                """
            else:
                # beta grid viewer
                installer_file = "Phoenix_Firestorm_%(version_dashes)s_(%(grid_caps)s)_Setup.exe"
                grid_vars_template = """
                OutFile "%(installer_file)s"
                !define INSTFLAGS "%(flags)s"
                !define INSTNAME   "Firestorm%(grid_caps)s"
                !define SHORTCUT   "Firestorm (%(grid_caps)s)"
                !define URLNAME   "secondlife%(grid)s"
                !define UNINSTALL_SETTINGS 1
                Caption "Firestorm %(grid)s ${VERSION}"
                """
        else:
            # some other channel on some grid
            installer_file = "Phoenix_%(channel_oneword)s_%(version_dashes)s_Setup.exe"
            grid_vars_template = """
            OutFile "%(installer_file)s"
            !define INSTFLAGS "%(flags)s"
            !define INSTNAME   "%(channel_oneword)s"
            !define SHORTCUT   "%(channel)s"
            !define URLNAME   "secondlife"
            !define UNINSTALL_SETTINGS 1
            Caption "%(channel)s ${VERSION}"
            """
        if 'installer_name' in self.args:
            installer_file = self.args['installer_name']
        else:
            installer_file = installer_file % substitution_strings
        substitution_strings['installer_file'] = installer_file

        tempfile = "secondlife_setup_tmp.nsi"
        
        #AO: Try to sign original executable first, if we can, using best available signing cert.
        try:
            subprocess.check_call(["signtool.exe","sign","/a","/d","Firestorm","/du","http://www.phoenixviewer.com",self.args['configuration']+"\\firestorm-bin.exe"],stderr=subprocess.PIPE,stdout=subprocess.PIPE)
            subprocess.check_call(["signtool.exe","sign","/a","/d","Firestorm","/du","http://www.phoenixviewer.com",self.args['configuration']+"\\slplugin.exe"],stderr=subprocess.PIPE,stdout=subprocess.PIPE)
            subprocess.check_call(["signtool.exe","sign","/a","/d","Firestorm","/du","http://www.phoenixviewer.com",self.args['configuration']+"\\SLVoice.exe"],stderr=subprocess.PIPE,stdout=subprocess.PIPE)
            subprocess.check_call(["signtool.exe","sign","/a","/d","Firestorm","/du","http://www.phoenixviewer.com",self.args['configuration']+"\\"+self.final_exe()],stderr=subprocess.PIPE,stdout=subprocess.PIPE)
        except Exception, e:
            print "Couldn't sign final binary. Tried to sign %s" % self.args['configuration']+"\\"+self.final_exe()
            
        # the following replaces strings in the nsi template
        # it also does python-style % substitution
        self.replace_in("installers/windows/installer_template.nsi", tempfile, {
                "%%VERSION%%":version_vars,
                "%%SOURCE%%":self.get_src_prefix(),
                "%%GRID_VARS%%":grid_vars_template % substitution_strings,
                "%%INSTALL_FILES%%":self.nsi_file_commands(True),
                "%%DELETE_FILES%%":self.nsi_file_commands(False)})

        # We use the Unicode version of NSIS, available from
        # http://www.scratchpaper.com/
        # Check two paths, one for Program Files, and one for Program Files (x86).
        # Yay 64bit windows.
        NSIS_path = os.path.expandvars('${ProgramFiles}\\NSIS\\Unicode\\makensis.exe')
        if not os.path.exists(NSIS_path):
            NSIS_path = os.path.expandvars('${ProgramFiles(x86)}\\NSIS\\Unicode\\makensis.exe')
        self.run_command('"' + proper_windows_path(NSIS_path) + '" /V2 ' + self.dst_path_of(tempfile))
        # self.remove(self.dst_path_of(tempfile))

        #AO: Try to sign installer next, if we can, using best available signing cert.
        try:
            subprocess.check_call(["signtool.exe","sign","/a","/d","Firestorm","/du","http://www.phoenixviewer.com",self.args['configuration']+"\\"+substitution_strings['installer_file']],stderr=subprocess.PIPE,stdout=subprocess.PIPE)
        except Exception, e:
            print "Working directory: %s" % os.getcwd()
            print "Couldn't sign windows installer. Tried to sign %s" % self.args['configuration']+"\\"+substitution_strings['installer_file']


# If we're on a build machine, sign the code using our Authenticode certificate. JC
 
#        sign_py = os.path.expandvars("${SIGN}")
#        if not sign_py or sign_py == "${SIGN}":
#            sign_py = 'C:\\buildscripts\\code-signing\\sign.py'
#        else:
#            sign_py = sign_py.replace('\\', '\\\\\\\\')
#        python = os.path.expandvars("${PYTHON}")
#        if not python or python == "${PYTHON}":
#            python = 'python'
#        if os.path.exists(sign_py):
#            self.run_command("%s %s %s" % (python, sign_py, self.dst_path_of(installer_file).replace('\\', '\\\\\\\\')))
#        else:
#            print "Skipping code signing,", sign_py, "does not exist"


        self.created_path(self.dst_path_of(installer_file))
        self.package_file = installer_file


class DarwinManifest(ViewerManifest):
    def is_packaging_viewer(self):
        # darwin requires full app bundle packaging even for debugging.
        return True

    def construct(self):
        # copy over the build result (this is a no-op if run within the xcode script)
        self.path(self.args['configuration'] + "/Firestorm.app", dst="")

        if self.prefix(src="", dst="Contents"):  # everything goes in Contents
            self.path("Info-Firestorm.plist", dst="Info.plist")

            # copy additional libs in <bundle>/Contents/MacOS/
            self.path("../packages/lib/release/libndofdev.dylib", dst="Resources/libndofdev.dylib")
            self.path("../packages/lib/release/libhunspell-1.3.0.dylib", dst="Resources/libhunspell-1.3.0.dylib")
            self.path("../viewer_components/updater/scripts/darwin/update_install", "MacOS/update_install")

            # most everything goes in the Resources directory
            if self.prefix(src="", dst="Resources"):
                super(DarwinManifest, self).construct()

                if self.prefix("cursors_mac"):
                    self.path("*.tif")
                    self.end_prefix("cursors_mac")

                self.path("licenses-mac.txt", dst="licenses.txt")
                self.path("featuretable_mac.txt")
                self.path("Firestorm.nib")
                self.path("VivoxAUP.txt")

                icon_path = self.icon_path()
                if self.prefix(src=icon_path, dst="") :
                    self.path("phoenix_icon.icns")
                    self.end_prefix(icon_path)

                self.path("Firestorm.nib")
                
                # Translations
                self.path("English.lproj")
                self.path("German.lproj")
                self.path("Japanese.lproj")
                self.path("Korean.lproj")
                self.path("da.lproj")
                self.path("es.lproj")
                self.path("fr.lproj")
                self.path("hu.lproj")
                self.path("it.lproj")
                self.path("nl.lproj")
                self.path("pl.lproj")
                self.path("pt.lproj")
                self.path("ru.lproj")
                self.path("tr.lproj")
                self.path("uk.lproj")
                self.path("zh-Hans.lproj")

                libdir = "../packages/lib/release"
                dylibs = {}

                # Need to get the llcommon dll from any of the build directories as well
                lib = "llcommon"
                libfile = "lib%s.dylib" % lib
                try:
                    self.path(self.find_existing_file(os.path.join(os.pardir,
                                                                    lib,
                                                                    self.args['configuration'],
                                                                    libfile),
                                                      os.path.join(libdir, libfile)),
                                                      dst=libfile)
                except RuntimeError:
                    print "Skipping %s" % libfile
                    dylibs[lib] = False
                else:
                    dylibs[lib] = True

                if dylibs["llcommon"]:
                    for libfile in ("libexpat.1.5.2.dylib",
                                    "libexception_handler.dylib",
                                    "libGLOD.dylib",
                                    "libcollada14dom.dylib"
                                    ):
                        self.path(os.path.join(libdir, libfile), libfile)

                # SLVoice and vivox lols
                for libfile in ('libsndfile.dylib', 'libalut.dylib', 'libopenal.dylib', 'libvivoxoal.dylib', 'libortp.dylib', \
                    'libvivoxsdk.dylib', 'libvivoxplatform.dylib', 'SLVoice') :
                     self.path(os.path.join(libdir, libfile), libfile)
                
                try:
                    # FMOD for sound
                    self.path(self.args['configuration'] + "/libfmodwrapper.dylib", "libfmodwrapper.dylib")
                except:
                    print "Skipping FMOD - not found"
                
                # our apps
                self.path("../mac_crash_logger/" + self.args['configuration'] + "/mac-crash-logger.app", "mac-crash-logger.app")
                self.path("../mac_updater/" + self.args['configuration'] + "/mac-updater.app", "mac-updater.app")

                # plugin launcher
                self.path("../llplugin/slplugin/" + self.args['configuration'] + "/SLPlugin.app", "SLPlugin.app")

                # our apps dependencies on shared libs
                if dylibs["llcommon"]:
                    mac_crash_logger_res_path = self.dst_path_of("mac-crash-logger.app/Contents/Resources")
                    mac_updater_res_path = self.dst_path_of("mac-updater.app/Contents/Resources")
                    slplugin_res_path = self.dst_path_of("SLPlugin.app/Contents/Resources")
                    for libfile in ("libllcommon.dylib",
                                    "libexpat.1.5.2.dylib",
                                    "libexception_handler.dylib",
                                    "libGLOD.dylib",
                                    "libcollada14dom.dylib"
                                    ):
                        target_lib = os.path.join('../../..', libfile)
                        self.run_command("ln -sf %(target)r %(link)r" % 
                                         {'target': target_lib,
                                          'link' : os.path.join(mac_crash_logger_res_path, libfile)}
                                         )
                        self.run_command("ln -sf %(target)r %(link)r" % 
                                         {'target': target_lib,
                                          'link' : os.path.join(mac_updater_res_path, libfile)}
                                         )
                        self.run_command("ln -sf %(target)r %(link)r" % 
                                         {'target': target_lib,
                                          'link' : os.path.join(slplugin_res_path, libfile)}
                                         )

                # plugins
                if self.prefix(src="", dst="llplugin"):
                    self.path("../media_plugins/quicktime/" + self.args['configuration'] + "/media_plugin_quicktime.dylib", "media_plugin_quicktime.dylib")
                    self.path("../media_plugins/webkit/" + self.args['configuration'] + "/media_plugin_webkit.dylib", "media_plugin_webkit.dylib")
                    self.path("../packages/lib/release/libllqtwebkit.dylib", "libllqtwebkit.dylib")

                    self.end_prefix("llplugin")

                # command line arguments for connecting to the proper grid
                self.put_in_file(self.flags_list(), 'arguments.txt')

                self.end_prefix("Resources")

            self.end_prefix("Contents")

        # NOTE: the -S argument to strip causes it to keep enough info for
        # annotated backtraces (i.e. function names in the crash log).  'strip' with no
        # arguments yields a slightly smaller binary but makes crash logs mostly useless.
        # This may be desirable for the final release.  Or not.
        if ("package" in self.args['actions'] or 
            "unpacked" in self.args['actions']):
            self.run_command('strip -S %(viewer_binary)r' %
                             { 'viewer_binary' : self.dst_path_of('Contents/MacOS/Firestorm')})


    def copy_finish(self):
        # Force executable permissions to be set for scripts
        # see CHOP-223 and http://mercurial.selenic.com/bts/issue1802
        for script in 'Contents/MacOS/update_install',:
            self.run_command("chmod +x %r" % os.path.join(self.get_dst_prefix(), script))

    def package_finish(self):
<<<<<<< HEAD
        channel_standin = 'Firestorm'  # hah, our default channel is not usable on its own
=======
        channel_standin = 'Second Life Viewer'  # hah, our default channel is not usable on its own
>>>>>>> f6b8bfd3
        if not self.default_channel():
            channel_standin = self.channel()

        imagename="Phoenix_" + self.channel_oneword() + '_' + '_'.join(self.args['version'])

        # MBW -- If the mounted volume name changes, it breaks the .DS_Store's background image and icon positioning.
        #  If we really need differently named volumes, we'll need to create multiple DS_Store file images, or use some other trick.

        volname="Firestorm Installer"  # DO NOT CHANGE without understanding comment above

        #if self.default_channel():
        #    if not self.default_grid():
        #        # beta case
        #        imagename = imagename + '_' + self.args['grid'].upper()
        #else:
        #    # first look, etc
        #    imagename = imagename + '_' + self.channel_oneword().upper()

        sparsename = imagename + ".sparseimage"
        finalname = imagename + ".dmg"
        # make sure we don't have stale files laying about
        self.remove(sparsename, finalname)

        self.run_command('hdiutil create %(sparse)r -volname %(vol)r -fs HFS+ -type SPARSE -megabytes 700 -layout SPUD' % {
                'sparse':sparsename,
                'vol':volname})

        # mount the image and get the name of the mount point and device node
        hdi_output = self.run_command('hdiutil attach -private %r' % sparsename)
        try:
            devfile = re.search("/dev/disk([0-9]+)[^s]", hdi_output).group(0).strip()
            volpath = re.search('HFS\s+(.+)', hdi_output).group(1).strip()

            if devfile != '/dev/disk1':
                # adding more debugging info based upon nat's hunches to the
                # logs to help track down 'SetFile -a V' failures -brad
                print "WARNING: 'SetFile -a V' command below is probably gonna fail"

            # Copy everything in to the mounted .dmg

            if self.default_channel() and not self.default_grid():
                app_name = "Firestorm " + self.args['grid']
            else:
                app_name = channel_standin.strip()

            # Hack:
            # Because there is no easy way to coerce the Finder into positioning
            # the app bundle in the same place with different app names, we are
            # adding multiple .DS_Store files to svn. There is one for release,
            # one for release candidate and one for first look. Any other channels
            # will use the release .DS_Store, and will look broken.
            # - Ambroff 2008-08-20
            # If the channel is "firestorm-private-"anything, then use the
            #  private folder for .DS_Store and the background image. -- TS
            template_chan = self.channel_lowerword()
            if template_chan.startswith("firestorm-private"):
                template_chan = "firestorm-private"
            dmg_template = os.path.join(
                'installers', 'darwin', '%s-dmg' % template_chan)

            if not os.path.exists (self.src_path_of(dmg_template)):
                dmg_template = os.path.join ('installers', 'darwin', 'release-dmg')

            for s,d in {self.get_dst_prefix():app_name + ".app",
                        os.path.join(dmg_template, "_VolumeIcon.icns"): ".VolumeIcon.icns",
                        os.path.join(dmg_template, "background.png"): "background.png",
						os.path.join(dmg_template, "VivoxAUP.txt"): "Vivox (Voice Services) Usage Policy.txt",
						os.path.join(dmg_template, "LGPL-license.txt"): "LGPL License.txt",
                        os.path.join(dmg_template, "_DS_Store"): ".DS_Store"}.items():
                print "Copying to dmg", s, d
                self.copy_action(self.src_path_of(s), os.path.join(volpath, d))

            # Create the alias file (which is a resource file) from the .r
            self.run_command('Rez %r -o %r' %
                             (self.src_path_of("installers/darwin/release-dmg/Applications-alias.r"),
                              os.path.join(volpath, "Applications")))

            # Set up the installer disk image: set icon positions, folder view
            #  options, and icon label colors. This must be done before the
            #  files are hidden.
            self.run_command('osascript %r %r' % 
                             (self.src_path_of("installers/darwin/installer-dmg.applescript"),
                             volname))

            # Hide the background image, DS_Store file, and volume icon file (set their "visible" bit)
            for f in ".VolumeIcon.icns", "background.png", ".DS_Store":
                pathname = os.path.join(volpath, f)
                # We've observed mysterious "no such file" failures of the SetFile
                # command, especially on the first file listed above -- yet
                # subsequent inspection of the target directory confirms it's
                # there. Timing problem with copy command? Try to handle.
                for x in xrange(3):
                    if os.path.exists(pathname):
                        print "Confirmed existence: %r" % pathname
                        break
                    print "Waiting for %s copy command to complete (%s)..." % (f, x+1)
                    sys.stdout.flush()
                    time.sleep(1)
                # If we fall out of the loop above without a successful break, oh
                # well, possibly we've mistaken the nature of the problem. In any
                # case, don't hang up the whole build looping indefinitely, let
                # the original problem manifest by executing the desired command.
                self.run_command('SetFile -a V %r' % pathname)

            # Set the alias file's alias and custom icon bits
            self.run_command('SetFile -a AC %r' % os.path.join(volpath, "Applications"))

            # Set the disk image root's custom icon bit
            self.run_command('SetFile -a C %r' % volpath)

        finally:
            # Unmount the image even if exceptions from any of the above 
            self.run_command('hdiutil detach -force %r' % devfile)

        print "Converting temp disk image to final disk image"
        self.run_command('hdiutil convert %(sparse)r -format UDZO -imagekey zlib-level=9 -o %(final)r' % {'sparse':sparsename, 'final':finalname})
        # get rid of the temp file
        self.package_file = finalname
        self.remove(sparsename)

class LinuxManifest(ViewerManifest):
    def construct(self):
        super(LinuxManifest, self).construct()
        self.path("licenses-linux.txt","licenses.txt")
        self.path("VivoxAUP.txt")
        self.path("res/firestorm_icon.png","firestorm_icon.png")
        if self.prefix("linux_tools", dst=""):
            self.path("client-readme.txt","README-linux.txt")
	    self.path("FIRESTORM_DESKTOPINSTALL.txt","FIRESTORM_DESKTOPINSTALL.txt")
            self.path("client-readme-voice.txt","README-linux-voice.txt")
            self.path("client-readme-joystick.txt","README-linux-joystick.txt")
            self.path("wrapper.sh","firestorm")
            self.path("handle_secondlifeprotocol.sh", "etc/handle_secondlifeprotocol.sh")
            self.path("register_secondlifeprotocol.sh", "etc/register_secondlifeprotocol.sh")
            self.path("refresh_desktop_app_entry.sh", "etc/refresh_desktop_app_entry.sh")
            self.path("launch_url.sh","etc/launch_url.sh")
            self.path("install.sh")
            self.end_prefix("linux_tools")

        # Create an appropriate gridargs.dat for this package, denoting required grid.
        self.put_in_file(self.flags_list(), 'etc/gridargs.dat')

        self.path("firestorm-bin","bin/do-not-directly-run-firestorm-bin")
        self.path("../linux_crash_logger/linux-crash-logger","bin/linux-crash-logger.bin")
        self.path("../linux_updater/linux-updater", "bin/linux-updater.bin")
        self.path("../llplugin/slplugin/SLPlugin", "bin/SLPlugin")

        if self.prefix("res-sdl"):
            self.path("*")
            # recurse
            self.end_prefix("res-sdl")

        # Get the icons based on the channel
        icon_path = self.icon_path()
        if self.prefix(src=icon_path, dst="") :
            self.path("firestorm_256.png","firestorm_48.png")
            if self.prefix(src="",dst="res-sdl") :
                self.path("firestorm_256.BMP","ll_icon.BMP")
                self.end_prefix("res-sdl")
            self.end_prefix(icon_path)

        self.path("../viewer_components/updater/scripts/linux/update_install", "bin/update_install")

        # plugins
        if self.prefix(src="", dst="bin/llplugin"):
            self.path("../media_plugins/webkit/libmedia_plugin_webkit.so", "libmedia_plugin_webkit.so")
            self.path("../media_plugins/gstreamer010/libmedia_plugin_gstreamer010.so", "libmedia_plugin_gstreamer.so")
            self.end_prefix("bin/llplugin")

        try:
            self.path("../llcommon/libllcommon.so", "lib/libllcommon.so")
        except:
            print "Skipping llcommon.so (assuming llcommon was linked statically)"

        self.path("featuretable_linux.txt")

    def copy_finish(self):
        # Force executable permissions to be set for scripts
        # see CHOP-223 and http://mercurial.selenic.com/bts/issue1802
        for script in 'firestorm', 'bin/update_install':
            self.run_command("chmod +x %r" % os.path.join(self.get_dst_prefix(), script))

    def package_finish(self):
        # a standard map of strings for replacing in the templates
        installer_name_components = ['Phoenix',self.channel_oneword(),self.args.get('arch'),'.'.join(self.args['version'])]
        installer_name = "_".join(installer_name_components)
        #if self.default_channel():
        #    if not self.default_grid():
        #        installer_name += '_' + self.args['grid'].upper()
        #else:
        #    installer_name += '_' + self.channel_oneword().upper()
	print "installer name=%s" % installer_name

        if self.args['buildtype'].lower() == 'release' and self.is_packaging_viewer():
            print "* Going strip-crazy on the packaged binaries, since this is a RELEASE build"
            self.run_command("find %(d)r/bin %(d)r/lib -type f \\! -name update_install | xargs --no-run-if-empty strip -S" % {'d': self.get_dst_prefix()} ) # makes some small assumptions about our packaged dir structure

        # Fix access permissions
        self.run_command("""
                find %(dst)s -type d | xargs --no-run-if-empty chmod 755;
                find %(dst)s -type f -perm 0700 | xargs --no-run-if-empty chmod 0755;
                find %(dst)s -type f -perm 0500 | xargs --no-run-if-empty chmod 0555;
                find %(dst)s -type f -perm 0600 | xargs --no-run-if-empty chmod 0644;
                find %(dst)s -type f -perm 0400 | xargs --no-run-if-empty chmod 0444;
                true""" %  {'dst':self.get_dst_prefix() })
        self.package_file = installer_name + '.tar.bz2'

        # temporarily move directory tree so that it has the right
        # name in the tarfile
        self.run_command("mv %(dst)s %(inst)s" % {
            'dst': self.get_dst_prefix(),
            'inst': self.build_path_of(installer_name)})
        try:
            # only create tarball if it's a release build.
            if self.args['buildtype'].lower() == 'release':
                # --numeric-owner hides the username of the builder for
                # security etc.
                self.run_command('tar -C %(dir)s --numeric-owner -cjf '
                                 '%(inst_path)s.tar.bz2 %(inst_name)s' % {
                        'dir': self.get_build_prefix(),
                        'inst_name': installer_name,
                        'inst_path':self.build_path_of(installer_name)})
            else:
                print "Skipping %s.tar.bz2 for non-Release build (%s)" % \
                      (installer_name, self.args['buildtype'])
        finally:
            self.run_command("mv %(inst)s %(dst)s" % {
                'dst': self.get_dst_prefix(),
                'inst': self.build_path_of(installer_name)})

class Linux_i686Manifest(LinuxManifest):
    def construct(self):
        super(Linux_i686Manifest, self).construct()

        if self.prefix("../packages/lib/release", dst="lib"):
            self.path("libapr-1.so")
            self.path("libapr-1.so.0")
            self.path("libapr-1.so.0.4.2")
            self.path("libaprutil-1.so")
            self.path("libaprutil-1.so.0")
            self.path("libaprutil-1.so.0.3.10")
            self.path("libbreakpad_client.so.0.0.0")
            self.path("libbreakpad_client.so.0")
            self.path("libbreakpad_client.so")
            self.path("libcollada14dom.so")
            self.path("libdb-5.1.so")
            self.path("libdb-5.so")
            self.path("libdb.so")
            self.path("libcrypto.so.1.0.0")
            self.path("libexpat.so.1.5.2")
            self.path("libssl.so.1.0.0")
            self.path("libglod.so")
            self.path("libminizip.so")
            self.path("libuuid.so")
            self.path("libuuid.so.16")
            self.path("libuuid.so.16.0.22")
            self.path("libSDL-1.2.so.0.11.3")
            self.path("libdirectfb-1.4.so.5.0.4")
            self.path("libfusion-1.4.so.5.0.4")
            self.path("libdirect-1.4.so.5.0.4")
            self.path("libopenjpeg.so.1.4.0")
            self.path("libopenjpeg.so.1")
            self.path("libopenjpeg.so")
            self.path("libhunspell-1.3.so")
            self.path("libhunspell-1.3.so.0")
            self.path("libalut.so")
            self.path("libopenal.so", "libopenal.so.1")
            self.path("libopenal.so", "libvivoxoal.so.1") # vivox's sdk expects this soname
            self.path("libfontconfig.so.1.4.4")
            self.path("libtcmalloc.so", "libtcmalloc.so") #formerly called google perf tools
            self.path("libtcmalloc.so.0", "libtcmalloc.so.0") #formerly called google perf tools
            self.path("libtcmalloc.so.0.1.0", "libtcmalloc.so.0.1.0") #formerly called google perf tools
            try:
                    self.path("libfmod-3.75.so")
                    pass
            except:
                    print "Skipping libfmod-3.75.so - not found"
                    pass
            self.end_prefix("lib")

            # Vivox runtimes
            if self.prefix(src="../packages/lib/release", dst="bin"):
                    self.path("SLVoice")
                    self.end_prefix()
            if self.prefix(src="../packages/lib/release", dst="lib"):
                    self.path("libortp.so")
                    self.path("libsndfile.so.1")
                    #self.path("libvivoxoal.so.1") # no - we'll re-use the viewer's own OpenAL lib
                    self.path("libvivoxsdk.so")
                    self.path("libvivoxplatform.so")
                    self.end_prefix("lib")

            if self.args['buildtype'].lower() == 'release' and self.is_packaging_viewer():
                    print "* Going strip-crazy on the packaged binaries, since this is a RELEASE build"
                    self.run_command("find %(d)r/bin %(d)r/lib -type f \\! -name update_install | xargs --no-run-if-empty strip -S" % {'d': self.get_dst_prefix()} ) # makes some small assumptions about our packaged dir structure


class Linux_x86_64Manifest(LinuxManifest):
    def construct(self):
        super(Linux_x86_64Manifest, self).construct()

        # support file for valgrind debug tool
        self.path("secondlife-i686.supp")

################################################################

if __name__ == "__main__":
    main()<|MERGE_RESOLUTION|>--- conflicted
+++ resolved
@@ -616,17 +616,10 @@
                 grid_vars_template = """
                 OutFile "%(installer_file)s"
                 !define INSTFLAGS "%(flags)s"
-<<<<<<< HEAD
                 !define INSTNAME   "Firestorm"
                 !define SHORTCUT   "Firestorm"
                 !define URLNAME   "secondlife"
                 Caption "Firestorm ${VERSION}"
-=======
-                !define INSTNAME   "SecondLifeViewer"
-                !define SHORTCUT   "Second Life Viewer"
-                !define URLNAME   "secondlife"
-                Caption "Second Life"
->>>>>>> f6b8bfd3
                 """
             else:
                 # beta grid viewer
@@ -873,11 +866,7 @@
             self.run_command("chmod +x %r" % os.path.join(self.get_dst_prefix(), script))
 
     def package_finish(self):
-<<<<<<< HEAD
         channel_standin = 'Firestorm'  # hah, our default channel is not usable on its own
-=======
-        channel_standin = 'Second Life Viewer'  # hah, our default channel is not usable on its own
->>>>>>> f6b8bfd3
         if not self.default_channel():
             channel_standin = self.channel()
 
