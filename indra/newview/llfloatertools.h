--- conflicted
+++ resolved
@@ -221,15 +221,9 @@
     LLObjectSelectionHandle mObjectSelection;
 
 private:
-<<<<<<< HEAD
-    BOOL                    mDirty;
-    BOOL                    mHasSelection;
-    BOOL                    mOpen; //Phoenix:KC
-=======
     bool                    mDirty;
     bool                    mHasSelection;
     bool                    mOpen; //Phoenix:KC
->>>>>>> 050d2fef
 
     //Phoenix:KC
     S32                 mCollapsedHeight;
