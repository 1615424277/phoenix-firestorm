/** 
 * @file llpostcard.cpp
 * @brief Sending postcards.
 *
 * $LicenseInfo:firstyear=2011&license=viewerlgpl$
 * Second Life Viewer Source Code
 * Copyright (C) 2011, Linden Research, Inc.
 * 
 * This library is free software; you can redistribute it and/or
 * modify it under the terms of the GNU Lesser General Public
 * License as published by the Free Software Foundation;
 * version 2.1 of the License only.
 * 
 * This library is distributed in the hope that it will be useful,
 * but WITHOUT ANY WARRANTY; without even the implied warranty of
 * MERCHANTABILITY or FITNESS FOR A PARTICULAR PURPOSE.  See the GNU
 * Lesser General Public License for more details.
 * 
 * You should have received a copy of the GNU Lesser General Public
 * License along with this library; if not, write to the Free Software
 * Foundation, Inc., 51 Franklin Street, Fifth Floor, Boston, MA  02110-1301  USA
 * 
 * Linden Research, Inc., 945 Battery Street, San Francisco, CA  94111  USA
 * $/LicenseInfo$
 */

#include "llviewerprecompiledheaders.h"

#include "llpostcard.h"

#include "llvfile.h"
#include "llvfs.h"
#include "llviewerregion.h"

#include "message.h"

#include "llagent.h"
#include "llassetstorage.h"
#include "llviewerassetupload.h"

///////////////////////////////////////////////////////////////////////////////

LLPostcardUploadInfo::LLPostcardUploadInfo(std::string emailFrom, std::string nameFrom, std::string emailTo,
        std::string subject, std::string message, LLVector3d globalPosition,
        LLPointer<LLImageFormatted> image, invnUploadFinish_f finish) :
    LLBufferedAssetUploadInfo(LLUUID::null, image, finish),
    mEmailFrom(emailFrom),
    mNameFrom(nameFrom),
    mEmailTo(emailTo),
    mSubject(subject),
    mMessage(message),
    mGlobalPosition(globalPosition)
{
}

LLSD LLPostcardUploadInfo::generatePostBody()
{
    LLSD postcard = LLSD::emptyMap();
    postcard["pos-global"] = mGlobalPosition.getValue();
    postcard["to"] = mEmailTo;
    postcard["from"] = mEmailFrom;
    postcard["name"] = mNameFrom;
    postcard["subject"] = mSubject;
    postcard["msg"] = mMessage;

    return postcard;
}


///////////////////////////////////////////////////////////////////////////////
// LLPostCard

LLPostCard::result_callback_t LLPostCard::mResultCallback;

// static
<<<<<<< HEAD
void LLPostCard::send(LLPointer<LLImageFormatted> image, const LLSD& postcard_data)
{
	// <FS:ND> Crashfix; image can end up being 0
	if( image.isNull() )
	{
		LL_WARNS() << "Passed invalid image into LLPostcard::send() [0 pointer]" << LL_ENDL;
		return;
	}
	// </FS:ND>

	LLTransactionID transaction_id;
	LLAssetID asset_id;

	transaction_id.generate();
	asset_id = transaction_id.makeAssetID(gAgent.getSecureSessionID());
	LLVFile::writeFile(image->getData(), image->getDataSize(), gVFS, asset_id, LLAssetType::AT_IMAGE_JPEG);

	// upload the image
	std::string url = gAgent.getRegion()->getCapability("SendPostcard");
	if (!url.empty())
	{
		LL_INFOS() << "Sending postcard via capability" << LL_ENDL;
		// the capability already encodes: agent ID, region ID
		LL_DEBUGS("Snapshots") << "url: " << url << LL_ENDL;
		LL_DEBUGS("Snapshots") << "body: " << postcard_data << LL_ENDL;
		LL_DEBUGS("Snapshots") << "data size: " << image->getDataSize() << LL_ENDL;
		LLHTTPClient::post(url, postcard_data,
			new LLPostcardSendResponder(postcard_data, asset_id, LLAssetType::AT_IMAGE_JPEG));
	}
	else
	{
		LL_INFOS() << "Sending postcard" << LL_ENDL;
		LLSD* data = new LLSD(postcard_data);
		(*data)["asset-id"] = asset_id;
		gAssetStorage->storeAssetData(transaction_id, LLAssetType::AT_IMAGE_JPEG,
			&postcard_upload_callback, (void *)data, FALSE);
	}
}

// static
=======
>>>>>>> abf9ccb0
void LLPostCard::reportPostResult(bool ok)
{
	if (mResultCallback)
	{
		mResultCallback(ok);
	}
}<|MERGE_RESOLUTION|>--- conflicted
+++ resolved
@@ -73,49 +73,6 @@
 LLPostCard::result_callback_t LLPostCard::mResultCallback;
 
 // static
-<<<<<<< HEAD
-void LLPostCard::send(LLPointer<LLImageFormatted> image, const LLSD& postcard_data)
-{
-	// <FS:ND> Crashfix; image can end up being 0
-	if( image.isNull() )
-	{
-		LL_WARNS() << "Passed invalid image into LLPostcard::send() [0 pointer]" << LL_ENDL;
-		return;
-	}
-	// </FS:ND>
-
-	LLTransactionID transaction_id;
-	LLAssetID asset_id;
-
-	transaction_id.generate();
-	asset_id = transaction_id.makeAssetID(gAgent.getSecureSessionID());
-	LLVFile::writeFile(image->getData(), image->getDataSize(), gVFS, asset_id, LLAssetType::AT_IMAGE_JPEG);
-
-	// upload the image
-	std::string url = gAgent.getRegion()->getCapability("SendPostcard");
-	if (!url.empty())
-	{
-		LL_INFOS() << "Sending postcard via capability" << LL_ENDL;
-		// the capability already encodes: agent ID, region ID
-		LL_DEBUGS("Snapshots") << "url: " << url << LL_ENDL;
-		LL_DEBUGS("Snapshots") << "body: " << postcard_data << LL_ENDL;
-		LL_DEBUGS("Snapshots") << "data size: " << image->getDataSize() << LL_ENDL;
-		LLHTTPClient::post(url, postcard_data,
-			new LLPostcardSendResponder(postcard_data, asset_id, LLAssetType::AT_IMAGE_JPEG));
-	}
-	else
-	{
-		LL_INFOS() << "Sending postcard" << LL_ENDL;
-		LLSD* data = new LLSD(postcard_data);
-		(*data)["asset-id"] = asset_id;
-		gAssetStorage->storeAssetData(transaction_id, LLAssetType::AT_IMAGE_JPEG,
-			&postcard_upload_callback, (void *)data, FALSE);
-	}
-}
-
-// static
-=======
->>>>>>> abf9ccb0
 void LLPostCard::reportPostResult(bool ok)
 {
 	if (mResultCallback)
