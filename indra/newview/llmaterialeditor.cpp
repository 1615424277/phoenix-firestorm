--- conflicted
+++ resolved
@@ -492,14 +492,7 @@
     }
     else
     {
-<<<<<<< HEAD
-        getChild<LLUICtrl>("base_color_upload_fee")->setTextArg("[FEE]", llformat("%d", LLAgentBenefitsMgr::current().getTextureUploadCost(mBaseColorFetched)));
-        getChild<LLUICtrl>("metallic_upload_fee")->setTextArg("[FEE]", llformat("%d", LLAgentBenefitsMgr::current().getTextureUploadCost(mMetallicRoughnessFetched)));
-        getChild<LLUICtrl>("emissive_upload_fee")->setTextArg("[FEE]", llformat("%d", LLAgentBenefitsMgr::current().getTextureUploadCost(mEmissiveFetched)));
-        getChild<LLUICtrl>("normal_upload_fee")->setTextArg("[FEE]", llformat("%d", LLAgentBenefitsMgr::current().getTextureUploadCost(mNormalFetched)));
-=======
         refreshUploadCost();
->>>>>>> 01c82642
     }
 
     boost::function<void(LLUICtrl*, void*)> changes_callback = [this](LLUICtrl * ctrl, void* userData)
@@ -879,27 +872,6 @@
         setCanSave(false);
     }
 
-<<<<<<< HEAD
-    mExpectedUploadCost = 0;
-    if (mBaseColorTextureUploadId.notNull() && mBaseColorTextureUploadId == getBaseColorId() && mBaseColorFetched)
-    {
-        mExpectedUploadCost += LLAgentBenefitsMgr::current().getTextureUploadCost(mBaseColorFetched);
-    }
-    if (mMetallicTextureUploadId.notNull() && mMetallicTextureUploadId == getMetallicRoughnessId() && mMetallicRoughnessFetched)
-    {
-        mExpectedUploadCost += LLAgentBenefitsMgr::current().getTextureUploadCost(mMetallicRoughnessFetched);
-    }
-    if (mEmissiveTextureUploadId.notNull() && mEmissiveTextureUploadId == getEmissiveId() && mEmissiveFetched)
-    {
-        mExpectedUploadCost += LLAgentBenefitsMgr::current().getTextureUploadCost(mEmissiveFetched);
-    }
-    if (mNormalTextureUploadId.notNull() && mNormalTextureUploadId == getNormalId() && mNormalFetched)
-    {
-        mExpectedUploadCost += LLAgentBenefitsMgr::current().getTextureUploadCost(mNormalFetched);
-    }
-
-    getChild<LLUICtrl>("total_upload_fee")->setTextArg("[FEE]", llformat("%d", mExpectedUploadCost));
-=======
     if ((dirty_flag & MATERIAL_BASE_COLOR_TEX_DIRTY)
         || (dirty_flag & MATERIAL_NORMAL_TEX_DIRTY)
         || (dirty_flag & MATERIAL_METALLIC_ROUGHTNESS_TEX_DIRTY)
@@ -909,7 +881,6 @@
     {
         refreshUploadCost();
     }
->>>>>>> 01c82642
 }
 
 void LLMaterialEditor::setCanSaveAs(bool value)
