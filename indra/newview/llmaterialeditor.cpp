--- conflicted
+++ resolved
@@ -2252,7 +2252,6 @@
 
             std::string overrides_json = material->asJSON();
             
-<<<<<<< HEAD
 #if 1
             // debug
             std::string err, warn;
@@ -2260,8 +2259,6 @@
             debug.fromJSON(overrides_json, warn, err);
 #endif
 
-=======
->>>>>>> 734e3fcb
             LLSD overrides = llsd::map(
                 "object_id", objectp->getID(),
                 "side", te,
