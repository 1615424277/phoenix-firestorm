--- conflicted
+++ resolved
@@ -593,13 +593,8 @@
     {
         mPickName->setEnabled(TRUE);
         mPickDescription->setEnabled(TRUE);
-<<<<<<< HEAD
         // <FS:Zi> Make sure the "Set Location"  button is only visible when viewing own picks
-        // mSetCurrentLocationButton->setVisible(TRUE);
         childSetVisible("set_to_curr_location_btn_lp", true);
-        // </FS:Zi>
-=======
->>>>>>> 7ea40635
     }
     else
     {
@@ -616,6 +611,7 @@
     mSaveButton = getChild<LLButton>("save_changes_btn");
     mCreateButton = getChild<LLButton>("create_changes_btn");
     mCancelButton = getChild<LLButton>("cancel_changes_btn");
+    mSetCurrentLocationButton = getChild<LLButton>("set_to_curr_location_btn"); // <FS:Ansariel> Keep set location button
 
     mSnapshotCtrl = getChild<LLTextureCtrl>("pick_snapshot");
     mSnapshotCtrl->setCommitCallback(boost::bind(&LLPanelProfilePick::onSnapshotChanged, this));
@@ -626,6 +622,7 @@
     mSaveButton->setCommitCallback(boost::bind(&LLPanelProfilePick::onClickSave, this));
     mCreateButton->setCommitCallback(boost::bind(&LLPanelProfilePick::onClickSave, this));
     mCancelButton->setCommitCallback(boost::bind(&LLPanelProfilePick::onClickCancel, this));
+    mSetCurrentLocationButton->setCommitCallback(boost::bind(&LLPanelProfilePick::onClickSetLocation, this)); // <FS:Ansariel> Keep set location button
 
     mPickName->setKeystrokeCallback(boost::bind(&LLPanelProfilePick::onPickChanged, this, _1), NULL);
     mPickName->setEnabled(FALSE);
@@ -786,6 +783,34 @@
     }
     return FALSE;
 }
+
+// <FS:Ansariel> Keep set location button
+void LLPanelProfilePick::onClickSetLocation()
+{
+    // Save location for later use.
+    setPosGlobal(gAgent.getPositionGlobal());
+
+    std::string parcel_name, region_name;
+
+    LLParcel* parcel = LLViewerParcelMgr::getInstance()->getAgentParcel();
+    if (parcel)
+    {
+        mParcelId = parcel->getID();
+        parcel_name = parcel->getName();
+    }
+
+    LLViewerRegion* region = gAgent.getRegion();
+    if (region)
+    {
+        region_name = region->getName();
+    }
+
+    setPickLocation(createLocationText(getLocationNotice(), parcel_name, region_name, getPosGlobal()));
+
+    mLocationChanged = true;
+    enableSaveButton(TRUE);
+}
+// </FS:Ansariel>
 
 void LLPanelProfilePick::onClickSave()
 {
