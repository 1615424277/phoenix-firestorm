--- conflicted
+++ resolved
@@ -270,8 +270,6 @@
         select_tab(true).
         label(pick_panel->getPickName()));
     updateButtons();
-
-    pick_panel->addLocationChangedCallbacks();
 }
 
 void LLPanelProfilePicks::onClickDelete()
@@ -841,13 +839,6 @@
     {
         mParcelCallbackConnection.disconnect();
     }
-<<<<<<< HEAD
-    if (mLocationChanged) 
-    {
-        onClickSetLocation();
-    }
-=======
->>>>>>> 5118ba7a
     sendUpdate();
 
     mLocationChanged = false;
@@ -894,13 +885,6 @@
         LLRemoteParcelInfoProcessor::getInstance()->removeObserver(mParcelId, this);
     }
 }
-
-void LLPanelProfilePick::addLocationChangedCallbacks()
-{
-    mRegionCallbackConnection = gAgent.addRegionChangedCallback([this]() { onClickSetLocation(); });
-    mParcelCallbackConnection = gAgent.addParcelChangedCallback([this]() { onClickSetLocation(); });
-}
-
 
 void LLPanelProfilePick::sendUpdate()
 {
