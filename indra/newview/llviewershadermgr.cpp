/** 
 * @file llviewershadermgr.cpp
 * @brief Viewer shader manager implementation.
 *
 * $LicenseInfo:firstyear=2005&license=viewerlgpl$
 * Second Life Viewer Source Code
 * Copyright (C) 2010, Linden Research, Inc.
 * 
 * This library is free software; you can redistribute it and/or
 * modify it under the terms of the GNU Lesser General Public
 * License as published by the Free Software Foundation;
 * version 2.1 of the License only.
 * 
 * This library is distributed in the hope that it will be useful,
 * but WITHOUT ANY WARRANTY; without even the implied warranty of
 * MERCHANTABILITY or FITNESS FOR A PARTICULAR PURPOSE.  See the GNU
 * Lesser General Public License for more details.
 * 
 * You should have received a copy of the GNU Lesser General Public
 * License along with this library; if not, write to the Free Software
 * Foundation, Inc., 51 Franklin Street, Fifth Floor, Boston, MA  02110-1301  USA
 * 
 * Linden Research, Inc., 945 Battery Street, San Francisco, CA  94111  USA
 * $/LicenseInfo$
 */


#include "llviewerprecompiledheaders.h"

#include <boost/lexical_cast.hpp>

#include "llfeaturemanager.h"
#include "llviewershadermgr.h"
#include "llviewercontrol.h"

#include "llrender.h"
#include "llenvironment.h"
#include "llatmosphere.h"
#include "llworld.h"
#include "llsky.h"
#include "llvosky.h"

#include "pipeline.h"

#include "llfile.h"
#include "llviewerwindow.h"
#include "llwindow.h"

#include "lljoint.h"
#include "llskinningutil.h"

static LLStaticHashedString sTexture0("texture0");
static LLStaticHashedString sTexture1("texture1");
static LLStaticHashedString sTex0("tex0");
static LLStaticHashedString sTex1("tex1");
static LLStaticHashedString sDitherTex("dither_tex");
static LLStaticHashedString sGlowMap("glowMap");
static LLStaticHashedString sScreenMap("screenMap");

// Lots of STL stuff in here, using namespace std to keep things more readable
using std::vector;
using std::pair;
using std::make_pair;
using std::string;

BOOL				LLViewerShaderMgr::sInitialized = FALSE;
bool				LLViewerShaderMgr::sSkipReload = false;

LLVector4			gShinyOrigin;

//transform shaders
LLGLSLShader			gTransformPositionProgram;
LLGLSLShader			gTransformTexCoordProgram;
LLGLSLShader			gTransformNormalProgram;
LLGLSLShader			gTransformColorProgram;
LLGLSLShader			gTransformTangentProgram;

//utility shaders
LLGLSLShader	gOcclusionProgram;
LLGLSLShader    gSkinnedOcclusionProgram;
LLGLSLShader	gOcclusionCubeProgram;
LLGLSLShader	gCustomAlphaProgram;
LLGLSLShader	gGlowCombineProgram;
LLGLSLShader	gSplatTextureRectProgram;
LLGLSLShader	gGlowCombineFXAAProgram;
LLGLSLShader	gTwoTextureAddProgram;
LLGLSLShader	gTwoTextureCompareProgram;
LLGLSLShader	gOneTextureFilterProgram;
LLGLSLShader	gOneTextureNoColorProgram;
LLGLSLShader	gDebugProgram;
LLGLSLShader    gSkinnedDebugProgram;
LLGLSLShader	gClipProgram;
LLGLSLShader	gDownsampleDepthProgram;
LLGLSLShader	gDownsampleDepthRectProgram;
LLGLSLShader	gAlphaMaskProgram;
LLGLSLShader	gBenchmarkProgram;


//object shaders
LLGLSLShader		gObjectSimpleProgram;
LLGLSLShader        gSkinnedObjectSimpleProgram;
LLGLSLShader		gObjectSimpleImpostorProgram;
LLGLSLShader        gSkinnedObjectSimpleImpostorProgram;
LLGLSLShader		gObjectPreviewProgram;
LLGLSLShader        gPhysicsPreviewProgram;
LLGLSLShader		gObjectSimpleWaterProgram;
LLGLSLShader        gSkinnedObjectSimpleWaterProgram;
LLGLSLShader		gObjectSimpleAlphaMaskProgram;
LLGLSLShader        gSkinnedObjectSimpleAlphaMaskProgram;
LLGLSLShader		gObjectSimpleWaterAlphaMaskProgram;
LLGLSLShader        gSkinnedObjectSimpleWaterAlphaMaskProgram;
LLGLSLShader		gObjectFullbrightProgram;
LLGLSLShader        gSkinnedObjectFullbrightProgram;
LLGLSLShader		gObjectFullbrightWaterProgram;
LLGLSLShader        gSkinnedObjectFullbrightWaterProgram;
LLGLSLShader		gObjectEmissiveProgram;
LLGLSLShader        gSkinnedObjectEmissiveProgram;
LLGLSLShader		gObjectEmissiveWaterProgram;
LLGLSLShader        gSkinnedObjectEmissiveWaterProgram;
LLGLSLShader		gObjectFullbrightAlphaMaskProgram;
LLGLSLShader        gSkinnedObjectFullbrightAlphaMaskProgram;
LLGLSLShader		gObjectFullbrightWaterAlphaMaskProgram;
LLGLSLShader        gSkinnedObjectFullbrightWaterAlphaMaskProgram;
LLGLSLShader		gObjectFullbrightShinyProgram;
LLGLSLShader        gSkinnedObjectFullbrightShinyProgram;
LLGLSLShader		gObjectFullbrightShinyWaterProgram;
LLGLSLShader        gSkinnedObjectFullbrightShinyWaterProgram;
LLGLSLShader		gObjectShinyProgram;
LLGLSLShader        gSkinnedObjectShinyProgram;
LLGLSLShader		gObjectShinyWaterProgram;
LLGLSLShader        gSkinnedObjectShinyWaterProgram;
LLGLSLShader		gObjectBumpProgram;
LLGLSLShader        gSkinnedObjectBumpProgram;
LLGLSLShader		gTreeProgram;
LLGLSLShader		gTreeWaterProgram;
LLGLSLShader		gObjectFullbrightNoColorProgram;
LLGLSLShader		gObjectFullbrightNoColorWaterProgram;

LLGLSLShader		gObjectSimpleNonIndexedTexGenProgram;
LLGLSLShader		gObjectSimpleNonIndexedTexGenWaterProgram;
LLGLSLShader		gObjectAlphaMaskNonIndexedProgram;
LLGLSLShader		gObjectAlphaMaskNonIndexedWaterProgram;
LLGLSLShader		gObjectAlphaMaskNoColorProgram;
LLGLSLShader		gObjectAlphaMaskNoColorWaterProgram;

//environment shaders
LLGLSLShader		gTerrainProgram;
LLGLSLShader		gTerrainWaterProgram;
LLGLSLShader		gWaterProgram;
LLGLSLShader        gWaterEdgeProgram;
LLGLSLShader		gUnderWaterProgram;

//interface shaders
LLGLSLShader		gHighlightProgram;
LLGLSLShader        gSkinnedHighlightProgram;
LLGLSLShader		gHighlightNormalProgram;
LLGLSLShader		gHighlightSpecularProgram;

LLGLSLShader		gDeferredHighlightProgram;
LLGLSLShader		gDeferredHighlightNormalProgram;
LLGLSLShader		gDeferredHighlightSpecularProgram;

LLGLSLShader		gPathfindingProgram;
LLGLSLShader		gPathfindingNoNormalsProgram;

//avatar shader handles
LLGLSLShader		gAvatarProgram;
LLGLSLShader		gAvatarWaterProgram;
LLGLSLShader		gAvatarEyeballProgram;
LLGLSLShader		gAvatarPickProgram;
LLGLSLShader		gImpostorProgram;

// WindLight shader handles
LLGLSLShader			gWLSkyProgram;
LLGLSLShader			gWLCloudProgram;
LLGLSLShader            gWLSunProgram;
LLGLSLShader            gWLMoonProgram;

// Effects Shaders
LLGLSLShader			gGlowProgram;
LLGLSLShader			gGlowExtractProgram;
LLGLSLShader			gPostColorFilterProgram;
LLGLSLShader			gPostNightVisionProgram;
LLGLSLShader			gPostVignetteProgram;	// <FS:CR> Import Vignette from Exodus

// Deferred rendering shaders
LLGLSLShader			gDeferredImpostorProgram;
LLGLSLShader			gDeferredWaterProgram;
LLGLSLShader			gDeferredUnderWaterProgram;
LLGLSLShader			gDeferredDiffuseProgram;
LLGLSLShader			gDeferredDiffuseAlphaMaskProgram;
LLGLSLShader            gDeferredSkinnedDiffuseAlphaMaskProgram;
LLGLSLShader			gDeferredNonIndexedDiffuseProgram;
LLGLSLShader			gDeferredNonIndexedDiffuseAlphaMaskProgram;
LLGLSLShader			gDeferredNonIndexedDiffuseAlphaMaskNoColorProgram;
LLGLSLShader			gDeferredSkinnedDiffuseProgram;
LLGLSLShader			gDeferredSkinnedBumpProgram;
LLGLSLShader			gDeferredBumpProgram;
LLGLSLShader			gDeferredTerrainProgram;
LLGLSLShader            gDeferredTerrainWaterProgram;
LLGLSLShader			gDeferredTreeProgram;
LLGLSLShader			gDeferredTreeShadowProgram;
LLGLSLShader            gDeferredSkinnedTreeShadowProgram;
LLGLSLShader			gDeferredAvatarProgram;
LLGLSLShader			gDeferredAvatarAlphaProgram;
LLGLSLShader			gDeferredLightProgram;
LLGLSLShader			gDeferredMultiLightProgram[16];
LLGLSLShader			gDeferredSpotLightProgram;
LLGLSLShader			gDeferredMultiSpotLightProgram;
LLGLSLShader			gDeferredSunProgram;
LLGLSLShader			gDeferredBlurLightProgram;
LLGLSLShader			gDeferredSoftenProgram;
LLGLSLShader			gDeferredSoftenWaterProgram;
LLGLSLShader			gDeferredShadowProgram;
LLGLSLShader            gDeferredSkinnedShadowProgram;
LLGLSLShader			gDeferredShadowCubeProgram;
LLGLSLShader			gDeferredShadowAlphaMaskProgram;
LLGLSLShader            gDeferredSkinnedShadowAlphaMaskProgram;
LLGLSLShader			gDeferredShadowFullbrightAlphaMaskProgram;
LLGLSLShader            gDeferredSkinnedShadowFullbrightAlphaMaskProgram;
LLGLSLShader			gDeferredAvatarShadowProgram;
LLGLSLShader			gDeferredAvatarAlphaShadowProgram;
LLGLSLShader			gDeferredAvatarAlphaMaskShadowProgram;
LLGLSLShader			gDeferredAttachmentShadowProgram;
LLGLSLShader			gDeferredAttachmentAlphaShadowProgram;
LLGLSLShader			gDeferredAttachmentAlphaMaskShadowProgram;
LLGLSLShader			gDeferredAlphaProgram;
LLGLSLShader            gDeferredSkinnedAlphaProgram;
LLGLSLShader			gDeferredAlphaImpostorProgram;
LLGLSLShader            gDeferredSkinnedAlphaImpostorProgram;
LLGLSLShader			gDeferredAlphaWaterProgram;
LLGLSLShader            gDeferredSkinnedAlphaWaterProgram;
LLGLSLShader			gDeferredAvatarEyesProgram;
LLGLSLShader			gDeferredFullbrightProgram;
LLGLSLShader			gDeferredFullbrightAlphaMaskProgram;
LLGLSLShader			gDeferredFullbrightWaterProgram;
LLGLSLShader            gDeferredSkinnedFullbrightWaterProgram;
LLGLSLShader			gDeferredFullbrightAlphaMaskWaterProgram;
LLGLSLShader            gDeferredSkinnedFullbrightAlphaMaskWaterProgram;
LLGLSLShader			gDeferredEmissiveProgram;
LLGLSLShader            gDeferredSkinnedEmissiveProgram;
LLGLSLShader			gDeferredPostProgram;
LLGLSLShader			gDeferredCoFProgram;
LLGLSLShader			gDeferredDoFCombineProgram;
LLGLSLShader			gDeferredPostGammaCorrectProgram;
LLGLSLShader			gFXAAProgram;
LLGLSLShader			gDeferredPostNoDoFProgram;
LLGLSLShader			gDeferredWLSkyProgram;
LLGLSLShader			gDeferredWLCloudProgram;
LLGLSLShader			gDeferredWLSunProgram;
LLGLSLShader			gDeferredWLMoonProgram;
LLGLSLShader			gDeferredStarProgram;
LLGLSLShader			gDeferredFullbrightShinyProgram;
LLGLSLShader            gDeferredSkinnedFullbrightShinyProgram;
LLGLSLShader			gDeferredSkinnedFullbrightProgram;
LLGLSLShader            gDeferredSkinnedFullbrightAlphaMaskProgram;
LLGLSLShader			gNormalMapGenProgram;
// [RLVa:KB] - @setsphere
LLGLSLShader			gRlvSphereProgram;
// [/RLVa:KB]

// Deferred materials shaders
LLGLSLShader			gDeferredMaterialProgram[LLMaterial::SHADER_COUNT*2];
LLGLSLShader			gDeferredMaterialWaterProgram[LLMaterial::SHADER_COUNT*2];

//helper for making a rigged variant of a given shader
bool make_rigged_variant(LLGLSLShader& shader, LLGLSLShader& riggedShader)
{
    riggedShader.mName = llformat("Skinned %s", shader.mName.c_str());
    riggedShader.mFeatures = shader.mFeatures;
    riggedShader.mFeatures.hasObjectSkinning = true;
    riggedShader.mDefines = shader.mDefines;    // NOTE: Must come before addPermutation
    riggedShader.addPermutation("HAS_SKIN", "1");
    riggedShader.mShaderFiles = shader.mShaderFiles;
    riggedShader.mShaderLevel = shader.mShaderLevel;
    riggedShader.mShaderGroup = shader.mShaderGroup;

    shader.mRiggedVariant = &riggedShader;
    return riggedShader.createShader(NULL, NULL);
}

LLViewerShaderMgr::LLViewerShaderMgr() :
	mShaderLevel(SHADER_COUNT, 0),
	mMaxAvatarShaderLevel(0)
{   
    /// Make sure WL Sky is the first program
    //ONLY shaders that need WL Param management should be added here
	mShaderList.push_back(&gWLSkyProgram);
	mShaderList.push_back(&gWLCloudProgram);
	mShaderList.push_back(&gWLSunProgram);
	mShaderList.push_back(&gWLMoonProgram);
	mShaderList.push_back(&gAvatarProgram);
	mShaderList.push_back(&gObjectShinyProgram);
    mShaderList.push_back(&gSkinnedObjectShinyProgram);
	mShaderList.push_back(&gWaterProgram);
	mShaderList.push_back(&gWaterEdgeProgram);
	mShaderList.push_back(&gAvatarEyeballProgram); 
	mShaderList.push_back(&gObjectSimpleProgram);
    mShaderList.push_back(&gSkinnedObjectSimpleProgram);
	mShaderList.push_back(&gObjectSimpleImpostorProgram);
    mShaderList.push_back(&gSkinnedObjectSimpleImpostorProgram);
	mShaderList.push_back(&gObjectPreviewProgram);
	mShaderList.push_back(&gImpostorProgram);
	mShaderList.push_back(&gObjectFullbrightNoColorProgram);
	mShaderList.push_back(&gObjectFullbrightNoColorWaterProgram);
	mShaderList.push_back(&gObjectSimpleAlphaMaskProgram);
    mShaderList.push_back(&gSkinnedObjectSimpleAlphaMaskProgram);
	mShaderList.push_back(&gObjectBumpProgram);
    mShaderList.push_back(&gSkinnedObjectBumpProgram);
	mShaderList.push_back(&gObjectEmissiveProgram);
    mShaderList.push_back(&gSkinnedObjectEmissiveProgram);
	mShaderList.push_back(&gObjectEmissiveWaterProgram);
    mShaderList.push_back(&gSkinnedObjectEmissiveWaterProgram);
	mShaderList.push_back(&gObjectFullbrightProgram);
    mShaderList.push_back(&gSkinnedObjectFullbrightProgram);
	mShaderList.push_back(&gObjectFullbrightAlphaMaskProgram);
    mShaderList.push_back(&gSkinnedObjectFullbrightAlphaMaskProgram);
	mShaderList.push_back(&gObjectFullbrightShinyProgram);
    mShaderList.push_back(&gSkinnedObjectFullbrightShinyProgram);
	mShaderList.push_back(&gObjectFullbrightShinyWaterProgram);
    mShaderList.push_back(&gSkinnedObjectFullbrightShinyWaterProgram);
	mShaderList.push_back(&gObjectSimpleNonIndexedTexGenProgram);
	mShaderList.push_back(&gObjectSimpleNonIndexedTexGenWaterProgram);
	mShaderList.push_back(&gObjectAlphaMaskNonIndexedProgram);
	mShaderList.push_back(&gObjectAlphaMaskNonIndexedWaterProgram);
	mShaderList.push_back(&gObjectAlphaMaskNoColorProgram);
	mShaderList.push_back(&gObjectAlphaMaskNoColorWaterProgram);
	mShaderList.push_back(&gTreeProgram);
	mShaderList.push_back(&gTreeWaterProgram);
	mShaderList.push_back(&gTerrainProgram);
	mShaderList.push_back(&gTerrainWaterProgram);
	mShaderList.push_back(&gObjectSimpleWaterProgram);
    mShaderList.push_back(&gSkinnedObjectSimpleWaterProgram);
	mShaderList.push_back(&gObjectFullbrightWaterProgram);
    mShaderList.push_back(&gSkinnedObjectFullbrightWaterProgram);
	mShaderList.push_back(&gObjectSimpleWaterAlphaMaskProgram);
    mShaderList.push_back(&gSkinnedObjectSimpleWaterAlphaMaskProgram);
	mShaderList.push_back(&gObjectFullbrightWaterAlphaMaskProgram);
    mShaderList.push_back(&gSkinnedObjectFullbrightWaterAlphaMaskProgram);
	mShaderList.push_back(&gAvatarWaterProgram);
	mShaderList.push_back(&gObjectShinyWaterProgram);
    mShaderList.push_back(&gSkinnedObjectShinyWaterProgram);
	mShaderList.push_back(&gUnderWaterProgram);
	mShaderList.push_back(&gDeferredSunProgram);
	mShaderList.push_back(&gDeferredSoftenProgram);
	mShaderList.push_back(&gDeferredSoftenWaterProgram);
	mShaderList.push_back(&gDeferredAlphaProgram);
    mShaderList.push_back(&gDeferredSkinnedAlphaProgram);
	mShaderList.push_back(&gDeferredAlphaImpostorProgram);
    mShaderList.push_back(&gDeferredSkinnedAlphaImpostorProgram);
	mShaderList.push_back(&gDeferredAlphaWaterProgram);
    mShaderList.push_back(&gDeferredSkinnedAlphaWaterProgram);
	mShaderList.push_back(&gDeferredFullbrightProgram);
	mShaderList.push_back(&gDeferredFullbrightAlphaMaskProgram);
	mShaderList.push_back(&gDeferredFullbrightWaterProgram);
    mShaderList.push_back(&gDeferredSkinnedFullbrightWaterProgram);
	mShaderList.push_back(&gDeferredFullbrightAlphaMaskWaterProgram);
    mShaderList.push_back(&gDeferredSkinnedFullbrightAlphaMaskWaterProgram);
	mShaderList.push_back(&gDeferredFullbrightShinyProgram);
    mShaderList.push_back(&gDeferredSkinnedFullbrightShinyProgram);
	mShaderList.push_back(&gDeferredSkinnedFullbrightProgram);
    mShaderList.push_back(&gDeferredSkinnedFullbrightAlphaMaskProgram);
	mShaderList.push_back(&gDeferredEmissiveProgram);
    mShaderList.push_back(&gDeferredSkinnedEmissiveProgram);
	mShaderList.push_back(&gDeferredAvatarEyesProgram);
	mShaderList.push_back(&gDeferredWaterProgram);
	mShaderList.push_back(&gDeferredUnderWaterProgram);	
    mShaderList.push_back(&gDeferredTerrainWaterProgram);
	mShaderList.push_back(&gDeferredAvatarAlphaProgram);
	mShaderList.push_back(&gDeferredWLSkyProgram);
	mShaderList.push_back(&gDeferredWLCloudProgram);
    mShaderList.push_back(&gDeferredWLMoonProgram);
    mShaderList.push_back(&gDeferredWLSunProgram);    
// [RLVa:KB] - @setsphere
	mShaderList.push_back(&gRlvSphereProgram);
// [/RLVa:KB]
}

LLViewerShaderMgr::~LLViewerShaderMgr()
{
	mShaderLevel.clear();
	mShaderList.clear();
}

// static
LLViewerShaderMgr * LLViewerShaderMgr::instance()
{
	if(NULL == sInstance)
	{
		sInstance = new LLViewerShaderMgr();
	}

	return static_cast<LLViewerShaderMgr*>(sInstance);
}

// static
void LLViewerShaderMgr::releaseInstance()
{
	if (sInstance != NULL)
	{
		delete sInstance;
		sInstance = NULL;
	}
}

void LLViewerShaderMgr::initAttribsAndUniforms(void)
{
	if (mReservedAttribs.empty())
	{
		LLShaderMgr::initAttribsAndUniforms();
	}	
}
	

//============================================================================
// Set Levels

S32 LLViewerShaderMgr::getShaderLevel(S32 type)
{
	return mShaderLevel[type];
}

//============================================================================
// Shader Management

void LLViewerShaderMgr::setShaders()
{
    //setShaders might be called redundantly by gSavedSettings, so return on reentrance
    static bool reentrance = false;
    
    if (!gPipeline.mInitialized || !sInitialized || reentrance || sSkipReload)
    {
        return;
    }

    static LLCachedControl<U32> max_texture_index(gSavedSettings, "RenderMaxTextureIndex", 16);
    LLGLSLShader::sIndexedTextureChannels = llmax(llmin(gGLManager.mNumTextureImageUnits, (S32) max_texture_index), 1);

    //NEVER use more than 16 texture channels (work around for prevalent driver bug)
    LLGLSLShader::sIndexedTextureChannels = llmin(LLGLSLShader::sIndexedTextureChannels, 16);

    if (gGLManager.mGLSLVersionMajor < 1 ||
        (gGLManager.mGLSLVersionMajor == 1 && gGLManager.mGLSLVersionMinor <= 20))
    { //NEVER use indexed texture rendering when GLSL version is 1.20 or earlier
        LLGLSLShader::sIndexedTextureChannels = 1;
    }

    reentrance = true;

    //setup preprocessor definitions
    LLShaderMgr::instance()->mDefinitions["NUM_TEX_UNITS"] = llformat("%d", gGLManager.mNumTextureImageUnits);
    
    // Make sure the compiled shader map is cleared before we recompile shaders.
    mVertexShaderObjects.clear();
    mFragmentShaderObjects.clear();
    
    initAttribsAndUniforms();
    gPipeline.releaseGLBuffers();

    LLPipeline::sWaterReflections = gGLManager.mHasCubeMap && LLPipeline::sRenderTransparentWater;
    LLPipeline::sRenderGlow = gSavedSettings.getBOOL("RenderGlow"); 
    LLPipeline::updateRenderDeferred();
    
    //hack to reset buffers that change behavior with shaders
    gPipeline.resetVertexBuffers();

    if (gViewerWindow)
    {
        gViewerWindow->setCursor(UI_CURSOR_WAIT);
    }

    // Lighting
    gPipeline.setLightingDetail(-1);

    // Shaders
    LL_INFOS("ShaderLoading") << "\n~~~~~~~~~~~~~~~~~~\n Loading Shaders:\n~~~~~~~~~~~~~~~~~~" << LL_ENDL;
    LL_INFOS("ShaderLoading") << llformat("Using GLSL %d.%d", gGLManager.mGLSLVersionMajor, gGLManager.mGLSLVersionMinor) << LL_ENDL;

    for (S32 i = 0; i < SHADER_COUNT; i++)
    {
        mShaderLevel[i] = 0;
    }
    mMaxAvatarShaderLevel = 0;

    LLVertexBuffer::unbind();

    llassert((gGLManager.mGLSLVersionMajor > 1 || gGLManager.mGLSLVersionMinor >= 10));

    bool canRenderDeferred       = LLFeatureManager::getInstance()->isFeatureAvailable("RenderDeferred");
    bool hasWindLightShaders     = LLFeatureManager::getInstance()->isFeatureAvailable("WindLightUseAtmosShaders");
    S32 shadow_detail            = gSavedSettings.getS32("RenderShadowDetail");
    bool doingWindLight          = hasWindLightShaders && gSavedSettings.getBOOL("WindLightUseAtmosShaders");
    bool useRenderDeferred       = doingWindLight && canRenderDeferred && gSavedSettings.getBOOL("RenderDeferred");

    S32 light_class = 3;
    S32 interface_class = 2;
    S32 env_class = 2;
    S32 obj_class = 2;
    S32 effect_class = 2;
    S32 wl_class = 1;
    S32 water_class = 2;
    S32 deferred_class = 0;
    S32 transform_class = gGLManager.mHasTransformFeedback ? 1 : 0;

    static LLCachedControl<bool> use_transform_feedback(gSavedSettings, "RenderUseTransformFeedback", false);
    if (!use_transform_feedback)
    {
        transform_class = 0;
    }

    if (useRenderDeferred)
    {
        //shadows
        switch (shadow_detail)
        {                
            case 1:
                deferred_class = 2; // PCF shadows
            break; 

            case 2:
                deferred_class = 2; // PCF shadows
            break; 

            case 0: 
            default:
                deferred_class = 1; // no shadows
            break; 
        }
    }

    if (doingWindLight)
    {
        // user has disabled WindLight in their settings, downgrade
        // windlight shaders to stub versions.
        wl_class = 2;
    }
    else
    {
        light_class = 2;
    }

    // Trigger a full rebuild of the fallback skybox / cubemap if we've toggled windlight shaders
    if (!wl_class || (mShaderLevel[SHADER_WINDLIGHT] != wl_class && gSky.mVOSkyp.notNull()))
    {
        gSky.mVOSkyp->forceSkyUpdate();
    }

    // Load lighting shaders
    mShaderLevel[SHADER_LIGHTING] = light_class;
    mShaderLevel[SHADER_INTERFACE] = interface_class;
    mShaderLevel[SHADER_ENVIRONMENT] = env_class;
    mShaderLevel[SHADER_WATER] = water_class;
    mShaderLevel[SHADER_OBJECT] = obj_class;
    mShaderLevel[SHADER_EFFECT] = effect_class;
    mShaderLevel[SHADER_WINDLIGHT] = wl_class;
    mShaderLevel[SHADER_DEFERRED] = deferred_class;
    mShaderLevel[SHADER_TRANSFORM] = transform_class;

    BOOL loaded = loadBasicShaders();
    if (loaded)
    {
        LL_INFOS() << "Loaded basic shaders." << LL_ENDL;
    }
    else
    {
        LL_ERRS() << "Unable to load basic shaders, verify graphics driver installed and current." << LL_ENDL;
        llassert(loaded);
        reentrance = false; // For hygiene only, re-try probably helps nothing 
        return;
    }

    gPipeline.mShadersLoaded = true;

    // Load all shaders to set max levels
    loaded = loadShadersEnvironment();

    if (loaded)
    {
        LL_INFOS() << "Loaded environment shaders." << LL_ENDL;
    }
    else
    {
        LL_WARNS() << "Failed to load environment shaders." << LL_ENDL;
        llassert(loaded);
    }

    if (loaded)
    {
        loaded = loadShadersWater();
        if (loaded)
        {
            LL_INFOS() << "Loaded water shaders." << LL_ENDL;
        }
        else
        {
            LL_WARNS() << "Failed to load water shaders." << LL_ENDL;
            llassert(loaded);
        }
    }

    if (loaded)
    {
        loaded = loadShadersWindLight();
        if (loaded)
        {
            LL_INFOS() << "Loaded windlight shaders." << LL_ENDL;
        }
        else
        {
            LL_WARNS() << "Failed to load windlight shaders." << LL_ENDL;
            llassert(loaded);
        }
    }

    if (loaded)
    {
        loaded = loadShadersEffects();
        if (loaded)
        {
            LL_INFOS() << "Loaded effects shaders." << LL_ENDL;
        }
        else
        {
            LL_WARNS() << "Failed to load effects shaders." << LL_ENDL;
            llassert(loaded);
        }
    }

    if (loaded)
    {
        loaded = loadShadersInterface();
        if (loaded)
        {
            LL_INFOS() << "Loaded interface shaders." << LL_ENDL;
<<<<<<< HEAD
        }
        else
        {
            LL_WARNS() << "Failed to load interface shaders." << LL_ENDL;
            llassert(loaded);
        }
    }

    if (loaded)

=======
        }
        else
        {
            LL_WARNS() << "Failed to load interface shaders." << LL_ENDL;
            llassert(loaded);
        }
    }

    if (loaded)

>>>>>>> ce4c694b
    {
        loaded = loadTransformShaders();
        if (loaded)
        {
            LL_INFOS() << "Loaded transform shaders." << LL_ENDL;
        }
        else
        {
            LL_WARNS() << "Failed to load transform shaders." << LL_ENDL;
            llassert(loaded);
        }
    }

    if (loaded)
    {
        // Load max avatar shaders to set the max level
        mShaderLevel[SHADER_AVATAR] = 3;
        mMaxAvatarShaderLevel = 3;
                
            if (loadShadersObject())
        { //hardware skinning is enabled and rigged attachment shaders loaded correctly
            BOOL avatar_cloth = gSavedSettings.getBOOL("RenderAvatarCloth");

            // cloth is a class3 shader
            S32 avatar_class = avatar_cloth ? 3 : 1;
                
            // Set the actual level
            mShaderLevel[SHADER_AVATAR] = avatar_class;

            loaded = loadShadersAvatar();
            llassert(loaded);

            if (mShaderLevel[SHADER_AVATAR] != avatar_class)
            {
                if(llmax(mShaderLevel[SHADER_AVATAR]-1,0) >= 3)
                {
                    avatar_cloth = true;
                }
                else
                {
                    avatar_cloth = false;
                }
                gSavedSettings.setBOOL("RenderAvatarCloth", avatar_cloth);
            }
        }
        else
        { //hardware skinning not possible, neither is deferred rendering
            mShaderLevel[SHADER_AVATAR] = 0;
            mShaderLevel[SHADER_DEFERRED] = 0;

                gSavedSettings.setBOOL("RenderDeferred", FALSE);
                gSavedSettings.setBOOL("RenderAvatarCloth", FALSE);

            loadShadersAvatar(); // unloads
<<<<<<< HEAD

            loaded = loadShadersObject();
            llassert(loaded);
        }
    }

=======

            loaded = loadShadersObject();
            llassert(loaded);
        }
    }

>>>>>>> ce4c694b
    if (!loaded)
    { //some shader absolutely could not load, try to fall back to a simpler setting
        if (gSavedSettings.getBOOL("WindLightUseAtmosShaders"))
        { //disable windlight and try again
            gSavedSettings.setBOOL("WindLightUseAtmosShaders", FALSE);
            LL_WARNS() << "Falling back to no windlight shaders." << LL_ENDL;
            reentrance = false;
            setShaders();
            return;
        }
    }       

    llassert(loaded);

    if (loaded && !loadShadersDeferred())
    { //everything else succeeded but deferred failed, disable deferred and try again
        gSavedSettings.setBOOL("RenderDeferred", FALSE);
        LL_WARNS() << "Falling back to no deferred shaders." << LL_ENDL;
        reentrance = false;
        setShaders();
        return;
    }

    if (gViewerWindow)
    {
        gViewerWindow->setCursor(UI_CURSOR_ARROW);
    }
    gPipeline.createGLBuffers();

    reentrance = false;
}

void LLViewerShaderMgr::unloadShaders()
{
	gOcclusionProgram.unload();
    gSkinnedOcclusionProgram.unload();
	gOcclusionCubeProgram.unload();
	gDebugProgram.unload();
    gSkinnedDebugProgram.unload();
	gClipProgram.unload();
	gDownsampleDepthProgram.unload();
	gDownsampleDepthRectProgram.unload();
	gBenchmarkProgram.unload();
	gAlphaMaskProgram.unload();
	gUIProgram.unload();
	gPathfindingProgram.unload();
	gPathfindingNoNormalsProgram.unload();
	gCustomAlphaProgram.unload();
	gGlowCombineProgram.unload();
	gSplatTextureRectProgram.unload();
	gGlowCombineFXAAProgram.unload();
	gTwoTextureAddProgram.unload();
	gTwoTextureCompareProgram.unload();
	gOneTextureFilterProgram.unload();
	gOneTextureNoColorProgram.unload();
	gSolidColorProgram.unload();

	gObjectFullbrightNoColorProgram.unload();
	gObjectFullbrightNoColorWaterProgram.unload();
	gObjectSimpleProgram.unload();
    gSkinnedObjectSimpleProgram.unload();
	gObjectSimpleImpostorProgram.unload();
    gSkinnedObjectSimpleImpostorProgram.unload();
	gObjectPreviewProgram.unload();
    gPhysicsPreviewProgram.unload();
	gImpostorProgram.unload();
	gObjectSimpleAlphaMaskProgram.unload();
    gSkinnedObjectSimpleAlphaMaskProgram.unload();
	gObjectBumpProgram.unload();
    gSkinnedObjectBumpProgram.unload();
	gObjectSimpleWaterProgram.unload();
    gSkinnedObjectSimpleWaterProgram.unload();
	gObjectSimpleWaterAlphaMaskProgram.unload();
    gSkinnedObjectSimpleWaterAlphaMaskProgram.unload();
	gObjectFullbrightProgram.unload();
    gSkinnedObjectFullbrightProgram.unload();
	gObjectFullbrightWaterProgram.unload();
    gSkinnedObjectFullbrightWaterProgram.unload();
	gObjectEmissiveProgram.unload();
    gSkinnedObjectEmissiveProgram.unload();
	gObjectEmissiveWaterProgram.unload();
    gSkinnedObjectEmissiveWaterProgram.unload();
	gObjectFullbrightAlphaMaskProgram.unload();
    gSkinnedObjectFullbrightAlphaMaskProgram.unload();
	gObjectFullbrightWaterAlphaMaskProgram.unload();
    gSkinnedObjectFullbrightWaterAlphaMaskProgram.unload();

	gObjectShinyProgram.unload();
    gSkinnedObjectShinyProgram.unload();
	gObjectFullbrightShinyProgram.unload();
    gSkinnedObjectFullbrightShinyProgram.unload();
	gObjectFullbrightShinyWaterProgram.unload();
    gSkinnedObjectFullbrightShinyWaterProgram.unload();
	gObjectShinyWaterProgram.unload();
    gSkinnedObjectShinyWaterProgram.unload();

	gObjectSimpleNonIndexedTexGenProgram.unload();
	gObjectSimpleNonIndexedTexGenWaterProgram.unload();
	gObjectAlphaMaskNonIndexedProgram.unload();
	gObjectAlphaMaskNonIndexedWaterProgram.unload();
	gObjectAlphaMaskNoColorProgram.unload();
	gObjectAlphaMaskNoColorWaterProgram.unload();
	gTreeProgram.unload();
	gTreeWaterProgram.unload();

	gWaterProgram.unload();
    gWaterEdgeProgram.unload();
	gUnderWaterProgram.unload();
	gTerrainProgram.unload();
	gTerrainWaterProgram.unload();
	gGlowProgram.unload();
	gGlowExtractProgram.unload();
	gAvatarProgram.unload();
	gAvatarWaterProgram.unload();
	gAvatarEyeballProgram.unload();
	gAvatarPickProgram.unload();
	gHighlightProgram.unload();
    gSkinnedHighlightProgram.unload();
	gHighlightNormalProgram.unload();
	gHighlightSpecularProgram.unload();

	gWLSkyProgram.unload();
	gWLCloudProgram.unload();
    gWLSunProgram.unload();
    gWLMoonProgram.unload();

	gPostColorFilterProgram.unload();
	gPostNightVisionProgram.unload();
	gPostVignetteProgram.unload();

	gDeferredDiffuseProgram.unload();
	gDeferredDiffuseAlphaMaskProgram.unload();
    gDeferredSkinnedDiffuseAlphaMaskProgram.unload();
	gDeferredNonIndexedDiffuseAlphaMaskProgram.unload();
	gDeferredNonIndexedDiffuseAlphaMaskNoColorProgram.unload();
	gDeferredNonIndexedDiffuseProgram.unload();
	gDeferredSkinnedDiffuseProgram.unload();
	gDeferredSkinnedBumpProgram.unload();
	
	gTransformPositionProgram.unload();
	gTransformTexCoordProgram.unload();
	gTransformNormalProgram.unload();
	gTransformColorProgram.unload();
	gTransformTangentProgram.unload();

	mShaderLevel[SHADER_LIGHTING] = 0;
	mShaderLevel[SHADER_OBJECT] = 0;
	mShaderLevel[SHADER_AVATAR] = 0;
	mShaderLevel[SHADER_ENVIRONMENT] = 0;
	mShaderLevel[SHADER_WATER] = 0;
	mShaderLevel[SHADER_INTERFACE] = 0;
	mShaderLevel[SHADER_EFFECT] = 0;
	mShaderLevel[SHADER_WINDLIGHT] = 0;
	mShaderLevel[SHADER_TRANSFORM] = 0;

	gPipeline.mShadersLoaded = false;
}

BOOL LLViewerShaderMgr::loadBasicShaders()
{
	// Load basic dependency shaders first
	// All of these have to load for any shaders to function
	
	S32 sum_lights_class = 3;

	// class one cards will get the lower sum lights
	// class zero we're not going to think about
	// since a class zero card COULD be a ridiculous new card
	// and old cards should have the features masked
	if(LLFeatureManager::getInstance()->getGPUClass() == GPU_CLASS_1)
	{
		sum_lights_class = 2;
	}

	// If we have sun and moon only checked, then only sum those lights.
	if (gPipeline.getLightingDetail() == 0)
	{
		sum_lights_class = 1;
	}

#if LL_DARWIN
	// Work around driver crashes on older Macs when using deferred rendering
	// NORSPEC-59
	//
	if (gGLManager.mIsMobileGF)
		sum_lights_class = 3;
#endif

	// Use the feature table to mask out the max light level to use.  Also make sure it's at least 1.
	S32 max_light_class = gSavedSettings.getS32("RenderShaderLightingMaxLevel");
	sum_lights_class = llclamp(sum_lights_class, 1, max_light_class);

	// Load the Basic Vertex Shaders at the appropriate level. 
	// (in order of shader function call depth for reference purposes, deepest level first)

	vector< pair<string, S32> > shaders;
	shaders.push_back( make_pair( "windlight/atmosphericsVarsV.glsl",       mShaderLevel[SHADER_WINDLIGHT] ) );
	shaders.push_back( make_pair( "windlight/atmosphericsVarsWaterV.glsl",  mShaderLevel[SHADER_WINDLIGHT] ) );
	shaders.push_back( make_pair( "windlight/atmosphericsHelpersV.glsl",    mShaderLevel[SHADER_WINDLIGHT] ) );
	shaders.push_back( make_pair( "lighting/lightFuncV.glsl",               mShaderLevel[SHADER_LIGHTING] ) );
	shaders.push_back( make_pair( "lighting/sumLightsV.glsl",               sum_lights_class ) );
	shaders.push_back( make_pair( "lighting/lightV.glsl",                   mShaderLevel[SHADER_LIGHTING] ) );
	shaders.push_back( make_pair( "lighting/lightFuncSpecularV.glsl",       mShaderLevel[SHADER_LIGHTING] ) );
	shaders.push_back( make_pair( "lighting/sumLightsSpecularV.glsl",       sum_lights_class ) );
	shaders.push_back( make_pair( "lighting/lightSpecularV.glsl",           mShaderLevel[SHADER_LIGHTING] ) );
    shaders.push_back( make_pair( "windlight/atmosphericsFuncs.glsl",       mShaderLevel[SHADER_WINDLIGHT] ) );
	shaders.push_back( make_pair( "windlight/atmosphericsV.glsl",           mShaderLevel[SHADER_WINDLIGHT] ) );
	shaders.push_back( make_pair( "avatar/avatarSkinV.glsl",                1 ) );
	shaders.push_back( make_pair( "avatar/objectSkinV.glsl",                1 ) );
	if (gGLManager.mGLSLVersionMajor >= 2 || gGLManager.mGLSLVersionMinor >= 30)
	{
		shaders.push_back( make_pair( "objects/indexedTextureV.glsl",           1 ) );
	}
	shaders.push_back( make_pair( "objects/nonindexedTextureV.glsl",        1 ) );

	std::unordered_map<std::string, std::string> attribs;
	attribs["MAX_JOINTS_PER_MESH_OBJECT"] = 
		boost::lexical_cast<std::string>(LLSkinningUtil::getMaxJointCount());

    BOOL ambient_kill = gSavedSettings.getBOOL("AmbientDisable");
	BOOL sunlight_kill = gSavedSettings.getBOOL("SunlightDisable");
    BOOL local_light_kill = gSavedSettings.getBOOL("LocalLightDisable");

    if (ambient_kill)
    {
        attribs["AMBIENT_KILL"] = "1";
    }

    if (sunlight_kill)
    {
        attribs["SUNLIGHT_KILL"] = "1";
    }

    if (local_light_kill)
    {
       attribs["LOCAL_LIGHT_KILL"] = "1";
    }

	// We no longer have to bind the shaders to global glhandles, they are automatically added to a map now.
	for (U32 i = 0; i < shaders.size(); i++)
	{
		// Note usage of GL_VERTEX_SHADER_ARB
		if (loadShaderFile(shaders[i].first, shaders[i].second, GL_VERTEX_SHADER_ARB, &attribs) == 0)
		{
			LL_SHADER_LOADING_WARNS() << "Failed to load vertex shader " << shaders[i].first << LL_ENDL;
			return FALSE;
		}
	}

	// Load the Basic Fragment Shaders at the appropriate level. 
	// (in order of shader function call depth for reference purposes, deepest level first)

	shaders.clear();
	S32 ch = 1;

	if (gGLManager.mGLSLVersionMajor > 1 || gGLManager.mGLSLVersionMinor >= 30)
	{ //use indexed texture rendering for GLSL >= 1.30
		ch = llmax(LLGLSLShader::sIndexedTextureChannels-1, 1);
	}

	std::vector<S32> index_channels;    
	index_channels.push_back(-1);    shaders.push_back( make_pair( "windlight/atmosphericsVarsF.glsl",      mShaderLevel[SHADER_WINDLIGHT] ) );
	index_channels.push_back(-1);    shaders.push_back( make_pair( "windlight/atmosphericsVarsWaterF.glsl",     mShaderLevel[SHADER_WINDLIGHT] ) );
	index_channels.push_back(-1);    shaders.push_back( make_pair( "windlight/atmosphericsHelpersF.glsl",       mShaderLevel[SHADER_WINDLIGHT] ) );
	index_channels.push_back(-1);    shaders.push_back( make_pair( "windlight/gammaF.glsl",                 mShaderLevel[SHADER_WINDLIGHT]) );
    index_channels.push_back(-1);    shaders.push_back( make_pair( "windlight/atmosphericsFuncs.glsl",       mShaderLevel[SHADER_WINDLIGHT] ) );
	index_channels.push_back(-1);    shaders.push_back( make_pair( "windlight/atmosphericsF.glsl",          mShaderLevel[SHADER_WINDLIGHT] ) );
	index_channels.push_back(-1);    shaders.push_back( make_pair( "windlight/transportF.glsl",             mShaderLevel[SHADER_WINDLIGHT] ) ); 
	index_channels.push_back(-1);    shaders.push_back( make_pair( "environment/waterFogF.glsl",                mShaderLevel[SHADER_WATER] ) );
	index_channels.push_back(-1);    shaders.push_back( make_pair( "environment/encodeNormF.glsl",	mShaderLevel[SHADER_ENVIRONMENT] ) );
	index_channels.push_back(-1);    shaders.push_back( make_pair( "environment/srgbF.glsl",                    mShaderLevel[SHADER_ENVIRONMENT] ) );
	index_channels.push_back(-1);    shaders.push_back( make_pair( "deferred/deferredUtil.glsl",                    1) );
	index_channels.push_back(-1);    shaders.push_back( make_pair( "deferred/shadowUtil.glsl",                      1) );
	index_channels.push_back(-1);    shaders.push_back( make_pair( "deferred/aoUtil.glsl",                          1) );
	index_channels.push_back(-1);    shaders.push_back( make_pair( "lighting/lightNonIndexedF.glsl",                    mShaderLevel[SHADER_LIGHTING] ) );
	index_channels.push_back(-1);    shaders.push_back( make_pair( "lighting/lightAlphaMaskNonIndexedF.glsl",                   mShaderLevel[SHADER_LIGHTING] ) );
	index_channels.push_back(-1);    shaders.push_back( make_pair( "lighting/lightFullbrightNonIndexedF.glsl",          mShaderLevel[SHADER_LIGHTING] ) );
	index_channels.push_back(-1);    shaders.push_back( make_pair( "lighting/lightFullbrightNonIndexedAlphaMaskF.glsl",         mShaderLevel[SHADER_LIGHTING] ) );
	index_channels.push_back(-1);    shaders.push_back( make_pair( "lighting/lightWaterNonIndexedF.glsl",               mShaderLevel[SHADER_LIGHTING] ) );
	index_channels.push_back(-1);    shaders.push_back( make_pair( "lighting/lightWaterAlphaMaskNonIndexedF.glsl",              mShaderLevel[SHADER_LIGHTING] ) );
	index_channels.push_back(-1);    shaders.push_back( make_pair( "lighting/lightFullbrightWaterNonIndexedF.glsl", mShaderLevel[SHADER_LIGHTING] ) );
	index_channels.push_back(-1);    shaders.push_back( make_pair( "lighting/lightFullbrightWaterNonIndexedAlphaMaskF.glsl",    mShaderLevel[SHADER_LIGHTING] ) );
	index_channels.push_back(-1);    shaders.push_back( make_pair( "lighting/lightShinyNonIndexedF.glsl",               mShaderLevel[SHADER_LIGHTING] ) );
	index_channels.push_back(-1);    shaders.push_back( make_pair( "lighting/lightFullbrightShinyNonIndexedF.glsl", mShaderLevel[SHADER_LIGHTING] ) );
	index_channels.push_back(-1);    shaders.push_back( make_pair( "lighting/lightShinyWaterNonIndexedF.glsl",          mShaderLevel[SHADER_LIGHTING] ) );
	index_channels.push_back(-1);    shaders.push_back( make_pair( "lighting/lightFullbrightShinyWaterNonIndexedF.glsl", mShaderLevel[SHADER_LIGHTING] ) );
	index_channels.push_back(ch);    shaders.push_back( make_pair( "lighting/lightF.glsl",                  mShaderLevel[SHADER_LIGHTING] ) );
	index_channels.push_back(ch);    shaders.push_back( make_pair( "lighting/lightAlphaMaskF.glsl",                 mShaderLevel[SHADER_LIGHTING] ) );
	index_channels.push_back(ch);    shaders.push_back( make_pair( "lighting/lightFullbrightF.glsl",            mShaderLevel[SHADER_LIGHTING] ) );
	index_channels.push_back(ch);    shaders.push_back( make_pair( "lighting/lightFullbrightAlphaMaskF.glsl",           mShaderLevel[SHADER_LIGHTING] ) );
	index_channels.push_back(ch);    shaders.push_back( make_pair( "lighting/lightWaterF.glsl",             mShaderLevel[SHADER_LIGHTING] ) );
	index_channels.push_back(ch);    shaders.push_back( make_pair( "lighting/lightWaterAlphaMaskF.glsl",    mShaderLevel[SHADER_LIGHTING] ) );
	index_channels.push_back(ch);    shaders.push_back( make_pair( "lighting/lightFullbrightWaterF.glsl",   mShaderLevel[SHADER_LIGHTING] ) );
	index_channels.push_back(ch);    shaders.push_back( make_pair( "lighting/lightFullbrightWaterAlphaMaskF.glsl",  mShaderLevel[SHADER_LIGHTING] ) );
	index_channels.push_back(ch);    shaders.push_back( make_pair( "lighting/lightShinyF.glsl",             mShaderLevel[SHADER_LIGHTING] ) );
	index_channels.push_back(ch);    shaders.push_back( make_pair( "lighting/lightFullbrightShinyF.glsl",   mShaderLevel[SHADER_LIGHTING] ) );
	index_channels.push_back(ch);    shaders.push_back( make_pair( "lighting/lightShinyWaterF.glsl",            mShaderLevel[SHADER_LIGHTING] ) );
    index_channels.push_back(ch);    shaders.push_back( make_pair( "lighting/lightFullbrightShinyWaterF.glsl", mShaderLevel[SHADER_LIGHTING] ) );
    
	for (U32 i = 0; i < shaders.size(); i++)
	{
		// Note usage of GL_FRAGMENT_SHADER_ARB
		if (loadShaderFile(shaders[i].first, shaders[i].second, GL_FRAGMENT_SHADER_ARB, &attribs, index_channels[i]) == 0)
		{
			LL_SHADER_LOADING_WARNS() << "Failed to load fragment shader " << shaders[i].first << LL_ENDL;
			return FALSE;
		}
	}

	return TRUE;
}

BOOL LLViewerShaderMgr::loadShadersEnvironment()
{
	BOOL success = TRUE;

	if (mShaderLevel[SHADER_ENVIRONMENT] == 0)
	{
		gTerrainProgram.unload();
		return TRUE;
	}

	if (success)
	{
		gTerrainProgram.mName = "Terrain Shader";
		gTerrainProgram.mFeatures.calculatesLighting = true;
		gTerrainProgram.mFeatures.calculatesAtmospherics = true;
		gTerrainProgram.mFeatures.hasAtmospherics = true;
		gTerrainProgram.mFeatures.hasTransport = true;
		gTerrainProgram.mFeatures.hasGamma = true;
		gTerrainProgram.mFeatures.hasSrgb = true;
		gTerrainProgram.mFeatures.mIndexedTextureChannels = 0;
		gTerrainProgram.mFeatures.disableTextureIndex = true;
		gTerrainProgram.mFeatures.hasGamma = true;
        gTerrainProgram.mShaderFiles.clear();
        gTerrainProgram.mShaderFiles.push_back(make_pair("environment/terrainV.glsl", GL_VERTEX_SHADER_ARB));
        gTerrainProgram.mShaderFiles.push_back(make_pair("environment/terrainF.glsl", GL_FRAGMENT_SHADER_ARB));
        gTerrainProgram.mShaderLevel = mShaderLevel[SHADER_ENVIRONMENT];
        success = gTerrainProgram.createShader(NULL, NULL);
		llassert(success);
	}

	if (!success)
	{
		mShaderLevel[SHADER_ENVIRONMENT] = 0;
		return FALSE;
	}
	
	LLWorld::getInstance()->updateWaterObjects();
	
	return TRUE;
}

BOOL LLViewerShaderMgr::loadShadersWater()
{
	BOOL success = TRUE;
	BOOL terrainWaterSuccess = TRUE;

	if (mShaderLevel[SHADER_WATER] == 0)
	{
		gWaterProgram.unload();
		gWaterEdgeProgram.unload();
		gUnderWaterProgram.unload();
		gTerrainWaterProgram.unload();
		return TRUE;
	}

	if (success)
	{
		// load water shader
		gWaterProgram.mName = "Water Shader";
		gWaterProgram.mFeatures.calculatesAtmospherics = true;
		gWaterProgram.mFeatures.hasGamma = true;
		gWaterProgram.mFeatures.hasTransport = true;
        gWaterProgram.mFeatures.hasSrgb = true;
		gWaterProgram.mShaderFiles.clear();
		gWaterProgram.mShaderFiles.push_back(make_pair("environment/waterV.glsl", GL_VERTEX_SHADER_ARB));
		gWaterProgram.mShaderFiles.push_back(make_pair("environment/waterF.glsl", GL_FRAGMENT_SHADER_ARB));
		gWaterProgram.mShaderGroup = LLGLSLShader::SG_WATER;
		gWaterProgram.mShaderLevel = mShaderLevel[SHADER_WATER];
		success = gWaterProgram.createShader(NULL, NULL);
		llassert(success);
	}

	if (success)
	{
	// load water shader
		gWaterEdgeProgram.mName = "Water Edge Shader";
		gWaterEdgeProgram.mFeatures.calculatesAtmospherics = true;
		gWaterEdgeProgram.mFeatures.hasGamma = true;
		gWaterEdgeProgram.mFeatures.hasTransport = true;
        gWaterEdgeProgram.mFeatures.hasSrgb = true;
		gWaterEdgeProgram.mShaderFiles.clear();
		gWaterEdgeProgram.mShaderFiles.push_back(make_pair("environment/waterV.glsl", GL_VERTEX_SHADER_ARB));
		gWaterEdgeProgram.mShaderFiles.push_back(make_pair("environment/waterF.glsl", GL_FRAGMENT_SHADER_ARB));
		gWaterEdgeProgram.addPermutation("WATER_EDGE", "1");
		gWaterEdgeProgram.mShaderGroup = LLGLSLShader::SG_WATER;
		gWaterEdgeProgram.mShaderLevel = mShaderLevel[SHADER_WATER];
		success = gWaterEdgeProgram.createShader(NULL, NULL);
		llassert(success);
	}

	if (success)
	{
		//load under water vertex shader
		gUnderWaterProgram.mName = "Underwater Shader";
		gUnderWaterProgram.mFeatures.calculatesAtmospherics = true;
		gUnderWaterProgram.mFeatures.hasWaterFog = true;
		gUnderWaterProgram.mShaderFiles.clear();
		gUnderWaterProgram.mShaderFiles.push_back(make_pair("environment/waterV.glsl", GL_VERTEX_SHADER_ARB));
		gUnderWaterProgram.mShaderFiles.push_back(make_pair("environment/underWaterF.glsl", GL_FRAGMENT_SHADER_ARB));
		gUnderWaterProgram.mShaderLevel = mShaderLevel[SHADER_WATER];        
		gUnderWaterProgram.mShaderGroup = LLGLSLShader::SG_WATER;       
		success = gUnderWaterProgram.createShader(NULL, NULL);
		llassert(success);
	}

	if (success)
	{
		//load terrain water shader
		gTerrainWaterProgram.mName = "Terrain Water Shader";
		gTerrainWaterProgram.mFeatures.calculatesLighting = true;
		gTerrainWaterProgram.mFeatures.calculatesAtmospherics = true;
		gTerrainWaterProgram.mFeatures.hasAtmospherics = true;
		gTerrainWaterProgram.mFeatures.hasWaterFog = true;
		gTerrainWaterProgram.mFeatures.mIndexedTextureChannels = 0;
		gTerrainWaterProgram.mFeatures.disableTextureIndex = true;
		gTerrainWaterProgram.mShaderFiles.clear();
		gTerrainWaterProgram.mShaderFiles.push_back(make_pair("environment/terrainWaterV.glsl", GL_VERTEX_SHADER_ARB));
		gTerrainWaterProgram.mShaderFiles.push_back(make_pair("environment/terrainWaterF.glsl", GL_FRAGMENT_SHADER_ARB));
		gTerrainWaterProgram.mShaderLevel = mShaderLevel[SHADER_ENVIRONMENT];
		gTerrainWaterProgram.mShaderGroup = LLGLSLShader::SG_WATER;

        gTerrainWaterProgram.clearPermutations();

        if (LLPipeline::RenderDeferred)
        {
            gTerrainWaterProgram.addPermutation("ALM", "1");
        }

		terrainWaterSuccess = gTerrainWaterProgram.createShader(NULL, NULL);
		llassert(terrainWaterSuccess);
	}	

	/// Keep track of water shader levels
	if (gWaterProgram.mShaderLevel != mShaderLevel[SHADER_WATER]
		|| gUnderWaterProgram.mShaderLevel != mShaderLevel[SHADER_WATER])
	{
		mShaderLevel[SHADER_WATER] = llmin(gWaterProgram.mShaderLevel, gUnderWaterProgram.mShaderLevel);
	}

	if (!success)
	{
		mShaderLevel[SHADER_WATER] = 0;
		return FALSE;
	}

	// if we failed to load the terrain water shaders and we need them (using class2 water),
	// then drop down to class1 water.
	if (mShaderLevel[SHADER_WATER] > 1 && !terrainWaterSuccess)
	{
		mShaderLevel[SHADER_WATER]--;
		return loadShadersWater();
	}
	
	LLWorld::getInstance()->updateWaterObjects();

	return TRUE;
}

BOOL LLViewerShaderMgr::loadShadersEffects()
{
	BOOL success = TRUE;

	if (mShaderLevel[SHADER_EFFECT] == 0)
	{
		gGlowProgram.unload();
		gGlowExtractProgram.unload();
		gPostColorFilterProgram.unload();	
		gPostNightVisionProgram.unload();
		gPostVignetteProgram.unload();	// <FS:Ansariel> Import Vignette from Exodus
		return TRUE;
	}

	if (success)
	{
		gGlowProgram.mName = "Glow Shader (Post)";
		gGlowProgram.mShaderFiles.clear();
		gGlowProgram.mShaderFiles.push_back(make_pair("effects/glowV.glsl", GL_VERTEX_SHADER_ARB));
		gGlowProgram.mShaderFiles.push_back(make_pair("effects/glowF.glsl", GL_FRAGMENT_SHADER_ARB));
		gGlowProgram.mShaderLevel = mShaderLevel[SHADER_EFFECT];
		success = gGlowProgram.createShader(NULL, NULL);
		if (!success)
		{
			LLPipeline::sRenderGlow = FALSE;
		}
	}
	
	if (success)
	{
		gGlowExtractProgram.mName = "Glow Extract Shader (Post)";
		gGlowExtractProgram.mShaderFiles.clear();
		gGlowExtractProgram.mShaderFiles.push_back(make_pair("effects/glowExtractV.glsl", GL_VERTEX_SHADER_ARB));
		gGlowExtractProgram.mShaderFiles.push_back(make_pair("effects/glowExtractF.glsl", GL_FRAGMENT_SHADER_ARB));
		gGlowExtractProgram.mShaderLevel = mShaderLevel[SHADER_EFFECT];
		success = gGlowExtractProgram.createShader(NULL, NULL);
		if (!success)
		{
			LLPipeline::sRenderGlow = FALSE;
		}
	}
	
// <FS:CR> Import Vignette from Exodus
	if (success)
	{
		gPostVignetteProgram.mName = "Exodus Vignette Post";
		gPostVignetteProgram.mShaderFiles.clear();
		gPostVignetteProgram.mShaderFiles.push_back(make_pair("post/exoPostBaseV.glsl", GL_VERTEX_SHADER_ARB));
		gPostVignetteProgram.mShaderFiles.push_back(make_pair("post/exoVignetteF.glsl", GL_FRAGMENT_SHADER_ARB));
		gPostVignetteProgram.mShaderLevel = mShaderLevel[SHADER_EFFECT];
		success = gPostVignetteProgram.createShader(NULL, NULL);
	}
// </FS:CR>
	
	return success;

}

BOOL LLViewerShaderMgr::loadShadersDeferred()
{
    bool use_sun_shadow = mShaderLevel[SHADER_DEFERRED] > 1;

    BOOL ambient_kill = gSavedSettings.getBOOL("AmbientDisable");
	BOOL sunlight_kill = gSavedSettings.getBOOL("SunlightDisable");
    BOOL local_light_kill = gSavedSettings.getBOOL("LocalLightDisable");

	if (mShaderLevel[SHADER_DEFERRED] == 0)
	{
		gDeferredTreeProgram.unload();
		gDeferredTreeShadowProgram.unload();
        gDeferredSkinnedTreeShadowProgram.unload();
		gDeferredDiffuseProgram.unload();
		gDeferredDiffuseAlphaMaskProgram.unload();
        gDeferredSkinnedDiffuseAlphaMaskProgram.unload();
		gDeferredNonIndexedDiffuseAlphaMaskProgram.unload();
		gDeferredNonIndexedDiffuseAlphaMaskNoColorProgram.unload();
		gDeferredNonIndexedDiffuseProgram.unload();
		gDeferredSkinnedDiffuseProgram.unload();
		gDeferredSkinnedBumpProgram.unload();
		gDeferredBumpProgram.unload();
		gDeferredImpostorProgram.unload();
		gDeferredTerrainProgram.unload();
		gDeferredTerrainWaterProgram.unload();
		gDeferredLightProgram.unload();
		for (U32 i = 0; i < LL_DEFERRED_MULTI_LIGHT_COUNT; ++i)
		{
			gDeferredMultiLightProgram[i].unload();
		}
		gDeferredSpotLightProgram.unload();
		gDeferredMultiSpotLightProgram.unload();
		gDeferredSunProgram.unload();
		gDeferredBlurLightProgram.unload();
		gDeferredSoftenProgram.unload();
		gDeferredSoftenWaterProgram.unload();
		gDeferredShadowProgram.unload();
        gDeferredSkinnedShadowProgram.unload();
		gDeferredShadowCubeProgram.unload();
        gDeferredShadowAlphaMaskProgram.unload();
        gDeferredSkinnedShadowAlphaMaskProgram.unload();
        gDeferredShadowFullbrightAlphaMaskProgram.unload();
        gDeferredSkinnedShadowFullbrightAlphaMaskProgram.unload();
		gDeferredAvatarShadowProgram.unload();
        gDeferredAvatarAlphaShadowProgram.unload();
        gDeferredAvatarAlphaMaskShadowProgram.unload();
		gDeferredAttachmentShadowProgram.unload();
        gDeferredAttachmentAlphaShadowProgram.unload();
        gDeferredAttachmentAlphaMaskShadowProgram.unload();
		gDeferredAvatarProgram.unload();
		gDeferredAvatarAlphaProgram.unload();
		gDeferredAlphaProgram.unload();
        gDeferredSkinnedAlphaProgram.unload();
		gDeferredAlphaWaterProgram.unload();
        gDeferredSkinnedAlphaWaterProgram.unload();
		gDeferredFullbrightProgram.unload();
		gDeferredFullbrightAlphaMaskProgram.unload();
		gDeferredFullbrightWaterProgram.unload();
        gDeferredSkinnedFullbrightWaterProgram.unload();
		gDeferredFullbrightAlphaMaskWaterProgram.unload();
        gDeferredSkinnedFullbrightAlphaMaskWaterProgram.unload();
		gDeferredEmissiveProgram.unload();
        gDeferredSkinnedEmissiveProgram.unload();
		gDeferredAvatarEyesProgram.unload();
		gDeferredPostProgram.unload();		
		gDeferredCoFProgram.unload();		
		gDeferredDoFCombineProgram.unload();
		gDeferredPostGammaCorrectProgram.unload();
		gFXAAProgram.unload();
		gDeferredWaterProgram.unload();
		gDeferredUnderWaterProgram.unload();
		gDeferredWLSkyProgram.unload();
		gDeferredWLCloudProgram.unload();
        gDeferredWLSunProgram.unload();
        gDeferredWLMoonProgram.unload();
		gDeferredStarProgram.unload();
		gDeferredFullbrightShinyProgram.unload();
        gDeferredSkinnedFullbrightShinyProgram.unload();
		gDeferredSkinnedFullbrightProgram.unload();
        gDeferredSkinnedFullbrightAlphaMaskProgram.unload();

        gDeferredHighlightProgram.unload();
        gDeferredHighlightNormalProgram.unload();
        gDeferredHighlightSpecularProgram.unload();

		gNormalMapGenProgram.unload();
		for (U32 i = 0; i < LLMaterial::SHADER_COUNT*2; ++i)
		{
			gDeferredMaterialProgram[i].unload();
			gDeferredMaterialWaterProgram[i].unload();
		}
		return TRUE;
	}

	BOOL success = TRUE;

    if (success)
	{
		gDeferredHighlightProgram.mName = "Deferred Highlight Shader";
		gDeferredHighlightProgram.mShaderFiles.clear();
		gDeferredHighlightProgram.mShaderFiles.push_back(make_pair("interface/highlightV.glsl", GL_VERTEX_SHADER_ARB));
		gDeferredHighlightProgram.mShaderFiles.push_back(make_pair("deferred/highlightF.glsl", GL_FRAGMENT_SHADER_ARB));
		gDeferredHighlightProgram.mShaderLevel = mShaderLevel[SHADER_INTERFACE];		
		success = gDeferredHighlightProgram.createShader(NULL, NULL);
	}

	if (success)
	{
		gDeferredHighlightNormalProgram.mName = "Deferred Highlight Normals Shader";
		gDeferredHighlightNormalProgram.mShaderFiles.clear();
		gDeferredHighlightNormalProgram.mShaderFiles.push_back(make_pair("interface/highlightNormV.glsl", GL_VERTEX_SHADER_ARB));
		gDeferredHighlightNormalProgram.mShaderFiles.push_back(make_pair("deferred/highlightF.glsl", GL_FRAGMENT_SHADER_ARB));
		gDeferredHighlightNormalProgram.mShaderLevel = mShaderLevel[SHADER_INTERFACE];		
		success = gHighlightNormalProgram.createShader(NULL, NULL);
	}

	if (success)
	{
		gDeferredHighlightSpecularProgram.mName = "Deferred Highlight Spec Shader";
		gDeferredHighlightSpecularProgram.mShaderFiles.clear();
		gDeferredHighlightSpecularProgram.mShaderFiles.push_back(make_pair("interface/highlightSpecV.glsl", GL_VERTEX_SHADER_ARB));
		gDeferredHighlightSpecularProgram.mShaderFiles.push_back(make_pair("deferred/highlightF.glsl", GL_FRAGMENT_SHADER_ARB));
		gDeferredHighlightSpecularProgram.mShaderLevel = mShaderLevel[SHADER_INTERFACE];		
		success = gDeferredHighlightSpecularProgram.createShader(NULL, NULL);
	}

	if (success)
	{
		gDeferredDiffuseProgram.mName = "Deferred Diffuse Shader";
        gDeferredDiffuseProgram.mFeatures.encodesNormal = true;
        gDeferredDiffuseProgram.mFeatures.hasSrgb = true;
		gDeferredDiffuseProgram.mShaderFiles.clear();
		gDeferredDiffuseProgram.mShaderFiles.push_back(make_pair("deferred/diffuseV.glsl", GL_VERTEX_SHADER_ARB));
		gDeferredDiffuseProgram.mShaderFiles.push_back(make_pair("deferred/diffuseIndexedF.glsl", GL_FRAGMENT_SHADER_ARB));
		gDeferredDiffuseProgram.mFeatures.mIndexedTextureChannels = LLGLSLShader::sIndexedTextureChannels;
		gDeferredDiffuseProgram.mShaderLevel = mShaderLevel[SHADER_DEFERRED];
        success = make_rigged_variant(gDeferredDiffuseProgram, gDeferredSkinnedDiffuseProgram);
		success = success && gDeferredDiffuseProgram.createShader(NULL, NULL);
	}

	if (success)
	{
		gDeferredDiffuseAlphaMaskProgram.mName = "Deferred Diffuse Alpha Mask Shader";
        gDeferredDiffuseAlphaMaskProgram.mFeatures.encodesNormal = true;
		gDeferredDiffuseAlphaMaskProgram.mShaderFiles.clear();
		gDeferredDiffuseAlphaMaskProgram.mShaderFiles.push_back(make_pair("deferred/diffuseV.glsl", GL_VERTEX_SHADER_ARB));
		gDeferredDiffuseAlphaMaskProgram.mShaderFiles.push_back(make_pair("deferred/diffuseAlphaMaskIndexedF.glsl", GL_FRAGMENT_SHADER_ARB));
		gDeferredDiffuseAlphaMaskProgram.mFeatures.mIndexedTextureChannels = LLGLSLShader::sIndexedTextureChannels;
		gDeferredDiffuseAlphaMaskProgram.mShaderLevel = mShaderLevel[SHADER_DEFERRED];
        success = make_rigged_variant(gDeferredDiffuseAlphaMaskProgram, gDeferredSkinnedDiffuseAlphaMaskProgram);
		success = success && gDeferredDiffuseAlphaMaskProgram.createShader(NULL, NULL);
	}

	if (success)
	{
		gDeferredNonIndexedDiffuseAlphaMaskProgram.mName = "Deferred Diffuse Non-Indexed Alpha Mask Shader";
		gDeferredNonIndexedDiffuseAlphaMaskProgram.mFeatures.encodesNormal = true;
		gDeferredNonIndexedDiffuseAlphaMaskProgram.mShaderFiles.clear();
		gDeferredNonIndexedDiffuseAlphaMaskProgram.mShaderFiles.push_back(make_pair("deferred/diffuseV.glsl", GL_VERTEX_SHADER_ARB));
		gDeferredNonIndexedDiffuseAlphaMaskProgram.mShaderFiles.push_back(make_pair("deferred/diffuseAlphaMaskF.glsl", GL_FRAGMENT_SHADER_ARB));
		gDeferredNonIndexedDiffuseAlphaMaskProgram.mShaderLevel = mShaderLevel[SHADER_DEFERRED];
		success = gDeferredNonIndexedDiffuseAlphaMaskProgram.createShader(NULL, NULL);
        llassert(success);
	}
    
	if (success)
	{
		gDeferredNonIndexedDiffuseAlphaMaskNoColorProgram.mName = "Deferred Diffuse Non-Indexed Alpha Mask Shader";
		gDeferredNonIndexedDiffuseAlphaMaskNoColorProgram.mFeatures.encodesNormal = true;
		gDeferredNonIndexedDiffuseAlphaMaskNoColorProgram.mShaderFiles.clear();
		gDeferredNonIndexedDiffuseAlphaMaskNoColorProgram.mShaderFiles.push_back(make_pair("deferred/diffuseNoColorV.glsl", GL_VERTEX_SHADER_ARB));
		gDeferredNonIndexedDiffuseAlphaMaskNoColorProgram.mShaderFiles.push_back(make_pair("deferred/diffuseAlphaMaskNoColorF.glsl", GL_FRAGMENT_SHADER_ARB));
		gDeferredNonIndexedDiffuseAlphaMaskNoColorProgram.mShaderLevel = mShaderLevel[SHADER_DEFERRED];
		success = gDeferredNonIndexedDiffuseAlphaMaskNoColorProgram.createShader(NULL, NULL);
		llassert(success);
	}

	if (success)
	{
		gDeferredNonIndexedDiffuseProgram.mName = "Non Indexed Deferred Diffuse Shader";
		gDeferredNonIndexedDiffuseProgram.mShaderFiles.clear();
        gDeferredNonIndexedDiffuseProgram.mFeatures.encodesNormal = true;
        gDeferredNonIndexedDiffuseProgram.mFeatures.hasSrgb = true;
		gDeferredNonIndexedDiffuseProgram.mShaderFiles.push_back(make_pair("deferred/diffuseV.glsl", GL_VERTEX_SHADER_ARB));
		gDeferredNonIndexedDiffuseProgram.mShaderFiles.push_back(make_pair("deferred/diffuseF.glsl", GL_FRAGMENT_SHADER_ARB));
		gDeferredNonIndexedDiffuseProgram.mShaderLevel = mShaderLevel[SHADER_DEFERRED];
		success = gDeferredNonIndexedDiffuseProgram.createShader(NULL, NULL);
        llassert(success);
	}

	if (success)
	{
		gDeferredBumpProgram.mName = "Deferred Bump Shader";
		gDeferredBumpProgram.mFeatures.encodesNormal = true;
		gDeferredBumpProgram.mShaderFiles.clear();
		gDeferredBumpProgram.mShaderFiles.push_back(make_pair("deferred/bumpV.glsl", GL_VERTEX_SHADER_ARB));
		gDeferredBumpProgram.mShaderFiles.push_back(make_pair("deferred/bumpF.glsl", GL_FRAGMENT_SHADER_ARB));
		gDeferredBumpProgram.mShaderLevel = mShaderLevel[SHADER_DEFERRED];
        success = make_rigged_variant(gDeferredBumpProgram, gDeferredSkinnedBumpProgram);
		success = success && gDeferredBumpProgram.createShader(NULL, NULL);
		llassert(success);
	}

	gDeferredMaterialProgram[1].mFeatures.hasLighting = false;
	gDeferredMaterialProgram[5].mFeatures.hasLighting = false;
	gDeferredMaterialProgram[9].mFeatures.hasLighting = false;
	gDeferredMaterialProgram[13].mFeatures.hasLighting = false;
	gDeferredMaterialProgram[1+LLMaterial::SHADER_COUNT].mFeatures.hasLighting = false;
	gDeferredMaterialProgram[5+LLMaterial::SHADER_COUNT].mFeatures.hasLighting = false;
	gDeferredMaterialProgram[9+LLMaterial::SHADER_COUNT].mFeatures.hasLighting = false;
	gDeferredMaterialProgram[13+LLMaterial::SHADER_COUNT].mFeatures.hasLighting = false;

	gDeferredMaterialWaterProgram[1].mFeatures.hasLighting = false;
	gDeferredMaterialWaterProgram[5].mFeatures.hasLighting = false;
	gDeferredMaterialWaterProgram[9].mFeatures.hasLighting = false;
	gDeferredMaterialWaterProgram[13].mFeatures.hasLighting = false;
	gDeferredMaterialWaterProgram[1+LLMaterial::SHADER_COUNT].mFeatures.hasLighting = false;
	gDeferredMaterialWaterProgram[5+LLMaterial::SHADER_COUNT].mFeatures.hasLighting = false;
	gDeferredMaterialWaterProgram[9+LLMaterial::SHADER_COUNT].mFeatures.hasLighting = false;
	gDeferredMaterialWaterProgram[13+LLMaterial::SHADER_COUNT].mFeatures.hasLighting = false;

	for (U32 i = 0; i < LLMaterial::SHADER_COUNT*2; ++i)
	{
		if (success)
		{
            mShaderList.push_back(&gDeferredMaterialProgram[i]);

			gDeferredMaterialProgram[i].mName = llformat("Deferred Material Shader %d", i);
			
			U32 alpha_mode = i & 0x3;

			gDeferredMaterialProgram[i].mShaderFiles.clear();
			gDeferredMaterialProgram[i].mShaderFiles.push_back(make_pair("deferred/materialV.glsl", GL_VERTEX_SHADER_ARB));
			gDeferredMaterialProgram[i].mShaderFiles.push_back(make_pair("deferred/materialF.glsl", GL_FRAGMENT_SHADER_ARB));
			gDeferredMaterialProgram[i].mShaderLevel = mShaderLevel[SHADER_DEFERRED];

			gDeferredMaterialProgram[i].clearPermutations();

			bool has_normal_map   = (i & 0x8) > 0;
			bool has_specular_map = (i & 0x4) > 0;

			if (has_normal_map)
			{
				gDeferredMaterialProgram[i].addPermutation("HAS_NORMAL_MAP", "1");
			}

			if (has_specular_map)
			{
				gDeferredMaterialProgram[i].addPermutation("HAS_SPECULAR_MAP", "1");
			}

            if (ambient_kill)
            {
                gDeferredMaterialProgram[i].addPermutation("AMBIENT_KILL", "1");
            }

            if (sunlight_kill)
            {
                gDeferredMaterialProgram[i].addPermutation("SUNLIGHT_KILL", "1");
            }

            if (local_light_kill)
            {
                gDeferredMaterialProgram[i].addPermutation("LOCAL_LIGHT_KILL", "1");
            }

            gDeferredMaterialProgram[i].addPermutation("DIFFUSE_ALPHA_MODE", llformat("%d", alpha_mode));

            if (use_sun_shadow)
            {
                gDeferredMaterialProgram[i].addPermutation("HAS_SUN_SHADOW", "1");
            }

            bool has_skin = i & 0x10;
            gDeferredMaterialProgram[i].mFeatures.hasSrgb = true;
            gDeferredMaterialProgram[i].mFeatures.hasTransport = true;
            gDeferredMaterialProgram[i].mFeatures.encodesNormal = true;
            gDeferredMaterialProgram[i].mFeatures.calculatesAtmospherics = true;
            gDeferredMaterialProgram[i].mFeatures.hasAtmospherics = true;
            gDeferredMaterialProgram[i].mFeatures.hasGamma = true;
            gDeferredMaterialProgram[i].mFeatures.hasShadows = use_sun_shadow;
            
            if (has_skin)
            {
                gDeferredMaterialProgram[i].addPermutation("HAS_SKIN", "1");
                gDeferredMaterialProgram[i].mFeatures.hasObjectSkinning = true;
            }
            else
            {
                gDeferredMaterialProgram[i].mRiggedVariant = &gDeferredMaterialProgram[i + 0x10];
            }

            success = gDeferredMaterialProgram[i].createShader(NULL, NULL);
            llassert(success);
		}

		if (success)
		{
            mShaderList.push_back(&gDeferredMaterialWaterProgram[i]);

            gDeferredMaterialWaterProgram[i].mName = llformat("Deferred Underwater Material Shader %d", i);

            U32 alpha_mode = i & 0x3;

            gDeferredMaterialWaterProgram[i].mShaderFiles.clear();
            gDeferredMaterialWaterProgram[i].mShaderFiles.push_back(make_pair("deferred/materialV.glsl", GL_VERTEX_SHADER_ARB));
            gDeferredMaterialWaterProgram[i].mShaderFiles.push_back(make_pair("deferred/materialF.glsl", GL_FRAGMENT_SHADER_ARB));
            gDeferredMaterialWaterProgram[i].mShaderLevel = mShaderLevel[SHADER_DEFERRED];
            gDeferredMaterialWaterProgram[i].mShaderGroup = LLGLSLShader::SG_WATER;

            gDeferredMaterialWaterProgram[i].clearPermutations();

            bool has_normal_map   = (i & 0x8) > 0;
            bool has_specular_map = (i & 0x4) > 0;

            if (has_normal_map)
            {
                gDeferredMaterialWaterProgram[i].addPermutation("HAS_NORMAL_MAP", "1");
            }

            if (has_specular_map)
            {
                gDeferredMaterialWaterProgram[i].addPermutation("HAS_SPECULAR_MAP", "1");
            }

            gDeferredMaterialWaterProgram[i].addPermutation("DIFFUSE_ALPHA_MODE", llformat("%d", alpha_mode));
            if (use_sun_shadow)
            {
                gDeferredMaterialWaterProgram[i].addPermutation("HAS_SUN_SHADOW", "1");
            }

            bool has_skin = i & 0x10;
            if (has_skin)
            {
                gDeferredMaterialWaterProgram[i].addPermutation("HAS_SKIN", "1");
            }
            else
            {
                gDeferredMaterialWaterProgram[i].mRiggedVariant = &(gDeferredMaterialWaterProgram[i + 0x10]);
            }
            gDeferredMaterialWaterProgram[i].addPermutation("WATER_FOG","1");

            if (ambient_kill)
            {
                gDeferredMaterialWaterProgram[i].addPermutation("AMBIENT_KILL", "1");
            }

            if (sunlight_kill)
            {
                gDeferredMaterialWaterProgram[i].addPermutation("SUNLIGHT_KILL", "1");
            }

            if (local_light_kill)
            {
                gDeferredMaterialWaterProgram[i].addPermutation("LOCAL_LIGHT_KILL", "1");
            }

            gDeferredMaterialWaterProgram[i].mFeatures.hasWaterFog = true;
            gDeferredMaterialWaterProgram[i].mFeatures.hasSrgb = true;
            gDeferredMaterialWaterProgram[i].mFeatures.encodesNormal = true;
            gDeferredMaterialWaterProgram[i].mFeatures.calculatesAtmospherics = true;
            gDeferredMaterialWaterProgram[i].mFeatures.hasAtmospherics = true;
            gDeferredMaterialWaterProgram[i].mFeatures.hasGamma = true;

            gDeferredMaterialWaterProgram[i].mFeatures.hasTransport = true;
            gDeferredMaterialWaterProgram[i].mFeatures.hasShadows = use_sun_shadow;
            
            if (has_skin)
            {
                gDeferredMaterialWaterProgram[i].mFeatures.hasObjectSkinning = true;
            }

            success = gDeferredMaterialWaterProgram[i].createShader(NULL, NULL);//&mWLUniforms);
            llassert(success);
		}
	}

	gDeferredMaterialProgram[1].mFeatures.hasLighting = true;
	gDeferredMaterialProgram[5].mFeatures.hasLighting = true;
	gDeferredMaterialProgram[9].mFeatures.hasLighting = true;
	gDeferredMaterialProgram[13].mFeatures.hasLighting = true;
	gDeferredMaterialProgram[1+LLMaterial::SHADER_COUNT].mFeatures.hasLighting = true;
	gDeferredMaterialProgram[5+LLMaterial::SHADER_COUNT].mFeatures.hasLighting = true;
	gDeferredMaterialProgram[9+LLMaterial::SHADER_COUNT].mFeatures.hasLighting = true;
	gDeferredMaterialProgram[13+LLMaterial::SHADER_COUNT].mFeatures.hasLighting = true;

	gDeferredMaterialWaterProgram[1].mFeatures.hasLighting = true;
	gDeferredMaterialWaterProgram[5].mFeatures.hasLighting = true;
	gDeferredMaterialWaterProgram[9].mFeatures.hasLighting = true;
	gDeferredMaterialWaterProgram[13].mFeatures.hasLighting = true;
	gDeferredMaterialWaterProgram[1+LLMaterial::SHADER_COUNT].mFeatures.hasLighting = true;
	gDeferredMaterialWaterProgram[5+LLMaterial::SHADER_COUNT].mFeatures.hasLighting = true;
	gDeferredMaterialWaterProgram[9+LLMaterial::SHADER_COUNT].mFeatures.hasLighting = true;
	gDeferredMaterialWaterProgram[13+LLMaterial::SHADER_COUNT].mFeatures.hasLighting = true;

	
	if (success)
	{
		gDeferredTreeProgram.mName = "Deferred Tree Shader";
		gDeferredTreeProgram.mShaderFiles.clear();
        gDeferredTreeProgram.mFeatures.encodesNormal = true;
		gDeferredTreeProgram.mShaderFiles.push_back(make_pair("deferred/treeV.glsl", GL_VERTEX_SHADER_ARB));
		gDeferredTreeProgram.mShaderFiles.push_back(make_pair("deferred/treeF.glsl", GL_FRAGMENT_SHADER_ARB));
		gDeferredTreeProgram.mShaderLevel = mShaderLevel[SHADER_DEFERRED];
		success = gDeferredTreeProgram.createShader(NULL, NULL);
	}

	if (success)
	{
		gDeferredTreeShadowProgram.mName = "Deferred Tree Shadow Shader";
		gDeferredTreeShadowProgram.mShaderFiles.clear();
		gDeferredTreeShadowProgram.mFeatures.isDeferred = true;
		gDeferredTreeShadowProgram.mFeatures.hasShadows = true;
		gDeferredTreeShadowProgram.mShaderFiles.push_back(make_pair("deferred/treeShadowV.glsl", GL_VERTEX_SHADER_ARB));
		gDeferredTreeShadowProgram.mShaderFiles.push_back(make_pair("deferred/treeShadowF.glsl", GL_FRAGMENT_SHADER_ARB));
		gDeferredTreeShadowProgram.mShaderLevel = mShaderLevel[SHADER_DEFERRED];
        gDeferredTreeShadowProgram.mRiggedVariant = &gDeferredSkinnedTreeShadowProgram;
		success = gDeferredTreeShadowProgram.createShader(NULL, NULL);
        llassert(success);
	}

    if (success)
    {
        gDeferredSkinnedTreeShadowProgram.mName = "Deferred Skinned Tree Shadow Shader";
        gDeferredSkinnedTreeShadowProgram.mShaderFiles.clear();
        gDeferredSkinnedTreeShadowProgram.mFeatures.isDeferred = true;
        gDeferredSkinnedTreeShadowProgram.mFeatures.hasShadows = true;
        gDeferredSkinnedTreeShadowProgram.mFeatures.hasObjectSkinning = true;
        gDeferredSkinnedTreeShadowProgram.mShaderFiles.push_back(make_pair("deferred/treeShadowSkinnedV.glsl", GL_VERTEX_SHADER_ARB));
        gDeferredSkinnedTreeShadowProgram.mShaderFiles.push_back(make_pair("deferred/treeShadowF.glsl", GL_FRAGMENT_SHADER_ARB));
        gDeferredSkinnedTreeShadowProgram.mShaderLevel = mShaderLevel[SHADER_DEFERRED];
        success = gDeferredSkinnedTreeShadowProgram.createShader(NULL, NULL);
        llassert(success);
    }

	if (success)
	{
		gDeferredImpostorProgram.mName = "Deferred Impostor Shader";
		gDeferredImpostorProgram.mFeatures.hasSrgb = true;
		gDeferredImpostorProgram.mFeatures.encodesNormal = true;
		//gDeferredImpostorProgram.mFeatures.isDeferred = true;
		gDeferredImpostorProgram.mShaderFiles.clear();
		gDeferredImpostorProgram.mShaderFiles.push_back(make_pair("deferred/impostorV.glsl", GL_VERTEX_SHADER_ARB));
        gDeferredImpostorProgram.mShaderFiles.push_back(make_pair("deferred/impostorF.glsl", GL_FRAGMENT_SHADER_ARB));
        gDeferredImpostorProgram.mShaderLevel = mShaderLevel[SHADER_DEFERRED];
        success = gDeferredImpostorProgram.createShader(NULL, NULL);
        llassert(success);
	}

	if (success)
	{       
		gDeferredLightProgram.mName = "Deferred Light Shader";
		gDeferredLightProgram.mFeatures.isDeferred = true;
		gDeferredLightProgram.mFeatures.hasShadows = true;
        gDeferredLightProgram.mFeatures.hasSrgb = true;

		gDeferredLightProgram.mShaderFiles.clear();
		gDeferredLightProgram.mShaderFiles.push_back(make_pair("deferred/pointLightV.glsl", GL_VERTEX_SHADER_ARB));
		gDeferredLightProgram.mShaderFiles.push_back(make_pair("deferred/pointLightF.glsl", GL_FRAGMENT_SHADER_ARB));
		gDeferredLightProgram.mShaderLevel = mShaderLevel[SHADER_DEFERRED];

        gDeferredLightProgram.clearPermutations();

        if (ambient_kill)
        {
            gDeferredLightProgram.addPermutation("AMBIENT_KILL", "1");
        }

        if (sunlight_kill)
        {
            gDeferredLightProgram.addPermutation("SUNLIGHT_KILL", "1");
        }

        if (local_light_kill)
        {
            gDeferredLightProgram.addPermutation("LOCAL_LIGHT_KILL", "1");
        }

		success = gDeferredLightProgram.createShader(NULL, NULL);
        llassert(success);
	}

	for (U32 i = 0; i < LL_DEFERRED_MULTI_LIGHT_COUNT; i++)
	{
		if (success)
		{
			gDeferredMultiLightProgram[i].mName = llformat("Deferred MultiLight Shader %d", i);
			gDeferredMultiLightProgram[i].mFeatures.isDeferred = true;
			gDeferredMultiLightProgram[i].mFeatures.hasShadows = true;
            gDeferredMultiLightProgram[i].mFeatures.hasSrgb = true;

            gDeferredMultiLightProgram[i].clearPermutations();
			gDeferredMultiLightProgram[i].mShaderFiles.clear();
			gDeferredMultiLightProgram[i].mShaderFiles.push_back(make_pair("deferred/multiPointLightV.glsl", GL_VERTEX_SHADER_ARB));
			gDeferredMultiLightProgram[i].mShaderFiles.push_back(make_pair("deferred/multiPointLightF.glsl", GL_FRAGMENT_SHADER_ARB));
			gDeferredMultiLightProgram[i].mShaderLevel = mShaderLevel[SHADER_DEFERRED];
			gDeferredMultiLightProgram[i].addPermutation("LIGHT_COUNT", llformat("%d", i+1));

            if (ambient_kill)
            {
                gDeferredMultiLightProgram[i].addPermutation("AMBIENT_KILL", "1");
            }

            if (sunlight_kill)
            {
                gDeferredMultiLightProgram[i].addPermutation("SUNLIGHT_KILL", "1");
            }

            if (local_light_kill)
            {
                gDeferredMultiLightProgram[i].addPermutation("LOCAL_LIGHT_KILL", "1");
            }

			success = gDeferredMultiLightProgram[i].createShader(NULL, NULL);
            llassert(success);
		}
	}

	if (success)
	{
		gDeferredSpotLightProgram.mName = "Deferred SpotLight Shader";
		gDeferredSpotLightProgram.mShaderFiles.clear();
		gDeferredSpotLightProgram.mFeatures.hasSrgb = true;
		gDeferredSpotLightProgram.mFeatures.isDeferred = true;
		gDeferredSpotLightProgram.mFeatures.hasShadows = true;

        gDeferredSpotLightProgram.clearPermutations();
		gDeferredSpotLightProgram.mShaderFiles.push_back(make_pair("deferred/pointLightV.glsl", GL_VERTEX_SHADER_ARB));
		gDeferredSpotLightProgram.mShaderFiles.push_back(make_pair("deferred/spotLightF.glsl", GL_FRAGMENT_SHADER_ARB));
		gDeferredSpotLightProgram.mShaderLevel = mShaderLevel[SHADER_DEFERRED];

        if (ambient_kill)
        {
            gDeferredSpotLightProgram.addPermutation("AMBIENT_KILL", "1");
        }

        if (sunlight_kill)
        {
            gDeferredSpotLightProgram.addPermutation("SUNLIGHT_KILL", "1");
        }

        if (local_light_kill)
        {
            gDeferredSpotLightProgram.addPermutation("LOCAL_LIGHT_KILL", "1");
        }

		success = gDeferredSpotLightProgram.createShader(NULL, NULL);
        llassert(success);
	}

	if (success)
	{
		gDeferredMultiSpotLightProgram.mName = "Deferred MultiSpotLight Shader";
		gDeferredMultiSpotLightProgram.mFeatures.hasSrgb = true;
		gDeferredMultiSpotLightProgram.mFeatures.isDeferred = true;
		gDeferredMultiSpotLightProgram.mFeatures.hasShadows = true;

        gDeferredMultiSpotLightProgram.clearPermutations();
		gDeferredMultiSpotLightProgram.mShaderFiles.clear();
		gDeferredMultiSpotLightProgram.mShaderFiles.push_back(make_pair("deferred/multiPointLightV.glsl", GL_VERTEX_SHADER_ARB));
		gDeferredMultiSpotLightProgram.mShaderFiles.push_back(make_pair("deferred/multiSpotLightF.glsl", GL_FRAGMENT_SHADER_ARB));
		gDeferredMultiSpotLightProgram.mShaderLevel = mShaderLevel[SHADER_DEFERRED];

        if (local_light_kill)
        {
            gDeferredMultiSpotLightProgram.addPermutation("LOCAL_LIGHT_KILL", "1");
        }

		success = gDeferredMultiSpotLightProgram.createShader(NULL, NULL);
        llassert(success);
	}

	if (success)
	{
		std::string fragment;
		std::string vertex = "deferred/sunLightV.glsl";

        bool use_ao = gSavedSettings.getBOOL("RenderDeferredSSAO");

        if (use_ao)
        {
            fragment = "deferred/sunLightSSAOF.glsl";
        }
        else
        {
            fragment = "deferred/sunLightF.glsl";
            if (mShaderLevel[SHADER_DEFERRED] == 1)
            { //no shadows, no SSAO, no frag coord
                vertex = "deferred/sunLightNoFragCoordV.glsl";
            }
        }

        gDeferredSunProgram.mName = "Deferred Sun Shader";
        gDeferredSunProgram.mFeatures.isDeferred    = true;
        gDeferredSunProgram.mFeatures.hasShadows    = true;
        gDeferredSunProgram.mFeatures.hasAmbientOcclusion = use_ao;

        gDeferredSunProgram.mName = "Deferred Sun Shader";
		gDeferredSunProgram.mShaderFiles.clear();
		gDeferredSunProgram.mShaderFiles.push_back(make_pair(vertex, GL_VERTEX_SHADER_ARB));
		gDeferredSunProgram.mShaderFiles.push_back(make_pair(fragment, GL_FRAGMENT_SHADER_ARB));
		gDeferredSunProgram.mShaderLevel = mShaderLevel[SHADER_DEFERRED];

        success = gDeferredSunProgram.createShader(NULL, NULL);
        llassert(success);
	}

	if (success)
	{
		gDeferredBlurLightProgram.mName = "Deferred Blur Light Shader";
		gDeferredBlurLightProgram.mFeatures.isDeferred = true;

		gDeferredBlurLightProgram.mShaderFiles.clear();
		gDeferredBlurLightProgram.mShaderFiles.push_back(make_pair("deferred/blurLightV.glsl", GL_VERTEX_SHADER_ARB));
		gDeferredBlurLightProgram.mShaderFiles.push_back(make_pair("deferred/blurLightF.glsl", GL_FRAGMENT_SHADER_ARB));
		gDeferredBlurLightProgram.mShaderLevel = mShaderLevel[SHADER_DEFERRED];

		success = gDeferredBlurLightProgram.createShader(NULL, NULL);
        llassert(success);
	}

	if (success)
	{
        for (int i = 0; i < 2 && success; ++i)
        {
            LLGLSLShader* shader = nullptr;
            bool rigged = i == 1;
            if (!rigged)
            {
                shader = &gDeferredAlphaProgram;
                shader->mName = "Deferred Alpha Shader";
                shader->mRiggedVariant = &gDeferredSkinnedAlphaProgram;
            }
            else
            {
                shader = &gDeferredSkinnedAlphaProgram;
                shader->mName = "Skinned Deferred Alpha Shader";
                shader->mFeatures.hasObjectSkinning = true;
            }

            shader->mFeatures.calculatesLighting = false;
            shader->mFeatures.hasLighting = false;
            shader->mFeatures.isAlphaLighting = true;
            shader->mFeatures.disableTextureIndex = true; //hack to disable auto-setup of texture channels
            shader->mFeatures.hasSrgb = true;
            shader->mFeatures.encodesNormal = true;
            shader->mFeatures.calculatesAtmospherics = true;
            shader->mFeatures.hasAtmospherics = true;
            shader->mFeatures.hasGamma = true;
            shader->mFeatures.hasTransport = true;
            shader->mFeatures.hasShadows = use_sun_shadow;

            if (mShaderLevel[SHADER_DEFERRED] < 1)
            {
                shader->mFeatures.mIndexedTextureChannels = LLGLSLShader::sIndexedTextureChannels;
            }
            else
            { //shave off some texture units for shadow maps
                shader->mFeatures.mIndexedTextureChannels = llmax(LLGLSLShader::sIndexedTextureChannels - 6, 1);
            }

            shader->mShaderFiles.clear();
            shader->mShaderFiles.push_back(make_pair("deferred/alphaV.glsl", GL_VERTEX_SHADER_ARB));
            shader->mShaderFiles.push_back(make_pair("deferred/alphaF.glsl", GL_FRAGMENT_SHADER_ARB));

            shader->clearPermutations();
            shader->addPermutation("USE_VERTEX_COLOR", "1");
<<<<<<< HEAD
=======
            shader->addPermutation("HAS_ALPHA_MASK", "1");
>>>>>>> ce4c694b
            shader->addPermutation("USE_INDEXED_TEX", "1");
            if (use_sun_shadow)
            {
                shader->addPermutation("HAS_SHADOW", "1");
            }

            if (ambient_kill)
            {
                shader->addPermutation("AMBIENT_KILL", "1");
            }

            if (sunlight_kill)
            {
                shader->addPermutation("SUNLIGHT_KILL", "1");
            }

            if (local_light_kill)
            {
                shader->addPermutation("LOCAL_LIGHT_KILL", "1");
            }

            if (rigged)
            {
                shader->addPermutation("HAS_SKIN", "1");
            }

            shader->mShaderLevel = mShaderLevel[SHADER_DEFERRED];

            success = shader->createShader(NULL, NULL);
            llassert(success);

            // Hack
            shader->mFeatures.calculatesLighting = true;
            shader->mFeatures.hasLighting = true;
        }
    }

    if (success)
    {
        LLGLSLShader* shaders[] = { 
            &gDeferredAlphaImpostorProgram, 
            &gDeferredSkinnedAlphaImpostorProgram 
        };

        for (int i = 0; i < 2 && success; ++i)
        {
            bool rigged = i == 1;
            LLGLSLShader* shader = shaders[i];

            shader->mName = rigged ? "Skinned Deferred Alpha Impostor Shader" : "Deferred Alpha Impostor Shader";

            // Begin Hack
            shader->mFeatures.calculatesLighting = false;
            shader->mFeatures.hasLighting = false;

            shader->mFeatures.hasSrgb = true;
            shader->mFeatures.isAlphaLighting = true;
            shader->mFeatures.encodesNormal = true;
            shader->mFeatures.hasShadows = use_sun_shadow;

            if (mShaderLevel[SHADER_DEFERRED] < 1)
            {
                shader->mFeatures.mIndexedTextureChannels = LLGLSLShader::sIndexedTextureChannels;
            }
            else
            { //shave off some texture units for shadow maps
                shader->mFeatures.mIndexedTextureChannels = llmax(LLGLSLShader::sIndexedTextureChannels - 6, 1);
            }

            shader->mShaderFiles.clear();
            shader->mShaderFiles.push_back(make_pair("deferred/alphaV.glsl", GL_VERTEX_SHADER_ARB));
            shader->mShaderFiles.push_back(make_pair("deferred/alphaF.glsl", GL_FRAGMENT_SHADER_ARB));

            shader->clearPermutations();
            shader->addPermutation("USE_INDEXED_TEX", "1");
            shader->addPermutation("FOR_IMPOSTOR", "1");
<<<<<<< HEAD
=======
            shader->addPermutation("HAS_ALPHA_MASK", "1");
>>>>>>> ce4c694b
            shader->addPermutation("USE_VERTEX_COLOR", "1");
            if (rigged)
            {
                shader->mFeatures.hasObjectSkinning = true;
                shader->addPermutation("HAS_SKIN", "1");
            }

            if (use_sun_shadow)
            {
                shader->addPermutation("HAS_SHADOW", "1");
            }

            shader->mRiggedVariant = &gDeferredSkinnedAlphaImpostorProgram;
            shader->mShaderLevel = mShaderLevel[SHADER_DEFERRED];
            if (!rigged)
            {
                shader->mRiggedVariant = shaders[1];
            }
            success = shader->createShader(NULL, NULL);
            llassert(success);

            // End Hack
            shader->mFeatures.calculatesLighting = true;
            shader->mFeatures.hasLighting = true;
        }
    }

    if (success)
    {
        LLGLSLShader* shader[] = {
            &gDeferredAlphaWaterProgram,
            &gDeferredSkinnedAlphaWaterProgram
        };
        
        gDeferredAlphaWaterProgram.mRiggedVariant = &gDeferredSkinnedAlphaWaterProgram;
		
        gDeferredAlphaWaterProgram.mName = "Deferred Alpha Underwater Shader";
        gDeferredSkinnedAlphaWaterProgram.mName = "Deferred Skinned Alpha Underwater Shader";

        for (int i = 0; i < 2 && success; ++i)
        {
            shader[i]->mFeatures.calculatesLighting = false;
            shader[i]->mFeatures.hasLighting = false;
            shader[i]->mFeatures.isAlphaLighting = true;
            shader[i]->mFeatures.disableTextureIndex = true; //hack to disable auto-setup of texture channels
            shader[i]->mFeatures.hasWaterFog = true;
            shader[i]->mFeatures.hasSrgb = true;
            shader[i]->mFeatures.encodesNormal = true;
            shader[i]->mFeatures.calculatesAtmospherics = true;
            shader[i]->mFeatures.hasAtmospherics = true;
            shader[i]->mFeatures.hasGamma = true;
            shader[i]->mFeatures.hasTransport = true;
            shader[i]->mFeatures.hasShadows = use_sun_shadow;

            if (mShaderLevel[SHADER_DEFERRED] < 1)
            {
                shader[i]->mFeatures.mIndexedTextureChannels = LLGLSLShader::sIndexedTextureChannels;
            }
            else
            { //shave off some texture units for shadow maps
                shader[i]->mFeatures.mIndexedTextureChannels = llmax(LLGLSLShader::sIndexedTextureChannels - 6, 1);
            }
            shader[i]->mShaderGroup = LLGLSLShader::SG_WATER;
            shader[i]->mShaderFiles.clear();
            shader[i]->mShaderFiles.push_back(make_pair("deferred/alphaV.glsl", GL_VERTEX_SHADER_ARB));
            shader[i]->mShaderFiles.push_back(make_pair("deferred/alphaF.glsl", GL_FRAGMENT_SHADER_ARB));

            shader[i]->clearPermutations();
            shader[i]->addPermutation("USE_INDEXED_TEX", "1");
            shader[i]->addPermutation("WATER_FOG", "1");
            shader[i]->addPermutation("USE_VERTEX_COLOR", "1");
<<<<<<< HEAD
=======
            shader[i]->addPermutation("HAS_ALPHA_MASK", "1");
>>>>>>> ce4c694b
            if (use_sun_shadow)
            {
                shader[i]->addPermutation("HAS_SHADOW", "1");
            }

            if (ambient_kill)
            {
                shader[i]->addPermutation("AMBIENT_KILL", "1");
            }

            if (sunlight_kill)
            {
                shader[i]->addPermutation("SUNLIGHT_KILL", "1");
            }

            if (local_light_kill)
            {
                shader[i]->addPermutation("LOCAL_LIGHT_KILL", "1");
            }
<<<<<<< HEAD

            if (i == 1)
            { // rigged variant
                shader[i]->mFeatures.hasObjectSkinning = true;
                shader[i]->addPermutation("HAS_SKIN", "1");
            }
            else
            {
                shader[i]->mRiggedVariant = shader[1];
            }
            shader[i]->mShaderLevel = mShaderLevel[SHADER_DEFERRED];

=======

            if (i == 1)
            { // rigged variant
                shader[i]->mFeatures.hasObjectSkinning = true;
                shader[i]->addPermutation("HAS_SKIN", "1");
            }
            else
            {
                shader[i]->mRiggedVariant = shader[1];
            }
            shader[i]->mShaderLevel = mShaderLevel[SHADER_DEFERRED];

>>>>>>> ce4c694b
            success = shader[i]->createShader(NULL, NULL);
            llassert(success);

            // Hack
            shader[i]->mFeatures.calculatesLighting = true;
            shader[i]->mFeatures.hasLighting = true;
        }
	}

	if (success)
	{
		gDeferredAvatarEyesProgram.mName = "Deferred Avatar Eyes Shader";
		gDeferredAvatarEyesProgram.mFeatures.calculatesAtmospherics = true;
		gDeferredAvatarEyesProgram.mFeatures.hasGamma = true;
		gDeferredAvatarEyesProgram.mFeatures.hasTransport = true;
		gDeferredAvatarEyesProgram.mFeatures.disableTextureIndex = true;
		gDeferredAvatarEyesProgram.mFeatures.hasSrgb = true;
		gDeferredAvatarEyesProgram.mFeatures.encodesNormal = true;
		gDeferredAvatarEyesProgram.mFeatures.hasShadows = true;

		gDeferredAvatarEyesProgram.mShaderFiles.clear();
		gDeferredAvatarEyesProgram.mShaderFiles.push_back(make_pair("deferred/avatarEyesV.glsl", GL_VERTEX_SHADER_ARB));
		gDeferredAvatarEyesProgram.mShaderFiles.push_back(make_pair("deferred/diffuseF.glsl", GL_FRAGMENT_SHADER_ARB));
		gDeferredAvatarEyesProgram.mShaderLevel = mShaderLevel[SHADER_DEFERRED];
		success = gDeferredAvatarEyesProgram.createShader(NULL, NULL);
		llassert(success);
	}

	if (success)
	{
		gDeferredFullbrightProgram.mName = "Deferred Fullbright Shader";
		gDeferredFullbrightProgram.mFeatures.calculatesAtmospherics = true;
		gDeferredFullbrightProgram.mFeatures.hasGamma = true;
		gDeferredFullbrightProgram.mFeatures.hasTransport = true;
		gDeferredFullbrightProgram.mFeatures.hasSrgb = true;		
		gDeferredFullbrightProgram.mFeatures.mIndexedTextureChannels = LLGLSLShader::sIndexedTextureChannels;
		gDeferredFullbrightProgram.mShaderFiles.clear();
		gDeferredFullbrightProgram.mShaderFiles.push_back(make_pair("deferred/fullbrightV.glsl", GL_VERTEX_SHADER_ARB));
		gDeferredFullbrightProgram.mShaderFiles.push_back(make_pair("deferred/fullbrightF.glsl", GL_FRAGMENT_SHADER_ARB));
		gDeferredFullbrightProgram.mShaderLevel = mShaderLevel[SHADER_DEFERRED];
        success = make_rigged_variant(gDeferredFullbrightProgram, gDeferredSkinnedFullbrightProgram);
		success = gDeferredFullbrightProgram.createShader(NULL, NULL);
		llassert(success);
	}

	if (success)
	{
		gDeferredFullbrightAlphaMaskProgram.mName = "Deferred Fullbright Alpha Masking Shader";
		gDeferredFullbrightAlphaMaskProgram.mFeatures.calculatesAtmospherics = true;
		gDeferredFullbrightAlphaMaskProgram.mFeatures.hasGamma = true;
		gDeferredFullbrightAlphaMaskProgram.mFeatures.hasTransport = true;
		gDeferredFullbrightAlphaMaskProgram.mFeatures.hasSrgb = true;		
		gDeferredFullbrightAlphaMaskProgram.mFeatures.mIndexedTextureChannels = LLGLSLShader::sIndexedTextureChannels;
		gDeferredFullbrightAlphaMaskProgram.mShaderFiles.clear();
		gDeferredFullbrightAlphaMaskProgram.mShaderFiles.push_back(make_pair("deferred/fullbrightV.glsl", GL_VERTEX_SHADER_ARB));
		gDeferredFullbrightAlphaMaskProgram.mShaderFiles.push_back(make_pair("deferred/fullbrightF.glsl", GL_FRAGMENT_SHADER_ARB));
		gDeferredFullbrightAlphaMaskProgram.addPermutation("HAS_ALPHA_MASK","1");
		gDeferredFullbrightAlphaMaskProgram.mShaderLevel = mShaderLevel[SHADER_DEFERRED];
        success = make_rigged_variant(gDeferredFullbrightAlphaMaskProgram, gDeferredSkinnedFullbrightAlphaMaskProgram);
		success = success && gDeferredFullbrightAlphaMaskProgram.createShader(NULL, NULL);
		llassert(success);
	}

	if (success)
	{
		gDeferredFullbrightWaterProgram.mName = "Deferred Fullbright Underwater Shader";
		gDeferredFullbrightWaterProgram.mFeatures.calculatesAtmospherics = true;
		gDeferredFullbrightWaterProgram.mFeatures.hasGamma = true;
		gDeferredFullbrightWaterProgram.mFeatures.hasTransport = true;
		gDeferredFullbrightWaterProgram.mFeatures.hasWaterFog = true;
		gDeferredFullbrightWaterProgram.mFeatures.hasSrgb = true;
		gDeferredFullbrightWaterProgram.mFeatures.mIndexedTextureChannels = LLGLSLShader::sIndexedTextureChannels;
		gDeferredFullbrightWaterProgram.mShaderFiles.clear();
		gDeferredFullbrightWaterProgram.mShaderFiles.push_back(make_pair("deferred/fullbrightV.glsl", GL_VERTEX_SHADER_ARB));
		gDeferredFullbrightWaterProgram.mShaderFiles.push_back(make_pair("deferred/fullbrightF.glsl", GL_FRAGMENT_SHADER_ARB));
		gDeferredFullbrightWaterProgram.mShaderLevel = mShaderLevel[SHADER_DEFERRED];
		gDeferredFullbrightWaterProgram.mShaderGroup = LLGLSLShader::SG_WATER;
		gDeferredFullbrightWaterProgram.addPermutation("WATER_FOG","1");
        success = make_rigged_variant(gDeferredFullbrightWaterProgram, gDeferredSkinnedFullbrightWaterProgram);
		success = success && gDeferredFullbrightWaterProgram.createShader(NULL, NULL);
		llassert(success);
	}
    
	if (success)
	{
		gDeferredFullbrightAlphaMaskWaterProgram.mName = "Deferred Fullbright Underwater Alpha Masking Shader";
		gDeferredFullbrightAlphaMaskWaterProgram.mFeatures.calculatesAtmospherics = true;
		gDeferredFullbrightAlphaMaskWaterProgram.mFeatures.hasGamma = true;
		gDeferredFullbrightAlphaMaskWaterProgram.mFeatures.hasTransport = true;
		gDeferredFullbrightAlphaMaskWaterProgram.mFeatures.hasWaterFog = true;
		gDeferredFullbrightAlphaMaskWaterProgram.mFeatures.hasSrgb = true;
		gDeferredFullbrightAlphaMaskWaterProgram.mFeatures.mIndexedTextureChannels = LLGLSLShader::sIndexedTextureChannels;
		gDeferredFullbrightAlphaMaskWaterProgram.mShaderFiles.clear();
		gDeferredFullbrightAlphaMaskWaterProgram.mShaderFiles.push_back(make_pair("deferred/fullbrightV.glsl", GL_VERTEX_SHADER_ARB));
		gDeferredFullbrightAlphaMaskWaterProgram.mShaderFiles.push_back(make_pair("deferred/fullbrightF.glsl", GL_FRAGMENT_SHADER_ARB));
		gDeferredFullbrightAlphaMaskWaterProgram.mShaderLevel = mShaderLevel[SHADER_DEFERRED];
		gDeferredFullbrightAlphaMaskWaterProgram.mShaderGroup = LLGLSLShader::SG_WATER;
		gDeferredFullbrightAlphaMaskWaterProgram.addPermutation("HAS_ALPHA_MASK","1");
		gDeferredFullbrightAlphaMaskWaterProgram.addPermutation("WATER_FOG","1");
        success = make_rigged_variant(gDeferredFullbrightAlphaMaskWaterProgram, gDeferredSkinnedFullbrightAlphaMaskWaterProgram);
		success = success && gDeferredFullbrightAlphaMaskWaterProgram.createShader(NULL, NULL);
		llassert(success);
	}

	if (success)
	{
		gDeferredFullbrightShinyProgram.mName = "Deferred FullbrightShiny Shader";
		gDeferredFullbrightShinyProgram.mFeatures.calculatesAtmospherics = true;
		gDeferredFullbrightShinyProgram.mFeatures.hasAtmospherics = true;
		gDeferredFullbrightShinyProgram.mFeatures.hasGamma = true;
		gDeferredFullbrightShinyProgram.mFeatures.hasTransport = true;
		gDeferredFullbrightShinyProgram.mFeatures.hasSrgb = true;
		gDeferredFullbrightShinyProgram.mFeatures.mIndexedTextureChannels = LLGLSLShader::sIndexedTextureChannels-1;
		gDeferredFullbrightShinyProgram.mShaderFiles.clear();
		gDeferredFullbrightShinyProgram.mShaderFiles.push_back(make_pair("deferred/fullbrightShinyV.glsl", GL_VERTEX_SHADER_ARB));
		gDeferredFullbrightShinyProgram.mShaderFiles.push_back(make_pair("deferred/fullbrightShinyF.glsl", GL_FRAGMENT_SHADER_ARB));
		gDeferredFullbrightShinyProgram.mShaderLevel = mShaderLevel[SHADER_DEFERRED];
        success = make_rigged_variant(gDeferredFullbrightShinyProgram, gDeferredSkinnedFullbrightShinyProgram);
		success = success && gDeferredFullbrightShinyProgram.createShader(NULL, NULL);
		llassert(success);
	}

	if (success)
	{
		gDeferredEmissiveProgram.mName = "Deferred Emissive Shader";
		gDeferredEmissiveProgram.mFeatures.calculatesAtmospherics = true;
		gDeferredEmissiveProgram.mFeatures.hasGamma = true;
		gDeferredEmissiveProgram.mFeatures.hasTransport = true;
		gDeferredEmissiveProgram.mFeatures.mIndexedTextureChannels = LLGLSLShader::sIndexedTextureChannels;
		gDeferredEmissiveProgram.mShaderFiles.clear();
		gDeferredEmissiveProgram.mShaderFiles.push_back(make_pair("deferred/emissiveV.glsl", GL_VERTEX_SHADER_ARB));
		gDeferredEmissiveProgram.mShaderFiles.push_back(make_pair("deferred/emissiveF.glsl", GL_FRAGMENT_SHADER_ARB));
		gDeferredEmissiveProgram.mShaderLevel = mShaderLevel[SHADER_DEFERRED];
        success = make_rigged_variant(gDeferredEmissiveProgram, gDeferredSkinnedEmissiveProgram);
		success = success && gDeferredEmissiveProgram.createShader(NULL, NULL);
		llassert(success);
	}

	if (success)
	{
		// load water shader
		gDeferredWaterProgram.mName = "Deferred Water Shader";
		gDeferredWaterProgram.mFeatures.calculatesAtmospherics = true;
		gDeferredWaterProgram.mFeatures.hasGamma = true;
		gDeferredWaterProgram.mFeatures.hasTransport = true;
		gDeferredWaterProgram.mFeatures.encodesNormal = true;
        gDeferredWaterProgram.mFeatures.hasSrgb = true;

		gDeferredWaterProgram.mShaderFiles.clear();
		gDeferredWaterProgram.mShaderFiles.push_back(make_pair("deferred/waterV.glsl", GL_VERTEX_SHADER_ARB));
		gDeferredWaterProgram.mShaderFiles.push_back(make_pair("deferred/waterF.glsl", GL_FRAGMENT_SHADER_ARB));
		gDeferredWaterProgram.mShaderLevel = mShaderLevel[SHADER_DEFERRED];
		gDeferredWaterProgram.mShaderGroup = LLGLSLShader::SG_WATER;
		success = gDeferredWaterProgram.createShader(NULL, NULL);
		llassert(success);
	}

	if (success)
	{
		// load water shader
		gDeferredUnderWaterProgram.mName = "Deferred Under Water Shader";
		gDeferredUnderWaterProgram.mFeatures.calculatesAtmospherics = true;
		gDeferredUnderWaterProgram.mFeatures.hasWaterFog = true;
		gDeferredUnderWaterProgram.mFeatures.hasGamma = true;
		gDeferredUnderWaterProgram.mFeatures.hasTransport = true;
		gDeferredUnderWaterProgram.mFeatures.hasSrgb = true;
		gDeferredUnderWaterProgram.mFeatures.encodesNormal = true;
		//gDeferredUnderWaterProgram.mFeatures.hasShadows = true;

		gDeferredUnderWaterProgram.mShaderFiles.clear();
		gDeferredUnderWaterProgram.mShaderFiles.push_back(make_pair("deferred/waterV.glsl", GL_VERTEX_SHADER_ARB));
		gDeferredUnderWaterProgram.mShaderFiles.push_back(make_pair("deferred/underWaterF.glsl", GL_FRAGMENT_SHADER_ARB));
		gDeferredUnderWaterProgram.mShaderLevel = mShaderLevel[SHADER_DEFERRED];
        gDeferredUnderWaterProgram.mShaderGroup = LLGLSLShader::SG_WATER;
		success = gDeferredUnderWaterProgram.createShader(NULL, NULL);
		llassert(success);
	}

	if (success)
	{
		gDeferredSoftenProgram.mName = "Deferred Soften Shader";
		gDeferredSoftenProgram.mShaderFiles.clear();
		gDeferredSoftenProgram.mFeatures.hasSrgb = true;
		gDeferredSoftenProgram.mFeatures.calculatesAtmospherics = true;
		gDeferredSoftenProgram.mFeatures.hasAtmospherics = true;
		gDeferredSoftenProgram.mFeatures.hasTransport = true;
		gDeferredSoftenProgram.mFeatures.hasGamma = true;
		gDeferredSoftenProgram.mFeatures.isDeferred = true;
		gDeferredSoftenProgram.mFeatures.hasShadows = use_sun_shadow;

        gDeferredSoftenProgram.clearPermutations();
		gDeferredSoftenProgram.mShaderFiles.push_back(make_pair("deferred/softenLightV.glsl", GL_VERTEX_SHADER_ARB));
		gDeferredSoftenProgram.mShaderFiles.push_back(make_pair("deferred/softenLightF.glsl", GL_FRAGMENT_SHADER_ARB));

		gDeferredSoftenProgram.mShaderLevel = mShaderLevel[SHADER_DEFERRED];

        if (ambient_kill)
        {
            gDeferredSoftenProgram.addPermutation("AMBIENT_KILL", "1");
        }

        if (sunlight_kill)
        {
            gDeferredSoftenProgram.addPermutation("SUNLIGHT_KILL", "1");
        }

        if (local_light_kill)
        {
            gDeferredSoftenProgram.addPermutation("LOCAL_LIGHT_KILL", "1");
        }

		if (gSavedSettings.getBOOL("RenderDeferredSSAO"))
		{ //if using SSAO, take screen space light map into account as if shadows are enabled
			gDeferredSoftenProgram.mShaderLevel = llmax(gDeferredSoftenProgram.mShaderLevel, 2);
		}
				
		success = gDeferredSoftenProgram.createShader(NULL, NULL);
		llassert(success);
	}

	if (success)
	{
		gDeferredSoftenWaterProgram.mName = "Deferred Soften Underwater Shader";
		gDeferredSoftenWaterProgram.mShaderFiles.clear();
		gDeferredSoftenWaterProgram.mShaderFiles.push_back(make_pair("deferred/softenLightV.glsl", GL_VERTEX_SHADER_ARB));
		gDeferredSoftenWaterProgram.mShaderFiles.push_back(make_pair("deferred/softenLightF.glsl", GL_FRAGMENT_SHADER_ARB));

        gDeferredSoftenWaterProgram.clearPermutations();
		gDeferredSoftenWaterProgram.mShaderLevel = mShaderLevel[SHADER_DEFERRED];
		gDeferredSoftenWaterProgram.addPermutation("WATER_FOG", "1");
		gDeferredSoftenWaterProgram.mShaderGroup = LLGLSLShader::SG_WATER;
		gDeferredSoftenWaterProgram.mFeatures.hasWaterFog = true;
		gDeferredSoftenWaterProgram.mFeatures.hasSrgb = true;
		gDeferredSoftenWaterProgram.mFeatures.calculatesAtmospherics = true;
		gDeferredSoftenWaterProgram.mFeatures.hasAtmospherics = true;
		gDeferredSoftenWaterProgram.mFeatures.hasTransport = true;
		gDeferredSoftenWaterProgram.mFeatures.hasGamma = true;
        gDeferredSoftenWaterProgram.mFeatures.isDeferred = true;
        gDeferredSoftenWaterProgram.mFeatures.hasShadows = use_sun_shadow;

        if (ambient_kill)
        {
            gDeferredSoftenWaterProgram.addPermutation("AMBIENT_KILL", "1");
        }

        if (sunlight_kill)
        {
            gDeferredSoftenWaterProgram.addPermutation("SUNLIGHT_KILL", "1");
        }

        if (local_light_kill)
        {
            gDeferredSoftenWaterProgram.addPermutation("LOCAL_LIGHT_KILL", "1");
        }

		if (gSavedSettings.getBOOL("RenderDeferredSSAO"))
		{ //if using SSAO, take screen space light map into account as if shadows are enabled
			gDeferredSoftenWaterProgram.mShaderLevel = llmax(gDeferredSoftenWaterProgram.mShaderLevel, 2);
		}

		success = gDeferredSoftenWaterProgram.createShader(NULL, NULL);
		llassert(success);
	}

	if (success)
	{
		gDeferredShadowProgram.mName = "Deferred Shadow Shader";
		gDeferredShadowProgram.mFeatures.isDeferred = true;
		gDeferredShadowProgram.mFeatures.hasShadows = true;
		gDeferredShadowProgram.mShaderFiles.clear();
		gDeferredShadowProgram.mShaderFiles.push_back(make_pair("deferred/shadowV.glsl", GL_VERTEX_SHADER_ARB));
		gDeferredShadowProgram.mShaderFiles.push_back(make_pair("deferred/shadowF.glsl", GL_FRAGMENT_SHADER_ARB));
		gDeferredShadowProgram.mShaderLevel = mShaderLevel[SHADER_DEFERRED];
		if (gGLManager.mHasDepthClamp)
		{
			gDeferredShadowProgram.addPermutation("DEPTH_CLAMP", "1");
		}
        gDeferredShadowProgram.mRiggedVariant = &gDeferredSkinnedShadowProgram;
		success = gDeferredShadowProgram.createShader(NULL, NULL);
		llassert(success);
	}

    if (success)
    {
        gDeferredSkinnedShadowProgram.mName = "Deferred Skinned Shadow Shader";
        gDeferredSkinnedShadowProgram.mFeatures.isDeferred = true;
        gDeferredSkinnedShadowProgram.mFeatures.hasShadows = true;
        gDeferredSkinnedShadowProgram.mFeatures.hasObjectSkinning = true;
        gDeferredSkinnedShadowProgram.mShaderFiles.clear();
        gDeferredSkinnedShadowProgram.mShaderFiles.push_back(make_pair("deferred/shadowSkinnedV.glsl", GL_VERTEX_SHADER_ARB));
        gDeferredSkinnedShadowProgram.mShaderFiles.push_back(make_pair("deferred/shadowF.glsl", GL_FRAGMENT_SHADER_ARB));
        gDeferredSkinnedShadowProgram.mShaderLevel = mShaderLevel[SHADER_DEFERRED];
        if (gGLManager.mHasDepthClamp)
        {
            gDeferredSkinnedShadowProgram.addPermutation("DEPTH_CLAMP", "1");
        }
        success = gDeferredSkinnedShadowProgram.createShader(NULL, NULL);
        llassert(success);
    }

	if (success)
	{
		gDeferredShadowCubeProgram.mName = "Deferred Shadow Cube Shader";
		gDeferredShadowCubeProgram.mFeatures.isDeferred = true;
		gDeferredShadowCubeProgram.mFeatures.hasShadows = true;
		gDeferredShadowCubeProgram.mShaderFiles.clear();
		gDeferredShadowCubeProgram.mShaderFiles.push_back(make_pair("deferred/shadowCubeV.glsl", GL_VERTEX_SHADER_ARB));
		gDeferredShadowCubeProgram.mShaderFiles.push_back(make_pair("deferred/shadowF.glsl", GL_FRAGMENT_SHADER_ARB));
		if (gGLManager.mHasDepthClamp)
		{
			gDeferredShadowCubeProgram.addPermutation("DEPTH_CLAMP", "1");
		}
		gDeferredShadowCubeProgram.mShaderLevel = mShaderLevel[SHADER_DEFERRED];
		success = gDeferredShadowCubeProgram.createShader(NULL, NULL);
		llassert(success);
	}

	if (success)
	{
		gDeferredShadowFullbrightAlphaMaskProgram.mName = "Deferred Shadow Fullbright Alpha Mask Shader";
		gDeferredShadowFullbrightAlphaMaskProgram.mFeatures.mIndexedTextureChannels = LLGLSLShader::sIndexedTextureChannels;

		gDeferredShadowFullbrightAlphaMaskProgram.mShaderFiles.clear();
		gDeferredShadowFullbrightAlphaMaskProgram.mShaderFiles.push_back(make_pair("deferred/shadowAlphaMaskV.glsl", GL_VERTEX_SHADER_ARB));
		gDeferredShadowFullbrightAlphaMaskProgram.mShaderFiles.push_back(make_pair("deferred/shadowAlphaMaskF.glsl", GL_FRAGMENT_SHADER_ARB));

        gDeferredShadowFullbrightAlphaMaskProgram.clearPermutations();
		if (gGLManager.mHasDepthClamp)
		{
			gDeferredShadowFullbrightAlphaMaskProgram.addPermutation("DEPTH_CLAMP", "1");
		}
        gDeferredShadowFullbrightAlphaMaskProgram.addPermutation("IS_FULLBRIGHT", "1");
		gDeferredShadowFullbrightAlphaMaskProgram.mShaderLevel = mShaderLevel[SHADER_DEFERRED];
        gDeferredShadowFullbrightAlphaMaskProgram.mRiggedVariant = &gDeferredSkinnedShadowFullbrightAlphaMaskProgram;
		success = gDeferredShadowFullbrightAlphaMaskProgram.createShader(NULL, NULL);
		llassert(success);
	}
    
    if (success)
    {
        gDeferredSkinnedShadowFullbrightAlphaMaskProgram.mName = "Deferred Skinned Shadow Fullbright Alpha Mask Shader";
        gDeferredSkinnedShadowFullbrightAlphaMaskProgram.mFeatures.mIndexedTextureChannels = LLGLSLShader::sIndexedTextureChannels;
        gDeferredSkinnedShadowFullbrightAlphaMaskProgram.mFeatures.hasObjectSkinning = true;
        gDeferredSkinnedShadowFullbrightAlphaMaskProgram.mShaderFiles.clear();
        gDeferredSkinnedShadowFullbrightAlphaMaskProgram.mShaderFiles.push_back(make_pair("deferred/shadowAlphaMaskSkinnedV.glsl", GL_VERTEX_SHADER_ARB));
        gDeferredSkinnedShadowFullbrightAlphaMaskProgram.mShaderFiles.push_back(make_pair("deferred/shadowAlphaMaskF.glsl", GL_FRAGMENT_SHADER_ARB));

        gDeferredSkinnedShadowFullbrightAlphaMaskProgram.clearPermutations();
        if (gGLManager.mHasDepthClamp)
        {
            gDeferredSkinnedShadowFullbrightAlphaMaskProgram.addPermutation("DEPTH_CLAMP", "1");
        }
        gDeferredSkinnedShadowFullbrightAlphaMaskProgram.addPermutation("IS_FULLBRIGHT", "1");
        gDeferredSkinnedShadowFullbrightAlphaMaskProgram.mShaderLevel = mShaderLevel[SHADER_DEFERRED];
        success = gDeferredSkinnedShadowFullbrightAlphaMaskProgram.createShader(NULL, NULL);
        llassert(success);
    }

    if (success)
	{
		gDeferredShadowAlphaMaskProgram.mName = "Deferred Shadow Alpha Mask Shader";
		gDeferredShadowAlphaMaskProgram.mFeatures.mIndexedTextureChannels = LLGLSLShader::sIndexedTextureChannels;

		gDeferredShadowAlphaMaskProgram.mShaderFiles.clear();
		gDeferredShadowAlphaMaskProgram.mShaderFiles.push_back(make_pair("deferred/shadowAlphaMaskV.glsl", GL_VERTEX_SHADER_ARB));
		gDeferredShadowAlphaMaskProgram.mShaderFiles.push_back(make_pair("deferred/shadowAlphaMaskF.glsl", GL_FRAGMENT_SHADER_ARB));
		if (gGLManager.mHasDepthClamp)
		{
			gDeferredShadowAlphaMaskProgram.addPermutation("DEPTH_CLAMP", "1");
		}
		gDeferredShadowAlphaMaskProgram.mShaderLevel = mShaderLevel[SHADER_DEFERRED];
        gDeferredShadowAlphaMaskProgram.mRiggedVariant = &gDeferredSkinnedShadowAlphaMaskProgram;
		success = gDeferredShadowAlphaMaskProgram.createShader(NULL, NULL);
		llassert(success);
	}

    if (success)
    {
        gDeferredSkinnedShadowAlphaMaskProgram.mName = "Deferred Skinned Shadow Alpha Mask Shader";
        gDeferredSkinnedShadowAlphaMaskProgram.mFeatures.mIndexedTextureChannels = LLGLSLShader::sIndexedTextureChannels;
        gDeferredSkinnedShadowAlphaMaskProgram.mFeatures.hasObjectSkinning = true;
        gDeferredSkinnedShadowAlphaMaskProgram.mShaderFiles.clear();
        gDeferredSkinnedShadowAlphaMaskProgram.mShaderFiles.push_back(make_pair("deferred/shadowAlphaMaskSkinnedV.glsl", GL_VERTEX_SHADER_ARB));
        gDeferredSkinnedShadowAlphaMaskProgram.mShaderFiles.push_back(make_pair("deferred/shadowAlphaMaskF.glsl", GL_FRAGMENT_SHADER_ARB));
        if (gGLManager.mHasDepthClamp)
        {
            gDeferredSkinnedShadowAlphaMaskProgram.addPermutation("DEPTH_CLAMP", "1");
        }
        gDeferredSkinnedShadowAlphaMaskProgram.mShaderLevel = mShaderLevel[SHADER_DEFERRED];
        success = gDeferredSkinnedShadowAlphaMaskProgram.createShader(NULL, NULL);
        llassert(success);
    }

	if (success)
	{
		gDeferredAvatarShadowProgram.mName = "Deferred Avatar Shadow Shader";
		gDeferredAvatarShadowProgram.mFeatures.hasSkinning = true;

		gDeferredAvatarShadowProgram.mShaderFiles.clear();
		gDeferredAvatarShadowProgram.mShaderFiles.push_back(make_pair("deferred/avatarShadowV.glsl", GL_VERTEX_SHADER_ARB));
		gDeferredAvatarShadowProgram.mShaderFiles.push_back(make_pair("deferred/avatarShadowF.glsl", GL_FRAGMENT_SHADER_ARB));
		if (gGLManager.mHasDepthClamp)
		{
			gDeferredAvatarShadowProgram.addPermutation("DEPTH_CLAMP", "1");
		}
		gDeferredAvatarShadowProgram.mShaderLevel = mShaderLevel[SHADER_DEFERRED];
		success = gDeferredAvatarShadowProgram.createShader(NULL, NULL);
		llassert(success);
	}

	if (success)
	{
		gDeferredAvatarAlphaShadowProgram.mName = "Deferred Avatar Alpha Shadow Shader";
		gDeferredAvatarAlphaShadowProgram.mFeatures.hasSkinning = true;
		gDeferredAvatarAlphaShadowProgram.mShaderFiles.clear();
		gDeferredAvatarAlphaShadowProgram.mShaderFiles.push_back(make_pair("deferred/avatarAlphaShadowV.glsl", GL_VERTEX_SHADER_ARB));
		gDeferredAvatarAlphaShadowProgram.mShaderFiles.push_back(make_pair("deferred/avatarAlphaShadowF.glsl", GL_FRAGMENT_SHADER_ARB));
		gDeferredAvatarAlphaShadowProgram.addPermutation("DEPTH_CLAMP", gGLManager.mHasDepthClamp ? "1" : "0");
		gDeferredAvatarAlphaShadowProgram.mShaderLevel = mShaderLevel[SHADER_DEFERRED];
		success = gDeferredAvatarAlphaShadowProgram.createShader(NULL, NULL);
        llassert(success);
	}

    if (success)
	{
		gDeferredAvatarAlphaMaskShadowProgram.mName = "Deferred Avatar Alpha Mask Shadow Shader";
		gDeferredAvatarAlphaMaskShadowProgram.mFeatures.hasSkinning  = true;
		gDeferredAvatarAlphaMaskShadowProgram.mShaderFiles.clear();
		gDeferredAvatarAlphaMaskShadowProgram.mShaderFiles.push_back(make_pair("deferred/avatarAlphaShadowV.glsl", GL_VERTEX_SHADER_ARB));
		gDeferredAvatarAlphaMaskShadowProgram.mShaderFiles.push_back(make_pair("deferred/avatarAlphaMaskShadowF.glsl", GL_FRAGMENT_SHADER_ARB));
		gDeferredAvatarAlphaMaskShadowProgram.addPermutation("DEPTH_CLAMP", gGLManager.mHasDepthClamp ? "1" : "0");
		gDeferredAvatarAlphaMaskShadowProgram.mShaderLevel = mShaderLevel[SHADER_DEFERRED];
		success = gDeferredAvatarAlphaMaskShadowProgram.createShader(NULL, NULL);
        llassert(success);
	}

	if (success)
	{
		gDeferredAttachmentShadowProgram.mName = "Deferred Attachment Shadow Shader";
		gDeferredAttachmentShadowProgram.mFeatures.hasObjectSkinning = true;

		gDeferredAttachmentShadowProgram.mShaderFiles.clear();
		gDeferredAttachmentShadowProgram.mShaderFiles.push_back(make_pair("deferred/attachmentShadowV.glsl", GL_VERTEX_SHADER_ARB));
		gDeferredAttachmentShadowProgram.mShaderFiles.push_back(make_pair("deferred/attachmentShadowF.glsl", GL_FRAGMENT_SHADER_ARB));
		if (gGLManager.mHasDepthClamp)
		{
			gDeferredAttachmentShadowProgram.addPermutation("DEPTH_CLAMP", "1");
		}
		gDeferredAttachmentShadowProgram.mShaderLevel = mShaderLevel[SHADER_DEFERRED];
		success = gDeferredAttachmentShadowProgram.createShader(NULL, NULL);
		llassert(success);
	}

	if (success)
	{
		gDeferredAttachmentAlphaShadowProgram.mName = "Deferred Attachment Alpha Shadow Shader";
		gDeferredAttachmentAlphaShadowProgram.mFeatures.hasObjectSkinning = true;
		gDeferredAttachmentAlphaShadowProgram.mShaderFiles.clear();
		gDeferredAttachmentAlphaShadowProgram.mShaderFiles.push_back(make_pair("deferred/attachmentAlphaShadowV.glsl", GL_VERTEX_SHADER_ARB));
		gDeferredAttachmentAlphaShadowProgram.mShaderFiles.push_back(make_pair("deferred/attachmentAlphaShadowF.glsl", GL_FRAGMENT_SHADER_ARB));
		gDeferredAttachmentAlphaShadowProgram.addPermutation("DEPTH_CLAMP", gGLManager.mHasDepthClamp ? "1" : "0");
		gDeferredAttachmentAlphaShadowProgram.mShaderLevel = mShaderLevel[SHADER_DEFERRED];
		success = gDeferredAttachmentAlphaShadowProgram.createShader(NULL, NULL);
        llassert(success);
	}

    if (success)
	{
		gDeferredAttachmentAlphaMaskShadowProgram.mName = "Deferred Attachment Alpha Mask Shadow Shader";
		gDeferredAttachmentAlphaMaskShadowProgram.mFeatures.hasObjectSkinning = true;
		gDeferredAttachmentAlphaMaskShadowProgram.mShaderFiles.clear();
		gDeferredAttachmentAlphaMaskShadowProgram.mShaderFiles.push_back(make_pair("deferred/attachmentAlphaShadowV.glsl", GL_VERTEX_SHADER_ARB));
		gDeferredAttachmentAlphaMaskShadowProgram.mShaderFiles.push_back(make_pair("deferred/attachmentAlphaMaskShadowF.glsl", GL_FRAGMENT_SHADER_ARB));
		gDeferredAttachmentAlphaMaskShadowProgram.addPermutation("DEPTH_CLAMP", gGLManager.mHasDepthClamp ? "1" : "0");
		gDeferredAttachmentAlphaMaskShadowProgram.mShaderLevel = mShaderLevel[SHADER_DEFERRED];
		success = gDeferredAttachmentAlphaMaskShadowProgram.createShader(NULL, NULL);
        llassert(success);
	}

	if (success)
	{
		gDeferredTerrainProgram.mName = "Deferred Terrain Shader";
		gDeferredTerrainProgram.mFeatures.encodesNormal = true;
		gDeferredTerrainProgram.mFeatures.hasSrgb = true;
		gDeferredTerrainProgram.mFeatures.calculatesLighting = false;
		gDeferredTerrainProgram.mFeatures.hasLighting = false;
		gDeferredTerrainProgram.mFeatures.isAlphaLighting = true;
		gDeferredTerrainProgram.mFeatures.disableTextureIndex = true; //hack to disable auto-setup of texture channels
		gDeferredTerrainProgram.mFeatures.hasWaterFog = true;
		gDeferredTerrainProgram.mFeatures.calculatesAtmospherics = true;
		gDeferredTerrainProgram.mFeatures.hasAtmospherics = true;
		gDeferredTerrainProgram.mFeatures.hasGamma = true;
		gDeferredTerrainProgram.mFeatures.hasTransport = true;

		gDeferredTerrainProgram.mShaderFiles.clear();
		gDeferredTerrainProgram.mShaderFiles.push_back(make_pair("deferred/terrainV.glsl", GL_VERTEX_SHADER_ARB));
		gDeferredTerrainProgram.mShaderFiles.push_back(make_pair("deferred/terrainF.glsl", GL_FRAGMENT_SHADER_ARB));
		gDeferredTerrainProgram.mShaderLevel = mShaderLevel[SHADER_DEFERRED];
        success = gDeferredTerrainProgram.createShader(NULL, NULL);
		llassert(success);
	}

	if (success)
	{
		gDeferredTerrainWaterProgram.mName = "Deferred Terrain Underwater Shader";
		gDeferredTerrainWaterProgram.mFeatures.encodesNormal = true;
		gDeferredTerrainWaterProgram.mFeatures.hasSrgb = true;
		gDeferredTerrainWaterProgram.mFeatures.calculatesLighting = false;
		gDeferredTerrainWaterProgram.mFeatures.hasLighting = false;
		gDeferredTerrainWaterProgram.mFeatures.isAlphaLighting = true;
		gDeferredTerrainWaterProgram.mFeatures.disableTextureIndex = true; //hack to disable auto-setup of texture channels
		gDeferredTerrainWaterProgram.mFeatures.hasWaterFog = true;
		gDeferredTerrainWaterProgram.mFeatures.calculatesAtmospherics = true;
		gDeferredTerrainWaterProgram.mFeatures.hasAtmospherics = true;
		gDeferredTerrainWaterProgram.mFeatures.hasGamma = true;
		gDeferredTerrainWaterProgram.mFeatures.hasTransport = true;

		gDeferredTerrainWaterProgram.mShaderFiles.clear();
		gDeferredTerrainWaterProgram.mShaderFiles.push_back(make_pair("deferred/terrainV.glsl", GL_VERTEX_SHADER_ARB));
		gDeferredTerrainWaterProgram.mShaderFiles.push_back(make_pair("deferred/terrainF.glsl", GL_FRAGMENT_SHADER_ARB));
		gDeferredTerrainWaterProgram.mShaderLevel = mShaderLevel[SHADER_DEFERRED];
		gDeferredTerrainWaterProgram.mShaderGroup = LLGLSLShader::SG_WATER;
		gDeferredTerrainWaterProgram.addPermutation("WATER_FOG", "1");
		success = gDeferredTerrainWaterProgram.createShader(NULL, NULL);
        llassert(success);
	}

	if (success)
	{
		gDeferredAvatarProgram.mName = "Avatar Shader";
		gDeferredAvatarProgram.mFeatures.hasSkinning = true;
		gDeferredAvatarProgram.mFeatures.encodesNormal = true;
		gDeferredAvatarProgram.mShaderFiles.clear();
		gDeferredAvatarProgram.mShaderFiles.push_back(make_pair("deferred/avatarV.glsl", GL_VERTEX_SHADER_ARB));
		gDeferredAvatarProgram.mShaderFiles.push_back(make_pair("deferred/avatarF.glsl", GL_FRAGMENT_SHADER_ARB));
		gDeferredAvatarProgram.addPermutation("AVATAR_CLOTH", (mShaderLevel[SHADER_AVATAR] == 3) ? "1" : "0"); // <FS> Fix avatar cloth failing to work in deferred
		gDeferredAvatarProgram.mShaderLevel = mShaderLevel[SHADER_DEFERRED];
		success = gDeferredAvatarProgram.createShader(NULL, NULL);
		llassert(success);
	}

	if (success)
	{
		gDeferredAvatarAlphaProgram.mName = "Avatar Alpha Shader";
		gDeferredAvatarAlphaProgram.mFeatures.hasSkinning = true;
		gDeferredAvatarAlphaProgram.mFeatures.calculatesLighting = false;
		gDeferredAvatarAlphaProgram.mFeatures.hasLighting = false;
		gDeferredAvatarAlphaProgram.mFeatures.isAlphaLighting = true;
		gDeferredAvatarAlphaProgram.mFeatures.disableTextureIndex = true;
		gDeferredAvatarAlphaProgram.mFeatures.hasSrgb = true;
		gDeferredAvatarAlphaProgram.mFeatures.encodesNormal = true;
		gDeferredAvatarAlphaProgram.mFeatures.calculatesAtmospherics = true;
		gDeferredAvatarAlphaProgram.mFeatures.hasAtmospherics = true;
		gDeferredAvatarAlphaProgram.mFeatures.hasTransport = true;
        gDeferredAvatarAlphaProgram.mFeatures.hasGamma = true;
        gDeferredAvatarAlphaProgram.mFeatures.isDeferred = true;
		gDeferredAvatarAlphaProgram.mFeatures.hasShadows = true;

		gDeferredAvatarAlphaProgram.mShaderFiles.clear();
        gDeferredAvatarAlphaProgram.mShaderFiles.push_back(make_pair("deferred/alphaV.glsl", GL_VERTEX_SHADER_ARB));
        gDeferredAvatarAlphaProgram.mShaderFiles.push_back(make_pair("deferred/alphaF.glsl", GL_FRAGMENT_SHADER_ARB));

		gDeferredAvatarAlphaProgram.clearPermutations();
		gDeferredAvatarAlphaProgram.addPermutation("USE_DIFFUSE_TEX", "1");
		gDeferredAvatarAlphaProgram.addPermutation("IS_AVATAR_SKIN", "1");
		if (use_sun_shadow)
		{
			gDeferredAvatarAlphaProgram.addPermutation("HAS_SHADOW", "1");
		}

        if (ambient_kill)
        {
            gDeferredAvatarAlphaProgram.addPermutation("AMBIENT_KILL", "1");
        }

        if (sunlight_kill)
        {
            gDeferredAvatarAlphaProgram.addPermutation("SUNLIGHT_KILL", "1");
        }

        if (local_light_kill)
        {
            gDeferredAvatarAlphaProgram.addPermutation("LOCAL_LIGHT_KILL", "1");
        }
		gDeferredAvatarAlphaProgram.mShaderLevel = mShaderLevel[SHADER_DEFERRED];

		success = gDeferredAvatarAlphaProgram.createShader(NULL, NULL);
		llassert(success);

		gDeferredAvatarAlphaProgram.mFeatures.calculatesLighting = true;
		gDeferredAvatarAlphaProgram.mFeatures.hasLighting = true;
	}

	if (success)
	{
		gDeferredPostGammaCorrectProgram.mName = "Deferred Gamma Correction Post Process";
		gDeferredPostGammaCorrectProgram.mFeatures.hasSrgb = true;
		gDeferredPostGammaCorrectProgram.mFeatures.isDeferred = true;
		gDeferredPostGammaCorrectProgram.mShaderFiles.clear();
		gDeferredPostGammaCorrectProgram.mShaderFiles.push_back(make_pair("deferred/postDeferredNoTCV.glsl", GL_VERTEX_SHADER_ARB));
		gDeferredPostGammaCorrectProgram.mShaderFiles.push_back(make_pair("deferred/postDeferredGammaCorrect.glsl", GL_FRAGMENT_SHADER_ARB));
        gDeferredPostGammaCorrectProgram.mShaderLevel = mShaderLevel[SHADER_DEFERRED];
		success = gDeferredPostGammaCorrectProgram.createShader(NULL, NULL);
		llassert(success);
	}

	if (success)
	{
		gFXAAProgram.mName = "FXAA Shader";
		gFXAAProgram.mFeatures.isDeferred = true;
		gFXAAProgram.mShaderFiles.clear();
		gFXAAProgram.mShaderFiles.push_back(make_pair("deferred/postDeferredV.glsl", GL_VERTEX_SHADER_ARB));
		gFXAAProgram.mShaderFiles.push_back(make_pair("deferred/fxaaF.glsl", GL_FRAGMENT_SHADER_ARB));
		gFXAAProgram.mShaderLevel = mShaderLevel[SHADER_DEFERRED];
		success = gFXAAProgram.createShader(NULL, NULL);
		llassert(success);
	}

	if (success)
	{
		gDeferredPostProgram.mName = "Deferred Post Shader";
		gFXAAProgram.mFeatures.isDeferred = true;
		gDeferredPostProgram.mShaderFiles.clear();
		gDeferredPostProgram.mShaderFiles.push_back(make_pair("deferred/postDeferredNoTCV.glsl", GL_VERTEX_SHADER_ARB));
		gDeferredPostProgram.mShaderFiles.push_back(make_pair("deferred/postDeferredF.glsl", GL_FRAGMENT_SHADER_ARB));
		gDeferredPostProgram.mShaderLevel = mShaderLevel[SHADER_DEFERRED];
		success = gDeferredPostProgram.createShader(NULL, NULL);
		llassert(success);
	}

	if (success)
	{
		gDeferredCoFProgram.mName = "Deferred CoF Shader";
		gDeferredCoFProgram.mShaderFiles.clear();
		gDeferredCoFProgram.mFeatures.isDeferred = true;
		gDeferredCoFProgram.mShaderFiles.push_back(make_pair("deferred/postDeferredNoTCV.glsl", GL_VERTEX_SHADER_ARB));
		gDeferredCoFProgram.mShaderFiles.push_back(make_pair("deferred/cofF.glsl", GL_FRAGMENT_SHADER_ARB));
		gDeferredCoFProgram.mShaderLevel = mShaderLevel[SHADER_DEFERRED];
		success = gDeferredCoFProgram.createShader(NULL, NULL);
		llassert(success);
	}

	if (success)
	{
		gDeferredDoFCombineProgram.mName = "Deferred DoFCombine Shader";
		gDeferredDoFCombineProgram.mFeatures.isDeferred = true;
		gDeferredDoFCombineProgram.mShaderFiles.clear();
		gDeferredDoFCombineProgram.mShaderFiles.push_back(make_pair("deferred/postDeferredNoTCV.glsl", GL_VERTEX_SHADER_ARB));
		gDeferredDoFCombineProgram.mShaderFiles.push_back(make_pair("deferred/dofCombineF.glsl", GL_FRAGMENT_SHADER_ARB));
		gDeferredDoFCombineProgram.mShaderLevel = mShaderLevel[SHADER_DEFERRED];
		success = gDeferredDoFCombineProgram.createShader(NULL, NULL);
		llassert(success);
	}

	if (success)
	{
		gDeferredPostNoDoFProgram.mName = "Deferred Post Shader";
		gDeferredPostNoDoFProgram.mFeatures.isDeferred = true;
		gDeferredPostNoDoFProgram.mShaderFiles.clear();
		gDeferredPostNoDoFProgram.mShaderFiles.push_back(make_pair("deferred/postDeferredNoTCV.glsl", GL_VERTEX_SHADER_ARB));
		gDeferredPostNoDoFProgram.mShaderFiles.push_back(make_pair("deferred/postDeferredNoDoFF.glsl", GL_FRAGMENT_SHADER_ARB));
		gDeferredPostNoDoFProgram.mShaderLevel = mShaderLevel[SHADER_DEFERRED];
		success = gDeferredPostNoDoFProgram.createShader(NULL, NULL);
		llassert(success);
	}

	if (success)
	{
		gDeferredWLSkyProgram.mName = "Deferred Windlight Sky Shader";
		gDeferredWLSkyProgram.mShaderFiles.clear();
		gDeferredWLSkyProgram.mFeatures.calculatesAtmospherics = true;
		gDeferredWLSkyProgram.mFeatures.hasTransport = true;
		gDeferredWLSkyProgram.mFeatures.hasGamma = true;
		gDeferredWLSkyProgram.mFeatures.hasSrgb = true;

		gDeferredWLSkyProgram.mShaderFiles.push_back(make_pair("deferred/skyV.glsl", GL_VERTEX_SHADER_ARB));
		gDeferredWLSkyProgram.mShaderFiles.push_back(make_pair("deferred/skyF.glsl", GL_FRAGMENT_SHADER_ARB));
		gDeferredWLSkyProgram.mShaderLevel = mShaderLevel[SHADER_DEFERRED];
		gDeferredWLSkyProgram.mShaderGroup = LLGLSLShader::SG_SKY;

		success = gDeferredWLSkyProgram.createShader(NULL, NULL);
		llassert(success);
	}

	if (success)
	{
		gDeferredWLCloudProgram.mName = "Deferred Windlight Cloud Program";
		gDeferredWLCloudProgram.mShaderFiles.clear();
		gDeferredWLCloudProgram.mFeatures.calculatesAtmospherics = true;
		gDeferredWLCloudProgram.mFeatures.hasTransport = true;
        gDeferredWLCloudProgram.mFeatures.hasGamma = true;
        gDeferredWLCloudProgram.mFeatures.hasSrgb = true;
        
		gDeferredWLCloudProgram.mShaderFiles.push_back(make_pair("deferred/cloudsV.glsl", GL_VERTEX_SHADER_ARB));
		gDeferredWLCloudProgram.mShaderFiles.push_back(make_pair("deferred/cloudsF.glsl", GL_FRAGMENT_SHADER_ARB));
		gDeferredWLCloudProgram.mShaderLevel = mShaderLevel[SHADER_DEFERRED];
		gDeferredWLCloudProgram.mShaderGroup = LLGLSLShader::SG_SKY;
		success = gDeferredWLCloudProgram.createShader(NULL, NULL);
		llassert(success);
	}

	if (success)
	{
	    gDeferredWLSunProgram.mName = "Deferred Windlight Sun Program";
        gDeferredWLSunProgram.mFeatures.calculatesAtmospherics = true;
        gDeferredWLSunProgram.mFeatures.hasTransport = true;
        gDeferredWLSunProgram.mFeatures.hasGamma = true;
        gDeferredWLSunProgram.mFeatures.hasAtmospherics = true;
        gDeferredWLSunProgram.mFeatures.isFullbright = true;
        gDeferredWLSunProgram.mFeatures.disableTextureIndex = true;
        gDeferredWLSunProgram.mFeatures.hasSrgb = true;
        gDeferredWLSunProgram.mShaderFiles.clear();
        gDeferredWLSunProgram.mShaderFiles.push_back(make_pair("deferred/sunDiscV.glsl", GL_VERTEX_SHADER_ARB));
        gDeferredWLSunProgram.mShaderFiles.push_back(make_pair("deferred/sunDiscF.glsl", GL_FRAGMENT_SHADER_ARB));
        gDeferredWLSunProgram.mShaderLevel = mShaderLevel[SHADER_DEFERRED];
        gDeferredWLSunProgram.mShaderGroup = LLGLSLShader::SG_SKY;
        success = gDeferredWLSunProgram.createShader(NULL, NULL);
        llassert(success);
    }

    if (success)
    {
        gDeferredWLMoonProgram.mName = "Deferred Windlight Moon Program";
        gDeferredWLMoonProgram.mFeatures.calculatesAtmospherics = true;
        gDeferredWLMoonProgram.mFeatures.hasTransport = true;
        gDeferredWLMoonProgram.mFeatures.hasGamma = true;
        gDeferredWLMoonProgram.mFeatures.hasAtmospherics = true;
        gDeferredWLMoonProgram.mFeatures.hasSrgb = true;
        gDeferredWLMoonProgram.mFeatures.isFullbright = true;
        gDeferredWLMoonProgram.mFeatures.disableTextureIndex = true;
        
        gDeferredWLMoonProgram.mShaderFiles.clear();
        gDeferredWLMoonProgram.mShaderFiles.push_back(make_pair("deferred/moonV.glsl", GL_VERTEX_SHADER_ARB));
        gDeferredWLMoonProgram.mShaderFiles.push_back(make_pair("deferred/moonF.glsl", GL_FRAGMENT_SHADER_ARB));
        gDeferredWLMoonProgram.mShaderLevel = mShaderLevel[SHADER_DEFERRED];
        gDeferredWLMoonProgram.mShaderGroup = LLGLSLShader::SG_SKY;
 	 	success = gDeferredWLMoonProgram.createShader(NULL, NULL);
        llassert(success);
 	}

 	if (success)
	{
		gDeferredStarProgram.mName = "Deferred Star Program";
		gDeferredStarProgram.mShaderFiles.clear();
		gDeferredStarProgram.mShaderFiles.push_back(make_pair("deferred/starsV.glsl", GL_VERTEX_SHADER_ARB));
		gDeferredStarProgram.mShaderFiles.push_back(make_pair("deferred/starsF.glsl", GL_FRAGMENT_SHADER_ARB));
		gDeferredStarProgram.mShaderLevel = mShaderLevel[SHADER_DEFERRED];
		gDeferredStarProgram.mShaderGroup = LLGLSLShader::SG_SKY;
		success = gDeferredStarProgram.createShader(NULL, NULL);
        llassert(success);
	}

	if (success)
	{
		gNormalMapGenProgram.mName = "Normal Map Generation Program";
		gNormalMapGenProgram.mShaderFiles.clear();
		gNormalMapGenProgram.mShaderFiles.push_back(make_pair("deferred/normgenV.glsl", GL_VERTEX_SHADER_ARB));
		gNormalMapGenProgram.mShaderFiles.push_back(make_pair("deferred/normgenF.glsl", GL_FRAGMENT_SHADER_ARB));
		gNormalMapGenProgram.mShaderLevel = mShaderLevel[SHADER_DEFERRED];
		gNormalMapGenProgram.mShaderGroup = LLGLSLShader::SG_SKY;
		success = gNormalMapGenProgram.createShader(NULL, NULL);
	}

	return success;
}

BOOL LLViewerShaderMgr::loadShadersObject()
{
	BOOL success = TRUE;

	if (success)
	{
		gObjectSimpleNonIndexedTexGenProgram.mName = "Non indexed tex-gen Shader";
		gObjectSimpleNonIndexedTexGenProgram.mFeatures.calculatesLighting = true;
		gObjectSimpleNonIndexedTexGenProgram.mFeatures.calculatesAtmospherics = true;
		gObjectSimpleNonIndexedTexGenProgram.mFeatures.hasGamma = true;
		gObjectSimpleNonIndexedTexGenProgram.mFeatures.hasAtmospherics = true;
		gObjectSimpleNonIndexedTexGenProgram.mFeatures.hasLighting = true;
		gObjectSimpleNonIndexedTexGenProgram.mFeatures.disableTextureIndex = true;
		gObjectSimpleNonIndexedTexGenProgram.mShaderFiles.clear();
		gObjectSimpleNonIndexedTexGenProgram.mShaderFiles.push_back(make_pair("objects/simpleTexGenV.glsl", GL_VERTEX_SHADER_ARB));
		gObjectSimpleNonIndexedTexGenProgram.mShaderFiles.push_back(make_pair("objects/simpleF.glsl", GL_FRAGMENT_SHADER_ARB));
		gObjectSimpleNonIndexedTexGenProgram.mShaderLevel = mShaderLevel[SHADER_OBJECT];
		success = gObjectSimpleNonIndexedTexGenProgram.createShader(NULL, NULL);
	}
	
	if (success)
	{
		gObjectSimpleNonIndexedTexGenWaterProgram.mName = "Non indexed tex-gen Water Shader";
		gObjectSimpleNonIndexedTexGenWaterProgram.mFeatures.calculatesLighting = true;
		gObjectSimpleNonIndexedTexGenWaterProgram.mFeatures.calculatesAtmospherics = true;
		gObjectSimpleNonIndexedTexGenWaterProgram.mFeatures.hasWaterFog = true;
		gObjectSimpleNonIndexedTexGenWaterProgram.mFeatures.hasAtmospherics = true;
		gObjectSimpleNonIndexedTexGenWaterProgram.mFeatures.hasLighting = true;
		gObjectSimpleNonIndexedTexGenWaterProgram.mFeatures.disableTextureIndex = true;
		gObjectSimpleNonIndexedTexGenWaterProgram.mShaderFiles.clear();
		gObjectSimpleNonIndexedTexGenWaterProgram.mShaderFiles.push_back(make_pair("objects/simpleTexGenV.glsl", GL_VERTEX_SHADER_ARB));
		gObjectSimpleNonIndexedTexGenWaterProgram.mShaderFiles.push_back(make_pair("objects/simpleWaterF.glsl", GL_FRAGMENT_SHADER_ARB));
		gObjectSimpleNonIndexedTexGenWaterProgram.mShaderLevel = mShaderLevel[SHADER_OBJECT];
		gObjectSimpleNonIndexedTexGenWaterProgram.mShaderGroup = LLGLSLShader::SG_WATER;
		success = gObjectSimpleNonIndexedTexGenWaterProgram.createShader(NULL, NULL);
	}

	if (success)
	{
		gObjectAlphaMaskNonIndexedProgram.mName = "Non indexed alpha mask Shader";
		gObjectAlphaMaskNonIndexedProgram.mFeatures.calculatesLighting = true;
		gObjectAlphaMaskNonIndexedProgram.mFeatures.calculatesAtmospherics = true;
		gObjectAlphaMaskNonIndexedProgram.mFeatures.hasGamma = true;
		gObjectAlphaMaskNonIndexedProgram.mFeatures.hasAtmospherics = true;
		gObjectAlphaMaskNonIndexedProgram.mFeatures.hasLighting = true;
		gObjectAlphaMaskNonIndexedProgram.mFeatures.disableTextureIndex = true;
		gObjectAlphaMaskNonIndexedProgram.mFeatures.hasAlphaMask = true;
		gObjectAlphaMaskNonIndexedProgram.mShaderFiles.clear();
		gObjectAlphaMaskNonIndexedProgram.mShaderFiles.push_back(make_pair("objects/simpleNonIndexedV.glsl", GL_VERTEX_SHADER_ARB));
		gObjectAlphaMaskNonIndexedProgram.mShaderFiles.push_back(make_pair("objects/simpleF.glsl", GL_FRAGMENT_SHADER_ARB));
		gObjectAlphaMaskNonIndexedProgram.mShaderLevel = mShaderLevel[SHADER_OBJECT];
		success = gObjectAlphaMaskNonIndexedProgram.createShader(NULL, NULL);
	}
	
	if (success)
	{
		gObjectAlphaMaskNonIndexedWaterProgram.mName = "Non indexed alpha mask Water Shader";
		gObjectAlphaMaskNonIndexedWaterProgram.mFeatures.calculatesLighting = true;
		gObjectAlphaMaskNonIndexedWaterProgram.mFeatures.calculatesAtmospherics = true;
		gObjectAlphaMaskNonIndexedWaterProgram.mFeatures.hasWaterFog = true;
		gObjectAlphaMaskNonIndexedWaterProgram.mFeatures.hasAtmospherics = true;
		gObjectAlphaMaskNonIndexedWaterProgram.mFeatures.hasLighting = true;
		gObjectAlphaMaskNonIndexedWaterProgram.mFeatures.disableTextureIndex = true;
		gObjectAlphaMaskNonIndexedWaterProgram.mFeatures.hasAlphaMask = true;
		gObjectAlphaMaskNonIndexedWaterProgram.mShaderFiles.clear();
		gObjectAlphaMaskNonIndexedWaterProgram.mShaderFiles.push_back(make_pair("objects/simpleNonIndexedV.glsl", GL_VERTEX_SHADER_ARB));
		gObjectAlphaMaskNonIndexedWaterProgram.mShaderFiles.push_back(make_pair("objects/simpleWaterF.glsl", GL_FRAGMENT_SHADER_ARB));
		gObjectAlphaMaskNonIndexedWaterProgram.mShaderLevel = mShaderLevel[SHADER_OBJECT];
		gObjectAlphaMaskNonIndexedWaterProgram.mShaderGroup = LLGLSLShader::SG_WATER;
		success = gObjectAlphaMaskNonIndexedWaterProgram.createShader(NULL, NULL);
	}

	if (success)
	{
		gObjectAlphaMaskNoColorProgram.mName = "No color alpha mask Shader";
		gObjectAlphaMaskNoColorProgram.mFeatures.calculatesLighting = true;
		gObjectAlphaMaskNoColorProgram.mFeatures.calculatesAtmospherics = true;
		gObjectAlphaMaskNoColorProgram.mFeatures.hasGamma = true;
		gObjectAlphaMaskNoColorProgram.mFeatures.hasAtmospherics = true;
		gObjectAlphaMaskNoColorProgram.mFeatures.hasLighting = true;
		gObjectAlphaMaskNoColorProgram.mFeatures.disableTextureIndex = true;
		gObjectAlphaMaskNoColorProgram.mFeatures.hasAlphaMask = true;
		gObjectAlphaMaskNoColorProgram.mShaderFiles.clear();
		gObjectAlphaMaskNoColorProgram.mShaderFiles.push_back(make_pair("objects/simpleNoColorV.glsl", GL_VERTEX_SHADER_ARB));
		gObjectAlphaMaskNoColorProgram.mShaderFiles.push_back(make_pair("objects/simpleF.glsl", GL_FRAGMENT_SHADER_ARB));
		gObjectAlphaMaskNoColorProgram.mShaderLevel = mShaderLevel[SHADER_OBJECT];
		success = gObjectAlphaMaskNoColorProgram.createShader(NULL, NULL);
	}
	
	if (success)
	{
		gObjectAlphaMaskNoColorWaterProgram.mName = "No color alpha mask Water Shader";
		gObjectAlphaMaskNoColorWaterProgram.mFeatures.calculatesLighting = true;
		gObjectAlphaMaskNoColorWaterProgram.mFeatures.calculatesAtmospherics = true;
		gObjectAlphaMaskNoColorWaterProgram.mFeatures.hasWaterFog = true;
		gObjectAlphaMaskNoColorWaterProgram.mFeatures.hasAtmospherics = true;
		gObjectAlphaMaskNoColorWaterProgram.mFeatures.hasLighting = true;
		gObjectAlphaMaskNoColorWaterProgram.mFeatures.disableTextureIndex = true;
		gObjectAlphaMaskNoColorWaterProgram.mFeatures.hasAlphaMask = true;
		gObjectAlphaMaskNoColorWaterProgram.mShaderFiles.clear();
		gObjectAlphaMaskNoColorWaterProgram.mShaderFiles.push_back(make_pair("objects/simpleNoColorV.glsl", GL_VERTEX_SHADER_ARB));
		gObjectAlphaMaskNoColorWaterProgram.mShaderFiles.push_back(make_pair("objects/simpleWaterF.glsl", GL_FRAGMENT_SHADER_ARB));
		gObjectAlphaMaskNoColorWaterProgram.mShaderLevel = mShaderLevel[SHADER_OBJECT];
		gObjectAlphaMaskNoColorWaterProgram.mShaderGroup = LLGLSLShader::SG_WATER;
		success = gObjectAlphaMaskNoColorWaterProgram.createShader(NULL, NULL);
	}

	if (success)
	{
		gTreeProgram.mName = "Tree Shader";
		gTreeProgram.mFeatures.calculatesLighting = true;
		gTreeProgram.mFeatures.calculatesAtmospherics = true;
		gTreeProgram.mFeatures.hasGamma = true;
		gTreeProgram.mFeatures.hasAtmospherics = true;
		gTreeProgram.mFeatures.hasLighting = true;
		gTreeProgram.mFeatures.disableTextureIndex = true;
		gTreeProgram.mFeatures.hasAlphaMask = true;
		gTreeProgram.mShaderFiles.clear();
		gTreeProgram.mShaderFiles.push_back(make_pair("objects/treeV.glsl", GL_VERTEX_SHADER_ARB));
		gTreeProgram.mShaderFiles.push_back(make_pair("objects/simpleF.glsl", GL_FRAGMENT_SHADER_ARB));
		gTreeProgram.mShaderLevel = mShaderLevel[SHADER_OBJECT];
		success = gTreeProgram.createShader(NULL, NULL);
	}
	
	if (success)
	{
		gTreeWaterProgram.mName = "Tree Water Shader";
		gTreeWaterProgram.mFeatures.calculatesLighting = true;
		gTreeWaterProgram.mFeatures.calculatesAtmospherics = true;
		gTreeWaterProgram.mFeatures.hasWaterFog = true;
		gTreeWaterProgram.mFeatures.hasAtmospherics = true;
		gTreeWaterProgram.mFeatures.hasLighting = true;
		gTreeWaterProgram.mFeatures.disableTextureIndex = true;
		gTreeWaterProgram.mFeatures.hasAlphaMask = true;
		gTreeWaterProgram.mShaderFiles.clear();
		gTreeWaterProgram.mShaderFiles.push_back(make_pair("objects/treeV.glsl", GL_VERTEX_SHADER_ARB));
		gTreeWaterProgram.mShaderFiles.push_back(make_pair("objects/simpleWaterF.glsl", GL_FRAGMENT_SHADER_ARB));
		gTreeWaterProgram.mShaderLevel = mShaderLevel[SHADER_OBJECT];
		gTreeWaterProgram.mShaderGroup = LLGLSLShader::SG_WATER;
		success = gTreeWaterProgram.createShader(NULL, NULL);
	}

	if (success)
	{
		gObjectFullbrightNoColorProgram.mName = "Non Indexed no color Fullbright Shader";
		gObjectFullbrightNoColorProgram.mFeatures.calculatesAtmospherics = true;
		gObjectFullbrightNoColorProgram.mFeatures.hasGamma = true;
		gObjectFullbrightNoColorProgram.mFeatures.hasTransport = true;
		gObjectFullbrightNoColorProgram.mFeatures.isFullbright = true;
		gObjectFullbrightNoColorProgram.mFeatures.hasSrgb = true;
		gObjectFullbrightNoColorProgram.mFeatures.disableTextureIndex = true;
		gObjectFullbrightNoColorProgram.mShaderFiles.clear();
		gObjectFullbrightNoColorProgram.mShaderFiles.push_back(make_pair("objects/fullbrightNoColorV.glsl", GL_VERTEX_SHADER_ARB));
		gObjectFullbrightNoColorProgram.mShaderFiles.push_back(make_pair("objects/fullbrightF.glsl", GL_FRAGMENT_SHADER_ARB));
		gObjectFullbrightNoColorProgram.mShaderLevel = mShaderLevel[SHADER_OBJECT];
		success = gObjectFullbrightNoColorProgram.createShader(NULL, NULL);
	}

	if (success)
	{
		gObjectFullbrightNoColorWaterProgram.mName = "Non Indexed no color Fullbright Water Shader";
		gObjectFullbrightNoColorWaterProgram.mFeatures.calculatesAtmospherics = true;
		gObjectFullbrightNoColorWaterProgram.mFeatures.isFullbright = true;
		gObjectFullbrightNoColorWaterProgram.mFeatures.hasWaterFog = true;		
		gObjectFullbrightNoColorWaterProgram.mFeatures.hasTransport = true;
		gObjectFullbrightNoColorWaterProgram.mFeatures.disableTextureIndex = true;
		gObjectFullbrightNoColorWaterProgram.mShaderFiles.clear();
		gObjectFullbrightNoColorWaterProgram.mShaderFiles.push_back(make_pair("objects/fullbrightNoColorV.glsl", GL_VERTEX_SHADER_ARB));
		gObjectFullbrightNoColorWaterProgram.mShaderFiles.push_back(make_pair("objects/fullbrightWaterF.glsl", GL_FRAGMENT_SHADER_ARB));
		gObjectFullbrightNoColorWaterProgram.mShaderLevel = mShaderLevel[SHADER_OBJECT];
		gObjectFullbrightNoColorWaterProgram.mShaderGroup = LLGLSLShader::SG_WATER;
		success = gObjectFullbrightNoColorWaterProgram.createShader(NULL, NULL);
	}

	if (success)
	{
		gImpostorProgram.mName = "Impostor Shader";
		gImpostorProgram.mFeatures.disableTextureIndex = true;
		gImpostorProgram.mFeatures.hasSrgb = true;
		gImpostorProgram.mShaderFiles.clear();
		gImpostorProgram.mShaderFiles.push_back(make_pair("objects/impostorV.glsl", GL_VERTEX_SHADER_ARB));
		gImpostorProgram.mShaderFiles.push_back(make_pair("objects/impostorF.glsl", GL_FRAGMENT_SHADER_ARB));
		gImpostorProgram.mShaderLevel = mShaderLevel[SHADER_OBJECT];
		success = gImpostorProgram.createShader(NULL, NULL);
	}

	if (success)
	{
		gObjectPreviewProgram.mName = "Preview Shader"; // <FS:Beq> update preview shader name
		gObjectPreviewProgram.mFeatures.calculatesLighting = false;
		gObjectPreviewProgram.mFeatures.calculatesAtmospherics = false;
		gObjectPreviewProgram.mFeatures.hasGamma = false;
		gObjectPreviewProgram.mFeatures.hasAtmospherics = false;
		gObjectPreviewProgram.mFeatures.hasLighting = false;
		gObjectPreviewProgram.mFeatures.mIndexedTextureChannels = 0;
		gObjectPreviewProgram.mFeatures.disableTextureIndex = true;
		gObjectPreviewProgram.mShaderFiles.clear();
		gObjectPreviewProgram.mShaderFiles.push_back(make_pair("objects/previewV.glsl", GL_VERTEX_SHADER_ARB));
		gObjectPreviewProgram.mShaderFiles.push_back(make_pair("objects/previewF.glsl", GL_FRAGMENT_SHADER_ARB));
		gObjectPreviewProgram.mShaderLevel = mShaderLevel[SHADER_OBJECT];
		success = gObjectPreviewProgram.createShader(NULL, NULL);
		gObjectPreviewProgram.mFeatures.hasLighting = true;
	}

	if (success)
	{
		gPhysicsPreviewProgram.mName = "Preview Physics Shader";
		gPhysicsPreviewProgram.mFeatures.calculatesLighting = false;
		gPhysicsPreviewProgram.mFeatures.calculatesAtmospherics = false;
		gPhysicsPreviewProgram.mFeatures.hasGamma = false;
		gPhysicsPreviewProgram.mFeatures.hasAtmospherics = false;
		gPhysicsPreviewProgram.mFeatures.hasLighting = false;
		gPhysicsPreviewProgram.mFeatures.mIndexedTextureChannels = 0;
		gPhysicsPreviewProgram.mFeatures.disableTextureIndex = true;
		gPhysicsPreviewProgram.mShaderFiles.clear();
		gPhysicsPreviewProgram.mShaderFiles.push_back(make_pair("objects/previewPhysicsV.glsl", GL_VERTEX_SHADER_ARB));
		gPhysicsPreviewProgram.mShaderFiles.push_back(make_pair("objects/previewPhysicsF.glsl", GL_FRAGMENT_SHADER_ARB));
		gPhysicsPreviewProgram.mShaderLevel = mShaderLevel[SHADER_OBJECT];
		success = gPhysicsPreviewProgram.createShader(NULL, NULL);
		gPhysicsPreviewProgram.mFeatures.hasLighting = false;
	}

	if (success)
	{
		gObjectSimpleProgram.mName = "Simple Shader";
		gObjectSimpleProgram.mFeatures.calculatesLighting = true;
		gObjectSimpleProgram.mFeatures.calculatesAtmospherics = true;
		gObjectSimpleProgram.mFeatures.hasGamma = true;
		gObjectSimpleProgram.mFeatures.hasAtmospherics = true;
		gObjectSimpleProgram.mFeatures.hasLighting = true;
		gObjectSimpleProgram.mFeatures.mIndexedTextureChannels = 0;
		gObjectSimpleProgram.mShaderFiles.clear();
		gObjectSimpleProgram.mShaderFiles.push_back(make_pair("objects/simpleV.glsl", GL_VERTEX_SHADER_ARB));
		gObjectSimpleProgram.mShaderFiles.push_back(make_pair("objects/simpleF.glsl", GL_FRAGMENT_SHADER_ARB));
		gObjectSimpleProgram.mShaderLevel = mShaderLevel[SHADER_OBJECT];
        success = make_rigged_variant(gObjectSimpleProgram, gSkinnedObjectSimpleProgram);
		success = success && gObjectSimpleProgram.createShader(NULL, NULL);
	}

	if (success)
	{
		gObjectSimpleImpostorProgram.mName = "Simple Impostor Shader";
		gObjectSimpleImpostorProgram.mFeatures.calculatesLighting = true;
		gObjectSimpleImpostorProgram.mFeatures.calculatesAtmospherics = true;
		gObjectSimpleImpostorProgram.mFeatures.hasGamma = true;
		gObjectSimpleImpostorProgram.mFeatures.hasAtmospherics = true;
		gObjectSimpleImpostorProgram.mFeatures.hasLighting = true;
		gObjectSimpleImpostorProgram.mFeatures.mIndexedTextureChannels = 0;
		// force alpha mask version of lighting so we can weed out
		// transparent pixels from impostor temp buffer
		//
		gObjectSimpleImpostorProgram.mFeatures.hasAlphaMask = true; 
		gObjectSimpleImpostorProgram.mShaderFiles.clear();
		gObjectSimpleImpostorProgram.mShaderFiles.push_back(make_pair("objects/simpleV.glsl", GL_VERTEX_SHADER_ARB));
		gObjectSimpleImpostorProgram.mShaderFiles.push_back(make_pair("objects/simpleF.glsl", GL_FRAGMENT_SHADER_ARB));
		gObjectSimpleImpostorProgram.mShaderLevel = mShaderLevel[SHADER_OBJECT];
        success = make_rigged_variant(gObjectSimpleImpostorProgram, gSkinnedObjectSimpleImpostorProgram);
		success = success && gObjectSimpleImpostorProgram.createShader(NULL, NULL);
	}

	if (success)
	{
		gObjectSimpleWaterProgram.mName = "Simple Water Shader";
		gObjectSimpleWaterProgram.mFeatures.calculatesLighting = true;
		gObjectSimpleWaterProgram.mFeatures.calculatesAtmospherics = true;
		gObjectSimpleWaterProgram.mFeatures.hasWaterFog = true;
		gObjectSimpleWaterProgram.mFeatures.hasAtmospherics = true;
		gObjectSimpleWaterProgram.mFeatures.hasLighting = true;
		gObjectSimpleWaterProgram.mFeatures.mIndexedTextureChannels = 0;
		gObjectSimpleWaterProgram.mShaderFiles.clear();
		gObjectSimpleWaterProgram.mShaderFiles.push_back(make_pair("objects/simpleV.glsl", GL_VERTEX_SHADER_ARB));
		gObjectSimpleWaterProgram.mShaderFiles.push_back(make_pair("objects/simpleWaterF.glsl", GL_FRAGMENT_SHADER_ARB));
		gObjectSimpleWaterProgram.mShaderLevel = mShaderLevel[SHADER_OBJECT];
		gObjectSimpleWaterProgram.mShaderGroup = LLGLSLShader::SG_WATER;
        make_rigged_variant(gObjectSimpleWaterProgram, gSkinnedObjectSimpleWaterProgram);
		success = gObjectSimpleWaterProgram.createShader(NULL, NULL);
	}
	
	if (success)
	{
		gObjectBumpProgram.mName = "Bump Shader";
		gObjectBumpProgram.mFeatures.encodesNormal = true;
		gObjectBumpProgram.mShaderFiles.clear();
		gObjectBumpProgram.mShaderFiles.push_back(make_pair("objects/bumpV.glsl", GL_VERTEX_SHADER_ARB));
		gObjectBumpProgram.mShaderFiles.push_back(make_pair("objects/bumpF.glsl", GL_FRAGMENT_SHADER_ARB));
		gObjectBumpProgram.mShaderLevel = mShaderLevel[SHADER_OBJECT];
        success = make_rigged_variant(gObjectBumpProgram, gSkinnedObjectBumpProgram);
		success = success && gObjectBumpProgram.createShader(NULL, NULL);
		if (success)
		{ //lldrawpoolbump assumes "texture0" has channel 0 and "texture1" has channel 1
            LLGLSLShader* shader[] = { &gObjectBumpProgram, &gSkinnedObjectBumpProgram };
            for (int i = 0; i < 2; ++i)
            {
                shader[i]->bind();
                shader[i]->uniform1i(sTexture0, 0);
                shader[i]->uniform1i(sTexture1, 1);
                shader[i]->unbind();
            }
		}
	}
	
	
	if (success)
	{
		gObjectSimpleAlphaMaskProgram.mName = "Simple Alpha Mask Shader";
		gObjectSimpleAlphaMaskProgram.mFeatures.calculatesLighting = true;
		gObjectSimpleAlphaMaskProgram.mFeatures.calculatesAtmospherics = true;
		gObjectSimpleAlphaMaskProgram.mFeatures.hasGamma = true;
		gObjectSimpleAlphaMaskProgram.mFeatures.hasAtmospherics = true;
		gObjectSimpleAlphaMaskProgram.mFeatures.hasLighting = true;
		gObjectSimpleAlphaMaskProgram.mFeatures.hasAlphaMask = true;
		gObjectSimpleAlphaMaskProgram.mFeatures.mIndexedTextureChannels = 0;
		gObjectSimpleAlphaMaskProgram.mShaderFiles.clear();
		gObjectSimpleAlphaMaskProgram.mShaderFiles.push_back(make_pair("objects/simpleV.glsl", GL_VERTEX_SHADER_ARB));
		gObjectSimpleAlphaMaskProgram.mShaderFiles.push_back(make_pair("objects/simpleF.glsl", GL_FRAGMENT_SHADER_ARB));
		gObjectSimpleAlphaMaskProgram.mShaderLevel = mShaderLevel[SHADER_OBJECT];
        success = make_rigged_variant(gObjectSimpleAlphaMaskProgram, gSkinnedObjectSimpleAlphaMaskProgram);
		success = success && gObjectSimpleAlphaMaskProgram.createShader(NULL, NULL);
	}

	if (success)
	{
		gObjectSimpleWaterAlphaMaskProgram.mName = "Simple Water Alpha Mask Shader";
		gObjectSimpleWaterAlphaMaskProgram.mFeatures.calculatesLighting = true;
		gObjectSimpleWaterAlphaMaskProgram.mFeatures.calculatesAtmospherics = true;
		gObjectSimpleWaterAlphaMaskProgram.mFeatures.hasWaterFog = true;
		gObjectSimpleWaterAlphaMaskProgram.mFeatures.hasAtmospherics = true;
		gObjectSimpleWaterAlphaMaskProgram.mFeatures.hasLighting = true;
		gObjectSimpleWaterAlphaMaskProgram.mFeatures.hasAlphaMask = true;
		gObjectSimpleWaterAlphaMaskProgram.mFeatures.mIndexedTextureChannels = 0;
		gObjectSimpleWaterAlphaMaskProgram.mShaderFiles.clear();
		gObjectSimpleWaterAlphaMaskProgram.mShaderFiles.push_back(make_pair("objects/simpleV.glsl", GL_VERTEX_SHADER_ARB));
		gObjectSimpleWaterAlphaMaskProgram.mShaderFiles.push_back(make_pair("objects/simpleWaterF.glsl", GL_FRAGMENT_SHADER_ARB));
		gObjectSimpleWaterAlphaMaskProgram.mShaderLevel = mShaderLevel[SHADER_OBJECT];
		gObjectSimpleWaterAlphaMaskProgram.mShaderGroup = LLGLSLShader::SG_WATER;
        success = make_rigged_variant(gObjectSimpleWaterAlphaMaskProgram, gSkinnedObjectSimpleWaterAlphaMaskProgram);
		success = success && gObjectSimpleWaterAlphaMaskProgram.createShader(NULL, NULL);
	}

	if (success)
	{
		gObjectFullbrightProgram.mName = "Fullbright Shader";
		gObjectFullbrightProgram.mFeatures.calculatesAtmospherics = true;
		gObjectFullbrightProgram.mFeatures.hasGamma = true;
		gObjectFullbrightProgram.mFeatures.hasTransport = true;
		gObjectFullbrightProgram.mFeatures.isFullbright = true;
		gObjectFullbrightProgram.mFeatures.hasSrgb = true;
		gObjectFullbrightProgram.mFeatures.mIndexedTextureChannels = 0;
		gObjectFullbrightProgram.mShaderFiles.clear();
		gObjectFullbrightProgram.mShaderFiles.push_back(make_pair("objects/fullbrightV.glsl", GL_VERTEX_SHADER_ARB));
		gObjectFullbrightProgram.mShaderFiles.push_back(make_pair("objects/fullbrightF.glsl", GL_FRAGMENT_SHADER_ARB));
		gObjectFullbrightProgram.mShaderLevel = mShaderLevel[SHADER_OBJECT];
        success = make_rigged_variant(gObjectFullbrightProgram, gSkinnedObjectFullbrightProgram);
        success = success && gObjectFullbrightProgram.createShader(NULL, NULL);
	}

	if (success)
	{
		gObjectFullbrightWaterProgram.mName = "Fullbright Water Shader";
		gObjectFullbrightWaterProgram.mFeatures.calculatesAtmospherics = true;
		gObjectFullbrightWaterProgram.mFeatures.isFullbright = true;
		gObjectFullbrightWaterProgram.mFeatures.hasWaterFog = true;
		gObjectFullbrightWaterProgram.mFeatures.hasTransport = true;
		gObjectFullbrightWaterProgram.mFeatures.mIndexedTextureChannels = 0;
		gObjectFullbrightWaterProgram.mShaderFiles.clear();
		gObjectFullbrightWaterProgram.mShaderFiles.push_back(make_pair("objects/fullbrightV.glsl", GL_VERTEX_SHADER_ARB));
		gObjectFullbrightWaterProgram.mShaderFiles.push_back(make_pair("objects/fullbrightWaterF.glsl", GL_FRAGMENT_SHADER_ARB));
		gObjectFullbrightWaterProgram.mShaderLevel = mShaderLevel[SHADER_OBJECT];
		gObjectFullbrightWaterProgram.mShaderGroup = LLGLSLShader::SG_WATER;
        success = make_rigged_variant(gObjectFullbrightWaterProgram, gSkinnedObjectFullbrightWaterProgram);
		success = success && gObjectFullbrightWaterProgram.createShader(NULL, NULL);
	}

	if (success)
	{
		gObjectEmissiveProgram.mName = "Emissive Shader";
		gObjectEmissiveProgram.mFeatures.calculatesAtmospherics = true;
		gObjectEmissiveProgram.mFeatures.hasGamma = true;
		gObjectEmissiveProgram.mFeatures.hasTransport = true;
		gObjectEmissiveProgram.mFeatures.isFullbright = true;
		gObjectEmissiveProgram.mFeatures.hasSrgb = true;
		gObjectEmissiveProgram.mFeatures.mIndexedTextureChannels = 0;
		gObjectEmissiveProgram.mShaderFiles.clear();
		gObjectEmissiveProgram.mShaderFiles.push_back(make_pair("objects/emissiveV.glsl", GL_VERTEX_SHADER_ARB));
		gObjectEmissiveProgram.mShaderFiles.push_back(make_pair("objects/fullbrightF.glsl", GL_FRAGMENT_SHADER_ARB));
		gObjectEmissiveProgram.mShaderLevel = mShaderLevel[SHADER_OBJECT];
        success = make_rigged_variant(gObjectEmissiveProgram, gSkinnedObjectEmissiveProgram);
		success = success && gObjectEmissiveProgram.createShader(NULL, NULL);
	}

	if (success)
	{
		gObjectEmissiveWaterProgram.mName = "Emissive Water Shader";
		gObjectEmissiveWaterProgram.mFeatures.calculatesAtmospherics = true;
		gObjectEmissiveWaterProgram.mFeatures.isFullbright = true;
		gObjectEmissiveWaterProgram.mFeatures.hasWaterFog = true;		
		gObjectEmissiveWaterProgram.mFeatures.hasTransport = true;
		gObjectEmissiveWaterProgram.mFeatures.mIndexedTextureChannels = 0;
		gObjectEmissiveWaterProgram.mShaderFiles.clear();
		gObjectEmissiveWaterProgram.mShaderFiles.push_back(make_pair("objects/emissiveV.glsl", GL_VERTEX_SHADER_ARB));
		gObjectEmissiveWaterProgram.mShaderFiles.push_back(make_pair("objects/fullbrightWaterF.glsl", GL_FRAGMENT_SHADER_ARB));
		gObjectEmissiveWaterProgram.mShaderLevel = mShaderLevel[SHADER_OBJECT];
		gObjectEmissiveWaterProgram.mShaderGroup = LLGLSLShader::SG_WATER;
        success = make_rigged_variant(gObjectEmissiveWaterProgram, gSkinnedObjectEmissiveWaterProgram);
		success = success && gObjectEmissiveWaterProgram.createShader(NULL, NULL);
	}

	if (success)
	{
		gObjectFullbrightAlphaMaskProgram.mName = "Fullbright Alpha Mask Shader";
		gObjectFullbrightAlphaMaskProgram.mFeatures.calculatesAtmospherics = true;
		gObjectFullbrightAlphaMaskProgram.mFeatures.hasGamma = true;
		gObjectFullbrightAlphaMaskProgram.mFeatures.hasTransport = true;
		gObjectFullbrightAlphaMaskProgram.mFeatures.isFullbright = true;
		gObjectFullbrightAlphaMaskProgram.mFeatures.hasAlphaMask = true;
		gObjectFullbrightAlphaMaskProgram.mFeatures.hasSrgb = true;
		gObjectFullbrightAlphaMaskProgram.mFeatures.mIndexedTextureChannels = 0;
		gObjectFullbrightAlphaMaskProgram.mShaderFiles.clear();
		gObjectFullbrightAlphaMaskProgram.mShaderFiles.push_back(make_pair("objects/fullbrightV.glsl", GL_VERTEX_SHADER_ARB));
		gObjectFullbrightAlphaMaskProgram.mShaderFiles.push_back(make_pair("objects/fullbrightF.glsl", GL_FRAGMENT_SHADER_ARB));
		gObjectFullbrightAlphaMaskProgram.mShaderLevel = mShaderLevel[SHADER_OBJECT];
        success = make_rigged_variant(gObjectFullbrightAlphaMaskProgram, gSkinnedObjectFullbrightAlphaMaskProgram);
		success = success && gObjectFullbrightAlphaMaskProgram.createShader(NULL, NULL);
	}

	if (success)
	{
		gObjectFullbrightWaterAlphaMaskProgram.mName = "Fullbright Water Alpha Mask Shader";
		gObjectFullbrightWaterAlphaMaskProgram.mFeatures.calculatesAtmospherics = true;
		gObjectFullbrightWaterAlphaMaskProgram.mFeatures.isFullbright = true;
		gObjectFullbrightWaterAlphaMaskProgram.mFeatures.hasWaterFog = true;		
		gObjectFullbrightWaterAlphaMaskProgram.mFeatures.hasTransport = true;
		gObjectFullbrightWaterAlphaMaskProgram.mFeatures.hasAlphaMask = true;
		gObjectFullbrightWaterAlphaMaskProgram.mFeatures.mIndexedTextureChannels = 0;
		gObjectFullbrightWaterAlphaMaskProgram.mShaderFiles.clear();
		gObjectFullbrightWaterAlphaMaskProgram.mShaderFiles.push_back(make_pair("objects/fullbrightV.glsl", GL_VERTEX_SHADER_ARB));
		gObjectFullbrightWaterAlphaMaskProgram.mShaderFiles.push_back(make_pair("objects/fullbrightWaterF.glsl", GL_FRAGMENT_SHADER_ARB));
		gObjectFullbrightWaterAlphaMaskProgram.mShaderLevel = mShaderLevel[SHADER_OBJECT];
		gObjectFullbrightWaterAlphaMaskProgram.mShaderGroup = LLGLSLShader::SG_WATER;
        success = make_rigged_variant(gObjectFullbrightWaterAlphaMaskProgram, gSkinnedObjectFullbrightWaterAlphaMaskProgram);
		success = success && gObjectFullbrightWaterAlphaMaskProgram.createShader(NULL, NULL);
	}

	if (success)
	{
		gObjectShinyProgram.mName = "Shiny Shader";
		gObjectShinyProgram.mFeatures.calculatesAtmospherics = true;
		gObjectShinyProgram.mFeatures.calculatesLighting = true;
		gObjectShinyProgram.mFeatures.hasGamma = true;
		gObjectShinyProgram.mFeatures.hasAtmospherics = true;
		gObjectShinyProgram.mFeatures.isShiny = true;
		gObjectShinyProgram.mFeatures.mIndexedTextureChannels = 0;
		gObjectShinyProgram.mShaderFiles.clear();
		gObjectShinyProgram.mShaderFiles.push_back(make_pair("objects/shinyV.glsl", GL_VERTEX_SHADER_ARB));
		gObjectShinyProgram.mShaderFiles.push_back(make_pair("objects/shinyF.glsl", GL_FRAGMENT_SHADER_ARB));		
		gObjectShinyProgram.mShaderLevel = mShaderLevel[SHADER_OBJECT];
        success = make_rigged_variant(gObjectShinyProgram, gSkinnedObjectShinyProgram);
		success = success && gObjectShinyProgram.createShader(NULL, NULL);
	}

	if (success)
	{
		gObjectShinyWaterProgram.mName = "Shiny Water Shader";
		gObjectShinyWaterProgram.mFeatures.calculatesAtmospherics = true;
		gObjectShinyWaterProgram.mFeatures.calculatesLighting = true;
		gObjectShinyWaterProgram.mFeatures.isShiny = true;
		gObjectShinyWaterProgram.mFeatures.hasWaterFog = true;
		gObjectShinyWaterProgram.mFeatures.hasAtmospherics = true;
		gObjectShinyWaterProgram.mFeatures.mIndexedTextureChannels = 0;
		gObjectShinyWaterProgram.mShaderFiles.clear();
		gObjectShinyWaterProgram.mShaderFiles.push_back(make_pair("objects/shinyWaterF.glsl", GL_FRAGMENT_SHADER_ARB));
		gObjectShinyWaterProgram.mShaderFiles.push_back(make_pair("objects/shinyV.glsl", GL_VERTEX_SHADER_ARB));
		gObjectShinyWaterProgram.mShaderLevel = mShaderLevel[SHADER_OBJECT];
		gObjectShinyWaterProgram.mShaderGroup = LLGLSLShader::SG_WATER;
        success = make_rigged_variant(gObjectShinyWaterProgram, gSkinnedObjectShinyWaterProgram);
		success = success && gObjectShinyWaterProgram.createShader(NULL, NULL);
	}
	
	if (success)
	{
		gObjectFullbrightShinyProgram.mName = "Fullbright Shiny Shader";
		gObjectFullbrightShinyProgram.mFeatures.calculatesAtmospherics = true;
		gObjectFullbrightShinyProgram.mFeatures.isFullbright = true;
		gObjectFullbrightShinyProgram.mFeatures.isShiny = true;
		gObjectFullbrightShinyProgram.mFeatures.hasGamma = true;
		gObjectFullbrightShinyProgram.mFeatures.hasTransport = true;
		gObjectFullbrightShinyProgram.mFeatures.mIndexedTextureChannels = 0;
		gObjectFullbrightShinyProgram.mShaderFiles.clear();
		gObjectFullbrightShinyProgram.mShaderFiles.push_back(make_pair("objects/fullbrightShinyV.glsl", GL_VERTEX_SHADER_ARB));
		gObjectFullbrightShinyProgram.mShaderFiles.push_back(make_pair("objects/fullbrightShinyF.glsl", GL_FRAGMENT_SHADER_ARB));
		gObjectFullbrightShinyProgram.mShaderLevel = mShaderLevel[SHADER_OBJECT];
        success = make_rigged_variant(gObjectFullbrightShinyProgram, gSkinnedObjectFullbrightShinyProgram);
		success = success && gObjectFullbrightShinyProgram.createShader(NULL, NULL);
	}

	if (success)
	{
		gObjectFullbrightShinyWaterProgram.mName = "Fullbright Shiny Water Shader";
		gObjectFullbrightShinyWaterProgram.mFeatures.calculatesAtmospherics = true;
		gObjectFullbrightShinyWaterProgram.mFeatures.isFullbright = true;
		gObjectFullbrightShinyWaterProgram.mFeatures.isShiny = true;
		gObjectFullbrightShinyWaterProgram.mFeatures.hasGamma = true;
		gObjectFullbrightShinyWaterProgram.mFeatures.hasTransport = true;
		gObjectFullbrightShinyWaterProgram.mFeatures.hasWaterFog = true;
		gObjectFullbrightShinyWaterProgram.mFeatures.mIndexedTextureChannels = 0;
		gObjectFullbrightShinyWaterProgram.mShaderFiles.clear();
		gObjectFullbrightShinyWaterProgram.mShaderFiles.push_back(make_pair("objects/fullbrightShinyV.glsl", GL_VERTEX_SHADER_ARB));
		gObjectFullbrightShinyWaterProgram.mShaderFiles.push_back(make_pair("objects/fullbrightShinyWaterF.glsl", GL_FRAGMENT_SHADER_ARB));
		gObjectFullbrightShinyWaterProgram.mShaderLevel = mShaderLevel[SHADER_OBJECT];
		gObjectFullbrightShinyWaterProgram.mShaderGroup = LLGLSLShader::SG_WATER;
        success = make_rigged_variant(gObjectFullbrightShinyWaterProgram, gSkinnedObjectFullbrightShinyWaterProgram);
		success = success && gObjectFullbrightShinyWaterProgram.createShader(NULL, NULL);
	}

	if( !success )
	{
		mShaderLevel[SHADER_OBJECT] = 0;
		return FALSE;
	}
	
	return TRUE;
}

BOOL LLViewerShaderMgr::loadShadersAvatar()
{
	BOOL success = TRUE;

	if (mShaderLevel[SHADER_AVATAR] == 0)
	{
		gAvatarProgram.unload();
		gAvatarWaterProgram.unload();
		gAvatarEyeballProgram.unload();
		gAvatarPickProgram.unload();
		return TRUE;
	}

	if (success)
	{
		gAvatarProgram.mName = "Avatar Shader";
		gAvatarProgram.mFeatures.hasSkinning = true;
		gAvatarProgram.mFeatures.calculatesAtmospherics = true;
		gAvatarProgram.mFeatures.calculatesLighting = true;
		gAvatarProgram.mFeatures.hasGamma = true;
		gAvatarProgram.mFeatures.hasAtmospherics = true;
		gAvatarProgram.mFeatures.hasLighting = true;
		gAvatarProgram.mFeatures.hasAlphaMask = true;
		gAvatarProgram.mFeatures.disableTextureIndex = true;
		gAvatarProgram.mShaderFiles.clear();
		gAvatarProgram.mShaderFiles.push_back(make_pair("avatar/avatarV.glsl", GL_VERTEX_SHADER_ARB));
		gAvatarProgram.mShaderFiles.push_back(make_pair("avatar/avatarF.glsl", GL_FRAGMENT_SHADER_ARB));
		gAvatarProgram.mShaderLevel = mShaderLevel[SHADER_AVATAR];
		success = gAvatarProgram.createShader(NULL, NULL);
			
		if (success)
		{
			gAvatarWaterProgram.mName = "Avatar Water Shader";
			gAvatarWaterProgram.mFeatures.hasSkinning = true;
			gAvatarWaterProgram.mFeatures.calculatesAtmospherics = true;
			gAvatarWaterProgram.mFeatures.calculatesLighting = true;
			gAvatarWaterProgram.mFeatures.hasWaterFog = true;
			gAvatarWaterProgram.mFeatures.hasAtmospherics = true;
			gAvatarWaterProgram.mFeatures.hasLighting = true;
			gAvatarWaterProgram.mFeatures.hasAlphaMask = true;
			gAvatarWaterProgram.mFeatures.disableTextureIndex = true;
			gAvatarWaterProgram.mShaderFiles.clear();
			gAvatarWaterProgram.mShaderFiles.push_back(make_pair("avatar/avatarV.glsl", GL_VERTEX_SHADER_ARB));
			gAvatarWaterProgram.mShaderFiles.push_back(make_pair("objects/simpleWaterF.glsl", GL_FRAGMENT_SHADER_ARB));
			// Note: no cloth under water:
			gAvatarWaterProgram.mShaderLevel = llmin(mShaderLevel[SHADER_AVATAR], 1);	
			gAvatarWaterProgram.mShaderGroup = LLGLSLShader::SG_WATER;				
			success = gAvatarWaterProgram.createShader(NULL, NULL);
		}

		/// Keep track of avatar levels
		if (gAvatarProgram.mShaderLevel != mShaderLevel[SHADER_AVATAR])
		{
			mMaxAvatarShaderLevel = mShaderLevel[SHADER_AVATAR] = gAvatarProgram.mShaderLevel;
		}
	}

	if (success)
	{
		gAvatarPickProgram.mName = "Avatar Pick Shader";
		gAvatarPickProgram.mFeatures.hasSkinning = true;
		gAvatarPickProgram.mFeatures.disableTextureIndex = true;
		gAvatarPickProgram.mShaderFiles.clear();
		gAvatarPickProgram.mShaderFiles.push_back(make_pair("avatar/pickAvatarV.glsl", GL_VERTEX_SHADER_ARB));
		gAvatarPickProgram.mShaderFiles.push_back(make_pair("avatar/pickAvatarF.glsl", GL_FRAGMENT_SHADER_ARB));
		gAvatarPickProgram.mShaderLevel = mShaderLevel[SHADER_AVATAR];
		success = gAvatarPickProgram.createShader(NULL, NULL);
	}

	if (success)
	{
		gAvatarEyeballProgram.mName = "Avatar Eyeball Program";
		gAvatarEyeballProgram.mFeatures.calculatesLighting = true;
		gAvatarEyeballProgram.mFeatures.isSpecular = true;
		gAvatarEyeballProgram.mFeatures.calculatesAtmospherics = true;
		gAvatarEyeballProgram.mFeatures.hasGamma = true;
		gAvatarEyeballProgram.mFeatures.hasAtmospherics = true;
		gAvatarEyeballProgram.mFeatures.hasLighting = true;
		gAvatarEyeballProgram.mFeatures.hasAlphaMask = true;
		gAvatarEyeballProgram.mFeatures.disableTextureIndex = true;
		gAvatarEyeballProgram.mShaderFiles.clear();
		gAvatarEyeballProgram.mShaderFiles.push_back(make_pair("avatar/eyeballV.glsl", GL_VERTEX_SHADER_ARB));
		gAvatarEyeballProgram.mShaderFiles.push_back(make_pair("avatar/eyeballF.glsl", GL_FRAGMENT_SHADER_ARB));
		gAvatarEyeballProgram.mShaderLevel = mShaderLevel[SHADER_AVATAR];
		success = gAvatarEyeballProgram.createShader(NULL, NULL);
	}

	if( !success )
	{
		mShaderLevel[SHADER_AVATAR] = 0;
		mMaxAvatarShaderLevel = 0;
		return FALSE;
	}
	
	return TRUE;
}

BOOL LLViewerShaderMgr::loadShadersInterface()
{
	BOOL success = TRUE;

	if (success)
	{
		gHighlightProgram.mName = "Highlight Shader";
		gHighlightProgram.mShaderFiles.clear();
		gHighlightProgram.mShaderFiles.push_back(make_pair("interface/highlightV.glsl", GL_VERTEX_SHADER_ARB));
		gHighlightProgram.mShaderFiles.push_back(make_pair("interface/highlightF.glsl", GL_FRAGMENT_SHADER_ARB));
		gHighlightProgram.mShaderLevel = mShaderLevel[SHADER_INTERFACE];
        success = make_rigged_variant(gHighlightProgram, gSkinnedHighlightProgram);
		success = success && gHighlightProgram.createShader(NULL, NULL);
	}

	if (success)
	{
		gHighlightNormalProgram.mName = "Highlight Normals Shader";
		gHighlightNormalProgram.mShaderFiles.clear();
		gHighlightNormalProgram.mShaderFiles.push_back(make_pair("interface/highlightNormV.glsl", GL_VERTEX_SHADER_ARB));
		gHighlightNormalProgram.mShaderFiles.push_back(make_pair("interface/highlightF.glsl", GL_FRAGMENT_SHADER_ARB));
		gHighlightNormalProgram.mShaderLevel = mShaderLevel[SHADER_INTERFACE];
		success = gHighlightNormalProgram.createShader(NULL, NULL);
	}

	if (success)
	{
		gHighlightSpecularProgram.mName = "Highlight Spec Shader";
		gHighlightSpecularProgram.mShaderFiles.clear();
		gHighlightSpecularProgram.mShaderFiles.push_back(make_pair("interface/highlightSpecV.glsl", GL_VERTEX_SHADER_ARB));
		gHighlightSpecularProgram.mShaderFiles.push_back(make_pair("interface/highlightF.glsl", GL_FRAGMENT_SHADER_ARB));
		gHighlightSpecularProgram.mShaderLevel = mShaderLevel[SHADER_INTERFACE];
		success = gHighlightSpecularProgram.createShader(NULL, NULL);
	}

	if (success)
	{
		gUIProgram.mName = "UI Shader";
		gUIProgram.mShaderFiles.clear();
		gUIProgram.mShaderFiles.push_back(make_pair("interface/uiV.glsl", GL_VERTEX_SHADER_ARB));
		gUIProgram.mShaderFiles.push_back(make_pair("interface/uiF.glsl", GL_FRAGMENT_SHADER_ARB));
		gUIProgram.mShaderLevel = mShaderLevel[SHADER_INTERFACE];
		success = gUIProgram.createShader(NULL, NULL);
	}

	if (success)
	{
		gPathfindingProgram.mName = "Pathfinding Shader";
		gPathfindingProgram.mShaderFiles.clear();
		gPathfindingProgram.mShaderFiles.push_back(make_pair("interface/pathfindingV.glsl", GL_VERTEX_SHADER_ARB));
		gPathfindingProgram.mShaderFiles.push_back(make_pair("interface/pathfindingF.glsl", GL_FRAGMENT_SHADER_ARB));
		gPathfindingProgram.mShaderLevel = mShaderLevel[SHADER_INTERFACE];
		success = gPathfindingProgram.createShader(NULL, NULL);
	}

	if (success)
	{
		gPathfindingNoNormalsProgram.mName = "PathfindingNoNormals Shader";
		gPathfindingNoNormalsProgram.mShaderFiles.clear();
		gPathfindingNoNormalsProgram.mShaderFiles.push_back(make_pair("interface/pathfindingNoNormalV.glsl", GL_VERTEX_SHADER_ARB));
		gPathfindingNoNormalsProgram.mShaderFiles.push_back(make_pair("interface/pathfindingF.glsl", GL_FRAGMENT_SHADER_ARB));
		gPathfindingNoNormalsProgram.mShaderLevel = mShaderLevel[SHADER_INTERFACE];
		success = gPathfindingNoNormalsProgram.createShader(NULL, NULL);
	}

	if (success)
	{
		gCustomAlphaProgram.mName = "Custom Alpha Shader";
		gCustomAlphaProgram.mShaderFiles.clear();
		gCustomAlphaProgram.mShaderFiles.push_back(make_pair("interface/customalphaV.glsl", GL_VERTEX_SHADER_ARB));
		gCustomAlphaProgram.mShaderFiles.push_back(make_pair("interface/customalphaF.glsl", GL_FRAGMENT_SHADER_ARB));
		gCustomAlphaProgram.mShaderLevel = mShaderLevel[SHADER_INTERFACE];
		success = gCustomAlphaProgram.createShader(NULL, NULL);
	}

	if (success)
	{
		gSplatTextureRectProgram.mName = "Splat Texture Rect Shader";
		gSplatTextureRectProgram.mShaderFiles.clear();
		gSplatTextureRectProgram.mShaderFiles.push_back(make_pair("interface/splattexturerectV.glsl", GL_VERTEX_SHADER_ARB));
		gSplatTextureRectProgram.mShaderFiles.push_back(make_pair("interface/splattexturerectF.glsl", GL_FRAGMENT_SHADER_ARB));
		gSplatTextureRectProgram.mShaderLevel = mShaderLevel[SHADER_INTERFACE];
		success = gSplatTextureRectProgram.createShader(NULL, NULL);
		if (success)
		{
			gSplatTextureRectProgram.bind();
			gSplatTextureRectProgram.uniform1i(sScreenMap, 0);
			gSplatTextureRectProgram.unbind();
		}
	}

	if (success)
	{
		gGlowCombineProgram.mName = "Glow Combine Shader";
		gGlowCombineProgram.mShaderFiles.clear();
		gGlowCombineProgram.mShaderFiles.push_back(make_pair("interface/glowcombineV.glsl", GL_VERTEX_SHADER_ARB));
		gGlowCombineProgram.mShaderFiles.push_back(make_pair("interface/glowcombineF.glsl", GL_FRAGMENT_SHADER_ARB));
		gGlowCombineProgram.mShaderLevel = mShaderLevel[SHADER_INTERFACE];
		success = gGlowCombineProgram.createShader(NULL, NULL);
		if (success)
		{
			gGlowCombineProgram.bind();
			gGlowCombineProgram.uniform1i(sGlowMap, 0);
			gGlowCombineProgram.uniform1i(sScreenMap, 1);
			gGlowCombineProgram.unbind();
		}
	}

	if (success)
	{
		gGlowCombineFXAAProgram.mName = "Glow CombineFXAA Shader";
		gGlowCombineFXAAProgram.mShaderFiles.clear();
		gGlowCombineFXAAProgram.mShaderFiles.push_back(make_pair("interface/glowcombineFXAAV.glsl", GL_VERTEX_SHADER_ARB));
		gGlowCombineFXAAProgram.mShaderFiles.push_back(make_pair("interface/glowcombineFXAAF.glsl", GL_FRAGMENT_SHADER_ARB));
		gGlowCombineFXAAProgram.mShaderLevel = mShaderLevel[SHADER_INTERFACE];
		success = gGlowCombineFXAAProgram.createShader(NULL, NULL);
		if (success)
		{
			gGlowCombineFXAAProgram.bind();
			gGlowCombineFXAAProgram.uniform1i(sGlowMap, 0);
			gGlowCombineFXAAProgram.uniform1i(sScreenMap, 1);
			gGlowCombineFXAAProgram.unbind();
		}
	}


	if (success)
	{
		gTwoTextureAddProgram.mName = "Two Texture Add Shader";
		gTwoTextureAddProgram.mShaderFiles.clear();
		gTwoTextureAddProgram.mShaderFiles.push_back(make_pair("interface/twotextureaddV.glsl", GL_VERTEX_SHADER_ARB));
		gTwoTextureAddProgram.mShaderFiles.push_back(make_pair("interface/twotextureaddF.glsl", GL_FRAGMENT_SHADER_ARB));
		gTwoTextureAddProgram.mShaderLevel = mShaderLevel[SHADER_INTERFACE];
		success = gTwoTextureAddProgram.createShader(NULL, NULL);
		if (success)
		{
			gTwoTextureAddProgram.bind();
			gTwoTextureAddProgram.uniform1i(sTex0, 0);
			gTwoTextureAddProgram.uniform1i(sTex1, 1);
		}
	}

#ifdef LL_WINDOWS
	if (success)
	{
		gTwoTextureCompareProgram.mName = "Two Texture Compare Shader";
		gTwoTextureCompareProgram.mShaderFiles.clear();
		gTwoTextureCompareProgram.mShaderFiles.push_back(make_pair("interface/twotexturecompareV.glsl", GL_VERTEX_SHADER_ARB));
		gTwoTextureCompareProgram.mShaderFiles.push_back(make_pair("interface/twotexturecompareF.glsl", GL_FRAGMENT_SHADER_ARB));
		gTwoTextureCompareProgram.mShaderLevel = mShaderLevel[SHADER_INTERFACE];
		success = gTwoTextureCompareProgram.createShader(NULL, NULL);
		if (success)
		{
			gTwoTextureCompareProgram.bind();
			gTwoTextureCompareProgram.uniform1i(sTex0, 0);
			gTwoTextureCompareProgram.uniform1i(sTex1, 1);
			gTwoTextureCompareProgram.uniform1i(sDitherTex, 2);
		}
	}

	if (success)
	{
		gOneTextureFilterProgram.mName = "One Texture Filter Shader";
		gOneTextureFilterProgram.mShaderFiles.clear();
		gOneTextureFilterProgram.mShaderFiles.push_back(make_pair("interface/onetexturefilterV.glsl", GL_VERTEX_SHADER_ARB));
		gOneTextureFilterProgram.mShaderFiles.push_back(make_pair("interface/onetexturefilterF.glsl", GL_FRAGMENT_SHADER_ARB));
		gOneTextureFilterProgram.mShaderLevel = mShaderLevel[SHADER_INTERFACE];
		success = gOneTextureFilterProgram.createShader(NULL, NULL);
		if (success)
		{
			gOneTextureFilterProgram.bind();
			gOneTextureFilterProgram.uniform1i(sTex0, 0);
		}
	}
#endif

	if (success)
	{
		gOneTextureNoColorProgram.mName = "One Texture No Color Shader";
		gOneTextureNoColorProgram.mShaderFiles.clear();
		gOneTextureNoColorProgram.mShaderFiles.push_back(make_pair("interface/onetexturenocolorV.glsl", GL_VERTEX_SHADER_ARB));
		gOneTextureNoColorProgram.mShaderFiles.push_back(make_pair("interface/onetexturenocolorF.glsl", GL_FRAGMENT_SHADER_ARB));
		gOneTextureNoColorProgram.mShaderLevel = mShaderLevel[SHADER_INTERFACE];
		success = gOneTextureNoColorProgram.createShader(NULL, NULL);
		if (success)
		{
			gOneTextureNoColorProgram.bind();
			gOneTextureNoColorProgram.uniform1i(sTex0, 0);
		}
	}

	if (success)
	{
		gSolidColorProgram.mName = "Solid Color Shader";
		gSolidColorProgram.mShaderFiles.clear();
		gSolidColorProgram.mShaderFiles.push_back(make_pair("interface/solidcolorV.glsl", GL_VERTEX_SHADER_ARB));
		gSolidColorProgram.mShaderFiles.push_back(make_pair("interface/solidcolorF.glsl", GL_FRAGMENT_SHADER_ARB));
		gSolidColorProgram.mShaderLevel = mShaderLevel[SHADER_INTERFACE];
		success = gSolidColorProgram.createShader(NULL, NULL);
		if (success)
		{
			gSolidColorProgram.bind();
			gSolidColorProgram.uniform1i(sTex0, 0);
			gSolidColorProgram.unbind();
		}
	}

	if (success)
	{
		gOcclusionProgram.mName = "Occlusion Shader";
		gOcclusionProgram.mShaderFiles.clear();
		gOcclusionProgram.mShaderFiles.push_back(make_pair("interface/occlusionV.glsl", GL_VERTEX_SHADER_ARB));
		gOcclusionProgram.mShaderFiles.push_back(make_pair("interface/occlusionF.glsl", GL_FRAGMENT_SHADER_ARB));
		gOcclusionProgram.mShaderLevel = mShaderLevel[SHADER_INTERFACE];
        gOcclusionProgram.mRiggedVariant = &gSkinnedOcclusionProgram;
		success = gOcclusionProgram.createShader(NULL, NULL);
	}

    if (success)
    {
        gSkinnedOcclusionProgram.mName = "Skinned Occlusion Shader";
        gSkinnedOcclusionProgram.mFeatures.hasObjectSkinning = true;
        gSkinnedOcclusionProgram.mShaderFiles.clear();
        gSkinnedOcclusionProgram.mShaderFiles.push_back(make_pair("interface/occlusionSkinnedV.glsl", GL_VERTEX_SHADER_ARB));
        gSkinnedOcclusionProgram.mShaderFiles.push_back(make_pair("interface/occlusionF.glsl", GL_FRAGMENT_SHADER_ARB));
        gSkinnedOcclusionProgram.mShaderLevel = mShaderLevel[SHADER_INTERFACE];
        success = gSkinnedOcclusionProgram.createShader(NULL, NULL);
    }

	if (success)
	{
		gOcclusionCubeProgram.mName = "Occlusion Cube Shader";
		gOcclusionCubeProgram.mShaderFiles.clear();
		gOcclusionCubeProgram.mShaderFiles.push_back(make_pair("interface/occlusionCubeV.glsl", GL_VERTEX_SHADER_ARB));
		gOcclusionCubeProgram.mShaderFiles.push_back(make_pair("interface/occlusionF.glsl", GL_FRAGMENT_SHADER_ARB));
		gOcclusionCubeProgram.mShaderLevel = mShaderLevel[SHADER_INTERFACE];
		success = gOcclusionCubeProgram.createShader(NULL, NULL);
	}

	if (success)
	{
		gDebugProgram.mName = "Debug Shader";
		gDebugProgram.mShaderFiles.clear();
		gDebugProgram.mShaderFiles.push_back(make_pair("interface/debugV.glsl", GL_VERTEX_SHADER_ARB));
		gDebugProgram.mShaderFiles.push_back(make_pair("interface/debugF.glsl", GL_FRAGMENT_SHADER_ARB));
        gDebugProgram.mRiggedVariant = &gSkinnedDebugProgram;
		gDebugProgram.mShaderLevel = mShaderLevel[SHADER_INTERFACE];
        success = make_rigged_variant(gDebugProgram, gSkinnedDebugProgram);
		success = success && gDebugProgram.createShader(NULL, NULL);
	}

	if (success)
	{
		gClipProgram.mName = "Clip Shader";
		gClipProgram.mShaderFiles.clear();
		gClipProgram.mShaderFiles.push_back(make_pair("interface/clipV.glsl", GL_VERTEX_SHADER_ARB));
		gClipProgram.mShaderFiles.push_back(make_pair("interface/clipF.glsl", GL_FRAGMENT_SHADER_ARB));
		gClipProgram.mShaderLevel = mShaderLevel[SHADER_INTERFACE];
		success = gClipProgram.createShader(NULL, NULL);
	}

	if (success)
	{
		gDownsampleDepthProgram.mName = "DownsampleDepth Shader";
		gDownsampleDepthProgram.mShaderFiles.clear();
		gDownsampleDepthProgram.mShaderFiles.push_back(make_pair("interface/downsampleDepthV.glsl", GL_VERTEX_SHADER_ARB));
		gDownsampleDepthProgram.mShaderFiles.push_back(make_pair("interface/downsampleDepthF.glsl", GL_FRAGMENT_SHADER_ARB));
		gDownsampleDepthProgram.mShaderLevel = mShaderLevel[SHADER_INTERFACE];
		success = gDownsampleDepthProgram.createShader(NULL, NULL);
	}

	if (success)
	{
		gBenchmarkProgram.mName = "Benchmark Shader";
		gBenchmarkProgram.mShaderFiles.clear();
		gBenchmarkProgram.mShaderFiles.push_back(make_pair("interface/benchmarkV.glsl", GL_VERTEX_SHADER_ARB));
		gBenchmarkProgram.mShaderFiles.push_back(make_pair("interface/benchmarkF.glsl", GL_FRAGMENT_SHADER_ARB));
		gBenchmarkProgram.mShaderLevel = mShaderLevel[SHADER_INTERFACE];
		success = gBenchmarkProgram.createShader(NULL, NULL);
	}

	if (success)
	{
		gDownsampleDepthRectProgram.mName = "DownsampleDepthRect Shader";
		gDownsampleDepthRectProgram.mShaderFiles.clear();
		gDownsampleDepthRectProgram.mShaderFiles.push_back(make_pair("interface/downsampleDepthV.glsl", GL_VERTEX_SHADER_ARB));
		gDownsampleDepthRectProgram.mShaderFiles.push_back(make_pair("interface/downsampleDepthRectF.glsl", GL_FRAGMENT_SHADER_ARB));
		gDownsampleDepthRectProgram.mShaderLevel = mShaderLevel[SHADER_INTERFACE];
		success = gDownsampleDepthRectProgram.createShader(NULL, NULL);
	}

	if (success)
	{
		gAlphaMaskProgram.mName = "Alpha Mask Shader";
		gAlphaMaskProgram.mShaderFiles.clear();
		gAlphaMaskProgram.mShaderFiles.push_back(make_pair("interface/alphamaskV.glsl", GL_VERTEX_SHADER_ARB));
		gAlphaMaskProgram.mShaderFiles.push_back(make_pair("interface/alphamaskF.glsl", GL_FRAGMENT_SHADER_ARB));
		gAlphaMaskProgram.mShaderLevel = mShaderLevel[SHADER_INTERFACE];
		success = gAlphaMaskProgram.createShader(NULL, NULL);
	}

	if( !success )
	{
		mShaderLevel[SHADER_INTERFACE] = 0;
		return FALSE;
	}
	
	return TRUE;
}

BOOL LLViewerShaderMgr::loadShadersWindLight()
{	
	BOOL success = TRUE;

	if (mShaderLevel[SHADER_WINDLIGHT] < 2)
	{
		gWLSkyProgram.unload();
		gWLCloudProgram.unload();
		gWLSunProgram.unload();
		gWLMoonProgram.unload();
// [RLVa:KB] - @setsphere
		gRlvSphereProgram.unload();
// [/RLVa:KB]
		return TRUE;
	}

    if (success)
    {
        gWLSkyProgram.mName = "Windlight Sky Shader";
        gWLSkyProgram.mShaderFiles.clear();
        gWLSkyProgram.mFeatures.calculatesAtmospherics = true;
        gWLSkyProgram.mFeatures.hasTransport = true;
        gWLSkyProgram.mFeatures.hasGamma = true;
        gWLSkyProgram.mFeatures.hasSrgb = true;
        gWLSkyProgram.mShaderFiles.push_back(make_pair("windlight/skyV.glsl", GL_VERTEX_SHADER_ARB));
        gWLSkyProgram.mShaderFiles.push_back(make_pair("windlight/skyF.glsl", GL_FRAGMENT_SHADER_ARB));
        gWLSkyProgram.mShaderLevel = mShaderLevel[SHADER_WINDLIGHT];
        gWLSkyProgram.mShaderGroup = LLGLSLShader::SG_SKY;
        success = gWLSkyProgram.createShader(NULL, NULL);
    }

    if (success)
    {
        gWLCloudProgram.mName = "Windlight Cloud Program";
        gWLCloudProgram.mShaderFiles.clear();
        gWLCloudProgram.mFeatures.calculatesAtmospherics = true;
        gWLCloudProgram.mFeatures.hasTransport = true;
        gWLCloudProgram.mFeatures.hasGamma = true;
        gWLCloudProgram.mFeatures.hasSrgb = true;
        gWLCloudProgram.mShaderFiles.push_back(make_pair("windlight/cloudsV.glsl", GL_VERTEX_SHADER_ARB));
        gWLCloudProgram.mShaderFiles.push_back(make_pair("windlight/cloudsF.glsl", GL_FRAGMENT_SHADER_ARB));
        gWLCloudProgram.mShaderLevel = mShaderLevel[SHADER_WINDLIGHT];
        gWLCloudProgram.mShaderGroup = LLGLSLShader::SG_SKY;
        success = gWLCloudProgram.createShader(NULL, NULL);
    }

// [RLVa:KB] - @setsphere
	if (success)
	{
		gRlvSphereProgram.mName = "RLVa Sphere Post Processing Shader";
		gRlvSphereProgram.mShaderFiles.clear();
		gRlvSphereProgram.mShaderFiles.push_back(make_pair("deferred/rlvV.glsl", GL_VERTEX_SHADER_ARB));
 		if (gGLManager.mGLVersion >= 4.5f)
			gRlvSphereProgram.mShaderFiles.push_back(make_pair("deferred/rlvF.glsl", GL_FRAGMENT_SHADER_ARB));
		else
			gRlvSphereProgram.mShaderFiles.push_back(make_pair("deferred/rlvFLegacy.glsl", GL_FRAGMENT_SHADER_ARB));
		gRlvSphereProgram.mShaderLevel = mShaderLevel[SHADER_WINDLIGHT];
		success = gRlvSphereProgram.createShader(NULL, NULL);
	}
// [/RLV:KB]

    if (success)
    {
        gWLSunProgram.mName = "Windlight Sun Program";
        gWLSunProgram.mShaderFiles.clear();
        gWLSunProgram.mFeatures.calculatesAtmospherics = true;
        gWLSunProgram.mFeatures.hasTransport = true;
        gWLSunProgram.mFeatures.hasGamma = true;
        gWLSunProgram.mFeatures.hasAtmospherics = true;
        gWLSunProgram.mFeatures.isFullbright = true;
        gWLSunProgram.mFeatures.disableTextureIndex = true;
        gWLSunProgram.mShaderGroup = LLGLSLShader::SG_SKY;
        gWLSunProgram.mShaderFiles.push_back(make_pair("windlight/sunDiscV.glsl", GL_VERTEX_SHADER_ARB));
        gWLSunProgram.mShaderFiles.push_back(make_pair("windlight/sunDiscF.glsl", GL_FRAGMENT_SHADER_ARB));
        gWLSunProgram.mShaderLevel = mShaderLevel[SHADER_WINDLIGHT];
        gWLSunProgram.mShaderGroup = LLGLSLShader::SG_SKY;
        success = gWLSunProgram.createShader(NULL, NULL);
    }

    if (success)
    {
        gWLMoonProgram.mName = "Windlight Moon Program";
        gWLMoonProgram.mShaderFiles.clear();
        gWLMoonProgram.mFeatures.calculatesAtmospherics = true;
        gWLMoonProgram.mFeatures.hasTransport = true;
        gWLMoonProgram.mFeatures.hasGamma = true;
        gWLMoonProgram.mFeatures.hasAtmospherics = true;
        gWLMoonProgram.mFeatures.isFullbright = true;
        gWLMoonProgram.mFeatures.disableTextureIndex = true;
        gWLMoonProgram.mShaderGroup = LLGLSLShader::SG_SKY;
        gWLMoonProgram.mShaderFiles.push_back(make_pair("windlight/moonV.glsl", GL_VERTEX_SHADER_ARB));
        gWLMoonProgram.mShaderFiles.push_back(make_pair("windlight/moonF.glsl", GL_FRAGMENT_SHADER_ARB));
        gWLMoonProgram.mShaderLevel = mShaderLevel[SHADER_WINDLIGHT];
        gWLMoonProgram.mShaderGroup = LLGLSLShader::SG_SKY;
        success = gWLMoonProgram.createShader(NULL, NULL);
    }

	return success;
}

BOOL LLViewerShaderMgr::loadTransformShaders()
{
	BOOL success = TRUE;
	
	if (mShaderLevel[SHADER_TRANSFORM] < 1)
	{
		gTransformPositionProgram.unload();
		gTransformTexCoordProgram.unload();
		gTransformNormalProgram.unload();
		gTransformColorProgram.unload();
		gTransformTangentProgram.unload();
		return TRUE;
	}

	if (success)
	{
        gTransformPositionProgram.mName = "Position Transform Shader";
		gTransformPositionProgram.mShaderFiles.clear();
		gTransformPositionProgram.mShaderFiles.push_back(make_pair("transform/positionV.glsl", GL_VERTEX_SHADER_ARB));
		gTransformPositionProgram.mShaderLevel = mShaderLevel[SHADER_TRANSFORM];

		const char* varyings[] = {
			"position_out",
			"texture_index_out",
		};
	
		success = gTransformPositionProgram.createShader(NULL, NULL, 2, varyings);
	}

	if (success)
	{
		gTransformTexCoordProgram.mName = "TexCoord Transform Shader";
		gTransformTexCoordProgram.mShaderFiles.clear();
		gTransformTexCoordProgram.mShaderFiles.push_back(make_pair("transform/texcoordV.glsl", GL_VERTEX_SHADER_ARB));
		gTransformTexCoordProgram.mShaderLevel = mShaderLevel[SHADER_TRANSFORM];

		const char* varyings[] = {
			"texcoord_out",
		};
	
		success = gTransformTexCoordProgram.createShader(NULL, NULL, 1, varyings);
	}

	if (success)
	{
		gTransformNormalProgram.mName = "Normal Transform Shader";
		gTransformNormalProgram.mShaderFiles.clear();
		gTransformNormalProgram.mShaderFiles.push_back(make_pair("transform/normalV.glsl", GL_VERTEX_SHADER_ARB));
		gTransformNormalProgram.mShaderLevel = mShaderLevel[SHADER_TRANSFORM];

		const char* varyings[] = {
			"normal_out",
		};
	
		success = gTransformNormalProgram.createShader(NULL, NULL, 1, varyings);
	}

	if (success)
	{
		gTransformColorProgram.mName = "Color Transform Shader";
		gTransformColorProgram.mShaderFiles.clear();
		gTransformColorProgram.mShaderFiles.push_back(make_pair("transform/colorV.glsl", GL_VERTEX_SHADER_ARB));
		gTransformColorProgram.mShaderLevel = mShaderLevel[SHADER_TRANSFORM];

		const char* varyings[] = {
			"color_out",
		};
	
		success = gTransformColorProgram.createShader(NULL, NULL, 1, varyings);
	}

	if (success)
	{
		gTransformTangentProgram.mName = "Binormal Transform Shader";
		gTransformTangentProgram.mShaderFiles.clear();
		gTransformTangentProgram.mShaderFiles.push_back(make_pair("transform/binormalV.glsl", GL_VERTEX_SHADER_ARB));
        gTransformTangentProgram.mShaderLevel = mShaderLevel[SHADER_TRANSFORM];

		const char* varyings[] = {
			"tangent_out",
		};
	
		success = gTransformTangentProgram.createShader(NULL, NULL, 1, varyings);
	}

	
	return success;
}

std::string LLViewerShaderMgr::getShaderDirPrefix(void)
{
	return gDirUtilp->getExpandedFilename(LL_PATH_APP_SETTINGS, "shaders/class");
}

void LLViewerShaderMgr::updateShaderUniforms(LLGLSLShader * shader)
{
    LLEnvironment::instance().updateShaderUniforms(shader);
}

LLViewerShaderMgr::shader_iter LLViewerShaderMgr::beginShaders() const
{
	return mShaderList.begin();
}

LLViewerShaderMgr::shader_iter LLViewerShaderMgr::endShaders() const
{
	return mShaderList.end();
}
<|MERGE_RESOLUTION|>--- conflicted
+++ resolved
@@ -632,7 +632,6 @@
         if (loaded)
         {
             LL_INFOS() << "Loaded interface shaders." << LL_ENDL;
-<<<<<<< HEAD
         }
         else
         {
@@ -643,18 +642,6 @@
 
     if (loaded)
 
-=======
-        }
-        else
-        {
-            LL_WARNS() << "Failed to load interface shaders." << LL_ENDL;
-            llassert(loaded);
-        }
-    }
-
-    if (loaded)
-
->>>>>>> ce4c694b
     {
         loaded = loadTransformShaders();
         if (loaded)
@@ -709,21 +696,12 @@
                 gSavedSettings.setBOOL("RenderAvatarCloth", FALSE);
 
             loadShadersAvatar(); // unloads
-<<<<<<< HEAD
 
             loaded = loadShadersObject();
             llassert(loaded);
         }
     }
 
-=======
-
-            loaded = loadShadersObject();
-            llassert(loaded);
-        }
-    }
-
->>>>>>> ce4c694b
     if (!loaded)
     { //some shader absolutely could not load, try to fall back to a simpler setting
         if (gSavedSettings.getBOOL("WindLightUseAtmosShaders"))
@@ -1919,10 +1897,7 @@
 
             shader->clearPermutations();
             shader->addPermutation("USE_VERTEX_COLOR", "1");
-<<<<<<< HEAD
-=======
             shader->addPermutation("HAS_ALPHA_MASK", "1");
->>>>>>> ce4c694b
             shader->addPermutation("USE_INDEXED_TEX", "1");
             if (use_sun_shadow)
             {
@@ -1999,10 +1974,7 @@
             shader->clearPermutations();
             shader->addPermutation("USE_INDEXED_TEX", "1");
             shader->addPermutation("FOR_IMPOSTOR", "1");
-<<<<<<< HEAD
-=======
             shader->addPermutation("HAS_ALPHA_MASK", "1");
->>>>>>> ce4c694b
             shader->addPermutation("USE_VERTEX_COLOR", "1");
             if (rigged)
             {
@@ -2074,10 +2046,7 @@
             shader[i]->addPermutation("USE_INDEXED_TEX", "1");
             shader[i]->addPermutation("WATER_FOG", "1");
             shader[i]->addPermutation("USE_VERTEX_COLOR", "1");
-<<<<<<< HEAD
-=======
             shader[i]->addPermutation("HAS_ALPHA_MASK", "1");
->>>>>>> ce4c694b
             if (use_sun_shadow)
             {
                 shader[i]->addPermutation("HAS_SHADOW", "1");
@@ -2097,7 +2066,6 @@
             {
                 shader[i]->addPermutation("LOCAL_LIGHT_KILL", "1");
             }
-<<<<<<< HEAD
 
             if (i == 1)
             { // rigged variant
@@ -2110,20 +2078,6 @@
             }
             shader[i]->mShaderLevel = mShaderLevel[SHADER_DEFERRED];
 
-=======
-
-            if (i == 1)
-            { // rigged variant
-                shader[i]->mFeatures.hasObjectSkinning = true;
-                shader[i]->addPermutation("HAS_SKIN", "1");
-            }
-            else
-            {
-                shader[i]->mRiggedVariant = shader[1];
-            }
-            shader[i]->mShaderLevel = mShaderLevel[SHADER_DEFERRED];
-
->>>>>>> ce4c694b
             success = shader[i]->createShader(NULL, NULL);
             llassert(success);
 
