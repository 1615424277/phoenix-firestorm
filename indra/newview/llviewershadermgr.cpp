/**
 * @file llviewershadermgr.cpp
 * @brief Viewer shader manager implementation.
 *
 * $LicenseInfo:firstyear=2005&license=viewerlgpl$
 * Second Life Viewer Source Code
 * Copyright (C) 2010, Linden Research, Inc.
 *
 * This library is free software; you can redistribute it and/or
 * modify it under the terms of the GNU Lesser General Public
 * License as published by the Free Software Foundation;
 * version 2.1 of the License only.
 *
 * This library is distributed in the hope that it will be useful,
 * but WITHOUT ANY WARRANTY; without even the implied warranty of
 * MERCHANTABILITY or FITNESS FOR A PARTICULAR PURPOSE.  See the GNU
 * Lesser General Public License for more details.
 *
 * You should have received a copy of the GNU Lesser General Public
 * License along with this library; if not, write to the Free Software
 * Foundation, Inc., 51 Franklin Street, Fifth Floor, Boston, MA  02110-1301  USA
 *
 * Linden Research, Inc., 945 Battery Street, San Francisco, CA  94111  USA
 * $/LicenseInfo$
 */


#include "llviewerprecompiledheaders.h"

#include <boost/lexical_cast.hpp>

#include "llfeaturemanager.h"
#include "llviewershadermgr.h"
#include "llviewercontrol.h"
#include "llversioninfo.h"

#include "llrender.h"
#include "llenvironment.h"
#include "llerrorcontrol.h"
#include "llatmosphere.h"
#include "llworld.h"
#include "llsky.h"

#include "pipeline.h"

#include "llfile.h"
#include "llviewerwindow.h"
#include "llwindow.h"

#include "lljoint.h"
#include "llskinningutil.h"

static LLStaticHashedString sTexture0("texture0");
static LLStaticHashedString sTexture1("texture1");
static LLStaticHashedString sTex0("tex0");
static LLStaticHashedString sTex1("tex1");
static LLStaticHashedString sDitherTex("dither_tex");
static LLStaticHashedString sGlowMap("glowMap");
static LLStaticHashedString sScreenMap("screenMap");

// Lots of STL stuff in here, using namespace std to keep things more readable
using std::vector;
using std::pair;
using std::make_pair;
using std::string;

bool                LLViewerShaderMgr::sInitialized = false;
bool                LLViewerShaderMgr::sSkipReload = false;

LLVector4           gShinyOrigin;

S32 clamp_terrain_mapping(S32 mapping)
{
    // 1 = "flat", 2 not implemented, 3 = triplanar mapping
    mapping = llclamp(mapping, 1, 3);
    if (mapping == 2) { mapping = 1; }
    return mapping;
}

//utility shaders
LLGLSLShader    gOcclusionProgram;
LLGLSLShader    gSkinnedOcclusionProgram;
LLGLSLShader    gOcclusionCubeProgram;
LLGLSLShader    gGlowCombineProgram;
LLGLSLShader    gReflectionMipProgram;
LLGLSLShader    gGaussianProgram;
LLGLSLShader    gRadianceGenProgram;
<<<<<<< HEAD
LLGLSLShader    gHeroRadianceGenProgram;
LLGLSLShader	gIrradianceGenProgram;
LLGLSLShader	gGlowCombineFXAAProgram;
LLGLSLShader	gTwoTextureCompareProgram;
LLGLSLShader	gOneTextureFilterProgram;
LLGLSLShader	gDebugProgram;
LLGLSLShader    gSkinnedDebugProgram;
LLGLSLShader	gNormalDebugProgram[NORMAL_DEBUG_SHADER_COUNT];
LLGLSLShader	gSkinnedNormalDebugProgram[NORMAL_DEBUG_SHADER_COUNT];
LLGLSLShader	gClipProgram;
LLGLSLShader	gAlphaMaskProgram;
LLGLSLShader	gBenchmarkProgram;
=======
LLGLSLShader    gIrradianceGenProgram;
LLGLSLShader    gGlowCombineFXAAProgram;
LLGLSLShader    gTwoTextureCompareProgram;
LLGLSLShader    gOneTextureFilterProgram;
LLGLSLShader    gDebugProgram;
LLGLSLShader    gSkinnedDebugProgram;
LLGLSLShader    gClipProgram;
LLGLSLShader    gAlphaMaskProgram;
LLGLSLShader    gBenchmarkProgram;
>>>>>>> 6377610f
LLGLSLShader    gReflectionProbeDisplayProgram;
LLGLSLShader    gCopyProgram;
LLGLSLShader    gCopyDepthProgram;

//object shaders
LLGLSLShader        gObjectPreviewProgram;
LLGLSLShader        gSkinnedObjectPreviewProgram;
LLGLSLShader        gPhysicsPreviewProgram;
<<<<<<< HEAD
LLGLSLShader		gObjectFullbrightAlphaMaskProgram;
LLGLSLShader		gObjectBumpProgram;
=======
LLGLSLShader        gObjectFullbrightAlphaMaskProgram;
LLGLSLShader        gSkinnedObjectFullbrightAlphaMaskProgram;
LLGLSLShader        gObjectBumpProgram;
>>>>>>> 6377610f
LLGLSLShader        gSkinnedObjectBumpProgram;
LLGLSLShader        gObjectAlphaMaskNoColorProgram;

//environment shaders
LLGLSLShader        gWaterProgram;
LLGLSLShader        gWaterEdgeProgram;
LLGLSLShader        gUnderWaterProgram;

//interface shaders
LLGLSLShader        gHighlightProgram;
LLGLSLShader        gSkinnedHighlightProgram;
LLGLSLShader        gHighlightNormalProgram;
LLGLSLShader        gHighlightSpecularProgram;

LLGLSLShader        gDeferredHighlightProgram;

LLGLSLShader        gPathfindingProgram;
LLGLSLShader        gPathfindingNoNormalsProgram;

//avatar shader handles
LLGLSLShader        gAvatarProgram;
LLGLSLShader        gAvatarEyeballProgram;
LLGLSLShader        gImpostorProgram;

// Effects Shaders
LLGLSLShader            gGlowProgram;
LLGLSLShader            gGlowExtractProgram;
LLGLSLShader            gPostScreenSpaceReflectionProgram;

// Deferred rendering shaders
LLGLSLShader            gDeferredImpostorProgram;
LLGLSLShader            gDeferredDiffuseProgram;
LLGLSLShader            gDeferredDiffuseAlphaMaskProgram;
LLGLSLShader            gDeferredSkinnedDiffuseAlphaMaskProgram;
LLGLSLShader            gDeferredNonIndexedDiffuseAlphaMaskProgram;
LLGLSLShader            gDeferredNonIndexedDiffuseAlphaMaskNoColorProgram;
LLGLSLShader            gDeferredSkinnedDiffuseProgram;
LLGLSLShader            gDeferredSkinnedBumpProgram;
LLGLSLShader            gDeferredBumpProgram;
LLGLSLShader            gDeferredTerrainProgram;
LLGLSLShader            gDeferredTreeProgram;
LLGLSLShader            gDeferredTreeShadowProgram;
LLGLSLShader            gDeferredSkinnedTreeShadowProgram;
LLGLSLShader            gDeferredAvatarProgram;
LLGLSLShader            gDeferredAvatarAlphaProgram;
LLGLSLShader            gDeferredLightProgram;
LLGLSLShader            gDeferredMultiLightProgram[16];
LLGLSLShader            gDeferredSpotLightProgram;
LLGLSLShader            gDeferredMultiSpotLightProgram;
LLGLSLShader            gDeferredSunProgram;
LLGLSLShader            gHazeProgram;
LLGLSLShader            gHazeWaterProgram;
LLGLSLShader            gDeferredBlurLightProgram;
LLGLSLShader            gDeferredSoftenProgram;
LLGLSLShader            gDeferredShadowProgram;
LLGLSLShader            gDeferredSkinnedShadowProgram;
LLGLSLShader            gDeferredShadowCubeProgram;
LLGLSLShader            gDeferredShadowAlphaMaskProgram;
LLGLSLShader            gDeferredSkinnedShadowAlphaMaskProgram;
LLGLSLShader            gDeferredShadowGLTFAlphaMaskProgram;
LLGLSLShader            gDeferredSkinnedShadowGLTFAlphaMaskProgram;
LLGLSLShader            gDeferredShadowGLTFAlphaBlendProgram;
LLGLSLShader            gDeferredSkinnedShadowGLTFAlphaBlendProgram;
LLGLSLShader            gDeferredShadowFullbrightAlphaMaskProgram;
LLGLSLShader            gDeferredSkinnedShadowFullbrightAlphaMaskProgram;
LLGLSLShader            gDeferredAvatarShadowProgram;
LLGLSLShader            gDeferredAvatarAlphaShadowProgram;
LLGLSLShader            gDeferredAvatarAlphaMaskShadowProgram;
LLGLSLShader            gDeferredAlphaProgram;
LLGLSLShader            gHUDAlphaProgram;
LLGLSLShader            gDeferredSkinnedAlphaProgram;
LLGLSLShader            gDeferredAlphaImpostorProgram;
LLGLSLShader            gDeferredSkinnedAlphaImpostorProgram;
LLGLSLShader            gDeferredAvatarEyesProgram;
LLGLSLShader            gDeferredFullbrightProgram;
LLGLSLShader            gHUDFullbrightProgram;
LLGLSLShader            gDeferredFullbrightAlphaMaskProgram;
LLGLSLShader            gHUDFullbrightAlphaMaskProgram;
LLGLSLShader            gDeferredFullbrightAlphaMaskAlphaProgram;
LLGLSLShader            gHUDFullbrightAlphaMaskAlphaProgram;
LLGLSLShader            gDeferredEmissiveProgram;
LLGLSLShader            gDeferredSkinnedEmissiveProgram;
LLGLSLShader            gDeferredPostProgram;
LLGLSLShader            gDeferredCoFProgram;
LLGLSLShader            gDeferredDoFCombineProgram;
LLGLSLShader            gDeferredPostGammaCorrectProgram;
LLGLSLShader            gNoPostGammaCorrectProgram;
LLGLSLShader            gLegacyPostGammaCorrectProgram;
<<<<<<< HEAD
LLGLSLShader			gExposureProgram;
LLGLSLShader			gExposureProgramNoFade;
LLGLSLShader			gLuminanceProgram;
LLGLSLShader			gFXAAProgram;
LLGLSLShader			gDeferredPostNoDoFProgram;
LLGLSLShader			gDeferredWLSkyProgram;
LLGLSLShader            gEnvironmentMapProgram;
LLGLSLShader			gDeferredWLCloudProgram;
LLGLSLShader			gDeferredWLSunProgram;
LLGLSLShader			gDeferredWLMoonProgram;
LLGLSLShader			gDeferredStarProgram;
LLGLSLShader			gDeferredFullbrightShinyProgram;
=======
LLGLSLShader            gExposureProgram;
LLGLSLShader            gLuminanceProgram;
LLGLSLShader            gFXAAProgram;
LLGLSLShader            gDeferredPostNoDoFProgram;
LLGLSLShader            gDeferredWLSkyProgram;
LLGLSLShader            gDeferredWLCloudProgram;
LLGLSLShader            gDeferredWLSunProgram;
LLGLSLShader            gDeferredWLMoonProgram;
LLGLSLShader            gDeferredStarProgram;
LLGLSLShader            gDeferredFullbrightShinyProgram;
>>>>>>> 6377610f
LLGLSLShader            gHUDFullbrightShinyProgram;
LLGLSLShader            gDeferredSkinnedFullbrightShinyProgram;
LLGLSLShader            gDeferredSkinnedFullbrightProgram;
LLGLSLShader            gDeferredSkinnedFullbrightAlphaMaskProgram;
LLGLSLShader            gDeferredSkinnedFullbrightAlphaMaskAlphaProgram;
LLGLSLShader            gNormalMapGenProgram;
LLGLSLShader            gDeferredGenBrdfLutProgram;
LLGLSLShader            gDeferredBufferVisualProgram;

// Deferred materials shaders
LLGLSLShader            gDeferredMaterialProgram[LLMaterial::SHADER_COUNT*2];
LLGLSLShader            gHUDPBROpaqueProgram;
LLGLSLShader            gPBRGlowProgram;
LLGLSLShader            gPBRGlowSkinnedProgram;
LLGLSLShader            gDeferredPBROpaqueProgram;
LLGLSLShader            gDeferredSkinnedPBROpaqueProgram;
LLGLSLShader            gHUDPBRAlphaProgram;
LLGLSLShader            gDeferredPBRAlphaProgram;
LLGLSLShader            gDeferredSkinnedPBRAlphaProgram;
LLGLSLShader			gDeferredPBRTerrainProgram;

//helper for making a rigged variant of a given shader
static bool make_rigged_variant(LLGLSLShader& shader, LLGLSLShader& riggedShader)
{
    riggedShader.mName = llformat("Skinned %s", shader.mName.c_str());
    riggedShader.mFeatures = shader.mFeatures;
    riggedShader.mFeatures.hasObjectSkinning = true;
    riggedShader.mDefines = shader.mDefines;    // NOTE: Must come before addPermutation
    riggedShader.addPermutation("HAS_SKIN", "1");
    riggedShader.mShaderFiles = shader.mShaderFiles;
    riggedShader.mShaderLevel = shader.mShaderLevel;
    riggedShader.mShaderGroup = shader.mShaderGroup;

    shader.mRiggedVariant = &riggedShader;
    return riggedShader.createShader(NULL, NULL);
}

#ifdef SHOW_ASSERT
// return true if there are no redundant shaders in the given vector
// also checks for redundant variants
static bool no_redundant_shaders(const std::vector<LLGLSLShader*>& shaders)
{
    std::set<std::string> names;
    for (LLGLSLShader* shader : shaders)
    {
        if (names.find(shader->mName) != names.end())
        {
            LL_WARNS("Shader") << "Redundant shader: " << shader->mName << LL_ENDL;
            return false;
        }
        names.insert(shader->mName);

        if (shader->mRiggedVariant)
        {
            if (names.find(shader->mRiggedVariant->mName) != names.end())
            {
                LL_WARNS("Shader") << "Redundant shader: " << shader->mRiggedVariant->mName << LL_ENDL;
                return false;
            }
            names.insert(shader->mRiggedVariant->mName);
        }
    }
    return true;
}
#endif


LLViewerShaderMgr::LLViewerShaderMgr() :
<<<<<<< HEAD
	mShaderLevel(SHADER_COUNT, 0),
	mMaxAvatarShaderLevel(0)
{   
}

LLViewerShaderMgr::~LLViewerShaderMgr()
{
	mShaderLevel.clear();
	mShaderList.clear();
}

void LLViewerShaderMgr::finalizeShaderList()
=======
    mShaderLevel(SHADER_COUNT, 0),
    mMaxAvatarShaderLevel(0)
>>>>>>> 6377610f
{
    //ONLY shaders that need WL Param management should be added here
    mShaderList.push_back(&gAvatarProgram);
    mShaderList.push_back(&gWaterProgram);
    mShaderList.push_back(&gWaterEdgeProgram);
    mShaderList.push_back(&gAvatarEyeballProgram);
    mShaderList.push_back(&gImpostorProgram);
    mShaderList.push_back(&gObjectBumpProgram);
<<<<<<< HEAD
    mShaderList.push_back(&gObjectFullbrightAlphaMaskProgram);
=======
    mShaderList.push_back(&gSkinnedObjectBumpProgram);
    mShaderList.push_back(&gObjectFullbrightAlphaMaskProgram);
    mShaderList.push_back(&gSkinnedObjectFullbrightAlphaMaskProgram);
>>>>>>> 6377610f
    mShaderList.push_back(&gObjectAlphaMaskNoColorProgram);
    mShaderList.push_back(&gUnderWaterProgram);
    mShaderList.push_back(&gDeferredSunProgram);
    mShaderList.push_back(&gHazeProgram);
    mShaderList.push_back(&gHazeWaterProgram);
    mShaderList.push_back(&gDeferredSoftenProgram);
    mShaderList.push_back(&gDeferredAlphaProgram);
    mShaderList.push_back(&gHUDAlphaProgram);
<<<<<<< HEAD
    mShaderList.push_back(&gDeferredAlphaImpostorProgram);
=======
    mShaderList.push_back(&gDeferredSkinnedAlphaProgram);
    mShaderList.push_back(&gDeferredAlphaImpostorProgram);
    mShaderList.push_back(&gDeferredSkinnedAlphaImpostorProgram);
>>>>>>> 6377610f
    mShaderList.push_back(&gDeferredFullbrightProgram);
    mShaderList.push_back(&gHUDFullbrightProgram);
    mShaderList.push_back(&gDeferredFullbrightAlphaMaskProgram);
    mShaderList.push_back(&gHUDFullbrightAlphaMaskProgram);
    mShaderList.push_back(&gDeferredFullbrightAlphaMaskAlphaProgram);
    mShaderList.push_back(&gHUDFullbrightAlphaMaskAlphaProgram);
    mShaderList.push_back(&gDeferredFullbrightShinyProgram);
    mShaderList.push_back(&gHUDFullbrightShinyProgram);
<<<<<<< HEAD
    mShaderList.push_back(&gDeferredEmissiveProgram);
    mShaderList.push_back(&gDeferredAvatarEyesProgram);
    mShaderList.push_back(&gDeferredAvatarAlphaProgram);
    mShaderList.push_back(&gEnvironmentMapProgram);
=======
    mShaderList.push_back(&gDeferredSkinnedFullbrightShinyProgram);
    mShaderList.push_back(&gDeferredSkinnedFullbrightProgram);
    mShaderList.push_back(&gDeferredSkinnedFullbrightAlphaMaskProgram);
    mShaderList.push_back(&gDeferredSkinnedFullbrightAlphaMaskAlphaProgram);
    mShaderList.push_back(&gDeferredEmissiveProgram);
    mShaderList.push_back(&gDeferredSkinnedEmissiveProgram);
    mShaderList.push_back(&gDeferredAvatarEyesProgram);
    mShaderList.push_back(&gDeferredAvatarAlphaProgram);
>>>>>>> 6377610f
    mShaderList.push_back(&gDeferredWLSkyProgram);
    mShaderList.push_back(&gDeferredWLCloudProgram);
    mShaderList.push_back(&gDeferredWLMoonProgram);
    mShaderList.push_back(&gDeferredWLSunProgram);
    mShaderList.push_back(&gDeferredPBRAlphaProgram);
    mShaderList.push_back(&gHUDPBRAlphaProgram);
    mShaderList.push_back(&gDeferredPostGammaCorrectProgram); // for gamma
    mShaderList.push_back(&gNoPostGammaCorrectProgram);
    mShaderList.push_back(&gLegacyPostGammaCorrectProgram);
<<<<<<< HEAD
    mShaderList.push_back(&gDeferredDiffuseProgram);
    mShaderList.push_back(&gDeferredBumpProgram);
    mShaderList.push_back(&gDeferredPBROpaqueProgram);
    mShaderList.push_back(&gDeferredAvatarProgram);
    mShaderList.push_back(&gDeferredTerrainProgram);
    mShaderList.push_back(&gDeferredPBRTerrainProgram);
    mShaderList.push_back(&gDeferredDiffuseAlphaMaskProgram);
    mShaderList.push_back(&gDeferredNonIndexedDiffuseAlphaMaskProgram);
    mShaderList.push_back(&gDeferredTreeProgram);

    // make sure there are no redundancies 
    llassert(no_redundant_shaders(mShaderList));
=======

}

LLViewerShaderMgr::~LLViewerShaderMgr()
{
    mShaderLevel.clear();
    mShaderList.clear();
>>>>>>> 6377610f
}

// static
LLViewerShaderMgr * LLViewerShaderMgr::instance()
{
    if(NULL == sInstance)
    {
        sInstance = new LLViewerShaderMgr();
    }

    return static_cast<LLViewerShaderMgr*>(sInstance);
}

// static
void LLViewerShaderMgr::releaseInstance()
{
    if (sInstance != NULL)
    {
        delete sInstance;
        sInstance = NULL;
    }
}

void LLViewerShaderMgr::initAttribsAndUniforms(void)
{
    if (mReservedAttribs.empty())
    {
        LLShaderMgr::initAttribsAndUniforms();
    }
}


//============================================================================
// Set Levels

S32 LLViewerShaderMgr::getShaderLevel(S32 type)
{
    return mShaderLevel[type];
}

//============================================================================
// Shader Management

void LLViewerShaderMgr::setShaders()
{
    LL_PROFILE_ZONE_SCOPED;
    //setShaders might be called redundantly by gSavedSettings, so return on reentrance
    static bool reentrance = false;

    if (!gPipeline.mInitialized || !sInitialized || reentrance || sSkipReload)
    {
        return;
    }

    mShaderList.clear();

    LLShaderMgr::sMirrorsEnabled = LLPipeline::RenderMirrors;

    if (!gGLManager.mHasRequirements)
    {
        // Viewer will show 'hardware requirements' warning later
        LL_INFOS("ShaderLoading") << "Not supported hardware/software" << LL_ENDL;
        return;
    }

    {
        static LLCachedControl<bool> shader_cache_enabled(gSavedSettings, "RenderShaderCacheEnabled", true);
        static LLUUID old_cache_version;
        static LLUUID current_cache_version;
        if (current_cache_version.isNull())
        {
            HBXXH128 hash_obj;
            hash_obj.update(LLVersionInfo::instance().getVersion());
            current_cache_version = hash_obj.digest();

            old_cache_version = LLUUID(gSavedSettings.getString("RenderShaderCacheVersion"));
            gSavedSettings.setString("RenderShaderCacheVersion", current_cache_version.asString());
        }

        initShaderCache(shader_cache_enabled, old_cache_version, current_cache_version);
    }

    static LLCachedControl<U32> max_texture_index(gSavedSettings, "RenderMaxTextureIndex", 16);

    // when using indexed texture rendering, leave some texture units available for shadow and reflection maps
    static LLCachedControl<S32> reserved_texture_units(gSavedSettings, "RenderReservedTextureIndices", 14);

    LLGLSLShader::sIndexedTextureChannels =
        llclamp<S32>(max_texture_index, 1, gGLManager.mNumTextureImageUnits-reserved_texture_units);

    reentrance = true;

    // Make sure the compiled shader map is cleared before we recompile shaders.
    mVertexShaderObjects.clear();
    mFragmentShaderObjects.clear();

    initAttribsAndUniforms();
    gPipeline.releaseGLBuffers();

    unloadShaders();

    LLPipeline::sRenderGlow = gSavedSettings.getBOOL("RenderGlow");

    if (gViewerWindow)
    {
        gViewerWindow->setCursor(UI_CURSOR_WAIT);
    }

    // Shaders
    LL_INFOS("ShaderLoading") << "\n~~~~~~~~~~~~~~~~~~\n Loading Shaders:\n~~~~~~~~~~~~~~~~~~" << LL_ENDL;
    LL_INFOS("ShaderLoading") << llformat("Using GLSL %d.%d", gGLManager.mGLSLVersionMajor, gGLManager.mGLSLVersionMinor) << LL_ENDL;

    for (S32 i = 0; i < SHADER_COUNT; i++)
    {
        mShaderLevel[i] = 0;
    }
    mMaxAvatarShaderLevel = 0;

    LLVertexBuffer::unbind();

    llassert((gGLManager.mGLSLVersionMajor > 1 || gGLManager.mGLSLVersionMinor >= 10));


    S32 light_class = 3;
    S32 interface_class = 2;
    S32 env_class = 2;
    S32 obj_class = 2;
    S32 effect_class = 2;
    S32 wl_class = 2;
    S32 water_class = 3;
    S32 deferred_class = 3;

    // Trigger a full rebuild of the fallback skybox / cubemap if we've toggled windlight shaders
    if (!wl_class || (mShaderLevel[SHADER_WINDLIGHT] != wl_class && gSky.mVOSkyp.notNull()))
    {
        gSky.mVOSkyp->forceSkyUpdate();
    }

    // Load lighting shaders
    mShaderLevel[SHADER_LIGHTING] = light_class;
    mShaderLevel[SHADER_INTERFACE] = interface_class;
    mShaderLevel[SHADER_ENVIRONMENT] = env_class;
    mShaderLevel[SHADER_WATER] = water_class;
    mShaderLevel[SHADER_OBJECT] = obj_class;
    mShaderLevel[SHADER_EFFECT] = effect_class;
    mShaderLevel[SHADER_WINDLIGHT] = wl_class;
    mShaderLevel[SHADER_DEFERRED] = deferred_class;

    std::string shader_name = loadBasicShaders();
    if (shader_name.empty())
    {
        LL_INFOS("Shader") << "Loaded basic shaders." << LL_ENDL;
    }
    else
    {
        // "ShaderLoading" and "Shader" need to be logged
        LLError::ELevel lvl = LLError::getDefaultLevel();
        LLError::setDefaultLevel(LLError::LEVEL_DEBUG);
        loadBasicShaders();
        LLError::setDefaultLevel(lvl);
        LL_ERRS() << "Unable to load basic shader " << shader_name << ", verify graphics driver installed and current." << LL_ENDL;
        reentrance = false; // For hygiene only, re-try probably helps nothing
        return;
    }

    gPipeline.mShadersLoaded = true;

    bool loaded = loadShadersWater();

    if (loaded)
    {
        LL_INFOS() << "Loaded water shaders." << LL_ENDL;
    }
    else
    {
        LL_WARNS() << "Failed to load water shaders." << LL_ENDL;
        llassert(loaded);
    }

    if (loaded)
    {
        loaded = loadShadersEffects();
        if (loaded)
        {
            LL_INFOS() << "Loaded effects shaders." << LL_ENDL;
        }
        else
        {
            LL_WARNS() << "Failed to load effects shaders." << LL_ENDL;
            llassert(loaded);
        }
    }

    if (loaded)
    {
        loaded = loadShadersInterface();
        if (loaded)
        {
            LL_INFOS() << "Loaded interface shaders." << LL_ENDL;
        }
        else
        {
            LL_WARNS() << "Failed to load interface shaders." << LL_ENDL;
            llassert(loaded);
        }
    }

    if (loaded)
    {
        // Load max avatar shaders to set the max level
        mShaderLevel[SHADER_AVATAR] = 3;
        mMaxAvatarShaderLevel = 3;

        if (loadShadersObject())
        { //hardware skinning is enabled and rigged attachment shaders loaded correctly
            // cloth is a class3 shader
            S32 avatar_class = 1;

            // Set the actual level
            mShaderLevel[SHADER_AVATAR] = avatar_class;

            loaded = loadShadersAvatar();
            llassert(loaded);
        }
        else
        { //hardware skinning not possible, neither is deferred rendering
            llassert(false); // SHOULD NOT BE POSSIBLE
        }
    }

    llassert(loaded);
    loaded = loaded && loadShadersDeferred();
    llassert(loaded);

    persistShaderCacheMetadata();

    if (gViewerWindow)
    {
        gViewerWindow->setCursor(UI_CURSOR_ARROW);
    }
    gPipeline.createGLBuffers();

    finalizeShaderList();

    reentrance = false;
}

void LLViewerShaderMgr::unloadShaders()
{
    while (!LLGLSLShader::sInstances.empty())
    {
        LLGLSLShader* shader = *(LLGLSLShader::sInstances.begin());
        shader->unload();
    }

    mShaderLevel[SHADER_LIGHTING] = 0;
    mShaderLevel[SHADER_OBJECT] = 0;
    mShaderLevel[SHADER_AVATAR] = 0;
    mShaderLevel[SHADER_ENVIRONMENT] = 0;
    mShaderLevel[SHADER_WATER] = 0;
    mShaderLevel[SHADER_INTERFACE] = 0;
    mShaderLevel[SHADER_EFFECT] = 0;
    mShaderLevel[SHADER_WINDLIGHT] = 0;

    gPipeline.mShadersLoaded = false;
}

std::string LLViewerShaderMgr::loadBasicShaders()
{
    // Load basic dependency shaders first
    // All of these have to load for any shaders to function

    S32 sum_lights_class = 3;

#if LL_DARWIN
    // Work around driver crashes on older Macs when using deferred rendering
    // NORSPEC-59
    //
    if (gGLManager.mIsMobileGF)
        sum_lights_class = 3;
#endif

    // Use the feature table to mask out the max light level to use.  Also make sure it's at least 1.
    S32 max_light_class = gSavedSettings.getS32("RenderShaderLightingMaxLevel");
    sum_lights_class = llclamp(sum_lights_class, 1, max_light_class);

    // Load the Basic Vertex Shaders at the appropriate level.
    // (in order of shader function call depth for reference purposes, deepest level first)

    vector< pair<string, S32> > shaders;
    shaders.push_back( make_pair( "windlight/atmosphericsVarsV.glsl",       mShaderLevel[SHADER_WINDLIGHT] ) );
    shaders.push_back( make_pair( "windlight/atmosphericsHelpersV.glsl",    mShaderLevel[SHADER_WINDLIGHT] ) );
    shaders.push_back( make_pair( "lighting/lightFuncV.glsl",               mShaderLevel[SHADER_LIGHTING] ) );
    shaders.push_back( make_pair( "lighting/sumLightsV.glsl",               sum_lights_class ) );
    shaders.push_back( make_pair( "lighting/lightV.glsl",                   mShaderLevel[SHADER_LIGHTING] ) );
    shaders.push_back( make_pair( "lighting/lightFuncSpecularV.glsl",       mShaderLevel[SHADER_LIGHTING] ) );
    shaders.push_back( make_pair( "lighting/sumLightsSpecularV.glsl",       sum_lights_class ) );
    shaders.push_back( make_pair( "lighting/lightSpecularV.glsl",           mShaderLevel[SHADER_LIGHTING] ) );
    shaders.push_back( make_pair( "windlight/atmosphericsFuncs.glsl",       mShaderLevel[SHADER_WINDLIGHT] ) );
    shaders.push_back( make_pair( "windlight/atmosphericsV.glsl",           mShaderLevel[SHADER_WINDLIGHT] ) );
    shaders.push_back( make_pair( "environment/srgbF.glsl",                 1 ) );
    shaders.push_back( make_pair( "avatar/avatarSkinV.glsl",                1 ) );
    shaders.push_back( make_pair( "avatar/objectSkinV.glsl",                1 ) );
    shaders.push_back( make_pair( "deferred/textureUtilV.glsl",             1 ) );
    if (gGLManager.mGLSLVersionMajor >= 2 || gGLManager.mGLSLVersionMinor >= 30)
    {
        shaders.push_back( make_pair( "objects/indexedTextureV.glsl",           1 ) );
    }
    shaders.push_back( make_pair( "objects/nonindexedTextureV.glsl",        1 ) );

    std::map<std::string, std::string> attribs;
    attribs["MAX_JOINTS_PER_MESH_OBJECT"] =
        std::to_string(LLSkinningUtil::getMaxJointCount());

    bool ssr = gSavedSettings.getBOOL("RenderScreenSpaceReflections");

    bool has_reflection_probes = gSavedSettings.getBOOL("RenderReflectionsEnabled") && gGLManager.mGLVersion > 3.99f;

    S32 probe_level = llclamp(gSavedSettings.getS32("RenderReflectionProbeLevel"), 0, 3);

    S32 shadow_detail            = gSavedSettings.getS32("RenderShadowDetail");

    if (shadow_detail >= 1)
    {
        attribs["SUN_SHADOW"] = "1";

        if (shadow_detail >= 2)
        {
            attribs["SPOT_SHADOW"] = "1";
        }
    }

    if (ssr)
    {
        attribs["SSR"] = "1";
    }

    if (has_reflection_probes)
    {
        attribs["REFMAP_LEVEL"] = std::to_string(probe_level);
<<<<<<< HEAD
		attribs["REF_SAMPLE_COUNT"] = "32";
	}

    { // PBR terrain
        const S32 mapping = clamp_terrain_mapping(gSavedSettings.getS32("RenderTerrainPBRPlanarSampleCount"));
        attribs["TERRAIN_PLANAR_TEXTURE_SAMPLE_COUNT"] = llformat("%d", mapping);
        const F32 triplanar_factor = gSavedSettings.getF32("RenderTerrainPBRTriplanarBlendFactor");
        attribs["TERRAIN_TRIPLANAR_BLEND_FACTOR"] = llformat("%.2f", triplanar_factor);
        S32 detail = gSavedSettings.getS32("RenderTerrainPBRDetail");
        detail = llclamp(detail, TERRAIN_PBR_DETAIL_MIN, TERRAIN_PBR_DETAIL_MAX);
        attribs["TERRAIN_PBR_DETAIL"] = llformat("%d", detail);
    }

	LLGLSLShader::sGlobalDefines = attribs;

	// We no longer have to bind the shaders to global glhandles, they are automatically added to a map now.
	for (U32 i = 0; i < shaders.size(); i++)
	{
		// Note usage of GL_VERTEX_SHADER
		if (loadShaderFile(shaders[i].first, shaders[i].second, GL_VERTEX_SHADER, &attribs) == 0)
		{
			LL_WARNS("Shader") << "Failed to load vertex shader " << shaders[i].first << LL_ENDL;
			return shaders[i].first;
		}
	}

	// Load the Basic Fragment Shaders at the appropriate level. 
	// (in order of shader function call depth for reference purposes, deepest level first)

	shaders.clear();
	S32 ch = 1;

	if (gGLManager.mGLSLVersionMajor > 1 || gGLManager.mGLSLVersionMinor >= 30)
	{ //use indexed texture rendering for GLSL >= 1.30
		ch = llmax(LLGLSLShader::sIndexedTextureChannels, 1);
	}


	std::vector<S32> index_channels;    
	index_channels.push_back(-1);    shaders.push_back( make_pair( "windlight/atmosphericsVarsF.glsl",      mShaderLevel[SHADER_WINDLIGHT] ) );
	index_channels.push_back(-1);    shaders.push_back( make_pair( "windlight/atmosphericsHelpersF.glsl",       mShaderLevel[SHADER_WINDLIGHT] ) );
	index_channels.push_back(-1);    shaders.push_back( make_pair( "windlight/gammaF.glsl",                 mShaderLevel[SHADER_WINDLIGHT]) );
    index_channels.push_back(-1);    shaders.push_back( make_pair( "windlight/atmosphericsFuncs.glsl",       mShaderLevel[SHADER_WINDLIGHT] ) );
	index_channels.push_back(-1);    shaders.push_back( make_pair( "windlight/atmosphericsF.glsl",          mShaderLevel[SHADER_WINDLIGHT] ) );
	index_channels.push_back(-1);    shaders.push_back( make_pair( "environment/waterFogF.glsl",                mShaderLevel[SHADER_WATER] ) );
	index_channels.push_back(-1);    shaders.push_back( make_pair( "environment/srgbF.glsl",                    mShaderLevel[SHADER_ENVIRONMENT] ) );
	index_channels.push_back(-1);    shaders.push_back( make_pair( "deferred/deferredUtil.glsl",                    1) );
    index_channels.push_back(-1);    shaders.push_back( make_pair( "deferred/globalF.glsl",                          1));
	index_channels.push_back(-1);    shaders.push_back( make_pair( "deferred/shadowUtil.glsl",                      1) );
	index_channels.push_back(-1);    shaders.push_back( make_pair( "deferred/aoUtil.glsl",                          1) );
	index_channels.push_back(-1);    shaders.push_back( make_pair( "deferred/pbrterrainUtilF.glsl",                 1) );
=======
        attribs["REF_SAMPLE_COUNT"] = "32";
    }

    LLGLSLShader::sGlobalDefines = attribs;

    // We no longer have to bind the shaders to global glhandles, they are automatically added to a map now.
    for (U32 i = 0; i < shaders.size(); i++)
    {
        // Note usage of GL_VERTEX_SHADER
        if (loadShaderFile(shaders[i].first, shaders[i].second, GL_VERTEX_SHADER, &attribs) == 0)
        {
            LL_WARNS("Shader") << "Failed to load vertex shader " << shaders[i].first << LL_ENDL;
            return shaders[i].first;
        }
    }

    // Load the Basic Fragment Shaders at the appropriate level.
    // (in order of shader function call depth for reference purposes, deepest level first)

    shaders.clear();
    S32 ch = 1;

    if (gGLManager.mGLSLVersionMajor > 1 || gGLManager.mGLSLVersionMinor >= 30)
    { //use indexed texture rendering for GLSL >= 1.30
        ch = llmax(LLGLSLShader::sIndexedTextureChannels, 1);
    }


    std::vector<S32> index_channels;
    index_channels.push_back(-1);    shaders.push_back( make_pair( "windlight/atmosphericsVarsF.glsl",      mShaderLevel[SHADER_WINDLIGHT] ) );
    index_channels.push_back(-1);    shaders.push_back( make_pair( "windlight/atmosphericsHelpersF.glsl",       mShaderLevel[SHADER_WINDLIGHT] ) );
    index_channels.push_back(-1);    shaders.push_back( make_pair( "windlight/gammaF.glsl",                 mShaderLevel[SHADER_WINDLIGHT]) );
    index_channels.push_back(-1);    shaders.push_back( make_pair( "windlight/atmosphericsFuncs.glsl",       mShaderLevel[SHADER_WINDLIGHT] ) );
    index_channels.push_back(-1);    shaders.push_back( make_pair( "windlight/atmosphericsF.glsl",          mShaderLevel[SHADER_WINDLIGHT] ) );
    index_channels.push_back(-1);    shaders.push_back( make_pair( "environment/waterFogF.glsl",                mShaderLevel[SHADER_WATER] ) );
    index_channels.push_back(-1);    shaders.push_back( make_pair( "environment/encodeNormF.glsl",  mShaderLevel[SHADER_ENVIRONMENT] ) );
    index_channels.push_back(-1);    shaders.push_back( make_pair( "environment/srgbF.glsl",                    mShaderLevel[SHADER_ENVIRONMENT] ) );
    index_channels.push_back(-1);    shaders.push_back( make_pair( "deferred/deferredUtil.glsl",                    1) );
    index_channels.push_back(-1);    shaders.push_back( make_pair( "deferred/shadowUtil.glsl",                      1) );
    index_channels.push_back(-1);    shaders.push_back( make_pair( "deferred/aoUtil.glsl",                          1) );
>>>>>>> 6377610f
    index_channels.push_back(-1);    shaders.push_back( make_pair( "deferred/reflectionProbeF.glsl",                has_reflection_probes ? 3 : 2) );
    index_channels.push_back(-1);    shaders.push_back( make_pair( "deferred/screenSpaceReflUtil.glsl",             ssr ? 3 : 1) );
    index_channels.push_back(-1);    shaders.push_back( make_pair( "lighting/lightNonIndexedF.glsl",                    mShaderLevel[SHADER_LIGHTING] ) );
    index_channels.push_back(-1);    shaders.push_back( make_pair( "lighting/lightAlphaMaskNonIndexedF.glsl",                   mShaderLevel[SHADER_LIGHTING] ) );
    index_channels.push_back(ch);    shaders.push_back( make_pair( "lighting/lightF.glsl",                  mShaderLevel[SHADER_LIGHTING] ) );
    index_channels.push_back(ch);    shaders.push_back( make_pair( "lighting/lightAlphaMaskF.glsl",                 mShaderLevel[SHADER_LIGHTING] ) );

    for (U32 i = 0; i < shaders.size(); i++)
    {
        // Note usage of GL_FRAGMENT_SHADER
        if (loadShaderFile(shaders[i].first, shaders[i].second, GL_FRAGMENT_SHADER, &attribs, index_channels[i]) == 0)
        {
            LL_WARNS("Shader") << "Failed to load fragment shader " << shaders[i].first << LL_ENDL;
            return shaders[i].first;
        }
    }

    return std::string();
}

bool LLViewerShaderMgr::loadShadersWater()
{
    LL_PROFILE_ZONE_SCOPED;
    bool success = true;
    bool terrainWaterSuccess = true;

    bool use_sun_shadow = mShaderLevel[SHADER_DEFERRED] > 1 &&
        gSavedSettings.getS32("RenderShadowDetail") > 0;

    if (mShaderLevel[SHADER_WATER] == 0)
    {
        gWaterProgram.unload();
        gWaterEdgeProgram.unload();
        gUnderWaterProgram.unload();
        return true;
    }

    if (success)
    {
        // load water shader
        gWaterProgram.mName = "Water Shader";
        gWaterProgram.mFeatures.calculatesAtmospherics = true;
        gWaterProgram.mFeatures.hasAtmospherics = true;
        gWaterProgram.mFeatures.hasGamma = true;
        gWaterProgram.mFeatures.hasSrgb = true;
        gWaterProgram.mFeatures.hasReflectionProbes = true;
        gWaterProgram.mFeatures.hasShadows = use_sun_shadow;
        gWaterProgram.mShaderFiles.clear();
        gWaterProgram.mShaderFiles.push_back(make_pair("environment/waterV.glsl", GL_VERTEX_SHADER));
        gWaterProgram.mShaderFiles.push_back(make_pair("environment/waterF.glsl", GL_FRAGMENT_SHADER));
        gWaterProgram.clearPermutations();
        if (LLPipeline::sRenderTransparentWater)
        {
            gWaterProgram.addPermutation("TRANSPARENT_WATER", "1");
        }

        if (use_sun_shadow)
        {
            gWaterProgram.addPermutation("HAS_SUN_SHADOW", "1");
        }

        gWaterProgram.mShaderGroup = LLGLSLShader::SG_WATER;
        gWaterProgram.mShaderLevel = mShaderLevel[SHADER_WATER];
        success = gWaterProgram.createShader(NULL, NULL);
        llassert(success);
    }

    if (success)
    {
    // load water shader
        gWaterEdgeProgram.mName = "Water Edge Shader";
        gWaterEdgeProgram.mFeatures.calculatesAtmospherics = true;
        gWaterEdgeProgram.mFeatures.hasAtmospherics = true;
        gWaterEdgeProgram.mFeatures.hasGamma = true;
        gWaterEdgeProgram.mFeatures.hasSrgb = true;
        gWaterEdgeProgram.mFeatures.hasReflectionProbes = true;
        gWaterEdgeProgram.mFeatures.hasShadows = use_sun_shadow;
        gWaterEdgeProgram.mShaderFiles.clear();
        gWaterEdgeProgram.mShaderFiles.push_back(make_pair("environment/waterV.glsl", GL_VERTEX_SHADER));
        gWaterEdgeProgram.mShaderFiles.push_back(make_pair("environment/waterF.glsl", GL_FRAGMENT_SHADER));
        gWaterEdgeProgram.clearPermutations();
        gWaterEdgeProgram.addPermutation("WATER_EDGE", "1");
        if (LLPipeline::sRenderTransparentWater)
        {
            gWaterEdgeProgram.addPermutation("TRANSPARENT_WATER", "1");
        }

        if (use_sun_shadow)
        {
            gWaterEdgeProgram.addPermutation("HAS_SUN_SHADOW", "1");
        }
        gWaterEdgeProgram.mShaderGroup = LLGLSLShader::SG_WATER;
        gWaterEdgeProgram.mShaderLevel = mShaderLevel[SHADER_WATER];
        success = gWaterEdgeProgram.createShader(NULL, NULL);
        llassert(success);
    }

    if (success)
    {
        //load under water vertex shader
        gUnderWaterProgram.mName = "Underwater Shader";
        gUnderWaterProgram.mFeatures.calculatesAtmospherics = true;
        gUnderWaterProgram.mFeatures.hasAtmospherics = true;
        gUnderWaterProgram.mShaderFiles.clear();
        gUnderWaterProgram.mShaderFiles.push_back(make_pair("environment/waterV.glsl", GL_VERTEX_SHADER));
        gUnderWaterProgram.mShaderFiles.push_back(make_pair("environment/underWaterF.glsl", GL_FRAGMENT_SHADER));
        gUnderWaterProgram.mShaderLevel = mShaderLevel[SHADER_WATER];
        gUnderWaterProgram.mShaderGroup = LLGLSLShader::SG_WATER;
        gUnderWaterProgram.clearPermutations();
        if (LLPipeline::sRenderTransparentWater)
        {
            gUnderWaterProgram.addPermutation("TRANSPARENT_WATER", "1");
        }
        success = gUnderWaterProgram.createShader(NULL, NULL);
        llassert(success);
    }

    /// Keep track of water shader levels
    if (gWaterProgram.mShaderLevel != mShaderLevel[SHADER_WATER]
        || gUnderWaterProgram.mShaderLevel != mShaderLevel[SHADER_WATER])
    {
        mShaderLevel[SHADER_WATER] = llmin(gWaterProgram.mShaderLevel, gUnderWaterProgram.mShaderLevel);
    }

    if (!success)
    {
        mShaderLevel[SHADER_WATER] = 0;
        return false;
    }

    // if we failed to load the terrain water shaders and we need them (using class2 water),
    // then drop down to class1 water.
    if (mShaderLevel[SHADER_WATER] > 1 && !terrainWaterSuccess)
    {
        mShaderLevel[SHADER_WATER]--;
        return loadShadersWater();
    }

    LLWorld::getInstance()->updateWaterObjects();

    return true;
}

bool LLViewerShaderMgr::loadShadersEffects()
{
    LL_PROFILE_ZONE_SCOPED;
    bool success = true;

    if (mShaderLevel[SHADER_EFFECT] == 0)
    {
        gGlowProgram.unload();
        gGlowExtractProgram.unload();
        return true;
    }

    if (success)
    {
        gGlowProgram.mName = "Glow Shader (Post)";
        gGlowProgram.mShaderFiles.clear();
        gGlowProgram.mShaderFiles.push_back(make_pair("effects/glowV.glsl", GL_VERTEX_SHADER));
        gGlowProgram.mShaderFiles.push_back(make_pair("effects/glowF.glsl", GL_FRAGMENT_SHADER));
        gGlowProgram.mShaderLevel = mShaderLevel[SHADER_EFFECT];
        success = gGlowProgram.createShader(NULL, NULL);
        if (!success)
        {
            LLPipeline::sRenderGlow = false;
        }
    }

    if (success)
    {
        const bool use_glow_noise = gSavedSettings.getBOOL("RenderGlowNoise");
        const std::string glow_noise_label = use_glow_noise ? " (+Noise)" : "";

        gGlowExtractProgram.mName = llformat("Glow Extract Shader (Post)%s", glow_noise_label.c_str());
        gGlowExtractProgram.mShaderFiles.clear();
        gGlowExtractProgram.mShaderFiles.push_back(make_pair("effects/glowExtractV.glsl", GL_VERTEX_SHADER));
        gGlowExtractProgram.mShaderFiles.push_back(make_pair("effects/glowExtractF.glsl", GL_FRAGMENT_SHADER));
        gGlowExtractProgram.mShaderLevel = mShaderLevel[SHADER_EFFECT];

        if (use_glow_noise)
        {
            gGlowExtractProgram.addPermutation("HAS_NOISE", "1");
        }

        success = gGlowExtractProgram.createShader(NULL, NULL);
        if (!success)
        {
            LLPipeline::sRenderGlow = false;
        }
    }

    return success;

}

bool LLViewerShaderMgr::loadShadersDeferred()
{
    LL_PROFILE_ZONE_SCOPED;
    bool use_sun_shadow = mShaderLevel[SHADER_DEFERRED] > 1 &&
        gSavedSettings.getS32("RenderShadowDetail") > 0;

    if (mShaderLevel[SHADER_DEFERRED] == 0)
    {
        gDeferredTreeProgram.unload();
        gDeferredTreeShadowProgram.unload();
        gDeferredSkinnedTreeShadowProgram.unload();
        gDeferredDiffuseProgram.unload();
        gDeferredSkinnedDiffuseProgram.unload();
        gDeferredDiffuseAlphaMaskProgram.unload();
        gDeferredSkinnedDiffuseAlphaMaskProgram.unload();
        gDeferredNonIndexedDiffuseAlphaMaskProgram.unload();
        gDeferredNonIndexedDiffuseAlphaMaskNoColorProgram.unload();
        gDeferredBumpProgram.unload();
        gDeferredSkinnedBumpProgram.unload();
        gDeferredImpostorProgram.unload();
        gDeferredTerrainProgram.unload();
        gDeferredLightProgram.unload();
        for (U32 i = 0; i < LL_DEFERRED_MULTI_LIGHT_COUNT; ++i)
        {
            gDeferredMultiLightProgram[i].unload();
        }
        gDeferredSpotLightProgram.unload();
        gDeferredMultiSpotLightProgram.unload();
        gDeferredSunProgram.unload();
        gDeferredBlurLightProgram.unload();
        gDeferredSoftenProgram.unload();
        gDeferredShadowProgram.unload();
        gDeferredSkinnedShadowProgram.unload();
        gDeferredShadowCubeProgram.unload();
        gDeferredShadowAlphaMaskProgram.unload();
        gDeferredSkinnedShadowAlphaMaskProgram.unload();
        gDeferredShadowGLTFAlphaMaskProgram.unload();
        gDeferredSkinnedShadowGLTFAlphaMaskProgram.unload();
        gDeferredShadowFullbrightAlphaMaskProgram.unload();
        gDeferredSkinnedShadowFullbrightAlphaMaskProgram.unload();
        gDeferredAvatarShadowProgram.unload();
        gDeferredAvatarAlphaShadowProgram.unload();
        gDeferredAvatarAlphaMaskShadowProgram.unload();
        gDeferredAvatarProgram.unload();
        gDeferredAvatarAlphaProgram.unload();
        gDeferredAlphaProgram.unload();
        gHUDAlphaProgram.unload();
        gDeferredSkinnedAlphaProgram.unload();
        gDeferredFullbrightProgram.unload();
        gHUDFullbrightProgram.unload();
        gDeferredFullbrightAlphaMaskProgram.unload();
        gHUDFullbrightAlphaMaskProgram.unload();
        gDeferredFullbrightAlphaMaskAlphaProgram.unload();
        gHUDFullbrightAlphaMaskAlphaProgram.unload();
        gDeferredEmissiveProgram.unload();
        gDeferredSkinnedEmissiveProgram.unload();
        gDeferredAvatarEyesProgram.unload();
        gDeferredPostProgram.unload();
        gDeferredCoFProgram.unload();
        gDeferredDoFCombineProgram.unload();
        gExposureProgram.unload();
        gExposureProgramNoFade.unload();
        gLuminanceProgram.unload();
        gDeferredPostGammaCorrectProgram.unload();
        gNoPostGammaCorrectProgram.unload();
        gLegacyPostGammaCorrectProgram.unload();
<<<<<<< HEAD
		gFXAAProgram.unload();
        gEnvironmentMapProgram.unload();
		gDeferredWLSkyProgram.unload();
		gDeferredWLCloudProgram.unload();
=======
        gFXAAProgram.unload();
        gDeferredWLSkyProgram.unload();
        gDeferredWLCloudProgram.unload();
>>>>>>> 6377610f
        gDeferredWLSunProgram.unload();
        gDeferredWLMoonProgram.unload();
        gDeferredStarProgram.unload();
        gDeferredFullbrightShinyProgram.unload();
        gHUDFullbrightShinyProgram.unload();
        gDeferredSkinnedFullbrightShinyProgram.unload();
        gDeferredSkinnedFullbrightProgram.unload();
        gDeferredSkinnedFullbrightAlphaMaskProgram.unload();
        gDeferredSkinnedFullbrightAlphaMaskAlphaProgram.unload();

        gDeferredHighlightProgram.unload();

        gNormalMapGenProgram.unload();
        gDeferredGenBrdfLutProgram.unload();
        gDeferredBufferVisualProgram.unload();

        for (U32 i = 0; i < LLMaterial::SHADER_COUNT*2; ++i)
        {
            gDeferredMaterialProgram[i].unload();
        }

        gHUDPBROpaqueProgram.unload();
        gPBRGlowProgram.unload();
        gDeferredPBROpaqueProgram.unload();
        gDeferredSkinnedPBROpaqueProgram.unload();
        gDeferredPBRAlphaProgram.unload();
        gDeferredSkinnedPBRAlphaProgram.unload();
		gDeferredPBRTerrainProgram.unload();

        return true;
    }

    bool success = true;

    if (success)
    {
        gDeferredHighlightProgram.mName = "Deferred Highlight Shader";
        gDeferredHighlightProgram.mShaderFiles.clear();
        gDeferredHighlightProgram.mShaderFiles.push_back(make_pair("interface/highlightV.glsl", GL_VERTEX_SHADER));
        gDeferredHighlightProgram.mShaderFiles.push_back(make_pair("deferred/highlightF.glsl", GL_FRAGMENT_SHADER));
        gDeferredHighlightProgram.mShaderLevel = mShaderLevel[SHADER_INTERFACE];
        success = gDeferredHighlightProgram.createShader(NULL, NULL);
    }

<<<<<<< HEAD
	if (success)
	{
		gDeferredDiffuseProgram.mName = "Deferred Diffuse Shader";
=======
    if (success)
    {
        gDeferredDiffuseProgram.mName = "Deferred Diffuse Shader";
        gDeferredDiffuseProgram.mFeatures.encodesNormal = true;
>>>>>>> 6377610f
        gDeferredDiffuseProgram.mFeatures.hasSrgb = true;
        gDeferredDiffuseProgram.mShaderFiles.clear();
        gDeferredDiffuseProgram.mShaderFiles.push_back(make_pair("deferred/diffuseV.glsl", GL_VERTEX_SHADER));
        gDeferredDiffuseProgram.mShaderFiles.push_back(make_pair("deferred/diffuseIndexedF.glsl", GL_FRAGMENT_SHADER));
        gDeferredDiffuseProgram.mFeatures.mIndexedTextureChannels = LLGLSLShader::sIndexedTextureChannels;
        gDeferredDiffuseProgram.mShaderLevel = mShaderLevel[SHADER_DEFERRED];
        success = make_rigged_variant(gDeferredDiffuseProgram, gDeferredSkinnedDiffuseProgram);
        success = success && gDeferredDiffuseProgram.createShader(NULL, NULL);
    }

<<<<<<< HEAD
	if (success)
	{
		gDeferredDiffuseAlphaMaskProgram.mName = "Deferred Diffuse Alpha Mask Shader";
		gDeferredDiffuseAlphaMaskProgram.mShaderFiles.clear();
		gDeferredDiffuseAlphaMaskProgram.mShaderFiles.push_back(make_pair("deferred/diffuseV.glsl", GL_VERTEX_SHADER));
		gDeferredDiffuseAlphaMaskProgram.mShaderFiles.push_back(make_pair("deferred/diffuseAlphaMaskIndexedF.glsl", GL_FRAGMENT_SHADER));
		gDeferredDiffuseAlphaMaskProgram.mFeatures.mIndexedTextureChannels = LLGLSLShader::sIndexedTextureChannels;
		gDeferredDiffuseAlphaMaskProgram.mShaderLevel = mShaderLevel[SHADER_DEFERRED];
        success = make_rigged_variant(gDeferredDiffuseAlphaMaskProgram, gDeferredSkinnedDiffuseAlphaMaskProgram);
		success = success && gDeferredDiffuseAlphaMaskProgram.createShader(NULL, NULL);
	}

	if (success)
	{
		gDeferredNonIndexedDiffuseAlphaMaskProgram.mName = "Deferred Diffuse Non-Indexed Alpha Mask Shader";
		gDeferredNonIndexedDiffuseAlphaMaskProgram.mShaderFiles.clear();
		gDeferredNonIndexedDiffuseAlphaMaskProgram.mShaderFiles.push_back(make_pair("deferred/diffuseV.glsl", GL_VERTEX_SHADER));
		gDeferredNonIndexedDiffuseAlphaMaskProgram.mShaderFiles.push_back(make_pair("deferred/diffuseAlphaMaskF.glsl", GL_FRAGMENT_SHADER));
		gDeferredNonIndexedDiffuseAlphaMaskProgram.mShaderLevel = mShaderLevel[SHADER_DEFERRED];
		success = gDeferredNonIndexedDiffuseAlphaMaskProgram.createShader(NULL, NULL);
        llassert(success);
	}
    
	if (success)
	{
		gDeferredNonIndexedDiffuseAlphaMaskNoColorProgram.mName = "Deferred Diffuse Non-Indexed Alpha Mask No Color Shader";
		gDeferredNonIndexedDiffuseAlphaMaskNoColorProgram.mShaderFiles.clear();
		gDeferredNonIndexedDiffuseAlphaMaskNoColorProgram.mShaderFiles.push_back(make_pair("deferred/diffuseNoColorV.glsl", GL_VERTEX_SHADER));
		gDeferredNonIndexedDiffuseAlphaMaskNoColorProgram.mShaderFiles.push_back(make_pair("deferred/diffuseAlphaMaskNoColorF.glsl", GL_FRAGMENT_SHADER));
		gDeferredNonIndexedDiffuseAlphaMaskNoColorProgram.mShaderLevel = mShaderLevel[SHADER_DEFERRED];
		success = gDeferredNonIndexedDiffuseAlphaMaskNoColorProgram.createShader(NULL, NULL);
		llassert(success);
	}

	if (success)
	{
		gDeferredBumpProgram.mName = "Deferred Bump Shader";
		gDeferredBumpProgram.mShaderFiles.clear();
		gDeferredBumpProgram.mShaderFiles.push_back(make_pair("deferred/bumpV.glsl", GL_VERTEX_SHADER));
		gDeferredBumpProgram.mShaderFiles.push_back(make_pair("deferred/bumpF.glsl", GL_FRAGMENT_SHADER));
		gDeferredBumpProgram.mShaderLevel = mShaderLevel[SHADER_DEFERRED];
        success = make_rigged_variant(gDeferredBumpProgram, gDeferredSkinnedBumpProgram);
		success = success && gDeferredBumpProgram.createShader(NULL, NULL);
		llassert(success);
	}

	gDeferredMaterialProgram[1].mFeatures.hasLighting = false;
	gDeferredMaterialProgram[5].mFeatures.hasLighting = false;
	gDeferredMaterialProgram[9].mFeatures.hasLighting = false;
	gDeferredMaterialProgram[13].mFeatures.hasLighting = false;
	gDeferredMaterialProgram[1+LLMaterial::SHADER_COUNT].mFeatures.hasLighting = false;
	gDeferredMaterialProgram[5+LLMaterial::SHADER_COUNT].mFeatures.hasLighting = false;
	gDeferredMaterialProgram[9+LLMaterial::SHADER_COUNT].mFeatures.hasLighting = false;
	gDeferredMaterialProgram[13+LLMaterial::SHADER_COUNT].mFeatures.hasLighting = false;

	for (U32 i = 0; i < LLMaterial::SHADER_COUNT*2; ++i)
	{
		if (success)
		{
            bool has_skin = i & 0x10;

            if (!has_skin)
            {
                mShaderList.push_back(&gDeferredMaterialProgram[i]);
                gDeferredMaterialProgram[i].mName = llformat("Material Shader %d", i);
            }
            else
            {
                gDeferredMaterialProgram[i].mName = llformat("Skinned Material Shader %d", i);
            }
			
			U32 alpha_mode = i & 0x3;
=======
    if (success)
    {
        gDeferredDiffuseAlphaMaskProgram.mName = "Deferred Diffuse Alpha Mask Shader";
        gDeferredDiffuseAlphaMaskProgram.mFeatures.encodesNormal = true;
        gDeferredDiffuseAlphaMaskProgram.mShaderFiles.clear();
        gDeferredDiffuseAlphaMaskProgram.mShaderFiles.push_back(make_pair("deferred/diffuseV.glsl", GL_VERTEX_SHADER));
        gDeferredDiffuseAlphaMaskProgram.mShaderFiles.push_back(make_pair("deferred/diffuseAlphaMaskIndexedF.glsl", GL_FRAGMENT_SHADER));
        gDeferredDiffuseAlphaMaskProgram.mFeatures.mIndexedTextureChannels = LLGLSLShader::sIndexedTextureChannels;
        gDeferredDiffuseAlphaMaskProgram.mShaderLevel = mShaderLevel[SHADER_DEFERRED];
        success = make_rigged_variant(gDeferredDiffuseAlphaMaskProgram, gDeferredSkinnedDiffuseAlphaMaskProgram);
        success = success && gDeferredDiffuseAlphaMaskProgram.createShader(NULL, NULL);
    }

    if (success)
    {
        gDeferredNonIndexedDiffuseAlphaMaskProgram.mName = "Deferred Diffuse Non-Indexed Alpha Mask Shader";
        gDeferredNonIndexedDiffuseAlphaMaskProgram.mFeatures.encodesNormal = true;
        gDeferredNonIndexedDiffuseAlphaMaskProgram.mShaderFiles.clear();
        gDeferredNonIndexedDiffuseAlphaMaskProgram.mShaderFiles.push_back(make_pair("deferred/diffuseV.glsl", GL_VERTEX_SHADER));
        gDeferredNonIndexedDiffuseAlphaMaskProgram.mShaderFiles.push_back(make_pair("deferred/diffuseAlphaMaskF.glsl", GL_FRAGMENT_SHADER));
        gDeferredNonIndexedDiffuseAlphaMaskProgram.mShaderLevel = mShaderLevel[SHADER_DEFERRED];
        success = gDeferredNonIndexedDiffuseAlphaMaskProgram.createShader(NULL, NULL);
        llassert(success);
    }

    if (success)
    {
        gDeferredNonIndexedDiffuseAlphaMaskNoColorProgram.mName = "Deferred Diffuse Non-Indexed Alpha Mask No Color Shader";
        gDeferredNonIndexedDiffuseAlphaMaskNoColorProgram.mFeatures.encodesNormal = true;
        gDeferredNonIndexedDiffuseAlphaMaskNoColorProgram.mShaderFiles.clear();
        gDeferredNonIndexedDiffuseAlphaMaskNoColorProgram.mShaderFiles.push_back(make_pair("deferred/diffuseNoColorV.glsl", GL_VERTEX_SHADER));
        gDeferredNonIndexedDiffuseAlphaMaskNoColorProgram.mShaderFiles.push_back(make_pair("deferred/diffuseAlphaMaskNoColorF.glsl", GL_FRAGMENT_SHADER));
        gDeferredNonIndexedDiffuseAlphaMaskNoColorProgram.mShaderLevel = mShaderLevel[SHADER_DEFERRED];
        success = gDeferredNonIndexedDiffuseAlphaMaskNoColorProgram.createShader(NULL, NULL);
        llassert(success);
    }

    if (success)
    {
        gDeferredBumpProgram.mName = "Deferred Bump Shader";
        gDeferredBumpProgram.mFeatures.encodesNormal = true;
        gDeferredBumpProgram.mShaderFiles.clear();
        gDeferredBumpProgram.mShaderFiles.push_back(make_pair("deferred/bumpV.glsl", GL_VERTEX_SHADER));
        gDeferredBumpProgram.mShaderFiles.push_back(make_pair("deferred/bumpF.glsl", GL_FRAGMENT_SHADER));
        gDeferredBumpProgram.mShaderLevel = mShaderLevel[SHADER_DEFERRED];
        success = make_rigged_variant(gDeferredBumpProgram, gDeferredSkinnedBumpProgram);
        success = success && gDeferredBumpProgram.createShader(NULL, NULL);
        llassert(success);
    }

    gDeferredMaterialProgram[1].mFeatures.hasLighting = false;
    gDeferredMaterialProgram[5].mFeatures.hasLighting = false;
    gDeferredMaterialProgram[9].mFeatures.hasLighting = false;
    gDeferredMaterialProgram[13].mFeatures.hasLighting = false;
    gDeferredMaterialProgram[1+LLMaterial::SHADER_COUNT].mFeatures.hasLighting = false;
    gDeferredMaterialProgram[5+LLMaterial::SHADER_COUNT].mFeatures.hasLighting = false;
    gDeferredMaterialProgram[9+LLMaterial::SHADER_COUNT].mFeatures.hasLighting = false;
    gDeferredMaterialProgram[13+LLMaterial::SHADER_COUNT].mFeatures.hasLighting = false;

    for (U32 i = 0; i < LLMaterial::SHADER_COUNT*2; ++i)
    {
        if (success)
        {
            mShaderList.push_back(&gDeferredMaterialProgram[i]);

            gDeferredMaterialProgram[i].mName = llformat("Deferred Material Shader %d", i);

            U32 alpha_mode = i & 0x3;
>>>>>>> 6377610f

            gDeferredMaterialProgram[i].mShaderFiles.clear();
            gDeferredMaterialProgram[i].mShaderFiles.push_back(make_pair("deferred/materialV.glsl", GL_VERTEX_SHADER));
            gDeferredMaterialProgram[i].mShaderFiles.push_back(make_pair("deferred/materialF.glsl", GL_FRAGMENT_SHADER));
            gDeferredMaterialProgram[i].mShaderLevel = mShaderLevel[SHADER_DEFERRED];

            gDeferredMaterialProgram[i].clearPermutations();

            bool has_normal_map   = (i & 0x8) > 0;
            bool has_specular_map = (i & 0x4) > 0;

            if (has_normal_map)
            {
                gDeferredMaterialProgram[i].addPermutation("HAS_NORMAL_MAP", "1");
            }

            if (has_specular_map)
            {
                gDeferredMaterialProgram[i].addPermutation("HAS_SPECULAR_MAP", "1");
            }

            gDeferredMaterialProgram[i].addPermutation("DIFFUSE_ALPHA_MODE", llformat("%d", alpha_mode));

            if (alpha_mode != 0)
            {
                gDeferredMaterialProgram[i].mFeatures.hasAlphaMask = true;
                gDeferredMaterialProgram[i].addPermutation("HAS_ALPHA_MASK", "1");
            }

            if (use_sun_shadow)
            {
                gDeferredMaterialProgram[i].addPermutation("HAS_SUN_SHADOW", "1");
            }

            
            gDeferredMaterialProgram[i].mFeatures.hasSrgb = true;
            gDeferredMaterialProgram[i].mFeatures.calculatesAtmospherics = true;
            gDeferredMaterialProgram[i].mFeatures.hasAtmospherics = true;
            gDeferredMaterialProgram[i].mFeatures.hasGamma = true;
            gDeferredMaterialProgram[i].mFeatures.hasShadows = use_sun_shadow;
            gDeferredMaterialProgram[i].mFeatures.hasReflectionProbes = true;

            if (has_skin)
            {
                gDeferredMaterialProgram[i].addPermutation("HAS_SKIN", "1");
                gDeferredMaterialProgram[i].mFeatures.hasObjectSkinning = true;
            }
            else
            {
                gDeferredMaterialProgram[i].mRiggedVariant = &gDeferredMaterialProgram[i + 0x10];
            }

            success = gDeferredMaterialProgram[i].createShader(NULL, NULL);
            llassert(success);
        }
    }

    gDeferredMaterialProgram[1].mFeatures.hasLighting = true;
    gDeferredMaterialProgram[5].mFeatures.hasLighting = true;
    gDeferredMaterialProgram[9].mFeatures.hasLighting = true;
    gDeferredMaterialProgram[13].mFeatures.hasLighting = true;
    gDeferredMaterialProgram[1+LLMaterial::SHADER_COUNT].mFeatures.hasLighting = true;
    gDeferredMaterialProgram[5+LLMaterial::SHADER_COUNT].mFeatures.hasLighting = true;
    gDeferredMaterialProgram[9+LLMaterial::SHADER_COUNT].mFeatures.hasLighting = true;
    gDeferredMaterialProgram[13+LLMaterial::SHADER_COUNT].mFeatures.hasLighting = true;

    if (success)
    {
        gDeferredPBROpaqueProgram.mName = "Deferred PBR Opaque Shader";
        gDeferredPBROpaqueProgram.mFeatures.hasSrgb = true;

        gDeferredPBROpaqueProgram.mShaderFiles.clear();
        gDeferredPBROpaqueProgram.mShaderFiles.push_back(make_pair("deferred/pbropaqueV.glsl", GL_VERTEX_SHADER));
        gDeferredPBROpaqueProgram.mShaderFiles.push_back(make_pair("deferred/pbropaqueF.glsl", GL_FRAGMENT_SHADER));
        gDeferredPBROpaqueProgram.mShaderLevel = mShaderLevel[SHADER_DEFERRED];
        gDeferredPBROpaqueProgram.clearPermutations();

        success = make_rigged_variant(gDeferredPBROpaqueProgram, gDeferredSkinnedPBROpaqueProgram);
        if (success)
        {
            success = gDeferredPBROpaqueProgram.createShader(NULL, NULL);
        }
        llassert(success);
    }

    if (success)
    {
        gPBRGlowProgram.mName = " PBR Glow Shader";
        gPBRGlowProgram.mFeatures.hasSrgb = true;
        gPBRGlowProgram.mShaderFiles.clear();
        gPBRGlowProgram.mShaderFiles.push_back(make_pair("deferred/pbrglowV.glsl", GL_VERTEX_SHADER));
        gPBRGlowProgram.mShaderFiles.push_back(make_pair("deferred/pbrglowF.glsl", GL_FRAGMENT_SHADER));
        gPBRGlowProgram.mShaderLevel = mShaderLevel[SHADER_DEFERRED];

        success = make_rigged_variant(gPBRGlowProgram, gPBRGlowSkinnedProgram);
        if (success)
        {
            success = gPBRGlowProgram.createShader(NULL, NULL);
        }
        llassert(success);
    }

    if (success)
    {
        gHUDPBROpaqueProgram.mName = "HUD PBR Opaque Shader";
        gHUDPBROpaqueProgram.mFeatures.hasSrgb = true;
        gHUDPBROpaqueProgram.mShaderFiles.clear();
        gHUDPBROpaqueProgram.mShaderFiles.push_back(make_pair("deferred/pbropaqueV.glsl", GL_VERTEX_SHADER));
        gHUDPBROpaqueProgram.mShaderFiles.push_back(make_pair("deferred/pbropaqueF.glsl", GL_FRAGMENT_SHADER));
        gHUDPBROpaqueProgram.mShaderLevel = mShaderLevel[SHADER_DEFERRED];
        gHUDPBROpaqueProgram.clearPermutations();
        gHUDPBROpaqueProgram.addPermutation("IS_HUD", "1");

        success = gHUDPBROpaqueProgram.createShader(NULL, NULL);

        llassert(success);
    }



    if (success)
    {
        LLGLSLShader* shader = &gDeferredPBRAlphaProgram;
        shader->mName = "Deferred PBR Alpha Shader";

        shader->mFeatures.calculatesLighting = false;
        shader->mFeatures.hasLighting = false;
        shader->mFeatures.isAlphaLighting = true;
        shader->mFeatures.hasSrgb = true;
        shader->mFeatures.calculatesAtmospherics = true;
        shader->mFeatures.hasAtmospherics = true;
        shader->mFeatures.hasGamma = true;
        shader->mFeatures.hasShadows = use_sun_shadow;
        shader->mFeatures.isDeferred = true; // include deferredUtils
        shader->mFeatures.hasReflectionProbes = mShaderLevel[SHADER_DEFERRED];

        shader->mShaderFiles.clear();
        shader->mShaderFiles.push_back(make_pair("deferred/pbralphaV.glsl", GL_VERTEX_SHADER));
        shader->mShaderFiles.push_back(make_pair("deferred/pbralphaF.glsl", GL_FRAGMENT_SHADER));

        shader->clearPermutations();

        U32 alpha_mode = LLMaterial::DIFFUSE_ALPHA_MODE_BLEND;
        shader->addPermutation("DIFFUSE_ALPHA_MODE", llformat("%d", alpha_mode));
        shader->addPermutation("HAS_NORMAL_MAP", "1");
        shader->addPermutation("HAS_SPECULAR_MAP", "1"); // PBR: Packed: Occlusion, Metal, Roughness
        shader->addPermutation("HAS_EMISSIVE_MAP", "1");
        shader->addPermutation("USE_VERTEX_COLOR", "1");

        if (use_sun_shadow)
        {
            shader->addPermutation("HAS_SUN_SHADOW", "1");
        }

        shader->mShaderLevel = mShaderLevel[SHADER_DEFERRED];
        success = make_rigged_variant(*shader, gDeferredSkinnedPBRAlphaProgram);
        if (success)
        {
            success = shader->createShader(NULL, NULL);
        }
        llassert(success);

        // Alpha Shader Hack
        // See: LLRender::syncMatrices()
        shader->mFeatures.calculatesLighting = true;
        shader->mFeatures.hasLighting = true;

        shader->mRiggedVariant->mFeatures.calculatesLighting = true;
        shader->mRiggedVariant->mFeatures.hasLighting = true;
    }

    if (success)
    {
        LLGLSLShader* shader = &gHUDPBRAlphaProgram;
        shader->mName = "HUD PBR Alpha Shader";

        shader->mFeatures.hasSrgb = true;

        shader->mShaderFiles.clear();
        shader->mShaderFiles.push_back(make_pair("deferred/pbralphaV.glsl", GL_VERTEX_SHADER));
        shader->mShaderFiles.push_back(make_pair("deferred/pbralphaF.glsl", GL_FRAGMENT_SHADER));

        shader->clearPermutations();

        shader->addPermutation("IS_HUD", "1");

        shader->mShaderLevel = mShaderLevel[SHADER_DEFERRED];
        success = shader->createShader(NULL, NULL);
        llassert(success);
    }

<<<<<<< HEAD
	if (success)
	{
        S32 detail = gSavedSettings.getS32("RenderTerrainPBRDetail");
        detail = llclamp(detail, TERRAIN_PBR_DETAIL_MIN, TERRAIN_PBR_DETAIL_MAX);
        const S32 mapping = clamp_terrain_mapping(gSavedSettings.getS32("RenderTerrainPBRPlanarSampleCount"));
        gDeferredPBRTerrainProgram.mName = llformat("Deferred PBR Terrain Shader %d %s",
                detail,
                (mapping == 1 ? "flat" : "triplanar"));
        gDeferredPBRTerrainProgram.mFeatures.hasSrgb = true;
        gDeferredPBRTerrainProgram.mFeatures.isAlphaLighting = true;
        gDeferredPBRTerrainProgram.mFeatures.disableTextureIndex = true; //hack to disable auto-setup of texture channels
        gDeferredPBRTerrainProgram.mFeatures.calculatesAtmospherics = true;
        gDeferredPBRTerrainProgram.mFeatures.hasAtmospherics = true;
        gDeferredPBRTerrainProgram.mFeatures.hasGamma = true;
        gDeferredPBRTerrainProgram.mFeatures.hasTransport = true;
        gDeferredPBRTerrainProgram.mFeatures.isPBRTerrain = true;

        gDeferredPBRTerrainProgram.mShaderFiles.clear();
        gDeferredPBRTerrainProgram.mShaderFiles.push_back(make_pair("deferred/pbrterrainV.glsl", GL_VERTEX_SHADER));
        gDeferredPBRTerrainProgram.mShaderFiles.push_back(make_pair("deferred/pbrterrainF.glsl", GL_FRAGMENT_SHADER));
        gDeferredPBRTerrainProgram.mShaderLevel = mShaderLevel[SHADER_DEFERRED];
        gDeferredPBRTerrainProgram.addPermutation("TERRAIN_PBR_DETAIL", llformat("%d", detail));
        gDeferredPBRTerrainProgram.addPermutation("TERRAIN_PLANAR_TEXTURE_SAMPLE_COUNT", llformat("%d", mapping));
        success = gDeferredPBRTerrainProgram.createShader(NULL, NULL);
        llassert(success);
	}
	
	if (success)
	{
		gDeferredTreeProgram.mName = "Deferred Tree Shader";
		gDeferredTreeProgram.mShaderFiles.clear();
		gDeferredTreeProgram.mShaderFiles.push_back(make_pair("deferred/treeV.glsl", GL_VERTEX_SHADER));
		gDeferredTreeProgram.mShaderFiles.push_back(make_pair("deferred/treeF.glsl", GL_FRAGMENT_SHADER));
		gDeferredTreeProgram.mShaderLevel = mShaderLevel[SHADER_DEFERRED];
		success = gDeferredTreeProgram.createShader(NULL, NULL);
	}

	if (success)
	{
		gDeferredTreeShadowProgram.mName = "Deferred Tree Shadow Shader";
		gDeferredTreeShadowProgram.mShaderFiles.clear();
		gDeferredTreeShadowProgram.mShaderFiles.push_back(make_pair("deferred/treeShadowV.glsl", GL_VERTEX_SHADER));
		gDeferredTreeShadowProgram.mShaderFiles.push_back(make_pair("deferred/treeShadowF.glsl", GL_FRAGMENT_SHADER));
		gDeferredTreeShadowProgram.mShaderLevel = mShaderLevel[SHADER_DEFERRED];
=======
    if (success)
    {
        gDeferredTreeProgram.mName = "Deferred Tree Shader";
        gDeferredTreeProgram.mShaderFiles.clear();
        gDeferredTreeProgram.mFeatures.encodesNormal = true;
        gDeferredTreeProgram.mShaderFiles.push_back(make_pair("deferred/treeV.glsl", GL_VERTEX_SHADER));
        gDeferredTreeProgram.mShaderFiles.push_back(make_pair("deferred/treeF.glsl", GL_FRAGMENT_SHADER));
        gDeferredTreeProgram.mShaderLevel = mShaderLevel[SHADER_DEFERRED];
        success = gDeferredTreeProgram.createShader(NULL, NULL);
    }

    if (success)
    {
        gDeferredTreeShadowProgram.mName = "Deferred Tree Shadow Shader";
        gDeferredTreeShadowProgram.mShaderFiles.clear();
        gDeferredTreeShadowProgram.mShaderFiles.push_back(make_pair("deferred/treeShadowV.glsl", GL_VERTEX_SHADER));
        gDeferredTreeShadowProgram.mShaderFiles.push_back(make_pair("deferred/treeShadowF.glsl", GL_FRAGMENT_SHADER));
        gDeferredTreeShadowProgram.mShaderLevel = mShaderLevel[SHADER_DEFERRED];
>>>>>>> 6377610f
        gDeferredTreeShadowProgram.mRiggedVariant = &gDeferredSkinnedTreeShadowProgram;
        success = gDeferredTreeShadowProgram.createShader(NULL, NULL);
        llassert(success);
    }

    if (success)
    {
        gDeferredSkinnedTreeShadowProgram.mName = "Deferred Skinned Tree Shadow Shader";
        gDeferredSkinnedTreeShadowProgram.mShaderFiles.clear();
        gDeferredSkinnedTreeShadowProgram.mFeatures.hasObjectSkinning = true;
        gDeferredSkinnedTreeShadowProgram.mShaderFiles.push_back(make_pair("deferred/treeShadowSkinnedV.glsl", GL_VERTEX_SHADER));
        gDeferredSkinnedTreeShadowProgram.mShaderFiles.push_back(make_pair("deferred/treeShadowF.glsl", GL_FRAGMENT_SHADER));
        gDeferredSkinnedTreeShadowProgram.mShaderLevel = mShaderLevel[SHADER_DEFERRED];
        success = gDeferredSkinnedTreeShadowProgram.createShader(NULL, NULL);
        llassert(success);
    }

<<<<<<< HEAD
	if (success)
	{
		gDeferredImpostorProgram.mName = "Deferred Impostor Shader";
		gDeferredImpostorProgram.mFeatures.hasSrgb = true;
		gDeferredImpostorProgram.mShaderFiles.clear();
		gDeferredImpostorProgram.mShaderFiles.push_back(make_pair("deferred/impostorV.glsl", GL_VERTEX_SHADER));
=======
    if (success)
    {
        gDeferredImpostorProgram.mName = "Deferred Impostor Shader";
        gDeferredImpostorProgram.mFeatures.hasSrgb = true;
        gDeferredImpostorProgram.mFeatures.encodesNormal = true;
        //gDeferredImpostorProgram.mFeatures.isDeferred = true;
        gDeferredImpostorProgram.mShaderFiles.clear();
        gDeferredImpostorProgram.mShaderFiles.push_back(make_pair("deferred/impostorV.glsl", GL_VERTEX_SHADER));
>>>>>>> 6377610f
        gDeferredImpostorProgram.mShaderFiles.push_back(make_pair("deferred/impostorF.glsl", GL_FRAGMENT_SHADER));
        gDeferredImpostorProgram.mShaderLevel = mShaderLevel[SHADER_DEFERRED];
        success = gDeferredImpostorProgram.createShader(NULL, NULL);
        llassert(success);
    }

    if (success)
    {
        gDeferredLightProgram.mName = "Deferred Light Shader";
        gDeferredLightProgram.mFeatures.isDeferred = true;
        gDeferredLightProgram.mFeatures.hasShadows = true;
        gDeferredLightProgram.mFeatures.hasSrgb = true;

        gDeferredLightProgram.mShaderFiles.clear();
        gDeferredLightProgram.mShaderFiles.push_back(make_pair("deferred/pointLightV.glsl", GL_VERTEX_SHADER));
        gDeferredLightProgram.mShaderFiles.push_back(make_pair("deferred/pointLightF.glsl", GL_FRAGMENT_SHADER));
        gDeferredLightProgram.mShaderLevel = mShaderLevel[SHADER_DEFERRED];

        gDeferredLightProgram.clearPermutations();

        success = gDeferredLightProgram.createShader(NULL, NULL);
        llassert(success);
    }

    for (U32 i = 0; i < LL_DEFERRED_MULTI_LIGHT_COUNT; i++)
    {
        if (success)
        {
            gDeferredMultiLightProgram[i].mName = llformat("Deferred MultiLight Shader %d", i);
            gDeferredMultiLightProgram[i].mFeatures.isDeferred = true;
            gDeferredMultiLightProgram[i].mFeatures.hasShadows = true;
            gDeferredMultiLightProgram[i].mFeatures.hasSrgb = true;

            gDeferredMultiLightProgram[i].clearPermutations();
            gDeferredMultiLightProgram[i].mShaderFiles.clear();
            gDeferredMultiLightProgram[i].mShaderFiles.push_back(make_pair("deferred/multiPointLightV.glsl", GL_VERTEX_SHADER));
            gDeferredMultiLightProgram[i].mShaderFiles.push_back(make_pair("deferred/multiPointLightF.glsl", GL_FRAGMENT_SHADER));
            gDeferredMultiLightProgram[i].mShaderLevel = mShaderLevel[SHADER_DEFERRED];
            gDeferredMultiLightProgram[i].addPermutation("LIGHT_COUNT", llformat("%d", i+1));

            success = gDeferredMultiLightProgram[i].createShader(NULL, NULL);
            llassert(success);
        }
    }

    if (success)
    {
        gDeferredSpotLightProgram.mName = "Deferred SpotLight Shader";
        gDeferredSpotLightProgram.mShaderFiles.clear();
        gDeferredSpotLightProgram.mFeatures.hasSrgb = true;
        gDeferredSpotLightProgram.mFeatures.isDeferred = true;
        gDeferredSpotLightProgram.mFeatures.hasShadows = true;

        gDeferredSpotLightProgram.clearPermutations();
        gDeferredSpotLightProgram.mShaderFiles.push_back(make_pair("deferred/pointLightV.glsl", GL_VERTEX_SHADER));
        gDeferredSpotLightProgram.mShaderFiles.push_back(make_pair("deferred/spotLightF.glsl", GL_FRAGMENT_SHADER));
        gDeferredSpotLightProgram.mShaderLevel = mShaderLevel[SHADER_DEFERRED];

        success = gDeferredSpotLightProgram.createShader(NULL, NULL);
        llassert(success);
    }

    if (success)
    {
        gDeferredMultiSpotLightProgram.mName = "Deferred MultiSpotLight Shader";
        gDeferredMultiSpotLightProgram.mFeatures.hasSrgb = true;
        gDeferredMultiSpotLightProgram.mFeatures.isDeferred = true;
        gDeferredMultiSpotLightProgram.mFeatures.hasShadows = true;

        gDeferredMultiSpotLightProgram.clearPermutations();
        gDeferredMultiSpotLightProgram.addPermutation("MULTI_SPOTLIGHT", "1");
        gDeferredMultiSpotLightProgram.mShaderFiles.clear();
        gDeferredMultiSpotLightProgram.mShaderFiles.push_back(make_pair("deferred/multiPointLightV.glsl", GL_VERTEX_SHADER));
        gDeferredMultiSpotLightProgram.mShaderFiles.push_back(make_pair("deferred/spotLightF.glsl", GL_FRAGMENT_SHADER));
        gDeferredMultiSpotLightProgram.mShaderLevel = mShaderLevel[SHADER_DEFERRED];

        success = gDeferredMultiSpotLightProgram.createShader(NULL, NULL);
        llassert(success);
    }

    if (success)
    {
        std::string fragment;
        std::string vertex = "deferred/sunLightV.glsl";

        bool use_ao = gSavedSettings.getBOOL("RenderDeferredSSAO");

        if (use_ao)
        {
            fragment = "deferred/sunLightSSAOF.glsl";
        }
        else
        {
            fragment = "deferred/sunLightF.glsl";
            if (mShaderLevel[SHADER_DEFERRED] == 1)
            { //no shadows, no SSAO, no frag coord
                vertex = "deferred/sunLightNoFragCoordV.glsl";
            }
        }

        gDeferredSunProgram.mName = "Deferred Sun Shader";
        gDeferredSunProgram.mFeatures.isDeferred    = true;
        gDeferredSunProgram.mFeatures.hasShadows    = true;
        gDeferredSunProgram.mFeatures.hasAmbientOcclusion = use_ao;

        gDeferredSunProgram.mShaderFiles.clear();
        gDeferredSunProgram.mShaderFiles.push_back(make_pair(vertex, GL_VERTEX_SHADER));
        gDeferredSunProgram.mShaderFiles.push_back(make_pair(fragment, GL_FRAGMENT_SHADER));
        gDeferredSunProgram.mShaderLevel = mShaderLevel[SHADER_DEFERRED];

        success = gDeferredSunProgram.createShader(NULL, NULL);
        llassert(success);
    }

    if (success)
    {
        gDeferredBlurLightProgram.mName = "Deferred Blur Light Shader";
        gDeferredBlurLightProgram.mFeatures.isDeferred = true;

        gDeferredBlurLightProgram.mShaderFiles.clear();
        gDeferredBlurLightProgram.mShaderFiles.push_back(make_pair("deferred/blurLightV.glsl", GL_VERTEX_SHADER));
        gDeferredBlurLightProgram.mShaderFiles.push_back(make_pair("deferred/blurLightF.glsl", GL_FRAGMENT_SHADER));
        gDeferredBlurLightProgram.mShaderLevel = mShaderLevel[SHADER_DEFERRED];

        success = gDeferredBlurLightProgram.createShader(NULL, NULL);
        llassert(success);
    }

    if (success)
    {
        for (int i = 0; i < 3 && success; ++i)
        {
            LLGLSLShader* shader = nullptr;
            bool rigged = (i == 1);
            bool hud = (i == 2);

            if (hud)
            {
                shader = &gHUDAlphaProgram;
                shader->mName = "HUD Alpha Shader";
            }
            else if (!rigged)
            {
                shader = &gDeferredAlphaProgram;
                shader->mName = "Deferred Alpha Shader";
                shader->mRiggedVariant = &gDeferredSkinnedAlphaProgram;
            }
            else
            {
                shader = &gDeferredSkinnedAlphaProgram;
                shader->mName = "Skinned Deferred Alpha Shader";
                shader->mFeatures.hasObjectSkinning = true;
            }

            shader->mFeatures.calculatesLighting = false;
            shader->mFeatures.hasLighting = false;
            shader->mFeatures.isAlphaLighting = true;
            shader->mFeatures.disableTextureIndex = true; //hack to disable auto-setup of texture channels
            shader->mFeatures.hasSrgb = true;
            shader->mFeatures.calculatesAtmospherics = true;
            shader->mFeatures.hasAtmospherics = true;
            shader->mFeatures.hasGamma = true;
            shader->mFeatures.hasShadows = use_sun_shadow;
            shader->mFeatures.hasReflectionProbes = true;
            shader->mFeatures.mIndexedTextureChannels = LLGLSLShader::sIndexedTextureChannels;

            shader->mShaderFiles.clear();
            shader->mShaderFiles.push_back(make_pair("deferred/alphaV.glsl", GL_VERTEX_SHADER));
            shader->mShaderFiles.push_back(make_pair("deferred/alphaF.glsl", GL_FRAGMENT_SHADER));

            shader->clearPermutations();
            shader->addPermutation("USE_VERTEX_COLOR", "1");
            shader->addPermutation("HAS_ALPHA_MASK", "1");
            shader->addPermutation("USE_INDEXED_TEX", "1");
            if (use_sun_shadow)
            {
                shader->addPermutation("HAS_SUN_SHADOW", "1");
            }

            if (rigged)
            {
                shader->addPermutation("HAS_SKIN", "1");
            }

            if (hud)
            {
                shader->addPermutation("IS_HUD", "1");
            }

            shader->mShaderLevel = mShaderLevel[SHADER_DEFERRED];

            success = shader->createShader(NULL, NULL);
            llassert(success);

            // Hack
            shader->mFeatures.calculatesLighting = true;
            shader->mFeatures.hasLighting = true;
        }
    }

    if (success)
    {
        LLGLSLShader* shaders[] = {
            &gDeferredAlphaImpostorProgram,
            &gDeferredSkinnedAlphaImpostorProgram
        };

        for (int i = 0; i < 2 && success; ++i)
        {
            bool rigged = i == 1;
            LLGLSLShader* shader = shaders[i];

            shader->mName = rigged ? "Skinned Deferred Alpha Impostor Shader" : "Deferred Alpha Impostor Shader";

            // Begin Hack
            shader->mFeatures.calculatesLighting = false;
            shader->mFeatures.hasLighting = false;

            shader->mFeatures.hasSrgb = true;
            shader->mFeatures.isAlphaLighting = true;
            shader->mFeatures.hasShadows = use_sun_shadow;
            shader->mFeatures.hasReflectionProbes = true;
            shader->mFeatures.mIndexedTextureChannels = LLGLSLShader::sIndexedTextureChannels;

            shader->mShaderFiles.clear();
            shader->mShaderFiles.push_back(make_pair("deferred/alphaV.glsl", GL_VERTEX_SHADER));
            shader->mShaderFiles.push_back(make_pair("deferred/alphaF.glsl", GL_FRAGMENT_SHADER));

            shader->clearPermutations();
            shader->addPermutation("USE_INDEXED_TEX", "1");
            shader->addPermutation("FOR_IMPOSTOR", "1");
            shader->addPermutation("HAS_ALPHA_MASK", "1");
            shader->addPermutation("USE_VERTEX_COLOR", "1");
            if (rigged)
            {
                shader->mFeatures.hasObjectSkinning = true;
                shader->addPermutation("HAS_SKIN", "1");
            }

            if (use_sun_shadow)
            {
                shader->addPermutation("HAS_SUN_SHADOW", "1");
            }

            shader->mRiggedVariant = &gDeferredSkinnedAlphaImpostorProgram;
            shader->mShaderLevel = mShaderLevel[SHADER_DEFERRED];
            if (!rigged)
            {
                shader->mRiggedVariant = shaders[1];
            }
            success = shader->createShader(NULL, NULL);
            llassert(success);

            // End Hack
            shader->mFeatures.calculatesLighting = true;
            shader->mFeatures.hasLighting = true;
        }
    }

<<<<<<< HEAD
	if (success)
	{
		gDeferredAvatarEyesProgram.mName = "Deferred Avatar Eyes Shader";
		gDeferredAvatarEyesProgram.mFeatures.calculatesAtmospherics = true;
		gDeferredAvatarEyesProgram.mFeatures.hasGamma = true;
		gDeferredAvatarEyesProgram.mFeatures.hasAtmospherics = true;
		gDeferredAvatarEyesProgram.mFeatures.disableTextureIndex = true;
		gDeferredAvatarEyesProgram.mFeatures.hasSrgb = true;
		gDeferredAvatarEyesProgram.mFeatures.hasShadows = true;

		gDeferredAvatarEyesProgram.mShaderFiles.clear();
		gDeferredAvatarEyesProgram.mShaderFiles.push_back(make_pair("deferred/avatarEyesV.glsl", GL_VERTEX_SHADER));
		gDeferredAvatarEyesProgram.mShaderFiles.push_back(make_pair("deferred/diffuseF.glsl", GL_FRAGMENT_SHADER));
		gDeferredAvatarEyesProgram.mShaderLevel = mShaderLevel[SHADER_DEFERRED];
		success = gDeferredAvatarEyesProgram.createShader(NULL, NULL);
		llassert(success);
	}

	if (success)
	{
		gDeferredFullbrightProgram.mName = "Deferred Fullbright Shader";
		gDeferredFullbrightProgram.mFeatures.calculatesAtmospherics = true;
		gDeferredFullbrightProgram.mFeatures.hasGamma = true;
		gDeferredFullbrightProgram.mFeatures.hasAtmospherics = true;
		gDeferredFullbrightProgram.mFeatures.hasSrgb = true;
		gDeferredFullbrightProgram.mFeatures.mIndexedTextureChannels = LLGLSLShader::sIndexedTextureChannels;
		gDeferredFullbrightProgram.mShaderFiles.clear();
		gDeferredFullbrightProgram.mShaderFiles.push_back(make_pair("deferred/fullbrightV.glsl", GL_VERTEX_SHADER));
		gDeferredFullbrightProgram.mShaderFiles.push_back(make_pair("deferred/fullbrightF.glsl", GL_FRAGMENT_SHADER));
		gDeferredFullbrightProgram.mShaderLevel = mShaderLevel[SHADER_DEFERRED];
=======
    if (success)
    {
        gDeferredAvatarEyesProgram.mName = "Deferred Avatar Eyes Shader";
        gDeferredAvatarEyesProgram.mFeatures.calculatesAtmospherics = true;
        gDeferredAvatarEyesProgram.mFeatures.hasGamma = true;
        gDeferredAvatarEyesProgram.mFeatures.hasAtmospherics = true;
        gDeferredAvatarEyesProgram.mFeatures.disableTextureIndex = true;
        gDeferredAvatarEyesProgram.mFeatures.hasSrgb = true;
        gDeferredAvatarEyesProgram.mFeatures.encodesNormal = true;
        gDeferredAvatarEyesProgram.mFeatures.hasShadows = true;

        gDeferredAvatarEyesProgram.mShaderFiles.clear();
        gDeferredAvatarEyesProgram.mShaderFiles.push_back(make_pair("deferred/avatarEyesV.glsl", GL_VERTEX_SHADER));
        gDeferredAvatarEyesProgram.mShaderFiles.push_back(make_pair("deferred/diffuseF.glsl", GL_FRAGMENT_SHADER));
        gDeferredAvatarEyesProgram.mShaderLevel = mShaderLevel[SHADER_DEFERRED];
        success = gDeferredAvatarEyesProgram.createShader(NULL, NULL);
        llassert(success);
    }

    if (success)
    {
        gDeferredFullbrightProgram.mName = "Deferred Fullbright Shader";
        gDeferredFullbrightProgram.mFeatures.calculatesAtmospherics = true;
        gDeferredFullbrightProgram.mFeatures.hasGamma = true;
        gDeferredFullbrightProgram.mFeatures.hasAtmospherics = true;
        gDeferredFullbrightProgram.mFeatures.hasSrgb = true;
        gDeferredFullbrightProgram.mFeatures.mIndexedTextureChannels = LLGLSLShader::sIndexedTextureChannels;
        gDeferredFullbrightProgram.mShaderFiles.clear();
        gDeferredFullbrightProgram.mShaderFiles.push_back(make_pair("deferred/fullbrightV.glsl", GL_VERTEX_SHADER));
        gDeferredFullbrightProgram.mShaderFiles.push_back(make_pair("deferred/fullbrightF.glsl", GL_FRAGMENT_SHADER));
        gDeferredFullbrightProgram.mShaderLevel = mShaderLevel[SHADER_DEFERRED];
>>>>>>> 6377610f
        success = make_rigged_variant(gDeferredFullbrightProgram, gDeferredSkinnedFullbrightProgram);
        success = gDeferredFullbrightProgram.createShader(NULL, NULL);
        llassert(success);
    }

    if (success)
    {
        gHUDFullbrightProgram.mName = "HUD Fullbright Shader";
        gHUDFullbrightProgram.mFeatures.calculatesAtmospherics = true;
        gHUDFullbrightProgram.mFeatures.hasGamma = true;
        gHUDFullbrightProgram.mFeatures.hasAtmospherics = true;
        gHUDFullbrightProgram.mFeatures.hasSrgb = true;
        gHUDFullbrightProgram.mFeatures.mIndexedTextureChannels = LLGLSLShader::sIndexedTextureChannels;
        gHUDFullbrightProgram.mShaderFiles.clear();
        gHUDFullbrightProgram.mShaderFiles.push_back(make_pair("deferred/fullbrightV.glsl", GL_VERTEX_SHADER));
        gHUDFullbrightProgram.mShaderFiles.push_back(make_pair("deferred/fullbrightF.glsl", GL_FRAGMENT_SHADER));
        gHUDFullbrightProgram.mShaderLevel = mShaderLevel[SHADER_DEFERRED];
        gHUDFullbrightProgram.clearPermutations();
        gHUDFullbrightProgram.addPermutation("IS_HUD", "1");
        success = gHUDFullbrightProgram.createShader(NULL, NULL);
        llassert(success);
    }

    if (success)
    {
        gDeferredFullbrightAlphaMaskProgram.mName = "Deferred Fullbright Alpha Masking Shader";
        gDeferredFullbrightAlphaMaskProgram.mFeatures.calculatesAtmospherics = true;
        gDeferredFullbrightAlphaMaskProgram.mFeatures.hasGamma = true;
        gDeferredFullbrightAlphaMaskProgram.mFeatures.hasAtmospherics = true;
        gDeferredFullbrightAlphaMaskProgram.mFeatures.hasSrgb = true;
        gDeferredFullbrightAlphaMaskProgram.mFeatures.mIndexedTextureChannels = LLGLSLShader::sIndexedTextureChannels;
        gDeferredFullbrightAlphaMaskProgram.mShaderFiles.clear();
        gDeferredFullbrightAlphaMaskProgram.mShaderFiles.push_back(make_pair("deferred/fullbrightV.glsl", GL_VERTEX_SHADER));
        gDeferredFullbrightAlphaMaskProgram.mShaderFiles.push_back(make_pair("deferred/fullbrightF.glsl", GL_FRAGMENT_SHADER));
        gDeferredFullbrightAlphaMaskProgram.clearPermutations();
        gDeferredFullbrightAlphaMaskProgram.addPermutation("HAS_ALPHA_MASK","1");
        gDeferredFullbrightAlphaMaskProgram.mShaderLevel = mShaderLevel[SHADER_DEFERRED];
        success = make_rigged_variant(gDeferredFullbrightAlphaMaskProgram, gDeferredSkinnedFullbrightAlphaMaskProgram);
        success = success && gDeferredFullbrightAlphaMaskProgram.createShader(NULL, NULL);
        llassert(success);
    }

    if (success)
    {
        gHUDFullbrightAlphaMaskProgram.mName = "HUD Fullbright Alpha Masking Shader";
        gHUDFullbrightAlphaMaskProgram.mFeatures.calculatesAtmospherics = true;
        gHUDFullbrightAlphaMaskProgram.mFeatures.hasGamma = true;
        gHUDFullbrightAlphaMaskProgram.mFeatures.hasAtmospherics = true;
        gHUDFullbrightAlphaMaskProgram.mFeatures.hasSrgb = true;
        gHUDFullbrightAlphaMaskProgram.mFeatures.mIndexedTextureChannels = LLGLSLShader::sIndexedTextureChannels;
        gHUDFullbrightAlphaMaskProgram.mShaderFiles.clear();
        gHUDFullbrightAlphaMaskProgram.mShaderFiles.push_back(make_pair("deferred/fullbrightV.glsl", GL_VERTEX_SHADER));
        gHUDFullbrightAlphaMaskProgram.mShaderFiles.push_back(make_pair("deferred/fullbrightF.glsl", GL_FRAGMENT_SHADER));
        gHUDFullbrightAlphaMaskProgram.clearPermutations();
        gHUDFullbrightAlphaMaskProgram.addPermutation("HAS_ALPHA_MASK", "1");
        gHUDFullbrightAlphaMaskProgram.addPermutation("IS_HUD", "1");
        gHUDFullbrightAlphaMaskProgram.mShaderLevel = mShaderLevel[SHADER_DEFERRED];
        success = gHUDFullbrightAlphaMaskProgram.createShader(NULL, NULL);
        llassert(success);
    }

    if (success)
    {
        gDeferredFullbrightAlphaMaskAlphaProgram.mName = "Deferred Fullbright Alpha Masking Alpha Shader";
        gDeferredFullbrightAlphaMaskAlphaProgram.mFeatures.calculatesAtmospherics = true;
        gDeferredFullbrightAlphaMaskAlphaProgram.mFeatures.hasGamma = true;
        gDeferredFullbrightAlphaMaskAlphaProgram.mFeatures.hasAtmospherics = true;
        gDeferredFullbrightAlphaMaskAlphaProgram.mFeatures.hasSrgb = true;
        gDeferredFullbrightAlphaMaskAlphaProgram.mFeatures.isDeferred = true;
        gDeferredFullbrightAlphaMaskAlphaProgram.mFeatures.mIndexedTextureChannels = LLGLSLShader::sIndexedTextureChannels;
        gDeferredFullbrightAlphaMaskAlphaProgram.mShaderFiles.clear();
        gDeferredFullbrightAlphaMaskAlphaProgram.mShaderFiles.push_back(make_pair("deferred/fullbrightV.glsl", GL_VERTEX_SHADER));
        gDeferredFullbrightAlphaMaskAlphaProgram.mShaderFiles.push_back(make_pair("deferred/fullbrightF.glsl", GL_FRAGMENT_SHADER));
        gDeferredFullbrightAlphaMaskAlphaProgram.clearPermutations();
        gDeferredFullbrightAlphaMaskAlphaProgram.addPermutation("HAS_ALPHA_MASK", "1");
        gDeferredFullbrightAlphaMaskAlphaProgram.addPermutation("IS_ALPHA", "1");
        gDeferredFullbrightAlphaMaskAlphaProgram.mShaderLevel = mShaderLevel[SHADER_DEFERRED];
        success = make_rigged_variant(gDeferredFullbrightAlphaMaskAlphaProgram, gDeferredSkinnedFullbrightAlphaMaskAlphaProgram);
        success = success && gDeferredFullbrightAlphaMaskAlphaProgram.createShader(NULL, NULL);
        llassert(success);
    }

    if (success)
    {
        gHUDFullbrightAlphaMaskAlphaProgram.mName = "HUD Fullbright Alpha Masking Alpha Shader";
        gHUDFullbrightAlphaMaskAlphaProgram.mFeatures.calculatesAtmospherics = true;
        gHUDFullbrightAlphaMaskAlphaProgram.mFeatures.hasGamma = true;
        gHUDFullbrightAlphaMaskAlphaProgram.mFeatures.hasAtmospherics = true;
        gHUDFullbrightAlphaMaskAlphaProgram.mFeatures.hasSrgb = true;
        gHUDFullbrightAlphaMaskAlphaProgram.mFeatures.isDeferred = true;
        gHUDFullbrightAlphaMaskAlphaProgram.mFeatures.mIndexedTextureChannels = LLGLSLShader::sIndexedTextureChannels;
        gHUDFullbrightAlphaMaskAlphaProgram.mShaderFiles.clear();
        gHUDFullbrightAlphaMaskAlphaProgram.mShaderFiles.push_back(make_pair("deferred/fullbrightV.glsl", GL_VERTEX_SHADER));
        gHUDFullbrightAlphaMaskAlphaProgram.mShaderFiles.push_back(make_pair("deferred/fullbrightF.glsl", GL_FRAGMENT_SHADER));
        gHUDFullbrightAlphaMaskAlphaProgram.clearPermutations();
        gHUDFullbrightAlphaMaskAlphaProgram.addPermutation("HAS_ALPHA_MASK", "1");
        gHUDFullbrightAlphaMaskAlphaProgram.addPermutation("IS_ALPHA", "1");
        gHUDFullbrightAlphaMaskAlphaProgram.addPermutation("IS_HUD", "1");
        gHUDFullbrightAlphaMaskAlphaProgram.mShaderLevel = mShaderLevel[SHADER_DEFERRED];
        success = success && gHUDFullbrightAlphaMaskAlphaProgram.createShader(NULL, NULL);
        llassert(success);
    }

    if (success)
    {
        gDeferredFullbrightShinyProgram.mName = "Deferred FullbrightShiny Shader";
        gDeferredFullbrightShinyProgram.mFeatures.calculatesAtmospherics = true;
        gDeferredFullbrightShinyProgram.mFeatures.hasAtmospherics = true;
        gDeferredFullbrightShinyProgram.mFeatures.hasGamma = true;
        gDeferredFullbrightShinyProgram.mFeatures.hasSrgb = true;
        gDeferredFullbrightShinyProgram.mFeatures.mIndexedTextureChannels = LLGLSLShader::sIndexedTextureChannels;
        gDeferredFullbrightShinyProgram.mShaderFiles.clear();
        gDeferredFullbrightShinyProgram.mShaderFiles.push_back(make_pair("deferred/fullbrightShinyV.glsl", GL_VERTEX_SHADER));
        gDeferredFullbrightShinyProgram.mShaderFiles.push_back(make_pair("deferred/fullbrightShinyF.glsl", GL_FRAGMENT_SHADER));
        gDeferredFullbrightShinyProgram.mShaderLevel = mShaderLevel[SHADER_DEFERRED];
        gDeferredFullbrightShinyProgram.mFeatures.hasReflectionProbes = true;
        success = make_rigged_variant(gDeferredFullbrightShinyProgram, gDeferredSkinnedFullbrightShinyProgram);
        success = success && gDeferredFullbrightShinyProgram.createShader(NULL, NULL);
        llassert(success);
    }

    if (success)
    {
        gHUDFullbrightShinyProgram.mName = "HUD FullbrightShiny Shader";
        gHUDFullbrightShinyProgram.mFeatures.calculatesAtmospherics = true;
        gHUDFullbrightShinyProgram.mFeatures.hasAtmospherics = true;
        gHUDFullbrightShinyProgram.mFeatures.hasGamma = true;
        gHUDFullbrightShinyProgram.mFeatures.hasSrgb = true;
        gHUDFullbrightShinyProgram.mFeatures.mIndexedTextureChannels = LLGLSLShader::sIndexedTextureChannels;
        gHUDFullbrightShinyProgram.mShaderFiles.clear();
        gHUDFullbrightShinyProgram.mShaderFiles.push_back(make_pair("deferred/fullbrightShinyV.glsl", GL_VERTEX_SHADER));
        gHUDFullbrightShinyProgram.mShaderFiles.push_back(make_pair("deferred/fullbrightShinyF.glsl", GL_FRAGMENT_SHADER));
        gHUDFullbrightShinyProgram.mShaderLevel = mShaderLevel[SHADER_DEFERRED];
        gHUDFullbrightShinyProgram.mFeatures.hasReflectionProbes = true;
        gHUDFullbrightShinyProgram.clearPermutations();
        gHUDFullbrightShinyProgram.addPermutation("IS_HUD", "1");
        success = gHUDFullbrightShinyProgram.createShader(NULL, NULL);
        llassert(success);
    }

    if (success)
    {
        gDeferredEmissiveProgram.mName = "Deferred Emissive Shader";
        gDeferredEmissiveProgram.mFeatures.calculatesAtmospherics = true;
        gDeferredEmissiveProgram.mFeatures.hasGamma = true;
        gDeferredEmissiveProgram.mFeatures.hasAtmospherics = true;
        gDeferredEmissiveProgram.mFeatures.mIndexedTextureChannels = LLGLSLShader::sIndexedTextureChannels;
        gDeferredEmissiveProgram.mShaderFiles.clear();
        gDeferredEmissiveProgram.mShaderFiles.push_back(make_pair("deferred/emissiveV.glsl", GL_VERTEX_SHADER));
        gDeferredEmissiveProgram.mShaderFiles.push_back(make_pair("deferred/emissiveF.glsl", GL_FRAGMENT_SHADER));
        gDeferredEmissiveProgram.mShaderLevel = mShaderLevel[SHADER_DEFERRED];
        success = make_rigged_variant(gDeferredEmissiveProgram, gDeferredSkinnedEmissiveProgram);
        success = success && gDeferredEmissiveProgram.createShader(NULL, NULL);
        llassert(success);
    }

    if (success)
    {
        gDeferredSoftenProgram.mName = "Deferred Soften Shader";
        gDeferredSoftenProgram.mShaderFiles.clear();
        gDeferredSoftenProgram.mFeatures.hasSrgb = true;
        gDeferredSoftenProgram.mFeatures.calculatesAtmospherics = true;
        gDeferredSoftenProgram.mFeatures.hasAtmospherics = true;
        gDeferredSoftenProgram.mFeatures.hasGamma = true;
        gDeferredSoftenProgram.mFeatures.isDeferred = true;
        gDeferredSoftenProgram.mFeatures.hasShadows = use_sun_shadow;
        gDeferredSoftenProgram.mFeatures.hasReflectionProbes = mShaderLevel[SHADER_DEFERRED] > 2;

        gDeferredSoftenProgram.clearPermutations();
        gDeferredSoftenProgram.mShaderFiles.push_back(make_pair("deferred/softenLightV.glsl", GL_VERTEX_SHADER));
        gDeferredSoftenProgram.mShaderFiles.push_back(make_pair("deferred/softenLightF.glsl", GL_FRAGMENT_SHADER));

        gDeferredSoftenProgram.mShaderLevel = mShaderLevel[SHADER_DEFERRED];

        if (use_sun_shadow)
        {
            gDeferredSoftenProgram.addPermutation("HAS_SUN_SHADOW", "1");
        }

        if (gSavedSettings.getBOOL("RenderDeferredSSAO"))
        { //if using SSAO, take screen space light map into account as if shadows are enabled
            gDeferredSoftenProgram.mShaderLevel = llmax(gDeferredSoftenProgram.mShaderLevel, 2);
            gDeferredSoftenProgram.addPermutation("HAS_SSAO", "1");
        }

        success = gDeferredSoftenProgram.createShader(NULL, NULL);
        llassert(success);
    }

    if (success)
    {
        gHazeProgram.mName = "Haze Shader";
        gHazeProgram.mShaderFiles.clear();
        gHazeProgram.mFeatures.hasSrgb                = true;
        gHazeProgram.mFeatures.calculatesAtmospherics = true;
        gHazeProgram.mFeatures.hasAtmospherics        = true;
        gHazeProgram.mFeatures.hasGamma               = true;
        gHazeProgram.mFeatures.isDeferred             = true;
        gHazeProgram.mFeatures.hasShadows             = use_sun_shadow;
        gHazeProgram.mFeatures.hasReflectionProbes    = mShaderLevel[SHADER_DEFERRED] > 2;

        gHazeProgram.clearPermutations();
        gHazeProgram.mShaderFiles.push_back(make_pair("deferred/softenLightV.glsl", GL_VERTEX_SHADER));
        gHazeProgram.mShaderFiles.push_back(make_pair("deferred/hazeF.glsl", GL_FRAGMENT_SHADER));

        gHazeProgram.mShaderLevel = mShaderLevel[SHADER_DEFERRED];

        success = gHazeProgram.createShader(NULL, NULL);
        llassert(success);
    }


    if (success)
    {
        gHazeWaterProgram.mName = "Water Haze Shader";
        gHazeWaterProgram.mShaderFiles.clear();
        gHazeWaterProgram.mShaderGroup           = LLGLSLShader::SG_WATER;
        gHazeWaterProgram.mFeatures.hasSrgb                = true;
        gHazeWaterProgram.mFeatures.calculatesAtmospherics = true;
        gHazeWaterProgram.mFeatures.hasAtmospherics        = true;
        gHazeWaterProgram.mFeatures.hasGamma               = true;
        gHazeWaterProgram.mFeatures.isDeferred             = true;
        gHazeWaterProgram.mFeatures.hasShadows             = use_sun_shadow;
        gHazeWaterProgram.mFeatures.hasReflectionProbes    = mShaderLevel[SHADER_DEFERRED] > 2;

        gHazeWaterProgram.clearPermutations();
        gHazeWaterProgram.mShaderFiles.push_back(make_pair("deferred/waterHazeV.glsl", GL_VERTEX_SHADER));
        gHazeWaterProgram.mShaderFiles.push_back(make_pair("deferred/waterHazeF.glsl", GL_FRAGMENT_SHADER));

        gHazeWaterProgram.mShaderLevel = mShaderLevel[SHADER_DEFERRED];

        success = gHazeWaterProgram.createShader(NULL, NULL);
        llassert(success);
    }


    if (success)
    {
        gDeferredShadowProgram.mName = "Deferred Shadow Shader";
        gDeferredShadowProgram.mShaderFiles.clear();
        gDeferredShadowProgram.mShaderFiles.push_back(make_pair("deferred/shadowV.glsl", GL_VERTEX_SHADER));
        gDeferredShadowProgram.mShaderFiles.push_back(make_pair("deferred/shadowF.glsl", GL_FRAGMENT_SHADER));
        gDeferredShadowProgram.mShaderLevel = mShaderLevel[SHADER_DEFERRED];
        gDeferredShadowProgram.mRiggedVariant = &gDeferredSkinnedShadowProgram;
        success = gDeferredShadowProgram.createShader(NULL, NULL);
        llassert(success);
    }

    if (success)
    {
        gDeferredSkinnedShadowProgram.mName = "Deferred Skinned Shadow Shader";
        gDeferredSkinnedShadowProgram.mFeatures.isDeferred = true;
        gDeferredSkinnedShadowProgram.mFeatures.hasShadows = true;
        gDeferredSkinnedShadowProgram.mFeatures.hasObjectSkinning = true;
        gDeferredSkinnedShadowProgram.mShaderFiles.clear();
        gDeferredSkinnedShadowProgram.mShaderFiles.push_back(make_pair("deferred/shadowSkinnedV.glsl", GL_VERTEX_SHADER));
        gDeferredSkinnedShadowProgram.mShaderFiles.push_back(make_pair("deferred/shadowF.glsl", GL_FRAGMENT_SHADER));
        gDeferredSkinnedShadowProgram.mShaderLevel = mShaderLevel[SHADER_DEFERRED];
        // gDeferredSkinnedShadowProgram.addPermutation("DEPTH_CLAMP", "1"); // disable depth clamp for now
        success = gDeferredSkinnedShadowProgram.createShader(NULL, NULL);
        llassert(success);
    }

    if (success)
    {
        gDeferredShadowCubeProgram.mName = "Deferred Shadow Cube Shader";
        gDeferredShadowCubeProgram.mFeatures.isDeferred = true;
        gDeferredShadowCubeProgram.mFeatures.hasShadows = true;
        gDeferredShadowCubeProgram.mShaderFiles.clear();
        gDeferredShadowCubeProgram.mShaderFiles.push_back(make_pair("deferred/shadowCubeV.glsl", GL_VERTEX_SHADER));
        gDeferredShadowCubeProgram.mShaderFiles.push_back(make_pair("deferred/shadowF.glsl", GL_FRAGMENT_SHADER));
        // gDeferredShadowCubeProgram.addPermutation("DEPTH_CLAMP", "1");
        gDeferredShadowCubeProgram.mShaderLevel = mShaderLevel[SHADER_DEFERRED];
        success = gDeferredShadowCubeProgram.createShader(NULL, NULL);
        llassert(success);
    }

    if (success)
    {
        gDeferredShadowFullbrightAlphaMaskProgram.mName = "Deferred Shadow Fullbright Alpha Mask Shader";
        gDeferredShadowFullbrightAlphaMaskProgram.mFeatures.mIndexedTextureChannels = LLGLSLShader::sIndexedTextureChannels;

        gDeferredShadowFullbrightAlphaMaskProgram.mShaderFiles.clear();
        gDeferredShadowFullbrightAlphaMaskProgram.mShaderFiles.push_back(make_pair("deferred/shadowAlphaMaskV.glsl", GL_VERTEX_SHADER));
        gDeferredShadowFullbrightAlphaMaskProgram.mShaderFiles.push_back(make_pair("deferred/shadowAlphaMaskF.glsl", GL_FRAGMENT_SHADER));

        gDeferredShadowFullbrightAlphaMaskProgram.clearPermutations();
        gDeferredShadowFullbrightAlphaMaskProgram.addPermutation("DEPTH_CLAMP", "1");
        gDeferredShadowFullbrightAlphaMaskProgram.addPermutation("IS_FULLBRIGHT", "1");
        gDeferredShadowFullbrightAlphaMaskProgram.mShaderLevel = mShaderLevel[SHADER_DEFERRED];
        success = make_rigged_variant(gDeferredShadowFullbrightAlphaMaskProgram, gDeferredSkinnedShadowFullbrightAlphaMaskProgram);
        success = success && gDeferredShadowFullbrightAlphaMaskProgram.createShader(NULL, NULL);
        llassert(success);
    }

    if (success)
    {
        gDeferredShadowAlphaMaskProgram.mName = "Deferred Shadow Alpha Mask Shader";
        gDeferredShadowAlphaMaskProgram.mFeatures.mIndexedTextureChannels = LLGLSLShader::sIndexedTextureChannels;

        gDeferredShadowAlphaMaskProgram.mShaderFiles.clear();
        gDeferredShadowAlphaMaskProgram.mShaderFiles.push_back(make_pair("deferred/shadowAlphaMaskV.glsl", GL_VERTEX_SHADER));
        gDeferredShadowAlphaMaskProgram.mShaderFiles.push_back(make_pair("deferred/shadowAlphaMaskF.glsl", GL_FRAGMENT_SHADER));
        gDeferredShadowAlphaMaskProgram.mShaderLevel = mShaderLevel[SHADER_DEFERRED];
        success = make_rigged_variant(gDeferredShadowAlphaMaskProgram, gDeferredSkinnedShadowAlphaMaskProgram);
        success = success && gDeferredShadowAlphaMaskProgram.createShader(NULL, NULL);
        llassert(success);
    }


    if (success)
    {
        gDeferredShadowGLTFAlphaMaskProgram.mName = "Deferred GLTF Shadow Alpha Mask Shader";
        gDeferredShadowGLTFAlphaMaskProgram.mShaderFiles.clear();
        gDeferredShadowGLTFAlphaMaskProgram.mShaderFiles.push_back(make_pair("deferred/pbrShadowAlphaMaskV.glsl", GL_VERTEX_SHADER));
        gDeferredShadowGLTFAlphaMaskProgram.mShaderFiles.push_back(make_pair("deferred/pbrShadowAlphaMaskF.glsl", GL_FRAGMENT_SHADER));
        gDeferredShadowGLTFAlphaMaskProgram.mShaderLevel = mShaderLevel[SHADER_DEFERRED];
        gDeferredShadowGLTFAlphaMaskProgram.clearPermutations();
        success = make_rigged_variant(gDeferredShadowGLTFAlphaMaskProgram, gDeferredSkinnedShadowGLTFAlphaMaskProgram);
        success = success && gDeferredShadowGLTFAlphaMaskProgram.createShader(NULL, NULL);
        llassert(success);
    }

    if (success)
    {
        gDeferredShadowGLTFAlphaBlendProgram.mName = "Deferred GLTF Shadow Alpha Blend Shader";
        gDeferredShadowGLTFAlphaBlendProgram.mShaderFiles.clear();
        gDeferredShadowGLTFAlphaBlendProgram.mShaderFiles.push_back(make_pair("deferred/pbrShadowAlphaMaskV.glsl", GL_VERTEX_SHADER));
        gDeferredShadowGLTFAlphaBlendProgram.mShaderFiles.push_back(make_pair("deferred/pbrShadowAlphaBlendF.glsl", GL_FRAGMENT_SHADER));
        gDeferredShadowGLTFAlphaBlendProgram.mShaderLevel = mShaderLevel[SHADER_DEFERRED];
        gDeferredShadowGLTFAlphaBlendProgram.clearPermutations();
        success = make_rigged_variant(gDeferredShadowGLTFAlphaBlendProgram, gDeferredSkinnedShadowGLTFAlphaBlendProgram);
        success = success && gDeferredShadowGLTFAlphaBlendProgram.createShader(NULL, NULL);
        llassert(success);
    }

    if (success)
    {
        gDeferredAvatarShadowProgram.mName = "Deferred Avatar Shadow Shader";
        gDeferredAvatarShadowProgram.mFeatures.hasSkinning = true;

        gDeferredAvatarShadowProgram.mShaderFiles.clear();
        gDeferredAvatarShadowProgram.mShaderFiles.push_back(make_pair("deferred/avatarShadowV.glsl", GL_VERTEX_SHADER));
        gDeferredAvatarShadowProgram.mShaderFiles.push_back(make_pair("deferred/avatarShadowF.glsl", GL_FRAGMENT_SHADER));
        gDeferredAvatarShadowProgram.mShaderLevel = mShaderLevel[SHADER_DEFERRED];
        success = gDeferredAvatarShadowProgram.createShader(NULL, NULL);
        llassert(success);
    }

    if (success)
    {
        gDeferredAvatarAlphaShadowProgram.mName = "Deferred Avatar Alpha Shadow Shader";
        gDeferredAvatarAlphaShadowProgram.mFeatures.hasSkinning = true;
        gDeferredAvatarAlphaShadowProgram.mShaderFiles.clear();
        gDeferredAvatarAlphaShadowProgram.mShaderFiles.push_back(make_pair("deferred/avatarAlphaShadowV.glsl", GL_VERTEX_SHADER));
        gDeferredAvatarAlphaShadowProgram.mShaderFiles.push_back(make_pair("deferred/avatarAlphaShadowF.glsl", GL_FRAGMENT_SHADER));
        gDeferredAvatarAlphaShadowProgram.mShaderLevel = mShaderLevel[SHADER_DEFERRED];
        success = gDeferredAvatarAlphaShadowProgram.createShader(NULL, NULL);
        llassert(success);
<<<<<<< HEAD
	}

	if (success)
	{
		gDeferredTerrainProgram.mName = "Deferred Terrain Shader";
		gDeferredTerrainProgram.mFeatures.hasSrgb = true;
		gDeferredTerrainProgram.mFeatures.isAlphaLighting = true;
		gDeferredTerrainProgram.mFeatures.disableTextureIndex = true; //hack to disable auto-setup of texture channels
		gDeferredTerrainProgram.mFeatures.calculatesAtmospherics = true;
		gDeferredTerrainProgram.mFeatures.hasAtmospherics = true;
		gDeferredTerrainProgram.mFeatures.hasGamma = true;

		gDeferredTerrainProgram.mShaderFiles.clear();
		gDeferredTerrainProgram.mShaderFiles.push_back(make_pair("deferred/terrainV.glsl", GL_VERTEX_SHADER));
		gDeferredTerrainProgram.mShaderFiles.push_back(make_pair("deferred/terrainF.glsl", GL_FRAGMENT_SHADER));
		gDeferredTerrainProgram.mShaderLevel = mShaderLevel[SHADER_DEFERRED];
        success = gDeferredTerrainProgram.createShader(NULL, NULL);
		llassert(success);
	}

	if (success)
	{
		gDeferredAvatarProgram.mName = "Deferred Avatar Shader";
		gDeferredAvatarProgram.mFeatures.hasSkinning = true;
		gDeferredAvatarProgram.mShaderFiles.clear();
		gDeferredAvatarProgram.mShaderFiles.push_back(make_pair("deferred/avatarV.glsl", GL_VERTEX_SHADER));
		gDeferredAvatarProgram.mShaderFiles.push_back(make_pair("deferred/avatarF.glsl", GL_FRAGMENT_SHADER));
		gDeferredAvatarProgram.mShaderLevel = mShaderLevel[SHADER_DEFERRED];
		success = gDeferredAvatarProgram.createShader(NULL, NULL);
		llassert(success);
	}

	if (success)
	{
		gDeferredAvatarAlphaProgram.mName = "Deferred Avatar Alpha Shader";
		gDeferredAvatarAlphaProgram.mFeatures.hasSkinning = true;
		gDeferredAvatarAlphaProgram.mFeatures.calculatesLighting = false;
		gDeferredAvatarAlphaProgram.mFeatures.hasLighting = false;
		gDeferredAvatarAlphaProgram.mFeatures.isAlphaLighting = true;
		gDeferredAvatarAlphaProgram.mFeatures.disableTextureIndex = true;
		gDeferredAvatarAlphaProgram.mFeatures.hasSrgb = true;
		gDeferredAvatarAlphaProgram.mFeatures.calculatesAtmospherics = true;
		gDeferredAvatarAlphaProgram.mFeatures.hasAtmospherics = true;
=======
    }
    if (success)
    {
        gDeferredAvatarAlphaMaskShadowProgram.mName = "Deferred Avatar Alpha Mask Shadow Shader";
        gDeferredAvatarAlphaMaskShadowProgram.mFeatures.hasSkinning  = true;
        gDeferredAvatarAlphaMaskShadowProgram.mShaderFiles.clear();
        gDeferredAvatarAlphaMaskShadowProgram.mShaderFiles.push_back(make_pair("deferred/avatarAlphaShadowV.glsl", GL_VERTEX_SHADER));
        gDeferredAvatarAlphaMaskShadowProgram.mShaderFiles.push_back(make_pair("deferred/avatarAlphaMaskShadowF.glsl", GL_FRAGMENT_SHADER));
        gDeferredAvatarAlphaMaskShadowProgram.mShaderLevel = mShaderLevel[SHADER_DEFERRED];
        success = gDeferredAvatarAlphaMaskShadowProgram.createShader(NULL, NULL);
        llassert(success);
    }

    if (success)
    {
        gDeferredTerrainProgram.mName = "Deferred Terrain Shader";
        gDeferredTerrainProgram.mFeatures.encodesNormal = true;
        gDeferredTerrainProgram.mFeatures.hasSrgb = true;
        gDeferredTerrainProgram.mFeatures.calculatesLighting = false;
        gDeferredTerrainProgram.mFeatures.hasLighting = false;
        gDeferredTerrainProgram.mFeatures.isAlphaLighting = true;
        gDeferredTerrainProgram.mFeatures.disableTextureIndex = true; //hack to disable auto-setup of texture channels
        gDeferredTerrainProgram.mFeatures.calculatesAtmospherics = true;
        gDeferredTerrainProgram.mFeatures.hasAtmospherics = true;
        gDeferredTerrainProgram.mFeatures.hasGamma = true;

        gDeferredTerrainProgram.mShaderFiles.clear();
        gDeferredTerrainProgram.mShaderFiles.push_back(make_pair("deferred/terrainV.glsl", GL_VERTEX_SHADER));
        gDeferredTerrainProgram.mShaderFiles.push_back(make_pair("deferred/terrainF.glsl", GL_FRAGMENT_SHADER));
        gDeferredTerrainProgram.mShaderLevel = mShaderLevel[SHADER_DEFERRED];
        success = gDeferredTerrainProgram.createShader(NULL, NULL);
        llassert(success);
    }

    if (success)
    {
        gDeferredAvatarProgram.mName = "Deferred Avatar Shader";
        gDeferredAvatarProgram.mFeatures.hasSkinning = true;
        gDeferredAvatarProgram.mFeatures.encodesNormal = true;
        gDeferredAvatarProgram.mShaderFiles.clear();
        gDeferredAvatarProgram.mShaderFiles.push_back(make_pair("deferred/avatarV.glsl", GL_VERTEX_SHADER));
        gDeferredAvatarProgram.mShaderFiles.push_back(make_pair("deferred/avatarF.glsl", GL_FRAGMENT_SHADER));
        gDeferredAvatarProgram.mShaderLevel = mShaderLevel[SHADER_DEFERRED];
        success = gDeferredAvatarProgram.createShader(NULL, NULL);
        llassert(success);
    }

    if (success)
    {
        gDeferredAvatarAlphaProgram.mName = "Deferred Avatar Alpha Shader";
        gDeferredAvatarAlphaProgram.mFeatures.hasSkinning = true;
        gDeferredAvatarAlphaProgram.mFeatures.calculatesLighting = false;
        gDeferredAvatarAlphaProgram.mFeatures.hasLighting = false;
        gDeferredAvatarAlphaProgram.mFeatures.isAlphaLighting = true;
        gDeferredAvatarAlphaProgram.mFeatures.disableTextureIndex = true;
        gDeferredAvatarAlphaProgram.mFeatures.hasSrgb = true;
        gDeferredAvatarAlphaProgram.mFeatures.encodesNormal = true;
        gDeferredAvatarAlphaProgram.mFeatures.calculatesAtmospherics = true;
        gDeferredAvatarAlphaProgram.mFeatures.hasAtmospherics = true;
>>>>>>> 6377610f
        gDeferredAvatarAlphaProgram.mFeatures.hasGamma = true;
        gDeferredAvatarAlphaProgram.mFeatures.isDeferred = true;
        gDeferredAvatarAlphaProgram.mFeatures.hasShadows = true;
        gDeferredAvatarAlphaProgram.mFeatures.hasReflectionProbes = true;

        gDeferredAvatarAlphaProgram.mShaderFiles.clear();
        gDeferredAvatarAlphaProgram.mShaderFiles.push_back(make_pair("deferred/alphaV.glsl", GL_VERTEX_SHADER));
        gDeferredAvatarAlphaProgram.mShaderFiles.push_back(make_pair("deferred/alphaF.glsl", GL_FRAGMENT_SHADER));

        gDeferredAvatarAlphaProgram.clearPermutations();
        gDeferredAvatarAlphaProgram.addPermutation("USE_DIFFUSE_TEX", "1");
        gDeferredAvatarAlphaProgram.addPermutation("IS_AVATAR_SKIN", "1");
        if (use_sun_shadow)
        {
            gDeferredAvatarAlphaProgram.addPermutation("HAS_SUN_SHADOW", "1");
        }

        gDeferredAvatarAlphaProgram.mShaderLevel = mShaderLevel[SHADER_DEFERRED];

        success = gDeferredAvatarAlphaProgram.createShader(NULL, NULL);
        llassert(success);

        gDeferredAvatarAlphaProgram.mFeatures.calculatesLighting = true;
        gDeferredAvatarAlphaProgram.mFeatures.hasLighting = true;
    }

    if (success)
    {
        gExposureProgram.mName = "Exposure";
        gExposureProgram.mFeatures.hasSrgb = true;
        gExposureProgram.mFeatures.isDeferred = true;
        gExposureProgram.mShaderFiles.clear();
        gExposureProgram.clearPermutations();
        gExposureProgram.addPermutation("USE_LAST_EXPOSURE", "1");
        gExposureProgram.mShaderFiles.push_back(make_pair("deferred/postDeferredNoTCV.glsl", GL_VERTEX_SHADER));
        gExposureProgram.mShaderFiles.push_back(make_pair("deferred/exposureF.glsl", GL_FRAGMENT_SHADER));
        gExposureProgram.mShaderLevel = mShaderLevel[SHADER_DEFERRED];
        success = gExposureProgram.createShader(NULL, NULL);
        llassert(success);
    }

    if (success)
    {
        gExposureProgramNoFade.mName = "Exposure (no fade)";
        gExposureProgramNoFade.mFeatures.hasSrgb = true;
        gExposureProgramNoFade.mFeatures.isDeferred = true;
        gExposureProgramNoFade.mShaderFiles.clear();
        gExposureProgramNoFade.clearPermutations();
        gExposureProgramNoFade.mShaderFiles.push_back(make_pair("deferred/postDeferredNoTCV.glsl", GL_VERTEX_SHADER));
        gExposureProgramNoFade.mShaderFiles.push_back(make_pair("deferred/exposureF.glsl", GL_FRAGMENT_SHADER));
        gExposureProgramNoFade.mShaderLevel = mShaderLevel[SHADER_DEFERRED];
        success = gExposureProgramNoFade.createShader(NULL, NULL);
        llassert(success);
    }

    if (success)
    {
        gLuminanceProgram.mName = "Luminance";
        gLuminanceProgram.mShaderFiles.clear();
        gLuminanceProgram.clearPermutations();
        gLuminanceProgram.mShaderFiles.push_back(make_pair("deferred/postDeferredNoTCV.glsl", GL_VERTEX_SHADER));
        gLuminanceProgram.mShaderFiles.push_back(make_pair("deferred/luminanceF.glsl", GL_FRAGMENT_SHADER));
        gLuminanceProgram.mShaderLevel = mShaderLevel[SHADER_DEFERRED];
        success = gLuminanceProgram.createShader(NULL, NULL);
        llassert(success);
    }

    if (success)
    {
        gDeferredPostGammaCorrectProgram.mName = "Deferred Gamma Correction Post Process";
        gDeferredPostGammaCorrectProgram.mFeatures.hasSrgb = true;
        gDeferredPostGammaCorrectProgram.mFeatures.isDeferred = true;
        gDeferredPostGammaCorrectProgram.mShaderFiles.clear();
        gDeferredPostGammaCorrectProgram.clearPermutations();
        gDeferredPostGammaCorrectProgram.mShaderFiles.push_back(make_pair("deferred/postDeferredNoTCV.glsl", GL_VERTEX_SHADER));
        gDeferredPostGammaCorrectProgram.mShaderFiles.push_back(make_pair("deferred/postDeferredGammaCorrect.glsl", GL_FRAGMENT_SHADER));
        gDeferredPostGammaCorrectProgram.mShaderLevel = mShaderLevel[SHADER_DEFERRED];
        success = gDeferredPostGammaCorrectProgram.createShader(NULL, NULL);
        llassert(success);
    }

    if (success)
    {
        gNoPostGammaCorrectProgram.mName = "No Post Gamma Correction Post Process";
        gNoPostGammaCorrectProgram.mFeatures.hasSrgb = true;
        gNoPostGammaCorrectProgram.mFeatures.isDeferred = true;
        gNoPostGammaCorrectProgram.mShaderFiles.clear();
        gNoPostGammaCorrectProgram.clearPermutations();
        gNoPostGammaCorrectProgram.addPermutation("NO_POST", "1");
        gNoPostGammaCorrectProgram.mShaderFiles.push_back(make_pair("deferred/postDeferredNoTCV.glsl", GL_VERTEX_SHADER));
        gNoPostGammaCorrectProgram.mShaderFiles.push_back(make_pair("deferred/postDeferredGammaCorrect.glsl", GL_FRAGMENT_SHADER));
        gNoPostGammaCorrectProgram.mShaderLevel = mShaderLevel[SHADER_DEFERRED];
        success = gNoPostGammaCorrectProgram.createShader(NULL, NULL);
        llassert(success);
    }

    if (success)
    {
        gLegacyPostGammaCorrectProgram.mName = "Legacy Gamma Correction Post Process";
        gLegacyPostGammaCorrectProgram.mFeatures.hasSrgb = true;
        gLegacyPostGammaCorrectProgram.mFeatures.isDeferred = true;
        gLegacyPostGammaCorrectProgram.mShaderFiles.clear();
        gLegacyPostGammaCorrectProgram.clearPermutations();
        gLegacyPostGammaCorrectProgram.addPermutation("LEGACY_GAMMA", "1");
        gLegacyPostGammaCorrectProgram.mShaderFiles.push_back(make_pair("deferred/postDeferredNoTCV.glsl", GL_VERTEX_SHADER));
        gLegacyPostGammaCorrectProgram.mShaderFiles.push_back(make_pair("deferred/postDeferredGammaCorrect.glsl", GL_FRAGMENT_SHADER));
        gLegacyPostGammaCorrectProgram.mShaderLevel = mShaderLevel[SHADER_DEFERRED];
        success = gLegacyPostGammaCorrectProgram.createShader(NULL, NULL);
        llassert(success);
    }


    if (success && gGLManager.mGLVersion > 3.9f)
    {
        gFXAAProgram.mName = "FXAA Shader";
        gFXAAProgram.mFeatures.isDeferred = true;
        gFXAAProgram.mShaderFiles.clear();
        gFXAAProgram.mShaderFiles.push_back(make_pair("deferred/postDeferredV.glsl", GL_VERTEX_SHADER));
        gFXAAProgram.mShaderFiles.push_back(make_pair("deferred/fxaaF.glsl", GL_FRAGMENT_SHADER));
        gFXAAProgram.mShaderLevel = mShaderLevel[SHADER_DEFERRED];
        success = gFXAAProgram.createShader(NULL, NULL);
        llassert(success);
    }

    if (success)
    {
        gDeferredPostProgram.mName = "Deferred Post Shader";
        gDeferredPostProgram.mFeatures.isDeferred = true;
<<<<<<< HEAD
		gDeferredPostProgram.mShaderFiles.clear();
		gDeferredPostProgram.mShaderFiles.push_back(make_pair("deferred/postDeferredNoTCV.glsl", GL_VERTEX_SHADER));
		gDeferredPostProgram.mShaderFiles.push_back(make_pair("deferred/postDeferredF.glsl", GL_FRAGMENT_SHADER));
		gDeferredPostProgram.mShaderLevel = mShaderLevel[SHADER_DEFERRED];
		success = gDeferredPostProgram.createShader(NULL, NULL);
		llassert(success);
	}

	if (success)
	{
		gDeferredCoFProgram.mName = "Deferred CoF Shader";
		gDeferredCoFProgram.mShaderFiles.clear();
		gDeferredCoFProgram.mFeatures.isDeferred = true;
		gDeferredCoFProgram.mShaderFiles.push_back(make_pair("deferred/postDeferredNoTCV.glsl", GL_VERTEX_SHADER));
		gDeferredCoFProgram.mShaderFiles.push_back(make_pair("deferred/cofF.glsl", GL_FRAGMENT_SHADER));
		gDeferredCoFProgram.mShaderLevel = mShaderLevel[SHADER_DEFERRED];
		success = gDeferredCoFProgram.createShader(NULL, NULL);
		llassert(success);
	}

	if (success)
	{
		gDeferredDoFCombineProgram.mName = "Deferred DoFCombine Shader";
		gDeferredDoFCombineProgram.mFeatures.isDeferred = true;
		gDeferredDoFCombineProgram.mShaderFiles.clear();
		gDeferredDoFCombineProgram.mShaderFiles.push_back(make_pair("deferred/postDeferredNoTCV.glsl", GL_VERTEX_SHADER));
		gDeferredDoFCombineProgram.mShaderFiles.push_back(make_pair("deferred/dofCombineF.glsl", GL_FRAGMENT_SHADER));
		gDeferredDoFCombineProgram.mShaderLevel = mShaderLevel[SHADER_DEFERRED];
		success = gDeferredDoFCombineProgram.createShader(NULL, NULL);
		llassert(success);
	}

	if (success)
	{
		gDeferredPostNoDoFProgram.mName = "Deferred Post NoDoF Shader";
		gDeferredPostNoDoFProgram.mFeatures.isDeferred = true;
		gDeferredPostNoDoFProgram.mShaderFiles.clear();
		gDeferredPostNoDoFProgram.mShaderFiles.push_back(make_pair("deferred/postDeferredNoTCV.glsl", GL_VERTEX_SHADER));
		gDeferredPostNoDoFProgram.mShaderFiles.push_back(make_pair("deferred/postDeferredNoDoFF.glsl", GL_FRAGMENT_SHADER));
		gDeferredPostNoDoFProgram.mShaderLevel = mShaderLevel[SHADER_DEFERRED];
		success = gDeferredPostNoDoFProgram.createShader(NULL, NULL);
		llassert(success);
	}

    if (success)
    {
        gEnvironmentMapProgram.mName = "Environment Map Program";
        gEnvironmentMapProgram.mShaderFiles.clear();
        gEnvironmentMapProgram.mFeatures.calculatesAtmospherics = true;
        gEnvironmentMapProgram.mFeatures.hasAtmospherics = true;
        gEnvironmentMapProgram.mFeatures.hasGamma = true;
        gEnvironmentMapProgram.mFeatures.hasSrgb = true;

        gEnvironmentMapProgram.clearPermutations();
        gEnvironmentMapProgram.addPermutation("HAS_HDRI", "1");
        gEnvironmentMapProgram.mShaderFiles.push_back(make_pair("deferred/skyV.glsl", GL_VERTEX_SHADER));
        gEnvironmentMapProgram.mShaderFiles.push_back(make_pair("deferred/skyF.glsl", GL_FRAGMENT_SHADER));
        gEnvironmentMapProgram.mShaderLevel = mShaderLevel[SHADER_DEFERRED];
        gEnvironmentMapProgram.mShaderGroup = LLGLSLShader::SG_SKY;

        success = gEnvironmentMapProgram.createShader(NULL, NULL);
        llassert(success);
    }

	if (success)
	{
		gDeferredWLSkyProgram.mName = "Deferred Windlight Sky Shader";
		gDeferredWLSkyProgram.mShaderFiles.clear();
		gDeferredWLSkyProgram.mFeatures.calculatesAtmospherics = true;
		gDeferredWLSkyProgram.mFeatures.hasAtmospherics = true;
		gDeferredWLSkyProgram.mFeatures.hasGamma = true;
		gDeferredWLSkyProgram.mFeatures.hasSrgb = true;

		gDeferredWLSkyProgram.mShaderFiles.push_back(make_pair("deferred/skyV.glsl", GL_VERTEX_SHADER));
		gDeferredWLSkyProgram.mShaderFiles.push_back(make_pair("deferred/skyF.glsl", GL_FRAGMENT_SHADER));
		gDeferredWLSkyProgram.mShaderLevel = mShaderLevel[SHADER_DEFERRED];
		gDeferredWLSkyProgram.mShaderGroup = LLGLSLShader::SG_SKY;

		success = gDeferredWLSkyProgram.createShader(NULL, NULL);
		llassert(success);
	}

	if (success)
	{
		gDeferredWLCloudProgram.mName = "Deferred Windlight Cloud Program";
		gDeferredWLCloudProgram.mShaderFiles.clear();
		gDeferredWLCloudProgram.mFeatures.calculatesAtmospherics = true;
		gDeferredWLCloudProgram.mFeatures.hasAtmospherics = true;
=======
        gDeferredPostProgram.mShaderFiles.clear();
        gDeferredPostProgram.mShaderFiles.push_back(make_pair("deferred/postDeferredNoTCV.glsl", GL_VERTEX_SHADER));
        gDeferredPostProgram.mShaderFiles.push_back(make_pair("deferred/postDeferredF.glsl", GL_FRAGMENT_SHADER));
        gDeferredPostProgram.mShaderLevel = mShaderLevel[SHADER_DEFERRED];
        success = gDeferredPostProgram.createShader(NULL, NULL);
        llassert(success);
    }

    if (success)
    {
        gDeferredCoFProgram.mName = "Deferred CoF Shader";
        gDeferredCoFProgram.mShaderFiles.clear();
        gDeferredCoFProgram.mFeatures.isDeferred = true;
        gDeferredCoFProgram.mShaderFiles.push_back(make_pair("deferred/postDeferredNoTCV.glsl", GL_VERTEX_SHADER));
        gDeferredCoFProgram.mShaderFiles.push_back(make_pair("deferred/cofF.glsl", GL_FRAGMENT_SHADER));
        gDeferredCoFProgram.mShaderLevel = mShaderLevel[SHADER_DEFERRED];
        success = gDeferredCoFProgram.createShader(NULL, NULL);
        llassert(success);
    }

    if (success)
    {
        gDeferredDoFCombineProgram.mName = "Deferred DoFCombine Shader";
        gDeferredDoFCombineProgram.mFeatures.isDeferred = true;
        gDeferredDoFCombineProgram.mShaderFiles.clear();
        gDeferredDoFCombineProgram.mShaderFiles.push_back(make_pair("deferred/postDeferredNoTCV.glsl", GL_VERTEX_SHADER));
        gDeferredDoFCombineProgram.mShaderFiles.push_back(make_pair("deferred/dofCombineF.glsl", GL_FRAGMENT_SHADER));
        gDeferredDoFCombineProgram.mShaderLevel = mShaderLevel[SHADER_DEFERRED];
        success = gDeferredDoFCombineProgram.createShader(NULL, NULL);
        llassert(success);
    }

    if (success)
    {
        gDeferredPostNoDoFProgram.mName = "Deferred Post NoDoF Shader";
        gDeferredPostNoDoFProgram.mFeatures.isDeferred = true;
        gDeferredPostNoDoFProgram.mShaderFiles.clear();
        gDeferredPostNoDoFProgram.mShaderFiles.push_back(make_pair("deferred/postDeferredNoTCV.glsl", GL_VERTEX_SHADER));
        gDeferredPostNoDoFProgram.mShaderFiles.push_back(make_pair("deferred/postDeferredNoDoFF.glsl", GL_FRAGMENT_SHADER));
        gDeferredPostNoDoFProgram.mShaderLevel = mShaderLevel[SHADER_DEFERRED];
        success = gDeferredPostNoDoFProgram.createShader(NULL, NULL);
        llassert(success);
    }

    if (success)
    {
        gDeferredWLSkyProgram.mName = "Deferred Windlight Sky Shader";
        gDeferredWLSkyProgram.mShaderFiles.clear();
        gDeferredWLSkyProgram.mFeatures.calculatesAtmospherics = true;
        gDeferredWLSkyProgram.mFeatures.hasAtmospherics = true;
        gDeferredWLSkyProgram.mFeatures.hasGamma = true;
        gDeferredWLSkyProgram.mFeatures.hasSrgb = true;

        gDeferredWLSkyProgram.mShaderFiles.push_back(make_pair("deferred/skyV.glsl", GL_VERTEX_SHADER));
        gDeferredWLSkyProgram.mShaderFiles.push_back(make_pair("deferred/skyF.glsl", GL_FRAGMENT_SHADER));
        gDeferredWLSkyProgram.mShaderLevel = mShaderLevel[SHADER_DEFERRED];
        gDeferredWLSkyProgram.mShaderGroup = LLGLSLShader::SG_SKY;

        success = gDeferredWLSkyProgram.createShader(NULL, NULL);
        llassert(success);
    }

    if (success)
    {
        gDeferredWLCloudProgram.mName = "Deferred Windlight Cloud Program";
        gDeferredWLCloudProgram.mShaderFiles.clear();
        gDeferredWLCloudProgram.mFeatures.calculatesAtmospherics = true;
        gDeferredWLCloudProgram.mFeatures.hasAtmospherics = true;
>>>>>>> 6377610f
        gDeferredWLCloudProgram.mFeatures.hasGamma = true;
        gDeferredWLCloudProgram.mFeatures.hasSrgb = true;

        gDeferredWLCloudProgram.mShaderFiles.push_back(make_pair("deferred/cloudsV.glsl", GL_VERTEX_SHADER));
        gDeferredWLCloudProgram.mShaderFiles.push_back(make_pair("deferred/cloudsF.glsl", GL_FRAGMENT_SHADER));
        gDeferredWLCloudProgram.mShaderLevel = mShaderLevel[SHADER_DEFERRED];
        gDeferredWLCloudProgram.mShaderGroup = LLGLSLShader::SG_SKY;
        gDeferredWLCloudProgram.addConstant( LLGLSLShader::SHADER_CONST_CLOUD_MOON_DEPTH ); // SL-14113
        success = gDeferredWLCloudProgram.createShader(NULL, NULL);
        llassert(success);
    }

    if (success)
    {
        gDeferredWLSunProgram.mName = "Deferred Windlight Sun Program";
        gDeferredWLSunProgram.mFeatures.calculatesAtmospherics = true;
        gDeferredWLSunProgram.mFeatures.hasAtmospherics = true;
        gDeferredWLSunProgram.mFeatures.hasGamma = true;
        gDeferredWLSunProgram.mFeatures.hasAtmospherics = true;
        gDeferredWLSunProgram.mFeatures.disableTextureIndex = true;
        gDeferredWLSunProgram.mFeatures.hasSrgb = true;
        gDeferredWLSunProgram.mShaderFiles.clear();
        gDeferredWLSunProgram.mShaderFiles.push_back(make_pair("deferred/sunDiscV.glsl", GL_VERTEX_SHADER));
        gDeferredWLSunProgram.mShaderFiles.push_back(make_pair("deferred/sunDiscF.glsl", GL_FRAGMENT_SHADER));
        gDeferredWLSunProgram.mShaderLevel = mShaderLevel[SHADER_DEFERRED];
        gDeferredWLSunProgram.mShaderGroup = LLGLSLShader::SG_SKY;
        success = gDeferredWLSunProgram.createShader(NULL, NULL);
        llassert(success);
    }

    if (success)
    {
        gDeferredWLMoonProgram.mName = "Deferred Windlight Moon Program";
        gDeferredWLMoonProgram.mFeatures.calculatesAtmospherics = true;
        gDeferredWLMoonProgram.mFeatures.hasAtmospherics = true;
        gDeferredWLMoonProgram.mFeatures.hasGamma = true;
        gDeferredWLMoonProgram.mFeatures.hasAtmospherics = true;
        gDeferredWLMoonProgram.mFeatures.hasSrgb = true;
        gDeferredWLMoonProgram.mFeatures.disableTextureIndex = true;

        gDeferredWLMoonProgram.mShaderFiles.clear();
        gDeferredWLMoonProgram.mShaderFiles.push_back(make_pair("deferred/moonV.glsl", GL_VERTEX_SHADER));
        gDeferredWLMoonProgram.mShaderFiles.push_back(make_pair("deferred/moonF.glsl", GL_FRAGMENT_SHADER));
        gDeferredWLMoonProgram.mShaderLevel = mShaderLevel[SHADER_DEFERRED];
        gDeferredWLMoonProgram.mShaderGroup = LLGLSLShader::SG_SKY;
        gDeferredWLMoonProgram.addConstant( LLGLSLShader::SHADER_CONST_CLOUD_MOON_DEPTH ); // SL-14113
        success = gDeferredWLMoonProgram.createShader(NULL, NULL);
        llassert(success);
    }

    if (success)
    {
        gDeferredStarProgram.mName = "Deferred Star Program";
        gDeferredStarProgram.mShaderFiles.clear();
        gDeferredStarProgram.mShaderFiles.push_back(make_pair("deferred/starsV.glsl", GL_VERTEX_SHADER));
        gDeferredStarProgram.mShaderFiles.push_back(make_pair("deferred/starsF.glsl", GL_FRAGMENT_SHADER));
        gDeferredStarProgram.mShaderLevel = mShaderLevel[SHADER_DEFERRED];
        gDeferredStarProgram.mShaderGroup = LLGLSLShader::SG_SKY;
        gDeferredStarProgram.addConstant( LLGLSLShader::SHADER_CONST_STAR_DEPTH ); // SL-14113
        success = gDeferredStarProgram.createShader(NULL, NULL);
        llassert(success);
    }

    if (success)
    {
        gNormalMapGenProgram.mName = "Normal Map Generation Program";
        gNormalMapGenProgram.mShaderFiles.clear();
        gNormalMapGenProgram.mShaderFiles.push_back(make_pair("deferred/normgenV.glsl", GL_VERTEX_SHADER));
        gNormalMapGenProgram.mShaderFiles.push_back(make_pair("deferred/normgenF.glsl", GL_FRAGMENT_SHADER));
        gNormalMapGenProgram.mShaderLevel = mShaderLevel[SHADER_DEFERRED];
        gNormalMapGenProgram.mShaderGroup = LLGLSLShader::SG_SKY;
        success = gNormalMapGenProgram.createShader(NULL, NULL);
    }

    if (success)
    {
        gDeferredGenBrdfLutProgram.mName = "Brdf Gen Shader";
        gDeferredGenBrdfLutProgram.mShaderFiles.clear();
        gDeferredGenBrdfLutProgram.mShaderFiles.push_back(make_pair("deferred/genbrdflutV.glsl", GL_VERTEX_SHADER));
        gDeferredGenBrdfLutProgram.mShaderFiles.push_back(make_pair("deferred/genbrdflutF.glsl", GL_FRAGMENT_SHADER));
        gDeferredGenBrdfLutProgram.mShaderLevel = mShaderLevel[SHADER_DEFERRED];
        success = gDeferredGenBrdfLutProgram.createShader(NULL, NULL);
    }

    if (success) {
        gPostScreenSpaceReflectionProgram.mName = "Screen Space Reflection Post";
        gPostScreenSpaceReflectionProgram.mShaderFiles.clear();
        gPostScreenSpaceReflectionProgram.mShaderFiles.push_back(make_pair("deferred/screenSpaceReflPostV.glsl", GL_VERTEX_SHADER));
        gPostScreenSpaceReflectionProgram.mShaderFiles.push_back(make_pair("deferred/screenSpaceReflPostF.glsl", GL_FRAGMENT_SHADER));
        gPostScreenSpaceReflectionProgram.mFeatures.hasScreenSpaceReflections = true;
        gPostScreenSpaceReflectionProgram.mFeatures.isDeferred                = true;
        gPostScreenSpaceReflectionProgram.mShaderLevel = 3;
        success = gPostScreenSpaceReflectionProgram.createShader(NULL, NULL);
    }

    if (success) {
        gDeferredBufferVisualProgram.mName = "Deferred Buffer Visualization Shader";
        gDeferredBufferVisualProgram.mShaderFiles.clear();
        gDeferredBufferVisualProgram.mShaderFiles.push_back(make_pair("deferred/postDeferredNoTCV.glsl", GL_VERTEX_SHADER));
        gDeferredBufferVisualProgram.mShaderFiles.push_back(make_pair("deferred/postDeferredVisualizeBuffers.glsl", GL_FRAGMENT_SHADER));
        gDeferredBufferVisualProgram.mShaderLevel = mShaderLevel[SHADER_DEFERRED];
        success = gDeferredBufferVisualProgram.createShader(NULL, NULL);
    }

    return success;
}

bool LLViewerShaderMgr::loadShadersObject()
{
    LL_PROFILE_ZONE_SCOPED;
    bool success = true;

    if (success)
    {
        gObjectBumpProgram.mName = "Bump Shader";
        gObjectBumpProgram.mShaderFiles.clear();
        gObjectBumpProgram.mShaderFiles.push_back(make_pair("objects/bumpV.glsl", GL_VERTEX_SHADER));
        gObjectBumpProgram.mShaderFiles.push_back(make_pair("objects/bumpF.glsl", GL_FRAGMENT_SHADER));
        gObjectBumpProgram.mShaderLevel = mShaderLevel[SHADER_OBJECT];
        success = make_rigged_variant(gObjectBumpProgram, gSkinnedObjectBumpProgram);
        success = success && gObjectBumpProgram.createShader(NULL, NULL);
        if (success)
        { //lldrawpoolbump assumes "texture0" has channel 0 and "texture1" has channel 1
            LLGLSLShader* shader[] = { &gObjectBumpProgram, &gSkinnedObjectBumpProgram };
            for (int i = 0; i < 2; ++i)
            {
                shader[i]->bind();
                shader[i]->uniform1i(sTexture0, 0);
                shader[i]->uniform1i(sTexture1, 1);
                shader[i]->unbind();
            }
        }
    }

    if (success)
    {
        gObjectAlphaMaskNoColorProgram.mName = "No color alpha mask Shader";
        gObjectAlphaMaskNoColorProgram.mFeatures.calculatesLighting = true;
        gObjectAlphaMaskNoColorProgram.mFeatures.calculatesAtmospherics = true;
        gObjectAlphaMaskNoColorProgram.mFeatures.hasGamma = true;
        gObjectAlphaMaskNoColorProgram.mFeatures.hasAtmospherics = true;
        gObjectAlphaMaskNoColorProgram.mFeatures.hasLighting = true;
        gObjectAlphaMaskNoColorProgram.mFeatures.disableTextureIndex = true;
        gObjectAlphaMaskNoColorProgram.mFeatures.hasAlphaMask = true;
        gObjectAlphaMaskNoColorProgram.mShaderFiles.clear();
        gObjectAlphaMaskNoColorProgram.mShaderFiles.push_back(make_pair("objects/simpleNoColorV.glsl", GL_VERTEX_SHADER));
        gObjectAlphaMaskNoColorProgram.mShaderFiles.push_back(make_pair("objects/simpleF.glsl", GL_FRAGMENT_SHADER));
        gObjectAlphaMaskNoColorProgram.mShaderLevel = mShaderLevel[SHADER_OBJECT];
        success = gObjectAlphaMaskNoColorProgram.createShader(NULL, NULL);
    }

    if (success)
    {
        gImpostorProgram.mName = "Impostor Shader";
        gImpostorProgram.mFeatures.disableTextureIndex = true;
        gImpostorProgram.mFeatures.hasSrgb = true;
        gImpostorProgram.mShaderFiles.clear();
        gImpostorProgram.mShaderFiles.push_back(make_pair("objects/impostorV.glsl", GL_VERTEX_SHADER));
        gImpostorProgram.mShaderFiles.push_back(make_pair("objects/impostorF.glsl", GL_FRAGMENT_SHADER));
        gImpostorProgram.mShaderLevel = mShaderLevel[SHADER_OBJECT];
        success = gImpostorProgram.createShader(NULL, NULL);
    }

    if (success)
    {
        gObjectPreviewProgram.mName = "Object Preview Shader";
        gObjectPreviewProgram.mFeatures.disableTextureIndex = true;
        gObjectPreviewProgram.mShaderFiles.clear();
        gObjectPreviewProgram.mShaderFiles.push_back(make_pair("objects/previewV.glsl", GL_VERTEX_SHADER));
        gObjectPreviewProgram.mShaderFiles.push_back(make_pair("objects/previewF.glsl", GL_FRAGMENT_SHADER));
        gObjectPreviewProgram.mShaderLevel = mShaderLevel[SHADER_OBJECT];
        success = make_rigged_variant(gObjectPreviewProgram, gSkinnedObjectPreviewProgram);
        success = gObjectPreviewProgram.createShader(NULL, NULL);
        gObjectPreviewProgram.mFeatures.hasLighting = true;
        gSkinnedObjectPreviewProgram.mFeatures.hasLighting = true;
    }

    if (success)
    {
        gPhysicsPreviewProgram.mName = "Preview Physics Shader";
        gPhysicsPreviewProgram.mFeatures.calculatesLighting = false;
        gPhysicsPreviewProgram.mFeatures.calculatesAtmospherics = false;
        gPhysicsPreviewProgram.mFeatures.hasGamma = false;
        gPhysicsPreviewProgram.mFeatures.hasAtmospherics = false;
        gPhysicsPreviewProgram.mFeatures.hasLighting = false;
        gPhysicsPreviewProgram.mFeatures.mIndexedTextureChannels = 0;
        gPhysicsPreviewProgram.mFeatures.disableTextureIndex = true;
        gPhysicsPreviewProgram.mShaderFiles.clear();
        gPhysicsPreviewProgram.mShaderFiles.push_back(make_pair("objects/previewPhysicsV.glsl", GL_VERTEX_SHADER));
        gPhysicsPreviewProgram.mShaderFiles.push_back(make_pair("objects/previewPhysicsF.glsl", GL_FRAGMENT_SHADER));
        gPhysicsPreviewProgram.mShaderLevel = mShaderLevel[SHADER_OBJECT];
        success = gPhysicsPreviewProgram.createShader(NULL, NULL);
        gPhysicsPreviewProgram.mFeatures.hasLighting = false;
    }

    if (!success)
    {
        mShaderLevel[SHADER_OBJECT] = 0;
        return false;
    }

    return true;
}

bool LLViewerShaderMgr::loadShadersAvatar()
{
    LL_PROFILE_ZONE_SCOPED;
#if 1 // DEPRECATED -- forward rendering is deprecated
    bool success = true;

    if (mShaderLevel[SHADER_AVATAR] == 0)
    {
        gAvatarProgram.unload();
        gAvatarEyeballProgram.unload();
        return true;
    }

    if (success)
    {
        gAvatarProgram.mName = "Avatar Shader";
        gAvatarProgram.mFeatures.hasSkinning = true;
        gAvatarProgram.mFeatures.calculatesAtmospherics = true;
        gAvatarProgram.mFeatures.calculatesLighting = true;
        gAvatarProgram.mFeatures.hasGamma = true;
        gAvatarProgram.mFeatures.hasAtmospherics = true;
        gAvatarProgram.mFeatures.hasLighting = true;
        gAvatarProgram.mFeatures.hasAlphaMask = true;
        gAvatarProgram.mFeatures.disableTextureIndex = true;
        gAvatarProgram.mShaderFiles.clear();
        gAvatarProgram.mShaderFiles.push_back(make_pair("avatar/avatarV.glsl", GL_VERTEX_SHADER));
        gAvatarProgram.mShaderFiles.push_back(make_pair("avatar/avatarF.glsl", GL_FRAGMENT_SHADER));
        gAvatarProgram.mShaderLevel = mShaderLevel[SHADER_AVATAR];
        success = gAvatarProgram.createShader(NULL, NULL);

        /// Keep track of avatar levels
        if (gAvatarProgram.mShaderLevel != mShaderLevel[SHADER_AVATAR])
        {
            mMaxAvatarShaderLevel = mShaderLevel[SHADER_AVATAR] = gAvatarProgram.mShaderLevel;
        }
    }

    if (success)
    {
        gAvatarEyeballProgram.mName = "Avatar Eyeball Program";
        gAvatarEyeballProgram.mFeatures.calculatesLighting = true;
        gAvatarEyeballProgram.mFeatures.isSpecular = true;
        gAvatarEyeballProgram.mFeatures.calculatesAtmospherics = true;
        gAvatarEyeballProgram.mFeatures.hasGamma = true;
        gAvatarEyeballProgram.mFeatures.hasAtmospherics = true;
        gAvatarEyeballProgram.mFeatures.hasLighting = true;
        gAvatarEyeballProgram.mFeatures.hasAlphaMask = true;
        gAvatarEyeballProgram.mFeatures.disableTextureIndex = true;
        gAvatarEyeballProgram.mShaderFiles.clear();
        gAvatarEyeballProgram.mShaderFiles.push_back(make_pair("avatar/eyeballV.glsl", GL_VERTEX_SHADER));
        gAvatarEyeballProgram.mShaderFiles.push_back(make_pair("avatar/eyeballF.glsl", GL_FRAGMENT_SHADER));
        gAvatarEyeballProgram.mShaderLevel = mShaderLevel[SHADER_AVATAR];
        success = gAvatarEyeballProgram.createShader(NULL, NULL);
    }

    if( !success )
    {
        mShaderLevel[SHADER_AVATAR] = 0;
        mMaxAvatarShaderLevel = 0;
        return false;
    }
#endif
    return true;
}

bool LLViewerShaderMgr::loadShadersInterface()
{
    LL_PROFILE_ZONE_SCOPED;
    bool success = true;

    if (success)
    {
        gHighlightProgram.mName = "Highlight Shader";
        gHighlightProgram.mShaderFiles.clear();
        gHighlightProgram.mShaderFiles.push_back(make_pair("interface/highlightV.glsl", GL_VERTEX_SHADER));
        gHighlightProgram.mShaderFiles.push_back(make_pair("interface/highlightF.glsl", GL_FRAGMENT_SHADER));
        gHighlightProgram.mShaderLevel = mShaderLevel[SHADER_INTERFACE];
        success = make_rigged_variant(gHighlightProgram, gSkinnedHighlightProgram);
        success = success && gHighlightProgram.createShader(NULL, NULL);
    }

    if (success)
    {
        gHighlightNormalProgram.mName = "Highlight Normals Shader";
        gHighlightNormalProgram.mShaderFiles.clear();
        gHighlightNormalProgram.mShaderFiles.push_back(make_pair("interface/highlightNormV.glsl", GL_VERTEX_SHADER));
        gHighlightNormalProgram.mShaderFiles.push_back(make_pair("interface/highlightF.glsl", GL_FRAGMENT_SHADER));
        gHighlightNormalProgram.mShaderLevel = mShaderLevel[SHADER_INTERFACE];
        success = gHighlightNormalProgram.createShader(NULL, NULL);
    }

    if (success)
    {
        gHighlightSpecularProgram.mName = "Highlight Spec Shader";
        gHighlightSpecularProgram.mShaderFiles.clear();
        gHighlightSpecularProgram.mShaderFiles.push_back(make_pair("interface/highlightSpecV.glsl", GL_VERTEX_SHADER));
        gHighlightSpecularProgram.mShaderFiles.push_back(make_pair("interface/highlightF.glsl", GL_FRAGMENT_SHADER));
        gHighlightSpecularProgram.mShaderLevel = mShaderLevel[SHADER_INTERFACE];
        success = gHighlightSpecularProgram.createShader(NULL, NULL);
    }

    if (success)
    {
        gUIProgram.mName = "UI Shader";
        gUIProgram.mShaderFiles.clear();
        gUIProgram.mShaderFiles.push_back(make_pair("interface/uiV.glsl", GL_VERTEX_SHADER));
        gUIProgram.mShaderFiles.push_back(make_pair("interface/uiF.glsl", GL_FRAGMENT_SHADER));
        gUIProgram.mShaderLevel = mShaderLevel[SHADER_INTERFACE];
        success = gUIProgram.createShader(NULL, NULL);
    }

    if (success)
    {
        gPathfindingProgram.mName = "Pathfinding Shader";
        gPathfindingProgram.mShaderFiles.clear();
        gPathfindingProgram.mShaderFiles.push_back(make_pair("interface/pathfindingV.glsl", GL_VERTEX_SHADER));
        gPathfindingProgram.mShaderFiles.push_back(make_pair("interface/pathfindingF.glsl", GL_FRAGMENT_SHADER));
        gPathfindingProgram.mShaderLevel = mShaderLevel[SHADER_INTERFACE];
        success = gPathfindingProgram.createShader(NULL, NULL);
    }

    if (success)
    {
        gPathfindingNoNormalsProgram.mName = "PathfindingNoNormals Shader";
        gPathfindingNoNormalsProgram.mShaderFiles.clear();
        gPathfindingNoNormalsProgram.mShaderFiles.push_back(make_pair("interface/pathfindingNoNormalV.glsl", GL_VERTEX_SHADER));
        gPathfindingNoNormalsProgram.mShaderFiles.push_back(make_pair("interface/pathfindingF.glsl", GL_FRAGMENT_SHADER));
        gPathfindingNoNormalsProgram.mShaderLevel = mShaderLevel[SHADER_INTERFACE];
        success = gPathfindingNoNormalsProgram.createShader(NULL, NULL);
    }

    if (success)
    {
        gGlowCombineProgram.mName = "Glow Combine Shader";
        gGlowCombineProgram.mShaderFiles.clear();
        gGlowCombineProgram.mShaderFiles.push_back(make_pair("interface/glowcombineV.glsl", GL_VERTEX_SHADER));
        gGlowCombineProgram.mShaderFiles.push_back(make_pair("interface/glowcombineF.glsl", GL_FRAGMENT_SHADER));
        gGlowCombineProgram.mShaderLevel = mShaderLevel[SHADER_INTERFACE];
        success = gGlowCombineProgram.createShader(NULL, NULL);
        if (success)
        {
            gGlowCombineProgram.bind();
            gGlowCombineProgram.uniform1i(sGlowMap, 0);
            gGlowCombineProgram.uniform1i(sScreenMap, 1);
            gGlowCombineProgram.unbind();
        }
    }

    if (success)
    {
        gGlowCombineFXAAProgram.mName = "Glow CombineFXAA Shader";
        gGlowCombineFXAAProgram.mShaderFiles.clear();
        gGlowCombineFXAAProgram.mShaderFiles.push_back(make_pair("interface/glowcombineFXAAV.glsl", GL_VERTEX_SHADER));
        gGlowCombineFXAAProgram.mShaderFiles.push_back(make_pair("interface/glowcombineFXAAF.glsl", GL_FRAGMENT_SHADER));
        gGlowCombineFXAAProgram.mShaderLevel = mShaderLevel[SHADER_INTERFACE];
        success = gGlowCombineFXAAProgram.createShader(NULL, NULL);
        if (success)
        {
            gGlowCombineFXAAProgram.bind();
            gGlowCombineFXAAProgram.uniform1i(sGlowMap, 0);
            gGlowCombineFXAAProgram.uniform1i(sScreenMap, 1);
            gGlowCombineFXAAProgram.unbind();
        }
    }

#ifdef LL_WINDOWS
    if (success)
    {
        gTwoTextureCompareProgram.mName = "Two Texture Compare Shader";
        gTwoTextureCompareProgram.mShaderFiles.clear();
        gTwoTextureCompareProgram.mShaderFiles.push_back(make_pair("interface/twotexturecompareV.glsl", GL_VERTEX_SHADER));
        gTwoTextureCompareProgram.mShaderFiles.push_back(make_pair("interface/twotexturecompareF.glsl", GL_FRAGMENT_SHADER));
        gTwoTextureCompareProgram.mShaderLevel = mShaderLevel[SHADER_INTERFACE];
        success = gTwoTextureCompareProgram.createShader(NULL, NULL);
        if (success)
        {
            gTwoTextureCompareProgram.bind();
            gTwoTextureCompareProgram.uniform1i(sTex0, 0);
            gTwoTextureCompareProgram.uniform1i(sTex1, 1);
            gTwoTextureCompareProgram.uniform1i(sDitherTex, 2);
        }
    }

    if (success)
    {
        gOneTextureFilterProgram.mName = "One Texture Filter Shader";
        gOneTextureFilterProgram.mShaderFiles.clear();
        gOneTextureFilterProgram.mShaderFiles.push_back(make_pair("interface/onetexturefilterV.glsl", GL_VERTEX_SHADER));
        gOneTextureFilterProgram.mShaderFiles.push_back(make_pair("interface/onetexturefilterF.glsl", GL_FRAGMENT_SHADER));
        gOneTextureFilterProgram.mShaderLevel = mShaderLevel[SHADER_INTERFACE];
        success = gOneTextureFilterProgram.createShader(NULL, NULL);
        if (success)
        {
            gOneTextureFilterProgram.bind();
            gOneTextureFilterProgram.uniform1i(sTex0, 0);
        }
    }
#endif

    if (success)
    {
        gSolidColorProgram.mName = "Solid Color Shader";
        gSolidColorProgram.mShaderFiles.clear();
        gSolidColorProgram.mShaderFiles.push_back(make_pair("interface/solidcolorV.glsl", GL_VERTEX_SHADER));
        gSolidColorProgram.mShaderFiles.push_back(make_pair("interface/solidcolorF.glsl", GL_FRAGMENT_SHADER));
        gSolidColorProgram.mShaderLevel = mShaderLevel[SHADER_INTERFACE];
        success = gSolidColorProgram.createShader(NULL, NULL);
        if (success)
        {
            gSolidColorProgram.bind();
            gSolidColorProgram.uniform1i(sTex0, 0);
            gSolidColorProgram.unbind();
        }
    }

    if (success)
    {
        gOcclusionProgram.mName = "Occlusion Shader";
        gOcclusionProgram.mShaderFiles.clear();
        gOcclusionProgram.mShaderFiles.push_back(make_pair("interface/occlusionV.glsl", GL_VERTEX_SHADER));
        gOcclusionProgram.mShaderFiles.push_back(make_pair("interface/occlusionF.glsl", GL_FRAGMENT_SHADER));
        gOcclusionProgram.mShaderLevel = mShaderLevel[SHADER_INTERFACE];
        gOcclusionProgram.mRiggedVariant = &gSkinnedOcclusionProgram;
        success = gOcclusionProgram.createShader(NULL, NULL);
    }

    if (success)
    {
        gSkinnedOcclusionProgram.mName = "Skinned Occlusion Shader";
        gSkinnedOcclusionProgram.mFeatures.hasObjectSkinning = true;
        gSkinnedOcclusionProgram.mShaderFiles.clear();
        gSkinnedOcclusionProgram.mShaderFiles.push_back(make_pair("interface/occlusionSkinnedV.glsl", GL_VERTEX_SHADER));
        gSkinnedOcclusionProgram.mShaderFiles.push_back(make_pair("interface/occlusionF.glsl", GL_FRAGMENT_SHADER));
        gSkinnedOcclusionProgram.mShaderLevel = mShaderLevel[SHADER_INTERFACE];
        success = gSkinnedOcclusionProgram.createShader(NULL, NULL);
    }

    if (success)
    {
        gOcclusionCubeProgram.mName = "Occlusion Cube Shader";
        gOcclusionCubeProgram.mShaderFiles.clear();
        gOcclusionCubeProgram.mShaderFiles.push_back(make_pair("interface/occlusionCubeV.glsl", GL_VERTEX_SHADER));
        gOcclusionCubeProgram.mShaderFiles.push_back(make_pair("interface/occlusionF.glsl", GL_FRAGMENT_SHADER));
        gOcclusionCubeProgram.mShaderLevel = mShaderLevel[SHADER_INTERFACE];
        success = gOcclusionCubeProgram.createShader(NULL, NULL);
    }

    if (success)
    {
        gDebugProgram.mName = "Debug Shader";
        gDebugProgram.mShaderFiles.clear();
        gDebugProgram.mShaderFiles.push_back(make_pair("interface/debugV.glsl", GL_VERTEX_SHADER));
        gDebugProgram.mShaderFiles.push_back(make_pair("interface/debugF.glsl", GL_FRAGMENT_SHADER));
        gDebugProgram.mRiggedVariant = &gSkinnedDebugProgram;
        gDebugProgram.mShaderLevel = mShaderLevel[SHADER_INTERFACE];
        success = make_rigged_variant(gDebugProgram, gSkinnedDebugProgram);
<<<<<<< HEAD
		success = success && gDebugProgram.createShader(NULL, NULL);
	}

	if (success)
	{
        for (S32 variant = 0; variant < NORMAL_DEBUG_SHADER_COUNT; ++variant)
        {
            LLGLSLShader& shader = gNormalDebugProgram[variant];
            LLGLSLShader& skinned_shader = gSkinnedNormalDebugProgram[variant];
            shader.mName = "Normal Debug Shader";
            shader.mShaderFiles.clear();
            shader.mShaderFiles.push_back(make_pair("interface/normaldebugV.glsl", GL_VERTEX_SHADER));
            // *NOTE: Geometry shaders have a reputation for being slow.
            // Consider using compute shaders instead, which have a reputation
            // for being fast. This geometry shader in particular seems to run
            // fine on my machine, but I won't vouch for this in
            // performance-critical areas.  -Cosmic,2023-09-28
            shader.mShaderFiles.push_back(make_pair("interface/normaldebugG.glsl", GL_GEOMETRY_SHADER));
            shader.mShaderFiles.push_back(make_pair("interface/normaldebugF.glsl", GL_FRAGMENT_SHADER));
            shader.mRiggedVariant = &skinned_shader;
            shader.mShaderLevel = mShaderLevel[SHADER_INTERFACE];
            if (variant == NORMAL_DEBUG_SHADER_WITH_TANGENTS)
            {
                shader.addPermutation("HAS_ATTRIBUTE_TANGENT", "1");
            }
            success = make_rigged_variant(shader, skinned_shader);
            success = success && shader.createShader(NULL, NULL);
        }
	}

	if (success)
	{
		gClipProgram.mName = "Clip Shader";
		gClipProgram.mShaderFiles.clear();
		gClipProgram.mShaderFiles.push_back(make_pair("interface/clipV.glsl", GL_VERTEX_SHADER));
		gClipProgram.mShaderFiles.push_back(make_pair("interface/clipF.glsl", GL_FRAGMENT_SHADER));
		gClipProgram.mShaderLevel = mShaderLevel[SHADER_INTERFACE];
		success = gClipProgram.createShader(NULL, NULL);
	}

	if (success)
	{
		gBenchmarkProgram.mName = "Benchmark Shader";
		gBenchmarkProgram.mShaderFiles.clear();
		gBenchmarkProgram.mShaderFiles.push_back(make_pair("interface/benchmarkV.glsl", GL_VERTEX_SHADER));
		gBenchmarkProgram.mShaderFiles.push_back(make_pair("interface/benchmarkF.glsl", GL_FRAGMENT_SHADER));
		gBenchmarkProgram.mShaderLevel = mShaderLevel[SHADER_INTERFACE];
		success = gBenchmarkProgram.createShader(NULL, NULL);
	}
=======
        success = success && gDebugProgram.createShader(NULL, NULL);
    }

    if (success)
    {
        gClipProgram.mName = "Clip Shader";
        gClipProgram.mShaderFiles.clear();
        gClipProgram.mShaderFiles.push_back(make_pair("interface/clipV.glsl", GL_VERTEX_SHADER));
        gClipProgram.mShaderFiles.push_back(make_pair("interface/clipF.glsl", GL_FRAGMENT_SHADER));
        gClipProgram.mShaderLevel = mShaderLevel[SHADER_INTERFACE];
        success = gClipProgram.createShader(NULL, NULL);
    }

    if (success)
    {
        gBenchmarkProgram.mName = "Benchmark Shader";
        gBenchmarkProgram.mShaderFiles.clear();
        gBenchmarkProgram.mShaderFiles.push_back(make_pair("interface/benchmarkV.glsl", GL_VERTEX_SHADER));
        gBenchmarkProgram.mShaderFiles.push_back(make_pair("interface/benchmarkF.glsl", GL_FRAGMENT_SHADER));
        gBenchmarkProgram.mShaderLevel = mShaderLevel[SHADER_INTERFACE];
        success = gBenchmarkProgram.createShader(NULL, NULL);
    }
>>>>>>> 6377610f

    if (success)
    {
        gReflectionProbeDisplayProgram.mName = "Reflection Probe Display Shader";
        gReflectionProbeDisplayProgram.mFeatures.hasReflectionProbes = true;
        gReflectionProbeDisplayProgram.mFeatures.hasSrgb = true;
        gReflectionProbeDisplayProgram.mFeatures.calculatesAtmospherics = true;
        gReflectionProbeDisplayProgram.mFeatures.hasAtmospherics = true;
        gReflectionProbeDisplayProgram.mFeatures.hasGamma = true;
        gReflectionProbeDisplayProgram.mFeatures.isDeferred = true;
        gReflectionProbeDisplayProgram.mShaderFiles.clear();
        gReflectionProbeDisplayProgram.mShaderFiles.push_back(make_pair("interface/reflectionprobeV.glsl", GL_VERTEX_SHADER));
        gReflectionProbeDisplayProgram.mShaderFiles.push_back(make_pair("interface/reflectionprobeF.glsl", GL_FRAGMENT_SHADER));
        gReflectionProbeDisplayProgram.mShaderLevel = mShaderLevel[SHADER_INTERFACE];
        success = gReflectionProbeDisplayProgram.createShader(NULL, NULL);
    }

    if (success)
    {
        gCopyProgram.mName = "Copy Shader";
        gCopyProgram.mShaderFiles.clear();
        gCopyProgram.mShaderFiles.push_back(make_pair("interface/copyV.glsl", GL_VERTEX_SHADER));
        gCopyProgram.mShaderFiles.push_back(make_pair("interface/copyF.glsl", GL_FRAGMENT_SHADER));
        gCopyProgram.mShaderLevel = mShaderLevel[SHADER_INTERFACE];
        success = gCopyProgram.createShader(NULL, NULL);
    }

    if (success)
    {
        gCopyDepthProgram.mName = "Copy Depth Shader";
        gCopyDepthProgram.mShaderFiles.clear();
        gCopyDepthProgram.mShaderFiles.push_back(make_pair("interface/copyV.glsl", GL_VERTEX_SHADER));
        gCopyDepthProgram.mShaderFiles.push_back(make_pair("interface/copyF.glsl", GL_FRAGMENT_SHADER));
        gCopyDepthProgram.clearPermutations();
        gCopyDepthProgram.addPermutation("COPY_DEPTH", "1");
        gCopyDepthProgram.mShaderLevel = mShaderLevel[SHADER_INTERFACE];
        success = gCopyDepthProgram.createShader(NULL, NULL);
    }

    if (success)
    {
        gAlphaMaskProgram.mName = "Alpha Mask Shader";
        gAlphaMaskProgram.mShaderFiles.clear();
        gAlphaMaskProgram.mShaderFiles.push_back(make_pair("interface/alphamaskV.glsl", GL_VERTEX_SHADER));
        gAlphaMaskProgram.mShaderFiles.push_back(make_pair("interface/alphamaskF.glsl", GL_FRAGMENT_SHADER));
        gAlphaMaskProgram.mShaderLevel = mShaderLevel[SHADER_INTERFACE];
        success = gAlphaMaskProgram.createShader(NULL, NULL);
    }

    if (success)
    {
        gReflectionMipProgram.mName = "Reflection Mip Shader";
        gReflectionMipProgram.mFeatures.isDeferred = true;
        gReflectionMipProgram.mFeatures.hasGamma = true;
        gReflectionMipProgram.mFeatures.hasAtmospherics = true;
        gReflectionMipProgram.mFeatures.calculatesAtmospherics = true;
        gReflectionMipProgram.mShaderFiles.clear();
        gReflectionMipProgram.mShaderFiles.push_back(make_pair("interface/splattexturerectV.glsl", GL_VERTEX_SHADER));
        gReflectionMipProgram.mShaderFiles.push_back(make_pair("interface/reflectionmipF.glsl", GL_FRAGMENT_SHADER));
        gReflectionMipProgram.mShaderLevel = mShaderLevel[SHADER_INTERFACE];
        success = gReflectionMipProgram.createShader(NULL, NULL);
    }

    if (success)
    {
        gGaussianProgram.mName = "Reflection Mip Shader";
        gGaussianProgram.mFeatures.isDeferred = true;
        gGaussianProgram.mFeatures.hasGamma = true;
        gGaussianProgram.mFeatures.hasAtmospherics = true;
        gGaussianProgram.mFeatures.calculatesAtmospherics = true;
        gGaussianProgram.mShaderFiles.clear();
        gGaussianProgram.mShaderFiles.push_back(make_pair("interface/splattexturerectV.glsl", GL_VERTEX_SHADER));
        gGaussianProgram.mShaderFiles.push_back(make_pair("interface/gaussianF.glsl", GL_FRAGMENT_SHADER));
        gGaussianProgram.mShaderLevel = mShaderLevel[SHADER_INTERFACE];
        success = gGaussianProgram.createShader(NULL, NULL);
    }

    if (success && gGLManager.mHasCubeMapArray)
    {
        gRadianceGenProgram.mName = "Radiance Gen Shader";
        gRadianceGenProgram.mShaderFiles.clear();
        gRadianceGenProgram.mShaderFiles.push_back(make_pair("interface/radianceGenV.glsl", GL_VERTEX_SHADER));
        gRadianceGenProgram.mShaderFiles.push_back(make_pair("interface/radianceGenF.glsl", GL_FRAGMENT_SHADER));
        gRadianceGenProgram.mShaderLevel = mShaderLevel[SHADER_INTERFACE];
        gRadianceGenProgram.addPermutation("PROBE_FILTER_SAMPLES", "32");
        success = gRadianceGenProgram.createShader(NULL, NULL);
    }
	
    if (success && gGLManager.mHasCubeMapArray)
    {
        gHeroRadianceGenProgram.mName = "Hero Radiance Gen Shader";
        gHeroRadianceGenProgram.mShaderFiles.clear();
        gHeroRadianceGenProgram.mShaderFiles.push_back(make_pair("interface/radianceGenV.glsl", GL_VERTEX_SHADER));
        gHeroRadianceGenProgram.mShaderFiles.push_back(make_pair("interface/radianceGenF.glsl", GL_FRAGMENT_SHADER));
        gHeroRadianceGenProgram.mShaderLevel = mShaderLevel[SHADER_INTERFACE];
        gHeroRadianceGenProgram.addPermutation("HERO_PROBES", "1");
        gHeroRadianceGenProgram.addPermutation("PROBE_FILTER_SAMPLES", "4");
        success                              = gHeroRadianceGenProgram.createShader(NULL, NULL);
    }

    if (success && gGLManager.mHasCubeMapArray)
    {
        gIrradianceGenProgram.mName = "Irradiance Gen Shader";
        gIrradianceGenProgram.mShaderFiles.clear();
        gIrradianceGenProgram.mShaderFiles.push_back(make_pair("interface/irradianceGenV.glsl", GL_VERTEX_SHADER));
        gIrradianceGenProgram.mShaderFiles.push_back(make_pair("interface/irradianceGenF.glsl", GL_FRAGMENT_SHADER));
        gIrradianceGenProgram.mShaderLevel = mShaderLevel[SHADER_INTERFACE];
        success = gIrradianceGenProgram.createShader(NULL, NULL);
    }

    if( !success )
    {
        mShaderLevel[SHADER_INTERFACE] = 0;
        return false;
    }

    return true;
}


std::string LLViewerShaderMgr::getShaderDirPrefix(void)
{
    return gDirUtilp->getExpandedFilename(LL_PATH_APP_SETTINGS, "shaders/class");
}

void LLViewerShaderMgr::updateShaderUniforms(LLGLSLShader * shader)
{
    LLEnvironment::instance().updateShaderUniforms(shader);
}

LLViewerShaderMgr::shader_iter LLViewerShaderMgr::beginShaders() const
{
    return mShaderList.begin();
}

LLViewerShaderMgr::shader_iter LLViewerShaderMgr::endShaders() const
{
    return mShaderList.end();
}
<|MERGE_RESOLUTION|>--- conflicted
+++ resolved
@@ -85,30 +85,18 @@
 LLGLSLShader    gReflectionMipProgram;
 LLGLSLShader    gGaussianProgram;
 LLGLSLShader    gRadianceGenProgram;
-<<<<<<< HEAD
 LLGLSLShader    gHeroRadianceGenProgram;
-LLGLSLShader	gIrradianceGenProgram;
-LLGLSLShader	gGlowCombineFXAAProgram;
-LLGLSLShader	gTwoTextureCompareProgram;
-LLGLSLShader	gOneTextureFilterProgram;
-LLGLSLShader	gDebugProgram;
-LLGLSLShader    gSkinnedDebugProgram;
-LLGLSLShader	gNormalDebugProgram[NORMAL_DEBUG_SHADER_COUNT];
-LLGLSLShader	gSkinnedNormalDebugProgram[NORMAL_DEBUG_SHADER_COUNT];
-LLGLSLShader	gClipProgram;
-LLGLSLShader	gAlphaMaskProgram;
-LLGLSLShader	gBenchmarkProgram;
-=======
 LLGLSLShader    gIrradianceGenProgram;
 LLGLSLShader    gGlowCombineFXAAProgram;
 LLGLSLShader    gTwoTextureCompareProgram;
 LLGLSLShader    gOneTextureFilterProgram;
 LLGLSLShader    gDebugProgram;
 LLGLSLShader    gSkinnedDebugProgram;
+LLGLSLShader    gNormalDebugProgram[NORMAL_DEBUG_SHADER_COUNT];
+LLGLSLShader    gSkinnedNormalDebugProgram[NORMAL_DEBUG_SHADER_COUNT];
 LLGLSLShader    gClipProgram;
 LLGLSLShader    gAlphaMaskProgram;
 LLGLSLShader    gBenchmarkProgram;
->>>>>>> 6377610f
 LLGLSLShader    gReflectionProbeDisplayProgram;
 LLGLSLShader    gCopyProgram;
 LLGLSLShader    gCopyDepthProgram;
@@ -117,14 +105,8 @@
 LLGLSLShader        gObjectPreviewProgram;
 LLGLSLShader        gSkinnedObjectPreviewProgram;
 LLGLSLShader        gPhysicsPreviewProgram;
-<<<<<<< HEAD
-LLGLSLShader		gObjectFullbrightAlphaMaskProgram;
-LLGLSLShader		gObjectBumpProgram;
-=======
 LLGLSLShader        gObjectFullbrightAlphaMaskProgram;
-LLGLSLShader        gSkinnedObjectFullbrightAlphaMaskProgram;
 LLGLSLShader        gObjectBumpProgram;
->>>>>>> 6377610f
 LLGLSLShader        gSkinnedObjectBumpProgram;
 LLGLSLShader        gObjectAlphaMaskNoColorProgram;
 
@@ -213,31 +195,18 @@
 LLGLSLShader            gDeferredPostGammaCorrectProgram;
 LLGLSLShader            gNoPostGammaCorrectProgram;
 LLGLSLShader            gLegacyPostGammaCorrectProgram;
-<<<<<<< HEAD
-LLGLSLShader			gExposureProgram;
-LLGLSLShader			gExposureProgramNoFade;
-LLGLSLShader			gLuminanceProgram;
-LLGLSLShader			gFXAAProgram;
-LLGLSLShader			gDeferredPostNoDoFProgram;
-LLGLSLShader			gDeferredWLSkyProgram;
-LLGLSLShader            gEnvironmentMapProgram;
-LLGLSLShader			gDeferredWLCloudProgram;
-LLGLSLShader			gDeferredWLSunProgram;
-LLGLSLShader			gDeferredWLMoonProgram;
-LLGLSLShader			gDeferredStarProgram;
-LLGLSLShader			gDeferredFullbrightShinyProgram;
-=======
 LLGLSLShader            gExposureProgram;
+LLGLSLShader            gExposureProgramNoFade;
 LLGLSLShader            gLuminanceProgram;
 LLGLSLShader            gFXAAProgram;
 LLGLSLShader            gDeferredPostNoDoFProgram;
 LLGLSLShader            gDeferredWLSkyProgram;
+LLGLSLShader            gEnvironmentMapProgram;
 LLGLSLShader            gDeferredWLCloudProgram;
 LLGLSLShader            gDeferredWLSunProgram;
 LLGLSLShader            gDeferredWLMoonProgram;
 LLGLSLShader            gDeferredStarProgram;
 LLGLSLShader            gDeferredFullbrightShinyProgram;
->>>>>>> 6377610f
 LLGLSLShader            gHUDFullbrightShinyProgram;
 LLGLSLShader            gDeferredSkinnedFullbrightShinyProgram;
 LLGLSLShader            gDeferredSkinnedFullbrightProgram;
@@ -257,7 +226,7 @@
 LLGLSLShader            gHUDPBRAlphaProgram;
 LLGLSLShader            gDeferredPBRAlphaProgram;
 LLGLSLShader            gDeferredSkinnedPBRAlphaProgram;
-LLGLSLShader			gDeferredPBRTerrainProgram;
+LLGLSLShader            gDeferredPBRTerrainProgram;
 
 //helper for making a rigged variant of a given shader
 static bool make_rigged_variant(LLGLSLShader& shader, LLGLSLShader& riggedShader)
@@ -306,23 +275,18 @@
 
 
 LLViewerShaderMgr::LLViewerShaderMgr() :
-<<<<<<< HEAD
-	mShaderLevel(SHADER_COUNT, 0),
-	mMaxAvatarShaderLevel(0)
-{   
+    mShaderLevel(SHADER_COUNT, 0),
+    mMaxAvatarShaderLevel(0)
+{
 }
 
 LLViewerShaderMgr::~LLViewerShaderMgr()
 {
-	mShaderLevel.clear();
-	mShaderList.clear();
+    mShaderLevel.clear();
+    mShaderList.clear();
 }
 
 void LLViewerShaderMgr::finalizeShaderList()
-=======
-    mShaderLevel(SHADER_COUNT, 0),
-    mMaxAvatarShaderLevel(0)
->>>>>>> 6377610f
 {
     //ONLY shaders that need WL Param management should be added here
     mShaderList.push_back(&gAvatarProgram);
@@ -331,13 +295,7 @@
     mShaderList.push_back(&gAvatarEyeballProgram);
     mShaderList.push_back(&gImpostorProgram);
     mShaderList.push_back(&gObjectBumpProgram);
-<<<<<<< HEAD
     mShaderList.push_back(&gObjectFullbrightAlphaMaskProgram);
-=======
-    mShaderList.push_back(&gSkinnedObjectBumpProgram);
-    mShaderList.push_back(&gObjectFullbrightAlphaMaskProgram);
-    mShaderList.push_back(&gSkinnedObjectFullbrightAlphaMaskProgram);
->>>>>>> 6377610f
     mShaderList.push_back(&gObjectAlphaMaskNoColorProgram);
     mShaderList.push_back(&gUnderWaterProgram);
     mShaderList.push_back(&gDeferredSunProgram);
@@ -346,13 +304,7 @@
     mShaderList.push_back(&gDeferredSoftenProgram);
     mShaderList.push_back(&gDeferredAlphaProgram);
     mShaderList.push_back(&gHUDAlphaProgram);
-<<<<<<< HEAD
     mShaderList.push_back(&gDeferredAlphaImpostorProgram);
-=======
-    mShaderList.push_back(&gDeferredSkinnedAlphaProgram);
-    mShaderList.push_back(&gDeferredAlphaImpostorProgram);
-    mShaderList.push_back(&gDeferredSkinnedAlphaImpostorProgram);
->>>>>>> 6377610f
     mShaderList.push_back(&gDeferredFullbrightProgram);
     mShaderList.push_back(&gHUDFullbrightProgram);
     mShaderList.push_back(&gDeferredFullbrightAlphaMaskProgram);
@@ -361,21 +313,10 @@
     mShaderList.push_back(&gHUDFullbrightAlphaMaskAlphaProgram);
     mShaderList.push_back(&gDeferredFullbrightShinyProgram);
     mShaderList.push_back(&gHUDFullbrightShinyProgram);
-<<<<<<< HEAD
     mShaderList.push_back(&gDeferredEmissiveProgram);
     mShaderList.push_back(&gDeferredAvatarEyesProgram);
     mShaderList.push_back(&gDeferredAvatarAlphaProgram);
     mShaderList.push_back(&gEnvironmentMapProgram);
-=======
-    mShaderList.push_back(&gDeferredSkinnedFullbrightShinyProgram);
-    mShaderList.push_back(&gDeferredSkinnedFullbrightProgram);
-    mShaderList.push_back(&gDeferredSkinnedFullbrightAlphaMaskProgram);
-    mShaderList.push_back(&gDeferredSkinnedFullbrightAlphaMaskAlphaProgram);
-    mShaderList.push_back(&gDeferredEmissiveProgram);
-    mShaderList.push_back(&gDeferredSkinnedEmissiveProgram);
-    mShaderList.push_back(&gDeferredAvatarEyesProgram);
-    mShaderList.push_back(&gDeferredAvatarAlphaProgram);
->>>>>>> 6377610f
     mShaderList.push_back(&gDeferredWLSkyProgram);
     mShaderList.push_back(&gDeferredWLCloudProgram);
     mShaderList.push_back(&gDeferredWLMoonProgram);
@@ -385,7 +326,6 @@
     mShaderList.push_back(&gDeferredPostGammaCorrectProgram); // for gamma
     mShaderList.push_back(&gNoPostGammaCorrectProgram);
     mShaderList.push_back(&gLegacyPostGammaCorrectProgram);
-<<<<<<< HEAD
     mShaderList.push_back(&gDeferredDiffuseProgram);
     mShaderList.push_back(&gDeferredBumpProgram);
     mShaderList.push_back(&gDeferredPBROpaqueProgram);
@@ -396,17 +336,8 @@
     mShaderList.push_back(&gDeferredNonIndexedDiffuseAlphaMaskProgram);
     mShaderList.push_back(&gDeferredTreeProgram);
 
-    // make sure there are no redundancies 
+    // make sure there are no redundancies
     llassert(no_redundant_shaders(mShaderList));
-=======
-
-}
-
-LLViewerShaderMgr::~LLViewerShaderMgr()
-{
-    mShaderLevel.clear();
-    mShaderList.clear();
->>>>>>> 6377610f
 }
 
 // static
@@ -747,9 +678,8 @@
     if (has_reflection_probes)
     {
         attribs["REFMAP_LEVEL"] = std::to_string(probe_level);
-<<<<<<< HEAD
-		attribs["REF_SAMPLE_COUNT"] = "32";
-	}
+        attribs["REF_SAMPLE_COUNT"] = "32";
+    }
 
     { // PBR terrain
         const S32 mapping = clamp_terrain_mapping(gSavedSettings.getS32("RenderTerrainPBRPlanarSampleCount"));
@@ -761,48 +691,6 @@
         attribs["TERRAIN_PBR_DETAIL"] = llformat("%d", detail);
     }
 
-	LLGLSLShader::sGlobalDefines = attribs;
-
-	// We no longer have to bind the shaders to global glhandles, they are automatically added to a map now.
-	for (U32 i = 0; i < shaders.size(); i++)
-	{
-		// Note usage of GL_VERTEX_SHADER
-		if (loadShaderFile(shaders[i].first, shaders[i].second, GL_VERTEX_SHADER, &attribs) == 0)
-		{
-			LL_WARNS("Shader") << "Failed to load vertex shader " << shaders[i].first << LL_ENDL;
-			return shaders[i].first;
-		}
-	}
-
-	// Load the Basic Fragment Shaders at the appropriate level. 
-	// (in order of shader function call depth for reference purposes, deepest level first)
-
-	shaders.clear();
-	S32 ch = 1;
-
-	if (gGLManager.mGLSLVersionMajor > 1 || gGLManager.mGLSLVersionMinor >= 30)
-	{ //use indexed texture rendering for GLSL >= 1.30
-		ch = llmax(LLGLSLShader::sIndexedTextureChannels, 1);
-	}
-
-
-	std::vector<S32> index_channels;    
-	index_channels.push_back(-1);    shaders.push_back( make_pair( "windlight/atmosphericsVarsF.glsl",      mShaderLevel[SHADER_WINDLIGHT] ) );
-	index_channels.push_back(-1);    shaders.push_back( make_pair( "windlight/atmosphericsHelpersF.glsl",       mShaderLevel[SHADER_WINDLIGHT] ) );
-	index_channels.push_back(-1);    shaders.push_back( make_pair( "windlight/gammaF.glsl",                 mShaderLevel[SHADER_WINDLIGHT]) );
-    index_channels.push_back(-1);    shaders.push_back( make_pair( "windlight/atmosphericsFuncs.glsl",       mShaderLevel[SHADER_WINDLIGHT] ) );
-	index_channels.push_back(-1);    shaders.push_back( make_pair( "windlight/atmosphericsF.glsl",          mShaderLevel[SHADER_WINDLIGHT] ) );
-	index_channels.push_back(-1);    shaders.push_back( make_pair( "environment/waterFogF.glsl",                mShaderLevel[SHADER_WATER] ) );
-	index_channels.push_back(-1);    shaders.push_back( make_pair( "environment/srgbF.glsl",                    mShaderLevel[SHADER_ENVIRONMENT] ) );
-	index_channels.push_back(-1);    shaders.push_back( make_pair( "deferred/deferredUtil.glsl",                    1) );
-    index_channels.push_back(-1);    shaders.push_back( make_pair( "deferred/globalF.glsl",                          1));
-	index_channels.push_back(-1);    shaders.push_back( make_pair( "deferred/shadowUtil.glsl",                      1) );
-	index_channels.push_back(-1);    shaders.push_back( make_pair( "deferred/aoUtil.glsl",                          1) );
-	index_channels.push_back(-1);    shaders.push_back( make_pair( "deferred/pbrterrainUtilF.glsl",                 1) );
-=======
-        attribs["REF_SAMPLE_COUNT"] = "32";
-    }
-
     LLGLSLShader::sGlobalDefines = attribs;
 
     // We no longer have to bind the shaders to global glhandles, they are automatically added to a map now.
@@ -835,12 +723,12 @@
     index_channels.push_back(-1);    shaders.push_back( make_pair( "windlight/atmosphericsFuncs.glsl",       mShaderLevel[SHADER_WINDLIGHT] ) );
     index_channels.push_back(-1);    shaders.push_back( make_pair( "windlight/atmosphericsF.glsl",          mShaderLevel[SHADER_WINDLIGHT] ) );
     index_channels.push_back(-1);    shaders.push_back( make_pair( "environment/waterFogF.glsl",                mShaderLevel[SHADER_WATER] ) );
-    index_channels.push_back(-1);    shaders.push_back( make_pair( "environment/encodeNormF.glsl",  mShaderLevel[SHADER_ENVIRONMENT] ) );
     index_channels.push_back(-1);    shaders.push_back( make_pair( "environment/srgbF.glsl",                    mShaderLevel[SHADER_ENVIRONMENT] ) );
     index_channels.push_back(-1);    shaders.push_back( make_pair( "deferred/deferredUtil.glsl",                    1) );
+    index_channels.push_back(-1);    shaders.push_back( make_pair( "deferred/globalF.glsl",                          1));
     index_channels.push_back(-1);    shaders.push_back( make_pair( "deferred/shadowUtil.glsl",                      1) );
     index_channels.push_back(-1);    shaders.push_back( make_pair( "deferred/aoUtil.glsl",                          1) );
->>>>>>> 6377610f
+    index_channels.push_back(-1);    shaders.push_back( make_pair( "deferred/pbrterrainUtilF.glsl",                 1) );
     index_channels.push_back(-1);    shaders.push_back( make_pair( "deferred/reflectionProbeF.glsl",                has_reflection_probes ? 3 : 2) );
     index_channels.push_back(-1);    shaders.push_back( make_pair( "deferred/screenSpaceReflUtil.glsl",             ssr ? 3 : 1) );
     index_channels.push_back(-1);    shaders.push_back( make_pair( "lighting/lightNonIndexedF.glsl",                    mShaderLevel[SHADER_LIGHTING] ) );
@@ -1103,16 +991,10 @@
         gDeferredPostGammaCorrectProgram.unload();
         gNoPostGammaCorrectProgram.unload();
         gLegacyPostGammaCorrectProgram.unload();
-<<<<<<< HEAD
-		gFXAAProgram.unload();
+        gFXAAProgram.unload();
         gEnvironmentMapProgram.unload();
-		gDeferredWLSkyProgram.unload();
-		gDeferredWLCloudProgram.unload();
-=======
-        gFXAAProgram.unload();
         gDeferredWLSkyProgram.unload();
         gDeferredWLCloudProgram.unload();
->>>>>>> 6377610f
         gDeferredWLSunProgram.unload();
         gDeferredWLMoonProgram.unload();
         gDeferredStarProgram.unload();
@@ -1140,7 +1022,7 @@
         gDeferredSkinnedPBROpaqueProgram.unload();
         gDeferredPBRAlphaProgram.unload();
         gDeferredSkinnedPBRAlphaProgram.unload();
-		gDeferredPBRTerrainProgram.unload();
+        gDeferredPBRTerrainProgram.unload();
 
         return true;
     }
@@ -1157,16 +1039,9 @@
         success = gDeferredHighlightProgram.createShader(NULL, NULL);
     }
 
-<<<<<<< HEAD
-	if (success)
-	{
-		gDeferredDiffuseProgram.mName = "Deferred Diffuse Shader";
-=======
     if (success)
     {
         gDeferredDiffuseProgram.mName = "Deferred Diffuse Shader";
-        gDeferredDiffuseProgram.mFeatures.encodesNormal = true;
->>>>>>> 6377610f
         gDeferredDiffuseProgram.mFeatures.hasSrgb = true;
         gDeferredDiffuseProgram.mShaderFiles.clear();
         gDeferredDiffuseProgram.mShaderFiles.push_back(make_pair("deferred/diffuseV.glsl", GL_VERTEX_SHADER));
@@ -1177,66 +1052,65 @@
         success = success && gDeferredDiffuseProgram.createShader(NULL, NULL);
     }
 
-<<<<<<< HEAD
-	if (success)
-	{
-		gDeferredDiffuseAlphaMaskProgram.mName = "Deferred Diffuse Alpha Mask Shader";
-		gDeferredDiffuseAlphaMaskProgram.mShaderFiles.clear();
-		gDeferredDiffuseAlphaMaskProgram.mShaderFiles.push_back(make_pair("deferred/diffuseV.glsl", GL_VERTEX_SHADER));
-		gDeferredDiffuseAlphaMaskProgram.mShaderFiles.push_back(make_pair("deferred/diffuseAlphaMaskIndexedF.glsl", GL_FRAGMENT_SHADER));
-		gDeferredDiffuseAlphaMaskProgram.mFeatures.mIndexedTextureChannels = LLGLSLShader::sIndexedTextureChannels;
-		gDeferredDiffuseAlphaMaskProgram.mShaderLevel = mShaderLevel[SHADER_DEFERRED];
+    if (success)
+    {
+        gDeferredDiffuseAlphaMaskProgram.mName = "Deferred Diffuse Alpha Mask Shader";
+        gDeferredDiffuseAlphaMaskProgram.mShaderFiles.clear();
+        gDeferredDiffuseAlphaMaskProgram.mShaderFiles.push_back(make_pair("deferred/diffuseV.glsl", GL_VERTEX_SHADER));
+        gDeferredDiffuseAlphaMaskProgram.mShaderFiles.push_back(make_pair("deferred/diffuseAlphaMaskIndexedF.glsl", GL_FRAGMENT_SHADER));
+        gDeferredDiffuseAlphaMaskProgram.mFeatures.mIndexedTextureChannels = LLGLSLShader::sIndexedTextureChannels;
+        gDeferredDiffuseAlphaMaskProgram.mShaderLevel = mShaderLevel[SHADER_DEFERRED];
         success = make_rigged_variant(gDeferredDiffuseAlphaMaskProgram, gDeferredSkinnedDiffuseAlphaMaskProgram);
-		success = success && gDeferredDiffuseAlphaMaskProgram.createShader(NULL, NULL);
-	}
-
-	if (success)
-	{
-		gDeferredNonIndexedDiffuseAlphaMaskProgram.mName = "Deferred Diffuse Non-Indexed Alpha Mask Shader";
-		gDeferredNonIndexedDiffuseAlphaMaskProgram.mShaderFiles.clear();
-		gDeferredNonIndexedDiffuseAlphaMaskProgram.mShaderFiles.push_back(make_pair("deferred/diffuseV.glsl", GL_VERTEX_SHADER));
-		gDeferredNonIndexedDiffuseAlphaMaskProgram.mShaderFiles.push_back(make_pair("deferred/diffuseAlphaMaskF.glsl", GL_FRAGMENT_SHADER));
-		gDeferredNonIndexedDiffuseAlphaMaskProgram.mShaderLevel = mShaderLevel[SHADER_DEFERRED];
-		success = gDeferredNonIndexedDiffuseAlphaMaskProgram.createShader(NULL, NULL);
-        llassert(success);
-	}
-    
-	if (success)
-	{
-		gDeferredNonIndexedDiffuseAlphaMaskNoColorProgram.mName = "Deferred Diffuse Non-Indexed Alpha Mask No Color Shader";
-		gDeferredNonIndexedDiffuseAlphaMaskNoColorProgram.mShaderFiles.clear();
-		gDeferredNonIndexedDiffuseAlphaMaskNoColorProgram.mShaderFiles.push_back(make_pair("deferred/diffuseNoColorV.glsl", GL_VERTEX_SHADER));
-		gDeferredNonIndexedDiffuseAlphaMaskNoColorProgram.mShaderFiles.push_back(make_pair("deferred/diffuseAlphaMaskNoColorF.glsl", GL_FRAGMENT_SHADER));
-		gDeferredNonIndexedDiffuseAlphaMaskNoColorProgram.mShaderLevel = mShaderLevel[SHADER_DEFERRED];
-		success = gDeferredNonIndexedDiffuseAlphaMaskNoColorProgram.createShader(NULL, NULL);
-		llassert(success);
-	}
-
-	if (success)
-	{
-		gDeferredBumpProgram.mName = "Deferred Bump Shader";
-		gDeferredBumpProgram.mShaderFiles.clear();
-		gDeferredBumpProgram.mShaderFiles.push_back(make_pair("deferred/bumpV.glsl", GL_VERTEX_SHADER));
-		gDeferredBumpProgram.mShaderFiles.push_back(make_pair("deferred/bumpF.glsl", GL_FRAGMENT_SHADER));
-		gDeferredBumpProgram.mShaderLevel = mShaderLevel[SHADER_DEFERRED];
+        success = success && gDeferredDiffuseAlphaMaskProgram.createShader(NULL, NULL);
+    }
+
+    if (success)
+    {
+        gDeferredNonIndexedDiffuseAlphaMaskProgram.mName = "Deferred Diffuse Non-Indexed Alpha Mask Shader";
+        gDeferredNonIndexedDiffuseAlphaMaskProgram.mShaderFiles.clear();
+        gDeferredNonIndexedDiffuseAlphaMaskProgram.mShaderFiles.push_back(make_pair("deferred/diffuseV.glsl", GL_VERTEX_SHADER));
+        gDeferredNonIndexedDiffuseAlphaMaskProgram.mShaderFiles.push_back(make_pair("deferred/diffuseAlphaMaskF.glsl", GL_FRAGMENT_SHADER));
+        gDeferredNonIndexedDiffuseAlphaMaskProgram.mShaderLevel = mShaderLevel[SHADER_DEFERRED];
+        success = gDeferredNonIndexedDiffuseAlphaMaskProgram.createShader(NULL, NULL);
+        llassert(success);
+    }
+
+    if (success)
+    {
+        gDeferredNonIndexedDiffuseAlphaMaskNoColorProgram.mName = "Deferred Diffuse Non-Indexed Alpha Mask No Color Shader";
+        gDeferredNonIndexedDiffuseAlphaMaskNoColorProgram.mShaderFiles.clear();
+        gDeferredNonIndexedDiffuseAlphaMaskNoColorProgram.mShaderFiles.push_back(make_pair("deferred/diffuseNoColorV.glsl", GL_VERTEX_SHADER));
+        gDeferredNonIndexedDiffuseAlphaMaskNoColorProgram.mShaderFiles.push_back(make_pair("deferred/diffuseAlphaMaskNoColorF.glsl", GL_FRAGMENT_SHADER));
+        gDeferredNonIndexedDiffuseAlphaMaskNoColorProgram.mShaderLevel = mShaderLevel[SHADER_DEFERRED];
+        success = gDeferredNonIndexedDiffuseAlphaMaskNoColorProgram.createShader(NULL, NULL);
+        llassert(success);
+    }
+
+    if (success)
+    {
+        gDeferredBumpProgram.mName = "Deferred Bump Shader";
+        gDeferredBumpProgram.mShaderFiles.clear();
+        gDeferredBumpProgram.mShaderFiles.push_back(make_pair("deferred/bumpV.glsl", GL_VERTEX_SHADER));
+        gDeferredBumpProgram.mShaderFiles.push_back(make_pair("deferred/bumpF.glsl", GL_FRAGMENT_SHADER));
+        gDeferredBumpProgram.mShaderLevel = mShaderLevel[SHADER_DEFERRED];
         success = make_rigged_variant(gDeferredBumpProgram, gDeferredSkinnedBumpProgram);
-		success = success && gDeferredBumpProgram.createShader(NULL, NULL);
-		llassert(success);
-	}
-
-	gDeferredMaterialProgram[1].mFeatures.hasLighting = false;
-	gDeferredMaterialProgram[5].mFeatures.hasLighting = false;
-	gDeferredMaterialProgram[9].mFeatures.hasLighting = false;
-	gDeferredMaterialProgram[13].mFeatures.hasLighting = false;
-	gDeferredMaterialProgram[1+LLMaterial::SHADER_COUNT].mFeatures.hasLighting = false;
-	gDeferredMaterialProgram[5+LLMaterial::SHADER_COUNT].mFeatures.hasLighting = false;
-	gDeferredMaterialProgram[9+LLMaterial::SHADER_COUNT].mFeatures.hasLighting = false;
-	gDeferredMaterialProgram[13+LLMaterial::SHADER_COUNT].mFeatures.hasLighting = false;
-
-	for (U32 i = 0; i < LLMaterial::SHADER_COUNT*2; ++i)
-	{
-		if (success)
-		{
+        success = success && gDeferredBumpProgram.createShader(NULL, NULL);
+        llassert(success);
+    }
+
+    gDeferredMaterialProgram[1].mFeatures.hasLighting = false;
+    gDeferredMaterialProgram[5].mFeatures.hasLighting = false;
+    gDeferredMaterialProgram[9].mFeatures.hasLighting = false;
+    gDeferredMaterialProgram[13].mFeatures.hasLighting = false;
+    gDeferredMaterialProgram[1+LLMaterial::SHADER_COUNT].mFeatures.hasLighting = false;
+    gDeferredMaterialProgram[5+LLMaterial::SHADER_COUNT].mFeatures.hasLighting = false;
+    gDeferredMaterialProgram[9+LLMaterial::SHADER_COUNT].mFeatures.hasLighting = false;
+    gDeferredMaterialProgram[13+LLMaterial::SHADER_COUNT].mFeatures.hasLighting = false;
+
+    for (U32 i = 0; i < LLMaterial::SHADER_COUNT*2; ++i)
+    {
+        if (success)
+        {
             bool has_skin = i & 0x10;
 
             if (!has_skin)
@@ -1248,78 +1122,8 @@
             {
                 gDeferredMaterialProgram[i].mName = llformat("Skinned Material Shader %d", i);
             }
-			
-			U32 alpha_mode = i & 0x3;
-=======
-    if (success)
-    {
-        gDeferredDiffuseAlphaMaskProgram.mName = "Deferred Diffuse Alpha Mask Shader";
-        gDeferredDiffuseAlphaMaskProgram.mFeatures.encodesNormal = true;
-        gDeferredDiffuseAlphaMaskProgram.mShaderFiles.clear();
-        gDeferredDiffuseAlphaMaskProgram.mShaderFiles.push_back(make_pair("deferred/diffuseV.glsl", GL_VERTEX_SHADER));
-        gDeferredDiffuseAlphaMaskProgram.mShaderFiles.push_back(make_pair("deferred/diffuseAlphaMaskIndexedF.glsl", GL_FRAGMENT_SHADER));
-        gDeferredDiffuseAlphaMaskProgram.mFeatures.mIndexedTextureChannels = LLGLSLShader::sIndexedTextureChannels;
-        gDeferredDiffuseAlphaMaskProgram.mShaderLevel = mShaderLevel[SHADER_DEFERRED];
-        success = make_rigged_variant(gDeferredDiffuseAlphaMaskProgram, gDeferredSkinnedDiffuseAlphaMaskProgram);
-        success = success && gDeferredDiffuseAlphaMaskProgram.createShader(NULL, NULL);
-    }
-
-    if (success)
-    {
-        gDeferredNonIndexedDiffuseAlphaMaskProgram.mName = "Deferred Diffuse Non-Indexed Alpha Mask Shader";
-        gDeferredNonIndexedDiffuseAlphaMaskProgram.mFeatures.encodesNormal = true;
-        gDeferredNonIndexedDiffuseAlphaMaskProgram.mShaderFiles.clear();
-        gDeferredNonIndexedDiffuseAlphaMaskProgram.mShaderFiles.push_back(make_pair("deferred/diffuseV.glsl", GL_VERTEX_SHADER));
-        gDeferredNonIndexedDiffuseAlphaMaskProgram.mShaderFiles.push_back(make_pair("deferred/diffuseAlphaMaskF.glsl", GL_FRAGMENT_SHADER));
-        gDeferredNonIndexedDiffuseAlphaMaskProgram.mShaderLevel = mShaderLevel[SHADER_DEFERRED];
-        success = gDeferredNonIndexedDiffuseAlphaMaskProgram.createShader(NULL, NULL);
-        llassert(success);
-    }
-
-    if (success)
-    {
-        gDeferredNonIndexedDiffuseAlphaMaskNoColorProgram.mName = "Deferred Diffuse Non-Indexed Alpha Mask No Color Shader";
-        gDeferredNonIndexedDiffuseAlphaMaskNoColorProgram.mFeatures.encodesNormal = true;
-        gDeferredNonIndexedDiffuseAlphaMaskNoColorProgram.mShaderFiles.clear();
-        gDeferredNonIndexedDiffuseAlphaMaskNoColorProgram.mShaderFiles.push_back(make_pair("deferred/diffuseNoColorV.glsl", GL_VERTEX_SHADER));
-        gDeferredNonIndexedDiffuseAlphaMaskNoColorProgram.mShaderFiles.push_back(make_pair("deferred/diffuseAlphaMaskNoColorF.glsl", GL_FRAGMENT_SHADER));
-        gDeferredNonIndexedDiffuseAlphaMaskNoColorProgram.mShaderLevel = mShaderLevel[SHADER_DEFERRED];
-        success = gDeferredNonIndexedDiffuseAlphaMaskNoColorProgram.createShader(NULL, NULL);
-        llassert(success);
-    }
-
-    if (success)
-    {
-        gDeferredBumpProgram.mName = "Deferred Bump Shader";
-        gDeferredBumpProgram.mFeatures.encodesNormal = true;
-        gDeferredBumpProgram.mShaderFiles.clear();
-        gDeferredBumpProgram.mShaderFiles.push_back(make_pair("deferred/bumpV.glsl", GL_VERTEX_SHADER));
-        gDeferredBumpProgram.mShaderFiles.push_back(make_pair("deferred/bumpF.glsl", GL_FRAGMENT_SHADER));
-        gDeferredBumpProgram.mShaderLevel = mShaderLevel[SHADER_DEFERRED];
-        success = make_rigged_variant(gDeferredBumpProgram, gDeferredSkinnedBumpProgram);
-        success = success && gDeferredBumpProgram.createShader(NULL, NULL);
-        llassert(success);
-    }
-
-    gDeferredMaterialProgram[1].mFeatures.hasLighting = false;
-    gDeferredMaterialProgram[5].mFeatures.hasLighting = false;
-    gDeferredMaterialProgram[9].mFeatures.hasLighting = false;
-    gDeferredMaterialProgram[13].mFeatures.hasLighting = false;
-    gDeferredMaterialProgram[1+LLMaterial::SHADER_COUNT].mFeatures.hasLighting = false;
-    gDeferredMaterialProgram[5+LLMaterial::SHADER_COUNT].mFeatures.hasLighting = false;
-    gDeferredMaterialProgram[9+LLMaterial::SHADER_COUNT].mFeatures.hasLighting = false;
-    gDeferredMaterialProgram[13+LLMaterial::SHADER_COUNT].mFeatures.hasLighting = false;
-
-    for (U32 i = 0; i < LLMaterial::SHADER_COUNT*2; ++i)
-    {
-        if (success)
-        {
-            mShaderList.push_back(&gDeferredMaterialProgram[i]);
-
-            gDeferredMaterialProgram[i].mName = llformat("Deferred Material Shader %d", i);
 
             U32 alpha_mode = i & 0x3;
->>>>>>> 6377610f
 
             gDeferredMaterialProgram[i].mShaderFiles.clear();
             gDeferredMaterialProgram[i].mShaderFiles.push_back(make_pair("deferred/materialV.glsl", GL_VERTEX_SHADER));
@@ -1354,7 +1158,7 @@
                 gDeferredMaterialProgram[i].addPermutation("HAS_SUN_SHADOW", "1");
             }
 
-            
+
             gDeferredMaterialProgram[i].mFeatures.hasSrgb = true;
             gDeferredMaterialProgram[i].mFeatures.calculatesAtmospherics = true;
             gDeferredMaterialProgram[i].mFeatures.hasAtmospherics = true;
@@ -1511,9 +1315,8 @@
         llassert(success);
     }
 
-<<<<<<< HEAD
-	if (success)
-	{
+    if (success)
+    {
         S32 detail = gSavedSettings.getS32("RenderTerrainPBRDetail");
         detail = llclamp(detail, TERRAIN_PBR_DETAIL_MIN, TERRAIN_PBR_DETAIL_MAX);
         const S32 mapping = clamp_terrain_mapping(gSavedSettings.getS32("RenderTerrainPBRPlanarSampleCount"));
@@ -1537,31 +1340,12 @@
         gDeferredPBRTerrainProgram.addPermutation("TERRAIN_PLANAR_TEXTURE_SAMPLE_COUNT", llformat("%d", mapping));
         success = gDeferredPBRTerrainProgram.createShader(NULL, NULL);
         llassert(success);
-	}
-	
-	if (success)
-	{
-		gDeferredTreeProgram.mName = "Deferred Tree Shader";
-		gDeferredTreeProgram.mShaderFiles.clear();
-		gDeferredTreeProgram.mShaderFiles.push_back(make_pair("deferred/treeV.glsl", GL_VERTEX_SHADER));
-		gDeferredTreeProgram.mShaderFiles.push_back(make_pair("deferred/treeF.glsl", GL_FRAGMENT_SHADER));
-		gDeferredTreeProgram.mShaderLevel = mShaderLevel[SHADER_DEFERRED];
-		success = gDeferredTreeProgram.createShader(NULL, NULL);
-	}
-
-	if (success)
-	{
-		gDeferredTreeShadowProgram.mName = "Deferred Tree Shadow Shader";
-		gDeferredTreeShadowProgram.mShaderFiles.clear();
-		gDeferredTreeShadowProgram.mShaderFiles.push_back(make_pair("deferred/treeShadowV.glsl", GL_VERTEX_SHADER));
-		gDeferredTreeShadowProgram.mShaderFiles.push_back(make_pair("deferred/treeShadowF.glsl", GL_FRAGMENT_SHADER));
-		gDeferredTreeShadowProgram.mShaderLevel = mShaderLevel[SHADER_DEFERRED];
-=======
+    }
+
     if (success)
     {
         gDeferredTreeProgram.mName = "Deferred Tree Shader";
         gDeferredTreeProgram.mShaderFiles.clear();
-        gDeferredTreeProgram.mFeatures.encodesNormal = true;
         gDeferredTreeProgram.mShaderFiles.push_back(make_pair("deferred/treeV.glsl", GL_VERTEX_SHADER));
         gDeferredTreeProgram.mShaderFiles.push_back(make_pair("deferred/treeF.glsl", GL_FRAGMENT_SHADER));
         gDeferredTreeProgram.mShaderLevel = mShaderLevel[SHADER_DEFERRED];
@@ -1575,7 +1359,6 @@
         gDeferredTreeShadowProgram.mShaderFiles.push_back(make_pair("deferred/treeShadowV.glsl", GL_VERTEX_SHADER));
         gDeferredTreeShadowProgram.mShaderFiles.push_back(make_pair("deferred/treeShadowF.glsl", GL_FRAGMENT_SHADER));
         gDeferredTreeShadowProgram.mShaderLevel = mShaderLevel[SHADER_DEFERRED];
->>>>>>> 6377610f
         gDeferredTreeShadowProgram.mRiggedVariant = &gDeferredSkinnedTreeShadowProgram;
         success = gDeferredTreeShadowProgram.createShader(NULL, NULL);
         llassert(success);
@@ -1593,23 +1376,12 @@
         llassert(success);
     }
 
-<<<<<<< HEAD
-	if (success)
-	{
-		gDeferredImpostorProgram.mName = "Deferred Impostor Shader";
-		gDeferredImpostorProgram.mFeatures.hasSrgb = true;
-		gDeferredImpostorProgram.mShaderFiles.clear();
-		gDeferredImpostorProgram.mShaderFiles.push_back(make_pair("deferred/impostorV.glsl", GL_VERTEX_SHADER));
-=======
     if (success)
     {
         gDeferredImpostorProgram.mName = "Deferred Impostor Shader";
         gDeferredImpostorProgram.mFeatures.hasSrgb = true;
-        gDeferredImpostorProgram.mFeatures.encodesNormal = true;
-        //gDeferredImpostorProgram.mFeatures.isDeferred = true;
         gDeferredImpostorProgram.mShaderFiles.clear();
         gDeferredImpostorProgram.mShaderFiles.push_back(make_pair("deferred/impostorV.glsl", GL_VERTEX_SHADER));
->>>>>>> 6377610f
         gDeferredImpostorProgram.mShaderFiles.push_back(make_pair("deferred/impostorF.glsl", GL_FRAGMENT_SHADER));
         gDeferredImpostorProgram.mShaderLevel = mShaderLevel[SHADER_DEFERRED];
         success = gDeferredImpostorProgram.createShader(NULL, NULL);
@@ -1869,38 +1641,6 @@
         }
     }
 
-<<<<<<< HEAD
-	if (success)
-	{
-		gDeferredAvatarEyesProgram.mName = "Deferred Avatar Eyes Shader";
-		gDeferredAvatarEyesProgram.mFeatures.calculatesAtmospherics = true;
-		gDeferredAvatarEyesProgram.mFeatures.hasGamma = true;
-		gDeferredAvatarEyesProgram.mFeatures.hasAtmospherics = true;
-		gDeferredAvatarEyesProgram.mFeatures.disableTextureIndex = true;
-		gDeferredAvatarEyesProgram.mFeatures.hasSrgb = true;
-		gDeferredAvatarEyesProgram.mFeatures.hasShadows = true;
-
-		gDeferredAvatarEyesProgram.mShaderFiles.clear();
-		gDeferredAvatarEyesProgram.mShaderFiles.push_back(make_pair("deferred/avatarEyesV.glsl", GL_VERTEX_SHADER));
-		gDeferredAvatarEyesProgram.mShaderFiles.push_back(make_pair("deferred/diffuseF.glsl", GL_FRAGMENT_SHADER));
-		gDeferredAvatarEyesProgram.mShaderLevel = mShaderLevel[SHADER_DEFERRED];
-		success = gDeferredAvatarEyesProgram.createShader(NULL, NULL);
-		llassert(success);
-	}
-
-	if (success)
-	{
-		gDeferredFullbrightProgram.mName = "Deferred Fullbright Shader";
-		gDeferredFullbrightProgram.mFeatures.calculatesAtmospherics = true;
-		gDeferredFullbrightProgram.mFeatures.hasGamma = true;
-		gDeferredFullbrightProgram.mFeatures.hasAtmospherics = true;
-		gDeferredFullbrightProgram.mFeatures.hasSrgb = true;
-		gDeferredFullbrightProgram.mFeatures.mIndexedTextureChannels = LLGLSLShader::sIndexedTextureChannels;
-		gDeferredFullbrightProgram.mShaderFiles.clear();
-		gDeferredFullbrightProgram.mShaderFiles.push_back(make_pair("deferred/fullbrightV.glsl", GL_VERTEX_SHADER));
-		gDeferredFullbrightProgram.mShaderFiles.push_back(make_pair("deferred/fullbrightF.glsl", GL_FRAGMENT_SHADER));
-		gDeferredFullbrightProgram.mShaderLevel = mShaderLevel[SHADER_DEFERRED];
-=======
     if (success)
     {
         gDeferredAvatarEyesProgram.mName = "Deferred Avatar Eyes Shader";
@@ -1909,7 +1649,6 @@
         gDeferredAvatarEyesProgram.mFeatures.hasAtmospherics = true;
         gDeferredAvatarEyesProgram.mFeatures.disableTextureIndex = true;
         gDeferredAvatarEyesProgram.mFeatures.hasSrgb = true;
-        gDeferredAvatarEyesProgram.mFeatures.encodesNormal = true;
         gDeferredAvatarEyesProgram.mFeatures.hasShadows = true;
 
         gDeferredAvatarEyesProgram.mShaderFiles.clear();
@@ -1932,7 +1671,6 @@
         gDeferredFullbrightProgram.mShaderFiles.push_back(make_pair("deferred/fullbrightV.glsl", GL_VERTEX_SHADER));
         gDeferredFullbrightProgram.mShaderFiles.push_back(make_pair("deferred/fullbrightF.glsl", GL_FRAGMENT_SHADER));
         gDeferredFullbrightProgram.mShaderLevel = mShaderLevel[SHADER_DEFERRED];
->>>>>>> 6377610f
         success = make_rigged_variant(gDeferredFullbrightProgram, gDeferredSkinnedFullbrightProgram);
         success = gDeferredFullbrightProgram.createShader(NULL, NULL);
         llassert(success);
@@ -2292,51 +2030,6 @@
         gDeferredAvatarAlphaShadowProgram.mShaderLevel = mShaderLevel[SHADER_DEFERRED];
         success = gDeferredAvatarAlphaShadowProgram.createShader(NULL, NULL);
         llassert(success);
-<<<<<<< HEAD
-	}
-
-	if (success)
-	{
-		gDeferredTerrainProgram.mName = "Deferred Terrain Shader";
-		gDeferredTerrainProgram.mFeatures.hasSrgb = true;
-		gDeferredTerrainProgram.mFeatures.isAlphaLighting = true;
-		gDeferredTerrainProgram.mFeatures.disableTextureIndex = true; //hack to disable auto-setup of texture channels
-		gDeferredTerrainProgram.mFeatures.calculatesAtmospherics = true;
-		gDeferredTerrainProgram.mFeatures.hasAtmospherics = true;
-		gDeferredTerrainProgram.mFeatures.hasGamma = true;
-
-		gDeferredTerrainProgram.mShaderFiles.clear();
-		gDeferredTerrainProgram.mShaderFiles.push_back(make_pair("deferred/terrainV.glsl", GL_VERTEX_SHADER));
-		gDeferredTerrainProgram.mShaderFiles.push_back(make_pair("deferred/terrainF.glsl", GL_FRAGMENT_SHADER));
-		gDeferredTerrainProgram.mShaderLevel = mShaderLevel[SHADER_DEFERRED];
-        success = gDeferredTerrainProgram.createShader(NULL, NULL);
-		llassert(success);
-	}
-
-	if (success)
-	{
-		gDeferredAvatarProgram.mName = "Deferred Avatar Shader";
-		gDeferredAvatarProgram.mFeatures.hasSkinning = true;
-		gDeferredAvatarProgram.mShaderFiles.clear();
-		gDeferredAvatarProgram.mShaderFiles.push_back(make_pair("deferred/avatarV.glsl", GL_VERTEX_SHADER));
-		gDeferredAvatarProgram.mShaderFiles.push_back(make_pair("deferred/avatarF.glsl", GL_FRAGMENT_SHADER));
-		gDeferredAvatarProgram.mShaderLevel = mShaderLevel[SHADER_DEFERRED];
-		success = gDeferredAvatarProgram.createShader(NULL, NULL);
-		llassert(success);
-	}
-
-	if (success)
-	{
-		gDeferredAvatarAlphaProgram.mName = "Deferred Avatar Alpha Shader";
-		gDeferredAvatarAlphaProgram.mFeatures.hasSkinning = true;
-		gDeferredAvatarAlphaProgram.mFeatures.calculatesLighting = false;
-		gDeferredAvatarAlphaProgram.mFeatures.hasLighting = false;
-		gDeferredAvatarAlphaProgram.mFeatures.isAlphaLighting = true;
-		gDeferredAvatarAlphaProgram.mFeatures.disableTextureIndex = true;
-		gDeferredAvatarAlphaProgram.mFeatures.hasSrgb = true;
-		gDeferredAvatarAlphaProgram.mFeatures.calculatesAtmospherics = true;
-		gDeferredAvatarAlphaProgram.mFeatures.hasAtmospherics = true;
-=======
     }
     if (success)
     {
@@ -2353,10 +2046,7 @@
     if (success)
     {
         gDeferredTerrainProgram.mName = "Deferred Terrain Shader";
-        gDeferredTerrainProgram.mFeatures.encodesNormal = true;
         gDeferredTerrainProgram.mFeatures.hasSrgb = true;
-        gDeferredTerrainProgram.mFeatures.calculatesLighting = false;
-        gDeferredTerrainProgram.mFeatures.hasLighting = false;
         gDeferredTerrainProgram.mFeatures.isAlphaLighting = true;
         gDeferredTerrainProgram.mFeatures.disableTextureIndex = true; //hack to disable auto-setup of texture channels
         gDeferredTerrainProgram.mFeatures.calculatesAtmospherics = true;
@@ -2375,7 +2065,6 @@
     {
         gDeferredAvatarProgram.mName = "Deferred Avatar Shader";
         gDeferredAvatarProgram.mFeatures.hasSkinning = true;
-        gDeferredAvatarProgram.mFeatures.encodesNormal = true;
         gDeferredAvatarProgram.mShaderFiles.clear();
         gDeferredAvatarProgram.mShaderFiles.push_back(make_pair("deferred/avatarV.glsl", GL_VERTEX_SHADER));
         gDeferredAvatarProgram.mShaderFiles.push_back(make_pair("deferred/avatarF.glsl", GL_FRAGMENT_SHADER));
@@ -2393,10 +2082,8 @@
         gDeferredAvatarAlphaProgram.mFeatures.isAlphaLighting = true;
         gDeferredAvatarAlphaProgram.mFeatures.disableTextureIndex = true;
         gDeferredAvatarAlphaProgram.mFeatures.hasSrgb = true;
-        gDeferredAvatarAlphaProgram.mFeatures.encodesNormal = true;
         gDeferredAvatarAlphaProgram.mFeatures.calculatesAtmospherics = true;
         gDeferredAvatarAlphaProgram.mFeatures.hasAtmospherics = true;
->>>>>>> 6377610f
         gDeferredAvatarAlphaProgram.mFeatures.hasGamma = true;
         gDeferredAvatarAlphaProgram.mFeatures.isDeferred = true;
         gDeferredAvatarAlphaProgram.mFeatures.hasShadows = true;
@@ -2525,96 +2212,6 @@
     {
         gDeferredPostProgram.mName = "Deferred Post Shader";
         gDeferredPostProgram.mFeatures.isDeferred = true;
-<<<<<<< HEAD
-		gDeferredPostProgram.mShaderFiles.clear();
-		gDeferredPostProgram.mShaderFiles.push_back(make_pair("deferred/postDeferredNoTCV.glsl", GL_VERTEX_SHADER));
-		gDeferredPostProgram.mShaderFiles.push_back(make_pair("deferred/postDeferredF.glsl", GL_FRAGMENT_SHADER));
-		gDeferredPostProgram.mShaderLevel = mShaderLevel[SHADER_DEFERRED];
-		success = gDeferredPostProgram.createShader(NULL, NULL);
-		llassert(success);
-	}
-
-	if (success)
-	{
-		gDeferredCoFProgram.mName = "Deferred CoF Shader";
-		gDeferredCoFProgram.mShaderFiles.clear();
-		gDeferredCoFProgram.mFeatures.isDeferred = true;
-		gDeferredCoFProgram.mShaderFiles.push_back(make_pair("deferred/postDeferredNoTCV.glsl", GL_VERTEX_SHADER));
-		gDeferredCoFProgram.mShaderFiles.push_back(make_pair("deferred/cofF.glsl", GL_FRAGMENT_SHADER));
-		gDeferredCoFProgram.mShaderLevel = mShaderLevel[SHADER_DEFERRED];
-		success = gDeferredCoFProgram.createShader(NULL, NULL);
-		llassert(success);
-	}
-
-	if (success)
-	{
-		gDeferredDoFCombineProgram.mName = "Deferred DoFCombine Shader";
-		gDeferredDoFCombineProgram.mFeatures.isDeferred = true;
-		gDeferredDoFCombineProgram.mShaderFiles.clear();
-		gDeferredDoFCombineProgram.mShaderFiles.push_back(make_pair("deferred/postDeferredNoTCV.glsl", GL_VERTEX_SHADER));
-		gDeferredDoFCombineProgram.mShaderFiles.push_back(make_pair("deferred/dofCombineF.glsl", GL_FRAGMENT_SHADER));
-		gDeferredDoFCombineProgram.mShaderLevel = mShaderLevel[SHADER_DEFERRED];
-		success = gDeferredDoFCombineProgram.createShader(NULL, NULL);
-		llassert(success);
-	}
-
-	if (success)
-	{
-		gDeferredPostNoDoFProgram.mName = "Deferred Post NoDoF Shader";
-		gDeferredPostNoDoFProgram.mFeatures.isDeferred = true;
-		gDeferredPostNoDoFProgram.mShaderFiles.clear();
-		gDeferredPostNoDoFProgram.mShaderFiles.push_back(make_pair("deferred/postDeferredNoTCV.glsl", GL_VERTEX_SHADER));
-		gDeferredPostNoDoFProgram.mShaderFiles.push_back(make_pair("deferred/postDeferredNoDoFF.glsl", GL_FRAGMENT_SHADER));
-		gDeferredPostNoDoFProgram.mShaderLevel = mShaderLevel[SHADER_DEFERRED];
-		success = gDeferredPostNoDoFProgram.createShader(NULL, NULL);
-		llassert(success);
-	}
-
-    if (success)
-    {
-        gEnvironmentMapProgram.mName = "Environment Map Program";
-        gEnvironmentMapProgram.mShaderFiles.clear();
-        gEnvironmentMapProgram.mFeatures.calculatesAtmospherics = true;
-        gEnvironmentMapProgram.mFeatures.hasAtmospherics = true;
-        gEnvironmentMapProgram.mFeatures.hasGamma = true;
-        gEnvironmentMapProgram.mFeatures.hasSrgb = true;
-
-        gEnvironmentMapProgram.clearPermutations();
-        gEnvironmentMapProgram.addPermutation("HAS_HDRI", "1");
-        gEnvironmentMapProgram.mShaderFiles.push_back(make_pair("deferred/skyV.glsl", GL_VERTEX_SHADER));
-        gEnvironmentMapProgram.mShaderFiles.push_back(make_pair("deferred/skyF.glsl", GL_FRAGMENT_SHADER));
-        gEnvironmentMapProgram.mShaderLevel = mShaderLevel[SHADER_DEFERRED];
-        gEnvironmentMapProgram.mShaderGroup = LLGLSLShader::SG_SKY;
-
-        success = gEnvironmentMapProgram.createShader(NULL, NULL);
-        llassert(success);
-    }
-
-	if (success)
-	{
-		gDeferredWLSkyProgram.mName = "Deferred Windlight Sky Shader";
-		gDeferredWLSkyProgram.mShaderFiles.clear();
-		gDeferredWLSkyProgram.mFeatures.calculatesAtmospherics = true;
-		gDeferredWLSkyProgram.mFeatures.hasAtmospherics = true;
-		gDeferredWLSkyProgram.mFeatures.hasGamma = true;
-		gDeferredWLSkyProgram.mFeatures.hasSrgb = true;
-
-		gDeferredWLSkyProgram.mShaderFiles.push_back(make_pair("deferred/skyV.glsl", GL_VERTEX_SHADER));
-		gDeferredWLSkyProgram.mShaderFiles.push_back(make_pair("deferred/skyF.glsl", GL_FRAGMENT_SHADER));
-		gDeferredWLSkyProgram.mShaderLevel = mShaderLevel[SHADER_DEFERRED];
-		gDeferredWLSkyProgram.mShaderGroup = LLGLSLShader::SG_SKY;
-
-		success = gDeferredWLSkyProgram.createShader(NULL, NULL);
-		llassert(success);
-	}
-
-	if (success)
-	{
-		gDeferredWLCloudProgram.mName = "Deferred Windlight Cloud Program";
-		gDeferredWLCloudProgram.mShaderFiles.clear();
-		gDeferredWLCloudProgram.mFeatures.calculatesAtmospherics = true;
-		gDeferredWLCloudProgram.mFeatures.hasAtmospherics = true;
-=======
         gDeferredPostProgram.mShaderFiles.clear();
         gDeferredPostProgram.mShaderFiles.push_back(make_pair("deferred/postDeferredNoTCV.glsl", GL_VERTEX_SHADER));
         gDeferredPostProgram.mShaderFiles.push_back(make_pair("deferred/postDeferredF.glsl", GL_FRAGMENT_SHADER));
@@ -2661,6 +2258,26 @@
 
     if (success)
     {
+        gEnvironmentMapProgram.mName = "Environment Map Program";
+        gEnvironmentMapProgram.mShaderFiles.clear();
+        gEnvironmentMapProgram.mFeatures.calculatesAtmospherics = true;
+        gEnvironmentMapProgram.mFeatures.hasAtmospherics = true;
+        gEnvironmentMapProgram.mFeatures.hasGamma = true;
+        gEnvironmentMapProgram.mFeatures.hasSrgb = true;
+
+        gEnvironmentMapProgram.clearPermutations();
+        gEnvironmentMapProgram.addPermutation("HAS_HDRI", "1");
+        gEnvironmentMapProgram.mShaderFiles.push_back(make_pair("deferred/skyV.glsl", GL_VERTEX_SHADER));
+        gEnvironmentMapProgram.mShaderFiles.push_back(make_pair("deferred/skyF.glsl", GL_FRAGMENT_SHADER));
+        gEnvironmentMapProgram.mShaderLevel = mShaderLevel[SHADER_DEFERRED];
+        gEnvironmentMapProgram.mShaderGroup = LLGLSLShader::SG_SKY;
+
+        success = gEnvironmentMapProgram.createShader(NULL, NULL);
+        llassert(success);
+    }
+
+    if (success)
+    {
         gDeferredWLSkyProgram.mName = "Deferred Windlight Sky Shader";
         gDeferredWLSkyProgram.mShaderFiles.clear();
         gDeferredWLSkyProgram.mFeatures.calculatesAtmospherics = true;
@@ -2683,7 +2300,6 @@
         gDeferredWLCloudProgram.mShaderFiles.clear();
         gDeferredWLCloudProgram.mFeatures.calculatesAtmospherics = true;
         gDeferredWLCloudProgram.mFeatures.hasAtmospherics = true;
->>>>>>> 6377610f
         gDeferredWLCloudProgram.mFeatures.hasGamma = true;
         gDeferredWLCloudProgram.mFeatures.hasSrgb = true;
 
@@ -3144,12 +2760,11 @@
         gDebugProgram.mRiggedVariant = &gSkinnedDebugProgram;
         gDebugProgram.mShaderLevel = mShaderLevel[SHADER_INTERFACE];
         success = make_rigged_variant(gDebugProgram, gSkinnedDebugProgram);
-<<<<<<< HEAD
-		success = success && gDebugProgram.createShader(NULL, NULL);
-	}
-
-	if (success)
-	{
+        success = success && gDebugProgram.createShader(NULL, NULL);
+    }
+
+    if (success)
+    {
         for (S32 variant = 0; variant < NORMAL_DEBUG_SHADER_COUNT; ++variant)
         {
             LLGLSLShader& shader = gNormalDebugProgram[variant];
@@ -3173,29 +2788,6 @@
             success = make_rigged_variant(shader, skinned_shader);
             success = success && shader.createShader(NULL, NULL);
         }
-	}
-
-	if (success)
-	{
-		gClipProgram.mName = "Clip Shader";
-		gClipProgram.mShaderFiles.clear();
-		gClipProgram.mShaderFiles.push_back(make_pair("interface/clipV.glsl", GL_VERTEX_SHADER));
-		gClipProgram.mShaderFiles.push_back(make_pair("interface/clipF.glsl", GL_FRAGMENT_SHADER));
-		gClipProgram.mShaderLevel = mShaderLevel[SHADER_INTERFACE];
-		success = gClipProgram.createShader(NULL, NULL);
-	}
-
-	if (success)
-	{
-		gBenchmarkProgram.mName = "Benchmark Shader";
-		gBenchmarkProgram.mShaderFiles.clear();
-		gBenchmarkProgram.mShaderFiles.push_back(make_pair("interface/benchmarkV.glsl", GL_VERTEX_SHADER));
-		gBenchmarkProgram.mShaderFiles.push_back(make_pair("interface/benchmarkF.glsl", GL_FRAGMENT_SHADER));
-		gBenchmarkProgram.mShaderLevel = mShaderLevel[SHADER_INTERFACE];
-		success = gBenchmarkProgram.createShader(NULL, NULL);
-	}
-=======
-        success = success && gDebugProgram.createShader(NULL, NULL);
     }
 
     if (success)
@@ -3217,7 +2809,6 @@
         gBenchmarkProgram.mShaderLevel = mShaderLevel[SHADER_INTERFACE];
         success = gBenchmarkProgram.createShader(NULL, NULL);
     }
->>>>>>> 6377610f
 
     if (success)
     {
@@ -3305,7 +2896,7 @@
         gRadianceGenProgram.addPermutation("PROBE_FILTER_SAMPLES", "32");
         success = gRadianceGenProgram.createShader(NULL, NULL);
     }
-	
+
     if (success && gGLManager.mHasCubeMapArray)
     {
         gHeroRadianceGenProgram.mName = "Hero Radiance Gen Shader";
