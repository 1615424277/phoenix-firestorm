--- conflicted
+++ resolved
@@ -674,25 +674,7 @@
             {
                 if(llmax(mShaderLevel[SHADER_AVATAR]-1,0) >= 3)
                 {
-<<<<<<< HEAD
-                    if (mShaderLevel[SHADER_AVATAR] == 0)
-                    {
-                        gSavedSettings.setBOOL("RenderAvatarVP", FALSE);
-                    }
-                    if(llmax(mShaderLevel[SHADER_AVATAR]-1,0) >= 3)
-                    {
-                        LL_WARNS() << "Couldn't load object shaders - Deferred rendering disabled" << LL_ENDL; // FS:Ansariel> FIRE-20305: Debug output
-                        gSavedSettings.setBOOL("RenderDeferred", FALSE);
-                        avatar_cloth = true;
-                    }
-                    else
-                    {
-                        avatar_cloth = false;
-                    }
-                    gSavedSettings.setBOOL("RenderAvatarCloth", avatar_cloth);
-=======
                     avatar_cloth = true;
->>>>>>> 3f82f7ce
                 }
                 else
                 {
