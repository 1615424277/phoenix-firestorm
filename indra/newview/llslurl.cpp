/**
 * @file llurlsimstring.cpp (was llsimurlstring.cpp)
 * @brief Handles "SLURL fragments" like Ahern/123/45 for
 * startup processing, login screen, prefs, etc.
 *
 * $LicenseInfo:firstyear=2010&license=viewerlgpl$
 * Second Life Viewer Source Code
 * Copyright (C) 2010, Linden Research, Inc.
 *
 * This library is free software; you can redistribute it and/or
 * modify it under the terms of the GNU Lesser General Public
 * License as published by the Free Software Foundation;
 * version 2.1 of the License only.
 *
 * This library is distributed in the hope that it will be useful,
 * but WITHOUT ANY WARRANTY; without even the implied warranty of
 * MERCHANTABILITY or FITNESS FOR A PARTICULAR PURPOSE.  See the GNU
 * Lesser General Public License for more details.
 *
 * You should have received a copy of the GNU Lesser General Public
 * License along with this library; if not, write to the Free Software
 * Foundation, Inc., 51 Franklin Street, Fifth Floor, Boston, MA  02110-1301  USA
 *
 * Linden Research, Inc., 945 Battery Street, San Francisco, CA  94111  USA
 * $/LicenseInfo$
 */

#include "llviewerprecompiledheaders.h"

#include "llslurl.h"

#include "llpanellogin.h"
#include "llviewercontrol.h"
#include "llviewernetwork.h"
#include "llfiltersd2xmlrpc.h"
#include "curl/curl.h"
const char* LLSLURL::SLURL_HTTP_SCHEME		 = "http";
const char* LLSLURL::SLURL_HTTPS_SCHEME		 = "https";
const char* LLSLURL::SLURL_SECONDLIFE_SCHEME = "secondlife";
const char* LLSLURL::SLURL_SECONDLIFE_PATH	 = "secondlife";
const char* LLSLURL::SLURL_COM		         = "slurl.com";
// For DnD - even though www.slurl.com redirects to slurl.com in a browser, you  can copy and drag
// text with www.slurl.com or a link explicitly pointing at www.slurl.com so testing for this
// version is required also.

const char* LLSLURL::WWW_SLURL_COM				 = "www.slurl.com";
const char* LLSLURL::MAPS_SECONDLIFE_COM		 = "maps.secondlife.com";
const char* LLSLURL::SLURL_X_GRID_LOCATION_INFO_SCHEME = "x-grid-location-info";
const char* LLSLURL::SLURL_APP_PATH              = "app";
const char* LLSLURL::SLURL_REGION_PATH           = "region";
const char* LLSLURL::SIM_LOCATION_HOME           = "home";
const char* LLSLURL::SIM_LOCATION_LAST           = "last";

// resolve a simstring from a slurl
LLSLURL::LLSLURL(const std::string& slurl)
{
    // by default we go to agni.
    mType = INVALID;

    if (slurl.empty() || (slurl == SIM_LOCATION_LAST))
    {
        mType = LAST_LOCATION;
    }
    else if (slurl == SIM_LOCATION_HOME)
    {
        mType = HOME_LOCATION;
    }
    else
    {
        LLURI slurl_uri;
        // parse the slurl as a uri
        if (slurl.find(':') == std::string::npos)
        {
            // There may be no scheme ('secondlife:' etc.) passed in.  In that case
            // we want to normalize the slurl by putting the appropriate scheme
            // in front of the slurl.  So, we grab the appropriate slurl base
            // from the grid manager which may be http://slurl.com/secondlife/ for maingrid, or
            // https://<hostname>/region/ for Standalone grid (the word region, not the region name)
            // these slurls are typically passed in from the 'starting location' box on the login panel,
            // where the user can type in <regionname>/<x>/<y>/<z>
            std::string fixed_slurl = LLGridManager::getInstance()->getSLURLBase();

            // the slurl that was passed in might have a prepended /, or not.  So,
            // we strip off the prepended '/' so we don't end up with http://slurl.com/secondlife/<region>/<x>/<y>/<z>
            // or some such.

            if (slurl[0] == '/')
            {
                fixed_slurl += slurl.substr(1);
            }
            else
            {
                fixed_slurl += slurl;
            }
            // We then load the slurl into a LLURI form
            slurl_uri = LLURI(fixed_slurl);
        }
        else
        {
            // as we did have a scheme, implying a URI style slurl, we
            // simply parse it as a URI
            slurl_uri = LLURI(slurl);
        }

        LLSD path_array = slurl_uri.pathArray();

        // determine whether it's a maingrid URI or an Standalone/open style URI
        // by looking at the scheme.  If it's a 'secondlife:' slurl scheme or
        // 'sl:' scheme, we know it's maingrid

        // At the end of this if/else block, we'll have determined the grid,
        // and the slurl type (APP or LOCATION)
        if (slurl_uri.scheme() == LLSLURL::SLURL_SECONDLIFE_SCHEME)
        {
<<<<<<< HEAD
            if (path_array.size() == 0)
            {
                if (slurl_uri.authority().empty() && slurl_uri.escapedQuery().empty())
                {
                    mType = EMPTY;
                }
=======
            if (path_array.size() == 0
                && slurl_uri.authority().empty()
                && slurl_uri.escapedQuery().empty())
            {
                mType = EMPTY;
>>>>>>> 1891a43a
                // um, we need a path...
                return;
            }

            // parse a maingrid style slurl.  We know the grid is maingrid
            // so grab it.
            // A location slurl for maingrid (with the special schemes) can be in the form
            // secondlife://<regionname>/<x>/<y>/<z>
            // or
            // secondlife://<Grid>/secondlife/<region>/<x>/<y>/<z>
            // where if grid is empty, it specifies Agni

            // An app style slurl for maingrid can be
            // secondlife://<Grid>/app/<app parameters>
            // where an empty grid implies Agni

            // we'll start by checking the top of the 'path' which will be
            // either 'app', 'secondlife', or <x>.

            // default to maingrid

            mGrid = MAINGRID;

            if ((path_array[0].asString() == LLSLURL::SLURL_SECONDLIFE_PATH) ||
                (path_array[0].asString() == LLSLURL::SLURL_APP_PATH))
            {
                // it's in the form secondlife://<grid>/(app|secondlife)
                // so parse the grid name to derive the grid ID
                if (!slurl_uri.hostName().empty())
                {
                    mGrid = LLGridManager::getInstance()->getGridId(slurl_uri.hostName());
                }
                else if(path_array[0].asString() == LLSLURL::SLURL_SECONDLIFE_PATH)
                {
                    // If the slurl is in the form secondlife:///secondlife/<region> form,
                    // then we are in fact on maingrid.
                    mGrid = MAINGRID;
                }
                else if(path_array[0].asString() == LLSLURL::SLURL_APP_PATH)
                {
                    // for app style slurls, where no grid name is specified, assume the currently
                    // selected or logged in grid.
                    mGrid =  LLGridManager::getInstance()->getGridId();
                }

                if (mGrid.empty())
                {
                    // we couldn't find the grid in the grid manager, so bail
                    LL_WARNS("AppInit")<<"unable to find grid"<<LL_ENDL;
                    return;
                }
                // set the type as appropriate.
                if (path_array[0].asString() == LLSLURL::SLURL_SECONDLIFE_PATH)
                {
                    mType = LOCATION;
                }
                else
                {
                    mType = APP;
                }
                path_array.erase(0);
            }
            else
            {
                if (slurl_uri.hostName() == LLSLURL::SLURL_APP_PATH)
                {
                    mType = APP;
                }
                else
                {
                    // it wasn't a /secondlife/<region> or /app/<params>, so it must be secondlife://<region>
                    // therefore the hostname will be the region name, and it's a location type
                    mType = LOCATION;
                    // 'normalize' it so the region name is in fact the head of the path_array
                    path_array.insert(0, slurl_uri.hostName());
                }
            }
        }
        else if ((slurl_uri.scheme() == LLSLURL::SLURL_HTTP_SCHEME) ||
            (slurl_uri.scheme() == LLSLURL::SLURL_HTTPS_SCHEME) ||
            (slurl_uri.scheme() == LLSLURL::SLURL_X_GRID_LOCATION_INFO_SCHEME))
        {
            // We're dealing with either a Standalone style slurl or slurl.com slurl
            if ((slurl_uri.hostName() == LLSLURL::SLURL_COM) ||
                (slurl_uri.hostName() == LLSLURL::WWW_SLURL_COM) ||
                (slurl_uri.hostName() == LLSLURL::MAPS_SECONDLIFE_COM))
            {
                // slurl.com implies maingrid
                mGrid = MAINGRID;
            }
            else
            {
                // Don't try to match any old http://<host>/ URL as a SLurl.
                // SLE SLurls will have the grid hostname in the URL, so only
                // match http URLs if the hostname matches the grid hostname
                // (or its a slurl.com or maps.secondlife.com URL).
                if ((slurl_uri.scheme() == LLSLURL::SLURL_HTTP_SCHEME ||
                     slurl_uri.scheme() == LLSLURL::SLURL_HTTPS_SCHEME) &&
                    slurl_uri.hostName() != LLGridManager::getInstance()->getGrid())
                {
                    return;
                }

                // As it's a Standalone grid/open, we will always have a hostname, as Standalone/open  style
                // urls are properly formed, unlike the stinky maingrid style
                mGrid = slurl_uri.hostName();
            }
            if (path_array.size() == 0)
            {
                // um, we need a path...
                return;
            }

            // we need to normalize the urls so
            // the path portion starts with the 'command' that we want to do
            // it can either be region or app.
            if ((path_array[0].asString() == LLSLURL::SLURL_REGION_PATH) ||
                (path_array[0].asString() == LLSLURL::SLURL_SECONDLIFE_PATH))
            {
                // strip off 'region' or 'secondlife'
                path_array.erase(0);
                // it's a location
                mType = LOCATION;
            }
            else if (path_array[0].asString() == LLSLURL::SLURL_APP_PATH)
            {
                mType = APP;
                path_array.erase(0);
                // leave app appended.
            }
            else
            {
                // not a valid https/http/x-grid-location-info slurl, so it'll likely just be a URL
                return;
            }
        }
        else
        {
            // invalid scheme, so bail
            return;
        }

        if (path_array.size() == 0)
        {
            // we gotta have some stuff after the specifier as to whether it's a region or command
            return;
        }

        // now that we know whether it's an app slurl or a location slurl,
        // parse the slurl into the proper data structures.
        if (mType == APP)
        {
            // grab the app command type and strip it (could be a command to jump somewhere,
            // or whatever )
            mAppCmd = path_array[0].asString();
            path_array.erase(0);

            // Grab the parameters
            mAppPath = path_array;
            // and the query
            mAppQuery = slurl_uri.query();
            mAppQueryMap = slurl_uri.queryMap();
            return;
        }
        else if (mType == LOCATION)
        {
            // at this point, head of the path array should be [ <region>, <x>, <y>, <z> ] where x, y and z
            // are collectively optional
            // are optional

            mRegion = LLURI::unescape(path_array[0].asString());

            if (LLStringUtil::containsNonprintable(mRegion))
            {
                LLStringUtil::stripNonprintable(mRegion);
            }

            path_array.erase(0);

            // parse the x, y, and optionally z
            if (path_array.size() >= 2)
            {
                mPosition = LLVector3(path_array); // this construction handles LLSD without all components (values default to 0.f)
                if ((F32(mPosition[VX]) < 0.f) || (mPosition[VX] > REGION_WIDTH_METERS) ||
                    (F32(mPosition[VY]) < 0.f) || (mPosition[VY] > REGION_WIDTH_METERS) ||
                    (F32(mPosition[VZ]) < 0.f) || (mPosition[VZ] > REGION_HEIGHT_METERS))
                {
                    mType = INVALID;
                    return;
                }
            }
            else
            {
                // if x, y and z were not fully passed in, go to the middle of the region.
                // teleport will adjust the actual location to make sure you're on the ground
                // and such
                mPosition = LLVector3(REGION_WIDTH_METERS / 2, REGION_WIDTH_METERS / 2, 0);
            }
        }
    }
}

// Create a slurl for the middle of the region
LLSLURL::LLSLURL(const std::string& grid, const std::string& region)
{
    mGrid = grid;
    mRegion = region;
    mType = LOCATION;
    mPosition = LLVector3((F64)REGION_WIDTH_METERS / 2, (F64)REGION_WIDTH_METERS / 2, 0);
}

// create a slurl given the position.  The position will be modded with the region
// width handling global positions as well
LLSLURL::LLSLURL(const std::string& grid,
        const std::string& region,
        const LLVector3& position)
{
    mGrid = grid;
    mRegion = region;
    S32 x = ll_round((F32)fmod(position[VX], (F32)REGION_WIDTH_METERS));
    S32 y = ll_round((F32)fmod(position[VY], (F32)REGION_WIDTH_METERS));
    S32 z = ll_round((F32)position[VZ]);
    mType = LOCATION;
    mPosition = LLVector3(x, y, z);
}

// create a simstring
LLSLURL::LLSLURL(const std::string& region,
        const LLVector3& position)
{
    *this = LLSLURL(LLGridManager::getInstance()->getGridId(), region, position);
}

// create a slurl from a global position
LLSLURL::LLSLURL(const std::string& grid,
         const std::string& region,
<<<<<<< HEAD
         const LLVector3d& ,    // <FS:Beq pp Oren> FIRE-30768: SLURL's don't work in VarRegions *unused param in SL builds*
=======
>>>>>>> 1891a43a
         const LLVector3d& global_position)
{
    *this = LLSLURL(LLGridManager::getInstance()->getGridId(grid), region,
        LLVector3(global_position.mdV[VX], global_position.mdV[VY], global_position.mdV[VZ]));
}

// create a slurl from a global position
LLSLURL::LLSLURL(const std::string& region,
<<<<<<< HEAD
         const LLVector3d& region_origin,   // <FS:Beq pp Oren> FIRE-30768: SLURL's don't work in VarRegions
         const LLVector3d& global_position)
{
    // <FS:Beq pp Oren> FIRE-30768: SLURL's don't work in VarRegions
    // *this = LLSLURL(LLGridManager::getInstance()->getGridId(),
    //   region, global_position);
    *this = LLSLURL(LLGridManager::getInstance()->getGridId(),
          region,
          region_origin,
          global_position);
    // </FS:Beq pp Oren>
=======
        const LLVector3d& global_position)
{
    *this = LLSLURL(LLGridManager::getInstance()->getGridId(),
        region, global_position);
>>>>>>> 1891a43a
}

LLSLURL::LLSLURL(const std::string& command, const LLUUID&id, const std::string& verb)
{
    mType = APP;
    mAppCmd = command;
    mAppPath = LLSD::emptyArray();
    mAppPath.append(LLSD(id));
    mAppPath.append(LLSD(verb));
}

std::string LLSLURL::getSLURLString() const
{
    switch (mType)
    {
        case HOME_LOCATION:
            return SIM_LOCATION_HOME;
        case LAST_LOCATION:
            return SIM_LOCATION_LAST;
        case LOCATION:
        {
            // lookup the grid
            S32 x = ll_round((F32)mPosition[VX]);
            S32 y = ll_round((F32)mPosition[VY]);
            S32 z = ll_round((F32)mPosition[VZ]);
<<<<<<< HEAD
//          return LLGridManager::getInstance()->getSLURLBase(mGrid) + 
//          LLURI::escape(mRegion) + llformat("/%d/%d/%d", x, y, z); 
// [RLVa:KB] - Checked: 2010-04-05 (RLVa-1.2.0d) | Added: RLVa-1.2.0d
            return LLGridManager::getInstance()->getSLURLBase(mGrid) +
               ( ((!gRlvHandler.hasBehaviour(RLV_BHVR_SHOWLOC)) || (!RlvUtil::isNearbyRegion(mRegion)))
                   ? (LLURI::escape(mRegion) + llformat("/%d/%d/%d", x, y, z)) : RlvStrings::getString(RlvStringKeys::Hidden::Region) );
// [/RLVa:KB]
=======
            return LLGridManager::getInstance()->getSLURLBase(mGrid) +
                LLURI::escape(mRegion) + llformat("/%d/%d/%d", x, y, z);
>>>>>>> 1891a43a
        }
        case APP:
        {
            std::ostringstream app_url;
            app_url << LLGridManager::getInstance()->getAppSLURLBase() << "/" << mAppCmd;
            for (LLSD::array_const_iterator i = mAppPath.beginArray();
                i != mAppPath.endArray();
                i++)
            {
                app_url << "/" << i->asString();
            }
            if (mAppQuery.length() > 0)
            {
                app_url << "?" << mAppQuery;
            }
            return app_url.str();
        }
        default:
            LL_WARNS("AppInit") << "Unexpected SLURL type for SLURL string" << (int)mType << LL_ENDL;
            return std::string();
    }
}

std::string LLSLURL::getLoginString() const
{
    std::stringstream unescaped_start;
    switch (mType)
    {
        case LOCATION:
            unescaped_start << "uri:"
                << mRegion << "&"
                << ll_round(mPosition[0]) << "&"
                << ll_round(mPosition[1]) << "&"
                << ll_round(mPosition[2]);
            break;
        case HOME_LOCATION:
            unescaped_start << "home";
            break;
        case LAST_LOCATION:
            unescaped_start << "last";
            break;
        default:
            LL_WARNS("AppInit") << "Unexpected SLURL type (" << (int)mType << ")for login string" << LL_ENDL;
            break;
    }
    return  xml_escape_string(unescaped_start.str());
}

bool LLSLURL::operator ==(const LLSLURL& rhs)
{
    if (rhs.mType != mType)
        return false;

    switch (mType)
    {
        case LOCATION:
            return (mGrid == rhs.mGrid) &&
                    (mRegion == rhs.mRegion) &&
                    (mPosition == rhs.mPosition);

        case APP:
            return getSLURLString() == rhs.getSLURLString();

        case HOME_LOCATION:
        case LAST_LOCATION:
            return true;

        default:
            return false;
    }
}

bool LLSLURL::operator !=(const LLSLURL& rhs)
{
    return !(*this == rhs);
}

std::string LLSLURL::getLocationString() const
{
    return llformat("%s/%d/%d/%d",
        mRegion.c_str(),
        (int)ll_round(mPosition[0]),
        (int)ll_round(mPosition[1]),
        (int)ll_round(mPosition[2]));
}

// static
const std::string LLSLURL::typeName[NUM_SLURL_TYPES] =
{
    "INVALID",
    "LOCATION",
    "HOME_LOCATION",
    "LAST_LOCATION",
    "APP",
    "HELP",
    "EMPTY"
};

std::string LLSLURL::getTypeString(SLURL_TYPE type)
{
    std::string name;
    if (type >= INVALID && type < NUM_SLURL_TYPES)
    {
        name = LLSLURL::typeName[type];
    }
    else
    {
        name = llformat("Out of Range (%d)", type);
    }
    return name;
}

std::string LLSLURL::asString() const
{
    std::ostringstream result;
    result
        << "   mType: " << LLSLURL::getTypeString(mType)
        << "   mGrid: " + getGrid()
        << "   mRegion: " + getRegion()
        << "   mPosition: " << mPosition
        << "   mAppCmd:"  << getAppCmd()
        << "   mAppPath:" + getAppPath().asString()
        << "   mAppQueryMap:" + getAppQueryMap().asString()
        << "   mAppQuery: " + getAppQuery()
        ;

    return result.str();
}<|MERGE_RESOLUTION|>--- conflicted
+++ resolved
@@ -112,20 +112,11 @@
         // and the slurl type (APP or LOCATION)
         if (slurl_uri.scheme() == LLSLURL::SLURL_SECONDLIFE_SCHEME)
         {
-<<<<<<< HEAD
-            if (path_array.size() == 0)
-            {
-                if (slurl_uri.authority().empty() && slurl_uri.escapedQuery().empty())
-                {
-                    mType = EMPTY;
-                }
-=======
             if (path_array.size() == 0
                 && slurl_uri.authority().empty()
                 && slurl_uri.escapedQuery().empty())
             {
                 mType = EMPTY;
->>>>>>> 1891a43a
                 // um, we need a path...
                 return;
             }
@@ -362,10 +353,7 @@
 // create a slurl from a global position
 LLSLURL::LLSLURL(const std::string& grid,
          const std::string& region,
-<<<<<<< HEAD
          const LLVector3d& ,    // <FS:Beq pp Oren> FIRE-30768: SLURL's don't work in VarRegions *unused param in SL builds*
-=======
->>>>>>> 1891a43a
          const LLVector3d& global_position)
 {
     *this = LLSLURL(LLGridManager::getInstance()->getGridId(grid), region,
@@ -374,7 +362,6 @@
 
 // create a slurl from a global position
 LLSLURL::LLSLURL(const std::string& region,
-<<<<<<< HEAD
          const LLVector3d& region_origin,   // <FS:Beq pp Oren> FIRE-30768: SLURL's don't work in VarRegions
          const LLVector3d& global_position)
 {
@@ -386,12 +373,6 @@
           region_origin,
           global_position);
     // </FS:Beq pp Oren>
-=======
-        const LLVector3d& global_position)
-{
-    *this = LLSLURL(LLGridManager::getInstance()->getGridId(),
-        region, global_position);
->>>>>>> 1891a43a
 }
 
 LLSLURL::LLSLURL(const std::string& command, const LLUUID&id, const std::string& verb)
@@ -417,7 +398,6 @@
             S32 x = ll_round((F32)mPosition[VX]);
             S32 y = ll_round((F32)mPosition[VY]);
             S32 z = ll_round((F32)mPosition[VZ]);
-<<<<<<< HEAD
 //          return LLGridManager::getInstance()->getSLURLBase(mGrid) + 
 //          LLURI::escape(mRegion) + llformat("/%d/%d/%d", x, y, z); 
 // [RLVa:KB] - Checked: 2010-04-05 (RLVa-1.2.0d) | Added: RLVa-1.2.0d
@@ -425,10 +405,6 @@
                ( ((!gRlvHandler.hasBehaviour(RLV_BHVR_SHOWLOC)) || (!RlvUtil::isNearbyRegion(mRegion)))
                    ? (LLURI::escape(mRegion) + llformat("/%d/%d/%d", x, y, z)) : RlvStrings::getString(RlvStringKeys::Hidden::Region) );
 // [/RLVa:KB]
-=======
-            return LLGridManager::getInstance()->getSLURLBase(mGrid) +
-                LLURI::escape(mRegion) + llformat("/%d/%d/%d", x, y, z);
->>>>>>> 1891a43a
         }
         case APP:
         {
