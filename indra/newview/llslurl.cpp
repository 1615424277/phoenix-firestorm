--- conflicted
+++ resolved
@@ -35,11 +35,8 @@
 
 #include "curl/curl.h"
 
-<<<<<<< HEAD
 #include "rlvhandler.h"
 
-=======
->>>>>>> e32f6426
 const char* LLSLURL::SLURL_HTTP_SCHEME       = "http";
 const char* LLSLURL::SLURL_HTTPS_SCHEME      = "https";
 const char* LLSLURL::SLURL_SECONDLIFE_SCHEME = "secondlife";
