/** 
 * @file lltexturectrl.cpp
 * @author Richard Nelson, James Cook
 * @brief LLTextureCtrl class implementation including related functions
 *
 * $LicenseInfo:firstyear=2002&license=viewerlgpl$
 * Second Life Viewer Source Code
 * Copyright (C) 2010, Linden Research, Inc.
 * 
 * This library is free software; you can redistribute it and/or
 * modify it under the terms of the GNU Lesser General Public
 * License as published by the Free Software Foundation;
 * version 2.1 of the License only.
 * 
 * This library is distributed in the hope that it will be useful,
 * but WITHOUT ANY WARRANTY; without even the implied warranty of
 * MERCHANTABILITY or FITNESS FOR A PARTICULAR PURPOSE.  See the GNU
 * Lesser General Public License for more details.
 * 
 * You should have received a copy of the GNU Lesser General Public
 * License along with this library; if not, write to the Free Software
 * Foundation, Inc., 51 Franklin Street, Fifth Floor, Boston, MA  02110-1301  USA
 * 
 * Linden Research, Inc., 945 Battery Street, San Francisco, CA  94111  USA
 * $/LicenseInfo$
 */

#include "llviewerprecompiledheaders.h"

#include "lltexturectrl.h"

#include "llrender.h"
#include "llagent.h"
#include "llviewertexturelist.h"
#include "llselectmgr.h"
#include "llcheckboxctrl.h"
#include "llcombobox.h"
#include "llbutton.h"
#include "lldraghandle.h"
#include "llfocusmgr.h"
#include "llfolderviewmodel.h"
#include "llinventory.h"
#include "llinventoryfunctions.h"
#include "llinventoryicon.h"
#include "llinventorymodelbackgroundfetch.h"
#include "llinventoryobserver.h"
#include "llinventorypanel.h"
#include "lllineeditor.h"
#include "llmaterialeditor.h"
#include "llui.h"
#include "llviewerinventory.h"
#include "llviewermenufile.h"	// LLFilePickerReplyThread
#include "llpermissions.h"
#include "llpreviewtexture.h"
#include "llsaleinfo.h"
#include "llassetstorage.h"
#include "lltextbox.h"
#include "llresizehandle.h"
#include "llscrollcontainer.h"
#include "lltoolmgr.h"
#include "lltoolpipette.h"
#include "llfiltereditor.h"
#include "llwindow.h"

#include "lltool.h"
#include "llviewerwindow.h"
#include "llviewerobject.h"
#include "llviewercontrol.h"
#include "llglheaders.h"
#include "lluictrlfactory.h"
#include "lltrans.h"

#include "llradiogroup.h"
#include "llfloaterreg.h"
#include "lllocalbitmaps.h"
#include "lllocalgltfmaterials.h"
#include "llerror.h"

#include "llavatarappearancedefines.h"

#include "fscommon.h"

//static
bool get_is_predefined_texture(LLUUID asset_id)
{
    if (asset_id == DEFAULT_OBJECT_TEXTURE
        || asset_id == DEFAULT_OBJECT_SPECULAR
        || asset_id == DEFAULT_OBJECT_NORMAL
        || asset_id == BLANK_OBJECT_NORMAL
        || asset_id == IMG_WHITE
        || asset_id == LLUUID(SCULPT_DEFAULT_TEXTURE))
    {
        return true;
    }
    return false;
}

LLUUID get_copy_free_item_by_asset_id(LLUUID asset_id, bool no_trans_perm)
{
    LLViewerInventoryCategory::cat_array_t cats;
    LLViewerInventoryItem::item_array_t items;
    LLAssetIDMatches asset_id_matches(asset_id);
    gInventory.collectDescendentsIf(LLUUID::null,
        cats,
        items,
        LLInventoryModel::INCLUDE_TRASH,
        asset_id_matches);
    
    LLUUID res;
    if (items.size())
    {
        for (S32 i = 0; i < items.size(); i++)
        {
            LLViewerInventoryItem* itemp = items[i];
            if (itemp)
            {
                LLPermissions item_permissions = itemp->getPermissions();
                if (item_permissions.allowOperationBy(PERM_COPY,
                    gAgent.getID(),
                    gAgent.getGroupID()))
                {
                    bool allow_trans = item_permissions.allowOperationBy(PERM_TRANSFER, gAgent.getID(), gAgent.getGroupID());
                    if (allow_trans != no_trans_perm)
                    {
                        return itemp->getUUID();
                    }
                    res = itemp->getUUID();
                }
            }
        }
    }
    return res;
}

bool get_can_copy_texture(LLUUID asset_id)
{
    // User is allowed to copy a texture if:
    // library asset or default texture,
    // or copy perm asset exists in user's inventory

    return get_is_predefined_texture(asset_id) || get_copy_free_item_by_asset_id(asset_id).notNull();
}

S32 LLFloaterTexturePicker::sLastPickerMode = 0;

LLFloaterTexturePicker::LLFloaterTexturePicker(	
	LLView* owner,
	LLUUID image_asset_id,
	LLUUID default_image_asset_id,
	LLUUID blank_image_asset_id,
	bool tentative,
	bool allow_no_texture,
	const std::string& label,
	PermissionMask immediate_filter_perm_mask,
	PermissionMask dnd_filter_perm_mask,
	bool can_apply_immediately,
	LLUIImagePtr fallback_image,
    EPickInventoryType pick_type)
:	LLFloater(LLSD()),
	mOwner( owner ),
	mImageAssetID( image_asset_id ),
	mOriginalImageAssetID(image_asset_id),
	mFallbackImage(fallback_image),
	mTransparentImageAssetID( gSavedSettings.getString( "UIImgTransparentUUID" ) ), // <FS:PP> FIRE-5082: "Transparent" button in Texture Panel
	mDefaultImageAssetID(default_image_asset_id),
	mBlankImageAssetID(blank_image_asset_id),
	mTentative(tentative),
	mAllowNoTexture(allow_no_texture),
	mLabel(label),
	mTentativeLabel(NULL),
	mResolutionLabel(NULL),
	mActive( true ),
	mFilterEdit(NULL),
	mImmediateFilterPermMask(immediate_filter_perm_mask),
	mDnDFilterPermMask(dnd_filter_perm_mask),
	mContextConeOpacity(0.f),
	mSelectedItemPinned( false ),
	mCanApply(true),
	mCanPreview(true),
    mLimitsSet(false),
    mMaxDim(S32_MAX),
    mMinDim(0),
	mPreviewSettingChanged(false),
	mOnFloaterCommitCallback(NULL),
	mOnFloaterCloseCallback(NULL),
	mSetImageAssetIDCallback(NULL),
	mOnUpdateImageStatsCallback(NULL),
	mBakeTextureEnabled(false),
    mInventoryPickType(pick_type)
{
	mCanApplyImmediately = can_apply_immediately;
	buildFromFile("floater_texture_ctrl.xml");
	setCanMinimize(false);
}

LLFloaterTexturePicker::~LLFloaterTexturePicker()
{
}

void LLFloaterTexturePicker::setImageID(const LLUUID& image_id, bool set_selection /*=true*/)
{
	if( ((mImageAssetID != image_id) || mTentative) && mActive)
	{
		mNoCopyTextureSelected = false;
		mViewModel->setDirty(); // *TODO: shouldn't we be using setValue() here?
		mImageAssetID = image_id; 

		if (LLAvatarAppearanceDefines::LLAvatarAppearanceDictionary::isBakedImageId(mImageAssetID))
		{
			// <FS:Ansariel> FIRE-30431: Keep radio button mode selection in texture selection
			//if ( mBakeTextureEnabled && mModeSelector->getValue().asInteger() != 2)
			if ( mBakeTextureEnabled && mModeSelector->getSelectedIndex() != 2)
			{
				// <FS:Ansariel> FIRE-30431: Keep radio button mode selection in texture selection
				//mModeSelector->selectByValue(2);
				mModeSelector->setSelectedIndex(2, 0);
				onModeSelect(0,this);
			}
		}
		else
		{
			// <FS:Ansariel> FIRE-30431: Keep radio button mode selection in texture selection
			//if (mModeSelector->getValue().asInteger() == 2)
			if (mModeSelector->getSelectedIndex() == 2)
			{
				// <FS:Ansariel> FIRE-30431: Keep radio button mode selection in texture selection
				//mModeSelector->selectByValue(0);
				mModeSelector->setSelectedIndex(0, 0);
				onModeSelect(0,this);
			}

            LLUUID item_id;
            LLFolderView* root_folder = mInventoryPanel->getRootFolder();
            if (root_folder && root_folder->getCurSelectedItem())
            {
                LLFolderViewItem* last_selected = root_folder->getCurSelectedItem();
                LLFolderViewModelItemInventory* inv_view = static_cast<LLFolderViewModelItemInventory*>(last_selected->getViewModelItem());

                LLInventoryItem* itemp = gInventory.getItem(inv_view->getUUID());

                if (mInventoryPickType == PICK_MATERIAL
                    && mImageAssetID == LLGLTFMaterialList::BLANK_MATERIAL_ASSET_ID
                    && itemp && itemp->getAssetUUID().isNull())
                {
                    item_id = inv_view->getUUID();
                }
                else if (itemp && itemp->getAssetUUID() == mImageAssetID)
                {
                    item_id = inv_view->getUUID();
                }
            }
            if (item_id.isNull())
            {
                item_id = findItemID(mImageAssetID, false);
            }
			if (item_id.isNull())
			{
				mInventoryPanel->getRootFolder()->clearSelection();
				//<FS:Chaser> Clear out the UUID instead of keeping the last value
				getChild<LLLineEditor>("TextureKey")->setText(LLUUID::null.asString());
				//</FS:Chaser>
			}
			else
			{
				LLInventoryItem* itemp = gInventory.getItem(item_id);
				//<FS:Chaser> Texture UUID picker
				//if (itemp && !itemp->getPermissions().allowCopyBy(gAgent.getID()))
				if (itemp)
				{
					bool copy = itemp->getPermissions().allowCopyBy(gAgent.getID());
					bool mod = itemp->getPermissions().allowModifyBy(gAgent.getID());
					bool xfer = itemp->getPermissions().allowOperationBy(PERM_TRANSFER, gAgent.getID());

					if(!copy)
					{
						// no copy texture
						getChild<LLUICtrl>("apply_immediate_check")->setValue(false);
						mNoCopyTextureSelected = true;
					}

					//Verify permissions before revealing UUID.
					//Replicates behaviour of "Copy UUID" on inventory. If you can't copy it there, you can't copy it here.
					if(copy&&mod&&xfer)
					{
						getChild<LLLineEditor>("TextureKey")->setText(image_id.asString());
					}
					else
					{
						getChild<LLLineEditor>("TextureKey")->setText(LLUUID::null.asString());
					}
				}
				else
				{
					getChild<LLLineEditor>("TextureKey")->setText(LLUUID::null.asString());
				}
				// </FS:Chaser>
			}

			if (set_selection)
			{
				mInventoryPanel->setSelection(item_id, TAKE_FOCUS_NO);
			}
		}
	}
}

void LLFloaterTexturePicker::setImageIDFromItem(const LLInventoryItem* itemp, bool set_selection)
{
    LLUUID asset_id = itemp->getAssetUUID();
    if (mInventoryPickType == PICK_MATERIAL && asset_id.isNull())
    {
        // If an inventory item has a null asset, consider it a valid blank material(gltf)
        asset_id = LLGLTFMaterialList::BLANK_MATERIAL_ASSET_ID;
    }
    setImageID(asset_id, set_selection);
}

void LLFloaterTexturePicker::setActive( bool active )					
{
	if (!active && getChild<LLUICtrl>("Pipette")->getValue().asBoolean())
	{
		stopUsingPipette();
	}
	mActive = active; 
}

void LLFloaterTexturePicker::setCanApplyImmediately(bool b)
{
	mCanApplyImmediately = b;

    LLUICtrl *apply_checkbox = getChild<LLUICtrl>("apply_immediate_check");
    apply_checkbox->setValue(mCanApplyImmediately && gSavedSettings.getBOOL("TextureLivePreview"));
    apply_checkbox->setEnabled(mCanApplyImmediately);
}

void LLFloaterTexturePicker::stopUsingPipette()
{
	if (LLToolMgr::getInstance()->getCurrentTool() == LLToolPipette::getInstance())
	{
		LLToolMgr::getInstance()->clearTransientTool();
	}
}

bool LLFloaterTexturePicker::updateImageStats()
{
    bool result = true;
    if (mGLTFMaterial.notNull())
    {
        S32 width = 0;
        S32 height = 0;

        bool has_texture = false;

        if (mGLTFMaterial->mBaseColorTexture)
        {
            width = llmax(width, mGLTFMaterial->mBaseColorTexture->getFullWidth());
            height = llmax(height, mGLTFMaterial->mBaseColorTexture->getFullHeight());
            has_texture = true;
        }
        if (mGLTFMaterial->mNormalTexture)
        {
            width = llmax(width, mGLTFMaterial->mNormalTexture->getFullWidth());
            height = llmax(height, mGLTFMaterial->mNormalTexture->getFullHeight());
            has_texture = true;
        }
        if (mGLTFMaterial->mMetallicRoughnessTexture)
        {
            width = llmax(width, mGLTFMaterial->mMetallicRoughnessTexture->getFullWidth());
            height = llmax(height, mGLTFMaterial->mMetallicRoughnessTexture->getFullHeight());
            has_texture = true;
        }
        if (mGLTFMaterial->mEmissiveTexture)
        {
            width = llmax(width, mGLTFMaterial->mEmissiveTexture->getFullWidth());
            height = llmax(height, mGLTFMaterial->mEmissiveTexture->getFullHeight());
            has_texture = true;
        }

        if (width > 0 && height > 0)
        {
            std::string formatted_dims = llformat("%d x %d", width, height);
            mResolutionLabel->setTextArg("[DIMENSIONS]", formatted_dims);
            if (mOnUpdateImageStatsCallback)
            {
                mOnUpdateImageStatsCallback(mTexturep);
            }
        }
        else if (has_texture)
        {
            // unknown resolution
            mResolutionLabel->setTextArg("[DIMENSIONS]", std::string("[? x ?]"));
        }
        else
        {
            // No textures - no applicable resolution (may be show some max value instead?)
            mResolutionLabel->setTextArg("[DIMENSIONS]", std::string(""));
        }
    }
	else if (mTexturep.notNull())
	{
		//RN: have we received header data for this image?
        S32 width = mTexturep->getFullWidth();
        S32 height = mTexturep->getFullHeight();
		if (width > 0 && height > 0)
		{
            if ((mLimitsSet && (width != height))
                || width < mMinDim
                || width > mMaxDim
                || height < mMinDim
                || height > mMaxDim
                )
            {
                std::string formatted_dims = llformat("%dx%d", width, height);
                mResolutionWarning->setTextArg("[TEXDIM]", formatted_dims);
                result = false;
            }
            else
            {
                std::string formatted_dims = llformat("%d x %d", width, height);
                mResolutionLabel->setTextArg("[DIMENSIONS]", formatted_dims);
            }

            if (mOnUpdateImageStatsCallback)
            {
                mOnUpdateImageStatsCallback(mTexturep);
            }
		}
		else
		{
			mResolutionLabel->setTextArg("[DIMENSIONS]", std::string("[? x ?]"));
		}
	}
	else
	{
		mResolutionLabel->setTextArg("[DIMENSIONS]", std::string(""));
	}
    mResolutionLabel->setVisible(result);
    mResolutionWarning->setVisible(!result);

    // Hide buttons and pipete to make space for mResolutionWarning
    // Hiding buttons is suboptimal, but at the moment limited to inventory thumbnails
    // may be this should be an info/warning icon with a tooltip?
    S32 index = mModeSelector->getValue().asInteger();
    if (index == 0)
    {
        mDefaultBtn->setVisible(result);
        mNoneBtn->setVisible(result);
        mBlankBtn->setVisible(result);
        mPipetteBtn->setVisible(result);
        // <FS> Special additions
        mTransparentBtn->setVisible(result);
    }
    return result;
}

// virtual
bool LLFloaterTexturePicker::handleDragAndDrop(
		S32 x, S32 y, MASK mask,
		bool drop,
		EDragAndDropType cargo_type, void *cargo_data, 
		EAcceptance *accept,
		std::string& tooltip_msg)
{
	bool handled = false;

	bool is_mesh = cargo_type == DAD_MESH;
    bool is_texture = cargo_type == DAD_TEXTURE;
    bool is_material = cargo_type == DAD_MATERIAL;

    bool allow_dnd = false;
    if (mInventoryPickType == PICK_MATERIAL)
    {
        allow_dnd = is_material;
    }
    else if (mInventoryPickType == PICK_TEXTURE)
    {
        allow_dnd = is_texture || is_mesh;
    }
    else
    {
        allow_dnd = is_texture || is_mesh || is_material;
    }

	if (allow_dnd)
	{
		LLInventoryItem *item = (LLInventoryItem *)cargo_data;

		bool copy = item->getPermissions().allowCopyBy(gAgent.getID());
		bool mod = item->getPermissions().allowModifyBy(gAgent.getID());
		bool xfer = item->getPermissions().allowOperationBy(PERM_TRANSFER,
															gAgent.getID());

		PermissionMask item_perm_mask = 0;
		if (copy) item_perm_mask |= PERM_COPY;
		if (mod)  item_perm_mask |= PERM_MODIFY;
		if (xfer) item_perm_mask |= PERM_TRANSFER;
		
		PermissionMask filter_perm_mask = mDnDFilterPermMask;
		if ( (item_perm_mask & filter_perm_mask) == filter_perm_mask )
		{
			if (drop)
			{
				// <FS:Ansariel> FIRE-8298: Apply now checkbox has no effect
				setCanApply(true, true);
				// </FS:Ansariel>
                setImageIDFromItem(item);
				commitIfImmediateSet();
			}

			*accept = ACCEPT_YES_SINGLE;
		}
		else
		{
			*accept = ACCEPT_NO;
		}
	}
	else
	{
		*accept = ACCEPT_NO;
	}

	handled = true;
	LL_DEBUGS("UserInput") << "dragAndDrop handled by LLFloaterTexturePicker " << getName() << LL_ENDL;

	return handled;
}

bool LLFloaterTexturePicker::handleKeyHere(KEY key, MASK mask)
{
	// <FS:Ansariel> CTRL-F focusses local search editor
	if (FSCommon::isFilterEditorKeyCombo(key, mask))
	{
		mFilterEdit->setFocus(true);
		return true;
	}
	// </FS:Ansariel>

	LLFolderView* root_folder = mInventoryPanel->getRootFolder();

	if (root_folder && mFilterEdit)
	{
		if (mFilterEdit->hasFocus() 
			&& (key == KEY_RETURN || key == KEY_DOWN) 
			&& mask == MASK_NONE)
		{
			if (!root_folder->getCurSelectedItem())
			{
				LLFolderViewItem* itemp =    mInventoryPanel->getItemByID(gInventory.getRootFolderID());
				if (itemp)
				{
					root_folder->setSelection(itemp, false, false);
				}
			}
			root_folder->scrollToShowSelection();
			
			// move focus to inventory proper
			mInventoryPanel->setFocus(true);
			
			// treat this as a user selection of the first filtered result
			commitIfImmediateSet();
			
			return true;
		}
		
		if (mInventoryPanel->hasFocus() && key == KEY_UP)
		{
			mFilterEdit->focusFirstItem(true);
		}
	}

	return LLFloater::handleKeyHere(key, mask);
}

void LLFloaterTexturePicker::onOpen(const LLSD& key)
{
    if (sLastPickerMode != 0
        // <FS:Ansariel> FIRE-30431: Keep radio button mode selection in texture selection
        //&& mModeSelector->selectByValue(sLastPickerMode))
        && mModeSelector->setSelectedIndex(sLastPickerMode))
    {
        changeMode();
    }
}

void LLFloaterTexturePicker::onClose(bool app_quitting)
{
	if (mOwner && mOnFloaterCloseCallback)
	{
		mOnFloaterCloseCallback();
	}
	stopUsingPipette();
    // <FS:Ansariel> FIRE-30431: Keep radio button mode selection in texture selection
    //sLastPickerMode = mModeSelector->getValue().asInteger();
    sLastPickerMode = mModeSelector->getSelectedIndex();
}

// virtual
bool LLFloaterTexturePicker::postBuild()
{
	LLFloater::postBuild();

	if (!mLabel.empty())
	{
		std::string pick = getString("pick title");
	
		// <FS:Ansariel> Missing whitespace
		//setTitle(pick + mLabel);
		setTitle(pick + " " + mLabel);
	}
	mTentativeLabel = getChild<LLTextBox>("Multiple");

	mResolutionLabel = getChild<LLTextBox>("size_lbl");
    mResolutionWarning = getChild<LLTextBox>("over_limit_lbl");


    mDefaultBtn = getChild<LLButton>("Default");
    mNoneBtn = getChild<LLButton>("None");
    mBlankBtn = getChild<LLButton>("Blank");
    mPipetteBtn = getChild<LLButton>("Pipette");
    mSelectBtn = getChild<LLButton>("Select");
    mCancelBtn = getChild<LLButton>("Cancel");
    // <FS> Special additions
    mTransparentBtn = getChild<LLButton>("Transparent");
    mUUIDBtn = getChild<LLButton>("TextureKeyApply");
    mUUIDEditor = getChild<LLLineEditor>("TextureKey");

    mDefaultBtn->setClickedCallback(boost::bind(LLFloaterTexturePicker::onBtnSetToDefault,this));
    mNoneBtn->setClickedCallback(boost::bind(LLFloaterTexturePicker::onBtnNone, this));
    mBlankBtn->setClickedCallback(boost::bind(LLFloaterTexturePicker::onBtnBlank, this));
    mPipetteBtn->setCommitCallback(boost::bind(&LLFloaterTexturePicker::onBtnPipette, this));
    mSelectBtn->setClickedCallback(boost::bind(LLFloaterTexturePicker::onBtnSelect, this));
    mCancelBtn->setClickedCallback(boost::bind(LLFloaterTexturePicker::onBtnCancel, this));
    // <FS> Special additions
    mTransparentBtn->setClickedCallback(boost::bind(LLFloaterTexturePicker::onBtnTransparent, this));
    mUUIDBtn->setClickedCallback(boost::bind(LLFloaterTexturePicker::onBtnApplyTexture, this));

    mFilterEdit = getChild<LLFilterEditor>("inventory search editor");
    mFilterEdit->setCommitCallback(boost::bind(&LLFloaterTexturePicker::onFilterEdit, this, _2));

	mInventoryPanel = getChild<LLInventoryPanel>("inventory panel");

	// <FS:Ansariel> FIRE-30431: Keep radio button mode selection in texture selection
	//mModeSelector = getChild<LLComboBox>("mode_selection");
	//mModeSelector->setCommitCallback(onModeSelect, this);
	//mModeSelector->selectByValue(0);
	mModeSelector = getChild<LLRadioGroup>("mode_selection");
	mModeSelector->setCommitCallback(onModeSelect, this);
	mModeSelector->setSelectedIndex(0, 0);
	// </FS:Ansariel>

	if(mInventoryPanel)
	{
        // to avoid having to make an assumption about which option is
        // selected at startup, we call the same function that is triggered
        // when a texture/materials/both choice is made and let it take care
        // of setting the filters
        refreshInventoryFilter();

		mInventoryPanel->setFilterPermMask(mImmediateFilterPermMask);
		mInventoryPanel->setSelectCallback(boost::bind(&LLFloaterTexturePicker::onSelectionChange, this, _1, _2));
		mInventoryPanel->setShowFolderState(LLInventoryFilter::SHOW_NON_EMPTY_FOLDERS);

		// Disable auto selecting first filtered item because it takes away
		// selection from the item set by LLTextureCtrl owning this floater.
		mInventoryPanel->getRootFolder()->setAutoSelectOverride(true);

		// Commented out to scroll to currently selected texture. See EXT-5403.
		// // store this filter as the default one
		// mInventoryPanel->getRootFolder()->getFilter().markDefault();

		// Commented out to stop opening all folders with textures
		// mInventoryPanel->openDefaultFolderForType(LLFolderType::FT_TEXTURE);

		// don't put keyboard focus on selected item, because the selection callback
		// will assume that this was user input

		if(!mImageAssetID.isNull() || mInventoryPickType == PICK_MATERIAL)
		{
			mInventoryPanel->setSelection(findItemID(mImageAssetID, false), TAKE_FOCUS_NO);
		}
	}

	childSetAction("l_add_btn", LLFloaterTexturePicker::onBtnAdd, this);
	childSetAction("l_rem_btn", LLFloaterTexturePicker::onBtnRemove, this);
	childSetAction("l_upl_btn", LLFloaterTexturePicker::onBtnUpload, this);

	mLocalScrollCtrl = getChild<LLScrollListCtrl>("l_name_list");
	mLocalScrollCtrl->setCommitCallback(onLocalScrollCommit, this);
    refreshLocalList();

	mNoCopyTextureSelected = false;

	getChild<LLUICtrl>("apply_immediate_check")->setValue(mCanApplyImmediately && gSavedSettings.getBOOL("TextureLivePreview"));
	childSetCommitCallback("apply_immediate_check", onApplyImmediateCheck, this);
    getChildView("apply_immediate_check")->setEnabled(mCanApplyImmediately);

	mSavedFolderState.setApply(false);

	LLToolPipette::getInstance()->setToolSelectCallback(boost::bind(&LLFloaterTexturePicker::onTextureSelect, this, _1));
	
	getChild<LLComboBox>("l_bake_use_texture_combo_box")->setCommitCallback(onBakeTextureSelect, this);

	setBakeTextureEnabled(true);
	return true;
}

// virtual
void LLFloaterTexturePicker::draw()
{
    static LLCachedControl<F32> max_opacity(gSavedSettings, "PickerContextOpacity", 0.4f);
    drawConeToOwner(mContextConeOpacity, max_opacity, mOwner);

    // This is going to spam mOnUpdateImageStatsCallback,
    // either move elsewhere or fix to cause update once per image
	bool valid_dims = updateImageStats();

	// if we're inactive, gray out "apply immediate" checkbox
	mSelectBtn->setEnabled(mActive && mCanApply && valid_dims);
	mPipetteBtn->setEnabled(mActive);
    mPipetteBtn->setValue(LLToolMgr::getInstance()->getCurrentTool() == LLToolPipette::getInstance());

	//bool allow_copy = false;
	if( mOwner ) 
	{
		mTexturep = NULL;
        mGLTFMaterial = NULL;
        if (mImageAssetID.notNull())
        {
            if (mInventoryPickType == PICK_MATERIAL)
            {
                mGLTFMaterial = (LLFetchedGLTFMaterial*) gGLTFMaterialList.getMaterial(mImageAssetID);
                llassert(mGLTFMaterial == nullptr || dynamic_cast<LLFetchedGLTFMaterial*>(gGLTFMaterialList.getMaterial(mImageAssetID)) != nullptr);
            }
            else
            {
                LLPointer<LLViewerFetchedTexture> texture = NULL;

                if (LLAvatarAppearanceDefines::LLAvatarAppearanceDictionary::isBakedImageId(mImageAssetID))
                {
                    // TODO: Fix this! Picker is not warrantied to be connected to a selection
                    // LLSelectMgr shouldn't be used in texture picker
                    LLViewerObject* obj = LLSelectMgr::getInstance()->getSelection()->getFirstObject();
                    if (obj)
                    {
                        LLViewerTexture* viewerTexture = obj->getBakedTextureForMagicId(mImageAssetID);
                        texture = viewerTexture ? dynamic_cast<LLViewerFetchedTexture*>(viewerTexture) : NULL;
                    }
                }

                if (texture.isNull())
                {
                    texture = LLViewerTextureManager::getFetchedTexture(mImageAssetID);
                }

                mTexturep = texture;
                mTexturep->setBoostLevel(LLGLTexture::BOOST_PREVIEW);
            }
        }

		if (mTentativeLabel)
		{
			mTentativeLabel->setVisible( false  );
		}

		mDefaultBtn->setEnabled(mImageAssetID != mDefaultImageAssetID || mTentative);
		mBlankBtn->setEnabled((mImageAssetID != mBlankImageAssetID && mBlankImageAssetID.notNull()) || mTentative);
		mNoneBtn->setEnabled(mAllowNoTexture && (!mImageAssetID.isNull() || mTentative));
		mTransparentBtn->setEnabled((mImageAssetID != mTransparentImageAssetID && mTransparentImageAssetID.notNull()) || mTentative); // <FS:PP> FIRE-5082: "Transparent" button in Texture Panel

		LLFloater::draw();

		if( isMinimized() )
		{
			return;
		}

		// Border
		LLRect border = getChildView("preview_widget")->getRect();
		gl_rect_2d( border, LLColor4::black, false );


		// Interior
		LLRect interior = border;
		interior.stretch( -1 ); 

		// If the floater is focused, don't apply its alpha to the texture (STORM-677).
		const F32 alpha = getTransparencyType() == TT_ACTIVE ? 1.0f : getCurrentTransparency();
        LLViewerTexture* texture = nullptr;
        if (mGLTFMaterial)
        {
            texture = mGLTFMaterial->getUITexture();
        }
        else
        {
            texture = mTexturep.get();
        }

		if( texture )
		{
			if( texture->getComponents() == 4 )
			{
				gl_rect_2d_checkerboard( interior, alpha );
			}

			gl_draw_scaled_image( interior.mLeft, interior.mBottom, interior.getWidth(), interior.getHeight(), texture, UI_VERTEX_COLOR % alpha );

			// Pump the priority
			texture->addTextureStats( (F32)(interior.getWidth() * interior.getHeight()) );
		}
		else if (!mFallbackImage.isNull())
		{
			mFallbackImage->draw(interior, UI_VERTEX_COLOR % alpha);
		}
		else
		{
			gl_rect_2d( interior, LLColor4::grey % alpha, true );

			// Draw X
			gl_draw_x(interior, LLColor4::black );
		}

		// Draw Tentative Label over the image
		if( mTentative && !mViewModel->isDirty() )
		{
			mTentativeLabel->setVisible( true );
			drawChild(mTentativeLabel);
		}

		if (mSelectedItemPinned) return;

		LLFolderView* folder_view = mInventoryPanel->getRootFolder();
		if (!folder_view) return;

		LLFolderViewFilter& filter = static_cast<LLFolderViewModelInventory*>(folder_view->getFolderViewModel())->getFilter();

		bool is_filter_active = folder_view->getViewModelItem()->getLastFilterGeneration() < filter.getCurrentGeneration() &&
				filter.isNotDefault();

		// After inventory panel filter is applied we have to update
		// constraint rect for the selected item because of folder view
		// AutoSelectOverride set to true. We force PinningSelectedItem
		// flag to false state and setting filter "dirty" to update
		// scroll container to show selected item (see LLFolderView::doIdle()).
		if (!is_filter_active && !mSelectedItemPinned)
		{
			folder_view->setPinningSelectedItem(mSelectedItemPinned);
			folder_view->getViewModelItem()->dirtyFilter();
			mSelectedItemPinned = true;
		}
	}
}

const LLUUID& LLFloaterTexturePicker::findItemID(const LLUUID& asset_id, bool copyable_only, bool ignore_library)
{
	if (asset_id.isNull())
	{
        // null asset id means, no material or texture assigned
        return LLUUID::null;
	}

    LLUUID loockup_id = asset_id;
    if (mInventoryPickType == PICK_MATERIAL && loockup_id == LLGLTFMaterialList::BLANK_MATERIAL_ASSET_ID)
    {
        // default asset id means we are looking for an inventory item with a default asset UUID (null)
        loockup_id = LLUUID::null;
    }

	LLViewerInventoryCategory::cat_array_t cats;
	LLViewerInventoryItem::item_array_t items;

    if (loockup_id.isNull())
    {
        // looking for a material with a null id, null id is shared by a lot
        // of objects as a default value, so have to filter by type as well
        LLAssetIDAndTypeMatches matches(loockup_id, LLAssetType::AT_MATERIAL);
        gInventory.collectDescendentsIf(LLUUID::null,
                                        cats,
                                        items,
                                        LLInventoryModel::INCLUDE_TRASH,
                                        matches);
    }
    else
    {
        LLAssetIDMatches asset_id_matches(loockup_id);
        gInventory.collectDescendentsIf(LLUUID::null,
                                        cats,
                                        items,
                                        LLInventoryModel::INCLUDE_TRASH,
                                        asset_id_matches);
    }


	if (items.size())
	{
		// search for copyable version first
		for (S32 i = 0; i < items.size(); i++)
		{
			LLInventoryItem* itemp = items[i];
			LLPermissions item_permissions = itemp->getPermissions();
			if (item_permissions.allowCopyBy(gAgent.getID(), gAgent.getGroupID()))
			{
				if(!ignore_library || !gInventory.isObjectDescendentOf(itemp->getUUID(),gInventory.getLibraryRootFolderID()))
				{
					return itemp->getUUID();
				}
			}
		}
		// otherwise just return first instance, unless copyable requested
		if (copyable_only)
		{
			return LLUUID::null;
		}
		else
		{
			if(!ignore_library || !gInventory.isObjectDescendentOf(items[0]->getUUID(),gInventory.getLibraryRootFolderID()))
			{
				return items[0]->getUUID();
			}
		}
	}

	return LLUUID::null;
}

void LLFloaterTexturePicker::commitIfImmediateSet()
{
	// <FS:Ansariel> FIRE-8298: Apply now checkbox has no effect
	//if (!mNoCopyTextureSelected && mCanApply)
	if (!mNoCopyTextureSelected && mCanApply && mCanPreview)
	// </FS:Ansariel>
	{
        commitCallback(LLTextureCtrl::TEXTURE_CHANGE);
	}
}

void LLFloaterTexturePicker::commitCallback(LLTextureCtrl::ETexturePickOp op)
{
    if (!mOnFloaterCommitCallback)
    {
        return;
    }
    LLUUID asset_id = mImageAssetID;
    LLUUID inventory_id;
    LLUUID tracking_id;
    LLPickerSource mode = (LLPickerSource)mModeSelector->getValue().asInteger();

    switch (mode)
    {
        case PICKER_INVENTORY:
            {
                LLFolderView* root_folder = mInventoryPanel->getRootFolder();
                if (root_folder && root_folder->getCurSelectedItem())
                {
                    LLFolderViewItem* last_selected = root_folder->getCurSelectedItem();
                    LLFolderViewModelItemInventory* inv_view = static_cast<LLFolderViewModelItemInventory*>(last_selected->getViewModelItem());

                    LLInventoryItem* itemp = gInventory.getItem(inv_view->getUUID());

                    if (mInventoryPickType == PICK_MATERIAL
                        && mImageAssetID == LLGLTFMaterialList::BLANK_MATERIAL_ASSET_ID
                        && itemp && itemp->getAssetUUID().isNull())
                    {
                        inventory_id = inv_view->getUUID();
                    }
                    else if (itemp && itemp->getAssetUUID() == mImageAssetID)
                    {
                        inventory_id = inv_view->getUUID();
                    }
                    else
                    {
                        mode = PICKER_UNKNOWN; // source of id unknown
                    }
                }
                else
                {
                    mode = PICKER_UNKNOWN; // source of id unknown
                }
                break;
            }
        case PICKER_LOCAL:
            {
                if (!mLocalScrollCtrl->getAllSelected().empty())
                {
                    LLSD data = mLocalScrollCtrl->getFirstSelected()->getValue();
                    tracking_id = data["id"];
                    S32 asset_type = data["type"].asInteger();

                    if (LLAssetType::AT_MATERIAL == asset_type)
                    {
                        asset_id = LLLocalGLTFMaterialMgr::getInstance()->getWorldID(tracking_id);
                    }
                    else
                    {
                        asset_id = LLLocalBitmapMgr::getInstance()->getWorldID(tracking_id);
                    }
                }
                else
                {
                    asset_id = mImageAssetID;
                    mode = PICKER_UNKNOWN; // source of id unknown
                }
                break;
            }
        case PICKER_BAKE:
            break;
        default:
            mode = PICKER_UNKNOWN; // source of id unknown
            break;
    }

    mOnFloaterCommitCallback(op, mode, asset_id, inventory_id, tracking_id);
}
void LLFloaterTexturePicker::commitCancel()
{
	if (!mNoCopyTextureSelected && mOnFloaterCommitCallback && mCanApply)
	{
		mOnFloaterCommitCallback(LLTextureCtrl::TEXTURE_CANCEL, PICKER_UNKNOWN, mOriginalImageAssetID, LLUUID::null, LLUUID::null);
	}
}

// static
void LLFloaterTexturePicker::onBtnSetToDefault(void* userdata)
{
	LLFloaterTexturePicker* self = (LLFloaterTexturePicker*) userdata;
	self->setCanApply(true, true);
	if (self->mOwner)
	{
		self->setImageID( self->getDefaultImageAssetID() );
	}
	self->commitIfImmediateSet();
}

// static
void LLFloaterTexturePicker::onBtnBlank(void* userdata)
{
	LLFloaterTexturePicker* self = (LLFloaterTexturePicker*) userdata;
	self->setCanApply(true, true);
	self->setImageID( self->getBlankImageAssetID() );
	self->commitIfImmediateSet();
}

// <FS:PP> FIRE-5082: "Transparent" button in Texture Panel
// static
void LLFloaterTexturePicker::onBtnTransparent(void* userdata)
{
	LLFloaterTexturePicker* self = (LLFloaterTexturePicker*) userdata;
	self->setCanApply(true, true);
	self->setImageID( self->mTransparentImageAssetID );
	self->commitIfImmediateSet();
}
// </FS:PP> FIRE-5082: "Transparent" button in Texture Panel

// static
void LLFloaterTexturePicker::onBtnNone(void* userdata)
{
	LLFloaterTexturePicker* self = (LLFloaterTexturePicker*) userdata;
    self->setCanApply(true, true);
	self->setImageID( LLUUID::null );
    self->commitIfImmediateSet();
}

/*
// static
void LLFloaterTexturePicker::onBtnRevert(void* userdata)
{
	LLFloaterTexturePicker* self = (LLFloaterTexturePicker*) userdata;
	self->setImageID( self->mOriginalImageAssetID );
	// TODO: Change this to tell the owner to cancel.  It needs to be
	// smart enough to restore multi-texture selections.
	self->mOwner->onFloaterCommit();
	self->mViewModel->resetDirty();
}*/

//<FS:Chaser> UUID texture picker
// static
void LLFloaterTexturePicker::onBtnApplyTexture(void* userdata)
{
	LLFloaterTexturePicker* self = (LLFloaterTexturePicker*) userdata;
	self->setCanApply(true, true);
	self->setImageID(LLUUID(self->getChild<LLLineEditor>("TextureKey")->getText()));
	self->commitIfImmediateSet();
}
//</FS:Chaser>

// static
void LLFloaterTexturePicker::onBtnCancel(void* userdata)
{
	LLFloaterTexturePicker* self = (LLFloaterTexturePicker*) userdata;
	self->setImageID( self->mOriginalImageAssetID );
	if (self->mOnFloaterCommitCallback)
	{
		self->mOnFloaterCommitCallback(LLTextureCtrl::TEXTURE_CANCEL, PICKER_UNKNOWN, self->mOriginalImageAssetID, LLUUID::null, LLUUID::null);
	}
	self->mViewModel->resetDirty();
	self->closeFloater();
}

// static
void LLFloaterTexturePicker::onBtnSelect(void* userdata)
{
	LLFloaterTexturePicker* self = (LLFloaterTexturePicker*) userdata;	
	if (self->mOnFloaterCommitCallback)
	{
		self->commitCallback(LLTextureCtrl::TEXTURE_SELECT);
	}
	self->closeFloater();
}

void LLFloaterTexturePicker::onBtnPipette()
{
	bool pipette_active = getChild<LLUICtrl>("Pipette")->getValue().asBoolean();
	pipette_active = !pipette_active;
	if (pipette_active)
	{
		LLToolMgr::getInstance()->setTransientTool(LLToolPipette::getInstance());
	}
	else
	{
		LLToolMgr::getInstance()->clearTransientTool();
	}
}

void LLFloaterTexturePicker::onSelectionChange(const std::deque<LLFolderViewItem*> &items, bool user_action)
{
	if (items.size())
	{
		LLFolderViewItem* first_item = items.front();
		LLInventoryItem* itemp = gInventory.getItem(static_cast<LLFolderViewModelItemInventory*>(first_item->getViewModelItem())->getUUID());
		mNoCopyTextureSelected = false;
		if (itemp)
		{
			if (!mTextureSelectedCallback.empty())
			{
				mTextureSelectedCallback(itemp);
			}
			// <FS:Chaser> UUID texture picker uses extra permissions, so we do all the fancy stuff here
			
			bool copy = itemp->getPermissions().allowCopyBy(gAgent.getID());
			bool mod = itemp->getPermissions().allowModifyBy(gAgent.getID());
			bool xfer = itemp->getPermissions().allowOperationBy(PERM_TRANSFER, gAgent.getID());
			
			//if (!itemp->getPermissions().allowCopyBy(gAgent.getID()))
			if (!copy)
			{
				mNoCopyTextureSelected = true;
			}
			// </FS:Chaser>
			// <FS:Ansariel> FIRE-8298: Apply now checkbox has no effect
			setCanApply(true, true);
			// </FS:Ansariel>
            setImageIDFromItem(itemp, false);
			
			// <FS:Chaser> UUID texture picker permissions continued
			//We also have to set this here because above passes the asset ID, not the inventory ID.
			//Verify permissions before revealing UUID.
			//Replicates behaviour of "Copy UUID" on inventory. If you can't copy it there, you can't copy it here.
			if(copy&&mod&&xfer)
			{
				getChild<LLLineEditor>("TextureKey")->setText(itemp->getAssetUUID().asString());
			}
			else
			{
				getChild<LLLineEditor>("TextureKey")->setText(LLUUID::null.asString());
			}
			// </FS:Chaser>
			
			mViewModel->setDirty(); // *TODO: shouldn't we be using setValue() here?

			if(!mPreviewSettingChanged)
			{
				mCanPreview = mCanApplyImmediately && gSavedSettings.getBOOL("TextureLivePreview");
			}
			else
			{
				mPreviewSettingChanged = false;
			}

			if (user_action && mCanPreview)
			{
				// only commit intentional selections, not implicit ones
				commitIfImmediateSet();
			}
		}
		// <FS:Chaser> Clear texture key when item cant be found
		else
		{
			getChild<LLLineEditor>("TextureKey")->setText(LLUUID::null.asString());
		}
		// </FS:Chaser>
	}
}

// static
void LLFloaterTexturePicker::onModeSelect(LLUICtrl* ctrl, void *userdata)
{
    LLFloaterTexturePicker* self = (LLFloaterTexturePicker*) userdata;
    self->changeMode();
}

// static
void LLFloaterTexturePicker::onBtnAdd(void* userdata)
{
    LLFloaterTexturePicker* self = (LLFloaterTexturePicker*)userdata;

    if (self->mInventoryPickType == PICK_TEXTURE_MATERIAL)
    {
        LLFilePickerReplyThread::startPicker(boost::bind(&onPickerCallback, _1, self->getHandle()), LLFilePicker::FFLOAD_MATERIAL_TEXTURE, true);
    }
    else if (self->mInventoryPickType == PICK_TEXTURE)
    {
        LLFilePickerReplyThread::startPicker(boost::bind(&onPickerCallback, _1, self->getHandle()), LLFilePicker::FFLOAD_IMAGE, true);
    }
    else if (self->mInventoryPickType == PICK_MATERIAL)
    {
        LLFilePickerReplyThread::startPicker(boost::bind(&onPickerCallback, _1, self->getHandle()), LLFilePicker::FFLOAD_MATERIAL, true);
    }
}

// static
void LLFloaterTexturePicker::onBtnRemove(void* userdata)
{
	LLFloaterTexturePicker* self = (LLFloaterTexturePicker*) userdata;
	std::vector<LLScrollListItem*> selected_items = self->mLocalScrollCtrl->getAllSelected();

	if (!selected_items.empty())
	{

		for(std::vector<LLScrollListItem*>::iterator iter = selected_items.begin();
			iter != selected_items.end(); iter++)
		{
			LLScrollListItem* list_item = *iter;
			if (list_item)
			{
                LLSD data = list_item->getValue();
                LLUUID tracking_id = data["id"];
                S32 asset_type = data["type"].asInteger();

                if (LLAssetType::AT_MATERIAL == asset_type)
                {
                    LLLocalGLTFMaterialMgr::getInstance()->delUnit(tracking_id);
                }
                else
                {
                    LLLocalBitmapMgr::getInstance()->delUnit(tracking_id);
                }
			}
		}

		self->getChild<LLButton>("l_rem_btn")->setEnabled(false);
		self->getChild<LLButton>("l_upl_btn")->setEnabled(false);
        self->refreshLocalList();
	}
}

// static
void LLFloaterTexturePicker::onBtnUpload(void* userdata)
{
	LLFloaterTexturePicker* self = (LLFloaterTexturePicker*) userdata;
	std::vector<LLScrollListItem*> selected_items = self->mLocalScrollCtrl->getAllSelected();

	if (selected_items.empty())
	{
		return;
	}

	/* currently only allows uploading one by one, picks the first item from the selection list.  (not the vector!)
	   in the future, it might be a good idea to check the vector size and if more than one units is selected - opt for multi-image upload. */

    LLSD data = self->mLocalScrollCtrl->getFirstSelected()->getValue();
    LLUUID tracking_id = data["id"];
    S32 asset_type = data["type"].asInteger();

    if (LLAssetType::AT_MATERIAL == asset_type)
    {
        std::string filename;
        S32 index;
        LLLocalGLTFMaterialMgr::getInstance()->getFilenameAndIndex(tracking_id, filename, index);
        if (!filename.empty())
        {
            LLMaterialEditor::loadMaterialFromFile(filename, index);
        }
    }
    else
    {
        std::string filename = LLLocalBitmapMgr::getInstance()->getFilename(tracking_id);
        if (!filename.empty())
        {
            LLFloaterReg::showInstance("upload_image", LLSD(filename));
        }
    }
}

//static
void LLFloaterTexturePicker::onLocalScrollCommit(LLUICtrl* ctrl, void* userdata)
{
	LLFloaterTexturePicker* self = (LLFloaterTexturePicker*) userdata;
	std::vector<LLScrollListItem*> selected_items = self->mLocalScrollCtrl->getAllSelected();
	bool has_selection = !selected_items.empty();

	self->getChild<LLButton>("l_rem_btn")->setEnabled(has_selection);
	self->getChild<LLButton>("l_upl_btn")->setEnabled(has_selection && (selected_items.size() < 2));
	/* since multiple-localbitmap upload is not implemented, upl button gets disabled if more than one is selected. */

	if (has_selection)
	{
        LLSD data = self->mLocalScrollCtrl->getFirstSelected()->getValue();
        LLUUID tracking_id = data["id"];
        S32 asset_type = data["type"].asInteger();
        LLUUID inworld_id;

        if (LLAssetType::AT_MATERIAL == asset_type)
        {
            inworld_id = LLLocalGLTFMaterialMgr::getInstance()->getWorldID(tracking_id);
        }
        else
        {
            inworld_id = LLLocalBitmapMgr::getInstance()->getWorldID(tracking_id);
        }

		// <FS:Ansariel> FIRE-8298: Apply now checkbox has no effect
		//if (self->mSetImageAssetIDCallback)
		//{
		//	self->mSetImageAssetIDCallback(inworld_id);
		//}
		self->setImageID(inworld_id);
		// </FS:Ansariel>

		if (self->childGetValue("apply_immediate_check").asBoolean())
		{
			if (self->mOnFloaterCommitCallback)
			{
				self->mOnFloaterCommitCallback(LLTextureCtrl::TEXTURE_CHANGE, PICKER_LOCAL, inworld_id, LLUUID::null, tracking_id);
			}
		}
	}
}

// static
void LLFloaterTexturePicker::onApplyImmediateCheck(LLUICtrl* ctrl, void *user_data)
{
	LLFloaterTexturePicker* picker = (LLFloaterTexturePicker*)user_data;

	LLCheckBoxCtrl* check_box = (LLCheckBoxCtrl*)ctrl;
	gSavedSettings.setBOOL("TextureLivePreview", check_box->get());
	// <FS:Ansariel> FIRE-8298: Apply now checkbox has no effect
	picker->setCanApply(true, true);
	// </FS:Ansariel>
	picker->commitIfImmediateSet();
}

//static
void LLFloaterTexturePicker::onBakeTextureSelect(LLUICtrl* ctrl, void *user_data)
{
	LLFloaterTexturePicker* self = (LLFloaterTexturePicker*)user_data;
	LLComboBox* combo_box = (LLComboBox*)ctrl;

	S8 type = combo_box->getValue().asInteger();
	
	LLUUID imageID = self->mDefaultImageAssetID;
	if (type == 0)
	{
		imageID = IMG_USE_BAKED_HEAD;
	}
	else if (type == 1)
	{
		imageID = IMG_USE_BAKED_UPPER;
	}
	else if (type == 2)
	{
		imageID = IMG_USE_BAKED_LOWER;
	}
	else if (type == 3)
	{
		imageID = IMG_USE_BAKED_EYES;
	}
	else if (type == 4)
	{
		imageID = IMG_USE_BAKED_SKIRT;
	}
	else if (type == 5)
	{
		imageID = IMG_USE_BAKED_HAIR;
	}
	else if (type == 6)
	{
		imageID = IMG_USE_BAKED_LEFTARM;
	}
	else if (type == 7)
	{
		imageID = IMG_USE_BAKED_LEFTLEG;
	}
	else if (type == 8)
	{
		imageID = IMG_USE_BAKED_AUX1;
	}
	else if (type == 9)
	{
		imageID = IMG_USE_BAKED_AUX2;
	}
	else if (type == 10)
	{
		imageID = IMG_USE_BAKED_AUX3;
	}

	self->setImageID(imageID);
	self->mViewModel->setDirty(); // *TODO: shouldn't we be using setValue() here?

	if (!self->mPreviewSettingChanged)
	{
		self->mCanPreview = self->mCanApplyImmediately && gSavedSettings.getBOOL("TextureLivePreview");
	}
	else
	{
		self->mPreviewSettingChanged = false;
	}

	if (self->mCanPreview)
	{
		// only commit intentional selections, not implicit ones
		self->commitIfImmediateSet();
	}
}

void LLFloaterTexturePicker::setCanApply(bool can_preview, bool can_apply, bool inworld_image)
{
	mSelectBtn->setEnabled(can_apply);
	getChildRef<LLUICtrl>("preview_disabled").setVisible(!can_preview && inworld_image);
	getChildRef<LLUICtrl>("apply_immediate_check").setVisible(can_preview);

	mCanApply = can_apply;
	mCanPreview = can_preview ? (mCanApplyImmediately && gSavedSettings.getBOOL("TextureLivePreview")) : false;
	mPreviewSettingChanged = true;
}

void LLFloaterTexturePicker::setMinDimentionsLimits(S32 min_dim)
{
    mMinDim = min_dim;
    mLimitsSet = true;

    std::string formatted_dims = llformat("%dx%d", mMinDim, mMinDim);
    mResolutionWarning->setTextArg("[MINTEXDIM]", formatted_dims);
}

void LLFloaterTexturePicker::onFilterEdit(const std::string& search_string )
{
	std::string upper_case_search_string = search_string;
	LLStringUtil::toUpper(upper_case_search_string);

	if (upper_case_search_string.empty())
	{
		if (mInventoryPanel->getFilterSubString().empty())
		{
			// current filter and new filter empty, do nothing
			return;
		}

		mSavedFolderState.setApply(true);
		mInventoryPanel->getRootFolder()->applyFunctorRecursively(mSavedFolderState);
		// add folder with current item to list of previously opened folders
		LLOpenFoldersWithSelection opener;
		mInventoryPanel->getRootFolder()->applyFunctorRecursively(opener);
		mInventoryPanel->getRootFolder()->scrollToShowSelection();

	}
	else if (mInventoryPanel->getFilterSubString().empty())
	{
		// first letter in search term, save existing folder open state
		if (!mInventoryPanel->getFilter().isNotDefault())
		{
			mSavedFolderState.setApply(false);
			mInventoryPanel->getRootFolder()->applyFunctorRecursively(mSavedFolderState);
		}
	}

	mInventoryPanel->setFilterSubString(search_string);
}

void LLFloaterTexturePicker::changeMode()
{
    // <FS:Ansariel> FIRE-30431: Keep radio button mode selection in texture selection
    //int index = mModeSelector->getValue().asInteger();
    int index = mModeSelector->getSelectedIndex();

<<<<<<< HEAD
    mDefaultBtn->setVisible(index == PICKER_INVENTORY ? true : false);
    mBlankBtn->setVisible(index == PICKER_INVENTORY ? true : false);
    mNoneBtn->setVisible(index == PICKER_INVENTORY ? true : false);
    mTransparentBtn->setVisible(index == PICKER_INVENTORY ? true : false); // <FS:PP> FIRE-5082: "Transparent" button in Texture Panel
    mFilterEdit->setVisible(index == PICKER_INVENTORY ? true : false);
    mInventoryPanel->setVisible(index == PICKER_INVENTORY ? true : false);
=======
    mDefaultBtn->setVisible(index == PICKER_INVENTORY);
    mBlankBtn->setVisible(index == PICKER_INVENTORY);
    mNoneBtn->setVisible(index == PICKER_INVENTORY);
    mFilterEdit->setVisible(index == PICKER_INVENTORY);
    mInventoryPanel->setVisible(index == PICKER_INVENTORY);
>>>>>>> f9473e8a

    getChild<LLButton>("l_add_btn")->setVisible(index == PICKER_LOCAL);
    getChild<LLButton>("l_rem_btn")->setVisible(index == PICKER_LOCAL);
    getChild<LLButton>("l_upl_btn")->setVisible(index == PICKER_LOCAL);
    getChild<LLScrollListCtrl>("l_name_list")->setVisible(index == PICKER_LOCAL);

<<<<<<< HEAD
    getChild<LLComboBox>("l_bake_use_texture_combo_box")->setVisible(index == PICKER_BAKE ? true : false);
    //getChild<LLCheckBoxCtrl>("hide_base_mesh_region")->setVisible(false);// index == 2 ? true : false); // <FS:Ansariel> Does not exist 11-10-2023
=======
    getChild<LLComboBox>("l_bake_use_texture_combo_box")->setVisible(index == PICKER_BAKE);
    getChild<LLCheckBoxCtrl>("hide_base_mesh_region")->setVisible(false);// index == 2);
>>>>>>> f9473e8a

    bool pipette_visible = (index == PICKER_INVENTORY)
        && (mInventoryPickType != PICK_MATERIAL);
    mPipetteBtn->setVisible(pipette_visible);

    if (index == PICKER_BAKE)
    {
        stopUsingPipette();

        S8 val = -1;

        LLUUID imageID = mImageAssetID;
        if (imageID == IMG_USE_BAKED_HEAD)
        {
            val = 0;
        }
        else if (imageID == IMG_USE_BAKED_UPPER)
        {
            val = 1;
        }
        else if (imageID == IMG_USE_BAKED_LOWER)
        {
            val = 2;
        }
        else if (imageID == IMG_USE_BAKED_EYES)
        {
            val = 3;
        }
        else if (imageID == IMG_USE_BAKED_SKIRT)
        {
            val = 4;
        }
        else if (imageID == IMG_USE_BAKED_HAIR)
        {
            val = 5;
        }
        else if (imageID == IMG_USE_BAKED_LEFTARM)
        {
            val = 6;
        }
        else if (imageID == IMG_USE_BAKED_LEFTLEG)
        {
            val = 7;
        }
        else if (imageID == IMG_USE_BAKED_AUX1)
        {
            val = 8;
        }
        else if (imageID == IMG_USE_BAKED_AUX2)
        {
            val = 9;
        }
        else if (imageID == IMG_USE_BAKED_AUX3)
        {
            val = 10;
        }

        getChild<LLComboBox>("l_bake_use_texture_combo_box")->setSelectedByValue(val, true);
    }
}

void LLFloaterTexturePicker::refreshLocalList()
{
    mLocalScrollCtrl->clearRows();

    if (mInventoryPickType == PICK_TEXTURE_MATERIAL)
    {
        LLLocalBitmapMgr::getInstance()->feedScrollList(mLocalScrollCtrl);
        LLLocalGLTFMaterialMgr::getInstance()->feedScrollList(mLocalScrollCtrl);
    }
    else if (mInventoryPickType == PICK_TEXTURE)
    {
        LLLocalBitmapMgr::getInstance()->feedScrollList(mLocalScrollCtrl);
    }
    else if (mInventoryPickType == PICK_MATERIAL)
    {
        LLLocalGLTFMaterialMgr::getInstance()->feedScrollList(mLocalScrollCtrl);
    }
}

void LLFloaterTexturePicker::refreshInventoryFilter()
{
    U32 filter_types = 0x0;

    if (mInventoryPickType == PICK_TEXTURE_MATERIAL)
    {
        filter_types |= 0x1 << LLInventoryType::IT_TEXTURE;
        filter_types |= 0x1 << LLInventoryType::IT_SNAPSHOT;
        filter_types |= 0x1 << LLInventoryType::IT_MATERIAL;
    }
    else if (mInventoryPickType == PICK_TEXTURE)
    {
        filter_types |= 0x1 << LLInventoryType::IT_TEXTURE;
        filter_types |= 0x1 << LLInventoryType::IT_SNAPSHOT;
    }
    else if (mInventoryPickType == PICK_MATERIAL)
    {
        filter_types |= 0x1 << LLInventoryType::IT_MATERIAL;
    }

    mInventoryPanel->setFilterTypes(filter_types);
}

void LLFloaterTexturePicker::setLocalTextureEnabled(bool enabled)
{
	// <FS:Ansariel> FIRE-30431: Keep radio button mode selection in texture selection
    //mModeSelector->setEnabledByValue(1, enabled);
	mModeSelector->setIndexEnabled(1,enabled);}

void LLFloaterTexturePicker::setBakeTextureEnabled(bool enabled)
{
	bool changed = (enabled != mBakeTextureEnabled);

	mBakeTextureEnabled = enabled;
	// <FS:Ansariel> FIRE-30431: Keep radio button mode selection in texture selection
	//mModeSelector->setEnabledByValue(2, enabled);

	//if (!mBakeTextureEnabled && (mModeSelector->getValue().asInteger() == 2))
	//{
	//	mModeSelector->selectByValue(0);
	//}
	//
	//if (changed && mBakeTextureEnabled && LLAvatarAppearanceDefines::LLAvatarAppearanceDictionary::isBakedImageId(mImageAssetID))
	//{
	//	if (mModeSelector->getValue().asInteger() != 2)
	//	{
	//		mModeSelector->selectByValue(2);
	//	}
	//}
	mModeSelector->setIndexEnabled(2, enabled);

	if (!mBakeTextureEnabled && (mModeSelector->getSelectedIndex() == 2))
	{
		mModeSelector->setSelectedIndex(0, 0);
	}
	
	if (changed && mBakeTextureEnabled && LLAvatarAppearanceDefines::LLAvatarAppearanceDictionary::isBakedImageId(mImageAssetID))
	{
		if (mModeSelector->getSelectedIndex() != 2)
		{
			mModeSelector->setSelectedIndex(2, 0);
		}
	}
	// </FS:Ansariel>
	onModeSelect(0, this);
}

void LLFloaterTexturePicker::setInventoryPickType(EPickInventoryType type)
{
    mInventoryPickType = type;
    refreshLocalList();
    refreshInventoryFilter();

    if (mInventoryPickType == PICK_MATERIAL)
    {
        getChild<LLButton>("Pipette")->setVisible(false);
    }
    else
    {
        S32 index = mModeSelector->getValue().asInteger();
        getChild<LLButton>("Pipette")->setVisible(index == 0);
    }

    if (!mLabel.empty())
    {
        std::string pick = getString("pick title");

        setTitle(pick + mLabel);
    }
    else if(mInventoryPickType == PICK_MATERIAL)
    {
        setTitle(getString("pick_material"));
    }
    else
    {
        setTitle(getString("pick_texture"));
    }

    // refresh selection
    if (!mImageAssetID.isNull() || mInventoryPickType == PICK_MATERIAL)
    {
        mInventoryPanel->setSelection(findItemID(mImageAssetID, false), TAKE_FOCUS_NO);
    }
}

void LLFloaterTexturePicker::setImmediateFilterPermMask(PermissionMask mask)
{
    mImmediateFilterPermMask = mask;
    mInventoryPanel->setFilterPermMask(mask);
}

void LLFloaterTexturePicker::onPickerCallback(const std::vector<std::string>& filenames, LLHandle<LLFloater> handle)
{
    std::vector<std::string>::const_iterator iter = filenames.begin();
    while (iter != filenames.end())
    {
        if (!iter->empty())
        {
            std::string temp_exten = gDirUtilp->getExtension(*iter);
            if (temp_exten == "gltf" || temp_exten == "glb")
            {
                LLLocalGLTFMaterialMgr::getInstance()->addUnit(*iter);
            }
            else
            {
                LLLocalBitmapMgr::getInstance()->addUnit(*iter);
            }
        }
        iter++;
    }

    // Todo: this should referesh all pickers, not just a current one
    if (!handle.isDead())
    {
        LLFloaterTexturePicker* self = (LLFloaterTexturePicker*)handle.get();
        self->mLocalScrollCtrl->clearRows();

        if (self->mInventoryPickType == PICK_TEXTURE_MATERIAL)
        {
            LLLocalBitmapMgr::getInstance()->feedScrollList(self->mLocalScrollCtrl);
            LLLocalGLTFMaterialMgr::getInstance()->feedScrollList(self->mLocalScrollCtrl);
        }
        else if (self->mInventoryPickType == PICK_TEXTURE)
        {
            LLLocalBitmapMgr::getInstance()->feedScrollList(self->mLocalScrollCtrl);
        }
        else if (self->mInventoryPickType == PICK_MATERIAL)
        {
            LLLocalGLTFMaterialMgr::getInstance()->feedScrollList(self->mLocalScrollCtrl);
        }
    }
}

void LLFloaterTexturePicker::onTextureSelect( const LLTextureEntry& te )
{
	LLUUID inventory_item_id = findItemID(te.getID(), true);
	if (inventory_item_id.notNull())
	{
		LLToolPipette::getInstance()->setResult(true, "");
        if (mInventoryPickType == PICK_MATERIAL)
        {
            // tes have no data about material ids
            // Plus gltf materials are layered with overrides,
            // which mean that end result might have no id.
            LL_WARNS() << "tes have no data about material ids" << LL_ENDL;
        }
        else
        {
            // <FS:Ansariel> FIRE-8298: Apply now checkbox has no effect
            setCanApply(true, true);
            // </FS:Ansariel>
            setImageID(te.getID());
        }

		mNoCopyTextureSelected = false;
		LLInventoryItem* itemp = gInventory.getItem(inventory_item_id);

		if (itemp && !itemp->getPermissions().allowCopyBy(gAgent.getID()))
		{
			// no copy texture
			mNoCopyTextureSelected = true;
		}
		
		commitIfImmediateSet();
	}
	else
	{
		LLToolPipette::getInstance()->setResult(false, LLTrans::getString("InventoryNoTexture"));
	}
}

///////////////////////////////////////////////////////////////////////
// LLTextureCtrl

static LLDefaultChildRegistry::Register<LLTextureCtrl> r("texture_picker");

LLTextureCtrl::LLTextureCtrl(const LLTextureCtrl::Params& p)
:	LLUICtrl(p),
	mDragCallback(NULL),
	mDropCallback(NULL),
	mOnCancelCallback(NULL),
	mOnCloseCallback(NULL),
	mOnSelectCallback(NULL),
	mBorderColor( p.border_color() ),
	mAllowNoTexture( p.allow_no_texture ),
	mAllowLocalTexture( true ),
	mImmediateFilterPermMask( PERM_NONE ),
	mCanApplyImmediately( false ),
	mNeedsRawImageData( false ),
	mValid( true ),
	mShowLoadingPlaceholder( true ),
	mOpenTexPreview(!p.enabled),  // <FS:Ansariel> For texture preview mode
    mBakeTextureEnabled(true),
    mInventoryPickType(PICK_TEXTURE),
	mImageAssetID(p.image_id),
	mDefaultImageAssetID(p.default_image_id),
	mDefaultImageName(p.default_image_name),
	mFallbackImage(p.fallback_image),
	mTextEnabledColor(p.text_enabled_color),      // <FS:Zi> Add label/caption colors
	mTextDisabledColor(p.text_disabled_color),    // <FS:Zi> Add label/caption colors
	// <FS:Ansariel> Mask texture if desired
	mIsMasked(false)
{
	mCaptionHeight = p.show_caption ? BTN_HEIGHT_SMALL : 0;		// <FS:Zi> leave some room underneath the image for the caption
	// Default of defaults is white image for diff tex
	//
	setBlankImageAssetID(IMG_WHITE);

	setAllowNoTexture(p.allow_no_texture);
	setCanApplyImmediately(p.can_apply_immediately);
	mCommitOnSelection = !p.no_commit_on_selection;

	LLTextBox::Params params(p.caption_text);
	params.name(p.label);
	// <FS:Zi> Fix label width
	// params.rect(LLRect( 0, BTN_HEIGHT_SMALL, getRect().getWidth(), 0 ));
	params.rect(LLRect( 0, BTN_HEIGHT_SMALL, p.label_width == -1 ? getRect().getWidth() : p.label_width, 0 ));
	// <//FS:Zi>
	params.initial_value(p.label());
	params.follows.flags(FOLLOWS_LEFT | FOLLOWS_RIGHT | FOLLOWS_BOTTOM);
	mCaption = LLUICtrlFactory::create<LLTextBox> (params);
	addChild( mCaption );

	S32 image_top = getRect().getHeight();
	// <FS:Zi> leave some room underneath the image for the caption
	// S32 image_bottom = BTN_HEIGHT_SMALL;
	S32 image_bottom = mCaptionHeight;
	S32 image_middle = (image_top + image_bottom) / 2;
	S32 line_height = LLFontGL::getFontSansSerifSmall()->getLineHeight();

	LLTextBox::Params tentative_label_p(p.multiselect_text);
	tentative_label_p.name("Multiple");
	tentative_label_p.rect(LLRect (0, image_middle + line_height / 2, getRect().getWidth(), image_middle - line_height / 2 ));
	tentative_label_p.follows.flags(FOLLOWS_ALL);
	mTentativeLabel = LLUICtrlFactory::create<LLTextBox> (tentative_label_p);

	// It is no longer possible to associate a style with a textbox, so it has to be done in this fashion
	LLStyle::Params style_params;
	style_params.color = LLColor4::white;

	mTentativeLabel->setText(LLTrans::getString("multiple_textures"), style_params);
	mTentativeLabel->setHAlign(LLFontGL::HCENTER);
	addChild( mTentativeLabel );

	LLRect border_rect = getLocalRect();
	// <FS:Zi> leave some room underneath the image for the caption
	// border_rect.mBottom += BTN_HEIGHT_SMALL;
	border_rect.mBottom += mCaptionHeight;
	LLViewBorder::Params vbparams(p.border);
	vbparams.name("border");
	vbparams.rect(border_rect);
	mBorder = LLUICtrlFactory::create<LLViewBorder> (vbparams);
	addChild(mBorder);

	mLoadingPlaceholderString = LLTrans::getString("texture_loading");

	updateLabelColor();	// <FS:Zi> Add label/caption colors
}

LLTextureCtrl::~LLTextureCtrl()
{
	closeDependentFloater();

	// <FS:Ansariel> Remove NO_DELETE texture state so image gets removed from memory (set by calling setBoostLevel(LLGLTexture::BOOST_PREVIEW))
	if (mTexturep.notNull())
	{
		mTexturep->forceActive();
	}
	// </FS:Ansariel>
}

void LLTextureCtrl::setShowLoadingPlaceholder(bool showLoadingPlaceholder)
{
	mShowLoadingPlaceholder = showLoadingPlaceholder;
}

void LLTextureCtrl::setCaption(const std::string& caption)
{
	mCaption->setText( caption );
}

void LLTextureCtrl::setCanApplyImmediately(bool b)
{
	mCanApplyImmediately = b; 
	LLFloaterTexturePicker* floaterp = (LLFloaterTexturePicker*)mFloaterHandle.get();
	if( floaterp )
	{
		floaterp->setCanApplyImmediately(b);
	}
}

void LLTextureCtrl::setCanApply(bool can_preview, bool can_apply)
{
	LLFloaterTexturePicker* floaterp = dynamic_cast<LLFloaterTexturePicker*>(mFloaterHandle.get());
	if( floaterp )
	{
		floaterp->setCanApply(can_preview, can_apply);
	}
}

void LLTextureCtrl::setImmediateFilterPermMask(PermissionMask mask)
{
    mImmediateFilterPermMask = mask;

    LLFloaterTexturePicker* floaterp = (LLFloaterTexturePicker*)mFloaterHandle.get();
    if (floaterp)
    {
        floaterp->setImmediateFilterPermMask(mask);
    }
}

void LLTextureCtrl::setFilterPermissionMasks(PermissionMask mask) 
{
    setImmediateFilterPermMask(mask);
    setDnDFilterPermMask(mask);
}

void LLTextureCtrl::setVisible( bool visible ) 
{
	if( !visible )
	{
		closeDependentFloater();
	}
	LLUICtrl::setVisible( visible );
}

void LLTextureCtrl::setEnabled( bool enabled )
{
	LLFloaterTexturePicker* floaterp = (LLFloaterTexturePicker*)mFloaterHandle.get();
	if( floaterp )
	{
		floaterp->setActive(enabled);
	}
	if( enabled )
	{
		std::string tooltip;
		if (floaterp) tooltip = floaterp->getString("choose_picture");
		setToolTip( tooltip );
	}
	else
	{
		setToolTip( std::string() );
		// *TODO: would be better to keep floater open and show
		// disabled state.
		closeDependentFloater();
	}

	// <FS:Zi> Add label/caption colors
	// mCaption->setEnabled( enabled );
	mCaption->setEnabled(enabled && isInEnabledChain());
	// </FS:Zi>

	// <FS:Ansariel> Texture preview mode
	//LLView::setEnabled( enabled );
	LLView::setEnabled( (enabled || getValue().asUUID().notNull()) );
	mOpenTexPreview = !enabled;
	// </FS:Ansariel>
}

void LLTextureCtrl::setValid(bool valid )
{
	mValid = valid;
	if (!valid)
	{
		LLFloaterTexturePicker* pickerp = (LLFloaterTexturePicker*)mFloaterHandle.get();
		if (pickerp)
		{
			pickerp->setActive(false);
		}
	}
}


// virtual
void LLTextureCtrl::clear()
{
	setImageAssetID(LLUUID::null);
}

void LLTextureCtrl::setLabel(const std::string& label)
{
	mLabel = label;
	mCaption->setText(label);
}

void LLTextureCtrl::showPicker(bool take_focus)
{
	// show hourglass cursor when loading inventory window
	// because inventory construction is slooow
	getWindow()->setCursor(UI_CURSOR_WAIT);
	LLFloater* floaterp = mFloaterHandle.get();

	// Show the dialog
	if( floaterp )
	{
		floaterp->openFloater();
	}
	else
	{
		floaterp = new LLFloaterTexturePicker(
			this,
			getImageAssetID(),
			getDefaultImageAssetID(),
			getBlankImageAssetID(),
			getTentative(),
			getAllowNoTexture(),
			mLabel,
			mImmediateFilterPermMask,
			mDnDFilterPermMask,
			mCanApplyImmediately,
			mFallbackImage,
			mInventoryPickType);
		mFloaterHandle = floaterp->getHandle();

		LLFloaterTexturePicker* texture_floaterp = dynamic_cast<LLFloaterTexturePicker*>(floaterp);
		if (texture_floaterp && mOnTextureSelectedCallback)
		{
			texture_floaterp->setTextureSelectedCallback(mOnTextureSelectedCallback);
		}
		if (texture_floaterp && mOnCloseCallback)
		{
			texture_floaterp->setOnFloaterCloseCallback(boost::bind(&LLTextureCtrl::onFloaterClose, this));
		}
		if (texture_floaterp)
		{
			texture_floaterp->setOnFloaterCommitCallback(boost::bind(&LLTextureCtrl::onFloaterCommit, this, _1, _2, _3, _4, _5));
			texture_floaterp->setSetImageAssetIDCallback(boost::bind(&LLTextureCtrl::setImageAssetID, this, _1));

			texture_floaterp->setBakeTextureEnabled(mBakeTextureEnabled);
		}

		LLFloater* root_floater = gFloaterView->getParentFloater(this);
		if (root_floater)
			root_floater->addDependentFloater(floaterp);
		floaterp->openFloater();
	}

	LLFloaterTexturePicker* picker_floater = dynamic_cast<LLFloaterTexturePicker*>(floaterp);
	if (picker_floater)
	{
		picker_floater->setLocalTextureEnabled(mAllowLocalTexture);
	}

	if (take_focus)
	{
		floaterp->setFocus(true);
	}
}


void LLTextureCtrl::closeDependentFloater()
{
	LLFloaterTexturePicker* floaterp = (LLFloaterTexturePicker*)mFloaterHandle.get();
	if( floaterp && floaterp->isInVisibleChain())
	{
		floaterp->setOwner(NULL);
		floaterp->setVisible(false);
		floaterp->closeFloater();
	}
}

// Allow us to download textures quickly when floater is shown
class LLTextureFetchDescendentsObserver : public LLInventoryFetchDescendentsObserver
{
public:
	virtual void done()
	{
		// We need to find textures in all folders, so get the main
		// background download going.
		LLInventoryModelBackgroundFetch::instance().start();
		gInventory.removeObserver(this);
		delete this;
	}
};

bool LLTextureCtrl::handleHover(S32 x, S32 y, MASK mask)
{
	getWindow()->setCursor(mBorder->parentPointInView(x,y) ? UI_CURSOR_HAND : UI_CURSOR_ARROW);
	return true;
}


bool LLTextureCtrl::handleMouseDown(S32 x, S32 y, MASK mask)
{
	bool handled = LLUICtrl::handleMouseDown( x, y , mask );

	if (!handled && mBorder->parentPointInView(x, y))
	{
		if (!mOpenTexPreview)
		{
			showPicker(false);
            if (mInventoryPickType == PICK_MATERIAL)
            {
                //grab materials first...
                LLInventoryModelBackgroundFetch::instance().start(gInventory.findCategoryUUIDForType(LLFolderType::FT_MATERIAL));
            }
            else
            {
                //grab textures first...
                LLInventoryModelBackgroundFetch::instance().start(gInventory.findCategoryUUIDForType(LLFolderType::FT_TEXTURE));
            }
			//...then start full inventory fetch.
            if (!LLInventoryModelBackgroundFetch::instance().inventoryFetchStarted())
            {
                LLInventoryModelBackgroundFetch::instance().start();
            }
			handled = true;
		}
		// <FS:Ansariel> Texture preview mode
		//else
		//{
		//	if (getImageAssetID().notNull())
		//	{
		//		LLPreviewTexture* preview_texture = LLFloaterReg::showTypedInstance<LLPreviewTexture>("preview_texture", getValue());
		//		if (preview_texture && !preview_texture->isDependent())
		//		{
		//			LLFloater* root_floater = gFloaterView->getParentFloater(this);
		//			if (root_floater)
		//			{
		//				root_floater->addDependentFloater(preview_texture);
		//				preview_texture->hideCtrlButtons();
		//			}
		//		}
		//	}
		//}
		else if (!mIsMasked)
		{
			// Open the preview floater for the texture
			LLSD params;
			params["uuid"] = getValue();
			params["preview_only"] = true;
			LLFloaterReg::showInstance("preview_texture", params, true);
		}
		// </FS:Ansariel>

		handled = true;
	}

	return handled;
}

void LLTextureCtrl::onFloaterClose()
{
	LLFloaterTexturePicker* floaterp = (LLFloaterTexturePicker*)mFloaterHandle.get();

	if (floaterp)
	{
		if (mOnCloseCallback)
		{
			mOnCloseCallback(this,LLSD());
		}
		floaterp->setOwner(NULL);
	}

	mFloaterHandle.markDead();
}

void LLTextureCtrl::onFloaterCommit(ETexturePickOp op, LLPickerSource source, const LLUUID& asset_id, const LLUUID& inv_id, const LLUUID& tracking_id)
{
    LLFloaterTexturePicker* floaterp = (LLFloaterTexturePicker*)mFloaterHandle.get();

    if( floaterp && getEnabled())
	{
		if (op == TEXTURE_CANCEL)
			mViewModel->resetDirty();
		// If the "no_commit_on_selection" parameter is set
		// we get dirty only when user presses OK in the picker
		// (i.e. op == TEXTURE_SELECT) or texture changes via DnD.
		else if (mCommitOnSelection || op == TEXTURE_SELECT)
			mViewModel->setDirty(); // *TODO: shouldn't we be using setValue() here?
			
		if(floaterp->isDirty() || asset_id.notNull()) // mModelView->setDirty does not work.
		{
			setTentative( false );

            switch(source)
            {
                case PICKER_INVENTORY:
                    mImageItemID = inv_id;
                    mImageAssetID = asset_id;
                    mLocalTrackingID.setNull();
                    break;
                case PICKER_BAKE:
                    mImageItemID = LLUUID::null;
                    mImageAssetID = asset_id;
                    mLocalTrackingID.setNull();
                    break;
                case PICKER_LOCAL:
                    mImageItemID = LLUUID::null;
                    mImageAssetID = asset_id;
                    mLocalTrackingID = tracking_id;
                    break;
                case PICKER_UNKNOWN:
                default:
                    mImageItemID = floaterp->findItemID(asset_id, false);
                    mImageAssetID = asset_id;
                    mLocalTrackingID.setNull();
                    break;
            }

            LL_DEBUGS() << "mImageAssetID: " << mImageAssetID << ", mImageItemID: " << mImageItemID << LL_ENDL;

			if (op == TEXTURE_SELECT && mOnSelectCallback)
			{
                mOnSelectCallback(this, LLSD());
			}
			else if (op == TEXTURE_CANCEL && mOnCancelCallback)
			{
				mOnCancelCallback( this, LLSD() );
			}
			else
			{
				// If the "no_commit_on_selection" parameter is set
				// we commit only when user presses OK in the picker
				// (i.e. op == TEXTURE_SELECT) or texture changes via DnD.
                if (mCommitOnSelection || op == TEXTURE_SELECT)
                {
                    onCommit();
                }
			}
		}
	}
}

void LLTextureCtrl::setOnTextureSelectedCallback(texture_selected_callback cb)
{
	mOnTextureSelectedCallback = cb;
	LLFloaterTexturePicker* floaterp = dynamic_cast<LLFloaterTexturePicker*>(mFloaterHandle.get());
	if (floaterp)
	{
		floaterp->setTextureSelectedCallback(cb);
	}
}

void	LLTextureCtrl::setImageAssetName(const std::string& name)
{
	LLPointer<LLUIImage> imagep = LLUI::getUIImage(name);
	if(imagep)
	{
		LLViewerFetchedTexture* pTexture = dynamic_cast<LLViewerFetchedTexture*>(imagep->getImage().get());
		if(pTexture)
		{
			LLUUID id = pTexture->getID();
			setImageAssetID(id);
		}
	}
}

void LLTextureCtrl::setImageAssetID( const LLUUID& asset_id )
{
	if( mImageAssetID != asset_id )
	{
		mImageItemID.setNull();
		mImageAssetID = asset_id;
        mLocalTrackingID.setNull();
		LLFloaterTexturePicker* floaterp = (LLFloaterTexturePicker*)mFloaterHandle.get();
		if( floaterp && getEnabled() )
		{
			floaterp->setImageID( asset_id );
			floaterp->resetDirty();
		}
	}
}

void LLTextureCtrl::setBakeTextureEnabled(bool enabled)
{
    mBakeTextureEnabled = enabled;
	LLFloaterTexturePicker* floaterp = (LLFloaterTexturePicker*)mFloaterHandle.get();
	if (floaterp)
	{
		floaterp->setBakeTextureEnabled(enabled);
	}
}

void LLTextureCtrl::setInventoryPickType(EPickInventoryType type)
{
    mInventoryPickType = type;
    LLFloaterTexturePicker* floaterp = (LLFloaterTexturePicker*)mFloaterHandle.get();
    if (floaterp)
    {
        floaterp->setInventoryPickType(type);
    }
}

bool LLTextureCtrl::handleDragAndDrop(S32 x, S32 y, MASK mask,
					  bool drop, EDragAndDropType cargo_type, void *cargo_data,
					  EAcceptance *accept,
					  std::string& tooltip_msg)
{
	bool handled = false;

	// this downcast may be invalid - but if the second test below
	// returns true, then the cast was valid, and we can perform
	// the third test without problems.
	LLInventoryItem* item = (LLInventoryItem*)cargo_data; 

    bool is_mesh = cargo_type == DAD_MESH;
    bool is_texture = cargo_type == DAD_TEXTURE;
    bool is_material = cargo_type == DAD_MATERIAL;

    bool allow_dnd = false;
    if (mInventoryPickType == PICK_MATERIAL)
    {
        allow_dnd = is_material;
    }
    else if (mInventoryPickType == PICK_TEXTURE)
    {
        allow_dnd = is_texture || is_mesh;
    }
    else
    {
        allow_dnd = is_texture || is_mesh || is_material;
    }

	// <FS:Ansariel> FIRE-10125: Texture picker allows dragging of textures while in preview mode
	//if (getEnabled() && allow_dnd && allowDrop(item, cargo_type, tooltip_msg))
	if (getEnabled() && !mOpenTexPreview && allow_dnd && allowDrop(item, cargo_type, tooltip_msg))
	// </FS:Ansariel>
	{
		if (drop)
		{
			if(doDrop(item))
			{
				if (!mCommitOnSelection)
					mViewModel->setDirty();

				// This removes the 'Multiple' overlay, since
				// there is now only one texture selected.
				setTentative( false ); 
				onCommit();
			}
		}

		*accept = ACCEPT_YES_SINGLE;
	}
	else
	{
		*accept = ACCEPT_NO;
	}

	handled = true;
	LL_DEBUGS("UserInput") << "dragAndDrop handled by LLTextureCtrl " << getName() << LL_ENDL;

	return handled;
}

void LLTextureCtrl::draw()
{
	mBorder->setKeyboardFocusHighlight(hasFocus());

	if (!mValid)
	{
		mTexturep = NULL;
	}
	else if (!mImageAssetID.isNull())
	{
		LLPointer<LLViewerFetchedTexture> texture = NULL;

		if (LLAvatarAppearanceDefines::LLAvatarAppearanceDictionary::isBakedImageId(mImageAssetID))
		{
			LLViewerObject* obj = LLSelectMgr::getInstance()->getSelection()->getFirstObject();
			if (obj)
			{
				LLViewerTexture* viewerTexture = obj->getBakedTextureForMagicId(mImageAssetID);
				texture = viewerTexture ? dynamic_cast<LLViewerFetchedTexture*>(viewerTexture) : NULL;
			}
			
		}

		if (texture.isNull())
		{
            if (mInventoryPickType == PICK_MATERIAL)
            {
                LLPointer<LLFetchedGLTFMaterial> material = gGLTFMaterialList.getMaterial(mImageAssetID);
                if (material)
                {
                    texture = material->getUITexture();
                }
            }
            else
            {
                texture = LLViewerTextureManager::getFetchedTexture(mImageAssetID, FTT_DEFAULT, true, LLGLTexture::BOOST_NONE, LLViewerTexture::LOD_TEXTURE);
                texture->setBoostLevel(LLGLTexture::BOOST_PREVIEW);
                texture->forceToSaveRawImage(0);
            }
		}

		mTexturep = texture;
	}
	else//mImageAssetID == LLUUID::null
	{
		mTexturep = NULL; 
	}
	
	// Border
	// <FS:Zi> leave some room underneath the image for the caption
	// LLRect border( 0, getRect().getHeight(), getRect().getWidth(), BTN_HEIGHT_SMALL );
	LLRect border( 0, getRect().getHeight(), getRect().getWidth(), mCaptionHeight );
	gl_rect_2d( border, mBorderColor.get(), false );

	// Interior
	LLRect interior = border;
	interior.stretch( -1 ); 

	// If we're in a focused floater, don't apply the floater's alpha to the texture (STORM-677).
	const F32 alpha = getTransparencyType() == TT_ACTIVE ? 1.0f : getCurrentTransparency();
	if( mTexturep )
	{
		if( mTexturep->getComponents() == 4 )
		{
			gl_rect_2d_checkerboard( interior, alpha );
		}
		
		gl_draw_scaled_image( interior.mLeft, interior.mBottom, interior.getWidth(), interior.getHeight(), mTexturep, UI_VERTEX_COLOR % alpha);
		mTexturep->addTextureStats( (F32)(interior.getWidth() * interior.getHeight()) );
		// <FS:Ansariel> Mask texture if desired
		if (mIsMasked)
		{
			gl_rect_2d( interior, LLColor4(0.5f, 0.5f, 0.5f, 0.44f), true);
			gl_draw_x( interior, LLColor4::black );
		}
		// </FS:Ansariel> Mask texture if desired
	}
	else if (!mFallbackImage.isNull())
	{
		mFallbackImage->draw(interior, UI_VERTEX_COLOR % alpha);
	}
	else
	{
		gl_rect_2d( interior, LLColor4::grey % alpha, true );

		// Draw X
		gl_draw_x( interior, LLColor4::black );
	}

	mTentativeLabel->setVisible( getTentative() );

	// Show "Loading..." string on the top left corner while this texture is loading.
	// Using the discard level, do not show the string if the texture is almost but not 
	// fully loaded.
	if (mTexturep.notNull() &&
		!mTexturep->isFullyLoaded() &&
		mShowLoadingPlaceholder)
	{
		U32 v_offset = 25;
		LLFontGL* font = LLFontGL::getFontSansSerif();

		// Don't show as loaded if the texture is almost fully loaded (i.e. discard1) unless god
		if ((mTexturep->getDiscardLevel() > 1) || gAgent.isGodlike())
		{
			font->renderUTF8(
				mLoadingPlaceholderString, 
				0,
				llfloor(interior.mLeft+3), 
				llfloor(interior.mTop-v_offset),
				LLColor4::white,
				LLFontGL::LEFT,
				LLFontGL::BASELINE,
				LLFontGL::DROP_SHADOW);
		}

		// Optionally show more detailed information.
		if (gSavedSettings.getBOOL("DebugAvatarRezTime"))
		{
			LLFontGL* font = LLFontGL::getFontSansSerif();
			std::string tdesc;
			// Show what % the texture has loaded (0 to 100%, 100 is highest), and what level of detail (5 to 0, 0 is best).

			v_offset += 12;
			tdesc = llformat("  PK  : %d%%", U32(mTexturep->getDownloadProgress()*100.0));
			font->renderUTF8(tdesc, 0, llfloor(interior.mLeft+3), llfloor(interior.mTop-v_offset),
							 LLColor4::white, LLFontGL::LEFT, LLFontGL::BASELINE, LLFontGL::DROP_SHADOW);

			v_offset += 12;
			tdesc = llformat("  LVL: %d", mTexturep->getDiscardLevel());
			font->renderUTF8(tdesc, 0, llfloor(interior.mLeft+3), llfloor(interior.mTop-v_offset),
							 LLColor4::white, LLFontGL::LEFT, LLFontGL::BASELINE, LLFontGL::DROP_SHADOW);

			v_offset += 12;
			tdesc = llformat("  ID  : %s...", (mImageAssetID.asString().substr(0,7)).c_str());
			font->renderUTF8(tdesc, 0, llfloor(interior.mLeft+3), llfloor(interior.mTop-v_offset),
							 LLColor4::white, LLFontGL::LEFT, LLFontGL::BASELINE, LLFontGL::DROP_SHADOW);
		}
	}

	mCaption->setEnabled(getEnabled() && isInEnabledChain());	// <FS:Zi> Add label/caption colors

	LLUICtrl::draw();
}

bool LLTextureCtrl::allowDrop(LLInventoryItem* item, EDragAndDropType cargo_type, std::string& tooltip_msg)
{
	bool copy = item->getPermissions().allowCopyBy(gAgent.getID());
	bool mod = item->getPermissions().allowModifyBy(gAgent.getID());
	bool xfer = item->getPermissions().allowOperationBy(PERM_TRANSFER,
														gAgent.getID());

	PermissionMask item_perm_mask = 0;
	if (copy) item_perm_mask |= PERM_COPY;
	if (mod)  item_perm_mask |= PERM_MODIFY;
	if (xfer) item_perm_mask |= PERM_TRANSFER;
	
	PermissionMask filter_perm_mask = mImmediateFilterPermMask;
	if ( (item_perm_mask & filter_perm_mask) == filter_perm_mask )
	{
		if(mDragCallback)
		{
			return mDragCallback(this, item);
		}
		else
		{
			return true;
		}
	}
	else
	{
        PermissionMask mask = PERM_COPY | PERM_TRANSFER;
        if ((filter_perm_mask & mask) == mask
            && cargo_type == DAD_TEXTURE)
        {
            tooltip_msg.assign(LLTrans::getString("TooltipTextureRestrictedDrop"));
        }
		return false;
	}
}

bool LLTextureCtrl::doDrop(LLInventoryItem* item)
{
	// call the callback if it exists.
	if(mDropCallback)
	{
		// if it returns true, we return true, and therefore the
		// commit is called above.
		return mDropCallback(this, item);
	}

    // no callback installed, so just set the image ids and carry on.
    LLUUID asset_id = item->getAssetUUID();

    if (mInventoryPickType == PICK_MATERIAL && asset_id.isNull())
    {
        // If an inventory material has a null asset, consider it a valid blank material(gltf)
        asset_id = LLGLTFMaterialList::BLANK_MATERIAL_ASSET_ID;
    }

	setImageAssetID(asset_id);
	mImageItemID = item->getUUID();
	return true;
}

bool LLTextureCtrl::handleUnicodeCharHere(llwchar uni_char)
{
	if( ' ' == uni_char )
	{
		// <FS:Ansariel> Texture preview mode
		//showPicker(true);
		if (!mOpenTexPreview)
		{
			showPicker(true);
			//grab textures first...
			LLInventoryModelBackgroundFetch::instance().start(gInventory.findCategoryUUIDForType(LLFolderType::FT_TEXTURE));
			//...then start full inventory fetch.
			LLInventoryModelBackgroundFetch::instance().start();
		}
		else if (!mIsMasked)
		{
			// Open the preview floater for the texture
			LLSD params;
			params["uuid"] = getValue();
			params["preview_only"] = true;
			LLFloaterReg::showInstance("preview_texture", params, true);
		}
		// </FS:Ansariel>
		return true;
	}
	return LLUICtrl::handleUnicodeCharHere(uni_char);
}

void LLTextureCtrl::setValue( const LLSD& value )
{
	// <FS:Ansariel> Texture preview mode
	//setImageAssetID(value.asUUID());
	LLUUID uuid = value.asUUID();
	setImageAssetID(uuid);
	LLView::setEnabled( (!mOpenTexPreview || uuid.notNull()) );
	// </FS:Ansariel>
}

LLSD LLTextureCtrl::getValue() const
{
	return LLSD(getImageAssetID());
}

// <FS:Zi> Add label/caption colors
void LLTextureCtrl::updateLabelColor()
{
	mCaption->setColor(mTextEnabledColor.get());
	mCaption->setReadOnlyColor(mTextDisabledColor.get());
}
// </FS:Zi><|MERGE_RESOLUTION|>--- conflicted
+++ resolved
@@ -1481,33 +1481,20 @@
     //int index = mModeSelector->getValue().asInteger();
     int index = mModeSelector->getSelectedIndex();
 
-<<<<<<< HEAD
-    mDefaultBtn->setVisible(index == PICKER_INVENTORY ? true : false);
-    mBlankBtn->setVisible(index == PICKER_INVENTORY ? true : false);
-    mNoneBtn->setVisible(index == PICKER_INVENTORY ? true : false);
-    mTransparentBtn->setVisible(index == PICKER_INVENTORY ? true : false); // <FS:PP> FIRE-5082: "Transparent" button in Texture Panel
-    mFilterEdit->setVisible(index == PICKER_INVENTORY ? true : false);
-    mInventoryPanel->setVisible(index == PICKER_INVENTORY ? true : false);
-=======
     mDefaultBtn->setVisible(index == PICKER_INVENTORY);
     mBlankBtn->setVisible(index == PICKER_INVENTORY);
     mNoneBtn->setVisible(index == PICKER_INVENTORY);
+    mTransparentBtn->setVisible(index == PICKER_INVENTORY); // <FS:PP> FIRE-5082: "Transparent" button in Texture Panel
     mFilterEdit->setVisible(index == PICKER_INVENTORY);
     mInventoryPanel->setVisible(index == PICKER_INVENTORY);
->>>>>>> f9473e8a
 
     getChild<LLButton>("l_add_btn")->setVisible(index == PICKER_LOCAL);
     getChild<LLButton>("l_rem_btn")->setVisible(index == PICKER_LOCAL);
     getChild<LLButton>("l_upl_btn")->setVisible(index == PICKER_LOCAL);
     getChild<LLScrollListCtrl>("l_name_list")->setVisible(index == PICKER_LOCAL);
 
-<<<<<<< HEAD
-    getChild<LLComboBox>("l_bake_use_texture_combo_box")->setVisible(index == PICKER_BAKE ? true : false);
-    //getChild<LLCheckBoxCtrl>("hide_base_mesh_region")->setVisible(false);// index == 2 ? true : false); // <FS:Ansariel> Does not exist 11-10-2023
-=======
     getChild<LLComboBox>("l_bake_use_texture_combo_box")->setVisible(index == PICKER_BAKE);
-    getChild<LLCheckBoxCtrl>("hide_base_mesh_region")->setVisible(false);// index == 2);
->>>>>>> f9473e8a
+    //getChild<LLCheckBoxCtrl>("hide_base_mesh_region")->setVisible(false);// index == 2); // <FS:Ansariel> Does not exist 11-10-2023
 
     bool pipette_visible = (index == PICKER_INVENTORY)
         && (mInventoryPickType != PICK_MATERIAL);
