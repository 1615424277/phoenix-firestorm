--- conflicted
+++ resolved
@@ -73,11 +73,8 @@
 
 #include "llavatarappearancedefines.h"
 
-<<<<<<< HEAD
 #include "fscommon.h"
 
-=======
->>>>>>> 3fe7577f
 static const S32 LOCAL_TRACKING_ID_COLUMN = 1;
 
 //static const char CURRENT_IMAGE_NAME[] = "Current Texture";
@@ -450,7 +447,7 @@
 
 		
 
-		if(!mImageAssetID.isNull())
+		if (!mImageAssetID.isNull())
 		{
 			mInventoryPanel->setSelection(findItemID(mImageAssetID, FALSE), TAKE_FOCUS_NO);
 		}
@@ -497,68 +494,8 @@
 // virtual
 void LLFloaterTexturePicker::draw()
 {
-<<<<<<< HEAD
     static LLCachedControl<F32> max_opacity(gSavedSettings, "PickerContextOpacity", 0.4f);
     drawConeToOwner(mContextConeOpacity, max_opacity, mOwner);
-=======
-    static const F32 CONTEXT_CONE_IN_ALPHA = 0.0f;
-    static const F32 CONTEXT_CONE_OUT_ALPHA = 1.f;
-    static const F32 CONTEXT_FADE_TIME = 0.08f;
-
-	if (mOwner)
-	{
-		// draw cone of context pointing back to texture swatch	
-		LLRect owner_rect;
-		mOwner->localRectToOtherView(mOwner->getLocalRect(), &owner_rect, this);
-		LLRect local_rect = getLocalRect();
-		if (gFocusMgr.childHasKeyboardFocus(this) && mOwner->isInVisibleChain() && mContextConeOpacity > 0.001f)
-		{
-			gGL.getTexUnit(0)->unbind(LLTexUnit::TT_TEXTURE);
-			LLGLEnable(GL_CULL_FACE);
-			gGL.begin(LLRender::QUADS);
-			{
-				gGL.color4f(0.f, 0.f, 0.f, CONTEXT_CONE_IN_ALPHA * mContextConeOpacity);
-				gGL.vertex2i(owner_rect.mLeft, owner_rect.mTop);
-				gGL.vertex2i(owner_rect.mRight, owner_rect.mTop);
-				gGL.color4f(0.f, 0.f, 0.f, CONTEXT_CONE_OUT_ALPHA * mContextConeOpacity);
-				gGL.vertex2i(local_rect.mRight, local_rect.mTop);
-				gGL.vertex2i(local_rect.mLeft, local_rect.mTop);
-
-				gGL.color4f(0.f, 0.f, 0.f, CONTEXT_CONE_OUT_ALPHA * mContextConeOpacity);
-				gGL.vertex2i(local_rect.mLeft, local_rect.mTop);
-				gGL.vertex2i(local_rect.mLeft, local_rect.mBottom);
-				gGL.color4f(0.f, 0.f, 0.f, CONTEXT_CONE_IN_ALPHA * mContextConeOpacity);
-				gGL.vertex2i(owner_rect.mLeft, owner_rect.mBottom);
-				gGL.vertex2i(owner_rect.mLeft, owner_rect.mTop);
-
-				gGL.color4f(0.f, 0.f, 0.f, CONTEXT_CONE_OUT_ALPHA * mContextConeOpacity);
-				gGL.vertex2i(local_rect.mRight, local_rect.mBottom);
-				gGL.vertex2i(local_rect.mRight, local_rect.mTop);
-				gGL.color4f(0.f, 0.f, 0.f, CONTEXT_CONE_IN_ALPHA * mContextConeOpacity);
-				gGL.vertex2i(owner_rect.mRight, owner_rect.mTop);
-				gGL.vertex2i(owner_rect.mRight, owner_rect.mBottom);
-
-
-				gGL.color4f(0.f, 0.f, 0.f, CONTEXT_CONE_OUT_ALPHA * mContextConeOpacity);
-				gGL.vertex2i(local_rect.mLeft, local_rect.mBottom);
-				gGL.vertex2i(local_rect.mRight, local_rect.mBottom);
-				gGL.color4f(0.f, 0.f, 0.f, CONTEXT_CONE_IN_ALPHA * mContextConeOpacity);
-				gGL.vertex2i(owner_rect.mRight, owner_rect.mBottom);
-				gGL.vertex2i(owner_rect.mLeft, owner_rect.mBottom);
-			}
-			gGL.end();
-		}
-	}
-
-	if (gFocusMgr.childHasMouseCapture(getDragHandle()))
-	{
-		mContextConeOpacity = lerp(mContextConeOpacity, gSavedSettings.getF32("PickerContextOpacity"), LLSmoothInterpolation::getInterpolant(CONTEXT_FADE_TIME));
-	}
-	else
-	{
-		mContextConeOpacity = lerp(mContextConeOpacity, 0.f, LLSmoothInterpolation::getInterpolant(CONTEXT_FADE_TIME));
-	}
->>>>>>> 3fe7577f
 
 	updateImageStats();
 
@@ -933,22 +870,13 @@
 	LLFloaterTexturePicker* self = (LLFloaterTexturePicker*) userdata;
 	int index = self->mModeSelector->getSelectedIndex();
 
-<<<<<<< HEAD
-	self->getChild<LLButton>("Default")->setVisible(mode == 0);
-	self->getChild<LLButton>("Blank")->setVisible(mode == 0);
-	self->getChild<LLButton>("Transparent")->setVisible(mode == 0); // <FS:PP> FIRE-5082: "Transparent" button in Texture Panel
-	self->getChild<LLButton>("None")->setVisible(mode == 0);
-	self->getChild<LLButton>("Pipette")->setVisible(mode == 0);
-	self->getChild<LLFilterEditor>("inventory search editor")->setVisible(mode == 0);
-	self->getChild<LLInventoryPanel>("inventory panel")->setVisible(mode == 0);
-=======
 	self->getChild<LLButton>("Default")->setVisible(index == 0 ? TRUE : FALSE);
 	self->getChild<LLButton>("Blank")->setVisible(index == 0 ? TRUE : FALSE);
+	self->getChild<LLButton>("Transparent")->setVisible(index == 0 ? TRUE : FALSE); // <FS:PP> FIRE-5082: "Transparent" button in Texture Panel
 	self->getChild<LLButton>("None")->setVisible(index == 0 ? TRUE : FALSE);
 	self->getChild<LLButton>("Pipette")->setVisible(index == 0 ? TRUE : FALSE);
 	self->getChild<LLFilterEditor>("inventory search editor")->setVisible(index == 0 ? TRUE : FALSE);
 	self->getChild<LLInventoryPanel>("inventory panel")->setVisible(index == 0 ? TRUE : FALSE);
->>>>>>> 3fe7577f
 
 	/*self->getChild<LLCheckBox>("show_folders_check")->setVisible(mode);
 	  no idea under which conditions the above is even shown, needs testing. */
