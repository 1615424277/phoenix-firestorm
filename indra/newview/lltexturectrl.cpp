--- conflicted
+++ resolved
@@ -153,14 +153,9 @@
 	const std::string& label,
 	PermissionMask immediate_filter_perm_mask,
 	PermissionMask dnd_filter_perm_mask,
-<<<<<<< HEAD
 	bool can_apply_immediately,
-	LLUIImagePtr fallback_image)
-=======
-	BOOL can_apply_immediately,
 	LLUIImagePtr fallback_image,
     EPickInventoryType pick_type)
->>>>>>> 1f75fbd3
 :	LLFloater(LLSD()),
 	mOwner( owner ),
 	mImageAssetID( image_asset_id ),
@@ -190,13 +185,8 @@
 	mOnFloaterCloseCallback(NULL),
 	mSetImageAssetIDCallback(NULL),
 	mOnUpdateImageStatsCallback(NULL),
-<<<<<<< HEAD
 	mBakeTextureEnabled(false),
-    mInventoryPickType(LLTextureCtrl::PICK_TEXTURE)
-=======
-	mBakeTextureEnabled(FALSE),
     mInventoryPickType(pick_type)
->>>>>>> 1f75fbd3
 {
 	mCanApplyImmediately = can_apply_immediately;
 	buildFromFile("floater_texture_ctrl.xml");
@@ -1743,13 +1733,8 @@
 	LLUUID inventory_item_id = findItemID(te.getID(), true);
 	if (inventory_item_id.notNull())
 	{
-<<<<<<< HEAD
 		LLToolPipette::getInstance()->setResult(true, "");
-        if (mInventoryPickType == LLTextureCtrl::PICK_MATERIAL)
-=======
-		LLToolPipette::getInstance()->setResult(TRUE, "");
         if (mInventoryPickType == PICK_MATERIAL)
->>>>>>> 1f75fbd3
         {
             // tes have no data about material ids
             // Plus gltf materials are layered with overrides,
@@ -2100,13 +2085,8 @@
 	{
 		if (!mOpenTexPreview)
 		{
-<<<<<<< HEAD
 			showPicker(false);
-            if (mInventoryPickType == LLTextureCtrl::PICK_MATERIAL)
-=======
-			showPicker(FALSE);
             if (mInventoryPickType == PICK_MATERIAL)
->>>>>>> 1f75fbd3
             {
                 //grab materials first...
                 LLInventoryModelBackgroundFetch::instance().start(gInventory.findCategoryUUIDForType(LLFolderType::FT_MATERIAL));
