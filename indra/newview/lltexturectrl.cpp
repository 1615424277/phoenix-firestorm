--- conflicted
+++ resolved
@@ -164,7 +164,6 @@
 		}
 		else
 		{
-<<<<<<< HEAD
 			if (mModeSelector->getSelectedIndex() == 2)
 			{
 				mModeSelector->setSelectedIndex(0, 0);
@@ -179,39 +178,33 @@
 			else
 			{
 				LLInventoryItem* itemp = gInventory.getItem(image_id);
-				if (itemp && !itemp->getPermissions().allowCopyBy(gAgent.getID()))
-=======
-			LLInventoryItem* itemp = gInventory.getItem(image_id);
-			//<FS:Chaser> Texture UUID picker
-			//if (itemp && !itemp->getPermissions().allowCopyBy(gAgent.getID()))
-			if (itemp)
-			{
-				BOOL copy = itemp->getPermissions().allowCopyBy(gAgent.getID());
-				BOOL mod = itemp->getPermissions().allowModifyBy(gAgent.getID());
-				BOOL xfer = itemp->getPermissions().allowOperationBy(PERM_TRANSFER, gAgent.getID());
-				
-				if(!copy)
->>>>>>> 6beeb84b
+				//<FS:Chaser> Texture UUID picker
+				//if (itemp && !itemp->getPermissions().allowCopyBy(gAgent.getID()))
+				if (itemp)
 				{
-					// no copy texture
-					getChild<LLUICtrl>("apply_immediate_check")->setValue(FALSE);
-					mNoCopyTextureSelected = TRUE;
+					BOOL copy = itemp->getPermissions().allowCopyBy(gAgent.getID());
+					BOOL mod = itemp->getPermissions().allowModifyBy(gAgent.getID());
+					BOOL xfer = itemp->getPermissions().allowOperationBy(PERM_TRANSFER, gAgent.getID());
+
+					if(!copy)
+					{
+						// no copy texture
+						getChild<LLUICtrl>("apply_immediate_check")->setValue(FALSE);
+						mNoCopyTextureSelected = TRUE;
+					}
+
+					//Verify permissions before revealing UUID.
+					//Replicates behaviour of "Copy UUID" on inventory. If you can't copy it there, you can't copy it here.
+					if(copy&&mod&&xfer)
+					{
+						getChild<LLLineEditor>("TextureKey")->setText(image_id.asString());
+					}
+					else
+					{
+						getChild<LLLineEditor>("TextureKey")->setText(LLUUID::null.asString());
+					}
+					//</FS:Chaser>
 				}
-<<<<<<< HEAD
-=======
-				
-				//Verify permissions before revealing UUID.
-				//Replicates behaviour of "Copy UUID" on inventory. If you can't copy it there, you can't copy it here.
-				if(copy&&mod&&xfer)
-				{
-					getChild<LLLineEditor>("TextureKey")->setText(image_id.asString());
-				}
-				else
-				{
-					getChild<LLLineEditor>("TextureKey")->setText(LLUUID::null.asString());
-				}
-				//</FS:Chaser>
->>>>>>> 6beeb84b
 			}
 
 			if (set_selection)
