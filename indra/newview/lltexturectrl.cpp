--- conflicted
+++ resolved
@@ -2446,16 +2446,11 @@
 			gl_rect_2d_checkerboard( interior, alpha );
 		}
 		
-<<<<<<< HEAD
 		gl_draw_scaled_image( interior.mLeft, interior.mBottom, interior.getWidth(), interior.getHeight(), preview, UI_VERTEX_COLOR % alpha);
         if (mTexturep)
         {
             mTexturep->addTextureStats( (F32)(interior.getWidth() * interior.getHeight()) );
         }
-=======
-		gl_draw_scaled_image( interior.mLeft, interior.mBottom, interior.getWidth(), interior.getHeight(), mTexturep, UI_VERTEX_COLOR % alpha);
-		mTexturep->addTextureStats( (F32)(interior.getWidth() * interior.getHeight()) );
->>>>>>> 23edfd0b
 		// <FS:Ansariel> Mask texture if desired
 		if (mIsMasked)
 		{
@@ -2640,7 +2635,6 @@
 	mCaption->setColor(mTextEnabledColor.get());
 	mCaption->setReadOnlyColor(mTextDisabledColor.get());
 }
-<<<<<<< HEAD
 // </FS:Zi>
 
 namespace LLInitParam
@@ -2656,6 +2650,3 @@
 
 
 
-=======
-// </FS:Zi>
->>>>>>> 23edfd0b
