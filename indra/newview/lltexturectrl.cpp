--- conflicted
+++ resolved
@@ -96,11 +96,7 @@
     return false;
 }
 
-<<<<<<< HEAD
-LLUUID get_copy_free_item_by_asset_id(LLUUID asset_id)
-=======
 LLUUID get_copy_free_item_by_asset_id(LLUUID asset_id, bool no_trans_perm)
->>>>>>> 2445525c
 {
     LLViewerInventoryCategory::cat_array_t cats;
     LLViewerInventoryItem::item_array_t items;
@@ -110,11 +106,8 @@
         items,
         LLInventoryModel::INCLUDE_TRASH,
         asset_id_matches);
-<<<<<<< HEAD
-=======
     
     LLUUID res;
->>>>>>> 2445525c
     if (items.size())
     {
         for (S32 i = 0; i < items.size(); i++)
@@ -127,14 +120,6 @@
                     gAgent.getID(),
                     gAgent.getGroupID()))
                 {
-<<<<<<< HEAD
-                    return itemp->getUUID();
-                }
-            }
-        }
-    }
-    return LLUUID::null;
-=======
                     bool allow_trans = item_permissions.allowOperationBy(PERM_TRANSFER, gAgent.getID(), gAgent.getGroupID());
                     if (allow_trans != no_trans_perm)
                     {
@@ -146,7 +131,6 @@
         }
     }
     return res;
->>>>>>> 2445525c
 }
 
 bool get_can_copy_texture(LLUUID asset_id)
