/** 
 * @file lltexturectrl.cpp
 * @author Richard Nelson, James Cook
 * @brief LLTextureCtrl class implementation including related functions
 *
 * $LicenseInfo:firstyear=2002&license=viewerlgpl$
 * Second Life Viewer Source Code
 * Copyright (C) 2010, Linden Research, Inc.
 * 
 * This library is free software; you can redistribute it and/or
 * modify it under the terms of the GNU Lesser General Public
 * License as published by the Free Software Foundation;
 * version 2.1 of the License only.
 * 
 * This library is distributed in the hope that it will be useful,
 * but WITHOUT ANY WARRANTY; without even the implied warranty of
 * MERCHANTABILITY or FITNESS FOR A PARTICULAR PURPOSE.  See the GNU
 * Lesser General Public License for more details.
 * 
 * You should have received a copy of the GNU Lesser General Public
 * License along with this library; if not, write to the Free Software
 * Foundation, Inc., 51 Franklin Street, Fifth Floor, Boston, MA  02110-1301  USA
 * 
 * Linden Research, Inc., 945 Battery Street, San Francisco, CA  94111  USA
 * $/LicenseInfo$
 */

#include "llviewerprecompiledheaders.h"

#include "lltexturectrl.h"

#include "llrender.h"
#include "llagent.h"
#include "llviewertexturelist.h"
#include "llselectmgr.h"
#include "llcheckboxctrl.h"
#include "llcombobox.h"
#include "llbutton.h"
#include "lldraghandle.h"
#include "llfocusmgr.h"
#include "llfolderviewmodel.h"
#include "llinventory.h"
#include "llinventoryfunctions.h"
#include "llinventorymodelbackgroundfetch.h"
#include "llinventoryobserver.h"
#include "llinventorypanel.h"
#include "lllineeditor.h"
#include "llui.h"
#include "llviewerinventory.h"
#include "llpermissions.h"
#include "llsaleinfo.h"
#include "llassetstorage.h"
#include "lltextbox.h"
#include "llresizehandle.h"
#include "llscrollcontainer.h"
#include "lltoolmgr.h"
#include "lltoolpipette.h"
#include "llfiltereditor.h"
#include "llwindow.h"

#include "lltool.h"
#include "llviewerwindow.h"
#include "llviewerobject.h"
#include "llviewercontrol.h"
#include "llglheaders.h"
#include "lluictrlfactory.h"
#include "lltrans.h"

#include "llradiogroup.h"
#include "llfloaterreg.h"
#include "lllocalbitmaps.h"
#include "llerror.h"

#include "llavatarappearancedefines.h"

#include "fscommon.h"

static const S32 LOCAL_TRACKING_ID_COLUMN = 1;

//static const char CURRENT_IMAGE_NAME[] = "Current Texture";
//static const char WHITE_IMAGE_NAME[] = "Blank Texture";
//static const char NO_IMAGE_NAME[] = "None";



//static
<<<<<<< HEAD
bool get_is_library_texture(LLUUID image_id)
{
    if (gInventory.isObjectDescendentOf(image_id, gInventory.getLibraryRootFolderID())
        || image_id == LLUUID(gSavedSettings.getString("DefaultObjectTexture"))
        || image_id == LLUUID(gSavedSettings.getString("UIImgWhiteUUID"))
        || image_id == LLUUID(gSavedSettings.getString("UIImgInvisibleUUID"))
        || image_id == LLUUID(SCULPT_DEFAULT_TEXTURE))
=======
bool get_is_predefined_texture(LLUUID asset_id)
{
    if (asset_id == LLUUID(gSavedSettings.getString("DefaultObjectTexture"))
        || asset_id == LLUUID(gSavedSettings.getString("UIImgWhiteUUID"))
        || asset_id == LLUUID(gSavedSettings.getString("UIImgInvisibleUUID"))
        || asset_id == LLUUID(SCULPT_DEFAULT_TEXTURE))
>>>>>>> 8e8c4038
    {
        return true;
    }
    return false;
}

<<<<<<< HEAD
LLUUID get_copy_free_item_by_asset_id(LLUUID image_id)
{
    LLViewerInventoryCategory::cat_array_t cats;
    LLViewerInventoryItem::item_array_t items;
    LLAssetIDMatches asset_id_matches(image_id);
=======
LLUUID get_copy_free_item_by_asset_id(LLUUID asset_id)
{
    LLViewerInventoryCategory::cat_array_t cats;
    LLViewerInventoryItem::item_array_t items;
    LLAssetIDMatches asset_id_matches(asset_id);
>>>>>>> 8e8c4038
    gInventory.collectDescendentsIf(LLUUID::null,
        cats,
        items,
        LLInventoryModel::INCLUDE_TRASH,
        asset_id_matches);
    if (items.size())
    {
        for (S32 i = 0; i < items.size(); i++)
        {
            LLViewerInventoryItem* itemp = items[i];
            if (itemp)
            {
                LLPermissions item_permissions = itemp->getPermissions();
                if (item_permissions.allowOperationBy(PERM_COPY,
                    gAgent.getID(),
                    gAgent.getGroupID()))
                {
                    return itemp->getUUID();
                }
            }
        }
    }
    return LLUUID::null;
}

<<<<<<< HEAD
bool get_can_copy_texture(LLUUID image_id)
=======
bool get_can_copy_texture(LLUUID asset_id)
>>>>>>> 8e8c4038
{
    // User is allowed to copy a texture if:
    // library asset or default texture,
    // or copy perm asset exists in user's inventory

<<<<<<< HEAD
    return get_is_library_texture(image_id) || get_copy_free_item_by_asset_id(image_id).notNull();
=======
    return get_is_predefined_texture(asset_id) || get_copy_free_item_by_asset_id(asset_id).notNull();
>>>>>>> 8e8c4038
}

LLFloaterTexturePicker::LLFloaterTexturePicker(	
	LLView* owner,
	LLUUID image_asset_id,
	LLUUID default_image_asset_id,
	LLUUID blank_image_asset_id,
	BOOL tentative,
	BOOL allow_no_texture,
	const std::string& label,
	PermissionMask immediate_filter_perm_mask,
	PermissionMask dnd_filter_perm_mask,
	PermissionMask non_immediate_filter_perm_mask,
	BOOL can_apply_immediately,
	LLUIImagePtr fallback_image)
:	LLFloater(LLSD()),
	mOwner( owner ),
	mImageAssetID( image_asset_id ),
	mOriginalImageAssetID(image_asset_id),
	mFallbackImage(fallback_image),
	mTransparentImageAssetID( gSavedSettings.getString( "UIImgTransparentUUID" ) ), // <FS:PP> FIRE-5082: "Transparent" button in Texture Panel
	mDefaultImageAssetID(default_image_asset_id),
	mBlankImageAssetID(blank_image_asset_id),
	mTentative(tentative),
	mAllowNoTexture(allow_no_texture),
	mLabel(label),
	mTentativeLabel(NULL),
	mResolutionLabel(NULL),
	mActive( TRUE ),
	mFilterEdit(NULL),
	mImmediateFilterPermMask(immediate_filter_perm_mask),
	mDnDFilterPermMask(dnd_filter_perm_mask),
	mNonImmediateFilterPermMask(non_immediate_filter_perm_mask),
	mContextConeOpacity(0.f),
	mSelectedItemPinned( FALSE ),
	mCanApply(true),
	mCanPreview(true),
	mPreviewSettingChanged(false),
	mOnFloaterCommitCallback(NULL),
	mOnFloaterCloseCallback(NULL),
	mSetImageAssetIDCallback(NULL),
	mOnUpdateImageStatsCallback(NULL),
	mBakeTextureEnabled(FALSE),
	mLocalBitmapsAddedCallbackConnection() // <FS:Ansariel> Threaded filepickers
{
	buildFromFile("floater_texture_ctrl.xml");
	mCanApplyImmediately = can_apply_immediately;
	setCanMinimize(FALSE);

	// <FS:Ansariel> Threaded filepickers
	mLocalBitmapsAddedCallbackConnection = LLLocalBitmapMgr::getInstance()->setBitmapsAddedCallback(boost::bind(&LLFloaterTexturePicker::onLocalBitmapsAddedCallback, this));
}

LLFloaterTexturePicker::~LLFloaterTexturePicker()
{
	// <FS:Ansariel> Threaded filepickers
	if (mLocalBitmapsAddedCallbackConnection.connected())
	{
		mLocalBitmapsAddedCallbackConnection.disconnect();
	}
	// </FS:Ansariel>
}

void LLFloaterTexturePicker::setImageID(const LLUUID& image_id, bool set_selection /*=true*/)
{
	if( ((mImageAssetID != image_id) || mTentative) && mActive)
	{
		mNoCopyTextureSelected = FALSE;
		mViewModel->setDirty(); // *TODO: shouldn't we be using setValue() here?
		mImageAssetID = image_id; 

		if (LLAvatarAppearanceDefines::LLAvatarAppearanceDictionary::isBakedImageId(mImageAssetID))
		{
			if ( mBakeTextureEnabled && mModeSelector->getSelectedIndex() != 2)
			{
				mModeSelector->setSelectedIndex(2, 0);
				onModeSelect(0,this);
			}
		}
		else
		{
			if (mModeSelector->getSelectedIndex() == 2)
			{
				mModeSelector->setSelectedIndex(0, 0);
				onModeSelect(0,this);
			}
			
			LLUUID item_id = findItemID(mImageAssetID, FALSE);
			if (item_id.isNull())
			{
				mInventoryPanel->getRootFolder()->clearSelection();
				//<FS:Chaser> Clear out the UUID instead of keeping the last value
				getChild<LLLineEditor>("TextureKey")->setText(LLUUID::null.asString());
				//</FS:Chaser>
			}
			else
			{
				LLInventoryItem* itemp = gInventory.getItem(image_id);
				//<FS:Chaser> Texture UUID picker
				//if (itemp && !itemp->getPermissions().allowCopyBy(gAgent.getID()))
				if (itemp)
				{
					BOOL copy = itemp->getPermissions().allowCopyBy(gAgent.getID());
					BOOL mod = itemp->getPermissions().allowModifyBy(gAgent.getID());
					BOOL xfer = itemp->getPermissions().allowOperationBy(PERM_TRANSFER, gAgent.getID());

					if(!copy)
					{
						// no copy texture
						getChild<LLUICtrl>("apply_immediate_check")->setValue(FALSE);
						mNoCopyTextureSelected = TRUE;
					}

					//Verify permissions before revealing UUID.
					//Replicates behaviour of "Copy UUID" on inventory. If you can't copy it there, you can't copy it here.
					if(copy&&mod&&xfer)
					{
						getChild<LLLineEditor>("TextureKey")->setText(image_id.asString());
					}
					else
					{
						getChild<LLLineEditor>("TextureKey")->setText(LLUUID::null.asString());
					}
				}
				else
				{
					getChild<LLLineEditor>("TextureKey")->setText(LLUUID::null.asString());
				}
				// </FS:Chaser>
			}

			if (set_selection)
			{
				mInventoryPanel->setSelection(item_id, TAKE_FOCUS_NO);
			}
		}
		

		
	}
}

void LLFloaterTexturePicker::setActive( BOOL active )					
{
	if (!active && getChild<LLUICtrl>("Pipette")->getValue().asBoolean())
	{
		stopUsingPipette();
	}
	mActive = active; 
}

void LLFloaterTexturePicker::setCanApplyImmediately(BOOL b)
{
	mCanApplyImmediately = b;
	if (!mCanApplyImmediately)
	{
		getChild<LLUICtrl>("apply_immediate_check")->setValue(FALSE);
	}
	updateFilterPermMask();
}

void LLFloaterTexturePicker::stopUsingPipette()
{
	if (LLToolMgr::getInstance()->getCurrentTool() == LLToolPipette::getInstance())
	{
		LLToolMgr::getInstance()->clearTransientTool();
	}
}

void LLFloaterTexturePicker::updateImageStats()
{
	if (mTexturep.notNull())
	{
		//RN: have we received header data for this image?
		if (mTexturep->getFullWidth() > 0 && mTexturep->getFullHeight() > 0)
		{
			std::string formatted_dims = llformat("%d x %d", mTexturep->getFullWidth(),mTexturep->getFullHeight());
			mResolutionLabel->setTextArg("[DIMENSIONS]", formatted_dims);
			if (mOnUpdateImageStatsCallback)
			{
				mOnUpdateImageStatsCallback(mTexturep);
			}
		}
		else
		{
			mResolutionLabel->setTextArg("[DIMENSIONS]", std::string("[? x ?]"));
		}
	}
	else
	{
		mResolutionLabel->setTextArg("[DIMENSIONS]", std::string(""));
	}
}

// virtual
BOOL LLFloaterTexturePicker::handleDragAndDrop( 
		S32 x, S32 y, MASK mask,
		BOOL drop,
		EDragAndDropType cargo_type, void *cargo_data, 
		EAcceptance *accept,
		std::string& tooltip_msg)
{
	BOOL handled = FALSE;

	bool is_mesh = cargo_type == DAD_MESH;

	if ((cargo_type == DAD_TEXTURE) || is_mesh)
	{
		LLInventoryItem *item = (LLInventoryItem *)cargo_data;

		BOOL copy = item->getPermissions().allowCopyBy(gAgent.getID());
		BOOL mod = item->getPermissions().allowModifyBy(gAgent.getID());
		BOOL xfer = item->getPermissions().allowOperationBy(PERM_TRANSFER,
															gAgent.getID());

		PermissionMask item_perm_mask = 0;
		if (copy) item_perm_mask |= PERM_COPY;
		if (mod)  item_perm_mask |= PERM_MODIFY;
		if (xfer) item_perm_mask |= PERM_TRANSFER;
		
		//PermissionMask filter_perm_mask = getFilterPermMask();  Commented out due to no-copy texture loss.
		PermissionMask filter_perm_mask = mDnDFilterPermMask;
		if ( (item_perm_mask & filter_perm_mask) == filter_perm_mask )
		{
			if (drop)
			{
				// <FS:Ansariel> FIRE-8298: Apply now checkbox has no effect
				setCanApply(true, true);
				// </FS:Ansariel>
				setImageID( item->getAssetUUID() );
				commitIfImmediateSet();
			}

			*accept = ACCEPT_YES_SINGLE;
		}
		else
		{
			*accept = ACCEPT_NO;
		}
	}
	else
	{
		*accept = ACCEPT_NO;
	}

	handled = TRUE;
	LL_DEBUGS("UserInput") << "dragAndDrop handled by LLFloaterTexturePicker " << getName() << LL_ENDL;

	return handled;
}

BOOL LLFloaterTexturePicker::handleKeyHere(KEY key, MASK mask)
{
	// <FS:Ansariel> CTRL-F focusses local search editor
	if (FSCommon::isFilterEditorKeyCombo(key, mask))
	{
		mFilterEdit->setFocus(TRUE);
		return TRUE;
	}
	// </FS:Ansariel>

	LLFolderView* root_folder = mInventoryPanel->getRootFolder();

	if (root_folder && mFilterEdit)
	{
		if (mFilterEdit->hasFocus() 
			&& (key == KEY_RETURN || key == KEY_DOWN) 
			&& mask == MASK_NONE)
		{
			if (!root_folder->getCurSelectedItem())
			{
				LLFolderViewItem* itemp =    mInventoryPanel->getItemByID(gInventory.getRootFolderID());
				if (itemp)
				{
					root_folder->setSelection(itemp, FALSE, FALSE);
				}
			}
			root_folder->scrollToShowSelection();
			
			// move focus to inventory proper
			mInventoryPanel->setFocus(TRUE);
			
			// treat this as a user selection of the first filtered result
			commitIfImmediateSet();
			
			return TRUE;
		}
		
		if (mInventoryPanel->hasFocus() && key == KEY_UP)
		{
			mFilterEdit->focusFirstItem(TRUE);
		}
	}

	return LLFloater::handleKeyHere(key, mask);
}

void LLFloaterTexturePicker::onClose(bool app_quitting)
{
	if (mOwner && mOnFloaterCloseCallback)
	{
		mOnFloaterCloseCallback();
	}
	stopUsingPipette();
}

// virtual
BOOL LLFloaterTexturePicker::postBuild()
{
	LLFloater::postBuild();

	if (!mLabel.empty())
	{
		std::string pick = getString("pick title");
	
		// <FS:Ansariel> Missing whitespace
		//setTitle(pick + mLabel);
		setTitle(pick + " " + mLabel);
	}
	mTentativeLabel = getChild<LLTextBox>("Multiple");

	mResolutionLabel = getChild<LLTextBox>("unknown");


	childSetAction("Default",LLFloaterTexturePicker::onBtnSetToDefault,this);
	childSetAction("None", LLFloaterTexturePicker::onBtnNone,this);
	childSetAction("Blank", LLFloaterTexturePicker::onBtnBlank,this);
	childSetAction("Transparent", LLFloaterTexturePicker::onBtnTransparent,this); // <FS:PP> FIRE-5082: "Transparent" button in Texture Panel


	childSetCommitCallback("show_folders_check", onShowFolders, this);
	getChildView("show_folders_check")->setVisible( FALSE);

	mFilterEdit = getChild<LLFilterEditor>("inventory search editor");
	mFilterEdit->setCommitCallback(boost::bind(&LLFloaterTexturePicker::onFilterEdit, this, _2));

	mInventoryPanel = getChild<LLInventoryPanel>("inventory panel");

	mModeSelector = getChild<LLRadioGroup>("mode_selection");
	mModeSelector->setCommitCallback(onModeSelect, this);
	mModeSelector->setSelectedIndex(0, 0);

	if(mInventoryPanel)
	{
		U32 filter_types = 0x0;
		filter_types |= 0x1 << LLInventoryType::IT_TEXTURE;
		filter_types |= 0x1 << LLInventoryType::IT_SNAPSHOT;

		mInventoryPanel->setFilterTypes(filter_types);
		//mInventoryPanel->setFilterPermMask(getFilterPermMask());  //Commented out due to no-copy texture loss.
		mInventoryPanel->setFilterPermMask(mImmediateFilterPermMask);
		mInventoryPanel->setSelectCallback(boost::bind(&LLFloaterTexturePicker::onSelectionChange, this, _1, _2));
		mInventoryPanel->setShowFolderState(LLInventoryFilter::SHOW_NON_EMPTY_FOLDERS);

		// Disable auto selecting first filtered item because it takes away
		// selection from the item set by LLTextureCtrl owning this floater.
		mInventoryPanel->getRootFolder()->setAutoSelectOverride(TRUE);

		// Commented out to scroll to currently selected texture. See EXT-5403.
		// // store this filter as the default one
		// mInventoryPanel->getRootFolder()->getFilter().markDefault();

		// Commented out to stop opening all folders with textures
		// mInventoryPanel->openDefaultFolderForType(LLFolderType::FT_TEXTURE);

		// don't put keyboard focus on selected item, because the selection callback
		// will assume that this was user input

		

		if (!mImageAssetID.isNull())
		{
			mInventoryPanel->setSelection(findItemID(mImageAssetID, FALSE), TAKE_FOCUS_NO);
		}
	}

	childSetAction("l_add_btn", LLFloaterTexturePicker::onBtnAdd, this);
	childSetAction("l_rem_btn", LLFloaterTexturePicker::onBtnRemove, this);
	childSetAction("l_upl_btn", LLFloaterTexturePicker::onBtnUpload, this);

	mLocalScrollCtrl = getChild<LLScrollListCtrl>("l_name_list");
	mLocalScrollCtrl->setCommitCallback(onLocalScrollCommit, this);
	LLLocalBitmapMgr::getInstance()->feedScrollList(mLocalScrollCtrl);

	mNoCopyTextureSelected = FALSE;

	getChild<LLUICtrl>("apply_immediate_check")->setValue(gSavedSettings.getBOOL("TextureLivePreview"));
	childSetCommitCallback("apply_immediate_check", onApplyImmediateCheck, this);

	if (!mCanApplyImmediately)
	{
		getChildView("show_folders_check")->setEnabled(FALSE);
	}

	getChild<LLUICtrl>("Pipette")->setCommitCallback( boost::bind(&LLFloaterTexturePicker::onBtnPipette, this));
	//<FS:Chaser> UUID picker
	childSetAction("TextureKeyApply", LLFloaterTexturePicker::onBtnApplyTexture,this);
	//</FS:Chaser>
	childSetAction("Cancel", LLFloaterTexturePicker::onBtnCancel,this);
	childSetAction("Select", LLFloaterTexturePicker::onBtnSelect,this);

	// update permission filter once UI is fully initialized
	updateFilterPermMask();
	mSavedFolderState.setApply(FALSE);

	LLToolPipette::getInstance()->setToolSelectCallback(boost::bind(&LLFloaterTexturePicker::onTextureSelect, this, _1));
	
	getChild<LLComboBox>("l_bake_use_texture_combo_box")->setCommitCallback(onBakeTextureSelect, this);
	getChild<LLCheckBoxCtrl>("hide_base_mesh_region")->setCommitCallback(onHideBaseMeshRegionCheck, this);

	setBakeTextureEnabled(FALSE);
	return TRUE;
}

// virtual
void LLFloaterTexturePicker::draw()
{
    static LLCachedControl<F32> max_opacity(gSavedSettings, "PickerContextOpacity", 0.4f);
    drawConeToOwner(mContextConeOpacity, max_opacity, mOwner);

	updateImageStats();

	// if we're inactive, gray out "apply immediate" checkbox
	getChildView("show_folders_check")->setEnabled(mActive && mCanApplyImmediately && !mNoCopyTextureSelected);
	getChildView("Select")->setEnabled(mActive && mCanApply);
	getChildView("Pipette")->setEnabled(mActive);
	getChild<LLUICtrl>("Pipette")->setValue(LLToolMgr::getInstance()->getCurrentTool() == LLToolPipette::getInstance());

	//BOOL allow_copy = FALSE;
	if( mOwner ) 
	{
		mTexturep = NULL;
		if(mImageAssetID.notNull())
		{
			LLPointer<LLViewerFetchedTexture> texture = NULL;

			if (LLAvatarAppearanceDefines::LLAvatarAppearanceDictionary::isBakedImageId(mImageAssetID))
			{
				LLViewerObject* obj = LLSelectMgr::getInstance()->getSelection()->getFirstObject();
				if (obj)
				{
					LLViewerTexture* viewerTexture = obj->getBakedTextureForMagicId(mImageAssetID);
					texture = viewerTexture ? dynamic_cast<LLViewerFetchedTexture*>(viewerTexture) : NULL;
				}
			}

			if (texture.isNull())
			{
				texture = LLViewerTextureManager::getFetchedTexture(mImageAssetID);
			}

			mTexturep = texture;
			mTexturep->setBoostLevel(LLGLTexture::BOOST_PREVIEW);
		}

		if (mTentativeLabel)
		{
			mTentativeLabel->setVisible( FALSE  );
		}

		getChildView("Default")->setEnabled(mImageAssetID != mDefaultImageAssetID || mTentative);
		getChildView("Blank")->setEnabled(mImageAssetID != mBlankImageAssetID || mTentative);
		getChildView("Transparent")->setEnabled(mImageAssetID != mTransparentImageAssetID || mTentative); // <FS:PP> FIRE-5082: "Transparent" button in Texture Panel
		getChildView("None")->setEnabled(mAllowNoTexture && (!mImageAssetID.isNull() || mTentative));

		LLFloater::draw();

		if( isMinimized() )
		{
			return;
		}

		// Border
		LLRect border = getChildView("preview_widget")->getRect();
		gl_rect_2d( border, LLColor4::black, FALSE );


		// Interior
		LLRect interior = border;
		interior.stretch( -1 ); 

		// If the floater is focused, don't apply its alpha to the texture (STORM-677).
		const F32 alpha = getTransparencyType() == TT_ACTIVE ? 1.0f : getCurrentTransparency();
		if( mTexturep )
		{
			if( mTexturep->getComponents() == 4 )
			{
				gl_rect_2d_checkerboard( interior, alpha );
			}

			gl_draw_scaled_image( interior.mLeft, interior.mBottom, interior.getWidth(), interior.getHeight(), mTexturep, UI_VERTEX_COLOR % alpha );

			// Pump the priority
			mTexturep->addTextureStats( (F32)(interior.getWidth() * interior.getHeight()) );
		}
		else if (!mFallbackImage.isNull())
		{
			mFallbackImage->draw(interior, UI_VERTEX_COLOR % alpha);
		}
		else
		{
			gl_rect_2d( interior, LLColor4::grey % alpha, TRUE );

			// Draw X
			gl_draw_x(interior, LLColor4::black );
		}

		// Draw Tentative Label over the image
		if( mTentative && !mViewModel->isDirty() )
		{
			mTentativeLabel->setVisible( TRUE );
			drawChild(mTentativeLabel);
		}

		if (mSelectedItemPinned) return;

		LLFolderView* folder_view = mInventoryPanel->getRootFolder();
		if (!folder_view) return;

		LLFolderViewFilter& filter = static_cast<LLFolderViewModelInventory*>(folder_view->getFolderViewModel())->getFilter();

		bool is_filter_active = folder_view->getViewModelItem()->getLastFilterGeneration() < filter.getCurrentGeneration() &&
				filter.isNotDefault();

		// After inventory panel filter is applied we have to update
		// constraint rect for the selected item because of folder view
		// AutoSelectOverride set to TRUE. We force PinningSelectedItem
		// flag to FALSE state and setting filter "dirty" to update
		// scroll container to show selected item (see LLFolderView::doIdle()).
		if (!is_filter_active && !mSelectedItemPinned)
		{
			folder_view->setPinningSelectedItem(mSelectedItemPinned);
			folder_view->getViewModelItem()->dirtyFilter();
			mSelectedItemPinned = TRUE;
		}
	}
}

const LLUUID& LLFloaterTexturePicker::findItemID(const LLUUID& asset_id, BOOL copyable_only, BOOL ignore_library)
{
	LLViewerInventoryCategory::cat_array_t cats;
	LLViewerInventoryItem::item_array_t items;
	LLAssetIDMatches asset_id_matches(asset_id);
	gInventory.collectDescendentsIf(LLUUID::null,
							cats,
							items,
							LLInventoryModel::INCLUDE_TRASH,
							asset_id_matches);

	if (items.size())
	{
		// search for copyable version first
		for (S32 i = 0; i < items.size(); i++)
		{
			LLInventoryItem* itemp = items[i];
			LLPermissions item_permissions = itemp->getPermissions();
			if (item_permissions.allowCopyBy(gAgent.getID(), gAgent.getGroupID()))
			{
				if(!ignore_library || !gInventory.isObjectDescendentOf(itemp->getUUID(),gInventory.getLibraryRootFolderID()))
				{
					return itemp->getUUID();
				}
			}
		}
		// otherwise just return first instance, unless copyable requested
		if (copyable_only)
		{
			return LLUUID::null;
		}
		else
		{
			if(!ignore_library || !gInventory.isObjectDescendentOf(items[0]->getUUID(),gInventory.getLibraryRootFolderID()))
			{
				return items[0]->getUUID();
			}
		}
	}

	return LLUUID::null;
}

PermissionMask LLFloaterTexturePicker::getFilterPermMask()
{
	bool apply_immediate = getChild<LLUICtrl>("apply_immediate_check")->getValue().asBoolean();
	return apply_immediate ? mImmediateFilterPermMask : mNonImmediateFilterPermMask;
}

void LLFloaterTexturePicker::commitIfImmediateSet()
{
	// <FS:Ansariel> FIRE-8298: Apply now checkbox has no effect
	//if (!mNoCopyTextureSelected && mOnFloaterCommitCallback && mCanApply)
	if (!mNoCopyTextureSelected && mOnFloaterCommitCallback && mCanApply && mCanPreview)
	// </FS:Ansariel>
	{
		mOnFloaterCommitCallback(LLTextureCtrl::TEXTURE_CHANGE, LLUUID::null);
	}
}

void LLFloaterTexturePicker::commitCancel()
{
	if (!mNoCopyTextureSelected && mOnFloaterCommitCallback && mCanApply)
	{
		mOnFloaterCommitCallback(LLTextureCtrl::TEXTURE_CANCEL, LLUUID::null);
	}
}

// static
void LLFloaterTexturePicker::onBtnSetToDefault(void* userdata)
{
	LLFloaterTexturePicker* self = (LLFloaterTexturePicker*) userdata;
	self->setCanApply(true, true);
	if (self->mOwner)
	{
		self->setImageID( self->getDefaultImageAssetID() );
	}
	self->commitIfImmediateSet();
}

// static
void LLFloaterTexturePicker::onBtnBlank(void* userdata)
{
	LLFloaterTexturePicker* self = (LLFloaterTexturePicker*) userdata;
	self->setCanApply(true, true);
	self->setImageID( self->getBlankImageAssetID() );
	self->commitIfImmediateSet();
}

// <FS:PP> FIRE-5082: "Transparent" button in Texture Panel
// static
void LLFloaterTexturePicker::onBtnTransparent(void* userdata)
{
	LLFloaterTexturePicker* self = (LLFloaterTexturePicker*) userdata;
	self->setCanApply(true, true);
	self->setImageID( self->mTransparentImageAssetID );
	self->commitIfImmediateSet();
}
// </FS:PP> FIRE-5082: "Transparent" button in Texture Panel

// static
void LLFloaterTexturePicker::onBtnNone(void* userdata)
{
	LLFloaterTexturePicker* self = (LLFloaterTexturePicker*) userdata;
	self->setImageID( LLUUID::null );
	self->commitCancel();
}

/*
// static
void LLFloaterTexturePicker::onBtnRevert(void* userdata)
{
	LLFloaterTexturePicker* self = (LLFloaterTexturePicker*) userdata;
	self->setImageID( self->mOriginalImageAssetID );
	// TODO: Change this to tell the owner to cancel.  It needs to be
	// smart enough to restore multi-texture selections.
	self->mOwner->onFloaterCommit();
	self->mViewModel->resetDirty();
}*/

//<FS:Chaser> UUID texture picker
// static
void LLFloaterTexturePicker::onBtnApplyTexture(void* userdata)
{
	LLFloaterTexturePicker* self = (LLFloaterTexturePicker*) userdata;
	self->setCanApply(true, true);
	self->setImageID(LLUUID(self->getChild<LLLineEditor>("TextureKey")->getText()));
	self->commitIfImmediateSet();
}
//</FS:Chaser>

// static
void LLFloaterTexturePicker::onBtnCancel(void* userdata)
{
	LLFloaterTexturePicker* self = (LLFloaterTexturePicker*) userdata;
	self->setImageID( self->mOriginalImageAssetID );
	if (self->mOnFloaterCommitCallback)
	{
		self->mOnFloaterCommitCallback(LLTextureCtrl::TEXTURE_CANCEL, LLUUID::null);
	}
	self->mViewModel->resetDirty();
	self->closeFloater();
}

// static
void LLFloaterTexturePicker::onBtnSelect(void* userdata)
{
	LLFloaterTexturePicker* self = (LLFloaterTexturePicker*) userdata;
	LLUUID local_id = LLUUID::null;
	if (self->mOwner)
	{
		if (self->mLocalScrollCtrl->getVisible() && !self->mLocalScrollCtrl->getAllSelected().empty())
		{
			LLUUID temp_id = self->mLocalScrollCtrl->getFirstSelected()->getColumn(LOCAL_TRACKING_ID_COLUMN)->getValue().asUUID();
			local_id = LLLocalBitmapMgr::getInstance()->getWorldID(temp_id);
		}
	}
	
	if (self->mOnFloaterCommitCallback)
	{
		self->mOnFloaterCommitCallback(LLTextureCtrl::TEXTURE_SELECT, local_id);
	}
	self->closeFloater();
}

void LLFloaterTexturePicker::onBtnPipette()
{
	BOOL pipette_active = getChild<LLUICtrl>("Pipette")->getValue().asBoolean();
	pipette_active = !pipette_active;
	if (pipette_active)
	{
		LLToolMgr::getInstance()->setTransientTool(LLToolPipette::getInstance());
	}
	else
	{
		LLToolMgr::getInstance()->clearTransientTool();
	}
}

void LLFloaterTexturePicker::onSelectionChange(const std::deque<LLFolderViewItem*> &items, BOOL user_action)
{
	if (items.size())
	{
		LLFolderViewItem* first_item = items.front();
		LLInventoryItem* itemp = gInventory.getItem(static_cast<LLFolderViewModelItemInventory*>(first_item->getViewModelItem())->getUUID());
		mNoCopyTextureSelected = FALSE;
		if (itemp)
		{
			if (!mTextureSelectedCallback.empty())
			{
				mTextureSelectedCallback(itemp);
			}
			// <FS:Chaser> UUID texture picker uses extra permissions, so we do all the fancy stuff here
			
			BOOL copy = itemp->getPermissions().allowCopyBy(gAgent.getID());
			BOOL mod = itemp->getPermissions().allowModifyBy(gAgent.getID());
			BOOL xfer = itemp->getPermissions().allowOperationBy(PERM_TRANSFER, gAgent.getID());
			
			//if (!itemp->getPermissions().allowCopyBy(gAgent.getID()))
			if (!copy)
			{
				mNoCopyTextureSelected = TRUE;
			}
			// </FS:Chaser>
			// <FS:Ansariel> FIRE-8298: Apply now checkbox has no effect
			setCanApply(true, true);
			// </FS:Ansariel>
			setImageID(itemp->getAssetUUID(),false);
			
			// <FS:Chaser> UUID texture picker permissions continued
			//We also have to set this here because above passes the asset ID, not the inventory ID.
			//Verify permissions before revealing UUID.
			//Replicates behaviour of "Copy UUID" on inventory. If you can't copy it there, you can't copy it here.
			if(copy&&mod&&xfer)
			{
				getChild<LLLineEditor>("TextureKey")->setText(itemp->getAssetUUID().asString());
			}
			else
			{
				getChild<LLLineEditor>("TextureKey")->setText(LLUUID::null.asString());
			}
			// </FS:Chaser>
			
			mViewModel->setDirty(); // *TODO: shouldn't we be using setValue() here?
			
			if(!mPreviewSettingChanged)
			{
				mCanPreview = gSavedSettings.getBOOL("TextureLivePreview");
			}
			else
			{
				mPreviewSettingChanged = false;
			}

			if (user_action && mCanPreview)
			{
				// only commit intentional selections, not implicit ones
				commitIfImmediateSet();
			}
		}
		// <FS:Chaser> Clear texture key when item cant be found
		else
		{
			getChild<LLLineEditor>("TextureKey")->setText(LLUUID::null.asString());
		}
		// </FS:Chaser>
	}
}

// static
void LLFloaterTexturePicker::onModeSelect(LLUICtrl* ctrl, void *userdata)
{
	LLFloaterTexturePicker* self = (LLFloaterTexturePicker*) userdata;
	int index = self->mModeSelector->getSelectedIndex();

	self->getChild<LLButton>("Default")->setVisible(index == 0 ? TRUE : FALSE);
	self->getChild<LLButton>("Blank")->setVisible(index == 0 ? TRUE : FALSE);
	self->getChild<LLButton>("Transparent")->setVisible(index == 0 ? TRUE : FALSE); // <FS:PP> FIRE-5082: "Transparent" button in Texture Panel
	self->getChild<LLButton>("None")->setVisible(index == 0 ? TRUE : FALSE);
	self->getChild<LLButton>("Pipette")->setVisible(index == 0 ? TRUE : FALSE);
	self->getChild<LLFilterEditor>("inventory search editor")->setVisible(index == 0 ? TRUE : FALSE);
	self->getChild<LLInventoryPanel>("inventory panel")->setVisible(index == 0 ? TRUE : FALSE);

	/*self->getChild<LLCheckBox>("show_folders_check")->setVisible(mode);
	  no idea under which conditions the above is even shown, needs testing. */

	self->getChild<LLButton>("l_add_btn")->setVisible(index == 1 ? TRUE : FALSE);
	self->getChild<LLButton>("l_rem_btn")->setVisible(index == 1 ? TRUE : FALSE);
	self->getChild<LLButton>("l_upl_btn")->setVisible(index == 1 ? TRUE : FALSE);
	self->getChild<LLScrollListCtrl>("l_name_list")->setVisible(index == 1 ? TRUE : FALSE);

	self->getChild<LLComboBox>("l_bake_use_texture_combo_box")->setVisible(index == 2 ? TRUE : FALSE);
	self->getChild<LLCheckBoxCtrl>("hide_base_mesh_region")->setVisible(FALSE);// index == 2 ? TRUE : FALSE);

	if (index == 2)
	{
		self->stopUsingPipette();

		S8 val = -1;

		LLUUID imageID = self->mImageAssetID;
		if (imageID == IMG_USE_BAKED_HEAD)
		{
			val = 0;
		}
		else if (imageID == IMG_USE_BAKED_UPPER)
		{
			val = 1;
		}
		else if (imageID == IMG_USE_BAKED_LOWER)
		{
			val = 2;
		}
		else if (imageID == IMG_USE_BAKED_EYES)
		{
			val = 3;
		}
		else if (imageID == IMG_USE_BAKED_SKIRT)
		{
			val = 4;
		}
		else if (imageID == IMG_USE_BAKED_HAIR)
		{
			val = 5;
		}
		else if (imageID == IMG_USE_BAKED_LEFTARM)
		{
			val = 6;
		}
		else if (imageID == IMG_USE_BAKED_LEFTLEG)
		{
			val = 7;
		}
		else if (imageID == IMG_USE_BAKED_AUX1)
		{
			val = 8;
		}
		else if (imageID == IMG_USE_BAKED_AUX2)
		{
			val = 9;
		}
		else if (imageID == IMG_USE_BAKED_AUX3)
		{
			val = 10;
		}


		self->getChild<LLComboBox>("l_bake_use_texture_combo_box")->setSelectedByValue(val, TRUE);
	}
}

// static
void LLFloaterTexturePicker::onBtnAdd(void* userdata)
{
	// <FS:Ansariel> Threaded filepickers
	//if (LLLocalBitmapMgr::getInstance()->addUnit() == true)
	//{
	//	LLFloaterTexturePicker* self = (LLFloaterTexturePicker*) userdata;
	//	LLLocalBitmapMgr::getInstance()->feedScrollList(self->mLocalScrollCtrl);
	//}
	LLLocalBitmapMgr::getInstance()->addUnit();
	// </FS:Ansariel>
}

// <FS:Ansariel> Threaded filepickers
void LLFloaterTexturePicker::onLocalBitmapsAddedCallback()
{
	LLLocalBitmapMgr::getInstance()->feedScrollList(mLocalScrollCtrl);
}
// </FS:Ansariel>

// static
void LLFloaterTexturePicker::onBtnRemove(void* userdata)
{
	LLFloaterTexturePicker* self = (LLFloaterTexturePicker*) userdata;
	std::vector<LLScrollListItem*> selected_items = self->mLocalScrollCtrl->getAllSelected();

	if (!selected_items.empty())
	{
		for(std::vector<LLScrollListItem*>::iterator iter = selected_items.begin();
			iter != selected_items.end(); iter++)
		{
			LLScrollListItem* list_item = *iter;
			if (list_item)
			{
				LLUUID tracking_id = list_item->getColumn(LOCAL_TRACKING_ID_COLUMN)->getValue().asUUID();
				LLLocalBitmapMgr::getInstance()->delUnit(tracking_id);
			}
		}

		self->getChild<LLButton>("l_rem_btn")->setEnabled(false);
		self->getChild<LLButton>("l_upl_btn")->setEnabled(false);
		LLLocalBitmapMgr::getInstance()->feedScrollList(self->mLocalScrollCtrl);
	}

}

// static
void LLFloaterTexturePicker::onBtnUpload(void* userdata)
{
	LLFloaterTexturePicker* self = (LLFloaterTexturePicker*) userdata;
	std::vector<LLScrollListItem*> selected_items = self->mLocalScrollCtrl->getAllSelected();

	if (selected_items.empty())
	{
		return;
	}

	/* currently only allows uploading one by one, picks the first item from the selection list.  (not the vector!)
	   in the future, it might be a good idea to check the vector size and if more than one units is selected - opt for multi-image upload. */
	
	LLUUID tracking_id = (LLUUID)self->mLocalScrollCtrl->getSelectedItemLabel(LOCAL_TRACKING_ID_COLUMN);
	std::string filename = LLLocalBitmapMgr::getInstance()->getFilename(tracking_id);

	if (!filename.empty())
	{
		LLFloaterReg::showInstance("upload_image", LLSD(filename));
	}

}

//static
void LLFloaterTexturePicker::onLocalScrollCommit(LLUICtrl* ctrl, void* userdata)
{
	LLFloaterTexturePicker* self = (LLFloaterTexturePicker*) userdata;
	std::vector<LLScrollListItem*> selected_items = self->mLocalScrollCtrl->getAllSelected();
	bool has_selection = !selected_items.empty();

	self->getChild<LLButton>("l_rem_btn")->setEnabled(has_selection);
	self->getChild<LLButton>("l_upl_btn")->setEnabled(has_selection && (selected_items.size() < 2));
	/* since multiple-localbitmap upload is not implemented, upl button gets disabled if more than one is selected. */

	if (has_selection)
	{
		LLUUID tracking_id = (LLUUID)self->mLocalScrollCtrl->getSelectedItemLabel(LOCAL_TRACKING_ID_COLUMN); 
		LLUUID inworld_id = LLLocalBitmapMgr::getInstance()->getWorldID(tracking_id);
		// <FS:Ansariel> FIRE-8298: Apply now checkbox has no effect
		//if (self->mSetImageAssetIDCallback)
		//{
		//	self->mSetImageAssetIDCallback(inworld_id);
		//}
		self->setImageID(inworld_id);
		// </FS:Ansariel>

		if (self->childGetValue("apply_immediate_check").asBoolean())
		{
			if (self->mOnFloaterCommitCallback)
			{
				self->mOnFloaterCommitCallback(LLTextureCtrl::TEXTURE_CHANGE, inworld_id);
			}
		}
	}
}

// static
void LLFloaterTexturePicker::onShowFolders(LLUICtrl* ctrl, void *user_data)
{
	LLCheckBoxCtrl* check_box = (LLCheckBoxCtrl*)ctrl;
	LLFloaterTexturePicker* picker = (LLFloaterTexturePicker*)user_data;

	if (check_box->get())
	{
		picker->mInventoryPanel->setShowFolderState(LLInventoryFilter::SHOW_NON_EMPTY_FOLDERS);
	}
	else
	{
		picker->mInventoryPanel->setShowFolderState(LLInventoryFilter::SHOW_NO_FOLDERS);
	}
}

// static
void LLFloaterTexturePicker::onApplyImmediateCheck(LLUICtrl* ctrl, void *user_data)
{
	LLFloaterTexturePicker* picker = (LLFloaterTexturePicker*)user_data;

	LLCheckBoxCtrl* check_box = (LLCheckBoxCtrl*)ctrl;
	gSavedSettings.setBOOL("TextureLivePreview", check_box->get());
	// <FS:Ansariel> FIRE-8298: Apply now checkbox has no effect
	picker->setCanApply(true, true);
	// </FS:Ansariel>
	picker->updateFilterPermMask();
	picker->commitIfImmediateSet();
}

//static
void LLFloaterTexturePicker::onBakeTextureSelect(LLUICtrl* ctrl, void *user_data)
{
	LLFloaterTexturePicker* self = (LLFloaterTexturePicker*)user_data;
	LLComboBox* combo_box = (LLComboBox*)ctrl;

	S8 type = combo_box->getValue().asInteger();
	
	LLUUID imageID = self->mDefaultImageAssetID;
	if (type == 0)
	{
		imageID = IMG_USE_BAKED_HEAD;
	}
	else if (type == 1)
	{
		imageID = IMG_USE_BAKED_UPPER;
	}
	else if (type == 2)
	{
		imageID = IMG_USE_BAKED_LOWER;
	}
	else if (type == 3)
	{
		imageID = IMG_USE_BAKED_EYES;
	}
	else if (type == 4)
	{
		imageID = IMG_USE_BAKED_SKIRT;
	}
	else if (type == 5)
	{
		imageID = IMG_USE_BAKED_HAIR;
	}
	else if (type == 6)
	{
		imageID = IMG_USE_BAKED_LEFTARM;
	}
	else if (type == 7)
	{
		imageID = IMG_USE_BAKED_LEFTLEG;
	}
	else if (type == 8)
	{
		imageID = IMG_USE_BAKED_AUX1;
	}
	else if (type == 9)
	{
		imageID = IMG_USE_BAKED_AUX2;
	}
	else if (type == 10)
	{
		imageID = IMG_USE_BAKED_AUX3;
	}

	self->setImageID(imageID);
	self->mViewModel->setDirty(); // *TODO: shouldn't we be using setValue() here?

	if (!self->mPreviewSettingChanged)
	{
		self->mCanPreview = gSavedSettings.getBOOL("TextureLivePreview");
	}
	else
	{
		self->mPreviewSettingChanged = false;
	}

	if (self->mCanPreview)
	{
		// only commit intentional selections, not implicit ones
		self->commitIfImmediateSet();
	}
}

//static
void LLFloaterTexturePicker::onHideBaseMeshRegionCheck(LLUICtrl* ctrl, void *user_data)
{
	//LLFloaterTexturePicker* picker = (LLFloaterTexturePicker*)user_data;
	//LLCheckBoxCtrl* check_box = (LLCheckBoxCtrl*)ctrl;
}

void LLFloaterTexturePicker::updateFilterPermMask()
{
	//mInventoryPanel->setFilterPermMask( getFilterPermMask() );  Commented out due to no-copy texture loss.
}

void LLFloaterTexturePicker::setCanApply(bool can_preview, bool can_apply)
{
	getChildRef<LLUICtrl>("Select").setEnabled(can_apply);
	getChildRef<LLUICtrl>("preview_disabled").setVisible(!can_preview);
	getChildRef<LLUICtrl>("apply_immediate_check").setVisible(can_preview);

	mCanApply = can_apply;
	mCanPreview = can_preview ? gSavedSettings.getBOOL("TextureLivePreview") : false;
	mPreviewSettingChanged = true;
}

void LLFloaterTexturePicker::onFilterEdit(const std::string& search_string )
{
	std::string upper_case_search_string = search_string;
	LLStringUtil::toUpper(upper_case_search_string);

	if (upper_case_search_string.empty())
	{
		if (mInventoryPanel->getFilterSubString().empty())
		{
			// current filter and new filter empty, do nothing
			return;
		}

		mSavedFolderState.setApply(TRUE);
		mInventoryPanel->getRootFolder()->applyFunctorRecursively(mSavedFolderState);
		// add folder with current item to list of previously opened folders
		LLOpenFoldersWithSelection opener;
		mInventoryPanel->getRootFolder()->applyFunctorRecursively(opener);
		mInventoryPanel->getRootFolder()->scrollToShowSelection();

	}
	else if (mInventoryPanel->getFilterSubString().empty())
	{
		// first letter in search term, save existing folder open state
		if (!mInventoryPanel->getFilter().isNotDefault())
		{
			mSavedFolderState.setApply(FALSE);
			mInventoryPanel->getRootFolder()->applyFunctorRecursively(mSavedFolderState);
		}
	}

	mInventoryPanel->setFilterSubString(search_string);
}

void LLFloaterTexturePicker::setLocalTextureEnabled(BOOL enabled)
{
	mModeSelector->setIndexEnabled(1,enabled);
}

void LLFloaterTexturePicker::setBakeTextureEnabled(BOOL enabled)
{
	BOOL changed = (enabled != mBakeTextureEnabled);

	mBakeTextureEnabled = enabled;
	mModeSelector->setIndexEnabled(2, enabled);

	if (!mBakeTextureEnabled && (mModeSelector->getSelectedIndex() == 2))
	{
		mModeSelector->setSelectedIndex(0, 0);
	}
	
	if (changed && mBakeTextureEnabled && LLAvatarAppearanceDefines::LLAvatarAppearanceDictionary::isBakedImageId(mImageAssetID))
	{
		if (mModeSelector->getSelectedIndex() != 2)
		{
			mModeSelector->setSelectedIndex(2, 0);
		}
	}
	onModeSelect(0, this);
}

void LLFloaterTexturePicker::onTextureSelect( const LLTextureEntry& te )
{
	LLUUID inventory_item_id = findItemID(te.getID(), TRUE);
	if (inventory_item_id.notNull())
	{
		LLToolPipette::getInstance()->setResult(TRUE, "");
		// <FS:Ansariel> FIRE-8298: Apply now checkbox has no effect
		setCanApply(true, true);
		// </FS:Ansariel>
		setImageID(te.getID());

		mNoCopyTextureSelected = FALSE;
		LLInventoryItem* itemp = gInventory.getItem(inventory_item_id);

		if (itemp && !itemp->getPermissions().allowCopyBy(gAgent.getID()))
		{
			// no copy texture
			mNoCopyTextureSelected = TRUE;
		}
		
		commitIfImmediateSet();
	}
	else
	{
		LLToolPipette::getInstance()->setResult(FALSE, LLTrans::getString("InventoryNoTexture"));
	}
}

///////////////////////////////////////////////////////////////////////
// LLTextureCtrl

static LLDefaultChildRegistry::Register<LLTextureCtrl> r("texture_picker");

LLTextureCtrl::LLTextureCtrl(const LLTextureCtrl::Params& p)
:	LLUICtrl(p),
	mDragCallback(NULL),
	mDropCallback(NULL),
	mOnCancelCallback(NULL),
	mOnCloseCallback(NULL),
	mOnSelectCallback(NULL),
	mBorderColor( p.border_color() ),
	mAllowNoTexture( FALSE ),
	mAllowLocalTexture( TRUE ),
	mImmediateFilterPermMask( PERM_NONE ),
	mNonImmediateFilterPermMask( PERM_NONE ),
	mCanApplyImmediately( FALSE ),
	mNeedsRawImageData( FALSE ),
	mValid( TRUE ),
	mShowLoadingPlaceholder( TRUE ),
	mImageAssetID(p.image_id),
	mDefaultImageAssetID(p.default_image_id),
	mDefaultImageName(p.default_image_name),
	mFallbackImage(p.fallback_image),
	mBakeTextureEnabled(FALSE),
	// <FS:Ansariel> Mask texture if desired
	mIsMasked(FALSE),
	// </FS:Ansariel> Mask texture if desired
	mPreviewMode(!p.enabled) // <FS:Ansariel> For texture preview mode
{

	// Default of defaults is white image for diff tex
	//
	LLUUID whiteImage( gSavedSettings.getString( "UIImgWhiteUUID" ) );
	setBlankImageAssetID( whiteImage );

	setAllowNoTexture(p.allow_no_texture);
	setCanApplyImmediately(p.can_apply_immediately);
	mCommitOnSelection = !p.no_commit_on_selection;

	LLTextBox::Params params(p.caption_text);
	params.name(p.label);
	params.rect(LLRect( 0, BTN_HEIGHT_SMALL, getRect().getWidth(), 0 ));
	params.initial_value(p.label());
	params.follows.flags(FOLLOWS_LEFT | FOLLOWS_RIGHT | FOLLOWS_BOTTOM);
	mCaption = LLUICtrlFactory::create<LLTextBox> (params);
	addChild( mCaption );

	S32 image_top = getRect().getHeight();
	S32 image_bottom = BTN_HEIGHT_SMALL;
	S32 image_middle = (image_top + image_bottom) / 2;
	S32 line_height = LLFontGL::getFontSansSerifSmall()->getLineHeight();

	LLTextBox::Params tentative_label_p(p.multiselect_text);
	tentative_label_p.name("Multiple");
	tentative_label_p.rect(LLRect (0, image_middle + line_height / 2, getRect().getWidth(), image_middle - line_height / 2 ));
	tentative_label_p.follows.flags(FOLLOWS_ALL);
	mTentativeLabel = LLUICtrlFactory::create<LLTextBox> (tentative_label_p);

	// It is no longer possible to associate a style with a textbox, so it has to be done in this fashion
	LLStyle::Params style_params;
	style_params.color = LLColor4::white;

	mTentativeLabel->setText(LLTrans::getString("multiple_textures"), style_params);
	mTentativeLabel->setHAlign(LLFontGL::HCENTER);
	addChild( mTentativeLabel );

	LLRect border_rect = getLocalRect();
	border_rect.mBottom += BTN_HEIGHT_SMALL;
	LLViewBorder::Params vbparams(p.border);
	vbparams.name("border");
	vbparams.rect(border_rect);
	mBorder = LLUICtrlFactory::create<LLViewBorder> (vbparams);
	addChild(mBorder);

	mLoadingPlaceholderString = LLTrans::getString("texture_loading");
}

LLTextureCtrl::~LLTextureCtrl()
{
	closeDependentFloater();

	// <FS:Ansariel> Remove NO_DELETE texture state so image gets removed from memory (set by calling setBoostLevel(LLGLTexture::BOOST_PREVIEW))
	if (mTexturep.notNull())
	{
		mTexturep->forceActive();
	}
	// </FS:Ansariel>
}

void LLTextureCtrl::setShowLoadingPlaceholder(BOOL showLoadingPlaceholder)
{
	mShowLoadingPlaceholder = showLoadingPlaceholder;
}

void LLTextureCtrl::setCaption(const std::string& caption)
{
	mCaption->setText( caption );
}

void LLTextureCtrl::setCanApplyImmediately(BOOL b)
{
	mCanApplyImmediately = b; 
	LLFloaterTexturePicker* floaterp = (LLFloaterTexturePicker*)mFloaterHandle.get();
	if( floaterp )
	{
		floaterp->setCanApplyImmediately(b);
	}
}

void LLTextureCtrl::setCanApply(bool can_preview, bool can_apply)
{
	LLFloaterTexturePicker* floaterp = dynamic_cast<LLFloaterTexturePicker*>(mFloaterHandle.get());
	if( floaterp )
	{
		floaterp->setCanApply(can_preview, can_apply);
	}
}

void LLTextureCtrl::setVisible( BOOL visible ) 
{
	if( !visible )
	{
		closeDependentFloater();
	}
	LLUICtrl::setVisible( visible );
}

void LLTextureCtrl::setEnabled( BOOL enabled )
{
	LLFloaterTexturePicker* floaterp = (LLFloaterTexturePicker*)mFloaterHandle.get();
	if( floaterp )
	{
		floaterp->setActive(enabled);
	}
	if( enabled )
	{
		std::string tooltip;
		if (floaterp) tooltip = floaterp->getString("choose_picture");
		setToolTip( tooltip );
	}
	else
	{
		setToolTip( std::string() );
		// *TODO: would be better to keep floater open and show
		// disabled state.
		closeDependentFloater();
	}

	mCaption->setEnabled( enabled );

	// <FS:Ansariel> Texture preview mode
	//LLView::setEnabled( enabled );
	LLView::setEnabled( (enabled || getValue().asUUID().notNull()) );
	mPreviewMode = !enabled;
	// </FS:Ansariel>
}

void LLTextureCtrl::setValid(BOOL valid )
{
	mValid = valid;
	if (!valid)
	{
		LLFloaterTexturePicker* pickerp = (LLFloaterTexturePicker*)mFloaterHandle.get();
		if (pickerp)
		{
			pickerp->setActive(FALSE);
		}
	}
}


// virtual
void LLTextureCtrl::clear()
{
	setImageAssetID(LLUUID::null);
}

void LLTextureCtrl::setLabel(const std::string& label)
{
	mLabel = label;
	mCaption->setText(label);
}

void LLTextureCtrl::showPicker(BOOL take_focus)
{
	// show hourglass cursor when loading inventory window
	// because inventory construction is slooow
	getWindow()->setCursor(UI_CURSOR_WAIT);
	LLFloater* floaterp = mFloaterHandle.get();

	// Show the dialog
	if( floaterp )
	{
		floaterp->openFloater();
	}
	else
	{
		floaterp = new LLFloaterTexturePicker(
			this,
			getImageAssetID(),
			getDefaultImageAssetID(),
			getBlankImageAssetID(),
			getTentative(),
			getAllowNoTexture(),
			mLabel,
			mImmediateFilterPermMask,
			mDnDFilterPermMask,
			mNonImmediateFilterPermMask,
			mCanApplyImmediately,
			mFallbackImage);
		mFloaterHandle = floaterp->getHandle();

		LLFloaterTexturePicker* texture_floaterp = dynamic_cast<LLFloaterTexturePicker*>(floaterp);
		if (texture_floaterp && mOnTextureSelectedCallback)
		{
			texture_floaterp->setTextureSelectedCallback(mOnTextureSelectedCallback);
		}
		if (texture_floaterp && mOnCloseCallback)
		{
			texture_floaterp->setOnFloaterCloseCallback(boost::bind(&LLTextureCtrl::onFloaterClose, this));
		}
		if (texture_floaterp)
		{
			texture_floaterp->setOnFloaterCommitCallback(boost::bind(&LLTextureCtrl::onFloaterCommit, this, _1, _2));
		}
		if (texture_floaterp)
		{
			texture_floaterp->setSetImageAssetIDCallback(boost::bind(&LLTextureCtrl::setImageAssetID, this, _1));
		}
		if (texture_floaterp)
		{
			texture_floaterp->setBakeTextureEnabled(mBakeTextureEnabled);
		}

		LLFloater* root_floater = gFloaterView->getParentFloater(this);
		if (root_floater)
			root_floater->addDependentFloater(floaterp);
		floaterp->openFloater();
	}

	LLFloaterTexturePicker* picker_floater = dynamic_cast<LLFloaterTexturePicker*>(floaterp);
	if (picker_floater)
	{
		picker_floater->setLocalTextureEnabled(mAllowLocalTexture);
	}

	if (take_focus)
	{
		floaterp->setFocus(TRUE);
	}
}


void LLTextureCtrl::closeDependentFloater()
{
	LLFloaterTexturePicker* floaterp = (LLFloaterTexturePicker*)mFloaterHandle.get();
	if( floaterp && floaterp->isInVisibleChain())
	{
		floaterp->setOwner(NULL);
		floaterp->setVisible(FALSE);
		floaterp->closeFloater();
	}
}

// Allow us to download textures quickly when floater is shown
class LLTextureFetchDescendentsObserver : public LLInventoryFetchDescendentsObserver
{
public:
	virtual void done()
	{
		// We need to find textures in all folders, so get the main
		// background download going.
		LLInventoryModelBackgroundFetch::instance().start();
		gInventory.removeObserver(this);
		delete this;
	}
};

BOOL LLTextureCtrl::handleHover(S32 x, S32 y, MASK mask)
{
	getWindow()->setCursor(mBorder->parentPointInView(x,y) ? UI_CURSOR_HAND : UI_CURSOR_ARROW);
	return TRUE;
}


BOOL LLTextureCtrl::handleMouseDown(S32 x, S32 y, MASK mask)
{
	BOOL handled = LLUICtrl::handleMouseDown( x, y , mask );

	if (!handled && mBorder->parentPointInView(x, y))
	{
		// <FS:Ansariel> Texture preview mode
		//showPicker(FALSE);
		////grab textures first...
		//LLInventoryModelBackgroundFetch::instance().start(gInventory.findCategoryUUIDForType(LLFolderType::FT_TEXTURE));
		////...then start full inventory fetch.
		//LLInventoryModelBackgroundFetch::instance().start();
		if (!mPreviewMode)
		{
			showPicker(FALSE);
			//grab textures first...
			LLInventoryModelBackgroundFetch::instance().start(gInventory.findCategoryUUIDForType(LLFolderType::FT_TEXTURE));
			//...then start full inventory fetch.
			LLInventoryModelBackgroundFetch::instance().start();
		}
		else if (!mIsMasked)
		{
			// Open the preview floater for the texture
			LLSD params;
			params["uuid"] = getValue();
			params["preview_only"] = TRUE;
			LLFloaterReg::showInstance("preview_texture", params, TRUE);
		}
		// </FS:Ansariel>

		handled = TRUE;
	}

	return handled;
}

void LLTextureCtrl::onFloaterClose()
{
	LLFloaterTexturePicker* floaterp = (LLFloaterTexturePicker*)mFloaterHandle.get();

	if (floaterp)
	{
		if (mOnCloseCallback)
		{
			mOnCloseCallback(this,LLSD());
		}
		floaterp->setOwner(NULL);
	}

	mFloaterHandle.markDead();
}

void LLTextureCtrl::onFloaterCommit(ETexturePickOp op, LLUUID id)
{
	LLFloaterTexturePicker* floaterp = (LLFloaterTexturePicker*)mFloaterHandle.get();

	if( floaterp && getEnabled())
	{
		if (op == TEXTURE_CANCEL)
			mViewModel->resetDirty();
		// If the "no_commit_on_selection" parameter is set
		// we get dirty only when user presses OK in the picker
		// (i.e. op == TEXTURE_SELECT) or texture changes via DnD.
		else if (mCommitOnSelection || op == TEXTURE_SELECT)
			mViewModel->setDirty(); // *TODO: shouldn't we be using setValue() here?
			
		if(floaterp->isDirty() || id.notNull()) // mModelView->setDirty does not work.
		{
			setTentative( FALSE );

			if (id.notNull())
			{
				mImageItemID = id;
				mImageAssetID = id;
			}
			else
			{
			mImageItemID = floaterp->findItemID(floaterp->getAssetID(), FALSE);
			LL_DEBUGS() << "mImageItemID: " << mImageItemID << LL_ENDL;
			mImageAssetID = floaterp->getAssetID();
			LL_DEBUGS() << "mImageAssetID: " << mImageAssetID << LL_ENDL;
			}

			if (op == TEXTURE_SELECT && mOnSelectCallback)
			{
				mOnSelectCallback( this, LLSD() );
			}
			else if (op == TEXTURE_CANCEL && mOnCancelCallback)
			{
				mOnCancelCallback( this, LLSD() );
			}
			else
			{
				// If the "no_commit_on_selection" parameter is set
				// we commit only when user presses OK in the picker
				// (i.e. op == TEXTURE_SELECT) or texture changes via DnD.
				if (mCommitOnSelection || op == TEXTURE_SELECT)
					onCommit();
			}
		}
	}
}

void LLTextureCtrl::setOnTextureSelectedCallback(texture_selected_callback cb)
{
	mOnTextureSelectedCallback = cb;
	LLFloaterTexturePicker* floaterp = dynamic_cast<LLFloaterTexturePicker*>(mFloaterHandle.get());
	if (floaterp)
	{
		floaterp->setTextureSelectedCallback(cb);
	}
}

void	LLTextureCtrl::setImageAssetName(const std::string& name)
{
	LLPointer<LLUIImage> imagep = LLUI::getUIImage(name);
	if(imagep)
	{
		LLViewerFetchedTexture* pTexture = dynamic_cast<LLViewerFetchedTexture*>(imagep->getImage().get());
		if(pTexture)
		{
			LLUUID id = pTexture->getID();
			setImageAssetID(id);
		}
	}
}

void LLTextureCtrl::setImageAssetID( const LLUUID& asset_id )
{
	if( mImageAssetID != asset_id )
	{
		mImageItemID.setNull();
		mImageAssetID = asset_id;
		LLFloaterTexturePicker* floaterp = (LLFloaterTexturePicker*)mFloaterHandle.get();
		if( floaterp && getEnabled() )
		{
			floaterp->setImageID( asset_id );
			floaterp->resetDirty();
		}
	}
}

void LLTextureCtrl::setBakeTextureEnabled(BOOL enabled)
{
	mBakeTextureEnabled = enabled;
	LLFloaterTexturePicker* floaterp = (LLFloaterTexturePicker*)mFloaterHandle.get();
	if (floaterp)
	{
		floaterp->setBakeTextureEnabled(enabled);
	}
}

BOOL LLTextureCtrl::handleDragAndDrop(S32 x, S32 y, MASK mask,
					  BOOL drop, EDragAndDropType cargo_type, void *cargo_data,
					  EAcceptance *accept,
					  std::string& tooltip_msg)
{
	BOOL handled = FALSE;

	// this downcast may be invalid - but if the second test below
	// returns true, then the cast was valid, and we can perform
	// the third test without problems.
	LLInventoryItem* item = (LLInventoryItem*)cargo_data; 
	bool is_mesh = cargo_type == DAD_MESH;

	// <FS:Ansariel> FIRE-10125: Texture picker allows dragging of textures while in preview mode
	//if (getEnabled() &&
	if (getEnabled() && !mPreviewMode &&
	// </FS:Ansariel>
		((cargo_type == DAD_TEXTURE) || is_mesh) &&
		 allowDrop(item))
	{
		if (drop)
		{
			if(doDrop(item))
			{
				if (!mCommitOnSelection)
					mViewModel->setDirty();

				// This removes the 'Multiple' overlay, since
				// there is now only one texture selected.
				setTentative( FALSE ); 
				onCommit();
			}
		}

		*accept = ACCEPT_YES_SINGLE;
	}
	else
	{
		*accept = ACCEPT_NO;
	}

	handled = TRUE;
	LL_DEBUGS("UserInput") << "dragAndDrop handled by LLTextureCtrl " << getName() << LL_ENDL;

	return handled;
}

void LLTextureCtrl::draw()
{
	mBorder->setKeyboardFocusHighlight(hasFocus());

	if (!mValid)
	{
		mTexturep = NULL;
	}
	else if (!mImageAssetID.isNull())
	{
		LLPointer<LLViewerFetchedTexture> texture = NULL;

		if (LLAvatarAppearanceDefines::LLAvatarAppearanceDictionary::isBakedImageId(mImageAssetID))
		{
			LLViewerObject* obj = LLSelectMgr::getInstance()->getSelection()->getFirstObject();
			if (obj)
			{
				LLViewerTexture* viewerTexture = obj->getBakedTextureForMagicId(mImageAssetID);
				texture = viewerTexture ? dynamic_cast<LLViewerFetchedTexture*>(viewerTexture) : NULL;
			}
			
		}

		if (texture.isNull())
		{
			texture = LLViewerTextureManager::getFetchedTexture(mImageAssetID, FTT_DEFAULT, MIPMAP_YES, LLGLTexture::BOOST_NONE, LLViewerTexture::LOD_TEXTURE);
		}
		
		texture->setBoostLevel(LLGLTexture::BOOST_PREVIEW);
		texture->forceToSaveRawImage(0) ;

		mTexturep = texture;
	}
	else//mImageAssetID == LLUUID::null
	{
		mTexturep = NULL;
	}
	
	// Border
	LLRect border( 0, getRect().getHeight(), getRect().getWidth(), BTN_HEIGHT_SMALL );
	gl_rect_2d( border, mBorderColor.get(), FALSE );

	// Interior
	LLRect interior = border;
	interior.stretch( -1 ); 

	// If we're in a focused floater, don't apply the floater's alpha to the texture (STORM-677).
	const F32 alpha = getTransparencyType() == TT_ACTIVE ? 1.0f : getCurrentTransparency();
	if( mTexturep )
	{
		if( mTexturep->getComponents() == 4 )
		{
			gl_rect_2d_checkerboard( interior, alpha );
		}
		
		gl_draw_scaled_image( interior.mLeft, interior.mBottom, interior.getWidth(), interior.getHeight(), mTexturep, UI_VERTEX_COLOR % alpha);
		mTexturep->addTextureStats( (F32)(interior.getWidth() * interior.getHeight()) );
		// <FS:Ansariel> Mask texture if desired
		if (mIsMasked)
		{
			gl_rect_2d( interior, LLColor4(0.5f, 0.5f, 0.5f, 0.44f), TRUE);
			gl_draw_x( interior, LLColor4::black );
		}
		// </FS:Ansariel> Mask texture if desired
	}
	else if (!mFallbackImage.isNull())
	{
		mFallbackImage->draw(interior, UI_VERTEX_COLOR % alpha);
	}
	else
	{
		gl_rect_2d( interior, LLColor4::grey % alpha, TRUE );

		// Draw X
		gl_draw_x( interior, LLColor4::black );
	}

	mTentativeLabel->setVisible( getTentative() );

	// Show "Loading..." string on the top left corner while this texture is loading.
	// Using the discard level, do not show the string if the texture is almost but not 
	// fully loaded.
	if (mTexturep.notNull() &&
		(!mTexturep->isFullyLoaded()) &&
		(mShowLoadingPlaceholder == TRUE))
	{
		U32 v_offset = 25;
		LLFontGL* font = LLFontGL::getFontSansSerif();

		// Don't show as loaded if the texture is almost fully loaded (i.e. discard1) unless god
		if ((mTexturep->getDiscardLevel() > 1) || gAgent.isGodlike())
		{
			font->renderUTF8(
				mLoadingPlaceholderString, 
				0,
				llfloor(interior.mLeft+3), 
				llfloor(interior.mTop-v_offset),
				LLColor4::white,
				LLFontGL::LEFT,
				LLFontGL::BASELINE,
				LLFontGL::DROP_SHADOW);
		}

		// Optionally show more detailed information.
		if (gSavedSettings.getBOOL("DebugAvatarRezTime"))
		{
			LLFontGL* font = LLFontGL::getFontSansSerif();
			std::string tdesc;
			// Show what % the texture has loaded (0 to 100%, 100 is highest), and what level of detail (5 to 0, 0 is best).

			v_offset += 12;
			tdesc = llformat("  PK  : %d%%", U32(mTexturep->getDownloadProgress()*100.0));
			font->renderUTF8(tdesc, 0, llfloor(interior.mLeft+3), llfloor(interior.mTop-v_offset),
							 LLColor4::white, LLFontGL::LEFT, LLFontGL::BASELINE, LLFontGL::DROP_SHADOW);

			v_offset += 12;
			tdesc = llformat("  LVL: %d", mTexturep->getDiscardLevel());
			font->renderUTF8(tdesc, 0, llfloor(interior.mLeft+3), llfloor(interior.mTop-v_offset),
							 LLColor4::white, LLFontGL::LEFT, LLFontGL::BASELINE, LLFontGL::DROP_SHADOW);

			v_offset += 12;
			tdesc = llformat("  ID  : %s...", (mImageAssetID.asString().substr(0,7)).c_str());
			font->renderUTF8(tdesc, 0, llfloor(interior.mLeft+3), llfloor(interior.mTop-v_offset),
							 LLColor4::white, LLFontGL::LEFT, LLFontGL::BASELINE, LLFontGL::DROP_SHADOW);
		}
	}

	LLUICtrl::draw();
}

BOOL LLTextureCtrl::allowDrop(LLInventoryItem* item)
{
	BOOL copy = item->getPermissions().allowCopyBy(gAgent.getID());
	BOOL mod = item->getPermissions().allowModifyBy(gAgent.getID());
	BOOL xfer = item->getPermissions().allowOperationBy(PERM_TRANSFER,
														gAgent.getID());

	PermissionMask item_perm_mask = 0;
	if (copy) item_perm_mask |= PERM_COPY;
	if (mod)  item_perm_mask |= PERM_MODIFY;
	if (xfer) item_perm_mask |= PERM_TRANSFER;
	
//	PermissionMask filter_perm_mask = mCanApplyImmediately ?			commented out due to no-copy texture loss.
//			mImmediateFilterPermMask : mNonImmediateFilterPermMask;
	PermissionMask filter_perm_mask = mImmediateFilterPermMask;
	if ( (item_perm_mask & filter_perm_mask) == filter_perm_mask )
	{
		if(mDragCallback)
		{
			return mDragCallback(this, item);
		}
		else
		{
			return TRUE;
		}
	}
	else
	{
		return FALSE;
	}
}

BOOL LLTextureCtrl::doDrop(LLInventoryItem* item)
{
	// call the callback if it exists.
	if(mDropCallback)
	{
		// if it returns TRUE, we return TRUE, and therefore the
		// commit is called above.
		return mDropCallback(this, item);
	}

	// no callback installed, so just set the image ids and carry on.
	setImageAssetID( item->getAssetUUID() );
	mImageItemID = item->getUUID();
	return TRUE;
}

BOOL LLTextureCtrl::handleUnicodeCharHere(llwchar uni_char)
{
	if( ' ' == uni_char )
	{
		// <FS:Ansariel> Texture preview mode
		//showPicker(TRUE);
		if (!mPreviewMode)
		{
			showPicker(TRUE);
			//grab textures first...
			LLInventoryModelBackgroundFetch::instance().start(gInventory.findCategoryUUIDForType(LLFolderType::FT_TEXTURE));
			//...then start full inventory fetch.
			LLInventoryModelBackgroundFetch::instance().start();
		}
		else if (!mIsMasked)
		{
			// Open the preview floater for the texture
			LLSD params;
			params["uuid"] = getValue();
			params["preview_only"] = TRUE;
			LLFloaterReg::showInstance("preview_texture", params, TRUE);
		}
		// </FS:Ansariel>
		return TRUE;
	}
	return LLUICtrl::handleUnicodeCharHere(uni_char);
}

void LLTextureCtrl::setValue( const LLSD& value )
{
	// <FS:Ansariel> Texture preview mode
	//setImageAssetID(value.asUUID());
	LLUUID uuid = value.asUUID();
	setImageAssetID(uuid);
	LLView::setEnabled( (!mPreviewMode || uuid.notNull()) );
	// </FS:Ansariel>
}

LLSD LLTextureCtrl::getValue() const
{
	return LLSD(getImageAssetID());
}




<|MERGE_RESOLUTION|>--- conflicted
+++ resolved
@@ -84,41 +84,23 @@
 
 
 //static
-<<<<<<< HEAD
-bool get_is_library_texture(LLUUID image_id)
-{
-    if (gInventory.isObjectDescendentOf(image_id, gInventory.getLibraryRootFolderID())
-        || image_id == LLUUID(gSavedSettings.getString("DefaultObjectTexture"))
-        || image_id == LLUUID(gSavedSettings.getString("UIImgWhiteUUID"))
-        || image_id == LLUUID(gSavedSettings.getString("UIImgInvisibleUUID"))
-        || image_id == LLUUID(SCULPT_DEFAULT_TEXTURE))
-=======
 bool get_is_predefined_texture(LLUUID asset_id)
 {
     if (asset_id == LLUUID(gSavedSettings.getString("DefaultObjectTexture"))
         || asset_id == LLUUID(gSavedSettings.getString("UIImgWhiteUUID"))
         || asset_id == LLUUID(gSavedSettings.getString("UIImgInvisibleUUID"))
         || asset_id == LLUUID(SCULPT_DEFAULT_TEXTURE))
->>>>>>> 8e8c4038
     {
         return true;
     }
     return false;
 }
 
-<<<<<<< HEAD
-LLUUID get_copy_free_item_by_asset_id(LLUUID image_id)
-{
-    LLViewerInventoryCategory::cat_array_t cats;
-    LLViewerInventoryItem::item_array_t items;
-    LLAssetIDMatches asset_id_matches(image_id);
-=======
 LLUUID get_copy_free_item_by_asset_id(LLUUID asset_id)
 {
     LLViewerInventoryCategory::cat_array_t cats;
     LLViewerInventoryItem::item_array_t items;
     LLAssetIDMatches asset_id_matches(asset_id);
->>>>>>> 8e8c4038
     gInventory.collectDescendentsIf(LLUUID::null,
         cats,
         items,
@@ -144,21 +126,13 @@
     return LLUUID::null;
 }
 
-<<<<<<< HEAD
-bool get_can_copy_texture(LLUUID image_id)
-=======
 bool get_can_copy_texture(LLUUID asset_id)
->>>>>>> 8e8c4038
 {
     // User is allowed to copy a texture if:
     // library asset or default texture,
     // or copy perm asset exists in user's inventory
 
-<<<<<<< HEAD
-    return get_is_library_texture(image_id) || get_copy_free_item_by_asset_id(image_id).notNull();
-=======
     return get_is_predefined_texture(asset_id) || get_copy_free_item_by_asset_id(asset_id).notNull();
->>>>>>> 8e8c4038
 }
 
 LLFloaterTexturePicker::LLFloaterTexturePicker(	
