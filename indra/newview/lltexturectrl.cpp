--- conflicted
+++ resolved
@@ -434,14 +434,10 @@
 		{
 			if (drop)
 			{
-<<<<<<< HEAD
 				// <FS:Ansariel> FIRE-8298: Apply now checkbox has no effect
 				setCanApply(true, true);
 				// </FS:Ansariel>
-				setImageID( item->getAssetUUID() );
-=======
                 setImageIDFromItem(item);
->>>>>>> 9be08fc5
 				commitIfImmediateSet();
 			}
 
@@ -969,12 +965,11 @@
 			{
 				mNoCopyTextureSelected = TRUE;
 			}
-<<<<<<< HEAD
 			// </FS:Chaser>
 			// <FS:Ansariel> FIRE-8298: Apply now checkbox has no effect
 			setCanApply(true, true);
 			// </FS:Ansariel>
-			setImageID(itemp->getAssetUUID(),false);
+            setImageIDFromItem(itemp, false);
 			
 			// <FS:Chaser> UUID texture picker permissions continued
 			//We also have to set this here because above passes the asset ID, not the inventory ID.
@@ -990,9 +985,6 @@
 			}
 			// </FS:Chaser>
 			
-=======
-            setImageIDFromItem(itemp, false);
->>>>>>> 9be08fc5
 			mViewModel->setDirty(); // *TODO: shouldn't we be using setValue() here?
 			
 			if(!mPreviewSettingChanged)
