--- conflicted
+++ resolved
@@ -78,10 +78,7 @@
 
 #include "llavatarappearancedefines.h"
 
-<<<<<<< HEAD
 #include "fscommon.h"
-=======
->>>>>>> 5d7b1b09
 
 //static
 bool get_is_predefined_texture(LLUUID asset_id)
@@ -475,12 +472,9 @@
 		{
 			if (drop)
 			{
-<<<<<<< HEAD
 				// <FS:Ansariel> FIRE-8298: Apply now checkbox has no effect
 				setCanApply(true, true);
 				// </FS:Ansariel>
-=======
->>>>>>> 5d7b1b09
                 setImageIDFromItem(item);
 				commitIfImmediateSet();
 			}
@@ -660,13 +654,6 @@
 	childSetCommitCallback("apply_immediate_check", onApplyImmediateCheck, this);
     getChildView("apply_immediate_check")->setEnabled(mCanApplyImmediately);
 
-<<<<<<< HEAD
-=======
-	getChild<LLUICtrl>("Pipette")->setCommitCallback( boost::bind(&LLFloaterTexturePicker::onBtnPipette, this));
-	childSetAction("Cancel", LLFloaterTexturePicker::onBtnCancel,this);
-	childSetAction("Select", LLFloaterTexturePicker::onBtnSelect,this);
-
->>>>>>> 5d7b1b09
 	mSavedFolderState.setApply(FALSE);
 
 	LLToolPipette::getInstance()->setToolSelectCallback(boost::bind(&LLFloaterTexturePicker::onTextureSelect, this, _1));
@@ -737,12 +724,8 @@
 
 		mDefaultBtn->setEnabled(mImageAssetID != mDefaultImageAssetID || mTentative);
 		mBlankBtn->setEnabled((mImageAssetID != mBlankImageAssetID && mBlankImageAssetID.notNull()) || mTentative);
-<<<<<<< HEAD
-		mNoneBtn->setEnabled(mImageAssetID != mTransparentImageAssetID || mTentative); // <FS:PP> FIRE-5082: "Transparent" button in Texture Panel
-		mTransparentBtn->setEnabled(mAllowNoTexture && (!mImageAssetID.isNull() || mTentative));
-=======
 		mNoneBtn->setEnabled(mAllowNoTexture && (!mImageAssetID.isNull() || mTentative));
->>>>>>> 5d7b1b09
+		mTransparentBtn->setEnabled((mImageAssetID != mTransparentImageAssetID && mTransparentImageAssetID.notNull()) || mTentative); // <FS:PP> FIRE-5082: "Transparent" button in Texture Panel
 
 		LLFloater::draw();
 
@@ -1079,7 +1062,6 @@
 			{
 				mNoCopyTextureSelected = TRUE;
 			}
-<<<<<<< HEAD
 			// </FS:Chaser>
 			// <FS:Ansariel> FIRE-8298: Apply now checkbox has no effect
 			setCanApply(true, true);
@@ -1100,9 +1082,6 @@
 			}
 			// </FS:Chaser>
 			
-=======
-            setImageIDFromItem(itemp, false);
->>>>>>> 5d7b1b09
 			mViewModel->setDirty(); // *TODO: shouldn't we be using setValue() here?
 
 			if(!mPreviewSettingChanged)
@@ -1140,11 +1119,7 @@
 	self->mDefaultBtn->setVisible(index == PICKER_INVENTORY ? TRUE : FALSE);
 	self->mBlankBtn->setVisible(index == PICKER_INVENTORY ? TRUE : FALSE);
 	self->mNoneBtn->setVisible(index == PICKER_INVENTORY ? TRUE : FALSE);
-<<<<<<< HEAD
-	self->mPipetteBtn->setVisible(index == PICKER_INVENTORY ? TRUE : FALSE);
 	self->mTransparentBtn->setVisible(index == PICKER_INVENTORY ? TRUE : FALSE); // <FS:PP> FIRE-5082: "Transparent" button in Texture Panel
-=======
->>>>>>> 5d7b1b09
 	self->getChild<LLFilterEditor>("inventory search editor")->setVisible(index == PICKER_INVENTORY ? TRUE : FALSE);
 	self->getChild<LLInventoryPanel>("inventory panel")->setVisible(index == PICKER_INVENTORY ? TRUE : FALSE);
 
@@ -1154,10 +1129,6 @@
 	self->getChild<LLScrollListCtrl>("l_name_list")->setVisible(index == PICKER_LOCAL ? TRUE : FALSE);
 
 	self->getChild<LLComboBox>("l_bake_use_texture_combo_box")->setVisible(index == PICKER_BAKE ? TRUE : FALSE);
-
-    bool pipette_visible = (index == PICKER_INVENTORY)
-        && (self->mInventoryPickType != LLTextureCtrl::PICK_MATERIAL);
-	self->mPipetteBtn->setVisible(pipette_visible);
 
     bool pipette_visible = (index == PICKER_INVENTORY)
         && (self->mInventoryPickType != LLTextureCtrl::PICK_MATERIAL);
@@ -1340,7 +1311,6 @@
             inworld_id = LLLocalBitmapMgr::getInstance()->getWorldID(tracking_id);
         }
 
-<<<<<<< HEAD
 		// <FS:Ansariel> FIRE-8298: Apply now checkbox has no effect
 		//if (self->mSetImageAssetIDCallback)
 		//{
@@ -1348,12 +1318,6 @@
 		//}
 		self->setImageID(inworld_id);
 		// </FS:Ansariel>
-=======
-		if (self->mSetImageAssetIDCallback)
-		{
-			self->mSetImageAssetIDCallback(inworld_id);
-		}
->>>>>>> 5d7b1b09
 
 		if (self->childGetValue("apply_immediate_check").asBoolean())
 		{
@@ -1372,13 +1336,9 @@
 
 	LLCheckBoxCtrl* check_box = (LLCheckBoxCtrl*)ctrl;
 	gSavedSettings.setBOOL("TextureLivePreview", check_box->get());
-<<<<<<< HEAD
 	// <FS:Ansariel> FIRE-8298: Apply now checkbox has no effect
 	picker->setCanApply(true, true);
 	// </FS:Ansariel>
-=======
-
->>>>>>> 5d7b1b09
 	picker->commitIfImmediateSet();
 }
 
@@ -1510,51 +1470,6 @@
 }
 
 void LLFloaterTexturePicker::refreshLocalList()
-<<<<<<< HEAD
-=======
-{
-    mLocalScrollCtrl->clearRows();
-
-    if (mInventoryPickType == LLTextureCtrl::PICK_TEXTURE_MATERIAL)
-    {
-        LLLocalBitmapMgr::getInstance()->feedScrollList(mLocalScrollCtrl);
-        LLLocalGLTFMaterialMgr::getInstance()->feedScrollList(mLocalScrollCtrl);
-    }
-    else if (mInventoryPickType == LLTextureCtrl::PICK_TEXTURE)
-    {
-        LLLocalBitmapMgr::getInstance()->feedScrollList(mLocalScrollCtrl);
-    }
-    else if (mInventoryPickType == LLTextureCtrl::PICK_MATERIAL)
-    {
-        LLLocalGLTFMaterialMgr::getInstance()->feedScrollList(mLocalScrollCtrl);
-    }
-}
-
-void LLFloaterTexturePicker::refreshInventoryFilter()
-{
-    U32 filter_types = 0x0;
-
-    if (mInventoryPickType == LLTextureCtrl::PICK_TEXTURE_MATERIAL)
-    {
-        filter_types |= 0x1 << LLInventoryType::IT_TEXTURE;
-        filter_types |= 0x1 << LLInventoryType::IT_SNAPSHOT;
-        filter_types |= 0x1 << LLInventoryType::IT_MATERIAL;
-    }
-    else if (mInventoryPickType == LLTextureCtrl::PICK_TEXTURE)
-    {
-        filter_types |= 0x1 << LLInventoryType::IT_TEXTURE;
-        filter_types |= 0x1 << LLInventoryType::IT_SNAPSHOT;
-    }
-    else if (mInventoryPickType == LLTextureCtrl::PICK_MATERIAL)
-    {
-        filter_types |= 0x1 << LLInventoryType::IT_MATERIAL;
-    }
-
-    mInventoryPanel->setFilterTypes(filter_types);
-}
-
-void LLFloaterTexturePicker::setLocalTextureEnabled(BOOL enabled)
->>>>>>> 5d7b1b09
 {
     mLocalScrollCtrl->clearRows();
 
@@ -1735,12 +1650,9 @@
         }
         else
         {
-<<<<<<< HEAD
             // <FS:Ansariel> FIRE-8298: Apply now checkbox has no effect
             setCanApply(true, true);
             // </FS:Ansariel>
-=======
->>>>>>> 5d7b1b09
             setImageID(te.getID());
         }
 
@@ -1781,11 +1693,7 @@
 	mNeedsRawImageData( FALSE ),
 	mValid( TRUE ),
 	mShowLoadingPlaceholder( TRUE ),
-<<<<<<< HEAD
 	mOpenTexPreview(!p.enabled),  // <FS:Ansariel> For texture preview mode
-=======
-	mOpenTexPreview(false),
->>>>>>> 5d7b1b09
     mBakeTextureEnabled(true),
     mInventoryPickType(PICK_TEXTURE),
 	mImageAssetID(p.image_id),
@@ -2080,15 +1988,12 @@
                 //grab textures first...
                 LLInventoryModelBackgroundFetch::instance().start(gInventory.findCategoryUUIDForType(LLFolderType::FT_TEXTURE));
             }
-<<<<<<< HEAD
-			//...then start full inventory fetch (should have been done on startup, but just in case.
-=======
 			//...then start full inventory fetch.
->>>>>>> 5d7b1b09
             if (!LLInventoryModelBackgroundFetch::instance().inventoryFetchStarted())
             {
                 LLInventoryModelBackgroundFetch::instance().start();
             }
+			handled = TRUE;
 		}
 		// <FS:Ansariel> Texture preview mode
 		//else
@@ -2288,14 +2193,10 @@
         allow_dnd = is_texture || is_mesh || is_material;
     }
 
-<<<<<<< HEAD
 	// <FS:Ansariel> FIRE-10125: Texture picker allows dragging of textures while in preview mode
 	//if (getEnabled() && allow_dnd && allowDrop(item, cargo_type, tooltip_msg))
 	if (getEnabled() && !mOpenTexPreview && allow_dnd && allowDrop(item, cargo_type, tooltip_msg))
 	// </FS:Ansariel>
-=======
-	if (getEnabled() && allow_dnd && allowDrop(item, cargo_type, tooltip_msg))
->>>>>>> 5d7b1b09
 	{
 		if (drop)
 		{
