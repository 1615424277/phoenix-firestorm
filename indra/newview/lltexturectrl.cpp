/** 
 * @file lltexturectrl.cpp
 * @author Richard Nelson, James Cook
 * @brief LLTextureCtrl class implementation including related functions
 *
 * $LicenseInfo:firstyear=2002&license=viewerlgpl$
 * Second Life Viewer Source Code
 * Copyright (C) 2010, Linden Research, Inc.
 * 
 * This library is free software; you can redistribute it and/or
 * modify it under the terms of the GNU Lesser General Public
 * License as published by the Free Software Foundation;
 * version 2.1 of the License only.
 * 
 * This library is distributed in the hope that it will be useful,
 * but WITHOUT ANY WARRANTY; without even the implied warranty of
 * MERCHANTABILITY or FITNESS FOR A PARTICULAR PURPOSE.  See the GNU
 * Lesser General Public License for more details.
 * 
 * You should have received a copy of the GNU Lesser General Public
 * License along with this library; if not, write to the Free Software
 * Foundation, Inc., 51 Franklin Street, Fifth Floor, Boston, MA  02110-1301  USA
 * 
 * Linden Research, Inc., 945 Battery Street, San Francisco, CA  94111  USA
 * $/LicenseInfo$
 */

#include "llviewerprecompiledheaders.h"

#include "lltexturectrl.h"

#include "llrender.h"
#include "llagent.h"
#include "llviewertexturelist.h"
#include "llselectmgr.h"
#include "llcheckboxctrl.h"
#include "llcombobox.h"
#include "llbutton.h"
#include "lldraghandle.h"
#include "llfocusmgr.h"
#include "llfolderviewmodel.h"
#include "llinventory.h"
#include "llinventoryfunctions.h"
#include "llinventoryicon.h"
#include "llinventorymodelbackgroundfetch.h"
#include "llinventoryobserver.h"
#include "llinventorypanel.h"
#include "lllineeditor.h"
#include "llmaterialeditor.h"
#include "llui.h"
#include "llviewerinventory.h"
#include "llviewermenufile.h"	// LLFilePickerReplyThread
#include "llpermissions.h"
#include "llsaleinfo.h"
#include "llassetstorage.h"
#include "lltextbox.h"
#include "llresizehandle.h"
#include "llscrollcontainer.h"
#include "lltoolmgr.h"
#include "lltoolpipette.h"
#include "llfiltereditor.h"
#include "llwindow.h"

#include "lltool.h"
#include "llviewerwindow.h"
#include "llviewerobject.h"
#include "llviewercontrol.h"
#include "llglheaders.h"
#include "lluictrlfactory.h"
#include "lltrans.h"

#include "llradiogroup.h"
#include "llfloaterreg.h"
#include "lllocalbitmaps.h"
#include "lllocalgltfmaterials.h"
#include "llerror.h"

#include "llavatarappearancedefines.h"

#include "fscommon.h"

//static
bool get_is_predefined_texture(LLUUID asset_id)
{
    if (asset_id == LLUUID(gSavedSettings.getString("DefaultObjectTexture"))
        || asset_id == LLUUID(gSavedSettings.getString("UIImgWhiteUUID"))
        || asset_id == LLUUID(gSavedSettings.getString("UIImgInvisibleUUID"))
        || asset_id == LLUUID(SCULPT_DEFAULT_TEXTURE))
    {
        return true;
    }
    return false;
}

LLUUID get_copy_free_item_by_asset_id(LLUUID asset_id, bool no_trans_perm)
{
    LLViewerInventoryCategory::cat_array_t cats;
    LLViewerInventoryItem::item_array_t items;
    LLAssetIDMatches asset_id_matches(asset_id);
    gInventory.collectDescendentsIf(LLUUID::null,
        cats,
        items,
        LLInventoryModel::INCLUDE_TRASH,
        asset_id_matches);
    
    LLUUID res;
    if (items.size())
    {
        for (S32 i = 0; i < items.size(); i++)
        {
            LLViewerInventoryItem* itemp = items[i];
            if (itemp)
            {
                LLPermissions item_permissions = itemp->getPermissions();
                if (item_permissions.allowOperationBy(PERM_COPY,
                    gAgent.getID(),
                    gAgent.getGroupID()))
                {
                    bool allow_trans = item_permissions.allowOperationBy(PERM_TRANSFER, gAgent.getID(), gAgent.getGroupID());
                    if (allow_trans != no_trans_perm)
                    {
                        return itemp->getUUID();
                    }
                    res = itemp->getUUID();
                }
            }
        }
    }
    return res;
}

bool get_can_copy_texture(LLUUID asset_id)
{
    // User is allowed to copy a texture if:
    // library asset or default texture,
    // or copy perm asset exists in user's inventory

    return get_is_predefined_texture(asset_id) || get_copy_free_item_by_asset_id(asset_id).notNull();
}

LLFloaterTexturePicker::LLFloaterTexturePicker(	
	LLView* owner,
	LLUUID image_asset_id,
	LLUUID default_image_asset_id,
	LLUUID blank_image_asset_id,
	BOOL tentative,
	BOOL allow_no_texture,
	const std::string& label,
	PermissionMask immediate_filter_perm_mask,
	PermissionMask dnd_filter_perm_mask,
	PermissionMask non_immediate_filter_perm_mask,
	BOOL can_apply_immediately,
	LLUIImagePtr fallback_image)
:	LLFloater(LLSD()),
	mOwner( owner ),
	mImageAssetID( image_asset_id ),
	mOriginalImageAssetID(image_asset_id),
	mFallbackImage(fallback_image),
	mTransparentImageAssetID( gSavedSettings.getString( "UIImgTransparentUUID" ) ), // <FS:PP> FIRE-5082: "Transparent" button in Texture Panel
	mDefaultImageAssetID(default_image_asset_id),
	mBlankImageAssetID(blank_image_asset_id),
	mTentative(tentative),
	mAllowNoTexture(allow_no_texture),
	mLabel(label),
	mTentativeLabel(NULL),
	mResolutionLabel(NULL),
	mActive( TRUE ),
	mFilterEdit(NULL),
	mImmediateFilterPermMask(immediate_filter_perm_mask),
	mDnDFilterPermMask(dnd_filter_perm_mask),
	mNonImmediateFilterPermMask(non_immediate_filter_perm_mask),
	mContextConeOpacity(0.f),
	mSelectedItemPinned( FALSE ),
	mCanApply(true),
	mCanPreview(true),
	mPreviewSettingChanged(false),
	mOnFloaterCommitCallback(NULL),
	mOnFloaterCloseCallback(NULL),
	mSetImageAssetIDCallback(NULL),
	mOnUpdateImageStatsCallback(NULL),
	mBakeTextureEnabled(FALSE),
	mLocalBitmapsAddedCallbackConnection() // <FS:Ansariel> Threaded filepickers
{
	mCanApplyImmediately = can_apply_immediately;
	buildFromFile("floater_texture_ctrl.xml");
	setCanMinimize(FALSE);

	// <FS:Ansariel> Threaded filepickers
	mLocalBitmapsAddedCallbackConnection = LLLocalBitmapMgr::getInstance()->setBitmapsAddedCallback(boost::bind(&LLFloaterTexturePicker::onLocalBitmapsAddedCallback, this));
}

LLFloaterTexturePicker::~LLFloaterTexturePicker()
{
	// <FS:Ansariel> Threaded filepickers
	if (mLocalBitmapsAddedCallbackConnection.connected())
	{
		mLocalBitmapsAddedCallbackConnection.disconnect();
	}
	// </FS:Ansariel>
}

void LLFloaterTexturePicker::setImageID(const LLUUID& image_id, bool set_selection /*=true*/)
{
	if( ((mImageAssetID != image_id) || mTentative) && mActive)
	{
		mNoCopyTextureSelected = FALSE;
		mViewModel->setDirty(); // *TODO: shouldn't we be using setValue() here?
		mImageAssetID = image_id; 

		if (LLAvatarAppearanceDefines::LLAvatarAppearanceDictionary::isBakedImageId(mImageAssetID))
		{
			// <FS:Ansariel> FIRE-30431: Keep radio button mode selection in texture selection
			//if ( mBakeTextureEnabled && mModeSelector->getValue().asInteger() != 2)
			if ( mBakeTextureEnabled && mModeSelector->getSelectedIndex() != 2)
			{
				// <FS:Ansariel> FIRE-30431: Keep radio button mode selection in texture selection
				//mModeSelector->selectByValue(2);
				mModeSelector->setSelectedIndex(2, 0);
				onModeSelect(0,this);
			}
		}
		else
		{
			// <FS:Ansariel> FIRE-30431: Keep radio button mode selection in texture selection
			//if (mModeSelector->getValue().asInteger() == 2)
			if (mModeSelector->getSelectedIndex() == 2)
			{
				// <FS:Ansariel> FIRE-30431: Keep radio button mode selection in texture selection
				//mModeSelector->selectByValue(0);
				mModeSelector->setSelectedIndex(0, 0);
				onModeSelect(0,this);
			}
			
			LLUUID item_id = findItemID(mImageAssetID, FALSE);
			if (item_id.isNull())
			{
				mInventoryPanel->getRootFolder()->clearSelection();
				//<FS:Chaser> Clear out the UUID instead of keeping the last value
				getChild<LLLineEditor>("TextureKey")->setText(LLUUID::null.asString());
				//</FS:Chaser>
			}
			else
			{
				LLInventoryItem* itemp = gInventory.getItem(image_id);
				//<FS:Chaser> Texture UUID picker
				//if (itemp && !itemp->getPermissions().allowCopyBy(gAgent.getID()))
				if (itemp)
				{
					BOOL copy = itemp->getPermissions().allowCopyBy(gAgent.getID());
					BOOL mod = itemp->getPermissions().allowModifyBy(gAgent.getID());
					BOOL xfer = itemp->getPermissions().allowOperationBy(PERM_TRANSFER, gAgent.getID());

					if(!copy)
					{
						// no copy texture
						getChild<LLUICtrl>("apply_immediate_check")->setValue(FALSE);
						mNoCopyTextureSelected = TRUE;
					}

					//Verify permissions before revealing UUID.
					//Replicates behaviour of "Copy UUID" on inventory. If you can't copy it there, you can't copy it here.
					if(copy&&mod&&xfer)
					{
						getChild<LLLineEditor>("TextureKey")->setText(image_id.asString());
					}
					else
					{
						getChild<LLLineEditor>("TextureKey")->setText(LLUUID::null.asString());
					}
				}
				else
				{
					getChild<LLLineEditor>("TextureKey")->setText(LLUUID::null.asString());
				}
				// </FS:Chaser>
			}

			if (set_selection)
			{
				mInventoryPanel->setSelection(item_id, TAKE_FOCUS_NO);
			}
		}
		

		
	}
}

void LLFloaterTexturePicker::setActive( BOOL active )					
{
	if (!active && getChild<LLUICtrl>("Pipette")->getValue().asBoolean())
	{
		stopUsingPipette();
	}
	mActive = active; 
}

void LLFloaterTexturePicker::setCanApplyImmediately(BOOL b)
{
	mCanApplyImmediately = b;

	getChild<LLUICtrl>("apply_immediate_check")->setValue(mCanApplyImmediately);
	updateFilterPermMask();
}

void LLFloaterTexturePicker::stopUsingPipette()
{
	if (LLToolMgr::getInstance()->getCurrentTool() == LLToolPipette::getInstance())
	{
		LLToolMgr::getInstance()->clearTransientTool();
	}
}

void LLFloaterTexturePicker::updateImageStats()
{
	if (mTexturep.notNull())
	{
		//RN: have we received header data for this image?
		if (mTexturep->getFullWidth() > 0 && mTexturep->getFullHeight() > 0)
		{
			std::string formatted_dims = llformat("%d x %d", mTexturep->getFullWidth(),mTexturep->getFullHeight());
			mResolutionLabel->setTextArg("[DIMENSIONS]", formatted_dims);
			if (mOnUpdateImageStatsCallback)
			{
				mOnUpdateImageStatsCallback(mTexturep);
			}
		}
		else
		{
			mResolutionLabel->setTextArg("[DIMENSIONS]", std::string("[? x ?]"));
		}
	}
	else
	{
		mResolutionLabel->setTextArg("[DIMENSIONS]", std::string(""));
	}
}

// virtual
BOOL LLFloaterTexturePicker::handleDragAndDrop( 
		S32 x, S32 y, MASK mask,
		BOOL drop,
		EDragAndDropType cargo_type, void *cargo_data, 
		EAcceptance *accept,
		std::string& tooltip_msg)
{
	BOOL handled = FALSE;

	bool is_mesh = cargo_type == DAD_MESH;

	if ((cargo_type == DAD_TEXTURE) || is_mesh)
	{
		LLInventoryItem *item = (LLInventoryItem *)cargo_data;

		BOOL copy = item->getPermissions().allowCopyBy(gAgent.getID());
		BOOL mod = item->getPermissions().allowModifyBy(gAgent.getID());
		BOOL xfer = item->getPermissions().allowOperationBy(PERM_TRANSFER,
															gAgent.getID());

		PermissionMask item_perm_mask = 0;
		if (copy) item_perm_mask |= PERM_COPY;
		if (mod)  item_perm_mask |= PERM_MODIFY;
		if (xfer) item_perm_mask |= PERM_TRANSFER;
		
		//PermissionMask filter_perm_mask = getFilterPermMask();  Commented out due to no-copy texture loss.
		PermissionMask filter_perm_mask = mDnDFilterPermMask;
		if ( (item_perm_mask & filter_perm_mask) == filter_perm_mask )
		{
			if (drop)
			{
				// <FS:Ansariel> FIRE-8298: Apply now checkbox has no effect
				setCanApply(true, true);
				// </FS:Ansariel>
				setImageID( item->getAssetUUID() );
				commitIfImmediateSet();
			}

			*accept = ACCEPT_YES_SINGLE;
		}
		else
		{
			*accept = ACCEPT_NO;
		}
	}
	else
	{
		*accept = ACCEPT_NO;
	}

	handled = TRUE;
	LL_DEBUGS("UserInput") << "dragAndDrop handled by LLFloaterTexturePicker " << getName() << LL_ENDL;

	return handled;
}

BOOL LLFloaterTexturePicker::handleKeyHere(KEY key, MASK mask)
{
	// <FS:Ansariel> CTRL-F focusses local search editor
	if (FSCommon::isFilterEditorKeyCombo(key, mask))
	{
		mFilterEdit->setFocus(TRUE);
		return TRUE;
	}
	// </FS:Ansariel>

	LLFolderView* root_folder = mInventoryPanel->getRootFolder();

	if (root_folder && mFilterEdit)
	{
		if (mFilterEdit->hasFocus() 
			&& (key == KEY_RETURN || key == KEY_DOWN) 
			&& mask == MASK_NONE)
		{
			if (!root_folder->getCurSelectedItem())
			{
				LLFolderViewItem* itemp =    mInventoryPanel->getItemByID(gInventory.getRootFolderID());
				if (itemp)
				{
					root_folder->setSelection(itemp, FALSE, FALSE);
				}
			}
			root_folder->scrollToShowSelection();
			
			// move focus to inventory proper
			mInventoryPanel->setFocus(TRUE);
			
			// treat this as a user selection of the first filtered result
			commitIfImmediateSet();
			
			return TRUE;
		}
		
		if (mInventoryPanel->hasFocus() && key == KEY_UP)
		{
			mFilterEdit->focusFirstItem(TRUE);
		}
	}

	return LLFloater::handleKeyHere(key, mask);
}

void LLFloaterTexturePicker::onClose(bool app_quitting)
{
	if (mOwner && mOnFloaterCloseCallback)
	{
		mOnFloaterCloseCallback();
	}
	stopUsingPipette();
}

// virtual
BOOL LLFloaterTexturePicker::postBuild()
{
	LLFloater::postBuild();

	if (!mLabel.empty())
	{
		std::string pick = getString("pick title");
	
		// <FS:Ansariel> Missing whitespace
		//setTitle(pick + mLabel);
		setTitle(pick + " " + mLabel);
	}
	mTentativeLabel = getChild<LLTextBox>("Multiple");

	mResolutionLabel = getChild<LLTextBox>("size_lbl");


	childSetAction("Default",LLFloaterTexturePicker::onBtnSetToDefault,this);
	childSetAction("None", LLFloaterTexturePicker::onBtnNone,this);
	childSetAction("Blank", LLFloaterTexturePicker::onBtnBlank,this);
	childSetAction("Transparent", LLFloaterTexturePicker::onBtnTransparent,this); // <FS:PP> FIRE-5082: "Transparent" button in Texture Panel


	childSetCommitCallback("show_folders_check", onShowFolders, this);
	getChildView("show_folders_check")->setVisible( FALSE);

    mFilterEdit = getChild<LLFilterEditor>("inventory search editor");
    mFilterEdit->setCommitCallback(boost::bind(&LLFloaterTexturePicker::onFilterEdit, this, _2));

	mInventoryPanel = getChild<LLInventoryPanel>("inventory panel");

<<<<<<< HEAD
	// <FS:Ansariel> FIRE-30431: Keep radio button mode selection in texture selection
	//mModeSelector = getChild<LLComboBox>("mode_selection");
	//mModeSelector->setCommitCallback(onModeSelect, this);
	//mModeSelector->selectByValue(0);
	mModeSelector = getChild<LLRadioGroup>("mode_selection");
=======
    mTextureMaterialsCombo = getChild<LLComboBox>("textures_material_combo");
    mTextureMaterialsCombo->setCommitCallback(onSelectTextureMaterials, this);

    // set the combo box to the first entry in the list (currently textures and materials)
    mTextureMaterialsCombo->selectByValue(0);

	mModeSelector = getChild<LLComboBox>("mode_selection");
>>>>>>> 302bf292
	mModeSelector->setCommitCallback(onModeSelect, this);
	mModeSelector->setSelectedIndex(0, 0);
	// </FS:Ansariel>

	if(mInventoryPanel)
	{
        // to avoid having to make an assumption about which option is
        // selected at startup, we call the same function that is triggered
        // when a texture/materials/both choice is made and let it take care
        // of setting the filters
        onSelectTextureMaterials(0, this);

		mInventoryPanel->setFilterPermMask(mImmediateFilterPermMask);
		mInventoryPanel->setSelectCallback(boost::bind(&LLFloaterTexturePicker::onSelectionChange, this, _1, _2));
		mInventoryPanel->setShowFolderState(LLInventoryFilter::SHOW_NON_EMPTY_FOLDERS);

		// Disable auto selecting first filtered item because it takes away
		// selection from the item set by LLTextureCtrl owning this floater.
		mInventoryPanel->getRootFolder()->setAutoSelectOverride(TRUE);

		// Commented out to scroll to currently selected texture. See EXT-5403.
		// // store this filter as the default one
		// mInventoryPanel->getRootFolder()->getFilter().markDefault();

		// Commented out to stop opening all folders with textures
		// mInventoryPanel->openDefaultFolderForType(LLFolderType::FT_TEXTURE);

		// don't put keyboard focus on selected item, because the selection callback
		// will assume that this was user input

		

		if (!mImageAssetID.isNull())
		{
			mInventoryPanel->setSelection(findItemID(mImageAssetID, FALSE), TAKE_FOCUS_NO);
		}
	}

	childSetAction("l_add_btn", LLFloaterTexturePicker::onBtnAdd, this);
	childSetAction("l_rem_btn", LLFloaterTexturePicker::onBtnRemove, this);
	childSetAction("l_upl_btn", LLFloaterTexturePicker::onBtnUpload, this);

	mLocalScrollCtrl = getChild<LLScrollListCtrl>("l_name_list");
	mLocalScrollCtrl->setCommitCallback(onLocalScrollCommit, this);
    mLocalScrollCtrl->clearRows();
	LLLocalBitmapMgr::getInstance()->feedScrollList(mLocalScrollCtrl);
    LLLocalGLTFMaterialMgr::getInstance()->feedScrollList(mLocalScrollCtrl);

	mNoCopyTextureSelected = FALSE;

	getChild<LLUICtrl>("apply_immediate_check")->setValue(gSavedSettings.getBOOL("TextureLivePreview"));
	childSetCommitCallback("apply_immediate_check", onApplyImmediateCheck, this);
    getChildView("apply_immediate_check")->setEnabled(mCanApplyImmediately);

	getChild<LLUICtrl>("Pipette")->setCommitCallback( boost::bind(&LLFloaterTexturePicker::onBtnPipette, this));
	//<FS:Chaser> UUID picker
	childSetAction("TextureKeyApply", LLFloaterTexturePicker::onBtnApplyTexture,this);
	//</FS:Chaser>
	childSetAction("Cancel", LLFloaterTexturePicker::onBtnCancel,this);
	childSetAction("Select", LLFloaterTexturePicker::onBtnSelect,this);

	// update permission filter once UI is fully initialized
	updateFilterPermMask();
	mSavedFolderState.setApply(FALSE);

	LLToolPipette::getInstance()->setToolSelectCallback(boost::bind(&LLFloaterTexturePicker::onTextureSelect, this, _1));
	
	getChild<LLComboBox>("l_bake_use_texture_combo_box")->setCommitCallback(onBakeTextureSelect, this);
	getChild<LLCheckBoxCtrl>("hide_base_mesh_region")->setCommitCallback(onHideBaseMeshRegionCheck, this);

	setBakeTextureEnabled(TRUE);
	return TRUE;
}

// virtual
void LLFloaterTexturePicker::draw()
{
    static LLCachedControl<F32> max_opacity(gSavedSettings, "PickerContextOpacity", 0.4f);
    drawConeToOwner(mContextConeOpacity, max_opacity, mOwner);

	updateImageStats();

	// if we're inactive, gray out "apply immediate" checkbox
	getChildView("show_folders_check")->setEnabled(mActive && mCanApplyImmediately && !mNoCopyTextureSelected);
	getChildView("Select")->setEnabled(mActive && mCanApply);
	getChildView("Pipette")->setEnabled(mActive);
	getChild<LLUICtrl>("Pipette")->setValue(LLToolMgr::getInstance()->getCurrentTool() == LLToolPipette::getInstance());

	//BOOL allow_copy = FALSE;
	if( mOwner ) 
	{
		mTexturep = NULL;
		if(mImageAssetID.notNull())
		{
			LLPointer<LLViewerFetchedTexture> texture = NULL;

			if (LLAvatarAppearanceDefines::LLAvatarAppearanceDictionary::isBakedImageId(mImageAssetID))
			{
				LLViewerObject* obj = LLSelectMgr::getInstance()->getSelection()->getFirstObject();
				if (obj)
				{
					LLViewerTexture* viewerTexture = obj->getBakedTextureForMagicId(mImageAssetID);
					texture = viewerTexture ? dynamic_cast<LLViewerFetchedTexture*>(viewerTexture) : NULL;
				}
			}

			if (texture.isNull())
			{
				texture = LLViewerTextureManager::getFetchedTexture(mImageAssetID);
			}

			mTexturep = texture;
			mTexturep->setBoostLevel(LLGLTexture::BOOST_PREVIEW);
		}

		if (mTentativeLabel)
		{
			mTentativeLabel->setVisible( FALSE  );
		}

		getChildView("Default")->setEnabled(mImageAssetID != mDefaultImageAssetID || mTentative);
		getChildView("Blank")->setEnabled((mImageAssetID != mBlankImageAssetID && mBlankImageAssetID != mDefaultImageAssetID) || mTentative);
		getChildView("Transparent")->setEnabled(mImageAssetID != mTransparentImageAssetID || mTentative); // <FS:PP> FIRE-5082: "Transparent" button in Texture Panel
		getChildView("None")->setEnabled(mAllowNoTexture && (!mImageAssetID.isNull() || mTentative));

		LLFloater::draw();

		if( isMinimized() )
		{
			return;
		}

		// Border
		LLRect border = getChildView("preview_widget")->getRect();
		gl_rect_2d( border, LLColor4::black, FALSE );


		// Interior
		LLRect interior = border;
		interior.stretch( -1 ); 

		// If the floater is focused, don't apply its alpha to the texture (STORM-677).
		const F32 alpha = getTransparencyType() == TT_ACTIVE ? 1.0f : getCurrentTransparency();
		if( mTexturep )
		{
			if( mTexturep->getComponents() == 4 )
			{
				gl_rect_2d_checkerboard( interior, alpha );
			}

			gl_draw_scaled_image( interior.mLeft, interior.mBottom, interior.getWidth(), interior.getHeight(), mTexturep, UI_VERTEX_COLOR % alpha );

			// Pump the priority
			mTexturep->addTextureStats( (F32)(interior.getWidth() * interior.getHeight()) );
		}
		else if (!mFallbackImage.isNull())
		{
			mFallbackImage->draw(interior, UI_VERTEX_COLOR % alpha);
		}
		else
		{
			gl_rect_2d( interior, LLColor4::grey % alpha, TRUE );

			// Draw X
			gl_draw_x(interior, LLColor4::black );
		}

		// Draw Tentative Label over the image
		if( mTentative && !mViewModel->isDirty() )
		{
			mTentativeLabel->setVisible( TRUE );
			drawChild(mTentativeLabel);
		}

		if (mSelectedItemPinned) return;

		LLFolderView* folder_view = mInventoryPanel->getRootFolder();
		if (!folder_view) return;

		LLFolderViewFilter& filter = static_cast<LLFolderViewModelInventory*>(folder_view->getFolderViewModel())->getFilter();

		bool is_filter_active = folder_view->getViewModelItem()->getLastFilterGeneration() < filter.getCurrentGeneration() &&
				filter.isNotDefault();

		// After inventory panel filter is applied we have to update
		// constraint rect for the selected item because of folder view
		// AutoSelectOverride set to TRUE. We force PinningSelectedItem
		// flag to FALSE state and setting filter "dirty" to update
		// scroll container to show selected item (see LLFolderView::doIdle()).
		if (!is_filter_active && !mSelectedItemPinned)
		{
			folder_view->setPinningSelectedItem(mSelectedItemPinned);
			folder_view->getViewModelItem()->dirtyFilter();
			mSelectedItemPinned = TRUE;
		}
	}
}

const LLUUID& LLFloaterTexturePicker::findItemID(const LLUUID& asset_id, BOOL copyable_only, BOOL ignore_library)
{
	LLViewerInventoryCategory::cat_array_t cats;
	LLViewerInventoryItem::item_array_t items;
	LLAssetIDMatches asset_id_matches(asset_id);
	gInventory.collectDescendentsIf(LLUUID::null,
							cats,
							items,
							LLInventoryModel::INCLUDE_TRASH,
							asset_id_matches);

	if (items.size())
	{
		// search for copyable version first
		for (S32 i = 0; i < items.size(); i++)
		{
			LLInventoryItem* itemp = items[i];
			LLPermissions item_permissions = itemp->getPermissions();
			if (item_permissions.allowCopyBy(gAgent.getID(), gAgent.getGroupID()))
			{
				if(!ignore_library || !gInventory.isObjectDescendentOf(itemp->getUUID(),gInventory.getLibraryRootFolderID()))
				{
					return itemp->getUUID();
				}
			}
		}
		// otherwise just return first instance, unless copyable requested
		if (copyable_only)
		{
			return LLUUID::null;
		}
		else
		{
			if(!ignore_library || !gInventory.isObjectDescendentOf(items[0]->getUUID(),gInventory.getLibraryRootFolderID()))
			{
				return items[0]->getUUID();
			}
		}
	}

	return LLUUID::null;
}

PermissionMask LLFloaterTexturePicker::getFilterPermMask()
{
	bool apply_immediate = getChild<LLUICtrl>("apply_immediate_check")->getValue().asBoolean();
	return apply_immediate ? mImmediateFilterPermMask : mNonImmediateFilterPermMask;
}

void LLFloaterTexturePicker::commitIfImmediateSet()
{
	// <FS:Ansariel> FIRE-8298: Apply now checkbox has no effect
	//if (!mNoCopyTextureSelected && mOnFloaterCommitCallback && mCanApply)
	if (!mNoCopyTextureSelected && mOnFloaterCommitCallback && mCanApply && mCanPreview)
	// </FS:Ansariel>
	{
		mOnFloaterCommitCallback(LLTextureCtrl::TEXTURE_CHANGE, LLUUID::null);
	}
}

void LLFloaterTexturePicker::commitCancel()
{
	if (!mNoCopyTextureSelected && mOnFloaterCommitCallback && mCanApply)
	{
		mOnFloaterCommitCallback(LLTextureCtrl::TEXTURE_CANCEL, LLUUID::null);
	}
}

// static
void LLFloaterTexturePicker::onBtnSetToDefault(void* userdata)
{
	LLFloaterTexturePicker* self = (LLFloaterTexturePicker*) userdata;
	self->setCanApply(true, true);
	if (self->mOwner)
	{
		self->setImageID( self->getDefaultImageAssetID() );
	}
	self->commitIfImmediateSet();
}

// static
void LLFloaterTexturePicker::onBtnBlank(void* userdata)
{
	LLFloaterTexturePicker* self = (LLFloaterTexturePicker*) userdata;
	self->setCanApply(true, true);
	self->setImageID( self->getBlankImageAssetID() );
	self->commitIfImmediateSet();
}

// <FS:PP> FIRE-5082: "Transparent" button in Texture Panel
// static
void LLFloaterTexturePicker::onBtnTransparent(void* userdata)
{
	LLFloaterTexturePicker* self = (LLFloaterTexturePicker*) userdata;
	self->setCanApply(true, true);
	self->setImageID( self->mTransparentImageAssetID );
	self->commitIfImmediateSet();
}
// </FS:PP> FIRE-5082: "Transparent" button in Texture Panel

// static
void LLFloaterTexturePicker::onBtnNone(void* userdata)
{
	LLFloaterTexturePicker* self = (LLFloaterTexturePicker*) userdata;
	self->setImageID( LLUUID::null );
	self->commitCancel();
}

/*
// static
void LLFloaterTexturePicker::onBtnRevert(void* userdata)
{
	LLFloaterTexturePicker* self = (LLFloaterTexturePicker*) userdata;
	self->setImageID( self->mOriginalImageAssetID );
	// TODO: Change this to tell the owner to cancel.  It needs to be
	// smart enough to restore multi-texture selections.
	self->mOwner->onFloaterCommit();
	self->mViewModel->resetDirty();
}*/

//<FS:Chaser> UUID texture picker
// static
void LLFloaterTexturePicker::onBtnApplyTexture(void* userdata)
{
	LLFloaterTexturePicker* self = (LLFloaterTexturePicker*) userdata;
	self->setCanApply(true, true);
	self->setImageID(LLUUID(self->getChild<LLLineEditor>("TextureKey")->getText()));
	self->commitIfImmediateSet();
}
//</FS:Chaser>

// static
void LLFloaterTexturePicker::onBtnCancel(void* userdata)
{
	LLFloaterTexturePicker* self = (LLFloaterTexturePicker*) userdata;
	self->setImageID( self->mOriginalImageAssetID );
	if (self->mOnFloaterCommitCallback)
	{
		self->mOnFloaterCommitCallback(LLTextureCtrl::TEXTURE_CANCEL, LLUUID::null);
	}
	self->mViewModel->resetDirty();
	self->closeFloater();
}

// static
void LLFloaterTexturePicker::onBtnSelect(void* userdata)
{
	LLFloaterTexturePicker* self = (LLFloaterTexturePicker*) userdata;
	LLUUID local_id = LLUUID::null;
	if (self->mOwner)
	{
		if (self->mLocalScrollCtrl->getVisible() && !self->mLocalScrollCtrl->getAllSelected().empty())
		{
            LLSD data = self->mLocalScrollCtrl->getFirstSelected()->getValue();
            LLUUID temp_id = data["id"];
            S32 asset_type = data["type"].asInteger();

            if (LLAssetType::AT_MATERIAL == asset_type)
            {
                local_id = LLLocalGLTFMaterialMgr::getInstance()->getWorldID(temp_id);
            }
            else
            {
                local_id = LLLocalBitmapMgr::getInstance()->getWorldID(temp_id);
            }
		}
	}
	
	if (self->mOnFloaterCommitCallback)
	{
		self->mOnFloaterCommitCallback(LLTextureCtrl::TEXTURE_SELECT, local_id);
	}
	self->closeFloater();
}

void LLFloaterTexturePicker::onBtnPipette()
{
	BOOL pipette_active = getChild<LLUICtrl>("Pipette")->getValue().asBoolean();
	pipette_active = !pipette_active;
	if (pipette_active)
	{
		LLToolMgr::getInstance()->setTransientTool(LLToolPipette::getInstance());
	}
	else
	{
		LLToolMgr::getInstance()->clearTransientTool();
	}
}

void LLFloaterTexturePicker::onSelectionChange(const std::deque<LLFolderViewItem*> &items, BOOL user_action)
{
	if (items.size())
	{
		LLFolderViewItem* first_item = items.front();
		LLInventoryItem* itemp = gInventory.getItem(static_cast<LLFolderViewModelItemInventory*>(first_item->getViewModelItem())->getUUID());
		mNoCopyTextureSelected = FALSE;
		if (itemp)
		{
			if (!mTextureSelectedCallback.empty())
			{
				mTextureSelectedCallback(itemp);
			}
			// <FS:Chaser> UUID texture picker uses extra permissions, so we do all the fancy stuff here
			
			BOOL copy = itemp->getPermissions().allowCopyBy(gAgent.getID());
			BOOL mod = itemp->getPermissions().allowModifyBy(gAgent.getID());
			BOOL xfer = itemp->getPermissions().allowOperationBy(PERM_TRANSFER, gAgent.getID());
			
			//if (!itemp->getPermissions().allowCopyBy(gAgent.getID()))
			if (!copy)
			{
				mNoCopyTextureSelected = TRUE;
			}
			// </FS:Chaser>
			// <FS:Ansariel> FIRE-8298: Apply now checkbox has no effect
			setCanApply(true, true);
			// </FS:Ansariel>
			setImageID(itemp->getAssetUUID(),false);
			
			// <FS:Chaser> UUID texture picker permissions continued
			//We also have to set this here because above passes the asset ID, not the inventory ID.
			//Verify permissions before revealing UUID.
			//Replicates behaviour of "Copy UUID" on inventory. If you can't copy it there, you can't copy it here.
			if(copy&&mod&&xfer)
			{
				getChild<LLLineEditor>("TextureKey")->setText(itemp->getAssetUUID().asString());
			}
			else
			{
				getChild<LLLineEditor>("TextureKey")->setText(LLUUID::null.asString());
			}
			// </FS:Chaser>
			
			mViewModel->setDirty(); // *TODO: shouldn't we be using setValue() here?
			
			if(!mPreviewSettingChanged)
			{
				mCanPreview = gSavedSettings.getBOOL("TextureLivePreview");
			}
			else
			{
				mPreviewSettingChanged = false;
			}

			if (user_action && mCanPreview)
			{
				// only commit intentional selections, not implicit ones
				commitIfImmediateSet();
			}
		}
		// <FS:Chaser> Clear texture key when item cant be found
		else
		{
			getChild<LLLineEditor>("TextureKey")->setText(LLUUID::null.asString());
		}
		// </FS:Chaser>
	}
}

// static
void LLFloaterTexturePicker::onModeSelect(LLUICtrl* ctrl, void *userdata)
{
	LLFloaterTexturePicker* self = (LLFloaterTexturePicker*) userdata;
	// <FS:Ansariel> FIRE-30431: Keep radio button mode selection in texture selection
    //int index = self->mModeSelector->getValue().asInteger();
	int index = self->mModeSelector->getSelectedIndex();

	self->getChild<LLButton>("Default")->setVisible(index == 0 ? TRUE : FALSE);
	self->getChild<LLButton>("Blank")->setVisible(index == 0 ? TRUE : FALSE);
	self->getChild<LLButton>("Transparent")->setVisible(index == 0 ? TRUE : FALSE); // <FS:PP> FIRE-5082: "Transparent" button in Texture Panel
	self->getChild<LLButton>("None")->setVisible(index == 0 ? TRUE : FALSE);
	self->getChild<LLButton>("Pipette")->setVisible(index == 0 ? TRUE : FALSE);
    self->getChild<LLComboBox>("textures_material_combo")->setVisible(index == 0 ? TRUE : FALSE);
	self->getChild<LLFilterEditor>("inventory search editor")->setVisible(index == 0 ? TRUE : FALSE);
	self->getChild<LLInventoryPanel>("inventory panel")->setVisible(index == 0 ? TRUE : FALSE);

	/*self->getChild<LLCheckBox>("show_folders_check")->setVisible(mode);
	  no idea under which conditions the above is even shown, needs testing. */

	self->getChild<LLButton>("l_add_btn")->setVisible(index == 1 ? TRUE : FALSE);
	self->getChild<LLButton>("l_rem_btn")->setVisible(index == 1 ? TRUE : FALSE);
	self->getChild<LLButton>("l_upl_btn")->setVisible(index == 1 ? TRUE : FALSE);
	self->getChild<LLScrollListCtrl>("l_name_list")->setVisible(index == 1 ? TRUE : FALSE);

	self->getChild<LLComboBox>("l_bake_use_texture_combo_box")->setVisible(index == 2 ? TRUE : FALSE);
	self->getChild<LLCheckBoxCtrl>("hide_base_mesh_region")->setVisible(FALSE);// index == 2 ? TRUE : FALSE);

	if (index == 2)
	{
		self->stopUsingPipette();

		S8 val = -1;

		LLUUID imageID = self->mImageAssetID;
		if (imageID == IMG_USE_BAKED_HEAD)
		{
			val = 0;
		}
		else if (imageID == IMG_USE_BAKED_UPPER)
		{
			val = 1;
		}
		else if (imageID == IMG_USE_BAKED_LOWER)
		{
			val = 2;
		}
		else if (imageID == IMG_USE_BAKED_EYES)
		{
			val = 3;
		}
		else if (imageID == IMG_USE_BAKED_SKIRT)
		{
			val = 4;
		}
		else if (imageID == IMG_USE_BAKED_HAIR)
		{
			val = 5;
		}
		else if (imageID == IMG_USE_BAKED_LEFTARM)
		{
			val = 6;
		}
		else if (imageID == IMG_USE_BAKED_LEFTLEG)
		{
			val = 7;
		}
		else if (imageID == IMG_USE_BAKED_AUX1)
		{
			val = 8;
		}
		else if (imageID == IMG_USE_BAKED_AUX2)
		{
			val = 9;
		}
		else if (imageID == IMG_USE_BAKED_AUX3)
		{
			val = 10;
		}


		self->getChild<LLComboBox>("l_bake_use_texture_combo_box")->setSelectedByValue(val, TRUE);
	}
}

// static
void LLFloaterTexturePicker::onBtnAdd(void* userdata)
{
<<<<<<< HEAD
	// <FS:Ansariel> Threaded filepickers
	//if (LLLocalBitmapMgr::getInstance()->addUnit() == true)
	//{
	//	LLFloaterTexturePicker* self = (LLFloaterTexturePicker*) userdata;
	//	LLLocalBitmapMgr::getInstance()->feedScrollList(self->mLocalScrollCtrl);
	//}
	LLLocalBitmapMgr::getInstance()->addUnit();
	// </FS:Ansariel>
=======
    LLFloaterTexturePicker* self = (LLFloaterTexturePicker*)userdata;

    // todo: there will be changes to texture picker to forbid
    // selection of materials in some cases, like landmarks, once
    // it gets implemented, update code to select FLOAD_* filter
    // based on picker's material/texture mode.
    LLFilePickerReplyThread::startPicker(boost::bind(&onPickerCallback, _1, self->getHandle()), LLFilePicker::FFLOAD_MATERIAL_TEXTURE, true);
>>>>>>> 302bf292
}

// <FS:Ansariel> Threaded filepickers
void LLFloaterTexturePicker::onLocalBitmapsAddedCallback()
{
	LLLocalBitmapMgr::getInstance()->feedScrollList(mLocalScrollCtrl);
}
// </FS:Ansariel>

// static
void LLFloaterTexturePicker::onBtnRemove(void* userdata)
{
	LLFloaterTexturePicker* self = (LLFloaterTexturePicker*) userdata;
	std::vector<LLScrollListItem*> selected_items = self->mLocalScrollCtrl->getAllSelected();

	if (!selected_items.empty())
	{

		for(std::vector<LLScrollListItem*>::iterator iter = selected_items.begin();
			iter != selected_items.end(); iter++)
		{
			LLScrollListItem* list_item = *iter;
			if (list_item)
			{
                LLSD data = self->mLocalScrollCtrl->getFirstSelected()->getValue();
                LLUUID tracking_id = data["id"];
                S32 asset_type = data["type"].asInteger();

                if (LLAssetType::AT_MATERIAL == asset_type)
                {
                    LLLocalGLTFMaterialMgr::getInstance()->delUnit(tracking_id);
                }
                else
                {
                    LLLocalBitmapMgr::getInstance()->delUnit(tracking_id);
                }
			}
		}

		self->getChild<LLButton>("l_rem_btn")->setEnabled(false);
		self->getChild<LLButton>("l_upl_btn")->setEnabled(false);
        self->mLocalScrollCtrl->clearRows();
		LLLocalBitmapMgr::getInstance()->feedScrollList(self->mLocalScrollCtrl);
        LLLocalGLTFMaterialMgr::getInstance()->feedScrollList(self->mLocalScrollCtrl);
	}
}

// static
void LLFloaterTexturePicker::onBtnUpload(void* userdata)
{
	LLFloaterTexturePicker* self = (LLFloaterTexturePicker*) userdata;
	std::vector<LLScrollListItem*> selected_items = self->mLocalScrollCtrl->getAllSelected();

	if (selected_items.empty())
	{
		return;
	}

	/* currently only allows uploading one by one, picks the first item from the selection list.  (not the vector!)
	   in the future, it might be a good idea to check the vector size and if more than one units is selected - opt for multi-image upload. */

    LLSD data = self->mLocalScrollCtrl->getFirstSelected()->getValue();
    LLUUID tracking_id = data["id"];
    S32 asset_type = data["type"].asInteger();

    if (LLAssetType::AT_MATERIAL == asset_type)
    {
        std::string filename = LLLocalGLTFMaterialMgr::getInstance()->getFilename(tracking_id);
        if (!filename.empty())
        {
            LLMaterialEditor* me = (LLMaterialEditor*)LLFloaterReg::getInstance("material_editor");
            if (me)
            {
                me->loadMaterialFromFile(filename);
            }
        }
    }
    else
    {
        std::string filename = LLLocalBitmapMgr::getInstance()->getFilename(tracking_id);
        if (!filename.empty())
        {
            LLFloaterReg::showInstance("upload_image", LLSD(filename));
        }
    }
}

//static
void LLFloaterTexturePicker::onLocalScrollCommit(LLUICtrl* ctrl, void* userdata)
{
	LLFloaterTexturePicker* self = (LLFloaterTexturePicker*) userdata;
	std::vector<LLScrollListItem*> selected_items = self->mLocalScrollCtrl->getAllSelected();
	bool has_selection = !selected_items.empty();

	self->getChild<LLButton>("l_rem_btn")->setEnabled(has_selection);
	self->getChild<LLButton>("l_upl_btn")->setEnabled(has_selection && (selected_items.size() < 2));
	/* since multiple-localbitmap upload is not implemented, upl button gets disabled if more than one is selected. */

	if (has_selection)
	{
<<<<<<< HEAD
		LLUUID tracking_id = (LLUUID)self->mLocalScrollCtrl->getSelectedItemLabel(LOCAL_TRACKING_ID_COLUMN); 
		LLUUID inworld_id = LLLocalBitmapMgr::getInstance()->getWorldID(tracking_id);
		// <FS:Ansariel> FIRE-8298: Apply now checkbox has no effect
		//if (self->mSetImageAssetIDCallback)
		//{
		//	self->mSetImageAssetIDCallback(inworld_id);
		//}
		self->setImageID(inworld_id);
		// </FS:Ansariel>
=======
        LLSD data = self->mLocalScrollCtrl->getFirstSelected()->getValue();
        LLUUID tracking_id = data["id"];
        S32 asset_type = data["type"].asInteger();
        LLUUID inworld_id;

        if (LLAssetType::AT_MATERIAL == asset_type)
        {
            inworld_id = LLLocalGLTFMaterialMgr::getInstance()->getWorldID(tracking_id);
        }
        else
        {
            inworld_id = LLLocalBitmapMgr::getInstance()->getWorldID(tracking_id);
        }

		if (self->mSetImageAssetIDCallback)
		{
			self->mSetImageAssetIDCallback(inworld_id);
		}
>>>>>>> 302bf292

		if (self->childGetValue("apply_immediate_check").asBoolean())
		{
			if (self->mOnFloaterCommitCallback)
			{
				self->mOnFloaterCommitCallback(LLTextureCtrl::TEXTURE_CHANGE, inworld_id);
			}
		}
	}
}

// static
void LLFloaterTexturePicker::onShowFolders(LLUICtrl* ctrl, void *user_data)
{
	LLCheckBoxCtrl* check_box = (LLCheckBoxCtrl*)ctrl;
	LLFloaterTexturePicker* picker = (LLFloaterTexturePicker*)user_data;

	if (check_box->get())
	{
		picker->mInventoryPanel->setShowFolderState(LLInventoryFilter::SHOW_NON_EMPTY_FOLDERS);
	}
	else
	{
		picker->mInventoryPanel->setShowFolderState(LLInventoryFilter::SHOW_NO_FOLDERS);
	}
}

// static
void LLFloaterTexturePicker::onApplyImmediateCheck(LLUICtrl* ctrl, void *user_data)
{
	LLFloaterTexturePicker* picker = (LLFloaterTexturePicker*)user_data;

	LLCheckBoxCtrl* check_box = (LLCheckBoxCtrl*)ctrl;
	gSavedSettings.setBOOL("TextureLivePreview", check_box->get());
	// <FS:Ansariel> FIRE-8298: Apply now checkbox has no effect
	picker->setCanApply(true, true);
	// </FS:Ansariel>
	picker->updateFilterPermMask();
	picker->commitIfImmediateSet();
}

//static
void LLFloaterTexturePicker::onBakeTextureSelect(LLUICtrl* ctrl, void *user_data)
{
	LLFloaterTexturePicker* self = (LLFloaterTexturePicker*)user_data;
	LLComboBox* combo_box = (LLComboBox*)ctrl;

	S8 type = combo_box->getValue().asInteger();
	
	LLUUID imageID = self->mDefaultImageAssetID;
	if (type == 0)
	{
		imageID = IMG_USE_BAKED_HEAD;
	}
	else if (type == 1)
	{
		imageID = IMG_USE_BAKED_UPPER;
	}
	else if (type == 2)
	{
		imageID = IMG_USE_BAKED_LOWER;
	}
	else if (type == 3)
	{
		imageID = IMG_USE_BAKED_EYES;
	}
	else if (type == 4)
	{
		imageID = IMG_USE_BAKED_SKIRT;
	}
	else if (type == 5)
	{
		imageID = IMG_USE_BAKED_HAIR;
	}
	else if (type == 6)
	{
		imageID = IMG_USE_BAKED_LEFTARM;
	}
	else if (type == 7)
	{
		imageID = IMG_USE_BAKED_LEFTLEG;
	}
	else if (type == 8)
	{
		imageID = IMG_USE_BAKED_AUX1;
	}
	else if (type == 9)
	{
		imageID = IMG_USE_BAKED_AUX2;
	}
	else if (type == 10)
	{
		imageID = IMG_USE_BAKED_AUX3;
	}

	self->setImageID(imageID);
	self->mViewModel->setDirty(); // *TODO: shouldn't we be using setValue() here?

	if (!self->mPreviewSettingChanged)
	{
		self->mCanPreview = gSavedSettings.getBOOL("TextureLivePreview");
	}
	else
	{
		self->mPreviewSettingChanged = false;
	}

	if (self->mCanPreview)
	{
		// only commit intentional selections, not implicit ones
		self->commitIfImmediateSet();
	}
}

//static
void LLFloaterTexturePicker::onHideBaseMeshRegionCheck(LLUICtrl* ctrl, void *user_data)
{
	//LLFloaterTexturePicker* picker = (LLFloaterTexturePicker*)user_data;
	//LLCheckBoxCtrl* check_box = (LLCheckBoxCtrl*)ctrl;
}

void LLFloaterTexturePicker::updateFilterPermMask()
{
	//mInventoryPanel->setFilterPermMask( getFilterPermMask() );  Commented out due to no-copy texture loss.
}

void LLFloaterTexturePicker::setCanApply(bool can_preview, bool can_apply)
{
	getChildRef<LLUICtrl>("Select").setEnabled(can_apply);
	getChildRef<LLUICtrl>("preview_disabled").setVisible(!can_preview);
	getChildRef<LLUICtrl>("apply_immediate_check").setVisible(can_preview);

	mCanApply = can_apply;
	mCanPreview = can_preview ? gSavedSettings.getBOOL("TextureLivePreview") : false;
	mPreviewSettingChanged = true;
}

void LLFloaterTexturePicker::onFilterEdit(const std::string& search_string )
{
	std::string upper_case_search_string = search_string;
	LLStringUtil::toUpper(upper_case_search_string);

	if (upper_case_search_string.empty())
	{
		if (mInventoryPanel->getFilterSubString().empty())
		{
			// current filter and new filter empty, do nothing
			return;
		}

		mSavedFolderState.setApply(TRUE);
		mInventoryPanel->getRootFolder()->applyFunctorRecursively(mSavedFolderState);
		// add folder with current item to list of previously opened folders
		LLOpenFoldersWithSelection opener;
		mInventoryPanel->getRootFolder()->applyFunctorRecursively(opener);
		mInventoryPanel->getRootFolder()->scrollToShowSelection();

	}
	else if (mInventoryPanel->getFilterSubString().empty())
	{
		// first letter in search term, save existing folder open state
		if (!mInventoryPanel->getFilter().isNotDefault())
		{
			mSavedFolderState.setApply(FALSE);
			mInventoryPanel->getRootFolder()->applyFunctorRecursively(mSavedFolderState);
		}
	}

	mInventoryPanel->setFilterSubString(search_string);
}

void LLFloaterTexturePicker::onSelectTextureMaterials(LLUICtrl* ctrl, void *userdata)
{
    LLFloaterTexturePicker* self = (LLFloaterTexturePicker*)userdata;
    int index = self->mTextureMaterialsCombo->getValue().asInteger();

    // IMPORTANT: make sure these match the entries in floater_texture_ctrl.xml 
    // for the textures_material_combo combo box
    const int textures_and_materials = 0;
    const int textures_only = 1;
    const int materials_only = 2;

    U32 filter_types = 0x0;

    if (index == textures_and_materials)
    {
        filter_types |= 0x1 << LLInventoryType::IT_TEXTURE;
        filter_types |= 0x1 << LLInventoryType::IT_SNAPSHOT;
        filter_types |= 0x1 << LLInventoryType::IT_MATERIAL;
    }
    else if (index == textures_only)
    {
        filter_types |= 0x1 << LLInventoryType::IT_TEXTURE;
        filter_types |= 0x1 << LLInventoryType::IT_SNAPSHOT;
    }
    else if (index == materials_only)
    {
        filter_types |= 0x1 << LLInventoryType::IT_MATERIAL;
    }

    self->mInventoryPanel->setFilterTypes(filter_types);
}

void LLFloaterTexturePicker::setLocalTextureEnabled(BOOL enabled)
{
	// <FS:Ansariel> FIRE-30431: Keep radio button mode selection in texture selection
    //mModeSelector->setEnabledByValue(1, enabled);
	mModeSelector->setIndexEnabled(1,enabled);}

void LLFloaterTexturePicker::setBakeTextureEnabled(BOOL enabled)
{
	BOOL changed = (enabled != mBakeTextureEnabled);

	mBakeTextureEnabled = enabled;
	// <FS:Ansariel> FIRE-30431: Keep radio button mode selection in texture selection
	//mModeSelector->setEnabledByValue(2, enabled);

	//if (!mBakeTextureEnabled && (mModeSelector->getValue().asInteger() == 2))
	//{
	//	mModeSelector->selectByValue(0);
	//}
	//
	//if (changed && mBakeTextureEnabled && LLAvatarAppearanceDefines::LLAvatarAppearanceDictionary::isBakedImageId(mImageAssetID))
	//{
	//	if (mModeSelector->getValue().asInteger() != 2)
	//	{
	//		mModeSelector->selectByValue(2);
	//	}
	//}
	mModeSelector->setIndexEnabled(2, enabled);

	if (!mBakeTextureEnabled && (mModeSelector->getSelectedIndex() == 2))
	{
		mModeSelector->setSelectedIndex(0, 0);
	}
	
	if (changed && mBakeTextureEnabled && LLAvatarAppearanceDefines::LLAvatarAppearanceDictionary::isBakedImageId(mImageAssetID))
	{
		if (mModeSelector->getSelectedIndex() != 2)
		{
			mModeSelector->setSelectedIndex(2, 0);
		}
	}
	// </FS:Ansariel>
	onModeSelect(0, this);
}

void LLFloaterTexturePicker::onPickerCallback(const std::vector<std::string>& filenames, LLHandle<LLFloater> handle)
{
    std::vector<std::string>::const_iterator iter = filenames.begin();
    while (iter != filenames.end())
    {
        if (!iter->empty())
        {
            std::string temp_exten = gDirUtilp->getExtension(*iter);
            if (temp_exten == "gltf" || temp_exten == "glb")
            {
                LLLocalGLTFMaterialMgr::getInstance()->addUnit(*iter);
            }
            else
            {
                LLLocalBitmapMgr::getInstance()->addUnit(*iter);
            }
        }
        iter++;
    }

    // Todo: this should referesh all pickers, not just a current one
    if (!handle.isDead())
    {
        LLFloaterTexturePicker* self = (LLFloaterTexturePicker*)handle.get();
        self->mLocalScrollCtrl->clearRows();
        LLLocalBitmapMgr::getInstance()->feedScrollList(self->mLocalScrollCtrl);
        LLLocalGLTFMaterialMgr::getInstance()->feedScrollList(self->mLocalScrollCtrl);
    }
}

void LLFloaterTexturePicker::onTextureSelect( const LLTextureEntry& te )
{
	LLUUID inventory_item_id = findItemID(te.getID(), TRUE);
	if (inventory_item_id.notNull())
	{
		LLToolPipette::getInstance()->setResult(TRUE, "");
		// <FS:Ansariel> FIRE-8298: Apply now checkbox has no effect
		setCanApply(true, true);
		// </FS:Ansariel>
		setImageID(te.getID());

		mNoCopyTextureSelected = FALSE;
		LLInventoryItem* itemp = gInventory.getItem(inventory_item_id);

		if (itemp && !itemp->getPermissions().allowCopyBy(gAgent.getID()))
		{
			// no copy texture
			mNoCopyTextureSelected = TRUE;
		}
		
		commitIfImmediateSet();
	}
	else
	{
		LLToolPipette::getInstance()->setResult(FALSE, LLTrans::getString("InventoryNoTexture"));
	}
}

///////////////////////////////////////////////////////////////////////
// LLTextureCtrl

static LLDefaultChildRegistry::Register<LLTextureCtrl> r("texture_picker");

LLTextureCtrl::LLTextureCtrl(const LLTextureCtrl::Params& p)
:	LLUICtrl(p),
	mDragCallback(NULL),
	mDropCallback(NULL),
	mOnCancelCallback(NULL),
	mOnCloseCallback(NULL),
	mOnSelectCallback(NULL),
	mBorderColor( p.border_color() ),
	mAllowNoTexture( p.allow_no_texture ),
	mAllowLocalTexture( TRUE ),
	mImmediateFilterPermMask( PERM_NONE ),
	mNonImmediateFilterPermMask( PERM_NONE ),
	mCanApplyImmediately( FALSE ),
	mNeedsRawImageData( FALSE ),
	mValid( TRUE ),
	mShowLoadingPlaceholder( TRUE ),
	mImageAssetID(p.image_id),
	mDefaultImageAssetID(p.default_image_id),
	mDefaultImageName(p.default_image_name),
	mFallbackImage(p.fallback_image),
	// <FS:Ansariel> Mask texture if desired
	mIsMasked(FALSE),
	// </FS:Ansariel> Mask texture if desired
	mPreviewMode(!p.enabled) // <FS:Ansariel> For texture preview mode
{

	// Default of defaults is white image for diff tex
	//
	LLUUID whiteImage( gSavedSettings.getString( "UIImgWhiteUUID" ) );
	setBlankImageAssetID( whiteImage );

	setAllowNoTexture(p.allow_no_texture);
	setCanApplyImmediately(p.can_apply_immediately);
	mCommitOnSelection = !p.no_commit_on_selection;

	LLTextBox::Params params(p.caption_text);
	params.name(p.label);
	params.rect(LLRect( 0, BTN_HEIGHT_SMALL, getRect().getWidth(), 0 ));
	params.initial_value(p.label());
	params.follows.flags(FOLLOWS_LEFT | FOLLOWS_RIGHT | FOLLOWS_BOTTOM);
	mCaption = LLUICtrlFactory::create<LLTextBox> (params);
	addChild( mCaption );

	S32 image_top = getRect().getHeight();
	S32 image_bottom = BTN_HEIGHT_SMALL;
	S32 image_middle = (image_top + image_bottom) / 2;
	S32 line_height = LLFontGL::getFontSansSerifSmall()->getLineHeight();

	LLTextBox::Params tentative_label_p(p.multiselect_text);
	tentative_label_p.name("Multiple");
	tentative_label_p.rect(LLRect (0, image_middle + line_height / 2, getRect().getWidth(), image_middle - line_height / 2 ));
	tentative_label_p.follows.flags(FOLLOWS_ALL);
	mTentativeLabel = LLUICtrlFactory::create<LLTextBox> (tentative_label_p);

	// It is no longer possible to associate a style with a textbox, so it has to be done in this fashion
	LLStyle::Params style_params;
	style_params.color = LLColor4::white;

	mTentativeLabel->setText(LLTrans::getString("multiple_textures"), style_params);
	mTentativeLabel->setHAlign(LLFontGL::HCENTER);
	addChild( mTentativeLabel );

	LLRect border_rect = getLocalRect();
	border_rect.mBottom += BTN_HEIGHT_SMALL;
	LLViewBorder::Params vbparams(p.border);
	vbparams.name("border");
	vbparams.rect(border_rect);
	mBorder = LLUICtrlFactory::create<LLViewBorder> (vbparams);
	addChild(mBorder);

	mLoadingPlaceholderString = LLTrans::getString("texture_loading");
}

LLTextureCtrl::~LLTextureCtrl()
{
	closeDependentFloater();

	// <FS:Ansariel> Remove NO_DELETE texture state so image gets removed from memory (set by calling setBoostLevel(LLGLTexture::BOOST_PREVIEW))
	if (mTexturep.notNull())
	{
		mTexturep->forceActive();
	}
	// </FS:Ansariel>
}

void LLTextureCtrl::setShowLoadingPlaceholder(BOOL showLoadingPlaceholder)
{
	mShowLoadingPlaceholder = showLoadingPlaceholder;
}

void LLTextureCtrl::setCaption(const std::string& caption)
{
	mCaption->setText( caption );
}

void LLTextureCtrl::setCanApplyImmediately(BOOL b)
{
	mCanApplyImmediately = b; 
	LLFloaterTexturePicker* floaterp = (LLFloaterTexturePicker*)mFloaterHandle.get();
	if( floaterp )
	{
		floaterp->setCanApplyImmediately(b);
	}
}

void LLTextureCtrl::setCanApply(bool can_preview, bool can_apply)
{
	LLFloaterTexturePicker* floaterp = dynamic_cast<LLFloaterTexturePicker*>(mFloaterHandle.get());
	if( floaterp )
	{
		floaterp->setCanApply(can_preview, can_apply);
	}
}

void LLTextureCtrl::setVisible( BOOL visible ) 
{
	if( !visible )
	{
		closeDependentFloater();
	}
	LLUICtrl::setVisible( visible );
}

void LLTextureCtrl::setEnabled( BOOL enabled )
{
	LLFloaterTexturePicker* floaterp = (LLFloaterTexturePicker*)mFloaterHandle.get();
	if( floaterp )
	{
		floaterp->setActive(enabled);
	}
	if( enabled )
	{
		std::string tooltip;
		if (floaterp) tooltip = floaterp->getString("choose_picture");
		setToolTip( tooltip );
	}
	else
	{
		setToolTip( std::string() );
		// *TODO: would be better to keep floater open and show
		// disabled state.
		closeDependentFloater();
	}

	mCaption->setEnabled( enabled );

	// <FS:Ansariel> Texture preview mode
	//LLView::setEnabled( enabled );
	LLView::setEnabled( (enabled || getValue().asUUID().notNull()) );
	mPreviewMode = !enabled;
	// </FS:Ansariel>
}

void LLTextureCtrl::setValid(BOOL valid )
{
	mValid = valid;
	if (!valid)
	{
		LLFloaterTexturePicker* pickerp = (LLFloaterTexturePicker*)mFloaterHandle.get();
		if (pickerp)
		{
			pickerp->setActive(FALSE);
		}
	}
}


// virtual
void LLTextureCtrl::clear()
{
	setImageAssetID(LLUUID::null);
}

void LLTextureCtrl::setLabel(const std::string& label)
{
	mLabel = label;
	mCaption->setText(label);
}

void LLTextureCtrl::showPicker(BOOL take_focus)
{
	// show hourglass cursor when loading inventory window
	// because inventory construction is slooow
	getWindow()->setCursor(UI_CURSOR_WAIT);
	LLFloater* floaterp = mFloaterHandle.get();

	// Show the dialog
	if( floaterp )
	{
		floaterp->openFloater();
	}
	else
	{
		floaterp = new LLFloaterTexturePicker(
			this,
			getImageAssetID(),
			getDefaultImageAssetID(),
			getBlankImageAssetID(),
			getTentative(),
			getAllowNoTexture(),
			mLabel,
			mImmediateFilterPermMask,
			mDnDFilterPermMask,
			mNonImmediateFilterPermMask,
			mCanApplyImmediately,
			mFallbackImage);
		mFloaterHandle = floaterp->getHandle();

		LLFloaterTexturePicker* texture_floaterp = dynamic_cast<LLFloaterTexturePicker*>(floaterp);
		if (texture_floaterp && mOnTextureSelectedCallback)
		{
			texture_floaterp->setTextureSelectedCallback(mOnTextureSelectedCallback);
		}
		if (texture_floaterp && mOnCloseCallback)
		{
			texture_floaterp->setOnFloaterCloseCallback(boost::bind(&LLTextureCtrl::onFloaterClose, this));
		}
		if (texture_floaterp)
		{
			texture_floaterp->setOnFloaterCommitCallback(boost::bind(&LLTextureCtrl::onFloaterCommit, this, _1, _2));
		}
		if (texture_floaterp)
		{
			texture_floaterp->setSetImageAssetIDCallback(boost::bind(&LLTextureCtrl::setImageAssetID, this, _1));
		}
		if (texture_floaterp)
		{
			texture_floaterp->setBakeTextureEnabled(TRUE);
		}

		LLFloater* root_floater = gFloaterView->getParentFloater(this);
		if (root_floater)
			root_floater->addDependentFloater(floaterp);
		floaterp->openFloater();
	}

	LLFloaterTexturePicker* picker_floater = dynamic_cast<LLFloaterTexturePicker*>(floaterp);
	if (picker_floater)
	{
		picker_floater->setLocalTextureEnabled(mAllowLocalTexture);
	}

	if (take_focus)
	{
		floaterp->setFocus(TRUE);
	}
}


void LLTextureCtrl::closeDependentFloater()
{
	LLFloaterTexturePicker* floaterp = (LLFloaterTexturePicker*)mFloaterHandle.get();
	if( floaterp && floaterp->isInVisibleChain())
	{
		floaterp->setOwner(NULL);
		floaterp->setVisible(FALSE);
		floaterp->closeFloater();
	}
}

// Allow us to download textures quickly when floater is shown
class LLTextureFetchDescendentsObserver : public LLInventoryFetchDescendentsObserver
{
public:
	virtual void done()
	{
		// We need to find textures in all folders, so get the main
		// background download going.
		LLInventoryModelBackgroundFetch::instance().start();
		gInventory.removeObserver(this);
		delete this;
	}
};

BOOL LLTextureCtrl::handleHover(S32 x, S32 y, MASK mask)
{
	getWindow()->setCursor(mBorder->parentPointInView(x,y) ? UI_CURSOR_HAND : UI_CURSOR_ARROW);
	return TRUE;
}


BOOL LLTextureCtrl::handleMouseDown(S32 x, S32 y, MASK mask)
{
	BOOL handled = LLUICtrl::handleMouseDown( x, y , mask );

	if (!handled && mBorder->parentPointInView(x, y))
	{
		// <FS:Ansariel> Texture preview mode
		//showPicker(FALSE);
		////grab textures first...
		//LLInventoryModelBackgroundFetch::instance().start(gInventory.findCategoryUUIDForType(LLFolderType::FT_TEXTURE));
		////...then start full inventory fetch.
		//LLInventoryModelBackgroundFetch::instance().start();
		if (!mPreviewMode)
		{
			showPicker(FALSE);
			//grab textures first...
			LLInventoryModelBackgroundFetch::instance().start(gInventory.findCategoryUUIDForType(LLFolderType::FT_TEXTURE));
			//...then start full inventory fetch.
			LLInventoryModelBackgroundFetch::instance().start();
		}
		else if (!mIsMasked)
		{
			// Open the preview floater for the texture
			LLSD params;
			params["uuid"] = getValue();
			params["preview_only"] = TRUE;
			LLFloaterReg::showInstance("preview_texture", params, TRUE);
		}
		// </FS:Ansariel>

		handled = TRUE;
	}

	return handled;
}

void LLTextureCtrl::onFloaterClose()
{
	LLFloaterTexturePicker* floaterp = (LLFloaterTexturePicker*)mFloaterHandle.get();

	if (floaterp)
	{
		if (mOnCloseCallback)
		{
			mOnCloseCallback(this,LLSD());
		}
		floaterp->setOwner(NULL);
	}

	mFloaterHandle.markDead();
}

void LLTextureCtrl::onFloaterCommit(ETexturePickOp op, LLUUID id)
{
    LLFloaterTexturePicker* floaterp = (LLFloaterTexturePicker*)mFloaterHandle.get();

    if( floaterp && getEnabled())
	{
		if (op == TEXTURE_CANCEL)
			mViewModel->resetDirty();
		// If the "no_commit_on_selection" parameter is set
		// we get dirty only when user presses OK in the picker
		// (i.e. op == TEXTURE_SELECT) or texture changes via DnD.
		else if (mCommitOnSelection || op == TEXTURE_SELECT)
			mViewModel->setDirty(); // *TODO: shouldn't we be using setValue() here?
			
		if(floaterp->isDirty() || id.notNull()) // mModelView->setDirty does not work.
		{
			setTentative( FALSE );

			if (id.notNull())
			{
				mImageItemID = id;
				mImageAssetID = id;
			}
			else
			{
			    mImageItemID = floaterp->findItemID(floaterp->getAssetID(), FALSE);
			    LL_DEBUGS() << "mImageItemID: " << mImageItemID << LL_ENDL;
			    mImageAssetID = floaterp->getAssetID();
			    LL_DEBUGS() << "mImageAssetID: " << mImageAssetID << LL_ENDL;
			}

			if (op == TEXTURE_SELECT && mOnSelectCallback)
			{
                // determine if the selected item in inventory is a material
                // by finding the item in inventory and inspecting its (IT_) type
                LLUUID item_id = floaterp->findItemID(floaterp->getAssetID(), FALSE);
                LLInventoryItem* item = gInventory.getItem(item_id);
                if (item)
                {
                    if (item->getInventoryType() == LLInventoryType::IT_MATERIAL)
                    {
                        // ask the selection manager for the list of selected objects
                        // to which the material will be applied.
                        LLObjectSelectionHandle selectedObjectsHandle = LLSelectMgr::getInstance()->getSelection();
                        if (selectedObjectsHandle.notNull())
                        {
                            LLObjectSelection* selectedObjects = selectedObjectsHandle.get();
                            if (!selectedObjects->isEmpty())
                            {
                                // we have a selection - iterate over it
                                for (LLObjectSelection::valid_iterator obj_iter = selectedObjects->valid_begin();
                                        obj_iter != selectedObjects->valid_end();
                                            ++obj_iter)
                                {
                                    LLSelectNode* object = *obj_iter;
                                    LLViewerObject* viewer_object = object->getObject();
                                    if (viewer_object)
                                    {
                                        // the asset ID of the material we want to apply
                                        // the the selected objects
                                        LLUUID asset_id = item->getAssetUUID();

                                        // iterate over the faces in the object
                                        // TODO: consider the case where user has 
                                        // selected only certain faces
                                        S32 num_faces = viewer_object->getNumTEs();
                                        for (S32 face = 0; face < num_faces; face++)
                                        {
                                            viewer_object->setRenderMaterialID(face, asset_id);
                                            dialog_refresh_all();
                                        }
                                        viewer_object->sendTEUpdate();
                                    }
                                }
                            }
                        }
                    }
                }
                else
                // original behavior for textures, not materials
                {
                    mOnSelectCallback(this, LLSD());
                }
			}
			else if (op == TEXTURE_CANCEL && mOnCancelCallback)
			{
				mOnCancelCallback( this, LLSD() );
			}
			else
			{
				// If the "no_commit_on_selection" parameter is set
				// we commit only when user presses OK in the picker
				// (i.e. op == TEXTURE_SELECT) or texture changes via DnD.
                if (mCommitOnSelection || op == TEXTURE_SELECT)
                {
                    onCommit();
                }
			}
		}
	}
}

void LLTextureCtrl::setOnTextureSelectedCallback(texture_selected_callback cb)
{
	mOnTextureSelectedCallback = cb;
	LLFloaterTexturePicker* floaterp = dynamic_cast<LLFloaterTexturePicker*>(mFloaterHandle.get());
	if (floaterp)
	{
		floaterp->setTextureSelectedCallback(cb);
	}
}

void	LLTextureCtrl::setImageAssetName(const std::string& name)
{
	LLPointer<LLUIImage> imagep = LLUI::getUIImage(name);
	if(imagep)
	{
		LLViewerFetchedTexture* pTexture = dynamic_cast<LLViewerFetchedTexture*>(imagep->getImage().get());
		if(pTexture)
		{
			LLUUID id = pTexture->getID();
			setImageAssetID(id);
		}
	}
}

void LLTextureCtrl::setImageAssetID( const LLUUID& asset_id )
{
	if( mImageAssetID != asset_id )
	{
		mImageItemID.setNull();
		mImageAssetID = asset_id;
		LLFloaterTexturePicker* floaterp = (LLFloaterTexturePicker*)mFloaterHandle.get();
		if( floaterp && getEnabled() )
		{
			floaterp->setImageID( asset_id );
			floaterp->resetDirty();
		}
	}
}

void LLTextureCtrl::setBakeTextureEnabled(BOOL enabled)
{
	LLFloaterTexturePicker* floaterp = (LLFloaterTexturePicker*)mFloaterHandle.get();
	if (floaterp)
	{
		floaterp->setBakeTextureEnabled(enabled);
	}
}

BOOL LLTextureCtrl::handleDragAndDrop(S32 x, S32 y, MASK mask,
					  BOOL drop, EDragAndDropType cargo_type, void *cargo_data,
					  EAcceptance *accept,
					  std::string& tooltip_msg)
{
	BOOL handled = FALSE;

	// this downcast may be invalid - but if the second test below
	// returns true, then the cast was valid, and we can perform
	// the third test without problems.
	LLInventoryItem* item = (LLInventoryItem*)cargo_data; 
	bool is_mesh = cargo_type == DAD_MESH;

	// <FS:Ansariel> FIRE-10125: Texture picker allows dragging of textures while in preview mode
	//if (getEnabled() &&
	if (getEnabled() && !mPreviewMode &&
	// </FS:Ansariel>
		((cargo_type == DAD_TEXTURE) || is_mesh) &&
		 allowDrop(item))
	{
		if (drop)
		{
			if(doDrop(item))
			{
				if (!mCommitOnSelection)
					mViewModel->setDirty();

				// This removes the 'Multiple' overlay, since
				// there is now only one texture selected.
				setTentative( FALSE ); 
				onCommit();
			}
		}

		*accept = ACCEPT_YES_SINGLE;
	}
	else
	{
		*accept = ACCEPT_NO;
	}

	handled = TRUE;
	LL_DEBUGS("UserInput") << "dragAndDrop handled by LLTextureCtrl " << getName() << LL_ENDL;

	return handled;
}

void LLTextureCtrl::draw()
{
	mBorder->setKeyboardFocusHighlight(hasFocus());

	if (!mValid)
	{
		mTexturep = NULL;
	}
	else if (!mImageAssetID.isNull())
	{
		LLPointer<LLViewerFetchedTexture> texture = NULL;

		if (LLAvatarAppearanceDefines::LLAvatarAppearanceDictionary::isBakedImageId(mImageAssetID))
		{
			LLViewerObject* obj = LLSelectMgr::getInstance()->getSelection()->getFirstObject();
			if (obj)
			{
				LLViewerTexture* viewerTexture = obj->getBakedTextureForMagicId(mImageAssetID);
				texture = viewerTexture ? dynamic_cast<LLViewerFetchedTexture*>(viewerTexture) : NULL;
			}
			
		}

		if (texture.isNull())
		{
			texture = LLViewerTextureManager::getFetchedTexture(mImageAssetID, FTT_DEFAULT, MIPMAP_YES, LLGLTexture::BOOST_NONE, LLViewerTexture::LOD_TEXTURE);
		}
		
		texture->setBoostLevel(LLGLTexture::BOOST_PREVIEW);
		texture->forceToSaveRawImage(0) ;

		mTexturep = texture;
	}
	else//mImageAssetID == LLUUID::null
	{
		mTexturep = NULL; 
	}
	
	// Border
	LLRect border( 0, getRect().getHeight(), getRect().getWidth(), BTN_HEIGHT_SMALL );
	gl_rect_2d( border, mBorderColor.get(), FALSE );

	// Interior
	LLRect interior = border;
	interior.stretch( -1 ); 

	// If we're in a focused floater, don't apply the floater's alpha to the texture (STORM-677).
	const F32 alpha = getTransparencyType() == TT_ACTIVE ? 1.0f : getCurrentTransparency();
	if( mTexturep )
	{
		if( mTexturep->getComponents() == 4 )
		{
			gl_rect_2d_checkerboard( interior, alpha );
		}
		
		gl_draw_scaled_image( interior.mLeft, interior.mBottom, interior.getWidth(), interior.getHeight(), mTexturep, UI_VERTEX_COLOR % alpha);
		mTexturep->addTextureStats( (F32)(interior.getWidth() * interior.getHeight()) );
		// <FS:Ansariel> Mask texture if desired
		if (mIsMasked)
		{
			gl_rect_2d( interior, LLColor4(0.5f, 0.5f, 0.5f, 0.44f), TRUE);
			gl_draw_x( interior, LLColor4::black );
		}
		// </FS:Ansariel> Mask texture if desired
	}
	else if (!mFallbackImage.isNull())
	{
		mFallbackImage->draw(interior, UI_VERTEX_COLOR % alpha);
	}
	else
	{
		gl_rect_2d( interior, LLColor4::grey % alpha, TRUE );

		// Draw X
		gl_draw_x( interior, LLColor4::black );
	}

	mTentativeLabel->setVisible( getTentative() );

	// Show "Loading..." string on the top left corner while this texture is loading.
	// Using the discard level, do not show the string if the texture is almost but not 
	// fully loaded.
	if (mTexturep.notNull() &&
		(!mTexturep->isFullyLoaded()) &&
		(mShowLoadingPlaceholder == TRUE))
	{
		U32 v_offset = 25;
		LLFontGL* font = LLFontGL::getFontSansSerif();

		// Don't show as loaded if the texture is almost fully loaded (i.e. discard1) unless god
		if ((mTexturep->getDiscardLevel() > 1) || gAgent.isGodlike())
		{
			font->renderUTF8(
				mLoadingPlaceholderString, 
				0,
				llfloor(interior.mLeft+3), 
				llfloor(interior.mTop-v_offset),
				LLColor4::white,
				LLFontGL::LEFT,
				LLFontGL::BASELINE,
				LLFontGL::DROP_SHADOW);
		}

		// Optionally show more detailed information.
		if (gSavedSettings.getBOOL("DebugAvatarRezTime"))
		{
			LLFontGL* font = LLFontGL::getFontSansSerif();
			std::string tdesc;
			// Show what % the texture has loaded (0 to 100%, 100 is highest), and what level of detail (5 to 0, 0 is best).

			v_offset += 12;
			tdesc = llformat("  PK  : %d%%", U32(mTexturep->getDownloadProgress()*100.0));
			font->renderUTF8(tdesc, 0, llfloor(interior.mLeft+3), llfloor(interior.mTop-v_offset),
							 LLColor4::white, LLFontGL::LEFT, LLFontGL::BASELINE, LLFontGL::DROP_SHADOW);

			v_offset += 12;
			tdesc = llformat("  LVL: %d", mTexturep->getDiscardLevel());
			font->renderUTF8(tdesc, 0, llfloor(interior.mLeft+3), llfloor(interior.mTop-v_offset),
							 LLColor4::white, LLFontGL::LEFT, LLFontGL::BASELINE, LLFontGL::DROP_SHADOW);

			v_offset += 12;
			tdesc = llformat("  ID  : %s...", (mImageAssetID.asString().substr(0,7)).c_str());
			font->renderUTF8(tdesc, 0, llfloor(interior.mLeft+3), llfloor(interior.mTop-v_offset),
							 LLColor4::white, LLFontGL::LEFT, LLFontGL::BASELINE, LLFontGL::DROP_SHADOW);
		}
	}

	LLUICtrl::draw();
}

BOOL LLTextureCtrl::allowDrop(LLInventoryItem* item)
{
	BOOL copy = item->getPermissions().allowCopyBy(gAgent.getID());
	BOOL mod = item->getPermissions().allowModifyBy(gAgent.getID());
	BOOL xfer = item->getPermissions().allowOperationBy(PERM_TRANSFER,
														gAgent.getID());

	PermissionMask item_perm_mask = 0;
	if (copy) item_perm_mask |= PERM_COPY;
	if (mod)  item_perm_mask |= PERM_MODIFY;
	if (xfer) item_perm_mask |= PERM_TRANSFER;
	
//	PermissionMask filter_perm_mask = mCanApplyImmediately ?			commented out due to no-copy texture loss.
//			mImmediateFilterPermMask : mNonImmediateFilterPermMask;
	PermissionMask filter_perm_mask = mImmediateFilterPermMask;
	if ( (item_perm_mask & filter_perm_mask) == filter_perm_mask )
	{
		if(mDragCallback)
		{
			return mDragCallback(this, item);
		}
		else
		{
			return TRUE;
		}
	}
	else
	{
		return FALSE;
	}
}

BOOL LLTextureCtrl::doDrop(LLInventoryItem* item)
{
	// call the callback if it exists.
	if(mDropCallback)
	{
		// if it returns TRUE, we return TRUE, and therefore the
		// commit is called above.
		return mDropCallback(this, item);
	}

	// no callback installed, so just set the image ids and carry on.
	setImageAssetID( item->getAssetUUID() );
	mImageItemID = item->getUUID();
	return TRUE;
}

BOOL LLTextureCtrl::handleUnicodeCharHere(llwchar uni_char)
{
	if( ' ' == uni_char )
	{
		// <FS:Ansariel> Texture preview mode
		//showPicker(TRUE);
		if (!mPreviewMode)
		{
			showPicker(TRUE);
			//grab textures first...
			LLInventoryModelBackgroundFetch::instance().start(gInventory.findCategoryUUIDForType(LLFolderType::FT_TEXTURE));
			//...then start full inventory fetch.
			LLInventoryModelBackgroundFetch::instance().start();
		}
		else if (!mIsMasked)
		{
			// Open the preview floater for the texture
			LLSD params;
			params["uuid"] = getValue();
			params["preview_only"] = TRUE;
			LLFloaterReg::showInstance("preview_texture", params, TRUE);
		}
		// </FS:Ansariel>
		return TRUE;
	}
	return LLUICtrl::handleUnicodeCharHere(uni_char);
}

void LLTextureCtrl::setValue( const LLSD& value )
{
	// <FS:Ansariel> Texture preview mode
	//setImageAssetID(value.asUUID());
	LLUUID uuid = value.asUUID();
	setImageAssetID(uuid);
	LLView::setEnabled( (!mPreviewMode || uuid.notNull()) );
	// </FS:Ansariel>
}

LLSD LLTextureCtrl::getValue() const
{
	return LLSD(getImageAssetID());
}




<|MERGE_RESOLUTION|>--- conflicted
+++ resolved
@@ -178,25 +178,15 @@
 	mOnFloaterCloseCallback(NULL),
 	mSetImageAssetIDCallback(NULL),
 	mOnUpdateImageStatsCallback(NULL),
-	mBakeTextureEnabled(FALSE),
-	mLocalBitmapsAddedCallbackConnection() // <FS:Ansariel> Threaded filepickers
+	mBakeTextureEnabled(FALSE)
 {
 	mCanApplyImmediately = can_apply_immediately;
 	buildFromFile("floater_texture_ctrl.xml");
 	setCanMinimize(FALSE);
-
-	// <FS:Ansariel> Threaded filepickers
-	mLocalBitmapsAddedCallbackConnection = LLLocalBitmapMgr::getInstance()->setBitmapsAddedCallback(boost::bind(&LLFloaterTexturePicker::onLocalBitmapsAddedCallback, this));
 }
 
 LLFloaterTexturePicker::~LLFloaterTexturePicker()
 {
-	// <FS:Ansariel> Threaded filepickers
-	if (mLocalBitmapsAddedCallbackConnection.connected())
-	{
-		mLocalBitmapsAddedCallbackConnection.disconnect();
-	}
-	// </FS:Ansariel>
 }
 
 void LLFloaterTexturePicker::setImageID(const LLUUID& image_id, bool set_selection /*=true*/)
@@ -480,21 +470,17 @@
 
 	mInventoryPanel = getChild<LLInventoryPanel>("inventory panel");
 
-<<<<<<< HEAD
+    mTextureMaterialsCombo = getChild<LLComboBox>("textures_material_combo");
+    mTextureMaterialsCombo->setCommitCallback(onSelectTextureMaterials, this);
+
+    // set the combo box to the first entry in the list (currently textures and materials)
+    mTextureMaterialsCombo->selectByValue(0);
+
 	// <FS:Ansariel> FIRE-30431: Keep radio button mode selection in texture selection
 	//mModeSelector = getChild<LLComboBox>("mode_selection");
 	//mModeSelector->setCommitCallback(onModeSelect, this);
 	//mModeSelector->selectByValue(0);
 	mModeSelector = getChild<LLRadioGroup>("mode_selection");
-=======
-    mTextureMaterialsCombo = getChild<LLComboBox>("textures_material_combo");
-    mTextureMaterialsCombo->setCommitCallback(onSelectTextureMaterials, this);
-
-    // set the combo box to the first entry in the list (currently textures and materials)
-    mTextureMaterialsCombo->selectByValue(0);
-
-	mModeSelector = getChild<LLComboBox>("mode_selection");
->>>>>>> 302bf292
 	mModeSelector->setCommitCallback(onModeSelect, this);
 	mModeSelector->setSelectedIndex(0, 0);
 	// </FS:Ansariel>
@@ -527,7 +513,7 @@
 
 		
 
-		if (!mImageAssetID.isNull())
+		if(!mImageAssetID.isNull())
 		{
 			mInventoryPanel->setSelection(findItemID(mImageAssetID, FALSE), TAKE_FOCUS_NO);
 		}
@@ -1040,16 +1026,6 @@
 // static
 void LLFloaterTexturePicker::onBtnAdd(void* userdata)
 {
-<<<<<<< HEAD
-	// <FS:Ansariel> Threaded filepickers
-	//if (LLLocalBitmapMgr::getInstance()->addUnit() == true)
-	//{
-	//	LLFloaterTexturePicker* self = (LLFloaterTexturePicker*) userdata;
-	//	LLLocalBitmapMgr::getInstance()->feedScrollList(self->mLocalScrollCtrl);
-	//}
-	LLLocalBitmapMgr::getInstance()->addUnit();
-	// </FS:Ansariel>
-=======
     LLFloaterTexturePicker* self = (LLFloaterTexturePicker*)userdata;
 
     // todo: there will be changes to texture picker to forbid
@@ -1057,15 +1033,7 @@
     // it gets implemented, update code to select FLOAD_* filter
     // based on picker's material/texture mode.
     LLFilePickerReplyThread::startPicker(boost::bind(&onPickerCallback, _1, self->getHandle()), LLFilePicker::FFLOAD_MATERIAL_TEXTURE, true);
->>>>>>> 302bf292
-}
-
-// <FS:Ansariel> Threaded filepickers
-void LLFloaterTexturePicker::onLocalBitmapsAddedCallback()
-{
-	LLLocalBitmapMgr::getInstance()->feedScrollList(mLocalScrollCtrl);
-}
-// </FS:Ansariel>
+}
 
 // static
 void LLFloaterTexturePicker::onBtnRemove(void* userdata)
@@ -1158,17 +1126,6 @@
 
 	if (has_selection)
 	{
-<<<<<<< HEAD
-		LLUUID tracking_id = (LLUUID)self->mLocalScrollCtrl->getSelectedItemLabel(LOCAL_TRACKING_ID_COLUMN); 
-		LLUUID inworld_id = LLLocalBitmapMgr::getInstance()->getWorldID(tracking_id);
-		// <FS:Ansariel> FIRE-8298: Apply now checkbox has no effect
-		//if (self->mSetImageAssetIDCallback)
-		//{
-		//	self->mSetImageAssetIDCallback(inworld_id);
-		//}
-		self->setImageID(inworld_id);
-		// </FS:Ansariel>
-=======
         LLSD data = self->mLocalScrollCtrl->getFirstSelected()->getValue();
         LLUUID tracking_id = data["id"];
         S32 asset_type = data["type"].asInteger();
@@ -1183,11 +1140,13 @@
             inworld_id = LLLocalBitmapMgr::getInstance()->getWorldID(tracking_id);
         }
 
-		if (self->mSetImageAssetIDCallback)
-		{
-			self->mSetImageAssetIDCallback(inworld_id);
-		}
->>>>>>> 302bf292
+		// <FS:Ansariel> FIRE-8298: Apply now checkbox has no effect
+		//if (self->mSetImageAssetIDCallback)
+		//{
+		//	self->mSetImageAssetIDCallback(inworld_id);
+		//}
+		self->setImageID(inworld_id);
+		// </FS:Ansariel>
 
 		if (self->childGetValue("apply_immediate_check").asBoolean())
 		{
