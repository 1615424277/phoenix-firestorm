/**
 * @file llregioninfomodel.h
 * @brief Region info model
 *
 * $LicenseInfo:firstyear=2011&license=viewerlgpl$
 * Second Life Viewer Source Code
 * Copyright (C) 2011, Linden Research, Inc.
 *
 * This library is free software; you can redistribute it and/or
 * modify it under the terms of the GNU Lesser General Public
 * License as published by the Free Software Foundation;
 * version 2.1 of the License only.
 *
 * This library is distributed in the hope that it will be useful,
 * but WITHOUT ANY WARRANTY; without even the implied warranty of
 * MERCHANTABILITY or FITNESS FOR A PARTICULAR PURPOSE.  See the GNU
 * Lesser General Public License for more details.
 *
 * You should have received a copy of the GNU Lesser General Public
 * License along with this library; if not, write to the Free Software
 * Foundation, Inc., 51 Franklin Street, Fifth Floor, Boston, MA  02110-1301  USA
 *
 * Linden Research, Inc., 945 Battery Street, San Francisco, CA  94111  USA
 * $/LicenseInfo$
 */

#ifndef LL_LLREGIONINFOMODEL_H
#define LL_LLREGIONINFOMODEL_H

class LLMessageSystem;

#include "llsingleton.h"

/**
 * Contains region info, notifies interested parties of its changes.
 */
class LLRegionInfoModel : public LLSingleton<LLRegionInfoModel>
{
    LLSINGLETON(LLRegionInfoModel);
    LOG_CLASS(LLRegionInfoModel);

public:
    typedef boost::signals2::signal<void()> update_signal_t;
    boost::signals2::connection setUpdateCallback(const update_signal_t::slot_type& cb);

    void sendRegionTerrain(const LLUUID& invoice) const; /// upload region terrain data

    bool getUseFixedSun() const;

    void setUseFixedSun(bool fixed);

    // *TODO: Add getters and make the data private.
    U8          mSimAccess;
    U8          mAgentLimit;

    S32         mHardAgentLimit;

    U64         mRegionFlags;
    U32         mEstateID;
    U32         mParentEstateID;

    S32         mPricePerMeter;
    S32         mRedirectGridX;
    S32         mRedirectGridY;

    F32         mBillableFactor;
    F32         mObjectBonusFactor;
    F32         mWaterHeight;
    F32         mTerrainRaiseLimit;
    F32         mTerrainLowerLimit;
    F32         mSunHour; // 6..30

<<<<<<< HEAD
	bool		mUseEstateSun;
=======
    bool        mUseEstateSun;
>>>>>>> 1a8a5404

    std::string mSimName;
    std::string mSimType;

protected:
    friend class LLViewerRegion;


    /**
     * Refresh model with data from the incoming server message.
     */
    void update(LLMessageSystem* msg);

private:
    void reset();

    // *FIXME: Duplicated code from LLPanelRegionInfo
    static void sendEstateOwnerMessage(
        LLMessageSystem* msg,
        const std::string& request,
        const LLUUID& invoice,
        const std::vector<std::string>& strings);

    update_signal_t mUpdateSignal;
};

#endif // LL_LLREGIONINFOMODEL_H<|MERGE_RESOLUTION|>--- conflicted
+++ resolved
@@ -70,11 +70,7 @@
     F32         mTerrainLowerLimit;
     F32         mSunHour; // 6..30
 
-<<<<<<< HEAD
-	bool		mUseEstateSun;
-=======
     bool        mUseEstateSun;
->>>>>>> 1a8a5404
 
     std::string mSimName;
     std::string mSimType;
