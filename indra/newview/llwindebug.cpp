--- conflicted
+++ resolved
@@ -1,209 +1,201 @@
-/**
- * @file llwindebug.cpp
- * @brief Windows debugging functions
- *
- * $LicenseInfo:firstyear=2004&license=viewerlgpl$
- * Second Life Viewer Source Code
- * Copyright (C) 2010, Linden Research, Inc.
- *
- * This library is free software; you can redistribute it and/or
- * modify it under the terms of the GNU Lesser General Public
- * License as published by the Free Software Foundation;
- * version 2.1 of the License only.
- *
- * This library is distributed in the hope that it will be useful,
- * but WITHOUT ANY WARRANTY; without even the implied warranty of
- * MERCHANTABILITY or FITNESS FOR A PARTICULAR PURPOSE.  See the GNU
- * Lesser General Public License for more details.
- *
- * You should have received a copy of the GNU Lesser General Public
- * License along with this library; if not, write to the Free Software
- * Foundation, Inc., 51 Franklin Street, Fifth Floor, Boston, MA  02110-1301  USA
- *
- * Linden Research, Inc., 945 Battery Street, San Francisco, CA  94111  USA
- * $/LicenseInfo$
- */
-#include "llviewerprecompiledheaders.h"
-
-#include "llwindebug.h"
-#include "lldir.h"
-
-
-// based on dbghelp.h
-<<<<<<< HEAD
-typedef bool (WINAPI *MINIDUMPWRITEDUMP)(HANDLE hProcess, DWORD dwPid, HANDLE hFile, MINIDUMP_TYPE DumpType,
-									CONST PMINIDUMP_EXCEPTION_INFORMATION ExceptionParam,
-									CONST PMINIDUMP_USER_STREAM_INFORMATION UserStreamParam,
-									CONST PMINIDUMP_CALLBACK_INFORMATION CallbackParam
-									);
-=======
-typedef BOOL (WINAPI *MINIDUMPWRITEDUMP)(HANDLE hProcess, DWORD dwPid, HANDLE hFile, MINIDUMP_TYPE DumpType,
-                                    CONST PMINIDUMP_EXCEPTION_INFORMATION ExceptionParam,
-                                    CONST PMINIDUMP_USER_STREAM_INFORMATION UserStreamParam,
-                                    CONST PMINIDUMP_CALLBACK_INFORMATION CallbackParam
-                                    );
->>>>>>> e1623bb2
-
-MINIDUMPWRITEDUMP f_mdwp = NULL;
-
-
-class LLMemoryReserve {
-public:
-    LLMemoryReserve();
-    ~LLMemoryReserve();
-    void reserve();
-    void release();
-private:
-    unsigned char *mReserve;
-    static const size_t MEMORY_RESERVATION_SIZE;
-};
-
-LLMemoryReserve::LLMemoryReserve() :
-    mReserve(NULL)
-{
-}
-
-LLMemoryReserve::~LLMemoryReserve()
-{
-    release();
-}
-
-// I dunno - this just seemed like a pretty good value.
-const size_t LLMemoryReserve::MEMORY_RESERVATION_SIZE = 5 * 1024 * 1024;
-
-void LLMemoryReserve::reserve()
-{
-    if(NULL == mReserve)
-    {
-        mReserve = new unsigned char[MEMORY_RESERVATION_SIZE];
-    }
-}
-
-void LLMemoryReserve::release()
-{
-    if (NULL != mReserve)
-    {
-        delete [] mReserve;
-    }
-    mReserve = NULL;
-}
-
-static LLMemoryReserve gEmergencyMemoryReserve;
-
-
-LONG NTAPI vectoredHandler(PEXCEPTION_POINTERS exception_infop)
-{
-    LLWinDebug::instance().generateMinidump(exception_infop);
-    return EXCEPTION_CONTINUE_SEARCH;
-}
-
-// static
-void  LLWinDebug::initSingleton()
-{
-    static bool s_first_run = true;
-    // Load the dbghelp dll now, instead of waiting for the crash.
-    // Less potential for stack mangling
-
-    // Don't install vectored exception handler if being debugged.
-    if(IsDebuggerPresent()) return;
-
-    if (s_first_run)
-    {
-        // First, try loading from the directory that the app resides in.
-        std::string local_dll_name = gDirUtilp->findFile("dbghelp.dll", gDirUtilp->getWorkingDir(), gDirUtilp->getExecutableDir());
-
-        HMODULE hDll = NULL;
-        hDll = LoadLibraryA(local_dll_name.c_str());
-        if (!hDll)
-        {
-            hDll = LoadLibrary(L"dbghelp.dll");
-        }
-
-        if (!hDll)
-        {
-            LL_WARNS("AppInit") << "Couldn't find dbghelp.dll!" << LL_ENDL;
-        }
-        else
-        {
-            f_mdwp = (MINIDUMPWRITEDUMP) GetProcAddress(hDll, "MiniDumpWriteDump");
-
-            if (!f_mdwp)
-            {
-                FreeLibrary(hDll);
-                hDll = NULL;
-            }
-        }
-
-        gEmergencyMemoryReserve.reserve();
-
-        s_first_run = false;
-
-        // Add this exeption hanlder to save windows style minidump.
-        AddVectoredExceptionHandler(0, &vectoredHandler);
-    }
-}
-
-void LLWinDebug::cleanupSingleton()
-{
-    gEmergencyMemoryReserve.release();
-}
-
-void LLWinDebug::writeDumpToFile(MINIDUMP_TYPE type, MINIDUMP_EXCEPTION_INFORMATION *ExInfop, const std::string& filename)
-{
-    // Temporary fix to switch out the code that writes the DMP file.
-    // Fix coming that doesn't write a mini dump file for regular C++ exceptions.
-    const bool enable_write_dump_file = false;
-    if ( enable_write_dump_file )
-    {
-        if(f_mdwp == NULL || gDirUtilp == NULL)
-        {
-            return;
-        }
-        else
-        {
-            std::string dump_path = gDirUtilp->getExpandedFilename(LL_PATH_LOGS, filename);
-
-            HANDLE hFile = CreateFileA(dump_path.c_str(),
-                                        GENERIC_WRITE,
-                                        FILE_SHARE_WRITE,
-                                        NULL,
-                                        CREATE_ALWAYS,
-                                        FILE_ATTRIBUTE_NORMAL,
-                                        NULL);
-
-            if (hFile != INVALID_HANDLE_VALUE)
-            {
-                // Write the dump, ignoring the return value
-                f_mdwp(GetCurrentProcess(),
-                        GetCurrentProcessId(),
-                        hFile,
-                        type,
-                        ExInfop,
-                        NULL,
-                        NULL);
-
-                CloseHandle(hFile);
-            }
-
-        }
-    }
-}
-
-// static
-void LLWinDebug::generateMinidump(struct _EXCEPTION_POINTERS *exception_infop)
-{
-    std::string dump_path = gDirUtilp->getExpandedFilename(LL_PATH_LOGS,
-                                                "SecondLifeException");
-    if (exception_infop)
-    {
-        // Since there is exception info... Release the hounds.
-        gEmergencyMemoryReserve.release();
-
-        _MINIDUMP_EXCEPTION_INFORMATION ExInfo;
-
-        ExInfo.ThreadId = ::GetCurrentThreadId();
-        ExInfo.ExceptionPointers = exception_infop;
-        ExInfo.ClientPointers = NULL;
-        writeDumpToFile((MINIDUMP_TYPE)(MiniDumpWithDataSegs | MiniDumpWithIndirectlyReferencedMemory), &ExInfo, "SecondLife.dmp");
-    }
-}+/**
+ * @file llwindebug.cpp
+ * @brief Windows debugging functions
+ *
+ * $LicenseInfo:firstyear=2004&license=viewerlgpl$
+ * Second Life Viewer Source Code
+ * Copyright (C) 2010, Linden Research, Inc.
+ *
+ * This library is free software; you can redistribute it and/or
+ * modify it under the terms of the GNU Lesser General Public
+ * License as published by the Free Software Foundation;
+ * version 2.1 of the License only.
+ *
+ * This library is distributed in the hope that it will be useful,
+ * but WITHOUT ANY WARRANTY; without even the implied warranty of
+ * MERCHANTABILITY or FITNESS FOR A PARTICULAR PURPOSE.  See the GNU
+ * Lesser General Public License for more details.
+ *
+ * You should have received a copy of the GNU Lesser General Public
+ * License along with this library; if not, write to the Free Software
+ * Foundation, Inc., 51 Franklin Street, Fifth Floor, Boston, MA  02110-1301  USA
+ *
+ * Linden Research, Inc., 945 Battery Street, San Francisco, CA  94111  USA
+ * $/LicenseInfo$
+ */
+#include "llviewerprecompiledheaders.h"
+
+#include "llwindebug.h"
+#include "lldir.h"
+
+
+// based on dbghelp.h
+typedef bool (WINAPI *MINIDUMPWRITEDUMP)(HANDLE hProcess, DWORD dwPid, HANDLE hFile, MINIDUMP_TYPE DumpType,
+                                    CONST PMINIDUMP_EXCEPTION_INFORMATION ExceptionParam,
+                                    CONST PMINIDUMP_USER_STREAM_INFORMATION UserStreamParam,
+                                    CONST PMINIDUMP_CALLBACK_INFORMATION CallbackParam
+                                    );
+
+MINIDUMPWRITEDUMP f_mdwp = NULL;
+
+
+class LLMemoryReserve {
+public:
+    LLMemoryReserve();
+    ~LLMemoryReserve();
+    void reserve();
+    void release();
+private:
+    unsigned char *mReserve;
+    static const size_t MEMORY_RESERVATION_SIZE;
+};
+
+LLMemoryReserve::LLMemoryReserve() :
+    mReserve(NULL)
+{
+}
+
+LLMemoryReserve::~LLMemoryReserve()
+{
+    release();
+}
+
+// I dunno - this just seemed like a pretty good value.
+const size_t LLMemoryReserve::MEMORY_RESERVATION_SIZE = 5 * 1024 * 1024;
+
+void LLMemoryReserve::reserve()
+{
+    if(NULL == mReserve)
+    {
+        mReserve = new unsigned char[MEMORY_RESERVATION_SIZE];
+    }
+}
+
+void LLMemoryReserve::release()
+{
+    if (NULL != mReserve)
+    {
+        delete [] mReserve;
+    }
+    mReserve = NULL;
+}
+
+static LLMemoryReserve gEmergencyMemoryReserve;
+
+
+LONG NTAPI vectoredHandler(PEXCEPTION_POINTERS exception_infop)
+{
+    LLWinDebug::instance().generateMinidump(exception_infop);
+    return EXCEPTION_CONTINUE_SEARCH;
+}
+
+// static
+void  LLWinDebug::initSingleton()
+{
+    static bool s_first_run = true;
+    // Load the dbghelp dll now, instead of waiting for the crash.
+    // Less potential for stack mangling
+
+    // Don't install vectored exception handler if being debugged.
+    if(IsDebuggerPresent()) return;
+
+    if (s_first_run)
+    {
+        // First, try loading from the directory that the app resides in.
+        std::string local_dll_name = gDirUtilp->findFile("dbghelp.dll", gDirUtilp->getWorkingDir(), gDirUtilp->getExecutableDir());
+
+        HMODULE hDll = NULL;
+        hDll = LoadLibraryA(local_dll_name.c_str());
+        if (!hDll)
+        {
+            hDll = LoadLibrary(L"dbghelp.dll");
+        }
+
+        if (!hDll)
+        {
+            LL_WARNS("AppInit") << "Couldn't find dbghelp.dll!" << LL_ENDL;
+        }
+        else
+        {
+            f_mdwp = (MINIDUMPWRITEDUMP) GetProcAddress(hDll, "MiniDumpWriteDump");
+
+            if (!f_mdwp)
+            {
+                FreeLibrary(hDll);
+                hDll = NULL;
+            }
+        }
+
+        gEmergencyMemoryReserve.reserve();
+
+        s_first_run = false;
+
+        // Add this exeption hanlder to save windows style minidump.
+        AddVectoredExceptionHandler(0, &vectoredHandler);
+    }
+}
+
+void LLWinDebug::cleanupSingleton()
+{
+    gEmergencyMemoryReserve.release();
+}
+
+void LLWinDebug::writeDumpToFile(MINIDUMP_TYPE type, MINIDUMP_EXCEPTION_INFORMATION *ExInfop, const std::string& filename)
+{
+    // Temporary fix to switch out the code that writes the DMP file.
+    // Fix coming that doesn't write a mini dump file for regular C++ exceptions.
+    const bool enable_write_dump_file = false;
+    if ( enable_write_dump_file )
+    {
+        if(f_mdwp == NULL || gDirUtilp == NULL)
+        {
+            return;
+        }
+        else
+        {
+            std::string dump_path = gDirUtilp->getExpandedFilename(LL_PATH_LOGS, filename);
+
+            HANDLE hFile = CreateFileA(dump_path.c_str(),
+                                        GENERIC_WRITE,
+                                        FILE_SHARE_WRITE,
+                                        NULL,
+                                        CREATE_ALWAYS,
+                                        FILE_ATTRIBUTE_NORMAL,
+                                        NULL);
+
+            if (hFile != INVALID_HANDLE_VALUE)
+            {
+                // Write the dump, ignoring the return value
+                f_mdwp(GetCurrentProcess(),
+                        GetCurrentProcessId(),
+                        hFile,
+                        type,
+                        ExInfop,
+                        NULL,
+                        NULL);
+
+                CloseHandle(hFile);
+            }
+
+        }
+    }
+}
+
+// static
+void LLWinDebug::generateMinidump(struct _EXCEPTION_POINTERS *exception_infop)
+{
+    std::string dump_path = gDirUtilp->getExpandedFilename(LL_PATH_LOGS,
+                                                "SecondLifeException");
+    if (exception_infop)
+    {
+        // Since there is exception info... Release the hounds.
+        gEmergencyMemoryReserve.release();
+
+        _MINIDUMP_EXCEPTION_INFORMATION ExInfo;
+
+        ExInfo.ThreadId = ::GetCurrentThreadId();
+        ExInfo.ExceptionPointers = exception_infop;
+        ExInfo.ClientPointers = NULL;
+        writeDumpToFile((MINIDUMP_TYPE)(MiniDumpWithDataSegs | MiniDumpWithIndirectlyReferencedMemory), &ExInfo, "SecondLife.dmp");
+    }
+}