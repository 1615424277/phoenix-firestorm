--- conflicted
+++ resolved
@@ -35,30 +35,18 @@
 {
     LLSINGLETON(LLViewerParcelMediaAutoPlay);
 public:
-<<<<<<< HEAD
-	virtual bool tick() override;
-	static void playStarted();
-=======
-    virtual BOOL tick() override;
+    virtual bool tick() override;
     static void playStarted();
->>>>>>> c06fb4e0
 
  private:
     // for askToPlay
     static void onStartMediaResponse(const LLUUID &region_id, const S32 &parcel_id, const std::string &url, const bool &play);
 
  private:
-<<<<<<< HEAD
-	S32 mLastParcelID;
-	LLUUID mLastRegionID;
-	bool mPlayed;
-	F32 mTimeInParcel;
-=======
     S32 mLastParcelID;
     LLUUID mLastRegionID;
-    BOOL mPlayed;
+    bool mPlayed;
     F32 mTimeInParcel;
->>>>>>> c06fb4e0
 };
 
 
