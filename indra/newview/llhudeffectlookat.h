/**
 * @file llhudeffectlookat.h
 * @brief LLHUDEffectLookAt class definition
 *
 * $LicenseInfo:firstyear=2002&license=viewerlgpl$
 * Second Life Viewer Source Code
 * Copyright (C) 2010, Linden Research, Inc.
 *
 * This library is free software; you can redistribute it and/or
 * modify it under the terms of the GNU Lesser General Public
 * License as published by the Free Software Foundation;
 * version 2.1 of the License only.
 *
 * This library is distributed in the hope that it will be useful,
 * but WITHOUT ANY WARRANTY; without even the implied warranty of
 * MERCHANTABILITY or FITNESS FOR A PARTICULAR PURPOSE.  See the GNU
 * Lesser General Public License for more details.
 *
 * You should have received a copy of the GNU Lesser General Public
 * License along with this library; if not, write to the Free Software
 * Foundation, Inc., 51 Franklin Street, Fifth Floor, Boston, MA  02110-1301  USA
 *
 * Linden Research, Inc., 945 Battery Street, San Francisco, CA  94111  USA
 * $/LicenseInfo$
 */

#ifndef LL_LLHUDEFFECTLOOKAT_H
#define LL_LLHUDEFFECTLOOKAT_H

#include "llhudeffect.h"
#include "llcontrol.h"

class LLViewerObject;
class LLVOAvatar;
class LLAttentionSet;

typedef enum e_lookat_type
{
    LOOKAT_TARGET_NONE,
    LOOKAT_TARGET_IDLE,
    LOOKAT_TARGET_AUTO_LISTEN,
    LOOKAT_TARGET_FREELOOK,
    LOOKAT_TARGET_RESPOND,
    LOOKAT_TARGET_HOVER,
    LOOKAT_TARGET_CONVERSATION,
    LOOKAT_TARGET_SELECT,
    LOOKAT_TARGET_FOCUS,
    LOOKAT_TARGET_MOUSELOOK,
    LOOKAT_TARGET_CLEAR,
    LOOKAT_NUM_TARGETS
} ELookAtType;

class LLHUDEffectLookAt : public LLHUDEffect
{
public:
    friend class LLHUDObject;

    /*virtual*/ void markDead();
    /*virtual*/ void setSourceObject(LLViewerObject* objectp);

<<<<<<< HEAD
	bool setLookAt(ELookAtType target_type, LLViewerObject *object, LLVector3 position);
	void clearLookAtTarget();
=======
    bool setLookAt(ELookAtType target_type, LLViewerObject *object, LLVector3 position);
    void clearLookAtTarget();
>>>>>>> 1a8a5404

    ELookAtType getLookAtType() { return mTargetType; }
    const LLVector3& getTargetPos() { return mTargetPos; }
    const LLVector3d& getTargetOffset() { return mTargetOffsetGlobal; }
    bool calcTargetPosition();

protected:
    LLHUDEffectLookAt(const U8 type);
    ~LLHUDEffectLookAt();

    /*virtual*/ void update();
    /*virtual*/ void render();
    /*virtual*/ void packData(LLMessageSystem *mesgsys);
    /*virtual*/ void unpackData(LLMessageSystem *mesgsys, S32 blocknum);

    // lookat behavior has either target position or target object with offset
    void setTargetObjectAndOffset(LLViewerObject *objp, LLVector3d offset);
    void setTargetPosGlobal(const LLVector3d &target_pos_global);

public:
<<<<<<< HEAD
	//static bool sDebugLookAt;
	//<FS:AO improve use of controls with radiogroups>
	// LLCachedControl<bool> mDebugLookAt;
	LLCachedControl<S32> mDebugLookAt;
	//</FS:AO>
=======
    //static bool sDebugLookAt;
    //<FS:AO improve use of controls with radiogroups>
    // LLCachedControl<bool> mDebugLookAt;
    LLCachedControl<S32> mDebugLookAt;
    //</FS:AO>
>>>>>>> 1a8a5404

private:
    ELookAtType                 mTargetType;
    LLVector3d                  mTargetOffsetGlobal;
    LLVector3                   mLastSentOffsetGlobal;
    F32                         mKillTime;
    LLFrameTimer                mTimer;
    LLVector3                   mTargetPos;
    F32                         mLastSendTime;
    LLAttentionSet*             mAttentions;
};

#endif // LL_LLHUDEFFECTLOOKAT_H<|MERGE_RESOLUTION|>--- conflicted
+++ resolved
@@ -58,13 +58,8 @@
     /*virtual*/ void markDead();
     /*virtual*/ void setSourceObject(LLViewerObject* objectp);
 
-<<<<<<< HEAD
-	bool setLookAt(ELookAtType target_type, LLViewerObject *object, LLVector3 position);
-	void clearLookAtTarget();
-=======
     bool setLookAt(ELookAtType target_type, LLViewerObject *object, LLVector3 position);
     void clearLookAtTarget();
->>>>>>> 1a8a5404
 
     ELookAtType getLookAtType() { return mTargetType; }
     const LLVector3& getTargetPos() { return mTargetPos; }
@@ -85,19 +80,11 @@
     void setTargetPosGlobal(const LLVector3d &target_pos_global);
 
 public:
-<<<<<<< HEAD
-	//static bool sDebugLookAt;
-	//<FS:AO improve use of controls with radiogroups>
-	// LLCachedControl<bool> mDebugLookAt;
-	LLCachedControl<S32> mDebugLookAt;
-	//</FS:AO>
-=======
     //static bool sDebugLookAt;
     //<FS:AO improve use of controls with radiogroups>
     // LLCachedControl<bool> mDebugLookAt;
     LLCachedControl<S32> mDebugLookAt;
     //</FS:AO>
->>>>>>> 1a8a5404
 
 private:
     ELookAtType                 mTargetType;
