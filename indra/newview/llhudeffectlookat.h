--- conflicted
+++ resolved
@@ -80,11 +80,7 @@
     void setTargetPosGlobal(const LLVector3d &target_pos_global);
 
 public:
-<<<<<<< HEAD
-    //static BOOL sDebugLookAt;
-=======
     //static bool sDebugLookAt;
->>>>>>> 050d2fef
     //<FS:AO improve use of controls with radiogroups>
     // LLCachedControl<bool> mDebugLookAt;
     LLCachedControl<S32> mDebugLookAt;
