--- conflicted
+++ resolved
@@ -70,11 +70,8 @@
 	void updateToVisibility( const LLSD& new_visibility );
 	LLPanelEditWearable* getWearable(){ return mEditWearable; }
 
-<<<<<<< HEAD
-=======
     bool isCOFPanelVisible();
 
->>>>>>> 4c6d8f4b
 // [RLVa:KB] - Checked: 2010-09-16 (RLVa-1.2.1a) | Added: RLVa-1.2.1a
 	bool isOutfitEditPanelVisible() const;
 	bool isWearableEditPanelVisible() const;
