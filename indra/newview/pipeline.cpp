--- conflicted
+++ resolved
@@ -543,16 +543,11 @@
 		mCubeVB = ll_create_cube_vb(LLVertexBuffer::MAP_VERTEX, GL_STATIC_DRAW);
 	}
 
-<<<<<<< HEAD
 	// <FS:Ansariel> Reset VB during TP
 	//mDeferredVB = new LLVertexBuffer(DEFERRED_VB_MASK, 0);
 	//mDeferredVB->allocateBuffer(8, 0, true);
 	initDeferredVB();
 	// </FS:Ansariel>
-	setLightingDetail(-1);
-=======
-	mDeferredVB = new LLVertexBuffer(DEFERRED_VB_MASK, 0);
-	mDeferredVB->allocateBuffer(8, 0, true);
 
     {
         mScreenTriangleVB = new LLVertexBuffer(LLVertexBuffer::MAP_VERTEX, GL_STATIC_DRAW);
@@ -568,7 +563,6 @@
     }
 
     setLightingDetail(-1);
->>>>>>> 40799b97
 	
 	// <FS:Ansariel> FIRE-16829: Visual Artifacts with ALM enabled on AMD graphics
 	initAuxiliaryVB();
