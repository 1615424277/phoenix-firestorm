/** 
 * @file pipeline.cpp
 * @brief Rendering pipeline.
 *
 * $LicenseInfo:firstyear=2005&license=viewerlgpl$
 * Second Life Viewer Source Code
 * Copyright (C) 2010, Linden Research, Inc.
 * 
 * This library is free software; you can redistribute it and/or
 * modify it under the terms of the GNU Lesser General Public
 * License as published by the Free Software Foundation;
 * version 2.1 of the License only.
 * 
 * This library is distributed in the hope that it will be useful,
 * but WITHOUT ANY WARRANTY; without even the implied warranty of
 * MERCHANTABILITY or FITNESS FOR A PARTICULAR PURPOSE.  See the GNU
 * Lesser General Public License for more details.
 * 
 * You should have received a copy of the GNU Lesser General Public
 * License along with this library; if not, write to the Free Software
 * Foundation, Inc., 51 Franklin Street, Fifth Floor, Boston, MA  02110-1301  USA
 * 
 * Linden Research, Inc., 945 Battery Street, San Francisco, CA  94111  USA
 * $/LicenseInfo$
 */

#include "llviewerprecompiledheaders.h"

#include "pipeline.h"

// library includes
#include "llaudioengine.h" // For debugging.
#include "llerror.h"
#include "llviewercontrol.h"
#include "llfasttimer.h"
#include "llfontgl.h"
#include "llnamevalue.h"
#include "llpointer.h"
#include "llprimitive.h"
#include "llvolume.h"
#include "material_codes.h"
#include "v3color.h"
#include "llui.h" 
#include "llglheaders.h"
#include "llrender.h"
#include "llwindow.h"	// swapBuffers()

// newview includes
#include "llagent.h"
#include "llagentcamera.h"
#include "llappviewer.h"
#include "lltexturecache.h"
#include "lltexturefetch.h"
#include "llimageworker.h"
#include "lldrawable.h"
#include "lldrawpoolalpha.h"
#include "lldrawpoolavatar.h"
#include "lldrawpoolground.h"
#include "lldrawpoolbump.h"
#include "lldrawpooltree.h"
#include "lldrawpoolwater.h"
#include "llface.h"
#include "llfeaturemanager.h"
#include "llfloatertelehub.h"
#include "llfloaterreg.h"
#include "llgldbg.h"
#include "llhudmanager.h"
#include "llhudnametag.h"
#include "llhudtext.h"
#include "lllightconstants.h"
#include "llmeshrepository.h"
#include "llpipelinelistener.h"
#include "llresmgr.h"
#include "llselectmgr.h"
#include "llsky.h"
#include "lltracker.h"
#include "lltool.h"
#include "lltoolmgr.h"
#include "llviewercamera.h"
#include "llviewermediafocus.h"
#include "llviewertexturelist.h"
#include "llviewerobject.h"
#include "llviewerobjectlist.h"
#include "llviewerparcelmgr.h"
#include "llviewerregion.h" // for audio debugging.
#include "llviewerwindow.h" // For getSpinAxis
#include "llvoavatarself.h"
#include "llvocache.h"
#include "llvoground.h"
#include "llvosky.h"
#include "llvowlsky.h"
#include "llvotree.h"
#include "llvovolume.h"
#include "llvosurfacepatch.h"
#include "llvowater.h"
#include "llvotree.h"
#include "llvopartgroup.h"
#include "llworld.h"
#include "llcubemap.h"
#include "llviewershadermgr.h"
#include "llviewerstats.h"
#include "llviewerjoystick.h"
#include "llviewerdisplay.h"
#include "llspatialpartition.h"
#include "llmutelist.h"
#include "lltoolpie.h"
#include "llnotifications.h"
#include "llpathinglib.h"
#include "llfloaterpathfindingconsole.h"
#include "llfloaterpathfindingcharacters.h"
#include "llfloatertools.h"
#include "llpanelface.h"
#include "llpathfindingpathtool.h"
#include "llscenemonitor.h"
#include "llprogressview.h"
#include "llcleanup.h"
// [RLVa:KB] - Checked: RLVa-2.0.0
#include "rlvactions.h"
#include "rlvlocks.h"
// [/RLVa:KB]
#include "exopostprocess.h"	// <FS:CR> Import Vignette from Exodus

#include "llenvironment.h"

<<<<<<< HEAD
//#if LL_WINDOWS
//#pragma optimize("", off)
//#endif

=======
>>>>>>> a1c2d021
#ifdef _DEBUG
// Debug indices is disabled for now for debug performance - djs 4/24/02
//#define DEBUG_INDICES
#else
//#define DEBUG_INDICES
#endif

// Expensive and currently broken
//
#define MATERIALS_IN_REFLECTIONS 0

bool gShiftFrame = false;

//cached settings
bool LLPipeline::RenderAvatarVP;
bool LLPipeline::VertexShaderEnable;
bool LLPipeline::WindLightUseAtmosShaders;
bool LLPipeline::RenderDeferred;
F32 LLPipeline::RenderDeferredSunWash;
U32 LLPipeline::RenderFSAASamples;
U32 LLPipeline::RenderResolutionDivisor;
// [SL:KB] - Patch: Settings-RenderResolutionMultiplier | Checked: Catznip-5.4
F32 LLPipeline::RenderResolutionMultiplier;
// [/SL:KB]
bool LLPipeline::RenderUIBuffer;
S32 LLPipeline::RenderShadowDetail;
bool LLPipeline::RenderDeferredSSAO;
F32 LLPipeline::RenderShadowResolutionScale;
bool LLPipeline::RenderLocalLights;
bool LLPipeline::RenderDelayCreation;
//bool LLPipeline::RenderAnimateRes; <FS:Beq> FIRE-23122 BUG-225920 Remove broken RenderAnimateRes functionality.
bool LLPipeline::FreezeTime;
S32 LLPipeline::DebugBeaconLineWidth;
F32 LLPipeline::RenderHighlightBrightness;
LLColor4 LLPipeline::RenderHighlightColor;
F32 LLPipeline::RenderHighlightThickness;
bool LLPipeline::RenderSpotLightsInNondeferred;
LLColor4 LLPipeline::PreviewAmbientColor;
LLColor4 LLPipeline::PreviewDiffuse0;
LLColor4 LLPipeline::PreviewSpecular0;
LLColor4 LLPipeline::PreviewDiffuse1;
LLColor4 LLPipeline::PreviewSpecular1;
LLColor4 LLPipeline::PreviewDiffuse2;
LLColor4 LLPipeline::PreviewSpecular2;
LLVector3 LLPipeline::PreviewDirection0;
LLVector3 LLPipeline::PreviewDirection1;
LLVector3 LLPipeline::PreviewDirection2;
F32 LLPipeline::RenderGlowMinLuminance;
F32 LLPipeline::RenderGlowMaxExtractAlpha;
F32 LLPipeline::RenderGlowWarmthAmount;
LLVector3 LLPipeline::RenderGlowLumWeights;
LLVector3 LLPipeline::RenderGlowWarmthWeights;
S32 LLPipeline::RenderGlowResolutionPow;
S32 LLPipeline::RenderGlowIterations;
F32 LLPipeline::RenderGlowWidth;
F32 LLPipeline::RenderGlowStrength;
bool LLPipeline::RenderDepthOfField;
bool LLPipeline::RenderDepthOfFieldInEditMode;
//<FS:TS> FIRE-16251: Depth of field does not work underwater
bool LLPipeline::FSRenderDepthOfFieldUnderwater;
//</FS:TS> FIRE-16251
F32 LLPipeline::CameraFocusTransitionTime;
F32 LLPipeline::CameraFNumber;
F32 LLPipeline::CameraFocalLength;
F32 LLPipeline::CameraFieldOfView;
F32 LLPipeline::RenderShadowNoise;
F32 LLPipeline::RenderShadowBlurSize;
F32 LLPipeline::RenderSSAOScale;
U32 LLPipeline::RenderSSAOMaxScale;
F32 LLPipeline::RenderSSAOFactor;
LLVector3 LLPipeline::RenderSSAOEffect;
F32 LLPipeline::RenderShadowOffsetError;
F32 LLPipeline::RenderShadowBiasError;
F32 LLPipeline::RenderShadowOffset;
F32 LLPipeline::RenderShadowBias;
F32 LLPipeline::RenderSpotShadowOffset;
F32 LLPipeline::RenderSpotShadowBias;
F32 LLPipeline::RenderEdgeDepthCutoff;
F32 LLPipeline::RenderEdgeNormCutoff;
LLVector3 LLPipeline::RenderShadowGaussian;
F32 LLPipeline::RenderShadowBlurDistFactor;
bool LLPipeline::RenderDeferredAtmospheric;
S32 LLPipeline::RenderReflectionDetail;
F32 LLPipeline::RenderHighlightFadeTime;
LLVector3 LLPipeline::RenderShadowClipPlanes;
LLVector3 LLPipeline::RenderShadowOrthoClipPlanes;
LLVector3 LLPipeline::RenderShadowNearDist;
F32 LLPipeline::RenderFarClip;
LLVector3 LLPipeline::RenderShadowSplitExponent;
F32 LLPipeline::RenderShadowErrorCutoff;
F32 LLPipeline::RenderShadowFOVCutoff;
bool LLPipeline::CameraOffset;
F32 LLPipeline::CameraMaxCoF;
F32 LLPipeline::CameraDoFResScale;
F32 LLPipeline::RenderAutoHideSurfaceAreaLimit;
LLTrace::EventStatHandle<S64> LLPipeline::sStatBatchSize("renderbatchsize");

const F32 BACKLIGHT_DAY_MAGNITUDE_OBJECT = 0.1f;
const F32 BACKLIGHT_NIGHT_MAGNITUDE_OBJECT = 0.08f;
const U32 DEFERRED_VB_MASK = LLVertexBuffer::MAP_VERTEX | LLVertexBuffer::MAP_TEXCOORD0 | LLVertexBuffer::MAP_TEXCOORD1;

extern S32 gBoxFrame;
//extern BOOL gHideSelectedObjects;
extern BOOL gDisplaySwapBuffers;
extern BOOL gDebugGL;

bool	gAvatarBacklight = false;

bool	gDebugPipeline = false;
LLPipeline gPipeline;
const LLMatrix4* gGLLastMatrix = NULL;

LLTrace::BlockTimerStatHandle FTM_RENDER_GEOMETRY("Render Geometry");
LLTrace::BlockTimerStatHandle FTM_RENDER_GRASS("Grass");
LLTrace::BlockTimerStatHandle FTM_RENDER_INVISIBLE("Invisible");
LLTrace::BlockTimerStatHandle FTM_RENDER_OCCLUSION("Occlusion");
LLTrace::BlockTimerStatHandle FTM_RENDER_SHINY("Shiny");
LLTrace::BlockTimerStatHandle FTM_RENDER_SIMPLE("Simple");
LLTrace::BlockTimerStatHandle FTM_RENDER_TERRAIN("Terrain");
LLTrace::BlockTimerStatHandle FTM_RENDER_TREES("Trees");
LLTrace::BlockTimerStatHandle FTM_RENDER_UI("UI");
LLTrace::BlockTimerStatHandle FTM_RENDER_WATER("Water");
LLTrace::BlockTimerStatHandle FTM_RENDER_WL_SKY("Windlight Sky");
LLTrace::BlockTimerStatHandle FTM_RENDER_ALPHA("Alpha Objects");
LLTrace::BlockTimerStatHandle FTM_RENDER_CHARACTERS("Avatars");
LLTrace::BlockTimerStatHandle FTM_RENDER_BUMP("Bump");
LLTrace::BlockTimerStatHandle FTM_RENDER_MATERIALS("Render Materials");
LLTrace::BlockTimerStatHandle FTM_RENDER_FULLBRIGHT("Fullbright");
LLTrace::BlockTimerStatHandle FTM_RENDER_GLOW("Glow");
LLTrace::BlockTimerStatHandle FTM_GEO_UPDATE("Geo Update");
LLTrace::BlockTimerStatHandle FTM_PIPELINE_CREATE("Pipeline Create");
LLTrace::BlockTimerStatHandle FTM_POOLRENDER("RenderPool");
LLTrace::BlockTimerStatHandle FTM_POOLS("Pools");
LLTrace::BlockTimerStatHandle FTM_DEFERRED_POOLRENDER("RenderPool (Deferred)");
LLTrace::BlockTimerStatHandle FTM_DEFERRED_POOLS("Pools (Deferred)");
LLTrace::BlockTimerStatHandle FTM_POST_DEFERRED_POOLRENDER("RenderPool (Post)");
LLTrace::BlockTimerStatHandle FTM_POST_DEFERRED_POOLS("Pools (Post)");
LLTrace::BlockTimerStatHandle FTM_RENDER_BLOOM_FBO("First FBO");
LLTrace::BlockTimerStatHandle FTM_STATESORT("Sort Draw State");
LLTrace::BlockTimerStatHandle FTM_PIPELINE("Pipeline");
LLTrace::BlockTimerStatHandle FTM_CLIENT_COPY("Client Copy");
LLTrace::BlockTimerStatHandle FTM_RENDER_DEFERRED("Deferred Shading");


static LLTrace::BlockTimerStatHandle FTM_STATESORT_DRAWABLE("Sort Drawables");
static LLTrace::BlockTimerStatHandle FTM_STATESORT_POSTSORT("Post Sort");

static LLStaticHashedString sTint("tint");
static LLStaticHashedString sAmbiance("ambiance");
static LLStaticHashedString sAlphaScale("alpha_scale");
static LLStaticHashedString sNormMat("norm_mat");
static LLStaticHashedString sOffset("offset");
static LLStaticHashedString sScreenRes("screenRes");
static LLStaticHashedString sDelta("delta");
static LLStaticHashedString sDistFactor("dist_factor");
static LLStaticHashedString sKern("kern");
static LLStaticHashedString sKernScale("kern_scale");

//----------------------------------------
std::string gPoolNames[] = 
{
	// Correspond to LLDrawpool enum render type
	"NONE",
	"POOL_SIMPLE",
	"POOL_GROUND",
	"POOL_FULLBRIGHT",
	"POOL_BUMP",
	"POOL_MATERIALS",
	"POOL_TERRAIN,"	
	"POOL_SKY",
	"POOL_WL_SKY",
	"POOL_TREE",
	"POOL_ALPHA_MASK",
	"POOL_FULLBRIGHT_ALPHA_MASK",
	"POOL_GRASS",
	"POOL_INVISIBLE",
	"POOL_AVATAR",
	"POOL_VOIDWATER",
	"POOL_WATER",
	"POOL_GLOW",
	"POOL_ALPHA"
};

void drawBox(const LLVector4a& c, const LLVector4a& r);
void drawBoxOutline(const LLVector3& pos, const LLVector3& size);
U32 nhpo2(U32 v);
LLVertexBuffer* ll_create_cube_vb(U32 type_mask, U32 usage);

void display_update_camera();
//----------------------------------------

S32		LLPipeline::sCompiles = 0;

bool	LLPipeline::sPickAvatar = true;
bool	LLPipeline::sDynamicLOD = true;
bool	LLPipeline::sShowHUDAttachments = true;
bool	LLPipeline::sRenderMOAPBeacons = false;
bool	LLPipeline::sRenderPhysicalBeacons = true;
bool	LLPipeline::sRenderScriptedBeacons = false;
bool	LLPipeline::sRenderScriptedTouchBeacons = true;
bool	LLPipeline::sRenderParticleBeacons = false;
bool	LLPipeline::sRenderSoundBeacons = false;
bool	LLPipeline::sRenderBeacons = false;
bool	LLPipeline::sRenderHighlight = true;
LLRender::eTexIndex LLPipeline::sRenderHighlightTextureChannel = LLRender::DIFFUSE_MAP;
bool	LLPipeline::sForceOldBakedUpload = false;
S32		LLPipeline::sUseOcclusion = 0;
bool	LLPipeline::sDelayVBUpdate = true;
bool	LLPipeline::sAutoMaskAlphaDeferred = true;
bool	LLPipeline::sAutoMaskAlphaNonDeferred = false;
bool	LLPipeline::sDisableShaders = false;
bool	LLPipeline::sRenderBump = true;
bool	LLPipeline::sBakeSunlight = false;
bool	LLPipeline::sNoAlpha = false;
bool	LLPipeline::sUseTriStrips = true;
bool	LLPipeline::sUseAdvancedAtmospherics = false;
bool	LLPipeline::sUseFarClip = true;
bool	LLPipeline::sShadowRender = false;
bool	LLPipeline::sWaterReflections = false;
bool	LLPipeline::sRenderGlow = false;
bool	LLPipeline::sReflectionRender = false;
bool	LLPipeline::sDistortionRender = false;
bool	LLPipeline::sImpostorRender = false;
bool	LLPipeline::sImpostorRenderAlphaDepthPass = false;
bool	LLPipeline::sUnderWaterRender = false;
bool	LLPipeline::sTextureBindTest = false;
bool	LLPipeline::sRenderFrameTest = false;
bool	LLPipeline::sRenderAttachedLights = true;
bool	LLPipeline::sRenderAttachedParticles = true;
bool	LLPipeline::sRenderDeferred = false;
bool    LLPipeline::sMemAllocationThrottled = false;
S32		LLPipeline::sVisibleLightCount = 0;
F32		LLPipeline::sMinRenderSize = 0.f;
bool	LLPipeline::sRenderingHUDs;
F32     LLPipeline::sDistortionWaterClipPlaneMargin = 1.0001f;
F32	LLPipeline::sVolumeSAFrame = 0.f; // ZK LBG

bool	LLPipeline::sRenderParticles; // <FS:LO> flag to hold correct, user selected, status of particles
// [SL:KB] - Patch: Render-TextureToggle (Catznip-4.0)
bool	LLPipeline::sRenderTextures = true;
// [/SL:KB]

// EventHost API LLPipeline listener.
static LLPipelineListener sPipelineListener;

static LLCullResult* sCull = NULL;

void validate_framebuffer_object();


bool addDeferredAttachments(LLRenderTarget& target)
{
	return target.addColorAttachment(GL_SRGB8_ALPHA8) && //specular
			target.addColorAttachment(GL_RGB10_A2); //normal+z
}

LLPipeline::LLPipeline() :
	mBackfaceCull(false),
	mMatrixOpCount(0),
	mTextureMatrixOps(0),
	mNumVisibleNodes(0),
	mNumVisibleFaces(0),

	mInitialized(false),
	mVertexShadersEnabled(false),
	mVertexShadersLoaded(0),
	mTransformFeedbackPrimitives(0),
	mRenderDebugFeatureMask(0),
	mRenderDebugMask(0),
	mOldRenderDebugMask(0),
	mMeshDirtyQueryObject(0),
	mGroupQ1Locked(false),
	mGroupQ2Locked(false),
	mResetVertexBuffers(false),
	mLastRebuildPool(NULL),
	mAlphaPool(NULL),
	mSkyPool(NULL),
	mTerrainPool(NULL),
	mWaterPool(NULL),
	mGroundPool(NULL),
	mSimplePool(NULL),
	mGrassPool(NULL),
	mAlphaMaskPool(NULL),
	mFullbrightAlphaMaskPool(NULL),
	mFullbrightPool(NULL),
	mInvisiblePool(NULL),
	mGlowPool(NULL),
	mBumpPool(NULL),
	mMaterialsPool(NULL),
	mWLSkyPool(NULL),
	mLightMask(0),
	mLightMovingMask(0),
	mLightingDetail(0),
	mScreenWidth(0),
	mScreenHeight(0)
{
	mNoiseMap = 0;
	mTrueNoiseMap = 0;
	mLightFunc = 0;
}

void LLPipeline::connectRefreshCachedSettingsSafe(const std::string name)
{
	LLPointer<LLControlVariable> cntrl_ptr = gSavedSettings.getControl(name);
	if ( cntrl_ptr.isNull() )
	{
		LL_WARNS() << "Global setting name not found:" << name << LL_ENDL;
	}
	else
	{
		cntrl_ptr->getCommitSignal()->connect(boost::bind(&LLPipeline::refreshCachedSettings));
	}
}

void LLPipeline::init()
{
	refreshCachedSettings();

	gOctreeMaxCapacity = gSavedSettings.getU32("OctreeMaxNodeCapacity");
	gOctreeMinSize = gSavedSettings.getF32("OctreeMinimumNodeSize");
	sDynamicLOD = gSavedSettings.getBOOL("RenderDynamicLOD");
	sRenderBump = gSavedSettings.getBOOL("RenderObjectBump");
	sUseTriStrips = gSavedSettings.getBOOL("RenderUseTriStrips");	
	LLVertexBuffer::sUseStreamDraw = gSavedSettings.getBOOL("RenderUseStreamVBO");
	// <FS:Ansariel> Vertex Array Objects are required in OpenGL core profile
	//LLVertexBuffer::sUseVAO = gSavedSettings.getBOOL("RenderUseVAO");
	LLVertexBuffer::sUseVAO = LLRender::sGLCoreProfile ? TRUE : gSavedSettings.getBOOL("RenderUseVAO");
	// </FS:Ansariel>
	LLVertexBuffer::sPreferStreamDraw = gSavedSettings.getBOOL("RenderPreferStreamDraw");
	sRenderAttachedLights = gSavedSettings.getBOOL("RenderAttachedLights");
	sRenderAttachedParticles = gSavedSettings.getBOOL("RenderAttachedParticles");

	sRenderMOAPBeacons = gSavedSettings.getBOOL("moapbeacon");
	sRenderPhysicalBeacons = gSavedSettings.getBOOL("physicalbeacon");
	sRenderScriptedBeacons = gSavedSettings.getBOOL("scriptsbeacon");
	sRenderScriptedTouchBeacons = gSavedSettings.getBOOL("scripttouchbeacon");
	sRenderParticleBeacons = gSavedSettings.getBOOL("particlesbeacon");
	sRenderSoundBeacons = gSavedSettings.getBOOL("soundsbeacon");
	sRenderBeacons = gSavedSettings.getBOOL("renderbeacons");
	sRenderHighlight = gSavedSettings.getBOOL("renderhighlights");

	mInitialized = true;
	
	stop_glerror();

	//create render pass pools
	getPool(LLDrawPool::POOL_ALPHA);
	getPool(LLDrawPool::POOL_SIMPLE);
	getPool(LLDrawPool::POOL_ALPHA_MASK);
	getPool(LLDrawPool::POOL_FULLBRIGHT_ALPHA_MASK);
	getPool(LLDrawPool::POOL_GRASS);
	getPool(LLDrawPool::POOL_FULLBRIGHT);
	getPool(LLDrawPool::POOL_INVISIBLE);
	getPool(LLDrawPool::POOL_BUMP);
	getPool(LLDrawPool::POOL_MATERIALS);
	getPool(LLDrawPool::POOL_GLOW);

	resetFrameStats();

	if (gSavedSettings.getBOOL("DisableAllRenderFeatures"))
	{
		clearAllRenderDebugFeatures();
	}
	else
	{
		setAllRenderDebugFeatures(); // By default, all debugging features on
	}
	clearAllRenderDebugDisplays(); // All debug displays off

	sRenderParticles = true; // <FS:LO> flag to hold correct, user selected, status of particles

	if (gSavedSettings.getBOOL("DisableAllRenderTypes"))
	{
		clearAllRenderTypes();
	}
	else
	{
		setAllRenderTypes(); // By default, all rendering types start enabled
		// Don't turn on ground when this is set
		// Mac Books with intel 950s need this
		if(!gSavedSettings.getBOOL("RenderGround"))
		{
			toggleRenderType(RENDER_TYPE_GROUND);
		}
	}

	// make sure RenderPerformanceTest persists (hackity hack hack)
	// disables non-object rendering (UI, sky, water, etc)
	if (gSavedSettings.getBOOL("RenderPerformanceTest"))
	{
		gSavedSettings.setBOOL("RenderPerformanceTest", FALSE);
		gSavedSettings.setBOOL("RenderPerformanceTest", TRUE);
	}

	mOldRenderDebugMask = mRenderDebugMask;

	mBackfaceCull = true;

	stop_glerror();
	
	// Enable features
		
	LLViewerShaderMgr::instance()->setShaders();

	stop_glerror();

	for (U32 i = 0; i < 2; ++i)
	{
		mSpotLightFade[i] = 1.f;
	}

	if (mCubeVB.isNull())
	{
		mCubeVB = ll_create_cube_vb(LLVertexBuffer::MAP_VERTEX, GL_STATIC_DRAW_ARB);
	}

	// <FS:Ansariel> Reset VB during TP
	//mDeferredVB = new LLVertexBuffer(DEFERRED_VB_MASK, 0);
	//mDeferredVB->allocateBuffer(8, 0, true);
	initDeferredVB();
	// </FS:Ansariel>
	setLightingDetail(-1);

	// <FS:Ansariel> FIRE-16829: Visual Artifacts with ALM enabled on AMD graphics
	initAuxiliaryVB();
	// </FS:Ansariel>

	
	//
	// Update all settings to trigger a cached settings refresh
	//
	connectRefreshCachedSettingsSafe("RenderAutoMaskAlphaDeferred");
	connectRefreshCachedSettingsSafe("RenderAutoMaskAlphaNonDeferred");
	connectRefreshCachedSettingsSafe("RenderUseFarClip");
	connectRefreshCachedSettingsSafe("RenderAvatarMaxNonImpostors");
	connectRefreshCachedSettingsSafe("RenderDelayVBUpdate");
	connectRefreshCachedSettingsSafe("UseOcclusion");
	connectRefreshCachedSettingsSafe("VertexShaderEnable");
	connectRefreshCachedSettingsSafe("RenderAvatarVP");
	connectRefreshCachedSettingsSafe("WindLightUseAtmosShaders");
	connectRefreshCachedSettingsSafe("RenderDeferred");
	connectRefreshCachedSettingsSafe("RenderDeferredSunWash");
	connectRefreshCachedSettingsSafe("RenderFSAASamples");
	connectRefreshCachedSettingsSafe("RenderResolutionDivisor");
// [SL:KB] - Patch: Settings-RenderResolutionMultiplier | Checked: Catznip-5.4
	connectRefreshCachedSettingsSafe("RenderResolutionMultiplier");
// [/SL:KB]
	connectRefreshCachedSettingsSafe("RenderUIBuffer");
	connectRefreshCachedSettingsSafe("RenderShadowDetail");
	connectRefreshCachedSettingsSafe("RenderDeferredSSAO");
	connectRefreshCachedSettingsSafe("RenderShadowResolutionScale");
	connectRefreshCachedSettingsSafe("RenderLocalLights");
	connectRefreshCachedSettingsSafe("RenderDelayCreation");
//	connectRefreshCachedSettingsSafe("RenderAnimateRes"); <FS:Beq> FIRE-23122 BUG-225920 Remove broken RenderAnimateRes functionality.
	connectRefreshCachedSettingsSafe("FreezeTime");
	connectRefreshCachedSettingsSafe("DebugBeaconLineWidth");
	connectRefreshCachedSettingsSafe("RenderHighlightBrightness");
	connectRefreshCachedSettingsSafe("RenderHighlightColor");
	connectRefreshCachedSettingsSafe("RenderHighlightThickness");
	connectRefreshCachedSettingsSafe("RenderSpotLightsInNondeferred");
	connectRefreshCachedSettingsSafe("PreviewAmbientColor");
	connectRefreshCachedSettingsSafe("PreviewDiffuse0");
	connectRefreshCachedSettingsSafe("PreviewSpecular0");
	connectRefreshCachedSettingsSafe("PreviewDiffuse1");
	connectRefreshCachedSettingsSafe("PreviewSpecular1");
	connectRefreshCachedSettingsSafe("PreviewDiffuse2");
	connectRefreshCachedSettingsSafe("PreviewSpecular2");
	connectRefreshCachedSettingsSafe("PreviewDirection0");
	connectRefreshCachedSettingsSafe("PreviewDirection1");
	connectRefreshCachedSettingsSafe("PreviewDirection2");
	connectRefreshCachedSettingsSafe("RenderGlowMinLuminance");
	connectRefreshCachedSettingsSafe("RenderGlowMaxExtractAlpha");
	connectRefreshCachedSettingsSafe("RenderGlowWarmthAmount");
	connectRefreshCachedSettingsSafe("RenderGlowLumWeights");
	connectRefreshCachedSettingsSafe("RenderGlowWarmthWeights");
	connectRefreshCachedSettingsSafe("RenderGlowResolutionPow");
	connectRefreshCachedSettingsSafe("RenderGlowIterations");
	connectRefreshCachedSettingsSafe("RenderGlowWidth");
	connectRefreshCachedSettingsSafe("RenderGlowStrength");
	connectRefreshCachedSettingsSafe("RenderDepthOfField");
	connectRefreshCachedSettingsSafe("RenderDepthOfFieldInEditMode");
	//<FS:TS> FIRE-16251: Depth of Field does not work underwater
	connectRefreshCachedSettingsSafe("FSRenderDoFUnderwater");
	//</FS:TS> FIRE-16251
	connectRefreshCachedSettingsSafe("CameraFocusTransitionTime");
	connectRefreshCachedSettingsSafe("CameraFNumber");
	connectRefreshCachedSettingsSafe("CameraFocalLength");
	connectRefreshCachedSettingsSafe("CameraFieldOfView");
	connectRefreshCachedSettingsSafe("RenderShadowNoise");
	connectRefreshCachedSettingsSafe("RenderShadowBlurSize");
	connectRefreshCachedSettingsSafe("RenderSSAOScale");
	connectRefreshCachedSettingsSafe("RenderSSAOMaxScale");
	connectRefreshCachedSettingsSafe("RenderSSAOFactor");
	connectRefreshCachedSettingsSafe("RenderSSAOEffect");
	connectRefreshCachedSettingsSafe("RenderShadowOffsetError");
	connectRefreshCachedSettingsSafe("RenderShadowBiasError");
	connectRefreshCachedSettingsSafe("RenderShadowOffset");
	connectRefreshCachedSettingsSafe("RenderShadowBias");
	connectRefreshCachedSettingsSafe("RenderSpotShadowOffset");
	connectRefreshCachedSettingsSafe("RenderSpotShadowBias");
	connectRefreshCachedSettingsSafe("RenderEdgeDepthCutoff");
	connectRefreshCachedSettingsSafe("RenderEdgeNormCutoff");
	connectRefreshCachedSettingsSafe("RenderShadowGaussian");
	connectRefreshCachedSettingsSafe("RenderShadowBlurDistFactor");
	connectRefreshCachedSettingsSafe("RenderDeferredAtmospheric");
	connectRefreshCachedSettingsSafe("RenderReflectionDetail");
	connectRefreshCachedSettingsSafe("RenderHighlightFadeTime");
	connectRefreshCachedSettingsSafe("RenderShadowClipPlanes");
	connectRefreshCachedSettingsSafe("RenderShadowOrthoClipPlanes");
	connectRefreshCachedSettingsSafe("RenderShadowNearDist");
	connectRefreshCachedSettingsSafe("RenderFarClip");
	connectRefreshCachedSettingsSafe("RenderShadowSplitExponent");
	connectRefreshCachedSettingsSafe("RenderShadowErrorCutoff");
	connectRefreshCachedSettingsSafe("RenderShadowFOVCutoff");
	connectRefreshCachedSettingsSafe("CameraOffset");
	connectRefreshCachedSettingsSafe("CameraMaxCoF");
	connectRefreshCachedSettingsSafe("CameraDoFResScale");
	connectRefreshCachedSettingsSafe("RenderAutoHideSurfaceAreaLimit");
	gSavedSettings.getControl("RenderAutoHideSurfaceAreaLimit")->getCommitSignal()->connect(boost::bind(&LLPipeline::refreshCachedSettings));
	connectRefreshCachedSettingsSafe("FSRenderVignette");	// <FS:CR> Import Vignette from Exodus
	// <FS:Ansariel> Make change to RenderAttachedLights & RenderAttachedParticles instant
	connectRefreshCachedSettingsSafe("RenderAttachedLights");
	connectRefreshCachedSettingsSafe("RenderAttachedParticles");
	// </FS:Ansariel>
}

LLPipeline::~LLPipeline()
{

}

void LLPipeline::cleanup()
{
	assertInitialized();

	mGroupQ1.clear() ;
	mGroupQ2.clear() ;

	for(pool_set_t::iterator iter = mPools.begin();
		iter != mPools.end(); )
	{
		pool_set_t::iterator curiter = iter++;
		LLDrawPool* poolp = *curiter;
		if (poolp->isFacePool())
		{
			LLFacePool* face_pool = (LLFacePool*) poolp;
			if (face_pool->mReferences.empty())
			{
				mPools.erase(curiter);
				removeFromQuickLookup( poolp );
				delete poolp;
			}
		}
		else
		{
			mPools.erase(curiter);
			removeFromQuickLookup( poolp );
			delete poolp;
		}
	}
	
	if (!mTerrainPools.empty())
	{
		LL_WARNS() << "Terrain Pools not cleaned up" << LL_ENDL;
	}
	if (!mTreePools.empty())
	{
		LL_WARNS() << "Tree Pools not cleaned up" << LL_ENDL;
	}
		
	delete mAlphaPool;
	mAlphaPool = NULL;
	delete mSkyPool;
	mSkyPool = NULL;
	delete mTerrainPool;
	mTerrainPool = NULL;
	delete mWaterPool;
	mWaterPool = NULL;
	delete mGroundPool;
	mGroundPool = NULL;
	delete mSimplePool;
	mSimplePool = NULL;
	delete mFullbrightPool;
	mFullbrightPool = NULL;
	delete mInvisiblePool;
	mInvisiblePool = NULL;
	delete mGlowPool;
	mGlowPool = NULL;
	delete mBumpPool;
	mBumpPool = NULL;
	// don't delete wl sky pool it was handled above in the for loop
	//delete mWLSkyPool;
	mWLSkyPool = NULL;

	releaseGLBuffers();

	mFaceSelectImagep = NULL;

	mMovedBridge.clear();

	mInitialized = false;

	// <FS:Ansariel> FIRE-16829: Visual Artifacts with ALM enabled on AMD graphics
	mAuxiliaryVB = NULL;

	mDeferredVB = NULL;

	mCubeVB = NULL;
}

//============================================================================

void LLPipeline::destroyGL() 
{
	stop_glerror();
	unloadShaders();
	mHighlightFaces.clear();
	
	resetDrawOrders();

	resetVertexBuffers();

	releaseGLBuffers();

	if (LLVertexBuffer::sEnableVBOs)
	{
		LLVertexBuffer::sEnableVBOs = FALSE;
	}

	if (mMeshDirtyQueryObject)
	{
		glDeleteQueriesARB(1, &mMeshDirtyQueryObject);
		mMeshDirtyQueryObject = 0;
	}
}

static LLTrace::BlockTimerStatHandle FTM_RESIZE_SCREEN_TEXTURE("Resize Screen Texture");

//static
void LLPipeline::throttleNewMemoryAllocation(bool disable)
{
	if(sMemAllocationThrottled != disable)
	{
		sMemAllocationThrottled = disable ;

		if(sMemAllocationThrottled)
		{
			//send out notification
			// <FS:Ansariel> Disable annoying notification
			//LLNotification::Params params("LowMemory");
			//LLNotifications::instance().add(params);
			// </FS:Ansariel>

			//release some memory.
		}
	}
}

void LLPipeline::resizeScreenTexture()
{
	LL_RECORD_BLOCK_TIME(FTM_RESIZE_SCREEN_TEXTURE);
	if (gPipeline.canUseVertexShaders() && assertInitialized())
	{
		GLuint resX = gViewerWindow->getWorldViewWidthRaw();
		GLuint resY = gViewerWindow->getWorldViewHeightRaw();
	
// [SL:KB] - Patch: Settings-RenderResolutionMultiplier | Checked: Catznip-5.4
		if ( (RenderResolutionDivisor > 1) && (RenderResolutionDivisor < resX) && (RenderResolutionDivisor < resY) )
		{
			resX /= RenderResolutionDivisor;
			resY /= RenderResolutionDivisor;
		}
		else if (RenderResolutionMultiplier > 0.f && RenderResolutionMultiplier < 1.f)
		{
			resX *= RenderResolutionMultiplier;
			resY *= RenderResolutionMultiplier;
		}
// [/SL:KB]

		if ((resX != mScreen.getWidth()) || (resY != mScreen.getHeight()))
		{
			releaseScreenBuffers();
		if (!allocateScreenBuffer(resX,resY))
			{
#if PROBABLE_FALSE_DISABLES_OF_ALM_HERE
				//FAILSAFE: screen buffer allocation failed, disable deferred rendering if it's enabled
				//NOTE: if the session closes successfully after this call, deferred rendering will be 
				// disabled on future sessions
				if (LLPipeline::sRenderDeferred)
				{
					// <FS:ND>FIRE-9943; resizeScreenTexture will try to disable deferred mode in low memory situations.
					// Depending on 	the state of the pipeline. this can trigger illegal deletion of drawables.
					// To work around that, resizeScreen	Texture will just set a flag, which then later does trigger the change
					// in shaders.	

					// gSavedSettings.setBOOL("RenderDeferred", FALSE);
					// LLPipeline::refreshCachedSettings();

					TriggeredDisabledDeferred = true;

					// </FS:ND>
				}
#endif
			}
		}
	}
}

void LLPipeline::allocatePhysicsBuffer()
{
	GLuint resX = gViewerWindow->getWorldViewWidthRaw();
	GLuint resY = gViewerWindow->getWorldViewHeightRaw();

	if (mPhysicsDisplay.getWidth() != resX || mPhysicsDisplay.getHeight() != resY)
	{
		mPhysicsDisplay.allocate(resX, resY, GL_RGBA, TRUE, FALSE, LLTexUnit::TT_RECT_TEXTURE, FALSE);
	}
}

bool LLPipeline::allocateScreenBuffer(U32 resX, U32 resY)
{
	refreshCachedSettings();
	
	bool save_settings = sRenderDeferred;
	if (save_settings)
	{
		// Set this flag in case we crash while resizing window or allocating space for deferred rendering targets
		gSavedSettings.setBOOL("RenderInitError", TRUE);
		gSavedSettings.saveToFile( gSavedSettings.getString("ClientSettingsFile"), TRUE );
	}

	eFBOStatus ret = doAllocateScreenBuffer(resX, resY);

	if (save_settings)
	{
		// don't disable shaders on next session
		gSavedSettings.setBOOL("RenderInitError", FALSE);
		gSavedSettings.saveToFile( gSavedSettings.getString("ClientSettingsFile"), TRUE );
	}
	
	if (ret == FBO_FAILURE)
	{ //FAILSAFE: screen buffer allocation failed, disable deferred rendering if it's enabled
		//NOTE: if the session closes successfully after this call, deferred rendering will be 
		// disabled on future sessions
		if (LLPipeline::sRenderDeferred)
		{
			LL_WARNS() << "Couldn't allocate screen buffer - Deferred rendering disabled" << LL_ENDL; // FS:Ansariel> FIRE-20305: Debug output
			gSavedSettings.setBOOL("RenderDeferred", FALSE);
			LLPipeline::refreshCachedSettings();
		}
	}

	return ret == FBO_SUCCESS_FULLRES;
}


LLPipeline::eFBOStatus LLPipeline::doAllocateScreenBuffer(U32 resX, U32 resY)
{
	// try to allocate screen buffers at requested resolution and samples
	// - on failure, shrink number of samples and try again
	// - if not multisampled, shrink resolution and try again (favor X resolution over Y)
	// Make sure to call "releaseScreenBuffers" after each failure to cleanup the partially loaded state

	U32 samples = RenderFSAASamples;

	eFBOStatus ret = FBO_SUCCESS_FULLRES;
	if (!allocateScreenBuffer(resX, resY, samples))
	{
		//failed to allocate at requested specification, return false
		ret = FBO_FAILURE;

		releaseScreenBuffers();
		//reduce number of samples 
		while (samples > 0)
		{
			samples /= 2;
			if (allocateScreenBuffer(resX, resY, samples))
			{ //success
				return FBO_SUCCESS_LOWRES;
			}
			releaseScreenBuffers();
		}

		samples = 0;

		//reduce resolution
		while (resY > 0 && resX > 0)
		{
			resY /= 2;
			if (allocateScreenBuffer(resX, resY, samples))
			{
				return FBO_SUCCESS_LOWRES;
			}
			releaseScreenBuffers();

			resX /= 2;
			if (allocateScreenBuffer(resX, resY, samples))
			{
				return FBO_SUCCESS_LOWRES;
			}
			releaseScreenBuffers();
		}

		LL_WARNS() << "Unable to allocate screen buffer at any resolution!" << LL_ENDL;
	}

	return ret;
}

 // must be even to avoid a stripe in the horizontal shadow blur
inline U32 BlurHappySize(U32 x, U32 scale) { return (((x*scale)+1)&~1); }

bool LLPipeline::allocateScreenBuffer(U32 resX, U32 resY, U32 samples)
{
	refreshCachedSettings();

	// remember these dimensions
	mScreenWidth = resX;
	mScreenHeight = resY;
	
	U32 res_mod = RenderResolutionDivisor;

	//<FS:TS> FIRE-7066: RenderResolutionDivisor broken if higher than
	//		smallest screen dimension
	if (res_mod >= resX)
	{
		res_mod = resX - 1;
	}
	if (res_mod >= resY)
	{
		res_mod = resY - 1;
	}
	//</FS:TS> FIRE-7066

	if (res_mod > 1 && res_mod < resX && res_mod < resY)
	{
		resX /= res_mod;
		resY /= res_mod;
	}
// [SL:KB] - Patch: Settings-RenderResolutionMultiplier | Checked: Catznip-5.4
	else if (RenderResolutionMultiplier > 0.f && RenderResolutionMultiplier < 1.f)
	{
		resX *= RenderResolutionMultiplier;
		resY *= RenderResolutionMultiplier;
	}
// [/SL:KB]

	if (RenderUIBuffer)
	{
		if (!mUIScreen.allocate(resX,resY, GL_RGBA, FALSE, FALSE, LLTexUnit::TT_RECT_TEXTURE, FALSE))
		{
			return false;
		}
	}	

	if (LLPipeline::sRenderDeferred)
	{
        U32 water_buffer_res = (U32) llmax(gSavedSettings.getS32("RenderWaterRefResolution"), 512);
		S32 shadow_detail = RenderShadowDetail;
		bool ssao = RenderDeferredSSAO;
		
		const U32 occlusion_divisor = 4;

		//allocate deferred rendering color buffers
		if (!mDeferredScreen.allocate(resX, resY, GL_SRGB8_ALPHA8, TRUE, TRUE, LLTexUnit::TT_RECT_TEXTURE, FALSE, samples)) return false;
		if (!mDeferredDepth.allocate(resX, resY, 0, TRUE, FALSE, LLTexUnit::TT_RECT_TEXTURE, FALSE, samples)) return false;

        if (!mWaterDeferredScreen.allocate(water_buffer_res, water_buffer_res, GL_SRGB8_ALPHA8, TRUE, TRUE, LLTexUnit::TT_RECT_TEXTURE, FALSE, samples)) return false;
		if (!mWaterDeferredDepth.allocate(water_buffer_res,  water_buffer_res, 0, TRUE, FALSE, LLTexUnit::TT_RECT_TEXTURE, FALSE, samples)) return false;
        if (!mWaterOcclusionDepth.allocate(water_buffer_res >> 1, water_buffer_res >> 1, 0, TRUE, FALSE, LLTexUnit::TT_RECT_TEXTURE, FALSE, samples)) return false;

		if (!mOcclusionDepth.allocate(resX/occlusion_divisor, resY/occlusion_divisor, 0, TRUE, FALSE, LLTexUnit::TT_RECT_TEXTURE, FALSE, samples)) return false;
		if (!addDeferredAttachments(mDeferredScreen)) return false;
    	if (!addDeferredAttachments(mWaterDeferredScreen)) return false;

		GLuint screenFormat = GL_RGBA16;
		if (gGLManager.mIsATI)
		{
			screenFormat = GL_RGBA12;
		}

		if (gGLManager.mGLVersion < 4.f && gGLManager.mIsNVIDIA)
		{
			screenFormat = GL_RGBA16F_ARB;
		}
        
		if (!mScreen.allocate(resX, resY, screenFormat, FALSE, FALSE, LLTexUnit::TT_RECT_TEXTURE, FALSE, samples)) return false;
		if (samples > 0)
		{
			if (!mFXAABuffer.allocate(resX, resY, GL_RGBA, FALSE, FALSE, LLTexUnit::TT_TEXTURE, FALSE, samples)) return false;
		}
		else
		{
			mFXAABuffer.release();
		}
		
		if (shadow_detail > 0 || ssao || RenderDepthOfField || samples > 0)
		{ //only need mDeferredLight for shadows OR ssao OR dof OR fxaa
			if (!mDeferredLight.allocate(resX, resY, GL_RGBA, FALSE, FALSE, LLTexUnit::TT_RECT_TEXTURE, FALSE)) return false;
            if (!mWaterDeferredLight.allocate(water_buffer_res, water_buffer_res, GL_RGBA, FALSE, FALSE, LLTexUnit::TT_RECT_TEXTURE, FALSE)) return false;
		}
		else
		{
			mDeferredLight.release();
            mWaterDeferredLight.release();
		}

		F32 scale = RenderShadowResolutionScale;
        U32 sun_shadow_map_width  = BlurHappySize(resX, scale);
        U32 sun_shadow_map_height = BlurHappySize(resY, scale);

		if (shadow_detail > 0)
		{ //allocate 4 sun shadow maps
			for (U32 i = 0; i < 4; i++)
			{		        
				if (shadow_detail > 3)
                {
                    //allocate VSM sun shadow map(s)
                    if (!mShadow[i].allocate(sun_shadow_map_width, sun_shadow_map_height, GL_RGBA16F_ARB, TRUE, FALSE, LLTexUnit::TT_TEXTURE))
                    {
                        return false;
                    }
                }
                else if (!mShadow[i].allocate(sun_shadow_map_width, sun_shadow_map_height, 0, TRUE, FALSE, LLTexUnit::TT_TEXTURE))
                {
                    return false;
                }

				if (!mShadowOcclusion[i].allocate(sun_shadow_map_width/occlusion_divisor, sun_shadow_map_height/occlusion_divisor, 0, TRUE, FALSE, LLTexUnit::TT_TEXTURE))
                {
                    return false;
                }
			}
		}
		else
		{
			for (U32 i = 0; i < 4; i++)
			{
                releaseShadowTarget(i);
			}
		}

        // for EEP atmospherics
        bool allocated_sh0 = mSkySH.allocate(64, 64, GL_RGBA16F_ARB, FALSE, FALSE, LLTexUnit::TT_TEXTURE);
        if (!allocated_sh0)
        {
        	return false;
        }
        else
        {
            mSkySH.addColorAttachment(GL_RGBA16F_ARB);
			mSkySH.addColorAttachment(GL_RGBA16F_ARB);
        }

		U32 width = (U32) (resX*scale);
		U32 height = width;

		if (shadow_detail > 1)
		{ //allocate two spot shadow maps
			U32 spot_shadow_map_width  = width;
            U32 spot_shadow_map_height = height;
			for (U32 i = 4; i < 6; i++)
			{
                if ((shadow_detail > 3) && !mShadow[i].allocate(spot_shadow_map_width, spot_shadow_map_height, GL_RGBA16F_ARB, FALSE, FALSE))
                {
                    return false;
                }
				else if (!mShadow[i].allocate(spot_shadow_map_width, spot_shadow_map_height, 0, TRUE, FALSE))
                {
                    return false;
                }
				if (!mShadowOcclusion[i].allocate(spot_shadow_map_width/occlusion_divisor, height/occlusion_divisor, 0, TRUE, FALSE))
                {
                    return false;
                }
			}
		}
		else
		{
			for (U32 i = 4; i < 6; i++)
			{
                releaseShadowTarget(i);
			}
		}

		//HACK make screenbuffer allocations start failing after 30 seconds
		if (gSavedSettings.getBOOL("SimulateFBOFailure"))
		{
			return false;
		}
	}
	else
	{
		mDeferredLight.release();
        mWaterDeferredLight.release();

		releaseShadowTargets();

		mFXAABuffer.release();
		mScreen.release();
		mDeferredScreen.release(); //make sure to release any render targets that share a depth buffer with mDeferredScreen first
		mDeferredDepth.release();
        mWaterDeferredScreen.release(); //make sure to release any render targets that share a depth buffer with mWaterDeferredScreen first
		mWaterDeferredDepth.release();
        mWaterOcclusionDepth.release();
		mOcclusionDepth.release();
						
		if (!mScreen.allocate(resX, resY, GL_RGBA, TRUE, TRUE, LLTexUnit::TT_RECT_TEXTURE, FALSE)) return false;		
	}
	
	if (LLPipeline::sRenderDeferred)
	{ //share depth buffer between deferred targets
		mDeferredScreen.shareDepthBuffer(mScreen);
	}

	gGL.getTexUnit(0)->disable();

	stop_glerror();

	return true;
}

//static
void LLPipeline::updateRenderBump()
{
	sRenderBump = gSavedSettings.getBOOL("RenderObjectBump");
}

//static
void LLPipeline::updateRenderDeferred()
{
	bool deferred = (bool(RenderDeferred && 
					 LLRenderTarget::sUseFBO &&
					 LLFeatureManager::getInstance()->isFeatureAvailable("RenderDeferred") &&	 
					 LLPipeline::sRenderBump &&
					 VertexShaderEnable && 
					 RenderAvatarVP &&
					 WindLightUseAtmosShaders)) &&
					!gUseWireframe;

	sRenderDeferred = deferred;
	exoPostProcess::instance().ExodusRenderPostUpdate(); // <FS:CR> Import Vignette from Exodus
	if (deferred)
	{ //must render glow when rendering deferred since post effect pass is needed to present any lighting at all
		sRenderGlow = true;
	}
}

//static
void LLPipeline::refreshCachedSettings()
{
	LLPipeline::sAutoMaskAlphaDeferred = gSavedSettings.getBOOL("RenderAutoMaskAlphaDeferred");
	LLPipeline::sAutoMaskAlphaNonDeferred = gSavedSettings.getBOOL("RenderAutoMaskAlphaNonDeferred");
	LLPipeline::sUseFarClip = gSavedSettings.getBOOL("RenderUseFarClip");
	LLVOAvatar::sMaxNonImpostors = gSavedSettings.getU32("RenderAvatarMaxNonImpostors");
	LLVOAvatar::updateImpostorRendering(LLVOAvatar::sMaxNonImpostors);
	LLPipeline::sDelayVBUpdate = gSavedSettings.getBOOL("RenderDelayVBUpdate");
	// <FS:Ansariel> Make change to RenderAttachedLights & RenderAttachedParticles instant
	LLPipeline::sRenderAttachedLights = gSavedSettings.getBOOL("RenderAttachedLights");
	LLPipeline::sRenderAttachedParticles = gSavedSettings.getBOOL("RenderAttachedParticles");
	// </FS:Ansariel>

	LLPipeline::sUseOcclusion = 
			(!gUseWireframe
			&& LLGLSLShader::sNoFixedFunction
			&& LLFeatureManager::getInstance()->isFeatureAvailable("UseOcclusion") 
			&& gSavedSettings.getBOOL("UseOcclusion") 
			&& gGLManager.mHasOcclusionQuery) ? 2 : 0;
	
	VertexShaderEnable = gSavedSettings.getBOOL("VertexShaderEnable");
	RenderAvatarVP = gSavedSettings.getBOOL("RenderAvatarVP");
	WindLightUseAtmosShaders = gSavedSettings.getBOOL("WindLightUseAtmosShaders");
	RenderDeferred = gSavedSettings.getBOOL("RenderDeferred");
    sUseAdvancedAtmospherics = WindLightUseAtmosShaders && gSavedSettings.getBOOL("RenderUseAdvancedAtmospherics");
	RenderDeferredSunWash = gSavedSettings.getF32("RenderDeferredSunWash");
	RenderFSAASamples = gSavedSettings.getU32("RenderFSAASamples");
	RenderResolutionDivisor = gSavedSettings.getU32("RenderResolutionDivisor");
// [SL:KB] - Patch: Settings-RenderResolutionMultiplier | Checked: Catznip-5.4
	RenderResolutionMultiplier = gSavedSettings.getF32("RenderResolutionMultiplier");
// [/SL:KB]
	RenderUIBuffer = gSavedSettings.getBOOL("RenderUIBuffer");
	RenderShadowDetail = gSavedSettings.getS32("RenderShadowDetail");
	RenderDeferredSSAO = gSavedSettings.getBOOL("RenderDeferredSSAO");
	RenderShadowResolutionScale = gSavedSettings.getF32("RenderShadowResolutionScale");
	RenderLocalLights = gSavedSettings.getBOOL("RenderLocalLights");
	RenderDelayCreation = gSavedSettings.getBOOL("RenderDelayCreation");
//	RenderAnimateRes = gSavedSettings.getBOOL("RenderAnimateRes"); <FS:Beq> FIRE-23122 BUG-225920 Remove broken RenderAnimateRes functionality.
	FreezeTime = gSavedSettings.getBOOL("FreezeTime");
	DebugBeaconLineWidth = gSavedSettings.getS32("DebugBeaconLineWidth");
	RenderHighlightBrightness = gSavedSettings.getF32("RenderHighlightBrightness");
	RenderHighlightColor = gSavedSettings.getColor4("RenderHighlightColor");
	RenderHighlightThickness = gSavedSettings.getF32("RenderHighlightThickness");
	RenderSpotLightsInNondeferred = gSavedSettings.getBOOL("RenderSpotLightsInNondeferred");
	PreviewAmbientColor = gSavedSettings.getColor4("PreviewAmbientColor");
	PreviewDiffuse0 = gSavedSettings.getColor4("PreviewDiffuse0");
	PreviewSpecular0 = gSavedSettings.getColor4("PreviewSpecular0");
	PreviewDiffuse1 = gSavedSettings.getColor4("PreviewDiffuse1");
	PreviewSpecular1 = gSavedSettings.getColor4("PreviewSpecular1");
	PreviewDiffuse2 = gSavedSettings.getColor4("PreviewDiffuse2");
	PreviewSpecular2 = gSavedSettings.getColor4("PreviewSpecular2");
	PreviewDirection0 = gSavedSettings.getVector3("PreviewDirection0");
	PreviewDirection1 = gSavedSettings.getVector3("PreviewDirection1");
	PreviewDirection2 = gSavedSettings.getVector3("PreviewDirection2");
	RenderGlowMinLuminance = gSavedSettings.getF32("RenderGlowMinLuminance");
	RenderGlowMaxExtractAlpha = gSavedSettings.getF32("RenderGlowMaxExtractAlpha");
	RenderGlowWarmthAmount = gSavedSettings.getF32("RenderGlowWarmthAmount");
	RenderGlowLumWeights = gSavedSettings.getVector3("RenderGlowLumWeights");
	RenderGlowWarmthWeights = gSavedSettings.getVector3("RenderGlowWarmthWeights");
	RenderGlowResolutionPow = gSavedSettings.getS32("RenderGlowResolutionPow");
	RenderGlowIterations = gSavedSettings.getS32("RenderGlowIterations");
	RenderGlowWidth = gSavedSettings.getF32("RenderGlowWidth");
	RenderGlowStrength = gSavedSettings.getF32("RenderGlowStrength");
	RenderDepthOfField = gSavedSettings.getBOOL("RenderDepthOfField");
	RenderDepthOfFieldInEditMode = gSavedSettings.getBOOL("RenderDepthOfFieldInEditMode");
	//<FS:TS> FIRE-16251: Depth of Field does not work underwater
	FSRenderDepthOfFieldUnderwater = gSavedSettings.getBOOL("FSRenderDoFUnderwater");
	//</FS:TS> FIRE-16251
	CameraFocusTransitionTime = gSavedSettings.getF32("CameraFocusTransitionTime");
	CameraFNumber = gSavedSettings.getF32("CameraFNumber");
	CameraFocalLength = gSavedSettings.getF32("CameraFocalLength");
	CameraFieldOfView = gSavedSettings.getF32("CameraFieldOfView");
	RenderShadowNoise = gSavedSettings.getF32("RenderShadowNoise");
	RenderShadowBlurSize = gSavedSettings.getF32("RenderShadowBlurSize");
	RenderSSAOScale = gSavedSettings.getF32("RenderSSAOScale");
	RenderSSAOMaxScale = gSavedSettings.getU32("RenderSSAOMaxScale");
	RenderSSAOFactor = gSavedSettings.getF32("RenderSSAOFactor");
	RenderSSAOEffect = gSavedSettings.getVector3("RenderSSAOEffect");
	RenderShadowOffsetError = gSavedSettings.getF32("RenderShadowOffsetError");
	RenderShadowBiasError = gSavedSettings.getF32("RenderShadowBiasError");
	RenderShadowOffset = gSavedSettings.getF32("RenderShadowOffset");
	RenderShadowBias = gSavedSettings.getF32("RenderShadowBias");
	RenderSpotShadowOffset = gSavedSettings.getF32("RenderSpotShadowOffset");
	RenderSpotShadowBias = gSavedSettings.getF32("RenderSpotShadowBias");
	RenderEdgeDepthCutoff = gSavedSettings.getF32("RenderEdgeDepthCutoff");
	RenderEdgeNormCutoff = gSavedSettings.getF32("RenderEdgeNormCutoff");
	RenderShadowGaussian = gSavedSettings.getVector3("RenderShadowGaussian");
	RenderShadowBlurDistFactor = gSavedSettings.getF32("RenderShadowBlurDistFactor");
	RenderDeferredAtmospheric = gSavedSettings.getBOOL("RenderDeferredAtmospheric");
	RenderReflectionDetail = gSavedSettings.getS32("RenderReflectionDetail");
	RenderHighlightFadeTime = gSavedSettings.getF32("RenderHighlightFadeTime");
	RenderShadowClipPlanes = gSavedSettings.getVector3("RenderShadowClipPlanes");
	RenderShadowOrthoClipPlanes = gSavedSettings.getVector3("RenderShadowOrthoClipPlanes");
	RenderShadowNearDist = gSavedSettings.getVector3("RenderShadowNearDist");
	RenderFarClip = gSavedSettings.getF32("RenderFarClip");
	RenderShadowSplitExponent = gSavedSettings.getVector3("RenderShadowSplitExponent");
	RenderShadowErrorCutoff = gSavedSettings.getF32("RenderShadowErrorCutoff");
	RenderShadowFOVCutoff = gSavedSettings.getF32("RenderShadowFOVCutoff");
	CameraOffset = gSavedSettings.getBOOL("CameraOffset");
	CameraMaxCoF = gSavedSettings.getF32("CameraMaxCoF");
	CameraDoFResScale = gSavedSettings.getF32("CameraDoFResScale");
	exoPostProcess::instance().ExodusRenderPostSettingsUpdate();	// <FS:CR> Import Vignette from Exodus

	RenderAutoHideSurfaceAreaLimit = gSavedSettings.getF32("RenderAutoHideSurfaceAreaLimit");
	
	updateRenderDeferred();
}

void LLPipeline::releaseGLBuffers()
{
	assertInitialized();
	
	if (mNoiseMap)
	{
		LLImageGL::deleteTextures(1, &mNoiseMap);
		mNoiseMap = 0;
	}

	if (mTrueNoiseMap)
	{
		LLImageGL::deleteTextures(1, &mTrueNoiseMap);
		mTrueNoiseMap = 0;
	}

	releaseLUTBuffers();

	mWaterRef.release();
	mWaterDis.release();
	mHighlight.release();
	
	for (U32 i = 0; i < 3; i++)
	{
		mGlow[i].release();
	}

	releaseScreenBuffers();

	gBumpImageList.destroyGL();
	LLVOAvatar::resetImpostors();
}

void LLPipeline::releaseLUTBuffers()
{
	if (mLightFunc)
	{
		LLImageGL::deleteTextures(1, &mLightFunc);
		mLightFunc = 0;
	}
}

void LLPipeline::releaseScreenBuffers()
{
	mUIScreen.release();
	mScreen.release();
	mFXAABuffer.release();
	mPhysicsDisplay.release();
	mDeferredScreen.release();
	mDeferredDepth.release();
    mWaterDeferredScreen.release();
	mWaterDeferredDepth.release();
	mDeferredLight.release();
    mWaterDeferredLight.release();
    mWaterOcclusionDepth.release();
	mOcclusionDepth.release();
	releaseShadowTargets();
}


void LLPipeline::releaseShadowTarget(U32 index)
{
    mShadow[index].release();
	mShadowOcclusion[index].release();
}

void LLPipeline::releaseShadowTargets()
{
    for (U32 i = 0; i < 6; i++)
	{
        releaseShadowTarget(i);
	}
}

void LLPipeline::createGLBuffers()
{
	stop_glerror();
	assertInitialized();

	updateRenderDeferred();

	if (LLPipeline::sWaterReflections)
	{ //water reflection texture
		U32 res = (U32) llmax(gSavedSettings.getS32("RenderWaterRefResolution"), 512);

		// Set up SRGB targets if we're doing deferred-path reflection rendering
		//
		if (LLPipeline::sRenderDeferred)
		{
			mWaterRef.allocate(res,res,GL_SRGB8_ALPHA8,TRUE,FALSE);
			//always use FBO for mWaterDis so it can be used for avatar texture bakes
			mWaterDis.allocate(res,res,GL_SRGB8_ALPHA8,TRUE,FALSE,LLTexUnit::TT_TEXTURE, true);
		}
		else
		{
		    mWaterRef.allocate(res,res,GL_RGBA,TRUE,FALSE);
		    //always use FBO for mWaterDis so it can be used for avatar texture bakes
		    mWaterDis.allocate(res,res,GL_RGBA,TRUE,FALSE,LLTexUnit::TT_TEXTURE, true);
	    }
	}

	mHighlight.allocate(256,256,GL_RGBA, FALSE, FALSE);

	stop_glerror();

	GLuint resX = gViewerWindow->getWorldViewWidthRaw();
	GLuint resY = gViewerWindow->getWorldViewHeightRaw();
	
	if (LLPipeline::sRenderGlow)
	{ //screen space glow buffers
		const U32 glow_res = llmax(1, 
			llmin(512, 1 << gSavedSettings.getS32("RenderGlowResolutionPow")));

		for (U32 i = 0; i < 3; i++)
		{
			mGlow[i].allocate(512,glow_res,GL_RGBA,FALSE,FALSE);
		}

		allocateScreenBuffer(resX,resY);
		mScreenWidth = 0;
		mScreenHeight = 0;
	}
	
	if (sRenderDeferred)
	{
		if (!mNoiseMap)
		{
			const U32 noiseRes = 128;
			LLVector3 noise[noiseRes*noiseRes];

			F32 scaler = gSavedSettings.getF32("RenderDeferredNoise")/100.f;
			for (U32 i = 0; i < noiseRes*noiseRes; ++i)
			{
				noise[i] = LLVector3(ll_frand()-0.5f, ll_frand()-0.5f, 0.f);
				noise[i].normVec();
				noise[i].mV[2] = ll_frand()*scaler+1.f-scaler/2.f;
			}

			LLImageGL::generateTextures(1, &mNoiseMap);
			
			gGL.getTexUnit(0)->bindManual(LLTexUnit::TT_TEXTURE, mNoiseMap);
			LLImageGL::setManualImage(LLTexUnit::getInternalType(LLTexUnit::TT_TEXTURE), 0, GL_RGB16F_ARB, noiseRes, noiseRes, GL_RGB, GL_FLOAT, noise, false);
			gGL.getTexUnit(0)->setTextureFilteringOption(LLTexUnit::TFO_POINT);
		}

		if (!mTrueNoiseMap)
		{
			const U32 noiseRes = 128;
			F32 noise[noiseRes*noiseRes*3];
			for (U32 i = 0; i < noiseRes*noiseRes*3; i++)
			{
				noise[i] = ll_frand()*2.0-1.0;
			}

			LLImageGL::generateTextures(1, &mTrueNoiseMap);
			gGL.getTexUnit(0)->bindManual(LLTexUnit::TT_TEXTURE, mTrueNoiseMap);
			LLImageGL::setManualImage(LLTexUnit::getInternalType(LLTexUnit::TT_TEXTURE), 0, GL_RGB16F_ARB, noiseRes, noiseRes, GL_RGB,GL_FLOAT, noise, false);
			gGL.getTexUnit(0)->setTextureFilteringOption(LLTexUnit::TFO_POINT);
		}

		createLUTBuffers();
	}

	gBumpImageList.restoreGL();
}

F32 lerpf(F32 a, F32 b, F32 w)
{
	return a + w * (b - a);
}

void LLPipeline::createLUTBuffers()
{
	if (sRenderDeferred)
	{
		if (!mLightFunc)
		{
			U32 lightResX = gSavedSettings.getU32("RenderSpecularResX");
			U32 lightResY = gSavedSettings.getU32("RenderSpecularResY");
			F32* ls = new F32[lightResX*lightResY];
			F32 specExp = gSavedSettings.getF32("RenderSpecularExponent");
            // Calculate the (normalized) blinn-phong specular lookup texture. (with a few tweaks)
			for (U32 y = 0; y < lightResY; ++y)
			{
				for (U32 x = 0; x < lightResX; ++x)
				{
					ls[y*lightResX+x] = 0;
					F32 sa = (F32) x/(lightResX-1);
					F32 spec = (F32) y/(lightResY-1);
					F32 n = spec * spec * specExp;
					
					// Nothing special here.  Just your typical blinn-phong term.
					spec = powf(sa, n);
					
					// Apply our normalization function.
					// Note: This is the full equation that applies the full normalization curve, not an approximation.
					// This is fine, given we only need to create our LUT once per buffer initialization.
					spec *= (((n + 2) * (n + 4)) / (8 * F_PI * (powf(2, -n/2) + n)));

					// Since we use R16F, we no longer have a dynamic range issue we need to work around here.
					// Though some older drivers may not like this, newer drivers shouldn't have this problem.
					ls[y*lightResX+x] = spec;
				}
			}
			
			U32 pix_format = GL_R16F;
#if LL_DARWIN
			// Need to work around limited precision with 10.6.8 and older drivers
			//
			pix_format = GL_R32F;
#endif
			LLImageGL::generateTextures(1, &mLightFunc);
			gGL.getTexUnit(0)->bindManual(LLTexUnit::TT_TEXTURE, mLightFunc);
			LLImageGL::setManualImage(LLTexUnit::getInternalType(LLTexUnit::TT_TEXTURE), 0, pix_format, lightResX, lightResY, GL_RED, GL_FLOAT, ls, false);
			gGL.getTexUnit(0)->setTextureAddressMode(LLTexUnit::TAM_CLAMP);
			gGL.getTexUnit(0)->setTextureFilteringOption(LLTexUnit::TFO_TRILINEAR);
			glTexParameteri(GL_TEXTURE_2D, GL_TEXTURE_MAG_FILTER, GL_LINEAR);
			glTexParameteri(GL_TEXTURE_2D, GL_TEXTURE_MIN_FILTER, GL_NEAREST);
			
			delete [] ls;
		}
	}
}


void LLPipeline::restoreGL()
{
	assertInitialized();

	if (mVertexShadersEnabled)
	{
		LLViewerShaderMgr::instance()->setShaders();
	}

	for (LLWorld::region_list_t::const_iterator iter = LLWorld::getInstance()->getRegionList().begin(); 
			iter != LLWorld::getInstance()->getRegionList().end(); ++iter)
	{
		LLViewerRegion* region = *iter;
		for (U32 i = 0; i < LLViewerRegion::NUM_PARTITIONS; i++)
		{
			LLSpatialPartition* part = region->getSpatialPartition(i);
			if (part)
			{
				part->restoreGL();
			}
		}
	}
}


bool LLPipeline::canUseVertexShaders()
{
	static const std::string vertex_shader_enable_feature_string = "VertexShaderEnable";

	if (sDisableShaders ||
		!gGLManager.mHasVertexShader ||
		!gGLManager.mHasFragmentShader ||
		!LLFeatureManager::getInstance()->isFeatureAvailable(vertex_shader_enable_feature_string) ||
		(assertInitialized() && mVertexShadersLoaded != 1) )
	{
		return false;
	}
	else
	{
		return true;
	}
}

bool LLPipeline::canUseWindLightShaders() const
{
    bool usingWindlight = LLViewerShaderMgr::instance()->getShaderLevel(LLViewerShaderMgr::SHADER_WINDLIGHT) > 1;
    bool haveShaders    = ((gWLSkyProgram.mProgramObject != 0) || (gDeferredWLSkyProgram.mProgramObject != 0));
	return (!LLPipeline::sDisableShaders && haveShaders && usingWindlight);
}

bool LLPipeline::canUseWindLightShadersOnObjects() const
{
	return (canUseWindLightShaders() 
		&& LLViewerShaderMgr::instance()->getShaderLevel(LLViewerShaderMgr::SHADER_OBJECT) > 0);
}

bool LLPipeline::canUseAntiAliasing() const
{
	return true;
}

void LLPipeline::unloadShaders()
{
	LLViewerShaderMgr::instance()->unloadShaders();

	mVertexShadersLoaded = 0;
}

void LLPipeline::assertInitializedDoError()
{
	LL_ERRS() << "LLPipeline used when uninitialized." << LL_ENDL;
}

//============================================================================

void LLPipeline::enableShadows(const bool enable_shadows)
{
	//should probably do something here to wrangle shadows....	
}

S32 LLPipeline::getMaxLightingDetail() const
{
	/*if (mShaderLevel[SHADER_OBJECT] >= LLDrawPoolSimple::SHADER_LEVEL_LOCAL_LIGHTS)
	{
		return 3;
	}
	else*/
	{
		return 1;
	}
}

S32 LLPipeline::setLightingDetail(S32 level)
{
	refreshCachedSettings();

	if (level < 0)
	{
		if (RenderLocalLights)
		{
			level = 1;
		}
		else
		{
			level = 0;
		}
	}
	level = llclamp(level, 0, getMaxLightingDetail());
	mLightingDetail = level;
	
	return mLightingDetail;
}

class LLOctreeDirtyTexture : public OctreeTraveler
{
public:
	const std::set<LLViewerFetchedTexture*>& mTextures;

	LLOctreeDirtyTexture(const std::set<LLViewerFetchedTexture*>& textures) : mTextures(textures) { }

	virtual void visit(const OctreeNode* node)
	{
		LLSpatialGroup* group = (LLSpatialGroup*) node->getListener(0);

		if (!group->hasState(LLSpatialGroup::GEOM_DIRTY) && !group->isEmpty())
		{
			for (LLSpatialGroup::draw_map_t::iterator i = group->mDrawMap.begin(); i != group->mDrawMap.end(); ++i)
			{
				for (LLSpatialGroup::drawmap_elem_t::iterator j = i->second.begin(); j != i->second.end(); ++j) 
				{
					LLDrawInfo* params = *j;
					LLViewerFetchedTexture* tex = LLViewerTextureManager::staticCastToFetchedTexture(params->mTexture);
					if (tex && mTextures.find(tex) != mTextures.end())
					{ 
						group->setState(LLSpatialGroup::GEOM_DIRTY);
					}
				}
			}
		}

		for (LLSpatialGroup::bridge_list_t::iterator i = group->mBridgeList.begin(); i != group->mBridgeList.end(); ++i)
		{
			LLSpatialBridge* bridge = *i;
			traverse(bridge->mOctree);
		}
	}
};

// Called when a texture changes # of channels (causes faces to move to alpha pool)
void LLPipeline::dirtyPoolObjectTextures(const std::set<LLViewerFetchedTexture*>& textures)
{
	assertInitialized();

	// *TODO: This is inefficient and causes frame spikes; need a better way to do this
	//        Most of the time is spent in dirty.traverse.

	for (pool_set_t::iterator iter = mPools.begin(); iter != mPools.end(); ++iter)
	{
		LLDrawPool *poolp = *iter;
		if (poolp->isFacePool())
		{
			((LLFacePool*) poolp)->dirtyTextures(textures);
		}
	}
	
	LLOctreeDirtyTexture dirty(textures);
	for (LLWorld::region_list_t::const_iterator iter = LLWorld::getInstance()->getRegionList().begin(); 
			iter != LLWorld::getInstance()->getRegionList().end(); ++iter)
	{
		LLViewerRegion* region = *iter;
		for (U32 i = 0; i < LLViewerRegion::NUM_PARTITIONS; i++)
		{
			LLSpatialPartition* part = region->getSpatialPartition(i);
			if (part)
			{
				dirty.traverse(part->mOctree);
			}
		}
	}
}

LLDrawPool *LLPipeline::findPool(const U32 type, LLViewerTexture *tex0)
{
	assertInitialized();

	LLDrawPool *poolp = NULL;
	switch( type )
	{
	case LLDrawPool::POOL_SIMPLE:
		poolp = mSimplePool;
		break;

	case LLDrawPool::POOL_GRASS:
		poolp = mGrassPool;
		break;

	case LLDrawPool::POOL_ALPHA_MASK:
		poolp = mAlphaMaskPool;
		break;

	case LLDrawPool::POOL_FULLBRIGHT_ALPHA_MASK:
		poolp = mFullbrightAlphaMaskPool;
		break;

	case LLDrawPool::POOL_FULLBRIGHT:
		poolp = mFullbrightPool;
		break;

	case LLDrawPool::POOL_INVISIBLE:
		poolp = mInvisiblePool;
		break;

	case LLDrawPool::POOL_GLOW:
		poolp = mGlowPool;
		break;

	case LLDrawPool::POOL_TREE:
		poolp = get_if_there(mTreePools, (uintptr_t)tex0, (LLDrawPool*)0 );
		break;

	case LLDrawPool::POOL_TERRAIN:
		poolp = get_if_there(mTerrainPools, (uintptr_t)tex0, (LLDrawPool*)0 );
		break;

	case LLDrawPool::POOL_BUMP:
		poolp = mBumpPool;
		break;
	case LLDrawPool::POOL_MATERIALS:
		poolp = mMaterialsPool;
		break;
	case LLDrawPool::POOL_ALPHA:
		poolp = mAlphaPool;
		break;

	case LLDrawPool::POOL_AVATAR:
		break; // Do nothing

	case LLDrawPool::POOL_SKY:
		poolp = mSkyPool;
		break;

	case LLDrawPool::POOL_WATER:
		poolp = mWaterPool;
		break;

	case LLDrawPool::POOL_GROUND:
		poolp = mGroundPool;
		break;

	case LLDrawPool::POOL_WL_SKY:
		poolp = mWLSkyPool;
		break;

	default:
		llassert(0);
		LL_ERRS() << "Invalid Pool Type in  LLPipeline::findPool() type=" << type << LL_ENDL;
		break;
	}

	return poolp;
}


LLDrawPool *LLPipeline::getPool(const U32 type,	LLViewerTexture *tex0)
{
	LLDrawPool *poolp = findPool(type, tex0);
	if (poolp)
	{
		return poolp;
	}

	LLDrawPool *new_poolp = LLDrawPool::createPool(type, tex0);
	addPool( new_poolp );

	return new_poolp;
}


// static
LLDrawPool* LLPipeline::getPoolFromTE(const LLTextureEntry* te, LLViewerTexture* imagep)
{
	U32 type = getPoolTypeFromTE(te, imagep);
	return gPipeline.getPool(type, imagep);
}

//static 
U32 LLPipeline::getPoolTypeFromTE(const LLTextureEntry* te, LLViewerTexture* imagep)
{
	if (!te || !imagep)
	{
		return 0;
	}
		
	LLMaterial* mat = te->getMaterialParams().get();

	bool color_alpha = te->getColor().mV[3] < 0.999f;
	bool alpha = color_alpha;
	if (imagep)
	{
		alpha = alpha || (imagep->getComponents() == 4 && imagep->getType() != LLViewerTexture::MEDIA_TEXTURE) || (imagep->getComponents() == 2);
	}

	if (alpha && mat)
	{
		switch (mat->getDiffuseAlphaMode())
		{
			case 1:
				alpha = true; // Material's alpha mode is set to blend.  Toss it into the alpha draw pool.
				break;
			case 0: //alpha mode set to none, never go to alpha pool
			case 3: //alpha mode set to emissive, never go to alpha pool
				alpha = color_alpha;
				break;
			default: //alpha mode set to "mask", go to alpha pool if fullbright
				alpha = color_alpha; // Material's alpha mode is set to none, mask, or emissive.  Toss it into the opaque material draw pool.
				break;
		}
	}
	
	if (alpha)
	{
		return LLDrawPool::POOL_ALPHA;
	}
	else if ((te->getBumpmap() || te->getShiny()) && (!mat || mat->getNormalID().isNull()))
	{
		return LLDrawPool::POOL_BUMP;
	}
	else if (mat && !alpha)
	{
		return LLDrawPool::POOL_MATERIALS;
	}
	else
	{
		return LLDrawPool::POOL_SIMPLE;
	}
}


void LLPipeline::addPool(LLDrawPool *new_poolp)
{
	assertInitialized();
	mPools.insert(new_poolp);
	addToQuickLookup( new_poolp );
}

void LLPipeline::allocDrawable(LLViewerObject *vobj)
{
	LLDrawable *drawable = new LLDrawable(vobj);
	vobj->mDrawable = drawable;
	
	//encompass completely sheared objects by taking 
	//the most extreme point possible (<1,1,0.5>)
	drawable->setRadius(LLVector3(1,1,0.5f).scaleVec(vobj->getScale()).length());
	if (vobj->isOrphaned())
	{
		drawable->setState(LLDrawable::FORCE_INVISIBLE);
	}
	drawable->updateXform(TRUE);
}


static LLTrace::BlockTimerStatHandle FTM_UNLINK("Unlink");
static LLTrace::BlockTimerStatHandle FTM_REMOVE_FROM_MOVE_LIST("Movelist");
static LLTrace::BlockTimerStatHandle FTM_REMOVE_FROM_SPATIAL_PARTITION("Spatial Partition");
static LLTrace::BlockTimerStatHandle FTM_REMOVE_FROM_LIGHT_SET("Light Set");
static LLTrace::BlockTimerStatHandle FTM_REMOVE_FROM_HIGHLIGHT_SET("Highlight Set");

void LLPipeline::unlinkDrawable(LLDrawable *drawable)
{
	LL_RECORD_BLOCK_TIME(FTM_UNLINK);

	assertInitialized();

	LLPointer<LLDrawable> drawablep = drawable; // make sure this doesn't get deleted before we are done
	
	// Based on flags, remove the drawable from the queues that it's on.
	if (drawablep->isState(LLDrawable::ON_MOVE_LIST))
	{
		LL_RECORD_BLOCK_TIME(FTM_REMOVE_FROM_MOVE_LIST);
		LLDrawable::drawable_vector_t::iterator iter = std::find(mMovedList.begin(), mMovedList.end(), drawablep);
		if (iter != mMovedList.end())
		{
			mMovedList.erase(iter);
		}
	}

	if (drawablep->getSpatialGroup())
	{
		LL_RECORD_BLOCK_TIME(FTM_REMOVE_FROM_SPATIAL_PARTITION);
		if (!drawablep->getSpatialGroup()->getSpatialPartition()->remove(drawablep, drawablep->getSpatialGroup()))
		{
#ifdef LL_RELEASE_FOR_DOWNLOAD
			LL_WARNS() << "Couldn't remove object from spatial group!" << LL_ENDL;
#else
			LL_ERRS() << "Couldn't remove object from spatial group!" << LL_ENDL;
#endif
		}
	}

	{
		LL_RECORD_BLOCK_TIME(FTM_REMOVE_FROM_LIGHT_SET);
		mLights.erase(drawablep);

		for (light_set_t::iterator iter = mNearbyLights.begin();
					iter != mNearbyLights.end(); iter++)
		{
			if (iter->drawable == drawablep)
			{
				mNearbyLights.erase(iter);
				break;
			}
		}
	}

	{
		LL_RECORD_BLOCK_TIME(FTM_REMOVE_FROM_HIGHLIGHT_SET);
		HighlightItem item(drawablep);
		mHighlightSet.erase(item);

		if (mHighlightObject == drawablep)
		{
			mHighlightObject = NULL;
		}
	}

	for (U32 i = 0; i < 2; ++i)
	{
		if (mShadowSpotLight[i] == drawablep)
		{
			mShadowSpotLight[i] = NULL;
		}

		if (mTargetShadowSpotLight[i] == drawablep)
		{
			mTargetShadowSpotLight[i] = NULL;
		}
	}


}

//static
void LLPipeline::removeMutedAVsLights(LLVOAvatar* muted_avatar)
{
	LL_RECORD_BLOCK_TIME(FTM_REMOVE_FROM_LIGHT_SET);
	for (light_set_t::iterator iter = gPipeline.mNearbyLights.begin();
		 iter != gPipeline.mNearbyLights.end(); iter++)
	{
		if (iter->drawable->getVObj()->isAttachment() && iter->drawable->getVObj()->getAvatar() == muted_avatar)
		{
			gPipeline.mLights.erase(iter->drawable);
			gPipeline.mNearbyLights.erase(iter);
		}
	}
}

U32 LLPipeline::addObject(LLViewerObject *vobj)
{
	if (RenderDelayCreation)
	{
		mCreateQ.push_back(vobj);
	}
	else
	{
		createObject(vobj);
	}

	return 1;
}

void LLPipeline::createObjects(F32 max_dtime)
{
	LL_RECORD_BLOCK_TIME(FTM_PIPELINE_CREATE);

	LLTimer update_timer;

	while (!mCreateQ.empty() && update_timer.getElapsedTimeF32() < max_dtime)
	{
		LLViewerObject* vobj = mCreateQ.front();
		if (!vobj->isDead())
		{
			createObject(vobj);
		}
		mCreateQ.pop_front();
	}
	
	//for (LLViewerObject::vobj_list_t::iterator iter = mCreateQ.begin(); iter != mCreateQ.end(); ++iter)
	//{
	//	createObject(*iter);
	//}

	//mCreateQ.clear();
}

void LLPipeline::createObject(LLViewerObject* vobj)
{
	LLDrawable* drawablep = vobj->mDrawable;

	if (!drawablep)
	{
		drawablep = vobj->createDrawable(this);
	}
	else
	{
		LL_ERRS() << "Redundant drawable creation!" << LL_ENDL;
	}
		
	llassert(drawablep);

	if (vobj->getParent())
	{
		vobj->setDrawableParent(((LLViewerObject*)vobj->getParent())->mDrawable); // LLPipeline::addObject 1
	}
	else
	{
		vobj->setDrawableParent(NULL); // LLPipeline::addObject 2
	}

	markRebuild(drawablep, LLDrawable::REBUILD_ALL, TRUE);

	// <FS:Beq> FIRE-23122 BUG-225920 Remove broken RenderAnimateRes functionality.
	//if (drawablep->getVOVolume() && RenderAnimateRes)
	//{
	//	// fun animated res
	//	drawablep->updateXform(TRUE);
	//	drawablep->clearState(LLDrawable::MOVE_UNDAMPED);
	//	drawablep->setScale(LLVector3(0,0,0));
	//	drawablep->makeActive();
	//}
}


void LLPipeline::resetFrameStats()
{
	assertInitialized();

	sCompiles        = 0;
	mNumVisibleFaces = 0;

	if (mOldRenderDebugMask != mRenderDebugMask)
	{
		gObjectList.clearDebugText();
		mOldRenderDebugMask = mRenderDebugMask;
	}
}

//external functions for asynchronous updating
void LLPipeline::updateMoveDampedAsync(LLDrawable* drawablep)
{
	if (FreezeTime)
	{
		return;
	}
	if (!drawablep)
	{
		LL_ERRS() << "updateMove called with NULL drawablep" << LL_ENDL;
		return;
	}
	if (drawablep->isState(LLDrawable::EARLY_MOVE))
	{
		return;
	}

	assertInitialized();

	// update drawable now
	drawablep->clearState(LLDrawable::MOVE_UNDAMPED); // force to DAMPED
	drawablep->updateMove(); // returns done
	drawablep->setState(LLDrawable::EARLY_MOVE); // flag says we already did an undamped move this frame
	// Put on move list so that EARLY_MOVE gets cleared
	if (!drawablep->isState(LLDrawable::ON_MOVE_LIST))
	{
		mMovedList.push_back(drawablep);
		drawablep->setState(LLDrawable::ON_MOVE_LIST);
	}
}

void LLPipeline::updateMoveNormalAsync(LLDrawable* drawablep)
{
	if (FreezeTime)
	{
		return;
	}
	if (!drawablep)
	{
		LL_ERRS() << "updateMove called with NULL drawablep" << LL_ENDL;
		return;
	}
	if (drawablep->isState(LLDrawable::EARLY_MOVE))
	{
		return;
	}

	assertInitialized();

	// update drawable now
	drawablep->setState(LLDrawable::MOVE_UNDAMPED); // force to UNDAMPED
	drawablep->updateMove();
	drawablep->setState(LLDrawable::EARLY_MOVE); // flag says we already did an undamped move this frame
	// Put on move list so that EARLY_MOVE gets cleared
	if (!drawablep->isState(LLDrawable::ON_MOVE_LIST))
	{
		mMovedList.push_back(drawablep);
		drawablep->setState(LLDrawable::ON_MOVE_LIST);
	}
}

void LLPipeline::updateMovedList(LLDrawable::drawable_vector_t& moved_list)
{
	LLDrawable::drawable_vector_t newList; // <FS:ND> removing elements in the middle of a vector is a really bad idea. I'll just create a new one and swap it at the end.

	for (LLDrawable::drawable_vector_t::iterator iter = moved_list.begin();
		 iter != moved_list.end(); )
	{
		LLDrawable::drawable_vector_t::iterator curiter = iter++;
		LLDrawable *drawablep = *curiter;
		bool done = true;
		if (!drawablep->isDead() && (!drawablep->isState(LLDrawable::EARLY_MOVE)))
		{
			done = drawablep->updateMove();
		}
		drawablep->clearState(LLDrawable::EARLY_MOVE | LLDrawable::MOVE_UNDAMPED);
		if (done)
		{
			if (drawablep->isRoot())
			{
				drawablep->makeStatic();
			}
			drawablep->clearState(LLDrawable::ON_MOVE_LIST);
			if (drawablep->isState(LLDrawable::ANIMATED_CHILD))
			{ //will likely not receive any future world matrix updates
				// -- this keeps attachments from getting stuck in space and falling off your avatar
				drawablep->clearState(LLDrawable::ANIMATED_CHILD);
				markRebuild(drawablep, LLDrawable::REBUILD_VOLUME, TRUE);
				if (drawablep->getVObj())
				{
					drawablep->getVObj()->dirtySpatialGroup(TRUE);
				}
			}
		// <FS:ND> removing elements in the middle of a vector is a really bad idea. I'll just create a new one and swap it at the end.
			// iter = moved_list.erase(curiter); // <FS:ND> removing elements in the middle of a vector is a really bad idea. I'll just create a new one and swap it at the end.
		}
		else
			newList.push_back( drawablep );
		// </FS:ND>
	}

	moved_list.swap( newList ); // <FS:ND> removing elements in the middle of a vector is a really bad idea. I'll just create a new one and swap it at the end.
}

static LLTrace::BlockTimerStatHandle FTM_OCTREE_BALANCE("Balance Octree");
static LLTrace::BlockTimerStatHandle FTM_UPDATE_MOVE("Update Move");
static LLTrace::BlockTimerStatHandle FTM_RETEXTURE("Retexture");
static LLTrace::BlockTimerStatHandle FTM_MOVED_LIST("Moved List");

void LLPipeline::updateMove()
{
	LL_RECORD_BLOCK_TIME(FTM_UPDATE_MOVE);

	if (FreezeTime)
	{
		return;
	}

	assertInitialized();

	{
		LL_RECORD_BLOCK_TIME(FTM_RETEXTURE);

		for (LLDrawable::drawable_set_t::iterator iter = mRetexturedList.begin();
			 iter != mRetexturedList.end(); ++iter)
		{
			LLDrawable* drawablep = *iter;
			if (drawablep && !drawablep->isDead())
			{
				drawablep->updateTexture();
			}
		}
		mRetexturedList.clear();
	}

	{
		LL_RECORD_BLOCK_TIME(FTM_MOVED_LIST);
		updateMovedList(mMovedList);
	}

	//balance octrees
	{
 		LL_RECORD_BLOCK_TIME(FTM_OCTREE_BALANCE);

		for (LLWorld::region_list_t::const_iterator iter = LLWorld::getInstance()->getRegionList().begin(); 
			iter != LLWorld::getInstance()->getRegionList().end(); ++iter)
		{
			LLViewerRegion* region = *iter;
			for (U32 i = 0; i < LLViewerRegion::NUM_PARTITIONS; i++)
			{
				LLSpatialPartition* part = region->getSpatialPartition(i);
				if (part)
				{
					part->mOctree->balance();
				}
			}

			//balance the VO Cache tree
			LLVOCachePartition* vo_part = region->getVOCachePartition();
			if(vo_part)
			{
				vo_part->mOctree->balance();
			}
		}
	}
}

/////////////////////////////////////////////////////////////////////////////
// Culling and occlusion testing
/////////////////////////////////////////////////////////////////////////////

//static
F32 LLPipeline::calcPixelArea(LLVector3 center, LLVector3 size, LLCamera &camera)
{
	LLVector3 lookAt = center - camera.getOrigin();
	F32 dist = lookAt.length();

	//ramp down distance for nearby objects
	//shrink dist by dist/16.
	if (dist < 16.f)
	{
		dist /= 16.f;
		dist *= dist;
		dist *= 16.f;
	}

	//get area of circle around node
	F32 app_angle = atanf(size.length()/dist);
	F32 radius = app_angle*LLDrawable::sCurPixelAngle;
	return radius*radius * F_PI;
}

//static
F32 LLPipeline::calcPixelArea(const LLVector4a& center, const LLVector4a& size, LLCamera &camera)
{
	LLVector4a origin;
	origin.load3(camera.getOrigin().mV);

	LLVector4a lookAt;
	lookAt.setSub(center, origin);
	F32 dist = lookAt.getLength3().getF32();

	//ramp down distance for nearby objects
	//shrink dist by dist/16.
	if (dist < 16.f)
	{
		dist /= 16.f;
		dist *= dist;
		dist *= 16.f;
	}

	//get area of circle around node
	F32 app_angle = atanf(size.getLength3().getF32()/dist);
	F32 radius = app_angle*LLDrawable::sCurPixelAngle;
	return radius*radius * F_PI;
}

void LLPipeline::grabReferences(LLCullResult& result)
{
	sCull = &result;
}

void LLPipeline::clearReferences()
{
	sCull = NULL;
	mGroupSaveQ1.clear();
}

void check_references(LLSpatialGroup* group, LLDrawable* drawable)
{
	for (LLSpatialGroup::element_iter i = group->getDataBegin(); i != group->getDataEnd(); ++i)
	{
		if (drawable == (LLDrawable*)(*i)->getDrawable())
		{
			LL_ERRS() << "LLDrawable deleted while actively reference by LLPipeline." << LL_ENDL;
		}
	}			
}

void check_references(LLDrawable* drawable, LLFace* face)
{
	for (S32 i = 0; i < drawable->getNumFaces(); ++i)
	{
		if (drawable->getFace(i) == face)
		{
			LL_ERRS() << "LLFace deleted while actively referenced by LLPipeline." << LL_ENDL;
		}
	}
}

void check_references(LLSpatialGroup* group, LLFace* face)
{
	for (LLSpatialGroup::element_iter i = group->getDataBegin(); i != group->getDataEnd(); ++i)
	{
		LLDrawable* drawable = (LLDrawable*)(*i)->getDrawable();
		if(drawable)
		{
		check_references(drawable, face);
	}			
}
}

void LLPipeline::checkReferences(LLFace* face)
{
#if CHECK_PIPELINE_REFERENCES
	if (sCull)
	{
		for (LLCullResult::sg_iterator iter = sCull->beginVisibleGroups(); iter != sCull->endVisibleGroups(); ++iter)
		{
			LLSpatialGroup* group = *iter;
			check_references(group, face);
		}

		for (LLCullResult::sg_iterator iter = sCull->beginAlphaGroups(); iter != sCull->endAlphaGroups(); ++iter)
		{
			LLSpatialGroup* group = *iter;
			check_references(group, face);
		}

		for (LLCullResult::sg_iterator iter = sCull->beginDrawableGroups(); iter != sCull->endDrawableGroups(); ++iter)
		{
			LLSpatialGroup* group = *iter;
			check_references(group, face);
		}

		for (LLCullResult::drawable_iterator iter = sCull->beginVisibleList(); iter != sCull->endVisibleList(); ++iter)
		{
			LLDrawable* drawable = *iter;
			check_references(drawable, face);	
		}
	}
#endif
}

void LLPipeline::checkReferences(LLDrawable* drawable)
{
#if CHECK_PIPELINE_REFERENCES
	if (sCull)
	{
		for (LLCullResult::sg_iterator iter = sCull->beginVisibleGroups(); iter != sCull->endVisibleGroups(); ++iter)
		{
			LLSpatialGroup* group = *iter;
			check_references(group, drawable);
		}

		for (LLCullResult::sg_iterator iter = sCull->beginAlphaGroups(); iter != sCull->endAlphaGroups(); ++iter)
		{
			LLSpatialGroup* group = *iter;
			check_references(group, drawable);
		}

		for (LLCullResult::sg_iterator iter = sCull->beginDrawableGroups(); iter != sCull->endDrawableGroups(); ++iter)
		{
			LLSpatialGroup* group = *iter;
			check_references(group, drawable);
		}

		for (LLCullResult::drawable_iterator iter = sCull->beginVisibleList(); iter != sCull->endVisibleList(); ++iter)
		{
			if (drawable == *iter)
			{
				LL_ERRS() << "LLDrawable deleted while actively referenced by LLPipeline." << LL_ENDL;
			}
		}
	}
#endif
}

void check_references(LLSpatialGroup* group, LLDrawInfo* draw_info)
{
	for (LLSpatialGroup::draw_map_t::iterator i = group->mDrawMap.begin(); i != group->mDrawMap.end(); ++i)
	{
		LLSpatialGroup::drawmap_elem_t& draw_vec = i->second;
		for (LLSpatialGroup::drawmap_elem_t::iterator j = draw_vec.begin(); j != draw_vec.end(); ++j)
		{
			LLDrawInfo* params = *j;
			if (params == draw_info)
			{
				LL_ERRS() << "LLDrawInfo deleted while actively referenced by LLPipeline." << LL_ENDL;
			}
		}
	}
}


void LLPipeline::checkReferences(LLDrawInfo* draw_info)
{
#if CHECK_PIPELINE_REFERENCES
	if (sCull)
	{
		for (LLCullResult::sg_iterator iter = sCull->beginVisibleGroups(); iter != sCull->endVisibleGroups(); ++iter)
		{
			LLSpatialGroup* group = *iter;
			check_references(group, draw_info);
		}

		for (LLCullResult::sg_iterator iter = sCull->beginAlphaGroups(); iter != sCull->endAlphaGroups(); ++iter)
		{
			LLSpatialGroup* group = *iter;
			check_references(group, draw_info);
		}

		for (LLCullResult::sg_iterator iter = sCull->beginDrawableGroups(); iter != sCull->endDrawableGroups(); ++iter)
		{
			LLSpatialGroup* group = *iter;
			check_references(group, draw_info);
		}
	}
#endif
}

void LLPipeline::checkReferences(LLSpatialGroup* group)
{
#if CHECK_PIPELINE_REFERENCES
	if (sCull)
	{
		for (LLCullResult::sg_iterator iter = sCull->beginVisibleGroups(); iter != sCull->endVisibleGroups(); ++iter)
		{
			if (group == *iter)
			{
				LL_ERRS() << "LLSpatialGroup deleted while actively referenced by LLPipeline." << LL_ENDL;
			}
		}

		for (LLCullResult::sg_iterator iter = sCull->beginAlphaGroups(); iter != sCull->endAlphaGroups(); ++iter)
		{
			if (group == *iter)
			{
				LL_ERRS() << "LLSpatialGroup deleted while actively referenced by LLPipeline." << LL_ENDL;
			}
		}

		for (LLCullResult::sg_iterator iter = sCull->beginDrawableGroups(); iter != sCull->endDrawableGroups(); ++iter)
		{
			if (group == *iter)
			{
				LL_ERRS() << "LLSpatialGroup deleted while actively referenced by LLPipeline." << LL_ENDL;
			}
		}
	}
#endif
}


bool LLPipeline::visibleObjectsInFrustum(LLCamera& camera)
{
	for (LLWorld::region_list_t::const_iterator iter = LLWorld::getInstance()->getRegionList().begin(); 
			iter != LLWorld::getInstance()->getRegionList().end(); ++iter)
	{
		LLViewerRegion* region = *iter;

		for (U32 i = 0; i < LLViewerRegion::NUM_PARTITIONS; i++)
		{
			LLSpatialPartition* part = region->getSpatialPartition(i);
			if (part)
			{
				if (hasRenderType(part->mDrawableType))
				{
					if (part->visibleObjectsInFrustum(camera))
					{
						return true;
					}
				}
			}
		}
	}

	return false;
}

bool LLPipeline::getVisibleExtents(LLCamera& camera, LLVector3& min, LLVector3& max)
{
	const F32 X = 65536.f;

	min = LLVector3(X,X,X);
	max = LLVector3(-X,-X,-X);

	LLViewerCamera::eCameraID saved_camera_id = LLViewerCamera::sCurCameraID;
	LLViewerCamera::sCurCameraID = LLViewerCamera::CAMERA_WORLD;

	bool res = true;

	for (LLWorld::region_list_t::const_iterator iter = LLWorld::getInstance()->getRegionList().begin(); 
			iter != LLWorld::getInstance()->getRegionList().end(); ++iter)
	{
		LLViewerRegion* region = *iter;

		for (U32 i = 0; i < LLViewerRegion::NUM_PARTITIONS; i++)
		{
			LLSpatialPartition* part = region->getSpatialPartition(i);
			if (part)
			{
				if (hasRenderType(part->mDrawableType))
				{
					if (!part->getVisibleExtents(camera, min, max))
					{
						res = false;
					}
				}
			}
		}
	}

	LLViewerCamera::sCurCameraID = saved_camera_id;

	return res;
}

static LLTrace::BlockTimerStatHandle FTM_CULL("Object Culling");

void LLPipeline::updateCull(LLCamera& camera, LLCullResult& result, S32 water_clip, LLPlane* planep)
{
	static LLCachedControl<bool> use_occlusion(gSavedSettings,"UseOcclusion");
	static bool can_use_occlusion = LLGLSLShader::sNoFixedFunction
									&& LLFeatureManager::getInstance()->isFeatureAvailable("UseOcclusion") 
									&& gGLManager.mHasOcclusionQuery;

	LL_RECORD_BLOCK_TIME(FTM_CULL);

	grabReferences(result);

	sCull->clear();

	bool to_texture =	LLPipeline::sUseOcclusion > 1 &&
						!hasRenderType(LLPipeline::RENDER_TYPE_HUD) && 
						LLViewerCamera::sCurCameraID == LLViewerCamera::CAMERA_WORLD &&
						gPipeline.canUseVertexShaders() &&
						sRenderGlow;

	if (to_texture)
	{
        if (LLPipeline::sRenderDeferred && LLPipeline::sReflectionRender)
		{
			mWaterOcclusionDepth.bindTarget();
		}
		else if (LLPipeline::sRenderDeferred)
		{
			mOcclusionDepth.bindTarget();
		}
		else
		{
			mScreen.bindTarget();
		}
	}

	if (sUseOcclusion > 1)
	{
		gGL.setColorMask(false, false);
	}

	gGL.matrixMode(LLRender::MM_PROJECTION);
	gGL.pushMatrix();
	gGL.loadMatrix(gGLLastProjection);
	gGL.matrixMode(LLRender::MM_MODELVIEW);
	gGL.pushMatrix();
	gGLLastMatrix = NULL;
	gGL.loadMatrix(gGLLastModelView);

	LLGLDisable blend(GL_BLEND);
	LLGLDisable test(GL_ALPHA_TEST);
	gGL.getTexUnit(0)->unbind(LLTexUnit::TT_TEXTURE);

	LLGLDepthTest depth(GL_TRUE, GL_FALSE);

	bool bound_shader = false;
	if (gPipeline.canUseVertexShaders() && LLGLSLShader::sCurBoundShader == 0)
	{ //if no shader is currently bound, use the occlusion shader instead of fixed function if we can
		// (shadow render uses a special shader that clamps to clip planes)
		bound_shader = true;
		gOcclusionCubeProgram.bind();
	}
	
	if (sUseOcclusion > 1)
	{
		if (mCubeVB.isNull())
		{ //cube VB will be used for issuing occlusion queries
			mCubeVB = ll_create_cube_vb(LLVertexBuffer::MAP_VERTEX, GL_STATIC_DRAW_ARB);
		}
		mCubeVB->setBuffer(LLVertexBuffer::MAP_VERTEX);
	}
	
    camera.disableUserClipPlane();

    bool use_far_clip = LLPipeline::sUseFarClip;

    LLPipeline::sUseFarClip = false;

	for (LLWorld::region_list_t::const_iterator iter = LLWorld::getInstance()->getRegionList().begin(); 
			iter != LLWorld::getInstance()->getRegionList().end(); ++iter)
	{
		LLViewerRegion* region = *iter;
    
    	for (U32 i = 0; i < LLViewerRegion::NUM_PARTITIONS; i++)
		{
			LLSpatialPartition* part = region->getSpatialPartition(i);
			if (part)
			{
				if (hasRenderType(part->mDrawableType))
				{
					part->cull(camera);
				}
			}
		}

		//scan the VO Cache tree
		LLVOCachePartition* vo_part = region->getVOCachePartition();
		if(vo_part)
		{
			bool do_occlusion_cull = can_use_occlusion && use_occlusion && !gUseWireframe/* && !gViewerWindow->getProgressView()->getVisible()*/;
			vo_part->cull(camera, do_occlusion_cull);
		}
	}

    LLPipeline::sUseFarClip = use_far_clip;

	if (bound_shader)
	{
		gOcclusionCubeProgram.unbind();
	}

	camera.disableUserClipPlane();

	if (hasRenderType(LLPipeline::RENDER_TYPE_SKY) && 
		gSky.mVOSkyp.notNull() && 
		gSky.mVOSkyp->mDrawable.notNull())
	{
		gSky.mVOSkyp->mDrawable->setVisible(camera);
		sCull->pushDrawable(gSky.mVOSkyp->mDrawable);
		gSky.updateCull();
		stop_glerror();
	}

	if (hasRenderType(LLPipeline::RENDER_TYPE_GROUND) && 
		!gPipeline.canUseWindLightShaders() &&
		gSky.mVOGroundp.notNull() && 
		gSky.mVOGroundp->mDrawable.notNull() &&
		!LLPipeline::sWaterReflections)
	{
		gSky.mVOGroundp->mDrawable->setVisible(camera);
		sCull->pushDrawable(gSky.mVOGroundp->mDrawable);
	}
	
    if (hasRenderType(LLPipeline::RENDER_TYPE_WL_SKY) && 
		gPipeline.canUseWindLightShaders() &&
		gSky.mVOWLSkyp.notNull() && 
		gSky.mVOWLSkyp->mDrawable.notNull())
	{
		gSky.mVOWLSkyp->mDrawable->setVisible(camera);
		sCull->pushDrawable(gSky.mVOWLSkyp->mDrawable);
	}
	
    bool render_water = !sReflectionRender && (hasRenderType(LLPipeline::RENDER_TYPE_WATER) || hasRenderType(LLPipeline::RENDER_TYPE_VOIDWATER));

    if (render_water)
    {
        LLWorld::getInstance()->precullWaterObjects(camera, sCull, render_water);
    }

	gGL.matrixMode(LLRender::MM_PROJECTION);
	gGL.popMatrix();
	gGL.matrixMode(LLRender::MM_MODELVIEW);
	gGL.popMatrix();

	if (sUseOcclusion > 1)
	{
		gGL.setColorMask(true, false);
	}

	if (to_texture)
	{
        if (LLPipeline::sRenderDeferred && LLPipeline::sReflectionRender)    
		{
			mWaterOcclusionDepth.flush();
		}
		else if (LLPipeline::sRenderDeferred)
		{
			mOcclusionDepth.flush();
		}
		else
		{
			mScreen.flush();
		}
	}
}

void LLPipeline::markNotCulled(LLSpatialGroup* group, LLCamera& camera)
{
	if (group->isEmpty())
	{ 
		return;
	}
	
	group->setVisible();

	if (LLViewerCamera::sCurCameraID == LLViewerCamera::CAMERA_WORLD)
	{
		group->updateDistance(camera);
	}
	
	const F32 MINIMUM_PIXEL_AREA = 16.f;

	if (group->mPixelArea < MINIMUM_PIXEL_AREA)
	{
		return;
	}

	const LLVector4a* bounds = group->getBounds();
	if (sMinRenderSize > 0.f && 
			llmax(llmax(bounds[1][0], bounds[1][1]), bounds[1][2]) < sMinRenderSize)
	{
		return;
	}

	assertInitialized();
	
	if (!group->getSpatialPartition()->mRenderByGroup)
	{ //render by drawable
		sCull->pushDrawableGroup(group);
	}
	else
	{   //render by group
		sCull->pushVisibleGroup(group);
	}

	mNumVisibleNodes++;
}

void LLPipeline::markOccluder(LLSpatialGroup* group)
{
	if (sUseOcclusion > 1 && group && !group->isOcclusionState(LLSpatialGroup::ACTIVE_OCCLUSION))
	{
		LLSpatialGroup* parent = group->getParent();

		if (!parent || !parent->isOcclusionState(LLSpatialGroup::OCCLUDED))
		{ //only mark top most occluders as active occlusion
			sCull->pushOcclusionGroup(group);
			group->setOcclusionState(LLSpatialGroup::ACTIVE_OCCLUSION);
				
			if (parent && 
				!parent->isOcclusionState(LLSpatialGroup::ACTIVE_OCCLUSION) &&
				parent->getElementCount() == 0 &&
				parent->needsUpdate())
			{
				sCull->pushOcclusionGroup(group);
				parent->setOcclusionState(LLSpatialGroup::ACTIVE_OCCLUSION);
			}
		}
	}
}

void LLPipeline::downsampleMinMaxDepthBuffer(LLRenderTarget& source, LLRenderTarget& dest, LLRenderTarget* scratch_space)
{
	LLGLSLShader* last_shader = LLGLSLShader::sCurBoundShaderPtr;

	LLGLSLShader* shader = NULL;

	if (scratch_space)
	{
		scratch_space->copyContents(source,
			0, 0, source.getWidth(), source.getHeight(),
			0, 0, scratch_space->getWidth(), scratch_space->getHeight(), source.hasStencil() ? GL_DEPTH_BUFFER_BIT : GL_COLOR_BUFFER_BIT, GL_NEAREST);
	}

	dest.bindTarget();
	dest.clear(GL_COLOR_BUFFER_BIT); // dest should be an RG16F target

	LLStrider<LLVector3> vert;
	mDeferredVB->getVertexStrider(vert);
	LLStrider<LLVector2> tc0;

	vert[0].set(-1, 1, 0);
	vert[1].set(-1, -3, 0);
	vert[2].set(3, 1, 0);

	if (source.getUsage() == LLTexUnit::TT_RECT_TEXTURE)
	{
		shader = &gDownsampleMinMaxDepthRectProgram;
		shader->bind();
		shader->uniform2f(sDelta, 1.f, 1.f);
		shader->uniform2f(LLShaderMgr::DEFERRED_SCREEN_RES, source.getWidth(), source.getHeight());
	}
	else
	{
		shader = &gDownsampleMinMaxDepthRectProgram;
		shader->bind();
		shader->uniform2f(sDelta, 1.f / source.getWidth(), 1.f / source.getHeight());
		shader->uniform2f(LLShaderMgr::DEFERRED_SCREEN_RES, 1.f, 1.f);
	}

	gGL.getTexUnit(0)->bind(scratch_space ? scratch_space : &source, TRUE);

	{
		LLGLDepthTest depth(GL_FALSE, GL_FALSE, GL_ALWAYS);
		mDeferredVB->setBuffer(LLVertexBuffer::MAP_VERTEX);
		mDeferredVB->drawArrays(LLRender::TRIANGLES, 0, 3);
	}

	dest.flush();

	if (last_shader)
	{
		last_shader->bind();
	}
	else
	{
		shader->unbind();
	}
}

void LLPipeline::downsampleDepthBuffer(LLRenderTarget& source, LLRenderTarget& dest, LLRenderTarget* scratch_space)
{
	LLGLSLShader* last_shader = LLGLSLShader::sCurBoundShaderPtr;

	LLGLSLShader* shader = NULL;

	if (scratch_space)
	{
		scratch_space->copyContents(source, 
									0, 0, source.getWidth(), source.getHeight(), 
									0, 0, scratch_space->getWidth(), scratch_space->getHeight(), source.hasStencil() ? (GL_DEPTH_BUFFER_BIT | GL_STENCIL_BUFFER_BIT) : GL_COLOR_BUFFER_BIT, GL_NEAREST);
	}

	dest.bindTarget();
	dest.clear(GL_DEPTH_BUFFER_BIT);

	LLStrider<LLVector3> vert; 
	mDeferredVB->getVertexStrider(vert);
	LLStrider<LLVector2> tc0;
		
	vert[0].set(-1,1,0);
	vert[1].set(-1,-3,0);
	vert[2].set(3,1,0);
	
	if (source.getUsage() == LLTexUnit::TT_RECT_TEXTURE)
	{
		shader = &gDownsampleDepthRectProgram;
		shader->bind();
		shader->uniform2f(sDelta, 1.f, 1.f);
		shader->uniform2f(LLShaderMgr::DEFERRED_SCREEN_RES, source.getWidth(), source.getHeight());
	}
	else
	{
		shader = &gDownsampleDepthProgram;
		shader->bind();
		shader->uniform2f(sDelta, 1.f/source.getWidth(), 1.f/source.getHeight());
		shader->uniform2f(LLShaderMgr::DEFERRED_SCREEN_RES, 1.f, 1.f);
	}

	gGL.getTexUnit(0)->bind(scratch_space ? scratch_space : &source, TRUE);

	{
		LLGLDepthTest depth(GL_TRUE, GL_TRUE, GL_ALWAYS);
		mDeferredVB->setBuffer(LLVertexBuffer::MAP_VERTEX);
		mDeferredVB->drawArrays(LLRender::TRIANGLES, 0, 3);
	}
	
	dest.flush();
	
	if (last_shader)
	{
		last_shader->bind();
	}
	else
	{
		shader->unbind();
	}
}

void LLPipeline::doOcclusion(LLCamera& camera, LLRenderTarget& source, LLRenderTarget& dest, LLRenderTarget* scratch_space)
{
	downsampleDepthBuffer(source, dest, scratch_space);
	dest.bindTarget();
	doOcclusion(camera);
	dest.flush();
}

void LLPipeline::doOcclusion(LLCamera& camera)
{
	if (LLPipeline::sUseOcclusion > 1 && !LLSpatialPartition::sTeleportRequested && 
		(sCull->hasOcclusionGroups() || LLVOCachePartition::sNeedsOcclusionCheck))
	{
		LLVertexBuffer::unbind();

		if (hasRenderDebugMask(LLPipeline::RENDER_DEBUG_OCCLUSION))
		{
			gGL.setColorMask(true, false, false, false);
		}
		else
		{
			gGL.setColorMask(false, false);
		}
		LLGLDisable blend(GL_BLEND);
		LLGLDisable test(GL_ALPHA_TEST);
		gGL.getTexUnit(0)->unbind(LLTexUnit::TT_TEXTURE);
		LLGLDepthTest depth(GL_TRUE, GL_FALSE);

		LLGLDisable cull(GL_CULL_FACE);

		
		bool bind_shader = LLGLSLShader::sNoFixedFunction && LLGLSLShader::sCurBoundShader == 0;
		if (bind_shader)
		{
			if (LLPipeline::sShadowRender)
			{
				gDeferredShadowCubeProgram.bind();
			}
			else
			{
				gOcclusionCubeProgram.bind();
			}
		}

		if (mCubeVB.isNull())
		{ //cube VB will be used for issuing occlusion queries
			mCubeVB = ll_create_cube_vb(LLVertexBuffer::MAP_VERTEX, GL_STATIC_DRAW_ARB);
		}
		mCubeVB->setBuffer(LLVertexBuffer::MAP_VERTEX);

		for (LLCullResult::sg_iterator iter = sCull->beginOcclusionGroups(); iter != sCull->endOcclusionGroups(); ++iter)
		{
			LLSpatialGroup* group = *iter;
			group->doOcclusion(&camera);
			group->clearOcclusionState(LLSpatialGroup::ACTIVE_OCCLUSION);
		}
	
		//apply occlusion culling to object cache tree
		for (LLWorld::region_list_t::const_iterator iter = LLWorld::getInstance()->getRegionList().begin(); 
			iter != LLWorld::getInstance()->getRegionList().end(); ++iter)
		{
			LLVOCachePartition* vo_part = (*iter)->getVOCachePartition();
			if(vo_part)
			{
				vo_part->processOccluders(&camera);
			}
		}

		if (bind_shader)
		{
			if (LLPipeline::sShadowRender)
			{
				gDeferredShadowCubeProgram.unbind();
			}
			else
			{
				gOcclusionCubeProgram.unbind();
			}
		}

		gGL.setColorMask(true, false);
	}
}
	
bool LLPipeline::updateDrawableGeom(LLDrawable* drawablep, bool priority)
{
	bool update_complete = drawablep->updateGeometry(priority);
	if (update_complete && assertInitialized())
	{
		drawablep->setState(LLDrawable::BUILT);
	}
	return update_complete;
}

static LLTrace::BlockTimerStatHandle FTM_SEED_VBO_POOLS("Seed VBO Pool");

static LLTrace::BlockTimerStatHandle FTM_UPDATE_GL("Update GL");

void LLPipeline::updateGL()
{
	{
		LL_RECORD_BLOCK_TIME(FTM_UPDATE_GL);
		while (!LLGLUpdate::sGLQ.empty())
		{
			LLGLUpdate* glu = LLGLUpdate::sGLQ.front();
			glu->updateGL();
			glu->mInQ = FALSE;
			LLGLUpdate::sGLQ.pop_front();
		}
	}

	{ //seed VBO Pools
		LL_RECORD_BLOCK_TIME(FTM_SEED_VBO_POOLS);
		LLVertexBuffer::seedPools();
	}
}

static LLTrace::BlockTimerStatHandle FTM_REBUILD_PRIORITY_GROUPS("Rebuild Priority Groups");

void LLPipeline::clearRebuildGroups()
{
	LLSpatialGroup::sg_vector_t	hudGroups;

	mGroupQ1Locked = true;
	// Iterate through all drawables on the priority build queue,
	for (LLSpatialGroup::sg_vector_t::iterator iter = mGroupQ1.begin();
		 iter != mGroupQ1.end(); ++iter)
	{
		LLSpatialGroup* group = *iter;

		// If the group contains HUD objects, save the group
		if (group->isHUDGroup())
		{
			hudGroups.push_back(group);
		}
		// Else, no HUD objects so clear the build state
		else
		{
			group->clearState(LLSpatialGroup::IN_BUILD_Q1);
		}
	}

	// Clear the group
	mGroupQ1.clear();

	// Copy the saved HUD groups back in
	mGroupQ1.assign(hudGroups.begin(), hudGroups.end());
	mGroupQ1Locked = false;

	// Clear the HUD groups
	hudGroups.clear();

	mGroupQ2Locked = true;
	for (LLSpatialGroup::sg_vector_t::iterator iter = mGroupQ2.begin();
		 iter != mGroupQ2.end(); ++iter)
	{
		LLSpatialGroup* group = *iter;

		// If the group contains HUD objects, save the group
		if (group->isHUDGroup())
		{
			hudGroups.push_back(group);
		}
		// Else, no HUD objects so clear the build state
		else
		{
			group->clearState(LLSpatialGroup::IN_BUILD_Q2);
		}
	}	
	// Clear the group
	mGroupQ2.clear();

	// Copy the saved HUD groups back in
	mGroupQ2.assign(hudGroups.begin(), hudGroups.end());
	mGroupQ2Locked = false;
}

void LLPipeline::clearRebuildDrawables()
{
	// Clear all drawables on the priority build queue,
	for (LLDrawable::drawable_list_t::iterator iter = mBuildQ1.begin();
		 iter != mBuildQ1.end(); ++iter)
	{
		LLDrawable* drawablep = *iter;
		if (drawablep && !drawablep->isDead())
		{
			drawablep->clearState(LLDrawable::IN_REBUILD_Q2);
			drawablep->clearState(LLDrawable::IN_REBUILD_Q1);
		}
	}
	mBuildQ1.clear();

	// clear drawables on the non-priority build queue
	for (LLDrawable::drawable_list_t::iterator iter = mBuildQ2.begin();
		 iter != mBuildQ2.end(); ++iter)
	{
		LLDrawable* drawablep = *iter;
		if (!drawablep->isDead())
		{
			drawablep->clearState(LLDrawable::IN_REBUILD_Q2);
		}
	}	
	mBuildQ2.clear();
	
	//clear all moving bridges
	for (LLDrawable::drawable_vector_t::iterator iter = mMovedBridge.begin();
		 iter != mMovedBridge.end(); ++iter)
	{
		LLDrawable *drawablep = *iter;
		drawablep->clearState(LLDrawable::EARLY_MOVE | LLDrawable::MOVE_UNDAMPED | LLDrawable::ON_MOVE_LIST | LLDrawable::ANIMATED_CHILD);
	}
	mMovedBridge.clear();

	//clear all moving drawables
	for (LLDrawable::drawable_vector_t::iterator iter = mMovedList.begin();
		 iter != mMovedList.end(); ++iter)
	{
		LLDrawable *drawablep = *iter;
		drawablep->clearState(LLDrawable::EARLY_MOVE | LLDrawable::MOVE_UNDAMPED | LLDrawable::ON_MOVE_LIST | LLDrawable::ANIMATED_CHILD);
	}
	mMovedList.clear();
}

void LLPipeline::rebuildPriorityGroups()
{
	LL_RECORD_BLOCK_TIME(FTM_REBUILD_PRIORITY_GROUPS);
	LLTimer update_timer;
	assertInitialized();

	gMeshRepo.notifyLoadedMeshes();

	mGroupQ1Locked = true;
	// Iterate through all drawables on the priority build queue,
	for (LLSpatialGroup::sg_vector_t::iterator iter = mGroupQ1.begin();
		 iter != mGroupQ1.end(); ++iter)
	{
		LLSpatialGroup* group = *iter;
		group->rebuildGeom();
		group->clearState(LLSpatialGroup::IN_BUILD_Q1);
	}

	mGroupSaveQ1 = mGroupQ1;
	mGroupQ1.clear();
	mGroupQ1Locked = false;

}

static LLTrace::BlockTimerStatHandle FTM_REBUILD_GROUPS("Rebuild Groups");

void LLPipeline::rebuildGroups()
{
	if (mGroupQ2.empty())
	{
		return;
	}

	LL_RECORD_BLOCK_TIME(FTM_REBUILD_GROUPS);
	mGroupQ2Locked = true;
	// Iterate through some drawables on the non-priority build queue
	S32 size = (S32) mGroupQ2.size();
	S32 min_count = llclamp((S32) ((F32) (size * size)/4096*0.25f), 1, size);
			
	S32 count = 0;
	
	std::sort(mGroupQ2.begin(), mGroupQ2.end(), LLSpatialGroup::CompareUpdateUrgency());

	LLSpatialGroup::sg_vector_t::iterator iter;
	LLSpatialGroup::sg_vector_t::iterator last_iter = mGroupQ2.begin();

	for (iter = mGroupQ2.begin();
		 iter != mGroupQ2.end() && count <= min_count; ++iter)
	{
		LLSpatialGroup* group = *iter;
		last_iter = iter;

		if (!group->isDead())
		{
			group->rebuildGeom();
			
			if (group->getSpatialPartition()->mRenderByGroup)
			{
				count++;
			}
		}

		group->clearState(LLSpatialGroup::IN_BUILD_Q2);
	}	

	mGroupQ2.erase(mGroupQ2.begin(), ++last_iter);

	mGroupQ2Locked = false;

	updateMovedList(mMovedBridge);
}

void LLPipeline::updateGeom(F32 max_dtime)
{
	LLTimer update_timer;
	LLPointer<LLDrawable> drawablep;

	LL_RECORD_BLOCK_TIME(FTM_GEO_UPDATE);

	assertInitialized();

	// notify various object types to reset internal cost metrics, etc.
	// for now, only LLVOVolume does this to throttle LOD changes
	LLVOVolume::preUpdateGeom();

	// Iterate through all drawables on the priority build queue,
	for (LLDrawable::drawable_list_t::iterator iter = mBuildQ1.begin();
		 iter != mBuildQ1.end();)
	{
		LLDrawable::drawable_list_t::iterator curiter = iter++;
		LLDrawable* drawablep = *curiter;
		if (drawablep && !drawablep->isDead())
		{
			if (drawablep->isState(LLDrawable::IN_REBUILD_Q2))
			{
				drawablep->clearState(LLDrawable::IN_REBUILD_Q2);
				LLDrawable::drawable_list_t::iterator find = std::find(mBuildQ2.begin(), mBuildQ2.end(), drawablep);
				if (find != mBuildQ2.end())
				{
					mBuildQ2.erase(find);
				}
			}

			if (drawablep->isUnload())
			{
				drawablep->unload();
				drawablep->clearState(LLDrawable::FOR_UNLOAD);
			}

			if (updateDrawableGeom(drawablep, TRUE))
			{
				drawablep->clearState(LLDrawable::IN_REBUILD_Q1);
				mBuildQ1.erase(curiter);
			}
		}
		else
		{
			mBuildQ1.erase(curiter);
		}
	}
		
	// Iterate through some drawables on the non-priority build queue
	S32 min_count = 16;
	S32 size = (S32) mBuildQ2.size();
	if (size > 1024)
	{
		min_count = llclamp((S32) (size * (F32) size/4096), 16, size);
	}
		
	S32 count = 0;
	
	max_dtime = llmax(update_timer.getElapsedTimeF32()+0.001f, F32SecondsImplicit(max_dtime));
	LLSpatialGroup* last_group = NULL;
	LLSpatialBridge* last_bridge = NULL;

	for (LLDrawable::drawable_list_t::iterator iter = mBuildQ2.begin();
		 iter != mBuildQ2.end(); )
	{
		LLDrawable::drawable_list_t::iterator curiter = iter++;
		LLDrawable* drawablep = *curiter;

		LLSpatialBridge* bridge = drawablep->isRoot() ? drawablep->getSpatialBridge() :
									drawablep->getParent()->getSpatialBridge();

		if (drawablep->getSpatialGroup() != last_group && 
			(!last_bridge || bridge != last_bridge) &&
			(update_timer.getElapsedTimeF32() >= max_dtime) && count > min_count)
		{
			break;
		}

		//make sure updates don't stop in the middle of a spatial group
		//to avoid thrashing (objects are enqueued by group)
		last_group = drawablep->getSpatialGroup();
		last_bridge = bridge;

		bool update_complete = true;
		if (!drawablep->isDead())
		{
			update_complete = updateDrawableGeom(drawablep, FALSE);
			count++;
		}
		if (update_complete)
		{
			drawablep->clearState(LLDrawable::IN_REBUILD_Q2);
			mBuildQ2.erase(curiter);
		}
	}	

	updateMovedList(mMovedBridge);
}

void LLPipeline::markVisible(LLDrawable *drawablep, LLCamera& camera)
{
	if(drawablep && !drawablep->isDead())
	{
		if (drawablep->isSpatialBridge())
		{
			const LLDrawable* root = ((LLSpatialBridge*) drawablep)->mDrawable;
			llassert(root); // trying to catch a bad assumption
					
			if (root && //  // this test may not be needed, see above
					root->getVObj()->isAttachment())
			{
				LLDrawable* rootparent = root->getParent();
				if (rootparent) // this IS sometimes NULL
				{
					LLViewerObject *vobj = rootparent->getVObj();
					llassert(vobj); // trying to catch a bad assumption
					if (vobj) // this test may not be needed, see above
					{
						LLVOAvatar* av = vobj->asAvatar();
						// <FS:Ansariel> Fix LL impostor hacking; Don't render impostored avatars unless it needs an update
						//if (av && (av->isImpostor() 
						//	|| av->isInMuteList()
						//	|| (LLVOAvatar::AV_DO_NOT_RENDER == av->getVisualMuteSettings() && !av->needsImpostorUpdate()) ))
						if (av && av->isImpostor() && !av->needsImpostorUpdate())
						// </FS:Ansariel>
						{
							return;
						}
					}
				}
			}
			sCull->pushBridge((LLSpatialBridge*) drawablep);
		}
		else
		{
		
			sCull->pushDrawable(drawablep);
		}

		drawablep->setVisible(camera);
	}
}

void LLPipeline::markMoved(LLDrawable *drawablep, bool damped_motion)
{
	if (!drawablep)
	{
		//LL_ERRS() << "Sending null drawable to moved list!" << LL_ENDL;
		return;
	}
	
	if (drawablep->isDead())
	{
		LL_WARNS() << "Marking NULL or dead drawable moved!" << LL_ENDL;
		return;
	}
	
	if (drawablep->getParent()) 
	{
		//ensure that parent drawables are moved first
		markMoved(drawablep->getParent(), damped_motion);
	}

	assertInitialized();

	if (!drawablep->isState(LLDrawable::ON_MOVE_LIST))
	{
		if (drawablep->isSpatialBridge())
		{
			mMovedBridge.push_back(drawablep);
		}
		else
		{
			mMovedList.push_back(drawablep);
		}
		drawablep->setState(LLDrawable::ON_MOVE_LIST);
	}
	if (! damped_motion)
	{
		drawablep->setState(LLDrawable::MOVE_UNDAMPED); // UNDAMPED trumps DAMPED
	}
	else if (drawablep->isState(LLDrawable::MOVE_UNDAMPED))
	{
		drawablep->clearState(LLDrawable::MOVE_UNDAMPED);
	}
}

void LLPipeline::markShift(LLDrawable *drawablep)
{
	if (!drawablep || drawablep->isDead())
	{
		return;
	}

	assertInitialized();

	if (!drawablep->isState(LLDrawable::ON_SHIFT_LIST))
	{
		drawablep->getVObj()->setChanged(LLXform::SHIFTED | LLXform::SILHOUETTE);
		if (drawablep->getParent()) 
		{
			markShift(drawablep->getParent());
		}
		mShiftList.push_back(drawablep);
		drawablep->setState(LLDrawable::ON_SHIFT_LIST);
	}
}

static LLTrace::BlockTimerStatHandle FTM_SHIFT_DRAWABLE("Shift Drawable");
static LLTrace::BlockTimerStatHandle FTM_SHIFT_OCTREE("Shift Octree");
static LLTrace::BlockTimerStatHandle FTM_SHIFT_HUD("Shift HUD");

void LLPipeline::shiftObjects(const LLVector3 &offset)
{
	assertInitialized();

	glClear(GL_DEPTH_BUFFER_BIT);
	gDepthDirty = true;
		
	LLVector4a offseta;
	offseta.load3(offset.mV);

	{
		LL_RECORD_BLOCK_TIME(FTM_SHIFT_DRAWABLE);

		for (LLDrawable::drawable_vector_t::iterator iter = mShiftList.begin();
			 iter != mShiftList.end(); iter++)
		{
			LLDrawable *drawablep = *iter;
			if (drawablep->isDead())
			{
				continue;
			}	
			drawablep->shiftPos(offseta);	
			drawablep->clearState(LLDrawable::ON_SHIFT_LIST);
		}
		mShiftList.resize(0);
	}

	
	{
		LL_RECORD_BLOCK_TIME(FTM_SHIFT_OCTREE);
		for (LLWorld::region_list_t::const_iterator iter = LLWorld::getInstance()->getRegionList().begin(); 
				iter != LLWorld::getInstance()->getRegionList().end(); ++iter)
		{
			LLViewerRegion* region = *iter;
			for (U32 i = 0; i < LLViewerRegion::NUM_PARTITIONS; i++)
			{
				LLSpatialPartition* part = region->getSpatialPartition(i);
				if (part)
				{
					part->shift(offseta);
				}
			}
		}
	}

	{
		LL_RECORD_BLOCK_TIME(FTM_SHIFT_HUD);
		LLHUDText::shiftAll(offset);
		LLHUDNameTag::shiftAll(offset);
	}
	display_update_camera();
}

void LLPipeline::markTextured(LLDrawable *drawablep)
{
	if (drawablep && !drawablep->isDead() && assertInitialized())
	{
		mRetexturedList.insert(drawablep);
	}
}

void LLPipeline::markGLRebuild(LLGLUpdate* glu)
{
	if (glu && !glu->mInQ)
	{
		LLGLUpdate::sGLQ.push_back(glu);
		glu->mInQ = TRUE;
	}
}

void LLPipeline::markPartitionMove(LLDrawable* drawable)
{
	if (!drawable->isState(LLDrawable::PARTITION_MOVE) && 
		!drawable->getPositionGroup().equals3(LLVector4a::getZero()))
	{
		drawable->setState(LLDrawable::PARTITION_MOVE);
		mPartitionQ.push_back(drawable);
	}
}

static LLTrace::BlockTimerStatHandle FTM_PROCESS_PARTITIONQ("PartitionQ");
void LLPipeline::processPartitionQ()
{
	LL_RECORD_BLOCK_TIME(FTM_PROCESS_PARTITIONQ);

	// <FS:ND> A vector is much better suited for the use case of mPartitionQ
	// for (LLDrawable::drawable_list_t::iterator iter = mPartitionQ.begin(); iter != mPartitionQ.end(); ++iter)
	for (LLDrawable::drawable_vector_t::iterator iter = mPartitionQ.begin(); iter != mPartitionQ.end(); ++iter)
	// </FS:ND>
	{
		LLDrawable* drawable = *iter;
		if (!drawable->isDead())
		{
			drawable->updateBinRadius();
			drawable->movePartition();
		}
		drawable->clearState(LLDrawable::PARTITION_MOVE);
	}

	mPartitionQ.clear();
}

void LLPipeline::markMeshDirty(LLSpatialGroup* group)
{
	mMeshDirtyGroup.push_back(group);
}

void LLPipeline::markRebuild(LLSpatialGroup* group, bool priority)
{
	if (group && !group->isDead() && group->getSpatialPartition())
	{
		if (group->getSpatialPartition()->mPartitionType == LLViewerRegion::PARTITION_HUD)
		{
			priority = true;
		}

		if (priority)
		{
			if (!group->hasState(LLSpatialGroup::IN_BUILD_Q1))
			{
				llassert_always(!mGroupQ1Locked);

				mGroupQ1.push_back(group);
				group->setState(LLSpatialGroup::IN_BUILD_Q1);

				if (group->hasState(LLSpatialGroup::IN_BUILD_Q2))
				{
					LLSpatialGroup::sg_vector_t::iterator iter = std::find(mGroupQ2.begin(), mGroupQ2.end(), group);
					if (iter != mGroupQ2.end())
					{
						mGroupQ2.erase(iter);
					}
					group->clearState(LLSpatialGroup::IN_BUILD_Q2);
				}
			}
		}
		else if (!group->hasState(LLSpatialGroup::IN_BUILD_Q2 | LLSpatialGroup::IN_BUILD_Q1))
		{
			llassert_always(!mGroupQ2Locked);
			mGroupQ2.push_back(group);
			group->setState(LLSpatialGroup::IN_BUILD_Q2);

		}
	}
}

void LLPipeline::markRebuild(LLDrawable *drawablep, LLDrawable::EDrawableFlags flag, bool priority)
{
	if (drawablep && !drawablep->isDead() && assertInitialized())
	{
		//<FS:Beq> avoid unfortunate sleep during trylock by static check
		//if(debugLoggingEnabled("AnimatedObjectsLinkset"))
		static auto debug_logging_on = debugLoggingEnabled("AnimatedObjectsLinkset");
		if (debug_logging_on)
		//</FS:Beq>
		{
            LLVOVolume *vol_obj = drawablep->getVOVolume();
            if (vol_obj && vol_obj->isAnimatedObject() && vol_obj->isRiggedMesh())
            {
                std::string vobj_name = llformat("Vol%p", vol_obj);
                F32 est_tris = vol_obj->getEstTrianglesMax();
                LL_DEBUGS("AnimatedObjectsLinkset") << vobj_name << " markRebuild, tris " << est_tris 
                                                    << " priority " << (S32) priority << " flag " << std::hex << flag << LL_ENDL; 
            }
        }
    
		if (!drawablep->isState(LLDrawable::BUILT))
		{
			priority = true;
		}
		if (priority)
		{
			if (!drawablep->isState(LLDrawable::IN_REBUILD_Q1))
			{
				mBuildQ1.push_back(drawablep);
				drawablep->setState(LLDrawable::IN_REBUILD_Q1); // mark drawable as being in priority queue
			}
		}
		else if (!drawablep->isState(LLDrawable::IN_REBUILD_Q2))
		{
			mBuildQ2.push_back(drawablep);
			drawablep->setState(LLDrawable::IN_REBUILD_Q2); // need flag here because it is just a list
		}
		// <FS:Ansariel> FIRE-16485: Crash when calling texture refresh on an object that has a blacklisted copy
		//if (flag & (LLDrawable::REBUILD_VOLUME | LLDrawable::REBUILD_POSITION))
		if ((flag & (LLDrawable::REBUILD_VOLUME | LLDrawable::REBUILD_POSITION)) && drawablep->getVObj().notNull())
		// </FS:Ansariel>
		{
			drawablep->getVObj()->setChanged(LLXform::SILHOUETTE);
		}
		drawablep->setState(flag);
	}
}

static LLTrace::BlockTimerStatHandle FTM_RESET_DRAWORDER("Reset Draw Order");

void LLPipeline::stateSort(LLCamera& camera, LLCullResult &result)
{
	if (hasAnyRenderType(LLPipeline::RENDER_TYPE_AVATAR,
					  LLPipeline::RENDER_TYPE_GROUND,
					  LLPipeline::RENDER_TYPE_TERRAIN,
					  LLPipeline::RENDER_TYPE_TREE,
					  LLPipeline::RENDER_TYPE_SKY,
					  LLPipeline::RENDER_TYPE_VOIDWATER,
					  LLPipeline::RENDER_TYPE_WATER,
					  LLPipeline::END_RENDER_TYPES))
	{
		//clear faces from face pools
		LL_RECORD_BLOCK_TIME(FTM_RESET_DRAWORDER);
		gPipeline.resetDrawOrders();
	}

	LL_RECORD_BLOCK_TIME(FTM_STATESORT);

	//LLVertexBuffer::unbind();

	grabReferences(result);
	for (LLCullResult::sg_iterator iter = sCull->beginDrawableGroups(); iter != sCull->endDrawableGroups(); ++iter)
	{
		LLSpatialGroup* group = *iter;
		group->checkOcclusion();
		if (sUseOcclusion > 1 && group->isOcclusionState(LLSpatialGroup::OCCLUDED))
		{
			markOccluder(group);
		}
		else
		{
			group->setVisible();
			for (LLSpatialGroup::element_iter i = group->getDataBegin(); i != group->getDataEnd(); ++i)
			{
				markVisible((LLDrawable*)(*i)->getDrawable(), camera);
			}

			if (!sDelayVBUpdate)
			{ //rebuild mesh as soon as we know it's visible
				group->rebuildMesh();
			}
		}
	}

	if (LLViewerCamera::sCurCameraID == LLViewerCamera::CAMERA_WORLD)
	{
		LLSpatialGroup* last_group = NULL;
		BOOL fov_changed = LLViewerCamera::getInstance()->isDefaultFOVChanged();
		for (LLCullResult::bridge_iterator i = sCull->beginVisibleBridge(); i != sCull->endVisibleBridge(); ++i)
		{
			LLCullResult::bridge_iterator cur_iter = i;
			LLSpatialBridge* bridge = *cur_iter;
			LLSpatialGroup* group = bridge->getSpatialGroup();

			if (last_group == NULL)
			{
				last_group = group;
			}

			if (!bridge->isDead() && group && !group->isOcclusionState(LLSpatialGroup::OCCLUDED))
			{
				stateSort(bridge, camera, fov_changed);
			}

			if (LLViewerCamera::sCurCameraID == LLViewerCamera::CAMERA_WORLD &&
				last_group != group && last_group->changeLOD())
			{
				last_group->mLastUpdateDistance = last_group->mDistance;
			}

			last_group = group;
		}

		if (LLViewerCamera::sCurCameraID == LLViewerCamera::CAMERA_WORLD &&
			last_group && last_group->changeLOD())
		{
			last_group->mLastUpdateDistance = last_group->mDistance;
		}
	}

	for (LLCullResult::sg_iterator iter = sCull->beginVisibleGroups(); iter != sCull->endVisibleGroups(); ++iter)
	{
		LLSpatialGroup* group = *iter;
		group->checkOcclusion();
		if (sUseOcclusion > 1 && group->isOcclusionState(LLSpatialGroup::OCCLUDED))
		{
			markOccluder(group);
		}
		else
		{
			group->setVisible();
			stateSort(group, camera);

			if (!sDelayVBUpdate)
			{ //rebuild mesh as soon as we know it's visible
				group->rebuildMesh();
			}
		}
	}
	
	{
		LL_RECORD_BLOCK_TIME(FTM_STATESORT_DRAWABLE);
		for (LLCullResult::drawable_iterator iter = sCull->beginVisibleList();
			 iter != sCull->endVisibleList(); ++iter)
		{
			LLDrawable *drawablep = *iter;
			if (!drawablep->isDead())
			{
				stateSort(drawablep, camera);
			}
		}
	}
		
	postSort(camera);	
}

void LLPipeline::stateSort(LLSpatialGroup* group, LLCamera& camera)
{
	if (group->changeLOD())
	{
		for (LLSpatialGroup::element_iter i = group->getDataBegin(); i != group->getDataEnd(); ++i)
		{
			stateSort((LLDrawable*)(*i)->getDrawable(), camera);
		}

		if (LLViewerCamera::sCurCameraID == LLViewerCamera::CAMERA_WORLD)
		{ //avoid redundant stateSort calls
			group->mLastUpdateDistance = group->mDistance;
		}
	}

}

void LLPipeline::stateSort(LLSpatialBridge* bridge, LLCamera& camera, BOOL fov_changed)
{
	if (bridge->getSpatialGroup()->changeLOD() || fov_changed)
	{
		bool force_update = false;
		bridge->updateDistance(camera, force_update);
	}
}

void LLPipeline::stateSort(LLDrawable* drawablep, LLCamera& camera)
{
	if (!drawablep
		|| drawablep->isDead() 
		|| !hasRenderType(drawablep->getRenderType()))
	{
		return;
	}
	
	if (LLSelectMgr::getInstance()->mHideSelectedObjects)
	{
//		if (drawablep->getVObj().notNull() &&
//			drawablep->getVObj()->isSelected())
// [RLVa:KB] - Checked: 2010-09-28 (RLVa-1.2.1f) | Modified: RLVa-1.2.1f
		const LLViewerObject* pObj = drawablep->getVObj();
		if ( (pObj) && (pObj->isSelected()) && 
			 ( (!RlvActions::isRlvEnabled()) || 
			   ( ((!pObj->isHUDAttachment()) || (!gRlvAttachmentLocks.isLockedAttachment(pObj->getRootEdit()))) && 
			     (RlvActions::canEdit(pObj)) ) ) )
// [/RVLa:KB]
		{
			return;
		}
	}

	if (drawablep->isAvatar())
	{ //don't draw avatars beyond render distance or if we don't have a spatial group.
		if ((drawablep->getSpatialGroup() == NULL) || 
			(drawablep->getSpatialGroup()->mDistance > LLVOAvatar::sRenderDistance))
		{
			return;
		}

		LLVOAvatar* avatarp = (LLVOAvatar*) drawablep->getVObj().get();
		if (!avatarp->isVisible())
		{
			return;
		}
	}

	assertInitialized();

	if (hasRenderType(drawablep->mRenderType))
	{
		if (!drawablep->isState(LLDrawable::INVISIBLE|LLDrawable::FORCE_INVISIBLE))
		{
			drawablep->setVisible(camera, NULL, FALSE);
		}
	}

	if (LLViewerCamera::sCurCameraID == LLViewerCamera::CAMERA_WORLD)
	{
		//if (drawablep->isVisible()) isVisible() check here is redundant, if it wasn't visible, it wouldn't be here
		{
			if (!drawablep->isActive())
			{
				bool force_update = false;
				drawablep->updateDistance(camera, force_update);
			}
			else if (drawablep->isAvatar())
			{
				bool force_update = false;
				drawablep->updateDistance(camera, force_update); // calls vobj->updateLOD() which calls LLVOAvatar::updateVisibility()
			}
		}
	}

	if (!drawablep->getVOVolume())
	{
		for (LLDrawable::face_list_t::iterator iter = drawablep->mFaces.begin();
				iter != drawablep->mFaces.end(); iter++)
		{
			LLFace* facep = *iter;

			if (facep->hasGeometry())
			{
				if (facep->getPool())
				{
					facep->getPool()->enqueue(facep);
				}
				else
				{
					break;
				}
			}
		}
	}
	
	mNumVisibleFaces += drawablep->getNumFaces();
}


void forAllDrawables(LLCullResult::sg_iterator begin, 
					 LLCullResult::sg_iterator end,
					 void (*func)(LLDrawable*))
{
	for (LLCullResult::sg_iterator i = begin; i != end; ++i)
	{
		for (LLSpatialGroup::element_iter j = (*i)->getDataBegin(); j != (*i)->getDataEnd(); ++j)
		{
			if((*j)->hasDrawable())
			{
				func((LLDrawable*)(*j)->getDrawable());	
			}
		}
	}
}

void LLPipeline::forAllVisibleDrawables(void (*func)(LLDrawable*))
{
	forAllDrawables(sCull->beginDrawableGroups(), sCull->endDrawableGroups(), func);
	forAllDrawables(sCull->beginVisibleGroups(), sCull->endVisibleGroups(), func);
}

//function for creating scripted beacons
void renderScriptedBeacons(LLDrawable* drawablep)
{
	LLViewerObject *vobj = drawablep->getVObj();
	if (vobj 
		&& !vobj->isAvatar() 
		&& !vobj->getParent()
		&& vobj->flagScripted())
	{
		if (gPipeline.sRenderBeacons)
		{
			gObjectList.addDebugBeacon(vobj->getPositionAgent(), "", LLColor4(1.f, 0.f, 0.f, 0.5f), LLColor4(1.f, 1.f, 1.f, 0.5f), LLPipeline::DebugBeaconLineWidth);
		}

		if (gPipeline.sRenderHighlight)
		{
			S32 face_id;
			S32 count = drawablep->getNumFaces();
			for (face_id = 0; face_id < count; face_id++)
			{
				LLFace * facep = drawablep->getFace(face_id);
				if (facep) 
				{
					gPipeline.mHighlightFaces.push_back(facep);
				}
			}
		}
	}
}

void renderScriptedTouchBeacons(LLDrawable* drawablep)
{
	LLViewerObject *vobj = drawablep->getVObj();
	if (vobj 
		&& !vobj->isAvatar() 
		&& !vobj->getParent()
		&& vobj->flagScripted()
		&& vobj->flagHandleTouch())
	{
		if (gPipeline.sRenderBeacons)
		{
			gObjectList.addDebugBeacon(vobj->getPositionAgent(), "", LLColor4(1.f, 0.f, 0.f, 0.5f), LLColor4(1.f, 1.f, 1.f, 0.5f), LLPipeline::DebugBeaconLineWidth);
		}

		if (gPipeline.sRenderHighlight)
		{
			S32 face_id;
			S32 count = drawablep->getNumFaces();
			for (face_id = 0; face_id < count; face_id++)
			{
				LLFace * facep = drawablep->getFace(face_id);
				if (facep)
				{
					gPipeline.mHighlightFaces.push_back(facep);
			}
		}
	}
}
}

void renderPhysicalBeacons(LLDrawable* drawablep)
{
	LLViewerObject *vobj = drawablep->getVObj();
	if (vobj 
		&& !vobj->isAvatar() 
		//&& !vobj->getParent()
		&& vobj->flagUsePhysics())
	{
		if (gPipeline.sRenderBeacons)
		{
			gObjectList.addDebugBeacon(vobj->getPositionAgent(), "", LLColor4(0.f, 1.f, 0.f, 0.5f), LLColor4(1.f, 1.f, 1.f, 0.5f), LLPipeline::DebugBeaconLineWidth);
		}

		if (gPipeline.sRenderHighlight)
		{
			S32 face_id;
			S32 count = drawablep->getNumFaces();
			for (face_id = 0; face_id < count; face_id++)
			{
				LLFace * facep = drawablep->getFace(face_id);
				if (facep)
				{
					gPipeline.mHighlightFaces.push_back(facep);
			}
		}
	}
}
}

void renderMOAPBeacons(LLDrawable* drawablep)
{
	LLViewerObject *vobj = drawablep->getVObj();

	if(!vobj || vobj->isAvatar())
		return;

	bool beacon=false;
	U8 tecount=vobj->getNumTEs();
	for(int x=0;x<tecount;x++)
	{
		if(vobj->getTEref(x).hasMedia())
		{
			beacon=true;
			break;
		}
	}
	if(beacon)
	{
		if (gPipeline.sRenderBeacons)
		{
			gObjectList.addDebugBeacon(vobj->getPositionAgent(), "", LLColor4(1.f, 1.f, 1.f, 0.5f), LLColor4(1.f, 1.f, 1.f, 0.5f), LLPipeline::DebugBeaconLineWidth);
		}

		if (gPipeline.sRenderHighlight)
		{
			S32 face_id;
			S32 count = drawablep->getNumFaces();
			for (face_id = 0; face_id < count; face_id++)
			{
				LLFace * facep = drawablep->getFace(face_id);
				if (facep)
				{
					gPipeline.mHighlightFaces.push_back(facep);
			}
		}
	}
}
}

void renderParticleBeacons(LLDrawable* drawablep)
{
	// Look for attachments, objects, etc.
	LLViewerObject *vobj = drawablep->getVObj();
	if (vobj 
		&& vobj->isParticleSource())
	{
		if (gPipeline.sRenderBeacons)
		{
			LLColor4 light_blue(0.5f, 0.5f, 1.f, 0.5f);
			gObjectList.addDebugBeacon(vobj->getPositionAgent(), "", light_blue, LLColor4(1.f, 1.f, 1.f, 0.5f), LLPipeline::DebugBeaconLineWidth);
		}

		if (gPipeline.sRenderHighlight)
		{
			S32 face_id;
			S32 count = drawablep->getNumFaces();
			for (face_id = 0; face_id < count; face_id++)
			{
				LLFace * facep = drawablep->getFace(face_id);
				if (facep)
				{
					gPipeline.mHighlightFaces.push_back(facep);
			}
		}
	}
}
}

void renderSoundHighlights(LLDrawable* drawablep)
{
	// Look for attachments, objects, etc.
	LLViewerObject *vobj = drawablep->getVObj();
	if (vobj && vobj->isAudioSource())
	{
		if (gPipeline.sRenderHighlight)
		{
			S32 face_id;
			S32 count = drawablep->getNumFaces();
			for (face_id = 0; face_id < count; face_id++)
			{
				LLFace * facep = drawablep->getFace(face_id);
				if (facep)
				{
					gPipeline.mHighlightFaces.push_back(facep);
			}
		}
	}
}
}

void LLPipeline::postSort(LLCamera& camera)
{
	LL_RECORD_BLOCK_TIME(FTM_STATESORT_POSTSORT);

	assertInitialized();
	sVolumeSAFrame = 0.f; //ZK LBG

	LL_PUSH_CALLSTACKS();
	//rebuild drawable geometry
	for (LLCullResult::sg_iterator i = sCull->beginDrawableGroups(); i != sCull->endDrawableGroups(); ++i)
	{
		LLSpatialGroup* group = *i;
		if (!sUseOcclusion || 
			!group->isOcclusionState(LLSpatialGroup::OCCLUDED))
		{
			group->rebuildGeom();
		}
	}
	LL_PUSH_CALLSTACKS();
	//rebuild groups
	sCull->assertDrawMapsEmpty();

	rebuildPriorityGroups();
	LL_PUSH_CALLSTACKS();

	
	//build render map
	for (LLCullResult::sg_iterator i = sCull->beginVisibleGroups(); i != sCull->endVisibleGroups(); ++i)
	{
		LLSpatialGroup* group = *i;
		if ((sUseOcclusion && 
			group->isOcclusionState(LLSpatialGroup::OCCLUDED)) ||
			(RenderAutoHideSurfaceAreaLimit > 0.f && 
			group->mSurfaceArea > RenderAutoHideSurfaceAreaLimit*llmax(group->mObjectBoxSize, 10.f)))
		{
			continue;
		}

		if (group->hasState(LLSpatialGroup::NEW_DRAWINFO) && group->hasState(LLSpatialGroup::GEOM_DIRTY))
		{ //no way this group is going to be drawable without a rebuild
			group->rebuildGeom();
		}

		for (LLSpatialGroup::draw_map_t::iterator j = group->mDrawMap.begin(); j != group->mDrawMap.end(); ++j)
		{
			LLSpatialGroup::drawmap_elem_t& src_vec = j->second;	
			if (!hasRenderType(j->first))
			{
				continue;
			}
			
			for (LLSpatialGroup::drawmap_elem_t::iterator k = src_vec.begin(); k != src_vec.end(); ++k)
			{
				if (sMinRenderSize > 0.f)
				{
					LLVector4a bounds;
					bounds.setSub((*k)->mExtents[1],(*k)->mExtents[0]);

					if (llmax(llmax(bounds[0], bounds[1]), bounds[2]) > sMinRenderSize)
					{
						sCull->pushDrawInfo(j->first, *k);
					}
				}
				else
				{
					sCull->pushDrawInfo(j->first, *k);
				}
			}
		}

		if (hasRenderType(LLPipeline::RENDER_TYPE_PASS_ALPHA))
		{
			LLSpatialGroup::draw_map_t::iterator alpha = group->mDrawMap.find(LLRenderPass::PASS_ALPHA);
			
			if (alpha != group->mDrawMap.end())
			{ //store alpha groups for sorting
				LLSpatialBridge* bridge = group->getSpatialPartition()->asBridge();
				if (LLViewerCamera::sCurCameraID == LLViewerCamera::CAMERA_WORLD)
				{
					if (bridge)
					{
						LLCamera trans_camera = bridge->transformCamera(camera);
						group->updateDistance(trans_camera);
					}
					else
					{
						group->updateDistance(camera);
					}
				}
							
				if (hasRenderType(LLDrawPool::POOL_ALPHA))
				{
					sCull->pushAlphaGroup(group);
				}
			}
		}
	}
	
	//flush particle VB
	if (LLVOPartGroup::sVB)
	{
		LLVOPartGroup::sVB->flush();
	}
	else
	{
		LL_WARNS_ONCE() << "Missing particle buffer" << LL_ENDL;
	}

	/*bool use_transform_feedback = gTransformPositionProgram.mProgramObject && !mMeshDirtyGroup.empty();

	if (use_transform_feedback)
	{ //place a query around potential transform feedback code for synchronization
		mTransformFeedbackPrimitives = 0;

		if (!mMeshDirtyQueryObject)
		{
			glGenQueriesARB(1, &mMeshDirtyQueryObject);
		}

		
		glBeginQueryARB(GL_TRANSFORM_FEEDBACK_PRIMITIVES_WRITTEN, mMeshDirtyQueryObject);
	}*/

	//pack vertex buffers for groups that chose to delay their updates
	for (LLSpatialGroup::sg_vector_t::iterator iter = mMeshDirtyGroup.begin(); iter != mMeshDirtyGroup.end(); ++iter)
	{
		(*iter)->rebuildMesh();
	}

	/*if (use_transform_feedback)
	{
		glEndQueryARB(GL_TRANSFORM_FEEDBACK_PRIMITIVES_WRITTEN);
	}*/
	
	mMeshDirtyGroup.clear();

	if (!sShadowRender)
	{
		std::sort(sCull->beginAlphaGroups(), sCull->endAlphaGroups(), LLSpatialGroup::CompareDepthGreater());
	}

	LL_PUSH_CALLSTACKS();
	// only render if the flag is set. The flag is only set if we are in edit mode or the toggle is set in the menus
	// Ansariel: Make beacons also show when beacons floater is closed.
	if (/*LLFloaterReg::instanceVisible("beacons") &&*/ !sShadowRender)
	{
		if (sRenderScriptedTouchBeacons)
		{
			// Only show the beacon on the root object.
			forAllVisibleDrawables(renderScriptedTouchBeacons);
		}
		else
		if (sRenderScriptedBeacons)
		{
			// Only show the beacon on the root object.
			forAllVisibleDrawables(renderScriptedBeacons);
		}

		if (sRenderPhysicalBeacons)
		{
			// Only show the beacon on the root object.
			forAllVisibleDrawables(renderPhysicalBeacons);
		}

		if(sRenderMOAPBeacons)
		{
			forAllVisibleDrawables(renderMOAPBeacons);
		}

		if (sRenderParticleBeacons)
		{
			forAllVisibleDrawables(renderParticleBeacons);
		}

		// If god mode, also show audio cues
		if (sRenderSoundBeacons && gAudiop)
		{
			// Walk all sound sources and render out beacons for them. Note, this isn't done in the ForAllVisibleDrawables function, because some are not visible.
			LLAudioEngine::source_map::iterator iter;
			for (iter = gAudiop->mAllSources.begin(); iter != gAudiop->mAllSources.end(); ++iter)
			{
				LLAudioSource *sourcep = iter->second;

				LLVector3d pos_global = sourcep->getPositionGlobal();
				LLVector3 pos = gAgent.getPosAgentFromGlobal(pos_global);
				if (gPipeline.sRenderBeacons)
				{
					//pos += LLVector3(0.f, 0.f, 0.2f);
					gObjectList.addDebugBeacon(pos, "", LLColor4(1.f, 1.f, 0.f, 0.5f), LLColor4(1.f, 1.f, 1.f, 0.5f), DebugBeaconLineWidth);
				}
			}
			// now deal with highlights for all those seeable sound sources
			forAllVisibleDrawables(renderSoundHighlights);
		}
	}
	LL_PUSH_CALLSTACKS();
	// If managing your telehub, draw beacons at telehub and currently selected spawnpoint.
	if (LLFloaterTelehub::renderBeacons())
	{
		LLFloaterTelehub::addBeacons();
	}

	if (!sShadowRender)
	{
		mSelectedFaces.clear();

		LLPipeline::setRenderHighlightTextureChannel(gFloaterTools->getPanelFace()->getTextureChannelToEdit());

		// Draw face highlights for selected faces.
		if (LLSelectMgr::getInstance()->getTEMode())
		{
			struct f : public LLSelectedTEFunctor
			{
				virtual bool apply(LLViewerObject* object, S32 te)
				{
					if (object->mDrawable)
					{
						LLFace * facep = object->mDrawable->getFace(te);
						if (facep)
						{
							gPipeline.mSelectedFaces.push_back(facep);
					}
					}
					return true;
				}
			} func;
			LLSelectMgr::getInstance()->getSelection()->applyToTEs(&func);
		}
	}

	//LLSpatialGroup::sNoDelete = FALSE;
	LL_PUSH_CALLSTACKS();
}


void render_hud_elements()
{
	LL_RECORD_BLOCK_TIME(FTM_RENDER_UI);
	gPipeline.disableLights();		
	
	LLGLDisable fog(GL_FOG);
	LLGLSUIDefault gls_ui;

	LLGLEnable stencil(GL_STENCIL_TEST);
	glStencilFunc(GL_ALWAYS, 255, 0xFFFFFFFF);
	glStencilMask(0xFFFFFFFF);
	glStencilOp(GL_KEEP, GL_KEEP, GL_REPLACE);
	
	gGL.color4f(1,1,1,1);
	
	if (LLGLSLShader::sNoFixedFunction)
	{
		gUIProgram.bind();
	}
	LLGLDepthTest depth(GL_TRUE, GL_FALSE);

	if (!LLPipeline::sReflectionRender && gPipeline.hasRenderDebugFeatureMask(LLPipeline::RENDER_DEBUG_FEATURE_UI))
	{
		LLGLEnable multisample(LLPipeline::RenderFSAASamples > 0 ? GL_MULTISAMPLE_ARB : 0);
		gViewerWindow->renderSelections(FALSE, FALSE, FALSE); // For HUD version in render_ui_3d()
	
		// Draw the tracking overlays
		LLTracker::render3D();
		
		// Show the property lines
		LLWorld::getInstance()->renderPropertyLines();
		LLViewerParcelMgr::getInstance()->render();
		LLViewerParcelMgr::getInstance()->renderParcelCollision();
	
		// Render name tags.
		LLHUDObject::renderAll();
	}
	else if (gForceRenderLandFence)
	{
		// This is only set when not rendering the UI, for parcel snapshots
		LLViewerParcelMgr::getInstance()->render();
	}
	else if (gPipeline.hasRenderType(LLPipeline::RENDER_TYPE_HUD))
	{
		LLHUDText::renderAllHUD();
	}

	if (LLGLSLShader::sNoFixedFunction)
	{
		gUIProgram.unbind();
	}
	gGL.flush();
}

void LLPipeline::renderHighlights()
{
	assertInitialized();

	// Draw 3D UI elements here (before we clear the Z buffer in POOL_HUD)
	// Render highlighted faces.
	LLGLSPipelineAlpha gls_pipeline_alpha;
	LLColor4 color(1.f, 1.f, 1.f, 0.5f);
	LLGLEnable color_mat(GL_COLOR_MATERIAL);
	disableLights();

	if (!hasRenderType(LLPipeline::RENDER_TYPE_HUD) && !mHighlightSet.empty())
	{ //draw blurry highlight image over screen
		LLGLEnable blend(GL_BLEND);
		LLGLDepthTest depth(GL_TRUE, GL_FALSE, GL_ALWAYS);
		LLGLDisable test(GL_ALPHA_TEST);

		LLGLEnable stencil(GL_STENCIL_TEST);
		gGL.flush();
		glStencilMask(0xFFFFFFFF);
		glClearStencil(1);
		glClear(GL_STENCIL_BUFFER_BIT);

		glStencilFunc(GL_ALWAYS, 0, 0xFFFFFFFF);
		glStencilOp(GL_REPLACE, GL_REPLACE, GL_REPLACE);
				
		gGL.setColorMask(false, false);
		for (std::set<HighlightItem>::iterator iter = mHighlightSet.begin(); iter != mHighlightSet.end(); ++iter)
		{
			renderHighlight(iter->mItem->getVObj(), 1.f);
		}
		gGL.setColorMask(true, false);

		glStencilOp(GL_KEEP, GL_KEEP, GL_KEEP);
		glStencilFunc(GL_NOTEQUAL, 0, 0xFFFFFFFF);
		
		//gGL.setSceneBlendType(LLRender::BT_ADD_WITH_ALPHA);

		gGL.pushMatrix();
		gGL.loadIdentity();
		gGL.matrixMode(LLRender::MM_PROJECTION);
		gGL.pushMatrix();
		gGL.loadIdentity();

		gGL.getTexUnit(0)->bind(&mHighlight);

		LLVector2 tc1;
		LLVector2 tc2;

		tc1.setVec(0,0);
		tc2.setVec(2,2);

		gGL.begin(LLRender::TRIANGLES);
				
		F32 scale = RenderHighlightBrightness;
		LLColor4 color = RenderHighlightColor;
		F32 thickness = RenderHighlightThickness;

		for (S32 pass = 0; pass < 2; ++pass)
		{
			if (pass == 0)
			{
				gGL.setSceneBlendType(LLRender::BT_ADD_WITH_ALPHA);
			}
			else
			{
				gGL.setSceneBlendType(LLRender::BT_ALPHA);
			}

			for (S32 i = 0; i < 8; ++i)
			{
				for (S32 j = 0; j < 8; ++j)
				{
					LLVector2 tc(i-4+0.5f, j-4+0.5f);

					F32 dist = 1.f-(tc.length()/sqrtf(32.f));
					dist *= scale/64.f;

					tc *= thickness;
					tc.mV[0] = (tc.mV[0])/mHighlight.getWidth();
					tc.mV[1] = (tc.mV[1])/mHighlight.getHeight();

					gGL.color4f(color.mV[0],
								color.mV[1],
								color.mV[2],
								color.mV[3]*dist);
					
					gGL.texCoord2f(tc.mV[0]+tc1.mV[0], tc.mV[1]+tc2.mV[1]);
					gGL.vertex2f(-1,3);
					
					gGL.texCoord2f(tc.mV[0]+tc1.mV[0], tc.mV[1]+tc1.mV[1]);
					gGL.vertex2f(-1,-1);
					
					gGL.texCoord2f(tc.mV[0]+tc2.mV[0], tc.mV[1]+tc1.mV[1]);
					gGL.vertex2f(3,-1);
				}
			}
		}

		gGL.end();

		gGL.popMatrix();
		gGL.matrixMode(LLRender::MM_MODELVIEW);
		gGL.popMatrix();
		
		//gGL.setSceneBlendType(LLRender::BT_ALPHA);
	}

	if ((LLViewerShaderMgr::instance()->getShaderLevel(LLViewerShaderMgr::SHADER_INTERFACE) > 0))
	{
		gHighlightProgram.bind();
		gGL.diffuseColor4f(1,1,1,0.5f);
	}
	
	if (hasRenderDebugFeatureMask(RENDER_DEBUG_FEATURE_SELECTED) && !mFaceSelectImagep)
		{
			mFaceSelectImagep = LLViewerTextureManager::getFetchedTexture(IMG_FACE_SELECT);
		}

	if (hasRenderDebugFeatureMask(RENDER_DEBUG_FEATURE_SELECTED) && (sRenderHighlightTextureChannel == LLRender::DIFFUSE_MAP))
	{
		// Make sure the selection image gets downloaded and decoded
		mFaceSelectImagep->addTextureStats((F32)MAX_IMAGE_AREA);

		U32 count = mSelectedFaces.size();
		for (U32 i = 0; i < count; i++)
		{
			LLFace *facep = mSelectedFaces[i];
			if (!facep || facep->getDrawable()->isDead())
			{
				LL_ERRS() << "Bad face on selection" << LL_ENDL;
				return;
			}
			
			facep->renderSelected(mFaceSelectImagep, color);
		}
	}

	if (hasRenderDebugFeatureMask(RENDER_DEBUG_FEATURE_SELECTED))
	{
		// Paint 'em red!
		color.setVec(1.f, 0.f, 0.f, 0.5f);
		
		int count = mHighlightFaces.size();
		for (S32 i = 0; i < count; i++)
		{
			LLFace* facep = mHighlightFaces[i];
			facep->renderSelected(LLViewerTexture::sNullImagep, color);
		}
	}

	// Contains a list of the faces of objects that are physical or
	// have touch-handlers.
	mHighlightFaces.clear();

	if (LLViewerShaderMgr::instance()->getShaderLevel(LLViewerShaderMgr::SHADER_INTERFACE) > 0)
	{
		gHighlightProgram.unbind();
	}


	if (hasRenderDebugFeatureMask(RENDER_DEBUG_FEATURE_SELECTED) && (sRenderHighlightTextureChannel == LLRender::NORMAL_MAP))
	{
		color.setVec(1.0f, 0.5f, 0.5f, 0.5f);
		if ((LLViewerShaderMgr::instance()->getShaderLevel(LLViewerShaderMgr::SHADER_INTERFACE) > 0))
		{
			gHighlightNormalProgram.bind();
			gGL.diffuseColor4f(1,1,1,0.5f);
		}

		mFaceSelectImagep->addTextureStats((F32)MAX_IMAGE_AREA);

		U32 count = mSelectedFaces.size();
		for (U32 i = 0; i < count; i++)
		{
			LLFace *facep = mSelectedFaces[i];
			if (!facep || facep->getDrawable()->isDead())
			{
				LL_ERRS() << "Bad face on selection" << LL_ENDL;
				return;
			}

			facep->renderSelected(mFaceSelectImagep, color);
		}

		if ((LLViewerShaderMgr::instance()->getShaderLevel(LLViewerShaderMgr::SHADER_INTERFACE) > 0))
		{
			gHighlightNormalProgram.unbind();
		}
	}

	if (hasRenderDebugFeatureMask(RENDER_DEBUG_FEATURE_SELECTED) && (sRenderHighlightTextureChannel == LLRender::SPECULAR_MAP))
	{
		color.setVec(0.0f, 0.3f, 1.0f, 0.8f);
		if ((LLViewerShaderMgr::instance()->getShaderLevel(LLViewerShaderMgr::SHADER_INTERFACE) > 0))
		{
			gHighlightSpecularProgram.bind();
			gGL.diffuseColor4f(1,1,1,0.5f);
		}

		mFaceSelectImagep->addTextureStats((F32)MAX_IMAGE_AREA);

		U32 count = mSelectedFaces.size();
		for (U32 i = 0; i < count; i++)
		{
			LLFace *facep = mSelectedFaces[i];
			if (!facep || facep->getDrawable()->isDead())
			{
				LL_ERRS() << "Bad face on selection" << LL_ENDL;
				return;
			}

			facep->renderSelected(mFaceSelectImagep, color);
		}

		if ((LLViewerShaderMgr::instance()->getShaderLevel(LLViewerShaderMgr::SHADER_INTERFACE) > 0))
		{
			gHighlightSpecularProgram.unbind();
		}
	}
}

//debug use
U32 LLPipeline::sCurRenderPoolType = 0 ;

void LLPipeline::renderGeom(LLCamera& camera, bool forceVBOUpdate)
{
	LL_RECORD_BLOCK_TIME(FTM_RENDER_GEOMETRY);

	assertInitialized();

	F32 saved_modelview[16];
	F32 saved_projection[16];

	//HACK: preserve/restore matrices around HUD render
	if (gPipeline.hasRenderType(LLPipeline::RENDER_TYPE_HUD))
	{
		for (U32 i = 0; i < 16; i++)
		{
			saved_modelview[i] = gGLModelView[i];
			saved_projection[i] = gGLProjection[i];
		}
	}

	///////////////////////////////////////////
	//
	// Sync and verify GL state
	//
	//

	stop_glerror();

	LLVertexBuffer::unbind();

	// Do verification of GL state
	LLGLState::checkStates();
	LLGLState::checkTextureChannels();
	LLGLState::checkClientArrays();
	if (mRenderDebugMask & RENDER_DEBUG_VERIFY)
	{
		if (!verify())
		{
			LL_ERRS() << "Pipeline verification failed!" << LL_ENDL;
		}
	}

	LLAppViewer::instance()->pingMainloopTimeout("Pipeline:ForceVBO");
	
	// Initialize lots of GL state to "safe" values
	gGL.getTexUnit(0)->unbind(LLTexUnit::TT_TEXTURE);
	gGL.matrixMode(LLRender::MM_TEXTURE);
	gGL.loadIdentity();
	gGL.matrixMode(LLRender::MM_MODELVIEW);

	LLGLSPipeline gls_pipeline;
	LLGLEnable multisample(RenderFSAASamples > 0 ? GL_MULTISAMPLE_ARB : 0);

	LLGLState gls_color_material(GL_COLOR_MATERIAL, mLightingDetail < 2);
				
	// Toggle backface culling for debugging
	LLGLEnable cull_face(mBackfaceCull ? GL_CULL_FACE : 0);
	// Set fog
	bool use_fog = hasRenderDebugFeatureMask(LLPipeline::RENDER_DEBUG_FEATURE_FOG);
	LLGLEnable fog_enable(use_fog &&
						  !gPipeline.canUseWindLightShadersOnObjects() ? GL_FOG : 0);
	gSky.updateFog(camera.getFar());
	if (!use_fog)
	{
		sUnderWaterRender = false;
	}

	gGL.getTexUnit(0)->bind(LLViewerFetchedTexture::sDefaultImagep);
	LLViewerFetchedTexture::sDefaultImagep->setAddressMode(LLTexUnit::TAM_WRAP);
	

	//////////////////////////////////////////////
	//
	// Actually render all of the geometry
	//
	//	
	stop_glerror();
	
	LLAppViewer::instance()->pingMainloopTimeout("Pipeline:RenderDrawPools");

	for (pool_set_t::iterator iter = mPools.begin(); iter != mPools.end(); ++iter)
	{
		LLDrawPool *poolp = *iter;
		if (hasRenderType(poolp->getType()))
		{
			poolp->prerender();
		}
	}

	{
		LL_RECORD_BLOCK_TIME(FTM_POOLS);
		
		// HACK: don't calculate local lights if we're rendering the HUD!
		//    Removing this check will cause bad flickering when there are 
		//    HUD elements being rendered AND the user is in flycam mode  -nyx
		if (!gPipeline.hasRenderType(LLPipeline::RENDER_TYPE_HUD))
		{
			calcNearbyLights(camera);
			setupHWLights(NULL);
		}

		bool occlude = sUseOcclusion > 1;
		U32 cur_type = 0;

		pool_set_t::iterator iter1 = mPools.begin();
		while ( iter1 != mPools.end() )
		{
			LLDrawPool *poolp = *iter1;
			
			cur_type = poolp->getType();

			//debug use
			sCurRenderPoolType = cur_type ;

			if (occlude && cur_type >= LLDrawPool::POOL_GRASS)
			{
				occlude = false;
				gGLLastMatrix = NULL;
				gGL.loadMatrix(gGLModelView);
				LLGLSLShader::bindNoShader();
				doOcclusion(camera);
			}

			pool_set_t::iterator iter2 = iter1;
			if (hasRenderType(poolp->getType()) && poolp->getNumPasses() > 0)
			{
				LL_RECORD_BLOCK_TIME(FTM_POOLRENDER);

				gGLLastMatrix = NULL;
				gGL.loadMatrix(gGLModelView);
			
				for( S32 i = 0; i < poolp->getNumPasses(); i++ )
				{
					LLVertexBuffer::unbind();
					poolp->beginRenderPass(i);
					for (iter2 = iter1; iter2 != mPools.end(); iter2++)
					{
						LLDrawPool *p = *iter2;
						if (p->getType() != cur_type)
						{
							break;
						}
						
						if ( !p->getSkipRenderFlag() ) { p->render(i); }
					}
					poolp->endRenderPass(i);
					LLVertexBuffer::unbind();
					if (gDebugGL)
					{
						std::string msg = llformat("pass %d", i);
						LLGLState::checkStates(msg);
						//LLGLState::checkTextureChannels(msg);
						//LLGLState::checkClientArrays(msg);
					}
				}
			}
			else
			{
				// Skip all pools of this type
				for (iter2 = iter1; iter2 != mPools.end(); iter2++)
				{
					LLDrawPool *p = *iter2;
					if (p->getType() != cur_type)
					{
						break;
					}
				}
			}
			iter1 = iter2;
			stop_glerror();
		}
		
		LLAppViewer::instance()->pingMainloopTimeout("Pipeline:RenderDrawPoolsEnd");

		LLVertexBuffer::unbind();
			
		gGLLastMatrix = NULL;
		gGL.loadMatrix(gGLModelView);

		if (occlude)
		{
			occlude = false;
			gGLLastMatrix = NULL;
			gGL.loadMatrix(gGLModelView);
			LLGLSLShader::bindNoShader();
			doOcclusion(camera);
		}
	}

	LLVertexBuffer::unbind();
	LLGLState::checkStates();

	if (!LLPipeline::sImpostorRender)
	{
		LLAppViewer::instance()->pingMainloopTimeout("Pipeline:RenderHighlights");

		if (!sReflectionRender)
		{
			renderHighlights();
		}

		// Contains a list of the faces of objects that are physical or
		// have touch-handlers.
		mHighlightFaces.clear();

		LLAppViewer::instance()->pingMainloopTimeout("Pipeline:RenderDebug");
	
		renderDebug();

		LLVertexBuffer::unbind();
	
		if (!LLPipeline::sReflectionRender && !LLPipeline::sRenderDeferred)
		{
			if (gPipeline.hasRenderDebugFeatureMask(LLPipeline::RENDER_DEBUG_FEATURE_UI))
			{
				// Render debugging beacons.
				gObjectList.renderObjectBeacons();
				gObjectList.resetObjectBeacons();
				gSky.addSunMoonBeacons();
			}
			else
			{
				// Make sure particle effects disappear
				LLHUDObject::renderAllForTimer();
			}
		}
		else
		{
			// Make sure particle effects disappear
			LLHUDObject::renderAllForTimer();
		}

		LLAppViewer::instance()->pingMainloopTimeout("Pipeline:RenderGeomEnd");

		//HACK: preserve/restore matrices around HUD render
		if (gPipeline.hasRenderType(LLPipeline::RENDER_TYPE_HUD))
		{
			for (U32 i = 0; i < 16; i++)
			{
				gGLModelView[i] = saved_modelview[i];
				gGLProjection[i] = saved_projection[i];
			}
		}
	}

	LLVertexBuffer::unbind();

	LLGLState::checkStates();
//	LLGLState::checkTextureChannels();
//	LLGLState::checkClientArrays();
}

void LLPipeline::renderGeomDeferred(LLCamera& camera)
{
	LLAppViewer::instance()->pingMainloopTimeout("Pipeline:RenderGeomDeferred");

	LL_RECORD_BLOCK_TIME(FTM_RENDER_GEOMETRY);

	LL_RECORD_BLOCK_TIME(FTM_DEFERRED_POOLS);

	LLGLEnable cull(GL_CULL_FACE);

	for (pool_set_t::iterator iter = mPools.begin(); iter != mPools.end(); ++iter)
	{
		LLDrawPool *poolp = *iter;
		if (hasRenderType(poolp->getType()))
		{
			poolp->prerender();
		}
	}

	LLGLEnable multisample(RenderFSAASamples > 0 ? GL_MULTISAMPLE_ARB : 0);

	LLVertexBuffer::unbind();

	LLGLState::checkStates();
	LLGLState::checkTextureChannels();
	LLGLState::checkClientArrays();

	gGL.setColorMask(true, true);

	pool_set_t::iterator iter = mPools.begin();
	while ( iter != mPools.end() )
	{
		LLDrawPool* poolp = *iter;		
        llassert(poolp != nullptr);
        if (poolp)
        {
            U32 pool_type = poolp->getType();
            S32 deferred_passes = poolp->getNumDeferredPasses();
		    if (hasRenderType(pool_type) && (deferred_passes > 0))
		    {
			    LL_RECORD_BLOCK_TIME(FTM_DEFERRED_POOLRENDER);

			    gGLLastMatrix = NULL;
			    gGL.loadMatrix(gGLModelView);

			    for( S32 i = 0; i < deferred_passes; i++ )
			    {
                    LLVertexBuffer::unbind();
                    stop_glerror();

				    poolp->beginDeferredPass(i);
		            poolp->renderDeferred(i);
				    poolp->endDeferredPass(i);

                    // per-pass validation that our conception of current GL state is correct
				    if (gDebugGL || gDebugPipeline)
				    {
					    LLGLState::checkStates();
				    }
			    }

                LLVertexBuffer::unbind();
                stop_glerror();
		    }
        }

        iter++;
	}

	gGLLastMatrix = NULL;
	gGL.loadMatrix(gGLModelView);

	gGL.setColorMask(true, false);
}

void LLPipeline::renderGeomPostDeferred(LLCamera& camera, bool do_occlusion)
{
	LL_RECORD_BLOCK_TIME(FTM_POST_DEFERRED_POOLS);
	U32 cur_type = 0;

	LLGLEnable cull(GL_CULL_FACE);

	LLGLEnable multisample(RenderFSAASamples > 0 ? GL_MULTISAMPLE_ARB : 0);

	calcNearbyLights(camera);
	setupHWLights(NULL);

	gGL.setColorMask(true, false);

	pool_set_t::iterator iter1 = mPools.begin();
	bool occlude = LLPipeline::sUseOcclusion > 1 && do_occlusion;

	while ( iter1 != mPools.end() )
	{
		LLDrawPool *poolp = *iter1;
		
		cur_type = poolp->getType();

		if (occlude && cur_type >= LLDrawPool::POOL_GRASS)
		{
			occlude = false;
			gGLLastMatrix = NULL;
			gGL.loadMatrix(gGLModelView);
			LLGLSLShader::bindNoShader();

			doOcclusion(camera, mScreen, sReflectionRender ? mWaterOcclusionDepth : mOcclusionDepth, sReflectionRender ? &mWaterDeferredDepth : &mDeferredDepth);
			gGL.setColorMask(true, false);
		}

		pool_set_t::iterator iter2 = iter1;
		if (hasRenderType(poolp->getType()) && poolp->getNumPostDeferredPasses() > 0)
		{
			LL_RECORD_BLOCK_TIME(FTM_POST_DEFERRED_POOLRENDER);

			gGLLastMatrix = NULL;
			gGL.loadMatrix(gGLModelView);
		
			for( S32 i = 0; i < poolp->getNumPostDeferredPasses(); i++ )
			{
				LLVertexBuffer::unbind();
				poolp->beginPostDeferredPass(i);
				for (iter2 = iter1; iter2 != mPools.end(); iter2++)
				{
					LLDrawPool *p = *iter2;
					if (p->getType() != cur_type)
					{
						break;
					}
										
					p->renderPostDeferred(i);
				}
				poolp->endPostDeferredPass(i);
				LLVertexBuffer::unbind();

				if (gDebugGL || gDebugPipeline)
				{
					LLGLState::checkStates();
				}
			}
		}
		else
		{
			// Skip all pools of this type
			for (iter2 = iter1; iter2 != mPools.end(); iter2++)
			{
				LLDrawPool *p = *iter2;
				if (p->getType() != cur_type)
				{
					break;
				}
			}
		}
		iter1 = iter2;
		stop_glerror();
	}

	gGLLastMatrix = NULL;
	gGL.loadMatrix(gGLModelView);

	if (occlude)
	{
		occlude = false;
		gGLLastMatrix = NULL;
		gGL.loadMatrix(gGLModelView);
		LLGLSLShader::bindNoShader();
		doOcclusion(camera);
		gGLLastMatrix = NULL;
		gGL.loadMatrix(gGLModelView);
	}
}

void LLPipeline::renderGeomShadow(LLCamera& camera)
{
	U32 cur_type = 0;
	
	LLGLEnable cull(GL_CULL_FACE);

	LLVertexBuffer::unbind();

	pool_set_t::iterator iter1 = mPools.begin();
	
	while ( iter1 != mPools.end() )
	{
		LLDrawPool *poolp = *iter1;
		
		cur_type = poolp->getType();

		pool_set_t::iterator iter2 = iter1;
		if (hasRenderType(poolp->getType()) && poolp->getNumShadowPasses() > 0)
		{
			poolp->prerender() ;

			gGLLastMatrix = NULL;
			gGL.loadMatrix(gGLModelView);
		
			for( S32 i = 0; i < poolp->getNumShadowPasses(); i++ )
			{
				LLVertexBuffer::unbind();
				poolp->beginShadowPass(i);
				for (iter2 = iter1; iter2 != mPools.end(); iter2++)
				{
					LLDrawPool *p = *iter2;
					if (p->getType() != cur_type)
					{
						break;
					}
										
					p->renderShadow(i);
				}
				poolp->endShadowPass(i);
				LLVertexBuffer::unbind();

				LLGLState::checkStates();
			}
		}
		else
		{
			// Skip all pools of this type
			for (iter2 = iter1; iter2 != mPools.end(); iter2++)
			{
				LLDrawPool *p = *iter2;
				if (p->getType() != cur_type)
				{
					break;
				}
			}
		}
		iter1 = iter2;
		stop_glerror();
	}

	gGLLastMatrix = NULL;
	gGL.loadMatrix(gGLModelView);
}


void LLPipeline::addTrianglesDrawn(S32 index_count, U32 render_type)
{
	assertInitialized();
	S32 count = 0;
	if (render_type == LLRender::TRIANGLE_STRIP)
	{
		count = index_count-2;
	}
	else
	{
		count = index_count/3;
	}

	record(sStatBatchSize, count);
	add(LLStatViewer::TRIANGLES_DRAWN, LLUnits::Triangles::fromValue(count));

	if (LLPipeline::sRenderFrameTest)
	{
		gViewerWindow->getWindow()->swapBuffers();
		ms_sleep(16);
	}
}

void LLPipeline::renderPhysicsDisplay()
{
	if (!hasRenderDebugMask(LLPipeline::RENDER_DEBUG_PHYSICS_SHAPES))
	{
		return;
	}

	allocatePhysicsBuffer();

	gGL.flush();
	mPhysicsDisplay.bindTarget();
	glClearColor(0,0,0,1);
	gGL.setColorMask(true, true);
	mPhysicsDisplay.clear();
	glClearColor(0,0,0,0);

	gGL.setColorMask(true, false);

	if (LLGLSLShader::sNoFixedFunction)
	{
		gDebugProgram.bind();
	}

	for (LLWorld::region_list_t::const_iterator iter = LLWorld::getInstance()->getRegionList().begin(); 
			iter != LLWorld::getInstance()->getRegionList().end(); ++iter)
	{
		LLViewerRegion* region = *iter;
		for (U32 i = 0; i < LLViewerRegion::NUM_PARTITIONS; i++)
		{
			LLSpatialPartition* part = region->getSpatialPartition(i);
			if (part)
			{
				if (hasRenderType(part->mDrawableType))
				{
					part->renderPhysicsShapes();
				}
			}
		}
	}

	gGL.flush();

	if (LLGLSLShader::sNoFixedFunction)
	{
		gDebugProgram.unbind();
	}

	mPhysicsDisplay.flush();
}

extern std::set<LLSpatialGroup*> visible_selected_groups;

void LLPipeline::renderDebug()
{
	assertInitialized();

	bool hud_only = hasRenderType(LLPipeline::RENDER_TYPE_HUD);

	if (!hud_only )
	{
		//Render any navmesh geometry	
		LLPathingLib *llPathingLibInstance = LLPathingLib::getInstance();
		if ( llPathingLibInstance != NULL ) 
		{
			//character floater renderables
			
			LLHandle<LLFloaterPathfindingCharacters> pathfindingCharacterHandle = LLFloaterPathfindingCharacters::getInstanceHandle();
			if ( !pathfindingCharacterHandle.isDead() )
			{
				LLFloaterPathfindingCharacters *pathfindingCharacter = pathfindingCharacterHandle.get();

				if ( pathfindingCharacter->getVisible() || gAgentCamera.cameraMouselook() )			
				{	
					if (LLGLSLShader::sNoFixedFunction)
					{					
						gPathfindingProgram.bind();			
						gPathfindingProgram.uniform1f(sTint, 1.f);
						gPathfindingProgram.uniform1f(sAmbiance, 1.f);
						gPathfindingProgram.uniform1f(sAlphaScale, 1.f);
					}

					//Requried character physics capsule render parameters
					LLUUID id;					
					LLVector3 pos;
					LLQuaternion rot;
				
					if ( pathfindingCharacter->isPhysicsCapsuleEnabled( id, pos, rot ) )
					{
						if (LLGLSLShader::sNoFixedFunction)
						{					
							//remove blending artifacts
							gGL.setColorMask(false, false);
							llPathingLibInstance->renderSimpleShapeCapsuleID( gGL, id, pos, rot );				
							gGL.setColorMask(true, false);
							LLGLEnable blend(GL_BLEND);
							gPathfindingProgram.uniform1f(sAlphaScale, 0.90f);
							llPathingLibInstance->renderSimpleShapeCapsuleID( gGL, id, pos, rot );
							gPathfindingProgram.bind();
						}
						else
						{
							llPathingLibInstance->renderSimpleShapeCapsuleID( gGL, id, pos, rot );
						}
					}
				}
			}
			

			//pathing console renderables
			LLHandle<LLFloaterPathfindingConsole> pathfindingConsoleHandle = LLFloaterPathfindingConsole::getInstanceHandle();
			if (!pathfindingConsoleHandle.isDead())
			{
				LLFloaterPathfindingConsole *pathfindingConsole = pathfindingConsoleHandle.get();

				if ( pathfindingConsole->getVisible() || gAgentCamera.cameraMouselook() )
				{				
					F32 ambiance = gSavedSettings.getF32("PathfindingAmbiance");

					if (LLGLSLShader::sNoFixedFunction)
					{					
						gPathfindingProgram.bind();
			
						gPathfindingProgram.uniform1f(sTint, 1.f);
						gPathfindingProgram.uniform1f(sAmbiance, ambiance);
						gPathfindingProgram.uniform1f(sAlphaScale, 1.f);
					}

					if ( !pathfindingConsole->isRenderWorld() )
					{
						const LLColor4 clearColor = gSavedSettings.getColor4("PathfindingNavMeshClear");
						gGL.setColorMask(true, true);
						glClearColor(clearColor.mV[0],clearColor.mV[1],clearColor.mV[2],0);
						glClear(GL_DEPTH_BUFFER_BIT | GL_COLOR_BUFFER_BIT | GL_STENCIL_BUFFER_BIT);					
						gGL.setColorMask(true, false);
						glPolygonMode( GL_FRONT_AND_BACK, GL_FILL );	
					}

					//NavMesh
					if ( pathfindingConsole->isRenderNavMesh() )
					{	
						gGL.flush();
						glLineWidth(2.0f);	
						LLGLEnable cull(GL_CULL_FACE);
						LLGLDisable blend(GL_BLEND);
						
						if ( pathfindingConsole->isRenderWorld() )
						{					
							LLGLEnable blend(GL_BLEND);
							gPathfindingProgram.uniform1f(sAlphaScale, 0.66f);
							llPathingLibInstance->renderNavMesh();
						}
						else
						{
							llPathingLibInstance->renderNavMesh();
						}
						
						//render edges
						if (LLGLSLShader::sNoFixedFunction)
						{
							gPathfindingNoNormalsProgram.bind();
							gPathfindingNoNormalsProgram.uniform1f(sTint, 1.f);
							gPathfindingNoNormalsProgram.uniform1f(sAlphaScale, 1.f);
							llPathingLibInstance->renderNavMeshEdges();
							gPathfindingProgram.bind();
						}
						else
						{
							llPathingLibInstance->renderNavMeshEdges();
						}

						gGL.flush();
						glPolygonMode( GL_FRONT_AND_BACK, GL_FILL );	
						glLineWidth(1.0f);	
						gGL.flush();
					}
					//User designated path
					if ( LLPathfindingPathTool::getInstance()->isRenderPath() )
					{
						//The path
						if (LLGLSLShader::sNoFixedFunction)
						{
							gUIProgram.bind();
							gGL.getTexUnit(0)->bind(LLViewerFetchedTexture::sWhiteImagep);
							llPathingLibInstance->renderPath();
							gPathfindingProgram.bind();
						}
						else
						{
							llPathingLibInstance->renderPath();
						}
						//The bookends
						if (LLGLSLShader::sNoFixedFunction)
						{
							//remove blending artifacts
							gGL.setColorMask(false, false);
							llPathingLibInstance->renderPathBookend( gGL, LLPathingLib::LLPL_START );
							llPathingLibInstance->renderPathBookend( gGL, LLPathingLib::LLPL_END );
						
							gGL.setColorMask(true, false);
							//render the bookends
							LLGLEnable blend(GL_BLEND);
							gPathfindingProgram.uniform1f(sAlphaScale, 0.90f);
							llPathingLibInstance->renderPathBookend( gGL, LLPathingLib::LLPL_START );
							llPathingLibInstance->renderPathBookend( gGL, LLPathingLib::LLPL_END );
							gPathfindingProgram.bind();
						}
						else
						{
							llPathingLibInstance->renderPathBookend( gGL, LLPathingLib::LLPL_START );
							llPathingLibInstance->renderPathBookend( gGL, LLPathingLib::LLPL_END );
						}
					
					}
				
					if ( pathfindingConsole->isRenderWaterPlane() )
					{	
						if (LLGLSLShader::sNoFixedFunction)
						{
							LLGLEnable blend(GL_BLEND);
							gPathfindingProgram.uniform1f(sAlphaScale, 0.90f);
							llPathingLibInstance->renderSimpleShapes( gGL, gAgent.getRegion()->getWaterHeight() );
						}
						else
						{
							llPathingLibInstance->renderSimpleShapes( gGL, gAgent.getRegion()->getWaterHeight() );					
						}
					}
				//physics/exclusion shapes
				if ( pathfindingConsole->isRenderAnyShapes() )
				{					
						U32 render_order[] = {
							1 << LLPathingLib::LLST_ObstacleObjects,
							1 << LLPathingLib::LLST_WalkableObjects,
							1 << LLPathingLib::LLST_ExclusionPhantoms,	
							1 << LLPathingLib::LLST_MaterialPhantoms,
						};

						U32 flags = pathfindingConsole->getRenderShapeFlags();

						for (U32 i = 0; i < 4; i++)
						{
							if (!(flags & render_order[i]))
							{
								continue;
							}

							//turn off backface culling for volumes so they are visible when camera is inside volume
							LLGLDisable cull(i >= 2 ? GL_CULL_FACE : 0);
						
							gGL.flush();
							glPolygonMode( GL_FRONT_AND_BACK, GL_FILL );	
				
							//get rid of some z-fighting
							LLGLEnable polyOffset(GL_POLYGON_OFFSET_FILL);
							glPolygonOffset(1.0f, 1.0f);

							//render to depth first to avoid blending artifacts
							gGL.setColorMask(false, false);
							llPathingLibInstance->renderNavMeshShapesVBO( render_order[i] );		
							gGL.setColorMask(true, false);

							//get rid of some z-fighting
							glPolygonOffset(0.f, 0.f);

							LLGLEnable blend(GL_BLEND);
				
							{
								gPathfindingProgram.uniform1f(sAmbiance, ambiance);

								{ //draw solid overlay
									LLGLDepthTest depth(GL_TRUE, GL_FALSE, GL_LEQUAL);
									llPathingLibInstance->renderNavMeshShapesVBO( render_order[i] );				
									gGL.flush();				
								}
				
								LLGLEnable lineOffset(GL_POLYGON_OFFSET_LINE);
								glPolygonMode( GL_FRONT_AND_BACK, GL_LINE );	
						
								F32 offset = gSavedSettings.getF32("PathfindingLineOffset");

								if (pathfindingConsole->isRenderXRay())
								{
									gPathfindingProgram.uniform1f(sTint, gSavedSettings.getF32("PathfindingXRayTint"));
									gPathfindingProgram.uniform1f(sAlphaScale, gSavedSettings.getF32("PathfindingXRayOpacity"));
									LLGLEnable blend(GL_BLEND);
									LLGLDepthTest depth(GL_TRUE, GL_FALSE, GL_GREATER);
								
									glPolygonOffset(offset, -offset);
								
									if (gSavedSettings.getBOOL("PathfindingXRayWireframe"))
									{ //draw hidden wireframe as darker and less opaque
										gPathfindingProgram.uniform1f(sAmbiance, 1.f);
										llPathingLibInstance->renderNavMeshShapesVBO( render_order[i] );				
									}
									else
									{
										glPolygonMode( GL_FRONT_AND_BACK, GL_FILL );	
										gPathfindingProgram.uniform1f(sAmbiance, ambiance);
										llPathingLibInstance->renderNavMeshShapesVBO( render_order[i] );				
										glPolygonMode(GL_FRONT_AND_BACK, GL_LINE);
									}
								}

								{ //draw visible wireframe as brighter, thicker and more opaque
									glPolygonOffset(offset, offset);
									gPathfindingProgram.uniform1f(sAmbiance, 1.f);
									gPathfindingProgram.uniform1f(sTint, 1.f);
									gPathfindingProgram.uniform1f(sAlphaScale, 1.f);

									glLineWidth(gSavedSettings.getF32("PathfindingLineWidth"));
									LLGLDisable blendOut(GL_BLEND);
									llPathingLibInstance->renderNavMeshShapesVBO( render_order[i] );				
									gGL.flush();
									glLineWidth(1.f);
								}
				
								glPolygonMode( GL_FRONT_AND_BACK, GL_FILL );
							}
						}
					}

					glPolygonOffset(0.f, 0.f);

					if ( pathfindingConsole->isRenderNavMesh() && pathfindingConsole->isRenderXRay() )
					{	//render navmesh xray
						F32 ambiance = gSavedSettings.getF32("PathfindingAmbiance");

						LLGLEnable lineOffset(GL_POLYGON_OFFSET_LINE);
						LLGLEnable polyOffset(GL_POLYGON_OFFSET_FILL);
											
						F32 offset = gSavedSettings.getF32("PathfindingLineOffset");
						glPolygonOffset(offset, -offset);

						LLGLEnable blend(GL_BLEND);
						LLGLDepthTest depth(GL_TRUE, GL_FALSE, GL_GREATER);
						gGL.flush();				
						glLineWidth(2.0f);	
						LLGLEnable cull(GL_CULL_FACE);
																		
						gPathfindingProgram.uniform1f(sTint, gSavedSettings.getF32("PathfindingXRayTint"));
						gPathfindingProgram.uniform1f(sAlphaScale, gSavedSettings.getF32("PathfindingXRayOpacity"));
								
						if (gSavedSettings.getBOOL("PathfindingXRayWireframe"))
						{ //draw hidden wireframe as darker and less opaque
							glPolygonMode( GL_FRONT_AND_BACK, GL_LINE );	
							gPathfindingProgram.uniform1f(sAmbiance, 1.f);
							llPathingLibInstance->renderNavMesh();
							glPolygonMode( GL_FRONT_AND_BACK, GL_FILL );	
						}	
						else
						{
							gPathfindingProgram.uniform1f(sAmbiance, ambiance);
							llPathingLibInstance->renderNavMesh();
						}

						//render edges
						if (LLGLSLShader::sNoFixedFunction)
						{
							gPathfindingNoNormalsProgram.bind();
							gPathfindingNoNormalsProgram.uniform1f(sTint, gSavedSettings.getF32("PathfindingXRayTint"));
							gPathfindingNoNormalsProgram.uniform1f(sAlphaScale, gSavedSettings.getF32("PathfindingXRayOpacity"));
							llPathingLibInstance->renderNavMeshEdges();
							gPathfindingProgram.bind();
						}
						else
						{
							llPathingLibInstance->renderNavMeshEdges();
						}
					
						gGL.flush();
						glLineWidth(1.0f);	
					}
			
					glPolygonOffset(0.f, 0.f);

					gGL.flush();
					if (LLGLSLShader::sNoFixedFunction)
					{
						gPathfindingProgram.unbind();
					}
				}
			}
		}
	}

	gGL.color4f(1,1,1,1);

	gGLLastMatrix = NULL;
	gGL.loadMatrix(gGLModelView);
	gGL.setColorMask(true, false);

	
	if (!hud_only && !mDebugBlips.empty())
	{ //render debug blips
		if (LLGLSLShader::sNoFixedFunction)
		{
			gUIProgram.bind();
		}

		gGL.getTexUnit(0)->bind(LLViewerFetchedTexture::sWhiteImagep, true);

		glPointSize(8.f);
		LLGLDepthTest depth(GL_TRUE, GL_TRUE, GL_ALWAYS);

		gGL.begin(LLRender::POINTS);
		for (std::list<DebugBlip>::iterator iter = mDebugBlips.begin(); iter != mDebugBlips.end(); )
		{
			DebugBlip& blip = *iter;

			blip.mAge += gFrameIntervalSeconds.value();
			if (blip.mAge > 2.f)
			{
				mDebugBlips.erase(iter++);
			}
			else
			{
				iter++;
			}

			blip.mPosition.mV[2] += gFrameIntervalSeconds.value()*2.f;

			gGL.color4fv(blip.mColor.mV);
			gGL.vertex3fv(blip.mPosition.mV);
		}
		gGL.end();
		gGL.flush();
		glPointSize(1.f);
	}


	// Debug stuff.
	for (LLWorld::region_list_t::const_iterator iter = LLWorld::getInstance()->getRegionList().begin(); 
			iter != LLWorld::getInstance()->getRegionList().end(); ++iter)
	{
		LLViewerRegion* region = *iter;
		for (U32 i = 0; i < LLViewerRegion::NUM_PARTITIONS; i++)
		{
			LLSpatialPartition* part = region->getSpatialPartition(i);
			if (part)
			{
				if ( (hud_only && (part->mDrawableType == RENDER_TYPE_HUD || part->mDrawableType == RENDER_TYPE_HUD_PARTICLES)) ||
					 (!hud_only && hasRenderType(part->mDrawableType)) )
				{
					part->renderDebug();
				}
			}
		}
	}

	for (LLCullResult::bridge_iterator i = sCull->beginVisibleBridge(); i != sCull->endVisibleBridge(); ++i)
	{
		LLSpatialBridge* bridge = *i;
		if (!bridge->isDead() && hasRenderType(bridge->mDrawableType))
		{
			gGL.pushMatrix();
			gGL.multMatrix((F32*)bridge->mDrawable->getRenderMatrix().mMatrix);
			bridge->renderDebug();
			gGL.popMatrix();
		}
	}

	if (gPipeline.hasRenderDebugMask(LLPipeline::RENDER_DEBUG_OCCLUSION) && LLGLSLShader::sNoFixedFunction)
	{ //render visible selected group occlusion geometry
		gDebugProgram.bind();
		LLGLDepthTest depth(GL_TRUE, GL_FALSE);
		gGL.diffuseColor3f(1,0,1);
		for (std::set<LLSpatialGroup*>::iterator iter = visible_selected_groups.begin(); iter != visible_selected_groups.end(); ++iter)
		{
			LLSpatialGroup* group = *iter;

			LLVector4a fudge;
			fudge.splat(0.25f); //SG_OCCLUSION_FUDGE

			LLVector4a size;
			const LLVector4a* bounds = group->getBounds();
			size.setAdd(fudge, bounds[1]);
			
			drawBox(bounds[0], size);
		}
	}

	visible_selected_groups.clear();

    if (hasRenderDebugMask(LLPipeline::RENDER_DEBUG_SH) && gSavedSettings.getBOOL("RenderUseAdvancedAtmospherics") && LLPipeline::sRenderDeferred)
    {
        bindDeferredShader(gDeferredShVisProgram);

        S32 l1r_channel = gDeferredShVisProgram.enableTexture(LLShaderMgr::SH_INPUT_L1R, gPipeline.mSkySH.getUsage());
	    if (l1r_channel > -1)
	    {
		    gPipeline.mSkySH.bindTexture(0,l1r_channel);
		    gGL.getTexUnit(l1r_channel)->setTextureFilteringOption(LLTexUnit::TFO_POINT);
	    }
		
        S32 l1b_channel = gDeferredShVisProgram.enableTexture(LLShaderMgr::SH_INPUT_L1G, gPipeline.mSkySH.getUsage());
	    if (l1b_channel > -1)
	    {
		    gPipeline.mSkySH.bindTexture(1,l1b_channel);
		    gGL.getTexUnit(l1b_channel)->setTextureFilteringOption(LLTexUnit::TFO_POINT);
	    }

        S32 l1g_channel = gDeferredShVisProgram.enableTexture(LLShaderMgr::SH_INPUT_L1B, gPipeline.mSkySH.getUsage());
	    if (l1g_channel > -1)
	    {
		    gPipeline.mSkySH.bindTexture(2,l1g_channel);
		    gGL.getTexUnit(l1g_channel)->setTextureFilteringOption(LLTexUnit::TFO_POINT);
	    }
        
        LLGLDisable   blend(GL_BLEND);
		LLGLDepthTest depth(GL_FALSE, GL_FALSE, GL_ALWAYS);

        LLVector3 pos = LLViewerCamera::instance().getOrigin();
        pos += LLViewerCamera::instance().getAtAxis() * 10.0f;

        gGL.setSceneBlendType(LLRender::BT_ADD_WITH_ALPHA);

        gGL.begin(LLRender::TRIANGLES);
		gGL.texCoord2f(0.0f, 0.0f);
		gGL.vertex2f(-1,-1);
		
		gGL.texCoord2f(0.0f, 1.0f);
		gGL.vertex2f(-1,3);
		
		gGL.texCoord2f(1.0f, 0.0f);
		gGL.vertex2f(3,-1);
		
		gGL.end();
		gGL.flush();

        unbindDeferredShader(gDeferredShVisProgram);
    }

	if (LLGLSLShader::sNoFixedFunction)
	{
		gUIProgram.bind();
	}

	if (hasRenderDebugMask(LLPipeline::RENDER_DEBUG_RAYCAST) && !hud_only)
	{ //draw crosshairs on particle intersection
		if (gDebugRaycastParticle)
		{
			if (LLGLSLShader::sNoFixedFunction)
			{ //this debug display requires shaders
				gDebugProgram.bind();

				gGL.getTexUnit(0)->unbind(LLTexUnit::TT_TEXTURE);

				LLVector3 center(gDebugRaycastParticleIntersection.getF32ptr());
				LLVector3 size(0.1f, 0.1f, 0.1f);

				LLVector3 p[6];

				p[0] = center + size.scaledVec(LLVector3(1,0,0));
				p[1] = center + size.scaledVec(LLVector3(-1,0,0));
				p[2] = center + size.scaledVec(LLVector3(0,1,0));
				p[3] = center + size.scaledVec(LLVector3(0,-1,0));
				p[4] = center + size.scaledVec(LLVector3(0,0,1));
				p[5] = center + size.scaledVec(LLVector3(0,0,-1));
				
				gGL.begin(LLRender::LINES);
				gGL.diffuseColor3f(1.f, 1.f, 0.f);
				for (U32 i = 0; i < 6; i++)
				{
					gGL.vertex3fv(p[i].mV);
				}
				gGL.end();
				gGL.flush();

				gDebugProgram.unbind();
			}
		}
	}

	if (hasRenderDebugMask(LLPipeline::RENDER_DEBUG_SHADOW_FRUSTA))
	{
		LLVertexBuffer::unbind();

		LLGLEnable blend(GL_BLEND);
		LLGLDepthTest depth(TRUE, FALSE);
		LLGLDisable cull(GL_CULL_FACE);

		gGL.color4f(1,1,1,1);
		gGL.getTexUnit(0)->unbind(LLTexUnit::TT_TEXTURE);
				
		F32 a = 0.1f;

		F32 col[] =
		{
			1,0,0,a,
			0,1,0,a,
			0,0,1,a,
			1,0,1,a,
			
			1,1,0,a,
			0,1,1,a,
			1,1,1,a,
			1,0,1,a,
		};

		for (U32 i = 0; i < 8; i++)
		{
			LLVector3* frust = mShadowCamera[i].mAgentFrustum;

			if (i > 3)
			{ //render shadow frusta as volumes
				if (mShadowFrustPoints[i-4].empty())
				{
					continue;
				}

				gGL.color4fv(col+(i-4)*4);	
			
				gGL.begin(LLRender::TRIANGLE_STRIP);
				gGL.vertex3fv(frust[0].mV); gGL.vertex3fv(frust[4].mV);
				gGL.vertex3fv(frust[1].mV); gGL.vertex3fv(frust[5].mV);
				gGL.vertex3fv(frust[2].mV); gGL.vertex3fv(frust[6].mV);
				gGL.vertex3fv(frust[3].mV); gGL.vertex3fv(frust[7].mV);
				gGL.vertex3fv(frust[0].mV); gGL.vertex3fv(frust[4].mV);
				gGL.end();
				
				
				gGL.begin(LLRender::TRIANGLE_STRIP);
				gGL.vertex3fv(frust[0].mV);
				gGL.vertex3fv(frust[1].mV);
				gGL.vertex3fv(frust[3].mV);
				gGL.vertex3fv(frust[2].mV);
				gGL.end();
				
				gGL.begin(LLRender::TRIANGLE_STRIP);
				gGL.vertex3fv(frust[4].mV);
				gGL.vertex3fv(frust[5].mV);
				gGL.vertex3fv(frust[7].mV);
				gGL.vertex3fv(frust[6].mV);
				gGL.end();		
			}

	
			if (i < 4)
			{
				
				//if (i == 0 || !mShadowFrustPoints[i].empty())
				{
					//render visible point cloud
					gGL.flush();
					glPointSize(8.f);
					gGL.begin(LLRender::POINTS);
					
					F32* c = col+i*4;
					gGL.color3fv(c);

					for (U32 j = 0; j < mShadowFrustPoints[i].size(); ++j)
						{
							gGL.vertex3fv(mShadowFrustPoints[i][j].mV);
						
						}
					gGL.end();

					gGL.flush();
					glPointSize(1.f);

					LLVector3* ext = mShadowExtents[i]; 
					LLVector3 pos = (ext[0]+ext[1])*0.5f;
					LLVector3 size = (ext[1]-ext[0])*0.5f;
					drawBoxOutline(pos, size);

					//render camera frustum splits as outlines
					gGL.begin(LLRender::LINES);
					gGL.vertex3fv(frust[0].mV); gGL.vertex3fv(frust[1].mV);
					gGL.vertex3fv(frust[1].mV); gGL.vertex3fv(frust[2].mV);
					gGL.vertex3fv(frust[2].mV); gGL.vertex3fv(frust[3].mV);
					gGL.vertex3fv(frust[3].mV); gGL.vertex3fv(frust[0].mV);
					gGL.vertex3fv(frust[4].mV); gGL.vertex3fv(frust[5].mV);
					gGL.vertex3fv(frust[5].mV); gGL.vertex3fv(frust[6].mV);
					gGL.vertex3fv(frust[6].mV); gGL.vertex3fv(frust[7].mV);
					gGL.vertex3fv(frust[7].mV); gGL.vertex3fv(frust[4].mV);
					gGL.vertex3fv(frust[0].mV); gGL.vertex3fv(frust[4].mV);
					gGL.vertex3fv(frust[1].mV); gGL.vertex3fv(frust[5].mV);
					gGL.vertex3fv(frust[2].mV); gGL.vertex3fv(frust[6].mV);
					gGL.vertex3fv(frust[3].mV); gGL.vertex3fv(frust[7].mV);
					gGL.end();
				}
			}

			/*gGL.flush();
			glLineWidth(16-i*2);
			for (LLWorld::region_list_t::const_iterator iter = LLWorld::getInstance()->getRegionList().begin(); 
					iter != LLWorld::getInstance()->getRegionList().end(); ++iter)
			{
				LLViewerRegion* region = *iter;
				for (U32 j = 0; j < LLViewerRegion::NUM_PARTITIONS; j++)
				{
					LLSpatialPartition* part = region->getSpatialPartition(j);
					if (part)
					{
						if (hasRenderType(part->mDrawableType))
						{
							part->renderIntersectingBBoxes(&mShadowCamera[i]);
						}
					}
				}
			}
			gGL.flush();
			glLineWidth(1.f);*/
		}
	}

	if (mRenderDebugMask & RENDER_DEBUG_WIND_VECTORS)
	{
		gAgent.getRegion()->mWind.renderVectors();
	}
	
	if (mRenderDebugMask & RENDER_DEBUG_COMPOSITION)
	{
		// Debug composition layers
		F32 x, y;

		gGL.getTexUnit(0)->unbind(LLTexUnit::TT_TEXTURE);

		if (gAgent.getRegion())
		{
			gGL.begin(LLRender::POINTS);
			// Draw the composition layer for the region that I'm in.
			for (x = 0; x <= 260; x++)
			{
				for (y = 0; y <= 260; y++)
				{
					if ((x > 255) || (y > 255))
					{
						gGL.color4f(1.f, 0.f, 0.f, 1.f);
					}
					else
					{
						gGL.color4f(0.f, 0.f, 1.f, 1.f);
					}
					F32 z = gAgent.getRegion()->getCompositionXY((S32)x, (S32)y);
					z *= 5.f;
					z += 50.f;
					gGL.vertex3f(x, y, z);
				}
			}
			gGL.end();
		}
	}

	if (mRenderDebugMask & LLPipeline::RENDER_DEBUG_BUILD_QUEUE)
	{
		U32 count = 0;
		U32 size = mGroupQ2.size();
		LLColor4 col;

		LLVertexBuffer::unbind();
		LLGLEnable blend(GL_BLEND);
		gGL.setSceneBlendType(LLRender::BT_ALPHA);
		LLGLDepthTest depth(GL_TRUE, GL_FALSE);
		gGL.getTexUnit(0)->bind(LLViewerFetchedTexture::sWhiteImagep);
		
		gGL.pushMatrix();
		gGL.loadMatrix(gGLModelView);
		gGLLastMatrix = NULL;

		for (LLSpatialGroup::sg_vector_t::iterator iter = mGroupQ2.begin(); iter != mGroupQ2.end(); ++iter)
		{
			LLSpatialGroup* group = *iter;
			if (group->isDead())
			{
				continue;
			}

			LLSpatialBridge* bridge = group->getSpatialPartition()->asBridge();

			if (bridge && (!bridge->mDrawable || bridge->mDrawable->isDead()))
			{
				continue;
			}

			if (bridge)
			{
				gGL.pushMatrix();
				gGL.multMatrix((F32*)bridge->mDrawable->getRenderMatrix().mMatrix);
			}

			F32 alpha = llclamp((F32) (size-count)/size, 0.f, 1.f);

			
			LLVector2 c(1.f-alpha, alpha);
			c.normVec();

			
			++count;
			col.set(c.mV[0], c.mV[1], 0, alpha*0.5f+0.5f);
			group->drawObjectBox(col);

			if (bridge)
			{
				gGL.popMatrix();
			}
		}

		gGL.popMatrix();
	}

	gGL.flush();
	if (LLGLSLShader::sNoFixedFunction)
	{
		gUIProgram.unbind();
	}
}

static LLTrace::BlockTimerStatHandle FTM_REBUILD_POOLS("Rebuild Pools");

void LLPipeline::rebuildPools()
{
	LL_RECORD_BLOCK_TIME(FTM_REBUILD_POOLS);

	assertInitialized();

	S32 max_count = mPools.size();
	pool_set_t::iterator iter1 = mPools.upper_bound(mLastRebuildPool);
	while(max_count > 0 && mPools.size() > 0) // && num_rebuilds < MAX_REBUILDS)
	{
		if (iter1 == mPools.end())
		{
			iter1 = mPools.begin();
		}
		LLDrawPool* poolp = *iter1;

		if (poolp->isDead())
		{
			mPools.erase(iter1++);
			removeFromQuickLookup( poolp );
			if (poolp == mLastRebuildPool)
			{
				mLastRebuildPool = NULL;
			}
			delete poolp;
		}
		else
		{
			mLastRebuildPool = poolp;
			iter1++;
		}
		max_count--;
	}
}

void LLPipeline::addToQuickLookup( LLDrawPool* new_poolp )
{
	assertInitialized();

	switch( new_poolp->getType() )
	{
	case LLDrawPool::POOL_SIMPLE:
		if (mSimplePool)
		{
			llassert(0);
			LL_WARNS() << "Ignoring duplicate simple pool." << LL_ENDL;
		}
		else
		{
			mSimplePool = (LLRenderPass*) new_poolp;
		}
		break;

	case LLDrawPool::POOL_ALPHA_MASK:
		if (mAlphaMaskPool)
		{
			llassert(0);
			LL_WARNS() << "Ignoring duplicate alpha mask pool." << LL_ENDL;
			break;
		}
		else
		{
			mAlphaMaskPool = (LLRenderPass*) new_poolp;
		}
		break;

	case LLDrawPool::POOL_FULLBRIGHT_ALPHA_MASK:
		if (mFullbrightAlphaMaskPool)
		{
			llassert(0);
			LL_WARNS() << "Ignoring duplicate alpha mask pool." << LL_ENDL;
			break;
		}
		else
		{
			mFullbrightAlphaMaskPool = (LLRenderPass*) new_poolp;
		}
		break;
		
	case LLDrawPool::POOL_GRASS:
		if (mGrassPool)
		{
			llassert(0);
			LL_WARNS() << "Ignoring duplicate grass pool." << LL_ENDL;
		}
		else
		{
			mGrassPool = (LLRenderPass*) new_poolp;
		}
		break;

	case LLDrawPool::POOL_FULLBRIGHT:
		if (mFullbrightPool)
		{
			llassert(0);
			LL_WARNS() << "Ignoring duplicate simple pool." << LL_ENDL;
		}
		else
		{
			mFullbrightPool = (LLRenderPass*) new_poolp;
		}
		break;

	case LLDrawPool::POOL_INVISIBLE:
		if (mInvisiblePool)
		{
			llassert(0);
			LL_WARNS() << "Ignoring duplicate simple pool." << LL_ENDL;
		}
		else
		{
			mInvisiblePool = (LLRenderPass*) new_poolp;
		}
		break;

	case LLDrawPool::POOL_GLOW:
		if (mGlowPool)
		{
			llassert(0);
			LL_WARNS() << "Ignoring duplicate glow pool." << LL_ENDL;
		}
		else
		{
			mGlowPool = (LLRenderPass*) new_poolp;
		}
		break;

	case LLDrawPool::POOL_TREE:
		mTreePools[ uintptr_t(new_poolp->getTexture()) ] = new_poolp ;
		break;
 
	case LLDrawPool::POOL_TERRAIN:
		mTerrainPools[ uintptr_t(new_poolp->getTexture()) ] = new_poolp ;
		break;

	case LLDrawPool::POOL_BUMP:
		if (mBumpPool)
		{
			llassert(0);
			LL_WARNS() << "Ignoring duplicate bump pool." << LL_ENDL;
		}
		else
		{
			mBumpPool = new_poolp;
		}
		break;
	case LLDrawPool::POOL_MATERIALS:
		if (mMaterialsPool)
		{
			llassert(0);
			LL_WARNS() << "Ignorning duplicate materials pool." << LL_ENDL;
		}
		else
		{
			mMaterialsPool = new_poolp;
		}
		break;
	case LLDrawPool::POOL_ALPHA:
		if( mAlphaPool )
		{
			llassert(0);
			LL_WARNS() << "LLPipeline::addPool(): Ignoring duplicate Alpha pool" << LL_ENDL;
		}
		else
		{
			mAlphaPool = (LLDrawPoolAlpha*) new_poolp;
		}
		break;

	case LLDrawPool::POOL_AVATAR:
		break; // Do nothing

	case LLDrawPool::POOL_SKY:
		if( mSkyPool )
		{
			llassert(0);
			LL_WARNS() << "LLPipeline::addPool(): Ignoring duplicate Sky pool" << LL_ENDL;
		}
		else
		{
			mSkyPool = new_poolp;
		}
		break;
	
	case LLDrawPool::POOL_WATER:
		if( mWaterPool )
		{
			llassert(0);
			LL_WARNS() << "LLPipeline::addPool(): Ignoring duplicate Water pool" << LL_ENDL;
		}
		else
		{
			mWaterPool = new_poolp;
		}
		break;

	case LLDrawPool::POOL_GROUND:
		if( mGroundPool )
		{
			llassert(0);
			LL_WARNS() << "LLPipeline::addPool(): Ignoring duplicate Ground Pool" << LL_ENDL;
		}
		else
		{ 
			mGroundPool = new_poolp;
		}
		break;

	case LLDrawPool::POOL_WL_SKY:
		if( mWLSkyPool )
		{
			llassert(0);
			LL_WARNS() << "LLPipeline::addPool(): Ignoring duplicate WLSky Pool" << LL_ENDL;
		}
		else
		{ 
			mWLSkyPool = new_poolp;
		}
		break;

	default:
		llassert(0);
		LL_WARNS() << "Invalid Pool Type in  LLPipeline::addPool()" << LL_ENDL;
		break;
	}
}

void LLPipeline::removePool( LLDrawPool* poolp )
{
	assertInitialized();
	removeFromQuickLookup(poolp);
	mPools.erase(poolp);
	delete poolp;
}

void LLPipeline::removeFromQuickLookup( LLDrawPool* poolp )
{
	assertInitialized();
	switch( poolp->getType() )
	{
	case LLDrawPool::POOL_SIMPLE:
		llassert(mSimplePool == poolp);
		mSimplePool = NULL;
		break;

	case LLDrawPool::POOL_ALPHA_MASK:
		llassert(mAlphaMaskPool == poolp);
		mAlphaMaskPool = NULL;
		break;

	case LLDrawPool::POOL_FULLBRIGHT_ALPHA_MASK:
		llassert(mFullbrightAlphaMaskPool == poolp);
		mFullbrightAlphaMaskPool = NULL;
		break;

	case LLDrawPool::POOL_GRASS:
		llassert(mGrassPool == poolp);
		mGrassPool = NULL;
		break;

	case LLDrawPool::POOL_FULLBRIGHT:
		llassert(mFullbrightPool == poolp);
		mFullbrightPool = NULL;
		break;

	case LLDrawPool::POOL_INVISIBLE:
		llassert(mInvisiblePool == poolp);
		mInvisiblePool = NULL;
		break;

	case LLDrawPool::POOL_WL_SKY:
		llassert(mWLSkyPool == poolp);
		mWLSkyPool = NULL;
		break;

	case LLDrawPool::POOL_GLOW:
		llassert(mGlowPool == poolp);
		mGlowPool = NULL;
		break;

	case LLDrawPool::POOL_TREE:
		#ifdef _DEBUG
			{
				bool found = mTreePools.erase( (uintptr_t)poolp->getTexture() );
				llassert( found );
			}
		#else
			mTreePools.erase( (uintptr_t)poolp->getTexture() );
		#endif
		break;

	case LLDrawPool::POOL_TERRAIN:
		#ifdef _DEBUG
			{
				bool found = mTerrainPools.erase( (uintptr_t)poolp->getTexture() );
				llassert( found );
			}
		#else
			mTerrainPools.erase( (uintptr_t)poolp->getTexture() );
		#endif
		break;

	case LLDrawPool::POOL_BUMP:
		llassert( poolp == mBumpPool );
		mBumpPool = NULL;
		break;
	
	case LLDrawPool::POOL_MATERIALS:
		llassert(poolp == mMaterialsPool);
		mMaterialsPool = NULL;
		break;
			
	case LLDrawPool::POOL_ALPHA:
		llassert( poolp == mAlphaPool );
		mAlphaPool = NULL;
		break;

	case LLDrawPool::POOL_AVATAR:
		break; // Do nothing

	case LLDrawPool::POOL_SKY:
		llassert( poolp == mSkyPool );
		mSkyPool = NULL;
		break;

	case LLDrawPool::POOL_WATER:
		llassert( poolp == mWaterPool );
		mWaterPool = NULL;
		break;

	case LLDrawPool::POOL_GROUND:
		llassert( poolp == mGroundPool );
		mGroundPool = NULL;
		break;

	default:
		llassert(0);
		LL_WARNS() << "Invalid Pool Type in  LLPipeline::removeFromQuickLookup() type=" << poolp->getType() << LL_ENDL;
		break;
	}
}

void LLPipeline::resetDrawOrders()
{
	assertInitialized();
	// Iterate through all of the draw pools and rebuild them.
	for (pool_set_t::iterator iter = mPools.begin(); iter != mPools.end(); ++iter)
	{
		LLDrawPool *poolp = *iter;
		poolp->resetDrawOrders();
	}
}

//============================================================================
// Once-per-frame setup of hardware lights,
// including sun/moon, avatar backlight, and up to 6 local lights

void LLPipeline::setupAvatarLights(bool for_edit)
{
	assertInitialized();

    LLEnvironment& environment = LLEnvironment::instance();
    LLSettingsSky::ptr_t psky = environment.getCurrentSky();

    bool sun_up = environment.getIsSunUp();

	if (for_edit)
	{
		LLColor4 diffuse(1.f, 1.f, 1.f, 0.f);
		LLVector4 light_pos_cam(-8.f, 0.25f, 10.f, 0.f);  // w==0 => directional light
		LLMatrix4 camera_mat = LLViewerCamera::getInstance()->getModelview();
		LLMatrix4 camera_rot(camera_mat.getMat3());
		camera_rot.invert();
		LLVector4 light_pos = light_pos_cam * camera_rot;
		
		light_pos.normalize();

		LLLightState* light = gGL.getLight(1);

		if (LLPipeline::sRenderDeferred)
		{
			/*diffuse.mV[0] = powf(diffuse.mV[0], 2.2f);
			diffuse.mV[1] = powf(diffuse.mV[1], 2.2f);
			diffuse.mV[2] = powf(diffuse.mV[2], 2.2f);*/
		}

		mHWLightColors[1] = diffuse;

		light->setDiffuse(diffuse);
		light->setAmbient(LLColor4::black);
		light->setSpecular(LLColor4::black);
		light->setPosition(light_pos);
		light->setConstantAttenuation(1.f);
		light->setLinearAttenuation(0.f);
		light->setQuadraticAttenuation(0.f);
		light->setSpotExponent(0.f);
		light->setSpotCutoff(180.f);
	}
	else if (gAvatarBacklight) // Always true (unless overridden in a devs .ini)
	{
        LLVector3 light_dir = sun_up ? LLVector3(mSunDir) : LLVector3(mMoonDir);
		LLVector3 opposite_pos = -light_dir;
		LLVector3 orthog_light_pos = light_dir % LLVector3::z_axis;
		LLVector4 backlight_pos = LLVector4(lerp(opposite_pos, orthog_light_pos, 0.3f), 0.0f);
		backlight_pos.normalize();

		LLColor4 light_diffuse = sun_up ? mSunDiffuse : mMoonDiffuse;

		LLColor4 backlight_diffuse(1.f - light_diffuse.mV[VRED], 1.f - light_diffuse.mV[VGREEN], 1.f - light_diffuse.mV[VBLUE], 1.f);
		F32 max_component = 0.001f;
		for (S32 i = 0; i < 3; i++)
		{
			if (backlight_diffuse.mV[i] > max_component)
			{
				max_component = backlight_diffuse.mV[i];
			}
		}
		F32 backlight_mag;
        if (LLEnvironment::instance().getIsSunUp())
		{
			backlight_mag = BACKLIGHT_DAY_MAGNITUDE_OBJECT;
		}
		else
		{
			backlight_mag = BACKLIGHT_NIGHT_MAGNITUDE_OBJECT;
		}
		backlight_diffuse *= backlight_mag / max_component;

		if (LLPipeline::sRenderDeferred)
		{
			/*backlight_diffuse.mV[0] = powf(backlight_diffuse.mV[0], 2.2f);
			backlight_diffuse.mV[1] = powf(backlight_diffuse.mV[1], 2.2f);
			backlight_diffuse.mV[2] = powf(backlight_diffuse.mV[2], 2.2f);*/
		}

		mHWLightColors[1] = backlight_diffuse;

		LLLightState* light = gGL.getLight(1);

		light->setPosition(backlight_pos);
		light->setDiffuse(backlight_diffuse);
		light->setAmbient(LLColor4::black);
		light->setSpecular(LLColor4::black);
		light->setConstantAttenuation(1.f);
		light->setLinearAttenuation(0.f);
		light->setQuadraticAttenuation(0.f);
		light->setSpotExponent(0.f);
		light->setSpotCutoff(180.f);
	}
	else
	{
		LLLightState* light = gGL.getLight(1);

		mHWLightColors[1] = LLColor4::black;

		light->setDiffuse(LLColor4::black);
		light->setAmbient(LLColor4::black);
		light->setSpecular(LLColor4::black);
	}
}

static F32 calc_light_dist(LLVOVolume* light, const LLVector3& cam_pos, F32 max_dist)
{
	F32 inten = light->getLightIntensity();
	if (inten < .001f)
	{
		return max_dist;
	}
	F32 radius = light->getLightRadius();
	bool selected = light->isSelected();
	LLVector3 dpos = light->getRenderPosition() - cam_pos;
	F32 dist2 = dpos.lengthSquared();
	if (!selected && dist2 > (max_dist + radius)*(max_dist + radius))
	{
		return max_dist;
	}
	F32 dist = (F32) sqrt(dist2);
	dist *= 1.f / inten;
	dist -= radius;
	if (selected)
	{
		dist -= 10000.f; // selected lights get highest priority
	}
	if (light->mDrawable.notNull() && light->mDrawable->isState(LLDrawable::ACTIVE))
	{
		// moving lights get a little higher priority (too much causes artifacts)
		dist -= light->getLightRadius()*0.25f;
	}
	return dist;
}

void LLPipeline::calcNearbyLights(LLCamera& camera)
{
	assertInitialized();

	if (LLPipeline::sReflectionRender)
	{
		return;
	}

	if (mLightingDetail >= 1)
	{
		// mNearbyLight (and all light_set_t's) are sorted such that
		// begin() == the closest light and rbegin() == the farthest light
		const S32 MAX_LOCAL_LIGHTS = 6;
// 		LLVector3 cam_pos = gAgent.getCameraPositionAgent();
		LLVector3 cam_pos = LLViewerJoystick::getInstance()->getOverrideCamera() ?
						camera.getOrigin() : 
						gAgent.getPositionAgent();

		F32 max_dist = LIGHT_MAX_RADIUS * 4.f; // ignore enitrely lights > 4 * max light rad
		
		// UPDATE THE EXISTING NEARBY LIGHTS
		light_set_t cur_nearby_lights;
		for (light_set_t::iterator iter = mNearbyLights.begin();
			iter != mNearbyLights.end(); iter++)
		{
			const Light* light = &(*iter);
			LLDrawable* drawable = light->drawable;
            const LLViewerObject *vobj = light->drawable->getVObj();
            if(vobj && vobj->getAvatar()
               && (vobj->getAvatar()->isTooComplex() || vobj->getAvatar()->isInMuteList())
               )
            {
                drawable->clearState(LLDrawable::NEARBY_LIGHT);
                continue;
            }

			LLVOVolume* volight = drawable->getVOVolume();
			if (!volight || !drawable->isState(LLDrawable::LIGHT))
			{
				drawable->clearState(LLDrawable::NEARBY_LIGHT);
				continue;
			}
			if (light->fade <= -LIGHT_FADE_TIME)
			{
				drawable->clearState(LLDrawable::NEARBY_LIGHT);
				continue;
			}
			if (!sRenderAttachedLights && volight && volight->isAttachment())
			{
				drawable->clearState(LLDrawable::NEARBY_LIGHT);
				continue;
			}

			F32 dist = calc_light_dist(volight, cam_pos, max_dist);
			cur_nearby_lights.insert(Light(drawable, dist, light->fade));
		}
		mNearbyLights = cur_nearby_lights;
				
		// FIND NEW LIGHTS THAT ARE IN RANGE
		light_set_t new_nearby_lights;
		for (LLDrawable::drawable_set_t::iterator iter = mLights.begin();
			 iter != mLights.end(); ++iter)
		{
			LLDrawable* drawable = *iter;
			LLVOVolume* light = drawable->getVOVolume();
			if (!light || drawable->isState(LLDrawable::NEARBY_LIGHT))
			{
				continue;
			}
			if (light->isHUDAttachment())
			{
				continue; // no lighting from HUD objects
			}
			F32 dist = calc_light_dist(light, cam_pos, max_dist);
			if (dist >= max_dist)
			{
				continue;
			}
			if (!sRenderAttachedLights && light && light->isAttachment())
			{
				continue;
			}
			new_nearby_lights.insert(Light(drawable, dist, 0.f));
			if (new_nearby_lights.size() > (U32)MAX_LOCAL_LIGHTS)
			{
				new_nearby_lights.erase(--new_nearby_lights.end());
				const Light& last = *new_nearby_lights.rbegin();
				max_dist = last.dist;
			}
		}

		// INSERT ANY NEW LIGHTS
		for (light_set_t::iterator iter = new_nearby_lights.begin();
			 iter != new_nearby_lights.end(); iter++)
		{
			const Light* light = &(*iter);
			if (mNearbyLights.size() < (U32)MAX_LOCAL_LIGHTS)
			{
				mNearbyLights.insert(*light);
				((LLDrawable*) light->drawable)->setState(LLDrawable::NEARBY_LIGHT);
			}
			else
			{
				// crazy cast so that we can overwrite the fade value
				// even though gcc enforces sets as const
				// (fade value doesn't affect sort so this is safe)
				Light* farthest_light = (const_cast<Light*>(&(*(mNearbyLights.rbegin()))));
				if (light->dist < farthest_light->dist)
				{
					if (farthest_light->fade >= 0.f)
					{
						farthest_light->fade = -(gFrameIntervalSeconds.value());
					}
				}
				else
				{
					break; // none of the other lights are closer
				}
			}
		}
		
		//mark nearby lights not-removable.
		for (light_set_t::iterator iter = mNearbyLights.begin();
			 iter != mNearbyLights.end(); iter++)
		{
			const Light* light = &(*iter);
			((LLViewerOctreeEntryData*) light->drawable)->setVisible();
		}
	}
}

void LLPipeline::setupHWLights(LLDrawPool* pool)
{
	assertInitialized();
	
    LLEnvironment& environment = LLEnvironment::instance();
    LLSettingsSky::ptr_t psky = environment.getCurrentSky();

	// Ambient
	if (!LLGLSLShader::sNoFixedFunction)
	{
		gGL.syncMatrices();
		LLColor4 ambient = psky->getTotalAmbient();
		gGL.setAmbientLightColor(ambient);
	}

    bool sun_up = environment.getIsSunUp();

	// Light 0 = Sun or Moon (All objects)
	{
        LLVector4 sun_dir(environment.getSunDirection(), 0.0f);
        LLVector4 moon_dir(environment.getMoonDirection(), 0.0f);

        mSunDir.setVec(sun_dir);
        mMoonDir.setVec(moon_dir);
        mSunDiffuse.setVec(psky->getSunDiffuse());
        mMoonDiffuse.setVec(psky->getMoonDiffuse());

		F32 max_color = llmax(mSunDiffuse.mV[0], mSunDiffuse.mV[1], mSunDiffuse.mV[2]);
		if (max_color > 1.f)
		{
			mSunDiffuse *= 1.f/max_color;
		}
		mSunDiffuse.clamp();

        max_color = llmax(mMoonDiffuse.mV[0], mMoonDiffuse.mV[1], mMoonDiffuse.mV[2]);
		if (max_color > 1.f)
		{
			mMoonDiffuse *= 1.f/max_color;
		}
		mMoonDiffuse.clamp();

        LLVector4 light_dir = sun_up ? mSunDir : mMoonDir;

		mHWLightColors[0] = mSunDiffuse;

		LLLightState* light = gGL.getLight(0);
        light->setPosition(light_dir);

		light->setDiffuse(mSunDiffuse);
        light->setDiffuseB(mMoonDiffuse);
		light->setAmbient(LLColor4::black);
		light->setSpecular(LLColor4::black);
		light->setConstantAttenuation(1.f);
		light->setLinearAttenuation(0.f);
		light->setQuadraticAttenuation(0.f);
		light->setSpotExponent(0.f);
		light->setSpotCutoff(180.f);
	}
	
	// Light 1 = Backlight (for avatars)
	// (set by enableLightsAvatar)
	
	S32 cur_light = 2;
	
	// Nearby lights = LIGHT 2-7

	mLightMovingMask = 0;
	
	if (mLightingDetail >= 1)
	{
		for (light_set_t::iterator iter = mNearbyLights.begin();
			 iter != mNearbyLights.end(); ++iter)
		{
			LLDrawable* drawable = iter->drawable;
			LLVOVolume* light = drawable->getVOVolume();
			if (!light)
			{
				continue;
			}
			if (drawable->isState(LLDrawable::ACTIVE))
			{
				mLightMovingMask |= (1<<cur_light);
			}
			
			LLColor4  light_color = light->getLightColor();
			light_color.mV[3] = 0.0f;

			F32 fade = iter->fade;
			if (fade < LIGHT_FADE_TIME)
			{
				// fade in/out light
				if (fade >= 0.f)
				{
					fade = fade / LIGHT_FADE_TIME;
					((Light*) (&(*iter)))->fade += gFrameIntervalSeconds.value();
				}
				else
				{
					fade = 1.f + fade / LIGHT_FADE_TIME;
					((Light*) (&(*iter)))->fade -= gFrameIntervalSeconds.value();
				}
				fade = llclamp(fade,0.f,1.f);
				light_color *= fade;
			}

			LLVector3 light_pos(light->getRenderPosition());
			LLVector4 light_pos_gl(light_pos, 1.0f);
	
			F32 light_radius = llmax(light->getLightRadius(), 0.001f);

			F32 x = (3.f * (1.f + light->getLightFalloff())); // why this magic?  probably trying to match a historic behavior.
			float linatten = x / (light_radius); // % of brightness at radius

			mHWLightColors[cur_light] = light_color;
			LLLightState* light_state = gGL.getLight(cur_light);
			
			light_state->setPosition(light_pos_gl);
			light_state->setDiffuse(light_color);
			light_state->setAmbient(LLColor4::black);
			light_state->setConstantAttenuation(0.f);
			if (sRenderDeferred)
			{
				F32 size = light_radius*1.5f;
				light_state->setLinearAttenuation(size);
				light_state->setQuadraticAttenuation(light->getLightFalloff()*0.5f+1.f);
			}
			else
			{
				light_state->setLinearAttenuation(linatten);
				light_state->setQuadraticAttenuation(0.f);
			}
			

			if (light->isLightSpotlight() // directional (spot-)light
			    && (LLPipeline::sRenderDeferred || RenderSpotLightsInNondeferred)) // these are only rendered as GL spotlights if we're in deferred rendering mode *or* the setting forces them on
			{
				LLQuaternion quat = light->getRenderRotation();
				LLVector3 at_axis(0,0,-1); // this matches deferred rendering's object light direction
				at_axis *= quat;

				light_state->setSpotDirection(at_axis);
				light_state->setSpotCutoff(90.f);
				light_state->setSpotExponent(2.f);
	
                LLVector3 spotParams = light->getSpotLightParams();

				const LLColor4 specular(0.f, 0.f, 0.f, spotParams[2]);
				light_state->setSpecular(specular);
			}
			else // omnidirectional (point) light
			{
				light_state->setSpotExponent(0.f);
				light_state->setSpotCutoff(180.f);
				
				// we use specular.w = 1.0 as a cheap hack for the shaders to know that this is omnidirectional rather than a spotlight
				const LLColor4 specular(0.f, 0.f, 1.f, 0.f);
				light_state->setSpecular(specular);
			}
			cur_light++;
			if (cur_light >= 8)
			{
				break; // safety
			}
		}
	}
	for ( ; cur_light < 8 ; cur_light++)
	{
		mHWLightColors[cur_light] = LLColor4::black;
		LLLightState* light = gGL.getLight(cur_light);

		light->setDiffuse(LLColor4::black);
		light->setAmbient(LLColor4::black);
		light->setSpecular(LLColor4::black);
	}
	if (gAgentAvatarp &&
		gAgentAvatarp->mSpecialRenderMode == 3)
	{
		LLColor4  light_color = LLColor4::white;
		light_color.mV[3] = 0.0f;

		LLVector3 light_pos(LLViewerCamera::getInstance()->getOrigin());
		LLVector4 light_pos_gl(light_pos, 1.0f);

		F32 light_radius = 16.f;

			F32 x = 3.f;
		float linatten = x / (light_radius); // % of brightness at radius

		if (LLPipeline::sRenderDeferred)
		{
			/*light_color.mV[0] = powf(light_color.mV[0], 2.2f);
			light_color.mV[1] = powf(light_color.mV[1], 2.2f);
			light_color.mV[2] = powf(light_color.mV[2], 2.2f);*/
		}

		mHWLightColors[2] = light_color;
		LLLightState* light = gGL.getLight(2);

		light->setPosition(light_pos_gl);
		light->setDiffuse(light_color);
		light->setAmbient(LLColor4::black);
		light->setSpecular(LLColor4::black);
		light->setQuadraticAttenuation(0.f);
		light->setConstantAttenuation(0.f);
		light->setLinearAttenuation(linatten);
		light->setSpotExponent(0.f);
		light->setSpotCutoff(180.f);
	}

	// Init GL state
	if (!LLGLSLShader::sNoFixedFunction)
	{
		glDisable(GL_LIGHTING);
	}

	for (S32 i = 0; i < 8; ++i)
	{
		gGL.getLight(i)->disable();
	}
	mLightMask = 0;
}

void LLPipeline::enableLights(U32 mask)
{
	assertInitialized();

	if (mLightingDetail == 0)
	{
		mask &= 0xf003; // sun and backlight only (and fullbright bit)
	}
	if (mLightMask != mask)
	{
		stop_glerror();
		if (!mLightMask)
		{
			if (!LLGLSLShader::sNoFixedFunction)
			{
				glEnable(GL_LIGHTING);
			}
		}
		if (mask)
		{
			stop_glerror();
			for (S32 i=0; i<8; i++)
			{
				LLLightState* light = gGL.getLight(i);
				if (mask & (1<<i))
				{
					light->enable();
					light->setDiffuse(mHWLightColors[i]);
				}
				else
				{
					light->disable();
					light->setDiffuse(LLColor4::black);
				}
			}
			stop_glerror();
		}
		else
		{
			if (!LLGLSLShader::sNoFixedFunction)
			{
				glDisable(GL_LIGHTING);
			}
		}
		mLightMask = mask;
		stop_glerror();

		LLColor4 ambient = LLEnvironment::instance().getCurrentSky()->getTotalAmbient();
		gGL.setAmbientLightColor(ambient);
	}
}

void LLPipeline::enableLightsStatic()
{
	assertInitialized();
	U32 mask = 0x01; // Sun
	if (mLightingDetail >= 2)
	{
		mask |= mLightMovingMask; // Hardware moving lights
	}
	else
	{
		mask |= 0xff & (~2); // Hardware local lights
	}
	enableLights(mask);
}

void LLPipeline::enableLightsDynamic()
{
	assertInitialized();
	U32 mask = 0xff & (~2); // Local lights
	enableLights(mask);
	
	if (isAgentAvatarValid() && getLightingDetail() <= 0)
	{
		if (gAgentAvatarp->mSpecialRenderMode == 0) // normal
		{
			gPipeline.enableLightsAvatar();
		}
		else if (gAgentAvatarp->mSpecialRenderMode >= 1)  // anim preview
		{
			gPipeline.enableLightsAvatarEdit(LLColor4(0.7f, 0.6f, 0.3f, 1.f));
		}
	}
}

void LLPipeline::enableLightsAvatar()
{
	U32 mask = 0xff; // All lights
	setupAvatarLights(FALSE);
	enableLights(mask);
}

void LLPipeline::enableLightsPreview()
{
	disableLights();

	if (!LLGLSLShader::sNoFixedFunction)
	{
		glEnable(GL_LIGHTING);
	}

	LLColor4 ambient = PreviewAmbientColor;
	gGL.setAmbientLightColor(ambient);

	LLColor4 diffuse0 = PreviewDiffuse0;
	LLColor4 specular0 = PreviewSpecular0;
	LLColor4 diffuse1 = PreviewDiffuse1;
	LLColor4 specular1 = PreviewSpecular1;
	LLColor4 diffuse2 = PreviewDiffuse2;
	LLColor4 specular2 = PreviewSpecular2;

	LLVector3 dir0 = PreviewDirection0;
	LLVector3 dir1 = PreviewDirection1;
	LLVector3 dir2 = PreviewDirection2;

	dir0.normVec();
	dir1.normVec();
	dir2.normVec();
	
	LLVector4 light_pos(dir0, 0.0f);

	LLLightState* light = gGL.getLight(1);

	light->enable();
	light->setPosition(light_pos);
	light->setDiffuse(diffuse0);
	light->setAmbient(ambient);
	light->setSpecular(specular0);
	light->setSpotExponent(0.f);
	light->setSpotCutoff(180.f);

	light_pos = LLVector4(dir1, 0.f);

	light = gGL.getLight(2);
	light->enable();
	light->setPosition(light_pos);
	light->setDiffuse(diffuse1);
	light->setAmbient(ambient);
	light->setSpecular(specular1);
	light->setSpotExponent(0.f);
	light->setSpotCutoff(180.f);

	light_pos = LLVector4(dir2, 0.f);
	light = gGL.getLight(3);
	light->enable();
	light->setPosition(light_pos);
	light->setDiffuse(diffuse2);
	light->setAmbient(ambient);
	light->setSpecular(specular2);
	light->setSpotExponent(0.f);
	light->setSpotCutoff(180.f);
}


void LLPipeline::enableLightsAvatarEdit(const LLColor4& color)
{
	U32 mask = 0x2002; // Avatar backlight only, set ambient
	setupAvatarLights(TRUE);
	enableLights(mask);

	gGL.setAmbientLightColor(color);
}

void LLPipeline::enableLightsFullbright(const LLColor4& color)
{
	assertInitialized();
	U32 mask = 0x1000; // Non-0 mask, set ambient
	enableLights(mask);

	gGL.setAmbientLightColor(color);
}

void LLPipeline::disableLights()
{
	enableLights(0); // no lighting (full bright)
}

//============================================================================

class LLMenuItemGL;
class LLInvFVBridge;
struct cat_folder_pair;
class LLVOBranch;
class LLVOLeaf;

void LLPipeline::findReferences(LLDrawable *drawablep)
{
	assertInitialized();
	if (mLights.find(drawablep) != mLights.end())
	{
		LL_INFOS() << "In mLights" << LL_ENDL;
	}
	if (std::find(mMovedList.begin(), mMovedList.end(), drawablep) != mMovedList.end())
	{
		LL_INFOS() << "In mMovedList" << LL_ENDL;
	}
	if (std::find(mShiftList.begin(), mShiftList.end(), drawablep) != mShiftList.end())
	{
		LL_INFOS() << "In mShiftList" << LL_ENDL;
	}
	if (mRetexturedList.find(drawablep) != mRetexturedList.end())
	{
		LL_INFOS() << "In mRetexturedList" << LL_ENDL;
	}
	
	if (std::find(mBuildQ1.begin(), mBuildQ1.end(), drawablep) != mBuildQ1.end())
	{
		LL_INFOS() << "In mBuildQ1" << LL_ENDL;
	}
	if (std::find(mBuildQ2.begin(), mBuildQ2.end(), drawablep) != mBuildQ2.end())
	{
		LL_INFOS() << "In mBuildQ2" << LL_ENDL;
	}

	S32 count;
	
	count = gObjectList.findReferences(drawablep);
	if (count)
	{
		LL_INFOS() << "In other drawables: " << count << " references" << LL_ENDL;
	}
}

bool LLPipeline::verify()
{
	bool ok = assertInitialized();
	if (ok) 
	{
		for (pool_set_t::iterator iter = mPools.begin(); iter != mPools.end(); ++iter)
		{
			LLDrawPool *poolp = *iter;
			if (!poolp->verify())
			{
				ok = false;
			}
		}
	}

	if (!ok)
	{
		LL_WARNS() << "Pipeline verify failed!" << LL_ENDL;
	}
	return ok;
}

//////////////////////////////
//
// Collision detection
//
//

///////////////////////////////////////////////////////////////////////////////////////////////////////////////////////////////////////////////////////////////////////////////////////////////////////
/**
 *	A method to compute a ray-AABB intersection.
 *	Original code by Andrew Woo, from "Graphics Gems", Academic Press, 1990
 *	Optimized code by Pierre Terdiman, 2000 (~20-30% faster on my Celeron 500)
 *	Epsilon value added by Klaus Hartmann. (discarding it saves a few cycles only)
 *
 *	Hence this version is faster as well as more robust than the original one.
 *
 *	Should work provided:
 *	1) the integer representation of 0.0f is 0x00000000
 *	2) the sign bit of the float is the most significant one
 *
 *	Report bugs: p.terdiman@codercorner.com
 *
 *	\param		aabb		[in] the axis-aligned bounding box
 *	\param		origin		[in] ray origin
 *	\param		dir			[in] ray direction
 *	\param		coord		[out] impact coordinates
 *	\return		true if ray intersects AABB
 */
///////////////////////////////////////////////////////////////////////////////////////////////////////////////////////////////////////////////////////////////////////////////////////////////////////
//#define RAYAABB_EPSILON 0.00001f
#define IR(x)	((U32&)x)

bool LLRayAABB(const LLVector3 &center, const LLVector3 &size, const LLVector3& origin, const LLVector3& dir, LLVector3 &coord, F32 epsilon)
{
	bool Inside = true;
	LLVector3 MinB = center - size;
	LLVector3 MaxB = center + size;
	LLVector3 MaxT;
	MaxT.mV[VX]=MaxT.mV[VY]=MaxT.mV[VZ]=-1.0f;

	// Find candidate planes.
	for(U32 i=0;i<3;i++)
	{
		if(origin.mV[i] < MinB.mV[i])
		{
			coord.mV[i]	= MinB.mV[i];
			Inside		= false;

			// Calculate T distances to candidate planes
			if(IR(dir.mV[i]))	MaxT.mV[i] = (MinB.mV[i] - origin.mV[i]) / dir.mV[i];
		}
		else if(origin.mV[i] > MaxB.mV[i])
		{
			coord.mV[i]	= MaxB.mV[i];
			Inside		= false;

			// Calculate T distances to candidate planes
			if(IR(dir.mV[i]))	MaxT.mV[i] = (MaxB.mV[i] - origin.mV[i]) / dir.mV[i];
		}
	}

	// Ray origin inside bounding box
	if(Inside)
	{
		coord = origin;
		return true;
	}

	// Get largest of the maxT's for final choice of intersection
	U32 WhichPlane = 0;
	if(MaxT.mV[1] > MaxT.mV[WhichPlane])	WhichPlane = 1;
	if(MaxT.mV[2] > MaxT.mV[WhichPlane])	WhichPlane = 2;

	// Check final candidate actually inside box
	if(IR(MaxT.mV[WhichPlane])&0x80000000) return false;

	for(U32 i=0;i<3;i++)
	{
		if(i!=WhichPlane)
		{
			coord.mV[i] = origin.mV[i] + MaxT.mV[WhichPlane] * dir.mV[i];
			if (epsilon > 0)
			{
				if(coord.mV[i] < MinB.mV[i] - epsilon || coord.mV[i] > MaxB.mV[i] + epsilon)	return false;
			}
			else
			{
				if(coord.mV[i] < MinB.mV[i] || coord.mV[i] > MaxB.mV[i])	return false;
			}
		}
	}
	return true;	// ray hits box
}

//////////////////////////////
//
// Macros, functions, and inline methods from other classes
//
//

void LLPipeline::setLight(LLDrawable *drawablep, bool is_light)
{
	if (drawablep && assertInitialized())
	{
		if (is_light)
		{
			mLights.insert(drawablep);
			drawablep->setState(LLDrawable::LIGHT);
		}
		else
		{
			drawablep->clearState(LLDrawable::LIGHT);
			mLights.erase(drawablep);
		}
	}
}

//static
void LLPipeline::toggleRenderType(U32 type)
{
	gPipeline.mRenderTypeEnabled[type] = !gPipeline.mRenderTypeEnabled[type];
	if (type == LLPipeline::RENDER_TYPE_WATER)
	{
		gPipeline.mRenderTypeEnabled[LLPipeline::RENDER_TYPE_VOIDWATER] = !gPipeline.mRenderTypeEnabled[LLPipeline::RENDER_TYPE_VOIDWATER];
	}
}

//static
void LLPipeline::toggleRenderTypeControl(U32 type)
{
	U32 bit = (1<<type);
	if (gPipeline.hasRenderType(type))
	{
		LL_INFOS() << "Toggling render type mask " << std::hex << bit << " off" << std::dec << LL_ENDL;
	}
	else
	{
		LL_INFOS() << "Toggling render type mask " << std::hex << bit << " on" << std::dec << LL_ENDL;
	}
	gPipeline.toggleRenderType(type);
}

//static
bool LLPipeline::hasRenderTypeControl(U32 type)
{
	return gPipeline.hasRenderType(type);
}

// Allows UI items labeled "Hide foo" instead of "Show foo"
//static
bool LLPipeline::toggleRenderTypeControlNegated(S32 type)
{
	return !gPipeline.hasRenderType(type);
}

//static
void LLPipeline::toggleRenderDebug(U64 bit)
{
	if (gPipeline.hasRenderDebugMask(bit))
	{
		LL_INFOS() << "Toggling render debug mask " << std::hex << bit << " off" << std::dec << LL_ENDL;
	}
	else
	{
		LL_INFOS() << "Toggling render debug mask " << std::hex << bit << " on" << std::dec << LL_ENDL;
	}
	gPipeline.mRenderDebugMask ^= bit;
}


//static
bool LLPipeline::toggleRenderDebugControl(U64 bit)
{
	return gPipeline.hasRenderDebugMask(bit);
}

//static
void LLPipeline::toggleRenderDebugFeature(U32 bit)
{
	gPipeline.mRenderDebugFeatureMask ^= bit;
}


//static
bool LLPipeline::toggleRenderDebugFeatureControl(U32 bit)
{
	return gPipeline.hasRenderDebugFeatureMask(bit);
}

void LLPipeline::setRenderDebugFeatureControl(U32 bit, bool value)
{
	if (value)
	{
		gPipeline.mRenderDebugFeatureMask |= bit;
	}
	else
	{
		gPipeline.mRenderDebugFeatureMask &= !bit;
	}
}

void LLPipeline::pushRenderDebugFeatureMask()
{
	mRenderDebugFeatureStack.push(mRenderDebugFeatureMask);
}

void LLPipeline::popRenderDebugFeatureMask()
{
	if (mRenderDebugFeatureStack.empty())
	{
		LL_ERRS() << "Depleted render feature stack." << LL_ENDL;
	}

	mRenderDebugFeatureMask = mRenderDebugFeatureStack.top();
	mRenderDebugFeatureStack.pop();
}

// static
void LLPipeline::setRenderScriptedBeacons(bool val)
{
	sRenderScriptedBeacons = val;
}

// static
void LLPipeline::toggleRenderScriptedBeacons()
{
	sRenderScriptedBeacons = !sRenderScriptedBeacons;
}

// static
bool LLPipeline::getRenderScriptedBeacons()
{
	return sRenderScriptedBeacons;
}

// static
void LLPipeline::setRenderScriptedTouchBeacons(bool val)
{
	sRenderScriptedTouchBeacons = val;
}

// static
void LLPipeline::toggleRenderScriptedTouchBeacons()
{
	sRenderScriptedTouchBeacons = !sRenderScriptedTouchBeacons;
}

// static
bool LLPipeline::getRenderScriptedTouchBeacons()
{
	return sRenderScriptedTouchBeacons;
}

// static
void LLPipeline::setRenderMOAPBeacons(bool val)
{
	sRenderMOAPBeacons = val;
}

// static
void LLPipeline::toggleRenderMOAPBeacons()
{
	sRenderMOAPBeacons = !sRenderMOAPBeacons;
}

// static
bool LLPipeline::getRenderMOAPBeacons()
{
	return sRenderMOAPBeacons;
}

// static
void LLPipeline::setRenderPhysicalBeacons(bool val)
{
	sRenderPhysicalBeacons = val;
}

// static
void LLPipeline::toggleRenderPhysicalBeacons()
{
	sRenderPhysicalBeacons = !sRenderPhysicalBeacons;
}

// static
bool LLPipeline::getRenderPhysicalBeacons()
{
	return sRenderPhysicalBeacons;
}

// static
void LLPipeline::setRenderParticleBeacons(bool val)
{
	sRenderParticleBeacons = val;
}

// static
void LLPipeline::toggleRenderParticleBeacons()
{
	sRenderParticleBeacons = !sRenderParticleBeacons;
}

// static
bool LLPipeline::getRenderParticleBeacons()
{
	return sRenderParticleBeacons;
}

// static
void LLPipeline::setRenderSoundBeacons(bool val)
{
	sRenderSoundBeacons = val;
}

// static
void LLPipeline::toggleRenderSoundBeacons()
{
	sRenderSoundBeacons = !sRenderSoundBeacons;
}

// static
bool LLPipeline::getRenderSoundBeacons()
{
	return sRenderSoundBeacons;
}

// static
void LLPipeline::setRenderBeacons(bool val)
{
	sRenderBeacons = val;
}

// static
void LLPipeline::toggleRenderBeacons()
{
	sRenderBeacons = !sRenderBeacons;
}

// static
bool LLPipeline::getRenderBeacons()
{
	return sRenderBeacons;
}

// static
void LLPipeline::setRenderHighlights(bool val)
{
	sRenderHighlight = val;
}

// static
void LLPipeline::toggleRenderHighlights()
{
	sRenderHighlight = !sRenderHighlight;
}

// static
bool LLPipeline::getRenderHighlights()
{
	return sRenderHighlight;
}

// static
void LLPipeline::setRenderHighlightTextureChannel(LLRender::eTexIndex channel)
{
	sRenderHighlightTextureChannel = channel;
}

LLVOPartGroup* LLPipeline::lineSegmentIntersectParticle(const LLVector4a& start, const LLVector4a& end, LLVector4a* intersection,
														S32* face_hit)
{
	LLVector4a local_end = end;

	LLVector4a position;

	LLDrawable* drawable = NULL;

	for (LLWorld::region_list_t::const_iterator iter = LLWorld::getInstance()->getRegionList().begin(); 
			iter != LLWorld::getInstance()->getRegionList().end(); ++iter)
	{
		LLViewerRegion* region = *iter;

		LLSpatialPartition* part = region->getSpatialPartition(LLViewerRegion::PARTITION_PARTICLE);
		if (part && hasRenderType(part->mDrawableType))
		{
			LLDrawable* hit = part->lineSegmentIntersect(start, local_end, TRUE, FALSE, face_hit, &position, NULL, NULL, NULL);
			if (hit)
			{
				drawable = hit;
				local_end = position;						
			}
		}
	}

	LLVOPartGroup* ret = NULL;
	if (drawable)
	{
		//make sure we're returning an LLVOPartGroup
		llassert(drawable->getVObj()->getPCode() == LLViewerObject::LL_VO_PART_GROUP);
		ret = (LLVOPartGroup*) drawable->getVObj().get();
	}
		
	if (intersection)
	{
		*intersection = position;
	}

	return ret;
}

LLViewerObject* LLPipeline::lineSegmentIntersectInWorld(const LLVector4a& start, const LLVector4a& end,
														bool pick_transparent,
														bool pick_rigged,
														S32* face_hit,
														LLVector4a* intersection,         // return the intersection point
														LLVector2* tex_coord,            // return the texture coordinates of the intersection point
														LLVector4a* normal,               // return the surface normal at the intersection point
														LLVector4a* tangent             // return the surface tangent at the intersection point
	)
{
	LLDrawable* drawable = NULL;

	LLVector4a local_end = end;

	LLVector4a position;

	sPickAvatar = false; //! LLToolMgr::getInstance()->inBuildMode();
	
	for (LLWorld::region_list_t::const_iterator iter = LLWorld::getInstance()->getRegionList().begin(); 
			iter != LLWorld::getInstance()->getRegionList().end(); ++iter)
	{
		LLViewerRegion* region = *iter;

		for (U32 j = 0; j < LLViewerRegion::NUM_PARTITIONS; j++)
		{
			if ((j == LLViewerRegion::PARTITION_VOLUME) || 
				(j == LLViewerRegion::PARTITION_BRIDGE) || 
				(j == LLViewerRegion::PARTITION_TERRAIN) ||
				(j == LLViewerRegion::PARTITION_TREE) ||
				(j == LLViewerRegion::PARTITION_GRASS))  // only check these partitions for now
			{
				LLSpatialPartition* part = region->getSpatialPartition(j);
				if (part && hasRenderType(part->mDrawableType))
				{
					LLDrawable* hit = part->lineSegmentIntersect(start, local_end, pick_transparent, pick_rigged, face_hit, &position, tex_coord, normal, tangent);
					if (hit)
					{
						drawable = hit;
						local_end = position;						
					}
				}
			}
		}
	}
	
	if (!sPickAvatar)
	{
		//save hit info in case we need to restore
		//due to attachment override
		LLVector4a local_normal;
		LLVector4a local_tangent;
		LLVector2 local_texcoord;
		S32 local_face_hit = -1;

		if (face_hit)
		{ 
			local_face_hit = *face_hit;
		}
		if (tex_coord)
		{
			local_texcoord = *tex_coord;
		}
		if (tangent)
		{
			local_tangent = *tangent;
		}
		else
		{
			local_tangent.clear();
		}
		if (normal)
		{
			local_normal = *normal;
		}
		else
		{
			local_normal.clear();
		}
				
		const F32 ATTACHMENT_OVERRIDE_DIST = 0.1f;

		//check against avatars
		sPickAvatar = true;
		for (LLWorld::region_list_t::const_iterator iter = LLWorld::getInstance()->getRegionList().begin(); 
				iter != LLWorld::getInstance()->getRegionList().end(); ++iter)
		{
			LLViewerRegion* region = *iter;

			LLSpatialPartition* part = region->getSpatialPartition(LLViewerRegion::PARTITION_BRIDGE);
			if (part && hasRenderType(part->mDrawableType))
			{
				LLDrawable* hit = part->lineSegmentIntersect(start, local_end, pick_transparent, pick_rigged, face_hit, &position, tex_coord, normal, tangent);
				if (hit)
				{
					LLVector4a delta;
					delta.setSub(position, local_end);

					if (!drawable || 
						!drawable->getVObj()->isAttachment() ||
						delta.getLength3().getF32() > ATTACHMENT_OVERRIDE_DIST)
					{ //avatar overrides if previously hit drawable is not an attachment or 
					  //attachment is far enough away from detected intersection
						drawable = hit;
						local_end = position;						
					}
					else
					{ //prioritize attachments over avatars
						position = local_end;

						if (face_hit)
						{
							*face_hit = local_face_hit;
						}
						if (tex_coord)
						{
							*tex_coord = local_texcoord;
						}
						if (tangent)
						{
							*tangent = local_tangent;
						}
						if (normal)
						{
							*normal = local_normal;
						}
					}
				}
			}
		}
	}

	//check all avatar nametags (silly, isn't it?)
	for (std::vector< LLCharacter* >::iterator iter = LLCharacter::sInstances.begin();
		iter != LLCharacter::sInstances.end();
		++iter)
	{
		LLVOAvatar* av = (LLVOAvatar*) *iter;
		if (av->mNameText.notNull()
			&& av->mNameText->lineSegmentIntersect(start, local_end, position))
		{
			drawable = av->mDrawable;
			local_end = position;
		}
	}

	if (intersection)
	{
		*intersection = position;
	}

	return drawable ? drawable->getVObj().get() : NULL;
}

LLViewerObject* LLPipeline::lineSegmentIntersectInHUD(const LLVector4a& start, const LLVector4a& end,
													  bool pick_transparent,													
													  S32* face_hit,
													  LLVector4a* intersection,         // return the intersection point
													  LLVector2* tex_coord,            // return the texture coordinates of the intersection point
													  LLVector4a* normal,               // return the surface normal at the intersection point
													  LLVector4a* tangent				// return the surface tangent at the intersection point
	)
{
	LLDrawable* drawable = NULL;

	for (LLWorld::region_list_t::const_iterator iter = LLWorld::getInstance()->getRegionList().begin(); 
			iter != LLWorld::getInstance()->getRegionList().end(); ++iter)
	{
		LLViewerRegion* region = *iter;

		bool toggle = false;
		if (!hasRenderType(LLPipeline::RENDER_TYPE_HUD))
		{
			toggleRenderType(LLPipeline::RENDER_TYPE_HUD);
			toggle = true;
		}

		LLSpatialPartition* part = region->getSpatialPartition(LLViewerRegion::PARTITION_HUD);
		if (part)
		{
			LLDrawable* hit = part->lineSegmentIntersect(start, end, pick_transparent, FALSE, face_hit, intersection, tex_coord, normal, tangent);
			if (hit)
			{
				drawable = hit;
			}
		}

		if (toggle)
		{
			toggleRenderType(LLPipeline::RENDER_TYPE_HUD);
		}
	}
	return drawable ? drawable->getVObj().get() : NULL;
}

LLSpatialPartition* LLPipeline::getSpatialPartition(LLViewerObject* vobj)
{
	if (vobj)
	{
		LLViewerRegion* region = vobj->getRegion();
		if (region)
		{
			return region->getSpatialPartition(vobj->getPartitionType());
		}
	}
	return NULL;
}

void LLPipeline::resetVertexBuffers(LLDrawable* drawable)
{
	if (!drawable)
	{
		return;
	}

	for (S32 i = 0; i < drawable->getNumFaces(); i++)
	{
		LLFace* facep = drawable->getFace(i);
		if (facep)
		{
			facep->clearVertexBuffer();
		}
	}
}

void LLPipeline::resetVertexBuffers()
{	
	mResetVertexBuffers = true;
}

static LLTrace::BlockTimerStatHandle FTM_RESET_VB("Reset VB");

void LLPipeline::doResetVertexBuffers(bool forced)
{
	if (!mResetVertexBuffers)
	{
		return;
	}
	if(!forced && LLSpatialPartition::sTeleportRequested)
	{
		if(gAgent.getTeleportState() != LLAgent::TELEPORT_NONE)
		{
			return; //wait for teleporting to finish
		}
		else
		{
			//teleporting aborted
			LLSpatialPartition::sTeleportRequested = FALSE;
			mResetVertexBuffers = false;
			return;
		}
	}

	LL_RECORD_BLOCK_TIME(FTM_RESET_VB);
	mResetVertexBuffers = false;

	mCubeVB = NULL;

	mDeferredVB = NULL;
	mAuxiliaryVB = NULL;
	exoPostProcess::instance().destroyVB(); // Will be re-created via updateRenderDeferred()
	gGL.destroyVB();

	for (LLWorld::region_list_t::const_iterator iter = LLWorld::getInstance()->getRegionList().begin(); 
			iter != LLWorld::getInstance()->getRegionList().end(); ++iter)
	{
		LLViewerRegion* region = *iter;
		for (U32 i = 0; i < LLViewerRegion::NUM_PARTITIONS; i++)
		{
			LLSpatialPartition* part = region->getSpatialPartition(i);
			if (part)
			{
				part->resetVertexBuffers();
			}
		}
	}
	if(LLSpatialPartition::sTeleportRequested)
	{
		LLSpatialPartition::sTeleportRequested = FALSE;

		LLWorld::getInstance()->clearAllVisibleObjects();
		clearRebuildDrawables();
	}

	resetDrawOrders();

	gSky.resetVertexBuffers();

	LLVOPartGroup::destroyGL();

	if ( LLPathingLib::getInstance() )
	{
		LLPathingLib::getInstance()->cleanupVBOManager();
	}
	LLVOPartGroup::destroyGL();

	SUBSYSTEM_CLEANUP(LLVertexBuffer);
	
	//delete all name pool caches
	LLGLNamePool::cleanupPools();

	

	if (LLVertexBuffer::sGLCount > 0)
	{
		LL_WARNS() << "VBO wipe failed -- " << LLVertexBuffer::sGLCount << " buffers remaining." << LL_ENDL;
	}

	LLVertexBuffer::unbind();	
	
	updateRenderBump();
	//updateRenderDeferred(); // <FS:Ansariel> Moved further down because of exoPostProcess creating a new VB

	sUseTriStrips = gSavedSettings.getBOOL("RenderUseTriStrips");
	LLVertexBuffer::sUseStreamDraw = gSavedSettings.getBOOL("RenderUseStreamVBO");
	// <FS:Ansariel> Vertex Array Objects are required in OpenGL core profile
	//LLVertexBuffer::sUseVAO = gSavedSettings.getBOOL("RenderUseVAO");
	LLVertexBuffer::sUseVAO = LLRender::sGLCoreProfile ? TRUE : gSavedSettings.getBOOL("RenderUseVAO");
	// </FS:Ansariel>
	LLVertexBuffer::sPreferStreamDraw = gSavedSettings.getBOOL("RenderPreferStreamDraw");
	LLVertexBuffer::sEnableVBOs = gSavedSettings.getBOOL("RenderVBOEnable");
	LLVertexBuffer::sDisableVBOMapping = LLVertexBuffer::sEnableVBOs && gSavedSettings.getBOOL("RenderVBOMappingDisable") ;
	sBakeSunlight = gSavedSettings.getBOOL("RenderBakeSunlight");
	sNoAlpha = gSavedSettings.getBOOL("RenderNoAlpha");
	LLPipeline::sTextureBindTest = gSavedSettings.getBOOL("RenderDebugTextureBind");

	LLVertexBuffer::initClass(LLVertexBuffer::sEnableVBOs, LLVertexBuffer::sDisableVBOMapping);

	LLVOPartGroup::restoreGL();

	// <FS:Ansariel> Reset VB during TP
	updateRenderDeferred(); // Moved further down because of exoPostProcess creating a new VB

	gGL.initVB();

	initDeferredVB();
	initAuxiliaryVB();
	// </FS:Ansariel>
}

void LLPipeline::renderObjects(U32 type, U32 mask, bool texture, bool batch_texture)
{
	assertInitialized();
	gGL.loadMatrix(gGLModelView);
	gGLLastMatrix = NULL;
	mSimplePool->pushBatches(type, mask, texture, batch_texture);
	gGL.loadMatrix(gGLModelView);
	gGLLastMatrix = NULL;		
}

void LLPipeline::renderMaskedObjects(U32 type, U32 mask, bool texture, bool batch_texture)
{
	assertInitialized();
	gGL.loadMatrix(gGLModelView);
	gGLLastMatrix = NULL;
	mAlphaMaskPool->pushMaskBatches(type, mask, texture, batch_texture);
	gGL.loadMatrix(gGLModelView);
	gGLLastMatrix = NULL;		
}


void apply_cube_face_rotation(U32 face)
{
	switch (face)
	{
		case 0: 
			gGL.rotatef(90.f, 0, 1, 0);
			gGL.rotatef(180.f, 1, 0, 0);
		break;
		case 2: 
			gGL.rotatef(-90.f, 1, 0, 0);
		break;
		case 4:
			gGL.rotatef(180.f, 0, 1, 0);
			gGL.rotatef(180.f, 0, 0, 1);
		break;
		case 1: 
			gGL.rotatef(-90.f, 0, 1, 0);
			gGL.rotatef(180.f, 1, 0, 0);
		break;
		case 3:
			gGL.rotatef(90, 1, 0, 0);
		break;
		case 5: 
			gGL.rotatef(180, 0, 0, 1);
		break;
	}
}

void validate_framebuffer_object()
{                                                           
	GLenum status;                                            
	status = glCheckFramebufferStatus(GL_FRAMEBUFFER_EXT); 
	switch(status) 
	{                                          
		case GL_FRAMEBUFFER_COMPLETE:                       
			//framebuffer OK, no error.
			break;
		case GL_FRAMEBUFFER_INCOMPLETE_MISSING_ATTACHMENT:
			// frame buffer not OK: probably means unsupported depth buffer format
			LL_ERRS() << "Framebuffer Incomplete Missing Attachment." << LL_ENDL;
			break;
		case GL_FRAMEBUFFER_INCOMPLETE_ATTACHMENT:
			// frame buffer not OK: probably means unsupported depth buffer format
			LL_ERRS() << "Framebuffer Incomplete Attachment." << LL_ENDL;
			break; 
		case GL_FRAMEBUFFER_UNSUPPORTED:                    
			/* choose different formats */                        
			LL_ERRS() << "Framebuffer unsupported." << LL_ENDL;
			break;                                                
		default:                                                
			LL_ERRS() << "Unknown framebuffer status." << LL_ENDL;
			break;
	}
}

void LLPipeline::bindScreenToTexture() 
{
	
}

static LLTrace::BlockTimerStatHandle FTM_RENDER_BLOOM("Bloom");

void LLPipeline::renderBloom(bool for_snapshot, F32 zoom_factor, int subfield)
{
    LLRenderTarget* deferred_light_target = LLPipeline::sReflectionRender ? &mWaterDeferredLight : &mDeferredLight;

	if (!(gPipeline.canUseVertexShaders() &&
		sRenderGlow))
	{
		return;
	}

	LLVertexBuffer::unbind();
	LLGLState::checkStates();
	LLGLState::checkTextureChannels();

	assertInitialized();

	if (gUseWireframe)
	{
		glPolygonMode(GL_FRONT_AND_BACK, GL_FILL);
	}

	LLVector2 tc1(0,0);
	LLVector2 tc2((F32) mScreen.getWidth()*2,
				  (F32) mScreen.getHeight()*2);

	LL_RECORD_BLOCK_TIME(FTM_RENDER_BLOOM);
	gGL.color4f(1,1,1,1);
	LLGLDepthTest depth(GL_FALSE);
	LLGLDisable blend(GL_BLEND);
	LLGLDisable cull(GL_CULL_FACE);
	
	enableLightsFullbright(LLColor4(1,1,1,1));

	gGL.matrixMode(LLRender::MM_PROJECTION);
	gGL.pushMatrix();
	gGL.loadIdentity();
	gGL.matrixMode(LLRender::MM_MODELVIEW);
	gGL.pushMatrix();
	gGL.loadIdentity();

	LLGLDisable test(GL_ALPHA_TEST);

	gGL.setColorMask(true, true);
	glClearColor(0,0,0,0);
	exoPostProcess::instance().ExodusRenderPostStack(&mScreen, &mScreen); // <FS:CR> Import Vignette from Exodus
		
	{
		{
			LL_RECORD_BLOCK_TIME(FTM_RENDER_BLOOM_FBO);
			mGlow[2].bindTarget();
			mGlow[2].clear();
		}
		
		gGlowExtractProgram.bind();
		F32 minLum = llmax((F32) RenderGlowMinLuminance, 0.0f);
		F32 maxAlpha = RenderGlowMaxExtractAlpha;		
		F32 warmthAmount = RenderGlowWarmthAmount;	
		LLVector3 lumWeights = RenderGlowLumWeights;
		LLVector3 warmthWeights = RenderGlowWarmthWeights;


		gGlowExtractProgram.uniform1f(LLShaderMgr::GLOW_MIN_LUMINANCE, minLum);
		gGlowExtractProgram.uniform1f(LLShaderMgr::GLOW_MAX_EXTRACT_ALPHA, maxAlpha);
		gGlowExtractProgram.uniform3f(LLShaderMgr::GLOW_LUM_WEIGHTS, lumWeights.mV[0], lumWeights.mV[1], lumWeights.mV[2]);
		gGlowExtractProgram.uniform3f(LLShaderMgr::GLOW_WARMTH_WEIGHTS, warmthWeights.mV[0], warmthWeights.mV[1], warmthWeights.mV[2]);
		gGlowExtractProgram.uniform1f(LLShaderMgr::GLOW_WARMTH_AMOUNT, warmthAmount);
		LLGLEnable blend_on(GL_BLEND);
		LLGLEnable test(GL_ALPHA_TEST);
		
		gGL.setSceneBlendType(LLRender::BT_ADD_WITH_ALPHA);
		
		mScreen.bindTexture(0, 0);
		
		gGL.color4f(1,1,1,1);
		gPipeline.enableLightsFullbright(LLColor4(1,1,1,1));
		// <FS:Ansariel> FIRE-16829: Visual Artifacts with ALM enabled on AMD graphics
		//gGL.begin(LLRender::TRIANGLE_STRIP);
		//gGL.texCoord2f(tc1.mV[0], tc1.mV[1]);
		//gGL.vertex2f(-1,-1);
		//
		//gGL.texCoord2f(tc1.mV[0], tc2.mV[1]);
		//gGL.vertex2f(-1,3);
		//
		//gGL.texCoord2f(tc2.mV[0], tc1.mV[1]);
		//gGL.vertex2f(3,-1);
		//
		//gGL.end();
		drawAuxiliaryVB(tc1, tc2);
		// </FS:Ansariel>
		
		gGL.getTexUnit(0)->unbind(mScreen.getUsage());

		mGlow[2].flush();
	}

	tc1.setVec(0,0);
	tc2.setVec(2,2);

	// power of two between 1 and 1024
	U32 glowResPow = RenderGlowResolutionPow;
	const U32 glow_res = llmax(1, 
		llmin(1024, 1 << glowResPow));

	S32 kernel = RenderGlowIterations*2;
	F32 delta = RenderGlowWidth / glow_res;
	// Use half the glow width if we have the res set to less than 9 so that it looks
	// almost the same in either case.
	if (glowResPow < 9)
	{
		delta *= 0.5f;
	}
	F32 strength = RenderGlowStrength;

	gGlowProgram.bind();
	gGlowProgram.uniform1f(LLShaderMgr::GLOW_STRENGTH, strength);

	for (S32 i = 0; i < kernel; i++)
	{
		{
			LL_RECORD_BLOCK_TIME(FTM_RENDER_BLOOM_FBO);
			mGlow[i%2].bindTarget();
			mGlow[i%2].clear();
		}
			
		if (i == 0)
		{
			gGL.getTexUnit(0)->bind(&mGlow[2]);
		}
		else
		{
			gGL.getTexUnit(0)->bind(&mGlow[(i-1)%2]);
		}

		if (i%2 == 0)
		{
			gGlowProgram.uniform2f(LLShaderMgr::GLOW_DELTA, delta, 0);
		}
		else
		{
			gGlowProgram.uniform2f(LLShaderMgr::GLOW_DELTA, 0, delta);
		}

		// <FS:Ansariel> FIRE-16829: Visual Artifacts with ALM enabled on AMD graphics
		//gGL.begin(LLRender::TRIANGLE_STRIP);
		//gGL.texCoord2f(tc1.mV[0], tc1.mV[1]);
		//gGL.vertex2f(-1,-1);
		//
		//gGL.texCoord2f(tc1.mV[0], tc2.mV[1]);
		//gGL.vertex2f(-1,3);
		//
		//gGL.texCoord2f(tc2.mV[0], tc1.mV[1]);
		//gGL.vertex2f(3,-1);
		//
		//gGL.end();
		drawAuxiliaryVB(tc1, tc2);
		// </FS:Ansariel>
		
		mGlow[i%2].flush();
	}

	gGlowProgram.unbind();

	/*if (LLRenderTarget::sUseFBO)
	{
		LL_RECORD_BLOCK_TIME(FTM_RENDER_BLOOM_FBO);
		glBindFramebuffer(GL_FRAMEBUFFER, 0);
	}*/

	gGLViewport[0] = gViewerWindow->getWorldViewRectRaw().mLeft;
	gGLViewport[1] = gViewerWindow->getWorldViewRectRaw().mBottom;
	gGLViewport[2] = gViewerWindow->getWorldViewRectRaw().getWidth();
	gGLViewport[3] = gViewerWindow->getWorldViewRectRaw().getHeight();
	glViewport(gGLViewport[0], gGLViewport[1], gGLViewport[2], gGLViewport[3]);

	tc2.setVec((F32) mScreen.getWidth(),
			(F32) mScreen.getHeight());

	gGL.flush();
	
	LLVertexBuffer::unbind();

	if (LLPipeline::sRenderDeferred)
	{

		//<FS:TS> FIRE-16251: Depth of Field does not work underwater
		//bool dof_enabled = !LLViewerCamera::getInstance()->cameraUnderWater() &&
		bool dof_enabled = (FSRenderDepthOfFieldUnderwater || !LLViewerCamera::getInstance()->cameraUnderWater()) &&
			(RenderDepthOfFieldInEditMode || !LLToolMgr::getInstance()->inBuildMode()) &&
							RenderDepthOfField;
                //</FS:TS> FIRE-16251


		bool multisample = RenderFSAASamples > 1 && mFXAABuffer.isComplete();
		exoPostProcess::instance().multisample = multisample;	// <FS:CR> Import Vignette from Exodus

		gViewerWindow->setup3DViewport();
				
		if (dof_enabled)
		{
			LLGLSLShader* shader = &gDeferredPostProgram;
			LLGLDisable blend(GL_BLEND);

			//depth of field focal plane calculations
			static F32 current_distance = 16.f;
			static F32 start_distance = 16.f;
			static F32 transition_time = 1.f;

			LLVector3 focus_point;

			LLViewerObject* obj = LLViewerMediaFocus::getInstance()->getFocusedObject();
			if (obj && obj->mDrawable && obj->isSelected())
			{ //focus on selected media object
				S32 face_idx = LLViewerMediaFocus::getInstance()->getFocusedFace();
				if (obj && obj->mDrawable)
				{
					LLFace* face = obj->mDrawable->getFace(face_idx);
					if (face)
					{
						focus_point = face->getPositionAgent();
					}
				}
			}
		
			if (focus_point.isExactlyZero())
			{
				if (LLViewerJoystick::getInstance()->getOverrideCamera())
				{ //focus on point under cursor
					focus_point.set(gDebugRaycastIntersection.getF32ptr());
				}
				else if (gAgentCamera.cameraMouselook())
				{ //focus on point under mouselook crosshairs
					LLVector4a result;
					result.clear();

					gViewerWindow->cursorIntersect(-1, -1, 512.f, NULL, -1, FALSE, FALSE,
													NULL,
													&result);

					focus_point.set(result.getF32ptr());
				}
				else
				{
					//focus on alt-zoom target
					LLViewerRegion* region = gAgent.getRegion();
					if (region)
					{
						focus_point = LLVector3(gAgentCamera.getFocusGlobal()-region->getOriginGlobal());
					}
				}
			}

			LLVector3 eye = LLViewerCamera::getInstance()->getOrigin();
			F32 target_distance = 16.f;
			if (!focus_point.isExactlyZero())
			{
				target_distance = LLViewerCamera::getInstance()->getAtAxis() * (focus_point-eye);
			}

			if (transition_time >= 1.f &&
				fabsf(current_distance-target_distance)/current_distance > 0.01f)
			{ //large shift happened, interpolate smoothly to new target distance
				transition_time = 0.f;
				start_distance = current_distance;
			}
			else if (transition_time < 1.f)
			{ //currently in a transition, continue interpolating
				transition_time += 1.f/CameraFocusTransitionTime*gFrameIntervalSeconds.value();
				transition_time = llmin(transition_time, 1.f);

				F32 t = cosf(transition_time*F_PI+F_PI)*0.5f+0.5f;
				current_distance = start_distance + (target_distance-start_distance)*t;
			}
			else
			{ //small or no change, just snap to target distance
				current_distance = target_distance;
			}

			//convert to mm
			F32 subject_distance = current_distance*1000.f;
			F32 fnumber = CameraFNumber;
			F32 default_focal_length = CameraFocalLength;

			F32 fov = LLViewerCamera::getInstance()->getView();
		
			const F32 default_fov = CameraFieldOfView * F_PI/180.f;
		
			//F32 aspect_ratio = (F32) mScreen.getWidth()/(F32)mScreen.getHeight();
		
			F32 dv = 2.f*default_focal_length * tanf(default_fov/2.f);

			F32 focal_length = dv/(2*tanf(fov/2.f));
		 
			//F32 tan_pixel_angle = tanf(LLDrawable::sCurPixelAngle);
	
			// from wikipedia -- c = |s2-s1|/s2 * f^2/(N(S1-f))
			// where	 N = fnumber
			//			 s2 = dot distance
			//			 s1 = subject distance
			//			 f = focal length
			//	

			F32 blur_constant = focal_length*focal_length/(fnumber*(subject_distance-focal_length));
			blur_constant /= 1000.f; //convert to meters for shader
			F32 magnification = focal_length/(subject_distance-focal_length);

			{ //build diffuse+bloom+CoF
				deferred_light_target->bindTarget();
				shader = &gDeferredCoFProgram;

				bindDeferredShader(*shader);

				S32 channel = shader->enableTexture(LLShaderMgr::DEFERRED_DIFFUSE, mScreen.getUsage());
				if (channel > -1)
				{
					mScreen.bindTexture(0, channel);
				}

				shader->uniform1f(LLShaderMgr::DOF_FOCAL_DISTANCE, -subject_distance/1000.f);
				shader->uniform1f(LLShaderMgr::DOF_BLUR_CONSTANT, blur_constant);
				shader->uniform1f(LLShaderMgr::DOF_TAN_PIXEL_ANGLE, tanf(1.f/LLDrawable::sCurPixelAngle));
				shader->uniform1f(LLShaderMgr::DOF_MAGNIFICATION, magnification);
				shader->uniform1f(LLShaderMgr::DOF_MAX_COF, CameraMaxCoF);
				shader->uniform1f(LLShaderMgr::DOF_RES_SCALE, CameraDoFResScale);

				// <FS:Ansariel> FIRE-16829: Visual Artifacts with ALM enabled on AMD graphics
				//gGL.begin(LLRender::TRIANGLE_STRIP);
				//gGL.texCoord2f(tc1.mV[0], tc1.mV[1]);
				//gGL.vertex2f(-1,-1);
		
				//gGL.texCoord2f(tc1.mV[0], tc2.mV[1]);
				//gGL.vertex2f(-1,3);
		
				//gGL.texCoord2f(tc2.mV[0], tc1.mV[1]);
				//gGL.vertex2f(3,-1);
		
				//gGL.end();
				drawAuxiliaryVB(tc1, tc2);
				// </FS:Ansariel>

				unbindDeferredShader(*shader);
				deferred_light_target->flush();
			}

			U32 dof_width = (U32) (mScreen.getWidth()*CameraDoFResScale);
			U32 dof_height = (U32) (mScreen.getHeight()*CameraDoFResScale);
			
			{ //perform DoF sampling at half-res (preserve alpha channel)
				mScreen.bindTarget();
				glViewport(0,0, dof_width, dof_height);
				gGL.setColorMask(true, false);

				shader = &gDeferredPostProgram;
				bindDeferredShader(*shader);
				S32 channel = shader->enableTexture(LLShaderMgr::DEFERRED_DIFFUSE, deferred_light_target->getUsage());
				if (channel > -1)
				{
					deferred_light_target->bindTexture(0, channel);
				}

				shader->uniform1f(LLShaderMgr::DOF_MAX_COF, CameraMaxCoF);
				shader->uniform1f(LLShaderMgr::DOF_RES_SCALE, CameraDoFResScale);
				
				// <FS:Ansariel> FIRE-16829: Visual Artifacts with ALM enabled on AMD graphics
				//gGL.begin(LLRender::TRIANGLE_STRIP);
				//gGL.texCoord2f(tc1.mV[0], tc1.mV[1]);
				//gGL.vertex2f(-1,-1);
		
				//gGL.texCoord2f(tc1.mV[0], tc2.mV[1]);
				//gGL.vertex2f(-1,3);
		
				//gGL.texCoord2f(tc2.mV[0], tc1.mV[1]);
				//gGL.vertex2f(3,-1);
		
				//gGL.end();
				drawAuxiliaryVB(tc1, tc2);
				// </FS:Ansariel>

				unbindDeferredShader(*shader);
				mScreen.flush();
				gGL.setColorMask(true, true);
			}
	
			{ //combine result based on alpha
				if (multisample)
				{
					deferred_light_target->bindTarget();
					glViewport(0, 0, deferred_light_target->getWidth(), deferred_light_target->getHeight());
				}
				else
				{
					gGLViewport[0] = gViewerWindow->getWorldViewRectRaw().mLeft;
					gGLViewport[1] = gViewerWindow->getWorldViewRectRaw().mBottom;
					gGLViewport[2] = gViewerWindow->getWorldViewRectRaw().getWidth();
					gGLViewport[3] = gViewerWindow->getWorldViewRectRaw().getHeight();
					glViewport(gGLViewport[0], gGLViewport[1], gGLViewport[2], gGLViewport[3]);
				}

				shader = &gDeferredDoFCombineProgram;
				bindDeferredShader(*shader);
				
				S32 channel = shader->enableTexture(LLShaderMgr::DEFERRED_DIFFUSE, mScreen.getUsage());
				if (channel > -1)
				{
					mScreen.bindTexture(0, channel);
					gGL.getTexUnit(channel)->setTextureFilteringOption(LLTexUnit::TFO_BILINEAR);
				}

				if (!LLViewerCamera::getInstance()->cameraUnderWater())
				{
					shader->uniform1f(LLShaderMgr::GLOBAL_GAMMA, 2.2f);
				} else {
					shader->uniform1f(LLShaderMgr::GLOBAL_GAMMA, 1.0f);
				}

				shader->uniform1f(LLShaderMgr::DOF_MAX_COF, CameraMaxCoF);
				shader->uniform1f(LLShaderMgr::DOF_RES_SCALE, CameraDoFResScale);
				shader->uniform1f(LLShaderMgr::DOF_WIDTH, dof_width-1);
				shader->uniform1f(LLShaderMgr::DOF_HEIGHT, dof_height-1);

				// <FS:Ansariel> FIRE-16829: Visual Artifacts with ALM enabled on AMD graphics
				//gGL.begin(LLRender::TRIANGLE_STRIP);
				//gGL.texCoord2f(tc1.mV[0], tc1.mV[1]);
				//gGL.vertex2f(-1,-1);
		
				//gGL.texCoord2f(tc1.mV[0], tc2.mV[1]);
				//gGL.vertex2f(-1,3);
		
				//gGL.texCoord2f(tc2.mV[0], tc1.mV[1]);
				//gGL.vertex2f(3,-1);
		
				//gGL.end();
				drawAuxiliaryVB(tc1, tc2);
				// </FS:Ansariel>

				unbindDeferredShader(*shader);

				if (multisample)
				{
					deferred_light_target->flush();
				}
			}
		}
		else
		{
			if (multisample)
			{
				deferred_light_target->bindTarget();
			}
			LLGLSLShader* shader = &gDeferredPostNoDoFProgram;
			
			bindDeferredShader(*shader);
							
			S32 channel = shader->enableTexture(LLShaderMgr::DEFERRED_DIFFUSE, mScreen.getUsage());
			if (channel > -1)
			{
				mScreen.bindTexture(0, channel);
			}

			if (!LLViewerCamera::getInstance()->cameraUnderWater())
			{
				shader->uniform1f(LLShaderMgr::GLOBAL_GAMMA, 2.2f);
			} else {
				shader->uniform1f(LLShaderMgr::GLOBAL_GAMMA, 1.0f);
			}

			// <FS:Ansariel> FIRE-16829: Visual Artifacts with ALM enabled on AMD graphics
			//gGL.begin(LLRender::TRIANGLE_STRIP);
			//gGL.texCoord2f(tc1.mV[0], tc1.mV[1]);
			//gGL.vertex2f(-1,-1);
		
			//gGL.texCoord2f(tc1.mV[0], tc2.mV[1]);
			//gGL.vertex2f(-1,3);
		
			//gGL.texCoord2f(tc2.mV[0], tc1.mV[1]);
			//gGL.vertex2f(3,-1);
		
			//gGL.end();
			drawAuxiliaryVB(tc1, tc2);
			// </FS:Ansariel>

			unbindDeferredShader(*shader);

			if (multisample)
			{
				deferred_light_target->flush();
			}
		}

		if (multisample)
		{
			//bake out texture2D with RGBL for FXAA shader
			mFXAABuffer.bindTarget();
			
			S32 width = mScreen.getWidth();
			S32 height = mScreen.getHeight();
			glViewport(0, 0, width, height);

			LLGLSLShader* shader = &gGlowCombineFXAAProgram;

			shader->bind();
			shader->uniform2f(LLShaderMgr::DEFERRED_SCREEN_RES, width, height);

			S32 channel = shader->enableTexture(LLShaderMgr::DEFERRED_DIFFUSE, deferred_light_target->getUsage());
			if (channel > -1)
			{
				deferred_light_target->bindTexture(0, channel);
			}
						
			// <FS:Ansariel> FIRE-16829: Visual Artifacts with ALM enabled on AMD graphics
			//gGL.begin(LLRender::TRIANGLE_STRIP);
			//gGL.vertex2f(-1,-1);
			//gGL.vertex2f(-1,3);
			//gGL.vertex2f(3,-1);
			//gGL.end();

			//gGL.flush();
			drawAuxiliaryVB();
			// </FS:Ansariel>

			shader->disableTexture(LLShaderMgr::DEFERRED_DIFFUSE, deferred_light_target->getUsage());
			shader->unbind();
			
			mFXAABuffer.flush();

			shader = &gFXAAProgram;
			shader->bind();

			channel = shader->enableTexture(LLShaderMgr::DIFFUSE_MAP, mFXAABuffer.getUsage());
			if (channel > -1)
			{
				mFXAABuffer.bindTexture(0, channel);
				gGL.getTexUnit(channel)->setTextureFilteringOption(LLTexUnit::TFO_BILINEAR);
			}
			
			gGLViewport[0] = gViewerWindow->getWorldViewRectRaw().mLeft;
			gGLViewport[1] = gViewerWindow->getWorldViewRectRaw().mBottom;
			gGLViewport[2] = gViewerWindow->getWorldViewRectRaw().getWidth();
			gGLViewport[3] = gViewerWindow->getWorldViewRectRaw().getHeight();
			glViewport(gGLViewport[0], gGLViewport[1], gGLViewport[2], gGLViewport[3]);

			F32 scale_x = (F32) width/mFXAABuffer.getWidth();
			F32 scale_y = (F32) height/mFXAABuffer.getHeight();
			shader->uniform2f(LLShaderMgr::FXAA_TC_SCALE, scale_x, scale_y);
			shader->uniform2f(LLShaderMgr::FXAA_RCP_SCREEN_RES, 1.f/width*scale_x, 1.f/height*scale_y);
			shader->uniform4f(LLShaderMgr::FXAA_RCP_FRAME_OPT, -0.5f/width*scale_x, -0.5f/height*scale_y, 0.5f/width*scale_x, 0.5f/height*scale_y);
			shader->uniform4f(LLShaderMgr::FXAA_RCP_FRAME_OPT2, -2.f/width*scale_x, -2.f/height*scale_y, 2.f/width*scale_x, 2.f/height*scale_y);
			
			// <FS:Ansariel> FIRE-16829: Visual Artifacts with ALM enabled on AMD graphics
			//gGL.begin(LLRender::TRIANGLE_STRIP);
			//gGL.vertex2f(-1,-1);
			//gGL.vertex2f(-1,3);
			//gGL.vertex2f(3,-1);
			//gGL.end();

			//gGL.flush();
			drawAuxiliaryVB();
			// </FS:Ansariel>
			shader->unbind();
		}
	}
	else
	{
		U32 mask = LLVertexBuffer::MAP_VERTEX | LLVertexBuffer::MAP_TEXCOORD0 | LLVertexBuffer::MAP_TEXCOORD1;
		LLPointer<LLVertexBuffer> buff = new LLVertexBuffer(mask, 0);
		buff->allocateBuffer(3,0,TRUE);

		LLStrider<LLVector3> v;
		LLStrider<LLVector2> uv1;
		LLStrider<LLVector2> uv2;

		buff->getVertexStrider(v);
		buff->getTexCoord0Strider(uv1);
		buff->getTexCoord1Strider(uv2);
		
		uv1[0] = LLVector2(0, 0);
		uv1[1] = LLVector2(0, 2);
		uv1[2] = LLVector2(2, 0);
		
		uv2[0] = LLVector2(0, 0);
		uv2[1] = LLVector2(0, tc2.mV[1]*2.f);
		uv2[2] = LLVector2(tc2.mV[0]*2.f, 0);
		
		v[0] = LLVector3(-1,-1,0);
		v[1] = LLVector3(-1,3,0);
		v[2] = LLVector3(3,-1,0);
				
		buff->flush();

		LLGLDisable blend(GL_BLEND);

		if (LLGLSLShader::sNoFixedFunction)
		{
			gGlowCombineProgram.bind();
			gGlowCombineProgram.uniform3fv(LLShaderMgr::EXO_RENDER_VIGNETTE, 1, exoPostProcess::sExodusRenderVignette.mV); // Work around for ExodusRenderVignette in non-deferred.
		}
		else
		{
			//tex unit 0
			gGL.getTexUnit(0)->setTextureColorBlend(LLTexUnit::TBO_REPLACE, LLTexUnit::TBS_TEX_COLOR);
			//tex unit 1
			gGL.getTexUnit(1)->setTextureColorBlend(LLTexUnit::TBO_ADD, LLTexUnit::TBS_TEX_COLOR, LLTexUnit::TBS_PREV_COLOR);
		}
		
		gGL.getTexUnit(0)->bind(&mGlow[1]);
		gGL.getTexUnit(1)->bind(&mScreen);
		
		LLGLEnable multisample(RenderFSAASamples > 0 ? GL_MULTISAMPLE_ARB : 0);
		
		buff->setBuffer(mask);
		buff->drawArrays(LLRender::TRIANGLE_STRIP, 0, 3);
		
		if (LLGLSLShader::sNoFixedFunction)
		{
			gGlowCombineProgram.unbind();
		}
		else
		{
			gGL.getTexUnit(1)->disable();
			gGL.getTexUnit(1)->setTextureBlendType(LLTexUnit::TB_MULT);

			gGL.getTexUnit(0)->activate();
			gGL.getTexUnit(0)->setTextureBlendType(LLTexUnit::TB_MULT);
		}
		
	}

	gGL.setSceneBlendType(LLRender::BT_ALPHA);

	if (hasRenderDebugMask(LLPipeline::RENDER_DEBUG_PHYSICS_SHAPES))
	{
		if (LLGLSLShader::sNoFixedFunction)
		{
			gSplatTextureRectProgram.bind();
		}

		gGL.setColorMask(true, false);

		LLVector2 tc1(0,0);
		LLVector2 tc2((F32) gViewerWindow->getWorldViewWidthRaw()*2,
				  (F32) gViewerWindow->getWorldViewHeightRaw()*2);

		LLGLEnable blend(GL_BLEND);
		//gGL.color4f(1,1,1,0.75f); // <FS:Ansariel> FIRE-16829: Visual Artifacts with ALM enabled on AMD graphics

		gGL.getTexUnit(0)->bind(&mPhysicsDisplay);

		// <FS:Ansariel> FIRE-16829: Visual Artifacts with ALM enabled on AMD graphics
		//gGL.begin(LLRender::TRIANGLES);
		//gGL.texCoord2f(tc1.mV[0], tc1.mV[1]);
		//gGL.vertex2f(-1,-1);
		//
		//gGL.texCoord2f(tc1.mV[0], tc2.mV[1]);
		//gGL.vertex2f(-1,3);
		//
		//gGL.texCoord2f(tc2.mV[0], tc1.mV[1]);
		//gGL.vertex2f(3,-1);
		//
		//gGL.end();
		//gGL.flush();
		drawAuxiliaryVB(tc1, tc2, LLColor4(1.f, 1.f, 1.f, 0.75f));
		// </FS:Ansariel>

		if (LLGLSLShader::sNoFixedFunction)
		{
			gSplatTextureRectProgram.unbind();
		}
	}

	
	if (LLRenderTarget::sUseFBO)
	{ //copy depth buffer from mScreen to framebuffer
		LLRenderTarget::copyContentsToFramebuffer(mScreen, 0, 0, mScreen.getWidth(), mScreen.getHeight(), 
			0, 0, mScreen.getWidth(), mScreen.getHeight(), GL_DEPTH_BUFFER_BIT | GL_STENCIL_BUFFER_BIT, GL_NEAREST);
	}
	

	gGL.matrixMode(LLRender::MM_PROJECTION);
	gGL.popMatrix();
	gGL.matrixMode(LLRender::MM_MODELVIEW);
	gGL.popMatrix();

	LLVertexBuffer::unbind();

	LLGLState::checkStates();
	LLGLState::checkTextureChannels();

}

static LLTrace::BlockTimerStatHandle FTM_BIND_DEFERRED("Bind Deferred");

void LLPipeline::bindDeferredShader(LLGLSLShader& shader, LLRenderTarget* light_target)
{
	LL_RECORD_BLOCK_TIME(FTM_BIND_DEFERRED);

    LLRenderTarget* deferred_target       = LLPipeline::sReflectionRender ? &mWaterDeferredScreen : &mDeferredScreen;
    LLRenderTarget* deferred_depth_target = LLPipeline::sReflectionRender ? &mWaterDeferredDepth  : &mDeferredDepth;
    LLRenderTarget* deferred_light_target = LLPipeline::sReflectionRender ? &mWaterDeferredLight  : &mDeferredLight;

	shader.bind();
	S32 channel = 0;
	channel = shader.enableTexture(LLShaderMgr::DEFERRED_DIFFUSE, deferred_target->getUsage());
	if (channel > -1)
	{
		deferred_target->bindTexture(0,channel);
		gGL.getTexUnit(channel)->setTextureFilteringOption(LLTexUnit::TFO_POINT);
	}

	channel = shader.enableTexture(LLShaderMgr::DEFERRED_SPECULAR, deferred_target->getUsage());
	if (channel > -1)
	{
		deferred_target->bindTexture(1, channel);
		gGL.getTexUnit(channel)->setTextureFilteringOption(LLTexUnit::TFO_POINT);
	}

	channel = shader.enableTexture(LLShaderMgr::DEFERRED_NORMAL, deferred_target->getUsage());
	if (channel > -1)
	{
		deferred_target->bindTexture(2, channel);
		gGL.getTexUnit(channel)->setTextureFilteringOption(LLTexUnit::TFO_POINT);
	}

	channel = shader.enableTexture(LLShaderMgr::DEFERRED_DEPTH, deferred_depth_target->getUsage());
	if (channel > -1)
	{
		gGL.getTexUnit(channel)->bind(deferred_depth_target, TRUE);
		stop_glerror();
    }

	glh::matrix4f projection = get_current_projection();
	glh::matrix4f inv_proj   = projection.inverse();

    if (shader.getUniformLocation(LLShaderMgr::INVERSE_PROJECTION_MATRIX) != -1)
    {
        shader.uniformMatrix4fv(LLShaderMgr::INVERSE_PROJECTION_MATRIX, 1, FALSE, inv_proj.m);
    }

    if (shader.getUniformLocation(LLShaderMgr::VIEWPORT) != -1)
    {
	    shader.uniform4f(LLShaderMgr::VIEWPORT, (F32) gGLViewport[0],
								    (F32) gGLViewport[1],
								    (F32) gGLViewport[2],
								    (F32) gGLViewport[3]);
    }

    if (sReflectionRender && !shader.getUniformLocation(LLShaderMgr::MODELVIEW_MATRIX))
    {
        shader.uniformMatrix4fv(LLShaderMgr::MODELVIEW_MATRIX, 1, FALSE, mReflectionModelView.m);  
    }

	channel = shader.enableTexture(LLShaderMgr::DEFERRED_NOISE);
	if (channel > -1)
	{
		gGL.getTexUnit(channel)->bindManual(LLTexUnit::TT_TEXTURE, mNoiseMap);
		gGL.getTexUnit(channel)->setTextureFilteringOption(LLTexUnit::TFO_POINT);
	}

	channel = shader.enableTexture(LLShaderMgr::DEFERRED_LIGHTFUNC);
	if (channel > -1)
	{
		gGL.getTexUnit(channel)->bindManual(LLTexUnit::TT_TEXTURE, mLightFunc);
	}

	stop_glerror();

    light_target = light_target ? light_target : deferred_light_target;
	channel = shader.enableTexture(LLShaderMgr::DEFERRED_LIGHT, light_target->getUsage());
	if (channel > -1)
	{
        light_target->bindTexture(0, channel);
		gGL.getTexUnit(channel)->setTextureFilteringOption(LLTexUnit::TFO_POINT);
	}

	channel = shader.enableTexture(LLShaderMgr::DEFERRED_BLOOM);
	if (channel > -1)
	{
		mGlow[1].bindTexture(0, channel);
	}

	stop_glerror();

	for (U32 i = 0; i < 4; i++)
	{
        LLRenderTarget* shadow_target = getShadowTarget(i);
        if (shadow_target)
        {
		    channel = shader.enableTexture(LLShaderMgr::DEFERRED_SHADOW0+i, LLTexUnit::TT_TEXTURE);
		    stop_glerror();
		    if (channel > -1)
		    {
			    stop_glerror();
			    gGL.getTexUnit(channel)->bind(getShadowTarget(i), TRUE);
			    gGL.getTexUnit(channel)->setTextureFilteringOption(LLTexUnit::TFO_BILINEAR);
			    gGL.getTexUnit(channel)->setTextureAddressMode(LLTexUnit::TAM_CLAMP);
			    stop_glerror();
			
			    glTexParameteri(GL_TEXTURE_2D, GL_TEXTURE_COMPARE_MODE_ARB, GL_COMPARE_R_TO_TEXTURE_ARB);
			    glTexParameteri(GL_TEXTURE_2D, GL_TEXTURE_COMPARE_FUNC_ARB, GL_LEQUAL);
			    stop_glerror();
		    }
        }
	}

	for (U32 i = 4; i < 6; i++)
	{
		channel = shader.enableTexture(LLShaderMgr::DEFERRED_SHADOW0+i);
		stop_glerror();
		if (channel > -1)
		{
			stop_glerror();
            LLRenderTarget* shadow_target = getShadowTarget(i);
            if (shadow_target)
            {
			    gGL.getTexUnit(channel)->bind(shadow_target, TRUE);
			    gGL.getTexUnit(channel)->setTextureFilteringOption(LLTexUnit::TFO_BILINEAR);
			    gGL.getTexUnit(channel)->setTextureAddressMode(LLTexUnit::TAM_CLAMP);
			    stop_glerror();
			
			    glTexParameteri(GL_TEXTURE_2D, GL_TEXTURE_COMPARE_MODE_ARB, GL_COMPARE_R_TO_TEXTURE_ARB);
			    glTexParameteri(GL_TEXTURE_2D, GL_TEXTURE_COMPARE_FUNC_ARB, GL_LEQUAL);
			    stop_glerror();
            }
		}
	}

	F32 mat[16*6];
	for (U32 i = 0; i < 16; i++)
	{
		mat[i]    = mSunShadowMatrix[0].m[i];
		mat[i+16] = mSunShadowMatrix[1].m[i];
		mat[i+32] = mSunShadowMatrix[2].m[i];
		mat[i+48] = mSunShadowMatrix[3].m[i];
		mat[i+64] = mSunShadowMatrix[4].m[i];
		mat[i+80] = mSunShadowMatrix[5].m[i];
	}

	shader.uniformMatrix4fv(LLShaderMgr::DEFERRED_SHADOW_MATRIX, 6, FALSE, mat);

	stop_glerror();

	channel = shader.enableTexture(LLShaderMgr::ENVIRONMENT_MAP, LLTexUnit::TT_CUBE_MAP);
	if (channel > -1)
	{
		LLCubeMap* cube_map = gSky.mVOSkyp ? gSky.mVOSkyp->getCubeMap() : NULL;
		if (cube_map)
		{
			cube_map->enable(channel);
			cube_map->bind();
			F32* m = gGLModelView;
						
			F32 mat[] = { m[0], m[1], m[2],
						  m[4], m[5], m[6],
						  m[8], m[9], m[10] };
		
			shader.uniformMatrix3fv(LLShaderMgr::DEFERRED_ENV_MAT, 1, TRUE, mat);
		}
	}

    if (gAtmosphere)
    {
        // bind precomputed textures necessary for calculating sun and sky luminance
        channel = shader.enableTexture(LLShaderMgr::TRANSMITTANCE_TEX, LLTexUnit::TT_TEXTURE);
	    if (channel > -1)
        {
            shader.bindTexture(LLShaderMgr::TRANSMITTANCE_TEX, gAtmosphere->getTransmittance());
        }

        channel = shader.enableTexture(LLShaderMgr::SCATTER_TEX, LLTexUnit::TT_TEXTURE_3D);
	    if (channel > -1)
        {
            shader.bindTexture(LLShaderMgr::SCATTER_TEX, gAtmosphere->getScattering());
        }

        channel = shader.enableTexture(LLShaderMgr::SINGLE_MIE_SCATTER_TEX, LLTexUnit::TT_TEXTURE_3D);
	    if (channel > -1)
        {
            shader.bindTexture(LLShaderMgr::SINGLE_MIE_SCATTER_TEX, gAtmosphere->getMieScattering());
        }

        channel = shader.enableTexture(LLShaderMgr::ILLUMINANCE_TEX, LLTexUnit::TT_TEXTURE);
	    if (channel > -1)
        {
            shader.bindTexture(LLShaderMgr::ILLUMINANCE_TEX, gAtmosphere->getIlluminance());
        }
    }

	shader.uniform4fv(LLShaderMgr::DEFERRED_SHADOW_CLIP, 1, mSunClipPlanes.mV);
	shader.uniform1f(LLShaderMgr::DEFERRED_SUN_WASH, RenderDeferredSunWash);
	shader.uniform1f(LLShaderMgr::DEFERRED_SHADOW_NOISE, RenderShadowNoise);
	shader.uniform1f(LLShaderMgr::DEFERRED_BLUR_SIZE, RenderShadowBlurSize);

	shader.uniform1f(LLShaderMgr::DEFERRED_SSAO_RADIUS, RenderSSAOScale);
	shader.uniform1f(LLShaderMgr::DEFERRED_SSAO_MAX_RADIUS, RenderSSAOMaxScale);

	F32 ssao_factor = RenderSSAOFactor;
	shader.uniform1f(LLShaderMgr::DEFERRED_SSAO_FACTOR, ssao_factor);
	shader.uniform1f(LLShaderMgr::DEFERRED_SSAO_FACTOR_INV, 1.0/ssao_factor);

	LLVector3 ssao_effect = RenderSSAOEffect;
	F32 matrix_diag = (ssao_effect[0] + 2.0*ssao_effect[1])/3.0;
	F32 matrix_nondiag = (ssao_effect[0] - ssao_effect[1])/3.0;
	// This matrix scales (proj of color onto <1/rt(3),1/rt(3),1/rt(3)>) by
	// value factor, and scales remainder by saturation factor
	F32 ssao_effect_mat[] = {	matrix_diag, matrix_nondiag, matrix_nondiag,
								matrix_nondiag, matrix_diag, matrix_nondiag,
								matrix_nondiag, matrix_nondiag, matrix_diag};
	shader.uniformMatrix3fv(LLShaderMgr::DEFERRED_SSAO_EFFECT_MAT, 1, GL_FALSE, ssao_effect_mat);

	//F32 shadow_offset_error = 1.f + RenderShadowOffsetError * fabsf(LLViewerCamera::getInstance()->getOrigin().mV[2]);
	F32 shadow_bias_error = RenderShadowBiasError * fabsf(LLViewerCamera::getInstance()->getOrigin().mV[2])/3000.f;
    F32 shadow_bias       = RenderShadowBias + shadow_bias_error;

	shader.uniform2f(LLShaderMgr::DEFERRED_SCREEN_RES, deferred_target->getWidth(), deferred_target->getHeight());
	shader.uniform1f(LLShaderMgr::DEFERRED_NEAR_CLIP, LLViewerCamera::getInstance()->getNear()*2.f);
	shader.uniform1f (LLShaderMgr::DEFERRED_SHADOW_OFFSET, RenderShadowOffset); //*shadow_offset_error);
	shader.uniform1f(LLShaderMgr::DEFERRED_SHADOW_BIAS, shadow_bias);
	shader.uniform1f(LLShaderMgr::DEFERRED_SPOT_SHADOW_OFFSET, RenderSpotShadowOffset);
	shader.uniform1f(LLShaderMgr::DEFERRED_SPOT_SHADOW_BIAS, RenderSpotShadowBias);	

	shader.uniform3fv(LLShaderMgr::DEFERRED_SUN_DIR, 1, mTransformedSunDir.mV);
    shader.uniform3fv(LLShaderMgr::DEFERRED_MOON_DIR, 1, mTransformedMoonDir.mV);
	shader.uniform2f(LLShaderMgr::DEFERRED_SHADOW_RES, mShadow[0].getWidth(), mShadow[0].getHeight());
	shader.uniform2f(LLShaderMgr::DEFERRED_PROJ_SHADOW_RES, mShadow[4].getWidth(), mShadow[4].getHeight());
	shader.uniform1f(LLShaderMgr::DEFERRED_DEPTH_CUTOFF, RenderEdgeDepthCutoff);
	shader.uniform1f(LLShaderMgr::DEFERRED_NORM_CUTOFF, RenderEdgeNormCutoff);
	

	if (shader.getUniformLocation(LLShaderMgr::DEFERRED_NORM_MATRIX) >= 0)
	{
		glh::matrix4f norm_mat = get_current_modelview().inverse().transpose();
		shader.uniformMatrix4fv(LLShaderMgr::DEFERRED_NORM_MATRIX, 1, FALSE, norm_mat.m);
	}
}

LLColor3 pow3f(LLColor3 v, F32 f)
{
	v.mV[0] = powf(v.mV[0], f);
	v.mV[1] = powf(v.mV[1], f);
	v.mV[2] = powf(v.mV[2], f);
	return v;
}

LLVector4 pow4fsrgb(LLVector4 v, F32 f)
{
	v.mV[0] = powf(v.mV[0], f);
	v.mV[1] = powf(v.mV[1], f);
	v.mV[2] = powf(v.mV[2], f);
	return v;
}

static LLTrace::BlockTimerStatHandle FTM_GI_TRACE("Trace");
static LLTrace::BlockTimerStatHandle FTM_GI_GATHER("Gather");
static LLTrace::BlockTimerStatHandle FTM_SUN_SHADOW("Shadow Map");
static LLTrace::BlockTimerStatHandle FTM_SOFTEN_SHADOW("Shadow Soften");
static LLTrace::BlockTimerStatHandle FTM_EDGE_DETECTION("Find Edges");
static LLTrace::BlockTimerStatHandle FTM_LOCAL_LIGHTS("Local Lights");
static LLTrace::BlockTimerStatHandle FTM_ATMOSPHERICS("Atmospherics");
static LLTrace::BlockTimerStatHandle FTM_FULLSCREEN_LIGHTS("Fullscreen Lights");
static LLTrace::BlockTimerStatHandle FTM_PROJECTORS("Projectors");
static LLTrace::BlockTimerStatHandle FTM_POST("Post");


void LLPipeline::renderDeferredLighting(LLRenderTarget* screen_target)
{
	if (!sCull)
	{
		return;
	}

    LLRenderTarget* deferred_target       = LLPipeline::sReflectionRender ? &mWaterDeferredScreen : &mDeferredScreen;
    LLRenderTarget* deferred_depth_target = LLPipeline::sReflectionRender ? &mWaterDeferredDepth  : &mDeferredDepth;
    LLRenderTarget* deferred_light_target = LLPipeline::sReflectionRender ? &mWaterDeferredLight  : &mDeferredLight;

	{
		LL_RECORD_BLOCK_TIME(FTM_RENDER_DEFERRED);
		LLViewerCamera* camera = LLViewerCamera::getInstance();
		{
			LLGLDepthTest depth(GL_TRUE);
			deferred_depth_target->copyContents(*deferred_target, 0, 0, deferred_target->getWidth(), deferred_target->getHeight(),
							0, 0, deferred_depth_target->getWidth(), deferred_depth_target->getHeight(), GL_DEPTH_BUFFER_BIT, GL_NEAREST);	
		}

		LLGLEnable multisample(RenderFSAASamples > 0 ? GL_MULTISAMPLE_ARB : 0);

		if (gPipeline.hasRenderType(LLPipeline::RENDER_TYPE_HUD))
		{
			gPipeline.toggleRenderType(LLPipeline::RENDER_TYPE_HUD);
		}

		//ati doesn't seem to love actually using the stencil buffer on FBO's
		LLGLDisable stencil(GL_STENCIL_TEST);
		//glStencilFunc(GL_EQUAL, 1, 0xFFFFFFFF);
		//glStencilOp(GL_KEEP, GL_KEEP, GL_KEEP);

		gGL.setColorMask(true, true);
		
		//draw a cube around every light
		LLVertexBuffer::unbind();

		LLGLEnable cull(GL_CULL_FACE);
		LLGLEnable blend(GL_BLEND);

		glh::matrix4f mat = copy_matrix(gGLModelView);

		LLStrider<LLVector3> vert; 
		mDeferredVB->getVertexStrider(vert);
		
		vert[0].set(-1,1,0);
		vert[1].set(-1,-3,0);
		vert[2].set(3,1,0);

		setupHWLights(NULL); //to set mSun/MoonDir;

		glh::vec4f tc(mSunDir.mV);
		mat.mult_matrix_vec(tc);
        mTransformedSunDir.set(tc.v);

        glh::vec4f tc_moon(mMoonDir.mV);
        mTransformedMoonDir.set(tc_moon.v);

		gGL.pushMatrix();
		gGL.loadIdentity();
		gGL.matrixMode(LLRender::MM_PROJECTION);
		gGL.pushMatrix();
		gGL.loadIdentity();

		if (RenderDeferredSSAO || RenderShadowDetail > 0)
		{
			deferred_light_target->bindTarget();
			{ //paint shadow/SSAO light map (direct lighting lightmap)
				LL_RECORD_BLOCK_TIME(FTM_SUN_SHADOW);
				bindDeferredShader(gDeferredSunProgram, deferred_light_target);
				mDeferredVB->setBuffer(LLVertexBuffer::MAP_VERTEX);
				glClearColor(1,1,1,1);
				deferred_light_target->clear(GL_COLOR_BUFFER_BIT);
				glClearColor(0,0,0,0);

				glh::matrix4f inv_trans = get_current_modelview().inverse().transpose();

				const U32 slice = 32;
				F32 offset[slice*3];
				for (U32 i = 0; i < 4; i++)
				{
					for (U32 j = 0; j < 8; j++)
					{
						glh::vec3f v;
						v.set_value(sinf(6.284f/8*j), cosf(6.284f/8*j), -(F32) i);
						v.normalize();
						inv_trans.mult_matrix_vec(v);
						v.normalize();
						offset[(i*8+j)*3+0] = v.v[0];
						offset[(i*8+j)*3+1] = v.v[2];
						offset[(i*8+j)*3+2] = v.v[1];
					}
				}

				gDeferredSunProgram.uniform3fv(sOffset, slice, offset);
				gDeferredSunProgram.uniform2f(LLShaderMgr::DEFERRED_SCREEN_RES, deferred_light_target->getWidth(), deferred_light_target->getHeight());
				
				{
					LLGLDisable blend(GL_BLEND);
					LLGLDepthTest depth(GL_TRUE, GL_FALSE, GL_ALWAYS);
					stop_glerror();
					mDeferredVB->drawArrays(LLRender::TRIANGLES, 0, 3);
					stop_glerror();
				}
				
				unbindDeferredShader(gDeferredSunProgram);
			}
			deferred_light_target->flush();
		}
		
		if (RenderDeferredSSAO)
		{ //soften direct lighting lightmap
			LL_RECORD_BLOCK_TIME(FTM_SOFTEN_SHADOW);
			//blur lightmap
			screen_target->bindTarget();
			glClearColor(1,1,1,1);
			screen_target->clear(GL_COLOR_BUFFER_BIT);
			glClearColor(0,0,0,0);
			
			bindDeferredShader(gDeferredBlurLightProgram);
			mDeferredVB->setBuffer(LLVertexBuffer::MAP_VERTEX);
			LLVector3 go = RenderShadowGaussian;
			const U32 kern_length = 4;
			F32 blur_size = RenderShadowBlurSize;
			F32 dist_factor = RenderShadowBlurDistFactor;

			// sample symmetrically with the middle sample falling exactly on 0.0
			F32 x = 0.f;

			LLVector3 gauss[32]; // xweight, yweight, offset

			for (U32 i = 0; i < kern_length; i++)
			{
				gauss[i].mV[0] = llgaussian(x, go.mV[0]);
				gauss[i].mV[1] = llgaussian(x, go.mV[1]);
				gauss[i].mV[2] = x;
				x += 1.f;
			}

			gDeferredBlurLightProgram.uniform2f(sDelta, 1.f, 0.f);
			gDeferredBlurLightProgram.uniform1f(sDistFactor, dist_factor);
			gDeferredBlurLightProgram.uniform3fv(sKern, kern_length, gauss[0].mV);
			gDeferredBlurLightProgram.uniform1f(sKernScale, blur_size * (kern_length/2.f - 0.5f));
		
			{
				LLGLDisable blend(GL_BLEND);
				LLGLDepthTest depth(GL_TRUE, GL_FALSE, GL_ALWAYS);
				stop_glerror();
				mDeferredVB->drawArrays(LLRender::TRIANGLES, 0, 3);
				stop_glerror();
			}
			
			screen_target->flush();
			unbindDeferredShader(gDeferredBlurLightProgram);

			bindDeferredShader(gDeferredBlurLightProgram, screen_target);

			mDeferredVB->setBuffer(LLVertexBuffer::MAP_VERTEX);
			deferred_light_target->bindTarget();

			gDeferredBlurLightProgram.uniform2f(sDelta, 0.f, 1.f);

			{
				LLGLDisable blend(GL_BLEND);
				LLGLDepthTest depth(GL_TRUE, GL_FALSE, GL_ALWAYS);
				stop_glerror();
				mDeferredVB->drawArrays(LLRender::TRIANGLES, 0, 3);
				stop_glerror();
			}
			deferred_light_target->flush();
			unbindDeferredShader(gDeferredBlurLightProgram);
		}

		stop_glerror();
		gGL.popMatrix();
		stop_glerror();
		gGL.matrixMode(LLRender::MM_MODELVIEW);
		stop_glerror();
		gGL.popMatrix();
		stop_glerror();

		screen_target->bindTarget();
		// clear color buffer here - zeroing alpha (glow) is important or it will accumulate against sky
		glClearColor(0,0,0,0);
		screen_target->clear(GL_COLOR_BUFFER_BIT);
		
		if (RenderDeferredAtmospheric)
		{ //apply sunlight contribution
            LLGLSLShader& soften_shader = LLPipeline::sUnderWaterRender ? gDeferredSoftenWaterProgram : gDeferredSoftenProgram;

			LL_RECORD_BLOCK_TIME(FTM_ATMOSPHERICS);
			bindDeferredShader(soften_shader);	

            LLEnvironment& environment = LLEnvironment::instance();
            soften_shader.uniform1i(LLShaderMgr::SUN_UP_FACTOR, environment.getIsSunUp() ? 1 : 0);

			{
				LLGLDepthTest depth(GL_FALSE);
				LLGLDisable blend(GL_BLEND);
				LLGLDisable test(GL_ALPHA_TEST);
                
                S32 l1r_channel = soften_shader.enableTexture(LLShaderMgr::SH_INPUT_L1R, mSkySH.getUsage());
	            if (l1r_channel > -1)
	            {
		            mSkySH.bindTexture(0,l1r_channel);
		            gGL.getTexUnit(l1r_channel)->setTextureFilteringOption(LLTexUnit::TFO_POINT);
	            }
		
                S32 l1b_channel = soften_shader.enableTexture(LLShaderMgr::SH_INPUT_L1G, mSkySH.getUsage());
	            if (l1b_channel > -1)
	            {
		            mSkySH.bindTexture(1,l1b_channel);
		            gGL.getTexUnit(l1b_channel)->setTextureFilteringOption(LLTexUnit::TFO_POINT);
	            }

                S32 l1g_channel = soften_shader.enableTexture(LLShaderMgr::SH_INPUT_L1B, mSkySH.getUsage());
	            if (l1g_channel > -1)
	            {
		            mSkySH.bindTexture(2,l1g_channel);
		            gGL.getTexUnit(l1g_channel)->setTextureFilteringOption(LLTexUnit::TFO_POINT);
	            }

				//full screen blit
				gGL.pushMatrix();
				gGL.loadIdentity();
				gGL.matrixMode(LLRender::MM_PROJECTION);
				gGL.pushMatrix();
				gGL.loadIdentity();

				mDeferredVB->setBuffer(LLVertexBuffer::MAP_VERTEX);
				
				mDeferredVB->drawArrays(LLRender::TRIANGLES, 0, 3);

				gGL.popMatrix();
				gGL.matrixMode(LLRender::MM_MODELVIEW);
				gGL.popMatrix();
			}

			unbindDeferredShader(LLPipeline::sUnderWaterRender ? gDeferredSoftenWaterProgram : gDeferredSoftenProgram);
		}

		{ //render non-deferred geometry (fullbright, alpha, etc)
			LLGLDisable blend(GL_BLEND);
			LLGLDisable stencil(GL_STENCIL_TEST);
			gGL.setSceneBlendType(LLRender::BT_ALPHA);

			gPipeline.pushRenderTypeMask();
			
			gPipeline.andRenderTypeMask(LLPipeline::RENDER_TYPE_SKY,
										LLPipeline::RENDER_TYPE_CLOUDS,
										LLPipeline::RENDER_TYPE_WL_SKY,
										LLPipeline::END_RENDER_TYPES);
								
			
			renderGeomPostDeferred(*LLViewerCamera::getInstance(), false);
			gPipeline.popRenderTypeMask();
		}

		bool render_local = RenderLocalLights;
				
		if (render_local)
		{
			gGL.setSceneBlendType(LLRender::BT_ADD);
			std::list<LLVector4> fullscreen_lights;
			LLDrawable::drawable_list_t spot_lights;
			LLDrawable::drawable_list_t fullscreen_spot_lights;

			for (U32 i = 0; i < 2; i++)
			{
				mTargetShadowSpotLight[i] = NULL;
			}

			std::list<LLVector4> light_colors;

			LLVertexBuffer::unbind();

			{
				bindDeferredShader(gDeferredLightProgram);
				
				if (mCubeVB.isNull())
				{
					mCubeVB = ll_create_cube_vb(LLVertexBuffer::MAP_VERTEX, GL_STATIC_DRAW_ARB);
				}

				mCubeVB->setBuffer(LLVertexBuffer::MAP_VERTEX);
				
				LLGLDepthTest depth(GL_TRUE, GL_FALSE);
				for (LLDrawable::drawable_set_t::iterator iter = mLights.begin(); iter != mLights.end(); ++iter)
				{
					LLDrawable* drawablep = *iter;
					
					LLVOVolume* volume = drawablep->getVOVolume();
					if (!volume)
					{
						continue;
					}

					if (volume->isAttachment())
					{
						if (!sRenderAttachedLights)
						{
							continue;
						}
					}

					const LLViewerObject *vobj = drawablep->getVObj();
					if(vobj && vobj->getAvatar() && vobj->getAvatar()->isInMuteList())
					{
						continue;
					}

					LLVector4a center;
					center.load3(drawablep->getPositionAgent().mV);
					const F32* c = center.getF32ptr();
					F32 s = volume->getLightRadius()*1.5f;

					LLColor3 col = volume->getLightColor();
					
					if (col.magVecSquared() < 0.001f)
					{
						continue;
					}

					if (s <= 0.001f)
					{
						continue;
					}

					LLVector4a sa;
					sa.splat(s);
					if (camera->AABBInFrustumNoFarClip(center, sa) == 0)
					{
						continue;
					}

					sVisibleLightCount++;
										
					if (camera->getOrigin().mV[0] > c[0] + s + 0.2f ||
						camera->getOrigin().mV[0] < c[0] - s - 0.2f ||
						camera->getOrigin().mV[1] > c[1] + s + 0.2f ||
						camera->getOrigin().mV[1] < c[1] - s - 0.2f ||
						camera->getOrigin().mV[2] > c[2] + s + 0.2f ||
						camera->getOrigin().mV[2] < c[2] - s - 0.2f)
					{ //draw box if camera is outside box
						if (render_local)
						{
							if (volume->isLightSpotlight())
							{
								drawablep->getVOVolume()->updateSpotLightPriority();
								spot_lights.push_back(drawablep);
								continue;
							}
							
							/*col.mV[0] = powf(col.mV[0], 2.2f);
							col.mV[1] = powf(col.mV[1], 2.2f);
							col.mV[2] = powf(col.mV[2], 2.2f);*/
							
							LL_RECORD_BLOCK_TIME(FTM_LOCAL_LIGHTS);
							gDeferredLightProgram.uniform3fv(LLShaderMgr::LIGHT_CENTER, 1, c);
							gDeferredLightProgram.uniform1f(LLShaderMgr::LIGHT_SIZE, s);
							gDeferredLightProgram.uniform3fv(LLShaderMgr::DIFFUSE_COLOR, 1, col.mV);
							gDeferredLightProgram.uniform1f(LLShaderMgr::LIGHT_FALLOFF, volume->getLightFalloff()*0.5f);
							gGL.syncMatrices();
							
							mCubeVB->drawRange(LLRender::TRIANGLE_FAN, 0, 7, 8, get_box_fan_indices(camera, center));
							stop_glerror();
						}
					}
					else
					{	
						if (volume->isLightSpotlight())
						{
							drawablep->getVOVolume()->updateSpotLightPriority();
							fullscreen_spot_lights.push_back(drawablep);
							continue;
						}

						glh::vec3f tc(c);
						mat.mult_matrix_vec(tc);
					
						fullscreen_lights.push_back(LLVector4(tc.v[0], tc.v[1], tc.v[2], s));
						light_colors.push_back(LLVector4(col.mV[0], col.mV[1], col.mV[2], volume->getLightFalloff()*0.5f));
					}
				}
				unbindDeferredShader(gDeferredLightProgram);
			}

			if (!spot_lights.empty())
			{
				LLGLDepthTest depth(GL_TRUE, GL_FALSE);
				bindDeferredShader(gDeferredSpotLightProgram);

				mCubeVB->setBuffer(LLVertexBuffer::MAP_VERTEX);

				gDeferredSpotLightProgram.enableTexture(LLShaderMgr::DEFERRED_PROJECTION);

				for (LLDrawable::drawable_list_t::iterator iter = spot_lights.begin(); iter != spot_lights.end(); ++iter)
				{
					LL_RECORD_BLOCK_TIME(FTM_PROJECTORS);
					LLDrawable* drawablep = *iter;

					LLVOVolume* volume = drawablep->getVOVolume();

					LLVector4a center;
					center.load3(drawablep->getPositionAgent().mV);
					const F32* c = center.getF32ptr();
					F32 s = volume->getLightRadius()*1.5f;

					sVisibleLightCount++;

					setupSpotLight(gDeferredSpotLightProgram, drawablep);
					
					LLColor3 col = volume->getLightColor();
					/*col.mV[0] = powf(col.mV[0], 2.2f);
					col.mV[1] = powf(col.mV[1], 2.2f);
					col.mV[2] = powf(col.mV[2], 2.2f);*/
					
					gDeferredSpotLightProgram.uniform3fv(LLShaderMgr::LIGHT_CENTER, 1, c);
					gDeferredSpotLightProgram.uniform1f(LLShaderMgr::LIGHT_SIZE, s);
					gDeferredSpotLightProgram.uniform3fv(LLShaderMgr::DIFFUSE_COLOR, 1, col.mV);
					gDeferredSpotLightProgram.uniform1f(LLShaderMgr::LIGHT_FALLOFF, volume->getLightFalloff()*0.5f);
					gGL.syncMatrices();
										
					mCubeVB->drawRange(LLRender::TRIANGLE_FAN, 0, 7, 8, get_box_fan_indices(camera, center));
				}
				gDeferredSpotLightProgram.disableTexture(LLShaderMgr::DEFERRED_PROJECTION);
				unbindDeferredShader(gDeferredSpotLightProgram);
			}

			//reset mDeferredVB to fullscreen triangle
			mDeferredVB->getVertexStrider(vert);
			vert[0].set(-1,1,0);
			vert[1].set(-1,-3,0);
			vert[2].set(3,1,0);

			{
				LLGLDepthTest depth(GL_FALSE);

				//full screen blit
				gGL.pushMatrix();
				gGL.loadIdentity();
				gGL.matrixMode(LLRender::MM_PROJECTION);
				gGL.pushMatrix();
				gGL.loadIdentity();

				U32 count = 0;

				const U32 max_count = LL_DEFERRED_MULTI_LIGHT_COUNT;
				LLVector4 light[max_count];
				LLVector4 col[max_count];

				F32 far_z = 0.f;

				while (!fullscreen_lights.empty())
				{
					LL_RECORD_BLOCK_TIME(FTM_FULLSCREEN_LIGHTS);
					light[count] = fullscreen_lights.front();
					fullscreen_lights.pop_front();
					col[count] = light_colors.front();
					light_colors.pop_front();

					/*col[count].mV[0] = powf(col[count].mV[0], 2.2f);
					col[count].mV[1] = powf(col[count].mV[1], 2.2f);
					col[count].mV[2] = powf(col[count].mV[2], 2.2f);*/
					
					far_z = llmin(light[count].mV[2]-light[count].mV[3], far_z);
					//col[count] = pow4fsrgb(col[count], 2.2f);
					count++;
					if (count == max_count || fullscreen_lights.empty())
					{
                        U32 idx = count-1;
                        bindDeferredShader(gDeferredMultiLightProgram[idx]);
                        gDeferredMultiLightProgram[idx].uniform1i(LLShaderMgr::MULTI_LIGHT_COUNT, count);
                        gDeferredMultiLightProgram[idx].uniform4fv(LLShaderMgr::MULTI_LIGHT, count, (GLfloat*) light);
                        gDeferredMultiLightProgram[idx].uniform4fv(LLShaderMgr::MULTI_LIGHT_COL, count, (GLfloat*) col);
                        gDeferredMultiLightProgram[idx].uniform1f(LLShaderMgr::MULTI_LIGHT_FAR_Z, far_z);
                        far_z = 0.f;
                        count = 0; 
                        mDeferredVB->setBuffer(LLVertexBuffer::MAP_VERTEX);
                        mDeferredVB->drawArrays(LLRender::TRIANGLES, 0, 3);
                        unbindDeferredShader(gDeferredMultiLightProgram[idx]);
					}
				}
				
				bindDeferredShader(gDeferredMultiSpotLightProgram);

				gDeferredMultiSpotLightProgram.enableTexture(LLShaderMgr::DEFERRED_PROJECTION);

				mDeferredVB->setBuffer(LLVertexBuffer::MAP_VERTEX);

				for (LLDrawable::drawable_list_t::iterator iter = fullscreen_spot_lights.begin(); iter != fullscreen_spot_lights.end(); ++iter)
				{
					LL_RECORD_BLOCK_TIME(FTM_PROJECTORS);
					LLDrawable* drawablep = *iter;
					
					LLVOVolume* volume = drawablep->getVOVolume();

					LLVector3 center = drawablep->getPositionAgent();
					F32* c = center.mV;
					F32 s = volume->getLightRadius()*1.5f;

					sVisibleLightCount++;

					glh::vec3f tc(c);
					mat.mult_matrix_vec(tc);
					
					setupSpotLight(gDeferredMultiSpotLightProgram, drawablep);

					LLColor3 col = volume->getLightColor();
					
					/*col.mV[0] = powf(col.mV[0], 2.2f);
					col.mV[1] = powf(col.mV[1], 2.2f);
					col.mV[2] = powf(col.mV[2], 2.2f);*/
					
					gDeferredMultiSpotLightProgram.uniform3fv(LLShaderMgr::LIGHT_CENTER, 1, tc.v);
					gDeferredMultiSpotLightProgram.uniform1f(LLShaderMgr::LIGHT_SIZE, s);
					gDeferredMultiSpotLightProgram.uniform3fv(LLShaderMgr::DIFFUSE_COLOR, 1, col.mV);
					gDeferredMultiSpotLightProgram.uniform1f(LLShaderMgr::LIGHT_FALLOFF, volume->getLightFalloff()*0.5f);
					mDeferredVB->drawArrays(LLRender::TRIANGLES, 0, 3);
				}

				gDeferredMultiSpotLightProgram.disableTexture(LLShaderMgr::DEFERRED_PROJECTION);
				unbindDeferredShader(gDeferredMultiSpotLightProgram);

				gGL.popMatrix();
				gGL.matrixMode(LLRender::MM_MODELVIEW);
				gGL.popMatrix();
			}
		}

		gGL.setColorMask(true, true);
	}

	screen_target->flush();

	//gamma correct lighting
	gGL.matrixMode(LLRender::MM_PROJECTION);
	gGL.pushMatrix();
	gGL.loadIdentity();
	gGL.matrixMode(LLRender::MM_MODELVIEW);
	gGL.pushMatrix();
	gGL.loadIdentity();

	{
		LLGLDepthTest depth(GL_FALSE, GL_FALSE);

		LLVector2 tc1(0,0);
		LLVector2 tc2((F32) screen_target->getWidth()*2,
				  (F32) screen_target->getHeight()*2);

		screen_target->bindTarget();
		// Apply gamma correction to the frame here.
		gDeferredPostGammaCorrectProgram.bind();
		//mDeferredVB->setBuffer(LLVertexBuffer::MAP_VERTEX);
		S32 channel = 0;
		channel = gDeferredPostGammaCorrectProgram.enableTexture(LLShaderMgr::DEFERRED_DIFFUSE, screen_target->getUsage());
		if (channel > -1)
		{
			screen_target->bindTexture(0,channel);
			gGL.getTexUnit(channel)->setTextureFilteringOption(LLTexUnit::TFO_POINT);
		}
		
		gDeferredPostGammaCorrectProgram.uniform2f(LLShaderMgr::DEFERRED_SCREEN_RES, screen_target->getWidth(), screen_target->getHeight());
		
		//F32 gamma = gSavedSettings.getF32("RenderDeferredDisplayGamma");
		static LLCachedControl<F32> gamma(gSavedSettings, "RenderDeferredDisplayGamma");

		gDeferredPostGammaCorrectProgram.uniform1f(LLShaderMgr::DISPLAY_GAMMA, (gamma > 0.1f) ? 1.0f / gamma : (1.0f/2.2f));
		
		// <FS:Ansariel> FIRE-16829: Visual Artifacts with ALM enabled on AMD graphics
		//gGL.begin(LLRender::TRIANGLE_STRIP);
		//gGL.texCoord2f(tc1.mV[0], tc1.mV[1]);
		//gGL.vertex2f(-1,-1);
		//
		//gGL.texCoord2f(tc1.mV[0], tc2.mV[1]);
		//gGL.vertex2f(-1,3);
		//
		//gGL.texCoord2f(tc2.mV[0], tc1.mV[1]);
		//gGL.vertex2f(3,-1);
		//
		//gGL.end();
		drawAuxiliaryVB(tc1, tc2);
		// </FS:Ansariel>
		
		gGL.getTexUnit(channel)->unbind(screen_target->getUsage());
		gDeferredPostGammaCorrectProgram.unbind();
		screen_target->flush();
	}

	gGL.matrixMode(LLRender::MM_PROJECTION);
	gGL.popMatrix();
	gGL.matrixMode(LLRender::MM_MODELVIEW);
	gGL.popMatrix();	

	screen_target->bindTarget();

	{ //render non-deferred geometry (alpha, fullbright, glow)
		LLGLDisable blend(GL_BLEND);
		LLGLDisable stencil(GL_STENCIL_TEST);

		pushRenderTypeMask();
		andRenderTypeMask(LLPipeline::RENDER_TYPE_ALPHA,
						 LLPipeline::RENDER_TYPE_FULLBRIGHT,
						 LLPipeline::RENDER_TYPE_VOLUME,
						 LLPipeline::RENDER_TYPE_GLOW,
						 LLPipeline::RENDER_TYPE_BUMP,
						 LLPipeline::RENDER_TYPE_PASS_SIMPLE,
						 LLPipeline::RENDER_TYPE_PASS_ALPHA,
						 LLPipeline::RENDER_TYPE_PASS_ALPHA_MASK,
						 LLPipeline::RENDER_TYPE_PASS_BUMP,
						 LLPipeline::RENDER_TYPE_PASS_POST_BUMP,
						 LLPipeline::RENDER_TYPE_PASS_FULLBRIGHT,
						 LLPipeline::RENDER_TYPE_PASS_FULLBRIGHT_ALPHA_MASK,
						 LLPipeline::RENDER_TYPE_PASS_FULLBRIGHT_SHINY,
						 LLPipeline::RENDER_TYPE_PASS_GLOW,
						 LLPipeline::RENDER_TYPE_PASS_GRASS,
						 LLPipeline::RENDER_TYPE_PASS_SHINY,
						 LLPipeline::RENDER_TYPE_PASS_INVISIBLE,
						 LLPipeline::RENDER_TYPE_PASS_INVISI_SHINY,
						 LLPipeline::RENDER_TYPE_AVATAR,
						 LLPipeline::RENDER_TYPE_ALPHA_MASK,
						 LLPipeline::RENDER_TYPE_FULLBRIGHT_ALPHA_MASK,
						 END_RENDER_TYPES);
		
		renderGeomPostDeferred(*LLViewerCamera::getInstance());
		popRenderTypeMask();
	}

	{
		//render highlights, etc.
		renderHighlights();
		mHighlightFaces.clear();

		renderDebug();

		LLVertexBuffer::unbind();

		if (gPipeline.hasRenderDebugFeatureMask(LLPipeline::RENDER_DEBUG_FEATURE_UI))
		{
			// Render debugging beacons.
			gObjectList.renderObjectBeacons();
			gObjectList.resetObjectBeacons();
			gSky.addSunMoonBeacons();
		}
	}

	screen_target->flush();
						
}

void LLPipeline::setupSpotLight(LLGLSLShader& shader, LLDrawable* drawablep)
{
	//construct frustum
	LLVOVolume* volume = drawablep->getVOVolume();
	LLVector3 params = volume->getSpotLightParams();

	F32 fov = params.mV[0];
	F32 focus = params.mV[1];

	LLVector3 pos = drawablep->getPositionAgent();
	LLQuaternion quat = volume->getRenderRotation();
	LLVector3 scale = volume->getScale();
	
	//get near clip plane
	LLVector3 at_axis(0,0,-scale.mV[2]*0.5f);
	at_axis *= quat;

	LLVector3 np = pos+at_axis;
	at_axis.normVec();

	//get origin that has given fov for plane np, at_axis, and given scale
	F32 dist = (scale.mV[1]*0.5f)/tanf(fov*0.5f);

	LLVector3 origin = np - at_axis*dist;

	//matrix from volume space to agent space
	LLMatrix4 light_mat(quat, LLVector4(origin,1.f));

	glh::matrix4f light_to_agent((F32*) light_mat.mMatrix);
	glh::matrix4f light_to_screen = get_current_modelview() * light_to_agent;

	glh::matrix4f screen_to_light = light_to_screen.inverse();

	F32 s = volume->getLightRadius()*1.5f;
	F32 near_clip = dist;
	F32 width = scale.mV[VX];
	F32 height = scale.mV[VY];
	F32 far_clip = s+dist-scale.mV[VZ];

	F32 fovy = fov * RAD_TO_DEG;
	F32 aspect = width/height;

	glh::matrix4f trans(0.5f, 0.f, 0.f, 0.5f,
				0.f, 0.5f, 0.f, 0.5f,
				0.f, 0.f, 0.5f, 0.5f,
				0.f, 0.f, 0.f, 1.f);

	glh::vec3f p1(0, 0, -(near_clip+0.01f));
	glh::vec3f p2(0, 0, -(near_clip+1.f));

	glh::vec3f screen_origin(0, 0, 0);

	light_to_screen.mult_matrix_vec(p1);
	light_to_screen.mult_matrix_vec(p2);
	light_to_screen.mult_matrix_vec(screen_origin);

	glh::vec3f n = p2-p1;
	n.normalize();
	
	F32 proj_range = far_clip - near_clip;
	glh::matrix4f light_proj = gl_perspective(fovy, aspect, near_clip, far_clip);
	screen_to_light = trans * light_proj * screen_to_light;
	shader.uniformMatrix4fv(LLShaderMgr::PROJECTOR_MATRIX, 1, FALSE, screen_to_light.m);
	shader.uniform1f(LLShaderMgr::PROJECTOR_NEAR, near_clip);
	shader.uniform3fv(LLShaderMgr::PROJECTOR_P, 1, p1.v);
	shader.uniform3fv(LLShaderMgr::PROJECTOR_N, 1, n.v);
	shader.uniform3fv(LLShaderMgr::PROJECTOR_ORIGIN, 1, screen_origin.v);
	shader.uniform1f(LLShaderMgr::PROJECTOR_RANGE, proj_range);
	shader.uniform1f(LLShaderMgr::PROJECTOR_AMBIANCE, params.mV[2]);
	S32 s_idx = -1;

	for (U32 i = 0; i < 2; i++)
	{
		if (mShadowSpotLight[i] == drawablep)
		{
			s_idx = i;
		}
	}

	shader.uniform1i(LLShaderMgr::PROJECTOR_SHADOW_INDEX, s_idx);

	if (s_idx >= 0)
	{
		shader.uniform1f(LLShaderMgr::PROJECTOR_SHADOW_FADE, 1.f-mSpotLightFade[s_idx]);
	}
	else
	{
		shader.uniform1f(LLShaderMgr::PROJECTOR_SHADOW_FADE, 1.f);
	}

	{
		LLDrawable* potential = drawablep;
		//determine if this is a good light for casting shadows
		F32 m_pri = volume->getSpotLightPriority();

		for (U32 i = 0; i < 2; i++)
		{
			F32 pri = 0.f;

			if (mTargetShadowSpotLight[i].notNull())
			{
				pri = mTargetShadowSpotLight[i]->getVOVolume()->getSpotLightPriority();			
			}

			if (m_pri > pri)
			{
				LLDrawable* temp = mTargetShadowSpotLight[i];
				mTargetShadowSpotLight[i] = potential;
				potential = temp;
				m_pri = pri;
			}
		}
	}

	LLViewerTexture* img = volume->getLightTexture();

	if (img == NULL)
	{
		img = LLViewerFetchedTexture::sWhiteImagep;
	}

	S32 channel = shader.enableTexture(LLShaderMgr::DEFERRED_PROJECTION);

	if (channel > -1)
	{
		if (img)
		{
			gGL.getTexUnit(channel)->bind(img);

			F32 lod_range = logf(img->getWidth())/logf(2.f);

			shader.uniform1f(LLShaderMgr::PROJECTOR_FOCUS, focus);
			shader.uniform1f(LLShaderMgr::PROJECTOR_LOD, lod_range);
			shader.uniform1f(LLShaderMgr::PROJECTOR_AMBIENT_LOD, llclamp((proj_range-focus)/proj_range*lod_range, 0.f, 1.f));
		}
	}
		
}

void LLPipeline::unbindDeferredShader(LLGLSLShader &shader)
{
    LLRenderTarget* deferred_target       = LLPipeline::sReflectionRender ? &mWaterDeferredScreen : &mDeferredScreen;
    LLRenderTarget* deferred_depth_target = LLPipeline::sReflectionRender ? &mWaterDeferredDepth  : &mDeferredDepth;
    LLRenderTarget* deferred_light_target = LLPipeline::sReflectionRender ? &mWaterDeferredLight : &mDeferredLight;

	stop_glerror();
	shader.disableTexture(LLShaderMgr::DEFERRED_NORMAL, deferred_target->getUsage());
	shader.disableTexture(LLShaderMgr::DEFERRED_DIFFUSE, deferred_target->getUsage());
	shader.disableTexture(LLShaderMgr::DEFERRED_SPECULAR, deferred_target->getUsage());
	shader.disableTexture(LLShaderMgr::DEFERRED_DEPTH, deferred_depth_target->getUsage());
	shader.disableTexture(LLShaderMgr::DEFERRED_LIGHT, deferred_light_target->getUsage());
	shader.disableTexture(LLShaderMgr::DIFFUSE_MAP);
	shader.disableTexture(LLShaderMgr::DEFERRED_BLOOM);

	for (U32 i = 0; i < 4; i++)
	{
		if (shader.disableTexture(LLShaderMgr::DEFERRED_SHADOW0+i) > -1)
		{
			glTexParameteri(GL_TEXTURE_2D, GL_TEXTURE_COMPARE_MODE_ARB, GL_NONE);
		}
	}

	for (U32 i = 4; i < 6; i++)
	{
		if (shader.disableTexture(LLShaderMgr::DEFERRED_SHADOW0+i) > -1)
		{
			glTexParameteri(GL_TEXTURE_2D, GL_TEXTURE_COMPARE_MODE_ARB, GL_NONE);
		}
	}

	shader.disableTexture(LLShaderMgr::DEFERRED_NOISE);
	shader.disableTexture(LLShaderMgr::DEFERRED_LIGHTFUNC);

	S32 channel = shader.disableTexture(LLShaderMgr::ENVIRONMENT_MAP, LLTexUnit::TT_CUBE_MAP);
	if (channel > -1)
	{
		LLCubeMap* cube_map = gSky.mVOSkyp ? gSky.mVOSkyp->getCubeMap() : NULL;
		if (cube_map)
		{
			cube_map->disable();
		}
	}
	gGL.getTexUnit(0)->unbind(LLTexUnit::TT_TEXTURE);
	gGL.getTexUnit(0)->activate();
	shader.unbind();
}

inline float sgn(float a)
{
    if (a > 0.0F) return (1.0F);
    if (a < 0.0F) return (-1.0F);
    return (0.0F);
}

void LLPipeline::generateWaterReflection(LLCamera& camera_in)
{	
	if (LLPipeline::sWaterReflections && assertInitialized() && LLDrawPoolWater::sNeedsReflectionUpdate)
	{
		bool skip_avatar_update = false;
		if (!isAgentAvatarValid() || gAgentCamera.getCameraAnimating() || gAgentCamera.getCameraMode() != CAMERA_MODE_MOUSELOOK || !LLVOAvatar::sVisibleInFirstPerson)
		{
			skip_avatar_update = true;
		}
		
		if (!skip_avatar_update)
		{
			gAgentAvatarp->updateAttachmentVisibility(CAMERA_MODE_THIRD_PERSON);
		}
		LLVertexBuffer::unbind();

		LLGLState::checkStates();
		LLGLState::checkTextureChannels();
		LLGLState::checkClientArrays();

		LLCamera camera = camera_in;
		camera.setFar(camera.getFar()*0.87654321f);

		LLPipeline::sReflectionRender = true;		

		gPipeline.pushRenderTypeMask();

		glh::matrix4f projection = get_current_projection();
		glh::matrix4f mat;

		stop_glerror();
		LLPlane plane;

        F32 water_height      = gAgent.getRegion()->getWaterHeight(); 
        F32 camera_height     = camera_in.getOrigin().mV[2];
        F32 distance_to_water = (water_height < camera_height) ? (camera_height - water_height) : (water_height - camera_height);

        LLVector3 reflection_offset      = LLVector3(0, 0, distance_to_water * 2.0f);
        LLVector3 camera_look_at         = camera_in.getAtAxis();
        LLVector3 reflection_look_at     = LLVector3(camera_look_at.mV[VX], camera_look_at.mV[VY], -camera_look_at.mV[VZ]);
        LLVector3 reflect_origin         = camera_in.getOrigin() - reflection_offset;
        LLVector3 reflect_interest_point = reflect_origin + (reflection_look_at * 5.0f);

        camera.setOriginAndLookAt(reflect_origin, LLVector3::z_axis, reflect_interest_point);

		//plane params
		LLVector3 pnorm;
		S32 water_clip = 0;
		if (!LLViewerCamera::getInstance()->cameraUnderWater())
		{ //camera is above water, clip plane points up
			pnorm.setVec(0,0,1);
			plane.setVec(pnorm, -water_height);
			water_clip = 1;
		}
		else
		{	//camera is below water, clip plane points down
			pnorm = LLVector3(0,0,-1);
			plane.setVec(pnorm, water_height);
			water_clip = -1;
		}

        S32 occlusion = LLPipeline::sUseOcclusion;

		LLPipeline::sUseOcclusion = 0;

		if (!LLViewerCamera::getInstance()->cameraUnderWater())
		{	//generate planar reflection map
			//disable occlusion culling for reflection map for now
			

			gGL.getTexUnit(0)->unbind(LLTexUnit::TT_TEXTURE);
			glClearColor(0,0,0,0);

			mWaterRef.bindTarget();

			LLViewerCamera::sCurCameraID = LLViewerCamera::CAMERA_WATER0;
			gGL.setColorMask(true, true);
			mWaterRef.clear();
			gGL.setColorMask(true, false);

			mWaterRef.getViewport(gGLViewport);

			stop_glerror();

            gGL.matrixMode(LLRender::MM_MODELVIEW);
			gGL.pushMatrix();

			glh::matrix4f current = get_current_modelview();

            glh::matrix4f mat;
		    camera.getOpenGLTransform(mat.m);            

            glh::matrix4f scal;
            scal.set_scale(glh::vec3f(1, 1, -1));
            mat = scal * mat;

            // convert from CFR to OGL coord sys...
            mat = glh::matrix4f((GLfloat*) OGL_TO_CFR_ROTATION) * mat;

            mReflectionModelView = mat;

			set_current_modelview(mat);
			gGL.loadMatrix(mat.m);

			LLViewerCamera::updateFrustumPlanes(camera, FALSE, TRUE);

			glCullFace(GL_FRONT);

			if (LLDrawPoolWater::sNeedsReflectionUpdate)
			{
				//initial sky pass (no user clip plane)
				{ //mask out everything but the sky
					gPipeline.pushRenderTypeMask();
					gPipeline.andRenderTypeMask(LLPipeline::RENDER_TYPE_SKY,
						LLPipeline::RENDER_TYPE_WL_SKY,
						LLPipeline::RENDER_TYPE_CLOUDS,
						LLPipeline::END_RENDER_TYPES);

                    gGL.setColorMask(true, true);
					glClearColor(0,0,0,0);

					static LLCullResult sky_and_clouds;
					updateCull(camera, sky_and_clouds);
					stateSort(camera, sky_and_clouds);
                    gPipeline.grabReferences(sky_and_clouds);

                    if (LLPipeline::sRenderDeferred)
					{
                        gPipeline.mWaterDeferredDepth.bindTarget();
                        gPipeline.mWaterDeferredDepth.clear();
					    gPipeline.mWaterDeferredScreen.bindTarget();
					    gPipeline.mWaterDeferredScreen.clear();
						renderGeomDeferred(camera);
					}
					else
					{
					    renderGeom(camera, TRUE);
					}					

					gPipeline.popRenderTypeMask();
				}

				gGL.setColorMask(true, false);

				gPipeline.pushRenderTypeMask();

				clearRenderTypeMask(LLPipeline::RENDER_TYPE_WATER,
					LLPipeline::RENDER_TYPE_VOIDWATER,
					LLPipeline::RENDER_TYPE_GROUND,
					LLPipeline::RENDER_TYPE_SKY,
					LLPipeline::RENDER_TYPE_CLOUDS,
					LLPipeline::END_RENDER_TYPES);	

				S32 detail = RenderReflectionDetail;
				if (detail > 0)
				{ //mask out selected geometry based on reflection detail
					if (detail < 4)
					{
						clearRenderTypeMask(LLPipeline::RENDER_TYPE_PARTICLES, END_RENDER_TYPES);
						if (detail < 3)
						{
							clearRenderTypeMask(LLPipeline::RENDER_TYPE_AVATAR, END_RENDER_TYPES);
							if (detail < 2)
							{
								clearRenderTypeMask(LLPipeline::RENDER_TYPE_VOLUME, END_RENDER_TYPES);
							}
						}
					}

					
				}	

				if (LLDrawPoolWater::sNeedsDistortionUpdate)
				{
					if (detail > 0)
					{
                        static LLCullResult reflected_objects;
                        LLGLDisable cull(GL_CULL_FACE);

                        LLGLUserClipPlane clip_plane(plane, mat, projection);
					    updateCull(camera, reflected_objects);
					    stateSort(camera, reflected_objects);

						gPipeline.grabReferences(reflected_objects);

						if (LLPipeline::sRenderDeferred)
						{							
							renderGeomDeferred(camera);
                            gPipeline.mWaterDeferredScreen.flush();
                            gPipeline.mWaterDeferredDepth.flush();
                            mWaterRef.copyContents(gPipeline.mWaterDeferredScreen, 0, 0, gPipeline.mWaterDeferredScreen.getWidth(), gPipeline.mWaterDeferredScreen.getHeight(),
							    0, 0, gPipeline.mWaterRef.getWidth(), gPipeline.mWaterRef.getHeight(), GL_COLOR_BUFFER_BIT, GL_NEAREST);	
						}
						else
						{
						    renderGeom(camera);
					    }
				    }	
				}	

				gPipeline.popRenderTypeMask();
			}	

			glCullFace(GL_BACK);
            gGL.matrixMode(LLRender::MM_MODELVIEW);
			gGL.popMatrix();
			mWaterRef.flush();
			set_current_modelview(current);			
		}

		camera.setOrigin(camera_in.getOrigin());
		//render distortion map
		static bool last_update = true;
		if (last_update)
		{
            gPipeline.pushRenderTypeMask();

			camera.setFar(camera_in.getFar());
			clearRenderTypeMask(LLPipeline::RENDER_TYPE_WATER,
								LLPipeline::RENDER_TYPE_VOIDWATER,
								LLPipeline::RENDER_TYPE_GROUND,
								END_RENDER_TYPES);	
			stop_glerror();

			LLPipeline::sUnderWaterRender = LLViewerCamera::getInstance()->cameraUnderWater();

			if (!LLPipeline::sUnderWaterRender)
			{
				clearRenderTypeMask(LLPipeline::RENDER_TYPE_GROUND,
									LLPipeline::RENDER_TYPE_SKY,
									LLPipeline::RENDER_TYPE_CLOUDS,
									LLPipeline::RENDER_TYPE_WL_SKY,
									END_RENDER_TYPES);		
			}
			LLViewerCamera::updateFrustumPlanes(camera);

            LLPipeline::sDistortionRender = true;

			gGL.getTexUnit(0)->unbind(LLTexUnit::TT_TEXTURE);
			
			LLColor3 col = LLEnvironment::instance().getCurrentWater()->getWaterFogColor();
			glClearColor(col.mV[0], col.mV[1], col.mV[2], 0.f);
			mWaterDis.bindTarget();
			LLViewerCamera::sCurCameraID = LLViewerCamera::CAMERA_WATER1;
			
			mWaterDis.getViewport(gGLViewport);
			
			if (LLPipeline::sUnderWaterRender || LLDrawPoolWater::sNeedsReflectionUpdate)
			{
				//clip out geometry on the same side of water as the camera w/ enough margin to not include the water geo itself,
                // but not so much as to clip out parts of avatars that should be seen under the water in the distortion map

				LLPlane plane(pnorm, -water_height * LLPipeline::sDistortionWaterClipPlaneMargin);
                LLGLUserClipPlane clip_plane(plane, mReflectionModelView, projection);

				static LLCullResult result;
				updateCull(camera, result, water_clip, &plane);
				stateSort(camera, result);

				gGL.setColorMask(true, true);
				mWaterDis.clear();
				gGL.setColorMask(true, false);

				if (LLPipeline::sRenderDeferred)
				{										
					mWaterDis.flush();
                    gGL.setColorMask(true, true);
					glClearColor(0,0,0,0);
                    gPipeline.mWaterDeferredDepth.bindTarget();
					gPipeline.mWaterDeferredDepth.clear();
					gPipeline.mWaterDeferredScreen.bindTarget();
					gPipeline.mWaterDeferredScreen.clear();
					gPipeline.grabReferences(result);
                    gGL.setColorMask(true, false);

					renderGeomDeferred(camera);
				}
				else
				{
					renderGeom(camera);

					if (LLGLSLShader::sNoFixedFunction)
					{
						gUIProgram.bind();
					}
					
					LLWorld::getInstance()->renderPropertyLines();
					
					if (LLGLSLShader::sNoFixedFunction)
					{
						gUIProgram.unbind();
					}
				}

				if (LLPipeline::sRenderDeferred)
				{
					gPipeline.mWaterDeferredScreen.flush();
                    gPipeline.mWaterDeferredDepth.flush();
                    mWaterDis.copyContents(gPipeline.mWaterDeferredScreen, 0, 0, gPipeline.mWaterDeferredScreen.getWidth(), gPipeline.mWaterDeferredScreen.getHeight(),
							0, 0, gPipeline.mWaterDeferredDepth.getWidth(), gPipeline.mWaterDeferredDepth.getHeight(), GL_COLOR_BUFFER_BIT, GL_NEAREST);	
				}
			}

			mWaterDis.flush();			

            LLPipeline::sDistortionRender = false;

            gPipeline.popRenderTypeMask();
		}
		last_update = LLDrawPoolWater::sNeedsReflectionUpdate && LLDrawPoolWater::sNeedsDistortionUpdate;

        LLPipeline::sUseOcclusion = occlusion;

        LLPipeline::sUnderWaterRender = false;
		LLPipeline::sReflectionRender = false;

		if (!LLRenderTarget::sUseFBO)
		{
			glClear(GL_DEPTH_BUFFER_BIT);
		}
		glClearColor(0.f, 0.f, 0.f, 0.f);
		gViewerWindow->setup3DViewport();
		gPipeline.popRenderTypeMask();
		LLDrawPoolWater::sNeedsReflectionUpdate = FALSE;
		LLDrawPoolWater::sNeedsDistortionUpdate = FALSE;
		
		LLGLState::checkStates();

		if (!skip_avatar_update)
		{
			gAgentAvatarp->updateAttachmentVisibility(gAgentCamera.getCameraMode());
		}

		LLViewerCamera::sCurCameraID = LLViewerCamera::CAMERA_WORLD;
	}
}

glh::matrix4f look(const LLVector3 pos, const LLVector3 dir, const LLVector3 up)
{
	glh::matrix4f ret;

	LLVector3 dirN;
	LLVector3 upN;
	LLVector3 lftN;

	lftN = dir % up;
	lftN.normVec();
	
	upN = lftN % dir;
	upN.normVec();
	
	dirN = dir;
	dirN.normVec();

	ret.m[ 0] = lftN[0];
	ret.m[ 1] = upN[0];
	ret.m[ 2] = -dirN[0];
	ret.m[ 3] = 0.f;

	ret.m[ 4] = lftN[1];
	ret.m[ 5] = upN[1];
	ret.m[ 6] = -dirN[1];
	ret.m[ 7] = 0.f;

	ret.m[ 8] = lftN[2];
	ret.m[ 9] = upN[2];
	ret.m[10] = -dirN[2];
	ret.m[11] = 0.f;

	ret.m[12] = -(lftN*pos);
	ret.m[13] = -(upN*pos);
	ret.m[14] = dirN*pos;
	ret.m[15] = 1.f;

	return ret;
}

glh::matrix4f scale_translate_to_fit(const LLVector3 min, const LLVector3 max)
{
	glh::matrix4f ret;
	ret.m[ 0] = 2/(max[0]-min[0]);
	ret.m[ 4] = 0;
	ret.m[ 8] = 0;
	ret.m[12] = -(max[0]+min[0])/(max[0]-min[0]);

	ret.m[ 1] = 0;
	ret.m[ 5] = 2/(max[1]-min[1]);
	ret.m[ 9] = 0;
	ret.m[13] = -(max[1]+min[1])/(max[1]-min[1]);

	ret.m[ 2] = 0;
	ret.m[ 6] = 0;
	ret.m[10] = 2/(max[2]-min[2]);
	ret.m[14] = -(max[2]+min[2])/(max[2]-min[2]);

	ret.m[ 3] = 0;
	ret.m[ 7] = 0;
	ret.m[11] = 0;
	ret.m[15] = 1;

	return ret;
}

static LLTrace::BlockTimerStatHandle FTM_SHADOW_RENDER("Render Shadows");
static LLTrace::BlockTimerStatHandle FTM_SHADOW_ALPHA("Alpha Shadow");
static LLTrace::BlockTimerStatHandle FTM_SHADOW_SIMPLE("Simple Shadow");

void LLPipeline::renderShadow(glh::matrix4f& view, glh::matrix4f& proj, LLCamera& shadow_cam, LLCullResult &result, bool use_shader, bool use_occlusion, U32 target_width)
{
	LL_RECORD_BLOCK_TIME(FTM_SHADOW_RENDER);

	//clip out geometry on the same side of water as the camera
	S32 occlude = LLPipeline::sUseOcclusion;
	if (!use_occlusion)
	{
		LLPipeline::sUseOcclusion = 0;
	}
	LLPipeline::sShadowRender = true;
	
	static const U32 types[] = { 
		LLRenderPass::PASS_SIMPLE, 
		LLRenderPass::PASS_FULLBRIGHT, 
		LLRenderPass::PASS_SHINY, 
		LLRenderPass::PASS_BUMP, 
		LLRenderPass::PASS_FULLBRIGHT_SHINY ,
		LLRenderPass::PASS_MATERIAL,
		LLRenderPass::PASS_MATERIAL_ALPHA_EMISSIVE,
		LLRenderPass::PASS_SPECMAP,
		LLRenderPass::PASS_SPECMAP_EMISSIVE,
		LLRenderPass::PASS_NORMMAP,
		LLRenderPass::PASS_NORMMAP_EMISSIVE,
		LLRenderPass::PASS_NORMSPEC,
		LLRenderPass::PASS_NORMSPEC_EMISSIVE,
	};

	LLGLEnable cull(GL_CULL_FACE);

	//enable depth clamping if available
	LLGLEnable depth_clamp(gGLManager.mHasDepthClamp ? GL_DEPTH_CLAMP : 0);

	if (use_shader)
	{
		gDeferredShadowCubeProgram.bind();
	}

	LLRenderTarget& occlusion_target = mShadowOcclusion[LLViewerCamera::sCurCameraID-1];

	occlusion_target.bindTarget();
	updateCull(shadow_cam, result);
	occlusion_target.flush();

	stateSort(shadow_cam, result);
	
	
	//generate shadow map
	gGL.matrixMode(LLRender::MM_PROJECTION);
	gGL.pushMatrix();
	gGL.loadMatrix(proj.m);
	gGL.matrixMode(LLRender::MM_MODELVIEW);
	gGL.pushMatrix();
	gGL.loadMatrix(view.m);

	stop_glerror();
	gGLLastMatrix = NULL;

	gGL.getTexUnit(0)->unbind(LLTexUnit::TT_TEXTURE);
	
	stop_glerror();
	
    LLEnvironment& environment = LLEnvironment::instance();

	LLVertexBuffer::unbind();

	{
		if (!use_shader)
		{ //occlusion program is general purpose depth-only no-textures
			gOcclusionProgram.bind();
		}
		else
		{
			gDeferredShadowProgram.bind();
            gDeferredShadowProgram.uniform1i(LLShaderMgr::SUN_UP_FACTOR, environment.getIsSunUp() ? 1 : 0);
		}

		gGL.diffuseColor4f(1,1,1,1);

        S32 shadow_detail = gSavedSettings.getS32("RenderShadowDetail");

        // if not using VSM, disable color writes
        if (shadow_detail <= 2)
        {
		    gGL.setColorMask(false, false);
	    }

		LL_RECORD_BLOCK_TIME(FTM_SHADOW_SIMPLE);
		
		gGL.getTexUnit(0)->disable();
		for (U32 i = 0; i < sizeof(types)/sizeof(U32); ++i)
		{
			renderObjects(types[i], LLVertexBuffer::MAP_VERTEX, FALSE);
		}
		gGL.getTexUnit(0)->enable(LLTexUnit::TT_TEXTURE);
		if (!use_shader)
		{
			gOcclusionProgram.unbind();
		}
	}
	
	if (use_shader)
	{
		gDeferredShadowProgram.unbind();
		renderGeomShadow(shadow_cam);
		gDeferredShadowProgram.bind();
        gDeferredShadowProgram.uniform1i(LLShaderMgr::SUN_UP_FACTOR, environment.getIsSunUp() ? 1 : 0);
	}
	else
	{
		renderGeomShadow(shadow_cam);
	}

	{
		LL_RECORD_BLOCK_TIME(FTM_SHADOW_ALPHA);
		gDeferredShadowAlphaMaskProgram.bind();
		gDeferredShadowAlphaMaskProgram.uniform1f(LLShaderMgr::DEFERRED_SHADOW_TARGET_WIDTH, (float)target_width);
        gDeferredShadowAlphaMaskProgram.uniform1i(LLShaderMgr::SUN_UP_FACTOR, environment.getIsSunUp() ? 1 : 0);

		U32 mask =	LLVertexBuffer::MAP_VERTEX | 
					LLVertexBuffer::MAP_TEXCOORD0 | 
					LLVertexBuffer::MAP_COLOR | 
					LLVertexBuffer::MAP_TEXTURE_INDEX;

		renderMaskedObjects(LLRenderPass::PASS_ALPHA_MASK, mask, TRUE, TRUE);
		renderMaskedObjects(LLRenderPass::PASS_FULLBRIGHT_ALPHA_MASK, mask, TRUE, TRUE);
		gDeferredShadowAlphaMaskProgram.setMinimumAlpha(0.598f);
		renderObjects(LLRenderPass::PASS_ALPHA, mask, TRUE, TRUE);

		mask = mask & ~LLVertexBuffer::MAP_TEXTURE_INDEX;

		gDeferredTreeShadowProgram.bind();
        gDeferredTreeShadowProgram.uniform1i(LLShaderMgr::SUN_UP_FACTOR, environment.getIsSunUp() ? 1 : 0);
		renderMaskedObjects(LLRenderPass::PASS_NORMSPEC_MASK, mask);
		renderMaskedObjects(LLRenderPass::PASS_MATERIAL_ALPHA_MASK, mask);
		renderMaskedObjects(LLRenderPass::PASS_SPECMAP_MASK, mask);
		renderMaskedObjects(LLRenderPass::PASS_NORMMAP_MASK, mask);
		
		gDeferredTreeShadowProgram.setMinimumAlpha(0.598f);
		renderObjects(LLRenderPass::PASS_GRASS, LLVertexBuffer::MAP_VERTEX | LLVertexBuffer::MAP_TEXCOORD0, TRUE);
	}

	//glCullFace(GL_BACK);

	gDeferredShadowCubeProgram.bind();
	gGLLastMatrix = NULL;
	gGL.loadMatrix(gGLModelView);

	LLRenderTarget& occlusion_source = mShadow[LLViewerCamera::sCurCameraID-1];

	doOcclusion(shadow_cam, occlusion_source, occlusion_target);

	if (use_shader)
	{
		gDeferredShadowProgram.unbind();
	}
	
	gGL.setColorMask(true, true);
			
	gGL.matrixMode(LLRender::MM_PROJECTION);
	gGL.popMatrix();
	gGL.matrixMode(LLRender::MM_MODELVIEW);
	gGL.popMatrix();
	gGLLastMatrix = NULL;

	LLPipeline::sUseOcclusion = occlude;
	LLPipeline::sShadowRender = false;
}

static LLTrace::BlockTimerStatHandle FTM_VISIBLE_CLOUD("Visible Cloud");
bool LLPipeline::getVisiblePointCloud(LLCamera& camera, LLVector3& min, LLVector3& max, std::vector<LLVector3>& fp, LLVector3 light_dir)
{
	LL_RECORD_BLOCK_TIME(FTM_VISIBLE_CLOUD);
	//get point cloud of intersection of frust and min, max

	if (getVisibleExtents(camera, min, max))
	{
		return false;
	}

	//get set of planes on bounding box
	LLPlane bp[] = { 
		LLPlane(min, LLVector3(-1,0,0)),
		LLPlane(min, LLVector3(0,-1,0)),
		LLPlane(min, LLVector3(0,0,-1)),
		LLPlane(max, LLVector3(1,0,0)),
		LLPlane(max, LLVector3(0,1,0)),
		LLPlane(max, LLVector3(0,0,1))};
	
	//potential points
	std::vector<LLVector3> pp;

	//add corners of AABB
	pp.push_back(LLVector3(min.mV[0], min.mV[1], min.mV[2]));
	pp.push_back(LLVector3(max.mV[0], min.mV[1], min.mV[2]));
	pp.push_back(LLVector3(min.mV[0], max.mV[1], min.mV[2]));
	pp.push_back(LLVector3(max.mV[0], max.mV[1], min.mV[2]));
	pp.push_back(LLVector3(min.mV[0], min.mV[1], max.mV[2]));
	pp.push_back(LLVector3(max.mV[0], min.mV[1], max.mV[2]));
	pp.push_back(LLVector3(min.mV[0], max.mV[1], max.mV[2]));
	pp.push_back(LLVector3(max.mV[0], max.mV[1], max.mV[2]));

	//add corners of camera frustum
	for (U32 i = 0; i < LLCamera::AGENT_FRUSTRUM_NUM; i++)
	{
		pp.push_back(camera.mAgentFrustum[i]);
	}


	//bounding box line segments
	U32 bs[] = 
			{
		0,1,
		1,3,
		3,2,
		2,0,

		4,5,
		5,7,
		7,6,
		6,4,

		0,4,
		1,5,
		3,7,
		2,6
	};

	for (U32 i = 0; i < 12; i++)
	{ //for each line segment in bounding box
		for (U32 j = 0; j < LLCamera::AGENT_PLANE_NO_USER_CLIP_NUM; j++) 
		{ //for each plane in camera frustum
			const LLPlane& cp = camera.getAgentPlane(j);
			const LLVector3& v1 = pp[bs[i*2+0]];
			const LLVector3& v2 = pp[bs[i*2+1]];
			LLVector3 n;
			cp.getVector3(n);

			LLVector3 line = v1-v2;

			F32 d1 = line*n;
			F32 d2 = -cp.dist(v2);

			F32 t = d2/d1;

			if (t > 0.f && t < 1.f)
			{
				LLVector3 intersect = v2+line*t;
				pp.push_back(intersect);
			}
		}
	}
			
	//camera frustum line segments
	const U32 fs[] =
	{
		0,1,
		1,2,
		2,3,
		3,0,

		4,5,
		5,6,
		6,7,
		7,4,
	
		0,4,
		1,5,
		2,6,
		3,7	
	};

	for (U32 i = 0; i < 12; i++)
	{
		for (U32 j = 0; j < 6; ++j)
		{
			const LLVector3& v1 = pp[fs[i*2+0]+8];
			const LLVector3& v2 = pp[fs[i*2+1]+8];
			const LLPlane& cp = bp[j];
			LLVector3 n;
			cp.getVector3(n);

			LLVector3 line = v1-v2;

			F32 d1 = line*n;
			F32 d2 = -cp.dist(v2);

			F32 t = d2/d1;

			if (t > 0.f && t < 1.f)
			{
				LLVector3 intersect = v2+line*t;
				pp.push_back(intersect);
			}	
		}
	}

	LLVector3 ext[] = { min-LLVector3(0.05f,0.05f,0.05f),
		max+LLVector3(0.05f,0.05f,0.05f) };

	for (U32 i = 0; i < pp.size(); ++i)
	{
		bool found = true;

		const F32* p = pp[i].mV;
			
		for (U32 j = 0; j < 3; ++j)
		{
			if (p[j] < ext[0].mV[j] || p[j] > ext[1].mV[j])
			{
				found = false;
				break;
			}
		}
		
		if (found) // don't bother testing user clip planes if we're already rejected...
		{
		    for (U32 j = 0; j < LLCamera::AGENT_PLANE_NO_USER_CLIP_NUM; ++j)
		    {
			    const LLPlane& cp = camera.getAgentPlane(j);
			    F32 dist = cp.dist(pp[i]);
			    if (dist > 0.05f) //point is above some plane, not contained
			    {
				    found = false;
				    break;
			    }
		    }
		}

		if (found)
		{
			fp.push_back(pp[i]);
		}
	}
	
	if (fp.empty())
	{
		return false;
	}
	
	return true;
}

void LLPipeline::renderHighlight(const LLViewerObject* obj, F32 fade)
{
	if (obj && obj->getVolume())
	{
		for (LLViewerObject::child_list_t::const_iterator iter = obj->getChildren().begin(); iter != obj->getChildren().end(); ++iter)
		{
			renderHighlight(*iter, fade);
		}

		LLDrawable* drawable = obj->mDrawable;
		if (drawable)
		{
			for (S32 i = 0; i < drawable->getNumFaces(); ++i)
			{
				LLFace* face = drawable->getFace(i);
				if (face)
				{
					face->renderSelected(LLViewerTexture::sNullImagep, LLColor4(1,1,1,fade));
				}
			}
		}
	}
}

void LLPipeline::generateHighlight(LLCamera& camera)
{
	//render highlighted object as white into offscreen render target
	if (mHighlightObject.notNull())
	{
		mHighlightSet.insert(HighlightItem(mHighlightObject));
	}
	
	if (!mHighlightSet.empty())
	{
		F32 transition = gFrameIntervalSeconds.value()/RenderHighlightFadeTime;

		LLGLDisable test(GL_ALPHA_TEST);
		LLGLDepthTest depth(GL_FALSE);
		mHighlight.bindTarget();
		disableLights();
		gGL.setColorMask(true, true);
		mHighlight.clear();

		gGL.getTexUnit(0)->bind(LLViewerFetchedTexture::sWhiteImagep);
		for (std::set<HighlightItem>::iterator iter = mHighlightSet.begin(); iter != mHighlightSet.end(); )
		{
			std::set<HighlightItem>::iterator cur_iter = iter++;

			if (cur_iter->mItem.isNull())
			{
				mHighlightSet.erase(cur_iter);
				continue;
			}

			if (cur_iter->mItem == mHighlightObject)
			{
				cur_iter->incrFade(transition); 
			}
			else
			{
				cur_iter->incrFade(-transition);
				if (cur_iter->mFade <= 0.f)
				{
					mHighlightSet.erase(cur_iter);
					continue;
				}
			}

			renderHighlight(cur_iter->mItem->getVObj(), cur_iter->mFade);
		}

		mHighlight.flush();
		gGL.setColorMask(true, false);
		gViewerWindow->setup3DViewport();
	}
}

LLRenderTarget* LLPipeline::getShadowTarget(U32 i)
{
    return &mShadow[i];
}

static LLTrace::BlockTimerStatHandle FTM_GEN_SKY_INDIRECT("Gen Sky Indirect");

void LLPipeline::generateSkyIndirect()
{
	if (!sRenderDeferred || !gSavedSettings.getBOOL("RenderUseAdvancedAtmospherics"))
	{
		return;
	}

	LL_RECORD_BLOCK_TIME(FTM_GEN_SKY_INDIRECT);

	gGL.setColorMask(true, true);

	LLVertexBuffer::unbind();

	gGL.pushMatrix();
	gGL.loadIdentity();
	gGL.matrixMode(LLRender::MM_PROJECTION);
	gGL.pushMatrix();
	gGL.loadIdentity();

    mSkySH.bindTarget();

	bindDeferredShader(gDeferredGenSkyShProgram, &mSkySH);

	gDeferredGenSkyShProgram.bind();

    llassert(gAtmosphere);

    int channel = -1;

    if (gAtmosphere)
    {
        // bind precomputed textures necessary for calculating sun and sky luminance
        channel = gDeferredGenSkyShProgram.enableTexture(LLShaderMgr::TRANSMITTANCE_TEX, LLTexUnit::TT_TEXTURE);
	    if (channel > -1)
        {
            gDeferredGenSkyShProgram.bindTexture(LLShaderMgr::TRANSMITTANCE_TEX, gAtmosphere->getTransmittance());
        }

        channel = gDeferredGenSkyShProgram.enableTexture(LLShaderMgr::SCATTER_TEX, LLTexUnit::TT_TEXTURE_3D);
	    if (channel > -1)
        {
            gDeferredGenSkyShProgram.bindTexture(LLShaderMgr::SCATTER_TEX, gAtmosphere->getScattering());
        }

        channel = gDeferredGenSkyShProgram.enableTexture(LLShaderMgr::SINGLE_MIE_SCATTER_TEX, LLTexUnit::TT_TEXTURE_3D);
	    if (channel > -1)
        {
            gDeferredGenSkyShProgram.bindTexture(LLShaderMgr::SINGLE_MIE_SCATTER_TEX, gAtmosphere->getMieScattering());
        }

        channel = gDeferredGenSkyShProgram.enableTexture(LLShaderMgr::ILLUMINANCE_TEX, LLTexUnit::TT_TEXTURE);
	    if (channel > -1)
        {
            gDeferredGenSkyShProgram.bindTexture(LLShaderMgr::ILLUMINANCE_TEX, gAtmosphere->getIlluminance());
        }
    }

	gDeferredGenSkyShProgram.uniform2f(LLShaderMgr::DEFERRED_SCREEN_RES, mSkySH.getWidth(), mSkySH.getHeight());

    LLStrider<LLVector3>	vertices;
	LLStrider<LLVector2>	texCoords;
	LLStrider<U16>			indices;

    if (!mDeferredVB->allocateBuffer(4, 6, TRUE))
	{
		LL_WARNS() << "Failed to allocate Vertex Buffer on full screen sky update" << LL_ENDL;
	}

	BOOL success = mDeferredVB->getVertexStrider(vertices)
			    && mDeferredVB->getTexCoord0Strider(texCoords)
			    && mDeferredVB->getIndexStrider(indices);

	if(!success) 
	{
		LL_ERRS() << "Failed updating WindLight fullscreen sky geometry." << LL_ENDL;
	}

    *vertices++ = LLVector3(-1.0f, -1.0f, 0.0f);
    *vertices++ = LLVector3( 1.0f, -1.0f, 0.0f);
    *vertices++ = LLVector3(-1.0f,  1.0f, 0.0f);
    *vertices++ = LLVector3( 1.0f,  1.0f, 0.0f);

	*texCoords++ = LLVector2(0.0f, 0.0f);
    *texCoords++ = LLVector2(1.0f, 0.0f);
    *texCoords++ = LLVector2(0.0f, 1.0f);
    *texCoords++ = LLVector2(1.0f, 1.0f);

	*indices++ = 0;
	*indices++ = 1;
	*indices++ = 2;
    *indices++ = 1;
	*indices++ = 3;
	*indices++ = 2;

    mDeferredVB->flush();

	glClearColor(0,0,0,0);
	mSkySH.clear(GL_COLOR_BUFFER_BIT);

    LLGLDisable blend(GL_BLEND);
    LLGLDepthTest depth(GL_FALSE, GL_FALSE, GL_ALWAYS);

    mDeferredVB->setBuffer(LLVertexBuffer::MAP_VERTEX | LLVertexBuffer::MAP_TEXCOORD0);
	mDeferredVB->drawRange(LLRender::TRIANGLES, 0, mDeferredVB->getNumVerts() - 1, mDeferredVB->getNumIndices(), 0);
	stop_glerror();

	gDeferredGenSkyShProgram.disableTexture(LLShaderMgr::TRANSMITTANCE_TEX);
	gDeferredGenSkyShProgram.disableTexture(LLShaderMgr::SCATTER_TEX);
    gDeferredGenSkyShProgram.disableTexture(LLShaderMgr::SINGLE_MIE_SCATTER_TEX);
    gDeferredGenSkyShProgram.disableTexture(LLShaderMgr::ILLUMINANCE_TEX);
    gDeferredGenSkyShProgram.uniform3fv(LLShaderMgr::DEFERRED_SUN_DIR, 1, mTransformedSunDir.mV);

	gGL.getTexUnit(0)->unbind(LLTexUnit::TT_TEXTURE);
	gGL.getTexUnit(0)->activate();
	gDeferredGenSkyShProgram.unbind();

    mSkySH.flush();

#if GATHER_SKY_SH
	gDeferredGatherSkyShProgram.bind();

    S32 res = mSkySH[0].getWidth();
    S32 ping = 0;

    while (res > 1)
    {
        S32 pong = 1 - ping;
	    S32 l1r_channel = gDeferredGatherSkyShProgram.enableTexture(LLShaderMgr::SH_INPUT_L1R, mSkySH[ping].getUsage());
	    if (l1r_channel > -1)
	    {
		    mSkySH[ping].bindTexture(0,l1r_channel);
		    gGL.getTexUnit(l1r_channel)->setTextureFilteringOption(LLTexUnit::TFO_POINT);
	    }
		
        S32 l1b_channel = gDeferredGatherSkyShProgram.enableTexture(LLShaderMgr::SH_INPUT_L1G, mSkySH[ping].getUsage());
	    if (l1b_channel > -1)
	    {
		    mSkySH[ping].bindTexture(1,l1b_channel);
		    gGL.getTexUnit(l1b_channel)->setTextureFilteringOption(LLTexUnit::TFO_POINT);
	    }

        S32 l1g_channel = gDeferredGatherSkyShProgram.enableTexture(LLShaderMgr::SH_INPUT_L1B, mSkySH[ping].getUsage());
	    if (l1g_channel > -1)
	    {
		    mSkySH[ping].bindTexture(2,l1g_channel);
		    gGL.getTexUnit(l1g_channel)->setTextureFilteringOption(LLTexUnit::TFO_POINT);
	    }

        gDeferredGatherSkyShProgram.uniform2f(LLShaderMgr::DEFERRED_SCREEN_RES, res >> 1, res >> 1);

        glViewport(0, 0, res >> 1, res >> 1);

        mSkySH[pong].bindTarget();

        mDeferredVB->setBuffer(LLVertexBuffer::MAP_VERTEX | LLVertexBuffer::MAP_TEXCOORD0);
        mDeferredVB->drawRange(LLRender::TRIANGLES, 0, mDeferredVB->getNumVerts() - 1, mDeferredVB->getNumIndices(), 0);
	    stop_glerror();
		
        mSkySH[pong].flush();

	    gGL.getTexUnit(l1r_channel)->unbind(mSkySH[ping].getUsage());
        gGL.getTexUnit(l1b_channel)->unbind(mSkySH[ping].getUsage());
        gGL.getTexUnit(l1g_channel)->unbind(mSkySH[ping].getUsage());

        ping ^= 1;
        res >>= 1;
    }
#endif

	gGL.matrixMode(LLRender::MM_PROJECTION);
	gGL.popMatrix();
	gGL.matrixMode(LLRender::MM_MODELVIEW);
	gGL.popMatrix();	
}

static LLTrace::BlockTimerStatHandle FTM_GEN_SUN_SHADOW("Gen Sun Shadow");

void LLPipeline::generateSunShadow(LLCamera& camera)
{
	if (!sRenderDeferred || RenderShadowDetail <= 0)
	{
		return;
	}

	LL_RECORD_BLOCK_TIME(FTM_GEN_SUN_SHADOW);

	bool skip_avatar_update = false;
	if (!isAgentAvatarValid() || gAgentCamera.getCameraAnimating() || gAgentCamera.getCameraMode() != CAMERA_MODE_MOUSELOOK || !LLVOAvatar::sVisibleInFirstPerson)
	{
		skip_avatar_update = true;
	}

	if (!skip_avatar_update)
	{
		gAgentAvatarp->updateAttachmentVisibility(CAMERA_MODE_THIRD_PERSON);
	}

	F64 last_modelview[16];
	F64 last_projection[16];
	for (U32 i = 0; i < 16; i++)
	{ //store last_modelview of world camera
		last_modelview[i] = gGLLastModelView[i];
		last_projection[i] = gGLLastProjection[i];
	}

	pushRenderTypeMask();
	andRenderTypeMask(LLPipeline::RENDER_TYPE_SIMPLE,
					LLPipeline::RENDER_TYPE_ALPHA,
					LLPipeline::RENDER_TYPE_GRASS,
					LLPipeline::RENDER_TYPE_FULLBRIGHT,
					LLPipeline::RENDER_TYPE_BUMP,
					LLPipeline::RENDER_TYPE_VOLUME,
					LLPipeline::RENDER_TYPE_AVATAR,
					LLPipeline::RENDER_TYPE_TREE, 
					LLPipeline::RENDER_TYPE_TERRAIN,
					LLPipeline::RENDER_TYPE_WATER,
					LLPipeline::RENDER_TYPE_VOIDWATER,
					LLPipeline::RENDER_TYPE_PASS_ALPHA,
					LLPipeline::RENDER_TYPE_PASS_ALPHA_MASK,
					LLPipeline::RENDER_TYPE_PASS_FULLBRIGHT_ALPHA_MASK,
					LLPipeline::RENDER_TYPE_PASS_GRASS,
					LLPipeline::RENDER_TYPE_PASS_SIMPLE,
					LLPipeline::RENDER_TYPE_PASS_BUMP,
					LLPipeline::RENDER_TYPE_PASS_FULLBRIGHT,
					LLPipeline::RENDER_TYPE_PASS_SHINY,
					LLPipeline::RENDER_TYPE_PASS_FULLBRIGHT_SHINY,
					LLPipeline::RENDER_TYPE_PASS_MATERIAL,
					LLPipeline::RENDER_TYPE_PASS_MATERIAL_ALPHA,
					LLPipeline::RENDER_TYPE_PASS_MATERIAL_ALPHA_MASK,
					LLPipeline::RENDER_TYPE_PASS_MATERIAL_ALPHA_EMISSIVE,
					LLPipeline::RENDER_TYPE_PASS_SPECMAP,
					LLPipeline::RENDER_TYPE_PASS_SPECMAP_BLEND,
					LLPipeline::RENDER_TYPE_PASS_SPECMAP_MASK,
					LLPipeline::RENDER_TYPE_PASS_SPECMAP_EMISSIVE,
					LLPipeline::RENDER_TYPE_PASS_NORMMAP,
					LLPipeline::RENDER_TYPE_PASS_NORMMAP_BLEND,
					LLPipeline::RENDER_TYPE_PASS_NORMMAP_MASK,
					LLPipeline::RENDER_TYPE_PASS_NORMMAP_EMISSIVE,
					LLPipeline::RENDER_TYPE_PASS_NORMSPEC,
					LLPipeline::RENDER_TYPE_PASS_NORMSPEC_BLEND,
					LLPipeline::RENDER_TYPE_PASS_NORMSPEC_MASK,
					LLPipeline::RENDER_TYPE_PASS_NORMSPEC_EMISSIVE,
					END_RENDER_TYPES);

    S32 shadow_detail = gSavedSettings.getS32("RenderShadowDetail");

    // if not using VSM, disable color writes
    if (shadow_detail <= 2)
    {
		gGL.setColorMask(false, false);
	}

	//get sun view matrix
	
	//store current projection/modelview matrix
	glh::matrix4f saved_proj = get_current_projection();
	glh::matrix4f saved_view = get_current_modelview();
	glh::matrix4f inv_view = saved_view.inverse();

	glh::matrix4f view[6];
	glh::matrix4f proj[6];
	
	//clip contains parallel split distances for 3 splits
	LLVector3 clip = RenderShadowClipPlanes;

	//F32 slope_threshold = gSavedSettings.getF32("RenderShadowSlopeThreshold");

	//far clip on last split is minimum of camera view distance and 128
	mSunClipPlanes = LLVector4(clip, clip.mV[2] * clip.mV[2]/clip.mV[1]);

	clip = RenderShadowOrthoClipPlanes;
	mSunOrthoClipPlanes = LLVector4(clip, clip.mV[2]*clip.mV[2]/clip.mV[1]);

	//currently used for amount to extrude frusta corners for constructing shadow frusta
	//LLVector3 n = RenderShadowNearDist;
	//F32 nearDist[] = { n.mV[0], n.mV[1], n.mV[2], n.mV[2] };

    LLEnvironment& environment = LLEnvironment::instance();
    LLSettingsSky::ptr_t psky = environment.getCurrentSky();

    LLVector3 caster_dir(environment.getIsSunUp() ? mSunDir : mMoonDir);

	//put together a universal "near clip" plane for shadow frusta
	LLPlane shadow_near_clip;
	{        
		LLVector3 p = gAgent.getPositionAgent();
		p += caster_dir * RenderFarClip*2.f;
		shadow_near_clip.setVec(p, caster_dir);
	}

	LLVector3 lightDir = -caster_dir;
	lightDir.normVec();

	glh::vec3f light_dir(lightDir.mV);

	//create light space camera matrix
	
	LLVector3 at = lightDir;

	LLVector3 up = camera.getAtAxis();

	if (fabsf(up*lightDir) > 0.75f)
	{
		up = camera.getUpAxis();
	}

	/*LLVector3 left = up%at;
	up = at%left;*/

	up.normVec();
	at.normVec();
	
	
	LLCamera main_camera = camera;
	
	F32 near_clip = 0.f;
	{
		//get visible point cloud
		std::vector<LLVector3> fp;

		main_camera.calcAgentFrustumPlanes(main_camera.mAgentFrustum);
		
		LLVector3 min,max;
		getVisiblePointCloud(main_camera,min,max,fp);

		if (fp.empty())
		{
			if (!hasRenderDebugMask(RENDER_DEBUG_SHADOW_FRUSTA))
			{
				mShadowCamera[0] = main_camera;
				mShadowExtents[0][0] = min;
				mShadowExtents[0][1] = max;

				mShadowFrustPoints[0].clear();
				mShadowFrustPoints[1].clear();
				mShadowFrustPoints[2].clear();
				mShadowFrustPoints[3].clear();
			}
			popRenderTypeMask();

			if (!skip_avatar_update)
			{
				gAgentAvatarp->updateAttachmentVisibility(gAgentCamera.getCameraMode());
			}

			return;
		}

		//get good split distances for frustum
		for (U32 i = 0; i < fp.size(); ++i)
		{
			glh::vec3f v(fp[i].mV);
			saved_view.mult_matrix_vec(v);
			fp[i].setVec(v.v);
		}

		min = fp[0];
		max = fp[0];

		//get camera space bounding box
		for (U32 i = 1; i < fp.size(); ++i)
		{
			update_min_max(min, max, fp[i]);
		}

		near_clip = -max.mV[2];
		F32 far_clip = -min.mV[2]*2.f;

		//far_clip = llmin(far_clip, 128.f);
		far_clip = llmin(far_clip, camera.getFar());

		F32 range = far_clip-near_clip;

		LLVector3 split_exp = RenderShadowSplitExponent;

		F32 da = 1.f-llmax( fabsf(lightDir*up), fabsf(lightDir*camera.getLeftAxis()) );
		
		da = powf(da, split_exp.mV[2]);

		F32 sxp = split_exp.mV[1] + (split_exp.mV[0]-split_exp.mV[1])*da;
		
		for (U32 i = 0; i < 4; ++i)
		{
			F32 x = (F32)(i+1)/4.f;
			x = powf(x, sxp);
			mSunClipPlanes.mV[i] = near_clip+range*x;
		}

		mSunClipPlanes.mV[0] *= 1.25f; //bump back first split for transition padding
	}

	// convenience array of 4 near clip plane distances
	F32 dist[] = { near_clip, mSunClipPlanes.mV[0], mSunClipPlanes.mV[1], mSunClipPlanes.mV[2], mSunClipPlanes.mV[3] };

    bool sun_up         = environment.getIsSunUp();
    bool moon_up        = environment.getIsMoonUp();
    bool ignore_shadows = (sun_up  && (mSunDiffuse == LLColor4::black))
                       || (moon_up && (mMoonDiffuse == LLColor4::black))
                       || !(sun_up || moon_up);

	if (ignore_shadows)
	{ //sun diffuse is totally black, shadows don't matter
		LLGLDepthTest depth(GL_TRUE);

		for (S32 j = 0; j < 4; j++)
		{
            LLRenderTarget* shadow_target = getShadowTarget(j);
            if (shadow_target)
            {
			    shadow_target->bindTarget();
			    shadow_target->clear();
			    shadow_target->flush();
            }
		}
	}
	else
	{
		for (S32 j = 0; j < 4; j++)
		{
			if (!hasRenderDebugMask(RENDER_DEBUG_SHADOW_FRUSTA))
			{
				mShadowFrustPoints[j].clear();
			}

			LLViewerCamera::sCurCameraID = (LLViewerCamera::eCameraID)(LLViewerCamera::CAMERA_SHADOW0+j);

			//restore render matrices
			set_current_modelview(saved_view);
			set_current_projection(saved_proj);

			LLVector3 eye = camera.getOrigin();

			//camera used for shadow cull/render
			LLCamera shadow_cam;
		
			//create world space camera frustum for this split
			shadow_cam = camera;
			shadow_cam.setFar(16.f);
	
			LLViewerCamera::updateFrustumPlanes(shadow_cam, FALSE, FALSE, TRUE);

			LLVector3* frust = shadow_cam.mAgentFrustum;

			LLVector3 pn = shadow_cam.getAtAxis();
		
			LLVector3 min, max;

			//construct 8 corners of split frustum section
			for (U32 i = 0; i < 4; i++)
			{
				LLVector3 delta = frust[i+4]-eye;
				delta += (frust[i+4]-frust[(i+2)%4+4])*0.05f;
				delta.normVec();
				F32 dp = delta*pn;
				frust[i] = eye + (delta*dist[j]*0.75f)/dp;
				frust[i+4] = eye + (delta*dist[j+1]*1.25f)/dp;
			}
						
			shadow_cam.calcAgentFrustumPlanes(frust);
			shadow_cam.mFrustumCornerDist = 0.f;
		
			if (!gPipeline.hasRenderDebugMask(LLPipeline::RENDER_DEBUG_SHADOW_FRUSTA))
			{
				mShadowCamera[j] = shadow_cam;
			}

			std::vector<LLVector3> fp;

			if (!gPipeline.getVisiblePointCloud(shadow_cam, min, max, fp, lightDir))
			{
				//no possible shadow receivers
				if (!gPipeline.hasRenderDebugMask(LLPipeline::RENDER_DEBUG_SHADOW_FRUSTA))
				{
					mShadowExtents[j][0] = LLVector3();
					mShadowExtents[j][1] = LLVector3();
					mShadowCamera[j+4] = shadow_cam;
				}

                LLRenderTarget* shadow_target = getShadowTarget(j);
                if (shadow_target)
                {
				    shadow_target->bindTarget();
				    {
					    LLGLDepthTest depth(GL_TRUE);
					    shadow_target->clear();
				    }
				    shadow_target->flush();
                }

				mShadowError.mV[j] = 0.f;
				mShadowFOV.mV[j] = 0.f;

				continue;
			}

			if (!gPipeline.hasRenderDebugMask(LLPipeline::RENDER_DEBUG_SHADOW_FRUSTA))
			{
				mShadowExtents[j][0] = min;
				mShadowExtents[j][1] = max;
				mShadowFrustPoints[j] = fp;
			}
				

			//find a good origin for shadow projection
			LLVector3 origin;

			//get a temporary view projection
			view[j] = look(camera.getOrigin(), lightDir, -up);

			std::vector<LLVector3> wpf;

			for (U32 i = 0; i < fp.size(); i++)
			{
				glh::vec3f p = glh::vec3f(fp[i].mV);
				view[j].mult_matrix_vec(p);
				wpf.push_back(LLVector3(p.v));
			}

			min = wpf[0];
			max = wpf[0];

			for (U32 i = 0; i < fp.size(); ++i)
			{ //get AABB in camera space
				update_min_max(min, max, wpf[i]);
			}

			// Construct a perspective transform with perspective along y-axis that contains
			// points in wpf
			//Known:
			// - far clip plane
			// - near clip plane
			// - points in frustum
			//Find:
			// - origin

			//get some "interesting" points of reference
			LLVector3 center = (min+max)*0.5f;
			LLVector3 size = (max-min)*0.5f;
			LLVector3 near_center = center;
			near_center.mV[1] += size.mV[1]*2.f;
		
		
			//put all points in wpf in quadrant 0, reletive to center of min/max
			//get the best fit line using least squares
			F32 bfm = 0.f;
			F32 bfb = 0.f;

			for (U32 i = 0; i < wpf.size(); ++i)
			{
				wpf[i] -= center;
				wpf[i].mV[0] = fabsf(wpf[i].mV[0]);
				wpf[i].mV[2] = fabsf(wpf[i].mV[2]);
			}

			if (!wpf.empty())
			{ 
				F32 sx = 0.f;
				F32 sx2 = 0.f;
				F32 sy = 0.f;
				F32 sxy = 0.f;
			
				for (U32 i = 0; i < wpf.size(); ++i)
				{		
					sx += wpf[i].mV[0];
					sx2 += wpf[i].mV[0]*wpf[i].mV[0];
					sy += wpf[i].mV[1];
					sxy += wpf[i].mV[0]*wpf[i].mV[1]; 
				}

				bfm = (sy*sx-wpf.size()*sxy)/(sx*sx-wpf.size()*sx2);
				bfb = (sx*sxy-sy*sx2)/(sx*sx-bfm*sx2);
			}
		
			{
				// best fit line is y=bfm*x+bfb
		
				//find point that is furthest to the right of line
				F32 off_x = -1.f;
				LLVector3 lp;

				for (U32 i = 0; i < wpf.size(); ++i)
				{
					//y = bfm*x+bfb
					//x = (y-bfb)/bfm
					F32 lx = (wpf[i].mV[1]-bfb)/bfm;

					lx = wpf[i].mV[0]-lx;
				
					if (off_x < lx)
					{
						off_x = lx;
						lp = wpf[i];
					}
				}

				//get line with slope bfm through lp
				// bfb = y-bfm*x
				bfb = lp.mV[1]-bfm*lp.mV[0];

				//calculate error
				mShadowError.mV[j] = 0.f;

				for (U32 i = 0; i < wpf.size(); ++i)
				{
					F32 lx = (wpf[i].mV[1]-bfb)/bfm;
					mShadowError.mV[j] += fabsf(wpf[i].mV[0]-lx);
				}

				mShadowError.mV[j] /= wpf.size();
				mShadowError.mV[j] /= size.mV[0];

				if (mShadowError.mV[j] > RenderShadowErrorCutoff)
				{ //just use ortho projection
					mShadowFOV.mV[j] = -1.f;
					origin.clearVec();
					proj[j] = gl_ortho(min.mV[0], max.mV[0],
										min.mV[1], max.mV[1],
										-max.mV[2], -min.mV[2]);
				}
				else
				{
					//origin is where line x = 0;
					origin.setVec(0,bfb,0);

					F32 fovz = 1.f;
					F32 fovx = 1.f;
				
					LLVector3 zp;
					LLVector3 xp;

					for (U32 i = 0; i < wpf.size(); ++i)
					{
						LLVector3 atz = wpf[i]-origin;
						atz.mV[0] = 0.f;
						atz.normVec();
						if (fovz > -atz.mV[1])
						{
							zp = wpf[i];
							fovz = -atz.mV[1];
						}
					
						LLVector3 atx = wpf[i]-origin;
						atx.mV[2] = 0.f;
						atx.normVec();
						if (fovx > -atx.mV[1])
						{
							fovx = -atx.mV[1];
							xp = wpf[i];
						}
					}

					fovx = acos(fovx);
					fovz = acos(fovz);

					F32 cutoff = llmin((F32) RenderShadowFOVCutoff, 1.4f);
				
					mShadowFOV.mV[j] = fovx;
				
					if (fovx < cutoff && fovz > cutoff)
					{
						//x is a good fit, but z is too big, move away from zp enough so that fovz matches cutoff
						F32 d = zp.mV[2]/tan(cutoff);
						F32 ny = zp.mV[1] + fabsf(d);

						origin.mV[1] = ny;

						fovz = 1.f;
						fovx = 1.f;

						for (U32 i = 0; i < wpf.size(); ++i)
						{
							LLVector3 atz = wpf[i]-origin;
							atz.mV[0] = 0.f;
							atz.normVec();
							fovz = llmin(fovz, -atz.mV[1]);

							LLVector3 atx = wpf[i]-origin;
							atx.mV[2] = 0.f;
							atx.normVec();
							fovx = llmin(fovx, -atx.mV[1]);
						}

						fovx = acos(fovx);
						fovz = acos(fovz);

						mShadowFOV.mV[j] = cutoff;
					}

				
					origin += center;
			
					F32 ynear = -(max.mV[1]-origin.mV[1]);
					F32 yfar = -(min.mV[1]-origin.mV[1]);
				
					if (ynear < 0.1f) //keep a sensible near clip plane
					{
						F32 diff = 0.1f-ynear;
						origin.mV[1] += diff;
						ynear += diff;
						yfar += diff;
					}
								
					if (fovx > cutoff)
					{ //just use ortho projection
						origin.clearVec();
						mShadowError.mV[j] = -1.f;
						proj[j] = gl_ortho(min.mV[0], max.mV[0],
								min.mV[1], max.mV[1],
								-max.mV[2], -min.mV[2]);
					}
					else
					{
						//get perspective projection
						view[j] = view[j].inverse();

						glh::vec3f origin_agent(origin.mV);
					
						//translate view to origin
						view[j].mult_matrix_vec(origin_agent);

						eye = LLVector3(origin_agent.v);

						if (!hasRenderDebugMask(LLPipeline::RENDER_DEBUG_SHADOW_FRUSTA))
						{
							mShadowFrustOrigin[j] = eye;
						}
				
						view[j] = look(LLVector3(origin_agent.v), lightDir, -up);

						F32 fx = 1.f/tanf(fovx);
						F32 fz = 1.f/tanf(fovz);

						proj[j] = glh::matrix4f(-fx, 0, 0, 0,
												0, (yfar+ynear)/(ynear-yfar), 0, (2.f*yfar*ynear)/(ynear-yfar),
												0, 0, -fz, 0,
												0, -1.f, 0, 0);
					}
				}
			}

			//shadow_cam.setFar(128.f);
			shadow_cam.setOriginAndLookAt(eye, up, center);

			shadow_cam.setOrigin(0,0,0);

			set_current_modelview(view[j]);
			set_current_projection(proj[j]);

			LLViewerCamera::updateFrustumPlanes(shadow_cam, FALSE, FALSE, TRUE);

			//shadow_cam.ignoreAgentFrustumPlane(LLCamera::AGENT_PLANE_NEAR);
			shadow_cam.getAgentPlane(LLCamera::AGENT_PLANE_NEAR).set(shadow_near_clip);

			//translate and scale to from [-1, 1] to [0, 1]
			glh::matrix4f trans(0.5f, 0.f, 0.f, 0.5f,
							0.f, 0.5f, 0.f, 0.5f,
							0.f, 0.f, 0.5f, 0.5f,
							0.f, 0.f, 0.f, 1.f);

			set_current_modelview(view[j]);
			set_current_projection(proj[j]);

			for (U32 i = 0; i < 16; i++)
			{
				gGLLastModelView[i] = mShadowModelview[j].m[i];
				gGLLastProjection[i] = mShadowProjection[j].m[i];
			}

			mShadowModelview[j] = view[j];
			mShadowProjection[j] = proj[j];

	
			mSunShadowMatrix[j] = trans*proj[j]*view[j]*inv_view;
		
			stop_glerror();

            LLRenderTarget* shadow_target = getShadowTarget(j);

            if (shadow_target)
            {
			    shadow_target->bindTarget();
			    shadow_target->getViewport(gGLViewport);
			    shadow_target->clear();			

			    U32 target_width = shadow_target->getWidth();

			    {
				    static LLCullResult result[4];
				    renderShadow(view[j], proj[j], shadow_cam, result[j], TRUE, TRUE, target_width);
			    }

			    shadow_target->flush();
            }

			if (!gPipeline.hasRenderDebugMask(LLPipeline::RENDER_DEBUG_SHADOW_FRUSTA))
			{
				LLViewerCamera::updateFrustumPlanes(shadow_cam, FALSE, FALSE, TRUE);
				mShadowCamera[j+4] = shadow_cam;
			}
		}
	}

	
	//hack to disable projector shadows 
	bool gen_shadow = RenderShadowDetail > 1;

	if (gen_shadow)
	{
		LLTrace::CountStatHandle<>* velocity_stat = LLViewerCamera::getVelocityStat();
		F32 fade_amt = gFrameIntervalSeconds.value() 
			* llmax(LLTrace::get_frame_recording().getLastRecording().getSum(*velocity_stat) / LLTrace::get_frame_recording().getLastRecording().getDuration().value(), 1.0);

		//update shadow targets
		for (U32 i = 0; i < 2; i++)
		{ //for each current shadow
			LLViewerCamera::sCurCameraID = (LLViewerCamera::eCameraID)(LLViewerCamera::CAMERA_SHADOW4+i);

			if (mShadowSpotLight[i].notNull() && 
				(mShadowSpotLight[i] == mTargetShadowSpotLight[0] ||
				mShadowSpotLight[i] == mTargetShadowSpotLight[1]))
			{ //keep this spotlight
				mSpotLightFade[i] = llmin(mSpotLightFade[i]+fade_amt, 1.f);
			}
			else
			{ //fade out this light
				mSpotLightFade[i] = llmax(mSpotLightFade[i]-fade_amt, 0.f);
				
				if (mSpotLightFade[i] == 0.f || mShadowSpotLight[i].isNull())
				{ //faded out, grab one of the pending spots (whichever one isn't already taken)
					if (mTargetShadowSpotLight[0] != mShadowSpotLight[(i+1)%2])
					{
						mShadowSpotLight[i] = mTargetShadowSpotLight[0];
					}
					else
					{
						mShadowSpotLight[i] = mTargetShadowSpotLight[1];
					}
				}
			}
		}

		for (S32 i = 0; i < 2; i++)
		{
			set_current_modelview(saved_view);
			set_current_projection(saved_proj);

			if (mShadowSpotLight[i].isNull())
			{
				continue;
			}

			LLVOVolume* volume = mShadowSpotLight[i]->getVOVolume();

			if (!volume)
			{
				mShadowSpotLight[i] = NULL;
				continue;
			}

			LLDrawable* drawable = mShadowSpotLight[i];

			LLVector3 params = volume->getSpotLightParams();
			F32 fov = params.mV[0];

			//get agent->light space matrix (modelview)
			LLVector3 center = drawable->getPositionAgent();
			LLQuaternion quat = volume->getRenderRotation();

			//get near clip plane
			LLVector3 scale = volume->getScale();
			LLVector3 at_axis(0,0,-scale.mV[2]*0.5f);
			at_axis *= quat;

			LLVector3 np = center+at_axis;
			at_axis.normVec();

			//get origin that has given fov for plane np, at_axis, and given scale
			F32 dist = (scale.mV[1]*0.5f)/tanf(fov*0.5f);

			LLVector3 origin = np - at_axis*dist;

			LLMatrix4 mat(quat, LLVector4(origin, 1.f));

			view[i+4] = glh::matrix4f((F32*) mat.mMatrix);

			view[i+4] = view[i+4].inverse();

			//get perspective matrix
			F32 near_clip = dist+0.01f;
			F32 width = scale.mV[VX];
			F32 height = scale.mV[VY];
			F32 far_clip = dist+volume->getLightRadius()*1.5f;

			F32 fovy = fov * RAD_TO_DEG;
			F32 aspect = width/height;
			
			proj[i+4] = gl_perspective(fovy, aspect, near_clip, far_clip);

			//translate and scale to from [-1, 1] to [0, 1]
			glh::matrix4f trans(0.5f, 0.f, 0.f, 0.5f,
							0.f, 0.5f, 0.f, 0.5f,
							0.f, 0.f, 0.5f, 0.5f,
							0.f, 0.f, 0.f, 1.f);

			set_current_modelview(view[i+4]);
			set_current_projection(proj[i+4]);

			mSunShadowMatrix[i+4] = trans*proj[i+4]*view[i+4]*inv_view;
			
			for (U32 j = 0; j < 16; j++)
			{
				gGLLastModelView[j] = mShadowModelview[i+4].m[j];
				gGLLastProjection[j] = mShadowProjection[i+4].m[j];
			}

			mShadowModelview[i+4] = view[i+4];
			mShadowProjection[i+4] = proj[i+4];

			LLCamera shadow_cam = camera;
			shadow_cam.setFar(far_clip);
			shadow_cam.setOrigin(origin);

			LLViewerCamera::updateFrustumPlanes(shadow_cam, FALSE, FALSE, TRUE);

			stop_glerror();

            LLRenderTarget* shadow_target = getShadowTarget(i + 4);

            if (shadow_target)
            {
			    shadow_target->bindTarget();
			    shadow_target->getViewport(gGLViewport);
			    shadow_target->clear();
            
                U32 target_width = shadow_target->getWidth();

			    static LLCullResult result[2];
			    LLViewerCamera::sCurCameraID = (LLViewerCamera::eCameraID)(LLViewerCamera::CAMERA_SHADOW0 + i + 4);

			    renderShadow(view[i+4], proj[i+4], shadow_cam, result[i], FALSE, FALSE, target_width);

			    shadow_target->flush();
            }
 		}
	}
	else
	{ //no spotlight shadows
		mShadowSpotLight[0] = mShadowSpotLight[1] = NULL;
	}


	if (!CameraOffset)
	{
		set_current_modelview(saved_view);
		set_current_projection(saved_proj);
	}
	else
	{
		set_current_modelview(view[1]);
		set_current_projection(proj[1]);
		gGL.loadMatrix(view[1].m);
		gGL.matrixMode(LLRender::MM_PROJECTION);
		gGL.loadMatrix(proj[1].m);
		gGL.matrixMode(LLRender::MM_MODELVIEW);
	}
	gGL.setColorMask(true, false);

	for (U32 i = 0; i < 16; i++)
	{
		gGLLastModelView[i] = last_modelview[i];
		gGLLastProjection[i] = last_projection[i];
	}

	popRenderTypeMask();

	if (!skip_avatar_update)
	{
		gAgentAvatarp->updateAttachmentVisibility(gAgentCamera.getCameraMode());
	}
}

void LLPipeline::renderGroups(LLRenderPass* pass, U32 type, U32 mask, bool texture)
{
	for (LLCullResult::sg_iterator i = sCull->beginVisibleGroups(); i != sCull->endVisibleGroups(); ++i)
	{
		LLSpatialGroup* group = *i;
		if (!group->isDead() &&
			(!sUseOcclusion || !group->isOcclusionState(LLSpatialGroup::OCCLUDED)) &&
			gPipeline.hasRenderType(group->getSpatialPartition()->mDrawableType) &&
			group->mDrawMap.find(type) != group->mDrawMap.end())
		{
			pass->renderGroup(group,type,mask,texture);
		}
	}
}

static LLTrace::BlockTimerStatHandle FTM_IMPOSTOR_MARK_VISIBLE("Impostor Mark Visible");
static LLTrace::BlockTimerStatHandle FTM_IMPOSTOR_SETUP("Impostor Setup");
static LLTrace::BlockTimerStatHandle FTM_IMPOSTOR_BACKGROUND("Impostor Background");
static LLTrace::BlockTimerStatHandle FTM_IMPOSTOR_ALLOCATE("Impostor Allocate");
static LLTrace::BlockTimerStatHandle FTM_IMPOSTOR_RESIZE("Impostor Resize");

void LLPipeline::generateImpostor(LLVOAvatar* avatar)
{
	LLGLState::checkStates();
	LLGLState::checkTextureChannels();
	LLGLState::checkClientArrays();

	static LLCullResult result;
	result.clear();
	grabReferences(result);
	
	if (!avatar || !avatar->mDrawable)
	{
        LL_WARNS_ONCE("AvatarRenderPipeline") << "Avatar is " << (avatar ? "not drawable" : "null") << LL_ENDL;
		return;
	}
    LL_DEBUGS_ONCE("AvatarRenderPipeline") << "Avatar " << avatar->getID() << " is drawable" << LL_ENDL;

	assertInitialized();

	bool visually_muted = avatar->isVisuallyMuted();		
    LL_DEBUGS_ONCE("AvatarRenderPipeline") << "Avatar " << avatar->getID()
                              << " is " << ( visually_muted ? "" : "not ") << "visually muted"
                              << LL_ENDL;
	bool too_complex = avatar->isTooComplex();		
    LL_DEBUGS_ONCE("AvatarRenderPipeline") << "Avatar " << avatar->getID()
                              << " is " << ( too_complex ? "" : "not ") << "too complex"
                              << LL_ENDL;

	pushRenderTypeMask();
	
	if (visually_muted || too_complex)
	{
		andRenderTypeMask(LLPipeline::RENDER_TYPE_AVATAR, END_RENDER_TYPES);
	}
	else
	{
		andRenderTypeMask(LLPipeline::RENDER_TYPE_ALPHA,
			LLPipeline::RENDER_TYPE_FULLBRIGHT,
			LLPipeline::RENDER_TYPE_VOLUME,
			LLPipeline::RENDER_TYPE_GLOW,
						LLPipeline::RENDER_TYPE_BUMP,
						LLPipeline::RENDER_TYPE_PASS_SIMPLE,
						LLPipeline::RENDER_TYPE_PASS_ALPHA,
						LLPipeline::RENDER_TYPE_PASS_ALPHA_MASK,
			LLPipeline::RENDER_TYPE_PASS_BUMP,
			LLPipeline::RENDER_TYPE_PASS_POST_BUMP,
						LLPipeline::RENDER_TYPE_PASS_FULLBRIGHT,
						LLPipeline::RENDER_TYPE_PASS_FULLBRIGHT_ALPHA_MASK,
						LLPipeline::RENDER_TYPE_PASS_FULLBRIGHT_SHINY,
			LLPipeline::RENDER_TYPE_PASS_GLOW,
			LLPipeline::RENDER_TYPE_PASS_GRASS,
						LLPipeline::RENDER_TYPE_PASS_SHINY,
						LLPipeline::RENDER_TYPE_PASS_INVISIBLE,
						LLPipeline::RENDER_TYPE_PASS_INVISI_SHINY,
			LLPipeline::RENDER_TYPE_AVATAR,
			LLPipeline::RENDER_TYPE_ALPHA_MASK,
			LLPipeline::RENDER_TYPE_FULLBRIGHT_ALPHA_MASK,
			LLPipeline::RENDER_TYPE_INVISIBLE,
			LLPipeline::RENDER_TYPE_SIMPLE,
						END_RENDER_TYPES);
	}
	
	S32 occlusion = sUseOcclusion;
	sUseOcclusion = 0;

	sReflectionRender = ! sRenderDeferred;

	sShadowRender = true;
	sImpostorRender = true;

	LLViewerCamera* viewer_camera = LLViewerCamera::getInstance();

	{
		LL_RECORD_BLOCK_TIME(FTM_IMPOSTOR_MARK_VISIBLE);
		markVisible(avatar->mDrawable, *viewer_camera);
		LLVOAvatar::sUseImpostors = false; // @TODO ???

		LLVOAvatar::attachment_map_t::iterator iter;
		for (iter = avatar->mAttachmentPoints.begin();
			iter != avatar->mAttachmentPoints.end();
			++iter)
		{
			LLViewerJointAttachment *attachment = iter->second;
			for (LLViewerJointAttachment::attachedobjs_vec_t::iterator attachment_iter = attachment->mAttachedObjects.begin();
				 attachment_iter != attachment->mAttachedObjects.end();
				 ++attachment_iter)
			{
				if (LLViewerObject* attached_object = (*attachment_iter))
				{
					markVisible(attached_object->mDrawable->getSpatialBridge(), *viewer_camera);
				}
			}
		}
	}

	stateSort(*LLViewerCamera::getInstance(), result);
	
	LLCamera camera = *viewer_camera;
	LLVector2 tdim;
	U32 resY = 0;
	U32 resX = 0;

	{
		LL_RECORD_BLOCK_TIME(FTM_IMPOSTOR_SETUP);
		const LLVector4a* ext = avatar->mDrawable->getSpatialExtents();
		LLVector3 pos(avatar->getRenderPosition()+avatar->getImpostorOffset());

		camera.lookAt(viewer_camera->getOrigin(), pos, viewer_camera->getUpAxis());
	
		LLVector4a half_height;
		half_height.setSub(ext[1], ext[0]);
		half_height.mul(0.5f);

		LLVector4a left;
		left.load3(camera.getLeftAxis().mV);
		left.mul(left);
		llassert(left.dot3(left).getF32() > F_APPROXIMATELY_ZERO);
		left.normalize3fast();

		LLVector4a up;
		up.load3(camera.getUpAxis().mV);
		up.mul(up);
		llassert(up.dot3(up).getF32() > F_APPROXIMATELY_ZERO);
		up.normalize3fast();

		tdim.mV[0] = fabsf(half_height.dot3(left).getF32());
		tdim.mV[1] = fabsf(half_height.dot3(up).getF32());

		gGL.matrixMode(LLRender::MM_PROJECTION);
		gGL.pushMatrix();
	
		F32 distance = (pos-camera.getOrigin()).length();
		F32 fov = atanf(tdim.mV[1]/distance)*2.f*RAD_TO_DEG;
		F32 aspect = tdim.mV[0]/tdim.mV[1];
		glh::matrix4f persp = gl_perspective(fov, aspect, 1.f, 256.f);
		set_current_projection(persp);
		gGL.loadMatrix(persp.m);

		gGL.matrixMode(LLRender::MM_MODELVIEW);
		gGL.pushMatrix();
		glh::matrix4f mat;
		camera.getOpenGLTransform(mat.m);

		mat = glh::matrix4f((GLfloat*) OGL_TO_CFR_ROTATION) * mat;

		gGL.loadMatrix(mat.m);
		set_current_modelview(mat);

		glClearColor(0.0f,0.0f,0.0f,0.0f);
		gGL.setColorMask(true, true);
	
		// get the number of pixels per angle
		F32 pa = gViewerWindow->getWindowHeightRaw() / (RAD_TO_DEG * viewer_camera->getView());

		//get resolution based on angle width and height of impostor (double desired resolution to prevent aliasing)
		resY = llmin(nhpo2((U32) (fov*pa)), (U32) 512);
		resX = llmin(nhpo2((U32) (atanf(tdim.mV[0]/distance)*2.f*RAD_TO_DEG*pa)), (U32) 512);

		if (!avatar->mImpostor.isComplete())
		{
			LL_RECORD_BLOCK_TIME(FTM_IMPOSTOR_ALLOCATE);
			

			if (LLPipeline::sRenderDeferred)
			{
				avatar->mImpostor.allocate(resX,resY,GL_SRGB8_ALPHA8,TRUE,FALSE);
				addDeferredAttachments(avatar->mImpostor);
			}
			else
			{
				avatar->mImpostor.allocate(resX,resY,GL_RGBA,TRUE,FALSE);
			}
		
			gGL.getTexUnit(0)->bind(&avatar->mImpostor);
			gGL.getTexUnit(0)->setTextureFilteringOption(LLTexUnit::TFO_POINT);
			gGL.getTexUnit(0)->unbind(LLTexUnit::TT_TEXTURE);
		}
		else if(resX != avatar->mImpostor.getWidth() || resY != avatar->mImpostor.getHeight())
		{
			LL_RECORD_BLOCK_TIME(FTM_IMPOSTOR_RESIZE);
			avatar->mImpostor.resize(resX,resY);
		}

		avatar->mImpostor.bindTarget();
	}

	F32 old_alpha = LLDrawPoolAvatar::sMinimumAlpha;

	if (visually_muted || too_complex)
	{ //disable alpha masking for muted avatars (get whole skin silhouette)
		LLDrawPoolAvatar::sMinimumAlpha = 0.f;
	}

	if (LLPipeline::sRenderDeferred)
	{
		avatar->mImpostor.clear();
		renderGeomDeferred(camera);

		renderGeomPostDeferred(camera);		

		// Shameless hack time: render it all again,
		// this time writing the depth
		// values we need to generate the alpha mask below
		// while preserving the alpha-sorted color rendering
		// from the previous pass
		//
		sImpostorRenderAlphaDepthPass = true;
		// depth-only here...
		//
		gGL.setColorMask(false,false);
		renderGeomPostDeferred(camera);

		sImpostorRenderAlphaDepthPass = false;

	}
	else
	{
		LLGLEnable scissor(GL_SCISSOR_TEST);
		glScissor(0, 0, resX, resY);
		avatar->mImpostor.clear();
		renderGeom(camera);

		// Shameless hack time: render it all again,
		// this time writing the depth
		// values we need to generate the alpha mask below
		// while preserving the alpha-sorted color rendering
		// from the previous pass
		//
		sImpostorRenderAlphaDepthPass = true;

		// depth-only here...
		//
		gGL.setColorMask(false,false);
		renderGeom(camera);

		sImpostorRenderAlphaDepthPass = false;
	}

	LLDrawPoolAvatar::sMinimumAlpha = old_alpha;

	{ //create alpha mask based on depth buffer (grey out if muted)
		LL_RECORD_BLOCK_TIME(FTM_IMPOSTOR_BACKGROUND);
		if (LLPipeline::sRenderDeferred)
		{
			GLuint buff = GL_COLOR_ATTACHMENT0;
			glDrawBuffersARB(1, &buff);
		}

		LLGLDisable blend(GL_BLEND);

		if (visually_muted || too_complex)
		{
			gGL.setColorMask(true, true);
		}
		else
		{
			gGL.setColorMask(false, true);
		}
		
		gGL.getTexUnit(0)->unbind(LLTexUnit::TT_TEXTURE);

		LLGLDepthTest depth(GL_TRUE, GL_FALSE, GL_GREATER);

		gGL.flush();

		gGL.pushMatrix();
		gGL.loadIdentity();
		gGL.matrixMode(LLRender::MM_PROJECTION);
		gGL.pushMatrix();
		gGL.loadIdentity();

		static const F32 clip_plane = 0.99999f;

		if (LLGLSLShader::sNoFixedFunction)
		{
			gDebugProgram.bind();
		}


		if (visually_muted)
		{	// Visually muted avatar
            LLColor4 muted_color(avatar->getMutedAVColor());
            LL_DEBUGS_ONCE("AvatarRenderPipeline") << "Avatar " << avatar->getID() << " MUTED set solid color " << muted_color << LL_ENDL;
			gGL.diffuseColor4fv( muted_color.mV );
		}
		else
		{ //grey muted avatar
            LL_DEBUGS_ONCE("AvatarRenderPipeline") << "Avatar " << avatar->getID() << " MUTED set grey" << LL_ENDL;
			gGL.diffuseColor4fv(LLColor4::pink.mV );
		}

		{
		// <FS:Ansariel> Remove QUADS rendering mode
		//gGL.begin(LLRender::QUADS);
		//gGL.vertex3f(-1, -1, clip_plane);
		//gGL.vertex3f(1, -1, clip_plane);
		//gGL.vertex3f(1, 1, clip_plane);
		//gGL.vertex3f(-1, 1, clip_plane);
		//gGL.end();
		gGL.begin(LLRender::TRIANGLES);
		{
			gGL.vertex3f(-1.f, -1.f, clip_plane);
			gGL.vertex3f(1.f, -1.f, clip_plane);
			gGL.vertex3f(1.f, 1.f, clip_plane);

			gGL.vertex3f(-1.f, -1.f, clip_plane);
			gGL.vertex3f(1.f, 1.f, clip_plane);
			gGL.vertex3f(-1.f, 1.f, clip_plane);
		}
		gGL.end();
		// </FS:Ansariel>
		gGL.flush();
		}

		if (LLGLSLShader::sNoFixedFunction)
		{
			gDebugProgram.unbind();
		}

		gGL.popMatrix();
		gGL.matrixMode(LLRender::MM_MODELVIEW);
		gGL.popMatrix();
	}

	avatar->mImpostor.flush();

	avatar->setImpostorDim(tdim);

	LLVOAvatar::sUseImpostors = (0 != LLVOAvatar::sMaxNonImpostors);
	sUseOcclusion = occlusion;
	sReflectionRender = false;
	sImpostorRender = false;
	sShadowRender = false;
	popRenderTypeMask();

	gGL.matrixMode(LLRender::MM_PROJECTION);
	gGL.popMatrix();
	gGL.matrixMode(LLRender::MM_MODELVIEW);
	gGL.popMatrix();

	avatar->mNeedsImpostorUpdate = FALSE;
	avatar->cacheImpostorValues();
	avatar->mLastImpostorUpdateFrameTime = gFrameTimeSeconds;

	LLVertexBuffer::unbind();
	LLGLState::checkStates();
	LLGLState::checkTextureChannels();
	LLGLState::checkClientArrays();
}

bool LLPipeline::hasRenderBatches(const U32 type) const
{
	return sCull->getRenderMapSize(type) > 0;
}

LLCullResult::drawinfo_iterator LLPipeline::beginRenderMap(U32 type)
{
	return sCull->beginRenderMap(type);
}

LLCullResult::drawinfo_iterator LLPipeline::endRenderMap(U32 type)
{
	return sCull->endRenderMap(type);
}

LLCullResult::sg_iterator LLPipeline::beginAlphaGroups()
{
	return sCull->beginAlphaGroups();
}

LLCullResult::sg_iterator LLPipeline::endAlphaGroups()
{
	return sCull->endAlphaGroups();
}

bool LLPipeline::hasRenderType(const U32 type) const
{
    // STORM-365 : LLViewerJointAttachment::setAttachmentVisibility() is setting type to 0 to actually mean "do not render"
    // We then need to test that value here and return false to prevent attachment to render (in mouselook for instance)
    // TODO: reintroduce RENDER_TYPE_NONE in LLRenderTypeMask and initialize its mRenderTypeEnabled[RENDER_TYPE_NONE] to false explicitely
	return (type == 0 ? false : mRenderTypeEnabled[type]);
}

void LLPipeline::setRenderTypeMask(U32 type, ...)
{
	va_list args;

	va_start(args, type);
	while (type < END_RENDER_TYPES)
	{
		mRenderTypeEnabled[type] = true;
		type = va_arg(args, U32);
	}
	va_end(args);

	if (type > END_RENDER_TYPES)
	{
		LL_ERRS() << "Invalid render type." << LL_ENDL;
	}
}

bool LLPipeline::hasAnyRenderType(U32 type, ...) const
{
	va_list args;

	va_start(args, type);
	while (type < END_RENDER_TYPES)
	{
		if (mRenderTypeEnabled[type])
		{
			va_end(args); // <FS:ND/> Need to end varargs being returning.
			return true;
		}
		type = va_arg(args, U32);
	}
	va_end(args);

	if (type > END_RENDER_TYPES)
	{
		LL_ERRS() << "Invalid render type." << LL_ENDL;
	}

	return false;
}

void LLPipeline::pushRenderTypeMask()
{
	std::string cur_mask;
	cur_mask.assign((const char*) mRenderTypeEnabled, sizeof(mRenderTypeEnabled));
	mRenderTypeEnableStack.push(cur_mask);
}

void LLPipeline::popRenderTypeMask()
{
	if (mRenderTypeEnableStack.empty())
	{
		LL_ERRS() << "Depleted render type stack." << LL_ENDL;
	}

	memcpy(mRenderTypeEnabled, mRenderTypeEnableStack.top().data(), sizeof(mRenderTypeEnabled));
	mRenderTypeEnableStack.pop();
}

void LLPipeline::andRenderTypeMask(U32 type, ...)
{
	va_list args;

	bool tmp[NUM_RENDER_TYPES];
	for (U32 i = 0; i < NUM_RENDER_TYPES; ++i)
	{
		tmp[i] = false;
	}

	va_start(args, type);
	while (type < END_RENDER_TYPES)
	{
		if (mRenderTypeEnabled[type]) 
		{
			tmp[type] = true;
		}

		type = va_arg(args, U32);
	}
	va_end(args);

	if (type > END_RENDER_TYPES)
	{
		LL_ERRS() << "Invalid render type." << LL_ENDL;
	}

	for (U32 i = 0; i < LLPipeline::NUM_RENDER_TYPES; ++i)
	{
		mRenderTypeEnabled[i] = tmp[i];
	}

}

void LLPipeline::clearRenderTypeMask(U32 type, ...)
{
	va_list args;

	va_start(args, type);
	while (type < END_RENDER_TYPES)
	{
		mRenderTypeEnabled[type] = false;
		
		type = va_arg(args, U32);
	}
	va_end(args);

	if (type > END_RENDER_TYPES)
	{
		LL_ERRS() << "Invalid render type." << LL_ENDL;
	}
}

void LLPipeline::setAllRenderTypes()
{
	for (U32 i = 0; i < NUM_RENDER_TYPES; ++i)
	{
		mRenderTypeEnabled[i] = true;
	}
}

void LLPipeline::clearAllRenderTypes()
{
	for (U32 i = 0; i < NUM_RENDER_TYPES; ++i)
	{
		mRenderTypeEnabled[i] = false;
	}
}

void LLPipeline::addDebugBlip(const LLVector3& position, const LLColor4& color)
{
	DebugBlip blip(position, color);
	mDebugBlips.push_back(blip);
}

void LLPipeline::hidePermanentObjects( std::vector<U32>& restoreList )
{
	//This method is used to hide any vo's from the object list that may have
	//the permanent flag set.
	
	U32 objCnt = gObjectList.getNumObjects();
	for (U32 i = 0; i < objCnt; ++i)
	{
		LLViewerObject* pObject = gObjectList.getObject(i);
		if ( pObject && pObject->flagObjectPermanent() )
		{
			LLDrawable *pDrawable = pObject->mDrawable;
		
			if ( pDrawable )
			{
				restoreList.push_back( i );
				hideDrawable( pDrawable );			
			}
		}
	}

	skipRenderingOfTerrain( true );
}

void LLPipeline::restorePermanentObjects( const std::vector<U32>& restoreList )
{
	//This method is used to restore(unhide) any vo's from the object list that may have
	//been hidden because their permanency flag was set.

	std::vector<U32>::const_iterator itCurrent	= restoreList.begin();
	std::vector<U32>::const_iterator itEnd		= restoreList.end();
	
	U32 objCnt = gObjectList.getNumObjects();

	while ( itCurrent != itEnd )
	{
		U32 index = *itCurrent;
		LLViewerObject* pObject = NULL;
		if ( index < objCnt ) 
		{
			pObject = gObjectList.getObject( index );
		}
		if ( pObject )
		{
			LLDrawable *pDrawable = pObject->mDrawable;
			if ( pDrawable )
			{
				pDrawable->clearState( LLDrawable::FORCE_INVISIBLE );
				unhideDrawable( pDrawable );				
			}
		}
		++itCurrent;
	}
	
	skipRenderingOfTerrain( false );
}

void LLPipeline::skipRenderingOfTerrain( bool flag )
{
	pool_set_t::iterator iter = mPools.begin();
	while ( iter != mPools.end() )
	{
		LLDrawPool* pPool = *iter;		
		U32 poolType = pPool->getType();					
		if ( hasRenderType( pPool->getType() ) && poolType == LLDrawPool::POOL_TERRAIN )
		{
			pPool->setSkipRenderFlag( flag );			
		}
		++iter;
	}
}

void LLPipeline::hideObject( const LLUUID& id )
{
	LLViewerObject *pVO = gObjectList.findObject( id );
	
	if ( pVO )
	{
		LLDrawable *pDrawable = pVO->mDrawable;
		
		if ( pDrawable )
		{
			hideDrawable( pDrawable );		
		}		
	}
}

void LLPipeline::hideDrawable( LLDrawable *pDrawable )
{
	pDrawable->setState( LLDrawable::FORCE_INVISIBLE );
	markRebuild( pDrawable, LLDrawable::REBUILD_ALL, TRUE );
	//hide the children
	LLViewerObject::const_child_list_t& child_list = pDrawable->getVObj()->getChildren();
	for ( LLViewerObject::child_list_t::const_iterator iter = child_list.begin();
		  iter != child_list.end(); iter++ )
	{
		LLViewerObject* child = *iter;
		LLDrawable* drawable = child->mDrawable;					
		if ( drawable )
		{
			drawable->setState( LLDrawable::FORCE_INVISIBLE );
			markRebuild( drawable, LLDrawable::REBUILD_ALL, TRUE );
		}
	}
}
void LLPipeline::unhideDrawable( LLDrawable *pDrawable )
{
	pDrawable->clearState( LLDrawable::FORCE_INVISIBLE );
	markRebuild( pDrawable, LLDrawable::REBUILD_ALL, TRUE );
	//restore children
	LLViewerObject::const_child_list_t& child_list = pDrawable->getVObj()->getChildren();
	for ( LLViewerObject::child_list_t::const_iterator iter = child_list.begin();
		  iter != child_list.end(); iter++)
	{
		LLViewerObject* child = *iter;
		LLDrawable* drawable = child->mDrawable;					
		if ( drawable )
		{
			drawable->clearState( LLDrawable::FORCE_INVISIBLE );
			markRebuild( drawable, LLDrawable::REBUILD_ALL, TRUE );
		}
	}
}
void LLPipeline::restoreHiddenObject( const LLUUID& id )
{
	LLViewerObject *pVO = gObjectList.findObject( id );
	
	if ( pVO )
	{
		LLDrawable *pDrawable = pVO->mDrawable;
		if ( pDrawable )
		{
			unhideDrawable( pDrawable );			
		}
	}
}

bool LLPipeline::useAdvancedAtmospherics() const
{
    return sUseAdvancedAtmospherics;
}

// <FS:ND>FIRE-9943; resizeScreenTexture will try to disable deferred mode in low memory situations.
// Depending on the state of the pipeline. this can trigger illegal deletion of drawables.
// To work around that, resizeScreenTexture will just set a flag, which then later does trigger the change
// in shaders.
bool LLPipeline::TriggeredDisabledDeferred;

void LLPipeline::disableDeferredOnLowMemory()
{
	if ( TriggeredDisabledDeferred )
	{
		TriggeredDisabledDeferred = false;
		gSavedSettings.setBOOL("RenderDeferred", FALSE);
		LLPipeline::refreshCachedSettings();
	}
}
// </FS:ND>

// <FS:Ansariel> Reset VB during TP
void LLPipeline::initDeferredVB()
{
	mDeferredVB = new LLVertexBuffer(DEFERRED_VB_MASK, 0);
	if (!mDeferredVB->allocateBuffer(8, 0, true))
	{
		// Most likely going to crash...
		LL_WARNS() << "Failed to allocate Vertex Buffer for deferred rendering" << LL_ENDL;
	}
}
// </FS:Ansariel>

// <FS:Ansariel> FIRE-16829: Visual Artifacts with ALM enabled on AMD graphics
void LLPipeline::initAuxiliaryVB()
{
	mAuxiliaryVB = new LLVertexBuffer(LLVertexBuffer::MAP_VERTEX | LLVertexBuffer::MAP_TEXCOORD0 | LLVertexBuffer::MAP_COLOR, 0);
	if (!mAuxiliaryVB->allocateBuffer(3, 0, true))
	{
		LL_WARNS() << "Failed to allocate auxiliary Vertex Buffer" << LL_ENDL;
		mAuxiliaryVB = NULL;
		return;
	}

	LLStrider<LLVector3> verts;
	mAuxiliaryVB->getVertexStrider(verts);
	verts[0].set(-1.f, -1.f, 0.f);
	verts[1].set(-1.f, 3.f, 0.f);
	verts[2].set(3.f, -1.f, 0.f);
}

void LLPipeline::drawAuxiliaryVB(U32 mask /*= 0*/)
{
	if (!mAuxiliaryVB)
	{
		return;
	}
	mAuxiliaryVB->setBuffer(LLVertexBuffer::MAP_VERTEX | mask);
	mAuxiliaryVB->drawArrays(LLRender::TRIANGLES, 0, 3);
}

void LLPipeline::drawAuxiliaryVB(const LLVector2& tc1, const LLVector2& tc2, U32 mask /*= 0*/)
{
	if (!mAuxiliaryVB)
	{
		return;
	}
	LLStrider<LLVector2> tc;
	mAuxiliaryVB->getTexCoord0Strider(tc);
	tc[0].set(tc1.mV[0], tc1.mV[1]);
	tc[1].set(tc1.mV[0], tc2.mV[1]);
	tc[2].set(tc2.mV[0], tc1.mV[1]);

	drawAuxiliaryVB(LLVertexBuffer::MAP_TEXCOORD0 | mask);
}

void LLPipeline::drawAuxiliaryVB(const LLVector2& tc1, const LLVector2& tc2, const LLColor4& color)
{
	if (!mAuxiliaryVB)
	{
		return;
	}
	LLStrider<LLColor4U> col;
	mAuxiliaryVB->getColorStrider(col);
	col[0].set(color);
	col[1].set(color);
	col[2].set(color);

	drawAuxiliaryVB(tc1, tc2, LLVertexBuffer::MAP_COLOR);
}
// </FS:Ansariel><|MERGE_RESOLUTION|>--- conflicted
+++ resolved
@@ -122,13 +122,6 @@
 
 #include "llenvironment.h"
 
-<<<<<<< HEAD
-//#if LL_WINDOWS
-//#pragma optimize("", off)
-//#endif
-
-=======
->>>>>>> a1c2d021
 #ifdef _DEBUG
 // Debug indices is disabled for now for debug performance - djs 4/24/02
 //#define DEBUG_INDICES
