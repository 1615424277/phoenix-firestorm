--- conflicted
+++ resolved
@@ -10168,11 +10168,12 @@
 		gGL.setColorMask(true, true);
 		mHighlight.clear();
 
-<<<<<<< HEAD
+        if (canUseVertexShaders())
+        {
+            gHighlightProgram.bind();
+        }
+
         if (LLGLSLShader::sNoFixedFunction)
-=======
-        if (canUseVertexShaders())
->>>>>>> a75582f8
         {
             gHighlightProgram.bind();
         }
