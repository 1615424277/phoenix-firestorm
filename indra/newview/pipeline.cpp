--- conflicted
+++ resolved
@@ -1141,22 +1141,6 @@
 // static
 void LLPipeline::updateRenderDeferred()
 {
-<<<<<<< HEAD
-	bool deferred = (bool(RenderDeferred && 
-					 LLRenderTarget::sUseFBO &&
-					 LLFeatureManager::getInstance()->isFeatureAvailable("RenderDeferred") &&	 
-					 LLPipeline::sRenderBump &&
-					 RenderAvatarVP &&
-					 WindLightUseAtmosShaders)) &&
-					!gUseWireframe;
-
-	sRenderDeferred = deferred; 
-	exoPostProcess::instance().ExodusRenderPostUpdate(); // <FS:CR> Import Vignette from Exodus
-	if (deferred)
-	{ //must render glow when rendering deferred since post effect pass is needed to present any lighting at all
-		sRenderGlow = true;
-	}
-=======
     sRenderDeferred = !gUseWireframe &&
                       RenderDeferred &&
                       LLRenderTarget::sUseFBO &&
@@ -1164,7 +1148,8 @@
                       RenderAvatarVP &&
                       WindLightUseAtmosShaders &&
                       (bool) LLFeatureManager::getInstance()->isFeatureAvailable("RenderDeferred");
->>>>>>> cd0372b6
+
+    exoPostProcess::instance().ExodusRenderPostUpdate(); // <FS:CR> Import Vignette from Exodus
 }
 
 // static
@@ -7741,60 +7726,9 @@
 
     LLGLDisable test(GL_ALPHA_TEST);
 
-<<<<<<< HEAD
-	gGL.setColorMask(true, true);
-	glClearColor(0,0,0,0);
-	exoPostProcess::instance().ExodusRenderPostStack(&mScreen, &mScreen); // <FS:CR> Import Vignette from Exodus
-		
-	{
-		{
-			LL_RECORD_BLOCK_TIME(FTM_RENDER_BLOOM_FBO);
-			mGlow[2].bindTarget();
-			mGlow[2].clear();
-		}
-		
-		gGlowExtractProgram.bind();
-		F32 minLum = llmax((F32) RenderGlowMinLuminance, 0.0f);
-		F32 maxAlpha = RenderGlowMaxExtractAlpha;		
-		F32 warmthAmount = RenderGlowWarmthAmount;	
-		LLVector3 lumWeights = RenderGlowLumWeights;
-		LLVector3 warmthWeights = RenderGlowWarmthWeights;
-
-
-		gGlowExtractProgram.uniform1f(LLShaderMgr::GLOW_MIN_LUMINANCE, minLum);
-		gGlowExtractProgram.uniform1f(LLShaderMgr::GLOW_MAX_EXTRACT_ALPHA, maxAlpha);
-		gGlowExtractProgram.uniform3f(LLShaderMgr::GLOW_LUM_WEIGHTS, lumWeights.mV[0], lumWeights.mV[1], lumWeights.mV[2]);
-		gGlowExtractProgram.uniform3f(LLShaderMgr::GLOW_WARMTH_WEIGHTS, warmthWeights.mV[0], warmthWeights.mV[1], warmthWeights.mV[2]);
-		gGlowExtractProgram.uniform1f(LLShaderMgr::GLOW_WARMTH_AMOUNT, warmthAmount);
-		LLGLEnable blend_on(GL_BLEND);
-		LLGLEnable test(GL_ALPHA_TEST);
-		
-		gGL.setSceneBlendType(LLRender::BT_ADD_WITH_ALPHA);
-		
-		mScreen.bindTexture(0, 0, LLTexUnit::TFO_POINT);
-		
-		gGL.color4f(1,1,1,1);
-		gPipeline.enableLightsFullbright();
-		// <FS:Ansariel> FIRE-16829: Visual Artifacts with ALM enabled on AMD graphics
-		//gGL.begin(LLRender::TRIANGLE_STRIP);
-		//gGL.texCoord2f(tc1.mV[0], tc1.mV[1]);
-		//gGL.vertex2f(-1,-1);
-		//
-		//gGL.texCoord2f(tc1.mV[0], tc2.mV[1]);
-		//gGL.vertex2f(-1,3);
-		//
-		//gGL.texCoord2f(tc2.mV[0], tc1.mV[1]);
-		//gGL.vertex2f(3,-1);
-		//
-		//gGL.end();
-		drawAuxiliaryVB(tc1, tc2);
-		// </FS:Ansariel>
-		
-		gGL.getTexUnit(0)->unbind(mScreen.getUsage());
-=======
     gGL.setColorMask(true, true);
     glClearColor(0, 0, 0, 0);
->>>>>>> cd0372b6
+    exoPostProcess::instance().ExodusRenderPostStack(&mScreen, &mScreen); // <FS:CR> Import Vignette from Exodus
 
     if (sRenderGlow)
     {
@@ -7827,37 +7761,20 @@
 
         gGL.color4f(1, 1, 1, 1);
         gPipeline.enableLightsFullbright();
-        gGL.begin(LLRender::TRIANGLE_STRIP);
-        gGL.texCoord2f(tc1.mV[0], tc1.mV[1]);
-        gGL.vertex2f(-1, -1);
-
-        gGL.texCoord2f(tc1.mV[0], tc2.mV[1]);
-        gGL.vertex2f(-1, 3);
-
-<<<<<<< HEAD
-		// <FS:Ansariel> FIRE-16829: Visual Artifacts with ALM enabled on AMD graphics
-		//gGL.begin(LLRender::TRIANGLE_STRIP);
-		//gGL.texCoord2f(tc1.mV[0], tc1.mV[1]);
-		//gGL.vertex2f(-1,-1);
-		//
-		//gGL.texCoord2f(tc1.mV[0], tc2.mV[1]);
-		//gGL.vertex2f(-1,3);
-		//
-		//gGL.texCoord2f(tc2.mV[0], tc1.mV[1]);
-		//gGL.vertex2f(3,-1);
-		//
-		//gGL.end();
-		drawAuxiliaryVB(tc1, tc2);
-		// </FS:Ansariel>
-		
-		mGlow[i%2].flush();
-	}
-=======
-        gGL.texCoord2f(tc2.mV[0], tc1.mV[1]);
-        gGL.vertex2f(3, -1);
->>>>>>> cd0372b6
-
-        gGL.end();
+        // <FS:Ansariel> FIRE-16829: Visual Artifacts with ALM enabled on AMD graphics
+        //gGL.begin(LLRender::TRIANGLE_STRIP);
+        //gGL.texCoord2f(tc1.mV[0], tc1.mV[1]);
+        //gGL.vertex2f(-1,-1);
+        //
+        //gGL.texCoord2f(tc1.mV[0], tc2.mV[1]);
+        //gGL.vertex2f(-1,3);
+        //
+        //gGL.texCoord2f(tc2.mV[0], tc1.mV[1]);
+        //gGL.vertex2f(3,-1);
+        //
+        //gGL.end();
+        drawAuxiliaryVB(tc1, tc2);
+        // </FS:Ansariel>
 
         gGL.getTexUnit(0)->unbind(mScreen.getUsage());
 
@@ -7880,17 +7797,8 @@
         }
         F32 strength = RenderGlowStrength;
 
-<<<<<<< HEAD
-		//<FS:TS> FIRE-16251: Depth of Field does not work underwater
-		//bool dof_enabled = !LLViewerCamera::getInstance()->cameraUnderWater() &&
-		bool dof_enabled = (FSRenderDepthOfFieldUnderwater || !LLViewerCamera::getInstance()->cameraUnderWater()) &&
-			(RenderDepthOfFieldInEditMode || !LLToolMgr::getInstance()->inBuildMode()) &&
-							RenderDepthOfField;
-				//</FS:TS> FIRE-16251
-=======
         gGlowProgram.bind();
         gGlowProgram.uniform1f(LLShaderMgr::GLOW_STRENGTH, strength);
->>>>>>> cd0372b6
 
         for (S32 i = 0; i < kernel; i++)
         {
@@ -7900,10 +7808,6 @@
                 mGlow[i % 2].clear();
             }
 
-<<<<<<< HEAD
-		bool multisample = RenderFSAASamples > 1 && mFXAABuffer.isComplete();
-		exoPostProcess::instance().multisample = multisample;	// <FS:CR> Import Vignette from Exodus
-=======
             if (i == 0)
             {
                 gGL.getTexUnit(0)->bind(&mGlow[2]);
@@ -7912,7 +7816,6 @@
             {
                 gGL.getTexUnit(0)->bind(&mGlow[(i - 1) % 2]);
             }
->>>>>>> cd0372b6
 
             if (i % 2 == 0)
             {
@@ -7923,17 +7826,20 @@
                 gGlowProgram.uniform2f(LLShaderMgr::GLOW_DELTA, 0, delta);
             }
 
-            gGL.begin(LLRender::TRIANGLE_STRIP);
-            gGL.texCoord2f(tc1.mV[0], tc1.mV[1]);
-            gGL.vertex2f(-1, -1);
-
-            gGL.texCoord2f(tc1.mV[0], tc2.mV[1]);
-            gGL.vertex2f(-1, 3);
-
-            gGL.texCoord2f(tc2.mV[0], tc1.mV[1]);
-            gGL.vertex2f(3, -1);
-
-            gGL.end();
+            // <FS:Ansariel> FIRE-16829: Visual Artifacts with ALM enabled on AMD graphics
+            //gGL.begin(LLRender::TRIANGLE_STRIP);
+            //gGL.texCoord2f(tc1.mV[0], tc1.mV[1]);
+            //gGL.vertex2f(-1,-1);
+            //
+            //gGL.texCoord2f(tc1.mV[0], tc2.mV[1]);
+            //gGL.vertex2f(-1,3);
+            //
+            //gGL.texCoord2f(tc2.mV[0], tc1.mV[1]);
+            //gGL.vertex2f(3,-1);
+            //
+            //gGL.end();
+            drawAuxiliaryVB(tc1, tc2);
+            // </FS:Ansariel>
 
             mGlow[i % 2].flush();
         }
@@ -7962,11 +7868,15 @@
     if (LLPipeline::sRenderDeferred)
     {
 
-        bool dof_enabled = !LLViewerCamera::getInstance()->cameraUnderWater() &&
+        //<FS:TS> FIRE-16251: Depth of Field does not work underwater
+        //bool dof_enabled = !LLViewerCamera::getInstance()->cameraUnderWater() &&
+        bool dof_enabled = (FSRenderDepthOfFieldUnderwater || !LLViewerCamera::getInstance()->cameraUnderWater()) &&
+        //</FS:TS> FIRE-16251
                            (RenderDepthOfFieldInEditMode || !LLToolMgr::getInstance()->inBuildMode()) &&
                            RenderDepthOfField;
 
         bool multisample = RenderFSAASamples > 1 && mFXAABuffer.isComplete();
+        exoPostProcess::instance().multisample = multisample;	// <FS:CR> Import Vignette from Exodus
 
         gViewerWindow->setup3DViewport();
 
@@ -7980,24 +7890,7 @@
             static F32 start_distance = 16.f;
             static F32 transition_time = 1.f;
 
-<<<<<<< HEAD
-				// <FS:Ansariel> FIRE-16829: Visual Artifacts with ALM enabled on AMD graphics
-				//gGL.begin(LLRender::TRIANGLE_STRIP);
-				//gGL.texCoord2f(tc1.mV[0], tc1.mV[1]);
-				//gGL.vertex2f(-1,-1);
-		
-				//gGL.texCoord2f(tc1.mV[0], tc2.mV[1]);
-				//gGL.vertex2f(-1,3);
-		
-				//gGL.texCoord2f(tc2.mV[0], tc1.mV[1]);
-				//gGL.vertex2f(3,-1);
-		
-				//gGL.end();
-				drawAuxiliaryVB(tc1, tc2);
-				// </FS:Ansariel>
-=======
             LLVector3 focus_point;
->>>>>>> cd0372b6
 
             LLViewerObject *obj = LLViewerMediaFocus::getInstance()->getFocusedObject();
             if (obj && obj->mDrawable && obj->isSelected())
@@ -8026,25 +7919,6 @@
 
                     gViewerWindow->cursorIntersect(-1, -1, 512.f, NULL, -1, FALSE, FALSE, NULL, &result);
 
-<<<<<<< HEAD
-				shader->uniform1f(LLShaderMgr::DOF_MAX_COF, CameraMaxCoF);
-				shader->uniform1f(LLShaderMgr::DOF_RES_SCALE, CameraDoFResScale);
-				
-				// <FS:Ansariel> FIRE-16829: Visual Artifacts with ALM enabled on AMD graphics
-				//gGL.begin(LLRender::TRIANGLE_STRIP);
-				//gGL.texCoord2f(tc1.mV[0], tc1.mV[1]);
-				//gGL.vertex2f(-1,-1);
-		
-				//gGL.texCoord2f(tc1.mV[0], tc2.mV[1]);
-				//gGL.vertex2f(-1,3);
-		
-				//gGL.texCoord2f(tc2.mV[0], tc1.mV[1]);
-				//gGL.vertex2f(3,-1);
-		
-				//gGL.end();
-				drawAuxiliaryVB(tc1, tc2);
-				// </FS:Ansariel>
-=======
                     focus_point.set(result.getF32ptr());
                 }
                 else
@@ -8057,7 +7931,6 @@
                     }
                 }
             }
->>>>>>> cd0372b6
 
             LLVector3 eye = LLViewerCamera::getInstance()->getOrigin();
             F32 target_distance = 16.f;
@@ -8084,50 +7957,16 @@
                 current_distance = target_distance;
             }
 
-<<<<<<< HEAD
-				// <FS:Ansariel> FIRE-16829: Visual Artifacts with ALM enabled on AMD graphics
-				//gGL.begin(LLRender::TRIANGLE_STRIP);
-				//gGL.texCoord2f(tc1.mV[0], tc1.mV[1]);
-				//gGL.vertex2f(-1,-1);
-		
-				//gGL.texCoord2f(tc1.mV[0], tc2.mV[1]);
-				//gGL.vertex2f(-1,3);
-		
-				//gGL.texCoord2f(tc2.mV[0], tc1.mV[1]);
-				//gGL.vertex2f(3,-1);
-		
-				//gGL.end();
-				drawAuxiliaryVB(tc1, tc2);
-				// </FS:Ansariel>
-=======
             // convert to mm
             F32 subject_distance = current_distance * 1000.f;
             F32 fnumber = CameraFNumber;
             F32 default_focal_length = CameraFocalLength;
->>>>>>> cd0372b6
 
             F32 fov = LLViewerCamera::getInstance()->getView();
 
             const F32 default_fov = CameraFieldOfView * F_PI / 180.f;
 
-<<<<<<< HEAD
-			// <FS:Ansariel> FIRE-16829: Visual Artifacts with ALM enabled on AMD graphics
-			//gGL.begin(LLRender::TRIANGLE_STRIP);
-			//gGL.texCoord2f(tc1.mV[0], tc1.mV[1]);
-			//gGL.vertex2f(-1,-1);
-		
-			//gGL.texCoord2f(tc1.mV[0], tc2.mV[1]);
-			//gGL.vertex2f(-1,3);
-		
-			//gGL.texCoord2f(tc2.mV[0], tc1.mV[1]);
-			//gGL.vertex2f(3,-1);
-		
-			//gGL.end();
-			drawAuxiliaryVB(tc1, tc2);
-			// </FS:Ansariel>
-=======
             // F32 aspect_ratio = (F32) mScreen.getWidth()/(F32)mScreen.getHeight();
->>>>>>> cd0372b6
 
             F32 dv = 2.f * default_focal_length * tanf(default_fov / 2.f);
 
@@ -8146,30 +7985,11 @@
             blur_constant /= 1000.f; // convert to meters for shader
             F32 magnification = focal_length / (subject_distance - focal_length);
 
-<<<<<<< HEAD
-			S32 channel = shader->enableTexture(LLShaderMgr::DEFERRED_DIFFUSE, mDeferredLight.getUsage());
-			if (channel > -1)
-			{
-				mDeferredLight.bindTexture(0, channel);
-			}
-						
-			// <FS:Ansariel> FIRE-16829: Visual Artifacts with ALM enabled on AMD graphics
-			//gGL.begin(LLRender::TRIANGLE_STRIP);
-			//gGL.vertex2f(-1,-1);
-			//gGL.vertex2f(-1,3);
-			//gGL.vertex2f(3,-1);
-			//gGL.end();
-
-			//gGL.flush();
-			drawAuxiliaryVB();
-			// </FS:Ansariel>
-=======
             { // build diffuse+bloom+CoF
                 mDeferredLight.bindTarget();
                 shader = &gDeferredCoFProgram;
 
                 bindDeferredShader(*shader);
->>>>>>> cd0372b6
 
                 S32 channel = shader->enableTexture(LLShaderMgr::DEFERRED_DIFFUSE, mScreen.getUsage());
                 if (channel > -1)
@@ -8184,96 +8004,27 @@
                 shader->uniform1f(LLShaderMgr::DOF_MAX_COF, CameraMaxCoF);
                 shader->uniform1f(LLShaderMgr::DOF_RES_SCALE, CameraDoFResScale);
 
-<<<<<<< HEAD
-			channel = shader->enableTexture(LLShaderMgr::DIFFUSE_MAP, mFXAABuffer.getUsage());
-			if (channel > -1)
-			{
-				mFXAABuffer.bindTexture(0, channel, LLTexUnit::TFO_BILINEAR);
-			}
-			
-			gGLViewport[0] = gViewerWindow->getWorldViewRectRaw().mLeft;
-			gGLViewport[1] = gViewerWindow->getWorldViewRectRaw().mBottom;
-			gGLViewport[2] = gViewerWindow->getWorldViewRectRaw().getWidth();
-			gGLViewport[3] = gViewerWindow->getWorldViewRectRaw().getHeight();
-			glViewport(gGLViewport[0], gGLViewport[1], gGLViewport[2], gGLViewport[3]);
-
-			F32 scale_x = (F32) width/mFXAABuffer.getWidth();
-			F32 scale_y = (F32) height/mFXAABuffer.getHeight();
-			shader->uniform2f(LLShaderMgr::FXAA_TC_SCALE, scale_x, scale_y);
-			shader->uniform2f(LLShaderMgr::FXAA_RCP_SCREEN_RES, 1.f/width*scale_x, 1.f/height*scale_y);
-			shader->uniform4f(LLShaderMgr::FXAA_RCP_FRAME_OPT, -0.5f/width*scale_x, -0.5f/height*scale_y, 0.5f/width*scale_x, 0.5f/height*scale_y);
-			shader->uniform4f(LLShaderMgr::FXAA_RCP_FRAME_OPT2, -2.f/width*scale_x, -2.f/height*scale_y, 2.f/width*scale_x, 2.f/height*scale_y);
-			
-			// <FS:Ansariel> FIRE-16829: Visual Artifacts with ALM enabled on AMD graphics
-			//gGL.begin(LLRender::TRIANGLE_STRIP);
-			//gGL.vertex2f(-1,-1);
-			//gGL.vertex2f(-1,3);
-			//gGL.vertex2f(3,-1);
-			//gGL.end();
-
-			//gGL.flush();
-			drawAuxiliaryVB();
-			// </FS:Ansariel>
-			shader->unbind();
-		}
-	}
-	else
-	{
-		U32 mask = LLVertexBuffer::MAP_VERTEX | LLVertexBuffer::MAP_TEXCOORD0 | LLVertexBuffer::MAP_TEXCOORD1;
-		LLPointer<LLVertexBuffer> buff = new LLVertexBuffer(mask, 0);
-		buff->allocateBuffer(3,0,TRUE);
-=======
-                gGL.begin(LLRender::TRIANGLE_STRIP);
-                gGL.texCoord2f(tc1.mV[0], tc1.mV[1]);
-                gGL.vertex2f(-1, -1);
-
-                gGL.texCoord2f(tc1.mV[0], tc2.mV[1]);
-                gGL.vertex2f(-1, 3);
->>>>>>> cd0372b6
-
-                gGL.texCoord2f(tc2.mV[0], tc1.mV[1]);
-                gGL.vertex2f(3, -1);
-
-                gGL.end();
+                // <FS:Ansariel> FIRE-16829: Visual Artifacts with ALM enabled on AMD graphics
+                //gGL.begin(LLRender::TRIANGLE_STRIP);
+                //gGL.texCoord2f(tc1.mV[0], tc1.mV[1]);
+                //gGL.vertex2f(-1,-1);
+
+                //gGL.texCoord2f(tc1.mV[0], tc2.mV[1]);
+                //gGL.vertex2f(-1,3);
+
+                //gGL.texCoord2f(tc2.mV[0], tc1.mV[1]);
+                //gGL.vertex2f(3,-1);
+
+                //gGL.end();
+                drawAuxiliaryVB(tc1, tc2);
+                // </FS:Ansariel>
 
                 unbindDeferredShader(*shader);
                 mDeferredLight.flush();
             }
 
-<<<<<<< HEAD
-		if (LLGLSLShader::sNoFixedFunction)
-		{
-			gGlowCombineProgram.bind();
-			gGlowCombineProgram.uniform3fv(LLShaderMgr::EXO_RENDER_VIGNETTE, 1, exoPostProcess::sExodusRenderVignette.mV); // Work around for ExodusRenderVignette in non-deferred.
-		}
-		else
-		{
-			//tex unit 0
-			gGL.getTexUnit(0)->setTextureColorBlend(LLTexUnit::TBO_REPLACE, LLTexUnit::TBS_TEX_COLOR);
-			//tex unit 1
-			gGL.getTexUnit(1)->setTextureColorBlend(LLTexUnit::TBO_ADD, LLTexUnit::TBS_TEX_COLOR, LLTexUnit::TBS_PREV_COLOR);
-		}
-		
-		gGL.getTexUnit(0)->bind(&mGlow[1]);
-		gGL.getTexUnit(1)->bind(&mScreen);
-		
-		LLGLEnable multisample(RenderFSAASamples > 0 ? GL_MULTISAMPLE_ARB : 0);
-		
-		buff->setBuffer(mask);
-		buff->drawArrays(LLRender::TRIANGLE_STRIP, 0, 3);
-		
-		if (LLGLSLShader::sNoFixedFunction)
-		{
-			gGlowCombineProgram.unbind();
-		}
-		else
-		{
-			gGL.getTexUnit(1)->disable();
-			gGL.getTexUnit(1)->setTextureBlendType(LLTexUnit::TB_MULT);
-=======
             U32 dof_width = (U32)(mScreen.getWidth() * CameraDoFResScale);
             U32 dof_height = (U32)(mScreen.getHeight() * CameraDoFResScale);
->>>>>>> cd0372b6
 
             { // perform DoF sampling at half-res (preserve alpha channel)
                 mScreen.bindTarget();
@@ -8291,45 +8042,25 @@
                 shader->uniform1f(LLShaderMgr::DOF_MAX_COF, CameraMaxCoF);
                 shader->uniform1f(LLShaderMgr::DOF_RES_SCALE, CameraDoFResScale);
 
-                gGL.begin(LLRender::TRIANGLE_STRIP);
-                gGL.texCoord2f(tc1.mV[0], tc1.mV[1]);
-                gGL.vertex2f(-1, -1);
-
-                gGL.texCoord2f(tc1.mV[0], tc2.mV[1]);
-                gGL.vertex2f(-1, 3);
-
-<<<<<<< HEAD
-		LLGLEnable blend(GL_BLEND);
-		//gGL.color4f(1,1,1,0.75f); // <FS:Ansariel> FIRE-16829: Visual Artifacts with ALM enabled on AMD graphics
-=======
-                gGL.texCoord2f(tc2.mV[0], tc1.mV[1]);
-                gGL.vertex2f(3, -1);
->>>>>>> cd0372b6
-
-                gGL.end();
-
-<<<<<<< HEAD
-		// <FS:Ansariel> FIRE-16829: Visual Artifacts with ALM enabled on AMD graphics
-		//gGL.begin(LLRender::TRIANGLES);
-		//gGL.texCoord2f(tc1.mV[0], tc1.mV[1]);
-		//gGL.vertex2f(-1,-1);
-		//
-		//gGL.texCoord2f(tc1.mV[0], tc2.mV[1]);
-		//gGL.vertex2f(-1,3);
-		//
-		//gGL.texCoord2f(tc2.mV[0], tc1.mV[1]);
-		//gGL.vertex2f(3,-1);
-		//
-		//gGL.end();
-		//gGL.flush();
-		drawAuxiliaryVB(tc1, tc2, LLColor4(1.f, 1.f, 1.f, 0.75f));
-		// </FS:Ansariel>
-=======
+                // <FS:Ansariel> FIRE-16829: Visual Artifacts with ALM enabled on AMD graphics
+                //gGL.begin(LLRender::TRIANGLE_STRIP);
+                //gGL.texCoord2f(tc1.mV[0], tc1.mV[1]);
+                //gGL.vertex2f(-1,-1);
+
+                //gGL.texCoord2f(tc1.mV[0], tc2.mV[1]);
+                //gGL.vertex2f(-1,3);
+
+                //gGL.texCoord2f(tc2.mV[0], tc1.mV[1]);
+                //gGL.vertex2f(3,-1);
+
+                //gGL.end();
+                drawAuxiliaryVB(tc1, tc2);
+                // </FS:Ansariel>
+
                 unbindDeferredShader(*shader);
                 mScreen.flush();
                 gGL.setColorMask(true, true);
             }
->>>>>>> cd0372b6
 
             { // combine result based on alpha
                 if (multisample)
@@ -8360,17 +8091,20 @@
                 shader->uniform1f(LLShaderMgr::DOF_WIDTH, dof_width - 1);
                 shader->uniform1f(LLShaderMgr::DOF_HEIGHT, dof_height - 1);
 
-                gGL.begin(LLRender::TRIANGLE_STRIP);
-                gGL.texCoord2f(tc1.mV[0], tc1.mV[1]);
-                gGL.vertex2f(-1, -1);
-
-                gGL.texCoord2f(tc1.mV[0], tc2.mV[1]);
-                gGL.vertex2f(-1, 3);
-
-                gGL.texCoord2f(tc2.mV[0], tc1.mV[1]);
-                gGL.vertex2f(3, -1);
-
-                gGL.end();
+                // <FS:Ansariel> FIRE-16829: Visual Artifacts with ALM enabled on AMD graphics
+                //gGL.begin(LLRender::TRIANGLE_STRIP);
+                //gGL.texCoord2f(tc1.mV[0], tc1.mV[1]);
+                //gGL.vertex2f(-1,-1);
+
+                //gGL.texCoord2f(tc1.mV[0], tc2.mV[1]);
+                //gGL.vertex2f(-1,3);
+
+                //gGL.texCoord2f(tc2.mV[0], tc1.mV[1]);
+                //gGL.vertex2f(3,-1);
+
+                //gGL.end();
+                drawAuxiliaryVB(tc1, tc2);
+                // </FS:Ansariel>
 
                 unbindDeferredShader(*shader);
 
@@ -8396,17 +8130,20 @@
                 mScreen.bindTexture(0, channel);
             }
 
-            gGL.begin(LLRender::TRIANGLE_STRIP);
-            gGL.texCoord2f(tc1.mV[0], tc1.mV[1]);
-            gGL.vertex2f(-1, -1);
-
-            gGL.texCoord2f(tc1.mV[0], tc2.mV[1]);
-            gGL.vertex2f(-1, 3);
-
-            gGL.texCoord2f(tc2.mV[0], tc1.mV[1]);
-            gGL.vertex2f(3, -1);
-
-            gGL.end();
+            // <FS:Ansariel> FIRE-16829: Visual Artifacts with ALM enabled on AMD graphics
+            //gGL.begin(LLRender::TRIANGLE_STRIP);
+            //gGL.texCoord2f(tc1.mV[0], tc1.mV[1]);
+            //gGL.vertex2f(-1,-1);
+
+            //gGL.texCoord2f(tc1.mV[0], tc2.mV[1]);
+            //gGL.vertex2f(-1,3);
+
+            //gGL.texCoord2f(tc2.mV[0], tc1.mV[1]);
+            //gGL.vertex2f(3,-1);
+
+            //gGL.end();
+            drawAuxiliaryVB(tc1, tc2);
+            // </FS:Ansariel>
 
             unbindDeferredShader(*shader);
 
@@ -8436,13 +8173,16 @@
                 mDeferredLight.bindTexture(0, channel);
             }
 
-            gGL.begin(LLRender::TRIANGLE_STRIP);
-            gGL.vertex2f(-1, -1);
-            gGL.vertex2f(-1, 3);
-            gGL.vertex2f(3, -1);
-            gGL.end();
-
-            gGL.flush();
+            // <FS:Ansariel> FIRE-16829: Visual Artifacts with ALM enabled on AMD graphics
+            //gGL.begin(LLRender::TRIANGLE_STRIP);
+            //gGL.vertex2f(-1,-1);
+            //gGL.vertex2f(-1,3);
+            //gGL.vertex2f(3,-1);
+            //gGL.end();
+
+            //gGL.flush();
+            drawAuxiliaryVB();
+            // </FS:Ansariel>
 
             shader->disableTexture(LLShaderMgr::DEFERRED_DIFFUSE, mDeferredLight.getUsage());
             shader->unbind();
@@ -8473,13 +8213,16 @@
             shader->uniform4f(LLShaderMgr::FXAA_RCP_FRAME_OPT2, -2.f / width * scale_x, -2.f / height * scale_y,
                               2.f / width * scale_x, 2.f / height * scale_y);
 
-            gGL.begin(LLRender::TRIANGLE_STRIP);
-            gGL.vertex2f(-1, -1);
-            gGL.vertex2f(-1, 3);
-            gGL.vertex2f(3, -1);
-            gGL.end();
-
-            gGL.flush();
+            // <FS:Ansariel> FIRE-16829: Visual Artifacts with ALM enabled on AMD graphics
+            //gGL.begin(LLRender::TRIANGLE_STRIP);
+            //gGL.vertex2f(-1,-1);
+            //gGL.vertex2f(-1,3);
+            //gGL.vertex2f(3,-1);
+            //gGL.end();
+
+            //gGL.flush();
+            drawAuxiliaryVB();
+            // </FS:Ansariel>
             shader->unbind();
         }
     }
@@ -8564,22 +8307,25 @@
                       (F32) gViewerWindow->getWorldViewHeightRaw() * 2);
 
         LLGLEnable blend(GL_BLEND);
-        gGL.color4f(1, 1, 1, 0.75f);
+        //gGL.color4f(1,1,1,0.75f); // <FS:Ansariel> FIRE-16829: Visual Artifacts with ALM enabled on AMD graphics
 
         gGL.getTexUnit(0)->bind(&mPhysicsDisplay);
 
-        gGL.begin(LLRender::TRIANGLES);
-        gGL.texCoord2f(tc1.mV[0], tc1.mV[1]);
-        gGL.vertex2f(-1, -1);
-
-        gGL.texCoord2f(tc1.mV[0], tc2.mV[1]);
-        gGL.vertex2f(-1, 3);
-
-        gGL.texCoord2f(tc2.mV[0], tc1.mV[1]);
-        gGL.vertex2f(3, -1);
-
-        gGL.end();
-        gGL.flush();
+        // <FS:Ansariel> FIRE-16829: Visual Artifacts with ALM enabled on AMD graphics
+        //gGL.begin(LLRender::TRIANGLES);
+        //gGL.texCoord2f(tc1.mV[0], tc1.mV[1]);
+        //gGL.vertex2f(-1,-1);
+        //
+        //gGL.texCoord2f(tc1.mV[0], tc2.mV[1]);
+        //gGL.vertex2f(-1,3);
+        //
+        //gGL.texCoord2f(tc2.mV[0], tc1.mV[1]);
+        //gGL.vertex2f(3,-1);
+        //
+        //gGL.end();
+        //gGL.flush();
+        drawAuxiliaryVB(tc1, tc2, LLColor4(1.f, 1.f, 1.f, 0.75f));
+        // </FS:Ansariel>
 
         if (LLGLSLShader::sNoFixedFunction)
         {
