/** 
 * @file pipeline.cpp
 * @brief Rendering pipeline.
 *
 * $LicenseInfo:firstyear=2005&license=viewerlgpl$
 * Second Life Viewer Source Code
 * Copyright (C) 2010, Linden Research, Inc.
 * 
 * This library is free software; you can redistribute it and/or
 * modify it under the terms of the GNU Lesser General Public
 * License as published by the Free Software Foundation;
 * version 2.1 of the License only.
 * 
 * This library is distributed in the hope that it will be useful,
 * but WITHOUT ANY WARRANTY; without even the implied warranty of
 * MERCHANTABILITY or FITNESS FOR A PARTICULAR PURPOSE.  See the GNU
 * Lesser General Public License for more details.
 * 
 * You should have received a copy of the GNU Lesser General Public
 * License along with this library; if not, write to the Free Software
 * Foundation, Inc., 51 Franklin Street, Fifth Floor, Boston, MA  02110-1301  USA
 * 
 * Linden Research, Inc., 945 Battery Street, San Francisco, CA  94111  USA
 * $/LicenseInfo$
 */

#include "llviewerprecompiledheaders.h"

#include "pipeline.h"

// library includes
#include "llaudioengine.h" // For debugging.
#include "llerror.h"
#include "llviewercontrol.h"
#include "llfasttimer.h"
#include "llfontgl.h"
#include "llnamevalue.h"
#include "llpointer.h"
#include "llprimitive.h"
#include "llvolume.h"
#include "material_codes.h"
#include "v3color.h"
#include "llui.h" 
#include "llglheaders.h"
#include "llrender.h"
#include "llwindow.h"	// swapBuffers()

// newview includes
#include "llagent.h"
#include "llagentcamera.h"
#include "llappviewer.h"
#include "lltexturecache.h"
#include "lltexturefetch.h"
#include "llimageworker.h"
#include "lldrawable.h"
#include "lldrawpoolalpha.h"
#include "lldrawpoolavatar.h"
#include "lldrawpoolground.h"
#include "lldrawpoolbump.h"
#include "lldrawpooltree.h"
#include "lldrawpoolwater.h"
#include "llface.h"
#include "llfeaturemanager.h"
#include "llfloatertelehub.h"
#include "llfloaterreg.h"
#include "llgldbg.h"
#include "llhudmanager.h"
#include "llhudnametag.h"
#include "llhudtext.h"
#include "lllightconstants.h"
#include "llmeshrepository.h"
#include "llpipelinelistener.h"
#include "llresmgr.h"
#include "llselectmgr.h"
#include "llsky.h"
#include "lltracker.h"
#include "lltool.h"
#include "lltoolmgr.h"
#include "llviewercamera.h"
#include "llviewermediafocus.h"
#include "llviewertexturelist.h"
#include "llviewerobject.h"
#include "llviewerobjectlist.h"
#include "llviewerparcelmgr.h"
#include "llviewerregion.h" // for audio debugging.
#include "llviewerwindow.h" // For getSpinAxis
#include "llvoavatarself.h"
#include "llvocache.h"
#include "llvoground.h"
#include "llvosky.h"
#include "llvowlsky.h"
#include "llvotree.h"
#include "llvovolume.h"
#include "llvosurfacepatch.h"
#include "llvowater.h"
#include "llvotree.h"
#include "llvopartgroup.h"
#include "llworld.h"
#include "llcubemap.h"
#include "llviewershadermgr.h"
#include "llviewerstats.h"
#include "llviewerjoystick.h"
#include "llviewerdisplay.h"
#include "llspatialpartition.h"
#include "llmutelist.h"
#include "lltoolpie.h"
#include "llnotifications.h"
#include "llpathinglib.h"
#include "llfloaterpathfindingconsole.h"
#include "llfloaterpathfindingcharacters.h"
#include "llfloatertools.h"
#include "llpanelface.h"
#include "llpathfindingpathtool.h"
#include "llscenemonitor.h"
#include "llprogressview.h"
#include "llcleanup.h"
// [RLVa:KB] - Checked: RLVa-2.0.0
#include "llvisualeffect.h"
#include "rlvactions.h"
#include "rlvlocks.h"
// [/RLVa:KB]
#include "exopostprocess.h" // <FS:CR> Import Vignette from Exodus

#include "llenvironment.h"

#include "llenvironment.h"
#include "llsettingsvo.h"

#ifdef _DEBUG
// Debug indices is disabled for now for debug performance - djs 4/24/02
//#define DEBUG_INDICES
#else
//#define DEBUG_INDICES
#endif

// Expensive and currently broken
//
#define MATERIALS_IN_REFLECTIONS 0

// NOTE: Keep in sync with indra/newview/skins/default/xui/en/floater_preferences_graphics_advanced.xml
// NOTE: Unused consts are commented out since some compilers (on macOS) may complain about unused variables.
//  const S32 WATER_REFLECT_NONE_WATER_OPAQUE       = -2;
    const S32 WATER_REFLECT_NONE_WATER_TRANSPARENT  = -1;
    const S32 WATER_REFLECT_MINIMAL                 =  0;
//  const S32 WATER_REFLECT_TERRAIN                 =  1;
    const S32 WATER_REFLECT_STATIC_OBJECTS          =  2;
    const S32 WATER_REFLECT_AVATARS                 =  3;
    const S32 WATER_REFLECT_EVERYTHING              =  4;

bool gShiftFrame = false;

//cached settings
bool LLPipeline::WindLightUseAtmosShaders;
bool LLPipeline::RenderDeferred;
F32 LLPipeline::RenderDeferredSunWash;
U32 LLPipeline::RenderFSAASamples;
U32 LLPipeline::RenderResolutionDivisor;
// [SL:KB] - Patch: Settings-RenderResolutionMultiplier | Checked: Catznip-5.4
F32 LLPipeline::RenderResolutionMultiplier;
// [/SL:KB]
bool LLPipeline::RenderUIBuffer;
S32 LLPipeline::RenderShadowDetail;
bool LLPipeline::RenderDeferredSSAO;
F32 LLPipeline::RenderShadowResolutionScale;
bool LLPipeline::RenderLocalLights;
bool LLPipeline::RenderDelayCreation;
//bool LLPipeline::RenderAnimateRes; <FS:Beq> FIRE-23122 BUG-225920 Remove broken RenderAnimateRes functionality.
bool LLPipeline::FreezeTime;
S32 LLPipeline::DebugBeaconLineWidth;
F32 LLPipeline::RenderHighlightBrightness;
LLColor4 LLPipeline::RenderHighlightColor;
F32 LLPipeline::RenderHighlightThickness;
bool LLPipeline::RenderSpotLightsInNondeferred;
LLColor4 LLPipeline::PreviewAmbientColor;
LLColor4 LLPipeline::PreviewDiffuse0;
LLColor4 LLPipeline::PreviewSpecular0;
LLColor4 LLPipeline::PreviewDiffuse1;
LLColor4 LLPipeline::PreviewSpecular1;
LLColor4 LLPipeline::PreviewDiffuse2;
LLColor4 LLPipeline::PreviewSpecular2;
LLVector3 LLPipeline::PreviewDirection0;
LLVector3 LLPipeline::PreviewDirection1;
LLVector3 LLPipeline::PreviewDirection2;
F32 LLPipeline::RenderGlowMinLuminance;
F32 LLPipeline::RenderGlowMaxExtractAlpha;
F32 LLPipeline::RenderGlowWarmthAmount;
LLVector3 LLPipeline::RenderGlowLumWeights;
LLVector3 LLPipeline::RenderGlowWarmthWeights;
S32 LLPipeline::RenderGlowResolutionPow;
S32 LLPipeline::RenderGlowIterations;
F32 LLPipeline::RenderGlowWidth;
F32 LLPipeline::RenderGlowStrength;
bool LLPipeline::RenderDepthOfField;
bool LLPipeline::RenderDepthOfFieldInEditMode;
//<FS:TS> FIRE-16251: Depth of field does not work underwater
bool LLPipeline::FSRenderDepthOfFieldUnderwater;
//</FS:TS> FIRE-16251
// <FS:Beq> FIRE-16728 Add free aim mouse and focus lock
bool LLPipeline::FSFocusPointLocked;
bool LLPipeline::FSFocusPointFollowsPointer;
// </FS:Beq>
F32 LLPipeline::CameraFocusTransitionTime;
F32 LLPipeline::CameraFNumber;
F32 LLPipeline::CameraFocalLength;
F32 LLPipeline::CameraFieldOfView;
F32 LLPipeline::RenderShadowNoise;
F32 LLPipeline::RenderShadowBlurSize;
F32 LLPipeline::RenderSSAOScale;
U32 LLPipeline::RenderSSAOMaxScale;
F32 LLPipeline::RenderSSAOFactor;
LLVector3 LLPipeline::RenderSSAOEffect;
F32 LLPipeline::RenderShadowOffsetError;
F32 LLPipeline::RenderShadowBiasError;
F32 LLPipeline::RenderShadowOffset;
F32 LLPipeline::RenderShadowBias;
F32 LLPipeline::RenderSpotShadowOffset;
F32 LLPipeline::RenderSpotShadowBias;
LLDrawable* LLPipeline::RenderSpotLight = nullptr;
F32 LLPipeline::RenderEdgeDepthCutoff;
F32 LLPipeline::RenderEdgeNormCutoff;
LLVector3 LLPipeline::RenderShadowGaussian;
F32 LLPipeline::RenderShadowBlurDistFactor;
bool LLPipeline::RenderDeferredAtmospheric;
S32 LLPipeline::RenderReflectionDetail;
F32 LLPipeline::RenderHighlightFadeTime;
LLVector3 LLPipeline::RenderShadowClipPlanes;
LLVector3 LLPipeline::RenderShadowOrthoClipPlanes;
LLVector3 LLPipeline::RenderShadowNearDist;
F32 LLPipeline::RenderFarClip;
LLVector3 LLPipeline::RenderShadowSplitExponent;
F32 LLPipeline::RenderShadowErrorCutoff;
F32 LLPipeline::RenderShadowFOVCutoff;
bool LLPipeline::CameraOffset;
F32 LLPipeline::CameraMaxCoF;
F32 LLPipeline::CameraDoFResScale;
F32 LLPipeline::RenderAutoHideSurfaceAreaLimit;
LLTrace::EventStatHandle<S64> LLPipeline::sStatBatchSize("renderbatchsize");

const F32 BACKLIGHT_DAY_MAGNITUDE_OBJECT = 0.1f;
const F32 BACKLIGHT_NIGHT_MAGNITUDE_OBJECT = 0.08f;
const F32 DEFERRED_LIGHT_FALLOFF = 0.5f;
const U32 DEFERRED_VB_MASK = LLVertexBuffer::MAP_VERTEX | LLVertexBuffer::MAP_TEXCOORD0 | LLVertexBuffer::MAP_TEXCOORD1;

extern S32 gBoxFrame;
//extern BOOL gHideSelectedObjects;
extern BOOL gDisplaySwapBuffers;
extern BOOL gDebugGL;

bool	gAvatarBacklight = false;

bool	gDebugPipeline = false;
LLPipeline gPipeline;
const LLMatrix4* gGLLastMatrix = NULL;

LLTrace::BlockTimerStatHandle FTM_RENDER_GEOMETRY("Render Geometry");
LLTrace::BlockTimerStatHandle FTM_RENDER_GRASS("Grass");
LLTrace::BlockTimerStatHandle FTM_RENDER_INVISIBLE("Invisible");
LLTrace::BlockTimerStatHandle FTM_RENDER_SHINY("Shiny");
LLTrace::BlockTimerStatHandle FTM_RENDER_SIMPLE("Simple");
LLTrace::BlockTimerStatHandle FTM_RENDER_TERRAIN("Terrain");
LLTrace::BlockTimerStatHandle FTM_RENDER_TREES("Trees");
LLTrace::BlockTimerStatHandle FTM_RENDER_UI("UI");
LLTrace::BlockTimerStatHandle FTM_RENDER_WATER("Water");
LLTrace::BlockTimerStatHandle FTM_RENDER_WL_SKY("Windlight Sky");
LLTrace::BlockTimerStatHandle FTM_RENDER_ALPHA("Alpha Objects");
LLTrace::BlockTimerStatHandle FTM_RENDER_CHARACTERS("Avatars");
LLTrace::BlockTimerStatHandle FTM_RENDER_BUMP("Bump");
LLTrace::BlockTimerStatHandle FTM_RENDER_MATERIALS("Render Materials");
LLTrace::BlockTimerStatHandle FTM_RENDER_FULLBRIGHT("Fullbright");
LLTrace::BlockTimerStatHandle FTM_RENDER_GLOW("Glow");
LLTrace::BlockTimerStatHandle FTM_GEO_UPDATE("Geo Update");
LLTrace::BlockTimerStatHandle FTM_POOLRENDER("RenderPool");
LLTrace::BlockTimerStatHandle FTM_POOLS("Pools");
LLTrace::BlockTimerStatHandle FTM_DEFERRED_POOLRENDER("RenderPool (Deferred)");
LLTrace::BlockTimerStatHandle FTM_DEFERRED_POOLS("Pools (Deferred)");
LLTrace::BlockTimerStatHandle FTM_POST_DEFERRED_POOLRENDER("RenderPool (Post)");
LLTrace::BlockTimerStatHandle FTM_POST_DEFERRED_POOLS("Pools (Post)");
LLTrace::BlockTimerStatHandle FTM_STATESORT("Sort Draw State");
LLTrace::BlockTimerStatHandle FTM_PIPELINE("Pipeline");
LLTrace::BlockTimerStatHandle FTM_CLIENT_COPY("Client Copy");
LLTrace::BlockTimerStatHandle FTM_RENDER_DEFERRED("Deferred Shading");

LLTrace::BlockTimerStatHandle FTM_RENDER_UI_HUD("HUD");
LLTrace::BlockTimerStatHandle FTM_RENDER_UI_3D("3D");
LLTrace::BlockTimerStatHandle FTM_RENDER_UI_2D("2D");

static LLTrace::BlockTimerStatHandle FTM_STATESORT_DRAWABLE("Sort Drawables");

static LLStaticHashedString sTint("tint");
static LLStaticHashedString sAmbiance("ambiance");
static LLStaticHashedString sAlphaScale("alpha_scale");
static LLStaticHashedString sNormMat("norm_mat");
static LLStaticHashedString sOffset("offset");
static LLStaticHashedString sScreenRes("screenRes");
static LLStaticHashedString sDelta("delta");
static LLStaticHashedString sDistFactor("dist_factor");
static LLStaticHashedString sKern("kern");
static LLStaticHashedString sKernScale("kern_scale");

//----------------------------------------
std::string gPoolNames[] = 
{
	// Correspond to LLDrawpool enum render type
	"NONE",
	"POOL_SIMPLE",
	"POOL_GROUND",
	"POOL_FULLBRIGHT",
	"POOL_BUMP",
	"POOL_MATERIALS",
	"POOL_TERRAIN",
	"POOL_SKY",
	"POOL_WL_SKY",
	"POOL_TREE",
	"POOL_ALPHA_MASK",
	"POOL_FULLBRIGHT_ALPHA_MASK",
	"POOL_GRASS",
	"POOL_INVISIBLE",
	"POOL_AVATAR",
	"POOL_VOIDWATER",
	"POOL_WATER",
	"POOL_GLOW",
	"POOL_ALPHA"
};

void drawBox(const LLVector4a& c, const LLVector4a& r);
void drawBoxOutline(const LLVector3& pos, const LLVector3& size);
U32 nhpo2(U32 v);
LLVertexBuffer* ll_create_cube_vb(U32 type_mask, U32 usage);

void display_update_camera();
//----------------------------------------

S32		LLPipeline::sCompiles = 0;

bool	LLPipeline::sPickAvatar = true;
bool	LLPipeline::sDynamicLOD = true;
bool	LLPipeline::sShowHUDAttachments = true;
bool	LLPipeline::sRenderMOAPBeacons = false;
bool	LLPipeline::sRenderPhysicalBeacons = true;
bool	LLPipeline::sRenderScriptedBeacons = false;
bool	LLPipeline::sRenderScriptedTouchBeacons = true;
bool	LLPipeline::sRenderParticleBeacons = false;
bool	LLPipeline::sRenderSoundBeacons = false;
bool	LLPipeline::sRenderBeacons = false;
bool	LLPipeline::sRenderHighlight = true;
LLRender::eTexIndex LLPipeline::sRenderHighlightTextureChannel = LLRender::DIFFUSE_MAP;
bool	LLPipeline::sForceOldBakedUpload = false;
S32		LLPipeline::sUseOcclusion = 0;
bool	LLPipeline::sDelayVBUpdate = true;
bool	LLPipeline::sAutoMaskAlphaDeferred = true;
bool	LLPipeline::sAutoMaskAlphaNonDeferred = false;
bool	LLPipeline::sRenderTransparentWater = true;
bool	LLPipeline::sRenderBump = true;
bool	LLPipeline::sBakeSunlight = false;
bool	LLPipeline::sNoAlpha = false;
bool	LLPipeline::sUseTriStrips = true;
bool	LLPipeline::sUseFarClip = true;
bool	LLPipeline::sShadowRender = false;
bool	LLPipeline::sWaterReflections = false;
bool	LLPipeline::sRenderGlow = false;
bool	LLPipeline::sReflectionRender = false;
bool    LLPipeline::sDistortionRender = false;
bool	LLPipeline::sImpostorRender = false;
bool	LLPipeline::sImpostorRenderAlphaDepthPass = false;
bool	LLPipeline::sShowJellyDollAsImpostor = true;
bool	LLPipeline::sUnderWaterRender = false;
bool	LLPipeline::sTextureBindTest = false;
bool	LLPipeline::sRenderFrameTest = false;
bool	LLPipeline::sRenderAttachedLights = true;
bool	LLPipeline::sRenderAttachedParticles = true;
bool	LLPipeline::sRenderDeferred = false;
S32		LLPipeline::sVisibleLightCount = 0;
bool	LLPipeline::sRenderingHUDs;
F32     LLPipeline::sDistortionWaterClipPlaneMargin = 1.0125f;
F32 LLPipeline::sVolumeSAFrame = 0.f; // ZK LBG

bool	LLPipeline::sRenderParticles; // <FS:LO> flag to hold correct, user selected, status of particles
// [SL:KB] - Patch: Render-TextureToggle (Catznip-4.0)
bool	LLPipeline::sRenderTextures = true;
// [/SL:KB]
// [RLVa:KB] - @setsphere
bool	LLPipeline::sUseDepthTexture = false;
// [/RLVa:KB]

// EventHost API LLPipeline listener.
static LLPipelineListener sPipelineListener;

static LLCullResult* sCull = NULL;

void validate_framebuffer_object();

// Add color attachments for deferred rendering
// target -- RenderTarget to add attachments to
// for_impostor -- whether or not these render targets are for an impostor (if true, avoids implicit sRGB conversions)
bool addDeferredAttachments(LLRenderTarget& target, bool for_impostor = false)
{
	return target.addColorAttachment(for_impostor ? GL_RGBA : GL_SRGB8_ALPHA8) && //specular
			target.addColorAttachment(GL_RGB10_A2); //normal+z
}

LLPipeline::LLPipeline() :
	mBackfaceCull(false),
	mMatrixOpCount(0),
	mTextureMatrixOps(0),
	mNumVisibleNodes(0),
	mNumVisibleFaces(0),

	mInitialized(false),
	mShadersLoaded(false),
	mTransformFeedbackPrimitives(0),
	mRenderDebugFeatureMask(0),
	mRenderDebugMask(0),
	mOldRenderDebugMask(0),
	mMeshDirtyQueryObject(0),
	mGroupQ1Locked(false),
	mGroupQ2Locked(false),
	mResetVertexBuffers(false),
	mLastRebuildPool(NULL),
	mAlphaPool(NULL),
	mSkyPool(NULL),
	mTerrainPool(NULL),
	mWaterPool(NULL),
	mGroundPool(NULL),
	mSimplePool(NULL),
	mGrassPool(NULL),
	mAlphaMaskPool(NULL),
	mFullbrightAlphaMaskPool(NULL),
	mFullbrightPool(NULL),
	mInvisiblePool(NULL),
	mGlowPool(NULL),
	mBumpPool(NULL),
	mMaterialsPool(NULL),
	mWLSkyPool(NULL),
	mLightMask(0),
	mLightMovingMask(0),
	mLightingDetail(0),
	mScreenWidth(0),
	mScreenHeight(0)
{
	mNoiseMap = 0;
	mTrueNoiseMap = 0;
	mLightFunc = 0;

    for(U32 i = 0; i < 8; i++)
    {
        mHWLightColors[i] = LLColor4::black;
    }
}

void LLPipeline::connectRefreshCachedSettingsSafe(const std::string name)
{
	LLPointer<LLControlVariable> cntrl_ptr = gSavedSettings.getControl(name);
	if ( cntrl_ptr.isNull() )
	{
		LL_WARNS() << "Global setting name not found:" << name << LL_ENDL;
	}
	else
	{
		cntrl_ptr->getCommitSignal()->connect(boost::bind(&LLPipeline::refreshCachedSettings));
	}
}

void LLPipeline::init()
{
	refreshCachedSettings();

	gOctreeMaxCapacity = gSavedSettings.getU32("OctreeMaxNodeCapacity");
	gOctreeMinSize = gSavedSettings.getF32("OctreeMinimumNodeSize");
	sDynamicLOD = gSavedSettings.getBOOL("RenderDynamicLOD");
	sRenderBump = gSavedSettings.getBOOL("RenderObjectBump");
	sUseTriStrips = gSavedSettings.getBOOL("RenderUseTriStrips");
	LLVertexBuffer::sUseStreamDraw = gSavedSettings.getBOOL("RenderUseStreamVBO");
	// <FS:Ansariel> Vertex Array Objects are required in OpenGL core profile
	LLVertexBuffer::sUseVAO = gSavedSettings.getBOOL("RenderUseVAO");
	//LLVertexBuffer::sUseVAO = LLRender::sGLCoreProfile ? TRUE : gSavedSettings.getBOOL("RenderUseVAO");
	// </FS:Ansariel>
	LLVertexBuffer::sPreferStreamDraw = gSavedSettings.getBOOL("RenderPreferStreamDraw");
	sRenderAttachedLights = gSavedSettings.getBOOL("RenderAttachedLights");
	sRenderAttachedParticles = gSavedSettings.getBOOL("RenderAttachedParticles");

	sRenderMOAPBeacons = gSavedSettings.getBOOL("moapbeacon");
	sRenderPhysicalBeacons = gSavedSettings.getBOOL("physicalbeacon");
	sRenderScriptedBeacons = gSavedSettings.getBOOL("scriptsbeacon");
	sRenderScriptedTouchBeacons = gSavedSettings.getBOOL("scripttouchbeacon");
	sRenderParticleBeacons = gSavedSettings.getBOOL("particlesbeacon");
	sRenderSoundBeacons = gSavedSettings.getBOOL("soundsbeacon");
	sRenderBeacons = gSavedSettings.getBOOL("renderbeacons");
	sRenderHighlight = gSavedSettings.getBOOL("renderhighlights");

	mInitialized = true;
	
	stop_glerror();

	//create render pass pools
	getPool(LLDrawPool::POOL_ALPHA);
	getPool(LLDrawPool::POOL_SIMPLE);
	getPool(LLDrawPool::POOL_ALPHA_MASK);
	getPool(LLDrawPool::POOL_FULLBRIGHT_ALPHA_MASK);
	getPool(LLDrawPool::POOL_GRASS);
	getPool(LLDrawPool::POOL_FULLBRIGHT);
	getPool(LLDrawPool::POOL_INVISIBLE);
	getPool(LLDrawPool::POOL_BUMP);
	getPool(LLDrawPool::POOL_MATERIALS);
	getPool(LLDrawPool::POOL_GLOW);

	resetFrameStats();

	if (gSavedSettings.getBOOL("DisableAllRenderFeatures"))
	{
		clearAllRenderDebugFeatures();
	}
	else
	{
		setAllRenderDebugFeatures(); // By default, all debugging features on
	}
	clearAllRenderDebugDisplays(); // All debug displays off

	sRenderParticles = true; // <FS:LO> flag to hold correct, user selected, status of particles

	if (gSavedSettings.getBOOL("DisableAllRenderTypes"))
	{
		clearAllRenderTypes();
	}
	else if (gNonInteractive)
	{
		clearAllRenderTypes();
	}
	else
	{
		setAllRenderTypes(); // By default, all rendering types start enabled
		// Don't turn on ground when this is set
		// Mac Books with intel 950s need this
		if(!gSavedSettings.getBOOL("RenderGround"))
		{
			toggleRenderType(RENDER_TYPE_GROUND);
		}
	}

	// make sure RenderPerformanceTest persists (hackity hack hack)
	// disables non-object rendering (UI, sky, water, etc)
	if (gSavedSettings.getBOOL("RenderPerformanceTest"))
	{
		gSavedSettings.setBOOL("RenderPerformanceTest", FALSE);
		gSavedSettings.setBOOL("RenderPerformanceTest", TRUE);
	}

	mOldRenderDebugMask = mRenderDebugMask;

	mBackfaceCull = true;

	stop_glerror();
	
	// Enable features
		
	LLViewerShaderMgr::instance()->setShaders();

	stop_glerror();

	for (U32 i = 0; i < 2; ++i)
	{
		mSpotLightFade[i] = 1.f;
	}

	if (mCubeVB.isNull())
	{
		mCubeVB = ll_create_cube_vb(LLVertexBuffer::MAP_VERTEX, GL_STATIC_DRAW_ARB);
	}

	// <FS:Ansariel> Reset VB during TP
	//mDeferredVB = new LLVertexBuffer(DEFERRED_VB_MASK, 0);
	//mDeferredVB->allocateBuffer(8, 0, true);
	initDeferredVB();
	// </FS:Ansariel>
	setLightingDetail(-1);
	
	// <FS:Ansariel> FIRE-16829: Visual Artifacts with ALM enabled on AMD graphics
	initAuxiliaryVB();
	// </FS:Ansariel>

	//
	// Update all settings to trigger a cached settings refresh
	//
	connectRefreshCachedSettingsSafe("RenderAutoMaskAlphaDeferred");
	connectRefreshCachedSettingsSafe("RenderAutoMaskAlphaNonDeferred");
	connectRefreshCachedSettingsSafe("RenderUseFarClip");
	connectRefreshCachedSettingsSafe("RenderAvatarMaxNonImpostors");
	connectRefreshCachedSettingsSafe("RenderDelayVBUpdate");
	connectRefreshCachedSettingsSafe("UseOcclusion");
	connectRefreshCachedSettingsSafe("WindLightUseAtmosShaders");
	connectRefreshCachedSettingsSafe("RenderDeferred");
	connectRefreshCachedSettingsSafe("RenderDeferredSunWash");
	connectRefreshCachedSettingsSafe("RenderFSAASamples");
	connectRefreshCachedSettingsSafe("RenderResolutionDivisor");
// [SL:KB] - Patch: Settings-RenderResolutionMultiplier | Checked: Catznip-5.4
	connectRefreshCachedSettingsSafe("RenderResolutionMultiplier");
// [/SL:KB]
	connectRefreshCachedSettingsSafe("RenderUIBuffer");
	connectRefreshCachedSettingsSafe("RenderShadowDetail");
	connectRefreshCachedSettingsSafe("RenderDeferredSSAO");
	connectRefreshCachedSettingsSafe("RenderShadowResolutionScale");
	connectRefreshCachedSettingsSafe("RenderLocalLights");
	connectRefreshCachedSettingsSafe("RenderDelayCreation");
//	connectRefreshCachedSettingsSafe("RenderAnimateRes"); <FS:Beq> FIRE-23122 BUG-225920 Remove broken RenderAnimateRes functionality.
	connectRefreshCachedSettingsSafe("FreezeTime");
	connectRefreshCachedSettingsSafe("DebugBeaconLineWidth");
	connectRefreshCachedSettingsSafe("RenderHighlightBrightness");
	connectRefreshCachedSettingsSafe("RenderHighlightColor");
	connectRefreshCachedSettingsSafe("RenderHighlightThickness");
	connectRefreshCachedSettingsSafe("RenderSpotLightsInNondeferred");
	connectRefreshCachedSettingsSafe("PreviewAmbientColor");
	connectRefreshCachedSettingsSafe("PreviewDiffuse0");
	connectRefreshCachedSettingsSafe("PreviewSpecular0");
	connectRefreshCachedSettingsSafe("PreviewDiffuse1");
	connectRefreshCachedSettingsSafe("PreviewSpecular1");
	connectRefreshCachedSettingsSafe("PreviewDiffuse2");
	connectRefreshCachedSettingsSafe("PreviewSpecular2");
	connectRefreshCachedSettingsSafe("PreviewDirection0");
	connectRefreshCachedSettingsSafe("PreviewDirection1");
	connectRefreshCachedSettingsSafe("PreviewDirection2");
	connectRefreshCachedSettingsSafe("RenderGlowMinLuminance");
	connectRefreshCachedSettingsSafe("RenderGlowMaxExtractAlpha");
	connectRefreshCachedSettingsSafe("RenderGlowWarmthAmount");
	connectRefreshCachedSettingsSafe("RenderGlowLumWeights");
	connectRefreshCachedSettingsSafe("RenderGlowWarmthWeights");
	connectRefreshCachedSettingsSafe("RenderGlowResolutionPow");
	connectRefreshCachedSettingsSafe("RenderGlowIterations");
	connectRefreshCachedSettingsSafe("RenderGlowWidth");
	connectRefreshCachedSettingsSafe("RenderGlowStrength");
	connectRefreshCachedSettingsSafe("RenderDepthOfField");
	connectRefreshCachedSettingsSafe("RenderDepthOfFieldInEditMode");
	//<FS:TS> FIRE-16251: Depth of Field does not work underwater
	connectRefreshCachedSettingsSafe("FSRenderDoFUnderwater");
	//</FS:TS> FIRE-16251
	connectRefreshCachedSettingsSafe("CameraFocusTransitionTime");
	connectRefreshCachedSettingsSafe("CameraFNumber");
	connectRefreshCachedSettingsSafe("CameraFocalLength");
	connectRefreshCachedSettingsSafe("CameraFieldOfView");
	connectRefreshCachedSettingsSafe("RenderShadowNoise");
	connectRefreshCachedSettingsSafe("RenderShadowBlurSize");
	connectRefreshCachedSettingsSafe("RenderSSAOScale");
	connectRefreshCachedSettingsSafe("RenderSSAOMaxScale");
	connectRefreshCachedSettingsSafe("RenderSSAOFactor");
	connectRefreshCachedSettingsSafe("RenderSSAOEffect");
	connectRefreshCachedSettingsSafe("RenderShadowOffsetError");
	connectRefreshCachedSettingsSafe("RenderShadowBiasError");
	connectRefreshCachedSettingsSafe("RenderShadowOffset");
	connectRefreshCachedSettingsSafe("RenderShadowBias");
	connectRefreshCachedSettingsSafe("RenderSpotShadowOffset");
	connectRefreshCachedSettingsSafe("RenderSpotShadowBias");
	connectRefreshCachedSettingsSafe("RenderEdgeDepthCutoff");
	connectRefreshCachedSettingsSafe("RenderEdgeNormCutoff");
	connectRefreshCachedSettingsSafe("RenderShadowGaussian");
	connectRefreshCachedSettingsSafe("RenderShadowBlurDistFactor");
	connectRefreshCachedSettingsSafe("RenderDeferredAtmospheric");
	connectRefreshCachedSettingsSafe("RenderReflectionDetail");
	connectRefreshCachedSettingsSafe("RenderHighlightFadeTime");
	connectRefreshCachedSettingsSafe("RenderShadowClipPlanes");
	connectRefreshCachedSettingsSafe("RenderShadowOrthoClipPlanes");
	connectRefreshCachedSettingsSafe("RenderShadowNearDist");
	connectRefreshCachedSettingsSafe("RenderFarClip");
	connectRefreshCachedSettingsSafe("RenderShadowSplitExponent");
	connectRefreshCachedSettingsSafe("RenderShadowErrorCutoff");
	connectRefreshCachedSettingsSafe("RenderShadowFOVCutoff");
	connectRefreshCachedSettingsSafe("CameraOffset");
	connectRefreshCachedSettingsSafe("CameraMaxCoF");
	connectRefreshCachedSettingsSafe("CameraDoFResScale");
	connectRefreshCachedSettingsSafe("RenderAutoHideSurfaceAreaLimit");
	gSavedSettings.getControl("RenderAutoHideSurfaceAreaLimit")->getCommitSignal()->connect(boost::bind(&LLPipeline::refreshCachedSettings));
	connectRefreshCachedSettingsSafe("FSRenderVignette");	// <FS:CR> Import Vignette from Exodus
	// <FS:Ansariel> Make change to RenderAttachedLights & RenderAttachedParticles instant
	connectRefreshCachedSettingsSafe("RenderAttachedLights");
	connectRefreshCachedSettingsSafe("RenderAttachedParticles");
	// </FS:Ansariel>
    // <FS:Beq> FIRE-16728 Add free aim mouse and focus lock
	connectRefreshCachedSettingsSafe("FSFocusPointLocked");
	connectRefreshCachedSettingsSafe("FSFocusPointFollowsPointer");
    // </FS:Beq>
}

LLPipeline::~LLPipeline()
{

}

void LLPipeline::cleanup()
{
	assertInitialized();

	mGroupQ1.clear() ;
	mGroupQ2.clear() ;

	for(pool_set_t::iterator iter = mPools.begin();
		iter != mPools.end(); )
	{
		pool_set_t::iterator curiter = iter++;
		LLDrawPool* poolp = *curiter;
		if (poolp->isFacePool())
		{
			LLFacePool* face_pool = (LLFacePool*) poolp;
			if (face_pool->mReferences.empty())
			{
				mPools.erase(curiter);
				removeFromQuickLookup( poolp );
				delete poolp;
			}
		}
		else
		{
			mPools.erase(curiter);
			removeFromQuickLookup( poolp );
			delete poolp;
		}
	}
	
	if (!mTerrainPools.empty())
	{
		LL_WARNS() << "Terrain Pools not cleaned up" << LL_ENDL;
	}
	if (!mTreePools.empty())
	{
		LL_WARNS() << "Tree Pools not cleaned up" << LL_ENDL;
	}
		
	delete mAlphaPool;
	mAlphaPool = NULL;
	delete mSkyPool;
	mSkyPool = NULL;
	delete mTerrainPool;
	mTerrainPool = NULL;
	delete mWaterPool;
	mWaterPool = NULL;
	delete mGroundPool;
	mGroundPool = NULL;
	delete mSimplePool;
	mSimplePool = NULL;
	delete mFullbrightPool;
	mFullbrightPool = NULL;
	delete mInvisiblePool;
	mInvisiblePool = NULL;
	delete mGlowPool;
	mGlowPool = NULL;
	delete mBumpPool;
	mBumpPool = NULL;
	// don't delete wl sky pool it was handled above in the for loop
	//delete mWLSkyPool;
	mWLSkyPool = NULL;

	releaseGLBuffers();

	mFaceSelectImagep = NULL;

    mMovedList.clear();
    mMovedBridge.clear();
    mShiftList.clear();

	mInitialized = false;

	// <FS:Ansariel> FIRE-16829: Visual Artifacts with ALM enabled on AMD graphics
	mAuxiliaryVB = NULL;

	mDeferredVB = NULL;

	mCubeVB = NULL;
}

//============================================================================

void LLPipeline::destroyGL() 
{
	stop_glerror();
	unloadShaders();
	mHighlightFaces.clear();
	
	resetDrawOrders();

	resetVertexBuffers();

	releaseGLBuffers();

	if (LLVertexBuffer::sEnableVBOs)
	{
		LLVertexBuffer::sEnableVBOs = FALSE;
	}

	if (mMeshDirtyQueryObject)
	{
		glDeleteQueriesARB(1, &mMeshDirtyQueryObject);
		mMeshDirtyQueryObject = 0;
	}
}

void LLPipeline::requestResizeScreenTexture()
{
    gResizeScreenTexture = TRUE;
}

void LLPipeline::requestResizeShadowTexture()
{
    gResizeShadowTexture = TRUE;
}

void LLPipeline::resizeShadowTexture()
{
    releaseShadowTargets();
    // <FS:Beq> FIRE-30538 don;t pass zero screen size to shadow buff allocator
    // allocateShadowBuffer(mScreenWidth, mScreenHeight);
    allocateShadowBuffer( mScreen.getWidth(), mScreen.getHeight() );
    // </FS:Beq>
    gResizeShadowTexture = FALSE;
}

void LLPipeline::resizeScreenTexture()
{
	if (gPipeline.shadersLoaded())
	{
		GLuint resX = gViewerWindow->getWorldViewWidthRaw();
		GLuint resY = gViewerWindow->getWorldViewHeightRaw();
	
// [SL:KB] - Patch: Settings-RenderResolutionMultiplier | Checked: Catznip-5.4
		GLuint scaledResX = resX;
		GLuint scaledResY = resY;
		if ( (RenderResolutionDivisor > 1) && (RenderResolutionDivisor < resX) && (RenderResolutionDivisor < resY) )
		{
			scaledResX /= RenderResolutionDivisor;
			scaledResY /= RenderResolutionDivisor;
		}
		else if (RenderResolutionMultiplier > 0.f && RenderResolutionMultiplier < 1.f)
		{
			scaledResX *= RenderResolutionMultiplier;
			scaledResY *= RenderResolutionMultiplier;
		}
// [/SL:KB]

//		if (gResizeScreenTexture || (resX != mScreen.getWidth()) || (resY != mScreen.getHeight()))
// [SL:KB] - Patch: Settings-RenderResolutionMultiplier | Checked: Catznip-5.4
		if (gResizeScreenTexture || (scaledResX != mScreen.getWidth()) || (scaledResY != mScreen.getHeight()))
// [/SL:KB]
		{
			releaseScreenBuffers();
            releaseShadowTargets();
		    allocateScreenBuffer(resX,resY);
            gResizeScreenTexture = FALSE;
		}
	}
}

void LLPipeline::allocatePhysicsBuffer()
{
	GLuint resX = gViewerWindow->getWorldViewWidthRaw();
	GLuint resY = gViewerWindow->getWorldViewHeightRaw();

	if (mPhysicsDisplay.getWidth() != resX || mPhysicsDisplay.getHeight() != resY)
	{
		mPhysicsDisplay.allocate(resX, resY, GL_RGBA, TRUE, FALSE, LLTexUnit::TT_RECT_TEXTURE, FALSE);
	}
}

bool LLPipeline::allocateScreenBuffer(U32 resX, U32 resY)
{
	refreshCachedSettings();
	
	bool save_settings = sRenderDeferred;
	if (save_settings)
	{
		// Set this flag in case we crash while resizing window or allocating space for deferred rendering targets
		gSavedSettings.setBOOL("RenderInitError", TRUE);
		gSavedSettings.saveToFile( gSavedSettings.getString("ClientSettingsFile"), TRUE );
	}

	eFBOStatus ret = doAllocateScreenBuffer(resX, resY);

	if (save_settings)
	{
		// don't disable shaders on next session
		gSavedSettings.setBOOL("RenderInitError", FALSE);
		gSavedSettings.saveToFile( gSavedSettings.getString("ClientSettingsFile"), TRUE );
	}
	
	if (ret == FBO_FAILURE)
	{ //FAILSAFE: screen buffer allocation failed, disable deferred rendering if it's enabled
		//NOTE: if the session closes successfully after this call, deferred rendering will be 
		// disabled on future sessions
		if (LLPipeline::sRenderDeferred)
		{
			LL_WARNS() << "Couldn't allocate screen buffer - Deferred rendering disabled" << LL_ENDL; // FS:Ansariel> FIRE-20305: Debug output
			gSavedSettings.setBOOL("RenderDeferred", FALSE);
			LLPipeline::refreshCachedSettings();
		}
	}

	return ret == FBO_SUCCESS_FULLRES;
}


LLPipeline::eFBOStatus LLPipeline::doAllocateScreenBuffer(U32 resX, U32 resY)
{
	// try to allocate screen buffers at requested resolution and samples
	// - on failure, shrink number of samples and try again
	// - if not multisampled, shrink resolution and try again (favor X resolution over Y)
	// Make sure to call "releaseScreenBuffers" after each failure to cleanup the partially loaded state

	U32 samples = RenderFSAASamples;

	eFBOStatus ret = FBO_SUCCESS_FULLRES;
	if (!allocateScreenBuffer(resX, resY, samples))
	{
		//failed to allocate at requested specification, return false
		ret = FBO_FAILURE;

		releaseScreenBuffers();
		//reduce number of samples 
		while (samples > 0)
		{
			samples /= 2;
			if (allocateScreenBuffer(resX, resY, samples))
			{ //success
				return FBO_SUCCESS_LOWRES;
			}
			releaseScreenBuffers();
		}

		samples = 0;

		//reduce resolution
		while (resY > 0 && resX > 0)
		{
			resY /= 2;
			if (allocateScreenBuffer(resX, resY, samples))
			{
				return FBO_SUCCESS_LOWRES;
			}
			releaseScreenBuffers();

			resX /= 2;
			if (allocateScreenBuffer(resX, resY, samples))
			{
				return FBO_SUCCESS_LOWRES;
			}
			releaseScreenBuffers();
		}

		LL_WARNS() << "Unable to allocate screen buffer at any resolution!" << LL_ENDL;
	}

	return ret;
}

bool LLPipeline::allocateScreenBuffer(U32 resX, U32 resY, U32 samples)
{
	refreshCachedSettings();

	// remember these dimensions
	mScreenWidth = resX;
	mScreenHeight = resY;
	
	U32 res_mod = RenderResolutionDivisor;

	//<FS:TS> FIRE-7066: RenderResolutionDivisor broken if higher than
	//		smallest screen dimension
	if (res_mod >= resX)
	{
		res_mod = resX - 1;
	}
	if (res_mod >= resY)
	{
		res_mod = resY - 1;
	}
	//</FS:TS> FIRE-7066

	if (res_mod > 1 && res_mod < resX && res_mod < resY)
	{
		resX /= res_mod;
		resY /= res_mod;
	}
// [SL:KB] - Patch: Settings-RenderResolutionMultiplier | Checked: Catznip-5.4
	else if (RenderResolutionMultiplier > 0.f && RenderResolutionMultiplier < 1.f)
	{
		resX *= RenderResolutionMultiplier;
		resY *= RenderResolutionMultiplier;
	}
// [/SL:KB]

	if (RenderUIBuffer)
	{
		if (!mUIScreen.allocate(resX,resY, GL_RGBA, FALSE, FALSE, LLTexUnit::TT_RECT_TEXTURE, FALSE))
		{
			return false;
		}
	}	

	if (LLPipeline::sRenderDeferred)
	{
		S32 shadow_detail = RenderShadowDetail;
		bool ssao = RenderDeferredSSAO;
		
		const U32 occlusion_divisor = 3;

		//allocate deferred rendering color buffers
		if (!mDeferredScreen.allocate(resX, resY, GL_SRGB8_ALPHA8, TRUE, TRUE, LLTexUnit::TT_RECT_TEXTURE, FALSE, samples)) return false;
		if (!mDeferredDepth.allocate(resX, resY, 0, TRUE, FALSE, LLTexUnit::TT_RECT_TEXTURE, FALSE, samples)) return false;
		if (!mOcclusionDepth.allocate(resX/occlusion_divisor, resY/occlusion_divisor, 0, TRUE, FALSE, LLTexUnit::TT_RECT_TEXTURE, FALSE, samples)) return false;
		if (!addDeferredAttachments(mDeferredScreen)) return false;
	
		GLuint screenFormat = GL_RGBA16;
		if (gGLManager.mIsAMD)
		{
			screenFormat = GL_RGBA12;
		}

		if (gGLManager.mGLVersion < 4.f && gGLManager.mIsNVIDIA)
		{
			screenFormat = GL_RGBA16F_ARB;
		}
        
		if (!mScreen.allocate(resX, resY, screenFormat, FALSE, FALSE, LLTexUnit::TT_RECT_TEXTURE, FALSE, samples)) return false;
		if (samples > 0)
		{
			if (!mFXAABuffer.allocate(resX, resY, GL_RGBA, FALSE, FALSE, LLTexUnit::TT_TEXTURE, FALSE, samples)) return false;
		}
		else
		{
			mFXAABuffer.release();
		}
		
//		if (shadow_detail > 0 || ssao || RenderDepthOfField || samples > 0)
// [RLVa:KB] - @setsphere
		if (shadow_detail > 0 || ssao || RenderDepthOfField || samples > 0 || RlvActions::hasPostProcess())
// [/RLVa:KB]
		{ //only need mDeferredLight for shadows OR ssao OR dof OR fxaa
			if (!mDeferredLight.allocate(resX, resY, GL_RGBA, FALSE, FALSE, LLTexUnit::TT_RECT_TEXTURE, FALSE)) return false;
		}
		else
		{
			mDeferredLight.release();
		}

        allocateShadowBuffer(resX, resY);

        //HACK make screenbuffer allocations start failing after 30 seconds
        if (gSavedSettings.getBOOL("SimulateFBOFailure"))
        {
            return false;
        }
    }
    else
    {
        mDeferredLight.release();

        releaseShadowTargets();

		mFXAABuffer.release();
		mScreen.release();
		mDeferredScreen.release(); //make sure to release any render targets that share a depth buffer with mDeferredScreen first
// [RLVa:KB] - @setsphere
		if (!LLRenderTarget::sUseFBO || !LLPipeline::sUseDepthTexture)
		{
			mDeferredDepth.release();
			mOcclusionDepth.release();
		}
		else
		{
			const U32 occlusion_divisor = 3;
			if (!mDeferredDepth.allocate(resX, resY, 0, TRUE, FALSE, LLTexUnit::TT_RECT_TEXTURE, FALSE, samples)) return false;
			if (!mOcclusionDepth.allocate(resX / occlusion_divisor, resY / occlusion_divisor, 0, TRUE, FALSE, LLTexUnit::TT_RECT_TEXTURE, FALSE, samples)) return false;
			if (RlvActions::isRlvEnabled() && !mDeferredLight.allocate(resX, resY, GL_RGBA, FALSE, FALSE, LLTexUnit::TT_RECT_TEXTURE, FALSE)) return false;
		}
// [/RLVa:KB]
//        mDeferredDepth.release();
//        mOcclusionDepth.release();
						
		if (!mScreen.allocate(resX, resY, GL_RGBA, TRUE, TRUE, LLTexUnit::TT_RECT_TEXTURE, FALSE)) return false;		
	}
	
	if (LLPipeline::sRenderDeferred)
	{ //share depth buffer between deferred targets
		mDeferredScreen.shareDepthBuffer(mScreen);
	}

	gGL.getTexUnit(0)->disable();

	stop_glerror();

	return true;
}

// must be even to avoid a stripe in the horizontal shadow blur
inline U32 BlurHappySize(U32 x, F32 scale) { return U32( x * scale + 16.0f) & ~0xF; }

bool LLPipeline::allocateShadowBuffer(U32 resX, U32 resY)
{
	refreshCachedSettings();
	
	if (LLPipeline::sRenderDeferred)
	{
		S32 shadow_detail = RenderShadowDetail;

		const U32 occlusion_divisor = 3;

		F32 scale = llmax(0.f,RenderShadowResolutionScale);
		U32 sun_shadow_map_width  = BlurHappySize(resX, scale);
		U32 sun_shadow_map_height = BlurHappySize(resY, scale);

		if (shadow_detail > 0)
		{ //allocate 4 sun shadow maps
			for (U32 i = 0; i < 4; i++)
			{
				if (!mShadow[i].allocate(sun_shadow_map_width, sun_shadow_map_height, 0, TRUE, FALSE, LLTexUnit::TT_TEXTURE))
                {
                    return false;
                }

                if (!mShadowOcclusion[i].allocate(sun_shadow_map_width/occlusion_divisor, sun_shadow_map_height/occlusion_divisor, 0, TRUE, FALSE, LLTexUnit::TT_TEXTURE))
                {
                    return false;
                }
			}
		}
		else
		{
			for (U32 i = 0; i < 4; i++)
			{
                releaseShadowTarget(i);
			}
		}

		U32 width = (U32) (resX*scale);
		U32 height = width;

		if (shadow_detail > 1)
		{ //allocate two spot shadow maps
			U32 spot_shadow_map_width = width;
            U32 spot_shadow_map_height = height;
			for (U32 i = 4; i < 6; i++)
			{
                if (!mShadow[i].allocate(spot_shadow_map_width, spot_shadow_map_height, 0, TRUE, FALSE))
		{
                    return false;
			}
                if (!mShadowOcclusion[i].allocate(spot_shadow_map_width/occlusion_divisor, height/occlusion_divisor, 0, TRUE, FALSE))
		{
			return false;
		}
	}
        }
	else
	{
            for (U32 i = 4; i < 6; i++)
		{
                releaseShadowTarget(i);
		}
	}
	}

	return true;
}

//static
void LLPipeline::updateRenderTransparentWater()
{
	sRenderTransparentWater = gSavedSettings.getBOOL("RenderTransparentWater");
}

//static
void LLPipeline::updateRenderBump()
{
	sRenderBump = gSavedSettings.getBOOL("RenderObjectBump");
}

// static
void LLPipeline::updateRenderDeferred()
{
    sRenderDeferred = !gUseWireframe &&
                      RenderDeferred &&
                      LLRenderTarget::sUseFBO &&
                      LLPipeline::sRenderBump &&
                      WindLightUseAtmosShaders &&
                      (bool) LLFeatureManager::getInstance()->isFeatureAvailable("RenderDeferred");

    exoPostProcess::instance().ExodusRenderPostUpdate(); // <FS:CR> Import Vignette from Exodus

// [RLVa:KB] - @setsphere
	if (!sRenderDeferred && RlvActions::hasBehaviour(RLV_BHVR_SETSPHERE) && WindLightUseAtmosShaders)
	{
		LLRenderTarget::sUseFBO = true;
		LLPipeline::sUseDepthTexture = true;
	}
// [/RLVa:KB]
}

// static
void LLPipeline::refreshCachedSettings()
{
	LLPipeline::sAutoMaskAlphaDeferred = gSavedSettings.getBOOL("RenderAutoMaskAlphaDeferred");
	LLPipeline::sAutoMaskAlphaNonDeferred = gSavedSettings.getBOOL("RenderAutoMaskAlphaNonDeferred");
	LLPipeline::sUseFarClip = gSavedSettings.getBOOL("RenderUseFarClip");
	LLPipeline::sShowJellyDollAsImpostor = gSavedSettings.getBOOL("RenderJellyDollsAsImpostors");
	LLVOAvatar::sMaxNonImpostors = gSavedSettings.getU32("RenderAvatarMaxNonImpostors");
	LLVOAvatar::updateImpostorRendering(LLVOAvatar::sMaxNonImpostors);
	LLPipeline::sDelayVBUpdate = gSavedSettings.getBOOL("RenderDelayVBUpdate");
	// <FS:Ansariel> Make change to RenderAttachedLights & RenderAttachedParticles instant
	LLPipeline::sRenderAttachedLights = gSavedSettings.getBOOL("RenderAttachedLights");
	LLPipeline::sRenderAttachedParticles = gSavedSettings.getBOOL("RenderAttachedParticles");
	// </FS:Ansariel>

	LLPipeline::sUseOcclusion = 
			(!gUseWireframe
			&& LLFeatureManager::getInstance()->isFeatureAvailable("UseOcclusion") 
			&& gSavedSettings.getBOOL("UseOcclusion") 
			&& gGLManager.mHasOcclusionQuery) ? 2 : 0;
	
	WindLightUseAtmosShaders = gSavedSettings.getBOOL("WindLightUseAtmosShaders");
	RenderDeferred = gSavedSettings.getBOOL("RenderDeferred");
	RenderDeferredSunWash = gSavedSettings.getF32("RenderDeferredSunWash");
	RenderFSAASamples = gSavedSettings.getU32("RenderFSAASamples");
	RenderResolutionDivisor = gSavedSettings.getU32("RenderResolutionDivisor");
// [SL:KB] - Patch: Settings-RenderResolutionMultiplier | Checked: Catznip-5.4
	RenderResolutionMultiplier = gSavedSettings.getF32("RenderResolutionMultiplier");
// [/SL:KB]
	RenderUIBuffer = gSavedSettings.getBOOL("RenderUIBuffer");
	RenderShadowDetail = gSavedSettings.getS32("RenderShadowDetail");
	RenderDeferredSSAO = gSavedSettings.getBOOL("RenderDeferredSSAO");
	RenderShadowResolutionScale = gSavedSettings.getF32("RenderShadowResolutionScale");
	RenderLocalLights = gSavedSettings.getBOOL("RenderLocalLights");
	RenderDelayCreation = gSavedSettings.getBOOL("RenderDelayCreation");
//	RenderAnimateRes = gSavedSettings.getBOOL("RenderAnimateRes"); <FS:Beq> FIRE-23122 BUG-225920 Remove broken RenderAnimateRes functionality.
	FreezeTime = gSavedSettings.getBOOL("FreezeTime");
	DebugBeaconLineWidth = gSavedSettings.getS32("DebugBeaconLineWidth");
	RenderHighlightBrightness = gSavedSettings.getF32("RenderHighlightBrightness");
	RenderHighlightColor = gSavedSettings.getColor4("RenderHighlightColor");
	RenderHighlightThickness = gSavedSettings.getF32("RenderHighlightThickness");
	RenderSpotLightsInNondeferred = gSavedSettings.getBOOL("RenderSpotLightsInNondeferred");
	PreviewAmbientColor = gSavedSettings.getColor4("PreviewAmbientColor");
	PreviewDiffuse0 = gSavedSettings.getColor4("PreviewDiffuse0");
	PreviewSpecular0 = gSavedSettings.getColor4("PreviewSpecular0");
	PreviewDiffuse1 = gSavedSettings.getColor4("PreviewDiffuse1");
	PreviewSpecular1 = gSavedSettings.getColor4("PreviewSpecular1");
	PreviewDiffuse2 = gSavedSettings.getColor4("PreviewDiffuse2");
	PreviewSpecular2 = gSavedSettings.getColor4("PreviewSpecular2");
	PreviewDirection0 = gSavedSettings.getVector3("PreviewDirection0");
	PreviewDirection1 = gSavedSettings.getVector3("PreviewDirection1");
	PreviewDirection2 = gSavedSettings.getVector3("PreviewDirection2");
	RenderGlowMinLuminance = gSavedSettings.getF32("RenderGlowMinLuminance");
	RenderGlowMaxExtractAlpha = gSavedSettings.getF32("RenderGlowMaxExtractAlpha");
	RenderGlowWarmthAmount = gSavedSettings.getF32("RenderGlowWarmthAmount");
	RenderGlowLumWeights = gSavedSettings.getVector3("RenderGlowLumWeights");
	RenderGlowWarmthWeights = gSavedSettings.getVector3("RenderGlowWarmthWeights");
	RenderGlowResolutionPow = gSavedSettings.getS32("RenderGlowResolutionPow");
	RenderGlowIterations = gSavedSettings.getS32("RenderGlowIterations");
	RenderGlowWidth = gSavedSettings.getF32("RenderGlowWidth");
	RenderGlowStrength = gSavedSettings.getF32("RenderGlowStrength");
	RenderDepthOfField = gSavedSettings.getBOOL("RenderDepthOfField");
	RenderDepthOfFieldInEditMode = gSavedSettings.getBOOL("RenderDepthOfFieldInEditMode");
	//<FS:TS> FIRE-16251: Depth of Field does not work underwater
	FSRenderDepthOfFieldUnderwater = gSavedSettings.getBOOL("FSRenderDoFUnderwater");
	//</FS:TS> FIRE-16251
	// <FS:Beq> FIRE-16728 Add free aim mouse and focus lock
	FSFocusPointLocked = gSavedSettings.getBOOL("FSFocusPointLocked");
	FSFocusPointFollowsPointer = gSavedSettings.getBOOL("FSFocusPointFollowsPointer");
	// </FS:Beq>    
	CameraFocusTransitionTime = gSavedSettings.getF32("CameraFocusTransitionTime");
	CameraFNumber = gSavedSettings.getF32("CameraFNumber");
	CameraFocalLength = gSavedSettings.getF32("CameraFocalLength");
	CameraFieldOfView = gSavedSettings.getF32("CameraFieldOfView");
	RenderShadowNoise = gSavedSettings.getF32("RenderShadowNoise");
	RenderShadowBlurSize = gSavedSettings.getF32("RenderShadowBlurSize");
	RenderSSAOScale = gSavedSettings.getF32("RenderSSAOScale");
	RenderSSAOMaxScale = gSavedSettings.getU32("RenderSSAOMaxScale");
	RenderSSAOFactor = gSavedSettings.getF32("RenderSSAOFactor");
	RenderSSAOEffect = gSavedSettings.getVector3("RenderSSAOEffect");
	RenderShadowOffsetError = gSavedSettings.getF32("RenderShadowOffsetError");
	RenderShadowBiasError = gSavedSettings.getF32("RenderShadowBiasError");
	RenderShadowOffset = gSavedSettings.getF32("RenderShadowOffset");
	RenderShadowBias = gSavedSettings.getF32("RenderShadowBias");
	RenderSpotShadowOffset = gSavedSettings.getF32("RenderSpotShadowOffset");
	RenderSpotShadowBias = gSavedSettings.getF32("RenderSpotShadowBias");
	RenderEdgeDepthCutoff = gSavedSettings.getF32("RenderEdgeDepthCutoff");
	RenderEdgeNormCutoff = gSavedSettings.getF32("RenderEdgeNormCutoff");
	RenderShadowGaussian = gSavedSettings.getVector3("RenderShadowGaussian");
	RenderShadowBlurDistFactor = gSavedSettings.getF32("RenderShadowBlurDistFactor");
	RenderDeferredAtmospheric = gSavedSettings.getBOOL("RenderDeferredAtmospheric");
	RenderReflectionDetail = gSavedSettings.getS32("RenderReflectionDetail");
	RenderHighlightFadeTime = gSavedSettings.getF32("RenderHighlightFadeTime");
	RenderShadowClipPlanes = gSavedSettings.getVector3("RenderShadowClipPlanes");
	RenderShadowOrthoClipPlanes = gSavedSettings.getVector3("RenderShadowOrthoClipPlanes");
	RenderShadowNearDist = gSavedSettings.getVector3("RenderShadowNearDist");
	RenderFarClip = gSavedSettings.getF32("RenderFarClip");
	RenderShadowSplitExponent = gSavedSettings.getVector3("RenderShadowSplitExponent");
	RenderShadowErrorCutoff = gSavedSettings.getF32("RenderShadowErrorCutoff");
	RenderShadowFOVCutoff = gSavedSettings.getF32("RenderShadowFOVCutoff");
	CameraOffset = gSavedSettings.getBOOL("CameraOffset");
	CameraMaxCoF = gSavedSettings.getF32("CameraMaxCoF");
	CameraDoFResScale = gSavedSettings.getF32("CameraDoFResScale");
	exoPostProcess::instance().ExodusRenderPostSettingsUpdate();	// <FS:CR> Import Vignette from Exodus

	RenderAutoHideSurfaceAreaLimit = gSavedSettings.getF32("RenderAutoHideSurfaceAreaLimit");
	RenderSpotLight = nullptr;
	updateRenderDeferred();

	if (gNonInteractive)
	{
		LLVOAvatar::sMaxNonImpostors = 1;
		LLVOAvatar::updateImpostorRendering(LLVOAvatar::sMaxNonImpostors);
	}
}

void LLPipeline::releaseGLBuffers()
{
	assertInitialized();
	
	if (mNoiseMap)
	{
		LLImageGL::deleteTextures(1, &mNoiseMap);
		mNoiseMap = 0;
	}

	if (mTrueNoiseMap)
	{
		LLImageGL::deleteTextures(1, &mTrueNoiseMap);
		mTrueNoiseMap = 0;
	}

	releaseLUTBuffers();

	mWaterRef.release();
	mWaterDis.release();
    mBake.release();
	mHighlight.release();
	
	for (U32 i = 0; i < 3; i++)
	{
		mGlow[i].release();
	}

	releaseScreenBuffers();

	gBumpImageList.destroyGL();
	LLVOAvatar::resetImpostors();
}

void LLPipeline::releaseLUTBuffers()
{
	if (mLightFunc)
	{
		LLImageGL::deleteTextures(1, &mLightFunc);
		mLightFunc = 0;
	}
}

void LLPipeline::releaseShadowBuffers()
{
    releaseShadowTargets();
}

void LLPipeline::releaseScreenBuffers()
{
	mUIScreen.release();
	mScreen.release();
	mFXAABuffer.release();
	mPhysicsDisplay.release();
	mDeferredScreen.release();
	mDeferredDepth.release();
	mDeferredLight.release();
	mOcclusionDepth.release();
}
		
		
void LLPipeline::releaseShadowTarget(U32 index)
{
    mShadow[index].release();
    mShadowOcclusion[index].release();
}

void LLPipeline::releaseShadowTargets()
{
	for (U32 i = 0; i < 6; i++)
	{
        releaseShadowTarget(i);
	}
}

void LLPipeline::createGLBuffers()
{
    LL_PROFILE_ZONE_SCOPED_CATEGORY_PIPELINE;
    stop_glerror();
	assertInitialized();

	updateRenderDeferred();
	if (LLPipeline::sWaterReflections)
	{ //water reflection texture
		U32 res = (U32) llmax(gSavedSettings.getS32("RenderWaterRefResolution"), 512);
		mWaterRef.allocate(res,res,GL_RGBA,TRUE,FALSE);
        mWaterDis.allocate(res,res,GL_RGBA,TRUE,FALSE,LLTexUnit::TT_TEXTURE);
	}

    // Use FBO for bake tex
    // <FS:Ansariel> Allow higher resolution rendering in mesh render preview
    //mBake.allocate(512, 512, GL_RGBA, TRUE, FALSE, LLTexUnit::TT_TEXTURE, true); // SL-12781 Build > Upload > Model; 3D Preview
    mBake.allocate(1024, 1024, GL_RGBA, true, false, LLTexUnit::TT_TEXTURE, true); // SL-12781 Build > Upload > Model; 3D Preview
    // <FS:Ansariel>

	mHighlight.allocate(256,256,GL_RGBA, FALSE, FALSE);

	stop_glerror();

	GLuint resX = gViewerWindow->getWorldViewWidthRaw();
	GLuint resY = gViewerWindow->getWorldViewHeightRaw();

    // allocate screen space glow buffers
    const U32 glow_res = llmax(1, llmin(512, 1 << gSavedSettings.getS32("RenderGlowResolutionPow")));
    for (U32 i = 0; i < 3; i++)
    {
        mGlow[i].allocate(512, glow_res, GL_RGBA, FALSE, FALSE);
    }

    allocateScreenBuffer(resX, resY);
    mScreenWidth = 0;
    mScreenHeight = 0;

    if (sRenderDeferred)
    {
		if (!mNoiseMap)
		{
			const U32 noiseRes = 128;
			LLVector3 noise[noiseRes*noiseRes];

			F32 scaler = gSavedSettings.getF32("RenderDeferredNoise")/100.f;
			for (U32 i = 0; i < noiseRes*noiseRes; ++i)
			{
				noise[i] = LLVector3(ll_frand()-0.5f, ll_frand()-0.5f, 0.f);
				noise[i].normVec();
				noise[i].mV[2] = ll_frand()*scaler+1.f-scaler/2.f;
			}

			LLImageGL::generateTextures(1, &mNoiseMap);
			
			gGL.getTexUnit(0)->bindManual(LLTexUnit::TT_TEXTURE, mNoiseMap);
			LLImageGL::setManualImage(LLTexUnit::getInternalType(LLTexUnit::TT_TEXTURE), 0, GL_RGB16F_ARB, noiseRes, noiseRes, GL_RGB, GL_FLOAT, noise, false);
			gGL.getTexUnit(0)->setTextureFilteringOption(LLTexUnit::TFO_POINT);
		}

		if (!mTrueNoiseMap)
		{
			const U32 noiseRes = 128;
			F32 noise[noiseRes*noiseRes*3];
			for (U32 i = 0; i < noiseRes*noiseRes*3; i++)
			{
				noise[i] = ll_frand()*2.0-1.0;
			}

			LLImageGL::generateTextures(1, &mTrueNoiseMap);
			gGL.getTexUnit(0)->bindManual(LLTexUnit::TT_TEXTURE, mTrueNoiseMap);
			LLImageGL::setManualImage(LLTexUnit::getInternalType(LLTexUnit::TT_TEXTURE), 0, GL_RGB16F_ARB, noiseRes, noiseRes, GL_RGB,GL_FLOAT, noise, false);
			gGL.getTexUnit(0)->setTextureFilteringOption(LLTexUnit::TFO_POINT);
		}

		createLUTBuffers();
	}

	gBumpImageList.restoreGL();
}

F32 lerpf(F32 a, F32 b, F32 w)
{
	return a + w * (b - a);
}

void LLPipeline::createLUTBuffers()
{
	if (sRenderDeferred)
	{
		if (!mLightFunc)
		{
			U32 lightResX = gSavedSettings.getU32("RenderSpecularResX");
			U32 lightResY = gSavedSettings.getU32("RenderSpecularResY");
			F32* ls = new F32[lightResX*lightResY];
			F32 specExp = gSavedSettings.getF32("RenderSpecularExponent");
            // Calculate the (normalized) blinn-phong specular lookup texture. (with a few tweaks)
			for (U32 y = 0; y < lightResY; ++y)
			{
				for (U32 x = 0; x < lightResX; ++x)
				{
					ls[y*lightResX+x] = 0;
					F32 sa = (F32) x/(lightResX-1);
					F32 spec = (F32) y/(lightResY-1);
					F32 n = spec * spec * specExp;
					
					// Nothing special here.  Just your typical blinn-phong term.
					spec = powf(sa, n);
					
					// Apply our normalization function.
					// Note: This is the full equation that applies the full normalization curve, not an approximation.
					// This is fine, given we only need to create our LUT once per buffer initialization.
					spec *= (((n + 2) * (n + 4)) / (8 * F_PI * (powf(2, -n/2) + n)));

					// Since we use R16F, we no longer have a dynamic range issue we need to work around here.
					// Though some older drivers may not like this, newer drivers shouldn't have this problem.
					ls[y*lightResX+x] = spec;
				}
			}
			
			U32 pix_format = GL_R16F;
#if LL_DARWIN
			// Need to work around limited precision with 10.6.8 and older drivers
			//
			pix_format = GL_R32F;
#endif
			LLImageGL::generateTextures(1, &mLightFunc);
			gGL.getTexUnit(0)->bindManual(LLTexUnit::TT_TEXTURE, mLightFunc);
			LLImageGL::setManualImage(LLTexUnit::getInternalType(LLTexUnit::TT_TEXTURE), 0, pix_format, lightResX, lightResY, GL_RED, GL_FLOAT, ls, false);
			gGL.getTexUnit(0)->setTextureAddressMode(LLTexUnit::TAM_CLAMP);
			gGL.getTexUnit(0)->setTextureFilteringOption(LLTexUnit::TFO_TRILINEAR);
			glTexParameteri(GL_TEXTURE_2D, GL_TEXTURE_MAG_FILTER, GL_LINEAR);
			glTexParameteri(GL_TEXTURE_2D, GL_TEXTURE_MIN_FILTER, GL_NEAREST);
			
			delete [] ls;
		}
	}
}


void LLPipeline::restoreGL()
{
	assertInitialized();

	LLViewerShaderMgr::instance()->setShaders();

	for (LLWorld::region_list_t::const_iterator iter = LLWorld::getInstance()->getRegionList().begin(); 
			iter != LLWorld::getInstance()->getRegionList().end(); ++iter)
	{
		LLViewerRegion* region = *iter;
		for (U32 i = 0; i < LLViewerRegion::NUM_PARTITIONS; i++)
		{
			LLSpatialPartition* part = region->getSpatialPartition(i);
			if (part)
			{
				part->restoreGL();
		}
		}
	}
}

bool LLPipeline::shadersLoaded()
{
    return (assertInitialized() && mShadersLoaded);
}

bool LLPipeline::canUseWindLightShaders() const
{
	return (gWLSkyProgram.mProgramObject != 0 &&
			LLViewerShaderMgr::instance()->getShaderLevel(LLViewerShaderMgr::SHADER_WINDLIGHT) > 1);
}

bool LLPipeline::canUseWindLightShadersOnObjects() const
{
	return (canUseWindLightShaders() 
		&& LLViewerShaderMgr::instance()->getShaderLevel(LLViewerShaderMgr::SHADER_OBJECT) > 0);
}

bool LLPipeline::canUseAntiAliasing() const
{
	return true;
}

void LLPipeline::unloadShaders()
{
	LLViewerShaderMgr::instance()->unloadShaders();
	mShadersLoaded = false;
}

void LLPipeline::assertInitializedDoError()
{
	LL_ERRS() << "LLPipeline used when uninitialized." << LL_ENDL;
}

//============================================================================

void LLPipeline::enableShadows(const bool enable_shadows)
{
	//should probably do something here to wrangle shadows....	
}

S32 LLPipeline::getMaxLightingDetail() const
{
	/*if (mShaderLevel[SHADER_OBJECT] >= LLDrawPoolSimple::SHADER_LEVEL_LOCAL_LIGHTS)
	{
		return 3;
	}
	else*/
	{
		return 1;
	}
}

S32 LLPipeline::setLightingDetail(S32 level)
{
	refreshCachedSettings();

	if (level < 0)
	{
		if (RenderLocalLights)
		{
			level = 1;
		}
		else
		{
			level = 0;
		}
	}
	level = llclamp(level, 0, getMaxLightingDetail());
	mLightingDetail = level;
	
	return mLightingDetail;
}

class LLOctreeDirtyTexture : public OctreeTraveler
{
public:
	const std::set<LLViewerFetchedTexture*>& mTextures;

	LLOctreeDirtyTexture(const std::set<LLViewerFetchedTexture*>& textures) : mTextures(textures) { }

	virtual void visit(const OctreeNode* node)
	{
		LLSpatialGroup* group = (LLSpatialGroup*) node->getListener(0);

		if (!group->hasState(LLSpatialGroup::GEOM_DIRTY) && !group->isEmpty())
		{
			for (LLSpatialGroup::draw_map_t::iterator i = group->mDrawMap.begin(); i != group->mDrawMap.end(); ++i)
			{
				for (LLSpatialGroup::drawmap_elem_t::iterator j = i->second.begin(); j != i->second.end(); ++j) 
				{
					LLDrawInfo* params = *j;
					LLViewerFetchedTexture* tex = LLViewerTextureManager::staticCastToFetchedTexture(params->mTexture);
					if (tex && mTextures.find(tex) != mTextures.end())
					{ 
						group->setState(LLSpatialGroup::GEOM_DIRTY);
					}
				}
			}
		}

		for (LLSpatialGroup::bridge_list_t::iterator i = group->mBridgeList.begin(); i != group->mBridgeList.end(); ++i)
		{
			LLSpatialBridge* bridge = *i;
			traverse(bridge->mOctree);
		}
	}
};

// Called when a texture changes # of channels (causes faces to move to alpha pool)
void LLPipeline::dirtyPoolObjectTextures(const std::set<LLViewerFetchedTexture*>& textures)
{
    LL_PROFILE_ZONE_SCOPED_CATEGORY_PIPELINE;
	assertInitialized();

	// *TODO: This is inefficient and causes frame spikes; need a better way to do this
	//        Most of the time is spent in dirty.traverse.

	for (pool_set_t::iterator iter = mPools.begin(); iter != mPools.end(); ++iter)
	{
		LLDrawPool *poolp = *iter;
		if (poolp->isFacePool())
		{
			((LLFacePool*) poolp)->dirtyTextures(textures);
		}
	}
	
	LLOctreeDirtyTexture dirty(textures);
	for (LLWorld::region_list_t::const_iterator iter = LLWorld::getInstance()->getRegionList().begin(); 
			iter != LLWorld::getInstance()->getRegionList().end(); ++iter)
	{
		LLViewerRegion* region = *iter;
		for (U32 i = 0; i < LLViewerRegion::NUM_PARTITIONS; i++)
		{
			LLSpatialPartition* part = region->getSpatialPartition(i);
			if (part)
			{
				dirty.traverse(part->mOctree);
			}
		}
	}
}

LLDrawPool *LLPipeline::findPool(const U32 type, LLViewerTexture *tex0)
{
	assertInitialized();

	LLDrawPool *poolp = NULL;
	switch( type )
	{
	case LLDrawPool::POOL_SIMPLE:
		poolp = mSimplePool;
		break;

	case LLDrawPool::POOL_GRASS:
		poolp = mGrassPool;
		break;

	case LLDrawPool::POOL_ALPHA_MASK:
		poolp = mAlphaMaskPool;
		break;

	case LLDrawPool::POOL_FULLBRIGHT_ALPHA_MASK:
		poolp = mFullbrightAlphaMaskPool;
		break;

	case LLDrawPool::POOL_FULLBRIGHT:
		poolp = mFullbrightPool;
		break;

	case LLDrawPool::POOL_INVISIBLE:
		poolp = mInvisiblePool;
		break;

	case LLDrawPool::POOL_GLOW:
		poolp = mGlowPool;
		break;

	case LLDrawPool::POOL_TREE:
		poolp = get_if_there(mTreePools, (uintptr_t)tex0, (LLDrawPool*)0 );
		break;

	case LLDrawPool::POOL_TERRAIN:
		poolp = get_if_there(mTerrainPools, (uintptr_t)tex0, (LLDrawPool*)0 );
		break;

	case LLDrawPool::POOL_BUMP:
		poolp = mBumpPool;
		break;
	case LLDrawPool::POOL_MATERIALS:
		poolp = mMaterialsPool;
		break;
	case LLDrawPool::POOL_ALPHA:
		poolp = mAlphaPool;
		break;

	case LLDrawPool::POOL_AVATAR:
	case LLDrawPool::POOL_CONTROL_AV:
		break; // Do nothing

	case LLDrawPool::POOL_SKY:
		poolp = mSkyPool;
		break;

	case LLDrawPool::POOL_WATER:
		poolp = mWaterPool;
		break;

	case LLDrawPool::POOL_GROUND:
		poolp = mGroundPool;
		break;

	case LLDrawPool::POOL_WL_SKY:
		poolp = mWLSkyPool;
		break;

	default:
		llassert(0);
		LL_ERRS() << "Invalid Pool Type in  LLPipeline::findPool() type=" << type << LL_ENDL;
		break;
	}

	return poolp;
}


LLDrawPool *LLPipeline::getPool(const U32 type,	LLViewerTexture *tex0)
{
	LLDrawPool *poolp = findPool(type, tex0);
	if (poolp)
	{
		return poolp;
	}

	LLDrawPool *new_poolp = LLDrawPool::createPool(type, tex0);
	addPool( new_poolp );

	return new_poolp;
}


// static
LLDrawPool* LLPipeline::getPoolFromTE(const LLTextureEntry* te, LLViewerTexture* imagep)
{
	U32 type = getPoolTypeFromTE(te, imagep);
	return gPipeline.getPool(type, imagep);
}

//static 
U32 LLPipeline::getPoolTypeFromTE(const LLTextureEntry* te, LLViewerTexture* imagep)
{
	if (!te || !imagep)
	{
		return 0;
	}
		
	LLMaterial* mat = te->getMaterialParams().get();

	bool color_alpha = te->getColor().mV[3] < 0.999f;
	bool alpha = color_alpha;
	if (imagep)
	{
		alpha = alpha || (imagep->getComponents() == 4 && imagep->getType() != LLViewerTexture::MEDIA_TEXTURE) || (imagep->getComponents() == 2);
	}

	if (alpha && mat)
	{
		switch (mat->getDiffuseAlphaMode())
		{
			case 1:
				alpha = true; // Material's alpha mode is set to blend.  Toss it into the alpha draw pool.
				break;
			case 0: //alpha mode set to none, never go to alpha pool
			case 3: //alpha mode set to emissive, never go to alpha pool
				alpha = color_alpha;
				break;
			default: //alpha mode set to "mask", go to alpha pool if fullbright
				alpha = color_alpha; // Material's alpha mode is set to none, mask, or emissive.  Toss it into the opaque material draw pool.
				break;
		}
	}
	
	if (alpha)
	{
		return LLDrawPool::POOL_ALPHA;
	}
	else if ((te->getBumpmap() || te->getShiny()) && (!mat || mat->getNormalID().isNull()))
	{
		return LLDrawPool::POOL_BUMP;
	}
	else if (mat && !alpha)
	{
		return LLDrawPool::POOL_MATERIALS;
	}
	else
	{
		return LLDrawPool::POOL_SIMPLE;
	}
}


void LLPipeline::addPool(LLDrawPool *new_poolp)
{
	assertInitialized();
	mPools.insert(new_poolp);
	addToQuickLookup( new_poolp );
}

void LLPipeline::allocDrawable(LLViewerObject *vobj)
{
	LLDrawable *drawable = new LLDrawable(vobj);
	vobj->mDrawable = drawable;
	
	//encompass completely sheared objects by taking 
	//the most extreme point possible (<1,1,0.5>)
	drawable->setRadius(LLVector3(1,1,0.5f).scaleVec(vobj->getScale()).length());
	if (vobj->isOrphaned())
	{
		drawable->setState(LLDrawable::FORCE_INVISIBLE);
	}
	drawable->updateXform(TRUE);
}


void LLPipeline::unlinkDrawable(LLDrawable *drawable)
{
    LL_PROFILE_ZONE_SCOPED_CATEGORY_PIPELINE;

	assertInitialized();

	LLPointer<LLDrawable> drawablep = drawable; // make sure this doesn't get deleted before we are done
	
	// Based on flags, remove the drawable from the queues that it's on.
	if (drawablep->isState(LLDrawable::ON_MOVE_LIST))
	{
		LLDrawable::drawable_vector_t::iterator iter = std::find(mMovedList.begin(), mMovedList.end(), drawablep);
		if (iter != mMovedList.end())
		{
			mMovedList.erase(iter);
		}
	}

	if (drawablep->getSpatialGroup())
	{
		if (!drawablep->getSpatialGroup()->getSpatialPartition()->remove(drawablep, drawablep->getSpatialGroup()))
		{
#ifdef LL_RELEASE_FOR_DOWNLOAD
			LL_WARNS() << "Couldn't remove object from spatial group!" << LL_ENDL;
#else
			LL_ERRS() << "Couldn't remove object from spatial group!" << LL_ENDL;
#endif
		}
	}

	mLights.erase(drawablep);

	for (light_set_t::iterator iter = mNearbyLights.begin();
				iter != mNearbyLights.end(); iter++)
	{
		if (iter->drawable == drawablep)
		{
			mNearbyLights.erase(iter);
			break;
		}
	}

	HighlightItem item(drawablep);
	mHighlightSet.erase(item);

	if (mHighlightObject == drawablep)
	{
		mHighlightObject = NULL;
	}

	for (U32 i = 0; i < 2; ++i)
	{
		if (mShadowSpotLight[i] == drawablep)
		{
			mShadowSpotLight[i] = NULL;
		}

		if (mTargetShadowSpotLight[i] == drawablep)
		{
			mTargetShadowSpotLight[i] = NULL;
		}
	}
}

//static
void LLPipeline::removeMutedAVsLights(LLVOAvatar* muted_avatar)
{
    LL_PROFILE_ZONE_SCOPED_CATEGORY_PIPELINE;
    light_set_t::iterator iter = gPipeline.mNearbyLights.begin();

    while (iter != gPipeline.mNearbyLights.end())
    {
        if (iter->drawable->getVObj()->isAttachment() && iter->drawable->getVObj()->getAvatar() == muted_avatar)
        {
            gPipeline.mLights.erase(iter->drawable);
            iter = gPipeline.mNearbyLights.erase(iter);
        }
        else
        {
            iter++;
        }
    }
}

U32 LLPipeline::addObject(LLViewerObject *vobj)
{
	if (RenderDelayCreation)
	{
		mCreateQ.push_back(vobj);
	}
	else
	{
		createObject(vobj);
	}

	return 1;
}

void LLPipeline::createObjects(F32 max_dtime)
{
    LL_PROFILE_ZONE_SCOPED_CATEGORY_PIPELINE;

	LLTimer update_timer;

	while (!mCreateQ.empty() && update_timer.getElapsedTimeF32() < max_dtime)
	{
		LLViewerObject* vobj = mCreateQ.front();
		if (!vobj->isDead())
		{
			createObject(vobj);
		}
		mCreateQ.pop_front();
	}
	
	//for (LLViewerObject::vobj_list_t::iterator iter = mCreateQ.begin(); iter != mCreateQ.end(); ++iter)
	//{
	//	createObject(*iter);
	//}

	//mCreateQ.clear();
}

void LLPipeline::createObject(LLViewerObject* vobj)
{
    LL_PROFILE_ZONE_SCOPED_CATEGORY_PIPELINE;
	LLDrawable* drawablep = vobj->mDrawable;

	if (!drawablep)
	{
		drawablep = vobj->createDrawable(this);
	}
	else
	{
		LL_ERRS() << "Redundant drawable creation!" << LL_ENDL;
	}
		
	llassert(drawablep);

	if (vobj->getParent())
	{
		vobj->setDrawableParent(((LLViewerObject*)vobj->getParent())->mDrawable); // LLPipeline::addObject 1
	}
	else
	{
		vobj->setDrawableParent(NULL); // LLPipeline::addObject 2
	}

	markRebuild(drawablep, LLDrawable::REBUILD_ALL, TRUE);

	// <FS:Beq> FIRE-23122 BUG-225920 Remove broken RenderAnimateRes functionality.
	//if (drawablep->getVOVolume() && RenderAnimateRes)
	//{
	//	// fun animated res
	//	drawablep->updateXform(TRUE);
	//	drawablep->clearState(LLDrawable::MOVE_UNDAMPED);
	//	drawablep->setScale(LLVector3(0,0,0));
	//	drawablep->makeActive();
	//}
}


void LLPipeline::resetFrameStats()
{
    LL_PROFILE_ZONE_SCOPED_CATEGORY_PIPELINE;
	assertInitialized();

	sCompiles        = 0;
	mNumVisibleFaces = 0;

	if (mOldRenderDebugMask != mRenderDebugMask)
	{
		gObjectList.clearDebugText();
		mOldRenderDebugMask = mRenderDebugMask;
	}
}

//external functions for asynchronous updating
void LLPipeline::updateMoveDampedAsync(LLDrawable* drawablep)
{
    LL_PROFILE_ZONE_SCOPED;
	if (FreezeTime)
	{
		return;
	}
	if (!drawablep)
	{
		LL_ERRS() << "updateMove called with NULL drawablep" << LL_ENDL;
		return;
	}
	if (drawablep->isState(LLDrawable::EARLY_MOVE))
	{
		return;
	}

	assertInitialized();

	// update drawable now
	drawablep->clearState(LLDrawable::MOVE_UNDAMPED); // force to DAMPED
	drawablep->updateMove(); // returns done
	drawablep->setState(LLDrawable::EARLY_MOVE); // flag says we already did an undamped move this frame
	// Put on move list so that EARLY_MOVE gets cleared
	if (!drawablep->isState(LLDrawable::ON_MOVE_LIST))
	{
		mMovedList.push_back(drawablep);
		drawablep->setState(LLDrawable::ON_MOVE_LIST);
	}
}

void LLPipeline::updateMoveNormalAsync(LLDrawable* drawablep)
{
    LL_PROFILE_ZONE_SCOPED;
	if (FreezeTime)
	{
		return;
	}
	if (!drawablep)
	{
		LL_ERRS() << "updateMove called with NULL drawablep" << LL_ENDL;
		return;
	}
	if (drawablep->isState(LLDrawable::EARLY_MOVE))
	{
		return;
	}

	assertInitialized();

	// update drawable now
	drawablep->setState(LLDrawable::MOVE_UNDAMPED); // force to UNDAMPED
	drawablep->updateMove();
	drawablep->setState(LLDrawable::EARLY_MOVE); // flag says we already did an undamped move this frame
	// Put on move list so that EARLY_MOVE gets cleared
	if (!drawablep->isState(LLDrawable::ON_MOVE_LIST))
	{
		mMovedList.push_back(drawablep);
		drawablep->setState(LLDrawable::ON_MOVE_LIST);
	}
}

void LLPipeline::updateMovedList(LLDrawable::drawable_vector_t& moved_list)
{
    LL_PROFILE_ZONE_SCOPED;
	LLDrawable::drawable_vector_t newList; // <FS:ND> removing elements in the middle of a vector is a really bad idea. I'll just create a new one and swap it at the end.

	for (LLDrawable::drawable_vector_t::iterator iter = moved_list.begin();
		 iter != moved_list.end(); )
	{
		LLDrawable::drawable_vector_t::iterator curiter = iter++;
		LLDrawable *drawablep = *curiter;
		bool done = true;
		if (!drawablep->isDead() && (!drawablep->isState(LLDrawable::EARLY_MOVE)))
		{
			done = drawablep->updateMove();
		}
		drawablep->clearState(LLDrawable::EARLY_MOVE | LLDrawable::MOVE_UNDAMPED);
		if (done)
		{
			if (drawablep->isRoot() && !drawablep->isState(LLDrawable::ACTIVE))
			{
				drawablep->makeStatic();
			}
			drawablep->clearState(LLDrawable::ON_MOVE_LIST);
			if (drawablep->isState(LLDrawable::ANIMATED_CHILD))
			{ //will likely not receive any future world matrix updates
				// -- this keeps attachments from getting stuck in space and falling off your avatar
				drawablep->clearState(LLDrawable::ANIMATED_CHILD);
				markRebuild(drawablep, LLDrawable::REBUILD_VOLUME, TRUE);
				if (drawablep->getVObj())
				{
					drawablep->getVObj()->dirtySpatialGroup(TRUE);
				}
			}
		// <FS:ND> removing elements in the middle of a vector is a really bad idea. I'll just create a new one and swap it at the end.
			// iter = moved_list.erase(curiter); // <FS:ND> removing elements in the middle of a vector is a really bad idea. I'll just create a new one and swap it at the end.
		}
		else
			newList.push_back( drawablep );
		// </FS:ND>
	}

	moved_list.swap( newList ); // <FS:ND> removing elements in the middle of a vector is a really bad idea. I'll just create a new one and swap it at the end.
}

void LLPipeline::updateMove()
{
    LL_PROFILE_ZONE_SCOPED_CATEGORY_PIPELINE;

	if (FreezeTime)
	{
		return;
	}

	assertInitialized();

	for (LLDrawable::drawable_set_t::iterator iter = mRetexturedList.begin();
			iter != mRetexturedList.end(); ++iter)
	{
		LLDrawable* drawablep = *iter;
		if (drawablep && !drawablep->isDead())
		{
			drawablep->updateTexture();
		}
	}
	mRetexturedList.clear();

	updateMovedList(mMovedList);

	//balance octrees
	for (LLWorld::region_list_t::const_iterator iter = LLWorld::getInstance()->getRegionList().begin(); 
		iter != LLWorld::getInstance()->getRegionList().end(); ++iter)
	{
		LLViewerRegion* region = *iter;
		for (U32 i = 0; i < LLViewerRegion::NUM_PARTITIONS; i++)
		{
			LLSpatialPartition* part = region->getSpatialPartition(i);
			if (part)
			{
				part->mOctree->balance();
			}
		}

		//balance the VO Cache tree
		LLVOCachePartition* vo_part = region->getVOCachePartition();
		if(vo_part)
		{
			vo_part->mOctree->balance();
		}
	}
}

/////////////////////////////////////////////////////////////////////////////
// Culling and occlusion testing
/////////////////////////////////////////////////////////////////////////////

//static
F32 LLPipeline::calcPixelArea(LLVector3 center, LLVector3 size, LLCamera &camera)
{
	LLVector3 lookAt = center - camera.getOrigin();
	F32 dist = lookAt.length();

	//ramp down distance for nearby objects
	//shrink dist by dist/16.
	if (dist < 16.f)
	{
		dist /= 16.f;
		dist *= dist;
		dist *= 16.f;
	}

	//get area of circle around node
	F32 app_angle = atanf(size.length()/dist);
	F32 radius = app_angle*LLDrawable::sCurPixelAngle;
	return radius*radius * F_PI;
}

//static
F32 LLPipeline::calcPixelArea(const LLVector4a& center, const LLVector4a& size, LLCamera &camera)
{
	LLVector4a origin;
	origin.load3(camera.getOrigin().mV);

	LLVector4a lookAt;
	lookAt.setSub(center, origin);
	F32 dist = lookAt.getLength3().getF32();

	//ramp down distance for nearby objects
	//shrink dist by dist/16.
	if (dist < 16.f)
	{
		dist /= 16.f;
		dist *= dist;
		dist *= 16.f;
	}

	//get area of circle around node
	F32 app_angle = atanf(size.getLength3().getF32()/dist);
	F32 radius = app_angle*LLDrawable::sCurPixelAngle;
	return radius*radius * F_PI;
}

void LLPipeline::grabReferences(LLCullResult& result)
{
	sCull = &result;
}

void LLPipeline::clearReferences()
{
    LL_PROFILE_ZONE_SCOPED_CATEGORY_PIPELINE;
	sCull = NULL;
	mGroupSaveQ1.clear();
}

void check_references(LLSpatialGroup* group, LLDrawable* drawable)
{
	for (LLSpatialGroup::element_iter i = group->getDataBegin(); i != group->getDataEnd(); ++i)
	{
        LLDrawable* drawablep = (LLDrawable*)(*i)->getDrawable();
		if (drawable == drawablep)
		{
			LL_ERRS() << "LLDrawable deleted while actively reference by LLPipeline." << LL_ENDL;
		}
	}			
}

void check_references(LLDrawable* drawable, LLFace* face)
{
	for (S32 i = 0; i < drawable->getNumFaces(); ++i)
	{
		if (drawable->getFace(i) == face)
		{
			LL_ERRS() << "LLFace deleted while actively referenced by LLPipeline." << LL_ENDL;
		}
	}
}

void check_references(LLSpatialGroup* group, LLFace* face)
{
	for (LLSpatialGroup::element_iter i = group->getDataBegin(); i != group->getDataEnd(); ++i)
	{
		LLDrawable* drawable = (LLDrawable*)(*i)->getDrawable();
		if(drawable)
		{
		check_references(drawable, face);
	}			
}
}

void LLPipeline::checkReferences(LLFace* face)
{
#if 0
	if (sCull)
	{
		for (LLCullResult::sg_iterator iter = sCull->beginVisibleGroups(); iter != sCull->endVisibleGroups(); ++iter)
		{
			LLSpatialGroup* group = *iter;
			check_references(group, face);
		}

		for (LLCullResult::sg_iterator iter = sCull->beginAlphaGroups(); iter != sCull->endAlphaGroups(); ++iter)
		{
			LLSpatialGroup* group = *iter;
			check_references(group, face);
		}

		for (LLCullResult::sg_iterator iter = sCull->beginDrawableGroups(); iter != sCull->endDrawableGroups(); ++iter)
		{
			LLSpatialGroup* group = *iter;
			check_references(group, face);
		}

		for (LLCullResult::drawable_iterator iter = sCull->beginVisibleList(); iter != sCull->endVisibleList(); ++iter)
		{
			LLDrawable* drawable = *iter;
			check_references(drawable, face);	
		}
	}
#endif
}

void LLPipeline::checkReferences(LLDrawable* drawable)
{
#if 0
	if (sCull)
	{
		for (LLCullResult::sg_iterator iter = sCull->beginVisibleGroups(); iter != sCull->endVisibleGroups(); ++iter)
		{
			LLSpatialGroup* group = *iter;
			check_references(group, drawable);
		}

		for (LLCullResult::sg_iterator iter = sCull->beginAlphaGroups(); iter != sCull->endAlphaGroups(); ++iter)
		{
			LLSpatialGroup* group = *iter;
			check_references(group, drawable);
		}

		for (LLCullResult::sg_iterator iter = sCull->beginDrawableGroups(); iter != sCull->endDrawableGroups(); ++iter)
		{
			LLSpatialGroup* group = *iter;
			check_references(group, drawable);
		}

		for (LLCullResult::drawable_iterator iter = sCull->beginVisibleList(); iter != sCull->endVisibleList(); ++iter)
		{
			if (drawable == *iter)
			{
				LL_ERRS() << "LLDrawable deleted while actively referenced by LLPipeline." << LL_ENDL;
			}
		}
	}
#endif
}

void check_references(LLSpatialGroup* group, LLDrawInfo* draw_info)
{
	for (LLSpatialGroup::draw_map_t::iterator i = group->mDrawMap.begin(); i != group->mDrawMap.end(); ++i)
	{
		LLSpatialGroup::drawmap_elem_t& draw_vec = i->second;
		for (LLSpatialGroup::drawmap_elem_t::iterator j = draw_vec.begin(); j != draw_vec.end(); ++j)
		{
			LLDrawInfo* params = *j;
			if (params == draw_info)
			{
				LL_ERRS() << "LLDrawInfo deleted while actively referenced by LLPipeline." << LL_ENDL;
			}
		}
	}
}


void LLPipeline::checkReferences(LLDrawInfo* draw_info)
{
#if 0
	if (sCull)
	{
		for (LLCullResult::sg_iterator iter = sCull->beginVisibleGroups(); iter != sCull->endVisibleGroups(); ++iter)
		{
			LLSpatialGroup* group = *iter;
			check_references(group, draw_info);
		}

		for (LLCullResult::sg_iterator iter = sCull->beginAlphaGroups(); iter != sCull->endAlphaGroups(); ++iter)
		{
			LLSpatialGroup* group = *iter;
			check_references(group, draw_info);
		}

		for (LLCullResult::sg_iterator iter = sCull->beginDrawableGroups(); iter != sCull->endDrawableGroups(); ++iter)
		{
			LLSpatialGroup* group = *iter;
			check_references(group, draw_info);
		}
	}
#endif
}

void LLPipeline::checkReferences(LLSpatialGroup* group)
{
#if CHECK_PIPELINE_REFERENCES
	if (sCull)
	{
		for (LLCullResult::sg_iterator iter = sCull->beginVisibleGroups(); iter != sCull->endVisibleGroups(); ++iter)
		{
			if (group == *iter)
			{
				LL_ERRS() << "LLSpatialGroup deleted while actively referenced by LLPipeline." << LL_ENDL;
			}
		}

		for (LLCullResult::sg_iterator iter = sCull->beginAlphaGroups(); iter != sCull->endAlphaGroups(); ++iter)
		{
			if (group == *iter)
			{
				LL_ERRS() << "LLSpatialGroup deleted while actively referenced by LLPipeline." << LL_ENDL;
			}
		}

		for (LLCullResult::sg_iterator iter = sCull->beginDrawableGroups(); iter != sCull->endDrawableGroups(); ++iter)
		{
			if (group == *iter)
			{
				LL_ERRS() << "LLSpatialGroup deleted while actively referenced by LLPipeline." << LL_ENDL;
			}
		}
	}
#endif
}


bool LLPipeline::visibleObjectsInFrustum(LLCamera& camera)
{
	for (LLWorld::region_list_t::const_iterator iter = LLWorld::getInstance()->getRegionList().begin(); 
			iter != LLWorld::getInstance()->getRegionList().end(); ++iter)
	{
		LLViewerRegion* region = *iter;

		for (U32 i = 0; i < LLViewerRegion::NUM_PARTITIONS; i++)
		{
			LLSpatialPartition* part = region->getSpatialPartition(i);
			if (part)
			{
				if (hasRenderType(part->mDrawableType))
				{
					if (part->visibleObjectsInFrustum(camera))
					{
						return true;
					}
				}
			}
		}
	}

	return false;
}

bool LLPipeline::getVisibleExtents(LLCamera& camera, LLVector3& min, LLVector3& max)
{
	const F32 X = 65536.f;

	min = LLVector3(X,X,X);
	max = LLVector3(-X,-X,-X);

	LLViewerCamera::eCameraID saved_camera_id = LLViewerCamera::sCurCameraID;
	LLViewerCamera::sCurCameraID = LLViewerCamera::CAMERA_WORLD;

	bool res = true;

	for (LLWorld::region_list_t::const_iterator iter = LLWorld::getInstance()->getRegionList().begin(); 
			iter != LLWorld::getInstance()->getRegionList().end(); ++iter)
	{
		LLViewerRegion* region = *iter;

		for (U32 i = 0; i < LLViewerRegion::NUM_PARTITIONS; i++)
		{
			LLSpatialPartition* part = region->getSpatialPartition(i);
			if (part)
			{
				if (hasRenderType(part->mDrawableType))
				{
					if (!part->getVisibleExtents(camera, min, max))
					{
						res = false;
					}
				}
			}
		}
	}

	LLViewerCamera::sCurCameraID = saved_camera_id;

	return res;
}

static LLTrace::BlockTimerStatHandle FTM_CULL("Object Culling");

void LLPipeline::updateCull(LLCamera& camera, LLCullResult& result, LLPlane* planep, bool hud_attachments)
{
	static LLCachedControl<bool> use_occlusion(gSavedSettings,"UseOcclusion");
	static bool can_use_occlusion = LLFeatureManager::getInstance()->isFeatureAvailable("UseOcclusion") 
									&& gGLManager.mHasOcclusionQuery;

    LL_PROFILE_ZONE_SCOPED_CATEGORY_PIPELINE; //LL_RECORD_BLOCK_TIME(FTM_CULL);

	// <FS:Ansariel> Factor out instance() call
	LLWorld& world = LLWorld::instance();

    if (planep != nullptr)
    {
        camera.setUserClipPlane(*planep);
    }
    else
    {
        camera.disableUserClipPlane();
    }

	grabReferences(result);

	sCull->clear();

	bool to_texture = LLPipeline::sUseOcclusion > 1 && gPipeline.shadersLoaded();

	if (to_texture)
	{
		if (LLPipeline::sRenderDeferred && can_use_occlusion)
		{
			mOcclusionDepth.bindTarget();
		}
		else
		{
			mScreen.bindTarget();
		}
	}

	if (sUseOcclusion > 1)
	{
		gGL.setColorMask(false, false);
	}

	gGL.matrixMode(LLRender::MM_PROJECTION);
	gGL.pushMatrix();
	gGL.loadMatrix(gGLLastProjection);
	gGL.matrixMode(LLRender::MM_MODELVIEW);
	gGL.pushMatrix();
	gGLLastMatrix = NULL;
	gGL.loadMatrix(gGLLastModelView);

	LLGLDisable blend(GL_BLEND);
	LLGLDisable test(GL_ALPHA_TEST);
	gGL.getTexUnit(0)->unbind(LLTexUnit::TT_TEXTURE);

	LLGLDepthTest depth(GL_TRUE, GL_FALSE);

	bool bound_shader = false;
	if (gPipeline.shadersLoaded() && LLGLSLShader::sCurBoundShader == 0)
	{ //if no shader is currently bound, use the occlusion shader instead of fixed function if we can
		// (shadow render uses a special shader that clamps to clip planes)
		bound_shader = true;
		gOcclusionCubeProgram.bind();
	}
	
	if (sUseOcclusion > 1)
	{
		if (mCubeVB.isNull())
		{ //cube VB will be used for issuing occlusion queries
			mCubeVB = ll_create_cube_vb(LLVertexBuffer::MAP_VERTEX, GL_STATIC_DRAW_ARB);
		}
		mCubeVB->setBuffer(LLVertexBuffer::MAP_VERTEX);
	}
	
	for (LLWorld::region_list_t::const_iterator iter = world.getRegionList().begin(); // <FS:Ansariel> Factor out instance() call
			iter != world.getRegionList().end(); ++iter)
	{
		LLViewerRegion* region = *iter;

		for (U32 i = 0; i < LLViewerRegion::NUM_PARTITIONS; i++)
		{
			LLSpatialPartition* part = region->getSpatialPartition(i);
			if (part)
			{
				if (!hud_attachments ? LLViewerRegion::PARTITION_BRIDGE == i || hasRenderType(part->mDrawableType) : hasRenderType(part->mDrawableType))
				{
				    part->cull(camera);
				}
			}
		}

		//scan the VO Cache tree
		LLVOCachePartition* vo_part = region->getVOCachePartition();
		if(vo_part)
		{
            bool do_occlusion_cull = can_use_occlusion && use_occlusion && !gUseWireframe;
			vo_part->cull(camera, do_occlusion_cull);
		}
	}

	if (bound_shader)
	{
		gOcclusionCubeProgram.unbind();
	}

	if (hasRenderType(LLPipeline::RENDER_TYPE_SKY) && 
		gSky.mVOSkyp.notNull() && 
		gSky.mVOSkyp->mDrawable.notNull())
	{
		gSky.mVOSkyp->mDrawable->setVisible(camera);
		sCull->pushDrawable(gSky.mVOSkyp->mDrawable);
		gSky.updateCull();
		stop_glerror();
	}

	if (hasRenderType(LLPipeline::RENDER_TYPE_GROUND) && 
		!gPipeline.canUseWindLightShaders() &&
		gSky.mVOGroundp.notNull() && 
		gSky.mVOGroundp->mDrawable.notNull() &&
		!LLPipeline::sWaterReflections)
	{
		gSky.mVOGroundp->mDrawable->setVisible(camera);
		sCull->pushDrawable(gSky.mVOGroundp->mDrawable);
	}
	
	
    if (hasRenderType(LLPipeline::RENDER_TYPE_WL_SKY) && 
        gPipeline.canUseWindLightShaders() &&
        gSky.mVOWLSkyp.notNull() && 
        gSky.mVOWLSkyp->mDrawable.notNull())
    {
        gSky.mVOWLSkyp->mDrawable->setVisible(camera);
        sCull->pushDrawable(gSky.mVOWLSkyp->mDrawable);
    }

    bool render_water = !sReflectionRender && (hasRenderType(LLPipeline::RENDER_TYPE_WATER) || hasRenderType(LLPipeline::RENDER_TYPE_VOIDWATER));

    if (render_water)
    {
        world.precullWaterObjects(camera, sCull, render_water); // <FS:Ansariel> Factor out instance() call
    }
	
	gGL.matrixMode(LLRender::MM_PROJECTION);
	gGL.popMatrix();
	gGL.matrixMode(LLRender::MM_MODELVIEW);
	gGL.popMatrix();

	if (sUseOcclusion > 1)
	{
		gGL.setColorMask(true, false);
	}

	if (to_texture)
	{
		if (LLPipeline::sRenderDeferred && can_use_occlusion)
		{
			mOcclusionDepth.flush();
		}
		else
		{
			mScreen.flush();
		}
	}
}

void LLPipeline::markNotCulled(LLSpatialGroup* group, LLCamera& camera)
{
	if (group->isEmpty())
	{ 
		return;
	}
	
	group->setVisible();

	if (LLViewerCamera::sCurCameraID == LLViewerCamera::CAMERA_WORLD)
	{
		group->updateDistance(camera);
	}
	
	assertInitialized();
	
	if (!group->getSpatialPartition()->mRenderByGroup)
	{ //render by drawable
		sCull->pushDrawableGroup(group);
	}
	else
	{   //render by group
		sCull->pushVisibleGroup(group);
	}

	mNumVisibleNodes++;
}

void LLPipeline::markOccluder(LLSpatialGroup* group)
{
	if (sUseOcclusion > 1 && group && !group->isOcclusionState(LLSpatialGroup::ACTIVE_OCCLUSION))
	{
		LLSpatialGroup* parent = group->getParent();

		if (!parent || !parent->isOcclusionState(LLSpatialGroup::OCCLUDED))
		{ //only mark top most occluders as active occlusion
			sCull->pushOcclusionGroup(group);
			group->setOcclusionState(LLSpatialGroup::ACTIVE_OCCLUSION);
				
			if (parent && 
				!parent->isOcclusionState(LLSpatialGroup::ACTIVE_OCCLUSION) &&
				parent->getElementCount() == 0 &&
				parent->needsUpdate())
			{
				sCull->pushOcclusionGroup(group);
				parent->setOcclusionState(LLSpatialGroup::ACTIVE_OCCLUSION);
			}
		}
	}
}

void LLPipeline::downsampleDepthBuffer(LLRenderTarget& source, LLRenderTarget& dest, LLRenderTarget* scratch_space)
{
	LLGLSLShader* last_shader = LLGLSLShader::sCurBoundShaderPtr;

	LLGLSLShader* shader = NULL;

	if (scratch_space)
	{
        GLint bits = 0;
        bits |= (source.hasStencil() && dest.hasStencil()) ? GL_STENCIL_BUFFER_BIT : 0;
        bits |= GL_DEPTH_BUFFER_BIT;
		scratch_space->copyContents(source, 
									0, 0, source.getWidth(), source.getHeight(), 
									0, 0, scratch_space->getWidth(), scratch_space->getHeight(), bits, GL_NEAREST);
	}

	dest.bindTarget();
	dest.clear(GL_DEPTH_BUFFER_BIT);

	LLStrider<LLVector3> vert; 
	mDeferredVB->getVertexStrider(vert);
	LLStrider<LLVector2> tc0;
		
	vert[0].set(-1,1,0);
	vert[1].set(-1,-3,0);
	vert[2].set(3,1,0);
	
	if (source.getUsage() == LLTexUnit::TT_RECT_TEXTURE)
	{
		shader = &gDownsampleDepthRectProgram;
		shader->bind();
		shader->uniform2f(sDelta, 1.f, 1.f);
		shader->uniform2f(LLShaderMgr::DEFERRED_SCREEN_RES, source.getWidth(), source.getHeight());
	}
	else
	{
		shader = &gDownsampleDepthProgram;
		shader->bind();
		shader->uniform2f(sDelta, 1.f/source.getWidth(), 1.f/source.getHeight());
		shader->uniform2f(LLShaderMgr::DEFERRED_SCREEN_RES, 1.f, 1.f);
	}

	gGL.getTexUnit(0)->bind(scratch_space ? scratch_space : &source, TRUE);

	{
		LLGLDepthTest depth(GL_TRUE, GL_TRUE, GL_ALWAYS);
		mDeferredVB->setBuffer(LLVertexBuffer::MAP_VERTEX);
		mDeferredVB->drawArrays(LLRender::TRIANGLES, 0, 3);
	}
	
	dest.flush();
	
	if (last_shader)
	{
		last_shader->bind();
	}
	else
	{
		shader->unbind();
	}
}

void LLPipeline::doOcclusion(LLCamera& camera, LLRenderTarget& source, LLRenderTarget& dest, LLRenderTarget* scratch_space)
{
	downsampleDepthBuffer(source, dest, scratch_space);
	dest.bindTarget();
	doOcclusion(camera);
	dest.flush();
}

void LLPipeline::doOcclusion(LLCamera& camera)
{
    LL_PROFILE_ZONE_SCOPED_CATEGORY_PIPELINE;
    if (LLPipeline::sUseOcclusion > 1 && !LLSpatialPartition::sTeleportRequested &&
		(sCull->hasOcclusionGroups() || LLVOCachePartition::sNeedsOcclusionCheck))
	{
		LLVertexBuffer::unbind();

		if (hasRenderDebugMask(LLPipeline::RENDER_DEBUG_OCCLUSION))
		{
			gGL.setColorMask(true, false, false, false);
		}
		else
		{
			gGL.setColorMask(false, false);
		}
		LLGLDisable blend(GL_BLEND);
		LLGLDisable test(GL_ALPHA_TEST);
		gGL.getTexUnit(0)->unbind(LLTexUnit::TT_TEXTURE);
		LLGLDepthTest depth(GL_TRUE, GL_FALSE);

		LLGLDisable cull(GL_CULL_FACE);

		
		bool bind_shader = (LLGLSLShader::sCurBoundShader == 0);
		if (bind_shader)
		{
			if (LLPipeline::sShadowRender)
			{
				gDeferredShadowCubeProgram.bind();
			}
			else
			{
				gOcclusionCubeProgram.bind();
			}
		}

		if (mCubeVB.isNull())
		{ //cube VB will be used for issuing occlusion queries
			mCubeVB = ll_create_cube_vb(LLVertexBuffer::MAP_VERTEX, GL_STATIC_DRAW_ARB);
		}
		mCubeVB->setBuffer(LLVertexBuffer::MAP_VERTEX);

		for (LLCullResult::sg_iterator iter = sCull->beginOcclusionGroups(); iter != sCull->endOcclusionGroups(); ++iter)
		{
			LLSpatialGroup* group = *iter;
			group->doOcclusion(&camera);
			group->clearOcclusionState(LLSpatialGroup::ACTIVE_OCCLUSION);
		}
	
		//apply occlusion culling to object cache tree
		for (LLWorld::region_list_t::const_iterator iter = LLWorld::getInstance()->getRegionList().begin(); 
			iter != LLWorld::getInstance()->getRegionList().end(); ++iter)
		{
			LLVOCachePartition* vo_part = (*iter)->getVOCachePartition();
			if(vo_part)
			{
				vo_part->processOccluders(&camera);
			}
		}

		if (bind_shader)
		{
			if (LLPipeline::sShadowRender)
			{
				gDeferredShadowCubeProgram.unbind();
			}
			else
			{
				gOcclusionCubeProgram.unbind();
			}
		}

		gGL.setColorMask(true, false);
	}
}
	
bool LLPipeline::updateDrawableGeom(LLDrawable* drawablep, bool priority)
{
	bool update_complete = drawablep->updateGeometry(priority);
	if (update_complete && assertInitialized())
	{
		drawablep->setState(LLDrawable::BUILT);
	}
	return update_complete;
}

void LLPipeline::updateGL()
{
    LL_PROFILE_ZONE_SCOPED_CATEGORY_PIPELINE;
	{
		while (!LLGLUpdate::sGLQ.empty())
		{
			LLGLUpdate* glu = LLGLUpdate::sGLQ.front();
			glu->updateGL();
			glu->mInQ = FALSE;
			LLGLUpdate::sGLQ.pop_front();
		}
	}

	{ //seed VBO Pools
		LLVertexBuffer::seedPools();
	}
}

void LLPipeline::clearRebuildGroups()
{
    LL_PROFILE_ZONE_SCOPED_CATEGORY_PIPELINE;
	LLSpatialGroup::sg_vector_t	hudGroups;

	mGroupQ1Locked = true;
	// Iterate through all drawables on the priority build queue,
	for (LLSpatialGroup::sg_vector_t::iterator iter = mGroupQ1.begin();
		 iter != mGroupQ1.end(); ++iter)
	{
		LLSpatialGroup* group = *iter;

		// If the group contains HUD objects, save the group
		if (group->isHUDGroup())
		{
			hudGroups.push_back(group);
		}
		// Else, no HUD objects so clear the build state
		else
		{
			group->clearState(LLSpatialGroup::IN_BUILD_Q1);
		}
	}

	// Clear the group
	mGroupQ1.clear();

	// Copy the saved HUD groups back in
	mGroupQ1.assign(hudGroups.begin(), hudGroups.end());
	mGroupQ1Locked = false;

	// Clear the HUD groups
	hudGroups.clear();

	mGroupQ2Locked = true;
	for (LLSpatialGroup::sg_vector_t::iterator iter = mGroupQ2.begin();
		 iter != mGroupQ2.end(); ++iter)
	{
		LLSpatialGroup* group = *iter;

		// If the group contains HUD objects, save the group
		if (group->isHUDGroup())
		{
			hudGroups.push_back(group);
		}
		// Else, no HUD objects so clear the build state
		else
		{
			group->clearState(LLSpatialGroup::IN_BUILD_Q2);
		}
	}	
	// Clear the group
	mGroupQ2.clear();

	// Copy the saved HUD groups back in
	mGroupQ2.assign(hudGroups.begin(), hudGroups.end());
	mGroupQ2Locked = false;
}

void LLPipeline::clearRebuildDrawables()
{
	// Clear all drawables on the priority build queue,
	for (LLDrawable::drawable_list_t::iterator iter = mBuildQ1.begin();
		 iter != mBuildQ1.end(); ++iter)
	{
		LLDrawable* drawablep = *iter;
		if (drawablep && !drawablep->isDead())
		{
			drawablep->clearState(LLDrawable::IN_REBUILD_Q2);
			drawablep->clearState(LLDrawable::IN_REBUILD_Q1);
		}
	}
	mBuildQ1.clear();

	// clear drawables on the non-priority build queue
	for (LLDrawable::drawable_list_t::iterator iter = mBuildQ2.begin();
		 iter != mBuildQ2.end(); ++iter)
	{
		LLDrawable* drawablep = *iter;
		if (!drawablep->isDead())
		{
			drawablep->clearState(LLDrawable::IN_REBUILD_Q2);
		}
	}	
	mBuildQ2.clear();
	
	//clear all moving bridges
	for (LLDrawable::drawable_vector_t::iterator iter = mMovedBridge.begin();
		 iter != mMovedBridge.end(); ++iter)
	{
		LLDrawable *drawablep = *iter;
		drawablep->clearState(LLDrawable::EARLY_MOVE | LLDrawable::MOVE_UNDAMPED | LLDrawable::ON_MOVE_LIST | LLDrawable::ANIMATED_CHILD);
	}
	mMovedBridge.clear();

	//clear all moving drawables
	for (LLDrawable::drawable_vector_t::iterator iter = mMovedList.begin();
		 iter != mMovedList.end(); ++iter)
	{
		LLDrawable *drawablep = *iter;
		drawablep->clearState(LLDrawable::EARLY_MOVE | LLDrawable::MOVE_UNDAMPED | LLDrawable::ON_MOVE_LIST | LLDrawable::ANIMATED_CHILD);
	}
	mMovedList.clear();

    for (LLDrawable::drawable_vector_t::iterator iter = mShiftList.begin();
        iter != mShiftList.end(); ++iter)
    {
        LLDrawable *drawablep = *iter;
        drawablep->clearState(LLDrawable::EARLY_MOVE | LLDrawable::MOVE_UNDAMPED | LLDrawable::ON_MOVE_LIST | LLDrawable::ANIMATED_CHILD | LLDrawable::ON_SHIFT_LIST);
    }
    mShiftList.clear();
}

void LLPipeline::rebuildPriorityGroups()
{
    LL_PROFILE_ZONE_SCOPED_CATEGORY_PIPELINE;
	LLTimer update_timer;
	assertInitialized();

	gMeshRepo.notifyLoadedMeshes();

	mGroupQ1Locked = true;
	// Iterate through all drawables on the priority build queue,
	for (LLSpatialGroup::sg_vector_t::iterator iter = mGroupQ1.begin();
		 iter != mGroupQ1.end(); ++iter)
	{
		LLSpatialGroup* group = *iter;
		group->rebuildGeom();
		group->clearState(LLSpatialGroup::IN_BUILD_Q1);
	}

	mGroupSaveQ1 = mGroupQ1;
	mGroupQ1.clear();
	mGroupQ1Locked = false;

}

void LLPipeline::rebuildGroups()
{
	if (mGroupQ2.empty())
	{
		return;
	}

    LL_PROFILE_ZONE_SCOPED_CATEGORY_PIPELINE;
	mGroupQ2Locked = true;
	// Iterate through some drawables on the non-priority build queue
	S32 size = (S32) mGroupQ2.size();
	S32 min_count = llclamp((S32) ((F32) (size * size)/4096*0.25f), 1, size);
			
	S32 count = 0;
	
	std::sort(mGroupQ2.begin(), mGroupQ2.end(), LLSpatialGroup::CompareUpdateUrgency());

	LLSpatialGroup::sg_vector_t::iterator iter;
	LLSpatialGroup::sg_vector_t::iterator last_iter = mGroupQ2.begin();

	for (iter = mGroupQ2.begin();
		 iter != mGroupQ2.end() && count <= min_count; ++iter)
	{
		LLSpatialGroup* group = *iter;
		last_iter = iter;

		if (!group->isDead())
		{
			group->rebuildGeom();
			// <FS:Beq> defend against occasional crash due to null SP
			// if(group->getSpatialPartition()->mRenderByGroup)
			if(group->getSpatialPartition() && (group->getSpatialPartition()->mRenderByGroup))
			{
				count++;
			}
		}

		group->clearState(LLSpatialGroup::IN_BUILD_Q2);
	}	

	mGroupQ2.erase(mGroupQ2.begin(), ++last_iter);

	mGroupQ2Locked = false;

	updateMovedList(mMovedBridge);
}

void LLPipeline::updateGeom(F32 max_dtime)
{
	LLTimer update_timer;
	LLPointer<LLDrawable> drawablep;

	LL_RECORD_BLOCK_TIME(FTM_GEO_UPDATE);

	assertInitialized();

	// notify various object types to reset internal cost metrics, etc.
	// for now, only LLVOVolume does this to throttle LOD changes
	LLVOVolume::preUpdateGeom();

	// Iterate through all drawables on the priority build queue,
	for (LLDrawable::drawable_list_t::iterator iter = mBuildQ1.begin();
		 iter != mBuildQ1.end();)
	{
		LLDrawable::drawable_list_t::iterator curiter = iter++;
		LLDrawable* drawablep = *curiter;
		if (drawablep && !drawablep->isDead())
		{
			if (drawablep->isState(LLDrawable::IN_REBUILD_Q2))
			{
				drawablep->clearState(LLDrawable::IN_REBUILD_Q2);
				LLDrawable::drawable_list_t::iterator find = std::find(mBuildQ2.begin(), mBuildQ2.end(), drawablep);
				if (find != mBuildQ2.end())
				{
					mBuildQ2.erase(find);
				}
			}

			if (drawablep->isUnload())
			{
				drawablep->unload();
				drawablep->clearState(LLDrawable::FOR_UNLOAD);
			}

			if (updateDrawableGeom(drawablep, TRUE))
			{
				drawablep->clearState(LLDrawable::IN_REBUILD_Q1);
				mBuildQ1.erase(curiter);
			}
		}
		else
		{
			mBuildQ1.erase(curiter);
		}
	}
		
	// Iterate through some drawables on the non-priority build queue
	S32 min_count = 16;
	S32 size = (S32) mBuildQ2.size();
	if (size > 1024)
	{
		min_count = llclamp((S32) (size * (F32) size/4096), 16, size);
	}
		
	S32 count = 0;
	
	max_dtime = llmax(update_timer.getElapsedTimeF32()+0.001f, F32SecondsImplicit(max_dtime));
	LLSpatialGroup* last_group = NULL;
	LLSpatialBridge* last_bridge = NULL;

	for (LLDrawable::drawable_list_t::iterator iter = mBuildQ2.begin();
		 iter != mBuildQ2.end(); )
	{
		LLDrawable::drawable_list_t::iterator curiter = iter++;
		LLDrawable* drawablep = *curiter;

		LLSpatialBridge* bridge = drawablep->isRoot() ? drawablep->getSpatialBridge() :
									drawablep->getParent()->getSpatialBridge();

		if (drawablep->getSpatialGroup() != last_group && 
			(!last_bridge || bridge != last_bridge) &&
			(update_timer.getElapsedTimeF32() >= max_dtime) && count > min_count)
		{
			break;
		}

		//make sure updates don't stop in the middle of a spatial group
		//to avoid thrashing (objects are enqueued by group)
		last_group = drawablep->getSpatialGroup();
		last_bridge = bridge;

		bool update_complete = true;
		if (!drawablep->isDead())
		{
			update_complete = updateDrawableGeom(drawablep, FALSE);
			count++;
		}
		if (update_complete)
		{
			drawablep->clearState(LLDrawable::IN_REBUILD_Q2);
			mBuildQ2.erase(curiter);
		}
	}	

	updateMovedList(mMovedBridge);
}

void LLPipeline::markVisible(LLDrawable *drawablep, LLCamera& camera)
{
	if(drawablep && !drawablep->isDead())
	{
		if (drawablep->isSpatialBridge())
		{
			const LLDrawable* root = ((LLSpatialBridge*) drawablep)->mDrawable;
			llassert(root); // trying to catch a bad assumption
					
			if (root && //  // this test may not be needed, see above
					root->getVObj()->isAttachment())
			{
				LLDrawable* rootparent = root->getParent();
				if (rootparent) // this IS sometimes NULL
				{
					LLViewerObject *vobj = rootparent->getVObj();
					llassert(vobj); // trying to catch a bad assumption
					if (vobj) // this test may not be needed, see above
					{
						LLVOAvatar* av = vobj->asAvatar();
						if (av &&
							((!sImpostorRender && av->isImpostor()) //ignore impostor flag during impostor pass
							 //|| av->isInMuteList() // <FS:Ansariel> Partially undo MAINT-5700: Draw imposter for muted avatars
							 || (LLVOAvatar::AOA_JELLYDOLL == av->getOverallAppearance() && !av->needsImpostorUpdate()) ))
						{
							return;
						}
					}
				}
			}
			sCull->pushBridge((LLSpatialBridge*) drawablep);
		}
		else
		{
		
			sCull->pushDrawable(drawablep);
		}

		drawablep->setVisible(camera);
	}
}

void LLPipeline::markMoved(LLDrawable *drawablep, bool damped_motion)
{
	if (!drawablep)
	{
		//LL_ERRS() << "Sending null drawable to moved list!" << LL_ENDL;
		return;
	}
	
	if (drawablep->isDead())
	{
		LL_WARNS() << "Marking NULL or dead drawable moved!" << LL_ENDL;
		return;
	}
	
	if (drawablep->getParent()) 
	{
		//ensure that parent drawables are moved first
		markMoved(drawablep->getParent(), damped_motion);
	}

	assertInitialized();

	if (!drawablep->isState(LLDrawable::ON_MOVE_LIST))
	{
		if (drawablep->isSpatialBridge())
		{
			mMovedBridge.push_back(drawablep);
		}
		else
		{
			mMovedList.push_back(drawablep);
		}
		drawablep->setState(LLDrawable::ON_MOVE_LIST);
	}
	if (! damped_motion)
	{
		drawablep->setState(LLDrawable::MOVE_UNDAMPED); // UNDAMPED trumps DAMPED
	}
	else if (drawablep->isState(LLDrawable::MOVE_UNDAMPED))
	{
		drawablep->clearState(LLDrawable::MOVE_UNDAMPED);
	}
}

void LLPipeline::markShift(LLDrawable *drawablep)
{
	if (!drawablep || drawablep->isDead())
	{
		return;
	}

	assertInitialized();

	if (!drawablep->isState(LLDrawable::ON_SHIFT_LIST))
	{
		drawablep->getVObj()->setChanged(LLXform::SHIFTED | LLXform::SILHOUETTE);
		if (drawablep->getParent()) 
		{
			markShift(drawablep->getParent());
		}
		mShiftList.push_back(drawablep);
		drawablep->setState(LLDrawable::ON_SHIFT_LIST);
	}
}

void LLPipeline::shiftObjects(const LLVector3 &offset)
{
    LL_PROFILE_ZONE_SCOPED_CATEGORY_PIPELINE;
	assertInitialized();

	glClear(GL_DEPTH_BUFFER_BIT);
	gDepthDirty = true;
		
	LLVector4a offseta;
	offseta.load3(offset.mV);

	for (LLDrawable::drawable_vector_t::iterator iter = mShiftList.begin();
			iter != mShiftList.end(); iter++)
	{
		LLDrawable *drawablep = *iter;
		if (drawablep->isDead())
		{
			continue;
		}	
		drawablep->shiftPos(offseta);	
		drawablep->clearState(LLDrawable::ON_SHIFT_LIST);
	}
	mShiftList.resize(0);
	
	for (LLWorld::region_list_t::const_iterator iter = LLWorld::getInstance()->getRegionList().begin(); 
			iter != LLWorld::getInstance()->getRegionList().end(); ++iter)
	{
		LLViewerRegion* region = *iter;
		for (U32 i = 0; i < LLViewerRegion::NUM_PARTITIONS; i++)
		{
			LLSpatialPartition* part = region->getSpatialPartition(i);
			if (part)
			{
				part->shift(offseta);
			}
		}
	}

	LLHUDText::shiftAll(offset);
	LLHUDNameTag::shiftAll(offset);

	display_update_camera();
}

void LLPipeline::markTextured(LLDrawable *drawablep)
{
	if (drawablep && !drawablep->isDead() && assertInitialized())
	{
		mRetexturedList.insert(drawablep);
	}
}

void LLPipeline::markGLRebuild(LLGLUpdate* glu)
{
	if (glu && !glu->mInQ)
	{
		LLGLUpdate::sGLQ.push_back(glu);
		glu->mInQ = TRUE;
	}
}

void LLPipeline::markPartitionMove(LLDrawable* drawable)
{
	if (!drawable->isState(LLDrawable::PARTITION_MOVE) && 
		!drawable->getPositionGroup().equals3(LLVector4a::getZero()))
	{
		drawable->setState(LLDrawable::PARTITION_MOVE);
		mPartitionQ.push_back(drawable);
	}
}

void LLPipeline::processPartitionQ()
{
    LL_PROFILE_ZONE_SCOPED_CATEGORY_PIPELINE;

	// <FS:ND> A vector is much better suited for the use case of mPartitionQ
	// for (LLDrawable::drawable_list_t::iterator iter = mPartitionQ.begin(); iter != mPartitionQ.end(); ++iter)
	for (LLDrawable::drawable_vector_t::iterator iter = mPartitionQ.begin(); iter != mPartitionQ.end(); ++iter)
	// </FS:ND>
	{
		LLDrawable* drawable = *iter;
		if (!drawable->isDead())
		{
			drawable->updateBinRadius();
			drawable->movePartition();
		}
		drawable->clearState(LLDrawable::PARTITION_MOVE);
	}

	mPartitionQ.clear();
}

void LLPipeline::markMeshDirty(LLSpatialGroup* group)
{
	mMeshDirtyGroup.push_back(group);
}

void LLPipeline::markRebuild(LLSpatialGroup* group, bool priority)
{
	if (group && !group->isDead() && group->getSpatialPartition())
	{
		if (group->getSpatialPartition()->mPartitionType == LLViewerRegion::PARTITION_HUD)
		{
			priority = true;
		}

		if (priority)
		{
			if (!group->hasState(LLSpatialGroup::IN_BUILD_Q1))
			{
				llassert_always(!mGroupQ1Locked);

				mGroupQ1.push_back(group);
				group->setState(LLSpatialGroup::IN_BUILD_Q1);

				if (group->hasState(LLSpatialGroup::IN_BUILD_Q2))
				{
					LLSpatialGroup::sg_vector_t::iterator iter = std::find(mGroupQ2.begin(), mGroupQ2.end(), group);
					if (iter != mGroupQ2.end())
					{
						mGroupQ2.erase(iter);
					}
					group->clearState(LLSpatialGroup::IN_BUILD_Q2);
				}
			}
		}
		else if (!group->hasState(LLSpatialGroup::IN_BUILD_Q2 | LLSpatialGroup::IN_BUILD_Q1))
		{
			llassert_always(!mGroupQ2Locked);
			mGroupQ2.push_back(group);
			group->setState(LLSpatialGroup::IN_BUILD_Q2);

		}
	}
}

void LLPipeline::markRebuild(LLDrawable *drawablep, LLDrawable::EDrawableFlags flag, bool priority)
{
	if (drawablep && !drawablep->isDead() && assertInitialized())
	{
		//<FS:Beq> avoid unfortunate sleep during trylock by static check
		//if(debugLoggingEnabled("AnimatedObjectsLinkset"))
		static auto debug_logging_on = debugLoggingEnabled("AnimatedObjectsLinkset");
		if (debug_logging_on)
		//</FS:Beq>
        {
            LLVOVolume *vol_obj = drawablep->getVOVolume();
            if (vol_obj && vol_obj->isAnimatedObject() && vol_obj->isRiggedMesh())
            {
                std::string vobj_name = llformat("Vol%p", vol_obj);
                F32 est_tris = vol_obj->getEstTrianglesMax();
                LL_DEBUGS("AnimatedObjectsLinkset") << vobj_name << " markRebuild, tris " << est_tris 
                                                    << " priority " << (S32) priority << " flag " << std::hex << flag << LL_ENDL; 
            }
        }
    
		if (!drawablep->isState(LLDrawable::BUILT))
		{
			priority = true;
		}
		if (priority)
		{
			if (!drawablep->isState(LLDrawable::IN_REBUILD_Q1))
			{
				mBuildQ1.push_back(drawablep);
				drawablep->setState(LLDrawable::IN_REBUILD_Q1); // mark drawable as being in priority queue
			}
		}
		else if (!drawablep->isState(LLDrawable::IN_REBUILD_Q2))
		{
			mBuildQ2.push_back(drawablep);
			drawablep->setState(LLDrawable::IN_REBUILD_Q2); // need flag here because it is just a list
		}
		// <FS:Ansariel> FIRE-16485: Crash when calling texture refresh on an object that has a blacklisted copy
		//if (flag & (LLDrawable::REBUILD_VOLUME | LLDrawable::REBUILD_POSITION))
		if ((flag & (LLDrawable::REBUILD_VOLUME | LLDrawable::REBUILD_POSITION)) && drawablep->getVObj().notNull())
		// </FS:Ansariel>
		{
			drawablep->getVObj()->setChanged(LLXform::SILHOUETTE);
		}
		drawablep->setState(flag);
	}
}

void LLPipeline::stateSort(LLCamera& camera, LLCullResult &result)
{
    LL_PROFILE_ZONE_SCOPED_CATEGORY_PIPELINE;

	if (hasAnyRenderType(LLPipeline::RENDER_TYPE_AVATAR,
					  LLPipeline::RENDER_TYPE_CONTROL_AV,
					  LLPipeline::RENDER_TYPE_GROUND,
					  LLPipeline::RENDER_TYPE_TERRAIN,
					  LLPipeline::RENDER_TYPE_TREE,
					  LLPipeline::RENDER_TYPE_SKY,
					  LLPipeline::RENDER_TYPE_VOIDWATER,
					  LLPipeline::RENDER_TYPE_WATER,
					  LLPipeline::END_RENDER_TYPES))
	{
		//clear faces from face pools
		gPipeline.resetDrawOrders();
	}

	//LLVertexBuffer::unbind();

	grabReferences(result);
	{
		LL_PROFILE_ZONE_NAMED_CATEGORY_PIPELINE("checkOcclusionAndRebuildMesh");
	for (LLCullResult::sg_iterator iter = sCull->beginDrawableGroups(); iter != sCull->endDrawableGroups(); ++iter)
	{
		LLSpatialGroup* group = *iter;
		group->checkOcclusion();
		if (sUseOcclusion > 1 && group->isOcclusionState(LLSpatialGroup::OCCLUDED))
		{
			markOccluder(group);
		}
		else
		{
			group->setVisible();
			for (LLSpatialGroup::element_iter i = group->getDataBegin(); i != group->getDataEnd(); ++i)
			{
                LLDrawable* drawablep = (LLDrawable*)(*i)->getDrawable();
				markVisible(drawablep, camera);
			}

			if (!sDelayVBUpdate)
			{ //rebuild mesh as soon as we know it's visible
				group->rebuildMesh();
			}
		}
	}
	}

	if (LLViewerCamera::sCurCameraID == LLViewerCamera::CAMERA_WORLD)
	{
		LL_PROFILE_ZONE_NAMED_CATEGORY_PIPELINE("WorldCamera");
		LLSpatialGroup* last_group = NULL;
		BOOL fov_changed = LLViewerCamera::getInstance()->isDefaultFOVChanged();
		for (LLCullResult::bridge_iterator i = sCull->beginVisibleBridge(); i != sCull->endVisibleBridge(); ++i)
		{
			LLCullResult::bridge_iterator cur_iter = i;
			LLSpatialBridge* bridge = *cur_iter;
			LLSpatialGroup* group = bridge->getSpatialGroup();

			if (last_group == NULL)
			{
				last_group = group;
			}

			if (!bridge->isDead() && group && !group->isOcclusionState(LLSpatialGroup::OCCLUDED))
			{
				stateSort(bridge, camera, fov_changed);
			}

			if (LLViewerCamera::sCurCameraID == LLViewerCamera::CAMERA_WORLD &&
				last_group != group && last_group->changeLOD())
			{
				last_group->mLastUpdateDistance = last_group->mDistance;
			}

			last_group = group;
		}

		if (LLViewerCamera::sCurCameraID == LLViewerCamera::CAMERA_WORLD &&
			last_group && last_group->changeLOD())
		{
			last_group->mLastUpdateDistance = last_group->mDistance;
		}
	}
	{
		LL_PROFILE_ZONE_NAMED_CATEGORY_PIPELINE("StateSort: visible groups");
	for (LLCullResult::sg_iterator iter = sCull->beginVisibleGroups(); iter != sCull->endVisibleGroups(); ++iter)
	{
		LLSpatialGroup* group = *iter;
		group->checkOcclusion();
		if (sUseOcclusion > 1 && group->isOcclusionState(LLSpatialGroup::OCCLUDED))
		{
			markOccluder(group);
		}
		else
		{
			group->setVisible();
			stateSort(group, camera);

			if (!sDelayVBUpdate)
			{ //rebuild mesh as soon as we know it's visible
				group->rebuildMesh();
			}
		}
	}}
	
	{
		LL_PROFILE_ZONE_NAMED_CATEGORY_DRAWABLE("stateSort"); // LL_RECORD_BLOCK_TIME(FTM_STATESORT_DRAWABLE);
		for (LLCullResult::drawable_iterator iter = sCull->beginVisibleList();
			 iter != sCull->endVisibleList(); ++iter)
		{
			LLDrawable *drawablep = *iter;
			if (!drawablep->isDead())
			{
				stateSort(drawablep, camera);
			}
		}
	}
		
	postSort(camera);	
}

void LLPipeline::stateSort(LLSpatialGroup* group, LLCamera& camera)
{
	if (group->changeLOD())
	{
		for (LLSpatialGroup::element_iter i = group->getDataBegin(); i != group->getDataEnd(); ++i)
		{
            LLDrawable* drawablep = (LLDrawable*)(*i)->getDrawable();            
			stateSort(drawablep, camera);
		}

		if (LLViewerCamera::sCurCameraID == LLViewerCamera::CAMERA_WORLD)
		{ //avoid redundant stateSort calls
			group->mLastUpdateDistance = group->mDistance;
		}
	}
}

void LLPipeline::stateSort(LLSpatialBridge* bridge, LLCamera& camera, BOOL fov_changed)
{
    LL_PROFILE_ZONE_SCOPED_CATEGORY_PIPELINE;
    if (bridge->getSpatialGroup()->changeLOD() || fov_changed)
	{
		bool force_update = false;
		bridge->updateDistance(camera, force_update);
	}
}

void LLPipeline::stateSort(LLDrawable* drawablep, LLCamera& camera)
{
    LL_PROFILE_ZONE_SCOPED_CATEGORY_PIPELINE;
    if (!drawablep
		|| drawablep->isDead() 
		|| !hasRenderType(drawablep->getRenderType()))
	{
		return;
	}
	
    // SL-11353
    // ignore our own geo when rendering spotlight shadowmaps...
    // 
    if (RenderSpotLight && drawablep == RenderSpotLight)
    {
        return;
    }

	if (LLSelectMgr::getInstance()->mHideSelectedObjects)
	{
//		if (drawablep->getVObj().notNull() &&
//			drawablep->getVObj()->isSelected())
// [RLVa:KB] - Checked: 2010-09-28 (RLVa-1.2.1f) | Modified: RLVa-1.2.1f
		const LLViewerObject* pObj = drawablep->getVObj();
		if ( (pObj) && (pObj->isSelected()) && 
			 ( (!RlvActions::isRlvEnabled()) || 
			   ( ((!pObj->isHUDAttachment()) || (!gRlvAttachmentLocks.isLockedAttachment(pObj->getRootEdit()))) && 
				 (RlvActions::canEdit(pObj)) ) ) )
// [/RVLa:KB]
		{
			return;
		}
	}

	if (drawablep->isAvatar())
	{ //don't draw avatars beyond render distance or if we don't have a spatial group.
		if ((drawablep->getSpatialGroup() == NULL) || 
			(drawablep->getSpatialGroup()->mDistance > LLVOAvatar::sRenderDistance))
		{
			return;
		}

		LLVOAvatar* avatarp = (LLVOAvatar*) drawablep->getVObj().get();
		if (!avatarp->isVisible())
		{
			return;
		}
	}

	assertInitialized();

	if (hasRenderType(drawablep->mRenderType))
	{
		if (!drawablep->isState(LLDrawable::INVISIBLE|LLDrawable::FORCE_INVISIBLE))
		{
			drawablep->setVisible(camera, NULL, FALSE);
		}
	}

	if (LLViewerCamera::sCurCameraID == LLViewerCamera::CAMERA_WORLD)
	{
		//if (drawablep->isVisible()) isVisible() check here is redundant, if it wasn't visible, it wouldn't be here
		{
			if (!drawablep->isActive())
			{
				bool force_update = false;
				drawablep->updateDistance(camera, force_update);
			}
			else if (drawablep->isAvatar())
			{
				bool force_update = false;
				drawablep->updateDistance(camera, force_update); // calls vobj->updateLOD() which calls LLVOAvatar::updateVisibility()
			}
		}
	}

	if (!drawablep->getVOVolume())
	{
		for (LLDrawable::face_list_t::iterator iter = drawablep->mFaces.begin();
				iter != drawablep->mFaces.end(); iter++)
		{
			LLFace* facep = *iter;

			if (facep->hasGeometry())
			{
				if (facep->getPool())
				{
					facep->getPool()->enqueue(facep);
				}
				else
				{
					break;
				}
			}
		}
	}
	
	mNumVisibleFaces += drawablep->getNumFaces();
}


void forAllDrawables(LLCullResult::sg_iterator begin, 
					 LLCullResult::sg_iterator end,
					 void (*func)(LLDrawable*))
{
	for (LLCullResult::sg_iterator i = begin; i != end; ++i)
	{
		for (LLSpatialGroup::element_iter j = (*i)->getDataBegin(); j != (*i)->getDataEnd(); ++j)
		{
			if((*j)->hasDrawable())
			{
				func((LLDrawable*)(*j)->getDrawable());	
			}
		}
	}
}

void LLPipeline::forAllVisibleDrawables(void (*func)(LLDrawable*))
{
	forAllDrawables(sCull->beginDrawableGroups(), sCull->endDrawableGroups(), func);
	forAllDrawables(sCull->beginVisibleGroups(), sCull->endVisibleGroups(), func);
}

//function for creating scripted beacons
void renderScriptedBeacons(LLDrawable* drawablep)
{
	LLViewerObject *vobj = drawablep->getVObj();
	if (vobj 
		&& !vobj->isAvatar() 
		&& !vobj->getParent()
		&& vobj->flagScripted())
	{
		if (gPipeline.sRenderBeacons)
		{
			gObjectList.addDebugBeacon(vobj->getPositionAgent(), "", LLColor4(1.f, 0.f, 0.f, 0.5f), LLColor4(1.f, 1.f, 1.f, 0.5f), LLPipeline::DebugBeaconLineWidth);
		}

		if (gPipeline.sRenderHighlight)
		{
			S32 face_id;
			S32 count = drawablep->getNumFaces();
			for (face_id = 0; face_id < count; face_id++)
			{
				LLFace * facep = drawablep->getFace(face_id);
				if (facep) 
				{
					gPipeline.mHighlightFaces.push_back(facep);
				}
			}
		}
	}
}

void renderScriptedTouchBeacons(LLDrawable* drawablep)
{
	LLViewerObject *vobj = drawablep->getVObj();
	if (vobj 
		&& !vobj->isAvatar() 
		&& !vobj->getParent()
		&& vobj->flagScripted()
		&& vobj->flagHandleTouch())
	{
		if (gPipeline.sRenderBeacons)
		{
			gObjectList.addDebugBeacon(vobj->getPositionAgent(), "", LLColor4(1.f, 0.f, 0.f, 0.5f), LLColor4(1.f, 1.f, 1.f, 0.5f), LLPipeline::DebugBeaconLineWidth);
		}

		if (gPipeline.sRenderHighlight)
		{
			S32 face_id;
			S32 count = drawablep->getNumFaces();
			for (face_id = 0; face_id < count; face_id++)
			{
				LLFace * facep = drawablep->getFace(face_id);
				if (facep)
				{
					gPipeline.mHighlightFaces.push_back(facep);
			}
		}
	}
}
}

void renderPhysicalBeacons(LLDrawable* drawablep)
{
	LLViewerObject *vobj = drawablep->getVObj();
	if (vobj 
		&& !vobj->isAvatar() 
		//&& !vobj->getParent()
		&& vobj->flagUsePhysics())
	{
		if (gPipeline.sRenderBeacons)
		{
			gObjectList.addDebugBeacon(vobj->getPositionAgent(), "", LLColor4(0.f, 1.f, 0.f, 0.5f), LLColor4(1.f, 1.f, 1.f, 0.5f), LLPipeline::DebugBeaconLineWidth);
		}

		if (gPipeline.sRenderHighlight)
		{
			S32 face_id;
			S32 count = drawablep->getNumFaces();
			for (face_id = 0; face_id < count; face_id++)
			{
				LLFace * facep = drawablep->getFace(face_id);
				if (facep)
				{
					gPipeline.mHighlightFaces.push_back(facep);
			}
		}
	}
}
}

void renderMOAPBeacons(LLDrawable* drawablep)
{
	LLViewerObject *vobj = drawablep->getVObj();

	if(!vobj || vobj->isAvatar())
		return;

	bool beacon=false;
	U8 tecount=vobj->getNumTEs();
	for(int x=0;x<tecount;x++)
	{
		if(vobj->getTEref(x).hasMedia())
		{
			beacon=true;
			break;
		}
	}
	if(beacon)
	{
		if (gPipeline.sRenderBeacons)
		{
			gObjectList.addDebugBeacon(vobj->getPositionAgent(), "", LLColor4(1.f, 1.f, 1.f, 0.5f), LLColor4(1.f, 1.f, 1.f, 0.5f), LLPipeline::DebugBeaconLineWidth);
		}

		if (gPipeline.sRenderHighlight)
		{
			S32 face_id;
			S32 count = drawablep->getNumFaces();
			for (face_id = 0; face_id < count; face_id++)
			{
				LLFace * facep = drawablep->getFace(face_id);
				if (facep)
				{
					gPipeline.mHighlightFaces.push_back(facep);
			}
		}
	}
}
}

void renderParticleBeacons(LLDrawable* drawablep)
{
	// Look for attachments, objects, etc.
	LLViewerObject *vobj = drawablep->getVObj();
	if (vobj 
		&& vobj->isParticleSource())
	{
		if (gPipeline.sRenderBeacons)
		{
			LLColor4 light_blue(0.5f, 0.5f, 1.f, 0.5f);
			gObjectList.addDebugBeacon(vobj->getPositionAgent(), "", light_blue, LLColor4(1.f, 1.f, 1.f, 0.5f), LLPipeline::DebugBeaconLineWidth);
		}

		if (gPipeline.sRenderHighlight)
		{
			S32 face_id;
			S32 count = drawablep->getNumFaces();
			for (face_id = 0; face_id < count; face_id++)
			{
				LLFace * facep = drawablep->getFace(face_id);
				if (facep)
				{
					gPipeline.mHighlightFaces.push_back(facep);
			}
		}
	}
}
}

void renderSoundHighlights(LLDrawable* drawablep)
{
	// Look for attachments, objects, etc.
	LLViewerObject *vobj = drawablep->getVObj();
	if (vobj && vobj->isAudioSource())
	{
		if (gPipeline.sRenderHighlight)
		{
			S32 face_id;
			S32 count = drawablep->getNumFaces();
			for (face_id = 0; face_id < count; face_id++)
			{
				LLFace * facep = drawablep->getFace(face_id);
				if (facep)
				{
					gPipeline.mHighlightFaces.push_back(facep);
			}
		}
	}
}
}

void LLPipeline::touchTexture(LLViewerTexture* tex, F32 vsize)
{
    if (tex)
    {
        LLImageGL* gl_tex = tex->getGLTexture();
        if (gl_tex && gl_tex->updateBindStats(gl_tex->mTextureMemory))
        {
            tex->setActive();
            tex->addTextureStats(vsize);
        }
    }


}
void LLPipeline::touchTextures(LLDrawInfo* info)
{
    LL_PROFILE_ZONE_SCOPED_CATEGORY_PIPELINE;
    for (int i = 0; i < info->mTextureList.size(); ++i)
    {
        touchTexture(info->mTextureList[i], info->mTextureListVSize[i]);
    }

    touchTexture(info->mTexture, info->mVSize);
    touchTexture(info->mSpecularMap, info->mVSize);
    touchTexture(info->mNormalMap, info->mVSize);
}

void LLPipeline::postSort(LLCamera& camera)
{
    LL_PROFILE_ZONE_SCOPED_CATEGORY_PIPELINE;

	assertInitialized();
	sVolumeSAFrame = 0.f; //ZK LBG

	LL_PUSH_CALLSTACKS();
	//rebuild drawable geometry
	{
		LL_PROFILE_ZONE_NAMED_CATEGORY_PIPELINE("PostSort: rebuildGeom");
	for (LLCullResult::sg_iterator i = sCull->beginDrawableGroups(); i != sCull->endDrawableGroups(); ++i)
	{
		LLSpatialGroup* group = *i;
		if (!sUseOcclusion || 
			!group->isOcclusionState(LLSpatialGroup::OCCLUDED))
		{
			group->rebuildGeom();
		}
	}
	LL_PUSH_CALLSTACKS();
	//rebuild groups
	sCull->assertDrawMapsEmpty();

	rebuildPriorityGroups();
	LL_PUSH_CALLSTACKS();

	
	//build render map
	{
		LL_PROFILE_ZONE_NAMED_CATEGORY_PIPELINE("build render map");
	for (LLCullResult::sg_iterator i = sCull->beginVisibleGroups(); i != sCull->endVisibleGroups(); ++i)
	{
		LLSpatialGroup* group = *i;
		if ((sUseOcclusion && 
			group->isOcclusionState(LLSpatialGroup::OCCLUDED)) ||
			(RenderAutoHideSurfaceAreaLimit > 0.f && 
			group->mSurfaceArea > RenderAutoHideSurfaceAreaLimit*llmax(group->mObjectBoxSize, 10.f)))
		{
			continue;
		}

		if (group->hasState(LLSpatialGroup::NEW_DRAWINFO) && group->hasState(LLSpatialGroup::GEOM_DIRTY))
		{ //no way this group is going to be drawable without a rebuild
			group->rebuildGeom();
		}

		for (LLSpatialGroup::draw_map_t::iterator j = group->mDrawMap.begin(); j != group->mDrawMap.end(); ++j)
		{
			LLSpatialGroup::drawmap_elem_t& src_vec = j->second;	
			if (!hasRenderType(j->first))
			{
				continue;
			}
			
			for (LLSpatialGroup::drawmap_elem_t::iterator k = src_vec.begin(); k != src_vec.end(); ++k)
			{
                LLDrawInfo* info = *k;
				
				sCull->pushDrawInfo(j->first, info);
                if (!sShadowRender && !sReflectionRender)
                {
                    touchTextures(info);
                    addTrianglesDrawn(info->mCount, info->mDrawMode);
                }
			}
		}

		if (hasRenderType(LLPipeline::RENDER_TYPE_PASS_ALPHA))
		{
			LL_PROFILE_ZONE_NAMED_CATEGORY_PIPELINE("Collect Alpha groups");
			LLSpatialGroup::draw_map_t::iterator alpha = group->mDrawMap.find(LLRenderPass::PASS_ALPHA);
			
			if (alpha != group->mDrawMap.end())
			{ //store alpha groups for sorting
				LLSpatialBridge* bridge = group->getSpatialPartition()->asBridge();
				if (LLViewerCamera::sCurCameraID == LLViewerCamera::CAMERA_WORLD)
				{
					if (bridge)
					{
						LLCamera trans_camera = bridge->transformCamera(camera);
						group->updateDistance(trans_camera);
					}
					else
					{
						group->updateDistance(camera);
					}
				}
							
				if (hasRenderType(LLDrawPool::POOL_ALPHA))
				{
					sCull->pushAlphaGroup(group);
				}
			}

            LLSpatialGroup::draw_map_t::iterator rigged_alpha = group->mDrawMap.find(LLRenderPass::PASS_ALPHA_RIGGED);

            if (rigged_alpha != group->mDrawMap.end())
            { //store rigged alpha groups for LLDrawPoolAlpha prepass (skip distance update, rigged attachments use depth buffer)
                if (hasRenderType(LLDrawPool::POOL_ALPHA))
                {
                    sCull->pushRiggedAlphaGroup(group);
                }
            }
		}
	}
	}
	
	//flush particle VB
	if (LLVOPartGroup::sVB)
	{
		LLVOPartGroup::sVB->flush();
	}
	else
	{
		LL_WARNS_ONCE() << "Missing particle buffer" << LL_ENDL;
	}

	/*bool use_transform_feedback = gTransformPositionProgram.mProgramObject && !mMeshDirtyGroup.empty();

	if (use_transform_feedback)
	{ //place a query around potential transform feedback code for synchronization
		mTransformFeedbackPrimitives = 0;

		if (!mMeshDirtyQueryObject)
		{
			glGenQueriesARB(1, &mMeshDirtyQueryObject);
		}

		
		glBeginQueryARB(GL_TRANSFORM_FEEDBACK_PRIMITIVES_WRITTEN, mMeshDirtyQueryObject);
	}*/
	{
		LL_PROFILE_ZONE_NAMED_CATEGORY_PIPELINE("rebuild delayed upd groups");
	//pack vertex buffers for groups that chose to delay their updates
	for (LLSpatialGroup::sg_vector_t::iterator iter = mMeshDirtyGroup.begin(); iter != mMeshDirtyGroup.end(); ++iter)
	{
		(*iter)->rebuildMesh();
	}
	}
	}

	/*if (use_transform_feedback)
	{
		glEndQueryARB(GL_TRANSFORM_FEEDBACK_PRIMITIVES_WRITTEN);
	}*/
	
	mMeshDirtyGroup.clear();

	{
		LL_PROFILE_ZONE_NAMED_CATEGORY_PIPELINE("sort alpha groups");
	if (!sShadowRender)
	{
        // order alpha groups by distance
		std::sort(sCull->beginAlphaGroups(), sCull->endAlphaGroups(), LLSpatialGroup::CompareDepthGreater());

        // order rigged alpha groups by avatar attachment order
        std::sort(sCull->beginRiggedAlphaGroups(), sCull->endRiggedAlphaGroups(), LLSpatialGroup::CompareRenderOrder());
	}
	}

	LL_PUSH_CALLSTACKS();
	{
		LL_PROFILE_ZONE_NAMED_CATEGORY_PIPELINE("beacon rendering flags");
	// only render if the flag is set. The flag is only set if we are in edit mode or the toggle is set in the menus
	// Ansariel: Make beacons also show when beacons floater is closed.
	if (/*LLFloaterReg::instanceVisible("beacons") &&*/ !sShadowRender)
	{
		if (sRenderScriptedTouchBeacons)
		{
			// Only show the beacon on the root object.
			forAllVisibleDrawables(renderScriptedTouchBeacons);
		}
		else
		if (sRenderScriptedBeacons)
		{
			// Only show the beacon on the root object.
			forAllVisibleDrawables(renderScriptedBeacons);
		}

		if (sRenderPhysicalBeacons)
		{
			// Only show the beacon on the root object.
			forAllVisibleDrawables(renderPhysicalBeacons);
		}

		if(sRenderMOAPBeacons)
		{
			forAllVisibleDrawables(renderMOAPBeacons);
		}

		if (sRenderParticleBeacons)
		{
			forAllVisibleDrawables(renderParticleBeacons);
		}

		// If god mode, also show audio cues
		if (sRenderSoundBeacons && gAudiop)
		{
			// Walk all sound sources and render out beacons for them. Note, this isn't done in the ForAllVisibleDrawables function, because some are not visible.
			LLAudioEngine::source_map::iterator iter;
			for (iter = gAudiop->mAllSources.begin(); iter != gAudiop->mAllSources.end(); ++iter)
			{
				LLAudioSource *sourcep = iter->second;

				LLVector3d pos_global = sourcep->getPositionGlobal();
				LLVector3 pos = gAgent.getPosAgentFromGlobal(pos_global);
				if (gPipeline.sRenderBeacons)
				{
					//pos += LLVector3(0.f, 0.f, 0.2f);
					gObjectList.addDebugBeacon(pos, "", LLColor4(1.f, 1.f, 0.f, 0.5f), LLColor4(1.f, 1.f, 1.f, 0.5f), DebugBeaconLineWidth);
				}
			}
			// now deal with highlights for all those seeable sound sources
			forAllVisibleDrawables(renderSoundHighlights);
		}
	}
	}
	LL_PUSH_CALLSTACKS();
	// If managing your telehub, draw beacons at telehub and currently selected spawnpoint.
	if (LLFloaterTelehub::renderBeacons() && !sShadowRender)
	{
		LLFloaterTelehub::addBeacons();
	}

	if (!sShadowRender)
	{
		LL_PROFILE_ZONE_NAMED_CATEGORY_PIPELINE("Render face highlights");
		mSelectedFaces.clear();

		if (!gNonInteractive)
		{
			LLPipeline::setRenderHighlightTextureChannel(gFloaterTools->getPanelFace()->getTextureChannelToEdit());
		}

		// Draw face highlights for selected faces.
		if (LLSelectMgr::getInstance()->getTEMode())
		{
			struct f : public LLSelectedTEFunctor
			{
				virtual bool apply(LLViewerObject* object, S32 te)
				{
					if (object->mDrawable)
					{
						LLFace * facep = object->mDrawable->getFace(te);
						if (facep)
						{
							gPipeline.mSelectedFaces.push_back(facep);
					}
					}
					return true;
				}
			} func;
			LLSelectMgr::getInstance()->getSelection()->applyToTEs(&func);
		}
	}

	//LLSpatialGroup::sNoDelete = FALSE;
	LL_PUSH_CALLSTACKS();
}


void render_hud_elements()
{
    LL_PROFILE_ZONE_SCOPED_CATEGORY_UI; //LL_RECORD_BLOCK_TIME(FTM_RENDER_UI);
	gPipeline.disableLights();
	
	LLGLDisable fog(GL_FOG);
	LLGLSUIDefault gls_ui;

	LLGLEnable stencil(GL_STENCIL_TEST);
	glStencilFunc(GL_ALWAYS, 255, 0xFFFFFFFF);
	glStencilMask(0xFFFFFFFF);
	glStencilOp(GL_KEEP, GL_KEEP, GL_REPLACE);
	
	gGL.color4f(1,1,1,1);
	
	gUIProgram.bind();
	LLGLDepthTest depth(GL_TRUE, GL_FALSE);

	if (!LLPipeline::sReflectionRender && gPipeline.hasRenderDebugFeatureMask(LLPipeline::RENDER_DEBUG_FEATURE_UI))
	{
		LLGLEnable multisample(LLPipeline::RenderFSAASamples > 0 ? GL_MULTISAMPLE_ARB : 0);
		gViewerWindow->renderSelections(FALSE, FALSE, FALSE); // For HUD version in render_ui_3d()
	
		// Draw the tracking overlays
		LLTracker::render3D();
		
        if (LLWorld::instanceExists())
        {
            // Show the property lines
            LLWorld::getInstance()->renderPropertyLines();
        }
		LLViewerParcelMgr::getInstance()->render();
		LLViewerParcelMgr::getInstance()->renderParcelCollision();
	
		// Render name tags.
		LLHUDObject::renderAll();
	}
	else if (gForceRenderLandFence)
	{
		// This is only set when not rendering the UI, for parcel snapshots
		LLViewerParcelMgr::getInstance()->render();
	}
	else if (gPipeline.hasRenderType(LLPipeline::RENDER_TYPE_HUD))
	{
		LLHUDText::renderAllHUD();
	}

	gUIProgram.unbind();
	gGL.flush();
}

void LLPipeline::renderHighlights()
{
	assertInitialized();

	// Draw 3D UI elements here (before we clear the Z buffer in POOL_HUD)
	// Render highlighted faces.
	LLGLSPipelineAlpha gls_pipeline_alpha;
	LLColor4 color(1.f, 1.f, 1.f, 0.5f);
	LLGLEnable color_mat(GL_COLOR_MATERIAL);
	disableLights();

	if (!hasRenderType(LLPipeline::RENDER_TYPE_HUD) && !mHighlightSet.empty())
	{ //draw blurry highlight image over screen
		LLGLEnable blend(GL_BLEND);
		LLGLDepthTest depth(GL_TRUE, GL_FALSE, GL_ALWAYS);
		LLGLDisable test(GL_ALPHA_TEST);

		LLGLEnable stencil(GL_STENCIL_TEST);
		gGL.flush();
		glStencilMask(0xFFFFFFFF);
		glClearStencil(1);
		glClear(GL_STENCIL_BUFFER_BIT);

		glStencilFunc(GL_ALWAYS, 0, 0xFFFFFFFF);
		glStencilOp(GL_REPLACE, GL_REPLACE, GL_REPLACE);

		gGL.setColorMask(false, false);

        gHighlightProgram.bind();

		for (std::set<HighlightItem>::iterator iter = mHighlightSet.begin(); iter != mHighlightSet.end(); ++iter)
		{
			renderHighlight(iter->mItem->getVObj(), 1.f);
		}
		gGL.setColorMask(true, false);

		glStencilOp(GL_KEEP, GL_KEEP, GL_KEEP);
		glStencilFunc(GL_NOTEQUAL, 0, 0xFFFFFFFF);
		
		//gGL.setSceneBlendType(LLRender::BT_ADD_WITH_ALPHA);

		gGL.pushMatrix();
		gGL.loadIdentity();
		gGL.matrixMode(LLRender::MM_PROJECTION);
		gGL.pushMatrix();
		gGL.loadIdentity();

		gGL.getTexUnit(0)->bind(&mHighlight);

		LLVector2 tc1;
		LLVector2 tc2;

		tc1.setVec(0,0);
		tc2.setVec(2,2);

		gGL.begin(LLRender::TRIANGLES);
				
		F32 scale = RenderHighlightBrightness;
		LLColor4 color = RenderHighlightColor;
		F32 thickness = RenderHighlightThickness;

		for (S32 pass = 0; pass < 2; ++pass)
		{
			if (pass == 0)
			{
				gGL.setSceneBlendType(LLRender::BT_ADD_WITH_ALPHA);
			}
			else
			{
				gGL.setSceneBlendType(LLRender::BT_ALPHA);
			}

			for (S32 i = 0; i < 8; ++i)
			{
				for (S32 j = 0; j < 8; ++j)
				{
					LLVector2 tc(i-4+0.5f, j-4+0.5f);

					F32 dist = 1.f-(tc.length()/sqrtf(32.f));
					dist *= scale/64.f;

					tc *= thickness;
					tc.mV[0] = (tc.mV[0])/mHighlight.getWidth();
					tc.mV[1] = (tc.mV[1])/mHighlight.getHeight();

					gGL.color4f(color.mV[0],
								color.mV[1],
								color.mV[2],
								color.mV[3]*dist);
					
					gGL.texCoord2f(tc.mV[0]+tc1.mV[0], tc.mV[1]+tc2.mV[1]);
					gGL.vertex2f(-1,3);
					
					gGL.texCoord2f(tc.mV[0]+tc1.mV[0], tc.mV[1]+tc1.mV[1]);
					gGL.vertex2f(-1,-1);
					
					gGL.texCoord2f(tc.mV[0]+tc2.mV[0], tc.mV[1]+tc1.mV[1]);
					gGL.vertex2f(3,-1);
				}
			}
		}

		gGL.end();

		gGL.popMatrix();
		gGL.matrixMode(LLRender::MM_MODELVIEW);
		gGL.popMatrix();
		
		//gGL.setSceneBlendType(LLRender::BT_ALPHA);
	}

	if ((LLViewerShaderMgr::instance()->getShaderLevel(LLViewerShaderMgr::SHADER_INTERFACE) > 0))
	{
		gHighlightProgram.bind();
		gGL.diffuseColor4f(1,1,1,0.5f);
	}
	
	if (hasRenderDebugFeatureMask(RENDER_DEBUG_FEATURE_SELECTED) && !mFaceSelectImagep)
		{
			mFaceSelectImagep = LLViewerTextureManager::getFetchedTexture(IMG_FACE_SELECT);
		}

	if (hasRenderDebugFeatureMask(RENDER_DEBUG_FEATURE_SELECTED) && (sRenderHighlightTextureChannel == LLRender::DIFFUSE_MAP))
	{
		// Make sure the selection image gets downloaded and decoded
		mFaceSelectImagep->addTextureStats((F32)MAX_IMAGE_AREA);

		U32 count = mSelectedFaces.size();
		for (U32 i = 0; i < count; i++)
		{
			LLFace *facep = mSelectedFaces[i];
			if (!facep || facep->getDrawable()->isDead())
			{
				LL_ERRS() << "Bad face on selection" << LL_ENDL;
				return;
			}
			
			facep->renderSelected(mFaceSelectImagep, color);
		}
	}

	if (hasRenderDebugFeatureMask(RENDER_DEBUG_FEATURE_SELECTED))
	{
		// Paint 'em red!
		color.setVec(1.f, 0.f, 0.f, 0.5f);
		
		int count = mHighlightFaces.size();
		for (S32 i = 0; i < count; i++)
		{
			LLFace* facep = mHighlightFaces[i];
			facep->renderSelected(LLViewerTexture::sNullImagep, color);
		}
	}

	// Contains a list of the faces of objects that are physical or
	// have touch-handlers.
	mHighlightFaces.clear();

	if (LLViewerShaderMgr::instance()->getShaderLevel(LLViewerShaderMgr::SHADER_INTERFACE) > 0)
	{
		gHighlightProgram.unbind();
	}


	if (hasRenderDebugFeatureMask(RENDER_DEBUG_FEATURE_SELECTED) && (sRenderHighlightTextureChannel == LLRender::NORMAL_MAP))
	{
		color.setVec(1.0f, 0.5f, 0.5f, 0.5f);
		if ((LLViewerShaderMgr::instance()->getShaderLevel(LLViewerShaderMgr::SHADER_INTERFACE) > 0))
		{
			gHighlightNormalProgram.bind();
			gGL.diffuseColor4f(1,1,1,0.5f);
		}

		mFaceSelectImagep->addTextureStats((F32)MAX_IMAGE_AREA);

		U32 count = mSelectedFaces.size();
		for (U32 i = 0; i < count; i++)
		{
			LLFace *facep = mSelectedFaces[i];
			if (!facep || facep->getDrawable()->isDead())
			{
				LL_ERRS() << "Bad face on selection" << LL_ENDL;
				return;
			}

			facep->renderSelected(mFaceSelectImagep, color);
		}

		if ((LLViewerShaderMgr::instance()->getShaderLevel(LLViewerShaderMgr::SHADER_INTERFACE) > 0))
		{
			gHighlightNormalProgram.unbind();
		}
	}

	if (hasRenderDebugFeatureMask(RENDER_DEBUG_FEATURE_SELECTED) && (sRenderHighlightTextureChannel == LLRender::SPECULAR_MAP))
	{
		color.setVec(0.0f, 0.3f, 1.0f, 0.8f);
		if ((LLViewerShaderMgr::instance()->getShaderLevel(LLViewerShaderMgr::SHADER_INTERFACE) > 0))
		{
			gHighlightSpecularProgram.bind();
			gGL.diffuseColor4f(1,1,1,0.5f);
		}

		mFaceSelectImagep->addTextureStats((F32)MAX_IMAGE_AREA);

		U32 count = mSelectedFaces.size();
		for (U32 i = 0; i < count; i++)
		{
			LLFace *facep = mSelectedFaces[i];
			if (!facep || facep->getDrawable()->isDead())
			{
				LL_ERRS() << "Bad face on selection" << LL_ENDL;
				return;
			}

			facep->renderSelected(mFaceSelectImagep, color);
		}

		if ((LLViewerShaderMgr::instance()->getShaderLevel(LLViewerShaderMgr::SHADER_INTERFACE) > 0))
		{
			gHighlightSpecularProgram.unbind();
		}
	}
}

//debug use
U32 LLPipeline::sCurRenderPoolType = 0 ;

void LLPipeline::renderGeom(LLCamera& camera, bool forceVBOUpdate)
{
	LL_PROFILE_ZONE_SCOPED_CATEGORY_PIPELINE; //LL_RECORD_BLOCK_TIME(FTM_RENDER_GEOMETRY);

	assertInitialized();

	F32 saved_modelview[16];
	F32 saved_projection[16];

	//HACK: preserve/restore matrices around HUD render
	if (gPipeline.hasRenderType(LLPipeline::RENDER_TYPE_HUD))
	{
		for (U32 i = 0; i < 16; i++)
		{
			saved_modelview[i] = gGLModelView[i];
			saved_projection[i] = gGLProjection[i];
		}
	}

	///////////////////////////////////////////
	//
	// Sync and verify GL state
	//
	//

	stop_glerror();

	LLVertexBuffer::unbind();

	// Do verification of GL state
	LLGLState::checkStates();
	LLGLState::checkTextureChannels();
	if (mRenderDebugMask & RENDER_DEBUG_VERIFY)
	{
		if (!verify())
		{
			LL_ERRS() << "Pipeline verification failed!" << LL_ENDL;
		}
	}

	LLAppViewer::instance()->pingMainloopTimeout("Pipeline:ForceVBO");
	
	// Initialize lots of GL state to "safe" values
	gGL.getTexUnit(0)->unbind(LLTexUnit::TT_TEXTURE);
	gGL.matrixMode(LLRender::MM_TEXTURE);
	gGL.loadIdentity();
	gGL.matrixMode(LLRender::MM_MODELVIEW);

	LLGLSPipeline gls_pipeline;
	LLGLEnable multisample(RenderFSAASamples > 0 ? GL_MULTISAMPLE_ARB : 0);

	LLGLState gls_color_material(GL_COLOR_MATERIAL, mLightingDetail < 2);
				
	// Toggle backface culling for debugging
	LLGLEnable cull_face(mBackfaceCull ? GL_CULL_FACE : 0);
	// Set fog
	bool use_fog = hasRenderDebugFeatureMask(LLPipeline::RENDER_DEBUG_FEATURE_FOG);
	LLGLEnable fog_enable(use_fog &&
						  !gPipeline.canUseWindLightShadersOnObjects() ? GL_FOG : 0);
	gSky.updateFog(camera.getFar());
	if (!use_fog)
	{
		sUnderWaterRender = false;
	}

	gGL.getTexUnit(0)->bind(LLViewerFetchedTexture::sDefaultImagep);
	LLViewerFetchedTexture::sDefaultImagep->setAddressMode(LLTexUnit::TAM_WRAP);
	

	//////////////////////////////////////////////
	//
	// Actually render all of the geometry
	//
	//	
	stop_glerror();
	
	LLAppViewer::instance()->pingMainloopTimeout("Pipeline:RenderDrawPools");

	for (pool_set_t::iterator iter = mPools.begin(); iter != mPools.end(); ++iter)
	{
		LLDrawPool *poolp = *iter;
		if (hasRenderType(poolp->getType()))
		{
			poolp->prerender();
		}
	}

	{
		LL_PROFILE_ZONE_NAMED_CATEGORY_DRAWPOOL("pools"); //LL_RECORD_BLOCK_TIME(FTM_POOLS);
		
		// HACK: don't calculate local lights if we're rendering the HUD!
		//    Removing this check will cause bad flickering when there are 
		//    HUD elements being rendered AND the user is in flycam mode  -nyx
		if (!gPipeline.hasRenderType(LLPipeline::RENDER_TYPE_HUD))
		{
			calcNearbyLights(camera);
			setupHWLights(NULL);
		}

		bool occlude = sUseOcclusion > 1;
		U32 cur_type = 0;

		pool_set_t::iterator iter1 = mPools.begin();
		while ( iter1 != mPools.end() )
		{
			LLDrawPool *poolp = *iter1;
			
			cur_type = poolp->getType();

			//debug use
			sCurRenderPoolType = cur_type ;

			if (occlude && cur_type >= LLDrawPool::POOL_GRASS)
			{
				occlude = false;
				gGLLastMatrix = NULL;
				gGL.loadMatrix(gGLModelView);
				LLGLSLShader::bindNoShader();
// [RLVa:KB] - @setsphere
				if (LLPipeline::sRenderDeferred || !LLRenderTarget::sUseFBO || !LLPipeline::sUseDepthTexture)
				{
					doOcclusion(camera);
				}
				else
				{
					doOcclusion(camera, mScreen, mOcclusionDepth, &mDeferredDepth);
				}
// [/RLVa:KB]
//				doOcclusion(camera);
			}

			pool_set_t::iterator iter2 = iter1;
			if (hasRenderType(poolp->getType()) && poolp->getNumPasses() > 0)
			{
				LL_PROFILE_ZONE_NAMED_CATEGORY_DRAWPOOL("pool render"); //LL_RECORD_BLOCK_TIME(FTM_POOLRENDER);

				gGLLastMatrix = NULL;
				gGL.loadMatrix(gGLModelView);
			
				for( S32 i = 0; i < poolp->getNumPasses(); i++ )
				{
					LLVertexBuffer::unbind();
					poolp->beginRenderPass(i);
					for (iter2 = iter1; iter2 != mPools.end(); iter2++)
					{
						LLDrawPool *p = *iter2;
						if (p->getType() != cur_type)
						{
							break;
						}
						
						if ( !p->getSkipRenderFlag() ) { p->render(i); }
					}
					poolp->endRenderPass(i);
					LLVertexBuffer::unbind();
					if (gDebugGL)
					{
						std::string msg = llformat("pass %d", i);
						LLGLState::checkStates(msg);
						//LLGLState::checkTextureChannels(msg);
						//LLGLState::checkClientArrays(msg);
					}
				}
			}
			else
			{
				// Skip all pools of this type
				for (iter2 = iter1; iter2 != mPools.end(); iter2++)
				{
					LLDrawPool *p = *iter2;
					if (p->getType() != cur_type)
					{
						break;
					}
				}
			}
			iter1 = iter2;
			stop_glerror();
		}
		
		LLAppViewer::instance()->pingMainloopTimeout("Pipeline:RenderDrawPoolsEnd");

		LLVertexBuffer::unbind();
			
		gGLLastMatrix = NULL;
		gGL.loadMatrix(gGLModelView);

		if (occlude)
		{
			occlude = false;
			gGLLastMatrix = NULL;
			gGL.loadMatrix(gGLModelView);
			LLGLSLShader::bindNoShader();
			doOcclusion(camera);
		}
	}

	LLVertexBuffer::unbind();
	LLGLState::checkStates();

	if (!LLPipeline::sImpostorRender)
	{
		LLAppViewer::instance()->pingMainloopTimeout("Pipeline:RenderHighlights");

		if (!sReflectionRender)
		{
			renderHighlights();
		}

		// Contains a list of the faces of objects that are physical or
		// have touch-handlers.
		mHighlightFaces.clear();

		LLAppViewer::instance()->pingMainloopTimeout("Pipeline:RenderDebug");
	
		renderDebug();

		LLVertexBuffer::unbind();
	
		if (!LLPipeline::sReflectionRender && !LLPipeline::sRenderDeferred)
		{
			if (gPipeline.hasRenderDebugFeatureMask(LLPipeline::RENDER_DEBUG_FEATURE_UI))
			{
				// Render debugging beacons.
				gObjectList.renderObjectBeacons();
				gObjectList.resetObjectBeacons();
                gSky.addSunMoonBeacons();
			}
			else
			{
				// Make sure particle effects disappear
				LLHUDObject::renderAllForTimer();
			}
		}
		else
		{
			// Make sure particle effects disappear
			LLHUDObject::renderAllForTimer();
		}

		LLAppViewer::instance()->pingMainloopTimeout("Pipeline:RenderGeomEnd");

		//HACK: preserve/restore matrices around HUD render
		if (gPipeline.hasRenderType(LLPipeline::RENDER_TYPE_HUD))
		{
			for (U32 i = 0; i < 16; i++)
			{
				gGLModelView[i] = saved_modelview[i];
				gGLProjection[i] = saved_projection[i];
			}
		}
	}

	LLVertexBuffer::unbind();

	LLGLState::checkStates();
//	LLGLState::checkTextureChannels();
//	LLGLState::checkClientArrays();
}

void LLPipeline::renderGeomDeferred(LLCamera& camera)
{
	LLAppViewer::instance()->pingMainloopTimeout("Pipeline:RenderGeomDeferred");

	LL_PROFILE_ZONE_SCOPED_CATEGORY_DRAWPOOL; //LL_RECORD_BLOCK_TIME(FTM_RENDER_GEOMETRY);
	{
		// SL-15709 -- NOTE: Tracy only allows one ZoneScoped per function.
		// Solutions are:
		// 1. Use a new scope
		// 2. Use named zones
		// 3. Use transient zones
		LL_PROFILE_ZONE_NAMED_CATEGORY_DRAWPOOL("deferred pools"); //LL_RECORD_BLOCK_TIME(FTM_DEFERRED_POOLS);

		LLGLEnable cull(GL_CULL_FACE);

		for (pool_set_t::iterator iter = mPools.begin(); iter != mPools.end(); ++iter)
		{
			LLDrawPool *poolp = *iter;
			if (hasRenderType(poolp->getType()))
			{
				poolp->prerender();
			}
		}

		LLGLEnable multisample(RenderFSAASamples > 0 ? GL_MULTISAMPLE_ARB : 0);

		LLVertexBuffer::unbind();

		LLGLState::checkStates();
		LLGLState::checkTextureChannels();

		U32 cur_type = 0;

		gGL.setColorMask(true, true);
	
		pool_set_t::iterator iter1 = mPools.begin();

		while ( iter1 != mPools.end() )
		{
			LLDrawPool *poolp = *iter1;
		
			cur_type = poolp->getType();

			pool_set_t::iterator iter2 = iter1;
			if (hasRenderType(poolp->getType()) && poolp->getNumDeferredPasses() > 0)
			{
				LL_PROFILE_ZONE_NAMED_CATEGORY_DRAWPOOL("deferred pool render"); //LL_RECORD_BLOCK_TIME(FTM_DEFERRED_POOLRENDER);

				gGLLastMatrix = NULL;
				gGL.loadMatrix(gGLModelView);
		
				for( S32 i = 0; i < poolp->getNumDeferredPasses(); i++ )
				{
					LLVertexBuffer::unbind();
					poolp->beginDeferredPass(i);
					for (iter2 = iter1; iter2 != mPools.end(); iter2++)
					{
						LLDrawPool *p = *iter2;
						if (p->getType() != cur_type)
						{
							break;
						}

						if ( !p->getSkipRenderFlag() ) { p->renderDeferred(i); }
					}
					poolp->endDeferredPass(i);
					LLVertexBuffer::unbind();

					if (gDebugGL || gDebugPipeline)
					{
						LLGLState::checkStates();
					}
				}
			}
			else
			{
				// Skip all pools of this type
				for (iter2 = iter1; iter2 != mPools.end(); iter2++)
				{
					LLDrawPool *p = *iter2;
					if (p->getType() != cur_type)
					{
						break;
					}
				}
			}
			iter1 = iter2;
			stop_glerror();
		}

		gGLLastMatrix = NULL;
		gGL.matrixMode(LLRender::MM_MODELVIEW);
		gGL.loadMatrix(gGLModelView);

		gGL.setColorMask(true, false);

	} // Tracy ZoneScoped
}

void LLPipeline::renderGeomPostDeferred(LLCamera& camera, bool do_occlusion)
{
	LL_PROFILE_ZONE_SCOPED_CATEGORY_DRAWPOOL; //LL_RECORD_BLOCK_TIME(FTM_POST_DEFERRED_POOLS);
	U32 cur_type = 0;

	LLGLEnable cull(GL_CULL_FACE);

	LLGLEnable multisample(RenderFSAASamples > 0 ? GL_MULTISAMPLE_ARB : 0);

	calcNearbyLights(camera);
	setupHWLights(NULL);

	gGL.setColorMask(true, false);

	pool_set_t::iterator iter1 = mPools.begin();
	bool occlude = LLPipeline::sUseOcclusion > 1 && do_occlusion;

	while ( iter1 != mPools.end() )
	{
		LLDrawPool *poolp = *iter1;
		
		cur_type = poolp->getType();

		if (occlude && cur_type >= LLDrawPool::POOL_GRASS)
		{
			occlude = false;
			gGLLastMatrix = NULL;
			gGL.loadMatrix(gGLModelView);
			LLGLSLShader::bindNoShader();
			doOcclusion(camera, mScreen, mOcclusionDepth, &mDeferredDepth);
			gGL.setColorMask(true, false);
		}

		pool_set_t::iterator iter2 = iter1;
		if (hasRenderType(poolp->getType()) && poolp->getNumPostDeferredPasses() > 0)
		{
			LL_PROFILE_ZONE_NAMED_CATEGORY_DRAWPOOL("deferred poolrender"); //LL_RECORD_BLOCK_TIME(FTM_POST_DEFERRED_POOLRENDER);

			gGLLastMatrix = NULL;
			gGL.loadMatrix(gGLModelView);
		
			for( S32 i = 0; i < poolp->getNumPostDeferredPasses(); i++ )
			{
				LLVertexBuffer::unbind();
				poolp->beginPostDeferredPass(i);
				for (iter2 = iter1; iter2 != mPools.end(); iter2++)
				{
					LLDrawPool *p = *iter2;
					if (p->getType() != cur_type)
					{
						break;
					}
										
					p->renderPostDeferred(i);
				}
				poolp->endPostDeferredPass(i);
				LLVertexBuffer::unbind();

				if (gDebugGL || gDebugPipeline)
				{
					LLGLState::checkStates();
				}
			}
		}
		else
		{
			// Skip all pools of this type
			for (iter2 = iter1; iter2 != mPools.end(); iter2++)
			{
				LLDrawPool *p = *iter2;
				if (p->getType() != cur_type)
				{
					break;
				}
			}
		}
		iter1 = iter2;
		stop_glerror();
	}

	gGLLastMatrix = NULL;
	gGL.matrixMode(LLRender::MM_MODELVIEW);
	gGL.loadMatrix(gGLModelView);

	if (occlude)
	{
		occlude = false;
		LLGLSLShader::bindNoShader();
		doOcclusion(camera);
		gGLLastMatrix = NULL;
		gGL.matrixMode(LLRender::MM_MODELVIEW);
		gGL.loadMatrix(gGLModelView);
	}
}

void LLPipeline::renderGeomShadow(LLCamera& camera)
{
    LL_PROFILE_ZONE_SCOPED_CATEGORY_PIPELINE;
    U32 cur_type = 0;
	
	LLGLEnable cull(GL_CULL_FACE);

	LLVertexBuffer::unbind();

	pool_set_t::iterator iter1 = mPools.begin();
	
	while ( iter1 != mPools.end() )
	{
		LLDrawPool *poolp = *iter1;
		
		cur_type = poolp->getType();

		pool_set_t::iterator iter2 = iter1;
		if (hasRenderType(poolp->getType()) && poolp->getNumShadowPasses() > 0)
		{
			poolp->prerender() ;

			gGLLastMatrix = NULL;
			gGL.loadMatrix(gGLModelView);
		
			for( S32 i = 0; i < poolp->getNumShadowPasses(); i++ )
			{
				LLVertexBuffer::unbind();
				poolp->beginShadowPass(i);
				for (iter2 = iter1; iter2 != mPools.end(); iter2++)
				{
					LLDrawPool *p = *iter2;
					if (p->getType() != cur_type)
					{
						break;
					}
										
					p->renderShadow(i);
				}
				poolp->endShadowPass(i);
				LLVertexBuffer::unbind();

				LLGLState::checkStates();
			}
		}
		else
		{
			// Skip all pools of this type
			for (iter2 = iter1; iter2 != mPools.end(); iter2++)
			{
				LLDrawPool *p = *iter2;
				if (p->getType() != cur_type)
				{
					break;
				}
			}
		}
		iter1 = iter2;
		stop_glerror();
	}

	gGLLastMatrix = NULL;
	gGL.loadMatrix(gGLModelView);
}


void LLPipeline::addTrianglesDrawn(S32 index_count, U32 render_type)
{
    LL_PROFILE_ZONE_SCOPED_CATEGORY_PIPELINE;
	assertInitialized();
	S32 count = 0;
	if (render_type == LLRender::TRIANGLE_STRIP)
	{
		count = index_count-2;
	}
	else
	{
		count = index_count/3;
	}

	record(sStatBatchSize, count);

	add(LLStatViewer::TRIANGLES_DRAWN, LLUnits::Triangles::fromValue(count));

	if (LLPipeline::sRenderFrameTest)
	{
		gViewerWindow->getWindow()->swapBuffers();
		ms_sleep(16);
	}
}

void LLPipeline::renderPhysicsDisplay()
{
	if (!hasRenderDebugMask(LLPipeline::RENDER_DEBUG_PHYSICS_SHAPES))
	{
		return;
	}

	allocatePhysicsBuffer();

	gGL.flush();
	mPhysicsDisplay.bindTarget();
	glClearColor(0,0,0,1);
	gGL.setColorMask(true, true);
	mPhysicsDisplay.clear();
	glClearColor(0,0,0,0);

	gGL.setColorMask(true, false);

	gDebugProgram.bind();

	for (LLWorld::region_list_t::const_iterator iter = LLWorld::getInstance()->getRegionList().begin(); 
			iter != LLWorld::getInstance()->getRegionList().end(); ++iter)
	{
		LLViewerRegion* region = *iter;
		for (U32 i = 0; i < LLViewerRegion::NUM_PARTITIONS; i++)
		{
			LLSpatialPartition* part = region->getSpatialPartition(i);
			if (part)
			{
				if (hasRenderType(part->mDrawableType))
				{
					part->renderPhysicsShapes();
				}
			}
		}
	}

	gGL.flush();

	gDebugProgram.unbind();
	mPhysicsDisplay.flush();
}

extern std::set<LLSpatialGroup*> visible_selected_groups;

void LLPipeline::renderDebug()
{
	assertInitialized();

	bool hud_only = hasRenderType(LLPipeline::RENDER_TYPE_HUD);

	if (!hud_only )
	{
		//Render any navmesh geometry	
		LLPathingLib *llPathingLibInstance = LLPathingLib::getInstance();
		if ( llPathingLibInstance != NULL ) 
		{
			//character floater renderables
			
			LLHandle<LLFloaterPathfindingCharacters> pathfindingCharacterHandle = LLFloaterPathfindingCharacters::getInstanceHandle();
			if ( !pathfindingCharacterHandle.isDead() )
			{
				LLFloaterPathfindingCharacters *pathfindingCharacter = pathfindingCharacterHandle.get();

				if ( pathfindingCharacter->getVisible() || gAgentCamera.cameraMouselook() )			
				{	
					gPathfindingProgram.bind();			
					gPathfindingProgram.uniform1f(sTint, 1.f);
					gPathfindingProgram.uniform1f(sAmbiance, 1.f);
					gPathfindingProgram.uniform1f(sAlphaScale, 1.f);

					//Requried character physics capsule render parameters
					LLUUID id;					
					LLVector3 pos;
					LLQuaternion rot;
				
					if ( pathfindingCharacter->isPhysicsCapsuleEnabled( id, pos, rot ) )
					{
						//remove blending artifacts
						gGL.setColorMask(false, false);
						llPathingLibInstance->renderSimpleShapeCapsuleID( gGL, id, pos, rot );				
						gGL.setColorMask(true, false);
						LLGLEnable blend(GL_BLEND);
						gPathfindingProgram.uniform1f(sAlphaScale, 0.90f);
						llPathingLibInstance->renderSimpleShapeCapsuleID( gGL, id, pos, rot );
						gPathfindingProgram.bind();
					}
				}
			}
			

			//pathing console renderables
			LLHandle<LLFloaterPathfindingConsole> pathfindingConsoleHandle = LLFloaterPathfindingConsole::getInstanceHandle();
			if (!pathfindingConsoleHandle.isDead())
			{
				LLFloaterPathfindingConsole *pathfindingConsole = pathfindingConsoleHandle.get();

				if ( pathfindingConsole->getVisible() || gAgentCamera.cameraMouselook() )
				{				
					F32 ambiance = gSavedSettings.getF32("PathfindingAmbiance");

					gPathfindingProgram.bind();
			
					gPathfindingProgram.uniform1f(sTint, 1.f);
					gPathfindingProgram.uniform1f(sAmbiance, ambiance);
					gPathfindingProgram.uniform1f(sAlphaScale, 1.f);

					if ( !pathfindingConsole->isRenderWorld() )
					{
						const LLColor4 clearColor = gSavedSettings.getColor4("PathfindingNavMeshClear");
						gGL.setColorMask(true, true);
						glClearColor(clearColor.mV[0],clearColor.mV[1],clearColor.mV[2],0);
						glClear(GL_DEPTH_BUFFER_BIT | GL_COLOR_BUFFER_BIT | GL_STENCIL_BUFFER_BIT);					
						gGL.setColorMask(true, false);
						glPolygonMode( GL_FRONT_AND_BACK, GL_FILL );	
					}

					//NavMesh
					if ( pathfindingConsole->isRenderNavMesh() )
					{	
						gGL.flush();
						gGL.setLineWidth(2.0f);	// <FS> Line width OGL core profile fix by Rye Mutt
						LLGLEnable cull(GL_CULL_FACE);
						LLGLDisable blend(GL_BLEND);
						
						if ( pathfindingConsole->isRenderWorld() )
						{					
							LLGLEnable blend(GL_BLEND);
							gPathfindingProgram.uniform1f(sAlphaScale, 0.66f);
							llPathingLibInstance->renderNavMesh();
						}
						else
						{
							llPathingLibInstance->renderNavMesh();
						}
						
						//render edges
						gPathfindingNoNormalsProgram.bind();
						gPathfindingNoNormalsProgram.uniform1f(sTint, 1.f);
						gPathfindingNoNormalsProgram.uniform1f(sAlphaScale, 1.f);
						llPathingLibInstance->renderNavMeshEdges();
						gPathfindingProgram.bind();

						gGL.flush();
						glPolygonMode( GL_FRONT_AND_BACK, GL_FILL );	
						gGL.setLineWidth(1.0f);	// <FS> Line width OGL core profile fix by Rye Mutt
						gGL.flush();
					}
					//User designated path
					if ( LLPathfindingPathTool::getInstance()->isRenderPath() )
					{
						//The path
						gUIProgram.bind();
						gGL.getTexUnit(0)->bind(LLViewerFetchedTexture::sWhiteImagep);
						llPathingLibInstance->renderPath();
						gPathfindingProgram.bind();

                        //The bookends
						//remove blending artifacts
						gGL.setColorMask(false, false);
						llPathingLibInstance->renderPathBookend( gGL, LLPathingLib::LLPL_START );
						llPathingLibInstance->renderPathBookend( gGL, LLPathingLib::LLPL_END );
						
						gGL.setColorMask(true, false);
						//render the bookends
						LLGLEnable blend(GL_BLEND);
						gPathfindingProgram.uniform1f(sAlphaScale, 0.90f);
						llPathingLibInstance->renderPathBookend( gGL, LLPathingLib::LLPL_START );
						llPathingLibInstance->renderPathBookend( gGL, LLPathingLib::LLPL_END );
						gPathfindingProgram.bind();
					}
				
					if ( pathfindingConsole->isRenderWaterPlane() )
					{	
						LLGLEnable blend(GL_BLEND);
						gPathfindingProgram.uniform1f(sAlphaScale, 0.90f);
						llPathingLibInstance->renderSimpleShapes( gGL, gAgent.getRegion()->getWaterHeight() );
					}
				//physics/exclusion shapes
				if ( pathfindingConsole->isRenderAnyShapes() )
				{					
						U32 render_order[] = {
							1 << LLPathingLib::LLST_ObstacleObjects,
							1 << LLPathingLib::LLST_WalkableObjects,
							1 << LLPathingLib::LLST_ExclusionPhantoms,	
							1 << LLPathingLib::LLST_MaterialPhantoms,
						};

						U32 flags = pathfindingConsole->getRenderShapeFlags();

						for (U32 i = 0; i < 4; i++)
						{
							if (!(flags & render_order[i]))
							{
								continue;
							}

							//turn off backface culling for volumes so they are visible when camera is inside volume
							LLGLDisable cull(i >= 2 ? GL_CULL_FACE : 0);
						
							gGL.flush();
							glPolygonMode( GL_FRONT_AND_BACK, GL_FILL );	
				
							//get rid of some z-fighting
							LLGLEnable polyOffset(GL_POLYGON_OFFSET_FILL);
							glPolygonOffset(1.0f, 1.0f);

							//render to depth first to avoid blending artifacts
							gGL.setColorMask(false, false);
							llPathingLibInstance->renderNavMeshShapesVBO( render_order[i] );		
							gGL.setColorMask(true, false);

							//get rid of some z-fighting
							glPolygonOffset(0.f, 0.f);

							LLGLEnable blend(GL_BLEND);
				
							{
								gPathfindingProgram.uniform1f(sAmbiance, ambiance);

								{ //draw solid overlay
									LLGLDepthTest depth(GL_TRUE, GL_FALSE, GL_LEQUAL);
									llPathingLibInstance->renderNavMeshShapesVBO( render_order[i] );				
									gGL.flush();				
								}
				
								LLGLEnable lineOffset(GL_POLYGON_OFFSET_LINE);
								glPolygonMode( GL_FRONT_AND_BACK, GL_LINE );	
						
								F32 offset = gSavedSettings.getF32("PathfindingLineOffset");

								if (pathfindingConsole->isRenderXRay())
								{
									gPathfindingProgram.uniform1f(sTint, gSavedSettings.getF32("PathfindingXRayTint"));
									gPathfindingProgram.uniform1f(sAlphaScale, gSavedSettings.getF32("PathfindingXRayOpacity"));
									LLGLEnable blend(GL_BLEND);
									LLGLDepthTest depth(GL_TRUE, GL_FALSE, GL_GREATER);
								
									glPolygonOffset(offset, -offset);
								
									if (gSavedSettings.getBOOL("PathfindingXRayWireframe"))
									{ //draw hidden wireframe as darker and less opaque
										gPathfindingProgram.uniform1f(sAmbiance, 1.f);
										llPathingLibInstance->renderNavMeshShapesVBO( render_order[i] );				
									}
									else
									{
										glPolygonMode( GL_FRONT_AND_BACK, GL_FILL );	
										gPathfindingProgram.uniform1f(sAmbiance, ambiance);
										llPathingLibInstance->renderNavMeshShapesVBO( render_order[i] );				
										glPolygonMode(GL_FRONT_AND_BACK, GL_LINE);
									}
								}

								{ //draw visible wireframe as brighter, thicker and more opaque
									glPolygonOffset(offset, offset);
									gPathfindingProgram.uniform1f(sAmbiance, 1.f);
									gPathfindingProgram.uniform1f(sTint, 1.f);
									gPathfindingProgram.uniform1f(sAlphaScale, 1.f);

									gGL.setLineWidth(gSavedSettings.getF32("PathfindingLineWidth")); // <FS> Line width OGL core profile fix by Rye Mutt
									LLGLDisable blendOut(GL_BLEND);
									llPathingLibInstance->renderNavMeshShapesVBO( render_order[i] );				
									gGL.flush();
									gGL.setLineWidth(1.f); // <FS> Line width OGL core profile fix by Rye Mutt
								}
				
								glPolygonMode( GL_FRONT_AND_BACK, GL_FILL );
							}
						}
					}

					glPolygonOffset(0.f, 0.f);

					if ( pathfindingConsole->isRenderNavMesh() && pathfindingConsole->isRenderXRay() )
					{	//render navmesh xray
						F32 ambiance = gSavedSettings.getF32("PathfindingAmbiance");

						LLGLEnable lineOffset(GL_POLYGON_OFFSET_LINE);
						LLGLEnable polyOffset(GL_POLYGON_OFFSET_FILL);
											
						F32 offset = gSavedSettings.getF32("PathfindingLineOffset");
						glPolygonOffset(offset, -offset);

						LLGLEnable blend(GL_BLEND);
						LLGLDepthTest depth(GL_TRUE, GL_FALSE, GL_GREATER);
						gGL.flush();				
						gGL.setLineWidth(2.0f);	// <FS> Line width OGL core profile fix by Rye Mutt
						LLGLEnable cull(GL_CULL_FACE);
																		
						gPathfindingProgram.uniform1f(sTint, gSavedSettings.getF32("PathfindingXRayTint"));
						gPathfindingProgram.uniform1f(sAlphaScale, gSavedSettings.getF32("PathfindingXRayOpacity"));
								
						if (gSavedSettings.getBOOL("PathfindingXRayWireframe"))
						{ //draw hidden wireframe as darker and less opaque
							glPolygonMode( GL_FRONT_AND_BACK, GL_LINE );	
							gPathfindingProgram.uniform1f(sAmbiance, 1.f);
							llPathingLibInstance->renderNavMesh();
							glPolygonMode( GL_FRONT_AND_BACK, GL_FILL );	
						}	
						else
						{
							gPathfindingProgram.uniform1f(sAmbiance, ambiance);
							llPathingLibInstance->renderNavMesh();
						}

						//render edges
						gPathfindingNoNormalsProgram.bind();
						gPathfindingNoNormalsProgram.uniform1f(sTint, gSavedSettings.getF32("PathfindingXRayTint"));
						gPathfindingNoNormalsProgram.uniform1f(sAlphaScale, gSavedSettings.getF32("PathfindingXRayOpacity"));
						llPathingLibInstance->renderNavMeshEdges();
						gPathfindingProgram.bind();
					
						gGL.flush();
						gGL.setLineWidth(1.0f);	// <FS> Line width OGL core profile fix by Rye Mutt
					}
			
					glPolygonOffset(0.f, 0.f);

					gGL.flush();
					gPathfindingProgram.unbind();
				}
			}
		}
	}

	gGL.color4f(1,1,1,1);

	gGLLastMatrix = NULL;
	gGL.loadMatrix(gGLModelView);
	gGL.setColorMask(true, false);

	
	if (!hud_only && !mDebugBlips.empty())
	{ //render debug blips
		gUIProgram.bind();

		gGL.getTexUnit(0)->bind(LLViewerFetchedTexture::sWhiteImagep, true);

		glPointSize(8.f);
		LLGLDepthTest depth(GL_TRUE, GL_TRUE, GL_ALWAYS);

		gGL.begin(LLRender::POINTS);
		for (std::list<DebugBlip>::iterator iter = mDebugBlips.begin(); iter != mDebugBlips.end(); )
		{
			DebugBlip& blip = *iter;

			blip.mAge += gFrameIntervalSeconds.value();
			if (blip.mAge > 2.f)
			{
				mDebugBlips.erase(iter++);
			}
			else
			{
				iter++;
			}

			blip.mPosition.mV[2] += gFrameIntervalSeconds.value()*2.f;

			gGL.color4fv(blip.mColor.mV);
			gGL.vertex3fv(blip.mPosition.mV);
		}
		gGL.end();
		gGL.flush();
		glPointSize(1.f);
	}


	// Debug stuff.
	for (LLWorld::region_list_t::const_iterator iter = LLWorld::getInstance()->getRegionList().begin(); 
			iter != LLWorld::getInstance()->getRegionList().end(); ++iter)
	{
		LLViewerRegion* region = *iter;
		for (U32 i = 0; i < LLViewerRegion::NUM_PARTITIONS; i++)
		{
			LLSpatialPartition* part = region->getSpatialPartition(i);
			if (part)
			{
				if ( (hud_only && (part->mDrawableType == RENDER_TYPE_HUD || part->mDrawableType == RENDER_TYPE_HUD_PARTICLES)) ||
					 (!hud_only && hasRenderType(part->mDrawableType)) )
				{
					part->renderDebug();
				}
			}
		}
	}

	for (LLCullResult::bridge_iterator i = sCull->beginVisibleBridge(); i != sCull->endVisibleBridge(); ++i)
	{
		LLSpatialBridge* bridge = *i;
		if (!bridge->isDead() && hasRenderType(bridge->mDrawableType))
		{
			gGL.pushMatrix();
			gGL.multMatrix((F32*)bridge->mDrawable->getRenderMatrix().mMatrix);
			bridge->renderDebug();
			gGL.popMatrix();
		}
	}

	if (gPipeline.hasRenderDebugMask(LLPipeline::RENDER_DEBUG_OCCLUSION))
	{ //render visible selected group occlusion geometry
		gDebugProgram.bind();
		LLGLDepthTest depth(GL_TRUE, GL_FALSE);
		gGL.diffuseColor3f(1,0,1);
		for (std::set<LLSpatialGroup*>::iterator iter = visible_selected_groups.begin(); iter != visible_selected_groups.end(); ++iter)
		{
			LLSpatialGroup* group = *iter;

			LLVector4a fudge;
			fudge.splat(0.25f); //SG_OCCLUSION_FUDGE

			LLVector4a size;
			const LLVector4a* bounds = group->getBounds();
			size.setAdd(fudge, bounds[1]);
			
			drawBox(bounds[0], size);
		}
	}

	visible_selected_groups.clear();

	gUIProgram.bind();

	if (hasRenderDebugMask(LLPipeline::RENDER_DEBUG_RAYCAST) && !hud_only)
	{ //draw crosshairs on particle intersection
		if (gDebugRaycastParticle)
		{
			gDebugProgram.bind();

			gGL.getTexUnit(0)->unbind(LLTexUnit::TT_TEXTURE);

			LLVector3 center(gDebugRaycastParticleIntersection.getF32ptr());
			LLVector3 size(0.1f, 0.1f, 0.1f);

			LLVector3 p[6];

			p[0] = center + size.scaledVec(LLVector3(1,0,0));
			p[1] = center + size.scaledVec(LLVector3(-1,0,0));
			p[2] = center + size.scaledVec(LLVector3(0,1,0));
			p[3] = center + size.scaledVec(LLVector3(0,-1,0));
			p[4] = center + size.scaledVec(LLVector3(0,0,1));
			p[5] = center + size.scaledVec(LLVector3(0,0,-1));
				
			gGL.begin(LLRender::LINES);
			gGL.diffuseColor3f(1.f, 1.f, 0.f);
			for (U32 i = 0; i < 6; i++)
			{
				gGL.vertex3fv(p[i].mV);
			}
			gGL.end();
			gGL.flush();

			gDebugProgram.unbind();
		}
	}

	if (hasRenderDebugMask(LLPipeline::RENDER_DEBUG_SHADOW_FRUSTA))
	{
		LLVertexBuffer::unbind();

		LLGLEnable blend(GL_BLEND);
		LLGLDepthTest depth(TRUE, FALSE);
		LLGLDisable cull(GL_CULL_FACE);

		gGL.color4f(1,1,1,1);
		gGL.getTexUnit(0)->unbind(LLTexUnit::TT_TEXTURE);
				
		F32 a = 0.1f;

		F32 col[] =
		{
			1,0,0,a,
			0,1,0,a,
			0,0,1,a,
			1,0,1,a,
			
			1,1,0,a,
			0,1,1,a,
			1,1,1,a,
			1,0,1,a,
		};

		for (U32 i = 0; i < 8; i++)
		{
			LLVector3* frust = mShadowCamera[i].mAgentFrustum;

			if (i > 3)
			{ //render shadow frusta as volumes
				if (mShadowFrustPoints[i-4].empty())
				{
					continue;
				}

				gGL.color4fv(col+(i-4)*4);	
			
				gGL.begin(LLRender::TRIANGLE_STRIP);
				gGL.vertex3fv(frust[0].mV); gGL.vertex3fv(frust[4].mV);
				gGL.vertex3fv(frust[1].mV); gGL.vertex3fv(frust[5].mV);
				gGL.vertex3fv(frust[2].mV); gGL.vertex3fv(frust[6].mV);
				gGL.vertex3fv(frust[3].mV); gGL.vertex3fv(frust[7].mV);
				gGL.vertex3fv(frust[0].mV); gGL.vertex3fv(frust[4].mV);
				gGL.end();
				
				
				gGL.begin(LLRender::TRIANGLE_STRIP);
				gGL.vertex3fv(frust[0].mV);
				gGL.vertex3fv(frust[1].mV);
				gGL.vertex3fv(frust[3].mV);
				gGL.vertex3fv(frust[2].mV);
				gGL.end();
				
				gGL.begin(LLRender::TRIANGLE_STRIP);
				gGL.vertex3fv(frust[4].mV);
				gGL.vertex3fv(frust[5].mV);
				gGL.vertex3fv(frust[7].mV);
				gGL.vertex3fv(frust[6].mV);
				gGL.end();		
			}

	
			if (i < 4)
			{
				
				//if (i == 0 || !mShadowFrustPoints[i].empty())
				{
					//render visible point cloud
					gGL.flush();
					glPointSize(8.f);
					gGL.begin(LLRender::POINTS);
					
					F32* c = col+i*4;
					gGL.color3fv(c);

					for (U32 j = 0; j < mShadowFrustPoints[i].size(); ++j)
						{
							gGL.vertex3fv(mShadowFrustPoints[i][j].mV);
						
						}
					gGL.end();

					gGL.flush();
					glPointSize(1.f);

					LLVector3* ext = mShadowExtents[i]; 
					LLVector3 pos = (ext[0]+ext[1])*0.5f;
					LLVector3 size = (ext[1]-ext[0])*0.5f;
					drawBoxOutline(pos, size);

					//render camera frustum splits as outlines
					gGL.begin(LLRender::LINES);
					gGL.vertex3fv(frust[0].mV); gGL.vertex3fv(frust[1].mV);
					gGL.vertex3fv(frust[1].mV); gGL.vertex3fv(frust[2].mV);
					gGL.vertex3fv(frust[2].mV); gGL.vertex3fv(frust[3].mV);
					gGL.vertex3fv(frust[3].mV); gGL.vertex3fv(frust[0].mV);
					gGL.vertex3fv(frust[4].mV); gGL.vertex3fv(frust[5].mV);
					gGL.vertex3fv(frust[5].mV); gGL.vertex3fv(frust[6].mV);
					gGL.vertex3fv(frust[6].mV); gGL.vertex3fv(frust[7].mV);
					gGL.vertex3fv(frust[7].mV); gGL.vertex3fv(frust[4].mV);
					gGL.vertex3fv(frust[0].mV); gGL.vertex3fv(frust[4].mV);
					gGL.vertex3fv(frust[1].mV); gGL.vertex3fv(frust[5].mV);
					gGL.vertex3fv(frust[2].mV); gGL.vertex3fv(frust[6].mV);
					gGL.vertex3fv(frust[3].mV); gGL.vertex3fv(frust[7].mV);
					gGL.end();
				}
			}

			/*gGL.flush();
			gGL.setLineWidth(16-i*2); // <FS> Line width OGL core profile fix by Rye Mutt
			for (LLWorld::region_list_t::const_iterator iter = LLWorld::getInstance()->getRegionList().begin(); 
					iter != LLWorld::getInstance()->getRegionList().end(); ++iter)
			{
				LLViewerRegion* region = *iter;
				for (U32 j = 0; j < LLViewerRegion::NUM_PARTITIONS; j++)
				{
					LLSpatialPartition* part = region->getSpatialPartition(j);
					if (part)
					{
						if (hasRenderType(part->mDrawableType))
						{
							part->renderIntersectingBBoxes(&mShadowCamera[i]);
						}
					}
				}
			}
			gGL.flush();
			gGL.setLineWidth(1.f);*/ // <FS> Line width OGL core profile fix by Rye Mutt
		}
	}

	if (mRenderDebugMask & RENDER_DEBUG_WIND_VECTORS)
	{
		gAgent.getRegion()->mWind.renderVectors();
	}
	
	if (mRenderDebugMask & RENDER_DEBUG_COMPOSITION)
	{
		// Debug composition layers
		F32 x, y;

		gGL.getTexUnit(0)->unbind(LLTexUnit::TT_TEXTURE);

		if (gAgent.getRegion())
		{
			gGL.begin(LLRender::POINTS);
			// Draw the composition layer for the region that I'm in.
			for (x = 0; x <= 260; x++)
			{
				for (y = 0; y <= 260; y++)
				{
					if ((x > 255) || (y > 255))
					{
						gGL.color4f(1.f, 0.f, 0.f, 1.f);
					}
					else
					{
						gGL.color4f(0.f, 0.f, 1.f, 1.f);
					}
					F32 z = gAgent.getRegion()->getCompositionXY((S32)x, (S32)y);
					z *= 5.f;
					z += 50.f;
					gGL.vertex3f(x, y, z);
				}
			}
			gGL.end();
		}
	}

	if (mRenderDebugMask & LLPipeline::RENDER_DEBUG_BUILD_QUEUE)
	{
		U32 count = 0;
		U32 size = mGroupQ2.size();
		LLColor4 col;

		LLVertexBuffer::unbind();
		LLGLEnable blend(GL_BLEND);
		gGL.setSceneBlendType(LLRender::BT_ALPHA);
		LLGLDepthTest depth(GL_TRUE, GL_FALSE);
		gGL.getTexUnit(0)->bind(LLViewerFetchedTexture::sWhiteImagep);
		
		gGL.pushMatrix();
		gGL.loadMatrix(gGLModelView);
		gGLLastMatrix = NULL;

		for (LLSpatialGroup::sg_vector_t::iterator iter = mGroupQ2.begin(); iter != mGroupQ2.end(); ++iter)
		{
			LLSpatialGroup* group = *iter;
			if (group->isDead())
			{
				continue;
			}

			LLSpatialBridge* bridge = group->getSpatialPartition()->asBridge();

			if (bridge && (!bridge->mDrawable || bridge->mDrawable->isDead()))
			{
				continue;
			}

			if (bridge)
			{
				gGL.pushMatrix();
				gGL.multMatrix((F32*)bridge->mDrawable->getRenderMatrix().mMatrix);
			}

			F32 alpha = llclamp((F32) (size-count)/size, 0.f, 1.f);

			
			LLVector2 c(1.f-alpha, alpha);
			c.normVec();

			
			++count;
			col.set(c.mV[0], c.mV[1], 0, alpha*0.5f+0.5f);
			group->drawObjectBox(col);

			if (bridge)
			{
				gGL.popMatrix();
			}
		}

		gGL.popMatrix();
	}

	gGL.flush();
	gUIProgram.unbind();
}

void LLPipeline::rebuildPools()
{
    LL_PROFILE_ZONE_SCOPED_CATEGORY_PIPELINE;

	assertInitialized();

	S32 max_count = mPools.size();
	pool_set_t::iterator iter1 = mPools.upper_bound(mLastRebuildPool);
	while(max_count > 0 && mPools.size() > 0) // && num_rebuilds < MAX_REBUILDS)
	{
		if (iter1 == mPools.end())
		{
			iter1 = mPools.begin();
		}
		LLDrawPool* poolp = *iter1;

		if (poolp->isDead())
		{
			mPools.erase(iter1++);
			removeFromQuickLookup( poolp );
			if (poolp == mLastRebuildPool)
			{
				mLastRebuildPool = NULL;
			}
			delete poolp;
		}
		else
		{
			mLastRebuildPool = poolp;
			iter1++;
		}
		max_count--;
	}
}

void LLPipeline::addToQuickLookup( LLDrawPool* new_poolp )
{
	assertInitialized();

	switch( new_poolp->getType() )
	{
	case LLDrawPool::POOL_SIMPLE:
		if (mSimplePool)
		{
			llassert(0);
			LL_WARNS() << "Ignoring duplicate simple pool." << LL_ENDL;
		}
		else
		{
			mSimplePool = (LLRenderPass*) new_poolp;
		}
		break;

	case LLDrawPool::POOL_ALPHA_MASK:
		if (mAlphaMaskPool)
		{
			llassert(0);
			LL_WARNS() << "Ignoring duplicate alpha mask pool." << LL_ENDL;
			break;
		}
		else
		{
			mAlphaMaskPool = (LLRenderPass*) new_poolp;
		}
		break;

	case LLDrawPool::POOL_FULLBRIGHT_ALPHA_MASK:
		if (mFullbrightAlphaMaskPool)
		{
			llassert(0);
			LL_WARNS() << "Ignoring duplicate alpha mask pool." << LL_ENDL;
			break;
		}
		else
		{
			mFullbrightAlphaMaskPool = (LLRenderPass*) new_poolp;
		}
		break;
		
	case LLDrawPool::POOL_GRASS:
		if (mGrassPool)
		{
			llassert(0);
			LL_WARNS() << "Ignoring duplicate grass pool." << LL_ENDL;
		}
		else
		{
			mGrassPool = (LLRenderPass*) new_poolp;
		}
		break;

	case LLDrawPool::POOL_FULLBRIGHT:
		if (mFullbrightPool)
		{
			llassert(0);
			LL_WARNS() << "Ignoring duplicate simple pool." << LL_ENDL;
		}
		else
		{
			mFullbrightPool = (LLRenderPass*) new_poolp;
		}
		break;

	case LLDrawPool::POOL_INVISIBLE:
		if (mInvisiblePool)
		{
			llassert(0);
			LL_WARNS() << "Ignoring duplicate simple pool." << LL_ENDL;
		}
		else
		{
			mInvisiblePool = (LLRenderPass*) new_poolp;
		}
		break;

	case LLDrawPool::POOL_GLOW:
		if (mGlowPool)
		{
			llassert(0);
			LL_WARNS() << "Ignoring duplicate glow pool." << LL_ENDL;
		}
		else
		{
			mGlowPool = (LLRenderPass*) new_poolp;
		}
		break;

	case LLDrawPool::POOL_TREE:
		mTreePools[ uintptr_t(new_poolp->getTexture()) ] = new_poolp ;
		break;
 
	case LLDrawPool::POOL_TERRAIN:
		mTerrainPools[ uintptr_t(new_poolp->getTexture()) ] = new_poolp ;
		break;

	case LLDrawPool::POOL_BUMP:
		if (mBumpPool)
		{
			llassert(0);
			LL_WARNS() << "Ignoring duplicate bump pool." << LL_ENDL;
		}
		else
		{
			mBumpPool = new_poolp;
		}
		break;
	case LLDrawPool::POOL_MATERIALS:
		if (mMaterialsPool)
		{
			llassert(0);
			LL_WARNS() << "Ignorning duplicate materials pool." << LL_ENDL;
		}
		else
		{
			mMaterialsPool = new_poolp;
		}
		break;
	case LLDrawPool::POOL_ALPHA:
		if( mAlphaPool )
		{
			llassert(0);
			LL_WARNS() << "LLPipeline::addPool(): Ignoring duplicate Alpha pool" << LL_ENDL;
		}
		else
		{
			mAlphaPool = (LLDrawPoolAlpha*) new_poolp;
		}
		break;

	case LLDrawPool::POOL_AVATAR:
	case LLDrawPool::POOL_CONTROL_AV:
		break; // Do nothing

	case LLDrawPool::POOL_SKY:
		if( mSkyPool )
		{
			llassert(0);
			LL_WARNS() << "LLPipeline::addPool(): Ignoring duplicate Sky pool" << LL_ENDL;
		}
		else
		{
			mSkyPool = new_poolp;
		}
		break;
	
	case LLDrawPool::POOL_WATER:
		if( mWaterPool )
		{
			llassert(0);
			LL_WARNS() << "LLPipeline::addPool(): Ignoring duplicate Water pool" << LL_ENDL;
		}
		else
		{
			mWaterPool = new_poolp;
		}
		break;

	case LLDrawPool::POOL_GROUND:
		if( mGroundPool )
		{
			llassert(0);
			LL_WARNS() << "LLPipeline::addPool(): Ignoring duplicate Ground Pool" << LL_ENDL;
		}
		else
		{ 
			mGroundPool = new_poolp;
		}
		break;

	case LLDrawPool::POOL_WL_SKY:
		if( mWLSkyPool )
		{
			llassert(0);
			LL_WARNS() << "LLPipeline::addPool(): Ignoring duplicate WLSky Pool" << LL_ENDL;
		}
		else
		{ 
			mWLSkyPool = new_poolp;
		}
		break;

	default:
		llassert(0);
		LL_WARNS() << "Invalid Pool Type in  LLPipeline::addPool()" << LL_ENDL;
		break;
	}
}

void LLPipeline::removePool( LLDrawPool* poolp )
{
	assertInitialized();
	removeFromQuickLookup(poolp);
	mPools.erase(poolp);
	delete poolp;
}

void LLPipeline::removeFromQuickLookup( LLDrawPool* poolp )
{
	assertInitialized();
	switch( poolp->getType() )
	{
	case LLDrawPool::POOL_SIMPLE:
		llassert(mSimplePool == poolp);
		mSimplePool = NULL;
		break;

	case LLDrawPool::POOL_ALPHA_MASK:
		llassert(mAlphaMaskPool == poolp);
		mAlphaMaskPool = NULL;
		break;

	case LLDrawPool::POOL_FULLBRIGHT_ALPHA_MASK:
		llassert(mFullbrightAlphaMaskPool == poolp);
		mFullbrightAlphaMaskPool = NULL;
		break;

	case LLDrawPool::POOL_GRASS:
		llassert(mGrassPool == poolp);
		mGrassPool = NULL;
		break;

	case LLDrawPool::POOL_FULLBRIGHT:
		llassert(mFullbrightPool == poolp);
		mFullbrightPool = NULL;
		break;

	case LLDrawPool::POOL_INVISIBLE:
		llassert(mInvisiblePool == poolp);
		mInvisiblePool = NULL;
		break;

	case LLDrawPool::POOL_WL_SKY:
		llassert(mWLSkyPool == poolp);
		mWLSkyPool = NULL;
		break;

	case LLDrawPool::POOL_GLOW:
		llassert(mGlowPool == poolp);
		mGlowPool = NULL;
		break;

	case LLDrawPool::POOL_TREE:
		#ifdef _DEBUG
			{
				bool found = mTreePools.erase( (uintptr_t)poolp->getTexture() );
				llassert( found );
			}
		#else
			mTreePools.erase( (uintptr_t)poolp->getTexture() );
		#endif
		break;

	case LLDrawPool::POOL_TERRAIN:
		#ifdef _DEBUG
			{
				bool found = mTerrainPools.erase( (uintptr_t)poolp->getTexture() );
				llassert( found );
			}
		#else
			mTerrainPools.erase( (uintptr_t)poolp->getTexture() );
		#endif
		break;

	case LLDrawPool::POOL_BUMP:
		llassert( poolp == mBumpPool );
		mBumpPool = NULL;
		break;
	
	case LLDrawPool::POOL_MATERIALS:
		llassert(poolp == mMaterialsPool);
		mMaterialsPool = NULL;
		break;
			
	case LLDrawPool::POOL_ALPHA:
		llassert( poolp == mAlphaPool );
		mAlphaPool = NULL;
		break;

	case LLDrawPool::POOL_AVATAR:
	case LLDrawPool::POOL_CONTROL_AV:
		break; // Do nothing

	case LLDrawPool::POOL_SKY:
		llassert( poolp == mSkyPool );
		mSkyPool = NULL;
		break;

	case LLDrawPool::POOL_WATER:
		llassert( poolp == mWaterPool );
		mWaterPool = NULL;
		break;

	case LLDrawPool::POOL_GROUND:
		llassert( poolp == mGroundPool );
		mGroundPool = NULL;
		break;

	default:
		llassert(0);
		LL_WARNS() << "Invalid Pool Type in  LLPipeline::removeFromQuickLookup() type=" << poolp->getType() << LL_ENDL;
		break;
	}
}

void LLPipeline::resetDrawOrders()
{
    LL_PROFILE_ZONE_SCOPED_CATEGORY_PIPELINE;
	assertInitialized();
	// Iterate through all of the draw pools and rebuild them.
	for (pool_set_t::iterator iter = mPools.begin(); iter != mPools.end(); ++iter)
	{
		LLDrawPool *poolp = *iter;
		poolp->resetDrawOrders();
	}
}

//============================================================================
// Once-per-frame setup of hardware lights,
// including sun/moon, avatar backlight, and up to 6 local lights

void LLPipeline::setupAvatarLights(bool for_edit)
{
	assertInitialized();

    LLEnvironment& environment = LLEnvironment::instance();
    LLSettingsSky::ptr_t psky = environment.getCurrentSky();

    bool sun_up = environment.getIsSunUp();


	if (for_edit)
	{
		LLColor4 diffuse(1.f, 1.f, 1.f, 0.f);
		LLVector4 light_pos_cam(-8.f, 0.25f, 10.f, 0.f);  // w==0 => directional light
		LLMatrix4 camera_mat = LLViewerCamera::getInstance()->getModelview();
		LLMatrix4 camera_rot(camera_mat.getMat3());
		camera_rot.invert();
		LLVector4 light_pos = light_pos_cam * camera_rot;
		
		light_pos.normalize();

		LLLightState* light = gGL.getLight(1);

		mHWLightColors[1] = diffuse;

		light->setDiffuse(diffuse);
		light->setAmbient(LLColor4::black);
		light->setSpecular(LLColor4::black);
		light->setPosition(light_pos);
		light->setConstantAttenuation(1.f);
		light->setLinearAttenuation(0.f);
		light->setQuadraticAttenuation(0.f);
		light->setSpotExponent(0.f);
		light->setSpotCutoff(180.f);
	}
	else if (gAvatarBacklight) // Always true (unless overridden in a devs .ini)
	{
        LLVector3 light_dir = sun_up ? LLVector3(mSunDir) : LLVector3(mMoonDir);
		LLVector3 opposite_pos = -light_dir;
		LLVector3 orthog_light_pos = light_dir % LLVector3::z_axis;
		LLVector4 backlight_pos = LLVector4(lerp(opposite_pos, orthog_light_pos, 0.3f), 0.0f);
		backlight_pos.normalize();
			
		LLColor4 light_diffuse = sun_up ? mSunDiffuse : mMoonDiffuse;

		LLColor4 backlight_diffuse(1.f - light_diffuse.mV[VRED], 1.f - light_diffuse.mV[VGREEN], 1.f - light_diffuse.mV[VBLUE], 1.f);
		F32 max_component = 0.001f;
		for (S32 i = 0; i < 3; i++)
		{
			if (backlight_diffuse.mV[i] > max_component)
			{
				max_component = backlight_diffuse.mV[i];
			}
		}
		F32 backlight_mag;
		if (environment.getIsSunUp()) // <FS:Ansariel> Factor out instance() calls
		{
			backlight_mag = BACKLIGHT_DAY_MAGNITUDE_OBJECT;
		}
		else
		{
			backlight_mag = BACKLIGHT_NIGHT_MAGNITUDE_OBJECT;
		}
		backlight_diffuse *= backlight_mag / max_component;

		mHWLightColors[1] = backlight_diffuse;

		LLLightState* light = gGL.getLight(1);

		light->setPosition(backlight_pos);
		light->setDiffuse(backlight_diffuse);
		light->setAmbient(LLColor4::black);
		light->setSpecular(LLColor4::black);
		light->setConstantAttenuation(1.f);
		light->setLinearAttenuation(0.f);
		light->setQuadraticAttenuation(0.f);
		light->setSpotExponent(0.f);
		light->setSpotCutoff(180.f);
	}
	else
	{
		LLLightState* light = gGL.getLight(1);

		mHWLightColors[1] = LLColor4::black;

		light->setDiffuse(LLColor4::black);
		light->setAmbient(LLColor4::black);
		light->setSpecular(LLColor4::black);
	}
}

static F32 calc_light_dist(LLVOVolume* light, const LLVector3& cam_pos, F32 max_dist)
{
	F32 inten = light->getLightIntensity();
	if (inten < .001f)
	{
		return max_dist;
	}
	bool selected = light->isSelected();
	if (selected)
	{
        return 0.f; // selected lights get highest priority
	}
    F32 radius = light->getLightRadius();
    F32 dist = dist_vec(light->getRenderPosition(), cam_pos);
    dist = llmax(dist - radius, 0.f);
	if (light->mDrawable.notNull() && light->mDrawable->isState(LLDrawable::ACTIVE))
	{
		// moving lights get a little higher priority (too much causes artifacts)
        dist = llmax(dist - light->getLightRadius()*0.25f, 0.f);
	}
	return dist;
}

void LLPipeline::calcNearbyLights(LLCamera& camera)
{
	assertInitialized();

	if (LLPipeline::sReflectionRender)
	{
		return;
	}

	if (mLightingDetail >= 1)
	{
		// mNearbyLight (and all light_set_t's) are sorted such that
		// begin() == the closest light and rbegin() == the farthest light
		const S32 MAX_LOCAL_LIGHTS = 6;
        LLVector3 cam_pos = camera.getOrigin();
		
        F32 max_dist;
        if (LLPipeline::sRenderDeferred)
        {
            max_dist = RenderFarClip;
        }
        else
        {
            max_dist = llmin(RenderFarClip, LIGHT_MAX_RADIUS * 4.f);
        }

		// UPDATE THE EXISTING NEARBY LIGHTS
		light_set_t cur_nearby_lights;
		for (light_set_t::iterator iter = mNearbyLights.begin();
			iter != mNearbyLights.end(); iter++)
		{
			const Light* light = &(*iter);
			LLDrawable* drawable = light->drawable;
            const LLViewerObject *vobj = light->drawable->getVObj();
            if(vobj && vobj->getAvatar() 
               && (vobj->getAvatar()->isTooComplex() || vobj->getAvatar()->isInMuteList())
               )
            {
                drawable->clearState(LLDrawable::NEARBY_LIGHT);
                continue;
            }

			LLVOVolume* volight = drawable->getVOVolume();
			if (!volight || !drawable->isState(LLDrawable::LIGHT))
			{
				drawable->clearState(LLDrawable::NEARBY_LIGHT);
				continue;
			}
			if (light->fade <= -LIGHT_FADE_TIME)
			{
				drawable->clearState(LLDrawable::NEARBY_LIGHT);
				continue;
			}
			if (!sRenderAttachedLights && volight && volight->isAttachment())
			{
				drawable->clearState(LLDrawable::NEARBY_LIGHT);
				continue;
			}

            F32 dist = calc_light_dist(volight, cam_pos, max_dist);
            F32 fade = light->fade;
            // actual fade gets decreased/increased by setupHWLights
            // light->fade value is 'time'.
            // >=0 and light will become visible as value increases
            // <0 and light will fade out
            if (dist < max_dist)
            {
                if (fade < 0)
                {
                    // mark light to fade in
                    // if fade was -LIGHT_FADE_TIME - it was fully invisible
                    // if fade -0 - it was fully visible
                    // visibility goes up from 0 to LIGHT_FADE_TIME.
                    fade += LIGHT_FADE_TIME;
                }
            }
            else
            {
                // mark light to fade out
                // visibility goes down from -0 to -LIGHT_FADE_TIME.
                if (fade >= LIGHT_FADE_TIME)
                {
                    fade = -0.0001f; // was fully visible
                }
                else if (fade >= 0)
                {
                    // 0.75 visible light should stay 0.75 visible, but should reverse direction
                    fade -= LIGHT_FADE_TIME;
                }
            }
            cur_nearby_lights.insert(Light(drawable, dist, fade));
		}
		mNearbyLights = cur_nearby_lights;
				
		// FIND NEW LIGHTS THAT ARE IN RANGE
		light_set_t new_nearby_lights;
		for (LLDrawable::drawable_set_t::iterator iter = mLights.begin();
			 iter != mLights.end(); ++iter)
		{
			LLDrawable* drawable = *iter;
			LLVOVolume* light = drawable->getVOVolume();
			if (!light || drawable->isState(LLDrawable::NEARBY_LIGHT))
			{
				continue;
			}
			if (light->isHUDAttachment())
			{
				continue; // no lighting from HUD objects
			}
            if (!sRenderAttachedLights && light && light->isAttachment())
			{
				continue;
			}
            LLVOAvatar * av = light->getAvatar();
            if (av && (av->isTooComplex() || av->isInMuteList()))
            {
                // avatars that are already in the list will be removed by removeMutedAVsLights
                continue;
            }
            F32 dist = calc_light_dist(light, cam_pos, max_dist);
            if (dist >= max_dist)
			{
				continue;
			}
			new_nearby_lights.insert(Light(drawable, dist, 0.f));
            if (!LLPipeline::sRenderDeferred && new_nearby_lights.size() > (U32)MAX_LOCAL_LIGHTS)
			{
				new_nearby_lights.erase(--new_nearby_lights.end());
				const Light& last = *new_nearby_lights.rbegin();
				max_dist = last.dist;
			}
		}

		// INSERT ANY NEW LIGHTS
		for (light_set_t::iterator iter = new_nearby_lights.begin();
			 iter != new_nearby_lights.end(); iter++)
		{
			const Light* light = &(*iter);
            if (LLPipeline::sRenderDeferred || mNearbyLights.size() < (U32)MAX_LOCAL_LIGHTS)
			{
				mNearbyLights.insert(*light);
				((LLDrawable*) light->drawable)->setState(LLDrawable::NEARBY_LIGHT);
			}
			else
			{
				// crazy cast so that we can overwrite the fade value
				// even though gcc enforces sets as const
				// (fade value doesn't affect sort so this is safe)
				Light* farthest_light = (const_cast<Light*>(&(*(mNearbyLights.rbegin()))));
				if (light->dist < farthest_light->dist)
				{
                    // mark light to fade out
                    // visibility goes down from -0 to -LIGHT_FADE_TIME.
                    //
                    // This is a mess, but for now it needs to be in sync
                    // with fade code above. Ex: code above detects distance < max,
                    // sets fade time to positive, this code then detects closer
                    // lights and sets fade time negative, fully compensating
                    // for the code above
                    if (farthest_light->fade >= LIGHT_FADE_TIME)
                    {
                        farthest_light->fade = -0.0001f; // was fully visible
                    }
                    else if (farthest_light->fade >= 0)
                    {
                        farthest_light->fade -= LIGHT_FADE_TIME;
                    }
				}
				else
				{
					break; // none of the other lights are closer
				}
			}
		}
		
		//mark nearby lights not-removable.
		for (light_set_t::iterator iter = mNearbyLights.begin();
			 iter != mNearbyLights.end(); iter++)
		{
			const Light* light = &(*iter);
			((LLViewerOctreeEntryData*) light->drawable)->setVisible();
		}
	}
}

void LLPipeline::setupHWLights(LLDrawPool* pool)
{
	assertInitialized();
	
    LLEnvironment& environment = LLEnvironment::instance();
    LLSettingsSky::ptr_t psky = environment.getCurrentSky();

    // Ambient
    LLColor4 ambient = psky->getTotalAmbient();
		gGL.setAmbientLightColor(ambient);

    bool sun_up  = environment.getIsSunUp();
    bool moon_up = environment.getIsMoonUp();

	// Light 0 = Sun or Moon (All objects)
	{
        LLVector4 sun_dir(environment.getSunDirection(), 0.0f);
        LLVector4 moon_dir(environment.getMoonDirection(), 0.0f);

        mSunDir.setVec(sun_dir);
        mMoonDir.setVec(moon_dir);

        mSunDiffuse.setVec(psky->getSunlightColor());
        mMoonDiffuse.setVec(psky->getMoonlightColor());

		F32 max_color = llmax(mSunDiffuse.mV[0], mSunDiffuse.mV[1], mSunDiffuse.mV[2]);
		if (max_color > 1.f)
		{
			mSunDiffuse *= 1.f/max_color;
		}
		mSunDiffuse.clamp();

        max_color = llmax(mMoonDiffuse.mV[0], mMoonDiffuse.mV[1], mMoonDiffuse.mV[2]);
        if (max_color > 1.f)
        {
            mMoonDiffuse *= 1.f/max_color;
        }
        mMoonDiffuse.clamp();

        // prevent underlighting from having neither lightsource facing us
        if (!sun_up && !moon_up)
		{
            mSunDiffuse.setVec(LLColor4(0.0, 0.0, 0.0, 1.0));
            mMoonDiffuse.setVec(LLColor4(0.0, 0.0, 0.0, 1.0));
            mSunDir.setVec(LLVector4(0.0, 1.0, 0.0, 0.0));
            mMoonDir.setVec(LLVector4(0.0, 1.0, 0.0, 0.0));
		}

        LLVector4 light_dir = sun_up ? mSunDir : mMoonDir;

        mHWLightColors[0] = sun_up ? mSunDiffuse : mMoonDiffuse;

		LLLightState* light = gGL.getLight(0);
        light->setPosition(light_dir);

        light->setSunPrimary(sun_up);
        light->setDiffuse(mHWLightColors[0]);
        light->setDiffuseB(mMoonDiffuse);
        light->setAmbient(psky->getTotalAmbient());
		light->setSpecular(LLColor4::black);
		light->setConstantAttenuation(1.f);
		light->setLinearAttenuation(0.f);
		light->setQuadraticAttenuation(0.f);
		light->setSpotExponent(0.f);
		light->setSpotCutoff(180.f);
	}
	
	// Light 1 = Backlight (for avatars)
	// (set by enableLightsAvatar)
	
	S32 cur_light = 2;
	
	// Nearby lights = LIGHT 2-7

	mLightMovingMask = 0;
	
	if (mLightingDetail >= 1)
	{
		for (light_set_t::iterator iter = mNearbyLights.begin();
			 iter != mNearbyLights.end(); ++iter)
		{
			LLDrawable* drawable = iter->drawable;
			LLVOVolume* light = drawable->getVOVolume();
			if (!light)
			{
				continue;
			}

            if (light->isAttachment())
            {
                if (!sRenderAttachedLights)
                {
                    continue;
                }
            }

			if (drawable->isState(LLDrawable::ACTIVE))
			{
				mLightMovingMask |= (1<<cur_light);
			}
			
            //send linear light color to shader
			LLColor4  light_color = light->getLightLinearColor();
			light_color.mV[3] = 0.0f;

			F32 fade = iter->fade;
			if (fade < LIGHT_FADE_TIME)
			{
				// fade in/out light
				if (fade >= 0.f)
				{
					fade = fade / LIGHT_FADE_TIME;
					((Light*) (&(*iter)))->fade += gFrameIntervalSeconds.value();
				}
				else
				{
					fade = 1.f + fade / LIGHT_FADE_TIME;
					((Light*) (&(*iter)))->fade -= gFrameIntervalSeconds.value();
				}
				fade = llclamp(fade,0.f,1.f);
				light_color *= fade;
			}

            if (light_color.magVecSquared() < 0.001f)
            {
                continue;
            }

            LLVector3 light_pos(light->getRenderPosition());
            LLVector4 light_pos_gl(light_pos, 1.0f);

            F32 adjusted_radius = light->getLightRadius() * (sRenderDeferred ? 1.5f : 1.0f);
            if (adjusted_radius <= 0.001f)
            {
                continue;
            }

            F32 x = (3.f * (1.f + (light->getLightFalloff() * 2.0f)));  // why this magic?  probably trying to match a historic behavior.
            F32 linatten = x / adjusted_radius;                         // % of brightness at radius

            mHWLightColors[cur_light] = light_color;
			LLLightState* light_state = gGL.getLight(cur_light);
			
			light_state->setPosition(light_pos_gl);
			light_state->setDiffuse(light_color);
			light_state->setAmbient(LLColor4::black);
			light_state->setConstantAttenuation(0.f);
			if (sRenderDeferred)
			{
				light_state->setLinearAttenuation(linatten);
				light_state->setQuadraticAttenuation(light->getLightFalloff(DEFERRED_LIGHT_FALLOFF) + 1.f); // get falloff to match for forward deferred rendering lights
			}
			else
			{
				light_state->setLinearAttenuation(linatten);
				light_state->setQuadraticAttenuation(0.f);
			}
			

			if (light->isLightSpotlight() // directional (spot-)light
			    && (LLPipeline::sRenderDeferred || RenderSpotLightsInNondeferred)) // these are only rendered as GL spotlights if we're in deferred rendering mode *or* the setting forces them on
			{
				LLQuaternion quat = light->getRenderRotation();
				LLVector3 at_axis(0,0,-1); // this matches deferred rendering's object light direction
				at_axis *= quat;

				light_state->setSpotDirection(at_axis);
				light_state->setSpotCutoff(90.f);
				light_state->setSpotExponent(2.f);
	
				LLVector3 spotParams = light->getSpotLightParams();

				const LLColor4 specular(0.f, 0.f, 0.f, spotParams[2]);
				light_state->setSpecular(specular);
			}
			else // omnidirectional (point) light
			{
				light_state->setSpotExponent(0.f);
				light_state->setSpotCutoff(180.f);
				
				// we use specular.z = 1.0 as a cheap hack for the shaders to know that this is omnidirectional rather than a spotlight
				const LLColor4 specular(0.f, 0.f, 1.f, 0.f);
				light_state->setSpecular(specular);				
			}
			cur_light++;
			if (cur_light >= 8)
			{
				break; // safety
			}
		}
	}
	for ( ; cur_light < 8 ; cur_light++)
	{
		mHWLightColors[cur_light] = LLColor4::black;
		LLLightState* light = gGL.getLight(cur_light);
        light->setSunPrimary(true);
		light->setDiffuse(LLColor4::black);
		light->setAmbient(LLColor4::black);
		light->setSpecular(LLColor4::black);
	}

    // Bookmark comment to allow searching for mSpecialRenderMode == 3 (avatar edit mode),
    // prev site of forward (non-deferred) character light injection, removed by SL-13522 09/20

	// Init GL state
	for (S32 i = 0; i < 8; ++i)
	{
		gGL.getLight(i)->disable();
	}
	mLightMask = 0;
}

void LLPipeline::enableLights(U32 mask)
{
	assertInitialized();

	if (mLightingDetail == 0)
	{
		mask &= 0xf003; // sun and backlight only (and fullbright bit)
	}
	if (mLightMask != mask)
	{
		stop_glerror();
		if (mask)
		{
			stop_glerror();
			for (S32 i=0; i<8; i++)
			{
				LLLightState* light = gGL.getLight(i);
				if (mask & (1<<i))
				{
					light->enable();
					light->setDiffuse(mHWLightColors[i]);
				}
				else
				{
					light->disable();
					light->setDiffuse(LLColor4::black);
				}
			}
			stop_glerror();
		}
		mLightMask = mask;
		stop_glerror();
	}
}

void LLPipeline::enableLightsStatic()
{
	assertInitialized();
	U32 mask = 0x01; // Sun
	if (mLightingDetail >= 2)
	{
		mask |= mLightMovingMask; // Hardware moving lights
	}
	else
	{
		mask |= 0xff & (~2); // Hardware local lights
	}
	enableLights(mask);
}

void LLPipeline::enableLightsDynamic()
{
	assertInitialized();
	U32 mask = 0xff & (~2); // Local lights
	enableLights(mask);
	
	if (isAgentAvatarValid() && getLightingDetail() <= 0)
	{
		if (gAgentAvatarp->mSpecialRenderMode == 0) // normal
		{
			gPipeline.enableLightsAvatar();
		}
		else if (gAgentAvatarp->mSpecialRenderMode == 2)  // anim preview
		{
			gPipeline.enableLightsAvatarEdit(LLColor4(0.7f, 0.6f, 0.3f, 1.f));
		}
	}
}

void LLPipeline::enableLightsAvatar()
{
	U32 mask = 0xff; // All lights
	setupAvatarLights(FALSE);
	enableLights(mask);
}

void LLPipeline::enableLightsPreview()
{
	disableLights();

	LLColor4 ambient = PreviewAmbientColor;
	gGL.setAmbientLightColor(ambient);

	LLColor4 diffuse0 = PreviewDiffuse0;
	LLColor4 specular0 = PreviewSpecular0;
	LLColor4 diffuse1 = PreviewDiffuse1;
	LLColor4 specular1 = PreviewSpecular1;
	LLColor4 diffuse2 = PreviewDiffuse2;
	LLColor4 specular2 = PreviewSpecular2;

	LLVector3 dir0 = PreviewDirection0;
	LLVector3 dir1 = PreviewDirection1;
	LLVector3 dir2 = PreviewDirection2;

	dir0.normVec();
	dir1.normVec();
	dir2.normVec();
	
	LLVector4 light_pos(dir0, 0.0f);

	LLLightState* light = gGL.getLight(1);

	light->enable();
	light->setPosition(light_pos);
	light->setDiffuse(diffuse0);
	light->setAmbient(ambient);
	light->setSpecular(specular0);
	light->setSpotExponent(0.f);
	light->setSpotCutoff(180.f);

	light_pos = LLVector4(dir1, 0.f);

	light = gGL.getLight(2);
	light->enable();
	light->setPosition(light_pos);
	light->setDiffuse(diffuse1);
	light->setAmbient(ambient);
	light->setSpecular(specular1);
	light->setSpotExponent(0.f);
	light->setSpotCutoff(180.f);

	light_pos = LLVector4(dir2, 0.f);
	light = gGL.getLight(3);
	light->enable();
	light->setPosition(light_pos);
	light->setDiffuse(diffuse2);
	light->setAmbient(ambient);
	light->setSpecular(specular2);
	light->setSpotExponent(0.f);
	light->setSpotCutoff(180.f);
}


void LLPipeline::enableLightsAvatarEdit(const LLColor4& color)
{
	U32 mask = 0x2002; // Avatar backlight only, set ambient
	setupAvatarLights(TRUE);
	enableLights(mask);

	gGL.setAmbientLightColor(color);
}

void LLPipeline::enableLightsFullbright()
{
	assertInitialized();
	U32 mask = 0x1000; // Non-0 mask, set ambient
	enableLights(mask);
}

void LLPipeline::disableLights()
{
	enableLights(0); // no lighting (full bright)
}

//============================================================================

class LLMenuItemGL;
class LLInvFVBridge;
struct cat_folder_pair;
class LLVOBranch;
class LLVOLeaf;

void LLPipeline::findReferences(LLDrawable *drawablep)
{
	assertInitialized();
	if (mLights.find(drawablep) != mLights.end())
	{
		LL_INFOS() << "In mLights" << LL_ENDL;
	}
	if (std::find(mMovedList.begin(), mMovedList.end(), drawablep) != mMovedList.end())
	{
		LL_INFOS() << "In mMovedList" << LL_ENDL;
	}
	if (std::find(mShiftList.begin(), mShiftList.end(), drawablep) != mShiftList.end())
	{
		LL_INFOS() << "In mShiftList" << LL_ENDL;
	}
	if (mRetexturedList.find(drawablep) != mRetexturedList.end())
	{
		LL_INFOS() << "In mRetexturedList" << LL_ENDL;
	}
	
	if (std::find(mBuildQ1.begin(), mBuildQ1.end(), drawablep) != mBuildQ1.end())
	{
		LL_INFOS() << "In mBuildQ1" << LL_ENDL;
	}
	if (std::find(mBuildQ2.begin(), mBuildQ2.end(), drawablep) != mBuildQ2.end())
	{
		LL_INFOS() << "In mBuildQ2" << LL_ENDL;
	}

	S32 count;
	
	count = gObjectList.findReferences(drawablep);
	if (count)
	{
		LL_INFOS() << "In other drawables: " << count << " references" << LL_ENDL;
	}
}

bool LLPipeline::verify()
{
	bool ok = assertInitialized();
	if (ok) 
	{
		for (pool_set_t::iterator iter = mPools.begin(); iter != mPools.end(); ++iter)
		{
			LLDrawPool *poolp = *iter;
			if (!poolp->verify())
			{
				ok = false;
			}
		}
	}

	if (!ok)
	{
		LL_WARNS() << "Pipeline verify failed!" << LL_ENDL;
	}
	return ok;
}

//////////////////////////////
//
// Collision detection
//
//

///////////////////////////////////////////////////////////////////////////////////////////////////////////////////////////////////////////////////////////////////////////////////////////////////////
/**
 *	A method to compute a ray-AABB intersection.
 *	Original code by Andrew Woo, from "Graphics Gems", Academic Press, 1990
 *	Optimized code by Pierre Terdiman, 2000 (~20-30% faster on my Celeron 500)
 *	Epsilon value added by Klaus Hartmann. (discarding it saves a few cycles only)
 *
 *	Hence this version is faster as well as more robust than the original one.
 *
 *	Should work provided:
 *	1) the integer representation of 0.0f is 0x00000000
 *	2) the sign bit of the float is the most significant one
 *
 *	Report bugs: p.terdiman@codercorner.com
 *
 *	\param		aabb		[in] the axis-aligned bounding box
 *	\param		origin		[in] ray origin
 *	\param		dir			[in] ray direction
 *	\param		coord		[out] impact coordinates
 *	\return		true if ray intersects AABB
 */
///////////////////////////////////////////////////////////////////////////////////////////////////////////////////////////////////////////////////////////////////////////////////////////////////////
//#define RAYAABB_EPSILON 0.00001f
#define IR(x)	((U32&)x)

bool LLRayAABB(const LLVector3 &center, const LLVector3 &size, const LLVector3& origin, const LLVector3& dir, LLVector3 &coord, F32 epsilon)
{
	bool Inside = true;
	LLVector3 MinB = center - size;
	LLVector3 MaxB = center + size;
	LLVector3 MaxT;
	MaxT.mV[VX]=MaxT.mV[VY]=MaxT.mV[VZ]=-1.0f;

	// Find candidate planes.
	for(U32 i=0;i<3;i++)
	{
		if(origin.mV[i] < MinB.mV[i])
		{
			coord.mV[i]	= MinB.mV[i];
			Inside		= false;

			// Calculate T distances to candidate planes
			if(IR(dir.mV[i]))	MaxT.mV[i] = (MinB.mV[i] - origin.mV[i]) / dir.mV[i];
		}
		else if(origin.mV[i] > MaxB.mV[i])
		{
			coord.mV[i]	= MaxB.mV[i];
			Inside		= false;

			// Calculate T distances to candidate planes
			if(IR(dir.mV[i]))	MaxT.mV[i] = (MaxB.mV[i] - origin.mV[i]) / dir.mV[i];
		}
	}

	// Ray origin inside bounding box
	if(Inside)
	{
		coord = origin;
		return true;
	}

	// Get largest of the maxT's for final choice of intersection
	U32 WhichPlane = 0;
	if(MaxT.mV[1] > MaxT.mV[WhichPlane])	WhichPlane = 1;
	if(MaxT.mV[2] > MaxT.mV[WhichPlane])	WhichPlane = 2;

	// Check final candidate actually inside box
	if(IR(MaxT.mV[WhichPlane])&0x80000000) return false;

	for(U32 i=0;i<3;i++)
	{
		if(i!=WhichPlane)
		{
			coord.mV[i] = origin.mV[i] + MaxT.mV[WhichPlane] * dir.mV[i];
			if (epsilon > 0)
			{
				if(coord.mV[i] < MinB.mV[i] - epsilon || coord.mV[i] > MaxB.mV[i] + epsilon)	return false;
			}
			else
			{
				if(coord.mV[i] < MinB.mV[i] || coord.mV[i] > MaxB.mV[i])	return false;
			}
		}
	}
	return true;	// ray hits box
}

//////////////////////////////
//
// Macros, functions, and inline methods from other classes
//
//

void LLPipeline::setLight(LLDrawable *drawablep, bool is_light)
{
	if (drawablep && assertInitialized())
	{
		if (is_light)
		{
			mLights.insert(drawablep);
			drawablep->setState(LLDrawable::LIGHT);
		}
		else
		{
			drawablep->clearState(LLDrawable::LIGHT);
			mLights.erase(drawablep);
		}
	}
}

//static
void LLPipeline::toggleRenderType(U32 type)
{
	gPipeline.mRenderTypeEnabled[type] = !gPipeline.mRenderTypeEnabled[type];
	if (type == LLPipeline::RENDER_TYPE_WATER)
	{
		gPipeline.mRenderTypeEnabled[LLPipeline::RENDER_TYPE_VOIDWATER] = !gPipeline.mRenderTypeEnabled[LLPipeline::RENDER_TYPE_VOIDWATER];
	}
}

//static
void LLPipeline::toggleRenderTypeControl(U32 type)
{
	U32 bit = (1<<type);
	if (gPipeline.hasRenderType(type))
	{
		LL_INFOS() << "Toggling render type mask " << std::hex << bit << " off" << std::dec << LL_ENDL;
	}
	else
	{
		LL_INFOS() << "Toggling render type mask " << std::hex << bit << " on" << std::dec << LL_ENDL;
	}
	gPipeline.toggleRenderType(type);
}

//static
bool LLPipeline::hasRenderTypeControl(U32 type)
{
	return gPipeline.hasRenderType(type);
}

// Allows UI items labeled "Hide foo" instead of "Show foo"
//static
bool LLPipeline::toggleRenderTypeControlNegated(S32 type)
{
	return !gPipeline.hasRenderType(type);
}

//static
void LLPipeline::toggleRenderDebug(U64 bit)
{
	if (gPipeline.hasRenderDebugMask(bit))
	{
		LL_INFOS() << "Toggling render debug mask " << std::hex << bit << " off" << std::dec << LL_ENDL;
	}
	else
	{
		LL_INFOS() << "Toggling render debug mask " << std::hex << bit << " on" << std::dec << LL_ENDL;
	}
	gPipeline.mRenderDebugMask ^= bit;
}


//static
bool LLPipeline::toggleRenderDebugControl(U64 bit)
{
	return gPipeline.hasRenderDebugMask(bit);
}

//static
void LLPipeline::toggleRenderDebugFeature(U32 bit)
{
	gPipeline.mRenderDebugFeatureMask ^= bit;
}


//static
bool LLPipeline::toggleRenderDebugFeatureControl(U32 bit)
{
	return gPipeline.hasRenderDebugFeatureMask(bit);
}

void LLPipeline::setRenderDebugFeatureControl(U32 bit, bool value)
{
	if (value)
	{
		gPipeline.mRenderDebugFeatureMask |= bit;
	}
	else
	{
		gPipeline.mRenderDebugFeatureMask &= !bit;
	}
}

void LLPipeline::pushRenderDebugFeatureMask()
{
	mRenderDebugFeatureStack.push(mRenderDebugFeatureMask);
}

void LLPipeline::popRenderDebugFeatureMask()
{
	if (mRenderDebugFeatureStack.empty())
	{
		LL_ERRS() << "Depleted render feature stack." << LL_ENDL;
	}

	mRenderDebugFeatureMask = mRenderDebugFeatureStack.top();
	mRenderDebugFeatureStack.pop();
}

// static
void LLPipeline::setRenderScriptedBeacons(bool val)
{
	sRenderScriptedBeacons = val;
}

// static
void LLPipeline::toggleRenderScriptedBeacons()
{
	sRenderScriptedBeacons = !sRenderScriptedBeacons;
}

// static
bool LLPipeline::getRenderScriptedBeacons()
{
	return sRenderScriptedBeacons;
}

// static
void LLPipeline::setRenderScriptedTouchBeacons(bool val)
{
	sRenderScriptedTouchBeacons = val;
}

// static
void LLPipeline::toggleRenderScriptedTouchBeacons()
{
	sRenderScriptedTouchBeacons = !sRenderScriptedTouchBeacons;
}

// static
bool LLPipeline::getRenderScriptedTouchBeacons()
{
	return sRenderScriptedTouchBeacons;
}

// static
void LLPipeline::setRenderMOAPBeacons(bool val)
{
	sRenderMOAPBeacons = val;
}

// static
void LLPipeline::toggleRenderMOAPBeacons()
{
	sRenderMOAPBeacons = !sRenderMOAPBeacons;
}

// static
bool LLPipeline::getRenderMOAPBeacons()
{
	return sRenderMOAPBeacons;
}

// static
void LLPipeline::setRenderPhysicalBeacons(bool val)
{
	sRenderPhysicalBeacons = val;
}

// static
void LLPipeline::toggleRenderPhysicalBeacons()
{
	sRenderPhysicalBeacons = !sRenderPhysicalBeacons;
}

// static
bool LLPipeline::getRenderPhysicalBeacons()
{
	return sRenderPhysicalBeacons;
}

// static
void LLPipeline::setRenderParticleBeacons(bool val)
{
	sRenderParticleBeacons = val;
}

// static
void LLPipeline::toggleRenderParticleBeacons()
{
	sRenderParticleBeacons = !sRenderParticleBeacons;
}

// static
bool LLPipeline::getRenderParticleBeacons()
{
	return sRenderParticleBeacons;
}

// static
void LLPipeline::setRenderSoundBeacons(bool val)
{
	sRenderSoundBeacons = val;
}

// static
void LLPipeline::toggleRenderSoundBeacons()
{
	sRenderSoundBeacons = !sRenderSoundBeacons;
}

// static
bool LLPipeline::getRenderSoundBeacons()
{
	return sRenderSoundBeacons;
}

// static
void LLPipeline::setRenderBeacons(bool val)
{
	sRenderBeacons = val;
}

// static
void LLPipeline::toggleRenderBeacons()
{
	sRenderBeacons = !sRenderBeacons;
}

// static
bool LLPipeline::getRenderBeacons()
{
	return sRenderBeacons;
}

// static
void LLPipeline::setRenderHighlights(bool val)
{
	sRenderHighlight = val;
}

// static
void LLPipeline::toggleRenderHighlights()
{
	sRenderHighlight = !sRenderHighlight;
}

// static
bool LLPipeline::getRenderHighlights()
{
	return sRenderHighlight;
}

// static
void LLPipeline::setRenderHighlightTextureChannel(LLRender::eTexIndex channel)
{
	sRenderHighlightTextureChannel = channel;
}

LLVOPartGroup* LLPipeline::lineSegmentIntersectParticle(const LLVector4a& start, const LLVector4a& end, LLVector4a* intersection,
														S32* face_hit)
{
	LLVector4a local_end = end;

	LLVector4a position;

	LLDrawable* drawable = NULL;

	for (LLWorld::region_list_t::const_iterator iter = LLWorld::getInstance()->getRegionList().begin(); 
			iter != LLWorld::getInstance()->getRegionList().end(); ++iter)
	{
		LLViewerRegion* region = *iter;

		LLSpatialPartition* part = region->getSpatialPartition(LLViewerRegion::PARTITION_PARTICLE);
		if (part && hasRenderType(part->mDrawableType))
		{
			LLDrawable* hit = part->lineSegmentIntersect(start, local_end, TRUE, FALSE, face_hit, &position, NULL, NULL, NULL);
			if (hit)
			{
				drawable = hit;
				local_end = position;						
			}
		}
	}

	LLVOPartGroup* ret = NULL;
	if (drawable)
	{
		//make sure we're returning an LLVOPartGroup
		llassert(drawable->getVObj()->getPCode() == LLViewerObject::LL_VO_PART_GROUP);
		ret = (LLVOPartGroup*) drawable->getVObj().get();
	}
		
	if (intersection)
	{
		*intersection = position;
	}

	return ret;
}

LLViewerObject* LLPipeline::lineSegmentIntersectInWorld(const LLVector4a& start, const LLVector4a& end,
														bool pick_transparent,
														bool pick_rigged,
														S32* face_hit,
														LLVector4a* intersection,         // return the intersection point
														LLVector2* tex_coord,            // return the texture coordinates of the intersection point
														LLVector4a* normal,               // return the surface normal at the intersection point
														LLVector4a* tangent             // return the surface tangent at the intersection point
	)
{
	LLDrawable* drawable = NULL;

	LLVector4a local_end = end;

	LLVector4a position;

	sPickAvatar = false; //! LLToolMgr::getInstance()->inBuildMode();
	
	for (LLWorld::region_list_t::const_iterator iter = LLWorld::getInstance()->getRegionList().begin(); 
			iter != LLWorld::getInstance()->getRegionList().end(); ++iter)
	{
		LLViewerRegion* region = *iter;

		for (U32 j = 0; j < LLViewerRegion::NUM_PARTITIONS; j++)
		{
			if ((j == LLViewerRegion::PARTITION_VOLUME) || 
				(j == LLViewerRegion::PARTITION_BRIDGE) ||
                (j == LLViewerRegion::PARTITION_AVATAR) || // for attachments
				(j == LLViewerRegion::PARTITION_CONTROL_AV) ||
				(j == LLViewerRegion::PARTITION_TERRAIN) ||
				(j == LLViewerRegion::PARTITION_TREE) ||
				(j == LLViewerRegion::PARTITION_GRASS))  // only check these partitions for now
			{
				LLSpatialPartition* part = region->getSpatialPartition(j);
				if (part && hasRenderType(part->mDrawableType))
				{
					LLDrawable* hit = part->lineSegmentIntersect(start, local_end, pick_transparent, pick_rigged, face_hit, &position, tex_coord, normal, tangent);
					if (hit)
					{
						drawable = hit;
						local_end = position;						
					}
				}
			}
		}
	}
	
	if (!sPickAvatar)
	{
		//save hit info in case we need to restore
		//due to attachment override
		LLVector4a local_normal;
		LLVector4a local_tangent;
		LLVector2 local_texcoord;
		S32 local_face_hit = -1;

		if (face_hit)
		{ 
			local_face_hit = *face_hit;
		}
		if (tex_coord)
		{
			local_texcoord = *tex_coord;
		}
		if (tangent)
		{
			local_tangent = *tangent;
		}
		else
		{
			local_tangent.clear();
		}
		if (normal)
		{
			local_normal = *normal;
		}
		else
		{
			local_normal.clear();
		}
				
		const F32 ATTACHMENT_OVERRIDE_DIST = 0.1f;

		//check against avatars
		sPickAvatar = true;
		for (LLWorld::region_list_t::const_iterator iter = LLWorld::getInstance()->getRegionList().begin(); 
				iter != LLWorld::getInstance()->getRegionList().end(); ++iter)
		{
			LLViewerRegion* region = *iter;

			LLSpatialPartition* part = region->getSpatialPartition(LLViewerRegion::PARTITION_AVATAR);
			if (part && hasRenderType(part->mDrawableType))
			{
				LLDrawable* hit = part->lineSegmentIntersect(start, local_end, pick_transparent, pick_rigged, face_hit, &position, tex_coord, normal, tangent);
				if (hit)
				{
					LLVector4a delta;
					delta.setSub(position, local_end);

					if (!drawable || 
						!drawable->getVObj()->isAttachment() ||
						delta.getLength3().getF32() > ATTACHMENT_OVERRIDE_DIST)
					{ //avatar overrides if previously hit drawable is not an attachment or 
					  //attachment is far enough away from detected intersection
						drawable = hit;
						local_end = position;						
					}
					else
					{ //prioritize attachments over avatars
						position = local_end;

						if (face_hit)
						{
							*face_hit = local_face_hit;
						}
						if (tex_coord)
						{
							*tex_coord = local_texcoord;
						}
						if (tangent)
						{
							*tangent = local_tangent;
						}
						if (normal)
						{
							*normal = local_normal;
						}
					}
				}
			}
		}
	}

	//check all avatar nametags (silly, isn't it?)
	for (std::vector< LLCharacter* >::iterator iter = LLCharacter::sInstances.begin();
		iter != LLCharacter::sInstances.end();
		++iter)
	{
		LLVOAvatar* av = (LLVOAvatar*) *iter;
		if (av->mNameText.notNull()
			&& av->mNameText->lineSegmentIntersect(start, local_end, position))
		{
			drawable = av->mDrawable;
			local_end = position;
		}
	}

	if (intersection)
	{
		*intersection = position;
	}

	return drawable ? drawable->getVObj().get() : NULL;
}

LLViewerObject* LLPipeline::lineSegmentIntersectInHUD(const LLVector4a& start, const LLVector4a& end,
													  bool pick_transparent,													
													  S32* face_hit,
													  LLVector4a* intersection,         // return the intersection point
													  LLVector2* tex_coord,            // return the texture coordinates of the intersection point
													  LLVector4a* normal,               // return the surface normal at the intersection point
													  LLVector4a* tangent				// return the surface tangent at the intersection point
	)
{
	LLDrawable* drawable = NULL;

	for (LLWorld::region_list_t::const_iterator iter = LLWorld::getInstance()->getRegionList().begin(); 
			iter != LLWorld::getInstance()->getRegionList().end(); ++iter)
	{
		LLViewerRegion* region = *iter;

		bool toggle = false;
		if (!hasRenderType(LLPipeline::RENDER_TYPE_HUD))
		{
			toggleRenderType(LLPipeline::RENDER_TYPE_HUD);
			toggle = true;
		}

		LLSpatialPartition* part = region->getSpatialPartition(LLViewerRegion::PARTITION_HUD);
		if (part)
		{
			LLDrawable* hit = part->lineSegmentIntersect(start, end, pick_transparent, FALSE, face_hit, intersection, tex_coord, normal, tangent);
			if (hit)
			{
				drawable = hit;
			}
		}

		if (toggle)
		{
			toggleRenderType(LLPipeline::RENDER_TYPE_HUD);
		}
	}
	return drawable ? drawable->getVObj().get() : NULL;
}

LLSpatialPartition* LLPipeline::getSpatialPartition(LLViewerObject* vobj)
{
	if (vobj)
	{
		LLViewerRegion* region = vobj->getRegion();
		if (region)
		{
			return region->getSpatialPartition(vobj->getPartitionType());
		}
	}
	return NULL;
}

void LLPipeline::resetVertexBuffers(LLDrawable* drawable)
{
	if (!drawable)
	{
		return;
	}

	for (S32 i = 0; i < drawable->getNumFaces(); i++)
	{
		LLFace* facep = drawable->getFace(i);
		if (facep)
		{
			facep->clearVertexBuffer();
		}
	}
}

void LLPipeline::resetVertexBuffers()
{	
	mResetVertexBuffers = true;
}

void LLPipeline::doResetVertexBuffers(bool forced)
{
	if (!mResetVertexBuffers)
	{
		return;
	}
	if(!forced && LLSpatialPartition::sTeleportRequested)
	{
		if(gAgent.getTeleportState() != LLAgent::TELEPORT_NONE)
		{
			return; //wait for teleporting to finish
		}
		else
		{
			//teleporting aborted
			LLSpatialPartition::sTeleportRequested = FALSE;
			mResetVertexBuffers = false;
			return;
		}
	}

    LL_PROFILE_ZONE_SCOPED_CATEGORY_PIPELINE;
	mResetVertexBuffers = false;

	mCubeVB = NULL;
    mDeferredVB = NULL;
<<<<<<< HEAD
	mAuxiliaryVB = NULL;
	exoPostProcess::instance().destroyVB(); // Will be re-created via updateRenderDeferred()
=======
>>>>>>> 6724b8ce

	for (LLWorld::region_list_t::const_iterator iter = LLWorld::getInstance()->getRegionList().begin(); 
			iter != LLWorld::getInstance()->getRegionList().end(); ++iter)
	{
		LLViewerRegion* region = *iter;
		for (U32 i = 0; i < LLViewerRegion::NUM_PARTITIONS; i++)
		{
			LLSpatialPartition* part = region->getSpatialPartition(i);
			if (part)
			{
				part->resetVertexBuffers();
			}
		}
	}
	if(LLSpatialPartition::sTeleportRequested)
	{
		LLSpatialPartition::sTeleportRequested = FALSE;

		LLWorld::getInstance()->clearAllVisibleObjects();
		clearRebuildDrawables();
	}

	resetDrawOrders();

	gSky.resetVertexBuffers();

	LLVOPartGroup::destroyGL();

	if ( LLPathingLib::getInstance() )
	{
		LLPathingLib::getInstance()->cleanupVBOManager();
	}
	LLVOPartGroup::destroyGL();
    gGL.resetVertexBuffer();

	SUBSYSTEM_CLEANUP(LLVertexBuffer);
	
	if (LLVertexBuffer::sGLCount != 0)
	{
		LL_WARNS() << "VBO wipe failed -- " << LLVertexBuffer::sGLCount << " buffers remaining." << LL_ENDL;
	}

	LLVertexBuffer::unbind();	
	
	updateRenderBump();
	//updateRenderDeferred(); // <FS:Ansariel> Moved further down because of exoPostProcess creating a new VB

	sUseTriStrips = gSavedSettings.getBOOL("RenderUseTriStrips");
	LLVertexBuffer::sUseStreamDraw = gSavedSettings.getBOOL("RenderUseStreamVBO");
	// <FS:Ansariel> Vertex Array Objects are required in OpenGL core profile
	LLVertexBuffer::sUseVAO = gSavedSettings.getBOOL("RenderUseVAO");
	//LLVertexBuffer::sUseVAO = LLRender::sGLCoreProfile ? TRUE : gSavedSettings.getBOOL("RenderUseVAO");
	// </FS:Ansariel>
	LLVertexBuffer::sPreferStreamDraw = gSavedSettings.getBOOL("RenderPreferStreamDraw");
	LLVertexBuffer::sEnableVBOs = gSavedSettings.getBOOL("RenderVBOEnable");
	LLVertexBuffer::sDisableVBOMapping = LLVertexBuffer::sEnableVBOs && gSavedSettings.getBOOL("RenderVBOMappingDisable") ;
	sBakeSunlight = gSavedSettings.getBOOL("RenderBakeSunlight");
	sNoAlpha = gSavedSettings.getBOOL("RenderNoAlpha");
	LLPipeline::sTextureBindTest = gSavedSettings.getBOOL("RenderDebugTextureBind");

	LLVertexBuffer::initClass(LLVertexBuffer::sEnableVBOs, LLVertexBuffer::sDisableVBOMapping);
    gGL.initVertexBuffer();

<<<<<<< HEAD
    // <FS:Ansariel> Reset VB during TP
    //mDeferredVB = new LLVertexBuffer(DEFERRED_VB_MASK, 0);
    //mDeferredVB->allocateBuffer(8, 0, true);
    initDeferredVB();
    // </FS:Ansariel>
=======
    mDeferredVB = new LLVertexBuffer(DEFERRED_VB_MASK, 0);
    mDeferredVB->allocateBuffer(8, 0, true);
>>>>>>> 6724b8ce

	LLVOPartGroup::restoreGL();

	// <FS:Ansariel> Reset VB during TP
	updateRenderDeferred(); // Moved further down because of exoPostProcess creating a new VB
	initAuxiliaryVB();
	// </FS:Ansariel>
}

void LLPipeline::renderObjects(U32 type, U32 mask, bool texture, bool batch_texture, bool rigged)
{
	assertInitialized();
	gGL.loadMatrix(gGLModelView);
	gGLLastMatrix = NULL;
    if (rigged)
    {
        mSimplePool->pushRiggedBatches(type + 1, mask, texture, batch_texture);
    }
    else
    {
        mSimplePool->pushBatches(type, mask, texture, batch_texture);
    }
	gGL.loadMatrix(gGLModelView);
	gGLLastMatrix = NULL;		
}

void LLPipeline::renderAlphaObjects(U32 mask, bool texture, bool batch_texture, bool rigged)
{
    LL_PROFILE_ZONE_SCOPED_CATEGORY_PIPELINE;
    assertInitialized();
    gGL.loadMatrix(gGLModelView);
    gGLLastMatrix = NULL;
    U32 type = LLRenderPass::PASS_ALPHA;
    LLVOAvatar* lastAvatar = nullptr;
    U64 lastMeshId = 0;
    for (LLCullResult::drawinfo_iterator i = gPipeline.beginRenderMap(type); i != gPipeline.endRenderMap(type); ++i)
    {
        LLDrawInfo* pparams = *i;
        if (pparams)
        {
            if (rigged)
            {
                if (pparams->mAvatar != nullptr)
                {
                    if (lastAvatar != pparams->mAvatar || lastMeshId != pparams->mSkinInfo->mHash)
                    {
                        mSimplePool->uploadMatrixPalette(*pparams);
                        lastAvatar = pparams->mAvatar;
                        lastMeshId = pparams->mSkinInfo->mHash;
                    }

                    mSimplePool->pushBatch(*pparams, mask | LLVertexBuffer::MAP_WEIGHT4, texture, batch_texture);
                }
            }
            else if (pparams->mAvatar == nullptr)
            {
                mSimplePool->pushBatch(*pparams, mask, texture, batch_texture);
            }
        }
    }
    gGL.loadMatrix(gGLModelView);
    gGLLastMatrix = NULL;
}

void LLPipeline::renderMaskedObjects(U32 type, U32 mask, bool texture, bool batch_texture, bool rigged)
{
	assertInitialized();
	gGL.loadMatrix(gGLModelView);
	gGLLastMatrix = NULL;
    if (rigged)
    {
        mAlphaMaskPool->pushRiggedMaskBatches(type+1, mask, texture, batch_texture);
    }
    else
    {
        mAlphaMaskPool->pushMaskBatches(type, mask, texture, batch_texture);
    }
	gGL.loadMatrix(gGLModelView);
	gGLLastMatrix = NULL;		
}

void LLPipeline::renderFullbrightMaskedObjects(U32 type, U32 mask, bool texture, bool batch_texture, bool rigged)
{
	assertInitialized();
	gGL.loadMatrix(gGLModelView);
	gGLLastMatrix = NULL;
    if (rigged)
    {
        mFullbrightAlphaMaskPool->pushRiggedMaskBatches(type+1, mask, texture, batch_texture);
    }
    else
    {
        mFullbrightAlphaMaskPool->pushMaskBatches(type, mask, texture, batch_texture);
    }
	gGL.loadMatrix(gGLModelView);
	gGLLastMatrix = NULL;		
}

void apply_cube_face_rotation(U32 face)
{
	switch (face)
	{
		case 0: 
			gGL.rotatef(90.f, 0, 1, 0);
			gGL.rotatef(180.f, 1, 0, 0);
		break;
		case 2: 
			gGL.rotatef(-90.f, 1, 0, 0);
		break;
		case 4:
			gGL.rotatef(180.f, 0, 1, 0);
			gGL.rotatef(180.f, 0, 0, 1);
		break;
		case 1: 
			gGL.rotatef(-90.f, 0, 1, 0);
			gGL.rotatef(180.f, 1, 0, 0);
		break;
		case 3:
			gGL.rotatef(90, 1, 0, 0);
		break;
		case 5: 
			gGL.rotatef(180, 0, 0, 1);
		break;
	}
}

void validate_framebuffer_object()
{                                                           
	GLenum status;                                            
	status = glCheckFramebufferStatus(GL_FRAMEBUFFER_EXT); 
	switch(status) 
	{                                          
		case GL_FRAMEBUFFER_COMPLETE:                       
			//framebuffer OK, no error.
			break;
		case GL_FRAMEBUFFER_INCOMPLETE_MISSING_ATTACHMENT:
			// frame buffer not OK: probably means unsupported depth buffer format
			LL_ERRS() << "Framebuffer Incomplete Missing Attachment." << LL_ENDL;
			break;
		case GL_FRAMEBUFFER_INCOMPLETE_ATTACHMENT:
			// frame buffer not OK: probably means unsupported depth buffer format
			LL_ERRS() << "Framebuffer Incomplete Attachment." << LL_ENDL;
			break; 
		case GL_FRAMEBUFFER_UNSUPPORTED:                    
			/* choose different formats */                        
			LL_ERRS() << "Framebuffer unsupported." << LL_ENDL;
			break;                                                
		default:                                                
			LL_ERRS() << "Unknown framebuffer status." << LL_ENDL;
			break;
	}
}

void LLPipeline::bindScreenToTexture() 
{
	
}

static LLTrace::BlockTimerStatHandle FTM_RENDER_BLOOM("Bloom");

void LLPipeline::renderFinalize()
{
    LLVertexBuffer::unbind();
    LLGLState::checkStates();
    LLGLState::checkTextureChannels();

    assertInitialized();

    if (gUseWireframe)
    {
        glPolygonMode(GL_FRONT_AND_BACK, GL_FILL);
    }

    LLVector2 tc1(0, 0);
    LLVector2 tc2((F32) mScreen.getWidth() * 2, (F32) mScreen.getHeight() * 2);

    LL_RECORD_BLOCK_TIME(FTM_RENDER_BLOOM);
    gGL.color4f(1, 1, 1, 1);
    LLGLDepthTest depth(GL_FALSE);
    LLGLDisable blend(GL_BLEND);
    LLGLDisable cull(GL_CULL_FACE);

    enableLightsFullbright();

    gGL.matrixMode(LLRender::MM_PROJECTION);
    gGL.pushMatrix();
    gGL.loadIdentity();
    gGL.matrixMode(LLRender::MM_MODELVIEW);
    gGL.pushMatrix();
    gGL.loadIdentity();

    LLGLDisable test(GL_ALPHA_TEST);

    gGL.setColorMask(true, true);
    glClearColor(0, 0, 0, 0);
    exoPostProcess::instance().ExodusRenderPostStack(&mScreen, &mScreen); // <FS:CR> Import Vignette from Exodus

    if (sRenderGlow)
    {
        mGlow[2].bindTarget();
        mGlow[2].clear();

        gGlowExtractProgram.bind();
        F32 minLum = llmax((F32) RenderGlowMinLuminance, 0.0f);
        F32 maxAlpha = RenderGlowMaxExtractAlpha;
        F32 warmthAmount = RenderGlowWarmthAmount;
        LLVector3 lumWeights = RenderGlowLumWeights;
        LLVector3 warmthWeights = RenderGlowWarmthWeights;

        gGlowExtractProgram.uniform1f(LLShaderMgr::GLOW_MIN_LUMINANCE, minLum);
        gGlowExtractProgram.uniform1f(LLShaderMgr::GLOW_MAX_EXTRACT_ALPHA, maxAlpha);
        gGlowExtractProgram.uniform3f(LLShaderMgr::GLOW_LUM_WEIGHTS, lumWeights.mV[0], lumWeights.mV[1],
                                      lumWeights.mV[2]);
        gGlowExtractProgram.uniform3f(LLShaderMgr::GLOW_WARMTH_WEIGHTS, warmthWeights.mV[0], warmthWeights.mV[1],
                                      warmthWeights.mV[2]);
        gGlowExtractProgram.uniform1f(LLShaderMgr::GLOW_WARMTH_AMOUNT, warmthAmount);
        
        {
            LLGLEnable blend_on(GL_BLEND);
            LLGLEnable test(GL_ALPHA_TEST);

            gGL.setSceneBlendType(LLRender::BT_ADD_WITH_ALPHA);

            mScreen.bindTexture(0, 0, LLTexUnit::TFO_POINT);

            gGL.color4f(1, 1, 1, 1);
            gPipeline.enableLightsFullbright();
            // <FS:Ansariel> FIRE-16829: Visual Artifacts with ALM enabled on AMD graphics
            //gGL.begin(LLRender::TRIANGLE_STRIP);
            //gGL.texCoord2f(tc1.mV[0], tc1.mV[1]);
            //gGL.vertex2f(-1, -1);

            //gGL.texCoord2f(tc1.mV[0], tc2.mV[1]);
            //gGL.vertex2f(-1, 3);

            //gGL.texCoord2f(tc2.mV[0], tc1.mV[1]);
            //gGL.vertex2f(3, -1);

            //gGL.end();
            drawAuxiliaryVB(tc1, tc2);
            // </FS:Ansariel>

            gGL.getTexUnit(0)->unbind(mScreen.getUsage());

            mGlow[2].flush();

            tc1.setVec(0, 0);
            tc2.setVec(2, 2); 
        }

        // power of two between 1 and 1024
        U32 glowResPow = RenderGlowResolutionPow;
        const U32 glow_res = llmax(1, llmin(1024, 1 << glowResPow));

        S32 kernel = RenderGlowIterations * 2;
        F32 delta = RenderGlowWidth / glow_res;
        // Use half the glow width if we have the res set to less than 9 so that it looks
        // almost the same in either case.
        if (glowResPow < 9)
        {
            delta *= 0.5f;
        }
        F32 strength = RenderGlowStrength;

        gGlowProgram.bind();
        gGlowProgram.uniform1f(LLShaderMgr::GLOW_STRENGTH, strength);

        for (S32 i = 0; i < kernel; i++)
        {
            mGlow[i % 2].bindTarget();
            mGlow[i % 2].clear();

            if (i == 0)
            {
                gGL.getTexUnit(0)->bind(&mGlow[2]);
            }
            else
            {
                gGL.getTexUnit(0)->bind(&mGlow[(i - 1) % 2]);
            }

            if (i % 2 == 0)
            {
                gGlowProgram.uniform2f(LLShaderMgr::GLOW_DELTA, delta, 0);
            }
            else
            {
                gGlowProgram.uniform2f(LLShaderMgr::GLOW_DELTA, 0, delta);
            }

            // <FS:Ansariel> FIRE-16829: Visual Artifacts with ALM enabled on AMD graphics
            //gGL.begin(LLRender::TRIANGLE_STRIP);
            //gGL.texCoord2f(tc1.mV[0], tc1.mV[1]);
            //gGL.vertex2f(-1,-1);
            //
            //gGL.texCoord2f(tc1.mV[0], tc2.mV[1]);
            //gGL.vertex2f(-1,3);
            //
            //gGL.texCoord2f(tc2.mV[0], tc1.mV[1]);
            //gGL.vertex2f(3,-1);
            //
            //gGL.end();
            drawAuxiliaryVB(tc1, tc2);
            // </FS:Ansariel>

            mGlow[i % 2].flush();
        }

        gGlowProgram.unbind();
    }
    else // !sRenderGlow, skip the glow ping-pong and just clear the result target
    {
        mGlow[1].bindTarget();
        mGlow[1].clear();
        mGlow[1].flush();
    }

    gGLViewport[0] = gViewerWindow->getWorldViewRectRaw().mLeft;
    gGLViewport[1] = gViewerWindow->getWorldViewRectRaw().mBottom;
    gGLViewport[2] = gViewerWindow->getWorldViewRectRaw().getWidth();
    gGLViewport[3] = gViewerWindow->getWorldViewRectRaw().getHeight();
    glViewport(gGLViewport[0], gGLViewport[1], gGLViewport[2], gGLViewport[3]);

    tc2.setVec((F32) mScreen.getWidth(), (F32) mScreen.getHeight());

    gGL.flush();

    LLVertexBuffer::unbind();

// [RLVa:KB] - @setsphere
	LLRenderTarget* pRenderBuffer = (RlvActions::hasBehaviour(RLV_BHVR_SETSPHERE)) ? &mDeferredLight : nullptr;
// [/RLVa:KB]
    if (LLPipeline::sRenderDeferred)
    {

        //<FS:TS> FIRE-16251: Depth of Field does not work underwater
        //bool dof_enabled = !LLViewerCamera::getInstance()->cameraUnderWater() &&
        bool dof_enabled = (FSRenderDepthOfFieldUnderwater || !LLViewerCamera::getInstance()->cameraUnderWater()) &&
        //</FS:TS> FIRE-16251
                           (RenderDepthOfFieldInEditMode || !LLToolMgr::getInstance()->inBuildMode()) &&
                           RenderDepthOfField;

        bool multisample = RenderFSAASamples > 1 && mFXAABuffer.isComplete();
        exoPostProcess::instance().multisample = multisample;	// <FS:CR> Import Vignette from Exodus
// [RLVa:KB] - @setsphere
		if (multisample && !pRenderBuffer)
		{
			pRenderBuffer = &mDeferredLight;
		}
// [/RLVa:KB]

        gViewerWindow->setup3DViewport();

        if (dof_enabled)
        {
            LLGLSLShader *shader = &gDeferredPostProgram;
            LLGLDisable blend(GL_BLEND);

            // depth of field focal plane calculations
            static F32 current_distance = 16.f;
            static F32 start_distance = 16.f;
            static F32 transition_time = 1.f;

            LLVector3 focus_point;

            // <FS:Beq> FIRE-16728 focus point lock & free focus DoF - based on a feature developed by NiranV Dean
            static LLVector3 last_focus_point{};
            if( LLPipeline::FSFocusPointLocked && !last_focus_point.isExactlyZero() )
            {
                focus_point = last_focus_point;
            }
            else
            {
            // </FS:Beq>
            LLViewerObject *obj = LLViewerMediaFocus::getInstance()->getFocusedObject();
            if (obj && obj->mDrawable && obj->isSelected())
            { // focus on selected media object
                S32 face_idx = LLViewerMediaFocus::getInstance()->getFocusedFace();
                if (obj && obj->mDrawable)
                {
                    LLFace *face = obj->mDrawable->getFace(face_idx);
                    if (face)
                    {
                        focus_point = face->getPositionAgent();
                    }
                }
            }
            }// <FS:Beq/> support focus point lock

            if (focus_point.isExactlyZero())
            {
                if (LLViewerJoystick::getInstance()->getOverrideCamera() || LLPipeline::FSFocusPointFollowsPointer) // <FS:Beq/> FIRE-16728 Add free aim mouse and focus lock
                { // focus on point under cursor
                    focus_point.set(gDebugRaycastIntersection.getF32ptr());
                }
                else if (gAgentCamera.cameraMouselook())
                { // focus on point under mouselook crosshairs
                    LLVector4a result;
                    result.clear();

                    gViewerWindow->cursorIntersect(-1, -1, 512.f, NULL, -1, FALSE, FALSE, NULL, &result);

                    focus_point.set(result.getF32ptr());
                }
                else
                {
                    // focus on alt-zoom target
                    LLViewerRegion *region = gAgent.getRegion();
                    if (region)
                    {
                        focus_point = LLVector3(gAgentCamera.getFocusGlobal() - region->getOriginGlobal());
                    }
                }
            }
            // <FS:Beq> FIRE-16728 Add free aim mouse and focus lock
            last_focus_point = focus_point;
            // </FS:Beq>
            LLVector3 eye = LLViewerCamera::getInstance()->getOrigin();
            F32 target_distance = 16.f;
            if (!focus_point.isExactlyZero())
            {
                target_distance = LLViewerCamera::getInstance()->getAtAxis() * (focus_point - eye);
            }

            if (transition_time >= 1.f && fabsf(current_distance - target_distance) / current_distance > 0.01f)
            { // large shift happened, interpolate smoothly to new target distance
                transition_time = 0.f;
                start_distance = current_distance;
            }
            else if (transition_time < 1.f)
            { // currently in a transition, continue interpolating
                transition_time += 1.f / CameraFocusTransitionTime * gFrameIntervalSeconds.value();
                transition_time = llmin(transition_time, 1.f);

                F32 t = cosf(transition_time * F_PI + F_PI) * 0.5f + 0.5f;
                current_distance = start_distance + (target_distance - start_distance) * t;
            }
            else
            { // small or no change, just snap to target distance
                current_distance = target_distance;
            }

            // convert to mm
            F32 subject_distance = current_distance * 1000.f;
            F32 fnumber = CameraFNumber;
            F32 default_focal_length = CameraFocalLength;

            F32 fov = LLViewerCamera::getInstance()->getView();

            const F32 default_fov = CameraFieldOfView * F_PI / 180.f;

            // F32 aspect_ratio = (F32) mScreen.getWidth()/(F32)mScreen.getHeight();

            F32 dv = 2.f * default_focal_length * tanf(default_fov / 2.f);

            F32 focal_length = dv / (2 * tanf(fov / 2.f));

            // F32 tan_pixel_angle = tanf(LLDrawable::sCurPixelAngle);

            // from wikipedia -- c = |s2-s1|/s2 * f^2/(N(S1-f))
            // where	 N = fnumber
            //			 s2 = dot distance
            //			 s1 = subject distance
            //			 f = focal length
            //

            F32 blur_constant = focal_length * focal_length / (fnumber * (subject_distance - focal_length));
            blur_constant /= 1000.f; // convert to meters for shader
            F32 magnification = focal_length / (subject_distance - focal_length);

            { // build diffuse+bloom+CoF
                mDeferredLight.bindTarget();
                shader = &gDeferredCoFProgram;

                bindDeferredShader(*shader);

                S32 channel = shader->enableTexture(LLShaderMgr::DEFERRED_DIFFUSE, mScreen.getUsage());
                if (channel > -1)
                {
                    mScreen.bindTexture(0, channel);
                }

                shader->uniform1f(LLShaderMgr::DOF_FOCAL_DISTANCE, -subject_distance / 1000.f);
                shader->uniform1f(LLShaderMgr::DOF_BLUR_CONSTANT, blur_constant);
                shader->uniform1f(LLShaderMgr::DOF_TAN_PIXEL_ANGLE, tanf(1.f / LLDrawable::sCurPixelAngle));
                shader->uniform1f(LLShaderMgr::DOF_MAGNIFICATION, magnification);
                shader->uniform1f(LLShaderMgr::DOF_MAX_COF, CameraMaxCoF);
                shader->uniform1f(LLShaderMgr::DOF_RES_SCALE, CameraDoFResScale);

                // <FS:Ansariel> FIRE-16829: Visual Artifacts with ALM enabled on AMD graphics
                //gGL.begin(LLRender::TRIANGLE_STRIP);
                //gGL.texCoord2f(tc1.mV[0], tc1.mV[1]);
                //gGL.vertex2f(-1,-1);

                //gGL.texCoord2f(tc1.mV[0], tc2.mV[1]);
                //gGL.vertex2f(-1,3);

                //gGL.texCoord2f(tc2.mV[0], tc1.mV[1]);
                //gGL.vertex2f(3,-1);

                //gGL.end();
                drawAuxiliaryVB(tc1, tc2);
                // </FS:Ansariel>

                unbindDeferredShader(*shader);
                mDeferredLight.flush();
            }

            U32 dof_width = (U32)(mScreen.getWidth() * CameraDoFResScale);
            U32 dof_height = (U32)(mScreen.getHeight() * CameraDoFResScale);

            { // perform DoF sampling at half-res (preserve alpha channel)
                mScreen.bindTarget();
                glViewport(0, 0, dof_width, dof_height);
                gGL.setColorMask(true, false);

                shader = &gDeferredPostProgram;
                bindDeferredShader(*shader);
                S32 channel = shader->enableTexture(LLShaderMgr::DEFERRED_DIFFUSE, mDeferredLight.getUsage());
                if (channel > -1)
                {
                    mDeferredLight.bindTexture(0, channel);
                }

                shader->uniform1f(LLShaderMgr::DOF_MAX_COF, CameraMaxCoF);
                shader->uniform1f(LLShaderMgr::DOF_RES_SCALE, CameraDoFResScale);

                // <FS:Ansariel> FIRE-16829: Visual Artifacts with ALM enabled on AMD graphics
                //gGL.begin(LLRender::TRIANGLE_STRIP);
                //gGL.texCoord2f(tc1.mV[0], tc1.mV[1]);
                //gGL.vertex2f(-1,-1);

                //gGL.texCoord2f(tc1.mV[0], tc2.mV[1]);
                //gGL.vertex2f(-1,3);

                //gGL.texCoord2f(tc2.mV[0], tc1.mV[1]);
                //gGL.vertex2f(3,-1);

                //gGL.end();
                drawAuxiliaryVB(tc1, tc2);
                // </FS:Ansariel>

                unbindDeferredShader(*shader);
                mScreen.flush();
                gGL.setColorMask(true, true);
            }

            { // combine result based on alpha
//                if (multisample)
//                {
//                    mDeferredLight.bindTarget();
//                    glViewport(0, 0, mDeferredScreen.getWidth(), mDeferredScreen.getHeight());
//                }
// [RLVa:KB] - @setsphere
                if (pRenderBuffer)
                {
					pRenderBuffer->bindTarget();
                    glViewport(0, 0, mDeferredScreen.getWidth(), mDeferredScreen.getHeight());
                }
// [/RLVa:KB]
                else
                {
                    gGLViewport[0] = gViewerWindow->getWorldViewRectRaw().mLeft;
                    gGLViewport[1] = gViewerWindow->getWorldViewRectRaw().mBottom;
                    gGLViewport[2] = gViewerWindow->getWorldViewRectRaw().getWidth();
                    gGLViewport[3] = gViewerWindow->getWorldViewRectRaw().getHeight();
                    glViewport(gGLViewport[0], gGLViewport[1], gGLViewport[2], gGLViewport[3]);
                }

                shader = &gDeferredDoFCombineProgram;
                bindDeferredShader(*shader);

                S32 channel = shader->enableTexture(LLShaderMgr::DEFERRED_DIFFUSE, mScreen.getUsage());
                if (channel > -1)
                {
                    mScreen.bindTexture(0, channel);
                }

                shader->uniform1f(LLShaderMgr::DOF_MAX_COF, CameraMaxCoF);
                shader->uniform1f(LLShaderMgr::DOF_RES_SCALE, CameraDoFResScale);
                shader->uniform1f(LLShaderMgr::DOF_WIDTH, dof_width - 1);
                shader->uniform1f(LLShaderMgr::DOF_HEIGHT, dof_height - 1);

                // <FS:Ansariel> FIRE-16829: Visual Artifacts with ALM enabled on AMD graphics
                //gGL.begin(LLRender::TRIANGLE_STRIP);
                //gGL.texCoord2f(tc1.mV[0], tc1.mV[1]);
                //gGL.vertex2f(-1,-1);

                //gGL.texCoord2f(tc1.mV[0], tc2.mV[1]);
                //gGL.vertex2f(-1,3);

                //gGL.texCoord2f(tc2.mV[0], tc1.mV[1]);
                //gGL.vertex2f(3,-1);

                //gGL.end();
                drawAuxiliaryVB(tc1, tc2);
                // </FS:Ansariel>

                unbindDeferredShader(*shader);

// [RLVa:KB] - @setsphere
                if (pRenderBuffer)
                {
                    pRenderBuffer->flush();
                }
// [/RLVa:KB]
//                if (multisample)
//                {
//                    mDeferredLight.flush();
//                }
            }
        }
        else
        {
//            if (multisample)
//            {
//                mDeferredLight.bindTarget();
//            }
// [RLVa:KB] - @setsphere
            if (pRenderBuffer)
            {
				pRenderBuffer->bindTarget();
            }
// [/RLVa:KB]
            LLGLSLShader *shader = &gDeferredPostNoDoFProgram;

            bindDeferredShader(*shader);

            S32 channel = shader->enableTexture(LLShaderMgr::DEFERRED_DIFFUSE, mScreen.getUsage());
            if (channel > -1)
            {
                mScreen.bindTexture(0, channel);
            }

            // <FS:Ansariel> FIRE-16829: Visual Artifacts with ALM enabled on AMD graphics
            //gGL.begin(LLRender::TRIANGLE_STRIP);
            //gGL.texCoord2f(tc1.mV[0], tc1.mV[1]);
            //gGL.vertex2f(-1,-1);

            //gGL.texCoord2f(tc1.mV[0], tc2.mV[1]);
            //gGL.vertex2f(-1,3);

            //gGL.texCoord2f(tc2.mV[0], tc1.mV[1]);
            //gGL.vertex2f(3,-1);

            //gGL.end();
            drawAuxiliaryVB(tc1, tc2);
            // </FS:Ansariel>

            unbindDeferredShader(*shader);

// [RLVa:KB] - @setsphere
            if (pRenderBuffer)
            {
				pRenderBuffer->flush();
            }
// [/RLVa:KB]
//            if (multisample)
//            {
//                mDeferredLight.flush();
//            }
        }

// [RLVa:KB] - @setsphere
		if (RlvActions::hasBehaviour(RLV_BHVR_SETSPHERE))
		{
			LLShaderEffectParams params(pRenderBuffer, &mScreen, !multisample);
			LLVfxManager::instance().runEffect(EVisualEffect::RlvSphere, &params);
			pRenderBuffer = params.m_pDstBuffer;
		}
// [/RLVa:KB]

        if (multisample)
        {
            // bake out texture2D with RGBL for FXAA shader
            mFXAABuffer.bindTarget();

            S32 width = mScreen.getWidth();
            S32 height = mScreen.getHeight();
            glViewport(0, 0, width, height);

            LLGLSLShader *shader = &gGlowCombineFXAAProgram;

            shader->bind();
            shader->uniform2f(LLShaderMgr::DEFERRED_SCREEN_RES, width, height);

//            S32 channel = shader->enableTexture(LLShaderMgr::DEFERRED_DIFFUSE, mDeferredLight.getUsage());
//            if (channel > -1)
//            {
//                mDeferredLight.bindTexture(0, channel);
//            }
// [RLVa:KB] - @setsphere
			S32 channel = shader->enableTexture(LLShaderMgr::DEFERRED_DIFFUSE, pRenderBuffer->getUsage());
            if (channel > -1)
            {
				pRenderBuffer->bindTexture(0, channel);
            }
// [RLVa:KB]

            // <FS:Ansariel> FIRE-16829: Visual Artifacts with ALM enabled on AMD graphics
            //gGL.begin(LLRender::TRIANGLE_STRIP);
            //gGL.vertex2f(-1,-1);
            //gGL.vertex2f(-1,3);
            //gGL.vertex2f(3,-1);
            //gGL.end();

            //gGL.flush();
            drawAuxiliaryVB();
            // </FS:Ansariel>

// [RLVa:KB] - @setsphere
            shader->disableTexture(LLShaderMgr::DEFERRED_DIFFUSE, pRenderBuffer->getUsage());
// [/RLVa:KB]
//            shader->disableTexture(LLShaderMgr::DEFERRED_DIFFUSE, mDeferredLight.getUsage());
            shader->unbind();

            mFXAABuffer.flush();

            shader = &gFXAAProgram;
            shader->bind();

            channel = shader->enableTexture(LLShaderMgr::DIFFUSE_MAP, mFXAABuffer.getUsage());
            if (channel > -1)
            {
                mFXAABuffer.bindTexture(0, channel, LLTexUnit::TFO_BILINEAR);
            }

            gGLViewport[0] = gViewerWindow->getWorldViewRectRaw().mLeft;
            gGLViewport[1] = gViewerWindow->getWorldViewRectRaw().mBottom;
            gGLViewport[2] = gViewerWindow->getWorldViewRectRaw().getWidth();
            gGLViewport[3] = gViewerWindow->getWorldViewRectRaw().getHeight();
            glViewport(gGLViewport[0], gGLViewport[1], gGLViewport[2], gGLViewport[3]);

            F32 scale_x = (F32) width / mFXAABuffer.getWidth();
            F32 scale_y = (F32) height / mFXAABuffer.getHeight();
            shader->uniform2f(LLShaderMgr::FXAA_TC_SCALE, scale_x, scale_y);
            shader->uniform2f(LLShaderMgr::FXAA_RCP_SCREEN_RES, 1.f / width * scale_x, 1.f / height * scale_y);
            shader->uniform4f(LLShaderMgr::FXAA_RCP_FRAME_OPT, -0.5f / width * scale_x, -0.5f / height * scale_y,
                              0.5f / width * scale_x, 0.5f / height * scale_y);
            shader->uniform4f(LLShaderMgr::FXAA_RCP_FRAME_OPT2, -2.f / width * scale_x, -2.f / height * scale_y,
                              2.f / width * scale_x, 2.f / height * scale_y);

            // <FS:Ansariel> FIRE-16829: Visual Artifacts with ALM enabled on AMD graphics
            //gGL.begin(LLRender::TRIANGLE_STRIP);
            //gGL.vertex2f(-1,-1);
            //gGL.vertex2f(-1,3);
            //gGL.vertex2f(3,-1);
            //gGL.end();

            //gGL.flush();
            drawAuxiliaryVB();
            // </FS:Ansariel>
            shader->unbind();
        }
    }
    else // not deferred
    {
// [RLVa:KB] - @setsphere
		if (RlvActions::hasBehaviour(RLV_BHVR_SETSPHERE))
		{
			LLShaderEffectParams params(&mScreen, &mDeferredLight, false);
			LLVfxManager::instance().runEffect(EVisualEffect::RlvSphere, &params);
			pRenderBuffer = params.m_pDstBuffer;
		}
// [/RLVa:KB]

        U32 mask = LLVertexBuffer::MAP_VERTEX | LLVertexBuffer::MAP_TEXCOORD0 | LLVertexBuffer::MAP_TEXCOORD1;
        LLPointer<LLVertexBuffer> buff = new LLVertexBuffer(mask, 0);
        buff->allocateBuffer(3, 0, TRUE);

        LLStrider<LLVector3> v;
        LLStrider<LLVector2> uv1;
        LLStrider<LLVector2> uv2;

        buff->getVertexStrider(v);
        buff->getTexCoord0Strider(uv1);
        buff->getTexCoord1Strider(uv2);

        uv1[0] = LLVector2(0, 0);
        uv1[1] = LLVector2(0, 2);
        uv1[2] = LLVector2(2, 0);

        uv2[0] = LLVector2(0, 0);
        uv2[1] = LLVector2(0, tc2.mV[1] * 2.f);
        uv2[2] = LLVector2(tc2.mV[0] * 2.f, 0);

        v[0] = LLVector3(-1, -1, 0);
        v[1] = LLVector3(-1, 3, 0);
        v[2] = LLVector3(3, -1, 0);

        buff->flush();

        LLGLDisable blend(GL_BLEND);

        gGlowCombineProgram.bind();

        gGL.getTexUnit(0)->bind(&mGlow[1]);
// [RLVa:KB] - @setsphere
        gGL.getTexUnit(1)->bind( pRenderBuffer ? pRenderBuffer : &mScreen );
// [/RLVa:KB]
//        gGL.getTexUnit(1)->bind(&mScreen);

        LLGLEnable multisample(RenderFSAASamples > 0 ? GL_MULTISAMPLE_ARB : 0);

        buff->setBuffer(mask);
        buff->drawArrays(LLRender::TRIANGLE_STRIP, 0, 3);

        gGlowCombineProgram.unbind();
    }

    gGL.setSceneBlendType(LLRender::BT_ALPHA);

    if (hasRenderDebugMask(LLPipeline::RENDER_DEBUG_PHYSICS_SHAPES))
    {
        gSplatTextureRectProgram.bind();

        gGL.setColorMask(true, false);

        LLVector2 tc1(0, 0);
        LLVector2 tc2((F32) gViewerWindow->getWorldViewWidthRaw() * 2,
                      (F32) gViewerWindow->getWorldViewHeightRaw() * 2);

        LLGLEnable blend(GL_BLEND);
        //gGL.color4f(1,1,1,0.75f); // <FS:Ansariel> FIRE-16829: Visual Artifacts with ALM enabled on AMD graphics

        gGL.getTexUnit(0)->bind(&mPhysicsDisplay);

        // <FS:Ansariel> FIRE-16829: Visual Artifacts with ALM enabled on AMD graphics
        //gGL.begin(LLRender::TRIANGLES);
        //gGL.texCoord2f(tc1.mV[0], tc1.mV[1]);
        //gGL.vertex2f(-1,-1);
        //
        //gGL.texCoord2f(tc1.mV[0], tc2.mV[1]);
        //gGL.vertex2f(-1,3);
        //
        //gGL.texCoord2f(tc2.mV[0], tc1.mV[1]);
        //gGL.vertex2f(3,-1);
        //
        //gGL.end();
        //gGL.flush();
        drawAuxiliaryVB(tc1, tc2, LLColor4(1.f, 1.f, 1.f, 0.75f));
        // </FS:Ansariel>

        gSplatTextureRectProgram.unbind();
    }

    if (LLRenderTarget::sUseFBO)
    { // copy depth buffer from mScreen to framebuffer
        LLRenderTarget::copyContentsToFramebuffer(mScreen, 0, 0, mScreen.getWidth(), mScreen.getHeight(), 0, 0,
                                                  mScreen.getWidth(), mScreen.getHeight(),
                                                  GL_DEPTH_BUFFER_BIT | GL_STENCIL_BUFFER_BIT, GL_NEAREST);
    }

    gGL.matrixMode(LLRender::MM_PROJECTION);
    gGL.popMatrix();
    gGL.matrixMode(LLRender::MM_MODELVIEW);
    gGL.popMatrix();

    LLVertexBuffer::unbind();

    LLGLState::checkStates();
    LLGLState::checkTextureChannels();
}

void LLPipeline::bindDeferredShader(LLGLSLShader& shader, LLRenderTarget* light_target)
{
    LL_PROFILE_ZONE_SCOPED_CATEGORY_PIPELINE;

    LLRenderTarget* deferred_target       = &mDeferredScreen;
    LLRenderTarget* deferred_depth_target = &mDeferredDepth;
    LLRenderTarget* deferred_light_target = &mDeferredLight;

	shader.bind();
	S32 channel = 0;
    channel = shader.enableTexture(LLShaderMgr::DEFERRED_DIFFUSE, deferred_target->getUsage());
	if (channel > -1)
	{
        deferred_target->bindTexture(0,channel, LLTexUnit::TFO_POINT);
	}

    channel = shader.enableTexture(LLShaderMgr::DEFERRED_SPECULAR, deferred_target->getUsage());
	if (channel > -1)
	{
        deferred_target->bindTexture(1, channel, LLTexUnit::TFO_POINT);
	}

    channel = shader.enableTexture(LLShaderMgr::DEFERRED_NORMAL, deferred_target->getUsage());
	if (channel > -1)
	{
        deferred_target->bindTexture(2, channel, LLTexUnit::TFO_POINT);
	}

    channel = shader.enableTexture(LLShaderMgr::DEFERRED_DEPTH, deferred_depth_target->getUsage());
	if (channel > -1)
	{
        gGL.getTexUnit(channel)->bind(deferred_depth_target, TRUE);
		stop_glerror();
    }
		
    glh::matrix4f projection = get_current_projection();
		glh::matrix4f inv_proj = projection.inverse();
		
    if (shader.getUniformLocation(LLShaderMgr::INVERSE_PROJECTION_MATRIX) != -1)
    {
		shader.uniformMatrix4fv(LLShaderMgr::INVERSE_PROJECTION_MATRIX, 1, FALSE, inv_proj.m);
    }

    if (shader.getUniformLocation(LLShaderMgr::VIEWPORT) != -1)
    {
		shader.uniform4f(LLShaderMgr::VIEWPORT, (F32) gGLViewport[0],
									(F32) gGLViewport[1],
									(F32) gGLViewport[2],
									(F32) gGLViewport[3]);
	}

    if (sReflectionRender && !shader.getUniformLocation(LLShaderMgr::MODELVIEW_MATRIX))
    {
        shader.uniformMatrix4fv(LLShaderMgr::MODELVIEW_MATRIX, 1, FALSE, mReflectionModelView.m);  
    }

	channel = shader.enableTexture(LLShaderMgr::DEFERRED_NOISE);
	if (channel > -1)
	{
        gGL.getTexUnit(channel)->bindManual(LLTexUnit::TT_TEXTURE, mNoiseMap);
		gGL.getTexUnit(channel)->setTextureFilteringOption(LLTexUnit::TFO_POINT);
	}

	channel = shader.enableTexture(LLShaderMgr::DEFERRED_LIGHTFUNC);
	if (channel > -1)
	{
		gGL.getTexUnit(channel)->bindManual(LLTexUnit::TT_TEXTURE, mLightFunc);
	}

	stop_glerror();

    light_target = light_target ? light_target : deferred_light_target;
    channel = shader.enableTexture(LLShaderMgr::DEFERRED_LIGHT, light_target->getUsage());
	if (channel > -1)
	{
        light_target->bindTexture(0, channel, LLTexUnit::TFO_POINT);
	}

	channel = shader.enableTexture(LLShaderMgr::DEFERRED_BLOOM);
	if (channel > -1)
	{
		mGlow[1].bindTexture(0, channel);
	}

	stop_glerror();

	for (U32 i = 0; i < 4; i++)
	{
        LLRenderTarget* shadow_target = getShadowTarget(i);
        if (shadow_target)
        {
		channel = shader.enableTexture(LLShaderMgr::DEFERRED_SHADOW0+i, LLTexUnit::TT_TEXTURE);
		stop_glerror();
		if (channel > -1)
		{
			stop_glerror();
                gGL.getTexUnit(channel)->bind(getShadowTarget(i), TRUE);
                gGL.getTexUnit(channel)->setTextureFilteringOption(LLTexUnit::TFO_ANISOTROPIC);
			gGL.getTexUnit(channel)->setTextureAddressMode(LLTexUnit::TAM_CLAMP);
			stop_glerror();
			
			glTexParameteri(GL_TEXTURE_2D, GL_TEXTURE_COMPARE_MODE_ARB, GL_COMPARE_R_TO_TEXTURE_ARB);
			glTexParameteri(GL_TEXTURE_2D, GL_TEXTURE_COMPARE_FUNC_ARB, GL_LEQUAL);
			stop_glerror();
		}
	}
    }

	for (U32 i = 4; i < 6; i++)
	{
		channel = shader.enableTexture(LLShaderMgr::DEFERRED_SHADOW0+i);
		stop_glerror();
		if (channel > -1)
		{
			stop_glerror();
			LLRenderTarget* shadow_target = getShadowTarget(i);
			if (shadow_target)
			{
				gGL.getTexUnit(channel)->bind(shadow_target, TRUE);
				gGL.getTexUnit(channel)->setTextureFilteringOption(LLTexUnit::TFO_ANISOTROPIC);
			gGL.getTexUnit(channel)->setTextureAddressMode(LLTexUnit::TAM_CLAMP);
			stop_glerror();
			
			glTexParameteri(GL_TEXTURE_2D, GL_TEXTURE_COMPARE_MODE_ARB, GL_COMPARE_R_TO_TEXTURE_ARB);
			glTexParameteri(GL_TEXTURE_2D, GL_TEXTURE_COMPARE_FUNC_ARB, GL_LEQUAL);
			stop_glerror();
		}
	}
	}

	stop_glerror();

	F32 mat[16*6];
	for (U32 i = 0; i < 16; i++)
	{
		mat[i] = mSunShadowMatrix[0].m[i];
		mat[i+16] = mSunShadowMatrix[1].m[i];
		mat[i+32] = mSunShadowMatrix[2].m[i];
		mat[i+48] = mSunShadowMatrix[3].m[i];
		mat[i+64] = mSunShadowMatrix[4].m[i];
		mat[i+80] = mSunShadowMatrix[5].m[i];
	}

	shader.uniformMatrix4fv(LLShaderMgr::DEFERRED_SHADOW_MATRIX, 6, FALSE, mat);

	stop_glerror();

	channel = shader.enableTexture(LLShaderMgr::ENVIRONMENT_MAP, LLTexUnit::TT_CUBE_MAP);
	if (channel > -1)
	{
		LLCubeMap* cube_map = gSky.mVOSkyp ? gSky.mVOSkyp->getCubeMap() : NULL;
		if (cube_map)
		{
			cube_map->enable(channel);
			cube_map->bind();
			F32* m = gGLModelView;
						
			F32 mat[] = { m[0], m[1], m[2],
						  m[4], m[5], m[6],
						  m[8], m[9], m[10] };
		
			shader.uniformMatrix3fv(LLShaderMgr::DEFERRED_ENV_MAT, 1, TRUE, mat);
		}
	}

    if (gAtmosphere)
    {
        // bind precomputed textures necessary for calculating sun and sky luminance
        channel = shader.enableTexture(LLShaderMgr::TRANSMITTANCE_TEX, LLTexUnit::TT_TEXTURE);
        if (channel > -1)
        {
            shader.bindTexture(LLShaderMgr::TRANSMITTANCE_TEX, gAtmosphere->getTransmittance());
        }

        channel = shader.enableTexture(LLShaderMgr::SCATTER_TEX, LLTexUnit::TT_TEXTURE_3D);
        if (channel > -1)
        {
            shader.bindTexture(LLShaderMgr::SCATTER_TEX, gAtmosphere->getScattering());
        }

        channel = shader.enableTexture(LLShaderMgr::SINGLE_MIE_SCATTER_TEX, LLTexUnit::TT_TEXTURE_3D);
        if (channel > -1)
        {
            shader.bindTexture(LLShaderMgr::SINGLE_MIE_SCATTER_TEX, gAtmosphere->getMieScattering());
        }

        channel = shader.enableTexture(LLShaderMgr::ILLUMINANCE_TEX, LLTexUnit::TT_TEXTURE);
        if (channel > -1)
        {
            shader.bindTexture(LLShaderMgr::ILLUMINANCE_TEX, gAtmosphere->getIlluminance());
        }
    }

	shader.uniform4fv(LLShaderMgr::DEFERRED_SHADOW_CLIP, 1, mSunClipPlanes.mV);
	shader.uniform1f(LLShaderMgr::DEFERRED_SUN_WASH, RenderDeferredSunWash);
	shader.uniform1f(LLShaderMgr::DEFERRED_SHADOW_NOISE, RenderShadowNoise);
	shader.uniform1f(LLShaderMgr::DEFERRED_BLUR_SIZE, RenderShadowBlurSize);

	shader.uniform1f(LLShaderMgr::DEFERRED_SSAO_RADIUS, RenderSSAOScale);
	shader.uniform1f(LLShaderMgr::DEFERRED_SSAO_MAX_RADIUS, RenderSSAOMaxScale);

	F32 ssao_factor = RenderSSAOFactor;
	shader.uniform1f(LLShaderMgr::DEFERRED_SSAO_FACTOR, ssao_factor);
	shader.uniform1f(LLShaderMgr::DEFERRED_SSAO_FACTOR_INV, 1.0/ssao_factor);

	LLVector3 ssao_effect = RenderSSAOEffect;
	F32 matrix_diag = (ssao_effect[0] + 2.0*ssao_effect[1])/3.0;
	F32 matrix_nondiag = (ssao_effect[0] - ssao_effect[1])/3.0;
	// This matrix scales (proj of color onto <1/rt(3),1/rt(3),1/rt(3)>) by
	// value factor, and scales remainder by saturation factor
	F32 ssao_effect_mat[] = {	matrix_diag, matrix_nondiag, matrix_nondiag,
								matrix_nondiag, matrix_diag, matrix_nondiag,
								matrix_nondiag, matrix_nondiag, matrix_diag};
	shader.uniformMatrix3fv(LLShaderMgr::DEFERRED_SSAO_EFFECT_MAT, 1, GL_FALSE, ssao_effect_mat);

	//F32 shadow_offset_error = 1.f + RenderShadowOffsetError * fabsf(LLViewerCamera::getInstance()->getOrigin().mV[2]);
	F32 shadow_bias_error = RenderShadowBiasError * fabsf(LLViewerCamera::getInstance()->getOrigin().mV[2])/3000.f;
    F32 shadow_bias       = RenderShadowBias + shadow_bias_error;

    shader.uniform2f(LLShaderMgr::DEFERRED_SCREEN_RES, deferred_target->getWidth(), deferred_target->getHeight());
	shader.uniform1f(LLShaderMgr::DEFERRED_NEAR_CLIP, LLViewerCamera::getInstance()->getNear()*2.f);
	shader.uniform1f (LLShaderMgr::DEFERRED_SHADOW_OFFSET, RenderShadowOffset); //*shadow_offset_error);
    shader.uniform1f(LLShaderMgr::DEFERRED_SHADOW_BIAS, shadow_bias);
	shader.uniform1f(LLShaderMgr::DEFERRED_SPOT_SHADOW_OFFSET, RenderSpotShadowOffset);
	shader.uniform1f(LLShaderMgr::DEFERRED_SPOT_SHADOW_BIAS, RenderSpotShadowBias);	

	shader.uniform3fv(LLShaderMgr::DEFERRED_SUN_DIR, 1, mTransformedSunDir.mV);
    shader.uniform3fv(LLShaderMgr::DEFERRED_MOON_DIR, 1, mTransformedMoonDir.mV);
	shader.uniform2f(LLShaderMgr::DEFERRED_SHADOW_RES, mShadow[0].getWidth(), mShadow[0].getHeight());
	shader.uniform2f(LLShaderMgr::DEFERRED_PROJ_SHADOW_RES, mShadow[4].getWidth(), mShadow[4].getHeight());
	shader.uniform1f(LLShaderMgr::DEFERRED_DEPTH_CUTOFF, RenderEdgeDepthCutoff);
	shader.uniform1f(LLShaderMgr::DEFERRED_NORM_CUTOFF, RenderEdgeNormCutoff);
	
	if (shader.getUniformLocation(LLShaderMgr::DEFERRED_NORM_MATRIX) >= 0)
	{
        glh::matrix4f norm_mat = get_current_modelview().inverse().transpose();
		shader.uniformMatrix4fv(LLShaderMgr::DEFERRED_NORM_MATRIX, 1, FALSE, norm_mat.m);
	}

    shader.uniform4fv(LLShaderMgr::SUNLIGHT_COLOR, 1, mSunDiffuse.mV);
    shader.uniform4fv(LLShaderMgr::MOONLIGHT_COLOR, 1, mMoonDiffuse.mV);

    LLEnvironment& environment = LLEnvironment::instance();
    LLSettingsSky::ptr_t sky = environment.getCurrentSky();
}

LLColor3 pow3f(LLColor3 v, F32 f)
{
	v.mV[0] = powf(v.mV[0], f);
	v.mV[1] = powf(v.mV[1], f);
	v.mV[2] = powf(v.mV[2], f);
	return v;
}

LLVector4 pow4fsrgb(LLVector4 v, F32 f)
{
	v.mV[0] = powf(v.mV[0], f);
	v.mV[1] = powf(v.mV[1], f);
	v.mV[2] = powf(v.mV[2], f);
	return v;
}

void LLPipeline::renderDeferredLighting(LLRenderTarget *screen_target)
{
    LL_PROFILE_ZONE_SCOPED_CATEGORY_PIPELINE;
    if (!sCull)
    {
        return;
    }

    LLRenderTarget *deferred_target       = &mDeferredScreen;
    LLRenderTarget *deferred_depth_target = &mDeferredDepth;
    LLRenderTarget *deferred_light_target = &mDeferredLight;

    {
        LL_PROFILE_ZONE_NAMED_CATEGORY_PIPELINE("deferred"); //LL_RECORD_BLOCK_TIME(FTM_RENDER_DEFERRED);
        LLViewerCamera *camera = LLViewerCamera::getInstance();
        {
            LLGLDepthTest depth(GL_TRUE);
            deferred_depth_target->copyContents(*deferred_target,
                                                0,
                                                0,
                                                deferred_target->getWidth(),
                                                deferred_target->getHeight(),
                                                0,
                                                0,
                                                deferred_depth_target->getWidth(),
                                                deferred_depth_target->getHeight(),
                                                GL_DEPTH_BUFFER_BIT,
                                                GL_NEAREST);
        }

        LLGLEnable multisample(RenderFSAASamples > 0 ? GL_MULTISAMPLE_ARB : 0);

        if (gPipeline.hasRenderType(LLPipeline::RENDER_TYPE_HUD))
        {
            gPipeline.toggleRenderType(LLPipeline::RENDER_TYPE_HUD);
        }

        // ati doesn't seem to love actually using the stencil buffer on FBO's
        LLGLDisable stencil(GL_STENCIL_TEST);
        // glStencilFunc(GL_EQUAL, 1, 0xFFFFFFFF);
        // glStencilOp(GL_KEEP, GL_KEEP, GL_KEEP);

        gGL.setColorMask(true, true);

        // draw a cube around every light
        LLVertexBuffer::unbind();

        LLGLEnable cull(GL_CULL_FACE);
        LLGLEnable blend(GL_BLEND);

        glh::matrix4f mat = copy_matrix(gGLModelView);

        LLStrider<LLVector3> vert;
        mDeferredVB->getVertexStrider(vert);

        vert[0].set(-1, 1, 0);
        vert[1].set(-1, -3, 0);
        vert[2].set(3, 1, 0);

        setupHWLights(NULL);  // to set mSun/MoonDir;

        glh::vec4f tc(mSunDir.mV);
        mat.mult_matrix_vec(tc);
        mTransformedSunDir.set(tc.v);

        glh::vec4f tc_moon(mMoonDir.mV);
        mat.mult_matrix_vec(tc_moon);
        mTransformedMoonDir.set(tc_moon.v);

        gGL.pushMatrix();
        gGL.loadIdentity();
        gGL.matrixMode(LLRender::MM_PROJECTION);
        gGL.pushMatrix();
        gGL.loadIdentity();

        if (RenderDeferredSSAO || RenderShadowDetail > 0)
        {
            deferred_light_target->bindTarget();
            {  // paint shadow/SSAO light map (direct lighting lightmap)
                LL_PROFILE_ZONE_NAMED_CATEGORY_PIPELINE("renderDeferredLighting - sun shadow");
                bindDeferredShader(gDeferredSunProgram, deferred_light_target);
                mDeferredVB->setBuffer(LLVertexBuffer::MAP_VERTEX);
                glClearColor(1, 1, 1, 1);
                deferred_light_target->clear(GL_COLOR_BUFFER_BIT);
                glClearColor(0, 0, 0, 0);

                glh::matrix4f inv_trans = get_current_modelview().inverse().transpose();

                const U32 slice = 32;
                F32       offset[slice * 3];
                for (U32 i = 0; i < 4; i++)
                {
                    for (U32 j = 0; j < 8; j++)
                    {
                        glh::vec3f v;
                        v.set_value(sinf(6.284f / 8 * j), cosf(6.284f / 8 * j), -(F32) i);
                        v.normalize();
                        inv_trans.mult_matrix_vec(v);
                        v.normalize();
                        offset[(i * 8 + j) * 3 + 0] = v.v[0];
                        offset[(i * 8 + j) * 3 + 1] = v.v[2];
                        offset[(i * 8 + j) * 3 + 2] = v.v[1];
                    }
                }

                gDeferredSunProgram.uniform3fv(sOffset, slice, offset);
                gDeferredSunProgram.uniform2f(LLShaderMgr::DEFERRED_SCREEN_RES,
                                              deferred_light_target->getWidth(),
                                              deferred_light_target->getHeight());

                {
                    LLGLDisable   blend(GL_BLEND);
                    LLGLDepthTest depth(GL_TRUE, GL_FALSE, GL_ALWAYS);
                    stop_glerror();
                    mDeferredVB->drawArrays(LLRender::TRIANGLES, 0, 3);
                    stop_glerror();
                }

                unbindDeferredShader(gDeferredSunProgram);
            }
            deferred_light_target->flush();
        }

        if (RenderDeferredSSAO)
        {  // soften direct lighting lightmap
            LL_PROFILE_ZONE_NAMED_CATEGORY_PIPELINE("renderDeferredLighting - soften shadow");
            // blur lightmap
            screen_target->bindTarget();
            glClearColor(1, 1, 1, 1);
            screen_target->clear(GL_COLOR_BUFFER_BIT);
            glClearColor(0, 0, 0, 0);

            bindDeferredShader(gDeferredBlurLightProgram);
            mDeferredVB->setBuffer(LLVertexBuffer::MAP_VERTEX);
            LLVector3 go          = RenderShadowGaussian;
            const U32 kern_length = 4;
            F32       blur_size   = RenderShadowBlurSize;
            F32       dist_factor = RenderShadowBlurDistFactor;

            // sample symmetrically with the middle sample falling exactly on 0.0
            F32 x = 0.f;

            LLVector3 gauss[32];  // xweight, yweight, offset

            for (U32 i = 0; i < kern_length; i++)
            {
                gauss[i].mV[0] = llgaussian(x, go.mV[0]);
                gauss[i].mV[1] = llgaussian(x, go.mV[1]);
                gauss[i].mV[2] = x;
                x += 1.f;
            }

            gDeferredBlurLightProgram.uniform2f(sDelta, 1.f, 0.f);
            gDeferredBlurLightProgram.uniform1f(sDistFactor, dist_factor);
            gDeferredBlurLightProgram.uniform3fv(sKern, kern_length, gauss[0].mV);
            gDeferredBlurLightProgram.uniform1f(sKernScale, blur_size * (kern_length / 2.f - 0.5f));

            {
                LLGLDisable   blend(GL_BLEND);
                LLGLDepthTest depth(GL_TRUE, GL_FALSE, GL_ALWAYS);
                stop_glerror();
                mDeferredVB->drawArrays(LLRender::TRIANGLES, 0, 3);
                stop_glerror();
            }

            screen_target->flush();
            unbindDeferredShader(gDeferredBlurLightProgram);

            bindDeferredShader(gDeferredBlurLightProgram, screen_target);

            mDeferredVB->setBuffer(LLVertexBuffer::MAP_VERTEX);
            deferred_light_target->bindTarget();

            gDeferredBlurLightProgram.uniform2f(sDelta, 0.f, 1.f);

            {
                LLGLDisable   blend(GL_BLEND);
                LLGLDepthTest depth(GL_TRUE, GL_FALSE, GL_ALWAYS);
                stop_glerror();
                mDeferredVB->drawArrays(LLRender::TRIANGLES, 0, 3);
                stop_glerror();
            }
            deferred_light_target->flush();
            unbindDeferredShader(gDeferredBlurLightProgram);
        }

        stop_glerror();
        gGL.popMatrix();
        stop_glerror();
        gGL.matrixMode(LLRender::MM_MODELVIEW);
        stop_glerror();
        gGL.popMatrix();
        stop_glerror();

        screen_target->bindTarget();
        // clear color buffer here - zeroing alpha (glow) is important or it will accumulate against sky
        glClearColor(0, 0, 0, 0);
        screen_target->clear(GL_COLOR_BUFFER_BIT);

        if (RenderDeferredAtmospheric)
        {  // apply sunlight contribution
            LLGLSLShader &soften_shader = LLPipeline::sUnderWaterRender ? gDeferredSoftenWaterProgram : gDeferredSoftenProgram;

            LL_PROFILE_ZONE_NAMED_CATEGORY_PIPELINE("renderDeferredLighting - atmospherics");
            bindDeferredShader(soften_shader);

            LLEnvironment &environment = LLEnvironment::instance();
            soften_shader.uniform1i(LLShaderMgr::SUN_UP_FACTOR, environment.getIsSunUp() ? 1 : 0);
            soften_shader.uniform4fv(LLShaderMgr::LIGHTNORM, 1, environment.getClampedLightNorm().mV);

            {
                LLGLDepthTest depth(GL_FALSE);
                LLGLDisable   blend(GL_BLEND);
                LLGLDisable   test(GL_ALPHA_TEST);

                // full screen blit
                gGL.pushMatrix();
                gGL.loadIdentity();
                gGL.matrixMode(LLRender::MM_PROJECTION);
                gGL.pushMatrix();
                gGL.loadIdentity();

                mDeferredVB->setBuffer(LLVertexBuffer::MAP_VERTEX);

                mDeferredVB->drawArrays(LLRender::TRIANGLES, 0, 3);

                gGL.popMatrix();
                gGL.matrixMode(LLRender::MM_MODELVIEW);
                gGL.popMatrix();
            }

            unbindDeferredShader(LLPipeline::sUnderWaterRender ? gDeferredSoftenWaterProgram : gDeferredSoftenProgram);
        }

        {  // render non-deferred geometry (fullbright, alpha, etc)
            LLGLDisable blend(GL_BLEND);
            LLGLDisable stencil(GL_STENCIL_TEST);
            gGL.setSceneBlendType(LLRender::BT_ALPHA);

            gPipeline.pushRenderTypeMask();

            gPipeline.andRenderTypeMask(LLPipeline::RENDER_TYPE_SKY,
                                        LLPipeline::RENDER_TYPE_CLOUDS,
                                        LLPipeline::RENDER_TYPE_WL_SKY,
                                        LLPipeline::END_RENDER_TYPES);

            renderGeomPostDeferred(*LLViewerCamera::getInstance(), false);
            gPipeline.popRenderTypeMask();
        }

        bool render_local = RenderLocalLights;

        if (render_local)
        {
            gGL.setSceneBlendType(LLRender::BT_ADD);
            std::list<LLVector4>        fullscreen_lights;
            LLDrawable::drawable_list_t spot_lights;
            LLDrawable::drawable_list_t fullscreen_spot_lights;

            for (U32 i = 0; i < 2; i++)
            {
                mTargetShadowSpotLight[i] = NULL;
            }

            std::list<LLVector4> light_colors;

            LLVertexBuffer::unbind();

            {
                LL_PROFILE_ZONE_NAMED_CATEGORY_PIPELINE("renderDeferredLighting - local lights");
                bindDeferredShader(gDeferredLightProgram);

                if (mCubeVB.isNull())
                {
                    mCubeVB = ll_create_cube_vb(LLVertexBuffer::MAP_VERTEX, GL_STATIC_DRAW_ARB);
                }

                mCubeVB->setBuffer(LLVertexBuffer::MAP_VERTEX);

                LLGLDepthTest depth(GL_TRUE, GL_FALSE);
                // mNearbyLights already includes distance calculation and excludes muted avatars.
                // It is calculated from mLights
                // mNearbyLights also provides fade value to gracefully fade-out out of range lights
                for (light_set_t::iterator iter = mNearbyLights.begin(); iter != mNearbyLights.end(); ++iter)
                {
                    LLDrawable * drawablep = iter->drawable;
                    LLVOVolume * volume = drawablep->getVOVolume();
                    if (!volume)
                    {
                        continue;
                    }

                    if (volume->isAttachment())
                    {
                        if (!sRenderAttachedLights)
                        {
                            continue;
                        }
                    }

                    LLVector4a center;
                    center.load3(drawablep->getPositionAgent().mV);
                    const F32 *c = center.getF32ptr();
                    F32        s = volume->getLightRadius() * 1.5f;

                    // send light color to shader in linear space
                    LLColor3 col = volume->getLightLinearColor();

                    if (col.magVecSquared() < 0.001f)
                    {
                        continue;
                    }

                    if (s <= 0.001f)
                    {
                        continue;
                    }

                    LLVector4a sa;
                    sa.splat(s);
                    if (camera->AABBInFrustumNoFarClip(center, sa) == 0)
                    {
                        continue;
                    }

                    sVisibleLightCount++;

                    if (camera->getOrigin().mV[0] > c[0] + s + 0.2f || camera->getOrigin().mV[0] < c[0] - s - 0.2f ||
                        camera->getOrigin().mV[1] > c[1] + s + 0.2f || camera->getOrigin().mV[1] < c[1] - s - 0.2f ||
                        camera->getOrigin().mV[2] > c[2] + s + 0.2f || camera->getOrigin().mV[2] < c[2] - s - 0.2f)
                    {  // draw box if camera is outside box
                        if (render_local)
                        {
                            if (volume->isLightSpotlight())
                            {
                                drawablep->getVOVolume()->updateSpotLightPriority();
                                spot_lights.push_back(drawablep);
                                continue;
                            }

                            gDeferredLightProgram.uniform3fv(LLShaderMgr::LIGHT_CENTER, 1, c);
                            gDeferredLightProgram.uniform1f(LLShaderMgr::LIGHT_SIZE, s);
                            gDeferredLightProgram.uniform3fv(LLShaderMgr::DIFFUSE_COLOR, 1, col.mV);
                            gDeferredLightProgram.uniform1f(LLShaderMgr::LIGHT_FALLOFF, volume->getLightFalloff(DEFERRED_LIGHT_FALLOFF));
                            gGL.syncMatrices();

                            mCubeVB->drawRange(LLRender::TRIANGLE_FAN, 0, 7, 8, get_box_fan_indices(camera, center));
                            stop_glerror();
                        }
                    }
                    else
                    {
                        if (volume->isLightSpotlight())
                        {
                            drawablep->getVOVolume()->updateSpotLightPriority();
                            fullscreen_spot_lights.push_back(drawablep);
                            continue;
                        }

                        glh::vec3f tc(c);
                        mat.mult_matrix_vec(tc);

                        fullscreen_lights.push_back(LLVector4(tc.v[0], tc.v[1], tc.v[2], s));
                        light_colors.push_back(LLVector4(col.mV[0], col.mV[1], col.mV[2], volume->getLightFalloff(DEFERRED_LIGHT_FALLOFF)));
                    }
                }

                // Bookmark comment to allow searching for mSpecialRenderMode == 3 (avatar edit mode),
                // prev site of appended deferred character light, removed by SL-13522 09/20

                unbindDeferredShader(gDeferredLightProgram);
            }

            if (!spot_lights.empty())
            {
                LL_PROFILE_ZONE_NAMED_CATEGORY_PIPELINE("renderDeferredLighting - projectors");
                LLGLDepthTest depth(GL_TRUE, GL_FALSE);
                bindDeferredShader(gDeferredSpotLightProgram);

                mCubeVB->setBuffer(LLVertexBuffer::MAP_VERTEX);

                gDeferredSpotLightProgram.enableTexture(LLShaderMgr::DEFERRED_PROJECTION);

                for (LLDrawable::drawable_list_t::iterator iter = spot_lights.begin(); iter != spot_lights.end(); ++iter)
                {
                    LLDrawable *drawablep = *iter;

                    LLVOVolume *volume = drawablep->getVOVolume();

                    LLVector4a center;
                    center.load3(drawablep->getPositionAgent().mV);
                    const F32 *c = center.getF32ptr();
                    F32        s = volume->getLightRadius() * 1.5f;

                    sVisibleLightCount++;

                    setupSpotLight(gDeferredSpotLightProgram, drawablep);

                    // send light color to shader in linear space
                    LLColor3 col = volume->getLightLinearColor();

                    gDeferredSpotLightProgram.uniform3fv(LLShaderMgr::LIGHT_CENTER, 1, c);
                    gDeferredSpotLightProgram.uniform1f(LLShaderMgr::LIGHT_SIZE, s);
                    gDeferredSpotLightProgram.uniform3fv(LLShaderMgr::DIFFUSE_COLOR, 1, col.mV);
                    gDeferredSpotLightProgram.uniform1f(LLShaderMgr::LIGHT_FALLOFF, volume->getLightFalloff(DEFERRED_LIGHT_FALLOFF));
                    gGL.syncMatrices();

                    mCubeVB->drawRange(LLRender::TRIANGLE_FAN, 0, 7, 8, get_box_fan_indices(camera, center));
                }
                gDeferredSpotLightProgram.disableTexture(LLShaderMgr::DEFERRED_PROJECTION);
                unbindDeferredShader(gDeferredSpotLightProgram);
            }

            // reset mDeferredVB to fullscreen triangle
            mDeferredVB->getVertexStrider(vert);
            vert[0].set(-1, 1, 0);
            vert[1].set(-1, -3, 0);
            vert[2].set(3, 1, 0);

            {
                LL_PROFILE_ZONE_NAMED_CATEGORY_PIPELINE("renderDeferredLighting - fullscreen lights");
                LLGLDepthTest depth(GL_FALSE);

                // full screen blit
                gGL.pushMatrix();
                gGL.loadIdentity();
                gGL.matrixMode(LLRender::MM_PROJECTION);
                gGL.pushMatrix();
                gGL.loadIdentity();

                U32 count = 0;

                const U32 max_count = LL_DEFERRED_MULTI_LIGHT_COUNT;
                LLVector4 light[max_count];
                LLVector4 col[max_count];

                F32 far_z = 0.f;

                while (!fullscreen_lights.empty())
                {
                    light[count] = fullscreen_lights.front();
                    fullscreen_lights.pop_front();
                    col[count] = light_colors.front();
                    light_colors.pop_front();

                    far_z = llmin(light[count].mV[2] - light[count].mV[3], far_z);
                    count++;
                    if (count == max_count || fullscreen_lights.empty())
                    {
                        U32 idx = count - 1;
                        bindDeferredShader(gDeferredMultiLightProgram[idx]);
                        gDeferredMultiLightProgram[idx].uniform1i(LLShaderMgr::MULTI_LIGHT_COUNT, count);
                        gDeferredMultiLightProgram[idx].uniform4fv(LLShaderMgr::MULTI_LIGHT, count, (GLfloat *) light);
                        gDeferredMultiLightProgram[idx].uniform4fv(LLShaderMgr::MULTI_LIGHT_COL, count, (GLfloat *) col);
                        gDeferredMultiLightProgram[idx].uniform1f(LLShaderMgr::MULTI_LIGHT_FAR_Z, far_z);
                        far_z = 0.f;
                        count = 0;
                        mDeferredVB->setBuffer(LLVertexBuffer::MAP_VERTEX);
                        mDeferredVB->drawArrays(LLRender::TRIANGLES, 0, 3);
                        unbindDeferredShader(gDeferredMultiLightProgram[idx]);
                    }
                }

                bindDeferredShader(gDeferredMultiSpotLightProgram);

                gDeferredMultiSpotLightProgram.enableTexture(LLShaderMgr::DEFERRED_PROJECTION);

                mDeferredVB->setBuffer(LLVertexBuffer::MAP_VERTEX);

                for (LLDrawable::drawable_list_t::iterator iter = fullscreen_spot_lights.begin(); iter != fullscreen_spot_lights.end(); ++iter)
                {
                    LLDrawable *drawablep           = *iter;
                    LLVOVolume *volume              = drawablep->getVOVolume();
                    LLVector3   center              = drawablep->getPositionAgent();
                    F32 *       c                   = center.mV;
                    F32         light_size_final    = volume->getLightRadius() * 1.5f;
                    F32         light_falloff_final = volume->getLightFalloff(DEFERRED_LIGHT_FALLOFF);

                    sVisibleLightCount++;

                    glh::vec3f tc(c);
                    mat.mult_matrix_vec(tc);

                    setupSpotLight(gDeferredMultiSpotLightProgram, drawablep);

                    // send light color to shader in linear space
                    LLColor3 col = volume->getLightLinearColor();

                    gDeferredMultiSpotLightProgram.uniform3fv(LLShaderMgr::LIGHT_CENTER, 1, tc.v);
                    gDeferredMultiSpotLightProgram.uniform1f(LLShaderMgr::LIGHT_SIZE, light_size_final);
                    gDeferredMultiSpotLightProgram.uniform3fv(LLShaderMgr::DIFFUSE_COLOR, 1, col.mV);
                    gDeferredMultiSpotLightProgram.uniform1f(LLShaderMgr::LIGHT_FALLOFF, light_falloff_final);
                    mDeferredVB->drawArrays(LLRender::TRIANGLES, 0, 3);
                }

                gDeferredMultiSpotLightProgram.disableTexture(LLShaderMgr::DEFERRED_PROJECTION);
                unbindDeferredShader(gDeferredMultiSpotLightProgram);

                gGL.popMatrix();
                gGL.matrixMode(LLRender::MM_MODELVIEW);
                gGL.popMatrix();
            }
        }

        gGL.setColorMask(true, true);
    }

    screen_target->flush();

    // gamma correct lighting
    gGL.matrixMode(LLRender::MM_PROJECTION);
    gGL.pushMatrix();
    gGL.loadIdentity();
    gGL.matrixMode(LLRender::MM_MODELVIEW);
    gGL.pushMatrix();
    gGL.loadIdentity();

    {
        LLGLDepthTest depth(GL_FALSE, GL_FALSE);

        LLVector2 tc1(0, 0);
        LLVector2 tc2((F32) screen_target->getWidth() * 2, (F32) screen_target->getHeight() * 2);

        screen_target->bindTarget();
        // Apply gamma correction to the frame here.
        gDeferredPostGammaCorrectProgram.bind();
        // mDeferredVB->setBuffer(LLVertexBuffer::MAP_VERTEX);
        S32 channel = 0;
        channel     = gDeferredPostGammaCorrectProgram.enableTexture(LLShaderMgr::DEFERRED_DIFFUSE, screen_target->getUsage());
        if (channel > -1)
        {
            screen_target->bindTexture(0, channel, LLTexUnit::TFO_POINT);
        }

        gDeferredPostGammaCorrectProgram.uniform2f(LLShaderMgr::DEFERRED_SCREEN_RES, screen_target->getWidth(), screen_target->getHeight());

        //F32 gamma = gSavedSettings.getF32("RenderDeferredDisplayGamma");
        static LLCachedControl<F32> gamma(gSavedSettings, "RenderDeferredDisplayGamma");

        gDeferredPostGammaCorrectProgram.uniform1f(LLShaderMgr::DISPLAY_GAMMA, (gamma > 0.1f) ? 1.0f / gamma : (1.0f/2.2f));

        // <FS:Ansariel> FIRE-16829: Visual Artifacts with ALM enabled on AMD graphics
        //gGL.begin(LLRender::TRIANGLE_STRIP);
        //gGL.texCoord2f(tc1.mV[0], tc1.mV[1]);
        //gGL.vertex2f(-1,-1);

        //gGL.texCoord2f(tc1.mV[0], tc2.mV[1]);
        //gGL.vertex2f(-1,3);

        //gGL.texCoord2f(tc2.mV[0], tc1.mV[1]);
        //gGL.vertex2f(3,-1);

        //gGL.end();
        drawAuxiliaryVB(tc1, tc2);
        // </FS:Ansariel>

        gGL.getTexUnit(channel)->unbind(screen_target->getUsage());
        gDeferredPostGammaCorrectProgram.unbind();
        screen_target->flush();
    }

    gGL.matrixMode(LLRender::MM_PROJECTION);
    gGL.popMatrix();
    gGL.matrixMode(LLRender::MM_MODELVIEW);
    gGL.popMatrix();

    screen_target->bindTarget();

    {  // render non-deferred geometry (alpha, fullbright, glow)
        LLGLDisable blend(GL_BLEND);
        LLGLDisable stencil(GL_STENCIL_TEST);

        pushRenderTypeMask();
        andRenderTypeMask(LLPipeline::RENDER_TYPE_ALPHA,
                          LLPipeline::RENDER_TYPE_FULLBRIGHT,
                          LLPipeline::RENDER_TYPE_VOLUME,
                          LLPipeline::RENDER_TYPE_GLOW,
                          LLPipeline::RENDER_TYPE_BUMP,
                          LLPipeline::RENDER_TYPE_PASS_SIMPLE,
                          LLPipeline::RENDER_TYPE_PASS_ALPHA,
                          LLPipeline::RENDER_TYPE_PASS_ALPHA_MASK,
                          LLPipeline::RENDER_TYPE_PASS_BUMP,
                          LLPipeline::RENDER_TYPE_PASS_POST_BUMP,
                          LLPipeline::RENDER_TYPE_PASS_FULLBRIGHT,
                          LLPipeline::RENDER_TYPE_PASS_FULLBRIGHT_ALPHA_MASK,
                          LLPipeline::RENDER_TYPE_PASS_FULLBRIGHT_SHINY,
                          LLPipeline::RENDER_TYPE_PASS_GLOW,
                          LLPipeline::RENDER_TYPE_PASS_GRASS,
                          LLPipeline::RENDER_TYPE_PASS_SHINY,
                          LLPipeline::RENDER_TYPE_PASS_INVISIBLE,
                          LLPipeline::RENDER_TYPE_PASS_INVISI_SHINY,
                          LLPipeline::RENDER_TYPE_AVATAR,
                          LLPipeline::RENDER_TYPE_CONTROL_AV,
                          LLPipeline::RENDER_TYPE_ALPHA_MASK,
                          LLPipeline::RENDER_TYPE_FULLBRIGHT_ALPHA_MASK,
                          END_RENDER_TYPES);

        renderGeomPostDeferred(*LLViewerCamera::getInstance());
        popRenderTypeMask();
    }

    {
        // render highlights, etc.
        renderHighlights();
        mHighlightFaces.clear();

        renderDebug();

        LLVertexBuffer::unbind();

        if (gPipeline.hasRenderDebugFeatureMask(LLPipeline::RENDER_DEBUG_FEATURE_UI))
        {
            // Render debugging beacons.
            gObjectList.renderObjectBeacons();
            gObjectList.resetObjectBeacons();
            gSky.addSunMoonBeacons();
        }
    }

    screen_target->flush();
}

void LLPipeline::setupSpotLight(LLGLSLShader& shader, LLDrawable* drawablep)
{
	//construct frustum
	LLVOVolume* volume = drawablep->getVOVolume();
	LLVector3 params = volume->getSpotLightParams();

	F32 fov = params.mV[0];
	F32 focus = params.mV[1];

	LLVector3 pos = drawablep->getPositionAgent();
	LLQuaternion quat = volume->getRenderRotation();
	LLVector3 scale = volume->getScale();
	
	//get near clip plane
	LLVector3 at_axis(0,0,-scale.mV[2]*0.5f);
	at_axis *= quat;

	LLVector3 np = pos+at_axis;
	at_axis.normVec();

	//get origin that has given fov for plane np, at_axis, and given scale
	F32 dist = (scale.mV[1]*0.5f)/tanf(fov*0.5f);

	LLVector3 origin = np - at_axis*dist;

	//matrix from volume space to agent space
	LLMatrix4 light_mat(quat, LLVector4(origin,1.f));

	glh::matrix4f light_to_agent((F32*) light_mat.mMatrix);
	glh::matrix4f light_to_screen = get_current_modelview() * light_to_agent;

	glh::matrix4f screen_to_light = light_to_screen.inverse();

	F32 s = volume->getLightRadius()*1.5f;
	F32 near_clip = dist;
	F32 width = scale.mV[VX];
	F32 height = scale.mV[VY];
	F32 far_clip = s+dist-scale.mV[VZ];

	F32 fovy = fov * RAD_TO_DEG;
	F32 aspect = width/height;

	glh::matrix4f trans(0.5f, 0.f, 0.f, 0.5f,
				0.f, 0.5f, 0.f, 0.5f,
				0.f, 0.f, 0.5f, 0.5f,
				0.f, 0.f, 0.f, 1.f);

	glh::vec3f p1(0, 0, -(near_clip+0.01f));
	glh::vec3f p2(0, 0, -(near_clip+1.f));

	glh::vec3f screen_origin(0, 0, 0);

	light_to_screen.mult_matrix_vec(p1);
	light_to_screen.mult_matrix_vec(p2);
	light_to_screen.mult_matrix_vec(screen_origin);

	glh::vec3f n = p2-p1;
	n.normalize();
	
	F32 proj_range = far_clip - near_clip;
	glh::matrix4f light_proj = gl_perspective(fovy, aspect, near_clip, far_clip);
	screen_to_light = trans * light_proj * screen_to_light;
	shader.uniformMatrix4fv(LLShaderMgr::PROJECTOR_MATRIX, 1, FALSE, screen_to_light.m);
	shader.uniform1f(LLShaderMgr::PROJECTOR_NEAR, near_clip);
	shader.uniform3fv(LLShaderMgr::PROJECTOR_P, 1, p1.v);
	shader.uniform3fv(LLShaderMgr::PROJECTOR_N, 1, n.v);
	shader.uniform3fv(LLShaderMgr::PROJECTOR_ORIGIN, 1, screen_origin.v);
	shader.uniform1f(LLShaderMgr::PROJECTOR_RANGE, proj_range);
	shader.uniform1f(LLShaderMgr::PROJECTOR_AMBIANCE, params.mV[2]);
	S32 s_idx = -1;

	for (U32 i = 0; i < 2; i++)
	{
		if (mShadowSpotLight[i] == drawablep)
		{
			s_idx = i;
		}
	}

	shader.uniform1i(LLShaderMgr::PROJECTOR_SHADOW_INDEX, s_idx);

	if (s_idx >= 0)
	{
		shader.uniform1f(LLShaderMgr::PROJECTOR_SHADOW_FADE, 1.f-mSpotLightFade[s_idx]);
	}
	else
	{
		shader.uniform1f(LLShaderMgr::PROJECTOR_SHADOW_FADE, 1.f);
	}

	{
		LLDrawable* potential = drawablep;
		//determine if this is a good light for casting shadows
		F32 m_pri = volume->getSpotLightPriority();

		for (U32 i = 0; i < 2; i++)
		{
			F32 pri = 0.f;

			if (mTargetShadowSpotLight[i].notNull())
			{
				pri = mTargetShadowSpotLight[i]->getVOVolume()->getSpotLightPriority();			
			}

			if (m_pri > pri)
			{
				LLDrawable* temp = mTargetShadowSpotLight[i];
				mTargetShadowSpotLight[i] = potential;
				potential = temp;
				m_pri = pri;
			}
		}
	}

	LLViewerTexture* img = volume->getLightTexture();

	if (img == NULL)
	{
		img = LLViewerFetchedTexture::sWhiteImagep;
	}

	S32 channel = shader.enableTexture(LLShaderMgr::DEFERRED_PROJECTION);

	if (channel > -1)
	{
		if (img)
		{
			gGL.getTexUnit(channel)->bind(img);

			F32 lod_range = logf(img->getWidth())/logf(2.f);

			shader.uniform1f(LLShaderMgr::PROJECTOR_FOCUS, focus);
			shader.uniform1f(LLShaderMgr::PROJECTOR_LOD, lod_range);
			shader.uniform1f(LLShaderMgr::PROJECTOR_AMBIENT_LOD, llclamp((proj_range-focus)/proj_range*lod_range, 0.f, 1.f));
		}
	}
		
}

void LLPipeline::unbindDeferredShader(LLGLSLShader &shader)
{
    LLRenderTarget* deferred_target       = &mDeferredScreen;
    LLRenderTarget* deferred_depth_target = &mDeferredDepth;
    LLRenderTarget* deferred_light_target = &mDeferredLight;

	stop_glerror();
    shader.disableTexture(LLShaderMgr::DEFERRED_NORMAL, deferred_target->getUsage());
    shader.disableTexture(LLShaderMgr::DEFERRED_DIFFUSE, deferred_target->getUsage());
    shader.disableTexture(LLShaderMgr::DEFERRED_SPECULAR, deferred_target->getUsage());
    shader.disableTexture(LLShaderMgr::DEFERRED_DEPTH, deferred_depth_target->getUsage());
    shader.disableTexture(LLShaderMgr::DEFERRED_LIGHT, deferred_light_target->getUsage());
	shader.disableTexture(LLShaderMgr::DIFFUSE_MAP);
	shader.disableTexture(LLShaderMgr::DEFERRED_BLOOM);

	for (U32 i = 0; i < 4; i++)
	{
		if (shader.disableTexture(LLShaderMgr::DEFERRED_SHADOW0+i) > -1)
		{
			glTexParameteri(GL_TEXTURE_2D, GL_TEXTURE_COMPARE_MODE_ARB, GL_NONE);
		}
	}

	for (U32 i = 4; i < 6; i++)
	{
		if (shader.disableTexture(LLShaderMgr::DEFERRED_SHADOW0+i) > -1)
		{
			glTexParameteri(GL_TEXTURE_2D, GL_TEXTURE_COMPARE_MODE_ARB, GL_NONE);
		}
	}

	shader.disableTexture(LLShaderMgr::DEFERRED_NOISE);
	shader.disableTexture(LLShaderMgr::DEFERRED_LIGHTFUNC);

	S32 channel = shader.disableTexture(LLShaderMgr::ENVIRONMENT_MAP, LLTexUnit::TT_CUBE_MAP);
	if (channel > -1)
	{
		LLCubeMap* cube_map = gSky.mVOSkyp ? gSky.mVOSkyp->getCubeMap() : NULL;
		if (cube_map)
		{
			cube_map->disable();
		}
	}
	gGL.getTexUnit(0)->unbind(LLTexUnit::TT_TEXTURE);
	gGL.getTexUnit(0)->activate();
	shader.unbind();
}

inline float sgn(float a)
{
    if (a > 0.0F) return (1.0F);
    if (a < 0.0F) return (-1.0F);
    return (0.0F);
}

void LLPipeline::generateWaterReflection(LLCamera& camera_in)
{
    LL_PROFILE_ZONE_SCOPED_CATEGORY_PIPELINE;

    if (!assertInitialized())
    {
        return;
    }

    if (LLPipeline::sWaterReflections && LLDrawPoolWater::sNeedsReflectionUpdate)
    {
        //disable occlusion culling for reflection/refraction passes (save setting to restore later)
        S32 occlude = LLPipeline::sUseOcclusion;
        LLPipeline::sUseOcclusion = 0;

        bool skip_avatar_update = false;
        if (!isAgentAvatarValid() || gAgentCamera.getCameraAnimating() || gAgentCamera.getCameraMode() != CAMERA_MODE_MOUSELOOK || !LLVOAvatar::sVisibleInFirstPerson)
        {
            skip_avatar_update = true;
        }

        LLCamera camera = camera_in;
        camera.setFar(camera_in.getFar() * 0.75f);

        bool camera_is_underwater = LLViewerCamera::getInstance()->cameraUnderWater();

        LLPipeline::sReflectionRender = true;

        gPipeline.pushRenderTypeMask();

        glh::matrix4f saved_modelview  = get_current_modelview();
        glh::matrix4f saved_projection = get_current_projection();
        glh::matrix4f mat;

        S32 reflection_detail  = RenderReflectionDetail;

        F32 water_height      = gAgent.getRegion()->getWaterHeight(); 
        F32 camera_height     = camera_in.getOrigin().mV[VZ];
        F32 distance_to_water = (water_height < camera_height) ? (camera_height - water_height) : (water_height - camera_height);

        LLVector3 reflection_offset      = LLVector3(0, 0, distance_to_water * 2.0f);
        LLVector3 camera_look_at         = camera_in.getAtAxis();
        LLVector3 reflection_look_at     = LLVector3(camera_look_at.mV[VX], camera_look_at.mV[VY], -camera_look_at.mV[VZ]);
        LLVector3 reflect_origin         = camera_in.getOrigin() - reflection_offset;
        LLVector3 reflect_interest_point = reflect_origin + (reflection_look_at * 5.0f);

        camera.setOriginAndLookAt(reflect_origin, LLVector3::z_axis, reflect_interest_point);

        //plane params
        LLPlane plane;
        LLVector3 pnorm;

        if (camera_is_underwater)
        {
            //camera is below water, cull above water
            pnorm.setVec(0, 0, 1);
        }
        else
        {
            //camera is above water, cull below water
            pnorm = LLVector3(0, 0, -1);
        }

        plane.setVec(LLVector3(0, 0, water_height), pnorm);

        if (!camera_is_underwater)
        {
            //generate planar reflection map
            LLViewerCamera::sCurCameraID = LLViewerCamera::CAMERA_WATER0;

            gGL.matrixMode(LLRender::MM_MODELVIEW);
            gGL.pushMatrix();

            mat.set_scale(glh::vec3f(1, 1, -1));
            mat.set_translate(glh::vec3f(0,0,water_height*2.f));
            mat = saved_modelview * mat;


            mReflectionModelView = mat;

            set_current_modelview(mat);
            gGL.loadMatrix(mat.m);

            LLViewerCamera::updateFrustumPlanes(camera, FALSE, TRUE);

            glh::vec3f    origin(0, 0, 0);
            glh::matrix4f inv_mat = mat.inverse();
            inv_mat.mult_matrix_vec(origin);

            camera.setOrigin(origin.v);

            glCullFace(GL_FRONT);

            if (LLDrawPoolWater::sNeedsReflectionUpdate)
            {
                gGL.getTexUnit(0)->unbind(LLTexUnit::TT_TEXTURE);
                glClearColor(0,0,0,0);
                mWaterRef.bindTarget();

                gGL.setColorMask(true, true);
                mWaterRef.clear();
                gGL.setColorMask(true, false);
                mWaterRef.getViewport(gGLViewport);

                //initial sky pass (no user clip plane)
                //mask out everything but the sky
                gPipeline.pushRenderTypeMask();
                {
                    if (reflection_detail >= WATER_REFLECT_MINIMAL)
                    {
                        gPipeline.andRenderTypeMask(
                            LLPipeline::RENDER_TYPE_SKY,
                            LLPipeline::RENDER_TYPE_WL_SKY,
                            LLPipeline::RENDER_TYPE_CLOUDS,
                            LLPipeline::END_RENDER_TYPES);
                    }
                    else
                    {
                        gPipeline.andRenderTypeMask(
                            LLPipeline::RENDER_TYPE_SKY,
                            LLPipeline::RENDER_TYPE_WL_SKY,
                            LLPipeline::END_RENDER_TYPES);
                    }

                    updateCull(camera, mSky);
                    stateSort(camera, mSky);
                    renderGeom(camera, TRUE);
                }
                gPipeline.popRenderTypeMask();

                if (reflection_detail >= WATER_REFLECT_NONE_WATER_TRANSPARENT)
                {
                    gPipeline.pushRenderTypeMask();
                    {
                        clearRenderTypeMask(
                            LLPipeline::RENDER_TYPE_WATER,
                            LLPipeline::RENDER_TYPE_VOIDWATER,
                            LLPipeline::RENDER_TYPE_GROUND,
                            LLPipeline::RENDER_TYPE_SKY,
                            LLPipeline::RENDER_TYPE_CLOUDS,
                            LLPipeline::END_RENDER_TYPES);

                        if (reflection_detail > WATER_REFLECT_MINIMAL)
                        { //mask out selected geometry based on reflection detail
                            if (reflection_detail < WATER_REFLECT_EVERYTHING)
                            {
                                clearRenderTypeMask(LLPipeline::RENDER_TYPE_PARTICLES, END_RENDER_TYPES);
                                if (reflection_detail < WATER_REFLECT_AVATARS)
                                {
                                    clearRenderTypeMask(
                                        LLPipeline::RENDER_TYPE_AVATAR,
                                        LLPipeline::RENDER_TYPE_CONTROL_AV,
                                        END_RENDER_TYPES);
                                    if (reflection_detail < WATER_REFLECT_STATIC_OBJECTS)
                                    {
                                        clearRenderTypeMask(LLPipeline::RENDER_TYPE_VOLUME, END_RENDER_TYPES);
                                    }
                                }
                            }

                            LLGLUserClipPlane clip_plane(plane, mReflectionModelView, saved_projection);
                            LLGLDisable cull(GL_CULL_FACE);
                            updateCull(camera, mReflectedObjects, &plane);
                            stateSort(camera, mReflectedObjects);
                            renderGeom(camera);
                        }
                    }
                    gPipeline.popRenderTypeMask();
                }

                mWaterRef.flush();
            }

            glCullFace(GL_BACK);
            gGL.matrixMode(LLRender::MM_MODELVIEW);
            gGL.popMatrix();

            set_current_modelview(saved_modelview);
        }

        camera.setOrigin(camera_in.getOrigin());
        //render distortion map
        static bool last_update = true;
        if (last_update)
        {
            gPipeline.pushRenderTypeMask();

            camera.setFar(camera_in.getFar());
            clearRenderTypeMask(
                LLPipeline::RENDER_TYPE_WATER,
                LLPipeline::RENDER_TYPE_VOIDWATER,
                LLPipeline::RENDER_TYPE_GROUND,
                END_RENDER_TYPES);

            // intentionally inverted so that distortion map contents (objects under the water when we're above it)
            // will properly include water fog effects
            LLPipeline::sUnderWaterRender = !camera_is_underwater;

            if (LLPipeline::sUnderWaterRender)
            {
                clearRenderTypeMask(
                    LLPipeline::RENDER_TYPE_GROUND,
                    LLPipeline::RENDER_TYPE_SKY,
                    LLPipeline::RENDER_TYPE_CLOUDS,
                    LLPipeline::RENDER_TYPE_WL_SKY,
                    END_RENDER_TYPES);
            }
            LLViewerCamera::updateFrustumPlanes(camera);

            gGL.getTexUnit(0)->unbind(LLTexUnit::TT_TEXTURE);

            if (LLPipeline::sUnderWaterRender || LLDrawPoolWater::sNeedsDistortionUpdate)
            {
                LLPipeline::sDistortionRender = true;

                LLColor3 col = LLEnvironment::instance().getCurrentWater()->getWaterFogColor();
                glClearColor(col.mV[0], col.mV[1], col.mV[2], 0.f);

                // HACK FIX -- pretend underwater camera is the world camera to fix weird visibility artifacts
                // during distortion render (doesn't break main render because the camera is the same perspective
                // as world camera and occlusion culling is disabled for this pass)
                //LLViewerCamera::sCurCameraID = LLViewerCamera::CAMERA_WATER1;
                LLViewerCamera::sCurCameraID = LLViewerCamera::CAMERA_WORLD;

                mWaterDis.bindTarget();
                mWaterDis.getViewport(gGLViewport);

                gGL.setColorMask(true, true);
                mWaterDis.clear();
                gGL.setColorMask(true, false);

                F32 water_dist = water_height;

                //clip out geometry on the same side of water as the camera w/ enough margin to not include the water geo itself,
                // but not so much as to clip out parts of avatars that should be seen under the water in the distortion map
                LLPlane plane;

                if (camera_is_underwater)
                {
                    //nudge clip plane below water to avoid visible holes in objects intersecting water surface
                    water_dist /= LLPipeline::sDistortionWaterClipPlaneMargin;
                    //camera is below water, clip plane points up
                    pnorm.setVec(0, 0, -1);
                }
                else
                {
                    //nudge clip plane above water to avoid visible holes in objects intersecting water surface
                    water_dist *= LLPipeline::sDistortionWaterClipPlaneMargin;
                    //camera is above water, clip plane points down
                    pnorm = LLVector3(0, 0, 1);
                }

                plane.setVec(LLVector3(0, 0, water_dist), pnorm);

                LLGLUserClipPlane clip_plane(plane, saved_modelview, saved_projection);

                gGL.setColorMask(true, true);
                mWaterDis.clear();
                gGL.setColorMask(true, false);

                if (reflection_detail >= WATER_REFLECT_NONE_WATER_TRANSPARENT)
                {
                    updateCull(camera, mRefractedObjects, &plane);
                    stateSort(camera, mRefractedObjects);
                    renderGeom(camera);
                }

                gUIProgram.bind();

                LLWorld::getInstance()->renderPropertyLines();

                gUIProgram.unbind();

                mWaterDis.flush();
            }

            LLPipeline::sDistortionRender = false;

            gPipeline.popRenderTypeMask();
        }
        last_update = LLDrawPoolWater::sNeedsReflectionUpdate && LLDrawPoolWater::sNeedsDistortionUpdate;

        gPipeline.popRenderTypeMask();

        LLPipeline::sUnderWaterRender = false;
        LLPipeline::sReflectionRender = false;

        LLDrawPoolWater::sNeedsReflectionUpdate = FALSE;
        LLDrawPoolWater::sNeedsDistortionUpdate = FALSE;

        if (!LLRenderTarget::sUseFBO)
        {
            glClear(GL_DEPTH_BUFFER_BIT);
        }
        glClearColor(0.f, 0.f, 0.f, 0.f);
        gViewerWindow->setup3DViewport();

        LLGLState::checkStates();

        if (!skip_avatar_update)
        {
            gAgentAvatarp->updateAttachmentVisibility(gAgentCamera.getCameraMode());
        }

        LLViewerCamera::sCurCameraID = LLViewerCamera::CAMERA_WORLD;

        // restore occlusion culling
        LLPipeline::sUseOcclusion = occlude;
    }
    else
    {
        // Initial sky pass is still needed even if water reflection is not rendering
        bool camera_is_underwater = LLViewerCamera::getInstance()->cameraUnderWater();
        if (!camera_is_underwater)
        {
            gPipeline.pushRenderTypeMask();
            {
                gPipeline.andRenderTypeMask(
                    LLPipeline::RENDER_TYPE_SKY,
                    LLPipeline::RENDER_TYPE_WL_SKY,
                    LLPipeline::END_RENDER_TYPES);

                LLCamera camera = camera_in;
                camera.setFar(camera_in.getFar() * 0.75f);

                updateCull(camera, mSky);
                stateSort(camera, mSky);
                renderGeom(camera, TRUE);
            }
            gPipeline.popRenderTypeMask();
        }
    }
}

glh::matrix4f look(const LLVector3 pos, const LLVector3 dir, const LLVector3 up)
{
	glh::matrix4f ret;

	LLVector3 dirN;
	LLVector3 upN;
	LLVector3 lftN;

	lftN = dir % up;
	lftN.normVec();
	
	upN = lftN % dir;
	upN.normVec();
	
	dirN = dir;
	dirN.normVec();

	ret.m[ 0] = lftN[0];
	ret.m[ 1] = upN[0];
	ret.m[ 2] = -dirN[0];
	ret.m[ 3] = 0.f;

	ret.m[ 4] = lftN[1];
	ret.m[ 5] = upN[1];
	ret.m[ 6] = -dirN[1];
	ret.m[ 7] = 0.f;

	ret.m[ 8] = lftN[2];
	ret.m[ 9] = upN[2];
	ret.m[10] = -dirN[2];
	ret.m[11] = 0.f;

	ret.m[12] = -(lftN*pos);
	ret.m[13] = -(upN*pos);
	ret.m[14] = dirN*pos;
	ret.m[15] = 1.f;

	return ret;
}

glh::matrix4f scale_translate_to_fit(const LLVector3 min, const LLVector3 max)
{
	glh::matrix4f ret;
	ret.m[ 0] = 2/(max[0]-min[0]);
	ret.m[ 4] = 0;
	ret.m[ 8] = 0;
	ret.m[12] = -(max[0]+min[0])/(max[0]-min[0]);

	ret.m[ 1] = 0;
	ret.m[ 5] = 2/(max[1]-min[1]);
	ret.m[ 9] = 0;
	ret.m[13] = -(max[1]+min[1])/(max[1]-min[1]);

	ret.m[ 2] = 0;
	ret.m[ 6] = 0;
	ret.m[10] = 2/(max[2]-min[2]);
	ret.m[14] = -(max[2]+min[2])/(max[2]-min[2]);

	ret.m[ 3] = 0;
	ret.m[ 7] = 0;
	ret.m[11] = 0;
	ret.m[15] = 1;

	return ret;
}

static LLTrace::BlockTimerStatHandle FTM_SHADOW_RENDER("Render Shadows");
static LLTrace::BlockTimerStatHandle FTM_SHADOW_ALPHA("Alpha Shadow");
static LLTrace::BlockTimerStatHandle FTM_SHADOW_SIMPLE("Simple Shadow");
static LLTrace::BlockTimerStatHandle FTM_SHADOW_GEOM("Shadow Geom");

static LLTrace::BlockTimerStatHandle FTM_SHADOW_ALPHA_MASKED("Alpha Masked");
static LLTrace::BlockTimerStatHandle FTM_SHADOW_ALPHA_BLEND("Alpha Blend");
static LLTrace::BlockTimerStatHandle FTM_SHADOW_ALPHA_TREE("Alpha Tree");
static LLTrace::BlockTimerStatHandle FTM_SHADOW_ALPHA_GRASS("Alpha Grass");
static LLTrace::BlockTimerStatHandle FTM_SHADOW_FULLBRIGHT_ALPHA_MASKED("Fullbright Alpha Masked");

void LLPipeline::renderShadow(glh::matrix4f& view, glh::matrix4f& proj, LLCamera& shadow_cam, LLCullResult& result, bool use_shader, bool use_occlusion, U32 target_width)
{
    LL_PROFILE_ZONE_SCOPED_CATEGORY_PIPELINE; //LL_RECORD_BLOCK_TIME(FTM_SHADOW_RENDER);

    //disable occlusion culling for shadow passes (save setting to restore later)
    S32 occlude = LLPipeline::sUseOcclusion;
    if (!use_occlusion)
    {
        LLPipeline::sUseOcclusion = 0;
    }
    LLPipeline::sShadowRender = true;

    static const U32 types[] = {
        LLRenderPass::PASS_SIMPLE,
        LLRenderPass::PASS_FULLBRIGHT,
        LLRenderPass::PASS_SHINY,
        LLRenderPass::PASS_BUMP,
        LLRenderPass::PASS_FULLBRIGHT_SHINY ,
        LLRenderPass::PASS_MATERIAL,
        LLRenderPass::PASS_MATERIAL_ALPHA_EMISSIVE,
        LLRenderPass::PASS_SPECMAP,
        LLRenderPass::PASS_SPECMAP_EMISSIVE,
        LLRenderPass::PASS_NORMMAP,
        LLRenderPass::PASS_NORMMAP_EMISSIVE,
        LLRenderPass::PASS_NORMSPEC,
        LLRenderPass::PASS_NORMSPEC_EMISSIVE,
    };

    LLGLEnable cull(GL_CULL_FACE);

    //enable depth clamping if available
    LLGLEnable depth_clamp(gGLManager.mHasDepthClamp ? GL_DEPTH_CLAMP : 0);

    if (use_shader)
    {
        gDeferredShadowCubeProgram.bind();
    }

    LLRenderTarget& occlusion_target = mShadowOcclusion[LLViewerCamera::sCurCameraID - 1];

    occlusion_target.bindTarget();
    updateCull(shadow_cam, result);
    occlusion_target.flush();

    stateSort(shadow_cam, result);


    //generate shadow map
    gGL.matrixMode(LLRender::MM_PROJECTION);
    gGL.pushMatrix();
    gGL.loadMatrix(proj.m);
    gGL.matrixMode(LLRender::MM_MODELVIEW);
    gGL.pushMatrix();
    gGL.loadMatrix(view.m);

    stop_glerror();
    gGLLastMatrix = NULL;

    gGL.getTexUnit(0)->unbind(LLTexUnit::TT_TEXTURE);

    stop_glerror();

    LLEnvironment& environment = LLEnvironment::instance();

    LLVertexBuffer::unbind();

    for (int j = 0; j < 2; ++j) // 0 -- static, 1 -- rigged
    {
        bool rigged = j == 1;
        if (!use_shader)
        { //occlusion program is general purpose depth-only no-textures
            gOcclusionProgram.bind(rigged);
        }
        else
        {
            gDeferredShadowProgram.bind(rigged);
            LLGLSLShader::sCurBoundShaderPtr->uniform1i(LLShaderMgr::SUN_UP_FACTOR, environment.getIsSunUp() ? 1 : 0);
        }

        gGL.diffuseColor4f(1, 1, 1, 1);

        S32 shadow_detail = gSavedSettings.getS32("RenderShadowDetail");

        // if not using VSM, disable color writes
        if (shadow_detail <= 2)
        {
            gGL.setColorMask(false, false);
        }

        LL_PROFILE_ZONE_NAMED_CATEGORY_PIPELINE("shadow simple"); //LL_RECORD_BLOCK_TIME(FTM_SHADOW_SIMPLE);

        gGL.getTexUnit(0)->disable();
        for (U32 i = 0; i < sizeof(types) / sizeof(U32); ++i)
        {
            renderObjects(types[i], LLVertexBuffer::MAP_VERTEX, FALSE, FALSE, rigged);
        }
        gGL.getTexUnit(0)->enable(LLTexUnit::TT_TEXTURE);
        if (!use_shader)
        {
            gOcclusionProgram.unbind();
        }


    }

    if (use_shader)
    {
        LL_PROFILE_ZONE_NAMED_CATEGORY_PIPELINE("shadow geom"); //LL_RECORD_BLOCK_TIME(FTM_SHADOW_GEOM);

        gDeferredShadowProgram.unbind();
        renderGeomShadow(shadow_cam);
        gDeferredShadowProgram.bind();
        gDeferredShadowProgram.uniform1i(LLShaderMgr::SUN_UP_FACTOR, environment.getIsSunUp() ? 1 : 0);
    }
    else
    {
        LL_PROFILE_ZONE_NAMED_CATEGORY_PIPELINE("shadow geom"); //LL_RECORD_BLOCK_TIME(FTM_SHADOW_GEOM);

        renderGeomShadow(shadow_cam);
    }

    {
        LL_PROFILE_ZONE_NAMED_CATEGORY_PIPELINE("shadow alpha"); //LL_RECORD_BLOCK_TIME(FTM_SHADOW_ALPHA);

        for (int i = 0; i < 2; ++i)
        {
            bool rigged = i == 1;

            gDeferredShadowAlphaMaskProgram.bind(rigged);
            LLGLSLShader::sCurBoundShaderPtr->uniform1f(LLShaderMgr::DEFERRED_SHADOW_TARGET_WIDTH, (float)target_width);
            LLGLSLShader::sCurBoundShaderPtr->uniform1i(LLShaderMgr::SUN_UP_FACTOR, environment.getIsSunUp() ? 1 : 0);

            U32 mask = LLVertexBuffer::MAP_VERTEX |
                LLVertexBuffer::MAP_TEXCOORD0 |
                LLVertexBuffer::MAP_COLOR |
                LLVertexBuffer::MAP_TEXTURE_INDEX;

            {
                LL_PROFILE_ZONE_NAMED_CATEGORY_PIPELINE("shadow alpha masked"); //LL_RECORD_BLOCK_TIME(FTM_SHADOW_ALPHA_MASKED);
                renderMaskedObjects(LLRenderPass::PASS_ALPHA_MASK, mask, TRUE, TRUE, rigged);
            }

            {
                LL_PROFILE_ZONE_NAMED_CATEGORY_PIPELINE("shadow alpha blend"); //LL_RECORD_BLOCK_TIME(FTM_SHADOW_ALPHA_BLEND);
                LLGLSLShader::sCurBoundShaderPtr->setMinimumAlpha(0.598f);
                renderAlphaObjects(mask, TRUE, TRUE, rigged);
            }


            {
                LL_PROFILE_ZONE_NAMED_CATEGORY_PIPELINE("shadow fullbright alpha masked"); //LL_RECORD_BLOCK_TIME(FTM_SHADOW_FULLBRIGHT_ALPHA_MASKED);
                gDeferredShadowFullbrightAlphaMaskProgram.bind(rigged);
                LLGLSLShader::sCurBoundShaderPtr->uniform1f(LLShaderMgr::DEFERRED_SHADOW_TARGET_WIDTH, (float)target_width);
                LLGLSLShader::sCurBoundShaderPtr->uniform1i(LLShaderMgr::SUN_UP_FACTOR, environment.getIsSunUp() ? 1 : 0);
                renderFullbrightMaskedObjects(LLRenderPass::PASS_FULLBRIGHT_ALPHA_MASK, mask, TRUE, TRUE, rigged);
            }


            {
                LL_PROFILE_ZONE_NAMED_CATEGORY_PIPELINE("shadow alpha grass"); //LL_RECORD_BLOCK_TIME(FTM_SHADOW_ALPHA_GRASS);
                gDeferredTreeShadowProgram.bind(rigged);
                if (i == 0)
                {
                    LLGLSLShader::sCurBoundShaderPtr->setMinimumAlpha(0.598f);
                    renderObjects(LLRenderPass::PASS_GRASS, LLVertexBuffer::MAP_VERTEX | LLVertexBuffer::MAP_TEXCOORD0, TRUE);
                }

                U32 no_idx_mask = mask & ~LLVertexBuffer::MAP_TEXTURE_INDEX;
                renderMaskedObjects(LLRenderPass::PASS_NORMSPEC_MASK, no_idx_mask, true, false, rigged);
                renderMaskedObjects(LLRenderPass::PASS_MATERIAL_ALPHA_MASK, no_idx_mask, true, false, rigged);
                renderMaskedObjects(LLRenderPass::PASS_SPECMAP_MASK, no_idx_mask, true, false, rigged);
                renderMaskedObjects(LLRenderPass::PASS_NORMMAP_MASK, no_idx_mask, true, false, rigged);
            }
        }
    }

    //glCullFace(GL_BACK);

    gDeferredShadowCubeProgram.bind();
    gGLLastMatrix = NULL;
    gGL.loadMatrix(gGLModelView);

    LLRenderTarget& occlusion_source = mShadow[LLViewerCamera::sCurCameraID - 1];

    doOcclusion(shadow_cam, occlusion_source, occlusion_target);

    if (use_shader)
    {
        gDeferredShadowProgram.unbind();
    }

    gGL.setColorMask(true, true);

    gGL.matrixMode(LLRender::MM_PROJECTION);
    gGL.popMatrix();
    gGL.matrixMode(LLRender::MM_MODELVIEW);
    gGL.popMatrix();
    gGLLastMatrix = NULL;

    LLPipeline::sUseOcclusion = occlude;
    LLPipeline::sShadowRender = false;
}

bool LLPipeline::getVisiblePointCloud(LLCamera& camera, LLVector3& min, LLVector3& max, std::vector<LLVector3>& fp, LLVector3 light_dir)
{
    LL_PROFILE_ZONE_SCOPED_CATEGORY_PIPELINE;
	//get point cloud of intersection of frust and min, max

	if (getVisibleExtents(camera, min, max))
	{
		return false;
	}

	//get set of planes on bounding box
	LLPlane bp[] = { 
		LLPlane(min, LLVector3(-1,0,0)),
		LLPlane(min, LLVector3(0,-1,0)),
		LLPlane(min, LLVector3(0,0,-1)),
		LLPlane(max, LLVector3(1,0,0)),
		LLPlane(max, LLVector3(0,1,0)),
		LLPlane(max, LLVector3(0,0,1))};
	
	//potential points
	std::vector<LLVector3> pp;

	//add corners of AABB
	pp.push_back(LLVector3(min.mV[0], min.mV[1], min.mV[2]));
	pp.push_back(LLVector3(max.mV[0], min.mV[1], min.mV[2]));
	pp.push_back(LLVector3(min.mV[0], max.mV[1], min.mV[2]));
	pp.push_back(LLVector3(max.mV[0], max.mV[1], min.mV[2]));
	pp.push_back(LLVector3(min.mV[0], min.mV[1], max.mV[2]));
	pp.push_back(LLVector3(max.mV[0], min.mV[1], max.mV[2]));
	pp.push_back(LLVector3(min.mV[0], max.mV[1], max.mV[2]));
	pp.push_back(LLVector3(max.mV[0], max.mV[1], max.mV[2]));

	//add corners of camera frustum
	for (U32 i = 0; i < LLCamera::AGENT_FRUSTRUM_NUM; i++)
	{
		pp.push_back(camera.mAgentFrustum[i]);
	}


	//bounding box line segments
	U32 bs[] = 
			{
		0,1,
		1,3,
		3,2,
		2,0,

		4,5,
		5,7,
		7,6,
		6,4,

		0,4,
		1,5,
		3,7,
		2,6
	};

	for (U32 i = 0; i < 12; i++)
	{ //for each line segment in bounding box
		for (U32 j = 0; j < LLCamera::AGENT_PLANE_NO_USER_CLIP_NUM; j++) 
		{ //for each plane in camera frustum
			const LLPlane& cp = camera.getAgentPlane(j);
			const LLVector3& v1 = pp[bs[i*2+0]];
			const LLVector3& v2 = pp[bs[i*2+1]];
			LLVector3 n;
			cp.getVector3(n);

			LLVector3 line = v1-v2;

			F32 d1 = line*n;
			F32 d2 = -cp.dist(v2);

			F32 t = d2/d1;

			if (t > 0.f && t < 1.f)
			{
				LLVector3 intersect = v2+line*t;
				pp.push_back(intersect);
			}
		}
	}
			
	//camera frustum line segments
	const U32 fs[] =
	{
		0,1,
		1,2,
		2,3,
		3,0,

		4,5,
		5,6,
		6,7,
		7,4,
	
		0,4,
		1,5,
		2,6,
		3,7	
	};

	for (U32 i = 0; i < 12; i++)
	{
		for (U32 j = 0; j < 6; ++j)
		{
			const LLVector3& v1 = pp[fs[i*2+0]+8];
			const LLVector3& v2 = pp[fs[i*2+1]+8];
			const LLPlane& cp = bp[j];
			LLVector3 n;
			cp.getVector3(n);

			LLVector3 line = v1-v2;

			F32 d1 = line*n;
			F32 d2 = -cp.dist(v2);

			F32 t = d2/d1;

			if (t > 0.f && t < 1.f)
			{
				LLVector3 intersect = v2+line*t;
				pp.push_back(intersect);
			}	
		}
	}

	LLVector3 ext[] = { min-LLVector3(0.05f,0.05f,0.05f),
		max+LLVector3(0.05f,0.05f,0.05f) };

	for (U32 i = 0; i < pp.size(); ++i)
	{
		bool found = true;

		const F32* p = pp[i].mV;
			
		for (U32 j = 0; j < 3; ++j)
		{
			if (p[j] < ext[0].mV[j] ||
				p[j] > ext[1].mV[j])
			{
				found = false;
				break;
			}
		}
				
		for (U32 j = 0; j < LLCamera::AGENT_PLANE_NO_USER_CLIP_NUM; ++j)
		{
			const LLPlane& cp = camera.getAgentPlane(j);
			F32 dist = cp.dist(pp[i]);
			if (dist > 0.05f) //point is above some plane, not contained
			{
				found = false;
				break;
			}
		}

		if (found)
		{
			fp.push_back(pp[i]);
		}
	}
	
	if (fp.empty())
	{
		return false;
	}
	
	return true;
}

void LLPipeline::renderHighlight(const LLViewerObject* obj, F32 fade)
{
	if (obj && obj->getVolume())
	{
		for (LLViewerObject::child_list_t::const_iterator iter = obj->getChildren().begin(); iter != obj->getChildren().end(); ++iter)
		{
			renderHighlight(*iter, fade);
		}

		LLDrawable* drawable = obj->mDrawable;
		if (drawable)
		{
			for (S32 i = 0; i < drawable->getNumFaces(); ++i)
			{
				LLFace* face = drawable->getFace(i);
				if (face)
				{
					face->renderSelected(LLViewerTexture::sNullImagep, LLColor4(1,1,1,fade));
				}
			}
		}
	}
}

void LLPipeline::generateHighlight(LLCamera& camera)
{
	//render highlighted object as white into offscreen render target
	if (mHighlightObject.notNull())
	{
		mHighlightSet.insert(HighlightItem(mHighlightObject));
	}
	
	if (!mHighlightSet.empty())
	{
		F32 transition = gFrameIntervalSeconds.value()/RenderHighlightFadeTime;

		LLGLDisable test(GL_ALPHA_TEST);
		LLGLDepthTest depth(GL_FALSE);
		mHighlight.bindTarget();
		disableLights();
		gGL.setColorMask(true, true);
		mHighlight.clear();

        gHighlightProgram.bind();

		gGL.getTexUnit(0)->bind(LLViewerFetchedTexture::sWhiteImagep);
		for (std::set<HighlightItem>::iterator iter = mHighlightSet.begin(); iter != mHighlightSet.end(); )
		{
			std::set<HighlightItem>::iterator cur_iter = iter++;

			if (cur_iter->mItem.isNull())
			{
				mHighlightSet.erase(cur_iter);
				continue;
			}

			if (cur_iter->mItem == mHighlightObject)
			{
				cur_iter->incrFade(transition); 
			}
			else
			{
				cur_iter->incrFade(-transition);
				if (cur_iter->mFade <= 0.f)
				{
					mHighlightSet.erase(cur_iter);
					continue;
				}
			}

			renderHighlight(cur_iter->mItem->getVObj(), cur_iter->mFade);
		}

		mHighlight.flush();
		gGL.setColorMask(true, false);
		gViewerWindow->setup3DViewport();
	}
}

LLRenderTarget* LLPipeline::getShadowTarget(U32 i)
{
    return &mShadow[i];
}

static LLTrace::BlockTimerStatHandle FTM_GEN_SUN_SHADOW("Gen Sun Shadow");
static LLTrace::BlockTimerStatHandle FTM_GEN_SUN_SHADOW_SPOT_RENDER("Spot Shadow Render");

void LLPipeline::generateSunShadow(LLCamera& camera)
{
	if (!sRenderDeferred || RenderShadowDetail <= 0)
	{
		return;
	}

	LL_PROFILE_ZONE_SCOPED_CATEGORY_PIPELINE; //LL_RECORD_BLOCK_TIME(FTM_GEN_SUN_SHADOW);

	bool skip_avatar_update = false;
	if (!isAgentAvatarValid() || gAgentCamera.getCameraAnimating() || gAgentCamera.getCameraMode() != CAMERA_MODE_MOUSELOOK || !LLVOAvatar::sVisibleInFirstPerson)
	{

		skip_avatar_update = true;
	}

	if (!skip_avatar_update)
	{
		gAgentAvatarp->updateAttachmentVisibility(CAMERA_MODE_THIRD_PERSON);
	}

	F64 last_modelview[16];
	F64 last_projection[16];
	for (U32 i = 0; i < 16; i++)
	{ //store last_modelview of world camera
		last_modelview[i] = gGLLastModelView[i];
		last_projection[i] = gGLLastProjection[i];
	}

	pushRenderTypeMask();
	andRenderTypeMask(LLPipeline::RENDER_TYPE_SIMPLE,
					LLPipeline::RENDER_TYPE_ALPHA,
					LLPipeline::RENDER_TYPE_GRASS,
					LLPipeline::RENDER_TYPE_FULLBRIGHT,
					LLPipeline::RENDER_TYPE_BUMP,
					LLPipeline::RENDER_TYPE_VOLUME,
					LLPipeline::RENDER_TYPE_AVATAR,
					LLPipeline::RENDER_TYPE_CONTROL_AV,
					LLPipeline::RENDER_TYPE_TREE, 
					LLPipeline::RENDER_TYPE_TERRAIN,
					LLPipeline::RENDER_TYPE_WATER,
					LLPipeline::RENDER_TYPE_VOIDWATER,
					LLPipeline::RENDER_TYPE_PASS_ALPHA,
					LLPipeline::RENDER_TYPE_PASS_ALPHA_MASK,
					LLPipeline::RENDER_TYPE_PASS_FULLBRIGHT_ALPHA_MASK,
					LLPipeline::RENDER_TYPE_PASS_GRASS,
					LLPipeline::RENDER_TYPE_PASS_SIMPLE,
					LLPipeline::RENDER_TYPE_PASS_BUMP,
					LLPipeline::RENDER_TYPE_PASS_FULLBRIGHT,
					LLPipeline::RENDER_TYPE_PASS_SHINY,
					LLPipeline::RENDER_TYPE_PASS_FULLBRIGHT_SHINY,
					LLPipeline::RENDER_TYPE_PASS_MATERIAL,
					LLPipeline::RENDER_TYPE_PASS_MATERIAL_ALPHA,
					LLPipeline::RENDER_TYPE_PASS_MATERIAL_ALPHA_MASK,
					LLPipeline::RENDER_TYPE_PASS_MATERIAL_ALPHA_EMISSIVE,
					LLPipeline::RENDER_TYPE_PASS_SPECMAP,
					LLPipeline::RENDER_TYPE_PASS_SPECMAP_BLEND,
					LLPipeline::RENDER_TYPE_PASS_SPECMAP_MASK,
					LLPipeline::RENDER_TYPE_PASS_SPECMAP_EMISSIVE,
					LLPipeline::RENDER_TYPE_PASS_NORMMAP,
					LLPipeline::RENDER_TYPE_PASS_NORMMAP_BLEND,
					LLPipeline::RENDER_TYPE_PASS_NORMMAP_MASK,
					LLPipeline::RENDER_TYPE_PASS_NORMMAP_EMISSIVE,
					LLPipeline::RENDER_TYPE_PASS_NORMSPEC,
					LLPipeline::RENDER_TYPE_PASS_NORMSPEC_BLEND,
					LLPipeline::RENDER_TYPE_PASS_NORMSPEC_MASK,
					LLPipeline::RENDER_TYPE_PASS_NORMSPEC_EMISSIVE,
                    LLPipeline::RENDER_TYPE_PASS_ALPHA_MASK_RIGGED,
                    LLPipeline::RENDER_TYPE_PASS_FULLBRIGHT_ALPHA_MASK_RIGGED,
                    LLPipeline::RENDER_TYPE_PASS_SIMPLE_RIGGED,
                    LLPipeline::RENDER_TYPE_PASS_BUMP_RIGGED,
                    LLPipeline::RENDER_TYPE_PASS_FULLBRIGHT_RIGGED,
                    LLPipeline::RENDER_TYPE_PASS_SHINY_RIGGED,
                    LLPipeline::RENDER_TYPE_PASS_FULLBRIGHT_SHINY_RIGGED,
                    LLPipeline::RENDER_TYPE_PASS_MATERIAL_RIGGED,
                    LLPipeline::RENDER_TYPE_PASS_MATERIAL_ALPHA_RIGGED,
                    LLPipeline::RENDER_TYPE_PASS_MATERIAL_ALPHA_MASK_RIGGED,
                    LLPipeline::RENDER_TYPE_PASS_MATERIAL_ALPHA_EMISSIVE_RIGGED,
                    LLPipeline::RENDER_TYPE_PASS_SPECMAP_RIGGED,
                    LLPipeline::RENDER_TYPE_PASS_SPECMAP_BLEND_RIGGED,
                    LLPipeline::RENDER_TYPE_PASS_SPECMAP_MASK_RIGGED,
                    LLPipeline::RENDER_TYPE_PASS_SPECMAP_EMISSIVE_RIGGED,
                    LLPipeline::RENDER_TYPE_PASS_NORMMAP_RIGGED,
                    LLPipeline::RENDER_TYPE_PASS_NORMMAP_BLEND_RIGGED,
                    LLPipeline::RENDER_TYPE_PASS_NORMMAP_MASK_RIGGED,
                    LLPipeline::RENDER_TYPE_PASS_NORMMAP_EMISSIVE_RIGGED,
                    LLPipeline::RENDER_TYPE_PASS_NORMSPEC_RIGGED,
                    LLPipeline::RENDER_TYPE_PASS_NORMSPEC_BLEND_RIGGED,
                    LLPipeline::RENDER_TYPE_PASS_NORMSPEC_MASK_RIGGED,
                    LLPipeline::RENDER_TYPE_PASS_NORMSPEC_EMISSIVE_RIGGED,
					END_RENDER_TYPES);

	gGL.setColorMask(false, false);

    LLEnvironment& environment = LLEnvironment::instance();

	//get sun view matrix
	
	//store current projection/modelview matrix
	glh::matrix4f saved_proj = get_current_projection();
	glh::matrix4f saved_view = get_current_modelview();
	glh::matrix4f inv_view = saved_view.inverse();

	glh::matrix4f view[6];
	glh::matrix4f proj[6];
	
	//clip contains parallel split distances for 3 splits
	LLVector3 clip = RenderShadowClipPlanes;

    LLVector3 caster_dir(environment.getIsSunUp() ? mSunDir : mMoonDir);

	//F32 slope_threshold = gSavedSettings.getF32("RenderShadowSlopeThreshold");

	//far clip on last split is minimum of camera view distance and 128
	mSunClipPlanes = LLVector4(clip, clip.mV[2] * clip.mV[2]/clip.mV[1]);

	clip = RenderShadowOrthoClipPlanes;
	mSunOrthoClipPlanes = LLVector4(clip, clip.mV[2]*clip.mV[2]/clip.mV[1]);

	//currently used for amount to extrude frusta corners for constructing shadow frusta
	//LLVector3 n = RenderShadowNearDist;
	//F32 nearDist[] = { n.mV[0], n.mV[1], n.mV[2], n.mV[2] };

	//put together a universal "near clip" plane for shadow frusta
	LLPlane shadow_near_clip;
	{
		LLVector3 p = gAgent.getPositionAgent();
		p += caster_dir * RenderFarClip*2.f;
		shadow_near_clip.setVec(p, caster_dir);
	}

	LLVector3 lightDir = -caster_dir;
	lightDir.normVec();

	glh::vec3f light_dir(lightDir.mV);

	//create light space camera matrix
	
	LLVector3 at = lightDir;

	LLVector3 up = camera.getAtAxis();

	if (fabsf(up*lightDir) > 0.75f)
	{
		up = camera.getUpAxis();
	}

	/*LLVector3 left = up%at;
	up = at%left;*/

	up.normVec();
	at.normVec();
	
	
	LLCamera main_camera = camera;
	
	F32 near_clip = 0.f;
	{
		//get visible point cloud
		std::vector<LLVector3> fp;

		main_camera.calcAgentFrustumPlanes(main_camera.mAgentFrustum);
		
		LLVector3 min,max;
		getVisiblePointCloud(main_camera,min,max,fp);

		if (fp.empty())
		{
			if (!hasRenderDebugMask(RENDER_DEBUG_SHADOW_FRUSTA))
			{
				mShadowCamera[0] = main_camera;
				mShadowExtents[0][0] = min;
				mShadowExtents[0][1] = max;

				mShadowFrustPoints[0].clear();
				mShadowFrustPoints[1].clear();
				mShadowFrustPoints[2].clear();
				mShadowFrustPoints[3].clear();
			}
			popRenderTypeMask();

			if (!skip_avatar_update)
			{
				gAgentAvatarp->updateAttachmentVisibility(gAgentCamera.getCameraMode());
			}

			return;
		}

		//get good split distances for frustum
		for (U32 i = 0; i < fp.size(); ++i)
		{
			glh::vec3f v(fp[i].mV);
			saved_view.mult_matrix_vec(v);
			fp[i].setVec(v.v);
		}

		min = fp[0];
		max = fp[0];

		//get camera space bounding box
		for (U32 i = 1; i < fp.size(); ++i)
		{
			update_min_max(min, max, fp[i]);
		}

		near_clip    = llclamp(-max.mV[2], 0.01f, 4.0f);
		F32 far_clip = llclamp(-min.mV[2]*2.f, 16.0f, 512.0f);

		//far_clip = llmin(far_clip, 128.f);
		far_clip = llmin(far_clip, camera.getFar());

		F32 range = far_clip-near_clip;

		LLVector3 split_exp = RenderShadowSplitExponent;

		F32 da = 1.f-llmax( fabsf(lightDir*up), fabsf(lightDir*camera.getLeftAxis()) );
		
		da = powf(da, split_exp.mV[2]);

		F32 sxp = split_exp.mV[1] + (split_exp.mV[0]-split_exp.mV[1])*da;
		
		for (U32 i = 0; i < 4; ++i)
		{
			F32 x = (F32)(i+1)/4.f;
			x = powf(x, sxp);
			mSunClipPlanes.mV[i] = near_clip+range*x;
		}

		mSunClipPlanes.mV[0] *= 1.25f; //bump back first split for transition padding
	}

	// convenience array of 4 near clip plane distances
	F32 dist[] = { near_clip, mSunClipPlanes.mV[0], mSunClipPlanes.mV[1], mSunClipPlanes.mV[2], mSunClipPlanes.mV[3] };
	

	if (mSunDiffuse == LLColor4::black)
	{ //sun diffuse is totally black, shadows don't matter
		LLGLDepthTest depth(GL_TRUE);

		for (S32 j = 0; j < 4; j++)
		{
			mShadow[j].bindTarget();
			mShadow[j].clear();
			mShadow[j].flush();
		}
	}
	else
	{
		for (S32 j = 0; j < 4; j++)
		{
			if (!hasRenderDebugMask(RENDER_DEBUG_SHADOW_FRUSTA))
			{
				mShadowFrustPoints[j].clear();
			}

			LLViewerCamera::sCurCameraID = (LLViewerCamera::eCameraID)(LLViewerCamera::CAMERA_SHADOW0+j);

			//restore render matrices
			set_current_modelview(saved_view);
			set_current_projection(saved_proj);

			LLVector3 eye = camera.getOrigin();

			//camera used for shadow cull/render
			LLCamera shadow_cam;
		
			//create world space camera frustum for this split
			shadow_cam = camera;
			shadow_cam.setFar(16.f);
	
			LLViewerCamera::updateFrustumPlanes(shadow_cam, FALSE, FALSE, TRUE);

			LLVector3* frust = shadow_cam.mAgentFrustum;

			LLVector3 pn = shadow_cam.getAtAxis();
		
			LLVector3 min, max;

			//construct 8 corners of split frustum section
			for (U32 i = 0; i < 4; i++)
			{
				LLVector3 delta = frust[i+4]-eye;
				delta += (frust[i+4]-frust[(i+2)%4+4])*0.05f;
				delta.normVec();
				F32 dp = delta*pn;
				frust[i] = eye + (delta*dist[j]*0.75f)/dp;
				frust[i+4] = eye + (delta*dist[j+1]*1.25f)/dp;
			}
						
			shadow_cam.calcAgentFrustumPlanes(frust);
			shadow_cam.mFrustumCornerDist = 0.f;
		
			if (!gPipeline.hasRenderDebugMask(LLPipeline::RENDER_DEBUG_SHADOW_FRUSTA))
			{
				mShadowCamera[j] = shadow_cam;
			}

			std::vector<LLVector3> fp;

			if (!gPipeline.getVisiblePointCloud(shadow_cam, min, max, fp, lightDir))
			{
				//no possible shadow receivers
				if (!gPipeline.hasRenderDebugMask(LLPipeline::RENDER_DEBUG_SHADOW_FRUSTA))
				{
					mShadowExtents[j][0] = LLVector3();
					mShadowExtents[j][1] = LLVector3();
					mShadowCamera[j+4] = shadow_cam;
				}

				mShadow[j].bindTarget();
				{
					LLGLDepthTest depth(GL_TRUE);
					mShadow[j].clear();
				}
				mShadow[j].flush();

				mShadowError.mV[j] = 0.f;
				mShadowFOV.mV[j] = 0.f;

				continue;
			}

			if (!gPipeline.hasRenderDebugMask(LLPipeline::RENDER_DEBUG_SHADOW_FRUSTA))
			{
				mShadowExtents[j][0] = min;
				mShadowExtents[j][1] = max;
				mShadowFrustPoints[j] = fp;
			}
				

			//find a good origin for shadow projection
			LLVector3 origin;

			//get a temporary view projection
			view[j] = look(camera.getOrigin(), lightDir, -up);

			std::vector<LLVector3> wpf;

			for (U32 i = 0; i < fp.size(); i++)
			{
				glh::vec3f p = glh::vec3f(fp[i].mV);
				view[j].mult_matrix_vec(p);
				wpf.push_back(LLVector3(p.v));
			}

			min = wpf[0];
			max = wpf[0];

			for (U32 i = 0; i < fp.size(); ++i)
			{ //get AABB in camera space
				update_min_max(min, max, wpf[i]);
			}

			// Construct a perspective transform with perspective along y-axis that contains
			// points in wpf
			//Known:
			// - far clip plane
			// - near clip plane
			// - points in frustum
			//Find:
			// - origin

			//get some "interesting" points of reference
			LLVector3 center = (min+max)*0.5f;
			LLVector3 size = (max-min)*0.5f;
			LLVector3 near_center = center;
			near_center.mV[1] += size.mV[1]*2.f;
		
		
			//put all points in wpf in quadrant 0, reletive to center of min/max
			//get the best fit line using least squares
			F32 bfm = 0.f;
			F32 bfb = 0.f;

			for (U32 i = 0; i < wpf.size(); ++i)
			{
				wpf[i] -= center;
				wpf[i].mV[0] = fabsf(wpf[i].mV[0]);
				wpf[i].mV[2] = fabsf(wpf[i].mV[2]);
			}

			if (!wpf.empty())
			{ 
				F32 sx = 0.f;
				F32 sx2 = 0.f;
				F32 sy = 0.f;
				F32 sxy = 0.f;
			
				for (U32 i = 0; i < wpf.size(); ++i)
				{		
					sx += wpf[i].mV[0];
					sx2 += wpf[i].mV[0]*wpf[i].mV[0];
					sy += wpf[i].mV[1];
					sxy += wpf[i].mV[0]*wpf[i].mV[1]; 
				}

				bfm = (sy*sx-wpf.size()*sxy)/(sx*sx-wpf.size()*sx2);
				bfb = (sx*sxy-sy*sx2)/(sx*sx-bfm*sx2);
			}
		
			{
				// best fit line is y=bfm*x+bfb
		
				//find point that is furthest to the right of line
				F32 off_x = -1.f;
				LLVector3 lp;

				for (U32 i = 0; i < wpf.size(); ++i)
				{
					//y = bfm*x+bfb
					//x = (y-bfb)/bfm
					F32 lx = (wpf[i].mV[1]-bfb)/bfm;

					lx = wpf[i].mV[0]-lx;
				
					if (off_x < lx)
					{
						off_x = lx;
						lp = wpf[i];
					}
				}

				//get line with slope bfm through lp
				// bfb = y-bfm*x
				bfb = lp.mV[1]-bfm*lp.mV[0];

				//calculate error
				mShadowError.mV[j] = 0.f;

				for (U32 i = 0; i < wpf.size(); ++i)
				{
					F32 lx = (wpf[i].mV[1]-bfb)/bfm;
					mShadowError.mV[j] += fabsf(wpf[i].mV[0]-lx);
				}

				mShadowError.mV[j] /= wpf.size();
				mShadowError.mV[j] /= size.mV[0];

				if (mShadowError.mV[j] > RenderShadowErrorCutoff)
				{ //just use ortho projection
					mShadowFOV.mV[j] = -1.f;
					origin.clearVec();
					proj[j] = gl_ortho(min.mV[0], max.mV[0],
										min.mV[1], max.mV[1],
										-max.mV[2], -min.mV[2]);
				}
				else
				{
					//origin is where line x = 0;
					origin.setVec(0,bfb,0);

					F32 fovz = 1.f;
					F32 fovx = 1.f;
				
					LLVector3 zp;
					LLVector3 xp;

					for (U32 i = 0; i < wpf.size(); ++i)
					{
						LLVector3 atz = wpf[i]-origin;
						atz.mV[0] = 0.f;
						atz.normVec();
						if (fovz > -atz.mV[1])
						{
							zp = wpf[i];
							fovz = -atz.mV[1];
						}
					
						LLVector3 atx = wpf[i]-origin;
						atx.mV[2] = 0.f;
						atx.normVec();
						if (fovx > -atx.mV[1])
						{
							fovx = -atx.mV[1];
							xp = wpf[i];
						}
					}

					fovx = acos(fovx);
					fovz = acos(fovz);

					F32 cutoff = llmin((F32) RenderShadowFOVCutoff, 1.4f);
				
					mShadowFOV.mV[j] = fovx;
				
					if (fovx < cutoff && fovz > cutoff)
					{
						//x is a good fit, but z is too big, move away from zp enough so that fovz matches cutoff
						F32 d = zp.mV[2]/tan(cutoff);
						F32 ny = zp.mV[1] + fabsf(d);

						origin.mV[1] = ny;

						fovz = 1.f;
						fovx = 1.f;

						for (U32 i = 0; i < wpf.size(); ++i)
						{
							LLVector3 atz = wpf[i]-origin;
							atz.mV[0] = 0.f;
							atz.normVec();
							fovz = llmin(fovz, -atz.mV[1]);

							LLVector3 atx = wpf[i]-origin;
							atx.mV[2] = 0.f;
							atx.normVec();
							fovx = llmin(fovx, -atx.mV[1]);
						}

						fovx = acos(fovx);
						fovz = acos(fovz);

						mShadowFOV.mV[j] = cutoff;
					}

				
					origin += center;
			
					F32 ynear = -(max.mV[1]-origin.mV[1]);
					F32 yfar = -(min.mV[1]-origin.mV[1]);
				
					if (ynear < 0.1f) //keep a sensible near clip plane
					{
						F32 diff = 0.1f-ynear;
						origin.mV[1] += diff;
						ynear += diff;
						yfar += diff;
					}
								
					if (fovx > cutoff)
					{ //just use ortho projection
						origin.clearVec();
						mShadowError.mV[j] = -1.f;
						proj[j] = gl_ortho(min.mV[0], max.mV[0],
								min.mV[1], max.mV[1],
								-max.mV[2], -min.mV[2]);
					}
					else
					{
						//get perspective projection
						view[j] = view[j].inverse();

						glh::vec3f origin_agent(origin.mV);
					
						//translate view to origin
						view[j].mult_matrix_vec(origin_agent);

						eye = LLVector3(origin_agent.v);

						if (!hasRenderDebugMask(LLPipeline::RENDER_DEBUG_SHADOW_FRUSTA))
						{
							mShadowFrustOrigin[j] = eye;
						}
				
						view[j] = look(LLVector3(origin_agent.v), lightDir, -up);

						F32 fx = 1.f/tanf(fovx);
						F32 fz = 1.f/tanf(fovz);

						proj[j] = glh::matrix4f(-fx, 0, 0, 0,
												0, (yfar+ynear)/(ynear-yfar), 0, (2.f*yfar*ynear)/(ynear-yfar),
												0, 0, -fz, 0,
												0, -1.f, 0, 0);
					}
				}
			}

			//shadow_cam.setFar(128.f);
			shadow_cam.setOriginAndLookAt(eye, up, center);

			shadow_cam.setOrigin(0,0,0);

			set_current_modelview(view[j]);
			set_current_projection(proj[j]);

			LLViewerCamera::updateFrustumPlanes(shadow_cam, FALSE, FALSE, TRUE);

			//shadow_cam.ignoreAgentFrustumPlane(LLCamera::AGENT_PLANE_NEAR);
			shadow_cam.getAgentPlane(LLCamera::AGENT_PLANE_NEAR).set(shadow_near_clip);

			//translate and scale to from [-1, 1] to [0, 1]
			glh::matrix4f trans(0.5f, 0.f, 0.f, 0.5f,
							0.f, 0.5f, 0.f, 0.5f,
							0.f, 0.f, 0.5f, 0.5f,
							0.f, 0.f, 0.f, 1.f);

			set_current_modelview(view[j]);
			set_current_projection(proj[j]);

			for (U32 i = 0; i < 16; i++)
			{
				gGLLastModelView[i] = mShadowModelview[j].m[i];
				gGLLastProjection[i] = mShadowProjection[j].m[i];
			}

			mShadowModelview[j] = view[j];
			mShadowProjection[j] = proj[j];
			mSunShadowMatrix[j] = trans*proj[j]*view[j]*inv_view;
		
			stop_glerror();

			mShadow[j].bindTarget();
			mShadow[j].getViewport(gGLViewport);
			mShadow[j].clear();
		
			U32 target_width = mShadow[j].getWidth();

			{
				static LLCullResult result[4];
				renderShadow(view[j], proj[j], shadow_cam, result[j], TRUE, FALSE, target_width);
			}

			mShadow[j].flush();
 
			if (!gPipeline.hasRenderDebugMask(LLPipeline::RENDER_DEBUG_SHADOW_FRUSTA))
			{
				mShadowCamera[j+4] = shadow_cam;
			}
		}
	}

	
	//hack to disable projector shadows 
	bool gen_shadow = RenderShadowDetail > 1;

	if (gen_shadow)
	{
		LLTrace::CountStatHandle<>* velocity_stat = LLViewerCamera::getVelocityStat();
		F32 fade_amt = gFrameIntervalSeconds.value() 
			* llmax(LLTrace::get_frame_recording().getLastRecording().getSum(*velocity_stat) / LLTrace::get_frame_recording().getLastRecording().getDuration().value(), 1.0);

		//update shadow targets
		for (U32 i = 0; i < 2; i++)
		{ //for each current shadow
			LLViewerCamera::sCurCameraID = (LLViewerCamera::eCameraID)(LLViewerCamera::CAMERA_SHADOW4+i);

			if (mShadowSpotLight[i].notNull() && 
				(mShadowSpotLight[i] == mTargetShadowSpotLight[0] ||
				mShadowSpotLight[i] == mTargetShadowSpotLight[1]))
			{ //keep this spotlight
				mSpotLightFade[i] = llmin(mSpotLightFade[i]+fade_amt, 1.f);
			}
			else
			{ //fade out this light
				mSpotLightFade[i] = llmax(mSpotLightFade[i]-fade_amt, 0.f);
				
				if (mSpotLightFade[i] == 0.f || mShadowSpotLight[i].isNull())
				{ //faded out, grab one of the pending spots (whichever one isn't already taken)
					if (mTargetShadowSpotLight[0] != mShadowSpotLight[(i+1)%2])
					{
						mShadowSpotLight[i] = mTargetShadowSpotLight[0];
					}
					else
					{
						mShadowSpotLight[i] = mTargetShadowSpotLight[1];
					}
				}
			}
		}

		for (S32 i = 0; i < 2; i++)
		{
			set_current_modelview(saved_view);
			set_current_projection(saved_proj);

			if (mShadowSpotLight[i].isNull())
			{
				continue;
			}

			LLVOVolume* volume = mShadowSpotLight[i]->getVOVolume();

			if (!volume)
			{
				mShadowSpotLight[i] = NULL;
				continue;
			}

			LLDrawable* drawable = mShadowSpotLight[i];

			LLVector3 params = volume->getSpotLightParams();
			F32 fov = params.mV[0];

			//get agent->light space matrix (modelview)
			LLVector3 center = drawable->getPositionAgent();
			LLQuaternion quat = volume->getRenderRotation();

			//get near clip plane
			LLVector3 scale = volume->getScale();
			LLVector3 at_axis(0,0,-scale.mV[2]*0.5f);
			at_axis *= quat;

			LLVector3 np = center+at_axis;
			at_axis.normVec();

			//get origin that has given fov for plane np, at_axis, and given scale
			F32 dist = (scale.mV[1]*0.5f)/tanf(fov*0.5f);

			LLVector3 origin = np - at_axis*dist;

			LLMatrix4 mat(quat, LLVector4(origin, 1.f));

			view[i+4] = glh::matrix4f((F32*) mat.mMatrix);

			view[i+4] = view[i+4].inverse();

			//get perspective matrix
			F32 near_clip = dist+0.01f;
			F32 width = scale.mV[VX];
			F32 height = scale.mV[VY];
			F32 far_clip = dist+volume->getLightRadius()*1.5f;

			F32 fovy = fov * RAD_TO_DEG;
			F32 aspect = width/height;
			
			proj[i+4] = gl_perspective(fovy, aspect, near_clip, far_clip);

			//translate and scale to from [-1, 1] to [0, 1]
			glh::matrix4f trans(0.5f, 0.f, 0.f, 0.5f,
							0.f, 0.5f, 0.f, 0.5f,
							0.f, 0.f, 0.5f, 0.5f,
							0.f, 0.f, 0.f, 1.f);

			set_current_modelview(view[i+4]);
			set_current_projection(proj[i+4]);

			mSunShadowMatrix[i+4] = trans*proj[i+4]*view[i+4]*inv_view;
			
			for (U32 j = 0; j < 16; j++)
			{
				gGLLastModelView[j] = mShadowModelview[i+4].m[j];
				gGLLastProjection[j] = mShadowProjection[i+4].m[j];
			}

			mShadowModelview[i+4] = view[i+4];
			mShadowProjection[i+4] = proj[i+4];

			LLCamera shadow_cam = camera;
			shadow_cam.setFar(far_clip);
			shadow_cam.setOrigin(origin);

			LLViewerCamera::updateFrustumPlanes(shadow_cam, FALSE, FALSE, TRUE);

			stop_glerror();

			mShadow[i+4].bindTarget();
			mShadow[i+4].getViewport(gGLViewport);
			mShadow[i+4].clear();

			U32 target_width = mShadow[i+4].getWidth();

			static LLCullResult result[2];

			LLViewerCamera::sCurCameraID = (LLViewerCamera::eCameraID)(LLViewerCamera::CAMERA_SHADOW0 + i + 4);

            RenderSpotLight = drawable;            

			renderShadow(view[i+4], proj[i+4], shadow_cam, result[i], FALSE, FALSE, target_width);

            RenderSpotLight = nullptr;

			mShadow[i+4].flush();
 		}
	}
	else
	{ //no spotlight shadows
		mShadowSpotLight[0] = mShadowSpotLight[1] = NULL;
	}


	if (!CameraOffset)
	{
		set_current_modelview(saved_view);
		set_current_projection(saved_proj);
	}
	else
	{
		set_current_modelview(view[1]);
		set_current_projection(proj[1]);
		gGL.loadMatrix(view[1].m);
		gGL.matrixMode(LLRender::MM_PROJECTION);
		gGL.loadMatrix(proj[1].m);
		gGL.matrixMode(LLRender::MM_MODELVIEW);
	}
	gGL.setColorMask(true, false);

	for (U32 i = 0; i < 16; i++)
	{
		gGLLastModelView[i] = last_modelview[i];
		gGLLastProjection[i] = last_projection[i];
	}

	popRenderTypeMask();

	if (!skip_avatar_update)
	{
		gAgentAvatarp->updateAttachmentVisibility(gAgentCamera.getCameraMode());
	}
}

void LLPipeline::renderGroups(LLRenderPass* pass, U32 type, U32 mask, bool texture)
{
	for (LLCullResult::sg_iterator i = sCull->beginVisibleGroups(); i != sCull->endVisibleGroups(); ++i)
	{
		LLSpatialGroup* group = *i;
		if (!group->isDead() &&
			(!sUseOcclusion || !group->isOcclusionState(LLSpatialGroup::OCCLUDED)) &&
			gPipeline.hasRenderType(group->getSpatialPartition()->mDrawableType) &&
			group->mDrawMap.find(type) != group->mDrawMap.end())
		{
			pass->renderGroup(group,type,mask,texture);
		}
	}
}

void LLPipeline::renderRiggedGroups(LLRenderPass* pass, U32 type, U32 mask, bool texture)
{
    for (LLCullResult::sg_iterator i = sCull->beginVisibleGroups(); i != sCull->endVisibleGroups(); ++i)
    {
        LLSpatialGroup* group = *i;
        if (!group->isDead() &&
            (!sUseOcclusion || !group->isOcclusionState(LLSpatialGroup::OCCLUDED)) &&
            gPipeline.hasRenderType(group->getSpatialPartition()->mDrawableType) &&
            group->mDrawMap.find(type) != group->mDrawMap.end())
        {
            pass->renderRiggedGroup(group, type, mask, texture);
        }
    }
}

static LLTrace::BlockTimerStatHandle FTM_GENERATE_IMPOSTOR("Generate Impostor");

void LLPipeline::generateImpostor(LLVOAvatar* avatar, bool preview_avatar)
{
    LL_RECORD_BLOCK_TIME(FTM_GENERATE_IMPOSTOR);
	LLGLState::checkStates();
	LLGLState::checkTextureChannels();

	static LLCullResult result;
	result.clear();
	grabReferences(result);
	
	if (!avatar || !avatar->mDrawable)
	{
        LL_WARNS_ONCE("AvatarRenderPipeline") << "Avatar is " << (avatar ? "not drawable" : "null") << LL_ENDL;
		return;
	}
    LL_DEBUGS_ONCE("AvatarRenderPipeline") << "Avatar " << avatar->getID() << " is drawable" << LL_ENDL;

	assertInitialized();

    // previews can't be muted or impostered
	bool visually_muted = !preview_avatar && avatar->isVisuallyMuted();
    LL_DEBUGS_ONCE("AvatarRenderPipeline") << "Avatar " << avatar->getID()
                              << " is " << ( visually_muted ? "" : "not ") << "visually muted"
                              << LL_ENDL;
	bool too_complex = !preview_avatar && avatar->isTooComplex();
    LL_DEBUGS_ONCE("AvatarRenderPipeline") << "Avatar " << avatar->getID()
                              << " is " << ( too_complex ? "" : "not ") << "too complex"
                              << LL_ENDL;

	bool too_slow = avatar->isTooSlowWithoutShadows(); // <FS:Beq/> only if we really have to do we imposter.

	pushRenderTypeMask();
	
	if ( !too_slow && ( visually_muted || too_complex ) )
	{
        // only show jelly doll geometry
		andRenderTypeMask(LLPipeline::RENDER_TYPE_AVATAR,
							LLPipeline::RENDER_TYPE_CONTROL_AV,
							END_RENDER_TYPES);
	}
	else
	{
        //hide world geometry
        clearRenderTypeMask(
            RENDER_TYPE_SKY,
            RENDER_TYPE_WL_SKY,
            RENDER_TYPE_GROUND,
            RENDER_TYPE_TERRAIN,
            RENDER_TYPE_GRASS,
            RENDER_TYPE_CONTROL_AV, // Animesh
            RENDER_TYPE_TREE,
            RENDER_TYPE_VOIDWATER,
            RENDER_TYPE_WATER,
            RENDER_TYPE_PASS_GRASS,
            RENDER_TYPE_HUD,
            RENDER_TYPE_PARTICLES,
            RENDER_TYPE_CLOUDS,
            RENDER_TYPE_HUD_PARTICLES,
            END_RENDER_TYPES
         );
	}
	
	S32 occlusion = sUseOcclusion;
	sUseOcclusion = 0;

	sReflectionRender = ! sRenderDeferred;

	sShadowRender = true;
	sImpostorRender = true;

	LLViewerCamera* viewer_camera = LLViewerCamera::getInstance();

	{
		markVisible(avatar->mDrawable, *viewer_camera);

        if (preview_avatar)
        {
            // Only show rigged attachments for preview
            // For the sake of performance and so that static
            // objects won't obstruct previewing changes
            LLVOAvatar::attachment_map_t::iterator iter;
            for (iter = avatar->mAttachmentPoints.begin();
                iter != avatar->mAttachmentPoints.end();
                ++iter)
            {
                LLViewerJointAttachment *attachment = iter->second;
                for (LLViewerJointAttachment::attachedobjs_vec_t::iterator attachment_iter = attachment->mAttachedObjects.begin();
                    attachment_iter != attachment->mAttachedObjects.end();
                    ++attachment_iter)
                {
                    LLViewerObject* attached_object = attachment_iter->get();
<<<<<<< HEAD
                    // <FS:Ansariel> FIRE-31966: Some mesh bodies/objects don't show in shape editor previews -> show everything but animesh
                    //if (attached_object && attached_object->isRiggedMesh())
                    if (attached_object && !attached_object->getControlAvatar())
                    // </FS:Ansariel>
=======
                    if (attached_object)
>>>>>>> 6724b8ce
                    {
                        if (attached_object->isRiggedMesh())
                        {
                            markVisible(attached_object->mDrawable->getSpatialBridge(), *viewer_camera);
                        }
                        else
                        {
                            // sometimes object is a linkset and rigged mesh is a child
                            LLViewerObject::const_child_list_t& child_list = attached_object->getChildren();
                            for (LLViewerObject::child_list_t::const_iterator iter = child_list.begin();
                                iter != child_list.end(); iter++)
                            {
                                LLViewerObject* child = *iter;
                                if (child->isRiggedMesh())
                                {
                                    markVisible(attached_object->mDrawable->getSpatialBridge(), *viewer_camera);
                                    break;
                                }
                            }
                        }
                    }
                }
            }
        }
        else
        {
            LLVOAvatar::attachment_map_t::iterator iter;
            for (iter = avatar->mAttachmentPoints.begin();
                iter != avatar->mAttachmentPoints.end();
                ++iter)
            {
                LLViewerJointAttachment *attachment = iter->second;
                for (LLViewerJointAttachment::attachedobjs_vec_t::iterator attachment_iter = attachment->mAttachedObjects.begin();
                    attachment_iter != attachment->mAttachedObjects.end();
                    ++attachment_iter)
                {
                    LLViewerObject* attached_object = attachment_iter->get();
                    if (attached_object)
                    {
                        markVisible(attached_object->mDrawable->getSpatialBridge(), *viewer_camera);
                    }
                }
            }
        }
	}

	stateSort(*LLViewerCamera::getInstance(), result);
	
	LLCamera camera = *viewer_camera;
	LLVector2 tdim;
	U32 resY = 0;
	U32 resX = 0;

    if (!preview_avatar)
	{
		const LLVector4a* ext = avatar->mDrawable->getSpatialExtents();
		LLVector3 pos(avatar->getRenderPosition()+avatar->getImpostorOffset());

		camera.lookAt(viewer_camera->getOrigin(), pos, viewer_camera->getUpAxis());
	
		LLVector4a half_height;
		half_height.setSub(ext[1], ext[0]);
		half_height.mul(0.5f);

		LLVector4a left;
		left.load3(camera.getLeftAxis().mV);
		left.mul(left);
		llassert(left.dot3(left).getF32() > F_APPROXIMATELY_ZERO);
		left.normalize3fast();

		LLVector4a up;
		up.load3(camera.getUpAxis().mV);
		up.mul(up);
		llassert(up.dot3(up).getF32() > F_APPROXIMATELY_ZERO);
		up.normalize3fast();

		tdim.mV[0] = fabsf(half_height.dot3(left).getF32());
		tdim.mV[1] = fabsf(half_height.dot3(up).getF32());

		gGL.matrixMode(LLRender::MM_PROJECTION);
		gGL.pushMatrix();
	
		F32 distance = (pos-camera.getOrigin()).length();
		F32 fov = atanf(tdim.mV[1]/distance)*2.f*RAD_TO_DEG;
		F32 aspect = tdim.mV[0]/tdim.mV[1];
		glh::matrix4f persp = gl_perspective(fov, aspect, 1.f, 256.f);
		set_current_projection(persp);
		gGL.loadMatrix(persp.m);

		gGL.matrixMode(LLRender::MM_MODELVIEW);
		gGL.pushMatrix();
		glh::matrix4f mat;
		camera.getOpenGLTransform(mat.m);

		mat = glh::matrix4f((GLfloat*) OGL_TO_CFR_ROTATION) * mat;

		gGL.loadMatrix(mat.m);
		set_current_modelview(mat);

		glClearColor(0.0f,0.0f,0.0f,0.0f);
		gGL.setColorMask(true, true);
	
		// get the number of pixels per angle
		F32 pa = gViewerWindow->getWindowHeightRaw() / (RAD_TO_DEG * viewer_camera->getView());

		//get resolution based on angle width and height of impostor (double desired resolution to prevent aliasing)
		resY = llmin(nhpo2((U32) (fov*pa)), (U32) 512);
		resX = llmin(nhpo2((U32) (atanf(tdim.mV[0]/distance)*2.f*RAD_TO_DEG*pa)), (U32) 512);

		if (!avatar->mImpostor.isComplete())
		{
            avatar->mImpostor.allocate(resX, resY, GL_RGBA, TRUE, FALSE);

			if (LLPipeline::sRenderDeferred)
			{
				addDeferredAttachments(avatar->mImpostor, true);
			}
		
			gGL.getTexUnit(0)->bind(&avatar->mImpostor);
			gGL.getTexUnit(0)->setTextureFilteringOption(LLTexUnit::TFO_POINT);
			gGL.getTexUnit(0)->unbind(LLTexUnit::TT_TEXTURE);
		}
		else if(resX != avatar->mImpostor.getWidth() || resY != avatar->mImpostor.getHeight())
		{
			avatar->mImpostor.resize(resX,resY);
		}

		avatar->mImpostor.bindTarget();
	}

	F32 old_alpha = LLDrawPoolAvatar::sMinimumAlpha;

	if (visually_muted || too_complex)
	{ //disable alpha masking for muted avatars (get whole skin silhouette)
		LLDrawPoolAvatar::sMinimumAlpha = 0.f;
	}

    if (preview_avatar)
    {
        // previews don't care about imposters
        if (LLPipeline::sRenderDeferred)
        {
            renderGeomDeferred(camera);
            renderGeomPostDeferred(camera);
        }
        else
        {
            renderGeom(camera);
        }
    }
    else if (LLPipeline::sRenderDeferred)
	{
		avatar->mImpostor.clear();
		renderGeomDeferred(camera);

		renderGeomPostDeferred(camera);		

		// Shameless hack time: render it all again,
		// this time writing the depth
		// values we need to generate the alpha mask below
		// while preserving the alpha-sorted color rendering
		// from the previous pass
		//
		sImpostorRenderAlphaDepthPass = true;
		// depth-only here...
		//
		gGL.setColorMask(false,false);
		renderGeomPostDeferred(camera);

		sImpostorRenderAlphaDepthPass = false;

	}
	else
	{
		LLGLEnable scissor(GL_SCISSOR_TEST);
		glScissor(0, 0, resX, resY);
		avatar->mImpostor.clear();
		renderGeom(camera);

		// Shameless hack time: render it all again,
		// this time writing the depth
		// values we need to generate the alpha mask below
		// while preserving the alpha-sorted color rendering
		// from the previous pass
		//
		sImpostorRenderAlphaDepthPass = true;

		// depth-only here...
		//
		gGL.setColorMask(false,false);
		renderGeom(camera);

		sImpostorRenderAlphaDepthPass = false;
	}

	LLDrawPoolAvatar::sMinimumAlpha = old_alpha;

	{ //create alpha mask based on depth buffer (grey out if muted)
		if (LLPipeline::sRenderDeferred)
		{
			GLuint buff = GL_COLOR_ATTACHMENT0;
			LL_PROFILER_GPU_ZONEC( "gl.DrawBuffersARB", 0x8000FF );
			glDrawBuffersARB(1, &buff);
		}

		LLGLDisable blend(GL_BLEND);

		if (visually_muted || too_complex)
		{
			gGL.setColorMask(true, true);
		}
		else
		{
			gGL.setColorMask(false, true);
		}
		
		gGL.getTexUnit(0)->unbind(LLTexUnit::TT_TEXTURE);

		LLGLDepthTest depth(GL_TRUE, GL_FALSE, GL_GREATER);

		gGL.flush();

		gGL.pushMatrix();
		gGL.loadIdentity();
		gGL.matrixMode(LLRender::MM_PROJECTION);
		gGL.pushMatrix();
		gGL.loadIdentity();

		static const F32 clip_plane = 0.99999f;

		gDebugProgram.bind();

		if (visually_muted)
		{	// Visually muted avatar
            LLColor4 muted_color(avatar->getMutedAVColor());
            LL_DEBUGS_ONCE("AvatarRenderPipeline") << "Avatar " << avatar->getID() << " MUTED set solid color " << muted_color << LL_ENDL;
			gGL.diffuseColor4fv( muted_color.mV );
		}
		else if (!preview_avatar)
		{ //grey muted avatar
            LL_DEBUGS_ONCE("AvatarRenderPipeline") << "Avatar " << avatar->getID() << " MUTED set grey" << LL_ENDL;
			gGL.diffuseColor4fv(LLColor4::pink.mV );
		}

		// <FS:Ansariel> Remove QUADS rendering mode
		//gGL.begin(LLRender::QUADS);
		//gGL.vertex3f(-1, -1, clip_plane);
		//gGL.vertex3f(1, -1, clip_plane);
		//gGL.vertex3f(1, 1, clip_plane);
		//gGL.vertex3f(-1, 1, clip_plane);
		//gGL.end();
		gGL.begin(LLRender::TRIANGLES);
		{
			gGL.vertex3f(-1.f, -1.f, clip_plane);
			gGL.vertex3f(1.f, -1.f, clip_plane);
			gGL.vertex3f(1.f, 1.f, clip_plane);

			gGL.vertex3f(-1.f, -1.f, clip_plane);
			gGL.vertex3f(1.f, 1.f, clip_plane);
			gGL.vertex3f(-1.f, 1.f, clip_plane);
		}
		gGL.end();
		// </FS:Ansariel>
		gGL.flush();

		gDebugProgram.unbind();

		gGL.popMatrix();
		gGL.matrixMode(LLRender::MM_MODELVIEW);
		gGL.popMatrix();
	}

    if (!preview_avatar)
    {
        avatar->mImpostor.flush();
        avatar->setImpostorDim(tdim);
    }

	sUseOcclusion = occlusion;
	sReflectionRender = false;
	sImpostorRender = false;
	sShadowRender = false;
	popRenderTypeMask();

	gGL.matrixMode(LLRender::MM_PROJECTION);
	gGL.popMatrix();
	gGL.matrixMode(LLRender::MM_MODELVIEW);
	gGL.popMatrix();

    if (!preview_avatar)
    {
        avatar->mNeedsImpostorUpdate = FALSE;
        avatar->cacheImpostorValues();
        avatar->mLastImpostorUpdateFrameTime = gFrameTimeSeconds;
    }

	LLVertexBuffer::unbind();
	LLGLState::checkStates();
	LLGLState::checkTextureChannels();
}

bool LLPipeline::hasRenderBatches(const U32 type) const
{
	// <FS:ND>  FIRE-31942, sCull can be invalid if triggering 360 snapshosts fast enough  (due to snapshots running in their own co routine)
	if( !sCull )
		return {};
	// </FS:ND>
	
	return sCull->getRenderMapSize(type) > 0;
}

LLCullResult::drawinfo_iterator LLPipeline::beginRenderMap(U32 type)
{
	// <FS:ND>  FIRE-31942, sCull can be invalid if triggering 360 snapshosts fast enough  (due to snapshots running in their own co routine)
	if( !sCull )
		return {};
	// </FS:ND>

	return sCull->beginRenderMap(type);
}

LLCullResult::drawinfo_iterator LLPipeline::endRenderMap(U32 type)
{
	// <FS:ND>  FIRE-31942, sCull can be invalid if triggering 360 snapshosts fast enough  (due to snapshots running in their own co routine)
	if( !sCull )
		return {};
	// </FS:ND>

	return sCull->endRenderMap(type);
}

LLCullResult::sg_iterator LLPipeline::beginAlphaGroups()
{
	// <FS:ND>  FIRE-31942, sCull can be invalid if triggering 360 snapshosts fast enough  (due to snapshots running in their own co routine)
	if( !sCull )
		return {};
	// </FS:ND>

	return sCull->beginAlphaGroups();
}

LLCullResult::sg_iterator LLPipeline::endAlphaGroups()
{
	// <FS:ND>  FIRE-31942, sCull can be invalid if triggering 360 snapshosts fast enough  (due to snapshots running in their own co routine)
	if( !sCull )
		return {};
	// </FS:ND>

	return sCull->endAlphaGroups();
}

LLCullResult::sg_iterator LLPipeline::beginRiggedAlphaGroups()
{
	// <FS:ND>  FIRE-31942, sCull can be invalid if triggering 360 snapshosts fast enough  (due to snapshots running in their own co routine)
	if( !sCull )
		return {};
	// </FS:ND>

    return sCull->beginRiggedAlphaGroups();
}

LLCullResult::sg_iterator LLPipeline::endRiggedAlphaGroups()
{
	// <FS:ND>  FIRE-31942, sCull can be invalid if triggering 360 snapshosts fast enough  (due to snapshots running in their own co routine)
	if( !sCull )
		return {};
	// </FS:ND>

    return sCull->endRiggedAlphaGroups();
}

bool LLPipeline::hasRenderType(const U32 type) const
{
    // STORM-365 : LLViewerJointAttachment::setAttachmentVisibility() is setting type to 0 to actually mean "do not render"
    // We then need to test that value here and return false to prevent attachment to render (in mouselook for instance)
    // TODO: reintroduce RENDER_TYPE_NONE in LLRenderTypeMask and initialize its mRenderTypeEnabled[RENDER_TYPE_NONE] to false explicitely
	return (type == 0 ? false : mRenderTypeEnabled[type]);
}

void LLPipeline::setRenderTypeMask(U32 type, ...)
{
	va_list args;

	va_start(args, type);
	while (type < END_RENDER_TYPES)
	{
		mRenderTypeEnabled[type] = true;
		type = va_arg(args, U32);
	}
	va_end(args);

	if (type > END_RENDER_TYPES)
	{
		LL_ERRS() << "Invalid render type." << LL_ENDL;
	}
}

bool LLPipeline::hasAnyRenderType(U32 type, ...) const
{
	va_list args;

	va_start(args, type);
	while (type < END_RENDER_TYPES)
	{
		if (mRenderTypeEnabled[type])
		{
			va_end(args); // <FS:ND/> Need to end varargs being returning.
			return true;
		}
		type = va_arg(args, U32);
	}
	va_end(args);

	if (type > END_RENDER_TYPES)
	{
		LL_ERRS() << "Invalid render type." << LL_ENDL;
	}

	return false;
}

void LLPipeline::pushRenderTypeMask()
{
	std::string cur_mask;
	cur_mask.assign((const char*) mRenderTypeEnabled, sizeof(mRenderTypeEnabled));
	mRenderTypeEnableStack.push(cur_mask);
}

void LLPipeline::popRenderTypeMask()
{
	if (mRenderTypeEnableStack.empty())
	{
		LL_ERRS() << "Depleted render type stack." << LL_ENDL;
	}

	memcpy(mRenderTypeEnabled, mRenderTypeEnableStack.top().data(), sizeof(mRenderTypeEnabled));
	mRenderTypeEnableStack.pop();
}

void LLPipeline::andRenderTypeMask(U32 type, ...)
{
	va_list args;

	bool tmp[NUM_RENDER_TYPES];
	for (U32 i = 0; i < NUM_RENDER_TYPES; ++i)
	{
		tmp[i] = false;
	}

	va_start(args, type);
	while (type < END_RENDER_TYPES)
	{
		if (mRenderTypeEnabled[type]) 
		{
			tmp[type] = true;
		}

		type = va_arg(args, U32);
	}
	va_end(args);

	if (type > END_RENDER_TYPES)
	{
		LL_ERRS() << "Invalid render type." << LL_ENDL;
	}

	for (U32 i = 0; i < LLPipeline::NUM_RENDER_TYPES; ++i)
	{
		mRenderTypeEnabled[i] = tmp[i];
	}

}

void LLPipeline::clearRenderTypeMask(U32 type, ...)
{
	va_list args;

	va_start(args, type);
	while (type < END_RENDER_TYPES)
	{
		mRenderTypeEnabled[type] = false;
		
		type = va_arg(args, U32);
	}
	va_end(args);

	if (type > END_RENDER_TYPES)
	{
		LL_ERRS() << "Invalid render type." << LL_ENDL;
	}
}

void LLPipeline::setAllRenderTypes()
{
	for (U32 i = 0; i < NUM_RENDER_TYPES; ++i)
	{
		mRenderTypeEnabled[i] = true;
	}
}

void LLPipeline::clearAllRenderTypes()
{
	for (U32 i = 0; i < NUM_RENDER_TYPES; ++i)
	{
		mRenderTypeEnabled[i] = false;
	}
}

void LLPipeline::addDebugBlip(const LLVector3& position, const LLColor4& color)
{
	DebugBlip blip(position, color);
	mDebugBlips.push_back(blip);
}

void LLPipeline::hidePermanentObjects( std::vector<U32>& restoreList )
{
	//This method is used to hide any vo's from the object list that may have
	//the permanent flag set.
	
	U32 objCnt = gObjectList.getNumObjects();
	for (U32 i = 0; i < objCnt; ++i)
	{
		LLViewerObject* pObject = gObjectList.getObject(i);
		if ( pObject && pObject->flagObjectPermanent() )
		{
			LLDrawable *pDrawable = pObject->mDrawable;
		
			if ( pDrawable )
			{
				restoreList.push_back( i );
				hideDrawable( pDrawable );			
			}
		}
	}

	skipRenderingOfTerrain( true );
}

void LLPipeline::restorePermanentObjects( const std::vector<U32>& restoreList )
{
	//This method is used to restore(unhide) any vo's from the object list that may have
	//been hidden because their permanency flag was set.

	std::vector<U32>::const_iterator itCurrent	= restoreList.begin();
	std::vector<U32>::const_iterator itEnd		= restoreList.end();
	
	U32 objCnt = gObjectList.getNumObjects();

	while ( itCurrent != itEnd )
	{
		U32 index = *itCurrent;
		LLViewerObject* pObject = NULL;
		if ( index < objCnt ) 
		{
			pObject = gObjectList.getObject( index );
		}
		if ( pObject )
		{
			LLDrawable *pDrawable = pObject->mDrawable;
			if ( pDrawable )
			{
				pDrawable->clearState( LLDrawable::FORCE_INVISIBLE );
				unhideDrawable( pDrawable );				
			}
		}
		++itCurrent;
	}
	
	skipRenderingOfTerrain( false );
}

void LLPipeline::skipRenderingOfTerrain( bool flag )
{
	pool_set_t::iterator iter = mPools.begin();
	while ( iter != mPools.end() )
	{
		LLDrawPool* pPool = *iter;		
		U32 poolType = pPool->getType();					
		if ( hasRenderType( pPool->getType() ) && poolType == LLDrawPool::POOL_TERRAIN )
		{
			pPool->setSkipRenderFlag( flag );			
		}
		++iter;
	}
}

void LLPipeline::hideObject( const LLUUID& id )
{
	LLViewerObject *pVO = gObjectList.findObject( id );
	
	if ( pVO )
	{
		LLDrawable *pDrawable = pVO->mDrawable;
		
		if ( pDrawable )
		{
			hideDrawable( pDrawable );		
		}		
	}
}

void LLPipeline::hideDrawable( LLDrawable *pDrawable )
{
	pDrawable->setState( LLDrawable::FORCE_INVISIBLE );
	markRebuild( pDrawable, LLDrawable::REBUILD_ALL, TRUE );
	//hide the children
	LLViewerObject::const_child_list_t& child_list = pDrawable->getVObj()->getChildren();
	for ( LLViewerObject::child_list_t::const_iterator iter = child_list.begin();
		  iter != child_list.end(); iter++ )
	{
		LLViewerObject* child = *iter;
		LLDrawable* drawable = child->mDrawable;					
		if ( drawable )
		{
			drawable->setState( LLDrawable::FORCE_INVISIBLE );
			markRebuild( drawable, LLDrawable::REBUILD_ALL, TRUE );
		}
	}
}
void LLPipeline::unhideDrawable( LLDrawable *pDrawable )
{
	pDrawable->clearState( LLDrawable::FORCE_INVISIBLE );
	markRebuild( pDrawable, LLDrawable::REBUILD_ALL, TRUE );
	//restore children
	LLViewerObject::const_child_list_t& child_list = pDrawable->getVObj()->getChildren();
	for ( LLViewerObject::child_list_t::const_iterator iter = child_list.begin();
		  iter != child_list.end(); iter++)
	{
		LLViewerObject* child = *iter;
		LLDrawable* drawable = child->mDrawable;					
		if ( drawable )
		{
			drawable->clearState( LLDrawable::FORCE_INVISIBLE );
			markRebuild( drawable, LLDrawable::REBUILD_ALL, TRUE );
		}
	}
}
void LLPipeline::restoreHiddenObject( const LLUUID& id )
{
	LLViewerObject *pVO = gObjectList.findObject( id );
	
	if ( pVO )
	{
		LLDrawable *pDrawable = pVO->mDrawable;
		if ( pDrawable )
		{
			unhideDrawable( pDrawable );			
		}
	}
}

// <FS:Ansariel> Reset VB during TP
void LLPipeline::initDeferredVB()
{
	mDeferredVB = new LLVertexBuffer(DEFERRED_VB_MASK, 0);
	if (!mDeferredVB->allocateBuffer(8, 0, true))
	{
		// Most likely going to crash...
		LL_WARNS() << "Failed to allocate Vertex Buffer for deferred rendering" << LL_ENDL;
	}
}
// </FS:Ansariel>

// <FS:Ansariel> FIRE-16829: Visual Artifacts with ALM enabled on AMD graphics
void LLPipeline::initAuxiliaryVB()
{
	mAuxiliaryVB = new LLVertexBuffer(LLVertexBuffer::MAP_VERTEX | LLVertexBuffer::MAP_TEXCOORD0 | LLVertexBuffer::MAP_COLOR, 0);
	if (!mAuxiliaryVB->allocateBuffer(3, 0, true))
	{
		LL_WARNS() << "Failed to allocate auxiliary Vertex Buffer" << LL_ENDL;
		mAuxiliaryVB = NULL;
		return;
	}

	LLStrider<LLVector3> verts;
	mAuxiliaryVB->getVertexStrider(verts);
	verts[0].set(-1.f, -1.f, 0.f);
	verts[1].set(-1.f, 3.f, 0.f);
	verts[2].set(3.f, -1.f, 0.f);
}

void LLPipeline::drawAuxiliaryVB(U32 mask /*= 0*/)
{
	if (!mAuxiliaryVB)
	{
		return;
	}
	mAuxiliaryVB->setBuffer(LLVertexBuffer::MAP_VERTEX | mask);
	mAuxiliaryVB->drawArrays(LLRender::TRIANGLES, 0, 3);
}

void LLPipeline::drawAuxiliaryVB(const LLVector2& tc1, const LLVector2& tc2, U32 mask /*= 0*/)
{
	if (!mAuxiliaryVB)
	{
		return;
	}
	LLStrider<LLVector2> tc;
	mAuxiliaryVB->getTexCoord0Strider(tc);
	tc[0].set(tc1.mV[0], tc1.mV[1]);
	tc[1].set(tc1.mV[0], tc2.mV[1]);
	tc[2].set(tc2.mV[0], tc1.mV[1]);

	drawAuxiliaryVB(LLVertexBuffer::MAP_TEXCOORD0 | mask);
}

void LLPipeline::drawAuxiliaryVB(const LLVector2& tc1, const LLVector2& tc2, const LLColor4& color)
{
	if (!mAuxiliaryVB)
	{
		return;
	}
	LLStrider<LLColor4U> col;
	mAuxiliaryVB->getColorStrider(col);
	col[0].set(color);
	col[1].set(color);
	col[2].set(color);

	drawAuxiliaryVB(tc1, tc2, LLVertexBuffer::MAP_COLOR);
}
// </FS:Ansariel><|MERGE_RESOLUTION|>--- conflicted
+++ resolved
@@ -7474,11 +7474,8 @@
 
 	mCubeVB = NULL;
     mDeferredVB = NULL;
-<<<<<<< HEAD
 	mAuxiliaryVB = NULL;
 	exoPostProcess::instance().destroyVB(); // Will be re-created via updateRenderDeferred()
-=======
->>>>>>> 6724b8ce
 
 	for (LLWorld::region_list_t::const_iterator iter = LLWorld::getInstance()->getRegionList().begin(); 
 			iter != LLWorld::getInstance()->getRegionList().end(); ++iter)
@@ -7542,16 +7539,11 @@
 	LLVertexBuffer::initClass(LLVertexBuffer::sEnableVBOs, LLVertexBuffer::sDisableVBOMapping);
     gGL.initVertexBuffer();
 
-<<<<<<< HEAD
     // <FS:Ansariel> Reset VB during TP
     //mDeferredVB = new LLVertexBuffer(DEFERRED_VB_MASK, 0);
     //mDeferredVB->allocateBuffer(8, 0, true);
     initDeferredVB();
     // </FS:Ansariel>
-=======
-    mDeferredVB = new LLVertexBuffer(DEFERRED_VB_MASK, 0);
-    mDeferredVB->allocateBuffer(8, 0, true);
->>>>>>> 6724b8ce
 
 	LLVOPartGroup::restoreGL();
 
@@ -11290,35 +11282,34 @@
                     ++attachment_iter)
                 {
                     LLViewerObject* attached_object = attachment_iter->get();
-<<<<<<< HEAD
                     // <FS:Ansariel> FIRE-31966: Some mesh bodies/objects don't show in shape editor previews -> show everything but animesh
-                    //if (attached_object && attached_object->isRiggedMesh())
+                    //if (attached_object)
+                    //{
+                    //    if (attached_object->isRiggedMesh())
+                    //    {
+                    //        markVisible(attached_object->mDrawable->getSpatialBridge(), *viewer_camera);
+                    //    }
+                    //    else
+                    //    {
+                    //        // sometimes object is a linkset and rigged mesh is a child
+                    //        LLViewerObject::const_child_list_t& child_list = attached_object->getChildren();
+                    //        for (LLViewerObject::child_list_t::const_iterator iter = child_list.begin();
+                    //            iter != child_list.end(); iter++)
+                    //        {
+                    //            LLViewerObject* child = *iter;
+                    //            if (child->isRiggedMesh())
+                    //            {
+                    //                markVisible(attached_object->mDrawable->getSpatialBridge(), *viewer_camera);
+                    //                break;
+                    //            }
+                    //        }
+                    //    }
+                    //}
                     if (attached_object && !attached_object->getControlAvatar())
+                    {
+                        markVisible(attached_object->mDrawable->getSpatialBridge(), *viewer_camera);
+                    }
                     // </FS:Ansariel>
-=======
-                    if (attached_object)
->>>>>>> 6724b8ce
-                    {
-                        if (attached_object->isRiggedMesh())
-                        {
-                            markVisible(attached_object->mDrawable->getSpatialBridge(), *viewer_camera);
-                        }
-                        else
-                        {
-                            // sometimes object is a linkset and rigged mesh is a child
-                            LLViewerObject::const_child_list_t& child_list = attached_object->getChildren();
-                            for (LLViewerObject::child_list_t::const_iterator iter = child_list.begin();
-                                iter != child_list.end(); iter++)
-                            {
-                                LLViewerObject* child = *iter;
-                                if (child->isRiggedMesh())
-                                {
-                                    markVisible(attached_object->mDrawable->getSpatialBridge(), *viewer_camera);
-                                    break;
-                                }
-                            }
-                        }
-                    }
                 }
             }
         }
