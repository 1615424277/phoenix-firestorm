/** 
 * @file pipeline.cpp
 * @brief Rendering pipeline.
 *
 * $LicenseInfo:firstyear=2005&license=viewerlgpl$
 * Second Life Viewer Source Code
 * Copyright (C) 2010, Linden Research, Inc.
 * 
 * This library is free software; you can redistribute it and/or
 * modify it under the terms of the GNU Lesser General Public
 * License as published by the Free Software Foundation;
 * version 2.1 of the License only.
 * 
 * This library is distributed in the hope that it will be useful,
 * but WITHOUT ANY WARRANTY; without even the implied warranty of
 * MERCHANTABILITY or FITNESS FOR A PARTICULAR PURPOSE.  See the GNU
 * Lesser General Public License for more details.
 * 
 * You should have received a copy of the GNU Lesser General Public
 * License along with this library; if not, write to the Free Software
 * Foundation, Inc., 51 Franklin Street, Fifth Floor, Boston, MA  02110-1301  USA
 * 
 * Linden Research, Inc., 945 Battery Street, San Francisco, CA  94111  USA
 * $/LicenseInfo$
 */

#include "llviewerprecompiledheaders.h"

#include "pipeline.h"

// library includes
#include "llaudioengine.h" // For debugging.
#include "llerror.h"
#include "llviewercontrol.h"
#include "llfasttimer.h"
#include "llfontgl.h"
#include "llnamevalue.h"
#include "llpointer.h"
#include "llprimitive.h"
#include "llvolume.h"
#include "material_codes.h"
#include "v3color.h"
#include "llui.h" 
#include "llglheaders.h"
#include "llrender.h"
#include "llstartup.h"
#include "llwindow.h"	// swapBuffers()

// newview includes
#include "llagent.h"
#include "llagentcamera.h"
#include "llappviewer.h"
#include "lltexturecache.h"
#include "lltexturefetch.h"
#include "llimageworker.h"
#include "lldrawable.h"
#include "lldrawpoolalpha.h"
#include "lldrawpoolavatar.h"
#include "lldrawpoolbump.h"
#include "lldrawpooltree.h"
#include "lldrawpoolwater.h"
#include "llface.h"
#include "llfeaturemanager.h"
#include "llfloatertelehub.h"
#include "llfloaterreg.h"
#include "llhudmanager.h"
#include "llhudnametag.h"
#include "llhudtext.h"
#include "lllightconstants.h"
#include "llmeshrepository.h"
#include "llpipelinelistener.h"
#include "llresmgr.h"
#include "llselectmgr.h"
#include "llsky.h"
#include "lltracker.h"
#include "lltool.h"
#include "lltoolmgr.h"
#include "llviewercamera.h"
#include "llviewermediafocus.h"
#include "llviewertexturelist.h"
#include "llviewerobject.h"
#include "llviewerobjectlist.h"
#include "llviewerparcelmgr.h"
#include "llviewerregion.h" // for audio debugging.
#include "llviewerwindow.h" // For getSpinAxis
#include "llvoavatarself.h"
#include "llvocache.h"
#include "llvosky.h"
#include "llvowlsky.h"
#include "llvotree.h"
#include "llvovolume.h"
#include "llvosurfacepatch.h"
#include "llvowater.h"
#include "llvotree.h"
#include "llvopartgroup.h"
#include "llworld.h"
#include "llcubemap.h"
#include "llviewershadermgr.h"
#include "llviewerstats.h"
#include "llviewerjoystick.h"
#include "llviewerdisplay.h"
#include "llspatialpartition.h"
#include "llmutelist.h"
#include "lltoolpie.h"
#include "llnotifications.h"
#include "llpathinglib.h"
#include "llfloaterpathfindingconsole.h"
#include "llfloaterpathfindingcharacters.h"
#include "llfloatertools.h"
#include "llpanelface.h"
#include "llpathfindingpathtool.h"
#include "llscenemonitor.h"
#include "llprogressview.h"
#include "llcleanup.h"
// [RLVa:KB] - Checked: RLVa-2.0.0
#include "llvisualeffect.h"
#include "rlvactions.h"
#include "rlvlocks.h"
// [/RLVa:KB]

#include "llenvironment.h"

#include "llenvironment.h"
#include "llsettingsvo.h"

extern BOOL gSnapshot;
bool gShiftFrame = false;

//cached settings
bool LLPipeline::WindLightUseAtmosShaders;
bool LLPipeline::RenderDeferred;
F32 LLPipeline::RenderDeferredSunWash;
U32 LLPipeline::RenderFSAASamples;
U32 LLPipeline::RenderResolutionDivisor;
// [SL:KB] - Patch: Settings-RenderResolutionMultiplier | Checked: Catznip-5.4
F32 LLPipeline::RenderResolutionMultiplier;
// [/SL:KB]
bool LLPipeline::RenderUIBuffer;
S32 LLPipeline::RenderShadowDetail;
S32 LLPipeline::RenderShadowSplits;
bool LLPipeline::RenderDeferredSSAO;
F32 LLPipeline::RenderShadowResolutionScale;
bool LLPipeline::RenderDelayCreation;
//bool LLPipeline::RenderAnimateRes; <FS:Beq> FIRE-23122 BUG-225920 Remove broken RenderAnimateRes functionality.
bool LLPipeline::FreezeTime;
S32 LLPipeline::DebugBeaconLineWidth;
F32 LLPipeline::RenderHighlightBrightness;
LLColor4 LLPipeline::RenderHighlightColor;
F32 LLPipeline::RenderHighlightThickness;
bool LLPipeline::RenderSpotLightsInNondeferred;
LLColor4 LLPipeline::PreviewAmbientColor;
LLColor4 LLPipeline::PreviewDiffuse0;
LLColor4 LLPipeline::PreviewSpecular0;
LLColor4 LLPipeline::PreviewDiffuse1;
LLColor4 LLPipeline::PreviewSpecular1;
LLColor4 LLPipeline::PreviewDiffuse2;
LLColor4 LLPipeline::PreviewSpecular2;
LLVector3 LLPipeline::PreviewDirection0;
LLVector3 LLPipeline::PreviewDirection1;
LLVector3 LLPipeline::PreviewDirection2;
F32 LLPipeline::RenderGlowMaxExtractAlpha;
F32 LLPipeline::RenderGlowWarmthAmount;
LLVector3 LLPipeline::RenderGlowLumWeights;
LLVector3 LLPipeline::RenderGlowWarmthWeights;
S32 LLPipeline::RenderGlowResolutionPow;
S32 LLPipeline::RenderGlowIterations;
F32 LLPipeline::RenderGlowWidth;
F32 LLPipeline::RenderGlowStrength;
bool LLPipeline::RenderGlowNoise;
bool LLPipeline::RenderDepthOfField;
bool LLPipeline::RenderDepthOfFieldInEditMode;
// <FS:Beq> FIRE-16728 Add free aim mouse and focus lock
bool LLPipeline::FSFocusPointLocked;
bool LLPipeline::FSFocusPointFollowsPointer;
// </FS:Beq>
F32 LLPipeline::CameraFocusTransitionTime;
F32 LLPipeline::CameraFNumber;
F32 LLPipeline::CameraFocalLength;
F32 LLPipeline::CameraFieldOfView;
F32 LLPipeline::RenderShadowNoise;
F32 LLPipeline::RenderShadowBlurSize;
F32 LLPipeline::RenderSSAOScale;
U32 LLPipeline::RenderSSAOMaxScale;
F32 LLPipeline::RenderSSAOFactor;
LLVector3 LLPipeline::RenderSSAOEffect;
F32 LLPipeline::RenderShadowOffsetError;
F32 LLPipeline::RenderShadowBiasError;
F32 LLPipeline::RenderShadowOffset;
F32 LLPipeline::RenderShadowBias;
F32 LLPipeline::RenderSpotShadowOffset;
F32 LLPipeline::RenderSpotShadowBias;
LLDrawable* LLPipeline::RenderSpotLight = nullptr;
F32 LLPipeline::RenderEdgeDepthCutoff;
F32 LLPipeline::RenderEdgeNormCutoff;
LLVector3 LLPipeline::RenderShadowGaussian;
F32 LLPipeline::RenderShadowBlurDistFactor;
bool LLPipeline::RenderDeferredAtmospheric;
F32 LLPipeline::RenderHighlightFadeTime;
F32 LLPipeline::RenderFarClip;
LLVector3 LLPipeline::RenderShadowSplitExponent;
F32 LLPipeline::RenderShadowErrorCutoff;
F32 LLPipeline::RenderShadowFOVCutoff;
bool LLPipeline::CameraOffset;
F32 LLPipeline::CameraMaxCoF;
F32 LLPipeline::CameraDoFResScale;
LLVector3 LLPipeline::RenderVignette;
F32 LLPipeline::RenderAutoHideSurfaceAreaLimit;
bool LLPipeline::RenderScreenSpaceReflections;
S32 LLPipeline::RenderScreenSpaceReflectionIterations;
F32 LLPipeline::RenderScreenSpaceReflectionRayStep;
F32 LLPipeline::RenderScreenSpaceReflectionDistanceBias;
F32 LLPipeline::RenderScreenSpaceReflectionDepthRejectBias;
F32 LLPipeline::RenderScreenSpaceReflectionAdaptiveStepMultiplier;
S32 LLPipeline::RenderScreenSpaceReflectionGlossySamples;
S32 LLPipeline::RenderBufferVisualization;
LLTrace::EventStatHandle<S64> LLPipeline::sStatBatchSize("renderbatchsize");

const F32 BACKLIGHT_DAY_MAGNITUDE_OBJECT = 0.1f;
const F32 BACKLIGHT_NIGHT_MAGNITUDE_OBJECT = 0.08f;
const F32 ALPHA_BLEND_CUTOFF = 0.598f;
const F32 DEFERRED_LIGHT_FALLOFF = 0.5f;
const U32 DEFERRED_VB_MASK = LLVertexBuffer::MAP_VERTEX | LLVertexBuffer::MAP_TEXCOORD0 | LLVertexBuffer::MAP_TEXCOORD1;

extern S32 gBoxFrame;
//extern BOOL gHideSelectedObjects;
extern BOOL gDisplaySwapBuffers;
extern BOOL gDebugGL;
extern BOOL gCubeSnapshot;
extern BOOL gSnapshotNoPost;

bool	gAvatarBacklight = false;

bool	gDebugPipeline = false;
LLPipeline gPipeline;
const LLMatrix4* gGLLastMatrix = NULL;

LLTrace::BlockTimerStatHandle FTM_RENDER_GEOMETRY("Render Geometry");
LLTrace::BlockTimerStatHandle FTM_RENDER_GRASS("Grass");
LLTrace::BlockTimerStatHandle FTM_RENDER_INVISIBLE("Invisible");
LLTrace::BlockTimerStatHandle FTM_RENDER_SHINY("Shiny");
LLTrace::BlockTimerStatHandle FTM_RENDER_SIMPLE("Simple");
LLTrace::BlockTimerStatHandle FTM_RENDER_TERRAIN("Terrain");
LLTrace::BlockTimerStatHandle FTM_RENDER_TREES("Trees");
LLTrace::BlockTimerStatHandle FTM_RENDER_UI("UI");
LLTrace::BlockTimerStatHandle FTM_RENDER_WATER("Water");
LLTrace::BlockTimerStatHandle FTM_RENDER_WL_SKY("Windlight Sky");
LLTrace::BlockTimerStatHandle FTM_RENDER_ALPHA("Alpha Objects");
LLTrace::BlockTimerStatHandle FTM_RENDER_CHARACTERS("Avatars");
LLTrace::BlockTimerStatHandle FTM_RENDER_BUMP("Bump");
LLTrace::BlockTimerStatHandle FTM_RENDER_MATERIALS("Render Materials");
LLTrace::BlockTimerStatHandle FTM_RENDER_FULLBRIGHT("Fullbright");
LLTrace::BlockTimerStatHandle FTM_RENDER_GLOW("Glow");
LLTrace::BlockTimerStatHandle FTM_GEO_UPDATE("Geo Update");
LLTrace::BlockTimerStatHandle FTM_POOLRENDER("RenderPool");
LLTrace::BlockTimerStatHandle FTM_POOLS("Pools");
LLTrace::BlockTimerStatHandle FTM_DEFERRED_POOLRENDER("RenderPool (Deferred)");
LLTrace::BlockTimerStatHandle FTM_DEFERRED_POOLS("Pools (Deferred)");
LLTrace::BlockTimerStatHandle FTM_POST_DEFERRED_POOLRENDER("RenderPool (Post)");
LLTrace::BlockTimerStatHandle FTM_POST_DEFERRED_POOLS("Pools (Post)");
LLTrace::BlockTimerStatHandle FTM_STATESORT("Sort Draw State");
LLTrace::BlockTimerStatHandle FTM_PIPELINE("Pipeline");
LLTrace::BlockTimerStatHandle FTM_CLIENT_COPY("Client Copy");
LLTrace::BlockTimerStatHandle FTM_RENDER_DEFERRED("Deferred Shading");

LLTrace::BlockTimerStatHandle FTM_RENDER_UI_HUD("HUD");
LLTrace::BlockTimerStatHandle FTM_RENDER_UI_3D("3D");
LLTrace::BlockTimerStatHandle FTM_RENDER_UI_2D("2D");

static LLTrace::BlockTimerStatHandle FTM_STATESORT_DRAWABLE("Sort Drawables");

static LLStaticHashedString sTint("tint");
static LLStaticHashedString sAmbiance("ambiance");
static LLStaticHashedString sAlphaScale("alpha_scale");
static LLStaticHashedString sNormMat("norm_mat");
static LLStaticHashedString sOffset("offset");
static LLStaticHashedString sScreenRes("screenRes");
static LLStaticHashedString sDelta("delta");
static LLStaticHashedString sDistFactor("dist_factor");
static LLStaticHashedString sKern("kern");
static LLStaticHashedString sKernScale("kern_scale");

//----------------------------------------

void drawBox(const LLVector4a& c, const LLVector4a& r);
void drawBoxOutline(const LLVector3& pos, const LLVector3& size);
U32 nhpo2(U32 v);
LLVertexBuffer* ll_create_cube_vb(U32 type_mask);

void display_update_camera();
//----------------------------------------

S32		LLPipeline::sCompiles = 0;

bool	LLPipeline::sPickAvatar = true;
bool	LLPipeline::sDynamicLOD = true;
bool	LLPipeline::sShowHUDAttachments = true;
bool	LLPipeline::sRenderMOAPBeacons = false;
bool	LLPipeline::sRenderPhysicalBeacons = true;
bool	LLPipeline::sRenderScriptedBeacons = false;
bool	LLPipeline::sRenderScriptedTouchBeacons = true;
bool	LLPipeline::sRenderParticleBeacons = false;
bool	LLPipeline::sRenderSoundBeacons = false;
bool	LLPipeline::sRenderBeacons = false;
bool	LLPipeline::sRenderHighlight = true;
LLRender::eTexIndex LLPipeline::sRenderHighlightTextureChannel = LLRender::DIFFUSE_MAP;
bool	LLPipeline::sForceOldBakedUpload = false;
S32		LLPipeline::sUseOcclusion = 0;
bool	LLPipeline::sAutoMaskAlphaDeferred = true;
bool	LLPipeline::sAutoMaskAlphaNonDeferred = false;
bool	LLPipeline::sRenderTransparentWater = true;
bool	LLPipeline::sBakeSunlight = false;
bool	LLPipeline::sNoAlpha = false;
bool	LLPipeline::sUseFarClip = true;
bool	LLPipeline::sShadowRender = false;
bool	LLPipeline::sRenderGlow = false;
bool	LLPipeline::sReflectionRender = false;
bool    LLPipeline::sDistortionRender = false;
bool	LLPipeline::sImpostorRender = false;
bool	LLPipeline::sImpostorRenderAlphaDepthPass = false;
bool	LLPipeline::sShowJellyDollAsImpostor = true;
bool	LLPipeline::sUnderWaterRender = false;
bool	LLPipeline::sTextureBindTest = false;
bool	LLPipeline::sRenderAttachedLights = true;
bool	LLPipeline::sRenderAttachedParticles = true;
bool	LLPipeline::sRenderDeferred = false;
bool	LLPipeline::sReflectionProbesEnabled = false;
S32		LLPipeline::sVisibleLightCount = 0;
bool	LLPipeline::sRenderingHUDs;
F32     LLPipeline::sDistortionWaterClipPlaneMargin = 1.0125f;
F32 LLPipeline::sVolumeSAFrame = 0.f; // ZK LBG

bool	LLPipeline::sRenderParticles; // <FS:LO> flag to hold correct, user selected, status of particles
// [SL:KB] - Patch: Render-TextureToggle (Catznip-4.0)
bool	LLPipeline::sRenderTextures = true;
// [/SL:KB]

// EventHost API LLPipeline listener.
static LLPipelineListener sPipelineListener;

static LLCullResult* sCull = NULL;

void validate_framebuffer_object();

// Add color attachments for deferred rendering
// target -- RenderTarget to add attachments to
bool addDeferredAttachments(LLRenderTarget& target, bool for_impostor = false)
{
    bool valid = true
        && target.addColorAttachment(GL_RGBA) // frag-data[1] specular OR PBR ORM
        && target.addColorAttachment(GL_RGBA16F)                              // frag_data[2] normal+z+fogmask, See: class1\deferred\materialF.glsl & softenlight
        && target.addColorAttachment(GL_RGB16F);                  // frag_data[3] PBR emissive
    return valid;
}

LLPipeline::LLPipeline() :
	mBackfaceCull(false),
	mMatrixOpCount(0),
	mTextureMatrixOps(0),
	mNumVisibleNodes(0),
	mNumVisibleFaces(0),
	mPoissonOffset(0),

	mInitialized(false),
	mShadersLoaded(false),
	mTransformFeedbackPrimitives(0),
	mRenderDebugFeatureMask(0),
	mRenderDebugMask(0),
	mOldRenderDebugMask(0),
	mMeshDirtyQueryObject(0),
	mGroupQ1Locked(false),
	mResetVertexBuffers(false),
	mLastRebuildPool(NULL),
	mLightMask(0),
	mLightMovingMask(0)
{
	mNoiseMap = 0;
	mTrueNoiseMap = 0;
	mLightFunc = 0;

    for(U32 i = 0; i < 8; i++)
    {
        mHWLightColors[i] = LLColor4::black;
    }
}

void LLPipeline::connectRefreshCachedSettingsSafe(const std::string name)
{
	LLPointer<LLControlVariable> cntrl_ptr = gSavedSettings.getControl(name);
	if ( cntrl_ptr.isNull() )
	{
		LL_WARNS() << "Global setting name not found:" << name << LL_ENDL;
	}
	else
	{
		cntrl_ptr->getCommitSignal()->connect(boost::bind(&LLPipeline::refreshCachedSettings));
	}
}

void LLPipeline::init()
{
	refreshCachedSettings();

    mRT = &mMainRT;

	gOctreeMaxCapacity = gSavedSettings.getU32("OctreeMaxNodeCapacity");
	gOctreeMinSize = gSavedSettings.getF32("OctreeMinimumNodeSize");
	sDynamicLOD = gSavedSettings.getBOOL("RenderDynamicLOD");
	sRenderAttachedLights = gSavedSettings.getBOOL("RenderAttachedLights");
	sRenderAttachedParticles = gSavedSettings.getBOOL("RenderAttachedParticles");

	sRenderMOAPBeacons = gSavedSettings.getBOOL("moapbeacon");
	sRenderPhysicalBeacons = gSavedSettings.getBOOL("physicalbeacon");
	sRenderScriptedBeacons = gSavedSettings.getBOOL("scriptsbeacon");
	sRenderScriptedTouchBeacons = gSavedSettings.getBOOL("scripttouchbeacon");
	sRenderParticleBeacons = gSavedSettings.getBOOL("particlesbeacon");
	sRenderSoundBeacons = gSavedSettings.getBOOL("soundsbeacon");
	sRenderBeacons = gSavedSettings.getBOOL("renderbeacons");
	sRenderHighlight = gSavedSettings.getBOOL("renderhighlights");

    mInitialized = true;
	
	stop_glerror();

	//create render pass pools
	getPool(LLDrawPool::POOL_ALPHA_PRE_WATER);
    getPool(LLDrawPool::POOL_ALPHA_POST_WATER);
	getPool(LLDrawPool::POOL_SIMPLE);
	getPool(LLDrawPool::POOL_ALPHA_MASK);
	getPool(LLDrawPool::POOL_FULLBRIGHT_ALPHA_MASK);
	getPool(LLDrawPool::POOL_GRASS);
	getPool(LLDrawPool::POOL_FULLBRIGHT);
	getPool(LLDrawPool::POOL_BUMP);
	getPool(LLDrawPool::POOL_MATERIALS);
	getPool(LLDrawPool::POOL_GLOW);
	getPool(LLDrawPool::POOL_GLTF_PBR);
    getPool(LLDrawPool::POOL_GLTF_PBR_ALPHA_MASK);

	resetFrameStats();

	if (gSavedSettings.getBOOL("DisableAllRenderFeatures"))
	{
		clearAllRenderDebugFeatures();
	}
	else
	{
		setAllRenderDebugFeatures(); // By default, all debugging features on
	}
	clearAllRenderDebugDisplays(); // All debug displays off

	sRenderParticles = true; // <FS:LO> flag to hold correct, user selected, status of particles

	if (gSavedSettings.getBOOL("DisableAllRenderTypes"))
	{
		clearAllRenderTypes();
	}
	else if (gNonInteractive)
	{
		clearAllRenderTypes();
	}
	else
	{
		setAllRenderTypes(); // By default, all rendering types start enabled
	}

	// make sure RenderPerformanceTest persists (hackity hack hack)
	// disables non-object rendering (UI, sky, water, etc)
	if (gSavedSettings.getBOOL("RenderPerformanceTest"))
	{
		gSavedSettings.setBOOL("RenderPerformanceTest", FALSE);
		gSavedSettings.setBOOL("RenderPerformanceTest", TRUE);
	}

	mOldRenderDebugMask = mRenderDebugMask;

	mBackfaceCull = true;

	// Enable features
	LLViewerShaderMgr::instance()->setShaders();

	for (U32 i = 0; i < 2; ++i)
	{
		mSpotLightFade[i] = 1.f;
	}

	if (mCubeVB.isNull())
	{
		mCubeVB = ll_create_cube_vb(LLVertexBuffer::MAP_VERTEX);
	}

	// <FS:Ansariel> Reset VB during TP
	//mDeferredVB = new LLVertexBuffer(DEFERRED_VB_MASK);
	//mDeferredVB->allocateBuffer(8, 0);
	initDeferredVB();
	// </FS:Ansariel>

    {
        mScreenTriangleVB = new LLVertexBuffer(LLVertexBuffer::MAP_VERTEX);
        mScreenTriangleVB->allocateBuffer(3, 0);
        LLStrider<LLVector3> vert;
        mScreenTriangleVB->getVertexStrider(vert);

        vert[0].set(-1, 1, 0);
        vert[1].set(-1, -3, 0);
        vert[2].set(3, 1, 0);

        mScreenTriangleVB->unmapBuffer();
    }

	//
	// Update all settings to trigger a cached settings refresh
	//
	connectRefreshCachedSettingsSafe("RenderAutoMaskAlphaDeferred");
	connectRefreshCachedSettingsSafe("RenderAutoMaskAlphaNonDeferred");
	connectRefreshCachedSettingsSafe("RenderUseFarClip");
	connectRefreshCachedSettingsSafe("RenderAvatarMaxNonImpostors");
	connectRefreshCachedSettingsSafe("UseOcclusion");
	// DEPRECATED -- connectRefreshCachedSettingsSafe("WindLightUseAtmosShaders");
	// DEPRECATED -- connectRefreshCachedSettingsSafe("RenderDeferred");
	connectRefreshCachedSettingsSafe("RenderDeferredSunWash");
	connectRefreshCachedSettingsSafe("RenderFSAASamples");
	connectRefreshCachedSettingsSafe("RenderResolutionDivisor");
// [SL:KB] - Patch: Settings-RenderResolutionMultiplier | Checked: Catznip-5.4
	connectRefreshCachedSettingsSafe("RenderResolutionMultiplier");
// [/SL:KB]
	connectRefreshCachedSettingsSafe("RenderUIBuffer");
	connectRefreshCachedSettingsSafe("RenderShadowDetail");
    connectRefreshCachedSettingsSafe("RenderShadowSplits");
	connectRefreshCachedSettingsSafe("RenderDeferredSSAO");
	connectRefreshCachedSettingsSafe("RenderShadowResolutionScale");
	connectRefreshCachedSettingsSafe("RenderDelayCreation");
//	connectRefreshCachedSettingsSafe("RenderAnimateRes"); <FS:Beq> FIRE-23122 BUG-225920 Remove broken RenderAnimateRes functionality.
	connectRefreshCachedSettingsSafe("FreezeTime");
	connectRefreshCachedSettingsSafe("DebugBeaconLineWidth");
	connectRefreshCachedSettingsSafe("RenderHighlightBrightness");
	connectRefreshCachedSettingsSafe("RenderHighlightColor");
	connectRefreshCachedSettingsSafe("RenderHighlightThickness");
	connectRefreshCachedSettingsSafe("RenderSpotLightsInNondeferred");
	connectRefreshCachedSettingsSafe("PreviewAmbientColor");
	connectRefreshCachedSettingsSafe("PreviewDiffuse0");
	connectRefreshCachedSettingsSafe("PreviewSpecular0");
	connectRefreshCachedSettingsSafe("PreviewDiffuse1");
	connectRefreshCachedSettingsSafe("PreviewSpecular1");
	connectRefreshCachedSettingsSafe("PreviewDiffuse2");
	connectRefreshCachedSettingsSafe("PreviewSpecular2");
	connectRefreshCachedSettingsSafe("PreviewDirection0");
	connectRefreshCachedSettingsSafe("PreviewDirection1");
	connectRefreshCachedSettingsSafe("PreviewDirection2");
	connectRefreshCachedSettingsSafe("RenderGlowMaxExtractAlpha");
	connectRefreshCachedSettingsSafe("RenderGlowWarmthAmount");
	connectRefreshCachedSettingsSafe("RenderGlowLumWeights");
	connectRefreshCachedSettingsSafe("RenderGlowWarmthWeights");
	connectRefreshCachedSettingsSafe("RenderGlowResolutionPow");
	connectRefreshCachedSettingsSafe("RenderGlowIterations");
	connectRefreshCachedSettingsSafe("RenderGlowWidth");
	connectRefreshCachedSettingsSafe("RenderGlowStrength");
	connectRefreshCachedSettingsSafe("RenderGlowNoise");
	connectRefreshCachedSettingsSafe("RenderDepthOfField");
	connectRefreshCachedSettingsSafe("RenderDepthOfFieldInEditMode");
	connectRefreshCachedSettingsSafe("CameraFocusTransitionTime");
	connectRefreshCachedSettingsSafe("CameraFNumber");
	connectRefreshCachedSettingsSafe("CameraFocalLength");
	connectRefreshCachedSettingsSafe("CameraFieldOfView");
	connectRefreshCachedSettingsSafe("RenderShadowNoise");
	connectRefreshCachedSettingsSafe("RenderShadowBlurSize");
	connectRefreshCachedSettingsSafe("RenderSSAOScale");
	connectRefreshCachedSettingsSafe("RenderSSAOMaxScale");
	connectRefreshCachedSettingsSafe("RenderSSAOFactor");
	connectRefreshCachedSettingsSafe("RenderSSAOEffect");
	connectRefreshCachedSettingsSafe("RenderShadowOffsetError");
	connectRefreshCachedSettingsSafe("RenderShadowBiasError");
	connectRefreshCachedSettingsSafe("RenderShadowOffset");
	connectRefreshCachedSettingsSafe("RenderShadowBias");
	connectRefreshCachedSettingsSafe("RenderSpotShadowOffset");
	connectRefreshCachedSettingsSafe("RenderSpotShadowBias");
	connectRefreshCachedSettingsSafe("RenderEdgeDepthCutoff");
	connectRefreshCachedSettingsSafe("RenderEdgeNormCutoff");
	connectRefreshCachedSettingsSafe("RenderShadowGaussian");
	connectRefreshCachedSettingsSafe("RenderShadowBlurDistFactor");
	connectRefreshCachedSettingsSafe("RenderDeferredAtmospheric");
	connectRefreshCachedSettingsSafe("RenderHighlightFadeTime");
	connectRefreshCachedSettingsSafe("RenderFarClip");
	connectRefreshCachedSettingsSafe("RenderShadowSplitExponent");
	connectRefreshCachedSettingsSafe("RenderShadowErrorCutoff");
	connectRefreshCachedSettingsSafe("RenderShadowFOVCutoff");
	connectRefreshCachedSettingsSafe("CameraOffset");
	connectRefreshCachedSettingsSafe("CameraMaxCoF");
	connectRefreshCachedSettingsSafe("CameraDoFResScale");
	connectRefreshCachedSettingsSafe("RenderAutoHideSurfaceAreaLimit");
    connectRefreshCachedSettingsSafe("RenderScreenSpaceReflections");
    connectRefreshCachedSettingsSafe("RenderScreenSpaceReflectionIterations");
    connectRefreshCachedSettingsSafe("RenderScreenSpaceReflectionRayStep");
    connectRefreshCachedSettingsSafe("RenderScreenSpaceReflectionDistanceBias");
    connectRefreshCachedSettingsSafe("RenderScreenSpaceReflectionDepthRejectBias");
    connectRefreshCachedSettingsSafe("RenderScreenSpaceReflectionAdaptiveStepMultiplier");
    connectRefreshCachedSettingsSafe("RenderScreenSpaceReflectionGlossySamples");
	connectRefreshCachedSettingsSafe("RenderBufferVisualization");
	connectRefreshCachedSettingsSafe("RenderAutoHideSurfaceAreaLimit");
	connectRefreshCachedSettingsSafe("FSRenderVignette");	// <FS:CR> Import Vignette from Exodus
	// <FS:Ansariel> Make change to RenderAttachedLights & RenderAttachedParticles instant
	connectRefreshCachedSettingsSafe("RenderAttachedLights");
	connectRefreshCachedSettingsSafe("RenderAttachedParticles");
	// </FS:Ansariel>
    // <FS:Beq> FIRE-16728 Add free aim mouse and focus lock
	connectRefreshCachedSettingsSafe("FSFocusPointFollowsPointer");
	connectRefreshCachedSettingsSafe("FSFocusPointLocked");
    // </FS:Beq>
}

LLPipeline::~LLPipeline()
{
}

void LLPipeline::cleanup()
{
	assertInitialized();

	mGroupQ1.clear() ;

	for(pool_set_t::iterator iter = mPools.begin();
		iter != mPools.end(); )
	{
		pool_set_t::iterator curiter = iter++;
		LLDrawPool* poolp = *curiter;
		if (poolp->isFacePool())
		{
			LLFacePool* face_pool = (LLFacePool*) poolp;
			if (face_pool->mReferences.empty())
			{
				mPools.erase(curiter);
				removeFromQuickLookup( poolp );
				delete poolp;
			}
		}
		else
		{
			mPools.erase(curiter);
			removeFromQuickLookup( poolp );
			delete poolp;
		}
	}
	
	if (!mTerrainPools.empty())
	{
		LL_WARNS() << "Terrain Pools not cleaned up" << LL_ENDL;
	}
	if (!mTreePools.empty())
	{
		LL_WARNS() << "Tree Pools not cleaned up" << LL_ENDL;
	}
		
	delete mAlphaPoolPreWater;
    mAlphaPoolPreWater = nullptr;
    delete mAlphaPoolPostWater;
    mAlphaPoolPostWater = nullptr;
	delete mSkyPool;
	mSkyPool = NULL;
	delete mTerrainPool;
	mTerrainPool = NULL;
	delete mWaterPool;
	mWaterPool = NULL;
	delete mSimplePool;
	mSimplePool = NULL;
	delete mFullbrightPool;
	mFullbrightPool = NULL;
	delete mGlowPool;
	mGlowPool = NULL;
	delete mBumpPool;
	mBumpPool = NULL;
	// don't delete wl sky pool it was handled above in the for loop
	//delete mWLSkyPool;
	mWLSkyPool = NULL;

	releaseGLBuffers();

	mFaceSelectImagep = NULL;

    mMovedList.clear();
    mMovedBridge.clear();
    mShiftList.clear();

	mInitialized = false;

	mDeferredVB = NULL;
    mScreenTriangleVB = nullptr;

	mCubeVB = NULL;

    mReflectionMapManager.cleanup();
}

//============================================================================

void LLPipeline::destroyGL() 
{
	stop_glerror();
	unloadShaders();
	mHighlightFaces.clear();
	
	resetDrawOrders();

	releaseGLBuffers();

	if (mMeshDirtyQueryObject)
	{
		glDeleteQueries(1, &mMeshDirtyQueryObject);
		mMeshDirtyQueryObject = 0;
	}
}

void LLPipeline::requestResizeScreenTexture()
{
    gResizeScreenTexture = TRUE;
}

void LLPipeline::requestResizeShadowTexture()
{
    gResizeShadowTexture = TRUE;
}

void LLPipeline::resizeShadowTexture()
{
    releaseSunShadowTargets();
    releaseSpotShadowTargets();
    allocateShadowBuffer(mRT->width, mRT->height);
    gResizeShadowTexture = FALSE;
}

void LLPipeline::resizeScreenTexture()
{
	if (gPipeline.shadersLoaded())
	{
		GLuint resX = gViewerWindow->getWorldViewWidthRaw();
		GLuint resY = gViewerWindow->getWorldViewHeightRaw();
	
// [SL:KB] - Patch: Settings-RenderResolutionMultiplier | Checked: Catznip-5.4
		GLuint scaledResX = resX;
		GLuint scaledResY = resY;
		if ( (RenderResolutionDivisor > 1) && (RenderResolutionDivisor < resX) && (RenderResolutionDivisor < resY) )
		{
			scaledResX /= RenderResolutionDivisor;
			scaledResY /= RenderResolutionDivisor;
		}
		else if (RenderResolutionMultiplier > 0.f && RenderResolutionMultiplier < 1.f)
		{
			scaledResX *= RenderResolutionMultiplier;
			scaledResY *= RenderResolutionMultiplier;
		}
// [/SL:KB]

//		if (gResizeScreenTexture || (resX != mRT->screen.getWidth()) || (resY != mRT->screen.getHeight()))
// [SL:KB] - Patch: Settings-RenderResolutionMultiplier | Checked: Catznip-5.4
		if (gResizeScreenTexture || (scaledResX != mRT->screen.getWidth()) || (scaledResY != mRT->screen.getHeight()))
// [/SL:KB]
		{
			releaseScreenBuffers();
            releaseSunShadowTargets();
            releaseSpotShadowTargets();
		    allocateScreenBuffer(resX,resY);
            gResizeScreenTexture = FALSE;
		}
	}
}

bool LLPipeline::allocateScreenBuffer(U32 resX, U32 resY)
{
    LL_PROFILE_ZONE_SCOPED_CATEGORY_DISPLAY;
	eFBOStatus ret = doAllocateScreenBuffer(resX, resY);

	return ret == FBO_SUCCESS_FULLRES;
}


LLPipeline::eFBOStatus LLPipeline::doAllocateScreenBuffer(U32 resX, U32 resY)
{
    LL_PROFILE_ZONE_SCOPED_CATEGORY_DISPLAY;
	// try to allocate screen buffers at requested resolution and samples
	// - on failure, shrink number of samples and try again
	// - if not multisampled, shrink resolution and try again (favor X resolution over Y)
	// Make sure to call "releaseScreenBuffers" after each failure to cleanup the partially loaded state

    // refresh cached settings here to protect against inconsistent event handling order
    refreshCachedSettings();

	U32 samples = RenderFSAASamples;

	eFBOStatus ret = FBO_SUCCESS_FULLRES;
	if (!allocateScreenBuffer(resX, resY, samples))
	{
		//failed to allocate at requested specification, return false
		ret = FBO_FAILURE;

		releaseScreenBuffers();
		//reduce number of samples 
		while (samples > 0)
		{
			samples /= 2;
			if (allocateScreenBuffer(resX, resY, samples))
			{ //success
				return FBO_SUCCESS_LOWRES;
			}
			releaseScreenBuffers();
		}

		samples = 0;

		//reduce resolution
		while (resY > 0 && resX > 0)
		{
			resY /= 2;
			if (allocateScreenBuffer(resX, resY, samples))
			{
				return FBO_SUCCESS_LOWRES;
			}
			releaseScreenBuffers();

			resX /= 2;
			if (allocateScreenBuffer(resX, resY, samples))
			{
				return FBO_SUCCESS_LOWRES;
			}
			releaseScreenBuffers();
		}

		LL_WARNS() << "Unable to allocate screen buffer at any resolution!" << LL_ENDL;
	}

	return ret;
}

bool LLPipeline::allocateScreenBuffer(U32 resX, U32 resY, U32 samples)
{
    LL_PROFILE_ZONE_SCOPED_CATEGORY_DISPLAY;
    if (mRT == &mMainRT && sReflectionProbesEnabled)
    { // hacky -- allocate auxillary buffer
        gCubeSnapshot = TRUE;
        mReflectionMapManager.initReflectionMaps();
        mRT = &mAuxillaryRT;
        U32 res = mReflectionMapManager.mProbeResolution * 4;  //multiply by 4 because probes will be 16x super sampled
        allocateScreenBuffer(res, res, samples);
        mRT = &mMainRT;
        gCubeSnapshot = FALSE;
    }

	// remember these dimensions
	mRT->width = resX;
	mRT->height = resY;
	
	U32 res_mod = RenderResolutionDivisor;

	//<FS:TS> FIRE-7066: RenderResolutionDivisor broken if higher than
	//		smallest screen dimension
	if (res_mod >= resX)
	{
		res_mod = resX - 1;
	}
	if (res_mod >= resY)
	{
		res_mod = resY - 1;
	}
	//</FS:TS> FIRE-7066

	if (res_mod > 1 && res_mod < resX && res_mod < resY)
	{
		resX /= res_mod;
		resY /= res_mod;
	}
// [SL:KB] - Patch: Settings-RenderResolutionMultiplier | Checked: Catznip-5.4
	else if (RenderResolutionMultiplier > 0.f && RenderResolutionMultiplier < 1.f)
	{
		resX *= RenderResolutionMultiplier;
		resY *= RenderResolutionMultiplier;
	}
// [/SL:KB]

<<<<<<< HEAD
    if (LLPipeline::sRenderTransparentWater)
    { //water reflection texture
        mWaterDis.allocate(resX, resY, GL_RGBA16F, true);
    }
=======
    //water reflection texture (always needed as scratch space whether or not transparent water is enabled)
    mWaterDis.allocate(resX, resY, GL_RGBA16F, true);
>>>>>>> 3c858d7e

	if (RenderUIBuffer)
	{
		if (!mRT->uiScreen.allocate(resX,resY, GL_RGBA))
		{
			return false;
		}
	}	

	S32 shadow_detail = RenderShadowDetail;
	bool ssao = RenderDeferredSSAO;
		
	//allocate deferred rendering color buffers
	if (!mRT->deferredScreen.allocate(resX, resY, GL_RGBA, true)) return false;
	if (!addDeferredAttachments(mRT->deferredScreen)) return false;
	
	GLuint screenFormat = GL_RGBA16F;
        
	if (!mRT->screen.allocate(resX, resY, screenFormat)) return false;

    mRT->deferredScreen.shareDepthBuffer(mRT->screen);

	if (samples > 0)
	{
		if (!mRT->fxaaBuffer.allocate(resX, resY, GL_RGBA)) return false;
	}
	else
	{
		mRT->fxaaBuffer.release();
	}

	// <FS:Beq> restore setSphere
	// if (shadow_detail > 0 || ssao || RenderDepthOfField || samples > 0))
	if (shadow_detail > 0 || ssao || RenderDepthOfField || samples > 0 || RlvActions::hasPostProcess())
	// </FS:Beq>
	{ //only need mRT->deferredLight for shadows OR ssao OR dof OR fxaa
		if (!mRT->deferredLight.allocate(resX, resY, GL_RGBA16F)) return false;
	}
	else
	{
		mRT->deferredLight.release();
	}

    allocateShadowBuffer(resX, resY);

    if (!gCubeSnapshot && RenderScreenSpaceReflections) // hack to not allocate mSceneMap for cube snapshots
    {
        mSceneMap.allocate(resX, resY, GL_RGB, true);
    }

	const bool post_hdr = gSavedSettings.getBOOL("RenderPostProcessingHDR");
    const U32 post_color_fmt = post_hdr ? GL_RGBA16F : GL_RGBA;
    mPostMap.allocate(resX, resY, post_color_fmt);

    //HACK make screenbuffer allocations start failing after 30 seconds
    if (gSavedSettings.getBOOL("SimulateFBOFailure"))
    {
        return false;
    }

    gGL.getTexUnit(0)->disable();

	stop_glerror();

	return true;
}

// must be even to avoid a stripe in the horizontal shadow blur
inline U32 BlurHappySize(U32 x, F32 scale) { return U32( x * scale + 16.0f) & ~0xF; }

bool LLPipeline::allocateShadowBuffer(U32 resX, U32 resY)
{
    LL_PROFILE_ZONE_SCOPED_CATEGORY_DISPLAY;
    S32 shadow_detail = RenderShadowDetail;

    F32 scale = llmax(0.f, RenderShadowResolutionScale);
    U32 sun_shadow_map_width = BlurHappySize(resX, scale);
    U32 sun_shadow_map_height = BlurHappySize(resY, scale);

    if (shadow_detail > 0)
    { //allocate 4 sun shadow maps
        for (U32 i = 0; i < 4; i++)
        {
            if (!mRT->shadow[i].allocate(sun_shadow_map_width, sun_shadow_map_height, 0, true))
            {
                return false;
            }
        }
    }
    else
    {
        for (U32 i = 0; i < 4; i++)
        {
            releaseSunShadowTarget(i);
        }
    }

    if (!gCubeSnapshot) // hack to not allocate spot shadow maps during ReflectionMapManager init
    {
        U32 width = (U32)(resX * scale);
        U32 height = width;

        if (shadow_detail > 1)
        { //allocate two spot shadow maps
            U32 spot_shadow_map_width = width;
            U32 spot_shadow_map_height = height;
            for (U32 i = 0; i < 2; i++)
            {
                if (!mSpotShadow[i].allocate(spot_shadow_map_width, spot_shadow_map_height, 0, true))
                {
                    return false;
                }
            }
        }
        else
        {
            releaseSpotShadowTargets();
        }
    }


    // set up shadow map filtering and compare modes
    if (shadow_detail > 0)
    { 
        for (U32 i = 0; i < 4; i++)
        {
            LLRenderTarget* shadow_target = getSunShadowTarget(i);
            if (shadow_target)
            {
                gGL.getTexUnit(0)->bind(getSunShadowTarget(i), TRUE);
                gGL.getTexUnit(0)->setTextureFilteringOption(LLTexUnit::TFO_ANISOTROPIC);
                gGL.getTexUnit(0)->setTextureAddressMode(LLTexUnit::TAM_CLAMP);

                glTexParameteri(GL_TEXTURE_2D, GL_TEXTURE_COMPARE_MODE, GL_COMPARE_R_TO_TEXTURE);
                glTexParameteri(GL_TEXTURE_2D, GL_TEXTURE_COMPARE_FUNC, GL_LEQUAL);
            }
        }
    }

    if (shadow_detail > 1 && !gCubeSnapshot)
    {
        for (U32 i = 0; i < 2; i++)
        {
            LLRenderTarget* shadow_target = getSpotShadowTarget(i);
            if (shadow_target)
            {
                gGL.getTexUnit(0)->bind(shadow_target, TRUE);
                gGL.getTexUnit(0)->setTextureFilteringOption(LLTexUnit::TFO_ANISOTROPIC);
                gGL.getTexUnit(0)->setTextureAddressMode(LLTexUnit::TAM_CLAMP);

                glTexParameteri(GL_TEXTURE_2D, GL_TEXTURE_COMPARE_MODE, GL_COMPARE_R_TO_TEXTURE);
                glTexParameteri(GL_TEXTURE_2D, GL_TEXTURE_COMPARE_FUNC, GL_LEQUAL);
            }
        }
    }

	return true;
}

//static
void LLPipeline::updateRenderTransparentWater()
{
    sRenderTransparentWater = gSavedSettings.getBOOL("RenderTransparentWater");
}

// static
void LLPipeline::refreshCachedSettings()
{
    LL_PROFILE_ZONE_SCOPED_CATEGORY_DISPLAY;
	LLPipeline::sAutoMaskAlphaDeferred = gSavedSettings.getBOOL("RenderAutoMaskAlphaDeferred");
	LLPipeline::sAutoMaskAlphaNonDeferred = gSavedSettings.getBOOL("RenderAutoMaskAlphaNonDeferred");
	LLPipeline::sUseFarClip = gSavedSettings.getBOOL("RenderUseFarClip");
	LLPipeline::sShowJellyDollAsImpostor = gSavedSettings.getBOOL("RenderJellyDollsAsImpostors");
	LLVOAvatar::sMaxNonImpostors = gSavedSettings.getU32("RenderAvatarMaxNonImpostors");
	LLVOAvatar::updateImpostorRendering(LLVOAvatar::sMaxNonImpostors);
	// <FS:Ansariel> Make change to RenderAttachedLights & RenderAttachedParticles instant
	LLPipeline::sRenderAttachedLights = gSavedSettings.getBOOL("RenderAttachedLights");
	LLPipeline::sRenderAttachedParticles = gSavedSettings.getBOOL("RenderAttachedParticles");
	// </FS:Ansariel>

	LLPipeline::sUseOcclusion = 
			(!gUseWireframe
			&& LLFeatureManager::getInstance()->isFeatureAvailable("UseOcclusion") 
			&& gSavedSettings.getBOOL("UseOcclusion")) ? 2 : 0;
	
    WindLightUseAtmosShaders = TRUE; // DEPRECATED -- gSavedSettings.getBOOL("WindLightUseAtmosShaders");
    RenderDeferred = TRUE; // DEPRECATED -- gSavedSettings.getBOOL("RenderDeferred");
	RenderDeferredSunWash = gSavedSettings.getF32("RenderDeferredSunWash");
	RenderFSAASamples = LLFeatureManager::getInstance()->isFeatureAvailable("RenderFSAASamples") ? gSavedSettings.getU32("RenderFSAASamples") : 0;
	RenderResolutionDivisor = gSavedSettings.getU32("RenderResolutionDivisor");
// [SL:KB] - Patch: Settings-RenderResolutionMultiplier | Checked: Catznip-5.4
	RenderResolutionMultiplier = gSavedSettings.getF32("RenderResolutionMultiplier");
// [/SL:KB]
	RenderUIBuffer = gSavedSettings.getBOOL("RenderUIBuffer");
	RenderShadowDetail = gSavedSettings.getS32("RenderShadowDetail");
    RenderShadowSplits = gSavedSettings.getS32("RenderShadowSplits");
	RenderDeferredSSAO = gSavedSettings.getBOOL("RenderDeferredSSAO");
	RenderShadowResolutionScale = gSavedSettings.getF32("RenderShadowResolutionScale");
	RenderDelayCreation = gSavedSettings.getBOOL("RenderDelayCreation");
//	RenderAnimateRes = gSavedSettings.getBOOL("RenderAnimateRes"); <FS:Beq> FIRE-23122 BUG-225920 Remove broken RenderAnimateRes functionality.
	FreezeTime = gSavedSettings.getBOOL("FreezeTime");
	DebugBeaconLineWidth = gSavedSettings.getS32("DebugBeaconLineWidth");
	RenderHighlightBrightness = gSavedSettings.getF32("RenderHighlightBrightness");
	RenderHighlightColor = gSavedSettings.getColor4("RenderHighlightColor");
	RenderHighlightThickness = gSavedSettings.getF32("RenderHighlightThickness");
	RenderSpotLightsInNondeferred = gSavedSettings.getBOOL("RenderSpotLightsInNondeferred");
	PreviewAmbientColor = gSavedSettings.getColor4("PreviewAmbientColor");
	PreviewDiffuse0 = gSavedSettings.getColor4("PreviewDiffuse0");
	PreviewSpecular0 = gSavedSettings.getColor4("PreviewSpecular0");
	PreviewDiffuse1 = gSavedSettings.getColor4("PreviewDiffuse1");
	PreviewSpecular1 = gSavedSettings.getColor4("PreviewSpecular1");
	PreviewDiffuse2 = gSavedSettings.getColor4("PreviewDiffuse2");
	PreviewSpecular2 = gSavedSettings.getColor4("PreviewSpecular2");
	PreviewDirection0 = gSavedSettings.getVector3("PreviewDirection0");
	PreviewDirection1 = gSavedSettings.getVector3("PreviewDirection1");
	PreviewDirection2 = gSavedSettings.getVector3("PreviewDirection2");
	RenderGlowMaxExtractAlpha = gSavedSettings.getF32("RenderGlowMaxExtractAlpha");
	RenderGlowWarmthAmount = gSavedSettings.getF32("RenderGlowWarmthAmount");
	RenderGlowLumWeights = gSavedSettings.getVector3("RenderGlowLumWeights");
	RenderGlowWarmthWeights = gSavedSettings.getVector3("RenderGlowWarmthWeights");
	RenderGlowResolutionPow = gSavedSettings.getS32("RenderGlowResolutionPow");
	RenderGlowIterations = gSavedSettings.getS32("RenderGlowIterations");
	RenderGlowWidth = gSavedSettings.getF32("RenderGlowWidth");
	RenderGlowStrength = gSavedSettings.getF32("RenderGlowStrength");
	RenderGlowNoise = gSavedSettings.getBOOL("RenderGlowNoise");
	RenderDepthOfField = gSavedSettings.getBOOL("RenderDepthOfField");
	RenderDepthOfFieldInEditMode = gSavedSettings.getBOOL("RenderDepthOfFieldInEditMode");
	// <FS:Beq> FIRE-16728 Add free aim mouse and focus lock
	FSFocusPointLocked = gSavedSettings.getBOOL("FSFocusPointLocked");
	FSFocusPointFollowsPointer = gSavedSettings.getBOOL("FSFocusPointFollowsPointer");
	// </FS:Beq>    
	CameraFocusTransitionTime = gSavedSettings.getF32("CameraFocusTransitionTime");
	CameraFNumber = gSavedSettings.getF32("CameraFNumber");
	CameraFocalLength = gSavedSettings.getF32("CameraFocalLength");
	CameraFieldOfView = gSavedSettings.getF32("CameraFieldOfView");
	RenderShadowNoise = gSavedSettings.getF32("RenderShadowNoise");
	RenderShadowBlurSize = gSavedSettings.getF32("RenderShadowBlurSize");
	RenderSSAOScale = gSavedSettings.getF32("RenderSSAOScale");
	RenderSSAOMaxScale = gSavedSettings.getU32("RenderSSAOMaxScale");
	RenderSSAOFactor = gSavedSettings.getF32("RenderSSAOFactor");
	RenderSSAOEffect = gSavedSettings.getVector3("RenderSSAOEffect");
	RenderShadowOffsetError = gSavedSettings.getF32("RenderShadowOffsetError");
	RenderShadowBiasError = gSavedSettings.getF32("RenderShadowBiasError");
	RenderShadowOffset = gSavedSettings.getF32("RenderShadowOffset");
	RenderShadowBias = gSavedSettings.getF32("RenderShadowBias");
	RenderSpotShadowOffset = gSavedSettings.getF32("RenderSpotShadowOffset");
	RenderSpotShadowBias = gSavedSettings.getF32("RenderSpotShadowBias");
	RenderEdgeDepthCutoff = gSavedSettings.getF32("RenderEdgeDepthCutoff");
	RenderEdgeNormCutoff = gSavedSettings.getF32("RenderEdgeNormCutoff");
	RenderShadowGaussian = gSavedSettings.getVector3("RenderShadowGaussian");
	RenderShadowBlurDistFactor = gSavedSettings.getF32("RenderShadowBlurDistFactor");
	RenderDeferredAtmospheric = gSavedSettings.getBOOL("RenderDeferredAtmospheric");
	RenderHighlightFadeTime = gSavedSettings.getF32("RenderHighlightFadeTime");
	RenderFarClip = gSavedSettings.getF32("RenderFarClip");
	RenderShadowSplitExponent = gSavedSettings.getVector3("RenderShadowSplitExponent");
	RenderShadowErrorCutoff = gSavedSettings.getF32("RenderShadowErrorCutoff");
	RenderShadowFOVCutoff = gSavedSettings.getF32("RenderShadowFOVCutoff");
	CameraOffset = gSavedSettings.getBOOL("CameraOffset");
	CameraMaxCoF = gSavedSettings.getF32("CameraMaxCoF");
	CameraDoFResScale = gSavedSettings.getF32("CameraDoFResScale");
	RenderVignette = gSavedSettings.getVector3("FSRenderVignette"); // <FS:Beq/> redo the vignette

	RenderAutoHideSurfaceAreaLimit = gSavedSettings.getF32("RenderAutoHideSurfaceAreaLimit");
    RenderScreenSpaceReflections = gSavedSettings.getBOOL("RenderScreenSpaceReflections");
    RenderScreenSpaceReflectionIterations = gSavedSettings.getS32("RenderScreenSpaceReflectionIterations");
    RenderScreenSpaceReflectionRayStep = gSavedSettings.getF32("RenderScreenSpaceReflectionRayStep");
    RenderScreenSpaceReflectionDistanceBias = gSavedSettings.getF32("RenderScreenSpaceReflectionDistanceBias");
    RenderScreenSpaceReflectionDepthRejectBias = gSavedSettings.getF32("RenderScreenSpaceReflectionDepthRejectBias");
    RenderScreenSpaceReflectionAdaptiveStepMultiplier = gSavedSettings.getF32("RenderScreenSpaceReflectionAdaptiveStepMultiplier");
    RenderScreenSpaceReflectionGlossySamples = gSavedSettings.getS32("RenderScreenSpaceReflectionGlossySamples");
	RenderBufferVisualization = gSavedSettings.getS32("RenderBufferVisualization");
    sReflectionProbesEnabled = LLFeatureManager::getInstance()->isFeatureAvailable("RenderReflectionsEnabled") && gSavedSettings.getBOOL("RenderReflectionsEnabled");
	RenderSpotLight = nullptr;

	if (gNonInteractive)
	{
		LLVOAvatar::sMaxNonImpostors = 1;
		LLVOAvatar::updateImpostorRendering(LLVOAvatar::sMaxNonImpostors);
	}
}

void LLPipeline::releaseGLBuffers()
{
	assertInitialized();
	
	if (mNoiseMap)
	{
		LLImageGL::deleteTextures(1, &mNoiseMap);
		mNoiseMap = 0;
	}

	if (mTrueNoiseMap)
	{
		LLImageGL::deleteTextures(1, &mTrueNoiseMap);
		mTrueNoiseMap = 0;
	}

	releaseLUTBuffers();

	mWaterDis.release();
    mBake.release();
	
    mSceneMap.release();

    mPostMap.release();

	for (U32 i = 0; i < 3; i++)
	{
		mGlow[i].release();
	}

	releaseScreenBuffers();

	gBumpImageList.destroyGL();
	LLVOAvatar::resetImpostors();
}

void LLPipeline::releaseLUTBuffers()
{
	if (mLightFunc)
	{
		LLImageGL::deleteTextures(1, &mLightFunc);
		mLightFunc = 0;
	}

    mPbrBrdfLut.release();

    mExposureMap.release();
    mLuminanceMap.release();
    mLastExposure.release();

}

void LLPipeline::releaseShadowBuffers()
{
    releaseSunShadowTargets();
    releaseSpotShadowTargets();
}

void LLPipeline::releaseScreenBuffers()
{
    mRT->uiScreen.release();
    mRT->screen.release();
    mRT->fxaaBuffer.release();
    mRT->deferredScreen.release();
    mRT->deferredLight.release();
}

void LLPipeline::releaseSunShadowTarget(U32 index)
{
    llassert(index < 4);
    mRT->shadow[index].release();
}

void LLPipeline::releaseSunShadowTargets()
{
	for (U32 i = 0; i < 4; i++)
	{
        releaseSunShadowTarget(i);
	}
}

void LLPipeline::releaseSpotShadowTargets()
{
    if (!gCubeSnapshot) // hack to avoid freeing spot shadows during ReflectionMapManager init
    {
        for (U32 i = 0; i < 2; i++)
        {
            mSpotShadow[i].release();
        }
    }
}

void LLPipeline::createGLBuffers()
{
    LL_PROFILE_ZONE_SCOPED_CATEGORY_PIPELINE;
    stop_glerror();
	assertInitialized();

    // Use FBO for bake tex
    // <FS:Ansariel> Allow higher resolution rendering in mesh render preview
    //mBake.allocate(512, 512, GL_RGBA, true); // SL-12781 Build > Upload > Model; 3D Preview
    mBake.allocate(1024, 1024, GL_RGBA, true); // SL-12781 Build > Upload > Model; 3D Preview
    // <FS:Ansariel>

	stop_glerror();

	GLuint resX = gViewerWindow->getWorldViewWidthRaw();
	GLuint resY = gViewerWindow->getWorldViewHeightRaw();

    // allocate screen space glow buffers
    const U32 glow_res = llmax(1, llmin(512, 1 << gSavedSettings.getS32("RenderGlowResolutionPow")));
	const bool glow_hdr = gSavedSettings.getBOOL("RenderGlowHDR");
    const U32 glow_color_fmt = glow_hdr ? GL_RGBA16F : GL_RGBA;
    for (U32 i = 0; i < 3; i++)
    {
        mGlow[i].allocate(512, glow_res, glow_color_fmt);
    }

    allocateScreenBuffer(resX, resY);
    mRT->width = 0;
    mRT->height = 0;

    
	if (!mNoiseMap)
	{
		const U32 noiseRes = 128;
		LLVector3 noise[noiseRes*noiseRes];

		F32 scaler = gSavedSettings.getF32("RenderDeferredNoise")/100.f;
		for (U32 i = 0; i < noiseRes*noiseRes; ++i)
		{
			noise[i] = LLVector3(ll_frand()-0.5f, ll_frand()-0.5f, 0.f);
			noise[i].normVec();
			noise[i].mV[2] = ll_frand()*scaler+1.f-scaler/2.f;
		}

		LLImageGL::generateTextures(1, &mNoiseMap);
			
		gGL.getTexUnit(0)->bindManual(LLTexUnit::TT_TEXTURE, mNoiseMap);
		LLImageGL::setManualImage(LLTexUnit::getInternalType(LLTexUnit::TT_TEXTURE), 0, GL_RGB16F, noiseRes, noiseRes, GL_RGB, GL_FLOAT, noise, false);
		gGL.getTexUnit(0)->setTextureFilteringOption(LLTexUnit::TFO_POINT);
	}

	if (!mTrueNoiseMap)
	{
		const U32 noiseRes = 128;
		F32 noise[noiseRes*noiseRes*3];
		for (U32 i = 0; i < noiseRes*noiseRes*3; i++)
		{
			noise[i] = ll_frand()*2.0-1.0;
		}

		LLImageGL::generateTextures(1, &mTrueNoiseMap);
		gGL.getTexUnit(0)->bindManual(LLTexUnit::TT_TEXTURE, mTrueNoiseMap);
		LLImageGL::setManualImage(LLTexUnit::getInternalType(LLTexUnit::TT_TEXTURE), 0, GL_RGB16F, noiseRes, noiseRes, GL_RGB,GL_FLOAT, noise, false);
		gGL.getTexUnit(0)->setTextureFilteringOption(LLTexUnit::TFO_POINT);
	}

	createLUTBuffers();

	gBumpImageList.restoreGL();
}

F32 lerpf(F32 a, F32 b, F32 w)
{
	return a + w * (b - a);
}

void LLPipeline::createLUTBuffers()
{
	if (!mLightFunc)
	{
		U32 lightResX = gSavedSettings.getU32("RenderSpecularResX");
		U32 lightResY = gSavedSettings.getU32("RenderSpecularResY");
		F32* ls = new F32[lightResX*lightResY];
		F32 specExp = gSavedSettings.getF32("RenderSpecularExponent");
        // Calculate the (normalized) blinn-phong specular lookup texture. (with a few tweaks)
		for (U32 y = 0; y < lightResY; ++y)
		{
			for (U32 x = 0; x < lightResX; ++x)
			{
				ls[y*lightResX+x] = 0;
				F32 sa = (F32) x/(lightResX-1);
				F32 spec = (F32) y/(lightResY-1);
				F32 n = spec * spec * specExp;
					
				// Nothing special here.  Just your typical blinn-phong term.
				spec = powf(sa, n);
					
				// Apply our normalization function.
				// Note: This is the full equation that applies the full normalization curve, not an approximation.
				// This is fine, given we only need to create our LUT once per buffer initialization.
				spec *= (((n + 2) * (n + 4)) / (8 * F_PI * (powf(2, -n/2) + n)));

				// Since we use R16F, we no longer have a dynamic range issue we need to work around here.
				// Though some older drivers may not like this, newer drivers shouldn't have this problem.
				ls[y*lightResX+x] = spec;
			}
		}
			
		U32 pix_format = GL_R16F;
#if LL_DARWIN
		// Need to work around limited precision with 10.6.8 and older drivers
		//
		pix_format = GL_R32F;
#endif
		LLImageGL::generateTextures(1, &mLightFunc);
		gGL.getTexUnit(0)->bindManual(LLTexUnit::TT_TEXTURE, mLightFunc);
		LLImageGL::setManualImage(LLTexUnit::getInternalType(LLTexUnit::TT_TEXTURE), 0, pix_format, lightResX, lightResY, GL_RED, GL_FLOAT, ls, false);
		gGL.getTexUnit(0)->setTextureAddressMode(LLTexUnit::TAM_CLAMP);
		gGL.getTexUnit(0)->setTextureFilteringOption(LLTexUnit::TFO_TRILINEAR);
		glTexParameteri(GL_TEXTURE_2D, GL_TEXTURE_MAG_FILTER, GL_LINEAR);
		glTexParameteri(GL_TEXTURE_2D, GL_TEXTURE_MIN_FILTER, GL_NEAREST);
			
		delete [] ls;
	}

    mPbrBrdfLut.allocate(512, 512, GL_RG16F);
    mPbrBrdfLut.bindTarget();
    gDeferredGenBrdfLutProgram.bind();

    gGL.begin(LLRender::TRIANGLE_STRIP);
    gGL.vertex2f(-1, -1);
    gGL.vertex2f(-1, 1);
    gGL.vertex2f(1, -1);
    gGL.vertex2f(1, 1);
    gGL.end();
    gGL.flush();

    gDeferredGenBrdfLutProgram.unbind();
    mPbrBrdfLut.flush();

    mExposureMap.allocate(1, 1, GL_R16F);
    mExposureMap.bindTarget();
    glClearColor(1, 1, 1, 0);
    mExposureMap.clear();
    glClearColor(0, 0, 0, 0);
    mExposureMap.flush();

    mLuminanceMap.allocate(256, 256, GL_R16F, false, LLTexUnit::TT_TEXTURE, LLTexUnit::TMG_AUTO);

    mLastExposure.allocate(1, 1, GL_R16F);
}


void LLPipeline::restoreGL()
{
	assertInitialized();

	LLViewerShaderMgr::instance()->setShaders();

	for (LLWorld::region_list_t::const_iterator iter = LLWorld::getInstance()->getRegionList().begin(); 
			iter != LLWorld::getInstance()->getRegionList().end(); ++iter)
	{
		LLViewerRegion* region = *iter;
		for (U32 i = 0; i < LLViewerRegion::NUM_PARTITIONS; i++)
		{
			LLSpatialPartition* part = region->getSpatialPartition(i);
			if (part)
			{
				part->restoreGL();
		}
		}
	}
}

bool LLPipeline::shadersLoaded()
{
    return (assertInitialized() && mShadersLoaded);
}

bool LLPipeline::canUseWindLightShaders() const
{
    return true;
}

bool LLPipeline::canUseAntiAliasing() const
{
	return true;
}

void LLPipeline::unloadShaders()
{
	LLViewerShaderMgr::instance()->unloadShaders();
	mShadersLoaded = false;
}

void LLPipeline::assertInitializedDoError()
{
	LL_ERRS() << "LLPipeline used when uninitialized." << LL_ENDL;
}

//============================================================================

void LLPipeline::enableShadows(const bool enable_shadows)
{
	//should probably do something here to wrangle shadows....	
}

class LLOctreeDirtyTexture : public OctreeTraveler
{
public:
	const std::set<LLViewerFetchedTexture*>& mTextures;

	LLOctreeDirtyTexture(const std::set<LLViewerFetchedTexture*>& textures) : mTextures(textures) { }

	virtual void visit(const OctreeNode* node)
	{
		LLSpatialGroup* group = (LLSpatialGroup*) node->getListener(0);

		if (!group->hasState(LLSpatialGroup::GEOM_DIRTY) && !group->isEmpty())
		{
			for (LLSpatialGroup::draw_map_t::iterator i = group->mDrawMap.begin(); i != group->mDrawMap.end(); ++i)
			{
				for (LLSpatialGroup::drawmap_elem_t::iterator j = i->second.begin(); j != i->second.end(); ++j) 
				{
					LLDrawInfo* params = *j;
					LLViewerFetchedTexture* tex = LLViewerTextureManager::staticCastToFetchedTexture(params->mTexture);
					if (tex && mTextures.find(tex) != mTextures.end())
					{ 
						group->setState(LLSpatialGroup::GEOM_DIRTY);
					}
				}
			}
		}

		for (LLSpatialGroup::bridge_list_t::iterator i = group->mBridgeList.begin(); i != group->mBridgeList.end(); ++i)
		{
			LLSpatialBridge* bridge = *i;
			traverse(bridge->mOctree);
		}
	}
};

// Called when a texture changes # of channels (causes faces to move to alpha pool)
void LLPipeline::dirtyPoolObjectTextures(const std::set<LLViewerFetchedTexture*>& textures)
{
    LL_PROFILE_ZONE_SCOPED_CATEGORY_PIPELINE;
	assertInitialized();

	// *TODO: This is inefficient and causes frame spikes; need a better way to do this
	//        Most of the time is spent in dirty.traverse.

	for (pool_set_t::iterator iter = mPools.begin(); iter != mPools.end(); ++iter)
	{
		LLDrawPool *poolp = *iter;
		if (poolp->isFacePool())
		{
			((LLFacePool*) poolp)->dirtyTextures(textures);
		}
	}
	
	LLOctreeDirtyTexture dirty(textures);
	for (LLWorld::region_list_t::const_iterator iter = LLWorld::getInstance()->getRegionList().begin(); 
			iter != LLWorld::getInstance()->getRegionList().end(); ++iter)
	{
		LLViewerRegion* region = *iter;
		for (U32 i = 0; i < LLViewerRegion::NUM_PARTITIONS; i++)
		{
			LLSpatialPartition* part = region->getSpatialPartition(i);
			if (part)
			{
				dirty.traverse(part->mOctree);
			}
		}
	}
}

LLDrawPool *LLPipeline::findPool(const U32 type, LLViewerTexture *tex0)
{
	assertInitialized();

	LLDrawPool *poolp = NULL;
	switch( type )
	{
	case LLDrawPool::POOL_SIMPLE:
		poolp = mSimplePool;
		break;

	case LLDrawPool::POOL_GRASS:
		poolp = mGrassPool;
		break;

	case LLDrawPool::POOL_ALPHA_MASK:
		poolp = mAlphaMaskPool;
		break;

	case LLDrawPool::POOL_FULLBRIGHT_ALPHA_MASK:
		poolp = mFullbrightAlphaMaskPool;
		break;

	case LLDrawPool::POOL_FULLBRIGHT:
		poolp = mFullbrightPool;
		break;

	case LLDrawPool::POOL_GLOW:
		poolp = mGlowPool;
		break;

	case LLDrawPool::POOL_TREE:
		poolp = get_if_there(mTreePools, (uintptr_t)tex0, (LLDrawPool*)0 );
		break;

	case LLDrawPool::POOL_TERRAIN:
		poolp = get_if_there(mTerrainPools, (uintptr_t)tex0, (LLDrawPool*)0 );
		break;

	case LLDrawPool::POOL_BUMP:
		poolp = mBumpPool;
		break;
	case LLDrawPool::POOL_MATERIALS:
		poolp = mMaterialsPool;
		break;
	case LLDrawPool::POOL_ALPHA_PRE_WATER:
		poolp = mAlphaPoolPreWater;
		break;
    case LLDrawPool::POOL_ALPHA_POST_WATER:
        poolp = mAlphaPoolPostWater;
        break;

	case LLDrawPool::POOL_AVATAR:
	case LLDrawPool::POOL_CONTROL_AV:
		break; // Do nothing

	case LLDrawPool::POOL_SKY:
		poolp = mSkyPool;
		break;

	case LLDrawPool::POOL_WATER:
		poolp = mWaterPool;
		break;

	case LLDrawPool::POOL_WL_SKY:
		poolp = mWLSkyPool;
		break;

	case LLDrawPool::POOL_GLTF_PBR:
		poolp = mPBROpaquePool;
		break;
    case LLDrawPool::POOL_GLTF_PBR_ALPHA_MASK:
        poolp = mPBRAlphaMaskPool;
        break;

	default:
		llassert(0);
		LL_ERRS() << "Invalid Pool Type in  LLPipeline::findPool() type=" << type << LL_ENDL;
		break;
	}

	return poolp;
}


LLDrawPool *LLPipeline::getPool(const U32 type,	LLViewerTexture *tex0)
{
	LLDrawPool *poolp = findPool(type, tex0);
	if (poolp)
	{
		return poolp;
	}

	LLDrawPool *new_poolp = LLDrawPool::createPool(type, tex0);
	addPool( new_poolp );

	return new_poolp;
}


// static
LLDrawPool* LLPipeline::getPoolFromTE(const LLTextureEntry* te, LLViewerTexture* imagep)
{
	U32 type = getPoolTypeFromTE(te, imagep);
	return gPipeline.getPool(type, imagep);
}

//static 
U32 LLPipeline::getPoolTypeFromTE(const LLTextureEntry* te, LLViewerTexture* imagep)
{
	if (!te || !imagep)
	{
		return 0;
	}
		
	LLMaterial* mat = te->getMaterialParams().get();
    LLGLTFMaterial* gltf_mat = te->getGLTFRenderMaterial();

	bool color_alpha = te->getColor().mV[3] < 0.999f;
	bool alpha = color_alpha;
	if (imagep)
	{
		alpha = alpha || (imagep->getComponents() == 4 && imagep->getType() != LLViewerTexture::MEDIA_TEXTURE) || (imagep->getComponents() == 2);
	}

	if (alpha && mat)
	{
		switch (mat->getDiffuseAlphaMode())
		{
			case 1:
				alpha = true; // Material's alpha mode is set to blend.  Toss it into the alpha draw pool.
				break;
			case 0: //alpha mode set to none, never go to alpha pool
			case 3: //alpha mode set to emissive, never go to alpha pool
				alpha = color_alpha;
				break;
			default: //alpha mode set to "mask", go to alpha pool if fullbright
				alpha = color_alpha; // Material's alpha mode is set to none, mask, or emissive.  Toss it into the opaque material draw pool.
				break;
		}
	}
	
	if (alpha || (gltf_mat && gltf_mat->mAlphaMode == LLGLTFMaterial::ALPHA_MODE_BLEND))
	{
		return LLDrawPool::POOL_ALPHA;
	}
	else if ((te->getBumpmap() || te->getShiny()) && (!mat || mat->getNormalID().isNull()))
	{
		return LLDrawPool::POOL_BUMP;
	}
    else if (gltf_mat)
    {
        return LLDrawPool::POOL_GLTF_PBR;
    }
	else if (mat && !alpha)
	{
		return LLDrawPool::POOL_MATERIALS;
	}
	else
	{
		return LLDrawPool::POOL_SIMPLE;
	}
}


void LLPipeline::addPool(LLDrawPool *new_poolp)
{
	assertInitialized();
	mPools.insert(new_poolp);
	addToQuickLookup( new_poolp );
}

void LLPipeline::allocDrawable(LLViewerObject *vobj)
{
	LLDrawable *drawable = new LLDrawable(vobj);
	vobj->mDrawable = drawable;
	
	//encompass completely sheared objects by taking 
	//the most extreme point possible (<1,1,0.5>)
	drawable->setRadius(LLVector3(1,1,0.5f).scaleVec(vobj->getScale()).length());
	if (vobj->isOrphaned())
	{
		drawable->setState(LLDrawable::FORCE_INVISIBLE);
	}
	drawable->updateXform(TRUE);
}


void LLPipeline::unlinkDrawable(LLDrawable *drawable)
{
    LL_PROFILE_ZONE_SCOPED_CATEGORY_PIPELINE;

	assertInitialized();

	LLPointer<LLDrawable> drawablep = drawable; // make sure this doesn't get deleted before we are done
	
	// Based on flags, remove the drawable from the queues that it's on.
	if (drawablep->isState(LLDrawable::ON_MOVE_LIST))
	{
		LLDrawable::drawable_vector_t::iterator iter = std::find(mMovedList.begin(), mMovedList.end(), drawablep);
		if (iter != mMovedList.end())
		{
			mMovedList.erase(iter);
		}
	}

	if (drawablep->getSpatialGroup())
	{
		if (!drawablep->getSpatialGroup()->getSpatialPartition()->remove(drawablep, drawablep->getSpatialGroup()))
		{
#ifdef LL_RELEASE_FOR_DOWNLOAD
			LL_WARNS() << "Couldn't remove object from spatial group!" << LL_ENDL;
#else
			LL_ERRS() << "Couldn't remove object from spatial group!" << LL_ENDL;
#endif
		}
	}

	mLights.erase(drawablep);

	for (light_set_t::iterator iter = mNearbyLights.begin();
				iter != mNearbyLights.end(); iter++)
	{
		if (iter->drawable == drawablep)
		{
			mNearbyLights.erase(iter);
			break;
		}
	}

	for (U32 i = 0; i < 2; ++i)
	{
		if (mShadowSpotLight[i] == drawablep)
		{
			mShadowSpotLight[i] = NULL;
		}

		if (mTargetShadowSpotLight[i] == drawablep)
		{
			mTargetShadowSpotLight[i] = NULL;
		}
	}
}

//static
void LLPipeline::removeMutedAVsLights(LLVOAvatar* muted_avatar)
{
    LL_PROFILE_ZONE_SCOPED_CATEGORY_PIPELINE;
	for (light_set_t::iterator iter = gPipeline.mNearbyLights.begin();
		 iter != gPipeline.mNearbyLights.end(); iter++)
	{
        const LLViewerObject *vobj = iter->drawable->getVObj();
        if (vobj && vobj->getAvatar()
            && vobj->isAttachment() && vobj->getAvatar() == muted_avatar)
		{
			gPipeline.mLights.erase(iter->drawable);
			gPipeline.mNearbyLights.erase(iter);
		}
	}
}

U32 LLPipeline::addObject(LLViewerObject *vobj)
{
	if (RenderDelayCreation)
	{
		mCreateQ.push_back(vobj);
	}
	else
	{
		createObject(vobj);
	}

	return 1;
}

void LLPipeline::createObjects(F32 max_dtime)
{
    LL_PROFILE_ZONE_SCOPED_CATEGORY_PIPELINE;

	LLTimer update_timer;

	while (!mCreateQ.empty() && update_timer.getElapsedTimeF32() < max_dtime)
	{
		LLViewerObject* vobj = mCreateQ.front();
		if (!vobj->isDead())
		{
			createObject(vobj);
		}
		mCreateQ.pop_front();
	}
	
	//for (LLViewerObject::vobj_list_t::iterator iter = mCreateQ.begin(); iter != mCreateQ.end(); ++iter)
	//{
	//	createObject(*iter);
	//}

	//mCreateQ.clear();
}

void LLPipeline::createObject(LLViewerObject* vobj)
{
    LL_PROFILE_ZONE_SCOPED_CATEGORY_PIPELINE;
	LLDrawable* drawablep = vobj->mDrawable;

	if (!drawablep)
	{
		drawablep = vobj->createDrawable(this);
	}
	else
	{
		LL_ERRS() << "Redundant drawable creation!" << LL_ENDL;
	}
		
	llassert(drawablep);

	if (vobj->getParent())
	{
		vobj->setDrawableParent(((LLViewerObject*)vobj->getParent())->mDrawable); // LLPipeline::addObject 1
	}
	else
	{
		vobj->setDrawableParent(NULL); // LLPipeline::addObject 2
	}

	markRebuild(drawablep, LLDrawable::REBUILD_ALL);

	// <FS:Beq> FIRE-23122 BUG-225920 Remove broken RenderAnimateRes functionality.
	//if (drawablep->getVOVolume() && RenderAnimateRes)
	//{
	//	// fun animated res
	//	drawablep->updateXform(TRUE);
	//	drawablep->clearState(LLDrawable::MOVE_UNDAMPED);
	//	drawablep->setScale(LLVector3(0,0,0));
	//	drawablep->makeActive();
	//}
}


void LLPipeline::resetFrameStats()
{
    LL_PROFILE_ZONE_SCOPED_CATEGORY_PIPELINE;
	assertInitialized();

	sCompiles        = 0;
	mNumVisibleFaces = 0;

	if (mOldRenderDebugMask != mRenderDebugMask)
	{
		gObjectList.clearDebugText();
		mOldRenderDebugMask = mRenderDebugMask;
	}
}

//external functions for asynchronous updating
void LLPipeline::updateMoveDampedAsync(LLDrawable* drawablep)
{
    LL_PROFILE_ZONE_SCOPED;
	if (FreezeTime)
	{
		return;
	}
	if (!drawablep)
	{
		LL_ERRS() << "updateMove called with NULL drawablep" << LL_ENDL;
		return;
	}
	if (drawablep->isState(LLDrawable::EARLY_MOVE))
	{
		return;
	}

	assertInitialized();

	// update drawable now
	drawablep->clearState(LLDrawable::MOVE_UNDAMPED); // force to DAMPED
	drawablep->updateMove(); // returns done
	drawablep->setState(LLDrawable::EARLY_MOVE); // flag says we already did an undamped move this frame
	// Put on move list so that EARLY_MOVE gets cleared
	if (!drawablep->isState(LLDrawable::ON_MOVE_LIST))
	{
		mMovedList.push_back(drawablep);
		drawablep->setState(LLDrawable::ON_MOVE_LIST);
	}
}

void LLPipeline::updateMoveNormalAsync(LLDrawable* drawablep)
{
    LL_PROFILE_ZONE_SCOPED;
	if (FreezeTime)
	{
		return;
	}
	if (!drawablep)
	{
		LL_ERRS() << "updateMove called with NULL drawablep" << LL_ENDL;
		return;
	}
	if (drawablep->isState(LLDrawable::EARLY_MOVE))
	{
		return;
	}

	assertInitialized();

	// update drawable now
	drawablep->setState(LLDrawable::MOVE_UNDAMPED); // force to UNDAMPED
	drawablep->updateMove();
	drawablep->setState(LLDrawable::EARLY_MOVE); // flag says we already did an undamped move this frame
	// Put on move list so that EARLY_MOVE gets cleared
	if (!drawablep->isState(LLDrawable::ON_MOVE_LIST))
	{
		mMovedList.push_back(drawablep);
		drawablep->setState(LLDrawable::ON_MOVE_LIST);
	}
}

void LLPipeline::updateMovedList(LLDrawable::drawable_vector_t& moved_list)
{
    LL_PROFILE_ZONE_SCOPED;
	for (LLDrawable::drawable_vector_t::iterator iter = moved_list.begin();
		 iter != moved_list.end(); )
	{
		LLDrawable::drawable_vector_t::iterator curiter = iter++;
		LLDrawable *drawablep = *curiter;
		bool done = true;
		if (!drawablep->isDead() && (!drawablep->isState(LLDrawable::EARLY_MOVE)))
		{
			done = drawablep->updateMove();
		}
		drawablep->clearState(LLDrawable::EARLY_MOVE | LLDrawable::MOVE_UNDAMPED);
		if (done)
		{
			if (drawablep->isRoot() && !drawablep->isState(LLDrawable::ACTIVE))
			{
				drawablep->makeStatic();
			}
			drawablep->clearState(LLDrawable::ON_MOVE_LIST);
			if (drawablep->isState(LLDrawable::ANIMATED_CHILD))
			{ //will likely not receive any future world matrix updates
				// -- this keeps attachments from getting stuck in space and falling off your avatar
				drawablep->clearState(LLDrawable::ANIMATED_CHILD);
				markRebuild(drawablep, LLDrawable::REBUILD_VOLUME);
				if (drawablep->getVObj())
				{
					drawablep->getVObj()->dirtySpatialGroup();
				}
			}
			iter = moved_list.erase(curiter);
		}
	}
}

void LLPipeline::updateMove()
{
    LL_PROFILE_ZONE_SCOPED_CATEGORY_PIPELINE;

	if (FreezeTime)
	{
		return;
	}

	assertInitialized();

	for (LLDrawable::drawable_set_t::iterator iter = mRetexturedList.begin();
			iter != mRetexturedList.end(); ++iter)
	{
		LLDrawable* drawablep = *iter;
		if (drawablep && !drawablep->isDead())
		{
			drawablep->updateTexture();
		}
	}
	mRetexturedList.clear();

	updateMovedList(mMovedList);

	//balance octrees
	for (LLWorld::region_list_t::const_iterator iter = LLWorld::getInstance()->getRegionList().begin(); 
		iter != LLWorld::getInstance()->getRegionList().end(); ++iter)
	{
		LLViewerRegion* region = *iter;
		for (U32 i = 0; i < LLViewerRegion::NUM_PARTITIONS; i++)
		{
			LLSpatialPartition* part = region->getSpatialPartition(i);
			if (part)
			{
				part->mOctree->balance();
			}
		}

		//balance the VO Cache tree
		LLVOCachePartition* vo_part = region->getVOCachePartition();
		if(vo_part)
		{
			vo_part->mOctree->balance();
		}
	}
}

/////////////////////////////////////////////////////////////////////////////
// Culling and occlusion testing
/////////////////////////////////////////////////////////////////////////////

//static
F32 LLPipeline::calcPixelArea(LLVector3 center, LLVector3 size, LLCamera &camera)
{
    llassert(!gCubeSnapshot); // shouldn't be doing ANY of this during cube snap shots
	LLVector3 lookAt = center - camera.getOrigin();
	F32 dist = lookAt.length();

	//ramp down distance for nearby objects
	//shrink dist by dist/16.
	if (dist < 16.f)
	{
		dist /= 16.f;
		dist *= dist;
		dist *= 16.f;
	}

	//get area of circle around node
	F32 app_angle = atanf(size.length()/dist);
	F32 radius = app_angle*LLDrawable::sCurPixelAngle;
	return radius*radius * F_PI;
}

//static
F32 LLPipeline::calcPixelArea(const LLVector4a& center, const LLVector4a& size, LLCamera &camera)
{
	LLVector4a origin;
	origin.load3(camera.getOrigin().mV);

	LLVector4a lookAt;
	lookAt.setSub(center, origin);
	F32 dist = lookAt.getLength3().getF32();

	//ramp down distance for nearby objects
	//shrink dist by dist/16.
	if (dist < 16.f)
	{
		dist /= 16.f;
		dist *= dist;
		dist *= 16.f;
	}

	//get area of circle around node
	F32 app_angle = atanf(size.getLength3().getF32()/dist);
	F32 radius = app_angle*LLDrawable::sCurPixelAngle;
	return radius*radius * F_PI;
}

void LLPipeline::grabReferences(LLCullResult& result)
{
	sCull = &result;
}

void LLPipeline::clearReferences()
{
    LL_PROFILE_ZONE_SCOPED_CATEGORY_PIPELINE;
	sCull = NULL;
	mGroupSaveQ1.clear();
}

void check_references(LLSpatialGroup* group, LLDrawable* drawable)
{
	for (LLSpatialGroup::element_iter i = group->getDataBegin(); i != group->getDataEnd(); ++i)
	{
        LLDrawable* drawablep = (LLDrawable*)(*i)->getDrawable();
		if (drawable == drawablep)
		{
			LL_ERRS() << "LLDrawable deleted while actively reference by LLPipeline." << LL_ENDL;
		}
	}			
}

void check_references(LLDrawable* drawable, LLFace* face)
{
	for (S32 i = 0; i < drawable->getNumFaces(); ++i)
	{
		if (drawable->getFace(i) == face)
		{
			LL_ERRS() << "LLFace deleted while actively referenced by LLPipeline." << LL_ENDL;
		}
	}
}

void check_references(LLSpatialGroup* group, LLFace* face)
{
	for (LLSpatialGroup::element_iter i = group->getDataBegin(); i != group->getDataEnd(); ++i)
	{
		LLDrawable* drawable = (LLDrawable*)(*i)->getDrawable();
		if(drawable)
		{
		check_references(drawable, face);
	}			
}
}

void LLPipeline::checkReferences(LLFace* face)
{
#if 0
	if (sCull)
	{
		for (LLCullResult::sg_iterator iter = sCull->beginVisibleGroups(); iter != sCull->endVisibleGroups(); ++iter)
		{
			LLSpatialGroup* group = *iter;
			check_references(group, face);
		}

		for (LLCullResult::sg_iterator iter = sCull->beginAlphaGroups(); iter != sCull->endAlphaGroups(); ++iter)
		{
			LLSpatialGroup* group = *iter;
			check_references(group, face);
		}

		for (LLCullResult::sg_iterator iter = sCull->beginDrawableGroups(); iter != sCull->endDrawableGroups(); ++iter)
		{
			LLSpatialGroup* group = *iter;
			check_references(group, face);
		}

		for (LLCullResult::drawable_iterator iter = sCull->beginVisibleList(); iter != sCull->endVisibleList(); ++iter)
		{
			LLDrawable* drawable = *iter;
			check_references(drawable, face);	
		}
	}
#endif
}

void LLPipeline::checkReferences(LLDrawable* drawable)
{
#if 0
	if (sCull)
	{
		for (LLCullResult::sg_iterator iter = sCull->beginVisibleGroups(); iter != sCull->endVisibleGroups(); ++iter)
		{
			LLSpatialGroup* group = *iter;
			check_references(group, drawable);
		}

		for (LLCullResult::sg_iterator iter = sCull->beginAlphaGroups(); iter != sCull->endAlphaGroups(); ++iter)
		{
			LLSpatialGroup* group = *iter;
			check_references(group, drawable);
		}

		for (LLCullResult::sg_iterator iter = sCull->beginDrawableGroups(); iter != sCull->endDrawableGroups(); ++iter)
		{
			LLSpatialGroup* group = *iter;
			check_references(group, drawable);
		}

		for (LLCullResult::drawable_iterator iter = sCull->beginVisibleList(); iter != sCull->endVisibleList(); ++iter)
		{
			if (drawable == *iter)
			{
				LL_ERRS() << "LLDrawable deleted while actively referenced by LLPipeline." << LL_ENDL;
			}
		}
	}
#endif
}

void check_references(LLSpatialGroup* group, LLDrawInfo* draw_info)
{
	for (LLSpatialGroup::draw_map_t::iterator i = group->mDrawMap.begin(); i != group->mDrawMap.end(); ++i)
	{
		LLSpatialGroup::drawmap_elem_t& draw_vec = i->second;
		for (LLSpatialGroup::drawmap_elem_t::iterator j = draw_vec.begin(); j != draw_vec.end(); ++j)
		{
			LLDrawInfo* params = *j;
			if (params == draw_info)
			{
				LL_ERRS() << "LLDrawInfo deleted while actively referenced by LLPipeline." << LL_ENDL;
			}
		}
	}
}


void LLPipeline::checkReferences(LLDrawInfo* draw_info)
{
#if 0
	if (sCull)
	{
		for (LLCullResult::sg_iterator iter = sCull->beginVisibleGroups(); iter != sCull->endVisibleGroups(); ++iter)
		{
			LLSpatialGroup* group = *iter;
			check_references(group, draw_info);
		}

		for (LLCullResult::sg_iterator iter = sCull->beginAlphaGroups(); iter != sCull->endAlphaGroups(); ++iter)
		{
			LLSpatialGroup* group = *iter;
			check_references(group, draw_info);
		}

		for (LLCullResult::sg_iterator iter = sCull->beginDrawableGroups(); iter != sCull->endDrawableGroups(); ++iter)
		{
			LLSpatialGroup* group = *iter;
			check_references(group, draw_info);
		}
	}
#endif
}

void LLPipeline::checkReferences(LLSpatialGroup* group)
{
#if CHECK_PIPELINE_REFERENCES
	if (sCull)
	{
		for (LLCullResult::sg_iterator iter = sCull->beginVisibleGroups(); iter != sCull->endVisibleGroups(); ++iter)
		{
			if (group == *iter)
			{
				LL_ERRS() << "LLSpatialGroup deleted while actively referenced by LLPipeline." << LL_ENDL;
			}
		}

		for (LLCullResult::sg_iterator iter = sCull->beginAlphaGroups(); iter != sCull->endAlphaGroups(); ++iter)
		{
			if (group == *iter)
			{
				LL_ERRS() << "LLSpatialGroup deleted while actively referenced by LLPipeline." << LL_ENDL;
			}
		}

		for (LLCullResult::sg_iterator iter = sCull->beginDrawableGroups(); iter != sCull->endDrawableGroups(); ++iter)
		{
			if (group == *iter)
			{
				LL_ERRS() << "LLSpatialGroup deleted while actively referenced by LLPipeline." << LL_ENDL;
			}
		}
	}
#endif
}


bool LLPipeline::visibleObjectsInFrustum(LLCamera& camera)
{
	for (LLWorld::region_list_t::const_iterator iter = LLWorld::getInstance()->getRegionList().begin(); 
			iter != LLWorld::getInstance()->getRegionList().end(); ++iter)
	{
		LLViewerRegion* region = *iter;

		for (U32 i = 0; i < LLViewerRegion::NUM_PARTITIONS; i++)
		{
			LLSpatialPartition* part = region->getSpatialPartition(i);
			if (part)
			{
				if (hasRenderType(part->mDrawableType))
				{
					if (part->visibleObjectsInFrustum(camera))
					{
						return true;
					}
				}
			}
		}
	}

	return false;
}

bool LLPipeline::getVisibleExtents(LLCamera& camera, LLVector3& min, LLVector3& max)
{
	const F32 X = 65536.f;

	min = LLVector3(X,X,X);
	max = LLVector3(-X,-X,-X);

	LLViewerCamera::eCameraID saved_camera_id = LLViewerCamera::sCurCameraID;
	LLViewerCamera::sCurCameraID = LLViewerCamera::CAMERA_WORLD;

	bool res = true;

	for (LLWorld::region_list_t::const_iterator iter = LLWorld::getInstance()->getRegionList().begin(); 
			iter != LLWorld::getInstance()->getRegionList().end(); ++iter)
	{
		LLViewerRegion* region = *iter;

		for (U32 i = 0; i < LLViewerRegion::NUM_PARTITIONS; i++)
		{
			LLSpatialPartition* part = region->getSpatialPartition(i);
			if (part)
			{
				if (hasRenderType(part->mDrawableType))
				{
					if (!part->getVisibleExtents(camera, min, max))
					{
						res = false;
					}
				}
			}
		}
	}

	LLViewerCamera::sCurCameraID = saved_camera_id;
	return res;
}

static LLTrace::BlockTimerStatHandle FTM_CULL("Object Culling");

// static
bool LLPipeline::isWaterClip()
{
	return (!sRenderTransparentWater || gCubeSnapshot) && !sRenderingHUDs;
}

void LLPipeline::updateCull(LLCamera& camera, LLCullResult& result, bool hud_attachments)
{
    LL_PROFILE_ZONE_SCOPED_CATEGORY_PIPELINE; //LL_RECORD_BLOCK_TIME(FTM_CULL);
    LL_PROFILE_GPU_ZONE("updateCull"); // should always be zero GPU time, but drop a timer to flush stuff out

	bool water_clip = isWaterClip();

    if (water_clip)
    {
        
        LLVector3 pnorm;

        F32 water_height = LLEnvironment::instance().getWaterHeight();

        if (sUnderWaterRender)
        {
            //camera is below water, cull above water
            pnorm.setVec(0, 0, 1);
        }
        else
        {
            //camera is above water, cull below water
            pnorm = LLVector3(0, 0, -1);
        }
        
        LLPlane plane;
        plane.setVec(LLVector3(0, 0, water_height), pnorm);

        camera.setUserClipPlane(plane);
    }
    else
    {
        camera.disableUserClipPlane();
    }

	grabReferences(result);

	sCull->clear();

	for (LLWorld::region_list_t::const_iterator iter = LLWorld::getInstance()->getRegionList().begin(); 
			iter != LLWorld::getInstance()->getRegionList().end(); ++iter)
	{
		LLViewerRegion* region = *iter;

		for (U32 i = 0; i < LLViewerRegion::NUM_PARTITIONS; i++)
		{
			LLSpatialPartition* part = region->getSpatialPartition(i);
			if (part)
			{
				if (!hud_attachments ? LLViewerRegion::PARTITION_BRIDGE == i || hasRenderType(part->mDrawableType) : hasRenderType(part->mDrawableType))
				{
				    part->cull(camera);
				}
			}
		}

		//scan the VO Cache tree
		LLVOCachePartition* vo_part = region->getVOCachePartition();
		if(vo_part)
		{
			// <FS:Beq> Fix area search again
			//vo_part->cull(camera, sUseOcclusion > 0);
			vo_part->cull(camera, sUseOcclusion > 0 && !gAgent.getFSAreaSearchActive());
		}
	}

	if (hasRenderType(LLPipeline::RENDER_TYPE_SKY) && 
		gSky.mVOSkyp.notNull() && 
		gSky.mVOSkyp->mDrawable.notNull())
	{
		gSky.mVOSkyp->mDrawable->setVisible(camera);
		sCull->pushDrawable(gSky.mVOSkyp->mDrawable);
		gSky.updateCull();
		stop_glerror();
	}

    if (hasRenderType(LLPipeline::RENDER_TYPE_WL_SKY) && 
        gPipeline.canUseWindLightShaders() &&
        gSky.mVOWLSkyp.notNull() && 
        gSky.mVOWLSkyp->mDrawable.notNull())
    {
        gSky.mVOWLSkyp->mDrawable->setVisible(camera);
        sCull->pushDrawable(gSky.mVOWLSkyp->mDrawable);
    }
}

void LLPipeline::markNotCulled(LLSpatialGroup* group, LLCamera& camera)
{
	if (group->isEmpty())
	{ 
		return;
	}
	
	group->setVisible();

	if (LLViewerCamera::sCurCameraID == LLViewerCamera::CAMERA_WORLD && !gCubeSnapshot)
	{
		group->updateDistance(camera);
	}
	
	assertInitialized();
	
	if (!group->getSpatialPartition()->mRenderByGroup)
	{ //render by drawable
		sCull->pushDrawableGroup(group);
	}
	else
	{   //render by group
		sCull->pushVisibleGroup(group);
	}

    if (group->needsUpdate() ||
        group->getVisible(LLViewerCamera::sCurCameraID) < LLDrawable::getCurrentFrame() - 1)
    {
        // include this group in occlusion groups, not because it is an occluder, but because we want to run
        // an occlusion query to find out if it's an occluder
        markOccluder(group);
    }
	mNumVisibleNodes++;
}

void LLPipeline::markOccluder(LLSpatialGroup* group)
{
	if (sUseOcclusion > 1 && group && !group->isOcclusionState(LLSpatialGroup::ACTIVE_OCCLUSION))
	{
		LLSpatialGroup* parent = group->getParent();

		if (!parent || !parent->isOcclusionState(LLSpatialGroup::OCCLUDED))
		{ //only mark top most occluders as active occlusion
			sCull->pushOcclusionGroup(group);
			group->setOcclusionState(LLSpatialGroup::ACTIVE_OCCLUSION);
				
			if (parent && 
				!parent->isOcclusionState(LLSpatialGroup::ACTIVE_OCCLUSION) &&
				parent->getElementCount() == 0 &&
				parent->needsUpdate())
			{
				sCull->pushOcclusionGroup(group);
				parent->setOcclusionState(LLSpatialGroup::ACTIVE_OCCLUSION);
			}
		}
	}
}

void LLPipeline::doOcclusion(LLCamera& camera)
{
    LL_PROFILE_ZONE_SCOPED_CATEGORY_PIPELINE;
    LL_PROFILE_GPU_ZONE("doOcclusion");
    llassert(!gCubeSnapshot);

    if (sReflectionProbesEnabled && sUseOcclusion > 1 && !LLPipeline::sShadowRender && !gCubeSnapshot)
    {
        gGL.setColorMask(false, false);
        LLGLDepthTest depth(GL_TRUE, GL_FALSE);
        LLGLDisable cull(GL_CULL_FACE);

        gOcclusionCubeProgram.bind();

        if (mCubeVB.isNull())
        { //cube VB will be used for issuing occlusion queries
            mCubeVB = ll_create_cube_vb(LLVertexBuffer::MAP_VERTEX);
        }
        mCubeVB->setBuffer();

        mReflectionMapManager.doOcclusion();
        gOcclusionCubeProgram.unbind();

        gGL.setColorMask(true, true);
    }

    if (LLPipeline::sUseOcclusion > 1 &&
		(sCull->hasOcclusionGroups() || LLVOCachePartition::sNeedsOcclusionCheck))
	{
		LLVertexBuffer::unbind();

		gGL.setColorMask(false, false);

		LLGLDisable blend(GL_BLEND);
		gGL.getTexUnit(0)->unbind(LLTexUnit::TT_TEXTURE);
		LLGLDepthTest depth(GL_TRUE, GL_FALSE);

		LLGLDisable cull(GL_CULL_FACE);

        gOcclusionCubeProgram.bind();

		if (mCubeVB.isNull())
		{ //cube VB will be used for issuing occlusion queries
			mCubeVB = ll_create_cube_vb(LLVertexBuffer::MAP_VERTEX);
		}
		mCubeVB->setBuffer();

		for (LLCullResult::sg_iterator iter = sCull->beginOcclusionGroups(); iter != sCull->endOcclusionGroups(); ++iter)
		{
			LLSpatialGroup* group = *iter;
            if (!group->isDead())
            {
                group->doOcclusion(&camera);
                group->clearOcclusionState(LLSpatialGroup::ACTIVE_OCCLUSION);
            }
		}
	
		//apply occlusion culling to object cache tree
		for (LLWorld::region_list_t::const_iterator iter = LLWorld::getInstance()->getRegionList().begin(); 
			iter != LLWorld::getInstance()->getRegionList().end(); ++iter)
		{
			LLVOCachePartition* vo_part = (*iter)->getVOCachePartition();
			if(vo_part)
			{
				vo_part->processOccluders(&camera);
			}
		}

		gGL.setColorMask(true, true);
	}
}
	
bool LLPipeline::updateDrawableGeom(LLDrawable* drawablep)
{
	bool update_complete = drawablep->updateGeometry();
	if (update_complete && assertInitialized())
	{
		drawablep->setState(LLDrawable::BUILT);
	}
	return update_complete;
}

void LLPipeline::updateGL()
{
    LL_PROFILE_ZONE_SCOPED_CATEGORY_PIPELINE;
	{
		while (!LLGLUpdate::sGLQ.empty())
		{
			LLGLUpdate* glu = LLGLUpdate::sGLQ.front();
			glu->updateGL();
			glu->mInQ = FALSE;
			LLGLUpdate::sGLQ.pop_front();
		}
	}
}

void LLPipeline::clearRebuildGroups()
{
    LL_PROFILE_ZONE_SCOPED_CATEGORY_PIPELINE;
	LLSpatialGroup::sg_vector_t	hudGroups;

	mGroupQ1Locked = true;
	// Iterate through all drawables on the priority build queue,
	for (LLSpatialGroup::sg_vector_t::iterator iter = mGroupQ1.begin();
		 iter != mGroupQ1.end(); ++iter)
	{
		LLSpatialGroup* group = *iter;

		// If the group contains HUD objects, save the group
		if (group->isHUDGroup())
		{
			hudGroups.push_back(group);
		}
		// Else, no HUD objects so clear the build state
		else
		{
			group->clearState(LLSpatialGroup::IN_BUILD_Q1);
		}
	}

	// Clear the group
	mGroupQ1.clear();

	// Copy the saved HUD groups back in
	mGroupQ1.assign(hudGroups.begin(), hudGroups.end());
	mGroupQ1Locked = false;
}

void LLPipeline::clearRebuildDrawables()
{
	// Clear all drawables on the priority build queue,
	for (LLDrawable::drawable_list_t::iterator iter = mBuildQ1.begin();
		 iter != mBuildQ1.end(); ++iter)
	{
		LLDrawable* drawablep = *iter;
		if (drawablep && !drawablep->isDead())
		{
			drawablep->clearState(LLDrawable::IN_REBUILD_Q);
		}
	}
	mBuildQ1.clear();

	//clear all moving bridges
	for (LLDrawable::drawable_vector_t::iterator iter = mMovedBridge.begin();
		 iter != mMovedBridge.end(); ++iter)
	{
		LLDrawable *drawablep = *iter;
		drawablep->clearState(LLDrawable::EARLY_MOVE | LLDrawable::MOVE_UNDAMPED | LLDrawable::ON_MOVE_LIST | LLDrawable::ANIMATED_CHILD);
	}
	mMovedBridge.clear();

	//clear all moving drawables
	for (LLDrawable::drawable_vector_t::iterator iter = mMovedList.begin();
		 iter != mMovedList.end(); ++iter)
	{
		LLDrawable *drawablep = *iter;
		drawablep->clearState(LLDrawable::EARLY_MOVE | LLDrawable::MOVE_UNDAMPED | LLDrawable::ON_MOVE_LIST | LLDrawable::ANIMATED_CHILD);
	}
	mMovedList.clear();

    for (LLDrawable::drawable_vector_t::iterator iter = mShiftList.begin();
        iter != mShiftList.end(); ++iter)
    {
        LLDrawable *drawablep = *iter;
        drawablep->clearState(LLDrawable::EARLY_MOVE | LLDrawable::MOVE_UNDAMPED | LLDrawable::ON_MOVE_LIST | LLDrawable::ANIMATED_CHILD | LLDrawable::ON_SHIFT_LIST);
    }
    mShiftList.clear();
}

void LLPipeline::rebuildPriorityGroups()
{
    LL_PROFILE_ZONE_SCOPED_CATEGORY_PIPELINE;
    LL_PROFILE_GPU_ZONE("rebuildPriorityGroups");

	LLTimer update_timer;
	assertInitialized();

	gMeshRepo.notifyLoadedMeshes();

	mGroupQ1Locked = true;
	// Iterate through all drawables on the priority build queue,
	for (LLSpatialGroup::sg_vector_t::iterator iter = mGroupQ1.begin();
		 iter != mGroupQ1.end(); ++iter)
	{
		LLSpatialGroup* group = *iter;
		group->rebuildGeom();
		group->clearState(LLSpatialGroup::IN_BUILD_Q1);
	}

	mGroupSaveQ1 = mGroupQ1;
	mGroupQ1.clear();
	mGroupQ1Locked = false;

}

void LLPipeline::updateGeom(F32 max_dtime)
{
	LLTimer update_timer;
	LLPointer<LLDrawable> drawablep;

	LL_RECORD_BLOCK_TIME(FTM_GEO_UPDATE);
    if (gCubeSnapshot)
    {
        return;
    }

	assertInitialized();

	// notify various object types to reset internal cost metrics, etc.
	// for now, only LLVOVolume does this to throttle LOD changes
	LLVOVolume::preUpdateGeom();

	// Iterate through all drawables on the priority build queue,
	for (LLDrawable::drawable_list_t::iterator iter = mBuildQ1.begin();
		 iter != mBuildQ1.end();)
	{
		LLDrawable::drawable_list_t::iterator curiter = iter++;
		LLDrawable* drawablep = *curiter;
		if (drawablep && !drawablep->isDead())
		{
			if (drawablep->isUnload())
			{
				drawablep->unload();
				drawablep->clearState(LLDrawable::FOR_UNLOAD);
			}

			if (updateDrawableGeom(drawablep))
			{
				drawablep->clearState(LLDrawable::IN_REBUILD_Q);
				mBuildQ1.erase(curiter);
			}
		}
		else
		{
			mBuildQ1.erase(curiter);
		}
	}

	updateMovedList(mMovedBridge);
}

void LLPipeline::markVisible(LLDrawable *drawablep, LLCamera& camera)
{
	if(drawablep && !drawablep->isDead())
	{
		if (drawablep->isSpatialBridge())
		{
			const LLDrawable* root = ((LLSpatialBridge*) drawablep)->mDrawable;
			llassert(root); // trying to catch a bad assumption
					
			if (root && //  // this test may not be needed, see above
					root->getVObj()->isAttachment())
			{
				LLDrawable* rootparent = root->getParent();
				if (rootparent) // this IS sometimes NULL
				{
					LLViewerObject *vobj = rootparent->getVObj();
					llassert(vobj); // trying to catch a bad assumption
					if (vobj) // this test may not be needed, see above
					{
						LLVOAvatar* av = vobj->asAvatar();
						if (av &&
							((!sImpostorRender && av->isImpostor()) //ignore impostor flag during impostor pass
							 //|| av->isInMuteList() // <FS:Ansariel> Partially undo MAINT-5700: Draw imposter for muted avatars
							 || (LLVOAvatar::AOA_JELLYDOLL == av->getOverallAppearance() && !av->needsImpostorUpdate()) ))
						{
							return;
						}
					}
				}
			}
			sCull->pushBridge((LLSpatialBridge*) drawablep);
		}
		else
		{
		
			sCull->pushDrawable(drawablep);
		}

		drawablep->setVisible(camera);
	}
}

void LLPipeline::markMoved(LLDrawable *drawablep, bool damped_motion)
{
	if (!drawablep)
	{
		//LL_ERRS() << "Sending null drawable to moved list!" << LL_ENDL;
		return;
	}
	
	if (drawablep->isDead())
	{
		LL_WARNS() << "Marking NULL or dead drawable moved!" << LL_ENDL;
		return;
	}
	
	if (drawablep->getParent()) 
	{
		//ensure that parent drawables are moved first
		markMoved(drawablep->getParent(), damped_motion);
	}

	assertInitialized();

	if (!drawablep->isState(LLDrawable::ON_MOVE_LIST))
	{
		if (drawablep->isSpatialBridge())
		{
			mMovedBridge.push_back(drawablep);
		}
		else
		{
			mMovedList.push_back(drawablep);
		}
		drawablep->setState(LLDrawable::ON_MOVE_LIST);
	}
	if (! damped_motion)
	{
		drawablep->setState(LLDrawable::MOVE_UNDAMPED); // UNDAMPED trumps DAMPED
	}
	else if (drawablep->isState(LLDrawable::MOVE_UNDAMPED))
	{
		drawablep->clearState(LLDrawable::MOVE_UNDAMPED);
	}
}

void LLPipeline::markShift(LLDrawable *drawablep)
{
	if (!drawablep || drawablep->isDead())
	{
		return;
	}

	assertInitialized();

	if (!drawablep->isState(LLDrawable::ON_SHIFT_LIST))
	{
		drawablep->getVObj()->setChanged(LLXform::SHIFTED | LLXform::SILHOUETTE);
		if (drawablep->getParent()) 
		{
			markShift(drawablep->getParent());
		}
		mShiftList.push_back(drawablep);
		drawablep->setState(LLDrawable::ON_SHIFT_LIST);
	}
}

void LLPipeline::shiftObjects(const LLVector3 &offset)
{
    LL_PROFILE_ZONE_SCOPED_CATEGORY_PIPELINE;
	assertInitialized();

	glClear(GL_DEPTH_BUFFER_BIT);
	gDepthDirty = true;
		
	LLVector4a offseta;
	offseta.load3(offset.mV);

	for (LLDrawable::drawable_vector_t::iterator iter = mShiftList.begin();
			iter != mShiftList.end(); iter++)
	{
		LLDrawable *drawablep = *iter;
		if (drawablep->isDead())
		{
			continue;
		}	
		drawablep->shiftPos(offseta);	
		drawablep->clearState(LLDrawable::ON_SHIFT_LIST);
	}
	mShiftList.resize(0);
	
	for (LLWorld::region_list_t::const_iterator iter = LLWorld::getInstance()->getRegionList().begin(); 
			iter != LLWorld::getInstance()->getRegionList().end(); ++iter)
	{
		LLViewerRegion* region = *iter;
		for (U32 i = 0; i < LLViewerRegion::NUM_PARTITIONS; i++)
		{
			LLSpatialPartition* part = region->getSpatialPartition(i);
			if (part)
			{
				part->shift(offseta);
			}
		}
	}

    mReflectionMapManager.shift(offseta);

	LLHUDText::shiftAll(offset);
	LLHUDNameTag::shiftAll(offset);

	display_update_camera();
}

void LLPipeline::markTextured(LLDrawable *drawablep)
{
	if (drawablep && !drawablep->isDead() && assertInitialized())
	{
		mRetexturedList.insert(drawablep);
	}
}

void LLPipeline::markGLRebuild(LLGLUpdate* glu)
{
	if (glu && !glu->mInQ)
	{
		LLGLUpdate::sGLQ.push_back(glu);
		glu->mInQ = TRUE;
	}
}

void LLPipeline::markPartitionMove(LLDrawable* drawable)
{
	if (!drawable->isState(LLDrawable::PARTITION_MOVE) && 
		!drawable->getPositionGroup().equals3(LLVector4a::getZero()))
	{
		drawable->setState(LLDrawable::PARTITION_MOVE);
		mPartitionQ.push_back(drawable);
	}
}

void LLPipeline::processPartitionQ()
{
    LL_PROFILE_ZONE_SCOPED_CATEGORY_PIPELINE;

	// <FS:ND> A vector is much better suited for the use case of mPartitionQ
	// for (LLDrawable::drawable_list_t::iterator iter = mPartitionQ.begin(); iter != mPartitionQ.end(); ++iter)
	for (LLDrawable::drawable_vector_t::iterator iter = mPartitionQ.begin(); iter != mPartitionQ.end(); ++iter)
	// </FS:ND>
	{
		LLDrawable* drawable = *iter;
		if (!drawable->isDead())
		{
			drawable->updateBinRadius();
			drawable->movePartition();
		}
		drawable->clearState(LLDrawable::PARTITION_MOVE);
	}

	mPartitionQ.clear();
}

void LLPipeline::markMeshDirty(LLSpatialGroup* group)
{
	mMeshDirtyGroup.push_back(group);
}

void LLPipeline::markRebuild(LLSpatialGroup* group)
{
	if (group && !group->isDead() && group->getSpatialPartition())
	{
		if (!group->hasState(LLSpatialGroup::IN_BUILD_Q1))
		{
			llassert_always(!mGroupQ1Locked);

			mGroupQ1.push_back(group);
			group->setState(LLSpatialGroup::IN_BUILD_Q1);
		}
	}
}

void LLPipeline::markRebuild(LLDrawable *drawablep, LLDrawable::EDrawableFlags flag)
{
	if (drawablep && !drawablep->isDead() && assertInitialized())
	{
		if (!drawablep->isState(LLDrawable::IN_REBUILD_Q))
		{
			mBuildQ1.push_back(drawablep);
			drawablep->setState(LLDrawable::IN_REBUILD_Q); // mark drawable as being in priority queue
		}

        // <FS:Ansariel> FIRE-16485: Crash when calling texture refresh on an object that has a blacklisted copy
        //if (flag & (LLDrawable::REBUILD_VOLUME | LLDrawable::REBUILD_POSITION))
        if ((flag & (LLDrawable::REBUILD_VOLUME | LLDrawable::REBUILD_POSITION)) && drawablep->getVObj().notNull())
        // </FS:Ansariel>
		{
			drawablep->getVObj()->setChanged(LLXform::SILHOUETTE);
		}
		drawablep->setState(flag);
	}
}

void LLPipeline::stateSort(LLCamera& camera, LLCullResult &result)
{
    LL_PROFILE_ZONE_SCOPED_CATEGORY_PIPELINE;
    LL_PROFILE_GPU_ZONE("stateSort");

	if (hasAnyRenderType(LLPipeline::RENDER_TYPE_AVATAR,
					  LLPipeline::RENDER_TYPE_CONTROL_AV,
					  LLPipeline::RENDER_TYPE_TERRAIN,
					  LLPipeline::RENDER_TYPE_TREE,
					  LLPipeline::RENDER_TYPE_SKY,
					  LLPipeline::RENDER_TYPE_VOIDWATER,
					  LLPipeline::RENDER_TYPE_WATER,
					  LLPipeline::END_RENDER_TYPES))
	{
		//clear faces from face pools
		gPipeline.resetDrawOrders();
	}

	//LLVertexBuffer::unbind();

	grabReferences(result);
	{
		LL_PROFILE_ZONE_NAMED_CATEGORY_PIPELINE("checkOcclusionAndRebuildMesh");
	for (LLCullResult::sg_iterator iter = sCull->beginDrawableGroups(); iter != sCull->endDrawableGroups(); ++iter)
	{
		LLSpatialGroup* group = *iter;
        if (group->isDead())
        {
            continue;
        }
		group->checkOcclusion();
		if (sUseOcclusion > 1 && group->isOcclusionState(LLSpatialGroup::OCCLUDED))
		{
			markOccluder(group);
		}
		else
		{
			group->setVisible();
			for (LLSpatialGroup::element_iter i = group->getDataBegin(); i != group->getDataEnd(); ++i)
			{
                LLDrawable* drawablep = (LLDrawable*)(*i)->getDrawable();
				markVisible(drawablep, camera);
			}

			{ //rebuild mesh as soon as we know it's visible
				group->rebuildMesh();
			}
		}
	}
	}

	if (LLViewerCamera::sCurCameraID == LLViewerCamera::CAMERA_WORLD && !gCubeSnapshot)
	{
		LL_PROFILE_ZONE_NAMED_CATEGORY_PIPELINE("WorldCamera");
		LLSpatialGroup* last_group = NULL;
		BOOL fov_changed = LLViewerCamera::getInstance()->isDefaultFOVChanged();
		for (LLCullResult::bridge_iterator i = sCull->beginVisibleBridge(); i != sCull->endVisibleBridge(); ++i)
		{
			LLCullResult::bridge_iterator cur_iter = i;
			LLSpatialBridge* bridge = *cur_iter;
			LLSpatialGroup* group = bridge->getSpatialGroup();

			if (last_group == NULL)
			{
				last_group = group;
			}

			if (!bridge->isDead() && group && !group->isOcclusionState(LLSpatialGroup::OCCLUDED))
			{
				stateSort(bridge, camera, fov_changed);
			}

			if (LLViewerCamera::sCurCameraID == LLViewerCamera::CAMERA_WORLD &&
				last_group != group && last_group->changeLOD())
			{
				last_group->mLastUpdateDistance = last_group->mDistance;
			}

			last_group = group;
		}

		if (LLViewerCamera::sCurCameraID == LLViewerCamera::CAMERA_WORLD &&
			last_group && last_group->changeLOD())
		{
			last_group->mLastUpdateDistance = last_group->mDistance;
		}
	}
	{
		LL_PROFILE_ZONE_NAMED_CATEGORY_PIPELINE("StateSort: visible groups");
	for (LLCullResult::sg_iterator iter = sCull->beginVisibleGroups(); iter != sCull->endVisibleGroups(); ++iter)
	{
		LLSpatialGroup* group = *iter;
        if (group->isDead())
        {
            continue;
        }
		group->checkOcclusion();
		if (sUseOcclusion > 1 && group->isOcclusionState(LLSpatialGroup::OCCLUDED))
		{
			markOccluder(group);
		}
		else
		{
			group->setVisible();
			stateSort(group, camera);

			{ //rebuild mesh as soon as we know it's visible
				group->rebuildMesh();
			}
		}
	}}
	
	{
		LL_PROFILE_ZONE_NAMED_CATEGORY_DRAWABLE("stateSort"); // LL_RECORD_BLOCK_TIME(FTM_STATESORT_DRAWABLE);
		for (LLCullResult::drawable_iterator iter = sCull->beginVisibleList();
			 iter != sCull->endVisibleList(); ++iter)
		{
			LLDrawable *drawablep = *iter;
			if (!drawablep->isDead())
			{
				stateSort(drawablep, camera);
			}
		}
	}
		
	postSort(camera);	
}

void LLPipeline::stateSort(LLSpatialGroup* group, LLCamera& camera)
{
	if (group->changeLOD())
	{
		for (LLSpatialGroup::element_iter i = group->getDataBegin(); i != group->getDataEnd(); ++i)
		{
            LLDrawable* drawablep = (LLDrawable*)(*i)->getDrawable();            
			stateSort(drawablep, camera);
		}

		if (LLViewerCamera::sCurCameraID == LLViewerCamera::CAMERA_WORLD && !gCubeSnapshot)
		{ //avoid redundant stateSort calls
			group->mLastUpdateDistance = group->mDistance;
		}
	}
}

void LLPipeline::stateSort(LLSpatialBridge* bridge, LLCamera& camera, BOOL fov_changed)
{
    LL_PROFILE_ZONE_SCOPED_CATEGORY_PIPELINE;
    if (bridge->getSpatialGroup()->changeLOD() || fov_changed)
	{
		bool force_update = false;
		bridge->updateDistance(camera, force_update);
	}
}

void LLPipeline::stateSort(LLDrawable* drawablep, LLCamera& camera)
{
    LL_PROFILE_ZONE_SCOPED_CATEGORY_PIPELINE;
    if (!drawablep
		|| drawablep->isDead() 
		|| !hasRenderType(drawablep->getRenderType()))
	{
		return;
	}
	
    // SL-11353
    // ignore our own geo when rendering spotlight shadowmaps...
    // 
    if (RenderSpotLight && drawablep == RenderSpotLight)
    {
        return;
    }

	if (LLSelectMgr::getInstance()->mHideSelectedObjects)
	{
//		if (drawablep->getVObj().notNull() &&
//			drawablep->getVObj()->isSelected())
// [RLVa:KB] - Checked: 2010-09-28 (RLVa-1.2.1f) | Modified: RLVa-1.2.1f
		const LLViewerObject* pObj = drawablep->getVObj();
		if ( (pObj) && (pObj->isSelected()) && 
			 ( (!RlvActions::isRlvEnabled()) || 
			   ( ((!pObj->isHUDAttachment()) || (!gRlvAttachmentLocks.isLockedAttachment(pObj->getRootEdit()))) && 
				 (RlvActions::canEdit(pObj)) ) ) )
// [/RVLa:KB]
		{
			return;
		}
	}

	if (drawablep->isAvatar())
	{ //don't draw avatars beyond render distance or if we don't have a spatial group.
		if ((drawablep->getSpatialGroup() == NULL) || 
			(drawablep->getSpatialGroup()->mDistance > LLVOAvatar::sRenderDistance))
		{
			return;
		}

		LLVOAvatar* avatarp = (LLVOAvatar*) drawablep->getVObj().get();
		if (!avatarp->isVisible())
		{
			return;
		}
	}

	assertInitialized();

	if (hasRenderType(drawablep->mRenderType))
	{
		if (!drawablep->isState(LLDrawable::INVISIBLE|LLDrawable::FORCE_INVISIBLE))
		{
			drawablep->setVisible(camera, NULL, FALSE);
		}
	}

	if (LLViewerCamera::sCurCameraID == LLViewerCamera::CAMERA_WORLD && !gCubeSnapshot)
	{
		//if (drawablep->isVisible()) isVisible() check here is redundant, if it wasn't visible, it wouldn't be here
		{
			if (!drawablep->isActive())
			{
				bool force_update = false;
				drawablep->updateDistance(camera, force_update);
			}
			else if (drawablep->isAvatar())
			{
				bool force_update = false;
				drawablep->updateDistance(camera, force_update); // calls vobj->updateLOD() which calls LLVOAvatar::updateVisibility()
			}
		}
	}

	if (!drawablep->getVOVolume())
	{
		for (LLDrawable::face_list_t::iterator iter = drawablep->mFaces.begin();
				iter != drawablep->mFaces.end(); iter++)
		{
			LLFace* facep = *iter;

			if (facep->hasGeometry())
			{
				if (facep->getPool())
				{
					facep->getPool()->enqueue(facep);
				}
				else
				{
					break;
				}
			}
		}
	}
	
	mNumVisibleFaces += drawablep->getNumFaces();
}


void forAllDrawables(LLCullResult::sg_iterator begin, 
					 LLCullResult::sg_iterator end,
					 void (*func)(LLDrawable*))
{
	for (LLCullResult::sg_iterator i = begin; i != end; ++i)
	{
        LLSpatialGroup* group = *i;
        if (group->isDead())
        {
            continue;
        }
		for (LLSpatialGroup::element_iter j = group->getDataBegin(); j != group->getDataEnd(); ++j)
		{
			if((*j)->hasDrawable())
			{
				func((LLDrawable*)(*j)->getDrawable());	
			}
		}
	}
}

void LLPipeline::forAllVisibleDrawables(void (*func)(LLDrawable*))
{
	forAllDrawables(sCull->beginDrawableGroups(), sCull->endDrawableGroups(), func);
	forAllDrawables(sCull->beginVisibleGroups(), sCull->endVisibleGroups(), func);
}

//function for creating scripted beacons
void renderScriptedBeacons(LLDrawable* drawablep)
{
	LLViewerObject *vobj = drawablep->getVObj();
	if (vobj 
		&& !vobj->isAvatar() 
		&& !vobj->getParent()
		&& vobj->flagScripted())
	{
		if (gPipeline.sRenderBeacons)
		{
			gObjectList.addDebugBeacon(vobj->getPositionAgent(), "", LLColor4(1.f, 0.f, 0.f, 0.5f), LLColor4(1.f, 1.f, 1.f, 0.5f), LLPipeline::DebugBeaconLineWidth);
		}

		if (gPipeline.sRenderHighlight)
		{
			S32 face_id;
			S32 count = drawablep->getNumFaces();
			for (face_id = 0; face_id < count; face_id++)
			{
				LLFace * facep = drawablep->getFace(face_id);
				if (facep) 
				{
					gPipeline.mHighlightFaces.push_back(facep);
				}
			}
		}
	}
}

void renderScriptedTouchBeacons(LLDrawable *drawablep)
{
    LLViewerObject *vobj = drawablep->getVObj();
    if (vobj && !vobj->isAvatar() && !vobj->getParent() && vobj->flagScripted() && vobj->flagHandleTouch())
    {
        if (gPipeline.sRenderBeacons)
        {
            gObjectList.addDebugBeacon(vobj->getPositionAgent(), "", LLColor4(1.f, 0.f, 0.f, 0.5f), LLColor4(1.f, 1.f, 1.f, 0.5f),
                                       LLPipeline::DebugBeaconLineWidth);
        }

        if (gPipeline.sRenderHighlight)
        {
            S32 face_id;
            S32 count = drawablep->getNumFaces();
            for (face_id = 0; face_id < count; face_id++)
            {
                LLFace *facep = drawablep->getFace(face_id);
                if (facep)
                {
                    gPipeline.mHighlightFaces.push_back(facep);
                }
            }
        }
    }
}

void renderPhysicalBeacons(LLDrawable *drawablep)
{
    LLViewerObject *vobj = drawablep->getVObj();
    if (vobj &&
        !vobj->isAvatar()
        //&& !vobj->getParent()
        && vobj->flagUsePhysics())
    {
        if (gPipeline.sRenderBeacons)
        {
            gObjectList.addDebugBeacon(vobj->getPositionAgent(), "", LLColor4(0.f, 1.f, 0.f, 0.5f), LLColor4(1.f, 1.f, 1.f, 0.5f),
                                       LLPipeline::DebugBeaconLineWidth);
        }

        if (gPipeline.sRenderHighlight)
        {
            S32 face_id;
            S32 count = drawablep->getNumFaces();
            for (face_id = 0; face_id < count; face_id++)
            {
                LLFace *facep = drawablep->getFace(face_id);
                if (facep)
                {
                    gPipeline.mHighlightFaces.push_back(facep);
                }
            }
        }
    }
}

void renderMOAPBeacons(LLDrawable *drawablep)
{
    LLViewerObject *vobj = drawablep->getVObj();

    if (!vobj || vobj->isAvatar())
        return;

    bool beacon  = false;
    U8   tecount = vobj->getNumTEs();
    for (int x = 0; x < tecount; x++)
    {
        if (vobj->getTEref(x).hasMedia())
        {
            beacon = true;
            break;
        }
    }
    if (beacon)
    {
        if (gPipeline.sRenderBeacons)
        {
            gObjectList.addDebugBeacon(vobj->getPositionAgent(), "", LLColor4(1.f, 1.f, 1.f, 0.5f), LLColor4(1.f, 1.f, 1.f, 0.5f),
                                       LLPipeline::DebugBeaconLineWidth);
        }

        if (gPipeline.sRenderHighlight)
        {
            S32 face_id;
            S32 count = drawablep->getNumFaces();
            for (face_id = 0; face_id < count; face_id++)
            {
                LLFace *facep = drawablep->getFace(face_id);
                if (facep)
                {
                    gPipeline.mHighlightFaces.push_back(facep);
                }
            }
        }
    }
}

void renderParticleBeacons(LLDrawable *drawablep)
{
    // Look for attachments, objects, etc.
    LLViewerObject *vobj = drawablep->getVObj();
    if (vobj && vobj->isParticleSource())
    {
        if (gPipeline.sRenderBeacons)
        {
            LLColor4 light_blue(0.5f, 0.5f, 1.f, 0.5f);
            gObjectList.addDebugBeacon(vobj->getPositionAgent(), "", light_blue, LLColor4(1.f, 1.f, 1.f, 0.5f),
                                       LLPipeline::DebugBeaconLineWidth);
        }

        if (gPipeline.sRenderHighlight)
        {
            S32 face_id;
            S32 count = drawablep->getNumFaces();
            for (face_id = 0; face_id < count; face_id++)
            {
                LLFace *facep = drawablep->getFace(face_id);
                if (facep)
                {
                    gPipeline.mHighlightFaces.push_back(facep);
                }
            }
        }
    }
}

void renderSoundHighlights(LLDrawable *drawablep)
{
    // Look for attachments, objects, etc.
    LLViewerObject *vobj = drawablep->getVObj();
    if (vobj && vobj->isAudioSource())
    {
        if (gPipeline.sRenderHighlight)
        {
            S32 face_id;
            S32 count = drawablep->getNumFaces();
            for (face_id = 0; face_id < count; face_id++)
            {
                LLFace *facep = drawablep->getFace(face_id);
                if (facep)
                {
                    gPipeline.mHighlightFaces.push_back(facep);
                }
            }
        }
    }
}

void LLPipeline::postSort(LLCamera &camera)
{
    LL_PROFILE_ZONE_SCOPED_CATEGORY_PIPELINE;

    assertInitialized();
    sVolumeSAFrame = 0.f; //ZK LBG

    LL_PUSH_CALLSTACKS();

    if (!gCubeSnapshot)
    {
        // rebuild drawable geometry
        for (LLCullResult::sg_iterator i = sCull->beginDrawableGroups(); i != sCull->endDrawableGroups(); ++i)
        {
            LLSpatialGroup *group = *i;
            if (group->isDead())
            {
                continue;
            }
            if (!sUseOcclusion || !group->isOcclusionState(LLSpatialGroup::OCCLUDED))
            {
                group->rebuildGeom();
            }
        }
        LL_PUSH_CALLSTACKS();
        // rebuild groups
        sCull->assertDrawMapsEmpty();

        rebuildPriorityGroups();
    }

    LL_PUSH_CALLSTACKS();

    // build render map
    {
        LL_PROFILE_ZONE_NAMED_CATEGORY_PIPELINE("build render map");
    for (LLCullResult::sg_iterator i = sCull->beginVisibleGroups(); i != sCull->endVisibleGroups(); ++i)
    {
        LLSpatialGroup *group = *i;

        if (group->isDead())
        {
            continue;
        }

        if ((sUseOcclusion && group->isOcclusionState(LLSpatialGroup::OCCLUDED)) ||
            (RenderAutoHideSurfaceAreaLimit > 0.f &&
             group->mSurfaceArea > RenderAutoHideSurfaceAreaLimit * llmax(group->mObjectBoxSize, 10.f)))
        {
            continue;
        }

        if (group->hasState(LLSpatialGroup::NEW_DRAWINFO) && group->hasState(LLSpatialGroup::GEOM_DIRTY) && !gCubeSnapshot)
        {  // no way this group is going to be drawable without a rebuild
            group->rebuildGeom();
        }

        for (LLSpatialGroup::draw_map_t::iterator j = group->mDrawMap.begin(); j != group->mDrawMap.end(); ++j)
        {
            LLSpatialGroup::drawmap_elem_t &src_vec = j->second;
            if (!hasRenderType(j->first))
            {
                continue;
            }

            for (LLSpatialGroup::drawmap_elem_t::iterator k = src_vec.begin(); k != src_vec.end(); ++k)
            {
                LLDrawInfo *info = *k;

                sCull->pushDrawInfo(j->first, info);
                if (!sShadowRender && !sReflectionRender && !gCubeSnapshot)
                {
                    addTrianglesDrawn(info->mCount);
                }
            }
        }

        if (hasRenderType(LLPipeline::RENDER_TYPE_PASS_ALPHA))
        {
            LL_PROFILE_ZONE_NAMED_CATEGORY_PIPELINE("Collect Alpha groups");
            LLSpatialGroup::draw_map_t::iterator alpha = group->mDrawMap.find(LLRenderPass::PASS_ALPHA);

            if (alpha != group->mDrawMap.end())
            {  // store alpha groups for sorting
                LLSpatialBridge *bridge = group->getSpatialPartition()->asBridge();
                if (LLViewerCamera::sCurCameraID == LLViewerCamera::CAMERA_WORLD && !gCubeSnapshot)
                {
                    if (bridge)
                    {
                        LLCamera trans_camera = bridge->transformCamera(camera);
                        group->updateDistance(trans_camera);
                    }
                    else
                    {
                        group->updateDistance(camera);
                    }
                }

                if (hasRenderType(LLDrawPool::POOL_ALPHA))
                {
                    sCull->pushAlphaGroup(group);
                }
            }

            LLSpatialGroup::draw_map_t::iterator rigged_alpha = group->mDrawMap.find(LLRenderPass::PASS_ALPHA_RIGGED);

            if (rigged_alpha != group->mDrawMap.end())
            {  // store rigged alpha groups for LLDrawPoolAlpha prepass (skip distance update, rigged attachments use depth buffer)
                if (hasRenderType(LLDrawPool::POOL_ALPHA))
                {
                    sCull->pushRiggedAlphaGroup(group);
                }
            }
        }
    }
    }

    /*bool use_transform_feedback = gTransformPositionProgram.mProgramObject && !mMeshDirtyGroup.empty();

    if (use_transform_feedback)
    { //place a query around potential transform feedback code for synchronization
        mTransformFeedbackPrimitives = 0;

        if (!mMeshDirtyQueryObject)
        {
            glGenQueries(1, &mMeshDirtyQueryObject);
        }

        glBeginQuery(GL_TRANSFORM_FEEDBACK_PRIMITIVES_WRITTEN, mMeshDirtyQueryObject);
    }*/

    {
        LL_PROFILE_ZONE_NAMED_CATEGORY_PIPELINE("rebuild delayed upd groups");
    // pack vertex buffers for groups that chose to delay their updates
    {
        LL_PROFILE_GPU_ZONE("rebuildMesh");
        for (LLSpatialGroup::sg_vector_t::iterator iter = mMeshDirtyGroup.begin(); iter != mMeshDirtyGroup.end(); ++iter)
        {
            (*iter)->rebuildMesh();
        }
    }
    }

    /*if (use_transform_feedback)
    {
        glEndQuery(GL_TRANSFORM_FEEDBACK_PRIMITIVES_WRITTEN);
    }*/

    mMeshDirtyGroup.clear();

    {
        LL_PROFILE_ZONE_NAMED_CATEGORY_PIPELINE("sort alpha groups");
    if (!sShadowRender)
    {
        // order alpha groups by distance
        std::sort(sCull->beginAlphaGroups(), sCull->endAlphaGroups(), LLSpatialGroup::CompareDepthGreater());

        // order rigged alpha groups by avatar attachment order
        std::sort(sCull->beginRiggedAlphaGroups(), sCull->endRiggedAlphaGroups(), LLSpatialGroup::CompareRenderOrder());
    }
    }

    LL_PUSH_CALLSTACKS();
    {
        LL_PROFILE_ZONE_NAMED_CATEGORY_PIPELINE("beacon rendering flags");
    // only render if the flag is set. The flag is only set if we are in edit mode or the toggle is set in the menus
    // <FS:Ansariel> Make beacons also show when beacons floater is closed.
    if (/*LLFloaterReg::instanceVisible("beacons") &&*/ !sShadowRender && !gCubeSnapshot)
    {
        if (sRenderScriptedTouchBeacons)
        {
            // Only show the beacon on the root object.
            forAllVisibleDrawables(renderScriptedTouchBeacons);
        }
        else if (sRenderScriptedBeacons)
        {
            // Only show the beacon on the root object.
            forAllVisibleDrawables(renderScriptedBeacons);
        }

        if (sRenderPhysicalBeacons)
        {
            // Only show the beacon on the root object.
            forAllVisibleDrawables(renderPhysicalBeacons);
        }

        if (sRenderMOAPBeacons)
        {
            forAllVisibleDrawables(renderMOAPBeacons);
        }

        if (sRenderParticleBeacons)
        {
            forAllVisibleDrawables(renderParticleBeacons);
        }

        // If god mode, also show audio cues
        if (sRenderSoundBeacons && gAudiop)
        {
            // Walk all sound sources and render out beacons for them. Note, this isn't done in the ForAllVisibleDrawables function, because
            // some are not visible.
            LLAudioEngine::source_map::iterator iter;
            for (iter = gAudiop->mAllSources.begin(); iter != gAudiop->mAllSources.end(); ++iter)
            {
                LLAudioSource *sourcep = iter->second;

                LLVector3d pos_global = sourcep->getPositionGlobal();
                LLVector3  pos        = gAgent.getPosAgentFromGlobal(pos_global);
                if (gPipeline.sRenderBeacons)
                {
                    // pos += LLVector3(0.f, 0.f, 0.2f);
                    gObjectList.addDebugBeacon(pos, "", LLColor4(1.f, 1.f, 0.f, 0.5f), LLColor4(1.f, 1.f, 1.f, 0.5f), DebugBeaconLineWidth);
                }
            }
            // now deal with highlights for all those seeable sound sources
            forAllVisibleDrawables(renderSoundHighlights);
        }
    }
    }
    LL_PUSH_CALLSTACKS();
    // If managing your telehub, draw beacons at telehub and currently selected spawnpoint.
    if (LLFloaterTelehub::renderBeacons() && !sShadowRender && !gCubeSnapshot)
    {
        LLFloaterTelehub::addBeacons();
    }

    if (!sShadowRender && !gCubeSnapshot)
    {
        LL_PROFILE_ZONE_NAMED_CATEGORY_PIPELINE("Render face highlights");
        mSelectedFaces.clear();

        if (!gNonInteractive)
        {
            LLPipeline::setRenderHighlightTextureChannel(gFloaterTools->getPanelFace()->getTextureChannelToEdit());
        }

        // Draw face highlights for selected faces.
        if (LLSelectMgr::getInstance()->getTEMode())
        {
            struct f : public LLSelectedTEFunctor
            {
                virtual bool apply(LLViewerObject *object, S32 te)
                {
                    if (object->mDrawable)
                    {
                        LLFace *facep = object->mDrawable->getFace(te);
                        if (facep)
                        {
                            gPipeline.mSelectedFaces.push_back(facep);
                        }
                    }
                    return true;
                }
            } func;
            LLSelectMgr::getInstance()->getSelection()->applyToTEs(&func);
        }
    }

    // LLSpatialGroup::sNoDelete = FALSE;
    LL_PUSH_CALLSTACKS();
}


void render_hud_elements()
{
    LL_PROFILE_ZONE_SCOPED_CATEGORY_UI; //LL_RECORD_BLOCK_TIME(FTM_RENDER_UI);
	gPipeline.disableLights();
	
	LLGLSUIDefault gls_ui;

	//LLGLEnable stencil(GL_STENCIL_TEST);
	//glStencilFunc(GL_ALWAYS, 255, 0xFFFFFFFF);
	//glStencilMask(0xFFFFFFFF);
	//glStencilOp(GL_KEEP, GL_KEEP, GL_REPLACE);
	
	gUIProgram.bind();
    gGL.color4f(1, 1, 1, 1);
	LLGLDepthTest depth(GL_TRUE, GL_FALSE);

	if (!LLPipeline::sReflectionRender && gPipeline.hasRenderDebugFeatureMask(LLPipeline::RENDER_DEBUG_FEATURE_UI))
	{
		gViewerWindow->renderSelections(FALSE, FALSE, FALSE); // For HUD version in render_ui_3d()
	
		// Draw the tracking overlays
		LLTracker::render3D();
		
        if (LLWorld::instanceExists())
        {
            // Show the property lines
            LLWorld::getInstance()->renderPropertyLines();
        }
		LLViewerParcelMgr::getInstance()->render();
		LLViewerParcelMgr::getInstance()->renderParcelCollision();
	}
	else if (gForceRenderLandFence)
	{
		// This is only set when not rendering the UI, for parcel snapshots
		LLViewerParcelMgr::getInstance()->render();
	}
	else if (gPipeline.hasRenderType(LLPipeline::RENDER_TYPE_HUD))
	{
		LLHUDText::renderAllHUD();
	}

	gUIProgram.unbind();
}

void LLPipeline::renderHighlights()
{
	assertInitialized();

	// Draw 3D UI elements here (before we clear the Z buffer in POOL_HUD)
	// Render highlighted faces.
	LLGLSPipelineAlpha gls_pipeline_alpha;
	LLColor4 color(1.f, 1.f, 1.f, 0.5f);
	disableLights();

	if ((LLViewerShaderMgr::instance()->getShaderLevel(LLViewerShaderMgr::SHADER_INTERFACE) > 0))
	{
		gHighlightProgram.bind();
		gGL.diffuseColor4f(1,1,1,0.5f);
	}
	
	if (hasRenderDebugFeatureMask(RENDER_DEBUG_FEATURE_SELECTED) && !mFaceSelectImagep)
		{
			mFaceSelectImagep = LLViewerTextureManager::getFetchedTexture(IMG_FACE_SELECT);
		}

	if (hasRenderDebugFeatureMask(RENDER_DEBUG_FEATURE_SELECTED) && (sRenderHighlightTextureChannel == LLRender::DIFFUSE_MAP))
	{
		// Make sure the selection image gets downloaded and decoded
		mFaceSelectImagep->addTextureStats((F32)MAX_IMAGE_AREA);

		U32 count = mSelectedFaces.size();
		for (U32 i = 0; i < count; i++)
		{
			LLFace *facep = mSelectedFaces[i];
			if (!facep || facep->getDrawable()->isDead())
			{
				LL_ERRS() << "Bad face on selection" << LL_ENDL;
				return;
			}
			
			facep->renderSelected(mFaceSelectImagep, color);
		}
	}

	if (hasRenderDebugFeatureMask(RENDER_DEBUG_FEATURE_SELECTED))
	{
		// Paint 'em red!
		color.setVec(1.f, 0.f, 0.f, 0.5f);
		
		int count = mHighlightFaces.size();
		for (S32 i = 0; i < count; i++)
		{
			LLFace* facep = mHighlightFaces[i];
			facep->renderSelected(LLViewerTexture::sNullImagep, color);
		}
	}

	// Contains a list of the faces of objects that are physical or
	// have touch-handlers.
	mHighlightFaces.clear();

	if (LLViewerShaderMgr::instance()->getShaderLevel(LLViewerShaderMgr::SHADER_INTERFACE) > 0)
	{
		gHighlightProgram.unbind();
	}


	if (hasRenderDebugFeatureMask(RENDER_DEBUG_FEATURE_SELECTED) && (sRenderHighlightTextureChannel == LLRender::NORMAL_MAP))
	{
		color.setVec(1.0f, 0.5f, 0.5f, 0.5f);
		if ((LLViewerShaderMgr::instance()->getShaderLevel(LLViewerShaderMgr::SHADER_INTERFACE) > 0))
		{
			gHighlightNormalProgram.bind();
			gGL.diffuseColor4f(1,1,1,0.5f);
		}

		mFaceSelectImagep->addTextureStats((F32)MAX_IMAGE_AREA);

		U32 count = mSelectedFaces.size();
		for (U32 i = 0; i < count; i++)
		{
			LLFace *facep = mSelectedFaces[i];
			if (!facep || facep->getDrawable()->isDead())
			{
				LL_ERRS() << "Bad face on selection" << LL_ENDL;
				return;
			}

			facep->renderSelected(mFaceSelectImagep, color);
		}

		if ((LLViewerShaderMgr::instance()->getShaderLevel(LLViewerShaderMgr::SHADER_INTERFACE) > 0))
		{
			gHighlightNormalProgram.unbind();
		}
	}

	if (hasRenderDebugFeatureMask(RENDER_DEBUG_FEATURE_SELECTED) && (sRenderHighlightTextureChannel == LLRender::SPECULAR_MAP))
	{
		color.setVec(0.0f, 0.3f, 1.0f, 0.8f);
		if ((LLViewerShaderMgr::instance()->getShaderLevel(LLViewerShaderMgr::SHADER_INTERFACE) > 0))
		{
			gHighlightSpecularProgram.bind();
			gGL.diffuseColor4f(1,1,1,0.5f);
		}

		mFaceSelectImagep->addTextureStats((F32)MAX_IMAGE_AREA);

		U32 count = mSelectedFaces.size();
		for (U32 i = 0; i < count; i++)
		{
			LLFace *facep = mSelectedFaces[i];
			if (!facep || facep->getDrawable()->isDead())
			{
				LL_ERRS() << "Bad face on selection" << LL_ENDL;
				return;
			}

			facep->renderSelected(mFaceSelectImagep, color);
		}

		if ((LLViewerShaderMgr::instance()->getShaderLevel(LLViewerShaderMgr::SHADER_INTERFACE) > 0))
		{
			gHighlightSpecularProgram.unbind();
		}
	}
}

//debug use
U32 LLPipeline::sCurRenderPoolType = 0 ;

void LLPipeline::renderGeomDeferred(LLCamera& camera, bool do_occlusion)
{
	LLAppViewer::instance()->pingMainloopTimeout("Pipeline:RenderGeomDeferred");
	LL_PROFILE_ZONE_SCOPED_CATEGORY_DRAWPOOL; //LL_RECORD_BLOCK_TIME(FTM_RENDER_GEOMETRY);
    LL_PROFILE_GPU_ZONE("renderGeomDeferred");

    llassert(!sRenderingHUDs);

    if (gUseWireframe)
    {
        glPolygonMode(GL_FRONT_AND_BACK, GL_LINE);
    }

    if (&camera == LLViewerCamera::getInstance())
    {   // a bit hacky, this is the start of the main render frame, figure out delta between last modelview matrix and 
        // current modelview matrix
        glh::matrix4f last_modelview(gGLLastModelView);
        glh::matrix4f cur_modelview(gGLModelView);

        // goal is to have a matrix here that goes from the last frame's camera space to the current frame's camera space
        glh::matrix4f m = last_modelview.inverse();  // last camera space to world space
        m.mult_left(cur_modelview); // world space to camera space

        glh::matrix4f n = m.inverse();

        for (U32 i = 0; i < 16; ++i)
        {
            gGLDeltaModelView[i] = m.m[i];
            gGLInverseDeltaModelView[i] = n.m[i];
        }
    }

    bool occlude = LLPipeline::sUseOcclusion > 1 && do_occlusion && !LLGLSLShader::sProfileEnabled;

    setupHWLights();

	{
		LL_PROFILE_ZONE_NAMED_CATEGORY_DRAWPOOL("deferred pools");

		LLGLEnable cull(GL_CULL_FACE);

		for (pool_set_t::iterator iter = mPools.begin(); iter != mPools.end(); ++iter)
		{
			LLDrawPool *poolp = *iter;
			if (hasRenderType(poolp->getType()))
			{
				poolp->prerender();
			}
		}

		LLVertexBuffer::unbind();

		LLGLState::checkStates();

        if (LLViewerShaderMgr::instance()->mShaderLevel[LLViewerShaderMgr::SHADER_DEFERRED] > 1)
        {
            //update reflection probe uniform
            mReflectionMapManager.updateUniforms();
        }

		U32 cur_type = 0;

		gGL.setColorMask(true, true);
	
		pool_set_t::iterator iter1 = mPools.begin();

		while ( iter1 != mPools.end() )
		{
			LLDrawPool *poolp = *iter1;
		
			cur_type = poolp->getType();

            if (occlude && cur_type >= LLDrawPool::POOL_GRASS)
            {
                llassert(!gCubeSnapshot); // never do occlusion culling on cube snapshots
                occlude = false;
                gGLLastMatrix = NULL;
                gGL.loadMatrix(gGLModelView);
                doOcclusion(camera);
            }

			pool_set_t::iterator iter2 = iter1;
			if (hasRenderType(poolp->getType()) && poolp->getNumDeferredPasses() > 0)
			{
				LL_PROFILE_ZONE_NAMED_CATEGORY_DRAWPOOL("deferred pool render");

				gGLLastMatrix = NULL;
				gGL.loadMatrix(gGLModelView);
		
				for( S32 i = 0; i < poolp->getNumDeferredPasses(); i++ )
				{
					LLVertexBuffer::unbind();
					poolp->beginDeferredPass(i);
					for (iter2 = iter1; iter2 != mPools.end(); iter2++)
					{
						LLDrawPool *p = *iter2;
						if (p->getType() != cur_type)
						{
							break;
						}

						if ( !p->getSkipRenderFlag() ) { p->renderDeferred(i); }
					}
					poolp->endDeferredPass(i);
					LLVertexBuffer::unbind();

					LLGLState::checkStates();
				}
			}
			else
			{
				// Skip all pools of this type
				for (iter2 = iter1; iter2 != mPools.end(); iter2++)
				{
					LLDrawPool *p = *iter2;
					if (p->getType() != cur_type)
					{
						break;
					}
				}
			}
			iter1 = iter2;
			stop_glerror();
		}

		gGLLastMatrix = NULL;
		gGL.matrixMode(LLRender::MM_MODELVIEW);
		gGL.loadMatrix(gGLModelView);

		gGL.setColorMask(true, false);

	} // Tracy ZoneScoped

    if (gUseWireframe)
    {
        glPolygonMode(GL_FRONT_AND_BACK, GL_FILL);
    }
}

void LLPipeline::renderGeomPostDeferred(LLCamera& camera)
{
	LL_PROFILE_ZONE_SCOPED_CATEGORY_DRAWPOOL;
    LL_PROFILE_GPU_ZONE("renderGeomPostDeferred");

    if (gUseWireframe)
    {
        glPolygonMode(GL_FRONT_AND_BACK, GL_LINE);
    }

	U32 cur_type = 0;

	LLGLEnable cull(GL_CULL_FACE);

    bool done_atmospherics = LLPipeline::sRenderingHUDs; //skip atmospherics on huds
    bool done_water_haze = done_atmospherics;

    // do atmospheric haze just before post water alpha
    U32 atmospherics_pass = LLDrawPool::POOL_ALPHA_POST_WATER;

    if (LLPipeline::sUnderWaterRender)
    { // if under water, do atmospherics just before the water pass
        atmospherics_pass = LLDrawPool::POOL_WATER;
    }

    // do water haze just before pre water alpha
    U32 water_haze_pass = LLDrawPool::POOL_ALPHA_PRE_WATER;

	calcNearbyLights(camera);
	setupHWLights();

    gGL.setSceneBlendType(LLRender::BT_ALPHA);
	gGL.setColorMask(true, false);

	pool_set_t::iterator iter1 = mPools.begin();

    if (gDebugGL || gDebugPipeline)
    {
        LLGLState::checkStates(GL_FALSE);
    }

	while ( iter1 != mPools.end() )
	{
		LLDrawPool *poolp = *iter1;
		
		cur_type = poolp->getType();

        if (cur_type >= atmospherics_pass && !done_atmospherics)
        { // do atmospherics against depth buffer before rendering alpha
            doAtmospherics();
            done_atmospherics = true;
        }

        if (cur_type >= water_haze_pass && !done_water_haze)
        { // do water haze against depth buffer before rendering alpha
            doWaterHaze();
            done_water_haze = true;
        }

		pool_set_t::iterator iter2 = iter1;
		if (hasRenderType(poolp->getType()) && poolp->getNumPostDeferredPasses() > 0)
		{
			LL_PROFILE_ZONE_NAMED_CATEGORY_DRAWPOOL("deferred poolrender");

			gGLLastMatrix = NULL;
			gGL.loadMatrix(gGLModelView);
		
			for( S32 i = 0; i < poolp->getNumPostDeferredPasses(); i++ )
			{
				LLVertexBuffer::unbind();
				poolp->beginPostDeferredPass(i);
				for (iter2 = iter1; iter2 != mPools.end(); iter2++)
				{
					LLDrawPool *p = *iter2;
					if (p->getType() != cur_type)
					{
						break;
					}
										
					p->renderPostDeferred(i);
				}
				poolp->endPostDeferredPass(i);
				LLVertexBuffer::unbind();

				if (gDebugGL || gDebugPipeline)
				{
					LLGLState::checkStates(GL_FALSE);
				}
			}
		}
		else
		{
			// Skip all pools of this type
			for (iter2 = iter1; iter2 != mPools.end(); iter2++)
			{
				LLDrawPool *p = *iter2;
				if (p->getType() != cur_type)
				{
					break;
				}
			}
		}
		iter1 = iter2;
		stop_glerror();
	}

	gGLLastMatrix = NULL;
	gGL.matrixMode(LLRender::MM_MODELVIEW);
	gGL.loadMatrix(gGLModelView);

    if (!gCubeSnapshot)
    {
        // debug displays
        renderHighlights();
        mHighlightFaces.clear();

        renderDebug();
    }

    if (gUseWireframe)
    {
        glPolygonMode(GL_FRONT_AND_BACK, GL_FILL);
    }
}

void LLPipeline::renderGeomShadow(LLCamera& camera)
{
    LL_PROFILE_ZONE_SCOPED_CATEGORY_PIPELINE;
    LL_PROFILE_GPU_ZONE("renderGeomShadow");
    U32 cur_type = 0;
	
	LLGLEnable cull(GL_CULL_FACE);

	LLVertexBuffer::unbind();

	pool_set_t::iterator iter1 = mPools.begin();
	
	while ( iter1 != mPools.end() )
	{
		LLDrawPool *poolp = *iter1;
		
		cur_type = poolp->getType();

		pool_set_t::iterator iter2 = iter1;
		if (hasRenderType(poolp->getType()) && poolp->getNumShadowPasses() > 0)
		{
			poolp->prerender() ;

			gGLLastMatrix = NULL;
			gGL.loadMatrix(gGLModelView);
		
			for( S32 i = 0; i < poolp->getNumShadowPasses(); i++ )
			{
				LLVertexBuffer::unbind();
				poolp->beginShadowPass(i);
				for (iter2 = iter1; iter2 != mPools.end(); iter2++)
				{
					LLDrawPool *p = *iter2;
					if (p->getType() != cur_type)
					{
						break;
					}
										
					p->renderShadow(i);
				}
				poolp->endShadowPass(i);
				LLVertexBuffer::unbind();
			}
		}
		else
		{
			// Skip all pools of this type
			for (iter2 = iter1; iter2 != mPools.end(); iter2++)
			{
				LLDrawPool *p = *iter2;
				if (p->getType() != cur_type)
				{
					break;
				}
			}
		}
		iter1 = iter2;
		stop_glerror();
	}

	gGLLastMatrix = NULL;
	gGL.loadMatrix(gGLModelView);
}


static U32 sIndicesDrawnCount = 0;

void LLPipeline::addTrianglesDrawn(S32 index_count)
{
    sIndicesDrawnCount += index_count;
}

void LLPipeline::recordTrianglesDrawn()
{
    assertInitialized();
    U32 count = sIndicesDrawnCount / 3;
    sIndicesDrawnCount = 0;
    add(LLStatViewer::TRIANGLES_DRAWN, LLUnits::Triangles::fromValue(count));
}

void LLPipeline::renderPhysicsDisplay()
{
	if (!hasRenderDebugMask(LLPipeline::RENDER_DEBUG_PHYSICS_SHAPES))
	{
		return;
	}

    gGL.flush();
    gDebugProgram.bind();

    LLGLEnable(GL_POLYGON_OFFSET_LINE);
    glPolygonOffset(3.f, 3.f);
    glLineWidth(3.f);
    LLGLEnable blend(GL_BLEND);
    gGL.setSceneBlendType(LLRender::BT_ALPHA);

    for (int pass = 0; pass < 3; ++pass)
    {
        // pass 0 - depth write enabled, color write disabled, fill
        // pass 1 - depth write disabled, color write enabled, fill
        // pass 2 - depth write disabled, color write enabled, wireframe
        gGL.setColorMask(pass >= 1, false);
        LLGLDepthTest depth(GL_TRUE, pass == 0);

        bool wireframe = (pass == 2);

        if (wireframe)
        {
            glPolygonMode(GL_FRONT_AND_BACK, GL_LINE);
        }

        for (LLWorld::region_list_t::const_iterator iter = LLWorld::getInstance()->getRegionList().begin();
            iter != LLWorld::getInstance()->getRegionList().end(); ++iter)
        {
            LLViewerRegion* region = *iter;
            for (U32 i = 0; i < LLViewerRegion::NUM_PARTITIONS; i++)
            {
                LLSpatialPartition* part = region->getSpatialPartition(i);
                if (part)
                {
                    if (hasRenderType(part->mDrawableType))
                    {
                        part->renderPhysicsShapes(wireframe);
                    }
                }
            }
        }
        gGL.flush();

        if (wireframe)
        {
            glPolygonMode(GL_FRONT_AND_BACK, GL_FILL);
        }
    }
    glLineWidth(1.f);
	gDebugProgram.unbind();

}

extern std::set<LLSpatialGroup*> visible_selected_groups;

void LLPipeline::renderDebug()
{
    LL_PROFILE_ZONE_SCOPED_CATEGORY_PIPELINE;

	assertInitialized();

	bool hud_only = hasRenderType(LLPipeline::RENDER_TYPE_HUD);

	if (!hud_only )
	{
		//Render any navmesh geometry	
		LLPathingLib *llPathingLibInstance = LLPathingLib::getInstance();
		if ( llPathingLibInstance != NULL ) 
		{
			//character floater renderables
			
			LLHandle<LLFloaterPathfindingCharacters> pathfindingCharacterHandle = LLFloaterPathfindingCharacters::getInstanceHandle();
			if ( !pathfindingCharacterHandle.isDead() )
			{
				LLFloaterPathfindingCharacters *pathfindingCharacter = pathfindingCharacterHandle.get();

				if ( pathfindingCharacter->getVisible() || gAgentCamera.cameraMouselook() )			
				{	
					gPathfindingProgram.bind();			
					gPathfindingProgram.uniform1f(sTint, 1.f);
					gPathfindingProgram.uniform1f(sAmbiance, 1.f);
					gPathfindingProgram.uniform1f(sAlphaScale, 1.f);

					//Requried character physics capsule render parameters
					LLUUID id;					
					LLVector3 pos;
					LLQuaternion rot;
				
					if ( pathfindingCharacter->isPhysicsCapsuleEnabled( id, pos, rot ) )
					{
						//remove blending artifacts
						gGL.setColorMask(false, false);
						llPathingLibInstance->renderSimpleShapeCapsuleID( gGL, id, pos, rot );				
						gGL.setColorMask(true, false);
						LLGLEnable blend(GL_BLEND);
						gPathfindingProgram.uniform1f(sAlphaScale, 0.90f);
						llPathingLibInstance->renderSimpleShapeCapsuleID( gGL, id, pos, rot );
						gPathfindingProgram.bind();
					}
				}
			}
			

			//pathing console renderables
			LLHandle<LLFloaterPathfindingConsole> pathfindingConsoleHandle = LLFloaterPathfindingConsole::getInstanceHandle();
			if (!pathfindingConsoleHandle.isDead())
			{
				LLFloaterPathfindingConsole *pathfindingConsole = pathfindingConsoleHandle.get();

				if ( pathfindingConsole->getVisible() || gAgentCamera.cameraMouselook() )
				{				
					F32 ambiance = gSavedSettings.getF32("PathfindingAmbiance");

					gPathfindingProgram.bind();
			
					gPathfindingProgram.uniform1f(sTint, 1.f);
					gPathfindingProgram.uniform1f(sAmbiance, ambiance);
					gPathfindingProgram.uniform1f(sAlphaScale, 1.f);

					if ( !pathfindingConsole->isRenderWorld() )
					{
						const LLColor4 clearColor = gSavedSettings.getColor4("PathfindingNavMeshClear");
						gGL.setColorMask(true, true);
						glClearColor(clearColor.mV[0],clearColor.mV[1],clearColor.mV[2],0);
                        glClear(GL_DEPTH_BUFFER_BIT | GL_COLOR_BUFFER_BIT); // no stencil -- deprecated | GL_STENCIL_BUFFER_BIT);
						gGL.setColorMask(true, false);
						glPolygonMode( GL_FRONT_AND_BACK, GL_FILL );	
					}

					//NavMesh
					if ( pathfindingConsole->isRenderNavMesh() )
					{	
						gGL.flush();
						gGL.setLineWidth(2.0f);	// <FS> Line width OGL core profile fix by Rye Mutt
						LLGLEnable cull(GL_CULL_FACE);
						LLGLDisable blend(GL_BLEND);
						
						if ( pathfindingConsole->isRenderWorld() )
						{					
							LLGLEnable blend(GL_BLEND);
							gPathfindingProgram.uniform1f(sAlphaScale, 0.66f);
							llPathingLibInstance->renderNavMesh();
						}
						else
						{
							llPathingLibInstance->renderNavMesh();
						}
						
						//render edges
						gPathfindingNoNormalsProgram.bind();
						gPathfindingNoNormalsProgram.uniform1f(sTint, 1.f);
						gPathfindingNoNormalsProgram.uniform1f(sAlphaScale, 1.f);
						llPathingLibInstance->renderNavMeshEdges();
						gPathfindingProgram.bind();

						gGL.flush();
						glPolygonMode( GL_FRONT_AND_BACK, GL_FILL );	
						gGL.setLineWidth(1.0f);	// <FS> Line width OGL core profile fix by Rye Mutt
						gGL.flush();
					}
					//User designated path
					if ( LLPathfindingPathTool::getInstance()->isRenderPath() )
					{
						//The path
						gUIProgram.bind();
						gGL.getTexUnit(0)->bind(LLViewerFetchedTexture::sWhiteImagep);
						llPathingLibInstance->renderPath();
						gPathfindingProgram.bind();

                        //The bookends
						//remove blending artifacts
						gGL.setColorMask(false, false);
						llPathingLibInstance->renderPathBookend( gGL, LLPathingLib::LLPL_START );
						llPathingLibInstance->renderPathBookend( gGL, LLPathingLib::LLPL_END );
						
						gGL.setColorMask(true, false);
						//render the bookends
						LLGLEnable blend(GL_BLEND);
						gPathfindingProgram.uniform1f(sAlphaScale, 0.90f);
						llPathingLibInstance->renderPathBookend( gGL, LLPathingLib::LLPL_START );
						llPathingLibInstance->renderPathBookend( gGL, LLPathingLib::LLPL_END );
						gPathfindingProgram.bind();
					}
				
					if ( pathfindingConsole->isRenderWaterPlane() )
					{	
						LLGLEnable blend(GL_BLEND);
						gPathfindingProgram.uniform1f(sAlphaScale, 0.90f);
						llPathingLibInstance->renderSimpleShapes( gGL, gAgent.getRegion()->getWaterHeight() );
					}
				//physics/exclusion shapes
				if ( pathfindingConsole->isRenderAnyShapes() )
				{					
						U32 render_order[] = {
							1 << LLPathingLib::LLST_ObstacleObjects,
							1 << LLPathingLib::LLST_WalkableObjects,
							1 << LLPathingLib::LLST_ExclusionPhantoms,	
							1 << LLPathingLib::LLST_MaterialPhantoms,
						};

						U32 flags = pathfindingConsole->getRenderShapeFlags();

						for (U32 i = 0; i < 4; i++)
						{
							if (!(flags & render_order[i]))
							{
								continue;
							}

							//turn off backface culling for volumes so they are visible when camera is inside volume
							LLGLDisable cull(i >= 2 ? GL_CULL_FACE : 0);
						
							gGL.flush();
							glPolygonMode( GL_FRONT_AND_BACK, GL_FILL );	
				
							//get rid of some z-fighting
							LLGLEnable polyOffset(GL_POLYGON_OFFSET_FILL);
							glPolygonOffset(1.0f, 1.0f);

							//render to depth first to avoid blending artifacts
							gGL.setColorMask(false, false);
							llPathingLibInstance->renderNavMeshShapesVBO( render_order[i] );		
							gGL.setColorMask(true, false);

							//get rid of some z-fighting
							glPolygonOffset(0.f, 0.f);

							LLGLEnable blend(GL_BLEND);
				
							{
								gPathfindingProgram.uniform1f(sAmbiance, ambiance);

								{ //draw solid overlay
									LLGLDepthTest depth(GL_TRUE, GL_FALSE, GL_LEQUAL);
									llPathingLibInstance->renderNavMeshShapesVBO( render_order[i] );				
									gGL.flush();				
								}
				
								LLGLEnable lineOffset(GL_POLYGON_OFFSET_LINE);
								glPolygonMode( GL_FRONT_AND_BACK, GL_LINE );	
						
								F32 offset = gSavedSettings.getF32("PathfindingLineOffset");

								if (pathfindingConsole->isRenderXRay())
								{
									gPathfindingProgram.uniform1f(sTint, gSavedSettings.getF32("PathfindingXRayTint"));
									gPathfindingProgram.uniform1f(sAlphaScale, gSavedSettings.getF32("PathfindingXRayOpacity"));
									LLGLEnable blend(GL_BLEND);
									LLGLDepthTest depth(GL_TRUE, GL_FALSE, GL_GREATER);
								
									glPolygonOffset(offset, -offset);
								
									if (gSavedSettings.getBOOL("PathfindingXRayWireframe"))
									{ //draw hidden wireframe as darker and less opaque
										gPathfindingProgram.uniform1f(sAmbiance, 1.f);
										llPathingLibInstance->renderNavMeshShapesVBO( render_order[i] );				
									}
									else
									{
										glPolygonMode( GL_FRONT_AND_BACK, GL_FILL );	
										gPathfindingProgram.uniform1f(sAmbiance, ambiance);
										llPathingLibInstance->renderNavMeshShapesVBO( render_order[i] );				
										glPolygonMode(GL_FRONT_AND_BACK, GL_LINE);
									}
								}

								{ //draw visible wireframe as brighter, thicker and more opaque
									glPolygonOffset(offset, offset);
									gPathfindingProgram.uniform1f(sAmbiance, 1.f);
									gPathfindingProgram.uniform1f(sTint, 1.f);
									gPathfindingProgram.uniform1f(sAlphaScale, 1.f);

									gGL.setLineWidth(gSavedSettings.getF32("PathfindingLineWidth")); // <FS> Line width OGL core profile fix by Rye Mutt
									LLGLDisable blendOut(GL_BLEND);
									llPathingLibInstance->renderNavMeshShapesVBO( render_order[i] );				
									gGL.flush();
									gGL.setLineWidth(1.f); // <FS> Line width OGL core profile fix by Rye Mutt
								}
				
								glPolygonMode( GL_FRONT_AND_BACK, GL_FILL );
							}
						}
					}

					glPolygonOffset(0.f, 0.f);

					if ( pathfindingConsole->isRenderNavMesh() && pathfindingConsole->isRenderXRay() )
					{	//render navmesh xray
						F32 ambiance = gSavedSettings.getF32("PathfindingAmbiance");

						LLGLEnable lineOffset(GL_POLYGON_OFFSET_LINE);
						LLGLEnable polyOffset(GL_POLYGON_OFFSET_FILL);
											
						F32 offset = gSavedSettings.getF32("PathfindingLineOffset");
						glPolygonOffset(offset, -offset);

						LLGLEnable blend(GL_BLEND);
						LLGLDepthTest depth(GL_TRUE, GL_FALSE, GL_GREATER);
						gGL.flush();				
						gGL.setLineWidth(2.0f);	// <FS> Line width OGL core profile fix by Rye Mutt
						LLGLEnable cull(GL_CULL_FACE);
																		
						gPathfindingProgram.uniform1f(sTint, gSavedSettings.getF32("PathfindingXRayTint"));
						gPathfindingProgram.uniform1f(sAlphaScale, gSavedSettings.getF32("PathfindingXRayOpacity"));
								
						if (gSavedSettings.getBOOL("PathfindingXRayWireframe"))
						{ //draw hidden wireframe as darker and less opaque
							glPolygonMode( GL_FRONT_AND_BACK, GL_LINE );	
							gPathfindingProgram.uniform1f(sAmbiance, 1.f);
							llPathingLibInstance->renderNavMesh();
							glPolygonMode( GL_FRONT_AND_BACK, GL_FILL );	
						}	
						else
						{
							gPathfindingProgram.uniform1f(sAmbiance, ambiance);
							llPathingLibInstance->renderNavMesh();
						}

						//render edges
						gPathfindingNoNormalsProgram.bind();
						gPathfindingNoNormalsProgram.uniform1f(sTint, gSavedSettings.getF32("PathfindingXRayTint"));
						gPathfindingNoNormalsProgram.uniform1f(sAlphaScale, gSavedSettings.getF32("PathfindingXRayOpacity"));
						llPathingLibInstance->renderNavMeshEdges();
						gPathfindingProgram.bind();
					
						gGL.flush();
						gGL.setLineWidth(1.0f);	// <FS> Line width OGL core profile fix by Rye Mutt
					}
			
					glPolygonOffset(0.f, 0.f);

					gGL.flush();
					gPathfindingProgram.unbind();
				}
			}
		}
	}

	gGLLastMatrix = NULL;
	gGL.loadMatrix(gGLModelView);
	gGL.setColorMask(true, false);

	
	if (!hud_only && !mDebugBlips.empty())
	{ //render debug blips
		gUIProgram.bind();
        gGL.color4f(1, 1, 1, 1);

		gGL.getTexUnit(0)->bind(LLViewerFetchedTexture::sWhiteImagep, true);

		glPointSize(8.f);
		LLGLDepthTest depth(GL_TRUE, GL_TRUE, GL_ALWAYS);

		gGL.begin(LLRender::POINTS);
		for (std::list<DebugBlip>::iterator iter = mDebugBlips.begin(); iter != mDebugBlips.end(); )
		{
			DebugBlip& blip = *iter;

			blip.mAge += gFrameIntervalSeconds.value();
			if (blip.mAge > 2.f)
			{
				mDebugBlips.erase(iter++);
			}
			else
			{
				iter++;
			}

			blip.mPosition.mV[2] += gFrameIntervalSeconds.value()*2.f;

			gGL.color4fv(blip.mColor.mV);
			gGL.vertex3fv(blip.mPosition.mV);
		}
		gGL.end();
		gGL.flush();
		glPointSize(1.f);
	}

	// Debug stuff.
	for (LLWorld::region_list_t::const_iterator iter = LLWorld::getInstance()->getRegionList().begin(); 
			iter != LLWorld::getInstance()->getRegionList().end(); ++iter)
	{
		LLViewerRegion* region = *iter;
		for (U32 i = 0; i < LLViewerRegion::NUM_PARTITIONS; i++)
		{
			LLSpatialPartition* part = region->getSpatialPartition(i);
			if (part)
			{
				if ( (hud_only && (part->mDrawableType == RENDER_TYPE_HUD || part->mDrawableType == RENDER_TYPE_HUD_PARTICLES)) ||
					 (!hud_only && hasRenderType(part->mDrawableType)) )
				{
					part->renderDebug();
				}
			}
		}
	}

	for (LLCullResult::bridge_iterator i = sCull->beginVisibleBridge(); i != sCull->endVisibleBridge(); ++i)
	{
		LLSpatialBridge* bridge = *i;
		if (!bridge->isDead() && hasRenderType(bridge->mDrawableType))
		{
			gGL.pushMatrix();
			gGL.multMatrix((F32*)bridge->mDrawable->getRenderMatrix().mMatrix);
			bridge->renderDebug();
			gGL.popMatrix();
		}
	}

	if (gPipeline.hasRenderDebugMask(LLPipeline::RENDER_DEBUG_OCCLUSION))
	{ //render visible selected group occlusion geometry
		gDebugProgram.bind();
		LLGLDepthTest depth(GL_TRUE, GL_FALSE);
		gGL.diffuseColor3f(1,0,1);
		for (std::set<LLSpatialGroup*>::iterator iter = visible_selected_groups.begin(); iter != visible_selected_groups.end(); ++iter)
		{
			LLSpatialGroup* group = *iter;

			LLVector4a fudge;
			fudge.splat(0.25f); //SG_OCCLUSION_FUDGE

			LLVector4a size;
			const LLVector4a* bounds = group->getBounds();
			size.setAdd(fudge, bounds[1]);
			
			drawBox(bounds[0], size);
		}
	}

	visible_selected_groups.clear();

    //draw reflection probes and links between them
    if (gPipeline.hasRenderDebugMask(LLPipeline::RENDER_DEBUG_REFLECTION_PROBES) && !hud_only)
    {
        mReflectionMapManager.renderDebug();
    }

    if (gSavedSettings.getBOOL("RenderReflectionProbeVolumes") && !hud_only)
    {
        LL_PROFILE_ZONE_NAMED_CATEGORY_PIPELINE("probe debug display");

        bindDeferredShader(gReflectionProbeDisplayProgram, NULL);
        mScreenTriangleVB->setBuffer();

        LLGLEnable blend(GL_BLEND);
        LLGLDepthTest depth(GL_FALSE);

        mScreenTriangleVB->drawArrays(LLRender::TRIANGLES, 0, 3);

        unbindDeferredShader(gReflectionProbeDisplayProgram);
    }

	gUIProgram.bind();

	if (hasRenderDebugMask(LLPipeline::RENDER_DEBUG_RAYCAST) && !hud_only)
	{ //draw crosshairs on particle intersection
		if (gDebugRaycastParticle)
		{
			gDebugProgram.bind();

			gGL.getTexUnit(0)->unbind(LLTexUnit::TT_TEXTURE);

			LLVector3 center(gDebugRaycastParticleIntersection.getF32ptr());
			LLVector3 size(0.1f, 0.1f, 0.1f);

			LLVector3 p[6];

			p[0] = center + size.scaledVec(LLVector3(1,0,0));
			p[1] = center + size.scaledVec(LLVector3(-1,0,0));
			p[2] = center + size.scaledVec(LLVector3(0,1,0));
			p[3] = center + size.scaledVec(LLVector3(0,-1,0));
			p[4] = center + size.scaledVec(LLVector3(0,0,1));
			p[5] = center + size.scaledVec(LLVector3(0,0,-1));
				
			gGL.begin(LLRender::LINES);
			gGL.diffuseColor3f(1.f, 1.f, 0.f);
			for (U32 i = 0; i < 6; i++)
			{
				gGL.vertex3fv(p[i].mV);
			}
			gGL.end();
			gGL.flush();

			gDebugProgram.unbind();
		}
	}

	if (hasRenderDebugMask(LLPipeline::RENDER_DEBUG_SHADOW_FRUSTA) && !hud_only)
	{
		LLVertexBuffer::unbind();

		LLGLEnable blend(GL_BLEND);
		LLGLDepthTest depth(TRUE, FALSE);
		LLGLDisable cull(GL_CULL_FACE);

		gGL.color4f(1,1,1,1);
		gGL.getTexUnit(0)->unbind(LLTexUnit::TT_TEXTURE);
				
		F32 a = 0.1f;

		F32 col[] =
		{
			1,0,0,a,
			0,1,0,a,
			0,0,1,a,
			1,0,1,a,
			
			1,1,0,a,
			0,1,1,a,
			1,1,1,a,
			1,0,1,a,
		};

		for (U32 i = 0; i < 8; i++)
		{
			LLVector3* frust = mShadowCamera[i].mAgentFrustum;

			if (i > 3)
			{ //render shadow frusta as volumes
				if (mShadowFrustPoints[i-4].empty())
				{
					continue;
				}

				gGL.color4fv(col+(i-4)*4);	
			
				gGL.begin(LLRender::TRIANGLE_STRIP);
				gGL.vertex3fv(frust[0].mV); gGL.vertex3fv(frust[4].mV);
				gGL.vertex3fv(frust[1].mV); gGL.vertex3fv(frust[5].mV);
				gGL.vertex3fv(frust[2].mV); gGL.vertex3fv(frust[6].mV);
				gGL.vertex3fv(frust[3].mV); gGL.vertex3fv(frust[7].mV);
				gGL.vertex3fv(frust[0].mV); gGL.vertex3fv(frust[4].mV);
				gGL.end();
				
				
				gGL.begin(LLRender::TRIANGLE_STRIP);
				gGL.vertex3fv(frust[0].mV);
				gGL.vertex3fv(frust[1].mV);
				gGL.vertex3fv(frust[3].mV);
				gGL.vertex3fv(frust[2].mV);
				gGL.end();
				
				gGL.begin(LLRender::TRIANGLE_STRIP);
				gGL.vertex3fv(frust[4].mV);
				gGL.vertex3fv(frust[5].mV);
				gGL.vertex3fv(frust[7].mV);
				gGL.vertex3fv(frust[6].mV);
				gGL.end();		
			}

	
			if (i < 4)
			{
				
				//if (i == 0 || !mShadowFrustPoints[i].empty())
				{
					//render visible point cloud
					gGL.flush();
					glPointSize(8.f);
					gGL.begin(LLRender::POINTS);
					
					F32* c = col+i*4;
					gGL.color3fv(c);

					for (U32 j = 0; j < mShadowFrustPoints[i].size(); ++j)
						{
							gGL.vertex3fv(mShadowFrustPoints[i][j].mV);
						
						}
					gGL.end();

					gGL.flush();
					glPointSize(1.f);

					LLVector3* ext = mShadowExtents[i]; 
					LLVector3 pos = (ext[0]+ext[1])*0.5f;
					LLVector3 size = (ext[1]-ext[0])*0.5f;
					drawBoxOutline(pos, size);

					//render camera frustum splits as outlines
					gGL.begin(LLRender::LINES);
					gGL.vertex3fv(frust[0].mV); gGL.vertex3fv(frust[1].mV);
					gGL.vertex3fv(frust[1].mV); gGL.vertex3fv(frust[2].mV);
					gGL.vertex3fv(frust[2].mV); gGL.vertex3fv(frust[3].mV);
					gGL.vertex3fv(frust[3].mV); gGL.vertex3fv(frust[0].mV);
					gGL.vertex3fv(frust[4].mV); gGL.vertex3fv(frust[5].mV);
					gGL.vertex3fv(frust[5].mV); gGL.vertex3fv(frust[6].mV);
					gGL.vertex3fv(frust[6].mV); gGL.vertex3fv(frust[7].mV);
					gGL.vertex3fv(frust[7].mV); gGL.vertex3fv(frust[4].mV);
					gGL.vertex3fv(frust[0].mV); gGL.vertex3fv(frust[4].mV);
					gGL.vertex3fv(frust[1].mV); gGL.vertex3fv(frust[5].mV);
					gGL.vertex3fv(frust[2].mV); gGL.vertex3fv(frust[6].mV);
					gGL.vertex3fv(frust[3].mV); gGL.vertex3fv(frust[7].mV);
					gGL.end();
				}
			}

			/*gGL.flush();
			gGL.setLineWidth(16-i*2); // <FS> Line width OGL core profile fix by Rye Mutt
			for (LLWorld::region_list_t::const_iterator iter = LLWorld::getInstance()->getRegionList().begin(); 
					iter != LLWorld::getInstance()->getRegionList().end(); ++iter)
			{
				LLViewerRegion* region = *iter;
				for (U32 j = 0; j < LLViewerRegion::NUM_PARTITIONS; j++)
				{
					LLSpatialPartition* part = region->getSpatialPartition(j);
					if (part)
					{
						if (hasRenderType(part->mDrawableType))
						{
							part->renderIntersectingBBoxes(&mShadowCamera[i]);
						}
					}
				}
			}
			gGL.flush();
			gGL.setLineWidth(1.f);*/ // <FS> Line width OGL core profile fix by Rye Mutt
		}
	}

	if (mRenderDebugMask & RENDER_DEBUG_WIND_VECTORS)
	{
		gAgent.getRegion()->mWind.renderVectors();
	}
	
	if (mRenderDebugMask & RENDER_DEBUG_COMPOSITION)
	{
		// Debug composition layers
		F32 x, y;

		gGL.getTexUnit(0)->unbind(LLTexUnit::TT_TEXTURE);

		if (gAgent.getRegion())
		{
			gGL.begin(LLRender::POINTS);
			// Draw the composition layer for the region that I'm in.
			for (x = 0; x <= 260; x++)
			{
				for (y = 0; y <= 260; y++)
				{
					if ((x > 255) || (y > 255))
					{
						gGL.color4f(1.f, 0.f, 0.f, 1.f);
					}
					else
					{
						gGL.color4f(0.f, 0.f, 1.f, 1.f);
					}
					F32 z = gAgent.getRegion()->getCompositionXY((S32)x, (S32)y);
					z *= 5.f;
					z += 50.f;
					gGL.vertex3f(x, y, z);
				}
			}
			gGL.end();
		}
	}

	gGL.flush();
	gUIProgram.unbind();
}

void LLPipeline::rebuildPools()
{
    LL_PROFILE_ZONE_SCOPED_CATEGORY_PIPELINE;

	assertInitialized();

	S32 max_count = mPools.size();
	pool_set_t::iterator iter1 = mPools.upper_bound(mLastRebuildPool);
	while(max_count > 0 && mPools.size() > 0) // && num_rebuilds < MAX_REBUILDS)
	{
		if (iter1 == mPools.end())
		{
			iter1 = mPools.begin();
		}
		LLDrawPool* poolp = *iter1;

		if (poolp->isDead())
		{
			mPools.erase(iter1++);
			removeFromQuickLookup( poolp );
			if (poolp == mLastRebuildPool)
			{
				mLastRebuildPool = NULL;
			}
			delete poolp;
		}
		else
		{
			mLastRebuildPool = poolp;
			iter1++;
		}
		max_count--;
	}
}

void LLPipeline::addToQuickLookup( LLDrawPool* new_poolp )
{
	assertInitialized();

	switch( new_poolp->getType() )
	{
	case LLDrawPool::POOL_SIMPLE:
		if (mSimplePool)
		{
			llassert(0);
			LL_WARNS() << "Ignoring duplicate simple pool." << LL_ENDL;
		}
		else
		{
			mSimplePool = (LLRenderPass*) new_poolp;
		}
		break;

	case LLDrawPool::POOL_ALPHA_MASK:
		if (mAlphaMaskPool)
		{
			llassert(0);
			LL_WARNS() << "Ignoring duplicate alpha mask pool." << LL_ENDL;
			break;
		}
		else
		{
			mAlphaMaskPool = (LLRenderPass*) new_poolp;
		}
		break;

	case LLDrawPool::POOL_FULLBRIGHT_ALPHA_MASK:
		if (mFullbrightAlphaMaskPool)
		{
			llassert(0);
			LL_WARNS() << "Ignoring duplicate alpha mask pool." << LL_ENDL;
			break;
		}
		else
		{
			mFullbrightAlphaMaskPool = (LLRenderPass*) new_poolp;
		}
		break;
		
	case LLDrawPool::POOL_GRASS:
		if (mGrassPool)
		{
			llassert(0);
			LL_WARNS() << "Ignoring duplicate grass pool." << LL_ENDL;
		}
		else
		{
			mGrassPool = (LLRenderPass*) new_poolp;
		}
		break;

	case LLDrawPool::POOL_FULLBRIGHT:
		if (mFullbrightPool)
		{
			llassert(0);
			LL_WARNS() << "Ignoring duplicate simple pool." << LL_ENDL;
		}
		else
		{
			mFullbrightPool = (LLRenderPass*) new_poolp;
		}
		break;

	case LLDrawPool::POOL_GLOW:
		if (mGlowPool)
		{
			llassert(0);
			LL_WARNS() << "Ignoring duplicate glow pool." << LL_ENDL;
		}
		else
		{
			mGlowPool = (LLRenderPass*) new_poolp;
		}
		break;

	case LLDrawPool::POOL_TREE:
		mTreePools[ uintptr_t(new_poolp->getTexture()) ] = new_poolp ;
		break;
 
	case LLDrawPool::POOL_TERRAIN:
		mTerrainPools[ uintptr_t(new_poolp->getTexture()) ] = new_poolp ;
		break;

	case LLDrawPool::POOL_BUMP:
		if (mBumpPool)
		{
			llassert(0);
			LL_WARNS() << "Ignoring duplicate bump pool." << LL_ENDL;
		}
		else
		{
			mBumpPool = new_poolp;
		}
		break;
	case LLDrawPool::POOL_MATERIALS:
		if (mMaterialsPool)
		{
			llassert(0);
			LL_WARNS() << "Ignorning duplicate materials pool." << LL_ENDL;
		}
		else
		{
			mMaterialsPool = new_poolp;
		}
		break;
	case LLDrawPool::POOL_ALPHA_PRE_WATER:
		if( mAlphaPoolPreWater )
		{
			llassert(0);
			LL_WARNS() << "LLPipeline::addPool(): Ignoring duplicate Alpha pre-water pool" << LL_ENDL;
		}
		else
		{
			mAlphaPoolPreWater = (LLDrawPoolAlpha*) new_poolp;
		}
		break;
    case LLDrawPool::POOL_ALPHA_POST_WATER:
        if (mAlphaPoolPostWater)
        {
            llassert(0);
            LL_WARNS() << "LLPipeline::addPool(): Ignoring duplicate Alpha post-water pool" << LL_ENDL;
        }
        else
        {
            mAlphaPoolPostWater = (LLDrawPoolAlpha*)new_poolp;
        }
        break;

	case LLDrawPool::POOL_AVATAR:
	case LLDrawPool::POOL_CONTROL_AV:
		break; // Do nothing

	case LLDrawPool::POOL_SKY:
		if( mSkyPool )
		{
			llassert(0);
			LL_WARNS() << "LLPipeline::addPool(): Ignoring duplicate Sky pool" << LL_ENDL;
		}
		else
		{
			mSkyPool = new_poolp;
		}
		break;
	
	case LLDrawPool::POOL_WATER:
		if( mWaterPool )
		{
			llassert(0);
			LL_WARNS() << "LLPipeline::addPool(): Ignoring duplicate Water pool" << LL_ENDL;
		}
		else
		{
			mWaterPool = new_poolp;
		}
		break;

	case LLDrawPool::POOL_WL_SKY:
		if( mWLSkyPool )
		{
			llassert(0);
			LL_WARNS() << "LLPipeline::addPool(): Ignoring duplicate WLSky Pool" << LL_ENDL;
		}
		else
		{ 
			mWLSkyPool = new_poolp;
		}
		break;

    case LLDrawPool::POOL_GLTF_PBR:
        if( mPBROpaquePool )
        {
            llassert(0);
            LL_WARNS() << "LLPipeline::addPool(): Ignoring duplicate PBR Opaque Pool" << LL_ENDL;
        }
        else
        {
            mPBROpaquePool = new_poolp;
        }
        break;

    case LLDrawPool::POOL_GLTF_PBR_ALPHA_MASK:
        if (mPBRAlphaMaskPool)
        {
            llassert(0);
            LL_WARNS() << "LLPipeline::addPool(): Ignoring duplicate PBR Alpha Mask Pool" << LL_ENDL;
        }
        else
        {
            mPBRAlphaMaskPool = new_poolp;
        }
        break;


	default:
		llassert(0);
		LL_WARNS() << "Invalid Pool Type in  LLPipeline::addPool()" << LL_ENDL;
		break;
	}
}

void LLPipeline::removePool( LLDrawPool* poolp )
{
	assertInitialized();
	removeFromQuickLookup(poolp);
	mPools.erase(poolp);
	delete poolp;
}

void LLPipeline::removeFromQuickLookup( LLDrawPool* poolp )
{
	assertInitialized();
	switch( poolp->getType() )
	{
	case LLDrawPool::POOL_SIMPLE:
		llassert(mSimplePool == poolp);
		mSimplePool = NULL;
		break;

	case LLDrawPool::POOL_ALPHA_MASK:
		llassert(mAlphaMaskPool == poolp);
		mAlphaMaskPool = NULL;
		break;

	case LLDrawPool::POOL_FULLBRIGHT_ALPHA_MASK:
		llassert(mFullbrightAlphaMaskPool == poolp);
		mFullbrightAlphaMaskPool = NULL;
		break;

	case LLDrawPool::POOL_GRASS:
		llassert(mGrassPool == poolp);
		mGrassPool = NULL;
		break;

	case LLDrawPool::POOL_FULLBRIGHT:
		llassert(mFullbrightPool == poolp);
		mFullbrightPool = NULL;
		break;

	case LLDrawPool::POOL_WL_SKY:
		llassert(mWLSkyPool == poolp);
		mWLSkyPool = NULL;
		break;

	case LLDrawPool::POOL_GLOW:
		llassert(mGlowPool == poolp);
		mGlowPool = NULL;
		break;

	case LLDrawPool::POOL_TREE:
		#ifdef _DEBUG
			{
				bool found = mTreePools.erase( (uintptr_t)poolp->getTexture() );
				llassert( found );
			}
		#else
			mTreePools.erase( (uintptr_t)poolp->getTexture() );
		#endif
		break;

	case LLDrawPool::POOL_TERRAIN:
		#ifdef _DEBUG
			{
				bool found = mTerrainPools.erase( (uintptr_t)poolp->getTexture() );
				llassert( found );
			}
		#else
			mTerrainPools.erase( (uintptr_t)poolp->getTexture() );
		#endif
		break;

	case LLDrawPool::POOL_BUMP:
		llassert( poolp == mBumpPool );
		mBumpPool = NULL;
		break;
	
	case LLDrawPool::POOL_MATERIALS:
		llassert(poolp == mMaterialsPool);
		mMaterialsPool = NULL;
		break;
			
	case LLDrawPool::POOL_ALPHA_PRE_WATER:
		llassert( poolp == mAlphaPoolPreWater );
		mAlphaPoolPreWater = nullptr;
		break;
    
    case LLDrawPool::POOL_ALPHA_POST_WATER:
        llassert(poolp == mAlphaPoolPostWater);
        mAlphaPoolPostWater = nullptr;
        break;

	case LLDrawPool::POOL_AVATAR:
	case LLDrawPool::POOL_CONTROL_AV:
		break; // Do nothing

	case LLDrawPool::POOL_SKY:
		llassert( poolp == mSkyPool );
		mSkyPool = NULL;
		break;

	case LLDrawPool::POOL_WATER:
		llassert( poolp == mWaterPool );
		mWaterPool = NULL;
		break;

    case LLDrawPool::POOL_GLTF_PBR:
        llassert( poolp == mPBROpaquePool );
        mPBROpaquePool = NULL;
        break;

    case LLDrawPool::POOL_GLTF_PBR_ALPHA_MASK:
        llassert(poolp == mPBRAlphaMaskPool);
        mPBRAlphaMaskPool = NULL;
        break;

	default:
		llassert(0);
		LL_WARNS() << "Invalid Pool Type in  LLPipeline::removeFromQuickLookup() type=" << poolp->getType() << LL_ENDL;
		break;
	}
}

void LLPipeline::resetDrawOrders()
{
    LL_PROFILE_ZONE_SCOPED_CATEGORY_PIPELINE;
	assertInitialized();
	// Iterate through all of the draw pools and rebuild them.
	for (pool_set_t::iterator iter = mPools.begin(); iter != mPools.end(); ++iter)
	{
		LLDrawPool *poolp = *iter;
		poolp->resetDrawOrders();
	}
}

//============================================================================
// Once-per-frame setup of hardware lights,
// including sun/moon, avatar backlight, and up to 6 local lights

void LLPipeline::setupAvatarLights(bool for_edit)
{
	assertInitialized();

    LLEnvironment& environment = LLEnvironment::instance();
    LLSettingsSky::ptr_t psky = environment.getCurrentSky();

    bool sun_up = environment.getIsSunUp();


	if (for_edit)
	{
		LLColor4 diffuse(1.f, 1.f, 1.f, 0.f);
		LLVector4 light_pos_cam(-8.f, 0.25f, 10.f, 0.f);  // w==0 => directional light
		LLMatrix4 camera_mat = LLViewerCamera::getInstance()->getModelview();
		LLMatrix4 camera_rot(camera_mat.getMat3());
		camera_rot.invert();
		LLVector4 light_pos = light_pos_cam * camera_rot;
		
		light_pos.normalize();

		LLLightState* light = gGL.getLight(1);

		mHWLightColors[1] = diffuse;

		light->setDiffuse(diffuse);
		light->setAmbient(LLColor4::black);
		light->setSpecular(LLColor4::black);
		light->setPosition(light_pos);
		light->setConstantAttenuation(1.f);
		light->setLinearAttenuation(0.f);
		light->setQuadraticAttenuation(0.f);
		light->setSpotExponent(0.f);
		light->setSpotCutoff(180.f);
	}
	else if (gAvatarBacklight) // Always true (unless overridden in a devs .ini)
	{
        LLVector3 light_dir = sun_up ? LLVector3(mSunDir) : LLVector3(mMoonDir);
		LLVector3 opposite_pos = -light_dir;
		LLVector3 orthog_light_pos = light_dir % LLVector3::z_axis;
		LLVector4 backlight_pos = LLVector4(lerp(opposite_pos, orthog_light_pos, 0.3f), 0.0f);
		backlight_pos.normalize();
			
		LLColor4 light_diffuse = sun_up ? mSunDiffuse : mMoonDiffuse;

		LLColor4 backlight_diffuse(1.f - light_diffuse.mV[VRED], 1.f - light_diffuse.mV[VGREEN], 1.f - light_diffuse.mV[VBLUE], 1.f);
		F32 max_component = 0.001f;
		for (S32 i = 0; i < 3; i++)
		{
			if (backlight_diffuse.mV[i] > max_component)
			{
				max_component = backlight_diffuse.mV[i];
			}
		}
		F32 backlight_mag;
		if (LLEnvironment::instance().getIsSunUp())
		{
			backlight_mag = BACKLIGHT_DAY_MAGNITUDE_OBJECT;
		}
		else
		{
			backlight_mag = BACKLIGHT_NIGHT_MAGNITUDE_OBJECT;
		}
		backlight_diffuse *= backlight_mag / max_component;

		mHWLightColors[1] = backlight_diffuse;

		LLLightState* light = gGL.getLight(1);

		light->setPosition(backlight_pos);
		light->setDiffuse(backlight_diffuse);
		light->setAmbient(LLColor4::black);
		light->setSpecular(LLColor4::black);
		light->setConstantAttenuation(1.f);
		light->setLinearAttenuation(0.f);
		light->setQuadraticAttenuation(0.f);
		light->setSpotExponent(0.f);
		light->setSpotCutoff(180.f);
	}
	else
	{
		LLLightState* light = gGL.getLight(1);

		mHWLightColors[1] = LLColor4::black;

		light->setDiffuse(LLColor4::black);
		light->setAmbient(LLColor4::black);
		light->setSpecular(LLColor4::black);
	}
}

static F32 calc_light_dist(LLVOVolume* light, const LLVector3& cam_pos, F32 max_dist)
{
    LL_PROFILE_ZONE_SCOPED_CATEGORY_DRAWPOOL;
	F32 inten = light->getLightIntensity();
	if (inten < .001f)
	{
		return max_dist;
	}
	bool selected = light->isSelected();
	if (selected)
	{
        return 0.f; // selected lights get highest priority
	}
    F32 radius = light->getLightRadius();
    F32 dist = dist_vec(light->getRenderPosition(), cam_pos);
    dist = llmax(dist - radius, 0.f);
	if (light->mDrawable.notNull() && light->mDrawable->isState(LLDrawable::ACTIVE))
	{
		// moving lights get a little higher priority (too much causes artifacts)
        dist = llmax(dist - light->getLightRadius()*0.25f, 0.f);
	}
	return dist;
}

void LLPipeline::calcNearbyLights(LLCamera& camera)
{
    LL_PROFILE_ZONE_SCOPED_CATEGORY_DRAWPOOL;
	assertInitialized();

	if (LLPipeline::sReflectionRender || gCubeSnapshot || LLPipeline::sRenderingHUDs)
	{
		return;
	}

    static LLCachedControl<S32> local_light_count(gSavedSettings, "RenderLocalLightCount", 256);

	if (local_light_count >= 1)
	{
		// mNearbyLight (and all light_set_t's) are sorted such that
		// begin() == the closest light and rbegin() == the farthest light
		const S32 MAX_LOCAL_LIGHTS = 6;
        LLVector3 cam_pos = camera.getOrigin();
		
        F32 max_dist;
        if (LLPipeline::sRenderDeferred)
        {
            max_dist = RenderFarClip;
        }
        else
        {
            max_dist = llmin(RenderFarClip, LIGHT_MAX_RADIUS * 4.f);
        }

		// UPDATE THE EXISTING NEARBY LIGHTS
		light_set_t cur_nearby_lights;
		for (light_set_t::iterator iter = mNearbyLights.begin();
			iter != mNearbyLights.end(); iter++)
		{
			const Light* light = &(*iter);
			LLDrawable* drawable = light->drawable;
            const LLViewerObject *vobj = light->drawable->getVObj();
            if(vobj && vobj->getAvatar() 
               && (vobj->getAvatar()->isTooComplex() || vobj->getAvatar()->isInMuteList() || vobj->getAvatar()->isTooSlow())
               )
            {
                drawable->clearState(LLDrawable::NEARBY_LIGHT);
                continue;
            }

			LLVOVolume* volight = drawable->getVOVolume();
			if (!volight || !drawable->isState(LLDrawable::LIGHT))
			{
				drawable->clearState(LLDrawable::NEARBY_LIGHT);
				continue;
			}
			if (light->fade <= -LIGHT_FADE_TIME)
			{
				drawable->clearState(LLDrawable::NEARBY_LIGHT);
				continue;
			}
			if (!sRenderAttachedLights && volight && volight->isAttachment())
			{
				drawable->clearState(LLDrawable::NEARBY_LIGHT);
				continue;
			}

            F32 dist = calc_light_dist(volight, cam_pos, max_dist);
            F32 fade = light->fade;
            // actual fade gets decreased/increased by setupHWLights
            // light->fade value is 'time'.
            // >=0 and light will become visible as value increases
            // <0 and light will fade out
            if (dist < max_dist)
            {
                if (fade < 0)
                {
                    // mark light to fade in
                    // if fade was -LIGHT_FADE_TIME - it was fully invisible
                    // if fade -0 - it was fully visible
                    // visibility goes up from 0 to LIGHT_FADE_TIME.
                    fade += LIGHT_FADE_TIME;
                }
            }
            else
            {
                // mark light to fade out
                // visibility goes down from -0 to -LIGHT_FADE_TIME.
                if (fade >= LIGHT_FADE_TIME)
                {
                    fade = -0.0001f; // was fully visible
                }
                else if (fade >= 0)
                {
                    // 0.75 visible light should stay 0.75 visible, but should reverse direction
                    fade -= LIGHT_FADE_TIME;
                }
            }
            cur_nearby_lights.insert(Light(drawable, dist, fade));
		}
		mNearbyLights = cur_nearby_lights;
				
		// FIND NEW LIGHTS THAT ARE IN RANGE
		light_set_t new_nearby_lights;
		for (LLDrawable::ordered_drawable_set_t::iterator iter = mLights.begin();
			 iter != mLights.end(); ++iter)
		{
			LLDrawable* drawable = *iter;
			LLVOVolume* light = drawable->getVOVolume();
			if (!light || drawable->isState(LLDrawable::NEARBY_LIGHT))
			{
				continue;
			}
			if (light->isHUDAttachment())
			{
				continue; // no lighting from HUD objects
			}
            if (!sRenderAttachedLights && light && light->isAttachment())
			{
				continue;
			}
            LLVOAvatar * av = light->getAvatar();
            if (av && (av->isTooComplex() || av->isInMuteList() || av->isTooSlow()))
            {
                // avatars that are already in the list will be removed by removeMutedAVsLights
                continue;
            }
            F32 dist = calc_light_dist(light, cam_pos, max_dist);
            if (dist >= max_dist)
			{
				continue;
			}
			new_nearby_lights.insert(Light(drawable, dist, 0.f));
            if (!LLPipeline::sRenderDeferred && new_nearby_lights.size() > (U32)MAX_LOCAL_LIGHTS)
			{
				new_nearby_lights.erase(--new_nearby_lights.end());
				const Light& last = *new_nearby_lights.rbegin();
				max_dist = last.dist;
			}
		}

		// INSERT ANY NEW LIGHTS
		for (light_set_t::iterator iter = new_nearby_lights.begin();
			 iter != new_nearby_lights.end(); iter++)
		{
			const Light* light = &(*iter);
            if (LLPipeline::sRenderDeferred || mNearbyLights.size() < (U32)MAX_LOCAL_LIGHTS)
			{
				mNearbyLights.insert(*light);
				((LLDrawable*) light->drawable)->setState(LLDrawable::NEARBY_LIGHT);
			}
			else
			{
				// crazy cast so that we can overwrite the fade value
				// even though gcc enforces sets as const
				// (fade value doesn't affect sort so this is safe)
				Light* farthest_light = (const_cast<Light*>(&(*(mNearbyLights.rbegin()))));
				if (light->dist < farthest_light->dist)
				{
                    // mark light to fade out
                    // visibility goes down from -0 to -LIGHT_FADE_TIME.
                    //
                    // This is a mess, but for now it needs to be in sync
                    // with fade code above. Ex: code above detects distance < max,
                    // sets fade time to positive, this code then detects closer
                    // lights and sets fade time negative, fully compensating
                    // for the code above
                    if (farthest_light->fade >= LIGHT_FADE_TIME)
                    {
                        farthest_light->fade = -0.0001f; // was fully visible
                    }
                    else if (farthest_light->fade >= 0)
                    {
                        farthest_light->fade -= LIGHT_FADE_TIME;
                    }
				}
				else
				{
					break; // none of the other lights are closer
				}
			}
		}
		
		//mark nearby lights not-removable.
		for (light_set_t::iterator iter = mNearbyLights.begin();
			 iter != mNearbyLights.end(); iter++)
		{
			const Light* light = &(*iter);
			((LLViewerOctreeEntryData*) light->drawable)->setVisible();
		}
	}
}

void LLPipeline::setupHWLights()
{
    LL_PROFILE_ZONE_SCOPED_CATEGORY_DRAWPOOL;
	assertInitialized();
	
    if (LLPipeline::sRenderingHUDs)
    {
        return;
    }

    F32 light_scale = 1.f;

    if (gCubeSnapshot)
    { //darken local lights when probe ambiance is above 1
        light_scale = mReflectionMapManager.mLightScale;
    }


    LLEnvironment& environment = LLEnvironment::instance();
    LLSettingsSky::ptr_t psky = environment.getCurrentSky();

    // Ambient
    LLColor4 ambient = psky->getTotalAmbient();

	gGL.setAmbientLightColor(ambient);

    bool sun_up  = environment.getIsSunUp();
    bool moon_up = environment.getIsMoonUp();

	// Light 0 = Sun or Moon (All objects)
	{
        LLVector4 sun_dir(environment.getSunDirection(), 0.0f);
        LLVector4 moon_dir(environment.getMoonDirection(), 0.0f);

        mSunDir.setVec(sun_dir);
        mMoonDir.setVec(moon_dir);

        mSunDiffuse.setVec(psky->getSunlightColor());
        mMoonDiffuse.setVec(psky->getMoonlightColor());

		F32 max_color = llmax(mSunDiffuse.mV[0], mSunDiffuse.mV[1], mSunDiffuse.mV[2]);
		if (max_color > 1.f)
		{
			mSunDiffuse *= 1.f/max_color;
		}
		mSunDiffuse.clamp();

        max_color = llmax(mMoonDiffuse.mV[0], mMoonDiffuse.mV[1], mMoonDiffuse.mV[2]);
        if (max_color > 1.f)
        {
            mMoonDiffuse *= 1.f/max_color;
        }
        mMoonDiffuse.clamp();

        // prevent underlighting from having neither lightsource facing us
        if (!sun_up && !moon_up)
		{
            mSunDiffuse.setVec(LLColor4(0.0, 0.0, 0.0, 1.0));
            mMoonDiffuse.setVec(LLColor4(0.0, 0.0, 0.0, 1.0));
            mSunDir.setVec(LLVector4(0.0, 1.0, 0.0, 0.0));
            mMoonDir.setVec(LLVector4(0.0, 1.0, 0.0, 0.0));
		}

        LLVector4 light_dir = sun_up ? mSunDir : mMoonDir;

        mHWLightColors[0] = sun_up ? mSunDiffuse : mMoonDiffuse;

		LLLightState* light = gGL.getLight(0);
        light->setPosition(light_dir);

        light->setSunPrimary(sun_up);
        light->setDiffuse(mHWLightColors[0]);
        light->setDiffuseB(mMoonDiffuse);
        light->setAmbient(psky->getTotalAmbient());
		light->setSpecular(LLColor4::black);
		light->setConstantAttenuation(1.f);
		light->setLinearAttenuation(0.f);
		light->setQuadraticAttenuation(0.f);
		light->setSpotExponent(0.f);
		light->setSpotCutoff(180.f);
	}
	
	// Light 1 = Backlight (for avatars)
	// (set by enableLightsAvatar)
	
	S32 cur_light = 2;
	
	// Nearby lights = LIGHT 2-7

	mLightMovingMask = 0;
	
    static LLCachedControl<S32> local_light_count(gSavedSettings, "RenderLocalLightCount", 256);

	if (local_light_count >= 1)
	{
		for (light_set_t::iterator iter = mNearbyLights.begin();
			 iter != mNearbyLights.end(); ++iter)
		{
			LLDrawable* drawable = iter->drawable;
			LLVOVolume* light = drawable->getVOVolume();
			if (!light)
			{
				continue;
			}

            if (light->isAttachment())
            {
                if (!sRenderAttachedLights)
                {
                    continue;
                }
            }

			if (drawable->isState(LLDrawable::ACTIVE))
			{
				mLightMovingMask |= (1<<cur_light);
			}
			
            //send linear light color to shader
            LLColor4  light_color = light->getLightLinearColor() * light_scale;
			light_color.mV[3] = 0.0f;

			F32 fade = iter->fade;
			if (fade < LIGHT_FADE_TIME)
			{
				// fade in/out light
				if (fade >= 0.f)
				{
					fade = fade / LIGHT_FADE_TIME;
					((Light*) (&(*iter)))->fade += gFrameIntervalSeconds.value();
				}
				else
				{
					fade = 1.f + fade / LIGHT_FADE_TIME;
					((Light*) (&(*iter)))->fade -= gFrameIntervalSeconds.value();
				}
				fade = llclamp(fade,0.f,1.f);
				light_color *= fade;
			}

            if (light_color.magVecSquared() < 0.001f)
            {
                continue;
            }

            LLVector3 light_pos(light->getRenderPosition());
            LLVector4 light_pos_gl(light_pos, 1.0f);

            F32 adjusted_radius = light->getLightRadius() * (sRenderDeferred ? 1.5f : 1.0f);
            if (adjusted_radius <= 0.001f)
            {
                continue;
            }

            F32 x = (3.f * (1.f + (light->getLightFalloff() * 2.0f)));  // why this magic?  probably trying to match a historic behavior.
            F32 linatten = x / adjusted_radius;                         // % of brightness at radius

            mHWLightColors[cur_light] = light_color;
			LLLightState* light_state = gGL.getLight(cur_light);
			
			light_state->setPosition(light_pos_gl);
			light_state->setDiffuse(light_color);
			light_state->setAmbient(LLColor4::black);
			light_state->setConstantAttenuation(0.f);
            light_state->setSize(light->getLightRadius() * 1.5f);
            light_state->setFalloff(light->getLightFalloff(DEFERRED_LIGHT_FALLOFF));

			if (sRenderDeferred)
			{
				light_state->setLinearAttenuation(linatten);
				light_state->setQuadraticAttenuation(light->getLightFalloff(DEFERRED_LIGHT_FALLOFF) + 1.f); // get falloff to match for forward deferred rendering lights
			}
			else
			{
				light_state->setLinearAttenuation(linatten);
				light_state->setQuadraticAttenuation(0.f);
			}
			

			if (light->isLightSpotlight() // directional (spot-)light
			    && (LLPipeline::sRenderDeferred || RenderSpotLightsInNondeferred)) // these are only rendered as GL spotlights if we're in deferred rendering mode *or* the setting forces them on
			{
				LLQuaternion quat = light->getRenderRotation();
				LLVector3 at_axis(0,0,-1); // this matches deferred rendering's object light direction
				at_axis *= quat;

				light_state->setSpotDirection(at_axis);
				light_state->setSpotCutoff(90.f);
				light_state->setSpotExponent(2.f);
	
				LLVector3 spotParams = light->getSpotLightParams();

				const LLColor4 specular(0.f, 0.f, 0.f, spotParams[2]);
				light_state->setSpecular(specular);
			}
			else // omnidirectional (point) light
			{
				light_state->setSpotExponent(0.f);
				light_state->setSpotCutoff(180.f);
				
				// we use specular.z = 1.0 as a cheap hack for the shaders to know that this is omnidirectional rather than a spotlight
				const LLColor4 specular(0.f, 0.f, 1.f, 0.f);
				light_state->setSpecular(specular);				
			}
			cur_light++;
			if (cur_light >= 8)
			{
				break; // safety
			}
		}
	}
	for ( ; cur_light < 8 ; cur_light++)
	{
		mHWLightColors[cur_light] = LLColor4::black;
		LLLightState* light = gGL.getLight(cur_light);
        light->setSunPrimary(true);
		light->setDiffuse(LLColor4::black);
		light->setAmbient(LLColor4::black);
		light->setSpecular(LLColor4::black);
	}

    // Bookmark comment to allow searching for mSpecialRenderMode == 3 (avatar edit mode),
    // prev site of forward (non-deferred) character light injection, removed by SL-13522 09/20

	// Init GL state
	for (S32 i = 0; i < 8; ++i)
	{
		gGL.getLight(i)->disable();
	}
	mLightMask = 0;
}

void LLPipeline::enableLights(U32 mask)
{
	assertInitialized();

	if (mLightMask != mask)
	{
		stop_glerror();
		if (mask)
		{
			stop_glerror();
			for (S32 i=0; i<8; i++)
			{
				LLLightState* light = gGL.getLight(i);
				if (mask & (1<<i))
				{
					light->enable();
					light->setDiffuse(mHWLightColors[i]);
				}
				else
				{
					light->disable();
					light->setDiffuse(LLColor4::black);
				}
			}
			stop_glerror();
		}
		mLightMask = mask;
		stop_glerror();
	}
}

void LLPipeline::enableLightsDynamic()
{
	assertInitialized();
	U32 mask = 0xff & (~2); // Local lights
	enableLights(mask);
	
	if (isAgentAvatarValid())
	{
		if (gAgentAvatarp->mSpecialRenderMode == 0) // normal
		{
			gPipeline.enableLightsAvatar();
		}
		else if (gAgentAvatarp->mSpecialRenderMode == 2)  // anim preview
		{
			gPipeline.enableLightsAvatarEdit(LLColor4(0.7f, 0.6f, 0.3f, 1.f));
		}
	}
}

void LLPipeline::enableLightsAvatar()
{
	U32 mask = 0xff; // All lights
	setupAvatarLights(FALSE);
	enableLights(mask);
}

void LLPipeline::enableLightsPreview()
{
	disableLights();

	LLColor4 ambient = PreviewAmbientColor;
	gGL.setAmbientLightColor(ambient);

	LLColor4 diffuse0 = PreviewDiffuse0;
	LLColor4 specular0 = PreviewSpecular0;
	LLColor4 diffuse1 = PreviewDiffuse1;
	LLColor4 specular1 = PreviewSpecular1;
	LLColor4 diffuse2 = PreviewDiffuse2;
	LLColor4 specular2 = PreviewSpecular2;

	LLVector3 dir0 = PreviewDirection0;
	LLVector3 dir1 = PreviewDirection1;
	LLVector3 dir2 = PreviewDirection2;

	dir0.normVec();
	dir1.normVec();
	dir2.normVec();
	
	LLVector4 light_pos(dir0, 0.0f);

	LLLightState* light = gGL.getLight(1);

	light->enable();
	light->setPosition(light_pos);
	light->setDiffuse(diffuse0);
	light->setAmbient(ambient);
	light->setSpecular(specular0);
	light->setSpotExponent(0.f);
	light->setSpotCutoff(180.f);

	light_pos = LLVector4(dir1, 0.f);

	light = gGL.getLight(2);
	light->enable();
	light->setPosition(light_pos);
	light->setDiffuse(diffuse1);
	light->setAmbient(ambient);
	light->setSpecular(specular1);
	light->setSpotExponent(0.f);
	light->setSpotCutoff(180.f);

	light_pos = LLVector4(dir2, 0.f);
	light = gGL.getLight(3);
	light->enable();
	light->setPosition(light_pos);
	light->setDiffuse(diffuse2);
	light->setAmbient(ambient);
	light->setSpecular(specular2);
	light->setSpotExponent(0.f);
	light->setSpotCutoff(180.f);
}


void LLPipeline::enableLightsAvatarEdit(const LLColor4& color)
{
	U32 mask = 0x2002; // Avatar backlight only, set ambient
	setupAvatarLights(TRUE);
	enableLights(mask);

	gGL.setAmbientLightColor(color);
}

void LLPipeline::enableLightsFullbright()
{
	assertInitialized();
	U32 mask = 0x1000; // Non-0 mask, set ambient
	enableLights(mask);
}

void LLPipeline::disableLights()
{
	enableLights(0); // no lighting (full bright)
}

//============================================================================

class LLMenuItemGL;
class LLInvFVBridge;
struct cat_folder_pair;
class LLVOBranch;
class LLVOLeaf;

void LLPipeline::findReferences(LLDrawable *drawablep)
{
	assertInitialized();
	if (mLights.find(drawablep) != mLights.end())
	{
		LL_INFOS() << "In mLights" << LL_ENDL;
	}
	if (std::find(mMovedList.begin(), mMovedList.end(), drawablep) != mMovedList.end())
	{
		LL_INFOS() << "In mMovedList" << LL_ENDL;
	}
	if (std::find(mShiftList.begin(), mShiftList.end(), drawablep) != mShiftList.end())
	{
		LL_INFOS() << "In mShiftList" << LL_ENDL;
	}
	if (mRetexturedList.find(drawablep) != mRetexturedList.end())
	{
		LL_INFOS() << "In mRetexturedList" << LL_ENDL;
	}
	
	if (std::find(mBuildQ1.begin(), mBuildQ1.end(), drawablep) != mBuildQ1.end())
	{
		LL_INFOS() << "In mBuildQ1" << LL_ENDL;
	}
	
	S32 count;
	
	count = gObjectList.findReferences(drawablep);
	if (count)
	{
		LL_INFOS() << "In other drawables: " << count << " references" << LL_ENDL;
	}
}

bool LLPipeline::verify()
{
	bool ok = assertInitialized();
	if (ok) 
	{
		for (pool_set_t::iterator iter = mPools.begin(); iter != mPools.end(); ++iter)
		{
			LLDrawPool *poolp = *iter;
			if (!poolp->verify())
			{
				ok = false;
			}
		}
	}

	if (!ok)
	{
		LL_WARNS() << "Pipeline verify failed!" << LL_ENDL;
	}
	return ok;
}

//////////////////////////////
//
// Collision detection
//
//

///////////////////////////////////////////////////////////////////////////////////////////////////////////////////////////////////////////////////////////////////////////////////////////////////////
/**
 *	A method to compute a ray-AABB intersection.
 *	Original code by Andrew Woo, from "Graphics Gems", Academic Press, 1990
 *	Optimized code by Pierre Terdiman, 2000 (~20-30% faster on my Celeron 500)
 *	Epsilon value added by Klaus Hartmann. (discarding it saves a few cycles only)
 *
 *	Hence this version is faster as well as more robust than the original one.
 *
 *	Should work provided:
 *	1) the integer representation of 0.0f is 0x00000000
 *	2) the sign bit of the float is the most significant one
 *
 *	Report bugs: p.terdiman@codercorner.com
 *
 *	\param		aabb		[in] the axis-aligned bounding box
 *	\param		origin		[in] ray origin
 *	\param		dir			[in] ray direction
 *	\param		coord		[out] impact coordinates
 *	\return		true if ray intersects AABB
 */
///////////////////////////////////////////////////////////////////////////////////////////////////////////////////////////////////////////////////////////////////////////////////////////////////////
//#define RAYAABB_EPSILON 0.00001f
#define IR(x)	((U32&)x)

bool LLRayAABB(const LLVector3 &center, const LLVector3 &size, const LLVector3& origin, const LLVector3& dir, LLVector3 &coord, F32 epsilon)
{
	bool Inside = true;
	LLVector3 MinB = center - size;
	LLVector3 MaxB = center + size;
	LLVector3 MaxT;
	MaxT.mV[VX]=MaxT.mV[VY]=MaxT.mV[VZ]=-1.0f;

	// Find candidate planes.
	for(U32 i=0;i<3;i++)
	{
		if(origin.mV[i] < MinB.mV[i])
		{
			coord.mV[i]	= MinB.mV[i];
			Inside		= false;

			// Calculate T distances to candidate planes
			if(IR(dir.mV[i]))	MaxT.mV[i] = (MinB.mV[i] - origin.mV[i]) / dir.mV[i];
		}
		else if(origin.mV[i] > MaxB.mV[i])
		{
			coord.mV[i]	= MaxB.mV[i];
			Inside		= false;

			// Calculate T distances to candidate planes
			if(IR(dir.mV[i]))	MaxT.mV[i] = (MaxB.mV[i] - origin.mV[i]) / dir.mV[i];
		}
	}

	// Ray origin inside bounding box
	if(Inside)
	{
		coord = origin;
		return true;
	}

	// Get largest of the maxT's for final choice of intersection
	U32 WhichPlane = 0;
	if(MaxT.mV[1] > MaxT.mV[WhichPlane])	WhichPlane = 1;
	if(MaxT.mV[2] > MaxT.mV[WhichPlane])	WhichPlane = 2;

	// Check final candidate actually inside box
	if(IR(MaxT.mV[WhichPlane])&0x80000000) return false;

	for(U32 i=0;i<3;i++)
	{
		if(i!=WhichPlane)
		{
			coord.mV[i] = origin.mV[i] + MaxT.mV[WhichPlane] * dir.mV[i];
			if (epsilon > 0)
			{
				if(coord.mV[i] < MinB.mV[i] - epsilon || coord.mV[i] > MaxB.mV[i] + epsilon)	return false;
			}
			else
			{
				if(coord.mV[i] < MinB.mV[i] || coord.mV[i] > MaxB.mV[i])	return false;
			}
		}
	}
	return true;	// ray hits box
}

//////////////////////////////
//
// Macros, functions, and inline methods from other classes
//
//

void LLPipeline::setLight(LLDrawable *drawablep, bool is_light)
{
	if (drawablep && assertInitialized())
	{
		if (is_light)
		{
			mLights.insert(drawablep);
			drawablep->setState(LLDrawable::LIGHT);
		}
		else
		{
			drawablep->clearState(LLDrawable::LIGHT);
			mLights.erase(drawablep);
		}
	}
}

//static
void LLPipeline::toggleRenderType(U32 type)
{
	gPipeline.mRenderTypeEnabled[type] = !gPipeline.mRenderTypeEnabled[type];
	if (type == LLPipeline::RENDER_TYPE_WATER)
	{
		gPipeline.mRenderTypeEnabled[LLPipeline::RENDER_TYPE_VOIDWATER] = !gPipeline.mRenderTypeEnabled[LLPipeline::RENDER_TYPE_VOIDWATER];
	}
}

//static
void LLPipeline::toggleRenderTypeControl(U32 type)
{
	gPipeline.toggleRenderType(type);
}

//static
bool LLPipeline::hasRenderTypeControl(U32 type)
{
	return gPipeline.hasRenderType(type);
}

// Allows UI items labeled "Hide foo" instead of "Show foo"
//static
bool LLPipeline::toggleRenderTypeControlNegated(S32 type)
{
	return !gPipeline.hasRenderType(type);
}

//static
void LLPipeline::toggleRenderDebug(U64 bit)
{
	if (gPipeline.hasRenderDebugMask(bit))
	{
		LL_INFOS() << "Toggling render debug mask " << std::hex << bit << " off" << std::dec << LL_ENDL;
	}
	else
	{
		LL_INFOS() << "Toggling render debug mask " << std::hex << bit << " on" << std::dec << LL_ENDL;
	}
	gPipeline.mRenderDebugMask ^= bit;
}


//static
bool LLPipeline::toggleRenderDebugControl(U64 bit)
{
	return gPipeline.hasRenderDebugMask(bit);
}

//static
void LLPipeline::toggleRenderDebugFeature(U32 bit)
{
	gPipeline.mRenderDebugFeatureMask ^= bit;
}


//static
bool LLPipeline::toggleRenderDebugFeatureControl(U32 bit)
{
	return gPipeline.hasRenderDebugFeatureMask(bit);
}

void LLPipeline::setRenderDebugFeatureControl(U32 bit, bool value)
{
	if (value)
	{
		gPipeline.mRenderDebugFeatureMask |= bit;
	}
	else
	{
		gPipeline.mRenderDebugFeatureMask &= !bit;
	}
}

void LLPipeline::pushRenderDebugFeatureMask()
{
	mRenderDebugFeatureStack.push(mRenderDebugFeatureMask);
}

void LLPipeline::popRenderDebugFeatureMask()
{
	if (mRenderDebugFeatureStack.empty())
	{
		LL_ERRS() << "Depleted render feature stack." << LL_ENDL;
	}

	mRenderDebugFeatureMask = mRenderDebugFeatureStack.top();
	mRenderDebugFeatureStack.pop();
}

// static
void LLPipeline::setRenderScriptedBeacons(bool val)
{
	sRenderScriptedBeacons = val;
}

// static
void LLPipeline::toggleRenderScriptedBeacons()
{
	sRenderScriptedBeacons = !sRenderScriptedBeacons;
}

// static
bool LLPipeline::getRenderScriptedBeacons()
{
	return sRenderScriptedBeacons;
}

// static
void LLPipeline::setRenderScriptedTouchBeacons(bool val)
{
	sRenderScriptedTouchBeacons = val;
}

// static
void LLPipeline::toggleRenderScriptedTouchBeacons()
{
	sRenderScriptedTouchBeacons = !sRenderScriptedTouchBeacons;
}

// static
bool LLPipeline::getRenderScriptedTouchBeacons()
{
	return sRenderScriptedTouchBeacons;
}

// static
void LLPipeline::setRenderMOAPBeacons(bool val)
{
	sRenderMOAPBeacons = val;
}

// static
void LLPipeline::toggleRenderMOAPBeacons()
{
	sRenderMOAPBeacons = !sRenderMOAPBeacons;
}

// static
bool LLPipeline::getRenderMOAPBeacons()
{
	return sRenderMOAPBeacons;
}

// static
void LLPipeline::setRenderPhysicalBeacons(bool val)
{
	sRenderPhysicalBeacons = val;
}

// static
void LLPipeline::toggleRenderPhysicalBeacons()
{
	sRenderPhysicalBeacons = !sRenderPhysicalBeacons;
}

// static
bool LLPipeline::getRenderPhysicalBeacons()
{
	return sRenderPhysicalBeacons;
}

// static
void LLPipeline::setRenderParticleBeacons(bool val)
{
	sRenderParticleBeacons = val;
}

// static
void LLPipeline::toggleRenderParticleBeacons()
{
	sRenderParticleBeacons = !sRenderParticleBeacons;
}

// static
bool LLPipeline::getRenderParticleBeacons()
{
	return sRenderParticleBeacons;
}

// static
void LLPipeline::setRenderSoundBeacons(bool val)
{
	sRenderSoundBeacons = val;
}

// static
void LLPipeline::toggleRenderSoundBeacons()
{
	sRenderSoundBeacons = !sRenderSoundBeacons;
}

// static
bool LLPipeline::getRenderSoundBeacons()
{
	return sRenderSoundBeacons;
}

// static
void LLPipeline::setRenderBeacons(bool val)
{
	sRenderBeacons = val;
}

// static
void LLPipeline::toggleRenderBeacons()
{
	sRenderBeacons = !sRenderBeacons;
}

// static
bool LLPipeline::getRenderBeacons()
{
	return sRenderBeacons;
}

// static
void LLPipeline::setRenderHighlights(bool val)
{
	sRenderHighlight = val;
}

// static
void LLPipeline::toggleRenderHighlights()
{
	sRenderHighlight = !sRenderHighlight;
}

// static
bool LLPipeline::getRenderHighlights()
{
	return sRenderHighlight;
}

// static
void LLPipeline::setRenderHighlightTextureChannel(LLRender::eTexIndex channel)
{
	sRenderHighlightTextureChannel = channel;
}

LLVOPartGroup* LLPipeline::lineSegmentIntersectParticle(const LLVector4a& start, const LLVector4a& end, LLVector4a* intersection,
														S32* face_hit)
{
	LLVector4a local_end = end;

	LLVector4a position;

	LLDrawable* drawable = NULL;

	for (LLWorld::region_list_t::const_iterator iter = LLWorld::getInstance()->getRegionList().begin(); 
			iter != LLWorld::getInstance()->getRegionList().end(); ++iter)
	{
		LLViewerRegion* region = *iter;

		LLSpatialPartition* part = region->getSpatialPartition(LLViewerRegion::PARTITION_PARTICLE);
		if (part && hasRenderType(part->mDrawableType))
		{
			LLDrawable* hit = part->lineSegmentIntersect(start, local_end, TRUE, FALSE, TRUE, FALSE, face_hit, &position, NULL, NULL, NULL);
			if (hit)
			{
				drawable = hit;
				local_end = position;						
			}
		}
	}

	LLVOPartGroup* ret = NULL;
	if (drawable)
	{
		//make sure we're returning an LLVOPartGroup
		llassert(drawable->getVObj()->getPCode() == LLViewerObject::LL_VO_PART_GROUP);
		ret = (LLVOPartGroup*) drawable->getVObj().get();
	}
		
	if (intersection)
	{
		*intersection = position;
	}

	return ret;
}

LLViewerObject* LLPipeline::lineSegmentIntersectInWorld(const LLVector4a& start, const LLVector4a& end,
														bool pick_transparent,
														bool pick_rigged,
                                                        bool pick_unselectable,
                                                        bool pick_reflection_probe,
														S32* face_hit,
														LLVector4a* intersection,         // return the intersection point
														LLVector2* tex_coord,            // return the texture coordinates of the intersection point
														LLVector4a* normal,               // return the surface normal at the intersection point
														LLVector4a* tangent             // return the surface tangent at the intersection point
	)
{
	LLDrawable* drawable = NULL;

	LLVector4a local_end = end;

	LLVector4a position;

	sPickAvatar = false; //! LLToolMgr::getInstance()->inBuildMode();
	
	for (LLWorld::region_list_t::const_iterator iter = LLWorld::getInstance()->getRegionList().begin(); 
			iter != LLWorld::getInstance()->getRegionList().end(); ++iter)
	{
		LLViewerRegion* region = *iter;

		for (U32 j = 0; j < LLViewerRegion::NUM_PARTITIONS; j++)
		{
			if ((j == LLViewerRegion::PARTITION_VOLUME) || 
				(j == LLViewerRegion::PARTITION_BRIDGE) ||
                (j == LLViewerRegion::PARTITION_AVATAR) || // for attachments
				(j == LLViewerRegion::PARTITION_CONTROL_AV) ||
				(j == LLViewerRegion::PARTITION_TERRAIN) ||
				(j == LLViewerRegion::PARTITION_TREE) ||
				(j == LLViewerRegion::PARTITION_GRASS))  // only check these partitions for now
			{
				LLSpatialPartition* part = region->getSpatialPartition(j);
				if (part && hasRenderType(part->mDrawableType))
				{
					LLDrawable* hit = part->lineSegmentIntersect(start, local_end, pick_transparent, pick_rigged, pick_unselectable, pick_reflection_probe, face_hit, &position, tex_coord, normal, tangent);
					if (hit)
					{
						drawable = hit;
						local_end = position;						
					}
				}
			}
		}
	}
	
	if (!sPickAvatar)
	{
		//save hit info in case we need to restore
		//due to attachment override
		LLVector4a local_normal;
		LLVector4a local_tangent;
		LLVector2 local_texcoord;
		S32 local_face_hit = -1;

		if (face_hit)
		{ 
			local_face_hit = *face_hit;
		}
		if (tex_coord)
		{
			local_texcoord = *tex_coord;
		}
		if (tangent)
		{
			local_tangent = *tangent;
		}
		else
		{
			local_tangent.clear();
		}
		if (normal)
		{
			local_normal = *normal;
		}
		else
		{
			local_normal.clear();
		}
				
		const F32 ATTACHMENT_OVERRIDE_DIST = 0.1f;

		//check against avatars
		sPickAvatar = true;
		for (LLWorld::region_list_t::const_iterator iter = LLWorld::getInstance()->getRegionList().begin(); 
				iter != LLWorld::getInstance()->getRegionList().end(); ++iter)
		{
			LLViewerRegion* region = *iter;

			LLSpatialPartition* part = region->getSpatialPartition(LLViewerRegion::PARTITION_AVATAR);
			if (part && hasRenderType(part->mDrawableType))
			{
				LLDrawable* hit = part->lineSegmentIntersect(start, local_end, pick_transparent, pick_rigged, pick_unselectable, pick_reflection_probe, face_hit, &position, tex_coord, normal, tangent);
				if (hit)
				{
					LLVector4a delta;
					delta.setSub(position, local_end);

					if (!drawable || 
						!drawable->getVObj()->isAttachment() ||
						delta.getLength3().getF32() > ATTACHMENT_OVERRIDE_DIST)
					{ //avatar overrides if previously hit drawable is not an attachment or 
					  //attachment is far enough away from detected intersection
						drawable = hit;
						local_end = position;						
					}
					else
					{ //prioritize attachments over avatars
						position = local_end;

						if (face_hit)
						{
							*face_hit = local_face_hit;
						}
						if (tex_coord)
						{
							*tex_coord = local_texcoord;
						}
						if (tangent)
						{
							*tangent = local_tangent;
						}
						if (normal)
						{
							*normal = local_normal;
						}
					}
				}
			}
		}
	}

	//check all avatar nametags (silly, isn't it?)
	for (std::vector< LLCharacter* >::iterator iter = LLCharacter::sInstances.begin();
		iter != LLCharacter::sInstances.end();
		++iter)
	{
		LLVOAvatar* av = (LLVOAvatar*) *iter;
		if (av->mNameText.notNull()
			&& av->mNameText->lineSegmentIntersect(start, local_end, position))
		{
			drawable = av->mDrawable;
			local_end = position;
		}
	}

	if (intersection)
	{
		*intersection = position;
	}

	return drawable ? drawable->getVObj().get() : NULL;
}

LLViewerObject* LLPipeline::lineSegmentIntersectInHUD(const LLVector4a& start, const LLVector4a& end,
													  bool pick_transparent,													
													  S32* face_hit,
													  LLVector4a* intersection,         // return the intersection point
													  LLVector2* tex_coord,            // return the texture coordinates of the intersection point
													  LLVector4a* normal,               // return the surface normal at the intersection point
													  LLVector4a* tangent				// return the surface tangent at the intersection point
	)
{
	LLDrawable* drawable = NULL;

	for (LLWorld::region_list_t::const_iterator iter = LLWorld::getInstance()->getRegionList().begin(); 
			iter != LLWorld::getInstance()->getRegionList().end(); ++iter)
	{
		LLViewerRegion* region = *iter;

		bool toggle = false;
		if (!hasRenderType(LLPipeline::RENDER_TYPE_HUD))
		{
			toggleRenderType(LLPipeline::RENDER_TYPE_HUD);
			toggle = true;
		}

		LLSpatialPartition* part = region->getSpatialPartition(LLViewerRegion::PARTITION_HUD);
		if (part)
		{
			LLDrawable* hit = part->lineSegmentIntersect(start, end, pick_transparent, FALSE, TRUE, FALSE, face_hit, intersection, tex_coord, normal, tangent);
			if (hit)
			{
				drawable = hit;
			}
		}

		if (toggle)
		{
			toggleRenderType(LLPipeline::RENDER_TYPE_HUD);
		}
	}
	return drawable ? drawable->getVObj().get() : NULL;
}

LLSpatialPartition* LLPipeline::getSpatialPartition(LLViewerObject* vobj)
{
	if (vobj)
	{
		LLViewerRegion* region = vobj->getRegion();
		if (region)
		{
			return region->getSpatialPartition(vobj->getPartitionType());
		}
	}
	return NULL;
}

void LLPipeline::resetVertexBuffers(LLDrawable* drawable)
{
	if (!drawable)
	{
		return;
	}

	for (S32 i = 0; i < drawable->getNumFaces(); i++)
	{
		LLFace* facep = drawable->getFace(i);
		if (facep)
		{
			facep->clearVertexBuffer();
		}
	}
}

void LLPipeline::renderObjects(U32 type, bool texture, bool batch_texture, bool rigged)
{
	assertInitialized();
	gGL.loadMatrix(gGLModelView);
	gGLLastMatrix = NULL;

    if (rigged)
    {
        mSimplePool->pushRiggedBatches(type + 1, texture, batch_texture);
    }
    else
    {
        mSimplePool->pushBatches(type, texture, batch_texture);
    }

    gGL.loadMatrix(gGLModelView);
	gGLLastMatrix = NULL;		
}

void LLPipeline::renderGLTFObjects(U32 type, bool texture, bool rigged)
{
    assertInitialized();
    gGL.loadMatrix(gGLModelView);
    gGLLastMatrix = NULL;

    if (rigged)
    {
        mSimplePool->pushRiggedGLTFBatches(type + 1, texture);
    }
    else
    {
        mSimplePool->pushGLTFBatches(type, texture);
    }

    gGL.loadMatrix(gGLModelView);
    gGLLastMatrix = NULL;
}

// Currently only used for shadows -Cosmic,2023-04-19
void LLPipeline::renderAlphaObjects(bool rigged)
{
    LL_PROFILE_ZONE_SCOPED_CATEGORY_PIPELINE;
    assertInitialized();
    gGL.loadMatrix(gGLModelView);
    gGLLastMatrix = NULL;
    S32 sun_up = LLEnvironment::instance().getIsSunUp() ? 1 : 0;
    U32 target_width = LLRenderTarget::sCurResX;
    U32 type = LLRenderPass::PASS_ALPHA;
    LLVOAvatar* lastAvatar = nullptr;
    U64 lastMeshId = 0;
    auto* begin = gPipeline.beginRenderMap(type);
    auto* end = gPipeline.endRenderMap(type);

    for (LLCullResult::drawinfo_iterator i = begin; i != end; )
    {
        LLDrawInfo* pparams = *i;
        LLCullResult::increment_iterator(i, end);

        if (rigged != (pparams->mAvatar != nullptr))
        {
            // Pool contains both rigged and non-rigged DrawInfos. Only draw
            // the objects we're interested in in this pass.
            continue;
        }

        if (rigged)
        {
            if (pparams->mGLTFMaterial)
            {
                gDeferredShadowGLTFAlphaBlendProgram.bind(rigged);
                LLGLSLShader::sCurBoundShaderPtr->uniform1i(LLShaderMgr::SUN_UP_FACTOR, sun_up);
                LLGLSLShader::sCurBoundShaderPtr->uniform1f(LLShaderMgr::DEFERRED_SHADOW_TARGET_WIDTH, (float)target_width);
                LLGLSLShader::sCurBoundShaderPtr->setMinimumAlpha(ALPHA_BLEND_CUTOFF);
                mSimplePool->pushRiggedGLTFBatch(*pparams, lastAvatar, lastMeshId);
            }
            else
            {
                gDeferredShadowAlphaMaskProgram.bind(rigged);
                LLGLSLShader::sCurBoundShaderPtr->uniform1i(LLShaderMgr::SUN_UP_FACTOR, sun_up);
                LLGLSLShader::sCurBoundShaderPtr->uniform1f(LLShaderMgr::DEFERRED_SHADOW_TARGET_WIDTH, (float)target_width);
                LLGLSLShader::sCurBoundShaderPtr->setMinimumAlpha(ALPHA_BLEND_CUTOFF);
                if (lastAvatar != pparams->mAvatar || lastMeshId != pparams->mSkinInfo->mHash)
                {
                    mSimplePool->uploadMatrixPalette(*pparams);
                    lastAvatar = pparams->mAvatar;
                    lastMeshId = pparams->mSkinInfo->mHash;
                }

                mSimplePool->pushBatch(*pparams, true, true);
            }
        }
        else
        {
            if (pparams->mGLTFMaterial)
            {
                gDeferredShadowGLTFAlphaBlendProgram.bind(rigged);
                LLGLSLShader::sCurBoundShaderPtr->uniform1i(LLShaderMgr::SUN_UP_FACTOR, sun_up);
                LLGLSLShader::sCurBoundShaderPtr->uniform1f(LLShaderMgr::DEFERRED_SHADOW_TARGET_WIDTH, (float)target_width);
                LLGLSLShader::sCurBoundShaderPtr->setMinimumAlpha(ALPHA_BLEND_CUTOFF);
                mSimplePool->pushGLTFBatch(*pparams);
            }
            else
            {
                gDeferredShadowAlphaMaskProgram.bind(rigged);
                LLGLSLShader::sCurBoundShaderPtr->uniform1i(LLShaderMgr::SUN_UP_FACTOR, sun_up);
                LLGLSLShader::sCurBoundShaderPtr->uniform1f(LLShaderMgr::DEFERRED_SHADOW_TARGET_WIDTH, (float)target_width);
                LLGLSLShader::sCurBoundShaderPtr->setMinimumAlpha(ALPHA_BLEND_CUTOFF);
                mSimplePool->pushBatch(*pparams, true, true);
            }
        }
    }

    gGL.loadMatrix(gGLModelView);
    gGLLastMatrix = NULL;
}

// Currently only used for shadows -Cosmic,2023-04-19
void LLPipeline::renderMaskedObjects(U32 type, bool texture, bool batch_texture, bool rigged)
{
	assertInitialized();
	gGL.loadMatrix(gGLModelView);
	gGLLastMatrix = NULL;
    if (rigged)
    {
        mAlphaMaskPool->pushRiggedMaskBatches(type+1, texture, batch_texture);
    }
    else
    {
        mAlphaMaskPool->pushMaskBatches(type, texture, batch_texture);
    }
	gGL.loadMatrix(gGLModelView);
	gGLLastMatrix = NULL;		
}

// Currently only used for shadows -Cosmic,2023-04-19
void LLPipeline::renderFullbrightMaskedObjects(U32 type, bool texture, bool batch_texture, bool rigged)
{
	assertInitialized();
	gGL.loadMatrix(gGLModelView);
	gGLLastMatrix = NULL;
    if (rigged)
    {
        mFullbrightAlphaMaskPool->pushRiggedMaskBatches(type+1, texture, batch_texture);
    }
    else
    {
        mFullbrightAlphaMaskPool->pushMaskBatches(type, texture, batch_texture);
    }
	gGL.loadMatrix(gGLModelView);
	gGLLastMatrix = NULL;		
}

void apply_cube_face_rotation(U32 face)
{
	switch (face)
	{
		case 0: 
			gGL.rotatef(90.f, 0, 1, 0);
			gGL.rotatef(180.f, 1, 0, 0);
		break;
		case 2: 
			gGL.rotatef(-90.f, 1, 0, 0);
		break;
		case 4:
			gGL.rotatef(180.f, 0, 1, 0);
			gGL.rotatef(180.f, 0, 0, 1);
		break;
		case 1: 
			gGL.rotatef(-90.f, 0, 1, 0);
			gGL.rotatef(180.f, 1, 0, 0);
		break;
		case 3:
			gGL.rotatef(90, 1, 0, 0);
		break;
		case 5: 
			gGL.rotatef(180, 0, 0, 1);
		break;
	}
}

void validate_framebuffer_object()
{                                                           
	GLenum status;                                            
	status = glCheckFramebufferStatus(GL_FRAMEBUFFER_EXT); 
	switch(status) 
	{                                          
		case GL_FRAMEBUFFER_COMPLETE:                       
			//framebuffer OK, no error.
			break;
		case GL_FRAMEBUFFER_INCOMPLETE_MISSING_ATTACHMENT:
			// frame buffer not OK: probably means unsupported depth buffer format
			LL_ERRS() << "Framebuffer Incomplete Missing Attachment." << LL_ENDL;
			break;
		case GL_FRAMEBUFFER_INCOMPLETE_ATTACHMENT:
			// frame buffer not OK: probably means unsupported depth buffer format
			LL_ERRS() << "Framebuffer Incomplete Attachment." << LL_ENDL;
			break; 
		case GL_FRAMEBUFFER_UNSUPPORTED:                    
			/* choose different formats */                        
			LL_ERRS() << "Framebuffer unsupported." << LL_ENDL;
			break;                                                
		default:                                                
			LL_ERRS() << "Unknown framebuffer status." << LL_ENDL;
			break;
	}
}

void LLPipeline::bindScreenToTexture() 
{
	
}

static LLTrace::BlockTimerStatHandle FTM_RENDER_BLOOM("Bloom");

void LLPipeline::visualizeBuffers(LLRenderTarget* src, LLRenderTarget* dst, U32 bufferIndex)
{
	dst->bindTarget();
	gDeferredBufferVisualProgram.bind();
	gDeferredBufferVisualProgram.bindTexture(LLShaderMgr::DEFERRED_DIFFUSE, src, false, LLTexUnit::TFO_BILINEAR, bufferIndex);

	static LLStaticHashedString mipLevel("mipLevel");
	if (RenderBufferVisualization != 4)
		gDeferredBufferVisualProgram.uniform1f(mipLevel, 0);
	else
		gDeferredBufferVisualProgram.uniform1f(mipLevel, 8);

	mScreenTriangleVB->setBuffer();
	mScreenTriangleVB->drawArrays(LLRender::TRIANGLES, 0, 3);
	gDeferredBufferVisualProgram.unbind();
	dst->flush();
}

void LLPipeline::generateLuminance(LLRenderTarget* src, LLRenderTarget* dst)
{
	// luminance sample and mipmap generation
	{
		LL_PROFILE_GPU_ZONE("luminance sample");

		dst->bindTarget();

		LLGLDepthTest depth(GL_FALSE, GL_FALSE);

		gLuminanceProgram.bind();

		S32 channel = 0;
		channel = gLuminanceProgram.enableTexture(LLShaderMgr::DEFERRED_DIFFUSE);
		if (channel > -1)
		{
			src->bindTexture(0, channel, LLTexUnit::TFO_POINT);
		}

		channel = gLuminanceProgram.enableTexture(LLShaderMgr::DEFERRED_EMISSIVE);
		if (channel > -1)
		{
			mGlow[1].bindTexture(0, channel);
		}

		mScreenTriangleVB->setBuffer();
		mScreenTriangleVB->drawArrays(LLRender::TRIANGLES, 0, 3);
		dst->flush();

		// note -- unbind AFTER the glGenerateMipMap so time in generatemipmap can be profiled under "Luminance"
		// also note -- keep an eye on the performance of glGenerateMipmap, might need to replace it with a mip generation shader
		gLuminanceProgram.unbind();
	}
}

void LLPipeline::generateExposure(LLRenderTarget* src, LLRenderTarget* dst) {
	// exposure sample
	{
		LL_PROFILE_GPU_ZONE("exposure sample");

		{
			// copy last frame's exposure into mLastExposure
			mLastExposure.bindTarget();
			gCopyProgram.bind();
			gGL.getTexUnit(0)->bind(dst);

			mScreenTriangleVB->setBuffer();
			mScreenTriangleVB->drawArrays(LLRender::TRIANGLES, 0, 3);

			mLastExposure.flush();
		}

		dst->bindTarget();

		LLGLDepthTest depth(GL_FALSE, GL_FALSE);

		gExposureProgram.bind();

		S32 channel = gExposureProgram.enableTexture(LLShaderMgr::DEFERRED_EMISSIVE);
		if (channel > -1)
		{
			mLuminanceMap.bindTexture(0, channel, LLTexUnit::TFO_TRILINEAR);
		}

		channel = gExposureProgram.enableTexture(LLShaderMgr::EXPOSURE_MAP);
		if (channel > -1)
		{
			mLastExposure.bindTexture(0, channel);
		}

		static LLStaticHashedString dt("dt");
		static LLStaticHashedString noiseVec("noiseVec");
		static LLStaticHashedString dynamic_exposure_params("dynamic_exposure_params");
		static LLCachedControl<F32> dynamic_exposure_coefficient(gSavedSettings, "RenderDynamicExposureCoefficient", 0.175f);
        static LLCachedControl<bool> should_auto_adjust(gSavedSettings, "RenderSkyAutoAdjustLegacy", true);

        LLSettingsSky::ptr_t sky = LLEnvironment::instance().getCurrentSky();

        F32 probe_ambiance = LLEnvironment::instance().getCurrentSky()->getReflectionProbeAmbiance(should_auto_adjust);
        F32 exp_min = 1.f;
        F32 exp_max = 1.f;
                
        if (probe_ambiance > 0.f)
        {
            F32 hdr_scale = sqrtf(LLEnvironment::instance().getCurrentSky()->getGamma())*2.f;

            if (hdr_scale > 1.f)
            {
                exp_min = 1.f / hdr_scale;
                exp_max = hdr_scale;
            }
        }
		gExposureProgram.uniform1f(dt, gFrameIntervalSeconds);
		gExposureProgram.uniform2f(noiseVec, ll_frand() * 2.0 - 1.0, ll_frand() * 2.0 - 1.0);
		gExposureProgram.uniform3f(dynamic_exposure_params, dynamic_exposure_coefficient, exp_min, exp_max);

		mScreenTriangleVB->setBuffer();
		mScreenTriangleVB->drawArrays(LLRender::TRIANGLES, 0, 3);

		gGL.getTexUnit(channel)->unbind(mLastExposure.getUsage());
		gExposureProgram.unbind();
		dst->flush();
	}
}

void LLPipeline::gammaCorrect(LLRenderTarget* src, LLRenderTarget* dst) {
	dst->bindTarget();
	// gamma correct lighting
	{
		LL_PROFILE_GPU_ZONE("gamma correct");

        static LLCachedControl<bool> buildNoPost(gSavedSettings, "RenderDisablePostProcessing", false);

		LLGLDepthTest depth(GL_FALSE, GL_FALSE);

		// Apply gamma correction to the frame here.

        static LLCachedControl<bool> should_auto_adjust(gSavedSettings, "RenderSkyAutoAdjustLegacy", true);
        
        LLSettingsSky::ptr_t psky = LLEnvironment::instance().getCurrentSky();

        bool no_post = gSnapshotNoPost || (buildNoPost && gFloaterTools->isAvailable());
        LLGLSLShader& shader = no_post ? gNoPostGammaCorrectProgram : // no post (no gamma, no exposure, no tonemapping)
            psky->getReflectionProbeAmbiance(should_auto_adjust) == 0.f ? gLegacyPostGammaCorrectProgram :
            gDeferredPostGammaCorrectProgram;
        
        shader.bind();

		S32 channel = 0;

        shader.bindTexture(LLShaderMgr::DEFERRED_DIFFUSE, src, false, LLTexUnit::TFO_POINT);

        shader.bindTexture(LLShaderMgr::EXPOSURE_MAP, &mExposureMap);

        shader.uniform2f(LLShaderMgr::DEFERRED_SCREEN_RES, src->getWidth(), src->getHeight());

		static LLCachedControl<F32> exposure(gSavedSettings, "RenderExposure", 1.f);

		F32 e = llclamp(exposure(), 0.5f, 4.f);

		static LLStaticHashedString s_exposure("exposure");

        shader.uniform1f(s_exposure, e);

		mScreenTriangleVB->setBuffer();
		mScreenTriangleVB->drawArrays(LLRender::TRIANGLES, 0, 3);

		gGL.getTexUnit(channel)->unbind(src->getUsage());
        shader.unbind();
	}
	dst->flush();
}

void LLPipeline::copyScreenSpaceReflections(LLRenderTarget* src, LLRenderTarget* dst) 
{

	if (RenderScreenSpaceReflections && !gCubeSnapshot)
	{
		LL_PROFILE_GPU_ZONE("ssr copy");
		LLGLDepthTest depth(GL_TRUE, GL_TRUE, GL_ALWAYS);

		LLRenderTarget& depth_src = mRT->deferredScreen;

		dst->bindTarget();
		dst->clear();
		gCopyDepthProgram.bind();

		S32 diff_map = gCopyDepthProgram.getTextureChannel(LLShaderMgr::DIFFUSE_MAP);
		S32 depth_map = gCopyDepthProgram.getTextureChannel(LLShaderMgr::DEFERRED_DEPTH);

		gGL.getTexUnit(diff_map)->bind(src);
		gGL.getTexUnit(depth_map)->bind(&depth_src, true);

		mScreenTriangleVB->setBuffer();
		mScreenTriangleVB->drawArrays(LLRender::TRIANGLES, 0, 3);

		dst->flush();
	}
}

void LLPipeline::generateGlow(LLRenderTarget* src) 
{
	if (sRenderGlow)
	{
		LL_PROFILE_GPU_ZONE("glow");
		mGlow[2].bindTarget();
		mGlow[2].clear();

		gGlowExtractProgram.bind();
		F32 maxAlpha = RenderGlowMaxExtractAlpha;
		F32 warmthAmount = RenderGlowWarmthAmount;
		LLVector3 lumWeights = RenderGlowLumWeights;
		LLVector3 warmthWeights = RenderGlowWarmthWeights;

		gGlowExtractProgram.uniform1f(LLShaderMgr::GLOW_MIN_LUMINANCE, 9999);
		gGlowExtractProgram.uniform1f(LLShaderMgr::GLOW_MAX_EXTRACT_ALPHA, maxAlpha);
		gGlowExtractProgram.uniform3f(LLShaderMgr::GLOW_LUM_WEIGHTS, lumWeights.mV[0], lumWeights.mV[1],
			lumWeights.mV[2]);
		gGlowExtractProgram.uniform3f(LLShaderMgr::GLOW_WARMTH_WEIGHTS, warmthWeights.mV[0], warmthWeights.mV[1],
			warmthWeights.mV[2]);
		gGlowExtractProgram.uniform1f(LLShaderMgr::GLOW_WARMTH_AMOUNT, warmthAmount);

        if (RenderGlowNoise)
        {
            S32 channel = gGlowExtractProgram.enableTexture(LLShaderMgr::GLOW_NOISE_MAP);
            if (channel > -1)
            {
                gGL.getTexUnit(channel)->bindManual(LLTexUnit::TT_TEXTURE, mTrueNoiseMap);
                gGL.getTexUnit(channel)->setTextureFilteringOption(LLTexUnit::TFO_POINT);
            }
            gGlowExtractProgram.uniform2f(LLShaderMgr::DEFERRED_SCREEN_RES,
                                          mGlow[2].getWidth(),
                                          mGlow[2].getHeight());
        }

		{
			LLGLEnable blend_on(GL_BLEND);

			gGL.setSceneBlendType(LLRender::BT_ADD_WITH_ALPHA);

			gGlowExtractProgram.bindTexture(LLShaderMgr::DIFFUSE_MAP, src);

			gGL.color4f(1, 1, 1, 1);
			gPipeline.enableLightsFullbright();

			mScreenTriangleVB->setBuffer();
			mScreenTriangleVB->drawArrays(LLRender::TRIANGLES, 0, 3);

			mGlow[2].flush();
		}

		gGlowExtractProgram.unbind();

		// power of two between 1 and 1024
		U32 glowResPow = RenderGlowResolutionPow;
		const U32 glow_res = llmax(1, llmin(1024, 1 << glowResPow));

		S32 kernel = RenderGlowIterations * 2;
		F32 delta = RenderGlowWidth / glow_res;
		// Use half the glow width if we have the res set to less than 9 so that it looks
		// almost the same in either case.
		if (glowResPow < 9)
		{
			delta *= 0.5f;
		}
		F32 strength = RenderGlowStrength;

		gGlowProgram.bind();
		gGlowProgram.uniform1f(LLShaderMgr::GLOW_STRENGTH, strength);

		for (S32 i = 0; i < kernel; i++)
		{
			mGlow[i % 2].bindTarget();
			mGlow[i % 2].clear();

			if (i == 0)
			{
				gGlowProgram.bindTexture(LLShaderMgr::DIFFUSE_MAP, &mGlow[2]);
			}
			else
			{
				gGlowProgram.bindTexture(LLShaderMgr::DIFFUSE_MAP, &mGlow[(i - 1) % 2]);
			}

			if (i % 2 == 0)
			{
				gGlowProgram.uniform2f(LLShaderMgr::GLOW_DELTA, delta, 0);
			}
			else
			{
				gGlowProgram.uniform2f(LLShaderMgr::GLOW_DELTA, 0, delta);
			}

			mScreenTriangleVB->setBuffer();
			mScreenTriangleVB->drawArrays(LLRender::TRIANGLES, 0, 3);

			mGlow[i % 2].flush();
		}

		gGlowProgram.unbind();

	}
	else // !sRenderGlow, skip the glow ping-pong and just clear the result target
	{
		mGlow[1].bindTarget();
		mGlow[1].clear();
		mGlow[1].flush();
	}
}

void LLPipeline::applyFXAA(LLRenderTarget* src, LLRenderTarget* dst) 
{
	{
		llassert(!gCubeSnapshot);
		bool multisample = RenderFSAASamples > 1 && mRT->fxaaBuffer.isComplete();
		LLGLSLShader* shader = &gGlowCombineProgram;

		S32 width = dst->getWidth();
		S32 height = dst->getHeight();

		// Present everything.
		if (multisample)
		{
			LL_PROFILE_GPU_ZONE("aa");
			// bake out texture2D with RGBL for FXAA shader
			mRT->fxaaBuffer.bindTarget();

			shader = &gGlowCombineFXAAProgram;
			shader->bind();

			S32 channel = shader->enableTexture(LLShaderMgr::DEFERRED_DIFFUSE, src->getUsage());
			if (channel > -1)
			{
				src->bindTexture(0, channel, LLTexUnit::TFO_BILINEAR);
			}

			{
				LLGLDepthTest depth_test(GL_TRUE, GL_TRUE, GL_ALWAYS);
				mScreenTriangleVB->setBuffer();
				mScreenTriangleVB->drawArrays(LLRender::TRIANGLES, 0, 3);
			}

			shader->disableTexture(LLShaderMgr::DEFERRED_DIFFUSE, src->getUsage());
			shader->unbind();

			mRT->fxaaBuffer.flush();

			dst->bindTarget();
			shader = &gFXAAProgram;
			shader->bind();

			channel = shader->enableTexture(LLShaderMgr::DIFFUSE_MAP, mRT->fxaaBuffer.getUsage());
			if (channel > -1)
			{
				mRT->fxaaBuffer.bindTexture(0, channel, LLTexUnit::TFO_BILINEAR);
			}

			gGLViewport[0] = gViewerWindow->getWorldViewRectRaw().mLeft;
			gGLViewport[1] = gViewerWindow->getWorldViewRectRaw().mBottom;
			gGLViewport[2] = gViewerWindow->getWorldViewRectRaw().getWidth();
			gGLViewport[3] = gViewerWindow->getWorldViewRectRaw().getHeight();

			glViewport(gGLViewport[0], gGLViewport[1], gGLViewport[2], gGLViewport[3]);

			F32 scale_x = (F32)width / mRT->fxaaBuffer.getWidth();
			F32 scale_y = (F32)height / mRT->fxaaBuffer.getHeight();
			shader->uniform2f(LLShaderMgr::FXAA_TC_SCALE, scale_x, scale_y);
			shader->uniform2f(LLShaderMgr::FXAA_RCP_SCREEN_RES, 1.f / width * scale_x, 1.f / height * scale_y);
			shader->uniform4f(LLShaderMgr::FXAA_RCP_FRAME_OPT, -0.5f / width * scale_x, -0.5f / height * scale_y,
				0.5f / width * scale_x, 0.5f / height * scale_y);
			shader->uniform4f(LLShaderMgr::FXAA_RCP_FRAME_OPT2, -2.f / width * scale_x, -2.f / height * scale_y,
				2.f / width * scale_x, 2.f / height * scale_y);

			{
				LLGLDepthTest depth_test(GL_TRUE, GL_TRUE, GL_ALWAYS);
				S32 depth_channel = shader->getTextureChannel(LLShaderMgr::DEFERRED_DEPTH);
				gGL.getTexUnit(depth_channel)->bind(&mRT->deferredScreen, true);

				mScreenTriangleVB->setBuffer();
				mScreenTriangleVB->drawArrays(LLRender::TRIANGLES, 0, 3);
			}

			shader->unbind();
			dst->flush();
		}
		else {
			copyRenderTarget(src, dst);
		}
	}
}

void LLPipeline::copyRenderTarget(LLRenderTarget* src, LLRenderTarget* dst)
{

	LL_PROFILE_GPU_ZONE("copyRenderTarget");
	dst->bindTarget();

	gDeferredPostNoDoFProgram.bind();

	gDeferredPostNoDoFProgram.bindTexture(LLShaderMgr::DEFERRED_DIFFUSE, src);
	gDeferredPostNoDoFProgram.bindTexture(LLShaderMgr::DEFERRED_DEPTH, &mRT->deferredScreen, true);

	{
		mScreenTriangleVB->setBuffer();
		mScreenTriangleVB->drawArrays(LLRender::TRIANGLES, 0, 3);
	}

	gDeferredPostNoDoFProgram.unbind();

	dst->flush();
}

void LLPipeline::combineGlow(LLRenderTarget* src, LLRenderTarget* dst)
{
	// Go ahead and do our glow combine here in our destination.  We blit this later into the front buffer.

	dst->bindTarget();

	{

		gGlowCombineProgram.bind();

		gGlowCombineProgram.bindTexture(LLShaderMgr::DEFERRED_DIFFUSE, src);
		gGlowCombineProgram.bindTexture(LLShaderMgr::DEFERRED_EMISSIVE, &mGlow[1]);

		mScreenTriangleVB->setBuffer();
		mScreenTriangleVB->drawArrays(LLRender::TRIANGLES, 0, 3);
	}

	dst->flush();
}

// <FS:Beq> updated Vignette code (based on original Exo Vignette)
void LLPipeline::renderVignette(LLRenderTarget* src, LLRenderTarget* dst)
{
	if (RenderVignette.mV[0] > 0.f)
	{
		LL_PROFILE_GPU_ZONE("Vignette");
		dst->bindTarget();
		LLGLSLShader *shader = &gPostVignetteProgram;

		// bind the progam and output to screentriangle VBO		
		shader->bind();

		S32 channel = shader->enableTexture(LLShaderMgr::DEFERRED_DIFFUSE, src->getUsage());
		if (channel > -1)
		{
			src->bindTexture(0, channel, LLTexUnit::TFO_POINT);
		}
		else
		{
			LL_ERRS("vignette") << "Failed to bind diffuse texture" << LL_ENDL;
		}

		shader->uniform2f(
			LLShaderMgr::DEFERRED_SCREEN_RES,
			dst->getWidth(),
			dst->getHeight() );
		shader->uniform3fv(
			LLShaderMgr::RENDER_VIGNETTE, 
			1, 
			RenderVignette.mV);

		mScreenTriangleVB->setBuffer();
		mScreenTriangleVB->drawArrays(LLRender::TRIANGLES, 0, 3);
		stop_glerror();

		shader->disableTexture(LLShaderMgr::DEFERRED_DIFFUSE, src->getUsage());
		shader->unbind();
		dst->flush();
	}
	else
	{
		copyRenderTarget(src, dst);
	}
}
// </FS:Beq>
void LLPipeline::renderDoF(LLRenderTarget* src, LLRenderTarget* dst)
{
	{
		bool dof_enabled =
			(RenderDepthOfFieldInEditMode || !LLToolMgr::getInstance()->inBuildMode()) &&
			RenderDepthOfField &&
			!gCubeSnapshot;

		gViewerWindow->setup3DViewport();

		if (dof_enabled)
		{
			LL_PROFILE_GPU_ZONE("dof");
			LLGLDisable blend(GL_BLEND);

			// depth of field focal plane calculations
			static F32 current_distance = 16.f;
			static F32 start_distance = 16.f;
			static F32 transition_time = 1.f;

			LLVector3 focus_point;

			// <FS:Beq> FIRE-16728 focus point lock & free focus DoF - based on a feature developed by NiranV Dean
			static LLVector3 last_focus_point{};
			if (LLPipeline::FSFocusPointLocked && !last_focus_point.isExactlyZero())
			{
				focus_point = last_focus_point;
			}
			else
			{
			// </FS:Beq>
			LLViewerObject* obj = LLViewerMediaFocus::getInstance()->getFocusedObject();
			if (obj && obj->mDrawable && obj->isSelected())
			{ // focus on selected media object
				S32 face_idx = LLViewerMediaFocus::getInstance()->getFocusedFace();
				if (obj && obj->mDrawable)
				{
					LLFace* face = obj->mDrawable->getFace(face_idx);
					if (face)
					{
						focus_point = face->getPositionAgent();
					}
				}
			}
			}// <FS:Beq/> support focus point lock

			if (focus_point.isExactlyZero())
			{
				if (LLViewerJoystick::getInstance()->getOverrideCamera() || LLPipeline::FSFocusPointFollowsPointer) // <FS:Beq/> FIRE-16728 Add free aim mouse and focus lock
				{ // focus on point under cursor
					focus_point.set(gDebugRaycastIntersection.getF32ptr());
				}
				else if (gAgentCamera.cameraMouselook())
				{ // focus on point under mouselook crosshairs
					LLVector4a result;
					result.clear();

					gViewerWindow->cursorIntersect(-1, -1, 512.f, NULL, -1, FALSE, FALSE, TRUE, TRUE, NULL, &result);

					focus_point.set(result.getF32ptr());
				}
				else
				{
					// focus on alt-zoom target
					LLViewerRegion* region = gAgent.getRegion();
					if (region)
					{
						focus_point = LLVector3(gAgentCamera.getFocusGlobal() - region->getOriginGlobal());
					}
				}
			}

			// <FS:Beq> FIRE-16728 Add free aim mouse and focus lock
			last_focus_point = focus_point;
			// </FS:Beq>
			LLVector3 eye = LLViewerCamera::getInstance()->getOrigin();
			F32 target_distance = 16.f;
			if (!focus_point.isExactlyZero())
			{
				target_distance = LLViewerCamera::getInstance()->getAtAxis() * (focus_point - eye);
			}

			if (transition_time >= 1.f && fabsf(current_distance - target_distance) / current_distance > 0.01f)
			{ // large shift happened, interpolate smoothly to new target distance
				transition_time = 0.f;
				start_distance = current_distance;
			}
			else if (transition_time < 1.f)
			{ // currently in a transition, continue interpolating
				transition_time += 1.f / CameraFocusTransitionTime * gFrameIntervalSeconds.value();
				transition_time = llmin(transition_time, 1.f);

				F32 t = cosf(transition_time * F_PI + F_PI) * 0.5f + 0.5f;
				current_distance = start_distance + (target_distance - start_distance) * t;
			}
			else
			{ // small or no change, just snap to target distance
				current_distance = target_distance;
			}

			// convert to mm
			F32 subject_distance = current_distance * 1000.f;
			F32 fnumber = CameraFNumber;
			F32 default_focal_length = CameraFocalLength;

			F32 fov = LLViewerCamera::getInstance()->getView();

			const F32 default_fov = CameraFieldOfView * F_PI / 180.f;

			// F32 aspect_ratio = (F32) mRT->screen.getWidth()/(F32)mRT->screen.getHeight();

			F32 dv = 2.f * default_focal_length * tanf(default_fov / 2.f);

			F32 focal_length = dv / (2 * tanf(fov / 2.f));

			// F32 tan_pixel_angle = tanf(LLDrawable::sCurPixelAngle);

			// from wikipedia -- c = |s2-s1|/s2 * f^2/(N(S1-f))
			// where	 N = fnumber
			//			 s2 = dot distance
			//			 s1 = subject distance
			//			 f = focal length
			//

			F32 blur_constant = focal_length * focal_length / (fnumber * (subject_distance - focal_length));
			blur_constant /= 1000.f; // convert to meters for shader
			F32 magnification = focal_length / (subject_distance - focal_length);

			{ // build diffuse+bloom+CoF
				mRT->deferredLight.bindTarget();

				gDeferredCoFProgram.bind();

				gDeferredCoFProgram.bindTexture(LLShaderMgr::DEFERRED_DIFFUSE, src, LLTexUnit::TFO_POINT);
				gDeferredCoFProgram.bindTexture(LLShaderMgr::DEFERRED_DEPTH, &mRT->deferredScreen, true);

				gDeferredCoFProgram.uniform1f(LLShaderMgr::DEFERRED_DEPTH_CUTOFF, RenderEdgeDepthCutoff);
				gDeferredCoFProgram.uniform1f(LLShaderMgr::DEFERRED_NORM_CUTOFF, RenderEdgeNormCutoff);
				gDeferredCoFProgram.uniform2f(LLShaderMgr::DEFERRED_SCREEN_RES, dst->getWidth(), dst->getHeight());
				gDeferredCoFProgram.uniform1f(LLShaderMgr::DOF_FOCAL_DISTANCE, -subject_distance / 1000.f);
				gDeferredCoFProgram.uniform1f(LLShaderMgr::DOF_BLUR_CONSTANT, blur_constant);
				gDeferredCoFProgram.uniform1f(LLShaderMgr::DOF_TAN_PIXEL_ANGLE, tanf(1.f / LLDrawable::sCurPixelAngle));
				gDeferredCoFProgram.uniform1f(LLShaderMgr::DOF_MAGNIFICATION, magnification);
				gDeferredCoFProgram.uniform1f(LLShaderMgr::DOF_MAX_COF, CameraMaxCoF);
				gDeferredCoFProgram.uniform1f(LLShaderMgr::DOF_RES_SCALE, CameraDoFResScale);

				mScreenTriangleVB->setBuffer();
				mScreenTriangleVB->drawArrays(LLRender::TRIANGLES, 0, 3);
				gDeferredCoFProgram.unbind();
				mRT->deferredLight.flush();
			}

			U32 dof_width = (U32)(mRT->screen.getWidth() * CameraDoFResScale);
			U32 dof_height = (U32)(mRT->screen.getHeight() * CameraDoFResScale);

			{ // perform DoF sampling at half-res (preserve alpha channel)
				src->bindTarget();
				glViewport(0, 0, dof_width, dof_height);

				gGL.setColorMask(true, false);

				gDeferredPostProgram.bind();
				gDeferredPostProgram.bindTexture(LLShaderMgr::DEFERRED_DIFFUSE, &mRT->deferredLight, LLTexUnit::TFO_POINT);

				gDeferredPostProgram.uniform2f(LLShaderMgr::DEFERRED_SCREEN_RES, dst->getWidth(), dst->getHeight());
				gDeferredPostProgram.uniform1f(LLShaderMgr::DOF_MAX_COF, CameraMaxCoF);
				gDeferredPostProgram.uniform1f(LLShaderMgr::DOF_RES_SCALE, CameraDoFResScale);

				mScreenTriangleVB->setBuffer();
				mScreenTriangleVB->drawArrays(LLRender::TRIANGLES, 0, 3);

				gDeferredPostProgram.unbind();

				src->flush();
				gGL.setColorMask(true, true);
			}

			{ // combine result based on alpha
				
				dst->bindTarget();
				if (RenderFSAASamples > 1 && mRT->fxaaBuffer.isComplete())
                {
					glViewport(0, 0, dst->getWidth(), dst->getHeight());
				}
				else
                {
					gGLViewport[0] = gViewerWindow->getWorldViewRectRaw().mLeft;
					gGLViewport[1] = gViewerWindow->getWorldViewRectRaw().mBottom;
					gGLViewport[2] = gViewerWindow->getWorldViewRectRaw().getWidth();
					gGLViewport[3] = gViewerWindow->getWorldViewRectRaw().getHeight();
					glViewport(gGLViewport[0], gGLViewport[1], gGLViewport[2], gGLViewport[3]);
				}

				gDeferredDoFCombineProgram.bind();	
				gDeferredDoFCombineProgram.bindTexture(LLShaderMgr::DEFERRED_DIFFUSE, src, LLTexUnit::TFO_POINT);
				gDeferredDoFCombineProgram.bindTexture(LLShaderMgr::DEFERRED_LIGHT, &mRT->deferredLight, LLTexUnit::TFO_POINT);

				gDeferredDoFCombineProgram.uniform2f(LLShaderMgr::DEFERRED_SCREEN_RES, dst->getWidth(), dst->getHeight());
				gDeferredDoFCombineProgram.uniform1f(LLShaderMgr::DOF_MAX_COF, CameraMaxCoF);
				gDeferredDoFCombineProgram.uniform1f(LLShaderMgr::DOF_RES_SCALE, CameraDoFResScale);
				gDeferredDoFCombineProgram.uniform1f(LLShaderMgr::DOF_WIDTH, (dof_width - 1) / (F32)src->getWidth());
				gDeferredDoFCombineProgram.uniform1f(LLShaderMgr::DOF_HEIGHT, (dof_height - 1) / (F32)src->getHeight());

				mScreenTriangleVB->setBuffer();
				mScreenTriangleVB->drawArrays(LLRender::TRIANGLES, 0, 3);

				gDeferredDoFCombineProgram.unbind();

				dst->flush();
			}
		}
		else
		{
			copyRenderTarget(src, dst);
		}
	}
}

void LLPipeline::renderFinalize()
{
    llassert(!gCubeSnapshot);
    LLVertexBuffer::unbind();
    LLGLState::checkStates();

    assertInitialized();

    LL_RECORD_BLOCK_TIME(FTM_RENDER_BLOOM);
    LL_PROFILE_GPU_ZONE("renderFinalize");

    gGL.color4f(1, 1, 1, 1);
    LLGLDepthTest depth(GL_FALSE);
    LLGLDisable blend(GL_BLEND);
    LLGLDisable cull(GL_CULL_FACE);

    enableLightsFullbright();

    gGL.setColorMask(true, true);
    glClearColor(0, 0, 0, 0);


    copyScreenSpaceReflections(&mRT->screen, &mSceneMap);

    generateLuminance(&mRT->screen, &mLuminanceMap);

    generateExposure(&mLuminanceMap, &mExposureMap);

    gammaCorrect(&mRT->screen, &mPostMap);

    LLVertexBuffer::unbind();

    generateGlow(&mPostMap);

    combineGlow(&mPostMap, &mRT->screen);

	gGLViewport[0] = gViewerWindow->getWorldViewRectRaw().mLeft;
	gGLViewport[1] = gViewerWindow->getWorldViewRectRaw().mBottom;
	gGLViewport[2] = gViewerWindow->getWorldViewRectRaw().getWidth();
	gGLViewport[3] = gViewerWindow->getWorldViewRectRaw().getHeight();
	glViewport(gGLViewport[0], gGLViewport[1], gGLViewport[2], gGLViewport[3]);

	renderDoF(&mRT->screen, &mPostMap);
	applyFXAA(&mPostMap, &mRT->screen);
	// <FS:Beq> Restore shader post proc for Vignette
	// LLRenderTarget* finalBuffer = &mRT->screen;
	LLRenderTarget* activeBuffer = &mRT->screen;
	LLRenderTarget* targetBuffer = &mPostMap;
// [RLVa:KB] - @setsphere
	if (RlvActions::hasBehaviour(RLV_BHVR_SETSPHERE))
	{
		LLShaderEffectParams params(activeBuffer, targetBuffer, false);
		LLVfxManager::instance().runEffect(EVisualEffect::RlvSphere, &params);
		// flip the buffers round
		activeBuffer = params.m_pDstBuffer;
		targetBuffer = params.m_pSrcBuffer;
	}
// [/RLVa:KB]
    renderVignette(activeBuffer, targetBuffer);
	LLRenderTarget* finalBuffer = targetBuffer;
	// </FS:Beq>
	if (RenderBufferVisualization > -1)
    {
		finalBuffer = &mPostMap;
		switch (RenderBufferVisualization)
		{
		case 0:
		case 1:
		case 2:
		case 3:
			visualizeBuffers(&mRT->deferredScreen, finalBuffer, RenderBufferVisualization);
			break;
		case 4:
			visualizeBuffers(&mLuminanceMap, finalBuffer, 0);
		default:
			break;
		}
	}

	// Present the screen target.

	gDeferredPostNoDoFProgram.bind();

	// Whatever is last in the above post processing chain should _always_ be rendered directly here.  If not, expect problems.
	gDeferredPostNoDoFProgram.bindTexture(LLShaderMgr::DEFERRED_DIFFUSE, finalBuffer);
	gDeferredPostNoDoFProgram.bindTexture(LLShaderMgr::DEFERRED_DEPTH, &mRT->deferredScreen, true);

	{
		LLGLDepthTest depth_test(GL_TRUE, GL_TRUE, GL_ALWAYS);
		mScreenTriangleVB->setBuffer();
		mScreenTriangleVB->drawArrays(LLRender::TRIANGLES, 0, 3);
	}

	gDeferredPostNoDoFProgram.unbind();

    gGL.setSceneBlendType(LLRender::BT_ALPHA);

    if (hasRenderDebugMask(LLPipeline::RENDER_DEBUG_PHYSICS_SHAPES))
    {
        renderPhysicsDisplay();
    }

    /*if (LLRenderTarget::sUseFBO && !gCubeSnapshot)
    { // copy depth buffer from mRT->screen to framebuffer
        LLRenderTarget::copyContentsToFramebuffer(mRT->screen, 0, 0, mRT->screen.getWidth(), mRT->screen.getHeight(), 0, 0,
                                                  mRT->screen.getWidth(), mRT->screen.getHeight(),
                                                  GL_DEPTH_BUFFER_BIT | GL_STENCIL_BUFFER_BIT, GL_NEAREST);
    }*/

    LLVertexBuffer::unbind();

    LLGLState::checkStates();

    // flush calls made to "addTrianglesDrawn" so far to stats machinery
    recordTrianglesDrawn();
}

void LLPipeline::bindLightFunc(LLGLSLShader& shader)
{
    S32 channel = shader.enableTexture(LLShaderMgr::DEFERRED_LIGHTFUNC);
    if (channel > -1)
    {
        gGL.getTexUnit(channel)->bindManual(LLTexUnit::TT_TEXTURE, mLightFunc);
    }

    channel = shader.enableTexture(LLShaderMgr::DEFERRED_BRDF_LUT, LLTexUnit::TT_TEXTURE);
    if (channel > -1)
    {
        mPbrBrdfLut.bindTexture(0, channel);
    }
}

void LLPipeline::bindShadowMaps(LLGLSLShader& shader)
{
    for (U32 i = 0; i < 4; i++)
    {
        LLRenderTarget* shadow_target = getSunShadowTarget(i);
        if (shadow_target)
        {
            S32 channel = shader.enableTexture(LLShaderMgr::DEFERRED_SHADOW0 + i, LLTexUnit::TT_TEXTURE);
            if (channel > -1)
            {
                gGL.getTexUnit(channel)->bind(getSunShadowTarget(i), TRUE);
            }
        }
    }

    for (U32 i = 4; i < 6; i++)
    {
        S32 channel = shader.enableTexture(LLShaderMgr::DEFERRED_SHADOW0 + i);
        if (channel > -1)
        {
            LLRenderTarget* shadow_target = getSpotShadowTarget(i - 4);
            if (shadow_target)
            {
                gGL.getTexUnit(channel)->bind(shadow_target, TRUE);
            }
        }
    }
}

void LLPipeline::bindDeferredShaderFast(LLGLSLShader& shader)
{
    if (shader.mCanBindFast)
    { // was previously fully bound, use fast path
        shader.bind();
        bindLightFunc(shader);
        bindShadowMaps(shader);
        bindReflectionProbes(shader);
    }
    else
    { //wasn't previously bound, use slow path
        bindDeferredShader(shader);
        shader.mCanBindFast = true;
    }
}

void LLPipeline::bindDeferredShader(LLGLSLShader& shader, LLRenderTarget* light_target, LLRenderTarget* depth_target)
{
    LL_PROFILE_ZONE_SCOPED_CATEGORY_PIPELINE;
    LLRenderTarget* deferred_target       = &mRT->deferredScreen;
    LLRenderTarget* deferred_light_target = &mRT->deferredLight;

	shader.bind();
	S32 channel = 0;
    channel = shader.enableTexture(LLShaderMgr::DEFERRED_DIFFUSE, deferred_target->getUsage());
	if (channel > -1)
	{
        deferred_target->bindTexture(0,channel, LLTexUnit::TFO_POINT); // frag_data[0]
        gGL.getTexUnit(channel)->setTextureAddressMode(LLTexUnit::TAM_CLAMP);
	}

    channel = shader.enableTexture(LLShaderMgr::DEFERRED_SPECULAR, deferred_target->getUsage());
	if (channel > -1)
	{
        deferred_target->bindTexture(1, channel, LLTexUnit::TFO_POINT); // frag_data[1]
        gGL.getTexUnit(channel)->setTextureAddressMode(LLTexUnit::TAM_CLAMP);
	}

    channel = shader.enableTexture(LLShaderMgr::DEFERRED_NORMAL, deferred_target->getUsage());
	if (channel > -1)
	{
        deferred_target->bindTexture(2, channel, LLTexUnit::TFO_POINT); // frag_data[2]
        gGL.getTexUnit(channel)->setTextureAddressMode(LLTexUnit::TAM_CLAMP);
	}

    channel = shader.enableTexture(LLShaderMgr::DEFERRED_EMISSIVE, deferred_target->getUsage());
    if (channel > -1)
    {
        deferred_target->bindTexture(3, channel, LLTexUnit::TFO_POINT); // frag_data[3]
        gGL.getTexUnit(channel)->setTextureAddressMode(LLTexUnit::TAM_CLAMP);
    }

    channel = shader.enableTexture(LLShaderMgr::DEFERRED_DEPTH, deferred_target->getUsage());
    if (channel > -1)
    {
        if (depth_target)
        {
            gGL.getTexUnit(channel)->bind(depth_target, TRUE);
        }
        else
        {
            gGL.getTexUnit(channel)->bind(deferred_target, TRUE);
        }
        stop_glerror();
    }

    channel = shader.enableTexture(LLShaderMgr::EXPOSURE_MAP);
    if (channel > -1)
    {
        gGL.getTexUnit(channel)->bind(&mExposureMap);
    }

    if (shader.getUniformLocation(LLShaderMgr::VIEWPORT) != -1)
    {
		shader.uniform4f(LLShaderMgr::VIEWPORT, (F32) gGLViewport[0],
									(F32) gGLViewport[1],
									(F32) gGLViewport[2],
									(F32) gGLViewport[3]);
	}

    if (sReflectionRender && !shader.getUniformLocation(LLShaderMgr::MODELVIEW_MATRIX))
    {
        shader.uniformMatrix4fv(LLShaderMgr::MODELVIEW_MATRIX, 1, FALSE, mReflectionModelView.m);  
    }

	channel = shader.enableTexture(LLShaderMgr::DEFERRED_NOISE);
	if (channel > -1)
	{
        gGL.getTexUnit(channel)->bindManual(LLTexUnit::TT_TEXTURE, mNoiseMap);
		gGL.getTexUnit(channel)->setTextureFilteringOption(LLTexUnit::TFO_POINT);
	}

    bindLightFunc(shader);

	stop_glerror();

    light_target = light_target ? light_target : deferred_light_target;
    channel = shader.enableTexture(LLShaderMgr::DEFERRED_LIGHT, light_target->getUsage());
	if (channel > -1)
	{
        if (light_target->isComplete())
        {
            light_target->bindTexture(0, channel, LLTexUnit::TFO_POINT);
        }
        else
        {
            gGL.getTexUnit(channel)->bindFast(LLViewerFetchedTexture::sWhiteImagep);
        }
	}

	stop_glerror();

    bindShadowMaps(shader);

	stop_glerror();

	F32 mat[16*6];
	for (U32 i = 0; i < 16; i++)
	{
		mat[i] = mSunShadowMatrix[0].m[i];
		mat[i+16] = mSunShadowMatrix[1].m[i];
		mat[i+32] = mSunShadowMatrix[2].m[i];
		mat[i+48] = mSunShadowMatrix[3].m[i];
		mat[i+64] = mSunShadowMatrix[4].m[i];
		mat[i+80] = mSunShadowMatrix[5].m[i];
	}

	shader.uniformMatrix4fv(LLShaderMgr::DEFERRED_SHADOW_MATRIX, 6, FALSE, mat);

	stop_glerror();

    if (!LLPipeline::sReflectionProbesEnabled)
    {
        channel = shader.enableTexture(LLShaderMgr::ENVIRONMENT_MAP, LLTexUnit::TT_CUBE_MAP);
        if (channel > -1)
        {
            LLCubeMap* cube_map = gSky.mVOSkyp ? gSky.mVOSkyp->getCubeMap() : NULL;
            if (cube_map)
            {
                cube_map->enable(channel);
                cube_map->bind();
            }

            F32* m = gGLModelView;

            F32 mat[] = { m[0], m[1], m[2],
                          m[4], m[5], m[6],
                          m[8], m[9], m[10] };

            shader.uniformMatrix3fv(LLShaderMgr::DEFERRED_ENV_MAT, 1, TRUE, mat);
        }
    }

    bindReflectionProbes(shader);

    if (gAtmosphere)
    {
        // bind precomputed textures necessary for calculating sun and sky luminance
        channel = shader.enableTexture(LLShaderMgr::TRANSMITTANCE_TEX, LLTexUnit::TT_TEXTURE);
        if (channel > -1)
        {
            shader.bindTexture(LLShaderMgr::TRANSMITTANCE_TEX, gAtmosphere->getTransmittance());
        }

        channel = shader.enableTexture(LLShaderMgr::SCATTER_TEX, LLTexUnit::TT_TEXTURE_3D);
        if (channel > -1)
        {
            shader.bindTexture(LLShaderMgr::SCATTER_TEX, gAtmosphere->getScattering());
        }

        channel = shader.enableTexture(LLShaderMgr::SINGLE_MIE_SCATTER_TEX, LLTexUnit::TT_TEXTURE_3D);
        if (channel > -1)
        {
            shader.bindTexture(LLShaderMgr::SINGLE_MIE_SCATTER_TEX, gAtmosphere->getMieScattering());
        }

        channel = shader.enableTexture(LLShaderMgr::ILLUMINANCE_TEX, LLTexUnit::TT_TEXTURE);
        if (channel > -1)
        {
            shader.bindTexture(LLShaderMgr::ILLUMINANCE_TEX, gAtmosphere->getIlluminance());
        }
    }

    /*if (gCubeSnapshot)
    { // we only really care about the first two values, but the shader needs increasing separation between clip planes
        shader.uniform4f(LLShaderMgr::DEFERRED_SHADOW_CLIP, 1.f, 64.f, 128.f, 256.f);
    }
    else*/
    {
        shader.uniform4fv(LLShaderMgr::DEFERRED_SHADOW_CLIP, 1, mSunClipPlanes.mV);
    }
	shader.uniform1f(LLShaderMgr::DEFERRED_SUN_WASH, RenderDeferredSunWash);
	shader.uniform1f(LLShaderMgr::DEFERRED_SHADOW_NOISE, RenderShadowNoise);
	shader.uniform1f(LLShaderMgr::DEFERRED_BLUR_SIZE, RenderShadowBlurSize);

	shader.uniform1f(LLShaderMgr::DEFERRED_SSAO_RADIUS, RenderSSAOScale);
	shader.uniform1f(LLShaderMgr::DEFERRED_SSAO_MAX_RADIUS, RenderSSAOMaxScale);

	F32 ssao_factor = RenderSSAOFactor;
	shader.uniform1f(LLShaderMgr::DEFERRED_SSAO_FACTOR, ssao_factor);
	shader.uniform1f(LLShaderMgr::DEFERRED_SSAO_FACTOR_INV, 1.0/ssao_factor);

	LLVector3 ssao_effect = RenderSSAOEffect;
	F32 matrix_diag = (ssao_effect[0] + 2.0*ssao_effect[1])/3.0;
	F32 matrix_nondiag = (ssao_effect[0] - ssao_effect[1])/3.0;
	// This matrix scales (proj of color onto <1/rt(3),1/rt(3),1/rt(3)>) by
	// value factor, and scales remainder by saturation factor
	F32 ssao_effect_mat[] = {	matrix_diag, matrix_nondiag, matrix_nondiag,
								matrix_nondiag, matrix_diag, matrix_nondiag,
								matrix_nondiag, matrix_nondiag, matrix_diag};
	shader.uniformMatrix3fv(LLShaderMgr::DEFERRED_SSAO_EFFECT_MAT, 1, GL_FALSE, ssao_effect_mat);

	//F32 shadow_offset_error = 1.f + RenderShadowOffsetError * fabsf(LLViewerCamera::getInstance()->getOrigin().mV[2]);
	F32 shadow_bias_error = RenderShadowBiasError * fabsf(LLViewerCamera::getInstance()->getOrigin().mV[2])/3000.f;
    F32 shadow_bias       = RenderShadowBias + shadow_bias_error;

    shader.uniform2f(LLShaderMgr::DEFERRED_SCREEN_RES, deferred_target->getWidth(), deferred_target->getHeight());
	shader.uniform1f(LLShaderMgr::DEFERRED_NEAR_CLIP, LLViewerCamera::getInstance()->getNear()*2.f);
	shader.uniform1f (LLShaderMgr::DEFERRED_SHADOW_OFFSET, RenderShadowOffset); //*shadow_offset_error);
    shader.uniform1f(LLShaderMgr::DEFERRED_SHADOW_BIAS, shadow_bias);
	shader.uniform1f(LLShaderMgr::DEFERRED_SPOT_SHADOW_OFFSET, RenderSpotShadowOffset);
	shader.uniform1f(LLShaderMgr::DEFERRED_SPOT_SHADOW_BIAS, RenderSpotShadowBias);	

	shader.uniform3fv(LLShaderMgr::DEFERRED_SUN_DIR, 1, mTransformedSunDir.mV);
    shader.uniform3fv(LLShaderMgr::DEFERRED_MOON_DIR, 1, mTransformedMoonDir.mV);
	shader.uniform2f(LLShaderMgr::DEFERRED_SHADOW_RES, mRT->shadow[0].getWidth(), mRT->shadow[0].getHeight());
	shader.uniform2f(LLShaderMgr::DEFERRED_PROJ_SHADOW_RES, mSpotShadow[0].getWidth(), mSpotShadow[0].getHeight());
	shader.uniform1f(LLShaderMgr::DEFERRED_DEPTH_CUTOFF, RenderEdgeDepthCutoff);
	shader.uniform1f(LLShaderMgr::DEFERRED_NORM_CUTOFF, RenderEdgeNormCutoff);
	
    shader.uniformMatrix4fv(LLShaderMgr::MODELVIEW_DELTA_MATRIX, 1, GL_FALSE, gGLDeltaModelView);
    shader.uniformMatrix4fv(LLShaderMgr::INVERSE_MODELVIEW_DELTA_MATRIX, 1, GL_FALSE, gGLInverseDeltaModelView);

    shader.uniform1i(LLShaderMgr::CUBE_SNAPSHOT, gCubeSnapshot ? 1 : 0);

	if (shader.getUniformLocation(LLShaderMgr::DEFERRED_NORM_MATRIX) >= 0)
	{
        glh::matrix4f norm_mat = get_current_modelview().inverse().transpose();
		shader.uniformMatrix4fv(LLShaderMgr::DEFERRED_NORM_MATRIX, 1, FALSE, norm_mat.m);
	}

    // auto adjust legacy sun color if needed
    static LLCachedControl<bool> should_auto_adjust(gSavedSettings, "RenderSkyAutoAdjustLegacy", true);
    static LLCachedControl<F32> auto_adjust_sun_color_scale(gSavedSettings, "RenderSkyAutoAdjustSunColorScale", 1.f);
    LLSettingsSky::ptr_t psky = LLEnvironment::instance().getCurrentSky();
    LLColor3 sun_diffuse(mSunDiffuse.mV);
    if (should_auto_adjust && psky->canAutoAdjust())
    {
        sun_diffuse *= auto_adjust_sun_color_scale;
    }

    shader.uniform3fv(LLShaderMgr::SUNLIGHT_COLOR, 1, sun_diffuse.mV);
    shader.uniform3fv(LLShaderMgr::MOONLIGHT_COLOR, 1, mMoonDiffuse.mV);

    shader.uniform1f(LLShaderMgr::REFLECTION_PROBE_MAX_LOD, mReflectionMapManager.mMaxProbeLOD);
}


LLColor3 pow3f(LLColor3 v, F32 f)
{
	v.mV[0] = powf(v.mV[0], f);
	v.mV[1] = powf(v.mV[1], f);
	v.mV[2] = powf(v.mV[2], f);
	return v;
}

LLVector4 pow4fsrgb(LLVector4 v, F32 f)
{
	v.mV[0] = powf(v.mV[0], f);
	v.mV[1] = powf(v.mV[1], f);
	v.mV[2] = powf(v.mV[2], f);
	return v;
}

void LLPipeline::renderDeferredLighting()
{
    LL_PROFILE_ZONE_SCOPED_CATEGORY_PIPELINE;
    LL_PROFILE_GPU_ZONE("renderDeferredLighting");
    if (!sCull)
    {
        return;
    }

    llassert(!sRenderingHUDs);

    F32 light_scale = 1.f;

    if (gCubeSnapshot)
    { //darken local lights when probe ambiance is above 1
        light_scale = mReflectionMapManager.mLightScale;
    }

    LLRenderTarget *screen_target         = &mRT->screen;
    LLRenderTarget* deferred_light_target = &mRT->deferredLight;

    {
        LL_PROFILE_ZONE_NAMED_CATEGORY_PIPELINE("deferred");
        LLViewerCamera *camera = LLViewerCamera::getInstance();
        
        if (gPipeline.hasRenderType(LLPipeline::RENDER_TYPE_HUD))
        {
            gPipeline.toggleRenderType(LLPipeline::RENDER_TYPE_HUD);
        }

        gGL.setColorMask(true, true);

        // draw a cube around every light
        LLVertexBuffer::unbind();

        LLGLEnable cull(GL_CULL_FACE);
        LLGLEnable blend(GL_BLEND);

        glh::matrix4f mat = copy_matrix(gGLModelView);

        setupHWLights();  // to set mSun/MoonDir;

        glh::vec4f tc(mSunDir.mV);
        mat.mult_matrix_vec(tc);
        mTransformedSunDir.set(tc.v);

        glh::vec4f tc_moon(mMoonDir.mV);
        mat.mult_matrix_vec(tc_moon);
        mTransformedMoonDir.set(tc_moon.v);

        if (RenderDeferredSSAO || RenderShadowDetail > 0)
        {
            LL_PROFILE_GPU_ZONE("sun program");
            deferred_light_target->bindTarget();
            {  // paint shadow/SSAO light map (direct lighting lightmap)
                LL_PROFILE_ZONE_NAMED_CATEGORY_PIPELINE("renderDeferredLighting - sun shadow");
                bindDeferredShader(gDeferredSunProgram, deferred_light_target);
                mScreenTriangleVB->setBuffer();
                glClearColor(1, 1, 1, 1);
                deferred_light_target->clear(GL_COLOR_BUFFER_BIT);
                glClearColor(0, 0, 0, 0);

                glh::matrix4f inv_trans = get_current_modelview().inverse().transpose();

                const U32 slice = 32;
                F32       offset[slice * 3];
                for (U32 i = 0; i < 4; i++)
                {
                    for (U32 j = 0; j < 8; j++)
                    {
                        glh::vec3f v;
                        v.set_value(sinf(6.284f / 8 * j), cosf(6.284f / 8 * j), -(F32) i);
                        v.normalize();
                        inv_trans.mult_matrix_vec(v);
                        v.normalize();
                        offset[(i * 8 + j) * 3 + 0] = v.v[0];
                        offset[(i * 8 + j) * 3 + 1] = v.v[2];
                        offset[(i * 8 + j) * 3 + 2] = v.v[1];
                    }
                }

                gDeferredSunProgram.uniform3fv(sOffset, slice, offset);
                gDeferredSunProgram.uniform2f(LLShaderMgr::DEFERRED_SCREEN_RES,
                                              deferred_light_target->getWidth(),
                                              deferred_light_target->getHeight());

                {
                    LLGLDisable   blend(GL_BLEND);
                    LLGLDepthTest depth(GL_TRUE, GL_FALSE, GL_ALWAYS);
                    mScreenTriangleVB->drawArrays(LLRender::TRIANGLES, 0, 3);
                }

                unbindDeferredShader(gDeferredSunProgram);
            }
            deferred_light_target->flush();
        }

        if (RenderDeferredSSAO)
        {
            // soften direct lighting lightmap
            LL_PROFILE_ZONE_NAMED_CATEGORY_PIPELINE("renderDeferredLighting - soften shadow");
            LL_PROFILE_GPU_ZONE("soften shadow");
            // blur lightmap
            screen_target->bindTarget();
            glClearColor(1, 1, 1, 1);
            screen_target->clear(GL_COLOR_BUFFER_BIT);
            glClearColor(0, 0, 0, 0);

            bindDeferredShader(gDeferredBlurLightProgram);

            LLVector3 go = RenderShadowGaussian;
            const U32 kern_length = 4;
            F32       blur_size = RenderShadowBlurSize;
            F32       dist_factor = RenderShadowBlurDistFactor;

            // sample symmetrically with the middle sample falling exactly on 0.0
            F32 x = 0.f;

            LLVector3 gauss[32];  // xweight, yweight, offset

            for (U32 i = 0; i < kern_length; i++)
            {
                gauss[i].mV[0] = llgaussian(x, go.mV[0]);
                gauss[i].mV[1] = llgaussian(x, go.mV[1]);
                gauss[i].mV[2] = x;
                x += 1.f;
            }

            gDeferredBlurLightProgram.uniform2f(sDelta, 1.f, 0.f);
            gDeferredBlurLightProgram.uniform1f(sDistFactor, dist_factor);
            gDeferredBlurLightProgram.uniform3fv(sKern, kern_length, gauss[0].mV);
            gDeferredBlurLightProgram.uniform1f(sKernScale, blur_size * (kern_length / 2.f - 0.5f));

            {
                LLGLDisable   blend(GL_BLEND);
                LLGLDepthTest depth(GL_TRUE, GL_FALSE, GL_ALWAYS);
                mScreenTriangleVB->setBuffer();
                mScreenTriangleVB->drawArrays(LLRender::TRIANGLES, 0, 3);
            }

            screen_target->flush();
            unbindDeferredShader(gDeferredBlurLightProgram);

            bindDeferredShader(gDeferredBlurLightProgram, screen_target);

            deferred_light_target->bindTarget();

            gDeferredBlurLightProgram.uniform2f(sDelta, 0.f, 1.f);

            {
                LLGLDisable   blend(GL_BLEND);
                LLGLDepthTest depth(GL_TRUE, GL_FALSE, GL_ALWAYS);
                mScreenTriangleVB->setBuffer();
                mScreenTriangleVB->drawArrays(LLRender::TRIANGLES, 0, 3);
            }
            deferred_light_target->flush();
            unbindDeferredShader(gDeferredBlurLightProgram);
        }

        screen_target->bindTarget();
        // clear color buffer here - zeroing alpha (glow) is important or it will accumulate against sky
        glClearColor(0, 0, 0, 0);
        screen_target->clear(GL_COLOR_BUFFER_BIT);

        if (RenderDeferredAtmospheric)
        {  // apply sunlight contribution
            LLGLSLShader &soften_shader = gDeferredSoftenProgram;

            LL_PROFILE_ZONE_NAMED_CATEGORY_PIPELINE("renderDeferredLighting - atmospherics");
            LL_PROFILE_GPU_ZONE("atmospherics");
            bindDeferredShader(soften_shader);

            static LLCachedControl<F32> ssao_scale(gSavedSettings, "RenderSSAOIrradianceScale", 0.5f);
            static LLCachedControl<F32> ssao_max(gSavedSettings, "RenderSSAOIrradianceMax", 0.25f);
            static LLStaticHashedString ssao_scale_str("ssao_irradiance_scale");
            static LLStaticHashedString ssao_max_str("ssao_irradiance_max");
            
            soften_shader.uniform1f(ssao_scale_str, ssao_scale);
            soften_shader.uniform1f(ssao_max_str, ssao_max);

            LLEnvironment &environment = LLEnvironment::instance();
            soften_shader.uniform1i(LLShaderMgr::SUN_UP_FACTOR, environment.getIsSunUp() ? 1 : 0);
            soften_shader.uniform3fv(LLShaderMgr::LIGHTNORM, 1, environment.getClampedLightNorm().mV);
            
            soften_shader.uniform4fv(LLShaderMgr::WATER_WATERPLANE, 1, LLDrawPoolAlpha::sWaterPlane.mV);

            {
                LLGLDepthTest depth(GL_FALSE);
                LLGLDisable   blend(GL_BLEND);

                // full screen blit
                mScreenTriangleVB->setBuffer();
                mScreenTriangleVB->drawArrays(LLRender::TRIANGLES, 0, 3);
            }

            unbindDeferredShader(gDeferredSoftenProgram);
        }

        static LLCachedControl<S32> local_light_count(gSavedSettings, "RenderLocalLightCount", 256);

        if (local_light_count > 0)
        {
            gGL.setSceneBlendType(LLRender::BT_ADD);
            std::list<LLVector4>        fullscreen_lights;
            LLDrawable::drawable_list_t spot_lights;
            LLDrawable::drawable_list_t fullscreen_spot_lights;

            if (!gCubeSnapshot)
            {
                for (U32 i = 0; i < 2; i++)
                {
                    mTargetShadowSpotLight[i] = NULL;
                }
            }

            std::list<LLVector4> light_colors;

            LLVertexBuffer::unbind();

            {
                LL_PROFILE_ZONE_NAMED_CATEGORY_PIPELINE("renderDeferredLighting - local lights");
                LL_PROFILE_GPU_ZONE("local lights");
                bindDeferredShader(gDeferredLightProgram);

                if (mCubeVB.isNull())
                {
                    mCubeVB = ll_create_cube_vb(LLVertexBuffer::MAP_VERTEX);
                }

                mCubeVB->setBuffer();

                LLGLDepthTest depth(GL_TRUE, GL_FALSE);
                // mNearbyLights already includes distance calculation and excludes muted avatars.
                // It is calculated from mLights
                // mNearbyLights also provides fade value to gracefully fade-out out of range lights
                S32 count = 0;
                for (light_set_t::iterator iter = mNearbyLights.begin(); iter != mNearbyLights.end(); ++iter)
                {
                    count++;
                    if (count > local_light_count)
                    { //stop collecting lights once we hit the limit
                        break;
                    }

                    LLDrawable * drawablep = iter->drawable;
                    LLVOVolume * volume = drawablep->getVOVolume();
                    if (!volume)
                    {
                        continue;
                    }

                    if (volume->isAttachment())
                    {
                        if (!sRenderAttachedLights)
                        {
                            continue;
                        }
                    }

                    LLVector4a center;
                    center.load3(drawablep->getPositionAgent().mV);
                    const F32 *c = center.getF32ptr();
                    F32        s = volume->getLightRadius() * 1.5f;

                    // send light color to shader in linear space
                    LLColor3 col = volume->getLightLinearColor() * light_scale;

                    if (col.magVecSquared() < 0.001f)
                    {
                        continue;
                    }

                    if (s <= 0.001f)
                    {
                        continue;
                    }

                    LLVector4a sa;
                    sa.splat(s);
                    if (camera->AABBInFrustumNoFarClip(center, sa) == 0)
                    {
                        continue;
                    }

                    sVisibleLightCount++;

                    if (camera->getOrigin().mV[0] > c[0] + s + 0.2f || camera->getOrigin().mV[0] < c[0] - s - 0.2f ||
                        camera->getOrigin().mV[1] > c[1] + s + 0.2f || camera->getOrigin().mV[1] < c[1] - s - 0.2f ||
                        camera->getOrigin().mV[2] > c[2] + s + 0.2f || camera->getOrigin().mV[2] < c[2] - s - 0.2f)
                    {  // draw box if camera is outside box
                        if (volume->isLightSpotlight())
                        {
                            drawablep->getVOVolume()->updateSpotLightPriority();
                            spot_lights.push_back(drawablep);
                            continue;
                        }

                        gDeferredLightProgram.uniform3fv(LLShaderMgr::LIGHT_CENTER, 1, c);
                        gDeferredLightProgram.uniform1f(LLShaderMgr::LIGHT_SIZE, s);
                        gDeferredLightProgram.uniform3fv(LLShaderMgr::DIFFUSE_COLOR, 1, col.mV);
                        gDeferredLightProgram.uniform1f(LLShaderMgr::LIGHT_FALLOFF, volume->getLightFalloff(DEFERRED_LIGHT_FALLOFF));
                        gGL.syncMatrices();

                        mCubeVB->drawRange(LLRender::TRIANGLE_FAN, 0, 7, 8, get_box_fan_indices(camera, center));
                    }
                    else
                    {
                        if (volume->isLightSpotlight())
                        {
                            drawablep->getVOVolume()->updateSpotLightPriority();
                            fullscreen_spot_lights.push_back(drawablep);
                            continue;
                        }

                        glh::vec3f tc(c);
                        mat.mult_matrix_vec(tc);

                        fullscreen_lights.push_back(LLVector4(tc.v[0], tc.v[1], tc.v[2], s));
                        light_colors.push_back(LLVector4(col.mV[0], col.mV[1], col.mV[2], volume->getLightFalloff(DEFERRED_LIGHT_FALLOFF)));
                    }
                }

                // Bookmark comment to allow searching for mSpecialRenderMode == 3 (avatar edit mode),
                // prev site of appended deferred character light, removed by SL-13522 09/20

                unbindDeferredShader(gDeferredLightProgram);
            }

            if (!spot_lights.empty())
            {
                LL_PROFILE_ZONE_NAMED_CATEGORY_PIPELINE("renderDeferredLighting - projectors");
                LL_PROFILE_GPU_ZONE("projectors");
                LLGLDepthTest depth(GL_TRUE, GL_FALSE);
                bindDeferredShader(gDeferredSpotLightProgram);

                mCubeVB->setBuffer();

                gDeferredSpotLightProgram.enableTexture(LLShaderMgr::DEFERRED_PROJECTION);

                for (LLDrawable::drawable_list_t::iterator iter = spot_lights.begin(); iter != spot_lights.end(); ++iter)
                {
                    LLDrawable *drawablep = *iter;

                    LLVOVolume *volume = drawablep->getVOVolume();

                    LLVector4a center;
                    center.load3(drawablep->getPositionAgent().mV);
                    const F32* c = center.getF32ptr();
                    F32        s = volume->getLightRadius() * 1.5f;

                    sVisibleLightCount++;

                    setupSpotLight(gDeferredSpotLightProgram, drawablep);

                    // send light color to shader in linear space
                    LLColor3 col = volume->getLightLinearColor() * light_scale;

                    gDeferredSpotLightProgram.uniform3fv(LLShaderMgr::LIGHT_CENTER, 1, c);
                    gDeferredSpotLightProgram.uniform1f(LLShaderMgr::LIGHT_SIZE, s);
                    gDeferredSpotLightProgram.uniform3fv(LLShaderMgr::DIFFUSE_COLOR, 1, col.mV);
                    gDeferredSpotLightProgram.uniform1f(LLShaderMgr::LIGHT_FALLOFF, volume->getLightFalloff(DEFERRED_LIGHT_FALLOFF));
                    gGL.syncMatrices();

                    mCubeVB->drawRange(LLRender::TRIANGLE_FAN, 0, 7, 8, get_box_fan_indices(camera, center));
                }
                gDeferredSpotLightProgram.disableTexture(LLShaderMgr::DEFERRED_PROJECTION);
                unbindDeferredShader(gDeferredSpotLightProgram);
            }

            {
                LL_PROFILE_ZONE_NAMED_CATEGORY_PIPELINE("renderDeferredLighting - fullscreen lights");
                LLGLDepthTest depth(GL_FALSE);
                LL_PROFILE_GPU_ZONE("fullscreen lights");

                U32 count = 0;

                const U32 max_count = LL_DEFERRED_MULTI_LIGHT_COUNT;
                LLVector4 light[max_count];
                LLVector4 col[max_count];

                F32 far_z = 0.f;

                while (!fullscreen_lights.empty())
                {
                    light[count] = fullscreen_lights.front();
                    fullscreen_lights.pop_front();
                    col[count] = light_colors.front();
                    light_colors.pop_front();

                    far_z = llmin(light[count].mV[2] - light[count].mV[3], far_z);
                    count++;
                    if (count == max_count || fullscreen_lights.empty())
                    {
                        U32 idx = count - 1;
                        bindDeferredShader(gDeferredMultiLightProgram[idx]);
                        gDeferredMultiLightProgram[idx].uniform1i(LLShaderMgr::MULTI_LIGHT_COUNT, count);
                        gDeferredMultiLightProgram[idx].uniform4fv(LLShaderMgr::MULTI_LIGHT, count, (GLfloat*)light);
                        gDeferredMultiLightProgram[idx].uniform4fv(LLShaderMgr::MULTI_LIGHT_COL, count, (GLfloat*)col);
                        gDeferredMultiLightProgram[idx].uniform1f(LLShaderMgr::MULTI_LIGHT_FAR_Z, far_z);
                        far_z = 0.f;
                        count = 0;
                        mScreenTriangleVB->setBuffer();
                        mScreenTriangleVB->drawArrays(LLRender::TRIANGLES, 0, 3);
                        unbindDeferredShader(gDeferredMultiLightProgram[idx]);
                    }
                }

                bindDeferredShader(gDeferredMultiSpotLightProgram);

                gDeferredMultiSpotLightProgram.enableTexture(LLShaderMgr::DEFERRED_PROJECTION);

                mScreenTriangleVB->setBuffer();

                for (LLDrawable::drawable_list_t::iterator iter = fullscreen_spot_lights.begin(); iter != fullscreen_spot_lights.end(); ++iter)
                {
                    LLDrawable* drawablep = *iter;
                    LLVOVolume* volume = drawablep->getVOVolume();
                    LLVector3   center = drawablep->getPositionAgent();
                    F32* c = center.mV;
                    F32         light_size_final = volume->getLightRadius() * 1.5f;
                    F32         light_falloff_final = volume->getLightFalloff(DEFERRED_LIGHT_FALLOFF);

                    sVisibleLightCount++;

                    glh::vec3f tc(c);
                    mat.mult_matrix_vec(tc);

                    setupSpotLight(gDeferredMultiSpotLightProgram, drawablep);

                    // send light color to shader in linear space
                    LLColor3 col = volume->getLightLinearColor() * light_scale;

                    gDeferredMultiSpotLightProgram.uniform3fv(LLShaderMgr::LIGHT_CENTER, 1, tc.v);
                    gDeferredMultiSpotLightProgram.uniform1f(LLShaderMgr::LIGHT_SIZE, light_size_final);
                    gDeferredMultiSpotLightProgram.uniform3fv(LLShaderMgr::DIFFUSE_COLOR, 1, col.mV);
                    gDeferredMultiSpotLightProgram.uniform1f(LLShaderMgr::LIGHT_FALLOFF, light_falloff_final);
                    mScreenTriangleVB->drawArrays(LLRender::TRIANGLES, 0, 3);
                }

                gDeferredMultiSpotLightProgram.disableTexture(LLShaderMgr::DEFERRED_PROJECTION);
                unbindDeferredShader(gDeferredMultiSpotLightProgram);
            }
        }

        gGL.setColorMask(true, true);
    }

    {  // render non-deferred geometry (alpha, fullbright, glow)
        LLGLDisable blend(GL_BLEND);

        pushRenderTypeMask();
        andRenderTypeMask(LLPipeline::RENDER_TYPE_ALPHA,
                          LLPipeline::RENDER_TYPE_ALPHA_PRE_WATER,
                          LLPipeline::RENDER_TYPE_ALPHA_POST_WATER,
                          LLPipeline::RENDER_TYPE_FULLBRIGHT,
                          LLPipeline::RENDER_TYPE_VOLUME,
                          LLPipeline::RENDER_TYPE_GLOW,
                          LLPipeline::RENDER_TYPE_BUMP,
                          LLPipeline::RENDER_TYPE_GLTF_PBR,
                          LLPipeline::RENDER_TYPE_PASS_SIMPLE,
                          LLPipeline::RENDER_TYPE_PASS_ALPHA,
                          LLPipeline::RENDER_TYPE_PASS_ALPHA_MASK,
                          LLPipeline::RENDER_TYPE_PASS_BUMP,
                          LLPipeline::RENDER_TYPE_PASS_POST_BUMP,
                          LLPipeline::RENDER_TYPE_PASS_FULLBRIGHT,
                          LLPipeline::RENDER_TYPE_PASS_FULLBRIGHT_ALPHA_MASK,
                          LLPipeline::RENDER_TYPE_PASS_FULLBRIGHT_SHINY,
                          LLPipeline::RENDER_TYPE_PASS_GLOW,
                          LLPipeline::RENDER_TYPE_PASS_GLTF_GLOW,
                          LLPipeline::RENDER_TYPE_PASS_GRASS,
                          LLPipeline::RENDER_TYPE_PASS_SHINY,
                          LLPipeline::RENDER_TYPE_PASS_INVISIBLE,
                          LLPipeline::RENDER_TYPE_PASS_INVISI_SHINY,
                          LLPipeline::RENDER_TYPE_AVATAR,
                          LLPipeline::RENDER_TYPE_CONTROL_AV,
                          LLPipeline::RENDER_TYPE_ALPHA_MASK,
                          LLPipeline::RENDER_TYPE_FULLBRIGHT_ALPHA_MASK,
                          LLPipeline::RENDER_TYPE_WATER,
                          END_RENDER_TYPES);

        renderGeomPostDeferred(*LLViewerCamera::getInstance());
        popRenderTypeMask();
    }

    screen_target->flush();

    if (!gCubeSnapshot)
    {
        // this is the end of the 3D scene render, grab a copy of the modelview and projection
        // matrix for use in off-by-one-frame effects in the next frame
        for (U32 i = 0; i < 16; i++)
        {
            gGLLastModelView[i] = gGLModelView[i];
            gGLLastProjection[i] = gGLProjection[i];
        }
    }
    gGL.setColorMask(true, true);
}

void LLPipeline::doAtmospherics()
{
    LL_PROFILE_ZONE_SCOPED_CATEGORY_PIPELINE;

<<<<<<< HEAD
    if (RenderDeferredAtmospheric)
    {
        LLGLEnable blend(GL_BLEND);
        gGL.blendFunc(LLRender::BF_ONE, LLRender::BF_SOURCE_ALPHA, LLRender::BF_ZERO, LLRender::BF_SOURCE_ALPHA);

=======
    if (sImpostorRender)
    { // do not attempt atmospherics on impostors
        return;
    }

    if (RenderDeferredAtmospheric)
    {
        {
            // copy depth buffer for use in haze shader (use water displacement map as temp storage)
            LLGLDepthTest depth(GL_TRUE, GL_TRUE, GL_ALWAYS);

            LLRenderTarget& src = gPipeline.mRT->screen;
            LLRenderTarget& depth_src = gPipeline.mRT->deferredScreen;
            LLRenderTarget& dst = gPipeline.mWaterDis;

            mRT->screen.flush();
            dst.bindTarget();
            gCopyDepthProgram.bind();

            S32 diff_map = gCopyDepthProgram.getTextureChannel(LLShaderMgr::DIFFUSE_MAP);
            S32 depth_map = gCopyDepthProgram.getTextureChannel(LLShaderMgr::DEFERRED_DEPTH);

            gGL.getTexUnit(diff_map)->bind(&src);
            gGL.getTexUnit(depth_map)->bind(&depth_src, true);

            gGL.setColorMask(false, false);
            gPipeline.mScreenTriangleVB->setBuffer();
            gPipeline.mScreenTriangleVB->drawArrays(LLRender::TRIANGLES, 0, 3);

            dst.flush();
            mRT->screen.bindTarget();
        }

        LLGLEnable blend(GL_BLEND);
        gGL.blendFunc(LLRender::BF_ONE, LLRender::BF_SOURCE_ALPHA, LLRender::BF_ZERO, LLRender::BF_SOURCE_ALPHA);
>>>>>>> 3c858d7e
        gGL.setColorMask(true, true);

        // apply haze
        LLGLSLShader& haze_shader = gHazeProgram;

        LL_PROFILE_GPU_ZONE("haze");
<<<<<<< HEAD
        bindDeferredShader(haze_shader);
=======
        bindDeferredShader(haze_shader, nullptr, &mWaterDis);
>>>>>>> 3c858d7e

        LLEnvironment& environment = LLEnvironment::instance();
        haze_shader.uniform1i(LLShaderMgr::SUN_UP_FACTOR, environment.getIsSunUp() ? 1 : 0);
        haze_shader.uniform3fv(LLShaderMgr::LIGHTNORM, 1, environment.getClampedLightNorm().mV);

        haze_shader.uniform4fv(LLShaderMgr::WATER_WATERPLANE, 1, LLDrawPoolAlpha::sWaterPlane.mV);

        LLGLDepthTest depth(GL_FALSE);

        // full screen blit
        mScreenTriangleVB->setBuffer();
        mScreenTriangleVB->drawArrays(LLRender::TRIANGLES, 0, 3);
    
        unbindDeferredShader(haze_shader);

        gGL.setSceneBlendType(LLRender::BT_ALPHA);
    }
}

void LLPipeline::doWaterHaze()
{
    LL_PROFILE_ZONE_SCOPED_CATEGORY_PIPELINE;
<<<<<<< HEAD

    if (RenderDeferredAtmospheric)
    {
=======
    if (sImpostorRender)
    { // do not attempt water haze on impostors
        return;
    }

    if (RenderDeferredAtmospheric)
    {
        // copy depth buffer for use in haze shader (use water displacement map as temp storage)
        {
            LLGLDepthTest depth(GL_TRUE, GL_TRUE, GL_ALWAYS);

            LLRenderTarget& src = gPipeline.mRT->screen;
            LLRenderTarget& depth_src = gPipeline.mRT->deferredScreen;
            LLRenderTarget& dst = gPipeline.mWaterDis;

            mRT->screen.flush();
            dst.bindTarget();
            gCopyDepthProgram.bind();

            S32 diff_map = gCopyDepthProgram.getTextureChannel(LLShaderMgr::DIFFUSE_MAP);
            S32 depth_map = gCopyDepthProgram.getTextureChannel(LLShaderMgr::DEFERRED_DEPTH);

            gGL.getTexUnit(diff_map)->bind(&src);
            gGL.getTexUnit(depth_map)->bind(&depth_src, true);

            gGL.setColorMask(false, false);
            gPipeline.mScreenTriangleVB->setBuffer();
            gPipeline.mScreenTriangleVB->drawArrays(LLRender::TRIANGLES, 0, 3);

            dst.flush();
            mRT->screen.bindTarget();
        }

>>>>>>> 3c858d7e
        LLGLEnable blend(GL_BLEND);
        gGL.blendFunc(LLRender::BF_ONE, LLRender::BF_SOURCE_ALPHA, LLRender::BF_ZERO, LLRender::BF_SOURCE_ALPHA);

        gGL.setColorMask(true, true);

        // apply haze
        LLGLSLShader& haze_shader = gHazeWaterProgram;

        LL_PROFILE_GPU_ZONE("haze");
<<<<<<< HEAD
        bindDeferredShader(haze_shader);
=======
        bindDeferredShader(haze_shader, nullptr, &mWaterDis);
>>>>>>> 3c858d7e

        haze_shader.uniform4fv(LLShaderMgr::WATER_WATERPLANE, 1, LLDrawPoolAlpha::sWaterPlane.mV);

        static LLStaticHashedString above_water_str("above_water");
        haze_shader.uniform1i(above_water_str, sUnderWaterRender ? -1 : 1);

        if (LLPipeline::sUnderWaterRender)
        {
            LLGLDepthTest depth(GL_FALSE);

            // full screen blit
            mScreenTriangleVB->setBuffer();
            mScreenTriangleVB->drawArrays(LLRender::TRIANGLES, 0, 3);
        }
        else
        {
            //render water patches like LLDrawPoolWater does
<<<<<<< HEAD
            LLGLDepthTest depth(GL_TRUE, GL_FALSE, GL_LEQUAL);
=======
            LLGLDepthTest depth(GL_FALSE);
>>>>>>> 3c858d7e
            LLGLDisable   cull(GL_CULL_FACE);

            gGLLastMatrix = NULL;
            gGL.loadMatrix(gGLModelView);

            if (mWaterPool)
            {
                mWaterPool->pushFaceGeometry();
            }
        }

        unbindDeferredShader(haze_shader);


        gGL.setSceneBlendType(LLRender::BT_ALPHA);
    }
}

void LLPipeline::setupSpotLight(LLGLSLShader& shader, LLDrawable* drawablep)
{
	//construct frustum
	LLVOVolume* volume = drawablep->getVOVolume();
	LLVector3 params = volume->getSpotLightParams();

	F32 fov = params.mV[0];
	F32 focus = params.mV[1];

	LLVector3 pos = drawablep->getPositionAgent();
	LLQuaternion quat = volume->getRenderRotation();
	LLVector3 scale = volume->getScale();
	
	//get near clip plane
	LLVector3 at_axis(0,0,-scale.mV[2]*0.5f);
	at_axis *= quat;

	LLVector3 np = pos+at_axis;
	at_axis.normVec();

	//get origin that has given fov for plane np, at_axis, and given scale
	F32 dist = (scale.mV[1]*0.5f)/tanf(fov*0.5f);

	LLVector3 origin = np - at_axis*dist;

	//matrix from volume space to agent space
	LLMatrix4 light_mat(quat, LLVector4(origin,1.f));

	glh::matrix4f light_to_agent((F32*) light_mat.mMatrix);
	glh::matrix4f light_to_screen = get_current_modelview() * light_to_agent;

	glh::matrix4f screen_to_light = light_to_screen.inverse();

	F32 s = volume->getLightRadius()*1.5f;
	F32 near_clip = dist;
	F32 width = scale.mV[VX];
	F32 height = scale.mV[VY];
	F32 far_clip = s+dist-scale.mV[VZ];

	F32 fovy = fov * RAD_TO_DEG;
	F32 aspect = width/height;

	glh::matrix4f trans(0.5f, 0.f, 0.f, 0.5f,
				0.f, 0.5f, 0.f, 0.5f,
				0.f, 0.f, 0.5f, 0.5f,
				0.f, 0.f, 0.f, 1.f);

	glh::vec3f p1(0, 0, -(near_clip+0.01f));
	glh::vec3f p2(0, 0, -(near_clip+1.f));

	glh::vec3f screen_origin(0, 0, 0);

	light_to_screen.mult_matrix_vec(p1);
	light_to_screen.mult_matrix_vec(p2);
	light_to_screen.mult_matrix_vec(screen_origin);

	glh::vec3f n = p2-p1;
	n.normalize();
	
	F32 proj_range = far_clip - near_clip;
	glh::matrix4f light_proj = gl_perspective(fovy, aspect, near_clip, far_clip);
	screen_to_light = trans * light_proj * screen_to_light;
	shader.uniformMatrix4fv(LLShaderMgr::PROJECTOR_MATRIX, 1, FALSE, screen_to_light.m);
	shader.uniform1f(LLShaderMgr::PROJECTOR_NEAR, near_clip);
	shader.uniform3fv(LLShaderMgr::PROJECTOR_P, 1, p1.v);
	shader.uniform3fv(LLShaderMgr::PROJECTOR_N, 1, n.v);
	shader.uniform3fv(LLShaderMgr::PROJECTOR_ORIGIN, 1, screen_origin.v);
	shader.uniform1f(LLShaderMgr::PROJECTOR_RANGE, proj_range);
	shader.uniform1f(LLShaderMgr::PROJECTOR_AMBIANCE, params.mV[2]);
	S32 s_idx = -1;

	for (U32 i = 0; i < 2; i++)
	{
		if (mShadowSpotLight[i] == drawablep)
		{
			s_idx = i;
		}
	}

	shader.uniform1i(LLShaderMgr::PROJECTOR_SHADOW_INDEX, s_idx);

	if (s_idx >= 0)
	{
		shader.uniform1f(LLShaderMgr::PROJECTOR_SHADOW_FADE, 1.f-mSpotLightFade[s_idx]);
	}
	else
	{
		shader.uniform1f(LLShaderMgr::PROJECTOR_SHADOW_FADE, 1.f);
	}

    // make sure we're not already targeting the same spot light with both shadow maps
    llassert(mTargetShadowSpotLight[0] != mTargetShadowSpotLight[1] || mTargetShadowSpotLight[0].isNull());

    if (!gCubeSnapshot)
	{
		LLDrawable* potential = drawablep;
		//determine if this light is higher priority than one of the existing spot shadows
		F32 m_pri = volume->getSpotLightPriority();

		for (U32 i = 0; i < 2; i++)
		{
			F32 pri = 0.f;

			if (mTargetShadowSpotLight[i].notNull())
			{
				pri = mTargetShadowSpotLight[i]->getVOVolume()->getSpotLightPriority();
			}

			if (m_pri > pri)
			{
				LLDrawable* temp = mTargetShadowSpotLight[i];
				mTargetShadowSpotLight[i] = potential;
				potential = temp;
				m_pri = pri;
			}
		}
	}

    // make sure we didn't end up targeting the same spot light with both shadow maps
    llassert(mTargetShadowSpotLight[0] != mTargetShadowSpotLight[1] || mTargetShadowSpotLight[0].isNull());

	LLViewerTexture* img = volume->getLightTexture();

	if (img == NULL)
	{
		img = LLViewerFetchedTexture::sWhiteImagep;
	}

	S32 channel = shader.enableTexture(LLShaderMgr::DEFERRED_PROJECTION);

	if (channel > -1)
	{
		if (img)
		{
			gGL.getTexUnit(channel)->bind(img);

			F32 lod_range = logf(img->getWidth())/logf(2.f);

			shader.uniform1f(LLShaderMgr::PROJECTOR_FOCUS, focus);
			shader.uniform1f(LLShaderMgr::PROJECTOR_LOD, lod_range);
			shader.uniform1f(LLShaderMgr::PROJECTOR_AMBIENT_LOD, llclamp((proj_range-focus)/proj_range*lod_range, 0.f, 1.f));
		}
	}
		
}

void LLPipeline::unbindDeferredShader(LLGLSLShader &shader)
{
    LLRenderTarget* deferred_target       = &mRT->deferredScreen;
    LLRenderTarget* deferred_light_target = &mRT->deferredLight;

	stop_glerror();
    shader.disableTexture(LLShaderMgr::DEFERRED_NORMAL, deferred_target->getUsage());
    shader.disableTexture(LLShaderMgr::DEFERRED_DIFFUSE, deferred_target->getUsage());
    shader.disableTexture(LLShaderMgr::DEFERRED_SPECULAR, deferred_target->getUsage());
    shader.disableTexture(LLShaderMgr::DEFERRED_EMISSIVE, deferred_target->getUsage());
    shader.disableTexture(LLShaderMgr::DEFERRED_BRDF_LUT);
    //shader.disableTexture(LLShaderMgr::DEFERRED_DEPTH, deferred_depth_target->getUsage());
    shader.disableTexture(LLShaderMgr::DEFERRED_DEPTH, deferred_target->getUsage());
    shader.disableTexture(LLShaderMgr::DEFERRED_LIGHT, deferred_light_target->getUsage());
	shader.disableTexture(LLShaderMgr::DIFFUSE_MAP);
	shader.disableTexture(LLShaderMgr::DEFERRED_BLOOM);

	for (U32 i = 0; i < 4; i++)
	{
		if (shader.disableTexture(LLShaderMgr::DEFERRED_SHADOW0+i) > -1)
		{
			glTexParameteri(GL_TEXTURE_2D, GL_TEXTURE_COMPARE_MODE, GL_NONE);
		}
	}

	for (U32 i = 4; i < 6; i++)
	{
		if (shader.disableTexture(LLShaderMgr::DEFERRED_SHADOW0+i) > -1)
		{
			glTexParameteri(GL_TEXTURE_2D, GL_TEXTURE_COMPARE_MODE, GL_NONE);
		}
	}

	shader.disableTexture(LLShaderMgr::DEFERRED_NOISE);
	shader.disableTexture(LLShaderMgr::DEFERRED_LIGHTFUNC);

    if (!LLPipeline::sReflectionProbesEnabled)
    {
        S32 channel = shader.disableTexture(LLShaderMgr::ENVIRONMENT_MAP, LLTexUnit::TT_CUBE_MAP);
        if (channel > -1)
        {
            LLCubeMap* cube_map = gSky.mVOSkyp ? gSky.mVOSkyp->getCubeMap() : NULL;
            if (cube_map)
            {
                cube_map->disable();
            }
        }
    }

    unbindReflectionProbes(shader);

	gGL.getTexUnit(0)->unbind(LLTexUnit::TT_TEXTURE);
	gGL.getTexUnit(0)->activate();
	shader.unbind();
}

void LLPipeline::setEnvMat(LLGLSLShader& shader)
{
    F32* m = gGLModelView;

    F32 mat[] = { m[0], m[1], m[2],
                    m[4], m[5], m[6],
                    m[8], m[9], m[10] };

    shader.uniformMatrix3fv(LLShaderMgr::DEFERRED_ENV_MAT, 1, TRUE, mat);
}

void LLPipeline::bindReflectionProbes(LLGLSLShader& shader)
{
    if (!sReflectionProbesEnabled)
    {
        return;
    }

    S32 channel = shader.enableTexture(LLShaderMgr::REFLECTION_PROBES, LLTexUnit::TT_CUBE_MAP_ARRAY);
    bool bound = false;
    if (channel > -1 && mReflectionMapManager.mTexture.notNull())
    {
        mReflectionMapManager.mTexture->bind(channel);
        bound = true;
    }

    channel = shader.enableTexture(LLShaderMgr::IRRADIANCE_PROBES, LLTexUnit::TT_CUBE_MAP_ARRAY);
    if (channel > -1 && mReflectionMapManager.mIrradianceMaps.notNull())
    {
        mReflectionMapManager.mIrradianceMaps->bind(channel);
        bound = true;
    }

    if (bound)
    {
        mReflectionMapManager.setUniforms();

        setEnvMat(shader);
    }

    // reflection probe shaders generally sample the scene map as well for SSR
    channel = shader.enableTexture(LLShaderMgr::SCENE_MAP);
    if (channel > -1)
    {
        gGL.getTexUnit(channel)->bind(&mSceneMap);
    }

	
    shader.uniform1f(LLShaderMgr::DEFERRED_SSR_ITR_COUNT, RenderScreenSpaceReflectionIterations);
    shader.uniform1f(LLShaderMgr::DEFERRED_SSR_DIST_BIAS, RenderScreenSpaceReflectionDistanceBias);
    shader.uniform1f(LLShaderMgr::DEFERRED_SSR_RAY_STEP, RenderScreenSpaceReflectionRayStep);
    shader.uniform1f(LLShaderMgr::DEFERRED_SSR_GLOSSY_SAMPLES, RenderScreenSpaceReflectionGlossySamples);
    shader.uniform1f(LLShaderMgr::DEFERRED_SSR_REJECT_BIAS, RenderScreenSpaceReflectionDepthRejectBias);
    mPoissonOffset++;

	if (mPoissonOffset > 128 - RenderScreenSpaceReflectionGlossySamples)
        mPoissonOffset = 0;

    shader.uniform1f(LLShaderMgr::DEFERRED_SSR_NOISE_SINE, mPoissonOffset);
    shader.uniform1f(LLShaderMgr::DEFERRED_SSR_ADAPTIVE_STEP_MULT, RenderScreenSpaceReflectionAdaptiveStepMultiplier);

    channel = shader.enableTexture(LLShaderMgr::SCENE_DEPTH);
    if (channel > -1)
    {
        gGL.getTexUnit(channel)->bind(&mSceneMap, true);
    }


}

void LLPipeline::unbindReflectionProbes(LLGLSLShader& shader)
{
    S32 channel = shader.disableTexture(LLShaderMgr::REFLECTION_PROBES, LLTexUnit::TT_CUBE_MAP);
    if (channel > -1 && mReflectionMapManager.mTexture.notNull())
    {
        mReflectionMapManager.mTexture->unbind();
        if (channel == 0)
        {
            gGL.getTexUnit(channel)->enable(LLTexUnit::TT_TEXTURE);
        }
    }
}


inline float sgn(float a)
{
    if (a > 0.0F) return (1.0F);
    if (a < 0.0F) return (-1.0F);
    return (0.0F);
}

glh::matrix4f look(const LLVector3 pos, const LLVector3 dir, const LLVector3 up)
{
	glh::matrix4f ret;

	LLVector3 dirN;
	LLVector3 upN;
	LLVector3 lftN;

	lftN = dir % up;
	lftN.normVec();
	
	upN = lftN % dir;
	upN.normVec();
	
	dirN = dir;
	dirN.normVec();

	ret.m[ 0] = lftN[0];
	ret.m[ 1] = upN[0];
	ret.m[ 2] = -dirN[0];
	ret.m[ 3] = 0.f;

	ret.m[ 4] = lftN[1];
	ret.m[ 5] = upN[1];
	ret.m[ 6] = -dirN[1];
	ret.m[ 7] = 0.f;

	ret.m[ 8] = lftN[2];
	ret.m[ 9] = upN[2];
	ret.m[10] = -dirN[2];
	ret.m[11] = 0.f;

	ret.m[12] = -(lftN*pos);
	ret.m[13] = -(upN*pos);
	ret.m[14] = dirN*pos;
	ret.m[15] = 1.f;

	return ret;
}

glh::matrix4f scale_translate_to_fit(const LLVector3 min, const LLVector3 max)
{
	glh::matrix4f ret;
	ret.m[ 0] = 2/(max[0]-min[0]);
	ret.m[ 4] = 0;
	ret.m[ 8] = 0;
	ret.m[12] = -(max[0]+min[0])/(max[0]-min[0]);

	ret.m[ 1] = 0;
	ret.m[ 5] = 2/(max[1]-min[1]);
	ret.m[ 9] = 0;
	ret.m[13] = -(max[1]+min[1])/(max[1]-min[1]);

	ret.m[ 2] = 0;
	ret.m[ 6] = 0;
	ret.m[10] = 2/(max[2]-min[2]);
	ret.m[14] = -(max[2]+min[2])/(max[2]-min[2]);

	ret.m[ 3] = 0;
	ret.m[ 7] = 0;
	ret.m[11] = 0;
	ret.m[15] = 1;

	return ret;
}

static LLTrace::BlockTimerStatHandle FTM_SHADOW_RENDER("Render Shadows");
static LLTrace::BlockTimerStatHandle FTM_SHADOW_ALPHA("Alpha Shadow");
static LLTrace::BlockTimerStatHandle FTM_SHADOW_SIMPLE("Simple Shadow");
static LLTrace::BlockTimerStatHandle FTM_SHADOW_GEOM("Shadow Geom");

static LLTrace::BlockTimerStatHandle FTM_SHADOW_ALPHA_MASKED("Alpha Masked");
static LLTrace::BlockTimerStatHandle FTM_SHADOW_ALPHA_BLEND("Alpha Blend");
static LLTrace::BlockTimerStatHandle FTM_SHADOW_ALPHA_TREE("Alpha Tree");
static LLTrace::BlockTimerStatHandle FTM_SHADOW_ALPHA_GRASS("Alpha Grass");
static LLTrace::BlockTimerStatHandle FTM_SHADOW_FULLBRIGHT_ALPHA_MASKED("Fullbright Alpha Masked");

void LLPipeline::renderShadow(glh::matrix4f& view, glh::matrix4f& proj, LLCamera& shadow_cam, LLCullResult& result, bool depth_clamp)
{
    LL_PROFILE_ZONE_SCOPED_CATEGORY_PIPELINE; //LL_RECORD_BLOCK_TIME(FTM_SHADOW_RENDER);
    LL_PROFILE_GPU_ZONE("renderShadow");
    
    LLPipeline::sShadowRender = true;

    // disable occlusion culling during shadow render
    U32 saved_occlusion = sUseOcclusion;
    sUseOcclusion = 0;

    // List of render pass types that use the prim volume as the shadow,
    // ignoring textures.
    static const U32 types[] = {
        LLRenderPass::PASS_SIMPLE,
        LLRenderPass::PASS_FULLBRIGHT,
        LLRenderPass::PASS_SHINY,
        LLRenderPass::PASS_BUMP,
        LLRenderPass::PASS_FULLBRIGHT_SHINY,
        LLRenderPass::PASS_MATERIAL,
        LLRenderPass::PASS_MATERIAL_ALPHA_EMISSIVE,
        LLRenderPass::PASS_SPECMAP,
        LLRenderPass::PASS_SPECMAP_EMISSIVE,
        LLRenderPass::PASS_NORMMAP,
        LLRenderPass::PASS_NORMMAP_EMISSIVE,
        LLRenderPass::PASS_NORMSPEC,
        LLRenderPass::PASS_NORMSPEC_EMISSIVE
    };

    LLGLEnable cull(GL_CULL_FACE);

    //enable depth clamping if available
    LLGLEnable clamp_depth(depth_clamp ? GL_DEPTH_CLAMP : 0);

    LLGLDepthTest depth_test(GL_TRUE, GL_TRUE, GL_LESS);

    updateCull(shadow_cam, result);

    stateSort(shadow_cam, result);

    //generate shadow map
    gGL.matrixMode(LLRender::MM_PROJECTION);
    gGL.pushMatrix();
    gGL.loadMatrix(proj.m);
    gGL.matrixMode(LLRender::MM_MODELVIEW);
    gGL.pushMatrix();
    gGL.loadMatrix(view.m);

    stop_glerror();
    gGLLastMatrix = NULL;

    gGL.getTexUnit(0)->unbind(LLTexUnit::TT_TEXTURE);

    stop_glerror();

    struct CompareVertexBuffer
    {
        bool operator()(const LLDrawInfo* const& lhs, const LLDrawInfo* const& rhs)
        {
            return lhs->mVertexBuffer > rhs->mVertexBuffer;
        }
    };


    LLVertexBuffer::unbind();
    for (int j = 0; j < 2; ++j) // 0 -- static, 1 -- rigged
    {
        bool rigged = j == 1;
        gDeferredShadowProgram.bind(rigged);

        gGL.diffuseColor4f(1, 1, 1, 1);

        S32 shadow_detail = gSavedSettings.getS32("RenderShadowDetail");

        // if not using VSM, disable color writes
        if (shadow_detail <= 2)
        {
            gGL.setColorMask(false, false);
        }

        LL_PROFILE_ZONE_NAMED_CATEGORY_PIPELINE("shadow simple"); //LL_RECORD_BLOCK_TIME(FTM_SHADOW_SIMPLE);
        LL_PROFILE_GPU_ZONE("shadow simple");
        gGL.getTexUnit(0)->disable();

        for (U32 type : types)
        {
            renderObjects(type, false, false, rigged);
        }

        renderGLTFObjects(LLRenderPass::PASS_GLTF_PBR, false, rigged);

        gGL.getTexUnit(0)->enable(LLTexUnit::TT_TEXTURE);
    }

    if (LLPipeline::sUseOcclusion > 1)
    { // do occlusion culling against non-masked only to take advantage of hierarchical Z
        doOcclusion(shadow_cam);
    }


    {
        LL_PROFILE_ZONE_NAMED_CATEGORY_PIPELINE("shadow geom");
        renderGeomShadow(shadow_cam);
    }

    {
        LL_PROFILE_ZONE_NAMED_CATEGORY_PIPELINE("shadow alpha");
        LL_PROFILE_GPU_ZONE("shadow alpha");
        const S32 sun_up = LLEnvironment::instance().getIsSunUp() ? 1 : 0;
        U32 target_width = LLRenderTarget::sCurResX;

        for (int i = 0; i < 2; ++i)
        {
            bool rigged = i == 1;

            {
                LL_PROFILE_ZONE_NAMED_CATEGORY_PIPELINE("shadow alpha masked");
                LL_PROFILE_GPU_ZONE("shadow alpha masked");
                gDeferredShadowAlphaMaskProgram.bind(rigged);
                LLGLSLShader::sCurBoundShaderPtr->uniform1i(LLShaderMgr::SUN_UP_FACTOR, sun_up);
                LLGLSLShader::sCurBoundShaderPtr->uniform1f(LLShaderMgr::DEFERRED_SHADOW_TARGET_WIDTH, (float)target_width);
                renderMaskedObjects(LLRenderPass::PASS_ALPHA_MASK, true, true, rigged);
            }

            {
                LL_PROFILE_ZONE_NAMED_CATEGORY_PIPELINE("shadow alpha blend");
                LL_PROFILE_GPU_ZONE("shadow alpha blend");
                renderAlphaObjects(rigged);
            }

            {
                LL_PROFILE_ZONE_NAMED_CATEGORY_PIPELINE("shadow fullbright alpha masked");
                LL_PROFILE_GPU_ZONE("shadow alpha masked");
                gDeferredShadowFullbrightAlphaMaskProgram.bind(rigged);
                LLGLSLShader::sCurBoundShaderPtr->uniform1i(LLShaderMgr::SUN_UP_FACTOR, sun_up);
                LLGLSLShader::sCurBoundShaderPtr->uniform1f(LLShaderMgr::DEFERRED_SHADOW_TARGET_WIDTH, (float)target_width);
                renderFullbrightMaskedObjects(LLRenderPass::PASS_FULLBRIGHT_ALPHA_MASK, true, true, rigged);
            }

            {
                LL_PROFILE_ZONE_NAMED_CATEGORY_PIPELINE("shadow alpha grass");
                LL_PROFILE_GPU_ZONE("shadow alpha grass");
                gDeferredTreeShadowProgram.bind(rigged);
                LLGLSLShader::sCurBoundShaderPtr->setMinimumAlpha(ALPHA_BLEND_CUTOFF);

                if (i == 0)
                {
                    renderObjects(LLRenderPass::PASS_GRASS, true);
                }

                {
                    LL_PROFILE_ZONE_NAMED_CATEGORY_PIPELINE("shadow alpha material");
                    LL_PROFILE_GPU_ZONE("shadow alpha material");
                    renderMaskedObjects(LLRenderPass::PASS_NORMSPEC_MASK, true, false, rigged);
                    renderMaskedObjects(LLRenderPass::PASS_MATERIAL_ALPHA_MASK, true, false, rigged);
                    renderMaskedObjects(LLRenderPass::PASS_SPECMAP_MASK, true, false, rigged);
                    renderMaskedObjects(LLRenderPass::PASS_NORMMAP_MASK, true, false, rigged);
                }
            }
        }

        for (int i = 0; i < 2; ++i)
        {
            bool rigged = i == 1;
            gDeferredShadowGLTFAlphaMaskProgram.bind(rigged);
            LLGLSLShader::sCurBoundShaderPtr->uniform1i(LLShaderMgr::SUN_UP_FACTOR, sun_up);
            LLGLSLShader::sCurBoundShaderPtr->uniform1f(LLShaderMgr::DEFERRED_SHADOW_TARGET_WIDTH, (float)target_width);
            
            gGL.loadMatrix(gGLModelView);
            gGLLastMatrix = NULL;

            U32 type = LLRenderPass::PASS_GLTF_PBR_ALPHA_MASK;

            if (rigged)
            {
                mAlphaMaskPool->pushRiggedGLTFBatches(type + 1);
            }
            else
            {
                mAlphaMaskPool->pushGLTFBatches(type);
            }

            gGL.loadMatrix(gGLModelView);
            gGLLastMatrix = NULL;
        }
    }

    gDeferredShadowCubeProgram.bind();
    gGLLastMatrix = NULL;
    gGL.loadMatrix(gGLModelView);

    gGL.setColorMask(true, true);

    gGL.matrixMode(LLRender::MM_PROJECTION);
    gGL.popMatrix();
    gGL.matrixMode(LLRender::MM_MODELVIEW);
    gGL.popMatrix();
    gGLLastMatrix = NULL;

    // reset occlusion culling flag
    sUseOcclusion = saved_occlusion;
    LLPipeline::sShadowRender = false;
}

bool LLPipeline::getVisiblePointCloud(LLCamera& camera, LLVector3& min, LLVector3& max, std::vector<LLVector3>& fp, LLVector3 light_dir)
{
    LL_PROFILE_ZONE_SCOPED_CATEGORY_PIPELINE;
	//get point cloud of intersection of frust and min, max

	if (getVisibleExtents(camera, min, max))
	{
		return false;
	}

	//get set of planes on bounding box
	LLPlane bp[] = { 
		LLPlane(min, LLVector3(-1,0,0)),
		LLPlane(min, LLVector3(0,-1,0)),
		LLPlane(min, LLVector3(0,0,-1)),
		LLPlane(max, LLVector3(1,0,0)),
		LLPlane(max, LLVector3(0,1,0)),
		LLPlane(max, LLVector3(0,0,1))};
	
	//potential points
	std::vector<LLVector3> pp;

	//add corners of AABB
	pp.push_back(LLVector3(min.mV[0], min.mV[1], min.mV[2]));
	pp.push_back(LLVector3(max.mV[0], min.mV[1], min.mV[2]));
	pp.push_back(LLVector3(min.mV[0], max.mV[1], min.mV[2]));
	pp.push_back(LLVector3(max.mV[0], max.mV[1], min.mV[2]));
	pp.push_back(LLVector3(min.mV[0], min.mV[1], max.mV[2]));
	pp.push_back(LLVector3(max.mV[0], min.mV[1], max.mV[2]));
	pp.push_back(LLVector3(min.mV[0], max.mV[1], max.mV[2]));
	pp.push_back(LLVector3(max.mV[0], max.mV[1], max.mV[2]));

	//add corners of camera frustum
	for (U32 i = 0; i < LLCamera::AGENT_FRUSTRUM_NUM; i++)
	{
		pp.push_back(camera.mAgentFrustum[i]);
	}


	//bounding box line segments
	U32 bs[] = 
			{
		0,1,
		1,3,
		3,2,
		2,0,

		4,5,
		5,7,
		7,6,
		6,4,

		0,4,
		1,5,
		3,7,
		2,6
	};

	for (U32 i = 0; i < 12; i++)
	{ //for each line segment in bounding box
		for (U32 j = 0; j < LLCamera::AGENT_PLANE_NO_USER_CLIP_NUM; j++) 
		{ //for each plane in camera frustum
			const LLPlane& cp = camera.getAgentPlane(j);
			const LLVector3& v1 = pp[bs[i*2+0]];
			const LLVector3& v2 = pp[bs[i*2+1]];
			LLVector3 n;
			cp.getVector3(n);

			LLVector3 line = v1-v2;

			F32 d1 = line*n;
			F32 d2 = -cp.dist(v2);

			F32 t = d2/d1;

			if (t > 0.f && t < 1.f)
			{
				LLVector3 intersect = v2+line*t;
				pp.push_back(intersect);
			}
		}
	}
			
	//camera frustum line segments
	const U32 fs[] =
	{
		0,1,
		1,2,
		2,3,
		3,0,

		4,5,
		5,6,
		6,7,
		7,4,
	
		0,4,
		1,5,
		2,6,
		3,7	
	};

	for (U32 i = 0; i < 12; i++)
	{
		for (U32 j = 0; j < 6; ++j)
		{
			const LLVector3& v1 = pp[fs[i*2+0]+8];
			const LLVector3& v2 = pp[fs[i*2+1]+8];
			const LLPlane& cp = bp[j];
			LLVector3 n;
			cp.getVector3(n);

			LLVector3 line = v1-v2;

			F32 d1 = line*n;
			F32 d2 = -cp.dist(v2);

			F32 t = d2/d1;

			if (t > 0.f && t < 1.f)
			{
				LLVector3 intersect = v2+line*t;
				pp.push_back(intersect);
			}	
		}
	}

	LLVector3 ext[] = { min-LLVector3(0.05f,0.05f,0.05f),
		max+LLVector3(0.05f,0.05f,0.05f) };

	for (U32 i = 0; i < pp.size(); ++i)
	{
		bool found = true;

		const F32* p = pp[i].mV;
			
		for (U32 j = 0; j < 3; ++j)
		{
			if (p[j] < ext[0].mV[j] ||
				p[j] > ext[1].mV[j])
			{
				found = false;
				break;
			}
		}
				
		for (U32 j = 0; j < LLCamera::AGENT_PLANE_NO_USER_CLIP_NUM; ++j)
		{
			const LLPlane& cp = camera.getAgentPlane(j);
			F32 dist = cp.dist(pp[i]);
			if (dist > 0.05f) //point is above some plane, not contained
			{
				found = false;
				break;
			}
		}

		if (found)
		{
			fp.push_back(pp[i]);
		}
	}
	
	if (fp.empty())
	{
		return false;
	}
	
	return true;
}

void LLPipeline::renderHighlight(const LLViewerObject* obj, F32 fade)
{
	if (obj && obj->getVolume())
	{
		for (LLViewerObject::child_list_t::const_iterator iter = obj->getChildren().begin(); iter != obj->getChildren().end(); ++iter)
		{
			renderHighlight(*iter, fade);
		}

		LLDrawable* drawable = obj->mDrawable;
		if (drawable)
		{
			for (S32 i = 0; i < drawable->getNumFaces(); ++i)
			{
				LLFace* face = drawable->getFace(i);
				if (face)
				{
					face->renderSelected(LLViewerTexture::sNullImagep, LLColor4(1,1,1,fade));
				}
			}
		}
	}
}


LLRenderTarget* LLPipeline::getSunShadowTarget(U32 i)
{
    llassert(i < 4);
    return &mRT->shadow[i];
}

LLRenderTarget* LLPipeline::getSpotShadowTarget(U32 i)
{
    llassert(i < 2);
    return &mSpotShadow[i];
}

static LLTrace::BlockTimerStatHandle FTM_GEN_SUN_SHADOW("Gen Sun Shadow");
static LLTrace::BlockTimerStatHandle FTM_GEN_SUN_SHADOW_SPOT_RENDER("Spot Shadow Render");

// helper class for disabling occlusion culling for the current stack frame
class LLDisableOcclusionCulling
{
public:
    S32 mUseOcclusion;

    LLDisableOcclusionCulling()
    {
        mUseOcclusion = LLPipeline::sUseOcclusion;
        LLPipeline::sUseOcclusion = 0;
    }

    ~LLDisableOcclusionCulling()
    {
        LLPipeline::sUseOcclusion = mUseOcclusion;
    }
};

void LLPipeline::generateSunShadow(LLCamera& camera)
{
	if (!sRenderDeferred || RenderShadowDetail <= 0)
	{
		return;
	}

	LL_PROFILE_ZONE_SCOPED_CATEGORY_PIPELINE; //LL_RECORD_BLOCK_TIME(FTM_GEN_SUN_SHADOW);
    LL_PROFILE_GPU_ZONE("generateSunShadow");

    LLDisableOcclusionCulling no_occlusion;

	bool skip_avatar_update = false;
	if (!isAgentAvatarValid() || gAgentCamera.getCameraAnimating() || gAgentCamera.getCameraMode() != CAMERA_MODE_MOUSELOOK || !LLVOAvatar::sVisibleInFirstPerson)
	{
		skip_avatar_update = true;
	}

	if (!skip_avatar_update)
	{
		gAgentAvatarp->updateAttachmentVisibility(CAMERA_MODE_THIRD_PERSON);
	}

	F64 last_modelview[16];
	F64 last_projection[16];
	for (U32 i = 0; i < 16; i++)
	{ //store last_modelview of world camera
		last_modelview[i] = gGLLastModelView[i];
		last_projection[i] = gGLLastProjection[i];
	}

	pushRenderTypeMask();
	andRenderTypeMask(LLPipeline::RENDER_TYPE_SIMPLE,
					LLPipeline::RENDER_TYPE_ALPHA,
                    LLPipeline::RENDER_TYPE_ALPHA_PRE_WATER,
                    LLPipeline::RENDER_TYPE_ALPHA_POST_WATER,
					LLPipeline::RENDER_TYPE_GRASS,
                    LLPipeline::RENDER_TYPE_GLTF_PBR,
					LLPipeline::RENDER_TYPE_FULLBRIGHT,
					LLPipeline::RENDER_TYPE_BUMP,
					LLPipeline::RENDER_TYPE_VOLUME,
					LLPipeline::RENDER_TYPE_AVATAR,
					LLPipeline::RENDER_TYPE_CONTROL_AV,
					LLPipeline::RENDER_TYPE_TREE, 
					LLPipeline::RENDER_TYPE_TERRAIN,
					LLPipeline::RENDER_TYPE_WATER,
					LLPipeline::RENDER_TYPE_VOIDWATER,
					LLPipeline::RENDER_TYPE_PASS_ALPHA,
					LLPipeline::RENDER_TYPE_PASS_ALPHA_MASK,
					LLPipeline::RENDER_TYPE_PASS_FULLBRIGHT_ALPHA_MASK,
					LLPipeline::RENDER_TYPE_PASS_GRASS,
					LLPipeline::RENDER_TYPE_PASS_SIMPLE,
					LLPipeline::RENDER_TYPE_PASS_BUMP,
					LLPipeline::RENDER_TYPE_PASS_FULLBRIGHT,
					LLPipeline::RENDER_TYPE_PASS_SHINY,
					LLPipeline::RENDER_TYPE_PASS_FULLBRIGHT_SHINY,
					LLPipeline::RENDER_TYPE_PASS_MATERIAL,
					LLPipeline::RENDER_TYPE_PASS_MATERIAL_ALPHA,
					LLPipeline::RENDER_TYPE_PASS_MATERIAL_ALPHA_MASK,
					LLPipeline::RENDER_TYPE_PASS_MATERIAL_ALPHA_EMISSIVE,
					LLPipeline::RENDER_TYPE_PASS_SPECMAP,
					LLPipeline::RENDER_TYPE_PASS_SPECMAP_BLEND,
					LLPipeline::RENDER_TYPE_PASS_SPECMAP_MASK,
					LLPipeline::RENDER_TYPE_PASS_SPECMAP_EMISSIVE,
					LLPipeline::RENDER_TYPE_PASS_NORMMAP,
					LLPipeline::RENDER_TYPE_PASS_NORMMAP_BLEND,
					LLPipeline::RENDER_TYPE_PASS_NORMMAP_MASK,
					LLPipeline::RENDER_TYPE_PASS_NORMMAP_EMISSIVE,
					LLPipeline::RENDER_TYPE_PASS_NORMSPEC,
					LLPipeline::RENDER_TYPE_PASS_NORMSPEC_BLEND,
					LLPipeline::RENDER_TYPE_PASS_NORMSPEC_MASK,
					LLPipeline::RENDER_TYPE_PASS_NORMSPEC_EMISSIVE,
                    LLPipeline::RENDER_TYPE_PASS_ALPHA_MASK_RIGGED,
                    LLPipeline::RENDER_TYPE_PASS_FULLBRIGHT_ALPHA_MASK_RIGGED,
                    LLPipeline::RENDER_TYPE_PASS_SIMPLE_RIGGED,
                    LLPipeline::RENDER_TYPE_PASS_BUMP_RIGGED,
                    LLPipeline::RENDER_TYPE_PASS_FULLBRIGHT_RIGGED,
                    LLPipeline::RENDER_TYPE_PASS_SHINY_RIGGED,
                    LLPipeline::RENDER_TYPE_PASS_FULLBRIGHT_SHINY_RIGGED,
                    LLPipeline::RENDER_TYPE_PASS_MATERIAL_RIGGED,
                    LLPipeline::RENDER_TYPE_PASS_MATERIAL_ALPHA_RIGGED,
                    LLPipeline::RENDER_TYPE_PASS_MATERIAL_ALPHA_MASK_RIGGED,
                    LLPipeline::RENDER_TYPE_PASS_MATERIAL_ALPHA_EMISSIVE_RIGGED,
                    LLPipeline::RENDER_TYPE_PASS_SPECMAP_RIGGED,
                    LLPipeline::RENDER_TYPE_PASS_SPECMAP_BLEND_RIGGED,
                    LLPipeline::RENDER_TYPE_PASS_SPECMAP_MASK_RIGGED,
                    LLPipeline::RENDER_TYPE_PASS_SPECMAP_EMISSIVE_RIGGED,
                    LLPipeline::RENDER_TYPE_PASS_NORMMAP_RIGGED,
                    LLPipeline::RENDER_TYPE_PASS_NORMMAP_BLEND_RIGGED,
                    LLPipeline::RENDER_TYPE_PASS_NORMMAP_MASK_RIGGED,
                    LLPipeline::RENDER_TYPE_PASS_NORMMAP_EMISSIVE_RIGGED,
                    LLPipeline::RENDER_TYPE_PASS_NORMSPEC_RIGGED,
                    LLPipeline::RENDER_TYPE_PASS_NORMSPEC_BLEND_RIGGED,
                    LLPipeline::RENDER_TYPE_PASS_NORMSPEC_MASK_RIGGED,
                    LLPipeline::RENDER_TYPE_PASS_NORMSPEC_EMISSIVE_RIGGED,
                    LLPipeline::RENDER_TYPE_PASS_GLTF_PBR,
                    LLPipeline::RENDER_TYPE_PASS_GLTF_PBR_RIGGED,
                    LLPipeline::RENDER_TYPE_PASS_GLTF_PBR_ALPHA_MASK,
                    LLPipeline::RENDER_TYPE_PASS_GLTF_PBR_ALPHA_MASK_RIGGED,
					END_RENDER_TYPES);

	gGL.setColorMask(false, false);

    LLEnvironment& environment = LLEnvironment::instance();

	//get sun view matrix
	
	//store current projection/modelview matrix
	glh::matrix4f saved_proj = get_current_projection();
	glh::matrix4f saved_view = get_current_modelview();
	glh::matrix4f inv_view = saved_view.inverse();

	glh::matrix4f view[6];
	glh::matrix4f proj[6];
	
    LLVector3 caster_dir(environment.getIsSunUp() ? mSunDir : mMoonDir);

	//put together a universal "near clip" plane for shadow frusta
	LLPlane shadow_near_clip;
	{
        LLVector3 p = camera.getOrigin(); // gAgent.getPositionAgent();
		p += caster_dir * RenderFarClip*2.f;
		shadow_near_clip.setVec(p, caster_dir);
	}

	LLVector3 lightDir = -caster_dir;
	lightDir.normVec();

	glh::vec3f light_dir(lightDir.mV);

	//create light space camera matrix
	
	LLVector3 at = lightDir;

	LLVector3 up = camera.getAtAxis();

	if (fabsf(up*lightDir) > 0.75f)
	{
		up = camera.getUpAxis();
	}

	up.normVec();
	at.normVec();
	
	
	LLCamera main_camera = camera;
	
	F32 near_clip = 0.f;
	{
		//get visible point cloud
		std::vector<LLVector3> fp;

		main_camera.calcAgentFrustumPlanes(main_camera.mAgentFrustum);
		
		LLVector3 min,max;
		getVisiblePointCloud(main_camera,min,max,fp);

		if (fp.empty())
		{
			if (!hasRenderDebugMask(RENDER_DEBUG_SHADOW_FRUSTA) && !gCubeSnapshot)
			{
				mShadowCamera[0] = main_camera;
				mShadowExtents[0][0] = min;
				mShadowExtents[0][1] = max;

				mShadowFrustPoints[0].clear();
				mShadowFrustPoints[1].clear();
				mShadowFrustPoints[2].clear();
				mShadowFrustPoints[3].clear();
			}
			popRenderTypeMask();

			if (!skip_avatar_update)
			{
				gAgentAvatarp->updateAttachmentVisibility(gAgentCamera.getCameraMode());
			}

			return;
		}

		//get good split distances for frustum
		for (U32 i = 0; i < fp.size(); ++i)
		{
			glh::vec3f v(fp[i].mV);
			saved_view.mult_matrix_vec(v);
			fp[i].setVec(v.v);
		}

		min = fp[0];
		max = fp[0];

		//get camera space bounding box
		for (U32 i = 1; i < fp.size(); ++i)
		{
			update_min_max(min, max, fp[i]);
		}

		near_clip    = llclamp(-max.mV[2], 0.01f, 4.0f);
		F32 far_clip = llclamp(-min.mV[2]*2.f, 16.0f, 512.0f);

		//far_clip = llmin(far_clip, 128.f);
		far_clip = llmin(far_clip, camera.getFar());

		F32 range = far_clip-near_clip;

		LLVector3 split_exp = RenderShadowSplitExponent;

		F32 da = 1.f-llmax( fabsf(lightDir*up), fabsf(lightDir*camera.getLeftAxis()) );
		
		da = powf(da, split_exp.mV[2]);

		F32 sxp = split_exp.mV[1] + (split_exp.mV[0]-split_exp.mV[1])*da;
		
		for (U32 i = 0; i < 4; ++i)
		{
			F32 x = (F32)(i+1)/4.f;
			x = powf(x, sxp);
			mSunClipPlanes.mV[i] = near_clip+range*x;
		}

		mSunClipPlanes.mV[0] *= 1.25f; //bump back first split for transition padding
	}

    if (gCubeSnapshot)
    { // stretch clip planes for reflection probe renders to reduce number of shadow passes
        mSunClipPlanes.mV[1] = mSunClipPlanes.mV[2];
        mSunClipPlanes.mV[2] = mSunClipPlanes.mV[3];
        mSunClipPlanes.mV[3] *= 1.5f;
    }


	// convenience array of 4 near clip plane distances
	F32 dist[] = { near_clip, mSunClipPlanes.mV[0], mSunClipPlanes.mV[1], mSunClipPlanes.mV[2], mSunClipPlanes.mV[3] };
	
	if (mSunDiffuse == LLColor4::black)
	{ //sun diffuse is totally black shadows don't matter
        skipRenderingShadows();
	}
	else
	{
        for (S32 j = 0; j < (gCubeSnapshot ? 2 : 4); j++)
		{
			if (!hasRenderDebugMask(RENDER_DEBUG_SHADOW_FRUSTA) && !gCubeSnapshot)
			{
				mShadowFrustPoints[j].clear();
			}

			LLViewerCamera::sCurCameraID = (LLViewerCamera::eCameraID)(LLViewerCamera::CAMERA_SUN_SHADOW0+j);

			//restore render matrices
			set_current_modelview(saved_view);
			set_current_projection(saved_proj);

			LLVector3 eye = camera.getOrigin();
            llassert(eye.isFinite());

			//camera used for shadow cull/render
			LLCamera shadow_cam;
		
			//create world space camera frustum for this split
			shadow_cam = camera;
			shadow_cam.setFar(16.f);
	
			LLViewerCamera::updateFrustumPlanes(shadow_cam, FALSE, FALSE, TRUE);

			LLVector3* frust = shadow_cam.mAgentFrustum;

			LLVector3 pn = shadow_cam.getAtAxis();
		
			LLVector3 min, max;

			//construct 8 corners of split frustum section
			for (U32 i = 0; i < 4; i++)
			{
				LLVector3 delta = frust[i+4]-eye;
				delta += (frust[i+4]-frust[(i+2)%4+4])*0.05f;
				delta.normVec();
				F32 dp = delta*pn;
				frust[i] = eye + (delta*dist[j]*0.75f)/dp;
				frust[i+4] = eye + (delta*dist[j+1]*1.25f)/dp;
			}
						
			shadow_cam.calcAgentFrustumPlanes(frust);
			shadow_cam.mFrustumCornerDist = 0.f;
		
			if (!gPipeline.hasRenderDebugMask(LLPipeline::RENDER_DEBUG_SHADOW_FRUSTA) && !gCubeSnapshot)
			{
				mShadowCamera[j] = shadow_cam;
			}

			std::vector<LLVector3> fp;

			if (!gPipeline.getVisiblePointCloud(shadow_cam, min, max, fp, lightDir)
                || j > RenderShadowSplits)
			{
				//no possible shadow receivers
                if (!gPipeline.hasRenderDebugMask(LLPipeline::RENDER_DEBUG_SHADOW_FRUSTA) && !gCubeSnapshot)
				{
					mShadowExtents[j][0] = LLVector3();
					mShadowExtents[j][1] = LLVector3();
					mShadowCamera[j+4] = shadow_cam;
				}

				mRT->shadow[j].bindTarget();
				{
					LLGLDepthTest depth(GL_TRUE);
					mRT->shadow[j].clear();
				}
				mRT->shadow[j].flush();

				mShadowError.mV[j] = 0.f;
				mShadowFOV.mV[j] = 0.f;

				continue;
			}

			if (!gPipeline.hasRenderDebugMask(LLPipeline::RENDER_DEBUG_SHADOW_FRUSTA) && !gCubeSnapshot)
			{
				mShadowExtents[j][0] = min;
				mShadowExtents[j][1] = max;
				mShadowFrustPoints[j] = fp;
			}
				

			//find a good origin for shadow projection
			LLVector3 origin;

			//get a temporary view projection
			view[j] = look(camera.getOrigin(), lightDir, -up);

			std::vector<LLVector3> wpf;

			for (U32 i = 0; i < fp.size(); i++)
			{
				glh::vec3f p = glh::vec3f(fp[i].mV);
				view[j].mult_matrix_vec(p);
				wpf.push_back(LLVector3(p.v));
			}

			min = wpf[0];
			max = wpf[0];

			for (U32 i = 0; i < fp.size(); ++i)
			{ //get AABB in camera space
				update_min_max(min, max, wpf[i]);
			}

			// Construct a perspective transform with perspective along y-axis that contains
			// points in wpf
			//Known:
			// - far clip plane
			// - near clip plane
			// - points in frustum
			//Find:
			// - origin

			//get some "interesting" points of reference
			LLVector3 center = (min+max)*0.5f;
			LLVector3 size = (max-min)*0.5f;
			LLVector3 near_center = center;
			near_center.mV[1] += size.mV[1]*2.f;
		
		
			//put all points in wpf in quadrant 0, reletive to center of min/max
			//get the best fit line using least squares
			F32 bfm = 0.f;
			F32 bfb = 0.f;

			for (U32 i = 0; i < wpf.size(); ++i)
			{
				wpf[i] -= center;
				wpf[i].mV[0] = fabsf(wpf[i].mV[0]);
				wpf[i].mV[2] = fabsf(wpf[i].mV[2]);
			}

			if (!wpf.empty())
			{ 
				F32 sx = 0.f;
				F32 sx2 = 0.f;
				F32 sy = 0.f;
				F32 sxy = 0.f;
			
				for (U32 i = 0; i < wpf.size(); ++i)
				{		
					sx += wpf[i].mV[0];
					sx2 += wpf[i].mV[0]*wpf[i].mV[0];
					sy += wpf[i].mV[1];
					sxy += wpf[i].mV[0]*wpf[i].mV[1]; 
				}

				bfm = (sy*sx-wpf.size()*sxy)/(sx*sx-wpf.size()*sx2);
				bfb = (sx*sxy-sy*sx2)/(sx*sx-bfm*sx2);
			}
		
			{
				// best fit line is y=bfm*x+bfb
		
				//find point that is furthest to the right of line
				F32 off_x = -1.f;
				LLVector3 lp;

				for (U32 i = 0; i < wpf.size(); ++i)
				{
					//y = bfm*x+bfb
					//x = (y-bfb)/bfm
					F32 lx = (wpf[i].mV[1]-bfb)/bfm;

					lx = wpf[i].mV[0]-lx;
				
					if (off_x < lx)
					{
						off_x = lx;
						lp = wpf[i];
					}
				}

				//get line with slope bfm through lp
				// bfb = y-bfm*x
				bfb = lp.mV[1]-bfm*lp.mV[0];

				//calculate error
				mShadowError.mV[j] = 0.f;

				for (U32 i = 0; i < wpf.size(); ++i)
				{
					F32 lx = (wpf[i].mV[1]-bfb)/bfm;
					mShadowError.mV[j] += fabsf(wpf[i].mV[0]-lx);
				}

				mShadowError.mV[j] /= wpf.size();
				mShadowError.mV[j] /= size.mV[0];

				if (mShadowError.mV[j] > RenderShadowErrorCutoff)
				{ //just use ortho projection
					mShadowFOV.mV[j] = -1.f;
					origin.clearVec();
					proj[j] = gl_ortho(min.mV[0], max.mV[0],
										min.mV[1], max.mV[1],
										-max.mV[2], -min.mV[2]);
				}
				else
				{
					//origin is where line x = 0;
					origin.setVec(0,bfb,0);

					F32 fovz = 1.f;
					F32 fovx = 1.f;
				
					LLVector3 zp;
					LLVector3 xp;

					for (U32 i = 0; i < wpf.size(); ++i)
					{
						LLVector3 atz = wpf[i]-origin;
						atz.mV[0] = 0.f;
						atz.normVec();
						if (fovz > -atz.mV[1])
						{
							zp = wpf[i];
							fovz = -atz.mV[1];
						}
					
						LLVector3 atx = wpf[i]-origin;
						atx.mV[2] = 0.f;
						atx.normVec();
						if (fovx > -atx.mV[1])
						{
							fovx = -atx.mV[1];
							xp = wpf[i];
						}
					}

					fovx = acos(fovx);
					fovz = acos(fovz);

					F32 cutoff = llmin((F32) RenderShadowFOVCutoff, 1.4f);
				
					mShadowFOV.mV[j] = fovx;
				
					if (fovx < cutoff && fovz > cutoff)
					{
						//x is a good fit, but z is too big, move away from zp enough so that fovz matches cutoff
						F32 d = zp.mV[2]/tan(cutoff);
						F32 ny = zp.mV[1] + fabsf(d);

						origin.mV[1] = ny;

						fovz = 1.f;
						fovx = 1.f;

						for (U32 i = 0; i < wpf.size(); ++i)
						{
							LLVector3 atz = wpf[i]-origin;
							atz.mV[0] = 0.f;
							atz.normVec();
							fovz = llmin(fovz, -atz.mV[1]);

							LLVector3 atx = wpf[i]-origin;
							atx.mV[2] = 0.f;
							atx.normVec();
							fovx = llmin(fovx, -atx.mV[1]);
						}

						fovx = acos(fovx);
						fovz = acos(fovz);

						mShadowFOV.mV[j] = cutoff;
					}

				
					origin += center;
			
					F32 ynear = -(max.mV[1]-origin.mV[1]);
					F32 yfar = -(min.mV[1]-origin.mV[1]);
				
					if (ynear < 0.1f) //keep a sensible near clip plane
					{
						F32 diff = 0.1f-ynear;
						origin.mV[1] += diff;
						ynear += diff;
						yfar += diff;
					}
								
					if (fovx > cutoff)
					{ //just use ortho projection
						origin.clearVec();
						mShadowError.mV[j] = -1.f;
						proj[j] = gl_ortho(min.mV[0], max.mV[0],
								min.mV[1], max.mV[1],
								-max.mV[2], -min.mV[2]);
					}
					else
					{
						//get perspective projection
						view[j] = view[j].inverse();
                        //llassert(origin.isFinite());

						glh::vec3f origin_agent(origin.mV);
					
						//translate view to origin
						view[j].mult_matrix_vec(origin_agent);

						eye = LLVector3(origin_agent.v);
                        //llassert(eye.isFinite());
						if (!hasRenderDebugMask(LLPipeline::RENDER_DEBUG_SHADOW_FRUSTA) && !gCubeSnapshot)
						{
							mShadowFrustOrigin[j] = eye;
						}
				
						view[j] = look(LLVector3(origin_agent.v), lightDir, -up);

						F32 fx = 1.f/tanf(fovx);
						F32 fz = 1.f/tanf(fovz);

						proj[j] = glh::matrix4f(-fx, 0, 0, 0,
												0, (yfar+ynear)/(ynear-yfar), 0, (2.f*yfar*ynear)/(ynear-yfar),
												0, 0, -fz, 0,
												0, -1.f, 0, 0);
					}
				}
			}

			//shadow_cam.setFar(128.f);
			shadow_cam.setOriginAndLookAt(eye, up, center);

			shadow_cam.setOrigin(0,0,0);

			set_current_modelview(view[j]);
			set_current_projection(proj[j]);

			LLViewerCamera::updateFrustumPlanes(shadow_cam, FALSE, FALSE, TRUE);

			//shadow_cam.ignoreAgentFrustumPlane(LLCamera::AGENT_PLANE_NEAR);
			shadow_cam.getAgentPlane(LLCamera::AGENT_PLANE_NEAR).set(shadow_near_clip);

			//translate and scale to from [-1, 1] to [0, 1]
			glh::matrix4f trans(0.5f, 0.f, 0.f, 0.5f,
							0.f, 0.5f, 0.f, 0.5f,
							0.f, 0.f, 0.5f, 0.5f,
							0.f, 0.f, 0.f, 1.f);

			set_current_modelview(view[j]);
			set_current_projection(proj[j]);

			for (U32 i = 0; i < 16; i++)
			{
				gGLLastModelView[i] = mShadowModelview[j].m[i];
				gGLLastProjection[i] = mShadowProjection[j].m[i];
			}

			mShadowModelview[j] = view[j];
			mShadowProjection[j] = proj[j];
			mSunShadowMatrix[j] = trans*proj[j]*view[j]*inv_view;
		
			stop_glerror();

			mRT->shadow[j].bindTarget();
			mRT->shadow[j].getViewport(gGLViewport);
			mRT->shadow[j].clear();
		
			{
				static LLCullResult result[4];
				renderShadow(view[j], proj[j], shadow_cam, result[j], true);
			}

			mRT->shadow[j].flush();
 
			if (!gPipeline.hasRenderDebugMask(LLPipeline::RENDER_DEBUG_SHADOW_FRUSTA) && !gCubeSnapshot)
			{
				mShadowCamera[j+4] = shadow_cam;
			}
		}
	}

	//hack to disable projector shadows 
	bool gen_shadow = RenderShadowDetail > 1;

	if (gen_shadow)
	{
        if (!gCubeSnapshot) //skip updating spot shadow maps during cubemap updates
        {
            LLTrace::CountStatHandle<>* velocity_stat = LLViewerCamera::getVelocityStat();
            F32 fade_amt = gFrameIntervalSeconds.value()
                * llmax(LLTrace::get_frame_recording().getLastRecording().getSum(*velocity_stat) / LLTrace::get_frame_recording().getLastRecording().getDuration().value(), 1.0);

            // should never happen
            llassert(mTargetShadowSpotLight[0] != mTargetShadowSpotLight[1] || mTargetShadowSpotLight[0].isNull());

            //update shadow targets
            for (U32 i = 0; i < 2; i++)
            { //for each current shadow
                LLViewerCamera::sCurCameraID = (LLViewerCamera::eCameraID)(LLViewerCamera::CAMERA_SPOT_SHADOW0 + i);

                if (mShadowSpotLight[i].notNull() &&
                    (mShadowSpotLight[i] == mTargetShadowSpotLight[0] ||
                        mShadowSpotLight[i] == mTargetShadowSpotLight[1]))
                { //keep this spotlight
                    mSpotLightFade[i] = llmin(mSpotLightFade[i] + fade_amt, 1.f);
                }
                else
                { //fade out this light
                    mSpotLightFade[i] = llmax(mSpotLightFade[i] - fade_amt, 0.f);

                    if (mSpotLightFade[i] == 0.f || mShadowSpotLight[i].isNull())
                    { //faded out, grab one of the pending spots (whichever one isn't already taken)
                        if (mTargetShadowSpotLight[0] != mShadowSpotLight[(i + 1) % 2])
                        {
                            mShadowSpotLight[i] = mTargetShadowSpotLight[0];
                        }
                        else
                        {
                            mShadowSpotLight[i] = mTargetShadowSpotLight[1];
                        }
                    }
                }
            }
        }

        // this should never happen
        llassert(mShadowSpotLight[0] != mShadowSpotLight[1] || mShadowSpotLight[0].isNull());

        for (S32 i = 0; i < 2; i++)
        {
            set_current_modelview(saved_view);
            set_current_projection(saved_proj);

            if (mShadowSpotLight[i].isNull())
            {
                continue;
            }

            LLVOVolume* volume = mShadowSpotLight[i]->getVOVolume();

            if (!volume)
            {
                mShadowSpotLight[i] = NULL;
                continue;
            }

            LLDrawable* drawable = mShadowSpotLight[i];

            LLVector3 params = volume->getSpotLightParams();
            F32 fov = params.mV[0];

            //get agent->light space matrix (modelview)
            LLVector3 center = drawable->getPositionAgent();
            LLQuaternion quat = volume->getRenderRotation();

            //get near clip plane
            LLVector3 scale = volume->getScale();
            LLVector3 at_axis(0, 0, -scale.mV[2] * 0.5f);
            at_axis *= quat;

            LLVector3 np = center + at_axis;
            at_axis.normVec();

            //get origin that has given fov for plane np, at_axis, and given scale
            F32 dist = (scale.mV[1] * 0.5f) / tanf(fov * 0.5f);

            LLVector3 origin = np - at_axis * dist;

            LLMatrix4 mat(quat, LLVector4(origin, 1.f));

            view[i + 4] = glh::matrix4f((F32*)mat.mMatrix);

            view[i + 4] = view[i + 4].inverse();

            //get perspective matrix
            F32 near_clip = dist + 0.01f;
            F32 width = scale.mV[VX];
            F32 height = scale.mV[VY];
            F32 far_clip = dist + volume->getLightRadius() * 1.5f;

            F32 fovy = fov * RAD_TO_DEG;
            F32 aspect = width / height;

            proj[i + 4] = gl_perspective(fovy, aspect, near_clip, far_clip);

            //translate and scale to from [-1, 1] to [0, 1]
            glh::matrix4f trans(0.5f, 0.f, 0.f, 0.5f,
                0.f, 0.5f, 0.f, 0.5f,
                0.f, 0.f, 0.5f, 0.5f,
                0.f, 0.f, 0.f, 1.f);

            set_current_modelview(view[i + 4]);
            set_current_projection(proj[i + 4]);

            mSunShadowMatrix[i + 4] = trans * proj[i + 4] * view[i + 4] * inv_view;

            for (U32 j = 0; j < 16; j++)
            {
                gGLLastModelView[j] = mShadowModelview[i + 4].m[j];
                gGLLastProjection[j] = mShadowProjection[i + 4].m[j];
            }

            mShadowModelview[i + 4] = view[i + 4];
            mShadowProjection[i + 4] = proj[i + 4];

            if (!gCubeSnapshot) //skip updating spot shadow maps during cubemap updates
            {
                LLCamera shadow_cam = camera;
                shadow_cam.setFar(far_clip);
                shadow_cam.setOrigin(origin);

                LLViewerCamera::updateFrustumPlanes(shadow_cam, FALSE, FALSE, TRUE);

                //
                
                mSpotShadow[i].bindTarget();
                mSpotShadow[i].getViewport(gGLViewport);
                mSpotShadow[i].clear();

                static LLCullResult result[2];

                LLViewerCamera::sCurCameraID = (LLViewerCamera::eCameraID)(LLViewerCamera::CAMERA_SPOT_SHADOW0 + i);

                RenderSpotLight = drawable;

                renderShadow(view[i + 4], proj[i + 4], shadow_cam, result[i], false);

                RenderSpotLight = nullptr;

                mSpotShadow[i].flush();
            }
        }
	}
	else
	{ //no spotlight shadows
		mShadowSpotLight[0] = mShadowSpotLight[1] = NULL;
	}


	if (!CameraOffset)
	{
		set_current_modelview(saved_view);
		set_current_projection(saved_proj);
	}
	else
	{
		set_current_modelview(view[1]);
		set_current_projection(proj[1]);
		gGL.loadMatrix(view[1].m);
		gGL.matrixMode(LLRender::MM_PROJECTION);
		gGL.loadMatrix(proj[1].m);
		gGL.matrixMode(LLRender::MM_MODELVIEW);
	}
	gGL.setColorMask(true, true);

	for (U32 i = 0; i < 16; i++)
	{
		gGLLastModelView[i] = last_modelview[i];
		gGLLastProjection[i] = last_projection[i];
	}

	popRenderTypeMask();

	if (!skip_avatar_update)
	{
		gAgentAvatarp->updateAttachmentVisibility(gAgentCamera.getCameraMode());
	}
}

void LLPipeline::renderGroups(LLRenderPass* pass, U32 type, bool texture)
{
	for (LLCullResult::sg_iterator i = sCull->beginVisibleGroups(); i != sCull->endVisibleGroups(); ++i)
	{
		LLSpatialGroup* group = *i;
		if (!group->isDead() &&
			(!sUseOcclusion || !group->isOcclusionState(LLSpatialGroup::OCCLUDED)) &&
			gPipeline.hasRenderType(group->getSpatialPartition()->mDrawableType) &&
			group->mDrawMap.find(type) != group->mDrawMap.end())
		{
			pass->renderGroup(group,type,texture);
		}
	}
}

void LLPipeline::renderRiggedGroups(LLRenderPass* pass, U32 type, bool texture)
{
    for (LLCullResult::sg_iterator i = sCull->beginVisibleGroups(); i != sCull->endVisibleGroups(); ++i)
    {
        LLSpatialGroup* group = *i;
        if (!group->isDead() &&
            (!sUseOcclusion || !group->isOcclusionState(LLSpatialGroup::OCCLUDED)) &&
            gPipeline.hasRenderType(group->getSpatialPartition()->mDrawableType) &&
            group->mDrawMap.find(type) != group->mDrawMap.end())
        {
            pass->renderRiggedGroup(group, type, texture);
        }
    }
}

void LLPipeline::profileAvatar(LLVOAvatar* avatar, bool profile_attachments)
{
    if (gGLManager.mGLVersion < 3.25f)
    { // profiling requires GL 3.3 or later
        return;
    }

    LL_PROFILE_ZONE_SCOPED_CATEGORY_PIPELINE;

    // don't continue to profile an avatar that is known to be too slow
    llassert(!avatar->isTooSlow());

    LLGLSLShader* cur_shader = LLGLSLShader::sCurBoundShaderPtr;

    mRT->deferredScreen.bindTarget();
    mRT->deferredScreen.clear();

    if (!profile_attachments)
    {
        // profile entire avatar all at once and readback asynchronously
        avatar->placeProfileQuery();

        LLTimer cpu_timer;

        generateImpostor(avatar, false, true);

        avatar->mCPURenderTime = (F32)cpu_timer.getElapsedTimeF32() * 1000.f;

        avatar->readProfileQuery(5); // allow up to 5 frames of latency
    }
    else 
    { 
        // profile attachments one at a time
        LLVOAvatar::attachment_map_t::iterator iter;
        LLVOAvatar::attachment_map_t::iterator begin = avatar->mAttachmentPoints.begin();
        LLVOAvatar::attachment_map_t::iterator end = avatar->mAttachmentPoints.end();

        for (iter = begin;
            iter != end;
            ++iter)
        {
            LLViewerJointAttachment* attachment = iter->second;
            for (LLViewerJointAttachment::attachedobjs_vec_t::iterator attachment_iter = attachment->mAttachedObjects.begin();
                attachment_iter != attachment->mAttachedObjects.end();
                ++attachment_iter)
            {
                LLViewerObject* attached_object = attachment_iter->get();
                if (attached_object)
                {
                    // use gDebugProgram to do the GPU queries
                    gDebugProgram.clearStats();
                    gDebugProgram.placeProfileQuery(true);

                    generateImpostor(avatar, false, true, attached_object);
                    gDebugProgram.readProfileQuery(true, true);

                    attached_object->mGPURenderTime = gDebugProgram.mTimeElapsed / 1000000.f;
                }
            }
        }
    }

    mRT->deferredScreen.flush();

    if (cur_shader)
    {
        cur_shader->bind();
    }
}

void LLPipeline::generateImpostor(LLVOAvatar* avatar, bool preview_avatar, bool for_profile, LLViewerObject* specific_attachment)
{
    LL_PROFILE_ZONE_SCOPED_CATEGORY_PIPELINE;
    LL_PROFILE_GPU_ZONE("generateImpostor");
	LLGLState::checkStates();

	static LLCullResult result;
	result.clear();
	grabReferences(result);
	
	if (!avatar || !avatar->mDrawable)
	{
        LL_WARNS_ONCE("AvatarRenderPipeline") << "Avatar is " << (avatar ? "not drawable" : "null") << LL_ENDL;
		return;
	}
    LL_DEBUGS_ONCE("AvatarRenderPipeline") << "Avatar " << avatar->getID() << " is drawable" << LL_ENDL;

	assertInitialized();

    // previews can't be muted or impostered
	bool visually_muted = !for_profile && !preview_avatar && avatar->isVisuallyMuted();
    LL_DEBUGS_ONCE("AvatarRenderPipeline") << "Avatar " << avatar->getID()
                              << " is " << ( visually_muted ? "" : "not ") << "visually muted"
                              << LL_ENDL;
	bool too_complex = !for_profile && !preview_avatar && avatar->isTooComplex();
    LL_DEBUGS_ONCE("AvatarRenderPipeline") << "Avatar " << avatar->getID()
                              << " is " << ( too_complex ? "" : "not ") << "too complex"
                              << LL_ENDL;

    pushRenderTypeMask();

    if (visually_muted || too_complex)
    {
        // only show jelly doll geometry
		andRenderTypeMask(LLPipeline::RENDER_TYPE_AVATAR,
							LLPipeline::RENDER_TYPE_CONTROL_AV,
							END_RENDER_TYPES);
	}
	else
	{
        //hide world geometry
        clearRenderTypeMask(
            RENDER_TYPE_SKY,
            RENDER_TYPE_WL_SKY,
            RENDER_TYPE_TERRAIN,
            RENDER_TYPE_GRASS,
            RENDER_TYPE_CONTROL_AV, // Animesh
            RENDER_TYPE_TREE,
            RENDER_TYPE_VOIDWATER,
            RENDER_TYPE_WATER,
            RENDER_TYPE_ALPHA_PRE_WATER,
            RENDER_TYPE_PASS_GRASS,
            RENDER_TYPE_HUD,
            RENDER_TYPE_PARTICLES,
            RENDER_TYPE_CLOUDS,
            RENDER_TYPE_HUD_PARTICLES,
            END_RENDER_TYPES
         );
	}
	
    if (specific_attachment && specific_attachment->isHUDAttachment())
    { //enable HUD rendering
        setRenderTypeMask(RENDER_TYPE_HUD, END_RENDER_TYPES);
    }

	S32 occlusion = sUseOcclusion;
	sUseOcclusion = 0;

	sReflectionRender = ! sRenderDeferred;

	sShadowRender = true;
	sImpostorRender = true;

	LLViewerCamera* viewer_camera = LLViewerCamera::getInstance();

	{
		markVisible(avatar->mDrawable, *viewer_camera);

        if (preview_avatar)
        {
            // Only show rigged attachments for preview
            // For the sake of performance and so that static
            // objects won't obstruct previewing changes
            LLVOAvatar::attachment_map_t::iterator iter;
            for (iter = avatar->mAttachmentPoints.begin();
                iter != avatar->mAttachmentPoints.end();
                ++iter)
            {
                LLViewerJointAttachment *attachment = iter->second;
                for (LLViewerJointAttachment::attachedobjs_vec_t::iterator attachment_iter = attachment->mAttachedObjects.begin();
                    attachment_iter != attachment->mAttachedObjects.end();
                    ++attachment_iter)
                {
                    LLViewerObject* attached_object = attachment_iter->get();
                    // <FS:Ansariel> FIRE-31966: Some mesh bodies/objects don't show in shape editor previews -> show everything but animesh
                    //if (attached_object)
                    //{
                    //    if (attached_object->isRiggedMesh())
                    //    {
                    //        markVisible(attached_object->mDrawable->getSpatialBridge(), *viewer_camera);
                    //    }
                    //    else
                    //    {
                    //        // sometimes object is a linkset and rigged mesh is a child
                    //        LLViewerObject::const_child_list_t& child_list = attached_object->getChildren();
                    //        for (LLViewerObject::child_list_t::const_iterator iter = child_list.begin();
                    //            iter != child_list.end(); iter++)
                    //        {
                    //            LLViewerObject* child = *iter;
                    //            if (child->isRiggedMesh())
                    //            {
                    //                markVisible(attached_object->mDrawable->getSpatialBridge(), *viewer_camera);
                    //                break;
                    //            }
                    //        }
                    //    }
                    //}
                    if (attached_object && !attached_object->getControlAvatar())
                    {
                        markVisible(attached_object->mDrawable->getSpatialBridge(), *viewer_camera);
                    }
                    // </FS:Ansariel>
                }
            }
        }
        else
        {
            if (specific_attachment)
            {
                markVisible(specific_attachment->mDrawable->getSpatialBridge(), *viewer_camera);
            }
            else
            {
                LLVOAvatar::attachment_map_t::iterator iter;
                LLVOAvatar::attachment_map_t::iterator begin = avatar->mAttachmentPoints.begin();
                LLVOAvatar::attachment_map_t::iterator end = avatar->mAttachmentPoints.end();

                for (iter = begin;
                    iter != end;
                    ++iter)
                {
                    LLViewerJointAttachment* attachment = iter->second;
                    for (LLViewerJointAttachment::attachedobjs_vec_t::iterator attachment_iter = attachment->mAttachedObjects.begin();
                        attachment_iter != attachment->mAttachedObjects.end();
                        ++attachment_iter)
                    {
                        LLViewerObject* attached_object = attachment_iter->get();
                        if (attached_object)
                        {
                            markVisible(attached_object->mDrawable->getSpatialBridge(), *viewer_camera);
                        }
                    }
                }
            }
        }
	}

	stateSort(*LLViewerCamera::getInstance(), result);
	
	LLCamera camera = *viewer_camera;
	LLVector2 tdim;
	U32 resY = 0;
	U32 resX = 0;

    if (!preview_avatar)
	{
		const LLVector4a* ext = avatar->mDrawable->getSpatialExtents();
		LLVector3 pos(avatar->getRenderPosition()+avatar->getImpostorOffset());

		camera.lookAt(viewer_camera->getOrigin(), pos, viewer_camera->getUpAxis());
	
		LLVector4a half_height;
		half_height.setSub(ext[1], ext[0]);
		half_height.mul(0.5f);

		LLVector4a left;
		left.load3(camera.getLeftAxis().mV);
		left.mul(left);
		llassert(left.dot3(left).getF32() > F_APPROXIMATELY_ZERO);
		left.normalize3fast();

		LLVector4a up;
		up.load3(camera.getUpAxis().mV);
		up.mul(up);
		llassert(up.dot3(up).getF32() > F_APPROXIMATELY_ZERO);
		up.normalize3fast();

		tdim.mV[0] = fabsf(half_height.dot3(left).getF32());
		tdim.mV[1] = fabsf(half_height.dot3(up).getF32());

		gGL.matrixMode(LLRender::MM_PROJECTION);
		gGL.pushMatrix();
	
		F32 distance = (pos-camera.getOrigin()).length();
		F32 fov = atanf(tdim.mV[1]/distance)*2.f*RAD_TO_DEG;
		F32 aspect = tdim.mV[0]/tdim.mV[1];
		glh::matrix4f persp = gl_perspective(fov, aspect, 1.f, 256.f);
		set_current_projection(persp);
		gGL.loadMatrix(persp.m);

		gGL.matrixMode(LLRender::MM_MODELVIEW);
		gGL.pushMatrix();
		glh::matrix4f mat;
		camera.getOpenGLTransform(mat.m);

		mat = glh::matrix4f((GLfloat*) OGL_TO_CFR_ROTATION) * mat;

		gGL.loadMatrix(mat.m);
		set_current_modelview(mat);

		glClearColor(0.0f,0.0f,0.0f,0.0f);
		gGL.setColorMask(true, true);
	
		// get the number of pixels per angle
		F32 pa = gViewerWindow->getWindowHeightRaw() / (RAD_TO_DEG * viewer_camera->getView());

		//get resolution based on angle width and height of impostor (double desired resolution to prevent aliasing)
		resY = llmin(nhpo2((U32) (fov*pa)), (U32) 512);
		resX = llmin(nhpo2((U32) (atanf(tdim.mV[0]/distance)*2.f*RAD_TO_DEG*pa)), (U32) 512);

        if (!for_profile)
        {
            if (!avatar->mImpostor.isComplete())
            {
                avatar->mImpostor.allocate(resX, resY, GL_RGBA, true);

                if (LLPipeline::sRenderDeferred)
                {
                    addDeferredAttachments(avatar->mImpostor, true);
                }

                gGL.getTexUnit(0)->bind(&avatar->mImpostor);
                gGL.getTexUnit(0)->setTextureFilteringOption(LLTexUnit::TFO_POINT);
                gGL.getTexUnit(0)->unbind(LLTexUnit::TT_TEXTURE);
            }
            else if (resX != avatar->mImpostor.getWidth() || resY != avatar->mImpostor.getHeight())
            {
                avatar->mImpostor.resize(resX, resY);
            }

            avatar->mImpostor.bindTarget();
        }
	}

	F32 old_alpha = LLDrawPoolAvatar::sMinimumAlpha;

	if (visually_muted || too_complex)
	{ //disable alpha masking for muted avatars (get whole skin silhouette)
		LLDrawPoolAvatar::sMinimumAlpha = 0.f;
	}

    if (preview_avatar || for_profile)
    {
        // previews and profiles don't care about imposters
        renderGeomDeferred(camera);
        renderGeomPostDeferred(camera);
    }
    else
	{
		avatar->mImpostor.clear();
		renderGeomDeferred(camera);

		renderGeomPostDeferred(camera);		

		// Shameless hack time: render it all again,
		// this time writing the depth
		// values we need to generate the alpha mask below
		// while preserving the alpha-sorted color rendering
		// from the previous pass
		//
		sImpostorRenderAlphaDepthPass = true;
		// depth-only here...
		//
		gGL.setColorMask(false,false);
		renderGeomPostDeferred(camera);

		sImpostorRenderAlphaDepthPass = false;

	}

	LLDrawPoolAvatar::sMinimumAlpha = old_alpha;

    if (!for_profile)
	{ //create alpha mask based on depth buffer (grey out if muted)
		if (LLPipeline::sRenderDeferred)
		{
			GLuint buff = GL_COLOR_ATTACHMENT0;
			glDrawBuffers(1, &buff);
		}

		LLGLDisable blend(GL_BLEND);

		if (visually_muted || too_complex)
		{
			gGL.setColorMask(true, true);
		}
		else
		{
			gGL.setColorMask(false, true);
		}
		
		gGL.getTexUnit(0)->unbind(LLTexUnit::TT_TEXTURE);

		LLGLDepthTest depth(GL_TRUE, GL_FALSE, GL_GREATER);

		gGL.flush();

		gGL.pushMatrix();
		gGL.loadIdentity();
		gGL.matrixMode(LLRender::MM_PROJECTION);
		gGL.pushMatrix();
		gGL.loadIdentity();

		static const F32 clip_plane = 0.99999f;

		gDebugProgram.bind();

		if (visually_muted)
		{	// Visually muted avatar
            LLColor4 muted_color(avatar->getMutedAVColor());
            LL_DEBUGS_ONCE("AvatarRenderPipeline") << "Avatar " << avatar->getID() << " MUTED set solid color " << muted_color << LL_ENDL;
			gGL.diffuseColor4fv( muted_color.mV );
		}
		else if (!preview_avatar)
		{ //grey muted avatar
            LL_DEBUGS_ONCE("AvatarRenderPipeline") << "Avatar " << avatar->getID() << " MUTED set grey" << LL_ENDL;
			gGL.diffuseColor4fv(LLColor4::pink.mV );
		}

		// <FS:Ansariel> Remove QUADS rendering mode
		//gGL.begin(LLRender::QUADS);
		//gGL.vertex3f(-1, -1, clip_plane);
		//gGL.vertex3f(1, -1, clip_plane);
		//gGL.vertex3f(1, 1, clip_plane);
		//gGL.vertex3f(-1, 1, clip_plane);
		//gGL.end();
		gGL.begin(LLRender::TRIANGLES);
		{
			gGL.vertex3f(-1.f, -1.f, clip_plane);
			gGL.vertex3f(1.f, -1.f, clip_plane);
			gGL.vertex3f(1.f, 1.f, clip_plane);

			gGL.vertex3f(-1.f, -1.f, clip_plane);
			gGL.vertex3f(1.f, 1.f, clip_plane);
			gGL.vertex3f(-1.f, 1.f, clip_plane);
		}
		gGL.end();
		// </FS:Ansariel>
		gGL.flush();

		gDebugProgram.unbind();

		gGL.popMatrix();
		gGL.matrixMode(LLRender::MM_MODELVIEW);
		gGL.popMatrix();
	}

    if (!preview_avatar && !for_profile)
    {
        avatar->mImpostor.flush();
        avatar->setImpostorDim(tdim);
    }

	sUseOcclusion = occlusion;
	sReflectionRender = false;
	sImpostorRender = false;
	sShadowRender = false;
	popRenderTypeMask();

	gGL.matrixMode(LLRender::MM_PROJECTION);
	gGL.popMatrix();
	gGL.matrixMode(LLRender::MM_MODELVIEW);
	gGL.popMatrix();

    if (!preview_avatar && !for_profile)
    {
        avatar->mNeedsImpostorUpdate = FALSE;
        avatar->cacheImpostorValues();
        avatar->mLastImpostorUpdateFrameTime = gFrameTimeSeconds;
    }

	LLVertexBuffer::unbind();
	LLGLState::checkStates();
}

bool LLPipeline::hasRenderBatches(const U32 type) const
{
	// <FS:ND>  FIRE-31942, sCull can be invalid if triggering 360 snapshosts fast enough  (due to snapshots running in their own co routine)
	if( !sCull )
		return {};
	// </FS:ND>
	
	return sCull->getRenderMapSize(type) > 0;
}

LLCullResult::drawinfo_iterator LLPipeline::beginRenderMap(U32 type)
{
	// <FS:ND>  FIRE-31942, sCull can be invalid if triggering 360 snapshosts fast enough  (due to snapshots running in their own co routine)
	if( !sCull )
		return {};
	// </FS:ND>

	return sCull->beginRenderMap(type);
}

LLCullResult::drawinfo_iterator LLPipeline::endRenderMap(U32 type)
{
	// <FS:ND>  FIRE-31942, sCull can be invalid if triggering 360 snapshosts fast enough  (due to snapshots running in their own co routine)
	if( !sCull )
		return {};
	// </FS:ND>

	return sCull->endRenderMap(type);
}

LLCullResult::sg_iterator LLPipeline::beginAlphaGroups()
{
	// <FS:ND>  FIRE-31942, sCull can be invalid if triggering 360 snapshosts fast enough  (due to snapshots running in their own co routine)
	if( !sCull )
		return {};
	// </FS:ND>

	return sCull->beginAlphaGroups();
}

LLCullResult::sg_iterator LLPipeline::endAlphaGroups()
{
	// <FS:ND>  FIRE-31942, sCull can be invalid if triggering 360 snapshosts fast enough  (due to snapshots running in their own co routine)
	if( !sCull )
		return {};
	// </FS:ND>

	return sCull->endAlphaGroups();
}

LLCullResult::sg_iterator LLPipeline::beginRiggedAlphaGroups()
{
	// <FS:ND>  FIRE-31942, sCull can be invalid if triggering 360 snapshosts fast enough  (due to snapshots running in their own co routine)
	if( !sCull )
		return {};
	// </FS:ND>

    return sCull->beginRiggedAlphaGroups();
}

LLCullResult::sg_iterator LLPipeline::endRiggedAlphaGroups()
{
	// <FS:ND>  FIRE-31942, sCull can be invalid if triggering 360 snapshosts fast enough  (due to snapshots running in their own co routine)
	if( !sCull )
		return {};
	// </FS:ND>

    return sCull->endRiggedAlphaGroups();
}

bool LLPipeline::hasRenderType(const U32 type) const
{
    // STORM-365 : LLViewerJointAttachment::setAttachmentVisibility() is setting type to 0 to actually mean "do not render"
    // We then need to test that value here and return false to prevent attachment to render (in mouselook for instance)
    // TODO: reintroduce RENDER_TYPE_NONE in LLRenderTypeMask and initialize its mRenderTypeEnabled[RENDER_TYPE_NONE] to false explicitely
	return (type == 0 ? false : mRenderTypeEnabled[type]);
}

void LLPipeline::setRenderTypeMask(U32 type, ...)
{
	va_list args;

	va_start(args, type);
	while (type < END_RENDER_TYPES)
	{
		mRenderTypeEnabled[type] = true;
		type = va_arg(args, U32);
	}
	va_end(args);

	if (type > END_RENDER_TYPES)
	{
		LL_ERRS() << "Invalid render type." << LL_ENDL;
	}
}

bool LLPipeline::hasAnyRenderType(U32 type, ...) const
{
	va_list args;

	va_start(args, type);
	while (type < END_RENDER_TYPES)
	{
		if (mRenderTypeEnabled[type])
		{
			va_end(args); // <FS:ND/> Need to end varargs being returning.
			return true;
		}
		type = va_arg(args, U32);
	}
	va_end(args);

	if (type > END_RENDER_TYPES)
	{
		LL_ERRS() << "Invalid render type." << LL_ENDL;
	}

	return false;
}

void LLPipeline::pushRenderTypeMask()
{
	std::string cur_mask;
	cur_mask.assign((const char*) mRenderTypeEnabled, sizeof(mRenderTypeEnabled));
	mRenderTypeEnableStack.push(cur_mask);
}

void LLPipeline::popRenderTypeMask()
{
	if (mRenderTypeEnableStack.empty())
	{
		LL_ERRS() << "Depleted render type stack." << LL_ENDL;
	}

	memcpy(mRenderTypeEnabled, mRenderTypeEnableStack.top().data(), sizeof(mRenderTypeEnabled));
	mRenderTypeEnableStack.pop();
}

void LLPipeline::andRenderTypeMask(U32 type, ...)
{
	va_list args;

	bool tmp[NUM_RENDER_TYPES];
	for (U32 i = 0; i < NUM_RENDER_TYPES; ++i)
	{
		tmp[i] = false;
	}

	va_start(args, type);
	while (type < END_RENDER_TYPES)
	{
		if (mRenderTypeEnabled[type]) 
		{
			tmp[type] = true;
		}

		type = va_arg(args, U32);
	}
	va_end(args);

	if (type > END_RENDER_TYPES)
	{
		LL_ERRS() << "Invalid render type." << LL_ENDL;
	}

	for (U32 i = 0; i < LLPipeline::NUM_RENDER_TYPES; ++i)
	{
		mRenderTypeEnabled[i] = tmp[i];
	}

}

void LLPipeline::clearRenderTypeMask(U32 type, ...)
{
	va_list args;

	va_start(args, type);
	while (type < END_RENDER_TYPES)
	{
		mRenderTypeEnabled[type] = false;
		
		type = va_arg(args, U32);
	}
	va_end(args);

	if (type > END_RENDER_TYPES)
	{
		LL_ERRS() << "Invalid render type." << LL_ENDL;
	}
}

void LLPipeline::setAllRenderTypes()
{
	for (U32 i = 0; i < NUM_RENDER_TYPES; ++i)
	{
		mRenderTypeEnabled[i] = true;
	}
}

void LLPipeline::clearAllRenderTypes()
{
	for (U32 i = 0; i < NUM_RENDER_TYPES; ++i)
	{
		mRenderTypeEnabled[i] = false;
	}
}

void LLPipeline::addDebugBlip(const LLVector3& position, const LLColor4& color)
{
	DebugBlip blip(position, color);
	mDebugBlips.push_back(blip);
}

void LLPipeline::hidePermanentObjects( std::vector<U32>& restoreList )
{
	//This method is used to hide any vo's from the object list that may have
	//the permanent flag set.
	
	U32 objCnt = gObjectList.getNumObjects();
	for (U32 i = 0; i < objCnt; ++i)
	{
		LLViewerObject* pObject = gObjectList.getObject(i);
		if ( pObject && pObject->flagObjectPermanent() )
		{
			LLDrawable *pDrawable = pObject->mDrawable;
		
			if ( pDrawable )
			{
				restoreList.push_back( i );
				hideDrawable( pDrawable );			
			}
		}
	}

	skipRenderingOfTerrain( true );
}

void LLPipeline::restorePermanentObjects( const std::vector<U32>& restoreList )
{
	//This method is used to restore(unhide) any vo's from the object list that may have
	//been hidden because their permanency flag was set.

	std::vector<U32>::const_iterator itCurrent	= restoreList.begin();
	std::vector<U32>::const_iterator itEnd		= restoreList.end();
	
	U32 objCnt = gObjectList.getNumObjects();

	while ( itCurrent != itEnd )
	{
		U32 index = *itCurrent;
		LLViewerObject* pObject = NULL;
		if ( index < objCnt ) 
		{
			pObject = gObjectList.getObject( index );
		}
		if ( pObject )
		{
			LLDrawable *pDrawable = pObject->mDrawable;
			if ( pDrawable )
			{
				pDrawable->clearState( LLDrawable::FORCE_INVISIBLE );
				unhideDrawable( pDrawable );				
			}
		}
		++itCurrent;
	}
	
	skipRenderingOfTerrain( false );
}

void LLPipeline::skipRenderingOfTerrain( bool flag )
{
	pool_set_t::iterator iter = mPools.begin();
	while ( iter != mPools.end() )
	{
		LLDrawPool* pPool = *iter;		
		U32 poolType = pPool->getType();					
		if ( hasRenderType( pPool->getType() ) && poolType == LLDrawPool::POOL_TERRAIN )
		{
			pPool->setSkipRenderFlag( flag );			
		}
		++iter;
	}
}

void LLPipeline::hideObject( const LLUUID& id )
{
	LLViewerObject *pVO = gObjectList.findObject( id );
	
	if ( pVO )
	{
		LLDrawable *pDrawable = pVO->mDrawable;
		
		if ( pDrawable )
		{
			hideDrawable( pDrawable );		
		}		
	}
}

void LLPipeline::hideDrawable( LLDrawable *pDrawable )
{
	pDrawable->setState( LLDrawable::FORCE_INVISIBLE );
	markRebuild( pDrawable, LLDrawable::REBUILD_ALL);
	//hide the children
	LLViewerObject::const_child_list_t& child_list = pDrawable->getVObj()->getChildren();
	for ( LLViewerObject::child_list_t::const_iterator iter = child_list.begin();
		  iter != child_list.end(); iter++ )
	{
		LLViewerObject* child = *iter;
		LLDrawable* drawable = child->mDrawable;					
		if ( drawable )
		{
			drawable->setState( LLDrawable::FORCE_INVISIBLE );
			markRebuild( drawable, LLDrawable::REBUILD_ALL);
		}
	}
}
void LLPipeline::unhideDrawable( LLDrawable *pDrawable )
{
	pDrawable->clearState( LLDrawable::FORCE_INVISIBLE );
	markRebuild( pDrawable, LLDrawable::REBUILD_ALL);
	//restore children
	LLViewerObject::const_child_list_t& child_list = pDrawable->getVObj()->getChildren();
	for ( LLViewerObject::child_list_t::const_iterator iter = child_list.begin();
		  iter != child_list.end(); iter++)
	{
		LLViewerObject* child = *iter;
		LLDrawable* drawable = child->mDrawable;					
		if ( drawable )
		{
			drawable->clearState( LLDrawable::FORCE_INVISIBLE );
			markRebuild( drawable, LLDrawable::REBUILD_ALL);
		}
	}
}
void LLPipeline::restoreHiddenObject( const LLUUID& id )
{
	LLViewerObject *pVO = gObjectList.findObject( id );
	
	if ( pVO )
	{
		LLDrawable *pDrawable = pVO->mDrawable;
		if ( pDrawable )
		{
			unhideDrawable( pDrawable );			
		}
	}
}

void LLPipeline::skipRenderingShadows()
{
    LLGLDepthTest depth(GL_TRUE);

    for (S32 j = 0; j < 4; j++)
    {
        mRT->shadow[j].bindTarget();
        mRT->shadow[j].clear();
        mRT->shadow[j].flush();
    }
}

void LLPipeline::handleShadowDetailChanged()
{
    if (RenderShadowDetail > gSavedSettings.getS32("RenderShadowDetail"))
    {
        skipRenderingShadows();
    }
    // else <FS:Beq/> Ghosting fix for Whirly to try. just remove this for now. 
    {
        LLViewerShaderMgr::instance()->setShaders();
    }
}

class LLOctreeDirty : public OctreeTraveler
{
public:
    virtual void visit(const OctreeNode* state)
    {
        LLSpatialGroup* group = (LLSpatialGroup*)state->getListener(0);

        if (group->getSpatialPartition()->mRenderByGroup)
        {
            group->setState(LLSpatialGroup::GEOM_DIRTY);
            gPipeline.markRebuild(group);
        }

        for (LLSpatialGroup::bridge_list_t::iterator i = group->mBridgeList.begin(); i != group->mBridgeList.end(); ++i)
        {
            LLSpatialBridge* bridge = *i;
            traverse(bridge->mOctree);
        }
    }
};


void LLPipeline::rebuildDrawInfo()
{
    for (LLWorld::region_list_t::const_iterator iter = LLWorld::getInstance()->getRegionList().begin();
        iter != LLWorld::getInstance()->getRegionList().end(); ++iter)
    {
        LLViewerRegion* region = *iter;

        LLOctreeDirty dirty;

        LLSpatialPartition* part = region->getSpatialPartition(LLViewerRegion::PARTITION_VOLUME);
        dirty.traverse(part->mOctree);

        part = region->getSpatialPartition(LLViewerRegion::PARTITION_BRIDGE);
        dirty.traverse(part->mOctree);
    }
}

// <FS:Ansariel> Reset VB during TP
void LLPipeline::initDeferredVB()
{
	mDeferredVB = new LLVertexBuffer(DEFERRED_VB_MASK);
	if (!mDeferredVB->allocateBuffer(8, 0))
	{
		// Most likely going to crash...
		LL_WARNS() << "Failed to allocate Vertex Buffer for deferred rendering" << LL_ENDL;
	}
}
// </FS:Ansariel><|MERGE_RESOLUTION|>--- conflicted
+++ resolved
@@ -872,15 +872,8 @@
 	}
 // [/SL:KB]
 
-<<<<<<< HEAD
-    if (LLPipeline::sRenderTransparentWater)
-    { //water reflection texture
-        mWaterDis.allocate(resX, resY, GL_RGBA16F, true);
-    }
-=======
     //water reflection texture (always needed as scratch space whether or not transparent water is enabled)
     mWaterDis.allocate(resX, resY, GL_RGBA16F, true);
->>>>>>> 3c858d7e
 
 	if (RenderUIBuffer)
 	{
@@ -8457,13 +8450,6 @@
 {
     LL_PROFILE_ZONE_SCOPED_CATEGORY_PIPELINE;
 
-<<<<<<< HEAD
-    if (RenderDeferredAtmospheric)
-    {
-        LLGLEnable blend(GL_BLEND);
-        gGL.blendFunc(LLRender::BF_ONE, LLRender::BF_SOURCE_ALPHA, LLRender::BF_ZERO, LLRender::BF_SOURCE_ALPHA);
-
-=======
     if (sImpostorRender)
     { // do not attempt atmospherics on impostors
         return;
@@ -8499,18 +8485,13 @@
 
         LLGLEnable blend(GL_BLEND);
         gGL.blendFunc(LLRender::BF_ONE, LLRender::BF_SOURCE_ALPHA, LLRender::BF_ZERO, LLRender::BF_SOURCE_ALPHA);
->>>>>>> 3c858d7e
         gGL.setColorMask(true, true);
 
         // apply haze
         LLGLSLShader& haze_shader = gHazeProgram;
 
         LL_PROFILE_GPU_ZONE("haze");
-<<<<<<< HEAD
-        bindDeferredShader(haze_shader);
-=======
         bindDeferredShader(haze_shader, nullptr, &mWaterDis);
->>>>>>> 3c858d7e
 
         LLEnvironment& environment = LLEnvironment::instance();
         haze_shader.uniform1i(LLShaderMgr::SUN_UP_FACTOR, environment.getIsSunUp() ? 1 : 0);
@@ -8533,11 +8514,6 @@
 void LLPipeline::doWaterHaze()
 {
     LL_PROFILE_ZONE_SCOPED_CATEGORY_PIPELINE;
-<<<<<<< HEAD
-
-    if (RenderDeferredAtmospheric)
-    {
-=======
     if (sImpostorRender)
     { // do not attempt water haze on impostors
         return;
@@ -8571,7 +8547,6 @@
             mRT->screen.bindTarget();
         }
 
->>>>>>> 3c858d7e
         LLGLEnable blend(GL_BLEND);
         gGL.blendFunc(LLRender::BF_ONE, LLRender::BF_SOURCE_ALPHA, LLRender::BF_ZERO, LLRender::BF_SOURCE_ALPHA);
 
@@ -8581,11 +8556,7 @@
         LLGLSLShader& haze_shader = gHazeWaterProgram;
 
         LL_PROFILE_GPU_ZONE("haze");
-<<<<<<< HEAD
-        bindDeferredShader(haze_shader);
-=======
         bindDeferredShader(haze_shader, nullptr, &mWaterDis);
->>>>>>> 3c858d7e
 
         haze_shader.uniform4fv(LLShaderMgr::WATER_WATERPLANE, 1, LLDrawPoolAlpha::sWaterPlane.mV);
 
@@ -8603,11 +8574,7 @@
         else
         {
             //render water patches like LLDrawPoolWater does
-<<<<<<< HEAD
-            LLGLDepthTest depth(GL_TRUE, GL_FALSE, GL_LEQUAL);
-=======
             LLGLDepthTest depth(GL_FALSE);
->>>>>>> 3c858d7e
             LLGLDisable   cull(GL_CULL_FACE);
 
             gGLLastMatrix = NULL;
