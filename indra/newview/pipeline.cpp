/** 
 * @file pipeline.cpp
 * @brief Rendering pipeline.
 *
 * $LicenseInfo:firstyear=2005&license=viewerlgpl$
 * Second Life Viewer Source Code
 * Copyright (C) 2010, Linden Research, Inc.
 * 
 * This library is free software; you can redistribute it and/or
 * modify it under the terms of the GNU Lesser General Public
 * License as published by the Free Software Foundation;
 * version 2.1 of the License only.
 * 
 * This library is distributed in the hope that it will be useful,
 * but WITHOUT ANY WARRANTY; without even the implied warranty of
 * MERCHANTABILITY or FITNESS FOR A PARTICULAR PURPOSE.  See the GNU
 * Lesser General Public License for more details.
 * 
 * You should have received a copy of the GNU Lesser General Public
 * License along with this library; if not, write to the Free Software
 * Foundation, Inc., 51 Franklin Street, Fifth Floor, Boston, MA  02110-1301  USA
 * 
 * Linden Research, Inc., 945 Battery Street, San Francisco, CA  94111  USA
 * $/LicenseInfo$
 */

#include "llviewerprecompiledheaders.h"

#include "pipeline.h"

// library includes
#include "llaudioengine.h" // For debugging.
#include "llerror.h"
#include "llviewercontrol.h"
#include "llfasttimer.h"
#include "llfontgl.h"
#include "llnamevalue.h"
#include "llpointer.h"
#include "llprimitive.h"
#include "llvolume.h"
#include "material_codes.h"
#include "v3color.h"
#include "llui.h" 
#include "llglheaders.h"
#include "llrender.h"
#include "llwindow.h"	// swapBuffers()

// newview includes
#include "llagent.h"
#include "llagentcamera.h"
#include "llappviewer.h"
#include "lltexturecache.h"
#include "lltexturefetch.h"
#include "llimageworker.h"
#include "lldrawable.h"
#include "lldrawpoolalpha.h"
#include "lldrawpoolavatar.h"
#include "lldrawpoolground.h"
#include "lldrawpoolbump.h"
#include "lldrawpooltree.h"
#include "lldrawpoolwater.h"
#include "llface.h"
#include "llfeaturemanager.h"
#include "llfloatertelehub.h"
#include "llfloaterreg.h"
#include "llgldbg.h"
#include "llhudmanager.h"
#include "llhudnametag.h"
#include "llhudtext.h"
#include "lllightconstants.h"
#include "llmeshrepository.h"
#include "llpipelinelistener.h"
#include "llresmgr.h"
#include "llselectmgr.h"
#include "llsky.h"
#include "lltracker.h"
#include "lltool.h"
#include "lltoolmgr.h"
#include "llviewercamera.h"
#include "llviewermediafocus.h"
#include "llviewertexturelist.h"
#include "llviewerobject.h"
#include "llviewerobjectlist.h"
#include "llviewerparcelmgr.h"
#include "llviewerregion.h" // for audio debugging.
#include "llviewerwindow.h" // For getSpinAxis
#include "llvoavatarself.h"
#include "llvocache.h"
#include "llvoground.h"
#include "llvosky.h"
#include "llvowlsky.h"
#include "llvotree.h"
#include "llvovolume.h"
#include "llvosurfacepatch.h"
#include "llvowater.h"
#include "llvotree.h"
#include "llvopartgroup.h"
#include "llworld.h"
#include "llcubemap.h"
#include "llviewershadermgr.h"
#include "llviewerstats.h"
#include "llviewerjoystick.h"
#include "llviewerdisplay.h"
#include "llspatialpartition.h"
#include "llmutelist.h"
#include "lltoolpie.h"
#include "llnotifications.h"
#include "llpathinglib.h"
#include "llfloaterpathfindingconsole.h"
#include "llfloaterpathfindingcharacters.h"
#include "llfloatertools.h"
#include "llpanelface.h"
#include "llpathfindingpathtool.h"
#include "llscenemonitor.h"
#include "llprogressview.h"
#include "llcleanup.h"
// [RLVa:KB] - Checked: RLVa-2.0.0
#include "rlvactions.h"
#include "rlvlocks.h"
// [/RLVa:KB]
#include "exopostprocess.h" // <FS:CR> Import Vignette from Exodus

#include "llenvironment.h"

#include "llenvironment.h"
#include "llsettingsvo.h"

#ifdef _DEBUG
// Debug indices is disabled for now for debug performance - djs 4/24/02
//#define DEBUG_INDICES
#else
//#define DEBUG_INDICES
#endif

// Expensive and currently broken
//
#define MATERIALS_IN_REFLECTIONS 0

// NOTE: Keep in sync with indra/newview/skins/default/xui/en/floater_preferences_graphics_advanced.xml
// NOTE: Unused consts are commented out since some compilers (on macOS) may complain about unused variables.
//  const S32 WATER_REFLECT_NONE_WATER_OPAQUE       = -2;
    const S32 WATER_REFLECT_NONE_WATER_TRANSPARENT  = -1;
    const S32 WATER_REFLECT_MINIMAL                 =  0;
//  const S32 WATER_REFLECT_TERRAIN                 =  1;
    const S32 WATER_REFLECT_STATIC_OBJECTS          =  2;
    const S32 WATER_REFLECT_AVATARS                 =  3;
    const S32 WATER_REFLECT_EVERYTHING              =  4;

bool gShiftFrame = false;

//cached settings
bool LLPipeline::RenderAvatarVP;
bool LLPipeline::WindLightUseAtmosShaders;
bool LLPipeline::RenderDeferred;
F32 LLPipeline::RenderDeferredSunWash;
U32 LLPipeline::RenderFSAASamples;
U32 LLPipeline::RenderResolutionDivisor;
// [SL:KB] - Patch: Settings-RenderResolutionMultiplier | Checked: Catznip-5.4
F32 LLPipeline::RenderResolutionMultiplier;
// [/SL:KB]
bool LLPipeline::RenderUIBuffer;
S32 LLPipeline::RenderShadowDetail;
bool LLPipeline::RenderDeferredSSAO;
F32 LLPipeline::RenderShadowResolutionScale;
bool LLPipeline::RenderLocalLights;
bool LLPipeline::RenderDelayCreation;
//bool LLPipeline::RenderAnimateRes; <FS:Beq> FIRE-23122 BUG-225920 Remove broken RenderAnimateRes functionality.
bool LLPipeline::FreezeTime;
S32 LLPipeline::DebugBeaconLineWidth;
F32 LLPipeline::RenderHighlightBrightness;
LLColor4 LLPipeline::RenderHighlightColor;
F32 LLPipeline::RenderHighlightThickness;
bool LLPipeline::RenderSpotLightsInNondeferred;
LLColor4 LLPipeline::PreviewAmbientColor;
LLColor4 LLPipeline::PreviewDiffuse0;
LLColor4 LLPipeline::PreviewSpecular0;
LLColor4 LLPipeline::PreviewDiffuse1;
LLColor4 LLPipeline::PreviewSpecular1;
LLColor4 LLPipeline::PreviewDiffuse2;
LLColor4 LLPipeline::PreviewSpecular2;
LLVector3 LLPipeline::PreviewDirection0;
LLVector3 LLPipeline::PreviewDirection1;
LLVector3 LLPipeline::PreviewDirection2;
F32 LLPipeline::RenderGlowMinLuminance;
F32 LLPipeline::RenderGlowMaxExtractAlpha;
F32 LLPipeline::RenderGlowWarmthAmount;
LLVector3 LLPipeline::RenderGlowLumWeights;
LLVector3 LLPipeline::RenderGlowWarmthWeights;
S32 LLPipeline::RenderGlowResolutionPow;
S32 LLPipeline::RenderGlowIterations;
F32 LLPipeline::RenderGlowWidth;
F32 LLPipeline::RenderGlowStrength;
bool LLPipeline::RenderDepthOfField;
bool LLPipeline::RenderDepthOfFieldInEditMode;
//<FS:TS> FIRE-16251: Depth of field does not work underwater
bool LLPipeline::FSRenderDepthOfFieldUnderwater;
//</FS:TS> FIRE-16251
// <FS:Beq> FIRE-16728 Add free aim mouse and focus lock
bool LLPipeline::FSFocusPointLocked;
bool LLPipeline::FSFocusPointFollowsPointer;
// </FS:Beq>
F32 LLPipeline::CameraFocusTransitionTime;
F32 LLPipeline::CameraFNumber;
F32 LLPipeline::CameraFocalLength;
F32 LLPipeline::CameraFieldOfView;
F32 LLPipeline::RenderShadowNoise;
F32 LLPipeline::RenderShadowBlurSize;
F32 LLPipeline::RenderSSAOScale;
U32 LLPipeline::RenderSSAOMaxScale;
F32 LLPipeline::RenderSSAOFactor;
LLVector3 LLPipeline::RenderSSAOEffect;
F32 LLPipeline::RenderShadowOffsetError;
F32 LLPipeline::RenderShadowBiasError;
F32 LLPipeline::RenderShadowOffset;
F32 LLPipeline::RenderShadowBias;
F32 LLPipeline::RenderSpotShadowOffset;
F32 LLPipeline::RenderSpotShadowBias;
LLDrawable* LLPipeline::RenderSpotLight = nullptr;
F32 LLPipeline::RenderEdgeDepthCutoff;
F32 LLPipeline::RenderEdgeNormCutoff;
LLVector3 LLPipeline::RenderShadowGaussian;
F32 LLPipeline::RenderShadowBlurDistFactor;
bool LLPipeline::RenderDeferredAtmospheric;
S32 LLPipeline::RenderReflectionDetail;
F32 LLPipeline::RenderHighlightFadeTime;
LLVector3 LLPipeline::RenderShadowClipPlanes;
LLVector3 LLPipeline::RenderShadowOrthoClipPlanes;
LLVector3 LLPipeline::RenderShadowNearDist;
F32 LLPipeline::RenderFarClip;
LLVector3 LLPipeline::RenderShadowSplitExponent;
F32 LLPipeline::RenderShadowErrorCutoff;
F32 LLPipeline::RenderShadowFOVCutoff;
bool LLPipeline::CameraOffset;
F32 LLPipeline::CameraMaxCoF;
F32 LLPipeline::CameraDoFResScale;
F32 LLPipeline::RenderAutoHideSurfaceAreaLimit;
LLTrace::EventStatHandle<S64> LLPipeline::sStatBatchSize("renderbatchsize");

const F32 BACKLIGHT_DAY_MAGNITUDE_OBJECT = 0.1f;
const F32 BACKLIGHT_NIGHT_MAGNITUDE_OBJECT = 0.08f;
const F32 DEFERRED_LIGHT_FALLOFF = 0.5f;
const U32 DEFERRED_VB_MASK = LLVertexBuffer::MAP_VERTEX | LLVertexBuffer::MAP_TEXCOORD0 | LLVertexBuffer::MAP_TEXCOORD1;

extern S32 gBoxFrame;
//extern BOOL gHideSelectedObjects;
extern BOOL gDisplaySwapBuffers;
extern BOOL gDebugGL;

bool	gAvatarBacklight = false;

bool	gDebugPipeline = false;
LLPipeline gPipeline;
const LLMatrix4* gGLLastMatrix = NULL;

LLTrace::BlockTimerStatHandle FTM_RENDER_GEOMETRY("Render Geometry");
LLTrace::BlockTimerStatHandle FTM_RENDER_GRASS("Grass");
LLTrace::BlockTimerStatHandle FTM_RENDER_INVISIBLE("Invisible");
LLTrace::BlockTimerStatHandle FTM_RENDER_OCCLUSION("Occlusion");
LLTrace::BlockTimerStatHandle FTM_RENDER_SHINY("Shiny");
LLTrace::BlockTimerStatHandle FTM_RENDER_SIMPLE("Simple");
LLTrace::BlockTimerStatHandle FTM_RENDER_TERRAIN("Terrain");
LLTrace::BlockTimerStatHandle FTM_RENDER_TREES("Trees");
LLTrace::BlockTimerStatHandle FTM_RENDER_UI("UI");
LLTrace::BlockTimerStatHandle FTM_RENDER_WATER("Water");
LLTrace::BlockTimerStatHandle FTM_RENDER_WL_SKY("Windlight Sky");
LLTrace::BlockTimerStatHandle FTM_RENDER_ALPHA("Alpha Objects");
LLTrace::BlockTimerStatHandle FTM_RENDER_CHARACTERS("Avatars");
LLTrace::BlockTimerStatHandle FTM_RENDER_BUMP("Bump");
LLTrace::BlockTimerStatHandle FTM_RENDER_MATERIALS("Render Materials");
LLTrace::BlockTimerStatHandle FTM_RENDER_FULLBRIGHT("Fullbright");
LLTrace::BlockTimerStatHandle FTM_RENDER_GLOW("Glow");
LLTrace::BlockTimerStatHandle FTM_GEO_UPDATE("Geo Update");
LLTrace::BlockTimerStatHandle FTM_PIPELINE_CREATE("Pipeline Create");
LLTrace::BlockTimerStatHandle FTM_POOLRENDER("RenderPool");
LLTrace::BlockTimerStatHandle FTM_POOLS("Pools");
LLTrace::BlockTimerStatHandle FTM_DEFERRED_POOLRENDER("RenderPool (Deferred)");
LLTrace::BlockTimerStatHandle FTM_DEFERRED_POOLS("Pools (Deferred)");
LLTrace::BlockTimerStatHandle FTM_POST_DEFERRED_POOLRENDER("RenderPool (Post)");
LLTrace::BlockTimerStatHandle FTM_POST_DEFERRED_POOLS("Pools (Post)");
LLTrace::BlockTimerStatHandle FTM_RENDER_BLOOM_FBO("First FBO");
LLTrace::BlockTimerStatHandle FTM_STATESORT("Sort Draw State");
LLTrace::BlockTimerStatHandle FTM_PIPELINE("Pipeline");
LLTrace::BlockTimerStatHandle FTM_CLIENT_COPY("Client Copy");
LLTrace::BlockTimerStatHandle FTM_RENDER_DEFERRED("Deferred Shading");

LLTrace::BlockTimerStatHandle FTM_RENDER_UI_HUD("HUD");
LLTrace::BlockTimerStatHandle FTM_RENDER_UI_3D("3D");
LLTrace::BlockTimerStatHandle FTM_RENDER_UI_2D("2D");
LLTrace::BlockTimerStatHandle FTM_RENDER_UI_DEBUG_TEXT("Debug Text");
LLTrace::BlockTimerStatHandle FTM_RENDER_UI_SCENE_MON("Scene Mon");

static LLTrace::BlockTimerStatHandle FTM_STATESORT_DRAWABLE("Sort Drawables");
static LLTrace::BlockTimerStatHandle FTM_STATESORT_POSTSORT("Post Sort");

static LLStaticHashedString sTint("tint");
static LLStaticHashedString sAmbiance("ambiance");
static LLStaticHashedString sAlphaScale("alpha_scale");
static LLStaticHashedString sNormMat("norm_mat");
static LLStaticHashedString sOffset("offset");
static LLStaticHashedString sScreenRes("screenRes");
static LLStaticHashedString sDelta("delta");
static LLStaticHashedString sDistFactor("dist_factor");
static LLStaticHashedString sKern("kern");
static LLStaticHashedString sKernScale("kern_scale");

//----------------------------------------
std::string gPoolNames[] = 
{
	// Correspond to LLDrawpool enum render type
	"NONE",
	"POOL_SIMPLE",
	"POOL_GROUND",
	"POOL_FULLBRIGHT",
	"POOL_BUMP",
	"POOL_MATERIALS",
	"POOL_TERRAIN,"	
	"POOL_SKY",
	"POOL_WL_SKY",
	"POOL_TREE",
	"POOL_ALPHA_MASK",
	"POOL_FULLBRIGHT_ALPHA_MASK",
	"POOL_GRASS",
	"POOL_INVISIBLE",
	"POOL_AVATAR",
	"POOL_VOIDWATER",
	"POOL_WATER",
	"POOL_GLOW",
	"POOL_ALPHA"
};

void drawBox(const LLVector4a& c, const LLVector4a& r);
void drawBoxOutline(const LLVector3& pos, const LLVector3& size);
U32 nhpo2(U32 v);
LLVertexBuffer* ll_create_cube_vb(U32 type_mask, U32 usage);

void display_update_camera();
//----------------------------------------

S32		LLPipeline::sCompiles = 0;

bool	LLPipeline::sPickAvatar = true;
bool	LLPipeline::sDynamicLOD = true;
bool	LLPipeline::sShowHUDAttachments = true;
bool	LLPipeline::sRenderMOAPBeacons = false;
bool	LLPipeline::sRenderPhysicalBeacons = true;
bool	LLPipeline::sRenderScriptedBeacons = false;
bool	LLPipeline::sRenderScriptedTouchBeacons = true;
bool	LLPipeline::sRenderParticleBeacons = false;
bool	LLPipeline::sRenderSoundBeacons = false;
bool	LLPipeline::sRenderBeacons = false;
bool	LLPipeline::sRenderHighlight = true;
LLRender::eTexIndex LLPipeline::sRenderHighlightTextureChannel = LLRender::DIFFUSE_MAP;
bool	LLPipeline::sForceOldBakedUpload = false;
S32		LLPipeline::sUseOcclusion = 0;
bool	LLPipeline::sDelayVBUpdate = true;
bool	LLPipeline::sAutoMaskAlphaDeferred = true;
bool	LLPipeline::sAutoMaskAlphaNonDeferred = false;
bool	LLPipeline::sDisableShaders = false;
bool	LLPipeline::sRenderTransparentWater = true;
bool	LLPipeline::sRenderBump = true;
bool	LLPipeline::sBakeSunlight = false;
bool	LLPipeline::sNoAlpha = false;
bool	LLPipeline::sUseTriStrips = true;
bool	LLPipeline::sUseFarClip = true;
bool	LLPipeline::sShadowRender = false;
bool	LLPipeline::sWaterReflections = false;
bool	LLPipeline::sRenderGlow = false;
bool	LLPipeline::sReflectionRender = false;
bool    LLPipeline::sDistortionRender = false;
bool	LLPipeline::sImpostorRender = false;
bool	LLPipeline::sImpostorRenderAlphaDepthPass = false;
bool	LLPipeline::sUnderWaterRender = false;
bool	LLPipeline::sTextureBindTest = false;
bool	LLPipeline::sRenderFrameTest = false;
bool	LLPipeline::sRenderAttachedLights = true;
bool	LLPipeline::sRenderAttachedParticles = true;
bool	LLPipeline::sRenderDeferred = false;
S32		LLPipeline::sVisibleLightCount = 0;
F32		LLPipeline::sMinRenderSize = 0.f;
bool	LLPipeline::sRenderingHUDs;
F32     LLPipeline::sDistortionWaterClipPlaneMargin = 1.0125f;
F32 LLPipeline::sVolumeSAFrame = 0.f; // ZK LBG

bool	LLPipeline::sRenderParticles; // <FS:LO> flag to hold correct, user selected, status of particles
// [SL:KB] - Patch: Render-TextureToggle (Catznip-4.0)
bool	LLPipeline::sRenderTextures = true;
// [/SL:KB]

// EventHost API LLPipeline listener.
static LLPipelineListener sPipelineListener;

static LLCullResult* sCull = NULL;

void validate_framebuffer_object();


bool addDeferredAttachments(LLRenderTarget& target)
{
	return target.addColorAttachment(GL_SRGB8_ALPHA8) && //specular
			target.addColorAttachment(GL_RGB10_A2); //normal+z
}

LLPipeline::LLPipeline() :
	mBackfaceCull(false),
	mMatrixOpCount(0),
	mTextureMatrixOps(0),
	mNumVisibleNodes(0),
	mNumVisibleFaces(0),

	mInitialized(false),
	mVertexShadersEnabled(false),
	mVertexShadersLoaded(0),
	mTransformFeedbackPrimitives(0),
	mRenderDebugFeatureMask(0),
	mRenderDebugMask(0),
	mOldRenderDebugMask(0),
	mMeshDirtyQueryObject(0),
	mGroupQ1Locked(false),
	mGroupQ2Locked(false),
	mResetVertexBuffers(false),
	mLastRebuildPool(NULL),
	mAlphaPool(NULL),
	mSkyPool(NULL),
	mTerrainPool(NULL),
	mWaterPool(NULL),
	mGroundPool(NULL),
	mSimplePool(NULL),
	mGrassPool(NULL),
	mAlphaMaskPool(NULL),
	mFullbrightAlphaMaskPool(NULL),
	mFullbrightPool(NULL),
	mInvisiblePool(NULL),
	mGlowPool(NULL),
	mBumpPool(NULL),
	mMaterialsPool(NULL),
	mWLSkyPool(NULL),
	mLightMask(0),
	mLightMovingMask(0),
	mLightingDetail(0),
	mScreenWidth(0),
	mScreenHeight(0)
{
	mNoiseMap = 0;
	mTrueNoiseMap = 0;
	mLightFunc = 0;

    for(U32 i = 0; i < 8; i++)
    {
        mHWLightColors[i] = LLColor4::black;
    }
}

void LLPipeline::connectRefreshCachedSettingsSafe(const std::string name)
{
	LLPointer<LLControlVariable> cntrl_ptr = gSavedSettings.getControl(name);
	if ( cntrl_ptr.isNull() )
	{
		LL_WARNS() << "Global setting name not found:" << name << LL_ENDL;
	}
	else
	{
		cntrl_ptr->getCommitSignal()->connect(boost::bind(&LLPipeline::refreshCachedSettings));
	}
}

void LLPipeline::init()
{
	refreshCachedSettings();

	gOctreeMaxCapacity = gSavedSettings.getU32("OctreeMaxNodeCapacity");
	gOctreeMinSize = gSavedSettings.getF32("OctreeMinimumNodeSize");
	sDynamicLOD = gSavedSettings.getBOOL("RenderDynamicLOD");
	sRenderBump = gSavedSettings.getBOOL("RenderObjectBump");
	sUseTriStrips = gSavedSettings.getBOOL("RenderUseTriStrips");
	LLVertexBuffer::sUseStreamDraw = gSavedSettings.getBOOL("RenderUseStreamVBO");
	// <FS:Ansariel> Vertex Array Objects are required in OpenGL core profile
	//LLVertexBuffer::sUseVAO = gSavedSettings.getBOOL("RenderUseVAO");
	LLVertexBuffer::sUseVAO = LLRender::sGLCoreProfile ? TRUE : gSavedSettings.getBOOL("RenderUseVAO");
	// </FS:Ansariel>
	LLVertexBuffer::sPreferStreamDraw = gSavedSettings.getBOOL("RenderPreferStreamDraw");
	sRenderAttachedLights = gSavedSettings.getBOOL("RenderAttachedLights");
	sRenderAttachedParticles = gSavedSettings.getBOOL("RenderAttachedParticles");

	sRenderMOAPBeacons = gSavedSettings.getBOOL("moapbeacon");
	sRenderPhysicalBeacons = gSavedSettings.getBOOL("physicalbeacon");
	sRenderScriptedBeacons = gSavedSettings.getBOOL("scriptsbeacon");
	sRenderScriptedTouchBeacons = gSavedSettings.getBOOL("scripttouchbeacon");
	sRenderParticleBeacons = gSavedSettings.getBOOL("particlesbeacon");
	sRenderSoundBeacons = gSavedSettings.getBOOL("soundsbeacon");
	sRenderBeacons = gSavedSettings.getBOOL("renderbeacons");
	sRenderHighlight = gSavedSettings.getBOOL("renderhighlights");

	mInitialized = true;
	
	stop_glerror();

	//create render pass pools
	getPool(LLDrawPool::POOL_ALPHA);
	getPool(LLDrawPool::POOL_SIMPLE);
	getPool(LLDrawPool::POOL_ALPHA_MASK);
	getPool(LLDrawPool::POOL_FULLBRIGHT_ALPHA_MASK);
	getPool(LLDrawPool::POOL_GRASS);
	getPool(LLDrawPool::POOL_FULLBRIGHT);
	getPool(LLDrawPool::POOL_INVISIBLE);
	getPool(LLDrawPool::POOL_BUMP);
	getPool(LLDrawPool::POOL_MATERIALS);
	getPool(LLDrawPool::POOL_GLOW);

	resetFrameStats();

	if (gSavedSettings.getBOOL("DisableAllRenderFeatures"))
	{
		clearAllRenderDebugFeatures();
	}
	else
	{
		setAllRenderDebugFeatures(); // By default, all debugging features on
	}
	clearAllRenderDebugDisplays(); // All debug displays off

	sRenderParticles = true; // <FS:LO> flag to hold correct, user selected, status of particles

	if (gSavedSettings.getBOOL("DisableAllRenderTypes"))
	{
		clearAllRenderTypes();
	}
	else
	{
		setAllRenderTypes(); // By default, all rendering types start enabled
		// Don't turn on ground when this is set
		// Mac Books with intel 950s need this
		if(!gSavedSettings.getBOOL("RenderGround"))
		{
			toggleRenderType(RENDER_TYPE_GROUND);
		}
	}

	// make sure RenderPerformanceTest persists (hackity hack hack)
	// disables non-object rendering (UI, sky, water, etc)
	if (gSavedSettings.getBOOL("RenderPerformanceTest"))
	{
		gSavedSettings.setBOOL("RenderPerformanceTest", FALSE);
		gSavedSettings.setBOOL("RenderPerformanceTest", TRUE);
	}

	mOldRenderDebugMask = mRenderDebugMask;

	mBackfaceCull = true;

	stop_glerror();
	
	// Enable features
		
	LLViewerShaderMgr::instance()->setShaders();

	stop_glerror();

	for (U32 i = 0; i < 2; ++i)
	{
		mSpotLightFade[i] = 1.f;
	}

	if (mCubeVB.isNull())
	{
		mCubeVB = ll_create_cube_vb(LLVertexBuffer::MAP_VERTEX, GL_STATIC_DRAW_ARB);
	}

	// <FS:Ansariel> Reset VB during TP
	//mDeferredVB = new LLVertexBuffer(DEFERRED_VB_MASK, 0);
	//mDeferredVB->allocateBuffer(8, 0, true);
	initDeferredVB();
	// </FS:Ansariel>
	setLightingDetail(-1);
	
	// <FS:Ansariel> FIRE-16829: Visual Artifacts with ALM enabled on AMD graphics
	initAuxiliaryVB();
	// </FS:Ansariel>

	//
	// Update all settings to trigger a cached settings refresh
	//
	connectRefreshCachedSettingsSafe("RenderAutoMaskAlphaDeferred");
	connectRefreshCachedSettingsSafe("RenderAutoMaskAlphaNonDeferred");
	connectRefreshCachedSettingsSafe("RenderUseFarClip");
	connectRefreshCachedSettingsSafe("RenderAvatarMaxNonImpostors");
	connectRefreshCachedSettingsSafe("RenderDelayVBUpdate");
	connectRefreshCachedSettingsSafe("UseOcclusion");
	connectRefreshCachedSettingsSafe("RenderAvatarVP");
	connectRefreshCachedSettingsSafe("WindLightUseAtmosShaders");
	connectRefreshCachedSettingsSafe("RenderDeferred");
	connectRefreshCachedSettingsSafe("RenderDeferredSunWash");
	connectRefreshCachedSettingsSafe("RenderFSAASamples");
	connectRefreshCachedSettingsSafe("RenderResolutionDivisor");
// [SL:KB] - Patch: Settings-RenderResolutionMultiplier | Checked: Catznip-5.4
	connectRefreshCachedSettingsSafe("RenderResolutionMultiplier");
// [/SL:KB]
	connectRefreshCachedSettingsSafe("RenderUIBuffer");
	connectRefreshCachedSettingsSafe("RenderShadowDetail");
	connectRefreshCachedSettingsSafe("RenderDeferredSSAO");
	connectRefreshCachedSettingsSafe("RenderShadowResolutionScale");
	connectRefreshCachedSettingsSafe("RenderLocalLights");
	connectRefreshCachedSettingsSafe("RenderDelayCreation");
//	connectRefreshCachedSettingsSafe("RenderAnimateRes"); <FS:Beq> FIRE-23122 BUG-225920 Remove broken RenderAnimateRes functionality.
	connectRefreshCachedSettingsSafe("FreezeTime");
	connectRefreshCachedSettingsSafe("DebugBeaconLineWidth");
	connectRefreshCachedSettingsSafe("RenderHighlightBrightness");
	connectRefreshCachedSettingsSafe("RenderHighlightColor");
	connectRefreshCachedSettingsSafe("RenderHighlightThickness");
	connectRefreshCachedSettingsSafe("RenderSpotLightsInNondeferred");
	connectRefreshCachedSettingsSafe("PreviewAmbientColor");
	connectRefreshCachedSettingsSafe("PreviewDiffuse0");
	connectRefreshCachedSettingsSafe("PreviewSpecular0");
	connectRefreshCachedSettingsSafe("PreviewDiffuse1");
	connectRefreshCachedSettingsSafe("PreviewSpecular1");
	connectRefreshCachedSettingsSafe("PreviewDiffuse2");
	connectRefreshCachedSettingsSafe("PreviewSpecular2");
	connectRefreshCachedSettingsSafe("PreviewDirection0");
	connectRefreshCachedSettingsSafe("PreviewDirection1");
	connectRefreshCachedSettingsSafe("PreviewDirection2");
	connectRefreshCachedSettingsSafe("RenderGlowMinLuminance");
	connectRefreshCachedSettingsSafe("RenderGlowMaxExtractAlpha");
	connectRefreshCachedSettingsSafe("RenderGlowWarmthAmount");
	connectRefreshCachedSettingsSafe("RenderGlowLumWeights");
	connectRefreshCachedSettingsSafe("RenderGlowWarmthWeights");
	connectRefreshCachedSettingsSafe("RenderGlowResolutionPow");
	connectRefreshCachedSettingsSafe("RenderGlowIterations");
	connectRefreshCachedSettingsSafe("RenderGlowWidth");
	connectRefreshCachedSettingsSafe("RenderGlowStrength");
	connectRefreshCachedSettingsSafe("RenderDepthOfField");
	connectRefreshCachedSettingsSafe("RenderDepthOfFieldInEditMode");
	//<FS:TS> FIRE-16251: Depth of Field does not work underwater
	connectRefreshCachedSettingsSafe("FSRenderDoFUnderwater");
	//</FS:TS> FIRE-16251
	connectRefreshCachedSettingsSafe("CameraFocusTransitionTime");
	connectRefreshCachedSettingsSafe("CameraFNumber");
	connectRefreshCachedSettingsSafe("CameraFocalLength");
	connectRefreshCachedSettingsSafe("CameraFieldOfView");
	connectRefreshCachedSettingsSafe("RenderShadowNoise");
	connectRefreshCachedSettingsSafe("RenderShadowBlurSize");
	connectRefreshCachedSettingsSafe("RenderSSAOScale");
	connectRefreshCachedSettingsSafe("RenderSSAOMaxScale");
	connectRefreshCachedSettingsSafe("RenderSSAOFactor");
	connectRefreshCachedSettingsSafe("RenderSSAOEffect");
	connectRefreshCachedSettingsSafe("RenderShadowOffsetError");
	connectRefreshCachedSettingsSafe("RenderShadowBiasError");
	connectRefreshCachedSettingsSafe("RenderShadowOffset");
	connectRefreshCachedSettingsSafe("RenderShadowBias");
	connectRefreshCachedSettingsSafe("RenderSpotShadowOffset");
	connectRefreshCachedSettingsSafe("RenderSpotShadowBias");
	connectRefreshCachedSettingsSafe("RenderEdgeDepthCutoff");
	connectRefreshCachedSettingsSafe("RenderEdgeNormCutoff");
	connectRefreshCachedSettingsSafe("RenderShadowGaussian");
	connectRefreshCachedSettingsSafe("RenderShadowBlurDistFactor");
	connectRefreshCachedSettingsSafe("RenderDeferredAtmospheric");
	connectRefreshCachedSettingsSafe("RenderReflectionDetail");
	connectRefreshCachedSettingsSafe("RenderHighlightFadeTime");
	connectRefreshCachedSettingsSafe("RenderShadowClipPlanes");
	connectRefreshCachedSettingsSafe("RenderShadowOrthoClipPlanes");
	connectRefreshCachedSettingsSafe("RenderShadowNearDist");
	connectRefreshCachedSettingsSafe("RenderFarClip");
	connectRefreshCachedSettingsSafe("RenderShadowSplitExponent");
	connectRefreshCachedSettingsSafe("RenderShadowErrorCutoff");
	connectRefreshCachedSettingsSafe("RenderShadowFOVCutoff");
	connectRefreshCachedSettingsSafe("CameraOffset");
	connectRefreshCachedSettingsSafe("CameraMaxCoF");
	connectRefreshCachedSettingsSafe("CameraDoFResScale");
	connectRefreshCachedSettingsSafe("RenderAutoHideSurfaceAreaLimit");
	gSavedSettings.getControl("RenderAutoHideSurfaceAreaLimit")->getCommitSignal()->connect(boost::bind(&LLPipeline::refreshCachedSettings));
	connectRefreshCachedSettingsSafe("FSRenderVignette");	// <FS:CR> Import Vignette from Exodus
	// <FS:Ansariel> Make change to RenderAttachedLights & RenderAttachedParticles instant
	connectRefreshCachedSettingsSafe("RenderAttachedLights");
	connectRefreshCachedSettingsSafe("RenderAttachedParticles");
	// </FS:Ansariel>
    // <FS:Beq> FIRE-16728 Add free aim mouse and focus lock
	connectRefreshCachedSettingsSafe("FSFocusPointLocked");
	connectRefreshCachedSettingsSafe("FSFocusPointFollowsPointer");
    // </FS:Beq>
}

LLPipeline::~LLPipeline()
{

}

void LLPipeline::cleanup()
{
	assertInitialized();

	mGroupQ1.clear() ;
	mGroupQ2.clear() ;

	for(pool_set_t::iterator iter = mPools.begin();
		iter != mPools.end(); )
	{
		pool_set_t::iterator curiter = iter++;
		LLDrawPool* poolp = *curiter;
		if (poolp->isFacePool())
		{
			LLFacePool* face_pool = (LLFacePool*) poolp;
			if (face_pool->mReferences.empty())
			{
				mPools.erase(curiter);
				removeFromQuickLookup( poolp );
				delete poolp;
			}
		}
		else
		{
			mPools.erase(curiter);
			removeFromQuickLookup( poolp );
			delete poolp;
		}
	}
	
	if (!mTerrainPools.empty())
	{
		LL_WARNS() << "Terrain Pools not cleaned up" << LL_ENDL;
	}
	if (!mTreePools.empty())
	{
		LL_WARNS() << "Tree Pools not cleaned up" << LL_ENDL;
	}
		
	delete mAlphaPool;
	mAlphaPool = NULL;
	delete mSkyPool;
	mSkyPool = NULL;
	delete mTerrainPool;
	mTerrainPool = NULL;
	delete mWaterPool;
	mWaterPool = NULL;
	delete mGroundPool;
	mGroundPool = NULL;
	delete mSimplePool;
	mSimplePool = NULL;
	delete mFullbrightPool;
	mFullbrightPool = NULL;
	delete mInvisiblePool;
	mInvisiblePool = NULL;
	delete mGlowPool;
	mGlowPool = NULL;
	delete mBumpPool;
	mBumpPool = NULL;
	// don't delete wl sky pool it was handled above in the for loop
	//delete mWLSkyPool;
	mWLSkyPool = NULL;

	releaseGLBuffers();

	mFaceSelectImagep = NULL;

	mMovedBridge.clear();

	mInitialized = false;

	// <FS:Ansariel> FIRE-16829: Visual Artifacts with ALM enabled on AMD graphics
	mAuxiliaryVB = NULL;

	mDeferredVB = NULL;

	mCubeVB = NULL;
}

//============================================================================

void LLPipeline::destroyGL() 
{
	stop_glerror();
	unloadShaders();
	mHighlightFaces.clear();
	
	resetDrawOrders();

	resetVertexBuffers();

	releaseGLBuffers();

	if (LLVertexBuffer::sEnableVBOs)
	{
		LLVertexBuffer::sEnableVBOs = FALSE;
	}

	if (mMeshDirtyQueryObject)
	{
		glDeleteQueriesARB(1, &mMeshDirtyQueryObject);
		mMeshDirtyQueryObject = 0;
	}
}

static LLTrace::BlockTimerStatHandle FTM_RESIZE_SCREEN_TEXTURE("Resize Screen Texture");

<<<<<<< HEAD
//static
void LLPipeline::throttleNewMemoryAllocation(bool disable)
{
	if(sMemAllocationThrottled != disable)
	{
		sMemAllocationThrottled = disable ;

		if(sMemAllocationThrottled)
		{
			//send out notification
			// <FS:Ansariel> Disable annoying notification
			//LLNotification::Params params("LowMemory");
			//LLNotifications::instance().add(params);
			// </FS:Ansariel>

			//release some memory.
		}
	}
}

=======
>>>>>>> c73fbe30
void LLPipeline::requestResizeScreenTexture()
{
    gResizeScreenTexture = TRUE;
}

void LLPipeline::requestResizeShadowTexture()
{
    gResizeShadowTexture = TRUE;
}

void LLPipeline::resizeShadowTexture()
{
    releaseShadowTargets();
    // <FS:Beq> FIRE-30538 don;t pass zero screen size to shadow buff allocator
    // allocateShadowBuffer(mScreenWidth, mScreenHeight);
    allocateShadowBuffer( mScreen.getWidth(), mScreen.getHeight() );
    // </FS:Beq>
    gResizeShadowTexture = FALSE;
}

void LLPipeline::resizeScreenTexture()
{
	LL_RECORD_BLOCK_TIME(FTM_RESIZE_SCREEN_TEXTURE);
	if (gPipeline.canUseVertexShaders() && assertInitialized())
	{
		GLuint resX = gViewerWindow->getWorldViewWidthRaw();
		GLuint resY = gViewerWindow->getWorldViewHeightRaw();
	
// [SL:KB] - Patch: Settings-RenderResolutionMultiplier | Checked: Catznip-5.4
		if ( (RenderResolutionDivisor > 1) && (RenderResolutionDivisor < resX) && (RenderResolutionDivisor < resY) )
		{
			resX /= RenderResolutionDivisor;
			resY /= RenderResolutionDivisor;
		}
		else if (RenderResolutionMultiplier > 0.f && RenderResolutionMultiplier < 1.f)
		{
			resX *= RenderResolutionMultiplier;
			resY *= RenderResolutionMultiplier;
		}
// [/SL:KB]

		if (gResizeScreenTexture || (resX != mScreen.getWidth()) || (resY != mScreen.getHeight()))
		{
			releaseScreenBuffers();
            releaseShadowTargets();
		    allocateScreenBuffer(resX,resY);
            gResizeScreenTexture = FALSE;
				}
			}
}

void LLPipeline::allocatePhysicsBuffer()
{
	GLuint resX = gViewerWindow->getWorldViewWidthRaw();
	GLuint resY = gViewerWindow->getWorldViewHeightRaw();

	if (mPhysicsDisplay.getWidth() != resX || mPhysicsDisplay.getHeight() != resY)
	{
		mPhysicsDisplay.allocate(resX, resY, GL_RGBA, TRUE, FALSE, LLTexUnit::TT_RECT_TEXTURE, FALSE);
	}
}

bool LLPipeline::allocateScreenBuffer(U32 resX, U32 resY)
{
	refreshCachedSettings();
	
	bool save_settings = sRenderDeferred;
	if (save_settings)
	{
		// Set this flag in case we crash while resizing window or allocating space for deferred rendering targets
		gSavedSettings.setBOOL("RenderInitError", TRUE);
		gSavedSettings.saveToFile( gSavedSettings.getString("ClientSettingsFile"), TRUE );
	}

	eFBOStatus ret = doAllocateScreenBuffer(resX, resY);

	if (save_settings)
	{
		// don't disable shaders on next session
		gSavedSettings.setBOOL("RenderInitError", FALSE);
		gSavedSettings.saveToFile( gSavedSettings.getString("ClientSettingsFile"), TRUE );
	}
	
	if (ret == FBO_FAILURE)
	{ //FAILSAFE: screen buffer allocation failed, disable deferred rendering if it's enabled
		//NOTE: if the session closes successfully after this call, deferred rendering will be 
		// disabled on future sessions
		if (LLPipeline::sRenderDeferred)
		{
			LL_WARNS() << "Couldn't allocate screen buffer - Deferred rendering disabled" << LL_ENDL; // FS:Ansariel> FIRE-20305: Debug output
			gSavedSettings.setBOOL("RenderDeferred", FALSE);
			LLPipeline::refreshCachedSettings();
		}
	}

	return ret == FBO_SUCCESS_FULLRES;
}


LLPipeline::eFBOStatus LLPipeline::doAllocateScreenBuffer(U32 resX, U32 resY)
{
	// try to allocate screen buffers at requested resolution and samples
	// - on failure, shrink number of samples and try again
	// - if not multisampled, shrink resolution and try again (favor X resolution over Y)
	// Make sure to call "releaseScreenBuffers" after each failure to cleanup the partially loaded state

	U32 samples = RenderFSAASamples;

	eFBOStatus ret = FBO_SUCCESS_FULLRES;
	if (!allocateScreenBuffer(resX, resY, samples))
	{
		//failed to allocate at requested specification, return false
		ret = FBO_FAILURE;

		releaseScreenBuffers();
		//reduce number of samples 
		while (samples > 0)
		{
			samples /= 2;
			if (allocateScreenBuffer(resX, resY, samples))
			{ //success
				return FBO_SUCCESS_LOWRES;
			}
			releaseScreenBuffers();
		}

		samples = 0;

		//reduce resolution
		while (resY > 0 && resX > 0)
		{
			resY /= 2;
			if (allocateScreenBuffer(resX, resY, samples))
			{
				return FBO_SUCCESS_LOWRES;
			}
			releaseScreenBuffers();

			resX /= 2;
			if (allocateScreenBuffer(resX, resY, samples))
			{
				return FBO_SUCCESS_LOWRES;
			}
			releaseScreenBuffers();
		}

		LL_WARNS() << "Unable to allocate screen buffer at any resolution!" << LL_ENDL;
	}

	return ret;
}

bool LLPipeline::allocateScreenBuffer(U32 resX, U32 resY, U32 samples)
{
	refreshCachedSettings();

	// remember these dimensions
	mScreenWidth = resX;
	mScreenHeight = resY;
	
	U32 res_mod = RenderResolutionDivisor;

	//<FS:TS> FIRE-7066: RenderResolutionDivisor broken if higher than
	//		smallest screen dimension
	if (res_mod >= resX)
	{
		res_mod = resX - 1;
	}
	if (res_mod >= resY)
	{
		res_mod = resY - 1;
	}
	//</FS:TS> FIRE-7066

	if (res_mod > 1 && res_mod < resX && res_mod < resY)
	{
		resX /= res_mod;
		resY /= res_mod;
	}
// [SL:KB] - Patch: Settings-RenderResolutionMultiplier | Checked: Catznip-5.4
	else if (RenderResolutionMultiplier > 0.f && RenderResolutionMultiplier < 1.f)
	{
		resX *= RenderResolutionMultiplier;
		resY *= RenderResolutionMultiplier;
	}
// [/SL:KB]

	if (RenderUIBuffer)
	{
		if (!mUIScreen.allocate(resX,resY, GL_RGBA, FALSE, FALSE, LLTexUnit::TT_RECT_TEXTURE, FALSE))
		{
			return false;
		}
	}	

	if (LLPipeline::sRenderDeferred)
	{
		S32 shadow_detail = RenderShadowDetail;
		bool ssao = RenderDeferredSSAO;
		
		const U32 occlusion_divisor = 3;

		//allocate deferred rendering color buffers
		if (!mDeferredScreen.allocate(resX, resY, GL_SRGB8_ALPHA8, TRUE, TRUE, LLTexUnit::TT_RECT_TEXTURE, FALSE, samples)) return false;
		if (!mDeferredDepth.allocate(resX, resY, 0, TRUE, FALSE, LLTexUnit::TT_RECT_TEXTURE, FALSE, samples)) return false;
		if (!mOcclusionDepth.allocate(resX/occlusion_divisor, resY/occlusion_divisor, 0, TRUE, FALSE, LLTexUnit::TT_RECT_TEXTURE, FALSE, samples)) return false;
		if (!addDeferredAttachments(mDeferredScreen)) return false;
	
		GLuint screenFormat = GL_RGBA16;
		if (gGLManager.mIsATI)
		{
			screenFormat = GL_RGBA12;
		}

		if (gGLManager.mGLVersion < 4.f && gGLManager.mIsNVIDIA)
		{
			screenFormat = GL_RGBA16F_ARB;
		}
        
		if (!mScreen.allocate(resX, resY, screenFormat, FALSE, FALSE, LLTexUnit::TT_RECT_TEXTURE, FALSE, samples)) return false;
		if (samples > 0)
		{
			if (!mFXAABuffer.allocate(resX, resY, GL_RGBA, FALSE, FALSE, LLTexUnit::TT_TEXTURE, FALSE, samples)) return false;
		}
		else
		{
			mFXAABuffer.release();
		}
		
		if (shadow_detail > 0 || ssao || RenderDepthOfField || samples > 0)
		{ //only need mDeferredLight for shadows OR ssao OR dof OR fxaa
			if (!mDeferredLight.allocate(resX, resY, GL_RGBA, FALSE, FALSE, LLTexUnit::TT_RECT_TEXTURE, FALSE)) return false;
		}
		else
		{
			mDeferredLight.release();
		}

        allocateShadowBuffer(resX, resY);

        //HACK make screenbuffer allocations start failing after 30 seconds
        if (gSavedSettings.getBOOL("SimulateFBOFailure"))
        {
            return false;
        }
    }
    else
    {
        mDeferredLight.release();

        releaseShadowTargets();

		mFXAABuffer.release();
		mScreen.release();
		mDeferredScreen.release(); //make sure to release any render targets that share a depth buffer with mDeferredScreen first
		mDeferredDepth.release();
		mOcclusionDepth.release();
						
		if (!mScreen.allocate(resX, resY, GL_RGBA, TRUE, TRUE, LLTexUnit::TT_RECT_TEXTURE, FALSE)) return false;		
	}
	
	if (LLPipeline::sRenderDeferred)
	{ //share depth buffer between deferred targets
		mDeferredScreen.shareDepthBuffer(mScreen);
	}

	gGL.getTexUnit(0)->disable();

	stop_glerror();

	return true;
}

// must be even to avoid a stripe in the horizontal shadow blur
inline U32 BlurHappySize(U32 x, F32 scale) { return U32( x * scale + 16.0f) & ~0xF; }

bool LLPipeline::allocateShadowBuffer(U32 resX, U32 resY)
{
	refreshCachedSettings();
	
	if (LLPipeline::sRenderDeferred)
	{
		S32 shadow_detail = RenderShadowDetail;

		const U32 occlusion_divisor = 3;

		F32 scale = llmax(0.f,RenderShadowResolutionScale);
		U32 sun_shadow_map_width  = BlurHappySize(resX, scale);
		U32 sun_shadow_map_height = BlurHappySize(resY, scale);

		if (shadow_detail > 0)
		{ //allocate 4 sun shadow maps
			for (U32 i = 0; i < 4; i++)
			{
				if (!mShadow[i].allocate(sun_shadow_map_width, sun_shadow_map_height, 0, TRUE, FALSE, LLTexUnit::TT_TEXTURE))
                {
                    return false;
                }

                if (!mShadowOcclusion[i].allocate(sun_shadow_map_width/occlusion_divisor, sun_shadow_map_height/occlusion_divisor, 0, TRUE, FALSE, LLTexUnit::TT_TEXTURE))
                {
                    return false;
                }
			}
		}
		else
		{
			for (U32 i = 0; i < 4; i++)
			{
                releaseShadowTarget(i);
			}
		}

		U32 width = (U32) (resX*scale);
		U32 height = width;

		if (shadow_detail > 1)
		{ //allocate two spot shadow maps
			U32 spot_shadow_map_width = width;
            U32 spot_shadow_map_height = height;
			for (U32 i = 4; i < 6; i++)
			{
                if (!mShadow[i].allocate(spot_shadow_map_width, spot_shadow_map_height, 0, TRUE, FALSE))
		{
                    return false;
			}
                if (!mShadowOcclusion[i].allocate(spot_shadow_map_width/occlusion_divisor, height/occlusion_divisor, 0, TRUE, FALSE))
		{
			return false;
		}
	}
        }
	else
	{
            for (U32 i = 4; i < 6; i++)
		{
                releaseShadowTarget(i);
		}
	}
	}

	return true;
}

//static
void LLPipeline::updateRenderTransparentWater()
{
	sRenderTransparentWater = gSavedSettings.getBOOL("RenderTransparentWater");
}

//static
void LLPipeline::updateRenderBump()
{
	sRenderBump = gSavedSettings.getBOOL("RenderObjectBump");
}

// static
void LLPipeline::updateRenderDeferred()
{
    sRenderDeferred = !gUseWireframe &&
                      RenderDeferred &&
                      LLRenderTarget::sUseFBO &&
                      LLPipeline::sRenderBump &&
                      LLPipeline::sRenderTransparentWater &&
                      RenderAvatarVP &&
                      WindLightUseAtmosShaders &&
                      (bool) LLFeatureManager::getInstance()->isFeatureAvailable("RenderDeferred");

    exoPostProcess::instance().ExodusRenderPostUpdate(); // <FS:CR> Import Vignette from Exodus
}

// static
void LLPipeline::refreshCachedSettings()
{
	LLPipeline::sAutoMaskAlphaDeferred = gSavedSettings.getBOOL("RenderAutoMaskAlphaDeferred");
	LLPipeline::sAutoMaskAlphaNonDeferred = gSavedSettings.getBOOL("RenderAutoMaskAlphaNonDeferred");
	LLPipeline::sUseFarClip = gSavedSettings.getBOOL("RenderUseFarClip");
	LLVOAvatar::sMaxNonImpostors = gSavedSettings.getU32("RenderAvatarMaxNonImpostors");
	LLVOAvatar::updateImpostorRendering(LLVOAvatar::sMaxNonImpostors);
	LLPipeline::sDelayVBUpdate = gSavedSettings.getBOOL("RenderDelayVBUpdate");
	// <FS:Ansariel> Make change to RenderAttachedLights & RenderAttachedParticles instant
	LLPipeline::sRenderAttachedLights = gSavedSettings.getBOOL("RenderAttachedLights");
	LLPipeline::sRenderAttachedParticles = gSavedSettings.getBOOL("RenderAttachedParticles");
	// </FS:Ansariel>

	LLPipeline::sUseOcclusion = 
			(!gUseWireframe
			&& LLGLSLShader::sNoFixedFunction
			&& LLFeatureManager::getInstance()->isFeatureAvailable("UseOcclusion") 
			&& gSavedSettings.getBOOL("UseOcclusion") 
			&& gGLManager.mHasOcclusionQuery) ? 2 : 0;
	
	RenderAvatarVP = gSavedSettings.getBOOL("RenderAvatarVP");
	WindLightUseAtmosShaders = gSavedSettings.getBOOL("WindLightUseAtmosShaders");
	RenderDeferred = gSavedSettings.getBOOL("RenderDeferred");
	RenderDeferredSunWash = gSavedSettings.getF32("RenderDeferredSunWash");
	RenderFSAASamples = gSavedSettings.getU32("RenderFSAASamples");
	RenderResolutionDivisor = gSavedSettings.getU32("RenderResolutionDivisor");
// [SL:KB] - Patch: Settings-RenderResolutionMultiplier | Checked: Catznip-5.4
	RenderResolutionMultiplier = gSavedSettings.getF32("RenderResolutionMultiplier");
// [/SL:KB]
	RenderUIBuffer = gSavedSettings.getBOOL("RenderUIBuffer");
	RenderShadowDetail = gSavedSettings.getS32("RenderShadowDetail");
	RenderDeferredSSAO = gSavedSettings.getBOOL("RenderDeferredSSAO");
	RenderShadowResolutionScale = gSavedSettings.getF32("RenderShadowResolutionScale");
	RenderLocalLights = gSavedSettings.getBOOL("RenderLocalLights");
	RenderDelayCreation = gSavedSettings.getBOOL("RenderDelayCreation");
//	RenderAnimateRes = gSavedSettings.getBOOL("RenderAnimateRes"); <FS:Beq> FIRE-23122 BUG-225920 Remove broken RenderAnimateRes functionality.
	FreezeTime = gSavedSettings.getBOOL("FreezeTime");
	DebugBeaconLineWidth = gSavedSettings.getS32("DebugBeaconLineWidth");
	RenderHighlightBrightness = gSavedSettings.getF32("RenderHighlightBrightness");
	RenderHighlightColor = gSavedSettings.getColor4("RenderHighlightColor");
	RenderHighlightThickness = gSavedSettings.getF32("RenderHighlightThickness");
	RenderSpotLightsInNondeferred = gSavedSettings.getBOOL("RenderSpotLightsInNondeferred");
	PreviewAmbientColor = gSavedSettings.getColor4("PreviewAmbientColor");
	PreviewDiffuse0 = gSavedSettings.getColor4("PreviewDiffuse0");
	PreviewSpecular0 = gSavedSettings.getColor4("PreviewSpecular0");
	PreviewDiffuse1 = gSavedSettings.getColor4("PreviewDiffuse1");
	PreviewSpecular1 = gSavedSettings.getColor4("PreviewSpecular1");
	PreviewDiffuse2 = gSavedSettings.getColor4("PreviewDiffuse2");
	PreviewSpecular2 = gSavedSettings.getColor4("PreviewSpecular2");
	PreviewDirection0 = gSavedSettings.getVector3("PreviewDirection0");
	PreviewDirection1 = gSavedSettings.getVector3("PreviewDirection1");
	PreviewDirection2 = gSavedSettings.getVector3("PreviewDirection2");
	RenderGlowMinLuminance = gSavedSettings.getF32("RenderGlowMinLuminance");
	RenderGlowMaxExtractAlpha = gSavedSettings.getF32("RenderGlowMaxExtractAlpha");
	RenderGlowWarmthAmount = gSavedSettings.getF32("RenderGlowWarmthAmount");
	RenderGlowLumWeights = gSavedSettings.getVector3("RenderGlowLumWeights");
	RenderGlowWarmthWeights = gSavedSettings.getVector3("RenderGlowWarmthWeights");
	RenderGlowResolutionPow = gSavedSettings.getS32("RenderGlowResolutionPow");
	RenderGlowIterations = gSavedSettings.getS32("RenderGlowIterations");
	RenderGlowWidth = gSavedSettings.getF32("RenderGlowWidth");
	RenderGlowStrength = gSavedSettings.getF32("RenderGlowStrength");
	RenderDepthOfField = gSavedSettings.getBOOL("RenderDepthOfField");
	RenderDepthOfFieldInEditMode = gSavedSettings.getBOOL("RenderDepthOfFieldInEditMode");
	//<FS:TS> FIRE-16251: Depth of Field does not work underwater
	FSRenderDepthOfFieldUnderwater = gSavedSettings.getBOOL("FSRenderDoFUnderwater");
	//</FS:TS> FIRE-16251
	// <FS:Beq> FIRE-16728 Add free aim mouse and focus lock
	FSFocusPointLocked = gSavedSettings.getBOOL("FSFocusPointLocked");
	FSFocusPointFollowsPointer = gSavedSettings.getBOOL("FSFocusPointFollowsPointer");
	// </FS:Beq>    
	CameraFocusTransitionTime = gSavedSettings.getF32("CameraFocusTransitionTime");
	CameraFNumber = gSavedSettings.getF32("CameraFNumber");
	CameraFocalLength = gSavedSettings.getF32("CameraFocalLength");
	CameraFieldOfView = gSavedSettings.getF32("CameraFieldOfView");
	RenderShadowNoise = gSavedSettings.getF32("RenderShadowNoise");
	RenderShadowBlurSize = gSavedSettings.getF32("RenderShadowBlurSize");
	RenderSSAOScale = gSavedSettings.getF32("RenderSSAOScale");
	RenderSSAOMaxScale = gSavedSettings.getU32("RenderSSAOMaxScale");
	RenderSSAOFactor = gSavedSettings.getF32("RenderSSAOFactor");
	RenderSSAOEffect = gSavedSettings.getVector3("RenderSSAOEffect");
	RenderShadowOffsetError = gSavedSettings.getF32("RenderShadowOffsetError");
	RenderShadowBiasError = gSavedSettings.getF32("RenderShadowBiasError");
	RenderShadowOffset = gSavedSettings.getF32("RenderShadowOffset");
	RenderShadowBias = gSavedSettings.getF32("RenderShadowBias");
	RenderSpotShadowOffset = gSavedSettings.getF32("RenderSpotShadowOffset");
	RenderSpotShadowBias = gSavedSettings.getF32("RenderSpotShadowBias");
	RenderEdgeDepthCutoff = gSavedSettings.getF32("RenderEdgeDepthCutoff");
	RenderEdgeNormCutoff = gSavedSettings.getF32("RenderEdgeNormCutoff");
	RenderShadowGaussian = gSavedSettings.getVector3("RenderShadowGaussian");
	RenderShadowBlurDistFactor = gSavedSettings.getF32("RenderShadowBlurDistFactor");
	RenderDeferredAtmospheric = gSavedSettings.getBOOL("RenderDeferredAtmospheric");
	RenderReflectionDetail = gSavedSettings.getS32("RenderReflectionDetail");
	RenderHighlightFadeTime = gSavedSettings.getF32("RenderHighlightFadeTime");
	RenderShadowClipPlanes = gSavedSettings.getVector3("RenderShadowClipPlanes");
	RenderShadowOrthoClipPlanes = gSavedSettings.getVector3("RenderShadowOrthoClipPlanes");
	RenderShadowNearDist = gSavedSettings.getVector3("RenderShadowNearDist");
	RenderFarClip = gSavedSettings.getF32("RenderFarClip");
	RenderShadowSplitExponent = gSavedSettings.getVector3("RenderShadowSplitExponent");
	RenderShadowErrorCutoff = gSavedSettings.getF32("RenderShadowErrorCutoff");
	RenderShadowFOVCutoff = gSavedSettings.getF32("RenderShadowFOVCutoff");
	CameraOffset = gSavedSettings.getBOOL("CameraOffset");
	CameraMaxCoF = gSavedSettings.getF32("CameraMaxCoF");
	CameraDoFResScale = gSavedSettings.getF32("CameraDoFResScale");
	exoPostProcess::instance().ExodusRenderPostSettingsUpdate();	// <FS:CR> Import Vignette from Exodus

	RenderAutoHideSurfaceAreaLimit = gSavedSettings.getF32("RenderAutoHideSurfaceAreaLimit");
	RenderSpotLight = nullptr;
	updateRenderDeferred();
}

void LLPipeline::releaseGLBuffers()
{
	assertInitialized();
	
	if (mNoiseMap)
	{
		LLImageGL::deleteTextures(1, &mNoiseMap);
		mNoiseMap = 0;
	}

	if (mTrueNoiseMap)
	{
		LLImageGL::deleteTextures(1, &mTrueNoiseMap);
		mTrueNoiseMap = 0;
	}

	releaseLUTBuffers();

	mWaterRef.release();
	mWaterDis.release();
    mBake.release();
	mHighlight.release();
	
	for (U32 i = 0; i < 3; i++)
	{
		mGlow[i].release();
	}

	releaseScreenBuffers();

	gBumpImageList.destroyGL();
	LLVOAvatar::resetImpostors();
}

void LLPipeline::releaseLUTBuffers()
{
	if (mLightFunc)
	{
		LLImageGL::deleteTextures(1, &mLightFunc);
		mLightFunc = 0;
	}
}

void LLPipeline::releaseShadowBuffers()
{
    releaseShadowTargets();
}

void LLPipeline::releaseScreenBuffers()
{
	mUIScreen.release();
	mScreen.release();
	mFXAABuffer.release();
	mPhysicsDisplay.release();
	mDeferredScreen.release();
	mDeferredDepth.release();
	mDeferredLight.release();
	mOcclusionDepth.release();
}
		
		
void LLPipeline::releaseShadowTarget(U32 index)
{
    mShadow[index].release();
    mShadowOcclusion[index].release();
}

void LLPipeline::releaseShadowTargets()
{
	for (U32 i = 0; i < 6; i++)
	{
        releaseShadowTarget(i);
	}
}

void LLPipeline::createGLBuffers()
{
	stop_glerror();
	assertInitialized();

	updateRenderDeferred();
	if (LLPipeline::sWaterReflections)
	{ //water reflection texture
		U32 res = (U32) llmax(gSavedSettings.getS32("RenderWaterRefResolution"), 512);
		mWaterRef.allocate(res,res,GL_RGBA,TRUE,FALSE);
        mWaterDis.allocate(res,res,GL_RGBA,TRUE,FALSE,LLTexUnit::TT_TEXTURE);
	}

    // Use FBO for bake tex
    // <FS:Ansariel> Allow higher resolution rendering in mesh render preview
    //mBake.allocate(512, 512, GL_RGBA, TRUE, FALSE, LLTexUnit::TT_TEXTURE, true); // SL-12781 Build > Upload > Model; 3D Preview
    mBake.allocate(1024, 1024, GL_RGBA, true, false, LLTexUnit::TT_TEXTURE, true); // SL-12781 Build > Upload > Model; 3D Preview
    // <FS:Ansariel>

	mHighlight.allocate(256,256,GL_RGBA, FALSE, FALSE);

	stop_glerror();

	GLuint resX = gViewerWindow->getWorldViewWidthRaw();
	GLuint resY = gViewerWindow->getWorldViewHeightRaw();

    // allocate screen space glow buffers
    const U32 glow_res = llmax(1, llmin(512, 1 << gSavedSettings.getS32("RenderGlowResolutionPow")));
    for (U32 i = 0; i < 3; i++)
    {
        mGlow[i].allocate(512, glow_res, GL_RGBA, FALSE, FALSE);
    }

    allocateScreenBuffer(resX, resY);
    mScreenWidth = 0;
    mScreenHeight = 0;

    if (sRenderDeferred)
    {
		if (!mNoiseMap)
		{
			const U32 noiseRes = 128;
			LLVector3 noise[noiseRes*noiseRes];

			F32 scaler = gSavedSettings.getF32("RenderDeferredNoise")/100.f;
			for (U32 i = 0; i < noiseRes*noiseRes; ++i)
			{
				noise[i] = LLVector3(ll_frand()-0.5f, ll_frand()-0.5f, 0.f);
				noise[i].normVec();
				noise[i].mV[2] = ll_frand()*scaler+1.f-scaler/2.f;
			}

			LLImageGL::generateTextures(1, &mNoiseMap);
			
			gGL.getTexUnit(0)->bindManual(LLTexUnit::TT_TEXTURE, mNoiseMap);
			LLImageGL::setManualImage(LLTexUnit::getInternalType(LLTexUnit::TT_TEXTURE), 0, GL_RGB16F_ARB, noiseRes, noiseRes, GL_RGB, GL_FLOAT, noise, false);
			gGL.getTexUnit(0)->setTextureFilteringOption(LLTexUnit::TFO_POINT);
		}

		if (!mTrueNoiseMap)
		{
			const U32 noiseRes = 128;
			F32 noise[noiseRes*noiseRes*3];
			for (U32 i = 0; i < noiseRes*noiseRes*3; i++)
			{
				noise[i] = ll_frand()*2.0-1.0;
			}

			LLImageGL::generateTextures(1, &mTrueNoiseMap);
			gGL.getTexUnit(0)->bindManual(LLTexUnit::TT_TEXTURE, mTrueNoiseMap);
			LLImageGL::setManualImage(LLTexUnit::getInternalType(LLTexUnit::TT_TEXTURE), 0, GL_RGB16F_ARB, noiseRes, noiseRes, GL_RGB,GL_FLOAT, noise, false);
			gGL.getTexUnit(0)->setTextureFilteringOption(LLTexUnit::TFO_POINT);
		}

		createLUTBuffers();
	}

	gBumpImageList.restoreGL();
}

F32 lerpf(F32 a, F32 b, F32 w)
{
	return a + w * (b - a);
}

void LLPipeline::createLUTBuffers()
{
	if (sRenderDeferred)
	{
		if (!mLightFunc)
		{
			U32 lightResX = gSavedSettings.getU32("RenderSpecularResX");
			U32 lightResY = gSavedSettings.getU32("RenderSpecularResY");
			F32* ls = new F32[lightResX*lightResY];
			F32 specExp = gSavedSettings.getF32("RenderSpecularExponent");
            // Calculate the (normalized) blinn-phong specular lookup texture. (with a few tweaks)
			for (U32 y = 0; y < lightResY; ++y)
			{
				for (U32 x = 0; x < lightResX; ++x)
				{
					ls[y*lightResX+x] = 0;
					F32 sa = (F32) x/(lightResX-1);
					F32 spec = (F32) y/(lightResY-1);
					F32 n = spec * spec * specExp;
					
					// Nothing special here.  Just your typical blinn-phong term.
					spec = powf(sa, n);
					
					// Apply our normalization function.
					// Note: This is the full equation that applies the full normalization curve, not an approximation.
					// This is fine, given we only need to create our LUT once per buffer initialization.
					spec *= (((n + 2) * (n + 4)) / (8 * F_PI * (powf(2, -n/2) + n)));

					// Since we use R16F, we no longer have a dynamic range issue we need to work around here.
					// Though some older drivers may not like this, newer drivers shouldn't have this problem.
					ls[y*lightResX+x] = spec;
				}
			}
			
			U32 pix_format = GL_R16F;
#if LL_DARWIN
			// Need to work around limited precision with 10.6.8 and older drivers
			//
			pix_format = GL_R32F;
#endif
			LLImageGL::generateTextures(1, &mLightFunc);
			gGL.getTexUnit(0)->bindManual(LLTexUnit::TT_TEXTURE, mLightFunc);
			LLImageGL::setManualImage(LLTexUnit::getInternalType(LLTexUnit::TT_TEXTURE), 0, pix_format, lightResX, lightResY, GL_RED, GL_FLOAT, ls, false);
			gGL.getTexUnit(0)->setTextureAddressMode(LLTexUnit::TAM_CLAMP);
			gGL.getTexUnit(0)->setTextureFilteringOption(LLTexUnit::TFO_TRILINEAR);
			glTexParameteri(GL_TEXTURE_2D, GL_TEXTURE_MAG_FILTER, GL_LINEAR);
			glTexParameteri(GL_TEXTURE_2D, GL_TEXTURE_MIN_FILTER, GL_NEAREST);
			
			delete [] ls;
		}
	}
}


void LLPipeline::restoreGL()
{
	assertInitialized();

	if (mVertexShadersEnabled)
	{
		LLViewerShaderMgr::instance()->setShaders();
	}

	for (LLWorld::region_list_t::const_iterator iter = LLWorld::getInstance()->getRegionList().begin(); 
			iter != LLWorld::getInstance()->getRegionList().end(); ++iter)
	{
		LLViewerRegion* region = *iter;
		for (U32 i = 0; i < LLViewerRegion::NUM_PARTITIONS; i++)
		{
			LLSpatialPartition* part = region->getSpatialPartition(i);
			if (part)
			{
				part->restoreGL();
			}
		}
	}
}


bool LLPipeline::canUseVertexShaders()
{
	if (sDisableShaders ||
		!gGLManager.mHasVertexShader ||
		!gGLManager.mHasFragmentShader ||
		(assertInitialized() && mVertexShadersLoaded != 1) )
	{
		return false;
	}
	else
	{
		return true;
	}
}

bool LLPipeline::canUseWindLightShaders() const
{
	return (!LLPipeline::sDisableShaders &&
			gWLSkyProgram.mProgramObject != 0 &&
			LLViewerShaderMgr::instance()->getShaderLevel(LLViewerShaderMgr::SHADER_WINDLIGHT) > 1);
}

bool LLPipeline::canUseWindLightShadersOnObjects() const
{
	return (canUseWindLightShaders() 
		&& LLViewerShaderMgr::instance()->getShaderLevel(LLViewerShaderMgr::SHADER_OBJECT) > 0);
}

bool LLPipeline::canUseAntiAliasing() const
{
	return true;
}

void LLPipeline::unloadShaders()
{
	LLViewerShaderMgr::instance()->unloadShaders();

	mVertexShadersLoaded = 0;
}

void LLPipeline::assertInitializedDoError()
{
	LL_ERRS() << "LLPipeline used when uninitialized." << LL_ENDL;
}

//============================================================================

void LLPipeline::enableShadows(const bool enable_shadows)
{
	//should probably do something here to wrangle shadows....	
}

S32 LLPipeline::getMaxLightingDetail() const
{
	/*if (mShaderLevel[SHADER_OBJECT] >= LLDrawPoolSimple::SHADER_LEVEL_LOCAL_LIGHTS)
	{
		return 3;
	}
	else*/
	{
		return 1;
	}
}

S32 LLPipeline::setLightingDetail(S32 level)
{
	refreshCachedSettings();

	if (level < 0)
	{
		if (RenderLocalLights)
		{
			level = 1;
		}
		else
		{
			level = 0;
		}
	}
	level = llclamp(level, 0, getMaxLightingDetail());
	mLightingDetail = level;
	
	return mLightingDetail;
}

class LLOctreeDirtyTexture : public OctreeTraveler
{
public:
	const std::set<LLViewerFetchedTexture*>& mTextures;

	LLOctreeDirtyTexture(const std::set<LLViewerFetchedTexture*>& textures) : mTextures(textures) { }

	virtual void visit(const OctreeNode* node)
	{
		LLSpatialGroup* group = (LLSpatialGroup*) node->getListener(0);

		if (!group->hasState(LLSpatialGroup::GEOM_DIRTY) && !group->isEmpty())
		{
			for (LLSpatialGroup::draw_map_t::iterator i = group->mDrawMap.begin(); i != group->mDrawMap.end(); ++i)
			{
				for (LLSpatialGroup::drawmap_elem_t::iterator j = i->second.begin(); j != i->second.end(); ++j) 
				{
					LLDrawInfo* params = *j;
					LLViewerFetchedTexture* tex = LLViewerTextureManager::staticCastToFetchedTexture(params->mTexture);
					if (tex && mTextures.find(tex) != mTextures.end())
					{ 
						group->setState(LLSpatialGroup::GEOM_DIRTY);
					}
				}
			}
		}

		for (LLSpatialGroup::bridge_list_t::iterator i = group->mBridgeList.begin(); i != group->mBridgeList.end(); ++i)
		{
			LLSpatialBridge* bridge = *i;
			traverse(bridge->mOctree);
		}
	}
};

// Called when a texture changes # of channels (causes faces to move to alpha pool)
void LLPipeline::dirtyPoolObjectTextures(const std::set<LLViewerFetchedTexture*>& textures)
{
	assertInitialized();

	// *TODO: This is inefficient and causes frame spikes; need a better way to do this
	//        Most of the time is spent in dirty.traverse.

	for (pool_set_t::iterator iter = mPools.begin(); iter != mPools.end(); ++iter)
	{
		LLDrawPool *poolp = *iter;
		if (poolp->isFacePool())
		{
			((LLFacePool*) poolp)->dirtyTextures(textures);
		}
	}
	
	LLOctreeDirtyTexture dirty(textures);
	for (LLWorld::region_list_t::const_iterator iter = LLWorld::getInstance()->getRegionList().begin(); 
			iter != LLWorld::getInstance()->getRegionList().end(); ++iter)
	{
		LLViewerRegion* region = *iter;
		for (U32 i = 0; i < LLViewerRegion::NUM_PARTITIONS; i++)
		{
			LLSpatialPartition* part = region->getSpatialPartition(i);
			if (part)
			{
				dirty.traverse(part->mOctree);
			}
		}
	}
}

LLDrawPool *LLPipeline::findPool(const U32 type, LLViewerTexture *tex0)
{
	assertInitialized();

	LLDrawPool *poolp = NULL;
	switch( type )
	{
	case LLDrawPool::POOL_SIMPLE:
		poolp = mSimplePool;
		break;

	case LLDrawPool::POOL_GRASS:
		poolp = mGrassPool;
		break;

	case LLDrawPool::POOL_ALPHA_MASK:
		poolp = mAlphaMaskPool;
		break;

	case LLDrawPool::POOL_FULLBRIGHT_ALPHA_MASK:
		poolp = mFullbrightAlphaMaskPool;
		break;

	case LLDrawPool::POOL_FULLBRIGHT:
		poolp = mFullbrightPool;
		break;

	case LLDrawPool::POOL_INVISIBLE:
		poolp = mInvisiblePool;
		break;

	case LLDrawPool::POOL_GLOW:
		poolp = mGlowPool;
		break;

	case LLDrawPool::POOL_TREE:
		poolp = get_if_there(mTreePools, (uintptr_t)tex0, (LLDrawPool*)0 );
		break;

	case LLDrawPool::POOL_TERRAIN:
		poolp = get_if_there(mTerrainPools, (uintptr_t)tex0, (LLDrawPool*)0 );
		break;

	case LLDrawPool::POOL_BUMP:
		poolp = mBumpPool;
		break;
	case LLDrawPool::POOL_MATERIALS:
		poolp = mMaterialsPool;
		break;
	case LLDrawPool::POOL_ALPHA:
		poolp = mAlphaPool;
		break;

	case LLDrawPool::POOL_AVATAR:
	case LLDrawPool::POOL_CONTROL_AV:
		break; // Do nothing

	case LLDrawPool::POOL_SKY:
		poolp = mSkyPool;
		break;

	case LLDrawPool::POOL_WATER:
		poolp = mWaterPool;
		break;

	case LLDrawPool::POOL_GROUND:
		poolp = mGroundPool;
		break;

	case LLDrawPool::POOL_WL_SKY:
		poolp = mWLSkyPool;
		break;

	default:
		llassert(0);
		LL_ERRS() << "Invalid Pool Type in  LLPipeline::findPool() type=" << type << LL_ENDL;
		break;
	}

	return poolp;
}


LLDrawPool *LLPipeline::getPool(const U32 type,	LLViewerTexture *tex0)
{
	LLDrawPool *poolp = findPool(type, tex0);
	if (poolp)
	{
		return poolp;
	}

	LLDrawPool *new_poolp = LLDrawPool::createPool(type, tex0);
	addPool( new_poolp );

	return new_poolp;
}


// static
LLDrawPool* LLPipeline::getPoolFromTE(const LLTextureEntry* te, LLViewerTexture* imagep)
{
	U32 type = getPoolTypeFromTE(te, imagep);
	return gPipeline.getPool(type, imagep);
}

//static 
U32 LLPipeline::getPoolTypeFromTE(const LLTextureEntry* te, LLViewerTexture* imagep)
{
	if (!te || !imagep)
	{
		return 0;
	}
		
	LLMaterial* mat = te->getMaterialParams().get();

	bool color_alpha = te->getColor().mV[3] < 0.999f;
	bool alpha = color_alpha;
	if (imagep)
	{
		alpha = alpha || (imagep->getComponents() == 4 && imagep->getType() != LLViewerTexture::MEDIA_TEXTURE) || (imagep->getComponents() == 2);
	}

	if (alpha && mat)
	{
		switch (mat->getDiffuseAlphaMode())
		{
			case 1:
				alpha = true; // Material's alpha mode is set to blend.  Toss it into the alpha draw pool.
				break;
			case 0: //alpha mode set to none, never go to alpha pool
			case 3: //alpha mode set to emissive, never go to alpha pool
				alpha = color_alpha;
				break;
			default: //alpha mode set to "mask", go to alpha pool if fullbright
				alpha = color_alpha; // Material's alpha mode is set to none, mask, or emissive.  Toss it into the opaque material draw pool.
				break;
		}
	}
	
	if (alpha)
	{
		return LLDrawPool::POOL_ALPHA;
	}
	else if ((te->getBumpmap() || te->getShiny()) && (!mat || mat->getNormalID().isNull()))
	{
		return LLDrawPool::POOL_BUMP;
	}
	else if (mat && !alpha)
	{
		return LLDrawPool::POOL_MATERIALS;
	}
	else
	{
		return LLDrawPool::POOL_SIMPLE;
	}
}


void LLPipeline::addPool(LLDrawPool *new_poolp)
{
	assertInitialized();
	mPools.insert(new_poolp);
	addToQuickLookup( new_poolp );
}

void LLPipeline::allocDrawable(LLViewerObject *vobj)
{
	LLDrawable *drawable = new LLDrawable(vobj);
	vobj->mDrawable = drawable;
	
	//encompass completely sheared objects by taking 
	//the most extreme point possible (<1,1,0.5>)
	drawable->setRadius(LLVector3(1,1,0.5f).scaleVec(vobj->getScale()).length());
	if (vobj->isOrphaned())
	{
		drawable->setState(LLDrawable::FORCE_INVISIBLE);
	}
	drawable->updateXform(TRUE);
}


static LLTrace::BlockTimerStatHandle FTM_UNLINK("Unlink");
static LLTrace::BlockTimerStatHandle FTM_REMOVE_FROM_MOVE_LIST("Movelist");
static LLTrace::BlockTimerStatHandle FTM_REMOVE_FROM_SPATIAL_PARTITION("Spatial Partition");
static LLTrace::BlockTimerStatHandle FTM_REMOVE_FROM_LIGHT_SET("Light Set");
static LLTrace::BlockTimerStatHandle FTM_REMOVE_FROM_HIGHLIGHT_SET("Highlight Set");

void LLPipeline::unlinkDrawable(LLDrawable *drawable)
{
	LL_RECORD_BLOCK_TIME(FTM_UNLINK);

	assertInitialized();

	LLPointer<LLDrawable> drawablep = drawable; // make sure this doesn't get deleted before we are done
	
	// Based on flags, remove the drawable from the queues that it's on.
	if (drawablep->isState(LLDrawable::ON_MOVE_LIST))
	{
		LL_RECORD_BLOCK_TIME(FTM_REMOVE_FROM_MOVE_LIST);
		LLDrawable::drawable_vector_t::iterator iter = std::find(mMovedList.begin(), mMovedList.end(), drawablep);
		if (iter != mMovedList.end())
		{
			mMovedList.erase(iter);
		}
	}

	if (drawablep->getSpatialGroup())
	{
		LL_RECORD_BLOCK_TIME(FTM_REMOVE_FROM_SPATIAL_PARTITION);
		if (!drawablep->getSpatialGroup()->getSpatialPartition()->remove(drawablep, drawablep->getSpatialGroup()))
		{
#ifdef LL_RELEASE_FOR_DOWNLOAD
			LL_WARNS() << "Couldn't remove object from spatial group!" << LL_ENDL;
#else
			LL_ERRS() << "Couldn't remove object from spatial group!" << LL_ENDL;
#endif
		}
	}

	{
		LL_RECORD_BLOCK_TIME(FTM_REMOVE_FROM_LIGHT_SET);
		mLights.erase(drawablep);

		for (light_set_t::iterator iter = mNearbyLights.begin();
					iter != mNearbyLights.end(); iter++)
		{
			if (iter->drawable == drawablep)
			{
				mNearbyLights.erase(iter);
				break;
			}
		}
	}

	{
		LL_RECORD_BLOCK_TIME(FTM_REMOVE_FROM_HIGHLIGHT_SET);
		HighlightItem item(drawablep);
		mHighlightSet.erase(item);

		if (mHighlightObject == drawablep)
		{
			mHighlightObject = NULL;
		}
	}

	for (U32 i = 0; i < 2; ++i)
	{
		if (mShadowSpotLight[i] == drawablep)
		{
			mShadowSpotLight[i] = NULL;
		}

		if (mTargetShadowSpotLight[i] == drawablep)
		{
			mTargetShadowSpotLight[i] = NULL;
		}
	}


}

//static
void LLPipeline::removeMutedAVsLights(LLVOAvatar* muted_avatar)
{
	LL_RECORD_BLOCK_TIME(FTM_REMOVE_FROM_LIGHT_SET);
	for (light_set_t::iterator iter = gPipeline.mNearbyLights.begin();
		 iter != gPipeline.mNearbyLights.end(); iter++)
	{
		if (iter->drawable->getVObj()->isAttachment() && iter->drawable->getVObj()->getAvatar() == muted_avatar)
		{
			gPipeline.mLights.erase(iter->drawable);
			gPipeline.mNearbyLights.erase(iter);
		}
	}
}

U32 LLPipeline::addObject(LLViewerObject *vobj)
{
	if (RenderDelayCreation)
	{
		mCreateQ.push_back(vobj);
	}
	else
	{
		createObject(vobj);
	}

	return 1;
}

void LLPipeline::createObjects(F32 max_dtime)
{
	LL_RECORD_BLOCK_TIME(FTM_PIPELINE_CREATE);

	LLTimer update_timer;

	while (!mCreateQ.empty() && update_timer.getElapsedTimeF32() < max_dtime)
	{
		LLViewerObject* vobj = mCreateQ.front();
		if (!vobj->isDead())
		{
			createObject(vobj);
		}
		mCreateQ.pop_front();
	}
	
	//for (LLViewerObject::vobj_list_t::iterator iter = mCreateQ.begin(); iter != mCreateQ.end(); ++iter)
	//{
	//	createObject(*iter);
	//}

	//mCreateQ.clear();
}

void LLPipeline::createObject(LLViewerObject* vobj)
{
	LLDrawable* drawablep = vobj->mDrawable;

	if (!drawablep)
	{
		drawablep = vobj->createDrawable(this);
	}
	else
	{
		LL_ERRS() << "Redundant drawable creation!" << LL_ENDL;
	}
		
	llassert(drawablep);

	if (vobj->getParent())
	{
		vobj->setDrawableParent(((LLViewerObject*)vobj->getParent())->mDrawable); // LLPipeline::addObject 1
	}
	else
	{
		vobj->setDrawableParent(NULL); // LLPipeline::addObject 2
	}

	markRebuild(drawablep, LLDrawable::REBUILD_ALL, TRUE);

	// <FS:Beq> FIRE-23122 BUG-225920 Remove broken RenderAnimateRes functionality.
	//if (drawablep->getVOVolume() && RenderAnimateRes)
	//{
	//	// fun animated res
	//	drawablep->updateXform(TRUE);
	//	drawablep->clearState(LLDrawable::MOVE_UNDAMPED);
	//	drawablep->setScale(LLVector3(0,0,0));
	//	drawablep->makeActive();
	//}
}


void LLPipeline::resetFrameStats()
{
	assertInitialized();

	sCompiles        = 0;
	mNumVisibleFaces = 0;

	if (mOldRenderDebugMask != mRenderDebugMask)
	{
		gObjectList.clearDebugText();
		mOldRenderDebugMask = mRenderDebugMask;
	}
}

//external functions for asynchronous updating
void LLPipeline::updateMoveDampedAsync(LLDrawable* drawablep)
{
	if (FreezeTime)
	{
		return;
	}
	if (!drawablep)
	{
		LL_ERRS() << "updateMove called with NULL drawablep" << LL_ENDL;
		return;
	}
	if (drawablep->isState(LLDrawable::EARLY_MOVE))
	{
		return;
	}

	assertInitialized();

	// update drawable now
	drawablep->clearState(LLDrawable::MOVE_UNDAMPED); // force to DAMPED
	drawablep->updateMove(); // returns done
	drawablep->setState(LLDrawable::EARLY_MOVE); // flag says we already did an undamped move this frame
	// Put on move list so that EARLY_MOVE gets cleared
	if (!drawablep->isState(LLDrawable::ON_MOVE_LIST))
	{
		mMovedList.push_back(drawablep);
		drawablep->setState(LLDrawable::ON_MOVE_LIST);
	}
}

void LLPipeline::updateMoveNormalAsync(LLDrawable* drawablep)
{
	if (FreezeTime)
	{
		return;
	}
	if (!drawablep)
	{
		LL_ERRS() << "updateMove called with NULL drawablep" << LL_ENDL;
		return;
	}
	if (drawablep->isState(LLDrawable::EARLY_MOVE))
	{
		return;
	}

	assertInitialized();

	// update drawable now
	drawablep->setState(LLDrawable::MOVE_UNDAMPED); // force to UNDAMPED
	drawablep->updateMove();
	drawablep->setState(LLDrawable::EARLY_MOVE); // flag says we already did an undamped move this frame
	// Put on move list so that EARLY_MOVE gets cleared
	if (!drawablep->isState(LLDrawable::ON_MOVE_LIST))
	{
		mMovedList.push_back(drawablep);
		drawablep->setState(LLDrawable::ON_MOVE_LIST);
	}
}

void LLPipeline::updateMovedList(LLDrawable::drawable_vector_t& moved_list)
{
	LLDrawable::drawable_vector_t newList; // <FS:ND> removing elements in the middle of a vector is a really bad idea. I'll just create a new one and swap it at the end.

	for (LLDrawable::drawable_vector_t::iterator iter = moved_list.begin();
		 iter != moved_list.end(); )
	{
		LLDrawable::drawable_vector_t::iterator curiter = iter++;
		LLDrawable *drawablep = *curiter;
		bool done = true;
		if (!drawablep->isDead() && (!drawablep->isState(LLDrawable::EARLY_MOVE)))
		{
			done = drawablep->updateMove();
		}
		drawablep->clearState(LLDrawable::EARLY_MOVE | LLDrawable::MOVE_UNDAMPED);
		if (done)
		{
			if (drawablep->isRoot() && !drawablep->isState(LLDrawable::ACTIVE))
			{
				drawablep->makeStatic();
			}
			drawablep->clearState(LLDrawable::ON_MOVE_LIST);
			if (drawablep->isState(LLDrawable::ANIMATED_CHILD))
			{ //will likely not receive any future world matrix updates
				// -- this keeps attachments from getting stuck in space and falling off your avatar
				drawablep->clearState(LLDrawable::ANIMATED_CHILD);
				markRebuild(drawablep, LLDrawable::REBUILD_VOLUME, TRUE);
				if (drawablep->getVObj())
				{
					drawablep->getVObj()->dirtySpatialGroup(TRUE);
				}
			}
		// <FS:ND> removing elements in the middle of a vector is a really bad idea. I'll just create a new one and swap it at the end.
			// iter = moved_list.erase(curiter); // <FS:ND> removing elements in the middle of a vector is a really bad idea. I'll just create a new one and swap it at the end.
		}
		else
			newList.push_back( drawablep );
		// </FS:ND>
	}

	moved_list.swap( newList ); // <FS:ND> removing elements in the middle of a vector is a really bad idea. I'll just create a new one and swap it at the end.
}

static LLTrace::BlockTimerStatHandle FTM_OCTREE_BALANCE("Balance Octree");
static LLTrace::BlockTimerStatHandle FTM_UPDATE_MOVE("Update Move");
static LLTrace::BlockTimerStatHandle FTM_RETEXTURE("Retexture");
static LLTrace::BlockTimerStatHandle FTM_MOVED_LIST("Moved List");

void LLPipeline::updateMove()
{
	LL_RECORD_BLOCK_TIME(FTM_UPDATE_MOVE);

	if (FreezeTime)
	{
		return;
	}

	assertInitialized();

	{
		LL_RECORD_BLOCK_TIME(FTM_RETEXTURE);

		for (LLDrawable::drawable_set_t::iterator iter = mRetexturedList.begin();
			 iter != mRetexturedList.end(); ++iter)
		{
			LLDrawable* drawablep = *iter;
			if (drawablep && !drawablep->isDead())
			{
				drawablep->updateTexture();
			}
		}
		mRetexturedList.clear();
	}

	{
		LL_RECORD_BLOCK_TIME(FTM_MOVED_LIST);
		updateMovedList(mMovedList);
	}

	//balance octrees
	{
 		LL_RECORD_BLOCK_TIME(FTM_OCTREE_BALANCE);

		for (LLWorld::region_list_t::const_iterator iter = LLWorld::getInstance()->getRegionList().begin(); 
			iter != LLWorld::getInstance()->getRegionList().end(); ++iter)
		{
			LLViewerRegion* region = *iter;
			for (U32 i = 0; i < LLViewerRegion::NUM_PARTITIONS; i++)
			{
				LLSpatialPartition* part = region->getSpatialPartition(i);
				if (part)
				{
					part->mOctree->balance();
				}
			}

			//balance the VO Cache tree
			LLVOCachePartition* vo_part = region->getVOCachePartition();
			if(vo_part)
			{
				vo_part->mOctree->balance();
			}
		}
	}
}

/////////////////////////////////////////////////////////////////////////////
// Culling and occlusion testing
/////////////////////////////////////////////////////////////////////////////

//static
F32 LLPipeline::calcPixelArea(LLVector3 center, LLVector3 size, LLCamera &camera)
{
	LLVector3 lookAt = center - camera.getOrigin();
	F32 dist = lookAt.length();

	//ramp down distance for nearby objects
	//shrink dist by dist/16.
	if (dist < 16.f)
	{
		dist /= 16.f;
		dist *= dist;
		dist *= 16.f;
	}

	//get area of circle around node
	F32 app_angle = atanf(size.length()/dist);
	F32 radius = app_angle*LLDrawable::sCurPixelAngle;
	return radius*radius * F_PI;
}

//static
F32 LLPipeline::calcPixelArea(const LLVector4a& center, const LLVector4a& size, LLCamera &camera)
{
	LLVector4a origin;
	origin.load3(camera.getOrigin().mV);

	LLVector4a lookAt;
	lookAt.setSub(center, origin);
	F32 dist = lookAt.getLength3().getF32();

	//ramp down distance for nearby objects
	//shrink dist by dist/16.
	if (dist < 16.f)
	{
		dist /= 16.f;
		dist *= dist;
		dist *= 16.f;
	}

	//get area of circle around node
	F32 app_angle = atanf(size.getLength3().getF32()/dist);
	F32 radius = app_angle*LLDrawable::sCurPixelAngle;
	return radius*radius * F_PI;
}

void LLPipeline::grabReferences(LLCullResult& result)
{
	sCull = &result;
}

void LLPipeline::clearReferences()
{
	sCull = NULL;
	mGroupSaveQ1.clear();
}

void check_references(LLSpatialGroup* group, LLDrawable* drawable)
{
	for (LLSpatialGroup::element_iter i = group->getDataBegin(); i != group->getDataEnd(); ++i)
	{
        LLDrawable* drawablep = (LLDrawable*)(*i)->getDrawable();
		if (drawable == drawablep)
		{
			LL_ERRS() << "LLDrawable deleted while actively reference by LLPipeline." << LL_ENDL;
		}
	}			
}

void check_references(LLDrawable* drawable, LLFace* face)
{
	for (S32 i = 0; i < drawable->getNumFaces(); ++i)
	{
		if (drawable->getFace(i) == face)
		{
			LL_ERRS() << "LLFace deleted while actively referenced by LLPipeline." << LL_ENDL;
		}
	}
}

void check_references(LLSpatialGroup* group, LLFace* face)
{
	for (LLSpatialGroup::element_iter i = group->getDataBegin(); i != group->getDataEnd(); ++i)
	{
		LLDrawable* drawable = (LLDrawable*)(*i)->getDrawable();
		if(drawable)
		{
		check_references(drawable, face);
	}			
}
}

void LLPipeline::checkReferences(LLFace* face)
{
#if 0
	if (sCull)
	{
		for (LLCullResult::sg_iterator iter = sCull->beginVisibleGroups(); iter != sCull->endVisibleGroups(); ++iter)
		{
			LLSpatialGroup* group = *iter;
			check_references(group, face);
		}

		for (LLCullResult::sg_iterator iter = sCull->beginAlphaGroups(); iter != sCull->endAlphaGroups(); ++iter)
		{
			LLSpatialGroup* group = *iter;
			check_references(group, face);
		}

		for (LLCullResult::sg_iterator iter = sCull->beginDrawableGroups(); iter != sCull->endDrawableGroups(); ++iter)
		{
			LLSpatialGroup* group = *iter;
			check_references(group, face);
		}

		for (LLCullResult::drawable_iterator iter = sCull->beginVisibleList(); iter != sCull->endVisibleList(); ++iter)
		{
			LLDrawable* drawable = *iter;
			check_references(drawable, face);	
		}
	}
#endif
}

void LLPipeline::checkReferences(LLDrawable* drawable)
{
#if 0
	if (sCull)
	{
		for (LLCullResult::sg_iterator iter = sCull->beginVisibleGroups(); iter != sCull->endVisibleGroups(); ++iter)
		{
			LLSpatialGroup* group = *iter;
			check_references(group, drawable);
		}

		for (LLCullResult::sg_iterator iter = sCull->beginAlphaGroups(); iter != sCull->endAlphaGroups(); ++iter)
		{
			LLSpatialGroup* group = *iter;
			check_references(group, drawable);
		}

		for (LLCullResult::sg_iterator iter = sCull->beginDrawableGroups(); iter != sCull->endDrawableGroups(); ++iter)
		{
			LLSpatialGroup* group = *iter;
			check_references(group, drawable);
		}

		for (LLCullResult::drawable_iterator iter = sCull->beginVisibleList(); iter != sCull->endVisibleList(); ++iter)
		{
			if (drawable == *iter)
			{
				LL_ERRS() << "LLDrawable deleted while actively referenced by LLPipeline." << LL_ENDL;
			}
		}
	}
#endif
}

void check_references(LLSpatialGroup* group, LLDrawInfo* draw_info)
{
	for (LLSpatialGroup::draw_map_t::iterator i = group->mDrawMap.begin(); i != group->mDrawMap.end(); ++i)
	{
		LLSpatialGroup::drawmap_elem_t& draw_vec = i->second;
		for (LLSpatialGroup::drawmap_elem_t::iterator j = draw_vec.begin(); j != draw_vec.end(); ++j)
		{
			LLDrawInfo* params = *j;
			if (params == draw_info)
			{
				LL_ERRS() << "LLDrawInfo deleted while actively referenced by LLPipeline." << LL_ENDL;
			}
		}
	}
}


void LLPipeline::checkReferences(LLDrawInfo* draw_info)
{
#if 0
	if (sCull)
	{
		for (LLCullResult::sg_iterator iter = sCull->beginVisibleGroups(); iter != sCull->endVisibleGroups(); ++iter)
		{
			LLSpatialGroup* group = *iter;
			check_references(group, draw_info);
		}

		for (LLCullResult::sg_iterator iter = sCull->beginAlphaGroups(); iter != sCull->endAlphaGroups(); ++iter)
		{
			LLSpatialGroup* group = *iter;
			check_references(group, draw_info);
		}

		for (LLCullResult::sg_iterator iter = sCull->beginDrawableGroups(); iter != sCull->endDrawableGroups(); ++iter)
		{
			LLSpatialGroup* group = *iter;
			check_references(group, draw_info);
		}
	}
#endif
}

void LLPipeline::checkReferences(LLSpatialGroup* group)
{
#if CHECK_PIPELINE_REFERENCES
	if (sCull)
	{
		for (LLCullResult::sg_iterator iter = sCull->beginVisibleGroups(); iter != sCull->endVisibleGroups(); ++iter)
		{
			if (group == *iter)
			{
				LL_ERRS() << "LLSpatialGroup deleted while actively referenced by LLPipeline." << LL_ENDL;
			}
		}

		for (LLCullResult::sg_iterator iter = sCull->beginAlphaGroups(); iter != sCull->endAlphaGroups(); ++iter)
		{
			if (group == *iter)
			{
				LL_ERRS() << "LLSpatialGroup deleted while actively referenced by LLPipeline." << LL_ENDL;
			}
		}

		for (LLCullResult::sg_iterator iter = sCull->beginDrawableGroups(); iter != sCull->endDrawableGroups(); ++iter)
		{
			if (group == *iter)
			{
				LL_ERRS() << "LLSpatialGroup deleted while actively referenced by LLPipeline." << LL_ENDL;
			}
		}
	}
#endif
}


bool LLPipeline::visibleObjectsInFrustum(LLCamera& camera)
{
	for (LLWorld::region_list_t::const_iterator iter = LLWorld::getInstance()->getRegionList().begin(); 
			iter != LLWorld::getInstance()->getRegionList().end(); ++iter)
	{
		LLViewerRegion* region = *iter;

		for (U32 i = 0; i < LLViewerRegion::NUM_PARTITIONS; i++)
		{
			LLSpatialPartition* part = region->getSpatialPartition(i);
			if (part)
			{
				if (hasRenderType(part->mDrawableType))
				{
					if (part->visibleObjectsInFrustum(camera))
					{
						return true;
					}
				}
			}
		}
	}

	return false;
}

bool LLPipeline::getVisibleExtents(LLCamera& camera, LLVector3& min, LLVector3& max)
{
	const F32 X = 65536.f;

	min = LLVector3(X,X,X);
	max = LLVector3(-X,-X,-X);

	LLViewerCamera::eCameraID saved_camera_id = LLViewerCamera::sCurCameraID;
	LLViewerCamera::sCurCameraID = LLViewerCamera::CAMERA_WORLD;

	bool res = true;

	for (LLWorld::region_list_t::const_iterator iter = LLWorld::getInstance()->getRegionList().begin(); 
			iter != LLWorld::getInstance()->getRegionList().end(); ++iter)
	{
		LLViewerRegion* region = *iter;

		for (U32 i = 0; i < LLViewerRegion::NUM_PARTITIONS; i++)
		{
			LLSpatialPartition* part = region->getSpatialPartition(i);
			if (part)
			{
				if (hasRenderType(part->mDrawableType))
				{
					if (!part->getVisibleExtents(camera, min, max))
					{
						res = false;
					}
				}
			}
		}
	}

	LLViewerCamera::sCurCameraID = saved_camera_id;

	return res;
}

static LLTrace::BlockTimerStatHandle FTM_CULL("Object Culling");

void LLPipeline::updateCull(LLCamera& camera, LLCullResult& result, S32 water_clip, LLPlane* planep, bool hud_attachments)
{
	static LLCachedControl<bool> use_occlusion(gSavedSettings,"UseOcclusion");
	static bool can_use_occlusion = LLGLSLShader::sNoFixedFunction
									&& LLFeatureManager::getInstance()->isFeatureAvailable("UseOcclusion") 
									&& gGLManager.mHasOcclusionQuery;

	LL_RECORD_BLOCK_TIME(FTM_CULL);

	// <FS:Ansariel> Factor out instance() call
	LLWorld& world = LLWorld::instance();

	grabReferences(result);

	sCull->clear();

	bool to_texture = LLPipeline::sUseOcclusion > 1 && gPipeline.canUseVertexShaders();

	if (to_texture)
	{
		if (LLPipeline::sRenderDeferred && can_use_occlusion)
		{
			mOcclusionDepth.bindTarget();
		}
		else
		{
			mScreen.bindTarget();
		}
	}

	if (sUseOcclusion > 1)
	{
		gGL.setColorMask(false, false);
	}

	gGL.matrixMode(LLRender::MM_PROJECTION);
	gGL.pushMatrix();
	gGL.loadMatrix(gGLLastProjection);
	gGL.matrixMode(LLRender::MM_MODELVIEW);
	gGL.pushMatrix();
	gGLLastMatrix = NULL;
	gGL.loadMatrix(gGLLastModelView);

	LLGLDisable blend(GL_BLEND);
	LLGLDisable test(GL_ALPHA_TEST);
	gGL.getTexUnit(0)->unbind(LLTexUnit::TT_TEXTURE);

	LLGLDepthTest depth(GL_TRUE, GL_FALSE);

	bool bound_shader = false;
	if (gPipeline.canUseVertexShaders() && LLGLSLShader::sCurBoundShader == 0)
	{ //if no shader is currently bound, use the occlusion shader instead of fixed function if we can
		// (shadow render uses a special shader that clamps to clip planes)
		bound_shader = true;
		gOcclusionCubeProgram.bind();
	}
	
	if (sUseOcclusion > 1)
	{
		if (mCubeVB.isNull())
		{ //cube VB will be used for issuing occlusion queries
			mCubeVB = ll_create_cube_vb(LLVertexBuffer::MAP_VERTEX, GL_STATIC_DRAW_ARB);
		}
		mCubeVB->setBuffer(LLVertexBuffer::MAP_VERTEX);
	}
	
    if (!sReflectionRender)
    {
        camera.disableUserClipPlane();
    }

	for (LLWorld::region_list_t::const_iterator iter = world.getRegionList().begin(); // <FS:Ansariel> Factor out instance() call
			iter != world.getRegionList().end(); ++iter)
	{
		LLViewerRegion* region = *iter;

		for (U32 i = 0; i < LLViewerRegion::NUM_PARTITIONS; i++)
		{
			LLSpatialPartition* part = region->getSpatialPartition(i);
			if (part)
			{
				if (!hud_attachments ? LLViewerRegion::PARTITION_BRIDGE == i || hasRenderType(part->mDrawableType) : hasRenderType(part->mDrawableType))
				{
				    part->cull(camera);
				}
			}
		}

		//scan the VO Cache tree
		LLVOCachePartition* vo_part = region->getVOCachePartition();
		if(vo_part)
		{
			bool do_occlusion_cull = can_use_occlusion && use_occlusion && !gUseWireframe && 0 > water_clip /* && !gViewerWindow->getProgressView()->getVisible()*/;
            do_occlusion_cull &= !sReflectionRender;
			vo_part->cull(camera, do_occlusion_cull);
		}
	}

	if (bound_shader)
	{
		gOcclusionCubeProgram.unbind();
	}

	if (hasRenderType(LLPipeline::RENDER_TYPE_SKY) && 
		gSky.mVOSkyp.notNull() && 
		gSky.mVOSkyp->mDrawable.notNull())
	{
		gSky.mVOSkyp->mDrawable->setVisible(camera);
		sCull->pushDrawable(gSky.mVOSkyp->mDrawable);
		gSky.updateCull();
		stop_glerror();
	}

	if (hasRenderType(LLPipeline::RENDER_TYPE_GROUND) && 
		!gPipeline.canUseWindLightShaders() &&
		gSky.mVOGroundp.notNull() && 
		gSky.mVOGroundp->mDrawable.notNull() &&
		!LLPipeline::sWaterReflections)
	{
		gSky.mVOGroundp->mDrawable->setVisible(camera);
		sCull->pushDrawable(gSky.mVOGroundp->mDrawable);
	}
	
	
    if (hasRenderType(LLPipeline::RENDER_TYPE_WL_SKY) && 
        gPipeline.canUseWindLightShaders() &&
        gSky.mVOWLSkyp.notNull() && 
        gSky.mVOWLSkyp->mDrawable.notNull())
    {
        gSky.mVOWLSkyp->mDrawable->setVisible(camera);
        sCull->pushDrawable(gSky.mVOWLSkyp->mDrawable);
    }

    bool render_water = !sReflectionRender && (hasRenderType(LLPipeline::RENDER_TYPE_WATER) || hasRenderType(LLPipeline::RENDER_TYPE_VOIDWATER));

    if (render_water)
    {
        world.precullWaterObjects(camera, sCull, render_water); // <FS:Ansariel> Factor out instance() call
    }
	
	gGL.matrixMode(LLRender::MM_PROJECTION);
	gGL.popMatrix();
	gGL.matrixMode(LLRender::MM_MODELVIEW);
	gGL.popMatrix();

	if (sUseOcclusion > 1)
	{
		gGL.setColorMask(true, false);
	}

	if (to_texture)
	{
		if (LLPipeline::sRenderDeferred && can_use_occlusion)
		{
			mOcclusionDepth.flush();
		}
		else
		{
			mScreen.flush();
		}
	}
}

void LLPipeline::markNotCulled(LLSpatialGroup* group, LLCamera& camera)
{
	if (group->isEmpty())
	{ 
		return;
	}
	
	group->setVisible();

	if (LLViewerCamera::sCurCameraID == LLViewerCamera::CAMERA_WORLD)
	{
		group->updateDistance(camera);
	}
	
	const F32 MINIMUM_PIXEL_AREA = 16.f;

	if (group->mPixelArea < MINIMUM_PIXEL_AREA)
	{
		return;
	}

	const LLVector4a* bounds = group->getBounds();
	if (sMinRenderSize > 0.f && 
			llmax(llmax(bounds[1][0], bounds[1][1]), bounds[1][2]) < sMinRenderSize)
	{
		return;
	}

	assertInitialized();
	
	if (!group->getSpatialPartition()->mRenderByGroup)
	{ //render by drawable
		sCull->pushDrawableGroup(group);
	}
	else
	{   //render by group
		sCull->pushVisibleGroup(group);
	}

	mNumVisibleNodes++;
}

void LLPipeline::markOccluder(LLSpatialGroup* group)
{
	if (sUseOcclusion > 1 && group && !group->isOcclusionState(LLSpatialGroup::ACTIVE_OCCLUSION))
	{
		LLSpatialGroup* parent = group->getParent();

		if (!parent || !parent->isOcclusionState(LLSpatialGroup::OCCLUDED))
		{ //only mark top most occluders as active occlusion
			sCull->pushOcclusionGroup(group);
			group->setOcclusionState(LLSpatialGroup::ACTIVE_OCCLUSION);
				
			if (parent && 
				!parent->isOcclusionState(LLSpatialGroup::ACTIVE_OCCLUSION) &&
				parent->getElementCount() == 0 &&
				parent->needsUpdate())
			{
				sCull->pushOcclusionGroup(group);
				parent->setOcclusionState(LLSpatialGroup::ACTIVE_OCCLUSION);
			}
		}
	}
}

void LLPipeline::downsampleDepthBuffer(LLRenderTarget& source, LLRenderTarget& dest, LLRenderTarget* scratch_space)
{
	LLGLSLShader* last_shader = LLGLSLShader::sCurBoundShaderPtr;

	LLGLSLShader* shader = NULL;

	if (scratch_space)
	{
        GLint bits = 0;
        bits |= (source.hasStencil() && dest.hasStencil()) ? GL_STENCIL_BUFFER_BIT : 0;
        bits |= GL_DEPTH_BUFFER_BIT;
		scratch_space->copyContents(source, 
									0, 0, source.getWidth(), source.getHeight(), 
									0, 0, scratch_space->getWidth(), scratch_space->getHeight(), bits, GL_NEAREST);
	}

	dest.bindTarget();
	dest.clear(GL_DEPTH_BUFFER_BIT);

	LLStrider<LLVector3> vert; 
	mDeferredVB->getVertexStrider(vert);
	LLStrider<LLVector2> tc0;
		
	vert[0].set(-1,1,0);
	vert[1].set(-1,-3,0);
	vert[2].set(3,1,0);
	
	if (source.getUsage() == LLTexUnit::TT_RECT_TEXTURE)
	{
		shader = &gDownsampleDepthRectProgram;
		shader->bind();
		shader->uniform2f(sDelta, 1.f, 1.f);
		shader->uniform2f(LLShaderMgr::DEFERRED_SCREEN_RES, source.getWidth(), source.getHeight());
	}
	else
	{
		shader = &gDownsampleDepthProgram;
		shader->bind();
		shader->uniform2f(sDelta, 1.f/source.getWidth(), 1.f/source.getHeight());
		shader->uniform2f(LLShaderMgr::DEFERRED_SCREEN_RES, 1.f, 1.f);
	}

	gGL.getTexUnit(0)->bind(scratch_space ? scratch_space : &source, TRUE);

	{
		LLGLDepthTest depth(GL_TRUE, GL_TRUE, GL_ALWAYS);
		mDeferredVB->setBuffer(LLVertexBuffer::MAP_VERTEX);
		mDeferredVB->drawArrays(LLRender::TRIANGLES, 0, 3);
	}
	
	dest.flush();
	
	if (last_shader)
	{
		last_shader->bind();
	}
	else
	{
		shader->unbind();
	}
}

void LLPipeline::doOcclusion(LLCamera& camera, LLRenderTarget& source, LLRenderTarget& dest, LLRenderTarget* scratch_space)
{
	downsampleDepthBuffer(source, dest, scratch_space);
	dest.bindTarget();
	doOcclusion(camera);
	dest.flush();
}

void LLPipeline::doOcclusion(LLCamera& camera)
{
	if (LLPipeline::sUseOcclusion > 1 && !LLSpatialPartition::sTeleportRequested && 
		(sCull->hasOcclusionGroups() || LLVOCachePartition::sNeedsOcclusionCheck))
	{
		LLVertexBuffer::unbind();

		if (hasRenderDebugMask(LLPipeline::RENDER_DEBUG_OCCLUSION))
		{
			gGL.setColorMask(true, false, false, false);
		}
		else
		{
			gGL.setColorMask(false, false);
		}
		LLGLDisable blend(GL_BLEND);
		LLGLDisable test(GL_ALPHA_TEST);
		gGL.getTexUnit(0)->unbind(LLTexUnit::TT_TEXTURE);
		LLGLDepthTest depth(GL_TRUE, GL_FALSE);

		LLGLDisable cull(GL_CULL_FACE);

		
		bool bind_shader = LLGLSLShader::sNoFixedFunction && LLGLSLShader::sCurBoundShader == 0;
		if (bind_shader)
		{
			if (LLPipeline::sShadowRender)
			{
				gDeferredShadowCubeProgram.bind();
			}
			else
			{
				gOcclusionCubeProgram.bind();
			}
		}

		if (mCubeVB.isNull())
		{ //cube VB will be used for issuing occlusion queries
			mCubeVB = ll_create_cube_vb(LLVertexBuffer::MAP_VERTEX, GL_STATIC_DRAW_ARB);
		}
		mCubeVB->setBuffer(LLVertexBuffer::MAP_VERTEX);

		for (LLCullResult::sg_iterator iter = sCull->beginOcclusionGroups(); iter != sCull->endOcclusionGroups(); ++iter)
		{
			LLSpatialGroup* group = *iter;
			group->doOcclusion(&camera);
			group->clearOcclusionState(LLSpatialGroup::ACTIVE_OCCLUSION);
		}
	
		//apply occlusion culling to object cache tree
		for (LLWorld::region_list_t::const_iterator iter = LLWorld::getInstance()->getRegionList().begin(); 
			iter != LLWorld::getInstance()->getRegionList().end(); ++iter)
		{
			LLVOCachePartition* vo_part = (*iter)->getVOCachePartition();
			if(vo_part)
			{
				vo_part->processOccluders(&camera);
			}
		}

		if (bind_shader)
		{
			if (LLPipeline::sShadowRender)
			{
				gDeferredShadowCubeProgram.unbind();
			}
			else
			{
				gOcclusionCubeProgram.unbind();
			}
		}

		gGL.setColorMask(true, false);
	}
}
	
bool LLPipeline::updateDrawableGeom(LLDrawable* drawablep, bool priority)
{
	bool update_complete = drawablep->updateGeometry(priority);
	if (update_complete && assertInitialized())
	{
		drawablep->setState(LLDrawable::BUILT);
	}
	return update_complete;
}

static LLTrace::BlockTimerStatHandle FTM_SEED_VBO_POOLS("Seed VBO Pool");

static LLTrace::BlockTimerStatHandle FTM_UPDATE_GL("Update GL");

void LLPipeline::updateGL()
{
	{
		LL_RECORD_BLOCK_TIME(FTM_UPDATE_GL);
		while (!LLGLUpdate::sGLQ.empty())
		{
			LLGLUpdate* glu = LLGLUpdate::sGLQ.front();
			glu->updateGL();
			glu->mInQ = FALSE;
			LLGLUpdate::sGLQ.pop_front();
		}
	}

	{ //seed VBO Pools
		LL_RECORD_BLOCK_TIME(FTM_SEED_VBO_POOLS);
		LLVertexBuffer::seedPools();
	}
}

static LLTrace::BlockTimerStatHandle FTM_REBUILD_PRIORITY_GROUPS("Rebuild Priority Groups");

void LLPipeline::clearRebuildGroups()
{
	LLSpatialGroup::sg_vector_t	hudGroups;

	mGroupQ1Locked = true;
	// Iterate through all drawables on the priority build queue,
	for (LLSpatialGroup::sg_vector_t::iterator iter = mGroupQ1.begin();
		 iter != mGroupQ1.end(); ++iter)
	{
		LLSpatialGroup* group = *iter;

		// If the group contains HUD objects, save the group
		if (group->isHUDGroup())
		{
			hudGroups.push_back(group);
		}
		// Else, no HUD objects so clear the build state
		else
		{
			group->clearState(LLSpatialGroup::IN_BUILD_Q1);
		}
	}

	// Clear the group
	mGroupQ1.clear();

	// Copy the saved HUD groups back in
	mGroupQ1.assign(hudGroups.begin(), hudGroups.end());
	mGroupQ1Locked = false;

	// Clear the HUD groups
	hudGroups.clear();

	mGroupQ2Locked = true;
	for (LLSpatialGroup::sg_vector_t::iterator iter = mGroupQ2.begin();
		 iter != mGroupQ2.end(); ++iter)
	{
		LLSpatialGroup* group = *iter;

		// If the group contains HUD objects, save the group
		if (group->isHUDGroup())
		{
			hudGroups.push_back(group);
		}
		// Else, no HUD objects so clear the build state
		else
		{
			group->clearState(LLSpatialGroup::IN_BUILD_Q2);
		}
	}	
	// Clear the group
	mGroupQ2.clear();

	// Copy the saved HUD groups back in
	mGroupQ2.assign(hudGroups.begin(), hudGroups.end());
	mGroupQ2Locked = false;
}

void LLPipeline::clearRebuildDrawables()
{
	// Clear all drawables on the priority build queue,
	for (LLDrawable::drawable_list_t::iterator iter = mBuildQ1.begin();
		 iter != mBuildQ1.end(); ++iter)
	{
		LLDrawable* drawablep = *iter;
		if (drawablep && !drawablep->isDead())
		{
			drawablep->clearState(LLDrawable::IN_REBUILD_Q2);
			drawablep->clearState(LLDrawable::IN_REBUILD_Q1);
		}
	}
	mBuildQ1.clear();

	// clear drawables on the non-priority build queue
	for (LLDrawable::drawable_list_t::iterator iter = mBuildQ2.begin();
		 iter != mBuildQ2.end(); ++iter)
	{
		LLDrawable* drawablep = *iter;
		if (!drawablep->isDead())
		{
			drawablep->clearState(LLDrawable::IN_REBUILD_Q2);
		}
	}	
	mBuildQ2.clear();
	
	//clear all moving bridges
	for (LLDrawable::drawable_vector_t::iterator iter = mMovedBridge.begin();
		 iter != mMovedBridge.end(); ++iter)
	{
		LLDrawable *drawablep = *iter;
		drawablep->clearState(LLDrawable::EARLY_MOVE | LLDrawable::MOVE_UNDAMPED | LLDrawable::ON_MOVE_LIST | LLDrawable::ANIMATED_CHILD);
	}
	mMovedBridge.clear();

	//clear all moving drawables
	for (LLDrawable::drawable_vector_t::iterator iter = mMovedList.begin();
		 iter != mMovedList.end(); ++iter)
	{
		LLDrawable *drawablep = *iter;
		drawablep->clearState(LLDrawable::EARLY_MOVE | LLDrawable::MOVE_UNDAMPED | LLDrawable::ON_MOVE_LIST | LLDrawable::ANIMATED_CHILD);
	}
	mMovedList.clear();
}

void LLPipeline::rebuildPriorityGroups()
{
	LL_RECORD_BLOCK_TIME(FTM_REBUILD_PRIORITY_GROUPS);
	LLTimer update_timer;
	assertInitialized();

	gMeshRepo.notifyLoadedMeshes();

	mGroupQ1Locked = true;
	// Iterate through all drawables on the priority build queue,
	for (LLSpatialGroup::sg_vector_t::iterator iter = mGroupQ1.begin();
		 iter != mGroupQ1.end(); ++iter)
	{
		LLSpatialGroup* group = *iter;
		group->rebuildGeom();
		group->clearState(LLSpatialGroup::IN_BUILD_Q1);
	}

	mGroupSaveQ1 = mGroupQ1;
	mGroupQ1.clear();
	mGroupQ1Locked = false;

}

static LLTrace::BlockTimerStatHandle FTM_REBUILD_GROUPS("Rebuild Groups");

void LLPipeline::rebuildGroups()
{
	if (mGroupQ2.empty())
	{
		return;
	}

	LL_RECORD_BLOCK_TIME(FTM_REBUILD_GROUPS);
	mGroupQ2Locked = true;
	// Iterate through some drawables on the non-priority build queue
	S32 size = (S32) mGroupQ2.size();
	S32 min_count = llclamp((S32) ((F32) (size * size)/4096*0.25f), 1, size);
			
	S32 count = 0;
	
	std::sort(mGroupQ2.begin(), mGroupQ2.end(), LLSpatialGroup::CompareUpdateUrgency());

	LLSpatialGroup::sg_vector_t::iterator iter;
	LLSpatialGroup::sg_vector_t::iterator last_iter = mGroupQ2.begin();

	for (iter = mGroupQ2.begin();
		 iter != mGroupQ2.end() && count <= min_count; ++iter)
	{
		LLSpatialGroup* group = *iter;
		last_iter = iter;

		if (!group->isDead())
		{
			group->rebuildGeom();
			// <FS:Beq> defend against occasional crash due to null SP
			// if(group->getSpatialPartition()->mRenderByGroup)
			if(group->getSpatialPartition() && (group->getSpatialPartition()->mRenderByGroup))
			{
				count++;
			}
		}

		group->clearState(LLSpatialGroup::IN_BUILD_Q2);
	}	

	mGroupQ2.erase(mGroupQ2.begin(), ++last_iter);

	mGroupQ2Locked = false;

	updateMovedList(mMovedBridge);
}

void LLPipeline::updateGeom(F32 max_dtime)
{
	LLTimer update_timer;
	LLPointer<LLDrawable> drawablep;

	LL_RECORD_BLOCK_TIME(FTM_GEO_UPDATE);

	assertInitialized();

	// notify various object types to reset internal cost metrics, etc.
	// for now, only LLVOVolume does this to throttle LOD changes
	LLVOVolume::preUpdateGeom();

	// Iterate through all drawables on the priority build queue,
	for (LLDrawable::drawable_list_t::iterator iter = mBuildQ1.begin();
		 iter != mBuildQ1.end();)
	{
		LLDrawable::drawable_list_t::iterator curiter = iter++;
		LLDrawable* drawablep = *curiter;
		if (drawablep && !drawablep->isDead())
		{
			if (drawablep->isState(LLDrawable::IN_REBUILD_Q2))
			{
				drawablep->clearState(LLDrawable::IN_REBUILD_Q2);
				LLDrawable::drawable_list_t::iterator find = std::find(mBuildQ2.begin(), mBuildQ2.end(), drawablep);
				if (find != mBuildQ2.end())
				{
					mBuildQ2.erase(find);
				}
			}

			if (drawablep->isUnload())
			{
				drawablep->unload();
				drawablep->clearState(LLDrawable::FOR_UNLOAD);
			}

			if (updateDrawableGeom(drawablep, TRUE))
			{
				drawablep->clearState(LLDrawable::IN_REBUILD_Q1);
				mBuildQ1.erase(curiter);
			}
		}
		else
		{
			mBuildQ1.erase(curiter);
		}
	}
		
	// Iterate through some drawables on the non-priority build queue
	S32 min_count = 16;
	S32 size = (S32) mBuildQ2.size();
	if (size > 1024)
	{
		min_count = llclamp((S32) (size * (F32) size/4096), 16, size);
	}
		
	S32 count = 0;
	
	max_dtime = llmax(update_timer.getElapsedTimeF32()+0.001f, F32SecondsImplicit(max_dtime));
	LLSpatialGroup* last_group = NULL;
	LLSpatialBridge* last_bridge = NULL;

	for (LLDrawable::drawable_list_t::iterator iter = mBuildQ2.begin();
		 iter != mBuildQ2.end(); )
	{
		LLDrawable::drawable_list_t::iterator curiter = iter++;
		LLDrawable* drawablep = *curiter;

		LLSpatialBridge* bridge = drawablep->isRoot() ? drawablep->getSpatialBridge() :
									drawablep->getParent()->getSpatialBridge();

		if (drawablep->getSpatialGroup() != last_group && 
			(!last_bridge || bridge != last_bridge) &&
			(update_timer.getElapsedTimeF32() >= max_dtime) && count > min_count)
		{
			break;
		}

		//make sure updates don't stop in the middle of a spatial group
		//to avoid thrashing (objects are enqueued by group)
		last_group = drawablep->getSpatialGroup();
		last_bridge = bridge;

		bool update_complete = true;
		if (!drawablep->isDead())
		{
			update_complete = updateDrawableGeom(drawablep, FALSE);
			count++;
		}
		if (update_complete)
		{
			drawablep->clearState(LLDrawable::IN_REBUILD_Q2);
			mBuildQ2.erase(curiter);
		}
	}	

	updateMovedList(mMovedBridge);
}

void LLPipeline::markVisible(LLDrawable *drawablep, LLCamera& camera)
{
	if(drawablep && !drawablep->isDead())
	{
		if (drawablep->isSpatialBridge())
		{
			const LLDrawable* root = ((LLSpatialBridge*) drawablep)->mDrawable;
			llassert(root); // trying to catch a bad assumption
					
			if (root && //  // this test may not be needed, see above
					root->getVObj()->isAttachment())
			{
				LLDrawable* rootparent = root->getParent();
				if (rootparent) // this IS sometimes NULL
				{
					LLViewerObject *vobj = rootparent->getVObj();
					llassert(vobj); // trying to catch a bad assumption
					if (vobj) // this test may not be needed, see above
					{
						LLVOAvatar* av = vobj->asAvatar();
						// <FS:Ansariel> Fix LL impostor hacking; Don't render impostored avatars unless it needs an update
						//if (av && (av->isImpostor() 
						//	|| av->isInMuteList()
						//	|| (LLVOAvatar::AV_DO_NOT_RENDER == av->getVisualMuteSettings() && !av->needsImpostorUpdate()) ))
						if (av && av->isImpostor() && !av->needsImpostorUpdate())
						// </FS:Ansariel>
						{
							return;
						}
					}
				}
			}
			sCull->pushBridge((LLSpatialBridge*) drawablep);
		}
		else
		{
		
			sCull->pushDrawable(drawablep);
		}

		drawablep->setVisible(camera);
	}
}

void LLPipeline::markMoved(LLDrawable *drawablep, bool damped_motion)
{
	if (!drawablep)
	{
		//LL_ERRS() << "Sending null drawable to moved list!" << LL_ENDL;
		return;
	}
	
	if (drawablep->isDead())
	{
		LL_WARNS() << "Marking NULL or dead drawable moved!" << LL_ENDL;
		return;
	}
	
	if (drawablep->getParent()) 
	{
		//ensure that parent drawables are moved first
		markMoved(drawablep->getParent(), damped_motion);
	}

	assertInitialized();

	if (!drawablep->isState(LLDrawable::ON_MOVE_LIST))
	{
		if (drawablep->isSpatialBridge())
		{
			mMovedBridge.push_back(drawablep);
		}
		else
		{
			mMovedList.push_back(drawablep);
		}
		drawablep->setState(LLDrawable::ON_MOVE_LIST);
	}
	if (! damped_motion)
	{
		drawablep->setState(LLDrawable::MOVE_UNDAMPED); // UNDAMPED trumps DAMPED
	}
	else if (drawablep->isState(LLDrawable::MOVE_UNDAMPED))
	{
		drawablep->clearState(LLDrawable::MOVE_UNDAMPED);
	}
}

void LLPipeline::markShift(LLDrawable *drawablep)
{
	if (!drawablep || drawablep->isDead())
	{
		return;
	}

	assertInitialized();

	if (!drawablep->isState(LLDrawable::ON_SHIFT_LIST))
	{
		drawablep->getVObj()->setChanged(LLXform::SHIFTED | LLXform::SILHOUETTE);
		if (drawablep->getParent()) 
		{
			markShift(drawablep->getParent());
		}
		mShiftList.push_back(drawablep);
		drawablep->setState(LLDrawable::ON_SHIFT_LIST);
	}
}

static LLTrace::BlockTimerStatHandle FTM_SHIFT_DRAWABLE("Shift Drawable");
static LLTrace::BlockTimerStatHandle FTM_SHIFT_OCTREE("Shift Octree");
static LLTrace::BlockTimerStatHandle FTM_SHIFT_HUD("Shift HUD");

void LLPipeline::shiftObjects(const LLVector3 &offset)
{
	assertInitialized();

	glClear(GL_DEPTH_BUFFER_BIT);
	gDepthDirty = true;
		
	LLVector4a offseta;
	offseta.load3(offset.mV);

	{
		LL_RECORD_BLOCK_TIME(FTM_SHIFT_DRAWABLE);

		for (LLDrawable::drawable_vector_t::iterator iter = mShiftList.begin();
			 iter != mShiftList.end(); iter++)
		{
			LLDrawable *drawablep = *iter;
			if (drawablep->isDead())
			{
				continue;
			}	
			drawablep->shiftPos(offseta);	
			drawablep->clearState(LLDrawable::ON_SHIFT_LIST);
		}
		mShiftList.resize(0);
	}

	
	{
		LL_RECORD_BLOCK_TIME(FTM_SHIFT_OCTREE);
		for (LLWorld::region_list_t::const_iterator iter = LLWorld::getInstance()->getRegionList().begin(); 
				iter != LLWorld::getInstance()->getRegionList().end(); ++iter)
		{
			LLViewerRegion* region = *iter;
			for (U32 i = 0; i < LLViewerRegion::NUM_PARTITIONS; i++)
			{
				LLSpatialPartition* part = region->getSpatialPartition(i);
				if (part)
				{
					part->shift(offseta);
				}
			}
		}
	}

	{
		LL_RECORD_BLOCK_TIME(FTM_SHIFT_HUD);
		LLHUDText::shiftAll(offset);
		LLHUDNameTag::shiftAll(offset);
	}
	display_update_camera();
}

void LLPipeline::markTextured(LLDrawable *drawablep)
{
	if (drawablep && !drawablep->isDead() && assertInitialized())
	{
		mRetexturedList.insert(drawablep);
	}
}

void LLPipeline::markGLRebuild(LLGLUpdate* glu)
{
	if (glu && !glu->mInQ)
	{
		LLGLUpdate::sGLQ.push_back(glu);
		glu->mInQ = TRUE;
	}
}

void LLPipeline::markPartitionMove(LLDrawable* drawable)
{
	if (!drawable->isState(LLDrawable::PARTITION_MOVE) && 
		!drawable->getPositionGroup().equals3(LLVector4a::getZero()))
	{
		drawable->setState(LLDrawable::PARTITION_MOVE);
		mPartitionQ.push_back(drawable);
	}
}

static LLTrace::BlockTimerStatHandle FTM_PROCESS_PARTITIONQ("PartitionQ");
void LLPipeline::processPartitionQ()
{
	LL_RECORD_BLOCK_TIME(FTM_PROCESS_PARTITIONQ);

	// <FS:ND> A vector is much better suited for the use case of mPartitionQ
	// for (LLDrawable::drawable_list_t::iterator iter = mPartitionQ.begin(); iter != mPartitionQ.end(); ++iter)
	for (LLDrawable::drawable_vector_t::iterator iter = mPartitionQ.begin(); iter != mPartitionQ.end(); ++iter)
	// </FS:ND>
	{
		LLDrawable* drawable = *iter;
		if (!drawable->isDead())
		{
			drawable->updateBinRadius();
			drawable->movePartition();
		}
		drawable->clearState(LLDrawable::PARTITION_MOVE);
	}

	mPartitionQ.clear();
}

void LLPipeline::markMeshDirty(LLSpatialGroup* group)
{
	mMeshDirtyGroup.push_back(group);
}

void LLPipeline::markRebuild(LLSpatialGroup* group, bool priority)
{
	if (group && !group->isDead() && group->getSpatialPartition())
	{
		if (group->getSpatialPartition()->mPartitionType == LLViewerRegion::PARTITION_HUD)
		{
			priority = true;
		}

		if (priority)
		{
			if (!group->hasState(LLSpatialGroup::IN_BUILD_Q1))
			{
				llassert_always(!mGroupQ1Locked);

				mGroupQ1.push_back(group);
				group->setState(LLSpatialGroup::IN_BUILD_Q1);

				if (group->hasState(LLSpatialGroup::IN_BUILD_Q2))
				{
					LLSpatialGroup::sg_vector_t::iterator iter = std::find(mGroupQ2.begin(), mGroupQ2.end(), group);
					if (iter != mGroupQ2.end())
					{
						mGroupQ2.erase(iter);
					}
					group->clearState(LLSpatialGroup::IN_BUILD_Q2);
				}
			}
		}
		else if (!group->hasState(LLSpatialGroup::IN_BUILD_Q2 | LLSpatialGroup::IN_BUILD_Q1))
		{
			llassert_always(!mGroupQ2Locked);
			mGroupQ2.push_back(group);
			group->setState(LLSpatialGroup::IN_BUILD_Q2);

		}
	}
}

void LLPipeline::markRebuild(LLDrawable *drawablep, LLDrawable::EDrawableFlags flag, bool priority)
{
	if (drawablep && !drawablep->isDead() && assertInitialized())
	{
		//<FS:Beq> avoid unfortunate sleep during trylock by static check
		//if(debugLoggingEnabled("AnimatedObjectsLinkset"))
		static auto debug_logging_on = debugLoggingEnabled("AnimatedObjectsLinkset");
		if (debug_logging_on)
		//</FS:Beq>
        {
            LLVOVolume *vol_obj = drawablep->getVOVolume();
            if (vol_obj && vol_obj->isAnimatedObject() && vol_obj->isRiggedMesh())
            {
                std::string vobj_name = llformat("Vol%p", vol_obj);
                F32 est_tris = vol_obj->getEstTrianglesMax();
                LL_DEBUGS("AnimatedObjectsLinkset") << vobj_name << " markRebuild, tris " << est_tris 
                                                    << " priority " << (S32) priority << " flag " << std::hex << flag << LL_ENDL; 
            }
        }
    
		if (!drawablep->isState(LLDrawable::BUILT))
		{
			priority = true;
		}
		if (priority)
		{
			if (!drawablep->isState(LLDrawable::IN_REBUILD_Q1))
			{
				mBuildQ1.push_back(drawablep);
				drawablep->setState(LLDrawable::IN_REBUILD_Q1); // mark drawable as being in priority queue
			}
		}
		else if (!drawablep->isState(LLDrawable::IN_REBUILD_Q2))
		{
			mBuildQ2.push_back(drawablep);
			drawablep->setState(LLDrawable::IN_REBUILD_Q2); // need flag here because it is just a list
		}
		// <FS:Ansariel> FIRE-16485: Crash when calling texture refresh on an object that has a blacklisted copy
		//if (flag & (LLDrawable::REBUILD_VOLUME | LLDrawable::REBUILD_POSITION))
		if ((flag & (LLDrawable::REBUILD_VOLUME | LLDrawable::REBUILD_POSITION)) && drawablep->getVObj().notNull())
		// </FS:Ansariel>
		{
			drawablep->getVObj()->setChanged(LLXform::SILHOUETTE);
		}
		drawablep->setState(flag);
	}
}

static LLTrace::BlockTimerStatHandle FTM_RESET_DRAWORDER("Reset Draw Order");

void LLPipeline::stateSort(LLCamera& camera, LLCullResult &result)
{
	if (hasAnyRenderType(LLPipeline::RENDER_TYPE_AVATAR,
					  LLPipeline::RENDER_TYPE_CONTROL_AV,
					  LLPipeline::RENDER_TYPE_GROUND,
					  LLPipeline::RENDER_TYPE_TERRAIN,
					  LLPipeline::RENDER_TYPE_TREE,
					  LLPipeline::RENDER_TYPE_SKY,
					  LLPipeline::RENDER_TYPE_VOIDWATER,
					  LLPipeline::RENDER_TYPE_WATER,
					  LLPipeline::END_RENDER_TYPES))
	{
		//clear faces from face pools
		LL_RECORD_BLOCK_TIME(FTM_RESET_DRAWORDER);
		gPipeline.resetDrawOrders();
	}

	LL_RECORD_BLOCK_TIME(FTM_STATESORT);

	//LLVertexBuffer::unbind();

	grabReferences(result);
	for (LLCullResult::sg_iterator iter = sCull->beginDrawableGroups(); iter != sCull->endDrawableGroups(); ++iter)
	{
		LLSpatialGroup* group = *iter;
		group->checkOcclusion();
		if (sUseOcclusion > 1 && group->isOcclusionState(LLSpatialGroup::OCCLUDED))
		{
			markOccluder(group);
		}
		else
		{
			group->setVisible();
			for (LLSpatialGroup::element_iter i = group->getDataBegin(); i != group->getDataEnd(); ++i)
			{
                LLDrawable* drawablep = (LLDrawable*)(*i)->getDrawable();
				markVisible(drawablep, camera);
			}

			if (!sDelayVBUpdate)
			{ //rebuild mesh as soon as we know it's visible
				group->rebuildMesh();
			}
		}
	}

	if (LLViewerCamera::sCurCameraID == LLViewerCamera::CAMERA_WORLD)
	{
		LLSpatialGroup* last_group = NULL;
		BOOL fov_changed = LLViewerCamera::getInstance()->isDefaultFOVChanged();
		for (LLCullResult::bridge_iterator i = sCull->beginVisibleBridge(); i != sCull->endVisibleBridge(); ++i)
		{
			LLCullResult::bridge_iterator cur_iter = i;
			LLSpatialBridge* bridge = *cur_iter;
			LLSpatialGroup* group = bridge->getSpatialGroup();

			if (last_group == NULL)
			{
				last_group = group;
			}

			if (!bridge->isDead() && group && !group->isOcclusionState(LLSpatialGroup::OCCLUDED))
			{
				stateSort(bridge, camera, fov_changed);
			}

			if (LLViewerCamera::sCurCameraID == LLViewerCamera::CAMERA_WORLD &&
				last_group != group && last_group->changeLOD())
			{
				last_group->mLastUpdateDistance = last_group->mDistance;
			}

			last_group = group;
		}

		if (LLViewerCamera::sCurCameraID == LLViewerCamera::CAMERA_WORLD &&
			last_group && last_group->changeLOD())
		{
			last_group->mLastUpdateDistance = last_group->mDistance;
		}
	}

	for (LLCullResult::sg_iterator iter = sCull->beginVisibleGroups(); iter != sCull->endVisibleGroups(); ++iter)
	{
		LLSpatialGroup* group = *iter;
		group->checkOcclusion();
		if (sUseOcclusion > 1 && group->isOcclusionState(LLSpatialGroup::OCCLUDED))
		{
			markOccluder(group);
		}
		else
		{
			group->setVisible();
			stateSort(group, camera);

			if (!sDelayVBUpdate)
			{ //rebuild mesh as soon as we know it's visible
				group->rebuildMesh();
			}
		}
	}
	
	{
		LL_RECORD_BLOCK_TIME(FTM_STATESORT_DRAWABLE);
		for (LLCullResult::drawable_iterator iter = sCull->beginVisibleList();
			 iter != sCull->endVisibleList(); ++iter)
		{
			LLDrawable *drawablep = *iter;
			if (!drawablep->isDead())
			{
				stateSort(drawablep, camera);
			}
		}
	}
		
	postSort(camera);	
}

void LLPipeline::stateSort(LLSpatialGroup* group, LLCamera& camera)
{
	if (group->changeLOD())
	{
		for (LLSpatialGroup::element_iter i = group->getDataBegin(); i != group->getDataEnd(); ++i)
		{
            LLDrawable* drawablep = (LLDrawable*)(*i)->getDrawable();            
			stateSort(drawablep, camera);
		}

		if (LLViewerCamera::sCurCameraID == LLViewerCamera::CAMERA_WORLD)
		{ //avoid redundant stateSort calls
			group->mLastUpdateDistance = group->mDistance;
		}
	}

}

void LLPipeline::stateSort(LLSpatialBridge* bridge, LLCamera& camera, BOOL fov_changed)
{
	if (bridge->getSpatialGroup()->changeLOD() || fov_changed)
	{
		bool force_update = false;
		bridge->updateDistance(camera, force_update);
	}
}

void LLPipeline::stateSort(LLDrawable* drawablep, LLCamera& camera)
{
	if (!drawablep
		|| drawablep->isDead() 
		|| !hasRenderType(drawablep->getRenderType()))
	{
		return;
	}
	
    // SL-11353
    // ignore our own geo when rendering spotlight shadowmaps...
    // 
    if (RenderSpotLight && drawablep == RenderSpotLight)
    {
        return;
    }

	if (LLSelectMgr::getInstance()->mHideSelectedObjects)
	{
//		if (drawablep->getVObj().notNull() &&
//			drawablep->getVObj()->isSelected())
// [RLVa:KB] - Checked: 2010-09-28 (RLVa-1.2.1f) | Modified: RLVa-1.2.1f
		const LLViewerObject* pObj = drawablep->getVObj();
		if ( (pObj) && (pObj->isSelected()) && 
			 ( (!RlvActions::isRlvEnabled()) || 
			   ( ((!pObj->isHUDAttachment()) || (!gRlvAttachmentLocks.isLockedAttachment(pObj->getRootEdit()))) && 
				 (RlvActions::canEdit(pObj)) ) ) )
// [/RVLa:KB]
		{
			return;
		}
	}

	if (drawablep->isAvatar())
	{ //don't draw avatars beyond render distance or if we don't have a spatial group.
		if ((drawablep->getSpatialGroup() == NULL) || 
			(drawablep->getSpatialGroup()->mDistance > LLVOAvatar::sRenderDistance))
		{
			return;
		}

		LLVOAvatar* avatarp = (LLVOAvatar*) drawablep->getVObj().get();
		if (!avatarp->isVisible())
		{
			return;
		}
	}

	assertInitialized();

	if (hasRenderType(drawablep->mRenderType))
	{
		if (!drawablep->isState(LLDrawable::INVISIBLE|LLDrawable::FORCE_INVISIBLE))
		{
			drawablep->setVisible(camera, NULL, FALSE);
		}
	}

	if (LLViewerCamera::sCurCameraID == LLViewerCamera::CAMERA_WORLD)
	{
		//if (drawablep->isVisible()) isVisible() check here is redundant, if it wasn't visible, it wouldn't be here
		{
			if (!drawablep->isActive())
			{
				bool force_update = false;
				drawablep->updateDistance(camera, force_update);
			}
			else if (drawablep->isAvatar())
			{
				bool force_update = false;
				drawablep->updateDistance(camera, force_update); // calls vobj->updateLOD() which calls LLVOAvatar::updateVisibility()
			}
		}
	}

	if (!drawablep->getVOVolume())
	{
		for (LLDrawable::face_list_t::iterator iter = drawablep->mFaces.begin();
				iter != drawablep->mFaces.end(); iter++)
		{
			LLFace* facep = *iter;

			if (facep->hasGeometry())
			{
				if (facep->getPool())
				{
					facep->getPool()->enqueue(facep);
				}
				else
				{
					break;
				}
			}
		}
	}
	
	mNumVisibleFaces += drawablep->getNumFaces();
}


void forAllDrawables(LLCullResult::sg_iterator begin, 
					 LLCullResult::sg_iterator end,
					 void (*func)(LLDrawable*))
{
	for (LLCullResult::sg_iterator i = begin; i != end; ++i)
	{
		for (LLSpatialGroup::element_iter j = (*i)->getDataBegin(); j != (*i)->getDataEnd(); ++j)
		{
			if((*j)->hasDrawable())
			{
				func((LLDrawable*)(*j)->getDrawable());	
			}
		}
	}
}

void LLPipeline::forAllVisibleDrawables(void (*func)(LLDrawable*))
{
	forAllDrawables(sCull->beginDrawableGroups(), sCull->endDrawableGroups(), func);
	forAllDrawables(sCull->beginVisibleGroups(), sCull->endVisibleGroups(), func);
}

//function for creating scripted beacons
void renderScriptedBeacons(LLDrawable* drawablep)
{
	LLViewerObject *vobj = drawablep->getVObj();
	if (vobj 
		&& !vobj->isAvatar() 
		&& !vobj->getParent()
		&& vobj->flagScripted())
	{
		if (gPipeline.sRenderBeacons)
		{
			gObjectList.addDebugBeacon(vobj->getPositionAgent(), "", LLColor4(1.f, 0.f, 0.f, 0.5f), LLColor4(1.f, 1.f, 1.f, 0.5f), LLPipeline::DebugBeaconLineWidth);
		}

		if (gPipeline.sRenderHighlight)
		{
			S32 face_id;
			S32 count = drawablep->getNumFaces();
			for (face_id = 0; face_id < count; face_id++)
			{
				LLFace * facep = drawablep->getFace(face_id);
				if (facep) 
				{
					gPipeline.mHighlightFaces.push_back(facep);
				}
			}
		}
	}
}

void renderScriptedTouchBeacons(LLDrawable* drawablep)
{
	LLViewerObject *vobj = drawablep->getVObj();
	if (vobj 
		&& !vobj->isAvatar() 
		&& !vobj->getParent()
		&& vobj->flagScripted()
		&& vobj->flagHandleTouch())
	{
		if (gPipeline.sRenderBeacons)
		{
			gObjectList.addDebugBeacon(vobj->getPositionAgent(), "", LLColor4(1.f, 0.f, 0.f, 0.5f), LLColor4(1.f, 1.f, 1.f, 0.5f), LLPipeline::DebugBeaconLineWidth);
		}

		if (gPipeline.sRenderHighlight)
		{
			S32 face_id;
			S32 count = drawablep->getNumFaces();
			for (face_id = 0; face_id < count; face_id++)
			{
				LLFace * facep = drawablep->getFace(face_id);
				if (facep)
				{
					gPipeline.mHighlightFaces.push_back(facep);
			}
		}
	}
}
}

void renderPhysicalBeacons(LLDrawable* drawablep)
{
	LLViewerObject *vobj = drawablep->getVObj();
	if (vobj 
		&& !vobj->isAvatar() 
		//&& !vobj->getParent()
		&& vobj->flagUsePhysics())
	{
		if (gPipeline.sRenderBeacons)
		{
			gObjectList.addDebugBeacon(vobj->getPositionAgent(), "", LLColor4(0.f, 1.f, 0.f, 0.5f), LLColor4(1.f, 1.f, 1.f, 0.5f), LLPipeline::DebugBeaconLineWidth);
		}

		if (gPipeline.sRenderHighlight)
		{
			S32 face_id;
			S32 count = drawablep->getNumFaces();
			for (face_id = 0; face_id < count; face_id++)
			{
				LLFace * facep = drawablep->getFace(face_id);
				if (facep)
				{
					gPipeline.mHighlightFaces.push_back(facep);
			}
		}
	}
}
}

void renderMOAPBeacons(LLDrawable* drawablep)
{
	LLViewerObject *vobj = drawablep->getVObj();

	if(!vobj || vobj->isAvatar())
		return;

	bool beacon=false;
	U8 tecount=vobj->getNumTEs();
	for(int x=0;x<tecount;x++)
	{
		if(vobj->getTEref(x).hasMedia())
		{
			beacon=true;
			break;
		}
	}
	if(beacon)
	{
		if (gPipeline.sRenderBeacons)
		{
			gObjectList.addDebugBeacon(vobj->getPositionAgent(), "", LLColor4(1.f, 1.f, 1.f, 0.5f), LLColor4(1.f, 1.f, 1.f, 0.5f), LLPipeline::DebugBeaconLineWidth);
		}

		if (gPipeline.sRenderHighlight)
		{
			S32 face_id;
			S32 count = drawablep->getNumFaces();
			for (face_id = 0; face_id < count; face_id++)
			{
				LLFace * facep = drawablep->getFace(face_id);
				if (facep)
				{
					gPipeline.mHighlightFaces.push_back(facep);
			}
		}
	}
}
}

void renderParticleBeacons(LLDrawable* drawablep)
{
	// Look for attachments, objects, etc.
	LLViewerObject *vobj = drawablep->getVObj();
	if (vobj 
		&& vobj->isParticleSource())
	{
		if (gPipeline.sRenderBeacons)
		{
			LLColor4 light_blue(0.5f, 0.5f, 1.f, 0.5f);
			gObjectList.addDebugBeacon(vobj->getPositionAgent(), "", light_blue, LLColor4(1.f, 1.f, 1.f, 0.5f), LLPipeline::DebugBeaconLineWidth);
		}

		if (gPipeline.sRenderHighlight)
		{
			S32 face_id;
			S32 count = drawablep->getNumFaces();
			for (face_id = 0; face_id < count; face_id++)
			{
				LLFace * facep = drawablep->getFace(face_id);
				if (facep)
				{
					gPipeline.mHighlightFaces.push_back(facep);
			}
		}
	}
}
}

void renderSoundHighlights(LLDrawable* drawablep)
{
	// Look for attachments, objects, etc.
	LLViewerObject *vobj = drawablep->getVObj();
	if (vobj && vobj->isAudioSource())
	{
		if (gPipeline.sRenderHighlight)
		{
			S32 face_id;
			S32 count = drawablep->getNumFaces();
			for (face_id = 0; face_id < count; face_id++)
			{
				LLFace * facep = drawablep->getFace(face_id);
				if (facep)
				{
					gPipeline.mHighlightFaces.push_back(facep);
			}
		}
	}
}
}

void LLPipeline::postSort(LLCamera& camera)
{
	LL_RECORD_BLOCK_TIME(FTM_STATESORT_POSTSORT);

	assertInitialized();
	sVolumeSAFrame = 0.f; //ZK LBG

	LL_PUSH_CALLSTACKS();
	//rebuild drawable geometry
	for (LLCullResult::sg_iterator i = sCull->beginDrawableGroups(); i != sCull->endDrawableGroups(); ++i)
	{
		LLSpatialGroup* group = *i;
		if (!sUseOcclusion || 
			!group->isOcclusionState(LLSpatialGroup::OCCLUDED))
		{
			group->rebuildGeom();
		}
	}
	LL_PUSH_CALLSTACKS();
	//rebuild groups
	sCull->assertDrawMapsEmpty();

	rebuildPriorityGroups();
	LL_PUSH_CALLSTACKS();

	
	//build render map
	for (LLCullResult::sg_iterator i = sCull->beginVisibleGroups(); i != sCull->endVisibleGroups(); ++i)
	{
		LLSpatialGroup* group = *i;
		if ((sUseOcclusion && 
			group->isOcclusionState(LLSpatialGroup::OCCLUDED)) ||
			(RenderAutoHideSurfaceAreaLimit > 0.f && 
			group->mSurfaceArea > RenderAutoHideSurfaceAreaLimit*llmax(group->mObjectBoxSize, 10.f)))
		{
			continue;
		}

		if (group->hasState(LLSpatialGroup::NEW_DRAWINFO) && group->hasState(LLSpatialGroup::GEOM_DIRTY))
		{ //no way this group is going to be drawable without a rebuild
			group->rebuildGeom();
		}

		for (LLSpatialGroup::draw_map_t::iterator j = group->mDrawMap.begin(); j != group->mDrawMap.end(); ++j)
		{
			LLSpatialGroup::drawmap_elem_t& src_vec = j->second;	
			if (!hasRenderType(j->first))
			{
				continue;
			}
			
			for (LLSpatialGroup::drawmap_elem_t::iterator k = src_vec.begin(); k != src_vec.end(); ++k)
			{
				if (sMinRenderSize > 0.f)
				{
					LLVector4a bounds;
					bounds.setSub((*k)->mExtents[1],(*k)->mExtents[0]);

					if (llmax(llmax(bounds[0], bounds[1]), bounds[2]) > sMinRenderSize)
					{
						sCull->pushDrawInfo(j->first, *k);
					}
				}
				else
				{
					sCull->pushDrawInfo(j->first, *k);
				}
			}
		}

		if (hasRenderType(LLPipeline::RENDER_TYPE_PASS_ALPHA))
		{
			LLSpatialGroup::draw_map_t::iterator alpha = group->mDrawMap.find(LLRenderPass::PASS_ALPHA);
			
			if (alpha != group->mDrawMap.end())
			{ //store alpha groups for sorting
				LLSpatialBridge* bridge = group->getSpatialPartition()->asBridge();
				if (LLViewerCamera::sCurCameraID == LLViewerCamera::CAMERA_WORLD)
				{
					if (bridge)
					{
						LLCamera trans_camera = bridge->transformCamera(camera);
						group->updateDistance(trans_camera);
					}
					else
					{
						group->updateDistance(camera);
					}
				}
							
				if (hasRenderType(LLDrawPool::POOL_ALPHA))
				{
					sCull->pushAlphaGroup(group);
				}
			}
		}
	}
	
	//flush particle VB
	if (LLVOPartGroup::sVB)
	{
		LLVOPartGroup::sVB->flush();
	}
	else
	{
		LL_WARNS_ONCE() << "Missing particle buffer" << LL_ENDL;
	}

	/*bool use_transform_feedback = gTransformPositionProgram.mProgramObject && !mMeshDirtyGroup.empty();

	if (use_transform_feedback)
	{ //place a query around potential transform feedback code for synchronization
		mTransformFeedbackPrimitives = 0;

		if (!mMeshDirtyQueryObject)
		{
			glGenQueriesARB(1, &mMeshDirtyQueryObject);
		}

		
		glBeginQueryARB(GL_TRANSFORM_FEEDBACK_PRIMITIVES_WRITTEN, mMeshDirtyQueryObject);
	}*/

	//pack vertex buffers for groups that chose to delay their updates
	for (LLSpatialGroup::sg_vector_t::iterator iter = mMeshDirtyGroup.begin(); iter != mMeshDirtyGroup.end(); ++iter)
	{
		(*iter)->rebuildMesh();
	}

	/*if (use_transform_feedback)
	{
		glEndQueryARB(GL_TRANSFORM_FEEDBACK_PRIMITIVES_WRITTEN);
	}*/
	
	mMeshDirtyGroup.clear();

	if (!sShadowRender)
	{
		std::sort(sCull->beginAlphaGroups(), sCull->endAlphaGroups(), LLSpatialGroup::CompareDepthGreater());
	}

	LL_PUSH_CALLSTACKS();
	// only render if the flag is set. The flag is only set if we are in edit mode or the toggle is set in the menus
	// Ansariel: Make beacons also show when beacons floater is closed.
	if (/*LLFloaterReg::instanceVisible("beacons") &&*/ !sShadowRender)
	{
		if (sRenderScriptedTouchBeacons)
		{
			// Only show the beacon on the root object.
			forAllVisibleDrawables(renderScriptedTouchBeacons);
		}
		else
		if (sRenderScriptedBeacons)
		{
			// Only show the beacon on the root object.
			forAllVisibleDrawables(renderScriptedBeacons);
		}

		if (sRenderPhysicalBeacons)
		{
			// Only show the beacon on the root object.
			forAllVisibleDrawables(renderPhysicalBeacons);
		}

		if(sRenderMOAPBeacons)
		{
			forAllVisibleDrawables(renderMOAPBeacons);
		}

		if (sRenderParticleBeacons)
		{
			forAllVisibleDrawables(renderParticleBeacons);
		}

		// If god mode, also show audio cues
		if (sRenderSoundBeacons && gAudiop)
		{
			// Walk all sound sources and render out beacons for them. Note, this isn't done in the ForAllVisibleDrawables function, because some are not visible.
			LLAudioEngine::source_map::iterator iter;
			for (iter = gAudiop->mAllSources.begin(); iter != gAudiop->mAllSources.end(); ++iter)
			{
				LLAudioSource *sourcep = iter->second;

				LLVector3d pos_global = sourcep->getPositionGlobal();
				LLVector3 pos = gAgent.getPosAgentFromGlobal(pos_global);
				if (gPipeline.sRenderBeacons)
				{
					//pos += LLVector3(0.f, 0.f, 0.2f);
					gObjectList.addDebugBeacon(pos, "", LLColor4(1.f, 1.f, 0.f, 0.5f), LLColor4(1.f, 1.f, 1.f, 0.5f), DebugBeaconLineWidth);
				}
			}
			// now deal with highlights for all those seeable sound sources
			forAllVisibleDrawables(renderSoundHighlights);
		}
	}
	LL_PUSH_CALLSTACKS();
	// If managing your telehub, draw beacons at telehub and currently selected spawnpoint.
	if (LLFloaterTelehub::renderBeacons())
	{
		LLFloaterTelehub::addBeacons();
	}

	if (!sShadowRender)
	{
		mSelectedFaces.clear();

		LLPipeline::setRenderHighlightTextureChannel(gFloaterTools->getPanelFace()->getTextureChannelToEdit());

		// Draw face highlights for selected faces.
		if (LLSelectMgr::getInstance()->getTEMode())
		{
			struct f : public LLSelectedTEFunctor
			{
				virtual bool apply(LLViewerObject* object, S32 te)
				{
					if (object->mDrawable)
					{
						LLFace * facep = object->mDrawable->getFace(te);
						if (facep)
						{
							gPipeline.mSelectedFaces.push_back(facep);
					}
					}
					return true;
				}
			} func;
			LLSelectMgr::getInstance()->getSelection()->applyToTEs(&func);
		}
	}

	//LLSpatialGroup::sNoDelete = FALSE;
	LL_PUSH_CALLSTACKS();
}


void render_hud_elements()
{
	gPipeline.disableLights();		
	
	LLGLDisable fog(GL_FOG);
	LLGLSUIDefault gls_ui;

	LLGLEnable stencil(GL_STENCIL_TEST);
	glStencilFunc(GL_ALWAYS, 255, 0xFFFFFFFF);
	glStencilMask(0xFFFFFFFF);
	glStencilOp(GL_KEEP, GL_KEEP, GL_REPLACE);
	
	gGL.color4f(1,1,1,1);
	
	if (LLGLSLShader::sNoFixedFunction)
	{
		gUIProgram.bind();
	}
	LLGLDepthTest depth(GL_TRUE, GL_FALSE);

	if (!LLPipeline::sReflectionRender && gPipeline.hasRenderDebugFeatureMask(LLPipeline::RENDER_DEBUG_FEATURE_UI))
	{
		LLGLEnable multisample(LLPipeline::RenderFSAASamples > 0 ? GL_MULTISAMPLE_ARB : 0);
		gViewerWindow->renderSelections(FALSE, FALSE, FALSE); // For HUD version in render_ui_3d()
	
		// Draw the tracking overlays
		LLTracker::render3D();
		
		// Show the property lines
		LLWorld::getInstance()->renderPropertyLines();
		LLViewerParcelMgr::getInstance()->render();
		LLViewerParcelMgr::getInstance()->renderParcelCollision();
	
		// Render name tags.
		LLHUDObject::renderAll();
	}
	else if (gForceRenderLandFence)
	{
		// This is only set when not rendering the UI, for parcel snapshots
		LLViewerParcelMgr::getInstance()->render();
	}
	else if (gPipeline.hasRenderType(LLPipeline::RENDER_TYPE_HUD))
	{
		LLHUDText::renderAllHUD();
	}

	if (LLGLSLShader::sNoFixedFunction)
	{
		gUIProgram.unbind();
	}
	gGL.flush();
}

void LLPipeline::renderHighlights()
{
	assertInitialized();

	// Draw 3D UI elements here (before we clear the Z buffer in POOL_HUD)
	// Render highlighted faces.
	LLGLSPipelineAlpha gls_pipeline_alpha;
	LLColor4 color(1.f, 1.f, 1.f, 0.5f);
	LLGLEnable color_mat(GL_COLOR_MATERIAL);
	disableLights();

	if (!hasRenderType(LLPipeline::RENDER_TYPE_HUD) && !mHighlightSet.empty())
	{ //draw blurry highlight image over screen
		LLGLEnable blend(GL_BLEND);
		LLGLDepthTest depth(GL_TRUE, GL_FALSE, GL_ALWAYS);
		LLGLDisable test(GL_ALPHA_TEST);

		LLGLEnable stencil(GL_STENCIL_TEST);
		gGL.flush();
		glStencilMask(0xFFFFFFFF);
		glClearStencil(1);
		glClear(GL_STENCIL_BUFFER_BIT);

		glStencilFunc(GL_ALWAYS, 0, 0xFFFFFFFF);
		glStencilOp(GL_REPLACE, GL_REPLACE, GL_REPLACE);

		gGL.setColorMask(false, false);

        if (LLGLSLShader::sNoFixedFunction)
        {
            gHighlightProgram.bind();
        }

		for (std::set<HighlightItem>::iterator iter = mHighlightSet.begin(); iter != mHighlightSet.end(); ++iter)
		{
			renderHighlight(iter->mItem->getVObj(), 1.f);
		}
		gGL.setColorMask(true, false);

		glStencilOp(GL_KEEP, GL_KEEP, GL_KEEP);
		glStencilFunc(GL_NOTEQUAL, 0, 0xFFFFFFFF);
		
		//gGL.setSceneBlendType(LLRender::BT_ADD_WITH_ALPHA);

		gGL.pushMatrix();
		gGL.loadIdentity();
		gGL.matrixMode(LLRender::MM_PROJECTION);
		gGL.pushMatrix();
		gGL.loadIdentity();

		gGL.getTexUnit(0)->bind(&mHighlight);

		LLVector2 tc1;
		LLVector2 tc2;

		tc1.setVec(0,0);
		tc2.setVec(2,2);

		gGL.begin(LLRender::TRIANGLES);
				
		F32 scale = RenderHighlightBrightness;
		LLColor4 color = RenderHighlightColor;
		F32 thickness = RenderHighlightThickness;

		for (S32 pass = 0; pass < 2; ++pass)
		{
			if (pass == 0)
			{
				gGL.setSceneBlendType(LLRender::BT_ADD_WITH_ALPHA);
			}
			else
			{
				gGL.setSceneBlendType(LLRender::BT_ALPHA);
			}

			for (S32 i = 0; i < 8; ++i)
			{
				for (S32 j = 0; j < 8; ++j)
				{
					LLVector2 tc(i-4+0.5f, j-4+0.5f);

					F32 dist = 1.f-(tc.length()/sqrtf(32.f));
					dist *= scale/64.f;

					tc *= thickness;
					tc.mV[0] = (tc.mV[0])/mHighlight.getWidth();
					tc.mV[1] = (tc.mV[1])/mHighlight.getHeight();

					gGL.color4f(color.mV[0],
								color.mV[1],
								color.mV[2],
								color.mV[3]*dist);
					
					gGL.texCoord2f(tc.mV[0]+tc1.mV[0], tc.mV[1]+tc2.mV[1]);
					gGL.vertex2f(-1,3);
					
					gGL.texCoord2f(tc.mV[0]+tc1.mV[0], tc.mV[1]+tc1.mV[1]);
					gGL.vertex2f(-1,-1);
					
					gGL.texCoord2f(tc.mV[0]+tc2.mV[0], tc.mV[1]+tc1.mV[1]);
					gGL.vertex2f(3,-1);
				}
			}
		}

		gGL.end();

		gGL.popMatrix();
		gGL.matrixMode(LLRender::MM_MODELVIEW);
		gGL.popMatrix();
		
		//gGL.setSceneBlendType(LLRender::BT_ALPHA);
	}

	if ((LLViewerShaderMgr::instance()->getShaderLevel(LLViewerShaderMgr::SHADER_INTERFACE) > 0))
	{
		gHighlightProgram.bind();
		gGL.diffuseColor4f(1,1,1,0.5f);
	}
	
	if (hasRenderDebugFeatureMask(RENDER_DEBUG_FEATURE_SELECTED) && !mFaceSelectImagep)
		{
			mFaceSelectImagep = LLViewerTextureManager::getFetchedTexture(IMG_FACE_SELECT);
		}

	if (hasRenderDebugFeatureMask(RENDER_DEBUG_FEATURE_SELECTED) && (sRenderHighlightTextureChannel == LLRender::DIFFUSE_MAP))
	{
		// Make sure the selection image gets downloaded and decoded
		mFaceSelectImagep->addTextureStats((F32)MAX_IMAGE_AREA);

		U32 count = mSelectedFaces.size();
		for (U32 i = 0; i < count; i++)
		{
			LLFace *facep = mSelectedFaces[i];
			if (!facep || facep->getDrawable()->isDead())
			{
				LL_ERRS() << "Bad face on selection" << LL_ENDL;
				return;
			}
			
			facep->renderSelected(mFaceSelectImagep, color);
		}
	}

	if (hasRenderDebugFeatureMask(RENDER_DEBUG_FEATURE_SELECTED))
	{
		// Paint 'em red!
		color.setVec(1.f, 0.f, 0.f, 0.5f);
		
		int count = mHighlightFaces.size();
		for (S32 i = 0; i < count; i++)
		{
			LLFace* facep = mHighlightFaces[i];
			facep->renderSelected(LLViewerTexture::sNullImagep, color);
		}
	}

	// Contains a list of the faces of objects that are physical or
	// have touch-handlers.
	mHighlightFaces.clear();

	if (LLViewerShaderMgr::instance()->getShaderLevel(LLViewerShaderMgr::SHADER_INTERFACE) > 0)
	{
		gHighlightProgram.unbind();
	}


	if (hasRenderDebugFeatureMask(RENDER_DEBUG_FEATURE_SELECTED) && (sRenderHighlightTextureChannel == LLRender::NORMAL_MAP))
	{
		color.setVec(1.0f, 0.5f, 0.5f, 0.5f);
		if ((LLViewerShaderMgr::instance()->getShaderLevel(LLViewerShaderMgr::SHADER_INTERFACE) > 0))
		{
			gHighlightNormalProgram.bind();
			gGL.diffuseColor4f(1,1,1,0.5f);
		}

		mFaceSelectImagep->addTextureStats((F32)MAX_IMAGE_AREA);

		U32 count = mSelectedFaces.size();
		for (U32 i = 0; i < count; i++)
		{
			LLFace *facep = mSelectedFaces[i];
			if (!facep || facep->getDrawable()->isDead())
			{
				LL_ERRS() << "Bad face on selection" << LL_ENDL;
				return;
			}

			facep->renderSelected(mFaceSelectImagep, color);
		}

		if ((LLViewerShaderMgr::instance()->getShaderLevel(LLViewerShaderMgr::SHADER_INTERFACE) > 0))
		{
			gHighlightNormalProgram.unbind();
		}
	}

	if (hasRenderDebugFeatureMask(RENDER_DEBUG_FEATURE_SELECTED) && (sRenderHighlightTextureChannel == LLRender::SPECULAR_MAP))
	{
		color.setVec(0.0f, 0.3f, 1.0f, 0.8f);
		if ((LLViewerShaderMgr::instance()->getShaderLevel(LLViewerShaderMgr::SHADER_INTERFACE) > 0))
		{
			gHighlightSpecularProgram.bind();
			gGL.diffuseColor4f(1,1,1,0.5f);
		}

		mFaceSelectImagep->addTextureStats((F32)MAX_IMAGE_AREA);

		U32 count = mSelectedFaces.size();
		for (U32 i = 0; i < count; i++)
		{
			LLFace *facep = mSelectedFaces[i];
			if (!facep || facep->getDrawable()->isDead())
			{
				LL_ERRS() << "Bad face on selection" << LL_ENDL;
				return;
			}

			facep->renderSelected(mFaceSelectImagep, color);
		}

		if ((LLViewerShaderMgr::instance()->getShaderLevel(LLViewerShaderMgr::SHADER_INTERFACE) > 0))
		{
			gHighlightSpecularProgram.unbind();
		}
	}
}

//debug use
U32 LLPipeline::sCurRenderPoolType = 0 ;

void LLPipeline::renderGeom(LLCamera& camera, bool forceVBOUpdate)
{
	LL_RECORD_BLOCK_TIME(FTM_RENDER_GEOMETRY);

	assertInitialized();

	F32 saved_modelview[16];
	F32 saved_projection[16];

	//HACK: preserve/restore matrices around HUD render
	if (gPipeline.hasRenderType(LLPipeline::RENDER_TYPE_HUD))
	{
		for (U32 i = 0; i < 16; i++)
		{
			saved_modelview[i] = gGLModelView[i];
			saved_projection[i] = gGLProjection[i];
		}
	}

	///////////////////////////////////////////
	//
	// Sync and verify GL state
	//
	//

	stop_glerror();

	LLVertexBuffer::unbind();

	// Do verification of GL state
	LLGLState::checkStates();
	LLGLState::checkTextureChannels();
	LLGLState::checkClientArrays();
	if (mRenderDebugMask & RENDER_DEBUG_VERIFY)
	{
		if (!verify())
		{
			LL_ERRS() << "Pipeline verification failed!" << LL_ENDL;
		}
	}

	LLAppViewer::instance()->pingMainloopTimeout("Pipeline:ForceVBO");
	
	// Initialize lots of GL state to "safe" values
	gGL.getTexUnit(0)->unbind(LLTexUnit::TT_TEXTURE);
	gGL.matrixMode(LLRender::MM_TEXTURE);
	gGL.loadIdentity();
	gGL.matrixMode(LLRender::MM_MODELVIEW);

	LLGLSPipeline gls_pipeline;
	LLGLEnable multisample(RenderFSAASamples > 0 ? GL_MULTISAMPLE_ARB : 0);

	LLGLState gls_color_material(GL_COLOR_MATERIAL, mLightingDetail < 2);
				
	// Toggle backface culling for debugging
	LLGLEnable cull_face(mBackfaceCull ? GL_CULL_FACE : 0);
	// Set fog
	bool use_fog = hasRenderDebugFeatureMask(LLPipeline::RENDER_DEBUG_FEATURE_FOG);
	LLGLEnable fog_enable(use_fog &&
						  !gPipeline.canUseWindLightShadersOnObjects() ? GL_FOG : 0);
	gSky.updateFog(camera.getFar());
	if (!use_fog)
	{
		sUnderWaterRender = false;
	}

	gGL.getTexUnit(0)->bind(LLViewerFetchedTexture::sDefaultImagep);
	LLViewerFetchedTexture::sDefaultImagep->setAddressMode(LLTexUnit::TAM_WRAP);
	

	//////////////////////////////////////////////
	//
	// Actually render all of the geometry
	//
	//	
	stop_glerror();
	
	LLAppViewer::instance()->pingMainloopTimeout("Pipeline:RenderDrawPools");

	for (pool_set_t::iterator iter = mPools.begin(); iter != mPools.end(); ++iter)
	{
		LLDrawPool *poolp = *iter;
		if (hasRenderType(poolp->getType()))
		{
			poolp->prerender();
		}
	}

	{
		LL_RECORD_BLOCK_TIME(FTM_POOLS);
		
		// HACK: don't calculate local lights if we're rendering the HUD!
		//    Removing this check will cause bad flickering when there are 
		//    HUD elements being rendered AND the user is in flycam mode  -nyx
		if (!gPipeline.hasRenderType(LLPipeline::RENDER_TYPE_HUD))
		{
			calcNearbyLights(camera);
			setupHWLights(NULL);
		}

		bool occlude = sUseOcclusion > 1;
		U32 cur_type = 0;

		pool_set_t::iterator iter1 = mPools.begin();
		while ( iter1 != mPools.end() )
		{
			LLDrawPool *poolp = *iter1;
			
			cur_type = poolp->getType();

			//debug use
			sCurRenderPoolType = cur_type ;

			if (occlude && cur_type >= LLDrawPool::POOL_GRASS)
			{
				occlude = false;
				gGLLastMatrix = NULL;
				gGL.loadMatrix(gGLModelView);
				LLGLSLShader::bindNoShader();
				doOcclusion(camera);
			}

			pool_set_t::iterator iter2 = iter1;
			if (hasRenderType(poolp->getType()) && poolp->getNumPasses() > 0)
			{
				LL_RECORD_BLOCK_TIME(FTM_POOLRENDER);

				gGLLastMatrix = NULL;
				gGL.loadMatrix(gGLModelView);
			
				for( S32 i = 0; i < poolp->getNumPasses(); i++ )
				{
					LLVertexBuffer::unbind();
					poolp->beginRenderPass(i);
					for (iter2 = iter1; iter2 != mPools.end(); iter2++)
					{
						LLDrawPool *p = *iter2;
						if (p->getType() != cur_type)
						{
							break;
						}
						
						if ( !p->getSkipRenderFlag() ) { p->render(i); }
					}
					poolp->endRenderPass(i);
					LLVertexBuffer::unbind();
					if (gDebugGL)
					{
						std::string msg = llformat("pass %d", i);
						LLGLState::checkStates(msg);
						//LLGLState::checkTextureChannels(msg);
						//LLGLState::checkClientArrays(msg);
					}
				}
			}
			else
			{
				// Skip all pools of this type
				for (iter2 = iter1; iter2 != mPools.end(); iter2++)
				{
					LLDrawPool *p = *iter2;
					if (p->getType() != cur_type)
					{
						break;
					}
				}
			}
			iter1 = iter2;
			stop_glerror();
		}
		
		LLAppViewer::instance()->pingMainloopTimeout("Pipeline:RenderDrawPoolsEnd");

		LLVertexBuffer::unbind();
			
		gGLLastMatrix = NULL;
		gGL.loadMatrix(gGLModelView);

		if (occlude)
		{
			occlude = false;
			gGLLastMatrix = NULL;
			gGL.loadMatrix(gGLModelView);
			LLGLSLShader::bindNoShader();
			doOcclusion(camera);
		}
	}

	LLVertexBuffer::unbind();
	LLGLState::checkStates();

	if (!LLPipeline::sImpostorRender)
	{
		LLAppViewer::instance()->pingMainloopTimeout("Pipeline:RenderHighlights");

		if (!sReflectionRender)
		{
			renderHighlights();
		}

		// Contains a list of the faces of objects that are physical or
		// have touch-handlers.
		mHighlightFaces.clear();

		LLAppViewer::instance()->pingMainloopTimeout("Pipeline:RenderDebug");
	
		renderDebug();

		LLVertexBuffer::unbind();
	
		if (!LLPipeline::sReflectionRender && !LLPipeline::sRenderDeferred)
		{
			if (gPipeline.hasRenderDebugFeatureMask(LLPipeline::RENDER_DEBUG_FEATURE_UI))
			{
				// Render debugging beacons.
				gObjectList.renderObjectBeacons();
				gObjectList.resetObjectBeacons();
                gSky.addSunMoonBeacons();
			}
			else
			{
				// Make sure particle effects disappear
				LLHUDObject::renderAllForTimer();
			}
		}
		else
		{
			// Make sure particle effects disappear
			LLHUDObject::renderAllForTimer();
		}

		LLAppViewer::instance()->pingMainloopTimeout("Pipeline:RenderGeomEnd");

		//HACK: preserve/restore matrices around HUD render
		if (gPipeline.hasRenderType(LLPipeline::RENDER_TYPE_HUD))
		{
			for (U32 i = 0; i < 16; i++)
			{
				gGLModelView[i] = saved_modelview[i];
				gGLProjection[i] = saved_projection[i];
			}
		}
	}

	LLVertexBuffer::unbind();

	LLGLState::checkStates();
//	LLGLState::checkTextureChannels();
//	LLGLState::checkClientArrays();
}

void LLPipeline::renderGeomDeferred(LLCamera& camera)
{
	LLAppViewer::instance()->pingMainloopTimeout("Pipeline:RenderGeomDeferred");

	LL_RECORD_BLOCK_TIME(FTM_RENDER_GEOMETRY);

	LL_RECORD_BLOCK_TIME(FTM_DEFERRED_POOLS);

	LLGLEnable cull(GL_CULL_FACE);

	for (pool_set_t::iterator iter = mPools.begin(); iter != mPools.end(); ++iter)
	{
		LLDrawPool *poolp = *iter;
		if (hasRenderType(poolp->getType()))
		{
			poolp->prerender();
		}
	}

	LLGLEnable multisample(RenderFSAASamples > 0 ? GL_MULTISAMPLE_ARB : 0);

	LLVertexBuffer::unbind();

	LLGLState::checkStates();
	LLGLState::checkTextureChannels();
	LLGLState::checkClientArrays();

	U32 cur_type = 0;

	gGL.setColorMask(true, true);
	
	pool_set_t::iterator iter1 = mPools.begin();

	while ( iter1 != mPools.end() )
	{
		LLDrawPool *poolp = *iter1;
		
		cur_type = poolp->getType();

		pool_set_t::iterator iter2 = iter1;
		if (hasRenderType(poolp->getType()) && poolp->getNumDeferredPasses() > 0)
		{
			LL_RECORD_BLOCK_TIME(FTM_DEFERRED_POOLRENDER);

			gGLLastMatrix = NULL;
			gGL.loadMatrix(gGLModelView);
		
			for( S32 i = 0; i < poolp->getNumDeferredPasses(); i++ )
			{
				LLVertexBuffer::unbind();
				poolp->beginDeferredPass(i);
				for (iter2 = iter1; iter2 != mPools.end(); iter2++)
				{
					LLDrawPool *p = *iter2;
					if (p->getType() != cur_type)
					{
						break;
					}
										
					if ( !p->getSkipRenderFlag() ) { p->renderDeferred(i); }
				}
				poolp->endDeferredPass(i);
				LLVertexBuffer::unbind();

				if (gDebugGL || gDebugPipeline)
				{
					LLGLState::checkStates();
				}
			}
		}
		else
		{
			// Skip all pools of this type
			for (iter2 = iter1; iter2 != mPools.end(); iter2++)
			{
				LLDrawPool *p = *iter2;
				if (p->getType() != cur_type)
				{
					break;
				}
			}
		}
		iter1 = iter2;
		stop_glerror();
	}

	gGLLastMatrix = NULL;
    gGL.matrixMode(LLRender::MM_MODELVIEW);
	gGL.loadMatrix(gGLModelView);

	gGL.setColorMask(true, false);
}

void LLPipeline::renderGeomPostDeferred(LLCamera& camera, bool do_occlusion)
{
	LL_RECORD_BLOCK_TIME(FTM_POST_DEFERRED_POOLS);
	U32 cur_type = 0;

	LLGLEnable cull(GL_CULL_FACE);

	LLGLEnable multisample(RenderFSAASamples > 0 ? GL_MULTISAMPLE_ARB : 0);

	calcNearbyLights(camera);
	setupHWLights(NULL);

	gGL.setColorMask(true, false);

	pool_set_t::iterator iter1 = mPools.begin();
	bool occlude = LLPipeline::sUseOcclusion > 1 && do_occlusion;

	while ( iter1 != mPools.end() )
	{
		LLDrawPool *poolp = *iter1;
		
		cur_type = poolp->getType();

		if (occlude && cur_type >= LLDrawPool::POOL_GRASS)
		{
			occlude = false;
			gGLLastMatrix = NULL;
			gGL.loadMatrix(gGLModelView);
			LLGLSLShader::bindNoShader();
			doOcclusion(camera, mScreen, mOcclusionDepth, &mDeferredDepth);
			gGL.setColorMask(true, false);
		}

		pool_set_t::iterator iter2 = iter1;
		if (hasRenderType(poolp->getType()) && poolp->getNumPostDeferredPasses() > 0)
		{
			LL_RECORD_BLOCK_TIME(FTM_POST_DEFERRED_POOLRENDER);

			gGLLastMatrix = NULL;
			gGL.loadMatrix(gGLModelView);
		
			for( S32 i = 0; i < poolp->getNumPostDeferredPasses(); i++ )
			{
				LLVertexBuffer::unbind();
				poolp->beginPostDeferredPass(i);
				for (iter2 = iter1; iter2 != mPools.end(); iter2++)
				{
					LLDrawPool *p = *iter2;
					if (p->getType() != cur_type)
					{
						break;
					}
										
					p->renderPostDeferred(i);
				}
				poolp->endPostDeferredPass(i);
				LLVertexBuffer::unbind();

				if (gDebugGL || gDebugPipeline)
				{
					LLGLState::checkStates();
				}
			}
		}
		else
		{
			// Skip all pools of this type
			for (iter2 = iter1; iter2 != mPools.end(); iter2++)
			{
				LLDrawPool *p = *iter2;
				if (p->getType() != cur_type)
				{
					break;
				}
			}
		}
		iter1 = iter2;
		stop_glerror();
	}

	gGLLastMatrix = NULL;
	gGL.matrixMode(LLRender::MM_MODELVIEW);
	gGL.loadMatrix(gGLModelView);

	if (occlude)
	{
		occlude = false;
		LLGLSLShader::bindNoShader();
		doOcclusion(camera);
		gGLLastMatrix = NULL;
		gGL.matrixMode(LLRender::MM_MODELVIEW);
		gGL.loadMatrix(gGLModelView);
	}
}

void LLPipeline::renderGeomShadow(LLCamera& camera)
{
	U32 cur_type = 0;
	
	LLGLEnable cull(GL_CULL_FACE);

	LLVertexBuffer::unbind();

	pool_set_t::iterator iter1 = mPools.begin();
	
	while ( iter1 != mPools.end() )
	{
		LLDrawPool *poolp = *iter1;
		
		cur_type = poolp->getType();

		pool_set_t::iterator iter2 = iter1;
		if (hasRenderType(poolp->getType()) && poolp->getNumShadowPasses() > 0)
		{
			poolp->prerender() ;

			gGLLastMatrix = NULL;
			gGL.loadMatrix(gGLModelView);
		
			for( S32 i = 0; i < poolp->getNumShadowPasses(); i++ )
			{
				LLVertexBuffer::unbind();
				poolp->beginShadowPass(i);
				for (iter2 = iter1; iter2 != mPools.end(); iter2++)
				{
					LLDrawPool *p = *iter2;
					if (p->getType() != cur_type)
					{
						break;
					}
										
					p->renderShadow(i);
				}
				poolp->endShadowPass(i);
				LLVertexBuffer::unbind();

				LLGLState::checkStates();
			}
		}
		else
		{
			// Skip all pools of this type
			for (iter2 = iter1; iter2 != mPools.end(); iter2++)
			{
				LLDrawPool *p = *iter2;
				if (p->getType() != cur_type)
				{
					break;
				}
			}
		}
		iter1 = iter2;
		stop_glerror();
	}

	gGLLastMatrix = NULL;
	gGL.loadMatrix(gGLModelView);
}


void LLPipeline::addTrianglesDrawn(S32 index_count, U32 render_type)
{
	assertInitialized();
	S32 count = 0;
	if (render_type == LLRender::TRIANGLE_STRIP)
	{
		count = index_count-2;
	}
	else
	{
		count = index_count/3;
	}

	record(sStatBatchSize, count);
	add(LLStatViewer::TRIANGLES_DRAWN, LLUnits::Triangles::fromValue(count));

	if (LLPipeline::sRenderFrameTest)
	{
		gViewerWindow->getWindow()->swapBuffers();
		ms_sleep(16);
	}
}

void LLPipeline::renderPhysicsDisplay()
{
	if (!hasRenderDebugMask(LLPipeline::RENDER_DEBUG_PHYSICS_SHAPES))
	{
		return;
	}

	allocatePhysicsBuffer();

	gGL.flush();
	mPhysicsDisplay.bindTarget();
	glClearColor(0,0,0,1);
	gGL.setColorMask(true, true);
	mPhysicsDisplay.clear();
	glClearColor(0,0,0,0);

	gGL.setColorMask(true, false);

	if (LLGLSLShader::sNoFixedFunction)
	{
		gDebugProgram.bind();
	}

	for (LLWorld::region_list_t::const_iterator iter = LLWorld::getInstance()->getRegionList().begin(); 
			iter != LLWorld::getInstance()->getRegionList().end(); ++iter)
	{
		LLViewerRegion* region = *iter;
		for (U32 i = 0; i < LLViewerRegion::NUM_PARTITIONS; i++)
		{
			LLSpatialPartition* part = region->getSpatialPartition(i);
			if (part)
			{
				if (hasRenderType(part->mDrawableType))
				{
					part->renderPhysicsShapes();
				}
			}
		}
	}

	gGL.flush();

	if (LLGLSLShader::sNoFixedFunction)
	{
		gDebugProgram.unbind();
	}

	mPhysicsDisplay.flush();
}

extern std::set<LLSpatialGroup*> visible_selected_groups;

void LLPipeline::renderDebug()
{
	assertInitialized();

	bool hud_only = hasRenderType(LLPipeline::RENDER_TYPE_HUD);

	if (!hud_only )
	{
		//Render any navmesh geometry	
		LLPathingLib *llPathingLibInstance = LLPathingLib::getInstance();
		if ( llPathingLibInstance != NULL ) 
		{
			//character floater renderables
			
			LLHandle<LLFloaterPathfindingCharacters> pathfindingCharacterHandle = LLFloaterPathfindingCharacters::getInstanceHandle();
			if ( !pathfindingCharacterHandle.isDead() )
			{
				LLFloaterPathfindingCharacters *pathfindingCharacter = pathfindingCharacterHandle.get();

				if ( pathfindingCharacter->getVisible() || gAgentCamera.cameraMouselook() )			
				{	
					if (LLGLSLShader::sNoFixedFunction)
					{					
						gPathfindingProgram.bind();			
						gPathfindingProgram.uniform1f(sTint, 1.f);
						gPathfindingProgram.uniform1f(sAmbiance, 1.f);
						gPathfindingProgram.uniform1f(sAlphaScale, 1.f);
					}

					//Requried character physics capsule render parameters
					LLUUID id;					
					LLVector3 pos;
					LLQuaternion rot;
				
					if ( pathfindingCharacter->isPhysicsCapsuleEnabled( id, pos, rot ) )
					{
						if (LLGLSLShader::sNoFixedFunction)
						{					
							//remove blending artifacts
							gGL.setColorMask(false, false);
							llPathingLibInstance->renderSimpleShapeCapsuleID( gGL, id, pos, rot );				
							gGL.setColorMask(true, false);
							LLGLEnable blend(GL_BLEND);
							gPathfindingProgram.uniform1f(sAlphaScale, 0.90f);
							llPathingLibInstance->renderSimpleShapeCapsuleID( gGL, id, pos, rot );
							gPathfindingProgram.bind();
						}
						else
						{
							llPathingLibInstance->renderSimpleShapeCapsuleID( gGL, id, pos, rot );
						}
					}
				}
			}
			

			//pathing console renderables
			LLHandle<LLFloaterPathfindingConsole> pathfindingConsoleHandle = LLFloaterPathfindingConsole::getInstanceHandle();
			if (!pathfindingConsoleHandle.isDead())
			{
				LLFloaterPathfindingConsole *pathfindingConsole = pathfindingConsoleHandle.get();

				if ( pathfindingConsole->getVisible() || gAgentCamera.cameraMouselook() )
				{				
					F32 ambiance = gSavedSettings.getF32("PathfindingAmbiance");

					if (LLGLSLShader::sNoFixedFunction)
					{					
						gPathfindingProgram.bind();
			
						gPathfindingProgram.uniform1f(sTint, 1.f);
						gPathfindingProgram.uniform1f(sAmbiance, ambiance);
						gPathfindingProgram.uniform1f(sAlphaScale, 1.f);
					}

					if ( !pathfindingConsole->isRenderWorld() )
					{
						const LLColor4 clearColor = gSavedSettings.getColor4("PathfindingNavMeshClear");
						gGL.setColorMask(true, true);
						glClearColor(clearColor.mV[0],clearColor.mV[1],clearColor.mV[2],0);
						glClear(GL_DEPTH_BUFFER_BIT | GL_COLOR_BUFFER_BIT | GL_STENCIL_BUFFER_BIT);					
						gGL.setColorMask(true, false);
						glPolygonMode( GL_FRONT_AND_BACK, GL_FILL );	
					}

					//NavMesh
					if ( pathfindingConsole->isRenderNavMesh() )
					{	
						gGL.flush();
						gGL.setLineWidth(2.0f);	// <FS> Line width OGL core profile fix by Rye Mutt
						LLGLEnable cull(GL_CULL_FACE);
						LLGLDisable blend(GL_BLEND);
						
						if ( pathfindingConsole->isRenderWorld() )
						{					
							LLGLEnable blend(GL_BLEND);
							gPathfindingProgram.uniform1f(sAlphaScale, 0.66f);
							llPathingLibInstance->renderNavMesh();
						}
						else
						{
							llPathingLibInstance->renderNavMesh();
						}
						
						//render edges
						if (LLGLSLShader::sNoFixedFunction)
						{
							gPathfindingNoNormalsProgram.bind();
							gPathfindingNoNormalsProgram.uniform1f(sTint, 1.f);
							gPathfindingNoNormalsProgram.uniform1f(sAlphaScale, 1.f);
							llPathingLibInstance->renderNavMeshEdges();
							gPathfindingProgram.bind();
						}
						else
						{
							llPathingLibInstance->renderNavMeshEdges();
						}

						gGL.flush();
						glPolygonMode( GL_FRONT_AND_BACK, GL_FILL );	
						gGL.setLineWidth(1.0f);	// <FS> Line width OGL core profile fix by Rye Mutt
						gGL.flush();
					}
					//User designated path
					if ( LLPathfindingPathTool::getInstance()->isRenderPath() )
					{
						//The path
						if (LLGLSLShader::sNoFixedFunction)
						{
							gUIProgram.bind();
							gGL.getTexUnit(0)->bind(LLViewerFetchedTexture::sWhiteImagep);
							llPathingLibInstance->renderPath();
							gPathfindingProgram.bind();
						}
						else
						{
							llPathingLibInstance->renderPath();
						}
						//The bookends
						if (LLGLSLShader::sNoFixedFunction)
						{
							//remove blending artifacts
							gGL.setColorMask(false, false);
							llPathingLibInstance->renderPathBookend( gGL, LLPathingLib::LLPL_START );
							llPathingLibInstance->renderPathBookend( gGL, LLPathingLib::LLPL_END );
						
							gGL.setColorMask(true, false);
							//render the bookends
							LLGLEnable blend(GL_BLEND);
							gPathfindingProgram.uniform1f(sAlphaScale, 0.90f);
							llPathingLibInstance->renderPathBookend( gGL, LLPathingLib::LLPL_START );
							llPathingLibInstance->renderPathBookend( gGL, LLPathingLib::LLPL_END );
							gPathfindingProgram.bind();
						}
						else
						{
							llPathingLibInstance->renderPathBookend( gGL, LLPathingLib::LLPL_START );
							llPathingLibInstance->renderPathBookend( gGL, LLPathingLib::LLPL_END );
						}
					
					}
				
					if ( pathfindingConsole->isRenderWaterPlane() )
					{	
						if (LLGLSLShader::sNoFixedFunction)
						{
							LLGLEnable blend(GL_BLEND);
							gPathfindingProgram.uniform1f(sAlphaScale, 0.90f);
							llPathingLibInstance->renderSimpleShapes( gGL, gAgent.getRegion()->getWaterHeight() );
						}
						else
						{
							llPathingLibInstance->renderSimpleShapes( gGL, gAgent.getRegion()->getWaterHeight() );					
						}
					}
				//physics/exclusion shapes
				if ( pathfindingConsole->isRenderAnyShapes() )
				{					
						U32 render_order[] = {
							1 << LLPathingLib::LLST_ObstacleObjects,
							1 << LLPathingLib::LLST_WalkableObjects,
							1 << LLPathingLib::LLST_ExclusionPhantoms,	
							1 << LLPathingLib::LLST_MaterialPhantoms,
						};

						U32 flags = pathfindingConsole->getRenderShapeFlags();

						for (U32 i = 0; i < 4; i++)
						{
							if (!(flags & render_order[i]))
							{
								continue;
							}

							//turn off backface culling for volumes so they are visible when camera is inside volume
							LLGLDisable cull(i >= 2 ? GL_CULL_FACE : 0);
						
							gGL.flush();
							glPolygonMode( GL_FRONT_AND_BACK, GL_FILL );	
				
							//get rid of some z-fighting
							LLGLEnable polyOffset(GL_POLYGON_OFFSET_FILL);
							glPolygonOffset(1.0f, 1.0f);

							//render to depth first to avoid blending artifacts
							gGL.setColorMask(false, false);
							llPathingLibInstance->renderNavMeshShapesVBO( render_order[i] );		
							gGL.setColorMask(true, false);

							//get rid of some z-fighting
							glPolygonOffset(0.f, 0.f);

							LLGLEnable blend(GL_BLEND);
				
							{
								gPathfindingProgram.uniform1f(sAmbiance, ambiance);

								{ //draw solid overlay
									LLGLDepthTest depth(GL_TRUE, GL_FALSE, GL_LEQUAL);
									llPathingLibInstance->renderNavMeshShapesVBO( render_order[i] );				
									gGL.flush();				
								}
				
								LLGLEnable lineOffset(GL_POLYGON_OFFSET_LINE);
								glPolygonMode( GL_FRONT_AND_BACK, GL_LINE );	
						
								F32 offset = gSavedSettings.getF32("PathfindingLineOffset");

								if (pathfindingConsole->isRenderXRay())
								{
									gPathfindingProgram.uniform1f(sTint, gSavedSettings.getF32("PathfindingXRayTint"));
									gPathfindingProgram.uniform1f(sAlphaScale, gSavedSettings.getF32("PathfindingXRayOpacity"));
									LLGLEnable blend(GL_BLEND);
									LLGLDepthTest depth(GL_TRUE, GL_FALSE, GL_GREATER);
								
									glPolygonOffset(offset, -offset);
								
									if (gSavedSettings.getBOOL("PathfindingXRayWireframe"))
									{ //draw hidden wireframe as darker and less opaque
										gPathfindingProgram.uniform1f(sAmbiance, 1.f);
										llPathingLibInstance->renderNavMeshShapesVBO( render_order[i] );				
									}
									else
									{
										glPolygonMode( GL_FRONT_AND_BACK, GL_FILL );	
										gPathfindingProgram.uniform1f(sAmbiance, ambiance);
										llPathingLibInstance->renderNavMeshShapesVBO( render_order[i] );				
										glPolygonMode(GL_FRONT_AND_BACK, GL_LINE);
									}
								}

								{ //draw visible wireframe as brighter, thicker and more opaque
									glPolygonOffset(offset, offset);
									gPathfindingProgram.uniform1f(sAmbiance, 1.f);
									gPathfindingProgram.uniform1f(sTint, 1.f);
									gPathfindingProgram.uniform1f(sAlphaScale, 1.f);

									gGL.setLineWidth(gSavedSettings.getF32("PathfindingLineWidth")); // <FS> Line width OGL core profile fix by Rye Mutt
									LLGLDisable blendOut(GL_BLEND);
									llPathingLibInstance->renderNavMeshShapesVBO( render_order[i] );				
									gGL.flush();
									gGL.setLineWidth(1.f); // <FS> Line width OGL core profile fix by Rye Mutt
								}
				
								glPolygonMode( GL_FRONT_AND_BACK, GL_FILL );
							}
						}
					}

					glPolygonOffset(0.f, 0.f);

					if ( pathfindingConsole->isRenderNavMesh() && pathfindingConsole->isRenderXRay() )
					{	//render navmesh xray
						F32 ambiance = gSavedSettings.getF32("PathfindingAmbiance");

						LLGLEnable lineOffset(GL_POLYGON_OFFSET_LINE);
						LLGLEnable polyOffset(GL_POLYGON_OFFSET_FILL);
											
						F32 offset = gSavedSettings.getF32("PathfindingLineOffset");
						glPolygonOffset(offset, -offset);

						LLGLEnable blend(GL_BLEND);
						LLGLDepthTest depth(GL_TRUE, GL_FALSE, GL_GREATER);
						gGL.flush();				
						gGL.setLineWidth(2.0f);	// <FS> Line width OGL core profile fix by Rye Mutt
						LLGLEnable cull(GL_CULL_FACE);
																		
						gPathfindingProgram.uniform1f(sTint, gSavedSettings.getF32("PathfindingXRayTint"));
						gPathfindingProgram.uniform1f(sAlphaScale, gSavedSettings.getF32("PathfindingXRayOpacity"));
								
						if (gSavedSettings.getBOOL("PathfindingXRayWireframe"))
						{ //draw hidden wireframe as darker and less opaque
							glPolygonMode( GL_FRONT_AND_BACK, GL_LINE );	
							gPathfindingProgram.uniform1f(sAmbiance, 1.f);
							llPathingLibInstance->renderNavMesh();
							glPolygonMode( GL_FRONT_AND_BACK, GL_FILL );	
						}	
						else
						{
							gPathfindingProgram.uniform1f(sAmbiance, ambiance);
							llPathingLibInstance->renderNavMesh();
						}

						//render edges
						if (LLGLSLShader::sNoFixedFunction)
						{
							gPathfindingNoNormalsProgram.bind();
							gPathfindingNoNormalsProgram.uniform1f(sTint, gSavedSettings.getF32("PathfindingXRayTint"));
							gPathfindingNoNormalsProgram.uniform1f(sAlphaScale, gSavedSettings.getF32("PathfindingXRayOpacity"));
							llPathingLibInstance->renderNavMeshEdges();
							gPathfindingProgram.bind();
						}
						else
						{
							llPathingLibInstance->renderNavMeshEdges();
						}
					
						gGL.flush();
						gGL.setLineWidth(1.0f);	// <FS> Line width OGL core profile fix by Rye Mutt
					}
			
					glPolygonOffset(0.f, 0.f);

					gGL.flush();
					if (LLGLSLShader::sNoFixedFunction)
					{
						gPathfindingProgram.unbind();
					}
				}
			}
		}
	}

	gGL.color4f(1,1,1,1);

	gGLLastMatrix = NULL;
	gGL.loadMatrix(gGLModelView);
	gGL.setColorMask(true, false);

	
	if (!hud_only && !mDebugBlips.empty())
	{ //render debug blips
		if (LLGLSLShader::sNoFixedFunction)
		{
			gUIProgram.bind();
		}

		gGL.getTexUnit(0)->bind(LLViewerFetchedTexture::sWhiteImagep, true);

		glPointSize(8.f);
		LLGLDepthTest depth(GL_TRUE, GL_TRUE, GL_ALWAYS);

		gGL.begin(LLRender::POINTS);
		for (std::list<DebugBlip>::iterator iter = mDebugBlips.begin(); iter != mDebugBlips.end(); )
		{
			DebugBlip& blip = *iter;

			blip.mAge += gFrameIntervalSeconds.value();
			if (blip.mAge > 2.f)
			{
				mDebugBlips.erase(iter++);
			}
			else
			{
				iter++;
			}

			blip.mPosition.mV[2] += gFrameIntervalSeconds.value()*2.f;

			gGL.color4fv(blip.mColor.mV);
			gGL.vertex3fv(blip.mPosition.mV);
		}
		gGL.end();
		gGL.flush();
		glPointSize(1.f);
	}


	// Debug stuff.
	for (LLWorld::region_list_t::const_iterator iter = LLWorld::getInstance()->getRegionList().begin(); 
			iter != LLWorld::getInstance()->getRegionList().end(); ++iter)
	{
		LLViewerRegion* region = *iter;
		for (U32 i = 0; i < LLViewerRegion::NUM_PARTITIONS; i++)
		{
			LLSpatialPartition* part = region->getSpatialPartition(i);
			if (part)
			{
				if ( (hud_only && (part->mDrawableType == RENDER_TYPE_HUD || part->mDrawableType == RENDER_TYPE_HUD_PARTICLES)) ||
					 (!hud_only && hasRenderType(part->mDrawableType)) )
				{
					part->renderDebug();
				}
			}
		}
	}

	for (LLCullResult::bridge_iterator i = sCull->beginVisibleBridge(); i != sCull->endVisibleBridge(); ++i)
	{
		LLSpatialBridge* bridge = *i;
		if (!bridge->isDead() && hasRenderType(bridge->mDrawableType))
		{
			gGL.pushMatrix();
			gGL.multMatrix((F32*)bridge->mDrawable->getRenderMatrix().mMatrix);
			bridge->renderDebug();
			gGL.popMatrix();
		}
	}

	if (gPipeline.hasRenderDebugMask(LLPipeline::RENDER_DEBUG_OCCLUSION) && LLGLSLShader::sNoFixedFunction)
	{ //render visible selected group occlusion geometry
		gDebugProgram.bind();
		LLGLDepthTest depth(GL_TRUE, GL_FALSE);
		gGL.diffuseColor3f(1,0,1);
		for (std::set<LLSpatialGroup*>::iterator iter = visible_selected_groups.begin(); iter != visible_selected_groups.end(); ++iter)
		{
			LLSpatialGroup* group = *iter;

			LLVector4a fudge;
			fudge.splat(0.25f); //SG_OCCLUSION_FUDGE

			LLVector4a size;
			const LLVector4a* bounds = group->getBounds();
			size.setAdd(fudge, bounds[1]);
			
			drawBox(bounds[0], size);
		}
	}

	visible_selected_groups.clear();

	if (LLGLSLShader::sNoFixedFunction)
	{
		gUIProgram.bind();
	}

	if (hasRenderDebugMask(LLPipeline::RENDER_DEBUG_RAYCAST) && !hud_only)
	{ //draw crosshairs on particle intersection
		if (gDebugRaycastParticle)
		{
			if (LLGLSLShader::sNoFixedFunction)
			{ //this debug display requires shaders
				gDebugProgram.bind();

				gGL.getTexUnit(0)->unbind(LLTexUnit::TT_TEXTURE);

				LLVector3 center(gDebugRaycastParticleIntersection.getF32ptr());
				LLVector3 size(0.1f, 0.1f, 0.1f);

				LLVector3 p[6];

				p[0] = center + size.scaledVec(LLVector3(1,0,0));
				p[1] = center + size.scaledVec(LLVector3(-1,0,0));
				p[2] = center + size.scaledVec(LLVector3(0,1,0));
				p[3] = center + size.scaledVec(LLVector3(0,-1,0));
				p[4] = center + size.scaledVec(LLVector3(0,0,1));
				p[5] = center + size.scaledVec(LLVector3(0,0,-1));
				
				gGL.begin(LLRender::LINES);
				gGL.diffuseColor3f(1.f, 1.f, 0.f);
				for (U32 i = 0; i < 6; i++)
				{
					gGL.vertex3fv(p[i].mV);
				}
				gGL.end();
				gGL.flush();

				gDebugProgram.unbind();
			}
		}
	}

	if (hasRenderDebugMask(LLPipeline::RENDER_DEBUG_SHADOW_FRUSTA))
	{
		LLVertexBuffer::unbind();

		LLGLEnable blend(GL_BLEND);
		LLGLDepthTest depth(TRUE, FALSE);
		LLGLDisable cull(GL_CULL_FACE);

		gGL.color4f(1,1,1,1);
		gGL.getTexUnit(0)->unbind(LLTexUnit::TT_TEXTURE);
				
		F32 a = 0.1f;

		F32 col[] =
		{
			1,0,0,a,
			0,1,0,a,
			0,0,1,a,
			1,0,1,a,
			
			1,1,0,a,
			0,1,1,a,
			1,1,1,a,
			1,0,1,a,
		};

		for (U32 i = 0; i < 8; i++)
		{
			LLVector3* frust = mShadowCamera[i].mAgentFrustum;

			if (i > 3)
			{ //render shadow frusta as volumes
				if (mShadowFrustPoints[i-4].empty())
				{
					continue;
				}

				gGL.color4fv(col+(i-4)*4);	
			
				gGL.begin(LLRender::TRIANGLE_STRIP);
				gGL.vertex3fv(frust[0].mV); gGL.vertex3fv(frust[4].mV);
				gGL.vertex3fv(frust[1].mV); gGL.vertex3fv(frust[5].mV);
				gGL.vertex3fv(frust[2].mV); gGL.vertex3fv(frust[6].mV);
				gGL.vertex3fv(frust[3].mV); gGL.vertex3fv(frust[7].mV);
				gGL.vertex3fv(frust[0].mV); gGL.vertex3fv(frust[4].mV);
				gGL.end();
				
				
				gGL.begin(LLRender::TRIANGLE_STRIP);
				gGL.vertex3fv(frust[0].mV);
				gGL.vertex3fv(frust[1].mV);
				gGL.vertex3fv(frust[3].mV);
				gGL.vertex3fv(frust[2].mV);
				gGL.end();
				
				gGL.begin(LLRender::TRIANGLE_STRIP);
				gGL.vertex3fv(frust[4].mV);
				gGL.vertex3fv(frust[5].mV);
				gGL.vertex3fv(frust[7].mV);
				gGL.vertex3fv(frust[6].mV);
				gGL.end();		
			}

	
			if (i < 4)
			{
				
				//if (i == 0 || !mShadowFrustPoints[i].empty())
				{
					//render visible point cloud
					gGL.flush();
					glPointSize(8.f);
					gGL.begin(LLRender::POINTS);
					
					F32* c = col+i*4;
					gGL.color3fv(c);

					for (U32 j = 0; j < mShadowFrustPoints[i].size(); ++j)
						{
							gGL.vertex3fv(mShadowFrustPoints[i][j].mV);
						
						}
					gGL.end();

					gGL.flush();
					glPointSize(1.f);

					LLVector3* ext = mShadowExtents[i]; 
					LLVector3 pos = (ext[0]+ext[1])*0.5f;
					LLVector3 size = (ext[1]-ext[0])*0.5f;
					drawBoxOutline(pos, size);

					//render camera frustum splits as outlines
					gGL.begin(LLRender::LINES);
					gGL.vertex3fv(frust[0].mV); gGL.vertex3fv(frust[1].mV);
					gGL.vertex3fv(frust[1].mV); gGL.vertex3fv(frust[2].mV);
					gGL.vertex3fv(frust[2].mV); gGL.vertex3fv(frust[3].mV);
					gGL.vertex3fv(frust[3].mV); gGL.vertex3fv(frust[0].mV);
					gGL.vertex3fv(frust[4].mV); gGL.vertex3fv(frust[5].mV);
					gGL.vertex3fv(frust[5].mV); gGL.vertex3fv(frust[6].mV);
					gGL.vertex3fv(frust[6].mV); gGL.vertex3fv(frust[7].mV);
					gGL.vertex3fv(frust[7].mV); gGL.vertex3fv(frust[4].mV);
					gGL.vertex3fv(frust[0].mV); gGL.vertex3fv(frust[4].mV);
					gGL.vertex3fv(frust[1].mV); gGL.vertex3fv(frust[5].mV);
					gGL.vertex3fv(frust[2].mV); gGL.vertex3fv(frust[6].mV);
					gGL.vertex3fv(frust[3].mV); gGL.vertex3fv(frust[7].mV);
					gGL.end();
				}
			}

			/*gGL.flush();
			gGL.setLineWidth(16-i*2); // <FS> Line width OGL core profile fix by Rye Mutt
			for (LLWorld::region_list_t::const_iterator iter = LLWorld::getInstance()->getRegionList().begin(); 
					iter != LLWorld::getInstance()->getRegionList().end(); ++iter)
			{
				LLViewerRegion* region = *iter;
				for (U32 j = 0; j < LLViewerRegion::NUM_PARTITIONS; j++)
				{
					LLSpatialPartition* part = region->getSpatialPartition(j);
					if (part)
					{
						if (hasRenderType(part->mDrawableType))
						{
							part->renderIntersectingBBoxes(&mShadowCamera[i]);
						}
					}
				}
			}
			gGL.flush();
			gGL.setLineWidth(1.f);*/ // <FS> Line width OGL core profile fix by Rye Mutt
		}
	}

	if (mRenderDebugMask & RENDER_DEBUG_WIND_VECTORS)
	{
		gAgent.getRegion()->mWind.renderVectors();
	}
	
	if (mRenderDebugMask & RENDER_DEBUG_COMPOSITION)
	{
		// Debug composition layers
		F32 x, y;

		gGL.getTexUnit(0)->unbind(LLTexUnit::TT_TEXTURE);

		if (gAgent.getRegion())
		{
			gGL.begin(LLRender::POINTS);
			// Draw the composition layer for the region that I'm in.
			for (x = 0; x <= 260; x++)
			{
				for (y = 0; y <= 260; y++)
				{
					if ((x > 255) || (y > 255))
					{
						gGL.color4f(1.f, 0.f, 0.f, 1.f);
					}
					else
					{
						gGL.color4f(0.f, 0.f, 1.f, 1.f);
					}
					F32 z = gAgent.getRegion()->getCompositionXY((S32)x, (S32)y);
					z *= 5.f;
					z += 50.f;
					gGL.vertex3f(x, y, z);
				}
			}
			gGL.end();
		}
	}

	if (mRenderDebugMask & LLPipeline::RENDER_DEBUG_BUILD_QUEUE)
	{
		U32 count = 0;
		U32 size = mGroupQ2.size();
		LLColor4 col;

		LLVertexBuffer::unbind();
		LLGLEnable blend(GL_BLEND);
		gGL.setSceneBlendType(LLRender::BT_ALPHA);
		LLGLDepthTest depth(GL_TRUE, GL_FALSE);
		gGL.getTexUnit(0)->bind(LLViewerFetchedTexture::sWhiteImagep);
		
		gGL.pushMatrix();
		gGL.loadMatrix(gGLModelView);
		gGLLastMatrix = NULL;

		for (LLSpatialGroup::sg_vector_t::iterator iter = mGroupQ2.begin(); iter != mGroupQ2.end(); ++iter)
		{
			LLSpatialGroup* group = *iter;
			if (group->isDead())
			{
				continue;
			}

			LLSpatialBridge* bridge = group->getSpatialPartition()->asBridge();

			if (bridge && (!bridge->mDrawable || bridge->mDrawable->isDead()))
			{
				continue;
			}

			if (bridge)
			{
				gGL.pushMatrix();
				gGL.multMatrix((F32*)bridge->mDrawable->getRenderMatrix().mMatrix);
			}

			F32 alpha = llclamp((F32) (size-count)/size, 0.f, 1.f);

			
			LLVector2 c(1.f-alpha, alpha);
			c.normVec();

			
			++count;
			col.set(c.mV[0], c.mV[1], 0, alpha*0.5f+0.5f);
			group->drawObjectBox(col);

			if (bridge)
			{
				gGL.popMatrix();
			}
		}

		gGL.popMatrix();
	}

	gGL.flush();
	if (LLGLSLShader::sNoFixedFunction)
	{
		gUIProgram.unbind();
	}
}

static LLTrace::BlockTimerStatHandle FTM_REBUILD_POOLS("Rebuild Pools");

void LLPipeline::rebuildPools()
{
	LL_RECORD_BLOCK_TIME(FTM_REBUILD_POOLS);

	assertInitialized();

	S32 max_count = mPools.size();
	pool_set_t::iterator iter1 = mPools.upper_bound(mLastRebuildPool);
	while(max_count > 0 && mPools.size() > 0) // && num_rebuilds < MAX_REBUILDS)
	{
		if (iter1 == mPools.end())
		{
			iter1 = mPools.begin();
		}
		LLDrawPool* poolp = *iter1;

		if (poolp->isDead())
		{
			mPools.erase(iter1++);
			removeFromQuickLookup( poolp );
			if (poolp == mLastRebuildPool)
			{
				mLastRebuildPool = NULL;
			}
			delete poolp;
		}
		else
		{
			mLastRebuildPool = poolp;
			iter1++;
		}
		max_count--;
	}
}

void LLPipeline::addToQuickLookup( LLDrawPool* new_poolp )
{
	assertInitialized();

	switch( new_poolp->getType() )
	{
	case LLDrawPool::POOL_SIMPLE:
		if (mSimplePool)
		{
			llassert(0);
			LL_WARNS() << "Ignoring duplicate simple pool." << LL_ENDL;
		}
		else
		{
			mSimplePool = (LLRenderPass*) new_poolp;
		}
		break;

	case LLDrawPool::POOL_ALPHA_MASK:
		if (mAlphaMaskPool)
		{
			llassert(0);
			LL_WARNS() << "Ignoring duplicate alpha mask pool." << LL_ENDL;
			break;
		}
		else
		{
			mAlphaMaskPool = (LLRenderPass*) new_poolp;
		}
		break;

	case LLDrawPool::POOL_FULLBRIGHT_ALPHA_MASK:
		if (mFullbrightAlphaMaskPool)
		{
			llassert(0);
			LL_WARNS() << "Ignoring duplicate alpha mask pool." << LL_ENDL;
			break;
		}
		else
		{
			mFullbrightAlphaMaskPool = (LLRenderPass*) new_poolp;
		}
		break;
		
	case LLDrawPool::POOL_GRASS:
		if (mGrassPool)
		{
			llassert(0);
			LL_WARNS() << "Ignoring duplicate grass pool." << LL_ENDL;
		}
		else
		{
			mGrassPool = (LLRenderPass*) new_poolp;
		}
		break;

	case LLDrawPool::POOL_FULLBRIGHT:
		if (mFullbrightPool)
		{
			llassert(0);
			LL_WARNS() << "Ignoring duplicate simple pool." << LL_ENDL;
		}
		else
		{
			mFullbrightPool = (LLRenderPass*) new_poolp;
		}
		break;

	case LLDrawPool::POOL_INVISIBLE:
		if (mInvisiblePool)
		{
			llassert(0);
			LL_WARNS() << "Ignoring duplicate simple pool." << LL_ENDL;
		}
		else
		{
			mInvisiblePool = (LLRenderPass*) new_poolp;
		}
		break;

	case LLDrawPool::POOL_GLOW:
		if (mGlowPool)
		{
			llassert(0);
			LL_WARNS() << "Ignoring duplicate glow pool." << LL_ENDL;
		}
		else
		{
			mGlowPool = (LLRenderPass*) new_poolp;
		}
		break;

	case LLDrawPool::POOL_TREE:
		mTreePools[ uintptr_t(new_poolp->getTexture()) ] = new_poolp ;
		break;
 
	case LLDrawPool::POOL_TERRAIN:
		mTerrainPools[ uintptr_t(new_poolp->getTexture()) ] = new_poolp ;
		break;

	case LLDrawPool::POOL_BUMP:
		if (mBumpPool)
		{
			llassert(0);
			LL_WARNS() << "Ignoring duplicate bump pool." << LL_ENDL;
		}
		else
		{
			mBumpPool = new_poolp;
		}
		break;
	case LLDrawPool::POOL_MATERIALS:
		if (mMaterialsPool)
		{
			llassert(0);
			LL_WARNS() << "Ignorning duplicate materials pool." << LL_ENDL;
		}
		else
		{
			mMaterialsPool = new_poolp;
		}
		break;
	case LLDrawPool::POOL_ALPHA:
		if( mAlphaPool )
		{
			llassert(0);
			LL_WARNS() << "LLPipeline::addPool(): Ignoring duplicate Alpha pool" << LL_ENDL;
		}
		else
		{
			mAlphaPool = (LLDrawPoolAlpha*) new_poolp;
		}
		break;

	case LLDrawPool::POOL_AVATAR:
	case LLDrawPool::POOL_CONTROL_AV:
		break; // Do nothing

	case LLDrawPool::POOL_SKY:
		if( mSkyPool )
		{
			llassert(0);
			LL_WARNS() << "LLPipeline::addPool(): Ignoring duplicate Sky pool" << LL_ENDL;
		}
		else
		{
			mSkyPool = new_poolp;
		}
		break;
	
	case LLDrawPool::POOL_WATER:
		if( mWaterPool )
		{
			llassert(0);
			LL_WARNS() << "LLPipeline::addPool(): Ignoring duplicate Water pool" << LL_ENDL;
		}
		else
		{
			mWaterPool = new_poolp;
		}
		break;

	case LLDrawPool::POOL_GROUND:
		if( mGroundPool )
		{
			llassert(0);
			LL_WARNS() << "LLPipeline::addPool(): Ignoring duplicate Ground Pool" << LL_ENDL;
		}
		else
		{ 
			mGroundPool = new_poolp;
		}
		break;

	case LLDrawPool::POOL_WL_SKY:
		if( mWLSkyPool )
		{
			llassert(0);
			LL_WARNS() << "LLPipeline::addPool(): Ignoring duplicate WLSky Pool" << LL_ENDL;
		}
		else
		{ 
			mWLSkyPool = new_poolp;
		}
		break;

	default:
		llassert(0);
		LL_WARNS() << "Invalid Pool Type in  LLPipeline::addPool()" << LL_ENDL;
		break;
	}
}

void LLPipeline::removePool( LLDrawPool* poolp )
{
	assertInitialized();
	removeFromQuickLookup(poolp);
	mPools.erase(poolp);
	delete poolp;
}

void LLPipeline::removeFromQuickLookup( LLDrawPool* poolp )
{
	assertInitialized();
	switch( poolp->getType() )
	{
	case LLDrawPool::POOL_SIMPLE:
		llassert(mSimplePool == poolp);
		mSimplePool = NULL;
		break;

	case LLDrawPool::POOL_ALPHA_MASK:
		llassert(mAlphaMaskPool == poolp);
		mAlphaMaskPool = NULL;
		break;

	case LLDrawPool::POOL_FULLBRIGHT_ALPHA_MASK:
		llassert(mFullbrightAlphaMaskPool == poolp);
		mFullbrightAlphaMaskPool = NULL;
		break;

	case LLDrawPool::POOL_GRASS:
		llassert(mGrassPool == poolp);
		mGrassPool = NULL;
		break;

	case LLDrawPool::POOL_FULLBRIGHT:
		llassert(mFullbrightPool == poolp);
		mFullbrightPool = NULL;
		break;

	case LLDrawPool::POOL_INVISIBLE:
		llassert(mInvisiblePool == poolp);
		mInvisiblePool = NULL;
		break;

	case LLDrawPool::POOL_WL_SKY:
		llassert(mWLSkyPool == poolp);
		mWLSkyPool = NULL;
		break;

	case LLDrawPool::POOL_GLOW:
		llassert(mGlowPool == poolp);
		mGlowPool = NULL;
		break;

	case LLDrawPool::POOL_TREE:
		#ifdef _DEBUG
			{
				bool found = mTreePools.erase( (uintptr_t)poolp->getTexture() );
				llassert( found );
			}
		#else
			mTreePools.erase( (uintptr_t)poolp->getTexture() );
		#endif
		break;

	case LLDrawPool::POOL_TERRAIN:
		#ifdef _DEBUG
			{
				bool found = mTerrainPools.erase( (uintptr_t)poolp->getTexture() );
				llassert( found );
			}
		#else
			mTerrainPools.erase( (uintptr_t)poolp->getTexture() );
		#endif
		break;

	case LLDrawPool::POOL_BUMP:
		llassert( poolp == mBumpPool );
		mBumpPool = NULL;
		break;
	
	case LLDrawPool::POOL_MATERIALS:
		llassert(poolp == mMaterialsPool);
		mMaterialsPool = NULL;
		break;
			
	case LLDrawPool::POOL_ALPHA:
		llassert( poolp == mAlphaPool );
		mAlphaPool = NULL;
		break;

	case LLDrawPool::POOL_AVATAR:
	case LLDrawPool::POOL_CONTROL_AV:
		break; // Do nothing

	case LLDrawPool::POOL_SKY:
		llassert( poolp == mSkyPool );
		mSkyPool = NULL;
		break;

	case LLDrawPool::POOL_WATER:
		llassert( poolp == mWaterPool );
		mWaterPool = NULL;
		break;

	case LLDrawPool::POOL_GROUND:
		llassert( poolp == mGroundPool );
		mGroundPool = NULL;
		break;

	default:
		llassert(0);
		LL_WARNS() << "Invalid Pool Type in  LLPipeline::removeFromQuickLookup() type=" << poolp->getType() << LL_ENDL;
		break;
	}
}

void LLPipeline::resetDrawOrders()
{
	assertInitialized();
	// Iterate through all of the draw pools and rebuild them.
	for (pool_set_t::iterator iter = mPools.begin(); iter != mPools.end(); ++iter)
	{
		LLDrawPool *poolp = *iter;
		poolp->resetDrawOrders();
	}
}

//============================================================================
// Once-per-frame setup of hardware lights,
// including sun/moon, avatar backlight, and up to 6 local lights

void LLPipeline::setupAvatarLights(bool for_edit)
{
	assertInitialized();

    LLEnvironment& environment = LLEnvironment::instance();
    LLSettingsSky::ptr_t psky = environment.getCurrentSky();

    bool sun_up = environment.getIsSunUp();


	if (for_edit)
	{
		LLColor4 diffuse(1.f, 1.f, 1.f, 0.f);
		LLVector4 light_pos_cam(-8.f, 0.25f, 10.f, 0.f);  // w==0 => directional light
		LLMatrix4 camera_mat = LLViewerCamera::getInstance()->getModelview();
		LLMatrix4 camera_rot(camera_mat.getMat3());
		camera_rot.invert();
		LLVector4 light_pos = light_pos_cam * camera_rot;
		
		light_pos.normalize();

		LLLightState* light = gGL.getLight(1);

		mHWLightColors[1] = diffuse;

		light->setDiffuse(diffuse);
		light->setAmbient(LLColor4::black);
		light->setSpecular(LLColor4::black);
		light->setPosition(light_pos);
		light->setConstantAttenuation(1.f);
		light->setLinearAttenuation(0.f);
		light->setQuadraticAttenuation(0.f);
		light->setSpotExponent(0.f);
		light->setSpotCutoff(180.f);
	}
	else if (gAvatarBacklight) // Always true (unless overridden in a devs .ini)
	{
        LLVector3 light_dir = sun_up ? LLVector3(mSunDir) : LLVector3(mMoonDir);
		LLVector3 opposite_pos = -light_dir;
		LLVector3 orthog_light_pos = light_dir % LLVector3::z_axis;
		LLVector4 backlight_pos = LLVector4(lerp(opposite_pos, orthog_light_pos, 0.3f), 0.0f);
		backlight_pos.normalize();
			
		LLColor4 light_diffuse = sun_up ? mSunDiffuse : mMoonDiffuse;

		LLColor4 backlight_diffuse(1.f - light_diffuse.mV[VRED], 1.f - light_diffuse.mV[VGREEN], 1.f - light_diffuse.mV[VBLUE], 1.f);
		F32 max_component = 0.001f;
		for (S32 i = 0; i < 3; i++)
		{
			if (backlight_diffuse.mV[i] > max_component)
			{
				max_component = backlight_diffuse.mV[i];
			}
		}
		F32 backlight_mag;
		if (environment.getIsSunUp()) // <FS:Ansariel> Factor out instance() calls
		{
			backlight_mag = BACKLIGHT_DAY_MAGNITUDE_OBJECT;
		}
		else
		{
			backlight_mag = BACKLIGHT_NIGHT_MAGNITUDE_OBJECT;
		}
		backlight_diffuse *= backlight_mag / max_component;

		mHWLightColors[1] = backlight_diffuse;

		LLLightState* light = gGL.getLight(1);

		light->setPosition(backlight_pos);
		light->setDiffuse(backlight_diffuse);
		light->setAmbient(LLColor4::black);
		light->setSpecular(LLColor4::black);
		light->setConstantAttenuation(1.f);
		light->setLinearAttenuation(0.f);
		light->setQuadraticAttenuation(0.f);
		light->setSpotExponent(0.f);
		light->setSpotCutoff(180.f);
	}
	else
	{
		LLLightState* light = gGL.getLight(1);

		mHWLightColors[1] = LLColor4::black;

		light->setDiffuse(LLColor4::black);
		light->setAmbient(LLColor4::black);
		light->setSpecular(LLColor4::black);
	}
}

static F32 calc_light_dist(LLVOVolume* light, const LLVector3& cam_pos, F32 max_dist)
{
	F32 inten = light->getLightIntensity();
	if (inten < .001f)
	{
		return max_dist;
	}
	bool selected = light->isSelected();
	if (selected)
	{
        return 0.f; // selected lights get highest priority
	}
    F32 radius = light->getLightRadius();
    F32 dist = dist_vec(light->getRenderPosition(), cam_pos);
    dist = llmax(dist - radius, 0.f);
	if (light->mDrawable.notNull() && light->mDrawable->isState(LLDrawable::ACTIVE))
	{
		// moving lights get a little higher priority (too much causes artifacts)
        dist = llmax(dist - light->getLightRadius()*0.25f, 0.f);
	}
	return dist;
}

void LLPipeline::calcNearbyLights(LLCamera& camera)
{
	assertInitialized();

	if (LLPipeline::sReflectionRender)
	{
		return;
	}

	if (mLightingDetail >= 1)
	{
		// mNearbyLight (and all light_set_t's) are sorted such that
		// begin() == the closest light and rbegin() == the farthest light
		const S32 MAX_LOCAL_LIGHTS = 6;
        LLVector3 cam_pos = camera.getOrigin();
		
        F32 max_dist;
        if (LLPipeline::sRenderDeferred)
        {
            max_dist = RenderFarClip;
        }
        else
        {
            max_dist = llmin(RenderFarClip, LIGHT_MAX_RADIUS * 4.f);
        }

		// UPDATE THE EXISTING NEARBY LIGHTS
		light_set_t cur_nearby_lights;
		for (light_set_t::iterator iter = mNearbyLights.begin();
			iter != mNearbyLights.end(); iter++)
		{
			const Light* light = &(*iter);
			LLDrawable* drawable = light->drawable;
            const LLViewerObject *vobj = light->drawable->getVObj();
            if(vobj && vobj->getAvatar() 
               && (vobj->getAvatar()->isTooComplex() || vobj->getAvatar()->isInMuteList())
               )
            {
                drawable->clearState(LLDrawable::NEARBY_LIGHT);
                continue;
            }

			LLVOVolume* volight = drawable->getVOVolume();
			if (!volight || !drawable->isState(LLDrawable::LIGHT))
			{
				drawable->clearState(LLDrawable::NEARBY_LIGHT);
				continue;
			}
			if (light->fade <= -LIGHT_FADE_TIME)
			{
				drawable->clearState(LLDrawable::NEARBY_LIGHT);
				continue;
			}
			if (!sRenderAttachedLights && volight && volight->isAttachment())
			{
				drawable->clearState(LLDrawable::NEARBY_LIGHT);
				continue;
			}

            F32 dist = calc_light_dist(volight, cam_pos, max_dist);
            F32 fade = light->fade;
            // actual fade gets decreased/increased by setupHWLights
            // light->fade value is 'time'.
            // >=0 and light will become visible as value increases
            // <0 and light will fade out
            if (dist < max_dist)
            {
                if (fade < 0)
                {
                    // mark light to fade in
                    // if fade was -LIGHT_FADE_TIME - it was fully invisible
                    // if fade -0 - it was fully visible
                    // visibility goes up from 0 to LIGHT_FADE_TIME.
                    fade += LIGHT_FADE_TIME;
                }
            }
            else
            {
                // mark light to fade out
                // visibility goes down from -0 to -LIGHT_FADE_TIME.
                if (fade >= LIGHT_FADE_TIME)
                {
                    fade = -0.0001f; // was fully visible
                }
                else if (fade >= 0)
                {
                    // 0.75 visible light should stay 0.75 visible, but should reverse direction
                    fade -= LIGHT_FADE_TIME;
                }
            }
            cur_nearby_lights.insert(Light(drawable, dist, fade));
		}
		mNearbyLights = cur_nearby_lights;
				
		// FIND NEW LIGHTS THAT ARE IN RANGE
		light_set_t new_nearby_lights;
		for (LLDrawable::drawable_set_t::iterator iter = mLights.begin();
			 iter != mLights.end(); ++iter)
		{
			LLDrawable* drawable = *iter;
			LLVOVolume* light = drawable->getVOVolume();
			if (!light || drawable->isState(LLDrawable::NEARBY_LIGHT))
			{
				continue;
			}
			if (light->isHUDAttachment())
			{
				continue; // no lighting from HUD objects
			}
            if (!sRenderAttachedLights && light && light->isAttachment())
			{
				continue;
			}
            LLVOAvatar * av = light->getAvatar();
            if (av && (av->isTooComplex() || av->isInMuteList()))
            {
                // avatars that are already in the list will be removed by removeMutedAVsLights
                continue;
            }
            F32 dist = calc_light_dist(light, cam_pos, max_dist);
            if (dist >= max_dist)
			{
				continue;
			}
			new_nearby_lights.insert(Light(drawable, dist, 0.f));
            if (!LLPipeline::sRenderDeferred && new_nearby_lights.size() > (U32)MAX_LOCAL_LIGHTS)
			{
				new_nearby_lights.erase(--new_nearby_lights.end());
				const Light& last = *new_nearby_lights.rbegin();
				max_dist = last.dist;
			}
		}

		// INSERT ANY NEW LIGHTS
		for (light_set_t::iterator iter = new_nearby_lights.begin();
			 iter != new_nearby_lights.end(); iter++)
		{
			const Light* light = &(*iter);
            if (LLPipeline::sRenderDeferred || mNearbyLights.size() < (U32)MAX_LOCAL_LIGHTS)
			{
				mNearbyLights.insert(*light);
				((LLDrawable*) light->drawable)->setState(LLDrawable::NEARBY_LIGHT);
			}
			else
			{
				// crazy cast so that we can overwrite the fade value
				// even though gcc enforces sets as const
				// (fade value doesn't affect sort so this is safe)
				Light* farthest_light = (const_cast<Light*>(&(*(mNearbyLights.rbegin()))));
				if (light->dist < farthest_light->dist)
				{
                    // mark light to fade out
                    // visibility goes down from -0 to -LIGHT_FADE_TIME.
                    //
                    // This is a mess, but for now it needs to be in sync
                    // with fade code above. Ex: code above detects distance < max,
                    // sets fade time to positive, this code then detects closer
                    // lights and sets fade time negative, fully compensating
                    // for the code above
                    if (farthest_light->fade >= LIGHT_FADE_TIME)
                    {
                        farthest_light->fade = -0.0001f; // was fully visible
                    }
                    else if (farthest_light->fade >= 0)
                    {
                        farthest_light->fade -= LIGHT_FADE_TIME;
                    }
				}
				else
				{
					break; // none of the other lights are closer
				}
			}
		}
		
		//mark nearby lights not-removable.
		for (light_set_t::iterator iter = mNearbyLights.begin();
			 iter != mNearbyLights.end(); iter++)
		{
			const Light* light = &(*iter);
			((LLViewerOctreeEntryData*) light->drawable)->setVisible();
		}
	}
}

void LLPipeline::setupHWLights(LLDrawPool* pool)
{
	assertInitialized();
	
    LLEnvironment& environment = LLEnvironment::instance();
    LLSettingsSky::ptr_t psky = environment.getCurrentSky();

	if (!LLGLSLShader::sNoFixedFunction)
	{
		gGL.syncMatrices();
	}

    // Ambient
    LLColor4 ambient = psky->getTotalAmbient();
		gGL.setAmbientLightColor(ambient);

    bool sun_up  = environment.getIsSunUp();
    bool moon_up = environment.getIsMoonUp();

	// Light 0 = Sun or Moon (All objects)
	{
        LLVector4 sun_dir(environment.getSunDirection(), 0.0f);
        LLVector4 moon_dir(environment.getMoonDirection(), 0.0f);

        mSunDir.setVec(sun_dir);
        mMoonDir.setVec(moon_dir);

        mSunDiffuse.setVec(psky->getSunlightColor());
        mMoonDiffuse.setVec(psky->getMoonlightColor());

		F32 max_color = llmax(mSunDiffuse.mV[0], mSunDiffuse.mV[1], mSunDiffuse.mV[2]);
		if (max_color > 1.f)
		{
			mSunDiffuse *= 1.f/max_color;
		}
		mSunDiffuse.clamp();

        max_color = llmax(mMoonDiffuse.mV[0], mMoonDiffuse.mV[1], mMoonDiffuse.mV[2]);
        if (max_color > 1.f)
        {
            mMoonDiffuse *= 1.f/max_color;
        }
        mMoonDiffuse.clamp();

        // prevent underlighting from having neither lightsource facing us
        if (!sun_up && !moon_up)
		{
            mSunDiffuse.setVec(LLColor4(0.0, 0.0, 0.0, 1.0));
            mMoonDiffuse.setVec(LLColor4(0.0, 0.0, 0.0, 1.0));
            mSunDir.setVec(LLVector4(0.0, 1.0, 0.0, 0.0));
            mMoonDir.setVec(LLVector4(0.0, 1.0, 0.0, 0.0));
		}

        LLVector4 light_dir = sun_up ? mSunDir : mMoonDir;

        mHWLightColors[0] = sun_up ? mSunDiffuse : mMoonDiffuse;

		LLLightState* light = gGL.getLight(0);
        light->setPosition(light_dir);

        light->setSunPrimary(sun_up);
        light->setDiffuse(mHWLightColors[0]);
        light->setDiffuseB(mMoonDiffuse);
        light->setAmbient(psky->getTotalAmbient());
		light->setSpecular(LLColor4::black);
		light->setConstantAttenuation(1.f);
		light->setLinearAttenuation(0.f);
		light->setQuadraticAttenuation(0.f);
		light->setSpotExponent(0.f);
		light->setSpotCutoff(180.f);
	}
	
	// Light 1 = Backlight (for avatars)
	// (set by enableLightsAvatar)
	
	S32 cur_light = 2;
	
	// Nearby lights = LIGHT 2-7

	mLightMovingMask = 0;
	
	if (mLightingDetail >= 1)
	{
		for (light_set_t::iterator iter = mNearbyLights.begin();
			 iter != mNearbyLights.end(); ++iter)
		{
			LLDrawable* drawable = iter->drawable;
			LLVOVolume* light = drawable->getVOVolume();
			if (!light)
			{
				continue;
			}

            if (light->isAttachment())
            {
                if (!sRenderAttachedLights)
                {
                    continue;
                }
            }

			if (drawable->isState(LLDrawable::ACTIVE))
			{
				mLightMovingMask |= (1<<cur_light);
			}
			
            //send linear light color to shader
			LLColor4  light_color = light->getLightLinearColor();
			light_color.mV[3] = 0.0f;

			F32 fade = iter->fade;
			if (fade < LIGHT_FADE_TIME)
			{
				// fade in/out light
				if (fade >= 0.f)
				{
					fade = fade / LIGHT_FADE_TIME;
					((Light*) (&(*iter)))->fade += gFrameIntervalSeconds.value();
				}
				else
				{
					fade = 1.f + fade / LIGHT_FADE_TIME;
					((Light*) (&(*iter)))->fade -= gFrameIntervalSeconds.value();
				}
				fade = llclamp(fade,0.f,1.f);
				light_color *= fade;
			}

            if (light_color.magVecSquared() < 0.001f)
            {
                continue;
            }

			LLVector3 light_pos(light->getRenderPosition());
			LLVector4 light_pos_gl(light_pos, 1.0f);
	
			F32 light_radius = llmax(light->getLightRadius(), 0.001f);
            F32 size = light_radius * (sRenderDeferred ? 1.5f : 1.0f);

            if (size <= 0.001f)
            {
                continue;
            }

			F32 x = (3.f * (1.f + (light->getLightFalloff() * 2.0f))); // why this magic?  probably trying to match a historic behavior.
			F32 linatten = x / (light_radius); // % of brightness at radius

			mHWLightColors[cur_light] = light_color;
			LLLightState* light_state = gGL.getLight(cur_light);
			
			light_state->setPosition(light_pos_gl);
			light_state->setDiffuse(light_color);
			light_state->setAmbient(LLColor4::black);
			light_state->setConstantAttenuation(0.f);
			if (sRenderDeferred)
			{
				light_state->setLinearAttenuation(size);
				light_state->setQuadraticAttenuation(light->getLightFalloff(DEFERRED_LIGHT_FALLOFF) + 1.f); // get falloff to match for forward deferred rendering lights
			}
			else
			{
				light_state->setLinearAttenuation(linatten);
				light_state->setQuadraticAttenuation(0.f);
			}
			

			if (light->isLightSpotlight() // directional (spot-)light
			    && (LLPipeline::sRenderDeferred || RenderSpotLightsInNondeferred)) // these are only rendered as GL spotlights if we're in deferred rendering mode *or* the setting forces them on
			{
				LLQuaternion quat = light->getRenderRotation();
				LLVector3 at_axis(0,0,-1); // this matches deferred rendering's object light direction
				at_axis *= quat;

				light_state->setSpotDirection(at_axis);
				light_state->setSpotCutoff(90.f);
				light_state->setSpotExponent(2.f);
	
				LLVector3 spotParams = light->getSpotLightParams();

				const LLColor4 specular(0.f, 0.f, 0.f, spotParams[2]);
				light_state->setSpecular(specular);
			}
			else // omnidirectional (point) light
			{
				light_state->setSpotExponent(0.f);
				light_state->setSpotCutoff(180.f);
				
				// we use specular.z = 1.0 as a cheap hack for the shaders to know that this is omnidirectional rather than a spotlight
				const LLColor4 specular(0.f, 0.f, 1.f, 0.f);
				light_state->setSpecular(specular);				
			}
			cur_light++;
			if (cur_light >= 8)
			{
				break; // safety
			}
		}
	}
	for ( ; cur_light < 8 ; cur_light++)
	{
		mHWLightColors[cur_light] = LLColor4::black;
		LLLightState* light = gGL.getLight(cur_light);
        light->setSunPrimary(true);
		light->setDiffuse(LLColor4::black);
		light->setAmbient(LLColor4::black);
		light->setSpecular(LLColor4::black);
	}

    // Bookmark comment to allow searching for mSpecialRenderMode == 3 (avatar edit mode),
    // prev site of forward (non-deferred) character light injection, removed by SL-13522 09/20

	// Init GL state
	if (!LLGLSLShader::sNoFixedFunction)
	{
		glDisable(GL_LIGHTING);
	}

	for (S32 i = 0; i < 8; ++i)
	{
		gGL.getLight(i)->disable();
	}
	mLightMask = 0;
}

void LLPipeline::enableLights(U32 mask)
{
	assertInitialized();

	if (mLightingDetail == 0)
	{
		mask &= 0xf003; // sun and backlight only (and fullbright bit)
	}
	if (mLightMask != mask)
	{
		stop_glerror();
		if (!mLightMask)
		{
			if (!LLGLSLShader::sNoFixedFunction)
			{
				glEnable(GL_LIGHTING);
			}
		}
		if (mask)
		{
			stop_glerror();
			for (S32 i=0; i<8; i++)
			{
				LLLightState* light = gGL.getLight(i);
				if (mask & (1<<i))
				{
					light->enable();
					light->setDiffuse(mHWLightColors[i]);
				}
				else
				{
					light->disable();
					light->setDiffuse(LLColor4::black);
				}
			}
			stop_glerror();
		}
		else
		{
			if (!LLGLSLShader::sNoFixedFunction)
			{
				glDisable(GL_LIGHTING);
			}
		}
		mLightMask = mask;
		stop_glerror();
	}
}

void LLPipeline::enableLightsStatic()
{
	assertInitialized();
	U32 mask = 0x01; // Sun
	if (mLightingDetail >= 2)
	{
		mask |= mLightMovingMask; // Hardware moving lights
	}
	else
	{
		mask |= 0xff & (~2); // Hardware local lights
	}
	enableLights(mask);
}

void LLPipeline::enableLightsDynamic()
{
	assertInitialized();
	U32 mask = 0xff & (~2); // Local lights
	enableLights(mask);
	
	if (isAgentAvatarValid() && getLightingDetail() <= 0)
	{
		if (gAgentAvatarp->mSpecialRenderMode == 0) // normal
		{
			gPipeline.enableLightsAvatar();
		}
		else if (gAgentAvatarp->mSpecialRenderMode == 2)  // anim preview
		{
			gPipeline.enableLightsAvatarEdit(LLColor4(0.7f, 0.6f, 0.3f, 1.f));
		}
	}
}

void LLPipeline::enableLightsAvatar()
{
	U32 mask = 0xff; // All lights
	setupAvatarLights(FALSE);
	enableLights(mask);
}

void LLPipeline::enableLightsPreview()
{
	disableLights();

	if (!LLGLSLShader::sNoFixedFunction)
	{
		glEnable(GL_LIGHTING);
	}

	LLColor4 ambient = PreviewAmbientColor;
	gGL.setAmbientLightColor(ambient);

	LLColor4 diffuse0 = PreviewDiffuse0;
	LLColor4 specular0 = PreviewSpecular0;
	LLColor4 diffuse1 = PreviewDiffuse1;
	LLColor4 specular1 = PreviewSpecular1;
	LLColor4 diffuse2 = PreviewDiffuse2;
	LLColor4 specular2 = PreviewSpecular2;

	LLVector3 dir0 = PreviewDirection0;
	LLVector3 dir1 = PreviewDirection1;
	LLVector3 dir2 = PreviewDirection2;

	dir0.normVec();
	dir1.normVec();
	dir2.normVec();
	
	LLVector4 light_pos(dir0, 0.0f);

	LLLightState* light = gGL.getLight(1);

	light->enable();
	light->setPosition(light_pos);
	light->setDiffuse(diffuse0);
	light->setAmbient(ambient);
	light->setSpecular(specular0);
	light->setSpotExponent(0.f);
	light->setSpotCutoff(180.f);

	light_pos = LLVector4(dir1, 0.f);

	light = gGL.getLight(2);
	light->enable();
	light->setPosition(light_pos);
	light->setDiffuse(diffuse1);
	light->setAmbient(ambient);
	light->setSpecular(specular1);
	light->setSpotExponent(0.f);
	light->setSpotCutoff(180.f);

	light_pos = LLVector4(dir2, 0.f);
	light = gGL.getLight(3);
	light->enable();
	light->setPosition(light_pos);
	light->setDiffuse(diffuse2);
	light->setAmbient(ambient);
	light->setSpecular(specular2);
	light->setSpotExponent(0.f);
	light->setSpotCutoff(180.f);
}


void LLPipeline::enableLightsAvatarEdit(const LLColor4& color)
{
	U32 mask = 0x2002; // Avatar backlight only, set ambient
	setupAvatarLights(TRUE);
	enableLights(mask);

	gGL.setAmbientLightColor(color);
}

void LLPipeline::enableLightsFullbright()
{
	assertInitialized();
	U32 mask = 0x1000; // Non-0 mask, set ambient
	enableLights(mask);
}

void LLPipeline::disableLights()
{
	enableLights(0); // no lighting (full bright)
}

//============================================================================

class LLMenuItemGL;
class LLInvFVBridge;
struct cat_folder_pair;
class LLVOBranch;
class LLVOLeaf;

void LLPipeline::findReferences(LLDrawable *drawablep)
{
	assertInitialized();
	if (mLights.find(drawablep) != mLights.end())
	{
		LL_INFOS() << "In mLights" << LL_ENDL;
	}
	if (std::find(mMovedList.begin(), mMovedList.end(), drawablep) != mMovedList.end())
	{
		LL_INFOS() << "In mMovedList" << LL_ENDL;
	}
	if (std::find(mShiftList.begin(), mShiftList.end(), drawablep) != mShiftList.end())
	{
		LL_INFOS() << "In mShiftList" << LL_ENDL;
	}
	if (mRetexturedList.find(drawablep) != mRetexturedList.end())
	{
		LL_INFOS() << "In mRetexturedList" << LL_ENDL;
	}
	
	if (std::find(mBuildQ1.begin(), mBuildQ1.end(), drawablep) != mBuildQ1.end())
	{
		LL_INFOS() << "In mBuildQ1" << LL_ENDL;
	}
	if (std::find(mBuildQ2.begin(), mBuildQ2.end(), drawablep) != mBuildQ2.end())
	{
		LL_INFOS() << "In mBuildQ2" << LL_ENDL;
	}

	S32 count;
	
	count = gObjectList.findReferences(drawablep);
	if (count)
	{
		LL_INFOS() << "In other drawables: " << count << " references" << LL_ENDL;
	}
}

bool LLPipeline::verify()
{
	bool ok = assertInitialized();
	if (ok) 
	{
		for (pool_set_t::iterator iter = mPools.begin(); iter != mPools.end(); ++iter)
		{
			LLDrawPool *poolp = *iter;
			if (!poolp->verify())
			{
				ok = false;
			}
		}
	}

	if (!ok)
	{
		LL_WARNS() << "Pipeline verify failed!" << LL_ENDL;
	}
	return ok;
}

//////////////////////////////
//
// Collision detection
//
//

///////////////////////////////////////////////////////////////////////////////////////////////////////////////////////////////////////////////////////////////////////////////////////////////////////
/**
 *	A method to compute a ray-AABB intersection.
 *	Original code by Andrew Woo, from "Graphics Gems", Academic Press, 1990
 *	Optimized code by Pierre Terdiman, 2000 (~20-30% faster on my Celeron 500)
 *	Epsilon value added by Klaus Hartmann. (discarding it saves a few cycles only)
 *
 *	Hence this version is faster as well as more robust than the original one.
 *
 *	Should work provided:
 *	1) the integer representation of 0.0f is 0x00000000
 *	2) the sign bit of the float is the most significant one
 *
 *	Report bugs: p.terdiman@codercorner.com
 *
 *	\param		aabb		[in] the axis-aligned bounding box
 *	\param		origin		[in] ray origin
 *	\param		dir			[in] ray direction
 *	\param		coord		[out] impact coordinates
 *	\return		true if ray intersects AABB
 */
///////////////////////////////////////////////////////////////////////////////////////////////////////////////////////////////////////////////////////////////////////////////////////////////////////
//#define RAYAABB_EPSILON 0.00001f
#define IR(x)	((U32&)x)

bool LLRayAABB(const LLVector3 &center, const LLVector3 &size, const LLVector3& origin, const LLVector3& dir, LLVector3 &coord, F32 epsilon)
{
	bool Inside = true;
	LLVector3 MinB = center - size;
	LLVector3 MaxB = center + size;
	LLVector3 MaxT;
	MaxT.mV[VX]=MaxT.mV[VY]=MaxT.mV[VZ]=-1.0f;

	// Find candidate planes.
	for(U32 i=0;i<3;i++)
	{
		if(origin.mV[i] < MinB.mV[i])
		{
			coord.mV[i]	= MinB.mV[i];
			Inside		= false;

			// Calculate T distances to candidate planes
			if(IR(dir.mV[i]))	MaxT.mV[i] = (MinB.mV[i] - origin.mV[i]) / dir.mV[i];
		}
		else if(origin.mV[i] > MaxB.mV[i])
		{
			coord.mV[i]	= MaxB.mV[i];
			Inside		= false;

			// Calculate T distances to candidate planes
			if(IR(dir.mV[i]))	MaxT.mV[i] = (MaxB.mV[i] - origin.mV[i]) / dir.mV[i];
		}
	}

	// Ray origin inside bounding box
	if(Inside)
	{
		coord = origin;
		return true;
	}

	// Get largest of the maxT's for final choice of intersection
	U32 WhichPlane = 0;
	if(MaxT.mV[1] > MaxT.mV[WhichPlane])	WhichPlane = 1;
	if(MaxT.mV[2] > MaxT.mV[WhichPlane])	WhichPlane = 2;

	// Check final candidate actually inside box
	if(IR(MaxT.mV[WhichPlane])&0x80000000) return false;

	for(U32 i=0;i<3;i++)
	{
		if(i!=WhichPlane)
		{
			coord.mV[i] = origin.mV[i] + MaxT.mV[WhichPlane] * dir.mV[i];
			if (epsilon > 0)
			{
				if(coord.mV[i] < MinB.mV[i] - epsilon || coord.mV[i] > MaxB.mV[i] + epsilon)	return false;
			}
			else
			{
				if(coord.mV[i] < MinB.mV[i] || coord.mV[i] > MaxB.mV[i])	return false;
			}
		}
	}
	return true;	// ray hits box
}

//////////////////////////////
//
// Macros, functions, and inline methods from other classes
//
//

void LLPipeline::setLight(LLDrawable *drawablep, bool is_light)
{
	if (drawablep && assertInitialized())
	{
		if (is_light)
		{
			mLights.insert(drawablep);
			drawablep->setState(LLDrawable::LIGHT);
		}
		else
		{
			drawablep->clearState(LLDrawable::LIGHT);
			mLights.erase(drawablep);
		}
	}
}

//static
void LLPipeline::toggleRenderType(U32 type)
{
	gPipeline.mRenderTypeEnabled[type] = !gPipeline.mRenderTypeEnabled[type];
	if (type == LLPipeline::RENDER_TYPE_WATER)
	{
		gPipeline.mRenderTypeEnabled[LLPipeline::RENDER_TYPE_VOIDWATER] = !gPipeline.mRenderTypeEnabled[LLPipeline::RENDER_TYPE_VOIDWATER];
	}
}

//static
void LLPipeline::toggleRenderTypeControl(U32 type)
{
	U32 bit = (1<<type);
	if (gPipeline.hasRenderType(type))
	{
		LL_INFOS() << "Toggling render type mask " << std::hex << bit << " off" << std::dec << LL_ENDL;
	}
	else
	{
		LL_INFOS() << "Toggling render type mask " << std::hex << bit << " on" << std::dec << LL_ENDL;
	}
	gPipeline.toggleRenderType(type);
}

//static
bool LLPipeline::hasRenderTypeControl(U32 type)
{
	return gPipeline.hasRenderType(type);
}

// Allows UI items labeled "Hide foo" instead of "Show foo"
//static
bool LLPipeline::toggleRenderTypeControlNegated(S32 type)
{
	return !gPipeline.hasRenderType(type);
}

//static
void LLPipeline::toggleRenderDebug(U64 bit)
{
	if (gPipeline.hasRenderDebugMask(bit))
	{
		LL_INFOS() << "Toggling render debug mask " << std::hex << bit << " off" << std::dec << LL_ENDL;
	}
	else
	{
		LL_INFOS() << "Toggling render debug mask " << std::hex << bit << " on" << std::dec << LL_ENDL;
	}
	gPipeline.mRenderDebugMask ^= bit;
}


//static
bool LLPipeline::toggleRenderDebugControl(U64 bit)
{
	return gPipeline.hasRenderDebugMask(bit);
}

//static
void LLPipeline::toggleRenderDebugFeature(U32 bit)
{
	gPipeline.mRenderDebugFeatureMask ^= bit;
}


//static
bool LLPipeline::toggleRenderDebugFeatureControl(U32 bit)
{
	return gPipeline.hasRenderDebugFeatureMask(bit);
}

void LLPipeline::setRenderDebugFeatureControl(U32 bit, bool value)
{
	if (value)
	{
		gPipeline.mRenderDebugFeatureMask |= bit;
	}
	else
	{
		gPipeline.mRenderDebugFeatureMask &= !bit;
	}
}

void LLPipeline::pushRenderDebugFeatureMask()
{
	mRenderDebugFeatureStack.push(mRenderDebugFeatureMask);
}

void LLPipeline::popRenderDebugFeatureMask()
{
	if (mRenderDebugFeatureStack.empty())
	{
		LL_ERRS() << "Depleted render feature stack." << LL_ENDL;
	}

	mRenderDebugFeatureMask = mRenderDebugFeatureStack.top();
	mRenderDebugFeatureStack.pop();
}

// static
void LLPipeline::setRenderScriptedBeacons(bool val)
{
	sRenderScriptedBeacons = val;
}

// static
void LLPipeline::toggleRenderScriptedBeacons()
{
	sRenderScriptedBeacons = !sRenderScriptedBeacons;
}

// static
bool LLPipeline::getRenderScriptedBeacons()
{
	return sRenderScriptedBeacons;
}

// static
void LLPipeline::setRenderScriptedTouchBeacons(bool val)
{
	sRenderScriptedTouchBeacons = val;
}

// static
void LLPipeline::toggleRenderScriptedTouchBeacons()
{
	sRenderScriptedTouchBeacons = !sRenderScriptedTouchBeacons;
}

// static
bool LLPipeline::getRenderScriptedTouchBeacons()
{
	return sRenderScriptedTouchBeacons;
}

// static
void LLPipeline::setRenderMOAPBeacons(bool val)
{
	sRenderMOAPBeacons = val;
}

// static
void LLPipeline::toggleRenderMOAPBeacons()
{
	sRenderMOAPBeacons = !sRenderMOAPBeacons;
}

// static
bool LLPipeline::getRenderMOAPBeacons()
{
	return sRenderMOAPBeacons;
}

// static
void LLPipeline::setRenderPhysicalBeacons(bool val)
{
	sRenderPhysicalBeacons = val;
}

// static
void LLPipeline::toggleRenderPhysicalBeacons()
{
	sRenderPhysicalBeacons = !sRenderPhysicalBeacons;
}

// static
bool LLPipeline::getRenderPhysicalBeacons()
{
	return sRenderPhysicalBeacons;
}

// static
void LLPipeline::setRenderParticleBeacons(bool val)
{
	sRenderParticleBeacons = val;
}

// static
void LLPipeline::toggleRenderParticleBeacons()
{
	sRenderParticleBeacons = !sRenderParticleBeacons;
}

// static
bool LLPipeline::getRenderParticleBeacons()
{
	return sRenderParticleBeacons;
}

// static
void LLPipeline::setRenderSoundBeacons(bool val)
{
	sRenderSoundBeacons = val;
}

// static
void LLPipeline::toggleRenderSoundBeacons()
{
	sRenderSoundBeacons = !sRenderSoundBeacons;
}

// static
bool LLPipeline::getRenderSoundBeacons()
{
	return sRenderSoundBeacons;
}

// static
void LLPipeline::setRenderBeacons(bool val)
{
	sRenderBeacons = val;
}

// static
void LLPipeline::toggleRenderBeacons()
{
	sRenderBeacons = !sRenderBeacons;
}

// static
bool LLPipeline::getRenderBeacons()
{
	return sRenderBeacons;
}

// static
void LLPipeline::setRenderHighlights(bool val)
{
	sRenderHighlight = val;
}

// static
void LLPipeline::toggleRenderHighlights()
{
	sRenderHighlight = !sRenderHighlight;
}

// static
bool LLPipeline::getRenderHighlights()
{
	return sRenderHighlight;
}

// static
void LLPipeline::setRenderHighlightTextureChannel(LLRender::eTexIndex channel)
{
	sRenderHighlightTextureChannel = channel;
}

LLVOPartGroup* LLPipeline::lineSegmentIntersectParticle(const LLVector4a& start, const LLVector4a& end, LLVector4a* intersection,
														S32* face_hit)
{
	LLVector4a local_end = end;

	LLVector4a position;

	LLDrawable* drawable = NULL;

	for (LLWorld::region_list_t::const_iterator iter = LLWorld::getInstance()->getRegionList().begin(); 
			iter != LLWorld::getInstance()->getRegionList().end(); ++iter)
	{
		LLViewerRegion* region = *iter;

		LLSpatialPartition* part = region->getSpatialPartition(LLViewerRegion::PARTITION_PARTICLE);
		if (part && hasRenderType(part->mDrawableType))
		{
			LLDrawable* hit = part->lineSegmentIntersect(start, local_end, TRUE, FALSE, face_hit, &position, NULL, NULL, NULL);
			if (hit)
			{
				drawable = hit;
				local_end = position;						
			}
		}
	}

	LLVOPartGroup* ret = NULL;
	if (drawable)
	{
		//make sure we're returning an LLVOPartGroup
		llassert(drawable->getVObj()->getPCode() == LLViewerObject::LL_VO_PART_GROUP);
		ret = (LLVOPartGroup*) drawable->getVObj().get();
	}
		
	if (intersection)
	{
		*intersection = position;
	}

	return ret;
}

LLViewerObject* LLPipeline::lineSegmentIntersectInWorld(const LLVector4a& start, const LLVector4a& end,
														bool pick_transparent,
														bool pick_rigged,
														S32* face_hit,
														LLVector4a* intersection,         // return the intersection point
														LLVector2* tex_coord,            // return the texture coordinates of the intersection point
														LLVector4a* normal,               // return the surface normal at the intersection point
														LLVector4a* tangent             // return the surface tangent at the intersection point
	)
{
	LLDrawable* drawable = NULL;

	LLVector4a local_end = end;

	LLVector4a position;

	sPickAvatar = false; //! LLToolMgr::getInstance()->inBuildMode();
	
	for (LLWorld::region_list_t::const_iterator iter = LLWorld::getInstance()->getRegionList().begin(); 
			iter != LLWorld::getInstance()->getRegionList().end(); ++iter)
	{
		LLViewerRegion* region = *iter;

		for (U32 j = 0; j < LLViewerRegion::NUM_PARTITIONS; j++)
		{
			if ((j == LLViewerRegion::PARTITION_VOLUME) || 
				(j == LLViewerRegion::PARTITION_BRIDGE) ||
				(j == LLViewerRegion::PARTITION_CONTROL_AV) ||
				(j == LLViewerRegion::PARTITION_TERRAIN) ||
				(j == LLViewerRegion::PARTITION_TREE) ||
				(j == LLViewerRegion::PARTITION_GRASS))  // only check these partitions for now
			{
				LLSpatialPartition* part = region->getSpatialPartition(j);
				if (part && hasRenderType(part->mDrawableType))
				{
					LLDrawable* hit = part->lineSegmentIntersect(start, local_end, pick_transparent, pick_rigged, face_hit, &position, tex_coord, normal, tangent);
					if (hit)
					{
						drawable = hit;
						local_end = position;						
					}
				}
			}
		}
	}
	
	if (!sPickAvatar)
	{
		//save hit info in case we need to restore
		//due to attachment override
		LLVector4a local_normal;
		LLVector4a local_tangent;
		LLVector2 local_texcoord;
		S32 local_face_hit = -1;

		if (face_hit)
		{ 
			local_face_hit = *face_hit;
		}
		if (tex_coord)
		{
			local_texcoord = *tex_coord;
		}
		if (tangent)
		{
			local_tangent = *tangent;
		}
		else
		{
			local_tangent.clear();
		}
		if (normal)
		{
			local_normal = *normal;
		}
		else
		{
			local_normal.clear();
		}
				
		const F32 ATTACHMENT_OVERRIDE_DIST = 0.1f;

		//check against avatars
		sPickAvatar = true;
		for (LLWorld::region_list_t::const_iterator iter = LLWorld::getInstance()->getRegionList().begin(); 
				iter != LLWorld::getInstance()->getRegionList().end(); ++iter)
		{
			LLViewerRegion* region = *iter;

			LLSpatialPartition* part = region->getSpatialPartition(LLViewerRegion::PARTITION_AVATAR);
			if (part && hasRenderType(part->mDrawableType))
			{
				LLDrawable* hit = part->lineSegmentIntersect(start, local_end, pick_transparent, pick_rigged, face_hit, &position, tex_coord, normal, tangent);
				if (hit)
				{
					LLVector4a delta;
					delta.setSub(position, local_end);

					if (!drawable || 
						!drawable->getVObj()->isAttachment() ||
						delta.getLength3().getF32() > ATTACHMENT_OVERRIDE_DIST)
					{ //avatar overrides if previously hit drawable is not an attachment or 
					  //attachment is far enough away from detected intersection
						drawable = hit;
						local_end = position;						
					}
					else
					{ //prioritize attachments over avatars
						position = local_end;

						if (face_hit)
						{
							*face_hit = local_face_hit;
						}
						if (tex_coord)
						{
							*tex_coord = local_texcoord;
						}
						if (tangent)
						{
							*tangent = local_tangent;
						}
						if (normal)
						{
							*normal = local_normal;
						}
					}
				}
			}
		}
	}

	//check all avatar nametags (silly, isn't it?)
	for (std::vector< LLCharacter* >::iterator iter = LLCharacter::sInstances.begin();
		iter != LLCharacter::sInstances.end();
		++iter)
	{
		LLVOAvatar* av = (LLVOAvatar*) *iter;
		if (av->mNameText.notNull()
			&& av->mNameText->lineSegmentIntersect(start, local_end, position))
		{
			drawable = av->mDrawable;
			local_end = position;
		}
	}

	if (intersection)
	{
		*intersection = position;
	}

	return drawable ? drawable->getVObj().get() : NULL;
}

LLViewerObject* LLPipeline::lineSegmentIntersectInHUD(const LLVector4a& start, const LLVector4a& end,
													  bool pick_transparent,													
													  S32* face_hit,
													  LLVector4a* intersection,         // return the intersection point
													  LLVector2* tex_coord,            // return the texture coordinates of the intersection point
													  LLVector4a* normal,               // return the surface normal at the intersection point
													  LLVector4a* tangent				// return the surface tangent at the intersection point
	)
{
	LLDrawable* drawable = NULL;

	for (LLWorld::region_list_t::const_iterator iter = LLWorld::getInstance()->getRegionList().begin(); 
			iter != LLWorld::getInstance()->getRegionList().end(); ++iter)
	{
		LLViewerRegion* region = *iter;

		bool toggle = false;
		if (!hasRenderType(LLPipeline::RENDER_TYPE_HUD))
		{
			toggleRenderType(LLPipeline::RENDER_TYPE_HUD);
			toggle = true;
		}

		LLSpatialPartition* part = region->getSpatialPartition(LLViewerRegion::PARTITION_HUD);
		if (part)
		{
			LLDrawable* hit = part->lineSegmentIntersect(start, end, pick_transparent, FALSE, face_hit, intersection, tex_coord, normal, tangent);
			if (hit)
			{
				drawable = hit;
			}
		}

		if (toggle)
		{
			toggleRenderType(LLPipeline::RENDER_TYPE_HUD);
		}
	}
	return drawable ? drawable->getVObj().get() : NULL;
}

LLSpatialPartition* LLPipeline::getSpatialPartition(LLViewerObject* vobj)
{
	if (vobj)
	{
		LLViewerRegion* region = vobj->getRegion();
		if (region)
		{
			return region->getSpatialPartition(vobj->getPartitionType());
		}
	}
	return NULL;
}

void LLPipeline::resetVertexBuffers(LLDrawable* drawable)
{
	if (!drawable)
	{
		return;
	}

	for (S32 i = 0; i < drawable->getNumFaces(); i++)
	{
		LLFace* facep = drawable->getFace(i);
		if (facep)
		{
			facep->clearVertexBuffer();
		}
	}
}

void LLPipeline::resetVertexBuffers()
{	
	mResetVertexBuffers = true;
}

static LLTrace::BlockTimerStatHandle FTM_RESET_VB("Reset VB");

void LLPipeline::doResetVertexBuffers(bool forced)
{
	if (!mResetVertexBuffers)
	{
		return;
	}
	if(!forced && LLSpatialPartition::sTeleportRequested)
	{
		if(gAgent.getTeleportState() != LLAgent::TELEPORT_NONE)
		{
			return; //wait for teleporting to finish
		}
		else
		{
			//teleporting aborted
			LLSpatialPartition::sTeleportRequested = FALSE;
			mResetVertexBuffers = false;
			return;
		}
	}

	LL_RECORD_BLOCK_TIME(FTM_RESET_VB);
	mResetVertexBuffers = false;

	mCubeVB = NULL;

	mDeferredVB = NULL;
	mAuxiliaryVB = NULL;
	exoPostProcess::instance().destroyVB(); // Will be re-created via updateRenderDeferred()
	gGL.destroyVB();

	for (LLWorld::region_list_t::const_iterator iter = LLWorld::getInstance()->getRegionList().begin(); 
			iter != LLWorld::getInstance()->getRegionList().end(); ++iter)
	{
		LLViewerRegion* region = *iter;
		for (U32 i = 0; i < LLViewerRegion::NUM_PARTITIONS; i++)
		{
			LLSpatialPartition* part = region->getSpatialPartition(i);
			if (part)
			{
				part->resetVertexBuffers();
			}
		}
	}
	if(LLSpatialPartition::sTeleportRequested)
	{
		LLSpatialPartition::sTeleportRequested = FALSE;

		LLWorld::getInstance()->clearAllVisibleObjects();
		clearRebuildDrawables();
	}

	resetDrawOrders();

	gSky.resetVertexBuffers();

	LLVOPartGroup::destroyGL();

	if ( LLPathingLib::getInstance() )
	{
		LLPathingLib::getInstance()->cleanupVBOManager();
	}
	LLVOPartGroup::destroyGL();

	SUBSYSTEM_CLEANUP(LLVertexBuffer);
	
	//delete all name pool caches
	LLGLNamePool::cleanupPools();

	

	if (LLVertexBuffer::sGLCount > 0)
	{
		LL_WARNS() << "VBO wipe failed -- " << LLVertexBuffer::sGLCount << " buffers remaining." << LL_ENDL;
	}

	LLVertexBuffer::unbind();	
	
	updateRenderBump();
	//updateRenderDeferred(); // <FS:Ansariel> Moved further down because of exoPostProcess creating a new VB

	sUseTriStrips = gSavedSettings.getBOOL("RenderUseTriStrips");
	LLVertexBuffer::sUseStreamDraw = gSavedSettings.getBOOL("RenderUseStreamVBO");
	// <FS:Ansariel> Vertex Array Objects are required in OpenGL core profile
	//LLVertexBuffer::sUseVAO = gSavedSettings.getBOOL("RenderUseVAO");
	LLVertexBuffer::sUseVAO = LLRender::sGLCoreProfile ? TRUE : gSavedSettings.getBOOL("RenderUseVAO");
	// </FS:Ansariel>
	LLVertexBuffer::sPreferStreamDraw = gSavedSettings.getBOOL("RenderPreferStreamDraw");
	LLVertexBuffer::sEnableVBOs = gSavedSettings.getBOOL("RenderVBOEnable");
	LLVertexBuffer::sDisableVBOMapping = LLVertexBuffer::sEnableVBOs && gSavedSettings.getBOOL("RenderVBOMappingDisable") ;
	sBakeSunlight = gSavedSettings.getBOOL("RenderBakeSunlight");
	sNoAlpha = gSavedSettings.getBOOL("RenderNoAlpha");
	LLPipeline::sTextureBindTest = gSavedSettings.getBOOL("RenderDebugTextureBind");

	LLVertexBuffer::initClass(LLVertexBuffer::sEnableVBOs, LLVertexBuffer::sDisableVBOMapping);

	LLVOPartGroup::restoreGL();

	// <FS:Ansariel> Reset VB during TP
	updateRenderDeferred(); // Moved further down because of exoPostProcess creating a new VB

	gGL.initVB();

	initDeferredVB();
	initAuxiliaryVB();
	// </FS:Ansariel>
}

void LLPipeline::renderObjects(U32 type, U32 mask, bool texture, bool batch_texture)
{
	assertInitialized();
	gGL.loadMatrix(gGLModelView);
	gGLLastMatrix = NULL;
	mSimplePool->pushBatches(type, mask, texture, batch_texture);
	gGL.loadMatrix(gGLModelView);
	gGLLastMatrix = NULL;		
}

void LLPipeline::renderMaskedObjects(U32 type, U32 mask, bool texture, bool batch_texture)
{
	assertInitialized();
	gGL.loadMatrix(gGLModelView);
	gGLLastMatrix = NULL;
	mAlphaMaskPool->pushMaskBatches(type, mask, texture, batch_texture);
	gGL.loadMatrix(gGLModelView);
	gGLLastMatrix = NULL;		
}

void LLPipeline::renderFullbrightMaskedObjects(U32 type, U32 mask, bool texture, bool batch_texture)
{
	assertInitialized();
	gGL.loadMatrix(gGLModelView);
	gGLLastMatrix = NULL;
	mFullbrightAlphaMaskPool->pushMaskBatches(type, mask, texture, batch_texture);
	gGL.loadMatrix(gGLModelView);
	gGLLastMatrix = NULL;		
}

void apply_cube_face_rotation(U32 face)
{
	switch (face)
	{
		case 0: 
			gGL.rotatef(90.f, 0, 1, 0);
			gGL.rotatef(180.f, 1, 0, 0);
		break;
		case 2: 
			gGL.rotatef(-90.f, 1, 0, 0);
		break;
		case 4:
			gGL.rotatef(180.f, 0, 1, 0);
			gGL.rotatef(180.f, 0, 0, 1);
		break;
		case 1: 
			gGL.rotatef(-90.f, 0, 1, 0);
			gGL.rotatef(180.f, 1, 0, 0);
		break;
		case 3:
			gGL.rotatef(90, 1, 0, 0);
		break;
		case 5: 
			gGL.rotatef(180, 0, 0, 1);
		break;
	}
}

void validate_framebuffer_object()
{                                                           
	GLenum status;                                            
	status = glCheckFramebufferStatus(GL_FRAMEBUFFER_EXT); 
	switch(status) 
	{                                          
		case GL_FRAMEBUFFER_COMPLETE:                       
			//framebuffer OK, no error.
			break;
		case GL_FRAMEBUFFER_INCOMPLETE_MISSING_ATTACHMENT:
			// frame buffer not OK: probably means unsupported depth buffer format
			LL_ERRS() << "Framebuffer Incomplete Missing Attachment." << LL_ENDL;
			break;
		case GL_FRAMEBUFFER_INCOMPLETE_ATTACHMENT:
			// frame buffer not OK: probably means unsupported depth buffer format
			LL_ERRS() << "Framebuffer Incomplete Attachment." << LL_ENDL;
			break; 
		case GL_FRAMEBUFFER_UNSUPPORTED:                    
			/* choose different formats */                        
			LL_ERRS() << "Framebuffer unsupported." << LL_ENDL;
			break;                                                
		default:                                                
			LL_ERRS() << "Unknown framebuffer status." << LL_ENDL;
			break;
	}
}

void LLPipeline::bindScreenToTexture() 
{
	
}

static LLTrace::BlockTimerStatHandle FTM_RENDER_BLOOM("Bloom");

void LLPipeline::renderFinalize()
{
    LLVertexBuffer::unbind();
    LLGLState::checkStates();
    LLGLState::checkTextureChannels();

    assertInitialized();

    if (gUseWireframe)
    {
        glPolygonMode(GL_FRONT_AND_BACK, GL_FILL);
    }

    LLVector2 tc1(0, 0);
    LLVector2 tc2((F32) mScreen.getWidth() * 2, (F32) mScreen.getHeight() * 2);

    LL_RECORD_BLOCK_TIME(FTM_RENDER_BLOOM);
    gGL.color4f(1, 1, 1, 1);
    LLGLDepthTest depth(GL_FALSE);
    LLGLDisable blend(GL_BLEND);
    LLGLDisable cull(GL_CULL_FACE);

    enableLightsFullbright();

    gGL.matrixMode(LLRender::MM_PROJECTION);
    gGL.pushMatrix();
    gGL.loadIdentity();
    gGL.matrixMode(LLRender::MM_MODELVIEW);
    gGL.pushMatrix();
    gGL.loadIdentity();

    LLGLDisable test(GL_ALPHA_TEST);

    gGL.setColorMask(true, true);
    glClearColor(0, 0, 0, 0);
    exoPostProcess::instance().ExodusRenderPostStack(&mScreen, &mScreen); // <FS:CR> Import Vignette from Exodus

    if (sRenderGlow)
    {
        {
            LL_RECORD_BLOCK_TIME(FTM_RENDER_BLOOM_FBO);
            mGlow[2].bindTarget();
            mGlow[2].clear();
        }

        gGlowExtractProgram.bind();
        F32 minLum = llmax((F32) RenderGlowMinLuminance, 0.0f);
        F32 maxAlpha = RenderGlowMaxExtractAlpha;
        F32 warmthAmount = RenderGlowWarmthAmount;
        LLVector3 lumWeights = RenderGlowLumWeights;
        LLVector3 warmthWeights = RenderGlowWarmthWeights;

        gGlowExtractProgram.uniform1f(LLShaderMgr::GLOW_MIN_LUMINANCE, minLum);
        gGlowExtractProgram.uniform1f(LLShaderMgr::GLOW_MAX_EXTRACT_ALPHA, maxAlpha);
        gGlowExtractProgram.uniform3f(LLShaderMgr::GLOW_LUM_WEIGHTS, lumWeights.mV[0], lumWeights.mV[1],
                                      lumWeights.mV[2]);
        gGlowExtractProgram.uniform3f(LLShaderMgr::GLOW_WARMTH_WEIGHTS, warmthWeights.mV[0], warmthWeights.mV[1],
                                      warmthWeights.mV[2]);
        gGlowExtractProgram.uniform1f(LLShaderMgr::GLOW_WARMTH_AMOUNT, warmthAmount);
        
        {
            LLGLEnable blend_on(GL_BLEND);
            LLGLEnable test(GL_ALPHA_TEST);

            gGL.setSceneBlendType(LLRender::BT_ADD_WITH_ALPHA);

            mScreen.bindTexture(0, 0, LLTexUnit::TFO_POINT);

            gGL.color4f(1, 1, 1, 1);
            gPipeline.enableLightsFullbright();
            // <FS:Ansariel> FIRE-16829: Visual Artifacts with ALM enabled on AMD graphics
            //gGL.begin(LLRender::TRIANGLE_STRIP);
            //gGL.texCoord2f(tc1.mV[0], tc1.mV[1]);
            //gGL.vertex2f(-1, -1);

            //gGL.texCoord2f(tc1.mV[0], tc2.mV[1]);
            //gGL.vertex2f(-1, 3);

            //gGL.texCoord2f(tc2.mV[0], tc1.mV[1]);
            //gGL.vertex2f(3, -1);

            //gGL.end();
            drawAuxiliaryVB(tc1, tc2);
            // </FS:Ansariel>

            gGL.getTexUnit(0)->unbind(mScreen.getUsage());

            mGlow[2].flush();

            tc1.setVec(0, 0);
            tc2.setVec(2, 2); 
        }

        // power of two between 1 and 1024
        U32 glowResPow = RenderGlowResolutionPow;
        const U32 glow_res = llmax(1, llmin(1024, 1 << glowResPow));

        S32 kernel = RenderGlowIterations * 2;
        F32 delta = RenderGlowWidth / glow_res;
        // Use half the glow width if we have the res set to less than 9 so that it looks
        // almost the same in either case.
        if (glowResPow < 9)
        {
            delta *= 0.5f;
        }
        F32 strength = RenderGlowStrength;

        gGlowProgram.bind();
        gGlowProgram.uniform1f(LLShaderMgr::GLOW_STRENGTH, strength);

        for (S32 i = 0; i < kernel; i++)
        {
            {
                LL_RECORD_BLOCK_TIME(FTM_RENDER_BLOOM_FBO);
                mGlow[i % 2].bindTarget();
                mGlow[i % 2].clear();
            }

            if (i == 0)
            {
                gGL.getTexUnit(0)->bind(&mGlow[2]);
            }
            else
            {
                gGL.getTexUnit(0)->bind(&mGlow[(i - 1) % 2]);
            }

            if (i % 2 == 0)
            {
                gGlowProgram.uniform2f(LLShaderMgr::GLOW_DELTA, delta, 0);
            }
            else
            {
                gGlowProgram.uniform2f(LLShaderMgr::GLOW_DELTA, 0, delta);
            }

            // <FS:Ansariel> FIRE-16829: Visual Artifacts with ALM enabled on AMD graphics
            //gGL.begin(LLRender::TRIANGLE_STRIP);
            //gGL.texCoord2f(tc1.mV[0], tc1.mV[1]);
            //gGL.vertex2f(-1,-1);
            //
            //gGL.texCoord2f(tc1.mV[0], tc2.mV[1]);
            //gGL.vertex2f(-1,3);
            //
            //gGL.texCoord2f(tc2.mV[0], tc1.mV[1]);
            //gGL.vertex2f(3,-1);
            //
            //gGL.end();
            drawAuxiliaryVB(tc1, tc2);
            // </FS:Ansariel>

            mGlow[i % 2].flush();
        }

        gGlowProgram.unbind();
    }
    else // !sRenderGlow, skip the glow ping-pong and just clear the result target
    {
        mGlow[1].bindTarget();
        mGlow[1].clear();
        mGlow[1].flush();
    }

    gGLViewport[0] = gViewerWindow->getWorldViewRectRaw().mLeft;
    gGLViewport[1] = gViewerWindow->getWorldViewRectRaw().mBottom;
    gGLViewport[2] = gViewerWindow->getWorldViewRectRaw().getWidth();
    gGLViewport[3] = gViewerWindow->getWorldViewRectRaw().getHeight();
    glViewport(gGLViewport[0], gGLViewport[1], gGLViewport[2], gGLViewport[3]);

    tc2.setVec((F32) mScreen.getWidth(), (F32) mScreen.getHeight());

    gGL.flush();

    LLVertexBuffer::unbind();

    if (LLPipeline::sRenderDeferred)
    {

        //<FS:TS> FIRE-16251: Depth of Field does not work underwater
        //bool dof_enabled = !LLViewerCamera::getInstance()->cameraUnderWater() &&
        bool dof_enabled = (FSRenderDepthOfFieldUnderwater || !LLViewerCamera::getInstance()->cameraUnderWater()) &&
        //</FS:TS> FIRE-16251
                           (RenderDepthOfFieldInEditMode || !LLToolMgr::getInstance()->inBuildMode()) &&
                           RenderDepthOfField;

        bool multisample = RenderFSAASamples > 1 && mFXAABuffer.isComplete();
        exoPostProcess::instance().multisample = multisample;	// <FS:CR> Import Vignette from Exodus

        gViewerWindow->setup3DViewport();

        if (dof_enabled)
        {
            LLGLSLShader *shader = &gDeferredPostProgram;
            LLGLDisable blend(GL_BLEND);

            // depth of field focal plane calculations
            static F32 current_distance = 16.f;
            static F32 start_distance = 16.f;
            static F32 transition_time = 1.f;

            LLVector3 focus_point;

            // <FS:Beq> FIRE-16728 focus point lock & free focus DoF - based on a feature developed by NiranV Dean
            static LLVector3 last_focus_point{};
            if( LLPipeline::FSFocusPointLocked && !last_focus_point.isExactlyZero() )
            {
                focus_point = last_focus_point;
            }
            else
            {
            // </FS:Beq>
            LLViewerObject *obj = LLViewerMediaFocus::getInstance()->getFocusedObject();
            if (obj && obj->mDrawable && obj->isSelected())
            { // focus on selected media object
                S32 face_idx = LLViewerMediaFocus::getInstance()->getFocusedFace();
                if (obj && obj->mDrawable)
                {
                    LLFace *face = obj->mDrawable->getFace(face_idx);
                    if (face)
                    {
                        focus_point = face->getPositionAgent();
                    }
                }
            }
            }// <FS:Beq/> support focus point lock

            if (focus_point.isExactlyZero())
            {
                if (LLViewerJoystick::getInstance()->getOverrideCamera() || LLPipeline::FSFocusPointFollowsPointer) // <FS:Beq/> FIRE-16728 Add free aim mouse and focus lock
                { // focus on point under cursor
                    focus_point.set(gDebugRaycastIntersection.getF32ptr());
                }
                else if (gAgentCamera.cameraMouselook())
                { // focus on point under mouselook crosshairs
                    LLVector4a result;
                    result.clear();

                    gViewerWindow->cursorIntersect(-1, -1, 512.f, NULL, -1, FALSE, FALSE, NULL, &result);

                    focus_point.set(result.getF32ptr());
                }
                else
                {
                    // focus on alt-zoom target
                    LLViewerRegion *region = gAgent.getRegion();
                    if (region)
                    {
                        focus_point = LLVector3(gAgentCamera.getFocusGlobal() - region->getOriginGlobal());
                    }
                }
            }
            // <FS:Beq> FIRE-16728 Add free aim mouse and focus lock
            last_focus_point = focus_point;
            // </FS:Beq>
            LLVector3 eye = LLViewerCamera::getInstance()->getOrigin();
            F32 target_distance = 16.f;
            if (!focus_point.isExactlyZero())
            {
                target_distance = LLViewerCamera::getInstance()->getAtAxis() * (focus_point - eye);
            }

            if (transition_time >= 1.f && fabsf(current_distance - target_distance) / current_distance > 0.01f)
            { // large shift happened, interpolate smoothly to new target distance
                transition_time = 0.f;
                start_distance = current_distance;
            }
            else if (transition_time < 1.f)
            { // currently in a transition, continue interpolating
                transition_time += 1.f / CameraFocusTransitionTime * gFrameIntervalSeconds.value();
                transition_time = llmin(transition_time, 1.f);

                F32 t = cosf(transition_time * F_PI + F_PI) * 0.5f + 0.5f;
                current_distance = start_distance + (target_distance - start_distance) * t;
            }
            else
            { // small or no change, just snap to target distance
                current_distance = target_distance;
            }

            // convert to mm
            F32 subject_distance = current_distance * 1000.f;
            F32 fnumber = CameraFNumber;
            F32 default_focal_length = CameraFocalLength;

            F32 fov = LLViewerCamera::getInstance()->getView();

            const F32 default_fov = CameraFieldOfView * F_PI / 180.f;

            // F32 aspect_ratio = (F32) mScreen.getWidth()/(F32)mScreen.getHeight();

            F32 dv = 2.f * default_focal_length * tanf(default_fov / 2.f);

            F32 focal_length = dv / (2 * tanf(fov / 2.f));

            // F32 tan_pixel_angle = tanf(LLDrawable::sCurPixelAngle);

            // from wikipedia -- c = |s2-s1|/s2 * f^2/(N(S1-f))
            // where	 N = fnumber
            //			 s2 = dot distance
            //			 s1 = subject distance
            //			 f = focal length
            //

            F32 blur_constant = focal_length * focal_length / (fnumber * (subject_distance - focal_length));
            blur_constant /= 1000.f; // convert to meters for shader
            F32 magnification = focal_length / (subject_distance - focal_length);

            { // build diffuse+bloom+CoF
                mDeferredLight.bindTarget();
                shader = &gDeferredCoFProgram;

                bindDeferredShader(*shader);

                S32 channel = shader->enableTexture(LLShaderMgr::DEFERRED_DIFFUSE, mScreen.getUsage());
                if (channel > -1)
                {
                    mScreen.bindTexture(0, channel);
                }

                shader->uniform1f(LLShaderMgr::DOF_FOCAL_DISTANCE, -subject_distance / 1000.f);
                shader->uniform1f(LLShaderMgr::DOF_BLUR_CONSTANT, blur_constant);
                shader->uniform1f(LLShaderMgr::DOF_TAN_PIXEL_ANGLE, tanf(1.f / LLDrawable::sCurPixelAngle));
                shader->uniform1f(LLShaderMgr::DOF_MAGNIFICATION, magnification);
                shader->uniform1f(LLShaderMgr::DOF_MAX_COF, CameraMaxCoF);
                shader->uniform1f(LLShaderMgr::DOF_RES_SCALE, CameraDoFResScale);

                // <FS:Ansariel> FIRE-16829: Visual Artifacts with ALM enabled on AMD graphics
                //gGL.begin(LLRender::TRIANGLE_STRIP);
                //gGL.texCoord2f(tc1.mV[0], tc1.mV[1]);
                //gGL.vertex2f(-1,-1);

                //gGL.texCoord2f(tc1.mV[0], tc2.mV[1]);
                //gGL.vertex2f(-1,3);

                //gGL.texCoord2f(tc2.mV[0], tc1.mV[1]);
                //gGL.vertex2f(3,-1);

                //gGL.end();
                drawAuxiliaryVB(tc1, tc2);
                // </FS:Ansariel>

                unbindDeferredShader(*shader);
                mDeferredLight.flush();
            }

            U32 dof_width = (U32)(mScreen.getWidth() * CameraDoFResScale);
            U32 dof_height = (U32)(mScreen.getHeight() * CameraDoFResScale);

            { // perform DoF sampling at half-res (preserve alpha channel)
                mScreen.bindTarget();
                glViewport(0, 0, dof_width, dof_height);
                gGL.setColorMask(true, false);

                shader = &gDeferredPostProgram;
                bindDeferredShader(*shader);
                S32 channel = shader->enableTexture(LLShaderMgr::DEFERRED_DIFFUSE, mDeferredLight.getUsage());
                if (channel > -1)
                {
                    mDeferredLight.bindTexture(0, channel);
                }

                shader->uniform1f(LLShaderMgr::DOF_MAX_COF, CameraMaxCoF);
                shader->uniform1f(LLShaderMgr::DOF_RES_SCALE, CameraDoFResScale);

                // <FS:Ansariel> FIRE-16829: Visual Artifacts with ALM enabled on AMD graphics
                //gGL.begin(LLRender::TRIANGLE_STRIP);
                //gGL.texCoord2f(tc1.mV[0], tc1.mV[1]);
                //gGL.vertex2f(-1,-1);

                //gGL.texCoord2f(tc1.mV[0], tc2.mV[1]);
                //gGL.vertex2f(-1,3);

                //gGL.texCoord2f(tc2.mV[0], tc1.mV[1]);
                //gGL.vertex2f(3,-1);

                //gGL.end();
                drawAuxiliaryVB(tc1, tc2);
                // </FS:Ansariel>

                unbindDeferredShader(*shader);
                mScreen.flush();
                gGL.setColorMask(true, true);
            }

            { // combine result based on alpha
                if (multisample)
                {
                    mDeferredLight.bindTarget();
                    glViewport(0, 0, mDeferredScreen.getWidth(), mDeferredScreen.getHeight());
                }
                else
                {
                    gGLViewport[0] = gViewerWindow->getWorldViewRectRaw().mLeft;
                    gGLViewport[1] = gViewerWindow->getWorldViewRectRaw().mBottom;
                    gGLViewport[2] = gViewerWindow->getWorldViewRectRaw().getWidth();
                    gGLViewport[3] = gViewerWindow->getWorldViewRectRaw().getHeight();
                    glViewport(gGLViewport[0], gGLViewport[1], gGLViewport[2], gGLViewport[3]);
                }

                shader = &gDeferredDoFCombineProgram;
                bindDeferredShader(*shader);

                S32 channel = shader->enableTexture(LLShaderMgr::DEFERRED_DIFFUSE, mScreen.getUsage());
                if (channel > -1)
                {
                    mScreen.bindTexture(0, channel);
                }

                shader->uniform1f(LLShaderMgr::DOF_MAX_COF, CameraMaxCoF);
                shader->uniform1f(LLShaderMgr::DOF_RES_SCALE, CameraDoFResScale);
                shader->uniform1f(LLShaderMgr::DOF_WIDTH, dof_width - 1);
                shader->uniform1f(LLShaderMgr::DOF_HEIGHT, dof_height - 1);

                // <FS:Ansariel> FIRE-16829: Visual Artifacts with ALM enabled on AMD graphics
                //gGL.begin(LLRender::TRIANGLE_STRIP);
                //gGL.texCoord2f(tc1.mV[0], tc1.mV[1]);
                //gGL.vertex2f(-1,-1);

                //gGL.texCoord2f(tc1.mV[0], tc2.mV[1]);
                //gGL.vertex2f(-1,3);

                //gGL.texCoord2f(tc2.mV[0], tc1.mV[1]);
                //gGL.vertex2f(3,-1);

                //gGL.end();
                drawAuxiliaryVB(tc1, tc2);
                // </FS:Ansariel>

                unbindDeferredShader(*shader);

                if (multisample)
                {
                    mDeferredLight.flush();
                }
            }
        }
        else
        {
            if (multisample)
            {
                mDeferredLight.bindTarget();
            }
            LLGLSLShader *shader = &gDeferredPostNoDoFProgram;

            bindDeferredShader(*shader);

            S32 channel = shader->enableTexture(LLShaderMgr::DEFERRED_DIFFUSE, mScreen.getUsage());
            if (channel > -1)
            {
                mScreen.bindTexture(0, channel);
            }

            // <FS:Ansariel> FIRE-16829: Visual Artifacts with ALM enabled on AMD graphics
            //gGL.begin(LLRender::TRIANGLE_STRIP);
            //gGL.texCoord2f(tc1.mV[0], tc1.mV[1]);
            //gGL.vertex2f(-1,-1);

            //gGL.texCoord2f(tc1.mV[0], tc2.mV[1]);
            //gGL.vertex2f(-1,3);

            //gGL.texCoord2f(tc2.mV[0], tc1.mV[1]);
            //gGL.vertex2f(3,-1);

            //gGL.end();
            drawAuxiliaryVB(tc1, tc2);
            // </FS:Ansariel>

            unbindDeferredShader(*shader);

            if (multisample)
            {
                mDeferredLight.flush();
            }
        }

        if (multisample)
        {
            // bake out texture2D with RGBL for FXAA shader
            mFXAABuffer.bindTarget();

            S32 width = mScreen.getWidth();
            S32 height = mScreen.getHeight();
            glViewport(0, 0, width, height);

            LLGLSLShader *shader = &gGlowCombineFXAAProgram;

            shader->bind();
            shader->uniform2f(LLShaderMgr::DEFERRED_SCREEN_RES, width, height);

            S32 channel = shader->enableTexture(LLShaderMgr::DEFERRED_DIFFUSE, mDeferredLight.getUsage());
            if (channel > -1)
            {
                mDeferredLight.bindTexture(0, channel);
            }

            // <FS:Ansariel> FIRE-16829: Visual Artifacts with ALM enabled on AMD graphics
            //gGL.begin(LLRender::TRIANGLE_STRIP);
            //gGL.vertex2f(-1,-1);
            //gGL.vertex2f(-1,3);
            //gGL.vertex2f(3,-1);
            //gGL.end();

            //gGL.flush();
            drawAuxiliaryVB();
            // </FS:Ansariel>

            shader->disableTexture(LLShaderMgr::DEFERRED_DIFFUSE, mDeferredLight.getUsage());
            shader->unbind();

            mFXAABuffer.flush();

            shader = &gFXAAProgram;
            shader->bind();

            channel = shader->enableTexture(LLShaderMgr::DIFFUSE_MAP, mFXAABuffer.getUsage());
            if (channel > -1)
            {
                mFXAABuffer.bindTexture(0, channel, LLTexUnit::TFO_BILINEAR);
            }

            gGLViewport[0] = gViewerWindow->getWorldViewRectRaw().mLeft;
            gGLViewport[1] = gViewerWindow->getWorldViewRectRaw().mBottom;
            gGLViewport[2] = gViewerWindow->getWorldViewRectRaw().getWidth();
            gGLViewport[3] = gViewerWindow->getWorldViewRectRaw().getHeight();
            glViewport(gGLViewport[0], gGLViewport[1], gGLViewport[2], gGLViewport[3]);

            F32 scale_x = (F32) width / mFXAABuffer.getWidth();
            F32 scale_y = (F32) height / mFXAABuffer.getHeight();
            shader->uniform2f(LLShaderMgr::FXAA_TC_SCALE, scale_x, scale_y);
            shader->uniform2f(LLShaderMgr::FXAA_RCP_SCREEN_RES, 1.f / width * scale_x, 1.f / height * scale_y);
            shader->uniform4f(LLShaderMgr::FXAA_RCP_FRAME_OPT, -0.5f / width * scale_x, -0.5f / height * scale_y,
                              0.5f / width * scale_x, 0.5f / height * scale_y);
            shader->uniform4f(LLShaderMgr::FXAA_RCP_FRAME_OPT2, -2.f / width * scale_x, -2.f / height * scale_y,
                              2.f / width * scale_x, 2.f / height * scale_y);

            // <FS:Ansariel> FIRE-16829: Visual Artifacts with ALM enabled on AMD graphics
            //gGL.begin(LLRender::TRIANGLE_STRIP);
            //gGL.vertex2f(-1,-1);
            //gGL.vertex2f(-1,3);
            //gGL.vertex2f(3,-1);
            //gGL.end();

            //gGL.flush();
            drawAuxiliaryVB();
            // </FS:Ansariel>
            shader->unbind();
        }
    }
    else // not deferred
    {
        U32 mask = LLVertexBuffer::MAP_VERTEX | LLVertexBuffer::MAP_TEXCOORD0 | LLVertexBuffer::MAP_TEXCOORD1;
        LLPointer<LLVertexBuffer> buff = new LLVertexBuffer(mask, 0);
        buff->allocateBuffer(3, 0, TRUE);

        LLStrider<LLVector3> v;
        LLStrider<LLVector2> uv1;
        LLStrider<LLVector2> uv2;

        buff->getVertexStrider(v);
        buff->getTexCoord0Strider(uv1);
        buff->getTexCoord1Strider(uv2);

        uv1[0] = LLVector2(0, 0);
        uv1[1] = LLVector2(0, 2);
        uv1[2] = LLVector2(2, 0);

        uv2[0] = LLVector2(0, 0);
        uv2[1] = LLVector2(0, tc2.mV[1] * 2.f);
        uv2[2] = LLVector2(tc2.mV[0] * 2.f, 0);

        v[0] = LLVector3(-1, -1, 0);
        v[1] = LLVector3(-1, 3, 0);
        v[2] = LLVector3(3, -1, 0);

        buff->flush();

        LLGLDisable blend(GL_BLEND);

        if (LLGLSLShader::sNoFixedFunction)
        {
            gGlowCombineProgram.bind();
        }
        else
        {
            // tex unit 0
            gGL.getTexUnit(0)->setTextureColorBlend(LLTexUnit::TBO_REPLACE, LLTexUnit::TBS_TEX_COLOR);
            // tex unit 1
            gGL.getTexUnit(1)->setTextureColorBlend(LLTexUnit::TBO_ADD, LLTexUnit::TBS_TEX_COLOR,
                                                    LLTexUnit::TBS_PREV_COLOR);
        }

        gGL.getTexUnit(0)->bind(&mGlow[1]);
        gGL.getTexUnit(1)->bind(&mScreen);

        LLGLEnable multisample(RenderFSAASamples > 0 ? GL_MULTISAMPLE_ARB : 0);

        buff->setBuffer(mask);
        buff->drawArrays(LLRender::TRIANGLE_STRIP, 0, 3);

        if (LLGLSLShader::sNoFixedFunction)
        {
            gGlowCombineProgram.unbind();
        }
        else
        {
            gGL.getTexUnit(1)->disable();
            gGL.getTexUnit(1)->setTextureBlendType(LLTexUnit::TB_MULT);

            gGL.getTexUnit(0)->activate();
            gGL.getTexUnit(0)->setTextureBlendType(LLTexUnit::TB_MULT);
        }
    }

    gGL.setSceneBlendType(LLRender::BT_ALPHA);

    if (hasRenderDebugMask(LLPipeline::RENDER_DEBUG_PHYSICS_SHAPES))
    {
        if (LLGLSLShader::sNoFixedFunction)
        {
            gSplatTextureRectProgram.bind();
        }

        gGL.setColorMask(true, false);

        LLVector2 tc1(0, 0);
        LLVector2 tc2((F32) gViewerWindow->getWorldViewWidthRaw() * 2,
                      (F32) gViewerWindow->getWorldViewHeightRaw() * 2);

        LLGLEnable blend(GL_BLEND);
        //gGL.color4f(1,1,1,0.75f); // <FS:Ansariel> FIRE-16829: Visual Artifacts with ALM enabled on AMD graphics

        gGL.getTexUnit(0)->bind(&mPhysicsDisplay);

        // <FS:Ansariel> FIRE-16829: Visual Artifacts with ALM enabled on AMD graphics
        //gGL.begin(LLRender::TRIANGLES);
        //gGL.texCoord2f(tc1.mV[0], tc1.mV[1]);
        //gGL.vertex2f(-1,-1);
        //
        //gGL.texCoord2f(tc1.mV[0], tc2.mV[1]);
        //gGL.vertex2f(-1,3);
        //
        //gGL.texCoord2f(tc2.mV[0], tc1.mV[1]);
        //gGL.vertex2f(3,-1);
        //
        //gGL.end();
        //gGL.flush();
        drawAuxiliaryVB(tc1, tc2, LLColor4(1.f, 1.f, 1.f, 0.75f));
        // </FS:Ansariel>

        if (LLGLSLShader::sNoFixedFunction)
        {
            gSplatTextureRectProgram.unbind();
        }
    }

    if (LLRenderTarget::sUseFBO)
    { // copy depth buffer from mScreen to framebuffer
        LLRenderTarget::copyContentsToFramebuffer(mScreen, 0, 0, mScreen.getWidth(), mScreen.getHeight(), 0, 0,
                                                  mScreen.getWidth(), mScreen.getHeight(),
                                                  GL_DEPTH_BUFFER_BIT | GL_STENCIL_BUFFER_BIT, GL_NEAREST);
    }

    gGL.matrixMode(LLRender::MM_PROJECTION);
    gGL.popMatrix();
    gGL.matrixMode(LLRender::MM_MODELVIEW);
    gGL.popMatrix();

    LLVertexBuffer::unbind();

    LLGLState::checkStates();
    LLGLState::checkTextureChannels();
}

static LLTrace::BlockTimerStatHandle FTM_BIND_DEFERRED("Bind Deferred");

void LLPipeline::bindDeferredShader(LLGLSLShader& shader, LLRenderTarget* light_target)
{
	LL_RECORD_BLOCK_TIME(FTM_BIND_DEFERRED);

    LLRenderTarget* deferred_target       = &mDeferredScreen;
    LLRenderTarget* deferred_depth_target = &mDeferredDepth;
    LLRenderTarget* deferred_light_target = &mDeferredLight;

	shader.bind();
	S32 channel = 0;
    channel = shader.enableTexture(LLShaderMgr::DEFERRED_DIFFUSE, deferred_target->getUsage());
	if (channel > -1)
	{
        deferred_target->bindTexture(0,channel, LLTexUnit::TFO_POINT);
	}

    channel = shader.enableTexture(LLShaderMgr::DEFERRED_SPECULAR, deferred_target->getUsage());
	if (channel > -1)
	{
        deferred_target->bindTexture(1, channel, LLTexUnit::TFO_POINT);
	}

    channel = shader.enableTexture(LLShaderMgr::DEFERRED_NORMAL, deferred_target->getUsage());
	if (channel > -1)
	{
        deferred_target->bindTexture(2, channel, LLTexUnit::TFO_POINT);
	}

    channel = shader.enableTexture(LLShaderMgr::DEFERRED_DEPTH, deferred_depth_target->getUsage());
	if (channel > -1)
	{
        gGL.getTexUnit(channel)->bind(deferred_depth_target, TRUE);
		stop_glerror();
    }
		
    glh::matrix4f projection = get_current_projection();
		glh::matrix4f inv_proj = projection.inverse();
		
    if (shader.getUniformLocation(LLShaderMgr::INVERSE_PROJECTION_MATRIX) != -1)
    {
		shader.uniformMatrix4fv(LLShaderMgr::INVERSE_PROJECTION_MATRIX, 1, FALSE, inv_proj.m);
    }

    if (shader.getUniformLocation(LLShaderMgr::VIEWPORT) != -1)
    {
		shader.uniform4f(LLShaderMgr::VIEWPORT, (F32) gGLViewport[0],
									(F32) gGLViewport[1],
									(F32) gGLViewport[2],
									(F32) gGLViewport[3]);
	}

    if (sReflectionRender && !shader.getUniformLocation(LLShaderMgr::MODELVIEW_MATRIX))
    {
        shader.uniformMatrix4fv(LLShaderMgr::MODELVIEW_MATRIX, 1, FALSE, mReflectionModelView.m);  
    }

	channel = shader.enableTexture(LLShaderMgr::DEFERRED_NOISE);
	if (channel > -1)
	{
        gGL.getTexUnit(channel)->bindManual(LLTexUnit::TT_TEXTURE, mNoiseMap);
		gGL.getTexUnit(channel)->setTextureFilteringOption(LLTexUnit::TFO_POINT);
	}

	channel = shader.enableTexture(LLShaderMgr::DEFERRED_LIGHTFUNC);
	if (channel > -1)
	{
		gGL.getTexUnit(channel)->bindManual(LLTexUnit::TT_TEXTURE, mLightFunc);
	}

	stop_glerror();

    light_target = light_target ? light_target : deferred_light_target;
    channel = shader.enableTexture(LLShaderMgr::DEFERRED_LIGHT, light_target->getUsage());
	if (channel > -1)
	{
        light_target->bindTexture(0, channel, LLTexUnit::TFO_POINT);
	}

	channel = shader.enableTexture(LLShaderMgr::DEFERRED_BLOOM);
	if (channel > -1)
	{
		mGlow[1].bindTexture(0, channel);
	}

	stop_glerror();

	for (U32 i = 0; i < 4; i++)
	{
        LLRenderTarget* shadow_target = getShadowTarget(i);
        if (shadow_target)
        {
		channel = shader.enableTexture(LLShaderMgr::DEFERRED_SHADOW0+i, LLTexUnit::TT_TEXTURE);
		stop_glerror();
		if (channel > -1)
		{
			stop_glerror();
                gGL.getTexUnit(channel)->bind(getShadowTarget(i), TRUE);
                gGL.getTexUnit(channel)->setTextureFilteringOption(LLTexUnit::TFO_ANISOTROPIC);
			gGL.getTexUnit(channel)->setTextureAddressMode(LLTexUnit::TAM_CLAMP);
			stop_glerror();
			
			glTexParameteri(GL_TEXTURE_2D, GL_TEXTURE_COMPARE_MODE_ARB, GL_COMPARE_R_TO_TEXTURE_ARB);
			glTexParameteri(GL_TEXTURE_2D, GL_TEXTURE_COMPARE_FUNC_ARB, GL_LEQUAL);
			stop_glerror();
		}
	}
    }

	for (U32 i = 4; i < 6; i++)
	{
		channel = shader.enableTexture(LLShaderMgr::DEFERRED_SHADOW0+i);
		stop_glerror();
		if (channel > -1)
		{
			stop_glerror();
			LLRenderTarget* shadow_target = getShadowTarget(i);
			if (shadow_target)
			{
				gGL.getTexUnit(channel)->bind(shadow_target, TRUE);
				gGL.getTexUnit(channel)->setTextureFilteringOption(LLTexUnit::TFO_ANISOTROPIC);
			gGL.getTexUnit(channel)->setTextureAddressMode(LLTexUnit::TAM_CLAMP);
			stop_glerror();
			
			glTexParameteri(GL_TEXTURE_2D, GL_TEXTURE_COMPARE_MODE_ARB, GL_COMPARE_R_TO_TEXTURE_ARB);
			glTexParameteri(GL_TEXTURE_2D, GL_TEXTURE_COMPARE_FUNC_ARB, GL_LEQUAL);
			stop_glerror();
		}
	}
	}

	stop_glerror();

	F32 mat[16*6];
	for (U32 i = 0; i < 16; i++)
	{
		mat[i] = mSunShadowMatrix[0].m[i];
		mat[i+16] = mSunShadowMatrix[1].m[i];
		mat[i+32] = mSunShadowMatrix[2].m[i];
		mat[i+48] = mSunShadowMatrix[3].m[i];
		mat[i+64] = mSunShadowMatrix[4].m[i];
		mat[i+80] = mSunShadowMatrix[5].m[i];
	}

	shader.uniformMatrix4fv(LLShaderMgr::DEFERRED_SHADOW_MATRIX, 6, FALSE, mat);

	stop_glerror();

	channel = shader.enableTexture(LLShaderMgr::ENVIRONMENT_MAP, LLTexUnit::TT_CUBE_MAP);
	if (channel > -1)
	{
		LLCubeMap* cube_map = gSky.mVOSkyp ? gSky.mVOSkyp->getCubeMap() : NULL;
		if (cube_map)
		{
			cube_map->enable(channel);
			cube_map->bind();
			F32* m = gGLModelView;
						
			F32 mat[] = { m[0], m[1], m[2],
						  m[4], m[5], m[6],
						  m[8], m[9], m[10] };
		
			shader.uniformMatrix3fv(LLShaderMgr::DEFERRED_ENV_MAT, 1, TRUE, mat);
		}
	}

    if (gAtmosphere)
    {
        // bind precomputed textures necessary for calculating sun and sky luminance
        channel = shader.enableTexture(LLShaderMgr::TRANSMITTANCE_TEX, LLTexUnit::TT_TEXTURE);
        if (channel > -1)
        {
            shader.bindTexture(LLShaderMgr::TRANSMITTANCE_TEX, gAtmosphere->getTransmittance());
        }

        channel = shader.enableTexture(LLShaderMgr::SCATTER_TEX, LLTexUnit::TT_TEXTURE_3D);
        if (channel > -1)
        {
            shader.bindTexture(LLShaderMgr::SCATTER_TEX, gAtmosphere->getScattering());
        }

        channel = shader.enableTexture(LLShaderMgr::SINGLE_MIE_SCATTER_TEX, LLTexUnit::TT_TEXTURE_3D);
        if (channel > -1)
        {
            shader.bindTexture(LLShaderMgr::SINGLE_MIE_SCATTER_TEX, gAtmosphere->getMieScattering());
        }

        channel = shader.enableTexture(LLShaderMgr::ILLUMINANCE_TEX, LLTexUnit::TT_TEXTURE);
        if (channel > -1)
        {
            shader.bindTexture(LLShaderMgr::ILLUMINANCE_TEX, gAtmosphere->getIlluminance());
        }
    }

	shader.uniform4fv(LLShaderMgr::DEFERRED_SHADOW_CLIP, 1, mSunClipPlanes.mV);
	shader.uniform1f(LLShaderMgr::DEFERRED_SUN_WASH, RenderDeferredSunWash);
	shader.uniform1f(LLShaderMgr::DEFERRED_SHADOW_NOISE, RenderShadowNoise);
	shader.uniform1f(LLShaderMgr::DEFERRED_BLUR_SIZE, RenderShadowBlurSize);

	shader.uniform1f(LLShaderMgr::DEFERRED_SSAO_RADIUS, RenderSSAOScale);
	shader.uniform1f(LLShaderMgr::DEFERRED_SSAO_MAX_RADIUS, RenderSSAOMaxScale);

	F32 ssao_factor = RenderSSAOFactor;
	shader.uniform1f(LLShaderMgr::DEFERRED_SSAO_FACTOR, ssao_factor);
	shader.uniform1f(LLShaderMgr::DEFERRED_SSAO_FACTOR_INV, 1.0/ssao_factor);

	LLVector3 ssao_effect = RenderSSAOEffect;
	F32 matrix_diag = (ssao_effect[0] + 2.0*ssao_effect[1])/3.0;
	F32 matrix_nondiag = (ssao_effect[0] - ssao_effect[1])/3.0;
	// This matrix scales (proj of color onto <1/rt(3),1/rt(3),1/rt(3)>) by
	// value factor, and scales remainder by saturation factor
	F32 ssao_effect_mat[] = {	matrix_diag, matrix_nondiag, matrix_nondiag,
								matrix_nondiag, matrix_diag, matrix_nondiag,
								matrix_nondiag, matrix_nondiag, matrix_diag};
	shader.uniformMatrix3fv(LLShaderMgr::DEFERRED_SSAO_EFFECT_MAT, 1, GL_FALSE, ssao_effect_mat);

	//F32 shadow_offset_error = 1.f + RenderShadowOffsetError * fabsf(LLViewerCamera::getInstance()->getOrigin().mV[2]);
	F32 shadow_bias_error = RenderShadowBiasError * fabsf(LLViewerCamera::getInstance()->getOrigin().mV[2])/3000.f;
    F32 shadow_bias       = RenderShadowBias + shadow_bias_error;

    shader.uniform2f(LLShaderMgr::DEFERRED_SCREEN_RES, deferred_target->getWidth(), deferred_target->getHeight());
	shader.uniform1f(LLShaderMgr::DEFERRED_NEAR_CLIP, LLViewerCamera::getInstance()->getNear()*2.f);
	shader.uniform1f (LLShaderMgr::DEFERRED_SHADOW_OFFSET, RenderShadowOffset); //*shadow_offset_error);
    shader.uniform1f(LLShaderMgr::DEFERRED_SHADOW_BIAS, shadow_bias);
	shader.uniform1f(LLShaderMgr::DEFERRED_SPOT_SHADOW_OFFSET, RenderSpotShadowOffset);
	shader.uniform1f(LLShaderMgr::DEFERRED_SPOT_SHADOW_BIAS, RenderSpotShadowBias);	

	shader.uniform3fv(LLShaderMgr::DEFERRED_SUN_DIR, 1, mTransformedSunDir.mV);
    shader.uniform3fv(LLShaderMgr::DEFERRED_MOON_DIR, 1, mTransformedMoonDir.mV);
	shader.uniform2f(LLShaderMgr::DEFERRED_SHADOW_RES, mShadow[0].getWidth(), mShadow[0].getHeight());
	shader.uniform2f(LLShaderMgr::DEFERRED_PROJ_SHADOW_RES, mShadow[4].getWidth(), mShadow[4].getHeight());
	shader.uniform1f(LLShaderMgr::DEFERRED_DEPTH_CUTOFF, RenderEdgeDepthCutoff);
	shader.uniform1f(LLShaderMgr::DEFERRED_NORM_CUTOFF, RenderEdgeNormCutoff);
	
	if (shader.getUniformLocation(LLShaderMgr::DEFERRED_NORM_MATRIX) >= 0)
	{
        glh::matrix4f norm_mat = get_current_modelview().inverse().transpose();
		shader.uniformMatrix4fv(LLShaderMgr::DEFERRED_NORM_MATRIX, 1, FALSE, norm_mat.m);
	}

    shader.uniform4fv(LLShaderMgr::SUNLIGHT_COLOR, 1, mSunDiffuse.mV);
    shader.uniform4fv(LLShaderMgr::MOONLIGHT_COLOR, 1, mMoonDiffuse.mV);

    LLEnvironment& environment = LLEnvironment::instance();
    LLSettingsSky::ptr_t sky = environment.getCurrentSky();

    static_cast<LLSettingsVOSky*>(sky.get())->updateShader(&shader);
}

LLColor3 pow3f(LLColor3 v, F32 f)
{
	v.mV[0] = powf(v.mV[0], f);
	v.mV[1] = powf(v.mV[1], f);
	v.mV[2] = powf(v.mV[2], f);
	return v;
}

LLVector4 pow4fsrgb(LLVector4 v, F32 f)
{
	v.mV[0] = powf(v.mV[0], f);
	v.mV[1] = powf(v.mV[1], f);
	v.mV[2] = powf(v.mV[2], f);
	return v;
}

static LLTrace::BlockTimerStatHandle FTM_GI_TRACE("Trace");
static LLTrace::BlockTimerStatHandle FTM_GI_GATHER("Gather");
static LLTrace::BlockTimerStatHandle FTM_SUN_SHADOW("Shadow Map");
static LLTrace::BlockTimerStatHandle FTM_SOFTEN_SHADOW("Shadow Soften");
static LLTrace::BlockTimerStatHandle FTM_EDGE_DETECTION("Find Edges");
static LLTrace::BlockTimerStatHandle FTM_LOCAL_LIGHTS("Local Lights");
static LLTrace::BlockTimerStatHandle FTM_ATMOSPHERICS("Atmospherics");
static LLTrace::BlockTimerStatHandle FTM_FULLSCREEN_LIGHTS("Fullscreen Lights");
static LLTrace::BlockTimerStatHandle FTM_PROJECTORS("Projectors");
static LLTrace::BlockTimerStatHandle FTM_POST("Post");

void LLPipeline::renderDeferredLighting(LLRenderTarget *screen_target)
{
    if (!sCull)
    {
        return;
    }

    LLRenderTarget *deferred_target       = &mDeferredScreen;
    LLRenderTarget *deferred_depth_target = &mDeferredDepth;
    LLRenderTarget *deferred_light_target = &mDeferredLight;

    {
        LL_RECORD_BLOCK_TIME(FTM_RENDER_DEFERRED);
        LLViewerCamera *camera = LLViewerCamera::getInstance();
        {
            LLGLDepthTest depth(GL_TRUE);
            deferred_depth_target->copyContents(*deferred_target,
                                                0,
                                                0,
                                                deferred_target->getWidth(),
                                                deferred_target->getHeight(),
                                                0,
                                                0,
                                                deferred_depth_target->getWidth(),
                                                deferred_depth_target->getHeight(),
                                                GL_DEPTH_BUFFER_BIT,
                                                GL_NEAREST);
        }

        LLGLEnable multisample(RenderFSAASamples > 0 ? GL_MULTISAMPLE_ARB : 0);

        if (gPipeline.hasRenderType(LLPipeline::RENDER_TYPE_HUD))
        {
            gPipeline.toggleRenderType(LLPipeline::RENDER_TYPE_HUD);
        }

        // ati doesn't seem to love actually using the stencil buffer on FBO's
        LLGLDisable stencil(GL_STENCIL_TEST);
        // glStencilFunc(GL_EQUAL, 1, 0xFFFFFFFF);
        // glStencilOp(GL_KEEP, GL_KEEP, GL_KEEP);

        gGL.setColorMask(true, true);

        // draw a cube around every light
        LLVertexBuffer::unbind();

        LLGLEnable cull(GL_CULL_FACE);
        LLGLEnable blend(GL_BLEND);

        glh::matrix4f mat = copy_matrix(gGLModelView);

        LLStrider<LLVector3> vert;
        mDeferredVB->getVertexStrider(vert);

        vert[0].set(-1, 1, 0);
        vert[1].set(-1, -3, 0);
        vert[2].set(3, 1, 0);

        setupHWLights(NULL);  // to set mSun/MoonDir;

        glh::vec4f tc(mSunDir.mV);
        mat.mult_matrix_vec(tc);
        mTransformedSunDir.set(tc.v);

        glh::vec4f tc_moon(mMoonDir.mV);
        mat.mult_matrix_vec(tc_moon);
        mTransformedMoonDir.set(tc_moon.v);

        gGL.pushMatrix();
        gGL.loadIdentity();
        gGL.matrixMode(LLRender::MM_PROJECTION);
        gGL.pushMatrix();
        gGL.loadIdentity();

        if (RenderDeferredSSAO || RenderShadowDetail > 0)
        {
            deferred_light_target->bindTarget();
            {  // paint shadow/SSAO light map (direct lighting lightmap)
                LL_RECORD_BLOCK_TIME(FTM_SUN_SHADOW);
                bindDeferredShader(gDeferredSunProgram, deferred_light_target);
                mDeferredVB->setBuffer(LLVertexBuffer::MAP_VERTEX);
                glClearColor(1, 1, 1, 1);
                deferred_light_target->clear(GL_COLOR_BUFFER_BIT);
                glClearColor(0, 0, 0, 0);

                glh::matrix4f inv_trans = get_current_modelview().inverse().transpose();

                const U32 slice = 32;
                F32       offset[slice * 3];
                for (U32 i = 0; i < 4; i++)
                {
                    for (U32 j = 0; j < 8; j++)
                    {
                        glh::vec3f v;
                        v.set_value(sinf(6.284f / 8 * j), cosf(6.284f / 8 * j), -(F32) i);
                        v.normalize();
                        inv_trans.mult_matrix_vec(v);
                        v.normalize();
                        offset[(i * 8 + j) * 3 + 0] = v.v[0];
                        offset[(i * 8 + j) * 3 + 1] = v.v[2];
                        offset[(i * 8 + j) * 3 + 2] = v.v[1];
                    }
                }

                gDeferredSunProgram.uniform3fv(sOffset, slice, offset);
                gDeferredSunProgram.uniform2f(LLShaderMgr::DEFERRED_SCREEN_RES,
                                              deferred_light_target->getWidth(),
                                              deferred_light_target->getHeight());

                {
                    LLGLDisable   blend(GL_BLEND);
                    LLGLDepthTest depth(GL_TRUE, GL_FALSE, GL_ALWAYS);
                    stop_glerror();
                    mDeferredVB->drawArrays(LLRender::TRIANGLES, 0, 3);
                    stop_glerror();
                }

                unbindDeferredShader(gDeferredSunProgram);
            }
            deferred_light_target->flush();
        }

        if (RenderDeferredSSAO)
        {  // soften direct lighting lightmap
            LL_RECORD_BLOCK_TIME(FTM_SOFTEN_SHADOW);
            // blur lightmap
            screen_target->bindTarget();
            glClearColor(1, 1, 1, 1);
            screen_target->clear(GL_COLOR_BUFFER_BIT);
            glClearColor(0, 0, 0, 0);

            bindDeferredShader(gDeferredBlurLightProgram);
            mDeferredVB->setBuffer(LLVertexBuffer::MAP_VERTEX);
            LLVector3 go          = RenderShadowGaussian;
            const U32 kern_length = 4;
            F32       blur_size   = RenderShadowBlurSize;
            F32       dist_factor = RenderShadowBlurDistFactor;

            // sample symmetrically with the middle sample falling exactly on 0.0
            F32 x = 0.f;

            LLVector3 gauss[32];  // xweight, yweight, offset

            for (U32 i = 0; i < kern_length; i++)
            {
                gauss[i].mV[0] = llgaussian(x, go.mV[0]);
                gauss[i].mV[1] = llgaussian(x, go.mV[1]);
                gauss[i].mV[2] = x;
                x += 1.f;
            }

            gDeferredBlurLightProgram.uniform2f(sDelta, 1.f, 0.f);
            gDeferredBlurLightProgram.uniform1f(sDistFactor, dist_factor);
            gDeferredBlurLightProgram.uniform3fv(sKern, kern_length, gauss[0].mV);
            gDeferredBlurLightProgram.uniform1f(sKernScale, blur_size * (kern_length / 2.f - 0.5f));

            {
                LLGLDisable   blend(GL_BLEND);
                LLGLDepthTest depth(GL_TRUE, GL_FALSE, GL_ALWAYS);
                stop_glerror();
                mDeferredVB->drawArrays(LLRender::TRIANGLES, 0, 3);
                stop_glerror();
            }

            screen_target->flush();
            unbindDeferredShader(gDeferredBlurLightProgram);

            bindDeferredShader(gDeferredBlurLightProgram, screen_target);

            mDeferredVB->setBuffer(LLVertexBuffer::MAP_VERTEX);
            deferred_light_target->bindTarget();

            gDeferredBlurLightProgram.uniform2f(sDelta, 0.f, 1.f);

            {
                LLGLDisable   blend(GL_BLEND);
                LLGLDepthTest depth(GL_TRUE, GL_FALSE, GL_ALWAYS);
                stop_glerror();
                mDeferredVB->drawArrays(LLRender::TRIANGLES, 0, 3);
                stop_glerror();
            }
            deferred_light_target->flush();
            unbindDeferredShader(gDeferredBlurLightProgram);
        }

        stop_glerror();
        gGL.popMatrix();
        stop_glerror();
        gGL.matrixMode(LLRender::MM_MODELVIEW);
        stop_glerror();
        gGL.popMatrix();
        stop_glerror();

        screen_target->bindTarget();
        // clear color buffer here - zeroing alpha (glow) is important or it will accumulate against sky
        glClearColor(0, 0, 0, 0);
        screen_target->clear(GL_COLOR_BUFFER_BIT);

        if (RenderDeferredAtmospheric)
        {  // apply sunlight contribution
            LLGLSLShader &soften_shader = LLPipeline::sUnderWaterRender ? gDeferredSoftenWaterProgram : gDeferredSoftenProgram;

            LL_RECORD_BLOCK_TIME(FTM_ATMOSPHERICS);
            bindDeferredShader(soften_shader);

            LLEnvironment &environment = LLEnvironment::instance();
            soften_shader.uniform1i(LLShaderMgr::SUN_UP_FACTOR, environment.getIsSunUp() ? 1 : 0);
            soften_shader.uniform4fv(LLShaderMgr::LIGHTNORM, 1, environment.getClampedLightNorm().mV);

            {
                LLGLDepthTest depth(GL_FALSE);
                LLGLDisable   blend(GL_BLEND);
                LLGLDisable   test(GL_ALPHA_TEST);

                // full screen blit
                gGL.pushMatrix();
                gGL.loadIdentity();
                gGL.matrixMode(LLRender::MM_PROJECTION);
                gGL.pushMatrix();
                gGL.loadIdentity();

                mDeferredVB->setBuffer(LLVertexBuffer::MAP_VERTEX);

                mDeferredVB->drawArrays(LLRender::TRIANGLES, 0, 3);

                gGL.popMatrix();
                gGL.matrixMode(LLRender::MM_MODELVIEW);
                gGL.popMatrix();
            }

            unbindDeferredShader(LLPipeline::sUnderWaterRender ? gDeferredSoftenWaterProgram : gDeferredSoftenProgram);
        }

        {  // render non-deferred geometry (fullbright, alpha, etc)
            LLGLDisable blend(GL_BLEND);
            LLGLDisable stencil(GL_STENCIL_TEST);
            gGL.setSceneBlendType(LLRender::BT_ALPHA);

            gPipeline.pushRenderTypeMask();

            gPipeline.andRenderTypeMask(LLPipeline::RENDER_TYPE_SKY,
                                        LLPipeline::RENDER_TYPE_CLOUDS,
                                        LLPipeline::RENDER_TYPE_WL_SKY,
                                        LLPipeline::END_RENDER_TYPES);

            renderGeomPostDeferred(*LLViewerCamera::getInstance(), false);
            gPipeline.popRenderTypeMask();
        }

        bool render_local = RenderLocalLights;

        if (render_local)
        {
            gGL.setSceneBlendType(LLRender::BT_ADD);
            std::list<LLVector4>        fullscreen_lights;
            LLDrawable::drawable_list_t spot_lights;
            LLDrawable::drawable_list_t fullscreen_spot_lights;

            for (U32 i = 0; i < 2; i++)
            {
                mTargetShadowSpotLight[i] = NULL;
            }

            std::list<LLVector4> light_colors;

            LLVertexBuffer::unbind();

            {
                bindDeferredShader(gDeferredLightProgram);

                if (mCubeVB.isNull())
                {
                    mCubeVB = ll_create_cube_vb(LLVertexBuffer::MAP_VERTEX, GL_STATIC_DRAW_ARB);
                }

                mCubeVB->setBuffer(LLVertexBuffer::MAP_VERTEX);

                LLGLDepthTest depth(GL_TRUE, GL_FALSE);
                // mNearbyLights already includes distance calculation and excludes muted avatars.
                // It is calculated from mLights
                // mNearbyLights also provides fade value to gracefully fade-out out of range lights
                for (light_set_t::iterator iter = mNearbyLights.begin(); iter != mNearbyLights.end(); ++iter)
                {
                    LLDrawable * drawablep = iter->drawable;
                    LLVOVolume * volume = drawablep->getVOVolume();
                    if (!volume)
                    {
                        continue;
                    }

                    if (volume->isAttachment())
                    {
                        if (!sRenderAttachedLights)
                        {
                            continue;
                        }
                    }

                    LLVector4a center;
                    center.load3(drawablep->getPositionAgent().mV);
                    const F32 *c = center.getF32ptr();
                    F32        s = volume->getLightRadius() * 1.5f;

                    // send light color to shader in linear space
                    LLColor3 col = volume->getLightLinearColor();

                    if (col.magVecSquared() < 0.001f)
                    {
                        continue;
                    }

                    if (s <= 0.001f)
                    {
                        continue;
                    }

                    LLVector4a sa;
                    sa.splat(s);
                    if (camera->AABBInFrustumNoFarClip(center, sa) == 0)
                    {
                        continue;
                    }

                    sVisibleLightCount++;

                    if (camera->getOrigin().mV[0] > c[0] + s + 0.2f || camera->getOrigin().mV[0] < c[0] - s - 0.2f ||
                        camera->getOrigin().mV[1] > c[1] + s + 0.2f || camera->getOrigin().mV[1] < c[1] - s - 0.2f ||
                        camera->getOrigin().mV[2] > c[2] + s + 0.2f || camera->getOrigin().mV[2] < c[2] - s - 0.2f)
                    {  // draw box if camera is outside box
                        if (render_local)
                        {
                            if (volume->isLightSpotlight())
                            {
                                drawablep->getVOVolume()->updateSpotLightPriority();
                                spot_lights.push_back(drawablep);
                                continue;
                            }

                            LL_RECORD_BLOCK_TIME(FTM_LOCAL_LIGHTS);
                            gDeferredLightProgram.uniform3fv(LLShaderMgr::LIGHT_CENTER, 1, c);
                            gDeferredLightProgram.uniform1f(LLShaderMgr::LIGHT_SIZE, s);
                            gDeferredLightProgram.uniform3fv(LLShaderMgr::DIFFUSE_COLOR, 1, col.mV);
                            gDeferredLightProgram.uniform1f(LLShaderMgr::LIGHT_FALLOFF, volume->getLightFalloff(DEFERRED_LIGHT_FALLOFF));
                            gGL.syncMatrices();

                            mCubeVB->drawRange(LLRender::TRIANGLE_FAN, 0, 7, 8, get_box_fan_indices(camera, center));
                            stop_glerror();
                        }
                    }
                    else
                    {
                        if (volume->isLightSpotlight())
                        {
                            drawablep->getVOVolume()->updateSpotLightPriority();
                            fullscreen_spot_lights.push_back(drawablep);
                            continue;
                        }

                        glh::vec3f tc(c);
                        mat.mult_matrix_vec(tc);

                        fullscreen_lights.push_back(LLVector4(tc.v[0], tc.v[1], tc.v[2], s));
                        light_colors.push_back(LLVector4(col.mV[0], col.mV[1], col.mV[2], volume->getLightFalloff(DEFERRED_LIGHT_FALLOFF)));
                    }
                }

                // Bookmark comment to allow searching for mSpecialRenderMode == 3 (avatar edit mode),
                // prev site of appended deferred character light, removed by SL-13522 09/20

                unbindDeferredShader(gDeferredLightProgram);
            }

            if (!spot_lights.empty())
            {
                LLGLDepthTest depth(GL_TRUE, GL_FALSE);
                bindDeferredShader(gDeferredSpotLightProgram);

                mCubeVB->setBuffer(LLVertexBuffer::MAP_VERTEX);

                gDeferredSpotLightProgram.enableTexture(LLShaderMgr::DEFERRED_PROJECTION);

                for (LLDrawable::drawable_list_t::iterator iter = spot_lights.begin(); iter != spot_lights.end(); ++iter)
                {
                    LL_RECORD_BLOCK_TIME(FTM_PROJECTORS);
                    LLDrawable *drawablep = *iter;

                    LLVOVolume *volume = drawablep->getVOVolume();

                    LLVector4a center;
                    center.load3(drawablep->getPositionAgent().mV);
                    const F32 *c = center.getF32ptr();
                    F32        s = volume->getLightRadius() * 1.5f;

                    sVisibleLightCount++;

                    setupSpotLight(gDeferredSpotLightProgram, drawablep);

                    // send light color to shader in linear space
                    LLColor3 col = volume->getLightLinearColor();

                    gDeferredSpotLightProgram.uniform3fv(LLShaderMgr::LIGHT_CENTER, 1, c);
                    gDeferredSpotLightProgram.uniform1f(LLShaderMgr::LIGHT_SIZE, s);
                    gDeferredSpotLightProgram.uniform3fv(LLShaderMgr::DIFFUSE_COLOR, 1, col.mV);
                    gDeferredSpotLightProgram.uniform1f(LLShaderMgr::LIGHT_FALLOFF, volume->getLightFalloff(DEFERRED_LIGHT_FALLOFF));
                    gGL.syncMatrices();

                    mCubeVB->drawRange(LLRender::TRIANGLE_FAN, 0, 7, 8, get_box_fan_indices(camera, center));
                }
                gDeferredSpotLightProgram.disableTexture(LLShaderMgr::DEFERRED_PROJECTION);
                unbindDeferredShader(gDeferredSpotLightProgram);
            }

            // reset mDeferredVB to fullscreen triangle
            mDeferredVB->getVertexStrider(vert);
            vert[0].set(-1, 1, 0);
            vert[1].set(-1, -3, 0);
            vert[2].set(3, 1, 0);

            {
                LLGLDepthTest depth(GL_FALSE);

                // full screen blit
                gGL.pushMatrix();
                gGL.loadIdentity();
                gGL.matrixMode(LLRender::MM_PROJECTION);
                gGL.pushMatrix();
                gGL.loadIdentity();

                U32 count = 0;

                const U32 max_count = LL_DEFERRED_MULTI_LIGHT_COUNT;
                LLVector4 light[max_count];
                LLVector4 col[max_count];

                F32 far_z = 0.f;

                while (!fullscreen_lights.empty())
                {
                    LL_RECORD_BLOCK_TIME(FTM_FULLSCREEN_LIGHTS);
                    light[count] = fullscreen_lights.front();
                    fullscreen_lights.pop_front();
                    col[count] = light_colors.front();
                    light_colors.pop_front();

                    far_z = llmin(light[count].mV[2] - light[count].mV[3], far_z);
                    count++;
                    if (count == max_count || fullscreen_lights.empty())
                    {
                        U32 idx = count - 1;
                        bindDeferredShader(gDeferredMultiLightProgram[idx]);
                        gDeferredMultiLightProgram[idx].uniform1i(LLShaderMgr::MULTI_LIGHT_COUNT, count);
                        gDeferredMultiLightProgram[idx].uniform4fv(LLShaderMgr::MULTI_LIGHT, count, (GLfloat *) light);
                        gDeferredMultiLightProgram[idx].uniform4fv(LLShaderMgr::MULTI_LIGHT_COL, count, (GLfloat *) col);
                        gDeferredMultiLightProgram[idx].uniform1f(LLShaderMgr::MULTI_LIGHT_FAR_Z, far_z);
                        far_z = 0.f;
                        count = 0;
                        mDeferredVB->setBuffer(LLVertexBuffer::MAP_VERTEX);
                        mDeferredVB->drawArrays(LLRender::TRIANGLES, 0, 3);
                        unbindDeferredShader(gDeferredMultiLightProgram[idx]);
                    }
                }

                bindDeferredShader(gDeferredMultiSpotLightProgram);

                gDeferredMultiSpotLightProgram.enableTexture(LLShaderMgr::DEFERRED_PROJECTION);

                mDeferredVB->setBuffer(LLVertexBuffer::MAP_VERTEX);

                for (LLDrawable::drawable_list_t::iterator iter = fullscreen_spot_lights.begin(); iter != fullscreen_spot_lights.end(); ++iter)
                {
                    LL_RECORD_BLOCK_TIME(FTM_PROJECTORS);
                    LLDrawable *drawablep           = *iter;
                    LLVOVolume *volume              = drawablep->getVOVolume();
                    LLVector3   center              = drawablep->getPositionAgent();
                    F32 *       c                   = center.mV;
                    F32         light_size_final    = volume->getLightRadius() * 1.5f;
                    F32         light_falloff_final = volume->getLightFalloff(DEFERRED_LIGHT_FALLOFF);

                    sVisibleLightCount++;

                    glh::vec3f tc(c);
                    mat.mult_matrix_vec(tc);

                    setupSpotLight(gDeferredMultiSpotLightProgram, drawablep);

                    // send light color to shader in linear space
                    LLColor3 col = volume->getLightLinearColor();

                    gDeferredMultiSpotLightProgram.uniform3fv(LLShaderMgr::LIGHT_CENTER, 1, tc.v);
                    gDeferredMultiSpotLightProgram.uniform1f(LLShaderMgr::LIGHT_SIZE, light_size_final);
                    gDeferredMultiSpotLightProgram.uniform3fv(LLShaderMgr::DIFFUSE_COLOR, 1, col.mV);
                    gDeferredMultiSpotLightProgram.uniform1f(LLShaderMgr::LIGHT_FALLOFF, light_falloff_final);
                    mDeferredVB->drawArrays(LLRender::TRIANGLES, 0, 3);
                }

                gDeferredMultiSpotLightProgram.disableTexture(LLShaderMgr::DEFERRED_PROJECTION);
                unbindDeferredShader(gDeferredMultiSpotLightProgram);

                gGL.popMatrix();
                gGL.matrixMode(LLRender::MM_MODELVIEW);
                gGL.popMatrix();
            }
        }

        gGL.setColorMask(true, true);
    }

    screen_target->flush();

    // gamma correct lighting
    gGL.matrixMode(LLRender::MM_PROJECTION);
    gGL.pushMatrix();
    gGL.loadIdentity();
    gGL.matrixMode(LLRender::MM_MODELVIEW);
    gGL.pushMatrix();
    gGL.loadIdentity();

    {
        LLGLDepthTest depth(GL_FALSE, GL_FALSE);

        LLVector2 tc1(0, 0);
        LLVector2 tc2((F32) screen_target->getWidth() * 2, (F32) screen_target->getHeight() * 2);

        screen_target->bindTarget();
        // Apply gamma correction to the frame here.
        gDeferredPostGammaCorrectProgram.bind();
        // mDeferredVB->setBuffer(LLVertexBuffer::MAP_VERTEX);
        S32 channel = 0;
        channel     = gDeferredPostGammaCorrectProgram.enableTexture(LLShaderMgr::DEFERRED_DIFFUSE, screen_target->getUsage());
        if (channel > -1)
        {
            screen_target->bindTexture(0, channel, LLTexUnit::TFO_POINT);
        }

        gDeferredPostGammaCorrectProgram.uniform2f(LLShaderMgr::DEFERRED_SCREEN_RES, screen_target->getWidth(), screen_target->getHeight());

        //F32 gamma = gSavedSettings.getF32("RenderDeferredDisplayGamma");
        static LLCachedControl<F32> gamma(gSavedSettings, "RenderDeferredDisplayGamma");

        gDeferredPostGammaCorrectProgram.uniform1f(LLShaderMgr::DISPLAY_GAMMA, (gamma > 0.1f) ? 1.0f / gamma : (1.0f/2.2f));

        // <FS:Ansariel> FIRE-16829: Visual Artifacts with ALM enabled on AMD graphics
        //gGL.begin(LLRender::TRIANGLE_STRIP);
        //gGL.texCoord2f(tc1.mV[0], tc1.mV[1]);
        //gGL.vertex2f(-1,-1);

        //gGL.texCoord2f(tc1.mV[0], tc2.mV[1]);
        //gGL.vertex2f(-1,3);

        //gGL.texCoord2f(tc2.mV[0], tc1.mV[1]);
        //gGL.vertex2f(3,-1);

        //gGL.end();
        drawAuxiliaryVB(tc1, tc2);
        // </FS:Ansariel>

        gGL.getTexUnit(channel)->unbind(screen_target->getUsage());
        gDeferredPostGammaCorrectProgram.unbind();
        screen_target->flush();
    }

    gGL.matrixMode(LLRender::MM_PROJECTION);
    gGL.popMatrix();
    gGL.matrixMode(LLRender::MM_MODELVIEW);
    gGL.popMatrix();

    screen_target->bindTarget();

    {  // render non-deferred geometry (alpha, fullbright, glow)
        LLGLDisable blend(GL_BLEND);
        LLGLDisable stencil(GL_STENCIL_TEST);

        pushRenderTypeMask();
        andRenderTypeMask(LLPipeline::RENDER_TYPE_ALPHA,
                          LLPipeline::RENDER_TYPE_FULLBRIGHT,
                          LLPipeline::RENDER_TYPE_VOLUME,
                          LLPipeline::RENDER_TYPE_GLOW,
                          LLPipeline::RENDER_TYPE_BUMP,
                          LLPipeline::RENDER_TYPE_PASS_SIMPLE,
                          LLPipeline::RENDER_TYPE_PASS_ALPHA,
                          LLPipeline::RENDER_TYPE_PASS_ALPHA_MASK,
                          LLPipeline::RENDER_TYPE_PASS_BUMP,
                          LLPipeline::RENDER_TYPE_PASS_POST_BUMP,
                          LLPipeline::RENDER_TYPE_PASS_FULLBRIGHT,
                          LLPipeline::RENDER_TYPE_PASS_FULLBRIGHT_ALPHA_MASK,
                          LLPipeline::RENDER_TYPE_PASS_FULLBRIGHT_SHINY,
                          LLPipeline::RENDER_TYPE_PASS_GLOW,
                          LLPipeline::RENDER_TYPE_PASS_GRASS,
                          LLPipeline::RENDER_TYPE_PASS_SHINY,
                          LLPipeline::RENDER_TYPE_PASS_INVISIBLE,
                          LLPipeline::RENDER_TYPE_PASS_INVISI_SHINY,
                          LLPipeline::RENDER_TYPE_AVATAR,
                          LLPipeline::RENDER_TYPE_CONTROL_AV,
                          LLPipeline::RENDER_TYPE_ALPHA_MASK,
                          LLPipeline::RENDER_TYPE_FULLBRIGHT_ALPHA_MASK,
                          END_RENDER_TYPES);

        renderGeomPostDeferred(*LLViewerCamera::getInstance());
        popRenderTypeMask();
    }

    {
        // render highlights, etc.
        renderHighlights();
        mHighlightFaces.clear();

        renderDebug();

        LLVertexBuffer::unbind();

        if (gPipeline.hasRenderDebugFeatureMask(LLPipeline::RENDER_DEBUG_FEATURE_UI))
        {
            // Render debugging beacons.
            gObjectList.renderObjectBeacons();
            gObjectList.resetObjectBeacons();
            gSky.addSunMoonBeacons();
        }
    }

    screen_target->flush();
}

void LLPipeline::setupSpotLight(LLGLSLShader& shader, LLDrawable* drawablep)
{
	//construct frustum
	LLVOVolume* volume = drawablep->getVOVolume();
	LLVector3 params = volume->getSpotLightParams();

	F32 fov = params.mV[0];
	F32 focus = params.mV[1];

	LLVector3 pos = drawablep->getPositionAgent();
	LLQuaternion quat = volume->getRenderRotation();
	LLVector3 scale = volume->getScale();
	
	//get near clip plane
	LLVector3 at_axis(0,0,-scale.mV[2]*0.5f);
	at_axis *= quat;

	LLVector3 np = pos+at_axis;
	at_axis.normVec();

	//get origin that has given fov for plane np, at_axis, and given scale
	F32 dist = (scale.mV[1]*0.5f)/tanf(fov*0.5f);

	LLVector3 origin = np - at_axis*dist;

	//matrix from volume space to agent space
	LLMatrix4 light_mat(quat, LLVector4(origin,1.f));

	glh::matrix4f light_to_agent((F32*) light_mat.mMatrix);
	glh::matrix4f light_to_screen = get_current_modelview() * light_to_agent;

	glh::matrix4f screen_to_light = light_to_screen.inverse();

	F32 s = volume->getLightRadius()*1.5f;
	F32 near_clip = dist;
	F32 width = scale.mV[VX];
	F32 height = scale.mV[VY];
	F32 far_clip = s+dist-scale.mV[VZ];

	F32 fovy = fov * RAD_TO_DEG;
	F32 aspect = width/height;

	glh::matrix4f trans(0.5f, 0.f, 0.f, 0.5f,
				0.f, 0.5f, 0.f, 0.5f,
				0.f, 0.f, 0.5f, 0.5f,
				0.f, 0.f, 0.f, 1.f);

	glh::vec3f p1(0, 0, -(near_clip+0.01f));
	glh::vec3f p2(0, 0, -(near_clip+1.f));

	glh::vec3f screen_origin(0, 0, 0);

	light_to_screen.mult_matrix_vec(p1);
	light_to_screen.mult_matrix_vec(p2);
	light_to_screen.mult_matrix_vec(screen_origin);

	glh::vec3f n = p2-p1;
	n.normalize();
	
	F32 proj_range = far_clip - near_clip;
	glh::matrix4f light_proj = gl_perspective(fovy, aspect, near_clip, far_clip);
	screen_to_light = trans * light_proj * screen_to_light;
	shader.uniformMatrix4fv(LLShaderMgr::PROJECTOR_MATRIX, 1, FALSE, screen_to_light.m);
	shader.uniform1f(LLShaderMgr::PROJECTOR_NEAR, near_clip);
	shader.uniform3fv(LLShaderMgr::PROJECTOR_P, 1, p1.v);
	shader.uniform3fv(LLShaderMgr::PROJECTOR_N, 1, n.v);
	shader.uniform3fv(LLShaderMgr::PROJECTOR_ORIGIN, 1, screen_origin.v);
	shader.uniform1f(LLShaderMgr::PROJECTOR_RANGE, proj_range);
	shader.uniform1f(LLShaderMgr::PROJECTOR_AMBIANCE, params.mV[2]);
	S32 s_idx = -1;

	for (U32 i = 0; i < 2; i++)
	{
		if (mShadowSpotLight[i] == drawablep)
		{
			s_idx = i;
		}
	}

	shader.uniform1i(LLShaderMgr::PROJECTOR_SHADOW_INDEX, s_idx);

	if (s_idx >= 0)
	{
		shader.uniform1f(LLShaderMgr::PROJECTOR_SHADOW_FADE, 1.f-mSpotLightFade[s_idx]);
	}
	else
	{
		shader.uniform1f(LLShaderMgr::PROJECTOR_SHADOW_FADE, 1.f);
	}

	{
		LLDrawable* potential = drawablep;
		//determine if this is a good light for casting shadows
		F32 m_pri = volume->getSpotLightPriority();

		for (U32 i = 0; i < 2; i++)
		{
			F32 pri = 0.f;

			if (mTargetShadowSpotLight[i].notNull())
			{
				pri = mTargetShadowSpotLight[i]->getVOVolume()->getSpotLightPriority();			
			}

			if (m_pri > pri)
			{
				LLDrawable* temp = mTargetShadowSpotLight[i];
				mTargetShadowSpotLight[i] = potential;
				potential = temp;
				m_pri = pri;
			}
		}
	}

	LLViewerTexture* img = volume->getLightTexture();

	if (img == NULL)
	{
		img = LLViewerFetchedTexture::sWhiteImagep;
	}

	S32 channel = shader.enableTexture(LLShaderMgr::DEFERRED_PROJECTION);

	if (channel > -1)
	{
		if (img)
		{
			gGL.getTexUnit(channel)->bind(img);

			F32 lod_range = logf(img->getWidth())/logf(2.f);

			shader.uniform1f(LLShaderMgr::PROJECTOR_FOCUS, focus);
			shader.uniform1f(LLShaderMgr::PROJECTOR_LOD, lod_range);
			shader.uniform1f(LLShaderMgr::PROJECTOR_AMBIENT_LOD, llclamp((proj_range-focus)/proj_range*lod_range, 0.f, 1.f));
		}
	}
		
}

void LLPipeline::unbindDeferredShader(LLGLSLShader &shader)
{
    LLRenderTarget* deferred_target       = &mDeferredScreen;
    LLRenderTarget* deferred_depth_target = &mDeferredDepth;
    LLRenderTarget* deferred_light_target = &mDeferredLight;

	stop_glerror();
    shader.disableTexture(LLShaderMgr::DEFERRED_NORMAL, deferred_target->getUsage());
    shader.disableTexture(LLShaderMgr::DEFERRED_DIFFUSE, deferred_target->getUsage());
    shader.disableTexture(LLShaderMgr::DEFERRED_SPECULAR, deferred_target->getUsage());
    shader.disableTexture(LLShaderMgr::DEFERRED_DEPTH, deferred_depth_target->getUsage());
    shader.disableTexture(LLShaderMgr::DEFERRED_LIGHT, deferred_light_target->getUsage());
	shader.disableTexture(LLShaderMgr::DIFFUSE_MAP);
	shader.disableTexture(LLShaderMgr::DEFERRED_BLOOM);

	for (U32 i = 0; i < 4; i++)
	{
		if (shader.disableTexture(LLShaderMgr::DEFERRED_SHADOW0+i) > -1)
		{
			glTexParameteri(GL_TEXTURE_2D, GL_TEXTURE_COMPARE_MODE_ARB, GL_NONE);
		}
	}

	for (U32 i = 4; i < 6; i++)
	{
		if (shader.disableTexture(LLShaderMgr::DEFERRED_SHADOW0+i) > -1)
		{
			glTexParameteri(GL_TEXTURE_2D, GL_TEXTURE_COMPARE_MODE_ARB, GL_NONE);
		}
	}

	shader.disableTexture(LLShaderMgr::DEFERRED_NOISE);
	shader.disableTexture(LLShaderMgr::DEFERRED_LIGHTFUNC);

	S32 channel = shader.disableTexture(LLShaderMgr::ENVIRONMENT_MAP, LLTexUnit::TT_CUBE_MAP);
	if (channel > -1)
	{
		LLCubeMap* cube_map = gSky.mVOSkyp ? gSky.mVOSkyp->getCubeMap() : NULL;
		if (cube_map)
		{
			cube_map->disable();
		}
	}
	gGL.getTexUnit(0)->unbind(LLTexUnit::TT_TEXTURE);
	gGL.getTexUnit(0)->activate();
	shader.unbind();
}

inline float sgn(float a)
{
    if (a > 0.0F) return (1.0F);
    if (a < 0.0F) return (-1.0F);
    return (0.0F);
}

void LLPipeline::generateWaterReflection(LLCamera& camera_in)
{
    if (LLPipeline::sWaterReflections && assertInitialized() && LLDrawPoolWater::sNeedsReflectionUpdate)
    {
        bool skip_avatar_update = false;
        if (!isAgentAvatarValid() || gAgentCamera.getCameraAnimating() || gAgentCamera.getCameraMode() != CAMERA_MODE_MOUSELOOK || !LLVOAvatar::sVisibleInFirstPerson)
        {
            skip_avatar_update = true;
        }

        LLCamera camera = camera_in;
        camera.setFar(camera_in.getFar() * 0.75f);

        bool camera_is_underwater = LLViewerCamera::getInstance()->cameraUnderWater();

        LLPipeline::sReflectionRender = true;

        gPipeline.pushRenderTypeMask();

        glh::matrix4f saved_modelview  = get_current_modelview();
        glh::matrix4f saved_projection = get_current_projection();
        glh::matrix4f mat;

        S32 reflection_detail  = RenderReflectionDetail;

        F32 water_height      = gAgent.getRegion()->getWaterHeight(); 
        F32 camera_height     = camera_in.getOrigin().mV[VZ];
        F32 distance_to_water = (water_height < camera_height) ? (camera_height - water_height) : (water_height - camera_height);

        LLVector3 reflection_offset      = LLVector3(0, 0, distance_to_water * 2.0f);
        LLVector3 camera_look_at         = camera_in.getAtAxis();
        LLVector3 reflection_look_at     = LLVector3(camera_look_at.mV[VX], camera_look_at.mV[VY], -camera_look_at.mV[VZ]);
        LLVector3 reflect_origin         = camera_in.getOrigin() - reflection_offset;
        LLVector3 reflect_interest_point = reflect_origin + (reflection_look_at * 5.0f);

        camera.setOriginAndLookAt(reflect_origin, LLVector3::z_axis, reflect_interest_point);

        //plane params
        LLPlane plane;
        LLVector3 pnorm;
        S32 water_clip = 0;
        if (!camera_is_underwater)
        {
            //camera is above water, clip plane points up
            pnorm.setVec(0,0,1);
            plane.setVec(pnorm, -water_height);
            water_clip = 1;
        }
        else
        {
            //camera is below water, clip plane points down
            pnorm = LLVector3(0,0,-1);
            plane.setVec(pnorm, water_height);
            water_clip = -1;
        }

        S32 occlusion = LLPipeline::sUseOcclusion;

        //disable occlusion culling for reflection map for now
        LLPipeline::sUseOcclusion = 0;

        if (!camera_is_underwater)
        {
            //generate planar reflection map
            LLViewerCamera::sCurCameraID = LLViewerCamera::CAMERA_WATER0;

            gGL.matrixMode(LLRender::MM_MODELVIEW);
            gGL.pushMatrix();

            mat.set_scale(glh::vec3f(1, 1, -1));
            mat.set_translate(glh::vec3f(0,0,water_height*2.f));
            mat = saved_modelview * mat;


            mReflectionModelView = mat;

            set_current_modelview(mat);
            gGL.loadMatrix(mat.m);

            LLViewerCamera::updateFrustumPlanes(camera, FALSE, TRUE);

            glh::vec3f    origin(0, 0, 0);
            glh::matrix4f inv_mat = mat.inverse();
            inv_mat.mult_matrix_vec(origin);

            camera.setOrigin(origin.v);

            glCullFace(GL_FRONT);

            if (LLDrawPoolWater::sNeedsReflectionUpdate)
            {
                gGL.getTexUnit(0)->unbind(LLTexUnit::TT_TEXTURE);
                glClearColor(0,0,0,0);
                mWaterRef.bindTarget();

                gGL.setColorMask(true, true);
                mWaterRef.clear();
                gGL.setColorMask(true, false);
                mWaterRef.getViewport(gGLViewport);

                //initial sky pass (no user clip plane)
                //mask out everything but the sky
                gPipeline.pushRenderTypeMask();
                {
                    if (reflection_detail >= WATER_REFLECT_MINIMAL)
                    {
                        gPipeline.andRenderTypeMask(
                            LLPipeline::RENDER_TYPE_SKY,
                            LLPipeline::RENDER_TYPE_WL_SKY,
                            LLPipeline::RENDER_TYPE_CLOUDS,
                            LLPipeline::END_RENDER_TYPES);
                    }
                    else
                    {
                        gPipeline.andRenderTypeMask(
                            LLPipeline::RENDER_TYPE_SKY,
                            LLPipeline::RENDER_TYPE_WL_SKY,
                            LLPipeline::END_RENDER_TYPES);
                    }

                    updateCull(camera, mSky);
                    stateSort(camera, mSky);
                    renderGeom(camera, TRUE);
                }
                gPipeline.popRenderTypeMask();

                if (reflection_detail >= WATER_REFLECT_NONE_WATER_TRANSPARENT)
                {
                    gPipeline.pushRenderTypeMask();
                    {
                        clearRenderTypeMask(
                            LLPipeline::RENDER_TYPE_WATER,
                            LLPipeline::RENDER_TYPE_VOIDWATER,
                            LLPipeline::RENDER_TYPE_GROUND,
                            LLPipeline::RENDER_TYPE_SKY,
                            LLPipeline::RENDER_TYPE_CLOUDS,
                            LLPipeline::END_RENDER_TYPES);

                        if (reflection_detail > WATER_REFLECT_MINIMAL)
                        { //mask out selected geometry based on reflection detail
                            if (reflection_detail < WATER_REFLECT_EVERYTHING)
                            {
                                clearRenderTypeMask(LLPipeline::RENDER_TYPE_PARTICLES, END_RENDER_TYPES);
                                if (reflection_detail < WATER_REFLECT_AVATARS)
                                {
                                    clearRenderTypeMask(
                                        LLPipeline::RENDER_TYPE_AVATAR,
                                        LLPipeline::RENDER_TYPE_CONTROL_AV,
                                        END_RENDER_TYPES);
                                    if (reflection_detail < WATER_REFLECT_STATIC_OBJECTS)
                                    {
                                        clearRenderTypeMask(LLPipeline::RENDER_TYPE_VOLUME, END_RENDER_TYPES);
                                    }
                                }
                            }

                            LLGLUserClipPlane clip_plane(plane, mReflectionModelView, saved_projection);
                            LLGLDisable cull(GL_CULL_FACE);
                            updateCull(camera, mReflectedObjects, -water_clip, &plane);
                            stateSort(camera, mReflectedObjects);
                            renderGeom(camera);
                        }
                    }
                    gPipeline.popRenderTypeMask();
                }

                mWaterRef.flush();
            }

            glCullFace(GL_BACK);
            gGL.matrixMode(LLRender::MM_MODELVIEW);
            gGL.popMatrix();

            set_current_modelview(saved_modelview);
        }

        //LLPipeline::sUseOcclusion = occlusion;
		// <FS:Ansariel> Add option to allow object occlusion for water distortion generation
		static LLCachedControl<bool> fsAllowWaterDistortionOcclusion(gSavedSettings, "FSAllowWaterDistortionOcclusion");
		LLPipeline::sUseOcclusion = fsAllowWaterDistortionOcclusion ? occlusion : 0;
		// </FS:Ansariel>

        camera.setOrigin(camera_in.getOrigin());
        //render distortion map
        static bool last_update = true;
        if (last_update)
        {
            gPipeline.pushRenderTypeMask();

            camera.setFar(camera_in.getFar());
            clearRenderTypeMask(
                LLPipeline::RENDER_TYPE_WATER,
                LLPipeline::RENDER_TYPE_VOIDWATER,
                LLPipeline::RENDER_TYPE_GROUND,
                END_RENDER_TYPES);

            // intentionally inverted so that distortion map contents (objects under the water when we're above it)
            // will properly include water fog effects
            LLPipeline::sUnderWaterRender = !camera_is_underwater;

            if (LLPipeline::sUnderWaterRender)
            {
                clearRenderTypeMask(
                    LLPipeline::RENDER_TYPE_GROUND,
                    LLPipeline::RENDER_TYPE_SKY,
                    LLPipeline::RENDER_TYPE_CLOUDS,
                    LLPipeline::RENDER_TYPE_WL_SKY,
                    END_RENDER_TYPES);
            }
            LLViewerCamera::updateFrustumPlanes(camera);

            gGL.getTexUnit(0)->unbind(LLTexUnit::TT_TEXTURE);

            if (LLPipeline::sUnderWaterRender || LLDrawPoolWater::sNeedsDistortionUpdate)
            {
                LLPipeline::sDistortionRender = true;

                LLColor3 col = LLEnvironment::instance().getCurrentWater()->getWaterFogColor();
                glClearColor(col.mV[0], col.mV[1], col.mV[2], 0.f);

                LLViewerCamera::sCurCameraID = LLViewerCamera::CAMERA_WATER1;

                mWaterDis.bindTarget();
                mWaterDis.getViewport(gGLViewport);

                gGL.setColorMask(true, true);
                mWaterDis.clear();
                gGL.setColorMask(true, false);

                F32 water_dist = water_height * LLPipeline::sDistortionWaterClipPlaneMargin;

                //clip out geometry on the same side of water as the camera w/ enough margin to not include the water geo itself,
                // but not so much as to clip out parts of avatars that should be seen under the water in the distortion map
                LLPlane plane(-pnorm, water_dist);
                LLGLUserClipPlane clip_plane(plane, saved_modelview, saved_projection);

                gGL.setColorMask(true, true);
                mWaterDis.clear();
                gGL.setColorMask(true, false);

                // ignore clip plane if we're underwater and viewing distortion map of objects above waterline
                if (camera_is_underwater)
                {
                    clip_plane.disable();
                }

                if (reflection_detail >= WATER_REFLECT_NONE_WATER_TRANSPARENT)
                {
                    updateCull(camera, mRefractedObjects, water_clip, &plane);
                    stateSort(camera, mRefractedObjects);
                    renderGeom(camera);
                }

                if (LLGLSLShader::sNoFixedFunction)
                {
                    gUIProgram.bind();
                }

                LLWorld::getInstance()->renderPropertyLines();

                if (LLGLSLShader::sNoFixedFunction)
                {
                    gUIProgram.unbind();
                }

                mWaterDis.flush();
            }

            LLPipeline::sDistortionRender = false;

            gPipeline.popRenderTypeMask();
        }
        last_update = LLDrawPoolWater::sNeedsReflectionUpdate && LLDrawPoolWater::sNeedsDistortionUpdate;

        gPipeline.popRenderTypeMask();

        LLPipeline::sUseOcclusion     = occlusion;
        LLPipeline::sUnderWaterRender = false;
        LLPipeline::sReflectionRender = false;

        LLDrawPoolWater::sNeedsReflectionUpdate = FALSE;
        LLDrawPoolWater::sNeedsDistortionUpdate = FALSE;

        if (!LLRenderTarget::sUseFBO)
        {
            glClear(GL_DEPTH_BUFFER_BIT);
        }
        glClearColor(0.f, 0.f, 0.f, 0.f);
        gViewerWindow->setup3DViewport();

        LLGLState::checkStates();

        if (!skip_avatar_update)
        {
            gAgentAvatarp->updateAttachmentVisibility(gAgentCamera.getCameraMode());
        }

        LLViewerCamera::sCurCameraID = LLViewerCamera::CAMERA_WORLD;
    }
}

glh::matrix4f look(const LLVector3 pos, const LLVector3 dir, const LLVector3 up)
{
	glh::matrix4f ret;

	LLVector3 dirN;
	LLVector3 upN;
	LLVector3 lftN;

	lftN = dir % up;
	lftN.normVec();
	
	upN = lftN % dir;
	upN.normVec();
	
	dirN = dir;
	dirN.normVec();

	ret.m[ 0] = lftN[0];
	ret.m[ 1] = upN[0];
	ret.m[ 2] = -dirN[0];
	ret.m[ 3] = 0.f;

	ret.m[ 4] = lftN[1];
	ret.m[ 5] = upN[1];
	ret.m[ 6] = -dirN[1];
	ret.m[ 7] = 0.f;

	ret.m[ 8] = lftN[2];
	ret.m[ 9] = upN[2];
	ret.m[10] = -dirN[2];
	ret.m[11] = 0.f;

	ret.m[12] = -(lftN*pos);
	ret.m[13] = -(upN*pos);
	ret.m[14] = dirN*pos;
	ret.m[15] = 1.f;

	return ret;
}

glh::matrix4f scale_translate_to_fit(const LLVector3 min, const LLVector3 max)
{
	glh::matrix4f ret;
	ret.m[ 0] = 2/(max[0]-min[0]);
	ret.m[ 4] = 0;
	ret.m[ 8] = 0;
	ret.m[12] = -(max[0]+min[0])/(max[0]-min[0]);

	ret.m[ 1] = 0;
	ret.m[ 5] = 2/(max[1]-min[1]);
	ret.m[ 9] = 0;
	ret.m[13] = -(max[1]+min[1])/(max[1]-min[1]);

	ret.m[ 2] = 0;
	ret.m[ 6] = 0;
	ret.m[10] = 2/(max[2]-min[2]);
	ret.m[14] = -(max[2]+min[2])/(max[2]-min[2]);

	ret.m[ 3] = 0;
	ret.m[ 7] = 0;
	ret.m[11] = 0;
	ret.m[15] = 1;

	return ret;
}

static LLTrace::BlockTimerStatHandle FTM_SHADOW_RENDER("Render Shadows");
static LLTrace::BlockTimerStatHandle FTM_SHADOW_ALPHA("Alpha Shadow");
static LLTrace::BlockTimerStatHandle FTM_SHADOW_SIMPLE("Simple Shadow");
static LLTrace::BlockTimerStatHandle FTM_SHADOW_GEOM("Shadow Geom");

static LLTrace::BlockTimerStatHandle FTM_SHADOW_ALPHA_MASKED("Alpha Masked");
static LLTrace::BlockTimerStatHandle FTM_SHADOW_ALPHA_BLEND("Alpha Blend");
static LLTrace::BlockTimerStatHandle FTM_SHADOW_ALPHA_TREE("Alpha Tree");
static LLTrace::BlockTimerStatHandle FTM_SHADOW_ALPHA_GRASS("Alpha Grass");
static LLTrace::BlockTimerStatHandle FTM_SHADOW_FULLBRIGHT_ALPHA_MASKED("Fullbright Alpha Masked");

void LLPipeline::renderShadow(glh::matrix4f& view, glh::matrix4f& proj, LLCamera& shadow_cam, LLCullResult &result, bool use_shader, bool use_occlusion, U32 target_width)
{
	LL_RECORD_BLOCK_TIME(FTM_SHADOW_RENDER);

	//clip out geometry on the same side of water as the camera
	S32 occlude = LLPipeline::sUseOcclusion;
	if (!use_occlusion)
	{
		LLPipeline::sUseOcclusion = 0;
	}
	LLPipeline::sShadowRender = true;
	
	static const U32 types[] = { 
		LLRenderPass::PASS_SIMPLE, 
		LLRenderPass::PASS_FULLBRIGHT, 
		LLRenderPass::PASS_SHINY, 
		LLRenderPass::PASS_BUMP, 
		LLRenderPass::PASS_FULLBRIGHT_SHINY ,
		LLRenderPass::PASS_MATERIAL,
		LLRenderPass::PASS_MATERIAL_ALPHA_EMISSIVE,
		LLRenderPass::PASS_SPECMAP,
		LLRenderPass::PASS_SPECMAP_EMISSIVE,
		LLRenderPass::PASS_NORMMAP,
		LLRenderPass::PASS_NORMMAP_EMISSIVE,
		LLRenderPass::PASS_NORMSPEC,
		LLRenderPass::PASS_NORMSPEC_EMISSIVE,
	};

	LLGLEnable cull(GL_CULL_FACE);

	//enable depth clamping if available
	LLGLEnable depth_clamp(gGLManager.mHasDepthClamp ? GL_DEPTH_CLAMP : 0);

	if (use_shader)
	{
		gDeferredShadowCubeProgram.bind();
	}

	LLRenderTarget& occlusion_target = mShadowOcclusion[LLViewerCamera::sCurCameraID-1];

	occlusion_target.bindTarget();
	updateCull(shadow_cam, result);
	occlusion_target.flush();

	stateSort(shadow_cam, result);
	
	
	//generate shadow map
	gGL.matrixMode(LLRender::MM_PROJECTION);
	gGL.pushMatrix();
	gGL.loadMatrix(proj.m);
	gGL.matrixMode(LLRender::MM_MODELVIEW);
	gGL.pushMatrix();
	gGL.loadMatrix(view.m);

	stop_glerror();
	gGLLastMatrix = NULL;

	gGL.getTexUnit(0)->unbind(LLTexUnit::TT_TEXTURE);
	
	stop_glerror();
	
    LLEnvironment& environment = LLEnvironment::instance();

	LLVertexBuffer::unbind();

	{
		if (!use_shader)
		{ //occlusion program is general purpose depth-only no-textures
			gOcclusionProgram.bind();
		}
		else
		{
			gDeferredShadowProgram.bind();
            gDeferredShadowProgram.uniform1i(LLShaderMgr::SUN_UP_FACTOR, environment.getIsSunUp() ? 1 : 0);
		}

		gGL.diffuseColor4f(1,1,1,1);

        S32 shadow_detail = gSavedSettings.getS32("RenderShadowDetail");

        // if not using VSM, disable color writes
        if (shadow_detail <= 2)
        {
		gGL.setColorMask(false, false);
        }
	
		LL_RECORD_BLOCK_TIME(FTM_SHADOW_SIMPLE);
		
		gGL.getTexUnit(0)->disable();
		for (U32 i = 0; i < sizeof(types)/sizeof(U32); ++i)
		{
			renderObjects(types[i], LLVertexBuffer::MAP_VERTEX, FALSE);
		}
		gGL.getTexUnit(0)->enable(LLTexUnit::TT_TEXTURE);
		if (!use_shader)
		{
			gOcclusionProgram.unbind();
		}
	}
	
	if (use_shader)
	{
        LL_RECORD_BLOCK_TIME(FTM_SHADOW_GEOM);

		gDeferredShadowProgram.unbind();
		renderGeomShadow(shadow_cam);
		gDeferredShadowProgram.bind();
        gDeferredShadowProgram.uniform1i(LLShaderMgr::SUN_UP_FACTOR, environment.getIsSunUp() ? 1 : 0);
	}
	else
	{
        LL_RECORD_BLOCK_TIME(FTM_SHADOW_GEOM);

		renderGeomShadow(shadow_cam);
	}

	{
		LL_RECORD_BLOCK_TIME(FTM_SHADOW_ALPHA);

		gDeferredShadowAlphaMaskProgram.bind();
		gDeferredShadowAlphaMaskProgram.uniform1f(LLShaderMgr::DEFERRED_SHADOW_TARGET_WIDTH, (float)target_width);
        gDeferredShadowAlphaMaskProgram.uniform1i(LLShaderMgr::SUN_UP_FACTOR, environment.getIsSunUp() ? 1 : 0);

		U32 mask =	LLVertexBuffer::MAP_VERTEX | 
					LLVertexBuffer::MAP_TEXCOORD0 | 
					LLVertexBuffer::MAP_COLOR | 
					LLVertexBuffer::MAP_TEXTURE_INDEX;

        {
            LL_RECORD_BLOCK_TIME(FTM_SHADOW_ALPHA_MASKED);
		renderMaskedObjects(LLRenderPass::PASS_ALPHA_MASK, mask, TRUE, TRUE);
        }

        {
            LL_RECORD_BLOCK_TIME(FTM_SHADOW_ALPHA_BLEND);
		gDeferredShadowAlphaMaskProgram.setMinimumAlpha(0.598f);
		renderObjects(LLRenderPass::PASS_ALPHA, mask, TRUE, TRUE);
        }

        {
            LL_RECORD_BLOCK_TIME(FTM_SHADOW_FULLBRIGHT_ALPHA_MASKED);
            gDeferredShadowFullbrightAlphaMaskProgram.bind();
            gDeferredShadowFullbrightAlphaMaskProgram.uniform1f(LLShaderMgr::DEFERRED_SHADOW_TARGET_WIDTH, (float)target_width);
            gDeferredShadowFullbrightAlphaMaskProgram.uniform1i(LLShaderMgr::SUN_UP_FACTOR, environment.getIsSunUp() ? 1 : 0);
            renderFullbrightMaskedObjects(LLRenderPass::PASS_FULLBRIGHT_ALPHA_MASK, mask, TRUE, TRUE);
        }

		mask = mask & ~LLVertexBuffer::MAP_TEXTURE_INDEX;

        {
            LL_RECORD_BLOCK_TIME(FTM_SHADOW_ALPHA_TREE);
		gDeferredTreeShadowProgram.bind();
            gDeferredTreeShadowProgram.uniform1i(LLShaderMgr::SUN_UP_FACTOR, environment.getIsSunUp() ? 1 : 0);
		renderMaskedObjects(LLRenderPass::PASS_NORMSPEC_MASK, mask);
		renderMaskedObjects(LLRenderPass::PASS_MATERIAL_ALPHA_MASK, mask);
		renderMaskedObjects(LLRenderPass::PASS_SPECMAP_MASK, mask);
		renderMaskedObjects(LLRenderPass::PASS_NORMMAP_MASK, mask);
        }
		
        {
            LL_RECORD_BLOCK_TIME(FTM_SHADOW_ALPHA_GRASS);
		gDeferredTreeShadowProgram.setMinimumAlpha(0.598f);
		renderObjects(LLRenderPass::PASS_GRASS, LLVertexBuffer::MAP_VERTEX | LLVertexBuffer::MAP_TEXCOORD0, TRUE);
	}
    }

	//glCullFace(GL_BACK);

	gDeferredShadowCubeProgram.bind();
	gGLLastMatrix = NULL;
	gGL.loadMatrix(gGLModelView);

	LLRenderTarget& occlusion_source = mShadow[LLViewerCamera::sCurCameraID-1];

	doOcclusion(shadow_cam, occlusion_source, occlusion_target);

	if (use_shader)
	{
		gDeferredShadowProgram.unbind();
	}
	
	gGL.setColorMask(true, true);
			
	gGL.matrixMode(LLRender::MM_PROJECTION);
	gGL.popMatrix();
	gGL.matrixMode(LLRender::MM_MODELVIEW);
	gGL.popMatrix();
	gGLLastMatrix = NULL;

	LLPipeline::sUseOcclusion = occlude;
	LLPipeline::sShadowRender = false;
}

static LLTrace::BlockTimerStatHandle FTM_VISIBLE_CLOUD("Visible Cloud");
bool LLPipeline::getVisiblePointCloud(LLCamera& camera, LLVector3& min, LLVector3& max, std::vector<LLVector3>& fp, LLVector3 light_dir)
{
	LL_RECORD_BLOCK_TIME(FTM_VISIBLE_CLOUD);
	//get point cloud of intersection of frust and min, max

	if (getVisibleExtents(camera, min, max))
	{
		return false;
	}

	//get set of planes on bounding box
	LLPlane bp[] = { 
		LLPlane(min, LLVector3(-1,0,0)),
		LLPlane(min, LLVector3(0,-1,0)),
		LLPlane(min, LLVector3(0,0,-1)),
		LLPlane(max, LLVector3(1,0,0)),
		LLPlane(max, LLVector3(0,1,0)),
		LLPlane(max, LLVector3(0,0,1))};
	
	//potential points
	std::vector<LLVector3> pp;

	//add corners of AABB
	pp.push_back(LLVector3(min.mV[0], min.mV[1], min.mV[2]));
	pp.push_back(LLVector3(max.mV[0], min.mV[1], min.mV[2]));
	pp.push_back(LLVector3(min.mV[0], max.mV[1], min.mV[2]));
	pp.push_back(LLVector3(max.mV[0], max.mV[1], min.mV[2]));
	pp.push_back(LLVector3(min.mV[0], min.mV[1], max.mV[2]));
	pp.push_back(LLVector3(max.mV[0], min.mV[1], max.mV[2]));
	pp.push_back(LLVector3(min.mV[0], max.mV[1], max.mV[2]));
	pp.push_back(LLVector3(max.mV[0], max.mV[1], max.mV[2]));

	//add corners of camera frustum
	for (U32 i = 0; i < LLCamera::AGENT_FRUSTRUM_NUM; i++)
	{
		pp.push_back(camera.mAgentFrustum[i]);
	}


	//bounding box line segments
	U32 bs[] = 
			{
		0,1,
		1,3,
		3,2,
		2,0,

		4,5,
		5,7,
		7,6,
		6,4,

		0,4,
		1,5,
		3,7,
		2,6
	};

	for (U32 i = 0; i < 12; i++)
	{ //for each line segment in bounding box
		for (U32 j = 0; j < LLCamera::AGENT_PLANE_NO_USER_CLIP_NUM; j++) 
		{ //for each plane in camera frustum
			const LLPlane& cp = camera.getAgentPlane(j);
			const LLVector3& v1 = pp[bs[i*2+0]];
			const LLVector3& v2 = pp[bs[i*2+1]];
			LLVector3 n;
			cp.getVector3(n);

			LLVector3 line = v1-v2;

			F32 d1 = line*n;
			F32 d2 = -cp.dist(v2);

			F32 t = d2/d1;

			if (t > 0.f && t < 1.f)
			{
				LLVector3 intersect = v2+line*t;
				pp.push_back(intersect);
			}
		}
	}
			
	//camera frustum line segments
	const U32 fs[] =
	{
		0,1,
		1,2,
		2,3,
		3,0,

		4,5,
		5,6,
		6,7,
		7,4,
	
		0,4,
		1,5,
		2,6,
		3,7	
	};

	for (U32 i = 0; i < 12; i++)
	{
		for (U32 j = 0; j < 6; ++j)
		{
			const LLVector3& v1 = pp[fs[i*2+0]+8];
			const LLVector3& v2 = pp[fs[i*2+1]+8];
			const LLPlane& cp = bp[j];
			LLVector3 n;
			cp.getVector3(n);

			LLVector3 line = v1-v2;

			F32 d1 = line*n;
			F32 d2 = -cp.dist(v2);

			F32 t = d2/d1;

			if (t > 0.f && t < 1.f)
			{
				LLVector3 intersect = v2+line*t;
				pp.push_back(intersect);
			}	
		}
	}

	LLVector3 ext[] = { min-LLVector3(0.05f,0.05f,0.05f),
		max+LLVector3(0.05f,0.05f,0.05f) };

	for (U32 i = 0; i < pp.size(); ++i)
	{
		bool found = true;

		const F32* p = pp[i].mV;
			
		for (U32 j = 0; j < 3; ++j)
		{
			if (p[j] < ext[0].mV[j] ||
				p[j] > ext[1].mV[j])
			{
				found = false;
				break;
			}
		}
				
		for (U32 j = 0; j < LLCamera::AGENT_PLANE_NO_USER_CLIP_NUM; ++j)
		{
			const LLPlane& cp = camera.getAgentPlane(j);
			F32 dist = cp.dist(pp[i]);
			if (dist > 0.05f) //point is above some plane, not contained
			{
				found = false;
				break;
			}
		}

		if (found)
		{
			fp.push_back(pp[i]);
		}
	}
	
	if (fp.empty())
	{
		return false;
	}
	
	return true;
}

void LLPipeline::renderHighlight(const LLViewerObject* obj, F32 fade)
{
	if (obj && obj->getVolume())
	{
		for (LLViewerObject::child_list_t::const_iterator iter = obj->getChildren().begin(); iter != obj->getChildren().end(); ++iter)
		{
			renderHighlight(*iter, fade);
		}

		LLDrawable* drawable = obj->mDrawable;
		if (drawable)
		{
			for (S32 i = 0; i < drawable->getNumFaces(); ++i)
			{
				LLFace* face = drawable->getFace(i);
				if (face)
				{
					face->renderSelected(LLViewerTexture::sNullImagep, LLColor4(1,1,1,fade));
				}
			}
		}
	}
}

void LLPipeline::generateHighlight(LLCamera& camera)
{
	//render highlighted object as white into offscreen render target
	if (mHighlightObject.notNull())
	{
		mHighlightSet.insert(HighlightItem(mHighlightObject));
	}
	
	if (!mHighlightSet.empty())
	{
		F32 transition = gFrameIntervalSeconds.value()/RenderHighlightFadeTime;

		LLGLDisable test(GL_ALPHA_TEST);
		LLGLDepthTest depth(GL_FALSE);
		mHighlight.bindTarget();
		disableLights();
		gGL.setColorMask(true, true);
		mHighlight.clear();

        if (LLGLSLShader::sNoFixedFunction)
        {
            gHighlightProgram.bind();
        }

		gGL.getTexUnit(0)->bind(LLViewerFetchedTexture::sWhiteImagep);
		for (std::set<HighlightItem>::iterator iter = mHighlightSet.begin(); iter != mHighlightSet.end(); )
		{
			std::set<HighlightItem>::iterator cur_iter = iter++;

			if (cur_iter->mItem.isNull())
			{
				mHighlightSet.erase(cur_iter);
				continue;
			}

			if (cur_iter->mItem == mHighlightObject)
			{
				cur_iter->incrFade(transition); 
			}
			else
			{
				cur_iter->incrFade(-transition);
				if (cur_iter->mFade <= 0.f)
				{
					mHighlightSet.erase(cur_iter);
					continue;
				}
			}

			renderHighlight(cur_iter->mItem->getVObj(), cur_iter->mFade);
		}

		mHighlight.flush();
		gGL.setColorMask(true, false);
		gViewerWindow->setup3DViewport();
	}
}

LLRenderTarget* LLPipeline::getShadowTarget(U32 i)
{
    return &mShadow[i];
}

static LLTrace::BlockTimerStatHandle FTM_GEN_SUN_SHADOW("Gen Sun Shadow");
static LLTrace::BlockTimerStatHandle FTM_GEN_SUN_SHADOW_SETUP("Sun Shadow Setup");
static LLTrace::BlockTimerStatHandle FTM_GEN_SUN_SHADOW_RENDER_DIRECTIONAL("Render Dir");
static LLTrace::BlockTimerStatHandle FTM_GEN_SUN_SHADOW_SPOT_SETUP("Spot Shadow Setup");
static LLTrace::BlockTimerStatHandle FTM_GEN_SUN_SHADOW_SPOT_RENDER("Spot Shadow Render");

void LLPipeline::generateSunShadow(LLCamera& camera)
{
	if (!sRenderDeferred || RenderShadowDetail <= 0)
	{
		return;
	}

	LL_RECORD_BLOCK_TIME(FTM_GEN_SUN_SHADOW);

	bool skip_avatar_update = false;
	if (!isAgentAvatarValid() || gAgentCamera.getCameraAnimating() || gAgentCamera.getCameraMode() != CAMERA_MODE_MOUSELOOK || !LLVOAvatar::sVisibleInFirstPerson)
	{

		skip_avatar_update = true;
	}

	if (!skip_avatar_update)
	{
		gAgentAvatarp->updateAttachmentVisibility(CAMERA_MODE_THIRD_PERSON);
	}

	F64 last_modelview[16];
	F64 last_projection[16];
	for (U32 i = 0; i < 16; i++)
	{ //store last_modelview of world camera
		last_modelview[i] = gGLLastModelView[i];
		last_projection[i] = gGLLastProjection[i];
	}

	pushRenderTypeMask();
	andRenderTypeMask(LLPipeline::RENDER_TYPE_SIMPLE,
					LLPipeline::RENDER_TYPE_ALPHA,
					LLPipeline::RENDER_TYPE_GRASS,
					LLPipeline::RENDER_TYPE_FULLBRIGHT,
					LLPipeline::RENDER_TYPE_BUMP,
					LLPipeline::RENDER_TYPE_VOLUME,
					LLPipeline::RENDER_TYPE_AVATAR,
					LLPipeline::RENDER_TYPE_CONTROL_AV,
					LLPipeline::RENDER_TYPE_TREE, 
					LLPipeline::RENDER_TYPE_TERRAIN,
					LLPipeline::RENDER_TYPE_WATER,
					LLPipeline::RENDER_TYPE_VOIDWATER,
					LLPipeline::RENDER_TYPE_PASS_ALPHA,
					LLPipeline::RENDER_TYPE_PASS_ALPHA_MASK,
					LLPipeline::RENDER_TYPE_PASS_FULLBRIGHT_ALPHA_MASK,
					LLPipeline::RENDER_TYPE_PASS_GRASS,
					LLPipeline::RENDER_TYPE_PASS_SIMPLE,
					LLPipeline::RENDER_TYPE_PASS_BUMP,
					LLPipeline::RENDER_TYPE_PASS_FULLBRIGHT,
					LLPipeline::RENDER_TYPE_PASS_SHINY,
					LLPipeline::RENDER_TYPE_PASS_FULLBRIGHT_SHINY,
					LLPipeline::RENDER_TYPE_PASS_MATERIAL,
					LLPipeline::RENDER_TYPE_PASS_MATERIAL_ALPHA,
					LLPipeline::RENDER_TYPE_PASS_MATERIAL_ALPHA_MASK,
					LLPipeline::RENDER_TYPE_PASS_MATERIAL_ALPHA_EMISSIVE,
					LLPipeline::RENDER_TYPE_PASS_SPECMAP,
					LLPipeline::RENDER_TYPE_PASS_SPECMAP_BLEND,
					LLPipeline::RENDER_TYPE_PASS_SPECMAP_MASK,
					LLPipeline::RENDER_TYPE_PASS_SPECMAP_EMISSIVE,
					LLPipeline::RENDER_TYPE_PASS_NORMMAP,
					LLPipeline::RENDER_TYPE_PASS_NORMMAP_BLEND,
					LLPipeline::RENDER_TYPE_PASS_NORMMAP_MASK,
					LLPipeline::RENDER_TYPE_PASS_NORMMAP_EMISSIVE,
					LLPipeline::RENDER_TYPE_PASS_NORMSPEC,
					LLPipeline::RENDER_TYPE_PASS_NORMSPEC_BLEND,
					LLPipeline::RENDER_TYPE_PASS_NORMSPEC_MASK,
					LLPipeline::RENDER_TYPE_PASS_NORMSPEC_EMISSIVE,
					END_RENDER_TYPES);

	gGL.setColorMask(false, false);

    LLEnvironment& environment = LLEnvironment::instance();

	//get sun view matrix
	
	//store current projection/modelview matrix
	glh::matrix4f saved_proj = get_current_projection();
	glh::matrix4f saved_view = get_current_modelview();
	glh::matrix4f inv_view = saved_view.inverse();

	glh::matrix4f view[6];
	glh::matrix4f proj[6];
	
	//clip contains parallel split distances for 3 splits
	LLVector3 clip = RenderShadowClipPlanes;

    LLVector3 caster_dir(environment.getIsSunUp() ? mSunDir : mMoonDir);

	//F32 slope_threshold = gSavedSettings.getF32("RenderShadowSlopeThreshold");

	//far clip on last split is minimum of camera view distance and 128
	mSunClipPlanes = LLVector4(clip, clip.mV[2] * clip.mV[2]/clip.mV[1]);

	clip = RenderShadowOrthoClipPlanes;
	mSunOrthoClipPlanes = LLVector4(clip, clip.mV[2]*clip.mV[2]/clip.mV[1]);

	//currently used for amount to extrude frusta corners for constructing shadow frusta
	//LLVector3 n = RenderShadowNearDist;
	//F32 nearDist[] = { n.mV[0], n.mV[1], n.mV[2], n.mV[2] };

	//put together a universal "near clip" plane for shadow frusta
	LLPlane shadow_near_clip;
	{
		LLVector3 p = gAgent.getPositionAgent();
		p += caster_dir * RenderFarClip*2.f;
		shadow_near_clip.setVec(p, caster_dir);
	}

	LLVector3 lightDir = -caster_dir;
	lightDir.normVec();

	glh::vec3f light_dir(lightDir.mV);

	//create light space camera matrix
	
	LLVector3 at = lightDir;

	LLVector3 up = camera.getAtAxis();

	if (fabsf(up*lightDir) > 0.75f)
	{
		up = camera.getUpAxis();
	}

	/*LLVector3 left = up%at;
	up = at%left;*/

	up.normVec();
	at.normVec();
	
	
	LLCamera main_camera = camera;
	
	F32 near_clip = 0.f;
	{
		//get visible point cloud
		std::vector<LLVector3> fp;

		main_camera.calcAgentFrustumPlanes(main_camera.mAgentFrustum);
		
		LLVector3 min,max;
		getVisiblePointCloud(main_camera,min,max,fp);

		if (fp.empty())
		{
			if (!hasRenderDebugMask(RENDER_DEBUG_SHADOW_FRUSTA))
			{
				mShadowCamera[0] = main_camera;
				mShadowExtents[0][0] = min;
				mShadowExtents[0][1] = max;

				mShadowFrustPoints[0].clear();
				mShadowFrustPoints[1].clear();
				mShadowFrustPoints[2].clear();
				mShadowFrustPoints[3].clear();
			}
			popRenderTypeMask();

			if (!skip_avatar_update)
			{
				gAgentAvatarp->updateAttachmentVisibility(gAgentCamera.getCameraMode());
			}

			return;
		}

		//get good split distances for frustum
		for (U32 i = 0; i < fp.size(); ++i)
		{
			glh::vec3f v(fp[i].mV);
			saved_view.mult_matrix_vec(v);
			fp[i].setVec(v.v);
		}

		min = fp[0];
		max = fp[0];

		//get camera space bounding box
		for (U32 i = 1; i < fp.size(); ++i)
		{
			update_min_max(min, max, fp[i]);
		}

		near_clip    = llclamp(-max.mV[2], 0.01f, 4.0f);
		F32 far_clip = llclamp(-min.mV[2]*2.f, 16.0f, 512.0f);

		//far_clip = llmin(far_clip, 128.f);
		far_clip = llmin(far_clip, camera.getFar());

		F32 range = far_clip-near_clip;

		LLVector3 split_exp = RenderShadowSplitExponent;

		F32 da = 1.f-llmax( fabsf(lightDir*up), fabsf(lightDir*camera.getLeftAxis()) );
		
		da = powf(da, split_exp.mV[2]);

		F32 sxp = split_exp.mV[1] + (split_exp.mV[0]-split_exp.mV[1])*da;
		
		for (U32 i = 0; i < 4; ++i)
		{
			F32 x = (F32)(i+1)/4.f;
			x = powf(x, sxp);
			mSunClipPlanes.mV[i] = near_clip+range*x;
		}

		mSunClipPlanes.mV[0] *= 1.25f; //bump back first split for transition padding
	}

	// convenience array of 4 near clip plane distances
	F32 dist[] = { near_clip, mSunClipPlanes.mV[0], mSunClipPlanes.mV[1], mSunClipPlanes.mV[2], mSunClipPlanes.mV[3] };
	

	if (mSunDiffuse == LLColor4::black)
	{ //sun diffuse is totally black, shadows don't matter
		LLGLDepthTest depth(GL_TRUE);

		for (S32 j = 0; j < 4; j++)
		{
			mShadow[j].bindTarget();
			mShadow[j].clear();
			mShadow[j].flush();
		}
	}
	else
	{
		for (S32 j = 0; j < 4; j++)
		{
			if (!hasRenderDebugMask(RENDER_DEBUG_SHADOW_FRUSTA))
			{
				mShadowFrustPoints[j].clear();
			}

			LLViewerCamera::sCurCameraID = (LLViewerCamera::eCameraID)(LLViewerCamera::CAMERA_SHADOW0+j);

			//restore render matrices
			set_current_modelview(saved_view);
			set_current_projection(saved_proj);

			LLVector3 eye = camera.getOrigin();

			//camera used for shadow cull/render
			LLCamera shadow_cam;
		
			//create world space camera frustum for this split
			shadow_cam = camera;
			shadow_cam.setFar(16.f);
	
			LLViewerCamera::updateFrustumPlanes(shadow_cam, FALSE, FALSE, TRUE);

			LLVector3* frust = shadow_cam.mAgentFrustum;

			LLVector3 pn = shadow_cam.getAtAxis();
		
			LLVector3 min, max;

			//construct 8 corners of split frustum section
			for (U32 i = 0; i < 4; i++)
			{
				LLVector3 delta = frust[i+4]-eye;
				delta += (frust[i+4]-frust[(i+2)%4+4])*0.05f;
				delta.normVec();
				F32 dp = delta*pn;
				frust[i] = eye + (delta*dist[j]*0.75f)/dp;
				frust[i+4] = eye + (delta*dist[j+1]*1.25f)/dp;
			}
						
			shadow_cam.calcAgentFrustumPlanes(frust);
			shadow_cam.mFrustumCornerDist = 0.f;
		
			if (!gPipeline.hasRenderDebugMask(LLPipeline::RENDER_DEBUG_SHADOW_FRUSTA))
			{
				mShadowCamera[j] = shadow_cam;
			}

			std::vector<LLVector3> fp;

			if (!gPipeline.getVisiblePointCloud(shadow_cam, min, max, fp, lightDir))
			{
				//no possible shadow receivers
				if (!gPipeline.hasRenderDebugMask(LLPipeline::RENDER_DEBUG_SHADOW_FRUSTA))
				{
					mShadowExtents[j][0] = LLVector3();
					mShadowExtents[j][1] = LLVector3();
					mShadowCamera[j+4] = shadow_cam;
				}

				mShadow[j].bindTarget();
				{
					LLGLDepthTest depth(GL_TRUE);
					mShadow[j].clear();
				}
				mShadow[j].flush();

				mShadowError.mV[j] = 0.f;
				mShadowFOV.mV[j] = 0.f;

				continue;
			}

			if (!gPipeline.hasRenderDebugMask(LLPipeline::RENDER_DEBUG_SHADOW_FRUSTA))
			{
				mShadowExtents[j][0] = min;
				mShadowExtents[j][1] = max;
				mShadowFrustPoints[j] = fp;
			}
				

			//find a good origin for shadow projection
			LLVector3 origin;

			//get a temporary view projection
			view[j] = look(camera.getOrigin(), lightDir, -up);

			std::vector<LLVector3> wpf;

			for (U32 i = 0; i < fp.size(); i++)
			{
				glh::vec3f p = glh::vec3f(fp[i].mV);
				view[j].mult_matrix_vec(p);
				wpf.push_back(LLVector3(p.v));
			}

			min = wpf[0];
			max = wpf[0];

			for (U32 i = 0; i < fp.size(); ++i)
			{ //get AABB in camera space
				update_min_max(min, max, wpf[i]);
			}

			// Construct a perspective transform with perspective along y-axis that contains
			// points in wpf
			//Known:
			// - far clip plane
			// - near clip plane
			// - points in frustum
			//Find:
			// - origin

			//get some "interesting" points of reference
			LLVector3 center = (min+max)*0.5f;
			LLVector3 size = (max-min)*0.5f;
			LLVector3 near_center = center;
			near_center.mV[1] += size.mV[1]*2.f;
		
		
			//put all points in wpf in quadrant 0, reletive to center of min/max
			//get the best fit line using least squares
			F32 bfm = 0.f;
			F32 bfb = 0.f;

			for (U32 i = 0; i < wpf.size(); ++i)
			{
				wpf[i] -= center;
				wpf[i].mV[0] = fabsf(wpf[i].mV[0]);
				wpf[i].mV[2] = fabsf(wpf[i].mV[2]);
			}

			if (!wpf.empty())
			{ 
				F32 sx = 0.f;
				F32 sx2 = 0.f;
				F32 sy = 0.f;
				F32 sxy = 0.f;
			
				for (U32 i = 0; i < wpf.size(); ++i)
				{		
					sx += wpf[i].mV[0];
					sx2 += wpf[i].mV[0]*wpf[i].mV[0];
					sy += wpf[i].mV[1];
					sxy += wpf[i].mV[0]*wpf[i].mV[1]; 
				}

				bfm = (sy*sx-wpf.size()*sxy)/(sx*sx-wpf.size()*sx2);
				bfb = (sx*sxy-sy*sx2)/(sx*sx-bfm*sx2);
			}
		
			{
				// best fit line is y=bfm*x+bfb
		
				//find point that is furthest to the right of line
				F32 off_x = -1.f;
				LLVector3 lp;

				for (U32 i = 0; i < wpf.size(); ++i)
				{
					//y = bfm*x+bfb
					//x = (y-bfb)/bfm
					F32 lx = (wpf[i].mV[1]-bfb)/bfm;

					lx = wpf[i].mV[0]-lx;
				
					if (off_x < lx)
					{
						off_x = lx;
						lp = wpf[i];
					}
				}

				//get line with slope bfm through lp
				// bfb = y-bfm*x
				bfb = lp.mV[1]-bfm*lp.mV[0];

				//calculate error
				mShadowError.mV[j] = 0.f;

				for (U32 i = 0; i < wpf.size(); ++i)
				{
					F32 lx = (wpf[i].mV[1]-bfb)/bfm;
					mShadowError.mV[j] += fabsf(wpf[i].mV[0]-lx);
				}

				mShadowError.mV[j] /= wpf.size();
				mShadowError.mV[j] /= size.mV[0];

				if (mShadowError.mV[j] > RenderShadowErrorCutoff)
				{ //just use ortho projection
					mShadowFOV.mV[j] = -1.f;
					origin.clearVec();
					proj[j] = gl_ortho(min.mV[0], max.mV[0],
										min.mV[1], max.mV[1],
										-max.mV[2], -min.mV[2]);
				}
				else
				{
					//origin is where line x = 0;
					origin.setVec(0,bfb,0);

					F32 fovz = 1.f;
					F32 fovx = 1.f;
				
					LLVector3 zp;
					LLVector3 xp;

					for (U32 i = 0; i < wpf.size(); ++i)
					{
						LLVector3 atz = wpf[i]-origin;
						atz.mV[0] = 0.f;
						atz.normVec();
						if (fovz > -atz.mV[1])
						{
							zp = wpf[i];
							fovz = -atz.mV[1];
						}
					
						LLVector3 atx = wpf[i]-origin;
						atx.mV[2] = 0.f;
						atx.normVec();
						if (fovx > -atx.mV[1])
						{
							fovx = -atx.mV[1];
							xp = wpf[i];
						}
					}

					fovx = acos(fovx);
					fovz = acos(fovz);

					F32 cutoff = llmin((F32) RenderShadowFOVCutoff, 1.4f);
				
					mShadowFOV.mV[j] = fovx;
				
					if (fovx < cutoff && fovz > cutoff)
					{
						//x is a good fit, but z is too big, move away from zp enough so that fovz matches cutoff
						F32 d = zp.mV[2]/tan(cutoff);
						F32 ny = zp.mV[1] + fabsf(d);

						origin.mV[1] = ny;

						fovz = 1.f;
						fovx = 1.f;

						for (U32 i = 0; i < wpf.size(); ++i)
						{
							LLVector3 atz = wpf[i]-origin;
							atz.mV[0] = 0.f;
							atz.normVec();
							fovz = llmin(fovz, -atz.mV[1]);

							LLVector3 atx = wpf[i]-origin;
							atx.mV[2] = 0.f;
							atx.normVec();
							fovx = llmin(fovx, -atx.mV[1]);
						}

						fovx = acos(fovx);
						fovz = acos(fovz);

						mShadowFOV.mV[j] = cutoff;
					}

				
					origin += center;
			
					F32 ynear = -(max.mV[1]-origin.mV[1]);
					F32 yfar = -(min.mV[1]-origin.mV[1]);
				
					if (ynear < 0.1f) //keep a sensible near clip plane
					{
						F32 diff = 0.1f-ynear;
						origin.mV[1] += diff;
						ynear += diff;
						yfar += diff;
					}
								
					if (fovx > cutoff)
					{ //just use ortho projection
						origin.clearVec();
						mShadowError.mV[j] = -1.f;
						proj[j] = gl_ortho(min.mV[0], max.mV[0],
								min.mV[1], max.mV[1],
								-max.mV[2], -min.mV[2]);
					}
					else
					{
						//get perspective projection
						view[j] = view[j].inverse();

						glh::vec3f origin_agent(origin.mV);
					
						//translate view to origin
						view[j].mult_matrix_vec(origin_agent);

						eye = LLVector3(origin_agent.v);

						if (!hasRenderDebugMask(LLPipeline::RENDER_DEBUG_SHADOW_FRUSTA))
						{
							mShadowFrustOrigin[j] = eye;
						}
				
						view[j] = look(LLVector3(origin_agent.v), lightDir, -up);

						F32 fx = 1.f/tanf(fovx);
						F32 fz = 1.f/tanf(fovz);

						proj[j] = glh::matrix4f(-fx, 0, 0, 0,
												0, (yfar+ynear)/(ynear-yfar), 0, (2.f*yfar*ynear)/(ynear-yfar),
												0, 0, -fz, 0,
												0, -1.f, 0, 0);
					}
				}
			}

			//shadow_cam.setFar(128.f);
			shadow_cam.setOriginAndLookAt(eye, up, center);

			shadow_cam.setOrigin(0,0,0);

			set_current_modelview(view[j]);
			set_current_projection(proj[j]);

			LLViewerCamera::updateFrustumPlanes(shadow_cam, FALSE, FALSE, TRUE);

			//shadow_cam.ignoreAgentFrustumPlane(LLCamera::AGENT_PLANE_NEAR);
			shadow_cam.getAgentPlane(LLCamera::AGENT_PLANE_NEAR).set(shadow_near_clip);

			//translate and scale to from [-1, 1] to [0, 1]
			glh::matrix4f trans(0.5f, 0.f, 0.f, 0.5f,
							0.f, 0.5f, 0.f, 0.5f,
							0.f, 0.f, 0.5f, 0.5f,
							0.f, 0.f, 0.f, 1.f);

			set_current_modelview(view[j]);
			set_current_projection(proj[j]);

			for (U32 i = 0; i < 16; i++)
			{
				gGLLastModelView[i] = mShadowModelview[j].m[i];
				gGLLastProjection[i] = mShadowProjection[j].m[i];
			}

			mShadowModelview[j] = view[j];
			mShadowProjection[j] = proj[j];
			mSunShadowMatrix[j] = trans*proj[j]*view[j]*inv_view;
		
			stop_glerror();

			mShadow[j].bindTarget();
			mShadow[j].getViewport(gGLViewport);
			mShadow[j].clear();
		
			U32 target_width = mShadow[j].getWidth();

			{
				static LLCullResult result[4];
				renderShadow(view[j], proj[j], shadow_cam, result[j], TRUE, FALSE, target_width);
			}

			mShadow[j].flush();
 
			if (!gPipeline.hasRenderDebugMask(LLPipeline::RENDER_DEBUG_SHADOW_FRUSTA))
			{
				mShadowCamera[j+4] = shadow_cam;
			}
		}
	}

	
	//hack to disable projector shadows 
	bool gen_shadow = RenderShadowDetail > 1;

	if (gen_shadow)
	{
		LLTrace::CountStatHandle<>* velocity_stat = LLViewerCamera::getVelocityStat();
		F32 fade_amt = gFrameIntervalSeconds.value() 
			* llmax(LLTrace::get_frame_recording().getLastRecording().getSum(*velocity_stat) / LLTrace::get_frame_recording().getLastRecording().getDuration().value(), 1.0);

		//update shadow targets
		for (U32 i = 0; i < 2; i++)
		{ //for each current shadow
			LLViewerCamera::sCurCameraID = (LLViewerCamera::eCameraID)(LLViewerCamera::CAMERA_SHADOW4+i);

			if (mShadowSpotLight[i].notNull() && 
				(mShadowSpotLight[i] == mTargetShadowSpotLight[0] ||
				mShadowSpotLight[i] == mTargetShadowSpotLight[1]))
			{ //keep this spotlight
				mSpotLightFade[i] = llmin(mSpotLightFade[i]+fade_amt, 1.f);
			}
			else
			{ //fade out this light
				mSpotLightFade[i] = llmax(mSpotLightFade[i]-fade_amt, 0.f);
				
				if (mSpotLightFade[i] == 0.f || mShadowSpotLight[i].isNull())
				{ //faded out, grab one of the pending spots (whichever one isn't already taken)
					if (mTargetShadowSpotLight[0] != mShadowSpotLight[(i+1)%2])
					{
						mShadowSpotLight[i] = mTargetShadowSpotLight[0];
					}
					else
					{
						mShadowSpotLight[i] = mTargetShadowSpotLight[1];
					}
				}
			}
		}

		for (S32 i = 0; i < 2; i++)
		{
			set_current_modelview(saved_view);
			set_current_projection(saved_proj);

			if (mShadowSpotLight[i].isNull())
			{
				continue;
			}

			LLVOVolume* volume = mShadowSpotLight[i]->getVOVolume();

			if (!volume)
			{
				mShadowSpotLight[i] = NULL;
				continue;
			}

			LLDrawable* drawable = mShadowSpotLight[i];

			LLVector3 params = volume->getSpotLightParams();
			F32 fov = params.mV[0];

			//get agent->light space matrix (modelview)
			LLVector3 center = drawable->getPositionAgent();
			LLQuaternion quat = volume->getRenderRotation();

			//get near clip plane
			LLVector3 scale = volume->getScale();
			LLVector3 at_axis(0,0,-scale.mV[2]*0.5f);
			at_axis *= quat;

			LLVector3 np = center+at_axis;
			at_axis.normVec();

			//get origin that has given fov for plane np, at_axis, and given scale
			F32 dist = (scale.mV[1]*0.5f)/tanf(fov*0.5f);

			LLVector3 origin = np - at_axis*dist;

			LLMatrix4 mat(quat, LLVector4(origin, 1.f));

			view[i+4] = glh::matrix4f((F32*) mat.mMatrix);

			view[i+4] = view[i+4].inverse();

			//get perspective matrix
			F32 near_clip = dist+0.01f;
			F32 width = scale.mV[VX];
			F32 height = scale.mV[VY];
			F32 far_clip = dist+volume->getLightRadius()*1.5f;

			F32 fovy = fov * RAD_TO_DEG;
			F32 aspect = width/height;
			
			proj[i+4] = gl_perspective(fovy, aspect, near_clip, far_clip);

			//translate and scale to from [-1, 1] to [0, 1]
			glh::matrix4f trans(0.5f, 0.f, 0.f, 0.5f,
							0.f, 0.5f, 0.f, 0.5f,
							0.f, 0.f, 0.5f, 0.5f,
							0.f, 0.f, 0.f, 1.f);

			set_current_modelview(view[i+4]);
			set_current_projection(proj[i+4]);

			mSunShadowMatrix[i+4] = trans*proj[i+4]*view[i+4]*inv_view;
			
			for (U32 j = 0; j < 16; j++)
			{
				gGLLastModelView[j] = mShadowModelview[i+4].m[j];
				gGLLastProjection[j] = mShadowProjection[i+4].m[j];
			}

			mShadowModelview[i+4] = view[i+4];
			mShadowProjection[i+4] = proj[i+4];

			LLCamera shadow_cam = camera;
			shadow_cam.setFar(far_clip);
			shadow_cam.setOrigin(origin);

			LLViewerCamera::updateFrustumPlanes(shadow_cam, FALSE, FALSE, TRUE);

			stop_glerror();

			mShadow[i+4].bindTarget();
			mShadow[i+4].getViewport(gGLViewport);
			mShadow[i+4].clear();

			U32 target_width = mShadow[i+4].getWidth();

			static LLCullResult result[2];

			LLViewerCamera::sCurCameraID = (LLViewerCamera::eCameraID)(LLViewerCamera::CAMERA_SHADOW0 + i + 4);

            RenderSpotLight = drawable;            

			renderShadow(view[i+4], proj[i+4], shadow_cam, result[i], FALSE, FALSE, target_width);

            RenderSpotLight = nullptr;

			mShadow[i+4].flush();
 		}
	}
	else
	{ //no spotlight shadows
		mShadowSpotLight[0] = mShadowSpotLight[1] = NULL;
	}


	if (!CameraOffset)
	{
		set_current_modelview(saved_view);
		set_current_projection(saved_proj);
	}
	else
	{
		set_current_modelview(view[1]);
		set_current_projection(proj[1]);
		gGL.loadMatrix(view[1].m);
		gGL.matrixMode(LLRender::MM_PROJECTION);
		gGL.loadMatrix(proj[1].m);
		gGL.matrixMode(LLRender::MM_MODELVIEW);
	}
	gGL.setColorMask(true, false);

	for (U32 i = 0; i < 16; i++)
	{
		gGLLastModelView[i] = last_modelview[i];
		gGLLastProjection[i] = last_projection[i];
	}

	popRenderTypeMask();

	if (!skip_avatar_update)
	{
		gAgentAvatarp->updateAttachmentVisibility(gAgentCamera.getCameraMode());
	}
}

void LLPipeline::renderGroups(LLRenderPass* pass, U32 type, U32 mask, bool texture)
{
	for (LLCullResult::sg_iterator i = sCull->beginVisibleGroups(); i != sCull->endVisibleGroups(); ++i)
	{
		LLSpatialGroup* group = *i;
		if (!group->isDead() &&
			(!sUseOcclusion || !group->isOcclusionState(LLSpatialGroup::OCCLUDED)) &&
			gPipeline.hasRenderType(group->getSpatialPartition()->mDrawableType) &&
			group->mDrawMap.find(type) != group->mDrawMap.end())
		{
			pass->renderGroup(group,type,mask,texture);
		}
	}
}

static LLTrace::BlockTimerStatHandle FTM_IMPOSTOR_MARK_VISIBLE("Impostor Mark Visible");
static LLTrace::BlockTimerStatHandle FTM_IMPOSTOR_SETUP("Impostor Setup");
static LLTrace::BlockTimerStatHandle FTM_IMPOSTOR_BACKGROUND("Impostor Background");
static LLTrace::BlockTimerStatHandle FTM_IMPOSTOR_ALLOCATE("Impostor Allocate");
static LLTrace::BlockTimerStatHandle FTM_IMPOSTOR_RESIZE("Impostor Resize");

void LLPipeline::generateImpostor(LLVOAvatar* avatar)
{
	LLGLState::checkStates();
	LLGLState::checkTextureChannels();
	LLGLState::checkClientArrays();

	static LLCullResult result;
	result.clear();
	grabReferences(result);
	
	if (!avatar || !avatar->mDrawable)
	{
        LL_WARNS_ONCE("AvatarRenderPipeline") << "Avatar is " << (avatar ? "not drawable" : "null") << LL_ENDL;
		return;
	}
    LL_DEBUGS_ONCE("AvatarRenderPipeline") << "Avatar " << avatar->getID() << " is drawable" << LL_ENDL;

	assertInitialized();

	bool visually_muted = avatar->isVisuallyMuted();		
    LL_DEBUGS_ONCE("AvatarRenderPipeline") << "Avatar " << avatar->getID()
                              << " is " << ( visually_muted ? "" : "not ") << "visually muted"
                              << LL_ENDL;
	bool too_complex = avatar->isTooComplex();		
    LL_DEBUGS_ONCE("AvatarRenderPipeline") << "Avatar " << avatar->getID()
                              << " is " << ( too_complex ? "" : "not ") << "too complex"
                              << LL_ENDL;

	pushRenderTypeMask();
	
	if (visually_muted || too_complex)
	{
		andRenderTypeMask(LLPipeline::RENDER_TYPE_AVATAR,
							LLPipeline::RENDER_TYPE_CONTROL_AV,
							END_RENDER_TYPES);
	}
	else
	{
		andRenderTypeMask(LLPipeline::RENDER_TYPE_ALPHA,
			LLPipeline::RENDER_TYPE_FULLBRIGHT,
			LLPipeline::RENDER_TYPE_VOLUME,
			LLPipeline::RENDER_TYPE_GLOW,
						LLPipeline::RENDER_TYPE_BUMP,
						LLPipeline::RENDER_TYPE_PASS_SIMPLE,
						LLPipeline::RENDER_TYPE_PASS_ALPHA,
						LLPipeline::RENDER_TYPE_PASS_ALPHA_MASK,
			LLPipeline::RENDER_TYPE_PASS_BUMP,
			LLPipeline::RENDER_TYPE_PASS_POST_BUMP,
						LLPipeline::RENDER_TYPE_PASS_FULLBRIGHT,
						LLPipeline::RENDER_TYPE_PASS_FULLBRIGHT_ALPHA_MASK,
						LLPipeline::RENDER_TYPE_PASS_FULLBRIGHT_SHINY,
			LLPipeline::RENDER_TYPE_PASS_GLOW,
			LLPipeline::RENDER_TYPE_PASS_GRASS,
						LLPipeline::RENDER_TYPE_PASS_SHINY,
						LLPipeline::RENDER_TYPE_PASS_INVISIBLE,
						LLPipeline::RENDER_TYPE_PASS_INVISI_SHINY,
			LLPipeline::RENDER_TYPE_AVATAR,
			LLPipeline::RENDER_TYPE_CONTROL_AV,
			LLPipeline::RENDER_TYPE_ALPHA_MASK,
			LLPipeline::RENDER_TYPE_FULLBRIGHT_ALPHA_MASK,
			LLPipeline::RENDER_TYPE_INVISIBLE,
			LLPipeline::RENDER_TYPE_SIMPLE,
						END_RENDER_TYPES);
	}
	
	S32 occlusion = sUseOcclusion;
	sUseOcclusion = 0;

	sReflectionRender = ! sRenderDeferred;

	sShadowRender = true;
	sImpostorRender = true;

	LLViewerCamera* viewer_camera = LLViewerCamera::getInstance();

	{
		LL_RECORD_BLOCK_TIME(FTM_IMPOSTOR_MARK_VISIBLE);
		markVisible(avatar->mDrawable, *viewer_camera);
		LLVOAvatar::sUseImpostors = false; // @TODO ???

		LLVOAvatar::attachment_map_t::iterator iter;
		for (iter = avatar->mAttachmentPoints.begin();
			iter != avatar->mAttachmentPoints.end();
			++iter)
		{
			LLViewerJointAttachment *attachment = iter->second;
			for (LLViewerJointAttachment::attachedobjs_vec_t::iterator attachment_iter = attachment->mAttachedObjects.begin();
				 attachment_iter != attachment->mAttachedObjects.end();
				 ++attachment_iter)
			{
				if (LLViewerObject* attached_object = attachment_iter->get())
				{
					markVisible(attached_object->mDrawable->getSpatialBridge(), *viewer_camera);
				}
			}
		}
	}

	stateSort(*LLViewerCamera::getInstance(), result);
	
	LLCamera camera = *viewer_camera;
	LLVector2 tdim;
	U32 resY = 0;
	U32 resX = 0;

	{
		LL_RECORD_BLOCK_TIME(FTM_IMPOSTOR_SETUP);
		const LLVector4a* ext = avatar->mDrawable->getSpatialExtents();
		LLVector3 pos(avatar->getRenderPosition()+avatar->getImpostorOffset());

		camera.lookAt(viewer_camera->getOrigin(), pos, viewer_camera->getUpAxis());
	
		LLVector4a half_height;
		half_height.setSub(ext[1], ext[0]);
		half_height.mul(0.5f);

		LLVector4a left;
		left.load3(camera.getLeftAxis().mV);
		left.mul(left);
		llassert(left.dot3(left).getF32() > F_APPROXIMATELY_ZERO);
		left.normalize3fast();

		LLVector4a up;
		up.load3(camera.getUpAxis().mV);
		up.mul(up);
		llassert(up.dot3(up).getF32() > F_APPROXIMATELY_ZERO);
		up.normalize3fast();

		tdim.mV[0] = fabsf(half_height.dot3(left).getF32());
		tdim.mV[1] = fabsf(half_height.dot3(up).getF32());

		gGL.matrixMode(LLRender::MM_PROJECTION);
		gGL.pushMatrix();
	
		F32 distance = (pos-camera.getOrigin()).length();
		F32 fov = atanf(tdim.mV[1]/distance)*2.f*RAD_TO_DEG;
		F32 aspect = tdim.mV[0]/tdim.mV[1];
		glh::matrix4f persp = gl_perspective(fov, aspect, 1.f, 256.f);
		set_current_projection(persp);
		gGL.loadMatrix(persp.m);

		gGL.matrixMode(LLRender::MM_MODELVIEW);
		gGL.pushMatrix();
		glh::matrix4f mat;
		camera.getOpenGLTransform(mat.m);

		mat = glh::matrix4f((GLfloat*) OGL_TO_CFR_ROTATION) * mat;

		gGL.loadMatrix(mat.m);
		set_current_modelview(mat);

		glClearColor(0.0f,0.0f,0.0f,0.0f);
		gGL.setColorMask(true, true);
	
		// get the number of pixels per angle
		F32 pa = gViewerWindow->getWindowHeightRaw() / (RAD_TO_DEG * viewer_camera->getView());

		//get resolution based on angle width and height of impostor (double desired resolution to prevent aliasing)
		resY = llmin(nhpo2((U32) (fov*pa)), (U32) 512);
		resX = llmin(nhpo2((U32) (atanf(tdim.mV[0]/distance)*2.f*RAD_TO_DEG*pa)), (U32) 512);

		if (!avatar->mImpostor.isComplete())
		{
			LL_RECORD_BLOCK_TIME(FTM_IMPOSTOR_ALLOCATE);
			

			if (LLPipeline::sRenderDeferred)
			{
				avatar->mImpostor.allocate(resX,resY,GL_SRGB8_ALPHA8,TRUE,FALSE);
				addDeferredAttachments(avatar->mImpostor);
			}
			else
			{
				avatar->mImpostor.allocate(resX,resY,GL_RGBA,TRUE,FALSE);
			}
		
			gGL.getTexUnit(0)->bind(&avatar->mImpostor);
			gGL.getTexUnit(0)->setTextureFilteringOption(LLTexUnit::TFO_POINT);
			gGL.getTexUnit(0)->unbind(LLTexUnit::TT_TEXTURE);
		}
		else if(resX != avatar->mImpostor.getWidth() || resY != avatar->mImpostor.getHeight())
		{
			LL_RECORD_BLOCK_TIME(FTM_IMPOSTOR_RESIZE);
			avatar->mImpostor.resize(resX,resY);
		}

		avatar->mImpostor.bindTarget();
	}

	F32 old_alpha = LLDrawPoolAvatar::sMinimumAlpha;

	if (visually_muted || too_complex)
	{ //disable alpha masking for muted avatars (get whole skin silhouette)
		LLDrawPoolAvatar::sMinimumAlpha = 0.f;
	}

	if (LLPipeline::sRenderDeferred)
	{
		avatar->mImpostor.clear();
		renderGeomDeferred(camera);

		renderGeomPostDeferred(camera);		

		// Shameless hack time: render it all again,
		// this time writing the depth
		// values we need to generate the alpha mask below
		// while preserving the alpha-sorted color rendering
		// from the previous pass
		//
		sImpostorRenderAlphaDepthPass = true;
		// depth-only here...
		//
		gGL.setColorMask(false,false);
		renderGeomPostDeferred(camera);

		sImpostorRenderAlphaDepthPass = false;

	}
	else
	{
		LLGLEnable scissor(GL_SCISSOR_TEST);
		glScissor(0, 0, resX, resY);
		avatar->mImpostor.clear();
		renderGeom(camera);

		// Shameless hack time: render it all again,
		// this time writing the depth
		// values we need to generate the alpha mask below
		// while preserving the alpha-sorted color rendering
		// from the previous pass
		//
		sImpostorRenderAlphaDepthPass = true;

		// depth-only here...
		//
		gGL.setColorMask(false,false);
		renderGeom(camera);

		sImpostorRenderAlphaDepthPass = false;
	}

	LLDrawPoolAvatar::sMinimumAlpha = old_alpha;

	{ //create alpha mask based on depth buffer (grey out if muted)
		LL_RECORD_BLOCK_TIME(FTM_IMPOSTOR_BACKGROUND);
		if (LLPipeline::sRenderDeferred)
		{
			GLuint buff = GL_COLOR_ATTACHMENT0;
			glDrawBuffersARB(1, &buff);
		}

		LLGLDisable blend(GL_BLEND);

		if (visually_muted || too_complex)
		{
			gGL.setColorMask(true, true);
		}
		else
		{
			gGL.setColorMask(false, true);
		}
		
		gGL.getTexUnit(0)->unbind(LLTexUnit::TT_TEXTURE);

		LLGLDepthTest depth(GL_TRUE, GL_FALSE, GL_GREATER);

		gGL.flush();

		gGL.pushMatrix();
		gGL.loadIdentity();
		gGL.matrixMode(LLRender::MM_PROJECTION);
		gGL.pushMatrix();
		gGL.loadIdentity();

		static const F32 clip_plane = 0.99999f;

		if (LLGLSLShader::sNoFixedFunction)
		{
			gDebugProgram.bind();
		}


		if (visually_muted)
		{	// Visually muted avatar
            LLColor4 muted_color(avatar->getMutedAVColor());
            LL_DEBUGS_ONCE("AvatarRenderPipeline") << "Avatar " << avatar->getID() << " MUTED set solid color " << muted_color << LL_ENDL;
			gGL.diffuseColor4fv( muted_color.mV );
		}
		else
		{ //grey muted avatar
            LL_DEBUGS_ONCE("AvatarRenderPipeline") << "Avatar " << avatar->getID() << " MUTED set grey" << LL_ENDL;
			gGL.diffuseColor4fv(LLColor4::pink.mV );
		}

		{
		// <FS:Ansariel> Remove QUADS rendering mode
		//gGL.begin(LLRender::QUADS);
		//gGL.vertex3f(-1, -1, clip_plane);
		//gGL.vertex3f(1, -1, clip_plane);
		//gGL.vertex3f(1, 1, clip_plane);
		//gGL.vertex3f(-1, 1, clip_plane);
		//gGL.end();
		gGL.begin(LLRender::TRIANGLES);
		{
			gGL.vertex3f(-1.f, -1.f, clip_plane);
			gGL.vertex3f(1.f, -1.f, clip_plane);
			gGL.vertex3f(1.f, 1.f, clip_plane);

			gGL.vertex3f(-1.f, -1.f, clip_plane);
			gGL.vertex3f(1.f, 1.f, clip_plane);
			gGL.vertex3f(-1.f, 1.f, clip_plane);
		}
		gGL.end();
		// </FS:Ansariel>
		gGL.flush();
		}

		if (LLGLSLShader::sNoFixedFunction)
		{
			gDebugProgram.unbind();
		}

		gGL.popMatrix();
		gGL.matrixMode(LLRender::MM_MODELVIEW);
		gGL.popMatrix();
	}

	avatar->mImpostor.flush();

	avatar->setImpostorDim(tdim);

	LLVOAvatar::sUseImpostors = (0 != LLVOAvatar::sMaxNonImpostors);
	sUseOcclusion = occlusion;
	sReflectionRender = false;
	sImpostorRender = false;
	sShadowRender = false;
	popRenderTypeMask();

	gGL.matrixMode(LLRender::MM_PROJECTION);
	gGL.popMatrix();
	gGL.matrixMode(LLRender::MM_MODELVIEW);
	gGL.popMatrix();

	avatar->mNeedsImpostorUpdate = FALSE;
	avatar->cacheImpostorValues();
	avatar->mLastImpostorUpdateFrameTime = gFrameTimeSeconds;

	LLVertexBuffer::unbind();
	LLGLState::checkStates();
	LLGLState::checkTextureChannels();
	LLGLState::checkClientArrays();
}

bool LLPipeline::hasRenderBatches(const U32 type) const
{
	return sCull->getRenderMapSize(type) > 0;
}

LLCullResult::drawinfo_iterator LLPipeline::beginRenderMap(U32 type)
{
	return sCull->beginRenderMap(type);
}

LLCullResult::drawinfo_iterator LLPipeline::endRenderMap(U32 type)
{
	return sCull->endRenderMap(type);
}

LLCullResult::sg_iterator LLPipeline::beginAlphaGroups()
{
	return sCull->beginAlphaGroups();
}

LLCullResult::sg_iterator LLPipeline::endAlphaGroups()
{
	return sCull->endAlphaGroups();
}

bool LLPipeline::hasRenderType(const U32 type) const
{
    // STORM-365 : LLViewerJointAttachment::setAttachmentVisibility() is setting type to 0 to actually mean "do not render"
    // We then need to test that value here and return false to prevent attachment to render (in mouselook for instance)
    // TODO: reintroduce RENDER_TYPE_NONE in LLRenderTypeMask and initialize its mRenderTypeEnabled[RENDER_TYPE_NONE] to false explicitely
	return (type == 0 ? false : mRenderTypeEnabled[type]);
}

void LLPipeline::setRenderTypeMask(U32 type, ...)
{
	va_list args;

	va_start(args, type);
	while (type < END_RENDER_TYPES)
	{
		mRenderTypeEnabled[type] = true;
		type = va_arg(args, U32);
	}
	va_end(args);

	if (type > END_RENDER_TYPES)
	{
		LL_ERRS() << "Invalid render type." << LL_ENDL;
	}
}

bool LLPipeline::hasAnyRenderType(U32 type, ...) const
{
	va_list args;

	va_start(args, type);
	while (type < END_RENDER_TYPES)
	{
		if (mRenderTypeEnabled[type])
		{
			va_end(args); // <FS:ND/> Need to end varargs being returning.
			return true;
		}
		type = va_arg(args, U32);
	}
	va_end(args);

	if (type > END_RENDER_TYPES)
	{
		LL_ERRS() << "Invalid render type." << LL_ENDL;
	}

	return false;
}

void LLPipeline::pushRenderTypeMask()
{
	std::string cur_mask;
	cur_mask.assign((const char*) mRenderTypeEnabled, sizeof(mRenderTypeEnabled));
	mRenderTypeEnableStack.push(cur_mask);
}

void LLPipeline::popRenderTypeMask()
{
	if (mRenderTypeEnableStack.empty())
	{
		LL_ERRS() << "Depleted render type stack." << LL_ENDL;
	}

	memcpy(mRenderTypeEnabled, mRenderTypeEnableStack.top().data(), sizeof(mRenderTypeEnabled));
	mRenderTypeEnableStack.pop();
}

void LLPipeline::andRenderTypeMask(U32 type, ...)
{
	va_list args;

	bool tmp[NUM_RENDER_TYPES];
	for (U32 i = 0; i < NUM_RENDER_TYPES; ++i)
	{
		tmp[i] = false;
	}

	va_start(args, type);
	while (type < END_RENDER_TYPES)
	{
		if (mRenderTypeEnabled[type]) 
		{
			tmp[type] = true;
		}

		type = va_arg(args, U32);
	}
	va_end(args);

	if (type > END_RENDER_TYPES)
	{
		LL_ERRS() << "Invalid render type." << LL_ENDL;
	}

	for (U32 i = 0; i < LLPipeline::NUM_RENDER_TYPES; ++i)
	{
		mRenderTypeEnabled[i] = tmp[i];
	}

}

void LLPipeline::clearRenderTypeMask(U32 type, ...)
{
	va_list args;

	va_start(args, type);
	while (type < END_RENDER_TYPES)
	{
		mRenderTypeEnabled[type] = false;
		
		type = va_arg(args, U32);
	}
	va_end(args);

	if (type > END_RENDER_TYPES)
	{
		LL_ERRS() << "Invalid render type." << LL_ENDL;
	}
}

void LLPipeline::setAllRenderTypes()
{
	for (U32 i = 0; i < NUM_RENDER_TYPES; ++i)
	{
		mRenderTypeEnabled[i] = true;
	}
}

void LLPipeline::clearAllRenderTypes()
{
	for (U32 i = 0; i < NUM_RENDER_TYPES; ++i)
	{
		mRenderTypeEnabled[i] = false;
	}
}

void LLPipeline::addDebugBlip(const LLVector3& position, const LLColor4& color)
{
	DebugBlip blip(position, color);
	mDebugBlips.push_back(blip);
}

void LLPipeline::hidePermanentObjects( std::vector<U32>& restoreList )
{
	//This method is used to hide any vo's from the object list that may have
	//the permanent flag set.
	
	U32 objCnt = gObjectList.getNumObjects();
	for (U32 i = 0; i < objCnt; ++i)
	{
		LLViewerObject* pObject = gObjectList.getObject(i);
		if ( pObject && pObject->flagObjectPermanent() )
		{
			LLDrawable *pDrawable = pObject->mDrawable;
		
			if ( pDrawable )
			{
				restoreList.push_back( i );
				hideDrawable( pDrawable );			
			}
		}
	}

	skipRenderingOfTerrain( true );
}

void LLPipeline::restorePermanentObjects( const std::vector<U32>& restoreList )
{
	//This method is used to restore(unhide) any vo's from the object list that may have
	//been hidden because their permanency flag was set.

	std::vector<U32>::const_iterator itCurrent	= restoreList.begin();
	std::vector<U32>::const_iterator itEnd		= restoreList.end();
	
	U32 objCnt = gObjectList.getNumObjects();

	while ( itCurrent != itEnd )
	{
		U32 index = *itCurrent;
		LLViewerObject* pObject = NULL;
		if ( index < objCnt ) 
		{
			pObject = gObjectList.getObject( index );
		}
		if ( pObject )
		{
			LLDrawable *pDrawable = pObject->mDrawable;
			if ( pDrawable )
			{
				pDrawable->clearState( LLDrawable::FORCE_INVISIBLE );
				unhideDrawable( pDrawable );				
			}
		}
		++itCurrent;
	}
	
	skipRenderingOfTerrain( false );
}

void LLPipeline::skipRenderingOfTerrain( bool flag )
{
	pool_set_t::iterator iter = mPools.begin();
	while ( iter != mPools.end() )
	{
		LLDrawPool* pPool = *iter;		
		U32 poolType = pPool->getType();					
		if ( hasRenderType( pPool->getType() ) && poolType == LLDrawPool::POOL_TERRAIN )
		{
			pPool->setSkipRenderFlag( flag );			
		}
		++iter;
	}
}

void LLPipeline::hideObject( const LLUUID& id )
{
	LLViewerObject *pVO = gObjectList.findObject( id );
	
	if ( pVO )
	{
		LLDrawable *pDrawable = pVO->mDrawable;
		
		if ( pDrawable )
		{
			hideDrawable( pDrawable );		
		}		
	}
}

void LLPipeline::hideDrawable( LLDrawable *pDrawable )
{
	pDrawable->setState( LLDrawable::FORCE_INVISIBLE );
	markRebuild( pDrawable, LLDrawable::REBUILD_ALL, TRUE );
	//hide the children
	LLViewerObject::const_child_list_t& child_list = pDrawable->getVObj()->getChildren();
	for ( LLViewerObject::child_list_t::const_iterator iter = child_list.begin();
		  iter != child_list.end(); iter++ )
	{
		LLViewerObject* child = *iter;
		LLDrawable* drawable = child->mDrawable;					
		if ( drawable )
		{
			drawable->setState( LLDrawable::FORCE_INVISIBLE );
			markRebuild( drawable, LLDrawable::REBUILD_ALL, TRUE );
		}
	}
}
void LLPipeline::unhideDrawable( LLDrawable *pDrawable )
{
	pDrawable->clearState( LLDrawable::FORCE_INVISIBLE );
	markRebuild( pDrawable, LLDrawable::REBUILD_ALL, TRUE );
	//restore children
	LLViewerObject::const_child_list_t& child_list = pDrawable->getVObj()->getChildren();
	for ( LLViewerObject::child_list_t::const_iterator iter = child_list.begin();
		  iter != child_list.end(); iter++)
	{
		LLViewerObject* child = *iter;
		LLDrawable* drawable = child->mDrawable;					
		if ( drawable )
		{
			drawable->clearState( LLDrawable::FORCE_INVISIBLE );
			markRebuild( drawable, LLDrawable::REBUILD_ALL, TRUE );
		}
	}
}
void LLPipeline::restoreHiddenObject( const LLUUID& id )
{
	LLViewerObject *pVO = gObjectList.findObject( id );
	
	if ( pVO )
	{
		LLDrawable *pDrawable = pVO->mDrawable;
		if ( pDrawable )
		{
			unhideDrawable( pDrawable );			
		}
	}
}

// <FS:Ansariel> Reset VB during TP
void LLPipeline::initDeferredVB()
{
	mDeferredVB = new LLVertexBuffer(DEFERRED_VB_MASK, 0);
	if (!mDeferredVB->allocateBuffer(8, 0, true))
	{
		// Most likely going to crash...
		LL_WARNS() << "Failed to allocate Vertex Buffer for deferred rendering" << LL_ENDL;
	}
}
// </FS:Ansariel>

// <FS:Ansariel> FIRE-16829: Visual Artifacts with ALM enabled on AMD graphics
void LLPipeline::initAuxiliaryVB()
{
	mAuxiliaryVB = new LLVertexBuffer(LLVertexBuffer::MAP_VERTEX | LLVertexBuffer::MAP_TEXCOORD0 | LLVertexBuffer::MAP_COLOR, 0);
	if (!mAuxiliaryVB->allocateBuffer(3, 0, true))
	{
		LL_WARNS() << "Failed to allocate auxiliary Vertex Buffer" << LL_ENDL;
		mAuxiliaryVB = NULL;
		return;
	}

	LLStrider<LLVector3> verts;
	mAuxiliaryVB->getVertexStrider(verts);
	verts[0].set(-1.f, -1.f, 0.f);
	verts[1].set(-1.f, 3.f, 0.f);
	verts[2].set(3.f, -1.f, 0.f);
}

void LLPipeline::drawAuxiliaryVB(U32 mask /*= 0*/)
{
	if (!mAuxiliaryVB)
	{
		return;
	}
	mAuxiliaryVB->setBuffer(LLVertexBuffer::MAP_VERTEX | mask);
	mAuxiliaryVB->drawArrays(LLRender::TRIANGLES, 0, 3);
}

void LLPipeline::drawAuxiliaryVB(const LLVector2& tc1, const LLVector2& tc2, U32 mask /*= 0*/)
{
	if (!mAuxiliaryVB)
	{
		return;
	}
	LLStrider<LLVector2> tc;
	mAuxiliaryVB->getTexCoord0Strider(tc);
	tc[0].set(tc1.mV[0], tc1.mV[1]);
	tc[1].set(tc1.mV[0], tc2.mV[1]);
	tc[2].set(tc2.mV[0], tc1.mV[1]);

	drawAuxiliaryVB(LLVertexBuffer::MAP_TEXCOORD0 | mask);
}

void LLPipeline::drawAuxiliaryVB(const LLVector2& tc1, const LLVector2& tc2, const LLColor4& color)
{
	if (!mAuxiliaryVB)
	{
		return;
	}
	LLStrider<LLColor4U> col;
	mAuxiliaryVB->getColorStrider(col);
	col[0].set(color);
	col[1].set(color);
	col[2].set(color);

	drawAuxiliaryVB(tc1, tc2, LLVertexBuffer::MAP_COLOR);
}
// </FS:Ansariel><|MERGE_RESOLUTION|>--- conflicted
+++ resolved
@@ -789,29 +789,6 @@
 
 static LLTrace::BlockTimerStatHandle FTM_RESIZE_SCREEN_TEXTURE("Resize Screen Texture");
 
-<<<<<<< HEAD
-//static
-void LLPipeline::throttleNewMemoryAllocation(bool disable)
-{
-	if(sMemAllocationThrottled != disable)
-	{
-		sMemAllocationThrottled = disable ;
-
-		if(sMemAllocationThrottled)
-		{
-			//send out notification
-			// <FS:Ansariel> Disable annoying notification
-			//LLNotification::Params params("LowMemory");
-			//LLNotifications::instance().add(params);
-			// </FS:Ansariel>
-
-			//release some memory.
-		}
-	}
-}
-
-=======
->>>>>>> c73fbe30
 void LLPipeline::requestResizeScreenTexture()
 {
     gResizeScreenTexture = TRUE;
