--- conflicted
+++ resolved
@@ -2451,18 +2451,7 @@
         }
     }
 
-<<<<<<< HEAD
     LLPipeline::sUseFarClip = use_far_clip;
-=======
-		//scan the VO Cache tree
-		LLVOCachePartition* vo_part = region->getVOCachePartition();
-		if(vo_part)
-		{
-			bool do_occlusion_cull = can_use_occlusion && use_occlusion && !gUseWireframe && 0 > water_clip /* && !gViewerWindow->getProgressView()->getVisible()*/;
-			vo_part->cull(camera, do_occlusion_cull);
-		}
-	}
->>>>>>> 5cf18cb8
 
 	if (bound_shader)
 	{
@@ -2615,11 +2604,7 @@
         bits |= GL_DEPTH_BUFFER_BIT;
 		scratch_space->copyContents(source, 
 									0, 0, source.getWidth(), source.getHeight(), 
-<<<<<<< HEAD
-									0, 0, scratch_space->getWidth(), scratch_space->getHeight(), source.hasStencil() ? (GL_DEPTH_BUFFER_BIT | GL_STENCIL_BUFFER_BIT) : GL_COLOR_BUFFER_BIT, GL_NEAREST);
-=======
 									0, 0, scratch_space->getWidth(), scratch_space->getHeight(), bits, GL_NEAREST);
->>>>>>> 5cf18cb8
 	}
 
 	dest.bindTarget();
@@ -9401,7 +9386,6 @@
         {
             gPipeline.pushRenderTypeMask();
 
-<<<<<<< HEAD
             camera.setFar(camera_in.getFar());
             clearRenderTypeMask(LLPipeline::RENDER_TYPE_WATER,
                                 LLPipeline::RENDER_TYPE_VOIDWATER,
@@ -9413,20 +9397,6 @@
             // intentionally inverted so that distortion map contents (objects under the water when we're above it)
             // will properly include water fog effects
             LLPipeline::sUnderWaterRender = !camera_is_underwater;
-=======
-						gPipeline.grabReferences(result);
-						gPipeline.mDeferredScreen.bindTarget();
-						gGL.setColorMask(true, true);
-						glClearColor(0,0,0,0);
-						gPipeline.mDeferredScreen.clear();
-
-						renderGeomDeferred(camera);
-					}
-					else
-					{
-						renderGeom(camera, TRUE);
-					}
->>>>>>> 5cf18cb8
 
             if (LLPipeline::sUnderWaterRender)
             {
@@ -9437,7 +9407,6 @@
             }
             LLViewerCamera::updateFrustumPlanes(camera);
 
-<<<<<<< HEAD
             gGL.getTexUnit(0)->unbind(LLTexUnit::TT_TEXTURE);
             
             if (LLPipeline::sUnderWaterRender || LLDrawPoolWater::sNeedsDistortionUpdate)
@@ -9446,59 +9415,11 @@
 
                 LLColor3 col = LLEnvironment::instance().getCurrentWater()->getWaterFogColor();
                 glClearColor(col.mV[0], col.mV[1], col.mV[2], 0.f);
-=======
-				gGL.setColorMask(true, false);
-				gPipeline.pushRenderTypeMask();
-
-				clearRenderTypeMask(LLPipeline::RENDER_TYPE_WATER,
-					LLPipeline::RENDER_TYPE_VOIDWATER,
-					LLPipeline::RENDER_TYPE_GROUND,
-					LLPipeline::RENDER_TYPE_SKY,
-					LLPipeline::RENDER_TYPE_CLOUDS,
-					LLPipeline::END_RENDER_TYPES);	
-
-				S32 detail = RenderReflectionDetail;
-				if (detail > 0)
-				{ //mask out selected geometry based on reflection detail
-
-					if (detail < 4)
-					{
-						clearRenderTypeMask(LLPipeline::RENDER_TYPE_PARTICLES, END_RENDER_TYPES);
-						if (detail < 3)
-						{
-							clearRenderTypeMask(LLPipeline::RENDER_TYPE_AVATAR, END_RENDER_TYPES);
-							if (detail < 2)
-							{
-								clearRenderTypeMask(LLPipeline::RENDER_TYPE_VOLUME, END_RENDER_TYPES);
-							}
-						}
-					}
-
-
-					LLGLUserClipPlane clip_plane(plane, mat, projection);
-					LLGLDisable cull(GL_CULL_FACE);
-					updateCull(camera, ref_result, -water_clip, &plane);
-					stateSort(camera, ref_result);
-				}	
->>>>>>> 5cf18cb8
 
                 LLViewerCamera::sCurCameraID = LLViewerCamera::CAMERA_WATER1;
 
-<<<<<<< HEAD
                 mWaterDis.bindTarget();
                 mWaterDis.getViewport(gGLViewport);
-=======
-						if (LLPipeline::sRenderDeferred && materials_in_water)
-						{
-							renderGeomDeferred(camera);
-						}
-						else
-						{
-							renderGeom(camera);
-						}
-					}
-				}
->>>>>>> 5cf18cb8
 
                 //clip out geometry on the same side of water as the camera w/ enough margin to not include the water geo itself,
                 // but not so much as to clip out parts of avatars that should be seen under the water in the distortion map
@@ -9539,26 +9460,9 @@
 
             LLPipeline::sDistortionRender = false;
 
-<<<<<<< HEAD
             gPipeline.popRenderTypeMask();
         }
         last_update = LLDrawPoolWater::sNeedsReflectionUpdate && LLDrawPoolWater::sNeedsDistortionUpdate;
-=======
-				
-				if (LLPipeline::sRenderDeferred && materials_in_water)
-				{
-					mWaterDis.flush();
-					gPipeline.mDeferredScreen.bindTarget();
-					gGL.setColorMask(true, true);
-					glClearColor(0,0,0,0);
-					gPipeline.mDeferredScreen.clear();
-					gPipeline.grabReferences(result);
-					renderGeomDeferred(camera);
-				}
-				else
-				{
-					renderGeom(camera);
->>>>>>> 5cf18cb8
 
         gPipeline.popRenderTypeMask();
 
