--- conflicted
+++ resolved
@@ -4052,15 +4052,9 @@
             for (LLSpatialGroup::drawmap_elem_t::iterator k = src_vec.begin(); k != src_vec.end(); ++k)
             {
                 LLDrawInfo* info = *k;
-<<<<<<< HEAD
-				
-				sCull->pushDrawInfo(j->first, info);
+
+                sCull->pushDrawInfo(j->first, info);
                 if (!sShadowRender && !sReflectionRender && !gCubeSnapshot)
-=======
-
-                sCull->pushDrawInfo(j->first, info);
-                if (!sShadowRender && !sReflectionRender)
->>>>>>> 5e345265
                 {
                     touchTextures(info);
                     addTrianglesDrawn(info->mCount, info->mDrawMode);
