/** 
 * @file pipeline.cpp
 * @brief Rendering pipeline.
 *
 * $LicenseInfo:firstyear=2005&license=viewerlgpl$
 * Second Life Viewer Source Code
 * Copyright (C) 2010, Linden Research, Inc.
 * 
 * This library is free software; you can redistribute it and/or
 * modify it under the terms of the GNU Lesser General Public
 * License as published by the Free Software Foundation;
 * version 2.1 of the License only.
 * 
 * This library is distributed in the hope that it will be useful,
 * but WITHOUT ANY WARRANTY; without even the implied warranty of
 * MERCHANTABILITY or FITNESS FOR A PARTICULAR PURPOSE.  See the GNU
 * Lesser General Public License for more details.
 * 
 * You should have received a copy of the GNU Lesser General Public
 * License along with this library; if not, write to the Free Software
 * Foundation, Inc., 51 Franklin Street, Fifth Floor, Boston, MA  02110-1301  USA
 * 
 * Linden Research, Inc., 945 Battery Street, San Francisco, CA  94111  USA
 * $/LicenseInfo$
 */

#include "llviewerprecompiledheaders.h"

#include "pipeline.h"

// library includes
#include "llaudioengine.h" // For debugging.
#include "llerror.h"
#include "llviewercontrol.h"
#include "llfasttimer.h"
#include "llfontgl.h"
#include "llnamevalue.h"
#include "llpointer.h"
#include "llprimitive.h"
#include "llvolume.h"
#include "material_codes.h"
#include "v3color.h"
#include "llui.h" 
#include "llglheaders.h"
#include "llrender.h"
#include "llwindow.h"	// swapBuffers()

// newview includes
#include "llagent.h"
#include "llagentcamera.h"
#include "llappviewer.h"
#include "lltexturecache.h"
#include "lltexturefetch.h"
#include "llimageworker.h"
#include "lldrawable.h"
#include "lldrawpoolalpha.h"
#include "lldrawpoolavatar.h"
#include "lldrawpoolground.h"
#include "lldrawpoolbump.h"
#include "lldrawpooltree.h"
#include "lldrawpoolwater.h"
#include "llface.h"
#include "llfeaturemanager.h"
#include "llfloatertelehub.h"
#include "llfloaterreg.h"
#include "llgldbg.h"
#include "llhudmanager.h"
#include "llhudnametag.h"
#include "llhudtext.h"
#include "lllightconstants.h"
#include "llmeshrepository.h"
#include "llpipelinelistener.h"
#include "llresmgr.h"
#include "llselectmgr.h"
#include "llsky.h"
#include "lltracker.h"
#include "lltool.h"
#include "lltoolmgr.h"
#include "llviewercamera.h"
#include "llviewermediafocus.h"
#include "llviewertexturelist.h"
#include "llviewerobject.h"
#include "llviewerobjectlist.h"
#include "llviewerparcelmgr.h"
#include "llviewerregion.h" // for audio debugging.
#include "llviewerwindow.h" // For getSpinAxis
#include "llvoavatarself.h"
#include "llvocache.h"
#include "llvoground.h"
#include "llvosky.h"
#include "llvotree.h"
#include "llvovolume.h"
#include "llvosurfacepatch.h"
#include "llvowater.h"
#include "llvotree.h"
#include "llvopartgroup.h"
#include "llworld.h"
#include "llcubemap.h"
#include "llviewershadermgr.h"
#include "llviewerstats.h"
#include "llviewerjoystick.h"
#include "llviewerdisplay.h"
#include "llwlparammanager.h"
#include "llwaterparammanager.h"
#include "llspatialpartition.h"
#include "llmutelist.h"
#include "lltoolpie.h"
#include "llnotifications.h"
#include "llpathinglib.h"
#include "llfloaterpathfindingconsole.h"
#include "llfloaterpathfindingcharacters.h"
#include "llfloatertools.h"
#include "llpanelface.h"
#include "llpathfindingpathtool.h"
#include "llscenemonitor.h"
#include "llprogressview.h"
// [RLVa:KB] - Checked: RLVa-2.0.0
#include "rlvactions.h"
#include "rlvlocks.h"
// [/RLVa:KB]
#include "exopostprocess.h"	// <FS:CR> Import Vignette from Exodus

#ifdef _DEBUG
// Debug indices is disabled for now for debug performance - djs 4/24/02
//#define DEBUG_INDICES
#else
//#define DEBUG_INDICES
#endif

// Expensive and currently broken
//
#define MATERIALS_IN_REFLECTIONS 0

bool gShiftFrame = false;

//cached settings
bool LLPipeline::RenderAvatarVP;
bool LLPipeline::VertexShaderEnable;
bool LLPipeline::WindLightUseAtmosShaders;
bool LLPipeline::RenderDeferred;
F32 LLPipeline::RenderDeferredSunWash;
U32 LLPipeline::RenderFSAASamples;
U32 LLPipeline::RenderResolutionDivisor;
bool LLPipeline::RenderUIBuffer;
S32 LLPipeline::RenderShadowDetail;
bool LLPipeline::RenderDeferredSSAO;
F32 LLPipeline::RenderShadowResolutionScale;
bool LLPipeline::RenderLocalLights;
bool LLPipeline::RenderDelayCreation;
bool LLPipeline::RenderAnimateRes;
bool LLPipeline::FreezeTime;
S32 LLPipeline::DebugBeaconLineWidth;
F32 LLPipeline::RenderHighlightBrightness;
LLColor4 LLPipeline::RenderHighlightColor;
F32 LLPipeline::RenderHighlightThickness;
bool LLPipeline::RenderSpotLightsInNondeferred;
LLColor4 LLPipeline::PreviewAmbientColor;
LLColor4 LLPipeline::PreviewDiffuse0;
LLColor4 LLPipeline::PreviewSpecular0;
LLColor4 LLPipeline::PreviewDiffuse1;
LLColor4 LLPipeline::PreviewSpecular1;
LLColor4 LLPipeline::PreviewDiffuse2;
LLColor4 LLPipeline::PreviewSpecular2;
LLVector3 LLPipeline::PreviewDirection0;
LLVector3 LLPipeline::PreviewDirection1;
LLVector3 LLPipeline::PreviewDirection2;
F32 LLPipeline::RenderGlowMinLuminance;
F32 LLPipeline::RenderGlowMaxExtractAlpha;
F32 LLPipeline::RenderGlowWarmthAmount;
LLVector3 LLPipeline::RenderGlowLumWeights;
LLVector3 LLPipeline::RenderGlowWarmthWeights;
S32 LLPipeline::RenderGlowResolutionPow;
S32 LLPipeline::RenderGlowIterations;
F32 LLPipeline::RenderGlowWidth;
F32 LLPipeline::RenderGlowStrength;
<<<<<<< HEAD
BOOL LLPipeline::RenderDepthOfField;
BOOL LLPipeline::RenderDepthOfFieldInEditMode;
//<FS:TS> FIRE-16251: Depth of field does not work underwater
BOOL LLPipeline::FSRenderDepthOfFieldUnderwater;
//</FS:TS> FIRE-16251
=======
bool LLPipeline::RenderDepthOfField;
bool LLPipeline::RenderDepthOfFieldInEditMode;
>>>>>>> f40bd0fa
F32 LLPipeline::CameraFocusTransitionTime;
F32 LLPipeline::CameraFNumber;
F32 LLPipeline::CameraFocalLength;
F32 LLPipeline::CameraFieldOfView;
F32 LLPipeline::RenderShadowNoise;
F32 LLPipeline::RenderShadowBlurSize;
F32 LLPipeline::RenderSSAOScale;
U32 LLPipeline::RenderSSAOMaxScale;
F32 LLPipeline::RenderSSAOFactor;
LLVector3 LLPipeline::RenderSSAOEffect;
F32 LLPipeline::RenderShadowOffsetError;
F32 LLPipeline::RenderShadowBiasError;
F32 LLPipeline::RenderShadowOffset;
F32 LLPipeline::RenderShadowBias;
F32 LLPipeline::RenderSpotShadowOffset;
F32 LLPipeline::RenderSpotShadowBias;
F32 LLPipeline::RenderEdgeDepthCutoff;
F32 LLPipeline::RenderEdgeNormCutoff;
LLVector3 LLPipeline::RenderShadowGaussian;
F32 LLPipeline::RenderShadowBlurDistFactor;
bool LLPipeline::RenderDeferredAtmospheric;
S32 LLPipeline::RenderReflectionDetail;
F32 LLPipeline::RenderHighlightFadeTime;
LLVector3 LLPipeline::RenderShadowClipPlanes;
LLVector3 LLPipeline::RenderShadowOrthoClipPlanes;
LLVector3 LLPipeline::RenderShadowNearDist;
F32 LLPipeline::RenderFarClip;
LLVector3 LLPipeline::RenderShadowSplitExponent;
F32 LLPipeline::RenderShadowErrorCutoff;
F32 LLPipeline::RenderShadowFOVCutoff;
bool LLPipeline::CameraOffset;
F32 LLPipeline::CameraMaxCoF;
F32 LLPipeline::CameraDoFResScale;
F32 LLPipeline::RenderAutoHideSurfaceAreaLimit;
LLTrace::EventStatHandle<S64> LLPipeline::sStatBatchSize("renderbatchsize");

const F32 BACKLIGHT_DAY_MAGNITUDE_OBJECT = 0.1f;
const F32 BACKLIGHT_NIGHT_MAGNITUDE_OBJECT = 0.08f;
const U32 DEFERRED_VB_MASK = LLVertexBuffer::MAP_VERTEX | LLVertexBuffer::MAP_TEXCOORD0 | LLVertexBuffer::MAP_TEXCOORD1;

extern S32 gBoxFrame;
//extern BOOL gHideSelectedObjects;
extern BOOL gDisplaySwapBuffers;
extern BOOL gDebugGL;

bool	gAvatarBacklight = false;

bool	gDebugPipeline = false;
LLPipeline gPipeline;
const LLMatrix4* gGLLastMatrix = NULL;

LLTrace::BlockTimerStatHandle FTM_RENDER_GEOMETRY("Render Geometry");
LLTrace::BlockTimerStatHandle FTM_RENDER_GRASS("Grass");
LLTrace::BlockTimerStatHandle FTM_RENDER_INVISIBLE("Invisible");
LLTrace::BlockTimerStatHandle FTM_RENDER_OCCLUSION("Occlusion");
LLTrace::BlockTimerStatHandle FTM_RENDER_SHINY("Shiny");
LLTrace::BlockTimerStatHandle FTM_RENDER_SIMPLE("Simple");
LLTrace::BlockTimerStatHandle FTM_RENDER_TERRAIN("Terrain");
LLTrace::BlockTimerStatHandle FTM_RENDER_TREES("Trees");
LLTrace::BlockTimerStatHandle FTM_RENDER_UI("UI");
LLTrace::BlockTimerStatHandle FTM_RENDER_WATER("Water");
LLTrace::BlockTimerStatHandle FTM_RENDER_WL_SKY("Windlight Sky");
LLTrace::BlockTimerStatHandle FTM_RENDER_ALPHA("Alpha Objects");
LLTrace::BlockTimerStatHandle FTM_RENDER_CHARACTERS("Avatars");
LLTrace::BlockTimerStatHandle FTM_RENDER_BUMP("Bump");
LLTrace::BlockTimerStatHandle FTM_RENDER_MATERIALS("Render Materials");
LLTrace::BlockTimerStatHandle FTM_RENDER_FULLBRIGHT("Fullbright");
LLTrace::BlockTimerStatHandle FTM_RENDER_GLOW("Glow");
LLTrace::BlockTimerStatHandle FTM_GEO_UPDATE("Geo Update");
LLTrace::BlockTimerStatHandle FTM_PIPELINE_CREATE("Pipeline Create");
LLTrace::BlockTimerStatHandle FTM_POOLRENDER("RenderPool");
LLTrace::BlockTimerStatHandle FTM_POOLS("Pools");
LLTrace::BlockTimerStatHandle FTM_DEFERRED_POOLRENDER("RenderPool (Deferred)");
LLTrace::BlockTimerStatHandle FTM_DEFERRED_POOLS("Pools (Deferred)");
LLTrace::BlockTimerStatHandle FTM_POST_DEFERRED_POOLRENDER("RenderPool (Post)");
LLTrace::BlockTimerStatHandle FTM_POST_DEFERRED_POOLS("Pools (Post)");
LLTrace::BlockTimerStatHandle FTM_RENDER_BLOOM_FBO("First FBO");
LLTrace::BlockTimerStatHandle FTM_STATESORT("Sort Draw State");
LLTrace::BlockTimerStatHandle FTM_PIPELINE("Pipeline");
LLTrace::BlockTimerStatHandle FTM_CLIENT_COPY("Client Copy");
LLTrace::BlockTimerStatHandle FTM_RENDER_DEFERRED("Deferred Shading");


static LLTrace::BlockTimerStatHandle FTM_STATESORT_DRAWABLE("Sort Drawables");
static LLTrace::BlockTimerStatHandle FTM_STATESORT_POSTSORT("Post Sort");

static LLStaticHashedString sTint("tint");
static LLStaticHashedString sAmbiance("ambiance");
static LLStaticHashedString sAlphaScale("alpha_scale");
static LLStaticHashedString sNormMat("norm_mat");
static LLStaticHashedString sOffset("offset");
static LLStaticHashedString sScreenRes("screenRes");
static LLStaticHashedString sDelta("delta");
static LLStaticHashedString sDistFactor("dist_factor");
static LLStaticHashedString sKern("kern");
static LLStaticHashedString sKernScale("kern_scale");

//----------------------------------------
std::string gPoolNames[] = 
{
	// Correspond to LLDrawpool enum render type
	"NONE",
	"POOL_SIMPLE",
	"POOL_GROUND",
	"POOL_FULLBRIGHT",
	"POOL_BUMP",
	"POOL_MATERIALS",
	"POOL_TERRAIN,"	
	"POOL_SKY",
	"POOL_WL_SKY",
	"POOL_TREE",
	"POOL_ALPHA_MASK",
	"POOL_FULLBRIGHT_ALPHA_MASK",
	"POOL_GRASS",
	"POOL_INVISIBLE",
	"POOL_AVATAR",
	"POOL_VOIDWATER",
	"POOL_WATER",
	"POOL_GLOW",
	"POOL_ALPHA"
};

void drawBox(const LLVector4a& c, const LLVector4a& r);
void drawBoxOutline(const LLVector3& pos, const LLVector3& size);
U32 nhpo2(U32 v);
LLVertexBuffer* ll_create_cube_vb(U32 type_mask, U32 usage);

glh::matrix4f glh_copy_matrix(F32* src)
{
	glh::matrix4f ret;
	ret.set_value(src);
	return ret;
}

glh::matrix4f glh_get_current_modelview()
{
	return glh_copy_matrix(gGLModelView);
}

glh::matrix4f glh_get_current_projection()
{
	return glh_copy_matrix(gGLProjection);
}

glh::matrix4f glh_get_last_modelview()
{
	return glh_copy_matrix(gGLLastModelView);
}

glh::matrix4f glh_get_last_projection()
{
	return glh_copy_matrix(gGLLastProjection);
}

void glh_copy_matrix(const glh::matrix4f& src, F32* dst)
{
	for (U32 i = 0; i < 16; i++)
	{
		dst[i] = src.m[i];
	}
}

void glh_set_current_modelview(const glh::matrix4f& mat)
{
	glh_copy_matrix(mat, gGLModelView);
}

void glh_set_current_projection(glh::matrix4f& mat)
{
	glh_copy_matrix(mat, gGLProjection);
}

glh::matrix4f gl_ortho(GLfloat left, GLfloat right, GLfloat bottom, GLfloat top, GLfloat znear, GLfloat zfar)
{
	glh::matrix4f ret(
		2.f/(right-left), 0.f, 0.f, -(right+left)/(right-left),
		0.f, 2.f/(top-bottom), 0.f, -(top+bottom)/(top-bottom),
		0.f, 0.f, -2.f/(zfar-znear),  -(zfar+znear)/(zfar-znear),
		0.f, 0.f, 0.f, 1.f);

	return ret;
}

void display_update_camera();
//----------------------------------------

S32		LLPipeline::sCompiles = 0;

bool	LLPipeline::sPickAvatar = true;
bool	LLPipeline::sDynamicLOD = true;
bool	LLPipeline::sShowHUDAttachments = true;
bool	LLPipeline::sRenderMOAPBeacons = false;
bool	LLPipeline::sRenderPhysicalBeacons = true;
bool	LLPipeline::sRenderScriptedBeacons = false;
bool	LLPipeline::sRenderScriptedTouchBeacons = true;
bool	LLPipeline::sRenderParticleBeacons = false;
bool	LLPipeline::sRenderSoundBeacons = false;
bool	LLPipeline::sRenderBeacons = false;
bool	LLPipeline::sRenderHighlight = true;
LLRender::eTexIndex LLPipeline::sRenderHighlightTextureChannel = LLRender::DIFFUSE_MAP;
bool	LLPipeline::sForceOldBakedUpload = false;
S32		LLPipeline::sUseOcclusion = 0;
bool	LLPipeline::sDelayVBUpdate = true;
bool	LLPipeline::sAutoMaskAlphaDeferred = true;
bool	LLPipeline::sAutoMaskAlphaNonDeferred = false;
bool	LLPipeline::sDisableShaders = false;
bool	LLPipeline::sRenderBump = true;
bool	LLPipeline::sBakeSunlight = false;
bool	LLPipeline::sNoAlpha = false;
bool	LLPipeline::sUseTriStrips = true;
bool	LLPipeline::sUseFarClip = true;
bool	LLPipeline::sShadowRender = false;
bool	LLPipeline::sWaterReflections = false;
bool	LLPipeline::sRenderGlow = false;
bool	LLPipeline::sReflectionRender = false;
bool	LLPipeline::sImpostorRender = false;
bool	LLPipeline::sImpostorRenderAlphaDepthPass = false;
bool	LLPipeline::sUnderWaterRender = false;
bool	LLPipeline::sTextureBindTest = false;
bool	LLPipeline::sRenderFrameTest = false;
bool	LLPipeline::sRenderAttachedLights = true;
bool	LLPipeline::sRenderAttachedParticles = true;
bool	LLPipeline::sRenderDeferred = false;
bool    LLPipeline::sMemAllocationThrottled = false;
S32		LLPipeline::sVisibleLightCount = 0;
F32		LLPipeline::sMinRenderSize = 0.f;
<<<<<<< HEAD
BOOL	LLPipeline::sRenderingHUDs;
F32	LLPipeline::sVolumeSAFrame = 0.f; // ZK LBG

bool	LLPipeline::sRenderParticles; // <FS:LO> flag to hold correct, user selected, status of particles
// [SL:KB] - Patch: Render-TextureToggle (Catznip-4.0)
bool	LLPipeline::sRenderTextures = true;
// [/SL:KB]
=======
bool	LLPipeline::sRenderingHUDs;
>>>>>>> f40bd0fa

// EventHost API LLPipeline listener.
static LLPipelineListener sPipelineListener;

static LLCullResult* sCull = NULL;

void validate_framebuffer_object();


bool addDeferredAttachments(LLRenderTarget& target)
{
	return target.addColorAttachment(GL_SRGB8_ALPHA8) && //specular
			target.addColorAttachment(GL_RGB10_A2); //normal+z
}

LLPipeline::LLPipeline() :
	mBackfaceCull(false),
	mMatrixOpCount(0),
	mTextureMatrixOps(0),
	mNumVisibleNodes(0),
	mNumVisibleFaces(0),

	mInitialized(false),
	mVertexShadersEnabled(false),
	mVertexShadersLoaded(0),
	mTransformFeedbackPrimitives(0),
	mRenderDebugFeatureMask(0),
	mRenderDebugMask(0),
	mOldRenderDebugMask(0),
	mMeshDirtyQueryObject(0),
	mGroupQ1Locked(false),
	mGroupQ2Locked(false),
	mResetVertexBuffers(false),
	mLastRebuildPool(NULL),
	mAlphaPool(NULL),
	mSkyPool(NULL),
	mTerrainPool(NULL),
	mWaterPool(NULL),
	mGroundPool(NULL),
	mSimplePool(NULL),
	mGrassPool(NULL),
	mAlphaMaskPool(NULL),
	mFullbrightAlphaMaskPool(NULL),
	mFullbrightPool(NULL),
	mInvisiblePool(NULL),
	mGlowPool(NULL),
	mBumpPool(NULL),
	mMaterialsPool(NULL),
	mWLSkyPool(NULL),
	mLightMask(0),
	mLightMovingMask(0),
	mLightingDetail(0),
	mScreenWidth(0),
	mScreenHeight(0)
{
	mNoiseMap = 0;
	mTrueNoiseMap = 0;
	mLightFunc = 0;
}

void LLPipeline::connectRefreshCachedSettingsSafe(const std::string name)
{
	LLPointer<LLControlVariable> cntrl_ptr = gSavedSettings.getControl(name);
	if ( cntrl_ptr.isNull() )
	{
		LL_WARNS() << "Global setting name not found:" << name << LL_ENDL;
	}
	else
	{
		cntrl_ptr->getCommitSignal()->connect(boost::bind(&LLPipeline::refreshCachedSettings));
	}
}

void LLPipeline::init()
{
	refreshCachedSettings();

	gOctreeMaxCapacity = gSavedSettings.getU32("OctreeMaxNodeCapacity");
	gOctreeMinSize = gSavedSettings.getF32("OctreeMinimumNodeSize");
	sDynamicLOD = gSavedSettings.getBOOL("RenderDynamicLOD");
	sRenderBump = gSavedSettings.getBOOL("RenderObjectBump");
	sUseTriStrips = gSavedSettings.getBOOL("RenderUseTriStrips");
	LLVertexBuffer::sUseStreamDraw = gSavedSettings.getBOOL("RenderUseStreamVBO");
	LLVertexBuffer::sUseVAO = gSavedSettings.getBOOL("RenderUseVAO");
	LLVertexBuffer::sPreferStreamDraw = gSavedSettings.getBOOL("RenderPreferStreamDraw");
	sRenderAttachedLights = gSavedSettings.getBOOL("RenderAttachedLights");
	sRenderAttachedParticles = gSavedSettings.getBOOL("RenderAttachedParticles");

<<<<<<< HEAD
	sRenderMOAPBeacons = gSavedSettings.getBOOL("moapbeacon");
	sRenderPhysicalBeacons = gSavedSettings.getBOOL("physicalbeacon");
	sRenderScriptedBeacons = gSavedSettings.getBOOL("scriptsbeacon");
	sRenderScriptedTouchBeacons = gSavedSettings.getBOOL("scripttouchbeacon");
	sRenderParticleBeacons = gSavedSettings.getBOOL("particlesbeacon");
	sRenderSoundBeacons = gSavedSettings.getBOOL("soundsbeacon");
	sRenderBeacons = gSavedSettings.getBOOL("renderbeacons");
	sRenderHighlight = gSavedSettings.getBOOL("renderhighlights");

	mInitialized = TRUE;
=======
	mInitialized = true;
>>>>>>> f40bd0fa
	
	stop_glerror();

	//create render pass pools
	getPool(LLDrawPool::POOL_ALPHA);
	getPool(LLDrawPool::POOL_SIMPLE);
	getPool(LLDrawPool::POOL_ALPHA_MASK);
	getPool(LLDrawPool::POOL_FULLBRIGHT_ALPHA_MASK);
	getPool(LLDrawPool::POOL_GRASS);
	getPool(LLDrawPool::POOL_FULLBRIGHT);
	getPool(LLDrawPool::POOL_INVISIBLE);
	getPool(LLDrawPool::POOL_BUMP);
	getPool(LLDrawPool::POOL_MATERIALS);
	getPool(LLDrawPool::POOL_GLOW);

	resetFrameStats();

	if (gSavedSettings.getBOOL("DisableAllRenderFeatures"))
	{
		clearAllRenderDebugFeatures();
	}
	else
	{
		setAllRenderDebugFeatures(); // By default, all debugging features on
	}
	clearAllRenderDebugDisplays(); // All debug displays off

	sRenderParticles = true; // <FS:LO> flag to hold correct, user selected, status of particles

	if (gSavedSettings.getBOOL("DisableAllRenderTypes"))
	{
		clearAllRenderTypes();
	}
	else
	{
		setAllRenderTypes(); // By default, all rendering types start enabled
		// Don't turn on ground when this is set
		// Mac Books with intel 950s need this
		if(!gSavedSettings.getBOOL("RenderGround"))
		{
			toggleRenderType(RENDER_TYPE_GROUND);
		}
	}

	// make sure RenderPerformanceTest persists (hackity hack hack)
	// disables non-object rendering (UI, sky, water, etc)
	if (gSavedSettings.getBOOL("RenderPerformanceTest"))
	{
		gSavedSettings.setBOOL("RenderPerformanceTest", FALSE);
		gSavedSettings.setBOOL("RenderPerformanceTest", TRUE);
	}

	mOldRenderDebugMask = mRenderDebugMask;

	mBackfaceCull = true;

	stop_glerror();
	
	// Enable features
		
	LLViewerShaderMgr::instance()->setShaders();

	stop_glerror();

	for (U32 i = 0; i < 2; ++i)
	{
		mSpotLightFade[i] = 1.f;
	}

	if (mCubeVB.isNull())
	{
		mCubeVB = ll_create_cube_vb(LLVertexBuffer::MAP_VERTEX, GL_STATIC_DRAW_ARB);
	}

	mDeferredVB = new LLVertexBuffer(DEFERRED_VB_MASK, 0);
	mDeferredVB->allocateBuffer(8, 0, true);
	setLightingDetail(-1);
	
	//
	// Update all settings to trigger a cached settings refresh
	//
	connectRefreshCachedSettingsSafe("RenderAutoMaskAlphaDeferred");
	connectRefreshCachedSettingsSafe("RenderAutoMaskAlphaNonDeferred");
	connectRefreshCachedSettingsSafe("RenderUseFarClip");
	connectRefreshCachedSettingsSafe("RenderAvatarMaxNonImpostors");
	connectRefreshCachedSettingsSafe("RenderDelayVBUpdate");
	connectRefreshCachedSettingsSafe("UseOcclusion");
	connectRefreshCachedSettingsSafe("VertexShaderEnable");
	connectRefreshCachedSettingsSafe("RenderAvatarVP");
	connectRefreshCachedSettingsSafe("WindLightUseAtmosShaders");
	connectRefreshCachedSettingsSafe("RenderDeferred");
	connectRefreshCachedSettingsSafe("RenderDeferredSunWash");
	connectRefreshCachedSettingsSafe("RenderFSAASamples");
	connectRefreshCachedSettingsSafe("RenderResolutionDivisor");
	connectRefreshCachedSettingsSafe("RenderUIBuffer");
	connectRefreshCachedSettingsSafe("RenderShadowDetail");
	connectRefreshCachedSettingsSafe("RenderDeferredSSAO");
	connectRefreshCachedSettingsSafe("RenderShadowResolutionScale");
	connectRefreshCachedSettingsSafe("RenderLocalLights");
	connectRefreshCachedSettingsSafe("RenderDelayCreation");
	connectRefreshCachedSettingsSafe("RenderAnimateRes");
	connectRefreshCachedSettingsSafe("FreezeTime");
	connectRefreshCachedSettingsSafe("DebugBeaconLineWidth");
	connectRefreshCachedSettingsSafe("RenderHighlightBrightness");
	connectRefreshCachedSettingsSafe("RenderHighlightColor");
	connectRefreshCachedSettingsSafe("RenderHighlightThickness");
	connectRefreshCachedSettingsSafe("RenderSpotLightsInNondeferred");
	connectRefreshCachedSettingsSafe("PreviewAmbientColor");
	connectRefreshCachedSettingsSafe("PreviewDiffuse0");
	connectRefreshCachedSettingsSafe("PreviewSpecular0");
	connectRefreshCachedSettingsSafe("PreviewDiffuse1");
	connectRefreshCachedSettingsSafe("PreviewSpecular1");
	connectRefreshCachedSettingsSafe("PreviewDiffuse2");
	connectRefreshCachedSettingsSafe("PreviewSpecular2");
	connectRefreshCachedSettingsSafe("PreviewDirection0");
	connectRefreshCachedSettingsSafe("PreviewDirection1");
	connectRefreshCachedSettingsSafe("PreviewDirection2");
	connectRefreshCachedSettingsSafe("RenderGlowMinLuminance");
	connectRefreshCachedSettingsSafe("RenderGlowMaxExtractAlpha");
	connectRefreshCachedSettingsSafe("RenderGlowWarmthAmount");
	connectRefreshCachedSettingsSafe("RenderGlowLumWeights");
	connectRefreshCachedSettingsSafe("RenderGlowWarmthWeights");
	connectRefreshCachedSettingsSafe("RenderGlowResolutionPow");
	connectRefreshCachedSettingsSafe("RenderGlowIterations");
	connectRefreshCachedSettingsSafe("RenderGlowWidth");
	connectRefreshCachedSettingsSafe("RenderGlowStrength");
	connectRefreshCachedSettingsSafe("RenderDepthOfField");
	connectRefreshCachedSettingsSafe("RenderDepthOfFieldInEditMode");
	//<FS:TS> FIRE-16251: Depth of Field does not work underwater
	connectRefreshCachedSettingsSafe("FSRenderDoFUnderwater");
	//</FS:TS> FIRE-16251
	connectRefreshCachedSettingsSafe("CameraFocusTransitionTime");
	connectRefreshCachedSettingsSafe("CameraFNumber");
	connectRefreshCachedSettingsSafe("CameraFocalLength");
	connectRefreshCachedSettingsSafe("CameraFieldOfView");
	connectRefreshCachedSettingsSafe("RenderShadowNoise");
	connectRefreshCachedSettingsSafe("RenderShadowBlurSize");
	connectRefreshCachedSettingsSafe("RenderSSAOScale");
	connectRefreshCachedSettingsSafe("RenderSSAOMaxScale");
	connectRefreshCachedSettingsSafe("RenderSSAOFactor");
	connectRefreshCachedSettingsSafe("RenderSSAOEffect");
	connectRefreshCachedSettingsSafe("RenderShadowOffsetError");
	connectRefreshCachedSettingsSafe("RenderShadowBiasError");
	connectRefreshCachedSettingsSafe("RenderShadowOffset");
	connectRefreshCachedSettingsSafe("RenderShadowBias");
	connectRefreshCachedSettingsSafe("RenderSpotShadowOffset");
	connectRefreshCachedSettingsSafe("RenderSpotShadowBias");
	connectRefreshCachedSettingsSafe("RenderEdgeDepthCutoff");
	connectRefreshCachedSettingsSafe("RenderEdgeNormCutoff");
	connectRefreshCachedSettingsSafe("RenderShadowGaussian");
	connectRefreshCachedSettingsSafe("RenderShadowBlurDistFactor");
	connectRefreshCachedSettingsSafe("RenderDeferredAtmospheric");
	connectRefreshCachedSettingsSafe("RenderReflectionDetail");
	connectRefreshCachedSettingsSafe("RenderHighlightFadeTime");
	connectRefreshCachedSettingsSafe("RenderShadowClipPlanes");
	connectRefreshCachedSettingsSafe("RenderShadowOrthoClipPlanes");
	connectRefreshCachedSettingsSafe("RenderShadowNearDist");
	connectRefreshCachedSettingsSafe("RenderFarClip");
	connectRefreshCachedSettingsSafe("RenderShadowSplitExponent");
	connectRefreshCachedSettingsSafe("RenderShadowErrorCutoff");
	connectRefreshCachedSettingsSafe("RenderShadowFOVCutoff");
	connectRefreshCachedSettingsSafe("CameraOffset");
	connectRefreshCachedSettingsSafe("CameraMaxCoF");
	connectRefreshCachedSettingsSafe("CameraDoFResScale");
	connectRefreshCachedSettingsSafe("RenderAutoHideSurfaceAreaLimit");
	gSavedSettings.getControl("RenderAutoHideSurfaceAreaLimit")->getCommitSignal()->connect(boost::bind(&LLPipeline::refreshCachedSettings));
	connectRefreshCachedSettingsSafe("FSRenderVignette");	// <FS:CR> Import Vignette from Exodus
	// <FS:Ansariel> Make change to RenderAttachedLights & RenderAttachedParticles instant
	connectRefreshCachedSettingsSafe("RenderAttachedLights");
	connectRefreshCachedSettingsSafe("RenderAttachedParticles");
	// </FS:Ansariel>
}

LLPipeline::~LLPipeline()
{

}

void LLPipeline::cleanup()
{
	assertInitialized();

	mGroupQ1.clear() ;
	mGroupQ2.clear() ;

	for(pool_set_t::iterator iter = mPools.begin();
		iter != mPools.end(); )
	{
		pool_set_t::iterator curiter = iter++;
		LLDrawPool* poolp = *curiter;
		if (poolp->isFacePool())
		{
			LLFacePool* face_pool = (LLFacePool*) poolp;
			if (face_pool->mReferences.empty())
			{
				mPools.erase(curiter);
				removeFromQuickLookup( poolp );
				delete poolp;
			}
		}
		else
		{
			mPools.erase(curiter);
			removeFromQuickLookup( poolp );
			delete poolp;
		}
	}
	
	if (!mTerrainPools.empty())
	{
		LL_WARNS() << "Terrain Pools not cleaned up" << LL_ENDL;
	}
	if (!mTreePools.empty())
	{
		LL_WARNS() << "Tree Pools not cleaned up" << LL_ENDL;
	}
		
	delete mAlphaPool;
	mAlphaPool = NULL;
	delete mSkyPool;
	mSkyPool = NULL;
	delete mTerrainPool;
	mTerrainPool = NULL;
	delete mWaterPool;
	mWaterPool = NULL;
	delete mGroundPool;
	mGroundPool = NULL;
	delete mSimplePool;
	mSimplePool = NULL;
	delete mFullbrightPool;
	mFullbrightPool = NULL;
	delete mInvisiblePool;
	mInvisiblePool = NULL;
	delete mGlowPool;
	mGlowPool = NULL;
	delete mBumpPool;
	mBumpPool = NULL;
	// don't delete wl sky pool it was handled above in the for loop
	//delete mWLSkyPool;
	mWLSkyPool = NULL;

	releaseGLBuffers();

	mFaceSelectImagep = NULL;

	mMovedBridge.clear();

	mInitialized = false;

	mDeferredVB = NULL;

	mCubeVB = NULL;
}

//============================================================================

void LLPipeline::destroyGL() 
{
	stop_glerror();
	unloadShaders();
	mHighlightFaces.clear();
	
	resetDrawOrders();

	resetVertexBuffers();

	releaseGLBuffers();

	if (LLVertexBuffer::sEnableVBOs)
	{
		LLVertexBuffer::sEnableVBOs = FALSE;
	}

	if (mMeshDirtyQueryObject)
	{
		glDeleteQueriesARB(1, &mMeshDirtyQueryObject);
		mMeshDirtyQueryObject = 0;
	}
}

static LLTrace::BlockTimerStatHandle FTM_RESIZE_SCREEN_TEXTURE("Resize Screen Texture");

//static
void LLPipeline::throttleNewMemoryAllocation(bool disable)
{
	if(sMemAllocationThrottled != disable)
	{
		sMemAllocationThrottled = disable ;

		if(sMemAllocationThrottled)
		{
			//send out notification
			LLNotification::Params params("LowMemory");
			LLNotifications::instance().add(params);

			//release some memory.
		}
	}
}

void LLPipeline::resizeScreenTexture()
{
	LL_RECORD_BLOCK_TIME(FTM_RESIZE_SCREEN_TEXTURE);
	if (gPipeline.canUseVertexShaders() && assertInitialized())
	{
		GLuint resX = gViewerWindow->getWorldViewWidthRaw();
		GLuint resY = gViewerWindow->getWorldViewHeightRaw();
	
// [RLVa:KB] - Checked: 2014-02-23 (RLVa-1.4.10)
		U32 resMod = RenderResolutionDivisor, resAdjustedX = resX, resAdjustedY = resY;
		if ( (resMod > 1) && (resMod < resX) && (resMod < resY) )
		{
			resAdjustedX /= resMod;
			resAdjustedY /= resMod;
		}

		if ( (resAdjustedX != mScreen.getWidth()) || (resAdjustedY != mScreen.getHeight()) )
// [/RLVa:KB]
//		if ((resX != mScreen.getWidth()) || (resY != mScreen.getHeight()))
		{
			releaseScreenBuffers();
		if (!allocateScreenBuffer(resX,resY))
			{
#if PROBABLE_FALSE_DISABLES_OF_ALM_HERE
				//FAILSAFE: screen buffer allocation failed, disable deferred rendering if it's enabled
				//NOTE: if the session closes successfully after this call, deferred rendering will be 
				// disabled on future sessions
				if (LLPipeline::sRenderDeferred)
				{
					// <FS:ND>FIRE-9943; resizeScreenTexture will try to disable deferred mode in low memory situations.
					// Depending on 	the state of the pipeline. this can trigger illegal deletion of drawables.
					// To work around that, resizeScreen	Texture will just set a flag, which then later does trigger the change
					// in shaders.	

					// gSavedSettings.setBOOL("RenderDeferred", FALSE);
					// LLPipeline::refreshCachedSettings();

					TriggeredDisabledDeferred = true;

					// </FS:ND>
				}
#endif
			}
		}
	}
}

void LLPipeline::allocatePhysicsBuffer()
{
	GLuint resX = gViewerWindow->getWorldViewWidthRaw();
	GLuint resY = gViewerWindow->getWorldViewHeightRaw();

	if (mPhysicsDisplay.getWidth() != resX || mPhysicsDisplay.getHeight() != resY)
	{
		mPhysicsDisplay.allocate(resX, resY, GL_RGBA, TRUE, FALSE, LLTexUnit::TT_RECT_TEXTURE, FALSE);
	}
}

bool LLPipeline::allocateScreenBuffer(U32 resX, U32 resY)
{
	refreshCachedSettings();
	
	bool save_settings = sRenderDeferred;
	if (save_settings)
	{
		// Set this flag in case we crash while resizing window or allocating space for deferred rendering targets
		gSavedSettings.setBOOL("RenderInitError", TRUE);
		gSavedSettings.saveToFile( gSavedSettings.getString("ClientSettingsFile"), TRUE );
	}

	eFBOStatus ret = doAllocateScreenBuffer(resX, resY);

	if (save_settings)
	{
		// don't disable shaders on next session
		gSavedSettings.setBOOL("RenderInitError", FALSE);
		gSavedSettings.saveToFile( gSavedSettings.getString("ClientSettingsFile"), TRUE );
	}
	
	if (ret == FBO_FAILURE)
	{ //FAILSAFE: screen buffer allocation failed, disable deferred rendering if it's enabled
		//NOTE: if the session closes successfully after this call, deferred rendering will be 
		// disabled on future sessions
		if (LLPipeline::sRenderDeferred)
		{
			LL_WARNS() << "Couldn't allocate screen buffer - Deferred rendering disabled" << LL_ENDL; // FS:Ansariel> FIRE-20305: Debug output
			gSavedSettings.setBOOL("RenderDeferred", FALSE);
			LLPipeline::refreshCachedSettings();
		}
	}

	return ret == FBO_SUCCESS_FULLRES;
}


LLPipeline::eFBOStatus LLPipeline::doAllocateScreenBuffer(U32 resX, U32 resY)
{
	// try to allocate screen buffers at requested resolution and samples
	// - on failure, shrink number of samples and try again
	// - if not multisampled, shrink resolution and try again (favor X resolution over Y)
	// Make sure to call "releaseScreenBuffers" after each failure to cleanup the partially loaded state

	U32 samples = RenderFSAASamples;

	eFBOStatus ret = FBO_SUCCESS_FULLRES;
	if (!allocateScreenBuffer(resX, resY, samples))
	{
		//failed to allocate at requested specification, return false
		ret = FBO_FAILURE;

		releaseScreenBuffers();
		//reduce number of samples 
		while (samples > 0)
		{
			samples /= 2;
			if (allocateScreenBuffer(resX, resY, samples))
			{ //success
				return FBO_SUCCESS_LOWRES;
			}
			releaseScreenBuffers();
		}

		samples = 0;

		//reduce resolution
		while (resY > 0 && resX > 0)
		{
			resY /= 2;
			if (allocateScreenBuffer(resX, resY, samples))
			{
				return FBO_SUCCESS_LOWRES;
			}
			releaseScreenBuffers();

			resX /= 2;
			if (allocateScreenBuffer(resX, resY, samples))
			{
				return FBO_SUCCESS_LOWRES;
			}
			releaseScreenBuffers();
		}

		LL_WARNS() << "Unable to allocate screen buffer at any resolution!" << LL_ENDL;
	}

	return ret;
}

bool LLPipeline::allocateScreenBuffer(U32 resX, U32 resY, U32 samples)
{
	refreshCachedSettings();

	// remember these dimensions
	mScreenWidth = resX;
	mScreenHeight = resY;
	
	U32 res_mod = RenderResolutionDivisor;

	//<FS:TS> FIRE-7066: RenderResolutionDivisor broken if higher than
	//		smallest screen dimension
	if (res_mod >= resX)
	{
		res_mod = resX - 1;
	}
	if (res_mod >= resY)
	{
		res_mod = resY - 1;
	}
	//</FS:TS> FIRE-7066

	if (res_mod > 1 && res_mod < resX && res_mod < resY)
	{
		resX /= res_mod;
		resY /= res_mod;
	}

	if (RenderUIBuffer)
	{
		if (!mUIScreen.allocate(resX,resY, GL_RGBA, FALSE, FALSE, LLTexUnit::TT_RECT_TEXTURE, FALSE))
		{
			return false;
		}
	}	

	if (LLPipeline::sRenderDeferred)
	{
		S32 shadow_detail = RenderShadowDetail;
		bool ssao = RenderDeferredSSAO;
		
		const U32 occlusion_divisor = 3;

		//allocate deferred rendering color buffers
		if (!mDeferredScreen.allocate(resX, resY, GL_SRGB8_ALPHA8, TRUE, TRUE, LLTexUnit::TT_RECT_TEXTURE, FALSE, samples)) return false;
		if (!mDeferredDepth.allocate(resX, resY, 0, TRUE, FALSE, LLTexUnit::TT_RECT_TEXTURE, FALSE, samples)) return false;
		if (!mOcclusionDepth.allocate(resX/occlusion_divisor, resY/occlusion_divisor, 0, TRUE, FALSE, LLTexUnit::TT_RECT_TEXTURE, FALSE, samples)) return false;
		if (!addDeferredAttachments(mDeferredScreen)) return false;
	
		GLuint screenFormat = GL_RGBA16;
		if (gGLManager.mIsATI)
		{
			screenFormat = GL_RGBA12;
		}

		if (gGLManager.mGLVersion < 4.f && gGLManager.mIsNVIDIA)
		{
			screenFormat = GL_RGBA16F_ARB;
		}
        
		if (!mScreen.allocate(resX, resY, screenFormat, FALSE, FALSE, LLTexUnit::TT_RECT_TEXTURE, FALSE, samples)) return false;
		if (samples > 0)
		{
			if (!mFXAABuffer.allocate(resX, resY, GL_RGBA, FALSE, FALSE, LLTexUnit::TT_TEXTURE, FALSE, samples)) return false;
		}
		else
		{
			mFXAABuffer.release();
		}
		
		if (shadow_detail > 0 || ssao || RenderDepthOfField || samples > 0)
		{ //only need mDeferredLight for shadows OR ssao OR dof OR fxaa
			if (!mDeferredLight.allocate(resX, resY, GL_RGBA, FALSE, FALSE, LLTexUnit::TT_RECT_TEXTURE, FALSE)) return false;
		}
		else
		{
			mDeferredLight.release();
		}

		F32 scale = RenderShadowResolutionScale;

		if (shadow_detail > 0)
		{ //allocate 4 sun shadow maps
			U32 sun_shadow_map_width = ((U32(resX*scale)+1)&~1); // must be even to avoid a stripe in the horizontal shadow blur
			for (U32 i = 0; i < 4; i++)
			{
				if (!mShadow[i].allocate(sun_shadow_map_width,U32(resY*scale), 0, TRUE, FALSE, LLTexUnit::TT_TEXTURE)) return false;
				if (!mShadowOcclusion[i].allocate(mShadow[i].getWidth()/occlusion_divisor, mShadow[i].getHeight()/occlusion_divisor, 0, TRUE, FALSE, LLTexUnit::TT_TEXTURE)) return false;
			}
		}
		else
		{
			for (U32 i = 0; i < 4; i++)
			{
				mShadow[i].release();
				mShadowOcclusion[i].release();
			}
		}

		U32 width = (U32) (resX*scale);
		U32 height = width;

		if (shadow_detail > 1)
		{ //allocate two spot shadow maps
			U32 spot_shadow_map_width = width;
			for (U32 i = 4; i < 6; i++)
			{
				if (!mShadow[i].allocate(spot_shadow_map_width, height, 0, TRUE, FALSE)) return false;
				if (!mShadowOcclusion[i].allocate(mShadow[i].getWidth()/occlusion_divisor, mShadow[i].getHeight()/occlusion_divisor, 0, TRUE, FALSE)) return false;
			}
		}
		else
		{
			for (U32 i = 4; i < 6; i++)
			{
				mShadow[i].release();
				mShadowOcclusion[i].release();
			}
		}

		//HACK make screenbuffer allocations start failing after 30 seconds
		if (gSavedSettings.getBOOL("SimulateFBOFailure"))
		{
			return false;
		}
	}
	else
	{
		mDeferredLight.release();
				
		for (U32 i = 0; i < 6; i++)
		{
			mShadow[i].release();
			mShadowOcclusion[i].release();
		}
		mFXAABuffer.release();
		mScreen.release();
		mDeferredScreen.release(); //make sure to release any render targets that share a depth buffer with mDeferredScreen first
		mDeferredDepth.release();
		mOcclusionDepth.release();
						
		if (!mScreen.allocate(resX, resY, GL_RGBA, TRUE, TRUE, LLTexUnit::TT_RECT_TEXTURE, FALSE)) return false;		
	}
	
	if (LLPipeline::sRenderDeferred)
	{ //share depth buffer between deferred targets
		mDeferredScreen.shareDepthBuffer(mScreen);
	}

	gGL.getTexUnit(0)->disable();

	stop_glerror();

	return true;
}

//static
void LLPipeline::updateRenderBump()
{
	sRenderBump = gSavedSettings.getBOOL("RenderObjectBump");
}

//static
void LLPipeline::updateRenderDeferred()
{
	bool deferred = (bool(RenderDeferred && 
					 LLRenderTarget::sUseFBO &&
					 LLFeatureManager::getInstance()->isFeatureAvailable("RenderDeferred") &&	 
					 LLPipeline::sRenderBump &&
					 VertexShaderEnable && 
					 RenderAvatarVP &&
					 WindLightUseAtmosShaders)) &&
					!gUseWireframe;

	sRenderDeferred = deferred;
	exoPostProcess::instance().ExodusRenderPostUpdate(); // <FS:CR> Import Vignette from Exodus
	if (deferred)
	{ //must render glow when rendering deferred since post effect pass is needed to present any lighting at all
		sRenderGlow = true;
	}
}

//static
void LLPipeline::refreshCachedSettings()
{
	LLPipeline::sAutoMaskAlphaDeferred = gSavedSettings.getBOOL("RenderAutoMaskAlphaDeferred");
	LLPipeline::sAutoMaskAlphaNonDeferred = gSavedSettings.getBOOL("RenderAutoMaskAlphaNonDeferred");
	LLPipeline::sUseFarClip = gSavedSettings.getBOOL("RenderUseFarClip");
	LLVOAvatar::sMaxNonImpostors = gSavedSettings.getU32("RenderAvatarMaxNonImpostors");
	LLVOAvatar::updateImpostorRendering(LLVOAvatar::sMaxNonImpostors);
	LLPipeline::sDelayVBUpdate = gSavedSettings.getBOOL("RenderDelayVBUpdate");
	// <FS:Ansariel> Make change to RenderAttachedLights & RenderAttachedParticles instant
	LLPipeline::sRenderAttachedLights = gSavedSettings.getBOOL("RenderAttachedLights");
	LLPipeline::sRenderAttachedParticles = gSavedSettings.getBOOL("RenderAttachedParticles");
	// </FS:Ansariel>

	LLPipeline::sUseOcclusion = 
			(!gUseWireframe
			&& LLGLSLShader::sNoFixedFunction
			&& LLFeatureManager::getInstance()->isFeatureAvailable("UseOcclusion") 
			&& gSavedSettings.getBOOL("UseOcclusion") 
			&& gGLManager.mHasOcclusionQuery) ? 2 : 0;
	
	VertexShaderEnable = gSavedSettings.getBOOL("VertexShaderEnable");
	RenderAvatarVP = gSavedSettings.getBOOL("RenderAvatarVP");
	WindLightUseAtmosShaders = gSavedSettings.getBOOL("WindLightUseAtmosShaders");
	RenderDeferred = gSavedSettings.getBOOL("RenderDeferred");
	RenderDeferredSunWash = gSavedSettings.getF32("RenderDeferredSunWash");
	RenderFSAASamples = gSavedSettings.getU32("RenderFSAASamples");
	RenderResolutionDivisor = gSavedSettings.getU32("RenderResolutionDivisor");
	RenderUIBuffer = gSavedSettings.getBOOL("RenderUIBuffer");
	RenderShadowDetail = gSavedSettings.getS32("RenderShadowDetail");
	RenderDeferredSSAO = gSavedSettings.getBOOL("RenderDeferredSSAO");
	RenderShadowResolutionScale = gSavedSettings.getF32("RenderShadowResolutionScale");
	RenderLocalLights = gSavedSettings.getBOOL("RenderLocalLights");
	RenderDelayCreation = gSavedSettings.getBOOL("RenderDelayCreation");
	RenderAnimateRes = gSavedSettings.getBOOL("RenderAnimateRes");
	FreezeTime = gSavedSettings.getBOOL("FreezeTime");
	DebugBeaconLineWidth = gSavedSettings.getS32("DebugBeaconLineWidth");
	RenderHighlightBrightness = gSavedSettings.getF32("RenderHighlightBrightness");
	RenderHighlightColor = gSavedSettings.getColor4("RenderHighlightColor");
	RenderHighlightThickness = gSavedSettings.getF32("RenderHighlightThickness");
	RenderSpotLightsInNondeferred = gSavedSettings.getBOOL("RenderSpotLightsInNondeferred");
	PreviewAmbientColor = gSavedSettings.getColor4("PreviewAmbientColor");
	PreviewDiffuse0 = gSavedSettings.getColor4("PreviewDiffuse0");
	PreviewSpecular0 = gSavedSettings.getColor4("PreviewSpecular0");
	PreviewDiffuse1 = gSavedSettings.getColor4("PreviewDiffuse1");
	PreviewSpecular1 = gSavedSettings.getColor4("PreviewSpecular1");
	PreviewDiffuse2 = gSavedSettings.getColor4("PreviewDiffuse2");
	PreviewSpecular2 = gSavedSettings.getColor4("PreviewSpecular2");
	PreviewDirection0 = gSavedSettings.getVector3("PreviewDirection0");
	PreviewDirection1 = gSavedSettings.getVector3("PreviewDirection1");
	PreviewDirection2 = gSavedSettings.getVector3("PreviewDirection2");
	RenderGlowMinLuminance = gSavedSettings.getF32("RenderGlowMinLuminance");
	RenderGlowMaxExtractAlpha = gSavedSettings.getF32("RenderGlowMaxExtractAlpha");
	RenderGlowWarmthAmount = gSavedSettings.getF32("RenderGlowWarmthAmount");
	RenderGlowLumWeights = gSavedSettings.getVector3("RenderGlowLumWeights");
	RenderGlowWarmthWeights = gSavedSettings.getVector3("RenderGlowWarmthWeights");
	RenderGlowResolutionPow = gSavedSettings.getS32("RenderGlowResolutionPow");
	RenderGlowIterations = gSavedSettings.getS32("RenderGlowIterations");
	RenderGlowWidth = gSavedSettings.getF32("RenderGlowWidth");
	RenderGlowStrength = gSavedSettings.getF32("RenderGlowStrength");
	RenderDepthOfField = gSavedSettings.getBOOL("RenderDepthOfField");
	RenderDepthOfFieldInEditMode = gSavedSettings.getBOOL("RenderDepthOfFieldInEditMode");
	//<FS:TS> FIRE-16251: Depth of Field does not work underwater
	FSRenderDepthOfFieldUnderwater = gSavedSettings.getBOOL("FSRenderDoFUnderwater");
	//</FS:TS> FIRE-16251
	CameraFocusTransitionTime = gSavedSettings.getF32("CameraFocusTransitionTime");
	CameraFNumber = gSavedSettings.getF32("CameraFNumber");
	CameraFocalLength = gSavedSettings.getF32("CameraFocalLength");
	CameraFieldOfView = gSavedSettings.getF32("CameraFieldOfView");
	RenderShadowNoise = gSavedSettings.getF32("RenderShadowNoise");
	RenderShadowBlurSize = gSavedSettings.getF32("RenderShadowBlurSize");
	RenderSSAOScale = gSavedSettings.getF32("RenderSSAOScale");
	RenderSSAOMaxScale = gSavedSettings.getU32("RenderSSAOMaxScale");
	RenderSSAOFactor = gSavedSettings.getF32("RenderSSAOFactor");
	RenderSSAOEffect = gSavedSettings.getVector3("RenderSSAOEffect");
	RenderShadowOffsetError = gSavedSettings.getF32("RenderShadowOffsetError");
	RenderShadowBiasError = gSavedSettings.getF32("RenderShadowBiasError");
	RenderShadowOffset = gSavedSettings.getF32("RenderShadowOffset");
	RenderShadowBias = gSavedSettings.getF32("RenderShadowBias");
	RenderSpotShadowOffset = gSavedSettings.getF32("RenderSpotShadowOffset");
	RenderSpotShadowBias = gSavedSettings.getF32("RenderSpotShadowBias");
	RenderEdgeDepthCutoff = gSavedSettings.getF32("RenderEdgeDepthCutoff");
	RenderEdgeNormCutoff = gSavedSettings.getF32("RenderEdgeNormCutoff");
	RenderShadowGaussian = gSavedSettings.getVector3("RenderShadowGaussian");
	RenderShadowBlurDistFactor = gSavedSettings.getF32("RenderShadowBlurDistFactor");
	RenderDeferredAtmospheric = gSavedSettings.getBOOL("RenderDeferredAtmospheric");
	RenderReflectionDetail = gSavedSettings.getS32("RenderReflectionDetail");
	RenderHighlightFadeTime = gSavedSettings.getF32("RenderHighlightFadeTime");
	RenderShadowClipPlanes = gSavedSettings.getVector3("RenderShadowClipPlanes");
	RenderShadowOrthoClipPlanes = gSavedSettings.getVector3("RenderShadowOrthoClipPlanes");
	RenderShadowNearDist = gSavedSettings.getVector3("RenderShadowNearDist");
	RenderFarClip = gSavedSettings.getF32("RenderFarClip");
	RenderShadowSplitExponent = gSavedSettings.getVector3("RenderShadowSplitExponent");
	RenderShadowErrorCutoff = gSavedSettings.getF32("RenderShadowErrorCutoff");
	RenderShadowFOVCutoff = gSavedSettings.getF32("RenderShadowFOVCutoff");
	CameraOffset = gSavedSettings.getBOOL("CameraOffset");
	CameraMaxCoF = gSavedSettings.getF32("CameraMaxCoF");
	CameraDoFResScale = gSavedSettings.getF32("CameraDoFResScale");
	exoPostProcess::instance().ExodusRenderPostSettingsUpdate();	// <FS:CR> Import Vignette from Exodus

	RenderAutoHideSurfaceAreaLimit = gSavedSettings.getF32("RenderAutoHideSurfaceAreaLimit");
	
	updateRenderDeferred();
}

void LLPipeline::releaseGLBuffers()
{
	assertInitialized();
	
	if (mNoiseMap)
	{
		LLImageGL::deleteTextures(1, &mNoiseMap);
		mNoiseMap = 0;
	}

	if (mTrueNoiseMap)
	{
		LLImageGL::deleteTextures(1, &mTrueNoiseMap);
		mTrueNoiseMap = 0;
	}

	releaseLUTBuffers();

	mWaterRef.release();
	mWaterDis.release();
	mHighlight.release();
	
	for (U32 i = 0; i < 3; i++)
	{
		mGlow[i].release();
	}

	releaseScreenBuffers();

	gBumpImageList.destroyGL();
	LLVOAvatar::resetImpostors();
}

void LLPipeline::releaseLUTBuffers()
{
	if (mLightFunc)
	{
		LLImageGL::deleteTextures(1, &mLightFunc);
		mLightFunc = 0;
	}
}

void LLPipeline::releaseScreenBuffers()
{
	mUIScreen.release();
	mScreen.release();
	mFXAABuffer.release();
	mPhysicsDisplay.release();
	mDeferredScreen.release();
	mDeferredDepth.release();
	mDeferredLight.release();
	mOcclusionDepth.release();
		
	for (U32 i = 0; i < 6; i++)
	{
		mShadow[i].release();
		mShadowOcclusion[i].release();
	}
}


void LLPipeline::createGLBuffers()
{
	stop_glerror();
	assertInitialized();

	updateRenderDeferred();

	bool materials_in_water = false;

#if MATERIALS_IN_REFLECTIONS
	materials_in_water = gSavedSettings.getS32("RenderWaterMaterials");
#endif

	if (LLPipeline::sWaterReflections)
	{ //water reflection texture
		U32 res = (U32) llmax(gSavedSettings.getS32("RenderWaterRefResolution"), 512);
			
		// Set up SRGB targets if we're doing deferred-path reflection rendering
		//
		if (LLPipeline::sRenderDeferred && materials_in_water)
		{
			mWaterRef.allocate(res,res,GL_SRGB8_ALPHA8,TRUE,FALSE);
			//always use FBO for mWaterDis so it can be used for avatar texture bakes
			mWaterDis.allocate(res,res,GL_SRGB8_ALPHA8,TRUE,FALSE,LLTexUnit::TT_TEXTURE, true);
		}
		else
		{
		mWaterRef.allocate(res,res,GL_RGBA,TRUE,FALSE);
		//always use FBO for mWaterDis so it can be used for avatar texture bakes
		mWaterDis.allocate(res,res,GL_RGBA,TRUE,FALSE,LLTexUnit::TT_TEXTURE, true);
	}
	}

	mHighlight.allocate(256,256,GL_RGBA, FALSE, FALSE);

	stop_glerror();

	GLuint resX = gViewerWindow->getWorldViewWidthRaw();
	GLuint resY = gViewerWindow->getWorldViewHeightRaw();
	
	if (LLPipeline::sRenderGlow)
	{ //screen space glow buffers
		const U32 glow_res = llmax(1, 
			llmin(512, 1 << gSavedSettings.getS32("RenderGlowResolutionPow")));

		for (U32 i = 0; i < 3; i++)
		{
			mGlow[i].allocate(512,glow_res,GL_RGBA,FALSE,FALSE);
		}

		allocateScreenBuffer(resX,resY);
		mScreenWidth = 0;
		mScreenHeight = 0;
	}
	
	if (sRenderDeferred)
	{
		if (!mNoiseMap)
		{
			const U32 noiseRes = 128;
			LLVector3 noise[noiseRes*noiseRes];

			F32 scaler = gSavedSettings.getF32("RenderDeferredNoise")/100.f;
			for (U32 i = 0; i < noiseRes*noiseRes; ++i)
			{
				noise[i] = LLVector3(ll_frand()-0.5f, ll_frand()-0.5f, 0.f);
				noise[i].normVec();
				noise[i].mV[2] = ll_frand()*scaler+1.f-scaler/2.f;
			}

			LLImageGL::generateTextures(1, &mNoiseMap);
			
			gGL.getTexUnit(0)->bindManual(LLTexUnit::TT_TEXTURE, mNoiseMap);
			LLImageGL::setManualImage(LLTexUnit::getInternalType(LLTexUnit::TT_TEXTURE), 0, GL_RGB16F_ARB, noiseRes, noiseRes, GL_RGB, GL_FLOAT, noise, false);
			gGL.getTexUnit(0)->setTextureFilteringOption(LLTexUnit::TFO_POINT);
		}

		if (!mTrueNoiseMap)
		{
			const U32 noiseRes = 128;
			F32 noise[noiseRes*noiseRes*3];
			for (U32 i = 0; i < noiseRes*noiseRes*3; i++)
			{
				noise[i] = ll_frand()*2.0-1.0;
			}

			LLImageGL::generateTextures(1, &mTrueNoiseMap);
			gGL.getTexUnit(0)->bindManual(LLTexUnit::TT_TEXTURE, mTrueNoiseMap);
			LLImageGL::setManualImage(LLTexUnit::getInternalType(LLTexUnit::TT_TEXTURE), 0, GL_RGB16F_ARB, noiseRes, noiseRes, GL_RGB,GL_FLOAT, noise, false);
			gGL.getTexUnit(0)->setTextureFilteringOption(LLTexUnit::TFO_POINT);
		}

		createLUTBuffers();
	}

	gBumpImageList.restoreGL();
}

F32 lerpf(F32 a, F32 b, F32 w)
{
	return a + w * (b - a);
}

void LLPipeline::createLUTBuffers()
{
	if (sRenderDeferred)
	{
		if (!mLightFunc)
		{
			U32 lightResX = gSavedSettings.getU32("RenderSpecularResX");
			U32 lightResY = gSavedSettings.getU32("RenderSpecularResY");
			F32* ls = new F32[lightResX*lightResY];
			F32 specExp = gSavedSettings.getF32("RenderSpecularExponent");
            // Calculate the (normalized) blinn-phong specular lookup texture. (with a few tweaks)
			for (U32 y = 0; y < lightResY; ++y)
			{
				for (U32 x = 0; x < lightResX; ++x)
				{
					ls[y*lightResX+x] = 0;
					F32 sa = (F32) x/(lightResX-1);
					F32 spec = (F32) y/(lightResY-1);
					F32 n = spec * spec * specExp;
					
					// Nothing special here.  Just your typical blinn-phong term.
					spec = powf(sa, n);
					
					// Apply our normalization function.
					// Note: This is the full equation that applies the full normalization curve, not an approximation.
					// This is fine, given we only need to create our LUT once per buffer initialization.
					spec *= (((n + 2) * (n + 4)) / (8 * F_PI * (powf(2, -n/2) + n)));

					// Since we use R16F, we no longer have a dynamic range issue we need to work around here.
					// Though some older drivers may not like this, newer drivers shouldn't have this problem.
					ls[y*lightResX+x] = spec;
				}
			}
			
			U32 pix_format = GL_R16F;
#if LL_DARWIN
			// Need to work around limited precision with 10.6.8 and older drivers
			//
			pix_format = GL_R32F;
#endif
			LLImageGL::generateTextures(1, &mLightFunc);
			gGL.getTexUnit(0)->bindManual(LLTexUnit::TT_TEXTURE, mLightFunc);
			LLImageGL::setManualImage(LLTexUnit::getInternalType(LLTexUnit::TT_TEXTURE), 0, pix_format, lightResX, lightResY, GL_RED, GL_FLOAT, ls, false);
			gGL.getTexUnit(0)->setTextureAddressMode(LLTexUnit::TAM_CLAMP);
			gGL.getTexUnit(0)->setTextureFilteringOption(LLTexUnit::TFO_TRILINEAR);
			glTexParameteri(GL_TEXTURE_2D, GL_TEXTURE_MAG_FILTER, GL_LINEAR);
			glTexParameteri(GL_TEXTURE_2D, GL_TEXTURE_MIN_FILTER, GL_NEAREST);
			
			delete [] ls;
		}
	}
}


void LLPipeline::restoreGL()
{
	assertInitialized();

	if (mVertexShadersEnabled)
	{
		LLViewerShaderMgr::instance()->setShaders();
	}

	for (LLWorld::region_list_t::const_iterator iter = LLWorld::getInstance()->getRegionList().begin(); 
			iter != LLWorld::getInstance()->getRegionList().end(); ++iter)
	{
		LLViewerRegion* region = *iter;
		for (U32 i = 0; i < LLViewerRegion::NUM_PARTITIONS; i++)
		{
			LLSpatialPartition* part = region->getSpatialPartition(i);
			if (part)
			{
				part->restoreGL();
			}
		}
	}
}


bool LLPipeline::canUseVertexShaders()
{
	static const std::string vertex_shader_enable_feature_string = "VertexShaderEnable";

	if (sDisableShaders ||
		!gGLManager.mHasVertexShader ||
		!gGLManager.mHasFragmentShader ||
		!LLFeatureManager::getInstance()->isFeatureAvailable(vertex_shader_enable_feature_string) ||
		(assertInitialized() && mVertexShadersLoaded != 1) )
	{
		return false;
	}
	else
	{
		return true;
	}
}

bool LLPipeline::canUseWindLightShaders() const
{
	return (!LLPipeline::sDisableShaders &&
			gWLSkyProgram.mProgramObject != 0 &&
			LLViewerShaderMgr::instance()->getVertexShaderLevel(LLViewerShaderMgr::SHADER_WINDLIGHT) > 1);
}

bool LLPipeline::canUseWindLightShadersOnObjects() const
{
	return (canUseWindLightShaders() 
		&& LLViewerShaderMgr::instance()->getVertexShaderLevel(LLViewerShaderMgr::SHADER_OBJECT) > 0);
}

bool LLPipeline::canUseAntiAliasing() const
{
	return true;
}

void LLPipeline::unloadShaders()
{
	LLViewerShaderMgr::instance()->unloadShaders();

	mVertexShadersLoaded = 0;
}

void LLPipeline::assertInitializedDoError()
{
	LL_ERRS() << "LLPipeline used when uninitialized." << LL_ENDL;
}

//============================================================================

void LLPipeline::enableShadows(const bool enable_shadows)
{
	//should probably do something here to wrangle shadows....	
}

S32 LLPipeline::getMaxLightingDetail() const
{
	/*if (mVertexShaderLevel[SHADER_OBJECT] >= LLDrawPoolSimple::SHADER_LEVEL_LOCAL_LIGHTS)
	{
		return 3;
	}
	else*/
	{
		return 1;
	}
}

S32 LLPipeline::setLightingDetail(S32 level)
{
	refreshCachedSettings();

	if (level < 0)
	{
		if (RenderLocalLights)
		{
			level = 1;
		}
		else
		{
			level = 0;
		}
	}
	level = llclamp(level, 0, getMaxLightingDetail());
	mLightingDetail = level;
	
	return mLightingDetail;
}

class LLOctreeDirtyTexture : public OctreeTraveler
{
public:
	const std::set<LLViewerFetchedTexture*>& mTextures;

	LLOctreeDirtyTexture(const std::set<LLViewerFetchedTexture*>& textures) : mTextures(textures) { }

	virtual void visit(const OctreeNode* node)
	{
		LLSpatialGroup* group = (LLSpatialGroup*) node->getListener(0);

		if (!group->hasState(LLSpatialGroup::GEOM_DIRTY) && !group->isEmpty())
		{
			for (LLSpatialGroup::draw_map_t::iterator i = group->mDrawMap.begin(); i != group->mDrawMap.end(); ++i)
			{
				for (LLSpatialGroup::drawmap_elem_t::iterator j = i->second.begin(); j != i->second.end(); ++j) 
				{
					LLDrawInfo* params = *j;
					LLViewerFetchedTexture* tex = LLViewerTextureManager::staticCastToFetchedTexture(params->mTexture);
					if (tex && mTextures.find(tex) != mTextures.end())
					{ 
						group->setState(LLSpatialGroup::GEOM_DIRTY);
					}
				}
			}
		}

		for (LLSpatialGroup::bridge_list_t::iterator i = group->mBridgeList.begin(); i != group->mBridgeList.end(); ++i)
		{
			LLSpatialBridge* bridge = *i;
			traverse(bridge->mOctree);
		}
	}
};

// Called when a texture changes # of channels (causes faces to move to alpha pool)
void LLPipeline::dirtyPoolObjectTextures(const std::set<LLViewerFetchedTexture*>& textures)
{
	assertInitialized();

	// *TODO: This is inefficient and causes frame spikes; need a better way to do this
	//        Most of the time is spent in dirty.traverse.

	for (pool_set_t::iterator iter = mPools.begin(); iter != mPools.end(); ++iter)
	{
		LLDrawPool *poolp = *iter;
		if (poolp->isFacePool())
		{
			((LLFacePool*) poolp)->dirtyTextures(textures);
		}
	}
	
	LLOctreeDirtyTexture dirty(textures);
	for (LLWorld::region_list_t::const_iterator iter = LLWorld::getInstance()->getRegionList().begin(); 
			iter != LLWorld::getInstance()->getRegionList().end(); ++iter)
	{
		LLViewerRegion* region = *iter;
		for (U32 i = 0; i < LLViewerRegion::NUM_PARTITIONS; i++)
		{
			LLSpatialPartition* part = region->getSpatialPartition(i);
			if (part)
			{
				dirty.traverse(part->mOctree);
			}
		}
	}
}

LLDrawPool *LLPipeline::findPool(const U32 type, LLViewerTexture *tex0)
{
	assertInitialized();

	LLDrawPool *poolp = NULL;
	switch( type )
	{
	case LLDrawPool::POOL_SIMPLE:
		poolp = mSimplePool;
		break;

	case LLDrawPool::POOL_GRASS:
		poolp = mGrassPool;
		break;

	case LLDrawPool::POOL_ALPHA_MASK:
		poolp = mAlphaMaskPool;
		break;

	case LLDrawPool::POOL_FULLBRIGHT_ALPHA_MASK:
		poolp = mFullbrightAlphaMaskPool;
		break;

	case LLDrawPool::POOL_FULLBRIGHT:
		poolp = mFullbrightPool;
		break;

	case LLDrawPool::POOL_INVISIBLE:
		poolp = mInvisiblePool;
		break;

	case LLDrawPool::POOL_GLOW:
		poolp = mGlowPool;
		break;

	case LLDrawPool::POOL_TREE:
		poolp = get_if_there(mTreePools, (uintptr_t)tex0, (LLDrawPool*)0 );
		break;

	case LLDrawPool::POOL_TERRAIN:
		poolp = get_if_there(mTerrainPools, (uintptr_t)tex0, (LLDrawPool*)0 );
		break;

	case LLDrawPool::POOL_BUMP:
		poolp = mBumpPool;
		break;
	case LLDrawPool::POOL_MATERIALS:
		poolp = mMaterialsPool;
		break;
	case LLDrawPool::POOL_ALPHA:
		poolp = mAlphaPool;
		break;

	case LLDrawPool::POOL_AVATAR:
		break; // Do nothing

	case LLDrawPool::POOL_SKY:
		poolp = mSkyPool;
		break;

	case LLDrawPool::POOL_WATER:
		poolp = mWaterPool;
		break;

	case LLDrawPool::POOL_GROUND:
		poolp = mGroundPool;
		break;

	case LLDrawPool::POOL_WL_SKY:
		poolp = mWLSkyPool;
		break;

	default:
		llassert(0);
		LL_ERRS() << "Invalid Pool Type in  LLPipeline::findPool() type=" << type << LL_ENDL;
		break;
	}

	return poolp;
}


LLDrawPool *LLPipeline::getPool(const U32 type,	LLViewerTexture *tex0)
{
	LLDrawPool *poolp = findPool(type, tex0);
	if (poolp)
	{
		return poolp;
	}

	LLDrawPool *new_poolp = LLDrawPool::createPool(type, tex0);
	addPool( new_poolp );

	return new_poolp;
}


// static
LLDrawPool* LLPipeline::getPoolFromTE(const LLTextureEntry* te, LLViewerTexture* imagep)
{
	U32 type = getPoolTypeFromTE(te, imagep);
	return gPipeline.getPool(type, imagep);
}

//static 
U32 LLPipeline::getPoolTypeFromTE(const LLTextureEntry* te, LLViewerTexture* imagep)
{
	if (!te || !imagep)
	{
		return 0;
	}
		
	LLMaterial* mat = te->getMaterialParams().get();

	bool color_alpha = te->getColor().mV[3] < 0.999f;
	bool alpha = color_alpha;
	if (imagep)
	{
		alpha = alpha || (imagep->getComponents() == 4 && imagep->getType() != LLViewerTexture::MEDIA_TEXTURE) || (imagep->getComponents() == 2);
	}

	if (alpha && mat)
	{
		switch (mat->getDiffuseAlphaMode())
		{
			case 1:
				alpha = true; // Material's alpha mode is set to blend.  Toss it into the alpha draw pool.
				break;
			case 0: //alpha mode set to none, never go to alpha pool
			case 3: //alpha mode set to emissive, never go to alpha pool
				alpha = color_alpha;
				break;
			default: //alpha mode set to "mask", go to alpha pool if fullbright
				alpha = color_alpha; // Material's alpha mode is set to none, mask, or emissive.  Toss it into the opaque material draw pool.
				break;
		}
	}
	
	if (alpha)
	{
		return LLDrawPool::POOL_ALPHA;
	}
	else if ((te->getBumpmap() || te->getShiny()) && (!mat || mat->getNormalID().isNull()))
	{
		return LLDrawPool::POOL_BUMP;
	}
	else if (mat && !alpha)
	{
		return LLDrawPool::POOL_MATERIALS;
	}
	else
	{
		return LLDrawPool::POOL_SIMPLE;
	}
}


void LLPipeline::addPool(LLDrawPool *new_poolp)
{
	assertInitialized();
	mPools.insert(new_poolp);
	addToQuickLookup( new_poolp );
}

void LLPipeline::allocDrawable(LLViewerObject *vobj)
{
	LLDrawable *drawable = new LLDrawable(vobj);
	vobj->mDrawable = drawable;
	
	//encompass completely sheared objects by taking 
	//the most extreme point possible (<1,1,0.5>)
	drawable->setRadius(LLVector3(1,1,0.5f).scaleVec(vobj->getScale()).length());
	if (vobj->isOrphaned())
	{
		drawable->setState(LLDrawable::FORCE_INVISIBLE);
	}
	drawable->updateXform(TRUE);
}


static LLTrace::BlockTimerStatHandle FTM_UNLINK("Unlink");
static LLTrace::BlockTimerStatHandle FTM_REMOVE_FROM_MOVE_LIST("Movelist");
static LLTrace::BlockTimerStatHandle FTM_REMOVE_FROM_SPATIAL_PARTITION("Spatial Partition");
static LLTrace::BlockTimerStatHandle FTM_REMOVE_FROM_LIGHT_SET("Light Set");
static LLTrace::BlockTimerStatHandle FTM_REMOVE_FROM_HIGHLIGHT_SET("Highlight Set");

void LLPipeline::unlinkDrawable(LLDrawable *drawable)
{
	LL_RECORD_BLOCK_TIME(FTM_UNLINK);

	assertInitialized();

	LLPointer<LLDrawable> drawablep = drawable; // make sure this doesn't get deleted before we are done
	
	// Based on flags, remove the drawable from the queues that it's on.
	if (drawablep->isState(LLDrawable::ON_MOVE_LIST))
	{
		LL_RECORD_BLOCK_TIME(FTM_REMOVE_FROM_MOVE_LIST);
		LLDrawable::drawable_vector_t::iterator iter = std::find(mMovedList.begin(), mMovedList.end(), drawablep);
		if (iter != mMovedList.end())
		{
			mMovedList.erase(iter);
		}
	}

	if (drawablep->getSpatialGroup())
	{
		LL_RECORD_BLOCK_TIME(FTM_REMOVE_FROM_SPATIAL_PARTITION);
		if (!drawablep->getSpatialGroup()->getSpatialPartition()->remove(drawablep, drawablep->getSpatialGroup()))
		{
#ifdef LL_RELEASE_FOR_DOWNLOAD
			LL_WARNS() << "Couldn't remove object from spatial group!" << LL_ENDL;
#else
			LL_ERRS() << "Couldn't remove object from spatial group!" << LL_ENDL;
#endif
		}
	}

	{
		LL_RECORD_BLOCK_TIME(FTM_REMOVE_FROM_LIGHT_SET);
		mLights.erase(drawablep);

		for (light_set_t::iterator iter = mNearbyLights.begin();
					iter != mNearbyLights.end(); iter++)
		{
			if (iter->drawable == drawablep)
			{
				mNearbyLights.erase(iter);
				break;
			}
		}
	}

	{
		LL_RECORD_BLOCK_TIME(FTM_REMOVE_FROM_HIGHLIGHT_SET);
		HighlightItem item(drawablep);
		mHighlightSet.erase(item);

		if (mHighlightObject == drawablep)
		{
			mHighlightObject = NULL;
		}
	}

	for (U32 i = 0; i < 2; ++i)
	{
		if (mShadowSpotLight[i] == drawablep)
		{
			mShadowSpotLight[i] = NULL;
		}

		if (mTargetShadowSpotLight[i] == drawablep)
		{
			mTargetShadowSpotLight[i] = NULL;
		}
	}


}

//static
void LLPipeline::removeMutedAVsLights(LLVOAvatar* muted_avatar)
{
	LL_RECORD_BLOCK_TIME(FTM_REMOVE_FROM_LIGHT_SET);
	for (light_set_t::iterator iter = gPipeline.mNearbyLights.begin();
		 iter != gPipeline.mNearbyLights.end(); iter++)
	{
		if (iter->drawable->getVObj()->isAttachment() && iter->drawable->getVObj()->getAvatar() == muted_avatar)
		{
			gPipeline.mLights.erase(iter->drawable);
			gPipeline.mNearbyLights.erase(iter);
		}
	}
}

U32 LLPipeline::addObject(LLViewerObject *vobj)
{
	if (RenderDelayCreation)
	{
		mCreateQ.push_back(vobj);
	}
	else
	{
		createObject(vobj);
	}

	return 1;
}

void LLPipeline::createObjects(F32 max_dtime)
{
	LL_RECORD_BLOCK_TIME(FTM_PIPELINE_CREATE);

	LLTimer update_timer;

	while (!mCreateQ.empty() && update_timer.getElapsedTimeF32() < max_dtime)
	{
		LLViewerObject* vobj = mCreateQ.front();
		if (!vobj->isDead())
		{
			createObject(vobj);
		}
		mCreateQ.pop_front();
	}
	
	//for (LLViewerObject::vobj_list_t::iterator iter = mCreateQ.begin(); iter != mCreateQ.end(); ++iter)
	//{
	//	createObject(*iter);
	//}

	//mCreateQ.clear();
}

void LLPipeline::createObject(LLViewerObject* vobj)
{
	LLDrawable* drawablep = vobj->mDrawable;

	if (!drawablep)
	{
		drawablep = vobj->createDrawable(this);
	}
	else
	{
		LL_ERRS() << "Redundant drawable creation!" << LL_ENDL;
	}
		
	llassert(drawablep);

	if (vobj->getParent())
	{
		vobj->setDrawableParent(((LLViewerObject*)vobj->getParent())->mDrawable); // LLPipeline::addObject 1
	}
	else
	{
		vobj->setDrawableParent(NULL); // LLPipeline::addObject 2
	}

	markRebuild(drawablep, LLDrawable::REBUILD_ALL, TRUE);

	if (drawablep->getVOVolume() && RenderAnimateRes)
	{
		// fun animated res
		drawablep->updateXform(TRUE);
		drawablep->clearState(LLDrawable::MOVE_UNDAMPED);
		drawablep->setScale(LLVector3(0,0,0));
		drawablep->makeActive();
	}
}


void LLPipeline::resetFrameStats()
{
	assertInitialized();

	sCompiles        = 0;
	mNumVisibleFaces = 0;

	if (mOldRenderDebugMask != mRenderDebugMask)
	{
		gObjectList.clearDebugText();
		mOldRenderDebugMask = mRenderDebugMask;
	}
}

//external functions for asynchronous updating
void LLPipeline::updateMoveDampedAsync(LLDrawable* drawablep)
{
	if (FreezeTime)
	{
		return;
	}
	if (!drawablep)
	{
		LL_ERRS() << "updateMove called with NULL drawablep" << LL_ENDL;
		return;
	}
	if (drawablep->isState(LLDrawable::EARLY_MOVE))
	{
		return;
	}

	assertInitialized();

	// update drawable now
	drawablep->clearState(LLDrawable::MOVE_UNDAMPED); // force to DAMPED
	drawablep->updateMove(); // returns done
	drawablep->setState(LLDrawable::EARLY_MOVE); // flag says we already did an undamped move this frame
	// Put on move list so that EARLY_MOVE gets cleared
	if (!drawablep->isState(LLDrawable::ON_MOVE_LIST))
	{
		mMovedList.push_back(drawablep);
		drawablep->setState(LLDrawable::ON_MOVE_LIST);
	}
}

void LLPipeline::updateMoveNormalAsync(LLDrawable* drawablep)
{
	if (FreezeTime)
	{
		return;
	}
	if (!drawablep)
	{
		LL_ERRS() << "updateMove called with NULL drawablep" << LL_ENDL;
		return;
	}
	if (drawablep->isState(LLDrawable::EARLY_MOVE))
	{
		return;
	}

	assertInitialized();

	// update drawable now
	drawablep->setState(LLDrawable::MOVE_UNDAMPED); // force to UNDAMPED
	drawablep->updateMove();
	drawablep->setState(LLDrawable::EARLY_MOVE); // flag says we already did an undamped move this frame
	// Put on move list so that EARLY_MOVE gets cleared
	if (!drawablep->isState(LLDrawable::ON_MOVE_LIST))
	{
		mMovedList.push_back(drawablep);
		drawablep->setState(LLDrawable::ON_MOVE_LIST);
	}
}

void LLPipeline::updateMovedList(LLDrawable::drawable_vector_t& moved_list)
{
	LLDrawable::drawable_vector_t newList; // <FS:ND> removing elements in the middle of a vector is a really bad idea. I'll just create a new one and swap it at the end.

	for (LLDrawable::drawable_vector_t::iterator iter = moved_list.begin();
		 iter != moved_list.end(); )
	{
		LLDrawable::drawable_vector_t::iterator curiter = iter++;
		LLDrawable *drawablep = *curiter;
		bool done = true;
		if (!drawablep->isDead() && (!drawablep->isState(LLDrawable::EARLY_MOVE)))
		{
			done = drawablep->updateMove();
		}
		drawablep->clearState(LLDrawable::EARLY_MOVE | LLDrawable::MOVE_UNDAMPED);
		if (done)
		{
			if (drawablep->isRoot())
			{
				drawablep->makeStatic();
			}
			drawablep->clearState(LLDrawable::ON_MOVE_LIST);
			if (drawablep->isState(LLDrawable::ANIMATED_CHILD))
			{ //will likely not receive any future world matrix updates
				// -- this keeps attachments from getting stuck in space and falling off your avatar
				drawablep->clearState(LLDrawable::ANIMATED_CHILD);
				markRebuild(drawablep, LLDrawable::REBUILD_VOLUME, TRUE);
				if (drawablep->getVObj())
				{
					drawablep->getVObj()->dirtySpatialGroup(TRUE);
				}
			}
		// <FS:ND> removing elements in the middle of a vector is a really bad idea. I'll just create a new one and swap it at the end.
			// iter = moved_list.erase(curiter); // <FS:ND> removing elements in the middle of a vector is a really bad idea. I'll just create a new one and swap it at the end.
		}
		else
			newList.push_back( drawablep );
		// </FS:ND>
	}

	moved_list.swap( newList ); // <FS:ND> removing elements in the middle of a vector is a really bad idea. I'll just create a new one and swap it at the end.
}

static LLTrace::BlockTimerStatHandle FTM_OCTREE_BALANCE("Balance Octree");
static LLTrace::BlockTimerStatHandle FTM_UPDATE_MOVE("Update Move");
static LLTrace::BlockTimerStatHandle FTM_RETEXTURE("Retexture");
static LLTrace::BlockTimerStatHandle FTM_MOVED_LIST("Moved List");

void LLPipeline::updateMove()
{
	LL_RECORD_BLOCK_TIME(FTM_UPDATE_MOVE);

	if (FreezeTime)
	{
		return;
	}

	assertInitialized();

	{
		LL_RECORD_BLOCK_TIME(FTM_RETEXTURE);

		for (LLDrawable::drawable_set_t::iterator iter = mRetexturedList.begin();
			 iter != mRetexturedList.end(); ++iter)
		{
			LLDrawable* drawablep = *iter;
			if (drawablep && !drawablep->isDead())
			{
				drawablep->updateTexture();
			}
		}
		mRetexturedList.clear();
	}

	{
		LL_RECORD_BLOCK_TIME(FTM_MOVED_LIST);
		updateMovedList(mMovedList);
	}

	//balance octrees
	{
 		LL_RECORD_BLOCK_TIME(FTM_OCTREE_BALANCE);

		for (LLWorld::region_list_t::const_iterator iter = LLWorld::getInstance()->getRegionList().begin(); 
			iter != LLWorld::getInstance()->getRegionList().end(); ++iter)
		{
			LLViewerRegion* region = *iter;
			for (U32 i = 0; i < LLViewerRegion::NUM_PARTITIONS; i++)
			{
				LLSpatialPartition* part = region->getSpatialPartition(i);
				if (part)
				{
					part->mOctree->balance();
				}
			}

			//balance the VO Cache tree
			LLVOCachePartition* vo_part = region->getVOCachePartition();
			if(vo_part)
			{
				vo_part->mOctree->balance();
			}
		}
	}
}

/////////////////////////////////////////////////////////////////////////////
// Culling and occlusion testing
/////////////////////////////////////////////////////////////////////////////

//static
F32 LLPipeline::calcPixelArea(LLVector3 center, LLVector3 size, LLCamera &camera)
{
	LLVector3 lookAt = center - camera.getOrigin();
	F32 dist = lookAt.length();

	//ramp down distance for nearby objects
	//shrink dist by dist/16.
	if (dist < 16.f)
	{
		dist /= 16.f;
		dist *= dist;
		dist *= 16.f;
	}

	//get area of circle around node
	F32 app_angle = atanf(size.length()/dist);
	F32 radius = app_angle*LLDrawable::sCurPixelAngle;
	return radius*radius * F_PI;
}

//static
F32 LLPipeline::calcPixelArea(const LLVector4a& center, const LLVector4a& size, LLCamera &camera)
{
	LLVector4a origin;
	origin.load3(camera.getOrigin().mV);

	LLVector4a lookAt;
	lookAt.setSub(center, origin);
	F32 dist = lookAt.getLength3().getF32();

	//ramp down distance for nearby objects
	//shrink dist by dist/16.
	if (dist < 16.f)
	{
		dist /= 16.f;
		dist *= dist;
		dist *= 16.f;
	}

	//get area of circle around node
	F32 app_angle = atanf(size.getLength3().getF32()/dist);
	F32 radius = app_angle*LLDrawable::sCurPixelAngle;
	return radius*radius * F_PI;
}

void LLPipeline::grabReferences(LLCullResult& result)
{
	sCull = &result;
}

void LLPipeline::clearReferences()
{
	sCull = NULL;
	mGroupSaveQ1.clear();
}

void check_references(LLSpatialGroup* group, LLDrawable* drawable)
{
	for (LLSpatialGroup::element_iter i = group->getDataBegin(); i != group->getDataEnd(); ++i)
	{
		if (drawable == (LLDrawable*)(*i)->getDrawable())
		{
			LL_ERRS() << "LLDrawable deleted while actively reference by LLPipeline." << LL_ENDL;
		}
	}			
}

void check_references(LLDrawable* drawable, LLFace* face)
{
	for (S32 i = 0; i < drawable->getNumFaces(); ++i)
	{
		if (drawable->getFace(i) == face)
		{
			LL_ERRS() << "LLFace deleted while actively referenced by LLPipeline." << LL_ENDL;
		}
	}
}

void check_references(LLSpatialGroup* group, LLFace* face)
{
	for (LLSpatialGroup::element_iter i = group->getDataBegin(); i != group->getDataEnd(); ++i)
	{
		LLDrawable* drawable = (LLDrawable*)(*i)->getDrawable();
		if(drawable)
		{
		check_references(drawable, face);
	}			
}
}

void LLPipeline::checkReferences(LLFace* face)
{
#if 0
	if (sCull)
	{
		for (LLCullResult::sg_iterator iter = sCull->beginVisibleGroups(); iter != sCull->endVisibleGroups(); ++iter)
		{
			LLSpatialGroup* group = *iter;
			check_references(group, face);
		}

		for (LLCullResult::sg_iterator iter = sCull->beginAlphaGroups(); iter != sCull->endAlphaGroups(); ++iter)
		{
			LLSpatialGroup* group = *iter;
			check_references(group, face);
		}

		for (LLCullResult::sg_iterator iter = sCull->beginDrawableGroups(); iter != sCull->endDrawableGroups(); ++iter)
		{
			LLSpatialGroup* group = *iter;
			check_references(group, face);
		}

		for (LLCullResult::drawable_iterator iter = sCull->beginVisibleList(); iter != sCull->endVisibleList(); ++iter)
		{
			LLDrawable* drawable = *iter;
			check_references(drawable, face);	
		}
	}
#endif
}

void LLPipeline::checkReferences(LLDrawable* drawable)
{
#if 0
	if (sCull)
	{
		for (LLCullResult::sg_iterator iter = sCull->beginVisibleGroups(); iter != sCull->endVisibleGroups(); ++iter)
		{
			LLSpatialGroup* group = *iter;
			check_references(group, drawable);
		}

		for (LLCullResult::sg_iterator iter = sCull->beginAlphaGroups(); iter != sCull->endAlphaGroups(); ++iter)
		{
			LLSpatialGroup* group = *iter;
			check_references(group, drawable);
		}

		for (LLCullResult::sg_iterator iter = sCull->beginDrawableGroups(); iter != sCull->endDrawableGroups(); ++iter)
		{
			LLSpatialGroup* group = *iter;
			check_references(group, drawable);
		}

		for (LLCullResult::drawable_iterator iter = sCull->beginVisibleList(); iter != sCull->endVisibleList(); ++iter)
		{
			if (drawable == *iter)
			{
				LL_ERRS() << "LLDrawable deleted while actively referenced by LLPipeline." << LL_ENDL;
			}
		}
	}
#endif
}

void check_references(LLSpatialGroup* group, LLDrawInfo* draw_info)
{
	for (LLSpatialGroup::draw_map_t::iterator i = group->mDrawMap.begin(); i != group->mDrawMap.end(); ++i)
	{
		LLSpatialGroup::drawmap_elem_t& draw_vec = i->second;
		for (LLSpatialGroup::drawmap_elem_t::iterator j = draw_vec.begin(); j != draw_vec.end(); ++j)
		{
			LLDrawInfo* params = *j;
			if (params == draw_info)
			{
				LL_ERRS() << "LLDrawInfo deleted while actively referenced by LLPipeline." << LL_ENDL;
			}
		}
	}
}


void LLPipeline::checkReferences(LLDrawInfo* draw_info)
{
#if 0
	if (sCull)
	{
		for (LLCullResult::sg_iterator iter = sCull->beginVisibleGroups(); iter != sCull->endVisibleGroups(); ++iter)
		{
			LLSpatialGroup* group = *iter;
			check_references(group, draw_info);
		}

		for (LLCullResult::sg_iterator iter = sCull->beginAlphaGroups(); iter != sCull->endAlphaGroups(); ++iter)
		{
			LLSpatialGroup* group = *iter;
			check_references(group, draw_info);
		}

		for (LLCullResult::sg_iterator iter = sCull->beginDrawableGroups(); iter != sCull->endDrawableGroups(); ++iter)
		{
			LLSpatialGroup* group = *iter;
			check_references(group, draw_info);
		}
	}
#endif
}

void LLPipeline::checkReferences(LLSpatialGroup* group)
{
#if 0
	if (sCull)
	{
		for (LLCullResult::sg_iterator iter = sCull->beginVisibleGroups(); iter != sCull->endVisibleGroups(); ++iter)
		{
			if (group == *iter)
			{
				LL_ERRS() << "LLSpatialGroup deleted while actively referenced by LLPipeline." << LL_ENDL;
			}
		}

		for (LLCullResult::sg_iterator iter = sCull->beginAlphaGroups(); iter != sCull->endAlphaGroups(); ++iter)
		{
			if (group == *iter)
			{
				LL_ERRS() << "LLSpatialGroup deleted while actively referenced by LLPipeline." << LL_ENDL;
			}
		}

		for (LLCullResult::sg_iterator iter = sCull->beginDrawableGroups(); iter != sCull->endDrawableGroups(); ++iter)
		{
			if (group == *iter)
			{
				LL_ERRS() << "LLSpatialGroup deleted while actively referenced by LLPipeline." << LL_ENDL;
			}
		}
	}
#endif
}


bool LLPipeline::visibleObjectsInFrustum(LLCamera& camera)
{
	for (LLWorld::region_list_t::const_iterator iter = LLWorld::getInstance()->getRegionList().begin(); 
			iter != LLWorld::getInstance()->getRegionList().end(); ++iter)
	{
		LLViewerRegion* region = *iter;

		for (U32 i = 0; i < LLViewerRegion::NUM_PARTITIONS; i++)
		{
			LLSpatialPartition* part = region->getSpatialPartition(i);
			if (part)
			{
				if (hasRenderType(part->mDrawableType))
				{
					if (part->visibleObjectsInFrustum(camera))
					{
						return true;
					}
				}
			}
		}
	}

	return false;
}

bool LLPipeline::getVisibleExtents(LLCamera& camera, LLVector3& min, LLVector3& max)
{
	const F32 X = 65536.f;

	min = LLVector3(X,X,X);
	max = LLVector3(-X,-X,-X);

	LLViewerCamera::eCameraID saved_camera_id = LLViewerCamera::sCurCameraID;
	LLViewerCamera::sCurCameraID = LLViewerCamera::CAMERA_WORLD;

	bool res = true;

	for (LLWorld::region_list_t::const_iterator iter = LLWorld::getInstance()->getRegionList().begin(); 
			iter != LLWorld::getInstance()->getRegionList().end(); ++iter)
	{
		LLViewerRegion* region = *iter;

		for (U32 i = 0; i < LLViewerRegion::NUM_PARTITIONS; i++)
		{
			LLSpatialPartition* part = region->getSpatialPartition(i);
			if (part)
			{
				if (hasRenderType(part->mDrawableType))
				{
					if (!part->getVisibleExtents(camera, min, max))
					{
						res = false;
					}
				}
			}
		}
	}

	LLViewerCamera::sCurCameraID = saved_camera_id;

	return res;
}

static LLTrace::BlockTimerStatHandle FTM_CULL("Object Culling");

void LLPipeline::updateCull(LLCamera& camera, LLCullResult& result, S32 water_clip, LLPlane* planep)
{
	static LLCachedControl<bool> use_occlusion(gSavedSettings,"UseOcclusion");
	static bool can_use_occlusion = LLGLSLShader::sNoFixedFunction
									&& LLFeatureManager::getInstance()->isFeatureAvailable("UseOcclusion") 
									&& gGLManager.mHasOcclusionQuery;

	LL_RECORD_BLOCK_TIME(FTM_CULL);

	grabReferences(result);

	sCull->clear();

	bool to_texture =	LLPipeline::sUseOcclusion > 1 &&
						!hasRenderType(LLPipeline::RENDER_TYPE_HUD) && 
						LLViewerCamera::sCurCameraID == LLViewerCamera::CAMERA_WORLD &&
						gPipeline.canUseVertexShaders() &&
						sRenderGlow;

	if (to_texture)
	{
		if (LLPipeline::sRenderDeferred)
		{
			mOcclusionDepth.bindTarget();
		}
		else
		{
			mScreen.bindTarget();
		}
	}

	if (sUseOcclusion > 1)
	{
		gGL.setColorMask(false, false);
	}

	gGL.matrixMode(LLRender::MM_PROJECTION);
	gGL.pushMatrix();
	gGL.loadMatrix(gGLLastProjection);
	gGL.matrixMode(LLRender::MM_MODELVIEW);
	gGL.pushMatrix();
	gGLLastMatrix = NULL;
	gGL.loadMatrix(gGLLastModelView);

	LLGLDisable blend(GL_BLEND);
	LLGLDisable test(GL_ALPHA_TEST);
	gGL.getTexUnit(0)->unbind(LLTexUnit::TT_TEXTURE);


	//setup a clip plane in projection matrix for reflection renders (prevents flickering from occlusion culling)
	LLViewerRegion* region = gAgent.getRegion();
	LLPlane plane;

	if (planep)
	{
		plane = *planep;
	}
	else 
	{
		if (region)
		{
			LLVector3 pnorm;
			F32 height = region->getWaterHeight();
			if (water_clip < 0)
			{ //camera is above water, clip plane points up
				pnorm.setVec(0,0,1);
				plane.setVec(pnorm, -height);
			}
			else if (water_clip > 0)
			{	//camera is below water, clip plane points down
				pnorm = LLVector3(0,0,-1);
				plane.setVec(pnorm, height);
			}
		}
	}
	
	glh::matrix4f modelview = glh_get_last_modelview();
	glh::matrix4f proj = glh_get_last_projection();
	LLGLUserClipPlane clip(plane, modelview, proj, water_clip != 0 && LLPipeline::sReflectionRender);

	LLGLDepthTest depth(GL_TRUE, GL_FALSE);

	bool bound_shader = false;
	if (gPipeline.canUseVertexShaders() && LLGLSLShader::sCurBoundShader == 0)
	{ //if no shader is currently bound, use the occlusion shader instead of fixed function if we can
		// (shadow render uses a special shader that clamps to clip planes)
		bound_shader = true;
		gOcclusionCubeProgram.bind();
	}
	
	if (sUseOcclusion > 1)
	{
		if (mCubeVB.isNull())
		{ //cube VB will be used for issuing occlusion queries
			mCubeVB = ll_create_cube_vb(LLVertexBuffer::MAP_VERTEX, GL_STATIC_DRAW_ARB);
		}
		mCubeVB->setBuffer(LLVertexBuffer::MAP_VERTEX);
	}
	
	for (LLWorld::region_list_t::const_iterator iter = LLWorld::getInstance()->getRegionList().begin(); 
			iter != LLWorld::getInstance()->getRegionList().end(); ++iter)
	{
		LLViewerRegion* region = *iter;
		if (water_clip != 0)
		{
			LLPlane plane(LLVector3(0,0, (F32) -water_clip), (F32) water_clip*region->getWaterHeight());
			camera.setUserClipPlane(plane);
		}
		else
		{
			camera.disableUserClipPlane();
		}

		for (U32 i = 0; i < LLViewerRegion::NUM_PARTITIONS; i++)
		{
			LLSpatialPartition* part = region->getSpatialPartition(i);
			if (part)
			{
				if (hasRenderType(part->mDrawableType))
				{
					part->cull(camera);
				}
			}
		}

		//scan the VO Cache tree
		LLVOCachePartition* vo_part = region->getVOCachePartition();
		if(vo_part)
		{
			bool do_occlusion_cull = can_use_occlusion && use_occlusion && !gUseWireframe/* && !gViewerWindow->getProgressView()->getVisible()*/;
			vo_part->cull(camera, do_occlusion_cull);
		}
	}

	if (bound_shader)
	{
		gOcclusionCubeProgram.unbind();
	}

	camera.disableUserClipPlane();

	if (hasRenderType(LLPipeline::RENDER_TYPE_SKY) && 
		gSky.mVOSkyp.notNull() && 
		gSky.mVOSkyp->mDrawable.notNull())
	{
		gSky.mVOSkyp->mDrawable->setVisible(camera);
		sCull->pushDrawable(gSky.mVOSkyp->mDrawable);
		gSky.updateCull();
		stop_glerror();
	}

	if (hasRenderType(LLPipeline::RENDER_TYPE_GROUND) && 
		!gPipeline.canUseWindLightShaders() &&
		gSky.mVOGroundp.notNull() && 
		gSky.mVOGroundp->mDrawable.notNull() &&
		!LLPipeline::sWaterReflections)
	{
		gSky.mVOGroundp->mDrawable->setVisible(camera);
		sCull->pushDrawable(gSky.mVOGroundp->mDrawable);
	}
	
	
	gGL.matrixMode(LLRender::MM_PROJECTION);
	gGL.popMatrix();
	gGL.matrixMode(LLRender::MM_MODELVIEW);
	gGL.popMatrix();

	if (sUseOcclusion > 1)
	{
		gGL.setColorMask(true, false);
	}

	if (to_texture)
	{
		if (LLPipeline::sRenderDeferred)
		{
			mOcclusionDepth.flush();
		}
		else
		{
			mScreen.flush();
		}
	}
}

void LLPipeline::markNotCulled(LLSpatialGroup* group, LLCamera& camera)
{
	if (group->isEmpty())
	{ 
		return;
	}
	
	group->setVisible();

	if (LLViewerCamera::sCurCameraID == LLViewerCamera::CAMERA_WORLD)
	{
		group->updateDistance(camera);
	}
	
	const F32 MINIMUM_PIXEL_AREA = 16.f;

	if (group->mPixelArea < MINIMUM_PIXEL_AREA)
	{
		return;
	}

	const LLVector4a* bounds = group->getBounds();
	if (sMinRenderSize > 0.f && 
			llmax(llmax(bounds[1][0], bounds[1][1]), bounds[1][2]) < sMinRenderSize)
	{
		return;
	}

	assertInitialized();
	
	if (!group->getSpatialPartition()->mRenderByGroup)
	{ //render by drawable
		sCull->pushDrawableGroup(group);
	}
	else
	{   //render by group
		sCull->pushVisibleGroup(group);
	}

	mNumVisibleNodes++;
}

void LLPipeline::markOccluder(LLSpatialGroup* group)
{
	if (sUseOcclusion > 1 && group && !group->isOcclusionState(LLSpatialGroup::ACTIVE_OCCLUSION))
	{
		LLSpatialGroup* parent = group->getParent();

		if (!parent || !parent->isOcclusionState(LLSpatialGroup::OCCLUDED))
		{ //only mark top most occluders as active occlusion
			sCull->pushOcclusionGroup(group);
			group->setOcclusionState(LLSpatialGroup::ACTIVE_OCCLUSION);
				
			if (parent && 
				!parent->isOcclusionState(LLSpatialGroup::ACTIVE_OCCLUSION) &&
				parent->getElementCount() == 0 &&
				parent->needsUpdate())
			{
				sCull->pushOcclusionGroup(group);
				parent->setOcclusionState(LLSpatialGroup::ACTIVE_OCCLUSION);
			}
		}
	}
}

void LLPipeline::downsampleDepthBuffer(LLRenderTarget& source, LLRenderTarget& dest, LLRenderTarget* scratch_space)
{
	LLGLSLShader* last_shader = LLGLSLShader::sCurBoundShaderPtr;

	LLGLSLShader* shader = NULL;

	if (scratch_space)
	{
		scratch_space->copyContents(source, 
									0, 0, source.getWidth(), source.getHeight(), 
									0, 0, scratch_space->getWidth(), scratch_space->getHeight(), GL_DEPTH_BUFFER_BIT, GL_NEAREST);
	}

	dest.bindTarget();
	dest.clear(GL_DEPTH_BUFFER_BIT);

	LLStrider<LLVector3> vert; 
	mDeferredVB->getVertexStrider(vert);
	LLStrider<LLVector2> tc0;
		
	vert[0].set(-1,1,0);
	vert[1].set(-1,-3,0);
	vert[2].set(3,1,0);
	
	if (source.getUsage() == LLTexUnit::TT_RECT_TEXTURE)
	{
		shader = &gDownsampleDepthRectProgram;
		shader->bind();
		shader->uniform2f(sDelta, 1.f, 1.f);
		shader->uniform2f(LLShaderMgr::DEFERRED_SCREEN_RES, source.getWidth(), source.getHeight());
	}
	else
	{
		shader = &gDownsampleDepthProgram;
		shader->bind();
		shader->uniform2f(sDelta, 1.f/source.getWidth(), 1.f/source.getHeight());
		shader->uniform2f(LLShaderMgr::DEFERRED_SCREEN_RES, 1.f, 1.f);
	}

	gGL.getTexUnit(0)->bind(scratch_space ? scratch_space : &source, TRUE);

	{
		LLGLDepthTest depth(GL_TRUE, GL_TRUE, GL_ALWAYS);
		mDeferredVB->setBuffer(LLVertexBuffer::MAP_VERTEX);
		mDeferredVB->drawArrays(LLRender::TRIANGLES, 0, 3);
	}
	
	dest.flush();
	
	if (last_shader)
	{
		last_shader->bind();
	}
	else
	{
		shader->unbind();
	}
}

void LLPipeline::doOcclusion(LLCamera& camera, LLRenderTarget& source, LLRenderTarget& dest, LLRenderTarget* scratch_space)
{
	downsampleDepthBuffer(source, dest, scratch_space);
	dest.bindTarget();
	doOcclusion(camera);
	dest.flush();
}

void LLPipeline::doOcclusion(LLCamera& camera)
{
	if (LLPipeline::sUseOcclusion > 1 && !LLSpatialPartition::sTeleportRequested && 
		(sCull->hasOcclusionGroups() || LLVOCachePartition::sNeedsOcclusionCheck))
	{
		LLVertexBuffer::unbind();

		if (hasRenderDebugMask(LLPipeline::RENDER_DEBUG_OCCLUSION))
		{
			gGL.setColorMask(true, false, false, false);
		}
		else
		{
			gGL.setColorMask(false, false);
		}
		LLGLDisable blend(GL_BLEND);
		LLGLDisable test(GL_ALPHA_TEST);
		gGL.getTexUnit(0)->unbind(LLTexUnit::TT_TEXTURE);
		LLGLDepthTest depth(GL_TRUE, GL_FALSE);

		LLGLDisable cull(GL_CULL_FACE);

		
		bool bind_shader = LLGLSLShader::sNoFixedFunction && LLGLSLShader::sCurBoundShader == 0;
		if (bind_shader)
		{
			if (LLPipeline::sShadowRender)
			{
				gDeferredShadowCubeProgram.bind();
			}
			else
			{
				gOcclusionCubeProgram.bind();
			}
		}

		if (mCubeVB.isNull())
		{ //cube VB will be used for issuing occlusion queries
			mCubeVB = ll_create_cube_vb(LLVertexBuffer::MAP_VERTEX, GL_STATIC_DRAW_ARB);
		}
		mCubeVB->setBuffer(LLVertexBuffer::MAP_VERTEX);

		for (LLCullResult::sg_iterator iter = sCull->beginOcclusionGroups(); iter != sCull->endOcclusionGroups(); ++iter)
		{
			LLSpatialGroup* group = *iter;
			group->doOcclusion(&camera);
			group->clearOcclusionState(LLSpatialGroup::ACTIVE_OCCLUSION);
		}
	
		//apply occlusion culling to object cache tree
		for (LLWorld::region_list_t::const_iterator iter = LLWorld::getInstance()->getRegionList().begin(); 
			iter != LLWorld::getInstance()->getRegionList().end(); ++iter)
		{
			LLVOCachePartition* vo_part = (*iter)->getVOCachePartition();
			if(vo_part)
			{
				vo_part->processOccluders(&camera);
			}
		}

		if (bind_shader)
		{
			if (LLPipeline::sShadowRender)
			{
				gDeferredShadowCubeProgram.unbind();
			}
			else
			{
				gOcclusionCubeProgram.unbind();
			}
		}

		gGL.setColorMask(true, false);
	}
}
	
bool LLPipeline::updateDrawableGeom(LLDrawable* drawablep, bool priority)
{
	bool update_complete = drawablep->updateGeometry(priority);
	if (update_complete && assertInitialized())
	{
		drawablep->setState(LLDrawable::BUILT);
	}
	return update_complete;
}

static LLTrace::BlockTimerStatHandle FTM_SEED_VBO_POOLS("Seed VBO Pool");

static LLTrace::BlockTimerStatHandle FTM_UPDATE_GL("Update GL");

void LLPipeline::updateGL()
{
	{
		LL_RECORD_BLOCK_TIME(FTM_UPDATE_GL);
		while (!LLGLUpdate::sGLQ.empty())
		{
			LLGLUpdate* glu = LLGLUpdate::sGLQ.front();
			glu->updateGL();
			glu->mInQ = FALSE;
			LLGLUpdate::sGLQ.pop_front();
		}
	}

	{ //seed VBO Pools
		LL_RECORD_BLOCK_TIME(FTM_SEED_VBO_POOLS);
		LLVertexBuffer::seedPools();
	}
}

static LLTrace::BlockTimerStatHandle FTM_REBUILD_PRIORITY_GROUPS("Rebuild Priority Groups");

void LLPipeline::clearRebuildGroups()
{
	LLSpatialGroup::sg_vector_t	hudGroups;

	mGroupQ1Locked = true;
	// Iterate through all drawables on the priority build queue,
	for (LLSpatialGroup::sg_vector_t::iterator iter = mGroupQ1.begin();
		 iter != mGroupQ1.end(); ++iter)
	{
		LLSpatialGroup* group = *iter;

		// If the group contains HUD objects, save the group
		if (group->isHUDGroup())
		{
			hudGroups.push_back(group);
		}
		// Else, no HUD objects so clear the build state
		else
		{
			group->clearState(LLSpatialGroup::IN_BUILD_Q1);
		}
	}

	// Clear the group
	mGroupQ1.clear();

	// Copy the saved HUD groups back in
	mGroupQ1.assign(hudGroups.begin(), hudGroups.end());
	mGroupQ1Locked = false;

	// Clear the HUD groups
	hudGroups.clear();

	mGroupQ2Locked = true;
	for (LLSpatialGroup::sg_vector_t::iterator iter = mGroupQ2.begin();
		 iter != mGroupQ2.end(); ++iter)
	{
		LLSpatialGroup* group = *iter;

		// If the group contains HUD objects, save the group
		if (group->isHUDGroup())
		{
			hudGroups.push_back(group);
		}
		// Else, no HUD objects so clear the build state
		else
		{
			group->clearState(LLSpatialGroup::IN_BUILD_Q2);
		}
	}	
	// Clear the group
	mGroupQ2.clear();

	// Copy the saved HUD groups back in
	mGroupQ2.assign(hudGroups.begin(), hudGroups.end());
	mGroupQ2Locked = false;
}

void LLPipeline::clearRebuildDrawables()
{
	// Clear all drawables on the priority build queue,
	for (LLDrawable::drawable_list_t::iterator iter = mBuildQ1.begin();
		 iter != mBuildQ1.end(); ++iter)
	{
		LLDrawable* drawablep = *iter;
		if (drawablep && !drawablep->isDead())
		{
			drawablep->clearState(LLDrawable::IN_REBUILD_Q2);
			drawablep->clearState(LLDrawable::IN_REBUILD_Q1);
		}
	}
	mBuildQ1.clear();

	// clear drawables on the non-priority build queue
	for (LLDrawable::drawable_list_t::iterator iter = mBuildQ2.begin();
		 iter != mBuildQ2.end(); ++iter)
	{
		LLDrawable* drawablep = *iter;
		if (!drawablep->isDead())
		{
			drawablep->clearState(LLDrawable::IN_REBUILD_Q2);
		}
	}	
	mBuildQ2.clear();
	
	//clear all moving bridges
	for (LLDrawable::drawable_vector_t::iterator iter = mMovedBridge.begin();
		 iter != mMovedBridge.end(); ++iter)
	{
		LLDrawable *drawablep = *iter;
		drawablep->clearState(LLDrawable::EARLY_MOVE | LLDrawable::MOVE_UNDAMPED | LLDrawable::ON_MOVE_LIST | LLDrawable::ANIMATED_CHILD);
	}
	mMovedBridge.clear();

	//clear all moving drawables
	for (LLDrawable::drawable_vector_t::iterator iter = mMovedList.begin();
		 iter != mMovedList.end(); ++iter)
	{
		LLDrawable *drawablep = *iter;
		drawablep->clearState(LLDrawable::EARLY_MOVE | LLDrawable::MOVE_UNDAMPED | LLDrawable::ON_MOVE_LIST | LLDrawable::ANIMATED_CHILD);
	}
	mMovedList.clear();
}

void LLPipeline::rebuildPriorityGroups()
{
	LL_RECORD_BLOCK_TIME(FTM_REBUILD_PRIORITY_GROUPS);
	LLTimer update_timer;
	assertInitialized();

	gMeshRepo.notifyLoadedMeshes();

	mGroupQ1Locked = true;
	// Iterate through all drawables on the priority build queue,
	for (LLSpatialGroup::sg_vector_t::iterator iter = mGroupQ1.begin();
		 iter != mGroupQ1.end(); ++iter)
	{
		LLSpatialGroup* group = *iter;
		group->rebuildGeom();
		group->clearState(LLSpatialGroup::IN_BUILD_Q1);
	}

	mGroupSaveQ1 = mGroupQ1;
	mGroupQ1.clear();
	mGroupQ1Locked = false;

}

static LLTrace::BlockTimerStatHandle FTM_REBUILD_GROUPS("Rebuild Groups");

void LLPipeline::rebuildGroups()
{
	if (mGroupQ2.empty())
	{
		return;
	}

	LL_RECORD_BLOCK_TIME(FTM_REBUILD_GROUPS);
	mGroupQ2Locked = true;
	// Iterate through some drawables on the non-priority build queue
	S32 size = (S32) mGroupQ2.size();
	S32 min_count = llclamp((S32) ((F32) (size * size)/4096*0.25f), 1, size);
			
	S32 count = 0;
	
	std::sort(mGroupQ2.begin(), mGroupQ2.end(), LLSpatialGroup::CompareUpdateUrgency());

	LLSpatialGroup::sg_vector_t::iterator iter;
	LLSpatialGroup::sg_vector_t::iterator last_iter = mGroupQ2.begin();

	for (iter = mGroupQ2.begin();
		 iter != mGroupQ2.end() && count <= min_count; ++iter)
	{
		LLSpatialGroup* group = *iter;
		last_iter = iter;

		if (!group->isDead())
		{
			group->rebuildGeom();
			
			if (group->getSpatialPartition()->mRenderByGroup)
			{
				count++;
			}
		}

		group->clearState(LLSpatialGroup::IN_BUILD_Q2);
	}	

	mGroupQ2.erase(mGroupQ2.begin(), ++last_iter);

	mGroupQ2Locked = false;

	updateMovedList(mMovedBridge);
}

void LLPipeline::updateGeom(F32 max_dtime)
{
	LLTimer update_timer;
	LLPointer<LLDrawable> drawablep;

	LL_RECORD_BLOCK_TIME(FTM_GEO_UPDATE);

	assertInitialized();

	// notify various object types to reset internal cost metrics, etc.
	// for now, only LLVOVolume does this to throttle LOD changes
	LLVOVolume::preUpdateGeom();

	// Iterate through all drawables on the priority build queue,
	for (LLDrawable::drawable_list_t::iterator iter = mBuildQ1.begin();
		 iter != mBuildQ1.end();)
	{
		LLDrawable::drawable_list_t::iterator curiter = iter++;
		LLDrawable* drawablep = *curiter;
		if (drawablep && !drawablep->isDead())
		{
			if (drawablep->isState(LLDrawable::IN_REBUILD_Q2))
			{
				drawablep->clearState(LLDrawable::IN_REBUILD_Q2);
				LLDrawable::drawable_list_t::iterator find = std::find(mBuildQ2.begin(), mBuildQ2.end(), drawablep);
				if (find != mBuildQ2.end())
				{
					mBuildQ2.erase(find);
				}
			}

			if (updateDrawableGeom(drawablep, TRUE))
			{
				drawablep->clearState(LLDrawable::IN_REBUILD_Q1);
				mBuildQ1.erase(curiter);
			}
		}
		else
		{
			mBuildQ1.erase(curiter);
		}
	}
		
	// Iterate through some drawables on the non-priority build queue
	S32 min_count = 16;
	S32 size = (S32) mBuildQ2.size();
	if (size > 1024)
	{
		min_count = llclamp((S32) (size * (F32) size/4096), 16, size);
	}
		
	S32 count = 0;
	
	max_dtime = llmax(update_timer.getElapsedTimeF32()+0.001f, F32SecondsImplicit(max_dtime));
	LLSpatialGroup* last_group = NULL;
	LLSpatialBridge* last_bridge = NULL;

	for (LLDrawable::drawable_list_t::iterator iter = mBuildQ2.begin();
		 iter != mBuildQ2.end(); )
	{
		LLDrawable::drawable_list_t::iterator curiter = iter++;
		LLDrawable* drawablep = *curiter;

		LLSpatialBridge* bridge = drawablep->isRoot() ? drawablep->getSpatialBridge() :
									drawablep->getParent()->getSpatialBridge();

		if (drawablep->getSpatialGroup() != last_group && 
			(!last_bridge || bridge != last_bridge) &&
			(update_timer.getElapsedTimeF32() >= max_dtime) && count > min_count)
		{
			break;
		}

		//make sure updates don't stop in the middle of a spatial group
		//to avoid thrashing (objects are enqueued by group)
		last_group = drawablep->getSpatialGroup();
		last_bridge = bridge;

		bool update_complete = true;
		if (!drawablep->isDead())
		{
			update_complete = updateDrawableGeom(drawablep, FALSE);
			count++;
		}
		if (update_complete)
		{
			drawablep->clearState(LLDrawable::IN_REBUILD_Q2);
			mBuildQ2.erase(curiter);
		}
	}	

	updateMovedList(mMovedBridge);
}

void LLPipeline::markVisible(LLDrawable *drawablep, LLCamera& camera)
{
	if(drawablep && !drawablep->isDead())
	{
		if (drawablep->isSpatialBridge())
		{
			const LLDrawable* root = ((LLSpatialBridge*) drawablep)->mDrawable;
			llassert(root); // trying to catch a bad assumption
					
			if (root && //  // this test may not be needed, see above
					root->getVObj()->isAttachment())
			{
				LLDrawable* rootparent = root->getParent();
				if (rootparent) // this IS sometimes NULL
				{
					LLViewerObject *vobj = rootparent->getVObj();
					llassert(vobj); // trying to catch a bad assumption
					if (vobj) // this test may not be needed, see above
					{
						LLVOAvatar* av = vobj->asAvatar();
						// <FS:Ansariel> Fix LL impostor hacking; Don't render impostored avatars unless it needs an update
						//if (av && (av->isImpostor() 
						//	|| av->isInMuteList()
						//	|| (LLVOAvatar::AV_DO_NOT_RENDER == av->getVisualMuteSettings() && !av->needsImpostorUpdate()) ))
						if (av && av->isImpostor() && !av->needsImpostorUpdate())
						// </FS:Ansariel>
						{
							return;
						}
					}
				}
			}
			sCull->pushBridge((LLSpatialBridge*) drawablep);
		}
		else
		{
		
			sCull->pushDrawable(drawablep);
		}

		drawablep->setVisible(camera);
	}
}

void LLPipeline::markMoved(LLDrawable *drawablep, bool damped_motion)
{
	if (!drawablep)
	{
		//LL_ERRS() << "Sending null drawable to moved list!" << LL_ENDL;
		return;
	}
	
	if (drawablep->isDead())
	{
		LL_WARNS() << "Marking NULL or dead drawable moved!" << LL_ENDL;
		return;
	}
	
	if (drawablep->getParent()) 
	{
		//ensure that parent drawables are moved first
		markMoved(drawablep->getParent(), damped_motion);
	}

	assertInitialized();

	if (!drawablep->isState(LLDrawable::ON_MOVE_LIST))
	{
		if (drawablep->isSpatialBridge())
		{
			mMovedBridge.push_back(drawablep);
		}
		else
		{
			mMovedList.push_back(drawablep);
		}
		drawablep->setState(LLDrawable::ON_MOVE_LIST);
	}
	if (! damped_motion)
	{
		drawablep->setState(LLDrawable::MOVE_UNDAMPED); // UNDAMPED trumps DAMPED
	}
	else if (drawablep->isState(LLDrawable::MOVE_UNDAMPED))
	{
		drawablep->clearState(LLDrawable::MOVE_UNDAMPED);
	}
}

void LLPipeline::markShift(LLDrawable *drawablep)
{
	if (!drawablep || drawablep->isDead())
	{
		return;
	}

	assertInitialized();

	if (!drawablep->isState(LLDrawable::ON_SHIFT_LIST))
	{
		drawablep->getVObj()->setChanged(LLXform::SHIFTED | LLXform::SILHOUETTE);
		if (drawablep->getParent()) 
		{
			markShift(drawablep->getParent());
		}
		mShiftList.push_back(drawablep);
		drawablep->setState(LLDrawable::ON_SHIFT_LIST);
	}
}

static LLTrace::BlockTimerStatHandle FTM_SHIFT_DRAWABLE("Shift Drawable");
static LLTrace::BlockTimerStatHandle FTM_SHIFT_OCTREE("Shift Octree");
static LLTrace::BlockTimerStatHandle FTM_SHIFT_HUD("Shift HUD");

void LLPipeline::shiftObjects(const LLVector3 &offset)
{
	assertInitialized();

	glClear(GL_DEPTH_BUFFER_BIT);
	gDepthDirty = true;
		
	LLVector4a offseta;
	offseta.load3(offset.mV);

	{
		LL_RECORD_BLOCK_TIME(FTM_SHIFT_DRAWABLE);

		for (LLDrawable::drawable_vector_t::iterator iter = mShiftList.begin();
			 iter != mShiftList.end(); iter++)
		{
			LLDrawable *drawablep = *iter;
			if (drawablep->isDead())
			{
				continue;
			}	
			drawablep->shiftPos(offseta);	
			drawablep->clearState(LLDrawable::ON_SHIFT_LIST);
		}
		mShiftList.resize(0);
	}

	
	{
		LL_RECORD_BLOCK_TIME(FTM_SHIFT_OCTREE);
		for (LLWorld::region_list_t::const_iterator iter = LLWorld::getInstance()->getRegionList().begin(); 
				iter != LLWorld::getInstance()->getRegionList().end(); ++iter)
		{
			LLViewerRegion* region = *iter;
			for (U32 i = 0; i < LLViewerRegion::NUM_PARTITIONS; i++)
			{
				LLSpatialPartition* part = region->getSpatialPartition(i);
				if (part)
				{
					part->shift(offseta);
				}
			}
		}
	}

	{
		LL_RECORD_BLOCK_TIME(FTM_SHIFT_HUD);
		LLHUDText::shiftAll(offset);
		LLHUDNameTag::shiftAll(offset);
	}
	display_update_camera();
}

void LLPipeline::markTextured(LLDrawable *drawablep)
{
	if (drawablep && !drawablep->isDead() && assertInitialized())
	{
		mRetexturedList.insert(drawablep);
	}
}

void LLPipeline::markGLRebuild(LLGLUpdate* glu)
{
	if (glu && !glu->mInQ)
	{
		LLGLUpdate::sGLQ.push_back(glu);
		glu->mInQ = TRUE;
	}
}

void LLPipeline::markPartitionMove(LLDrawable* drawable)
{
	if (!drawable->isState(LLDrawable::PARTITION_MOVE) && 
		!drawable->getPositionGroup().equals3(LLVector4a::getZero()))
	{
		drawable->setState(LLDrawable::PARTITION_MOVE);
		mPartitionQ.push_back(drawable);
	}
}

static LLTrace::BlockTimerStatHandle FTM_PROCESS_PARTITIONQ("PartitionQ");
void LLPipeline::processPartitionQ()
{
	LL_RECORD_BLOCK_TIME(FTM_PROCESS_PARTITIONQ);

	// <FS:ND> A vector is much better suited for the use case of mPartitionQ
	// for (LLDrawable::drawable_list_t::iterator iter = mPartitionQ.begin(); iter != mPartitionQ.end(); ++iter)
	for (LLDrawable::drawable_vector_t::iterator iter = mPartitionQ.begin(); iter != mPartitionQ.end(); ++iter)
	// </FS:ND>
	{
		LLDrawable* drawable = *iter;
		if (!drawable->isDead())
		{
			drawable->updateBinRadius();
			drawable->movePartition();
		}
		drawable->clearState(LLDrawable::PARTITION_MOVE);
	}

	mPartitionQ.clear();
}

void LLPipeline::markMeshDirty(LLSpatialGroup* group)
{
	mMeshDirtyGroup.push_back(group);
}

void LLPipeline::markRebuild(LLSpatialGroup* group, bool priority)
{
	if (group && !group->isDead() && group->getSpatialPartition())
	{
		if (group->getSpatialPartition()->mPartitionType == LLViewerRegion::PARTITION_HUD)
		{
			priority = true;
		}

		if (priority)
		{
			if (!group->hasState(LLSpatialGroup::IN_BUILD_Q1))
			{
				llassert_always(!mGroupQ1Locked);

				mGroupQ1.push_back(group);
				group->setState(LLSpatialGroup::IN_BUILD_Q1);

				if (group->hasState(LLSpatialGroup::IN_BUILD_Q2))
				{
					LLSpatialGroup::sg_vector_t::iterator iter = std::find(mGroupQ2.begin(), mGroupQ2.end(), group);
					if (iter != mGroupQ2.end())
					{
						mGroupQ2.erase(iter);
					}
					group->clearState(LLSpatialGroup::IN_BUILD_Q2);
				}
			}
		}
		else if (!group->hasState(LLSpatialGroup::IN_BUILD_Q2 | LLSpatialGroup::IN_BUILD_Q1))
		{
			llassert_always(!mGroupQ2Locked);
			mGroupQ2.push_back(group);
			group->setState(LLSpatialGroup::IN_BUILD_Q2);

		}
	}
}

void LLPipeline::markRebuild(LLDrawable *drawablep, LLDrawable::EDrawableFlags flag, bool priority)
{
	if (drawablep && !drawablep->isDead() && assertInitialized())
	{
		if (!drawablep->isState(LLDrawable::BUILT))
		{
			priority = true;
		}
		if (priority)
		{
			if (!drawablep->isState(LLDrawable::IN_REBUILD_Q1))
			{
				mBuildQ1.push_back(drawablep);
				drawablep->setState(LLDrawable::IN_REBUILD_Q1); // mark drawable as being in priority queue
			}
		}
		else if (!drawablep->isState(LLDrawable::IN_REBUILD_Q2))
		{
			mBuildQ2.push_back(drawablep);
			drawablep->setState(LLDrawable::IN_REBUILD_Q2); // need flag here because it is just a list
		}
		// <FS:Ansariel> FIRE-16485: Crash when calling texture refresh on an object that has a blacklisted copy
		//if (flag & (LLDrawable::REBUILD_VOLUME | LLDrawable::REBUILD_POSITION))
		if ((flag & (LLDrawable::REBUILD_VOLUME | LLDrawable::REBUILD_POSITION)) && drawablep->getVObj().notNull())
		// </FS:Ansariel>
		{
			drawablep->getVObj()->setChanged(LLXform::SILHOUETTE);
		}
		drawablep->setState(flag);
	}
}

static LLTrace::BlockTimerStatHandle FTM_RESET_DRAWORDER("Reset Draw Order");

void LLPipeline::stateSort(LLCamera& camera, LLCullResult &result)
{
	if (hasAnyRenderType(LLPipeline::RENDER_TYPE_AVATAR,
					  LLPipeline::RENDER_TYPE_GROUND,
					  LLPipeline::RENDER_TYPE_TERRAIN,
					  LLPipeline::RENDER_TYPE_TREE,
					  LLPipeline::RENDER_TYPE_SKY,
					  LLPipeline::RENDER_TYPE_VOIDWATER,
					  LLPipeline::RENDER_TYPE_WATER,
					  LLPipeline::END_RENDER_TYPES))
	{
		//clear faces from face pools
		LL_RECORD_BLOCK_TIME(FTM_RESET_DRAWORDER);
		gPipeline.resetDrawOrders();
	}

	LL_RECORD_BLOCK_TIME(FTM_STATESORT);

	//LLVertexBuffer::unbind();

	grabReferences(result);
	for (LLCullResult::sg_iterator iter = sCull->beginDrawableGroups(); iter != sCull->endDrawableGroups(); ++iter)
	{
		LLSpatialGroup* group = *iter;
		group->checkOcclusion();
		if (sUseOcclusion > 1 && group->isOcclusionState(LLSpatialGroup::OCCLUDED))
		{
			markOccluder(group);
		}
		else
		{
			group->setVisible();
			for (LLSpatialGroup::element_iter i = group->getDataBegin(); i != group->getDataEnd(); ++i)
			{
				markVisible((LLDrawable*)(*i)->getDrawable(), camera);
			}

			if (!sDelayVBUpdate)
			{ //rebuild mesh as soon as we know it's visible
				group->rebuildMesh();
			}
		}
	}

	if (LLViewerCamera::sCurCameraID == LLViewerCamera::CAMERA_WORLD)
	{
		LLSpatialGroup* last_group = NULL;
		for (LLCullResult::bridge_iterator i = sCull->beginVisibleBridge(); i != sCull->endVisibleBridge(); ++i)
		{
			LLCullResult::bridge_iterator cur_iter = i;
			LLSpatialBridge* bridge = *cur_iter;
			LLSpatialGroup* group = bridge->getSpatialGroup();

			if (last_group == NULL)
			{
				last_group = group;
			}

			if (!bridge->isDead() && group && !group->isOcclusionState(LLSpatialGroup::OCCLUDED))
			{
				stateSort(bridge, camera);
			}

			if (LLViewerCamera::sCurCameraID == LLViewerCamera::CAMERA_WORLD &&
				last_group != group && last_group->changeLOD())
			{
				last_group->mLastUpdateDistance = last_group->mDistance;
			}

			last_group = group;
		}

		if (LLViewerCamera::sCurCameraID == LLViewerCamera::CAMERA_WORLD &&
			last_group && last_group->changeLOD())
		{
			last_group->mLastUpdateDistance = last_group->mDistance;
		}
	}

	for (LLCullResult::sg_iterator iter = sCull->beginVisibleGroups(); iter != sCull->endVisibleGroups(); ++iter)
	{
		LLSpatialGroup* group = *iter;
		group->checkOcclusion();
		if (sUseOcclusion > 1 && group->isOcclusionState(LLSpatialGroup::OCCLUDED))
		{
			markOccluder(group);
		}
		else
		{
			group->setVisible();
			stateSort(group, camera);

			if (!sDelayVBUpdate)
			{ //rebuild mesh as soon as we know it's visible
				group->rebuildMesh();
			}
		}
	}
	
	{
		LL_RECORD_BLOCK_TIME(FTM_STATESORT_DRAWABLE);
		for (LLCullResult::drawable_iterator iter = sCull->beginVisibleList();
			 iter != sCull->endVisibleList(); ++iter)
		{
			LLDrawable *drawablep = *iter;
			if (!drawablep->isDead())
			{
				stateSort(drawablep, camera);
			}
		}
	}
		
	postSort(camera);	
}

void LLPipeline::stateSort(LLSpatialGroup* group, LLCamera& camera)
{
	if (group->changeLOD())
	{
		for (LLSpatialGroup::element_iter i = group->getDataBegin(); i != group->getDataEnd(); ++i)
		{
			stateSort((LLDrawable*)(*i)->getDrawable(), camera);
		}

		if (LLViewerCamera::sCurCameraID == LLViewerCamera::CAMERA_WORLD)
		{ //avoid redundant stateSort calls
			group->mLastUpdateDistance = group->mDistance;
		}
	}

}

void LLPipeline::stateSort(LLSpatialBridge* bridge, LLCamera& camera)
{
	if (bridge->getSpatialGroup()->changeLOD())
	{
		bool force_update = false;
		bridge->updateDistance(camera, force_update);
	}
}

void LLPipeline::stateSort(LLDrawable* drawablep, LLCamera& camera)
{
	if (!drawablep
		|| drawablep->isDead() 
		|| !hasRenderType(drawablep->getRenderType()))
	{
		return;
	}
	
	if (LLSelectMgr::getInstance()->mHideSelectedObjects)
	{
//		if (drawablep->getVObj().notNull() &&
//			drawablep->getVObj()->isSelected())
// [RLVa:KB] - Checked: 2010-09-28 (RLVa-1.2.1f) | Modified: RLVa-1.2.1f
		const LLViewerObject* pObj = drawablep->getVObj();
		if ( (pObj) && (pObj->isSelected()) && 
			 ( (!RlvActions::isRlvEnabled()) || 
			   ( ((!pObj->isHUDAttachment()) || (!gRlvAttachmentLocks.isLockedAttachment(pObj->getRootEdit()))) && 
			     (RlvActions::canEdit(pObj)) ) ) )
// [/RVLa:KB]
		{
			return;
		}
	}

	if (drawablep->isAvatar())
	{ //don't draw avatars beyond render distance or if we don't have a spatial group.
		if ((drawablep->getSpatialGroup() == NULL) || 
			(drawablep->getSpatialGroup()->mDistance > LLVOAvatar::sRenderDistance))
		{
			return;
		}

		LLVOAvatar* avatarp = (LLVOAvatar*) drawablep->getVObj().get();
		if (!avatarp->isVisible())
		{
			return;
		}
	}

	assertInitialized();

	if (hasRenderType(drawablep->mRenderType))
	{
		if (!drawablep->isState(LLDrawable::INVISIBLE|LLDrawable::FORCE_INVISIBLE))
		{
			drawablep->setVisible(camera, NULL, FALSE);
		}
	}

	if (LLViewerCamera::sCurCameraID == LLViewerCamera::CAMERA_WORLD)
	{
		//if (drawablep->isVisible()) isVisible() check here is redundant, if it wasn't visible, it wouldn't be here
		{
			if (!drawablep->isActive())
			{
				bool force_update = false;
				drawablep->updateDistance(camera, force_update);
			}
			else if (drawablep->isAvatar())
			{
				bool force_update = false;
				drawablep->updateDistance(camera, force_update); // calls vobj->updateLOD() which calls LLVOAvatar::updateVisibility()
			}
		}
	}

	if (!drawablep->getVOVolume())
	{
		for (LLDrawable::face_list_t::iterator iter = drawablep->mFaces.begin();
				iter != drawablep->mFaces.end(); iter++)
		{
			LLFace* facep = *iter;

			if (facep->hasGeometry())
			{
				if (facep->getPool())
				{
					facep->getPool()->enqueue(facep);
				}
				else
				{
					break;
				}
			}
		}
	}
	
	mNumVisibleFaces += drawablep->getNumFaces();
}


void forAllDrawables(LLCullResult::sg_iterator begin, 
					 LLCullResult::sg_iterator end,
					 void (*func)(LLDrawable*))
{
	for (LLCullResult::sg_iterator i = begin; i != end; ++i)
	{
		for (LLSpatialGroup::element_iter j = (*i)->getDataBegin(); j != (*i)->getDataEnd(); ++j)
		{
			if((*j)->hasDrawable())
			{
				func((LLDrawable*)(*j)->getDrawable());	
			}
		}
	}
}

void LLPipeline::forAllVisibleDrawables(void (*func)(LLDrawable*))
{
	forAllDrawables(sCull->beginDrawableGroups(), sCull->endDrawableGroups(), func);
	forAllDrawables(sCull->beginVisibleGroups(), sCull->endVisibleGroups(), func);
}

//function for creating scripted beacons
void renderScriptedBeacons(LLDrawable* drawablep)
{
	LLViewerObject *vobj = drawablep->getVObj();
	if (vobj 
		&& !vobj->isAvatar() 
		&& !vobj->getParent()
		&& vobj->flagScripted())
	{
		if (gPipeline.sRenderBeacons)
		{
			gObjectList.addDebugBeacon(vobj->getPositionAgent(), "", LLColor4(1.f, 0.f, 0.f, 0.5f), LLColor4(1.f, 1.f, 1.f, 0.5f), LLPipeline::DebugBeaconLineWidth);
		}

		if (gPipeline.sRenderHighlight)
		{
			S32 face_id;
			S32 count = drawablep->getNumFaces();
			for (face_id = 0; face_id < count; face_id++)
			{
				LLFace * facep = drawablep->getFace(face_id);
				if (facep) 
				{
					gPipeline.mHighlightFaces.push_back(facep);
				}
			}
		}
	}
}

void renderScriptedTouchBeacons(LLDrawable* drawablep)
{
	LLViewerObject *vobj = drawablep->getVObj();
	if (vobj 
		&& !vobj->isAvatar() 
		&& !vobj->getParent()
		&& vobj->flagScripted()
		&& vobj->flagHandleTouch())
	{
		if (gPipeline.sRenderBeacons)
		{
			gObjectList.addDebugBeacon(vobj->getPositionAgent(), "", LLColor4(1.f, 0.f, 0.f, 0.5f), LLColor4(1.f, 1.f, 1.f, 0.5f), LLPipeline::DebugBeaconLineWidth);
		}

		if (gPipeline.sRenderHighlight)
		{
			S32 face_id;
			S32 count = drawablep->getNumFaces();
			for (face_id = 0; face_id < count; face_id++)
			{
				LLFace * facep = drawablep->getFace(face_id);
				if (facep)
				{
					gPipeline.mHighlightFaces.push_back(facep);
			}
		}
	}
}
}

void renderPhysicalBeacons(LLDrawable* drawablep)
{
	LLViewerObject *vobj = drawablep->getVObj();
	if (vobj 
		&& !vobj->isAvatar() 
		//&& !vobj->getParent()
		&& vobj->flagUsePhysics())
	{
		if (gPipeline.sRenderBeacons)
		{
			gObjectList.addDebugBeacon(vobj->getPositionAgent(), "", LLColor4(0.f, 1.f, 0.f, 0.5f), LLColor4(1.f, 1.f, 1.f, 0.5f), LLPipeline::DebugBeaconLineWidth);
		}

		if (gPipeline.sRenderHighlight)
		{
			S32 face_id;
			S32 count = drawablep->getNumFaces();
			for (face_id = 0; face_id < count; face_id++)
			{
				LLFace * facep = drawablep->getFace(face_id);
				if (facep)
				{
					gPipeline.mHighlightFaces.push_back(facep);
			}
		}
	}
}
}

void renderMOAPBeacons(LLDrawable* drawablep)
{
	LLViewerObject *vobj = drawablep->getVObj();

	if(!vobj || vobj->isAvatar())
		return;

	bool beacon=false;
	U8 tecount=vobj->getNumTEs();
	for(int x=0;x<tecount;x++)
	{
		if(vobj->getTE(x)->hasMedia())
		{
			beacon=true;
			break;
		}
	}
	if(beacon)
	{
		if (gPipeline.sRenderBeacons)
		{
			gObjectList.addDebugBeacon(vobj->getPositionAgent(), "", LLColor4(1.f, 1.f, 1.f, 0.5f), LLColor4(1.f, 1.f, 1.f, 0.5f), LLPipeline::DebugBeaconLineWidth);
		}

		if (gPipeline.sRenderHighlight)
		{
			S32 face_id;
			S32 count = drawablep->getNumFaces();
			for (face_id = 0; face_id < count; face_id++)
			{
				LLFace * facep = drawablep->getFace(face_id);
				if (facep)
				{
					gPipeline.mHighlightFaces.push_back(facep);
			}
		}
	}
}
}

void renderParticleBeacons(LLDrawable* drawablep)
{
	// Look for attachments, objects, etc.
	LLViewerObject *vobj = drawablep->getVObj();
	if (vobj 
		&& vobj->isParticleSource())
	{
		if (gPipeline.sRenderBeacons)
		{
			LLColor4 light_blue(0.5f, 0.5f, 1.f, 0.5f);
			gObjectList.addDebugBeacon(vobj->getPositionAgent(), "", light_blue, LLColor4(1.f, 1.f, 1.f, 0.5f), LLPipeline::DebugBeaconLineWidth);
		}

		if (gPipeline.sRenderHighlight)
		{
			S32 face_id;
			S32 count = drawablep->getNumFaces();
			for (face_id = 0; face_id < count; face_id++)
			{
				LLFace * facep = drawablep->getFace(face_id);
				if (facep)
				{
					gPipeline.mHighlightFaces.push_back(facep);
			}
		}
	}
}
}

void renderSoundHighlights(LLDrawable* drawablep)
{
	// Look for attachments, objects, etc.
	LLViewerObject *vobj = drawablep->getVObj();
	if (vobj && vobj->isAudioSource())
	{
		if (gPipeline.sRenderHighlight)
		{
			S32 face_id;
			S32 count = drawablep->getNumFaces();
			for (face_id = 0; face_id < count; face_id++)
			{
				LLFace * facep = drawablep->getFace(face_id);
				if (facep)
				{
					gPipeline.mHighlightFaces.push_back(facep);
			}
		}
	}
}
}

void LLPipeline::postSort(LLCamera& camera)
{
	LL_RECORD_BLOCK_TIME(FTM_STATESORT_POSTSORT);

	assertInitialized();
	sVolumeSAFrame = 0.f; //ZK LBG

	LL_PUSH_CALLSTACKS();
	//rebuild drawable geometry
	for (LLCullResult::sg_iterator i = sCull->beginDrawableGroups(); i != sCull->endDrawableGroups(); ++i)
	{
		LLSpatialGroup* group = *i;
		if (!sUseOcclusion || 
			!group->isOcclusionState(LLSpatialGroup::OCCLUDED))
		{
			group->rebuildGeom();
		}
	}
	LL_PUSH_CALLSTACKS();
	//rebuild groups
	sCull->assertDrawMapsEmpty();

	rebuildPriorityGroups();
	LL_PUSH_CALLSTACKS();

	
	//build render map
	for (LLCullResult::sg_iterator i = sCull->beginVisibleGroups(); i != sCull->endVisibleGroups(); ++i)
	{
		LLSpatialGroup* group = *i;
		if ((sUseOcclusion && 
			group->isOcclusionState(LLSpatialGroup::OCCLUDED)) ||
			(RenderAutoHideSurfaceAreaLimit > 0.f && 
			group->mSurfaceArea > RenderAutoHideSurfaceAreaLimit*llmax(group->mObjectBoxSize, 10.f)))
		{
			continue;
		}

		if (group->hasState(LLSpatialGroup::NEW_DRAWINFO) && group->hasState(LLSpatialGroup::GEOM_DIRTY))
		{ //no way this group is going to be drawable without a rebuild
			group->rebuildGeom();
		}

		for (LLSpatialGroup::draw_map_t::iterator j = group->mDrawMap.begin(); j != group->mDrawMap.end(); ++j)
		{
			LLSpatialGroup::drawmap_elem_t& src_vec = j->second;	
			if (!hasRenderType(j->first))
			{
				continue;
			}
			
			for (LLSpatialGroup::drawmap_elem_t::iterator k = src_vec.begin(); k != src_vec.end(); ++k)
			{
				if (sMinRenderSize > 0.f)
				{
					LLVector4a bounds;
					bounds.setSub((*k)->mExtents[1],(*k)->mExtents[0]);

					if (llmax(llmax(bounds[0], bounds[1]), bounds[2]) > sMinRenderSize)
					{
						sCull->pushDrawInfo(j->first, *k);
					}
				}
				else
				{
					sCull->pushDrawInfo(j->first, *k);
				}
			}
		}

		if (hasRenderType(LLPipeline::RENDER_TYPE_PASS_ALPHA))
		{
			LLSpatialGroup::draw_map_t::iterator alpha = group->mDrawMap.find(LLRenderPass::PASS_ALPHA);
			
			if (alpha != group->mDrawMap.end())
			{ //store alpha groups for sorting
				LLSpatialBridge* bridge = group->getSpatialPartition()->asBridge();
				if (LLViewerCamera::sCurCameraID == LLViewerCamera::CAMERA_WORLD)
				{
					if (bridge)
					{
						LLCamera trans_camera = bridge->transformCamera(camera);
						group->updateDistance(trans_camera);
					}
					else
					{
						group->updateDistance(camera);
					}
				}
							
				if (hasRenderType(LLDrawPool::POOL_ALPHA))
				{
					sCull->pushAlphaGroup(group);
				}
			}
		}
	}
	
	//flush particle VB
	LLVOPartGroup::sVB->flush();

	/*bool use_transform_feedback = gTransformPositionProgram.mProgramObject && !mMeshDirtyGroup.empty();

	if (use_transform_feedback)
	{ //place a query around potential transform feedback code for synchronization
		mTransformFeedbackPrimitives = 0;

		if (!mMeshDirtyQueryObject)
		{
			glGenQueriesARB(1, &mMeshDirtyQueryObject);
		}

		
		glBeginQueryARB(GL_TRANSFORM_FEEDBACK_PRIMITIVES_WRITTEN, mMeshDirtyQueryObject);
	}*/

	//pack vertex buffers for groups that chose to delay their updates
	for (LLSpatialGroup::sg_vector_t::iterator iter = mMeshDirtyGroup.begin(); iter != mMeshDirtyGroup.end(); ++iter)
	{
		(*iter)->rebuildMesh();
	}

	/*if (use_transform_feedback)
	{
		glEndQueryARB(GL_TRANSFORM_FEEDBACK_PRIMITIVES_WRITTEN);
	}*/
	
	mMeshDirtyGroup.clear();

	if (!sShadowRender)
	{
		std::sort(sCull->beginAlphaGroups(), sCull->endAlphaGroups(), LLSpatialGroup::CompareDepthGreater());
	}

	LL_PUSH_CALLSTACKS();
	// only render if the flag is set. The flag is only set if we are in edit mode or the toggle is set in the menus
	// Ansariel: Make beacons also show when beacons floater is closed.
	if (/*LLFloaterReg::instanceVisible("beacons") &&*/ !sShadowRender)
	{
		if (sRenderScriptedTouchBeacons)
		{
			// Only show the beacon on the root object.
			forAllVisibleDrawables(renderScriptedTouchBeacons);
		}
		else
		if (sRenderScriptedBeacons)
		{
			// Only show the beacon on the root object.
			forAllVisibleDrawables(renderScriptedBeacons);
		}

		if (sRenderPhysicalBeacons)
		{
			// Only show the beacon on the root object.
			forAllVisibleDrawables(renderPhysicalBeacons);
		}

		if(sRenderMOAPBeacons)
		{
			forAllVisibleDrawables(renderMOAPBeacons);
		}

		if (sRenderParticleBeacons)
		{
			forAllVisibleDrawables(renderParticleBeacons);
		}

		// If god mode, also show audio cues
		if (sRenderSoundBeacons && gAudiop)
		{
			// Walk all sound sources and render out beacons for them. Note, this isn't done in the ForAllVisibleDrawables function, because some are not visible.
			LLAudioEngine::source_map::iterator iter;
			for (iter = gAudiop->mAllSources.begin(); iter != gAudiop->mAllSources.end(); ++iter)
			{
				LLAudioSource *sourcep = iter->second;

				LLVector3d pos_global = sourcep->getPositionGlobal();
				LLVector3 pos = gAgent.getPosAgentFromGlobal(pos_global);
				if (gPipeline.sRenderBeacons)
				{
					//pos += LLVector3(0.f, 0.f, 0.2f);
					gObjectList.addDebugBeacon(pos, "", LLColor4(1.f, 1.f, 0.f, 0.5f), LLColor4(1.f, 1.f, 1.f, 0.5f), DebugBeaconLineWidth);
				}
			}
			// now deal with highlights for all those seeable sound sources
			forAllVisibleDrawables(renderSoundHighlights);
		}
	}
	LL_PUSH_CALLSTACKS();
	// If managing your telehub, draw beacons at telehub and currently selected spawnpoint.
	if (LLFloaterTelehub::renderBeacons())
	{
		LLFloaterTelehub::addBeacons();
	}

	if (!sShadowRender)
	{
		mSelectedFaces.clear();

		LLPipeline::setRenderHighlightTextureChannel(gFloaterTools->getPanelFace()->getTextureChannelToEdit());

		// Draw face highlights for selected faces.
		if (LLSelectMgr::getInstance()->getTEMode())
		{
			struct f : public LLSelectedTEFunctor
			{
				virtual bool apply(LLViewerObject* object, S32 te)
				{
					if (object->mDrawable)
					{
						LLFace * facep = object->mDrawable->getFace(te);
						if (facep)
						{
							gPipeline.mSelectedFaces.push_back(facep);
					}
					}
					return true;
				}
			} func;
			LLSelectMgr::getInstance()->getSelection()->applyToTEs(&func);
		}
	}

	//LLSpatialGroup::sNoDelete = FALSE;
	LL_PUSH_CALLSTACKS();
}


void render_hud_elements()
{
	LL_RECORD_BLOCK_TIME(FTM_RENDER_UI);
	gPipeline.disableLights();		
	
	LLGLDisable fog(GL_FOG);
	LLGLSUIDefault gls_ui;

	LLGLEnable stencil(GL_STENCIL_TEST);
	glStencilFunc(GL_ALWAYS, 255, 0xFFFFFFFF);
	glStencilMask(0xFFFFFFFF);
	glStencilOp(GL_KEEP, GL_KEEP, GL_REPLACE);
	
	gGL.color4f(1,1,1,1);
	
	if (LLGLSLShader::sNoFixedFunction)
	{
		gUIProgram.bind();
	}
	LLGLDepthTest depth(GL_TRUE, GL_FALSE);

	if (!LLPipeline::sReflectionRender && gPipeline.hasRenderDebugFeatureMask(LLPipeline::RENDER_DEBUG_FEATURE_UI))
	{
		LLGLEnable multisample(LLPipeline::RenderFSAASamples > 0 ? GL_MULTISAMPLE_ARB : 0);
		gViewerWindow->renderSelections(FALSE, FALSE, FALSE); // For HUD version in render_ui_3d()
	
		// Draw the tracking overlays
		LLTracker::render3D();
		
		// Show the property lines
		LLWorld::getInstance()->renderPropertyLines();
		LLViewerParcelMgr::getInstance()->render();
		LLViewerParcelMgr::getInstance()->renderParcelCollision();
	
		// Render name tags.
		LLHUDObject::renderAll();
	}
	else if (gForceRenderLandFence)
	{
		// This is only set when not rendering the UI, for parcel snapshots
		LLViewerParcelMgr::getInstance()->render();
	}
	else if (gPipeline.hasRenderType(LLPipeline::RENDER_TYPE_HUD))
	{
		LLHUDText::renderAllHUD();
	}

	if (LLGLSLShader::sNoFixedFunction)
	{
		gUIProgram.unbind();
	}
	gGL.flush();
}

void LLPipeline::renderHighlights()
{
	assertInitialized();

	// Draw 3D UI elements here (before we clear the Z buffer in POOL_HUD)
	// Render highlighted faces.
	LLGLSPipelineAlpha gls_pipeline_alpha;
	LLColor4 color(1.f, 1.f, 1.f, 0.5f);
	LLGLEnable color_mat(GL_COLOR_MATERIAL);
	disableLights();

	if (!hasRenderType(LLPipeline::RENDER_TYPE_HUD) && !mHighlightSet.empty())
	{ //draw blurry highlight image over screen
		LLGLEnable blend(GL_BLEND);
		LLGLDepthTest depth(GL_TRUE, GL_FALSE, GL_ALWAYS);
		LLGLDisable test(GL_ALPHA_TEST);

		LLGLEnable stencil(GL_STENCIL_TEST);
		gGL.flush();
		glStencilMask(0xFFFFFFFF);
		glClearStencil(1);
		glClear(GL_STENCIL_BUFFER_BIT);

		glStencilFunc(GL_ALWAYS, 0, 0xFFFFFFFF);
		glStencilOp(GL_REPLACE, GL_REPLACE, GL_REPLACE);
				
		gGL.setColorMask(false, false);
		for (std::set<HighlightItem>::iterator iter = mHighlightSet.begin(); iter != mHighlightSet.end(); ++iter)
		{
			renderHighlight(iter->mItem->getVObj(), 1.f);
		}
		gGL.setColorMask(true, false);

		glStencilOp(GL_KEEP, GL_KEEP, GL_KEEP);
		glStencilFunc(GL_NOTEQUAL, 0, 0xFFFFFFFF);
		
		//gGL.setSceneBlendType(LLRender::BT_ADD_WITH_ALPHA);

		gGL.pushMatrix();
		gGL.loadIdentity();
		gGL.matrixMode(LLRender::MM_PROJECTION);
		gGL.pushMatrix();
		gGL.loadIdentity();

		gGL.getTexUnit(0)->bind(&mHighlight);

		LLVector2 tc1;
		LLVector2 tc2;

		tc1.setVec(0,0);
		tc2.setVec(2,2);

		gGL.begin(LLRender::TRIANGLES);
				
		F32 scale = RenderHighlightBrightness;
		LLColor4 color = RenderHighlightColor;
		F32 thickness = RenderHighlightThickness;

		for (S32 pass = 0; pass < 2; ++pass)
		{
			if (pass == 0)
			{
				gGL.setSceneBlendType(LLRender::BT_ADD_WITH_ALPHA);
			}
			else
			{
				gGL.setSceneBlendType(LLRender::BT_ALPHA);
			}

			for (S32 i = 0; i < 8; ++i)
			{
				for (S32 j = 0; j < 8; ++j)
				{
					LLVector2 tc(i-4+0.5f, j-4+0.5f);

					F32 dist = 1.f-(tc.length()/sqrtf(32.f));
					dist *= scale/64.f;

					tc *= thickness;
					tc.mV[0] = (tc.mV[0])/mHighlight.getWidth();
					tc.mV[1] = (tc.mV[1])/mHighlight.getHeight();

					gGL.color4f(color.mV[0],
								color.mV[1],
								color.mV[2],
								color.mV[3]*dist);
					
					gGL.texCoord2f(tc.mV[0]+tc1.mV[0], tc.mV[1]+tc2.mV[1]);
					gGL.vertex2f(-1,3);
					
					gGL.texCoord2f(tc.mV[0]+tc1.mV[0], tc.mV[1]+tc1.mV[1]);
					gGL.vertex2f(-1,-1);
					
					gGL.texCoord2f(tc.mV[0]+tc2.mV[0], tc.mV[1]+tc1.mV[1]);
					gGL.vertex2f(3,-1);
				}
			}
		}

		gGL.end();

		gGL.popMatrix();
		gGL.matrixMode(LLRender::MM_MODELVIEW);
		gGL.popMatrix();
		
		//gGL.setSceneBlendType(LLRender::BT_ALPHA);
	}

	if ((LLViewerShaderMgr::instance()->getVertexShaderLevel(LLViewerShaderMgr::SHADER_INTERFACE) > 0))
	{
		gHighlightProgram.bind();
		gGL.diffuseColor4f(1,1,1,0.5f);
	}
	
	if (hasRenderDebugFeatureMask(RENDER_DEBUG_FEATURE_SELECTED) && !mFaceSelectImagep)
		{
			mFaceSelectImagep = LLViewerTextureManager::getFetchedTexture(IMG_FACE_SELECT);
		}

	if (hasRenderDebugFeatureMask(RENDER_DEBUG_FEATURE_SELECTED) && (sRenderHighlightTextureChannel == LLRender::DIFFUSE_MAP))
	{
		// Make sure the selection image gets downloaded and decoded
		mFaceSelectImagep->addTextureStats((F32)MAX_IMAGE_AREA);

		U32 count = mSelectedFaces.size();
		for (U32 i = 0; i < count; i++)
		{
			LLFace *facep = mSelectedFaces[i];
			if (!facep || facep->getDrawable()->isDead())
			{
				LL_ERRS() << "Bad face on selection" << LL_ENDL;
				return;
			}
			
			facep->renderSelected(mFaceSelectImagep, color);
		}
	}

	if (hasRenderDebugFeatureMask(RENDER_DEBUG_FEATURE_SELECTED))
	{
		// Paint 'em red!
		color.setVec(1.f, 0.f, 0.f, 0.5f);
		
		int count = mHighlightFaces.size();
		for (S32 i = 0; i < count; i++)
		{
			LLFace* facep = mHighlightFaces[i];
			facep->renderSelected(LLViewerTexture::sNullImagep, color);
		}
	}

	// Contains a list of the faces of objects that are physical or
	// have touch-handlers.
	mHighlightFaces.clear();

	if (LLViewerShaderMgr::instance()->getVertexShaderLevel(LLViewerShaderMgr::SHADER_INTERFACE) > 0)
	{
		gHighlightProgram.unbind();
	}


	if (hasRenderDebugFeatureMask(RENDER_DEBUG_FEATURE_SELECTED) && (sRenderHighlightTextureChannel == LLRender::NORMAL_MAP))
	{
		color.setVec(1.0f, 0.5f, 0.5f, 0.5f);
		if ((LLViewerShaderMgr::instance()->getVertexShaderLevel(LLViewerShaderMgr::SHADER_INTERFACE) > 0))
		{
			gHighlightNormalProgram.bind();
			gGL.diffuseColor4f(1,1,1,0.5f);
		}

		mFaceSelectImagep->addTextureStats((F32)MAX_IMAGE_AREA);

		U32 count = mSelectedFaces.size();
		for (U32 i = 0; i < count; i++)
		{
			LLFace *facep = mSelectedFaces[i];
			if (!facep || facep->getDrawable()->isDead())
			{
				LL_ERRS() << "Bad face on selection" << LL_ENDL;
				return;
			}

			facep->renderSelected(mFaceSelectImagep, color);
		}

		if ((LLViewerShaderMgr::instance()->getVertexShaderLevel(LLViewerShaderMgr::SHADER_INTERFACE) > 0))
		{
			gHighlightNormalProgram.unbind();
		}
	}

	if (hasRenderDebugFeatureMask(RENDER_DEBUG_FEATURE_SELECTED) && (sRenderHighlightTextureChannel == LLRender::SPECULAR_MAP))
	{
		color.setVec(0.0f, 0.3f, 1.0f, 0.8f);
		if ((LLViewerShaderMgr::instance()->getVertexShaderLevel(LLViewerShaderMgr::SHADER_INTERFACE) > 0))
		{
			gHighlightSpecularProgram.bind();
			gGL.diffuseColor4f(1,1,1,0.5f);
		}

		mFaceSelectImagep->addTextureStats((F32)MAX_IMAGE_AREA);

		U32 count = mSelectedFaces.size();
		for (U32 i = 0; i < count; i++)
		{
			LLFace *facep = mSelectedFaces[i];
			if (!facep || facep->getDrawable()->isDead())
			{
				LL_ERRS() << "Bad face on selection" << LL_ENDL;
				return;
			}

			facep->renderSelected(mFaceSelectImagep, color);
		}

		if ((LLViewerShaderMgr::instance()->getVertexShaderLevel(LLViewerShaderMgr::SHADER_INTERFACE) > 0))
		{
			gHighlightSpecularProgram.unbind();
		}
	}
}

//debug use
U32 LLPipeline::sCurRenderPoolType = 0 ;

void LLPipeline::renderGeom(LLCamera& camera, bool forceVBOUpdate)
{
	LL_RECORD_BLOCK_TIME(FTM_RENDER_GEOMETRY);

	assertInitialized();

	F32 saved_modelview[16];
	F32 saved_projection[16];

	//HACK: preserve/restore matrices around HUD render
	if (gPipeline.hasRenderType(LLPipeline::RENDER_TYPE_HUD))
	{
		for (U32 i = 0; i < 16; i++)
		{
			saved_modelview[i] = gGLModelView[i];
			saved_projection[i] = gGLProjection[i];
		}
	}

	///////////////////////////////////////////
	//
	// Sync and verify GL state
	//
	//

	stop_glerror();

	LLVertexBuffer::unbind();

	// Do verification of GL state
	LLGLState::checkStates();
	LLGLState::checkTextureChannels();
	LLGLState::checkClientArrays();
	if (mRenderDebugMask & RENDER_DEBUG_VERIFY)
	{
		if (!verify())
		{
			LL_ERRS() << "Pipeline verification failed!" << LL_ENDL;
		}
	}

	LLAppViewer::instance()->pingMainloopTimeout("Pipeline:ForceVBO");
	
	// Initialize lots of GL state to "safe" values
	gGL.getTexUnit(0)->unbind(LLTexUnit::TT_TEXTURE);
	gGL.matrixMode(LLRender::MM_TEXTURE);
	gGL.loadIdentity();
	gGL.matrixMode(LLRender::MM_MODELVIEW);

	LLGLSPipeline gls_pipeline;
	LLGLEnable multisample(RenderFSAASamples > 0 ? GL_MULTISAMPLE_ARB : 0);

	LLGLState gls_color_material(GL_COLOR_MATERIAL, mLightingDetail < 2);
				
	// Toggle backface culling for debugging
	LLGLEnable cull_face(mBackfaceCull ? GL_CULL_FACE : 0);
	// Set fog
	bool use_fog = hasRenderDebugFeatureMask(LLPipeline::RENDER_DEBUG_FEATURE_FOG);
	LLGLEnable fog_enable(use_fog &&
						  !gPipeline.canUseWindLightShadersOnObjects() ? GL_FOG : 0);
	gSky.updateFog(camera.getFar());
	if (!use_fog)
	{
		sUnderWaterRender = false;
	}

	gGL.getTexUnit(0)->bind(LLViewerFetchedTexture::sDefaultImagep);
	LLViewerFetchedTexture::sDefaultImagep->setAddressMode(LLTexUnit::TAM_WRAP);
	

	//////////////////////////////////////////////
	//
	// Actually render all of the geometry
	//
	//	
	stop_glerror();
	
	LLAppViewer::instance()->pingMainloopTimeout("Pipeline:RenderDrawPools");

	for (pool_set_t::iterator iter = mPools.begin(); iter != mPools.end(); ++iter)
	{
		LLDrawPool *poolp = *iter;
		if (hasRenderType(poolp->getType()))
		{
			poolp->prerender();
		}
	}

	{
		LL_RECORD_BLOCK_TIME(FTM_POOLS);
		
		// HACK: don't calculate local lights if we're rendering the HUD!
		//    Removing this check will cause bad flickering when there are 
		//    HUD elements being rendered AND the user is in flycam mode  -nyx
		if (!gPipeline.hasRenderType(LLPipeline::RENDER_TYPE_HUD))
		{
			calcNearbyLights(camera);
			setupHWLights(NULL);
		}

		bool occlude = sUseOcclusion > 1;
		U32 cur_type = 0;

		pool_set_t::iterator iter1 = mPools.begin();
		while ( iter1 != mPools.end() )
		{
			LLDrawPool *poolp = *iter1;
			
			cur_type = poolp->getType();

			//debug use
			sCurRenderPoolType = cur_type ;

			if (occlude && cur_type >= LLDrawPool::POOL_GRASS)
			{
				occlude = false;
				gGLLastMatrix = NULL;
				gGL.loadMatrix(gGLModelView);
				LLGLSLShader::bindNoShader();
				doOcclusion(camera);
			}

			pool_set_t::iterator iter2 = iter1;
			if (hasRenderType(poolp->getType()) && poolp->getNumPasses() > 0)
			{
				LL_RECORD_BLOCK_TIME(FTM_POOLRENDER);

				gGLLastMatrix = NULL;
				gGL.loadMatrix(gGLModelView);
			
				for( S32 i = 0; i < poolp->getNumPasses(); i++ )
				{
					LLVertexBuffer::unbind();
					poolp->beginRenderPass(i);
					for (iter2 = iter1; iter2 != mPools.end(); iter2++)
					{
						LLDrawPool *p = *iter2;
						if (p->getType() != cur_type)
						{
							break;
						}
						
						if ( !p->getSkipRenderFlag() ) { p->render(i); }
					}
					poolp->endRenderPass(i);
					LLVertexBuffer::unbind();
					if (gDebugGL)
					{
						std::string msg = llformat("pass %d", i);
						LLGLState::checkStates(msg);
						//LLGLState::checkTextureChannels(msg);
						//LLGLState::checkClientArrays(msg);
					}
				}
			}
			else
			{
				// Skip all pools of this type
				for (iter2 = iter1; iter2 != mPools.end(); iter2++)
				{
					LLDrawPool *p = *iter2;
					if (p->getType() != cur_type)
					{
						break;
					}
				}
			}
			iter1 = iter2;
			stop_glerror();
		}
		
		LLAppViewer::instance()->pingMainloopTimeout("Pipeline:RenderDrawPoolsEnd");

		LLVertexBuffer::unbind();
			
		gGLLastMatrix = NULL;
		gGL.loadMatrix(gGLModelView);

		if (occlude)
		{
			occlude = false;
			gGLLastMatrix = NULL;
			gGL.loadMatrix(gGLModelView);
			LLGLSLShader::bindNoShader();
			doOcclusion(camera);
		}
	}

	LLVertexBuffer::unbind();
	LLGLState::checkStates();

	if (!LLPipeline::sImpostorRender)
	{
		LLAppViewer::instance()->pingMainloopTimeout("Pipeline:RenderHighlights");

		if (!sReflectionRender)
		{
			renderHighlights();
		}

		// Contains a list of the faces of objects that are physical or
		// have touch-handlers.
		mHighlightFaces.clear();

		LLAppViewer::instance()->pingMainloopTimeout("Pipeline:RenderDebug");
	
		renderDebug();

		LLVertexBuffer::unbind();
	
		if (!LLPipeline::sReflectionRender && !LLPipeline::sRenderDeferred)
		{
			if (gPipeline.hasRenderDebugFeatureMask(LLPipeline::RENDER_DEBUG_FEATURE_UI))
			{
				// Render debugging beacons.
				gObjectList.renderObjectBeacons();
				gObjectList.resetObjectBeacons();
			}
			else
			{
				// Make sure particle effects disappear
				LLHUDObject::renderAllForTimer();
			}
		}
		else
		{
			// Make sure particle effects disappear
			LLHUDObject::renderAllForTimer();
		}

		LLAppViewer::instance()->pingMainloopTimeout("Pipeline:RenderGeomEnd");

		//HACK: preserve/restore matrices around HUD render
		if (gPipeline.hasRenderType(LLPipeline::RENDER_TYPE_HUD))
		{
			for (U32 i = 0; i < 16; i++)
			{
				gGLModelView[i] = saved_modelview[i];
				gGLProjection[i] = saved_projection[i];
			}
		}
	}

	LLVertexBuffer::unbind();

	LLGLState::checkStates();
//	LLGLState::checkTextureChannels();
//	LLGLState::checkClientArrays();
}

void LLPipeline::renderGeomDeferred(LLCamera& camera)
{
	LLAppViewer::instance()->pingMainloopTimeout("Pipeline:RenderGeomDeferred");

	LL_RECORD_BLOCK_TIME(FTM_RENDER_GEOMETRY);

	LL_RECORD_BLOCK_TIME(FTM_DEFERRED_POOLS);

	LLGLEnable cull(GL_CULL_FACE);

	LLGLEnable stencil(GL_STENCIL_TEST);
	glStencilFunc(GL_ALWAYS, 1, 0xFFFFFFFF);
	stop_glerror();
	glStencilOp(GL_KEEP, GL_KEEP, GL_REPLACE);
	stop_glerror();

	for (pool_set_t::iterator iter = mPools.begin(); iter != mPools.end(); ++iter)
	{
		LLDrawPool *poolp = *iter;
		if (hasRenderType(poolp->getType()))
		{
			poolp->prerender();
		}
	}

	LLGLEnable multisample(RenderFSAASamples > 0 ? GL_MULTISAMPLE_ARB : 0);

	LLVertexBuffer::unbind();

	LLGLState::checkStates();
	LLGLState::checkTextureChannels();
	LLGLState::checkClientArrays();

	U32 cur_type = 0;

	gGL.setColorMask(true, true);
	
	pool_set_t::iterator iter1 = mPools.begin();

	while ( iter1 != mPools.end() )
	{
		LLDrawPool *poolp = *iter1;
		
		cur_type = poolp->getType();

		pool_set_t::iterator iter2 = iter1;
		if (hasRenderType(poolp->getType()) && poolp->getNumDeferredPasses() > 0)
		{
			LL_RECORD_BLOCK_TIME(FTM_DEFERRED_POOLRENDER);

			gGLLastMatrix = NULL;
			gGL.loadMatrix(gGLModelView);
		
			for( S32 i = 0; i < poolp->getNumDeferredPasses(); i++ )
			{
				LLVertexBuffer::unbind();
				poolp->beginDeferredPass(i);
				for (iter2 = iter1; iter2 != mPools.end(); iter2++)
				{
					LLDrawPool *p = *iter2;
					if (p->getType() != cur_type)
					{
						break;
					}
										
					if ( !p->getSkipRenderFlag() ) { p->renderDeferred(i); }
				}
				poolp->endDeferredPass(i);
				LLVertexBuffer::unbind();

				if (gDebugGL || gDebugPipeline)
				{
					LLGLState::checkStates();
				}
			}
		}
		else
		{
			// Skip all pools of this type
			for (iter2 = iter1; iter2 != mPools.end(); iter2++)
			{
				LLDrawPool *p = *iter2;
				if (p->getType() != cur_type)
				{
					break;
				}
			}
		}
		iter1 = iter2;
		stop_glerror();
	}

	gGLLastMatrix = NULL;
	gGL.loadMatrix(gGLModelView);

	gGL.setColorMask(true, false);
}

void LLPipeline::renderGeomPostDeferred(LLCamera& camera, bool do_occlusion)
{
	LL_RECORD_BLOCK_TIME(FTM_POST_DEFERRED_POOLS);
	U32 cur_type = 0;

	LLGLEnable cull(GL_CULL_FACE);

	LLGLEnable multisample(RenderFSAASamples > 0 ? GL_MULTISAMPLE_ARB : 0);

	calcNearbyLights(camera);
	setupHWLights(NULL);

	gGL.setColorMask(true, false);

	pool_set_t::iterator iter1 = mPools.begin();
	bool occlude = LLPipeline::sUseOcclusion > 1 && do_occlusion;

	while ( iter1 != mPools.end() )
	{
		LLDrawPool *poolp = *iter1;
		
		cur_type = poolp->getType();

		if (occlude && cur_type >= LLDrawPool::POOL_GRASS)
		{
			occlude = false;
			gGLLastMatrix = NULL;
			gGL.loadMatrix(gGLModelView);
			LLGLSLShader::bindNoShader();
			doOcclusion(camera, mScreen, mOcclusionDepth, &mDeferredDepth);
			gGL.setColorMask(true, false);
		}

		pool_set_t::iterator iter2 = iter1;
		if (hasRenderType(poolp->getType()) && poolp->getNumPostDeferredPasses() > 0)
		{
			LL_RECORD_BLOCK_TIME(FTM_POST_DEFERRED_POOLRENDER);

			gGLLastMatrix = NULL;
			gGL.loadMatrix(gGLModelView);
		
			for( S32 i = 0; i < poolp->getNumPostDeferredPasses(); i++ )
			{
				LLVertexBuffer::unbind();
				poolp->beginPostDeferredPass(i);
				for (iter2 = iter1; iter2 != mPools.end(); iter2++)
				{
					LLDrawPool *p = *iter2;
					if (p->getType() != cur_type)
					{
						break;
					}
										
					p->renderPostDeferred(i);
				}
				poolp->endPostDeferredPass(i);
				LLVertexBuffer::unbind();

				if (gDebugGL || gDebugPipeline)
				{
					LLGLState::checkStates();
				}
			}
		}
		else
		{
			// Skip all pools of this type
			for (iter2 = iter1; iter2 != mPools.end(); iter2++)
			{
				LLDrawPool *p = *iter2;
				if (p->getType() != cur_type)
				{
					break;
				}
			}
		}
		iter1 = iter2;
		stop_glerror();
	}

	gGLLastMatrix = NULL;
	gGL.loadMatrix(gGLModelView);

	if (occlude)
	{
		occlude = false;
		gGLLastMatrix = NULL;
		gGL.loadMatrix(gGLModelView);
		LLGLSLShader::bindNoShader();
		doOcclusion(camera);
		gGLLastMatrix = NULL;
		gGL.loadMatrix(gGLModelView);
	}
}

void LLPipeline::renderGeomShadow(LLCamera& camera)
{
	U32 cur_type = 0;
	
	LLGLEnable cull(GL_CULL_FACE);

	LLVertexBuffer::unbind();

	pool_set_t::iterator iter1 = mPools.begin();
	
	while ( iter1 != mPools.end() )
	{
		LLDrawPool *poolp = *iter1;
		
		cur_type = poolp->getType();

		pool_set_t::iterator iter2 = iter1;
		if (hasRenderType(poolp->getType()) && poolp->getNumShadowPasses() > 0)
		{
			poolp->prerender() ;

			gGLLastMatrix = NULL;
			gGL.loadMatrix(gGLModelView);
		
			for( S32 i = 0; i < poolp->getNumShadowPasses(); i++ )
			{
				LLVertexBuffer::unbind();
				poolp->beginShadowPass(i);
				for (iter2 = iter1; iter2 != mPools.end(); iter2++)
				{
					LLDrawPool *p = *iter2;
					if (p->getType() != cur_type)
					{
						break;
					}
										
					p->renderShadow(i);
				}
				poolp->endShadowPass(i);
				LLVertexBuffer::unbind();

				LLGLState::checkStates();
			}
		}
		else
		{
			// Skip all pools of this type
			for (iter2 = iter1; iter2 != mPools.end(); iter2++)
			{
				LLDrawPool *p = *iter2;
				if (p->getType() != cur_type)
				{
					break;
				}
			}
		}
		iter1 = iter2;
		stop_glerror();
	}

	gGLLastMatrix = NULL;
	gGL.loadMatrix(gGLModelView);
}


void LLPipeline::addTrianglesDrawn(S32 index_count, U32 render_type)
{
	assertInitialized();
	S32 count = 0;
	if (render_type == LLRender::TRIANGLE_STRIP)
	{
		count = index_count-2;
	}
	else
	{
		count = index_count/3;
	}

	record(sStatBatchSize, count);
	add(LLStatViewer::TRIANGLES_DRAWN, LLUnits::Triangles::fromValue(count));

	if (LLPipeline::sRenderFrameTest)
	{
		gViewerWindow->getWindow()->swapBuffers();
		ms_sleep(16);
	}
}

void LLPipeline::renderPhysicsDisplay()
{
	if (!hasRenderDebugMask(LLPipeline::RENDER_DEBUG_PHYSICS_SHAPES))
	{
		return;
	}

	allocatePhysicsBuffer();

	gGL.flush();
	mPhysicsDisplay.bindTarget();
	glClearColor(0,0,0,1);
	gGL.setColorMask(true, true);
	mPhysicsDisplay.clear();
	glClearColor(0,0,0,0);

	gGL.setColorMask(true, false);

	if (LLGLSLShader::sNoFixedFunction)
	{
		gDebugProgram.bind();
	}

	for (LLWorld::region_list_t::const_iterator iter = LLWorld::getInstance()->getRegionList().begin(); 
			iter != LLWorld::getInstance()->getRegionList().end(); ++iter)
	{
		LLViewerRegion* region = *iter;
		for (U32 i = 0; i < LLViewerRegion::NUM_PARTITIONS; i++)
		{
			LLSpatialPartition* part = region->getSpatialPartition(i);
			if (part)
			{
				if (hasRenderType(part->mDrawableType))
				{
					part->renderPhysicsShapes();
				}
			}
		}
	}

	gGL.flush();

	if (LLGLSLShader::sNoFixedFunction)
	{
		gDebugProgram.unbind();
	}

	mPhysicsDisplay.flush();
}

extern std::set<LLSpatialGroup*> visible_selected_groups;

void LLPipeline::renderDebug()
{
	assertInitialized();

	bool hud_only = hasRenderType(LLPipeline::RENDER_TYPE_HUD);

	if (!hud_only )
	{
		//Render any navmesh geometry	
		LLPathingLib *llPathingLibInstance = LLPathingLib::getInstance();
		if ( llPathingLibInstance != NULL ) 
		{
			//character floater renderables
			
			LLHandle<LLFloaterPathfindingCharacters> pathfindingCharacterHandle = LLFloaterPathfindingCharacters::getInstanceHandle();
			if ( !pathfindingCharacterHandle.isDead() )
			{
				LLFloaterPathfindingCharacters *pathfindingCharacter = pathfindingCharacterHandle.get();

				if ( pathfindingCharacter->getVisible() || gAgentCamera.cameraMouselook() )			
				{	
					if (LLGLSLShader::sNoFixedFunction)
					{					
						gPathfindingProgram.bind();			
						gPathfindingProgram.uniform1f(sTint, 1.f);
						gPathfindingProgram.uniform1f(sAmbiance, 1.f);
						gPathfindingProgram.uniform1f(sAlphaScale, 1.f);
					}

					//Requried character physics capsule render parameters
					LLUUID id;					
					LLVector3 pos;
					LLQuaternion rot;
				
					if ( pathfindingCharacter->isPhysicsCapsuleEnabled( id, pos, rot ) )
					{
						if (LLGLSLShader::sNoFixedFunction)
						{					
							//remove blending artifacts
							gGL.setColorMask(false, false);
							llPathingLibInstance->renderSimpleShapeCapsuleID( gGL, id, pos, rot );				
							gGL.setColorMask(true, false);
							LLGLEnable blend(GL_BLEND);
							gPathfindingProgram.uniform1f(sAlphaScale, 0.90f);
							llPathingLibInstance->renderSimpleShapeCapsuleID( gGL, id, pos, rot );
							gPathfindingProgram.bind();
						}
						else
						{
							llPathingLibInstance->renderSimpleShapeCapsuleID( gGL, id, pos, rot );
						}
					}
				}
			}
			

			//pathing console renderables
			LLHandle<LLFloaterPathfindingConsole> pathfindingConsoleHandle = LLFloaterPathfindingConsole::getInstanceHandle();
			if (!pathfindingConsoleHandle.isDead())
			{
				LLFloaterPathfindingConsole *pathfindingConsole = pathfindingConsoleHandle.get();

				if ( pathfindingConsole->getVisible() || gAgentCamera.cameraMouselook() )
				{				
					F32 ambiance = gSavedSettings.getF32("PathfindingAmbiance");

					if (LLGLSLShader::sNoFixedFunction)
					{					
						gPathfindingProgram.bind();
			
						gPathfindingProgram.uniform1f(sTint, 1.f);
						gPathfindingProgram.uniform1f(sAmbiance, ambiance);
						gPathfindingProgram.uniform1f(sAlphaScale, 1.f);
					}

					if ( !pathfindingConsole->isRenderWorld() )
					{
						const LLColor4 clearColor = gSavedSettings.getColor4("PathfindingNavMeshClear");
						gGL.setColorMask(true, true);
						glClearColor(clearColor.mV[0],clearColor.mV[1],clearColor.mV[2],0);
						glClear(GL_DEPTH_BUFFER_BIT | GL_COLOR_BUFFER_BIT | GL_STENCIL_BUFFER_BIT);					
						gGL.setColorMask(true, false);
						glPolygonMode( GL_FRONT_AND_BACK, GL_FILL );	
					}

					//NavMesh
					if ( pathfindingConsole->isRenderNavMesh() )
					{	
						gGL.flush();
						glLineWidth(2.0f);	
						LLGLEnable cull(GL_CULL_FACE);
						LLGLDisable blend(GL_BLEND);
						
						if ( pathfindingConsole->isRenderWorld() )
						{					
							LLGLEnable blend(GL_BLEND);
							gPathfindingProgram.uniform1f(sAlphaScale, 0.66f);
							llPathingLibInstance->renderNavMesh();
						}
						else
						{
							llPathingLibInstance->renderNavMesh();
						}
						
						//render edges
						if (LLGLSLShader::sNoFixedFunction)
						{
							gPathfindingNoNormalsProgram.bind();
							gPathfindingNoNormalsProgram.uniform1f(sTint, 1.f);
							gPathfindingNoNormalsProgram.uniform1f(sAlphaScale, 1.f);
							llPathingLibInstance->renderNavMeshEdges();
							gPathfindingProgram.bind();
						}
						else
						{
							llPathingLibInstance->renderNavMeshEdges();
						}

						gGL.flush();
						glPolygonMode( GL_FRONT_AND_BACK, GL_FILL );	
						glLineWidth(1.0f);	
						gGL.flush();
					}
					//User designated path
					if ( LLPathfindingPathTool::getInstance()->isRenderPath() )
					{
						//The path
						if (LLGLSLShader::sNoFixedFunction)
						{
							gUIProgram.bind();
							gGL.getTexUnit(0)->bind(LLViewerFetchedTexture::sWhiteImagep);
							llPathingLibInstance->renderPath();
							gPathfindingProgram.bind();
						}
						else
						{
							llPathingLibInstance->renderPath();
						}
						//The bookends
						if (LLGLSLShader::sNoFixedFunction)
						{
							//remove blending artifacts
							gGL.setColorMask(false, false);
							llPathingLibInstance->renderPathBookend( gGL, LLPathingLib::LLPL_START );
							llPathingLibInstance->renderPathBookend( gGL, LLPathingLib::LLPL_END );
						
							gGL.setColorMask(true, false);
							//render the bookends
							LLGLEnable blend(GL_BLEND);
							gPathfindingProgram.uniform1f(sAlphaScale, 0.90f);
							llPathingLibInstance->renderPathBookend( gGL, LLPathingLib::LLPL_START );
							llPathingLibInstance->renderPathBookend( gGL, LLPathingLib::LLPL_END );
							gPathfindingProgram.bind();
						}
						else
						{
							llPathingLibInstance->renderPathBookend( gGL, LLPathingLib::LLPL_START );
							llPathingLibInstance->renderPathBookend( gGL, LLPathingLib::LLPL_END );
						}
					
					}
				
					if ( pathfindingConsole->isRenderWaterPlane() )
					{	
						if (LLGLSLShader::sNoFixedFunction)
						{
							LLGLEnable blend(GL_BLEND);
							gPathfindingProgram.uniform1f(sAlphaScale, 0.90f);
							llPathingLibInstance->renderSimpleShapes( gGL, gAgent.getRegion()->getWaterHeight() );
						}
						else
						{
							llPathingLibInstance->renderSimpleShapes( gGL, gAgent.getRegion()->getWaterHeight() );					
						}
					}
				//physics/exclusion shapes
				if ( pathfindingConsole->isRenderAnyShapes() )
				{					
						U32 render_order[] = {
							1 << LLPathingLib::LLST_ObstacleObjects,
							1 << LLPathingLib::LLST_WalkableObjects,
							1 << LLPathingLib::LLST_ExclusionPhantoms,	
							1 << LLPathingLib::LLST_MaterialPhantoms,
						};

						U32 flags = pathfindingConsole->getRenderShapeFlags();

						for (U32 i = 0; i < 4; i++)
						{
							if (!(flags & render_order[i]))
							{
								continue;
							}

							//turn off backface culling for volumes so they are visible when camera is inside volume
							LLGLDisable cull(i >= 2 ? GL_CULL_FACE : 0);
						
							gGL.flush();
							glPolygonMode( GL_FRONT_AND_BACK, GL_FILL );	
				
							//get rid of some z-fighting
							LLGLEnable polyOffset(GL_POLYGON_OFFSET_FILL);
							glPolygonOffset(1.0f, 1.0f);

							//render to depth first to avoid blending artifacts
							gGL.setColorMask(false, false);
							llPathingLibInstance->renderNavMeshShapesVBO( render_order[i] );		
							gGL.setColorMask(true, false);

							//get rid of some z-fighting
							glPolygonOffset(0.f, 0.f);

							LLGLEnable blend(GL_BLEND);
				
							{
								gPathfindingProgram.uniform1f(sAmbiance, ambiance);

								{ //draw solid overlay
									LLGLDepthTest depth(GL_TRUE, GL_FALSE, GL_LEQUAL);
									llPathingLibInstance->renderNavMeshShapesVBO( render_order[i] );				
									gGL.flush();				
								}
				
								LLGLEnable lineOffset(GL_POLYGON_OFFSET_LINE);
								glPolygonMode( GL_FRONT_AND_BACK, GL_LINE );	
						
								F32 offset = gSavedSettings.getF32("PathfindingLineOffset");

								if (pathfindingConsole->isRenderXRay())
								{
									gPathfindingProgram.uniform1f(sTint, gSavedSettings.getF32("PathfindingXRayTint"));
									gPathfindingProgram.uniform1f(sAlphaScale, gSavedSettings.getF32("PathfindingXRayOpacity"));
									LLGLEnable blend(GL_BLEND);
									LLGLDepthTest depth(GL_TRUE, GL_FALSE, GL_GREATER);
								
									glPolygonOffset(offset, -offset);
								
									if (gSavedSettings.getBOOL("PathfindingXRayWireframe"))
									{ //draw hidden wireframe as darker and less opaque
										gPathfindingProgram.uniform1f(sAmbiance, 1.f);
										llPathingLibInstance->renderNavMeshShapesVBO( render_order[i] );				
									}
									else
									{
										glPolygonMode( GL_FRONT_AND_BACK, GL_FILL );	
										gPathfindingProgram.uniform1f(sAmbiance, ambiance);
										llPathingLibInstance->renderNavMeshShapesVBO( render_order[i] );				
										glPolygonMode(GL_FRONT_AND_BACK, GL_LINE);
									}
								}

								{ //draw visible wireframe as brighter, thicker and more opaque
									glPolygonOffset(offset, offset);
									gPathfindingProgram.uniform1f(sAmbiance, 1.f);
									gPathfindingProgram.uniform1f(sTint, 1.f);
									gPathfindingProgram.uniform1f(sAlphaScale, 1.f);

									glLineWidth(gSavedSettings.getF32("PathfindingLineWidth"));
									LLGLDisable blendOut(GL_BLEND);
									llPathingLibInstance->renderNavMeshShapesVBO( render_order[i] );				
									gGL.flush();
									glLineWidth(1.f);
								}
				
								glPolygonMode( GL_FRONT_AND_BACK, GL_FILL );
							}
						}
					}

					glPolygonOffset(0.f, 0.f);

					if ( pathfindingConsole->isRenderNavMesh() && pathfindingConsole->isRenderXRay() )
					{	//render navmesh xray
						F32 ambiance = gSavedSettings.getF32("PathfindingAmbiance");

						LLGLEnable lineOffset(GL_POLYGON_OFFSET_LINE);
						LLGLEnable polyOffset(GL_POLYGON_OFFSET_FILL);
											
						F32 offset = gSavedSettings.getF32("PathfindingLineOffset");
						glPolygonOffset(offset, -offset);

						LLGLEnable blend(GL_BLEND);
						LLGLDepthTest depth(GL_TRUE, GL_FALSE, GL_GREATER);
						gGL.flush();				
						glLineWidth(2.0f);	
						LLGLEnable cull(GL_CULL_FACE);
																		
						gPathfindingProgram.uniform1f(sTint, gSavedSettings.getF32("PathfindingXRayTint"));
						gPathfindingProgram.uniform1f(sAlphaScale, gSavedSettings.getF32("PathfindingXRayOpacity"));
								
						if (gSavedSettings.getBOOL("PathfindingXRayWireframe"))
						{ //draw hidden wireframe as darker and less opaque
							glPolygonMode( GL_FRONT_AND_BACK, GL_LINE );	
							gPathfindingProgram.uniform1f(sAmbiance, 1.f);
							llPathingLibInstance->renderNavMesh();
							glPolygonMode( GL_FRONT_AND_BACK, GL_FILL );	
						}	
						else
						{
							gPathfindingProgram.uniform1f(sAmbiance, ambiance);
							llPathingLibInstance->renderNavMesh();
						}

						//render edges
						if (LLGLSLShader::sNoFixedFunction)
						{
							gPathfindingNoNormalsProgram.bind();
							gPathfindingNoNormalsProgram.uniform1f(sTint, gSavedSettings.getF32("PathfindingXRayTint"));
							gPathfindingNoNormalsProgram.uniform1f(sAlphaScale, gSavedSettings.getF32("PathfindingXRayOpacity"));
							llPathingLibInstance->renderNavMeshEdges();
							gPathfindingProgram.bind();
						}
						else
						{
							llPathingLibInstance->renderNavMeshEdges();
						}
					
						gGL.flush();
						glLineWidth(1.0f);	
					}
			
					glPolygonOffset(0.f, 0.f);

					gGL.flush();
					if (LLGLSLShader::sNoFixedFunction)
					{
						gPathfindingProgram.unbind();
					}
				}
			}
		}
	}

	gGL.color4f(1,1,1,1);

	gGLLastMatrix = NULL;
	gGL.loadMatrix(gGLModelView);
	gGL.setColorMask(true, false);

	
	if (!hud_only && !mDebugBlips.empty())
	{ //render debug blips
		if (LLGLSLShader::sNoFixedFunction)
		{
			gUIProgram.bind();
		}

		gGL.getTexUnit(0)->bind(LLViewerFetchedTexture::sWhiteImagep, true);

		glPointSize(8.f);
		LLGLDepthTest depth(GL_TRUE, GL_TRUE, GL_ALWAYS);

		gGL.begin(LLRender::POINTS);
		for (std::list<DebugBlip>::iterator iter = mDebugBlips.begin(); iter != mDebugBlips.end(); )
		{
			DebugBlip& blip = *iter;

			blip.mAge += gFrameIntervalSeconds.value();
			if (blip.mAge > 2.f)
			{
				mDebugBlips.erase(iter++);
			}
			else
			{
				iter++;
			}

			blip.mPosition.mV[2] += gFrameIntervalSeconds.value()*2.f;

			gGL.color4fv(blip.mColor.mV);
			gGL.vertex3fv(blip.mPosition.mV);
		}
		gGL.end();
		gGL.flush();
		glPointSize(1.f);
	}


	// Debug stuff.
	for (LLWorld::region_list_t::const_iterator iter = LLWorld::getInstance()->getRegionList().begin(); 
			iter != LLWorld::getInstance()->getRegionList().end(); ++iter)
	{
		LLViewerRegion* region = *iter;
		for (U32 i = 0; i < LLViewerRegion::NUM_PARTITIONS; i++)
		{
			LLSpatialPartition* part = region->getSpatialPartition(i);
			if (part)
			{
				if ( (hud_only && (part->mDrawableType == RENDER_TYPE_HUD || part->mDrawableType == RENDER_TYPE_HUD_PARTICLES)) ||
					 (!hud_only && hasRenderType(part->mDrawableType)) )
				{
					part->renderDebug();
				}
			}
		}
	}

	for (LLCullResult::bridge_iterator i = sCull->beginVisibleBridge(); i != sCull->endVisibleBridge(); ++i)
	{
		LLSpatialBridge* bridge = *i;
		if (!bridge->isDead() && hasRenderType(bridge->mDrawableType))
		{
			gGL.pushMatrix();
			gGL.multMatrix((F32*)bridge->mDrawable->getRenderMatrix().mMatrix);
			bridge->renderDebug();
			gGL.popMatrix();
		}
	}

	if (gPipeline.hasRenderDebugMask(LLPipeline::RENDER_DEBUG_OCCLUSION) && LLGLSLShader::sNoFixedFunction)
	{ //render visible selected group occlusion geometry
		gDebugProgram.bind();
		LLGLDepthTest depth(GL_TRUE, GL_FALSE);
		gGL.diffuseColor3f(1,0,1);
		for (std::set<LLSpatialGroup*>::iterator iter = visible_selected_groups.begin(); iter != visible_selected_groups.end(); ++iter)
		{
			LLSpatialGroup* group = *iter;

			LLVector4a fudge;
			fudge.splat(0.25f); //SG_OCCLUSION_FUDGE

			LLVector4a size;
			const LLVector4a* bounds = group->getBounds();
			size.setAdd(fudge, bounds[1]);
			
			drawBox(bounds[0], size);
		}
	}

	visible_selected_groups.clear();

	if (LLGLSLShader::sNoFixedFunction)
	{
		gUIProgram.bind();
	}

	if (hasRenderDebugMask(LLPipeline::RENDER_DEBUG_RAYCAST) && !hud_only)
	{ //draw crosshairs on particle intersection
		if (gDebugRaycastParticle)
		{
			if (LLGLSLShader::sNoFixedFunction)
			{ //this debug display requires shaders
				gDebugProgram.bind();

				gGL.getTexUnit(0)->unbind(LLTexUnit::TT_TEXTURE);

				LLVector3 center(gDebugRaycastParticleIntersection.getF32ptr());
				LLVector3 size(0.1f, 0.1f, 0.1f);

				LLVector3 p[6];

				p[0] = center + size.scaledVec(LLVector3(1,0,0));
				p[1] = center + size.scaledVec(LLVector3(-1,0,0));
				p[2] = center + size.scaledVec(LLVector3(0,1,0));
				p[3] = center + size.scaledVec(LLVector3(0,-1,0));
				p[4] = center + size.scaledVec(LLVector3(0,0,1));
				p[5] = center + size.scaledVec(LLVector3(0,0,-1));
				
				gGL.begin(LLRender::LINES);
				gGL.diffuseColor3f(1.f, 1.f, 0.f);
				for (U32 i = 0; i < 6; i++)
				{
					gGL.vertex3fv(p[i].mV);
				}
				gGL.end();
				gGL.flush();

				gDebugProgram.unbind();
			}
		}
	}

	if (hasRenderDebugMask(LLPipeline::RENDER_DEBUG_SHADOW_FRUSTA))
	{
		LLVertexBuffer::unbind();

		LLGLEnable blend(GL_BLEND);
		LLGLDepthTest depth(TRUE, FALSE);
		LLGLDisable cull(GL_CULL_FACE);

		gGL.color4f(1,1,1,1);
		gGL.getTexUnit(0)->unbind(LLTexUnit::TT_TEXTURE);
				
		F32 a = 0.1f;

		F32 col[] =
		{
			1,0,0,a,
			0,1,0,a,
			0,0,1,a,
			1,0,1,a,
			
			1,1,0,a,
			0,1,1,a,
			1,1,1,a,
			1,0,1,a,
		};

		for (U32 i = 0; i < 8; i++)
		{
			LLVector3* frust = mShadowCamera[i].mAgentFrustum;

			if (i > 3)
			{ //render shadow frusta as volumes
				if (mShadowFrustPoints[i-4].empty())
				{
					continue;
				}

				gGL.color4fv(col+(i-4)*4);	
			
				gGL.begin(LLRender::TRIANGLE_STRIP);
				gGL.vertex3fv(frust[0].mV); gGL.vertex3fv(frust[4].mV);
				gGL.vertex3fv(frust[1].mV); gGL.vertex3fv(frust[5].mV);
				gGL.vertex3fv(frust[2].mV); gGL.vertex3fv(frust[6].mV);
				gGL.vertex3fv(frust[3].mV); gGL.vertex3fv(frust[7].mV);
				gGL.vertex3fv(frust[0].mV); gGL.vertex3fv(frust[4].mV);
				gGL.end();
				
				
				gGL.begin(LLRender::TRIANGLE_STRIP);
				gGL.vertex3fv(frust[0].mV);
				gGL.vertex3fv(frust[1].mV);
				gGL.vertex3fv(frust[3].mV);
				gGL.vertex3fv(frust[2].mV);
				gGL.end();
				
				gGL.begin(LLRender::TRIANGLE_STRIP);
				gGL.vertex3fv(frust[4].mV);
				gGL.vertex3fv(frust[5].mV);
				gGL.vertex3fv(frust[7].mV);
				gGL.vertex3fv(frust[6].mV);
				gGL.end();		
			}

	
			if (i < 4)
			{
				
				//if (i == 0 || !mShadowFrustPoints[i].empty())
				{
					//render visible point cloud
					gGL.flush();
					glPointSize(8.f);
					gGL.begin(LLRender::POINTS);
					
					F32* c = col+i*4;
					gGL.color3fv(c);

					for (U32 j = 0; j < mShadowFrustPoints[i].size(); ++j)
						{
							gGL.vertex3fv(mShadowFrustPoints[i][j].mV);
						
						}
					gGL.end();

					gGL.flush();
					glPointSize(1.f);

					LLVector3* ext = mShadowExtents[i]; 
					LLVector3 pos = (ext[0]+ext[1])*0.5f;
					LLVector3 size = (ext[1]-ext[0])*0.5f;
					drawBoxOutline(pos, size);

					//render camera frustum splits as outlines
					gGL.begin(LLRender::LINES);
					gGL.vertex3fv(frust[0].mV); gGL.vertex3fv(frust[1].mV);
					gGL.vertex3fv(frust[1].mV); gGL.vertex3fv(frust[2].mV);
					gGL.vertex3fv(frust[2].mV); gGL.vertex3fv(frust[3].mV);
					gGL.vertex3fv(frust[3].mV); gGL.vertex3fv(frust[0].mV);
					gGL.vertex3fv(frust[4].mV); gGL.vertex3fv(frust[5].mV);
					gGL.vertex3fv(frust[5].mV); gGL.vertex3fv(frust[6].mV);
					gGL.vertex3fv(frust[6].mV); gGL.vertex3fv(frust[7].mV);
					gGL.vertex3fv(frust[7].mV); gGL.vertex3fv(frust[4].mV);
					gGL.vertex3fv(frust[0].mV); gGL.vertex3fv(frust[4].mV);
					gGL.vertex3fv(frust[1].mV); gGL.vertex3fv(frust[5].mV);
					gGL.vertex3fv(frust[2].mV); gGL.vertex3fv(frust[6].mV);
					gGL.vertex3fv(frust[3].mV); gGL.vertex3fv(frust[7].mV);
					gGL.end();
				}
			}

			/*gGL.flush();
			glLineWidth(16-i*2);
			for (LLWorld::region_list_t::const_iterator iter = LLWorld::getInstance()->getRegionList().begin(); 
					iter != LLWorld::getInstance()->getRegionList().end(); ++iter)
			{
				LLViewerRegion* region = *iter;
				for (U32 j = 0; j < LLViewerRegion::NUM_PARTITIONS; j++)
				{
					LLSpatialPartition* part = region->getSpatialPartition(j);
					if (part)
					{
						if (hasRenderType(part->mDrawableType))
						{
							part->renderIntersectingBBoxes(&mShadowCamera[i]);
						}
					}
				}
			}
			gGL.flush();
			glLineWidth(1.f);*/
		}
	}

	if (mRenderDebugMask & RENDER_DEBUG_WIND_VECTORS)
	{
		gAgent.getRegion()->mWind.renderVectors();
	}
	
	if (mRenderDebugMask & RENDER_DEBUG_COMPOSITION)
	{
		// Debug composition layers
		F32 x, y;

		gGL.getTexUnit(0)->unbind(LLTexUnit::TT_TEXTURE);

		if (gAgent.getRegion())
		{
			gGL.begin(LLRender::POINTS);
			// Draw the composition layer for the region that I'm in.
			for (x = 0; x <= 260; x++)
			{
				for (y = 0; y <= 260; y++)
				{
					if ((x > 255) || (y > 255))
					{
						gGL.color4f(1.f, 0.f, 0.f, 1.f);
					}
					else
					{
						gGL.color4f(0.f, 0.f, 1.f, 1.f);
					}
					F32 z = gAgent.getRegion()->getCompositionXY((S32)x, (S32)y);
					z *= 5.f;
					z += 50.f;
					gGL.vertex3f(x, y, z);
				}
			}
			gGL.end();
		}
	}

	if (mRenderDebugMask & LLPipeline::RENDER_DEBUG_BUILD_QUEUE)
	{
		U32 count = 0;
		U32 size = mGroupQ2.size();
		LLColor4 col;

		LLVertexBuffer::unbind();
		LLGLEnable blend(GL_BLEND);
		gGL.setSceneBlendType(LLRender::BT_ALPHA);
		LLGLDepthTest depth(GL_TRUE, GL_FALSE);
		gGL.getTexUnit(0)->bind(LLViewerFetchedTexture::sWhiteImagep);
		
		gGL.pushMatrix();
		gGL.loadMatrix(gGLModelView);
		gGLLastMatrix = NULL;

		for (LLSpatialGroup::sg_vector_t::iterator iter = mGroupQ2.begin(); iter != mGroupQ2.end(); ++iter)
		{
			LLSpatialGroup* group = *iter;
			if (group->isDead())
			{
				continue;
			}

			LLSpatialBridge* bridge = group->getSpatialPartition()->asBridge();

			if (bridge && (!bridge->mDrawable || bridge->mDrawable->isDead()))
			{
				continue;
			}

			if (bridge)
			{
				gGL.pushMatrix();
				gGL.multMatrix((F32*)bridge->mDrawable->getRenderMatrix().mMatrix);
			}

			F32 alpha = llclamp((F32) (size-count)/size, 0.f, 1.f);

			
			LLVector2 c(1.f-alpha, alpha);
			c.normVec();

			
			++count;
			col.set(c.mV[0], c.mV[1], 0, alpha*0.5f+0.5f);
			group->drawObjectBox(col);

			if (bridge)
			{
				gGL.popMatrix();
			}
		}

		gGL.popMatrix();
	}

	gGL.flush();
	if (LLGLSLShader::sNoFixedFunction)
	{
		gUIProgram.unbind();
	}
}

static LLTrace::BlockTimerStatHandle FTM_REBUILD_POOLS("Rebuild Pools");

void LLPipeline::rebuildPools()
{
	LL_RECORD_BLOCK_TIME(FTM_REBUILD_POOLS);

	assertInitialized();

	S32 max_count = mPools.size();
	pool_set_t::iterator iter1 = mPools.upper_bound(mLastRebuildPool);
	while(max_count > 0 && mPools.size() > 0) // && num_rebuilds < MAX_REBUILDS)
	{
		if (iter1 == mPools.end())
		{
			iter1 = mPools.begin();
		}
		LLDrawPool* poolp = *iter1;

		if (poolp->isDead())
		{
			mPools.erase(iter1++);
			removeFromQuickLookup( poolp );
			if (poolp == mLastRebuildPool)
			{
				mLastRebuildPool = NULL;
			}
			delete poolp;
		}
		else
		{
			mLastRebuildPool = poolp;
			iter1++;
		}
		max_count--;
	}
}

void LLPipeline::addToQuickLookup( LLDrawPool* new_poolp )
{
	assertInitialized();

	switch( new_poolp->getType() )
	{
	case LLDrawPool::POOL_SIMPLE:
		if (mSimplePool)
		{
			llassert(0);
			LL_WARNS() << "Ignoring duplicate simple pool." << LL_ENDL;
		}
		else
		{
			mSimplePool = (LLRenderPass*) new_poolp;
		}
		break;

	case LLDrawPool::POOL_ALPHA_MASK:
		if (mAlphaMaskPool)
		{
			llassert(0);
			LL_WARNS() << "Ignoring duplicate alpha mask pool." << LL_ENDL;
			break;
		}
		else
		{
			mAlphaMaskPool = (LLRenderPass*) new_poolp;
		}
		break;

	case LLDrawPool::POOL_FULLBRIGHT_ALPHA_MASK:
		if (mFullbrightAlphaMaskPool)
		{
			llassert(0);
			LL_WARNS() << "Ignoring duplicate alpha mask pool." << LL_ENDL;
			break;
		}
		else
		{
			mFullbrightAlphaMaskPool = (LLRenderPass*) new_poolp;
		}
		break;
		
	case LLDrawPool::POOL_GRASS:
		if (mGrassPool)
		{
			llassert(0);
			LL_WARNS() << "Ignoring duplicate grass pool." << LL_ENDL;
		}
		else
		{
			mGrassPool = (LLRenderPass*) new_poolp;
		}
		break;

	case LLDrawPool::POOL_FULLBRIGHT:
		if (mFullbrightPool)
		{
			llassert(0);
			LL_WARNS() << "Ignoring duplicate simple pool." << LL_ENDL;
		}
		else
		{
			mFullbrightPool = (LLRenderPass*) new_poolp;
		}
		break;

	case LLDrawPool::POOL_INVISIBLE:
		if (mInvisiblePool)
		{
			llassert(0);
			LL_WARNS() << "Ignoring duplicate simple pool." << LL_ENDL;
		}
		else
		{
			mInvisiblePool = (LLRenderPass*) new_poolp;
		}
		break;

	case LLDrawPool::POOL_GLOW:
		if (mGlowPool)
		{
			llassert(0);
			LL_WARNS() << "Ignoring duplicate glow pool." << LL_ENDL;
		}
		else
		{
			mGlowPool = (LLRenderPass*) new_poolp;
		}
		break;

	case LLDrawPool::POOL_TREE:
		mTreePools[ uintptr_t(new_poolp->getTexture()) ] = new_poolp ;
		break;
 
	case LLDrawPool::POOL_TERRAIN:
		mTerrainPools[ uintptr_t(new_poolp->getTexture()) ] = new_poolp ;
		break;

	case LLDrawPool::POOL_BUMP:
		if (mBumpPool)
		{
			llassert(0);
			LL_WARNS() << "Ignoring duplicate bump pool." << LL_ENDL;
		}
		else
		{
			mBumpPool = new_poolp;
		}
		break;
	case LLDrawPool::POOL_MATERIALS:
		if (mMaterialsPool)
		{
			llassert(0);
			LL_WARNS() << "Ignorning duplicate materials pool." << LL_ENDL;
		}
		else
		{
			mMaterialsPool = new_poolp;
		}
		break;
	case LLDrawPool::POOL_ALPHA:
		if( mAlphaPool )
		{
			llassert(0);
			LL_WARNS() << "LLPipeline::addPool(): Ignoring duplicate Alpha pool" << LL_ENDL;
		}
		else
		{
			mAlphaPool = (LLDrawPoolAlpha*) new_poolp;
		}
		break;

	case LLDrawPool::POOL_AVATAR:
		break; // Do nothing

	case LLDrawPool::POOL_SKY:
		if( mSkyPool )
		{
			llassert(0);
			LL_WARNS() << "LLPipeline::addPool(): Ignoring duplicate Sky pool" << LL_ENDL;
		}
		else
		{
			mSkyPool = new_poolp;
		}
		break;
	
	case LLDrawPool::POOL_WATER:
		if( mWaterPool )
		{
			llassert(0);
			LL_WARNS() << "LLPipeline::addPool(): Ignoring duplicate Water pool" << LL_ENDL;
		}
		else
		{
			mWaterPool = new_poolp;
		}
		break;

	case LLDrawPool::POOL_GROUND:
		if( mGroundPool )
		{
			llassert(0);
			LL_WARNS() << "LLPipeline::addPool(): Ignoring duplicate Ground Pool" << LL_ENDL;
		}
		else
		{ 
			mGroundPool = new_poolp;
		}
		break;

	case LLDrawPool::POOL_WL_SKY:
		if( mWLSkyPool )
		{
			llassert(0);
			LL_WARNS() << "LLPipeline::addPool(): Ignoring duplicate WLSky Pool" << LL_ENDL;
		}
		else
		{ 
			mWLSkyPool = new_poolp;
		}
		break;

	default:
		llassert(0);
		LL_WARNS() << "Invalid Pool Type in  LLPipeline::addPool()" << LL_ENDL;
		break;
	}
}

void LLPipeline::removePool( LLDrawPool* poolp )
{
	assertInitialized();
	removeFromQuickLookup(poolp);
	mPools.erase(poolp);
	delete poolp;
}

void LLPipeline::removeFromQuickLookup( LLDrawPool* poolp )
{
	assertInitialized();
	switch( poolp->getType() )
	{
	case LLDrawPool::POOL_SIMPLE:
		llassert(mSimplePool == poolp);
		mSimplePool = NULL;
		break;

	case LLDrawPool::POOL_ALPHA_MASK:
		llassert(mAlphaMaskPool == poolp);
		mAlphaMaskPool = NULL;
		break;

	case LLDrawPool::POOL_FULLBRIGHT_ALPHA_MASK:
		llassert(mFullbrightAlphaMaskPool == poolp);
		mFullbrightAlphaMaskPool = NULL;
		break;

	case LLDrawPool::POOL_GRASS:
		llassert(mGrassPool == poolp);
		mGrassPool = NULL;
		break;

	case LLDrawPool::POOL_FULLBRIGHT:
		llassert(mFullbrightPool == poolp);
		mFullbrightPool = NULL;
		break;

	case LLDrawPool::POOL_INVISIBLE:
		llassert(mInvisiblePool == poolp);
		mInvisiblePool = NULL;
		break;

	case LLDrawPool::POOL_WL_SKY:
		llassert(mWLSkyPool == poolp);
		mWLSkyPool = NULL;
		break;

	case LLDrawPool::POOL_GLOW:
		llassert(mGlowPool == poolp);
		mGlowPool = NULL;
		break;

	case LLDrawPool::POOL_TREE:
		#ifdef _DEBUG
			{
				bool found = mTreePools.erase( (uintptr_t)poolp->getTexture() );
				llassert( found );
			}
		#else
			mTreePools.erase( (uintptr_t)poolp->getTexture() );
		#endif
		break;

	case LLDrawPool::POOL_TERRAIN:
		#ifdef _DEBUG
			{
				bool found = mTerrainPools.erase( (uintptr_t)poolp->getTexture() );
				llassert( found );
			}
		#else
			mTerrainPools.erase( (uintptr_t)poolp->getTexture() );
		#endif
		break;

	case LLDrawPool::POOL_BUMP:
		llassert( poolp == mBumpPool );
		mBumpPool = NULL;
		break;
	
	case LLDrawPool::POOL_MATERIALS:
		llassert(poolp == mMaterialsPool);
		mMaterialsPool = NULL;
		break;
			
	case LLDrawPool::POOL_ALPHA:
		llassert( poolp == mAlphaPool );
		mAlphaPool = NULL;
		break;

	case LLDrawPool::POOL_AVATAR:
		break; // Do nothing

	case LLDrawPool::POOL_SKY:
		llassert( poolp == mSkyPool );
		mSkyPool = NULL;
		break;

	case LLDrawPool::POOL_WATER:
		llassert( poolp == mWaterPool );
		mWaterPool = NULL;
		break;

	case LLDrawPool::POOL_GROUND:
		llassert( poolp == mGroundPool );
		mGroundPool = NULL;
		break;

	default:
		llassert(0);
		LL_WARNS() << "Invalid Pool Type in  LLPipeline::removeFromQuickLookup() type=" << poolp->getType() << LL_ENDL;
		break;
	}
}

void LLPipeline::resetDrawOrders()
{
	assertInitialized();
	// Iterate through all of the draw pools and rebuild them.
	for (pool_set_t::iterator iter = mPools.begin(); iter != mPools.end(); ++iter)
	{
		LLDrawPool *poolp = *iter;
		poolp->resetDrawOrders();
	}
}

//============================================================================
// Once-per-frame setup of hardware lights,
// including sun/moon, avatar backlight, and up to 6 local lights

void LLPipeline::setupAvatarLights(bool for_edit)
{
	assertInitialized();

	if (for_edit)
	{
		LLColor4 diffuse(1.f, 1.f, 1.f, 0.f);
		LLVector4 light_pos_cam(-8.f, 0.25f, 10.f, 0.f);  // w==0 => directional light
		LLMatrix4 camera_mat = LLViewerCamera::getInstance()->getModelview();
		LLMatrix4 camera_rot(camera_mat.getMat3());
		camera_rot.invert();
		LLVector4 light_pos = light_pos_cam * camera_rot;
		
		light_pos.normalize();

		LLLightState* light = gGL.getLight(1);

		if (LLPipeline::sRenderDeferred)
		{
			/*diffuse.mV[0] = powf(diffuse.mV[0], 2.2f);
			diffuse.mV[1] = powf(diffuse.mV[1], 2.2f);
			diffuse.mV[2] = powf(diffuse.mV[2], 2.2f);*/
		}

		mHWLightColors[1] = diffuse;

		light->setDiffuse(diffuse);
		light->setAmbient(LLColor4::black);
		light->setSpecular(LLColor4::black);
		light->setPosition(light_pos);
		light->setConstantAttenuation(1.f);
		light->setLinearAttenuation(0.f);
		light->setQuadraticAttenuation(0.f);
		light->setSpotExponent(0.f);
		light->setSpotCutoff(180.f);
	}
	else if (gAvatarBacklight) // Always true (unless overridden in a devs .ini)
	{
		LLVector3 opposite_pos = -1.f * mSunDir;
		LLVector3 orthog_light_pos = mSunDir % LLVector3::z_axis;
		LLVector4 backlight_pos = LLVector4(lerp(opposite_pos, orthog_light_pos, 0.3f), 0.0f);
		backlight_pos.normalize();
			
		LLColor4 light_diffuse = mSunDiffuse;
		LLColor4 backlight_diffuse(1.f - light_diffuse.mV[VRED], 1.f - light_diffuse.mV[VGREEN], 1.f - light_diffuse.mV[VBLUE], 1.f);
		F32 max_component = 0.001f;
		for (S32 i = 0; i < 3; i++)
		{
			if (backlight_diffuse.mV[i] > max_component)
			{
				max_component = backlight_diffuse.mV[i];
			}
		}
		F32 backlight_mag;
		if (gSky.getSunDirection().mV[2] >= LLSky::NIGHTTIME_ELEVATION_COS)
		{
			backlight_mag = BACKLIGHT_DAY_MAGNITUDE_OBJECT;
		}
		else
		{
			backlight_mag = BACKLIGHT_NIGHT_MAGNITUDE_OBJECT;
		}
		backlight_diffuse *= backlight_mag / max_component;

		if (LLPipeline::sRenderDeferred)
		{
			/*backlight_diffuse.mV[0] = powf(backlight_diffuse.mV[0], 2.2f);
			backlight_diffuse.mV[1] = powf(backlight_diffuse.mV[1], 2.2f);
			backlight_diffuse.mV[2] = powf(backlight_diffuse.mV[2], 2.2f);*/
		}

		mHWLightColors[1] = backlight_diffuse;

		LLLightState* light = gGL.getLight(1);

		light->setPosition(backlight_pos);
		light->setDiffuse(backlight_diffuse);
		light->setAmbient(LLColor4::black);
		light->setSpecular(LLColor4::black);
		light->setConstantAttenuation(1.f);
		light->setLinearAttenuation(0.f);
		light->setQuadraticAttenuation(0.f);
		light->setSpotExponent(0.f);
		light->setSpotCutoff(180.f);
	}
	else
	{
		LLLightState* light = gGL.getLight(1);

		mHWLightColors[1] = LLColor4::black;

		light->setDiffuse(LLColor4::black);
		light->setAmbient(LLColor4::black);
		light->setSpecular(LLColor4::black);
	}
}

static F32 calc_light_dist(LLVOVolume* light, const LLVector3& cam_pos, F32 max_dist)
{
	F32 inten = light->getLightIntensity();
	if (inten < .001f)
	{
		return max_dist;
	}
	F32 radius = light->getLightRadius();
	bool selected = light->isSelected();
	LLVector3 dpos = light->getRenderPosition() - cam_pos;
	F32 dist2 = dpos.lengthSquared();
	if (!selected && dist2 > (max_dist + radius)*(max_dist + radius))
	{
		return max_dist;
	}
	F32 dist = (F32) sqrt(dist2);
	dist *= 1.f / inten;
	dist -= radius;
	if (selected)
	{
		dist -= 10000.f; // selected lights get highest priority
	}
	if (light->mDrawable.notNull() && light->mDrawable->isState(LLDrawable::ACTIVE))
	{
		// moving lights get a little higher priority (too much causes artifacts)
		dist -= light->getLightRadius()*0.25f;
	}
	return dist;
}

void LLPipeline::calcNearbyLights(LLCamera& camera)
{
	assertInitialized();

	if (LLPipeline::sReflectionRender)
	{
		return;
	}

	if (mLightingDetail >= 1)
	{
		// mNearbyLight (and all light_set_t's) are sorted such that
		// begin() == the closest light and rbegin() == the farthest light
		const S32 MAX_LOCAL_LIGHTS = 6;
// 		LLVector3 cam_pos = gAgent.getCameraPositionAgent();
		LLVector3 cam_pos = LLViewerJoystick::getInstance()->getOverrideCamera() ?
						camera.getOrigin() : 
						gAgent.getPositionAgent();

		F32 max_dist = LIGHT_MAX_RADIUS * 4.f; // ignore enitrely lights > 4 * max light rad
		
		// UPDATE THE EXISTING NEARBY LIGHTS
		light_set_t cur_nearby_lights;
		for (light_set_t::iterator iter = mNearbyLights.begin();
			iter != mNearbyLights.end(); iter++)
		{
			const Light* light = &(*iter);
			LLDrawable* drawable = light->drawable;
            const LLViewerObject *vobj = light->drawable->getVObj();
            if(vobj && vobj->getAvatar()
               && (vobj->getAvatar()->isTooComplex() || vobj->getAvatar()->isInMuteList())
               )
            {
                drawable->clearState(LLDrawable::NEARBY_LIGHT);
                continue;
            }

			LLVOVolume* volight = drawable->getVOVolume();
			if (!volight || !drawable->isState(LLDrawable::LIGHT))
			{
				drawable->clearState(LLDrawable::NEARBY_LIGHT);
				continue;
			}
			if (light->fade <= -LIGHT_FADE_TIME)
			{
				drawable->clearState(LLDrawable::NEARBY_LIGHT);
				continue;
			}
			if (!sRenderAttachedLights && volight && volight->isAttachment())
			{
				drawable->clearState(LLDrawable::NEARBY_LIGHT);
				continue;
			}

			F32 dist = calc_light_dist(volight, cam_pos, max_dist);
			cur_nearby_lights.insert(Light(drawable, dist, light->fade));
		}
		mNearbyLights = cur_nearby_lights;
				
		// FIND NEW LIGHTS THAT ARE IN RANGE
		light_set_t new_nearby_lights;
		for (LLDrawable::drawable_set_t::iterator iter = mLights.begin();
			 iter != mLights.end(); ++iter)
		{
			LLDrawable* drawable = *iter;
			LLVOVolume* light = drawable->getVOVolume();
			if (!light || drawable->isState(LLDrawable::NEARBY_LIGHT))
			{
				continue;
			}
			if (light->isHUDAttachment())
			{
				continue; // no lighting from HUD objects
			}
			F32 dist = calc_light_dist(light, cam_pos, max_dist);
			if (dist >= max_dist)
			{
				continue;
			}
			if (!sRenderAttachedLights && light && light->isAttachment())
			{
				continue;
			}
			new_nearby_lights.insert(Light(drawable, dist, 0.f));
			if (new_nearby_lights.size() > (U32)MAX_LOCAL_LIGHTS)
			{
				new_nearby_lights.erase(--new_nearby_lights.end());
				const Light& last = *new_nearby_lights.rbegin();
				max_dist = last.dist;
			}
		}

		// INSERT ANY NEW LIGHTS
		for (light_set_t::iterator iter = new_nearby_lights.begin();
			 iter != new_nearby_lights.end(); iter++)
		{
			const Light* light = &(*iter);
			if (mNearbyLights.size() < (U32)MAX_LOCAL_LIGHTS)
			{
				mNearbyLights.insert(*light);
				((LLDrawable*) light->drawable)->setState(LLDrawable::NEARBY_LIGHT);
			}
			else
			{
				// crazy cast so that we can overwrite the fade value
				// even though gcc enforces sets as const
				// (fade value doesn't affect sort so this is safe)
				Light* farthest_light = (const_cast<Light*>(&(*(mNearbyLights.rbegin()))));
				if (light->dist < farthest_light->dist)
				{
					if (farthest_light->fade >= 0.f)
					{
						farthest_light->fade = -(gFrameIntervalSeconds.value());
					}
				}
				else
				{
					break; // none of the other lights are closer
				}
			}
		}
		
		//mark nearby lights not-removable.
		for (light_set_t::iterator iter = mNearbyLights.begin();
			 iter != mNearbyLights.end(); iter++)
		{
			const Light* light = &(*iter);
			((LLViewerOctreeEntryData*) light->drawable)->setVisible();
		}
	}
}

void LLPipeline::setupHWLights(LLDrawPool* pool)
{
	assertInitialized();
	
	// Ambient
	if (!LLGLSLShader::sNoFixedFunction)
	{
		gGL.syncMatrices();
		LLColor4 ambient = gSky.getTotalAmbientColor();
		gGL.setAmbientLightColor(ambient);
	}

	// Light 0 = Sun or Moon (All objects)
	{
		if (gSky.getSunDirection().mV[2] >= LLSky::NIGHTTIME_ELEVATION_COS)
		{
			mSunDir.setVec(gSky.getSunDirection());
			mSunDiffuse.setVec(gSky.getSunDiffuseColor());
		}
		else
		{
			mSunDir.setVec(gSky.getMoonDirection());
			mSunDiffuse.setVec(gSky.getMoonDiffuseColor());
		}

		F32 max_color = llmax(mSunDiffuse.mV[0], mSunDiffuse.mV[1], mSunDiffuse.mV[2]);
		if (max_color > 1.f)
		{
			mSunDiffuse *= 1.f/max_color;
		}
		mSunDiffuse.clamp();

		LLVector4 light_pos(mSunDir, 0.0f);
		LLColor4 light_diffuse = mSunDiffuse;

		if (LLPipeline::sRenderDeferred)
		{
			/*light_diffuse.mV[0] = powf(light_diffuse.mV[0], 2.2f);
			light_diffuse.mV[1] = powf(light_diffuse.mV[1], 2.2f);
			light_diffuse.mV[2] = powf(light_diffuse.mV[2], 2.2f);*/
		}

		mHWLightColors[0] = light_diffuse;

		LLLightState* light = gGL.getLight(0);
		light->setPosition(light_pos);
		light->setDiffuse(light_diffuse);
		light->setAmbient(LLColor4::black);
		light->setSpecular(LLColor4::black);
		light->setConstantAttenuation(1.f);
		light->setLinearAttenuation(0.f);
		light->setQuadraticAttenuation(0.f);
		light->setSpotExponent(0.f);
		light->setSpotCutoff(180.f);
	}
	
	// Light 1 = Backlight (for avatars)
	// (set by enableLightsAvatar)
	
	S32 cur_light = 2;
	
	// Nearby lights = LIGHT 2-7

	mLightMovingMask = 0;
	
	if (mLightingDetail >= 1)
	{
		for (light_set_t::iterator iter = mNearbyLights.begin();
			 iter != mNearbyLights.end(); ++iter)
		{
			LLDrawable* drawable = iter->drawable;
			LLVOVolume* light = drawable->getVOVolume();
			if (!light)
			{
				continue;
			}
			if (drawable->isState(LLDrawable::ACTIVE))
			{
				mLightMovingMask |= (1<<cur_light);
			}
			
			LLColor4  light_color = light->getLightColor();
			light_color.mV[3] = 0.0f;

			F32 fade = iter->fade;
			if (fade < LIGHT_FADE_TIME)
			{
				// fade in/out light
				if (fade >= 0.f)
				{
					fade = fade / LIGHT_FADE_TIME;
					((Light*) (&(*iter)))->fade += gFrameIntervalSeconds.value();
				}
				else
				{
					fade = 1.f + fade / LIGHT_FADE_TIME;
					((Light*) (&(*iter)))->fade -= gFrameIntervalSeconds.value();
				}
				fade = llclamp(fade,0.f,1.f);
				light_color *= fade;
			}

			LLVector3 light_pos(light->getRenderPosition());
			LLVector4 light_pos_gl(light_pos, 1.0f);
	
			F32 light_radius = llmax(light->getLightRadius(), 0.001f);

			F32 x = (3.f * (1.f + light->getLightFalloff())); // why this magic?  probably trying to match a historic behavior.
			float linatten = x / (light_radius); // % of brightness at radius

			mHWLightColors[cur_light] = light_color;
			LLLightState* light_state = gGL.getLight(cur_light);
			
			light_state->setPosition(light_pos_gl);
			light_state->setDiffuse(light_color);
			light_state->setAmbient(LLColor4::black);
			light_state->setConstantAttenuation(0.f);
			if (sRenderDeferred)
			{
				F32 size = light_radius*1.5f;
				light_state->setLinearAttenuation(size);
				light_state->setQuadraticAttenuation(light->getLightFalloff()*0.5f+1.f);
			}
			else
			{
				light_state->setLinearAttenuation(linatten);
				light_state->setQuadraticAttenuation(0.f);
			}
			

			if (light->isLightSpotlight() // directional (spot-)light
			    && (LLPipeline::sRenderDeferred || RenderSpotLightsInNondeferred)) // these are only rendered as GL spotlights if we're in deferred rendering mode *or* the setting forces them on
			{
				LLQuaternion quat = light->getRenderRotation();
				LLVector3 at_axis(0,0,-1); // this matches deferred rendering's object light direction
				at_axis *= quat;

				light_state->setSpotDirection(at_axis);
				light_state->setSpotCutoff(90.f);
				light_state->setSpotExponent(2.f);
	
				const LLColor4 specular(0.f, 0.f, 0.f, 0.f);
				light_state->setSpecular(specular);
			}
			else // omnidirectional (point) light
			{
				light_state->setSpotExponent(0.f);
				light_state->setSpotCutoff(180.f);
				
				// we use specular.w = 1.0 as a cheap hack for the shaders to know that this is omnidirectional rather than a spotlight
				const LLColor4 specular(0.f, 0.f, 0.f, 1.f);
				light_state->setSpecular(specular);				
			}
			cur_light++;
			if (cur_light >= 8)
			{
				break; // safety
			}
		}
	}
	for ( ; cur_light < 8 ; cur_light++)
	{
		mHWLightColors[cur_light] = LLColor4::black;
		LLLightState* light = gGL.getLight(cur_light);

		light->setDiffuse(LLColor4::black);
		light->setAmbient(LLColor4::black);
		light->setSpecular(LLColor4::black);
	}
	if (gAgentAvatarp &&
		gAgentAvatarp->mSpecialRenderMode == 3)
	{
		LLColor4  light_color = LLColor4::white;
		light_color.mV[3] = 0.0f;

		LLVector3 light_pos(LLViewerCamera::getInstance()->getOrigin());
		LLVector4 light_pos_gl(light_pos, 1.0f);

		F32 light_radius = 16.f;

			F32 x = 3.f;
		float linatten = x / (light_radius); // % of brightness at radius

		if (LLPipeline::sRenderDeferred)
		{
			/*light_color.mV[0] = powf(light_color.mV[0], 2.2f);
			light_color.mV[1] = powf(light_color.mV[1], 2.2f);
			light_color.mV[2] = powf(light_color.mV[2], 2.2f);*/
		}

		mHWLightColors[2] = light_color;
		LLLightState* light = gGL.getLight(2);

		light->setPosition(light_pos_gl);
		light->setDiffuse(light_color);
		light->setAmbient(LLColor4::black);
		light->setSpecular(LLColor4::black);
		light->setQuadraticAttenuation(0.f);
		light->setConstantAttenuation(0.f);
		light->setLinearAttenuation(linatten);
		light->setSpotExponent(0.f);
		light->setSpotCutoff(180.f);
	}

	// Init GL state
	if (!LLGLSLShader::sNoFixedFunction)
	{
		glDisable(GL_LIGHTING);
	}

	for (S32 i = 0; i < 8; ++i)
	{
		gGL.getLight(i)->disable();
	}
	mLightMask = 0;
}

void LLPipeline::enableLights(U32 mask)
{
	assertInitialized();

	if (mLightingDetail == 0)
	{
		mask &= 0xf003; // sun and backlight only (and fullbright bit)
	}
	if (mLightMask != mask)
	{
		stop_glerror();
		if (!mLightMask)
		{
			if (!LLGLSLShader::sNoFixedFunction)
			{
				glEnable(GL_LIGHTING);
			}
		}
		if (mask)
		{
			stop_glerror();
			for (S32 i=0; i<8; i++)
			{
				LLLightState* light = gGL.getLight(i);
				if (mask & (1<<i))
				{
					light->enable();
					light->setDiffuse(mHWLightColors[i]);
				}
				else
				{
					light->disable();
					light->setDiffuse(LLColor4::black);
				}
			}
			stop_glerror();
		}
		else
		{
			if (!LLGLSLShader::sNoFixedFunction)
			{
				glDisable(GL_LIGHTING);
			}
		}
		mLightMask = mask;
		stop_glerror();

		LLColor4 ambient = gSky.getTotalAmbientColor();
		gGL.setAmbientLightColor(ambient);
	}
}

void LLPipeline::enableLightsStatic()
{
	assertInitialized();
	U32 mask = 0x01; // Sun
	if (mLightingDetail >= 2)
	{
		mask |= mLightMovingMask; // Hardware moving lights
	}
	else
	{
		mask |= 0xff & (~2); // Hardware local lights
	}
	enableLights(mask);
}

void LLPipeline::enableLightsDynamic()
{
	assertInitialized();
	U32 mask = 0xff & (~2); // Local lights
	enableLights(mask);
	
	if (isAgentAvatarValid() && getLightingDetail() <= 0)
	{
		if (gAgentAvatarp->mSpecialRenderMode == 0) // normal
		{
			gPipeline.enableLightsAvatar();
		}
		else if (gAgentAvatarp->mSpecialRenderMode >= 1)  // anim preview
		{
			gPipeline.enableLightsAvatarEdit(LLColor4(0.7f, 0.6f, 0.3f, 1.f));
		}
	}
}

void LLPipeline::enableLightsAvatar()
{
	U32 mask = 0xff; // All lights
	setupAvatarLights(FALSE);
	enableLights(mask);
}

void LLPipeline::enableLightsPreview()
{
	disableLights();

	if (!LLGLSLShader::sNoFixedFunction)
	{
		glEnable(GL_LIGHTING);
	}

	LLColor4 ambient = PreviewAmbientColor;
	gGL.setAmbientLightColor(ambient);

	LLColor4 diffuse0 = PreviewDiffuse0;
	LLColor4 specular0 = PreviewSpecular0;
	LLColor4 diffuse1 = PreviewDiffuse1;
	LLColor4 specular1 = PreviewSpecular1;
	LLColor4 diffuse2 = PreviewDiffuse2;
	LLColor4 specular2 = PreviewSpecular2;

	LLVector3 dir0 = PreviewDirection0;
	LLVector3 dir1 = PreviewDirection1;
	LLVector3 dir2 = PreviewDirection2;

	dir0.normVec();
	dir1.normVec();
	dir2.normVec();
	
	LLVector4 light_pos(dir0, 0.0f);

	LLLightState* light = gGL.getLight(1);

	light->enable();
	light->setPosition(light_pos);
	light->setDiffuse(diffuse0);
	light->setAmbient(LLColor4::black);
	light->setSpecular(specular0);
	light->setSpotExponent(0.f);
	light->setSpotCutoff(180.f);

	light_pos = LLVector4(dir1, 0.f);

	light = gGL.getLight(2);
	light->enable();
	light->setPosition(light_pos);
	light->setDiffuse(diffuse1);
	light->setAmbient(LLColor4::black);
	light->setSpecular(specular1);
	light->setSpotExponent(0.f);
	light->setSpotCutoff(180.f);

	light_pos = LLVector4(dir2, 0.f);
	light = gGL.getLight(3);
	light->enable();
	light->setPosition(light_pos);
	light->setDiffuse(diffuse2);
	light->setAmbient(LLColor4::black);
	light->setSpecular(specular2);
	light->setSpotExponent(0.f);
	light->setSpotCutoff(180.f);
}


void LLPipeline::enableLightsAvatarEdit(const LLColor4& color)
{
	U32 mask = 0x2002; // Avatar backlight only, set ambient
	setupAvatarLights(TRUE);
	enableLights(mask);

	gGL.setAmbientLightColor(color);
}

void LLPipeline::enableLightsFullbright(const LLColor4& color)
{
	assertInitialized();
	U32 mask = 0x1000; // Non-0 mask, set ambient
	enableLights(mask);

	gGL.setAmbientLightColor(color);
}

void LLPipeline::disableLights()
{
	enableLights(0); // no lighting (full bright)
}

//============================================================================

class LLMenuItemGL;
class LLInvFVBridge;
struct cat_folder_pair;
class LLVOBranch;
class LLVOLeaf;

void LLPipeline::findReferences(LLDrawable *drawablep)
{
	assertInitialized();
	if (mLights.find(drawablep) != mLights.end())
	{
		LL_INFOS() << "In mLights" << LL_ENDL;
	}
	if (std::find(mMovedList.begin(), mMovedList.end(), drawablep) != mMovedList.end())
	{
		LL_INFOS() << "In mMovedList" << LL_ENDL;
	}
	if (std::find(mShiftList.begin(), mShiftList.end(), drawablep) != mShiftList.end())
	{
		LL_INFOS() << "In mShiftList" << LL_ENDL;
	}
	if (mRetexturedList.find(drawablep) != mRetexturedList.end())
	{
		LL_INFOS() << "In mRetexturedList" << LL_ENDL;
	}
	
	if (std::find(mBuildQ1.begin(), mBuildQ1.end(), drawablep) != mBuildQ1.end())
	{
		LL_INFOS() << "In mBuildQ1" << LL_ENDL;
	}
	if (std::find(mBuildQ2.begin(), mBuildQ2.end(), drawablep) != mBuildQ2.end())
	{
		LL_INFOS() << "In mBuildQ2" << LL_ENDL;
	}

	S32 count;
	
	count = gObjectList.findReferences(drawablep);
	if (count)
	{
		LL_INFOS() << "In other drawables: " << count << " references" << LL_ENDL;
	}
}

bool LLPipeline::verify()
{
	bool ok = assertInitialized();
	if (ok) 
	{
		for (pool_set_t::iterator iter = mPools.begin(); iter != mPools.end(); ++iter)
		{
			LLDrawPool *poolp = *iter;
			if (!poolp->verify())
			{
				ok = false;
			}
		}
	}

	if (!ok)
	{
		LL_WARNS() << "Pipeline verify failed!" << LL_ENDL;
	}
	return ok;
}

//////////////////////////////
//
// Collision detection
//
//

///////////////////////////////////////////////////////////////////////////////////////////////////////////////////////////////////////////////////////////////////////////////////////////////////////
/**
 *	A method to compute a ray-AABB intersection.
 *	Original code by Andrew Woo, from "Graphics Gems", Academic Press, 1990
 *	Optimized code by Pierre Terdiman, 2000 (~20-30% faster on my Celeron 500)
 *	Epsilon value added by Klaus Hartmann. (discarding it saves a few cycles only)
 *
 *	Hence this version is faster as well as more robust than the original one.
 *
 *	Should work provided:
 *	1) the integer representation of 0.0f is 0x00000000
 *	2) the sign bit of the float is the most significant one
 *
 *	Report bugs: p.terdiman@codercorner.com
 *
 *	\param		aabb		[in] the axis-aligned bounding box
 *	\param		origin		[in] ray origin
 *	\param		dir			[in] ray direction
 *	\param		coord		[out] impact coordinates
 *	\return		true if ray intersects AABB
 */
///////////////////////////////////////////////////////////////////////////////////////////////////////////////////////////////////////////////////////////////////////////////////////////////////////
//#define RAYAABB_EPSILON 0.00001f
#define IR(x)	((U32&)x)

bool LLRayAABB(const LLVector3 &center, const LLVector3 &size, const LLVector3& origin, const LLVector3& dir, LLVector3 &coord, F32 epsilon)
{
	bool Inside = true;
	LLVector3 MinB = center - size;
	LLVector3 MaxB = center + size;
	LLVector3 MaxT;
	MaxT.mV[VX]=MaxT.mV[VY]=MaxT.mV[VZ]=-1.0f;

	// Find candidate planes.
	for(U32 i=0;i<3;i++)
	{
		if(origin.mV[i] < MinB.mV[i])
		{
			coord.mV[i]	= MinB.mV[i];
			Inside		= false;

			// Calculate T distances to candidate planes
			if(IR(dir.mV[i]))	MaxT.mV[i] = (MinB.mV[i] - origin.mV[i]) / dir.mV[i];
		}
		else if(origin.mV[i] > MaxB.mV[i])
		{
			coord.mV[i]	= MaxB.mV[i];
			Inside		= false;

			// Calculate T distances to candidate planes
			if(IR(dir.mV[i]))	MaxT.mV[i] = (MaxB.mV[i] - origin.mV[i]) / dir.mV[i];
		}
	}

	// Ray origin inside bounding box
	if(Inside)
	{
		coord = origin;
		return true;
	}

	// Get largest of the maxT's for final choice of intersection
	U32 WhichPlane = 0;
	if(MaxT.mV[1] > MaxT.mV[WhichPlane])	WhichPlane = 1;
	if(MaxT.mV[2] > MaxT.mV[WhichPlane])	WhichPlane = 2;

	// Check final candidate actually inside box
	if(IR(MaxT.mV[WhichPlane])&0x80000000) return false;

	for(U32 i=0;i<3;i++)
	{
		if(i!=WhichPlane)
		{
			coord.mV[i] = origin.mV[i] + MaxT.mV[WhichPlane] * dir.mV[i];
			if (epsilon > 0)
			{
				if(coord.mV[i] < MinB.mV[i] - epsilon || coord.mV[i] > MaxB.mV[i] + epsilon)	return false;
			}
			else
			{
				if(coord.mV[i] < MinB.mV[i] || coord.mV[i] > MaxB.mV[i])	return false;
			}
		}
	}
	return true;	// ray hits box
}

//////////////////////////////
//
// Macros, functions, and inline methods from other classes
//
//

void LLPipeline::setLight(LLDrawable *drawablep, bool is_light)
{
	if (drawablep && assertInitialized())
	{
		if (is_light)
		{
			mLights.insert(drawablep);
			drawablep->setState(LLDrawable::LIGHT);
		}
		else
		{
			drawablep->clearState(LLDrawable::LIGHT);
			mLights.erase(drawablep);
		}
	}
}

//static
void LLPipeline::toggleRenderType(U32 type)
{
	gPipeline.mRenderTypeEnabled[type] = !gPipeline.mRenderTypeEnabled[type];
	if (type == LLPipeline::RENDER_TYPE_WATER)
	{
		gPipeline.mRenderTypeEnabled[LLPipeline::RENDER_TYPE_VOIDWATER] = !gPipeline.mRenderTypeEnabled[LLPipeline::RENDER_TYPE_VOIDWATER];
	}
}

//static
void LLPipeline::toggleRenderTypeControl(U32 type)
{
	U32 bit = (1<<type);
	if (gPipeline.hasRenderType(type))
	{
		LL_INFOS() << "Toggling render type mask " << std::hex << bit << " off" << std::dec << LL_ENDL;
	}
	else
	{
		LL_INFOS() << "Toggling render type mask " << std::hex << bit << " on" << std::dec << LL_ENDL;
	}
	gPipeline.toggleRenderType(type);
}

//static
bool LLPipeline::hasRenderTypeControl(U32 type)
{
	return gPipeline.hasRenderType(type);
}

// Allows UI items labeled "Hide foo" instead of "Show foo"
//static
bool LLPipeline::toggleRenderTypeControlNegated(S32 type)
{
	return !gPipeline.hasRenderType(type);
}

//static
void LLPipeline::toggleRenderDebug(U32 bit)
{
	if (gPipeline.hasRenderDebugMask(bit))
	{
		LL_INFOS() << "Toggling render debug mask " << std::hex << bit << " off" << std::dec << LL_ENDL;
	}
	else
	{
		LL_INFOS() << "Toggling render debug mask " << std::hex << bit << " on" << std::dec << LL_ENDL;
	}
	gPipeline.mRenderDebugMask ^= bit;
}


//static
bool LLPipeline::toggleRenderDebugControl(U32 bit)
{
	return gPipeline.hasRenderDebugMask(bit);
}

//static
void LLPipeline::toggleRenderDebugFeature(U32 bit)
{
	gPipeline.mRenderDebugFeatureMask ^= bit;
}


//static
bool LLPipeline::toggleRenderDebugFeatureControl(U32 bit)
{
	return gPipeline.hasRenderDebugFeatureMask(bit);
}

void LLPipeline::setRenderDebugFeatureControl(U32 bit, bool value)
{
	if (value)
	{
		gPipeline.mRenderDebugFeatureMask |= bit;
	}
	else
	{
		gPipeline.mRenderDebugFeatureMask &= !bit;
	}
}

void LLPipeline::pushRenderDebugFeatureMask()
{
	mRenderDebugFeatureStack.push(mRenderDebugFeatureMask);
}

void LLPipeline::popRenderDebugFeatureMask()
{
	if (mRenderDebugFeatureStack.empty())
	{
		LL_ERRS() << "Depleted render feature stack." << LL_ENDL;
	}

	mRenderDebugFeatureMask = mRenderDebugFeatureStack.top();
	mRenderDebugFeatureStack.pop();
}

// static
void LLPipeline::setRenderScriptedBeacons(bool val)
{
	sRenderScriptedBeacons = val;
}

// static
void LLPipeline::toggleRenderScriptedBeacons()
{
	sRenderScriptedBeacons = !sRenderScriptedBeacons;
}

// static
bool LLPipeline::getRenderScriptedBeacons()
{
	return sRenderScriptedBeacons;
}

// static
void LLPipeline::setRenderScriptedTouchBeacons(bool val)
{
	sRenderScriptedTouchBeacons = val;
}

// static
void LLPipeline::toggleRenderScriptedTouchBeacons()
{
	sRenderScriptedTouchBeacons = !sRenderScriptedTouchBeacons;
}

// static
bool LLPipeline::getRenderScriptedTouchBeacons()
{
	return sRenderScriptedTouchBeacons;
}

// static
void LLPipeline::setRenderMOAPBeacons(bool val)
{
	sRenderMOAPBeacons = val;
}

// static
void LLPipeline::toggleRenderMOAPBeacons()
{
	sRenderMOAPBeacons = !sRenderMOAPBeacons;
}

// static
bool LLPipeline::getRenderMOAPBeacons()
{
	return sRenderMOAPBeacons;
}

// static
void LLPipeline::setRenderPhysicalBeacons(bool val)
{
	sRenderPhysicalBeacons = val;
}

// static
void LLPipeline::toggleRenderPhysicalBeacons()
{
	sRenderPhysicalBeacons = !sRenderPhysicalBeacons;
}

// static
bool LLPipeline::getRenderPhysicalBeacons()
{
	return sRenderPhysicalBeacons;
}

// static
void LLPipeline::setRenderParticleBeacons(bool val)
{
	sRenderParticleBeacons = val;
}

// static
void LLPipeline::toggleRenderParticleBeacons()
{
	sRenderParticleBeacons = !sRenderParticleBeacons;
}

// static
bool LLPipeline::getRenderParticleBeacons()
{
	return sRenderParticleBeacons;
}

// static
void LLPipeline::setRenderSoundBeacons(bool val)
{
	sRenderSoundBeacons = val;
}

// static
void LLPipeline::toggleRenderSoundBeacons()
{
	sRenderSoundBeacons = !sRenderSoundBeacons;
}

// static
bool LLPipeline::getRenderSoundBeacons()
{
	return sRenderSoundBeacons;
}

// static
void LLPipeline::setRenderBeacons(bool val)
{
	sRenderBeacons = val;
}

// static
void LLPipeline::toggleRenderBeacons()
{
	sRenderBeacons = !sRenderBeacons;
}

// static
bool LLPipeline::getRenderBeacons()
{
	return sRenderBeacons;
}

// static
void LLPipeline::setRenderHighlights(bool val)
{
	sRenderHighlight = val;
}

// static
void LLPipeline::toggleRenderHighlights()
{
	sRenderHighlight = !sRenderHighlight;
}

// static
bool LLPipeline::getRenderHighlights()
{
	return sRenderHighlight;
}

// static
void LLPipeline::setRenderHighlightTextureChannel(LLRender::eTexIndex channel)
{
	sRenderHighlightTextureChannel = channel;
}

LLVOPartGroup* LLPipeline::lineSegmentIntersectParticle(const LLVector4a& start, const LLVector4a& end, LLVector4a* intersection,
														S32* face_hit)
{
	LLVector4a local_end = end;

	LLVector4a position;

	LLDrawable* drawable = NULL;

	for (LLWorld::region_list_t::const_iterator iter = LLWorld::getInstance()->getRegionList().begin(); 
			iter != LLWorld::getInstance()->getRegionList().end(); ++iter)
	{
		LLViewerRegion* region = *iter;

		LLSpatialPartition* part = region->getSpatialPartition(LLViewerRegion::PARTITION_PARTICLE);
		if (part && hasRenderType(part->mDrawableType))
		{
			LLDrawable* hit = part->lineSegmentIntersect(start, local_end, TRUE, FALSE, face_hit, &position, NULL, NULL, NULL);
			if (hit)
			{
				drawable = hit;
				local_end = position;						
			}
		}
	}

	LLVOPartGroup* ret = NULL;
	if (drawable)
	{
		//make sure we're returning an LLVOPartGroup
		llassert(drawable->getVObj()->getPCode() == LLViewerObject::LL_VO_PART_GROUP);
		ret = (LLVOPartGroup*) drawable->getVObj().get();
	}
		
	if (intersection)
	{
		*intersection = position;
	}

	return ret;
}

LLViewerObject* LLPipeline::lineSegmentIntersectInWorld(const LLVector4a& start, const LLVector4a& end,
														bool pick_transparent,
														bool pick_rigged,
														S32* face_hit,
														LLVector4a* intersection,         // return the intersection point
														LLVector2* tex_coord,            // return the texture coordinates of the intersection point
														LLVector4a* normal,               // return the surface normal at the intersection point
														LLVector4a* tangent             // return the surface tangent at the intersection point
	)
{
	LLDrawable* drawable = NULL;

	LLVector4a local_end = end;

	LLVector4a position;

	sPickAvatar = false; //! LLToolMgr::getInstance()->inBuildMode();
	
	for (LLWorld::region_list_t::const_iterator iter = LLWorld::getInstance()->getRegionList().begin(); 
			iter != LLWorld::getInstance()->getRegionList().end(); ++iter)
	{
		LLViewerRegion* region = *iter;

		for (U32 j = 0; j < LLViewerRegion::NUM_PARTITIONS; j++)
		{
			if ((j == LLViewerRegion::PARTITION_VOLUME) || 
				(j == LLViewerRegion::PARTITION_BRIDGE) || 
				(j == LLViewerRegion::PARTITION_TERRAIN) ||
				(j == LLViewerRegion::PARTITION_TREE) ||
				(j == LLViewerRegion::PARTITION_GRASS))  // only check these partitions for now
			{
				LLSpatialPartition* part = region->getSpatialPartition(j);
				if (part && hasRenderType(part->mDrawableType))
				{
					LLDrawable* hit = part->lineSegmentIntersect(start, local_end, pick_transparent, pick_rigged, face_hit, &position, tex_coord, normal, tangent);
					if (hit)
					{
						drawable = hit;
						local_end = position;						
					}
				}
			}
		}
	}
	
	if (!sPickAvatar)
	{
		//save hit info in case we need to restore
		//due to attachment override
		LLVector4a local_normal;
		LLVector4a local_tangent;
		LLVector2 local_texcoord;
		S32 local_face_hit = -1;

		if (face_hit)
		{ 
			local_face_hit = *face_hit;
		}
		if (tex_coord)
		{
			local_texcoord = *tex_coord;
		}
		if (tangent)
		{
			local_tangent = *tangent;
		}
		else
		{
			local_tangent.clear();
		}
		if (normal)
		{
			local_normal = *normal;
		}
		else
		{
			local_normal.clear();
		}
				
		const F32 ATTACHMENT_OVERRIDE_DIST = 0.1f;

		//check against avatars
		sPickAvatar = true;
		for (LLWorld::region_list_t::const_iterator iter = LLWorld::getInstance()->getRegionList().begin(); 
				iter != LLWorld::getInstance()->getRegionList().end(); ++iter)
		{
			LLViewerRegion* region = *iter;

			LLSpatialPartition* part = region->getSpatialPartition(LLViewerRegion::PARTITION_BRIDGE);
			if (part && hasRenderType(part->mDrawableType))
			{
				LLDrawable* hit = part->lineSegmentIntersect(start, local_end, pick_transparent, pick_rigged, face_hit, &position, tex_coord, normal, tangent);
				if (hit)
				{
					LLVector4a delta;
					delta.setSub(position, local_end);

					if (!drawable || 
						!drawable->getVObj()->isAttachment() ||
						delta.getLength3().getF32() > ATTACHMENT_OVERRIDE_DIST)
					{ //avatar overrides if previously hit drawable is not an attachment or 
					  //attachment is far enough away from detected intersection
						drawable = hit;
						local_end = position;						
					}
					else
					{ //prioritize attachments over avatars
						position = local_end;

						if (face_hit)
						{
							*face_hit = local_face_hit;
						}
						if (tex_coord)
						{
							*tex_coord = local_texcoord;
						}
						if (tangent)
						{
							*tangent = local_tangent;
						}
						if (normal)
						{
							*normal = local_normal;
						}
					}
				}
			}
		}
	}

	//check all avatar nametags (silly, isn't it?)
	for (std::vector< LLCharacter* >::iterator iter = LLCharacter::sInstances.begin();
		iter != LLCharacter::sInstances.end();
		++iter)
	{
		LLVOAvatar* av = (LLVOAvatar*) *iter;
		if (av->mNameText.notNull()
			&& av->mNameText->lineSegmentIntersect(start, local_end, position))
		{
			drawable = av->mDrawable;
			local_end = position;
		}
	}

	if (intersection)
	{
		*intersection = position;
	}

	return drawable ? drawable->getVObj().get() : NULL;
}

LLViewerObject* LLPipeline::lineSegmentIntersectInHUD(const LLVector4a& start, const LLVector4a& end,
													  bool pick_transparent,													
													  S32* face_hit,
													  LLVector4a* intersection,         // return the intersection point
													  LLVector2* tex_coord,            // return the texture coordinates of the intersection point
													  LLVector4a* normal,               // return the surface normal at the intersection point
													  LLVector4a* tangent				// return the surface tangent at the intersection point
	)
{
	LLDrawable* drawable = NULL;

	for (LLWorld::region_list_t::const_iterator iter = LLWorld::getInstance()->getRegionList().begin(); 
			iter != LLWorld::getInstance()->getRegionList().end(); ++iter)
	{
		LLViewerRegion* region = *iter;

		bool toggle = false;
		if (!hasRenderType(LLPipeline::RENDER_TYPE_HUD))
		{
			toggleRenderType(LLPipeline::RENDER_TYPE_HUD);
			toggle = true;
		}

		LLSpatialPartition* part = region->getSpatialPartition(LLViewerRegion::PARTITION_HUD);
		if (part)
		{
			LLDrawable* hit = part->lineSegmentIntersect(start, end, pick_transparent, FALSE, face_hit, intersection, tex_coord, normal, tangent);
			if (hit)
			{
				drawable = hit;
			}
		}

		if (toggle)
		{
			toggleRenderType(LLPipeline::RENDER_TYPE_HUD);
		}
	}
	return drawable ? drawable->getVObj().get() : NULL;
}

LLSpatialPartition* LLPipeline::getSpatialPartition(LLViewerObject* vobj)
{
	if (vobj)
	{
		LLViewerRegion* region = vobj->getRegion();
		if (region)
		{
			return region->getSpatialPartition(vobj->getPartitionType());
		}
	}
	return NULL;
}

void LLPipeline::resetVertexBuffers(LLDrawable* drawable)
{
	if (!drawable)
	{
		return;
	}

	for (S32 i = 0; i < drawable->getNumFaces(); i++)
	{
		LLFace* facep = drawable->getFace(i);
		if (facep)
		{
			facep->clearVertexBuffer();
		}
	}
}

void LLPipeline::resetVertexBuffers()
{	
	mResetVertexBuffers = true;
}

static LLTrace::BlockTimerStatHandle FTM_RESET_VB("Reset VB");

void LLPipeline::doResetVertexBuffers(bool forced)
{
	if (!mResetVertexBuffers)
	{
		return;
	}
	if(!forced && LLSpatialPartition::sTeleportRequested)
	{
		if(gAgent.getTeleportState() != LLAgent::TELEPORT_NONE)
		{
			return; //wait for teleporting to finish
		}
		else
		{
			//teleporting aborted
			LLSpatialPartition::sTeleportRequested = FALSE;
			mResetVertexBuffers = false;
			return;
		}
	}

	LL_RECORD_BLOCK_TIME(FTM_RESET_VB);
	mResetVertexBuffers = false;

	mCubeVB = NULL;

	for (LLWorld::region_list_t::const_iterator iter = LLWorld::getInstance()->getRegionList().begin(); 
			iter != LLWorld::getInstance()->getRegionList().end(); ++iter)
	{
		LLViewerRegion* region = *iter;
		for (U32 i = 0; i < LLViewerRegion::NUM_PARTITIONS; i++)
		{
			LLSpatialPartition* part = region->getSpatialPartition(i);
			if (part)
			{
				part->resetVertexBuffers();
			}
		}
	}
	if(LLSpatialPartition::sTeleportRequested)
	{
		LLSpatialPartition::sTeleportRequested = FALSE;

		LLWorld::getInstance()->clearAllVisibleObjects();
		clearRebuildDrawables();
	}

	resetDrawOrders();

	gSky.resetVertexBuffers();

	LLVOPartGroup::destroyGL();

	if ( LLPathingLib::getInstance() )
	{
		LLPathingLib::getInstance()->cleanupVBOManager();
	}
	LLVOPartGroup::destroyGL();

	LLVertexBuffer::cleanupClass();
	
	//delete all name pool caches
	LLGLNamePool::cleanupPools();

	

	if (LLVertexBuffer::sGLCount > 0)
	{
		LL_WARNS() << "VBO wipe failed -- " << LLVertexBuffer::sGLCount << " buffers remaining." << LL_ENDL;
	}

	LLVertexBuffer::unbind();	
	
	updateRenderBump();
	updateRenderDeferred();

	sUseTriStrips = gSavedSettings.getBOOL("RenderUseTriStrips");
	LLVertexBuffer::sUseStreamDraw = gSavedSettings.getBOOL("RenderUseStreamVBO");
	LLVertexBuffer::sUseVAO = gSavedSettings.getBOOL("RenderUseVAO");
	LLVertexBuffer::sPreferStreamDraw = gSavedSettings.getBOOL("RenderPreferStreamDraw");
	LLVertexBuffer::sEnableVBOs = gSavedSettings.getBOOL("RenderVBOEnable");
	LLVertexBuffer::sDisableVBOMapping = LLVertexBuffer::sEnableVBOs && gSavedSettings.getBOOL("RenderVBOMappingDisable") ;
	sBakeSunlight = gSavedSettings.getBOOL("RenderBakeSunlight");
	sNoAlpha = gSavedSettings.getBOOL("RenderNoAlpha");
	LLPipeline::sTextureBindTest = gSavedSettings.getBOOL("RenderDebugTextureBind");

	LLVertexBuffer::initClass(LLVertexBuffer::sEnableVBOs, LLVertexBuffer::sDisableVBOMapping);

	LLVOPartGroup::restoreGL();
}

void LLPipeline::renderObjects(U32 type, U32 mask, bool texture, bool batch_texture)
{
	assertInitialized();
	gGL.loadMatrix(gGLModelView);
	gGLLastMatrix = NULL;
	mSimplePool->pushBatches(type, mask, texture, batch_texture);
	gGL.loadMatrix(gGLModelView);
	gGLLastMatrix = NULL;		
}

void LLPipeline::renderMaskedObjects(U32 type, U32 mask, bool texture, bool batch_texture)
{
	assertInitialized();
	gGL.loadMatrix(gGLModelView);
	gGLLastMatrix = NULL;
	mAlphaMaskPool->pushMaskBatches(type, mask, texture, batch_texture);
	gGL.loadMatrix(gGLModelView);
	gGLLastMatrix = NULL;		
}


void apply_cube_face_rotation(U32 face)
{
	switch (face)
	{
		case 0: 
			gGL.rotatef(90.f, 0, 1, 0);
			gGL.rotatef(180.f, 1, 0, 0);
		break;
		case 2: 
			gGL.rotatef(-90.f, 1, 0, 0);
		break;
		case 4:
			gGL.rotatef(180.f, 0, 1, 0);
			gGL.rotatef(180.f, 0, 0, 1);
		break;
		case 1: 
			gGL.rotatef(-90.f, 0, 1, 0);
			gGL.rotatef(180.f, 1, 0, 0);
		break;
		case 3:
			gGL.rotatef(90, 1, 0, 0);
		break;
		case 5: 
			gGL.rotatef(180, 0, 0, 1);
		break;
	}
}

void validate_framebuffer_object()
{                                                           
	GLenum status;                                            
	status = glCheckFramebufferStatus(GL_FRAMEBUFFER_EXT); 
	switch(status) 
	{                                          
		case GL_FRAMEBUFFER_COMPLETE:                       
			//framebuffer OK, no error.
			break;
		case GL_FRAMEBUFFER_INCOMPLETE_MISSING_ATTACHMENT:
			// frame buffer not OK: probably means unsupported depth buffer format
			LL_ERRS() << "Framebuffer Incomplete Missing Attachment." << LL_ENDL;
			break;
		case GL_FRAMEBUFFER_INCOMPLETE_ATTACHMENT:
			// frame buffer not OK: probably means unsupported depth buffer format
			LL_ERRS() << "Framebuffer Incomplete Attachment." << LL_ENDL;
			break; 
		case GL_FRAMEBUFFER_UNSUPPORTED:                    
			/* choose different formats */                        
			LL_ERRS() << "Framebuffer unsupported." << LL_ENDL;
			break;                                                
		default:                                                
			LL_ERRS() << "Unknown framebuffer status." << LL_ENDL;
			break;
	}
}

void LLPipeline::bindScreenToTexture() 
{
	
}

static LLTrace::BlockTimerStatHandle FTM_RENDER_BLOOM("Bloom");

void LLPipeline::renderBloom(bool for_snapshot, F32 zoom_factor, int subfield)
{
	if (!(gPipeline.canUseVertexShaders() &&
		sRenderGlow))
	{
		return;
	}

	LLVertexBuffer::unbind();
	LLGLState::checkStates();
	LLGLState::checkTextureChannels();

	assertInitialized();

	if (gUseWireframe)
	{
		glPolygonMode(GL_FRONT_AND_BACK, GL_FILL);
	}

	LLVector2 tc1(0,0);
	LLVector2 tc2((F32) mScreen.getWidth()*2,
				  (F32) mScreen.getHeight()*2);

	LL_RECORD_BLOCK_TIME(FTM_RENDER_BLOOM);
	gGL.color4f(1,1,1,1);
	LLGLDepthTest depth(GL_FALSE);
	LLGLDisable blend(GL_BLEND);
	LLGLDisable cull(GL_CULL_FACE);
	
	enableLightsFullbright(LLColor4(1,1,1,1));

	gGL.matrixMode(LLRender::MM_PROJECTION);
	gGL.pushMatrix();
	gGL.loadIdentity();
	gGL.matrixMode(LLRender::MM_MODELVIEW);
	gGL.pushMatrix();
	gGL.loadIdentity();

	LLGLDisable test(GL_ALPHA_TEST);

	gGL.setColorMask(true, true);
	glClearColor(0,0,0,0);
	exoPostProcess::instance().ExodusRenderPostStack(&mScreen, &mScreen); // <FS:CR> Import Vignette from Exodus
		
	{
		{
			LL_RECORD_BLOCK_TIME(FTM_RENDER_BLOOM_FBO);
			mGlow[2].bindTarget();
			mGlow[2].clear();
		}
		
		gGlowExtractProgram.bind();
		F32 minLum = llmax((F32) RenderGlowMinLuminance, 0.0f);
		F32 maxAlpha = RenderGlowMaxExtractAlpha;		
		F32 warmthAmount = RenderGlowWarmthAmount;	
		LLVector3 lumWeights = RenderGlowLumWeights;
		LLVector3 warmthWeights = RenderGlowWarmthWeights;


		gGlowExtractProgram.uniform1f(LLShaderMgr::GLOW_MIN_LUMINANCE, minLum);
		gGlowExtractProgram.uniform1f(LLShaderMgr::GLOW_MAX_EXTRACT_ALPHA, maxAlpha);
		gGlowExtractProgram.uniform3f(LLShaderMgr::GLOW_LUM_WEIGHTS, lumWeights.mV[0], lumWeights.mV[1], lumWeights.mV[2]);
		gGlowExtractProgram.uniform3f(LLShaderMgr::GLOW_WARMTH_WEIGHTS, warmthWeights.mV[0], warmthWeights.mV[1], warmthWeights.mV[2]);
		gGlowExtractProgram.uniform1f(LLShaderMgr::GLOW_WARMTH_AMOUNT, warmthAmount);
		LLGLEnable blend_on(GL_BLEND);
		LLGLEnable test(GL_ALPHA_TEST);
		
		gGL.setSceneBlendType(LLRender::BT_ADD_WITH_ALPHA);
		
		mScreen.bindTexture(0, 0);
		
		gGL.color4f(1,1,1,1);
		gPipeline.enableLightsFullbright(LLColor4(1,1,1,1));
		gGL.begin(LLRender::TRIANGLE_STRIP);
		gGL.texCoord2f(tc1.mV[0], tc1.mV[1]);
		gGL.vertex2f(-1,-1);
		
		gGL.texCoord2f(tc1.mV[0], tc2.mV[1]);
		gGL.vertex2f(-1,3);
		
		gGL.texCoord2f(tc2.mV[0], tc1.mV[1]);
		gGL.vertex2f(3,-1);
		
		gGL.end();
		
		gGL.getTexUnit(0)->unbind(mScreen.getUsage());

		mGlow[2].flush();
	}

	tc1.setVec(0,0);
	tc2.setVec(2,2);

	// power of two between 1 and 1024
	U32 glowResPow = RenderGlowResolutionPow;
	const U32 glow_res = llmax(1, 
		llmin(1024, 1 << glowResPow));

	S32 kernel = RenderGlowIterations*2;
	F32 delta = RenderGlowWidth / glow_res;
	// Use half the glow width if we have the res set to less than 9 so that it looks
	// almost the same in either case.
	if (glowResPow < 9)
	{
		delta *= 0.5f;
	}
	F32 strength = RenderGlowStrength;

	gGlowProgram.bind();
	gGlowProgram.uniform1f(LLShaderMgr::GLOW_STRENGTH, strength);

	for (S32 i = 0; i < kernel; i++)
	{
		{
			LL_RECORD_BLOCK_TIME(FTM_RENDER_BLOOM_FBO);
			mGlow[i%2].bindTarget();
			mGlow[i%2].clear();
		}
			
		if (i == 0)
		{
			gGL.getTexUnit(0)->bind(&mGlow[2]);
		}
		else
		{
			gGL.getTexUnit(0)->bind(&mGlow[(i-1)%2]);
		}

		if (i%2 == 0)
		{
			gGlowProgram.uniform2f(LLShaderMgr::GLOW_DELTA, delta, 0);
		}
		else
		{
			gGlowProgram.uniform2f(LLShaderMgr::GLOW_DELTA, 0, delta);
		}

		gGL.begin(LLRender::TRIANGLE_STRIP);
		gGL.texCoord2f(tc1.mV[0], tc1.mV[1]);
		gGL.vertex2f(-1,-1);
		
		gGL.texCoord2f(tc1.mV[0], tc2.mV[1]);
		gGL.vertex2f(-1,3);
		
		gGL.texCoord2f(tc2.mV[0], tc1.mV[1]);
		gGL.vertex2f(3,-1);
		
		gGL.end();
		
		mGlow[i%2].flush();
	}

	gGlowProgram.unbind();

	/*if (LLRenderTarget::sUseFBO)
	{
		LL_RECORD_BLOCK_TIME(FTM_RENDER_BLOOM_FBO);
		glBindFramebuffer(GL_FRAMEBUFFER, 0);
	}*/

	gGLViewport[0] = gViewerWindow->getWorldViewRectRaw().mLeft;
	gGLViewport[1] = gViewerWindow->getWorldViewRectRaw().mBottom;
	gGLViewport[2] = gViewerWindow->getWorldViewRectRaw().getWidth();
	gGLViewport[3] = gViewerWindow->getWorldViewRectRaw().getHeight();
	glViewport(gGLViewport[0], gGLViewport[1], gGLViewport[2], gGLViewport[3]);

	tc2.setVec((F32) mScreen.getWidth(),
			(F32) mScreen.getHeight());

	gGL.flush();
	
	LLVertexBuffer::unbind();

	if (LLPipeline::sRenderDeferred)
	{

		//<FS:TS> FIRE-16251: Depth of Field does not work underwater
		//bool dof_enabled = !LLViewerCamera::getInstance()->cameraUnderWater() &&
		bool dof_enabled = (FSRenderDepthOfFieldUnderwater || !LLViewerCamera::getInstance()->cameraUnderWater()) &&
			(RenderDepthOfFieldInEditMode || !LLToolMgr::getInstance()->inBuildMode()) &&
							RenderDepthOfField;
                //</FS:TS> FIRE-16251


		bool multisample = RenderFSAASamples > 1 && mFXAABuffer.isComplete();
		exoPostProcess::instance().multisample = multisample;	// <FS:CR> Import Vignette from Exodus

		gViewerWindow->setup3DViewport();
				
		if (dof_enabled)
		{
			LLGLSLShader* shader = &gDeferredPostProgram;
			LLGLDisable blend(GL_BLEND);

			//depth of field focal plane calculations
			static F32 current_distance = 16.f;
			static F32 start_distance = 16.f;
			static F32 transition_time = 1.f;

			LLVector3 focus_point;

			LLViewerObject* obj = LLViewerMediaFocus::getInstance()->getFocusedObject();
			if (obj && obj->mDrawable && obj->isSelected())
			{ //focus on selected media object
				S32 face_idx = LLViewerMediaFocus::getInstance()->getFocusedFace();
				if (obj && obj->mDrawable)
				{
					LLFace* face = obj->mDrawable->getFace(face_idx);
					if (face)
					{
						focus_point = face->getPositionAgent();
					}
				}
			}
		
			if (focus_point.isExactlyZero())
			{
				if (LLViewerJoystick::getInstance()->getOverrideCamera())
				{ //focus on point under cursor
					focus_point.set(gDebugRaycastIntersection.getF32ptr());
				}
				else if (gAgentCamera.cameraMouselook())
				{ //focus on point under mouselook crosshairs
					LLVector4a result;
					result.clear();

					gViewerWindow->cursorIntersect(-1, -1, 512.f, NULL, -1, FALSE, FALSE,
													NULL,
													&result);

					focus_point.set(result.getF32ptr());
				}
				else
				{
					//focus on alt-zoom target
					LLViewerRegion* region = gAgent.getRegion();
					if (region)
					{
						focus_point = LLVector3(gAgentCamera.getFocusGlobal()-region->getOriginGlobal());
					}
				}
			}

			LLVector3 eye = LLViewerCamera::getInstance()->getOrigin();
			F32 target_distance = 16.f;
			if (!focus_point.isExactlyZero())
			{
				target_distance = LLViewerCamera::getInstance()->getAtAxis() * (focus_point-eye);
			}

			if (transition_time >= 1.f &&
				fabsf(current_distance-target_distance)/current_distance > 0.01f)
			{ //large shift happened, interpolate smoothly to new target distance
				transition_time = 0.f;
				start_distance = current_distance;
			}
			else if (transition_time < 1.f)
			{ //currently in a transition, continue interpolating
				transition_time += 1.f/CameraFocusTransitionTime*gFrameIntervalSeconds.value();
				transition_time = llmin(transition_time, 1.f);

				F32 t = cosf(transition_time*F_PI+F_PI)*0.5f+0.5f;
				current_distance = start_distance + (target_distance-start_distance)*t;
			}
			else
			{ //small or no change, just snap to target distance
				current_distance = target_distance;
			}

			//convert to mm
			F32 subject_distance = current_distance*1000.f;
			F32 fnumber = CameraFNumber;
			F32 default_focal_length = CameraFocalLength;

			F32 fov = LLViewerCamera::getInstance()->getView();
		
			const F32 default_fov = CameraFieldOfView * F_PI/180.f;
			//const F32 default_aspect_ratio = gSavedSettings.getF32("CameraAspectRatio");
		
			//F32 aspect_ratio = (F32) mScreen.getWidth()/(F32)mScreen.getHeight();
		
			F32 dv = 2.f*default_focal_length * tanf(default_fov/2.f);
			//F32 dh = 2.f*default_focal_length * tanf(default_fov*default_aspect_ratio/2.f);

			F32 focal_length = dv/(2*tanf(fov/2.f));
		 
			//F32 tan_pixel_angle = tanf(LLDrawable::sCurPixelAngle);
	
			// from wikipedia -- c = |s2-s1|/s2 * f^2/(N(S1-f))
			// where	 N = fnumber
			//			 s2 = dot distance
			//			 s1 = subject distance
			//			 f = focal length
			//	

			F32 blur_constant = focal_length*focal_length/(fnumber*(subject_distance-focal_length));
			blur_constant /= 1000.f; //convert to meters for shader
			F32 magnification = focal_length/(subject_distance-focal_length);

			{ //build diffuse+bloom+CoF
				mDeferredLight.bindTarget();
				shader = &gDeferredCoFProgram;

				bindDeferredShader(*shader);

				S32 channel = shader->enableTexture(LLShaderMgr::DEFERRED_DIFFUSE, mScreen.getUsage());
				if (channel > -1)
				{
					mScreen.bindTexture(0, channel);
				}

				shader->uniform1f(LLShaderMgr::DOF_FOCAL_DISTANCE, -subject_distance/1000.f);
				shader->uniform1f(LLShaderMgr::DOF_BLUR_CONSTANT, blur_constant);
				shader->uniform1f(LLShaderMgr::DOF_TAN_PIXEL_ANGLE, tanf(1.f/LLDrawable::sCurPixelAngle));
				shader->uniform1f(LLShaderMgr::DOF_MAGNIFICATION, magnification);
				shader->uniform1f(LLShaderMgr::DOF_MAX_COF, CameraMaxCoF);
				shader->uniform1f(LLShaderMgr::DOF_RES_SCALE, CameraDoFResScale);

				gGL.begin(LLRender::TRIANGLE_STRIP);
				gGL.texCoord2f(tc1.mV[0], tc1.mV[1]);
				gGL.vertex2f(-1,-1);
		
				gGL.texCoord2f(tc1.mV[0], tc2.mV[1]);
				gGL.vertex2f(-1,3);
		
				gGL.texCoord2f(tc2.mV[0], tc1.mV[1]);
				gGL.vertex2f(3,-1);
		
				gGL.end();

				unbindDeferredShader(*shader);
				mDeferredLight.flush();
			}

			U32 dof_width = (U32) (mScreen.getWidth()*CameraDoFResScale);
			U32 dof_height = (U32) (mScreen.getHeight()*CameraDoFResScale);
			
			{ //perform DoF sampling at half-res (preserve alpha channel)
				mScreen.bindTarget();
				glViewport(0,0, dof_width, dof_height);
				gGL.setColorMask(true, false);

				shader = &gDeferredPostProgram;
				bindDeferredShader(*shader);
				S32 channel = shader->enableTexture(LLShaderMgr::DEFERRED_DIFFUSE, mDeferredLight.getUsage());
				if (channel > -1)
				{
					mDeferredLight.bindTexture(0, channel);
				}

				shader->uniform1f(LLShaderMgr::DOF_MAX_COF, CameraMaxCoF);
				shader->uniform1f(LLShaderMgr::DOF_RES_SCALE, CameraDoFResScale);
				
				gGL.begin(LLRender::TRIANGLE_STRIP);
				gGL.texCoord2f(tc1.mV[0], tc1.mV[1]);
				gGL.vertex2f(-1,-1);
		
				gGL.texCoord2f(tc1.mV[0], tc2.mV[1]);
				gGL.vertex2f(-1,3);
		
				gGL.texCoord2f(tc2.mV[0], tc1.mV[1]);
				gGL.vertex2f(3,-1);
		
				gGL.end();

				unbindDeferredShader(*shader);
				mScreen.flush();
				gGL.setColorMask(true, true);
			}
	
			{ //combine result based on alpha
				if (multisample)
				{
					mDeferredLight.bindTarget();
					glViewport(0, 0, mDeferredScreen.getWidth(), mDeferredScreen.getHeight());
				}
				else
				{
					gGLViewport[0] = gViewerWindow->getWorldViewRectRaw().mLeft;
					gGLViewport[1] = gViewerWindow->getWorldViewRectRaw().mBottom;
					gGLViewport[2] = gViewerWindow->getWorldViewRectRaw().getWidth();
					gGLViewport[3] = gViewerWindow->getWorldViewRectRaw().getHeight();
					glViewport(gGLViewport[0], gGLViewport[1], gGLViewport[2], gGLViewport[3]);
				}

				shader = &gDeferredDoFCombineProgram;
				bindDeferredShader(*shader);
				
				S32 channel = shader->enableTexture(LLShaderMgr::DEFERRED_DIFFUSE, mScreen.getUsage());
				if (channel > -1)
				{
					mScreen.bindTexture(0, channel);
					gGL.getTexUnit(channel)->setTextureFilteringOption(LLTexUnit::TFO_BILINEAR);
				}

				if (!LLViewerCamera::getInstance()->cameraUnderWater())
				{
					shader->uniform1f(LLShaderMgr::GLOBAL_GAMMA, 2.2f);
				} else {
					shader->uniform1f(LLShaderMgr::GLOBAL_GAMMA, 1.0f);
				}

				shader->uniform1f(LLShaderMgr::DOF_MAX_COF, CameraMaxCoF);
				shader->uniform1f(LLShaderMgr::DOF_RES_SCALE, CameraDoFResScale);
				shader->uniform1f(LLShaderMgr::DOF_WIDTH, dof_width-1);
				shader->uniform1f(LLShaderMgr::DOF_HEIGHT, dof_height-1);

				gGL.begin(LLRender::TRIANGLE_STRIP);
				gGL.texCoord2f(tc1.mV[0], tc1.mV[1]);
				gGL.vertex2f(-1,-1);
		
				gGL.texCoord2f(tc1.mV[0], tc2.mV[1]);
				gGL.vertex2f(-1,3);
		
				gGL.texCoord2f(tc2.mV[0], tc1.mV[1]);
				gGL.vertex2f(3,-1);
		
				gGL.end();

				unbindDeferredShader(*shader);

				if (multisample)
				{
					mDeferredLight.flush();
				}
			}
		}
		else
		{
			if (multisample)
			{
				mDeferredLight.bindTarget();
			}
			LLGLSLShader* shader = &gDeferredPostNoDoFProgram;
			
			bindDeferredShader(*shader);
							
			S32 channel = shader->enableTexture(LLShaderMgr::DEFERRED_DIFFUSE, mScreen.getUsage());
			if (channel > -1)
			{
				mScreen.bindTexture(0, channel);
			}

			if (!LLViewerCamera::getInstance()->cameraUnderWater())
			{
				shader->uniform1f(LLShaderMgr::GLOBAL_GAMMA, 2.2f);
			} else {
				shader->uniform1f(LLShaderMgr::GLOBAL_GAMMA, 1.0f);
			}

			gGL.begin(LLRender::TRIANGLE_STRIP);
			gGL.texCoord2f(tc1.mV[0], tc1.mV[1]);
			gGL.vertex2f(-1,-1);
		
			gGL.texCoord2f(tc1.mV[0], tc2.mV[1]);
			gGL.vertex2f(-1,3);
		
			gGL.texCoord2f(tc2.mV[0], tc1.mV[1]);
			gGL.vertex2f(3,-1);
		
			gGL.end();

			unbindDeferredShader(*shader);

			if (multisample)
			{
				mDeferredLight.flush();
			}
		}

		if (multisample)
		{
			//bake out texture2D with RGBL for FXAA shader
			mFXAABuffer.bindTarget();
			
			S32 width = mScreen.getWidth();
			S32 height = mScreen.getHeight();
			glViewport(0, 0, width, height);

			LLGLSLShader* shader = &gGlowCombineFXAAProgram;

			shader->bind();
			shader->uniform2f(LLShaderMgr::DEFERRED_SCREEN_RES, width, height);

			S32 channel = shader->enableTexture(LLShaderMgr::DEFERRED_DIFFUSE, mDeferredLight.getUsage());
			if (channel > -1)
			{
				mDeferredLight.bindTexture(0, channel);
			}
						
			gGL.begin(LLRender::TRIANGLE_STRIP);
			gGL.vertex2f(-1,-1);
			gGL.vertex2f(-1,3);
			gGL.vertex2f(3,-1);
			gGL.end();

			gGL.flush();

			shader->disableTexture(LLShaderMgr::DEFERRED_DIFFUSE, mDeferredLight.getUsage());
			shader->unbind();
			
			mFXAABuffer.flush();

			shader = &gFXAAProgram;
			shader->bind();

			channel = shader->enableTexture(LLShaderMgr::DIFFUSE_MAP, mFXAABuffer.getUsage());
			if (channel > -1)
			{
				mFXAABuffer.bindTexture(0, channel);
				gGL.getTexUnit(channel)->setTextureFilteringOption(LLTexUnit::TFO_BILINEAR);
			}
			
			gGLViewport[0] = gViewerWindow->getWorldViewRectRaw().mLeft;
			gGLViewport[1] = gViewerWindow->getWorldViewRectRaw().mBottom;
			gGLViewport[2] = gViewerWindow->getWorldViewRectRaw().getWidth();
			gGLViewport[3] = gViewerWindow->getWorldViewRectRaw().getHeight();
			glViewport(gGLViewport[0], gGLViewport[1], gGLViewport[2], gGLViewport[3]);

			F32 scale_x = (F32) width/mFXAABuffer.getWidth();
			F32 scale_y = (F32) height/mFXAABuffer.getHeight();
			shader->uniform2f(LLShaderMgr::FXAA_TC_SCALE, scale_x, scale_y);
			shader->uniform2f(LLShaderMgr::FXAA_RCP_SCREEN_RES, 1.f/width*scale_x, 1.f/height*scale_y);
			shader->uniform4f(LLShaderMgr::FXAA_RCP_FRAME_OPT, -0.5f/width*scale_x, -0.5f/height*scale_y, 0.5f/width*scale_x, 0.5f/height*scale_y);
			shader->uniform4f(LLShaderMgr::FXAA_RCP_FRAME_OPT2, -2.f/width*scale_x, -2.f/height*scale_y, 2.f/width*scale_x, 2.f/height*scale_y);
			
			gGL.begin(LLRender::TRIANGLE_STRIP);
			gGL.vertex2f(-1,-1);
			gGL.vertex2f(-1,3);
			gGL.vertex2f(3,-1);
			gGL.end();

			gGL.flush();
			shader->unbind();
		}
	}
	else
	{
		U32 mask = LLVertexBuffer::MAP_VERTEX | LLVertexBuffer::MAP_TEXCOORD0 | LLVertexBuffer::MAP_TEXCOORD1;
		LLPointer<LLVertexBuffer> buff = new LLVertexBuffer(mask, 0);
		buff->allocateBuffer(3,0,TRUE);

		LLStrider<LLVector3> v;
		LLStrider<LLVector2> uv1;
		LLStrider<LLVector2> uv2;

		buff->getVertexStrider(v);
		buff->getTexCoord0Strider(uv1);
		buff->getTexCoord1Strider(uv2);
		
		uv1[0] = LLVector2(0, 0);
		uv1[1] = LLVector2(0, 2);
		uv1[2] = LLVector2(2, 0);
		
		uv2[0] = LLVector2(0, 0);
		uv2[1] = LLVector2(0, tc2.mV[1]*2.f);
		uv2[2] = LLVector2(tc2.mV[0]*2.f, 0);
		
		v[0] = LLVector3(-1,-1,0);
		v[1] = LLVector3(-1,3,0);
		v[2] = LLVector3(3,-1,0);
				
		buff->flush();

		LLGLDisable blend(GL_BLEND);

		if (LLGLSLShader::sNoFixedFunction)
		{
			gGlowCombineProgram.bind();
			gGlowCombineProgram.uniform3fv(LLShaderMgr::EXO_RENDER_VIGNETTE, 1, exoPostProcess::sExodusRenderVignette.mV); // Work around for ExodusRenderVignette in non-deferred.
		}
		else
		{
			//tex unit 0
			gGL.getTexUnit(0)->setTextureColorBlend(LLTexUnit::TBO_REPLACE, LLTexUnit::TBS_TEX_COLOR);
			//tex unit 1
			gGL.getTexUnit(1)->setTextureColorBlend(LLTexUnit::TBO_ADD, LLTexUnit::TBS_TEX_COLOR, LLTexUnit::TBS_PREV_COLOR);
		}
		
		gGL.getTexUnit(0)->bind(&mGlow[1]);
		gGL.getTexUnit(1)->bind(&mScreen);
		
		LLGLEnable multisample(RenderFSAASamples > 0 ? GL_MULTISAMPLE_ARB : 0);
		
		buff->setBuffer(mask);
		buff->drawArrays(LLRender::TRIANGLE_STRIP, 0, 3);
		
		if (LLGLSLShader::sNoFixedFunction)
		{
			gGlowCombineProgram.unbind();
		}
		else
		{
			gGL.getTexUnit(1)->disable();
			gGL.getTexUnit(1)->setTextureBlendType(LLTexUnit::TB_MULT);

			gGL.getTexUnit(0)->activate();
			gGL.getTexUnit(0)->setTextureBlendType(LLTexUnit::TB_MULT);
		}
		
	}

	gGL.setSceneBlendType(LLRender::BT_ALPHA);

	if (hasRenderDebugMask(LLPipeline::RENDER_DEBUG_PHYSICS_SHAPES))
	{
		if (LLGLSLShader::sNoFixedFunction)
		{
			gSplatTextureRectProgram.bind();
		}

		gGL.setColorMask(true, false);

		LLVector2 tc1(0,0);
		LLVector2 tc2((F32) gViewerWindow->getWorldViewWidthRaw()*2,
				  (F32) gViewerWindow->getWorldViewHeightRaw()*2);

		LLGLEnable blend(GL_BLEND);
		gGL.color4f(1,1,1,0.75f);

		gGL.getTexUnit(0)->bind(&mPhysicsDisplay);

		gGL.begin(LLRender::TRIANGLES);
		gGL.texCoord2f(tc1.mV[0], tc1.mV[1]);
		gGL.vertex2f(-1,-1);
		
		gGL.texCoord2f(tc1.mV[0], tc2.mV[1]);
		gGL.vertex2f(-1,3);
		
		gGL.texCoord2f(tc2.mV[0], tc1.mV[1]);
		gGL.vertex2f(3,-1);
		
		gGL.end();
		gGL.flush();

		if (LLGLSLShader::sNoFixedFunction)
		{
			gSplatTextureRectProgram.unbind();
		}
	}

	
	if (LLRenderTarget::sUseFBO)
	{ //copy depth buffer from mScreen to framebuffer
		LLRenderTarget::copyContentsToFramebuffer(mScreen, 0, 0, mScreen.getWidth(), mScreen.getHeight(), 
			0, 0, mScreen.getWidth(), mScreen.getHeight(), GL_DEPTH_BUFFER_BIT, GL_NEAREST);
	}
	

	gGL.matrixMode(LLRender::MM_PROJECTION);
	gGL.popMatrix();
	gGL.matrixMode(LLRender::MM_MODELVIEW);
	gGL.popMatrix();

	LLVertexBuffer::unbind();

	LLGLState::checkStates();
	LLGLState::checkTextureChannels();

}

static LLTrace::BlockTimerStatHandle FTM_BIND_DEFERRED("Bind Deferred");

void LLPipeline::bindDeferredShader(LLGLSLShader& shader, U32 light_index, U32 noise_map)
{
	LL_RECORD_BLOCK_TIME(FTM_BIND_DEFERRED);

	if (noise_map == 0xFFFFFFFF)
	{
		noise_map = mNoiseMap;
	}

	shader.bind();
	S32 channel = 0;
	channel = shader.enableTexture(LLShaderMgr::DEFERRED_DIFFUSE, mDeferredScreen.getUsage());
	if (channel > -1)
	{
		mDeferredScreen.bindTexture(0,channel);
		gGL.getTexUnit(channel)->setTextureFilteringOption(LLTexUnit::TFO_POINT);
	}

	channel = shader.enableTexture(LLShaderMgr::DEFERRED_SPECULAR, mDeferredScreen.getUsage());
	if (channel > -1)
	{
		mDeferredScreen.bindTexture(1, channel);
		gGL.getTexUnit(channel)->setTextureFilteringOption(LLTexUnit::TFO_POINT);
	}

	channel = shader.enableTexture(LLShaderMgr::DEFERRED_NORMAL, mDeferredScreen.getUsage());
	if (channel > -1)
	{
		mDeferredScreen.bindTexture(2, channel);
		gGL.getTexUnit(channel)->setTextureFilteringOption(LLTexUnit::TFO_POINT);
	}

	channel = shader.enableTexture(LLShaderMgr::DEFERRED_DEPTH, mDeferredDepth.getUsage());
	if (channel > -1)
	{
		gGL.getTexUnit(channel)->bind(&mDeferredDepth, TRUE);
		stop_glerror();
		
		//glTexParameteri(LLTexUnit::getInternalType(mDeferredDepth.getUsage()), GL_TEXTURE_COMPARE_MODE_ARB, GL_NONE);		
		//glTexParameteri(LLTexUnit::getInternalType(mDeferredDepth.getUsage()), GL_DEPTH_TEXTURE_MODE_ARB, GL_ALPHA);		

		stop_glerror();

		glh::matrix4f projection = glh_get_current_projection();
		glh::matrix4f inv_proj = projection.inverse();
		
		shader.uniformMatrix4fv(LLShaderMgr::INVERSE_PROJECTION_MATRIX, 1, FALSE, inv_proj.m);
		shader.uniform4f(LLShaderMgr::VIEWPORT, (F32) gGLViewport[0],
									(F32) gGLViewport[1],
									(F32) gGLViewport[2],
									(F32) gGLViewport[3]);
	}

	channel = shader.enableTexture(LLShaderMgr::DEFERRED_NOISE);
	if (channel > -1)
	{
		gGL.getTexUnit(channel)->bindManual(LLTexUnit::TT_TEXTURE, noise_map);
		gGL.getTexUnit(channel)->setTextureFilteringOption(LLTexUnit::TFO_POINT);
	}

	channel = shader.enableTexture(LLShaderMgr::DEFERRED_LIGHTFUNC);
	if (channel > -1)
	{
		gGL.getTexUnit(channel)->bindManual(LLTexUnit::TT_TEXTURE, mLightFunc);
	}

	stop_glerror();

	channel = shader.enableTexture(LLShaderMgr::DEFERRED_LIGHT, mDeferredLight.getUsage());
	if (channel > -1)
	{
		if (light_index > 0)
		{
			mScreen.bindTexture(0, channel);
		}
		else
		{
			mDeferredLight.bindTexture(0, channel);
		}
		gGL.getTexUnit(channel)->setTextureFilteringOption(LLTexUnit::TFO_POINT);
	}

	channel = shader.enableTexture(LLShaderMgr::DEFERRED_BLOOM);
	if (channel > -1)
	{
		mGlow[1].bindTexture(0, channel);
	}

	stop_glerror();

	for (U32 i = 0; i < 4; i++)
	{
		channel = shader.enableTexture(LLShaderMgr::DEFERRED_SHADOW0+i, LLTexUnit::TT_TEXTURE);
		stop_glerror();
		if (channel > -1)
		{
			stop_glerror();
			gGL.getTexUnit(channel)->bind(&mShadow[i], TRUE);
			gGL.getTexUnit(channel)->setTextureFilteringOption(LLTexUnit::TFO_BILINEAR);
			gGL.getTexUnit(channel)->setTextureAddressMode(LLTexUnit::TAM_CLAMP);
			stop_glerror();
			
			glTexParameteri(GL_TEXTURE_2D, GL_TEXTURE_COMPARE_MODE_ARB, GL_COMPARE_R_TO_TEXTURE_ARB);
			glTexParameteri(GL_TEXTURE_2D, GL_TEXTURE_COMPARE_FUNC_ARB, GL_LEQUAL);
			stop_glerror();
		}
	}

	for (U32 i = 4; i < 6; i++)
	{
		channel = shader.enableTexture(LLShaderMgr::DEFERRED_SHADOW0+i);
		stop_glerror();
		if (channel > -1)
		{
			stop_glerror();
			gGL.getTexUnit(channel)->bind(&mShadow[i], TRUE);
			gGL.getTexUnit(channel)->setTextureFilteringOption(LLTexUnit::TFO_BILINEAR);
			gGL.getTexUnit(channel)->setTextureAddressMode(LLTexUnit::TAM_CLAMP);
			stop_glerror();
			
			glTexParameteri(GL_TEXTURE_2D, GL_TEXTURE_COMPARE_MODE_ARB, GL_COMPARE_R_TO_TEXTURE_ARB);
			glTexParameteri(GL_TEXTURE_2D, GL_TEXTURE_COMPARE_FUNC_ARB, GL_LEQUAL);
			stop_glerror();
		}
	}

	stop_glerror();

	F32 mat[16*6];
	for (U32 i = 0; i < 16; i++)
	{
		mat[i] = mSunShadowMatrix[0].m[i];
		mat[i+16] = mSunShadowMatrix[1].m[i];
		mat[i+32] = mSunShadowMatrix[2].m[i];
		mat[i+48] = mSunShadowMatrix[3].m[i];
		mat[i+64] = mSunShadowMatrix[4].m[i];
		mat[i+80] = mSunShadowMatrix[5].m[i];
	}

	shader.uniformMatrix4fv(LLShaderMgr::DEFERRED_SHADOW_MATRIX, 6, FALSE, mat);

	stop_glerror();

	channel = shader.enableTexture(LLShaderMgr::ENVIRONMENT_MAP, LLTexUnit::TT_CUBE_MAP);
	if (channel > -1)
	{
		LLCubeMap* cube_map = gSky.mVOSkyp ? gSky.mVOSkyp->getCubeMap() : NULL;
		if (cube_map)
		{
			cube_map->enable(channel);
			cube_map->bind();
			F32* m = gGLModelView;
						
			F32 mat[] = { m[0], m[1], m[2],
						  m[4], m[5], m[6],
						  m[8], m[9], m[10] };
		
			shader.uniformMatrix3fv(LLShaderMgr::DEFERRED_ENV_MAT, 1, TRUE, mat);
		}
	}

	shader.uniform4fv(LLShaderMgr::DEFERRED_SHADOW_CLIP, 1, mSunClipPlanes.mV);
	shader.uniform1f(LLShaderMgr::DEFERRED_SUN_WASH, RenderDeferredSunWash);
	shader.uniform1f(LLShaderMgr::DEFERRED_SHADOW_NOISE, RenderShadowNoise);
	shader.uniform1f(LLShaderMgr::DEFERRED_BLUR_SIZE, RenderShadowBlurSize);

	shader.uniform1f(LLShaderMgr::DEFERRED_SSAO_RADIUS, RenderSSAOScale);
	shader.uniform1f(LLShaderMgr::DEFERRED_SSAO_MAX_RADIUS, RenderSSAOMaxScale);

	F32 ssao_factor = RenderSSAOFactor;
	shader.uniform1f(LLShaderMgr::DEFERRED_SSAO_FACTOR, ssao_factor);
	shader.uniform1f(LLShaderMgr::DEFERRED_SSAO_FACTOR_INV, 1.0/ssao_factor);

	LLVector3 ssao_effect = RenderSSAOEffect;
	F32 matrix_diag = (ssao_effect[0] + 2.0*ssao_effect[1])/3.0;
	F32 matrix_nondiag = (ssao_effect[0] - ssao_effect[1])/3.0;
	// This matrix scales (proj of color onto <1/rt(3),1/rt(3),1/rt(3)>) by
	// value factor, and scales remainder by saturation factor
	F32 ssao_effect_mat[] = {	matrix_diag, matrix_nondiag, matrix_nondiag,
								matrix_nondiag, matrix_diag, matrix_nondiag,
								matrix_nondiag, matrix_nondiag, matrix_diag};
	shader.uniformMatrix3fv(LLShaderMgr::DEFERRED_SSAO_EFFECT_MAT, 1, GL_FALSE, ssao_effect_mat);

	//F32 shadow_offset_error = 1.f + RenderShadowOffsetError * fabsf(LLViewerCamera::getInstance()->getOrigin().mV[2]);
	F32 shadow_bias_error = RenderShadowBiasError * fabsf(LLViewerCamera::getInstance()->getOrigin().mV[2])/3000.f;

	shader.uniform2f(LLShaderMgr::DEFERRED_SCREEN_RES, mDeferredScreen.getWidth(), mDeferredScreen.getHeight());
	shader.uniform1f(LLShaderMgr::DEFERRED_NEAR_CLIP, LLViewerCamera::getInstance()->getNear()*2.f);
	shader.uniform1f (LLShaderMgr::DEFERRED_SHADOW_OFFSET, RenderShadowOffset); //*shadow_offset_error);
	shader.uniform1f(LLShaderMgr::DEFERRED_SHADOW_BIAS, RenderShadowBias+shadow_bias_error);
	shader.uniform1f(LLShaderMgr::DEFERRED_SPOT_SHADOW_OFFSET, RenderSpotShadowOffset);
	shader.uniform1f(LLShaderMgr::DEFERRED_SPOT_SHADOW_BIAS, RenderSpotShadowBias);	

	shader.uniform3fv(LLShaderMgr::DEFERRED_SUN_DIR, 1, mTransformedSunDir.mV);
	shader.uniform2f(LLShaderMgr::DEFERRED_SHADOW_RES, mShadow[0].getWidth(), mShadow[0].getHeight());
	shader.uniform2f(LLShaderMgr::DEFERRED_PROJ_SHADOW_RES, mShadow[4].getWidth(), mShadow[4].getHeight());
	shader.uniform1f(LLShaderMgr::DEFERRED_DEPTH_CUTOFF, RenderEdgeDepthCutoff);
	shader.uniform1f(LLShaderMgr::DEFERRED_NORM_CUTOFF, RenderEdgeNormCutoff);
	

	if (shader.getUniformLocation(LLShaderMgr::DEFERRED_NORM_MATRIX) >= 0)
	{
		glh::matrix4f norm_mat = glh_get_current_modelview().inverse().transpose();
		shader.uniformMatrix4fv(LLShaderMgr::DEFERRED_NORM_MATRIX, 1, FALSE, norm_mat.m);
	}
}

LLColor3 pow3f(LLColor3 v, F32 f)
{
	v.mV[0] = powf(v.mV[0], f);
	v.mV[1] = powf(v.mV[1], f);
	v.mV[2] = powf(v.mV[2], f);
	return v;
}

LLVector4 pow4fsrgb(LLVector4 v, F32 f)
{
	v.mV[0] = powf(v.mV[0], f);
	v.mV[1] = powf(v.mV[1], f);
	v.mV[2] = powf(v.mV[2], f);
	return v;
}

static LLTrace::BlockTimerStatHandle FTM_GI_TRACE("Trace");
static LLTrace::BlockTimerStatHandle FTM_GI_GATHER("Gather");
static LLTrace::BlockTimerStatHandle FTM_SUN_SHADOW("Shadow Map");
static LLTrace::BlockTimerStatHandle FTM_SOFTEN_SHADOW("Shadow Soften");
static LLTrace::BlockTimerStatHandle FTM_EDGE_DETECTION("Find Edges");
static LLTrace::BlockTimerStatHandle FTM_LOCAL_LIGHTS("Local Lights");
static LLTrace::BlockTimerStatHandle FTM_ATMOSPHERICS("Atmospherics");
static LLTrace::BlockTimerStatHandle FTM_FULLSCREEN_LIGHTS("Fullscreen Lights");
static LLTrace::BlockTimerStatHandle FTM_PROJECTORS("Projectors");
static LLTrace::BlockTimerStatHandle FTM_POST("Post");


void LLPipeline::renderDeferredLighting()
{
	if (!sCull)
	{
		return;
	}

	{
		LL_RECORD_BLOCK_TIME(FTM_RENDER_DEFERRED);

		LLViewerCamera* camera = LLViewerCamera::getInstance();
		{
			LLGLDepthTest depth(GL_TRUE);
			mDeferredDepth.copyContents(mDeferredScreen, 0, 0, mDeferredScreen.getWidth(), mDeferredScreen.getHeight(),
							0, 0, mDeferredDepth.getWidth(), mDeferredDepth.getHeight(), GL_DEPTH_BUFFER_BIT, GL_NEAREST);	
		}

		LLGLEnable multisample(RenderFSAASamples > 0 ? GL_MULTISAMPLE_ARB : 0);

		if (gPipeline.hasRenderType(LLPipeline::RENDER_TYPE_HUD))
		{
			gPipeline.toggleRenderType(LLPipeline::RENDER_TYPE_HUD);
		}

		//ati doesn't seem to love actually using the stencil buffer on FBO's
		LLGLDisable stencil(GL_STENCIL_TEST);
		//glStencilFunc(GL_EQUAL, 1, 0xFFFFFFFF);
		//glStencilOp(GL_KEEP, GL_KEEP, GL_KEEP);

		gGL.setColorMask(true, true);
		
		//draw a cube around every light
		LLVertexBuffer::unbind();

		LLGLEnable cull(GL_CULL_FACE);
		LLGLEnable blend(GL_BLEND);

		glh::matrix4f mat = glh_copy_matrix(gGLModelView);

		LLStrider<LLVector3> vert; 
		mDeferredVB->getVertexStrider(vert);
		
		vert[0].set(-1,1,0);
		vert[1].set(-1,-3,0);
		vert[2].set(3,1,0);
		
		{
			setupHWLights(NULL); //to set mSunDir;
			LLVector4 dir(mSunDir, 0.f);
			glh::vec4f tc(dir.mV);
			mat.mult_matrix_vec(tc);
			mTransformedSunDir.set(tc.v);
		}

		gGL.pushMatrix();
		gGL.loadIdentity();
		gGL.matrixMode(LLRender::MM_PROJECTION);
		gGL.pushMatrix();
		gGL.loadIdentity();

		if (RenderDeferredSSAO || RenderShadowDetail > 0)
		{
			mDeferredLight.bindTarget();
			{ //paint shadow/SSAO light map (direct lighting lightmap)
				LL_RECORD_BLOCK_TIME(FTM_SUN_SHADOW);
				bindDeferredShader(gDeferredSunProgram, 0);
				mDeferredVB->setBuffer(LLVertexBuffer::MAP_VERTEX);
				glClearColor(1,1,1,1);
				mDeferredLight.clear(GL_COLOR_BUFFER_BIT);
				glClearColor(0,0,0,0);

				glh::matrix4f inv_trans = glh_get_current_modelview().inverse().transpose();

				const U32 slice = 32;
				F32 offset[slice*3];
				for (U32 i = 0; i < 4; i++)
				{
					for (U32 j = 0; j < 8; j++)
					{
						glh::vec3f v;
						v.set_value(sinf(6.284f/8*j), cosf(6.284f/8*j), -(F32) i);
						v.normalize();
						inv_trans.mult_matrix_vec(v);
						v.normalize();
						offset[(i*8+j)*3+0] = v.v[0];
						offset[(i*8+j)*3+1] = v.v[2];
						offset[(i*8+j)*3+2] = v.v[1];
					}
				}

				gDeferredSunProgram.uniform3fv(sOffset, slice, offset);
				gDeferredSunProgram.uniform2f(LLShaderMgr::DEFERRED_SCREEN_RES, mDeferredLight.getWidth(), mDeferredLight.getHeight());
				
				{
					LLGLDisable blend(GL_BLEND);
					LLGLDepthTest depth(GL_TRUE, GL_FALSE, GL_ALWAYS);
					stop_glerror();
					mDeferredVB->drawArrays(LLRender::TRIANGLES, 0, 3);
					stop_glerror();
				}
				
				unbindDeferredShader(gDeferredSunProgram);
			}
			mDeferredLight.flush();
		}
		
		if (RenderDeferredSSAO)
		{ //soften direct lighting lightmap
			LL_RECORD_BLOCK_TIME(FTM_SOFTEN_SHADOW);
			//blur lightmap
			mScreen.bindTarget();
			glClearColor(1,1,1,1);
			mScreen.clear(GL_COLOR_BUFFER_BIT);
			glClearColor(0,0,0,0);
			
			bindDeferredShader(gDeferredBlurLightProgram);
			mDeferredVB->setBuffer(LLVertexBuffer::MAP_VERTEX);
			LLVector3 go = RenderShadowGaussian;
			const U32 kern_length = 4;
			F32 blur_size = RenderShadowBlurSize;
			F32 dist_factor = RenderShadowBlurDistFactor;

			// sample symmetrically with the middle sample falling exactly on 0.0
			F32 x = 0.f;

			LLVector3 gauss[32]; // xweight, yweight, offset

			for (U32 i = 0; i < kern_length; i++)
			{
				gauss[i].mV[0] = llgaussian(x, go.mV[0]);
				gauss[i].mV[1] = llgaussian(x, go.mV[1]);
				gauss[i].mV[2] = x;
				x += 1.f;
			}

			gDeferredBlurLightProgram.uniform2f(sDelta, 1.f, 0.f);
			gDeferredBlurLightProgram.uniform1f(sDistFactor, dist_factor);
			gDeferredBlurLightProgram.uniform3fv(sKern, kern_length, gauss[0].mV);
			gDeferredBlurLightProgram.uniform1f(sKernScale, blur_size * (kern_length/2.f - 0.5f));
		
			{
				LLGLDisable blend(GL_BLEND);
				LLGLDepthTest depth(GL_TRUE, GL_FALSE, GL_ALWAYS);
				stop_glerror();
				mDeferredVB->drawArrays(LLRender::TRIANGLES, 0, 3);
				stop_glerror();
			}
			
			mScreen.flush();
			unbindDeferredShader(gDeferredBlurLightProgram);

			bindDeferredShader(gDeferredBlurLightProgram, 1);
			mDeferredVB->setBuffer(LLVertexBuffer::MAP_VERTEX);
			mDeferredLight.bindTarget();

			gDeferredBlurLightProgram.uniform2f(sDelta, 0.f, 1.f);

			{
				LLGLDisable blend(GL_BLEND);
				LLGLDepthTest depth(GL_TRUE, GL_FALSE, GL_ALWAYS);
				stop_glerror();
				mDeferredVB->drawArrays(LLRender::TRIANGLES, 0, 3);
				stop_glerror();
			}
			mDeferredLight.flush();
			unbindDeferredShader(gDeferredBlurLightProgram);
		}

		stop_glerror();
		gGL.popMatrix();
		stop_glerror();
		gGL.matrixMode(LLRender::MM_MODELVIEW);
		stop_glerror();
		gGL.popMatrix();
		stop_glerror();

		mScreen.bindTarget();
		// clear color buffer here - zeroing alpha (glow) is important or it will accumulate against sky
		glClearColor(0,0,0,0);
		mScreen.clear(GL_COLOR_BUFFER_BIT);
		
		if (RenderDeferredAtmospheric)
		{ //apply sunlight contribution 
			LL_RECORD_BLOCK_TIME(FTM_ATMOSPHERICS);
			bindDeferredShader(LLPipeline::sUnderWaterRender ? gDeferredSoftenWaterProgram : gDeferredSoftenProgram);	
			{
				LLGLDepthTest depth(GL_FALSE);
				LLGLDisable blend(GL_BLEND);
				LLGLDisable test(GL_ALPHA_TEST);

				//full screen blit
				gGL.pushMatrix();
				gGL.loadIdentity();
				gGL.matrixMode(LLRender::MM_PROJECTION);
				gGL.pushMatrix();
				gGL.loadIdentity();

				mDeferredVB->setBuffer(LLVertexBuffer::MAP_VERTEX);
				
				mDeferredVB->drawArrays(LLRender::TRIANGLES, 0, 3);

				gGL.popMatrix();
				gGL.matrixMode(LLRender::MM_MODELVIEW);
				gGL.popMatrix();
			}

			unbindDeferredShader(LLPipeline::sUnderWaterRender ? gDeferredSoftenWaterProgram : gDeferredSoftenProgram);
		}

		{ //render non-deferred geometry (fullbright, alpha, etc)
			LLGLDisable blend(GL_BLEND);
			LLGLDisable stencil(GL_STENCIL_TEST);
			gGL.setSceneBlendType(LLRender::BT_ALPHA);

			gPipeline.pushRenderTypeMask();
			
			gPipeline.andRenderTypeMask(LLPipeline::RENDER_TYPE_SKY,
										LLPipeline::RENDER_TYPE_CLOUDS,
										LLPipeline::RENDER_TYPE_WL_SKY,
										LLPipeline::END_RENDER_TYPES);
								
			
			renderGeomPostDeferred(*LLViewerCamera::getInstance(), false);
			gPipeline.popRenderTypeMask();
		}

		bool render_local = RenderLocalLights;
				
		if (render_local)
		{
			gGL.setSceneBlendType(LLRender::BT_ADD);
			std::list<LLVector4> fullscreen_lights;
			LLDrawable::drawable_list_t spot_lights;
			LLDrawable::drawable_list_t fullscreen_spot_lights;

			for (U32 i = 0; i < 2; i++)
			{
				mTargetShadowSpotLight[i] = NULL;
			}

			std::list<LLVector4> light_colors;

			LLVertexBuffer::unbind();

			{
				bindDeferredShader(gDeferredLightProgram);
				
				if (mCubeVB.isNull())
				{
					mCubeVB = ll_create_cube_vb(LLVertexBuffer::MAP_VERTEX, GL_STATIC_DRAW_ARB);
				}

				mCubeVB->setBuffer(LLVertexBuffer::MAP_VERTEX);
				
				LLGLDepthTest depth(GL_TRUE, GL_FALSE);
				for (LLDrawable::drawable_set_t::iterator iter = mLights.begin(); iter != mLights.end(); ++iter)
				{
					LLDrawable* drawablep = *iter;
					
					LLVOVolume* volume = drawablep->getVOVolume();
					if (!volume)
					{
						continue;
					}

					if (volume->isAttachment())
					{
						if (!sRenderAttachedLights)
						{
							continue;
						}
					}

					const LLViewerObject *vobj = drawablep->getVObj();
					if(vobj && vobj->getAvatar() && vobj->getAvatar()->isInMuteList())
					{
						continue;
					}

					LLVector4a center;
					center.load3(drawablep->getPositionAgent().mV);
					const F32* c = center.getF32ptr();
					F32 s = volume->getLightRadius()*1.5f;

					LLColor3 col = volume->getLightColor();
					
					if (col.magVecSquared() < 0.001f)
					{
						continue;
					}

					if (s <= 0.001f)
					{
						continue;
					}

					LLVector4a sa;
					sa.splat(s);
					if (camera->AABBInFrustumNoFarClip(center, sa) == 0)
					{
						continue;
					}

					sVisibleLightCount++;
										
					if (camera->getOrigin().mV[0] > c[0] + s + 0.2f ||
						camera->getOrigin().mV[0] < c[0] - s - 0.2f ||
						camera->getOrigin().mV[1] > c[1] + s + 0.2f ||
						camera->getOrigin().mV[1] < c[1] - s - 0.2f ||
						camera->getOrigin().mV[2] > c[2] + s + 0.2f ||
						camera->getOrigin().mV[2] < c[2] - s - 0.2f)
					{ //draw box if camera is outside box
						if (render_local)
						{
							if (volume->isLightSpotlight())
							{
								drawablep->getVOVolume()->updateSpotLightPriority();
								spot_lights.push_back(drawablep);
								continue;
							}
							
							/*col.mV[0] = powf(col.mV[0], 2.2f);
							col.mV[1] = powf(col.mV[1], 2.2f);
							col.mV[2] = powf(col.mV[2], 2.2f);*/
							
							LL_RECORD_BLOCK_TIME(FTM_LOCAL_LIGHTS);
							gDeferredLightProgram.uniform3fv(LLShaderMgr::LIGHT_CENTER, 1, c);
							gDeferredLightProgram.uniform1f(LLShaderMgr::LIGHT_SIZE, s);
							gDeferredLightProgram.uniform3fv(LLShaderMgr::DIFFUSE_COLOR, 1, col.mV);
							gDeferredLightProgram.uniform1f(LLShaderMgr::LIGHT_FALLOFF, volume->getLightFalloff()*0.5f);
							gGL.syncMatrices();
							
							mCubeVB->drawRange(LLRender::TRIANGLE_FAN, 0, 7, 8, get_box_fan_indices(camera, center));
							stop_glerror();
						}
					}
					else
					{	
						if (volume->isLightSpotlight())
						{
							drawablep->getVOVolume()->updateSpotLightPriority();
							fullscreen_spot_lights.push_back(drawablep);
							continue;
						}

						glh::vec3f tc(c);
						mat.mult_matrix_vec(tc);
					
						fullscreen_lights.push_back(LLVector4(tc.v[0], tc.v[1], tc.v[2], s));
						light_colors.push_back(LLVector4(col.mV[0], col.mV[1], col.mV[2], volume->getLightFalloff()*0.5f));
					}
				}
				unbindDeferredShader(gDeferredLightProgram);
			}

			if (!spot_lights.empty())
			{
				LLGLDepthTest depth(GL_TRUE, GL_FALSE);
				bindDeferredShader(gDeferredSpotLightProgram);

				mCubeVB->setBuffer(LLVertexBuffer::MAP_VERTEX);

				gDeferredSpotLightProgram.enableTexture(LLShaderMgr::DEFERRED_PROJECTION);

				for (LLDrawable::drawable_list_t::iterator iter = spot_lights.begin(); iter != spot_lights.end(); ++iter)
				{
					LL_RECORD_BLOCK_TIME(FTM_PROJECTORS);
					LLDrawable* drawablep = *iter;

					LLVOVolume* volume = drawablep->getVOVolume();

					LLVector4a center;
					center.load3(drawablep->getPositionAgent().mV);
					const F32* c = center.getF32ptr();
					F32 s = volume->getLightRadius()*1.5f;

					sVisibleLightCount++;

					setupSpotLight(gDeferredSpotLightProgram, drawablep);
					
					LLColor3 col = volume->getLightColor();
					/*col.mV[0] = powf(col.mV[0], 2.2f);
					col.mV[1] = powf(col.mV[1], 2.2f);
					col.mV[2] = powf(col.mV[2], 2.2f);*/
					
					gDeferredSpotLightProgram.uniform3fv(LLShaderMgr::LIGHT_CENTER, 1, c);
					gDeferredSpotLightProgram.uniform1f(LLShaderMgr::LIGHT_SIZE, s);
					gDeferredSpotLightProgram.uniform3fv(LLShaderMgr::DIFFUSE_COLOR, 1, col.mV);
					gDeferredSpotLightProgram.uniform1f(LLShaderMgr::LIGHT_FALLOFF, volume->getLightFalloff()*0.5f);
					gGL.syncMatrices();
										
					mCubeVB->drawRange(LLRender::TRIANGLE_FAN, 0, 7, 8, get_box_fan_indices(camera, center));
				}
				gDeferredSpotLightProgram.disableTexture(LLShaderMgr::DEFERRED_PROJECTION);
				unbindDeferredShader(gDeferredSpotLightProgram);
			}

			//reset mDeferredVB to fullscreen triangle
			mDeferredVB->getVertexStrider(vert);
			vert[0].set(-1,1,0);
			vert[1].set(-1,-3,0);
			vert[2].set(3,1,0);

			{
				LLGLDepthTest depth(GL_FALSE);

				//full screen blit
				gGL.pushMatrix();
				gGL.loadIdentity();
				gGL.matrixMode(LLRender::MM_PROJECTION);
				gGL.pushMatrix();
				gGL.loadIdentity();

				U32 count = 0;

				const U32 max_count = LL_DEFERRED_MULTI_LIGHT_COUNT;
				LLVector4 light[max_count];
				LLVector4 col[max_count];

				F32 far_z = 0.f;

				while (!fullscreen_lights.empty())
				{
					LL_RECORD_BLOCK_TIME(FTM_FULLSCREEN_LIGHTS);
					light[count] = fullscreen_lights.front();
					fullscreen_lights.pop_front();
					col[count] = light_colors.front();
					light_colors.pop_front();

					/*col[count].mV[0] = powf(col[count].mV[0], 2.2f);
					col[count].mV[1] = powf(col[count].mV[1], 2.2f);
					col[count].mV[2] = powf(col[count].mV[2], 2.2f);*/
					
					far_z = llmin(light[count].mV[2]-light[count].mV[3], far_z);
					//col[count] = pow4fsrgb(col[count], 2.2f);
					count++;
					if (count == max_count || fullscreen_lights.empty())
					{
						U32 idx = count-1;
						bindDeferredShader(gDeferredMultiLightProgram[idx]);
						gDeferredMultiLightProgram[idx].uniform1i(LLShaderMgr::MULTI_LIGHT_COUNT, count);
						gDeferredMultiLightProgram[idx].uniform4fv(LLShaderMgr::MULTI_LIGHT, count, (GLfloat*) light);
						gDeferredMultiLightProgram[idx].uniform4fv(LLShaderMgr::MULTI_LIGHT_COL, count, (GLfloat*) col);
						gDeferredMultiLightProgram[idx].uniform1f(LLShaderMgr::MULTI_LIGHT_FAR_Z, far_z);
						far_z = 0.f;
						count = 0; 
      mDeferredVB->setBuffer(LLVertexBuffer::MAP_VERTEX);
						mDeferredVB->drawArrays(LLRender::TRIANGLES, 0, 3);
						unbindDeferredShader(gDeferredMultiLightProgram[idx]);
					}
				}
				
				bindDeferredShader(gDeferredMultiSpotLightProgram);

				gDeferredMultiSpotLightProgram.enableTexture(LLShaderMgr::DEFERRED_PROJECTION);

				mDeferredVB->setBuffer(LLVertexBuffer::MAP_VERTEX);

				for (LLDrawable::drawable_list_t::iterator iter = fullscreen_spot_lights.begin(); iter != fullscreen_spot_lights.end(); ++iter)
				{
					LL_RECORD_BLOCK_TIME(FTM_PROJECTORS);
					LLDrawable* drawablep = *iter;
					
					LLVOVolume* volume = drawablep->getVOVolume();

					LLVector3 center = drawablep->getPositionAgent();
					F32* c = center.mV;
					F32 s = volume->getLightRadius()*1.5f;

					sVisibleLightCount++;

					glh::vec3f tc(c);
					mat.mult_matrix_vec(tc);
					
					setupSpotLight(gDeferredMultiSpotLightProgram, drawablep);

					LLColor3 col = volume->getLightColor();
					
					/*col.mV[0] = powf(col.mV[0], 2.2f);
					col.mV[1] = powf(col.mV[1], 2.2f);
					col.mV[2] = powf(col.mV[2], 2.2f);*/
					
					gDeferredMultiSpotLightProgram.uniform3fv(LLShaderMgr::LIGHT_CENTER, 1, tc.v);
					gDeferredMultiSpotLightProgram.uniform1f(LLShaderMgr::LIGHT_SIZE, s);
					gDeferredMultiSpotLightProgram.uniform3fv(LLShaderMgr::DIFFUSE_COLOR, 1, col.mV);
					gDeferredMultiSpotLightProgram.uniform1f(LLShaderMgr::LIGHT_FALLOFF, volume->getLightFalloff()*0.5f);
					mDeferredVB->drawArrays(LLRender::TRIANGLES, 0, 3);
				}

				gDeferredMultiSpotLightProgram.disableTexture(LLShaderMgr::DEFERRED_PROJECTION);
				unbindDeferredShader(gDeferredMultiSpotLightProgram);

				gGL.popMatrix();
				gGL.matrixMode(LLRender::MM_MODELVIEW);
				gGL.popMatrix();
			}
		}

		gGL.setColorMask(true, true);
	}

	mScreen.flush();

	//gamma correct lighting
	gGL.matrixMode(LLRender::MM_PROJECTION);
	gGL.pushMatrix();
	gGL.loadIdentity();
	gGL.matrixMode(LLRender::MM_MODELVIEW);
	gGL.pushMatrix();
	gGL.loadIdentity();

	{
		LLGLDepthTest depth(GL_FALSE, GL_FALSE);

		LLVector2 tc1(0,0);
		LLVector2 tc2((F32) mScreen.getWidth()*2,
				  (F32) mScreen.getHeight()*2);

		mScreen.bindTarget();
		// Apply gamma correction to the frame here.
		gDeferredPostGammaCorrectProgram.bind();
		//mDeferredVB->setBuffer(LLVertexBuffer::MAP_VERTEX);
		S32 channel = 0;
		channel = gDeferredPostGammaCorrectProgram.enableTexture(LLShaderMgr::DEFERRED_DIFFUSE, mScreen.getUsage());
		if (channel > -1)
		{
			mScreen.bindTexture(0,channel);
			gGL.getTexUnit(channel)->setTextureFilteringOption(LLTexUnit::TFO_POINT);
		}
		
		gDeferredPostGammaCorrectProgram.uniform2f(LLShaderMgr::DEFERRED_SCREEN_RES, mScreen.getWidth(), mScreen.getHeight());
		
		//F32 gamma = gSavedSettings.getF32("RenderDeferredDisplayGamma");
		static LLCachedControl<F32> gamma(gSavedSettings, "RenderDeferredDisplayGamma");

		gDeferredPostGammaCorrectProgram.uniform1f(LLShaderMgr::DISPLAY_GAMMA, (gamma > 0.1f) ? 1.0f / gamma : (1.0f/2.2f));
		
		gGL.begin(LLRender::TRIANGLE_STRIP);
		gGL.texCoord2f(tc1.mV[0], tc1.mV[1]);
		gGL.vertex2f(-1,-1);
		
		gGL.texCoord2f(tc1.mV[0], tc2.mV[1]);
		gGL.vertex2f(-1,3);
		
		gGL.texCoord2f(tc2.mV[0], tc1.mV[1]);
		gGL.vertex2f(3,-1);
		
		gGL.end();
		
		gGL.getTexUnit(channel)->unbind(mScreen.getUsage());
		gDeferredPostGammaCorrectProgram.unbind();
		mScreen.flush();
	}

	gGL.matrixMode(LLRender::MM_PROJECTION);
	gGL.popMatrix();
	gGL.matrixMode(LLRender::MM_MODELVIEW);
	gGL.popMatrix();	

	mScreen.bindTarget();

	{ //render non-deferred geometry (alpha, fullbright, glow)
		LLGLDisable blend(GL_BLEND);
		LLGLDisable stencil(GL_STENCIL_TEST);

		pushRenderTypeMask();
		andRenderTypeMask(LLPipeline::RENDER_TYPE_ALPHA,
						 LLPipeline::RENDER_TYPE_FULLBRIGHT,
						 LLPipeline::RENDER_TYPE_VOLUME,
						 LLPipeline::RENDER_TYPE_GLOW,
						 LLPipeline::RENDER_TYPE_BUMP,
						 LLPipeline::RENDER_TYPE_PASS_SIMPLE,
						 LLPipeline::RENDER_TYPE_PASS_ALPHA,
						 LLPipeline::RENDER_TYPE_PASS_ALPHA_MASK,
						 LLPipeline::RENDER_TYPE_PASS_BUMP,
						 LLPipeline::RENDER_TYPE_PASS_POST_BUMP,
						 LLPipeline::RENDER_TYPE_PASS_FULLBRIGHT,
						 LLPipeline::RENDER_TYPE_PASS_FULLBRIGHT_ALPHA_MASK,
						 LLPipeline::RENDER_TYPE_PASS_FULLBRIGHT_SHINY,
						 LLPipeline::RENDER_TYPE_PASS_GLOW,
						 LLPipeline::RENDER_TYPE_PASS_GRASS,
						 LLPipeline::RENDER_TYPE_PASS_SHINY,
						 LLPipeline::RENDER_TYPE_PASS_INVISIBLE,
						 LLPipeline::RENDER_TYPE_PASS_INVISI_SHINY,
						 LLPipeline::RENDER_TYPE_AVATAR,
						 LLPipeline::RENDER_TYPE_ALPHA_MASK,
						 LLPipeline::RENDER_TYPE_FULLBRIGHT_ALPHA_MASK,
						 END_RENDER_TYPES);
		
		renderGeomPostDeferred(*LLViewerCamera::getInstance());
		popRenderTypeMask();
	}

	{
		//render highlights, etc.
		renderHighlights();
		mHighlightFaces.clear();

		renderDebug();

		LLVertexBuffer::unbind();

		if (gPipeline.hasRenderDebugFeatureMask(LLPipeline::RENDER_DEBUG_FEATURE_UI))
		{
			// Render debugging beacons.
			gObjectList.renderObjectBeacons();
			gObjectList.resetObjectBeacons();
		}
	}

	mScreen.flush();
						
}

void LLPipeline::renderDeferredLightingToRT(LLRenderTarget* target)
{
	if (!sCull)
	{
		return;
	}

	{
		LL_RECORD_BLOCK_TIME(FTM_RENDER_DEFERRED);

		LLViewerCamera* camera = LLViewerCamera::getInstance();

		{
			LLGLDepthTest depth(GL_TRUE);
			mDeferredDepth.copyContents(mDeferredScreen, 0, 0, mDeferredScreen.getWidth(), mDeferredScreen.getHeight(),
							0, 0, mDeferredDepth.getWidth(), mDeferredDepth.getHeight(), GL_DEPTH_BUFFER_BIT, GL_NEAREST);	
		}

		LLGLEnable multisample(RenderFSAASamples > 0 ? GL_MULTISAMPLE_ARB : 0);

		if (gPipeline.hasRenderType(LLPipeline::RENDER_TYPE_HUD))
		{
			gPipeline.toggleRenderType(LLPipeline::RENDER_TYPE_HUD);
		}

		//ati doesn't seem to love actually using the stencil buffer on FBO's
		LLGLDisable stencil(GL_STENCIL_TEST);
		//glStencilFunc(GL_EQUAL, 1, 0xFFFFFFFF);
		//glStencilOp(GL_KEEP, GL_KEEP, GL_KEEP);

		gGL.setColorMask(true, true);
		
		//draw a cube around every light
		LLVertexBuffer::unbind();

		LLGLEnable cull(GL_CULL_FACE);
		LLGLEnable blend(GL_BLEND);

		glh::matrix4f mat = glh_copy_matrix(gGLModelView);

		LLStrider<LLVector3> vert; 
		mDeferredVB->getVertexStrider(vert);
		
		vert[0].set(-1,1,0);
		vert[1].set(-1,-3,0);
		vert[2].set(3,1,0);
		
		{
			setupHWLights(NULL); //to set mSunDir;
			LLVector4 dir(mSunDir, 0.f);
			glh::vec4f tc(dir.mV);
			mat.mult_matrix_vec(tc);
			mTransformedSunDir.set(tc.v);
		}

		gGL.pushMatrix();
		gGL.loadIdentity();
		gGL.matrixMode(LLRender::MM_PROJECTION);
		gGL.pushMatrix();
		gGL.loadIdentity();

		if (RenderDeferredSSAO || RenderShadowDetail > 0)
		{
			mDeferredLight.bindTarget();
			{ //paint shadow/SSAO light map (direct lighting lightmap)
				LL_RECORD_BLOCK_TIME(FTM_SUN_SHADOW);
				bindDeferredShader(gDeferredSunProgram);
				mDeferredVB->setBuffer(LLVertexBuffer::MAP_VERTEX);
				glClearColor(1,1,1,1);
				mDeferredLight.clear(GL_COLOR_BUFFER_BIT);
				glClearColor(0,0,0,0);

				glh::matrix4f inv_trans = glh_get_current_modelview().inverse().transpose();

				const U32 slice = 32;
				F32 offset[slice*3];
				for (U32 i = 0; i < 4; i++)
				{
					for (U32 j = 0; j < 8; j++)
					{
						glh::vec3f v;
						v.set_value(sinf(6.284f/8*j), cosf(6.284f/8*j), -(F32) i);
						v.normalize();
						inv_trans.mult_matrix_vec(v);
						v.normalize();
						offset[(i*8+j)*3+0] = v.v[0];
						offset[(i*8+j)*3+1] = v.v[2];
						offset[(i*8+j)*3+2] = v.v[1];
					}
				}

				gDeferredSunProgram.uniform3fv(LLShaderMgr::DEFERRED_SHADOW_OFFSET, slice, offset);
				gDeferredSunProgram.uniform2f(LLShaderMgr::DEFERRED_SCREEN_RES, mDeferredLight.getWidth(), mDeferredLight.getHeight());
				
				{
					LLGLDisable blend(GL_BLEND);
					LLGLDepthTest depth(GL_TRUE, GL_FALSE, GL_ALWAYS);
					stop_glerror();
					mDeferredVB->drawArrays(LLRender::TRIANGLES, 0, 3);
					stop_glerror();
				}
				
				unbindDeferredShader(gDeferredSunProgram);
			}
			mDeferredLight.flush();
		}
				
		stop_glerror();
		gGL.popMatrix();
		stop_glerror();
		gGL.matrixMode(LLRender::MM_MODELVIEW);
		stop_glerror();
		gGL.popMatrix();
		stop_glerror();

		target->bindTarget();

		//clear color buffer here - zeroing alpha (glow) is important or it will accumulate against sky
		glClearColor(0,0,0,0);
		target->clear(GL_COLOR_BUFFER_BIT);
		
		if (RenderDeferredAtmospheric)
		{ //apply sunlight contribution 
			LL_RECORD_BLOCK_TIME(FTM_ATMOSPHERICS);
			bindDeferredShader(gDeferredSoftenProgram);	
			{
				LLGLDepthTest depth(GL_FALSE);
				LLGLDisable blend(GL_BLEND);
				LLGLDisable test(GL_ALPHA_TEST);

				//full screen blit
				gGL.pushMatrix();
				gGL.loadIdentity();
				gGL.matrixMode(LLRender::MM_PROJECTION);
				gGL.pushMatrix();
				gGL.loadIdentity();

				mDeferredVB->setBuffer(LLVertexBuffer::MAP_VERTEX);
				
				mDeferredVB->drawArrays(LLRender::TRIANGLES, 0, 3);

				gGL.popMatrix();
				gGL.matrixMode(LLRender::MM_MODELVIEW);
				gGL.popMatrix();
			}

			unbindDeferredShader(gDeferredSoftenProgram);
		}

		{ //render non-deferred geometry (fullbright, alpha, etc)
			LLGLDisable blend(GL_BLEND);
			LLGLDisable stencil(GL_STENCIL_TEST);
			gGL.setSceneBlendType(LLRender::BT_ALPHA);

			gPipeline.pushRenderTypeMask();
			
			gPipeline.andRenderTypeMask(LLPipeline::RENDER_TYPE_SKY,
										LLPipeline::RENDER_TYPE_CLOUDS,
										LLPipeline::RENDER_TYPE_WL_SKY,
										LLPipeline::END_RENDER_TYPES);
								
			
			renderGeomPostDeferred(*LLViewerCamera::getInstance(), false);
			gPipeline.popRenderTypeMask();
		}

		bool render_local = RenderLocalLights;
				
		if (render_local)
		{
			gGL.setSceneBlendType(LLRender::BT_ADD);
			std::list<LLVector4> fullscreen_lights;
			LLDrawable::drawable_list_t spot_lights;
			LLDrawable::drawable_list_t fullscreen_spot_lights;

			for (U32 i = 0; i < 2; i++)
			{
				mTargetShadowSpotLight[i] = NULL;
			}

			std::list<LLVector4> light_colors;

			LLVertexBuffer::unbind();

			{
				bindDeferredShader(gDeferredLightProgram);
				
				if (mCubeVB.isNull())
				{
					mCubeVB = ll_create_cube_vb(LLVertexBuffer::MAP_VERTEX, GL_STATIC_DRAW_ARB);
				}

				mCubeVB->setBuffer(LLVertexBuffer::MAP_VERTEX);
				
				LLGLDepthTest depth(GL_TRUE, GL_FALSE);
				for (LLDrawable::drawable_set_t::iterator iter = mLights.begin(); iter != mLights.end(); ++iter)
				{
					LLDrawable* drawablep = *iter;
					
					LLVOVolume* volume = drawablep->getVOVolume();
					if (!volume)
					{
						continue;
					}

					if (volume->isAttachment())
					{
						if (!sRenderAttachedLights)
						{
							continue;
						}
					}


					LLVector4a center;
					center.load3(drawablep->getPositionAgent().mV);
					const F32* c = center.getF32ptr();
					F32 s = volume->getLightRadius()*1.5f;

					LLColor3 col = volume->getLightColor();
					
					if (col.magVecSquared() < 0.001f)
					{
						continue;
					}

					if (s <= 0.001f)
					{
						continue;
					}

					LLVector4a sa;
					sa.splat(s);
					if (camera->AABBInFrustumNoFarClip(center, sa) == 0)
					{
						continue;
					}

					sVisibleLightCount++;
										
					if (camera->getOrigin().mV[0] > c[0] + s + 0.2f ||
						camera->getOrigin().mV[0] < c[0] - s - 0.2f ||
						camera->getOrigin().mV[1] > c[1] + s + 0.2f ||
						camera->getOrigin().mV[1] < c[1] - s - 0.2f ||
						camera->getOrigin().mV[2] > c[2] + s + 0.2f ||
						camera->getOrigin().mV[2] < c[2] - s - 0.2f)
					{ //draw box if camera is outside box
						if (render_local)
						{
							if (volume->isLightSpotlight())
							{
								drawablep->getVOVolume()->updateSpotLightPriority();
								spot_lights.push_back(drawablep);
								continue;
							}
							
							/*col.mV[0] = powf(col.mV[0], 2.2f);
							col.mV[1] = powf(col.mV[1], 2.2f);
							col.mV[2] = powf(col.mV[2], 2.2f);*/
							
							LL_RECORD_BLOCK_TIME(FTM_LOCAL_LIGHTS);
							gDeferredLightProgram.uniform3fv(LLShaderMgr::LIGHT_CENTER, 1, c);
							gDeferredLightProgram.uniform1f(LLShaderMgr::LIGHT_SIZE, s);
							gDeferredLightProgram.uniform3fv(LLShaderMgr::DIFFUSE_COLOR, 1, col.mV);
							gDeferredLightProgram.uniform1f(LLShaderMgr::LIGHT_FALLOFF, volume->getLightFalloff()*0.5f);
							gGL.syncMatrices();
							
							mCubeVB->drawRange(LLRender::TRIANGLE_FAN, 0, 7, 8, get_box_fan_indices(camera, center));
							stop_glerror();
						}
					}
					else
					{	
						if (volume->isLightSpotlight())
						{
							drawablep->getVOVolume()->updateSpotLightPriority();
							fullscreen_spot_lights.push_back(drawablep);
							continue;
						}

						glh::vec3f tc(c);
						mat.mult_matrix_vec(tc);
					
						fullscreen_lights.push_back(LLVector4(tc.v[0], tc.v[1], tc.v[2], s));
						light_colors.push_back(LLVector4(col.mV[0], col.mV[1], col.mV[2], volume->getLightFalloff()*0.5f));
					}
				}
				unbindDeferredShader(gDeferredLightProgram);
			}

			if (!spot_lights.empty())
			{
				LLGLDepthTest depth(GL_TRUE, GL_FALSE);
				bindDeferredShader(gDeferredSpotLightProgram);

				mCubeVB->setBuffer(LLVertexBuffer::MAP_VERTEX);

				gDeferredSpotLightProgram.enableTexture(LLShaderMgr::DEFERRED_PROJECTION);

				for (LLDrawable::drawable_list_t::iterator iter = spot_lights.begin(); iter != spot_lights.end(); ++iter)
				{
					LL_RECORD_BLOCK_TIME(FTM_PROJECTORS);
					LLDrawable* drawablep = *iter;

					LLVOVolume* volume = drawablep->getVOVolume();

					LLVector4a center;
					center.load3(drawablep->getPositionAgent().mV);
					const F32* c = center.getF32ptr();
					F32 s = volume->getLightRadius()*1.5f;

					sVisibleLightCount++;

					setupSpotLight(gDeferredSpotLightProgram, drawablep);
					
					LLColor3 col = volume->getLightColor();
					/*col.mV[0] = powf(col.mV[0], 2.2f);
					col.mV[1] = powf(col.mV[1], 2.2f);
					col.mV[2] = powf(col.mV[2], 2.2f);*/
					
					gDeferredSpotLightProgram.uniform3fv(LLShaderMgr::LIGHT_CENTER, 1, c);
					gDeferredSpotLightProgram.uniform1f(LLShaderMgr::LIGHT_SIZE, s);
					gDeferredSpotLightProgram.uniform3fv(LLShaderMgr::DIFFUSE_COLOR, 1, col.mV);
					gDeferredSpotLightProgram.uniform1f(LLShaderMgr::LIGHT_FALLOFF, volume->getLightFalloff()*0.5f);
					gGL.syncMatrices();
										
					mCubeVB->drawRange(LLRender::TRIANGLE_FAN, 0, 7, 8, get_box_fan_indices(camera, center));
				}
				gDeferredSpotLightProgram.disableTexture(LLShaderMgr::DEFERRED_PROJECTION);
				unbindDeferredShader(gDeferredSpotLightProgram);
			}

			//reset mDeferredVB to fullscreen triangle
			mDeferredVB->getVertexStrider(vert);
			vert[0].set(-1,1,0);
			vert[1].set(-1,-3,0);
			vert[2].set(3,1,0);

			{
				LLGLDepthTest depth(GL_FALSE);

				//full screen blit
				gGL.pushMatrix();
				gGL.loadIdentity();
				gGL.matrixMode(LLRender::MM_PROJECTION);
				gGL.pushMatrix();
				gGL.loadIdentity();

				U32 count = 0;

				const U32 max_count = LL_DEFERRED_MULTI_LIGHT_COUNT;
				LLVector4 light[max_count];
				LLVector4 col[max_count];

				F32 far_z = 0.f;

				while (!fullscreen_lights.empty())
				{
					LL_RECORD_BLOCK_TIME(FTM_FULLSCREEN_LIGHTS);
					light[count] = fullscreen_lights.front();
					fullscreen_lights.pop_front();
					col[count] = light_colors.front();
					light_colors.pop_front();
					
					/*col[count].mV[0] = powf(col[count].mV[0], 2.2f);
					col[count].mV[1] = powf(col[count].mV[1], 2.2f);
					col[count].mV[2] = powf(col[count].mV[2], 2.2f);*/
					
					far_z = llmin(light[count].mV[2]-light[count].mV[3], far_z);
					//col[count] = pow4fsrgb(col[count], 2.2f);
					count++;
					if (count == max_count || fullscreen_lights.empty())
					{
						U32 idx = count-1;
						bindDeferredShader(gDeferredMultiLightProgram[idx]);
						gDeferredMultiLightProgram[idx].uniform1i(LLShaderMgr::MULTI_LIGHT_COUNT, count);
						gDeferredMultiLightProgram[idx].uniform4fv(LLShaderMgr::MULTI_LIGHT, count, (GLfloat*) light);
						gDeferredMultiLightProgram[idx].uniform4fv(LLShaderMgr::MULTI_LIGHT_COL, count, (GLfloat*) col);
						gDeferredMultiLightProgram[idx].uniform1f(LLShaderMgr::MULTI_LIGHT_FAR_Z, far_z);
						far_z = 0.f;
						count = 0; 
						mDeferredVB->setBuffer(LLVertexBuffer::MAP_VERTEX);
						mDeferredVB->drawArrays(LLRender::TRIANGLES, 0, 3);
					}
				}
				
				unbindDeferredShader(gDeferredMultiLightProgram[0]);

				bindDeferredShader(gDeferredMultiSpotLightProgram);

				gDeferredMultiSpotLightProgram.enableTexture(LLShaderMgr::DEFERRED_PROJECTION);

				mDeferredVB->setBuffer(LLVertexBuffer::MAP_VERTEX);

				for (LLDrawable::drawable_list_t::iterator iter = fullscreen_spot_lights.begin(); iter != fullscreen_spot_lights.end(); ++iter)
				{
					LL_RECORD_BLOCK_TIME(FTM_PROJECTORS);
					LLDrawable* drawablep = *iter;
					
					LLVOVolume* volume = drawablep->getVOVolume();

					LLVector3 center = drawablep->getPositionAgent();
					F32* c = center.mV;
					F32 s = volume->getLightRadius()*1.5f;

					sVisibleLightCount++;

					glh::vec3f tc(c);
					mat.mult_matrix_vec(tc);
					
					setupSpotLight(gDeferredMultiSpotLightProgram, drawablep);

					LLColor3 col = volume->getLightColor();
					
					/*col.mV[0] = powf(col.mV[0], 2.2f);
					col.mV[1] = powf(col.mV[1], 2.2f);
					col.mV[2] = powf(col.mV[2], 2.2f);*/
					
					gDeferredMultiSpotLightProgram.uniform3fv(LLShaderMgr::LIGHT_CENTER, 1, tc.v);
					gDeferredMultiSpotLightProgram.uniform1f(LLShaderMgr::LIGHT_SIZE, s);
					gDeferredMultiSpotLightProgram.uniform3fv(LLShaderMgr::DIFFUSE_COLOR, 1, col.mV);
					gDeferredMultiSpotLightProgram.uniform1f(LLShaderMgr::LIGHT_FALLOFF, volume->getLightFalloff()*0.5f);
					mDeferredVB->drawArrays(LLRender::TRIANGLES, 0, 3);
				}

				gDeferredMultiSpotLightProgram.disableTexture(LLShaderMgr::DEFERRED_PROJECTION);
				unbindDeferredShader(gDeferredMultiSpotLightProgram);

				gGL.popMatrix();
				gGL.matrixMode(LLRender::MM_MODELVIEW);
				gGL.popMatrix();
			}
		}

		gGL.setColorMask(true, true);
	}

	/*target->flush();

	//gamma correct lighting
	gGL.matrixMode(LLRender::MM_PROJECTION);
	gGL.pushMatrix();
	gGL.loadIdentity();
	gGL.matrixMode(LLRender::MM_MODELVIEW);
	gGL.pushMatrix();
	gGL.loadIdentity();

	{
		LLGLDepthTest depth(GL_FALSE, GL_FALSE);

		LLVector2 tc1(0,0);
		LLVector2 tc2((F32) target->getWidth()*2,
				  (F32) target->getHeight()*2);

		target->bindTarget();
		// Apply gamma correction to the frame here.
		gDeferredPostGammaCorrectProgram.bind();
		//mDeferredVB->setBuffer(LLVertexBuffer::MAP_VERTEX);
		S32 channel = 0;
		channel = gDeferredPostGammaCorrectProgram.enableTexture(LLShaderMgr::DEFERRED_DIFFUSE, target->getUsage());
		if (channel > -1)
		{
			target->bindTexture(0,channel);
			gGL.getTexUnit(channel)->setTextureFilteringOption(LLTexUnit::TFO_POINT);
		}
		
		gDeferredPostGammaCorrectProgram.uniform2f(LLShaderMgr::DEFERRED_SCREEN_RES, target->getWidth(), target->getHeight());
		
		//F32 gamma = gSavedSettings.getF32("RenderDeferredDisplayGamma");
		static LLCachedControl<F32> gamma(gSavedSettings, "RenderDeferredDisplayGamma");

		gDeferredPostGammaCorrectProgram.uniform1f(LLShaderMgr::DISPLAY_GAMMA, (gamma > 0.1f) ? 1.0f / gamma : (1.0f/2.2f));
		
		gGL.begin(LLRender::TRIANGLE_STRIP);
		gGL.texCoord2f(tc1.mV[0], tc1.mV[1]);
		gGL.vertex2f(-1,-1);
		
		gGL.texCoord2f(tc1.mV[0], tc2.mV[1]);
		gGL.vertex2f(-1,3);
		
		gGL.texCoord2f(tc2.mV[0], tc1.mV[1]);
		gGL.vertex2f(3,-1);
		
		gGL.end();
		
		gGL.getTexUnit(channel)->unbind(target->getUsage());
		gDeferredPostGammaCorrectProgram.unbind();
		target->flush();
	}

	gGL.matrixMode(LLRender::MM_PROJECTION);
	gGL.popMatrix();
	gGL.matrixMode(LLRender::MM_MODELVIEW);
	gGL.popMatrix();	

	target->bindTarget();*/

	{ //render non-deferred geometry (alpha, fullbright, glow)
		LLGLDisable blend(GL_BLEND);
		LLGLDisable stencil(GL_STENCIL_TEST);

		pushRenderTypeMask();
		andRenderTypeMask(LLPipeline::RENDER_TYPE_ALPHA,
						 LLPipeline::RENDER_TYPE_FULLBRIGHT,
						 LLPipeline::RENDER_TYPE_VOLUME,
						 LLPipeline::RENDER_TYPE_GLOW,
						 LLPipeline::RENDER_TYPE_BUMP,
						 LLPipeline::RENDER_TYPE_PASS_SIMPLE,
						 LLPipeline::RENDER_TYPE_PASS_ALPHA,
						 LLPipeline::RENDER_TYPE_PASS_ALPHA_MASK,
						 LLPipeline::RENDER_TYPE_PASS_BUMP,
						 LLPipeline::RENDER_TYPE_PASS_POST_BUMP,
						 LLPipeline::RENDER_TYPE_PASS_FULLBRIGHT,
						 LLPipeline::RENDER_TYPE_PASS_FULLBRIGHT_ALPHA_MASK,
						 LLPipeline::RENDER_TYPE_PASS_FULLBRIGHT_SHINY,
						 LLPipeline::RENDER_TYPE_PASS_GLOW,
						 LLPipeline::RENDER_TYPE_PASS_GRASS,
						 LLPipeline::RENDER_TYPE_PASS_SHINY,
						 LLPipeline::RENDER_TYPE_PASS_INVISIBLE,
						 LLPipeline::RENDER_TYPE_PASS_INVISI_SHINY,
						 LLPipeline::RENDER_TYPE_AVATAR,
						 LLPipeline::RENDER_TYPE_ALPHA_MASK,
						 LLPipeline::RENDER_TYPE_FULLBRIGHT_ALPHA_MASK,
						 END_RENDER_TYPES);
		
		renderGeomPostDeferred(*LLViewerCamera::getInstance());
		popRenderTypeMask();
	}

	//target->flush();				
}

void LLPipeline::setupSpotLight(LLGLSLShader& shader, LLDrawable* drawablep)
{
	//construct frustum
	LLVOVolume* volume = drawablep->getVOVolume();
	LLVector3 params = volume->getSpotLightParams();

	F32 fov = params.mV[0];
	F32 focus = params.mV[1];

	LLVector3 pos = drawablep->getPositionAgent();
	LLQuaternion quat = volume->getRenderRotation();
	LLVector3 scale = volume->getScale();
	
	//get near clip plane
	LLVector3 at_axis(0,0,-scale.mV[2]*0.5f);
	at_axis *= quat;

	LLVector3 np = pos+at_axis;
	at_axis.normVec();

	//get origin that has given fov for plane np, at_axis, and given scale
	F32 dist = (scale.mV[1]*0.5f)/tanf(fov*0.5f);

	LLVector3 origin = np - at_axis*dist;

	//matrix from volume space to agent space
	LLMatrix4 light_mat(quat, LLVector4(origin,1.f));

	glh::matrix4f light_to_agent((F32*) light_mat.mMatrix);
	glh::matrix4f light_to_screen = glh_get_current_modelview() * light_to_agent;

	glh::matrix4f screen_to_light = light_to_screen.inverse();

	F32 s = volume->getLightRadius()*1.5f;
	F32 near_clip = dist;
	F32 width = scale.mV[VX];
	F32 height = scale.mV[VY];
	F32 far_clip = s+dist-scale.mV[VZ];

	F32 fovy = fov * RAD_TO_DEG;
	F32 aspect = width/height;

	glh::matrix4f trans(0.5f, 0.f, 0.f, 0.5f,
				0.f, 0.5f, 0.f, 0.5f,
				0.f, 0.f, 0.5f, 0.5f,
				0.f, 0.f, 0.f, 1.f);

	glh::vec3f p1(0, 0, -(near_clip+0.01f));
	glh::vec3f p2(0, 0, -(near_clip+1.f));

	glh::vec3f screen_origin(0, 0, 0);

	light_to_screen.mult_matrix_vec(p1);
	light_to_screen.mult_matrix_vec(p2);
	light_to_screen.mult_matrix_vec(screen_origin);

	glh::vec3f n = p2-p1;
	n.normalize();
	
	F32 proj_range = far_clip - near_clip;
	glh::matrix4f light_proj = gl_perspective(fovy, aspect, near_clip, far_clip);
	screen_to_light = trans * light_proj * screen_to_light;
	shader.uniformMatrix4fv(LLShaderMgr::PROJECTOR_MATRIX, 1, FALSE, screen_to_light.m);
	shader.uniform1f(LLShaderMgr::PROJECTOR_NEAR, near_clip);
	shader.uniform3fv(LLShaderMgr::PROJECTOR_P, 1, p1.v);
	shader.uniform3fv(LLShaderMgr::PROJECTOR_N, 1, n.v);
	shader.uniform3fv(LLShaderMgr::PROJECTOR_ORIGIN, 1, screen_origin.v);
	shader.uniform1f(LLShaderMgr::PROJECTOR_RANGE, proj_range);
	shader.uniform1f(LLShaderMgr::PROJECTOR_AMBIANCE, params.mV[2]);
	S32 s_idx = -1;

	for (U32 i = 0; i < 2; i++)
	{
		if (mShadowSpotLight[i] == drawablep)
		{
			s_idx = i;
		}
	}

	shader.uniform1i(LLShaderMgr::PROJECTOR_SHADOW_INDEX, s_idx);

	if (s_idx >= 0)
	{
		shader.uniform1f(LLShaderMgr::PROJECTOR_SHADOW_FADE, 1.f-mSpotLightFade[s_idx]);
	}
	else
	{
		shader.uniform1f(LLShaderMgr::PROJECTOR_SHADOW_FADE, 1.f);
	}

	{
		LLDrawable* potential = drawablep;
		//determine if this is a good light for casting shadows
		F32 m_pri = volume->getSpotLightPriority();

		for (U32 i = 0; i < 2; i++)
		{
			F32 pri = 0.f;

			if (mTargetShadowSpotLight[i].notNull())
			{
				pri = mTargetShadowSpotLight[i]->getVOVolume()->getSpotLightPriority();			
			}

			if (m_pri > pri)
			{
				LLDrawable* temp = mTargetShadowSpotLight[i];
				mTargetShadowSpotLight[i] = potential;
				potential = temp;
				m_pri = pri;
			}
		}
	}

	LLViewerTexture* img = volume->getLightTexture();

	if (img == NULL)
	{
		img = LLViewerFetchedTexture::sWhiteImagep;
	}

	S32 channel = shader.enableTexture(LLShaderMgr::DEFERRED_PROJECTION);

	if (channel > -1)
	{
		if (img)
		{
			gGL.getTexUnit(channel)->bind(img);

			F32 lod_range = logf(img->getWidth())/logf(2.f);

			shader.uniform1f(LLShaderMgr::PROJECTOR_FOCUS, focus);
			shader.uniform1f(LLShaderMgr::PROJECTOR_LOD, lod_range);
			shader.uniform1f(LLShaderMgr::PROJECTOR_AMBIENT_LOD, llclamp((proj_range-focus)/proj_range*lod_range, 0.f, 1.f));
		}
	}
		
}

void LLPipeline::unbindDeferredShader(LLGLSLShader &shader)
{
	stop_glerror();
	shader.disableTexture(LLShaderMgr::DEFERRED_NORMAL, mDeferredScreen.getUsage());
	shader.disableTexture(LLShaderMgr::DEFERRED_DIFFUSE, mDeferredScreen.getUsage());
	shader.disableTexture(LLShaderMgr::DEFERRED_SPECULAR, mDeferredScreen.getUsage());
	shader.disableTexture(LLShaderMgr::DEFERRED_DEPTH, mDeferredScreen.getUsage());
	shader.disableTexture(LLShaderMgr::DEFERRED_LIGHT, mDeferredLight.getUsage());
	shader.disableTexture(LLShaderMgr::DIFFUSE_MAP);
	shader.disableTexture(LLShaderMgr::DEFERRED_BLOOM);

	for (U32 i = 0; i < 4; i++)
	{
		if (shader.disableTexture(LLShaderMgr::DEFERRED_SHADOW0+i) > -1)
		{
			glTexParameteri(GL_TEXTURE_2D, GL_TEXTURE_COMPARE_MODE_ARB, GL_NONE);
		}
	}

	for (U32 i = 4; i < 6; i++)
	{
		if (shader.disableTexture(LLShaderMgr::DEFERRED_SHADOW0+i) > -1)
		{
			glTexParameteri(GL_TEXTURE_2D, GL_TEXTURE_COMPARE_MODE_ARB, GL_NONE);
		}
	}

	shader.disableTexture(LLShaderMgr::DEFERRED_NOISE);
	shader.disableTexture(LLShaderMgr::DEFERRED_LIGHTFUNC);

	S32 channel = shader.disableTexture(LLShaderMgr::ENVIRONMENT_MAP, LLTexUnit::TT_CUBE_MAP);
	if (channel > -1)
	{
		LLCubeMap* cube_map = gSky.mVOSkyp ? gSky.mVOSkyp->getCubeMap() : NULL;
		if (cube_map)
		{
			cube_map->disable();
		}
	}
	gGL.getTexUnit(0)->unbind(LLTexUnit::TT_TEXTURE);
	gGL.getTexUnit(0)->activate();
	shader.unbind();
}

inline float sgn(float a)
{
    if (a > 0.0F) return (1.0F);
    if (a < 0.0F) return (-1.0F);
    return (0.0F);
}

void LLPipeline::generateWaterReflection(LLCamera& camera_in)
{	
	if (LLPipeline::sWaterReflections && assertInitialized() && LLDrawPoolWater::sNeedsReflectionUpdate)
	{
		bool skip_avatar_update = false;
		if (!isAgentAvatarValid() || gAgentCamera.getCameraAnimating() || gAgentCamera.getCameraMode() != CAMERA_MODE_MOUSELOOK || !LLVOAvatar::sVisibleInFirstPerson)
		{
			skip_avatar_update = true;
		}
		
		if (!skip_avatar_update)
		{
			gAgentAvatarp->updateAttachmentVisibility(CAMERA_MODE_THIRD_PERSON);
		}
		LLVertexBuffer::unbind();

		LLGLState::checkStates();
		LLGLState::checkTextureChannels();
		LLGLState::checkClientArrays();

		LLCamera camera = camera_in;
		camera.setFar(camera.getFar()*0.87654321f);
		LLPipeline::sReflectionRender = true;
		
		gPipeline.pushRenderTypeMask();

		glh::matrix4f projection = glh_get_current_projection();
		glh::matrix4f mat;

		stop_glerror();
		LLPlane plane;

		F32 height = gAgent.getRegion()->getWaterHeight(); 
		F32 to_clip = fabsf(camera.getOrigin().mV[2]-height);
		F32 pad = -to_clip*0.05f; //amount to "pad" clip plane by

		//plane params
		LLVector3 pnorm;
		F32 pd;

		S32 water_clip = 0;
		if (!LLViewerCamera::getInstance()->cameraUnderWater())
		{ //camera is above water, clip plane points up
			pnorm.setVec(0,0,1);
			pd = -height;
			plane.setVec(pnorm, pd);
			water_clip = -1;
		}
		else
		{	//camera is below water, clip plane points down
			pnorm = LLVector3(0,0,-1);
			pd = height;
			plane.setVec(pnorm, pd);
			water_clip = 1;
		}

		bool materials_in_water = false;

#if MATERIALS_IN_REFLECTIONS
		materials_in_water = gSavedSettings.getS32("RenderWaterMaterials");
#endif

		if (!LLViewerCamera::getInstance()->cameraUnderWater())
		{	//generate planar reflection map

			//disable occlusion culling for reflection map for now
			S32 occlusion = LLPipeline::sUseOcclusion;
			LLPipeline::sUseOcclusion = 0;
			gGL.getTexUnit(0)->unbind(LLTexUnit::TT_TEXTURE);
			glClearColor(0,0,0,0);

			mWaterRef.bindTarget();

			LLViewerCamera::sCurCameraID = LLViewerCamera::CAMERA_WATER0;
			gGL.setColorMask(true, true);
			mWaterRef.clear();
			gGL.setColorMask(true, false);

			mWaterRef.getViewport(gGLViewport);

			stop_glerror();

			gGL.pushMatrix();

			mat.set_scale(glh::vec3f(1,1,-1));
			mat.set_translate(glh::vec3f(0,0,height*2.f));

			glh::matrix4f current = glh_get_current_modelview();

			mat = current * mat;

			glh_set_current_modelview(mat);
			gGL.loadMatrix(mat.m);

			LLViewerCamera::updateFrustumPlanes(camera, FALSE, TRUE);

			glh::matrix4f inv_mat = mat.inverse();

			glh::vec3f origin(0,0,0);
			inv_mat.mult_matrix_vec(origin);

			camera.setOrigin(origin.v);

			glCullFace(GL_FRONT);

			static LLCullResult ref_result;

			if (LLDrawPoolWater::sNeedsReflectionUpdate)
			{
				//initial sky pass (no user clip plane)
				{ //mask out everything but the sky
					gPipeline.pushRenderTypeMask();
					gPipeline.andRenderTypeMask(LLPipeline::RENDER_TYPE_SKY,
						LLPipeline::RENDER_TYPE_WL_SKY,
						LLPipeline::RENDER_TYPE_CLOUDS,
						LLPipeline::END_RENDER_TYPES);

					static LLCullResult result;
					updateCull(camera, result);
					stateSort(camera, result);

					if (LLPipeline::sRenderDeferred && materials_in_water)
					{
						mWaterRef.flush();

						gPipeline.grabReferences(result);
						gPipeline.mDeferredScreen.bindTarget();
						gGL.setColorMask(true, true);						
						glClearColor(0,0,0,0);
						gPipeline.mDeferredScreen.clear();

						renderGeomDeferred(camera);						
					}
					else
					{
					renderGeom(camera, TRUE);
					}					

					gPipeline.popRenderTypeMask();
				}

				gGL.setColorMask(true, false);
				gPipeline.pushRenderTypeMask();

				clearRenderTypeMask(LLPipeline::RENDER_TYPE_WATER,
					LLPipeline::RENDER_TYPE_VOIDWATER,
					LLPipeline::RENDER_TYPE_GROUND,
					LLPipeline::RENDER_TYPE_SKY,
					LLPipeline::RENDER_TYPE_CLOUDS,
					LLPipeline::END_RENDER_TYPES);	

				S32 detail = RenderReflectionDetail;
				if (detail > 0)
				{ //mask out selected geometry based on reflection detail
					if (detail < 4)
					{
						clearRenderTypeMask(LLPipeline::RENDER_TYPE_PARTICLES, END_RENDER_TYPES);
						if (detail < 3)
						{
							clearRenderTypeMask(LLPipeline::RENDER_TYPE_AVATAR, END_RENDER_TYPES);
							if (detail < 2)
							{
								clearRenderTypeMask(LLPipeline::RENDER_TYPE_VOLUME, END_RENDER_TYPES);
							}
						}
					}

					LLGLUserClipPlane clip_plane(plane, mat, projection);
					LLGLDisable cull(GL_CULL_FACE);
					updateCull(camera, ref_result, -water_clip, &plane);
					stateSort(camera, ref_result);
				}	

				if (LLDrawPoolWater::sNeedsDistortionUpdate)
				{
					if (RenderReflectionDetail > 0)
					{
						gPipeline.grabReferences(ref_result);
						LLGLUserClipPlane clip_plane(plane, mat, projection);

						if (LLPipeline::sRenderDeferred && materials_in_water)
						{							
							renderGeomDeferred(camera);
						}
						else
						{
						renderGeom(camera);
					}
				}	
				}	

				if (LLPipeline::sRenderDeferred && materials_in_water)
				{
					gPipeline.mDeferredScreen.flush();
					renderDeferredLightingToRT(&mWaterRef);
				}

				gPipeline.popRenderTypeMask();
			}	
			glCullFace(GL_BACK);
			gGL.popMatrix();
			mWaterRef.flush();
			glh_set_current_modelview(current);
			LLPipeline::sUseOcclusion = occlusion;
		}

		camera.setOrigin(camera_in.getOrigin());
		//render distortion map
		static bool last_update = true;
		if (last_update)
		{
			camera.setFar(camera_in.getFar());
			clearRenderTypeMask(LLPipeline::RENDER_TYPE_WATER,
								LLPipeline::RENDER_TYPE_VOIDWATER,
								LLPipeline::RENDER_TYPE_GROUND,
								END_RENDER_TYPES);	
			stop_glerror();

			LLPipeline::sUnderWaterRender = ! LLViewerCamera::getInstance()->cameraUnderWater();

			if (LLPipeline::sUnderWaterRender)
			{
				clearRenderTypeMask(LLPipeline::RENDER_TYPE_GROUND,
									LLPipeline::RENDER_TYPE_SKY,
									LLPipeline::RENDER_TYPE_CLOUDS,
									LLPipeline::RENDER_TYPE_WL_SKY,
									END_RENDER_TYPES);		
			}
			LLViewerCamera::updateFrustumPlanes(camera);

			gGL.getTexUnit(0)->unbind(LLTexUnit::TT_TEXTURE);
			
			LLColor4& col = LLDrawPoolWater::sWaterFogColor;
			glClearColor(col.mV[0], col.mV[1], col.mV[2], 0.f);
			mWaterDis.bindTarget();
			LLViewerCamera::sCurCameraID = LLViewerCamera::CAMERA_WATER1;
			
			mWaterDis.getViewport(gGLViewport);
			
			if (!LLPipeline::sUnderWaterRender || LLDrawPoolWater::sNeedsReflectionUpdate)
			{
				//clip out geometry on the same side of water as the camera
				mat = glh_get_current_modelview();
				LLPlane plane(-pnorm, -(pd+pad));

				LLGLUserClipPlane clip_plane(plane, mat, projection);
				static LLCullResult result;
				updateCull(camera, result, water_clip, &plane);
				stateSort(camera, result);

				gGL.setColorMask(true, true);
				mWaterDis.clear();
				

				gGL.setColorMask(true, false);

				
				if (LLPipeline::sRenderDeferred && materials_in_water)
				{										
					mWaterDis.flush();
					gPipeline.mDeferredScreen.bindTarget();
					gGL.setColorMask(true, true);
					glClearColor(0,0,0,0);
					gPipeline.mDeferredScreen.clear();
					gPipeline.grabReferences(result);
					renderGeomDeferred(camera);					
				}
				else
				{
				renderGeom(camera);
				}

				if (LLPipeline::sRenderDeferred && materials_in_water)
				{
					gPipeline.mDeferredScreen.flush();
					renderDeferredLightingToRT(&mWaterDis);
				}
			}

			mWaterDis.flush();
			LLPipeline::sUnderWaterRender = false;
			
		}
		last_update = LLDrawPoolWater::sNeedsReflectionUpdate && LLDrawPoolWater::sNeedsDistortionUpdate;

		LLPipeline::sReflectionRender = false;

		if (!LLRenderTarget::sUseFBO)
		{
			glClear(GL_DEPTH_BUFFER_BIT);
		}
		glClearColor(0.f, 0.f, 0.f, 0.f);
		gViewerWindow->setup3DViewport();
		gPipeline.popRenderTypeMask();
		LLDrawPoolWater::sNeedsReflectionUpdate = FALSE;
		LLDrawPoolWater::sNeedsDistortionUpdate = FALSE;
		LLPlane npnorm(-pnorm, -pd);
		LLViewerCamera::getInstance()->setUserClipPlane(npnorm);
		
		LLGLState::checkStates();

		if (!skip_avatar_update)
		{
			gAgentAvatarp->updateAttachmentVisibility(gAgentCamera.getCameraMode());
		}

		LLViewerCamera::sCurCameraID = LLViewerCamera::CAMERA_WORLD;
	}
}

glh::matrix4f look(const LLVector3 pos, const LLVector3 dir, const LLVector3 up)
{
	glh::matrix4f ret;

	LLVector3 dirN;
	LLVector3 upN;
	LLVector3 lftN;

	lftN = dir % up;
	lftN.normVec();
	
	upN = lftN % dir;
	upN.normVec();
	
	dirN = dir;
	dirN.normVec();

	ret.m[ 0] = lftN[0];
	ret.m[ 1] = upN[0];
	ret.m[ 2] = -dirN[0];
	ret.m[ 3] = 0.f;

	ret.m[ 4] = lftN[1];
	ret.m[ 5] = upN[1];
	ret.m[ 6] = -dirN[1];
	ret.m[ 7] = 0.f;

	ret.m[ 8] = lftN[2];
	ret.m[ 9] = upN[2];
	ret.m[10] = -dirN[2];
	ret.m[11] = 0.f;

	ret.m[12] = -(lftN*pos);
	ret.m[13] = -(upN*pos);
	ret.m[14] = dirN*pos;
	ret.m[15] = 1.f;

	return ret;
}

glh::matrix4f scale_translate_to_fit(const LLVector3 min, const LLVector3 max)
{
	glh::matrix4f ret;
	ret.m[ 0] = 2/(max[0]-min[0]);
	ret.m[ 4] = 0;
	ret.m[ 8] = 0;
	ret.m[12] = -(max[0]+min[0])/(max[0]-min[0]);

	ret.m[ 1] = 0;
	ret.m[ 5] = 2/(max[1]-min[1]);
	ret.m[ 9] = 0;
	ret.m[13] = -(max[1]+min[1])/(max[1]-min[1]);

	ret.m[ 2] = 0;
	ret.m[ 6] = 0;
	ret.m[10] = 2/(max[2]-min[2]);
	ret.m[14] = -(max[2]+min[2])/(max[2]-min[2]);

	ret.m[ 3] = 0;
	ret.m[ 7] = 0;
	ret.m[11] = 0;
	ret.m[15] = 1;

	return ret;
}

static LLTrace::BlockTimerStatHandle FTM_SHADOW_RENDER("Render Shadows");
static LLTrace::BlockTimerStatHandle FTM_SHADOW_ALPHA("Alpha Shadow");
static LLTrace::BlockTimerStatHandle FTM_SHADOW_SIMPLE("Simple Shadow");

void LLPipeline::renderShadow(glh::matrix4f& view, glh::matrix4f& proj, LLCamera& shadow_cam, LLCullResult &result, bool use_shader, bool use_occlusion, U32 target_width)
{
	LL_RECORD_BLOCK_TIME(FTM_SHADOW_RENDER);

	//clip out geometry on the same side of water as the camera
	S32 occlude = LLPipeline::sUseOcclusion;
	if (!use_occlusion)
	{
		LLPipeline::sUseOcclusion = 0;
	}
	LLPipeline::sShadowRender = true;
	
	U32 types[] = { 
		LLRenderPass::PASS_SIMPLE, 
		LLRenderPass::PASS_FULLBRIGHT, 
		LLRenderPass::PASS_SHINY, 
		LLRenderPass::PASS_BUMP, 
		LLRenderPass::PASS_FULLBRIGHT_SHINY ,
		LLRenderPass::PASS_MATERIAL,
		LLRenderPass::PASS_MATERIAL_ALPHA_EMISSIVE,
		LLRenderPass::PASS_SPECMAP,
		LLRenderPass::PASS_SPECMAP_EMISSIVE,
		LLRenderPass::PASS_NORMMAP,
		LLRenderPass::PASS_NORMMAP_EMISSIVE,
		LLRenderPass::PASS_NORMSPEC,
		LLRenderPass::PASS_NORMSPEC_EMISSIVE,
	};

	LLGLEnable cull(GL_CULL_FACE);

	//enable depth clamping if available
	LLGLEnable depth_clamp(gGLManager.mHasDepthClamp ? GL_DEPTH_CLAMP : 0);

	if (use_shader)
	{
		gDeferredShadowCubeProgram.bind();
	}

	LLRenderTarget& occlusion_target = mShadowOcclusion[LLViewerCamera::sCurCameraID-1];

	occlusion_target.bindTarget();
	updateCull(shadow_cam, result);
	occlusion_target.flush();

	stateSort(shadow_cam, result);
	
	
	//generate shadow map
	gGL.matrixMode(LLRender::MM_PROJECTION);
	gGL.pushMatrix();
	gGL.loadMatrix(proj.m);
	gGL.matrixMode(LLRender::MM_MODELVIEW);
	gGL.pushMatrix();
	gGL.loadMatrix(gGLModelView);

	stop_glerror();
	gGLLastMatrix = NULL;

	gGL.getTexUnit(0)->unbind(LLTexUnit::TT_TEXTURE);
	
	stop_glerror();
	
	LLVertexBuffer::unbind();

	{
		if (!use_shader)
		{ //occlusion program is general purpose depth-only no-textures
			gOcclusionProgram.bind();
		}
		else
		{
			gDeferredShadowProgram.bind();
		}

		gGL.diffuseColor4f(1,1,1,1);
		gGL.setColorMask(false, false);
	
		LL_RECORD_BLOCK_TIME(FTM_SHADOW_SIMPLE);
		
		gGL.getTexUnit(0)->disable();
		for (U32 i = 0; i < sizeof(types)/sizeof(U32); ++i)
		{
			renderObjects(types[i], LLVertexBuffer::MAP_VERTEX, FALSE);
		}
		gGL.getTexUnit(0)->enable(LLTexUnit::TT_TEXTURE);
		if (!use_shader)
		{
			gOcclusionProgram.unbind();
		}
	}
	
	if (use_shader)
	{
		gDeferredShadowProgram.unbind();
		renderGeomShadow(shadow_cam);
		gDeferredShadowProgram.bind();
	}
	else
	{
		renderGeomShadow(shadow_cam);
	}

	{
		LL_RECORD_BLOCK_TIME(FTM_SHADOW_ALPHA);
		gDeferredShadowAlphaMaskProgram.bind();
		gDeferredShadowAlphaMaskProgram.uniform1f(LLShaderMgr::DEFERRED_SHADOW_TARGET_WIDTH, (float)target_width);

		U32 mask =	LLVertexBuffer::MAP_VERTEX | 
					LLVertexBuffer::MAP_TEXCOORD0 | 
					LLVertexBuffer::MAP_COLOR | 
					LLVertexBuffer::MAP_TEXTURE_INDEX;

		renderMaskedObjects(LLRenderPass::PASS_ALPHA_MASK, mask, TRUE, TRUE);
		renderMaskedObjects(LLRenderPass::PASS_FULLBRIGHT_ALPHA_MASK, mask, TRUE, TRUE);
		gDeferredShadowAlphaMaskProgram.setMinimumAlpha(0.598f);
		renderObjects(LLRenderPass::PASS_ALPHA, mask, TRUE, TRUE);

		mask = mask & ~LLVertexBuffer::MAP_TEXTURE_INDEX;

		gDeferredTreeShadowProgram.bind();
		renderMaskedObjects(LLRenderPass::PASS_NORMSPEC_MASK, mask);
		renderMaskedObjects(LLRenderPass::PASS_MATERIAL_ALPHA_MASK, mask);
		renderMaskedObjects(LLRenderPass::PASS_SPECMAP_MASK, mask);
		renderMaskedObjects(LLRenderPass::PASS_NORMMAP_MASK, mask);
		
		gDeferredTreeShadowProgram.setMinimumAlpha(0.598f);
		renderObjects(LLRenderPass::PASS_GRASS, LLVertexBuffer::MAP_VERTEX | LLVertexBuffer::MAP_TEXCOORD0, TRUE);
	}

	//glCullFace(GL_BACK);

	gDeferredShadowCubeProgram.bind();
	gGLLastMatrix = NULL;
	gGL.loadMatrix(gGLModelView);

	LLRenderTarget& occlusion_source = mShadow[LLViewerCamera::sCurCameraID-1];

	doOcclusion(shadow_cam, occlusion_source, occlusion_target);

	if (use_shader)
	{
		gDeferredShadowProgram.unbind();
	}
	
	gGL.setColorMask(true, true);
			
	gGL.matrixMode(LLRender::MM_PROJECTION);
	gGL.popMatrix();
	gGL.matrixMode(LLRender::MM_MODELVIEW);
	gGL.popMatrix();
	gGLLastMatrix = NULL;

	LLPipeline::sUseOcclusion = occlude;
	LLPipeline::sShadowRender = false;
}

static LLTrace::BlockTimerStatHandle FTM_VISIBLE_CLOUD("Visible Cloud");
bool LLPipeline::getVisiblePointCloud(LLCamera& camera, LLVector3& min, LLVector3& max, std::vector<LLVector3>& fp, LLVector3 light_dir)
{
	LL_RECORD_BLOCK_TIME(FTM_VISIBLE_CLOUD);
	//get point cloud of intersection of frust and min, max

	if (getVisibleExtents(camera, min, max))
	{
		return false;
	}

	//get set of planes on bounding box
	LLPlane bp[] = { 
		LLPlane(min, LLVector3(-1,0,0)),
		LLPlane(min, LLVector3(0,-1,0)),
		LLPlane(min, LLVector3(0,0,-1)),
		LLPlane(max, LLVector3(1,0,0)),
		LLPlane(max, LLVector3(0,1,0)),
		LLPlane(max, LLVector3(0,0,1))};
	
	//potential points
	std::vector<LLVector3> pp;

	//add corners of AABB
	pp.push_back(LLVector3(min.mV[0], min.mV[1], min.mV[2]));
	pp.push_back(LLVector3(max.mV[0], min.mV[1], min.mV[2]));
	pp.push_back(LLVector3(min.mV[0], max.mV[1], min.mV[2]));
	pp.push_back(LLVector3(max.mV[0], max.mV[1], min.mV[2]));
	pp.push_back(LLVector3(min.mV[0], min.mV[1], max.mV[2]));
	pp.push_back(LLVector3(max.mV[0], min.mV[1], max.mV[2]));
	pp.push_back(LLVector3(min.mV[0], max.mV[1], max.mV[2]));
	pp.push_back(LLVector3(max.mV[0], max.mV[1], max.mV[2]));

	//add corners of camera frustum
	for (U32 i = 0; i < LLCamera::AGENT_FRUSTRUM_NUM; i++)
	{
		pp.push_back(camera.mAgentFrustum[i]);
	}


	//bounding box line segments
	U32 bs[] = 
			{
		0,1,
		1,3,
		3,2,
		2,0,

		4,5,
		5,7,
		7,6,
		6,4,

		0,4,
		1,5,
		3,7,
		2,6
	};

	for (U32 i = 0; i < 12; i++)
	{ //for each line segment in bounding box
		for (U32 j = 0; j < LLCamera::AGENT_PLANE_NO_USER_CLIP_NUM; j++) 
		{ //for each plane in camera frustum
			const LLPlane& cp = camera.getAgentPlane(j);
			const LLVector3& v1 = pp[bs[i*2+0]];
			const LLVector3& v2 = pp[bs[i*2+1]];
			LLVector3 n;
			cp.getVector3(n);

			LLVector3 line = v1-v2;

			F32 d1 = line*n;
			F32 d2 = -cp.dist(v2);

			F32 t = d2/d1;

			if (t > 0.f && t < 1.f)
			{
				LLVector3 intersect = v2+line*t;
				pp.push_back(intersect);
			}
		}
	}
			
	//camera frustum line segments
	const U32 fs[] =
	{
		0,1,
		1,2,
		2,3,
		3,0,

		4,5,
		5,6,
		6,7,
		7,4,
	
		0,4,
		1,5,
		2,6,
		3,7	
	};

	for (U32 i = 0; i < 12; i++)
	{
		for (U32 j = 0; j < 6; ++j)
		{
			const LLVector3& v1 = pp[fs[i*2+0]+8];
			const LLVector3& v2 = pp[fs[i*2+1]+8];
			const LLPlane& cp = bp[j];
			LLVector3 n;
			cp.getVector3(n);

			LLVector3 line = v1-v2;

			F32 d1 = line*n;
			F32 d2 = -cp.dist(v2);

			F32 t = d2/d1;

			if (t > 0.f && t < 1.f)
			{
				LLVector3 intersect = v2+line*t;
				pp.push_back(intersect);
			}	
		}
	}

	LLVector3 ext[] = { min-LLVector3(0.05f,0.05f,0.05f),
		max+LLVector3(0.05f,0.05f,0.05f) };

	for (U32 i = 0; i < pp.size(); ++i)
	{
		bool found = true;

		const F32* p = pp[i].mV;
			
		for (U32 j = 0; j < 3; ++j)
		{
			if (p[j] < ext[0].mV[j] ||
				p[j] > ext[1].mV[j])
			{
				found = false;
				break;
			}
		}
				
		for (U32 j = 0; j < LLCamera::AGENT_PLANE_NO_USER_CLIP_NUM; ++j)
		{
			const LLPlane& cp = camera.getAgentPlane(j);
			F32 dist = cp.dist(pp[i]);
			if (dist > 0.05f) //point is above some plane, not contained
			{
				found = false;
				break;
			}
		}

		if (found)
		{
			fp.push_back(pp[i]);
		}
	}
	
	if (fp.empty())
	{
		return false;
	}
	
	return true;
}

void LLPipeline::renderHighlight(const LLViewerObject* obj, F32 fade)
{
	if (obj && obj->getVolume())
	{
		for (LLViewerObject::child_list_t::const_iterator iter = obj->getChildren().begin(); iter != obj->getChildren().end(); ++iter)
		{
			renderHighlight(*iter, fade);
		}

		LLDrawable* drawable = obj->mDrawable;
		if (drawable)
		{
			for (S32 i = 0; i < drawable->getNumFaces(); ++i)
			{
				LLFace* face = drawable->getFace(i);
				if (face)
				{
					face->renderSelected(LLViewerTexture::sNullImagep, LLColor4(1,1,1,fade));
				}
			}
		}
	}
}

void LLPipeline::generateHighlight(LLCamera& camera)
{
	//render highlighted object as white into offscreen render target
	if (mHighlightObject.notNull())
	{
		mHighlightSet.insert(HighlightItem(mHighlightObject));
	}
	
	if (!mHighlightSet.empty())
	{
		F32 transition = gFrameIntervalSeconds.value()/RenderHighlightFadeTime;

		LLGLDisable test(GL_ALPHA_TEST);
		LLGLDepthTest depth(GL_FALSE);
		mHighlight.bindTarget();
		disableLights();
		gGL.setColorMask(true, true);
		mHighlight.clear();

		gGL.getTexUnit(0)->bind(LLViewerFetchedTexture::sWhiteImagep);
		for (std::set<HighlightItem>::iterator iter = mHighlightSet.begin(); iter != mHighlightSet.end(); )
		{
			std::set<HighlightItem>::iterator cur_iter = iter++;

			if (cur_iter->mItem.isNull())
			{
				mHighlightSet.erase(cur_iter);
				continue;
			}

			if (cur_iter->mItem == mHighlightObject)
			{
				cur_iter->incrFade(transition); 
			}
			else
			{
				cur_iter->incrFade(-transition);
				if (cur_iter->mFade <= 0.f)
				{
					mHighlightSet.erase(cur_iter);
					continue;
				}
			}

			renderHighlight(cur_iter->mItem->getVObj(), cur_iter->mFade);
		}

		mHighlight.flush();
		gGL.setColorMask(true, false);
		gViewerWindow->setup3DViewport();
	}
}


static LLTrace::BlockTimerStatHandle FTM_GEN_SUN_SHADOW("Gen Sun Shadow");

void LLPipeline::generateSunShadow(LLCamera& camera)
{
	if (!sRenderDeferred || RenderShadowDetail <= 0)
	{
		return;
	}

	LL_RECORD_BLOCK_TIME(FTM_GEN_SUN_SHADOW);

	bool skip_avatar_update = false;
	if (!isAgentAvatarValid() || gAgentCamera.getCameraAnimating() || gAgentCamera.getCameraMode() != CAMERA_MODE_MOUSELOOK || !LLVOAvatar::sVisibleInFirstPerson)
	{

		skip_avatar_update = true;
	}

	if (!skip_avatar_update)
	{
		gAgentAvatarp->updateAttachmentVisibility(CAMERA_MODE_THIRD_PERSON);
	}

	F64 last_modelview[16];
	F64 last_projection[16];
	for (U32 i = 0; i < 16; i++)
	{ //store last_modelview of world camera
		last_modelview[i] = gGLLastModelView[i];
		last_projection[i] = gGLLastProjection[i];
	}

	pushRenderTypeMask();
	andRenderTypeMask(LLPipeline::RENDER_TYPE_SIMPLE,
					LLPipeline::RENDER_TYPE_ALPHA,
					LLPipeline::RENDER_TYPE_GRASS,
					LLPipeline::RENDER_TYPE_FULLBRIGHT,
					LLPipeline::RENDER_TYPE_BUMP,
					LLPipeline::RENDER_TYPE_VOLUME,
					LLPipeline::RENDER_TYPE_AVATAR,
					LLPipeline::RENDER_TYPE_TREE, 
					LLPipeline::RENDER_TYPE_TERRAIN,
					LLPipeline::RENDER_TYPE_WATER,
					LLPipeline::RENDER_TYPE_VOIDWATER,
					LLPipeline::RENDER_TYPE_PASS_ALPHA,
					LLPipeline::RENDER_TYPE_PASS_ALPHA_MASK,
					LLPipeline::RENDER_TYPE_PASS_FULLBRIGHT_ALPHA_MASK,
					LLPipeline::RENDER_TYPE_PASS_GRASS,
					LLPipeline::RENDER_TYPE_PASS_SIMPLE,
					LLPipeline::RENDER_TYPE_PASS_BUMP,
					LLPipeline::RENDER_TYPE_PASS_FULLBRIGHT,
					LLPipeline::RENDER_TYPE_PASS_SHINY,
					LLPipeline::RENDER_TYPE_PASS_FULLBRIGHT_SHINY,
					LLPipeline::RENDER_TYPE_PASS_MATERIAL,
					LLPipeline::RENDER_TYPE_PASS_MATERIAL_ALPHA,
					LLPipeline::RENDER_TYPE_PASS_MATERIAL_ALPHA_MASK,
					LLPipeline::RENDER_TYPE_PASS_MATERIAL_ALPHA_EMISSIVE,
					LLPipeline::RENDER_TYPE_PASS_SPECMAP,
					LLPipeline::RENDER_TYPE_PASS_SPECMAP_BLEND,
					LLPipeline::RENDER_TYPE_PASS_SPECMAP_MASK,
					LLPipeline::RENDER_TYPE_PASS_SPECMAP_EMISSIVE,
					LLPipeline::RENDER_TYPE_PASS_NORMMAP,
					LLPipeline::RENDER_TYPE_PASS_NORMMAP_BLEND,
					LLPipeline::RENDER_TYPE_PASS_NORMMAP_MASK,
					LLPipeline::RENDER_TYPE_PASS_NORMMAP_EMISSIVE,
					LLPipeline::RENDER_TYPE_PASS_NORMSPEC,
					LLPipeline::RENDER_TYPE_PASS_NORMSPEC_BLEND,
					LLPipeline::RENDER_TYPE_PASS_NORMSPEC_MASK,
					LLPipeline::RENDER_TYPE_PASS_NORMSPEC_EMISSIVE,
					END_RENDER_TYPES);

	gGL.setColorMask(false, false);

	//get sun view matrix
	
	//store current projection/modelview matrix
	glh::matrix4f saved_proj = glh_get_current_projection();
	glh::matrix4f saved_view = glh_get_current_modelview();
	glh::matrix4f inv_view = saved_view.inverse();

	glh::matrix4f view[6];
	glh::matrix4f proj[6];
	
	//clip contains parallel split distances for 3 splits
	LLVector3 clip = RenderShadowClipPlanes;

	//F32 slope_threshold = gSavedSettings.getF32("RenderShadowSlopeThreshold");

	//far clip on last split is minimum of camera view distance and 128
	mSunClipPlanes = LLVector4(clip, clip.mV[2] * clip.mV[2]/clip.mV[1]);

	clip = RenderShadowOrthoClipPlanes;
	mSunOrthoClipPlanes = LLVector4(clip, clip.mV[2]*clip.mV[2]/clip.mV[1]);

	//currently used for amount to extrude frusta corners for constructing shadow frusta
	//LLVector3 n = RenderShadowNearDist;
	//F32 nearDist[] = { n.mV[0], n.mV[1], n.mV[2], n.mV[2] };

	//put together a universal "near clip" plane for shadow frusta
	LLPlane shadow_near_clip;
	{
		LLVector3 p = gAgent.getPositionAgent();
		p += mSunDir * RenderFarClip*2.f;
		shadow_near_clip.setVec(p, mSunDir);
	}

	LLVector3 lightDir = -mSunDir;
	lightDir.normVec();

	glh::vec3f light_dir(lightDir.mV);

	//create light space camera matrix
	
	LLVector3 at = lightDir;

	LLVector3 up = camera.getAtAxis();

	if (fabsf(up*lightDir) > 0.75f)
	{
		up = camera.getUpAxis();
	}

	/*LLVector3 left = up%at;
	up = at%left;*/

	up.normVec();
	at.normVec();
	
	
	LLCamera main_camera = camera;
	
	F32 near_clip = 0.f;
	{
		//get visible point cloud
		std::vector<LLVector3> fp;

		main_camera.calcAgentFrustumPlanes(main_camera.mAgentFrustum);
		
		LLVector3 min,max;
		getVisiblePointCloud(main_camera,min,max,fp);

		if (fp.empty())
		{
			if (!hasRenderDebugMask(RENDER_DEBUG_SHADOW_FRUSTA))
			{
				mShadowCamera[0] = main_camera;
				mShadowExtents[0][0] = min;
				mShadowExtents[0][1] = max;

				mShadowFrustPoints[0].clear();
				mShadowFrustPoints[1].clear();
				mShadowFrustPoints[2].clear();
				mShadowFrustPoints[3].clear();
			}
			popRenderTypeMask();

			if (!skip_avatar_update)
			{
				gAgentAvatarp->updateAttachmentVisibility(gAgentCamera.getCameraMode());
			}

			return;
		}

		//get good split distances for frustum
		for (U32 i = 0; i < fp.size(); ++i)
		{
			glh::vec3f v(fp[i].mV);
			saved_view.mult_matrix_vec(v);
			fp[i].setVec(v.v);
		}

		min = fp[0];
		max = fp[0];

		//get camera space bounding box
		for (U32 i = 1; i < fp.size(); ++i)
		{
			update_min_max(min, max, fp[i]);
		}

		near_clip = -max.mV[2];
		F32 far_clip = -min.mV[2]*2.f;

		//far_clip = llmin(far_clip, 128.f);
		far_clip = llmin(far_clip, camera.getFar());

		F32 range = far_clip-near_clip;

		LLVector3 split_exp = RenderShadowSplitExponent;

		F32 da = 1.f-llmax( fabsf(lightDir*up), fabsf(lightDir*camera.getLeftAxis()) );
		
		da = powf(da, split_exp.mV[2]);

		F32 sxp = split_exp.mV[1] + (split_exp.mV[0]-split_exp.mV[1])*da;
		
		for (U32 i = 0; i < 4; ++i)
		{
			F32 x = (F32)(i+1)/4.f;
			x = powf(x, sxp);
			mSunClipPlanes.mV[i] = near_clip+range*x;
		}

		mSunClipPlanes.mV[0] *= 1.25f; //bump back first split for transition padding
	}

	// convenience array of 4 near clip plane distances
	F32 dist[] = { near_clip, mSunClipPlanes.mV[0], mSunClipPlanes.mV[1], mSunClipPlanes.mV[2], mSunClipPlanes.mV[3] };
	

	if (mSunDiffuse == LLColor4::black)
	{ //sun diffuse is totally black, shadows don't matter
		LLGLDepthTest depth(GL_TRUE);

		for (S32 j = 0; j < 4; j++)
		{
			mShadow[j].bindTarget();
			mShadow[j].clear();
			mShadow[j].flush();
		}
	}
	else
	{
		for (S32 j = 0; j < 4; j++)
		{
			if (!hasRenderDebugMask(RENDER_DEBUG_SHADOW_FRUSTA))
			{
				mShadowFrustPoints[j].clear();
			}

			LLViewerCamera::sCurCameraID = (LLViewerCamera::eCameraID)(LLViewerCamera::CAMERA_SHADOW0+j);

			//restore render matrices
			glh_set_current_modelview(saved_view);
			glh_set_current_projection(saved_proj);

			LLVector3 eye = camera.getOrigin();

			//camera used for shadow cull/render
			LLCamera shadow_cam;
		
			//create world space camera frustum for this split
			shadow_cam = camera;
			shadow_cam.setFar(16.f);
	
			LLViewerCamera::updateFrustumPlanes(shadow_cam, FALSE, FALSE, TRUE);

			LLVector3* frust = shadow_cam.mAgentFrustum;

			LLVector3 pn = shadow_cam.getAtAxis();
		
			LLVector3 min, max;

			//construct 8 corners of split frustum section
			for (U32 i = 0; i < 4; i++)
			{
				LLVector3 delta = frust[i+4]-eye;
				delta += (frust[i+4]-frust[(i+2)%4+4])*0.05f;
				delta.normVec();
				F32 dp = delta*pn;
				frust[i] = eye + (delta*dist[j]*0.75f)/dp;
				frust[i+4] = eye + (delta*dist[j+1]*1.25f)/dp;
			}
						
			shadow_cam.calcAgentFrustumPlanes(frust);
			shadow_cam.mFrustumCornerDist = 0.f;
		
			if (!gPipeline.hasRenderDebugMask(LLPipeline::RENDER_DEBUG_SHADOW_FRUSTA))
			{
				mShadowCamera[j] = shadow_cam;
			}

			std::vector<LLVector3> fp;

			if (!gPipeline.getVisiblePointCloud(shadow_cam, min, max, fp, lightDir))
			{
				//no possible shadow receivers
				if (!gPipeline.hasRenderDebugMask(LLPipeline::RENDER_DEBUG_SHADOW_FRUSTA))
				{
					mShadowExtents[j][0] = LLVector3();
					mShadowExtents[j][1] = LLVector3();
					mShadowCamera[j+4] = shadow_cam;
				}

				mShadow[j].bindTarget();
				{
					LLGLDepthTest depth(GL_TRUE);
					mShadow[j].clear();
				}
				mShadow[j].flush();

				mShadowError.mV[j] = 0.f;
				mShadowFOV.mV[j] = 0.f;

				continue;
			}

			if (!gPipeline.hasRenderDebugMask(LLPipeline::RENDER_DEBUG_SHADOW_FRUSTA))
			{
				mShadowExtents[j][0] = min;
				mShadowExtents[j][1] = max;
				mShadowFrustPoints[j] = fp;
			}
				

			//find a good origin for shadow projection
			LLVector3 origin;

			//get a temporary view projection
			view[j] = look(camera.getOrigin(), lightDir, -up);

			std::vector<LLVector3> wpf;

			for (U32 i = 0; i < fp.size(); i++)
			{
				glh::vec3f p = glh::vec3f(fp[i].mV);
				view[j].mult_matrix_vec(p);
				wpf.push_back(LLVector3(p.v));
			}

			min = wpf[0];
			max = wpf[0];

			for (U32 i = 0; i < fp.size(); ++i)
			{ //get AABB in camera space
				update_min_max(min, max, wpf[i]);
			}

			// Construct a perspective transform with perspective along y-axis that contains
			// points in wpf
			//Known:
			// - far clip plane
			// - near clip plane
			// - points in frustum
			//Find:
			// - origin

			//get some "interesting" points of reference
			LLVector3 center = (min+max)*0.5f;
			LLVector3 size = (max-min)*0.5f;
			LLVector3 near_center = center;
			near_center.mV[1] += size.mV[1]*2.f;
		
		
			//put all points in wpf in quadrant 0, reletive to center of min/max
			//get the best fit line using least squares
			F32 bfm = 0.f;
			F32 bfb = 0.f;

			for (U32 i = 0; i < wpf.size(); ++i)
			{
				wpf[i] -= center;
				wpf[i].mV[0] = fabsf(wpf[i].mV[0]);
				wpf[i].mV[2] = fabsf(wpf[i].mV[2]);
			}

			if (!wpf.empty())
			{ 
				F32 sx = 0.f;
				F32 sx2 = 0.f;
				F32 sy = 0.f;
				F32 sxy = 0.f;
			
				for (U32 i = 0; i < wpf.size(); ++i)
				{		
					sx += wpf[i].mV[0];
					sx2 += wpf[i].mV[0]*wpf[i].mV[0];
					sy += wpf[i].mV[1];
					sxy += wpf[i].mV[0]*wpf[i].mV[1]; 
				}

				bfm = (sy*sx-wpf.size()*sxy)/(sx*sx-wpf.size()*sx2);
				bfb = (sx*sxy-sy*sx2)/(sx*sx-bfm*sx2);
			}
		
			{
				// best fit line is y=bfm*x+bfb
		
				//find point that is furthest to the right of line
				F32 off_x = -1.f;
				LLVector3 lp;

				for (U32 i = 0; i < wpf.size(); ++i)
				{
					//y = bfm*x+bfb
					//x = (y-bfb)/bfm
					F32 lx = (wpf[i].mV[1]-bfb)/bfm;

					lx = wpf[i].mV[0]-lx;
				
					if (off_x < lx)
					{
						off_x = lx;
						lp = wpf[i];
					}
				}

				//get line with slope bfm through lp
				// bfb = y-bfm*x
				bfb = lp.mV[1]-bfm*lp.mV[0];

				//calculate error
				mShadowError.mV[j] = 0.f;

				for (U32 i = 0; i < wpf.size(); ++i)
				{
					F32 lx = (wpf[i].mV[1]-bfb)/bfm;
					mShadowError.mV[j] += fabsf(wpf[i].mV[0]-lx);
				}

				mShadowError.mV[j] /= wpf.size();
				mShadowError.mV[j] /= size.mV[0];

				if (mShadowError.mV[j] > RenderShadowErrorCutoff)
				{ //just use ortho projection
					mShadowFOV.mV[j] = -1.f;
					origin.clearVec();
					proj[j] = gl_ortho(min.mV[0], max.mV[0],
										min.mV[1], max.mV[1],
										-max.mV[2], -min.mV[2]);
				}
				else
				{
					//origin is where line x = 0;
					origin.setVec(0,bfb,0);

					F32 fovz = 1.f;
					F32 fovx = 1.f;
				
					LLVector3 zp;
					LLVector3 xp;

					for (U32 i = 0; i < wpf.size(); ++i)
					{
						LLVector3 atz = wpf[i]-origin;
						atz.mV[0] = 0.f;
						atz.normVec();
						if (fovz > -atz.mV[1])
						{
							zp = wpf[i];
							fovz = -atz.mV[1];
						}
					
						LLVector3 atx = wpf[i]-origin;
						atx.mV[2] = 0.f;
						atx.normVec();
						if (fovx > -atx.mV[1])
						{
							fovx = -atx.mV[1];
							xp = wpf[i];
						}
					}

					fovx = acos(fovx);
					fovz = acos(fovz);

					F32 cutoff = llmin((F32) RenderShadowFOVCutoff, 1.4f);
				
					mShadowFOV.mV[j] = fovx;
				
					if (fovx < cutoff && fovz > cutoff)
					{
						//x is a good fit, but z is too big, move away from zp enough so that fovz matches cutoff
						F32 d = zp.mV[2]/tan(cutoff);
						F32 ny = zp.mV[1] + fabsf(d);

						origin.mV[1] = ny;

						fovz = 1.f;
						fovx = 1.f;

						for (U32 i = 0; i < wpf.size(); ++i)
						{
							LLVector3 atz = wpf[i]-origin;
							atz.mV[0] = 0.f;
							atz.normVec();
							fovz = llmin(fovz, -atz.mV[1]);

							LLVector3 atx = wpf[i]-origin;
							atx.mV[2] = 0.f;
							atx.normVec();
							fovx = llmin(fovx, -atx.mV[1]);
						}

						fovx = acos(fovx);
						fovz = acos(fovz);

						mShadowFOV.mV[j] = cutoff;
					}

				
					origin += center;
			
					F32 ynear = -(max.mV[1]-origin.mV[1]);
					F32 yfar = -(min.mV[1]-origin.mV[1]);
				
					if (ynear < 0.1f) //keep a sensible near clip plane
					{
						F32 diff = 0.1f-ynear;
						origin.mV[1] += diff;
						ynear += diff;
						yfar += diff;
					}
								
					if (fovx > cutoff)
					{ //just use ortho projection
						origin.clearVec();
						mShadowError.mV[j] = -1.f;
						proj[j] = gl_ortho(min.mV[0], max.mV[0],
								min.mV[1], max.mV[1],
								-max.mV[2], -min.mV[2]);
					}
					else
					{
						//get perspective projection
						view[j] = view[j].inverse();

						glh::vec3f origin_agent(origin.mV);
					
						//translate view to origin
						view[j].mult_matrix_vec(origin_agent);

						eye = LLVector3(origin_agent.v);

						if (!hasRenderDebugMask(LLPipeline::RENDER_DEBUG_SHADOW_FRUSTA))
						{
							mShadowFrustOrigin[j] = eye;
						}
				
						view[j] = look(LLVector3(origin_agent.v), lightDir, -up);

						F32 fx = 1.f/tanf(fovx);
						F32 fz = 1.f/tanf(fovz);

						proj[j] = glh::matrix4f(-fx, 0, 0, 0,
												0, (yfar+ynear)/(ynear-yfar), 0, (2.f*yfar*ynear)/(ynear-yfar),
												0, 0, -fz, 0,
												0, -1.f, 0, 0);
					}
				}
			}

			//shadow_cam.setFar(128.f);
			shadow_cam.setOriginAndLookAt(eye, up, center);

			shadow_cam.setOrigin(0,0,0);

			glh_set_current_modelview(view[j]);
			glh_set_current_projection(proj[j]);

			LLViewerCamera::updateFrustumPlanes(shadow_cam, FALSE, FALSE, TRUE);

			//shadow_cam.ignoreAgentFrustumPlane(LLCamera::AGENT_PLANE_NEAR);
			shadow_cam.getAgentPlane(LLCamera::AGENT_PLANE_NEAR).set(shadow_near_clip);

			//translate and scale to from [-1, 1] to [0, 1]
			glh::matrix4f trans(0.5f, 0.f, 0.f, 0.5f,
							0.f, 0.5f, 0.f, 0.5f,
							0.f, 0.f, 0.5f, 0.5f,
							0.f, 0.f, 0.f, 1.f);

			glh_set_current_modelview(view[j]);
			glh_set_current_projection(proj[j]);

			for (U32 i = 0; i < 16; i++)
			{
				gGLLastModelView[i] = mShadowModelview[j].m[i];
				gGLLastProjection[i] = mShadowProjection[j].m[i];
			}

			mShadowModelview[j] = view[j];
			mShadowProjection[j] = proj[j];

	
			mSunShadowMatrix[j] = trans*proj[j]*view[j]*inv_view;
		
			stop_glerror();

			mShadow[j].bindTarget();
			mShadow[j].getViewport(gGLViewport);
			mShadow[j].clear();
		
			U32 target_width = mShadow[j].getWidth();

			{
				static LLCullResult result[4];

				renderShadow(view[j], proj[j], shadow_cam, result[j], TRUE, TRUE, target_width);
			}

			mShadow[j].flush();
 
			if (!gPipeline.hasRenderDebugMask(LLPipeline::RENDER_DEBUG_SHADOW_FRUSTA))
			{
				LLViewerCamera::updateFrustumPlanes(shadow_cam, FALSE, FALSE, TRUE);
				mShadowCamera[j+4] = shadow_cam;
			}
		}
	}

	
	//hack to disable projector shadows 
	bool gen_shadow = RenderShadowDetail > 1;

	if (gen_shadow)
	{
		LLTrace::CountStatHandle<>* velocity_stat = LLViewerCamera::getVelocityStat();
		F32 fade_amt = gFrameIntervalSeconds.value() 
			* llmax(LLTrace::get_frame_recording().getLastRecording().getSum(*velocity_stat) / LLTrace::get_frame_recording().getLastRecording().getDuration().value(), 1.0);

		//update shadow targets
		for (U32 i = 0; i < 2; i++)
		{ //for each current shadow
			LLViewerCamera::sCurCameraID = (LLViewerCamera::eCameraID)(LLViewerCamera::CAMERA_SHADOW4+i);

			if (mShadowSpotLight[i].notNull() && 
				(mShadowSpotLight[i] == mTargetShadowSpotLight[0] ||
				mShadowSpotLight[i] == mTargetShadowSpotLight[1]))
			{ //keep this spotlight
				mSpotLightFade[i] = llmin(mSpotLightFade[i]+fade_amt, 1.f);
			}
			else
			{ //fade out this light
				mSpotLightFade[i] = llmax(mSpotLightFade[i]-fade_amt, 0.f);
				
				if (mSpotLightFade[i] == 0.f || mShadowSpotLight[i].isNull())
				{ //faded out, grab one of the pending spots (whichever one isn't already taken)
					if (mTargetShadowSpotLight[0] != mShadowSpotLight[(i+1)%2])
					{
						mShadowSpotLight[i] = mTargetShadowSpotLight[0];
					}
					else
					{
						mShadowSpotLight[i] = mTargetShadowSpotLight[1];
					}
				}
			}
		}

		for (S32 i = 0; i < 2; i++)
		{
			glh_set_current_modelview(saved_view);
			glh_set_current_projection(saved_proj);

			if (mShadowSpotLight[i].isNull())
			{
				continue;
			}

			LLVOVolume* volume = mShadowSpotLight[i]->getVOVolume();

			if (!volume)
			{
				mShadowSpotLight[i] = NULL;
				continue;
			}

			LLDrawable* drawable = mShadowSpotLight[i];

			LLVector3 params = volume->getSpotLightParams();
			F32 fov = params.mV[0];

			//get agent->light space matrix (modelview)
			LLVector3 center = drawable->getPositionAgent();
			LLQuaternion quat = volume->getRenderRotation();

			//get near clip plane
			LLVector3 scale = volume->getScale();
			LLVector3 at_axis(0,0,-scale.mV[2]*0.5f);
			at_axis *= quat;

			LLVector3 np = center+at_axis;
			at_axis.normVec();

			//get origin that has given fov for plane np, at_axis, and given scale
			F32 dist = (scale.mV[1]*0.5f)/tanf(fov*0.5f);

			LLVector3 origin = np - at_axis*dist;

			LLMatrix4 mat(quat, LLVector4(origin, 1.f));

			view[i+4] = glh::matrix4f((F32*) mat.mMatrix);

			view[i+4] = view[i+4].inverse();

			//get perspective matrix
			F32 near_clip = dist+0.01f;
			F32 width = scale.mV[VX];
			F32 height = scale.mV[VY];
			F32 far_clip = dist+volume->getLightRadius()*1.5f;

			F32 fovy = fov * RAD_TO_DEG;
			F32 aspect = width/height;
			
			proj[i+4] = gl_perspective(fovy, aspect, near_clip, far_clip);

			//translate and scale to from [-1, 1] to [0, 1]
			glh::matrix4f trans(0.5f, 0.f, 0.f, 0.5f,
							0.f, 0.5f, 0.f, 0.5f,
							0.f, 0.f, 0.5f, 0.5f,
							0.f, 0.f, 0.f, 1.f);

			glh_set_current_modelview(view[i+4]);
			glh_set_current_projection(proj[i+4]);

			mSunShadowMatrix[i+4] = trans*proj[i+4]*view[i+4]*inv_view;
			
			for (U32 j = 0; j < 16; j++)
			{
				gGLLastModelView[j] = mShadowModelview[i+4].m[j];
				gGLLastProjection[j] = mShadowProjection[i+4].m[j];
			}

			mShadowModelview[i+4] = view[i+4];
			mShadowProjection[i+4] = proj[i+4];

			LLCamera shadow_cam = camera;
			shadow_cam.setFar(far_clip);
			shadow_cam.setOrigin(origin);

			LLViewerCamera::updateFrustumPlanes(shadow_cam, FALSE, FALSE, TRUE);

			stop_glerror();

			mShadow[i+4].bindTarget();
			mShadow[i+4].getViewport(gGLViewport);
			mShadow[i+4].clear();

			U32 target_width = mShadow[i+4].getWidth();

			static LLCullResult result[2];

			LLViewerCamera::sCurCameraID = (LLViewerCamera::eCameraID)(LLViewerCamera::CAMERA_SHADOW0 + i + 4);

			renderShadow(view[i+4], proj[i+4], shadow_cam, result[i], FALSE, FALSE, target_width);

			mShadow[i+4].flush();
 		}
	}
	else
	{ //no spotlight shadows
		mShadowSpotLight[0] = mShadowSpotLight[1] = NULL;
	}


	if (!CameraOffset)
	{
		glh_set_current_modelview(saved_view);
		glh_set_current_projection(saved_proj);
	}
	else
	{
		glh_set_current_modelview(view[1]);
		glh_set_current_projection(proj[1]);
		gGL.loadMatrix(view[1].m);
		gGL.matrixMode(LLRender::MM_PROJECTION);
		gGL.loadMatrix(proj[1].m);
		gGL.matrixMode(LLRender::MM_MODELVIEW);
	}
	gGL.setColorMask(true, false);

	for (U32 i = 0; i < 16; i++)
	{
		gGLLastModelView[i] = last_modelview[i];
		gGLLastProjection[i] = last_projection[i];
	}

	popRenderTypeMask();

	if (!skip_avatar_update)
	{
		gAgentAvatarp->updateAttachmentVisibility(gAgentCamera.getCameraMode());
	}
}

void LLPipeline::renderGroups(LLRenderPass* pass, U32 type, U32 mask, bool texture)
{
	for (LLCullResult::sg_iterator i = sCull->beginVisibleGroups(); i != sCull->endVisibleGroups(); ++i)
	{
		LLSpatialGroup* group = *i;
		if (!group->isDead() &&
			(!sUseOcclusion || !group->isOcclusionState(LLSpatialGroup::OCCLUDED)) &&
			gPipeline.hasRenderType(group->getSpatialPartition()->mDrawableType) &&
			group->mDrawMap.find(type) != group->mDrawMap.end())
		{
			pass->renderGroup(group,type,mask,texture);
		}
	}
}

static LLTrace::BlockTimerStatHandle FTM_IMPOSTOR_MARK_VISIBLE("Impostor Mark Visible");
static LLTrace::BlockTimerStatHandle FTM_IMPOSTOR_SETUP("Impostor Setup");
static LLTrace::BlockTimerStatHandle FTM_IMPOSTOR_BACKGROUND("Impostor Background");
static LLTrace::BlockTimerStatHandle FTM_IMPOSTOR_ALLOCATE("Impostor Allocate");
static LLTrace::BlockTimerStatHandle FTM_IMPOSTOR_RESIZE("Impostor Resize");

void LLPipeline::generateImpostor(LLVOAvatar* avatar)
{
	LLGLState::checkStates();
	LLGLState::checkTextureChannels();
	LLGLState::checkClientArrays();

	static LLCullResult result;
	result.clear();
	grabReferences(result);
	
	if (!avatar || !avatar->mDrawable)
	{
        LL_WARNS_ONCE("AvatarRenderPipeline") << "Avatar is " << (avatar ? "not drawable" : "null") << LL_ENDL;
		return;
	}
    LL_DEBUGS_ONCE("AvatarRenderPipeline") << "Avatar " << avatar->getID() << " is drawable" << LL_ENDL;

	assertInitialized();

	bool visually_muted = avatar->isVisuallyMuted();		
    LL_DEBUGS_ONCE("AvatarRenderPipeline") << "Avatar " << avatar->getID()
                              << " is " << ( visually_muted ? "" : "not ") << "visually muted"
                              << LL_ENDL;
	bool too_complex = avatar->isTooComplex();		
    LL_DEBUGS_ONCE("AvatarRenderPipeline") << "Avatar " << avatar->getID()
                              << " is " << ( too_complex ? "" : "not ") << "too complex"
                              << LL_ENDL;

	pushRenderTypeMask();
	
	if (visually_muted || too_complex)
	{
		andRenderTypeMask(LLPipeline::RENDER_TYPE_AVATAR, END_RENDER_TYPES);
	}
	else
	{
		andRenderTypeMask(LLPipeline::RENDER_TYPE_ALPHA,
			LLPipeline::RENDER_TYPE_FULLBRIGHT,
			LLPipeline::RENDER_TYPE_VOLUME,
			LLPipeline::RENDER_TYPE_GLOW,
						LLPipeline::RENDER_TYPE_BUMP,
						LLPipeline::RENDER_TYPE_PASS_SIMPLE,
						LLPipeline::RENDER_TYPE_PASS_ALPHA,
						LLPipeline::RENDER_TYPE_PASS_ALPHA_MASK,
			LLPipeline::RENDER_TYPE_PASS_BUMP,
			LLPipeline::RENDER_TYPE_PASS_POST_BUMP,
						LLPipeline::RENDER_TYPE_PASS_FULLBRIGHT,
						LLPipeline::RENDER_TYPE_PASS_FULLBRIGHT_ALPHA_MASK,
						LLPipeline::RENDER_TYPE_PASS_FULLBRIGHT_SHINY,
			LLPipeline::RENDER_TYPE_PASS_GLOW,
			LLPipeline::RENDER_TYPE_PASS_GRASS,
						LLPipeline::RENDER_TYPE_PASS_SHINY,
						LLPipeline::RENDER_TYPE_PASS_INVISIBLE,
						LLPipeline::RENDER_TYPE_PASS_INVISI_SHINY,
			LLPipeline::RENDER_TYPE_AVATAR,
			LLPipeline::RENDER_TYPE_ALPHA_MASK,
			LLPipeline::RENDER_TYPE_FULLBRIGHT_ALPHA_MASK,
			LLPipeline::RENDER_TYPE_INVISIBLE,
			LLPipeline::RENDER_TYPE_SIMPLE,
						END_RENDER_TYPES);
	}
	
	S32 occlusion = sUseOcclusion;
	sUseOcclusion = 0;

	sReflectionRender = ! sRenderDeferred;

	sShadowRender = true;
	sImpostorRender = true;

	LLViewerCamera* viewer_camera = LLViewerCamera::getInstance();

	{
		LL_RECORD_BLOCK_TIME(FTM_IMPOSTOR_MARK_VISIBLE);
		markVisible(avatar->mDrawable, *viewer_camera);
		LLVOAvatar::sUseImpostors = false; // @TODO ???

		LLVOAvatar::attachment_map_t::iterator iter;
		for (iter = avatar->mAttachmentPoints.begin();
			iter != avatar->mAttachmentPoints.end();
			++iter)
		{
			LLViewerJointAttachment *attachment = iter->second;
			for (LLViewerJointAttachment::attachedobjs_vec_t::iterator attachment_iter = attachment->mAttachedObjects.begin();
				 attachment_iter != attachment->mAttachedObjects.end();
				 ++attachment_iter)
			{
				if (LLViewerObject* attached_object = (*attachment_iter))
				{
					markVisible(attached_object->mDrawable->getSpatialBridge(), *viewer_camera);
				}
			}
		}
	}

	stateSort(*LLViewerCamera::getInstance(), result);
	
	LLCamera camera = *viewer_camera;
	LLVector2 tdim;
	U32 resY = 0;
	U32 resX = 0;

	{
		LL_RECORD_BLOCK_TIME(FTM_IMPOSTOR_SETUP);
		const LLVector4a* ext = avatar->mDrawable->getSpatialExtents();
		LLVector3 pos(avatar->getRenderPosition()+avatar->getImpostorOffset());

		camera.lookAt(viewer_camera->getOrigin(), pos, viewer_camera->getUpAxis());
	
		LLVector4a half_height;
		half_height.setSub(ext[1], ext[0]);
		half_height.mul(0.5f);

		LLVector4a left;
		left.load3(camera.getLeftAxis().mV);
		left.mul(left);
		llassert(left.dot3(left).getF32() > F_APPROXIMATELY_ZERO);
		left.normalize3fast();

		LLVector4a up;
		up.load3(camera.getUpAxis().mV);
		up.mul(up);
		llassert(up.dot3(up).getF32() > F_APPROXIMATELY_ZERO);
		up.normalize3fast();

		tdim.mV[0] = fabsf(half_height.dot3(left).getF32());
		tdim.mV[1] = fabsf(half_height.dot3(up).getF32());

		gGL.matrixMode(LLRender::MM_PROJECTION);
		gGL.pushMatrix();
	
		F32 distance = (pos-camera.getOrigin()).length();
		F32 fov = atanf(tdim.mV[1]/distance)*2.f*RAD_TO_DEG;
		F32 aspect = tdim.mV[0]/tdim.mV[1];
		glh::matrix4f persp = gl_perspective(fov, aspect, 1.f, 256.f);
		glh_set_current_projection(persp);
		gGL.loadMatrix(persp.m);

		gGL.matrixMode(LLRender::MM_MODELVIEW);
		gGL.pushMatrix();
		glh::matrix4f mat;
		camera.getOpenGLTransform(mat.m);

		mat = glh::matrix4f((GLfloat*) OGL_TO_CFR_ROTATION) * mat;

		gGL.loadMatrix(mat.m);
		glh_set_current_modelview(mat);

		glClearColor(0.0f,0.0f,0.0f,0.0f);
		gGL.setColorMask(true, true);
	
		// get the number of pixels per angle
		F32 pa = gViewerWindow->getWindowHeightRaw() / (RAD_TO_DEG * viewer_camera->getView());

		//get resolution based on angle width and height of impostor (double desired resolution to prevent aliasing)
		resY = llmin(nhpo2((U32) (fov*pa)), (U32) 512);
		resX = llmin(nhpo2((U32) (atanf(tdim.mV[0]/distance)*2.f*RAD_TO_DEG*pa)), (U32) 512);

		if (!avatar->mImpostor.isComplete())
		{
			LL_RECORD_BLOCK_TIME(FTM_IMPOSTOR_ALLOCATE);
			

			if (LLPipeline::sRenderDeferred)
			{
				avatar->mImpostor.allocate(resX,resY,GL_SRGB8_ALPHA8,TRUE,FALSE);
				addDeferredAttachments(avatar->mImpostor);
			}
			else
			{
				avatar->mImpostor.allocate(resX,resY,GL_RGBA,TRUE,FALSE);
			}
		
			gGL.getTexUnit(0)->bind(&avatar->mImpostor);
			gGL.getTexUnit(0)->setTextureFilteringOption(LLTexUnit::TFO_POINT);
			gGL.getTexUnit(0)->unbind(LLTexUnit::TT_TEXTURE);
		}
		else if(resX != avatar->mImpostor.getWidth() || resY != avatar->mImpostor.getHeight())
		{
			LL_RECORD_BLOCK_TIME(FTM_IMPOSTOR_RESIZE);
			avatar->mImpostor.resize(resX,resY);
		}

		avatar->mImpostor.bindTarget();
	}

	F32 old_alpha = LLDrawPoolAvatar::sMinimumAlpha;

	if (visually_muted || too_complex)
	{ //disable alpha masking for muted avatars (get whole skin silhouette)
		LLDrawPoolAvatar::sMinimumAlpha = 0.f;
	}

	if (LLPipeline::sRenderDeferred)
	{
		avatar->mImpostor.clear();
		renderGeomDeferred(camera);

		renderGeomPostDeferred(camera);		

		// Shameless hack time: render it all again,
		// this time writing the depth
		// values we need to generate the alpha mask below
		// while preserving the alpha-sorted color rendering
		// from the previous pass
		//
		sImpostorRenderAlphaDepthPass = true;
		// depth-only here...
		//
		gGL.setColorMask(false,false);
		renderGeomPostDeferred(camera);

		sImpostorRenderAlphaDepthPass = false;

	}
	else
	{
		LLGLEnable scissor(GL_SCISSOR_TEST);
		glScissor(0, 0, resX, resY);
		avatar->mImpostor.clear();
		renderGeom(camera);

		// Shameless hack time: render it all again,
		// this time writing the depth
		// values we need to generate the alpha mask below
		// while preserving the alpha-sorted color rendering
		// from the previous pass
		//
		sImpostorRenderAlphaDepthPass = true;

		// depth-only here...
		//
		gGL.setColorMask(false,false);
		renderGeom(camera);

		sImpostorRenderAlphaDepthPass = false;
	}

	LLDrawPoolAvatar::sMinimumAlpha = old_alpha;

	{ //create alpha mask based on depth buffer (grey out if muted)
		LL_RECORD_BLOCK_TIME(FTM_IMPOSTOR_BACKGROUND);
		if (LLPipeline::sRenderDeferred)
		{
			GLuint buff = GL_COLOR_ATTACHMENT0;
			glDrawBuffersARB(1, &buff);
		}

		LLGLDisable blend(GL_BLEND);

		if (visually_muted || too_complex)
		{
			gGL.setColorMask(true, true);
		}
		else
		{
			gGL.setColorMask(false, true);
		}
		
		gGL.getTexUnit(0)->unbind(LLTexUnit::TT_TEXTURE);

		LLGLDepthTest depth(GL_TRUE, GL_FALSE, GL_GREATER);

		gGL.flush();

		gGL.pushMatrix();
		gGL.loadIdentity();
		gGL.matrixMode(LLRender::MM_PROJECTION);
		gGL.pushMatrix();
		gGL.loadIdentity();

		static const F32 clip_plane = 0.99999f;

		if (LLGLSLShader::sNoFixedFunction)
		{
			gDebugProgram.bind();
		}


		if (visually_muted)
		{	// Visually muted avatar
            LLColor4 muted_color(avatar->getMutedAVColor());
            LL_DEBUGS_ONCE("AvatarRenderPipeline") << "Avatar " << avatar->getID() << " MUTED set solid color " << muted_color << LL_ENDL;
			gGL.diffuseColor4fv( muted_color.mV );
		}
		else
		{ //grey muted avatar
            LL_DEBUGS_ONCE("AvatarRenderPipeline") << "Avatar " << avatar->getID() << " MUTED set grey" << LL_ENDL;
			gGL.diffuseColor4fv(LLColor4::pink.mV );
		}

		{
		gGL.begin(LLRender::QUADS);
		gGL.vertex3f(-1, -1, clip_plane);
		gGL.vertex3f(1, -1, clip_plane);
		gGL.vertex3f(1, 1, clip_plane);
		gGL.vertex3f(-1, 1, clip_plane);
		gGL.end();
		gGL.flush();
		}

		if (LLGLSLShader::sNoFixedFunction)
		{
			gDebugProgram.unbind();
		}

		gGL.popMatrix();
		gGL.matrixMode(LLRender::MM_MODELVIEW);
		gGL.popMatrix();
	}

	avatar->mImpostor.flush();

	avatar->setImpostorDim(tdim);

	// <FS:Ansariel> FIRE-20333: Set back to correct value depending on sMaxNonImpostors
	//LLVOAvatar::sUseImpostors = true; // @TODO ???
	LLVOAvatar::sUseImpostors = (0 != LLVOAvatar::sMaxNonImpostors);
	// </FS:Ansariel>
	sUseOcclusion = occlusion;
	sReflectionRender = false;
	sImpostorRender = false;
	sShadowRender = false;
	popRenderTypeMask();

	gGL.matrixMode(LLRender::MM_PROJECTION);
	gGL.popMatrix();
	gGL.matrixMode(LLRender::MM_MODELVIEW);
	gGL.popMatrix();

	avatar->mNeedsImpostorUpdate = FALSE;
	avatar->cacheImpostorValues();

	LLVertexBuffer::unbind();
	LLGLState::checkStates();
	LLGLState::checkTextureChannels();
	LLGLState::checkClientArrays();
}

bool LLPipeline::hasRenderBatches(const U32 type) const
{
	return sCull->getRenderMapSize(type) > 0;
}

LLCullResult::drawinfo_iterator LLPipeline::beginRenderMap(U32 type)
{
	return sCull->beginRenderMap(type);
}

LLCullResult::drawinfo_iterator LLPipeline::endRenderMap(U32 type)
{
	return sCull->endRenderMap(type);
}

LLCullResult::sg_iterator LLPipeline::beginAlphaGroups()
{
	return sCull->beginAlphaGroups();
}

LLCullResult::sg_iterator LLPipeline::endAlphaGroups()
{
	return sCull->endAlphaGroups();
}

bool LLPipeline::hasRenderType(const U32 type) const
{
    // STORM-365 : LLViewerJointAttachment::setAttachmentVisibility() is setting type to 0 to actually mean "do not render"
    // We then need to test that value here and return false to prevent attachment to render (in mouselook for instance)
    // TODO: reintroduce RENDER_TYPE_NONE in LLRenderTypeMask and initialize its mRenderTypeEnabled[RENDER_TYPE_NONE] to false explicitely
	return (type == 0 ? false : mRenderTypeEnabled[type]);
}

void LLPipeline::setRenderTypeMask(U32 type, ...)
{
	va_list args;

	va_start(args, type);
	while (type < END_RENDER_TYPES)
	{
		mRenderTypeEnabled[type] = true;
		type = va_arg(args, U32);
	}
	va_end(args);

	if (type > END_RENDER_TYPES)
	{
		LL_ERRS() << "Invalid render type." << LL_ENDL;
	}
}

bool LLPipeline::hasAnyRenderType(U32 type, ...) const
{
	va_list args;

	va_start(args, type);
	while (type < END_RENDER_TYPES)
	{
		if (mRenderTypeEnabled[type])
		{
<<<<<<< HEAD
			va_end(args); // <FS:ND/> Need to end varargs being returning.
			return TRUE;
=======
			return true;
>>>>>>> f40bd0fa
		}
		type = va_arg(args, U32);
	}
	va_end(args);

	if (type > END_RENDER_TYPES)
	{
		LL_ERRS() << "Invalid render type." << LL_ENDL;
	}

	return false;
}

void LLPipeline::pushRenderTypeMask()
{
	std::string cur_mask;
	cur_mask.assign((const char*) mRenderTypeEnabled, sizeof(mRenderTypeEnabled));
	mRenderTypeEnableStack.push(cur_mask);
}

void LLPipeline::popRenderTypeMask()
{
	if (mRenderTypeEnableStack.empty())
	{
		LL_ERRS() << "Depleted render type stack." << LL_ENDL;
	}

	memcpy(mRenderTypeEnabled, mRenderTypeEnableStack.top().data(), sizeof(mRenderTypeEnabled));
	mRenderTypeEnableStack.pop();
}

void LLPipeline::andRenderTypeMask(U32 type, ...)
{
	va_list args;

	bool tmp[NUM_RENDER_TYPES];
	for (U32 i = 0; i < NUM_RENDER_TYPES; ++i)
	{
		tmp[i] = false;
	}

	va_start(args, type);
	while (type < END_RENDER_TYPES)
	{
		if (mRenderTypeEnabled[type]) 
		{
			tmp[type] = true;
		}

		type = va_arg(args, U32);
	}
	va_end(args);

	if (type > END_RENDER_TYPES)
	{
		LL_ERRS() << "Invalid render type." << LL_ENDL;
	}

	for (U32 i = 0; i < LLPipeline::NUM_RENDER_TYPES; ++i)
	{
		mRenderTypeEnabled[i] = tmp[i];
	}

}

void LLPipeline::clearRenderTypeMask(U32 type, ...)
{
	va_list args;

	va_start(args, type);
	while (type < END_RENDER_TYPES)
	{
		mRenderTypeEnabled[type] = false;
		
		type = va_arg(args, U32);
	}
	va_end(args);

	if (type > END_RENDER_TYPES)
	{
		LL_ERRS() << "Invalid render type." << LL_ENDL;
	}
}

void LLPipeline::setAllRenderTypes()
{
	for (U32 i = 0; i < NUM_RENDER_TYPES; ++i)
	{
		mRenderTypeEnabled[i] = true;
	}
}

void LLPipeline::clearAllRenderTypes()
{
	for (U32 i = 0; i < NUM_RENDER_TYPES; ++i)
	{
		mRenderTypeEnabled[i] = false;
	}
}

void LLPipeline::addDebugBlip(const LLVector3& position, const LLColor4& color)
{
	DebugBlip blip(position, color);
	mDebugBlips.push_back(blip);
}

void LLPipeline::hidePermanentObjects( std::vector<U32>& restoreList )
{
	//This method is used to hide any vo's from the object list that may have
	//the permanent flag set.
	
	U32 objCnt = gObjectList.getNumObjects();
	for (U32 i = 0; i < objCnt; ++i)
	{
		LLViewerObject* pObject = gObjectList.getObject(i);
		if ( pObject && pObject->flagObjectPermanent() )
		{
			LLDrawable *pDrawable = pObject->mDrawable;
		
			if ( pDrawable )
			{
				restoreList.push_back( i );
				hideDrawable( pDrawable );			
			}
		}
	}

	skipRenderingOfTerrain( true );
}

void LLPipeline::restorePermanentObjects( const std::vector<U32>& restoreList )
{
	//This method is used to restore(unhide) any vo's from the object list that may have
	//been hidden because their permanency flag was set.

	std::vector<U32>::const_iterator itCurrent	= restoreList.begin();
	std::vector<U32>::const_iterator itEnd		= restoreList.end();
	
	U32 objCnt = gObjectList.getNumObjects();

	while ( itCurrent != itEnd )
	{
		U32 index = *itCurrent;
		LLViewerObject* pObject = NULL;
		if ( index < objCnt ) 
		{
			pObject = gObjectList.getObject( index );
		}
		if ( pObject )
		{
			LLDrawable *pDrawable = pObject->mDrawable;
			if ( pDrawable )
			{
				pDrawable->clearState( LLDrawable::FORCE_INVISIBLE );
				unhideDrawable( pDrawable );				
			}
		}
		++itCurrent;
	}
	
	skipRenderingOfTerrain( false );
}

void LLPipeline::skipRenderingOfTerrain( bool flag )
{
	pool_set_t::iterator iter = mPools.begin();
	while ( iter != mPools.end() )
	{
		LLDrawPool* pPool = *iter;		
		U32 poolType = pPool->getType();					
		if ( hasRenderType( pPool->getType() ) && poolType == LLDrawPool::POOL_TERRAIN )
		{
			pPool->setSkipRenderFlag( flag );			
		}
		++iter;
	}
}

void LLPipeline::hideObject( const LLUUID& id )
{
	LLViewerObject *pVO = gObjectList.findObject( id );
	
	if ( pVO )
	{
		LLDrawable *pDrawable = pVO->mDrawable;
		
		if ( pDrawable )
		{
			hideDrawable( pDrawable );		
		}		
	}
}

void LLPipeline::hideDrawable( LLDrawable *pDrawable )
{
	pDrawable->setState( LLDrawable::FORCE_INVISIBLE );
	markRebuild( pDrawable, LLDrawable::REBUILD_ALL, TRUE );
	//hide the children
	LLViewerObject::const_child_list_t& child_list = pDrawable->getVObj()->getChildren();
	for ( LLViewerObject::child_list_t::const_iterator iter = child_list.begin();
		  iter != child_list.end(); iter++ )
	{
		LLViewerObject* child = *iter;
		LLDrawable* drawable = child->mDrawable;					
		if ( drawable )
		{
			drawable->setState( LLDrawable::FORCE_INVISIBLE );
			markRebuild( drawable, LLDrawable::REBUILD_ALL, TRUE );
		}
	}
}
void LLPipeline::unhideDrawable( LLDrawable *pDrawable )
{
	pDrawable->clearState( LLDrawable::FORCE_INVISIBLE );
	markRebuild( pDrawable, LLDrawable::REBUILD_ALL, TRUE );
	//restore children
	LLViewerObject::const_child_list_t& child_list = pDrawable->getVObj()->getChildren();
	for ( LLViewerObject::child_list_t::const_iterator iter = child_list.begin();
		  iter != child_list.end(); iter++)
	{
		LLViewerObject* child = *iter;
		LLDrawable* drawable = child->mDrawable;					
		if ( drawable )
		{
			drawable->clearState( LLDrawable::FORCE_INVISIBLE );
			markRebuild( drawable, LLDrawable::REBUILD_ALL, TRUE );
		}
	}
}
void LLPipeline::restoreHiddenObject( const LLUUID& id )
{
	LLViewerObject *pVO = gObjectList.findObject( id );
	
	if ( pVO )
	{
		LLDrawable *pDrawable = pVO->mDrawable;
		if ( pDrawable )
		{
			unhideDrawable( pDrawable );			
		}
	}
}

// <FS:ND>FIRE-9943; resizeScreenTexture will try to disable deferred mode in low memory situations.
// Depending on the state of the pipeline. this can trigger illegal deletion of drawables.
// To work around that, resizeScreenTexture will just set a flag, which then later does trigger the change
// in shaders.
bool LLPipeline::TriggeredDisabledDeferred;

void LLPipeline::disableDeferredOnLowMemory()
{
	if ( TriggeredDisabledDeferred )
	{
		TriggeredDisabledDeferred = false;
		gSavedSettings.setBOOL("RenderDeferred", FALSE);
		LLPipeline::refreshCachedSettings();
	}
}
// </FS:ND><|MERGE_RESOLUTION|>--- conflicted
+++ resolved
@@ -173,16 +173,11 @@
 S32 LLPipeline::RenderGlowIterations;
 F32 LLPipeline::RenderGlowWidth;
 F32 LLPipeline::RenderGlowStrength;
-<<<<<<< HEAD
-BOOL LLPipeline::RenderDepthOfField;
-BOOL LLPipeline::RenderDepthOfFieldInEditMode;
-//<FS:TS> FIRE-16251: Depth of field does not work underwater
-BOOL LLPipeline::FSRenderDepthOfFieldUnderwater;
-//</FS:TS> FIRE-16251
-=======
 bool LLPipeline::RenderDepthOfField;
 bool LLPipeline::RenderDepthOfFieldInEditMode;
->>>>>>> f40bd0fa
+//<FS:TS> FIRE-16251: Depth of field does not work underwater
+bool LLPipeline::FSRenderDepthOfFieldUnderwater;
+//</FS:TS> FIRE-16251
 F32 LLPipeline::CameraFocusTransitionTime;
 F32 LLPipeline::CameraFNumber;
 F32 LLPipeline::CameraFocalLength;
@@ -409,17 +404,13 @@
 bool    LLPipeline::sMemAllocationThrottled = false;
 S32		LLPipeline::sVisibleLightCount = 0;
 F32		LLPipeline::sMinRenderSize = 0.f;
-<<<<<<< HEAD
-BOOL	LLPipeline::sRenderingHUDs;
+bool	LLPipeline::sRenderingHUDs;
 F32	LLPipeline::sVolumeSAFrame = 0.f; // ZK LBG
 
 bool	LLPipeline::sRenderParticles; // <FS:LO> flag to hold correct, user selected, status of particles
 // [SL:KB] - Patch: Render-TextureToggle (Catznip-4.0)
 bool	LLPipeline::sRenderTextures = true;
 // [/SL:KB]
-=======
-bool	LLPipeline::sRenderingHUDs;
->>>>>>> f40bd0fa
 
 // EventHost API LLPipeline listener.
 static LLPipelineListener sPipelineListener;
@@ -508,7 +499,6 @@
 	sRenderAttachedLights = gSavedSettings.getBOOL("RenderAttachedLights");
 	sRenderAttachedParticles = gSavedSettings.getBOOL("RenderAttachedParticles");
 
-<<<<<<< HEAD
 	sRenderMOAPBeacons = gSavedSettings.getBOOL("moapbeacon");
 	sRenderPhysicalBeacons = gSavedSettings.getBOOL("physicalbeacon");
 	sRenderScriptedBeacons = gSavedSettings.getBOOL("scriptsbeacon");
@@ -518,10 +508,7 @@
 	sRenderBeacons = gSavedSettings.getBOOL("renderbeacons");
 	sRenderHighlight = gSavedSettings.getBOOL("renderhighlights");
 
-	mInitialized = TRUE;
-=======
 	mInitialized = true;
->>>>>>> f40bd0fa
 	
 	stop_glerror();
 
@@ -11822,12 +11809,8 @@
 	{
 		if (mRenderTypeEnabled[type])
 		{
-<<<<<<< HEAD
 			va_end(args); // <FS:ND/> Need to end varargs being returning.
-			return TRUE;
-=======
 			return true;
->>>>>>> f40bd0fa
 		}
 		type = va_arg(args, U32);
 	}
